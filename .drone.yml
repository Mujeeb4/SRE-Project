--- conflicted
+++ resolved
@@ -35,11 +35,6 @@
       TAGS: bindata sqlite
       GOPATH: /srv/app
     commands:
-<<<<<<< HEAD
-      - make test
-    when:
-      event: [ push, tag, pull_request ]
-=======
       - make unit-test-coverage
     when:
       event: [ push, pull_request ]
@@ -82,20 +77,6 @@
     when:
       event: [ push, pull_request ]
       branch: [ master ]
->>>>>>> b0f7457d
-
-  # Commented until db locking have been resolved!
-  # test-sqlite:
-  #   image: webhippie/golang:edge
-  #   pull: true
-  #   group: test
-  #   environment:
-  #     TAGS: bindata
-  #     GOPATH: /srv/app
-  #   commands:
-  #     - make test-sqlite
-  #   when:
-  #     event: [ push, tag, pull_request ]
 
   test-mysql:
     image: webhippie/golang:edge
@@ -121,13 +102,6 @@
     when:
       event: [ push, tag, pull_request ]
 
-<<<<<<< HEAD
-  # coverage:
-  #   image: plugins/coverage:latest
-  #   pull: true
-  #   secrets: [ github_token ]
-  #   server: https://coverage.gitea.io
-=======
   generate-coverage:
     image: webhippie/golang:edge
     pull: true
@@ -148,7 +122,6 @@
     when:
       event: [ push, pull_request ]
       branch: [ master ]
->>>>>>> b0f7457d
 
   static:
     image: karalabe/xgo-latest:latest
@@ -194,12 +167,8 @@
   release:
     image: plugins/s3:1
     pull: true
-<<<<<<< HEAD
-    secrets: [ s3_access_key, s3_secret_key ]
-=======
     secrets: [ aws_access_key_id, aws_secret_access_key ]
     bucket: releases
->>>>>>> b0f7457d
     endpoint: https://storage.gitea.io
     path_style: true
     strip_prefix: dist/release/
@@ -212,12 +181,8 @@
   release:
     image: plugins/s3:1
     pull: true
-<<<<<<< HEAD
-    secrets: [ s3_access_key, s3_secret_key ]
-=======
     secrets: [ aws_access_key_id, aws_secret_access_key ]
     bucket: releases
->>>>>>> b0f7457d
     endpoint: https://storage.gitea.io
     path_style: true
     strip_prefix: dist/release/
@@ -230,12 +195,8 @@
   release:
     image: plugins/s3:1
     pull: true
-<<<<<<< HEAD
-    secrets: [ s3_access_key, s3_secret_key ]
-=======
     secrets: [ aws_access_key_id, aws_secret_access_key ]
     bucket: releases
->>>>>>> b0f7457d
     endpoint: https://storage.gitea.io
     path_style: true
     strip_prefix: dist/release/
