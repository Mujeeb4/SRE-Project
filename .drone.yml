--- conflicted
+++ resolved
@@ -379,11 +379,7 @@
 
   - name: static
     pull: always
-<<<<<<< HEAD
     image: techknowlogick/xgo:go-1.14.x
-=======
-    image: techknowlogick/xgo:go-1.13.x
->>>>>>> a2809b39
     commands:
       - apt update && apt -y install curl
       - curl -sL https://deb.nodesource.com/setup_12.x | bash - && apt -y install nodejs
@@ -481,11 +477,7 @@
 
   - name: static
     pull: always
-<<<<<<< HEAD
     image: techknowlogick/xgo:go-1.14.x
-=======
-    image: techknowlogick/xgo:go-1.13.x
->>>>>>> a2809b39
     commands:
       - apt update && apt -y install curl
       - curl -sL https://deb.nodesource.com/setup_12.x | bash - && apt -y install nodejs
