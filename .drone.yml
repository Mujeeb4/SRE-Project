---
kind: pipeline
name: compliance

platform:
  os: linux
  arch: arm64

trigger:
  event:
    - push
    - tag
    - pull_request

steps:
  - name: deps-frontend
    pull: always
    image: node:14
    commands:
      - make node_modules

  - name: lint-frontend
    image: node:14
    commands:
      - make lint-frontend
    depends_on: [deps-frontend]

  - name: lint-backend
    pull: always
    image: gitea/test_env:linux-arm64  # https://gitea.com/gitea/test-env
    commands:
      - make lint-backend
    environment:
      GOPROXY: https://goproxy.cn # proxy.golang.org is blocked in China, this proxy is not
      GOSUMDB: sum.golang.org
      TAGS: bindata sqlite sqlite_unlock_notify

  - name: lint-backend-windows
    pull: always
    image: gitea/test_env:linux-arm64  # https://gitea.com/gitea/test-env
    commands:
      - make golangci-lint vet
    environment:
      GOPROXY: https://goproxy.cn # proxy.golang.org is blocked in China, this proxy is not
      GOSUMDB: sum.golang.org
      TAGS: bindata sqlite sqlite_unlock_notify
      GOOS: windows
      GOARCH: amd64

  - name: lint-backend-gogit
    pull: always
    image: gitea/test_env:linux-arm64  # https://gitea.com/gitea/test-env
    commands:
      - make lint-backend
    environment:
      GOPROXY: https://goproxy.cn # proxy.golang.org is blocked in China, this proxy is not
      GOSUMDB: sum.golang.org
      TAGS: bindata gogit sqlite sqlite_unlock_notify

  - name: checks-frontend
    image: node:14
    commands:
      - make checks-frontend
    depends_on: [deps-frontend]

  - name: checks-backend
    pull: always
    image: golang:1.16
    commands:
      - make checks-backend
    depends_on: [lint-backend]

  - name: build-frontend
    image: node:14
    commands:
      - make frontend
    depends_on: [lint-frontend]

  - name: build-backend-no-gcc
    pull: always
    image: golang:1.14 # this step is kept as the lowest version of golang that we support
    environment:
      GO111MODULE: on
      GOPROXY: off
    commands:
      - go build -mod=vendor -o gitea_no_gcc # test if build succeeds without the sqlite tag
    depends_on: [checks-backend]

  - name: build-backend-arm64
    image: golang:1.16
    environment:
      GO111MODULE: on
      GOPROXY: off
      GOOS: linux
      GOARCH: arm64
      TAGS: bindata gogit
    commands:
      - make backend # test cross compile
      - rm ./gitea # clean
    depends_on: [checks-backend]

  - name: build-backend-windows
    image: golang:1.16
    environment:
      GO111MODULE: on
      GOPROXY: off
      GOOS: windows
      GOARCH: amd64
      TAGS: bindata gogit
    commands:
      - go build -mod=vendor -o gitea_windows
    depends_on: [checks-backend]

  - name: build-backend-386
    image: golang:1.16
    environment:
      GO111MODULE: on
      GOPROXY: off
      GOOS: linux
      GOARCH: 386
    commands:
      - go build -mod=vendor -o gitea_linux_386 # test if compatible with 32 bit
    depends_on: [checks-backend]

---
kind: pipeline
name: testing-amd64

platform:
  os: linux
  arch: amd64

depends_on:
  - compliance

trigger:
  event:
    - push
    - tag
    - pull_request

services:
  - name: mysql
    image: mysql:5.7
    environment:
      MYSQL_ALLOW_EMPTY_PASSWORD: yes
      MYSQL_DATABASE: test

  - name: mysql8
    image: mysql:8.0
    environment:
      MYSQL_ALLOW_EMPTY_PASSWORD: yes
      MYSQL_DATABASE: testgitea

  - name: mssql
    image: mcr.microsoft.com/mssql/server:latest
    environment:
      ACCEPT_EULA: Y
      MSSQL_PID: Standard
      SA_PASSWORD: MwantsaSecurePassword1

  - name: ldap
    image: gitea/test-openldap:latest

  - name: elasticsearch
    environment:
      discovery.type: single-node
    image: elasticsearch:7.5.0

  - name: minio
    image: minio/minio:RELEASE.2021-01-16T02-19-44Z
    commands:
    - minio server /data
    environment:
      MINIO_ACCESS_KEY: 123456
      MINIO_SECRET_KEY: 12345678

steps:
  - name: fetch-tags
    image: docker:git
    commands:
      - git fetch --tags --force
    when:
      event:
        exclude:
          - pull_request

  - name: build
    pull: always
    image: golang:1.16
    commands:
      - make backend
    environment:
      GOPROXY: https://goproxy.cn # proxy.golang.org is blocked in China, this proxy is not
      GOSUMDB: sum.golang.org
      TAGS: bindata sqlite sqlite_unlock_notify

  - name: tag-pre-condition
    pull: always
    image: drone/git
    commands:
      - git update-ref refs/heads/tag_test ${DRONE_COMMIT_SHA}

  - name: unit-test
    image: golang:1.16
    commands:
      - make unit-test-coverage test-check
    environment:
      GOPROXY: off
      TAGS: bindata sqlite sqlite_unlock_notify
      GITHUB_READ_TOKEN:
        from_secret: github_read_token

  - name: unit-test-gogit
    pull: always
    image: golang:1.16
    commands:
      - make unit-test-coverage test-check
    environment:
      GOPROXY: off
      TAGS: bindata gogit sqlite sqlite_unlock_notify
      GITHUB_READ_TOKEN:
        from_secret: github_read_token

  - name: test-mysql
<<<<<<< HEAD
    image: a1012112796/gitea_test_env:linux-amd64
=======
    image: gitea/test_env:linux-amd64  # https://gitea.com/gitea/test-env
>>>>>>> 91ee3be5
    commands:
      - make test-mysql-migration integration-test-coverage
    environment:
      GOPROXY: off
      TAGS: bindata
      TEST_LDAP: 1
      USE_REPO_TEST_DIR: 1
      TEST_INDEXER_CODE_ES_URL: "http://elastic:changeme@elasticsearch:9200"
    depends_on:
      - build

  - name: test-mysql8
    image: gitea/test_env:linux-amd64  # https://gitea.com/gitea/test-env
    commands:
      - timeout -s ABRT 40m make test-mysql8-migration test-mysql8
    environment:
      GOPROXY: off
      TAGS: bindata
      TEST_LDAP: 1
      USE_REPO_TEST_DIR: 1
    depends_on:
      - build

  - name: test-mssql
    image: gitea/test_env:linux-amd64  # https://gitea.com/gitea/test-env
    commands:
      - make test-mssql-migration test-mssql
    environment:
      GOPROXY: off
      TAGS: bindata
      TEST_LDAP: 1
      USE_REPO_TEST_DIR: 1
    depends_on:
      - build

  - name: generate-coverage
    image: golang:1.16
    commands:
      - make coverage
    environment:
      GOPROXY: off
      TAGS: bindata
    depends_on:
      - unit-test
      - test-mysql
    when:
      branch:
        - master
      event:
        - push
        - pull_request

  - name: coverage-codecov
    pull: always
    image: plugins/codecov
    settings:
      files:
        - coverage.all
      token:
        from_secret: codecov_token
    depends_on:
      - generate-coverage
    when:
      branch:
        - master
      event:
        - push
        - pull_request

---
kind: pipeline
name: testing-arm64

platform:
  os: linux
  arch: arm64

depends_on:
  - compliance

trigger:
  event:
    - push
    - tag
    - pull_request

services:
  - name: pgsql
    pull: default
    image: postgres:9.5
    environment:
      POSTGRES_DB: test
      POSTGRES_PASSWORD: postgres

  - name: ldap
    pull: default
    image: gitea/test-openldap:latest

steps:
  - name: fetch-tags
    image: docker:git
    commands:
      - git fetch --tags --force
    when:
      event:
        exclude:
          - pull_request

  - name: build
    pull: always
    image: golang:1.16
    commands:
      - make backend
    environment:
      GOPROXY: https://goproxy.cn # proxy.golang.org is blocked in China, this proxy is not
      GOSUMDB: sum.golang.org
      TAGS: bindata gogit sqlite sqlite_unlock_notify

  - name: test-sqlite
    image: gitea/test_env:linux-arm64  # https://gitea.com/gitea/test-env
    commands:
      - timeout -s ABRT 40m make test-sqlite-migration test-sqlite
    environment:
      GOPROXY: off
      TAGS: bindata gogit sqlite sqlite_unlock_notify
      TEST_TAGS: gogit sqlite sqlite_unlock_notify
      USE_REPO_TEST_DIR: 1
    depends_on:
      - build

  - name: test-pgsql
    image: gitea/test_env:linux-arm64  # https://gitea.com/gitea/test-env
    commands:
      - timeout -s ABRT 40m make test-pgsql-migration test-pgsql
    environment:
      GOPROXY: off
      TAGS: bindata gogit
      TEST_TAGS: gogit
      TEST_LDAP: 1
      USE_REPO_TEST_DIR: 1
    depends_on:
      - build

---
kind: pipeline
name: update_translations

platform:
  os: linux
  arch: arm64

trigger:
  branch:
    - master
  event:
    - cron
  cron:
    - update_translations

steps:
  - name: download
    pull: always
    image: jonasfranz/crowdin
    settings:
      download: true
      export_dir: options/locale/
      ignore_branch: true
      project_identifier: gitea
    environment:
      CROWDIN_KEY:
        from_secret: crowdin_key

  - name: update
    pull: default
    image: alpine:3.13
    commands:
      - ./build/update-locales.sh

  - name: push
    pull: always
    image: appleboy/drone-git-push
    settings:
      author_email: "teabot@gitea.io"
      author_name: GiteaBot
      commit: true
      commit_message: "[skip ci] Updated translations via Crowdin"
      remote: "git@github.com:go-gitea/gitea.git"
    environment:
      GIT_PUSH_SSH_KEY:
        from_secret: git_push_ssh_key

  - name: upload_translations
    pull: always
    image: jonasfranz/crowdin
    settings:
      files:
        locale_en-US.ini: options/locale/locale_en-US.ini
      ignore_branch: true
      project_identifier: gitea
    environment:
      CROWDIN_KEY:
        from_secret: crowdin_key

---
kind: pipeline
name: update_gitignore_and_licenses

platform:
  os: linux
  arch: arm64

trigger:
  branch:
    - master
  event:
    - cron
  cron:
    - update_gitignore_and_licenses

steps:
  - name: download
    image: golang:1.16
    commands:
      - timeout -s ABRT 40m make generate-license generate-gitignore

  - name: push
    pull: always
    image: appleboy/drone-git-push
    settings:
      author_email: "teabot@gitea.io"
      author_name: GiteaBot
      commit: true
      commit_message: "[skip ci] Updated licenses and gitignores "
      remote: "git@github.com:go-gitea/gitea.git"
    environment:
      GIT_PUSH_SSH_KEY:
        from_secret: git_push_ssh_key

---
kind: pipeline
name: release-latest

platform:
  os: linux
  arch: amd64

workspace:
  base: /source
  path: /

trigger:
  branch:
    - master
    - "release/*"
  event:
    - push

depends_on:
  - testing-amd64
  - testing-arm64

steps:
  - name: fetch-tags
    image: docker:git
    commands:
      - git fetch --tags --force

  - name: static
    pull: always
    image: techknowlogick/xgo:go-1.16.x
    commands:
      - curl -sL https://deb.nodesource.com/setup_14.x | bash - && apt -y install nodejs
      - export PATH=$PATH:$GOPATH/bin
      - make release
    environment:
      GOPROXY: https://goproxy.cn # proxy.golang.org is blocked in China, this proxy is not
      TAGS: bindata sqlite sqlite_unlock_notify

  - name: gpg-sign
    pull: always
    image: plugins/gpgsign:1
    settings:
      detach_sign: true
      excludes:
        - "dist/release/*.sha256"
      files:
        - "dist/release/*"
    environment:
      GPGSIGN_KEY:
        from_secret: gpgsign_key
      GPGSIGN_PASSPHRASE:
        from_secret: gpgsign_passphrase

  - name: release-branch
    pull: always
    image: plugins/s3:1
    settings:
      acl: public-read
      bucket: releases
      endpoint: https://storage.gitea.io
      path_style: true
      source: "dist/release/*"
      strip_prefix: dist/release/
      target: "/gitea/${DRONE_BRANCH##release/v}"
    environment:
      AWS_ACCESS_KEY_ID:
        from_secret: aws_access_key_id
      AWS_SECRET_ACCESS_KEY:
        from_secret: aws_secret_access_key
    when:
      branch:
        - "release/*"
      event:
        - push

  - name: release-master
    image: plugins/s3:1
    settings:
      acl: public-read
      bucket: releases
      endpoint: https://storage.gitea.io
      path_style: true
      source: "dist/release/*"
      strip_prefix: dist/release/
      target: /gitea/master
    environment:
      AWS_ACCESS_KEY_ID:
        from_secret: aws_access_key_id
      AWS_SECRET_ACCESS_KEY:
        from_secret: aws_secret_access_key
    when:
      branch:
        - master
      event:
        - push

---
kind: pipeline
name: release-version

platform:
  os: linux
  arch: amd64

workspace:
  base: /source
  path: /

trigger:
  event:
    - tag

depends_on:
  - testing-arm64
  - testing-amd64

steps:
  - name: fetch-tags
    pull: default
    image: docker:git
    commands:
      - git fetch --tags --force

  - name: static
    pull: always
    image: techknowlogick/xgo:go-1.16.x
    commands:
      - curl -sL https://deb.nodesource.com/setup_14.x | bash - && apt -y install nodejs
      - export PATH=$PATH:$GOPATH/bin
      - make release
    environment:
      GOPROXY: https://goproxy.cn # proxy.golang.org is blocked in China, this proxy is not
      TAGS: bindata sqlite sqlite_unlock_notify

  - name: gpg-sign
    pull: always
    image: plugins/gpgsign:1
    settings:
      detach_sign: true
      excludes:
        - "dist/release/*.sha256"
      files:
        - "dist/release/*"
    environment:
      GPGSIGN_KEY:
        from_secret: gpgsign_key
      GPGSIGN_PASSPHRASE:
        from_secret: gpgsign_passphrase

  - name: release-tag
    pull: always
    image: plugins/s3:1
    settings:
      acl: public-read
      bucket: releases
      endpoint: https://storage.gitea.io
      path_style: true
      source: "dist/release/*"
      strip_prefix: dist/release/
      target: "/gitea/${DRONE_TAG##v}"
    environment:
      AWS_ACCESS_KEY_ID:
        from_secret: aws_access_key_id
      AWS_SECRET_ACCESS_KEY:
        from_secret: aws_secret_access_key

  - name: github
    pull: always
    image: plugins/github-release:1
    settings:
      files:
        - "dist/release/*"
    environment:
      GITHUB_TOKEN:
        from_secret: github_token

---
kind: pipeline
name: docs

platform:
  os: linux
  arch: arm64

depends_on:
  - compliance

trigger:
  event:
    - push
    - tag
    - pull_request

steps:
  - name: build-docs
    pull: always
    image: plugins/hugo:latest
    commands:
      - apk add --no-cache make bash curl
      - cd docs
      - make trans-copy clean build

  - name: publish-docs
    pull: always
    image: techknowlogick/drone-netlify:latest
    settings:
      path: docs/public/
      site_id: d2260bae-7861-4c02-8646-8f6440b12672
    environment:
      NETLIFY_TOKEN:
        from_secret: netlify_token
    when:
      branch:
        - master
      event:
        - push

---
kind: pipeline
name: docker-linux-amd64-release

platform:
  os: linux
  arch: amd64

depends_on:
  - testing-amd64
  - testing-arm64

trigger:
  ref:
  - refs/heads/master
  - "refs/tags/**"
  event:
    exclude:
    - cron

steps:
  - name: fetch-tags
    image: docker:git
    commands:
      - git fetch --tags --force

  - name: publish
    pull: always
    image: plugins/docker:linux-amd64
    settings:
      auto_tag: true
      auto_tag_suffix: linux-amd64
      repo: gitea/gitea
      build_args:
        - GOPROXY=off
      password:
        from_secret: docker_password
      username:
        from_secret: docker_username
    when:
      event:
        exclude:
        - pull_request

  - name: publish-rootless
    image: plugins/docker:linux-amd64
    settings:
      dockerfile: Dockerfile.rootless
      auto_tag: true
      auto_tag_suffix: linux-amd64-rootless
      repo: gitea/gitea
      build_args:
        - GOPROXY=off
      password:
        from_secret: docker_password
      username:
        from_secret: docker_username
    environment:
      PLUGIN_MIRROR:
        from_secret: plugin_mirror
    when:
      event:
        exclude:
        - pull_request

---
kind: pipeline
name: docker-linux-arm64-dry-run

platform:
  os: linux
  arch: arm64

depends_on:
  - compliance

trigger:
  ref:
  - "refs/pull/**"

steps:
  - name: dryrun
    pull: always
    image: plugins/docker:linux-arm64
    settings:
      dry_run: true
      repo: gitea/gitea
      tags: linux-arm64
      build_args:
        - GOPROXY=off
    environment:
      PLUGIN_MIRROR:
        from_secret: plugin_mirror
    when:
      event:
        - pull_request

---
kind: pipeline
name: docker-linux-arm64-release

platform:
  os: linux
  arch: arm64

depends_on:
  - testing-amd64
  - testing-arm64

trigger:
  ref:
  - refs/heads/master
  - "refs/tags/**"
  event:
    exclude:
    - cron

steps:
  - name: fetch-tags
    image: docker:git
    commands:
      - git fetch --tags --force

  - name: publish
    pull: always
    image: plugins/docker:linux-arm64
    settings:
      auto_tag: true
      auto_tag_suffix: linux-arm64
      repo: gitea/gitea
      build_args:
        - GOPROXY=off
      password:
        from_secret: docker_password
      username:
        from_secret: docker_username
    environment:
      PLUGIN_MIRROR:
        from_secret: plugin_mirror
    when:
      event:
        exclude:
        - pull_request

  - name: publish-rootless
    image: plugins/docker:linux-arm64
    settings:
      dockerfile: Dockerfile.rootless
      auto_tag: true
      auto_tag_suffix: linux-arm64-rootless
      repo: gitea/gitea
      build_args:
        - GOPROXY=off
      password:
        from_secret: docker_password
      username:
        from_secret: docker_username
    environment:
      PLUGIN_MIRROR:
        from_secret: plugin_mirror
    when:
      event:
        exclude:
        - pull_request

---
kind: pipeline
name: docker-manifest

platform:
  os: linux
  arch: amd64

steps:
  - name: manifest-rootless
    pull: always
    image: plugins/manifest
    settings:
      auto_tag: true
      ignore_missing: true
      spec: docker/manifest.rootless.tmpl
      password:
        from_secret: docker_password
      username:
        from_secret: docker_username

  - name: manifest
    image: plugins/manifest
    settings:
      auto_tag: true
      ignore_missing: true
      spec: docker/manifest.tmpl
      password:
        from_secret: docker_password
      username:
        from_secret: docker_username

trigger:
  ref:
  - refs/heads/master
  - "refs/tags/**"
  event:
    exclude:
    - cron

depends_on:
  - docker-linux-amd64-release
  - docker-linux-arm64-release

---
kind: pipeline
name: notifications

platform:
  os: linux
  arch: arm64

clone:
  disable: true

trigger:
  branch:
    - master
    - "release/*"
  event:
    - push
    - tag
  status:
    - success
    - failure

depends_on:
  - testing-amd64
  - testing-arm64
  - release-version
  - release-latest
  - docker-linux-amd64-release
  - docker-linux-arm64-release
  - docker-manifest
  - docs

steps:
  - name: discord
    pull: always
    image: appleboy/drone-discord:1.2.4
    settings:
      message: "{{#success build.status}} ✅  Build #{{build.number}} of `{{repo.name}}` succeeded.\n\n📝 Commit by {{commit.author}} on `{{commit.branch}}`:\n``` {{commit.message}} ```\n\n🌐 {{ build.link }} {{else}} ❌  Build #{{build.number}} of `{{repo.name}}` failed.\n\n📝 Commit by {{commit.author}} on `{{commit.branch}}`:\n``` {{commit.message}} ```\n\n🌐 {{ build.link }} {{/success}}\n"
      webhook_id:
        from_secret: discord_webhook_id
      webhook_token:
        from_secret: discord_webhook_token<|MERGE_RESOLUTION|>--- conflicted
+++ resolved
@@ -223,11 +223,7 @@
         from_secret: github_read_token
 
   - name: test-mysql
-<<<<<<< HEAD
-    image: a1012112796/gitea_test_env:linux-amd64
-=======
     image: gitea/test_env:linux-amd64  # https://gitea.com/gitea/test-env
->>>>>>> 91ee3be5
     commands:
       - make test-mysql-migration integration-test-coverage
     environment:
