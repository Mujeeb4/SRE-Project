--- conflicted
+++ resolved
@@ -134,11 +134,7 @@
           go-version: "~1.21"
           check-latest: true
       - name: Add hosts to /etc/hosts
-<<<<<<< HEAD
-        run: '[ -e "/.dockerenv" ] || [ -e "/run/.containerenv" ] || echo "127.0.0.1 mysql elasticsearch smtpimap redis minio" | sudo tee -a /etc/hosts'
-=======
-        run: '[ -e "/.dockerenv" ] || [ -e "/run/.containerenv" ] || echo "127.0.0.1 mysql elasticsearch meilisearch smtpimap" | sudo tee -a /etc/hosts'
->>>>>>> f00fdd1a
+        run: '[ -e "/.dockerenv" ] || [ -e "/run/.containerenv" ] || echo "127.0.0.1 mysql elasticsearch meilisearch smtpimap redis minio" | sudo tee -a /etc/hosts'
       - run: make deps-backend
       - run: make backend
         env:
