name: files-changed

on:
  workflow_call:
    outputs:
      backend:
        value: ${{ jobs.detect.outputs.backend }}
      frontend:
        value: ${{ jobs.detect.outputs.frontend }}
      docs:
        value: ${{ jobs.detect.outputs.docs }}
      actions:
        value: ${{ jobs.detect.outputs.actions }}
      templates:
        value: ${{ jobs.detect.outputs.templates }}
      docker:
        value: ${{ jobs.detect.outputs.docker }}
      swagger:
        value: ${{ jobs.detect.outputs.swagger }}

jobs:
  detect:
    runs-on: ubuntu-latest
    timeout-minutes: 3
    outputs:
      backend: ${{ steps.changes.outputs.backend }}
      frontend: ${{ steps.changes.outputs.frontend }}
      docs: ${{ steps.changes.outputs.docs }}
      actions: ${{ steps.changes.outputs.actions }}
      templates: ${{ steps.changes.outputs.templates }}
      docker: ${{ steps.changes.outputs.docker }}
      swagger: ${{ steps.changes.outputs.swagger }}
    steps:
      - uses: actions/checkout@v3
      - uses: dorny/paths-filter@v2
        id: changes_check
        if: env.ACT_EXEC != 'true'
        with:
          filters: |
            backend:
              - "**/*.go"
              - "templates/**/*.tmpl"
              - "assets/emoji.json"
              - "go.mod"
              - "go.sum"
              - "Makefile"

            frontend:
              - "**/*.js"
              - "web_src/**"
              - "assets/emoji.json"
              - "package.json"
              - "package-lock.json"
              - "Makefile"

            docs:
              - "**/*.md"
              - "docs/**"

            actions:
              - ".github/workflows/*"

            templates:
              - "templates/**/*.tmpl"
              - "poetry.lock"

            docker:
              - "Dockerfile"
              - "Dockerfile.rootless"
              - "docker/**"
              - "Makefile"
<<<<<<< HEAD
      - name: set outputs result
        id: changes
        run: |
          if [ "$ACT_EXEC" == 'true' ]; then
            # set default value for 'act_runner exec'
            { echo "backend=true" ; \
            echo "frontend=true" ; \
            echo "docs=true" ; \
            echo "actions=true" ; \
            echo "templates=true" ; \
            echo "docker=true" ; } >> "$GITHUB_OUTPUT"
          else
            { echo "backend=${{ steps.changes_check.outputs.backend }}" ; \
            echo "frontend=${{ steps.changes_check.outputs.frontend }}" ; \
            echo "docs=${{ steps.changes_check.outputs.docs }}" ; \
            echo "actions=${{ steps.changes_check.outputs.actions }}" ; \
            echo "actions=${{ steps.changes_check.outputs.templates }}" ; \
            echo "actions=${{ steps.changes_check.outputs.docker }}" ; } >> "$GITHUB_OUTPUT"
          fi
=======

            swagger:
              - "templates/swagger/v1_json.tmpl"
>>>>>>> 254a8284
<|MERGE_RESOLUTION|>--- conflicted
+++ resolved
@@ -69,28 +69,6 @@
               - "Dockerfile.rootless"
               - "docker/**"
               - "Makefile"
-<<<<<<< HEAD
-      - name: set outputs result
-        id: changes
-        run: |
-          if [ "$ACT_EXEC" == 'true' ]; then
-            # set default value for 'act_runner exec'
-            { echo "backend=true" ; \
-            echo "frontend=true" ; \
-            echo "docs=true" ; \
-            echo "actions=true" ; \
-            echo "templates=true" ; \
-            echo "docker=true" ; } >> "$GITHUB_OUTPUT"
-          else
-            { echo "backend=${{ steps.changes_check.outputs.backend }}" ; \
-            echo "frontend=${{ steps.changes_check.outputs.frontend }}" ; \
-            echo "docs=${{ steps.changes_check.outputs.docs }}" ; \
-            echo "actions=${{ steps.changes_check.outputs.actions }}" ; \
-            echo "actions=${{ steps.changes_check.outputs.templates }}" ; \
-            echo "actions=${{ steps.changes_check.outputs.docker }}" ; } >> "$GITHUB_OUTPUT"
-          fi
-=======
 
             swagger:
-              - "templates/swagger/v1_json.tmpl"
->>>>>>> 254a8284
+              - "templates/swagger/v1_json.tmpl"