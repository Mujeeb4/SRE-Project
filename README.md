# Gitea - Git with a cup of tea

[![Build Status](https://travis-ci.org/go-gitea/gitea.svg?branch=master)](https://travis-ci.org/go-gitea/gitea)
[![codecov](https://codecov.io/gh/go-gitea/gitea/branch/master/graph/badge.svg)](https://codecov.io/gh/go-gitea/gitea)
[![Go Report Card](https://goreportcard.com/badge/github.com/go-gitea/gitea)](https://goreportcard.com/report/github.com/go-gitea/gitea)
[![GoDoc](https://godoc.org/github.com/go-gitea/gitea?status.svg)](https://godoc.org/github.com/go-gitea/gitea)
[![](https://images.microbadger.com/badges/image/gitea/gitea.svg)](http://microbadger.com/images/gitea/gitea "Get your own image badge on microbadger.com")
[![Join the chat at https://gitter.im/go-gitea/gitea](https://badges.gitter.im/Join%20Chat.svg)](https://gitter.im/go-gitea/gitea?utm_source=badge&utm_medium=badge&utm_campaign=pr-badge&utm_content=badge)

![](https://github.com/go-gitea/gitea/blob/master/public/img/gitea-large-resize.png?raw=true)

##### Status

**Current version: 1.0.0** (see [Releases](https://github.com/go-gitea/gitea/releases)) 

| Web | UI  | Preview  |
|:-------------:|:-------:|:-------:|
|![Dashboard](https://gogs.io/img/screenshots/1.png)|![Repository](https://gogs.io/img/screenshots/2.png)|![Commits History](https://gogs.io/img/screenshots/3.png)|
|![Profile](https://gogs.io/img/screenshots/4.png)|![Admin Dashboard](https://gogs.io/img/screenshots/5.png)|![Diff](https://gogs.io/img/screenshots/6.png)|
|![Issues](https://gogs.io/img/screenshots/7.png)|![Releases](https://gogs.io/img/screenshots/8.png)|![Organization](https://gogs.io/img/screenshots/9.png)|

### Important Notes

<<<<<<< HEAD
1. **YOU MUST READ THE [Contributors Guide](https://github.com/go-gitea/gitea/CONTRIBUTING.md) BEFORE STARTING TO WORK ON A PULL REQUEST**.
4. If you think there are vulnerabilities in the project, please talk privately to **security@gitea.io**. Thanks!
6. If your team/company is using Gogs and would like to put your logo on [our website](https://gitea.io), contact us by any means.
=======
1. **YOU MUST READ [Contributing Code](https://github.com/go-gitea/gitea/wiki/Contributing-Code) BEFORE STARTING TO WORK ON A PULL REQUEST**.
2. Due to testing purpose, data of [try.gogs.io](https://try.gogs.io) was reset in **Jan 28, 2015** and will reset multiple times after. Please do **NOT** put your important data on the site.
3. The demo site [try.gogs.io](https://try.gogs.io) is running under `develop` branch.
4. If you think there are vulnerabilities in the project, please talk privately to **u@gogs.io**. Thanks!
5. If you're interested in using APIs, we have experimental support with [documentation](https://godoc.org/github.com/go-gitea/go-sdk).
6. If your team/company is using Gogs and would like to put your logo on [our website](https://gogs.io), contact us by any means.
>>>>>>> f6d53ecb

## Purpose

The goal of this project is to make the easiest, fastest, and most painless way of setting up a self-hosted Git service. With Go, this can be done with an independent binary distribution across **ALL platforms** that Go supports, including Linux, Mac OS X, Windows and ARM.

## Features

- Activity timeline
- SSH and HTTP/HTTPS protocols
- SMTP/LDAP/Reverse proxy authentication
- Reverse proxy with sub-path
- Account/Organization/Repository management
- Add/Remove repository collaborators
- Repository/Organization webhooks (including Slack)
- Repository Git hooks/deploy keys
- Repository issues, pull requests and wiki
- Migrate and mirror repository and its wiki
- Web editor for repository files and wiki
- Gravatar and Federated avatar with custom source
- Mail service
- Administration panel
- Supports MySQL, PostgreSQL, SQLite3 and [TiDB](https://github.com/pingcap/tidb) (experimental)
- Multi-language support ([19 languages](https://crowdin.com/project/gogs))

## System Requirements

- A cheap Raspberry Pi is powerful enough for basic functionality.
- 2 CPU cores and 1GB RAM would be the baseline for teamwork.

## Browser Support

- Please see [Semantic UI](https://github.com/Semantic-Org/Semantic-UI#browser-support) for specific versions of supported browsers.
- The official support minimal size  is **1024*768**, UI may still looks right in smaller size but no promises and fixes.

## Installation

**Note: As Gitea is a [Gogs](https://github.com/gogits/gogs) fork, tutorials and documentation related to gogs applies to Gitea too**

There are 2 ways to install Gitea:

- [Ship with Docker](https://github.com/go-gitea/gitea/tree/master/docker)
- [Install with Vagrant](https://github.com/go-gitea/examples/tree/master/vagrant)

**Note: binary release will be available soon**

### Tutorials

- [How To Set Up Gogs on Ubuntu 14.04](https://www.digitalocean.com/community/tutorials/how-to-set-up-gogs-on-ubuntu-14-04)
- [Run your own GitHub-like service with the help of Docker](http://blog.hypriot.com/post/run-your-own-github-like-service-with-docker/)
- [Dockerized Gogs git server and alpine postgres in 20 minutes or less](http://garthwaite.org/docker-gogs.html)
- [Host Your Own Private GitHub with Gogs.io](https://eladnava.com/host-your-own-private-github-with-gogs-io/)
- [使用 Gogs 搭建自己的 Git 服务器](https://mynook.info/blog/post/host-your-own-git-server-using-gogs) (Chinese)
- [阿里云上 Ubuntu 14.04 64 位安装 Gogs](http://my.oschina.net/luyao/blog/375654) (Chinese)
- [Installing Gogs on FreeBSD](https://www.codejam.info/2015/03/installing-gogs-on-freebsd.html)
- [Gogs on Raspberry Pi](http://blog.meinside.pe.kr/Gogs-on-Raspberry-Pi/)
- [Cloudflare Full SSL with GOGS (Go Git Service) using NGINX](http://www.listekconsulting.com/articles/cloudflare-full-ssl-with-gogs-go-git-service-using-nginx/)

### Screencasts

- [How to install Gogs on a Linux Server (DigitalOcean)](https://www.youtube.com/watch?v=deSfX0gqefE)
- [Instalando Gogs no Ubuntu](https://www.youtube.com/watch?v=4UkHAR1F7ZA) (Português)

### Deploy to Cloud

- [OpenShift](https://github.com/tkisme/gogs-openshift)
- [Cloudron](https://cloudron.io/appstore.html#io.gogs.cloudronapp)
- [Scaleway](https://www.scaleway.com/imagehub/gogs/)
- [Portal](https://portaldemo.xyz/cloud/)
- [Sandstorm](https://github.com/cem/gogs-sandstorm)
- [sloppy.io](https://github.com/sloppyio/quickstarters/tree/master/gogs)
- [YunoHost](https://github.com/mbugeia/gogs_ynh)
- [DPlatform](https://github.com/j8r/DPlatform)

## Software and Service Support

- [Drone](https://github.com/drone/drone) (CI)
- [Fabric8](http://fabric8.io/) (DevOps)
- [Taiga](https://taiga.io/) (Project Management)
- [Puppet](https://forge.puppetlabs.com/Siteminds/gogs) (IT)
- [Kanboard](http://kanboard.net/plugin/gogs-webhook) (Project Management)
- [BearyChat](https://bearychat.com/) (Team Communication)
- [HiWork](http://www.hiwork.cc/) (Team Communication)

### Product Support

- [Synology](https://www.synology.com) (Docker)
- [One Space](http://www.onespace.cc) (App Store)

## Acknowledgments

- Router and middleware mechanism of [Macaron](https://github.com/go-macaron/macaron).
- System Monitor Status is inspired by [GoBlog](https://github.com/fuxiaohei/goblog).
- Thanks [Rocker](http://weibo.com/rocker1989) for designing Logo.
- Thanks [Crowdin](https://crowdin.com/project/gogs) for providing open source translation plan.
- Thanks [DigitalOcean](https://www.digitalocean.com) for hosting home and demo sites.
- Thanks [KeyCDN](https://www.keycdn.com/) and [QiNiu](http://www.qiniu.com/) for providing CDN service.

## Contributors

- see [Maintainer page](https://github.com/orgs/go-gitea/people)
- See [contributors page](https://github.com/go-gitea/gitea/graphs/contributors) for full list of contributors.
- See [TRANSLATORS](conf/locale/TRANSLATORS) for public list of translators.

## License

This project is under the MIT License. See the [LICENSE](https://github.com/go-gitea/gitea/blob/master/LICENSE) file for the full license text.<|MERGE_RESOLUTION|>--- conflicted
+++ resolved
@@ -21,18 +21,9 @@
 
 ### Important Notes
 
-<<<<<<< HEAD
 1. **YOU MUST READ THE [Contributors Guide](https://github.com/go-gitea/gitea/CONTRIBUTING.md) BEFORE STARTING TO WORK ON A PULL REQUEST**.
 4. If you think there are vulnerabilities in the project, please talk privately to **security@gitea.io**. Thanks!
 6. If your team/company is using Gogs and would like to put your logo on [our website](https://gitea.io), contact us by any means.
-=======
-1. **YOU MUST READ [Contributing Code](https://github.com/go-gitea/gitea/wiki/Contributing-Code) BEFORE STARTING TO WORK ON A PULL REQUEST**.
-2. Due to testing purpose, data of [try.gogs.io](https://try.gogs.io) was reset in **Jan 28, 2015** and will reset multiple times after. Please do **NOT** put your important data on the site.
-3. The demo site [try.gogs.io](https://try.gogs.io) is running under `develop` branch.
-4. If you think there are vulnerabilities in the project, please talk privately to **u@gogs.io**. Thanks!
-5. If you're interested in using APIs, we have experimental support with [documentation](https://godoc.org/github.com/go-gitea/go-sdk).
-6. If your team/company is using Gogs and would like to put your logo on [our website](https://gogs.io), contact us by any means.
->>>>>>> f6d53ecb
 
 ## Purpose
 
