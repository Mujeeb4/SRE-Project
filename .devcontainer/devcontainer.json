{
  "name": "Gitea DevContainer",
  "image": "mcr.microsoft.com/devcontainers/go:1.20",
  "features": {
    // installs nodejs into container
    "ghcr.io/devcontainers/features/node:1": {
      "version":"20"
    },
    "ghcr.io/devcontainers/features/git-lfs:1.1.0": {},
    "ghcr.io/devcontainers-contrib/features/poetry:2": {},
    "ghcr.io/devcontainers/features/python:1": {}
  },
  "customizations": {
    "vscode": {
      "settings": {},
      // same extensions as Gitpod, should match /.gitpod.yml
      "extensions": [
        "editorconfig.editorconfig",
        "dbaeumer.vscode-eslint",
        "golang.go",
        "stylelint.vscode-stylelint",
        "DavidAnson.vscode-markdownlint",
        "Vue.volar",
        "ms-azuretools.vscode-docker",
        "zixuanchen.vitest-explorer",
<<<<<<< HEAD
        "alexcvzz.vscode-sqlite",
        "Azurite.azurite"
=======
        "qwtel.sqlite-viewer"
>>>>>>> c0fc53e2
      ]
    }
  },
  "portsAttributes": {
    "3000": {
      "label": "Gitea Web",
      "onAutoForward": "notify"
    }
  },
  "postCreateCommand": "make deps"
}<|MERGE_RESOLUTION|>--- conflicted
+++ resolved
@@ -23,12 +23,8 @@
         "Vue.volar",
         "ms-azuretools.vscode-docker",
         "zixuanchen.vitest-explorer",
-<<<<<<< HEAD
-        "alexcvzz.vscode-sqlite",
+        "qwtel.sqlite-viewer",
         "Azurite.azurite"
-=======
-        "qwtel.sqlite-viewer"
->>>>>>> c0fc53e2
       ]
     }
   },
