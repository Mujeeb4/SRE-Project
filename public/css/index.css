.emoji {
  width: 1.5em;
  height: 1.5em;
  display: inline-block;
  background-size: contain;
}
body {
  font-family: "Helvetica Neue", "Microsoft YaHei", Arial, Helvetica, sans-serif !important;
  background-color: #fff;
  overflow-y: scroll;
  -webkit-font-smoothing: antialiased;
}
img {
  border-radius: 3px;
}
pre,
code {
  font: 12px Consolas, "Liberation Mono", Menlo, Courier, monospace;
}
pre.raw,
code.raw {
  padding: 7px 12px;
  margin: 10px 0;
  background-color: #f8f8f8;
  border: 1px solid #ddd;
  border-radius: 3px;
  font-size: 13px;
  line-height: 1.5;
  overflow: auto;
}
pre.wrap,
code.wrap {
  white-space: pre-wrap;
  /* CSS 3 */
  word-break: break-word;
}
.dont-break-out {
  /* These are technically the same, but use both */
  overflow-wrap: break-word;
  word-wrap: break-word;
  -ms-word-break: break-all;
  /* This is the dangerous one in WebKit, as it breaks things wherever */
  word-break: break-all;
  /* Instead use this non-standard one: */
  word-break: break-word;
  /* Adds a hyphen where the word breaks, if supported (No Blink) */
  -ms-hyphens: auto;
  -moz-hyphens: auto;
  -webkit-hyphens: auto;
  hyphens: auto;
}
.full.height {
  padding: 0;
  margin: 0 0 -80px 0;
  min-height: 100%;
}
.following.bar {
  z-index: 900;
  left: 0;
  width: 100%;
}
.following.bar.light {
  background-color: white;
  border-bottom: 1px solid #DDDDDD;
  box-shadow: 0 2px 3px rgba(0, 0, 0, 0.04);
}
.following.bar .column .menu {
  margin-top: 0;
}
.following.bar .top.menu a.item.brand {
  padding-left: 0;
}
.following.bar .brand .ui.mini.image {
  width: 30px;
}
.following.bar .top.menu a.item:hover,
.following.bar .top.menu .dropdown.item:hover,
.following.bar .top.menu .dropdown.item.active {
  background-color: transparent;
}
.following.bar .top.menu a.item:hover {
  color: rgba(0, 0, 0, 0.45);
}
.following.bar .top.menu .menu {
  z-index: 900;
}
.following.bar .icon,
.following.bar .octicon {
  margin-right: 5px !important;
}
.following.bar .head.link.item {
  padding-right: 0 !important;
}
.following.bar .avatar > .ui.image {
  margin-right: 0;
}
.following.bar .avatar .octicon-triangle-down {
  margin-top: 6.5px;
}
.following.bar .searchbox {
  background-color: #f4f4f4 !important;
}
.following.bar .searchbox:focus {
  background-color: #e9e9e9 !important;
}
.following.bar .text .octicon {
  width: 16px;
  text-align: center;
}
.following.bar .right.menu .menu {
  left: auto;
  right: 0;
}
.following.bar .right.menu .dropdown .menu {
  margin-top: 0;
}
.ui.left {
  float: left;
}
.ui.right {
  float: right;
}
.ui.button,
.ui.menu .item {
  -moz-user-select: auto;
  -ms-user-select: auto;
  -webkit-user-select: auto;
  user-select: auto;
}
.ui.container.fluid.padded {
  padding: 0 10px 0 10px;
}
.ui.form .ui.button {
  font-weight: normal;
}
.ui .text.red {
  color: #d95c5c !important;
}
.ui .text.red a {
  color: #d95c5c !important;
}
.ui .text.red a:hover {
  color: #E67777 !important;
}
.ui .text.blue {
  color: #428bca !important;
}
.ui .text.blue a {
  color: #15c !important;
}
.ui .text.blue a:hover {
  color: #428bca !important;
}
.ui .text.black {
  color: #444;
}
.ui .text.black:hover {
  color: #000;
}
.ui .text.grey {
  color: #767676 !important;
}
.ui .text.grey a {
  color: #444 !important;
}
.ui .text.grey a:hover {
  color: #000 !important;
}
.ui .text.light.grey {
  color: #888 !important;
}
.ui .text.green {
  color: #6cc644 !important;
}
.ui .text.purple {
  color: #6e5494 !important;
}
.ui .text.yellow {
  color: #FBBD08 !important;
}
.ui .text.gold {
  color: #a1882b !important;
}
.ui .text.left {
  text-align: left !important;
}
.ui .text.right {
  text-align: right !important;
}
.ui .text.small {
  font-size: 0.75em;
}
.ui .text.normal {
  font-weight: normal;
}
.ui .text.bold {
  font-weight: bold;
}
.ui .text.italic {
  font-style: italic;
}
.ui .text.truncate {
  overflow: hidden;
  text-overflow: ellipsis;
  white-space: nowrap;
  display: inline-block;
}
.ui .text.thin {
  font-weight: normal;
}
.ui .text.middle {
  vertical-align: middle;
}
.ui .message {
  text-align: center;
}
.ui .header > i + .content {
  padding-left: 0.75rem;
  vertical-align: middle;
}
.ui .warning.header {
  background-color: #F9EDBE !important;
  border-color: #F0C36D;
}
.ui .warning.segment {
  border-color: #F0C36D;
}
.ui .info.segment {
  border: 1px solid #c5d5dd;
}
.ui .info.segment.top {
  background-color: #e6f1f6 !important;
}
.ui .info.segment.top h3,
.ui .info.segment.top h4 {
  margin-top: 0;
}
.ui .info.segment.top h3:last-child {
  margin-top: 4px;
}
.ui .info.segment.top > :last-child {
  margin-bottom: 0;
}
.ui .normal.header {
  font-weight: normal;
}
.ui .avatar.image {
  border-radius: 3px;
}
.ui .form .fake {
  display: none !important;
}
.ui .form .sub.field {
  margin-left: 25px;
}
.ui .sha.label {
  font-family: Consolas, Menlo, Monaco, "Lucida Console", monospace;
  font-size: 13px;
  padding: 6px 10px 4px 10px;
  font-weight: normal;
  margin: 0 6px;
}
.ui.status.buttons .octicon {
  margin-right: 4px;
}
.ui.inline.delete-button {
  padding: 8px 15px;
  font-weight: normal;
}
.overflow.menu .items {
  max-height: 300px;
  overflow-y: auto;
}
.overflow.menu .items .item {
  position: relative;
  cursor: pointer;
  display: block;
  border: none;
  height: auto;
  border-top: none;
  line-height: 1em;
  color: rgba(0, 0, 0, 0.8);
  padding: .71428571em 1.14285714em !important;
  font-size: 1rem;
  text-transform: none;
  font-weight: 400;
  box-shadow: none;
  -webkit-touch-callout: none;
}
.overflow.menu .items .item.active {
  font-weight: 700;
}
.overflow.menu .items .item:hover {
  background: rgba(0, 0, 0, 0.05);
  color: rgba(0, 0, 0, 0.8);
  z-index: 13;
}
.scrolling.menu .item.selected {
  font-weight: 700 !important;
}
footer {
  margin-top: 54px !important;
  height: 40px;
  background-color: white;
  border-top: 1px solid #d6d6d6;
  clear: both;
  width: 100%;
  color: #888888;
}
footer .container {
  padding-top: 10px;
}
footer .container .fa {
  width: 16px;
  text-align: center;
  color: #428bca;
}
footer .container .links > * {
  border-left: 1px solid #d6d6d6;
  padding-left: 8px;
  margin-left: 5px;
}
footer .container .links > *:first-child {
  border-left: none;
}
footer .ui.language .menu {
  max-height: 500px;
  overflow-y: auto;
  margin-bottom: 7px;
}
.hide {
  display: none;
}
.center {
  text-align: center;
}
.img-1 {
  width: 2px !important;
  height: 2px !important;
}
.img-2 {
  width: 4px !important;
  height: 4px !important;
}
.img-3 {
  width: 6px !important;
  height: 6px !important;
}
.img-4 {
  width: 8px !important;
  height: 8px !important;
}
.img-5 {
  width: 10px !important;
  height: 10px !important;
}
.img-6 {
  width: 12px !important;
  height: 12px !important;
}
.img-7 {
  width: 14px !important;
  height: 14px !important;
}
.img-8 {
  width: 16px !important;
  height: 16px !important;
}
.img-9 {
  width: 18px !important;
  height: 18px !important;
}
.img-10 {
  width: 20px !important;
  height: 20px !important;
}
.img-11 {
  width: 22px !important;
  height: 22px !important;
}
.img-12 {
  width: 24px !important;
  height: 24px !important;
}
.img-13 {
  width: 26px !important;
  height: 26px !important;
}
.img-14 {
  width: 28px !important;
  height: 28px !important;
}
.img-15 {
  width: 30px !important;
  height: 30px !important;
}
.img-16 {
  width: 32px !important;
  height: 32px !important;
}
.sr-only {
  position: absolute;
  width: 1px;
  height: 1px;
  padding: 0;
  margin: -1px;
  overflow: hidden;
  clip: rect(0, 0, 0, 0);
  border: 0;
}
.sr-only-focusable:active,
.sr-only-focusable:focus {
  position: static;
  width: auto;
  height: auto;
  margin: 0;
  overflow: visible;
  clip: auto;
}
@media only screen and (max-width: 991px) and (min-width: 768px) {
  .ui.container {
    width: 95%;
  }
}
/* Overrides some styles of the Highlight.js plugin */
.hljs {
  background: inherit !important;
  padding: 0 !important;
}
.ui.menu.new-menu {
  justify-content: center !important;
  padding-top: 15px !important;
  margin-top: -15px !important;
  margin-bottom: 15px !important;
  background-color: #FAFAFA !important;
  border-width: 1px !important;
}
@media only screen and (max-width: 1200px) {
  .ui.menu.new-menu {
    overflow-x: auto !important;
    justify-content: left !important;
    padding-bottom: 5px;
  }
  .ui.menu.new-menu::-webkit-scrollbar {
    height: 8px;
    display: none;
  }
  .ui.menu.new-menu:hover::-webkit-scrollbar {
    display: block;
  }
  .ui.menu.new-menu::-webkit-scrollbar-track {
    background: rgba(0, 0, 0, 0.01);
  }
  .ui.menu.new-menu::-webkit-scrollbar-thumb {
    background: rgba(0, 0, 0, 0.2);
  }
  .ui.menu.new-menu:after {
    position: absolute;
    margin-top: -15px;
    display: block;
    background-image: linear-gradient(to right, rgba(255, 255, 255, 0), #ffffff 100%);
    content: ' ';
    right: 0;
    height: 53px;
    z-index: 1000;
    width: 60px;
    clear: none;
    visibility: visible;
  }
  .ui.menu.new-menu a.item:last-child {
    padding-right: 30px !important;
  }
}
[v-cloak] {
  display: none !important;
}
.repos-search {
  padding-bottom: 0 !important;
}
.repos-filter {
  margin-top: 0 !important;
  border-bottom-width: 0 !important;
  margin-bottom: 2px !important;
}
.markdown:not(code) {
  overflow: hidden;
  font-family: "Helvetica Neue", Helvetica, "Segoe UI", Arial, freesans, sans-serif;
  font-size: 16px;
  line-height: 1.6 !important;
  word-wrap: break-word;
}
.markdown:not(code).file-view {
  padding: 2em 2em 2em !important;
}
.markdown:not(code) > *:first-child {
  margin-top: 0 !important;
}
.markdown:not(code) > *:last-child {
  margin-bottom: 0 !important;
}
.markdown:not(code) a:not([href]) {
  color: inherit;
  text-decoration: none;
}
.markdown:not(code) .absent {
  color: #c00;
}
.markdown:not(code) .anchor {
  position: absolute;
  top: 0;
  left: 0;
  display: block;
  padding-right: 6px;
  padding-left: 30px;
  margin-left: -30px;
}
.markdown:not(code) .anchor:focus {
  outline: none;
}
.markdown:not(code) h1,
.markdown:not(code) h2,
.markdown:not(code) h3,
.markdown:not(code) h4,
.markdown:not(code) h5,
.markdown:not(code) h6 {
  position: relative;
  margin-top: 1em;
  margin-bottom: 16px;
  font-weight: bold;
  line-height: 1.4;
}
.markdown:not(code) h1:first-of-type,
.markdown:not(code) h2:first-of-type,
.markdown:not(code) h3:first-of-type,
.markdown:not(code) h4:first-of-type,
.markdown:not(code) h5:first-of-type,
.markdown:not(code) h6:first-of-type {
  margin-top: 0 !important;
}
.markdown:not(code) h1 .octicon-link,
.markdown:not(code) h2 .octicon-link,
.markdown:not(code) h3 .octicon-link,
.markdown:not(code) h4 .octicon-link,
.markdown:not(code) h5 .octicon-link,
.markdown:not(code) h6 .octicon-link {
  display: none;
  color: #000;
  vertical-align: middle;
}
.markdown:not(code) h1:hover .anchor,
.markdown:not(code) h2:hover .anchor,
.markdown:not(code) h3:hover .anchor,
.markdown:not(code) h4:hover .anchor,
.markdown:not(code) h5:hover .anchor,
.markdown:not(code) h6:hover .anchor {
  padding-left: 8px;
  margin-left: -30px;
  text-decoration: none;
}
.markdown:not(code) h1:hover .anchor .octicon-link,
.markdown:not(code) h2:hover .anchor .octicon-link,
.markdown:not(code) h3:hover .anchor .octicon-link,
.markdown:not(code) h4:hover .anchor .octicon-link,
.markdown:not(code) h5:hover .anchor .octicon-link,
.markdown:not(code) h6:hover .anchor .octicon-link {
  display: inline-block;
}
.markdown:not(code) h1 tt,
.markdown:not(code) h1 code,
.markdown:not(code) h2 tt,
.markdown:not(code) h2 code,
.markdown:not(code) h3 tt,
.markdown:not(code) h3 code,
.markdown:not(code) h4 tt,
.markdown:not(code) h4 code,
.markdown:not(code) h5 tt,
.markdown:not(code) h5 code,
.markdown:not(code) h6 tt,
.markdown:not(code) h6 code {
  font-size: inherit;
}
.markdown:not(code) h1 {
  padding-bottom: 0.3em;
  font-size: 2.25em;
  line-height: 1.2;
  border-bottom: 1px solid #eee;
}
.markdown:not(code) h1 .anchor {
  line-height: 1;
}
.markdown:not(code) h2 {
  padding-bottom: 0.3em;
  font-size: 1.75em;
  line-height: 1.225;
  border-bottom: 1px solid #eee;
}
.markdown:not(code) h2 .anchor {
  line-height: 1;
}
.markdown:not(code) h3 {
  font-size: 1.5em;
  line-height: 1.43;
}
.markdown:not(code) h3 .anchor {
  line-height: 1.2;
}
.markdown:not(code) h4 {
  font-size: 1.25em;
}
.markdown:not(code) h4 .anchor {
  line-height: 1.2;
}
.markdown:not(code) h5 {
  font-size: 1em;
}
.markdown:not(code) h5 .anchor {
  line-height: 1.1;
}
.markdown:not(code) h6 {
  font-size: 1em;
  color: #777;
}
.markdown:not(code) h6 .anchor {
  line-height: 1.1;
}
.markdown:not(code) p,
.markdown:not(code) blockquote,
.markdown:not(code) ul,
.markdown:not(code) ol,
.markdown:not(code) dl,
.markdown:not(code) table,
.markdown:not(code) pre {
  margin-top: 0;
  margin-bottom: 16px;
}
.markdown:not(code) blockquote {
  margin-left: 0;
}
.markdown:not(code) hr {
  height: 4px;
  padding: 0;
  margin: 16px 0;
  background-color: #e7e7e7;
  border: 0 none;
}
.markdown:not(code) ul,
.markdown:not(code) ol {
  padding-left: 2em;
}
.markdown:not(code) ul.no-list,
.markdown:not(code) ol.no-list {
  padding: 0;
  list-style-type: none;
}
.markdown:not(code) ul ul,
.markdown:not(code) ul ol,
.markdown:not(code) ol ol,
.markdown:not(code) ol ul {
  margin-top: 0;
  margin-bottom: 0;
}
.markdown:not(code) ol ol,
.markdown:not(code) ul ol {
  list-style-type: lower-roman;
}
.markdown:not(code) li > p {
  margin-top: 0;
}
.markdown:not(code) dl {
  padding: 0;
}
.markdown:not(code) dl dt {
  padding: 0;
  margin-top: 16px;
  font-size: 1em;
  font-style: italic;
  font-weight: bold;
}
.markdown:not(code) dl dd {
  padding: 0 16px;
  margin-bottom: 16px;
}
.markdown:not(code) blockquote {
  padding: 0 15px;
  color: #777;
  border-left: 4px solid #ddd;
}
.markdown:not(code) blockquote > :first-child {
  margin-top: 0;
}
.markdown:not(code) blockquote > :last-child {
  margin-bottom: 0;
}
.markdown:not(code) table {
  width: auto;
  overflow: auto;
  word-break: normal;
  word-break: keep-all;
}
.markdown:not(code) table th {
  font-weight: bold;
}
.markdown:not(code) table th,
.markdown:not(code) table td {
  padding: 6px 13px !important;
  border: 1px solid #ddd !important;
}
.markdown:not(code) table tr {
  background-color: #fff;
  border-top: 1px solid #ccc;
}
.markdown:not(code) table tr:nth-child(2n) {
  background-color: #f8f8f8;
}
.markdown:not(code) img {
  max-width: 100%;
  box-sizing: border-box;
}
.markdown:not(code) .emoji {
  max-width: none;
}
.markdown:not(code) span.frame {
  display: block;
  overflow: hidden;
}
.markdown:not(code) span.frame > span {
  display: block;
  float: left;
  width: auto;
  padding: 7px;
  margin: 13px 0 0;
  overflow: hidden;
  border: 1px solid #ddd;
}
.markdown:not(code) span.frame span img {
  display: block;
  float: left;
}
.markdown:not(code) span.frame span span {
  display: block;
  padding: 5px 0 0;
  clear: both;
  color: #333;
}
.markdown:not(code) span.align-center {
  display: block;
  overflow: hidden;
  clear: both;
}
.markdown:not(code) span.align-center > span {
  display: block;
  margin: 13px auto 0;
  overflow: hidden;
  text-align: center;
}
.markdown:not(code) span.align-center span img {
  margin: 0 auto;
  text-align: center;
}
.markdown:not(code) span.align-right {
  display: block;
  overflow: hidden;
  clear: both;
}
.markdown:not(code) span.align-right > span {
  display: block;
  margin: 13px 0 0;
  overflow: hidden;
  text-align: right;
}
.markdown:not(code) span.align-right span img {
  margin: 0;
  text-align: right;
}
.markdown:not(code) span.float-left {
  display: block;
  float: left;
  margin-right: 13px;
  overflow: hidden;
}
.markdown:not(code) span.float-left span {
  margin: 13px 0 0;
}
.markdown:not(code) span.float-right {
  display: block;
  float: right;
  margin-left: 13px;
  overflow: hidden;
}
.markdown:not(code) span.float-right > span {
  display: block;
  margin: 13px auto 0;
  overflow: hidden;
  text-align: right;
}
.markdown:not(code) code,
.markdown:not(code) tt {
  padding: 0;
  padding-top: 0.2em;
  padding-bottom: 0.2em;
  margin: 0;
  font-size: 85%;
  background-color: rgba(0, 0, 0, 0.04);
  border-radius: 3px;
}
.markdown:not(code) code:before,
.markdown:not(code) code:after,
.markdown:not(code) tt:before,
.markdown:not(code) tt:after {
  letter-spacing: -0.2em;
  content: "\00a0";
}
.markdown:not(code) code br,
.markdown:not(code) tt br {
  display: none;
}
.markdown:not(code) del code {
  text-decoration: inherit;
}
.markdown:not(code) pre > code {
  padding: 0;
  margin: 0;
  font-size: 100%;
  word-break: normal;
  white-space: pre;
  background: transparent;
  border: 0;
}
.markdown:not(code) .highlight {
  margin-bottom: 16px;
}
.markdown:not(code) .highlight pre,
.markdown:not(code) pre {
  padding: 16px;
  overflow: auto;
  font-size: 85%;
  line-height: 1.45;
  background-color: #f7f7f7;
  border-radius: 3px;
}
.markdown:not(code) .highlight pre {
  margin-bottom: 0;
  word-break: normal;
}
.markdown:not(code) pre {
  word-wrap: normal;
}
.markdown:not(code) pre code,
.markdown:not(code) pre tt {
  display: inline;
  max-width: initial;
  padding: 0;
  margin: 0;
  overflow: initial;
  line-height: inherit;
  word-wrap: normal;
  background-color: transparent;
  border: 0;
}
.markdown:not(code) pre code:before,
.markdown:not(code) pre code:after,
.markdown:not(code) pre tt:before,
.markdown:not(code) pre tt:after {
  content: normal;
}
.markdown:not(code) kbd {
  display: inline-block;
  padding: 3px 5px;
  font-size: 11px;
  line-height: 10px;
  color: #555;
  vertical-align: middle;
  background-color: #fcfcfc;
  border: solid 1px #ccc;
  border-bottom-color: #bbb;
  border-radius: 3px;
  box-shadow: inset 0 -1px 0 #bbb;
}
.markdown:not(code) input[type="checkbox"] {
  vertical-align: middle !important;
}
.markdown:not(code) .csv-data td,
.markdown:not(code) .csv-data th {
  padding: 5px;
  overflow: hidden;
  font-size: 12px;
  line-height: 1;
  text-align: left;
  white-space: nowrap;
}
.markdown:not(code) .csv-data .blob-num {
  padding: 10px 8px 9px;
  text-align: right;
  background: #fff;
  border: 0;
}
.markdown:not(code) .csv-data tr {
  border-top: 0;
}
.markdown:not(code) .csv-data th {
  font-weight: bold;
  background: #f8f8f8;
  border-top: 0;
}
.markdown:not(code) .ui.list .list,
.markdown:not(code) ol.ui.list ol,
.markdown:not(code) ul.ui.list ul {
  padding-left: 2em;
}
.home {
  padding-bottom: 80px;
}
.home .logo {
  max-width: 220px;
}
.home .hero h1,
.home .hero h2 {
  font-family: 'PT Sans Narrow', sans-serif, 'Microsoft YaHei';
}
.home .hero h1 {
  font-size: 5.5em;
}
.home .hero h2 {
  font-size: 3em;
}
.home .hero .octicon {
  color: #5aa509;
  font-size: 40px;
  width: 50px;
}
.home .hero.header {
  font-size: 20px;
}
.home p.large {
  font-size: 16px;
}
.home .stackable {
  padding-top: 30px;
}
.home a {
  color: #5aa509;
}
.signup {
  padding-top: 15px;
  padding-bottom: 80px;
}
.install {
  padding-top: 45px;
  padding-bottom: 80px;
}
.install form label {
  text-align: right;
  width: 320px !important;
}
.install form input {
  width: 35% !important;
}
.install form .field {
  text-align: left;
}
.install form .field .help {
  margin-left: 335px !important;
}
.install form .field.optional .title {
  margin-left: 38%;
}
.install .ui .checkbox {
  margin-left: 40% !important;
}
.install .ui .checkbox label {
  width: auto !important;
}
.form .help {
  color: #999999;
  padding-top: .6em;
  padding-bottom: .6em;
  display: inline-block;
}
.ui.attached.header {
  background: #f0f0f0;
}
.ui.attached.header .right {
  margin-top: -5px;
}
.ui.attached.header .right .button {
  padding: 8px 10px;
  font-weight: normal;
}
#create-page-form form {
  margin: auto;
  width: 800px!important;
}
#create-page-form form .ui.message {
  text-align: center;
}
#create-page-form form .header {
  padding-left: 280px !important;
}
#create-page-form form .inline.field > label {
  text-align: right;
  width: 250px !important;
  word-wrap: break-word;
}
#create-page-form form .help {
  margin-left: 265px !important;
}
#create-page-form form .optional .title {
  margin-left: 250px !important;
}
#create-page-form form input,
#create-page-form form textarea {
  width: 50%!important;
}
.signin .oauth2 div {
  display: inline-block;
}
.signin .oauth2 div p {
  margin: 10px 5px 0 0;
  float: left;
}
.signin .oauth2 a {
  margin-right: 3px;
}
.signin .oauth2 a:last-child {
  margin-right: 0px;
}
.signin .oauth2 img {
  width: 32px;
  height: 32px;
}
.signin .oauth2 img.openidConnect {
  width: auto;
}
.user.activate form,
.user.forgot.password form,
.user.reset.password form,
.user.signin form,
.user.signup form {
  margin: auto;
  width: 800px!important;
}
.user.activate form .ui.message,
.user.forgot.password form .ui.message,
.user.reset.password form .ui.message,
.user.signin form .ui.message,
.user.signup form .ui.message {
  text-align: center;
}
.user.activate form .header,
.user.forgot.password form .header,
.user.reset.password form .header,
.user.signin form .header,
.user.signup form .header {
  padding-left: 280px !important;
}
.user.activate form .inline.field > label,
.user.forgot.password form .inline.field > label,
.user.reset.password form .inline.field > label,
.user.signin form .inline.field > label,
.user.signup form .inline.field > label {
  text-align: right;
  width: 250px !important;
  word-wrap: break-word;
}
.user.activate form .help,
.user.forgot.password form .help,
.user.reset.password form .help,
.user.signin form .help,
.user.signup form .help {
  margin-left: 265px !important;
}
.user.activate form .optional .title,
.user.forgot.password form .optional .title,
.user.reset.password form .optional .title,
.user.signin form .optional .title,
.user.signup form .optional .title {
  margin-left: 250px !important;
}
.user.activate form input,
.user.forgot.password form input,
.user.reset.password form input,
.user.signin form input,
.user.signup form input,
.user.activate form textarea,
.user.forgot.password form textarea,
.user.reset.password form textarea,
.user.signin form textarea,
.user.signup form textarea {
  width: 50%!important;
}
.user.activate form,
.user.forgot.password form,
.user.reset.password form,
.user.signin form,
.user.signup form {
  width: 700px!important;
}
.user.activate form .header,
.user.forgot.password form .header,
.user.reset.password form .header,
.user.signin form .header,
.user.signup form .header {
  padding-left: 0 !important;
  text-align: center;
}
.user.activate form .inline.field > label,
.user.forgot.password form .inline.field > label,
.user.reset.password form .inline.field > label,
.user.signin form .inline.field > label,
.user.signup form .inline.field > label {
  width: 200px !important;
}
.repository.new.repo form,
.repository.new.migrate form,
.repository.new.fork form {
  margin: auto;
  width: 800px!important;
}
.repository.new.repo form .ui.message,
.repository.new.migrate form .ui.message,
.repository.new.fork form .ui.message {
  text-align: center;
}
.repository.new.repo form .header,
.repository.new.migrate form .header,
.repository.new.fork form .header {
  padding-left: 280px !important;
}
.repository.new.repo form .inline.field > label,
.repository.new.migrate form .inline.field > label,
.repository.new.fork form .inline.field > label {
  text-align: right;
  width: 250px !important;
  word-wrap: break-word;
}
.repository.new.repo form .help,
.repository.new.migrate form .help,
.repository.new.fork form .help {
  margin-left: 265px !important;
}
.repository.new.repo form .optional .title,
.repository.new.migrate form .optional .title,
.repository.new.fork form .optional .title {
  margin-left: 250px !important;
}
.repository.new.repo form input,
.repository.new.migrate form input,
.repository.new.fork form input,
.repository.new.repo form textarea,
.repository.new.migrate form textarea,
.repository.new.fork form textarea {
  width: 50%!important;
}
.repository.new.repo form .dropdown .dropdown.icon,
.repository.new.migrate form .dropdown .dropdown.icon,
.repository.new.fork form .dropdown .dropdown.icon {
  margin-top: -7px !important;
}
.repository.new.repo form .dropdown .text,
.repository.new.migrate form .dropdown .text,
.repository.new.fork form .dropdown .text {
  margin-right: 0!important;
}
.repository.new.repo form .dropdown .text i,
.repository.new.migrate form .dropdown .text i,
.repository.new.fork form .dropdown .text i {
  margin-right: 0!important;
}
.repository.new.repo form .header,
.repository.new.migrate form .header,
.repository.new.fork form .header {
  padding-left: 0 !important;
  text-align: center;
}
.repository.new.repo .ui.form .selection.dropdown:not(.owner) {
  width: 50%!important;
}
.repository.new.repo .ui.form #auto-init {
  margin-left: 265px !important;
}
.new.webhook form .help {
  margin-left: 25px;
}
.new.webhook .events.fields .column {
  padding-left: 40px;
}
.githook textarea {
  font-family: monospace;
}
.repository {
  padding-top: 15px;
  padding-bottom: 80px;
}
.repository .head .column {
  padding-top: 5px !important;
  padding-bottom: 5px !important;
}
.repository .head .ui.compact.menu {
  margin-left: 1rem;
}
.repository .head .ui.header {
  margin-top: 0;
}
.repository .head .mega-octicon {
  width: 30px;
  font-size: 30px;
}
.repository .head .ui.huge.breadcrumb {
  font-weight: 400;
  font-size: 1.7rem;
}
.repository .head .fork-flag {
  margin-left: 38px;
  margin-top: 3px;
  display: block;
  font-size: 12px;
  white-space: nowrap;
}
.repository .head .octicon.octicon-repo-forked {
  margin-top: -1px;
  font-size: 15px;
}
.repository .tabs .navbar {
  justify-content: initial;
}
.repository .navbar {
  display: flex;
  justify-content: space-between;
}
.repository .navbar .ui.label {
  margin-top: -2px;
  margin-left: 7px;
  padding: 3px 5px;
}
.repository .owner.dropdown {
  min-width: 40% !important;
}
.repository .metas .menu {
  max-height: 300px;
  overflow-x: auto;
}
.repository .metas .ui.list .hide {
  display: none!important;
}
.repository .metas .ui.list .item {
  padding: 0px;
}
.repository .metas .ui.list .label.color {
  padding: 0 8px;
  margin-right: 5px;
}
.repository .metas .ui.list a {
  margin: 2px 0;
}
.repository .metas .ui.list a .text {
  color: #444;
}
.repository .metas .ui.list a .text:hover {
  color: #000;
}
.repository .header-wrapper {
  background-color: #FAFAFA;
  margin-top: -15px;
  padding-top: 15px;
}
.repository .header-wrapper .ui.tabs.divider {
  border-bottom: none;
}
.repository .header-wrapper .ui.tabular .octicon {
  margin-right: 5px;
}
.repository .filter.menu .label.color {
  border-radius: 3px;
  margin-left: 15px;
  padding: 0 8px;
}
.repository .filter.menu .octicon {
  float: left;
  margin-left: -5px;
  margin-right: -7px;
}
.repository .filter.menu .menu {
  max-height: 300px;
  overflow-x: auto;
  right: 0!important;
  left: auto!important;
}
.repository .filter.menu .dropdown.item {
  margin: 1px;
  padding-right: 0;
}
.repository .ui.tabs.container {
  margin-top: 14px;
  margin-bottom: 0px;
}
.repository .ui.tabs.container .ui.menu {
  border-bottom: none;
}
.repository .ui.tabs.divider {
  margin-top: 0;
  margin-bottom: 20px;
}
.repository #clone-panel {
  margin-left: 5px;
  width: 350px;
}
.repository #clone-panel input {
  border-radius: 0;
  padding: 5px 10px;
}
.repository #clone-panel .clone.button {
  font-size: 13px;
  padding: 0 5px;
}
.repository #clone-panel .clone.button:first-child {
  border-radius: .28571429rem 0 0 .28571429rem;
}
.repository #clone-panel .icon.button {
  padding: 0 10px;
}
.repository #clone-panel .dropdown .menu {
  right: 0!important;
  left: auto!important;
}
.repository.file.list #repo-desc {
  font-size: 1.2em;
}
.repository.file.list .choose.reference .header .icon {
  font-size: 1.4em;
}
.repository.file.list .repo-path .section,
.repository.file.list .repo-path .divider {
  display: inline;
}
.repository.file.list #file-buttons {
  font-weight: normal;
}
.repository.file.list #file-buttons .ui.button {
  padding: 8px 10px;
  font-weight: normal;
}
.repository.file.list #repo-files-table thead th {
  padding-top: 8px;
  padding-bottom: 5px;
  font-weight: normal;
}
.repository.file.list #repo-files-table thead th:first-child {
  display: block;
  position: relative;
  width: 325%;
}
.repository.file.list #repo-files-table thead .ui.avatar {
  margin-bottom: 5px;
}
.repository.file.list #repo-files-table tbody .octicon {
  margin-left: 3px;
  margin-right: 5px;
  color: #777;
}
.repository.file.list #repo-files-table tbody .octicon.octicon-mail-reply {
  margin-right: 10px;
}
.repository.file.list #repo-files-table tbody .octicon.octicon-file-directory,
.repository.file.list #repo-files-table tbody .octicon.octicon-file-submodule {
  color: #1e70bf;
}
.repository.file.list #repo-files-table td {
  padding-top: 8px;
  padding-bottom: 8px;
}
.repository.file.list #repo-files-table td.message .isSigned {
  cursor: default;
}
.repository.file.list #repo-files-table tr:hover {
  background-color: #ffffEE;
}
.repository.file.list #repo-files-table .jumpable-path {
  color: #888;
}
.repository.file.list #file-content .header .icon {
  font-size: 1em;
  margin-top: -2px;
}
.repository.file.list #file-content .header .file-actions {
  padding-left: 20px;
}
.repository.file.list #file-content .header .file-actions .btn-octicon {
  display: inline-block;
  padding: 5px;
  margin-left: 5px;
  line-height: 1;
  color: #767676;
  vertical-align: middle;
  background: transparent;
  border: 0;
  outline: none;
}
.repository.file.list #file-content .header .file-actions .btn-octicon:hover {
  color: #4078c0;
}
.repository.file.list #file-content .header .file-actions .btn-octicon-danger:hover {
  color: #bd2c00;
}
.repository.file.list #file-content .header .file-actions .btn-octicon.disabled {
  color: #bbb;
  cursor: default;
}
.repository.file.list #file-content .header .file-actions #delete-file-form {
  display: inline-block;
}
.repository.file.list #file-content .view-raw {
  padding: 5px;
}
.repository.file.list #file-content .view-raw * {
  max-width: 100%;
}
.repository.file.list #file-content .view-raw img {
  padding: 5px 5px 0 5px;
}
.repository.file.list #file-content .code-view * {
  font-size: 12px;
  font-family: Consolas, "Liberation Mono", Menlo, Courier, monospace;
  line-height: 20px;
}
.repository.file.list #file-content .code-view table {
  width: 100%;
}
.repository.file.list #file-content .code-view .lines-num {
  vertical-align: top;
  text-align: right;
  color: #999;
  background: #f5f5f5;
  width: 1%;
  -moz-user-select: none;
  -ms-user-select: none;
  -webkit-user-select: none;
  user-select: none;
}
.repository.file.list #file-content .code-view .lines-num span {
  line-height: 20px;
  padding: 0 10px;
  cursor: pointer;
  display: block;
}
.repository.file.list #file-content .code-view .lines-num,
.repository.file.list #file-content .code-view .lines-code {
  padding: 0;
}
.repository.file.list #file-content .code-view .lines-num pre,
.repository.file.list #file-content .code-view .lines-code pre,
.repository.file.list #file-content .code-view .lines-num ol,
.repository.file.list #file-content .code-view .lines-code ol,
.repository.file.list #file-content .code-view .lines-num .hljs,
.repository.file.list #file-content .code-view .lines-code .hljs {
  background-color: white;
  margin: 0;
  padding: 0 !important;
}
.repository.file.list #file-content .code-view .lines-num pre li,
.repository.file.list #file-content .code-view .lines-code pre li,
.repository.file.list #file-content .code-view .lines-num ol li,
.repository.file.list #file-content .code-view .lines-code ol li,
.repository.file.list #file-content .code-view .lines-num .hljs li,
.repository.file.list #file-content .code-view .lines-code .hljs li {
  display: block;
  width: 100%;
}
.repository.file.list #file-content .code-view .lines-num pre li.active,
.repository.file.list #file-content .code-view .lines-code pre li.active,
.repository.file.list #file-content .code-view .lines-num ol li.active,
.repository.file.list #file-content .code-view .lines-code ol li.active,
.repository.file.list #file-content .code-view .lines-num .hljs li.active,
.repository.file.list #file-content .code-view .lines-code .hljs li.active {
  background: #ffffdd;
}
.repository.file.list #file-content .code-view .lines-num pre li:before,
.repository.file.list #file-content .code-view .lines-code pre li:before,
.repository.file.list #file-content .code-view .lines-num ol li:before,
.repository.file.list #file-content .code-view .lines-code ol li:before,
.repository.file.list #file-content .code-view .lines-num .hljs li:before,
.repository.file.list #file-content .code-view .lines-code .hljs li:before {
  content: ' ';
}
.repository.file.list .sidebar {
  padding-left: 0;
}
.repository.file.list .sidebar .octicon {
  width: 16px;
}
.repository.file.editor .treepath {
  width: 100%;
}
.repository.file.editor .treepath input {
  vertical-align: middle;
  box-shadow: rgba(0, 0, 0, 0.0745098) 0px 1px 2px inset;
  width: inherit;
  padding: 7px 8px;
  margin-right: 5px;
}
.repository.file.editor .tabular.menu .octicon {
  margin-right: 5px;
}
.repository.file.editor .commit-form-wrapper {
  padding-left: 64px;
}
.repository.file.editor .commit-form-wrapper .commit-avatar {
  float: left;
  margin-left: -64px;
  width: 3em;
  height: auto;
}
.repository.file.editor .commit-form-wrapper .commit-form {
  position: relative;
  padding: 15px;
  margin-bottom: 10px;
  border: 1px solid #ddd;
  border-radius: 3px;
}
.repository.file.editor .commit-form-wrapper .commit-form:before,
.repository.file.editor .commit-form-wrapper .commit-form:after {
  right: 100%;
  top: 20px;
  border: solid transparent;
  content: " ";
  height: 0;
  width: 0;
  position: absolute;
  pointer-events: none;
}
.repository.file.editor .commit-form-wrapper .commit-form:before {
  border-right-color: #D4D4D5;
  border-width: 9px;
  margin-top: -9px;
}
.repository.file.editor .commit-form-wrapper .commit-form:after {
  border-right-color: #f7f7f7;
  border-width: 8px;
  margin-top: -8px;
}
.repository.file.editor .commit-form-wrapper .commit-form:after {
  border-right-color: #fff;
}
.repository.file.editor .commit-form-wrapper .commit-form .quick-pull-choice .branch-name {
  display: inline-block;
  padding: 3px 6px;
  font: 12px Consolas, "Liberation Mono", Menlo, Courier, monospace;
  color: rgba(0, 0, 0, 0.65);
  background-color: rgba(209, 227, 237, 0.45);
  border-radius: 3px;
}
.repository.file.editor .commit-form-wrapper .commit-form .quick-pull-choice .new-branch-name-input {
  position: relative;
  margin-left: 25px;
}
.repository.file.editor .commit-form-wrapper .commit-form .quick-pull-choice .new-branch-name-input input {
  width: 240px !important;
  padding-left: 26px !important;
}
.repository.file.editor .commit-form-wrapper .commit-form .quick-pull-choice .octicon-git-branch {
  position: absolute;
  top: 9px;
  left: 10px;
  color: #b0c4ce;
}
.repository.options #interval {
  width: 100px!important;
  min-width: 100px;
}
.repository.options .danger .item {
  padding: 20px 15px;
}
.repository.options .danger .ui.divider {
  margin: 0;
}
.repository.new.issue .comment.form .comment .avatar {
  width: 3em;
}
.repository.new.issue .comment.form .content {
  margin-left: 4em;
}
.repository.new.issue .comment.form .content:before,
.repository.new.issue .comment.form .content:after {
  right: 100%;
  top: 20px;
  border: solid transparent;
  content: " ";
  height: 0;
  width: 0;
  position: absolute;
  pointer-events: none;
}
.repository.new.issue .comment.form .content:before {
  border-right-color: #D4D4D5;
  border-width: 9px;
  margin-top: -9px;
}
.repository.new.issue .comment.form .content:after {
  border-right-color: #f7f7f7;
  border-width: 8px;
  margin-top: -8px;
}
.repository.new.issue .comment.form .content:after {
  border-right-color: #fff;
}
.repository.new.issue .comment.form .content .markdown {
  font-size: 14px;
}
.repository.new.issue .comment.form .metas {
  min-width: 220px;
}
.repository.new.issue .comment.form .metas .filter.menu {
  max-height: 300px;
  overflow-x: auto;
}
.repository.view.issue .title {
  padding-bottom: 0!important;
}
.repository.view.issue .title h1 {
  font-weight: 300;
  font-size: 2.3rem;
  margin-bottom: 5px;
}
.repository.view.issue .title h1 .ui.input {
  font-size: 0.5em;
  vertical-align: top;
  width: 50%;
  min-width: 600px;
}
.repository.view.issue .title h1 .ui.input input {
  font-size: 1.5em;
  padding: 6px 10px;
}
.repository.view.issue .title .index {
  font-weight: 300;
  color: #aaa;
  letter-spacing: -1px;
}
.repository.view.issue .title .label {
  margin-right: 10px;
}
.repository.view.issue .title .edit-zone {
  margin-top: 10px;
}
.repository.view.issue .pull-desc code {
  color: #0166E6;
}
.repository.view.issue .pull.tabular.menu {
  margin-bottom: 10px;
}
.repository.view.issue .pull.tabular.menu .octicon {
  margin-right: 5px;
}
.repository.view.issue .pull.tab.segment {
  border: none;
  padding: 0;
  padding-top: 10px;
  box-shadow: none;
  background-color: inherit;
}
.repository.view.issue .pull .merge.box .avatar {
  margin-left: 10px;
  margin-top: 10px;
}
.repository.view.issue .comment-list:before {
  display: block;
  content: "";
  position: absolute;
  margin-top: 12px;
  margin-bottom: 14px;
  top: 0;
  bottom: 0;
  left: 96px;
  width: 2px;
  background-color: #f3f3f3;
  z-index: -1;
}
.repository.view.issue .comment-list .comment .avatar {
  width: 3em;
}
.repository.view.issue .comment-list .comment .tag {
  color: #767676;
  margin-top: 3px;
  padding: 2px 5px;
  font-size: 12px;
  border: 1px solid rgba(0, 0, 0, 0.1);
  border-radius: 3px;
}
.repository.view.issue .comment-list .comment .actions .item {
  float: left;
}
.repository.view.issue .comment-list .comment .actions .item.tag {
  margin-right: 5px;
}
.repository.view.issue .comment-list .comment .actions .item.action {
  margin-top: 6px;
  margin-left: 10px;
}
.repository.view.issue .comment-list .comment .content {
  margin-left: 4em;
}
.repository.view.issue .comment-list .comment .content .header {
  font-weight: normal;
  padding: auto 15px;
  position: relative;
  color: #767676;
  background-color: #f7f7f7;
  border-bottom: 1px solid #eee;
  border-top-left-radius: 3px;
  border-top-right-radius: 3px;
}
.repository.view.issue .comment-list .comment .content .header:before,
.repository.view.issue .comment-list .comment .content .header:after {
  right: 100%;
  top: 20px;
  border: solid transparent;
  content: " ";
  height: 0;
  width: 0;
  position: absolute;
  pointer-events: none;
}
.repository.view.issue .comment-list .comment .content .header:before {
  border-right-color: #D4D4D5;
  border-width: 9px;
  margin-top: -9px;
}
.repository.view.issue .comment-list .comment .content .header:after {
  border-right-color: #f7f7f7;
  border-width: 8px;
  margin-top: -8px;
}
.repository.view.issue .comment-list .comment .content .header .text {
  max-width: 78%;
  padding-top: 10px;
  padding-bottom: 10px;
}
.repository.view.issue .comment-list .comment .content .markdown {
  font-size: 14px;
}
.repository.view.issue .comment-list .comment .content .no-content {
  color: #767676;
  font-style: italic;
}
.repository.view.issue .comment-list .comment .content > .bottom.segment {
  background: #f3f4f5;
}
.repository.view.issue .comment-list .comment .content > .bottom.segment .ui.images::after {
  clear: both;
  content: ' ';
  display: block;
}
.repository.view.issue .comment-list .comment .content > .bottom.segment a {
  display: block;
  float: left;
  margin: 5px;
  padding: 5px;
  height: 150px;
  border: solid 1px #eee;
  border-radius: 3px;
  max-width: 150px;
  background-color: #fff;
}
.repository.view.issue .comment-list .comment .content > .bottom.segment a:before {
  content: ' ';
  display: inline-block;
  height: 100%;
  vertical-align: middle;
}
.repository.view.issue .comment-list .comment .content > .bottom.segment .ui.image {
  max-height: 100%;
  width: auto;
  margin: 0;
  vertical-align: middle;
}
.repository.view.issue .comment-list .comment .content > .bottom.segment span.ui.image {
  font-size: 8vw;
  color: #000000;
}
.repository.view.issue .comment-list .comment .content > .bottom.segment span.ui.image:hover {
  color: #000000;
}
.repository.view.issue .comment-list .comment .ui.form .field:first-child {
  clear: none;
}
.repository.view.issue .comment-list .comment .ui.form .tab.segment {
  border: none;
  padding: 0;
  padding-top: 10px;
}
.repository.view.issue .comment-list .comment .ui.form textarea {
  height: 200px;
  font-family: "Consolas", monospace;
}
.repository.view.issue .comment-list .comment .edit.buttons {
  margin-top: 10px;
}
.repository.view.issue .comment-list .event {
  position: relative;
  margin: 15px 0 15px 79px;
  padding-left: 25px;
}
.repository.view.issue .comment-list .event .octicon {
  width: 30px;
  float: left;
  text-align: center;
}
.repository.view.issue .comment-list .event .octicon.octicon-circle-slash {
  margin-top: 5px;
  margin-left: -34.5px;
  font-size: 20px;
  color: #bd2c00;
}
.repository.view.issue .comment-list .event .octicon.octicon-primitive-dot {
  margin-left: -28.5px;
  margin-right: -1px;
  font-size: 30px;
  color: #6cc644;
}
.repository.view.issue .comment-list .event .octicon.octicon-bookmark {
  margin-top: 3px;
  margin-left: -31px;
  margin-right: -1px;
  font-size: 25px;
}
.repository.view.issue .comment-list .event .detail {
  font-size: 0.9rem;
  margin-top: 5px;
  margin-left: 35px;
}
.repository.view.issue .comment-list .event .detail .octicon.octicon-git-commit {
  margin-top: 2px;
}
.repository.view.issue .ui.segment.metas {
  margin-top: -3px;
}
.repository.view.issue .ui.participants img {
  margin-top: 5px;
  margin-right: 5px;
}
.repository .comment.form .ui.comments {
  margin-top: -12px;
  max-width: 100%;
}
.repository .comment.form .content .field:first-child {
  clear: none;
}
.repository .comment.form .content .form:before,
.repository .comment.form .content .form:after {
  right: 100%;
  top: 20px;
  border: solid transparent;
  content: " ";
  height: 0;
  width: 0;
  position: absolute;
  pointer-events: none;
}
.repository .comment.form .content .form:before {
  border-right-color: #D4D4D5;
  border-width: 9px;
  margin-top: -9px;
}
.repository .comment.form .content .form:after {
  border-right-color: #f7f7f7;
  border-width: 8px;
  margin-top: -8px;
}
.repository .comment.form .content .form:after {
  border-right-color: #fff;
}
.repository .comment.form .content .tab.segment {
  border: none;
  padding: 0;
  padding-top: 10px;
}
.repository .comment.form .content textarea {
  height: 200px;
  font-family: "Consolas", monospace;
}
.repository .label.list {
  list-style: none;
  padding-top: 15px;
}
.repository .label.list .item {
  padding-top: 10px;
  padding-bottom: 10px;
  border-bottom: 1px dashed #AAA;
}
.repository .label.list .item a {
  font-size: 15px;
  padding-top: 5px;
  padding-right: 10px;
  color: #666;
}
.repository .label.list .item a:hover {
  color: #000;
}
.repository .label.list .item a.open-issues {
  margin-right: 30px;
}
.repository .label.list .item .ui.label {
  font-size: 1em;
}
.repository .milestone.list {
  list-style: none;
  padding-top: 15px;
}
.repository .milestone.list > .item {
  padding-top: 10px;
  padding-bottom: 10px;
  border-bottom: 1px dashed #AAA;
}
.repository .milestone.list > .item > a {
  padding-top: 5px;
  padding-right: 10px;
  color: #000;
}
.repository .milestone.list > .item > a:hover {
  color: #4078c0;
}
.repository .milestone.list > .item .ui.progress {
  width: 40%;
  padding: 0;
  border: 0;
  margin: 0;
}
.repository .milestone.list > .item .ui.progress .bar {
  height: 20px;
}
.repository .milestone.list > .item .meta {
  color: #999;
  padding-top: 5px;
}
.repository .milestone.list > .item .meta .issue-stats .octicon {
  padding-left: 5px;
}
.repository .milestone.list > .item .meta .overdue {
  color: red;
}
.repository .milestone.list > .item .operate {
  margin-top: -15px;
}
.repository .milestone.list > .item .operate > a {
  font-size: 15px;
  padding-top: 5px;
  padding-right: 10px;
  color: #666;
}
.repository .milestone.list > .item .operate > a:hover {
  color: #000;
}
.repository .milestone.list > .item .content {
  padding-top: 10px;
}
.repository.new.milestone textarea {
  height: 200px;
}
.repository.new.milestone #deadline {
  width: 150px;
}
.repository.compare.pull .choose.branch .octicon {
  padding-right: 10px;
}
.repository.compare.pull .comment.form .content:before,
.repository.compare.pull .comment.form .content:after {
  right: 100%;
  top: 20px;
  border: solid transparent;
  content: " ";
  height: 0;
  width: 0;
  position: absolute;
  pointer-events: none;
}
.repository.compare.pull .comment.form .content:before {
  border-right-color: #D4D4D5;
  border-width: 9px;
  margin-top: -9px;
}
.repository.compare.pull .comment.form .content:after {
  border-right-color: #f7f7f7;
  border-width: 8px;
  margin-top: -8px;
}
.repository.compare.pull .comment.form .content:after {
  border-right-color: #fff;
}
.repository .filter.dropdown .menu {
  margin-top: 1px!important;
}
.repository.commits .header .ui.right .search input {
  font-weight: normal;
  padding: 5px 10px;
}
.repository #commits-table thead th:first-of-type {
  padding-left: 15px;
}
.repository #commits-table thead .sha {
  text-align: center;
  width: 140px;
}
.repository #commits-table td.sha .sha.label {
  margin: 0;
}
.repository #commits-table.ui.basic.striped.table tbody tr:nth-child(2n) {
  background-color: rgba(0, 0, 0, 0.02) !important;
}
.repository #commits-table td.sha .sha.label.isSigned,
.repository #repo-files-table .sha.label.isSigned {
  border: 1px solid #BBB;
}
.repository #commits-table td.sha .sha.label.isSigned .detail.icon,
.repository #repo-files-table .sha.label.isSigned .detail.icon {
  background: #FAFAFA;
  margin: -6px -10px -4px 0px;
  padding: 5px 3px 5px 6px;
  border-left: 1px solid #BBB;
  border-top-left-radius: 0;
  border-bottom-left-radius: 0;
}
.repository #commits-table td.sha .sha.label.isSigned.isVerified,
.repository #repo-files-table .sha.label.isSigned.isVerified {
  border: 1px solid #21BA45;
  background: #21BA4518;
}
.repository #commits-table td.sha .sha.label.isSigned.isVerified .detail.icon,
.repository #repo-files-table .sha.label.isSigned.isVerified .detail.icon {
  border-left: 1px solid #21BA4580;
}
.repository .diff-detail-box {
  margin: 15px 0;
  line-height: 30px;
}
.repository .diff-detail-box ol {
  clear: both;
  padding-left: 0;
  margin-top: 5px;
  margin-bottom: 28px;
}
.repository .diff-detail-box ol li {
  list-style: none;
  padding-bottom: 4px;
  margin-bottom: 4px;
  border-bottom: 1px dashed #DDD;
  padding-left: 6px;
}
.repository .diff-detail-box span.status {
  display: inline-block;
  width: 12px;
  height: 12px;
  margin-right: 8px;
  vertical-align: middle;
}
.repository .diff-detail-box span.status.modify {
  background-color: #f0db88;
}
.repository .diff-detail-box span.status.add {
  background-color: #b4e2b4;
}
.repository .diff-detail-box span.status.del {
  background-color: #e9aeae;
}
.repository .diff-detail-box span.status.rename {
  background-color: #dad8ff;
}
<<<<<<< HEAD
.repository .diff-box {
  display: flex;
  align-items: center;
}
.repository .diff-box .count {
=======
.repository .diff-box .header {
  display: flex;
  align-items: center;
}
.repository .diff-box .header .count {
>>>>>>> b0f7457d
  margin-right: 12px;
  font-size: 13px;
  flex: 0 0 auto;
}
.repository .diff-box .header .count .bar {
  background-color: #bd2c00;
  height: 12px;
  width: 40px;
  display: inline-block;
  margin: 2px 4px 0 4px;
  vertical-align: text-top;
}
.repository .diff-box .header .count .bar .add {
  background-color: #55a532;
  height: 12px;
}
<<<<<<< HEAD
.repository .diff-box .file {
=======
.repository .diff-box .header .file {
>>>>>>> b0f7457d
  flex: 0 1 100%;
  color: #888;
  word-break: break-all;
}
<<<<<<< HEAD
.repository .diff-box .button {
=======
.repository .diff-box .header .button {
>>>>>>> b0f7457d
  margin: -5px 0 -5px 12px;
  padding: 8px 10px;
  flex: 0 0 auto;
}
.repository .diff-file-box .header {
  background-color: #f7f7f7;
}
.repository .diff-file-box .file-body.file-code .lines-num {
  text-align: right;
  color: #A7A7A7;
  background: #fafafa;
  width: 1%;
  -moz-user-select: none;
  -ms-user-select: none;
  -webkit-user-select: none;
  user-select: none;
}
.repository .diff-file-box .file-body.file-code .lines-num span.fold {
  display: block;
  text-align: center;
}
.repository .diff-file-box .file-body.file-code .lines-num-old {
  border-right: 1px solid #DDD;
}
.repository .diff-file-box .code-diff {
  font-size: 12px;
}
.repository .diff-file-box .code-diff td {
  padding: 0;
  padding-left: 10px;
  border-top: none;
}
.repository .diff-file-box .code-diff pre {
  margin: 0;
}
.repository .diff-file-box .code-diff .lines-num {
  border-right: 1px solid #d4d4d5;
  padding: 0 5px;
}
.repository .diff-file-box .code-diff tbody tr td.halfwidth {
  width: 50%;
}
.repository .diff-file-box .code-diff tbody tr.tag-code td,
.repository .diff-file-box .code-diff tbody tr td.tag-code {
  background-color: #F0F0F0 !important;
  border-color: #D2CECE !important;
  padding-top: 8px;
  padding-bottom: 8px;
}
.repository .diff-file-box .code-diff tbody tr .removed-code {
  background-color: #ff9999;
}
.repository .diff-file-box .code-diff tbody tr .added-code {
  background-color: #99ff99;
}
.repository .diff-file-box .code-diff-unified tbody tr.del-code td {
  background-color: #ffe0e0 !important;
  border-color: #f1c0c0 !important;
}
.repository .diff-file-box .code-diff-unified tbody tr.add-code td {
  background-color: #d6fcd6 !important;
  border-color: #c1e9c1 !important;
}
.repository .diff-file-box .code-diff-split tbody tr.add-code td:nth-child(1),
.repository .diff-file-box .code-diff-split tbody tr.add-code td:nth-child(2),
.repository .diff-file-box .code-diff-split tbody tr.del-code td:nth-child(3),
.repository .diff-file-box .code-diff-split tbody tr.del-code td:nth-child(4) {
  background-color: #fafafa;
}
.repository .diff-file-box .code-diff-split tbody tr.del-code td:nth-child(1),
.repository .diff-file-box .code-diff-split tbody tr.del-code td:nth-child(2),
.repository .diff-file-box .code-diff-split tbody tr td.del-code {
  background-color: #ffe0e0 !important;
  border-color: #f1c0c0 !important;
}
.repository .diff-file-box .code-diff-split tbody tr.add-code td:nth-child(3),
.repository .diff-file-box .code-diff-split tbody tr.add-code td:nth-child(4),
.repository .diff-file-box .code-diff-split tbody tr td.add-code {
  background-color: #d6fcd6 !important;
  border-color: #c1e9c1 !important;
}
.repository .diff-file-box.file-content img {
  max-width: 100%;
  padding: 5px 5px 0 5px;
}
.repository .code-view {
  overflow: auto;
  overflow-x: auto;
  overflow-y: hidden;
}
.repository.quickstart .guide .item {
  padding: 1em;
}
.repository.quickstart .guide .item small {
  font-weight: normal;
}
.repository.quickstart .guide .clone.button:first-child {
  border-radius: .28571429rem 0 0 .28571429rem;
}
.repository.quickstart .guide .ui.action.small.input {
  width: 100%;
}
.repository.quickstart .guide #repo-clone-url {
  border-radius: 0;
  padding: 5px 10px;
  font-size: 1.2em;
}
.repository.release #release-list {
  border-top: 1px solid #DDD;
  margin-top: 20px;
  padding-top: 15px;
}
.repository.release #release-list > li {
  list-style: none;
}
.repository.release #release-list > li .meta,
.repository.release #release-list > li .detail {
  padding-top: 30px;
  padding-bottom: 40px;
}
.repository.release #release-list > li .meta {
  text-align: right;
  position: relative;
}
.repository.release #release-list > li .meta .tag:not(.icon) {
  display: block;
  margin-top: 15px;
}
.repository.release #release-list > li .meta .commit {
  display: block;
  margin-top: 10px;
}
.repository.release #release-list > li .detail {
  border-left: 1px solid #DDD;
}
.repository.release #release-list > li .detail .author img {
  margin-bottom: -3px;
}
.repository.release #release-list > li .detail .download {
  margin-top: 20px;
}
.repository.release #release-list > li .detail .download > a .octicon {
  margin-left: 5px;
  margin-right: 5px;
}
.repository.release #release-list > li .detail .download .list {
  padding-left: 0;
  border-top: 1px solid #eee;
}
.repository.release #release-list > li .detail .download .list li {
  list-style: none;
  display: block;
  padding-top: 8px;
  padding-bottom: 8px;
  border-bottom: 1px solid #eee;
}
.repository.release #release-list > li .detail .dot {
  width: 9px;
  height: 9px;
  background-color: #ccc;
  z-index: 999;
  position: absolute;
  display: block;
  left: -5px;
  top: 40px;
  border-radius: 6px;
  border: 1px solid #FFF;
}
.repository.new.release .target {
  min-width: 500px;
}
.repository.new.release .target #tag-name {
  margin-top: -4px;
}
.repository.new.release .target .at {
  margin-left: -5px;
  margin-right: 5px;
}
.repository.new.release .target .dropdown.icon {
  margin: 0;
  padding-top: 3px;
}
.repository.new.release .target .selection.dropdown {
  padding-top: 10px;
  padding-bottom: 10px;
}
.repository.new.release .prerelease.field {
  margin-bottom: 0;
}
.repository.forks .list {
  margin-top: 0;
}
.repository.forks .list .item {
  padding-top: 10px;
  padding-bottom: 10px;
  border-bottom: 1px solid #DDD;
}
.repository.forks .list .item .ui.avatar {
  float: left;
  margin-right: 5px;
}
.repository.forks .list .item .link {
  padding-top: 5px;
}
.repository.wiki.start .ui.segment {
  padding-top: 70px;
  padding-bottom: 100px;
}
.repository.wiki.start .ui.segment .mega-octicon {
  font-size: 48px;
}
.repository.wiki.new .CodeMirror .CodeMirror-code {
  font-family: "Consolas", monospace;
}
.repository.wiki.new .CodeMirror .CodeMirror-code .cm-comment {
  background: inherit;
}
.repository.wiki.new .editor-preview {
  background-color: white;
}
.repository.wiki.view .choose.page {
  margin-top: -5px;
}
.repository.wiki.view .ui.sub.header {
  text-transform: none;
}
.repository.wiki.view > .markdown {
  padding: 15px 30px;
}
.repository.wiki.view > .markdown h1:first-of-type,
.repository.wiki.view > .markdown h2:first-of-type,
.repository.wiki.view > .markdown h3:first-of-type,
.repository.wiki.view > .markdown h4:first-of-type,
.repository.wiki.view > .markdown h5:first-of-type,
.repository.wiki.view > .markdown h6:first-of-type {
  margin-top: 0;
}
.repository.settings.collaboration .collaborator.list {
  padding: 0;
}
.repository.settings.collaboration .collaborator.list > .item {
  margin: 0;
  line-height: 2em;
}
.repository.settings.collaboration .collaborator.list > .item:not(:last-child) {
  border-bottom: 1px solid #DDD;
}
.repository.settings.collaboration #repo-collab-form #search-user-box .results {
  left: 7px;
}
.repository.settings.collaboration #repo-collab-form .ui.button {
  margin-left: 5px;
  margin-top: -3px;
}
.repository.settings.branches .protected-branches .selection.dropdown {
  width: 300px;
}
.repository.settings.branches .protected-branches .item {
  border: 1px solid #eaeaea;
  padding: 10px 15px;
}
.repository.settings.branches .protected-branches .item:not(:last-child) {
  border-bottom: 0;
}
.repository.settings.branches .branch-protection .help {
  margin-left: 26px;
  padding-top: 0;
}
.repository.settings.branches .branch-protection .fields {
  margin-left: 20px;
  display: block;
}
.repository.settings.branches .branch-protection .whitelist {
  margin-left: 26px;
}
.repository.settings.branches .branch-protection .whitelist .dropdown img {
  display: inline-block;
}
.repository.settings.webhook .events .column {
  padding-bottom: 0;
}
.repository.settings.webhook .events .help {
  font-size: 13px;
  margin-left: 26px;
  padding-top: 0;
}
.repository .ui.attached.isSigned.isVerified:not(.positive) {
  border-left: 1px solid #A3C293;
  border-right: 1px solid #A3C293;
}
.repository .ui.attached.isSigned.isVerified.top:not(.positive) {
  border-top: 1px solid #A3C293;
}
.repository .ui.attached.isSigned.isVerified:not(.positive):last-child {
  border-bottom: 1px solid #A3C293;
}
.user-cards .list {
  padding: 0;
}
.user-cards .list .item {
  list-style: none;
  width: 32%;
  margin: 10px 10px 10px 0;
  padding-bottom: 14px;
  float: left;
}
.user-cards .list .item .avatar {
  width: 48px;
  height: 48px;
  float: left;
  display: block;
  margin-right: 10px;
}
.user-cards .list .item .name {
  margin-top: 0;
  margin-bottom: 0;
  font-weight: normal;
}
.user-cards .list .item .meta {
  margin-top: 5px;
}
#search-repo-box .results,
#search-user-box .results {
  padding: 0;
  position: absolute;
}
#search-repo-box .results .item,
#search-user-box .results .item {
  padding: 10px 15px;
  border-bottom: 1px solid #DDD;
  cursor: pointer;
}
#search-repo-box .results .item:hover,
#search-user-box .results .item:hover {
  background: rgba(0, 0, 0, 0.05) !important;
  color: rgba(0, 0, 0, 0.95) !important;
}
#search-repo-box .results .item img,
#search-user-box .results .item img {
  margin-right: 8px;
}
.issue-actions {
  display: none;
}
.issue.list {
  list-style: none;
  padding-top: 15px;
}
.issue.list > .item {
  padding-top: 15px;
  padding-bottom: 10px;
  border-bottom: 1px dashed #AAA;
}
.issue.list > .item .title {
  color: #444;
  font-size: 15px;
  font-weight: bold;
  margin: 0 6px;
}
.issue.list > .item .title:hover {
  color: #000;
}
.issue.list > .item .comment {
  padding-right: 10px;
  color: #666;
}
.issue.list > .item .desc {
  padding-top: 5px;
  color: #999;
}
.issue.list > .item .desc a.milestone {
  padding-left: 5px;
  color: #999!important;
}
.issue.list > .item .desc a.milestone:hover {
  color: #000!important;
}
.issue.list > .item .desc .assignee {
  margin-top: -5px;
  margin-right: 5px;
}
.page.buttons {
  padding-top: 15px;
}
.ui.form .dropzone {
  width: 100%;
  margin-bottom: 10px;
  border: 2px dashed #0087F7;
  box-shadow: none!important;
}
.ui.form .dropzone .dz-error-message {
  top: 140px;
}
.settings .content {
  margin-top: 2px;
}
.settings .content > .header,
.settings .content .segment {
  box-shadow: 0 1px 2px 0 rgba(34, 36, 38, 0.15);
}
.settings .list > .item .green {
  color: #21BA45 !important;
}
.settings .list > .item:not(:first-child) {
  border-top: 1px solid #eaeaea;
  padding: 1rem;
  margin: 15px -1rem -1rem -1rem;
}
.settings .list > .item > .mega-octicon {
  display: table-cell;
}
.settings .list > .item > .mega-octicon + .content {
  display: table-cell;
  padding: 0 0 0 .5em;
  vertical-align: top;
}
.settings .list > .item .info {
  margin-top: 10px;
}
.settings .list > .item .info .tab.segment {
  border: none;
  padding: 10px 0 0;
}
.settings .list.key .meta {
  padding-top: 5px;
  color: #666;
}
.settings .list.email > .item:not(:first-child) {
  min-height: 60px;
}
.settings .list.collaborator > .item {
  padding: 0;
}
.ui.vertical.menu .header.item {
  font-size: 1.1em;
  background: #f0f0f0;
}
.edit-label.modal .form .column,
.new-label.segment .form .column {
  padding-right: 0;
}
.edit-label.modal .form .buttons,
.new-label.segment .form .buttons {
  margin-left: auto;
  padding-top: 15px;
}
.edit-label.modal .form .color.picker.column,
.new-label.segment .form .color.picker.column {
  width: auto;
}
.edit-label.modal .form .color.picker.column .color-picker,
.new-label.segment .form .color.picker.column .color-picker {
  height: 35px;
  width: auto;
  padding-left: 30px;
}
.edit-label.modal .form .minicolors-swatch.minicolors-sprite,
.new-label.segment .form .minicolors-swatch.minicolors-sprite {
  top: 10px;
  left: 10px;
  width: 15px;
  height: 15px;
}
.edit-label.modal .form .precolors,
.new-label.segment .form .precolors {
  padding-left: 0;
  padding-right: 0;
  margin: 3px 10px auto 10px;
  width: 120px;
}
.edit-label.modal .form .precolors .color,
.new-label.segment .form .precolors .color {
  float: left;
  width: 15px;
  height: 15px;
}
#avatar-arrow:before,
#avatar-arrow:after {
  right: 100%;
  top: 20px;
  border: solid transparent;
  content: " ";
  height: 0;
  width: 0;
  position: absolute;
  pointer-events: none;
}
#avatar-arrow:before {
  border-right-color: #D4D4D5;
  border-width: 9px;
  margin-top: -9px;
}
#avatar-arrow:after {
  border-right-color: #f7f7f7;
  border-width: 8px;
  margin-top: -8px;
}
#transfer-repo-modal .ui.message,
#delete-repo-modal .ui.message {
  width: 100%!important;
}
.tab-size-1 {
  tab-size: 1 !important;
  -moz-tab-size: 1 !important;
}
.tab-size-2 {
  tab-size: 2 !important;
  -moz-tab-size: 2 !important;
}
.tab-size-3 {
  tab-size: 3 !important;
  -moz-tab-size: 3 !important;
}
.tab-size-4 {
  tab-size: 4 !important;
  -moz-tab-size: 4 !important;
}
.tab-size-5 {
  tab-size: 5 !important;
  -moz-tab-size: 5 !important;
}
.tab-size-6 {
  tab-size: 6 !important;
  -moz-tab-size: 6 !important;
}
.tab-size-7 {
  tab-size: 7 !important;
  -moz-tab-size: 7 !important;
}
.tab-size-8 {
  tab-size: 8 !important;
  -moz-tab-size: 8 !important;
}
.tab-size-9 {
  tab-size: 9 !important;
  -moz-tab-size: 9 !important;
}
.tab-size-10 {
  tab-size: 10 !important;
  -moz-tab-size: 10 !important;
}
.tab-size-11 {
  tab-size: 11 !important;
  -moz-tab-size: 11 !important;
}
.tab-size-12 {
  tab-size: 12 !important;
  -moz-tab-size: 12 !important;
}
.tab-size-13 {
  tab-size: 13 !important;
  -moz-tab-size: 13 !important;
}
.tab-size-14 {
  tab-size: 14 !important;
  -moz-tab-size: 14 !important;
}
.tab-size-15 {
  tab-size: 15 !important;
  -moz-tab-size: 15 !important;
}
.tab-size-16 {
  tab-size: 16 !important;
  -moz-tab-size: 16 !important;
}
.CodeMirror {
  font: 14px Consolas, "Liberation Mono", Menlo, Courier, monospace;
}
.CodeMirror.cm-s-default {
  border-radius: 3px;
  padding: 0 !important;
}
.CodeMirror .cm-comment {
  background: inherit !important;
}
.repository.file.editor .tab[data-tab="write"] {
  padding: 0 !important;
}
.repository.file.editor .tab[data-tab="write"] .editor-toolbar {
  border: none !important;
}
.repository.file.editor .tab[data-tab="write"] .CodeMirror {
  border-left: none;
  border-right: none;
  border-bottom: none;
}
.organization {
  padding-top: 15px;
  padding-bottom: 80px;
}
.organization .head .ui.header .text {
  vertical-align: middle;
  font-size: 1.6rem;
  margin-left: 15px;
}
.organization .head .ui.header .ui.right {
  margin-top: 5px;
}
.organization.new.org form {
  margin: auto;
  width: 800px!important;
}
.organization.new.org form .ui.message {
  text-align: center;
}
.organization.new.org form .header {
  padding-left: 280px !important;
}
.organization.new.org form .inline.field > label {
  text-align: right;
  width: 250px !important;
  word-wrap: break-word;
}
.organization.new.org form .help {
  margin-left: 265px !important;
}
.organization.new.org form .optional .title {
  margin-left: 250px !important;
}
.organization.new.org form input,
.organization.new.org form textarea {
  width: 50%!important;
}
.organization.new.org form .header {
  padding-left: 0 !important;
  text-align: center;
}
.organization.options input {
  min-width: 300px;
}
.organization.profile #org-avatar {
  width: 100px;
  height: 100px;
  margin-right: 15px;
}
.organization.profile #org-info .ui.header {
  font-size: 36px;
  margin-bottom: 0;
}
.organization.profile #org-info .desc {
  font-size: 16px;
  margin-bottom: 10px;
}
.organization.profile #org-info .meta .item {
  display: inline-block;
  margin-right: 10px;
}
.organization.profile #org-info .meta .item .icon {
  margin-right: 5px;
}
.organization.profile .ui.top.header .ui.right {
  margin-top: 0;
}
.organization.profile .teams .item {
  padding: 10px 15px;
}
.organization.teams .members .ui.avatar,
.organization.profile .members .ui.avatar {
  width: 48px;
  height: 48px;
  margin-right: 5px;
}
.organization.invite #invite-box {
  margin: auto;
  margin-top: 50px;
  width: 500px !important;
}
.organization.invite #invite-box #search-user-box input {
  margin-left: 0;
  width: 300px;
}
.organization.invite #invite-box .ui.button {
  margin-left: 5px;
  margin-top: -3px;
}
.organization.members .list .item {
  margin-left: 0;
  margin-right: 0;
  border-bottom: 1px solid #eee;
}
.organization.members .list .item .ui.avatar {
  width: 48px;
  height: 48px;
}
.organization.members .list .item .meta {
  line-height: 24px;
}
.organization.teams .detail .item {
  padding: 10px 15px;
}
.organization.teams .detail .item:not(:last-child) {
  border-bottom: 1px solid #eee;
}
.organization.teams .repositories .item,
.organization.teams .members .item {
  padding: 10px 20px;
  line-height: 32px;
}
.organization.teams .repositories .item:not(:last-child),
.organization.teams .members .item:not(:last-child) {
  border-bottom: 1px solid #DDD;
}
.organization.teams .repositories .item .button,
.organization.teams .members .item .button {
  padding: 9px 10px;
}
.organization.teams #add-repo-form input,
.organization.teams #add-member-form input {
  margin-left: 0;
}
.organization.teams #add-repo-form .ui.button,
.organization.teams #add-member-form .ui.button {
  margin-left: 5px;
  margin-top: -3px;
}
.user:not(.icon) {
  padding-top: 15px;
  padding-bottom: 80px;
}
.user.profile .ui.card .username {
  display: block;
}
.user.profile .ui.card .extra.content {
  padding: 0;
}
.user.profile .ui.card .extra.content ul {
  margin: 0;
  padding: 0;
}
.user.profile .ui.card .extra.content ul li {
  padding: 10px;
  list-style: none;
}
.user.profile .ui.card .extra.content ul li:not(:last-child) {
  border-bottom: 1px solid #eaeaea;
}
.user.profile .ui.card .extra.content ul li .octicon {
  margin-left: 1px;
  margin-right: 5px;
}
.user.profile .ui.card .extra.content ul li.follow .ui.button {
  width: 100%;
}
.user.profile .ui.repository.list {
  margin-top: 25px;
}
.user.followers .header.name {
  font-size: 20px;
  line-height: 24px;
  vertical-align: middle;
}
.user.followers .follow .ui.button {
  padding: 8px 15px;
}
.user.notification .octicon {
  float: left;
  font-size: 2em;
}
.user.notification .content {
  float: left;
  margin-left: 7px;
}
.user.notification table form {
  display: inline-block;
}
.user.notification table button {
  padding: 3px 3px 3px 5px;
}
.user.notification table tr {
  cursor: pointer;
}
.user.notification .octicon.green {
  color: #21ba45;
}
.user.notification .octicon.red {
  color: #d01919;
}
.user.notification .octicon.purple {
  color: #a333c8;
}
.user.notification .octicon.blue {
  color: #2185d0;
}
.user.link-account:not(.icon) {
  padding-top: 15px;
  padding-bottom: 5px;
}
.user.settings .iconFloat {
  float: left;
}
.dashboard {
  padding-top: 15px;
  padding-bottom: 80px;
}
.dashboard.feeds .context.user.menu,
.dashboard.issues .context.user.menu {
  z-index: 101;
  min-width: 200px;
}
.dashboard.feeds .context.user.menu .ui.header,
.dashboard.issues .context.user.menu .ui.header {
  font-size: 1rem;
  text-transform: none;
}
.dashboard.feeds .filter.menu .item,
.dashboard.issues .filter.menu .item {
  text-align: left;
}
.dashboard.feeds .filter.menu .item .text,
.dashboard.issues .filter.menu .item .text {
  height: 16px;
  vertical-align: middle;
}
.dashboard.feeds .filter.menu .item .text.truncate,
.dashboard.issues .filter.menu .item .text.truncate {
  width: 85%;
}
.dashboard.feeds .filter.menu .item .floating.label,
.dashboard.issues .filter.menu .item .floating.label {
  top: 7px;
  left: 90%;
  width: 15%;
}
.dashboard.feeds .filter.menu .jump.item,
.dashboard.issues .filter.menu .jump.item {
  margin: 1px;
  padding-right: 0;
}
.dashboard.feeds .filter.menu .menu,
.dashboard.issues .filter.menu .menu {
  max-height: 300px;
  overflow-x: auto;
  right: 0!important;
  left: auto!important;
}
.dashboard.feeds .ui.right .head.menu,
.dashboard.issues .ui.right .head.menu {
  margin-top: -5px;
}
.dashboard.feeds .ui.right .head.menu .item.active,
.dashboard.issues .ui.right .head.menu .item.active {
  color: #d9453d;
}
.feeds .news > .ui.grid {
  margin-left: auto;
  margin-right: auto;
}
.feeds .news .ui.avatar {
  margin-top: 13px;
}
.feeds .news p {
  line-height: 1em;
}
.feeds .news .time-since {
  font-size: 13px;
}
.feeds .news .issue.title {
  line-height: 1.1em;
  width: 80%;
}
.feeds .news .push.news .content ul {
  font-size: 13px;
  list-style: none;
  padding-left: 10px;
}
.feeds .news .push.news .content ul img {
  margin-bottom: -2px;
}
.feeds .news .push.news .content ul .text.truncate {
  width: 80%;
  margin-bottom: -5px;
}
.feeds .news .commit-id {
  font-family: Consolas, monospace;
}
.feeds .news code {
  padding: 1px;
  font-size: 85%;
  background-color: rgba(0, 0, 0, 0.04);
  border-radius: 3px;
  word-break: break-all;
}
.feeds .list .header .ui.label {
  margin-top: -4px;
  padding: 4px 5px;
  font-weight: normal;
}
.feeds .list .header .plus.icon {
  margin-top: 5px;
}
.feeds .list ul {
  list-style: none;
  margin: 0;
  padding-left: 0;
}
.feeds .list ul li:not(:last-child) {
  border-bottom: 1px solid #EAEAEA;
}
.feeds .list ul li.private {
  background-color: #fcf8e9;
}
.feeds .list ul li a {
  padding: 6px 1.2em;
  display: block;
}
.feeds .list ul li a .octicon {
  color: #888;
}
.feeds .list ul li a .octicon.rear {
  font-size: 15px;
}
.feeds .list ul li a .star-num {
  font-size: 12px;
}
.feeds .list .repo-owner-name-list .item-name {
  max-width: 70%;
  margin-bottom: -4px;
}
.feeds .list #collaborative-repo-list .owner-and-repo {
  max-width: 80%;
  margin-bottom: -5px;
}
.feeds .list #collaborative-repo-list .owner-name {
  max-width: 120px;
  margin-bottom: -5px;
}
.admin {
  padding-top: 15px;
  padding-bottom: 80px;
}
.admin .table.segment {
  padding: 0;
  font-size: 13px;
}
.admin .table.segment:not(.striped) {
  padding-top: 5px;
}
.admin .table.segment:not(.striped) thead th:last-child {
  padding-right: 5px !important;
}
.admin .table.segment th {
  padding-top: 5px;
  padding-bottom: 5px;
}
.admin .table.segment:not(.select) th:first-of-type,
.admin .table.segment:not(.select) td:first-of-type {
  padding-left: 15px !important;
}
.admin .ui.header,
.admin .ui.segment {
  box-shadow: 0 1px 2px 0 rgba(34, 36, 38, 0.15);
}
.admin.user .email {
  max-width: 200px;
}
.admin dl.admin-dl-horizontal {
  padding: 20px;
  margin: 0;
}
.admin dl.admin-dl-horizontal dd {
  margin-left: 275px;
}
.admin dl.admin-dl-horizontal dt {
  font-weight: bolder;
  float: left;
  width: 285px;
  clear: left;
  overflow: hidden;
  text-overflow: ellipsis;
  white-space: nowrap;
}
.admin.config #test-mail-btn {
  margin-left: 5px;
}
.explore {
  padding-top: 15px;
  padding-bottom: 80px;
}
.explore .navbar {
  justify-content: center;
  padding-top: 15px !important;
  margin-top: -15px !important;
  margin-bottom: 15px !important;
  background-color: #FAFAFA !important;
  border-width: 1px !important;
}
.explore .navbar .octicon {
  width: 16px;
  text-align: center;
}
.ui.repository.list .item {
  padding-bottom: 25px;
}
.ui.repository.list .item:not(:first-child) {
  border-top: 1px solid #eee;
  padding-top: 25px;
}
.ui.repository.list .item .ui.header {
  font-size: 1.5rem;
  padding-bottom: 10px;
}
.ui.repository.list .item .ui.header .name {
  word-break: break-all;
}
.ui.repository.list .item .ui.header .metas {
  color: #888;
  font-size: 14px;
  font-weight: normal;
}
.ui.repository.list .item .ui.header .metas span:not(:last-child) {
  margin-right: 5px;
}
.ui.repository.list .item .time {
  font-size: 12px;
  color: #808080;
}
.ui.user.list .item {
  padding-bottom: 25px;
}
.ui.user.list .item:not(:first-child) {
  border-top: 1px solid #eee;
  padding-top: 25px;
}
.ui.user.list .item .ui.avatar.image {
  width: 40px;
  height: 40px;
}
.ui.user.list .item .description {
  margin-top: 5px;
}
.ui.user.list .item .description .octicon:not(:first-child) {
  margin-left: 5px;
}
.ui.user.list .item .description a {
  color: #333;
}
.ui.user.list .item .description a:hover {
  text-decoration: underline;
}<|MERGE_RESOLUTION|>--- conflicted
+++ resolved
@@ -2063,19 +2063,11 @@
 .repository .diff-detail-box span.status.rename {
   background-color: #dad8ff;
 }
-<<<<<<< HEAD
-.repository .diff-box {
-  display: flex;
-  align-items: center;
-}
-.repository .diff-box .count {
-=======
 .repository .diff-box .header {
   display: flex;
   align-items: center;
 }
 .repository .diff-box .header .count {
->>>>>>> b0f7457d
   margin-right: 12px;
   font-size: 13px;
   flex: 0 0 auto;
@@ -2092,20 +2084,12 @@
   background-color: #55a532;
   height: 12px;
 }
-<<<<<<< HEAD
-.repository .diff-box .file {
-=======
 .repository .diff-box .header .file {
->>>>>>> b0f7457d
   flex: 0 1 100%;
   color: #888;
   word-break: break-all;
 }
-<<<<<<< HEAD
-.repository .diff-box .button {
-=======
 .repository .diff-box .header .button {
->>>>>>> b0f7457d
   margin: -5px 0 -5px 12px;
   padding: 8px 10px;
   flex: 0 0 auto;
