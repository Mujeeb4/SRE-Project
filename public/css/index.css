.emoji {
  width: 1.5em;
  height: 1.5em;
  display: inline-block;
  background-size: contain;
}
body {
  font-family: "Helvetica Neue", "Microsoft YaHei", Arial, Helvetica, sans-serif !important;
  background-color: #fff;
  overflow-y: scroll;
  -webkit-font-smoothing: antialiased;
}
img {
  border-radius: 3px;
}
pre,
code {
  font: 12px Consolas, "Liberation Mono", Menlo, Courier, monospace;
}
pre.raw,
code.raw {
  padding: 7px 12px;
  margin: 10px 0;
  background-color: #f8f8f8;
  border: 1px solid #ddd;
  border-radius: 3px;
  font-size: 13px;
  line-height: 1.5;
  overflow: auto;
}
pre.wrap,
code.wrap {
  white-space: pre-wrap;
  /* CSS 3 */
  word-break: break-word;
}
.dont-break-out {
  /* These are technically the same, but use both */
  overflow-wrap: break-word;
  word-wrap: break-word;
  -ms-word-break: break-all;
  /* This is the dangerous one in WebKit, as it breaks things wherever */
  word-break: break-all;
  /* Instead use this non-standard one: */
  word-break: break-word;
  /* Adds a hyphen where the word breaks, if supported (No Blink) */
  -ms-hyphens: auto;
  -moz-hyphens: auto;
  -webkit-hyphens: auto;
  hyphens: auto;
}
.full.height {
  padding: 0;
  margin: 0 0 -80px 0;
  min-height: 100%;
}
.following.bar {
  z-index: 900;
  left: 0;
  width: 100%;
}
.following.bar.light {
  background-color: white;
  border-bottom: 1px solid #DDDDDD;
  box-shadow: 0 2px 3px rgba(0, 0, 0, 0.04);
}
.following.bar .column .menu {
  margin-top: 0;
}
.following.bar .top.menu a.item.brand {
  padding-left: 0;
}
.following.bar .brand .ui.mini.image {
  width: 30px;
}
.following.bar .top.menu a.item:hover,
.following.bar .top.menu .dropdown.item:hover,
.following.bar .top.menu .dropdown.item.active {
  background-color: transparent;
}
.following.bar .top.menu a.item:hover {
  color: rgba(0, 0, 0, 0.45);
}
.following.bar .top.menu .menu {
  z-index: 900;
}
.following.bar .icon,
.following.bar .octicon {
  margin-right: 5px !important;
}
.following.bar .head.link.item {
  padding-right: 0 !important;
}
.following.bar .avatar > .ui.image {
  margin-right: 0;
}
.following.bar .avatar .octicon-triangle-down {
  margin-top: 6.5px;
}
.following.bar .searchbox {
  background-color: #f4f4f4 !important;
}
.following.bar .searchbox:focus {
  background-color: #e9e9e9 !important;
}
.following.bar .text .octicon {
  width: 16px;
  text-align: center;
}
.following.bar .right.menu .menu {
  left: auto;
  right: 0;
}
.following.bar .right.menu .dropdown .menu {
  margin-top: 0;
}
.ui.left {
  float: left;
}
.ui.right {
  float: right;
}
.ui.container.fluid.padded {
  padding: 0 10px 0 10px;
}
.ui.form .ui.button {
  font-weight: normal;
}
.ui .text.red {
  color: #d95c5c !important;
}
.ui .text.red a {
  color: #d95c5c !important;
}
.ui .text.red a:hover {
  color: #E67777 !important;
}
.ui .text.blue {
  color: #428bca !important;
}
.ui .text.blue a {
  color: #15c !important;
}
.ui .text.blue a:hover {
  color: #428bca !important;
}
.ui .text.black {
  color: #444;
}
.ui .text.black:hover {
  color: #000;
}
.ui .text.grey {
  color: #767676 !important;
}
.ui .text.grey a {
  color: #444 !important;
}
.ui .text.grey a:hover {
  color: #000 !important;
}
.ui .text.light.grey {
  color: #888 !important;
}
.ui .text.green {
  color: #6cc644 !important;
}
.ui .text.purple {
  color: #6e5494 !important;
}
.ui .text.yellow {
  color: #FBBD08 !important;
}
.ui .text.gold {
  color: #a1882b !important;
}
.ui .text.left {
  text-align: left !important;
}
.ui .text.right {
  text-align: right !important;
}
.ui .text.small {
  font-size: 0.75em;
}
.ui .text.normal {
  font-weight: normal;
}
.ui .text.bold {
  font-weight: bold;
}
.ui .text.italic {
  font-style: italic;
}
.ui .text.truncate {
  overflow: hidden;
  text-overflow: ellipsis;
  white-space: nowrap;
  display: inline-block;
}
.ui .text.thin {
  font-weight: normal;
}
.ui .text.middle {
  vertical-align: middle;
}
.ui .message {
  text-align: center;
}
.ui .header > i + .content {
  padding-left: 0.75rem;
  vertical-align: middle;
}
.ui .warning.header {
  background-color: #F9EDBE !important;
  border-color: #F0C36D;
}
.ui .warning.segment {
  border-color: #F0C36D;
}
.ui .info.segment {
  border: 1px solid #c5d5dd;
}
.ui .info.segment.top {
  background-color: #e6f1f6 !important;
}
.ui .info.segment.top h3,
.ui .info.segment.top h4 {
  margin-top: 0;
}
.ui .info.segment.top h3:last-child {
  margin-top: 4px;
}
.ui .info.segment.top > :last-child {
  margin-bottom: 0;
}
.ui .normal.header {
  font-weight: normal;
}
.ui .avatar.image {
  border-radius: 3px;
}
.ui .form .fake {
  display: none !important;
}
.ui .form .sub.field {
  margin-left: 25px;
}
.ui .sha.label {
  font-family: Consolas, Menlo, Monaco, "Lucida Console", monospace;
  font-size: 13px;
  padding: 6px 10px 4px 10px;
  font-weight: normal;
  margin: 0 6px;
}
.ui.status.buttons .octicon {
  margin-right: 4px;
}
.ui.inline.delete-button {
  padding: 8px 15px;
  font-weight: normal;
}
.overflow.menu .items {
  max-height: 300px;
  overflow-y: auto;
}
.overflow.menu .items .item {
  position: relative;
  cursor: pointer;
  display: block;
  border: none;
  height: auto;
  border-top: none;
  line-height: 1em;
  color: rgba(0, 0, 0, 0.8);
  padding: .71428571em 1.14285714em !important;
  font-size: 1rem;
  text-transform: none;
  font-weight: 400;
  box-shadow: none;
  -webkit-touch-callout: none;
}
.overflow.menu .items .item.active {
  font-weight: 700;
}
.overflow.menu .items .item:hover {
  background: rgba(0, 0, 0, 0.05);
  color: rgba(0, 0, 0, 0.8);
  z-index: 13;
}
.scrolling.menu .item.selected {
  font-weight: 700 !important;
}
footer {
  margin-top: 54px !important;
  height: 40px;
  background-color: white;
  border-top: 1px solid #d6d6d6;
  clear: both;
  width: 100%;
  color: #888888;
}
footer .container {
  padding-top: 10px;
}
footer .container .fa {
  width: 16px;
  text-align: center;
  color: #428bca;
}
footer .container .links > * {
  border-left: 1px solid #d6d6d6;
  padding-left: 8px;
  margin-left: 5px;
}
footer .container .links > *:first-child {
  border-left: none;
}
footer .ui.language .menu {
  max-height: 500px;
  overflow-y: auto;
  margin-bottom: 7px;
}
.hide {
  display: none;
}
.center {
  text-align: center;
}
.img-1 {
  width: 2px !important;
  height: 2px !important;
}
.img-2 {
  width: 4px !important;
  height: 4px !important;
}
.img-3 {
  width: 6px !important;
  height: 6px !important;
}
.img-4 {
  width: 8px !important;
  height: 8px !important;
}
.img-5 {
  width: 10px !important;
  height: 10px !important;
}
.img-6 {
  width: 12px !important;
  height: 12px !important;
}
.img-7 {
  width: 14px !important;
  height: 14px !important;
}
.img-8 {
  width: 16px !important;
  height: 16px !important;
}
.img-9 {
  width: 18px !important;
  height: 18px !important;
}
.img-10 {
  width: 20px !important;
  height: 20px !important;
}
.img-11 {
  width: 22px !important;
  height: 22px !important;
}
.img-12 {
  width: 24px !important;
  height: 24px !important;
}
.img-13 {
  width: 26px !important;
  height: 26px !important;
}
.img-14 {
  width: 28px !important;
  height: 28px !important;
}
.img-15 {
  width: 30px !important;
  height: 30px !important;
}
.img-16 {
  width: 32px !important;
  height: 32px !important;
}
.sr-only {
  position: absolute;
  width: 1px;
  height: 1px;
  padding: 0;
  margin: -1px;
  overflow: hidden;
  clip: rect(0, 0, 0, 0);
  border: 0;
}
.sr-only-focusable:active,
.sr-only-focusable:focus {
  position: static;
  width: auto;
  height: auto;
  margin: 0;
  overflow: visible;
  clip: auto;
}
@media only screen and (max-width: 991px) and (min-width: 768px) {
  .ui.container {
    width: 95%;
  }
}
/* Overrides some styles of the Highlight.js plugin */
.hljs {
  background: inherit !important;
  padding: 0 !important;
}
.ui.menu.new-menu {
  justify-content: center !important;
  padding-top: 15px !important;
  margin-top: -15px !important;
  margin-bottom: 15px !important;
  background-color: #FAFAFA !important;
  border-width: 1px !important;
}
.markdown:not(code) {
  overflow: hidden;
  font-family: "Helvetica Neue", Helvetica, "Segoe UI", Arial, freesans, sans-serif;
  font-size: 16px;
  line-height: 1.6 !important;
  word-wrap: break-word;
}
.markdown:not(code).file-view {
  padding: 2em 2em 2em !important;
}
.markdown:not(code) > *:first-child {
  margin-top: 0 !important;
}
.markdown:not(code) > *:last-child {
  margin-bottom: 0 !important;
}
.markdown:not(code) a:not([href]) {
  color: inherit;
  text-decoration: none;
}
.markdown:not(code) .absent {
  color: #c00;
}
.markdown:not(code) .anchor {
  position: absolute;
  top: 0;
  left: 0;
  display: block;
  padding-right: 6px;
  padding-left: 30px;
  margin-left: -30px;
}
.markdown:not(code) .anchor:focus {
  outline: none;
}
.markdown:not(code) h1,
.markdown:not(code) h2,
.markdown:not(code) h3,
.markdown:not(code) h4,
.markdown:not(code) h5,
.markdown:not(code) h6 {
  position: relative;
  margin-top: 1em;
  margin-bottom: 16px;
  font-weight: bold;
  line-height: 1.4;
}
.markdown:not(code) h1:first-of-type,
.markdown:not(code) h2:first-of-type,
.markdown:not(code) h3:first-of-type,
.markdown:not(code) h4:first-of-type,
.markdown:not(code) h5:first-of-type,
.markdown:not(code) h6:first-of-type {
  margin-top: 0 !important;
}
.markdown:not(code) h1 .octicon-link,
.markdown:not(code) h2 .octicon-link,
.markdown:not(code) h3 .octicon-link,
.markdown:not(code) h4 .octicon-link,
.markdown:not(code) h5 .octicon-link,
.markdown:not(code) h6 .octicon-link {
  display: none;
  color: #000;
  vertical-align: middle;
}
.markdown:not(code) h1:hover .anchor,
.markdown:not(code) h2:hover .anchor,
.markdown:not(code) h3:hover .anchor,
.markdown:not(code) h4:hover .anchor,
.markdown:not(code) h5:hover .anchor,
.markdown:not(code) h6:hover .anchor {
  padding-left: 8px;
  margin-left: -30px;
  text-decoration: none;
}
.markdown:not(code) h1:hover .anchor .octicon-link,
.markdown:not(code) h2:hover .anchor .octicon-link,
.markdown:not(code) h3:hover .anchor .octicon-link,
.markdown:not(code) h4:hover .anchor .octicon-link,
.markdown:not(code) h5:hover .anchor .octicon-link,
.markdown:not(code) h6:hover .anchor .octicon-link {
  display: inline-block;
}
.markdown:not(code) h1 tt,
.markdown:not(code) h1 code,
.markdown:not(code) h2 tt,
.markdown:not(code) h2 code,
.markdown:not(code) h3 tt,
.markdown:not(code) h3 code,
.markdown:not(code) h4 tt,
.markdown:not(code) h4 code,
.markdown:not(code) h5 tt,
.markdown:not(code) h5 code,
.markdown:not(code) h6 tt,
.markdown:not(code) h6 code {
  font-size: inherit;
}
.markdown:not(code) h1 {
  padding-bottom: 0.3em;
  font-size: 2.25em;
  line-height: 1.2;
  border-bottom: 1px solid #eee;
}
.markdown:not(code) h1 .anchor {
  line-height: 1;
}
.markdown:not(code) h2 {
  padding-bottom: 0.3em;
  font-size: 1.75em;
  line-height: 1.225;
  border-bottom: 1px solid #eee;
}
.markdown:not(code) h2 .anchor {
  line-height: 1;
}
.markdown:not(code) h3 {
  font-size: 1.5em;
  line-height: 1.43;
}
.markdown:not(code) h3 .anchor {
  line-height: 1.2;
}
.markdown:not(code) h4 {
  font-size: 1.25em;
}
.markdown:not(code) h4 .anchor {
  line-height: 1.2;
}
.markdown:not(code) h5 {
  font-size: 1em;
}
.markdown:not(code) h5 .anchor {
  line-height: 1.1;
}
.markdown:not(code) h6 {
  font-size: 1em;
  color: #777;
}
.markdown:not(code) h6 .anchor {
  line-height: 1.1;
}
.markdown:not(code) p,
.markdown:not(code) blockquote,
.markdown:not(code) ul,
.markdown:not(code) ol,
.markdown:not(code) dl,
.markdown:not(code) table,
.markdown:not(code) pre {
  margin-top: 0;
  margin-bottom: 16px;
}
.markdown:not(code) blockquote {
  margin-left: 0;
}
.markdown:not(code) hr {
  height: 4px;
  padding: 0;
  margin: 16px 0;
  background-color: #e7e7e7;
  border: 0 none;
}
.markdown:not(code) ul,
.markdown:not(code) ol {
  padding-left: 2em;
}
.markdown:not(code) ul.no-list,
.markdown:not(code) ol.no-list {
  padding: 0;
  list-style-type: none;
}
.markdown:not(code) ul ul,
.markdown:not(code) ul ol,
.markdown:not(code) ol ol,
.markdown:not(code) ol ul {
  margin-top: 0;
  margin-bottom: 0;
}
.markdown:not(code) ol ol,
.markdown:not(code) ul ol {
  list-style-type: lower-roman;
}
.markdown:not(code) li > p {
  margin-top: 0;
}
.markdown:not(code) dl {
  padding: 0;
}
.markdown:not(code) dl dt {
  padding: 0;
  margin-top: 16px;
  font-size: 1em;
  font-style: italic;
  font-weight: bold;
}
.markdown:not(code) dl dd {
  padding: 0 16px;
  margin-bottom: 16px;
}
.markdown:not(code) blockquote {
  padding: 0 15px;
  color: #777;
  border-left: 4px solid #ddd;
}
.markdown:not(code) blockquote > :first-child {
  margin-top: 0;
}
.markdown:not(code) blockquote > :last-child {
  margin-bottom: 0;
}
.markdown:not(code) table {
  width: auto;
  overflow: auto;
  word-break: normal;
  word-break: keep-all;
}
.markdown:not(code) table th {
  font-weight: bold;
}
.markdown:not(code) table th,
.markdown:not(code) table td {
  padding: 6px 13px !important;
  border: 1px solid #ddd !important;
}
.markdown:not(code) table tr {
  background-color: #fff;
  border-top: 1px solid #ccc;
}
.markdown:not(code) table tr:nth-child(2n) {
  background-color: #f8f8f8;
}
.markdown:not(code) img {
  max-width: 100%;
  box-sizing: border-box;
}
.markdown:not(code) .emoji {
  max-width: none;
}
.markdown:not(code) span.frame {
  display: block;
  overflow: hidden;
}
.markdown:not(code) span.frame > span {
  display: block;
  float: left;
  width: auto;
  padding: 7px;
  margin: 13px 0 0;
  overflow: hidden;
  border: 1px solid #ddd;
}
.markdown:not(code) span.frame span img {
  display: block;
  float: left;
}
.markdown:not(code) span.frame span span {
  display: block;
  padding: 5px 0 0;
  clear: both;
  color: #333;
}
.markdown:not(code) span.align-center {
  display: block;
  overflow: hidden;
  clear: both;
}
.markdown:not(code) span.align-center > span {
  display: block;
  margin: 13px auto 0;
  overflow: hidden;
  text-align: center;
}
.markdown:not(code) span.align-center span img {
  margin: 0 auto;
  text-align: center;
}
.markdown:not(code) span.align-right {
  display: block;
  overflow: hidden;
  clear: both;
}
.markdown:not(code) span.align-right > span {
  display: block;
  margin: 13px 0 0;
  overflow: hidden;
  text-align: right;
}
.markdown:not(code) span.align-right span img {
  margin: 0;
  text-align: right;
}
.markdown:not(code) span.float-left {
  display: block;
  float: left;
  margin-right: 13px;
  overflow: hidden;
}
.markdown:not(code) span.float-left span {
  margin: 13px 0 0;
}
.markdown:not(code) span.float-right {
  display: block;
  float: right;
  margin-left: 13px;
  overflow: hidden;
}
.markdown:not(code) span.float-right > span {
  display: block;
  margin: 13px auto 0;
  overflow: hidden;
  text-align: right;
}
.markdown:not(code) code,
.markdown:not(code) tt {
  padding: 0;
  padding-top: 0.2em;
  padding-bottom: 0.2em;
  margin: 0;
  font-size: 85%;
  background-color: rgba(0, 0, 0, 0.04);
  border-radius: 3px;
}
.markdown:not(code) code:before,
.markdown:not(code) code:after,
.markdown:not(code) tt:before,
.markdown:not(code) tt:after {
  letter-spacing: -0.2em;
  content: "\00a0";
}
.markdown:not(code) code br,
.markdown:not(code) tt br {
  display: none;
}
.markdown:not(code) del code {
  text-decoration: inherit;
}
.markdown:not(code) pre > code {
  padding: 0;
  margin: 0;
  font-size: 100%;
  word-break: normal;
  white-space: pre;
  background: transparent;
  border: 0;
}
.markdown:not(code) .highlight {
  margin-bottom: 16px;
}
.markdown:not(code) .highlight pre,
.markdown:not(code) pre {
  padding: 16px;
  overflow: auto;
  font-size: 85%;
  line-height: 1.45;
  background-color: #f7f7f7;
  border-radius: 3px;
}
.markdown:not(code) .highlight pre {
  margin-bottom: 0;
  word-break: normal;
}
.markdown:not(code) pre {
  word-wrap: normal;
}
.markdown:not(code) pre code,
.markdown:not(code) pre tt {
  display: inline;
  max-width: initial;
  padding: 0;
  margin: 0;
  overflow: initial;
  line-height: inherit;
  word-wrap: normal;
  background-color: transparent;
  border: 0;
}
.markdown:not(code) pre code:before,
.markdown:not(code) pre code:after,
.markdown:not(code) pre tt:before,
.markdown:not(code) pre tt:after {
  content: normal;
}
.markdown:not(code) kbd {
  display: inline-block;
  padding: 3px 5px;
  font-size: 11px;
  line-height: 10px;
  color: #555;
  vertical-align: middle;
  background-color: #fcfcfc;
  border: solid 1px #ccc;
  border-bottom-color: #bbb;
  border-radius: 3px;
  box-shadow: inset 0 -1px 0 #bbb;
}
.markdown:not(code) input[type="checkbox"] {
  vertical-align: middle !important;
}
.markdown:not(code) .csv-data td,
.markdown:not(code) .csv-data th {
  padding: 5px;
  overflow: hidden;
  font-size: 12px;
  line-height: 1;
  text-align: left;
  white-space: nowrap;
}
.markdown:not(code) .csv-data .blob-num {
  padding: 10px 8px 9px;
  text-align: right;
  background: #fff;
  border: 0;
}
.markdown:not(code) .csv-data tr {
  border-top: 0;
}
.markdown:not(code) .csv-data th {
  font-weight: bold;
  background: #f8f8f8;
  border-top: 0;
}
.markdown:not(code) .ui.list .list,
.markdown:not(code) ol.ui.list ol,
.markdown:not(code) ul.ui.list ul {
  padding-left: 2em;
}
.home {
  padding-bottom: 80px;
}
.home .logo {
  max-width: 220px;
}
.home .hero h1,
.home .hero h2 {
  font-family: 'PT Sans Narrow', sans-serif, 'Microsoft YaHei';
}
.home .hero h1 {
  font-size: 5.5em;
}
.home .hero h2 {
  font-size: 3em;
}
.home .hero .octicon {
  color: #5aa509;
  font-size: 40px;
  width: 50px;
}
.home .hero.header {
  font-size: 20px;
}
.home p.large {
  font-size: 16px;
}
.home .stackable {
  padding-top: 30px;
}
.home a {
  color: #5aa509;
}
.signup {
  padding-top: 15px;
  padding-bottom: 80px;
}
.install {
  padding-top: 45px;
  padding-bottom: 80px;
}
.install form label {
  text-align: right;
  width: 320px !important;
}
.install form input {
  width: 35% !important;
}
.install form .field {
  text-align: left;
}
.install form .field .help {
  margin-left: 335px !important;
}
.install form .field.optional .title {
  margin-left: 38%;
}
.install .ui .checkbox {
  margin-left: 40% !important;
}
.install .ui .checkbox label {
  width: auto !important;
}
.form .help {
  color: #999999;
  padding-top: .6em;
  padding-bottom: .6em;
  display: inline-block;
}
.ui.attached.header {
  background: #f0f0f0;
}
.ui.attached.header .right {
  margin-top: -5px;
}
.ui.attached.header .right .button {
  padding: 8px 10px;
  font-weight: normal;
}
#create-page-form form {
  margin: auto;
  width: 800px!important;
}
#create-page-form form .ui.message {
  text-align: center;
}
#create-page-form form .header {
  padding-left: 280px !important;
}
#create-page-form form .inline.field > label {
  text-align: right;
  width: 250px !important;
  word-wrap: break-word;
}
#create-page-form form .help {
  margin-left: 265px !important;
}
#create-page-form form .optional .title {
  margin-left: 250px !important;
}
#create-page-form form input,
#create-page-form form textarea {
  width: 50%!important;
}
.signin .oauth2 div {
  display: inline-block;
}
.signin .oauth2 div p {
  margin: 10px 5px 0 0;
  float: left;
}
.signin .oauth2 a {
  margin-right: 5px;
}
.signin .oauth2 a:last-child {
  margin-right: 0px;
}
.signin .oauth2 img {
  width: 32px;
  height: 32px;
}
.user.activate form,
.user.forgot.password form,
.user.reset.password form,
.user.signin form,
.user.signup form {
  margin: auto;
  width: 800px!important;
}
.user.activate form .ui.message,
.user.forgot.password form .ui.message,
.user.reset.password form .ui.message,
.user.signin form .ui.message,
.user.signup form .ui.message {
  text-align: center;
}
.user.activate form .header,
.user.forgot.password form .header,
.user.reset.password form .header,
.user.signin form .header,
.user.signup form .header {
  padding-left: 280px !important;
}
.user.activate form .inline.field > label,
.user.forgot.password form .inline.field > label,
.user.reset.password form .inline.field > label,
.user.signin form .inline.field > label,
.user.signup form .inline.field > label {
  text-align: right;
  width: 250px !important;
  word-wrap: break-word;
}
.user.activate form .help,
.user.forgot.password form .help,
.user.reset.password form .help,
.user.signin form .help,
.user.signup form .help {
  margin-left: 265px !important;
}
.user.activate form .optional .title,
.user.forgot.password form .optional .title,
.user.reset.password form .optional .title,
.user.signin form .optional .title,
.user.signup form .optional .title {
  margin-left: 250px !important;
}
.user.activate form input,
.user.forgot.password form input,
.user.reset.password form input,
.user.signin form input,
.user.signup form input,
.user.activate form textarea,
.user.forgot.password form textarea,
.user.reset.password form textarea,
.user.signin form textarea,
.user.signup form textarea {
  width: 50%!important;
}
.user.activate form,
.user.forgot.password form,
.user.reset.password form,
.user.signin form,
.user.signup form {
  width: 700px!important;
}
.user.activate form .header,
.user.forgot.password form .header,
.user.reset.password form .header,
.user.signin form .header,
.user.signup form .header {
  padding-left: 0 !important;
  text-align: center;
}
.user.activate form .inline.field > label,
.user.forgot.password form .inline.field > label,
.user.reset.password form .inline.field > label,
.user.signin form .inline.field > label,
.user.signup form .inline.field > label {
  width: 200px !important;
}
.repository.new.repo form,
.repository.new.migrate form,
.repository.new.fork form {
  margin: auto;
  width: 800px!important;
}
.repository.new.repo form .ui.message,
.repository.new.migrate form .ui.message,
.repository.new.fork form .ui.message {
  text-align: center;
}
.repository.new.repo form .header,
.repository.new.migrate form .header,
.repository.new.fork form .header {
  padding-left: 280px !important;
}
.repository.new.repo form .inline.field > label,
.repository.new.migrate form .inline.field > label,
.repository.new.fork form .inline.field > label {
  text-align: right;
  width: 250px !important;
  word-wrap: break-word;
}
.repository.new.repo form .help,
.repository.new.migrate form .help,
.repository.new.fork form .help {
  margin-left: 265px !important;
}
.repository.new.repo form .optional .title,
.repository.new.migrate form .optional .title,
.repository.new.fork form .optional .title {
  margin-left: 250px !important;
}
.repository.new.repo form input,
.repository.new.migrate form input,
.repository.new.fork form input,
.repository.new.repo form textarea,
.repository.new.migrate form textarea,
.repository.new.fork form textarea {
  width: 50%!important;
}
.repository.new.repo form .dropdown .dropdown.icon,
.repository.new.migrate form .dropdown .dropdown.icon,
.repository.new.fork form .dropdown .dropdown.icon {
  margin-top: -7px !important;
}
.repository.new.repo form .dropdown .text,
.repository.new.migrate form .dropdown .text,
.repository.new.fork form .dropdown .text {
  margin-right: 0!important;
}
.repository.new.repo form .dropdown .text i,
.repository.new.migrate form .dropdown .text i,
.repository.new.fork form .dropdown .text i {
  margin-right: 0!important;
}
.repository.new.repo form .header,
.repository.new.migrate form .header,
.repository.new.fork form .header {
  padding-left: 0 !important;
  text-align: center;
}
.repository.new.repo .ui.form .selection.dropdown:not(.owner) {
  width: 50%!important;
}
.repository.new.repo .ui.form #auto-init {
  margin-left: 265px !important;
}
.new.webhook form .help {
  margin-left: 25px;
}
.new.webhook .events.fields .column {
  padding-left: 40px;
}
.repository {
  padding-top: 15px;
  padding-bottom: 80px;
}
.repository .head .column {
  padding-top: 5px !important;
  padding-bottom: 5px !important;
}
.repository .head .ui.compact.menu {
  margin-left: 1rem;
}
.repository .head .ui.header {
  margin-top: 0;
}
.repository .head .mega-octicon {
  width: 30px;
  font-size: 30px;
}
.repository .head .ui.huge.breadcrumb {
  font-weight: 400;
  font-size: 1.7rem;
}
.repository .head .fork-flag {
  margin-left: 38px;
  margin-top: 3px;
  display: block;
  font-size: 12px;
  white-space: nowrap;
}
.repository .head .octicon.octicon-repo-forked {
  margin-top: -1px;
  font-size: 15px;
}
.repository .navbar {
  display: flex;
  justify-content: space-between;
}
.repository .navbar .ui.label {
  margin-top: -2px;
  margin-left: 7px;
  padding: 3px 5px;
}
.repository .owner.dropdown {
  min-width: 40% !important;
}
.repository .metas .menu {
  max-height: 300px;
  overflow-x: auto;
}
.repository .metas .ui.list .hide {
  display: none!important;
}
.repository .metas .ui.list .item {
  padding: 0px;
}
.repository .metas .ui.list .label.color {
  padding: 0 8px;
  margin-right: 5px;
}
.repository .metas .ui.list a {
  margin: 2px 0;
}
.repository .metas .ui.list a .text {
  color: #444;
}
.repository .metas .ui.list a .text:hover {
  color: #000;
}
.repository .header-wrapper {
  background-color: #FAFAFA;
  margin-top: -15px;
  padding-top: 15px;
}
.repository .header-wrapper .ui.tabs.divider {
  border-bottom: none;
}
.repository .header-wrapper .ui.tabular .octicon {
  margin-right: 5px;
}
.repository .filter.menu .label.color {
  border-radius: 3px;
  margin-left: 15px;
  padding: 0 8px;
}
.repository .filter.menu .octicon {
  float: left;
  margin-left: -5px;
  margin-right: -7px;
}
.repository .filter.menu .menu {
  max-height: 300px;
  overflow-x: auto;
  right: 0!important;
  left: auto!important;
}
.repository .filter.menu .dropdown.item {
  margin: 1px;
  padding-right: 0;
}
.repository .ui.tabs.container {
  margin-top: 14px;
  margin-bottom: 0px;
}
.repository .ui.tabs.container .ui.menu {
  border-bottom: none;
}
.repository .ui.tabs.divider {
  margin-top: 0;
  margin-bottom: 20px;
}
.repository #clone-panel {
  margin-top: -8px;
  margin-left: 5px;
  width: 350px;
}
.repository #clone-panel input {
  border-radius: 0;
  padding: 5px 10px;
}
.repository #clone-panel .clone.button {
  font-size: 13px;
  padding: 0 5px;
}
.repository #clone-panel .clone.button:first-child {
  border-radius: .28571429rem 0 0 .28571429rem;
}
.repository #clone-panel .icon.button {
  padding: 0 10px;
}
.repository #clone-panel .dropdown .menu {
  right: 0!important;
  left: auto!important;
}
.repository.file.list #repo-desc {
  font-size: 1.2em;
}
.repository.file.list .choose.reference .header .icon {
  font-size: 1.4em;
}
.repository.file.list #file-buttons {
  font-weight: normal;
  margin-top: -3px;
}
.repository.file.list #file-buttons .ui.button {
  padding: 8px 10px;
  font-weight: normal;
}
.repository.file.list #repo-files-table thead th {
  padding-top: 8px;
  padding-bottom: 5px;
  font-weight: normal;
}
.repository.file.list #repo-files-table thead th:first-child {
  display: block;
  position: relative;
  width: 325%;
}
.repository.file.list #repo-files-table thead .ui.avatar {
  margin-bottom: 5px;
}
.repository.file.list #repo-files-table tbody .octicon {
  margin-left: 3px;
  margin-right: 5px;
  color: #777;
}
.repository.file.list #repo-files-table tbody .octicon.octicon-mail-reply {
  margin-right: 10px;
}
.repository.file.list #repo-files-table tbody .octicon.octicon-file-directory,
.repository.file.list #repo-files-table tbody .octicon.octicon-file-submodule {
  color: #1e70bf;
}
.repository.file.list #repo-files-table td {
  padding-top: 8px;
  padding-bottom: 8px;
}
.repository.file.list #repo-files-table tr:hover {
  background-color: #ffffEE;
}
.repository.file.list #repo-files-table .jumpable-path {
  color: #888;
}
.repository.file.list #file-content .header .icon {
  font-size: 1em;
  margin-top: -2px;
}
.repository.file.list #file-content .header .file-actions {
  padding-left: 20px;
}
.repository.file.list #file-content .header .file-actions .btn-octicon {
  display: inline-block;
  padding: 5px;
  margin-left: 5px;
  line-height: 1;
  color: #767676;
  vertical-align: middle;
  background: transparent;
  border: 0;
  outline: none;
}
.repository.file.list #file-content .header .file-actions .btn-octicon:hover {
  color: #4078c0;
}
.repository.file.list #file-content .header .file-actions .btn-octicon-danger:hover {
  color: #bd2c00;
}
.repository.file.list #file-content .header .file-actions .btn-octicon.disabled {
  color: #bbb;
  cursor: default;
}
.repository.file.list #file-content .header .file-actions #delete-file-form {
  display: inline-block;
}
.repository.file.list #file-content .view-raw {
  padding: 5px;
}
.repository.file.list #file-content .view-raw * {
  max-width: 100%;
}
.repository.file.list #file-content .view-raw img {
  padding: 5px 5px 0 5px;
}
.repository.file.list #file-content .code-view * {
  font-size: 12px;
  font-family: Consolas, "Liberation Mono", Menlo, Courier, monospace;
  line-height: 20px;
}
.repository.file.list #file-content .code-view table {
  width: 100%;
}
.repository.file.list #file-content .code-view .lines-num {
  vertical-align: top;
  text-align: right;
  color: #999;
  background: #f5f5f5;
  width: 1%;
}
.repository.file.list #file-content .code-view .lines-num span {
  line-height: 20px;
  padding: 0 10px;
  cursor: pointer;
  display: block;
}
.repository.file.list #file-content .code-view .lines-num,
.repository.file.list #file-content .code-view .lines-code {
  padding: 0;
}
.repository.file.list #file-content .code-view .lines-num pre,
.repository.file.list #file-content .code-view .lines-code pre,
.repository.file.list #file-content .code-view .lines-num ol,
.repository.file.list #file-content .code-view .lines-code ol,
.repository.file.list #file-content .code-view .lines-num .hljs,
.repository.file.list #file-content .code-view .lines-code .hljs {
  background-color: white;
  margin: 0;
  padding: 0 !important;
}
.repository.file.list #file-content .code-view .lines-num pre li,
.repository.file.list #file-content .code-view .lines-code pre li,
.repository.file.list #file-content .code-view .lines-num ol li,
.repository.file.list #file-content .code-view .lines-code ol li,
.repository.file.list #file-content .code-view .lines-num .hljs li,
.repository.file.list #file-content .code-view .lines-code .hljs li {
  display: inline-block;
  width: 100%;
}
.repository.file.list #file-content .code-view .lines-num pre li.active,
.repository.file.list #file-content .code-view .lines-code pre li.active,
.repository.file.list #file-content .code-view .lines-num ol li.active,
.repository.file.list #file-content .code-view .lines-code ol li.active,
.repository.file.list #file-content .code-view .lines-num .hljs li.active,
.repository.file.list #file-content .code-view .lines-code .hljs li.active {
  background: #ffffdd;
}
.repository.file.list #file-content .code-view .lines-num pre li:before,
.repository.file.list #file-content .code-view .lines-code pre li:before,
.repository.file.list #file-content .code-view .lines-num ol li:before,
.repository.file.list #file-content .code-view .lines-code ol li:before,
.repository.file.list #file-content .code-view .lines-num .hljs li:before,
.repository.file.list #file-content .code-view .lines-code .hljs li:before {
  content: ' ';
}
.repository.file.list .sidebar {
  padding-left: 0;
}
.repository.file.list .sidebar .octicon {
  width: 16px;
}
.repository.file.editor .treepath {
  width: 100%;
}
.repository.file.editor .treepath input {
  vertical-align: middle;
  box-shadow: rgba(0, 0, 0, 0.0745098) 0px 1px 2px inset;
  width: inherit;
  padding: 7px 8px;
  margin-right: 5px;
}
.repository.file.editor .tabular.menu .octicon {
  margin-right: 5px;
}
.repository.file.editor .commit-form-wrapper {
  padding-left: 64px;
}
.repository.file.editor .commit-form-wrapper .commit-avatar {
  float: left;
  margin-left: -64px;
  width: 3em;
  height: auto;
}
.repository.file.editor .commit-form-wrapper .commit-form {
  position: relative;
  padding: 15px;
  margin-bottom: 10px;
  border: 1px solid #ddd;
  border-radius: 3px;
}
.repository.file.editor .commit-form-wrapper .commit-form:before,
.repository.file.editor .commit-form-wrapper .commit-form:after {
  right: 100%;
  top: 20px;
  border: solid transparent;
  content: " ";
  height: 0;
  width: 0;
  position: absolute;
  pointer-events: none;
}
.repository.file.editor .commit-form-wrapper .commit-form:before {
  border-right-color: #D4D4D5;
  border-width: 9px;
  margin-top: -9px;
}
.repository.file.editor .commit-form-wrapper .commit-form:after {
  border-right-color: #f7f7f7;
  border-width: 8px;
  margin-top: -8px;
}
.repository.file.editor .commit-form-wrapper .commit-form:after {
  border-right-color: #fff;
}
.repository.file.editor .commit-form-wrapper .commit-form .quick-pull-choice .branch-name {
  display: inline-block;
  padding: 3px 6px;
  font: 12px Consolas, "Liberation Mono", Menlo, Courier, monospace;
  color: rgba(0, 0, 0, 0.65);
  background-color: rgba(209, 227, 237, 0.45);
  border-radius: 3px;
}
.repository.file.editor .commit-form-wrapper .commit-form .quick-pull-choice .new-branch-name-input {
  position: relative;
  margin-left: 25px;
}
.repository.file.editor .commit-form-wrapper .commit-form .quick-pull-choice .new-branch-name-input input {
  width: 240px !important;
  padding-left: 26px !important;
}
.repository.file.editor .commit-form-wrapper .commit-form .quick-pull-choice .octicon-git-branch {
  position: absolute;
  top: 9px;
  left: 10px;
  color: #b0c4ce;
}
.repository.options #interval {
  width: 100px!important;
  min-width: 100px;
}
.repository.options .danger .item {
  padding: 20px 15px;
}
.repository.options .danger .ui.divider {
  margin: 0;
}
.repository.new.issue .comment.form .comment .avatar {
  width: 3em;
}
.repository.new.issue .comment.form .content {
  margin-left: 4em;
}
.repository.new.issue .comment.form .content:before,
.repository.new.issue .comment.form .content:after {
  right: 100%;
  top: 20px;
  border: solid transparent;
  content: " ";
  height: 0;
  width: 0;
  position: absolute;
  pointer-events: none;
}
.repository.new.issue .comment.form .content:before {
  border-right-color: #D4D4D5;
  border-width: 9px;
  margin-top: -9px;
}
.repository.new.issue .comment.form .content:after {
  border-right-color: #f7f7f7;
  border-width: 8px;
  margin-top: -8px;
}
.repository.new.issue .comment.form .content:after {
  border-right-color: #fff;
}
.repository.new.issue .comment.form .content .markdown {
  font-size: 14px;
}
.repository.new.issue .comment.form .metas {
  min-width: 220px;
}
.repository.new.issue .comment.form .metas .filter.menu {
  max-height: 300px;
  overflow-x: auto;
}
.repository.view.issue .title {
  padding-bottom: 0!important;
}
.repository.view.issue .title h1 {
  font-weight: 300;
  font-size: 2.3rem;
  margin-bottom: 5px;
}
.repository.view.issue .title h1 .ui.input {
  font-size: 0.5em;
  vertical-align: top;
  width: 50%;
  min-width: 600px;
}
.repository.view.issue .title h1 .ui.input input {
  font-size: 1.5em;
  padding: 6px 10px;
}
.repository.view.issue .title .index {
  font-weight: 300;
  color: #aaa;
  letter-spacing: -1px;
}
.repository.view.issue .title .label {
  margin-right: 10px;
}
.repository.view.issue .title .edit-zone {
  margin-top: 10px;
}
.repository.view.issue .pull-desc code {
  color: #0166E6;
}
.repository.view.issue .pull.tabular.menu {
  margin-bottom: 10px;
}
.repository.view.issue .pull.tabular.menu .octicon {
  margin-right: 5px;
}
.repository.view.issue .pull.tab.segment {
  border: none;
  padding: 0;
  padding-top: 10px;
  box-shadow: none;
  background-color: inherit;
}
.repository.view.issue .pull .merge.box .avatar {
  margin-left: 10px;
  margin-top: 10px;
}
.repository.view.issue .comment-list:before {
  display: block;
  content: "";
  position: absolute;
  margin-top: 12px;
  margin-bottom: 14px;
  top: 0;
  bottom: 0;
  left: 96px;
  width: 2px;
  background-color: #f3f3f3;
  z-index: -1;
}
.repository.view.issue .comment-list .comment .avatar {
  width: 3em;
}
.repository.view.issue .comment-list .comment .tag {
  color: #767676;
  margin-top: 3px;
  padding: 2px 5px;
  font-size: 12px;
  border: 1px solid rgba(0, 0, 0, 0.1);
  border-radius: 3px;
}
.repository.view.issue .comment-list .comment .actions .item {
  float: left;
}
.repository.view.issue .comment-list .comment .actions .item.tag {
  margin-right: 5px;
}
.repository.view.issue .comment-list .comment .actions .item.action {
  margin-top: 6px;
  margin-left: 10px;
}
.repository.view.issue .comment-list .comment .content {
  margin-left: 4em;
}
.repository.view.issue .comment-list .comment .content .header {
  font-weight: normal;
  padding: auto 15px;
  position: relative;
  color: #767676;
  background-color: #f7f7f7;
  border-bottom: 1px solid #eee;
  border-top-left-radius: 3px;
  border-top-right-radius: 3px;
}
.repository.view.issue .comment-list .comment .content .header:before,
.repository.view.issue .comment-list .comment .content .header:after {
  right: 100%;
  top: 20px;
  border: solid transparent;
  content: " ";
  height: 0;
  width: 0;
  position: absolute;
  pointer-events: none;
}
.repository.view.issue .comment-list .comment .content .header:before {
  border-right-color: #D4D4D5;
  border-width: 9px;
  margin-top: -9px;
}
.repository.view.issue .comment-list .comment .content .header:after {
  border-right-color: #f7f7f7;
  border-width: 8px;
  margin-top: -8px;
}
.repository.view.issue .comment-list .comment .content .header .text {
  max-width: 78%;
  padding-top: 10px;
  padding-bottom: 10px;
}
.repository.view.issue .comment-list .comment .content .markdown {
  font-size: 14px;
}
.repository.view.issue .comment-list .comment .content .no-content {
  color: #767676;
  font-style: italic;
}
.repository.view.issue .comment-list .comment .content > .bottom.segment {
  background: #f3f4f5;
}
.repository.view.issue .comment-list .comment .content > .bottom.segment .ui.images::after {
  clear: both;
  content: ' ';
  display: block;
}
.repository.view.issue .comment-list .comment .content > .bottom.segment a {
  display: block;
  float: left;
  margin: 5px;
  padding: 5px;
  height: 150px;
  border: solid 1px #eee;
  border-radius: 3px;
  max-width: 150px;
  background-color: #fff;
}
.repository.view.issue .comment-list .comment .content > .bottom.segment a:before {
  content: ' ';
  display: inline-block;
  height: 100%;
  vertical-align: middle;
}
.repository.view.issue .comment-list .comment .content > .bottom.segment .ui.image {
  max-height: 100%;
  width: auto;
  margin: 0;
  vertical-align: middle;
}
.repository.view.issue .comment-list .comment .content > .bottom.segment span.ui.image {
  font-size: 8vw;
  color: #000000;
}
.repository.view.issue .comment-list .comment .content > .bottom.segment span.ui.image:hover {
  color: #000000;
}
.repository.view.issue .comment-list .comment .ui.form .field:first-child {
  clear: none;
}
.repository.view.issue .comment-list .comment .ui.form .tab.segment {
  border: none;
  padding: 0;
  padding-top: 10px;
}
.repository.view.issue .comment-list .comment .ui.form textarea {
  height: 200px;
  font-family: "Consolas", monospace;
}
.repository.view.issue .comment-list .comment .edit.buttons {
  margin-top: 10px;
}
.repository.view.issue .comment-list .event {
  position: relative;
  margin: 15px 0 15px 79px;
  padding-left: 25px;
}
.repository.view.issue .comment-list .event .octicon {
  width: 30px;
  float: left;
  text-align: center;
}
.repository.view.issue .comment-list .event .octicon.octicon-circle-slash {
  margin-top: 5px;
  margin-left: -34.5px;
  font-size: 20px;
  color: #bd2c00;
}
.repository.view.issue .comment-list .event .octicon.octicon-primitive-dot {
  margin-left: -28.5px;
  margin-right: -1px;
  font-size: 30px;
  color: #6cc644;
}
.repository.view.issue .comment-list .event .octicon.octicon-bookmark {
  margin-top: 3px;
  margin-left: -31px;
  margin-right: -1px;
  font-size: 25px;
}
.repository.view.issue .comment-list .event .detail {
  font-size: 0.9rem;
  margin-top: 5px;
  margin-left: 35px;
}
.repository.view.issue .comment-list .event .detail .octicon.octicon-git-commit {
  margin-top: 2px;
}
.repository.view.issue .ui.segment.metas {
  margin-top: -3px;
}
.repository.view.issue .ui.participants img {
  margin-top: 5px;
  margin-right: 5px;
}
.repository .comment.form .ui.comments {
  margin-top: -12px;
  max-width: 100%;
}
.repository .comment.form .content .field:first-child {
  clear: none;
}
.repository .comment.form .content .form:before,
.repository .comment.form .content .form:after {
  right: 100%;
  top: 20px;
  border: solid transparent;
  content: " ";
  height: 0;
  width: 0;
  position: absolute;
  pointer-events: none;
}
.repository .comment.form .content .form:before {
  border-right-color: #D4D4D5;
  border-width: 9px;
  margin-top: -9px;
}
.repository .comment.form .content .form:after {
  border-right-color: #f7f7f7;
  border-width: 8px;
  margin-top: -8px;
}
.repository .comment.form .content .form:after {
  border-right-color: #fff;
}
.repository .comment.form .content .tab.segment {
  border: none;
  padding: 0;
  padding-top: 10px;
}
.repository .comment.form .content textarea {
  height: 200px;
  font-family: "Consolas", monospace;
}
.repository .label.list {
  list-style: none;
  padding-top: 15px;
}
.repository .label.list .item {
  padding-top: 10px;
  padding-bottom: 10px;
  border-bottom: 1px dashed #AAA;
}
.repository .label.list .item a {
  font-size: 15px;
  padding-top: 5px;
  padding-right: 10px;
  color: #666;
}
.repository .label.list .item a:hover {
  color: #000;
}
.repository .label.list .item a.open-issues {
  margin-right: 30px;
}
.repository .label.list .item .ui.label {
  font-size: 1em;
}
.repository .milestone.list {
  list-style: none;
  padding-top: 15px;
}
.repository .milestone.list > .item {
  padding-top: 10px;
  padding-bottom: 10px;
  border-bottom: 1px dashed #AAA;
}
.repository .milestone.list > .item > a {
  padding-top: 5px;
  padding-right: 10px;
  color: #000;
}
.repository .milestone.list > .item > a:hover {
  color: #4078c0;
}
.repository .milestone.list > .item .ui.progress {
  width: 40%;
  padding: 0;
  border: 0;
  margin: 0;
}
.repository .milestone.list > .item .ui.progress .bar {
  height: 20px;
}
.repository .milestone.list > .item .meta {
  color: #999;
  padding-top: 5px;
}
.repository .milestone.list > .item .meta .issue-stats .octicon {
  padding-left: 5px;
}
.repository .milestone.list > .item .meta .overdue {
  color: red;
}
.repository .milestone.list > .item .operate {
  margin-top: -15px;
}
.repository .milestone.list > .item .operate > a {
  font-size: 15px;
  padding-top: 5px;
  padding-right: 10px;
  color: #666;
}
.repository .milestone.list > .item .operate > a:hover {
  color: #000;
}
.repository .milestone.list > .item .content {
  padding-top: 10px;
}
.repository.new.milestone textarea {
  height: 200px;
}
.repository.new.milestone #deadline {
  width: 150px;
}
.repository.compare.pull .choose.branch .octicon {
  padding-right: 10px;
}
.repository.compare.pull .comment.form .content:before,
.repository.compare.pull .comment.form .content:after {
  right: 100%;
  top: 20px;
  border: solid transparent;
  content: " ";
  height: 0;
  width: 0;
  position: absolute;
  pointer-events: none;
}
.repository.compare.pull .comment.form .content:before {
  border-right-color: #D4D4D5;
  border-width: 9px;
  margin-top: -9px;
}
.repository.compare.pull .comment.form .content:after {
  border-right-color: #f7f7f7;
  border-width: 8px;
  margin-top: -8px;
}
.repository.compare.pull .comment.form .content:after {
  border-right-color: #fff;
}
.repository .filter.dropdown .menu {
  margin-top: 1px!important;
}
.repository.commits .header .ui.right .search input {
  font-weight: normal;
  padding: 5px 10px;
}
.repository #commits-table thead th:first-of-type {
  padding-left: 15px;
}
.repository #commits-table thead .sha {
  font-size: 13px;
  padding: 6px 40px 4px 35px;
}
.repository #commits-table.ui.basic.striped.table tbody tr:nth-child(2n) {
  background-color: rgba(0, 0, 0, 0.02) !important;
}
.repository .diff-detail-box {
  margin: 15px 0;
  line-height: 30px;
}
.repository .diff-detail-box ol {
  clear: both;
  padding-left: 0;
  margin-top: 5px;
  margin-bottom: 28px;
}
.repository .diff-detail-box ol li {
  list-style: none;
  padding-bottom: 4px;
  margin-bottom: 4px;
  border-bottom: 1px dashed #DDD;
  padding-left: 6px;
}
.repository .diff-detail-box span.status {
  display: inline-block;
  width: 12px;
  height: 12px;
  margin-right: 8px;
  vertical-align: middle;
}
.repository .diff-detail-box span.status.modify {
  background-color: #f0db88;
}
.repository .diff-detail-box span.status.add {
  background-color: #b4e2b4;
}
.repository .diff-detail-box span.status.del {
  background-color: #e9aeae;
}
.repository .diff-detail-box span.status.rename {
  background-color: #dad8ff;
}
.repository .diff-box .count {
  margin-right: 12px;
  font-size: 13px;
}
.repository .diff-box .count .bar {
  background-color: #bd2c00;
  height: 12px;
  width: 40px;
  display: inline-block;
  margin: 2px 4px 0 4px;
  vertical-align: text-top;
}
.repository .diff-box .count .bar .add {
  background-color: #55a532;
  height: 12px;
}
.repository .diff-box .file {
  color: #888;
}
.repository .diff-file-box .header {
  background-color: #f7f7f7;
}
.repository .diff-file-box .file-body.file-code .lines-num {
  text-align: right;
  color: #A7A7A7;
  background: #fafafa;
  width: 1%;
}
.repository .diff-file-box .file-body.file-code .lines-num span.fold {
  display: block;
  text-align: center;
}
.repository .diff-file-box .file-body.file-code .lines-num-old {
  border-right: 1px solid #DDD;
}
.repository .diff-file-box .code-diff {
  font-size: 12px;
}
.repository .diff-file-box .code-diff td {
  padding: 0;
  padding-left: 10px;
  border-top: none;
}
.repository .diff-file-box .code-diff pre {
  margin: 0;
}
.repository .diff-file-box .code-diff .lines-num {
  border-right: 1px solid #d4d4d5;
  padding: 0 5px;
}
.repository .diff-file-box .code-diff tbody tr td.halfwidth {
  width: 50%;
}
.repository .diff-file-box .code-diff tbody tr.tag-code td,
.repository .diff-file-box .code-diff tbody tr td.tag-code {
  background-color: #F0F0F0 !important;
  border-color: #D2CECE !important;
  padding-top: 8px;
  padding-bottom: 8px;
}
.repository .diff-file-box .code-diff tbody tr .removed-code {
  background-color: #ff9999;
}
.repository .diff-file-box .code-diff tbody tr .added-code {
  background-color: #99ff99;
}
.repository .diff-file-box .code-diff-unified tbody tr.del-code td {
  background-color: #ffe0e0 !important;
  border-color: #f1c0c0 !important;
}
.repository .diff-file-box .code-diff-unified tbody tr.add-code td {
  background-color: #d6fcd6 !important;
  border-color: #c1e9c1 !important;
}
.repository .diff-file-box .code-diff-split tbody tr.add-code td:nth-child(1),
.repository .diff-file-box .code-diff-split tbody tr.add-code td:nth-child(2),
.repository .diff-file-box .code-diff-split tbody tr.del-code td:nth-child(3),
.repository .diff-file-box .code-diff-split tbody tr.del-code td:nth-child(4) {
  background-color: #fafafa;
}
.repository .diff-file-box .code-diff-split tbody tr.del-code td:nth-child(1),
.repository .diff-file-box .code-diff-split tbody tr.del-code td:nth-child(2),
.repository .diff-file-box .code-diff-split tbody tr td.del-code {
  background-color: #ffe0e0 !important;
  border-color: #f1c0c0 !important;
}
.repository .diff-file-box .code-diff-split tbody tr.add-code td:nth-child(3),
.repository .diff-file-box .code-diff-split tbody tr.add-code td:nth-child(4),
.repository .diff-file-box .code-diff-split tbody tr td.add-code {
  background-color: #d6fcd6 !important;
  border-color: #c1e9c1 !important;
}
.repository .diff-file-box.file-content img {
  max-width: 100%;
  padding: 5px 5px 0 5px;
}
.repository .code-view {
  overflow: auto;
  overflow-x: auto;
  overflow-y: hidden;
}
.repository.quickstart .guide .item {
  padding: 1em;
}
.repository.quickstart .guide .item small {
  font-weight: normal;
}
.repository.quickstart .guide .clone.button:first-child {
  border-radius: .28571429rem 0 0 .28571429rem;
}
.repository.quickstart .guide .ui.action.small.input {
  width: 100%;
}
.repository.quickstart .guide #repo-clone-url {
  border-radius: 0;
  padding: 5px 10px;
  font-size: 1.2em;
}
.repository.release #release-list {
  border-top: 1px solid #DDD;
  margin-top: 20px;
  padding-top: 15px;
}
.repository.release #release-list > li {
  list-style: none;
}
.repository.release #release-list > li .meta,
.repository.release #release-list > li .detail {
  padding-top: 30px;
  padding-bottom: 40px;
}
.repository.release #release-list > li .meta {
  text-align: right;
  position: relative;
}
.repository.release #release-list > li .meta .tag:not(.icon) {
  display: block;
  margin-top: 15px;
}
.repository.release #release-list > li .meta .commit {
  display: block;
  margin-top: 10px;
}
.repository.release #release-list > li .detail {
  border-left: 1px solid #DDD;
}
.repository.release #release-list > li .detail .author img {
  margin-bottom: -3px;
}
.repository.release #release-list > li .detail .download {
  margin-top: 20px;
}
.repository.release #release-list > li .detail .download > a .octicon {
  margin-left: 5px;
  margin-right: 5px;
}
.repository.release #release-list > li .detail .download .list {
  padding-left: 0;
  border-top: 1px solid #eee;
}
.repository.release #release-list > li .detail .download .list li {
  list-style: none;
  display: block;
  padding-top: 8px;
  padding-bottom: 8px;
  border-bottom: 1px solid #eee;
}
.repository.release #release-list > li .detail .dot {
  width: 9px;
  height: 9px;
  background-color: #ccc;
  z-index: 999;
  position: absolute;
  display: block;
  left: -5px;
  top: 40px;
  border-radius: 6px;
  border: 1px solid #FFF;
}
.repository.new.release .target {
  min-width: 500px;
}
.repository.new.release .target #tag-name {
  margin-top: -4px;
}
.repository.new.release .target .at {
  margin-left: -5px;
  margin-right: 5px;
}
.repository.new.release .target .dropdown.icon {
  margin: 0;
  padding-top: 3px;
}
.repository.new.release .target .selection.dropdown {
  padding-top: 10px;
  padding-bottom: 10px;
}
.repository.new.release .prerelease.field {
  margin-bottom: 0;
}
.repository.forks .list {
  margin-top: 0;
}
.repository.forks .list .item {
  padding-top: 10px;
  padding-bottom: 10px;
  border-bottom: 1px solid #DDD;
}
.repository.forks .list .item .ui.avatar {
  float: left;
  margin-right: 5px;
}
.repository.forks .list .item .link {
  padding-top: 5px;
}
.repository.wiki.start .ui.segment {
  padding-top: 70px;
  padding-bottom: 100px;
}
.repository.wiki.start .ui.segment .mega-octicon {
  font-size: 48px;
}
.repository.wiki.new .CodeMirror .CodeMirror-code {
  font-family: "Consolas", monospace;
}
.repository.wiki.new .CodeMirror .CodeMirror-code .cm-comment {
  background: inherit;
}
.repository.wiki.new .editor-preview {
  background-color: white;
}
.repository.wiki.view .choose.page {
  margin-top: -5px;
}
.repository.wiki.view .ui.sub.header {
  text-transform: none;
}
.repository.wiki.view .markdown {
  padding: 15px 30px;
}
.repository.wiki.view .markdown h1:first-of-type,
.repository.wiki.view .markdown h2:first-of-type,
.repository.wiki.view .markdown h3:first-of-type,
.repository.wiki.view .markdown h4:first-of-type,
.repository.wiki.view .markdown h5:first-of-type,
.repository.wiki.view .markdown h6:first-of-type {
  margin-top: 0;
}
.repository.settings.collaboration .collaborator.list {
  padding: 0;
}
.repository.settings.collaboration .collaborator.list > .item {
  margin: 0;
  line-height: 2em;
}
.repository.settings.collaboration .collaborator.list > .item:not(:last-child) {
  border-bottom: 1px solid #DDD;
}
.repository.settings.collaboration #repo-collab-form #search-user-box .results {
  left: 7px;
}
.repository.settings.collaboration #repo-collab-form .ui.button {
  margin-left: 5px;
  margin-top: -3px;
}
.repository.settings.webhook .events .column {
  padding-bottom: 0;
}
.repository.settings.webhook .events .help {
  font-size: 13px;
  margin-left: 26px;
  padding-top: 0;
}
.user-cards .list {
  padding: 0;
}
.user-cards .list .item {
  list-style: none;
  width: 32%;
  margin: 10px 10px 10px 0;
  padding-bottom: 14px;
  float: left;
}
.user-cards .list .item .avatar {
  width: 48px;
  height: 48px;
  float: left;
  display: block;
  margin-right: 10px;
}
.user-cards .list .item .name {
  margin-top: 0;
  margin-bottom: 0;
  font-weight: normal;
}
.user-cards .list .item .meta {
  margin-top: 5px;
}
#search-repo-box .results,
#search-user-box .results {
  padding: 0;
  position: absolute;
}
#search-repo-box .results .item,
#search-user-box .results .item {
  padding: 10px 15px;
  border-bottom: 1px solid #DDD;
  cursor: pointer;
}
#search-repo-box .results .item:hover,
#search-user-box .results .item:hover {
  background: rgba(0, 0, 0, 0.05) !important;
  color: rgba(0, 0, 0, 0.95) !important;
}
#search-repo-box .results .item img,
#search-user-box .results .item img {
  margin-right: 8px;
}
.issue-actions {
  display: none;
}
.issue.list {
  list-style: none;
  padding-top: 15px;
}
.issue.list > .item {
  padding-top: 15px;
  padding-bottom: 10px;
  border-bottom: 1px dashed #AAA;
}
.issue.list > .item .title {
  color: #444;
  font-size: 15px;
  font-weight: bold;
  margin: 0 6px;
}
.issue.list > .item .title:hover {
  color: #000;
}
.issue.list > .item .comment {
  padding-right: 10px;
  color: #666;
}
.issue.list > .item .desc {
  padding-top: 5px;
  color: #999;
}
.issue.list > .item .desc a.milestone {
  padding-left: 5px;
  color: #999!important;
}
.issue.list > .item .desc a.milestone:hover {
  color: #000!important;
}
.issue.list > .item .desc .assignee {
  margin-top: -5px;
  margin-right: 5px;
}
.page.buttons {
  padding-top: 15px;
}
.ui.form .dropzone {
  width: 100%;
  margin-bottom: 10px;
  border: 2px dashed #0087F7;
  box-shadow: none!important;
}
.ui.form .dropzone .dz-error-message {
  top: 140px;
}
.settings .content {
  margin-top: 2px;
}
.settings .content > .header,
.settings .content .segment {
  box-shadow: 0 1px 2px 0 rgba(34, 36, 38, 0.15);
}
.settings .key.list .item:not(:first-child) {
  border-top: 1px solid #eaeaea;
}
.settings .key.list .ssh-key-state-indicator {
  float: left;
  color: gray;
  padding-left: 10px;
  padding-top: 10px;
}
.settings .key.list .ssh-key-state-indicator.active {
  color: #6cc644;
}
.settings .key.list .meta {
  padding-top: 5px;
}
.settings .key.list .print {
  color: #767676;
}
.settings .key.list .activity {
  color: #666;
}
.settings .hook.list > .item:not(:first-child) {
  border-top: 1px solid #eaeaea;
}
.settings .hook.list .item {
  padding: 10px 20px;
}
.settings .hook.list .item .octicon,
.settings .hook.list .item .fa {
  width: 20px;
  text-align: center;
}
.settings .hook.list .item a {
  /* These are technically the same, but use both */
  overflow-wrap: break-word;
  word-wrap: break-word;
  -ms-word-break: break-all;
  /* This is the dangerous one in WebKit, as it breaks things wherever */
  word-break: break-all;
  /* Instead use this non-standard one: */
  word-break: break-word;
  /* Adds a hyphen where the word breaks, if supported (No Blink) */
  -ms-hyphens: auto;
  -moz-hyphens: auto;
  -webkit-hyphens: auto;
  hyphens: auto;
}
.settings .hook.history.list .item {
  padding-left: 13px;
}
.settings .hook.history.list .item .meta .ui.right {
  margin-top: 5px;
}
.settings .hook.history.list .item .meta .ui.right .time {
  font-size: 12px;
}
.settings .hook.history.list .item .info {
  margin-top: 10px;
}
.settings .hook.history.list .item .info .tabular.menu .item {
  font-weight: 500;
}
.settings .hook.history.list .item .info .tab.segment {
  border: none;
  padding: 0;
  padding-top: 10px;
  box-shadow: none;
}
.settings .hook.history.list .item .info .tab.segment > * {
  color: #666;
}
.settings .hook.history.list .item .info .tab.segment pre {
  word-wrap: break-word;
}
.settings .hook.history.list .item .info .tab.segment pre .hljs {
  padding: 0;
  background-color: inherit;
}
.ui.vertical.menu .header.item {
  font-size: 1.1em;
  background: #f0f0f0;
}
.edit-label.modal .form .column,
.new-label.segment .form .column {
  padding-right: 0;
}
.edit-label.modal .form .buttons,
.new-label.segment .form .buttons {
  margin-left: auto;
  padding-top: 15px;
}
.edit-label.modal .form .color.picker.column,
.new-label.segment .form .color.picker.column {
  width: auto;
}
.edit-label.modal .form .color.picker.column .color-picker,
.new-label.segment .form .color.picker.column .color-picker {
  height: 35px;
  width: auto;
  padding-left: 30px;
}
.edit-label.modal .form .minicolors-swatch.minicolors-sprite,
.new-label.segment .form .minicolors-swatch.minicolors-sprite {
  top: 10px;
  left: 10px;
  width: 15px;
  height: 15px;
}
.edit-label.modal .form .precolors,
.new-label.segment .form .precolors {
  padding-left: 0;
  padding-right: 0;
  margin: 3px 10px auto 10px;
  width: 120px;
}
.edit-label.modal .form .precolors .color,
.new-label.segment .form .precolors .color {
  float: left;
  width: 15px;
  height: 15px;
}
#avatar-arrow:before,
#avatar-arrow:after {
  right: 100%;
  top: 20px;
  border: solid transparent;
  content: " ";
  height: 0;
  width: 0;
  position: absolute;
  pointer-events: none;
}
#avatar-arrow:before {
  border-right-color: #D4D4D5;
  border-width: 9px;
  margin-top: -9px;
}
#avatar-arrow:after {
  border-right-color: #f7f7f7;
  border-width: 8px;
  margin-top: -8px;
}
#transfer-repo-modal .ui.message,
#delete-repo-modal .ui.message {
  width: 100%!important;
}
.tab-size-1 {
  tab-size: 1 !important;
  -moz-tab-size: 1 !important;
}
.tab-size-2 {
  tab-size: 2 !important;
  -moz-tab-size: 2 !important;
}
.tab-size-3 {
  tab-size: 3 !important;
  -moz-tab-size: 3 !important;
}
.tab-size-4 {
  tab-size: 4 !important;
  -moz-tab-size: 4 !important;
}
.tab-size-5 {
  tab-size: 5 !important;
  -moz-tab-size: 5 !important;
}
.tab-size-6 {
  tab-size: 6 !important;
  -moz-tab-size: 6 !important;
}
.tab-size-7 {
  tab-size: 7 !important;
  -moz-tab-size: 7 !important;
}
.tab-size-8 {
  tab-size: 8 !important;
  -moz-tab-size: 8 !important;
}
.tab-size-9 {
  tab-size: 9 !important;
  -moz-tab-size: 9 !important;
}
.tab-size-10 {
  tab-size: 10 !important;
  -moz-tab-size: 10 !important;
}
.tab-size-11 {
  tab-size: 11 !important;
  -moz-tab-size: 11 !important;
}
.tab-size-12 {
  tab-size: 12 !important;
  -moz-tab-size: 12 !important;
}
.tab-size-13 {
  tab-size: 13 !important;
  -moz-tab-size: 13 !important;
}
.tab-size-14 {
  tab-size: 14 !important;
  -moz-tab-size: 14 !important;
}
.tab-size-15 {
  tab-size: 15 !important;
  -moz-tab-size: 15 !important;
}
.tab-size-16 {
  tab-size: 16 !important;
  -moz-tab-size: 16 !important;
}
.CodeMirror {
  font: 14px Consolas, "Liberation Mono", Menlo, Courier, monospace;
}
.CodeMirror.cm-s-default {
  border-radius: 3px;
  padding: 0 !important;
}
.CodeMirror .cm-comment {
  background: inherit !important;
}
.repository.file.editor .tab[data-tab="write"] {
  padding: 0 !important;
}
.repository.file.editor .tab[data-tab="write"] .editor-toolbar {
  border: none !important;
}
.repository.file.editor .tab[data-tab="write"] .CodeMirror {
  border-left: none;
  border-right: none;
  border-bottom: none;
}
.organization {
  padding-top: 15px;
  padding-bottom: 80px;
}
.organization .head .ui.header .text {
  vertical-align: middle;
  font-size: 1.6rem;
  margin-left: 15px;
}
.organization .head .ui.header .ui.right {
  margin-top: 5px;
}
.organization.new.org form {
  margin: auto;
  width: 800px!important;
}
.organization.new.org form .ui.message {
  text-align: center;
}
.organization.new.org form .header {
  padding-left: 280px !important;
}
.organization.new.org form .inline.field > label {
  text-align: right;
  width: 250px !important;
  word-wrap: break-word;
}
.organization.new.org form .help {
  margin-left: 265px !important;
}
.organization.new.org form .optional .title {
  margin-left: 250px !important;
}
.organization.new.org form input,
.organization.new.org form textarea {
  width: 50%!important;
}
.organization.new.org form .header {
  padding-left: 0 !important;
  text-align: center;
}
.organization.options input {
  min-width: 300px;
}
.organization.profile #org-avatar {
  width: 100px;
  height: 100px;
  margin-right: 15px;
}
.organization.profile #org-info .ui.header {
  font-size: 36px;
  margin-bottom: 0;
}
.organization.profile #org-info .desc {
  font-size: 16px;
  margin-bottom: 10px;
}
.organization.profile #org-info .meta .item {
  display: inline-block;
  margin-right: 10px;
}
.organization.profile #org-info .meta .item .icon {
  margin-right: 5px;
}
.organization.profile .ui.top.header .ui.right {
  margin-top: 0;
}
.organization.profile .teams .item {
  padding: 10px 15px;
}
.organization.teams .members .ui.avatar,
.organization.profile .members .ui.avatar {
  width: 48px;
  height: 48px;
  margin-right: 5px;
}
.organization.invite #invite-box {
  margin: auto;
  margin-top: 50px;
  width: 500px !important;
}
.organization.invite #invite-box #search-user-box input {
  margin-left: 0;
  width: 300px;
}
.organization.invite #invite-box .ui.button {
  margin-left: 5px;
  margin-top: -3px;
}
.organization.members .list .item {
  margin-left: 0;
  margin-right: 0;
  border-bottom: 1px solid #eee;
}
.organization.members .list .item .ui.avatar {
  width: 48px;
  height: 48px;
}
.organization.members .list .item .meta {
  line-height: 24px;
}
.organization.teams .detail .item {
  padding: 10px 15px;
}
.organization.teams .detail .item:not(:last-child) {
  border-bottom: 1px solid #eee;
}
.organization.teams .repositories .item,
.organization.teams .members .item {
  padding: 10px 20px;
  line-height: 32px;
}
.organization.teams .repositories .item:not(:last-child),
.organization.teams .members .item:not(:last-child) {
  border-bottom: 1px solid #DDD;
}
.organization.teams .repositories .item .button,
.organization.teams .members .item .button {
  padding: 9px 10px;
}
.organization.teams #add-repo-form input,
.organization.teams #add-member-form input {
  margin-left: 0;
}
.organization.teams #add-repo-form .ui.button,
.organization.teams #add-member-form .ui.button {
  margin-left: 5px;
  margin-top: -3px;
}
.user:not(.icon) {
  padding-top: 15px;
  padding-bottom: 80px;
}
.user.settings .list .item.ui.grid {
  margin-top: 15px;
}
.user.settings .email.list .item:not(:first-child) {
  border-top: 1px solid #eaeaea;
  height: 50px;
}
.user.settings .email.list .item:not(:first-child) .button {
  margin-top: -10px;
}
.user.profile .ui.card .username {
  display: block;
}
.user.profile .ui.card .extra.content {
  padding: 0;
}
.user.profile .ui.card .extra.content ul {
  margin: 0;
  padding: 0;
}
.user.profile .ui.card .extra.content ul li {
  padding: 10px;
  list-style: none;
}
.user.profile .ui.card .extra.content ul li:not(:last-child) {
  border-bottom: 1px solid #eaeaea;
}
.user.profile .ui.card .extra.content ul li .octicon {
  margin-left: 1px;
  margin-right: 5px;
}
.user.profile .ui.card .extra.content ul li.follow .ui.button {
  width: 100%;
}
.user.profile .ui.repository.list {
  margin-top: 25px;
}
.user.followers .header.name {
  font-size: 20px;
  line-height: 24px;
  vertical-align: middle;
}
.user.followers .follow .ui.button {
  padding: 8px 15px;
}
.user.notification .octicon {
  float: left;
  font-size: 2em;
}
.user.notification .content {
  float: left;
  margin-left: 7px;
}
.user.notification table form {
  display: inline-block;
}
.user.notification table button {
  padding: 3px 3px 3px 5px;
}
.user.notification table tr {
  cursor: pointer;
}
.user.notification .octicon.green {
  color: #21ba45;
}
.user.notification .octicon.red {
  color: #d01919;
}
.user.notification .octicon.purple {
  color: #a333c8;
}
.user.notification .octicon.blue {
  color: #2185d0;
}
.user.link-account:not(.icon) {
  padding-top: 15px;
  padding-bottom: 5px;
}
.dashboard {
  padding-top: 15px;
  padding-bottom: 80px;
}
.dashboard.feeds .context.user.menu,
.dashboard.issues .context.user.menu {
  z-index: 101;
  min-width: 200px;
}
.dashboard.feeds .context.user.menu .ui.header,
.dashboard.issues .context.user.menu .ui.header {
  font-size: 1rem;
  text-transform: none;
}
.dashboard.feeds .filter.menu .item,
.dashboard.issues .filter.menu .item {
  text-align: left;
}
.dashboard.feeds .filter.menu .item .text,
.dashboard.issues .filter.menu .item .text {
  height: 16px;
  vertical-align: middle;
}
.dashboard.feeds .filter.menu .item .text.truncate,
.dashboard.issues .filter.menu .item .text.truncate {
  width: 85%;
}
.dashboard.feeds .filter.menu .item .floating.label,
.dashboard.issues .filter.menu .item .floating.label {
  top: 7px;
  left: 90%;
  width: 15%;
}
.dashboard.feeds .filter.menu .jump.item,
.dashboard.issues .filter.menu .jump.item {
  margin: 1px;
  padding-right: 0;
}
.dashboard.feeds .filter.menu .menu,
.dashboard.issues .filter.menu .menu {
  max-height: 300px;
  overflow-x: auto;
  right: 0!important;
  left: auto!important;
}
.dashboard.feeds .ui.right .head.menu,
.dashboard.issues .ui.right .head.menu {
  margin-top: -5px;
}
.dashboard.feeds .ui.right .head.menu .item.active,
.dashboard.issues .ui.right .head.menu .item.active {
  color: #d9453d;
}
.feeds .news > .ui.grid {
  margin-left: auto;
  margin-right: auto;
}
.feeds .news .ui.avatar {
  margin-top: 13px;
}
.feeds .news p {
  line-height: 1em;
}
.feeds .news .time-since {
  font-size: 13px;
}
.feeds .news .issue.title {
  line-height: 1.1em;
  width: 80%;
}
.feeds .news .push.news .content ul {
  font-size: 13px;
  list-style: none;
  padding-left: 10px;
}
.feeds .news .push.news .content ul img {
  margin-bottom: -2px;
}
.feeds .news .push.news .content ul .text.truncate {
  width: 80%;
  margin-bottom: -5px;
}
.feeds .news .commit-id {
  font-family: Consolas, monospace;
}
.feeds .news code {
  padding: 1px;
  font-size: 85%;
  background-color: rgba(0, 0, 0, 0.04);
  border-radius: 3px;
  word-break: break-all;
}
.feeds .list .header .ui.label {
  margin-top: -4px;
  padding: 4px 5px;
  font-weight: normal;
}
.feeds .list .header .plus.icon {
  margin-top: 5px;
}
.feeds .list ul {
  list-style: none;
  margin: 0;
  padding-left: 0;
}
.feeds .list ul li:not(:last-child) {
  border-bottom: 1px solid #EAEAEA;
}
.feeds .list ul li.private {
  background-color: #fcf8e9;
}
.feeds .list ul li a {
  padding: 6px 1.2em;
  display: block;
}
.feeds .list ul li a .octicon {
  color: #888;
}
.feeds .list ul li a .octicon.rear {
  font-size: 15px;
}
.feeds .list ul li a .star-num {
  font-size: 12px;
}
.feeds .list .repo-owner-name-list .item-name {
  max-width: 70%;
  margin-bottom: -4px;
}
.feeds .list #collaborative-repo-list .owner-and-repo {
  max-width: 80%;
  margin-bottom: -5px;
}
.feeds .list #collaborative-repo-list .owner-name {
  max-width: 120px;
  margin-bottom: -5px;
}
.admin {
  padding-top: 15px;
  padding-bottom: 80px;
}
.admin .table.segment {
  padding: 0;
  font-size: 13px;
}
.admin .table.segment:not(.striped) {
  padding-top: 5px;
}
.admin .table.segment:not(.striped) thead th:last-child {
  padding-right: 5px !important;
}
.admin .table.segment th {
  padding-top: 5px;
  padding-bottom: 5px;
}
.admin .table.segment:not(.select) th:first-of-type,
.admin .table.segment:not(.select) td:first-of-type {
  padding-left: 15px !important;
}
.admin .ui.header,
.admin .ui.segment {
  box-shadow: 0 1px 2px 0 rgba(34, 36, 38, 0.15);
}
.admin.user .email {
  max-width: 200px;
}
.admin dl.admin-dl-horizontal {
  padding: 20px;
  margin: 0;
}
.admin dl.admin-dl-horizontal dd {
  margin-left: 240px;
}
.admin dl.admin-dl-horizontal dt {
  font-weight: bolder;
  float: left;
  width: 250px;
  clear: left;
  overflow: hidden;
  text-overflow: ellipsis;
  white-space: nowrap;
}
.admin.config #test-mail-btn {
  margin-left: 5px;
}
.explore {
  padding-top: 15px;
  padding-bottom: 80px;
}
.explore .navbar {
  justify-content: center;
  padding-top: 15px !important;
  margin-top: -15px !important;
  margin-bottom: 15px !important;
  background-color: #FAFAFA !important;
  border-width: 1px !important;
}
.explore .navbar .octicon {
  width: 16px;
  text-align: center;
}
.ui.repository.list .item {
  padding-bottom: 25px;
}
.ui.repository.list .item:not(:first-child) {
  border-top: 1px solid #eee;
  padding-top: 25px;
}
.ui.repository.list .item .ui.header {
  font-size: 1.5rem;
  padding-bottom: 10px;
}
.ui.repository.list .item .ui.header .name {
  word-break: break-all;
}
.ui.repository.list .item .ui.header .metas {
  color: #888;
  font-size: 14px;
  font-weight: normal;
}
.ui.repository.list .item .ui.header .metas span:not(:last-child) {
  margin-right: 5px;
}
.ui.repository.list .item .time {
  font-size: 12px;
  color: #808080;
}
.ui.user.list .item {
  padding-bottom: 25px;
}
.ui.user.list .item:not(:first-child) {
  border-top: 1px solid #eee;
  padding-top: 25px;
}
.ui.user.list .item .ui.avatar.image {
  width: 40px;
  height: 40px;
}
.ui.user.list .item .description {
  margin-top: 5px;
}
.ui.user.list .item .description .octicon:not(:first-child) {
  margin-left: 5px;
}
.ui.user.list .item .description a {
  color: #333;
}
.ui.user.list .item .description a:hover {
  text-decoration: underline;
<<<<<<< HEAD
}
.user.link-account:not(.icon) {
  padding-top: 15px;
  padding-bottom: 5px;
}
.signin .oauth2 div {
  display: inline-block;
}
.signin .oauth2 div p {
  margin: 10px 5px 0 0;
  float: left;
}
.signin .oauth2 a {
  margin-right: 3px;
}
.signin .oauth2 a:last-child {
  margin-right: 0px;
}
.signin .oauth2 img {
  width: 32px;
  height: 32px;
}
.signin .oauth2 img.openidConnect {
     width: auto;
 }
=======
}
>>>>>>> 0693fbfc
<|MERGE_RESOLUTION|>--- conflicted
+++ resolved
@@ -965,7 +965,7 @@
   float: left;
 }
 .signin .oauth2 a {
-  margin-right: 5px;
+  margin-right: 3px;
 }
 .signin .oauth2 a:last-child {
   margin-right: 0px;
@@ -973,6 +973,9 @@
 .signin .oauth2 img {
   width: 32px;
   height: 32px;
+}
+.signin .oauth2 img.openidConnect {
+  width: auto;
 }
 .user.activate form,
 .user.forgot.password form,
@@ -3033,32 +3036,4 @@
 }
 .ui.user.list .item .description a:hover {
   text-decoration: underline;
-<<<<<<< HEAD
-}
-.user.link-account:not(.icon) {
-  padding-top: 15px;
-  padding-bottom: 5px;
-}
-.signin .oauth2 div {
-  display: inline-block;
-}
-.signin .oauth2 div p {
-  margin: 10px 5px 0 0;
-  float: left;
-}
-.signin .oauth2 a {
-  margin-right: 3px;
-}
-.signin .oauth2 a:last-child {
-  margin-right: 0px;
-}
-.signin .oauth2 img {
-  width: 32px;
-  height: 32px;
-}
-.signin .oauth2 img.openidConnect {
-     width: auto;
- }
-=======
-}
->>>>>>> 0693fbfc
+}