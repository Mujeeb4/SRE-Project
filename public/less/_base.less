--- conflicted
+++ resolved
@@ -606,35 +606,34 @@
     }
 }
 
-<<<<<<< HEAD
+.heatmap-color-0 {
+    background-color: #f4f4f4;
+}
+
+.heatmap-color-1 {
+    background-color: #d7e5db;
+}
+
+.heatmap-color-2 {
+    background-color: #adc7ab;
+}
+
+.heatmap-color-3 {
+    background-color: #83a87b;
+}
+
+.heatmap-color-4 {
+    background-color: #598a4b;
+}
+
+.heatmap-color-5 {
+    background-color: #2f6b1b;
+}
+
 .archived-icon{
     color: lighten(#000, 70%) !important;
 }
 
 .archived-icon{
     color: lighten(#000, 70%) !important;
-=======
-.heatmap-color-0 {
-    background-color: #f4f4f4;
-}
-
-.heatmap-color-1 {
-    background-color: #d7e5db;
-}
-
-.heatmap-color-2 {
-    background-color: #adc7ab;
-}
-
-.heatmap-color-3 {
-    background-color: #83a87b;
-}
-
-.heatmap-color-4 {
-    background-color: #598a4b;
-}
-
-.heatmap-color-5 {
-    background-color: #2f6b1b;
->>>>>>> fdb41764
 }