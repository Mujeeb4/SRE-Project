@footer-margin: 40px;

body {
    font-family: "Lato", "Segoe UI", "Microsoft YaHei", Arial, Helvetica, sans-serif !important;
    background-color: #fff;
    overflow-y: scroll;
    -webkit-font-smoothing: antialiased;
}
img {
    border-radius: 3px;
}
table {
    border-collapse: collapse;
}
.rounded {
    border-radius: .28571429rem !important;
}
pre, code {
    font: 12px Consolas, "Liberation Mono", Menlo, Courier, monospace;
    &.raw {
        padding: 7px 12px;
        margin: 10px 0;
        background-color: #f8f8f8;
        border: 1px solid #ddd;
        border-radius: 3px;
        font-size: 13px;
        line-height: 1.5;
        overflow: auto;
    }
    &.wrap {
        white-space: pre-wrap;       /* CSS 3 */
//      white-space: -moz-normal;    /* Mozilla, since 1999 */
//      white-space: -normal;        /* Opera 4-6 */
//      white-space: -o-normal;      /* Opera 7 */

        -ms-word-break: break-all;
        word-break: break-all;

        /* These are technically the same, but use both */
        overflow-wrap: break-word;
        word-wrap: break-word;
    }
}
.dont-break-out {
    /* These are technically the same, but use both */
    overflow-wrap: break-word;
    word-wrap: break-word;

    -ms-word-break: break-all;
    word-break: break-all;

    /* Adds a hyphen where the word breaks, if supported (No Blink) */
    -ms-hyphens: auto;
    -moz-hyphens: auto;
    -webkit-hyphens: auto;
    hyphens: auto;
}
.full.height {
    padding: 0;
    margin: 0 0 -@footer-margin 0;
    min-height: 100%;
}
.following.bar {
    z-index: 900;
    left: 0;
    width: 100%;
    margin: 0;
    &.light {
        background-color: white;
        border-bottom: 1px solid #DDDDDD;
        box-shadow: 0 2px 3px rgba(0, 0, 0, 0.04);
    }
    .column .menu {
        margin-top: 0;
    }
    .top.menu a.item.brand {
        padding-left: 0;
    }
    .brand .ui.mini.image {
        width: 30px;
    }
    .top.menu a.item:hover,
    .top.menu .dropdown.item:hover,
    .top.menu .dropdown.item.active {
        background-color: transparent;
    }
    .top.menu a.item:hover {
        color: rgba(0,0,0,.45);
    }
    .top.menu .menu {
        z-index: 900;
    }
    .octicon {
        &.fitted {
            margin-right: 0;
        }
        margin-right: .75em;
    }
    .searchbox {
        background-color: rgb(244, 244, 244) !important;
        &:focus {
            background-color: rgb(233, 233, 233) !important;
        }
    }
    .text .octicon {
        width: 16px;
        text-align: center;
    }
    @media only screen and (max-width: 767px) {
        #navbar:not(.shown) > *:not(:first-child) {
            display: none;
        }
    }
}

.right.stackable.menu {
    // responsive fix: this makes sure that the right menu when the page
    // is on mobile view will have elements stacked on top of each other.
    // no, stackable won't work on right menus.
    margin-left: auto;
    display: flex;
    display: -ms-flexbox;
    -ms-flex-align: inherit;
    align-items: inherit;
    -ms-flex-direction: inherit;
    flex-direction: inherit;
}

.ui {
    &.left {
        float: left;
    }
    &.right {
        float: right;
    }

    &.button, &.menu .item {
        -moz-user-select: auto;
        -ms-user-select: auto;
        -webkit-user-select: auto;
        user-select: auto;
    }

    &.container {
        &.fluid {
            &.padded {
                padding: 0 10px 0 10px;
            }
        }
    }

    &.form {
        .ui.button {
            font-weight: normal;
        }
    }

    &.floating.label {
        z-index: 10;
    }

    &.transparent.label {
        background-color: transparent;
    }

    &.menu,
    &.vertical.menu,
    &.segment {
        box-shadow: none;
    }

    /* Overide semantic selector '.ui.menu:not(.vertical) .item > .button' */
    /* This fixes the commit graph button on the commits page */
    .menu:not(.vertical) .item > .button.compact {
        padding: .58928571em 1.125em;
    }
    .menu:not(.vertical) .item > .button.small {
        font-size: .92857143rem;
    }

    &.dropdown .menu>.item>.floating.label {
        z-index: 11;
    }

    &.dropdown .menu .menu>.item>.floating.label {
        z-index: 21;
    }

    .text {
        &.red {
            color: #d95c5c !important;
            a {
                color: #d95c5c !important;
                &:hover {
                    color: #E67777 !important;
                }
            }
        }
        &.blue {
            color: #428bca !important;
            a {
                color: #15c !important;
                &:hover {
                    color: #428bca !important;
                }
            }
        }
        &.black {
            color: #444;
            &:hover {
                color: #000;
            }
        }
        &.grey {
            color: #767676 !important;
            a {
                color: #444 !important;
                &:hover {
                    color: #000 !important;
                }
            }
        }
        &.light.grey {
            color: #888 !important;
        }
        &.green {
            color: #6cc644 !important;
        }
        &.purple {
            color: #6e5494 !important;
        }
        &.yellow {
            color: #FBBD08 !important;
        }
        &.gold {
            color: #a1882b !important;
        }

        &.left {
            text-align: left !important;
        }
        &.right {
            text-align: right !important;
        }
        &.small {
            font-size: 0.75em;
        }
        &.normal {
            font-weight: normal;
        }
        &.bold {
            font-weight: bold;
        }
        &.italic {
            font-style: italic;
        }

        &.truncate {
            overflow: hidden;
            text-overflow: ellipsis;
            white-space: nowrap;
            display: inline-block;
        }

        &.thin {
            font-weight: normal;
        }

        &.middle {
            vertical-align: middle;
        }
    }

    .message {
        text-align: center;
    }

    .header > i + .content {
        padding-left: 0.75rem;
        vertical-align: middle;
    }
    .warning {
        &.header {
            background-color: #F9EDBE !important;
            border-color: #F0C36D;
        }
        &.segment {
            border-color: #F0C36D;
        }
    }
    .info {
        &.segment {
            border: 1px solid #c5d5dd;
            &.top {
                background-color: #e6f1f6 !important;
                h3, h4 {
                    margin-top: 0;
                }
                h3:last-child {
                    margin-top: 4px;
                }
                > :last-child {
                    margin-bottom: 0;
                }
            }
        }
    }

    .normal.header {
        font-weight: normal;
    }

    .avatar.image {
        border-radius: 3px;
    }

    .form {
        .fake {
            display: none !important;
        }

        .sub.field {
            margin-left: 25px;
        }
    }

    .sha.label {
        font-family: Consolas, Menlo, Monaco, "Lucida Console", monospace;
        font-size: 13px;
        padding: 6px 10px 4px 10px;
        font-weight: normal;
        margin: 0 6px;
    }

    &.status.buttons {
        .octicon {
            margin-right: 4px;
        }
    }

    &.inline.delete-button {
        padding: 8px 15px;
        font-weight: normal;
    }

    .background {
        &.red {
            background-color: #d95c5c !important;
        }
        &.blue {
            background-color: #428bca !important;
        }
        &.black {
            background-color: #444;
        }
        &.grey {
            background-color: #767676 !important;
        }
        &.light.grey {
            background-color: #888 !important;
        }
        &.green {
            background-color: #6cc644 !important;
        }
        &.purple {
            background-color: #6e5494 !important;
        }
        &.yellow {
            background-color: #FBBD08 !important;
        }
        &.gold {
            background-color: #a1882b !important;
        }
    }

    .branch-tag-choice {
        line-height: 20px;
    }
}

.file-comment {
    font: 12px Consolas,"Liberation Mono",Menlo,Courier,monospace;
    color: rgba(0,0,0,.87);

}

.overflow.menu {
    .items {
        max-height: 300px;
        overflow-y: auto;
        .item {
            position: relative;
            cursor: pointer;
            display: block;
            border: none;
            height: auto;
            border-top: none;
            line-height: 1em;
            color: rgba(0,0,0,.8);
            padding: .71428571em 1.14285714em !important;
            font-size: 1rem;
            text-transform: none;
            font-weight: 400;
            box-shadow: none;
            -webkit-touch-callout: none;
            &.active {
                font-weight: 700;
            }
            &:hover {
                background: rgba(0,0,0,.05);
                color: rgba(0,0,0,.8);
                z-index: 13;
            }
        }
    }
}

.user-menu > .item {
    width: 100%;
    border-radius: 0 !important;
}

.scrolling.menu {
    .item.selected {
        font-weight: 700 !important;
    }
}

footer {
    height: @footer-margin;
    background-color: white;
    border-top: 1px solid #d6d6d6;
    clear: both;
    width: 100%;
    color: #888888;
    .container {
        padding-top: 10px;
        .fa {
            width: 16px;
            text-align: center;
            color: #428bca;
        }
        .links >* {
            border-left: 1px solid #d6d6d6;
            padding-left: 8px;
            margin-left: 5px;
            &:first-child {
                border-left: none;
            }
        }
    }

    .ui.language .menu {
        max-height: 500px;
        overflow-y: auto;
        margin-bottom: 7px;
    }
}

.hide {
    display: none;
    &.show-outdated {
        display: none !important;
    }
    &.hide-outdated {
        display: none !important;
    }
}
.center {
    text-align: center;
}

.generate-img(16);
.generate-img(@n, @i: 1) when (@i =< @n) {
    .img-@{i} {
        width: (2px * @i) !important;
        height: (2px * @i) !important;
    }
    .generate-img(@n, (@i + 1));
}

// Conditional display
@media only screen and (min-width: 768px) {
    .mobile-only, .ui.button.mobile-only {
      display: none;
    }
    // has the same behaviour of sr-only, hiding the content for
    // non-screenreaders, but is shown on mobile devices.
    .sr-mobile-only {
        .sr-only();
    }
}
@media only screen and (max-width: 767px) {
    .not-mobile {
        display: none;
    }
}

// Accessibility
.sr-only {
    position: absolute;
    width: 1px;
    height: 1px;
    padding: 0;
    margin: -1px;
    overflow: hidden;
    clip: rect(0, 0, 0, 0);
    border: 0;
}
.sr-only-focusable:active,
.sr-only-focusable:focus {
    position: static;
    width: auto;
    height: auto;
    margin: 0;
    overflow: visible;
    clip: auto;
}

@media only screen and (max-width: 991px) and (min-width: 768px) {
    .ui.container {
        width: 95%;
    }
}

/* Overrides some styles of the Highlight.js plugin */
.hljs {
    background: inherit !important;
    padding: 0 !important;
}

.ui.menu.new-menu {
    justify-content: center !important;
    padding-top: 15px !important;
    margin-top: -15px !important;
    margin-bottom: 15px !important;
    background-color: #FAFAFA !important;
    border-width: 1px !important;
}

@media only screen and (max-width: 1200px) {
    .ui.menu.new-menu {
        overflow-x: auto !important;
        justify-content: left !important;
        padding-bottom: 5px;
    }
    .ui.menu.new-menu::-webkit-scrollbar {
        height: 8px;
        display: none;
    }
    .ui.menu.new-menu:hover::-webkit-scrollbar {
        display: block;
    }
    .ui.menu.new-menu::-webkit-scrollbar-track {
        background: rgba(0,0,0,0.01);
    }
    .ui.menu.new-menu::-webkit-scrollbar-thumb {
        background:rgba(0,0,0,0.2);
    }
    .ui.menu.new-menu:after {
        position: absolute;
        margin-top: -15px;
        display: block;
        background-image: linear-gradient(to right, rgba(255, 255, 255, 0), rgba(255, 255, 255, 1) 100%);
        content: ' ';
        right: 0;
        height: 53px;
        z-index: 1000;
        width: 60px;
        clear: none;
        visibility: visible;
    }
    .ui.menu.new-menu a.item:last-child {
        padding-right: 30px !important;
    }
}

[v-cloak] {
    display: none !important;
}

.repos-search {
    padding-bottom: 0 !important;
}

.repos-filter {
    margin-top: 0 !important;
    border-bottom-width: 0 !important;
    margin-bottom: 2px !important;
}

<<<<<<< HEAD
=======
#user-heatmap{
    width: 107%; // Fixes newest contributions not showing
    text-align: center;
    margin: 40px 0 30px;

    svg:not(:root) {
        overflow: inherit;
        padding: 0 !important;
    }

    @media only screen and (max-width: 1200px) {
        & {
            display: none;
        }
    }
}

>>>>>>> 3de3a521
.archived-icon{
    color: lighten(#000, 70%) !important;
}<|MERGE_RESOLUTION|>--- conflicted
+++ resolved
@@ -589,8 +589,6 @@
     margin-bottom: 2px !important;
 }
 
-<<<<<<< HEAD
-=======
 #user-heatmap{
     width: 107%; // Fixes newest contributions not showing
     text-align: center;
@@ -608,7 +606,10 @@
     }
 }
 
->>>>>>> 3de3a521
+.archived-icon{
+    color: lighten(#000, 70%) !important;
+}
+
 .archived-icon{
     color: lighten(#000, 70%) !important;
 }