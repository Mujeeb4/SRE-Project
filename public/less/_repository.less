.repository {
    @mega-octicon-width: 30px;

    padding-top: 15px;

    .repo-header {
        .ui.compact.menu {
            margin-left: 1rem;
        }

        .ui.header {
            margin-top: 0;
        }

        .mega-octicon {
            width: @mega-octicon-width;
            font-size: 30px;
        }

        .ui.huge.breadcrumb {
            font-weight: 400;
            font-size: 1.5rem;

            i.mega-octicon {
                position: relative;
                top: 5px;
            }

            i.octicon-lock {
                margin-left: 5px;
            }
        }

        .fork-flag {
            margin-left: @mega-octicon-width + 6px;
            margin-top: 3px;
            display: block;
            font-size: 12px;
            white-space: nowrap;
        }

        .octicon.octicon-repo-forked {
            margin-top: -1px;
            font-size: 15px;
        }

        .button {
            margin-top: 2px;
            margin-bottom: 2px;
        }
    }

    .tabs {
        .navbar {
            justify-content: initial;
        }
    }

    .navbar {
        display: flex;
        justify-content: space-between;

        .ui.label {
            margin-left: 7px;
            padding: 3px 5px;
        }
    }

    .owner.dropdown {
        min-width: 40% !important;
    }

    #file-buttons {
        /* The reason for the !important is that Semantic itself has
        margin-left: 0 !important on right items on mobile, which is mostly
        to make sure elements which on menus would otherwise be on the right
        align correctly with other elements when stacked.
        Unfortunately, this brings some weird alignment on this particular
        element, so we need to override it. */
        margin-left: auto !important;
        font-weight: normal;

        .ui.button {
            padding: 8px 10px;
            font-weight: normal;
        }
    }

    .metas {
        .menu {
            max-height: 300px;
            overflow-x: auto;
        }

        .ui.list {
            .hide {
                display: none !important;
            }

            .item {
                padding: 0;
            }

            .label.color {
                padding: 0 8px;
                margin-right: 5px;
            }

            a {
                margin: 2px 0;

                .text {
                    color: #444444;

                    &:hover {
                        color: #000000;
                    }
                }
            }
        }

        #deadlineForm input {
            width: 12.8rem;
            border-radius: 4px 0 0 4px;
            border-right: 0;
            white-space: nowrap;
        }
    }

    .header-wrapper {
        background-color: #fafafa;
        margin-top: -15px;
        padding-top: 15px;

        .ui.tabs.divider {
            border-bottom: 0;
        }

        .ui.tabular .octicon {
            margin-right: 5px;
        }
    }

    .filter.menu {
        .label.color {
            border-radius: 3px;
            margin-left: 15px;
            padding: 0 8px;
        }

        .octicon {
            float: left;
            margin: 5px -7px 0 -5px;
            width: 16px;
        }

        &.labels .octicon {
            margin: -2px -7px 0 -5px;
        }

        .text {
            margin-left: 0.9em;
        }

        .menu {
            max-height: 300px;
            overflow-x: auto;
            right: 0 !important;
            left: auto !important;
        }

        .dropdown.item {
            margin: 1px;
            padding-right: 0;
        }
    }

    .select-label {
        .item {
            max-width: 250px;
            overflow: hidden;
            text-overflow: ellipsis;
        }

        .desc {
            padding-left: 16px;
        }
    }

    .ui.tabs {
        &.container {
            margin-top: 14px;
            margin-bottom: 0;

            .ui.menu {
                border-bottom: 0;
            }
        }

        &.divider {
            margin-top: 0;
            margin-bottom: 20px;
        }
    }

    #clone-panel {
        width: 350px;

        @media only screen and (max-width: 768px) {
            width: 100%;
        }

        input {
            border-radius: 0;
            padding: 5px 10px;
            width: 50%;
        }

        .clone.button {
            font-size: 13px;
            padding: 0 5px;

            &:first-child {
                border-radius: 0.28571429rem 0 0 0.28571429rem;
            }
        }

        .icon.button {
            padding: 0 10px;
        }

        .dropdown .menu {
            right: 0 !important;
            left: auto !important;
        }
    }

    &.file.list {
        .repo-description {
            display: flex;
            justify-content: space-between;
            align-items: center;
        }

        #repo-desc {
            font-size: 1.2em;
        }

        .choose.reference {
            .header .icon {
                font-size: 1.4em;
            }
        }

        .repo-path {

            .section,
            .divider {
                display: inline;
            }
        }

        #file-buttons {
            font-weight: normal;

            .ui.button {
                padding: 8px 10px;
                font-weight: normal;
            }

            .ui.tiny.blue.buttons {
                @media only screen and (max-width: 768px) {
                    width: 100%;
                }
            }
        }

        #repo-files-table {
            thead {
                th {
                    padding-top: 8px;
                    padding-bottom: 5px;
                    font-weight: normal;
                }

                .ui.avatar {
                    margin-bottom: 5px;
                }

                .commit-summary a {
                    text-decoration: underline;
                    text-decoration-style: dashed;

                    &:hover {
                        text-decoration-style: solid;
                    }

                    &.default-link {
                        text-decoration: none;

                        &:hover {
                            text-decoration: underline;
                            text-decoration-style: solid;
                        }
                    }
                }
            }

            tbody {
                .octicon {
                    margin-left: 3px;
                    margin-right: 5px;
                    color: #777777;

                    &.octicon-mail-reply {
                        margin-right: 10px;
                    }

                    &.octicon-file-directory,
                    &.octicon-file-submodule,
                    &.octicon-file-symlink-directory {
                        color: #1e70bf;
                    }
                }
            }

            td {
                padding-top: 8px;
                padding-bottom: 8px;
                overflow: initial;

                &.name {
                    max-width: 150px;
                }

                &.message {
                    max-width: 400px;
                }

                &.age {
                    width: 120px;
                }

                .truncate {
                    display: inline-block;
                    max-width: 100%;
                    overflow: hidden;
                    text-overflow: ellipsis;
                    vertical-align: top;
                    white-space: nowrap;
                }
            }

            td.message .isSigned {
                cursor: default;
            }

            tr:hover {
                background-color: #ffffee;
            }

            .jumpable-path {
                color: #888888;
            }
        }

        .non-diff-file-content {
            .header {
                .icon {
                    font-size: 1em;
                }

                .file-actions {
                    margin-bottom: -5px;

                    .btn-octicon {
                        display: inline-block;
                        padding: 5px;
                        margin-left: 5px;
                        line-height: 1;
                        color: #767676;
                        vertical-align: middle;
                        background: transparent;
                        border: 0;
                        outline: none;
                    }

                    .btn-octicon:hover {
                        color: #4078c0;
                    }

                    .btn-octicon-danger:hover {
                        color: #bd2c00;
                    }

                    .btn-octicon.disabled {
                        color: #bbbbbb;
                        cursor: default;
                    }

                    #delete-file-form {
                        display: inline-block;
                    }
                }
            }

            .view-raw {
                padding: 5px;

                * {
                    max-width: 100%;
                }

                img {
                    padding: 5px 5px 0 5px;
                }
            }

            .plain-text {
                padding: 1em 2em 1em 2em;

                pre {
                    word-break: break-word;
                    white-space: pre-wrap;
                }
            }

            .csv {
                overflow-x: auto;
                padding: 0 !important;
            }

            pre {
                overflow: auto;
            }
        }

        .sidebar {
            padding-left: 0;

            .octicon {
                width: 16px;
            }
        }
    }

    &.file.editor {
        .treepath {
            width: 100%;

            input {
                vertical-align: middle;
                box-shadow: rgba(0, 0, 0, 0.0745098) 0 1px 2px inset;
                width: inherit;
                padding: 7px 8px;
                margin-right: 5px;
            }
        }

        .tabular.menu {
            .octicon {
                margin-right: 5px;
            }
        }

        .commit-form-wrapper {
            padding-left: 64px;

            .commit-avatar {
                float: left;
                margin-left: -64px;
                width: 3em;
                height: auto;
            }

            .commit-form {
                position: relative;
                padding: 15px;
                margin-bottom: 10px;
                border: 1px solid #dddddd;
                border-radius: 3px;
                #avatar-arrow;

                &:after {
                    border-right-color: #ffffff;
                }

                .quick-pull-choice {
                    .branch-name {
                        display: inline-block;
                        padding: 3px 6px;
                        font: 12px @monospaced-fonts, monospace;
                        color: rgba(0, 0, 0, 0.65);
                        background-color: rgba(209, 227, 237, 0.45);
                        border-radius: 3px;
                    }

                    .new-branch-name-input {
                        position: relative;
                        margin-left: 25px;

                        input {
                            width: 240px !important;
                            padding-left: 26px !important;
                        }
                    }

                    .octicon-git-branch {
                        position: absolute;
                        top: 9px;
                        left: 10px;
                        color: #b0c4ce;
                    }
                }
            }
        }
    }

    &.options {
        #interval {
            width: 100px !important;
            min-width: 100px;
        }

        .danger {
            .item {
                padding: 20px 15px;
            }

            .ui.divider {
                margin: 0;
            }
        }
    }

    @comment-avatar-width: 3em;

    .comment textarea {
        max-height: none !important;
    }

    &.new.issue {
        .comment.form {
            .comment {
                .avatar {
                    width: @comment-avatar-width;
                }
            }

            .content {
                margin-left: 4em;
                #avatar-arrow;

                &:after {
                    border-right-color: #ffffff;
                }

                .markdown {
                    font-size: 14px;
                }
            }

            .metas {
                min-width: 220px;

                .filter.menu {
                    max-height: 300px;
                    overflow-x: auto;
                }
            }

        }
    }

    &.view.issue {
        .title {
            padding-bottom: 0 !important;

            h1 {
                font-weight: 300;
                font-size: 2.3rem;
                margin-bottom: 5px;

                .ui.input {
                    font-size: 0.5em;
                    vertical-align: top;
                    width: 50%;
                    min-width: 600px;

                    input {
                        font-size: 1.5em;
                        padding: 6px 10px;
                    }
                }
            }

            .index {
                font-weight: 300;
                color: #aaaaaa;
                letter-spacing: -1px;
            }

            .label {
                margin-right: 10px;
            }

            .edit-zone {
                margin-top: 10px;
            }
        }

        .pull-desc {
            code {
                color: #0166e6;
            }
        }

        .pull {
            &.tabular.menu {
                margin-bottom: 10px;

                .octicon {
                    margin-right: 5px;
                }
            }

            &.tab.segment {
                border: 0;
                padding: 10px 0 0;
                box-shadow: none;
                background-color: inherit;
            }

            .merge.box {
                .avatar {
                    margin-left: 10px;
                    margin-top: 10px;
                }
            }

            .review-item {

                .avatar,
                .type-icon {
                    float: none;
                    display: inline-block;
                    text-align: center;
                    vertical-align: middle;

                    .octicon {
                        width: 23px;
                        font-size: 23px;
                        margin-top: 0.45em;
                    }
                }

                .text {
                    margin: 0.3em 0 0.5em 0.5em;
                }

                .type-icon {
                    float: right;
                    margin-right: 1em;
                }

                .divider {
                    margin: 0.5rem 0;
                }

                .review-content {
                    padding: 1em 0 1em 3.8em;
                }
            }
        }

        .comment-list {
            &:not(.prevent-before-timeline):before {
                display: block;
                content: "";
                position: absolute;
                margin-top: 12px;
                margin-bottom: 14px;
                top: 0;
                bottom: 0;
                left: 96px;
                width: 2px;
                background-color: #f3f3f3;
                z-index: -1;
            }

            .timeline-line {
                position: relative;
                display: block;
                width: 100%;
                max-width: 100%;

                &:before {
                    display: block;
                    content: "";
                    position: absolute;
                    margin-top: 12px;
                    margin-bottom: 14px;
                    top: 0;
                    bottom: 0;
                    left: 82px;
                    width: 2px;
                    background-color: #f3f3f3;
                    z-index: -1;
                }
            }

            .comment {
                .avatar {
                    width: @comment-avatar-width;
                }

                .tag {
                    color: #767676;
                    margin-top: 3px;
                    padding: 2px 5px;
                    font-size: 12px;
                    border: 1px solid rgba(0, 0, 0, 0.1);
                    border-radius: 3px;
                }

                .actions {
                    .item {
                        float: left;

                        &.tag {
                            margin-right: 5px;
                        }

                        &.action {
                            margin-top: 6px;
                            margin-left: 10px;
                        }
                    }
                }

                .content {
                    margin-left: 4em;

                    > .header {
                        #avatar-arrow;
                        font-weight: normal;
                        padding: auto 15px;
                        position: relative;
                        color: #767676;
                        background-color: #f7f7f7;
                        border-bottom: 1px solid #eeeeee;
                        border-top-left-radius: 3px;
                        border-top-right-radius: 3px;

                        .text {
                            max-width: 78%;
                            padding-top: 10px;
                            padding-bottom: 10px;
                        }
                    }

                    > .merge-section {
                        border-top: 1px solid #d4d4d5;
                        background-color: #f7f7f7;
                    }

                    .markdown {
                        font-size: 14px;
                    }

                    .no-content {
                        color: #767676;
                        font-style: italic;
                    }

                    > .bottom.segment {
                        background: #f3f4f5;

                        .ui.images::after {
                            clear: both;
                            content: ' ';
                            display: block;
                        }

                        a {
                            display: block;
                            float: left;
                            margin: 5px;
                            padding: 5px;
                            height: 150px;
                            border: solid 1px #eeeeee;
                            border-radius: 3px;
                            max-width: 150px;
                            background-color: #ffffff;

                            &:before {
                                content: ' ';
                                display: inline-block;
                                height: 100%;
                                vertical-align: middle;
                            }
                        }

                        .ui.image {
                            max-height: 100%;
                            width: auto;
                            margin: 0;
                            vertical-align: middle;
                        }

                        span.ui.image {
                            font-size: 128px;
                            color: #000000;
                        }

                        span.ui.image:hover {
                            color: #000000;
                        }
                    }
                }

                .ui.form {
                    .field:first-child {
                        clear: none;
                    }

                    .tab.segment {
                        border: 0;
                        padding: 10px 0 0;
                    }

                    textarea {
                        height: 200px;
                        font-family: @monospaced-fonts, monospace;
                    }
                }

                .edit.buttons {
                    margin-top: 10px;
                }
            }

            .event {
                position: relative;
                margin: 15px 0 15px 79px;
                padding-left: 25px;

                & > .octicon:not(.issue-symbol) {
                    text-shadow: -2px 0 #fff, 0 2px #fff, 2px 0 #fff, 0 -2px #fff;
                }

                & > .octicon.issue-symbol {
                    font-size: 20px;
                    margin-left: -35px;
                    margin-right: -1px;
                    margin-top: 0 !important;
                    height: 28px;
                    width: 28px;
                    border-radius: 50%;
                    text-align: center;
                    line-height: 28px;
                    background: #eee;

                    &::before {
                        width: 15px;
                        display: inline-block;
                    }

                    &.octicon-key::before {
                        width: 18px;
                    }

                    &.octicon-circle-slash::before {
                        width: 17px;
                    }

                    &.octicon-comment {
                        font-size: 21px;
                        line-height: 33px;

                        &::before {
                            width: 20px;
                        }
                    }
                }

                .octicon {
                    width: 30px;
                    float: left;
                    text-align: center;

                    &.octicon-circle-slash {
                        margin-top: 5px;
                        margin-left: -34.5px;
                        font-size: 20px;
                        color: #bd2c00;
                    }

                    &.octicon-primitive-dot {
                        margin-top: -1px;
                        margin-left: -28.5px;
                        margin-right: -1px;
                        font-size: 30px;
                        color: #6cc644;
                    }

                    &.octicon-bookmark {
                        margin-top: 2px;
                        margin-left: -31px;
                        margin-right: -1px;
                        font-size: 25px;
                    }

                    &.octicon-eye {
                        margin-top: 3px;
                        margin-left: -36px;
                        margin-right: 0;
                        font-size: 22px;
                    }

                    &.octicon-x {
                        margin-left: -33px;
                        font-size: 25px;
                    }
                }

                .detail {
                    font-size: 0.9rem;
                    margin-top: 5px;
                    margin-left: 35px;

                    .octicon {
                        &.octicon-git-commit {
                            margin-top: 2px;
                        }
                    }
                }
            }
        }

        .ui.segment.metas {
            margin-top: -3px;
        }

        .ui.participants {
            img {
                margin-top: 5px;
                margin-right: 5px;
            }
        }

        .ui.depending {
            .item.is-closed {
                .title {
                    text-decoration: line-through;
                }
            }
        }
    }

    .comment.form {
        .ui.comments {
            margin-top: -12px;
            max-width: 100%;
        }

        .content {
            .field:first-child {
                clear: none;
            }

            .form {
                #avatar-arrow;

                &:after {
                    border-right-color: #ffffff;
                }
            }

            .tab.segment {
                border: 0;
                padding: 10px 0 0;
            }

            textarea {
                height: 200px;
                font-family: @monospaced-fonts, monospace;
            }
        }
    }

    .label.list {
        list-style: none;
        padding-top: 15px;

        .item {
            padding-top: 10px;
            padding-bottom: 10px;
            border-bottom: 1px dashed #aaaaaa;

            a {
                font-size: 15px;
                padding-top: 5px;
                padding-right: 10px;
                color: #666666;

                &:hover {
                    color: #000000;
                }

                &.open-issues {
                    margin-right: 30px;
                }
            }

            .ui.label {
                font-size: 1em;
            }
        }
    }

    .milestone.list {
        list-style: none;
        padding-top: 15px;

        > .item {
            padding-top: 10px;
            padding-bottom: 10px;
            border-bottom: 1px dashed #aaaaaa;

            > a {
                padding-top: 5px;
                padding-right: 10px;
                color: #000000;

                &:hover {
                    color: #4078c0;
                }
            }

            .ui.progress {
                width: 40%;
                padding: 0;
                border: 0;
                margin: 0;

                .bar {
                    height: 20px;
                }
            }

            .meta {
                color: #999999;
                padding-top: 5px;

                .issue-stats .octicon {
                    padding-left: 5px;
                }

                .overdue {
                    color: red;
                }
            }

            .operate {
                margin-top: -15px;

                > a {
                    font-size: 15px;
                    padding-top: 5px;
                    padding-right: 10px;
                    color: #666666;

                    &:hover {
                        color: #000000;
                    }
                }
            }

            .content {
                padding-top: 10px;
            }
        }
    }

    &.new.milestone {
        textarea {
            height: 200px;
        }

        #deadline {
            width: 150px;
        }
    }

    &.compare.pull {
        .show-form-container {
            text-align: left;
        }

        .choose.branch {
            .octicon {
                padding-right: 10px;
            }
        }

        .comment.form {
            .content {
                #avatar-arrow;

                &:after {
                    border-right-color: #ffffff;
                }
            }
        }
    }

    .filter.dropdown .menu {
        margin-top: 1px !important;
    }

    &.branches {
        .commit-divergence {
            .bar-group {
                position: relative;
                float: left;
                padding-bottom: 6px;
                width: 90px;

                &:last-child {
                    border-left: 1px solid #b4b4b4;
                }
            }

            .count {
                margin: 0 3px;

                &.count-ahead {
                    text-align: left;
                }

                &.count-behind {
                    text-align: right;
                }
            }

            .bar {
                height: 4px;
                position: absolute;
                background-color: #d4d4d5;

                &.bar-behind {
                    right: 0;
                }

                &.bar-ahead {
                    left: 0;
                }
            }
        }
    }

    &.commits {
        .header {
            .search {
                input {
                    font-weight: normal;
                    padding: 5px 10px;
                }
            }
        }
    }

    #commits-table {
        thead {
            th:first-of-type {
                padding-left: 15px;
            }

            .sha {
                &td {
                    text-align: center;
                }

                width: 140px;
            }
        }

        td.sha .sha.label {
            margin: 0;
        }

        td.message {
            text-overflow: unset;
        }

        &.ui.basic.striped.table tbody tr:nth-child(2n) {
            background-color: rgba(0, 0, 0, 0.02) !important;
        }
    }

    #commits-table td.sha .sha.label,
    #repo-files-table .sha.label {
        border: 1px solid #bbbbbb;

        .detail.icon {
            background: #fafafa;
            margin: -6px -10px -4px 0;
            padding: 5px 3px 5px 6px;
            border-left: 1px solid #bbbbbb;
            border-top-left-radius: 0;
            border-bottom-left-radius: 0;
        }

        &.isSigned.isVerified {
            border: 1px solid #21ba45;
            background: fade(#21ba45, 10%);

            .detail.icon {
                border-left: 1px solid #21ba45;
            }

            &:hover {
                background: fade(#21ba45, 30%) !important;
            }
        }
    }

    .diff-detail-box {
        padding: 7px 0;
        background: #ffffff;
        line-height: 30px;

        > div:after {
            clear: both;
            content: "";
            display: block;
        }

        ol {
            clear: both;
            padding-left: 0;
            margin-top: 5px;
            margin-bottom: 28px;

            li {
                list-style: none;
                padding-bottom: 4px;
                margin-bottom: 4px;
                border-bottom: 1px dashed #dddddd;
                padding-left: 6px;
            }
        }

        span.status {
            display: inline-block;
            width: 12px;
            height: 12px;
            margin-right: 8px;
            vertical-align: middle;

            &.modify {
                background-color: #f0db88;
            }

            &.add {
                background-color: #b4e2b4;
            }

            &.del {
                background-color: #e9aeae;
            }

            &.rename {
                background-color: #dad8ff;
            }
        }

        .detail-files {
            background: #ffffff;
            margin: 0;
        }
    }

    .diff-box .header {
        display: flex;
        align-items: center;

        .count {
            margin-right: 12px;
            font-size: 13px;
            flex: 0 0 auto;

            .bar {
                background-color: #bd2c00;
                height: 12px;
                width: 40px;
                display: inline-block;
                margin: 2px 4px 0 4px;
                vertical-align: text-top;

                .add {
                    background-color: #55a532;
                    height: 12px;
                }
            }
        }

        .file {
            flex: 1;
            color: #888888;
            word-break: break-all;
        }

        .button {
            margin: -5px 0 -5px 12px;
            padding: 8px 10px;
            flex: 0 0 auto;
        }
    }

    .diff-file-box {
        .header {
            background-color: #f7f7f7;
        }

        .file-body.file-code {
            .lines-num {
                text-align: right;
                color: #a6a6a6;
                background: #fafafa;
                width: 1%;
                min-width: 50px;
                user-select: none;
                vertical-align: top;

                span.fold {
                    display: block;
                    text-align: center;
                }
            }

            .lines-num-old {
                border-right: 1px solid #dddddd;
            }
        }

        .code-diff {
            font-size: 12px;

            td {
                padding: 0 0 0 10px !important;
                border-top: 0;
            }

            .lines-num {
                border-color: #d4d4d5;
                border-right-width: 1px;
                border-right-style: solid;
                padding: 0 5px !important;
            }

            tbody {
                tr {
                    td.halfwidth {
                        // halfwidth is used in split view - and in that case, 1% of each
                        width: 49%;
                    }

                    td.center {
                        text-align: center;
                    }

                    .removed-code {
                        background-color: #ff9999;
                    }

                    .added-code {
                        background-color: #99ff99;
                    }

                    [data-line-num]::before {
                        content: attr(data-line-num);
                        text-align: right;
                    }

                    .lines-type-marker {
                        width: 10px;
                        min-width: 10px;
                        user-select: none;
                    }

                    [data-type-marker]::before {
                        content: attr(data-type-marker);
                        text-align: right;
                        display: inline-block;
                    }
                }
            }
        }

        .code-diff-unified tbody tr {
            &.del-code td {
                background-color: #ffe0e0 !important;
                border-color: #f1c0c0 !important;
            }

            &.add-code td {
                background-color: #d6fcd6 !important;
                border-color: #c1e9c1 !important;
            }
        }

        .code-diff-split {

            table,
            tbody {
                width: 100%;
            }

            tbody tr {

                // light gray for empty lines before / after commit
                &.add-code td:nth-child(1),
                &.add-code td:nth-child(2),
                &.add-code td:nth-child(3),
                &.del-code td:nth-child(4),
                &.del-code td:nth-child(5),
                &.del-code td:nth-child(6) {
                    background-color: #fafafa;
                }

                &.del-code td:nth-child(1),
                &.del-code td:nth-child(2),
                &.del-code td:nth-child(3),
                td.del-code {
                    background-color: #ffe0e0 !important;
                    border-color: #f1c0c0 !important;
                }

                &.add-code td:nth-child(4),
                &.add-code td:nth-child(5),
                &.add-code td:nth-child(6),
                td.add-code {
                    background-color: #d6fcd6 !important;
                    border-color: #c1e9c1 !important;
                }

                td:nth-child(4) {
                    border-left-width: 1px;
                    border-left-style: solid;
                }
            }
        }

        &.file-content {
            img {
                max-width: 100%;
                padding: 5px 5px 0 5px;
            }
            img.emoji {
                padding: 0;
            }

            clear: right;
        }
    }

    .repo-search-result {
        padding-top: 10px;
        padding-bottom: 10px;

        .lines-num a {
            color: inherit;
        }
    }

    &.quickstart {
        .guide {
            .item {
                padding: 1em;

                small {
                    font-weight: normal;
                }
            }

            .clone.button:first-child {
                border-radius: 0.28571429rem 0 0 0.28571429rem;
            }

            .ui.action.small.input {
                width: 100%;
            }

            #repo-clone-url {
                border-radius: 0;
                padding: 5px 10px;
                font-size: 1.2em;
            }
        }
    }

    &.release {
        #release-list {
            border-top: 1px solid #dddddd;
            margin-top: 20px;
            padding-top: 15px;

            > li {
                list-style: none;

                .meta,
                .detail {
                    padding-top: 30px;
                    padding-bottom: 40px;
                }

                .meta {
                    text-align: right;
                    position: relative;

                    .tag:not(.icon) {
                        display: block;
                        margin-top: 15px;
                    }

                    .commit {
                        display: block;
                        margin-top: 10px;
                    }
                }

                .detail {
                    border-left: 1px solid #dddddd;

                    .author {
                        img {
                            margin-bottom: -3px;
                        }
                    }

                    .download {
                        margin-top: 20px;

                        > a {
                            .octicon {
                                margin-left: 5px;
                                margin-right: 5px;
                            }
                        }

                        .list {
                            padding-left: 0;
                            border-top: 1px solid #eeeeee;

                            li {
                                list-style: none;
                                display: block;
                                padding-top: 8px;
                                padding-bottom: 8px;
                                border-bottom: 1px solid #eeeeee;
                            }
                        }
                    }

                    .dot {
                        width: 9px;
                        height: 9px;
                        background-color: #cccccc;
                        z-index: 999;
                        position: absolute;
                        display: block;
                        left: -5px;
                        top: 40px;
                        border-radius: 6px;
                        border: 1px solid #ffffff;
                    }
                }
            }
        }
    }

    &.new.release {
        .target {
            min-width: 500px;

            #tag-name {
                margin-top: -4px;
            }

            .at {
                margin-left: -5px;
                margin-right: 5px;
            }

            .dropdown.icon {
                margin: 0;
                padding-top: 3px;
            }

            .selection.dropdown {
                padding-top: 10px;
                padding-bottom: 10px;
            }
        }

        .prerelease.field {
            margin-bottom: 0;
        }

        .field {

            button,
            input {
                @media only screen and (max-width: 438px) {
                    width: 100%;
                }
            }

            button {
                @media only screen and (max-width: 768px) {
                    margin-bottom: 1em;
                }
            }
        }
    }

    &.forks {
        .list {
            margin-top: 0;

            .item {
                padding-top: 10px;
                padding-bottom: 10px;
                border-bottom: 1px solid #dddddd;

                .ui.avatar {
                    float: left;
                    margin-right: 5px;
                }

                .link {
                    padding-top: 5px;
                }
            }
        }
    }

    &.wiki {
        &.start {
            .ui.segment {
                padding-top: 70px;
                padding-bottom: 100px;

                .mega-octicon {
                    font-size: 48px;
                }
            }
        }

        &.new {
            .CodeMirror {
                .CodeMirror-code {
                    font-family: @monospaced-fonts, monospace;

                    .cm-comment {
                        background: inherit;
                    }
                }
            }

            .editor-preview {
                background-color: white;
            }
        }

        &.view {
            .choose.page {
                margin-top: -5px;
            }

            .ui.sub.header {
                text-transform: none;
            }

            > .markdown {
                padding: 15px 30px;

                h1,
                h2,
                h3,
                h4,
                h5,
                h6 {
                    &:first-of-type {
                        margin-top: 0;
                    }
                }
            }
        }

        @media only screen and (max-width: 767px) {
            .dividing.header .stackable.grid .button {
                margin-top: 2px;
                margin-bottom: 2px;
            }
        }
    }

    &.settings {
        &.collaboration {
            .collaborator.list {
                padding: 0;

                > .item {
                    margin: 0;
                    line-height: 2em;

                    &:not(:last-child) {
                        border-bottom: 1px solid #dddddd;
                    }
                }
            }

            #repo-collab-form {
                #search-user-box {
                    .results {
                        left: 7px;
                    }
                }

                .ui.button {
                    margin-left: 5px;
                    margin-top: -3px;
                }
            }

            #repo-collab-team-form {
                #search-team-box {
                    .results {
                        left: 7px;
                    }
                }

                .ui.button {
                    margin-left: 5px;
                    margin-top: -3px;
                }
            }
        }

        &.branches {
            .protected-branches {
                .selection.dropdown {
                    width: 300px;
                }

                .item {
                    border: 1px solid #eaeaea;
                    padding: 10px 15px;

                    &:not(:last-child) {
                        border-bottom: 0;
                    }
                }
            }

            .branch-protection {
                .help {
                    margin-left: 26px;
                    padding-top: 0;
                }

                .fields {
                    margin-left: 20px;
                    display: block;
                }

                .whitelist {
                    margin-left: 26px;

                    .dropdown img {
                        display: inline-block;
                    }
                }
            }
        }

        &.webhook {
            .events {
                .column {
                    padding-bottom: 0;
                }

                .help {
                    font-size: 13px;
                    margin-left: 26px;
                    padding-top: 0;
                }
            }
        }
    }

    .ui.attached.isSigned.isVerified {
        &:not(.positive) {
            border-left: 1px solid #a3c293;
            border-right: 1px solid #a3c293;
        }

        &.top:not(.positive) {
            border-top: 1px solid #a3c293;
        }

        &:not(.positive):last-child {
            border-bottom: 1px solid #a3c293;
        }
    }

    .ui.segment.sub-menu {
        padding: 7px;
        line-height: 0;

        .list {
            width: 100%;
            display: flex;

            .item {
                width: 100%;
                border-radius: 3px;

                a {
                    color: black;

                    &:hover {
                        color: #666666;
                    }
                }

                &.active {
                    background: rgba(0, 0, 0, 0.05);
                }
            }
        }
    }

    .segment.reactions,
    .select-reaction {
        &.dropdown .menu {
            right: 0 !important;
            left: auto !important;

            > .header {
                margin: 0.75rem 0 0.5rem;
            }

            > .item {
                float: left;
                padding: 0.5rem 0.5rem !important;

                img.emoji {
                    margin-right: 0;
                }
            }
        }
    }

    .segment.reactions {
        padding: 0.3em 1em;

        .ui.label {
            padding: 0.4em;

            &.disabled {
                cursor: default;
            }

            > img {
                height: 1.5em !important;
            }
        }

        .select-reaction {
            float: none;

            &:not(.active) a {
                display: none;
            }
        }

        &:hover .select-reaction a {
            display: block;
        }
    }
}

// End of .repository

&.user-cards {
    .list {
        padding: 0;
        display: flex;
        flex-wrap: wrap;

        .item {
            list-style: none;
            width: 32%;
            margin: 10px 10px 10px 0;
            padding-bottom: 14px;
            float: left;

            .avatar {
                width: 48px;
                height: 48px;
                float: left;
                display: block;
                margin-right: 10px;
            }

            .name {
                margin-top: 0;
                margin-bottom: 0;
                font-weight: normal;
            }

            .meta {
                margin-top: 5px;
            }
        }
    }
}

#search-repo-box,
#search-user-box {
    .results {
        .result {
            .image {
                float: left;
                margin-right: 8px;
                width: 2em;
                height: 2em;
            }

            .content {
                margin: 6px 0;
            }
        }
    }
}

#search-team-box {
    .results {
        .result {
            .content {
                margin: 6px 0;
            }
        }
    }
}

#issue-filters.hide {
    display: none;
}

#issue-actions {
    margin-top: -1rem !important; // counteract padding from Semantic
}

#issue-actions.hide {
    display: none;
}

.ui.checkbox.issue-checkbox {
    vertical-align: middle;
}

.issue.list {
    list-style: none;

    > .item {
        padding-top: 15px;
        padding-bottom: 10px;
        border-bottom: 1px dashed #aaaaaa;

        .title {
            color: #444444;
            font-size: 15px;
            font-weight: bold;
            margin: 0 6px;

            &:hover {
                color: #000000;
            }
        }

        .comment {
            padding-right: 10px;
            color: #666666;
        }

        .desc {
            padding-top: 5px;
            color: #999999;

            .checklist {
                padding-left: 5px;

                .progress-bar {
                    margin-left: 2px;
                    width: 80px;
                    height: 6px;
                    display: inline-block;
                    background-color: #eeeeee;
                    overflow: hidden;
                    border-radius: 3px;
                    vertical-align: 2px !important;

                    .progress {
                        background-color: #cccccc;
                        display: block;
                        height: 100%;
                    }
                }
            }

            a.milestone {
                margin-left: 5px;
                color: #999999 !important;

                &:hover {
                    color: #000000 !important;
                }
            }

            a.ref {
                margin-left: 8px;
                color: #999999 !important;

                &:hover {
                    color: #000000 !important;
                }

                span {
                    margin-right: -4px;
                }
            }

            .assignee {
                margin-top: -5px;
                margin-right: 5px;
            }

            .overdue {
                color: red;
            }
        }
    }
}

.page.buttons {
    padding-top: 15px;
}

.ui.form {
    .dropzone {
        width: 100%;
        margin-bottom: 10px;
        border: 2px dashed #0087f5;
        box-shadow: none !important;

        .dz-error-message {
            top: 140px;
        }
    }
}

.settings {
    .content {
        margin-top: 2px;

        > .header,
        .segment {
            box-shadow: 0 1px 2px 0 rgba(34, 36, 38, 0.15);
        }
    }

    .list {
        > .item {
            .green:not(.ui.button) {
                color: #21ba45;
            }

            &:not(:first-child) {
                border-top: 1px solid #eaeaea;
                padding: 1rem;
                margin: 15px -1rem -1rem -1rem;
            }

            > .mega-octicon {
                display: table-cell;
            }

            > .mega-octicon + .content {
                display: table-cell;
                padding: 0 0 0 0.5em;
                vertical-align: top;
            }

            .info {
                margin-top: 10px;

                .tab.segment {
                    border: 0;
                    padding: 10px 0 0;
                }
            }
        }

        &.key {
            .meta {
                padding-top: 5px;
                color: #666666;
            }
        }

        &.email {
            > .item:not(:first-child) {
                min-height: 60px;
            }
        }

        &.collaborator {
            > .item {
                padding: 0;
            }
        }
    }
}

.ui.vertical.menu {
    .header.item {
        font-size: 1.1em;
        background: #f0f0f0;
    }
}

.edit-label.modal,
.new-label.segment {
    .form {
        .column {
            padding-right: 0;
        }

        .buttons {
            margin-left: auto;
            padding-top: 15px;
        }

        .color.picker.column {
            width: auto;

            .color-picker {
                height: 35px;
                width: auto;
                padding-left: 30px;
            }
        }

        .minicolors-swatch.minicolors-sprite {
            top: 10px;
            left: 10px;
            width: 15px;
            height: 15px;
        }

        .precolors {
            padding-left: 0;
            padding-right: 0;
            margin: 3px 10px auto 10px;
            width: 120px;

            .color {
                float: left;
                width: 15px;
                height: 15px;
            }
        }
    }
}

#avatar-arrow {

    &:before,
    &:after {
        right: 100%;
        top: 20px;
        border: solid transparent;
        content: " ";
        height: 0;
        width: 0;
        position: absolute;
        pointer-events: none;
    }

    &:before {
        border-right-color: #d3d3d4;
        border-width: 9px;
        margin-top: -9px;
    }

    &:after {
        border-right-color: #f7f7f7;
        border-width: 8px;
        margin-top: -8px;
    }
}

#transfer-repo-modal,
#delete-repo-modal {
    .ui.message {
        width: 100% !important;
    }
}

// generate .tab-size-{i} from 1 to 16
.generate-tab-size(16);

.generate-tab-size(@n, @i: 1) when (@i =< @n) {
    .tab-size-@{i} {
        tab-size: @i !important;
    }

    .generate-tab-size(@n, (@i + 1));
}

.stats-table {
    display: table;
    width: 100%;

    .table-cell {
        display: table-cell;

        &.tiny {
            height: 0.5em;
        }
    }
}

tbody.commit-list {
    vertical-align: baseline;
}

.commit-list .message-wrapper {
    overflow: hidden;
    text-overflow: ellipsis;
    max-width: calc(100% - 50px);
    display: inline-block;
    vertical-align: middle;
}

.commit-list .commit-summary a {
    text-decoration: underline;
    text-decoration-style: dashed;

    &:hover {
        text-decoration-style: solid;
    }

    &.default-link {
        text-decoration: none;

        &:hover {
            text-decoration: underline;
            text-decoration-style: solid;
        }
    }
}

.commit-list .commit-status-link {
    display: inline-block;
    vertical-align: middle;
}

.commit-body {
    white-space: pre-wrap;
}

.git-notes {
    &.top {
        text-align: left;
    }

    .commit-body {
        margin: 0;
    }
}

@media only screen and (max-width: 767px) {
    .ui.stackable.menu {
        &.mobile--margin-between-items > .item {
            margin-top: 5px;
            margin-bottom: 5px;
        }

        &.mobile--no-negative-margins {
            margin-left: 0;
            margin-right: 0;
        }
    }
}

#topic_edit {
    margin-top: 5px;
}

#repo-topics {
    margin-top: 5px;
}

.repo-topic {
    cursor: pointer;
}

#new-dependency-drop-list {
    &.ui.selection.dropdown {
        min-width: 0;
        width: 100%;
        border-radius: 4px 0 0 4px;
        border-right: 0;
        white-space: nowrap;
    }

    .text {
        width: 100%;
        overflow: hidden;
    }
}

#manage_topic {
    font-size: 12px;
}

.label + #manage_topic {
    margin-left: 5px;
}

.repo-header {
    display: flex;
    align-items: center;
    justify-content: space-between;
    flex-wrap: wrap;
}

.repo-header .repo-buttons {
    display: flex;
    align-items: center;
}

.repo-buttons .disabled-repo-button .label {
    opacity: 0.5;
}

.repo-buttons .disabled-repo-button a.button {
    opacity: 0.5;
    cursor: not-allowed;
}

.repo-buttons .disabled-repo-button a.button:hover {
    background: none !important;
    color: rgba(0, 0, 0, 0.6) !important;
    box-shadow: 0 0 0 1px rgba(34, 36, 38, 0.15) inset !important;
}

.repo-buttons .ui.labeled.button > .label {
    border-left: 0 !important;
    margin: 0 !important;
}

.tag-code,
.tag-code td {
    background-color: #f0f0f0 !important;
    border-color: #d3cfcf !important;
    padding-top: 8px;
    padding-bottom: 8px;
}

<<<<<<< HEAD
.issue-keyword {
    border-bottom: 1px dotted #959da5;
    display: inline-block;
=======
.file-header {
    display: flex;
    justify-content: space-between;
    align-items: center;
    padding: 8px 12px !important;
}

.file-info {
    display: flex;
    align-items: center;
}

.file-info-entry + .file-info-entry {
    border-left: 1px solid currentColor;
    margin-left: 8px;
    padding-left: 8px;
>>>>>>> 3810fa48
}<|MERGE_RESOLUTION|>--- conflicted
+++ resolved
@@ -2384,11 +2384,11 @@
     padding-bottom: 8px;
 }
 
-<<<<<<< HEAD
 .issue-keyword {
     border-bottom: 1px dotted #959da5;
     display: inline-block;
-=======
+}
+
 .file-header {
     display: flex;
     justify-content: space-between;
@@ -2405,5 +2405,4 @@
     border-left: 1px solid currentColor;
     margin-left: 8px;
     padding-left: 8px;
->>>>>>> 3810fa48
 }