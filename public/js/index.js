--- conflicted
+++ resolved
@@ -1591,11 +1591,8 @@
     initTeamSettings();
     initCtrlEnterSubmit();
     initNavbarContentToggle();
-<<<<<<< HEAD
+    initTopicbar();
     initIssueList();
-=======
-    initTopicbar();
->>>>>>> bec69f70
 
     // Repo clone url.
     if ($('#repo-clone-url').length > 0) {
@@ -2128,44 +2125,6 @@
     });
 }
 
-<<<<<<< HEAD
-function deleteDependencyModal(id, type) {
-    $('.remove-dependency')
-        .modal({
-            closable: false,
-            duration: 200,
-            onApprove: function () {
-                $('#removeDependencyID').val(id);
-                $('#dependencyType').val(type);
-                $('#removeDependencyForm').submit();
-            }
-        }).modal('show')
-    ;
-}
-
-function initIssueList() {
-    var repolink = $('#repolink').val();
-    $('.new-dependency-drop-list')
-        .dropdown({
-            apiSettings: {
-                url: '/api/v1/repos' + repolink + '/issues?q={query}',
-                onResponse: function(response) {
-                    var filteredResponse = {'success': true, 'results': []};
-                    // Parse the response from the api to work with our dropdown
-                    $.each(response, function(index, issue) {
-                        filteredResponse.results.push({
-                            'name'  : '#' + issue.number + '&nbsp;' + issue.title,
-                            'value' : issue.id
-                        });
-                    });
-                    return filteredResponse;
-                },
-            },
-
-            fullTextSearch: true
-        })
-    ;
-=======
 function initTopicbar() {
     var mgrBtn = $("#manage_topic")
     var editDiv = $("#topic_edit")
@@ -2235,5 +2194,41 @@
             },
         },
     });
->>>>>>> bec69f70
+}
+function deleteDependencyModal(id, type) {
+    $('.remove-dependency')
+        .modal({
+            closable: false,
+            duration: 200,
+            onApprove: function () {
+                $('#removeDependencyID').val(id);
+                $('#dependencyType').val(type);
+                $('#removeDependencyForm').submit();
+            }
+        }).modal('show')
+    ;
+}
+
+function initIssueList() {
+    var repolink = $('#repolink').val();
+    $('.new-dependency-drop-list')
+        .dropdown({
+            apiSettings: {
+                url: '/api/v1/repos' + repolink + '/issues?q={query}',
+                onResponse: function(response) {
+                    var filteredResponse = {'success': true, 'results': []};
+                    // Parse the response from the api to work with our dropdown
+                    $.each(response, function(index, issue) {
+                        filteredResponse.results.push({
+                            'name'  : '#' + issue.number + '&nbsp;' + issue.title,
+                            'value' : issue.id
+                        });
+                    });
+                    return filteredResponse;
+                },
+            },
+
+            fullTextSearch: true
+        })
+    ;
 }