/* globals wipPrefixes, issuesTribute, emojiTribute */
/* exported timeAddManual, toggleStopwatch, cancelStopwatch, initHeatmap */
/* exported toggleDeadlineForm, setDeadline, deleteDependencyModal, cancelCodeComment, onOAuthLoginClick */
'use strict';

function htmlEncode(text) {
   return jQuery('<div />').text(text).html()
}

let csrf;
let suburl;
let previewFileModes;
let simpleMDEditor;
let codeMirrorEditor;

// Disable Dropzone auto-discover because it's manually initialized
if (typeof(Dropzone) !== "undefined") {
    Dropzone.autoDiscover = false;
}

// Polyfill for IE9+ support (https://developer.mozilla.org/en-US/docs/Web/JavaScript/Reference/Global_Objects/Array/from)
if (!Array.from) {
    Array.from = (function () {
        const toStr = Object.prototype.toString;
        const isCallable = function (fn) {
            return typeof fn === 'function' || toStr.call(fn) === '[object Function]';
        };
        const toInteger = function (value) {
            const number = Number(value);
            if (isNaN(number)) { return 0; }
            if (number === 0 || !isFinite(number)) { return number; }
            return (number > 0 ? 1 : -1) * Math.floor(Math.abs(number));
        };
        const maxSafeInteger = Math.pow(2, 53) - 1;
        const toLength = function (value) {
            const len = toInteger(value);
            return Math.min(Math.max(len, 0), maxSafeInteger);
        };

        // The length property of the from method is 1.
        return function from(arrayLike/*, mapFn, thisArg */) {
            // 1. Let C be the this value.
            const C = this;

            // 2. Let items be ToObject(arrayLike).
            const items = Object(arrayLike);

            // 3. ReturnIfAbrupt(items).
            if (arrayLike == null) {
                throw new TypeError("Array.from requires an array-like object - not null or undefined");
            }

            // 4. If mapfn is undefined, then let mapping be false.
            const mapFn = arguments.length > 1 ? arguments[1] : void undefined;
            let T;
            if (typeof mapFn !== 'undefined') {
                // 5. else
                // 5. a If IsCallable(mapfn) is false, throw a TypeError exception.
                if (!isCallable(mapFn)) {
                    throw new TypeError('Array.from: when provided, the second argument must be a function');
                }

                // 5. b. If thisArg was supplied, let T be thisArg; else let T be undefined.
                if (arguments.length > 2) {
                    T = arguments[2];
                }
            }

            // 10. Let lenValue be Get(items, "length").
            // 11. Let len be ToLength(lenValue).
            const len = toLength(items.length);

            // 13. If IsConstructor(C) is true, then
            // 13. a. Let A be the result of calling the [[Construct]] internal method of C with an argument list containing the single item len.
            // 14. a. Else, Let A be ArrayCreate(len).
            const A = isCallable(C) ? Object(new C(len)) : new Array(len);

            // 16. Let k be 0.
            let k = 0;
            // 17. Repeat, while k < len… (also steps a - h)
            let kValue;
            while (k < len) {
                kValue = items[k];
                if (mapFn) {
                    A[k] = typeof T === 'undefined' ? mapFn(kValue, k) : mapFn.call(T, kValue, k);
                } else {
                    A[k] = kValue;
                }
                k += 1;
            }
            // 18. Let putStatus be Put(A, "length", len, true).
            A.length = len;
            // 20. Return A.
            return A;
        };
    }());
}

// https://developer.mozilla.org/en-US/docs/Web/JavaScript/Reference/Global_Objects/Object/assign
if (typeof Object.assign != 'function') {
    // Must be writable: true, enumerable: false, configurable: true
    Object.defineProperty(Object, "assign", {
        value: function assign(target, _varArgs) { // .length of function is 2
            'use strict';
            if (target == null) { // TypeError if undefined or null
                throw new TypeError('Cannot convert undefined or null to object');
            }

            const to = Object(target);

            for (let index = 1; index < arguments.length; index++) {
                const nextSource = arguments[index];

                if (nextSource != null) { // Skip over if undefined or null
                    for (const nextKey in nextSource) {
                        // Avoid bugs when hasOwnProperty is shadowed
                        if (Object.prototype.hasOwnProperty.call(nextSource, nextKey)) {
                            to[nextKey] = nextSource[nextKey];
                        }
                    }
                }
            }
            return to;
        },
        writable: true,
        configurable: true
    });
}

function initCommentPreviewTab($form) {
    const $tabMenu = $form.find('.tabular.menu');
    $tabMenu.find('.item').tab();
    $tabMenu.find('.item[data-tab="' + $tabMenu.data('preview') + '"]').click(function () {
        const $this = $(this);
        $.post($this.data('url'), {
                "_csrf": csrf,
                "mode": "gfm",
                "context": $this.data('context'),
                "text": $form.find('.tab.segment[data-tab="' + $tabMenu.data('write') + '"] textarea').val()
            },
            function (data) {
                const $previewPanel = $form.find('.tab.segment[data-tab="' + $tabMenu.data('preview') + '"]');
                $previewPanel.html(data);
                emojify.run($previewPanel[0]);
                $('pre code', $previewPanel[0]).each(function () {
                    hljs.highlightBlock(this);
                });
            }
        );
    });

    buttonsClickOnEnter();
}

function initEditPreviewTab($form) {
    const $tabMenu = $form.find('.tabular.menu');
    $tabMenu.find('.item').tab();
    const $previewTab = $tabMenu.find('.item[data-tab="' + $tabMenu.data('preview') + '"]');
    if ($previewTab.length) {
        previewFileModes = $previewTab.data('preview-file-modes').split(',');
        $previewTab.click(function () {
            const $this = $(this);
            $.post($this.data('url'), {
                    "_csrf": csrf,
                    "mode": "gfm",
                    "context": $this.data('context'),
                    "text": $form.find('.tab.segment[data-tab="' + $tabMenu.data('write') + '"] textarea').val()
                },
                function (data) {
                    const $previewPanel = $form.find('.tab.segment[data-tab="' + $tabMenu.data('preview') + '"]');
                    $previewPanel.html(data);
                    emojify.run($previewPanel[0]);
                    $('pre code', $previewPanel[0]).each(function () {
                        hljs.highlightBlock(this);
                    });
                }
            );
        });
    }
}

function initEditDiffTab($form) {
    const $tabMenu = $form.find('.tabular.menu');
    $tabMenu.find('.item').tab();
    $tabMenu.find('.item[data-tab="' + $tabMenu.data('diff') + '"]').click(function () {
        const $this = $(this);
        $.post($this.data('url'), {
                "_csrf": csrf,
                "context": $this.data('context'),
                "content": $form.find('.tab.segment[data-tab="' + $tabMenu.data('write') + '"] textarea').val()
            },
            function (data) {
                const $diffPreviewPanel = $form.find('.tab.segment[data-tab="' + $tabMenu.data('diff') + '"]');
                $diffPreviewPanel.html(data);
                emojify.run($diffPreviewPanel[0]);
            }
        );
    });
}


function initEditForm() {
    if ($('.edit.form').length == 0) {
        return;
    }

    initEditPreviewTab($('.edit.form'));
    initEditDiffTab($('.edit.form'));
}

function initBranchSelector() {
    const $selectBranch = $('.ui.select-branch')
    const $branchMenu = $selectBranch.find('.reference-list-menu');
    $branchMenu.find('.item:not(.no-select)').click(function () {
        const selectedValue = $(this).data('id');
        $($(this).data('id-selector')).val(selectedValue);
        $selectBranch.find('.ui .branch-name').text(selectedValue);
    });
    $selectBranch.find('.reference.column').click(function () {
        $selectBranch.find('.scrolling.reference-list-menu').css('display', 'none');
        $selectBranch.find('.reference .text').removeClass('black');
        $($(this).data('target')).css('display', 'block');
        $(this).find('.text').addClass('black');
        return false;
    });
}

function updateIssuesMeta(url, action, issueIds, elementId) {
    return new Promise(function(resolve) {
        $.ajax({
            type: "POST",
            url: url,
            data: {
                "_csrf": csrf,
                "action": action,
                "issue_ids": issueIds,
                "id": elementId
            },
            success: resolve
        })
    })
}

function initRepoStatusChecker() {
    const migrating = $("#repo_migrating");
    $('#repo_migrating_failed').hide();
    if (migrating) {
        const repo_name = migrating.attr('repo');
        if (typeof repo_name === 'undefined') {
            return
        }
        $.ajax({
            type: "GET",
            url: suburl +"/"+repo_name+"/status",
            data: {
                "_csrf": csrf,
            },
            complete: function(xhr) {
                if (xhr.status == 200) {
                    if (xhr.responseJSON) {
                        if (xhr.responseJSON["status"] == 0) {
                            location.reload();
                            return
                        }

                        setTimeout(function () {
                            initRepoStatusChecker()
                        }, 2000);
                        return
                    }
                }
                $('#repo_migrating_progress').hide();
                $('#repo_migrating_failed').show();
            }
        })
    }
}

function initReactionSelector(parent) {
    let reactions = '';
    if (!parent) {
        parent = $(document);
        reactions = '.reactions > ';
    }

    parent.find(reactions + 'a.label').popup({'position': 'bottom left', 'metadata': {'content': 'title', 'title': 'none'}});

    parent.find('.select-reaction > .menu > .item, ' + reactions + 'a.label').on('click', function(e){
        const vm = this;
        e.preventDefault();

        if ($(this).hasClass('disabled')) return;

        const actionURL = $(this).hasClass('item') ?
                $(this).closest('.select-reaction').data('action-url') :
                $(this).data('action-url');
        const url = actionURL + '/' + ($(this).hasClass('blue') ? 'unreact' : 'react');
        $.ajax({
            type: 'POST',
            url: url,
            data: {
                '_csrf': csrf,
                'content': $(this).data('content')
            }
        }).done(function(resp) {
            if (resp && (resp.html || resp.empty)) {
                const content = $(vm).closest('.content');
                let react = content.find('.segment.reactions');
                if (!resp.empty && react.length > 0) {
                    react.remove();
                }
                if (!resp.empty) {
                    react = $('<div class="ui attached segment reactions"></div>');
                    const attachments = content.find('.segment.bottom:first');
                    if (attachments.length > 0) {
                        react.insertBefore(attachments);
                    } else {
                        react.appendTo(content);
                    }
                    react.html(resp.html);
                    const hasEmoji = react.find('.has-emoji');
                    for (let i = 0; i < hasEmoji.length; i++) {
                        emojify.run(hasEmoji.get(i));
                    }
                    react.find('.dropdown').dropdown();
                    initReactionSelector(react);
                }
            }
        });
    });
}

function insertAtCursor(field, value) {
    if (field.selectionStart || field.selectionStart === 0) {
        const startPos = field.selectionStart;
        const endPos = field.selectionEnd;
        field.value = field.value.substring(0, startPos)
            + value
            + field.value.substring(endPos, field.value.length);
        field.selectionStart = startPos + value.length;
        field.selectionEnd = startPos + value.length;
    } else {
        field.value += value;
    }
}

function replaceAndKeepCursor(field, oldval, newval) {
    if (field.selectionStart || field.selectionStart === 0) {
        const startPos = field.selectionStart;
        const endPos = field.selectionEnd;
        field.value = field.value.replace(oldval, newval);
        field.selectionStart = startPos + newval.length - oldval.length;
        field.selectionEnd = endPos + newval.length - oldval.length;
    } else {
        field.value = field.value.replace(oldval, newval);
    }
}

function retrieveImageFromClipboardAsBlob(pasteEvent, callback){
    if (!pasteEvent.clipboardData) {
        return;
    }

    const items = pasteEvent.clipboardData.items;
    if (typeof(items) === "undefined") {
        return;
    }

    for (let i = 0; i < items.length; i++) {
        if (items[i].type.indexOf("image") === -1) continue;
        const blob = items[i].getAsFile();

        if (typeof(callback) === "function") {
            pasteEvent.preventDefault();
            pasteEvent.stopPropagation();
            callback(blob);
        }
    }
}

function uploadFile(file, callback) {
    const xhr = new XMLHttpRequest();

    xhr.onload = function() {
        if (xhr.status == 200) {
            callback(xhr.responseText);
        }
    };

    xhr.open("post", suburl + "/attachments", true);
    xhr.setRequestHeader("X-Csrf-Token", csrf);
    const formData = new FormData();
    formData.append('file', file, file.name);
    xhr.send(formData);
}

function reload() {
    window.location.reload();
}

function initImagePaste(target) {
    target.each(function() {
        const field = this;
        field.addEventListener('paste', function(event){
            retrieveImageFromClipboardAsBlob(event, function(img) {
                const name = img.name.substr(0, img.name.lastIndexOf('.'));
                insertAtCursor(field, '![' + name + ']()');
                uploadFile(img, function(res) {
                    const data = JSON.parse(res);
                    replaceAndKeepCursor(field, '![' + name + ']()', '![' + name + '](' + suburl + '/attachments/' + data.uuid + ')');
                    const input = $('<input id="' + data.uuid + '" name="files" type="hidden">').val(data.uuid);
                    $('.files').append(input);
                });
            });
        }, false);
    });
}

function initCommentForm() {
    if ($('.comment.form').length == 0) {
        return
    }

    initBranchSelector();
    initCommentPreviewTab($('.comment.form'));
    initImagePaste($('.comment.form textarea'));

    // Listsubmit
    function initListSubmits(selector, outerSelector) {
        const $list = $('.ui.' + outerSelector + '.list');
        const $noSelect = $list.find('.no-select');
        const $listMenu = $('.' + selector + ' .menu');
        let hasLabelUpdateAction = $listMenu.data('action') == 'update';
        const labels = {};

        $('.' + selector).dropdown('setting', 'onHide', function(){
            hasLabelUpdateAction = $listMenu.data('action') == 'update'; // Update the var
            if (hasLabelUpdateAction) {
                const promises = [];
                Object.keys(labels).forEach(function(elementId) {
                    const label = labels[elementId];
                    const promise = updateIssuesMeta(
                        label["update-url"],
                        label["action"],
                        label["issue-id"],
                        elementId
                    );
                    promises.push(promise);
                });
                Promise.all(promises).then(reload);
            }
        });

        $listMenu.find('.item:not(.no-select)').click(function () {

            // we don't need the action attribute when updating assignees
            if (selector == 'select-assignees-modify') {

                // UI magic. We need to do this here, otherwise it would destroy the functionality of
                // adding/removing labels
                if ($(this).hasClass('checked')) {
                    $(this).removeClass('checked');
                    $(this).find('.octicon').removeClass('octicon-check');
                } else {
                    $(this).addClass('checked');
                    $(this).find('.octicon').addClass('octicon-check');
                }

                updateIssuesMeta(
                    $listMenu.data('update-url'),
                    "",
                    $listMenu.data('issue-id'),
                    $(this).data('id')
                );
                $listMenu.data('action', 'update'); // Update to reload the page when we updated items
                return false;
            }

            if ($(this).hasClass('checked')) {
                $(this).removeClass('checked');
                $(this).find('.octicon').removeClass('octicon-check');
                if (hasLabelUpdateAction) {
                    if (!($(this).data('id') in labels)) {
                        labels[$(this).data('id')] = {
                            "update-url": $listMenu.data('update-url'),
                            "action": "detach",
                            "issue-id": $listMenu.data('issue-id'),
                        };
                    } else {
                        delete labels[$(this).data('id')];
                    }
                }
            } else {
                $(this).addClass('checked');
                $(this).find('.octicon').addClass('octicon-check');
                if (hasLabelUpdateAction) {
                    if (!($(this).data('id') in labels)) {
                        labels[$(this).data('id')] = {
                            "update-url": $listMenu.data('update-url'),
                            "action": "attach",
                            "issue-id": $listMenu.data('issue-id'),
                        };
                    } else {
                        delete labels[$(this).data('id')];
                    }
                }
            }

            const listIds = [];
            $(this).parent().find('.item').each(function () {
                if ($(this).hasClass('checked')) {
                    listIds.push($(this).data('id'));
                    $($(this).data('id-selector')).removeClass('hide');
                } else {
                    $($(this).data('id-selector')).addClass('hide');
                }
            });
            if (listIds.length == 0) {
                $noSelect.removeClass('hide');
            } else {
                $noSelect.addClass('hide');
            }
            $($(this).parent().data('id')).val(listIds.join(","));
            return false;
        });
        $listMenu.find('.no-select.item').click(function () {
            if (hasLabelUpdateAction || selector == 'select-assignees-modify') {
                updateIssuesMeta(
                    $listMenu.data('update-url'),
                    "clear",
                    $listMenu.data('issue-id'),
                    ""
                ).then(reload);
            }

            $(this).parent().find('.item').each(function () {
                $(this).removeClass('checked');
                $(this).find('.octicon').removeClass('octicon-check');
            });

            $list.find('.item').each(function () {
                $(this).addClass('hide');
            });
            $noSelect.removeClass('hide');
            $($(this).parent().data('id')).val('');

        });
    }

    // Init labels and assignees
    initListSubmits('select-label', 'labels');
    initListSubmits('select-assignees', 'assignees');
    initListSubmits('select-assignees-modify', 'assignees');

    function selectItem(select_id, input_id) {
        const $menu = $(select_id + ' .menu');
        const $list = $('.ui' + select_id + '.list');
        const hasUpdateAction = $menu.data('action') == 'update';

        $menu.find('.item:not(.no-select)').click(function () {
            $(this).parent().find('.item').each(function () {
                $(this).removeClass('selected active')
            });

            $(this).addClass('selected active');
            if (hasUpdateAction) {
                updateIssuesMeta(
                    $menu.data('update-url'),
                    "",
                    $menu.data('issue-id'),
                    $(this).data('id')
                ).then(reload);
            }
            switch (input_id) {
                case '#milestone_id':
                    $list.find('.selected').html('<a class="item" href=' + $(this).data('href') + '>' +
                        htmlEncode($(this).text()) + '</a>');
                    break;
                case '#assignee_id':
                    $list.find('.selected').html('<a class="item" href=' + $(this).data('href') + '>' +
                        '<img class="ui avatar image" src=' + $(this).data('avatar') + '>' +
                        htmlEncode($(this).text()) + '</a>');
            }
            $('.ui' + select_id + '.list .no-select').addClass('hide');
            $(input_id).val($(this).data('id'));
        });
        $menu.find('.no-select.item').click(function () {
            $(this).parent().find('.item:not(.no-select)').each(function () {
                $(this).removeClass('selected active')
            });

            if (hasUpdateAction) {
                updateIssuesMeta(
                    $menu.data('update-url'),
                    "",
                    $menu.data('issue-id'),
                    $(this).data('id')
                ).then(reload);
            }

            $list.find('.selected').html('');
            $list.find('.no-select').removeClass('hide');
            $(input_id).val('');
        });
    }

    // Milestone and assignee
    selectItem('.select-milestone', '#milestone_id');
    selectItem('.select-assignee', '#assignee_id');
}

function initInstall() {
    if ($('.install').length == 0) {
        return;
    }

    if ($('#db_host').val()=="") {
        $('#db_host').val("127.0.0.1:3306");
        $('#db_user').val("gitea");
        $('#db_name').val("gitea");
    }

    // Database type change detection.
    $("#db_type").change(function () {
        const sqliteDefault = 'data/gitea.db';
        const tidbDefault = 'data/gitea_tidb';

        const dbType = $(this).val();
        if (dbType === "SQLite3") {
            $('#sql_settings').hide();
            $('#pgsql_settings').hide();
            $('#mysql_settings').hide();
            $('#sqlite_settings').show();

            if (dbType === "SQLite3" && $('#db_path').val() == tidbDefault) {
                $('#db_path').val(sqliteDefault);
            }
            return;
        }

        const dbDefaults = {
            "MySQL": "127.0.0.1:3306",
            "PostgreSQL": "127.0.0.1:5432",
            "MSSQL": "127.0.0.1:1433"
        };

        $('#sqlite_settings').hide();
        $('#sql_settings').show();

        $('#pgsql_settings').toggle(dbType === "PostgreSQL");
        $('#mysql_settings').toggle(dbType === "MySQL");
        $.each(dbDefaults, function(_type, defaultHost) {
            if ($('#db_host').val() == defaultHost) {
                $('#db_host').val(dbDefaults[dbType]);
                return false;
            }
        });
    });

    // TODO: better handling of exclusive relations.
    $('#offline-mode input').change(function () {
        if ($(this).is(':checked')) {
            $('#disable-gravatar').checkbox('check');
            $('#federated-avatar-lookup').checkbox('uncheck');
        }
    });
    $('#disable-gravatar input').change(function () {
        if ($(this).is(':checked')) {
            $('#federated-avatar-lookup').checkbox('uncheck');
        } else {
            $('#offline-mode').checkbox('uncheck');
        }
    });
    $('#federated-avatar-lookup input').change(function () {
        if ($(this).is(':checked')) {
            $('#disable-gravatar').checkbox('uncheck');
            $('#offline-mode').checkbox('uncheck');
        }
    });
    $('#enable-openid-signin input').change(function () {
        if ($(this).is(':checked')) {
            if (!$('#disable-registration input').is(':checked')) {
                $('#enable-openid-signup').checkbox('check');
            }
        } else {
            $('#enable-openid-signup').checkbox('uncheck');
        }
    });
    $('#disable-registration input').change(function () {
        if ($(this).is(':checked')) {
            $('#enable-captcha').checkbox('uncheck');
            $('#enable-openid-signup').checkbox('uncheck');
        } else {
            $('#enable-openid-signup').checkbox('check');
        }
    });
    $('#enable-captcha input').change(function () {
        if ($(this).is(':checked')) {
            $('#disable-registration').checkbox('uncheck');
        }
    });
}

function initRepository() {
    if ($('.repository').length == 0) {
        return;
    }

    function initFilterSearchDropdown(selector) {
        const $dropdown = $(selector);
        $dropdown.dropdown({
            fullTextSearch: true,
            selectOnKeydown: false,
            onChange: function (_text, _value, $choice) {
                if ($choice.data('url')) {
                    window.location.href = $choice.data('url');
                }
            },
            message: {noResults: $dropdown.data('no-results')}
        });
    }

    // File list and commits
    if ($('.repository.file.list').length > 0 ||
        ('.repository.commits').length > 0) {
        initFilterBranchTagDropdown('.choose.reference .dropdown');
    }

    // Wiki
    if ($('.repository.wiki.view').length > 0) {
        initFilterSearchDropdown('.choose.page .dropdown');
    }

    // Options
    if ($('.repository.settings.options').length > 0) {
        $('#repo_name').keyup(function () {
            const $prompt = $('#repo-name-change-prompt');
            if ($(this).val().toString().toLowerCase() != $(this).data('name').toString().toLowerCase()) {
                $prompt.show();
            } else {
                $prompt.hide();
            }
        });

        // Enable or select internal/external wiki system and issue tracker.
        $('.enable-system').change(function () {
            if (this.checked) {
                $($(this).data('target')).removeClass('disabled');
                if (!$(this).data('context')) $($(this).data('context')).addClass('disabled');
            } else {
                $($(this).data('target')).addClass('disabled');
                if (!$(this).data('context')) $($(this).data('context')).removeClass('disabled');
            }
        });
        $('.enable-system-radio').change(function () {
            if (this.value == 'false') {
                $($(this).data('target')).addClass('disabled');
                if (typeof $(this).data('context') !== 'undefined') $($(this).data('context')).removeClass('disabled');
            } else if (this.value == 'true') {
                $($(this).data('target')).removeClass('disabled');
                if (typeof $(this).data('context') !== 'undefined')  $($(this).data('context')).addClass('disabled');
            }
        });
    }

    // Labels
    if ($('.repository.labels').length > 0) {
        // Create label
        const $newLabelPanel = $('.new-label.segment');
        $('.new-label.button').click(function () {
            $newLabelPanel.show();
        });
        $('.new-label.segment .cancel').click(function () {
            $newLabelPanel.hide();
        });

        $('.color-picker').each(function () {
            $(this).minicolors();
        });
        $('.precolors .color').click(function () {
            const color_hex = $(this).data('color-hex');
            $('.color-picker').val(color_hex);
            $('.minicolors-swatch-color').css("background-color", color_hex);
        });
        $('.edit-label-button').click(function () {
            $('#label-modal-id').val($(this).data('id'));
            $('.edit-label .new-label-input').val($(this).data('title'));
            $('.edit-label .new-label-desc-input').val($(this).data('description'));
            $('.edit-label .color-picker').val($(this).data('color'));
            $('.minicolors-swatch-color').css("background-color", $(this).data('color'));
            $('.edit-label.modal').modal({
                onApprove: function () {
                    $('.edit-label.form').submit();
                }
            }).modal('show');
            return false;
        });
    }

    // Milestones
    if ($('.repository.new.milestone').length > 0) {
        const $datepicker = $('.milestone.datepicker');
        $datepicker.datetimepicker({
            lang: $datepicker.data('lang'),
            inline: true,
            timepicker: false,
            startDate: $datepicker.data('start-date'),
            formatDate: 'Y-m-d',
            onSelectDate: function (ct) {
                $('#deadline').val(ct.dateFormat('Y-m-d'));
            }
        });
        $('#clear-date').click(function () {
            $('#deadline').val('');
            return false;
        });
    }

    // Issues
    if ($('.repository.view.issue').length > 0) {
        // Edit issue title
        const $issueTitle = $('#issue-title');
        const $editInput = $('#edit-title-input input');
        const editTitleToggle = function () {
            $issueTitle.toggle();
            $('.not-in-edit').toggle();
            $('#edit-title-input').toggle();
            $('.in-edit').toggle();
            $editInput.focus();
            return false;
        };
        $('#edit-title').click(editTitleToggle);
        $('#cancel-edit-title').click(editTitleToggle);
        $('#save-edit-title').click(editTitleToggle).click(function () {
            if ($editInput.val().length == 0 ||
                $editInput.val() == $issueTitle.text()) {
                $editInput.val($issueTitle.text());
                return false;
            }

            $.post($(this).data('update-url'), {
                    "_csrf": csrf,
                    "title": $editInput.val()
                },
                function (data) {
                    $editInput.val(data.title);
                    $issueTitle.text(data.title);
                    reload();
                });
            return false;
        });

        // Edit issue or comment content
        $('.edit-content').click(function () {
            const $segment = $(this).parent().parent().parent().next();
            const $editContentZone = $segment.find('.edit-content-zone');
            const $renderContent = $segment.find('.render-content');
            const $rawContent = $segment.find('.raw-content');
            let $textarea;

            // Setup new form
            if ($editContentZone.html().length == 0) {
                $editContentZone.html($('#edit-content-form').html());
                $textarea = $editContentZone.find('textarea');
                issuesTribute.attach($textarea.get());
                emojiTribute.attach($textarea.get());

                const $dropzone = $editContentZone.find('.dropzone');
                $dropzone.data("saved", false);
                const $files = $editContentZone.find('.comment-files');
                if ($dropzone.length > 0) {
                    const filenameDict = {};
                    $dropzone.dropzone({
                        url: $dropzone.data('upload-url'),
                        headers: {"X-Csrf-Token": csrf},
                        maxFiles: $dropzone.data('max-file'),
                        maxFilesize: $dropzone.data('max-size'),
                        acceptedFiles: ($dropzone.data('accepts') === '*/*') ? null : $dropzone.data('accepts'),
                        addRemoveLinks: true,
                        dictDefaultMessage: $dropzone.data('default-message'),
                        dictInvalidFileType: $dropzone.data('invalid-input-type'),
                        dictFileTooBig: $dropzone.data('file-too-big'),
                        dictRemoveFile: $dropzone.data('remove-file'),
                        init: function () {
                            this.on("success", function (file, data) {
                                filenameDict[file.name] = {
                                    "uuid": data.uuid,
                                    "submitted": false
                                }
                                const input = $('<input id="' + data.uuid + '" name="files" type="hidden">').val(data.uuid);
                                $files.append(input);
                            });
                            this.on("removedfile", function (file) {
                                if (!(file.name in filenameDict)) {
                                    return;
                                }
                                $('#' + filenameDict[file.name].uuid).remove();
                                if ($dropzone.data('remove-url') && $dropzone.data('csrf') && !filenameDict[file.name].submitted) {
                                    $.post($dropzone.data('remove-url'), {
                                        file: filenameDict[file.name].uuid,
                                        _csrf: $dropzone.data('csrf')
                                    });
                                }
                            });
                            this.on("submit", function () {
                                $.each(filenameDict, function(name){
                                    filenameDict[name].submitted = true;
                                });
                            });
                            this.on("reload", function (){
                                $.getJSON($editContentZone.data('attachment-url'), function(data){
                                    const drop = $dropzone.get(0).dropzone;
                                    drop.removeAllFiles(true);
                                    $files.empty();
                                    $.each(data, function(){
                                        const imgSrc =  $dropzone.data('upload-url') + "/" + this.uuid;
                                        drop.emit("addedfile", this);
                                        drop.emit("thumbnail", this, imgSrc);
                                        drop.emit("complete", this);
                                        drop.files.push(this);
                                        filenameDict[this.name] = {
                                            "submitted": true,
                                            "uuid": this.uuid
                                        }
                                        $dropzone.find("img[src='" + imgSrc + "']").css("max-width", "100%");
                                        const input = $('<input id="' + this.uuid + '" name="files" type="hidden">').val(this.uuid);
                                        $files.append(input);
                                    });
                                });
                            });
                        }
                    });
                    $dropzone.get(0).dropzone.emit("reload");
                }
                // Give new write/preview data-tab name to distinguish from others
                const $editContentForm = $editContentZone.find('.ui.comment.form');
                const $tabMenu = $editContentForm.find('.tabular.menu');
                $tabMenu.attr('data-write', $editContentZone.data('write'));
                $tabMenu.attr('data-preview', $editContentZone.data('preview'));
                $tabMenu.find('.write.item').attr('data-tab', $editContentZone.data('write'));
                $tabMenu.find('.preview.item').attr('data-tab', $editContentZone.data('preview'));
                $editContentForm.find('.write.segment').attr('data-tab', $editContentZone.data('write'));
                $editContentForm.find('.preview.segment').attr('data-tab', $editContentZone.data('preview'));

                initCommentPreviewTab($editContentForm);

                $editContentZone.find('.cancel.button').click(function () {
                    $renderContent.show();
                    $editContentZone.hide();
                    $dropzone.get(0).dropzone.emit("reload");
                });
                $editContentZone.find('.save.button').click(function () {
                    $renderContent.show();
                    $editContentZone.hide();
                    const $attachments = $files.find("[name=files]").map(function(){
                        return $(this).val();
                    }).get();
                    $.post($editContentZone.data('update-url'), {
                        "_csrf": csrf,
                        "content": $textarea.val(),
                        "context": $editContentZone.data('context'),
                        "files": $attachments
                    },
                    function (data) {
                        if (data.length == 0) {
                            $renderContent.html($('#no-content').html());
                        } else {
                            $renderContent.html(data.content);
                            emojify.run($renderContent[0]);
                            $('pre code', $renderContent[0]).each(function () {
                                hljs.highlightBlock(this);
                            });
                        }
                        const $content = $segment.parent();
                        if(!$content.find(".ui.small.images").length){
                            if(data.attachments != ""){
                                $content.append(
                                '<div class="ui bottom attached segment">' +
                                '    <div class="ui small images">' +
                                '    </div>' +
                                '</div>'
                                );
                                $content.find(".ui.small.images").html(data.attachments);
                            }
                        } else if (data.attachments == "") {
                            $content.find(".ui.small.images").parent().remove();
                        } else {
                            $content.find(".ui.small.images").html(data.attachments);
                        }
                        $dropzone.get(0).dropzone.emit("submit");
                        $dropzone.get(0).dropzone.emit("reload");
                    });
                });
            } else {
                $textarea = $segment.find('textarea');
            }

            // Show write/preview tab and copy raw content as needed
            $editContentZone.show();
            $renderContent.hide();
            if ($textarea.val().length == 0) {
                $textarea.val($rawContent.text());
            }
            $textarea.focus();
            return false;
        });

        // Delete comment
        $('.delete-comment').click(function () {
            const $this = $(this);
            if (confirm($this.data('locale'))) {
                $.post($this.data('url'), {
                    "_csrf": csrf
                }).success(function () {
                    $('#' + $this.data('comment-id')).remove();
                });
            }
            return false;
        });

        // Change status
        const $statusButton = $('#status-button');
        $('#comment-form .edit_area').keyup(function () {
            if ($(this).val().length == 0) {
                $statusButton.text($statusButton.data('status'))
            } else {
                $statusButton.text($statusButton.data('status-and-comment'))
            }
        });
        $statusButton.click(function () {
            $('#status').val($statusButton.data('status-val'));
            $('#comment-form').submit();
        });

        // Pull Request merge button
        const $mergeButton = $('.merge-button > button');
        $mergeButton.on('click', function(e) {
            e.preventDefault();
            $('.' + $(this).data('do') + '-fields').show();
            $(this).parent().hide();
        });
        $('.merge-button > .dropdown').dropdown({
            onChange: function (_text, _value, $choice) {
                if ($choice.data('do')) {
                    $mergeButton.find('.button-text').text($choice.text());
                    $mergeButton.data('do', $choice.data('do'));
                }
            }
        });
        $('.merge-cancel').on('click', function(e) {
            e.preventDefault();
            $(this).closest('.form').hide();
            $mergeButton.parent().show();
        });

        initReactionSelector();
    }

    // Diff
    if ($('.repository.diff').length > 0) {
        $('.diff-counter').each(function () {
            const $item = $(this);
            const addLine = $item.find('span[data-line].add').data("line");
            const delLine = $item.find('span[data-line].del').data("line");
            const addPercent = parseFloat(addLine) / (parseFloat(addLine) + parseFloat(delLine)) * 100;
            $item.find(".bar .add").css("width", addPercent + "%");
        });
    }

    // Quick start and repository home
    $('#repo-clone-ssh').click(function () {
        $('.clone-url').text($(this).data('link'));
        $('#repo-clone-url').val($(this).data('link'));
        $(this).addClass('blue');
        $('#repo-clone-https').removeClass('blue');
        localStorage.setItem('repo-clone-protocol', 'ssh');
    });
    $('#repo-clone-https').click(function () {
        $('.clone-url').text($(this).data('link'));
        $('#repo-clone-url').val($(this).data('link'));
        $(this).addClass('blue');
        $('#repo-clone-ssh').removeClass('blue');
        localStorage.setItem('repo-clone-protocol', 'https');
    });
    $('#repo-clone-url').click(function () {
        $(this).select();
    });

    // Pull request
    const $repoComparePull = $('.repository.compare.pull');
    if ($repoComparePull.length > 0) {
        initFilterSearchDropdown('.choose.branch .dropdown');
        // show pull request form
        $repoComparePull.find('button.show-form').on('click', function(e) {
            e.preventDefault();
            $repoComparePull.find('.pullrequest-form').show();
            $(this).parent().hide();
        });
    }

    // Branches
    if ($('.repository.settings.branches').length > 0) {
        initFilterSearchDropdown('.protected-branches .dropdown');
        $('.enable-protection, .enable-whitelist').change(function () {
            if (this.checked) {
                $($(this).data('target')).removeClass('disabled');
            } else {
                $($(this).data('target')).addClass('disabled');
            }
        });
    }
}

function initMigration() {
    const toggleMigrations = function() {
        const authUserName = $('#auth_username').val();
        const cloneAddr = $('#clone_addr').val();
        if (!$('#mirror').is(":checked") && (authUserName!=undefined && authUserName.length > 0)
        && (cloneAddr!=undefined && (cloneAddr.startsWith("https://github.com") || cloneAddr.startsWith("http://github.com")))) {
            $('#migrate_items').show();
        } else {
            $('#migrate_items').hide();
        }
    }

    toggleMigrations();

    $('#clone_addr').on('input', toggleMigrations)
    $('#auth_username').on('input', toggleMigrations)
    $('#mirror').on('change', toggleMigrations)
}

function initPullRequestReview() {
    $('.show-outdated').on('click', function (e) {
        e.preventDefault();
        const id = $(this).data('comment');
        $(this).addClass("hide");
        $("#code-comments-" + id).removeClass('hide');
        $("#code-preview-" + id).removeClass('hide');
        $("#hide-outdated-" + id).removeClass('hide');
    });

    $('.hide-outdated').on('click', function (e) {
        e.preventDefault();
        const id = $(this).data('comment');
        $(this).addClass("hide");
        $("#code-comments-" + id).addClass('hide');
        $("#code-preview-" + id).addClass('hide');
        $("#show-outdated-" + id).removeClass('hide');
    });

    $('button.comment-form-reply').on('click', function (e) {
        e.preventDefault();
        $(this).hide();
        const form = $(this).parent().find('.comment-form')
        form.removeClass('hide');
        assingMenuAttributes(form.find('.menu'));
    });
    // The following part is only for diff views
    if ($('.repository.pull.diff').length == 0) {
        return;
    }

    $('.diff-detail-box.ui.sticky').sticky();

    $('.btn-review').on('click', function(e) {
        e.preventDefault();
        $(this).closest('.dropdown').find('.menu').toggle('visible');
    }).closest('.dropdown').find('.link.close').on('click', function(e) {
        e.preventDefault();
        $(this).closest('.menu').toggle('visible');
    });

    $('.code-view .lines-code,.code-view .lines-num')
        .on('mouseenter', function() {
            const parent = $(this).closest('td');
            $(this).closest('tr').addClass(
                parent.hasClass('lines-num-old') || parent.hasClass('lines-code-old')
                    ? 'focus-lines-old' : 'focus-lines-new'
            );
        })
        .on('mouseleave', function() {
            $(this).closest('tr').removeClass('focus-lines-new focus-lines-old');
        });
    $('.add-code-comment').on('click', function(e) {
        // https://github.com/go-gitea/gitea/issues/4745
        if ($(e.target).hasClass('btn-add-single')) {
          return;
        }
        e.preventDefault();
        const isSplit = $(this).closest('.code-diff').hasClass('code-diff-split');
        const side = $(this).data('side');
        const idx = $(this).data('idx');
        const path = $(this).data('path');
        const form = $('#pull_review_add_comment').html();
        const tr = $(this).closest('tr');
        let ntr = tr.next();
        if (!ntr.hasClass('add-comment')) {
            ntr = $('<tr class="add-comment">'
                    + (isSplit ? '<td class="lines-num"></td><td class="lines-type-marker"></td><td class="add-comment-left"></td><td class="lines-num"></td><td class="lines-type-marker"></td><td class="add-comment-right"></td>'
                               : '<td class="lines-num"></td><td class="lines-num"></td><td class="lines-type-marker"></td><td class="add-comment-left add-comment-right"></td>')
                    + '</tr>');
            tr.after(ntr);
        }
        const td = ntr.find('.add-comment-' + side);
        let commentCloud = td.find('.comment-code-cloud');
        if (commentCloud.length === 0) {
            td.html(form);
            commentCloud = td.find('.comment-code-cloud');
            assingMenuAttributes(commentCloud.find('.menu'));

            td.find("input[name='line']").val(idx);
            td.find("input[name='side']").val(side === "left" ? "previous":"proposed");
            td.find("input[name='path']").val(path);
        }
        commentCloud.find('textarea').focus();
    });
}

function assingMenuAttributes(menu) {
    const id = Math.floor(Math.random() * Math.floor(1000000));
    menu.attr('data-write', menu.attr('data-write') + id);
    menu.attr('data-preview', menu.attr('data-preview') + id);
    menu.find('.item').each(function() {
        const tab = $(this).attr('data-tab') + id;
        $(this).attr('data-tab', tab);
    });
    menu.parent().find("*[data-tab='write']").attr('data-tab', 'write' + id);
    menu.parent().find("*[data-tab='preview']").attr('data-tab', 'preview' + id);
    initCommentPreviewTab(menu.parent(".form"));
    return id;
}

function initRepositoryCollaboration() {
    // Change collaborator access mode
    $('.access-mode.menu .item').click(function () {
        const $menu = $(this).parent();
        $.post($menu.data('url'), {
            "_csrf": csrf,
            "uid": $menu.data('uid'),
            "mode": $(this).data('value')
        })
    });
}

function initTeamSettings() {
    // Change team access mode
    $('.organization.new.team input[name=permission]').change(function () {
        const val = $('input[name=permission]:checked', '.organization.new.team').val()
        if (val === 'admin') {
            $('.organization.new.team .team-units').hide();
        } else {
            $('.organization.new.team .team-units').show();
        }
    });
}

function initWikiForm() {
<<<<<<< HEAD
    let $editArea = $('.repository.wiki textarea#edit_area');
    if ($editArea.length > 0) {
        let simplemde = new SimpleMDE({
=======
    const $editArea = $('.repository.wiki textarea#edit_area');
    if ($editArea.length > 0) {
        const simplemde = new SimpleMDE({
>>>>>>> 1f3ba691
            autoDownloadFontAwesome: false,
            element: $editArea[0],
            forceSync: true,
            previewRender: function (plainText, preview) { // Async method
                setTimeout(function () {
                    let $toolbar = $(preview).closest('.CodeMirror-wrap').prev();
                    if (/(editor-preview-active-side)/.test(preview.className) || $toolbar.length > 0 && $toolbar.hasClass('disabled-for-preview') ) {
                        const render = function () {
                            $.post($editArea.data('url'), {
                                    "_csrf": csrf,
                                    "mode": "gfm",
                                    "wiki": true,
                                    "context": decodeURIComponent($editArea.data('context')),
                                    "text": plainText
                                },
                                function (data) {
                                    preview.innerHTML = '<div class="markdown ui segment">' + data + '</div>';
                                    emojify.run($('.editor-preview')[0]);
                                    // run highlighting on preview
                                    $(preview).find('pre code').each(function (_, e) {
                                        hljs.highlightBlock(e);
                                    });
                                }
                            );
                        };
                        render();
                    }
                }, 3); // in some cases the ui need to be updated before this
                return "Loading...";
            },
            renderingConfig: {
                singleLineBreaks: false
            },
            indentWithTabs: false,
            tabSize: 4,
            spellChecker: false,
            toolbar: ["bold", "italic", "strikethrough", "|",
                "heading-1", "heading-2", "heading-3", "heading-bigger", "heading-smaller", "|",
                {
                    name: "code-inline",
                    action: function(e){
                        const cm = e.codemirror;
                        const selection = cm.getSelection();
                        cm.replaceSelection("`" + selection + "`");
                        if (!selection) {
                            const cursorPos = cm.getCursor();
                            cm.setCursor(cursorPos.line, cursorPos.ch - 1);
                        }
                        cm.focus();
                    },
                    className: "fa fa-angle-right",
                    title: "Add Inline Code",
                },"code", "quote", "|", {
                    name: "checkbox-empty",
                    action: function(e){
                        const cm = e.codemirror;
                        cm.replaceSelection("\n- [ ] " + cm.getSelection());
                        cm.focus();
                    },
                    className: "fa fa-square-o",
                    title: "Add Checkbox (empty)",
                },
                {
                    name: "checkbox-checked",
                    action: function(e){
                        const cm = e.codemirror;
                        cm.replaceSelection("\n- [x] " + cm.getSelection());
                        cm.focus();
                    },
                    className: "fa fa-check-square-o",
                    title: "Add Checkbox (checked)",
                }, "|",
                "unordered-list", "ordered-list", "|",
                "link", "image", "table", "horizontal-rule", "|",
                "clean-block", "preview", "fullscreen"]
        })
        $(simplemde.codemirror.getInputField()).addClass("js-quick-submit");
    }
}

// For IE
String.prototype.endsWith = function (pattern) {
    const d = this.length - pattern.length;
    return d >= 0 && this.lastIndexOf(pattern) === d;
};

// Adding function to get the cursor position in a text field to jQuery object.
$.fn.getCursorPosition = function () {
    const el = $(this).get(0);
    let pos = 0;
    if ('selectionStart' in el) {
        pos = el.selectionStart;
    } else if ('selection' in document) {
        el.focus();
        const Sel = document.selection.createRange();
        const SelLength = document.selection.createRange().text.length;
        Sel.moveStart('character', -el.value.length);
        pos = Sel.text.length - SelLength;
    }
    return pos;
}

function setSimpleMDE($editArea) {
    if (codeMirrorEditor) {
        codeMirrorEditor.toTextArea();
        codeMirrorEditor = null;
    }

    if (simpleMDEditor) {
        return true;
    }

    simpleMDEditor = new SimpleMDE({
        autoDownloadFontAwesome: false,
        element: $editArea[0],
        forceSync: true,
        renderingConfig: {
            singleLineBreaks: false
        },
        indentWithTabs: false,
        tabSize: 4,
        spellChecker: false,
        previewRender: function (plainText, preview) { // Async method
            setTimeout(function () {
                // FIXME: still send render request when return back to edit mode
                $.post($editArea.data('url'), {
                        "_csrf": csrf,
                        "mode": "gfm",
                        "context": $editArea.data('context'),
                        "text": plainText
                    },
                    function (data) {
                        preview.innerHTML = '<div class="markdown ui segment">' + data + '</div>';
                        emojify.run($('.editor-preview')[0]);
                    }
                );
            }, 0);

            return "Loading...";
        },
        toolbar: ["bold", "italic", "strikethrough", "|",
            "heading-1", "heading-2", "heading-3", "heading-bigger", "heading-smaller", "|",
            "code", "quote", "|",
            "unordered-list", "ordered-list", "|",
            "link", "image", "table", "horizontal-rule", "|",
            "clean-block", "preview", "fullscreen", "side-by-side"]
    });

    return true;
}

function setCodeMirror($editArea) {
    if (simpleMDEditor) {
        simpleMDEditor.toTextArea();
        simpleMDEditor = null;
    }

    if (codeMirrorEditor) {
        return true;
    }

    codeMirrorEditor = CodeMirror.fromTextArea($editArea[0], {
        lineNumbers: true
    });
    codeMirrorEditor.on("change", function (cm, _change) {
        $editArea.val(cm.getValue());
    });

    return true;
}

function initEditor() {
    $('.js-quick-pull-choice-option').change(function () {
        if ($(this).val() == 'commit-to-new-branch') {
            $('.quick-pull-branch-name').show();
            $('.quick-pull-branch-name input').prop('required',true);
        } else {
            $('.quick-pull-branch-name').hide();
            $('.quick-pull-branch-name input').prop('required',false);
        }
        $('#commit-button').text($(this).attr('button_text'));
    });

    const $editFilename = $("#file-name");
    $editFilename.keyup(function (e) {
        const $section = $('.breadcrumb span.section');
        const $divider = $('.breadcrumb div.divider');
        let value;
        let parts;

        if (e.keyCode == 8) {
            if ($(this).getCursorPosition() == 0) {
                if ($section.length > 0) {
                    value = $section.last().find('a').text();
                    $(this).val(value + $(this).val());
                    $(this)[0].setSelectionRange(value.length, value.length);
                    $section.last().remove();
                    $divider.last().remove();
                }
            }
        }
        if (e.keyCode == 191) {
            parts = $(this).val().split('/');
            for (let i = 0; i < parts.length; ++i) {
                value = parts[i];
                if (i < parts.length - 1) {
                    if (value.length) {
                        $('<span class="section"><a href="#">' + value + '</a></span>').insertBefore($(this));
                        $('<div class="divider"> / </div>').insertBefore($(this));
                    }
                }
                else {
                    $(this).val(value);
                }
                $(this)[0].setSelectionRange(0, 0);
            }
        }
        parts = [];
        $('.breadcrumb span.section').each(function () {
            const element = $(this);
            if (element.find('a').length) {
                parts.push(element.find('a').text());
            } else {
                parts.push(element.text());
            }
        });
        if ($(this).val())
            parts.push($(this).val());
        $('#tree_path').val(parts.join('/'));
    }).trigger('keyup');

    const $editArea = $('.repository.editor textarea#edit_area');
    if (!$editArea.length)
        return;

    const markdownFileExts = $editArea.data("markdown-file-exts").split(",");
    const lineWrapExtensions = $editArea.data("line-wrap-extensions").split(",");

    $editFilename.on("keyup", function () {
        const val = $editFilename.val();
        let mode, spec, extension, extWithDot, dataUrl, apiCall;

        extension = extWithDot = "";
        const m = /.+\.([^.]+)$/.exec(val);
        if (m) {
            extension = m[1];
            extWithDot = "." + extension;
        }

        const info = CodeMirror.findModeByExtension(extension);
        const previewLink = $('a[data-tab=preview]');
        if (info) {
            mode = info.mode;
            spec = info.mime;
            apiCall = mode;
        }
        else {
            apiCall = extension
        }

        if (previewLink.length && apiCall && previewFileModes && previewFileModes.length && previewFileModes.indexOf(apiCall) >= 0) {
            dataUrl = previewLink.data('url');
            previewLink.data('url', dataUrl.replace(/(.*)\/.*/i, '$1/' + mode));
            previewLink.show();
        }
        else {
            previewLink.hide();
        }

        // If this file is a Markdown extensions, we will load that editor and return
        if (markdownFileExts.indexOf(extWithDot) >= 0) {
            if (setSimpleMDE($editArea)) {
                return;
            }
        }

        // Else we are going to use CodeMirror
        if (!codeMirrorEditor && !setCodeMirror($editArea)) {
            return;
        }

        if (mode) {
            codeMirrorEditor.setOption("mode", spec);
            CodeMirror.autoLoadMode(codeMirrorEditor, mode);
        }

        if (lineWrapExtensions.indexOf(extWithDot) >= 0) {
            codeMirrorEditor.setOption("lineWrapping", true);
        }
        else {
            codeMirrorEditor.setOption("lineWrapping", false);
        }

        // get the filename without any folder
        let value = $editFilename.val();
        if (value.length === 0) {
            return;
        }
        value = value.split('/');
        value = value[value.length - 1];

        $.getJSON($editFilename.data('ec-url-prefix')+value, function(editorconfig) {
            if (editorconfig.indent_style === 'tab') {
                codeMirrorEditor.setOption("indentWithTabs", true);
                codeMirrorEditor.setOption('extraKeys', {});
            } else {
                codeMirrorEditor.setOption("indentWithTabs", false);
                // required because CodeMirror doesn't seems to use spaces correctly for {"indentWithTabs": false}:
                // - https://github.com/codemirror/CodeMirror/issues/988
                // - https://codemirror.net/doc/manual.html#keymaps
                codeMirrorEditor.setOption('extraKeys', {
                    Tab: function(cm) {
                        const spaces = Array(parseInt(cm.getOption("indentUnit")) + 1).join(" ");
                        cm.replaceSelection(spaces);
                    }
                });
            }
            codeMirrorEditor.setOption("indentUnit", editorconfig.indent_size || 4);
            codeMirrorEditor.setOption("tabSize", editorconfig.tab_width || 4);
        });
    }).trigger('keyup');

    // Using events from https://github.com/codedance/jquery.AreYouSure#advanced-usage
    // to enable or disable the commit button
    const $commitButton = $('#commit-button');
    const $editForm = $('.ui.edit.form');
    const dirtyFileClass = 'dirty-file';

    // Disabling the button at the start
    $commitButton.prop('disabled', true);

    // Registering a custom listener for the file path and the file content
    $editForm.areYouSure({
        silent: true,
        dirtyClass: dirtyFileClass,
        fieldSelector: ':input:not(.commit-form-wrapper :input)',
        change: function () {
            const dirty = $(this).hasClass(dirtyFileClass);
            $commitButton.prop('disabled', !dirty);
        }
    });

    $commitButton.click(function (event) {
        // A modal which asks if an empty file should be committed
        if ($editArea.val().length === 0) {
            $('#edit-empty-content-modal').modal({
                onApprove: function () {
                    $('.edit.form').submit();
                }
            }).modal('show');
            event.preventDefault();
        }
    });
}

function initOrganization() {
    if ($('.organization').length == 0) {
        return;
    }

    // Options
    if ($('.organization.settings.options').length > 0) {
        $('#org_name').keyup(function () {
            const $prompt = $('#org-name-change-prompt');
            if ($(this).val().toString().toLowerCase() != $(this).data('org-name').toString().toLowerCase()) {
                $prompt.show();
            } else {
                $prompt.hide();
            }
        });
    }
}

function initUserSettings() {
    // Options
    if ($('.user.settings.profile').length > 0) {
        $('#username').keyup(function () {
            const $prompt = $('#name-change-prompt');
            if ($(this).val().toString().toLowerCase() != $(this).data('name').toString().toLowerCase()) {
                $prompt.show();
            } else {
                $prompt.hide();
            }
        });
    }
}

function initWebhook() {
    if ($('.new.webhook').length == 0) {
        return;
    }

    $('.events.checkbox input').change(function () {
        if ($(this).is(':checked')) {
            $('.events.fields').show();
        }
    });
    $('.non-events.checkbox input').change(function () {
        if ($(this).is(':checked')) {
            $('.events.fields').hide();
        }
    });

    const updateContentType = function () {
        const visible = $('#http_method').val() === 'POST';
        $('#content_type').parent().parent()[visible ? 'show' : 'hide']();
    };
    updateContentType();
    $('#http_method').change(function () {
        updateContentType();
    });

    // Test delivery
    $('#test-delivery').click(function () {
        const $this = $(this);
        $this.addClass('loading disabled');
        $.post($this.data('link'), {
            "_csrf": csrf
        }).done(
            setTimeout(function () {
                window.location.href = $this.data('redirect');
            }, 5000)
        )
    });
}

function initAdmin() {
    if ($('.admin').length == 0) {
        return;
    }

    // New user
    if ($('.admin.new.user').length > 0 ||
        $('.admin.edit.user').length > 0) {
        $('#login_type').change(function () {
            if ($(this).val().substring(0, 1) == '0') {
                $('#login_name').removeAttr('required');
                $('.non-local').hide();
                $('.local').show();
                $('#user_name').focus();

                if ($(this).data('password') == "required") {
                    $('#password').attr('required', 'required');
                }

            } else {
                $('#login_name').attr('required', 'required');
                $('.non-local').show();
                $('.local').hide();
                $('#login_name').focus();

                $('#password').removeAttr('required');
            }
        });
    }

    function onSecurityProtocolChange() {
        if ($('#security_protocol').val() > 0) {
            $('.has-tls').show();
        } else {
            $('.has-tls').hide();
        }
    }

    function onUsePagedSearchChange() {
        if ($('#use_paged_search').prop('checked')) {
            $('.search-page-size').show()
                .find('input').attr('required', 'required');
        } else {
            $('.search-page-size').hide()
                .find('input').removeAttr('required');
        }
    }

    function onOAuth2Change() {
        $('.open_id_connect_auto_discovery_url, .oauth2_use_custom_url').hide();
        $('.open_id_connect_auto_discovery_url input[required]').removeAttr('required');

        const provider = $('#oauth2_provider').val();
        switch (provider) {
            case 'github':
            case 'gitlab':
            case 'gitea':
                $('.oauth2_use_custom_url').show();
                break;
            case 'openidConnect':
                $('.open_id_connect_auto_discovery_url input').attr('required', 'required');
                $('.open_id_connect_auto_discovery_url').show();
                break;
        }
        onOAuth2UseCustomURLChange();
    }

    function onOAuth2UseCustomURLChange() {
        const provider = $('#oauth2_provider').val();
        $('.oauth2_use_custom_url_field').hide();
        $('.oauth2_use_custom_url_field input[required]').removeAttr('required');

        if ($('#oauth2_use_custom_url').is(':checked')) {
            if (!$('#oauth2_token_url').val()) {
                $('#oauth2_token_url').val($('#' + provider + '_token_url').val());
            }
            if (!$('#oauth2_auth_url').val()) {
                $('#oauth2_auth_url').val($('#' + provider + '_auth_url').val());
            }
            if (!$('#oauth2_profile_url').val()) {
                $('#oauth2_profile_url').val($('#' + provider + '_profile_url').val());
            }
            if (!$('#oauth2_email_url').val()) {
                $('#oauth2_email_url').val($('#' + provider + '_email_url').val());
            }
            switch (provider) {
                case 'github':
                    $('.oauth2_token_url input, .oauth2_auth_url input, .oauth2_profile_url input, .oauth2_email_url input').attr('required', 'required');
                    $('.oauth2_token_url, .oauth2_auth_url, .oauth2_profile_url, .oauth2_email_url').show();
                    break;
                case 'gitea':
                case 'gitlab':
                    $('.oauth2_token_url input, .oauth2_auth_url input, .oauth2_profile_url input').attr('required', 'required');
                    $('.oauth2_token_url, .oauth2_auth_url, .oauth2_profile_url').show();
                    $('#oauth2_email_url').val('');
                    break;
            }
        }
    }

    // New authentication
    if ($('.admin.new.authentication').length > 0) {
        $('#auth_type').change(function () {
            $('.ldap, .dldap, .smtp, .pam, .oauth2, .has-tls .search-page-size').hide();

            $('.ldap input[required], .binddnrequired input[required], .dldap input[required], .smtp input[required], .pam input[required], .oauth2 input[required], .has-tls input[required]').removeAttr('required');
            $('.binddnrequired').removeClass("required");

            const authType = $(this).val();
            switch (authType) {
                case '2':     // LDAP
                    $('.ldap').show();
                    $('.binddnrequired input, .ldap div.required:not(.dldap) input').attr('required', 'required');
                    $('.binddnrequired').addClass("required");
                    break;
                case '3':     // SMTP
                    $('.smtp').show();
                    $('.has-tls').show();
                    $('.smtp div.required input, .has-tls').attr('required', 'required');
                    break;
                case '4':     // PAM
                    $('.pam').show();
                    $('.pam input').attr('required', 'required');
                    break;
                case '5':     // LDAP
                    $('.dldap').show();
                    $('.dldap div.required:not(.ldap) input').attr('required', 'required');
                    break;
                case '6':     // OAuth2
                    $('.oauth2').show();
                    $('.oauth2 div.required:not(.oauth2_use_custom_url,.oauth2_use_custom_url_field,.open_id_connect_auto_discovery_url) input').attr('required', 'required');
                    onOAuth2Change();
                    break;
            }
            if (authType == '2' || authType == '5') {
                onSecurityProtocolChange()
            }
            if (authType == '2') {
                onUsePagedSearchChange();
            }
        });
        $('#auth_type').change();
        $('#security_protocol').change(onSecurityProtocolChange);
        $('#use_paged_search').change(onUsePagedSearchChange);
        $('#oauth2_provider').change(onOAuth2Change);
        $('#oauth2_use_custom_url').change(onOAuth2UseCustomURLChange);
    }
    // Edit authentication
    if ($('.admin.edit.authentication').length > 0) {
        const authType = $('#auth_type').val();
        if (authType == '2' || authType == '5') {
            $('#security_protocol').change(onSecurityProtocolChange);
            if (authType == '2') {
                $('#use_paged_search').change(onUsePagedSearchChange);
            }
        } else if (authType == '6') {
            $('#oauth2_provider').change(onOAuth2Change);
            $('#oauth2_use_custom_url').change(onOAuth2UseCustomURLChange);
            onOAuth2Change();
        }
    }

    // Notice
    if ($('.admin.notice')) {
        const $detailModal = $('#detail-modal');

        // Attach view detail modals
        $('.view-detail').click(function () {
            $detailModal.find('.content p').text($(this).data('content'));
            $detailModal.modal('show');
            return false;
        });

        // Select actions
        const $checkboxes = $('.select.table .ui.checkbox');
        $('.select.action').click(function () {
            switch ($(this).data('action')) {
                case 'select-all':
                    $checkboxes.checkbox('check');
                    break;
                case 'deselect-all':
                    $checkboxes.checkbox('uncheck');
                    break;
                case 'inverse':
                    $checkboxes.checkbox('toggle');
                    break;
            }
        });
        $('#delete-selection').click(function () {
            const $this = $(this);
            $this.addClass("loading disabled");
            const ids = [];
            $checkboxes.each(function () {
                if ($(this).checkbox('is checked')) {
                    ids.push($(this).data('id'));
                }
            });
            $.post($this.data('link'), {
                "_csrf": csrf,
                "ids": ids
            }).done(function () {
                window.location.href = $this.data('redirect');
            });
        });
    }
}

function buttonsClickOnEnter() {
    $('.ui.button').keypress(function (e) {
        if (e.keyCode == 13 || e.keyCode == 32) // enter key or space bar
            $(this).click();
    });
}

function searchUsers() {
    const $searchUserBox = $('#search-user-box');
    $searchUserBox.search({
        minCharacters: 2,
        apiSettings: {
            url: suburl + '/api/v1/users/search?q={query}',
            onResponse: function(response) {
                const items = [];
                $.each(response.data, function (_i, item) {
                    let title = item.login;
                    if (item.full_name && item.full_name.length > 0) {
                        title += ' (' + htmlEncode(item.full_name) + ')';
                    }
                    items.push({
                        title: title,
                        image: item.avatar_url
                    })
                });

                return { results: items }
            }
        },
        searchFields: ['login', 'full_name'],
        showNoResults: false
    });
}

function searchTeams() {
    const $searchTeamBox = $('#search-team-box');
    $searchTeamBox.search({
        minCharacters: 2,
        apiSettings: {
            url: suburl + '/api/v1/orgs/' + $searchTeamBox.data('org') + '/teams/search?q={query}',
            headers: {"X-Csrf-Token": csrf},
            onResponse: function(response) {
                const items = [];
                $.each(response.data, function (_i, item) {
                    const title = item.name + ' (' + item.permission + ' access)';
                    items.push({
                        title: title,
                    })
                });

                return { results: items }
            }
        },
        searchFields: ['name', 'description'],
        showNoResults: false
    });
}

function searchRepositories() {
    const $searchRepoBox = $('#search-repo-box');
    $searchRepoBox.search({
        minCharacters: 2,
        apiSettings: {
            url: suburl + '/api/v1/repos/search?q={query}&uid=' + $searchRepoBox.data('uid'),
            onResponse: function(response) {
                const items = [];
                $.each(response.data, function (_i, item) {
                    items.push({
                        title: item.full_name.split("/")[1],
                        description: item.full_name
                    })
                });

                return { results: items }
            }
        },
        searchFields: ['full_name'],
        showNoResults: false
    });
}

function initCodeView() {
    if ($('.code-view .linenums').length > 0) {
        $(document).on('click', '.lines-num span', function (e) {
            const $select = $(this);
            const $list = $select.parent().siblings('.lines-code').find('ol.linenums > li');
            selectRange($list, $list.filter('[rel=' + $select.attr('id') + ']'), (e.shiftKey ? $list.filter('.active').eq(0) : null));
            deSelect();
        });

        $(window).on('hashchange', function () {
            let m = window.location.hash.match(/^#(L\d+)-(L\d+)$/);
            const $list = $('.code-view ol.linenums > li');
            let $first;
            if (m) {
                $first = $list.filter('.' + m[1]);
                selectRange($list, $first, $list.filter('.' + m[2]));
                $("html, body").scrollTop($first.offset().top - 200);
                return;
            }
            m = window.location.hash.match(/^#(L|n)(\d+)$/);
            if (m) {
                $first = $list.filter('.L' + m[2]);
                selectRange($list, $first);
                $("html, body").scrollTop($first.offset().top - 200);
            }
        }).trigger('hashchange');
    }
}

function initU2FAuth() {
    if($('#wait-for-key').length === 0) {
        return
    }
    u2fApi.ensureSupport()
        .then(function () {
            $.getJSON(suburl + '/user/u2f/challenge').success(function(req) {
                u2fApi.sign(req.appId, req.challenge, req.registeredKeys, 30)
                    .then(u2fSigned)
                    .catch(function (err) {
                        if(err === undefined) {
                            u2fError(1);
                            return
                        }
                        u2fError(err.metaData.code);
                    });
            });
        }).catch(function () {
            // Fallback in case browser do not support U2F
            window.location.href = suburl + "/user/two_factor"
        })
}
function u2fSigned(resp) {
    $.ajax({
        url: suburl + '/user/u2f/sign',
        type: "POST",
        headers: {"X-Csrf-Token": csrf},
        data: JSON.stringify(resp),
        contentType: "application/json; charset=utf-8",
    }).done(function(res){
        window.location.replace(res);
    }).fail(function () {
        u2fError(1);
    });
}

function u2fRegistered(resp) {
    if (checkError(resp)) {
        return;
    }
    $.ajax({
        url: suburl + '/user/settings/security/u2f/register',
        type: "POST",
        headers: {"X-Csrf-Token": csrf},
        data: JSON.stringify(resp),
        contentType: "application/json; charset=utf-8",
        success: function(){
            reload();
        },
        fail: function () {
            u2fError(1);
        }
    });
}

function checkError(resp) {
    if (!('errorCode' in resp)) {
        return false;
    }
    if (resp.errorCode === 0) {
        return false;
    }
    u2fError(resp.errorCode);
    return true;
}


function u2fError(errorType) {
    const u2fErrors = {
        'browser': $('#unsupported-browser'),
        1: $('#u2f-error-1'),
        2: $('#u2f-error-2'),
        3: $('#u2f-error-3'),
        4: $('#u2f-error-4'),
        5: $('.u2f-error-5')
    };
    u2fErrors[errorType].removeClass('hide');
    for(const type in u2fErrors){
        if(type != errorType){
            u2fErrors[type].addClass('hide');
        }
    }
    $('#u2f-error').modal('show');
}

function initU2FRegister() {
    $('#register-device').modal({allowMultiple: false});
    $('#u2f-error').modal({allowMultiple: false});
    $('#register-security-key').on('click', function(e) {
        e.preventDefault();
        u2fApi.ensureSupport()
            .then(u2fRegisterRequest)
            .catch(function() {
                u2fError('browser');
            })
    })
}

function u2fRegisterRequest() {
    $.post(suburl + "/user/settings/security/u2f/request_register", {
        "_csrf": csrf,
        "name": $('#nickname').val()
    }).success(function(req) {
        $("#nickname").closest("div.field").removeClass("error");
        $('#register-device').modal('show');
        if(req.registeredKeys === null) {
            req.registeredKeys = []
        }
        u2fApi.register(req.appId, req.registerRequests, req.registeredKeys, 30)
            .then(u2fRegistered)
            .catch(function (reason) {
                if(reason === undefined) {
                    u2fError(1);
                    return
                }
                u2fError(reason.metaData.code);
            });
    }).fail(function(xhr) {
        if(xhr.status === 409) {
            $("#nickname").closest("div.field").addClass("error");
        }
    });
}

function initWipTitle() {
    $(".title_wip_desc > a").click(function (e) {
        e.preventDefault();

        const $issueTitle = $("#issue_title");
        $issueTitle.focus();
        const value = $issueTitle.val().trim().toUpperCase();

        for (const i in wipPrefixes) {
            if (value.startsWith(wipPrefixes[i].toUpperCase())) {
                return;
            }
        }

        $issueTitle.val(wipPrefixes[0] + " " + $issueTitle.val());
    });
}

$(document).ready(function () {
    csrf = $('meta[name=_csrf]').attr("content");
    suburl = $('meta[name=_suburl]').attr("content");

    // Show exact time
    $('.time-since').each(function () {
        $(this).addClass('poping up').attr('data-content', $(this).attr('title')).attr('data-variation', 'inverted tiny').attr('title', '');
    });

    // Semantic UI modules.
    $('.dropdown:not(.custom)').dropdown();
    $('.jump.dropdown').dropdown({
        action: 'hide',
        onShow: function () {
            $('.poping.up').popup('hide');
        }
    });
    $('.slide.up.dropdown').dropdown({
        transition: 'slide up'
    });
    $('.upward.dropdown').dropdown({
        direction: 'upward'
    });
    $('.ui.accordion').accordion();
    $('.ui.checkbox').checkbox();
    $('.ui.progress').progress({
        showActivity: false
    });
    $('.poping.up').popup();
    $('.top.menu .poping.up').popup({
        onShow: function () {
            if ($('.top.menu .menu.transition').hasClass('visible')) {
                return false;
            }
        }
    });
    $('.tabular.menu .item').tab();
    $('.tabable.menu .item').tab();

    $('.toggle.button').click(function () {
        $($(this).data('target')).slideToggle(100);
    });

    // make table <tr> element clickable like a link
    $('tr[data-href]').click(function() {
        window.location = $(this).data('href');
    });

    // Highlight JS
    if (typeof hljs != 'undefined') {
        const nodes = [].slice.call(document.querySelectorAll('pre code') || []);
        for (let i = 0; i < nodes.length; i++) {
            hljs.highlightBlock(nodes[i]);
        }
    }

    // Dropzone
    const $dropzone = $('#dropzone');
    if ($dropzone.length > 0) {
        const filenameDict = {};

        new Dropzone("#dropzone", {
            url: $dropzone.data('upload-url'),
            headers: {"X-Csrf-Token": csrf},
            maxFiles: $dropzone.data('max-file'),
            maxFilesize: $dropzone.data('max-size'),
            acceptedFiles: ($dropzone.data('accepts') === '*/*') ? null : $dropzone.data('accepts'),
            addRemoveLinks: true,
            dictDefaultMessage: $dropzone.data('default-message'),
            dictInvalidFileType: $dropzone.data('invalid-input-type'),
            dictFileTooBig: $dropzone.data('file-too-big'),
            dictRemoveFile: $dropzone.data('remove-file'),
            init: function () {
                this.on("success", function (file, data) {
                    filenameDict[file.name] = data.uuid;
                    const input = $('<input id="' + data.uuid + '" name="files" type="hidden">').val(data.uuid);
                    $('.files').append(input);
                });
                this.on("removedfile", function (file) {
                    if (file.name in filenameDict) {
                        $('#' + filenameDict[file.name]).remove();
                    }
                    if ($dropzone.data('remove-url') && $dropzone.data('csrf')) {
                        $.post($dropzone.data('remove-url'), {
                            file: filenameDict[file.name],
                            _csrf: $dropzone.data('csrf')
                        });
                    }
                })
            },
        });
    }

    // Emojify
    emojify.setConfig({
        img_dir: suburl + '/vendor/plugins/emojify/images',
        ignore_emoticons: true
    });
    const hasEmoji = document.getElementsByClassName('has-emoji');
    for (let i = 0; i < hasEmoji.length; i++) {
        emojify.run(hasEmoji[i]);
        for (let j = 0; j < hasEmoji[i].childNodes.length; j++) {
            if (hasEmoji[i].childNodes[j].nodeName === "A") {
                emojify.run(hasEmoji[i].childNodes[j])
            }
        }
    }

    // Clipboard JS
    const clipboard = new Clipboard('.clipboard');
    clipboard.on('success', function (e) {
        e.clearSelection();

        $('#' + e.trigger.getAttribute('id')).popup('destroy');
        e.trigger.setAttribute('data-content', e.trigger.getAttribute('data-success'))
        $('#' + e.trigger.getAttribute('id')).popup('show');
        e.trigger.setAttribute('data-content', e.trigger.getAttribute('data-original'))
    });

    clipboard.on('error', function (e) {
        $('#' + e.trigger.getAttribute('id')).popup('destroy');
        e.trigger.setAttribute('data-content', e.trigger.getAttribute('data-error'))
        $('#' + e.trigger.getAttribute('id')).popup('show');
        e.trigger.setAttribute('data-content', e.trigger.getAttribute('data-original'))
    });

    // Helpers.
    $('.delete-button').click(showDeletePopup);
    $('.add-all-button').click(showAddAllPopup);

    $('.delete-branch-button').click(showDeletePopup);

    $('.undo-button').click(function() {
        const $this = $(this);
        $.post($this.data('url'), {
            "_csrf": csrf,
            "id": $this.data("id")
        }).done(function(data) {
            window.location.href = data.redirect;
        });
    });
    $('.show-panel.button').click(function () {
        $($(this).data('panel')).show();
    });
    $('.show-modal.button').click(function () {
        $($(this).data('modal')).modal('show');
    });
    $('.delete-post.button').click(function () {
        const $this = $(this);
        $.post($this.data('request-url'), {
            "_csrf": csrf
        }).done(function () {
            window.location.href = $this.data('done-url');
        });
    });

    // Set anchor.
    $('.markdown').each(function () {
        const headers = {};
        $(this).find('h1, h2, h3, h4, h5, h6').each(function () {
            let node = $(this);
            const val = encodeURIComponent(node.text().toLowerCase().replace(/[^\u00C0-\u1FFF\u2C00-\uD7FF\w\- ]/g, '').replace(/[ ]/g, '-'));
            let name = val;
            if (headers[val] > 0) {
                name = val + '-' + headers[val];
            }
            if (headers[val] == undefined) {
                headers[val] = 1;
            } else {
                headers[val] += 1;
            }
            node = node.wrap('<div id="' + name + '" class="anchor-wrap" ></div>');
            node.append('<a class="anchor" href="#' + name + '"><span class="octicon octicon-link"></span></a>');
        });
    });

    $('.issue-checkbox').click(function() {
        const numChecked = $('.issue-checkbox').children('input:checked').length;
        if (numChecked > 0) {
            $('#issue-filters').addClass("hide");
            $('#issue-actions').removeClass("hide");
        } else {
            $('#issue-filters').removeClass("hide");
            $('#issue-actions').addClass("hide");
        }
    });

    $('.issue-action').click(function () {
        let action = this.dataset.action;
        let elementId = this.dataset.elementId;
        const issueIDs = $('.issue-checkbox').children('input:checked').map(function() {
            return this.dataset.issueId;
        }).get().join();
        const url = this.dataset.url;
        if (elementId === '0' && url.substr(-9) === '/assignee'){
            elementId = '';
            action = 'clear';
        }
        updateIssuesMeta(url, action, issueIDs, elementId).then(function() {
            // NOTICE: This reset of checkbox state targets Firefox caching behaviour, as the checkboxes stay checked after reload
            if (action === "close" || action === "open" ){
                //uncheck all checkboxes
                $('.issue-checkbox input[type="checkbox"]').each(function(_,e){ e.checked = false; });
            }
            reload();
        });
    });

    // NOTICE: This event trigger targets Firefox caching behaviour, as the checkboxes stay checked after reload
    // trigger ckecked event, if checkboxes are checked on load
    $('.issue-checkbox input[type="checkbox"]:checked').first().each(function(_,e) {
        e.checked = false;
        $(e).click();
    });

    buttonsClickOnEnter();
    searchUsers();
    searchTeams();
    searchRepositories();

    initCommentForm();
    initInstall();
    initRepository();
    initMigration();
    initWikiForm();
    initEditForm();
    initEditor();
    initOrganization();
    initWebhook();
    initAdmin();
    initCodeView();
    initVueApp();
    initTeamSettings();
    initCtrlEnterSubmit();
    initNavbarContentToggle();
    initTopicbar();
    initU2FAuth();
    initU2FRegister();
    initIssueList();
    initWipTitle();
    initPullRequestReview();
    initRepoStatusChecker();

    // Repo clone url.
    if ($('#repo-clone-url').length > 0) {
        switch (localStorage.getItem('repo-clone-protocol')) {
            case 'ssh':
                if ($('#repo-clone-ssh').click().length === 0) {
                    $('#repo-clone-https').click();
                }
                break;
            default:
                $('#repo-clone-https').click();
                break;
        }
    }

    const routes = {
        'div.user.settings': initUserSettings,
        'div.repository.settings.collaboration': initRepositoryCollaboration
    };

    let selector;
    for (selector in routes) {
        if ($(selector).length > 0) {
            routes[selector]();
            break;
        }
    }

    const $cloneAddr = $('#clone_addr');
    $cloneAddr.change(function() {
        const $repoName = $('#repo_name');
        if ($cloneAddr.val().length > 0 && $repoName.val().length === 0) { // Only modify if repo_name input is blank
            $repoName.val($cloneAddr.val().match(/^(.*\/)?((.+?)(\.git)?)$/)[3]);
        }
    });
});

function changeHash(hash) {
    if (history.pushState) {
        history.pushState(null, null, hash);
    }
    else {
        location.hash = hash;
    }
}

function deSelect() {
    if (window.getSelection) {
        window.getSelection().removeAllRanges();
    } else {
        document.selection.empty();
    }
}

function selectRange($list, $select, $from) {
    $list.removeClass('active');
    if ($from) {
        let a = parseInt($select.attr('rel').substr(1));
        let b = parseInt($from.attr('rel').substr(1));
        let c;
        if (a != b) {
            if (a > b) {
                c = a;
                a = b;
                b = c;
            }
            const classes = [];
            for (let i = a; i <= b; i++) {
                classes.push('.L' + i);
            }
            $list.filter(classes.join(',')).addClass('active');
            changeHash('#L' + a + '-' + 'L' + b);
            return
        }
    }
    $select.addClass('active');
    changeHash('#' + $select.attr('rel'));
}

$(function () {
    // Warn users that try to leave a page after entering data into a form.
    // Except on sign-in pages, and for forms marked as 'ignore-dirty'.
    if ($('.user.signin').length === 0) {
      $('form:not(.ignore-dirty)').areYouSure();
    }

    // Parse SSH Key
    $("#ssh-key-content").on('change paste keyup',function(){
        const arrays = $(this).val().split(" ");
        const $title = $("#ssh-key-title")
        if ($title.val() === "" && arrays.length === 3 && arrays[2] !== "") {
            $title.val(arrays[2]);
        }
    });
});

function showDeletePopup() {
    const $this = $(this);
    let filter = "";
    if ($this.attr("id")) {
        filter += "#" + $this.attr("id")
    }

    const dialog = $('.delete.modal' + filter);
    dialog.find('.name').text($this.data('name'));

    dialog.modal({
        closable: false,
        onApprove: function() {
            if ($this.data('type') == "form") {
                $($this.data('form')).submit();
                return;
            }

            $.post($this.data('url'), {
                "_csrf": csrf,
                "id": $this.data("id")
            }).done(function(data) {
                window.location.href = data.redirect;
            });
        }
    }).modal('show');
    return false;
}

function showAddAllPopup() {
    const $this = $(this);
    let filter = "";
    if ($this.attr("id")) {
        filter += "#" + $this.attr("id")
    }

    const dialog = $('.addall.modal' + filter);
    dialog.find('.name').text($this.data('name'));

    dialog.modal({
        closable: false,
        onApprove: function() {
            if ($this.data('type') == "form") {
                $($this.data('form')).submit();
                return;
            }

            $.post($this.data('url'), {
                "_csrf": csrf,
                "id": $this.data("id")
            }).done(function(data) {
                window.location.href = data.redirect;
            });
        }
    }).modal('show');
    return false;
}

function initVueComponents(){
    const vueDelimeters = ['${', '}'];

    Vue.component('repo-search', {
        delimiters: vueDelimeters,

        props: {
            searchLimit: {
                type: Number,
                default: 10
            },
            suburl: {
                type: String,
                required: true
            },
            uid: {
                type: Number,
                required: true
            },
            organizations: {
                type: Array,
                default: []
            },
            isOrganization: {
                type: Boolean,
                default: true
            },
            canCreateOrganization: {
                type: Boolean,
                default: false
            },
            organizationsTotalCount: {
                type: Number,
                default: 0
            },
            moreReposLink: {
                type: String,
                default: ''
            }
        },

        data: function() {
            return {
                tab: 'repos',
                repos: [],
                reposTotalCount: 0,
                reposFilter: 'all',
                searchQuery: '',
                isLoading: false,
                repoTypes: {
                    'all': {
                        count: 0,
                        searchMode: '',
                    },
                    'forks': {
                        count: 0,
                        searchMode: 'fork',
                    },
                    'mirrors': {
                        count: 0,
                        searchMode: 'mirror',
                    },
                    'sources': {
                        count: 0,
                        searchMode: 'source',
                    },
                    'collaborative': {
                        count: 0,
                        searchMode: 'collaborative',
                    },
                }
            }
        },

        computed: {
            showMoreReposLink: function() {
                return this.repos.length > 0 && this.repos.length < this.repoTypes[this.reposFilter].count;
            },
            searchURL: function() {
                return this.suburl + '/api/v1/repos/search?sort=updated&order=desc&uid=' + this.uid + '&q=' + this.searchQuery
                                   + '&limit=' + this.searchLimit + '&mode=' + this.repoTypes[this.reposFilter].searchMode
                                   + (this.reposFilter !== 'all' ? '&exclusive=1' : '');
            },
            repoTypeCount: function() {
                return this.repoTypes[this.reposFilter].count;
            }
        },

        mounted: function() {
            this.searchRepos(this.reposFilter);

            const self = this;
            Vue.nextTick(function() {
                self.$refs.search.focus();
            });
        },

        methods: {
            changeTab: function(t) {
                this.tab = t;
            },

            changeReposFilter: function(filter) {
                this.reposFilter = filter;
                this.repos = [];
                this.repoTypes[filter].count = 0;
                this.searchRepos(filter);
            },

            showRepo: function(repo, filter) {
                switch (filter) {
                    case 'sources':
                        return repo.owner.id == this.uid && !repo.mirror && !repo.fork;
                    case 'forks':
                        return repo.owner.id == this.uid && !repo.mirror && repo.fork;
                    case 'mirrors':
                        return repo.mirror;
                    case 'collaborative':
                        return repo.owner.id != this.uid && !repo.mirror;
                    default:
                        return true;
                }
            },

            searchRepos: function(reposFilter) {
                const self = this;

                this.isLoading = true;

                const searchedMode = this.repoTypes[reposFilter].searchMode;
                const searchedURL = this.searchURL;
                const searchedQuery = this.searchQuery;

                $.getJSON(searchedURL, function(result, _textStatus, request) {
                    if (searchedURL == self.searchURL) {
                        self.repos = result.data;
                        const count = request.getResponseHeader('X-Total-Count');
                        if (searchedQuery === '' && searchedMode === '') {
                            self.reposTotalCount = count;
                        }
                        self.repoTypes[reposFilter].count = count;
                    }
                }).always(function() {
                    if (searchedURL == self.searchURL) {
                        self.isLoading = false;
                    }
                });
            },

            repoClass: function(repo) {
                if (repo.fork) {
                    return 'octicon octicon-repo-forked';
                } else if (repo.mirror) {
                    return 'octicon octicon-repo-clone';
                } else if (repo.private) {
                    return 'octicon octicon-lock';
                } else {
                    return 'octicon octicon-repo';
                }
            }
        }
    })
}

function initCtrlEnterSubmit() {
    $(".js-quick-submit").keydown(function(e) {
        if (((e.ctrlKey && !e.altKey) || e.metaKey) && (e.keyCode == 13 || e.keyCode == 10)) {
            $(this).closest("form").submit();
        }
    });
}

function initVueApp() {
    const el = document.getElementById('app');
    if (!el) {
        return;
    }

    initVueComponents();

    new Vue({
        delimiters: ['${', '}'],
        el: el,

        data: {
            searchLimit: document.querySelector('meta[name=_search_limit]').content,
            suburl: document.querySelector('meta[name=_suburl]').content,
            uid: document.querySelector('meta[name=_context_uid]').content,
        },
    });
}

function timeAddManual() {
    $('.mini.modal')
        .modal({
            duration: 200,
            onApprove: function() {
                $('#add_time_manual_form').submit();
            }
        }).modal('show')
    ;
}

function toggleStopwatch() {
    $("#toggle_stopwatch_form").submit();
}
function cancelStopwatch() {
    $("#cancel_stopwatch_form").submit();
}

function initHeatmap(appElementId, heatmapUser, locale) {
    const el = document.getElementById(appElementId);
    if (!el) {
        return;
    }

    locale = locale || {};

    locale.contributions = locale.contributions || 'contributions';
    locale.no_contributions = locale.no_contributions || 'No contributions';

    const vueDelimeters = ['${', '}'];

    Vue.component('activity-heatmap', {
        delimiters: vueDelimeters,

        props: {
            user: {
                type: String,
                required: true
            },
            suburl: {
                type: String,
                required: true
            },
            locale: {
                type: Object,
                required: true
            }
        },

        data: function () {
            return {
                isLoading: true,
                colorRange: [],
                endDate: null,
                values: [],
                totalContributions: 0,
            };
        },

        mounted: function() {
            this.colorRange = [
                this.getColor(0),
                this.getColor(1),
                this.getColor(2),
                this.getColor(3),
                this.getColor(4),
                this.getColor(5)
            ];
            this.endDate = new Date();
            this.loadHeatmap(this.user);
        },

        methods: {
            loadHeatmap: function(userName) {
                const self = this;
                $.get(this.suburl + '/api/v1/users/' + userName + '/heatmap', function(chartRawData) {
                    const chartData = [];
                    for (let i = 0; i < chartRawData.length; i++) {
                        self.totalContributions += chartRawData[i].contributions;
                        chartData[i] = { date: new Date(chartRawData[i].timestamp * 1000), count: chartRawData[i].contributions };
                    }
                    self.values = chartData;
                    self.isLoading = false;
                });
            },

            getColor: function(idx) {
                const el = document.createElement('div');
                el.className = 'heatmap-color-' + idx;
                document.body.appendChild(el);

                const color = getComputedStyle(el).backgroundColor;

                document.body.removeChild(el);

                return color;
            }
        },

        template: '<div><div v-show="isLoading"><slot name="loading"></slot></div><h4 class="total-contributions" v-if="!isLoading"><span v-html="totalContributions"></span> total contributions in the last 12 months</h4><calendar-heatmap v-show="!isLoading" :locale="locale" :no-data-text="locale.no_contributions" :tooltip-unit="locale.contributions" :end-date="endDate" :values="values" :range-color="colorRange" />'
    });

    new Vue({
        delimiters: vueDelimeters,
        el: el,

        data: {
            suburl: document.querySelector('meta[name=_suburl]').content,
            heatmapUser: heatmapUser,
            locale: locale
        },
    });
}

function initFilterBranchTagDropdown(selector) {
    $(selector).each(function() {
        const $dropdown = $(this);
        const $data = $dropdown.find('.data');
        const data = {
            items: [],
            mode: $data.data('mode'),
            searchTerm: '',
            noResults: '',
            canCreateBranch: false,
            menuVisible: false,
            active: 0
        };
        $data.find('.item').each(function() {
            data.items.push({
                name: $(this).text(),
                url: $(this).data('url'),
                branch: $(this).hasClass('branch'),
                tag: $(this).hasClass('tag'),
                selected: $(this).hasClass('selected')
            });
        });
        $data.remove();
        new Vue({
            delimiters: ['${', '}'],
            el: this,
            data: data,

            beforeMount: function () {
                const vm = this;

                this.noResults = vm.$el.getAttribute('data-no-results');
                this.canCreateBranch = vm.$el.getAttribute('data-can-create-branch') === 'true';

                document.body.addEventListener('click', function(event) {
                    if (vm.$el.contains(event.target)) {
                        return;
                    }
                    if (vm.menuVisible) {
                        Vue.set(vm, 'menuVisible', false);
                    }
                });
            },

            watch: {
                menuVisible: function(visible) {
                    if (visible) {
                        this.focusSearchField();
                    }
                }
            },

            computed: {
                filteredItems: function() {
                    const vm = this;

                    const items = vm.items.filter(function (item) {
                        return ((vm.mode === 'branches' && item.branch)
                                || (vm.mode === 'tags' && item.tag))
                            && (!vm.searchTerm
                                || item.name.toLowerCase().indexOf(vm.searchTerm.toLowerCase()) >= 0);
                    });

                    vm.active = (items.length === 0 && vm.showCreateNewBranch ? 0 : -1);

                    return items;
                },
                showNoResults: function() {
                    return this.filteredItems.length === 0
                            && !this.showCreateNewBranch;
                },
                showCreateNewBranch: function() {
                    const vm = this;
                    if (!this.canCreateBranch || !vm.searchTerm || vm.mode === 'tags') {
                        return false;
                    }

                    return vm.items.filter(function (item) {
                        return item.name.toLowerCase() === vm.searchTerm.toLowerCase()
                    }).length === 0;
                }
            },

            methods: {
                selectItem: function(item) {
                    const prev = this.getSelected();
                    if (prev !== null) {
                        prev.selected = false;
                    }
                    item.selected = true;
                    window.location.href = item.url;
                },
                createNewBranch: function() {
                    if (!this.showCreateNewBranch) {
                        return;
                    }
                    this.$refs.newBranchForm.submit();
                },
                focusSearchField: function() {
                    const vm = this;
                    Vue.nextTick(function() {
                        vm.$refs.searchField.focus();
                    });
                },
                getSelected: function() {
                    for (let i = 0, j = this.items.length; i < j; ++i) {
                        if (this.items[i].selected)
                            return this.items[i];
                    }
                    return null;
                },
                getSelectedIndexInFiltered: function() {
                    for (let i = 0, j = this.filteredItems.length; i < j; ++i) {
                        if (this.filteredItems[i].selected)
                            return i;
                    }
                    return -1;
                },
                scrollToActive: function() {
                    let el = this.$refs['listItem' + this.active];
                    if (!el || el.length === 0) {
                        return;
                    }
                    if (Array.isArray(el)) {
                        el = el[0];
                    }

                    const cont = this.$refs.scrollContainer;

                     if (el.offsetTop < cont.scrollTop) {
                         cont.scrollTop = el.offsetTop;
                     }
                     else if (el.offsetTop + el.clientHeight > cont.scrollTop + cont.clientHeight) {
                        cont.scrollTop = el.offsetTop + el.clientHeight - cont.clientHeight;
                    }
                },
                keydown: function(event) {
                    const vm = this;
                    if (event.keyCode === 40) {
                        // arrow down
                        event.preventDefault();

                        if (vm.active === -1) {
                            vm.active = vm.getSelectedIndexInFiltered();
                        }

                        if (vm.active + (vm.showCreateNewBranch ? 0 : 1) >= vm.filteredItems.length) {
                            return;
                        }
                        vm.active++;
                        vm.scrollToActive();
                    }
                    if (event.keyCode === 38) {
                        // arrow up
                        event.preventDefault();

                         if (vm.active === -1) {
                            vm.active = vm.getSelectedIndexInFiltered();
                        }

                         if (vm.active <= 0) {
                            return;
                        }
                        vm.active--;
                        vm.scrollToActive();
                    }
                    if (event.keyCode == 13) {
                        // enter
                        event.preventDefault();

                         if (vm.active >= vm.filteredItems.length) {
                            vm.createNewBranch();
                        } else if (vm.active >= 0) {
                            vm.selectItem(vm.filteredItems[vm.active]);
                        }
                    }
                    if (event.keyCode == 27) {
                        // escape
                        event.preventDefault();
                        vm.menuVisible = false;
                    }
                }
            }
        });
    });
}

$(".commit-button").click(function(e) {
    e.preventDefault();
    $(this).parent().find('.commit-body').toggle();
});

function initNavbarContentToggle() {
    const content = $('#navbar');
    const toggle = $('#navbar-expand-toggle');
    let isExpanded = false;
    toggle.click(function() {
        isExpanded = !isExpanded;
        if (isExpanded) {
            content.addClass('shown');
            toggle.addClass('active');
        }
        else {
            content.removeClass('shown');
            toggle.removeClass('active');
        }
    });
}

function initTopicbar() {
    const mgrBtn = $("#manage_topic");
    const editDiv = $("#topic_edit");
    const viewDiv = $("#repo-topics");
    const saveBtn = $("#save_topic");
    const topicDropdown = $('#topic_edit .dropdown');
    const topicForm = $('#topic_edit.ui.form');
    const topicPrompts = getPrompts();

    mgrBtn.click(function() {
        viewDiv.hide();
        editDiv.css('display', ''); // show Semantic UI Grid
    });

    function getPrompts() {
        const hidePrompt = $("div.hide#validate_prompt"),
            prompts = {
                countPrompt: hidePrompt.children('#count_prompt').text(),
                formatPrompt: hidePrompt.children('#format_prompt').text()
            };
        hidePrompt.remove();
        return prompts;
    }

    saveBtn.click(function() {
        const topics = $("input[name=topics]").val();

        $.post(saveBtn.data('link'), {
            "_csrf": csrf,
            "topics": topics
        }, function(_data, _textStatus, xhr){
            if (xhr.responseJSON.status === 'ok') {
                viewDiv.children(".topic").remove();
                if (topics.length) {
                    const topicArray = topics.split(",");

                    const last = viewDiv.children("a").last();
                    for (let i=0; i < topicArray.length; i++) {
                        $('<div class="ui small label topic" style="cursor:pointer;">'+topicArray[i]+'</div>').insertBefore(last)
                    }
                }
                editDiv.css('display', 'none');
                viewDiv.show();
            }
        }).fail(function(xhr){
            if (xhr.status === 422) {
                if (xhr.responseJSON.invalidTopics.length > 0) {
                    topicPrompts.formatPrompt = xhr.responseJSON.message;

                    const invalidTopics = xhr.responseJSON.invalidTopics,
                        topicLables = topicDropdown.children('a.ui.label');

                    topics.split(',').forEach(function(value, index) {
                        for (let i=0; i < invalidTopics.length; i++) {
                            if (invalidTopics[i] === value) {
                                topicLables.eq(index).removeClass("green").addClass("red");
                            }
                        }
                    });
                } else {
                    topicPrompts.countPrompt = xhr.responseJSON.message;
                }
            }
        }).always(function() {
            topicForm.form('validate form');
        });
    });

    topicDropdown.dropdown({
        allowAdditions: true,
        forceSelection: false,
        fields: { name: "description", value: "data-value" },
        saveRemoteData: false,
        label: {
            transition : 'horizontal flip',
            duration   : 200,
            variation  : false,
            blue : true,
            basic: true,
        },
        className: {
            label: 'ui small label'
        },
        apiSettings: {
            url: suburl + '/api/v1/topics/search?q={query}',
            throttle: 500,
            cache: false,
            onResponse: function(res) {
                const formattedResponse = {
                    success: false,
                    results: [],
                };
                const stripTags = function (text) {
                    return text.replace(/<[^>]*>?/gm, "");
                };

                const query = stripTags(this.urlData.query.trim());
                let found_query = false;
                const current_topics = [];
                topicDropdown.find('div.label.visible.topic,a.label.visible').each(function(_,e){ current_topics.push(e.dataset.value); });

                if (res.topics) {
                    let found = false;
                    for (let i=0;i < res.topics.length;i++) {
                        // skip currently added tags
                        if (current_topics.indexOf(res.topics[i].topic_name) != -1){
                            continue;
                        }

                        if (res.topics[i].topic_name.toLowerCase() === query.toLowerCase()){
                            found_query = true;
                        }
                        formattedResponse.results.push({"description": res.topics[i].topic_name, "data-value": res.topics[i].topic_name});
                        found = true;
                    }
                    formattedResponse.success = found;
                }

                if (query.length > 0 && !found_query){
                    formattedResponse.success = true;
                    formattedResponse.results.unshift({"description": query, "data-value": query});
                } else if (query.length > 0 && found_query) {
                    formattedResponse.results.sort(function(a, b){
                        if (a.description.toLowerCase() === query.toLowerCase()) return -1;
                        if (b.description.toLowerCase() === query.toLowerCase()) return 1;
                        if (a.description > b.description) return -1;
                        if (a.description < b.description) return 1;
                        return 0;
                    });
                }


                return formattedResponse;
            },
        },
        onLabelCreate: function(value) {
            value = value.toLowerCase().trim();
            this.attr("data-value", value).contents().first().replaceWith(value);
            return $(this);
        },
        onAdd: function(addedValue, _addedText, $addedChoice) {
            addedValue = addedValue.toLowerCase().trim();
            $($addedChoice).attr('data-value', addedValue);
            $($addedChoice).attr('data-text', addedValue);
        }
    });

    $.fn.form.settings.rules.validateTopic = function(_values, regExp) {
        const topics = topicDropdown.children('a.ui.label'),
            status = topics.length === 0 || topics.last().attr("data-value").match(regExp);
        if (!status) {
            topics.last().removeClass("green").addClass("red");
        }
        return status && topicDropdown.children('a.ui.label.red').length === 0;
    };

    topicForm.form({
            on: 'change',
            inline : true,
            fields: {
                topics: {
                    identifier: 'topics',
                    rules: [
                        {
                            type: 'validateTopic',
                            value: /^[a-z0-9][a-z0-9-]{1,35}$/,
                            prompt: topicPrompts.formatPrompt
                        },
                        {
                            type: 'maxCount[25]',
                            prompt: topicPrompts.countPrompt
                        }
                    ]
                },
            }
        });
}
function toggleDeadlineForm() {
    $('#deadlineForm').fadeToggle(150);
}

function setDeadline() {
    const deadline = $('#deadlineDate').val();
    updateDeadline(deadline);
}

function updateDeadline(deadlineString) {
    $('#deadline-err-invalid-date').hide();
    $('#deadline-loader').addClass('loading');

    let realDeadline = null;
    if (deadlineString !== '') {

        const newDate = Date.parse(deadlineString)

        if (isNaN(newDate)) {
            $('#deadline-loader').removeClass('loading');
            $('#deadline-err-invalid-date').show();
            return false;
        }
        realDeadline = new Date(newDate);
    }

    $.ajax($('#update-issue-deadline-form').attr('action') + '/deadline', {
        data: JSON.stringify({
            'due_date': realDeadline,
        }),
        headers: {
            'X-Csrf-Token': csrf,
            'X-Remote': true,
        },
        contentType: 'application/json',
        type: 'POST',
        success: function () {
            reload();
        },
        error: function () {
            $('#deadline-loader').removeClass('loading');
            $('#deadline-err-invalid-date').show();
        }
    });
}

function deleteDependencyModal(id, type) {
    $('.remove-dependency')
        .modal({
            closable: false,
            duration: 200,
            onApprove: function () {
                $('#removeDependencyID').val(id);
                $('#dependencyType').val(type);
                $('#removeDependencyForm').submit();
            }
        }).modal('show')
    ;
}

function initIssueList() {
    const repolink = $('#repolink').val();
    const repoId = $('#repoId').val();
    const crossRepoSearch = $('#crossRepoSearch').val();
    let issueSearchUrl = suburl + '/api/v1/repos/' + repolink + '/issues?q={query}';
    if (crossRepoSearch === 'true') {
        issueSearchUrl = suburl + '/api/v1/repos/issues/search?q={query}&priority_repo_id=' + repoId;
    }
    $('#new-dependency-drop-list')
        .dropdown({
            apiSettings: {
                url: issueSearchUrl,                
                onResponse: function(response) {
                    const filteredResponse = {'success': true, 'results': []};
                    const currIssueId = $('#new-dependency-drop-list').data('issue-id');
                    // Parse the response from the api to work with our dropdown
                    $.each(response, function(_i, issue) {
                        // Don't list current issue in the dependency list.
                        if(issue.id === currIssueId) {
                            return;
                        }
                        filteredResponse.results.push({
                            'name'  : '#' + issue.number + ' ' + htmlEncode(issue.title) + 
                                '<div class="text small dont-break-out">' + htmlEncode(issue.repository.full_name) + '</div>',
                            'value' : issue.id
                        });
                    });
                    return filteredResponse;
                },
                cache: false,
            },

            fullTextSearch: true
        });

    $(".menu a.label-filter-item").each(function() {
        $(this).click(function(e) {
            if (e.altKey) {
                e.preventDefault();

                const href = $(this).attr("href");
                const id = $(this).data("label-id");

                const regStr = "labels=(-?[0-9]+%2c)*(" + id + ")(%2c-?[0-9]+)*&";
                const newStr = "labels=$1-$2$3&";

                window.location = href.replace(new RegExp(regStr), newStr);
            }
        });
    });

    $(".menu .ui.dropdown.label-filter").keydown(function(e) {
        if (e.altKey && e.keyCode == 13) {
            const selectedItems = $(".menu .ui.dropdown.label-filter .menu .item.selected");

            if (selectedItems.length > 0) {
                const item = $(selectedItems[0]);

                const href = item.attr("href");
                const id = item.data("label-id");

                const regStr = "labels=(-?[0-9]+%2c)*(" + id + ")(%2c-?[0-9]+)*&";
                const newStr = "labels=$1-$2$3&";

                window.location = href.replace(new RegExp(regStr), newStr);
            }
        }
    });
}
function cancelCodeComment(btn) {
    const form = $(btn).closest("form");
    if(form.length > 0 && form.hasClass('comment-form')) {
        form.addClass('hide');
        form.parent().find('button.comment-form-reply').show();
    } else {
        form.closest('.comment-code-cloud').remove()
    }
}
function onOAuthLoginClick() {
    const oauthLoader = $('#oauth2-login-loader');
    const oauthNav = $('#oauth2-login-navigator');

    oauthNav.hide();
    oauthLoader.removeClass('disabled');

    setTimeout(function(){
        // recover previous content to let user try again
        // usually redirection will be performed before this action
        oauthLoader.addClass('disabled');
        oauthNav.show();
    },5000);
}<|MERGE_RESOLUTION|>--- conflicted
+++ resolved
@@ -1256,15 +1256,9 @@
 }
 
 function initWikiForm() {
-<<<<<<< HEAD
-    let $editArea = $('.repository.wiki textarea#edit_area');
-    if ($editArea.length > 0) {
-        let simplemde = new SimpleMDE({
-=======
     const $editArea = $('.repository.wiki textarea#edit_area');
     if ($editArea.length > 0) {
         const simplemde = new SimpleMDE({
->>>>>>> 1f3ba691
             autoDownloadFontAwesome: false,
             element: $editArea[0],
             forceSync: true,
