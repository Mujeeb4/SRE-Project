'use strict';

var csrf;
var suburl;

function initCommentPreviewTab($form) {
    var $tabMenu = $form.find('.tabular.menu');
    $tabMenu.find('.item').tab();
    $tabMenu.find('.item[data-tab="' + $tabMenu.data('preview') + '"]').click(function () {
        var $this = $(this);
        $.post($this.data('url'), {
                "_csrf": csrf,
                "mode": "gfm",
                "context": $this.data('context'),
                "text": $form.find('.tab.segment[data-tab="' + $tabMenu.data('write') + '"] textarea').val()
            },
            function (data) {
                var $previewPanel = $form.find('.tab.segment[data-tab="' + $tabMenu.data('preview') + '"]');
                $previewPanel.html(data);
                emojify.run($previewPanel[0]);
                $('pre code', $previewPanel[0]).each(function (i, block) {
                    hljs.highlightBlock(block);
                });
            }
        );
    });

    buttonsClickOnEnter();
}

var previewFileModes;

function initEditPreviewTab($form) {
    var $tabMenu = $form.find('.tabular.menu');
    $tabMenu.find('.item').tab();
    var $previewTab = $tabMenu.find('.item[data-tab="' + $tabMenu.data('preview') + '"]');
    if ($previewTab.length) {
        previewFileModes = $previewTab.data('preview-file-modes').split(',');
        $previewTab.click(function () {
            var $this = $(this);
            $.post($this.data('url'), {
                    "_csrf": csrf,
                    "mode": "gfm",
                    "context": $this.data('context'),
                    "text": $form.find('.tab.segment[data-tab="' + $tabMenu.data('write') + '"] textarea').val()
                },
                function (data) {
                    var $previewPanel = $form.find('.tab.segment[data-tab="' + $tabMenu.data('preview') + '"]');
                    $previewPanel.html(data);
                    emojify.run($previewPanel[0]);
                    $('pre code', $previewPanel[0]).each(function (i, block) {
                        hljs.highlightBlock(block);
                    });
                }
            );
        });
    }
}

function initEditDiffTab($form) {
    var $tabMenu = $form.find('.tabular.menu');
    $tabMenu.find('.item').tab();
    $tabMenu.find('.item[data-tab="' + $tabMenu.data('diff') + '"]').click(function () {
        var $this = $(this);
        $.post($this.data('url'), {
                "_csrf": csrf,
                "context": $this.data('context'),
                "content": $form.find('.tab.segment[data-tab="' + $tabMenu.data('write') + '"] textarea').val()
            },
            function (data) {
                var $diffPreviewPanel = $form.find('.tab.segment[data-tab="' + $tabMenu.data('diff') + '"]');
                $diffPreviewPanel.html(data);
                emojify.run($diffPreviewPanel[0]);
            }
        );
    });
}


function initEditForm() {
    if ($('.edit.form').length == 0) {
        return;
    }

    initEditPreviewTab($('.edit.form'));
    initEditDiffTab($('.edit.form'));
}

function initBranchSelector() {
    var $selectBranch = $('.ui.select-branch')
    var $branchMenu = $selectBranch.find('.reference-list-menu');
    $branchMenu.find('.item:not(.no-select)').click(function () {
        var selectedValue = $(this).data('id');
        $($(this).data('id-selector')).val(selectedValue);
        $selectBranch.find('.ui .branch-name').text(selectedValue);
    });
    $selectBranch.find('.reference.column').click(function () {
        $selectBranch.find('.scrolling.reference-list-menu').css('display', 'none');
        $selectBranch.find('.reference .text').removeClass('black');
        $($(this).data('target')).css('display', 'block');
        $(this).find('.text').addClass('black');
        return false;
    });
}

function updateIssuesMeta(url, action, issueIds, elementId, afterSuccess) {
    $.ajax({
        type: "POST",
        url: url,
        data: {
            "_csrf": csrf,
            "action": action,
            "issue_ids": issueIds,
            "id": elementId
        },
        success: afterSuccess
    })
}

function initReactionSelector(parent) {
    var reactions = '';
    if (!parent) {
        parent = $(document);
        reactions = '.reactions > ';
    }

    parent.find(reactions + 'a.label').popup({'position': 'bottom left', 'metadata': {'content': 'title', 'title': 'none'}});

    parent.find('.select-reaction > .menu > .item, ' + reactions + 'a.label').on('click', function(e){
        var vm = this;
        e.preventDefault();

        if ($(this).hasClass('disabled')) return;

        var actionURL = $(this).hasClass('item') ?
                $(this).closest('.select-reaction').data('action-url') :
                $(this).data('action-url');
        var url = actionURL + '/' + ($(this).hasClass('blue') ? 'unreact' : 'react');
        $.ajax({
            type: 'POST',
            url: url,
            data: {
                '_csrf': csrf,
                'content': $(this).data('content')
            }
        }).done(function(resp) {
            if (resp && (resp.html || resp.empty)) {
                var content = $(vm).closest('.content');
                var react = content.find('.segment.reactions');
                if (react.length > 0) {
                    react.remove();
                }
                if (!resp.empty) {
                    react = $('<div class="ui attached segment reactions"></div>');
                    var attachments = content.find('.segment.bottom:first');
                    if (attachments.length > 0) {
                        react.insertBefore(attachments);
                    } else {
                        react.appendTo(content);
                    }
                    react.html(resp.html);
                    var hasEmoji = react.find('.has-emoji');
                    for (var i = 0; i < hasEmoji.length; i++) {
                        emojify.run(hasEmoji.get(i));
                    }
                    react.find('.dropdown').dropdown();
                    initReactionSelector(react);
                }
            }
        });
    });
}

function initCommentForm() {
    if ($('.comment.form').length == 0) {
        return
    }

    initBranchSelector();
    initCommentPreviewTab($('.comment.form'));

    // Listsubmit
    function initListSubmits(selector, outerSelector) {
        var $list = $('.ui.' + outerSelector + '.list');
        var $noSelect = $list.find('.no-select');
        var $listMenu = $('.' + selector + ' .menu');
        var hasLabelUpdateAction = $listMenu.data('action') == 'update';

        $('.' + selector).dropdown('setting', 'onHide', function(){
            hasLabelUpdateAction = $listMenu.data('action') == 'update'; // Update the var
            if (hasLabelUpdateAction) {
                location.reload();
            }
        });

        $listMenu.find('.item:not(.no-select)').click(function () {

            // we don't need the action attribute when updating assignees
            if (selector == 'select-assignees-modify') {

                // UI magic. We need to do this here, otherwise it would destroy the functionality of
                // adding/removing labels
                if ($(this).hasClass('checked')) {
                    $(this).removeClass('checked');
                    $(this).find('.octicon').removeClass('octicon-check');
                } else {
                    $(this).addClass('checked');
                    $(this).find('.octicon').addClass('octicon-check');
                }

                updateIssuesMeta(
                    $listMenu.data('update-url'),
                    "",
                    $listMenu.data('issue-id'),
                    $(this).data('id')
                );
                $listMenu.data('action', 'update'); // Update to reload the page when we updated items
                return false;
            }

            if ($(this).hasClass('checked')) {
                $(this).removeClass('checked');
                $(this).find('.octicon').removeClass('octicon-check');
                if (hasLabelUpdateAction) {
                    updateIssuesMeta(
                        $listMenu.data('update-url'),
                        "detach",
                        $listMenu.data('issue-id'),
                        $(this).data('id')
                    );
                }
            } else {
                $(this).addClass('checked');
                $(this).find('.octicon').addClass('octicon-check');
                if (hasLabelUpdateAction) {
                    updateIssuesMeta(
                        $listMenu.data('update-url'),
                        "attach",
                        $listMenu.data('issue-id'),
                        $(this).data('id')
                    );
                }
            }

            var listIds = [];
            $(this).parent().find('.item').each(function () {
                if ($(this).hasClass('checked')) {
                    listIds.push($(this).data('id'));
                    $($(this).data('id-selector')).removeClass('hide');
                } else {
                    $($(this).data('id-selector')).addClass('hide');
                }
            });
            if (listIds.length == 0) {
                $noSelect.removeClass('hide');
            } else {
                $noSelect.addClass('hide');
            }
            $($(this).parent().data('id')).val(listIds.join(","));
            return false;
        });
        $listMenu.find('.no-select.item').click(function () {
            if (hasLabelUpdateAction || selector == 'select-assignees-modify') {
                updateIssuesMeta(
                    $listMenu.data('update-url'),
                    "clear",
                    $listMenu.data('issue-id'),
                    ""
                );
                $listMenu.data('action', 'update'); // Update to reload the page when we updated items
            }

            $(this).parent().find('.item').each(function () {
                $(this).removeClass('checked');
                $(this).find('.octicon').removeClass('octicon-check');
            });

            $list.find('.item').each(function () {
                $(this).addClass('hide');
            });
            $noSelect.removeClass('hide');
            $($(this).parent().data('id')).val('');

        });
    }

    // Init labels and assignees
    initListSubmits('select-label', 'labels');
    initListSubmits('select-assignees', 'assignees');
    initListSubmits('select-assignees-modify', 'assignees');

    function selectItem(select_id, input_id) {
        var $menu = $(select_id + ' .menu');
        var $list = $('.ui' + select_id + '.list');
        var hasUpdateAction = $menu.data('action') == 'update';

        $menu.find('.item:not(.no-select)').click(function () {
            $(this).parent().find('.item').each(function () {
                $(this).removeClass('selected active')
            });

            $(this).addClass('selected active');
            if (hasUpdateAction) {
                updateIssuesMeta(
                    $menu.data('update-url'),
                    "",
                    $menu.data('issue-id'),
                    $(this).data('id'),
                    function() { location.reload(); }
                );
            }
            switch (input_id) {
                case '#milestone_id':
                    $list.find('.selected').html('<a class="item" href=' + $(this).data('href') + '>' +
                        $(this).text() + '</a>');
                    break;
                case '#assignee_id':
                    $list.find('.selected').html('<a class="item" href=' + $(this).data('href') + '>' +
                        '<img class="ui avatar image" src=' + $(this).data('avatar') + '>' +
                        $(this).text() + '</a>');
            }
            $('.ui' + select_id + '.list .no-select').addClass('hide');
            $(input_id).val($(this).data('id'));
        });
        $menu.find('.no-select.item').click(function () {
            $(this).parent().find('.item:not(.no-select)').each(function () {
                $(this).removeClass('selected active')
            });

            if (hasUpdateAction) {
                updateIssuesMeta(
                    $menu.data('update-url'),
                    "",
                    $menu.data('issue-id'),
                    $(this).data('id'),
                    function() { location.reload(); }
                );
            }

            $list.find('.selected').html('');
            $list.find('.no-select').removeClass('hide');
            $(input_id).val('');
        });
    }

    // Milestone and assignee
    selectItem('.select-milestone', '#milestone_id');
    selectItem('.select-assignee', '#assignee_id');
}

function initInstall() {
    if ($('.install').length == 0) {
        return;
    }

    if ($('#db_host').val()=="") {
        $('#db_host').val("127.0.0.1:3306");
        $('#db_user').val("gitea");
        $('#db_name').val("gitea");
    }

    // Database type change detection.
    $("#db_type").change(function () {
        var sqliteDefault = 'data/gitea.db';
        var tidbDefault = 'data/gitea_tidb';

        var dbType = $(this).val();
        if (dbType === "SQLite3" || dbType === "TiDB") {
            $('#sql_settings').hide();
            $('#pgsql_settings').hide();
            $('#sqlite_settings').show();

            if (dbType === "SQLite3" && $('#db_path').val() == tidbDefault) {
                $('#db_path').val(sqliteDefault);
            } else if (dbType === "TiDB" && $('#db_path').val() == sqliteDefault) {
                $('#db_path').val(tidbDefault);
            }
            return;
        }

        var dbDefaults = {
            "MySQL": "127.0.0.1:3306",
            "PostgreSQL": "127.0.0.1:5432",
            "MSSQL": "127.0.0.1:1433"
        };

        $('#sqlite_settings').hide();
        $('#sql_settings').show();

        $('#pgsql_settings').toggle(dbType === "PostgreSQL");
        $.each(dbDefaults, function(type, defaultHost) {
            if ($('#db_host').val() == defaultHost) {
                $('#db_host').val(dbDefaults[dbType]);
                return false;
            }
        });
    });

    // TODO: better handling of exclusive relations.
    $('#offline-mode input').change(function () {
        if ($(this).is(':checked')) {
            $('#disable-gravatar').checkbox('check');
            $('#federated-avatar-lookup').checkbox('uncheck');
        }
    });
    $('#disable-gravatar input').change(function () {
        if ($(this).is(':checked')) {
            $('#federated-avatar-lookup').checkbox('uncheck');
        } else {
            $('#offline-mode').checkbox('uncheck');
        }
    });
    $('#federated-avatar-lookup input').change(function () {
        if ($(this).is(':checked')) {
            $('#disable-gravatar').checkbox('uncheck');
            $('#offline-mode').checkbox('uncheck');
        }
    });
    $('#enable-openid-signin input').change(function () {
        if ($(this).is(':checked')) {
            if ( $('#disable-registration input').is(':checked') ) {
            } else {
                $('#enable-openid-signup').checkbox('check');
            }
        } else {
            $('#enable-openid-signup').checkbox('uncheck');
        }
    });
    $('#disable-registration input').change(function () {
        if ($(this).is(':checked')) {
            $('#enable-captcha').checkbox('uncheck');
            $('#enable-openid-signup').checkbox('uncheck');
        } else {
            $('#enable-openid-signup').checkbox('check');
        }
    });
    $('#enable-captcha input').change(function () {
        if ($(this).is(':checked')) {
            $('#disable-registration').checkbox('uncheck');
        }
    });
}

function initRepository() {
    if ($('.repository').length == 0) {
        return;
    }

    function initFilterSearchDropdown(selector) {
        var $dropdown = $(selector);
        $dropdown.dropdown({
            fullTextSearch: true,
            selectOnKeydown: false,
            onChange: function (text, value, $choice) {
                if ($choice.data('url')) {
                    window.location.href = $choice.data('url');
                }
            },
            message: {noResults: $dropdown.data('no-results')}
        });
    }

    // File list and commits
    if ($('.repository.file.list').length > 0 ||
        ('.repository.commits').length > 0) {
        initFilterBranchTagDropdown('.choose.reference .dropdown');
    }

    // Wiki
    if ($('.repository.wiki.view').length > 0) {
        initFilterSearchDropdown('.choose.page .dropdown');
    }

    // Options
    if ($('.repository.settings.options').length > 0) {
        $('#repo_name').keyup(function () {
            var $prompt = $('#repo-name-change-prompt');
            if ($(this).val().toString().toLowerCase() != $(this).data('repo-name').toString().toLowerCase()) {
                $prompt.show();
            } else {
                $prompt.hide();
            }
        });

        // Enable or select internal/external wiki system and issue tracker.
        $('.enable-system').change(function () {
            if (this.checked) {
                $($(this).data('target')).removeClass('disabled');
                if (!$(this).data('context')) $($(this).data('context')).addClass('disabled');
            } else {
                $($(this).data('target')).addClass('disabled');
                if (!$(this).data('context')) $($(this).data('context')).removeClass('disabled');
            }
        });
        $('.enable-system-radio').change(function () {
            if (this.value == 'false') {
                $($(this).data('target')).addClass('disabled');
                if (typeof $(this).data('context') !== 'undefined') $($(this).data('context')).removeClass('disabled');
            } else if (this.value == 'true') {
                $($(this).data('target')).removeClass('disabled');
                if (typeof $(this).data('context') !== 'undefined')  $($(this).data('context')).addClass('disabled');
            }
        });
    }

    // Labels
    if ($('.repository.labels').length > 0) {
        // Create label
        var $newLabelPanel = $('.new-label.segment');
        $('.new-label.button').click(function () {
            $newLabelPanel.show();
        });
        $('.new-label.segment .cancel').click(function () {
            $newLabelPanel.hide();
        });

        $('.color-picker').each(function () {
            $(this).minicolors();
        });
        $('.precolors .color').click(function () {
            var color_hex = $(this).data('color-hex');
            $('.color-picker').val(color_hex);
            $('.minicolors-swatch-color').css("background-color", color_hex);
        });
        $('.edit-label-button').click(function () {
            $('#label-modal-id').val($(this).data('id'));
            $('.edit-label .new-label-input').val($(this).data('title'));
            $('.edit-label .new-label-desc-input').val($(this).data('description'));
            $('.edit-label .color-picker').val($(this).data('color'));
            $('.minicolors-swatch-color').css("background-color", $(this).data('color'));
            $('.edit-label.modal').modal({
                onApprove: function () {
                    $('.edit-label.form').submit();
                }
            }).modal('show');
            return false;
        });
    }

    // Milestones
    if ($('.repository.milestones').length > 0) {

    }
    if ($('.repository.new.milestone').length > 0) {
        var $datepicker = $('.milestone.datepicker');
        $datepicker.datetimepicker({
            lang: $datepicker.data('lang'),
            inline: true,
            timepicker: false,
            startDate: $datepicker.data('start-date'),
            formatDate: 'Y-m-d',
            onSelectDate: function (ct) {
                $('#deadline').val(ct.dateFormat('Y-m-d'));
            }
        });
        $('#clear-date').click(function () {
            $('#deadline').val('');
            return false;
        });
    }

    // Issues
    if ($('.repository.view.issue').length > 0) {
        // Edit issue title
        var $issueTitle = $('#issue-title');
        var $editInput = $('#edit-title-input input');
        var editTitleToggle = function () {
            $issueTitle.toggle();
            $('.not-in-edit').toggle();
            $('#edit-title-input').toggle();
            $('.in-edit').toggle();
            $editInput.focus();
            return false;
        };
        $('#edit-title').click(editTitleToggle);
        $('#cancel-edit-title').click(editTitleToggle);
        $('#save-edit-title').click(editTitleToggle).click(function () {
            if ($editInput.val().length == 0 ||
                $editInput.val() == $issueTitle.text()) {
                $editInput.val($issueTitle.text());
                return false;
            }

            $.post($(this).data('update-url'), {
                    "_csrf": csrf,
                    "title": $editInput.val()
                },
                function (data) {
                    $editInput.val(data.title);
                    $issueTitle.text(data.title);
                    location.reload();
                });
            return false;
        });

        // Edit issue or comment content
        $('.edit-content').click(function () {
            var $segment = $(this).parent().parent().parent().next();
            var $editContentZone = $segment.find('.edit-content-zone');
            var $renderContent = $segment.find('.render-content');
            var $rawContent = $segment.find('.raw-content');
            var $textarea;

            // Setup new form
            if ($editContentZone.html().length == 0) {
                $editContentZone.html($('#edit-content-form').html());
                $textarea = $segment.find('textarea');
                issuesTribute.attach($textarea.get());
                emojiTribute.attach($textarea.get());

                // Give new write/preview data-tab name to distinguish from others
                var $editContentForm = $editContentZone.find('.ui.comment.form');
                var $tabMenu = $editContentForm.find('.tabular.menu');
                $tabMenu.attr('data-write', $editContentZone.data('write'));
                $tabMenu.attr('data-preview', $editContentZone.data('preview'));
                $tabMenu.find('.write.item').attr('data-tab', $editContentZone.data('write'));
                $tabMenu.find('.preview.item').attr('data-tab', $editContentZone.data('preview'));
                $editContentForm.find('.write.segment').attr('data-tab', $editContentZone.data('write'));
                $editContentForm.find('.preview.segment').attr('data-tab', $editContentZone.data('preview'));

                initCommentPreviewTab($editContentForm);

                $editContentZone.find('.cancel.button').click(function () {
                    $renderContent.show();
                    $editContentZone.hide();
                });
                $editContentZone.find('.save.button').click(function () {
                    $renderContent.show();
                    $editContentZone.hide();

                    $.post($editContentZone.data('update-url'), {
                            "_csrf": csrf,
                            "content": $textarea.val(),
                            "context": $editContentZone.data('context')
                        },
                        function (data) {
                            if (data.length == 0) {
                                $renderContent.html($('#no-content').html());
                            } else {
                                $renderContent.html(data.content);
                                emojify.run($renderContent[0]);
                                $('pre code', $renderContent[0]).each(function (i, block) {
                                    hljs.highlightBlock(block);
                                });
                            }
                        });
                });
            } else {
                $textarea = $segment.find('textarea');
            }

            // Show write/preview tab and copy raw content as needed
            $editContentZone.show();
            $renderContent.hide();
            if ($textarea.val().length == 0) {
                $textarea.val($rawContent.text());
            }
            $textarea.focus();
            return false;
        });

        // Delete comment
        $('.delete-comment').click(function () {
            var $this = $(this);
            if (confirm($this.data('locale'))) {
                $.post($this.data('url'), {
                    "_csrf": csrf
                }).success(function () {
                    $('#' + $this.data('comment-id')).remove();
                });
            }
            return false;
        });

        // Change status
        var $statusButton = $('#status-button');
        $('#comment-form .edit_area').keyup(function () {
            if ($(this).val().length == 0) {
                $statusButton.text($statusButton.data('status'))
            } else {
                $statusButton.text($statusButton.data('status-and-comment'))
            }
        });
        $statusButton.click(function () {
            $('#status').val($statusButton.data('status-val'));
            $('#comment-form').submit();
        });

        // Pull Request merge button
        var $mergeButton = $('.merge-button > button');
        $mergeButton.on('click', function(e) {
            e.preventDefault();
            $('.' + $(this).data('do') + '-fields').show();
            $(this).parent().hide();
        });
        $('.merge-button > .dropdown').dropdown({
            onChange: function (text, value, $choice) {
                if ($choice.data('do')) {
                    $mergeButton.find('.button-text').text($choice.text());
                    $mergeButton.data('do', $choice.data('do'));
                }
            }
        });
        $('.merge-cancel').on('click', function(e) {
            e.preventDefault();
            $(this).closest('.form').hide();
            $mergeButton.parent().show();
        });

        initReactionSelector();
    }

    // Diff
    if ($('.repository.diff').length > 0) {
        var $counter = $('.diff-counter');
        if ($counter.length >= 1) {
            $counter.each(function (i, item) {
                var $item = $(item);
                var addLine = $item.find('span[data-line].add').data("line");
                var delLine = $item.find('span[data-line].del').data("line");
                var addPercent = parseFloat(addLine) / (parseFloat(addLine) + parseFloat(delLine)) * 100;
                $item.find(".bar .add").css("width", addPercent + "%");
            });
        }
    }

    // Quick start and repository home
    $('#repo-clone-ssh').click(function () {
        $('.clone-url').text($(this).data('link'));
        $('#repo-clone-url').val($(this).data('link'));
        $(this).addClass('blue');
        $('#repo-clone-https').removeClass('blue');
        localStorage.setItem('repo-clone-protocol', 'ssh');
    });
    $('#repo-clone-https').click(function () {
        $('.clone-url').text($(this).data('link'));
        $('#repo-clone-url').val($(this).data('link'));
        $(this).addClass('blue');
        $('#repo-clone-ssh').removeClass('blue');
        localStorage.setItem('repo-clone-protocol', 'https');
    });
    $('#repo-clone-url').click(function () {
        $(this).select();
    });

    // Pull request
    if ($('.repository.compare.pull').length > 0) {
        initFilterSearchDropdown('.choose.branch .dropdown');
    }

    // Branches
    if ($('.repository.settings.branches').length > 0) {
        initFilterSearchDropdown('.protected-branches .dropdown');
        $('.enable-protection, .enable-whitelist').change(function () {
            if (this.checked) {
                $($(this).data('target')).removeClass('disabled');
            } else {
                $($(this).data('target')).addClass('disabled');
            }
        });
    }
}

function initPullRequestReview() {
    $('.show-outdated').on('click', function (e) {
        e.preventDefault();
        var id = $(this).data('comment');
        $(this).addClass("hide");
        $("#code-comments-" + id).removeClass('hide');
        $("#code-preview-" + id).removeClass('hide');
        $("#hide-outdated-" + id).removeClass('hide');
    });

    $('.hide-outdated').on('click', function (e) {
        e.preventDefault();
        var id = $(this).data('comment');
        $(this).addClass("hide");
        $("#code-comments-" + id).addClass('hide');
        $("#code-preview-" + id).addClass('hide');
        $("#show-outdated-" + id).removeClass('hide');
    });
    if ($('.repository.pull.diff').length == 0) {
        return;
    }

    $('.diff-detail-box.ui.sticky').sticky();

    $('.btn-review').on('click', function(e) {
        e.preventDefault();
        $(this).closest('.dropdown').find('.menu').toggle('visible');
    });

    $('.code-view .lines-code,.code-view .lines-num')
        .on('mouseenter', function() {
            var parent = $(this).closest('td');
            $(this).closest('tr').addClass(
                parent.hasClass('lines-num-old') || parent.hasClass('lines-code-old')
                    ? 'focus-lines-old' : 'focus-lines-new'
            );
        })
        .on('mouseleave', function() {
            $(this).closest('tr').removeClass('focus-lines-new focus-lines-old');
        });
    $('.add-code-comment').on('click', function(e) {
        e.preventDefault();
        var isSplit = $(this).closest('.code-diff').hasClass('code-diff-split');
        var side = $(this).data('side');
        var idx = $(this).data('idx');
        var path = $(this).data('path');
        var form = $('#pull_review_add_comment').html();
        var tr = $(this).closest('tr');
        var ntr = tr.next();
        if (!ntr.hasClass('add-comment')) {
            ntr = $('<tr class="add-comment">'
                    + (isSplit ? '<td class="lines-num"></td><td class="add-comment-left"></td><td class="lines-num"></td><td class="add-comment-right"></td>'
                               : '<td class="lines-num"></td><td class="lines-num"></td><td class="add-comment-left add-comment-right"></td>')
                    + '</tr>');
            tr.after(ntr);
        }
        var td = ntr.find('.add-comment-' + side);
        var commentCloud = td.find('.comment-code-cloud');
        if (commentCloud.length === 0) {
            td.html(form);
            commentCloud = td.find('.comment-code-cloud');

            var id = Math.floor(Math.random() * Math.floor(1000000));
            var menu = commentCloud.find('.menu');
            menu.attr('data-write', menu.attr('data-write') + id);
            menu.attr('data-preview', menu.attr('data-preview') + id);
            menu.find('.item').each(function(i, item) {
                $(item).attr('data-tab', $(item).attr('data-tab') + id);
            });
            commentCloud.find('.tab.segment').each(function(i, item) {
                $(item).attr('data-tab', $(item).attr('data-tab') + id);
            });
            td.find("input[name='line']").val(idx);
            td.find("input[name='side']").val(side === "left" ? "previous":"proposed");
            td.find("input[name='path']").val(path);
            initCommentPreviewTab(commentCloud.find('.form'));
        }
        commentCloud.find('textarea').focus();
    });
}

function initRepositoryCollaboration() {
    console.log('initRepositoryCollaboration');

    // Change collaborator access mode
    $('.access-mode.menu .item').click(function () {
        var $menu = $(this).parent();
        $.post($menu.data('url'), {
            "_csrf": csrf,
            "uid": $menu.data('uid'),
            "mode": $(this).data('value')
        })
    });
}

function initTeamSettings() {
    // Change team access mode
    $('.organization.new.team input[name=permission]').change(function () {
        var val = $('input[name=permission]:checked', '.organization.new.team').val()
        if (val === 'admin') {
            $('.organization.new.team .team-units').hide();
        } else {
            $('.organization.new.team .team-units').show();
        }
    });
}

function initWikiForm() {
    var $editArea = $('.repository.wiki textarea#edit_area');
    if ($editArea.length > 0) {
        new SimpleMDE({
            autoDownloadFontAwesome: false,
            element: $editArea[0],
            forceSync: true,
            previewRender: function (plainText, preview) { // Async method
                setTimeout(function () {
                    // FIXME: still send render request when return back to edit mode
                    $.post($editArea.data('url'), {
                            "_csrf": csrf,
                            "mode": "gfm",
                            "context": $editArea.data('context'),
                            "text": plainText
                        },
                        function (data) {
                            preview.innerHTML = '<div class="markdown">' + data + '</div>';
                            emojify.run($('.editor-preview')[0]);
                        }
                    );
                }, 0);

                return "Loading...";
            },
            renderingConfig: {
                singleLineBreaks: false
            },
            indentWithTabs: false,
            tabSize: 4,
            spellChecker: false,
            toolbar: ["bold", "italic", "strikethrough", "|",
                "heading-1", "heading-2", "heading-3", "heading-bigger", "heading-smaller", "|",
                "code", "quote", "|",
                "unordered-list", "ordered-list", "|",
                "link", "image", "table", "horizontal-rule", "|",
                "clean-block", "preview", "fullscreen"]
        })
    }
}

var simpleMDEditor;
var codeMirrorEditor;

// For IE
String.prototype.endsWith = function (pattern) {
    var d = this.length - pattern.length;
    return d >= 0 && this.lastIndexOf(pattern) === d;
};

// Adding function to get the cursor position in a text field to jQuery object.
(function ($, undefined) {
    $.fn.getCursorPosition = function () {
        var el = $(this).get(0);
        var pos = 0;
        if ('selectionStart' in el) {
            pos = el.selectionStart;
        } else if ('selection' in document) {
            el.focus();
            var Sel = document.selection.createRange();
            var SelLength = document.selection.createRange().text.length;
            Sel.moveStart('character', -el.value.length);
            pos = Sel.text.length - SelLength;
        }
        return pos;
    }
})(jQuery);


function setSimpleMDE($editArea) {
    if (codeMirrorEditor) {
        codeMirrorEditor.toTextArea();
        codeMirrorEditor = null;
    }

    if (simpleMDEditor) {
        return true;
    }

    simpleMDEditor = new SimpleMDE({
        autoDownloadFontAwesome: false,
        element: $editArea[0],
        forceSync: true,
        renderingConfig: {
            singleLineBreaks: false
        },
        indentWithTabs: false,
        tabSize: 4,
        spellChecker: false,
        previewRender: function (plainText, preview) { // Async method
            setTimeout(function () {
                // FIXME: still send render request when return back to edit mode
                $.post($editArea.data('url'), {
                        "_csrf": csrf,
                        "mode": "gfm",
                        "context": $editArea.data('context'),
                        "text": plainText
                    },
                    function (data) {
                        preview.innerHTML = '<div class="markdown">' + data + '</div>';
                        emojify.run($('.editor-preview')[0]);
                    }
                );
            }, 0);

            return "Loading...";
        },
        toolbar: ["bold", "italic", "strikethrough", "|",
            "heading-1", "heading-2", "heading-3", "heading-bigger", "heading-smaller", "|",
            "code", "quote", "|",
            "unordered-list", "ordered-list", "|",
            "link", "image", "table", "horizontal-rule", "|",
            "clean-block", "preview", "fullscreen", "side-by-side"]
    });

    return true;
}

function setCodeMirror($editArea) {
    if (simpleMDEditor) {
        simpleMDEditor.toTextArea();
        simpleMDEditor = null;
    }

    if (codeMirrorEditor) {
        return true;
    }

    codeMirrorEditor = CodeMirror.fromTextArea($editArea[0], {
        lineNumbers: true
    });
    codeMirrorEditor.on("change", function (cm, change) {
        $editArea.val(cm.getValue());
    });

    return true;
}

function initEditor() {
    $('.js-quick-pull-choice-option').change(function () {
        if ($(this).val() == 'commit-to-new-branch') {
            $('.quick-pull-branch-name').show();
            $('.quick-pull-branch-name input').prop('required',true);
        } else {
            $('.quick-pull-branch-name').hide();
            $('.quick-pull-branch-name input').prop('required',false);
        }
    });

    var $editFilename = $("#file-name");
    $editFilename.keyup(function (e) {
        var $section = $('.breadcrumb span.section');
        var $divider = $('.breadcrumb div.divider');
        if (e.keyCode == 8) {
            if ($(this).getCursorPosition() == 0) {
                if ($section.length > 0) {
                    var value = $section.last().find('a').text();
                    $(this).val(value + $(this).val());
                    $(this)[0].setSelectionRange(value.length, value.length);
                    $section.last().remove();
                    $divider.last().remove();
                }
            }
        }
        if (e.keyCode == 191) {
            var parts = $(this).val().split('/');
            for (var i = 0; i < parts.length; ++i) {
                var value = parts[i];
                if (i < parts.length - 1) {
                    if (value.length) {
                        $('<span class="section"><a href="#">' + value + '</a></span>').insertBefore($(this));
                        $('<div class="divider"> / </div>').insertBefore($(this));
                    }
                }
                else {
                    $(this).val(value);
                }
                $(this)[0].setSelectionRange(0, 0);
            }
        }
        var parts = [];
        $('.breadcrumb span.section').each(function (i, element) {
            element = $(element);
            if (element.find('a').length) {
                parts.push(element.find('a').text());
            } else {
                parts.push(element.text());
            }
        });
        if ($(this).val())
            parts.push($(this).val());
        $('#tree_path').val(parts.join('/'));
    }).trigger('keyup');

    var $editArea = $('.repository.editor textarea#edit_area');
    if (!$editArea.length)
        return;

    var markdownFileExts = $editArea.data("markdown-file-exts").split(",");
    var lineWrapExtensions = $editArea.data("line-wrap-extensions").split(",");

    $editFilename.on("keyup", function (e) {
        var val = $editFilename.val(), m, mode, spec, extension, extWithDot, previewLink, dataUrl, apiCall;
        extension = extWithDot = "";
        if (m = /.+\.([^.]+)$/.exec(val)) {
            extension = m[1];
            extWithDot = "." + extension;
        }

        var info = CodeMirror.findModeByExtension(extension);
        previewLink = $('a[data-tab=preview]');
        if (info) {
            mode = info.mode;
            spec = info.mime;
            apiCall = mode;
        }
        else {
            apiCall = extension
        }

        if (previewLink.length && apiCall && previewFileModes && previewFileModes.length && previewFileModes.indexOf(apiCall) >= 0) {
            dataUrl = previewLink.data('url');
            previewLink.data('url', dataUrl.replace(/(.*)\/.*/i, '$1/' + mode));
            previewLink.show();
        }
        else {
            previewLink.hide();
        }

        // If this file is a Markdown extensions, we will load that editor and return
        if (markdownFileExts.indexOf(extWithDot) >= 0) {
            if (setSimpleMDE($editArea)) {
                return;
            }
        }

        // Else we are going to use CodeMirror
        if (!codeMirrorEditor && !setCodeMirror($editArea)) {
            return;
        }

        if (mode) {
            codeMirrorEditor.setOption("mode", spec);
            CodeMirror.autoLoadMode(codeMirrorEditor, mode);
        }

        if (lineWrapExtensions.indexOf(extWithDot) >= 0) {
            codeMirrorEditor.setOption("lineWrapping", true);
        }
        else {
            codeMirrorEditor.setOption("lineWrapping", false);
        }

        // get the filename without any folder
        var value = $editFilename.val();
        if (value.length === 0) {
            return;
        }
        value = value.split('/');
        value = value[value.length - 1];

        $.getJSON($editFilename.data('ec-url-prefix')+value, function(editorconfig) {
            if (editorconfig.indent_style === 'tab') {
                codeMirrorEditor.setOption("indentWithTabs", true);
                codeMirrorEditor.setOption('extraKeys', {});
            } else {
                codeMirrorEditor.setOption("indentWithTabs", false);
                // required because CodeMirror doesn't seems to use spaces correctly for {"indentWithTabs": false}:
                // - https://github.com/codemirror/CodeMirror/issues/988
                // - https://codemirror.net/doc/manual.html#keymaps
                codeMirrorEditor.setOption('extraKeys', {
                    Tab: function(cm) {
                        var spaces = Array(parseInt(cm.getOption("indentUnit")) + 1).join(" ");
                        cm.replaceSelection(spaces);
                    }
                });
            }
            codeMirrorEditor.setOption("indentUnit", editorconfig.indent_size || 4);
            codeMirrorEditor.setOption("tabSize", editorconfig.tab_width || 4);
        });
    }).trigger('keyup');
}

function initOrganization() {
    if ($('.organization').length == 0) {
        return;
    }

    // Options
    if ($('.organization.settings.options').length > 0) {
        $('#org_name').keyup(function () {
            var $prompt = $('#org-name-change-prompt');
            if ($(this).val().toString().toLowerCase() != $(this).data('org-name').toString().toLowerCase()) {
                $prompt.show();
            } else {
                $prompt.hide();
            }
        });
    }
}

function initUserSettings() {
    console.log('initUserSettings');

    // Options
    if ($('.user.settings.profile').length > 0) {
        $('#username').keyup(function () {
            var $prompt = $('#name-change-prompt');
            if ($(this).val().toString().toLowerCase() != $(this).data('name').toString().toLowerCase()) {
                $prompt.show();
            } else {
                $prompt.hide();
            }
        });
    }
}

function initWebhook() {
    if ($('.new.webhook').length == 0) {
        return;
    }

    $('.events.checkbox input').change(function () {
        if ($(this).is(':checked')) {
            $('.events.fields').show();
        }
    });
    $('.non-events.checkbox input').change(function () {
        if ($(this).is(':checked')) {
            $('.events.fields').hide();
        }
    });

    // Test delivery
    $('#test-delivery').click(function () {
        var $this = $(this);
        $this.addClass('loading disabled');
        $.post($this.data('link'), {
            "_csrf": csrf
        }).done(
            setTimeout(function () {
                window.location.href = $this.data('redirect');
            }, 5000)
        )
    });
}

function initAdmin() {
    if ($('.admin').length == 0) {
        return;
    }

    // New user
    if ($('.admin.new.user').length > 0 ||
        $('.admin.edit.user').length > 0) {
        $('#login_type').change(function () {
            if ($(this).val().substring(0, 1) == '0') {
                $('#login_name').removeAttr('required');
                $('.non-local').hide();
                $('.local').show();
                $('#user_name').focus();

                if ($(this).data('password') == "required") {
                    $('#password').attr('required', 'required');
                }

            } else {
                $('#login_name').attr('required', 'required');
                $('.non-local').show();
                $('.local').hide();
                $('#login_name').focus();

                $('#password').removeAttr('required');
            }
        });
    }

    function onSecurityProtocolChange() {
        if ($('#security_protocol').val() > 0) {
            $('.has-tls').show();
        } else {
            $('.has-tls').hide();
        }
    }

    function onUsePagedSearchChange() {
        if ($('#use_paged_search').prop('checked')) {
            $('.search-page-size').show()
                .find('input').attr('required', 'required');
        } else {
            $('.search-page-size').hide()
                .find('input').removeAttr('required');
        }
    }

    function onOAuth2Change() {
        $('.open_id_connect_auto_discovery_url, .oauth2_use_custom_url').hide();
        $('.open_id_connect_auto_discovery_url input[required]').removeAttr('required');

        var provider = $('#oauth2_provider').val();
        switch (provider) {
            case 'github':
            case 'gitlab':
                $('.oauth2_use_custom_url').show();
                break;
            case 'openidConnect':
                $('.open_id_connect_auto_discovery_url input').attr('required', 'required');
                $('.open_id_connect_auto_discovery_url').show();
                break;
        }
        onOAuth2UseCustomURLChange();
    }

    function onOAuth2UseCustomURLChange() {
        var provider = $('#oauth2_provider').val();
        $('.oauth2_use_custom_url_field').hide();
        $('.oauth2_use_custom_url_field input[required]').removeAttr('required');

        if ($('#oauth2_use_custom_url').is(':checked')) {
            if (!$('#oauth2_token_url').val()) {
                $('#oauth2_token_url').val($('#' + provider + '_token_url').val());
            }
            if (!$('#oauth2_auth_url').val()) {
                $('#oauth2_auth_url').val($('#' + provider + '_auth_url').val());
            }
            if (!$('#oauth2_profile_url').val()) {
                $('#oauth2_profile_url').val($('#' + provider + '_profile_url').val());
            }
            if (!$('#oauth2_email_url').val()) {
                $('#oauth2_email_url').val($('#' + provider + '_email_url').val());
            }
            switch (provider) {
                case 'github':
                    $('.oauth2_token_url input, .oauth2_auth_url input, .oauth2_profile_url input, .oauth2_email_url input').attr('required', 'required');
                    $('.oauth2_token_url, .oauth2_auth_url, .oauth2_profile_url, .oauth2_email_url').show();
                    break;
                case 'gitlab':
                    $('.oauth2_token_url input, .oauth2_auth_url input, .oauth2_profile_url input').attr('required', 'required');
                    $('.oauth2_token_url, .oauth2_auth_url, .oauth2_profile_url').show();
                    $('#oauth2_email_url').val('');
                    break;
            }
        }
    }

    // New authentication
    if ($('.admin.new.authentication').length > 0) {
        $('#auth_type').change(function () {
            $('.ldap, .dldap, .smtp, .pam, .oauth2, .has-tls .search-page-size').hide();

            $('.ldap input[required], .dldap input[required], .smtp input[required], .pam input[required], .oauth2 input[required], .has-tls input[required]').removeAttr('required');

            var authType = $(this).val();
            switch (authType) {
                case '2':     // LDAP
                    $('.ldap').show();
                    $('.ldap div.required:not(.dldap) input').attr('required', 'required');
                    break;
                case '3':     // SMTP
                    $('.smtp').show();
                    $('.has-tls').show();
                    $('.smtp div.required input, .has-tls').attr('required', 'required');
                    break;
                case '4':     // PAM
                    $('.pam').show();
                    $('.pam input').attr('required', 'required');
                    break;
                case '5':     // LDAP
                    $('.dldap').show();
                    $('.dldap div.required:not(.ldap) input').attr('required', 'required');
                    break;
                case '6':     // OAuth2
                    $('.oauth2').show();
                    $('.oauth2 div.required:not(.oauth2_use_custom_url,.oauth2_use_custom_url_field,.open_id_connect_auto_discovery_url) input').attr('required', 'required');
                    onOAuth2Change();
                    break;
            }
            if (authType == '2' || authType == '5') {
                onSecurityProtocolChange()
            }
            if (authType == '2') {
                onUsePagedSearchChange();
            }
        });
        $('#auth_type').change();
        $('#security_protocol').change(onSecurityProtocolChange);
        $('#use_paged_search').change(onUsePagedSearchChange);
        $('#oauth2_provider').change(onOAuth2Change);
        $('#oauth2_use_custom_url').change(onOAuth2UseCustomURLChange);
    }
    // Edit authentication
    if ($('.admin.edit.authentication').length > 0) {
        var authType = $('#auth_type').val();
        if (authType == '2' || authType == '5') {
            $('#security_protocol').change(onSecurityProtocolChange);
            if (authType == '2') {
                $('#use_paged_search').change(onUsePagedSearchChange);
            }
        } else if (authType == '6') {
            $('#oauth2_provider').change(onOAuth2Change);
            $('#oauth2_use_custom_url').change(onOAuth2UseCustomURLChange);
            onOAuth2Change();
        }
    }

    // Notice
    if ($('.admin.notice')) {
        var $detailModal = $('#detail-modal');

        // Attach view detail modals
        $('.view-detail').click(function () {
            $detailModal.find('.content p').text($(this).data('content'));
            $detailModal.modal('show');
            return false;
        });

        // Select actions
        var $checkboxes = $('.select.table .ui.checkbox');
        $('.select.action').click(function () {
            switch ($(this).data('action')) {
                case 'select-all':
                    $checkboxes.checkbox('check');
                    break;
                case 'deselect-all':
                    $checkboxes.checkbox('uncheck');
                    break;
                case 'inverse':
                    $checkboxes.checkbox('toggle');
                    break;
            }
        });
        $('#delete-selection').click(function () {
            var $this = $(this);
            $this.addClass("loading disabled");
            var ids = [];
            $checkboxes.each(function () {
                if ($(this).checkbox('is checked')) {
                    ids.push($(this).data('id'));
                }
            });
            $.post($this.data('link'), {
                "_csrf": csrf,
                "ids": ids
            }).done(function () {
                window.location.href = $this.data('redirect');
            });
        });
    }
}

function buttonsClickOnEnter() {
    $('.ui.button').keypress(function (e) {
        if (e.keyCode == 13 || e.keyCode == 32) // enter key or space bar
            $(this).click();
    });
}

function hideWhenLostFocus(body, parent) {
    $(document).click(function (e) {
        var target = e.target;
        if (!$(target).is(body) && !$(target).parents().is(parent)) {
            $(body).hide();
        }
    });
}

function searchUsers() {
    var $searchUserBox = $('#search-user-box');
    $searchUserBox.search({
        minCharacters: 2,
        apiSettings: {
            url: suburl + '/api/v1/users/search?q={query}',
            onResponse: function(response) {
                var items = [];
                $.each(response.data, function (i, item) {
                    var title = item.login;
                    if (item.full_name && item.full_name.length > 0) {
                        title += ' (' + item.full_name + ')';
                    }
                    items.push({
                        title: title,
                        image: item.avatar_url
                    })
                });

                return { results: items }
            }
        },
        searchFields: ['login', 'full_name'],
        showNoResults: false
    });
}

function searchRepositories() {
    var $searchRepoBox = $('#search-repo-box');
    $searchRepoBox.search({
        minCharacters: 2,
        apiSettings: {
            url: suburl + '/api/v1/repos/search?q={query}&uid=' + $searchRepoBox.data('uid'),
            onResponse: function(response) {
                var items = [];
                $.each(response.data, function (i, item) {
                    items.push({
                        title: item.full_name.split("/")[1],
                        description: item.full_name
                    })
                });

                return { results: items }
            }
        },
        searchFields: ['full_name'],
        showNoResults: false
    });
}

function initCodeView() {
    if ($('.code-view .linenums').length > 0) {
        $(document).on('click', '.lines-num span', function (e) {
            var $select = $(this);
            var $list = $select.parent().siblings('.lines-code').find('ol.linenums > li');
            selectRange($list, $list.filter('[rel=' + $select.attr('id') + ']'), (e.shiftKey ? $list.filter('.active').eq(0) : null));
            deSelect();
        });

        $(window).on('hashchange', function (e) {
            var m = window.location.hash.match(/^#(L\d+)\-(L\d+)$/);
            var $list = $('.code-view ol.linenums > li');
            var $first;
            if (m) {
                $first = $list.filter('.' + m[1]);
                selectRange($list, $first, $list.filter('.' + m[2]));
                $("html, body").scrollTop($first.offset().top - 200);
                return;
            }
            m = window.location.hash.match(/^#(L\d+)$/);
            if (m) {
                $first = $list.filter('.' + m[1]);
                selectRange($list, $first);
                $("html, body").scrollTop($first.offset().top - 200);
            }
        }).trigger('hashchange');
    }
}

function initU2FAuth() {
    if($('#wait-for-key').length === 0) {
        return
    }
    u2fApi.ensureSupport()
        .then(function () {
            $.getJSON('/user/u2f/challenge').success(function(req) {
                u2fApi.sign(req.appId, req.challenge, req.registeredKeys, 30)
                    .then(u2fSigned)
                    .catch(function (err) {
                        if(err === undefined) {
                            u2fError(1);
                            return
                        }
                        u2fError(err.metaData.code);
                    });
            });
        }).catch(function () {
            // Fallback in case browser do not support U2F
            window.location.href = "/user/two_factor"
        })
}
function u2fSigned(resp) {
    $.ajax({
        url:'/user/u2f/sign',
        type:"POST",
        headers: {"X-Csrf-Token": csrf},
        data: JSON.stringify(resp),
        contentType:"application/json; charset=utf-8",
    }).done(function(res){
        window.location.replace(res);
    }).fail(function (xhr, textStatus) {
        u2fError(1);
    });
}

function u2fRegistered(resp) {
    if (checkError(resp)) {
        return;
    }
    $.ajax({
        url:'/user/settings/security/u2f/register',
        type:"POST",
        headers: {"X-Csrf-Token": csrf},
        data: JSON.stringify(resp),
        contentType:"application/json; charset=utf-8",
        success: function(){
            window.location.reload();
        },
        fail: function (xhr, textStatus) {
            u2fError(1);
        }
    });
}

function checkError(resp) {
    if (!('errorCode' in resp)) {
        return false;
    }
    if (resp.errorCode === 0) {
        return false;
    }
    u2fError(resp.errorCode);
    return true;
}


function u2fError(errorType) {
    var u2fErrors = {
        'browser': $('#unsupported-browser'),
        1: $('#u2f-error-1'),
        2: $('#u2f-error-2'),
        3: $('#u2f-error-3'),
        4: $('#u2f-error-4'),
        5: $('.u2f-error-5')
    };
    u2fErrors[errorType].removeClass('hide');
    for(var type in u2fErrors){
        if(type != errorType){
            u2fErrors[type].addClass('hide');
        }
    }
    $('#u2f-error').modal('show');
}

function initU2FRegister() {
    $('#register-device').modal({allowMultiple: false});
    $('#u2f-error').modal({allowMultiple: false});
    $('#register-security-key').on('click', function(e) {
        e.preventDefault();
        u2fApi.ensureSupport()
            .then(u2fRegisterRequest)
            .catch(function() {
                u2fError('browser');
            })
    })
}

function u2fRegisterRequest() {
    $.post("/user/settings/security/u2f/request_register", {
        "_csrf": csrf,
        "name": $('#nickname').val()
    }).success(function(req) {
        $("#nickname").closest("div.field").removeClass("error");
        $('#register-device').modal('show');
        if(req.registeredKeys === null) {
            req.registeredKeys = []
        }
        u2fApi.register(req.appId, req.registerRequests, req.registeredKeys, 30)
            .then(u2fRegistered)
            .catch(function (reason) {
                if(reason === undefined) {
                    u2fError(1);
                    return
                }
                u2fError(reason.metaData.code);
            });
    }).fail(function(xhr, status, error) {
        if(xhr.status === 409) {
            $("#nickname").closest("div.field").addClass("error");
        }
    });
}

$(document).ready(function () {
    csrf = $('meta[name=_csrf]').attr("content");
    suburl = $('meta[name=_suburl]').attr("content");

    // Show exact time
    $('.time-since').each(function () {
        $(this).addClass('poping up').attr('data-content', $(this).attr('title')).attr('data-variation', 'inverted tiny').attr('title', '');
    });

    // Semantic UI modules.
    $('.dropdown:not(.custom)').dropdown();
    $('.jump.dropdown').dropdown({
        action: 'hide',
        onShow: function () {
            $('.poping.up').popup('hide');
        }
    });
    $('.slide.up.dropdown').dropdown({
        transition: 'slide up'
    });
    $('.upward.dropdown').dropdown({
        direction: 'upward'
    });
    $('.ui.accordion').accordion();
    $('.ui.checkbox').checkbox();
    $('.ui.progress').progress({
        showActivity: false
    });
    $('.poping.up').popup();
    $('.top.menu .poping.up').popup({
        onShow: function () {
            if ($('.top.menu .menu.transition').hasClass('visible')) {
                return false;
            }
        }
    });
    $('.tabular.menu .item').tab();
    $('.tabable.menu .item').tab();

    $('.toggle.button').click(function () {
        $($(this).data('target')).slideToggle(100);
    });

    // make table <tr> element clickable like a link
    $('tr[data-href]').click(function(event) {
        window.location = $(this).data('href');
    });

    // Highlight JS
    if (typeof hljs != 'undefined') {
        hljs.initHighlightingOnLoad();
    }

    // Dropzone
    var $dropzone = $('#dropzone');
    if ($dropzone.length > 0) {
        // Disable auto discover for all elements:
        Dropzone.autoDiscover = false;

        var filenameDict = {};
        $dropzone.dropzone({
            url: $dropzone.data('upload-url'),
            headers: {"X-Csrf-Token": csrf},
            maxFiles: $dropzone.data('max-file'),
            maxFilesize: $dropzone.data('max-size'),
            acceptedFiles: ($dropzone.data('accepts') === '*/*') ? null : $dropzone.data('accepts'),
            addRemoveLinks: true,
            dictDefaultMessage: $dropzone.data('default-message'),
            dictInvalidFileType: $dropzone.data('invalid-input-type'),
            dictFileTooBig: $dropzone.data('file-too-big'),
            dictRemoveFile: $dropzone.data('remove-file'),
            init: function () {
                this.on("success", function (file, data) {
                    filenameDict[file.name] = data.uuid;
                    var input = $('<input id="' + data.uuid + '" name="files" type="hidden">').val(data.uuid);
                    $('.files').append(input);
                });
                this.on("removedfile", function (file) {
                    if (file.name in filenameDict) {
                        $('#' + filenameDict[file.name]).remove();
                    }
                    if ($dropzone.data('remove-url') && $dropzone.data('csrf')) {
                        $.post($dropzone.data('remove-url'), {
                            file: filenameDict[file.name],
                            _csrf: $dropzone.data('csrf')
                        });
                    }
                })
            }
        });
    }

    // Emojify
    emojify.setConfig({
        img_dir: suburl + '/vendor/plugins/emojify/images',
        ignore_emoticons: true
    });
    var hasEmoji = document.getElementsByClassName('has-emoji');
    for (var i = 0; i < hasEmoji.length; i++) {
        emojify.run(hasEmoji[i]);
    }

    // Clipboard JS
    var clipboard = new Clipboard('.clipboard');
    clipboard.on('success', function (e) {
        e.clearSelection();

        $('#' + e.trigger.getAttribute('id')).popup('destroy');
        e.trigger.setAttribute('data-content', e.trigger.getAttribute('data-success'))
        $('#' + e.trigger.getAttribute('id')).popup('show');
        e.trigger.setAttribute('data-content', e.trigger.getAttribute('data-original'))
    });

    clipboard.on('error', function (e) {
        $('#' + e.trigger.getAttribute('id')).popup('destroy');
        e.trigger.setAttribute('data-content', e.trigger.getAttribute('data-error'))
        $('#' + e.trigger.getAttribute('id')).popup('show');
        e.trigger.setAttribute('data-content', e.trigger.getAttribute('data-original'))
    });

    // Helpers.
    $('.delete-button').click(showDeletePopup);

    $('.delete-branch-button').click(showDeletePopup);

    $('.undo-button').click(function() {
        var $this = $(this);
        $.post($this.data('url'), {
            "_csrf": csrf,
            "id": $this.data("id")
        }).done(function(data) {
            window.location.href = data.redirect;
        });
    });
    $('.show-panel.button').click(function () {
        $($(this).data('panel')).show();
    });
    $('.show-modal.button').click(function () {
        $($(this).data('modal')).modal('show');
    });
    $('.delete-post.button').click(function () {
        var $this = $(this);
        $.post($this.data('request-url'), {
            "_csrf": csrf
        }).done(function () {
            window.location.href = $this.data('done-url');
        });
    });

    // Set anchor.
    $('.markdown').each(function () {
        var headers = {};
        $(this).find('h1, h2, h3, h4, h5, h6').each(function () {
            var node = $(this);
            var val = encodeURIComponent(node.text().toLowerCase().replace(/[^\u00C0-\u1FFF\u2C00-\uD7FF\w\- ]/g, '').replace(/[ ]/g, '-'));
            var name = val;
            if (headers[val] > 0) {
                name = val + '-' + headers[val];
            }
            if (headers[val] == undefined) {
                headers[val] = 1;
            } else {
                headers[val] += 1;
            }
            node = node.wrap('<div id="' + name + '" class="anchor-wrap" ></div>');
            node.append('<a class="anchor" href="#' + name + '"><span class="octicon octicon-link"></span></a>');
        });
    });

    $('.issue-checkbox').click(function() {
        var numChecked = $('.issue-checkbox').children('input:checked').length;
        if (numChecked > 0) {
            $('#issue-filters').hide();
            $('#issue-actions').show();
        } else {
            $('#issue-filters').show();
            $('#issue-actions').hide();
        }
    });

    $('.issue-action').click(function () {
        var action = this.dataset.action
        var elementId = this.dataset.elementId
        var issueIDs = $('.issue-checkbox').children('input:checked').map(function() {
            return this.dataset.issueId;
        }).get().join();
        var url = this.dataset.url
        updateIssuesMeta(url, action, issueIDs, elementId, function() {
            location.reload();
        });
    });

    buttonsClickOnEnter();
    searchUsers();
    searchRepositories();

    initCommentForm();
    initInstall();
    initRepository();
    initWikiForm();
    initEditForm();
    initEditor();
    initOrganization();
    initWebhook();
    initAdmin();
    initCodeView();
    initVueApp();
    initTeamSettings();
    initCtrlEnterSubmit();
    initNavbarContentToggle();
    initTopicbar();
<<<<<<< HEAD
    initPullRequestReview();
=======
    initU2FAuth();
    initU2FRegister();
>>>>>>> 81b4d38f

    // Repo clone url.
    if ($('#repo-clone-url').length > 0) {
        switch (localStorage.getItem('repo-clone-protocol')) {
            case 'ssh':
                if ($('#repo-clone-ssh').click().length === 0) {
                    $('#repo-clone-https').click();
                }
                break;
            default:
                $('#repo-clone-https').click();
                break;
        }
    }

    var routes = {
        'div.user.settings': initUserSettings,
        'div.repository.settings.collaboration': initRepositoryCollaboration
    };

    var selector;
    for (selector in routes) {
        if ($(selector).length > 0) {
            routes[selector]();
            break;
        }
    }
});

function changeHash(hash) {
    if (history.pushState) {
        history.pushState(null, null, hash);
    }
    else {
        location.hash = hash;
    }
}

function deSelect() {
    if (window.getSelection) {
        window.getSelection().removeAllRanges();
    } else {
        document.selection.empty();
    }
}

function selectRange($list, $select, $from) {
    $list.removeClass('active');
    if ($from) {
        var a = parseInt($select.attr('rel').substr(1));
        var b = parseInt($from.attr('rel').substr(1));
        var c;
        if (a != b) {
            if (a > b) {
                c = a;
                a = b;
                b = c;
            }
            var classes = [];
            for (var i = a; i <= b; i++) {
                classes.push('.L' + i);
            }
            $list.filter(classes.join(',')).addClass('active');
            changeHash('#L' + a + '-' + 'L' + b);
            return
        }
    }
    $select.addClass('active');
    changeHash('#' + $select.attr('rel'));
}

$(function () {
    // Warn users that try to leave a page after entering data into a form.
    // Except on sign-in pages, and for forms marked as 'ignore-dirty'.
    if ($('.user.signin').length === 0) {
      $('form:not(.ignore-dirty)').areYouSure();
    }

    // Parse SSH Key
    $("#ssh-key-content").on('change paste keyup',function(){
        var arrays = $(this).val().split(" ");
        var $title = $("#ssh-key-title")
        if ($title.val() === "" && arrays.length === 3 && arrays[2] !== "") {
            $title.val(arrays[2]);
        }
    });
});

function showDeletePopup() {
    var $this = $(this);
    var filter = "";
    if ($this.attr("id")) {
        filter += "#" + $this.attr("id")
    }

    var dialog = $('.delete.modal' + filter);
    dialog.find('.repo-name').text($this.data('repo-name'));

    dialog.modal({
        closable: false,
        onApprove: function() {
            if ($this.data('type') == "form") {
                $($this.data('form')).submit();
                return;
            }

            $.post($this.data('url'), {
                "_csrf": csrf,
                "id": $this.data("id")
            }).done(function(data) {
                window.location.href = data.redirect;
            });
        }
    }).modal('show');
    return false;
}

function initVueComponents(){
    var vueDelimeters = ['${', '}'];

    Vue.component('repo-search', {
        delimiters: vueDelimeters,

        props: {
            searchLimit: {
                type: Number,
                default: 10
            },
            suburl: {
                type: String,
                required: true
            },
            uid: {
                type: Number,
                required: true
            },
            organizations: {
                type: Array,
                default: []
            },
            isOrganization: {
                type: Boolean,
                default: true
            },
            canCreateOrganization: {
                type: Boolean,
                default: false
            },
            organizationsTotalCount: {
                type: Number,
                default: 0
            },
            moreReposLink: {
                type: String,
                default: ''
            }
        },

        data: function() {
            return {
                tab: 'repos',
                repos: [],
                reposTotalCount: 0,
                reposFilter: 'all',
                searchQuery: '',
                isLoading: false,
                repoTypes: {
                    'all': {
                        count: 0,
                        searchMode: '',
                    },
                    'forks': {
                        count: 0,
                        searchMode: 'fork',
                    },
                    'mirrors': {
                        count: 0,
                        searchMode: 'mirror',
                    },
                    'sources': {
                        count: 0,
                        searchMode: 'source',
                    },
                    'collaborative': {
                        count: 0,
                        searchMode: 'collaborative',
                    },
                }
            }
        },

        computed: {
            showMoreReposLink: function() {
                return this.repos.length > 0 && this.repos.length < this.repoTypes[this.reposFilter].count;
            },
            searchURL: function() {
                return this.suburl + '/api/v1/repos/search?uid=' + this.uid + '&q=' + this.searchQuery + '&limit=' + this.searchLimit + '&mode=' + this.repoTypes[this.reposFilter].searchMode + (this.reposFilter !== 'all' ? '&exclusive=1' : '');
            },
            repoTypeCount: function() {
                return this.repoTypes[this.reposFilter].count;
            }
        },

        mounted: function() {
            this.searchRepos(this.reposFilter);

            var self = this;
            Vue.nextTick(function() {
                self.$refs.search.focus();
            });
        },

        methods: {
            changeTab: function(t) {
                this.tab = t;
            },

            changeReposFilter: function(filter) {
                this.reposFilter = filter;
                this.repos = [];
                this.repoTypes[filter].count = 0;
                this.searchRepos(filter);
            },

            showRepo: function(repo, filter) {
                switch (filter) {
                    case 'sources':
                        return repo.owner.id == this.uid && !repo.mirror && !repo.fork;
                    case 'forks':
                        return repo.owner.id == this.uid && !repo.mirror && repo.fork;
                    case 'mirrors':
                        return repo.mirror;
                    case 'collaborative':
                        return repo.owner.id != this.uid && !repo.mirror;
                    default:
                        return true;
                }
            },

            searchRepos: function(reposFilter) {
                var self = this;

                this.isLoading = true;

                var searchedMode = this.repoTypes[reposFilter].searchMode;
                var searchedURL = this.searchURL;
                var searchedQuery = this.searchQuery;

                $.getJSON(searchedURL, function(result, textStatus, request) {
                    if (searchedURL == self.searchURL) {
                        self.repos = result.data;
                        var count = request.getResponseHeader('X-Total-Count');
                        if (searchedQuery === '' && searchedMode === '') {
                            self.reposTotalCount = count;
                        }
                        self.repoTypes[reposFilter].count = count;
                    }
                }).always(function() {
                    if (searchedURL == self.searchURL) {
                        self.isLoading = false;
                    }
                });
            },

            repoClass: function(repo) {
                if (repo.fork) {
                    return 'octicon octicon-repo-forked';
                } else if (repo.mirror) {
                    return 'octicon octicon-repo-clone';
                } else if (repo.private) {
                    return 'octicon octicon-lock';
                } else {
                    return 'octicon octicon-repo';
                }
            }
        }
    })
}

function initCtrlEnterSubmit() {
    $(".js-quick-submit").keydown(function(e) {
        if (((e.ctrlKey && !e.altKey) || e.metaKey) && (e.keyCode == 13 || e.keyCode == 10)) {
            $(this).closest("form").submit();
        }
    });
}

function initVueApp() {
    var el = document.getElementById('app');
    if (!el) {
        return;
    }

    initVueComponents();

    new Vue({
        delimiters: ['${', '}'],
        el: el,

        data: {
            searchLimit: document.querySelector('meta[name=_search_limit]').content,
            suburl: document.querySelector('meta[name=_suburl]').content,
            uid: document.querySelector('meta[name=_context_uid]').content,
        },
    });
}
function timeAddManual() {
    $('.mini.modal')
        .modal({
            duration: 200,
            onApprove: function() {
                $('#add_time_manual_form').submit();
            }
        }).modal('show')
    ;
}

function toggleStopwatch() {
    $("#toggle_stopwatch_form").submit();
}
function cancelStopwatch() {
    $("#cancel_stopwatch_form").submit();
}

function initFilterBranchTagDropdown(selector) {
    $(selector).each(function() {
        var $dropdown = $(this);
        var $data = $dropdown.find('.data');
        var data = {
            items: [],
            mode: $data.data('mode'),
            searchTerm: '',
            noResults: '',
            canCreateBranch: false,
            menuVisible: false,
            active: 0
        };
        $data.find('.item').each(function() {
            data.items.push({
                name: $(this).text(),
                url: $(this).data('url'),
                branch: $(this).hasClass('branch'),
                tag: $(this).hasClass('tag'),
                selected: $(this).hasClass('selected')
            });
        });
        $data.remove();
        new Vue({
            delimiters: ['${', '}'],
            el: this,
            data: data,

            beforeMount: function () {
                var vm = this;

                this.noResults = vm.$el.getAttribute('data-no-results');
                this.canCreateBranch = vm.$el.getAttribute('data-can-create-branch') === 'true';

                document.body.addEventListener('click', function(event) {
                    if (vm.$el.contains(event.target)) {
                        return;
                    }
                    if (vm.menuVisible) {
                        Vue.set(vm, 'menuVisible', false);
                    }
                });
            },

            watch: {
                menuVisible: function(visible) {
                    if (visible) {
                        this.focusSearchField();
                    }
                }
            },

            computed: {
                filteredItems: function() {
                    var vm = this;

                    var items = vm.items.filter(function (item) {
                        return ((vm.mode === 'branches' && item.branch)
                                || (vm.mode === 'tags' && item.tag))
                            && (!vm.searchTerm
                                || item.name.toLowerCase().indexOf(vm.searchTerm.toLowerCase()) >= 0);
                    });

                    vm.active = (items.length === 0 && vm.showCreateNewBranch ? 0 : -1);

                    return items;
                },
                showNoResults: function() {
                    return this.filteredItems.length === 0
                            && !this.showCreateNewBranch;
                },
                showCreateNewBranch: function() {
                    var vm = this;
                    if (!this.canCreateBranch || !vm.searchTerm || vm.mode === 'tags') {
                        return false;
                    }

                    return vm.items.filter(function (item) {
                        return item.name.toLowerCase() === vm.searchTerm.toLowerCase()
                    }).length === 0;
                }
            },

            methods: {
                selectItem: function(item) {
                    var prev = this.getSelected();
                    if (prev !== null) {
                        prev.selected = false;
                    }
                    item.selected = true;
                    window.location.href = item.url;
                },
                createNewBranch: function() {
                    if (!this.showCreateNewBranch) {
                        return;
                    }
                    this.$refs.newBranchForm.submit();
                },
                focusSearchField: function() {
                    var vm = this;
                    Vue.nextTick(function() {
                        vm.$refs.searchField.focus();
                    });
                },
                getSelected: function() {
                    for (var i = 0, j = this.items.length; i < j; ++i) {
                        if (this.items[i].selected)
                            return this.items[i];
                    }
                    return null;
                },
                getSelectedIndexInFiltered: function() {
                    for (var i = 0, j = this.filteredItems.length; i < j; ++i) {
                        if (this.filteredItems[i].selected)
                            return i;
                    }
                    return -1;
                },
                scrollToActive: function() {
                    var el = this.$refs['listItem' + this.active];
                    if (!el || el.length === 0) {
                        return;
                    }
                    if (Array.isArray(el)) {
                        el = el[0];
                    }

                    var cont = this.$refs.scrollContainer;

                     if (el.offsetTop < cont.scrollTop) {
                         cont.scrollTop = el.offsetTop;
                     }
                     else if (el.offsetTop + el.clientHeight > cont.scrollTop + cont.clientHeight) {
                        cont.scrollTop = el.offsetTop + el.clientHeight - cont.clientHeight;
                    }
                },
                keydown: function(event) {
                    var vm = this;
                    if (event.keyCode === 40) {
                        // arrow down
                        event.preventDefault();

                        if (vm.active === -1) {
                            vm.active = vm.getSelectedIndexInFiltered();
                        }

                        if (vm.active + (vm.showCreateNewBranch ? 0 : 1) >= vm.filteredItems.length) {
                            return;
                        }
                        vm.active++;
                        vm.scrollToActive();
                    }
                    if (event.keyCode === 38) {
                        // arrow up
                        event.preventDefault();

                         if (vm.active === -1) {
                            vm.active = vm.getSelectedIndexInFiltered();
                        }

                         if (vm.active <= 0) {
                            return;
                        }
                        vm.active--;
                        vm.scrollToActive();
                    }
                    if (event.keyCode == 13) {
                        // enter
                        event.preventDefault();

                         if (vm.active >= vm.filteredItems.length) {
                            vm.createNewBranch();
                        } else if (vm.active >= 0) {
                            vm.selectItem(vm.filteredItems[vm.active]);
                        }
                    }
                    if (event.keyCode == 27) {
                        // escape
                        event.preventDefault();
                        vm.menuVisible = false;
                    }
                }
            }
        });
    });
}

$(".commit-button").click(function() {
    $(this).parent().find('.commit-body').toggle();
});

function initNavbarContentToggle() {
    var content = $('#navbar');
    var toggle = $('#navbar-expand-toggle');
    var isExpanded = false;
    toggle.click(function() {
        isExpanded = !isExpanded;
        if (isExpanded) {
            content.addClass('shown');
            toggle.addClass('active');
        }
        else {
            content.removeClass('shown');
            toggle.removeClass('active');
        }
    });
}

function initTopicbar() {
    var mgrBtn = $("#manage_topic")
    var editDiv = $("#topic_edit")
    var viewDiv = $("#repo-topic")
    var saveBtn = $("#save_topic")

    mgrBtn.click(function() {
        viewDiv.hide();
        editDiv.show();
    })

    saveBtn.click(function() {
        var topics = $("input[name=topics]").val();

        $.post($(this).data('link'), {
            "_csrf": csrf,
            "topics": topics
        }).success(function(res){
            if (res["status"] != "ok") {
                alert(res.message);
            } else {
                viewDiv.children(".topic").remove();
                if (topics.length == 0) {
                    return
                }
                var topicArray = topics.split(",");

                var last = viewDiv.children("a").last();
                for (var i=0;i < topicArray.length; i++) {
                    $('<div class="ui green basic label topic" style="cursor:pointer;">'+topicArray[i]+'</div>').insertBefore(last)
                }
            }
        }).done(function() {
            editDiv.hide();
            viewDiv.show();
        })
    })

    $('#topic_edit .dropdown').dropdown({
        allowAdditions: true,
        fields: { name: "description", value: "data-value" },
        saveRemoteData: false,
        label: {
            transition : 'horizontal flip',
            duration   : 200,
            variation  : false,
            blue : true,
            basic: true,
        },
        className: {
            label: 'ui green basic label'
        },
        apiSettings: {
            url: suburl + '/api/v1/topics/search?q={query}',
            throttle: 500,
            cache: false,
            onResponse: function(res) {
                var formattedResponse = {
                    success: false,
                    results: new Array(),
                };

                if (res.topics) {
                    formattedResponse.success = true;
                    for (var i=0;i < res.topics.length;i++) {
                        formattedResponse.results.push({"description": res.topics[i].Name, "data-value":res.topics[i].Name})
                    }
                }

                return formattedResponse;
            },
        },
    });
}
function toggleDuedateForm() {
    $('#add_deadline_form').fadeToggle(150);
}

function deleteDueDate(url) {
    $.post(url, {
        '_csrf': csrf,
    },function( data ) {
        window.location.reload();
    });
}<|MERGE_RESOLUTION|>--- conflicted
+++ resolved
@@ -1848,12 +1848,9 @@
     initCtrlEnterSubmit();
     initNavbarContentToggle();
     initTopicbar();
-<<<<<<< HEAD
-    initPullRequestReview();
-=======
     initU2FAuth();
     initU2FRegister();
->>>>>>> 81b4d38f
+    initPullRequestReview();
 
     // Repo clone url.
     if ($('#repo-clone-url').length > 0) {
