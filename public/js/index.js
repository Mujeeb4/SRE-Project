--- conflicted
+++ resolved
@@ -1139,7 +1139,6 @@
             previewRender: function (plainText, preview) { // Async method
                 setTimeout(function () {
                     // FIXME: still send render request when return back to edit mode
-<<<<<<< HEAD
                     const render = function (){
                         sideBySideChanges = 0;
                         if (sideBySideTimeout != null){
@@ -1153,7 +1152,7 @@
                                 "text": plainText
                             },
                             function (data) {
-                                preview.innerHTML = '<div class="markdown">' + data + '</div>';
+                                preview.innerHTML = '<div class="markdown ui segment">' + data + '</div>';
                                 emojify.run($('.editor-preview')[0]);
                                 $(preview).find('pre code').each(function(_,e){
                                     hljs.highlightBlock(e);
@@ -1168,17 +1167,6 @@
                         sideBySideChanges++;
                         if (sideBySideChanges > 10){
                             render();
-=======
-                    $.post($editArea.data('url'), {
-                            "_csrf": csrf,
-                            "mode": "gfm",
-                            "context": $editArea.data('context'),
-                            "text": plainText
-                        },
-                        function (data) {
-                            preview.innerHTML = '<div class="markdown ui segment">' + data + '</div>';
-                            emojify.run($('.editor-preview')[0]);
->>>>>>> d1459551
                         }
                         // or delay preview by timeout
                         if (sideBySideTimeout != null){
