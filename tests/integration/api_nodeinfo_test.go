--- conflicted
+++ resolved
@@ -33,12 +33,7 @@
 		assert.True(t, nodeinfo.OpenRegistrations)
 		assert.Equal(t, "gitea", nodeinfo.Software.Name)
 		assert.Equal(t, 25, nodeinfo.Usage.Users.Total)
-<<<<<<< HEAD
 		assert.Equal(t, 26, nodeinfo.Usage.LocalPosts)
-		assert.Equal(t, 2, nodeinfo.Usage.LocalComments)
-=======
-		assert.Equal(t, 20, nodeinfo.Usage.LocalPosts)
 		assert.Equal(t, 3, nodeinfo.Usage.LocalComments)
->>>>>>> bfacb5c5
 	})
 }