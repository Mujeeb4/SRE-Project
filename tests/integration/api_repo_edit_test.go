--- conflicted
+++ resolved
@@ -149,12 +149,7 @@
 		token2 := getTokenForLoggedInUser(t, session, auth_model.AccessTokenScopeRepo)
 		// Get user4's token
 		session = loginUser(t, user4.Name)
-<<<<<<< HEAD
 		token4 := getTokenForLoggedInUser(t, session, auth_model.AccessTokenScopeRepo)
-		session = emptyTestSession(t)
-=======
-		token4 := getTokenForLoggedInUser(t, session)
->>>>>>> df676a47
 
 		// Test editing a repo1 which user2 owns, changing name and many properties
 		origRepoEditOption := getRepoEditOptionFromRepo(repo1)
