// Copyright 2021 The Gitea Authors. All rights reserved.
// SPDX-License-Identifier: MIT

package integration

import (
	"fmt"
	"net/http"
	"strconv"
	"strings"
	"sync"
	"testing"

	"code.gitea.io/gitea/models/db"
	"code.gitea.io/gitea/models/packages"
	"code.gitea.io/gitea/models/unittest"
	user_model "code.gitea.io/gitea/models/user"
	"code.gitea.io/gitea/modules/packages/maven"
	"code.gitea.io/gitea/modules/test"
	"code.gitea.io/gitea/tests"

	"github.com/stretchr/testify/assert"
)

func TestPackageMaven(t *testing.T) {
	defer tests.PrepareTestEnv(t)()

	user := unittest.AssertExistsAndLoadBean(t, &user_model.User{ID: 2})

	groupID := "com.gitea"
	artifactID := "test-project"
	packageName := groupID + "-" + artifactID
	packageVersion := "1.0.1"
	packageDescription := "Test Description"

	root := fmt.Sprintf("/api/packages/%s/maven/%s/%s", user.Name, strings.ReplaceAll(groupID, ".", "/"), artifactID)
	filename := fmt.Sprintf("%s-%s.jar", packageName, packageVersion)

	putFile := func(t *testing.T, path, content string, expectedStatus int) {
		req := NewRequestWithBody(t, "PUT", root+path, strings.NewReader(content)).
			AddBasicAuth(user.Name)
		MakeRequest(t, req, expectedStatus)
	}

	checkHeaders := func(t *testing.T, h http.Header, contentType string, contentLength int64) {
		assert.Equal(t, contentType, h.Get("Content-Type"))
		assert.Equal(t, strconv.FormatInt(contentLength, 10), h.Get("Content-Length"))
		assert.NotEmpty(t, h.Get("Last-Modified"))
	}

	t.Run("Upload", func(t *testing.T) {
		defer tests.PrintCurrentTest(t)()

		putFile(t, fmt.Sprintf("/%s/%s", packageVersion, filename), "test", http.StatusCreated)
		putFile(t, fmt.Sprintf("/%s/%s", packageVersion, filename), "test", http.StatusConflict)
		putFile(t, "/maven-metadata.xml", "test", http.StatusOK)

		pvs, err := packages.GetVersionsByPackageType(db.DefaultContext, user.ID, packages.TypeMaven)
		assert.NoError(t, err)
		assert.Len(t, pvs, 1)

		pd, err := packages.GetPackageDescriptor(db.DefaultContext, pvs[0])
		assert.NoError(t, err)
		assert.Nil(t, pd.SemVer)
		assert.Nil(t, pd.Metadata)
		assert.Equal(t, packageName, pd.Package.Name)
		assert.Equal(t, packageVersion, pd.Version.Version)

		pfs, err := packages.GetFilesByVersionID(db.DefaultContext, pvs[0].ID)
		assert.NoError(t, err)
		assert.Len(t, pfs, 1)
		assert.Equal(t, filename, pfs[0].Name)
		assert.False(t, pfs[0].IsLead)

		pb, err := packages.GetBlobByID(db.DefaultContext, pfs[0].BlobID)
		assert.NoError(t, err)
		assert.Equal(t, int64(4), pb.Size)
	})

	t.Run("UploadExists", func(t *testing.T) {
		defer tests.PrintCurrentTest(t)()

		putFile(t, fmt.Sprintf("/%s/%s", packageVersion, filename), "test", http.StatusConflict)
	})

	t.Run("Download", func(t *testing.T) {
		defer tests.PrintCurrentTest(t)()

		req := NewRequest(t, "HEAD", fmt.Sprintf("%s/%s/%s", root, packageVersion, filename)).
			AddBasicAuth(user.Name)
		resp := MakeRequest(t, req, http.StatusOK)

		checkHeaders(t, resp.Header(), "application/java-archive", 4)

		req = NewRequest(t, "GET", fmt.Sprintf("%s/%s/%s", root, packageVersion, filename)).
			AddBasicAuth(user.Name)
		resp = MakeRequest(t, req, http.StatusOK)

		checkHeaders(t, resp.Header(), "application/java-archive", 4)

		assert.Equal(t, []byte("test"), resp.Body.Bytes())

		pvs, err := packages.GetVersionsByPackageType(db.DefaultContext, user.ID, packages.TypeMaven)
		assert.NoError(t, err)
		assert.Len(t, pvs, 1)
		assert.Equal(t, int64(0), pvs[0].DownloadCount)
	})

	t.Run("UploadVerifySHA1", func(t *testing.T) {
		defer tests.PrintCurrentTest(t)()

		t.Run("Missmatch", func(t *testing.T) {
			defer tests.PrintCurrentTest(t)()

			putFile(t, fmt.Sprintf("/%s/%s.sha1", packageVersion, filename), "test", http.StatusBadRequest)
		})
		t.Run("Valid", func(t *testing.T) {
			defer tests.PrintCurrentTest(t)()

			putFile(t, fmt.Sprintf("/%s/%s.sha1", packageVersion, filename), "a94a8fe5ccb19ba61c4c0873d391e987982fbbd3", http.StatusOK)
		})
	})

	pomContent := `<?xml version="1.0"?>
<project xsi:schemaLocation="http://maven.apache.org/POM/4.0.0 http://maven.apache.org/xsd/maven-4.0.0.xsd">
  <groupId>` + groupID + `</groupId>
  <artifactId>` + artifactID + `</artifactId>
  <version>` + packageVersion + `</version>
  <description>` + packageDescription + `</description>
</project>`

	t.Run("UploadPOM", func(t *testing.T) {
		defer tests.PrintCurrentTest(t)()

		pvs, err := packages.GetVersionsByPackageType(db.DefaultContext, user.ID, packages.TypeMaven)
		assert.NoError(t, err)
		assert.Len(t, pvs, 1)

		pd, err := packages.GetPackageDescriptor(db.DefaultContext, pvs[0])
		assert.NoError(t, err)
		assert.Nil(t, pd.Metadata)

		putFile(t, fmt.Sprintf("/%s/%s.pom", packageVersion, filename), pomContent, http.StatusCreated)

		pvs, err = packages.GetVersionsByPackageType(db.DefaultContext, user.ID, packages.TypeMaven)
		assert.NoError(t, err)
		assert.Len(t, pvs, 1)

		pd, err = packages.GetPackageDescriptor(db.DefaultContext, pvs[0])
		assert.NoError(t, err)
		assert.IsType(t, &maven.Metadata{}, pd.Metadata)
		assert.Equal(t, packageDescription, pd.Metadata.(*maven.Metadata).Description)

		pfs, err := packages.GetFilesByVersionID(db.DefaultContext, pvs[0].ID)
		assert.NoError(t, err)
		assert.Len(t, pfs, 2)
		for _, pf := range pfs {
			if strings.HasSuffix(pf.Name, ".pom") {
				assert.Equal(t, filename+".pom", pf.Name)
				assert.True(t, pf.IsLead)
			} else {
				assert.False(t, pf.IsLead)
			}
		}
	})

	t.Run("DownloadPOM", func(t *testing.T) {
		defer tests.PrintCurrentTest(t)()

		req := NewRequest(t, "HEAD", fmt.Sprintf("%s/%s/%s.pom", root, packageVersion, filename)).
			AddBasicAuth(user.Name)
		resp := MakeRequest(t, req, http.StatusOK)

		checkHeaders(t, resp.Header(), "text/xml", int64(len(pomContent)))

		req = NewRequest(t, "GET", fmt.Sprintf("%s/%s/%s.pom", root, packageVersion, filename)).
			AddBasicAuth(user.Name)
		resp = MakeRequest(t, req, http.StatusOK)

		checkHeaders(t, resp.Header(), "text/xml", int64(len(pomContent)))

		assert.Equal(t, []byte(pomContent), resp.Body.Bytes())

		pvs, err := packages.GetVersionsByPackageType(db.DefaultContext, user.ID, packages.TypeMaven)
		assert.NoError(t, err)
		assert.Len(t, pvs, 1)
		assert.Equal(t, int64(1), pvs[0].DownloadCount)
	})

	t.Run("DownloadChecksums", func(t *testing.T) {
		defer tests.PrintCurrentTest(t)()

		req := NewRequest(t, "GET", fmt.Sprintf("%s/1.2.3/%s", root, filename)).
			AddBasicAuth(user.Name)
		MakeRequest(t, req, http.StatusNotFound)

		for key, checksum := range map[string]string{
			"md5":    "098f6bcd4621d373cade4e832627b4f6",
			"sha1":   "a94a8fe5ccb19ba61c4c0873d391e987982fbbd3",
			"sha256": "9f86d081884c7d659a2feaa0c55ad015a3bf4f1b2b0b822cd15d6c15b0f00a08",
			"sha512": "ee26b0dd4af7e749aa1a8ee3c10ae9923f618980772e473f8819a5d4940e0db27ac185f8a0e1d5f84f88bc887fd67b143732c304cc5fa9ad8e6f57f50028a8ff",
		} {
			req := NewRequest(t, "GET", fmt.Sprintf("%s/%s/%s.%s", root, packageVersion, filename, key)).
				AddBasicAuth(user.Name)
			resp := MakeRequest(t, req, http.StatusOK)

			assert.Equal(t, checksum, resp.Body.String())
		}
	})

	t.Run("DownloadMetadata", func(t *testing.T) {
		defer tests.PrintCurrentTest(t)()

		req := NewRequest(t, "GET", root+"/maven-metadata.xml").
			AddBasicAuth(user.Name)
		resp := MakeRequest(t, req, http.StatusOK)

		expectedMetadata := `<?xml version="1.0" encoding="UTF-8"?>` + "\n<metadata><groupId>com.gitea</groupId><artifactId>test-project</artifactId><versioning><release>1.0.1</release><latest>1.0.1</latest><versions><version>1.0.1</version></versions></versioning></metadata>"

		checkHeaders(t, resp.Header(), "text/xml", int64(len(expectedMetadata)))

		assert.Equal(t, expectedMetadata, resp.Body.String())

		for key, checksum := range map[string]string{
			"md5":    "6bee0cebaaa686d658adf3e7e16371a0",
			"sha1":   "8696abce499fe84d9ea93e5492abe7147e195b6c",
			"sha256": "3f48322f81c4b2c3bb8649ae1e5c9801476162b520e1c2734ac06b2c06143208",
			"sha512": "cb075aa2e2ef1a83cdc14dd1e08c505b72d633399b39e73a21f00f0deecb39a3e2c79f157c1163f8a3854828750706e0dec3a0f5e4778e91f8ec2cf351a855f2",
		} {
			req := NewRequest(t, "GET", fmt.Sprintf("%s/maven-metadata.xml.%s", root, key)).
				AddBasicAuth(user.Name)
			resp := MakeRequest(t, req, http.StatusOK)

			assert.Equal(t, checksum, resp.Body.String())
		}
	})

	t.Run("UploadSnapshot", func(t *testing.T) {
		snapshotVersion := packageVersion + "-SNAPSHOT"

		putFile(t, fmt.Sprintf("/%s/%s", snapshotVersion, filename), "test", http.StatusCreated)
		putFile(t, "/maven-metadata.xml", "test", http.StatusOK)
		putFile(t, fmt.Sprintf("/%s/maven-metadata.xml", snapshotVersion), "test", http.StatusCreated)
		putFile(t, fmt.Sprintf("/%s/maven-metadata.xml", snapshotVersion), "test-overwrite", http.StatusCreated)
	})
<<<<<<< HEAD

	t.Run("InvalidFile", func(t *testing.T) {
		ver := packageVersion + "-invalid"
		putFile(t, fmt.Sprintf("/%s/%s", ver, filename), "any invalid content", http.StatusCreated)
		req := NewRequestf(t, "GET", "/%s/-/packages/maven/%s-%s/%s", user.Name, groupID, artifactID, ver)
		resp := MakeRequest(t, req, http.StatusOK)
		assert.Contains(t, resp.Body.String(), "No metadata.")
		assert.True(t, test.IsNormalPageCompleted(resp.Body.String()))
	})
=======
>>>>>>> 165d1ae3
}

func TestPackageMavenConcurrent(t *testing.T) {
	defer tests.PrepareTestEnv(t)()

	user := unittest.AssertExistsAndLoadBean(t, &user_model.User{ID: 2})

	groupID := "com.gitea"
	artifactID := "test-project"
	packageVersion := "1.0.1"

	root := fmt.Sprintf("/api/packages/%s/maven/%s/%s", user.Name, strings.ReplaceAll(groupID, ".", "/"), artifactID)

	putFile := func(t *testing.T, path, content string, expectedStatus int) {
		req := NewRequestWithBody(t, "PUT", root+path, strings.NewReader(content)).
			AddBasicAuth(user.Name)
		MakeRequest(t, req, expectedStatus)
	}

	t.Run("Concurrent Upload", func(t *testing.T) {
		defer tests.PrintCurrentTest(t)()

		var wg sync.WaitGroup
		for i := 0; i < 10; i++ {
			wg.Add(1)
<<<<<<< HEAD
			go func(i int) {
				putFile(t, fmt.Sprintf("/%s/%s.jar", packageVersion, strconv.Itoa(i)), "test", http.StatusCreated)
				wg.Done()
			}(i)
=======
			go func() {
				putFile(t, fmt.Sprintf("/%s/%s.jar", packageVersion, strconv.Itoa(i)), "test", http.StatusCreated)
				wg.Done()
			}()
>>>>>>> 165d1ae3
		}
		wg.Wait()
	})
}<|MERGE_RESOLUTION|>--- conflicted
+++ resolved
@@ -243,7 +243,6 @@
 		putFile(t, fmt.Sprintf("/%s/maven-metadata.xml", snapshotVersion), "test", http.StatusCreated)
 		putFile(t, fmt.Sprintf("/%s/maven-metadata.xml", snapshotVersion), "test-overwrite", http.StatusCreated)
 	})
-<<<<<<< HEAD
 
 	t.Run("InvalidFile", func(t *testing.T) {
 		ver := packageVersion + "-invalid"
@@ -253,8 +252,6 @@
 		assert.Contains(t, resp.Body.String(), "No metadata.")
 		assert.True(t, test.IsNormalPageCompleted(resp.Body.String()))
 	})
-=======
->>>>>>> 165d1ae3
 }
 
 func TestPackageMavenConcurrent(t *testing.T) {
@@ -280,17 +277,42 @@
 		var wg sync.WaitGroup
 		for i := 0; i < 10; i++ {
 			wg.Add(1)
-<<<<<<< HEAD
 			go func(i int) {
 				putFile(t, fmt.Sprintf("/%s/%s.jar", packageVersion, strconv.Itoa(i)), "test", http.StatusCreated)
 				wg.Done()
 			}(i)
-=======
+		}
+		wg.Wait()
+	})
+}
+
+func TestPackageMavenConcurrent(t *testing.T) {
+	defer tests.PrepareTestEnv(t)()
+
+	user := unittest.AssertExistsAndLoadBean(t, &user_model.User{ID: 2})
+
+	groupID := "com.gitea"
+	artifactID := "test-project"
+	packageVersion := "1.0.1"
+
+	root := fmt.Sprintf("/api/packages/%s/maven/%s/%s", user.Name, strings.ReplaceAll(groupID, ".", "/"), artifactID)
+
+	putFile := func(t *testing.T, path, content string, expectedStatus int) {
+		req := NewRequestWithBody(t, "PUT", root+path, strings.NewReader(content)).
+			AddBasicAuth(user.Name)
+		MakeRequest(t, req, expectedStatus)
+	}
+
+	t.Run("Concurrent Upload", func(t *testing.T) {
+		defer tests.PrintCurrentTest(t)()
+
+		var wg sync.WaitGroup
+		for i := 0; i < 10; i++ {
+			wg.Add(1)
 			go func() {
 				putFile(t, fmt.Sprintf("/%s/%s.jar", packageVersion, strconv.Itoa(i)), "test", http.StatusCreated)
 				wg.Done()
 			}()
->>>>>>> 165d1ae3
 		}
 		wg.Wait()
 	})
