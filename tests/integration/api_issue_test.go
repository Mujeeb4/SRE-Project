--- conflicted
+++ resolved
@@ -223,11 +223,7 @@
 	defer tests.PrepareTestEnv(t)()
 
 	// as this API was used in the frontend, it uses UI page size
-<<<<<<< HEAD
 	expectedIssueCount := 24 // from the fixtures
-=======
-	expectedIssueCount := 20 // from the fixtures
->>>>>>> d7013c26
 	if expectedIssueCount > setting.UI.IssuePagingNum {
 		expectedIssueCount = setting.UI.IssuePagingNum
 	}
@@ -267,11 +263,7 @@
 	req = NewRequest(t, "GET", link.String()).AddTokenAuth(token)
 	resp = MakeRequest(t, req, http.StatusOK)
 	DecodeJSON(t, resp, &apiIssues)
-<<<<<<< HEAD
 	assert.EqualValues(t, "28", resp.Header().Get("X-Total-Count"))
-=======
-	assert.EqualValues(t, "22", resp.Header().Get("X-Total-Count"))
->>>>>>> d7013c26
 	assert.Len(t, apiIssues, 20)
 
 	query.Add("limit", "10")
@@ -279,11 +271,7 @@
 	req = NewRequest(t, "GET", link.String()).AddTokenAuth(token)
 	resp = MakeRequest(t, req, http.StatusOK)
 	DecodeJSON(t, resp, &apiIssues)
-<<<<<<< HEAD
 	assert.EqualValues(t, "28", resp.Header().Get("X-Total-Count"))
-=======
-	assert.EqualValues(t, "22", resp.Header().Get("X-Total-Count"))
->>>>>>> d7013c26
 	assert.Len(t, apiIssues, 10)
 
 	query = url.Values{"assigned": {"true"}, "state": {"all"}}
@@ -333,11 +321,7 @@
 	defer tests.PrepareTestEnv(t)()
 
 	// as this API was used in the frontend, it uses UI page size
-<<<<<<< HEAD
 	expectedIssueCount := 24 // from the fixtures
-=======
-	expectedIssueCount := 20 // from the fixtures
->>>>>>> d7013c26
 	if expectedIssueCount > setting.UI.IssuePagingNum {
 		expectedIssueCount = setting.UI.IssuePagingNum
 	}
