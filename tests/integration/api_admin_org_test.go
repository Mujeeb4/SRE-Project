// Copyright 2019 The Gitea Authors. All rights reserved.
// SPDX-License-Identifier: MIT

package integration

import (
	"net/http"
	"net/url"
	"strings"
	"testing"

	auth_model "code.gitea.io/gitea/models/auth"
	"code.gitea.io/gitea/models/unittest"
	user_model "code.gitea.io/gitea/models/user"
	api "code.gitea.io/gitea/modules/structs"
	"code.gitea.io/gitea/tests"

	"github.com/stretchr/testify/assert"
)

func TestAPIAdminOrgCreate(t *testing.T) {
	onGiteaRun(t, func(*testing.T, *url.URL) {
		session := loginUser(t, "user1")
		token := getTokenForLoggedInUser(t, session, auth_model.AccessTokenScopeSudo)

		org := api.CreateOrgOption{
			UserName:    "user2_org",
			FullName:    "User2's organization",
			Description: "This organization created by admin for user2",
			Website:     "https://try.gitea.io",
			Location:    "Shanghai",
			Visibility:  "private",
		}
		req := NewRequestWithJSON(t, "POST", "/api/v1/admin/users/user2/orgs?token="+token, &org)
		resp := MakeRequest(t, req, http.StatusCreated)

		var apiOrg api.Organization
		DecodeJSON(t, resp, &apiOrg)

		assert.Equal(t, org.UserName, apiOrg.Name)
		assert.Equal(t, org.FullName, apiOrg.FullName)
		assert.Equal(t, org.Description, apiOrg.Description)
		assert.Equal(t, org.Website, apiOrg.Website)
		assert.Equal(t, org.Location, apiOrg.Location)
		assert.Equal(t, org.Visibility, apiOrg.Visibility)

		unittest.AssertExistsAndLoadBean(t, &user_model.User{
			Name:      org.UserName,
			LowerName: strings.ToLower(org.UserName),
			FullName:  org.FullName,
		})
	})
}

func TestAPIAdminOrgCreateBadVisibility(t *testing.T) {
	onGiteaRun(t, func(*testing.T, *url.URL) {
		session := loginUser(t, "user1")
		token := getTokenForLoggedInUser(t, session, auth_model.AccessTokenScopeSudo)

		org := api.CreateOrgOption{
			UserName:    "user2_org",
			FullName:    "User2's organization",
			Description: "This organization created by admin for user2",
			Website:     "https://try.gitea.io",
			Location:    "Shanghai",
			Visibility:  "notvalid",
		}
		req := NewRequestWithJSON(t, "POST", "/api/v1/admin/users/user2/orgs?token="+token, &org)
		MakeRequest(t, req, http.StatusUnprocessableEntity)
	})
}

func TestAPIAdminOrgCreateNotAdmin(t *testing.T) {
	defer tests.PrepareTestEnv(t)()
	nonAdminUsername := "user2"
	session := loginUser(t, nonAdminUsername)
	org := api.CreateOrgOption{
		UserName:    "user2_org",
		FullName:    "User2's organization",
		Description: "This organization created by admin for user2",
		Website:     "https://try.gitea.io",
		Location:    "Shanghai",
		Visibility:  "public",
	}
<<<<<<< HEAD
	req := NewRequestWithJSON(t, "POST", "/api/v1/admin/users/user2/orgs", &org)
	session.MakeRequest(t, req, http.StatusUnauthorized)
=======
	req := NewRequestWithJSON(t, "POST", "/api/v1/admin/users/user2/orgs?token="+token, &org)
	MakeRequest(t, req, http.StatusForbidden)
>>>>>>> df676a47
}<|MERGE_RESOLUTION|>--- conflicted
+++ resolved
@@ -74,6 +74,7 @@
 	defer tests.PrepareTestEnv(t)()
 	nonAdminUsername := "user2"
 	session := loginUser(t, nonAdminUsername)
+	token := getTokenForLoggedInUser(t, session)
 	org := api.CreateOrgOption{
 		UserName:    "user2_org",
 		FullName:    "User2's organization",
@@ -82,11 +83,6 @@
 		Location:    "Shanghai",
 		Visibility:  "public",
 	}
-<<<<<<< HEAD
-	req := NewRequestWithJSON(t, "POST", "/api/v1/admin/users/user2/orgs", &org)
-	session.MakeRequest(t, req, http.StatusUnauthorized)
-=======
 	req := NewRequestWithJSON(t, "POST", "/api/v1/admin/users/user2/orgs?token="+token, &org)
 	MakeRequest(t, req, http.StatusForbidden)
->>>>>>> df676a47
 }