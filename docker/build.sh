--- conflicted
+++ resolved
@@ -7,21 +7,11 @@
 export PATH=${PATH}:${GOPATH}/bin
 export GO15VENDOREXPERIMENT=1
 
-<<<<<<< HEAD
-# Install build deps
-apk --no-cache --no-progress add --virtual build-deps build-base linux-pam-dev go
-
-# Build Gogs
-=======
 # Build Gitea
->>>>>>> f2d020a6
 mkdir -p ${GOPATH}/src/github.com/go-gitea/
 ln -s /app/gitea/ ${GOPATH}/src/github.com/go-gitea/gitea
 cd ${GOPATH}/src/github.com/go-gitea/gitea
-<<<<<<< HEAD
-=======
 
->>>>>>> f2d020a6
 make build TAGS="sqlite cert pam"
 go install
 
