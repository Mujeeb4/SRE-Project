--- conflicted
+++ resolved
@@ -116,19 +116,11 @@
 
 	keys := strings.Split(c.Args().First(), "-")
 	if len(keys) != 2 || keys[0] != "key" {
-<<<<<<< HEAD
-		fail("Key ID format error", "Invalid key argument: %s", c.Args().First())
+		return fail("Key ID format error", "Invalid key argument: %s", c.Args().First())
 	}
 	keyID, err := strconv.ParseInt(keys[1], 10, 64)
 	if err != nil {
-		fail("Key ID format error", "Invalid key argument: %s", keys[1])
-=======
-		return fail("Key ID format error", "Invalid key argument: %s", c.Args()[0])
-	}
-	keyID, err := strconv.ParseInt(keys[1], 10, 64)
-	if err != nil {
-		return fail("Key ID format error", "Invalid key argument: %s", c.Args()[1])
->>>>>>> 165346c1
+		return fail("Key ID format error", "Invalid key argument: %s", c.Args().Get(1))
 	}
 
 	cmd := os.Getenv("SSH_ORIGINAL_COMMAND")
