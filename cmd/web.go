--- conflicted
+++ resolved
@@ -71,11 +71,7 @@
 		http.Redirect(w, r, target, http.StatusTemporaryRedirect)
 	})
 
-<<<<<<< HEAD
-	var err = runHTTP("tcp", source, "HTTP Redirector", context2.ClearHandler(handler), setting.RedirectorUseProxyProtocol)
-=======
-	var err = runHTTP("tcp", source, "HTTP Redirector", handler)
->>>>>>> a8fd7655
+	var err = runHTTP("tcp", source, "HTTP Redirector", handler, setting.RedirectorUseProxyProtocol)
 
 	if err != nil {
 		log.Fatal("Failed to start port redirection: %v", err)
@@ -213,11 +209,7 @@
 		if handleRedirector {
 			NoHTTPRedirector()
 		}
-<<<<<<< HEAD
-		err = runHTTP("tcp", listenAddr, "Web", context2.ClearHandler(m), setting.UseProxyProtocol)
-=======
-		err = runHTTP("tcp", listenAddr, "Web", m)
->>>>>>> a8fd7655
+		err = runHTTP("tcp", listenAddr, "Web", m, setting.UseProxyProtocol)
 	case setting.HTTPS:
 		if setting.EnableLetsEncrypt {
 			err = runLetsEncrypt(listenAddr, setting.Domain, setting.LetsEncryptDirectory, setting.LetsEncryptEmail, m)
@@ -230,38 +222,22 @@
 				NoHTTPRedirector()
 			}
 		}
-<<<<<<< HEAD
-		err = runHTTPS("tcp", listenAddr, "Web", setting.CertFile, setting.KeyFile, context2.ClearHandler(m), setting.UseProxyProtocol, setting.ProxyProtocolTLSBridging)
-=======
-		err = runHTTPS("tcp", listenAddr, "Web", setting.CertFile, setting.KeyFile, m)
->>>>>>> a8fd7655
+		err = runHTTPS("tcp", listenAddr, "Web", setting.CertFile, setting.KeyFile, m, setting.UseProxyProtocol, setting.ProxyProtocolTLSBridging)
 	case setting.FCGI:
 		if handleRedirector {
 			NoHTTPRedirector()
 		}
-<<<<<<< HEAD
-		err = runFCGI("tcp", listenAddr, "FCGI Web", context2.ClearHandler(m), setting.UseProxyProtocol)
-=======
-		err = runFCGI("tcp", listenAddr, "FCGI Web", m)
->>>>>>> a8fd7655
+		err = runFCGI("tcp", listenAddr, "FCGI Web", m, setting.UseProxyProtocol)
 	case setting.UnixSocket:
 		if handleRedirector {
 			NoHTTPRedirector()
 		}
-<<<<<<< HEAD
-		err = runHTTP("unix", listenAddr, "Web", context2.ClearHandler(m), setting.UseProxyProtocol)
-=======
-		err = runHTTP("unix", listenAddr, "Web", m)
->>>>>>> a8fd7655
+		err = runHTTP("unix", listenAddr, "Web", m, setting.UseProxyProtocol)
 	case setting.FCGIUnix:
 		if handleRedirector {
 			NoHTTPRedirector()
 		}
-<<<<<<< HEAD
-		err = runFCGI("unix", listenAddr, "Web", context2.ClearHandler(m), setting.UseProxyProtocol)
-=======
-		err = runFCGI("unix", listenAddr, "Web", m)
->>>>>>> a8fd7655
+		err = runFCGI("unix", listenAddr, "Web", m, setting.UseProxyProtocol)
 	default:
 		log.Fatal("Invalid protocol: %s", setting.Protocol)
 	}
