// Copyright 2014 The Gogs Authors. All rights reserved.
// Use of this source code is governed by a MIT-style
// license that can be found in the LICENSE file.

package cmd

import (
	"context"
	"fmt"
	"net"
	"net/http"
	"os"
	"strings"

	_ "net/http/pprof" // Used for debugging if enabled and a web server is running

	"code.gitea.io/gitea/modules/graceful"
	"code.gitea.io/gitea/modules/log"
	"code.gitea.io/gitea/modules/setting"
	"code.gitea.io/gitea/routers"
	"code.gitea.io/gitea/routers/install"

	"github.com/urfave/cli"
	ini "gopkg.in/ini.v1"
)

// CmdWeb represents the available web sub-command.
var CmdWeb = cli.Command{
	Name:  "web",
	Usage: "Start Gitea web server",
	Description: `Gitea web server is the only thing you need to run,
and it takes care of all the other things for you`,
	Action: runWeb,
	Flags: []cli.Flag{
		cli.StringFlag{
			Name:  "port, p",
			Value: "3000",
			Usage: "Temporary port number to prevent conflict",
		},
		cli.StringFlag{
			Name:  "install-port",
			Value: "3000",
			Usage: "Temporary port number to run the install page on to prevent conflict",
		},
		cli.StringFlag{
			Name:  "pid, P",
			Value: setting.PIDFile,
			Usage: "Custom pid file path",
		},
		cli.BoolFlag{
			Name:  "quiet, q",
			Usage: "Only display Fatal logging errors until logging is set-up",
		},
		cli.BoolFlag{
			Name:  "verbose",
			Usage: "Set initial logging to TRACE level until logging is properly set-up",
		},
	},
}

func runHTTPRedirector() {
	source := fmt.Sprintf("%s:%s", setting.HTTPAddr, setting.PortToRedirect)
	dest := strings.TrimSuffix(setting.AppURL, "/")
	log.Info("Redirecting: %s to %s", source, dest)

	handler := http.HandlerFunc(func(w http.ResponseWriter, r *http.Request) {
		target := dest + r.URL.Path
		if len(r.URL.RawQuery) > 0 {
			target += "?" + r.URL.RawQuery
		}
		http.Redirect(w, r, target, http.StatusTemporaryRedirect)
	})

<<<<<<< HEAD
	var err = runHTTP("tcp", source, "HTTP Redirector", handler, setting.RedirectorUseProxyProtocol)

=======
	err := runHTTP("tcp", source, "HTTP Redirector", handler)
>>>>>>> 54e9ee37
	if err != nil {
		log.Fatal("Failed to start port redirection: %v", err)
	}
}

func runWeb(ctx *cli.Context) error {
	if ctx.Bool("verbose") {
		_ = log.DelLogger("console")
		log.NewLogger(0, "console", "console", fmt.Sprintf(`{"level": "trace", "colorize": %t, "stacktraceLevel": "none"}`, log.CanColorStdout))
	} else if ctx.Bool("quiet") {
		_ = log.DelLogger("console")
		log.NewLogger(0, "console", "console", fmt.Sprintf(`{"level": "fatal", "colorize": %t, "stacktraceLevel": "none"}`, log.CanColorStdout))
	}
	defer func() {
		if panicked := recover(); panicked != nil {
			log.Fatal("PANIC: %v\n%s", panicked, log.Stack(2))
		}
	}()

	managerCtx, cancel := context.WithCancel(context.Background())
	graceful.InitManager(managerCtx)
	defer cancel()

	if os.Getppid() > 1 && len(os.Getenv("LISTEN_FDS")) > 0 {
		log.Info("Restarting Gitea on PID: %d from parent PID: %d", os.Getpid(), os.Getppid())
	} else {
		log.Info("Starting Gitea on PID: %d", os.Getpid())
	}

	// Set pid file setting
	if ctx.IsSet("pid") {
		setting.PIDFile = ctx.String("pid")
		setting.WritePIDFile = true
	}

	// Perform pre-initialization
	needsInstall := install.PreloadSettings(graceful.GetManager().HammerContext())
	if needsInstall {
		// Flag for port number in case first time run conflict
		if ctx.IsSet("port") {
			if err := setPort(ctx.String("port")); err != nil {
				return err
			}
		}
		if ctx.IsSet("install-port") {
			if err := setPort(ctx.String("install-port")); err != nil {
				return err
			}
		}
		c := install.Routes()
		err := listen(c, false)
		if err != nil {
			log.Critical("Unable to open listener for installer. Is Gitea already running?")
			graceful.GetManager().DoGracefulShutdown()
		}
		select {
		case <-graceful.GetManager().IsShutdown():
			<-graceful.GetManager().Done()
			log.Info("PID: %d Gitea Web Finished", os.Getpid())
			log.Close()
			return err
		default:
		}
	} else {
		NoInstallListener()
	}

	if setting.EnablePprof {
		go func() {
			log.Info("Starting pprof server on localhost:6060")
			log.Info("%v", http.ListenAndServe("localhost:6060", nil))
		}()
	}

	log.Info("Global init")
	// Perform global initialization
	setting.LoadFromExisting()
	routers.GlobalInitInstalled(graceful.GetManager().HammerContext())

	// We check that AppDataPath exists here (it should have been created during installation)
	// We can't check it in `GlobalInitInstalled`, because some integration tests
	// use cmd -> GlobalInitInstalled, but the AppDataPath doesn't exist during those tests.
	if _, err := os.Stat(setting.AppDataPath); err != nil {
		log.Fatal("Can not find APP_DATA_PATH '%s'", setting.AppDataPath)
	}

	// Override the provided port number within the configuration
	if ctx.IsSet("port") {
		if err := setPort(ctx.String("port")); err != nil {
			return err
		}
	}

	// Set up Chi routes
	c := routers.NormalRoutes()
	err := listen(c, true)
	<-graceful.GetManager().Done()
	log.Info("PID: %d Gitea Web Finished", os.Getpid())
	log.Close()
	return err
}

func setPort(port string) error {
	setting.AppURL = strings.Replace(setting.AppURL, setting.HTTPPort, port, 1)
	setting.HTTPPort = port

	switch setting.Protocol {
	case setting.HTTPUnix:
	case setting.FCGI:
	case setting.FCGIUnix:
	default:
		defaultLocalURL := string(setting.Protocol) + "://"
		if setting.HTTPAddr == "0.0.0.0" {
			defaultLocalURL += "localhost"
		} else {
			defaultLocalURL += setting.HTTPAddr
		}
		defaultLocalURL += ":" + setting.HTTPPort + "/"

		// Save LOCAL_ROOT_URL if port changed
		setting.CreateOrAppendToCustomConf(func(cfg *ini.File) {
			cfg.Section("server").Key("LOCAL_ROOT_URL").SetValue(defaultLocalURL)
		})
	}
	return nil
}

func listen(m http.Handler, handleRedirector bool) error {
	listenAddr := setting.HTTPAddr
	if setting.Protocol != setting.HTTPUnix && setting.Protocol != setting.FCGIUnix {
		listenAddr = net.JoinHostPort(listenAddr, setting.HTTPPort)
	}
	log.Info("Listen: %v://%s%s", setting.Protocol, listenAddr, setting.AppSubURL)
	// This can be useful for users, many users do wrong to their config and get strange behaviors behind a reverse-proxy.
	// A user may fix the configuration mistake when he sees this log.
	// And this is also very helpful to maintainers to provide help to users to resolve their configuration problems.
	log.Info("AppURL(ROOT_URL): %s", setting.AppURL)

	if setting.LFS.StartServer {
		log.Info("LFS server enabled")
	}

	var err error
	switch setting.Protocol {
	case setting.HTTP:
		if handleRedirector {
			NoHTTPRedirector()
		}
		err = runHTTP("tcp", listenAddr, "Web", m, setting.UseProxyProtocol)
	case setting.HTTPS:
		if setting.EnableLetsEncrypt {
			err = runLetsEncrypt(listenAddr, setting.Domain, setting.LetsEncryptDirectory, setting.LetsEncryptEmail, m)
			break
		}
		if handleRedirector {
			if setting.RedirectOtherPort {
				go runHTTPRedirector()
			} else {
				NoHTTPRedirector()
			}
		}
		err = runHTTPS("tcp", listenAddr, "Web", setting.CertFile, setting.KeyFile, m, setting.UseProxyProtocol, setting.ProxyProtocolTLSBridging)
	case setting.FCGI:
		if handleRedirector {
			NoHTTPRedirector()
		}
		err = runFCGI("tcp", listenAddr, "FCGI Web", m, setting.UseProxyProtocol)
	case setting.HTTPUnix:
		if handleRedirector {
			NoHTTPRedirector()
		}
		err = runHTTP("unix", listenAddr, "Web", m, setting.UseProxyProtocol)
	case setting.FCGIUnix:
		if handleRedirector {
			NoHTTPRedirector()
		}
		err = runFCGI("unix", listenAddr, "Web", m, setting.UseProxyProtocol)
	default:
		log.Fatal("Invalid protocol: %s", setting.Protocol)
	}
	if err != nil {
		log.Critical("Failed to start server: %v", err)
	}
	log.Info("HTTP Listener: %s Closed", listenAddr)
	return err
}<|MERGE_RESOLUTION|>--- conflicted
+++ resolved
@@ -71,12 +71,7 @@
 		http.Redirect(w, r, target, http.StatusTemporaryRedirect)
 	})
 
-<<<<<<< HEAD
-	var err = runHTTP("tcp", source, "HTTP Redirector", handler, setting.RedirectorUseProxyProtocol)
-
-=======
-	err := runHTTP("tcp", source, "HTTP Redirector", handler)
->>>>>>> 54e9ee37
+	err := runHTTP("tcp", source, "HTTP Redirector", handler, setting.RedirectorUseProxyProtocol)
 	if err != nil {
 		log.Fatal("Failed to start port redirection: %v", err)
 	}
