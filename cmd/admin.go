--- conflicted
+++ resolved
@@ -339,268 +339,6 @@
 	}
 )
 
-<<<<<<< HEAD
-func runChangePassword(c *cli.Context) error {
-	if err := argsSet(c, "username", "password"); err != nil {
-		return err
-	}
-
-	ctx, cancel := installSignals()
-	defer cancel()
-
-	if err := initDB(ctx); err != nil {
-		return err
-	}
-	if len(c.String("password")) < setting.MinPasswordLength {
-		return fmt.Errorf("Password is not long enough. Needs to be at least %d", setting.MinPasswordLength)
-	}
-
-	if !pwd.IsComplexEnough(c.String("password")) {
-		return errors.New("Password does not meet complexity requirements")
-	}
-	pwned, err := pwd.IsPwned(context.Background(), c.String("password"))
-	if err != nil {
-		return err
-	}
-	if pwned {
-		return errors.New("The password you chose is on a list of stolen passwords previously exposed in public data breaches. Please try again with a different password.\nFor more details, see https://haveibeenpwned.com/Passwords")
-	}
-	uname := c.String("username")
-	user, err := user_model.GetUserByName(ctx, uname)
-	if err != nil {
-		return err
-	}
-	if err = user.SetPassword(c.String("password")); err != nil {
-		return err
-	}
-
-	if err = user_model.UpdateUserCols(ctx, user, "passwd", "passwd_hash_algo", "salt"); err != nil {
-		return err
-	}
-
-	fmt.Printf("%s's password has been successfully updated!\n", user.Name)
-	return nil
-}
-
-func runCreateUser(c *cli.Context) error {
-	if err := argsSet(c, "email"); err != nil {
-		return err
-	}
-
-	if c.IsSet("name") && c.IsSet("username") {
-		return errors.New("Cannot set both --name and --username flags")
-	}
-	if !c.IsSet("name") && !c.IsSet("username") {
-		return errors.New("One of --name or --username flags must be set")
-	}
-
-	if c.IsSet("password") && c.IsSet("random-password") {
-		return errors.New("cannot set both -random-password and -password flags")
-	}
-
-	var username string
-	if c.IsSet("username") {
-		username = c.String("username")
-	} else {
-		username = c.String("name")
-		fmt.Fprintf(os.Stderr, "--name flag is deprecated. Use --username instead.\n")
-	}
-
-	ctx, cancel := installSignals()
-	defer cancel()
-
-	if err := initDB(ctx); err != nil {
-		return err
-	}
-
-	var password string
-	if c.IsSet("password") {
-		password = c.String("password")
-	} else if c.IsSet("random-password") {
-		var err error
-		password, err = pwd.Generate(c.Int("random-password-length"))
-		if err != nil {
-			return err
-		}
-		fmt.Printf("generated random password is '%s'\n", password)
-	} else {
-		return errors.New("must set either password or random-password flag")
-	}
-
-	// always default to true
-	changePassword := true
-
-	// If this is the first user being created.
-	// Take it as the admin and don't force a password update.
-	if n := user_model.CountUsers(nil); n == 0 {
-		changePassword = false
-	}
-
-	if c.IsSet("must-change-password") {
-		changePassword = c.Bool("must-change-password")
-	}
-
-	restricted := util.OptionalBoolNone
-
-	if c.IsSet("restricted") {
-		restricted = util.OptionalBoolOf(c.Bool("restricted"))
-	}
-
-	// default user visibility in app.ini
-	visibility := setting.Service.DefaultUserVisibilityMode
-
-	u := &user_model.User{
-		Name:               username,
-		Email:              c.String("email"),
-		Passwd:             password,
-		IsAdmin:            c.Bool("admin"),
-		MustChangePassword: changePassword,
-		Visibility:         visibility,
-	}
-
-	overwriteDefault := &user_model.CreateUserOverwriteOptions{
-		IsActive:     util.OptionalBoolTrue,
-		IsRestricted: restricted,
-	}
-
-	if err := user_model.CreateUser(u, overwriteDefault); err != nil {
-		return fmt.Errorf("CreateUser: %w", err)
-	}
-
-	if c.Bool("access-token") {
-		t := &auth_model.AccessToken{
-			Name: "gitea-admin",
-			UID:  u.ID,
-		}
-
-		if err := auth_model.NewAccessToken(t); err != nil {
-			return err
-		}
-
-		fmt.Printf("Access token was successfully created... %s\n", t.Token)
-	}
-
-	fmt.Printf("New user '%s' has been successfully created!\n", username)
-	return nil
-}
-
-func runListUsers(c *cli.Context) error {
-	ctx, cancel := installSignals()
-	defer cancel()
-
-	if err := initDB(ctx); err != nil {
-		return err
-	}
-
-	users, err := user_model.GetAllUsers()
-	if err != nil {
-		return err
-	}
-
-	w := tabwriter.NewWriter(os.Stdout, 5, 0, 1, ' ', 0)
-
-	if c.IsSet("admin") {
-		fmt.Fprintf(w, "ID\tUsername\tEmail\tIsActive\n")
-		for _, u := range users {
-			if u.IsAdmin {
-				fmt.Fprintf(w, "%d\t%s\t%s\t%t\n", u.ID, u.Name, u.Email, u.IsActive)
-			}
-		}
-	} else {
-		twofa := user_model.UserList(users).GetTwoFaStatus()
-		fmt.Fprintf(w, "ID\tUsername\tEmail\tIsActive\tIsAdmin\t2FA\n")
-		for _, u := range users {
-			fmt.Fprintf(w, "%d\t%s\t%s\t%t\t%t\t%t\n", u.ID, u.Name, u.Email, u.IsActive, u.IsAdmin, twofa[u.ID])
-		}
-
-	}
-
-	w.Flush()
-	return nil
-}
-
-func runDeleteUser(c *cli.Context) error {
-	if !c.IsSet("id") && !c.IsSet("username") && !c.IsSet("email") {
-		return fmt.Errorf("You must provide the id, username or email of a user to delete")
-	}
-
-	ctx, cancel := installSignals()
-	defer cancel()
-
-	if err := initDB(ctx); err != nil {
-		return err
-	}
-
-	if err := storage.Init(); err != nil {
-		return err
-	}
-
-	var err error
-	var user *user_model.User
-	if c.IsSet("email") {
-		user, err = user_model.GetUserByEmail(ctx, c.String("email"))
-	} else if c.IsSet("username") {
-		user, err = user_model.GetUserByName(ctx, c.String("username"))
-	} else {
-		user, err = user_model.GetUserByID(ctx, c.Int64("id"))
-	}
-	if err != nil {
-		return err
-	}
-	if c.IsSet("username") && user.LowerName != strings.ToLower(strings.TrimSpace(c.String("username"))) {
-		return fmt.Errorf("The user %s who has email %s does not match the provided username %s", user.Name, c.String("email"), c.String("username"))
-	}
-
-	if c.IsSet("id") && user.ID != c.Int64("id") {
-		return fmt.Errorf("The user %s does not match the provided id %d", user.Name, c.Int64("id"))
-	}
-
-	return user_service.DeleteUser(ctx, user, c.Bool("purge"))
-}
-
-func runGenerateAccessToken(c *cli.Context) error {
-	if !c.IsSet("username") {
-		return fmt.Errorf("You must provide the username to generate a token for them")
-	}
-
-	ctx, cancel := installSignals()
-	defer cancel()
-
-	if err := initDB(ctx); err != nil {
-		return err
-	}
-
-	user, err := user_model.GetUserByName(ctx, c.String("username"))
-	if err != nil {
-		return err
-	}
-
-	accessTokenScope, err := auth_model.AccessTokenScope(c.String("scopes")).Normalize()
-	if err != nil {
-		return err
-	}
-
-	t := &auth_model.AccessToken{
-		Name:  c.String("token-name"),
-		UID:   user.ID,
-		Scope: accessTokenScope,
-	}
-
-	if err := auth_model.NewAccessToken(t); err != nil {
-		return err
-	}
-
-	if c.Bool("raw") {
-		fmt.Printf("%s\n", t.Token)
-	} else {
-		fmt.Printf("Access token was successfully created: %s\n", t.Token)
-	}
-
-	return nil
-}
-
-=======
->>>>>>> 03638f97
 func runRepoSyncReleases(_ *cli.Context) error {
 	ctx, cancel := installSignals()
 	defer cancel()
