--- conflicted
+++ resolved
@@ -62,10 +62,6 @@
 		mustChangePassword = optional.Some(c.Bool("must-change-password"))
 	}
 
-<<<<<<< HEAD
-	if err := user_service.ChangePassword(ctx, user, c.String("password"), user.MustChangePassword); err != nil {
-		return err
-=======
 	opts := &user_service.UpdateAuthOptions{
 		Password:           optional.Some(c.String("password")),
 		MustChangePassword: mustChangePassword,
@@ -81,7 +77,6 @@
 		default:
 			return err
 		}
->>>>>>> f8b471ac
 	}
 
 	fmt.Printf("%s's password has been successfully updated!\n", user.Name)
