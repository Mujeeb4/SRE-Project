// Copyright 2014 The Gogs Authors. All rights reserved.
// Copyright 2016 The Gitea Authors. All rights reserved.
// SPDX-License-Identifier: MIT

package cmd

import (
	"fmt"
	"io"
	"os"
	"path"
	"path/filepath"
	"strings"
	"time"

	"code.gitea.io/gitea/models/db"
	"code.gitea.io/gitea/modules/initiator"
	"code.gitea.io/gitea/modules/json"
	"code.gitea.io/gitea/modules/log"
	"code.gitea.io/gitea/modules/setting"
	"code.gitea.io/gitea/modules/storage"
	"code.gitea.io/gitea/modules/util"

	"gitea.com/go-chi/session"
	"github.com/mholt/archiver/v3"
	"github.com/urfave/cli"
)

func addReader(w archiver.Writer, r io.ReadCloser, info os.FileInfo, customName string, verbose bool) error {
	if verbose {
		log.Info("Adding file %s", customName)
	}

	return w.Write(archiver.File{
		FileInfo: archiver.FileInfo{
			FileInfo:   info,
			CustomName: customName,
		},
		ReadCloser: r,
	})
}

func addFile(w archiver.Writer, filePath, absPath string, verbose bool) error {
	file, err := os.Open(absPath)
	if err != nil {
		return err
	}
	defer file.Close()
	fileInfo, err := file.Stat()
	if err != nil {
		return err
	}

	return addReader(w, file, fileInfo, filePath, verbose)
}

func isSubdir(upper, lower string) (bool, error) {
	if relPath, err := filepath.Rel(upper, lower); err != nil {
		return false, err
	} else if relPath == "." || !strings.HasPrefix(relPath, ".") {
		return true, nil
	}
	return false, nil
}

type outputType struct {
	Enum     []string
	Default  string
	selected string
}

func (o outputType) Join() string {
	return strings.Join(o.Enum, ", ")
}

func (o *outputType) Set(value string) error {
	for _, enum := range o.Enum {
		if enum == value {
			o.selected = value
			return nil
		}
	}

	return fmt.Errorf("allowed values are %s", o.Join())
}

func (o outputType) String() string {
	if o.selected == "" {
		return o.Default
	}
	return o.selected
}

var outputTypeEnum = &outputType{
	Enum:    []string{"zip", "tar", "tar.sz", "tar.gz", "tar.xz", "tar.bz2", "tar.br", "tar.lz4", "tar.zst"},
	Default: "zip",
}

// CmdDump represents the available dump sub-command.
var CmdDump = cli.Command{
	Name:  "dump",
	Usage: "Dump Gitea files and database",
	Description: `Dump compresses all related files and database into zip file.
It can be used for backup and capture Gitea server image to send to maintainer`,
	Action: runDump,
	Flags: []cli.Flag{
		cli.StringFlag{
			Name:  "file, f",
			Value: fmt.Sprintf("gitea-dump-%d.zip", time.Now().Unix()),
			Usage: "Name of the dump file which will be created. Supply '-' for stdout. See type for available types.",
		},
		cli.BoolFlag{
			Name:  "verbose, V",
			Usage: "Show process details",
		},
		cli.StringFlag{
			Name:  "tempdir, t",
			Value: os.TempDir(),
			Usage: "Temporary dir path",
		},
		cli.StringFlag{
			Name:  "database, d",
			Usage: "Specify the database SQL syntax",
		},
		cli.BoolFlag{
			Name:  "skip-repository, R",
			Usage: "Skip the repository dumping",
		},
		cli.BoolFlag{
			Name:  "skip-log, L",
			Usage: "Skip the log dumping",
		},
		cli.BoolFlag{
			Name:  "skip-custom-dir",
			Usage: "Skip custom directory",
		},
		cli.BoolFlag{
			Name:  "skip-lfs-data",
			Usage: "Skip LFS data",
		},
		cli.BoolFlag{
			Name:  "skip-attachment-data",
			Usage: "Skip attachment data",
		},
		cli.BoolFlag{
			Name:  "skip-package-data",
			Usage: "Skip package data",
		},
		cli.BoolFlag{
			Name:  "skip-index",
			Usage: "Skip bleve index data",
		},
		cli.GenericFlag{
			Name:  "type",
			Value: outputTypeEnum,
			Usage: fmt.Sprintf("Dump output format: %s", outputTypeEnum.Join()),
		},
	},
}

func fatal(format string, args ...interface{}) {
	fmt.Fprintf(os.Stderr, format+"\n", args...)
	log.Fatal(format, args...)
}

func runDump(ctx *cli.Context) error {
	var file *os.File
	fileName := ctx.String("file")
	outType := ctx.String("type")
	if fileName == "-" {
		file = os.Stdout
		err := log.DelLogger("console")
		if err != nil {
			fatal("Deleting default logger failed. Can not write to stdout: %v", err)
		}
	} else {
		for _, suffix := range outputTypeEnum.Enum {
			if strings.HasSuffix(fileName, "."+suffix) {
				fileName = strings.TrimSuffix(fileName, "."+suffix)
				break
			}
		}
		fileName += "." + outType
	}
	setting.InitProviderFromExistingFile()
	setting.LoadCommonSettings()

	// make sure we are logging to the console no matter what the configuration tells us do to
	// FIXME: don't use CfgProvider directly
	if _, err := setting.CfgProvider.Section("log").NewKey("MODE", "console"); err != nil {
		fatal("Setting logging mode to console failed: %v", err)
	}
	if _, err := setting.CfgProvider.Section("log.console").NewKey("STDERR", "true"); err != nil {
		fatal("Setting console logger to stderr failed: %v", err)
	}
	if !setting.InstallLock {
		log.Error("Is '%s' really the right config path?\n", setting.CustomConf)
		return fmt.Errorf("gitea is not initialized")
	}
<<<<<<< HEAD
=======
	setting.LoadSettings() // cannot access session settings otherwise
>>>>>>> e37ef4d3

	stdCtx, cancel := installSignals()
	defer cancel()

	initiator.RegisterService(setting.ServiceConfig)
	initiator.RegisterService(db.ServiceConfig)
	initiator.RegisterService(storage.ServiceConfig)
	err := initiator.Init(stdCtx)
	if err != nil {
		return err
	}

	if file == nil {
		file, err = os.Create(fileName)
		if err != nil {
			fatal("Unable to open %s: %v", fileName, err)
		}
	}
	defer file.Close()

	absFileName, err := filepath.Abs(fileName)
	if err != nil {
		return err
	}

	verbose := ctx.Bool("verbose")
	var iface interface{}
	if fileName == "-" {
		iface, err = archiver.ByExtension(fmt.Sprintf(".%s", outType))
	} else {
		iface, err = archiver.ByExtension(fileName)
	}
	if err != nil {
		fatal("Unable to get archiver for extension: %v", err)
	}

	w, _ := iface.(archiver.Writer)
	if err := w.Create(file); err != nil {
		fatal("Creating archiver.Writer failed: %v", err)
	}
	defer w.Close()

	if ctx.IsSet("skip-repository") && ctx.Bool("skip-repository") {
		log.Info("Skip dumping local repositories")
	} else {
		log.Info("Dumping local repositories... %s", setting.RepoRootPath)
		if err := addRecursiveExclude(w, "repos", setting.RepoRootPath, []string{absFileName}, verbose); err != nil {
			fatal("Failed to include repositories: %v", err)
		}

		if ctx.IsSet("skip-lfs-data") && ctx.Bool("skip-lfs-data") {
			log.Info("Skip dumping LFS data")
		} else if !setting.LFS.StartServer {
			log.Info("LFS isn't enabled. Skip dumping LFS data")
		} else if err := storage.LFS.IterateObjects("", func(objPath string, object storage.Object) error {
			info, err := object.Stat()
			if err != nil {
				return err
			}

			return addReader(w, object, info, path.Join("data", "lfs", objPath), verbose)
		}); err != nil {
			fatal("Failed to dump LFS objects: %v", err)
		}
	}

	tmpDir := ctx.String("tempdir")
	if _, err := os.Stat(tmpDir); os.IsNotExist(err) {
		fatal("Path does not exist: %s", tmpDir)
	}

	dbDump, err := os.CreateTemp(tmpDir, "gitea-db.sql")
	if err != nil {
		fatal("Failed to create tmp file: %v", err)
	}
	defer func() {
		_ = dbDump.Close()
		if err := util.Remove(dbDump.Name()); err != nil {
			log.Warn("Unable to remove temporary file: %s: Error: %v", dbDump.Name(), err)
		}
	}()

	targetDBType := ctx.String("database")
	if len(targetDBType) > 0 && targetDBType != setting.Database.Type.String() {
		log.Info("Dumping database %s => %s...", setting.Database.Type, targetDBType)
	} else {
		log.Info("Dumping database...")
	}

	if err := db.DumpDatabase(dbDump.Name(), targetDBType); err != nil {
		fatal("Failed to dump database: %v", err)
	}

	if err := addFile(w, "gitea-db.sql", dbDump.Name(), verbose); err != nil {
		fatal("Failed to include gitea-db.sql: %v", err)
	}

	if len(setting.CustomConf) > 0 {
		log.Info("Adding custom configuration file from %s", setting.CustomConf)
		if err := addFile(w, "app.ini", setting.CustomConf, verbose); err != nil {
			fatal("Failed to include specified app.ini: %v", err)
		}
	}

	if ctx.IsSet("skip-custom-dir") && ctx.Bool("skip-custom-dir") {
		log.Info("Skipping custom directory")
	} else {
		customDir, err := os.Stat(setting.CustomPath)
		if err == nil && customDir.IsDir() {
			if is, _ := isSubdir(setting.AppDataPath, setting.CustomPath); !is {
				if err := addRecursiveExclude(w, "custom", setting.CustomPath, []string{absFileName}, verbose); err != nil {
					fatal("Failed to include custom: %v", err)
				}
			} else {
				log.Info("Custom dir %s is inside data dir %s, skipped", setting.CustomPath, setting.AppDataPath)
			}
		} else {
			log.Info("Custom dir %s doesn't exist, skipped", setting.CustomPath)
		}
	}

	isExist, err := util.IsExist(setting.AppDataPath)
	if err != nil {
		log.Error("Unable to check if %s exists. Error: %v", setting.AppDataPath, err)
	}
	if isExist {
		log.Info("Packing data directory...%s", setting.AppDataPath)

		var excludes []string
		if setting.SessionConfig.OriginalProvider == "file" {
			var opts session.Options
			if err = json.Unmarshal([]byte(setting.SessionConfig.ProviderConfig), &opts); err != nil {
				return err
			}
			excludes = append(excludes, opts.ProviderConfig)
		}

		if ctx.IsSet("skip-index") && ctx.Bool("skip-index") {
			excludes = append(excludes, setting.Indexer.RepoPath)
			excludes = append(excludes, setting.Indexer.IssuePath)
		}

		excludes = append(excludes, setting.RepoRootPath)
		excludes = append(excludes, setting.LFS.Path)
		excludes = append(excludes, setting.Attachment.Path)
		excludes = append(excludes, setting.Packages.Path)
		excludes = append(excludes, setting.Log.RootPath)
		excludes = append(excludes, absFileName)
		if err := addRecursiveExclude(w, "data", setting.AppDataPath, excludes, verbose); err != nil {
			fatal("Failed to include data directory: %v", err)
		}
	}

	if ctx.IsSet("skip-attachment-data") && ctx.Bool("skip-attachment-data") {
		log.Info("Skip dumping attachment data")
	} else if err := storage.Attachments.IterateObjects("", func(objPath string, object storage.Object) error {
		info, err := object.Stat()
		if err != nil {
			return err
		}

		return addReader(w, object, info, path.Join("data", "attachments", objPath), verbose)
	}); err != nil {
		fatal("Failed to dump attachments: %v", err)
	}

	if ctx.IsSet("skip-package-data") && ctx.Bool("skip-package-data") {
		log.Info("Skip dumping package data")
	} else if !setting.Packages.Enabled {
		log.Info("Packages isn't enabled. Skip dumping package data")
	} else if err := storage.Packages.IterateObjects("", func(objPath string, object storage.Object) error {
		info, err := object.Stat()
		if err != nil {
			return err
		}

		return addReader(w, object, info, path.Join("data", "packages", objPath), verbose)
	}); err != nil {
		fatal("Failed to dump packages: %v", err)
	}

	// Doesn't check if LogRootPath exists before processing --skip-log intentionally,
	// ensuring that it's clear the dump is skipped whether the directory's initialized
	// yet or not.
	if ctx.IsSet("skip-log") && ctx.Bool("skip-log") {
		log.Info("Skip dumping log files")
	} else {
		isExist, err := util.IsExist(setting.Log.RootPath)
		if err != nil {
			log.Error("Unable to check if %s exists. Error: %v", setting.Log.RootPath, err)
		}
		if isExist {
			if err := addRecursiveExclude(w, "log", setting.Log.RootPath, []string{absFileName}, verbose); err != nil {
				fatal("Failed to include log: %v", err)
			}
		}
	}

	if fileName != "-" {
		if err = w.Close(); err != nil {
			_ = util.Remove(fileName)
			fatal("Failed to save %s: %v", fileName, err)
		}

		if err := os.Chmod(fileName, 0o600); err != nil {
			log.Info("Can't change file access permissions mask to 0600: %v", err)
		}
	}

	if fileName != "-" {
		log.Info("Finish dumping in file %s", fileName)
	} else {
		log.Info("Finish dumping to stdout")
	}

	return nil
}

// addRecursiveExclude zips absPath to specified insidePath inside writer excluding excludeAbsPath
func addRecursiveExclude(w archiver.Writer, insidePath, absPath string, excludeAbsPath []string, verbose bool) error {
	absPath, err := filepath.Abs(absPath)
	if err != nil {
		return err
	}
	dir, err := os.Open(absPath)
	if err != nil {
		return err
	}
	defer dir.Close()

	files, err := dir.Readdir(0)
	if err != nil {
		return err
	}
	for _, file := range files {
		currentAbsPath := path.Join(absPath, file.Name())
		currentInsidePath := path.Join(insidePath, file.Name())
		if file.IsDir() {
			if !util.SliceContainsString(excludeAbsPath, currentAbsPath) {
				if err := addFile(w, currentInsidePath, currentAbsPath, false); err != nil {
					return err
				}
				if err = addRecursiveExclude(w, currentInsidePath, currentAbsPath, excludeAbsPath, verbose); err != nil {
					return err
				}
			}
		} else {
			// only copy regular files and symlink regular files, skip non-regular files like socket/pipe/...
			shouldAdd := file.Mode().IsRegular()
			if !shouldAdd && file.Mode()&os.ModeSymlink == os.ModeSymlink {
				target, err := filepath.EvalSymlinks(currentAbsPath)
				if err != nil {
					return err
				}
				targetStat, err := os.Stat(target)
				if err != nil {
					return err
				}
				shouldAdd = targetStat.Mode().IsRegular()
			}
			if shouldAdd {
				if err = addFile(w, currentInsidePath, currentAbsPath, verbose); err != nil {
					return err
				}
			}
		}
	}
	return nil
}<|MERGE_RESOLUTION|>--- conflicted
+++ resolved
@@ -197,15 +197,11 @@
 		log.Error("Is '%s' really the right config path?\n", setting.CustomConf)
 		return fmt.Errorf("gitea is not initialized")
 	}
-<<<<<<< HEAD
-=======
-	setting.LoadSettings() // cannot access session settings otherwise
->>>>>>> e37ef4d3
 
 	stdCtx, cancel := installSignals()
 	defer cancel()
 
-	initiator.RegisterService(setting.ServiceConfig)
+	initiator.RegisterService(setting.ServiceConfig) // cannot access session settings otherwise
 	initiator.RegisterService(db.ServiceConfig)
 	initiator.RegisterService(storage.ServiceConfig)
 	err := initiator.Init(stdCtx)
