--- conflicted
+++ resolved
@@ -23,12 +23,7 @@
 
 	"gitea.com/go-chi/session"
 	archiver "github.com/mholt/archiver/v3"
-<<<<<<< HEAD
-	"github.com/unknwon/com"
 	"github.com/urfave/cli/v2"
-=======
-	"github.com/urfave/cli"
->>>>>>> afbddf1f
 )
 
 func addFile(w archiver.Writer, filePath string, absPath string, verbose bool) error {
