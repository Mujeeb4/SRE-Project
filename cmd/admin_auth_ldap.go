// Copyright 2019 The Gitea Authors. All rights reserved.
// Use of this source code is governed by a MIT-style
// license that can be found in the LICENSE file.

package cmd

import (
	"fmt"
	"strings"

	"code.gitea.io/gitea/models/login"
	"code.gitea.io/gitea/services/auth/source/ldap"

	"github.com/urfave/cli"
)

type (
	authService struct {
		initDB             func() error
		createLoginSource  func(loginSource *login.Source) error
		updateLoginSource  func(loginSource *login.Source) error
		getLoginSourceByID func(id int64) (*login.Source, error)
	}
)

var (
	commonLdapCLIFlags = []cli.Flag{
		cli.StringFlag{
			Name:  "name",
			Usage: "Authentication name.",
		},
		cli.BoolFlag{
			Name:  "not-active",
			Usage: "Deactivate the authentication source.",
		},
		cli.StringFlag{
			Name:  "security-protocol",
			Usage: "Security protocol name.",
		},
		cli.BoolFlag{
			Name:  "skip-tls-verify",
			Usage: "Disable TLS verification.",
		},
		cli.StringFlag{
			Name:  "host",
			Usage: "The address where the LDAP server can be reached.",
		},
		cli.IntFlag{
			Name:  "port",
			Usage: "The port to use when connecting to the LDAP server.",
		},
		cli.StringFlag{
			Name:  "user-search-base",
			Usage: "The LDAP base at which user accounts will be searched for.",
		},
		cli.StringFlag{
			Name:  "user-filter",
			Usage: "An LDAP filter declaring how to find the user record that is attempting to authenticate.",
		},
		cli.StringFlag{
			Name:  "admin-filter",
			Usage: "An LDAP filter specifying if a user should be given administrator privileges.",
		},
		cli.StringFlag{
			Name:  "restricted-filter",
			Usage: "An LDAP filter specifying if a user should be given restricted status.",
		},
		cli.BoolFlag{
			Name:  "allow-deactivate-all",
			Usage: "Allow empty search results to deactivate all users.",
		},
		cli.StringFlag{
			Name:  "username-attribute",
			Usage: "The attribute of the user’s LDAP record containing the user name.",
		},
		cli.StringFlag{
			Name:  "firstname-attribute",
			Usage: "The attribute of the user’s LDAP record containing the user’s first name.",
		},
		cli.StringFlag{
			Name:  "surname-attribute",
			Usage: "The attribute of the user’s LDAP record containing the user’s surname.",
		},
		cli.StringFlag{
			Name:  "email-attribute",
			Usage: "The attribute of the user’s LDAP record containing the user’s email address.",
		},
		cli.StringFlag{
			Name:  "public-ssh-key-attribute",
			Usage: "The attribute of the user’s LDAP record containing the user’s public ssh key.",
		},
<<<<<<< HEAD
		cli.StringFlag{
			Name:  "team-group-map",
			Usage: "Map of LDAP groups to teams.",
		},
		cli.StringFlag{
			Name:  "team-group-map-force",
			Usage: "Force synchronization of mapped LDAP groups to teams.",
=======
		cli.BoolFlag{
			Name:  "skip-local-2fa",
			Usage: "Set to true to skip local 2fa for users authenticated by this source",
		},
		cli.StringFlag{
			Name:  "avatar-attribute",
			Usage: "The attribute of the user’s LDAP record containing the user’s avatar.",
>>>>>>> 3bbdce26
		},
	}

	ldapBindDnCLIFlags = append(commonLdapCLIFlags,
		cli.StringFlag{
			Name:  "bind-dn",
			Usage: "The DN to bind to the LDAP server with when searching for the user.",
		},
		cli.StringFlag{
			Name:  "bind-password",
			Usage: "The password for the Bind DN, if any.",
		},
		cli.BoolFlag{
			Name:  "attributes-in-bind",
			Usage: "Fetch attributes in bind DN context.",
		},
		cli.BoolFlag{
			Name:  "synchronize-users",
			Usage: "Enable user synchronization.",
		},
		cli.UintFlag{
			Name:  "page-size",
			Usage: "Search page size.",
		})

	ldapSimpleAuthCLIFlags = append(commonLdapCLIFlags,
		cli.StringFlag{
			Name:  "user-dn",
			Usage: "The user’s DN.",
		})

	cmdAuthAddLdapBindDn = cli.Command{
		Name:  "add-ldap",
		Usage: "Add new LDAP (via Bind DN) authentication source",
		Action: func(c *cli.Context) error {
			return newAuthService().addLdapBindDn(c)
		},
		Flags: ldapBindDnCLIFlags,
	}

	cmdAuthUpdateLdapBindDn = cli.Command{
		Name:  "update-ldap",
		Usage: "Update existing LDAP (via Bind DN) authentication source",
		Action: func(c *cli.Context) error {
			return newAuthService().updateLdapBindDn(c)
		},
		Flags: append([]cli.Flag{idFlag}, ldapBindDnCLIFlags...),
	}

	cmdAuthAddLdapSimpleAuth = cli.Command{
		Name:  "add-ldap-simple",
		Usage: "Add new LDAP (simple auth) authentication source",
		Action: func(c *cli.Context) error {
			return newAuthService().addLdapSimpleAuth(c)
		},
		Flags: ldapSimpleAuthCLIFlags,
	}

	cmdAuthUpdateLdapSimpleAuth = cli.Command{
		Name:  "update-ldap-simple",
		Usage: "Update existing LDAP (simple auth) authentication source",
		Action: func(c *cli.Context) error {
			return newAuthService().updateLdapSimpleAuth(c)
		},
		Flags: append([]cli.Flag{idFlag}, ldapSimpleAuthCLIFlags...),
	}
)

// newAuthService creates a service with default functions.
func newAuthService() *authService {
	return &authService{
		initDB:             initDB,
		createLoginSource:  login.CreateSource,
		updateLoginSource:  login.UpdateSource,
		getLoginSourceByID: login.GetSourceByID,
	}
}

// parseLoginSource assigns values on loginSource according to command line flags.
func parseLoginSource(c *cli.Context, loginSource *login.Source) {
	if c.IsSet("name") {
		loginSource.Name = c.String("name")
	}
	if c.IsSet("not-active") {
		loginSource.IsActive = !c.Bool("not-active")
	}
	if c.IsSet("synchronize-users") {
		loginSource.IsSyncEnabled = c.Bool("synchronize-users")
	}
}

// parseLdapConfig assigns values on config according to command line flags.
func parseLdapConfig(c *cli.Context, config *ldap.Source) error {
	if c.IsSet("name") {
		config.Name = c.String("name")
	}
	if c.IsSet("host") {
		config.Host = c.String("host")
	}
	if c.IsSet("port") {
		config.Port = c.Int("port")
	}
	if c.IsSet("security-protocol") {
		p, ok := findLdapSecurityProtocolByName(c.String("security-protocol"))
		if !ok {
			return fmt.Errorf("Unknown security protocol name: %s", c.String("security-protocol"))
		}
		config.SecurityProtocol = p
	}
	if c.IsSet("skip-tls-verify") {
		config.SkipVerify = c.Bool("skip-tls-verify")
	}
	if c.IsSet("bind-dn") {
		config.BindDN = c.String("bind-dn")
	}
	if c.IsSet("user-dn") {
		config.UserDN = c.String("user-dn")
	}
	if c.IsSet("bind-password") {
		config.BindPassword = c.String("bind-password")
	}
	if c.IsSet("user-search-base") {
		config.UserBase = c.String("user-search-base")
	}
	if c.IsSet("username-attribute") {
		config.AttributeUsername = c.String("username-attribute")
	}
	if c.IsSet("firstname-attribute") {
		config.AttributeName = c.String("firstname-attribute")
	}
	if c.IsSet("surname-attribute") {
		config.AttributeSurname = c.String("surname-attribute")
	}
	if c.IsSet("email-attribute") {
		config.AttributeMail = c.String("email-attribute")
	}
	if c.IsSet("attributes-in-bind") {
		config.AttributesInBind = c.Bool("attributes-in-bind")
	}
	if c.IsSet("public-ssh-key-attribute") {
		config.AttributeSSHPublicKey = c.String("public-ssh-key-attribute")
	}
	if c.IsSet("avatar-attribute") {
		config.AttributeAvatar = c.String("avatar-attribute")
	}
	if c.IsSet("page-size") {
		config.SearchPageSize = uint32(c.Uint("page-size"))
	}
	if c.IsSet("user-filter") {
		config.Filter = c.String("user-filter")
	}
	if c.IsSet("admin-filter") {
		config.AdminFilter = c.String("admin-filter")
	}
	if c.IsSet("restricted-filter") {
		config.RestrictedFilter = c.String("restricted-filter")
	}
	if c.IsSet("allow-deactivate-all") {
		config.AllowDeactivateAll = c.Bool("allow-deactivate-all")
	}
<<<<<<< HEAD
	if c.IsSet("team-group-map") {
		config.TeamGroupMap = c.String("team-group-map")
	}
	if c.IsSet("team-group-map-removal") {
		config.TeamGroupMapRemoval = c.Bool("team-group-map-removal")
	}
=======
	if c.IsSet("skip-local-2fa") {
		config.SkipLocalTwoFA = c.Bool("skip-local-2fa")
	}

>>>>>>> 3bbdce26
	return nil
}

// findLdapSecurityProtocolByName finds security protocol by its name ignoring case.
// It returns the value of the security protocol and if it was found.
func findLdapSecurityProtocolByName(name string) (ldap.SecurityProtocol, bool) {
	for i, n := range ldap.SecurityProtocolNames {
		if strings.EqualFold(name, n) {
			return i, true
		}
	}
	return 0, false
}

// getLoginSource gets the login source by its id defined in the command line flags.
// It returns an error if the id is not set, does not match any source or if the source is not of expected type.
func (a *authService) getLoginSource(c *cli.Context, loginType login.Type) (*login.Source, error) {
	if err := argsSet(c, "id"); err != nil {
		return nil, err
	}

	loginSource, err := a.getLoginSourceByID(c.Int64("id"))
	if err != nil {
		return nil, err
	}

	if loginSource.Type != loginType {
		return nil, fmt.Errorf("Invalid authentication type. expected: %s, actual: %s", loginType.String(), loginSource.Type.String())
	}

	return loginSource, nil
}

// addLdapBindDn adds a new LDAP via Bind DN authentication source.
func (a *authService) addLdapBindDn(c *cli.Context) error {
	if err := argsSet(c, "name", "security-protocol", "host", "port", "user-search-base", "user-filter", "email-attribute"); err != nil {
		return err
	}

	if err := a.initDB(); err != nil {
		return err
	}

	loginSource := &login.Source{
		Type:     login.LDAP,
		IsActive: true, // active by default
		Cfg: &ldap.Source{
			Enabled: true, // always true
		},
	}

	parseLoginSource(c, loginSource)
	if err := parseLdapConfig(c, loginSource.Cfg.(*ldap.Source)); err != nil {
		return err
	}

	return a.createLoginSource(loginSource)
}

// updateLdapBindDn updates a new LDAP via Bind DN authentication source.
func (a *authService) updateLdapBindDn(c *cli.Context) error {
	if err := a.initDB(); err != nil {
		return err
	}

	loginSource, err := a.getLoginSource(c, login.LDAP)
	if err != nil {
		return err
	}

	parseLoginSource(c, loginSource)
	if err := parseLdapConfig(c, loginSource.Cfg.(*ldap.Source)); err != nil {
		return err
	}

	return a.updateLoginSource(loginSource)
}

// addLdapSimpleAuth adds a new LDAP (simple auth) authentication source.
func (a *authService) addLdapSimpleAuth(c *cli.Context) error {
	if err := argsSet(c, "name", "security-protocol", "host", "port", "user-dn", "user-filter", "email-attribute"); err != nil {
		return err
	}

	if err := a.initDB(); err != nil {
		return err
	}

	loginSource := &login.Source{
		Type:     login.DLDAP,
		IsActive: true, // active by default
		Cfg: &ldap.Source{
			Enabled: true, // always true
		},
	}

	parseLoginSource(c, loginSource)
	if err := parseLdapConfig(c, loginSource.Cfg.(*ldap.Source)); err != nil {
		return err
	}

	return a.createLoginSource(loginSource)
}

// updateLdapBindDn updates a new LDAP (simple auth) authentication source.
func (a *authService) updateLdapSimpleAuth(c *cli.Context) error {
	if err := a.initDB(); err != nil {
		return err
	}

	loginSource, err := a.getLoginSource(c, login.DLDAP)
	if err != nil {
		return err
	}

	parseLoginSource(c, loginSource)
	if err := parseLdapConfig(c, loginSource.Cfg.(*ldap.Source)); err != nil {
		return err
	}

	return a.updateLoginSource(loginSource)
}<|MERGE_RESOLUTION|>--- conflicted
+++ resolved
@@ -89,7 +89,14 @@
 			Name:  "public-ssh-key-attribute",
 			Usage: "The attribute of the user’s LDAP record containing the user’s public ssh key.",
 		},
-<<<<<<< HEAD
+		cli.BoolFlag{
+			Name:  "skip-local-2fa",
+			Usage: "Set to true to skip local 2fa for users authenticated by this source",
+		},
+		cli.StringFlag{
+			Name:  "avatar-attribute",
+			Usage: "The attribute of the user’s LDAP record containing the user’s avatar.",
+		},
 		cli.StringFlag{
 			Name:  "team-group-map",
 			Usage: "Map of LDAP groups to teams.",
@@ -97,15 +104,6 @@
 		cli.StringFlag{
 			Name:  "team-group-map-force",
 			Usage: "Force synchronization of mapped LDAP groups to teams.",
-=======
-		cli.BoolFlag{
-			Name:  "skip-local-2fa",
-			Usage: "Set to true to skip local 2fa for users authenticated by this source",
-		},
-		cli.StringFlag{
-			Name:  "avatar-attribute",
-			Usage: "The attribute of the user’s LDAP record containing the user’s avatar.",
->>>>>>> 3bbdce26
 		},
 	}
 
@@ -266,19 +264,16 @@
 	if c.IsSet("allow-deactivate-all") {
 		config.AllowDeactivateAll = c.Bool("allow-deactivate-all")
 	}
-<<<<<<< HEAD
+	if c.IsSet("skip-local-2fa") {
+		config.SkipLocalTwoFA = c.Bool("skip-local-2fa")
+	}
 	if c.IsSet("team-group-map") {
 		config.TeamGroupMap = c.String("team-group-map")
 	}
 	if c.IsSet("team-group-map-removal") {
 		config.TeamGroupMapRemoval = c.Bool("team-group-map-removal")
 	}
-=======
-	if c.IsSet("skip-local-2fa") {
-		config.SkipLocalTwoFA = c.Bool("skip-local-2fa")
-	}
-
->>>>>>> 3bbdce26
+
 	return nil
 }
 
