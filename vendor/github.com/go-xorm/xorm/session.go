--- conflicted
+++ resolved
@@ -303,10 +303,7 @@
 		var newValue = newElemFunc(fields)
 		bean := newValue.Interface()
 		dataStruct := rValue(bean)
-<<<<<<< HEAD
-=======
-
->>>>>>> b0f7457d
+
 		// handle beforeClosures
 		scanResults, err := session.row2Slice(rows, fields, fieldsCount, bean)
 		if err != nil {
@@ -634,13 +631,7 @@
 						// however, also need to consider adding a 'lazy' attribute to xorm tag which allow hasOne
 						// property to be fetched lazily
 						structInter := reflect.New(fieldValue.Type())
-<<<<<<< HEAD
-						newsession := session.engine.NewSession()
-						defer newsession.Close()
-						has, err := newsession.ID(pk).NoCascade().Get(structInter.Interface())
-=======
 						has, err := session.ID(pk).NoCascade().get(structInter.Interface())
->>>>>>> b0f7457d
 						if err != nil {
 							return nil, err
 						}
@@ -784,17 +775,6 @@
 	return pk, nil
 }
 
-<<<<<<< HEAD
-func (session *Session) queryPreprocess(sqlStr *string, paramStr ...interface{}) {
-	for _, filter := range session.engine.dialect.Filters() {
-		*sqlStr = filter.Do(*sqlStr, session.engine.dialect, session.statement.RefTable)
-	}
-
-	session.saveLastSQL(*sqlStr, paramStr...)
-}
-
-=======
->>>>>>> b0f7457d
 // saveLastSQL stores executed query information
 func (session *Session) saveLastSQL(sql string, args ...interface{}) {
 	session.lastSQL = sql
