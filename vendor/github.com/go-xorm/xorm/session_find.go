--- conflicted
+++ resolved
@@ -23,10 +23,6 @@
 // are conditions. beans could be []Struct, []*Struct, map[int64]Struct
 // map[int64]*Struct
 func (session *Session) Find(rowsSlicePtr interface{}, condiBean ...interface{}) error {
-<<<<<<< HEAD
-	defer session.resetStatement()
-=======
->>>>>>> b0f7457d
 	if session.isAutoClose {
 		defer session.Close()
 	}
@@ -163,19 +159,7 @@
 }
 
 func (session *Session) noCacheFind(table *core.Table, containerValue reflect.Value, sqlStr string, args ...interface{}) error {
-<<<<<<< HEAD
-	var rawRows *core.Rows
-	var err error
-
-	session.queryPreprocess(&sqlStr, args...)
-	if session.isAutoCommit {
-		_, rawRows, err = session.innerQuery(sqlStr, args...)
-	} else {
-		rawRows, err = session.tx.Query(sqlStr, args...)
-	}
-=======
 	rows, err := session.queryRows(sqlStr, args...)
->>>>>>> b0f7457d
 	if err != nil {
 		return err
 	}
@@ -309,10 +293,6 @@
 	}
 
 	tableName := session.statement.TableName()
-<<<<<<< HEAD
-
-=======
->>>>>>> b0f7457d
 	table := session.statement.RefTable
 	cacher := session.engine.getCacher2(table)
 	ids, err := core.GetCacheSql(cacher, tableName, newsql, args)
@@ -347,21 +327,13 @@
 			ids = append(ids, pk)
 		}
 
-<<<<<<< HEAD
-		session.engine.logger.Debug("[cacheFind] cache sql:", ids, tableName, newsql, args)
-=======
 		session.engine.logger.Debug("[cacheFind] cache sql:", ids, tableName, sqlStr, newsql, args)
->>>>>>> b0f7457d
 		err = core.PutCacheSql(cacher, ids, tableName, newsql, args)
 		if err != nil {
 			return err
 		}
 	} else {
-<<<<<<< HEAD
-		session.engine.logger.Debug("[cacheFind] cache hit sql:", newsql, args)
-=======
 		session.engine.logger.Debug("[cacheFind] cache hit sql:", tableName, sqlStr, newsql, args)
->>>>>>> b0f7457d
 	}
 
 	sliceValue := reflect.Indirect(reflect.ValueOf(rowsSlicePtr))
@@ -397,12 +369,6 @@
 	}
 
 	if len(ides) > 0 {
-<<<<<<< HEAD
-		newSession := session.engine.NewSession()
-		defer newSession.Close()
-
-=======
->>>>>>> b0f7457d
 		slices := reflect.New(reflect.SliceOf(t))
 		beans := slices.Interface()
 
