--- conflicted
+++ resolved
@@ -12,23 +12,14 @@
 	"github.com/go-xorm/core"
 )
 
-<<<<<<< HEAD
-func (session *Session) cacheDelete(sqlStr string, args ...interface{}) error {
-	if session.statement.RefTable == nil ||
-=======
 func (session *Session) cacheDelete(table *core.Table, tableName, sqlStr string, args ...interface{}) error {
 	if table == nil ||
->>>>>>> b0f7457d
 		session.tx != nil {
 		return ErrCacheFailed
 	}
 
 	for _, filter := range session.engine.dialect.Filters() {
-<<<<<<< HEAD
-		sqlStr = filter.Do(sqlStr, session.engine.dialect, session.statement.RefTable)
-=======
 		sqlStr = filter.Do(sqlStr, session.engine.dialect, table)
->>>>>>> b0f7457d
 	}
 
 	newsql := session.statement.convertIDSQL(sqlStr)
@@ -36,13 +27,8 @@
 		return ErrCacheFailed
 	}
 
-<<<<<<< HEAD
-	cacher := session.engine.getCacher2(session.statement.RefTable)
-	tableName := session.statement.TableName()
-=======
 	cacher := session.engine.getCacher2(table)
 	pkColumns := table.PKColumns()
->>>>>>> b0f7457d
 	ids, err := core.GetCacheSql(cacher, tableName, newsql, args)
 	if err != nil {
 		resultsSlice, err := session.queryBytes(newsql, args...)
@@ -54,11 +40,7 @@
 			for _, data := range resultsSlice {
 				var id int64
 				var pk core.PK = make([]interface{}, 0)
-<<<<<<< HEAD
-				for _, col := range session.statement.RefTable.PKColumns() {
-=======
 				for _, col := range pkColumns {
->>>>>>> b0f7457d
 					if v, ok := data[col.Name]; !ok {
 						return errors.New("no id")
 					} else if col.SQLType.IsText() {
@@ -76,41 +58,23 @@
 				ids = append(ids, pk)
 			}
 		}
-<<<<<<< HEAD
-	} /*else {
-	    session.engine.LogDebug("delete cache sql %v", newsql)
-	    cacher.DelIds(tableName, genSqlKey(newsql, args))
-	}*/
-
-	for _, id := range ids {
-		session.engine.logger.Debug("[cacheDelete] delete cache obj", tableName, id)
-=======
 	}
 
 	for _, id := range ids {
 		session.engine.logger.Debug("[cacheDelete] delete cache obj:", tableName, id)
->>>>>>> b0f7457d
 		sid, err := id.ToString()
 		if err != nil {
 			return err
 		}
 		cacher.DelBean(tableName, sid)
 	}
-<<<<<<< HEAD
-	session.engine.logger.Debug("[cacheDelete] clear cache sql", tableName)
-=======
 	session.engine.logger.Debug("[cacheDelete] clear cache table:", tableName)
->>>>>>> b0f7457d
 	cacher.ClearIds(tableName)
 	return nil
 }
 
 // Delete records, bean's non-empty fields are conditions
 func (session *Session) Delete(bean interface{}) (int64, error) {
-<<<<<<< HEAD
-	defer session.resetStatement()
-=======
->>>>>>> b0f7457d
 	if session.isAutoClose {
 		defer session.Close()
 	}
@@ -118,10 +82,6 @@
 	if err := session.statement.setRefValue(rValue(bean)); err != nil {
 		return 0, err
 	}
-<<<<<<< HEAD
-	var table = session.statement.RefTable
-=======
->>>>>>> b0f7457d
 
 	// handle before delete processors
 	for _, closure := range session.beforeClosures {
@@ -141,13 +101,9 @@
 		return 0, ErrNeedDeletedCond
 	}
 
-<<<<<<< HEAD
-	var tableName = session.engine.Quote(session.statement.TableName())
-=======
 	var tableNameNoQuote = session.statement.TableName()
 	var tableName = session.engine.Quote(tableNameNoQuote)
 	var table = session.statement.RefTable
->>>>>>> b0f7457d
 	var deleteSQL string
 	if len(condSQL) > 0 {
 		deleteSQL = fmt.Sprintf("DELETE FROM %v WHERE %v", tableName, condSQL)
@@ -243,13 +199,8 @@
 		})
 	}
 
-<<<<<<< HEAD
-	if cacher := session.engine.getCacher2(session.statement.RefTable); cacher != nil && session.statement.UseCache {
-		session.cacheDelete(deleteSQL, argsForCache...)
-=======
 	if cacher := session.engine.getCacher2(table); cacher != nil && session.statement.UseCache {
 		session.cacheDelete(table, tableNameNoQuote, deleteSQL, argsForCache...)
->>>>>>> b0f7457d
 	}
 
 	session.statement.RefTable = table
