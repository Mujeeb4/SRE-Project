{
	"comment": "",
	"ignore": "test appengine",
	"package": [
		{
			"checksumSHA1": "BfL4Z7P1alyUUNspKJu7Q4GPCNs=",
			"path": "code.gitea.io/git",
			"revision": "f1ecc138bebcffed32be1a574ed0c2701b33733f",
			"revisionTime": "2018-04-21T01:08:19Z"
		},
		{
<<<<<<< HEAD
			"checksumSHA1": "bjqwfSjo+1Lsff5eTrUXY++dX6M=",
			"path": "code.gitea.io/sdk/gitea",
			"revision": "40e36e1d2f85402456041f90eba7109d22ddf644",
			"revisionTime": "2018-05-03T14:30:21Z"
=======
			"checksumSHA1": "LnxY/6xD4h9dCCJ5nxKEfZZs1Vk=",
			"path": "code.gitea.io/sdk/gitea",
			"revision": "7fa627fa5d67d18c39d6dd3c6c4db836916bf234",
			"revisionTime": "2018-05-10T12:54:05Z"
>>>>>>> b574af27
		},
		{
			"checksumSHA1": "bOODD4Gbw3GfcuQPU2dI40crxxk=",
			"path": "github.com/PuerkitoBio/goquery",
			"revision": "ed7d758e9a34ba1f55e8084e0d731448b46921a8",
			"revisionTime": "2017-03-24T13:54:48Z"
		},
		{
			"checksumSHA1": "IyfS7Rbl6OgR83QR7TOfKdDCq+M=",
			"path": "github.com/Unknwon/cae",
			"revision": "c6aac99ea2cae2ebaf23f26f76b04fe3fcfc9f8c",
			"revisionTime": "2016-07-15T03:28:08Z"
		},
		{
			"checksumSHA1": "NqlZvp3s2Z8jy1X9HpARViZ/hhY=",
			"path": "github.com/Unknwon/cae/zip",
			"revision": "c6aac99ea2cae2ebaf23f26f76b04fe3fcfc9f8c",
			"revisionTime": "2016-07-15T03:28:08Z"
		},
		{
			"checksumSHA1": "IrtvVIFBTQmk0+vM7g2xtka5SFg=",
			"path": "github.com/Unknwon/com",
			"revision": "7677a1d7c1137cd3dd5ba7a076d0c898a1ef4520",
			"revisionTime": "2017-08-19T22:39:52Z"
		},
		{
			"checksumSHA1": "GwPkXd1UL3D7F3IuHHM+V0r4MB4=",
			"path": "github.com/Unknwon/i18n",
			"revision": "b64d336589669d317928070e70ba0ae558f16633",
			"revisionTime": "2017-11-14T19:46:41Z"
		},
		{
			"checksumSHA1": "BkrPsaiF83hWNDvM2o/rMBdUz5o=",
			"path": "github.com/Unknwon/paginater",
			"revision": "7748a72e01415173a27d79866b984328e7b0c12b",
			"revisionTime": "2015-11-04T15:16:17Z"
		},
		{
			"checksumSHA1": "2rWSos1D+xqNSGkvEMOG3pntod8=",
			"path": "github.com/andybalholm/cascadia",
			"revision": "349dd0209470eabd9514242c688c403c0926d266",
			"revisionTime": "2016-12-24T14:14:13Z"
		},
		{
			"checksumSHA1": "8EFHaDH4tkjScOJ6XSlLM0ddfO0=",
			"path": "github.com/blevesearch/bleve",
			"revision": "011b168f7b84ffef05aed6716d73d21b1a33e971",
			"revisionTime": "2017-06-14T16:31:07Z"
		},
		{
			"checksumSHA1": "ywqbUZb6r4Mxq2MBAbv/vaYcmdw=",
			"path": "github.com/blevesearch/bleve/analysis",
			"revision": "011b168f7b84ffef05aed6716d73d21b1a33e971",
			"revisionTime": "2017-06-14T16:31:07Z"
		},
		{
			"checksumSHA1": "9fbWSIn+xbJ14D2nMF3byvSsXXk=",
			"path": "github.com/blevesearch/bleve/analysis/analyzer/custom",
			"revision": "174f8ed44a0bf65e7c8fb228b60b58de62654cd2",
			"revisionTime": "2017-06-28T17:18:15Z"
		},
		{
			"checksumSHA1": "IefDmVwLU3UiILeN35DA25gPFnc=",
			"path": "github.com/blevesearch/bleve/analysis/analyzer/standard",
			"revision": "011b168f7b84ffef05aed6716d73d21b1a33e971",
			"revisionTime": "2017-06-14T16:31:07Z"
		},
		{
			"checksumSHA1": "P+ay5l3LO/xoWJXKfyK4Ma1hGvw=",
			"path": "github.com/blevesearch/bleve/analysis/datetime/flexible",
			"revision": "011b168f7b84ffef05aed6716d73d21b1a33e971",
			"revisionTime": "2017-06-14T16:31:07Z"
		},
		{
			"checksumSHA1": "uIHCAnZoB7dKDPFc3SkiO1hN4BY=",
			"path": "github.com/blevesearch/bleve/analysis/datetime/optional",
			"revision": "011b168f7b84ffef05aed6716d73d21b1a33e971",
			"revisionTime": "2017-06-14T16:31:07Z"
		},
		{
			"checksumSHA1": "AdhWAC/hkZLFXUcihmzhMspNk3w=",
			"path": "github.com/blevesearch/bleve/analysis/lang/en",
			"revision": "011b168f7b84ffef05aed6716d73d21b1a33e971",
			"revisionTime": "2017-06-14T16:31:07Z"
		},
		{
			"checksumSHA1": "xj8o/nQj59yt+o+RZSa0n9V3vKY=",
			"path": "github.com/blevesearch/bleve/analysis/token/camelcase",
			"revision": "174f8ed44a0bf65e7c8fb228b60b58de62654cd2",
			"revisionTime": "2017-06-28T17:18:15Z"
		},
		{
			"checksumSHA1": "3VIPkl12t1ko4y6DkbPcz+MtQjY=",
			"path": "github.com/blevesearch/bleve/analysis/token/lowercase",
			"revision": "011b168f7b84ffef05aed6716d73d21b1a33e971",
			"revisionTime": "2017-06-14T16:31:07Z"
		},
		{
			"checksumSHA1": "QOw3ypU4VTmFT8XYS/52P3RILZw=",
			"path": "github.com/blevesearch/bleve/analysis/token/porter",
			"revision": "011b168f7b84ffef05aed6716d73d21b1a33e971",
			"revisionTime": "2017-06-14T16:31:07Z"
		},
		{
			"checksumSHA1": "8wCAW8E4SO7gGxt0tsr4NZ4APIg=",
			"path": "github.com/blevesearch/bleve/analysis/token/stop",
			"revision": "011b168f7b84ffef05aed6716d73d21b1a33e971",
			"revisionTime": "2017-06-14T16:31:07Z"
		},
		{
			"checksumSHA1": "rHPnW85/nLMuW8PICbcMX4O8Xg8=",
			"path": "github.com/blevesearch/bleve/analysis/token/unicodenorm",
			"revision": "174f8ed44a0bf65e7c8fb228b60b58de62654cd2",
			"revisionTime": "2017-06-28T17:18:15Z"
		},
		{
			"checksumSHA1": "unacAFTLwgpg7wyI/mYf7Zd9eaU=",
			"path": "github.com/blevesearch/bleve/analysis/token/unique",
			"revision": "ff210fbc6d348ad67aa5754eaea11a463fcddafd",
			"revisionTime": "2018-02-01T18:20:06Z"
		},
		{
			"checksumSHA1": "q7C04nlJLxKmemXLop0oyJhfi5M=",
			"path": "github.com/blevesearch/bleve/analysis/tokenizer/unicode",
			"revision": "011b168f7b84ffef05aed6716d73d21b1a33e971",
			"revisionTime": "2017-06-14T16:31:07Z"
		},
		{
			"checksumSHA1": "dGZ2nyn4OZtOTQcoAA8PE+XfW/g=",
			"path": "github.com/blevesearch/bleve/document",
			"revision": "011b168f7b84ffef05aed6716d73d21b1a33e971",
			"revisionTime": "2017-06-14T16:31:07Z"
		},
		{
			"checksumSHA1": "8+NkVEqldBSg13whAM0Fgk0aIQU=",
			"path": "github.com/blevesearch/bleve/geo",
			"revision": "011b168f7b84ffef05aed6716d73d21b1a33e971",
			"revisionTime": "2017-06-14T16:31:07Z"
		},
		{
			"checksumSHA1": "3g5mI6RHJOPMig/EFHGwJXuYOzg=",
			"path": "github.com/blevesearch/bleve/index",
			"revision": "011b168f7b84ffef05aed6716d73d21b1a33e971",
			"revisionTime": "2017-06-14T16:31:07Z"
		},
		{
			"checksumSHA1": "3ttI5qH9k/gOBaW8FJFVmOh5oIA=",
			"path": "github.com/blevesearch/bleve/index/store",
			"revision": "011b168f7b84ffef05aed6716d73d21b1a33e971",
			"revisionTime": "2017-06-14T16:31:07Z"
		},
		{
			"checksumSHA1": "9cJS6D7IAwrzK/opywK0ZgAmpTQ=",
			"path": "github.com/blevesearch/bleve/index/store/boltdb",
			"revision": "011b168f7b84ffef05aed6716d73d21b1a33e971",
			"revisionTime": "2017-06-14T16:31:07Z"
		},
		{
			"checksumSHA1": "yeAX9ygUYTMbFpL20NJ0MjR7u6M=",
			"path": "github.com/blevesearch/bleve/index/store/gtreap",
			"revision": "011b168f7b84ffef05aed6716d73d21b1a33e971",
			"revisionTime": "2017-06-14T16:31:07Z"
		},
		{
			"checksumSHA1": "ueN6nk6F4Dg/g8uk6lkh2agKll0=",
			"path": "github.com/blevesearch/bleve/index/upsidedown",
			"revision": "011b168f7b84ffef05aed6716d73d21b1a33e971",
			"revisionTime": "2017-06-14T16:31:07Z"
		},
		{
			"checksumSHA1": "mZxJ9F/kDvFKrXhlGflXd030coM=",
			"path": "github.com/blevesearch/bleve/mapping",
			"revision": "011b168f7b84ffef05aed6716d73d21b1a33e971",
			"revisionTime": "2017-06-14T16:31:07Z"
		},
		{
			"checksumSHA1": "Qyi8BmpvHc83X9J06QB7GV7O+6M=",
			"path": "github.com/blevesearch/bleve/numeric",
			"revision": "011b168f7b84ffef05aed6716d73d21b1a33e971",
			"revisionTime": "2017-06-14T16:31:07Z"
		},
		{
			"checksumSHA1": "Qj1wH6TzvIl4OAiPQaFDpkWvwLM=",
			"path": "github.com/blevesearch/bleve/registry",
			"revision": "011b168f7b84ffef05aed6716d73d21b1a33e971",
			"revisionTime": "2017-06-14T16:31:07Z"
		},
		{
			"checksumSHA1": "ePJbEPLo/mjmNWhK/U/eUf1gUuo=",
			"path": "github.com/blevesearch/bleve/search",
			"revision": "011b168f7b84ffef05aed6716d73d21b1a33e971",
			"revisionTime": "2017-06-14T16:31:07Z"
		},
		{
			"checksumSHA1": "Ct0YA2r6ruQ+y6BegLDpxz2Hq+U=",
			"path": "github.com/blevesearch/bleve/search/collector",
			"revision": "011b168f7b84ffef05aed6716d73d21b1a33e971",
			"revisionTime": "2017-06-14T16:31:07Z"
		},
		{
			"checksumSHA1": "Vull5Tu4BFP4x3fOA4NCRz852UY=",
			"path": "github.com/blevesearch/bleve/search/facet",
			"revision": "011b168f7b84ffef05aed6716d73d21b1a33e971",
			"revisionTime": "2017-06-14T16:31:07Z"
		},
		{
			"checksumSHA1": "J/bdoPp+OZ6vSqsXF10484C7asc=",
			"path": "github.com/blevesearch/bleve/search/highlight",
			"revision": "011b168f7b84ffef05aed6716d73d21b1a33e971",
			"revisionTime": "2017-06-14T16:31:07Z"
		},
		{
			"checksumSHA1": "rAz4wfq/O/Tx5aYz/6BN09jm0io=",
			"path": "github.com/blevesearch/bleve/search/highlight/format/html",
			"revision": "011b168f7b84ffef05aed6716d73d21b1a33e971",
			"revisionTime": "2017-06-14T16:31:07Z"
		},
		{
			"checksumSHA1": "JQCH82+IdGvTtmKn+rDxCDxISxI=",
			"path": "github.com/blevesearch/bleve/search/highlight/fragmenter/simple",
			"revision": "011b168f7b84ffef05aed6716d73d21b1a33e971",
			"revisionTime": "2017-06-14T16:31:07Z"
		},
		{
			"checksumSHA1": "/4Q1eosaGj0eU+F4YWQRdaOS5XA=",
			"path": "github.com/blevesearch/bleve/search/highlight/highlighter/html",
			"revision": "011b168f7b84ffef05aed6716d73d21b1a33e971",
			"revisionTime": "2017-06-14T16:31:07Z"
		},
		{
			"checksumSHA1": "m4s4+yGUKuSVYHDOQpzSZ8Jdeyg=",
			"path": "github.com/blevesearch/bleve/search/highlight/highlighter/simple",
			"revision": "011b168f7b84ffef05aed6716d73d21b1a33e971",
			"revisionTime": "2017-06-14T16:31:07Z"
		},
		{
			"checksumSHA1": "3c9y+4nTwE5+iW4tdAPAk9M181U=",
			"path": "github.com/blevesearch/bleve/search/query",
			"revision": "011b168f7b84ffef05aed6716d73d21b1a33e971",
			"revisionTime": "2017-06-14T16:31:07Z"
		},
		{
			"checksumSHA1": "MdrMXPuAS1dVzjPKP+azDaDBj3Y=",
			"path": "github.com/blevesearch/bleve/search/scorer",
			"revision": "011b168f7b84ffef05aed6716d73d21b1a33e971",
			"revisionTime": "2017-06-14T16:31:07Z"
		},
		{
			"checksumSHA1": "yd7lFAbfGjvZPRHalcSYbfpXRsA=",
			"path": "github.com/blevesearch/bleve/search/searcher",
			"revision": "011b168f7b84ffef05aed6716d73d21b1a33e971",
			"revisionTime": "2017-06-14T16:31:07Z"
		},
		{
			"checksumSHA1": "F6iBQThfd04TIlxT49zaPRGvlqE=",
			"origin": "github.com/blevesearch/bleve/vendor/github.com/blevesearch/go-porterstemmer",
			"path": "github.com/blevesearch/go-porterstemmer",
			"revision": "3b2bc30b544cd4589cf3ad8c04030329b143dce9",
			"revisionTime": "2016-12-08T13:07:38Z"
		},
		{
			"checksumSHA1": "mgj+zuxi8AgQsRmBY8LR2ys4gaM=",
			"origin": "github.com/blevesearch/bleve/vendor/github.com/blevesearch/segment",
			"path": "github.com/blevesearch/segment",
			"revision": "3b2bc30b544cd4589cf3ad8c04030329b143dce9",
			"revisionTime": "2016-12-08T13:07:38Z"
		},
		{
			"checksumSHA1": "26XPwPnOEwZ1COWicbv5xCBY+rg=",
			"origin": "github.com/go-gitea/bolt",
			"path": "github.com/boltdb/bolt",
			"revision": "ccd680d8c1a0179ac3d68f692b01e1a1589cbfc7",
			"revisionTime": "2017-04-20T01:09:17Z"
		},
		{
			"checksumSHA1": "NClRfzxXDSt/g4lM5BIkKhYRVoQ=",
			"path": "github.com/boombuler/barcode",
			"revision": "fe0f26ff6d26693948ee8189aa064ee8c54141fa",
			"revisionTime": "2016-12-26T21:19:16Z"
		},
		{
			"checksumSHA1": "ion36oiOlMelz8OcoyPCHzMQNYY=",
			"path": "github.com/boombuler/barcode/qr",
			"revision": "fe0f26ff6d26693948ee8189aa064ee8c54141fa",
			"revisionTime": "2016-12-26T21:19:16Z"
		},
		{
			"checksumSHA1": "CxHIsJBPkKrTK1pfNM0VV0oow4o=",
			"path": "github.com/boombuler/barcode/utils",
			"revision": "fe0f26ff6d26693948ee8189aa064ee8c54141fa",
			"revisionTime": "2016-12-26T21:19:16Z"
		},
		{
			"checksumSHA1": "fNAC4qgZDqF3kxq74/yyk3PWdy8=",
			"path": "github.com/bradfitz/gomemcache/memcache",
			"revision": "fb1f79c6b65acda83063cbc69f6bba1522558bfc",
			"revisionTime": "2016-01-17T19:21:50Z"
		},
		{
			"checksumSHA1": "x1svIugw39oEZGU5/HMUHzgRUZM=",
			"path": "github.com/chaseadamsio/goorgeous",
			"revision": "098da33fde5f9220736531b3cb26a2dec86a8367",
			"revisionTime": "2017-09-01T13:22:37Z"
		},
		{
			"checksumSHA1": "agNqSytP0indDCoGizlMyC1L/m4=",
			"path": "github.com/coreos/etcd/error",
			"revision": "01c303113d0a3d5a8075864321c3aedb72035bdd",
			"revisionTime": "2016-04-05T06:22:04Z"
		},
		{
			"checksumSHA1": "BJXHEdzHxRPmVnt6GFaPpwgns2c=",
			"path": "github.com/coreos/go-etcd/etcd",
			"revision": "003851be7bb0694fe3cc457a49529a19388ee7cf",
			"revisionTime": "2015-10-26T16:03:18Z"
		},
		{
			"checksumSHA1": "HZHDKs2ZV3FhKKTBfMzkv3+moaQ=",
			"path": "github.com/davecgh/go-spew/spew",
			"revision": "ecdeabc65495df2dec95d7c4a4c3e021903035e5",
			"revisionTime": "2017-10-02T20:02:53Z"
		},
		{
			"checksumSHA1": "zJ5PJN6nh9CRhxfub9e7BNzekR0=",
			"path": "github.com/denisenkom/go-mssqldb",
			"revision": "e32ca5036449b7ea12c62ed761ea1ad7fc88a4e2",
			"revisionTime": "2016-11-28T23:08:40Z"
		},
		{
			"checksumSHA1": "2Fy1Y6Z3lRRX1891WF/+HT4XS2I=",
			"path": "github.com/dgrijalva/jwt-go",
			"revision": "9ed569b5d1ac936e6494082958d63a6aa4fff99a",
			"revisionTime": "2016-11-01T19:39:35Z"
		},
		{
			"checksumSHA1": "5ftkjfUwI9A6xCQ1PwIAd5+qlo0=",
			"path": "github.com/elazarl/go-bindata-assetfs",
			"revision": "57eb5e1fc594ad4b0b1dbea7b286d299e0cb43c2",
			"revisionTime": "2015-12-24T04:54:52Z"
		},
		{
			"checksumSHA1": "06ofBxeJ9c4LS2p31PCMIj7IjJU=",
			"path": "github.com/ethantkoenig/rupture",
			"revision": "0a76f03a811abcca2e6357329b673e9bb8ef9643",
			"revisionTime": "2018-02-03T18:25:44Z"
		},
		{
			"checksumSHA1": "imR2wF388/0fBU6RRWx8RvTi8Q8=",
			"path": "github.com/facebookgo/clock",
			"revision": "600d898af40aa09a7a93ecb9265d87b0504b6f03",
			"revisionTime": "2015-04-10T01:09:13Z"
		},
		{
			"checksumSHA1": "j2O1k8Kvw6btFkJKt45nQQuAHM0=",
			"path": "github.com/facebookgo/grace/gracehttp",
			"revision": "5729e484473f52048578af1b80d0008c7024089b",
			"revisionTime": "2016-09-26T23:17:15Z"
		},
		{
			"checksumSHA1": "nj3ykV8Em7WOfvHNIo/XNTT9LOM=",
			"path": "github.com/facebookgo/grace/gracenet",
			"revision": "5729e484473f52048578af1b80d0008c7024089b",
			"revisionTime": "2016-09-26T23:17:15Z"
		},
		{
			"checksumSHA1": "8SgB/r3Cf+OvXmg8bIPnlEq03Bs=",
			"path": "github.com/facebookgo/httpdown",
			"revision": "a3b1354551a26449fbe05f5d855937f6e7acbd71",
			"revisionTime": "2016-03-23T22:10:27Z"
		},
		{
			"checksumSHA1": "SzXvrWxavFo8HD/2hnbdu17C3VE=",
			"path": "github.com/facebookgo/stats",
			"revision": "1b76add642e42c6ffba7211ad7b3939ce654526e",
			"revisionTime": "2015-10-06T22:16:25Z"
		},
		{
			"checksumSHA1": "3w6jybRjyrhohNQJMnIxMC8cYXM=",
			"path": "github.com/go-macaron/bindata",
			"revision": "85786f57eee3e5544a9cc24fa2afe425b97a8652",
			"revisionTime": "2016-12-22T09:30:48Z"
		},
		{
			"checksumSHA1": "qM/kf31cT2cxjtHxdzbu8q8jPq0=",
			"path": "github.com/go-macaron/binding",
			"revision": "9440f336b443056c90d7d448a0a55ad8c7599880",
			"revisionTime": "2016-07-11T22:56:54Z"
		},
		{
			"checksumSHA1": "2P7Mi5cgjw7B0sgNodHpt1MTtwk=",
			"path": "github.com/go-macaron/cache",
			"revision": "56173531277692bc2925924d51fda1cd0a6b8178",
			"revisionTime": "2015-10-13T08:11:02Z"
		},
		{
			"checksumSHA1": "pvtjguZ5Ki0KbzOBRM1/Jh31klw=",
			"path": "github.com/go-macaron/cache/memcache",
			"revision": "56173531277692bc2925924d51fda1cd0a6b8178",
			"revisionTime": "2015-10-13T08:11:02Z"
		},
		{
			"checksumSHA1": "lfJWq+CuwU5GAPtsSx3mRi4LOiw=",
			"path": "github.com/go-macaron/cache/redis",
			"revision": "56173531277692bc2925924d51fda1cd0a6b8178",
			"revisionTime": "2015-10-13T08:11:02Z"
		},
		{
			"checksumSHA1": "ifjG+PNGY7+sNm3WoA3UntmUTa4=",
			"path": "github.com/go-macaron/captcha",
			"revision": "8aa5919789ab301e865595eb4b1114d6b9847deb",
			"revisionTime": "2015-11-23T22:51:53Z"
		},
		{
			"checksumSHA1": "i52HJHpyI3avut3QAIrrD0h7gmY=",
			"path": "github.com/go-macaron/csrf",
			"revision": "6a9a7df172cc1fcd81e4585f44b09200b6087cc0",
			"revisionTime": "2016-03-13T01:51:27Z"
		},
		{
			"checksumSHA1": "Rp4MJ0xFAy00EC0zlnwCpTEdYY8=",
			"path": "github.com/go-macaron/gzip",
			"revision": "cad1c6580a07c56f5f6bc52d66002a05985c5854",
			"revisionTime": "2016-02-22T04:36:47Z"
		},
		{
			"checksumSHA1": "YMALCXSAIHZU9/K6EDI/kNTq3Hk=",
			"path": "github.com/go-macaron/i18n",
			"revision": "ef57533c3b0fc2d8581deda14937e52f11a203ab",
			"revisionTime": "2016-06-12T09:28:37Z"
		},
		{
			"checksumSHA1": "y0olVbiMQ6/UOa/eh52XYnies90=",
			"path": "github.com/go-macaron/inject",
			"revision": "d8a0b8677191f4380287cfebd08e462217bac7ad",
			"revisionTime": "2016-06-27T17:00:12Z"
		},
		{
			"checksumSHA1": "bwYWc6t4Lapw4Xl3v4o2hzOZ5kw=",
			"path": "github.com/go-macaron/session",
			"revision": "66031fcb37a0fff002a1f028eb0b3a815c78306b",
			"revisionTime": "2015-10-14T03:41:01Z"
		},
		{
			"checksumSHA1": "jVW5CmzplA0UDjai0AFYJFVXAJk=",
			"path": "github.com/go-macaron/session/redis",
			"revision": "66031fcb37a0fff002a1f028eb0b3a815c78306b",
			"revisionTime": "2015-10-14T03:41:01Z"
		},
		{
			"checksumSHA1": "YAbqrTZNQv3/Jch5p1nJX6wHBaw=",
			"path": "github.com/go-macaron/toolbox",
			"revision": "99a42f20e9e88daec5c0d7beb4e7eac134680ab0",
			"revisionTime": "2016-06-12T10:09:30Z"
		},
		{
			"checksumSHA1": "7Di9l3MwdZliLqFKCU9ql2s+Rnw=",
			"path": "github.com/go-sql-driver/mysql",
			"revision": "ce924a41eea897745442daaa1739089b0f3f561d",
			"revisionTime": "2016-11-01T11:13:14Z"
		},
		{
			"checksumSHA1": "HsUSlgz1VKEEiZdkXY5qdLzexWU=",
			"path": "github.com/go-xorm/builder",
			"revision": "488224409dd8aa2ce7a5baf8d10d55764a913738",
			"revisionTime": "2018-01-16T06:54:19Z"
		},
		{
			"checksumSHA1": "7JjlvSpGfLa49MHElks8NGBUfFA=",
			"path": "github.com/go-xorm/core",
			"revision": "cb1d0ca71f42d3ee1bf4aba7daa16099bc31a7e9",
			"revisionTime": "2017-12-21T01:38:49Z"
		},
		{
			"checksumSHA1": "k52lEKLp8j5M+jFpe+3u+bIFpxQ=",
			"path": "github.com/go-xorm/tidb",
			"revision": "21e49190ce47a766fa741cf7edc831a30c12c6ac",
			"revisionTime": "2016-08-11T02:11:45Z"
		},
		{
			"checksumSHA1": "eGBz6F3I/0naVUclZ6GZWc3EzQo=",
			"path": "github.com/go-xorm/xorm",
			"revision": "d4149d1eee0c2c488a74a5863fd9caf13d60fd03",
			"revisionTime": "2018-01-22T13:32:35Z"
		},
		{
			"checksumSHA1": "1ft/4j5MFa7C9dPI9whL03HSUzk=",
			"path": "github.com/gogits/chardet",
			"revision": "2404f777256163ea3eadb273dada5dcb037993c0",
			"revisionTime": "2015-01-15T10:35:09Z"
		},
		{
			"checksumSHA1": "fswdf/juszifcFH8ghXW6EM2PDs=",
			"path": "github.com/gogits/cron",
			"revision": "7f3990acf1833faa5ebd0e86f0a4c72a4b5eba3c",
			"revisionTime": "2016-08-10T03:50:02Z"
		},
		{
			"checksumSHA1": "s2E4fYDL3LeDZAnuN4+WNNsQxxk=",
			"path": "github.com/golang/protobuf/proto",
			"revision": "99511271042a09d1e01baea8781caa5210fec66e",
			"revisionTime": "2016-03-10T10:13:00Z"
		},
		{
			"checksumSHA1": "imgdbnirk7WG7YBw06DJOKRabcY=",
			"path": "github.com/golang/snappy",
			"revision": "5f1c01d9f64b941dd9582c638279d046eda6ca31",
			"revisionTime": "2016-03-04T05:48:22Z"
		},
		{
			"checksumSHA1": "MLO0PyrK2MUO6A7Z9PxWuu43C/A=",
			"path": "github.com/issue9/identicon",
			"revision": "d36b54562f4cf70c83653e13dc95c220c79ef521",
			"revisionTime": "2016-03-20T06:51:30Z"
		},
		{
			"checksumSHA1": "ItB3fp9m2Q0Sn7IM10f3h6HO5rs=",
			"path": "github.com/jaytaylor/html2text",
			"revision": "8fb95d837f7d6db1913fecfd7bcc5333e6499596",
			"revisionTime": "2016-09-23T19:14:38Z"
		},
		{
			"checksumSHA1": "KIX/3RadQkfl4ZxCmOQ01vAGLEI=",
			"path": "github.com/juju/errors",
			"revision": "b2c7a7da5b2995941048f60146e67702a292e468",
			"revisionTime": "2016-02-12T04:00:40Z"
		},
		{
			"checksumSHA1": "+IzngblnBQNh+GmsS2O7jqmzSVQ=",
			"path": "github.com/kballard/go-shellquote",
			"revision": "cd60e84ee657ff3dc51de0b4f55dd299a3e136f2",
			"revisionTime": "2017-06-19T18:30:22Z"
		},
		{
			"checksumSHA1": "VJk3rOWfxEV9Ilig5lgzH1qg8Ss=",
			"path": "github.com/keybase/go-crypto/brainpool",
			"revision": "00ac4db533f63ef97576cbc7b07939ff7daf7329",
			"revisionTime": "2017-06-05T14:56:57Z"
		},
		{
			"checksumSHA1": "rnRjEJs5luF+DIXp2J6LFcQk8Gg=",
			"path": "github.com/keybase/go-crypto/cast5",
			"revision": "00ac4db533f63ef97576cbc7b07939ff7daf7329",
			"revisionTime": "2017-06-05T14:56:57Z"
		},
		{
			"checksumSHA1": "F5++ZQS5Vt7hd6lxPCKTffvph1A=",
			"path": "github.com/keybase/go-crypto/curve25519",
			"revision": "00ac4db533f63ef97576cbc7b07939ff7daf7329",
			"revisionTime": "2017-06-05T14:56:57Z"
		},
		{
			"checksumSHA1": "IvrDXwIixB5yPPbo6tq1/1cSn78=",
			"path": "github.com/keybase/go-crypto/ed25519",
			"revision": "00ac4db533f63ef97576cbc7b07939ff7daf7329",
			"revisionTime": "2017-06-05T14:56:57Z"
		},
		{
			"checksumSHA1": "4+fslB6pCbplNq4viy6CrOkkY6Y=",
			"path": "github.com/keybase/go-crypto/ed25519/internal/edwards25519",
			"revision": "00ac4db533f63ef97576cbc7b07939ff7daf7329",
			"revisionTime": "2017-06-05T14:56:57Z"
		},
		{
			"checksumSHA1": "fgFlkfkaotUjBVhJik2979oCeJw=",
			"path": "github.com/keybase/go-crypto/openpgp",
			"revision": "00ac4db533f63ef97576cbc7b07939ff7daf7329",
			"revisionTime": "2017-06-05T14:56:57Z"
		},
		{
			"checksumSHA1": "+spfcEChljh3yeIg4K/xHOQ2pVM=",
			"path": "github.com/keybase/go-crypto/openpgp/armor",
			"revision": "00ac4db533f63ef97576cbc7b07939ff7daf7329",
			"revisionTime": "2017-06-05T14:56:57Z"
		},
		{
			"checksumSHA1": "nWhmwjBJqPSvkCWqaap2Z9EiS1k=",
			"path": "github.com/keybase/go-crypto/openpgp/ecdh",
			"revision": "00ac4db533f63ef97576cbc7b07939ff7daf7329",
			"revisionTime": "2017-06-05T14:56:57Z"
		},
		{
			"checksumSHA1": "uxXG9IC/XF8jwwvZUbW65+x8/+M=",
			"path": "github.com/keybase/go-crypto/openpgp/elgamal",
			"revision": "00ac4db533f63ef97576cbc7b07939ff7daf7329",
			"revisionTime": "2017-06-05T14:56:57Z"
		},
		{
			"checksumSHA1": "EyUf82Yknzc75m8RcA21CNQINw0=",
			"path": "github.com/keybase/go-crypto/openpgp/errors",
			"revision": "00ac4db533f63ef97576cbc7b07939ff7daf7329",
			"revisionTime": "2017-06-05T14:56:57Z"
		},
		{
			"checksumSHA1": "y16ATKgHL/k6rQZqdXP1sIAJxE0=",
			"path": "github.com/keybase/go-crypto/openpgp/packet",
			"revision": "00ac4db533f63ef97576cbc7b07939ff7daf7329",
			"revisionTime": "2017-06-05T14:56:57Z"
		},
		{
			"checksumSHA1": "BGDxg1Xtsz0DSPzdQGJLLQqfYc8=",
			"path": "github.com/keybase/go-crypto/openpgp/s2k",
			"revision": "00ac4db533f63ef97576cbc7b07939ff7daf7329",
			"revisionTime": "2017-06-05T14:56:57Z"
		},
		{
			"checksumSHA1": "rE3pp7b3gfcmBregzpIvN5IdFhY=",
			"path": "github.com/keybase/go-crypto/rsa",
			"revision": "00ac4db533f63ef97576cbc7b07939ff7daf7329",
			"revisionTime": "2017-06-05T14:56:57Z"
		},
		{
			"checksumSHA1": "fh+CcgeUUsnuwSORHYWg0ycbp+4=",
			"path": "github.com/klauspost/compress/flate",
			"revision": "8df558b6cb6f9b445f9586446cfe7223e7d8bd6b",
			"revisionTime": "2016-10-25T14:04:25Z"
		},
		{
			"checksumSHA1": "V1lQwkoDR1fPmZBSgkmZjgZofeU=",
			"path": "github.com/klauspost/compress/gzip",
			"revision": "8df558b6cb6f9b445f9586446cfe7223e7d8bd6b",
			"revisionTime": "2016-10-25T14:04:25Z"
		},
		{
			"checksumSHA1": "iKPMvbAueGfdyHcWCgzwKzm8WVo=",
			"path": "github.com/klauspost/cpuid",
			"revision": "09cded8978dc9e80714c4d85b0322337b0a1e5e0",
			"revisionTime": "2016-03-02T07:53:16Z"
		},
		{
			"checksumSHA1": "BM6ZlNJmtKy3GBoWwg2X55gnZ4A=",
			"path": "github.com/klauspost/crc32",
			"revision": "cb6bfca970f6908083f26f39a79009d608efd5cd",
			"revisionTime": "2016-10-16T15:41:25Z"
		},
		{
			"checksumSHA1": "1zVWfGXRsQi0EuZydyBHgkhl7tU=",
			"path": "github.com/lafriks/xormstore",
			"revision": "9cab149ea91875cf056211bd6ef82379fce9cb67",
			"revisionTime": "2018-05-10T21:06:47Z"
		},
		{
			"checksumSHA1": "Vxvfs8mukr9GOLSuGIPU4ODyOZc=",
			"path": "github.com/lafriks/xormstore/util",
			"revision": "c0e2f3dc1ecab3536617967e4b47ee5b9e2ca229",
			"revisionTime": "2018-03-11T19:16:53Z"
		},
		{
			"checksumSHA1": "QV4HZTfaXvhD+5PcGM2p+7aCYYI=",
			"path": "github.com/lib/pq",
			"revision": "456514e2defec52e0cd37f90ccf17ec8b28295e2",
			"revisionTime": "2017-10-19T22:30:07Z"
		},
		{
			"checksumSHA1": "AU3fA8Sm33Vj9PBoRPSeYfxLRuE=",
			"path": "github.com/lib/pq/oid",
			"revision": "456514e2defec52e0cd37f90ccf17ec8b28295e2",
			"revisionTime": "2017-10-19T22:30:07Z"
		},
		{
			"checksumSHA1": "gVEVVVLsFxLE+ADLuzkmzMxlmMA=",
			"path": "github.com/lunny/dingtalk_webhook",
			"revision": "e3534c89ef969912856dfa39e56b09e58c5f5daf",
			"revisionTime": "2017-10-25T03:15:54Z"
		},
		{
			"checksumSHA1": "2fOWeJ+HGddUUTBlvpRIF4v2x5E=",
			"path": "github.com/markbates/goth",
			"revision": "4933f155d89c3c52ab4ca545c6602cf4a1e87913",
			"revisionTime": "2018-04-12T22:15:10Z"
		},
		{
			"checksumSHA1": "cZLls/zE/yokmiyypPyGfJWh69E=",
			"path": "github.com/markbates/goth/gothic",
			"revision": "4933f155d89c3c52ab4ca545c6602cf4a1e87913",
			"revisionTime": "2018-04-12T22:15:10Z"
		},
		{
			"checksumSHA1": "pJ+Cws/TU22K6tZ/ALFOvvH1K5U=",
			"path": "github.com/markbates/goth/providers/bitbucket",
			"revision": "4933f155d89c3c52ab4ca545c6602cf4a1e87913",
			"revisionTime": "2018-04-12T22:15:10Z"
		},
		{
			"checksumSHA1": "XsF5HI4240QHbFXbtWWnGgTsoq8=",
			"path": "github.com/markbates/goth/providers/dropbox",
			"revision": "4933f155d89c3c52ab4ca545c6602cf4a1e87913",
			"revisionTime": "2018-04-12T22:15:10Z"
		},
		{
			"checksumSHA1": "VzbroIA9R00Ig3iGnOlZLU7d4ls=",
			"path": "github.com/markbates/goth/providers/facebook",
			"revision": "4933f155d89c3c52ab4ca545c6602cf4a1e87913",
			"revisionTime": "2018-04-12T22:15:10Z"
		},
		{
			"checksumSHA1": "P6nBZ850aaekpOcoXNdRhK86bH8=",
			"path": "github.com/markbates/goth/providers/github",
			"revision": "4933f155d89c3c52ab4ca545c6602cf4a1e87913",
			"revisionTime": "2018-04-12T22:15:10Z"
		},
		{
			"checksumSHA1": "ld488t+yGoTwtmiCSSggEX4fxVk=",
			"path": "github.com/markbates/goth/providers/gitlab",
			"revision": "4933f155d89c3c52ab4ca545c6602cf4a1e87913",
			"revisionTime": "2018-04-12T22:15:10Z"
		},
		{
			"checksumSHA1": "qXEulD7vnwY9hFrxh91Pm5YrvTM=",
			"path": "github.com/markbates/goth/providers/gplus",
			"revision": "4933f155d89c3c52ab4ca545c6602cf4a1e87913",
			"revisionTime": "2018-04-12T22:15:10Z"
		},
		{
			"checksumSHA1": "wsOBzyp4LKDhfCPmX1LLP7T0S3U=",
			"path": "github.com/markbates/goth/providers/openidConnect",
			"revision": "4933f155d89c3c52ab4ca545c6602cf4a1e87913",
			"revisionTime": "2018-04-12T22:15:10Z"
		},
		{
			"checksumSHA1": "o6RqMbbE8QNZhNT9TsAIRMPI8tg=",
			"path": "github.com/markbates/goth/providers/twitter",
			"revision": "4933f155d89c3c52ab4ca545c6602cf4a1e87913",
			"revisionTime": "2018-04-12T22:15:10Z"
		},
		{
			"checksumSHA1": "61HNjGetaBoMp8HBOpuEZRSim8g=",
			"path": "github.com/mattn/go-sqlite3",
			"revision": "acfa60124032040b9f5a9406f5a772ee16fe845e",
			"revisionTime": "2017-07-05T08:25:03Z"
		},
		{
			"checksumSHA1": "YTgxXagoxQMgJhALc0pOQYmTAqg=",
			"path": "github.com/mcuadros/go-version",
			"revision": "88e56e02bea1c203c99222c365fa52a69996ccac",
			"revisionTime": "2017-10-03T09:47:16Z"
		},
		{
			"checksumSHA1": "r1klEIiloTrSYFv3cjaJcPHLkLo=",
			"path": "github.com/microcosm-cc/bluemonday",
			"revision": "f77f16ffc87a6a58814e64ae72d55f9c41374e6d",
			"revisionTime": "2016-10-12T08:37:05Z"
		},
		{
			"checksumSHA1": "hQcIDtbilIlkJaYhl2faWIFL8uY=",
			"path": "github.com/mrjones/oauth",
			"revision": "3f67d9c274355678b2f9844b08d643e2f9213340",
			"revisionTime": "2017-02-25T17:57:52Z"
		},
		{
			"checksumSHA1": "lfOuMiAdiqc/dalUSBTvD5ZMSzA=",
			"path": "github.com/msteinert/pam",
			"revision": "02ccfbfaf0cc627aa3aec8ef7ed5cfeec5b43f63",
			"revisionTime": "2015-12-04T16:05:44Z"
		},
		{
			"checksumSHA1": "r5eQHkttko6kxroDEENXbmXKrSs=",
			"path": "github.com/nfnt/resize",
			"revision": "891127d8d1b52734debe1b3c3d7e747502b6c366",
			"revisionTime": "2016-07-24T20:39:20Z"
		},
		{
			"checksumSHA1": "4cpSC3uJq4CtHRajz3PViPLVmWg=",
			"path": "github.com/ngaut/deadline",
			"revision": "fae8f9dfd7048de16575b9d4c255278e38c28a4f",
			"revisionTime": "2015-03-02T04:54:50Z"
		},
		{
			"checksumSHA1": "GttQuSOlzAuI0YkJIqrWBvSjopA=",
			"path": "github.com/ngaut/go-zookeeper/zk",
			"revision": "9c3719e318c7cfd072e41eb48cb71fcaa49d5e05",
			"revisionTime": "2015-08-13T08:49:40Z"
		},
		{
			"checksumSHA1": "94Mvr/SU9I9Zl3pBtbHsBPN0LTg=",
			"path": "github.com/ngaut/log",
			"revision": "d2af3a61f64d093457fb23b25d20f4ce3cd551ce",
			"revisionTime": "2017-03-07T01:10:05Z"
		},
		{
			"checksumSHA1": "EcKjGj2rrdhMK90WMmP5gGwGQt8=",
			"path": "github.com/ngaut/pools",
			"revision": "6352e005618615ffaf1cb1c6622b8e91435751fe",
			"revisionTime": "2014-10-08T03:39:41Z"
		},
		{
			"checksumSHA1": "zv8kksmkpeXWGoSJHidIP0l0+s4=",
			"path": "github.com/ngaut/sync2",
			"revision": "7a24ed77b2efb460c1468b7dc917821c66e80e55",
			"revisionTime": "2014-10-08T03:26:47Z"
		},
		{
			"checksumSHA1": "LlUAzt+dtyU2OvilawmNJiC9qNU=",
			"path": "github.com/ngaut/tso/client",
			"revision": "118f6c141d58f1e72577ff61f43f649bf39355ee",
			"revisionTime": "2016-02-25T05:19:56Z"
		},
		{
			"checksumSHA1": "31RuOu1tSyA//xxngSG9UQl11NU=",
			"path": "github.com/ngaut/tso/proto",
			"revision": "118f6c141d58f1e72577ff61f43f649bf39355ee",
			"revisionTime": "2016-02-25T05:19:56Z"
		},
		{
			"checksumSHA1": "K0mzAqLI1FgUo6pkNvChI6KuCmI=",
			"path": "github.com/ngaut/tso/util",
			"revision": "118f6c141d58f1e72577ff61f43f649bf39355ee",
			"revisionTime": "2016-02-25T05:19:56Z"
		},
		{
			"checksumSHA1": "L5QR3db40M2adRm1AGTyq9KIEVw=",
			"path": "github.com/ngaut/zkhelper",
			"revision": "6738bdc138d469112c6687fbfcfe049ccabd6a0a",
			"revisionTime": "2015-12-22T12:59:12Z"
		},
		{
			"checksumSHA1": "Hc7LMQrHR71kkSsd/P/SBdiC258=",
			"path": "github.com/petar/GoLLRB/llrb",
			"revision": "53be0d36a84c2a886ca057d34b6aa4468df9ccb4",
			"revisionTime": "2013-04-27T21:51:48Z"
		},
		{
			"checksumSHA1": "gFLdPBQU1OSM0/wALEo0qhVDlPM=",
			"path": "github.com/pingcap/go-hbase",
			"revision": "7a98d1fe4e9e115de8c77ae0e158c0d08732c550",
			"revisionTime": "2015-12-22T04:40:48Z"
		},
		{
			"checksumSHA1": "7nOQMtkwqAjpuZQ1zJ6dSu2Q+/M=",
			"path": "github.com/pingcap/go-hbase/iohelper",
			"revision": "7a98d1fe4e9e115de8c77ae0e158c0d08732c550",
			"revisionTime": "2015-12-22T04:40:48Z"
		},
		{
			"checksumSHA1": "AObWgg5Tfo21R8qskhffF6+tFYQ=",
			"path": "github.com/pingcap/go-hbase/proto",
			"revision": "7a98d1fe4e9e115de8c77ae0e158c0d08732c550",
			"revisionTime": "2015-12-22T04:40:48Z"
		},
		{
			"checksumSHA1": "/niVyLhLYQmNhGnB3jbXTmTZhEU=",
			"path": "github.com/pingcap/go-themis",
			"revision": "dbb996606c1d1fe8571fd9ac6da2254c76d2c5c9",
			"revisionTime": "2015-12-31T02:20:52Z"
		},
		{
			"checksumSHA1": "pmxOXwYT6Pj0DaVKBhXC3VqWE0M=",
			"path": "github.com/pingcap/go-themis/oracle",
			"revision": "dbb996606c1d1fe8571fd9ac6da2254c76d2c5c9",
			"revisionTime": "2015-12-31T02:20:52Z"
		},
		{
			"checksumSHA1": "nxTRmIJoD2TrG7/g7SguiUba7bc=",
			"path": "github.com/pingcap/go-themis/oracle/oracles",
			"revision": "dbb996606c1d1fe8571fd9ac6da2254c76d2c5c9",
			"revisionTime": "2015-12-31T02:20:52Z"
		},
		{
			"checksumSHA1": "XHdZUslXzh4sU1CjTejfdc3xFjk=",
			"path": "github.com/pingcap/tidb",
			"revision": "33197485abe227dcb254644cf5081c9a3c281669",
			"revisionTime": "2016-03-22T02:19:37Z"
		},
		{
			"checksumSHA1": "XQ/UZrVoFAH7RVui8JtqSX3sWUs=",
			"path": "github.com/pingcap/tidb/ast",
			"revision": "33197485abe227dcb254644cf5081c9a3c281669",
			"revisionTime": "2016-03-22T02:19:37Z"
		},
		{
			"checksumSHA1": "T7hVZwbE0vpe+feE1H8iAFCZOqE=",
			"path": "github.com/pingcap/tidb/column",
			"revision": "33197485abe227dcb254644cf5081c9a3c281669",
			"revisionTime": "2016-03-22T02:19:37Z"
		},
		{
			"checksumSHA1": "E8U/6vLZXpuzPKFy6TC8ntlaW80=",
			"path": "github.com/pingcap/tidb/context",
			"revision": "33197485abe227dcb254644cf5081c9a3c281669",
			"revisionTime": "2016-03-22T02:19:37Z"
		},
		{
			"checksumSHA1": "IoaRHoKbxUdaeOXqtrZe107cEH0=",
			"path": "github.com/pingcap/tidb/ddl",
			"revision": "33197485abe227dcb254644cf5081c9a3c281669",
			"revisionTime": "2016-03-22T02:19:37Z"
		},
		{
			"checksumSHA1": "J1FSDp+a8A1qHwnb3dt5alf/CDo=",
			"path": "github.com/pingcap/tidb/domain",
			"revision": "33197485abe227dcb254644cf5081c9a3c281669",
			"revisionTime": "2016-03-22T02:19:37Z"
		},
		{
			"checksumSHA1": "cCunloFG3iJpnMXKObOoDKru/fk=",
			"path": "github.com/pingcap/tidb/evaluator",
			"revision": "33197485abe227dcb254644cf5081c9a3c281669",
			"revisionTime": "2016-03-22T02:19:37Z"
		},
		{
			"checksumSHA1": "7DJSqqLJ1HzKJU99PDlm9UOY2Uc=",
			"path": "github.com/pingcap/tidb/executor",
			"revision": "33197485abe227dcb254644cf5081c9a3c281669",
			"revisionTime": "2016-03-22T02:19:37Z"
		},
		{
			"checksumSHA1": "jGB489McolO4pVyt7GEHg+aAiCw=",
			"path": "github.com/pingcap/tidb/infoschema",
			"revision": "33197485abe227dcb254644cf5081c9a3c281669",
			"revisionTime": "2016-03-22T02:19:37Z"
		},
		{
			"checksumSHA1": "lg0mAGEUgHPTXR2M47wxIUzlrG0=",
			"path": "github.com/pingcap/tidb/inspectkv",
			"revision": "33197485abe227dcb254644cf5081c9a3c281669",
			"revisionTime": "2016-03-22T02:19:37Z"
		},
		{
			"checksumSHA1": "9eDMEpiFBsDoYDn4HIATrT9YOmc=",
			"path": "github.com/pingcap/tidb/kv",
			"revision": "33197485abe227dcb254644cf5081c9a3c281669",
			"revisionTime": "2016-03-22T02:19:37Z"
		},
		{
			"checksumSHA1": "DDqBJzeHTASlWe8scuVz3sIqUC0=",
			"path": "github.com/pingcap/tidb/kv/memkv",
			"revision": "33197485abe227dcb254644cf5081c9a3c281669",
			"revisionTime": "2016-03-22T02:19:37Z"
		},
		{
			"checksumSHA1": "wyTHMbYOVkR4FFGJAxusDteFInQ=",
			"path": "github.com/pingcap/tidb/meta",
			"revision": "33197485abe227dcb254644cf5081c9a3c281669",
			"revisionTime": "2016-03-22T02:19:37Z"
		},
		{
			"checksumSHA1": "z7WeiCjR8zbACNI+/x20lekIBQs=",
			"path": "github.com/pingcap/tidb/meta/autoid",
			"revision": "33197485abe227dcb254644cf5081c9a3c281669",
			"revisionTime": "2016-03-22T02:19:37Z"
		},
		{
			"checksumSHA1": "LuT4yuutL7txRdfI0I+t7AIMIBI=",
			"path": "github.com/pingcap/tidb/model",
			"revision": "33197485abe227dcb254644cf5081c9a3c281669",
			"revisionTime": "2016-03-22T02:19:37Z"
		},
		{
			"checksumSHA1": "rF1oX1VNrZ8VRgJGLqrdyhOsfGA=",
			"path": "github.com/pingcap/tidb/mysql",
			"revision": "33197485abe227dcb254644cf5081c9a3c281669",
			"revisionTime": "2016-03-22T02:19:37Z"
		},
		{
			"checksumSHA1": "Ogs+7owzIcSAyQmmbP6mnjfSraM=",
			"path": "github.com/pingcap/tidb/optimizer",
			"revision": "33197485abe227dcb254644cf5081c9a3c281669",
			"revisionTime": "2016-03-22T02:19:37Z"
		},
		{
			"checksumSHA1": "4a2Jdm6O639BOku8Rwb+ojiLdpo=",
			"path": "github.com/pingcap/tidb/optimizer/plan",
			"revision": "33197485abe227dcb254644cf5081c9a3c281669",
			"revisionTime": "2016-03-22T02:19:37Z"
		},
		{
			"checksumSHA1": "lt9OsTqXc3Byy4lQOUeudHMjGZI=",
			"path": "github.com/pingcap/tidb/parser",
			"revision": "33197485abe227dcb254644cf5081c9a3c281669",
			"revisionTime": "2016-03-22T02:19:37Z"
		},
		{
			"checksumSHA1": "N/2YzFSUJRhHHzgyCX/9bro2VnY=",
			"path": "github.com/pingcap/tidb/parser/opcode",
			"revision": "33197485abe227dcb254644cf5081c9a3c281669",
			"revisionTime": "2016-03-22T02:19:37Z"
		},
		{
			"checksumSHA1": "4cOQq7twkcp0yEDorVPBHTkzbE8=",
			"path": "github.com/pingcap/tidb/perfschema",
			"revision": "33197485abe227dcb254644cf5081c9a3c281669",
			"revisionTime": "2016-03-22T02:19:37Z"
		},
		{
			"checksumSHA1": "soVal/Uo1e1KdI2oONwvXlOBZkA=",
			"path": "github.com/pingcap/tidb/privilege",
			"revision": "33197485abe227dcb254644cf5081c9a3c281669",
			"revisionTime": "2016-03-22T02:19:37Z"
		},
		{
			"checksumSHA1": "E2Bdlt+dV3zjB6CLZJPlI3xTRbc=",
			"path": "github.com/pingcap/tidb/privilege/privileges",
			"revision": "33197485abe227dcb254644cf5081c9a3c281669",
			"revisionTime": "2016-03-22T02:19:37Z"
		},
		{
			"checksumSHA1": "eKI3NBXuycHpHrNFklSzl0i4nzg=",
			"path": "github.com/pingcap/tidb/sessionctx",
			"revision": "33197485abe227dcb254644cf5081c9a3c281669",
			"revisionTime": "2016-03-22T02:19:37Z"
		},
		{
			"checksumSHA1": "rLFMnSPqz0Vbx3H7yKjXhu1PWXA=",
			"path": "github.com/pingcap/tidb/sessionctx/autocommit",
			"revision": "33197485abe227dcb254644cf5081c9a3c281669",
			"revisionTime": "2016-03-22T02:19:37Z"
		},
		{
			"checksumSHA1": "vu2oG/KScNo0syCHZwzgVCmnR24=",
			"path": "github.com/pingcap/tidb/sessionctx/db",
			"revision": "33197485abe227dcb254644cf5081c9a3c281669",
			"revisionTime": "2016-03-22T02:19:37Z"
		},
		{
			"checksumSHA1": "sSeAM32hl0VqJhTFNpl34zqYEhE=",
			"path": "github.com/pingcap/tidb/sessionctx/forupdate",
			"revision": "33197485abe227dcb254644cf5081c9a3c281669",
			"revisionTime": "2016-03-22T02:19:37Z"
		},
		{
			"checksumSHA1": "hchtJ0bkOXxOWYBzx2xpyy1Mxu4=",
			"path": "github.com/pingcap/tidb/sessionctx/variable",
			"revision": "33197485abe227dcb254644cf5081c9a3c281669",
			"revisionTime": "2016-03-22T02:19:37Z"
		},
		{
			"checksumSHA1": "3N1oGMkZZyNvCbU06dmwmudeJ/8=",
			"path": "github.com/pingcap/tidb/store/hbase",
			"revision": "33197485abe227dcb254644cf5081c9a3c281669",
			"revisionTime": "2016-03-22T02:19:37Z"
		},
		{
			"checksumSHA1": "mXglyDILDwOazdNYgI9JP/qqyjI=",
			"path": "github.com/pingcap/tidb/store/localstore",
			"revision": "33197485abe227dcb254644cf5081c9a3c281669",
			"revisionTime": "2016-03-22T02:19:37Z"
		},
		{
			"checksumSHA1": "0CHlQj4f4psPVkhNShSNxDyeYjw=",
			"path": "github.com/pingcap/tidb/store/localstore/boltdb",
			"revision": "33197485abe227dcb254644cf5081c9a3c281669",
			"revisionTime": "2016-03-22T02:19:37Z"
		},
		{
			"checksumSHA1": "HyPB6v/w1OOhHa2Teg3tp4a6d3g=",
			"path": "github.com/pingcap/tidb/store/localstore/engine",
			"revision": "33197485abe227dcb254644cf5081c9a3c281669",
			"revisionTime": "2016-03-22T02:19:37Z"
		},
		{
			"checksumSHA1": "9RLeS/sYwSYRMa+YZ42Yza6n7Cw=",
			"path": "github.com/pingcap/tidb/store/localstore/goleveldb",
			"revision": "33197485abe227dcb254644cf5081c9a3c281669",
			"revisionTime": "2016-03-22T02:19:37Z"
		},
		{
			"checksumSHA1": "UsL3aMURlvsG7CoogaYbh31UVGs=",
			"path": "github.com/pingcap/tidb/structure",
			"revision": "33197485abe227dcb254644cf5081c9a3c281669",
			"revisionTime": "2016-03-22T02:19:37Z"
		},
		{
			"checksumSHA1": "xZRhepGoWmw/DXbuFWKa+HlqPHw=",
			"path": "github.com/pingcap/tidb/table",
			"revision": "33197485abe227dcb254644cf5081c9a3c281669",
			"revisionTime": "2016-03-22T02:19:37Z"
		},
		{
			"checksumSHA1": "51Ue+vXkt00+TwRC6xdxBlogicI=",
			"path": "github.com/pingcap/tidb/table/tables",
			"revision": "33197485abe227dcb254644cf5081c9a3c281669",
			"revisionTime": "2016-03-22T02:19:37Z"
		},
		{
			"checksumSHA1": "ud75M8O6PYaZGNwYdibDNbj8n+Q=",
			"path": "github.com/pingcap/tidb/terror",
			"revision": "33197485abe227dcb254644cf5081c9a3c281669",
			"revisionTime": "2016-03-22T02:19:37Z"
		},
		{
			"checksumSHA1": "vLbw6DUx/As5bnvwIxNsvzk1h94=",
			"path": "github.com/pingcap/tidb/util",
			"revision": "33197485abe227dcb254644cf5081c9a3c281669",
			"revisionTime": "2016-03-22T02:19:37Z"
		},
		{
			"checksumSHA1": "JfeSzD0cC1Z61t7o7XuGDiUpzM8=",
			"path": "github.com/pingcap/tidb/util/bytes",
			"revision": "33197485abe227dcb254644cf5081c9a3c281669",
			"revisionTime": "2016-03-22T02:19:37Z"
		},
		{
			"checksumSHA1": "MV+aUCOnj7l6D7XGE8Iu5jsjn6o=",
			"path": "github.com/pingcap/tidb/util/charset",
			"revision": "33197485abe227dcb254644cf5081c9a3c281669",
			"revisionTime": "2016-03-22T02:19:37Z"
		},
		{
			"checksumSHA1": "aa2guzA1Tu6ApJbHpp6O4XB4Tkw=",
			"path": "github.com/pingcap/tidb/util/codec",
			"revision": "33197485abe227dcb254644cf5081c9a3c281669",
			"revisionTime": "2016-03-22T02:19:37Z"
		},
		{
			"checksumSHA1": "B+1M+Nzit8ZKuzDfV2PLFaAMAcs=",
			"path": "github.com/pingcap/tidb/util/distinct",
			"revision": "33197485abe227dcb254644cf5081c9a3c281669",
			"revisionTime": "2016-03-22T02:19:37Z"
		},
		{
			"checksumSHA1": "nUC7zVoAMNR2a+z2iGqHoN2AkFE=",
			"path": "github.com/pingcap/tidb/util/hack",
			"revision": "33197485abe227dcb254644cf5081c9a3c281669",
			"revisionTime": "2016-03-22T02:19:37Z"
		},
		{
			"checksumSHA1": "IqIzpcvQpXRa8w6G1cTZPmQqwXE=",
			"path": "github.com/pingcap/tidb/util/segmentmap",
			"revision": "33197485abe227dcb254644cf5081c9a3c281669",
			"revisionTime": "2016-03-22T02:19:37Z"
		},
		{
			"checksumSHA1": "2sqCtR2kshPusYzkoSbvsmwppMQ=",
			"path": "github.com/pingcap/tidb/util/sqlexec",
			"revision": "33197485abe227dcb254644cf5081c9a3c281669",
			"revisionTime": "2016-03-22T02:19:37Z"
		},
		{
			"checksumSHA1": "EoxSTIUgsQHkWjsMxNYxC/Qx3wM=",
			"path": "github.com/pingcap/tidb/util/stringutil",
			"revision": "33197485abe227dcb254644cf5081c9a3c281669",
			"revisionTime": "2016-03-22T02:19:37Z"
		},
		{
			"checksumSHA1": "+M+nSTDzFBXtOlKeGkAkHBqng7g=",
			"path": "github.com/pingcap/tidb/util/types",
			"revision": "33197485abe227dcb254644cf5081c9a3c281669",
			"revisionTime": "2016-03-22T02:19:37Z"
		},
		{
			"checksumSHA1": "LuFv4/jlrmFNnDb/5SCSEPAM9vU=",
			"path": "github.com/pmezard/go-difflib/difflib",
			"revision": "792786c7400a136282c1664665ae0a8db921c6c2",
			"revisionTime": "2016-01-10T10:55:54Z"
		},
		{
			"checksumSHA1": "pcKYSF+UN342M6Y+GSL5QhqKVk0=",
			"path": "github.com/pquerna/otp",
			"revision": "54653902c20e47f3417541d35435cb6d6162e28a",
			"revisionTime": "2016-09-12T16:18:15Z"
		},
		{
			"checksumSHA1": "UL3g+cyh3ufwt0tP0dvwbbjLX+c=",
			"path": "github.com/pquerna/otp/hotp",
			"revision": "54653902c20e47f3417541d35435cb6d6162e28a",
			"revisionTime": "2016-09-12T16:18:15Z"
		},
		{
			"checksumSHA1": "Ie55pTQw1rnOZ8KDekSDXUWDT1I=",
			"path": "github.com/pquerna/otp/totp",
			"revision": "54653902c20e47f3417541d35435cb6d6162e28a",
			"revisionTime": "2016-09-12T16:18:15Z"
		},
		{
			"checksumSHA1": "Ne3D+KJs1TU2trnDy1UCSwlXbAE=",
			"path": "github.com/russross/blackfriday",
			"revision": "11635eb403ff09dbc3a6b5a007ab5ab09151c229",
			"revisionTime": "2018-04-28T10:25:19Z"
		},
		{
			"checksumSHA1": "zmC8/3V4ls53DJlNTKDZwPSC/dA=",
			"path": "github.com/satori/go.uuid",
			"revision": "b061729afc07e77a8aa4fad0a2fd840958f1942a",
			"revisionTime": "2016-09-27T10:08:44Z"
		},
		{
			"checksumSHA1": "4RKtyBgrsGEZwtiypp6uq6139MQ=",
			"path": "github.com/sergi/go-diff/diffmatchpatch",
			"revision": "552b4e9bbdca9e5adafd95ee98c822fdd11b330b",
			"revisionTime": "2016-11-02T18:40:45Z"
		},
		{
			"checksumSHA1": "kbgJvKG3NRoqU91rYnXGnyR+8HQ=",
			"path": "github.com/shurcooL/sanitized_anchor_name",
			"revision": "1dba4b3954bc059efc3991ec364f9f9a35f597d2",
			"revisionTime": "2016-09-18T04:11:01Z"
		},
		{
			"checksumSHA1": "KE+vv2khbshw+PA9UyHHxd8WKKw=",
			"origin": "github.com/blevesearch/bleve/vendor/github.com/steveyen/gtreap",
			"path": "github.com/steveyen/gtreap",
			"revision": "3b2bc30b544cd4589cf3ad8c04030329b143dce9",
			"revisionTime": "2016-12-08T13:07:38Z"
		},
		{
			"checksumSHA1": "mGbTYZ8dHVTiPTTJu3ktp+84pPI=",
			"path": "github.com/stretchr/testify/assert",
			"revision": "2aa2c176b9dab406a6970f6a55f513e8a8c8b18f",
			"revisionTime": "2017-08-14T20:04:35Z"
		},
		{
			"checksumSHA1": "MAnxhGyQfhoyoATeT1zJDPyWq7A=",
			"path": "github.com/syndtr/goleveldb/leveldb",
			"revision": "917f41c560270110ceb73c5b38be2a9127387071",
			"revisionTime": "2016-03-11T05:04:36Z"
		},
		{
			"checksumSHA1": "BX+u3k6if9kZNYYqbL56gC48BAQ=",
			"path": "github.com/syndtr/goleveldb/leveldb/cache",
			"revision": "917f41c560270110ceb73c5b38be2a9127387071",
			"revisionTime": "2016-03-11T05:04:36Z"
		},
		{
			"checksumSHA1": "5KPgnvCPlR0ysDAqo6jApzRQ3tw=",
			"path": "github.com/syndtr/goleveldb/leveldb/comparer",
			"revision": "917f41c560270110ceb73c5b38be2a9127387071",
			"revisionTime": "2016-03-11T05:04:36Z"
		},
		{
			"checksumSHA1": "Vpvz4qmbq/kz0SN95yt0tmSI7JE=",
			"path": "github.com/syndtr/goleveldb/leveldb/errors",
			"revision": "917f41c560270110ceb73c5b38be2a9127387071",
			"revisionTime": "2016-03-11T05:04:36Z"
		},
		{
			"checksumSHA1": "eqKeD6DS7eNCtxVYZEHHRKkyZrw=",
			"path": "github.com/syndtr/goleveldb/leveldb/filter",
			"revision": "917f41c560270110ceb73c5b38be2a9127387071",
			"revisionTime": "2016-03-11T05:04:36Z"
		},
		{
			"checksumSHA1": "cRn09EwfU3k2ZjvClHYmVFlakRY=",
			"path": "github.com/syndtr/goleveldb/leveldb/iterator",
			"revision": "917f41c560270110ceb73c5b38be2a9127387071",
			"revisionTime": "2016-03-11T05:04:36Z"
		},
		{
			"checksumSHA1": "CMBbso8ZuG2kBGDL2Blf/wpeheU=",
			"path": "github.com/syndtr/goleveldb/leveldb/journal",
			"revision": "917f41c560270110ceb73c5b38be2a9127387071",
			"revisionTime": "2016-03-11T05:04:36Z"
		},
		{
			"checksumSHA1": "LshzRv+3spfwuHLepRxiyjf/3sQ=",
			"path": "github.com/syndtr/goleveldb/leveldb/memdb",
			"revision": "917f41c560270110ceb73c5b38be2a9127387071",
			"revisionTime": "2016-03-11T05:04:36Z"
		},
		{
			"checksumSHA1": "MP/sSiEbzIN5M664sO4r9+dwzV4=",
			"path": "github.com/syndtr/goleveldb/leveldb/opt",
			"revision": "917f41c560270110ceb73c5b38be2a9127387071",
			"revisionTime": "2016-03-11T05:04:36Z"
		},
		{
			"checksumSHA1": "X+PA6Wrhhy5+nujN1TNOGWtd1RI=",
			"path": "github.com/syndtr/goleveldb/leveldb/storage",
			"revision": "917f41c560270110ceb73c5b38be2a9127387071",
			"revisionTime": "2016-03-11T05:04:36Z"
		},
		{
			"checksumSHA1": "4EGplyU1Q07vIczP2yZgKvjuYVA=",
			"path": "github.com/syndtr/goleveldb/leveldb/table",
			"revision": "917f41c560270110ceb73c5b38be2a9127387071",
			"revisionTime": "2016-03-11T05:04:36Z"
		},
		{
			"checksumSHA1": "kgGxCIF5+2SQj2rNVophj4a8jYs=",
			"path": "github.com/syndtr/goleveldb/leveldb/util",
			"revision": "917f41c560270110ceb73c5b38be2a9127387071",
			"revisionTime": "2016-03-11T05:04:36Z"
		},
		{
			"checksumSHA1": "76U6GiRZsKjr9OWohbsdfKPok/E=",
			"path": "github.com/twinj/uuid",
			"revision": "89173bcdda19db0eb88aef1e1cb1cb2505561d31",
			"revisionTime": "2015-10-29T04:44:42Z"
		},
		{
			"checksumSHA1": "tHm2SMtuRfrwh6NnnymsuoJ6e0Q=",
			"path": "github.com/ugorji/go/codec",
			"revision": "c062049c1793b01a3cc3fe786108edabbaf7756b",
			"revisionTime": "2016-03-14T17:21:18Z"
		},
		{
			"checksumSHA1": "ToTZYDqlvtuFsetAq5FeCwUxp0E=",
			"path": "github.com/urfave/cli",
			"revision": "d86a009f5e13f83df65d0d6cee9a2e3f1445f0da",
			"revisionTime": "2016-11-02T13:18:01Z"
		},
		{
			"checksumSHA1": "pkrINpw0HkmO+18SdtSjje9MB9g=",
			"path": "github.com/yohcop/openid-go",
			"revision": "2c050d2dae5345c417db301f11fda6fbf5ad0f0a",
			"revisionTime": "2016-09-14T08:04:27Z"
		},
		{
			"checksumSHA1": "IQkUIOnvlf0tYloFx9mLaXSvXWQ=",
			"path": "golang.org/x/crypto/curve25519",
			"revision": "9f005a07e0d31d45e6656d241bb5c0f2efd4bc94",
			"revisionTime": "2017-09-21T17:41:56Z"
		},
		{
			"checksumSHA1": "1hwn8cgg4EVXhCpJIqmMbzqnUo0=",
			"path": "golang.org/x/crypto/ed25519",
			"revision": "9f005a07e0d31d45e6656d241bb5c0f2efd4bc94",
			"revisionTime": "2017-09-21T17:41:56Z"
		},
		{
			"checksumSHA1": "LXFcVx8I587SnWmKycSDEq9yvK8=",
			"path": "golang.org/x/crypto/ed25519/internal/edwards25519",
			"revision": "9f005a07e0d31d45e6656d241bb5c0f2efd4bc94",
			"revisionTime": "2017-09-21T17:41:56Z"
		},
		{
			"checksumSHA1": "MCeXr2RNeiG1XG6V+er1OR0qyeo=",
			"path": "golang.org/x/crypto/md4",
			"revision": "9f005a07e0d31d45e6656d241bb5c0f2efd4bc94",
			"revisionTime": "2017-09-21T17:41:56Z"
		},
		{
			"checksumSHA1": "1MGpGDQqnUoRpv7VEcQrXOBydXE=",
			"path": "golang.org/x/crypto/pbkdf2",
			"revision": "9f005a07e0d31d45e6656d241bb5c0f2efd4bc94",
			"revisionTime": "2017-09-21T17:41:56Z"
		},
		{
			"checksumSHA1": "YXeyyvak2xbvsqj5MBHMzyG+22M=",
			"path": "golang.org/x/crypto/ssh",
			"revision": "9f005a07e0d31d45e6656d241bb5c0f2efd4bc94",
			"revisionTime": "2017-09-21T17:41:56Z"
		},
		{
			"checksumSHA1": "9jjO5GjLa0XF/nfWihF02RoH4qc=",
			"origin": "github.com/blevesearch/bleve/vendor/golang.org/x/net/context",
			"path": "golang.org/x/net/context",
			"revision": "3b2bc30b544cd4589cf3ad8c04030329b143dce9",
			"revisionTime": "2016-12-08T13:07:38Z"
		},
		{
			"checksumSHA1": "vqc3a+oTUGX8PmD0TS+qQ7gmN8I=",
			"path": "golang.org/x/net/html",
			"revision": "569280fa63be4e201b975e5411e30a92178f0118",
			"revisionTime": "2016-11-03T00:14:07Z"
		},
		{
			"checksumSHA1": "00eQaGynDYrv3tL+C7l9xH0IDZg=",
			"path": "golang.org/x/net/html/atom",
			"revision": "569280fa63be4e201b975e5411e30a92178f0118",
			"revisionTime": "2016-11-03T00:14:07Z"
		},
		{
			"checksumSHA1": "barUU39reQ7LdgYLA323hQ/UGy4=",
			"path": "golang.org/x/net/html/charset",
			"revision": "569280fa63be4e201b975e5411e30a92178f0118",
			"revisionTime": "2016-11-03T00:14:07Z"
		},
		{
			"checksumSHA1": "4TEYFKrAUuwBMqExjQBsnf/CgjQ=",
			"path": "golang.org/x/sync/syncmap",
			"revision": "5a06fca2c336a4b2b2fcb45702e8c47621b2aa2c",
			"revisionTime": "2017-03-17T17:13:11Z"
		},
		{
			"checksumSHA1": "8fD/im5Kwvy3JgmxulDTambmE8w=",
			"path": "golang.org/x/sys/unix",
			"revision": "a646d33e2ee3172a661fc09bca23bb4889a41bc8",
			"revisionTime": "2016-07-15T05:43:45Z"
		},
		{
			"checksumSHA1": "fpW2dhGFC6SrVzipJx7fjg2DIH8=",
			"path": "golang.org/x/sys/windows",
			"revision": "a646d33e2ee3172a661fc09bca23bb4889a41bc8",
			"revisionTime": "2016-07-15T05:43:45Z"
		},
		{
			"checksumSHA1": "IRqLaXM/VQRzkbXPuiqOxTb2W0Y=",
			"path": "golang.org/x/sys/windows/svc",
			"revision": "a646d33e2ee3172a661fc09bca23bb4889a41bc8",
			"revisionTime": "2016-07-15T05:43:45Z"
		},
		{
			"checksumSHA1": "Mr4ur60bgQJnQFfJY0dGtwWwMPE=",
			"path": "golang.org/x/text/encoding",
			"revision": "a8b38433e35b65ba247bb267317037dee1b70cea",
			"revisionTime": "2016-10-19T13:35:53Z"
		},
		{
			"checksumSHA1": "gJG/5S8KrCA1QGkIkpa5a/wnmy4=",
			"path": "golang.org/x/text/encoding/charmap",
			"revision": "a8b38433e35b65ba247bb267317037dee1b70cea",
			"revisionTime": "2016-10-19T13:35:53Z"
		},
		{
			"checksumSHA1": "mI8YM2LehMxYDcauq5loMZr1pP8=",
			"path": "golang.org/x/text/encoding/htmlindex",
			"revision": "a8b38433e35b65ba247bb267317037dee1b70cea",
			"revisionTime": "2016-10-19T13:35:53Z"
		},
		{
			"checksumSHA1": "zeHyHebIZl1tGuwGllIhjfci+wI=",
			"path": "golang.org/x/text/encoding/internal",
			"revision": "a8b38433e35b65ba247bb267317037dee1b70cea",
			"revisionTime": "2016-10-19T13:35:53Z"
		},
		{
			"checksumSHA1": "TF4hoIqHVEAvOq67rfnSLSkcZ1Y=",
			"path": "golang.org/x/text/encoding/internal/identifier",
			"revision": "a8b38433e35b65ba247bb267317037dee1b70cea",
			"revisionTime": "2016-10-19T13:35:53Z"
		},
		{
			"checksumSHA1": "HeZV82ktrmgyAaYLtNFS0qYgspI=",
			"path": "golang.org/x/text/encoding/japanese",
			"revision": "a8b38433e35b65ba247bb267317037dee1b70cea",
			"revisionTime": "2016-10-19T13:35:53Z"
		},
		{
			"checksumSHA1": "8y87WJz3OkDWtPCIXxJcYpo+OY8=",
			"path": "golang.org/x/text/encoding/korean",
			"revision": "a8b38433e35b65ba247bb267317037dee1b70cea",
			"revisionTime": "2016-10-19T13:35:53Z"
		},
		{
			"checksumSHA1": "WYfmebIyX5Zae8NUfu9PsQjQff0=",
			"path": "golang.org/x/text/encoding/simplifiedchinese",
			"revision": "a8b38433e35b65ba247bb267317037dee1b70cea",
			"revisionTime": "2016-10-19T13:35:53Z"
		},
		{
			"checksumSHA1": "KKqYmi6fxt3r3uo4lExss2yTMbs=",
			"path": "golang.org/x/text/encoding/traditionalchinese",
			"revision": "a8b38433e35b65ba247bb267317037dee1b70cea",
			"revisionTime": "2016-10-19T13:35:53Z"
		},
		{
			"checksumSHA1": "G9LfJI9gySazd+MyyC6QbTHx4to=",
			"path": "golang.org/x/text/encoding/unicode",
			"revision": "a8b38433e35b65ba247bb267317037dee1b70cea",
			"revisionTime": "2016-10-19T13:35:53Z"
		},
		{
			"checksumSHA1": "hyNCcTwMQnV6/MK8uUW9E5H0J0M=",
			"path": "golang.org/x/text/internal/tag",
			"revision": "a8b38433e35b65ba247bb267317037dee1b70cea",
			"revisionTime": "2016-10-19T13:35:53Z"
		},
		{
			"checksumSHA1": "Qk7dljcrEK1BJkAEZguxAbG9dSo=",
			"path": "golang.org/x/text/internal/utf8internal",
			"revision": "a8b38433e35b65ba247bb267317037dee1b70cea",
			"revisionTime": "2016-10-19T13:35:53Z"
		},
		{
			"checksumSHA1": "bsNFI/kfmF0p43jLKiMYRqw9Dfs=",
			"path": "golang.org/x/text/language",
			"revision": "a8b38433e35b65ba247bb267317037dee1b70cea",
			"revisionTime": "2016-10-19T13:35:53Z"
		},
		{
			"checksumSHA1": "IV4MN7KGBSocu/5NR3le3sxup4Y=",
			"path": "golang.org/x/text/runes",
			"revision": "a8b38433e35b65ba247bb267317037dee1b70cea",
			"revisionTime": "2016-10-19T13:35:53Z"
		},
		{
			"checksumSHA1": "ziMb9+ANGRJSSIuxYdRbA+cDRBQ=",
			"path": "golang.org/x/text/transform",
			"revision": "a8b38433e35b65ba247bb267317037dee1b70cea",
			"revisionTime": "2016-10-19T13:35:53Z"
		},
		{
			"checksumSHA1": "Anof4bt0AU+Sa3R8Rq0KBnlpbaQ=",
			"path": "golang.org/x/text/unicode/norm",
			"revision": "2bf8f2a19ec09c670e931282edfe6567f6be21c9",
			"revisionTime": "2017-06-27T21:03:49Z"
		},
		{
			"checksumSHA1": "6IzzHO9p32aHJhMYMwijccDUIVA=",
			"path": "gopkg.in/alexcesaro/quotedprintable.v3",
			"revision": "2caba252f4dc53eaf6b553000885530023f54623",
			"revisionTime": "2015-07-16T17:19:45Z"
		},
		{
			"checksumSHA1": "wSu8owMAP7GixsYoSZ4CmKUVhnU=",
			"path": "gopkg.in/asn1-ber.v1",
			"revision": "4e86f4367175e39f69d9358a5f17b4dda270378d",
			"revisionTime": "2015-09-24T05:17:56Z"
		},
		{
			"checksumSHA1": "dpdsr7XtWPxHxYs1jF7CDG8F6hw=",
			"path": "gopkg.in/bufio.v1",
			"revision": "567b2bfa514e796916c4747494d6ff5132a1dfce",
			"revisionTime": "2014-06-18T13:21:51Z"
		},
		{
			"checksumSHA1": "LIu3jihd3edOyIsJJK3V6vx2UZg=",
			"path": "gopkg.in/editorconfig/editorconfig-core-go.v1",
			"revision": "a872f05c2e34b37b567401384d202aff11ba06d4",
			"revisionTime": "2016-08-25T01:23:04Z"
		},
		{
			"checksumSHA1": "iq5WdjScmTU+LfNoerLuwcnXpdM=",
			"path": "gopkg.in/gomail.v2",
			"revision": "81ebce5c23dfd25c6c67194b37d3dd3f338c98b1",
			"revisionTime": "2016-04-11T21:29:32Z"
		},
		{
			"checksumSHA1": "PDsaJzdBVB5Ocolpgh89M+9+ysU=",
			"path": "gopkg.in/ini.v1",
			"revision": "7e7da451323b6766da368f8a1e8ec9a88a16b4a0",
			"revisionTime": "2017-11-14T01:13:26Z"
		},
		{
			"checksumSHA1": "7jPSjzw3mckHVQ2SjY4NvtIJR4g=",
			"path": "gopkg.in/ldap.v2",
			"revision": "d0a5ced67b4dc310b9158d63a2c6f9c5ec13f105",
			"revisionTime": "2016-08-08T14:54:09Z"
		},
		{
			"checksumSHA1": "VJKlO1AEWQivq2S4DvdmAJU2Fvs=",
			"path": "gopkg.in/macaron.v1",
			"revision": "75f2e9b42e99652f0d82b28ccb73648f44615faa",
			"revisionTime": "2017-11-24T00:20:17Z"
		},
		{
			"checksumSHA1": "6QPjE+qflEBHg+JPJd9e4iQuRAk=",
			"path": "gopkg.in/redis.v2",
			"revision": "e6179049628164864e6e84e973cfb56335748dea",
			"revisionTime": "2014-12-09T11:07:59Z"
		},
		{
			"checksumSHA1": "LUbT9kZUJcQkU/6GSbnsai+b5t4=",
			"path": "gopkg.in/testfixtures.v2",
			"revision": "b9ef14dc461bf934d8df2dfc6f1f456be5664cca",
			"revisionTime": "2016-10-15T20:31:37Z"
		},
		{
			"checksumSHA1": "12GqsW8PiRPnezDDy0v4brZrndM=",
			"path": "gopkg.in/yaml.v2",
			"revision": "a5b47d31c556af34a302ce5d659e6fea44d90de0",
			"revisionTime": "2016-09-28T15:37:09Z"
		},
		{
			"checksumSHA1": "JQBqnAXO83ic7bwer/MwurhQMtg=",
			"path": "strk.kbt.io/projects/go/libravatar",
			"revision": "5eed7bff870ae19ef51c5773dbc8f3e9fcbd0982",
			"revisionTime": "2016-06-28T05:56:50Z"
		}
	],
	"rootPath": "code.gitea.io/gitea"
}<|MERGE_RESOLUTION|>--- conflicted
+++ resolved
@@ -9,17 +9,10 @@
 			"revisionTime": "2018-04-21T01:08:19Z"
 		},
 		{
-<<<<<<< HEAD
-			"checksumSHA1": "bjqwfSjo+1Lsff5eTrUXY++dX6M=",
-			"path": "code.gitea.io/sdk/gitea",
-			"revision": "40e36e1d2f85402456041f90eba7109d22ddf644",
-			"revisionTime": "2018-05-03T14:30:21Z"
-=======
 			"checksumSHA1": "LnxY/6xD4h9dCCJ5nxKEfZZs1Vk=",
 			"path": "code.gitea.io/sdk/gitea",
 			"revision": "7fa627fa5d67d18c39d6dd3c6c4db836916bf234",
 			"revisionTime": "2018-05-10T12:54:05Z"
->>>>>>> b574af27
 		},
 		{
 			"checksumSHA1": "bOODD4Gbw3GfcuQPU2dI40crxxk=",
