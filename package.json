--- conflicted
+++ resolved
@@ -17,14 +17,10 @@
     "@webcomponents/custom-elements": "1.6.0",
     "add-asset-webpack-plugin": "2.0.1",
     "ansi_up": "5.2.1",
-<<<<<<< HEAD
-    "asciinema-player": "3.4.0",
+    "asciinema-player": "3.5.0",
     "chart.js": "4.3.0",
     "chartjs-adapter-dayjs-4": "1.0.4",
     "chartjs-plugin-zoom": "2.0.1",
-=======
-    "asciinema-player": "3.5.0",
->>>>>>> b9433186
     "clippie": "4.0.1",
     "css-loader": "6.8.1",
     "dayjs": "1.11.8",
