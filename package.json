--- conflicted
+++ resolved
@@ -8,13 +8,9 @@
   },
   "dependencies": {
     "@claviska/jquery-minicolors": "2.3.6",
-<<<<<<< HEAD
-    "@primer/octicons": "17.2.0",
-    "@vue/compiler-sfc": "3.2.37",
-=======
     "@mcaptcha/vanilla-glue": "0.1.0-alpha-2",
     "@primer/octicons": "17.5.0",
->>>>>>> edfba99f
+    "@vue/compiler-sfc": "3.2.37",
     "add-asset-webpack-plugin": "2.0.1",
     "css-loader": "6.7.1",
     "dropzone": "6.0.0-beta.2",
@@ -39,26 +35,14 @@
     "tippy.js": "6.3.7",
     "tributejs": "5.1.3",
     "uint8-to-base64": "0.2.0",
-<<<<<<< HEAD
     "vue": "3.2.37",
     "vue-bar-graph": "2.0.0",
     "vue-loader": "17.0.0",
     "vue3-calendar-heatmap": "2.0.0",
-    "webpack": "5.72.1",
-    "webpack-cli": "4.9.2",
-    "workbox-routing": "6.5.3",
-    "workbox-strategies": "6.5.3",
-=======
-    "vue": "2.6.14",
-    "vue-bar-graph": "1.3.1",
-    "vue-calendar-heatmap": "0.8.4",
-    "vue-loader": "15.9.8",
-    "vue-template-compiler": "2.6.14",
     "webpack": "5.74.0",
     "webpack-cli": "4.10.0",
     "workbox-routing": "6.5.4",
     "workbox-strategies": "6.5.4",
->>>>>>> edfba99f
     "worker-loader": "3.0.8",
     "wrap-ansi": "8.0.1"
   },
