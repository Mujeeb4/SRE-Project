--- conflicted
+++ resolved
@@ -64,11 +64,7 @@
       - name: modifies-value-receiver
   gofumpt:
     extra-rules: true
-<<<<<<< HEAD
     lang-version: 1.18
-=======
-    lang-version: 1.17
->>>>>>> fe9626af
 
 issues:
   exclude-rules:
