// Copyright 2016 The Gitea Authors. All rights reserved.
// Use of this source code is governed by a MIT-style
// license that can be found in the LICENSE file.

package activities

import (
	"context"
	"fmt"
	"net/url"
	"strconv"

	"code.gitea.io/gitea/models/db"
	issues_model "code.gitea.io/gitea/models/issues"
	"code.gitea.io/gitea/models/organization"
	access_model "code.gitea.io/gitea/models/perm/access"
	repo_model "code.gitea.io/gitea/models/repo"
	"code.gitea.io/gitea/models/unit"
	user_model "code.gitea.io/gitea/models/user"
	"code.gitea.io/gitea/modules/container"
	"code.gitea.io/gitea/modules/log"
	"code.gitea.io/gitea/modules/setting"
	"code.gitea.io/gitea/modules/timeutil"

	"xorm.io/builder"
	"xorm.io/xorm"
)

type (
	// NotificationStatus is the status of the notification (read or unread)
	NotificationStatus uint8
	// NotificationSource is the source of the notification (issue, PR, commit, etc)
	NotificationSource uint8
)

const (
	// NotificationStatusUnread represents an unread notification
	NotificationStatusUnread NotificationStatus = iota + 1
	// NotificationStatusRead represents a read notification
	NotificationStatusRead
	// NotificationStatusPinned represents a pinned notification
	NotificationStatusPinned
)

const (
	// NotificationSourceIssue is a notification of an issue
	NotificationSourceIssue NotificationSource = iota + 1
	// NotificationSourcePullRequest is a notification of a pull request
	NotificationSourcePullRequest
	// NotificationSourceCommit is a notification of a commit
	NotificationSourceCommit
	// NotificationSourceRepository is a notification for a repository
	NotificationSourceRepository
)

// Notification represents a notification
type Notification struct {
	ID     int64 `xorm:"pk autoincr"`
	UserID int64 `xorm:"INDEX NOT NULL"`
	RepoID int64 `xorm:"INDEX NOT NULL"`

	Status NotificationStatus `xorm:"SMALLINT INDEX NOT NULL"`
	Source NotificationSource `xorm:"SMALLINT INDEX NOT NULL"`

	IssueID   int64  `xorm:"INDEX NOT NULL"`
	CommitID  string `xorm:"INDEX"`
	CommentID int64

	UpdatedBy int64 `xorm:"INDEX NOT NULL"`

	Issue      *issues_model.Issue    `xorm:"-"`
	Repository *repo_model.Repository `xorm:"-"`
	Comment    *issues_model.Comment  `xorm:"-"`
	User       *user_model.User       `xorm:"-"`

	CreatedUnix timeutil.TimeStamp `xorm:"created INDEX NOT NULL"`
	UpdatedUnix timeutil.TimeStamp `xorm:"updated INDEX NOT NULL"`
}

func init() {
	db.RegisterModel(new(Notification))
}

// FindNotificationOptions represent the filters for notifications. If an ID is 0 it will be ignored.
type FindNotificationOptions struct {
	db.ListOptions
	UserID            int64
	RepoID            int64
	IssueID           int64
	Status            []NotificationStatus
	Source            []NotificationSource
	UpdatedAfterUnix  int64
	UpdatedBeforeUnix int64
}

// ToCond will convert each condition into a xorm-Cond
func (opts *FindNotificationOptions) ToCond() builder.Cond {
	cond := builder.NewCond()
	if opts.UserID != 0 {
		cond = cond.And(builder.Eq{"notification.user_id": opts.UserID})
	}
	if opts.RepoID != 0 {
		cond = cond.And(builder.Eq{"notification.repo_id": opts.RepoID})
	}
	if opts.IssueID != 0 {
		cond = cond.And(builder.Eq{"notification.issue_id": opts.IssueID})
	}
	if len(opts.Status) > 0 {
		cond = cond.And(builder.In("notification.status", opts.Status))
	}
	if len(opts.Source) > 0 {
		cond = cond.And(builder.In("notification.source", opts.Source))
	}
	if opts.UpdatedAfterUnix != 0 {
		cond = cond.And(builder.Gte{"notification.updated_unix": opts.UpdatedAfterUnix})
	}
	if opts.UpdatedBeforeUnix != 0 {
		cond = cond.And(builder.Lte{"notification.updated_unix": opts.UpdatedBeforeUnix})
	}
	return cond
}

// ToSession will convert the given options to a xorm Session by using the conditions from ToCond and joining with issue table if required
func (opts *FindNotificationOptions) ToSession(ctx context.Context) *xorm.Session {
	sess := db.GetEngine(ctx).Where(opts.ToCond())
	if opts.Page != 0 {
		sess = db.SetSessionPagination(sess, opts)
	}
	return sess
}

// GetNotifications returns all notifications that fit to the given options.
func GetNotifications(ctx context.Context, options *FindNotificationOptions) (nl NotificationList, err error) {
	err = options.ToSession(ctx).OrderBy("notification.updated_unix DESC").Find(&nl)
	return nl, err
}

// CountNotifications count all notifications that fit to the given options and ignore pagination.
func CountNotifications(ctx context.Context, opts *FindNotificationOptions) (int64, error) {
	return db.GetEngine(ctx).Where(opts.ToCond()).Count(&Notification{})
}

// CreateRepoTransferNotification creates  notification for the user a repository was transferred to
<<<<<<< HEAD
func CreateRepoTransferNotification(ctx context.Context, doer, newOwner *user_model.User, repo *repo_model.Repository) error {
	return db.WithTx(func(ctx context.Context) error {
		var notify []*Notification
=======
func CreateRepoTransferNotification(doer, newOwner *user_model.User, repo *repo_model.Repository) error {
	ctx, committer, err := db.TxContext(db.DefaultContext)
	if err != nil {
		return err
	}
	defer committer.Close()

	var notify []*Notification
>>>>>>> c144942b

		if newOwner.IsOrganization() {
			users, err := organization.GetUsersWhoCanCreateOrgRepo(ctx, newOwner.ID)
			if err != nil || len(users) == 0 {
				return err
			}
			for i := range users {
				notify = append(notify, &Notification{
					UserID:    users[i].ID,
					RepoID:    repo.ID,
					Status:    NotificationStatusUnread,
					UpdatedBy: doer.ID,
					Source:    NotificationSourceRepository,
				})
			}
		} else {
			notify = []*Notification{{
				UserID:    newOwner.ID,
				RepoID:    repo.ID,
				Status:    NotificationStatusUnread,
				UpdatedBy: doer.ID,
				Source:    NotificationSourceRepository,
			}}
		}

		return db.Insert(ctx, notify)
	}, ctx)
}

// CreateOrUpdateIssueNotifications creates an issue notification
// for each watcher, or updates it if already exists
// receiverID > 0 just send to receiver, else send to all watcher
func CreateOrUpdateIssueNotifications(issueID, commentID, notificationAuthorID, receiverID int64) error {
	ctx, committer, err := db.TxContext(db.DefaultContext)
	if err != nil {
		return err
	}
	defer committer.Close()

	if err := createOrUpdateIssueNotifications(ctx, issueID, commentID, notificationAuthorID, receiverID); err != nil {
		return err
	}

	return committer.Commit()
}

func createOrUpdateIssueNotifications(ctx context.Context, issueID, commentID, notificationAuthorID, receiverID int64) error {
	// init
	var toNotify container.Set[int64]
	notifications, err := getNotificationsByIssueID(ctx, issueID)
	if err != nil {
		return err
	}

	issue, err := issues_model.GetIssueByID(ctx, issueID)
	if err != nil {
		return err
	}

	if receiverID > 0 {
		toNotify = make(container.Set[int64], 1)
		toNotify.Add(receiverID)
	} else {
		toNotify = make(container.Set[int64], 32)
		issueWatches, err := issues_model.GetIssueWatchersIDs(ctx, issueID, true)
		if err != nil {
			return err
		}
		toNotify.AddMultiple(issueWatches...)
		if !(issue.IsPull && issues_model.HasWorkInProgressPrefix(issue.Title)) {
			repoWatches, err := repo_model.GetRepoWatchersIDs(ctx, issue.RepoID)
			if err != nil {
				return err
			}
			toNotify.AddMultiple(repoWatches...)
		}
		issueParticipants, err := issue.GetParticipantIDsByIssue(ctx)
		if err != nil {
			return err
		}
		toNotify.AddMultiple(issueParticipants...)

		// dont notify user who cause notification
		delete(toNotify, notificationAuthorID)
		// explicit unwatch on issue
		issueUnWatches, err := issues_model.GetIssueWatchersIDs(ctx, issueID, false)
		if err != nil {
			return err
		}
		for _, id := range issueUnWatches {
			toNotify.Remove(id)
		}
	}

	err = issue.LoadRepo(ctx)
	if err != nil {
		return err
	}

	// notify
	for userID := range toNotify {
		issue.Repo.Units = nil
		user, err := user_model.GetUserByIDCtx(ctx, userID)
		if err != nil {
			if user_model.IsErrUserNotExist(err) {
				continue
			}

			return err
		}
		if issue.IsPull && !access_model.CheckRepoUnitUser(ctx, issue.Repo, user, unit.TypePullRequests) {
			continue
		}
		if !issue.IsPull && !access_model.CheckRepoUnitUser(ctx, issue.Repo, user, unit.TypeIssues) {
			continue
		}

		if notificationExists(notifications, issue.ID, userID) {
			if err = updateIssueNotification(ctx, userID, issue.ID, commentID, notificationAuthorID); err != nil {
				return err
			}
			continue
		}
		if err = createIssueNotification(ctx, userID, issue, commentID, notificationAuthorID); err != nil {
			return err
		}
	}
	return nil
}

func getNotificationsByIssueID(ctx context.Context, issueID int64) (notifications []*Notification, err error) {
	err = db.GetEngine(ctx).
		Where("issue_id = ?", issueID).
		Find(&notifications)
	return notifications, err
}

func notificationExists(notifications []*Notification, issueID, userID int64) bool {
	for _, notification := range notifications {
		if notification.IssueID == issueID && notification.UserID == userID {
			return true
		}
	}

	return false
}

func createIssueNotification(ctx context.Context, userID int64, issue *issues_model.Issue, commentID, updatedByID int64) error {
	notification := &Notification{
		UserID:    userID,
		RepoID:    issue.RepoID,
		Status:    NotificationStatusUnread,
		IssueID:   issue.ID,
		CommentID: commentID,
		UpdatedBy: updatedByID,
	}

	if issue.IsPull {
		notification.Source = NotificationSourcePullRequest
	} else {
		notification.Source = NotificationSourceIssue
	}

	return db.Insert(ctx, notification)
}

func updateIssueNotification(ctx context.Context, userID, issueID, commentID, updatedByID int64) error {
	notification, err := getIssueNotification(ctx, userID, issueID)
	if err != nil {
		return err
	}

	// NOTICE: Only update comment id when the before notification on this issue is read, otherwise you may miss some old comments.
	// But we need update update_by so that the notification will be reorder
	var cols []string
	if notification.Status == NotificationStatusRead {
		notification.Status = NotificationStatusUnread
		notification.CommentID = commentID
		cols = []string{"status", "update_by", "comment_id"}
	} else {
		notification.UpdatedBy = updatedByID
		cols = []string{"update_by"}
	}

	_, err = db.GetEngine(ctx).ID(notification.ID).Cols(cols...).Update(notification)
	return err
}

func getIssueNotification(ctx context.Context, userID, issueID int64) (*Notification, error) {
	notification := new(Notification)
	_, err := db.GetEngine(ctx).
		Where("user_id = ?", userID).
		And("issue_id = ?", issueID).
		Get(notification)
	return notification, err
}

// NotificationsForUser returns notifications for a given user and status
func NotificationsForUser(ctx context.Context, user *user_model.User, statuses []NotificationStatus, page, perPage int) (notifications NotificationList, err error) {
	if len(statuses) == 0 {
		return
	}

	sess := db.GetEngine(ctx).
		Where("user_id = ?", user.ID).
		In("status", statuses).
		OrderBy("updated_unix DESC")

	if page > 0 && perPage > 0 {
		sess.Limit(perPage, (page-1)*perPage)
	}

	err = sess.Find(&notifications)
	return notifications, err
}

// CountUnread count unread notifications for a user
func CountUnread(ctx context.Context, userID int64) int64 {
	exist, err := db.GetEngine(ctx).Where("user_id = ?", userID).And("status = ?", NotificationStatusUnread).Count(new(Notification))
	if err != nil {
		log.Error("countUnread", err)
		return 0
	}
	return exist
}

// LoadAttributes load Repo Issue User and Comment if not loaded
func (n *Notification) LoadAttributes(ctx context.Context) (err error) {
	if err = n.loadRepo(ctx); err != nil {
		return
	}
	if err = n.loadIssue(ctx); err != nil {
		return
	}
	if err = n.loadUser(ctx); err != nil {
		return
	}
	if err = n.loadComment(ctx); err != nil {
		return
	}
	return err
}

func (n *Notification) loadRepo(ctx context.Context) (err error) {
	if n.Repository == nil {
		n.Repository, err = repo_model.GetRepositoryByIDCtx(ctx, n.RepoID)
		if err != nil {
			return fmt.Errorf("getRepositoryByID [%d]: %w", n.RepoID, err)
		}
	}
	return nil
}

func (n *Notification) loadIssue(ctx context.Context) (err error) {
	if n.Issue == nil && n.IssueID != 0 {
		n.Issue, err = issues_model.GetIssueByID(ctx, n.IssueID)
		if err != nil {
			return fmt.Errorf("getIssueByID [%d]: %w", n.IssueID, err)
		}
		return n.Issue.LoadAttributes(ctx)
	}
	return nil
}

func (n *Notification) loadComment(ctx context.Context) (err error) {
	if n.Comment == nil && n.CommentID != 0 {
		n.Comment, err = issues_model.GetCommentByID(ctx, n.CommentID)
		if err != nil {
			if issues_model.IsErrCommentNotExist(err) {
				return issues_model.ErrCommentNotExist{
					ID:      n.CommentID,
					IssueID: n.IssueID,
				}
			}
			return err
		}
	}
	return nil
}

func (n *Notification) loadUser(ctx context.Context) (err error) {
	if n.User == nil {
		n.User, err = user_model.GetUserByIDCtx(ctx, n.UserID)
		if err != nil {
			return fmt.Errorf("getUserByID [%d]: %w", n.UserID, err)
		}
	}
	return nil
}

// GetRepo returns the repo of the notification
func (n *Notification) GetRepo() (*repo_model.Repository, error) {
	return n.Repository, n.loadRepo(db.DefaultContext)
}

// GetIssue returns the issue of the notification
func (n *Notification) GetIssue() (*issues_model.Issue, error) {
	return n.Issue, n.loadIssue(db.DefaultContext)
}

// HTMLURL formats a URL-string to the notification
func (n *Notification) HTMLURL() string {
	switch n.Source {
	case NotificationSourceIssue, NotificationSourcePullRequest:
		if n.Comment != nil {
			return n.Comment.HTMLURL()
		}
		return n.Issue.HTMLURL()
	case NotificationSourceCommit:
		return n.Repository.HTMLURL() + "/commit/" + url.PathEscape(n.CommitID)
	case NotificationSourceRepository:
		return n.Repository.HTMLURL()
	}
	return ""
}

// APIURL formats a URL-string to the notification
func (n *Notification) APIURL() string {
	return setting.AppURL + "api/v1/notifications/threads/" + strconv.FormatInt(n.ID, 10)
}

// NotificationList contains a list of notifications
type NotificationList []*Notification

// LoadAttributes load Repo Issue User and Comment if not loaded
func (nl NotificationList) LoadAttributes(ctx context.Context) error {
	var err error
	for i := 0; i < len(nl); i++ {
		err = nl[i].LoadAttributes(ctx)
		if err != nil && !issues_model.IsErrCommentNotExist(err) {
			return err
		}
	}
	return nil
}

func (nl NotificationList) getPendingRepoIDs() []int64 {
	ids := make(container.Set[int64], len(nl))
	for _, notification := range nl {
		if notification.Repository != nil {
			continue
		}
		ids.Add(notification.RepoID)
	}
	return ids.Values()
}

// LoadRepos loads repositories from database
func (nl NotificationList) LoadRepos(ctx context.Context) (repo_model.RepositoryList, []int, error) {
	if len(nl) == 0 {
		return repo_model.RepositoryList{}, []int{}, nil
	}

	repoIDs := nl.getPendingRepoIDs()
	repos := make(map[int64]*repo_model.Repository, len(repoIDs))
	left := len(repoIDs)
	for left > 0 {
		limit := db.DefaultMaxInSize
		if left < limit {
			limit = left
		}
		rows, err := db.GetEngine(ctx).
			In("id", repoIDs[:limit]).
			Rows(new(repo_model.Repository))
		if err != nil {
			return nil, nil, err
		}

		for rows.Next() {
			var repo repo_model.Repository
			err = rows.Scan(&repo)
			if err != nil {
				rows.Close()
				return nil, nil, err
			}

			repos[repo.ID] = &repo
		}
		_ = rows.Close()

		left -= limit
		repoIDs = repoIDs[limit:]
	}

	failed := []int{}

	reposList := make(repo_model.RepositoryList, 0, len(repoIDs))
	for i, notification := range nl {
		if notification.Repository == nil {
			notification.Repository = repos[notification.RepoID]
		}
		if notification.Repository == nil {
			log.Error("Notification[%d]: RepoID: %d not found", notification.ID, notification.RepoID)
			failed = append(failed, i)
			continue
		}
		var found bool
		for _, r := range reposList {
			if r.ID == notification.RepoID {
				found = true
				break
			}
		}
		if !found {
			reposList = append(reposList, notification.Repository)
		}
	}
	return reposList, failed, nil
}

func (nl NotificationList) getPendingIssueIDs() []int64 {
	ids := make(container.Set[int64], len(nl))
	for _, notification := range nl {
		if notification.Issue != nil {
			continue
		}
		ids.Add(notification.IssueID)
	}
	return ids.Values()
}

// LoadIssues loads issues from database
func (nl NotificationList) LoadIssues(ctx context.Context) ([]int, error) {
	if len(nl) == 0 {
		return []int{}, nil
	}

	issueIDs := nl.getPendingIssueIDs()
	issues := make(map[int64]*issues_model.Issue, len(issueIDs))
	left := len(issueIDs)
	for left > 0 {
		limit := db.DefaultMaxInSize
		if left < limit {
			limit = left
		}
		rows, err := db.GetEngine(ctx).
			In("id", issueIDs[:limit]).
			Rows(new(issues_model.Issue))
		if err != nil {
			return nil, err
		}

		for rows.Next() {
			var issue issues_model.Issue
			err = rows.Scan(&issue)
			if err != nil {
				rows.Close()
				return nil, err
			}

			issues[issue.ID] = &issue
		}
		_ = rows.Close()

		left -= limit
		issueIDs = issueIDs[limit:]
	}

	failures := []int{}

	for i, notification := range nl {
		if notification.Issue == nil {
			notification.Issue = issues[notification.IssueID]
			if notification.Issue == nil {
				if notification.IssueID != 0 {
					log.Error("Notification[%d]: IssueID: %d Not Found", notification.ID, notification.IssueID)
					failures = append(failures, i)
				}
				continue
			}
			notification.Issue.Repo = notification.Repository
		}
	}
	return failures, nil
}

// Without returns the notification list without the failures
func (nl NotificationList) Without(failures []int) NotificationList {
	if len(failures) == 0 {
		return nl
	}
	remaining := make([]*Notification, 0, len(nl))
	last := -1
	var i int
	for _, i = range failures {
		remaining = append(remaining, nl[last+1:i]...)
		last = i
	}
	if len(nl) > i {
		remaining = append(remaining, nl[i+1:]...)
	}
	return remaining
}

func (nl NotificationList) getPendingCommentIDs() []int64 {
	ids := make(container.Set[int64], len(nl))
	for _, notification := range nl {
		if notification.CommentID == 0 || notification.Comment != nil {
			continue
		}
		ids.Add(notification.CommentID)
	}
	return ids.Values()
}

// LoadComments loads comments from database
func (nl NotificationList) LoadComments(ctx context.Context) ([]int, error) {
	if len(nl) == 0 {
		return []int{}, nil
	}

	commentIDs := nl.getPendingCommentIDs()
	comments := make(map[int64]*issues_model.Comment, len(commentIDs))
	left := len(commentIDs)
	for left > 0 {
		limit := db.DefaultMaxInSize
		if left < limit {
			limit = left
		}
		rows, err := db.GetEngine(ctx).
			In("id", commentIDs[:limit]).
			Rows(new(issues_model.Comment))
		if err != nil {
			return nil, err
		}

		for rows.Next() {
			var comment issues_model.Comment
			err = rows.Scan(&comment)
			if err != nil {
				rows.Close()
				return nil, err
			}

			comments[comment.ID] = &comment
		}
		_ = rows.Close()

		left -= limit
		commentIDs = commentIDs[limit:]
	}

	failures := []int{}
	for i, notification := range nl {
		if notification.CommentID > 0 && notification.Comment == nil && comments[notification.CommentID] != nil {
			notification.Comment = comments[notification.CommentID]
			if notification.Comment == nil {
				log.Error("Notification[%d]: CommentID[%d] failed to load", notification.ID, notification.CommentID)
				failures = append(failures, i)
				continue
			}
			notification.Comment.Issue = notification.Issue
		}
	}
	return failures, nil
}

// GetNotificationCount returns the notification count for user
func GetNotificationCount(ctx context.Context, user *user_model.User, status NotificationStatus) (count int64, err error) {
	count, err = db.GetEngine(ctx).
		Where("user_id = ?", user.ID).
		And("status = ?", status).
		Count(&Notification{})
	return count, err
}

// UserIDCount is a simple coalition of UserID and Count
type UserIDCount struct {
	UserID int64
	Count  int64
}

// GetUIDsAndNotificationCounts between the two provided times
func GetUIDsAndNotificationCounts(since, until timeutil.TimeStamp) ([]UserIDCount, error) {
	sql := `SELECT user_id, count(*) AS count FROM notification ` +
		`WHERE user_id IN (SELECT user_id FROM notification WHERE updated_unix >= ? AND ` +
		`updated_unix < ?) AND status = ? GROUP BY user_id`
	var res []UserIDCount
	return res, db.GetEngine(db.DefaultContext).SQL(sql, since, until, NotificationStatusUnread).Find(&res)
}

// SetIssueReadBy sets issue to be read by given user.
func SetIssueReadBy(ctx context.Context, issueID, userID int64) error {
	if err := issues_model.UpdateIssueUserByRead(userID, issueID); err != nil {
		return err
	}

	return setIssueNotificationStatusReadIfUnread(ctx, userID, issueID)
}

func setIssueNotificationStatusReadIfUnread(ctx context.Context, userID, issueID int64) error {
	notification, err := getIssueNotification(ctx, userID, issueID)
	// ignore if not exists
	if err != nil {
		return nil
	}

	if notification.Status != NotificationStatusUnread {
		return nil
	}

	notification.Status = NotificationStatusRead

	_, err = db.GetEngine(ctx).ID(notification.ID).Update(notification)
	return err
}

// SetRepoReadBy sets repo to be visited by given user.
func SetRepoReadBy(ctx context.Context, userID, repoID int64) error {
	_, err := db.GetEngine(ctx).Where(builder.Eq{
		"user_id": userID,
		"status":  NotificationStatusUnread,
		"source":  NotificationSourceRepository,
		"repo_id": repoID,
	}).Cols("status").Update(&Notification{Status: NotificationStatusRead})
	return err
}

// SetNotificationStatus change the notification status
func SetNotificationStatus(ctx context.Context, notificationID int64, user *user_model.User, status NotificationStatus) (*Notification, error) {
	notification, err := GetNotificationByID(ctx, notificationID)
	if err != nil {
		return notification, err
	}

	if notification.UserID != user.ID {
		return nil, fmt.Errorf("Can't change notification of another user: %d, %d", notification.UserID, user.ID)
	}

	notification.Status = status

	_, err = db.GetEngine(ctx).ID(notificationID).Update(notification)
	return notification, err
}

// GetNotificationByID return notification by ID
func GetNotificationByID(ctx context.Context, notificationID int64) (*Notification, error) {
	notification := new(Notification)
	ok, err := db.GetEngine(ctx).
		Where("id = ?", notificationID).
		Get(notification)
	if err != nil {
		return nil, err
	}

	if !ok {
		return nil, db.ErrNotExist{Resource: "notification", ID: notificationID}
	}

	return notification, nil
}

// UpdateNotificationStatuses updates the statuses of all of a user's notifications that are of the currentStatus type to the desiredStatus
func UpdateNotificationStatuses(ctx context.Context, user *user_model.User, currentStatus, desiredStatus NotificationStatus) error {
	n := &Notification{Status: desiredStatus, UpdatedBy: user.ID}
	_, err := db.GetEngine(ctx).
		Where("user_id = ? AND status = ?", user.ID, currentStatus).
		Cols("status", "updated_by", "updated_unix").
		Update(n)
	return err
}<|MERGE_RESOLUTION|>--- conflicted
+++ resolved
@@ -141,20 +141,9 @@
 }
 
 // CreateRepoTransferNotification creates  notification for the user a repository was transferred to
-<<<<<<< HEAD
 func CreateRepoTransferNotification(ctx context.Context, doer, newOwner *user_model.User, repo *repo_model.Repository) error {
-	return db.WithTx(func(ctx context.Context) error {
+	return db.AutoTx(ctx, func(ctx context.Context) error {
 		var notify []*Notification
-=======
-func CreateRepoTransferNotification(doer, newOwner *user_model.User, repo *repo_model.Repository) error {
-	ctx, committer, err := db.TxContext(db.DefaultContext)
-	if err != nil {
-		return err
-	}
-	defer committer.Close()
-
-	var notify []*Notification
->>>>>>> c144942b
 
 		if newOwner.IsOrganization() {
 			users, err := organization.GetUsersWhoCanCreateOrgRepo(ctx, newOwner.ID)
@@ -181,7 +170,7 @@
 		}
 
 		return db.Insert(ctx, notify)
-	}, ctx)
+	})
 }
 
 // CreateOrUpdateIssueNotifications creates an issue notification
