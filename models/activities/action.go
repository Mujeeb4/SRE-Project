// Copyright 2014 The Gogs Authors. All rights reserved.
// Copyright 2019 The Gitea Authors. All rights reserved.
// SPDX-License-Identifier: MIT

package activities

import (
	"context"
	"fmt"
	"net/url"
	"path"
	"strconv"
	"strings"
	"time"

	"code.gitea.io/gitea/models/db"
	issues_model "code.gitea.io/gitea/models/issues"
	"code.gitea.io/gitea/models/organization"
	access_model "code.gitea.io/gitea/models/perm/access"
	repo_model "code.gitea.io/gitea/models/repo"
	"code.gitea.io/gitea/models/unit"
	user_model "code.gitea.io/gitea/models/user"
	"code.gitea.io/gitea/modules/base"
	"code.gitea.io/gitea/modules/git"
	"code.gitea.io/gitea/modules/log"
	"code.gitea.io/gitea/modules/setting"
	"code.gitea.io/gitea/modules/structs"
	"code.gitea.io/gitea/modules/timeutil"

	"xorm.io/builder"
	"xorm.io/xorm/schemas"
)

// ActionType represents the type of an action.
type ActionType int

// Possible action types.
const (
	ActionCreateRepo                ActionType = iota + 1 // 1
	ActionRenameRepo                                      // 2
	ActionStarRepo                                        // 3
	ActionWatchRepo                                       // 4
	ActionCommitRepo                                      // 5
	ActionCreateIssue                                     // 6
	ActionCreatePullRequest                               // 7
	ActionTransferRepo                                    // 8
	ActionPushTag                                         // 9
	ActionCommentIssue                                    // 10
	ActionMergePullRequest                                // 11
	ActionCloseIssue                                      // 12
	ActionReopenIssue                                     // 13
	ActionClosePullRequest                                // 14
	ActionReopenPullRequest                               // 15
	ActionDeleteTag                                       // 16
	ActionDeleteBranch                                    // 17
	ActionMirrorSyncPush                                  // 18
	ActionMirrorSyncCreate                                // 19
	ActionMirrorSyncDelete                                // 20
	ActionApprovePullRequest                              // 21
	ActionRejectPullRequest                               // 22
	ActionCommentPull                                     // 23
	ActionPublishRelease                                  // 24
	ActionPullReviewDismissed                             // 25
	ActionPullRequestReadyForReview                       // 26
	ActionAutoMergePullRequest                            // 27
)

func (at ActionType) String() string {
	switch at {
	case ActionCreateRepo:
		return "create_repo"
	case ActionRenameRepo:
		return "rename_repo"
	case ActionStarRepo:
		return "star_repo"
	case ActionWatchRepo:
		return "watch_repo"
	case ActionCommitRepo:
		return "commit_repo"
	case ActionCreateIssue:
		return "create_issue"
	case ActionCreatePullRequest:
		return "create_pull_request"
	case ActionTransferRepo:
		return "transfer_repo"
	case ActionPushTag:
		return "push_tag"
	case ActionCommentIssue:
		return "comment_issue"
	case ActionMergePullRequest:
		return "merge_pull_request"
	case ActionCloseIssue:
		return "close_issue"
	case ActionReopenIssue:
		return "reopen_issue"
	case ActionClosePullRequest:
		return "close_pull_request"
	case ActionReopenPullRequest:
		return "reopen_pull_request"
	case ActionDeleteTag:
		return "delete_tag"
	case ActionDeleteBranch:
		return "delete_branch"
	case ActionMirrorSyncPush:
		return "mirror_sync_push"
	case ActionMirrorSyncCreate:
		return "mirror_sync_create"
	case ActionMirrorSyncDelete:
		return "mirror_sync_delete"
	case ActionApprovePullRequest:
		return "approve_pull_request"
	case ActionRejectPullRequest:
		return "reject_pull_request"
	case ActionCommentPull:
		return "comment_pull"
	case ActionPublishRelease:
		return "publish_release"
	case ActionPullReviewDismissed:
		return "pull_review_dismissed"
	case ActionPullRequestReadyForReview:
		return "pull_request_ready_for_review"
	case ActionAutoMergePullRequest:
		return "auto_merge_pull_request"
	default:
		return "action-" + strconv.Itoa(int(at))
	}
}

func (at ActionType) InActions(actions ...string) bool {
	for _, action := range actions {
		if action == at.String() {
			return true
		}
	}
	return false
}

// Action represents user operation type and other information to
// repository. It implemented interface base.Actioner so that can be
// used in template render.
type Action struct {
	ID          int64 `xorm:"pk autoincr"`
	UserID      int64 `xorm:"INDEX"` // Receiver user id.
	OpType      ActionType
	ActUserID   int64            // Action user id.
	ActUser     *user_model.User `xorm:"-"`
	RepoID      int64
	Repo        *repo_model.Repository `xorm:"-"`
	CommentID   int64                  `xorm:"INDEX"`
	Comment     *issues_model.Comment  `xorm:"-"`
	Issue       *issues_model.Issue    `xorm:"-"` // get the issue id from content
	IsDeleted   bool                   `xorm:"NOT NULL DEFAULT false"`
	RefName     string
	IsPrivate   bool               `xorm:"NOT NULL DEFAULT false"`
	Content     string             `xorm:"TEXT"`
	CreatedUnix timeutil.TimeStamp `xorm:"created"`
}

func init() {
	db.RegisterModel(new(Action))
}

// TableIndices implements xorm's TableIndices interface
func (a *Action) TableIndices() []*schemas.Index {
	repoIndex := schemas.NewIndex("r_u_d", schemas.IndexType)
	repoIndex.AddColumn("repo_id", "user_id", "is_deleted")

	actUserIndex := schemas.NewIndex("au_r_c_u_d", schemas.IndexType)
	actUserIndex.AddColumn("act_user_id", "repo_id", "created_unix", "user_id", "is_deleted")

	cudIndex := schemas.NewIndex("c_u_d", schemas.IndexType)
	cudIndex.AddColumn("created_unix", "user_id", "is_deleted")

	indices := []*schemas.Index{actUserIndex, repoIndex, cudIndex}

	return indices
}

// GetOpType gets the ActionType of this action.
func (a *Action) GetOpType() ActionType {
	return a.OpType
}

// LoadActUser loads a.ActUser
func (a *Action) LoadActUser(ctx context.Context) {
	if a.ActUser != nil {
		return
	}
	var err error
	a.ActUser, err = user_model.GetUserByID(ctx, a.ActUserID)
	if err == nil {
		return
	} else if user_model.IsErrUserNotExist(err) {
		a.ActUser = user_model.NewGhostUser()
	} else {
		log.Error("GetUserByID(%d): %v", a.ActUserID, err)
	}
}

func (a *Action) loadRepo(ctx context.Context) {
	if a.Repo != nil {
		return
	}
	var err error
	a.Repo, err = repo_model.GetRepositoryByID(ctx, a.RepoID)
	if err != nil {
		log.Error("repo_model.GetRepositoryByID(%d): %v", a.RepoID, err)
	}
}

// GetActFullName gets the action's user full name.
func (a *Action) GetActFullName(ctx context.Context) string {
	a.LoadActUser(ctx)
	return a.ActUser.FullName
}

// GetActUserName gets the action's user name.
func (a *Action) GetActUserName(ctx context.Context) string {
	a.LoadActUser(ctx)
	return a.ActUser.Name
}

// ShortActUserName gets the action's user name trimmed to max 20
// chars.
func (a *Action) ShortActUserName(ctx context.Context) string {
	return base.EllipsisString(a.GetActUserName(ctx), 20)
}

// GetActDisplayName gets the action's display name based on DEFAULT_SHOW_FULL_NAME, or falls back to the username if it is blank.
func (a *Action) GetActDisplayName(ctx context.Context) string {
	if setting.UI.DefaultShowFullName {
		trimmedFullName := strings.TrimSpace(a.GetActFullName(ctx))
		if len(trimmedFullName) > 0 {
			return trimmedFullName
		}
	}
	return a.ShortActUserName(ctx)
}

// GetActDisplayNameTitle gets the action's display name used for the title (tooltip) based on DEFAULT_SHOW_FULL_NAME
func (a *Action) GetActDisplayNameTitle(ctx context.Context) string {
	if setting.UI.DefaultShowFullName {
		return a.ShortActUserName(ctx)
	}
	return a.GetActFullName(ctx)
}

// GetRepoUserName returns the name of the action repository owner.
func (a *Action) GetRepoUserName(ctx context.Context) string {
	a.loadRepo(ctx)
	return a.Repo.OwnerName
}

// ShortRepoUserName returns the name of the action repository owner
// trimmed to max 20 chars.
func (a *Action) ShortRepoUserName(ctx context.Context) string {
	return base.EllipsisString(a.GetRepoUserName(ctx), 20)
}

// GetRepoName returns the name of the action repository.
func (a *Action) GetRepoName(ctx context.Context) string {
	a.loadRepo(ctx)
	return a.Repo.Name
}

// ShortRepoName returns the name of the action repository
// trimmed to max 33 chars.
func (a *Action) ShortRepoName(ctx context.Context) string {
	return base.EllipsisString(a.GetRepoName(ctx), 33)
}

// GetRepoPath returns the virtual path to the action repository.
func (a *Action) GetRepoPath(ctx context.Context) string {
	return path.Join(a.GetRepoUserName(ctx), a.GetRepoName(ctx))
}

// ShortRepoPath returns the virtual path to the action repository
// trimmed to max 20 + 1 + 33 chars.
func (a *Action) ShortRepoPath(ctx context.Context) string {
	return path.Join(a.ShortRepoUserName(ctx), a.ShortRepoName(ctx))
}

// GetRepoLink returns relative link to action repository.
func (a *Action) GetRepoLink(ctx context.Context) string {
	// path.Join will skip empty strings
	return path.Join(setting.AppSubURL, "/", url.PathEscape(a.GetRepoUserName(ctx)), url.PathEscape(a.GetRepoName(ctx)))
}

// GetRepoAbsoluteLink returns the absolute link to action repository.
func (a *Action) GetRepoAbsoluteLink(ctx context.Context) string {
	return setting.AppURL + url.PathEscape(a.GetRepoUserName(ctx)) + "/" + url.PathEscape(a.GetRepoName(ctx))
}

func (a *Action) loadComment(ctx context.Context) (err error) {
	if a.CommentID == 0 || a.Comment != nil {
		return nil
	}
	a.Comment, err = issues_model.GetCommentByID(ctx, a.CommentID)
	return err
}

// GetCommentHTMLURL returns link to action comment.
func (a *Action) GetCommentHTMLURL(ctx context.Context) string {
	if a == nil {
		return "#"
	}
	_ = a.loadComment(ctx)
	if a.Comment != nil {
		return a.Comment.HTMLURL(ctx)
	}

	if err := a.LoadIssue(ctx); err != nil || a.Issue == nil {
		return "#"
	}
	if err := a.Issue.LoadRepo(ctx); err != nil {
		return "#"
	}

	return a.Issue.HTMLURL()
}

// GetCommentLink returns link to action comment.
func (a *Action) GetCommentLink(ctx context.Context) string {
	if a == nil {
		return "#"
	}
	_ = a.loadComment(ctx)
	if a.Comment != nil {
		return a.Comment.Link(ctx)
	}

	if err := a.LoadIssue(ctx); err != nil || a.Issue == nil {
		return "#"
	}
	if err := a.Issue.LoadRepo(ctx); err != nil {
		return "#"
	}

	return a.Issue.Link()
}

// GetBranch returns the action's repository branch.
func (a *Action) GetBranch() string {
	return strings.TrimPrefix(a.RefName, git.BranchPrefix)
}

// GetRefLink returns the action's ref link.
func (a *Action) GetRefLink(ctx context.Context) string {
	return git.RefURL(a.GetRepoLink(ctx), a.RefName)
}

// GetTag returns the action's repository tag.
func (a *Action) GetTag() string {
	return strings.TrimPrefix(a.RefName, git.TagPrefix)
}

// GetContent returns the action's content.
func (a *Action) GetContent() string {
	return a.Content
}

// GetCreate returns the action creation time.
func (a *Action) GetCreate() time.Time {
	return a.CreatedUnix.AsTime()
}

<<<<<<< HEAD
func (a *Action) IsIssueEvent() bool {
	return a.OpType.InActions("comment_issue", "approve_pull_request", "reject_pull_request", "comment_pull", "merge_pull_request")
}

// GetIssueInfos returns a list of issues associated with
// the action.
=======
// GetIssueInfos returns a list of associated information with the action.
>>>>>>> 26653b19
func (a *Action) GetIssueInfos() []string {
	// make sure it always returns 3 elements, because there are some access to the a[1] and a[2] without checking the length
	ret := strings.SplitN(a.Content, "|", 3)
	for len(ret) < 3 {
		ret = append(ret, "")
	}
	return ret
}

func (a *Action) getIssueIndex() int64 {
	infos := a.GetIssueInfos()
	if len(infos) == 0 {
		return 0
	}
	index, _ := strconv.ParseInt(infos[0], 10, 64)
	return index
}

func (a *Action) LoadIssue(ctx context.Context) error {
	if a.Issue != nil {
		return nil
	}
	if index := a.getIssueIndex(); index > 0 {
		issue, err := issues_model.GetIssueByIndex(ctx, a.RepoID, index)
		if err != nil {
			return err
		}
		a.Issue = issue
		a.Issue.Repo = a.Repo
	}
	return nil
}

// GetIssueTitle returns the title of first issue associated with the action.
func (a *Action) GetIssueTitle(ctx context.Context) string {
	if err := a.LoadIssue(ctx); err != nil {
		log.Error("LoadIssue: %v", err)
		return "<500 when get issue>"
	}
	if a.Issue == nil {
		return "<Issue not found>"
	}
	return a.Issue.Title
}

// GetIssueContent returns the content of first issue associated with this action.
func (a *Action) GetIssueContent(ctx context.Context) string {
	if err := a.LoadIssue(ctx); err != nil {
		log.Error("LoadIssue: %v", err)
		return "<500 when get issue>"
	}
	if a.Issue == nil {
		return "<Content not found>"
	}
	return a.Issue.Content
}

// GetFeedsOptions options for retrieving feeds
type GetFeedsOptions struct {
	db.ListOptions
	RequestedUser   *user_model.User       // the user we want activity for
	RequestedTeam   *organization.Team     // the team we want activity for
	RequestedRepo   *repo_model.Repository // the repo we want activity for
	Actor           *user_model.User       // the user viewing the activity
	IncludePrivate  bool                   // include private actions
	OnlyPerformedBy bool                   // only actions performed by requested user
	IncludeDeleted  bool                   // include deleted actions
	Date            string                 // the day we want activity for: YYYY-MM-DD
}

// GetFeeds returns actions according to the provided options
func GetFeeds(ctx context.Context, opts GetFeedsOptions) (ActionList, int64, error) {
	if opts.RequestedUser == nil && opts.RequestedTeam == nil && opts.RequestedRepo == nil {
		return nil, 0, fmt.Errorf("need at least one of these filters: RequestedUser, RequestedTeam, RequestedRepo")
	}

	cond, err := activityQueryCondition(ctx, opts)
	if err != nil {
		return nil, 0, err
	}

	sess := db.GetEngine(ctx).Where(cond).
		Select("`action`.*"). // this line will avoid select other joined table's columns
		Join("INNER", "repository", "`repository`.id = `action`.repo_id")

	opts.SetDefaultValues()
	sess = db.SetSessionPagination(sess, &opts)

	actions := make([]*Action, 0, opts.PageSize)
	count, err := sess.Desc("`action`.created_unix").FindAndCount(&actions)
	if err != nil {
		return nil, 0, fmt.Errorf("FindAndCount: %w", err)
	}

	if err := ActionList(actions).LoadAttributes(ctx); err != nil {
		return nil, 0, fmt.Errorf("LoadAttributes: %w", err)
	}

	return actions, count, nil
}

// ActivityReadable return whether doer can read activities of user
func ActivityReadable(user, doer *user_model.User) bool {
	return !user.KeepActivityPrivate ||
		doer != nil && (doer.IsAdmin || user.ID == doer.ID)
}

func activityQueryCondition(ctx context.Context, opts GetFeedsOptions) (builder.Cond, error) {
	cond := builder.NewCond()

	if opts.RequestedTeam != nil && opts.RequestedUser == nil {
		org, err := user_model.GetUserByID(ctx, opts.RequestedTeam.OrgID)
		if err != nil {
			return nil, err
		}
		opts.RequestedUser = org
	}

	// check activity visibility for actor ( similar to activityReadable() )
	if opts.Actor == nil {
		cond = cond.And(builder.In("act_user_id",
			builder.Select("`user`.id").Where(
				builder.Eq{"keep_activity_private": false, "visibility": structs.VisibleTypePublic},
			).From("`user`"),
		))
	} else if !opts.Actor.IsAdmin {
		uidCond := builder.Select("`user`.id").From("`user`").Where(
			builder.Eq{"keep_activity_private": false}.
				And(builder.In("visibility", structs.VisibleTypePublic, structs.VisibleTypeLimited))).
			Or(builder.Eq{"id": opts.Actor.ID})

		if opts.RequestedUser != nil {
			if opts.RequestedUser.IsOrganization() {
				// An organization can always see the activities whose `act_user_id` is the same as its id.
				uidCond = uidCond.Or(builder.Eq{"id": opts.RequestedUser.ID})
			} else {
				// A user can always see the activities of the organizations to which the user belongs.
				uidCond = uidCond.Or(
					builder.Eq{"type": user_model.UserTypeOrganization}.
						And(builder.In("`user`.id", builder.Select("org_id").
							Where(builder.Eq{"uid": opts.RequestedUser.ID}).
							From("team_user"))),
				)
			}
		}

		cond = cond.And(builder.In("act_user_id", uidCond))
	}

	// check readable repositories by doer/actor
	if opts.Actor == nil || !opts.Actor.IsAdmin {
		cond = cond.And(builder.In("repo_id", repo_model.AccessibleRepoIDsQuery(opts.Actor)))
	}

	if opts.RequestedRepo != nil {
		cond = cond.And(builder.Eq{"repo_id": opts.RequestedRepo.ID})
	}

	if opts.RequestedTeam != nil {
		env := organization.OrgFromUser(opts.RequestedUser).AccessibleTeamReposEnv(ctx, opts.RequestedTeam)
		teamRepoIDs, err := env.RepoIDs(1, opts.RequestedUser.NumRepos)
		if err != nil {
			return nil, fmt.Errorf("GetTeamRepositories: %w", err)
		}
		cond = cond.And(builder.In("repo_id", teamRepoIDs))
	}

	if opts.RequestedUser != nil {
		cond = cond.And(builder.Eq{"user_id": opts.RequestedUser.ID})

		if opts.OnlyPerformedBy {
			cond = cond.And(builder.Eq{"act_user_id": opts.RequestedUser.ID})
		}
	}

	if !opts.IncludePrivate {
		cond = cond.And(builder.Eq{"`action`.is_private": false})
	}
	if !opts.IncludeDeleted {
		cond = cond.And(builder.Eq{"is_deleted": false})
	}

	if opts.Date != "" {
		dateLow, err := time.ParseInLocation("2006-01-02", opts.Date, setting.DefaultUILocation)
		if err != nil {
			log.Warn("Unable to parse %s, filter not applied: %v", opts.Date, err)
		} else {
			dateHigh := dateLow.Add(86399000000000) // 23h59m59s

			cond = cond.And(builder.Gte{"`action`.created_unix": dateLow.Unix()})
			cond = cond.And(builder.Lte{"`action`.created_unix": dateHigh.Unix()})
		}
	}

	return cond, nil
}

// DeleteOldActions deletes all old actions from database.
func DeleteOldActions(ctx context.Context, olderThan time.Duration) (err error) {
	if olderThan <= 0 {
		return nil
	}

	_, err = db.GetEngine(ctx).Where("created_unix < ?", time.Now().Add(-olderThan).Unix()).Delete(&Action{})
	return err
}

// NotifyWatchers creates batch of actions for every watcher.
func NotifyWatchers(ctx context.Context, actions ...*Action) error {
	var watchers []*repo_model.Watch
	var repo *repo_model.Repository
	var err error
	var permCode []bool
	var permIssue []bool
	var permPR []bool

	e := db.GetEngine(ctx)

	for _, act := range actions {
		repoChanged := repo == nil || repo.ID != act.RepoID

		if repoChanged {
			// Add feeds for user self and all watchers.
			watchers, err = repo_model.GetWatchers(ctx, act.RepoID)
			if err != nil {
				return fmt.Errorf("get watchers: %w", err)
			}
		}

		// Add feed for actioner.
		act.UserID = act.ActUserID
		if _, err = e.Insert(act); err != nil {
			return fmt.Errorf("insert new actioner: %w", err)
		}

		if repoChanged {
			act.loadRepo(ctx)
			repo = act.Repo

			// check repo owner exist.
			if err := act.Repo.LoadOwner(ctx); err != nil {
				return fmt.Errorf("can't get repo owner: %w", err)
			}
		} else if act.Repo == nil {
			act.Repo = repo
		}

		// Add feed for organization
		if act.Repo.Owner.IsOrganization() && act.ActUserID != act.Repo.Owner.ID {
			act.ID = 0
			act.UserID = act.Repo.Owner.ID
			if err = db.Insert(ctx, act); err != nil {
				return fmt.Errorf("insert new actioner: %w", err)
			}
		}

		if repoChanged {
			permCode = make([]bool, len(watchers))
			permIssue = make([]bool, len(watchers))
			permPR = make([]bool, len(watchers))
			for i, watcher := range watchers {
				user, err := user_model.GetUserByID(ctx, watcher.UserID)
				if err != nil {
					permCode[i] = false
					permIssue[i] = false
					permPR[i] = false
					continue
				}
				perm, err := access_model.GetUserRepoPermission(ctx, repo, user)
				if err != nil {
					permCode[i] = false
					permIssue[i] = false
					permPR[i] = false
					continue
				}
				permCode[i] = perm.CanRead(unit.TypeCode)
				permIssue[i] = perm.CanRead(unit.TypeIssues)
				permPR[i] = perm.CanRead(unit.TypePullRequests)
			}
		}

		for i, watcher := range watchers {
			if act.ActUserID == watcher.UserID {
				continue
			}
			act.ID = 0
			act.UserID = watcher.UserID
			act.Repo.Units = nil

			switch act.OpType {
			case ActionCommitRepo, ActionPushTag, ActionDeleteTag, ActionPublishRelease, ActionDeleteBranch:
				if !permCode[i] {
					continue
				}
			case ActionCreateIssue, ActionCommentIssue, ActionCloseIssue, ActionReopenIssue:
				if !permIssue[i] {
					continue
				}
			case ActionCreatePullRequest, ActionCommentPull, ActionMergePullRequest, ActionClosePullRequest, ActionReopenPullRequest, ActionAutoMergePullRequest:
				if !permPR[i] {
					continue
				}
			}

			if err = db.Insert(ctx, act); err != nil {
				return fmt.Errorf("insert new action: %w", err)
			}
		}
	}
	return nil
}

// NotifyWatchersActions creates batch of actions for every watcher.
func NotifyWatchersActions(ctx context.Context, acts []*Action) error {
	ctx, committer, err := db.TxContext(ctx)
	if err != nil {
		return err
	}
	defer committer.Close()
	for _, act := range acts {
		if err := NotifyWatchers(ctx, act); err != nil {
			return err
		}
	}
	return committer.Commit()
}

// DeleteIssueActions delete all actions related with issueID
func DeleteIssueActions(ctx context.Context, repoID, issueID, issueIndex int64) error {
	// delete actions assigned to this issue
	e := db.GetEngine(ctx)

	// MariaDB has a performance bug: https://jira.mariadb.org/browse/MDEV-16289
	// so here it uses "DELETE ... WHERE IN" with pre-queried IDs.
	var lastCommentID int64
	commentIDs := make([]int64, 0, db.DefaultMaxInSize)
	for {
		commentIDs = commentIDs[:0]
		err := e.Select("`id`").Table(&issues_model.Comment{}).
			Where(builder.Eq{"issue_id": issueID}).And("`id` > ?", lastCommentID).
			OrderBy("`id`").Limit(db.DefaultMaxInSize).
			Find(&commentIDs)
		if err != nil {
			return err
		} else if len(commentIDs) == 0 {
			break
		} else if _, err = db.GetEngine(ctx).In("comment_id", commentIDs).Delete(&Action{}); err != nil {
			return err
		}
		lastCommentID = commentIDs[len(commentIDs)-1]
	}

	_, err := e.Where("repo_id = ?", repoID).
		In("op_type", ActionCreateIssue, ActionCreatePullRequest).
		Where("content LIKE ?", strconv.FormatInt(issueIndex, 10)+"|%"). // "IssueIndex|content..."
		Delete(&Action{})
	return err
}

// CountActionCreatedUnixString count actions where created_unix is an empty string
func CountActionCreatedUnixString(ctx context.Context) (int64, error) {
	if setting.Database.Type.IsSQLite3() {
		return db.GetEngine(ctx).Where(`created_unix = ""`).Count(new(Action))
	}
	return 0, nil
}

// FixActionCreatedUnixString set created_unix to zero if it is an empty string
func FixActionCreatedUnixString(ctx context.Context) (int64, error) {
	if setting.Database.Type.IsSQLite3() {
		res, err := db.GetEngine(ctx).Exec(`UPDATE action SET created_unix = 0 WHERE created_unix = ""`)
		if err != nil {
			return 0, err
		}
		return res.RowsAffected()
	}
	return 0, nil
}<|MERGE_RESOLUTION|>--- conflicted
+++ resolved
@@ -364,16 +364,11 @@
 	return a.CreatedUnix.AsTime()
 }
 
-<<<<<<< HEAD
 func (a *Action) IsIssueEvent() bool {
 	return a.OpType.InActions("comment_issue", "approve_pull_request", "reject_pull_request", "comment_pull", "merge_pull_request")
 }
 
-// GetIssueInfos returns a list of issues associated with
-// the action.
-=======
 // GetIssueInfos returns a list of associated information with the action.
->>>>>>> 26653b19
 func (a *Action) GetIssueInfos() []string {
 	// make sure it always returns 3 elements, because there are some access to the a[1] and a[2] without checking the length
 	ret := strings.SplitN(a.Content, "|", 3)
