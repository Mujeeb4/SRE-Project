// Copyright 2016 The Gogs Authors. All rights reserved.
// Use of this source code is governed by a MIT-style
// license that can be found in the LICENSE file.

package models

import (
	"fmt"
	"html/template"
	"regexp"
	"strconv"
	"strings"

	api "code.gitea.io/gitea/modules/structs"

	"xorm.io/builder"
	"xorm.io/xorm"
)

var labelColorPattern = regexp.MustCompile("#([a-fA-F0-9]{6})")

// GetLabelTemplateFile loads the label template file by given name,
// then parses and returns a list of name-color pairs and optionally description.
func GetLabelTemplateFile(name string) ([][3]string, error) {
	data, err := getRepoInitFile("label", name)
	if err != nil {
		return nil, fmt.Errorf("getRepoInitFile: %v", err)
	}

	lines := strings.Split(string(data), "\n")
	list := make([][3]string, 0, len(lines))
	for i := 0; i < len(lines); i++ {
		line := strings.TrimSpace(lines[i])
		if len(line) == 0 {
			continue
		}

		parts := strings.SplitN(line, ";", 2)

		fields := strings.SplitN(parts[0], " ", 2)
		if len(fields) != 2 {
			return nil, fmt.Errorf("line is malformed: %s", line)
		}

		if !labelColorPattern.MatchString(fields[0]) {
			return nil, fmt.Errorf("bad HTML color code in line: %s", line)
		}

		var description string

		if len(parts) > 1 {
			description = strings.TrimSpace(parts[1])
		}

		fields[1] = strings.TrimSpace(fields[1])
		list = append(list, [3]string{fields[1], fields[0], description})
	}

	return list, nil
}

// Label represents a label of repository for issues.
type Label struct {
	ID              int64 `xorm:"pk autoincr"`
	RepoID          int64 `xorm:"INDEX"`
	Name            string
	Description     string
	Color           string `xorm:"VARCHAR(7)"`
	NumIssues       int
	NumClosedIssues int
<<<<<<< HEAD
	NumOpenIssues   int  `xorm:"-"`
	IsChecked       bool `xorm:"-"`
	QueryString     string
	IsSelected      bool
	IsExcluded      bool `xorm:"-"`
=======
	NumOpenIssues   int    `xorm:"-"`
	IsChecked       bool   `xorm:"-"`
	QueryString     string `xorm:"-"`
	IsSelected      bool   `xorm:"-"`
>>>>>>> b4b0e22f
}

// APIFormat converts a Label to the api.Label format
func (label *Label) APIFormat() *api.Label {
	return &api.Label{
		ID:          label.ID,
		Name:        label.Name,
		Color:       strings.TrimLeft(label.Color, "#"),
		Description: label.Description,
	}
}

// CalOpenIssues calculates the open issues of label.
func (label *Label) CalOpenIssues() {
	label.NumOpenIssues = label.NumIssues - label.NumClosedIssues
}

// LoadSelectedLabelsAfterClick calculates the set of selected labels when a label is clicked
func (label *Label) LoadSelectedLabelsAfterClick(currentSelectedLabels []int64) {
	var labelQuerySlice []string
	labelSelected := false
	labelID := strconv.FormatInt(label.ID, 10)
	for _, s := range currentSelectedLabels {
		if s == label.ID {
			labelSelected = true
		} else if -s == label.ID {
			labelSelected = true
			label.IsExcluded = true
		} else if s != 0 {
			labelQuerySlice = append(labelQuerySlice, strconv.FormatInt(s, 10))
		}
	}
	if !labelSelected {
		labelQuerySlice = append(labelQuerySlice, labelID)
	}
	label.IsSelected = labelSelected
	label.QueryString = strings.Join(labelQuerySlice, ",")
}

// ForegroundColor calculates the text color for labels based
// on their background color.
func (label *Label) ForegroundColor() template.CSS {
	if strings.HasPrefix(label.Color, "#") {
		if color, err := strconv.ParseUint(label.Color[1:], 16, 64); err == nil {
			r := float32(0xFF & (color >> 16))
			g := float32(0xFF & (color >> 8))
			b := float32(0xFF & color)
			luminance := (0.2126*r + 0.7152*g + 0.0722*b) / 255

			if luminance < 0.66 {
				return template.CSS("#fff")
			}
		}
	}

	// default to black
	return template.CSS("#000")
}

func initalizeLabels(e Engine, repoID int64, labelTemplate string) error {
	list, err := GetLabelTemplateFile(labelTemplate)
	if err != nil {
		return ErrIssueLabelTemplateLoad{labelTemplate, err}
	}

	labels := make([]*Label, len(list))
	for i := 0; i < len(list); i++ {
		labels[i] = &Label{
			RepoID:      repoID,
			Name:        list[i][0],
			Description: list[i][2],
			Color:       list[i][1],
		}
	}
	for _, label := range labels {
		if err = newLabel(e, label); err != nil {
			return err
		}
	}
	return nil
}

// InitalizeLabels adds a label set to a repository using a template
func InitalizeLabels(repoID int64, labelTemplate string) error {
	return initalizeLabels(x, repoID, labelTemplate)
}

func newLabel(e Engine, label *Label) error {
	_, err := e.Insert(label)
	return err
}

// NewLabel creates a new label for a repository
func NewLabel(label *Label) error {
	return newLabel(x, label)
}

// NewLabels creates new labels for a repository.
func NewLabels(labels ...*Label) error {
	sess := x.NewSession()
	defer sess.Close()
	if err := sess.Begin(); err != nil {
		return err
	}
	for _, label := range labels {
		if err := newLabel(sess, label); err != nil {
			return err
		}
	}
	return sess.Commit()
}

// getLabelInRepoByName returns a label by Name in given repository.
// If pass repoID as 0, then ORM will ignore limitation of repository
// and can return arbitrary label with any valid ID.
func getLabelInRepoByName(e Engine, repoID int64, labelName string) (*Label, error) {
	if len(labelName) == 0 {
		return nil, ErrLabelNotExist{0, repoID}
	}

	l := &Label{
		Name:   labelName,
		RepoID: repoID,
	}
	has, err := e.Get(l)
	if err != nil {
		return nil, err
	} else if !has {
		return nil, ErrLabelNotExist{0, l.RepoID}
	}
	return l, nil
}

// getLabelInRepoByID returns a label by ID in given repository.
// If pass repoID as 0, then ORM will ignore limitation of repository
// and can return arbitrary label with any valid ID.
func getLabelInRepoByID(e Engine, repoID, labelID int64) (*Label, error) {
	if labelID <= 0 {
		return nil, ErrLabelNotExist{labelID, repoID}
	}

	l := &Label{
		ID:     labelID,
		RepoID: repoID,
	}
	has, err := e.Get(l)
	if err != nil {
		return nil, err
	} else if !has {
		return nil, ErrLabelNotExist{l.ID, l.RepoID}
	}
	return l, nil
}

// GetLabelByID returns a label by given ID.
func GetLabelByID(id int64) (*Label, error) {
	return getLabelInRepoByID(x, 0, id)
}

// GetLabelInRepoByName returns a label by name in given repository.
func GetLabelInRepoByName(repoID int64, labelName string) (*Label, error) {
	return getLabelInRepoByName(x, repoID, labelName)
}

// GetLabelIDsInRepoByNames returns a list of labelIDs by names in a given
// repository.
// it silently ignores label names that do not belong to the repository.
func GetLabelIDsInRepoByNames(repoID int64, labelNames []string) ([]int64, error) {
	labelIDs := make([]int64, 0, len(labelNames))
	return labelIDs, x.Table("label").
		Where("repo_id = ?", repoID).
		In("name", labelNames).
		Asc("name").
		Cols("id").
		Find(&labelIDs)
}

// GetLabelInRepoByID returns a label by ID in given repository.
func GetLabelInRepoByID(repoID, labelID int64) (*Label, error) {
	return getLabelInRepoByID(x, repoID, labelID)
}

// GetLabelsInRepoByIDs returns a list of labels by IDs in given repository,
// it silently ignores label IDs that do not belong to the repository.
func GetLabelsInRepoByIDs(repoID int64, labelIDs []int64) ([]*Label, error) {
	labels := make([]*Label, 0, len(labelIDs))
	return labels, x.
		Where("repo_id = ?", repoID).
		In("id", labelIDs).
		Asc("name").
		Find(&labels)
}

// GetLabelsByRepoID returns all labels that belong to given repository by ID.
func GetLabelsByRepoID(repoID int64, sortType string) ([]*Label, error) {
	labels := make([]*Label, 0, 10)
	sess := x.Where("repo_id = ?", repoID)

	switch sortType {
	case "reversealphabetically":
		sess.Desc("name")
	case "leastissues":
		sess.Asc("num_issues")
	case "mostissues":
		sess.Desc("num_issues")
	default:
		sess.Asc("name")
	}

	return labels, sess.Find(&labels)
}

func getLabelsByIssueID(e Engine, issueID int64) ([]*Label, error) {
	var labels []*Label
	return labels, e.Where("issue_label.issue_id = ?", issueID).
		Join("LEFT", "issue_label", "issue_label.label_id = label.id").
		Asc("label.name").
		Find(&labels)
}

// GetLabelsByIssueID returns all labels that belong to given issue by ID.
func GetLabelsByIssueID(issueID int64) ([]*Label, error) {
	return getLabelsByIssueID(x, issueID)
}

func updateLabel(e Engine, l *Label) error {
	_, err := e.ID(l.ID).
		SetExpr("num_issues",
			builder.Select("count(*)").From("issue_label").
				Where(builder.Eq{"label_id": l.ID}),
		).
		SetExpr("num_closed_issues",
			builder.Select("count(*)").From("issue_label").
				InnerJoin("issue", "issue_label.issue_id = issue.id").
				Where(builder.Eq{
					"issue_label.label_id": l.ID,
					"issue.is_closed":      true,
				}),
		).
		AllCols().Update(l)
	return err
}

// UpdateLabel updates label information.
func UpdateLabel(l *Label) error {
	return updateLabel(x, l)
}

// DeleteLabel delete a label of given repository.
func DeleteLabel(repoID, labelID int64) error {
	_, err := GetLabelInRepoByID(repoID, labelID)
	if err != nil {
		if IsErrLabelNotExist(err) {
			return nil
		}
		return err
	}

	sess := x.NewSession()
	defer sess.Close()
	if err = sess.Begin(); err != nil {
		return err
	}

	if _, err = sess.ID(labelID).Delete(new(Label)); err != nil {
		return err
	} else if _, err = sess.
		Where("label_id = ?", labelID).
		Delete(new(IssueLabel)); err != nil {
		return err
	}

	// Clear label id in comment table
	if _, err = sess.Where("label_id = ?", labelID).Cols("label_id").Update(&Comment{}); err != nil {
		return err
	}

	return sess.Commit()
}

// .___                            .____          ___.          .__
// |   | ______ ________ __   ____ |    |   _____ \_ |__   ____ |  |
// |   |/  ___//  ___/  |  \_/ __ \|    |   \__  \ | __ \_/ __ \|  |
// |   |\___ \ \___ \|  |  /\  ___/|    |___ / __ \| \_\ \  ___/|  |__
// |___/____  >____  >____/  \___  >_______ (____  /___  /\___  >____/
//          \/     \/            \/        \/    \/    \/     \/

// IssueLabel represents an issue-label relation.
type IssueLabel struct {
	ID      int64 `xorm:"pk autoincr"`
	IssueID int64 `xorm:"UNIQUE(s)"`
	LabelID int64 `xorm:"UNIQUE(s)"`
}

func hasIssueLabel(e Engine, issueID, labelID int64) bool {
	has, _ := e.Where("issue_id = ? AND label_id = ?", issueID, labelID).Get(new(IssueLabel))
	return has
}

// HasIssueLabel returns true if issue has been labeled.
func HasIssueLabel(issueID, labelID int64) bool {
	return hasIssueLabel(x, issueID, labelID)
}

func newIssueLabel(e *xorm.Session, issue *Issue, label *Label, doer *User) (err error) {
	if _, err = e.Insert(&IssueLabel{
		IssueID: issue.ID,
		LabelID: label.ID,
	}); err != nil {
		return err
	}

	if err = issue.loadRepo(e); err != nil {
		return
	}

	if _, err = createLabelComment(e, doer, issue.Repo, issue, label, true); err != nil {
		return err
	}

	return updateLabel(e, label)
}

// NewIssueLabel creates a new issue-label relation.
func NewIssueLabel(issue *Issue, label *Label, doer *User) (err error) {
	if HasIssueLabel(issue.ID, label.ID) {
		return nil
	}

	sess := x.NewSession()
	defer sess.Close()
	if err = sess.Begin(); err != nil {
		return err
	}

	if err = newIssueLabel(sess, issue, label, doer); err != nil {
		return err
	}

	return sess.Commit()
}

func newIssueLabels(e *xorm.Session, issue *Issue, labels []*Label, doer *User) (err error) {
	for i := range labels {
		if hasIssueLabel(e, issue.ID, labels[i].ID) {
			continue
		}

		if err = newIssueLabel(e, issue, labels[i], doer); err != nil {
			return fmt.Errorf("newIssueLabel: %v", err)
		}
	}

	return nil
}

// NewIssueLabels creates a list of issue-label relations.
func NewIssueLabels(issue *Issue, labels []*Label, doer *User) (err error) {
	sess := x.NewSession()
	defer sess.Close()
	if err = sess.Begin(); err != nil {
		return err
	}

	if err = newIssueLabels(sess, issue, labels, doer); err != nil {
		return err
	}

	return sess.Commit()
}

func deleteIssueLabel(e *xorm.Session, issue *Issue, label *Label, doer *User) (err error) {
	if count, err := e.Delete(&IssueLabel{
		IssueID: issue.ID,
		LabelID: label.ID,
	}); err != nil {
		return err
	} else if count == 0 {
		return nil
	}

	if err = issue.loadRepo(e); err != nil {
		return
	}

	if _, err = createLabelComment(e, doer, issue.Repo, issue, label, false); err != nil {
		return err
	}

	return updateLabel(e, label)
}

// DeleteIssueLabel deletes issue-label relation.
func DeleteIssueLabel(issue *Issue, label *Label, doer *User) (err error) {
	sess := x.NewSession()
	defer sess.Close()
	if err = sess.Begin(); err != nil {
		return err
	}

	if err = deleteIssueLabel(sess, issue, label, doer); err != nil {
		return err
	}

	return sess.Commit()
}<|MERGE_RESOLUTION|>--- conflicted
+++ resolved
@@ -61,25 +61,18 @@
 
 // Label represents a label of repository for issues.
 type Label struct {
-	ID              int64 `xorm:"pk autoincr"`
-	RepoID          int64 `xorm:"INDEX"`
+	ID              int64  `xorm:"pk autoincr"`
+	RepoID          int64  `xorm:"INDEX"`
 	Name            string
 	Description     string
 	Color           string `xorm:"VARCHAR(7)"`
 	NumIssues       int
 	NumClosedIssues int
-<<<<<<< HEAD
-	NumOpenIssues   int  `xorm:"-"`
-	IsChecked       bool `xorm:"-"`
-	QueryString     string
-	IsSelected      bool
-	IsExcluded      bool `xorm:"-"`
-=======
 	NumOpenIssues   int    `xorm:"-"`
 	IsChecked       bool   `xorm:"-"`
 	QueryString     string `xorm:"-"`
 	IsSelected      bool   `xorm:"-"`
->>>>>>> b4b0e22f
+	IsExcluded      bool   `xorm:"-"`
 }
 
 // APIFormat converts a Label to the api.Label format
