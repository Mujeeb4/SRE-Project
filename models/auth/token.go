--- conflicted
+++ resolved
@@ -65,12 +65,8 @@
 	Token          string `xorm:"-"`
 	TokenHash      string `xorm:"UNIQUE"` // sha256 of token
 	TokenSalt      string
-<<<<<<< HEAD
-	TokenLastEight string `xorm:"token_last_eight"`
+	TokenLastEight string `xorm:"INDEX token_last_eight"`
 	Scope          AccessTokenScope
-=======
-	TokenLastEight string `xorm:"INDEX token_last_eight"`
->>>>>>> e81ccc40
 
 	CreatedUnix       timeutil.TimeStamp `xorm:"INDEX created"`
 	UpdatedUnix       timeutil.TimeStamp `xorm:"INDEX updated"`
