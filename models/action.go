--- conflicted
+++ resolved
@@ -315,25 +315,15 @@
 
 // GetFeedsOptions options for retrieving feeds
 type GetFeedsOptions struct {
-<<<<<<< HEAD
 	db.ListOptions
-	RequestedUser   *User       // the user we want activity for
-	RequestedTeam   *Team       // the team we want activity for
-	RequestedRepo   *Repository // the repo we want activity for
-	Actor           *User       // the user viewing the activity
-	IncludePrivate  bool        // include private actions
-	OnlyPerformedBy bool        // only actions performed by requested user
-	IncludeDeleted  bool        // include deleted actions
-	Date            string      // the day we want activity for: YYYY-MM-DD
-=======
 	RequestedUser   *user_model.User // the user we want activity for
 	RequestedTeam   *Team            // the team we want activity for
+	RequestedRepo   *Repository      // the repo we want activity for
 	Actor           *user_model.User // the user viewing the activity
 	IncludePrivate  bool             // include private actions
 	OnlyPerformedBy bool             // only actions performed by requested user
 	IncludeDeleted  bool             // include deleted actions
 	Date            string           // the day we want activity for: YYYY-MM-DD
->>>>>>> 49cab2b0
 }
 
 // GetFeeds returns actions according to the provided options
@@ -369,23 +359,9 @@
 	return actions, nil
 }
 
-<<<<<<< HEAD
-func activityReadable(user, doer *User) bool {
+func activityReadable(user, doer *user_model.User) bool {
 	return !user.KeepActivityPrivate ||
 		doer != nil && (doer.IsAdmin || user.ID == doer.ID)
-=======
-func activityReadable(user, doer *user_model.User) bool {
-	var doerID int64
-	if doer != nil {
-		doerID = doer.ID
-	}
-	if doer == nil || !doer.IsAdmin {
-		if user.KeepActivityPrivate && doerID != user.ID {
-			return false
-		}
-	}
-	return true
->>>>>>> 49cab2b0
 }
 
 func activityQueryCondition(opts GetFeedsOptions) (builder.Cond, error) {
@@ -418,13 +394,8 @@
 
 	// check readable repositories by doer/actor
 	if opts.Actor == nil || !opts.Actor.IsAdmin {
-<<<<<<< HEAD
 		if opts.RequestedUser != nil && opts.RequestedUser.IsOrganization() {
-			env, err := opts.RequestedUser.AccessibleReposEnv(actorID)
-=======
-		if opts.RequestedUser.IsOrganization() {
 			env, err := OrgFromUser(opts.RequestedUser).AccessibleReposEnv(actorID)
->>>>>>> 49cab2b0
 			if err != nil {
 				return nil, fmt.Errorf("AccessibleReposEnv: %v", err)
 			}
