--- conflicted
+++ resolved
@@ -823,18 +823,7 @@
 		sess.And("issue.repo_id=?", opts.RepoID)
 	} else if len(opts.RepoIDs) > 0 {
 		// In case repository IDs are provided but actually no repository has issue.
-<<<<<<< HEAD
-		sess.In("issue.repo_id", base.Int64sToStrings(opts.RepoIDs))
-=======
-		if len(opts.RepoIDs) == 0 {
-			return make([]*Issue, 0), nil
-		}
-		sess.
-			In("issue.repo_id", opts.RepoIDs).
-			And("issue.is_closed=?", opts.IsClosed)
-	} else {
-		sess.Where("issue.is_closed=?", opts.IsClosed)
->>>>>>> 54e6ed34
+		sess.In("issue.repo_id", opts.RepoIDs)
 	}
 	sess.And("issue.is_closed=?", opts.IsClosed)
 
