--- conflicted
+++ resolved
@@ -613,11 +613,7 @@
 		return nil, err
 	}
 	for idx := range issue.Labels {
-<<<<<<< HEAD
-		if err := updateLabel(e, issue.Labels[idx]); err != nil {
-=======
-		if err = updateLabelCols(e, issue.Labels[idx], "num_issues", "num_closed_issue"); err != nil {
->>>>>>> 486e4c80
+		if err := updateLabelCols(e, issue.Labels[idx], "num_issues", "num_closed_issue"); err != nil {
 			return nil, err
 		}
 	}
