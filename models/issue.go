--- conflicted
+++ resolved
@@ -1507,27 +1507,10 @@
 func CountIssues(opts *IssuesOptions) (int64, error) {
 	e := db.GetEngine(db.DefaultContext)
 
-<<<<<<< HEAD
-	countsSlice := make([]*struct {
-		Count int64
-	}, 0, 1)
-
-	sess := e.Select("COUNT(issue.id) AS count").Table("issue")
-	sess.Join("INNER", "repository", "`issue`.repo_id = `repository`.id")
-	opts.setupSessionNoLimit(sess)
-	if err := sess.Find(&countsSlice); err != nil {
-		return 0, fmt.Errorf("unable to CountIssues: %w", err)
-	}
-	if len(countsSlice) != 1 {
-		return 0, fmt.Errorf("unable to get one row result when CountIssues, row count=%d", len(countsSlice))
-	}
-	return countsSlice[0].Count, nil
-=======
 	sess := e.Select("COUNT(issue.id) AS count").Table("issue")
 	sess.Join("INNER", "repository", "`issue`.repo_id = `repository`.id")
 	opts.setupSessionNoLimit(sess)
 	return sess.Count()
->>>>>>> af09136b
 }
 
 // GetParticipantsIDsByIssueID returns the IDs of all users who participated in comments of an issue,
