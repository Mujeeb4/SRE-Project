--- conflicted
+++ resolved
@@ -110,13 +110,9 @@
 
 	setting.Git.HomePath = filepath.Join(setting.AppDataPath, "home")
 
-<<<<<<< HEAD
+	setting.IncomingEmail.ReplyToAddress = "incoming+%{token}@localhost"
+
 	if err = object_storage.Init(); err != nil {
-=======
-	setting.IncomingEmail.ReplyToAddress = "incoming+%{token}@localhost"
-
-	if err = storage.Init(); err != nil {
->>>>>>> 50111c71
 		fatalTestError("storage.Init: %v\n", err)
 	}
 	if err = system_model.Init(); err != nil {
