--- conflicted
+++ resolved
@@ -13,7 +13,7 @@
 	"testing"
 
 	"code.gitea.io/gitea/models/db"
-	"code.gitea.io/gitea/models/system"
+	system_model "code.gitea.io/gitea/models/system"
 	"code.gitea.io/gitea/modules/auth/password/hash"
 	"code.gitea.io/gitea/modules/base"
 	"code.gitea.io/gitea/modules/git"
@@ -147,21 +147,10 @@
 
 	setting.IncomingEmail.ReplyToAddress = "incoming+%{token}@localhost"
 
-	config.SetDynGetter(system.NewDatabaseDynKeyGetter())
+	config.SetDynGetter(system_model.NewDatabaseDynKeyGetter())
 
 	if err = storage.Init(); err != nil {
 		fatalTestError("storage.Init: %v\n", err)
-	}
-<<<<<<< HEAD
-	if err = system_model.Init(db.DefaultContext); err != nil {
-		fatalTestError("models.Init: %v\n", err)
-=======
-	if err = util.RemoveAll(repoRootPath); err != nil {
-		fatalTestError("util.RemoveAll: %v\n", err)
-	}
-	if err = CopyDir(filepath.Join(giteaRoot, "tests", "gitea-repositories-meta"), setting.RepoRootPath); err != nil {
-		fatalTestError("util.CopyDir: %v\n", err)
->>>>>>> 16d15ce0
 	}
 
 	if err = git.InitFull(context.Background()); err != nil {
