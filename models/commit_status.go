// Copyright 2017 Gitea. All rights reserved.
// Use of this source code is governed by a MIT-style
// license that can be found in the LICENSE file.

package models

import (
	"crypto/sha1"
	"fmt"
	"strings"
	"time"

	"code.gitea.io/gitea/modules/log"
	"code.gitea.io/gitea/modules/setting"
	api "code.gitea.io/gitea/modules/structs"
	"code.gitea.io/gitea/modules/timeutil"

	"xorm.io/xorm"
)

// CommitStatus holds a single Status of a single Commit
type CommitStatus struct {
	ID          int64                 `xorm:"pk autoincr"`
	Index       int64                 `xorm:"INDEX UNIQUE(repo_sha_index)"`
	RepoID      int64                 `xorm:"INDEX UNIQUE(repo_sha_index)"`
	Repo        *Repository           `xorm:"-"`
	State       api.CommitStatusState `xorm:"VARCHAR(7) NOT NULL"`
	SHA         string                `xorm:"VARCHAR(64) NOT NULL INDEX UNIQUE(repo_sha_index)"`
	TargetURL   string                `xorm:"TEXT"`
	Description string                `xorm:"TEXT"`
	ContextHash string                `xorm:"char(40) index"`
	Context     string                `xorm:"TEXT"`
	Creator     *User                 `xorm:"-"`
	CreatorID   int64

	CreatedUnix timeutil.TimeStamp `xorm:"INDEX created"`
	UpdatedUnix timeutil.TimeStamp `xorm:"INDEX updated"`
}

func (status *CommitStatus) loadAttributes(e Engine) (err error) {
	if status.Repo == nil {
		status.Repo, err = getRepositoryByID(e, status.RepoID)
		if err != nil {
			return fmt.Errorf("getRepositoryByID [%d]: %v", status.RepoID, err)
		}
	}
	if status.Creator == nil && status.CreatorID > 0 {
		status.Creator, err = getUserByID(e, status.CreatorID)
		if err != nil {
			return fmt.Errorf("getUserByID [%d]: %v", status.CreatorID, err)
		}
	}
	return nil
}

// APIURL returns the absolute APIURL to this commit-status.
func (status *CommitStatus) APIURL() string {
	_ = status.loadAttributes(x)
	return fmt.Sprintf("%sapi/v1/repos/%s/statuses/%s",
		setting.AppURL, status.Repo.FullName(), status.SHA)
}

// CalcCommitStatus returns commit status state via some status, the commit statues should order by id desc
func CalcCommitStatus(statuses []*CommitStatus) *CommitStatus {
	var lastStatus *CommitStatus
	var state api.CommitStatusState
	for _, status := range statuses {
		if status.State.NoBetterThan(state) {
			state = status.State
			lastStatus = status
		}
	}
	if lastStatus == nil {
		if len(statuses) > 0 {
			lastStatus = statuses[0]
		} else {
			lastStatus = &CommitStatus{}
		}
	}
	return lastStatus
}

// CommitStatusOptions holds the options for query commit statuses
type CommitStatusOptions struct {
	ListOptions
	State    string
	SortType string
}

// GetCommitStatuses returns all statuses for a given commit.
func GetCommitStatuses(repo *Repository, sha string, opts *CommitStatusOptions) ([]*CommitStatus, int64, error) {
	if opts.Page <= 0 {
		opts.Page = 1
	}
	if opts.PageSize <= 0 {
		opts.Page = ItemsPerPage
	}

	countSession := listCommitStatusesStatement(repo, sha, opts)
<<<<<<< HEAD
	countSession = opts.SetSessionPagination(countSession)
=======
	countSession = setSessionPagination(countSession, opts)
>>>>>>> 87505a94
	maxResults, err := countSession.Count(new(CommitStatus))
	if err != nil {
		log.Error("Count PRs: %v", err)
		return nil, maxResults, err
	}

	statuses := make([]*CommitStatus, 0, opts.PageSize)
	findSession := listCommitStatusesStatement(repo, sha, opts)
<<<<<<< HEAD
	findSession = opts.SetSessionPagination(findSession)
=======
	findSession = setSessionPagination(findSession, opts)
>>>>>>> 87505a94
	sortCommitStatusesSession(findSession, opts.SortType)
	return statuses, maxResults, findSession.Find(&statuses)
}

func listCommitStatusesStatement(repo *Repository, sha string, opts *CommitStatusOptions) *xorm.Session {
	sess := x.Where("repo_id = ?", repo.ID).And("sha = ?", sha)
	switch opts.State {
	case "pending", "success", "error", "failure", "warning":
		sess.And("state = ?", opts.State)
	}
	return sess
}

func sortCommitStatusesSession(sess *xorm.Session, sortType string) {
	switch sortType {
	case "oldest":
		sess.Asc("created_unix")
	case "recentupdate":
		sess.Desc("updated_unix")
	case "leastupdate":
		sess.Asc("updated_unix")
	case "leastindex":
		sess.Desc("index")
	case "highestindex":
		sess.Asc("index")
	default:
		sess.Desc("created_unix")
	}
}

// GetLatestCommitStatus returns all statuses with a unique context for a given commit.
func GetLatestCommitStatus(repoID int64, sha string, listOptions ListOptions) ([]*CommitStatus, error) {
	return getLatestCommitStatus(x, repoID, sha, listOptions)
}

func getLatestCommitStatus(e Engine, repoID int64, sha string, listOptions ListOptions) ([]*CommitStatus, error) {
	ids := make([]int64, 0, 10)
	sess := e.Table(&CommitStatus{}).
		Where("repo_id = ?", repoID).And("sha = ?", sha).
		Select("max( id ) as id").
		GroupBy("context_hash").OrderBy("max( id ) desc")

<<<<<<< HEAD
	sess = listOptions.SetSessionPagination(sess)
=======
	sess = setSessionPagination(sess, &listOptions)
>>>>>>> 87505a94

	err := sess.Find(&ids)
	if err != nil {
		return nil, err
	}
	statuses := make([]*CommitStatus, 0, len(ids))
	if len(ids) == 0 {
		return statuses, nil
	}
	return statuses, e.In("id", ids).Find(&statuses)
}

// FindRepoRecentCommitStatusContexts returns repository's recent commit status contexts
func FindRepoRecentCommitStatusContexts(repoID int64, before time.Duration) ([]string, error) {
	start := timeutil.TimeStampNow().AddDuration(-before)
	ids := make([]int64, 0, 10)
	if err := x.Table("commit_status").
		Where("repo_id = ?", repoID).
		And("updated_unix >= ?", start).
		Select("max( id ) as id").
		GroupBy("context_hash").OrderBy("max( id ) desc").
		Find(&ids); err != nil {
		return nil, err
	}

	contexts := make([]string, 0, len(ids))
	if len(ids) == 0 {
		return contexts, nil
	}
	return contexts, x.Select("context").Table("commit_status").In("id", ids).Find(&contexts)
}

// NewCommitStatusOptions holds options for creating a CommitStatus
type NewCommitStatusOptions struct {
	Repo         *Repository
	Creator      *User
	SHA          string
	CommitStatus *CommitStatus
}

// NewCommitStatus save commit statuses into database
func NewCommitStatus(opts NewCommitStatusOptions) error {
	if opts.Repo == nil {
		return fmt.Errorf("NewCommitStatus[nil, %s]: no repository specified", opts.SHA)
	}

	repoPath := opts.Repo.RepoPath()
	if opts.Creator == nil {
		return fmt.Errorf("NewCommitStatus[%s, %s]: no user specified", repoPath, opts.SHA)
	}

	sess := x.NewSession()
	defer sess.Close()

	if err := sess.Begin(); err != nil {
		return fmt.Errorf("NewCommitStatus[repo_id: %d, user_id: %d, sha: %s]: %v", opts.Repo.ID, opts.Creator.ID, opts.SHA, err)
	}

	opts.CommitStatus.Description = strings.TrimSpace(opts.CommitStatus.Description)
	opts.CommitStatus.Context = strings.TrimSpace(opts.CommitStatus.Context)
	opts.CommitStatus.TargetURL = strings.TrimSpace(opts.CommitStatus.TargetURL)
	opts.CommitStatus.SHA = opts.SHA
	opts.CommitStatus.CreatorID = opts.Creator.ID
	opts.CommitStatus.RepoID = opts.Repo.ID

	// Get the next Status Index
	var nextIndex int64
	lastCommitStatus := &CommitStatus{
		SHA:    opts.SHA,
		RepoID: opts.Repo.ID,
	}
	has, err := sess.Desc("index").Limit(1).Get(lastCommitStatus)
	if err != nil {
		if err := sess.Rollback(); err != nil {
			log.Error("NewCommitStatus: sess.Rollback: %v", err)
		}
		return fmt.Errorf("NewCommitStatus[%s, %s]: %v", repoPath, opts.SHA, err)
	}
	if has {
		log.Debug("NewCommitStatus[%s, %s]: found", repoPath, opts.SHA)
		nextIndex = lastCommitStatus.Index
	}
	opts.CommitStatus.Index = nextIndex + 1
	log.Debug("NewCommitStatus[%s, %s]: %d", repoPath, opts.SHA, opts.CommitStatus.Index)

	opts.CommitStatus.ContextHash = hashCommitStatusContext(opts.CommitStatus.Context)

	// Insert new CommitStatus
	if _, err = sess.Insert(opts.CommitStatus); err != nil {
		if err := sess.Rollback(); err != nil {
			log.Error("Insert CommitStatus: sess.Rollback: %v", err)
		}
		return fmt.Errorf("Insert CommitStatus[%s, %s]: %v", repoPath, opts.SHA, err)
	}

	return sess.Commit()
}

// SignCommitWithStatuses represents a commit with validation of signature and status state.
type SignCommitWithStatuses struct {
	Status   *CommitStatus
	Statuses []*CommitStatus
	*SignCommit
}

// ParseCommitsWithStatus checks commits latest statuses and calculates its worst status state
func ParseCommitsWithStatus(oldCommits []*SignCommit, repo *Repository) []*SignCommitWithStatuses {
	newCommits := make([]*SignCommitWithStatuses, 0, len(oldCommits))

	for _, c := range oldCommits {
		commit := &SignCommitWithStatuses{
			SignCommit: c,
		}
		statuses, err := GetLatestCommitStatus(repo.ID, commit.ID.String(), ListOptions{})
		if err != nil {
			log.Error("GetLatestCommitStatus: %v", err)
		} else {
			commit.Statuses = statuses
			commit.Status = CalcCommitStatus(statuses)
		}

		newCommits = append(newCommits, commit)
	}
	return newCommits
}

// hashCommitStatusContext hash context
func hashCommitStatusContext(context string) string {
	return fmt.Sprintf("%x", sha1.Sum([]byte(context)))
}<|MERGE_RESOLUTION|>--- conflicted
+++ resolved
@@ -97,11 +97,7 @@
 	}
 
 	countSession := listCommitStatusesStatement(repo, sha, opts)
-<<<<<<< HEAD
-	countSession = opts.SetSessionPagination(countSession)
-=======
 	countSession = setSessionPagination(countSession, opts)
->>>>>>> 87505a94
 	maxResults, err := countSession.Count(new(CommitStatus))
 	if err != nil {
 		log.Error("Count PRs: %v", err)
@@ -110,11 +106,7 @@
 
 	statuses := make([]*CommitStatus, 0, opts.PageSize)
 	findSession := listCommitStatusesStatement(repo, sha, opts)
-<<<<<<< HEAD
-	findSession = opts.SetSessionPagination(findSession)
-=======
 	findSession = setSessionPagination(findSession, opts)
->>>>>>> 87505a94
 	sortCommitStatusesSession(findSession, opts.SortType)
 	return statuses, maxResults, findSession.Find(&statuses)
 }
@@ -157,11 +149,7 @@
 		Select("max( id ) as id").
 		GroupBy("context_hash").OrderBy("max( id ) desc")
 
-<<<<<<< HEAD
-	sess = listOptions.SetSessionPagination(sess)
-=======
 	sess = setSessionPagination(sess, &listOptions)
->>>>>>> 87505a94
 
 	err := sess.Find(&ids)
 	if err != nil {
