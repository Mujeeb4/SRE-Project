--- conflicted
+++ resolved
@@ -145,7 +145,6 @@
 		return nil, err
 	}
 
-<<<<<<< HEAD
 	pfds := make([]*PackageFileDescriptor, 0, len(pfs))
 	for _, pf := range pfs {
 		pfd, err := getPackageFileDescriptor(ctx, pf, c)
@@ -153,11 +152,6 @@
 			return nil, err
 		}
 		pfds = append(pfds, pfd)
-=======
-	pfds, err := GetPackageFileDescriptors(ctx, pfs)
-	if err != nil {
-		return nil, err
->>>>>>> 20d77071
 	}
 
 	var metadata any
