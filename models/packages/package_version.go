--- conflicted
+++ resolved
@@ -320,20 +320,20 @@
 	return pvs, count, err
 }
 
-<<<<<<< HEAD
 // ExistVersion checks if a version matching the search options exist
 func ExistVersion(ctx context.Context, opts *PackageSearchOptions) (bool, error) {
-=======
-// CountVersions counts all versions of packages matching the search options
-func CountVersions(ctx context.Context, opts *PackageSearchOptions) (int64, error) {
->>>>>>> dd7f1c03
 	return db.GetEngine(ctx).
 		Where(opts.toConds()).
 		Table("package_version").
 		Join("INNER", "package", "package.id = package_version.package_id").
-<<<<<<< HEAD
 		Exist(new(PackageVersion))
-=======
+}
+
+// CountVersions counts all versions of packages matching the search options
+func CountVersions(ctx context.Context, opts *PackageSearchOptions) (int64, error) {
+	return db.GetEngine(ctx).
+		Where(opts.toConds()).
+		Table("package_version").
+		Join("INNER", "package", "package.id = package_version.package_id").
 		Count(new(PackageVersion))
->>>>>>> dd7f1c03
 }