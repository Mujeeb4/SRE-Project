--- conflicted
+++ resolved
@@ -8,11 +8,7 @@
 	"time"
 
 	"code.gitea.io/gitea/models/db"
-<<<<<<< HEAD
-=======
-	"code.gitea.io/gitea/models/login"
 	user_model "code.gitea.io/gitea/models/user"
->>>>>>> 04c55e97
 	"code.gitea.io/gitea/modules/structs"
 
 	"xorm.io/builder"
@@ -108,39 +104,9 @@
 	return id, nil
 }
 
-<<<<<<< HEAD
 // UpdateExternalUserByExternalID updates an external user's information
 func UpdateExternalUserByExternalID(external *ExternalLoginUser) error {
 	has, err := db.GetEngine(db.DefaultContext).Where("external_id=? AND login_source_id=?", external.ExternalID, external.LoginSourceID).
-=======
-// UpdateExternalUser updates external user's information
-func UpdateExternalUser(user *user_model.User, gothUser goth.User) error {
-	loginSource, err := login.GetActiveOAuth2LoginSourceByName(gothUser.Provider)
-	if err != nil {
-		return err
-	}
-	externalLoginUser := &ExternalLoginUser{
-		ExternalID:        gothUser.UserID,
-		UserID:            user.ID,
-		LoginSourceID:     loginSource.ID,
-		RawData:           gothUser.RawData,
-		Provider:          gothUser.Provider,
-		Email:             gothUser.Email,
-		Name:              gothUser.Name,
-		FirstName:         gothUser.FirstName,
-		LastName:          gothUser.LastName,
-		NickName:          gothUser.NickName,
-		Description:       gothUser.Description,
-		AvatarURL:         gothUser.AvatarURL,
-		Location:          gothUser.Location,
-		AccessToken:       gothUser.AccessToken,
-		AccessTokenSecret: gothUser.AccessTokenSecret,
-		RefreshToken:      gothUser.RefreshToken,
-		ExpiresAt:         gothUser.ExpiresAt,
-	}
-
-	has, err := db.GetEngine(db.DefaultContext).Where("external_id=? AND login_source_id=?", gothUser.UserID, loginSource.ID).
->>>>>>> 04c55e97
 		NoAutoCondition().
 		Exist(external)
 	if err != nil {
