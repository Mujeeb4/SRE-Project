// Copyright 2018 The Gitea Authors. All rights reserved.
// Copyright 2016 The Gogs Authors. All rights reserved.
// Use of this source code is governed by a MIT-style
// license that can be found in the LICENSE file.

package models

import (
	"errors"
	"fmt"
	"sort"
	"strings"

	"code.gitea.io/gitea/modules/log"
	"code.gitea.io/gitea/modules/setting"

	"xorm.io/builder"
	"xorm.io/xorm"
)

const ownerTeamName = "Owners"

// Team represents a organization team.
type Team struct {
	ID                      int64 `xorm:"pk autoincr"`
	OrgID                   int64 `xorm:"INDEX"`
	LowerName               string
	Name                    string
	Description             string
	Authorize               AccessMode
	Repos                   []*Repository `xorm:"-"`
	Members                 []*User       `xorm:"-"`
	NumRepos                int
	NumMembers              int
	Units                   []*TeamUnit `xorm:"-"`
	IncludesAllRepositories bool        `xorm:"NOT NULL DEFAULT false"`
	CanCreateOrgRepo        bool        `xorm:"NOT NULL DEFAULT false"`
}

// SearchTeamOptions holds the search options
type SearchTeamOptions struct {
	ListOptions
	UserID      int64
	Keyword     string
	OrgID       int64
	IncludeDesc bool
}

// SearchMembersOptions holds the search options
type SearchMembersOptions struct {
	ListOptions
}

// SearchTeam search for teams. Caller is responsible to check permissions.
func SearchTeam(opts *SearchTeamOptions) ([]*Team, int64, error) {
	if opts.Page <= 0 {
		opts.Page = 1
	}
	if opts.PageSize == 0 {
		// Default limit
		opts.PageSize = 10
	}

	cond := builder.NewCond()

	if len(opts.Keyword) > 0 {
		lowerKeyword := strings.ToLower(opts.Keyword)
		var keywordCond builder.Cond = builder.Like{"lower_name", lowerKeyword}
		if opts.IncludeDesc {
			keywordCond = keywordCond.Or(builder.Like{"LOWER(description)", lowerKeyword})
		}
		cond = cond.And(keywordCond)
	}

	cond = cond.And(builder.Eq{"org_id": opts.OrgID})

	sess := x.NewSession()
	defer sess.Close()

	count, err := sess.
		Where(cond).
		Count(new(Team))
	if err != nil {
		return nil, 0, err
	}

	sess = sess.Where(cond)
	if opts.PageSize == -1 {
		opts.PageSize = int(count)
	} else {
		sess = sess.Limit(opts.PageSize, (opts.Page-1)*opts.PageSize)
	}

	teams := make([]*Team, 0, opts.PageSize)
	if err = sess.
		OrderBy("lower_name").
		Find(&teams); err != nil {
		return nil, 0, err
	}

	return teams, count, nil
}

// ColorFormat provides a basic color format for a Team
func (t *Team) ColorFormat(s fmt.State) {
	log.ColorFprintf(s, "%d:%s (OrgID: %d) %-v",
		log.NewColoredIDValue(t.ID),
		t.Name,
		log.NewColoredIDValue(t.OrgID),
		t.Authorize)
}

// GetUnits return a list of available units for a team
func (t *Team) GetUnits() error {
	return t.getUnits(x)
}

func (t *Team) getUnits(e Engine) (err error) {
	if t.Units != nil {
		return nil
	}

	t.Units, err = getUnitsByTeamID(e, t.ID)
	return err
}

// GetUnitNames returns the team units names
func (t *Team) GetUnitNames() (res []string) {
	for _, u := range t.Units {
		res = append(res, Units[u.Type].NameKey)
	}
	return
}

// HasWriteAccess returns true if team has at least write level access mode.
func (t *Team) HasWriteAccess() bool {
	return t.Authorize >= AccessModeWrite
}

// IsOwnerTeam returns true if team is owner team.
func (t *Team) IsOwnerTeam() bool {
	return t.Name == ownerTeamName
}

// IsMember returns true if given user is a member of team.
func (t *Team) IsMember(userID int64) bool {
	isMember, err := IsTeamMember(t.OrgID, t.ID, userID)
	if err != nil {
		log.Error("IsMember: %v", err)
		return false
	}
	return isMember
}

func (t *Team) getRepositories(e Engine) error {
	if t.Repos != nil {
		return nil
	}
	return e.Join("INNER", "team_repo", "repository.id = team_repo.repo_id").
		Where("team_repo.team_id=?", t.ID).
		OrderBy("repository.name").
		Find(&t.Repos)
}

// GetRepositories returns paginated repositories in team of organization.
func (t *Team) GetRepositories(opts *SearchTeamOptions) error {
	if opts.Page == 0 {
		return t.getRepositories(x)
	}

	return t.getRepositories(opts.GetPaginatedSession())
}

func (t *Team) getMembers(e Engine) (err error) {
	t.Members, err = getTeamMembers(e, t.ID)
	return err
}

// GetMembers returns paginated members in team of organization.
func (t *Team) GetMembers(opts *SearchMembersOptions) (err error) {
	if opts.Page == 0 {
		return t.getMembers(x)
	}

	return t.getMembers(opts.GetPaginatedSession())
}

// AddMember adds new membership of the team to the organization,
// the user will have membership to the organization automatically when needed.
func (t *Team) AddMember(userID int64) error {
	return AddTeamMember(t, userID)
}

// RemoveMember removes member from team of organization.
func (t *Team) RemoveMember(userID int64) error {
	return RemoveTeamMember(t, userID)
}

func (t *Team) hasRepository(e Engine, repoID int64) bool {
	return hasTeamRepo(e, t.OrgID, t.ID, repoID)
}

// HasRepository returns true if given repository belong to team.
func (t *Team) HasRepository(repoID int64) bool {
	return t.hasRepository(x, repoID)
}

func (t *Team) addRepository(e Engine, repo *Repository) (err error) {
	if err = addTeamRepo(e, t.OrgID, t.ID, repo.ID); err != nil {
		return err
	}

	if _, err = e.Incr("num_repos").ID(t.ID).Update(new(Team)); err != nil {
		return fmt.Errorf("update team: %v", err)
	}

	t.NumRepos++

	if err = repo.recalculateTeamAccesses(e, 0); err != nil {
		return fmt.Errorf("recalculateAccesses: %v", err)
	}

	// Make all team members watch this repo if enabled in global settings
	if setting.Service.AutoWatchNewRepos {
		if err = t.getMembers(e); err != nil {
			return fmt.Errorf("getMembers: %v", err)
		}
		for _, u := range t.Members {
			if err = watchRepo(e, u.ID, repo.ID, true); err != nil {
				return fmt.Errorf("watchRepo: %v", err)
			}
		}
	}

	return nil
}

// addAllRepositories adds all repositories to the team.
// If the team already has some repositories they will be left unchanged.
func (t *Team) addAllRepositories(e Engine) error {
	var orgRepos []Repository
	if err := e.Where("owner_id = ?", t.OrgID).Find(&orgRepos); err != nil {
		return fmt.Errorf("get org repos: %v", err)
	}

	for _, repo := range orgRepos {
		if !t.hasRepository(e, repo.ID) {
			if err := t.addRepository(e, &repo); err != nil {
				return fmt.Errorf("addRepository: %v", err)
			}
		}
	}

	return nil
}

// AddAllRepositories adds all repositories to the team
func (t *Team) AddAllRepositories() (err error) {
	sess := x.NewSession()
	defer sess.Close()
	if err = sess.Begin(); err != nil {
		return err
	}

	if err = t.addAllRepositories(sess); err != nil {
		return err
	}

	return sess.Commit()
}

// AddRepository adds new repository to team of organization.
func (t *Team) AddRepository(repo *Repository) (err error) {
	if repo.OwnerID != t.OrgID {
		return errors.New("Repository does not belong to organization")
	} else if t.HasRepository(repo.ID) {
		return nil
	}

	sess := x.NewSession()
	defer sess.Close()
	if err = sess.Begin(); err != nil {
		return err
	}

	if err = t.addRepository(sess, repo); err != nil {
		return err
	}

	return sess.Commit()
}

// RemoveAllRepositories removes all repositories from team and recalculates access
func (t *Team) RemoveAllRepositories() (err error) {
	if t.IncludesAllRepositories {
		return nil
	}

	sess := x.NewSession()
	defer sess.Close()
	if err = sess.Begin(); err != nil {
		return err
	}

	if err = t.removeAllRepositories(sess); err != nil {
		return err
	}

	return sess.Commit()
}

// removeAllRepositories removes all repositories from team and recalculates access
// Note: Shall not be called if team includes all repositories
func (t *Team) removeAllRepositories(e Engine) (err error) {
	// Delete all accesses.
	for _, repo := range t.Repos {
		if err := repo.recalculateTeamAccesses(e, t.ID); err != nil {
			return err
		}

		// Remove watches from all users and now unaccessible repos
		for _, user := range t.Members {
			has, err := hasAccess(e, user.ID, repo)
			if err != nil {
				return err
			} else if has {
				continue
			}

			if err = watchRepo(e, user.ID, repo.ID, false); err != nil {
				return err
			}

			// Remove all IssueWatches a user has subscribed to in the repositories
			if err = removeIssueWatchersByRepoID(e, user.ID, repo.ID); err != nil {
				return err
			}
		}
	}

	// Delete team-repo
	if _, err := e.
		Where("team_id=?", t.ID).
		Delete(new(TeamRepo)); err != nil {
		return err
	}

	t.NumRepos = 0
	if _, err = e.ID(t.ID).Cols("num_repos").Update(t); err != nil {
		return err
	}

	return nil
}

// removeRepository removes a repository from a team and recalculates access
// Note: Repository shall not be removed from team if it includes all repositories (unless the repository is deleted)
func (t *Team) removeRepository(e Engine, repo *Repository, recalculate bool) (err error) {
	if err = removeTeamRepo(e, t.ID, repo.ID); err != nil {
		return err
	}

	t.NumRepos--
	if _, err = e.ID(t.ID).Cols("num_repos").Update(t); err != nil {
		return err
	}

	// Don't need to recalculate when delete a repository from organization.
	if recalculate {
		if err = repo.recalculateTeamAccesses(e, t.ID); err != nil {
			return err
		}
	}

	teamUsers, err := getTeamUsersByTeamID(e, t.ID)
	if err != nil {
		return fmt.Errorf("getTeamUsersByTeamID: %v", err)
	}
	for _, teamUser := range teamUsers {
		has, err := hasAccess(e, teamUser.UID, repo)
		if err != nil {
			return err
		} else if has {
			continue
		}

		if err = watchRepo(e, teamUser.UID, repo.ID, false); err != nil {
			return err
		}

		// Remove all IssueWatches a user has subscribed to in the repositories
		if err := removeIssueWatchersByRepoID(e, teamUser.UID, repo.ID); err != nil {
			return err
		}
	}

	return nil
}

// RemoveRepository removes repository from team of organization.
// If the team shall include all repositories the request is ignored.
func (t *Team) RemoveRepository(repoID int64) error {
	if !t.HasRepository(repoID) {
		return nil
	}

	if t.IncludesAllRepositories {
		return nil
	}

	repo, err := GetRepositoryByID(repoID)
	if err != nil {
		return err
	}

	sess := x.NewSession()
	defer sess.Close()
	if err = sess.Begin(); err != nil {
		return err
	}

	if err = t.removeRepository(sess, repo, true); err != nil {
		return err
	}

	return sess.Commit()
}

// UnitEnabled returns if the team has the given unit type enabled
func (t *Team) UnitEnabled(tp UnitType) bool {
	return t.unitEnabled(x, tp)
}

func (t *Team) unitEnabled(e Engine, tp UnitType) bool {
	if err := t.getUnits(e); err != nil {
		log.Warn("Error loading team (ID: %d) units: %s", t.ID, err.Error())
	}

	for _, unit := range t.Units {
		if unit.Type == tp {
			return true
		}
	}
	return false
}

// IsUsableTeamName tests if a name could be as team name
func IsUsableTeamName(name string) error {
	switch name {
	case "new":
		return ErrNameReserved{name}
	default:
		return nil
	}
}

// NewTeam creates a record of new team.
// It's caller's responsibility to assign organization ID.
func NewTeam(t *Team) (err error) {
	if len(t.Name) == 0 {
		return errors.New("empty team name")
	}

	if err = IsUsableTeamName(t.Name); err != nil {
		return err
	}

	has, err := x.ID(t.OrgID).Get(new(User))
	if err != nil {
		return err
	}
	if !has {
		return ErrOrgNotExist{t.OrgID, ""}
	}

	t.LowerName = strings.ToLower(t.Name)
	has, err = x.
		Where("org_id=?", t.OrgID).
		And("lower_name=?", t.LowerName).
		Get(new(Team))
	if err != nil {
		return err
	}
	if has {
		return ErrTeamAlreadyExist{t.OrgID, t.LowerName}
	}

	sess := x.NewSession()
	defer sess.Close()
	if err = sess.Begin(); err != nil {
		return err
	}

	if _, err = sess.Insert(t); err != nil {
		errRollback := sess.Rollback()
		if errRollback != nil {
			log.Error("NewTeam sess.Rollback: %v", errRollback)
		}
		return err
	}

	// insert units for team
	if len(t.Units) > 0 {
		for _, unit := range t.Units {
			unit.TeamID = t.ID
		}
		if _, err = sess.Insert(&t.Units); err != nil {
			errRollback := sess.Rollback()
			if errRollback != nil {
				log.Error("NewTeam sess.Rollback: %v", errRollback)
			}
			return err
		}
	}

	// Add all repositories to the team if it has access to all of them.
	if t.IncludesAllRepositories {
		err = t.addAllRepositories(sess)
		if err != nil {
			return fmt.Errorf("addAllRepositories: %v", err)
		}
	}

	// Update organization number of teams.
	if _, err = sess.Exec("UPDATE `user` SET num_teams=num_teams+1 WHERE id = ?", t.OrgID); err != nil {
		errRollback := sess.Rollback()
		if errRollback != nil {
			log.Error("NewTeam sess.Rollback: %v", errRollback)
		}
		return err
	}
	return sess.Commit()
}

func getTeam(e Engine, orgID int64, name string) (*Team, error) {
	t := &Team{
		OrgID:     orgID,
		LowerName: strings.ToLower(name),
	}
	has, err := e.Get(t)
	if err != nil {
		return nil, err
	} else if !has {
		return nil, ErrTeamNotExist{orgID, 0, name}
	}
	return t, nil
}

// GetTeam returns team by given team name and organization.
func GetTeam(orgID int64, name string) (*Team, error) {
	return getTeam(x, orgID, name)
}

// GetTeamIDsByNames returns a slice of team ids corresponds to names.
func GetTeamIDsByNames(orgID int64, names []string, ignoreNonExistent bool) ([]int64, error) {
	ids := make([]int64, 0, len(names))
	for _, name := range names {
		u, err := GetTeam(orgID, name)
		if err != nil {
			if ignoreNonExistent {
				continue
			} else {
				return nil, err
			}
		}
		ids = append(ids, u.ID)
	}
	return ids, nil
}

// getOwnerTeam returns team by given team name and organization.
func getOwnerTeam(e Engine, orgID int64) (*Team, error) {
	return getTeam(e, orgID, ownerTeamName)
}

func getTeamByID(e Engine, teamID int64) (*Team, error) {
	t := new(Team)
	has, err := e.ID(teamID).Get(t)
	if err != nil {
		return nil, err
	} else if !has {
		return nil, ErrTeamNotExist{0, teamID, ""}
	}
	return t, nil
}

// GetTeamByID returns team by given ID.
func GetTeamByID(teamID int64) (*Team, error) {
	return getTeamByID(x, teamID)
}

// GetTeamNamesByID returns team's lower name from a list of team ids.
func GetTeamNamesByID(teamIDs []int64) ([]string, error) {
	if len(teamIDs) == 0 {
		return []string{}, nil
	}

	var teamNames []string
	err := x.Table("team").
		Select("lower_name").
		In("id", teamIDs).
		Asc("name").
		Find(&teamNames)

	return teamNames, err
}

// UpdateTeam updates information of team.
func UpdateTeam(t *Team, authChanged, includeAllChanged bool) (err error) {
	if len(t.Name) == 0 {
		return errors.New("empty team name")
	}

	if len(t.Description) > 255 {
		t.Description = t.Description[:255]
	}

	sess := x.NewSession()
	defer sess.Close()
	if err = sess.Begin(); err != nil {
		return err
	}

	t.LowerName = strings.ToLower(t.Name)
	has, err := sess.
		Where("org_id=?", t.OrgID).
		And("lower_name=?", t.LowerName).
		And("id!=?", t.ID).
		Get(new(Team))
	if err != nil {
		return err
	} else if has {
		return ErrTeamAlreadyExist{t.OrgID, t.LowerName}
	}

	if _, err = sess.ID(t.ID).Cols("name", "lower_name", "description",
		"can_create_org_repo", "authorize", "includes_all_repositories").Update(t); err != nil {
		return fmt.Errorf("update: %v", err)
	}

	// update units for team
	if len(t.Units) > 0 {
		for _, unit := range t.Units {
			unit.TeamID = t.ID
		}
		// Delete team-unit.
		if _, err := sess.
			Where("team_id=?", t.ID).
			Delete(new(TeamUnit)); err != nil {
			return err
		}
		if _, err = sess.Cols("org_id", "team_id", "type").Insert(&t.Units); err != nil {
			errRollback := sess.Rollback()
			if errRollback != nil {
				log.Error("UpdateTeam sess.Rollback: %v", errRollback)
			}
			return err
		}
	}

	// Update access for team members if needed.
	if authChanged {
		if err = t.getRepositories(sess); err != nil {
			return fmt.Errorf("getRepositories: %v", err)
		}

		for _, repo := range t.Repos {
			if err = repo.recalculateTeamAccesses(sess, 0); err != nil {
				return fmt.Errorf("recalculateTeamAccesses: %v", err)
			}
		}
	}

	// Add all repositories to the team if it has access to all of them.
	if includeAllChanged && t.IncludesAllRepositories {
		err = t.addAllRepositories(sess)
		if err != nil {
			return fmt.Errorf("addAllRepositories: %v", err)
		}
	}

	return sess.Commit()
}

// DeleteTeam deletes given team.
// It's caller's responsibility to assign organization ID.
func DeleteTeam(t *Team) error {
	if err := t.GetRepositories(&SearchTeamOptions{}); err != nil {
		return err
	}

	sess := x.NewSession()
	defer sess.Close()
	if err := sess.Begin(); err != nil {
		return err
	}

	if err := t.getMembers(sess); err != nil {
		return err
	}

	if err := t.removeAllRepositories(sess); err != nil {
		return err
	}

	// Delete team-user.
	if _, err := sess.
		Where("org_id=?", t.OrgID).
		Where("team_id=?", t.ID).
		Delete(new(TeamUser)); err != nil {
		return err
	}

	// Delete team-unit.
	if _, err := sess.
		Where("team_id=?", t.ID).
		Delete(new(TeamUnit)); err != nil {
		return err
	}

	// Delete team.
	if _, err := sess.ID(t.ID).Delete(new(Team)); err != nil {
		return err
	}
	// Update organization number of teams.
	if _, err := sess.Exec("UPDATE `user` SET num_teams=num_teams-1 WHERE id=?", t.OrgID); err != nil {
		return err
	}

	return sess.Commit()
}

// ___________                    ____ ___
// \__    ___/___ _____    _____ |    |   \______ ___________
//   |    |_/ __ \\__  \  /     \|    |   /  ___// __ \_  __ \
//   |    |\  ___/ / __ \|  Y Y  \    |  /\___ \\  ___/|  | \/
//   |____| \___  >____  /__|_|  /______//____  >\___  >__|
//              \/     \/      \/             \/     \/

// TeamUser represents an team-user relation.
type TeamUser struct {
	ID     int64 `xorm:"pk autoincr"`
	OrgID  int64 `xorm:"INDEX"`
	TeamID int64 `xorm:"UNIQUE(s)"`
	UID    int64 `xorm:"UNIQUE(s)"`
}

func isTeamMember(e Engine, orgID, teamID, userID int64) (bool, error) {
	return e.
		Where("org_id=?", orgID).
		And("team_id=?", teamID).
		And("uid=?", userID).
		Table("team_user").
		Exist()
}

// IsTeamMember returns true if given user is a member of team.
func IsTeamMember(orgID, teamID, userID int64) (bool, error) {
	return isTeamMember(x, orgID, teamID, userID)
}

func getTeamUsersByTeamID(e Engine, teamID int64) ([]*TeamUser, error) {
	teamUsers := make([]*TeamUser, 0, 10)
	return teamUsers, e.
		Where("team_id=?", teamID).
		Find(&teamUsers)
}

func getTeamMembers(e Engine, teamID int64) (_ []*User, err error) {
	teamUsers, err := getTeamUsersByTeamID(e, teamID)
	if err != nil {
		return nil, fmt.Errorf("get team-users: %v", err)
	}
	members := make([]*User, len(teamUsers))
	for i, teamUser := range teamUsers {
		member, err := getUserByID(e, teamUser.UID)
		if err != nil {
			return nil, fmt.Errorf("get user '%d': %v", teamUser.UID, err)
		}
		members[i] = member
	}
	sort.Slice(members, func(i, j int) bool {
		return members[i].DisplayName() < members[j].DisplayName()
	})
	return members, nil
}

// GetTeamMembers returns all members in given team of organization.
func GetTeamMembers(teamID int64) ([]*User, error) {
	return getTeamMembers(x, teamID)
}

<<<<<<< HEAD
func getUserTeams(e Engine, userID int64, listOptions ListOptions) (teams []*Team, err error) {
	sess := e.
		Join("INNER", "team_user", "team_user.team_id = team.id").
		Where("team_user.uid=?", userID)
	if listOptions.Page != 0 {
		sess = listOptions.SetSessionPagination(sess)
	}
	return teams, sess.Find(&teams)
}

=======
>>>>>>> 2289580b
func getUserOrgTeams(e Engine, orgID, userID int64) (teams []*Team, err error) {
	return teams, e.
		Join("INNER", "team_user", "team_user.team_id = team.id").
		Where("team.org_id = ?", orgID).
		And("team_user.uid=?", userID).
		Find(&teams)
}

func getUserRepoTeams(e Engine, orgID, userID, repoID int64) (teams []*Team, err error) {
	return teams, e.
		Join("INNER", "team_user", "team_user.team_id = team.id").
		Join("INNER", "team_repo", "team_repo.team_id = team.id").
		Where("team.org_id = ?", orgID).
		And("team_user.uid=?", userID).
		And("team_repo.repo_id=?", repoID).
		Find(&teams)
}

// GetUserOrgTeams returns all teams that user belongs to in given organization.
func GetUserOrgTeams(orgID, userID int64) ([]*Team, error) {
	return getUserOrgTeams(x, orgID, userID)
}

// AddTeamMember adds new membership of given team to given organization,
// the user will have membership to given organization automatically when needed.
func AddTeamMember(team *Team, userID int64) error {
	isAlreadyMember, err := IsTeamMember(team.OrgID, team.ID, userID)
	if err != nil || isAlreadyMember {
		return err
	}

	if err := AddOrgUser(team.OrgID, userID); err != nil {
		return err
	}

	// Get team and its repositories.
	if err := team.GetRepositories(&SearchTeamOptions{}); err != nil {
		return err
	}

	sess := x.NewSession()
	defer sess.Close()
	if err := sess.Begin(); err != nil {
		return err
	}

	if _, err := sess.Insert(&TeamUser{
		UID:    userID,
		OrgID:  team.OrgID,
		TeamID: team.ID,
	}); err != nil {
		return err
	} else if _, err := sess.Incr("num_members").ID(team.ID).Update(new(Team)); err != nil {
		return err
	}

	team.NumMembers++

	// Give access to team repositories.
	for _, repo := range team.Repos {
		if err := repo.recalculateUserAccess(sess, userID); err != nil {
			return err
		}
		if setting.Service.AutoWatchNewRepos {
			if err = watchRepo(sess, userID, repo.ID, true); err != nil {
				return err
			}
		}
	}

	return sess.Commit()
}

func removeTeamMember(e *xorm.Session, team *Team, userID int64) error {
	isMember, err := isTeamMember(e, team.OrgID, team.ID, userID)
	if err != nil || !isMember {
		return err
	}

	// Check if the user to delete is the last member in owner team.
	if team.IsOwnerTeam() && team.NumMembers == 1 {
		return ErrLastOrgOwner{UID: userID}
	}

	team.NumMembers--

	if err := team.getRepositories(e); err != nil {
		return err
	}

	if _, err := e.Delete(&TeamUser{
		UID:    userID,
		OrgID:  team.OrgID,
		TeamID: team.ID,
	}); err != nil {
		return err
	} else if _, err = e.
		ID(team.ID).
		Cols("num_members").
		Update(team); err != nil {
		return err
	}

	// Delete access to team repositories.
	for _, repo := range team.Repos {
		if err := repo.recalculateUserAccess(e, userID); err != nil {
			return err
		}

		// Remove watches from now unaccessible
		if err := repo.reconsiderWatches(e, userID); err != nil {
			return err
		}

		// Remove issue assignments from now unaccessible
		if err := repo.reconsiderIssueAssignees(e, userID); err != nil {
			return err
		}
	}

	// Check if the user is a member of any team in the organization.
	if count, err := e.Count(&TeamUser{
		UID:   userID,
		OrgID: team.OrgID,
	}); err != nil {
		return err
	} else if count == 0 {
		return removeOrgUser(e, team.OrgID, userID)
	}

	return nil
}

// RemoveTeamMember removes member from given team of given organization.
func RemoveTeamMember(team *Team, userID int64) error {
	sess := x.NewSession()
	defer sess.Close()
	if err := sess.Begin(); err != nil {
		return err
	}
	if err := removeTeamMember(sess, team, userID); err != nil {
		return err
	}
	return sess.Commit()
}

// IsUserInTeams returns if a user in some teams
func IsUserInTeams(userID int64, teamIDs []int64) (bool, error) {
	return isUserInTeams(x, userID, teamIDs)
}

func isUserInTeams(e Engine, userID int64, teamIDs []int64) (bool, error) {
	return e.Where("uid=?", userID).In("team_id", teamIDs).Exist(new(TeamUser))
}

// UsersInTeamsCount counts the number of users which are in userIDs and teamIDs
func UsersInTeamsCount(userIDs, teamIDs []int64) (int64, error) {
	var ids []int64
	if err := x.In("uid", userIDs).In("team_id", teamIDs).
		Table("team_user").
		Cols("uid").GroupBy("uid").Find(&ids); err != nil {
		return 0, err
	}
	return int64(len(ids)), nil
}

// ___________                  __________
// \__    ___/___ _____    _____\______   \ ____ ______   ____
//   |    |_/ __ \\__  \  /     \|       _// __ \\____ \ /  _ \
//   |    |\  ___/ / __ \|  Y Y  \    |   \  ___/|  |_> >  <_> )
//   |____| \___  >____  /__|_|  /____|_  /\___  >   __/ \____/
//              \/     \/      \/       \/     \/|__|

// TeamRepo represents an team-repository relation.
type TeamRepo struct {
	ID     int64 `xorm:"pk autoincr"`
	OrgID  int64 `xorm:"INDEX"`
	TeamID int64 `xorm:"UNIQUE(s)"`
	RepoID int64 `xorm:"UNIQUE(s)"`
}

func hasTeamRepo(e Engine, orgID, teamID, repoID int64) bool {
	has, _ := e.
		Where("org_id=?", orgID).
		And("team_id=?", teamID).
		And("repo_id=?", repoID).
		Get(new(TeamRepo))
	return has
}

// HasTeamRepo returns true if given repository belongs to team.
func HasTeamRepo(orgID, teamID, repoID int64) bool {
	return hasTeamRepo(x, orgID, teamID, repoID)
}

func addTeamRepo(e Engine, orgID, teamID, repoID int64) error {
	_, err := e.InsertOne(&TeamRepo{
		OrgID:  orgID,
		TeamID: teamID,
		RepoID: repoID,
	})
	return err
}

func removeTeamRepo(e Engine, teamID, repoID int64) error {
	_, err := e.Delete(&TeamRepo{
		TeamID: teamID,
		RepoID: repoID,
	})
	return err
}

// GetTeamsWithAccessToRepo returns all teams in an organization that have given access level to the repository.
func GetTeamsWithAccessToRepo(orgID, repoID int64, mode AccessMode) ([]*Team, error) {
	teams := make([]*Team, 0, 5)
	return teams, x.Where("team.authorize >= ?", mode).
		Join("INNER", "team_repo", "team_repo.team_id = team.id").
		And("team_repo.org_id = ?", orgID).
		And("team_repo.repo_id = ?", repoID).
		Find(&teams)
}

// ___________                    ____ ___      .__  __
// \__    ___/___ _____    _____ |    |   \____ |__|/  |_
//   |    |_/ __ \\__  \  /     \|    |   /    \|  \   __\
//   |    |\  ___/ / __ \|  Y Y  \    |  /   |  \  ||  |
//   |____| \___  >____  /__|_|  /______/|___|  /__||__|
//              \/     \/      \/             \/

// TeamUnit describes all units of a repository
type TeamUnit struct {
	ID     int64    `xorm:"pk autoincr"`
	OrgID  int64    `xorm:"INDEX"`
	TeamID int64    `xorm:"UNIQUE(s)"`
	Type   UnitType `xorm:"UNIQUE(s)"`
}

// Unit returns Unit
func (t *TeamUnit) Unit() Unit {
	return Units[t.Type]
}

func getUnitsByTeamID(e Engine, teamID int64) (units []*TeamUnit, err error) {
	return units, e.Where("team_id = ?", teamID).Find(&units)
}

// UpdateTeamUnits updates a teams's units
func UpdateTeamUnits(team *Team, units []TeamUnit) (err error) {
	sess := x.NewSession()
	defer sess.Close()
	if err = sess.Begin(); err != nil {
		return err
	}

	if _, err = sess.Where("team_id = ?", team.ID).Delete(new(TeamUnit)); err != nil {
		return err
	}

	if len(units) > 0 {
		if _, err = sess.Insert(units); err != nil {
			errRollback := sess.Rollback()
			if errRollback != nil {
				log.Error("UpdateTeamUnits sess.Rollback: %v", errRollback)
			}
			return err
		}
	}

	return sess.Commit()
}<|MERGE_RESOLUTION|>--- conflicted
+++ resolved
@@ -790,19 +790,6 @@
 	return getTeamMembers(x, teamID)
 }
 
-<<<<<<< HEAD
-func getUserTeams(e Engine, userID int64, listOptions ListOptions) (teams []*Team, err error) {
-	sess := e.
-		Join("INNER", "team_user", "team_user.team_id = team.id").
-		Where("team_user.uid=?", userID)
-	if listOptions.Page != 0 {
-		sess = listOptions.SetSessionPagination(sess)
-	}
-	return teams, sess.Find(&teams)
-}
-
-=======
->>>>>>> 2289580b
 func getUserOrgTeams(e Engine, orgID, userID int64) (teams []*Team, err error) {
 	return teams, e.
 		Join("INNER", "team_user", "team_user.team_id = team.id").
