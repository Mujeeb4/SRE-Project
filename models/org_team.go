// Copyright 2018 The Gitea Authors. All rights reserved.
// Copyright 2016 The Gogs Authors. All rights reserved.
// SPDX-License-Identifier: MIT

package models

import (
	"context"
	"fmt"
	"strings"

	"code.gitea.io/gitea/models/db"
	git_model "code.gitea.io/gitea/models/git"
	issues_model "code.gitea.io/gitea/models/issues"
	"code.gitea.io/gitea/models/organization"
	access_model "code.gitea.io/gitea/models/perm/access"
	repo_model "code.gitea.io/gitea/models/repo"
	user_model "code.gitea.io/gitea/models/user"
	"code.gitea.io/gitea/modules/log"
	"code.gitea.io/gitea/modules/setting"
	"code.gitea.io/gitea/modules/util"

	"xorm.io/builder"
)

func AddRepository(ctx context.Context, t *organization.Team, repo *repo_model.Repository) (err error) {
	if err = organization.AddTeamRepo(ctx, t.OrgID, t.ID, repo.ID); err != nil {
		return err
	}

	if err = organization.IncrTeamRepoNum(ctx, t.ID); err != nil {
		return fmt.Errorf("update team: %w", err)
	}

	t.NumRepos++

	if err = access_model.RecalculateTeamAccesses(ctx, repo, 0); err != nil {
		return fmt.Errorf("recalculateAccesses: %w", err)
	}

	// Make all team members watch this repo if enabled in global settings
	if setting.Service.AutoWatchNewRepos {
		if err = t.LoadMembers(ctx); err != nil {
			return fmt.Errorf("getMembers: %w", err)
		}
		for _, u := range t.Members {
			if err = repo_model.WatchRepo(ctx, u.ID, repo.ID, true); err != nil {
				return fmt.Errorf("watchRepo: %w", err)
			}
		}
	}

	return nil
}

// addAllRepositories adds all repositories to the team.
// If the team already has some repositories they will be left unchanged.
func addAllRepositories(ctx context.Context, t *organization.Team) ([]*repo_model.Repository, error) {
	orgRepos, err := organization.GetOrgRepositories(ctx, t.OrgID)
	if err != nil {
		return nil, fmt.Errorf("get org repos: %w", err)
	}

	added := make([]*repo_model.Repository, 0, len(orgRepos))
	for _, repo := range orgRepos {
		if !organization.HasTeamRepo(ctx, t.OrgID, t.ID, repo.ID) {
			if err := AddRepository(ctx, t, repo); err != nil {
				return nil, fmt.Errorf("AddRepository: %w", err)
			}
			added = append(added, repo)
		}
	}

	return added, nil
}

// AddAllRepositories adds all repositories to the team
<<<<<<< HEAD
func AddAllRepositories(t *organization.Team) ([]*repo_model.Repository, error) {
	ctx, committer, err := db.TxContext(db.DefaultContext)
=======
func AddAllRepositories(ctx context.Context, t *organization.Team) (err error) {
	ctx, committer, err := db.TxContext(ctx)
>>>>>>> e5ec57cd
	if err != nil {
		return nil, err
	}
	defer committer.Close()

	added, err := addAllRepositories(ctx, t)
	if err != nil {
		return nil, err
	}

	return added, committer.Commit()
}

// RemoveAllRepositories removes all repositories from team and recalculates access
func RemoveAllRepositories(ctx context.Context, t *organization.Team) (err error) {
	if t.IncludesAllRepositories {
		return nil
	}

	ctx, committer, err := db.TxContext(ctx)
	if err != nil {
		return err
	}
	defer committer.Close()

	if err = removeAllRepositories(ctx, t); err != nil {
		return err
	}

	return committer.Commit()
}

// removeAllRepositories removes all repositories from team and recalculates access
// Note: Shall not be called if team includes all repositories
func removeAllRepositories(ctx context.Context, t *organization.Team) (err error) {
	e := db.GetEngine(ctx)
	// Delete all accesses.
	for _, repo := range t.Repos {
		if err := access_model.RecalculateTeamAccesses(ctx, repo, t.ID); err != nil {
			return err
		}

		// Remove watches from all users and now unaccessible repos
		for _, user := range t.Members {
			has, err := access_model.HasAccess(ctx, user.ID, repo)
			if err != nil {
				return err
			} else if has {
				continue
			}

			if err = repo_model.WatchRepo(ctx, user.ID, repo.ID, false); err != nil {
				return err
			}

			// Remove all IssueWatches a user has subscribed to in the repositories
			if err = issues_model.RemoveIssueWatchersByRepoID(ctx, user.ID, repo.ID); err != nil {
				return err
			}
		}
	}

	// Delete team-repo
	if _, err := e.
		Where("team_id=?", t.ID).
		Delete(new(organization.TeamRepo)); err != nil {
		return err
	}

	t.NumRepos = 0
	if _, err = e.ID(t.ID).Cols("num_repos").Update(t); err != nil {
		return err
	}

	return nil
}

// NewTeam creates a record of new team.
// It's caller's responsibility to assign organization ID.
func NewTeam(ctx context.Context, t *organization.Team) (err error) {
	if len(t.Name) == 0 {
		return util.NewInvalidArgumentErrorf("empty team name")
	}

	if err = organization.IsUsableTeamName(t.Name); err != nil {
		return err
	}

	has, err := db.GetEngine(ctx).ID(t.OrgID).Get(new(user_model.User))
	if err != nil {
		return err
	}
	if !has {
		return organization.ErrOrgNotExist{ID: t.OrgID}
	}

	t.LowerName = strings.ToLower(t.Name)
	has, err = db.GetEngine(ctx).
		Where("org_id=?", t.OrgID).
		And("lower_name=?", t.LowerName).
		Get(new(organization.Team))
	if err != nil {
		return err
	}
	if has {
		return organization.ErrTeamAlreadyExist{OrgID: t.OrgID, Name: t.LowerName}
	}

	ctx, committer, err := db.TxContext(ctx)
	if err != nil {
		return err
	}
	defer committer.Close()

	if err = db.Insert(ctx, t); err != nil {
		return err
	}

	// insert units for team
	if len(t.Units) > 0 {
		for _, unit := range t.Units {
			unit.TeamID = t.ID
		}
		if err = db.Insert(ctx, &t.Units); err != nil {
			return err
		}
	}

	// Add all repositories to the team if it has access to all of them.
	if t.IncludesAllRepositories {
		_, err = addAllRepositories(ctx, t)
		if err != nil {
			return fmt.Errorf("addAllRepositories: %w", err)
		}
	}

	// Update organization number of teams.
	if _, err = db.Exec(ctx, "UPDATE `user` SET num_teams=num_teams+1 WHERE id = ?", t.OrgID); err != nil {
		return err
	}
	return committer.Commit()
}

// UpdateTeam updates information of team.
func UpdateTeam(ctx context.Context, t *organization.Team, authChanged, includeAllChanged bool) (err error) {
	if len(t.Name) == 0 {
		return util.NewInvalidArgumentErrorf("empty team name")
	}

	if len(t.Description) > 255 {
		t.Description = t.Description[:255]
	}

	ctx, committer, err := db.TxContext(ctx)
	if err != nil {
		return err
	}
	defer committer.Close()
	sess := db.GetEngine(ctx)

	t.LowerName = strings.ToLower(t.Name)
	has, err := sess.
		Where("org_id=?", t.OrgID).
		And("lower_name=?", t.LowerName).
		And("id!=?", t.ID).
		Get(new(organization.Team))
	if err != nil {
		return err
	} else if has {
		return organization.ErrTeamAlreadyExist{OrgID: t.OrgID, Name: t.LowerName}
	}

	if _, err = sess.ID(t.ID).Cols("name", "lower_name", "description",
		"can_create_org_repo", "authorize", "includes_all_repositories").Update(t); err != nil {
		return fmt.Errorf("update: %w", err)
	}

	// update units for team
	if len(t.Units) > 0 {
		for _, unit := range t.Units {
			unit.TeamID = t.ID
		}
		// Delete team-unit.
		if _, err := sess.
			Where("team_id=?", t.ID).
			Delete(new(organization.TeamUnit)); err != nil {
			return err
		}
		if _, err = sess.Cols("org_id", "team_id", "type", "access_mode").Insert(&t.Units); err != nil {
			return err
		}
	}

	// Update access for team members if needed.
	if authChanged {
		if err = t.LoadRepositories(ctx); err != nil {
			return fmt.Errorf("LoadRepositories: %w", err)
		}

		for _, repo := range t.Repos {
			if err = access_model.RecalculateTeamAccesses(ctx, repo, 0); err != nil {
				return fmt.Errorf("recalculateTeamAccesses: %w", err)
			}
		}
	}

	// Add all repositories to the team if it has access to all of them.
	if includeAllChanged && t.IncludesAllRepositories {
		_, err = addAllRepositories(ctx, t)
		if err != nil {
			return fmt.Errorf("addAllRepositories: %w", err)
		}
	}

	return committer.Commit()
}

// DeleteTeam deletes given team.
// It's caller's responsibility to assign organization ID.
func DeleteTeam(ctx context.Context, t *organization.Team) error {
	ctx, committer, err := db.TxContext(ctx)
	if err != nil {
		return err
	}
	defer committer.Close()

	if err := t.LoadRepositories(ctx); err != nil {
		return err
	}

	if err := t.LoadMembers(ctx); err != nil {
		return err
	}

	// update branch protections
	{
		protections := make([]*git_model.ProtectedBranch, 0, 10)
		err := db.GetEngine(ctx).In("repo_id",
			builder.Select("id").From("repository").Where(builder.Eq{"owner_id": t.OrgID})).
			Find(&protections)
		if err != nil {
			return fmt.Errorf("findProtectedBranches: %w", err)
		}
		for _, p := range protections {
			if err := git_model.RemoveTeamIDFromProtectedBranch(ctx, p, t.ID); err != nil {
				return err
			}
		}
	}

	if !t.IncludesAllRepositories {
		if err := removeAllRepositories(ctx, t); err != nil {
			return err
		}
	}

	if err := db.DeleteBeans(ctx,
		&organization.Team{ID: t.ID},
		&organization.TeamUser{OrgID: t.OrgID, TeamID: t.ID},
		&organization.TeamUnit{TeamID: t.ID},
		&organization.TeamInvite{TeamID: t.ID},
		&issues_model.Review{Type: issues_model.ReviewTypeRequest, ReviewerTeamID: t.ID}, // batch delete the binding relationship between team and PR (request review from team)
	); err != nil {
		return err
	}

	for _, tm := range t.Members {
		if err := removeInvalidOrgUser(ctx, tm.ID, t.OrgID); err != nil {
			return err
		}
	}

	// Update organization number of teams.
	if _, err := db.Exec(ctx, "UPDATE `user` SET num_teams=num_teams-1 WHERE id=?", t.OrgID); err != nil {
		return err
	}

	return committer.Commit()
}

// AddTeamMember adds new membership of given team to given organization,
// the user will have membership to given organization automatically when needed.
func AddTeamMember(ctx context.Context, team *organization.Team, userID int64) error {
	isAlreadyMember, err := organization.IsTeamMember(ctx, team.OrgID, team.ID, userID)
	if err != nil || isAlreadyMember {
		return err
	}

	if err := organization.AddOrgUser(team.OrgID, userID); err != nil {
		return err
	}

	ctx, committer, err := db.TxContext(ctx)
	if err != nil {
		return err
	}
	defer committer.Close()

	// check in transaction
	isAlreadyMember, err = organization.IsTeamMember(ctx, team.OrgID, team.ID, userID)
	if err != nil || isAlreadyMember {
		return err
	}

	sess := db.GetEngine(ctx)

	if err := db.Insert(ctx, &organization.TeamUser{
		UID:    userID,
		OrgID:  team.OrgID,
		TeamID: team.ID,
	}); err != nil {
		return err
	} else if _, err := sess.Incr("num_members").ID(team.ID).Update(new(organization.Team)); err != nil {
		return err
	}

	team.NumMembers++

	// Give access to team repositories.
	// update exist access if mode become bigger
	subQuery := builder.Select("repo_id").From("team_repo").
		Where(builder.Eq{"team_id": team.ID})

	if _, err := sess.Where("user_id=?", userID).
		In("repo_id", subQuery).
		And("mode < ?", team.AccessMode).
		SetExpr("mode", team.AccessMode).
		Update(new(access_model.Access)); err != nil {
		return fmt.Errorf("update user accesses: %w", err)
	}

	// for not exist access
	var repoIDs []int64
	accessSubQuery := builder.Select("repo_id").From("access").Where(builder.Eq{"user_id": userID})
	if err := sess.SQL(subQuery.And(builder.NotIn("repo_id", accessSubQuery))).Find(&repoIDs); err != nil {
		return fmt.Errorf("select id accesses: %w", err)
	}

	accesses := make([]*access_model.Access, 0, 100)
	for i, repoID := range repoIDs {
		accesses = append(accesses, &access_model.Access{RepoID: repoID, UserID: userID, Mode: team.AccessMode})
		if (i%100 == 0 || i == len(repoIDs)-1) && len(accesses) > 0 {
			if err = db.Insert(ctx, accesses); err != nil {
				return fmt.Errorf("insert new user accesses: %w", err)
			}
			accesses = accesses[:0]
		}
	}

	// this behaviour may spend much time so run it in a goroutine
	// FIXME: Update watch repos batchly
	if setting.Service.AutoWatchNewRepos {
		// Get team and its repositories.
		if err := team.LoadRepositories(ctx); err != nil {
			log.Error("getRepositories failed: %v", err)
		}
		// FIXME: in the goroutine, it can't access the "ctx", it could only use db.DefaultContext at the moment
		go func(repos []*repo_model.Repository) {
			for _, repo := range repos {
				if err = repo_model.WatchRepo(db.DefaultContext, userID, repo.ID, true); err != nil {
					log.Error("watch repo failed: %v", err)
				}
			}
		}(team.Repos)
	}

	return committer.Commit()
}

func removeTeamMember(ctx context.Context, team *organization.Team, userID int64) error {
	e := db.GetEngine(ctx)
	isMember, err := organization.IsTeamMember(ctx, team.OrgID, team.ID, userID)
	if err != nil || !isMember {
		return err
	}

	// Check if the user to delete is the last member in owner team.
	if team.IsOwnerTeam() && team.NumMembers == 1 {
		return organization.ErrLastOrgOwner{UID: userID}
	}

	team.NumMembers--

	if err := team.LoadRepositories(ctx); err != nil {
		return err
	}

	if _, err := e.Delete(&organization.TeamUser{
		UID:    userID,
		OrgID:  team.OrgID,
		TeamID: team.ID,
	}); err != nil {
		return err
	} else if _, err = e.
		ID(team.ID).
		Cols("num_members").
		Update(team); err != nil {
		return err
	}

	// Delete access to team repositories.
	for _, repo := range team.Repos {
		if err := access_model.RecalculateUserAccess(ctx, repo, userID); err != nil {
			return err
		}

		// Remove watches from now unaccessible
		if err := ReconsiderWatches(ctx, repo, userID); err != nil {
			return err
		}

		// Remove issue assignments from now unaccessible
		if err := ReconsiderRepoIssuesAssignee(ctx, repo, userID); err != nil {
			return err
		}
	}

	return removeInvalidOrgUser(ctx, userID, team.OrgID)
}

func removeInvalidOrgUser(ctx context.Context, userID, orgID int64) error {
	// Check if the user is a member of any team in the organization.
	if count, err := db.GetEngine(ctx).Count(&organization.TeamUser{
		UID:   userID,
		OrgID: orgID,
	}); err != nil {
		return err
	} else if count == 0 {
		return removeOrgUser(ctx, orgID, userID)
	}
	return nil
}

// RemoveTeamMember removes member from given team of given organization.
func RemoveTeamMember(ctx context.Context, team *organization.Team, userID int64) error {
	ctx, committer, err := db.TxContext(ctx)
	if err != nil {
		return err
	}
	defer committer.Close()
	if err := removeTeamMember(ctx, team, userID); err != nil {
		return err
	}
	return committer.Commit()
}

func ReconsiderRepoIssuesAssignee(ctx context.Context, repo *repo_model.Repository, uid int64) error {
	user, err := user_model.GetUserByID(ctx, uid)
	if err != nil {
		return err
	}

	if canAssigned, err := access_model.CanBeAssigned(ctx, user, repo, true); err != nil || canAssigned {
		return err
	}

	if _, err := db.GetEngine(ctx).Where(builder.Eq{"assignee_id": uid}).
		In("issue_id", builder.Select("id").From("issue").Where(builder.Eq{"repo_id": repo.ID})).
		Delete(&issues_model.IssueAssignees{}); err != nil {
		return fmt.Errorf("Could not delete assignee[%d] %w", uid, err)
	}
	return nil
}

func ReconsiderWatches(ctx context.Context, repo *repo_model.Repository, uid int64) error {
	if has, err := access_model.HasAccess(ctx, uid, repo); err != nil || has {
		return err
	}
	if err := repo_model.WatchRepo(ctx, uid, repo.ID, false); err != nil {
		return err
	}

	// Remove all IssueWatches a user has subscribed to in the repository
	return issues_model.RemoveIssueWatchersByRepoID(ctx, uid, repo.ID)
}<|MERGE_RESOLUTION|>--- conflicted
+++ resolved
@@ -75,13 +75,8 @@
 }
 
 // AddAllRepositories adds all repositories to the team
-<<<<<<< HEAD
-func AddAllRepositories(t *organization.Team) ([]*repo_model.Repository, error) {
-	ctx, committer, err := db.TxContext(db.DefaultContext)
-=======
-func AddAllRepositories(ctx context.Context, t *organization.Team) (err error) {
-	ctx, committer, err := db.TxContext(ctx)
->>>>>>> e5ec57cd
+func AddAllRepositories(ctx context.Context, t *organization.Team) ([]*repo_model.Repository, error) {
+	ctx, committer, err := db.TxContext(ctx)
 	if err != nil {
 		return nil, err
 	}
