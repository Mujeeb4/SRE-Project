--- conflicted
+++ resolved
@@ -215,11 +215,7 @@
 
 	// Check doer permissions; set action to None if the doer can't change the destination
 	if refIssue.RepoID != ctx.OrigIssue.RepoID || ref.Action != references.XRefActionNone {
-<<<<<<< HEAD
-		perm, err := GetUserRepoPermissionCtx(stdCtx, refIssue.Repo, ctx.Doer)
-=======
 		perm, err := GetUserRepoPermission(stdCtx, refIssue.Repo, ctx.Doer)
->>>>>>> bc474bb5
 		if err != nil {
 			return nil, references.XRefActionNone, err
 		}
