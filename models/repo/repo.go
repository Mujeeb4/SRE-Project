--- conflicted
+++ resolved
@@ -165,12 +165,9 @@
 	TemplateID                      int64              `xorm:"INDEX"`
 	SizeLimit                       int64              `xorm:"NOT NULL DEFAULT 0"`
 	Size                            int64              `xorm:"NOT NULL DEFAULT 0"`
-<<<<<<< HEAD
 	EnableSizeLimit                 bool               `xorm:"NOT NULL DEFAULT true"`
-=======
 	GitSize                         int64              `xorm:"NOT NULL DEFAULT 0"`
 	LFSSize                         int64              `xorm:"NOT NULL DEFAULT 0"`
->>>>>>> c76b221c
 	CodeIndexerStatus               *RepoIndexerStatus `xorm:"-"`
 	StatsIndexerStatus              *RepoIndexerStatus `xorm:"-"`
 	IsFsckEnabled                   bool               `xorm:"NOT NULL DEFAULT true"`
