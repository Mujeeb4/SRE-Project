// Copyright 2020 The Gitea Authors. All rights reserved.
// SPDX-License-Identifier: MIT

package project

import (
	"context"
	"fmt"

	"code.gitea.io/gitea/models/db"
	"code.gitea.io/gitea/models/organization"
	"code.gitea.io/gitea/models/perm"
	access_model "code.gitea.io/gitea/models/perm/access"
	repo_model "code.gitea.io/gitea/models/repo"
	"code.gitea.io/gitea/models/unit"
	user_model "code.gitea.io/gitea/models/user"
	"code.gitea.io/gitea/modules/log"
	"code.gitea.io/gitea/modules/setting"
	"code.gitea.io/gitea/modules/timeutil"
	"code.gitea.io/gitea/modules/util"

	"xorm.io/builder"
)

type (
	// BoardConfig is used to identify the type of board that is being created
	BoardConfig struct {
		BoardType   BoardType
		Translation string
	}

	// CardConfig is used to identify the type of board card that is being used
	CardConfig struct {
		CardType    CardType
		Translation string
	}

	// Type is used to identify the type of project in question and ownership
	Type uint8

	// List is used to identify a list of projects
	List []*Project
)

const (
	// TypeUser is a type of project board that is owned by a User (individual and organization)
	TypeUser Type = iota + 1

	// TypeRepository is a project that is tied to a Repository
	TypeRepository
)

// ErrProjectNotExist represents a "ProjectNotExist" kind of error.
type ErrProjectNotExist struct {
	ID     int64
	RepoID int64
}

// IsErrProjectNotExist checks if an error is a ErrProjectNotExist
func IsErrProjectNotExist(err error) bool {
	_, ok := err.(ErrProjectNotExist)
	return ok
}

func (err ErrProjectNotExist) Error() string {
	return fmt.Sprintf("projects does not exist [id: %d]", err.ID)
}

func (err ErrProjectNotExist) Unwrap() error {
	return util.ErrNotExist
}

// ErrProjectBoardNotExist represents a "ProjectBoardNotExist" kind of error.
type ErrProjectBoardNotExist struct {
	BoardID int64
}

// IsErrProjectBoardNotExist checks if an error is a ErrProjectBoardNotExist
func IsErrProjectBoardNotExist(err error) bool {
	_, ok := err.(ErrProjectBoardNotExist)
	return ok
}

func (err ErrProjectBoardNotExist) Error() string {
	return fmt.Sprintf("project board does not exist [id: %d]", err.BoardID)
}

func (err ErrProjectBoardNotExist) Unwrap() error {
	return util.ErrNotExist
}

// Project represents a project board
type Project struct {
	ID          int64                  `xorm:"pk autoincr"`
	Title       string                 `xorm:"INDEX NOT NULL"`
	Description string                 `xorm:"TEXT"`
	OwnerID     int64                  `xorm:"INDEX"`
	Owner       *user_model.User       `xorm:"-"`
	RepoID      int64                  `xorm:"INDEX"`
	Repo        *repo_model.Repository `xorm:"-"`
	CreatorID   int64                  `xorm:"NOT NULL"`
	IsClosed    bool                   `xorm:"INDEX"`
	BoardType   BoardType
	CardType    CardType
	Type        Type

	RenderedContent string `xorm:"-"`

	CreatedUnix    timeutil.TimeStamp `xorm:"INDEX created"`
	UpdatedUnix    timeutil.TimeStamp `xorm:"INDEX updated"`
	ClosedDateUnix timeutil.TimeStamp
}

func (p *Project) LoadOwner(ctx context.Context) (err error) {
	if p.Owner != nil {
		return nil
	}
	p.Owner, err = user_model.GetUserByID(ctx, p.OwnerID)
	return err
}

func (p *Project) LoadRepo(ctx context.Context) (err error) {
	if p.RepoID == 0 || p.Repo != nil {
		return nil
	}
	p.Repo, err = repo_model.GetRepositoryByID(ctx, p.RepoID)
	return err
}

// Link returns the project's relative URL.
func (p *Project) Link() string {
	if p.OwnerID > 0 {
		if err := p.LoadOwner(db.DefaultContext); err != nil {
			log.Error("LoadOwner: %v", err)
			return ""
		}
		return fmt.Sprintf("%s/-/projects/%d", p.Owner.HomeLink(), p.ID)
	}
	if p.RepoID > 0 {
		if err := p.LoadRepo(db.DefaultContext); err != nil {
			log.Error("LoadRepo: %v", err)
			return ""
		}
		return fmt.Sprintf("%s/projects/%d", p.Repo.Link(), p.ID)
	}
	return ""
}

// Name return the project's name which is combined with owner/repo/project's name
func (p *Project) Name() string {
	if p.OwnerID > 0 {
		if err := p.LoadOwner(db.DefaultContext); err != nil {
			log.Error("LoadOwner: %v", err)
			return ""
		}
		return fmt.Sprintf("%s/-/%s", p.Owner.Name, p.Title)
	}
	if p.RepoID > 0 {
		if err := p.LoadRepo(db.DefaultContext); err != nil {
			log.Error("LoadRepo: %v", err)
			return ""
		}

		return fmt.Sprintf("%s/%s/%s", p.Repo.OwnerName, p.Repo.Name, p.Title)
	}
	return ""
}

func (p *Project) IsUserProject() bool {
	return p.Type == TypeUser
}

func (p *Project) IsRepositoryProject() bool {
	return p.Type == TypeRepository
}

// CanRetrievedByDoer return whether project can be retrieved by a doer in a repo
func (p *Project) CanWriteByDoer(ctx context.Context, repo *repo_model.Repository, doer *user_model.User) (bool, error) {
	if unit.TypeProjects.UnitGlobalDisabled() {
		return false, nil
	}

	if err := repo.LoadOwner(ctx); err != nil {
		return false, fmt.Errorf("LoadOwner: %w", err)
	}

	if p.RepoID > 0 {
		// repo projects
		if p.RepoID != repo.ID {
			return false, nil
		}

		if err := p.LoadRepo(ctx); err != nil {
			return false, fmt.Errorf("LoadOwner: %w", err)
		}
		if perm, err := access_model.GetUserRepoPermission(ctx, p.Repo, doer); err != nil {
			return false, err
		} else if !perm.HasAccess() {
			return false, nil
		}

		if !repo.UnitEnabled(ctx, unit.TypeProjects) {
			return false, nil
		}
	} else {
		// individual/org's project
		if p.OwnerID != repo.OwnerID {
			return false, nil
		}

		if doer == nil {
			return false, nil
		}

		if repo.Owner.IsIndividual() && repo.Owner.ID != doer.ID {
			return false, nil
		}

		if repo.Owner.IsOrganization() {
			if (*organization.Organization)(repo.Owner).UnitPermission(ctx, doer.ID, unit.TypeProjects) < perm.AccessModeWrite {
				return false, nil
			}
		}
	}

	return true, nil
}

func init() {
	db.RegisterModel(new(Project))
}

// GetBoardConfig retrieves the types of configurations project boards could have
func GetBoardConfig() []BoardConfig {
	return []BoardConfig{
		{BoardTypeNone, "repo.projects.type.none"},
		{BoardTypeBasicKanban, "repo.projects.type.basic_kanban"},
		{BoardTypeBugTriage, "repo.projects.type.bug_triage"},
	}
}

// GetCardConfig retrieves the types of configurations project board cards could have
func GetCardConfig() []CardConfig {
	return []CardConfig{
		{CardTypeTextOnly, "repo.projects.card_type.text_only"},
		{CardTypeImagesAndText, "repo.projects.card_type.images_and_text"},
	}
}

// IsTypeValid checks if a project type is valid
func IsTypeValid(p Type) bool {
	switch p {
	case TypeUser, TypeRepository:
		return true
	default:
		return false
	}
}

// SearchOptions are options for GetProjects
type SearchOptions struct {
	OwnerID  int64
	RepoID   int64
	Page     int
	IsClosed util.OptionalBool
	SortType string
	Type     Type
}

func (opts *SearchOptions) toConds() builder.Cond {
	cond := builder.NewCond()
	if opts.RepoID > 0 {
		cond = cond.And(builder.Eq{"repo_id": opts.RepoID})
	}
	switch opts.IsClosed {
	case util.OptionalBoolTrue:
		cond = cond.And(builder.Eq{"is_closed": true})
	case util.OptionalBoolFalse:
		cond = cond.And(builder.Eq{"is_closed": false})
	}

	if opts.Type > 0 {
		cond = cond.And(builder.Eq{"type": opts.Type})
	}
	if opts.OwnerID > 0 {
		cond = cond.And(builder.Eq{"owner_id": opts.OwnerID})
	}
	return cond
}

// CountProjects counts projects
func CountProjects(ctx context.Context, opts SearchOptions) (int64, error) {
	return db.GetEngine(ctx).Where(opts.toConds()).Count(new(Project))
}

// FindProjects returns a list of all projects that have been created in the repository
<<<<<<< HEAD
func FindProjects(ctx context.Context, opts SearchOptions) (List, int64, error) {
	e := db.GetEngine(ctx)
	projects := make(List, 0, setting.UI.IssuePagingNum)
	cond := opts.toConds()

	count, err := e.Where(cond).Count(new(Project))
	if err != nil {
		return nil, 0, fmt.Errorf("Count: %w", err)
	}

	e = e.Where(cond)
=======
func FindProjects(ctx context.Context, opts SearchOptions) ([]*Project, int64, error) {
	e := db.GetEngine(ctx).Where(opts.toConds())
	projects := make([]*Project, 0, setting.UI.IssuePagingNum)
>>>>>>> 84a29931

	if opts.Page > 0 {
		e = e.Limit(setting.UI.IssuePagingNum, (opts.Page-1)*setting.UI.IssuePagingNum)
	}

	switch opts.SortType {
	case "oldest":
		e.Desc("created_unix")
	case "recentupdate":
		e.Desc("updated_unix")
	case "leastupdate":
		e.Asc("updated_unix")
	default:
		e.Asc("created_unix")
	}

	count, err := e.FindAndCount(&projects)
	return projects, count, err
}

// NewProject creates a new Project
func NewProject(p *Project) error {
	if !IsBoardTypeValid(p.BoardType) {
		p.BoardType = BoardTypeNone
	}

	if !IsCardTypeValid(p.CardType) {
		p.CardType = CardTypeTextOnly
	}

	if !IsTypeValid(p.Type) {
		return util.NewInvalidArgumentErrorf("project type is not valid")
	}

	ctx, committer, err := db.TxContext(db.DefaultContext)
	if err != nil {
		return err
	}
	defer committer.Close()

	if err := db.Insert(ctx, p); err != nil {
		return err
	}

	if p.RepoID > 0 {
		if _, err := db.Exec(ctx, "UPDATE `repository` SET num_projects = num_projects + 1 WHERE id = ?", p.RepoID); err != nil {
			return err
		}
	}

	if err := createBoardsForProjectsType(ctx, p); err != nil {
		return err
	}

	return committer.Commit()
}

// GetProjectByID returns the projects in a repository
func GetProjectByID(ctx context.Context, id int64) (*Project, error) {
	p := new(Project)

	has, err := db.GetEngine(ctx).ID(id).Get(p)
	if err != nil {
		return nil, err
	} else if !has {
		return nil, ErrProjectNotExist{ID: id}
	}

	return p, nil
}

// UpdateProject updates project properties
func UpdateProject(ctx context.Context, p *Project) error {
	if !IsCardTypeValid(p.CardType) {
		p.CardType = CardTypeTextOnly
	}

	_, err := db.GetEngine(ctx).ID(p.ID).Cols(
		"title",
		"description",
		"card_type",
	).Update(p)
	return err
}

func updateRepositoryProjectCount(ctx context.Context, repoID int64) error {
	if _, err := db.GetEngine(ctx).Exec(builder.Update(
		builder.Eq{
			"`num_projects`": builder.Select("count(*)").From("`project`").
				Where(builder.Eq{"`project`.`repo_id`": repoID}.
					And(builder.Eq{"`project`.`type`": TypeRepository})),
		}).From("`repository`").Where(builder.Eq{"id": repoID})); err != nil {
		return err
	}

	if _, err := db.GetEngine(ctx).Exec(builder.Update(
		builder.Eq{
			"`num_closed_projects`": builder.Select("count(*)").From("`project`").
				Where(builder.Eq{"`project`.`repo_id`": repoID}.
					And(builder.Eq{"`project`.`type`": TypeRepository}).
					And(builder.Eq{"`project`.`is_closed`": true})),
		}).From("`repository`").Where(builder.Eq{"id": repoID})); err != nil {
		return err
	}
	return nil
}

// ChangeProjectStatusByRepoIDAndID toggles a project between opened and closed
func ChangeProjectStatusByRepoIDAndID(repoID, projectID int64, isClosed bool) error {
	ctx, committer, err := db.TxContext(db.DefaultContext)
	if err != nil {
		return err
	}
	defer committer.Close()

	p := new(Project)

	has, err := db.GetEngine(ctx).ID(projectID).Where("repo_id = ?", repoID).Get(p)
	if err != nil {
		return err
	} else if !has {
		return ErrProjectNotExist{ID: projectID, RepoID: repoID}
	}

	if err := changeProjectStatus(ctx, p, isClosed); err != nil {
		return err
	}

	return committer.Commit()
}

// ChangeProjectStatus toggle a project between opened and closed
func ChangeProjectStatus(p *Project, isClosed bool) error {
	ctx, committer, err := db.TxContext(db.DefaultContext)
	if err != nil {
		return err
	}
	defer committer.Close()

	if err := changeProjectStatus(ctx, p, isClosed); err != nil {
		return err
	}

	return committer.Commit()
}

func changeProjectStatus(ctx context.Context, p *Project, isClosed bool) error {
	p.IsClosed = isClosed
	p.ClosedDateUnix = timeutil.TimeStampNow()
	count, err := db.GetEngine(ctx).ID(p.ID).Where("repo_id = ? AND is_closed = ?", p.RepoID, !isClosed).Cols("is_closed", "closed_date_unix").Update(p)
	if err != nil {
		return err
	}
	if count < 1 {
		return nil
	}

	return updateRepositoryProjectCount(ctx, p.RepoID)
}

// DeleteProjectByID deletes a project from a repository. if it's not in a database
// transaction, it will start a new database transaction
func DeleteProjectByID(ctx context.Context, id int64) error {
	return db.WithTx(ctx, func(ctx context.Context) error {
		p, err := GetProjectByID(ctx, id)
		if err != nil {
			if IsErrProjectNotExist(err) {
				return nil
			}
			return err
		}

		if err := deleteProjectIssuesByProjectID(ctx, id); err != nil {
			return err
		}

		if err := deleteBoardByProjectID(ctx, id); err != nil {
			return err
		}

		if _, err = db.GetEngine(ctx).ID(p.ID).Delete(new(Project)); err != nil {
			return err
		}

		return updateRepositoryProjectCount(ctx, p.RepoID)
	})
}

func DeleteProjectByRepoID(ctx context.Context, repoID int64) error {
	switch {
	case setting.Database.UseSQLite3:
		if _, err := db.GetEngine(ctx).Exec("DELETE FROM project_issue WHERE project_issue.id IN (SELECT project_issue.id FROM project_issue INNER JOIN project WHERE project.id = project_issue.project_id AND project.repo_id = ?)", repoID); err != nil {
			return err
		}
		if _, err := db.GetEngine(ctx).Exec("DELETE FROM project_board WHERE project_board.id IN (SELECT project_board.id FROM project_board INNER JOIN project WHERE project.id = project_board.project_id AND project.repo_id = ?)", repoID); err != nil {
			return err
		}
		if _, err := db.GetEngine(ctx).Table("project").Where("repo_id = ? ", repoID).Delete(&Project{}); err != nil {
			return err
		}
	case setting.Database.UsePostgreSQL:
		if _, err := db.GetEngine(ctx).Exec("DELETE FROM project_issue USING project WHERE project.id = project_issue.project_id AND project.repo_id = ? ", repoID); err != nil {
			return err
		}
		if _, err := db.GetEngine(ctx).Exec("DELETE FROM project_board USING project WHERE project.id = project_board.project_id AND project.repo_id = ? ", repoID); err != nil {
			return err
		}
		if _, err := db.GetEngine(ctx).Table("project").Where("repo_id = ? ", repoID).Delete(&Project{}); err != nil {
			return err
		}
	default:
		if _, err := db.GetEngine(ctx).Exec("DELETE project_issue FROM project_issue INNER JOIN project ON project.id = project_issue.project_id WHERE project.repo_id = ? ", repoID); err != nil {
			return err
		}
		if _, err := db.GetEngine(ctx).Exec("DELETE project_board FROM project_board INNER JOIN project ON project.id = project_board.project_id WHERE project.repo_id = ? ", repoID); err != nil {
			return err
		}
		if _, err := db.GetEngine(ctx).Table("project").Where("repo_id = ? ", repoID).Delete(&Project{}); err != nil {
			return err
		}
	}

	return updateRepositoryProjectCount(ctx, repoID)
}<|MERGE_RESOLUTION|>--- conflicted
+++ resolved
@@ -294,23 +294,9 @@
 }
 
 // FindProjects returns a list of all projects that have been created in the repository
-<<<<<<< HEAD
-func FindProjects(ctx context.Context, opts SearchOptions) (List, int64, error) {
-	e := db.GetEngine(ctx)
-	projects := make(List, 0, setting.UI.IssuePagingNum)
-	cond := opts.toConds()
-
-	count, err := e.Where(cond).Count(new(Project))
-	if err != nil {
-		return nil, 0, fmt.Errorf("Count: %w", err)
-	}
-
-	e = e.Where(cond)
-=======
 func FindProjects(ctx context.Context, opts SearchOptions) ([]*Project, int64, error) {
 	e := db.GetEngine(ctx).Where(opts.toConds())
 	projects := make([]*Project, 0, setting.UI.IssuePagingNum)
->>>>>>> 84a29931
 
 	if opts.Page > 0 {
 		e = e.Limit(setting.UI.IssuePagingNum, (opts.Page-1)*setting.UI.IssuePagingNum)
