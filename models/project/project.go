--- conflicted
+++ resolved
@@ -387,18 +387,12 @@
 }
 
 // FindProjects returns a list of all projects that have been created in the repository
-<<<<<<< HEAD
 func FindProjects(ctx context.Context, opts SearchOptions) (ProjectList, int64, error) {
-	e := db.GetEngine(ctx).Where(opts.toConds()).OrderBy(opts.OrderBy.String())
-	projects := make(ProjectList, 0, setting.UI.IssuePagingNum)
-=======
-func FindProjects(ctx context.Context, opts SearchOptions) ([]*Project, int64, error) {
 	e := db.GetEngine(ctx).Where(opts.toConds())
 	if opts.OrderBy.String() != "" {
 		e = e.OrderBy(opts.OrderBy.String())
 	}
-	projects := make([]*Project, 0, setting.UI.IssuePagingNum)
->>>>>>> 7bde2bf8
+	projects := make(ProjectList, 0, setting.UI.IssuePagingNum)
 
 	if opts.Page > 0 {
 		e = e.Limit(setting.UI.IssuePagingNum, (opts.Page-1)*setting.UI.IssuePagingNum)
