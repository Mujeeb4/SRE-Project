--- conflicted
+++ resolved
@@ -76,13 +76,8 @@
 	return int(c)
 }
 
-<<<<<<< HEAD
-// MoveIssuesOnProjectBoard moves or keeps issues in a column and sorts them inside that column
-func MoveIssuesOnProjectBoard(ctx context.Context, board *Board, sortedIssueIDs map[int64]int64, projectID int64) error {
-=======
 // MoveIssuesOnProjectColumn moves or keeps issues in a column and sorts them inside that column
-func MoveIssuesOnProjectColumn(ctx context.Context, column *Column, sortedIssueIDs map[int64]int64) error {
->>>>>>> c93cbc99
+func MoveIssuesOnProjectColumn(ctx context.Context, column *Column, sortedIssueIDs map[int64]int64, projectID int64) error {
 	return db.WithTx(ctx, func(ctx context.Context) error {
 		sess := db.GetEngine(ctx)
 		issueIDs := util.ValuesOfMap(sortedIssueIDs)
@@ -96,11 +91,7 @@
 		}
 
 		for sorting, issueID := range sortedIssueIDs {
-<<<<<<< HEAD
-			_, err = sess.Exec("UPDATE `project_issue` SET project_board_id=?, sorting=? WHERE issue_id=? AND project_id=?", board.ID, sorting, issueID, projectID)
-=======
-			_, err = sess.Exec("UPDATE `project_issue` SET project_board_id=?, sorting=? WHERE issue_id=?", column.ID, sorting, issueID)
->>>>>>> c93cbc99
+			_, err = sess.Exec("UPDATE `project_issue` SET project_board_id=?, sorting=? WHERE issue_id=?", column.ID, sorting, issueID, projectID)
 			if err != nil {
 				return err
 			}
