// Copyright 2020 The Gitea Authors. All rights reserved.
// SPDX-License-Identifier: MIT

package project

import (
	"context"
	"fmt"

	"code.gitea.io/gitea/models/db"
	"code.gitea.io/gitea/modules/log"
	"code.gitea.io/gitea/modules/util"
)

// ProjectIssue saves relation from issue to a project
type ProjectIssue struct { //revive:disable-line:exported
	ID        int64 `xorm:"pk autoincr"`
	IssueID   int64 `xorm:"INDEX"`
	ProjectID int64 `xorm:"INDEX"`

	// ProjectColumnID should not be zero since 1.22. If it's zero, the issue will not be displayed on UI and it might result in errors.
	ProjectColumnID int64 `xorm:"'project_board_id' INDEX"`

	// the sorting order on the column
	Sorting int64 `xorm:"NOT NULL DEFAULT 0"`
}

func init() {
	db.RegisterModel(new(ProjectIssue))
}

func deleteProjectIssuesByProjectID(ctx context.Context, projectID int64) error {
	_, err := db.GetEngine(ctx).Where("project_id=?", projectID).Delete(&ProjectIssue{})
	return err
}

// NumIssues return counter of all issues assigned to a project
func (p *Project) NumIssues(ctx context.Context) int {
	c, err := db.GetEngine(ctx).Table("project_issue").
		Where("project_id=?", p.ID).
		GroupBy("issue_id").
		Cols("issue_id").
		Count()
	if err != nil {
		log.Error("NumIssues: %v", err)
		return 0
	}
	return int(c)
}

// NumClosedIssues return counter of closed issues assigned to a project
func (p *Project) NumClosedIssues(ctx context.Context) int {
	c, err := db.GetEngine(ctx).Table("project_issue").
		Join("INNER", "issue", "project_issue.issue_id=issue.id").
		Where("project_issue.project_id=? AND issue.is_closed=?", p.ID, true).
		Cols("issue_id").
		Count()
	if err != nil {
		log.Error("NumClosedIssues: %v", err)
		return 0
	}
	return int(c)
}

// NumOpenIssues return counter of open issues assigned to a project
func (p *Project) NumOpenIssues(ctx context.Context) int {
	c, err := db.GetEngine(ctx).Table("project_issue").
		Join("INNER", "issue", "project_issue.issue_id=issue.id").
		Where("project_issue.project_id=? AND issue.is_closed=?", p.ID, false).
		Cols("issue_id").
		Count()
	if err != nil {
		log.Error("NumOpenIssues: %v", err)
		return 0
	}
	return int(c)
}

<<<<<<< HEAD
// MoveIssuesOnProjectColumn moves or keeps issues in a column and sorts them inside that column
func MoveIssuesOnProjectColumn(ctx context.Context, column *Column, sortedIssueIDs map[int64]int64, projectID int64) error {
	return db.WithTx(ctx, func(ctx context.Context) error {
		sess := db.GetEngine(ctx)
		issueIDs := util.ValuesOfMap(sortedIssueIDs)

		count, err := sess.Table(new(ProjectIssue)).Where("project_id=?", column.ProjectID).In("issue_id", issueIDs).Count()
		if err != nil {
			return err
		}
		if int(count) != len(sortedIssueIDs) {
			return fmt.Errorf("all issues have to be added to a project first")
		}

		for sorting, issueID := range sortedIssueIDs {
			_, err = sess.Exec("UPDATE `project_issue` SET project_board_id=?, sorting=? WHERE issue_id=? AND project_id=?", column.ID, sorting, issueID, projectID)
			if err != nil {
				return err
			}
		}
		return nil
	})
}

=======
>>>>>>> 2e12343f
func (c *Column) moveIssuesToAnotherColumn(ctx context.Context, newColumn *Column) error {
	if c.ProjectID != newColumn.ProjectID {
		return fmt.Errorf("columns have to be in the same project")
	}

	if c.ID == newColumn.ID {
		return nil
	}

	res := struct {
		MaxSorting int64
		IssueCount int64
	}{}
	if _, err := db.GetEngine(ctx).Select("max(sorting) as max_sorting, count(*) as issue_count").
		Table("project_issue").
		Where("project_id=?", newColumn.ProjectID).
		And("project_board_id=?", newColumn.ID).
		Get(&res); err != nil {
		return err
	}

	issues, err := c.GetIssues(ctx)
	if err != nil {
		return err
	}
	if len(issues) == 0 {
		return nil
	}

	nextSorting := util.Iif(res.IssueCount > 0, res.MaxSorting+1, 0)
	return db.WithTx(ctx, func(ctx context.Context) error {
		for i, issue := range issues {
			issue.ProjectColumnID = newColumn.ID
			issue.Sorting = nextSorting + int64(i)
			if _, err := db.GetEngine(ctx).ID(issue.ID).Cols("project_board_id", "sorting").Update(issue); err != nil {
				return err
			}
		}
		return nil
	})
}

// DeleteAllProjectIssueByIssueIDsAndProjectIDs delete all project's issues by issue's and project's ids
func DeleteAllProjectIssueByIssueIDsAndProjectIDs(ctx context.Context, issueIDs, projectIDs []int64) error {
	_, err := db.GetEngine(ctx).In("project_id", projectIDs).In("issue_id", issueIDs).Delete(&ProjectIssue{})
	return err
}<|MERGE_RESOLUTION|>--- conflicted
+++ resolved
@@ -76,33 +76,6 @@
 	return int(c)
 }
 
-<<<<<<< HEAD
-// MoveIssuesOnProjectColumn moves or keeps issues in a column and sorts them inside that column
-func MoveIssuesOnProjectColumn(ctx context.Context, column *Column, sortedIssueIDs map[int64]int64, projectID int64) error {
-	return db.WithTx(ctx, func(ctx context.Context) error {
-		sess := db.GetEngine(ctx)
-		issueIDs := util.ValuesOfMap(sortedIssueIDs)
-
-		count, err := sess.Table(new(ProjectIssue)).Where("project_id=?", column.ProjectID).In("issue_id", issueIDs).Count()
-		if err != nil {
-			return err
-		}
-		if int(count) != len(sortedIssueIDs) {
-			return fmt.Errorf("all issues have to be added to a project first")
-		}
-
-		for sorting, issueID := range sortedIssueIDs {
-			_, err = sess.Exec("UPDATE `project_issue` SET project_board_id=?, sorting=? WHERE issue_id=? AND project_id=?", column.ID, sorting, issueID, projectID)
-			if err != nil {
-				return err
-			}
-		}
-		return nil
-	})
-}
-
-=======
->>>>>>> 2e12343f
 func (c *Column) moveIssuesToAnotherColumn(ctx context.Context, newColumn *Column) error {
 	if c.ProjectID != newColumn.ProjectID {
 		return fmt.Errorf("columns have to be in the same project")
