// Copyright 2014 The Gogs Authors. All rights reserved.
// Copyright 2017 The Gitea Authors. All rights reserved.
// Use of this source code is governed by a MIT-style
// license that can be found in the LICENSE file.

package models

import (
	"bytes"
	"errors"
	"fmt"
	"html/template"
	"io/ioutil"
	"net/url"
	"os"
	"path"
	"path/filepath"
	"sort"
	"strconv"
	"strings"
	"time"

	"code.gitea.io/gitea/modules/git"
	"code.gitea.io/gitea/modules/log"
	"code.gitea.io/gitea/modules/markup"
	"code.gitea.io/gitea/modules/options"
	"code.gitea.io/gitea/modules/process"
	"code.gitea.io/gitea/modules/setting"
	api "code.gitea.io/gitea/modules/structs"
	"code.gitea.io/gitea/modules/sync"
	"code.gitea.io/gitea/modules/util"

	"github.com/Unknwon/com"
	"github.com/go-xorm/builder"
	"github.com/go-xorm/xorm"
	ini "gopkg.in/ini.v1"
)

var repoWorkingPool = sync.NewExclusivePool()

var (
	// ErrMirrorNotExist mirror does not exist error
	ErrMirrorNotExist = errors.New("Mirror does not exist")

	// ErrNameEmpty name is empty error
	ErrNameEmpty = errors.New("Name is empty")
)

var (
	// Gitignores contains the gitiginore files
	Gitignores []string

	// Licenses contains the license files
	Licenses []string

	// Readmes contains the readme files
	Readmes []string

	// LabelTemplates contains the label template files
	LabelTemplates []string

	// ItemsPerPage maximum items per page in forks, watchers and stars of a repo
	ItemsPerPage = 40
)

// loadRepoConfig loads the repository config
func loadRepoConfig() {
	// Load .gitignore and license files and readme templates.
	types := []string{"gitignore", "license", "readme", "label"}
	typeFiles := make([][]string, 4)
	for i, t := range types {
		files, err := options.Dir(t)
		if err != nil {
			log.Fatal("Failed to get %s files: %v", t, err)
		}
		customPath := path.Join(setting.CustomPath, "options", t)
		if com.IsDir(customPath) {
			customFiles, err := com.StatDir(customPath)
			if err != nil {
				log.Fatal("Failed to get custom %s files: %v", t, err)
			}

			for _, f := range customFiles {
				if !com.IsSliceContainsStr(files, f) {
					files = append(files, f)
				}
			}
		}
		typeFiles[i] = files
	}

	Gitignores = typeFiles[0]
	Licenses = typeFiles[1]
	Readmes = typeFiles[2]
	LabelTemplates = typeFiles[3]
	sort.Strings(Gitignores)
	sort.Strings(Licenses)
	sort.Strings(Readmes)
	sort.Strings(LabelTemplates)

	// Filter out invalid names and promote preferred licenses.
	sortedLicenses := make([]string, 0, len(Licenses))
	for _, name := range setting.Repository.PreferredLicenses {
		if com.IsSliceContainsStr(Licenses, name) {
			sortedLicenses = append(sortedLicenses, name)
		}
	}
	for _, name := range Licenses {
		if !com.IsSliceContainsStr(setting.Repository.PreferredLicenses, name) {
			sortedLicenses = append(sortedLicenses, name)
		}
	}
	Licenses = sortedLicenses
}

// NewRepoContext creates a new repository context
func NewRepoContext() {
	loadRepoConfig()

	RemoveAllWithNotice("Clean up repository temporary data", filepath.Join(setting.AppDataPath, "tmp"))
}

// Repository represents a git repository.
type Repository struct {
	ID            int64  `xorm:"pk autoincr"`
	OwnerID       int64  `xorm:"UNIQUE(s)"`
	OwnerName     string `xorm:"-"`
	Owner         *User  `xorm:"-"`
	LowerName     string `xorm:"UNIQUE(s) INDEX NOT NULL"`
	Name          string `xorm:"INDEX NOT NULL"`
	Description   string
	Website       string
	DefaultBranch string

	NumWatches          int
	NumStars            int
	NumForks            int
	NumIssues           int
	NumClosedIssues     int
	NumOpenIssues       int `xorm:"-"`
	NumPulls            int
	NumClosedPulls      int
	NumOpenPulls        int `xorm:"-"`
	NumMilestones       int `xorm:"NOT NULL DEFAULT 0"`
	NumClosedMilestones int `xorm:"NOT NULL DEFAULT 0"`
	NumOpenMilestones   int `xorm:"-"`
	NumReleases         int `xorm:"-"`

	IsPrivate  bool `xorm:"INDEX"`
	IsEmpty    bool `xorm:"INDEX"`
	IsArchived bool `xorm:"INDEX"`

	IsMirror bool `xorm:"INDEX"`
	*Mirror  `xorm:"-"`

	ExternalMetas map[string]string `xorm:"-"`
	Units         []*RepoUnit       `xorm:"-"`

	IsFork                          bool               `xorm:"INDEX NOT NULL DEFAULT false"`
	ForkID                          int64              `xorm:"INDEX"`
	BaseRepo                        *Repository        `xorm:"-"`
	Size                            int64              `xorm:"NOT NULL DEFAULT 0"`
	IndexerStatus                   *RepoIndexerStatus `xorm:"-"`
	IsFsckEnabled                   bool               `xorm:"NOT NULL DEFAULT true"`
	CloseIssuesViaCommitInAnyBranch bool               `xorm:"NOT NULL DEFAULT false"`
	Topics                          []string           `xorm:"TEXT JSON"`

	CreatedUnix util.TimeStamp `xorm:"INDEX created"`
	UpdatedUnix util.TimeStamp `xorm:"INDEX updated"`
}

// ColorFormat returns a colored string to represent this repo
func (repo *Repository) ColorFormat(s fmt.State) {
	var ownerName interface{}

	if repo.OwnerName != "" {
		ownerName = repo.OwnerName
	} else if repo.Owner != nil {
		ownerName = repo.Owner.Name
	} else {
		ownerName = log.NewColoredIDValue(strconv.FormatInt(repo.OwnerID, 10))
	}

	log.ColorFprintf(s, "%d:%s/%s",
		log.NewColoredIDValue(repo.ID),
		ownerName,
		repo.Name)
}

// AfterLoad is invoked from XORM after setting the values of all fields of this object.
func (repo *Repository) AfterLoad() {
	// FIXME: use models migration to solve all at once.
	if len(repo.DefaultBranch) == 0 {
		repo.DefaultBranch = "master"
	}

	repo.NumOpenIssues = repo.NumIssues - repo.NumClosedIssues
	repo.NumOpenPulls = repo.NumPulls - repo.NumClosedPulls
	repo.NumOpenMilestones = repo.NumMilestones - repo.NumClosedMilestones
}

// MustOwner always returns a valid *User object to avoid
// conceptually impossible error handling.
// It creates a fake object that contains error details
// when error occurs.
func (repo *Repository) MustOwner() *User {
	return repo.mustOwner(x)
}

// MustOwnerName always returns valid owner name to avoid
// conceptually impossible error handling.
// It returns "error" and logs error details when error
// occurs.
func (repo *Repository) MustOwnerName() string {
	return repo.mustOwnerName(x)
}

// FullName returns the repository full name
func (repo *Repository) FullName() string {
	return repo.MustOwnerName() + "/" + repo.Name
}

// HTMLURL returns the repository HTML URL
func (repo *Repository) HTMLURL() string {
	return setting.AppURL + repo.FullName()
}

// APIURL returns the repository API URL
func (repo *Repository) APIURL() string {
	return setting.AppURL + path.Join("api/v1/repos", repo.FullName())
}

// APIFormat converts a Repository to api.Repository
func (repo *Repository) APIFormat(mode AccessMode) *api.Repository {
	return repo.innerAPIFormat(x, mode, false)
}

// GetCommitsCountCacheKey returns cache key used for commits count caching.
func (repo *Repository) GetCommitsCountCacheKey(contextName string, isRef bool) string {
	var prefix string
	if isRef {
		prefix = "ref"
	} else {
		prefix = "commit"
	}
	return fmt.Sprintf("commits-count-%d-%s-%s", repo.ID, prefix, contextName)
}

func (repo *Repository) innerAPIFormat(e Engine, mode AccessMode, isParent bool) *api.Repository {
	var parent *api.Repository

	cloneLink := repo.cloneLink(e, false)
	permission := &api.Permission{
		Admin: mode >= AccessModeAdmin,
		Push:  mode >= AccessModeWrite,
		Pull:  mode >= AccessModeRead,
	}
	if !isParent {
		err := repo.getBaseRepo(e)
		if err != nil {
			log.Error("APIFormat: %v", err)
		}
		if repo.BaseRepo != nil {
			parent = repo.BaseRepo.innerAPIFormat(e, mode, true)
		}
	}
	return &api.Repository{
		ID:            repo.ID,
		Owner:         repo.Owner.APIFormat(),
		Name:          repo.Name,
		FullName:      repo.FullName(),
		Description:   repo.Description,
		Private:       repo.IsPrivate,
		Empty:         repo.IsEmpty,
		Archived:      repo.IsArchived,
		Size:          int(repo.Size / 1024),
		Fork:          repo.IsFork,
		Parent:        parent,
		Mirror:        repo.IsMirror,
		HTMLURL:       repo.HTMLURL(),
		SSHURL:        cloneLink.SSH,
		CloneURL:      cloneLink.HTTPS,
		Website:       repo.Website,
		Stars:         repo.NumStars,
		Forks:         repo.NumForks,
		Watchers:      repo.NumWatches,
		OpenIssues:    repo.NumOpenIssues,
		DefaultBranch: repo.DefaultBranch,
		Created:       repo.CreatedUnix.AsTime(),
		Updated:       repo.UpdatedUnix.AsTime(),
		Permissions:   permission,
	}
}

func (repo *Repository) getUnits(e Engine) (err error) {
	if repo.Units != nil {
		return nil
	}

	repo.Units, err = getUnitsByRepoID(e, repo.ID)
	return err
}

// CheckUnitUser check whether user could visit the unit of this repository
func (repo *Repository) CheckUnitUser(userID int64, isAdmin bool, unitType UnitType) bool {
	return repo.checkUnitUser(x, userID, isAdmin, unitType)
}

func (repo *Repository) checkUnitUser(e Engine, userID int64, isAdmin bool, unitType UnitType) bool {
	if isAdmin {
		return true
	}
	user, err := getUserByID(e, userID)
	if err != nil {
		return false
	}
	perm, err := getUserRepoPermission(e, repo, user)
	if err != nil {
		return false
	}

	return perm.CanRead(unitType)
}

// UnitEnabled if this repository has the given unit enabled
func (repo *Repository) UnitEnabled(tp UnitType) bool {
	if err := repo.getUnits(x); err != nil {
		log.Warn("Error loading repository (ID: %d) units: %s", repo.ID, err.Error())
	}
	for _, unit := range repo.Units {
		if unit.Type == tp {
			return true
		}
	}
	return false
}

var (
	// ErrUnitNotExist organization does not exist
	ErrUnitNotExist = errors.New("Unit does not exist")
)

// MustGetUnit always returns a RepoUnit object
func (repo *Repository) MustGetUnit(tp UnitType) *RepoUnit {
	ru, err := repo.GetUnit(tp)
	if err == nil {
		return ru
	}

	if tp == UnitTypeExternalWiki {
		return &RepoUnit{
			Type:   tp,
			Config: new(ExternalWikiConfig),
		}
	} else if tp == UnitTypeExternalTracker {
		return &RepoUnit{
			Type:   tp,
			Config: new(ExternalTrackerConfig),
		}
	} else if tp == UnitTypePullRequests {
		return &RepoUnit{
			Type:   tp,
			Config: new(PullRequestsConfig),
		}
	}
	return &RepoUnit{
		Type:   tp,
		Config: new(UnitConfig),
	}
}

// GetUnit returns a RepoUnit object
func (repo *Repository) GetUnit(tp UnitType) (*RepoUnit, error) {
	return repo.getUnit(x, tp)
}

func (repo *Repository) getUnit(e Engine, tp UnitType) (*RepoUnit, error) {
	if err := repo.getUnits(e); err != nil {
		return nil, err
	}
	for _, unit := range repo.Units {
		if unit.Type == tp {
			return unit, nil
		}
	}
	return nil, ErrUnitNotExist
}

func (repo *Repository) getOwner(e Engine) (err error) {
	if repo.Owner != nil {
		return nil
	}

	repo.Owner, err = getUserByID(e, repo.OwnerID)
	return err
}

// GetOwner returns the repository owner
func (repo *Repository) GetOwner() error {
	return repo.getOwner(x)
}

func (repo *Repository) mustOwner(e Engine) *User {
	if err := repo.getOwner(e); err != nil {
		return &User{
			Name:     "error",
			FullName: err.Error(),
		}
	}

	return repo.Owner
}

func (repo *Repository) getOwnerName(e Engine) error {
	if len(repo.OwnerName) > 0 {
		return nil
	}

	if repo.Owner != nil {
		repo.OwnerName = repo.Owner.Name
		return nil
	}

	u := new(User)
	has, err := e.ID(repo.OwnerID).Cols("name").Get(u)
	if err != nil {
		return err
	} else if !has {
		return ErrUserNotExist{repo.OwnerID, "", 0}
	}
	repo.OwnerName = u.Name
	return nil
}

// GetOwnerName returns the repository owner name
func (repo *Repository) GetOwnerName() error {
	return repo.getOwnerName(x)
}

func (repo *Repository) mustOwnerName(e Engine) string {
	if err := repo.getOwnerName(e); err != nil {
		log.Error("Error loading repository owner name: %v", err)
		return "error"
	}

	return repo.OwnerName
}

// ComposeMetas composes a map of metas for properly rendering issue links and external issue trackers.
func (repo *Repository) ComposeMetas() map[string]string {
	if repo.ExternalMetas == nil {
		repo.ExternalMetas = map[string]string{
			"user": repo.MustOwner().Name,
			"repo": repo.Name,
		}
		unit, err := repo.GetUnit(UnitTypeExternalTracker)
		if err != nil {
			return repo.ExternalMetas
		}

		repo.ExternalMetas["format"] = unit.ExternalTrackerConfig().ExternalTrackerFormat
		switch unit.ExternalTrackerConfig().ExternalTrackerStyle {
		case markup.IssueNameStyleAlphanumeric:
			repo.ExternalMetas["style"] = markup.IssueNameStyleAlphanumeric
		default:
			repo.ExternalMetas["style"] = markup.IssueNameStyleNumeric
		}

	}
	return repo.ExternalMetas
}

// DeleteWiki removes the actual and local copy of repository wiki.
func (repo *Repository) DeleteWiki() error {
	return repo.deleteWiki(x)
}

func (repo *Repository) deleteWiki(e Engine) error {
	wikiPaths := []string{repo.WikiPath()}
	for _, wikiPath := range wikiPaths {
		removeAllWithNotice(e, "Delete repository wiki", wikiPath)
	}

	_, err := e.Where("repo_id = ?", repo.ID).And("type = ?", UnitTypeWiki).Delete(new(RepoUnit))
	return err
}

func (repo *Repository) getAssignees(e Engine) (_ []*User, err error) {
	if err = repo.getOwner(e); err != nil {
		return nil, err
	}

	accesses := make([]*Access, 0, 10)
	if err = e.
		Where("repo_id = ? AND mode >= ?", repo.ID, AccessModeWrite).
		Find(&accesses); err != nil {
		return nil, err
	}

	// Leave a seat for owner itself to append later, but if owner is an organization
	// and just waste 1 unit is cheaper than re-allocate memory once.
	users := make([]*User, 0, len(accesses)+1)
	if len(accesses) > 0 {
		userIDs := make([]int64, len(accesses))
		for i := 0; i < len(accesses); i++ {
			userIDs[i] = accesses[i].UserID
		}

		if err = e.In("id", userIDs).Find(&users); err != nil {
			return nil, err
		}
	}
	if !repo.Owner.IsOrganization() {
		users = append(users, repo.Owner)
	}

	return users, nil
}

// GetAssignees returns all users that have write access and can be assigned to issues
// of the repository,
func (repo *Repository) GetAssignees() (_ []*User, err error) {
	return repo.getAssignees(x)
}

// GetMilestoneByID returns the milestone belongs to repository by given ID.
func (repo *Repository) GetMilestoneByID(milestoneID int64) (*Milestone, error) {
	return GetMilestoneByRepoID(repo.ID, milestoneID)
}

// IssueStats returns number of open and closed repository issues by given filter mode.
func (repo *Repository) IssueStats(uid int64, filterMode int, isPull bool) (int64, int64) {
	return GetRepoIssueStats(repo.ID, uid, filterMode, isPull)
}

// GetMirror sets the repository mirror, returns an error upon failure
func (repo *Repository) GetMirror() (err error) {
	repo.Mirror, err = GetMirrorByRepoID(repo.ID)
	return err
}

// GetBaseRepo populates repo.BaseRepo for a fork repository and
// returns an error on failure (NOTE: no error is returned for
// non-fork repositories, and BaseRepo will be left untouched)
func (repo *Repository) GetBaseRepo() (err error) {
	return repo.getBaseRepo(x)
}

func (repo *Repository) getBaseRepo(e Engine) (err error) {
	if !repo.IsFork {
		return nil
	}

	repo.BaseRepo, err = getRepositoryByID(e, repo.ForkID)
	return err
}

func (repo *Repository) repoPath(e Engine) string {
	return RepoPath(repo.mustOwnerName(e), repo.Name)
}

// RepoPath returns the repository path
func (repo *Repository) RepoPath() string {
	return repo.repoPath(x)
}

// GitConfigPath returns the path to a repository's git config/ directory
func GitConfigPath(repoPath string) string {
	return filepath.Join(repoPath, "config")
}

// GitConfigPath returns the repository git config path
func (repo *Repository) GitConfigPath() string {
	return GitConfigPath(repo.RepoPath())
}

// RelLink returns the repository relative link
func (repo *Repository) RelLink() string {
	return "/" + repo.FullName()
}

// Link returns the repository link
func (repo *Repository) Link() string {
	return setting.AppSubURL + "/" + repo.FullName()
}

// ComposeCompareURL returns the repository comparison URL
func (repo *Repository) ComposeCompareURL(oldCommitID, newCommitID string) string {
	return fmt.Sprintf("%s/%s/compare/%s...%s", repo.MustOwner().Name, repo.Name, oldCommitID, newCommitID)
}

// UpdateDefaultBranch updates the default branch
func (repo *Repository) UpdateDefaultBranch() error {
	_, err := x.ID(repo.ID).Cols("default_branch").Update(repo)
	return err
}

// IsOwnedBy returns true when user owns this repository
func (repo *Repository) IsOwnedBy(userID int64) bool {
	return repo.OwnerID == userID
}

func (repo *Repository) updateSize(e Engine) error {
	repoInfoSize, err := git.GetRepoSize(repo.repoPath(e))
	if err != nil {
		return fmt.Errorf("UpdateSize: %v", err)
	}

	repo.Size = repoInfoSize.Size + repoInfoSize.SizePack
	_, err = e.ID(repo.ID).Cols("size").Update(repo)
	return err
}

// UpdateSize updates the repository size, calculating it using git.GetRepoSize
func (repo *Repository) UpdateSize() error {
	return repo.updateSize(x)
}

// CanUserFork returns true if specified user can fork repository.
func (repo *Repository) CanUserFork(user *User) (bool, error) {
	if user == nil {
		return false, nil
	}
	if repo.OwnerID != user.ID && !user.HasForkedRepo(repo.ID) {
		return true, nil
	}
	if err := user.GetOwnedOrganizations(); err != nil {
		return false, err
	}
	for _, org := range user.OwnedOrgs {
		if repo.OwnerID != org.ID && !org.HasForkedRepo(repo.ID) {
			return true, nil
		}
	}
	return false, nil
}

// CanEnablePulls returns true if repository meets the requirements of accepting pulls.
func (repo *Repository) CanEnablePulls() bool {
	return !repo.IsMirror && !repo.IsEmpty
}

// AllowsPulls returns true if repository meets the requirements of accepting pulls and has them enabled.
func (repo *Repository) AllowsPulls() bool {
	return repo.CanEnablePulls() && repo.UnitEnabled(UnitTypePullRequests)
}

// CanEnableEditor returns true if repository meets the requirements of web editor.
func (repo *Repository) CanEnableEditor() bool {
	return !repo.IsMirror
}

// GetWriters returns all users that have write access to the repository.
func (repo *Repository) GetWriters() (_ []*User, err error) {
	return repo.getUsersWithAccessMode(x, AccessModeWrite)
}

// getUsersWithAccessMode returns users that have at least given access mode to the repository.
func (repo *Repository) getUsersWithAccessMode(e Engine, mode AccessMode) (_ []*User, err error) {
	if err = repo.getOwner(e); err != nil {
		return nil, err
	}

	accesses := make([]*Access, 0, 10)
	if err = e.Where("repo_id = ? AND mode >= ?", repo.ID, mode).Find(&accesses); err != nil {
		return nil, err
	}

	// Leave a seat for owner itself to append later, but if owner is an organization
	// and just waste 1 unit is cheaper than re-allocate memory once.
	users := make([]*User, 0, len(accesses)+1)
	if len(accesses) > 0 {
		userIDs := make([]int64, len(accesses))
		for i := 0; i < len(accesses); i++ {
			userIDs[i] = accesses[i].UserID
		}

		if err = e.In("id", userIDs).Find(&users); err != nil {
			return nil, err
		}
	}
	if !repo.Owner.IsOrganization() {
		users = append(users, repo.Owner)
	}

	return users, nil
}

<<<<<<< HEAD
// NextIssueIndex returns the next issue index
// FIXME: should have a mutex to prevent producing same index for two issues that are created
// closely enough.
func (repo *Repository) NextIssueIndex() int64 {
	return int64(repo.NumIssues+repo.NumPulls) + 1
}
=======
var (
	descPattern = regexp.MustCompile(`https?://\S+`)
)
>>>>>>> 1f84970d

// DescriptionHTML does special handles to description and return HTML string.
func (repo *Repository) DescriptionHTML() template.HTML {
	desc, err := markup.RenderDescriptionHTML([]byte(repo.Description), repo.HTMLURL(), repo.ComposeMetas())
	if err != nil {
		log.Error("Failed to render description for %s (ID: %d): %v", repo.Name, repo.ID, err)
		return template.HTML(markup.Sanitize(repo.Description))
	}
	return template.HTML(markup.Sanitize(string(desc)))
}

// PatchPath returns corresponding patch file path of repository by given issue ID.
func (repo *Repository) PatchPath(index int64) (string, error) {
	return repo.patchPath(x, index)
}

func (repo *Repository) patchPath(e Engine, index int64) (string, error) {
	if err := repo.getOwner(e); err != nil {
		return "", err
	}

	return filepath.Join(RepoPath(repo.Owner.Name, repo.Name), "pulls", com.ToStr(index)+".patch"), nil
}

// SavePatch saves patch data to corresponding location by given issue ID.
func (repo *Repository) SavePatch(index int64, patch []byte) error {
	return repo.savePatch(x, index, patch)
}

func (repo *Repository) savePatch(e Engine, index int64, patch []byte) error {
	patchPath, err := repo.patchPath(e, index)
	if err != nil {
		return fmt.Errorf("PatchPath: %v", err)
	}
	dir := filepath.Dir(patchPath)

	if err := os.MkdirAll(dir, os.ModePerm); err != nil {
		return fmt.Errorf("Failed to create dir %s: %v", dir, err)
	}

	if err = ioutil.WriteFile(patchPath, patch, 0644); err != nil {
		return fmt.Errorf("WriteFile: %v", err)
	}

	return nil
}

func isRepositoryExist(e Engine, u *User, repoName string) (bool, error) {
	has, err := e.Get(&Repository{
		OwnerID:   u.ID,
		LowerName: strings.ToLower(repoName),
	})
	return has && com.IsDir(RepoPath(u.Name, repoName)), err
}

// IsRepositoryExist returns true if the repository with given name under user has already existed.
func IsRepositoryExist(u *User, repoName string) (bool, error) {
	return isRepositoryExist(x, u, repoName)
}

// CloneLink represents different types of clone URLs of repository.
type CloneLink struct {
	SSH   string
	HTTPS string
	Git   string
}

// ComposeHTTPSCloneURL returns HTTPS clone URL based on given owner and repository name.
func ComposeHTTPSCloneURL(owner, repo string) string {
	return fmt.Sprintf("%s%s/%s.git", setting.AppURL, url.PathEscape(owner), url.PathEscape(repo))
}

func (repo *Repository) cloneLink(e Engine, isWiki bool) *CloneLink {
	repoName := repo.Name
	if isWiki {
		repoName += ".wiki"
	}

	sshUser := setting.RunUser
	if setting.SSH.StartBuiltinServer {
		sshUser = setting.SSH.BuiltinServerUser
	}

	repo.Owner = repo.mustOwner(e)
	cl := new(CloneLink)
	if setting.SSH.Port != 22 {
		cl.SSH = fmt.Sprintf("ssh://%s@%s:%d/%s/%s.git", sshUser, setting.SSH.Domain, setting.SSH.Port, repo.Owner.Name, repoName)
	} else if setting.Repository.UseCompatSSHURI {
		cl.SSH = fmt.Sprintf("ssh://%s@%s/%s/%s.git", sshUser, setting.SSH.Domain, repo.Owner.Name, repoName)
	} else {
		cl.SSH = fmt.Sprintf("%s@%s:%s/%s.git", sshUser, setting.SSH.Domain, repo.Owner.Name, repoName)
	}
	cl.HTTPS = ComposeHTTPSCloneURL(repo.Owner.Name, repoName)
	return cl
}

// CloneLink returns clone URLs of repository.
func (repo *Repository) CloneLink() (cl *CloneLink) {
	return repo.cloneLink(x, false)
}

// MigrateRepoOptions contains the repository migrate options
type MigrateRepoOptions struct {
	Name        string
	Description string
	IsPrivate   bool
	IsMirror    bool
	RemoteAddr  string
	Wiki        bool // include wiki repository
}

/*
	GitHub, GitLab, Gogs: *.wiki.git
	BitBucket: *.git/wiki
*/
var commonWikiURLSuffixes = []string{".wiki.git", ".git/wiki"}

// wikiRemoteURL returns accessible repository URL for wiki if exists.
// Otherwise, it returns an empty string.
func wikiRemoteURL(remote string) string {
	remote = strings.TrimSuffix(remote, ".git")
	for _, suffix := range commonWikiURLSuffixes {
		wikiURL := remote + suffix
		if git.IsRepoURLAccessible(wikiURL) {
			return wikiURL
		}
	}
	return ""
}

// MigrateRepository migrates an existing repository from other project hosting.
func MigrateRepository(doer, u *User, opts MigrateRepoOptions) (*Repository, error) {
	repo, err := CreateRepository(doer, u, CreateRepoOptions{
		Name:        opts.Name,
		Description: opts.Description,
		IsPrivate:   opts.IsPrivate,
		IsMirror:    opts.IsMirror,
	})
	if err != nil {
		return nil, err
	}

	repoPath := RepoPath(u.Name, opts.Name)

	if u.IsOrganization() {
		t, err := u.GetOwnerTeam()
		if err != nil {
			return nil, err
		}
		repo.NumWatches = t.NumMembers
	} else {
		repo.NumWatches = 1
	}

	migrateTimeout := time.Duration(setting.Git.Timeout.Migrate) * time.Second

	if err := os.RemoveAll(repoPath); err != nil {
		return repo, fmt.Errorf("Failed to remove %s: %v", repoPath, err)
	}

	if err = git.Clone(opts.RemoteAddr, repoPath, git.CloneRepoOptions{
		Mirror:  true,
		Quiet:   true,
		Timeout: migrateTimeout,
	}); err != nil {
		return repo, fmt.Errorf("Clone: %v", err)
	}

	if opts.Wiki {
		wikiPath := WikiPath(u.Name, opts.Name)
		wikiRemotePath := wikiRemoteURL(opts.RemoteAddr)
		if len(wikiRemotePath) > 0 {
			if err := os.RemoveAll(wikiPath); err != nil {
				return repo, fmt.Errorf("Failed to remove %s: %v", wikiPath, err)
			}

			if err = git.Clone(wikiRemotePath, wikiPath, git.CloneRepoOptions{
				Mirror:  true,
				Quiet:   true,
				Timeout: migrateTimeout,
				Branch:  "master",
			}); err != nil {
				log.Warn("Clone wiki: %v", err)
				if err := os.RemoveAll(wikiPath); err != nil {
					return repo, fmt.Errorf("Failed to remove %s: %v", wikiPath, err)
				}
			}
		}
	}

	// Check if repository is empty.
	_, stderr, err := com.ExecCmdDir(repoPath, "git", "log", "-1")
	if err != nil {
		if strings.Contains(stderr, "fatal: bad default revision 'HEAD'") {
			repo.IsEmpty = true
		} else {
			return repo, fmt.Errorf("check empty: %v - %s", err, stderr)
		}
	}

	if !repo.IsEmpty {
		// Try to get HEAD branch and set it as default branch.
		gitRepo, err := git.OpenRepository(repoPath)
		if err != nil {
			return repo, fmt.Errorf("OpenRepository: %v", err)
		}
		headBranch, err := gitRepo.GetHEADBranch()
		if err != nil {
			return repo, fmt.Errorf("GetHEADBranch: %v", err)
		}
		if headBranch != nil {
			repo.DefaultBranch = headBranch.Name
		}

		if err = SyncReleasesWithTags(repo, gitRepo); err != nil {
			log.Error("Failed to synchronize tags to releases for repository: %v", err)
		}
	}

	if err = repo.UpdateSize(); err != nil {
		log.Error("Failed to update size for repository: %v", err)
	}

	if opts.IsMirror {
		if _, err = x.InsertOne(&Mirror{
			RepoID:         repo.ID,
			Interval:       setting.Mirror.DefaultInterval,
			EnablePrune:    true,
			NextUpdateUnix: util.TimeStampNow().AddDuration(setting.Mirror.DefaultInterval),
		}); err != nil {
			return repo, fmt.Errorf("InsertOne: %v", err)
		}

		repo.IsMirror = true
		err = UpdateRepository(repo, false)
	} else {
		repo, err = CleanUpMigrateInfo(repo)
	}

	if err != nil && !repo.IsEmpty {
		UpdateRepoIndexer(repo)
	}

	return repo, err
}

// cleanUpMigrateGitConfig removes mirror info which prevents "push --all".
// This also removes possible user credentials.
func cleanUpMigrateGitConfig(configPath string) error {
	cfg, err := ini.Load(configPath)
	if err != nil {
		return fmt.Errorf("open config file: %v", err)
	}
	cfg.DeleteSection("remote \"origin\"")
	if err = cfg.SaveToIndent(configPath, "\t"); err != nil {
		return fmt.Errorf("save config file: %v", err)
	}
	return nil
}

// createDelegateHooks creates all the hooks scripts for the repo
func createDelegateHooks(repoPath string) (err error) {
	var (
		hookNames = []string{"pre-receive", "update", "post-receive"}
		hookTpls  = []string{
			fmt.Sprintf("#!/usr/bin/env %s\ndata=$(cat)\nexitcodes=\"\"\nhookname=$(basename $0)\nGIT_DIR=${GIT_DIR:-$(dirname $0)}\n\nfor hook in ${GIT_DIR}/hooks/${hookname}.d/*; do\ntest -x \"${hook}\" || continue\necho \"${data}\" | \"${hook}\"\nexitcodes=\"${exitcodes} $?\"\ndone\n\nfor i in ${exitcodes}; do\n[ ${i} -eq 0 ] || exit ${i}\ndone\n", setting.ScriptType),
			fmt.Sprintf("#!/usr/bin/env %s\nexitcodes=\"\"\nhookname=$(basename $0)\nGIT_DIR=${GIT_DIR:-$(dirname $0)}\n\nfor hook in ${GIT_DIR}/hooks/${hookname}.d/*; do\ntest -x \"${hook}\" || continue\n\"${hook}\" $1 $2 $3\nexitcodes=\"${exitcodes} $?\"\ndone\n\nfor i in ${exitcodes}; do\n[ ${i} -eq 0 ] || exit ${i}\ndone\n", setting.ScriptType),
			fmt.Sprintf("#!/usr/bin/env %s\ndata=$(cat)\nexitcodes=\"\"\nhookname=$(basename $0)\nGIT_DIR=${GIT_DIR:-$(dirname $0)}\n\nfor hook in ${GIT_DIR}/hooks/${hookname}.d/*; do\ntest -x \"${hook}\" || continue\necho \"${data}\" | \"${hook}\"\nexitcodes=\"${exitcodes} $?\"\ndone\n\nfor i in ${exitcodes}; do\n[ ${i} -eq 0 ] || exit ${i}\ndone\n", setting.ScriptType),
		}
		giteaHookTpls = []string{
			fmt.Sprintf("#!/usr/bin/env %s\n\"%s\" hook --config='%s' pre-receive\n", setting.ScriptType, setting.AppPath, setting.CustomConf),
			fmt.Sprintf("#!/usr/bin/env %s\n\"%s\" hook --config='%s' update $1 $2 $3\n", setting.ScriptType, setting.AppPath, setting.CustomConf),
			fmt.Sprintf("#!/usr/bin/env %s\n\"%s\" hook --config='%s' post-receive\n", setting.ScriptType, setting.AppPath, setting.CustomConf),
		}
	)

	hookDir := filepath.Join(repoPath, "hooks")

	for i, hookName := range hookNames {
		oldHookPath := filepath.Join(hookDir, hookName)
		newHookPath := filepath.Join(hookDir, hookName+".d", "gitea")

		if err := os.MkdirAll(filepath.Join(hookDir, hookName+".d"), os.ModePerm); err != nil {
			return fmt.Errorf("create hooks dir '%s': %v", filepath.Join(hookDir, hookName+".d"), err)
		}

		// WARNING: This will override all old server-side hooks
		if err = ioutil.WriteFile(oldHookPath, []byte(hookTpls[i]), 0777); err != nil {
			return fmt.Errorf("write old hook file '%s': %v", oldHookPath, err)
		}

		if err = ioutil.WriteFile(newHookPath, []byte(giteaHookTpls[i]), 0777); err != nil {
			return fmt.Errorf("write new hook file '%s': %v", newHookPath, err)
		}
	}

	return nil
}

// CleanUpMigrateInfo finishes migrating repository and/or wiki with things that don't need to be done for mirrors.
func CleanUpMigrateInfo(repo *Repository) (*Repository, error) {
	repoPath := repo.RepoPath()
	if err := createDelegateHooks(repoPath); err != nil {
		return repo, fmt.Errorf("createDelegateHooks: %v", err)
	}
	if repo.HasWiki() {
		if err := createDelegateHooks(repo.WikiPath()); err != nil {
			return repo, fmt.Errorf("createDelegateHooks.(wiki): %v", err)
		}
	}

	_, err := git.NewCommand("remote", "remove", "origin").RunInDir(repoPath)
	if err != nil && !strings.HasPrefix(err.Error(), "exit status 128 - fatal: No such remote ") {
		return repo, fmt.Errorf("CleanUpMigrateInfo: %v", err)
	}

	if repo.HasWiki() {
		if err := cleanUpMigrateGitConfig(path.Join(repo.WikiPath(), "config")); err != nil {
			return repo, fmt.Errorf("cleanUpMigrateGitConfig (wiki): %v", err)
		}
	}

	return repo, UpdateRepository(repo, false)
}

// initRepoCommit temporarily changes with work directory.
func initRepoCommit(tmpPath string, sig *git.Signature) (err error) {
	var stderr string
	if _, stderr, err = process.GetManager().ExecDir(-1,
		tmpPath, fmt.Sprintf("initRepoCommit (git add): %s", tmpPath),
		"git", "add", "--all"); err != nil {
		return fmt.Errorf("git add: %s", stderr)
	}

	if _, stderr, err = process.GetManager().ExecDir(-1,
		tmpPath, fmt.Sprintf("initRepoCommit (git commit): %s", tmpPath),
		"git", "commit", fmt.Sprintf("--author='%s <%s>'", sig.Name, sig.Email),
		"-m", "Initial commit"); err != nil {
		return fmt.Errorf("git commit: %s", stderr)
	}

	if _, stderr, err = process.GetManager().ExecDir(-1,
		tmpPath, fmt.Sprintf("initRepoCommit (git push): %s", tmpPath),
		"git", "push", "origin", "master"); err != nil {
		return fmt.Errorf("git push: %s", stderr)
	}
	return nil
}

// CreateRepoOptions contains the create repository options
type CreateRepoOptions struct {
	Name        string
	Description string
	Gitignores  string
	License     string
	Readme      string
	IsPrivate   bool
	IsMirror    bool
	AutoInit    bool
}

func getRepoInitFile(tp, name string) ([]byte, error) {
	cleanedName := strings.TrimLeft(path.Clean("/"+name), "/")
	relPath := path.Join("options", tp, cleanedName)

	// Use custom file when available.
	customPath := path.Join(setting.CustomPath, relPath)
	if com.IsFile(customPath) {
		return ioutil.ReadFile(customPath)
	}

	switch tp {
	case "readme":
		return options.Readme(cleanedName)
	case "gitignore":
		return options.Gitignore(cleanedName)
	case "license":
		return options.License(cleanedName)
	case "label":
		return options.Labels(cleanedName)
	default:
		return []byte{}, fmt.Errorf("Invalid init file type")
	}
}

func prepareRepoCommit(e Engine, repo *Repository, tmpDir, repoPath string, opts CreateRepoOptions) error {
	// Clone to temporary path and do the init commit.
	_, stderr, err := process.GetManager().Exec(
		fmt.Sprintf("initRepository(git clone): %s", repoPath),
		"git", "clone", repoPath, tmpDir,
	)
	if err != nil {
		return fmt.Errorf("git clone: %v - %s", err, stderr)
	}

	// README
	data, err := getRepoInitFile("readme", opts.Readme)
	if err != nil {
		return fmt.Errorf("getRepoInitFile[%s]: %v", opts.Readme, err)
	}

	cloneLink := repo.cloneLink(e, false)
	match := map[string]string{
		"Name":           repo.Name,
		"Description":    repo.Description,
		"CloneURL.SSH":   cloneLink.SSH,
		"CloneURL.HTTPS": cloneLink.HTTPS,
	}
	if err = ioutil.WriteFile(filepath.Join(tmpDir, "README.md"),
		[]byte(com.Expand(string(data), match)), 0644); err != nil {
		return fmt.Errorf("write README.md: %v", err)
	}

	// .gitignore
	if len(opts.Gitignores) > 0 {
		var buf bytes.Buffer
		names := strings.Split(opts.Gitignores, ",")
		for _, name := range names {
			data, err = getRepoInitFile("gitignore", name)
			if err != nil {
				return fmt.Errorf("getRepoInitFile[%s]: %v", name, err)
			}
			buf.WriteString("# ---> " + name + "\n")
			buf.Write(data)
			buf.WriteString("\n")
		}

		if buf.Len() > 0 {
			if err = ioutil.WriteFile(filepath.Join(tmpDir, ".gitignore"), buf.Bytes(), 0644); err != nil {
				return fmt.Errorf("write .gitignore: %v", err)
			}
		}
	}

	// LICENSE
	if len(opts.License) > 0 {
		data, err = getRepoInitFile("license", opts.License)
		if err != nil {
			return fmt.Errorf("getRepoInitFile[%s]: %v", opts.License, err)
		}

		if err = ioutil.WriteFile(filepath.Join(tmpDir, "LICENSE"), data, 0644); err != nil {
			return fmt.Errorf("write LICENSE: %v", err)
		}
	}

	return nil
}

// InitRepository initializes README and .gitignore if needed.
func initRepository(e Engine, repoPath string, u *User, repo *Repository, opts CreateRepoOptions) (err error) {
	// Somehow the directory could exist.
	if com.IsExist(repoPath) {
		return fmt.Errorf("initRepository: path already exists: %s", repoPath)
	}

	// Init git bare new repository.
	if err = git.InitRepository(repoPath, true); err != nil {
		return fmt.Errorf("InitRepository: %v", err)
	} else if err = createDelegateHooks(repoPath); err != nil {
		return fmt.Errorf("createDelegateHooks: %v", err)
	}

	tmpDir := filepath.Join(os.TempDir(), "gitea-"+repo.Name+"-"+com.ToStr(time.Now().Nanosecond()))

	// Initialize repository according to user's choice.
	if opts.AutoInit {

		if err := os.MkdirAll(tmpDir, os.ModePerm); err != nil {
			return fmt.Errorf("Failed to create dir %s: %v", tmpDir, err)
		}

		defer os.RemoveAll(tmpDir)

		if err = prepareRepoCommit(e, repo, tmpDir, repoPath, opts); err != nil {
			return fmt.Errorf("prepareRepoCommit: %v", err)
		}

		// Apply changes and commit.
		if err = initRepoCommit(tmpDir, u.NewGitSig()); err != nil {
			return fmt.Errorf("initRepoCommit: %v", err)
		}
	}

	// Re-fetch the repository from database before updating it (else it would
	// override changes that were done earlier with sql)
	if repo, err = getRepositoryByID(e, repo.ID); err != nil {
		return fmt.Errorf("getRepositoryByID: %v", err)
	}

	if !opts.AutoInit {
		repo.IsEmpty = true
	}

	repo.DefaultBranch = "master"
	if err = updateRepository(e, repo, false); err != nil {
		return fmt.Errorf("updateRepository: %v", err)
	}

	return nil
}

var (
	reservedRepoNames    = []string{".", ".."}
	reservedRepoPatterns = []string{"*.git", "*.wiki"}
)

// IsUsableRepoName returns true when repository is usable
func IsUsableRepoName(name string) error {
	return isUsableName(reservedRepoNames, reservedRepoPatterns, name)
}

func createRepository(e *xorm.Session, doer, u *User, repo *Repository) (err error) {
	if err = IsUsableRepoName(repo.Name); err != nil {
		return err
	}

	has, err := isRepositoryExist(e, u, repo.Name)
	if err != nil {
		return fmt.Errorf("IsRepositoryExist: %v", err)
	} else if has {
		return ErrRepoAlreadyExist{u.Name, repo.Name}
	}

	if _, err = e.Insert(repo); err != nil {
		return err
	}
	if err = deleteRepoRedirect(e, u.ID, repo.Name); err != nil {
		return err
	}

	// insert units for repo
	var units = make([]RepoUnit, 0, len(defaultRepoUnits))
	for _, tp := range defaultRepoUnits {
		if tp == UnitTypeIssues {
			units = append(units, RepoUnit{
				RepoID: repo.ID,
				Type:   tp,
				Config: &IssuesConfig{
					EnableTimetracker:                setting.Service.DefaultEnableTimetracking,
					AllowOnlyContributorsToTrackTime: setting.Service.DefaultAllowOnlyContributorsToTrackTime,
					EnableDependencies:               setting.Service.DefaultEnableDependencies,
				},
			})
		} else if tp == UnitTypePullRequests {
			units = append(units, RepoUnit{
				RepoID: repo.ID,
				Type:   tp,
				Config: &PullRequestsConfig{AllowMerge: true, AllowRebase: true, AllowRebaseMerge: true, AllowSquash: true},
			})
		} else {
			units = append(units, RepoUnit{
				RepoID: repo.ID,
				Type:   tp,
			})
		}

	}

	if _, err = e.Insert(&units); err != nil {
		return err
	}

	u.NumRepos++
	// Remember visibility preference.
	u.LastRepoVisibility = repo.IsPrivate
	if err = updateUser(e, u); err != nil {
		return fmt.Errorf("updateUser: %v", err)
	}

	// Give access to all members in owner team.
	if u.IsOrganization() {
		t, err := u.getOwnerTeam(e)
		if err != nil {
			return fmt.Errorf("getOwnerTeam: %v", err)
		} else if err = t.addRepository(e, repo); err != nil {
			return fmt.Errorf("addRepository: %v", err)
		} else if err = prepareWebhooks(e, repo, HookEventRepository, &api.RepositoryPayload{
			Action:       api.HookRepoCreated,
			Repository:   repo.innerAPIFormat(e, AccessModeOwner, false),
			Organization: u.APIFormat(),
			Sender:       doer.APIFormat(),
		}); err != nil {
			return fmt.Errorf("prepareWebhooks: %v", err)
		}
		go HookQueue.Add(repo.ID)
	} else if err = repo.recalculateAccesses(e); err != nil {
		// Organization automatically called this in addRepository method.
		return fmt.Errorf("recalculateAccesses: %v", err)
	}

	if setting.Service.AutoWatchNewRepos {
		if err = watchRepo(e, doer.ID, repo.ID, true); err != nil {
			return fmt.Errorf("watchRepo: %v", err)
		}
	}
	if err = newRepoAction(e, doer, repo); err != nil {
		return fmt.Errorf("newRepoAction: %v", err)
	}

	if err = copyDefaultWebhooksToRepo(e, repo.ID); err != nil {
		return fmt.Errorf("copyDefaultWebhooksToRepo: %v", err)
	}

	return nil
}

// CreateRepository creates a repository for the user/organization.
func CreateRepository(doer, u *User, opts CreateRepoOptions) (_ *Repository, err error) {
	if !doer.IsAdmin && !u.CanCreateRepo() {
		return nil, ErrReachLimitOfRepo{u.MaxRepoCreation}
	}

	repo := &Repository{
		OwnerID:                         u.ID,
		Owner:                           u,
		Name:                            opts.Name,
		LowerName:                       strings.ToLower(opts.Name),
		Description:                     opts.Description,
		IsPrivate:                       opts.IsPrivate,
		IsFsckEnabled:                   !opts.IsMirror,
		CloseIssuesViaCommitInAnyBranch: setting.Repository.DefaultCloseIssuesViaCommitsInAnyBranch,
	}

	sess := x.NewSession()
	defer sess.Close()
	if err = sess.Begin(); err != nil {
		return nil, err
	}

	if err = createRepository(sess, doer, u, repo); err != nil {
		return nil, err
	}

	// No need for init mirror.
	if !opts.IsMirror {
		repoPath := RepoPath(u.Name, repo.Name)
		if err = initRepository(sess, repoPath, u, repo, opts); err != nil {
			if err2 := os.RemoveAll(repoPath); err2 != nil {
				log.Error("initRepository: %v", err)
				return nil, fmt.Errorf(
					"delete repo directory %s/%s failed(2): %v", u.Name, repo.Name, err2)
			}
			return nil, fmt.Errorf("initRepository: %v", err)
		}

		_, stderr, err := process.GetManager().ExecDir(-1,
			repoPath, fmt.Sprintf("CreateRepository(git update-server-info): %s", repoPath),
			"git", "update-server-info")
		if err != nil {
			return nil, errors.New("CreateRepository(git update-server-info): " + stderr)
		}
	}

	return repo, sess.Commit()
}

func countRepositories(userID int64, private bool) int64 {
	sess := x.Where("id > 0")

	if userID > 0 {
		sess.And("owner_id = ?", userID)
	}
	if !private {
		sess.And("is_private=?", false)
	}

	count, err := sess.Count(new(Repository))
	if err != nil {
		log.Error("countRepositories: %v", err)
	}
	return count
}

// CountRepositories returns number of repositories.
// Argument private only takes effect when it is false,
// set it true to count all repositories.
func CountRepositories(private bool) int64 {
	return countRepositories(-1, private)
}

// CountUserRepositories returns number of repositories user owns.
// Argument private only takes effect when it is false,
// set it true to count all repositories.
func CountUserRepositories(userID int64, private bool) int64 {
	return countRepositories(userID, private)
}

// RepoPath returns repository path by given user and repository name.
func RepoPath(userName, repoName string) string {
	return filepath.Join(UserPath(userName), strings.ToLower(repoName)+".git")
}

// TransferOwnership transfers all corresponding setting from old user to new one.
func TransferOwnership(doer *User, newOwnerName string, repo *Repository) error {
	newOwner, err := GetUserByName(newOwnerName)
	if err != nil {
		return fmt.Errorf("get new owner '%s': %v", newOwnerName, err)
	}

	// Check if new owner has repository with same name.
	has, err := IsRepositoryExist(newOwner, repo.Name)
	if err != nil {
		return fmt.Errorf("IsRepositoryExist: %v", err)
	} else if has {
		return ErrRepoAlreadyExist{newOwnerName, repo.Name}
	}

	sess := x.NewSession()
	defer sess.Close()
	if err = sess.Begin(); err != nil {
		return fmt.Errorf("sess.Begin: %v", err)
	}

	owner := repo.Owner

	// Note: we have to set value here to make sure recalculate accesses is based on
	// new owner.
	repo.OwnerID = newOwner.ID
	repo.Owner = newOwner

	// Update repository.
	if _, err := sess.ID(repo.ID).Update(repo); err != nil {
		return fmt.Errorf("update owner: %v", err)
	}

	// Remove redundant collaborators.
	collaborators, err := repo.getCollaborators(sess)
	if err != nil {
		return fmt.Errorf("getCollaborators: %v", err)
	}

	// Dummy object.
	collaboration := &Collaboration{RepoID: repo.ID}
	for _, c := range collaborators {
		if c.ID != newOwner.ID {
			isMember, err := isOrganizationMember(sess, newOwner.ID, c.ID)
			if err != nil {
				return fmt.Errorf("IsOrgMember: %v", err)
			} else if !isMember {
				continue
			}
		}
		collaboration.UserID = c.ID
		if _, err = sess.Delete(collaboration); err != nil {
			return fmt.Errorf("remove collaborator '%d': %v", c.ID, err)
		}
	}

	// Remove old team-repository relations.
	if owner.IsOrganization() {
		if err = owner.removeOrgRepo(sess, repo.ID); err != nil {
			return fmt.Errorf("removeOrgRepo: %v", err)
		}
	}

	if newOwner.IsOrganization() {
		t, err := newOwner.getOwnerTeam(sess)
		if err != nil {
			return fmt.Errorf("getOwnerTeam: %v", err)
		} else if err = t.addRepository(sess, repo); err != nil {
			return fmt.Errorf("add to owner team: %v", err)
		}
	} else if err = repo.recalculateAccesses(sess); err != nil {
		// Organization called this in addRepository method.
		return fmt.Errorf("recalculateAccesses: %v", err)
	}

	// Update repository count.
	if _, err = sess.Exec("UPDATE `user` SET num_repos=num_repos+1 WHERE id=?", newOwner.ID); err != nil {
		return fmt.Errorf("increase new owner repository count: %v", err)
	} else if _, err = sess.Exec("UPDATE `user` SET num_repos=num_repos-1 WHERE id=?", owner.ID); err != nil {
		return fmt.Errorf("decrease old owner repository count: %v", err)
	}

	if err = watchRepo(sess, doer.ID, repo.ID, true); err != nil {
		return fmt.Errorf("watchRepo: %v", err)
	} else if err = transferRepoAction(sess, doer, owner, repo); err != nil {
		return fmt.Errorf("transferRepoAction: %v", err)
	}

	// Rename remote repository to new path and delete local copy.
	dir := UserPath(newOwner.Name)

	if err := os.MkdirAll(dir, os.ModePerm); err != nil {
		return fmt.Errorf("Failed to create dir %s: %v", dir, err)
	}

	if err = os.Rename(RepoPath(owner.Name, repo.Name), RepoPath(newOwner.Name, repo.Name)); err != nil {
		return fmt.Errorf("rename repository directory: %v", err)
	}

	// Rename remote wiki repository to new path and delete local copy.
	wikiPath := WikiPath(owner.Name, repo.Name)
	if com.IsExist(wikiPath) {
		if err = os.Rename(wikiPath, WikiPath(newOwner.Name, repo.Name)); err != nil {
			return fmt.Errorf("rename repository wiki: %v", err)
		}
	}

	// If there was previously a redirect at this location, remove it.
	if err = deleteRepoRedirect(sess, newOwner.ID, repo.Name); err != nil {
		return fmt.Errorf("delete repo redirect: %v", err)
	}

	return sess.Commit()
}

// ChangeRepositoryName changes all corresponding setting from old repository name to new one.
func ChangeRepositoryName(u *User, oldRepoName, newRepoName string) (err error) {
	oldRepoName = strings.ToLower(oldRepoName)
	newRepoName = strings.ToLower(newRepoName)
	if err = IsUsableRepoName(newRepoName); err != nil {
		return err
	}

	has, err := IsRepositoryExist(u, newRepoName)
	if err != nil {
		return fmt.Errorf("IsRepositoryExist: %v", err)
	} else if has {
		return ErrRepoAlreadyExist{u.Name, newRepoName}
	}

	repo, err := GetRepositoryByName(u.ID, oldRepoName)
	if err != nil {
		return fmt.Errorf("GetRepositoryByName: %v", err)
	}

	// Change repository directory name. We must lock the local copy of the
	// repo so that we can atomically rename the repo path and updates the
	// local copy's origin accordingly.
	repoWorkingPool.CheckIn(com.ToStr(repo.ID))
	defer repoWorkingPool.CheckOut(com.ToStr(repo.ID))

	newRepoPath := RepoPath(u.Name, newRepoName)
	if err = os.Rename(repo.RepoPath(), newRepoPath); err != nil {
		return fmt.Errorf("rename repository directory: %v", err)
	}

	wikiPath := repo.WikiPath()
	if com.IsExist(wikiPath) {
		if err = os.Rename(wikiPath, WikiPath(u.Name, newRepoName)); err != nil {
			return fmt.Errorf("rename repository wiki: %v", err)
		}
	}

	sess := x.NewSession()
	defer sess.Close()
	if err = sess.Begin(); err != nil {
		return fmt.Errorf("sess.Begin: %v", err)
	}

	// If there was previously a redirect at this location, remove it.
	if err = deleteRepoRedirect(sess, u.ID, newRepoName); err != nil {
		return fmt.Errorf("delete repo redirect: %v", err)
	}

	return sess.Commit()
}

func getRepositoriesByForkID(e Engine, forkID int64) ([]*Repository, error) {
	repos := make([]*Repository, 0, 10)
	return repos, e.
		Where("fork_id=?", forkID).
		Find(&repos)
}

// GetRepositoriesByForkID returns all repositories with given fork ID.
func GetRepositoriesByForkID(forkID int64) ([]*Repository, error) {
	return getRepositoriesByForkID(x, forkID)
}

func updateRepository(e Engine, repo *Repository, visibilityChanged bool) (err error) {
	repo.LowerName = strings.ToLower(repo.Name)

	if len(repo.Description) > 255 {
		repo.Description = repo.Description[:255]
	}
	if len(repo.Website) > 255 {
		repo.Website = repo.Website[:255]
	}

	if _, err = e.ID(repo.ID).AllCols().Update(repo); err != nil {
		return fmt.Errorf("update: %v", err)
	}

	if visibilityChanged {
		if err = repo.getOwner(e); err != nil {
			return fmt.Errorf("getOwner: %v", err)
		}
		if repo.Owner.IsOrganization() {
			// Organization repository need to recalculate access table when visibility is changed.
			if err = repo.recalculateTeamAccesses(e, 0); err != nil {
				return fmt.Errorf("recalculateTeamAccesses: %v", err)
			}
		}

		// If repo has become private, we need to set its actions to private.
		if repo.IsPrivate {
			_, err = e.Where("repo_id = ?", repo.ID).Cols("is_private").Update(&Action{
				IsPrivate: true,
			})
			if err != nil {
				return err
			}
		}

		// Create/Remove git-daemon-export-ok for git-daemon...
		daemonExportFile := path.Join(repo.repoPath(e), `git-daemon-export-ok`)
		if repo.IsPrivate && com.IsExist(daemonExportFile) {
			if err = os.Remove(daemonExportFile); err != nil {
				log.Error("Failed to remove %s: %v", daemonExportFile, err)
			}
		} else if !repo.IsPrivate && !com.IsExist(daemonExportFile) {
			if f, err := os.Create(daemonExportFile); err != nil {
				log.Error("Failed to create %s: %v", daemonExportFile, err)
			} else {
				f.Close()
			}
		}

		forkRepos, err := getRepositoriesByForkID(e, repo.ID)
		if err != nil {
			return fmt.Errorf("getRepositoriesByForkID: %v", err)
		}
		for i := range forkRepos {
			forkRepos[i].IsPrivate = repo.IsPrivate
			if err = updateRepository(e, forkRepos[i], true); err != nil {
				return fmt.Errorf("updateRepository[%d]: %v", forkRepos[i].ID, err)
			}
		}

		if err = repo.updateSize(e); err != nil {
			log.Error("Failed to update size for repository: %v", err)
		}
	}

	return nil
}

// UpdateRepository updates a repository
func UpdateRepository(repo *Repository, visibilityChanged bool) (err error) {
	sess := x.NewSession()
	defer sess.Close()
	if err = sess.Begin(); err != nil {
		return err
	}

	if err = updateRepository(sess, repo, visibilityChanged); err != nil {
		return fmt.Errorf("updateRepository: %v", err)
	}

	return sess.Commit()
}

// UpdateRepositoryUnits updates a repository's units
func UpdateRepositoryUnits(repo *Repository, units []RepoUnit) (err error) {
	sess := x.NewSession()
	defer sess.Close()
	if err = sess.Begin(); err != nil {
		return err
	}

	if _, err = sess.Where("repo_id = ?", repo.ID).Delete(new(RepoUnit)); err != nil {
		return err
	}

	if _, err = sess.Insert(units); err != nil {
		return err
	}

	return sess.Commit()
}

// DeleteRepository deletes a repository for a user or organization.
func DeleteRepository(doer *User, uid, repoID int64) error {
	// In case is a organization.
	org, err := GetUserByID(uid)
	if err != nil {
		return err
	}
	if org.IsOrganization() {
		if err = org.GetTeams(); err != nil {
			return err
		}
	}

	sess := x.NewSession()
	defer sess.Close()
	if err = sess.Begin(); err != nil {
		return err
	}

	repo := &Repository{ID: repoID, OwnerID: uid}
	has, err := sess.Get(repo)
	if err != nil {
		return err
	} else if !has {
		return ErrRepoNotExist{repoID, uid, "", ""}
	}

	// Delete Deploy Keys
	deployKeys, err := listDeployKeys(sess, repo.ID)
	if err != nil {
		return fmt.Errorf("listDeployKeys: %v", err)
	}
	for _, dKey := range deployKeys {
		if err := deleteDeployKey(sess, doer, dKey.ID); err != nil {
			return fmt.Errorf("deleteDeployKeys: %v", err)
		}
	}

	if cnt, err := sess.ID(repoID).Delete(&Repository{}); err != nil {
		return err
	} else if cnt != 1 {
		return ErrRepoNotExist{repoID, uid, "", ""}
	}

	if org.IsOrganization() {
		for _, t := range org.Teams {
			if !t.hasRepository(sess, repoID) {
				continue
			} else if err = t.removeRepository(sess, repo, false); err != nil {
				return err
			}
		}
	}

	if err = deleteBeans(sess,
		&Access{RepoID: repo.ID},
		&Action{RepoID: repo.ID},
		&Watch{RepoID: repoID},
		&Star{RepoID: repoID},
		&Mirror{RepoID: repoID},
		&Milestone{RepoID: repoID},
		&Release{RepoID: repoID},
		&Collaboration{RepoID: repoID},
		&PullRequest{BaseRepoID: repoID},
		&RepoUnit{RepoID: repoID},
		&RepoRedirect{RedirectRepoID: repoID},
		&Webhook{RepoID: repoID},
		&HookTask{RepoID: repoID},
		&Notification{RepoID: repoID},
		&CommitStatus{RepoID: repoID},
	); err != nil {
		return fmt.Errorf("deleteBeans: %v", err)
	}

	deleteCond := builder.Select("id").From("issue").Where(builder.Eq{"repo_id": repoID})
	// Delete comments and attachments
	if _, err = sess.In("issue_id", deleteCond).
		Delete(&Comment{}); err != nil {
		return err
	}

	if _, err = sess.In("issue_id", deleteCond).
		Delete(&IssueUser{}); err != nil {
		return err
	}

	if _, err = sess.In("issue_id", deleteCond).
		Delete(&Reaction{}); err != nil {
		return err
	}

	if _, err = sess.In("issue_id", deleteCond).
		Delete(&IssueWatch{}); err != nil {
		return err
	}

	if _, err = sess.In("issue_id", deleteCond).
		Delete(&Stopwatch{}); err != nil {
		return err
	}

	attachmentPaths := make([]string, 0, 20)
	attachments := make([]*Attachment, 0, len(attachmentPaths))
	if err = sess.Join("INNER", "issue", "issue.id = attachment.issue_id").
		Where("issue.repo_id = ?", repoID).
		Find(&attachments); err != nil {
		return err
	}
	for j := range attachments {
		attachmentPaths = append(attachmentPaths, attachments[j].LocalPath())
	}

	if _, err = sess.In("issue_id", deleteCond).
		Delete(&Attachment{}); err != nil {
		return err
	}

	if _, err = sess.Delete(&Issue{RepoID: repoID}); err != nil {
		return err
	}

	if _, err = sess.Where("repo_id = ?", repoID).Delete(new(RepoUnit)); err != nil {
		return err
	}

	if repo.IsFork {
		if _, err = sess.Exec("UPDATE `repository` SET num_forks=num_forks-1 WHERE id=?", repo.ForkID); err != nil {
			return fmt.Errorf("decrease fork count: %v", err)
		}
	}

	if _, err = sess.Exec("UPDATE `user` SET num_repos=num_repos-1 WHERE id=?", uid); err != nil {
		return err
	}

	// FIXME: Remove repository files should be executed after transaction succeed.
	repoPath := repo.repoPath(sess)
	removeAllWithNotice(sess, "Delete repository files", repoPath)

	err = repo.deleteWiki(sess)
	if err != nil {
		return err
	}

	// Remove attachment files.
	for i := range attachmentPaths {
		removeAllWithNotice(sess, "Delete attachment", attachmentPaths[i])
	}

	// Remove LFS objects
	var lfsObjects []*LFSMetaObject
	if err = sess.Where("repository_id=?", repoID).Find(&lfsObjects); err != nil {
		return err
	}

	for _, v := range lfsObjects {
		count, err := sess.Count(&LFSMetaObject{Oid: v.Oid})
		if err != nil {
			return err
		}

		if count > 1 {
			continue
		}

		oidPath := filepath.Join(v.Oid[0:2], v.Oid[2:4], v.Oid[4:len(v.Oid)])
		err = os.Remove(filepath.Join(setting.LFS.ContentPath, oidPath))
		if err != nil {
			return err
		}
	}

	if _, err := sess.Delete(&LFSMetaObject{RepositoryID: repoID}); err != nil {
		return err
	}

	if repo.NumForks > 0 {
		if _, err = sess.Exec("UPDATE `repository` SET fork_id=0,is_fork=? WHERE fork_id=?", false, repo.ID); err != nil {
			log.Error("reset 'fork_id' and 'is_fork': %v", err)
		}
	}

	if err = sess.Commit(); err != nil {
		if len(deployKeys) > 0 {
			// We need to rewrite the public keys because the commit failed
			if err2 := RewriteAllPublicKeys(); err2 != nil {
				return fmt.Errorf("Commit: %v SSH Keys: %v", err, err2)
			}
		}
		return fmt.Errorf("Commit: %v", err)
	}

	if org.IsOrganization() {
		if err = PrepareWebhooks(repo, HookEventRepository, &api.RepositoryPayload{
			Action:       api.HookRepoDeleted,
			Repository:   repo.APIFormat(AccessModeOwner),
			Organization: org.APIFormat(),
			Sender:       doer.APIFormat(),
		}); err != nil {
			return err
		}
		go HookQueue.Add(repo.ID)
	}

	DeleteRepoFromIndexer(repo)
	return nil
}

// GetRepositoryByOwnerAndName returns the repository by given ownername and reponame.
func GetRepositoryByOwnerAndName(ownerName, repoName string) (*Repository, error) {
	var repo Repository
	has, err := x.Select("repository.*").
		Join("INNER", "`user`", "`user`.id = repository.owner_id").
		Where("repository.lower_name = ?", strings.ToLower(repoName)).
		And("`user`.lower_name = ?", strings.ToLower(ownerName)).
		Get(&repo)
	if err != nil {
		return nil, err
	} else if !has {
		return nil, ErrRepoNotExist{0, 0, ownerName, repoName}
	}
	return &repo, nil
}

// GetRepositoryByName returns the repository by given name under user if exists.
func GetRepositoryByName(ownerID int64, name string) (*Repository, error) {
	repo := &Repository{
		OwnerID:   ownerID,
		LowerName: strings.ToLower(name),
	}
	has, err := x.Get(repo)
	if err != nil {
		return nil, err
	} else if !has {
		return nil, ErrRepoNotExist{0, ownerID, "", name}
	}
	return repo, err
}

func getRepositoryByID(e Engine, id int64) (*Repository, error) {
	repo := new(Repository)
	has, err := e.ID(id).Get(repo)
	if err != nil {
		return nil, err
	} else if !has {
		return nil, ErrRepoNotExist{id, 0, "", ""}
	}
	return repo, nil
}

// GetRepositoryByID returns the repository by given id if exists.
func GetRepositoryByID(id int64) (*Repository, error) {
	return getRepositoryByID(x, id)
}

// GetRepositoriesMapByIDs returns the repositories by given id slice.
func GetRepositoriesMapByIDs(ids []int64) (map[int64]*Repository, error) {
	var repos = make(map[int64]*Repository, len(ids))
	return repos, x.In("id", ids).Find(&repos)
}

// GetUserRepositories returns a list of repositories of given user.
func GetUserRepositories(userID int64, private bool, page, pageSize int, orderBy string) ([]*Repository, error) {
	if len(orderBy) == 0 {
		orderBy = "updated_unix DESC"
	}

	sess := x.
		Where("owner_id = ?", userID).
		OrderBy(orderBy)
	if !private {
		sess.And("is_private=?", false)
	}

	if page <= 0 {
		page = 1
	}
	sess.Limit(pageSize, (page-1)*pageSize)

	repos := make([]*Repository, 0, pageSize)
	return repos, sess.Find(&repos)
}

// GetUserMirrorRepositories returns a list of mirror repositories of given user.
func GetUserMirrorRepositories(userID int64) ([]*Repository, error) {
	repos := make([]*Repository, 0, 10)
	return repos, x.
		Where("owner_id = ?", userID).
		And("is_mirror = ?", true).
		Find(&repos)
}

func getRepositoryCount(e Engine, u *User) (int64, error) {
	return e.Count(&Repository{OwnerID: u.ID})
}

func getPublicRepositoryCount(e Engine, u *User) (int64, error) {
	return e.Where("is_private = ?", false).Count(&Repository{OwnerID: u.ID})
}

func getPrivateRepositoryCount(e Engine, u *User) (int64, error) {
	return e.Where("is_private = ?", true).Count(&Repository{OwnerID: u.ID})
}

// GetRepositoryCount returns the total number of repositories of user.
func GetRepositoryCount(u *User) (int64, error) {
	return getRepositoryCount(x, u)
}

// GetPublicRepositoryCount returns the total number of public repositories of user.
func GetPublicRepositoryCount(u *User) (int64, error) {
	return getPublicRepositoryCount(x, u)
}

// GetPrivateRepositoryCount returns the total number of private repositories of user.
func GetPrivateRepositoryCount(u *User) (int64, error) {
	return getPrivateRepositoryCount(x, u)
}

// DeleteRepositoryArchives deletes all repositories' archives.
func DeleteRepositoryArchives() error {
	return x.
		Where("id > 0").
		Iterate(new(Repository),
			func(idx int, bean interface{}) error {
				repo := bean.(*Repository)
				return os.RemoveAll(filepath.Join(repo.RepoPath(), "archives"))
			})
}

// DeleteOldRepositoryArchives deletes old repository archives.
func DeleteOldRepositoryArchives() {
	if !taskStatusTable.StartIfNotRunning(archiveCleanup) {
		return
	}
	defer taskStatusTable.Stop(archiveCleanup)

	log.Trace("Doing: ArchiveCleanup")

	if err := x.Where("id > 0").Iterate(new(Repository), deleteOldRepositoryArchives); err != nil {
		log.Error("ArchiveClean: %v", err)
	}
}

func deleteOldRepositoryArchives(idx int, bean interface{}) error {
	repo := bean.(*Repository)
	basePath := filepath.Join(repo.RepoPath(), "archives")

	for _, ty := range []string{"zip", "targz"} {
		path := filepath.Join(basePath, ty)
		file, err := os.Open(path)
		if err != nil {
			if !os.IsNotExist(err) {
				log.Warn("Unable to open directory %s: %v", path, err)
				return err
			}

			// If the directory doesn't exist, that's okay.
			continue
		}

		files, err := file.Readdir(0)
		file.Close()
		if err != nil {
			log.Warn("Unable to read directory %s: %v", path, err)
			return err
		}

		minimumOldestTime := time.Now().Add(-setting.Cron.ArchiveCleanup.OlderThan)
		for _, info := range files {
			if info.ModTime().Before(minimumOldestTime) && !info.IsDir() {
				toDelete := filepath.Join(path, info.Name())
				// This is a best-effort purge, so we do not check error codes to confirm removal.
				if err = os.Remove(toDelete); err != nil {
					log.Trace("Unable to delete %s, but proceeding: %v", toDelete, err)
				}
			}
		}
	}

	return nil
}

func gatherMissingRepoRecords() ([]*Repository, error) {
	repos := make([]*Repository, 0, 10)
	if err := x.
		Where("id > 0").
		Iterate(new(Repository),
			func(idx int, bean interface{}) error {
				repo := bean.(*Repository)
				if !com.IsDir(repo.RepoPath()) {
					repos = append(repos, repo)
				}
				return nil
			}); err != nil {
		if err2 := CreateRepositoryNotice(fmt.Sprintf("gatherMissingRepoRecords: %v", err)); err2 != nil {
			return nil, fmt.Errorf("CreateRepositoryNotice: %v", err)
		}
	}
	return repos, nil
}

// DeleteMissingRepositories deletes all repository records that lost Git files.
func DeleteMissingRepositories(doer *User) error {
	repos, err := gatherMissingRepoRecords()
	if err != nil {
		return fmt.Errorf("gatherMissingRepoRecords: %v", err)
	}

	if len(repos) == 0 {
		return nil
	}

	for _, repo := range repos {
		log.Trace("Deleting %d/%d...", repo.OwnerID, repo.ID)
		if err := DeleteRepository(doer, repo.OwnerID, repo.ID); err != nil {
			if err2 := CreateRepositoryNotice(fmt.Sprintf("DeleteRepository [%d]: %v", repo.ID, err)); err2 != nil {
				return fmt.Errorf("CreateRepositoryNotice: %v", err)
			}
		}
	}
	return nil
}

// ReinitMissingRepositories reinitializes all repository records that lost Git files.
func ReinitMissingRepositories() error {
	repos, err := gatherMissingRepoRecords()
	if err != nil {
		return fmt.Errorf("gatherMissingRepoRecords: %v", err)
	}

	if len(repos) == 0 {
		return nil
	}

	for _, repo := range repos {
		log.Trace("Initializing %d/%d...", repo.OwnerID, repo.ID)
		if err := git.InitRepository(repo.RepoPath(), true); err != nil {
			if err2 := CreateRepositoryNotice(fmt.Sprintf("InitRepository [%d]: %v", repo.ID, err)); err2 != nil {
				return fmt.Errorf("CreateRepositoryNotice: %v", err)
			}
		}
	}
	return nil
}

// SyncRepositoryHooks rewrites all repositories' pre-receive, update and post-receive hooks
// to make sure the binary and custom conf path are up-to-date.
func SyncRepositoryHooks() error {
	return x.Cols("owner_id", "name").Where("id > 0").Iterate(new(Repository),
		func(idx int, bean interface{}) error {
			if err := createDelegateHooks(bean.(*Repository).RepoPath()); err != nil {
				return fmt.Errorf("SyncRepositoryHook: %v", err)
			}
			if bean.(*Repository).HasWiki() {
				if err := createDelegateHooks(bean.(*Repository).WikiPath()); err != nil {
					return fmt.Errorf("SyncRepositoryHook: %v", err)
				}
			}
			return nil
		})
}

// Prevent duplicate running tasks.
var taskStatusTable = sync.NewStatusTable()

const (
	mirrorUpdate   = "mirror_update"
	gitFsck        = "git_fsck"
	checkRepos     = "check_repos"
	archiveCleanup = "archive_cleanup"
)

// GitFsck calls 'git fsck' to check repository health.
func GitFsck() {
	if !taskStatusTable.StartIfNotRunning(gitFsck) {
		return
	}
	defer taskStatusTable.Stop(gitFsck)

	log.Trace("Doing: GitFsck")

	if err := x.
		Where("id>0 AND is_fsck_enabled=?", true).BufferSize(setting.IterateBufferSize).
		Iterate(new(Repository),
			func(idx int, bean interface{}) error {
				repo := bean.(*Repository)
				repoPath := repo.RepoPath()
				log.Trace("Running health check on repository %s", repoPath)
				if err := git.Fsck(repoPath, setting.Cron.RepoHealthCheck.Timeout, setting.Cron.RepoHealthCheck.Args...); err != nil {
					desc := fmt.Sprintf("Failed to health check repository (%s): %v", repoPath, err)
					log.Warn(desc)
					if err = CreateRepositoryNotice(desc); err != nil {
						log.Error("CreateRepositoryNotice: %v", err)
					}
				}
				return nil
			}); err != nil {
		log.Error("GitFsck: %v", err)
	}
	log.Trace("Finished: GitFsck")
}

// GitGcRepos calls 'git gc' to remove unnecessary files and optimize the local repository
func GitGcRepos() error {
	args := append([]string{"gc"}, setting.Git.GCArgs...)
	return x.
		Where("id > 0").BufferSize(setting.IterateBufferSize).
		Iterate(new(Repository),
			func(idx int, bean interface{}) error {
				repo := bean.(*Repository)
				if err := repo.GetOwner(); err != nil {
					return err
				}
				_, stderr, err := process.GetManager().ExecDir(
					time.Duration(setting.Git.Timeout.GC)*time.Second,
					RepoPath(repo.Owner.Name, repo.Name), "Repository garbage collection",
					"git", args...)
				if err != nil {
					return fmt.Errorf("%v: %v", err, stderr)
				}
				return nil
			})
}

type repoChecker struct {
	querySQL, correctSQL string
	desc                 string
}

func repoStatsCheck(checker *repoChecker) {
	results, err := x.Query(checker.querySQL)
	if err != nil {
		log.Error("Select %s: %v", checker.desc, err)
		return
	}
	for _, result := range results {
		id := com.StrTo(result["id"]).MustInt64()
		log.Trace("Updating %s: %d", checker.desc, id)
		_, err = x.Exec(checker.correctSQL, id, id)
		if err != nil {
			log.Error("Update %s[%d]: %v", checker.desc, id, err)
		}
	}
}

// CheckRepoStats checks the repository stats
func CheckRepoStats() {
	if !taskStatusTable.StartIfNotRunning(checkRepos) {
		return
	}
	defer taskStatusTable.Stop(checkRepos)

	log.Trace("Doing: CheckRepoStats")

	checkers := []*repoChecker{
		// Repository.NumWatches
		{
			"SELECT repo.id FROM `repository` repo WHERE repo.num_watches!=(SELECT COUNT(*) FROM `watch` WHERE repo_id=repo.id)",
			"UPDATE `repository` SET num_watches=(SELECT COUNT(*) FROM `watch` WHERE repo_id=?) WHERE id=?",
			"repository count 'num_watches'",
		},
		// Repository.NumStars
		{
			"SELECT repo.id FROM `repository` repo WHERE repo.num_stars!=(SELECT COUNT(*) FROM `star` WHERE repo_id=repo.id)",
			"UPDATE `repository` SET num_stars=(SELECT COUNT(*) FROM `star` WHERE repo_id=?) WHERE id=?",
			"repository count 'num_stars'",
		},
		// Label.NumIssues
		{
			"SELECT label.id FROM `label` WHERE label.num_issues!=(SELECT COUNT(*) FROM `issue_label` WHERE label_id=label.id)",
			"UPDATE `label` SET num_issues=(SELECT COUNT(*) FROM `issue_label` WHERE label_id=?) WHERE id=?",
			"label count 'num_issues'",
		},
		// User.NumRepos
		{
			"SELECT `user`.id FROM `user` WHERE `user`.num_repos!=(SELECT COUNT(*) FROM `repository` WHERE owner_id=`user`.id)",
			"UPDATE `user` SET num_repos=(SELECT COUNT(*) FROM `repository` WHERE owner_id=?) WHERE id=?",
			"user count 'num_repos'",
		},
		// Issue.NumComments
		{
			"SELECT `issue`.id FROM `issue` WHERE `issue`.num_comments!=(SELECT COUNT(*) FROM `comment` WHERE issue_id=`issue`.id AND type=0)",
			"UPDATE `issue` SET num_comments=(SELECT COUNT(*) FROM `comment` WHERE issue_id=? AND type=0) WHERE id=?",
			"issue count 'num_comments'",
		},
	}
	for i := range checkers {
		repoStatsCheck(checkers[i])
	}

	// ***** START: Repository.NumClosedIssues *****
	desc := "repository count 'num_closed_issues'"
	results, err := x.Query("SELECT repo.id FROM `repository` repo WHERE repo.num_closed_issues!=(SELECT COUNT(*) FROM `issue` WHERE repo_id=repo.id AND is_closed=? AND is_pull=?)", true, false)
	if err != nil {
		log.Error("Select %s: %v", desc, err)
	} else {
		for _, result := range results {
			id := com.StrTo(result["id"]).MustInt64()
			log.Trace("Updating %s: %d", desc, id)
			_, err = x.Exec("UPDATE `repository` SET num_closed_issues=(SELECT COUNT(*) FROM `issue` WHERE repo_id=? AND is_closed=? AND is_pull=?) WHERE id=?", id, true, false, id)
			if err != nil {
				log.Error("Update %s[%d]: %v", desc, id, err)
			}
		}
	}
	// ***** END: Repository.NumClosedIssues *****

	// FIXME: use checker when stop supporting old fork repo format.
	// ***** START: Repository.NumForks *****
	results, err = x.Query("SELECT repo.id FROM `repository` repo WHERE repo.num_forks!=(SELECT COUNT(*) FROM `repository` WHERE fork_id=repo.id)")
	if err != nil {
		log.Error("Select repository count 'num_forks': %v", err)
	} else {
		for _, result := range results {
			id := com.StrTo(result["id"]).MustInt64()
			log.Trace("Updating repository count 'num_forks': %d", id)

			repo, err := GetRepositoryByID(id)
			if err != nil {
				log.Error("GetRepositoryByID[%d]: %v", id, err)
				continue
			}

			rawResult, err := x.Query("SELECT COUNT(*) FROM `repository` WHERE fork_id=?", repo.ID)
			if err != nil {
				log.Error("Select count of forks[%d]: %v", repo.ID, err)
				continue
			}
			repo.NumForks = int(parseCountResult(rawResult))

			if err = UpdateRepository(repo, false); err != nil {
				log.Error("UpdateRepository[%d]: %v", id, err)
				continue
			}
		}
	}
	// ***** END: Repository.NumForks *****
}

// SetArchiveRepoState sets if a repo is archived
func (repo *Repository) SetArchiveRepoState(isArchived bool) (err error) {
	repo.IsArchived = isArchived
	_, err = x.Where("id = ?", repo.ID).Cols("is_archived").Update(repo)
	return
}

// ___________           __
// \_   _____/__________|  | __
//  |    __)/  _ \_  __ \  |/ /
//  |     \(  <_> )  | \/    <
//  \___  / \____/|__|  |__|_ \
//      \/                   \/

// HasForkedRepo checks if given user has already forked a repository with given ID.
func HasForkedRepo(ownerID, repoID int64) (*Repository, bool) {
	repo := new(Repository)
	has, _ := x.
		Where("owner_id=? AND fork_id=?", ownerID, repoID).
		Get(repo)
	return repo, has
}

// ForkRepository forks a repository
func ForkRepository(doer, u *User, oldRepo *Repository, name, desc string) (_ *Repository, err error) {
	forkedRepo, err := oldRepo.GetUserFork(u.ID)
	if err != nil {
		return nil, err
	}
	if forkedRepo != nil {
		return nil, ErrRepoAlreadyExist{
			Uname: u.Name,
			Name:  forkedRepo.Name,
		}
	}

	repo := &Repository{
		OwnerID:       u.ID,
		Owner:         u,
		Name:          name,
		LowerName:     strings.ToLower(name),
		Description:   desc,
		DefaultBranch: oldRepo.DefaultBranch,
		IsPrivate:     oldRepo.IsPrivate,
		IsEmpty:       oldRepo.IsEmpty,
		IsFork:        true,
		ForkID:        oldRepo.ID,
	}

	sess := x.NewSession()
	defer sess.Close()
	if err = sess.Begin(); err != nil {
		return nil, err
	}

	if err = createRepository(sess, doer, u, repo); err != nil {
		return nil, err
	}

	if _, err = sess.Exec("UPDATE `repository` SET num_forks=num_forks+1 WHERE id=?", oldRepo.ID); err != nil {
		return nil, err
	}

	repoPath := RepoPath(u.Name, repo.Name)
	_, stderr, err := process.GetManager().ExecTimeout(10*time.Minute,
		fmt.Sprintf("ForkRepository(git clone): %s/%s", u.Name, repo.Name),
		"git", "clone", "--bare", oldRepo.repoPath(sess), repoPath)
	if err != nil {
		return nil, fmt.Errorf("git clone: %v", stderr)
	}

	_, stderr, err = process.GetManager().ExecDir(-1,
		repoPath, fmt.Sprintf("ForkRepository(git update-server-info): %s", repoPath),
		"git", "update-server-info")
	if err != nil {
		return nil, fmt.Errorf("git update-server-info: %v", stderr)
	}

	if err = createDelegateHooks(repoPath); err != nil {
		return nil, fmt.Errorf("createDelegateHooks: %v", err)
	}

	//Commit repo to get Fork ID
	err = sess.Commit()
	if err != nil {
		return nil, err
	}

	oldMode, _ := AccessLevel(doer, oldRepo)
	mode, _ := AccessLevel(doer, repo)

	if err = PrepareWebhooks(oldRepo, HookEventFork, &api.ForkPayload{
		Forkee: oldRepo.APIFormat(oldMode),
		Repo:   repo.APIFormat(mode),
		Sender: doer.APIFormat(),
	}); err != nil {
		log.Error("PrepareWebhooks [repo_id: %d]: %v", oldRepo.ID, err)
	} else {
		go HookQueue.Add(oldRepo.ID)
	}

	if err = repo.UpdateSize(); err != nil {
		log.Error("Failed to update size for repository: %v", err)
	}

	// Copy LFS meta objects in new session
	sess2 := x.NewSession()
	defer sess2.Close()
	if err = sess2.Begin(); err != nil {
		return nil, err
	}

	var lfsObjects []*LFSMetaObject

	if err = sess2.Where("repository_id=?", oldRepo.ID).Find(&lfsObjects); err != nil {
		return nil, err
	}

	for _, v := range lfsObjects {
		v.ID = 0
		v.RepositoryID = repo.ID
		if _, err = sess2.Insert(v); err != nil {
			return nil, err
		}
	}

	return repo, sess2.Commit()
}

// GetForks returns all the forks of the repository
func (repo *Repository) GetForks() ([]*Repository, error) {
	forks := make([]*Repository, 0, repo.NumForks)
	return forks, x.Find(&forks, &Repository{ForkID: repo.ID})
}

// GetUserFork return user forked repository from this repository, if not forked return nil
func (repo *Repository) GetUserFork(userID int64) (*Repository, error) {
	var forkedRepo Repository
	has, err := x.Where("fork_id = ?", repo.ID).And("owner_id = ?", userID).Get(&forkedRepo)
	if err != nil {
		return nil, err
	}
	if !has {
		return nil, nil
	}
	return &forkedRepo, nil
}<|MERGE_RESOLUTION|>--- conflicted
+++ resolved
@@ -685,19 +685,6 @@
 
 	return users, nil
 }
-
-<<<<<<< HEAD
-// NextIssueIndex returns the next issue index
-// FIXME: should have a mutex to prevent producing same index for two issues that are created
-// closely enough.
-func (repo *Repository) NextIssueIndex() int64 {
-	return int64(repo.NumIssues+repo.NumPulls) + 1
-}
-=======
-var (
-	descPattern = regexp.MustCompile(`https?://\S+`)
-)
->>>>>>> 1f84970d
 
 // DescriptionHTML does special handles to description and return HTML string.
 func (repo *Repository) DescriptionHTML() template.HTML {
