// Copyright 2014 The Gogs Authors. All rights reserved.
// Copyright 2017 The Gitea Authors. All rights reserved.
// Use of this source code is governed by a MIT-style
// license that can be found in the LICENSE file.

package models

import (
	"bytes"
	"crypto/md5"
	"errors"
	"fmt"
	"html/template"

	// Needed for jpeg support
	_ "image/jpeg"
	"image/png"
	"io/ioutil"
	"net/url"
	"os"
	"path"
	"path/filepath"
	"sort"
	"strconv"
	"strings"
	"time"

	"code.gitea.io/gitea/modules/avatar"
	"code.gitea.io/gitea/modules/git"
	"code.gitea.io/gitea/modules/log"
	"code.gitea.io/gitea/modules/markup"
	"code.gitea.io/gitea/modules/options"
	"code.gitea.io/gitea/modules/process"
	"code.gitea.io/gitea/modules/setting"
	"code.gitea.io/gitea/modules/structs"
	api "code.gitea.io/gitea/modules/structs"
	"code.gitea.io/gitea/modules/sync"
	"code.gitea.io/gitea/modules/timeutil"

	"github.com/mcuadros/go-version"
	"github.com/unknwon/com"
	ini "gopkg.in/ini.v1"
	"xorm.io/builder"
	"xorm.io/xorm"
)

var repoWorkingPool = sync.NewExclusivePool()

var (
	// ErrMirrorNotExist mirror does not exist error
	ErrMirrorNotExist = errors.New("Mirror does not exist")

	// ErrNameEmpty name is empty error
	ErrNameEmpty = errors.New("Name is empty")
)

var (
	// Gitignores contains the gitiginore files
	Gitignores []string

	// Licenses contains the license files
	Licenses []string

	// Readmes contains the readme files
	Readmes []string

	// LabelTemplates contains the label template files
	LabelTemplates []string

	// ItemsPerPage maximum items per page in forks, watchers and stars of a repo
	ItemsPerPage = 40
)

// loadRepoConfig loads the repository config
func loadRepoConfig() {
	// Load .gitignore and license files and readme templates.
	types := []string{"gitignore", "license", "readme", "label"}
	typeFiles := make([][]string, 4)
	for i, t := range types {
		files, err := options.Dir(t)
		if err != nil {
			log.Fatal("Failed to get %s files: %v", t, err)
		}
		customPath := path.Join(setting.CustomPath, "options", t)
		if com.IsDir(customPath) {
			customFiles, err := com.StatDir(customPath)
			if err != nil {
				log.Fatal("Failed to get custom %s files: %v", t, err)
			}

			for _, f := range customFiles {
				if !com.IsSliceContainsStr(files, f) {
					files = append(files, f)
				}
			}
		}
		typeFiles[i] = files
	}

	Gitignores = typeFiles[0]
	Licenses = typeFiles[1]
	Readmes = typeFiles[2]
	LabelTemplates = typeFiles[3]
	sort.Strings(Gitignores)
	sort.Strings(Licenses)
	sort.Strings(Readmes)
	sort.Strings(LabelTemplates)

	// Filter out invalid names and promote preferred licenses.
	sortedLicenses := make([]string, 0, len(Licenses))
	for _, name := range setting.Repository.PreferredLicenses {
		if com.IsSliceContainsStr(Licenses, name) {
			sortedLicenses = append(sortedLicenses, name)
		}
	}
	for _, name := range Licenses {
		if !com.IsSliceContainsStr(setting.Repository.PreferredLicenses, name) {
			sortedLicenses = append(sortedLicenses, name)
		}
	}
	Licenses = sortedLicenses
}

// NewRepoContext creates a new repository context
func NewRepoContext() {
	loadRepoConfig()

	RemoveAllWithNotice("Clean up repository temporary data", filepath.Join(setting.AppDataPath, "tmp"))
}

// RepositoryStatus defines the status of repository
type RepositoryStatus int

// all kinds of RepositoryStatus
const (
	RepositoryReady         RepositoryStatus = iota // a normal repository
	RepositoryBeingMigrated                         // repository is migrating
)

// Repository represents a git repository.
type Repository struct {
	ID                  int64                  `xorm:"pk autoincr"`
	OwnerID             int64                  `xorm:"UNIQUE(s) index"`
	OwnerName           string                 `xorm:"-"`
	Owner               *User                  `xorm:"-"`
	LowerName           string                 `xorm:"UNIQUE(s) INDEX NOT NULL"`
	Name                string                 `xorm:"INDEX NOT NULL"`
	Description         string                 `xorm:"TEXT"`
	Website             string                 `xorm:"VARCHAR(2048)"`
	OriginalServiceType structs.GitServiceType `xorm:"index"`
	OriginalURL         string                 `xorm:"VARCHAR(2048)"`
	DefaultBranch       string

	NumWatches          int
	NumStars            int
	NumForks            int
	NumIssues           int
	NumClosedIssues     int
	NumOpenIssues       int `xorm:"-"`
	NumPulls            int
	NumClosedPulls      int
	NumOpenPulls        int `xorm:"-"`
	NumMilestones       int `xorm:"NOT NULL DEFAULT 0"`
	NumClosedMilestones int `xorm:"NOT NULL DEFAULT 0"`
	NumOpenMilestones   int `xorm:"-"`
	NumReleases         int `xorm:"-"`

	IsPrivate  bool `xorm:"INDEX"`
	IsEmpty    bool `xorm:"INDEX"`
	IsArchived bool `xorm:"INDEX"`
	IsMirror   bool `xorm:"INDEX"`
	*Mirror    `xorm:"-"`
	Status     RepositoryStatus `xorm:"NOT NULL DEFAULT 0"`

	ExternalMetas map[string]string `xorm:"-"`
	Units         []*RepoUnit       `xorm:"-"`

	IsFork                          bool               `xorm:"INDEX NOT NULL DEFAULT false"`
	ForkID                          int64              `xorm:"INDEX"`
	BaseRepo                        *Repository        `xorm:"-"`
	Size                            int64              `xorm:"NOT NULL DEFAULT 0"`
	IndexerStatus                   *RepoIndexerStatus `xorm:"-"`
	IsFsckEnabled                   bool               `xorm:"NOT NULL DEFAULT true"`
	CloseIssuesViaCommitInAnyBranch bool               `xorm:"NOT NULL DEFAULT false"`
	Topics                          []string           `xorm:"TEXT JSON"`

	// Avatar: ID(10-20)-md5(32) - must fit into 64 symbols
	Avatar string `xorm:"VARCHAR(64)"`

	CreatedUnix timeutil.TimeStamp `xorm:"INDEX created"`
	UpdatedUnix timeutil.TimeStamp `xorm:"INDEX updated"`
}

// ColorFormat returns a colored string to represent this repo
func (repo *Repository) ColorFormat(s fmt.State) {
	var ownerName interface{}

	if repo.OwnerName != "" {
		ownerName = repo.OwnerName
	} else if repo.Owner != nil {
		ownerName = repo.Owner.Name
	} else {
		ownerName = log.NewColoredIDValue(strconv.FormatInt(repo.OwnerID, 10))
	}

	log.ColorFprintf(s, "%d:%s/%s",
		log.NewColoredIDValue(repo.ID),
		ownerName,
		repo.Name)
}

// IsBeingMigrated indicates that repository is being migtated
func (repo *Repository) IsBeingMigrated() bool {
	return repo.Status == RepositoryBeingMigrated
}

// IsBeingCreated indicates that repository is being migrated or forked
func (repo *Repository) IsBeingCreated() bool {
	return repo.IsBeingMigrated()
}

// AfterLoad is invoked from XORM after setting the values of all fields of this object.
func (repo *Repository) AfterLoad() {
	// FIXME: use models migration to solve all at once.
	if len(repo.DefaultBranch) == 0 {
		repo.DefaultBranch = "master"
	}

	repo.NumOpenIssues = repo.NumIssues - repo.NumClosedIssues
	repo.NumOpenPulls = repo.NumPulls - repo.NumClosedPulls
	repo.NumOpenMilestones = repo.NumMilestones - repo.NumClosedMilestones
}

// MustOwner always returns a valid *User object to avoid
// conceptually impossible error handling.
// It creates a fake object that contains error details
// when error occurs.
func (repo *Repository) MustOwner() *User {
	return repo.mustOwner(x)
}

// MustOwnerName always returns valid owner name to avoid
// conceptually impossible error handling.
// It returns "error" and logs error details when error
// occurs.
func (repo *Repository) MustOwnerName() string {
	return repo.mustOwnerName(x)
}

// FullName returns the repository full name
func (repo *Repository) FullName() string {
	return repo.MustOwnerName() + "/" + repo.Name
}

// HTMLURL returns the repository HTML URL
func (repo *Repository) HTMLURL() string {
	return setting.AppURL + repo.FullName()
}

// APIURL returns the repository API URL
func (repo *Repository) APIURL() string {
	return setting.AppURL + path.Join("api/v1/repos", repo.FullName())
}

// APIFormat converts a Repository to api.Repository
func (repo *Repository) APIFormat(mode AccessMode) *api.Repository {
	return repo.innerAPIFormat(x, mode, false)
}

// GetCommitsCountCacheKey returns cache key used for commits count caching.
func (repo *Repository) GetCommitsCountCacheKey(contextName string, isRef bool) string {
	var prefix string
	if isRef {
		prefix = "ref"
	} else {
		prefix = "commit"
	}
	return fmt.Sprintf("commits-count-%d-%s-%s", repo.ID, prefix, contextName)
}

func (repo *Repository) innerAPIFormat(e Engine, mode AccessMode, isParent bool) *api.Repository {
	var parent *api.Repository

	cloneLink := repo.cloneLink(e, false)
	permission := &api.Permission{
		Admin: mode >= AccessModeAdmin,
		Push:  mode >= AccessModeWrite,
		Pull:  mode >= AccessModeRead,
	}
	if !isParent {
		err := repo.getBaseRepo(e)
		if err != nil {
			log.Error("APIFormat: %v", err)
		}
		if repo.BaseRepo != nil {
			parent = repo.BaseRepo.innerAPIFormat(e, mode, true)
		}
	}
	hasIssues := false
	var externalTracker *api.ExternalTracker
	var internalTracker *api.InternalTracker
	if unit, err := repo.getUnit(e, UnitTypeIssues); err == nil {
		config := unit.IssuesConfig()
		hasIssues = true
		internalTracker = &api.InternalTracker{
			EnableTimeTracker:                config.EnableTimetracker,
			AllowOnlyContributorsToTrackTime: config.AllowOnlyContributorsToTrackTime,
			EnableIssueDependencies:          config.EnableDependencies,
		}
	} else if unit, err := repo.getUnit(e, UnitTypeExternalTracker); err == nil {
		config := unit.ExternalTrackerConfig()
		hasIssues = true
		externalTracker = &api.ExternalTracker{
			ExternalTrackerURL:    config.ExternalTrackerURL,
			ExternalTrackerFormat: config.ExternalTrackerFormat,
			ExternalTrackerStyle:  config.ExternalTrackerStyle,
		}
	}
	hasWiki := false
	var externalWiki *api.ExternalWiki
	if _, err := repo.getUnit(e, UnitTypeWiki); err == nil {
		hasWiki = true
	} else if unit, err := repo.getUnit(e, UnitTypeExternalWiki); err == nil {
		hasWiki = true
		config := unit.ExternalWikiConfig()
		externalWiki = &api.ExternalWiki{
			ExternalWikiURL: config.ExternalWikiURL,
		}
	}
	hasPullRequests := false
	ignoreWhitespaceConflicts := false
	allowMerge := false
	allowRebase := false
	allowRebaseMerge := false
	allowSquash := false
	if unit, err := repo.getUnit(e, UnitTypePullRequests); err == nil {
		config := unit.PullRequestsConfig()
		hasPullRequests = true
		ignoreWhitespaceConflicts = config.IgnoreWhitespaceConflicts
		allowMerge = config.AllowMerge
		allowRebase = config.AllowRebase
		allowRebaseMerge = config.AllowRebaseMerge
		allowSquash = config.AllowSquash
	}

	return &api.Repository{
		ID:                        repo.ID,
		Owner:                     repo.Owner.APIFormat(),
		Name:                      repo.Name,
		FullName:                  repo.FullName(),
		Description:               repo.Description,
		Private:                   repo.IsPrivate,
		Empty:                     repo.IsEmpty,
		Archived:                  repo.IsArchived,
		Size:                      int(repo.Size / 1024),
		Fork:                      repo.IsFork,
		Parent:                    parent,
		Mirror:                    repo.IsMirror,
		HTMLURL:                   repo.HTMLURL(),
		SSHURL:                    cloneLink.SSH,
		CloneURL:                  cloneLink.HTTPS,
		Website:                   repo.Website,
		Stars:                     repo.NumStars,
		Forks:                     repo.NumForks,
		Watchers:                  repo.NumWatches,
		OpenIssues:                repo.NumOpenIssues,
		DefaultBranch:             repo.DefaultBranch,
		Created:                   repo.CreatedUnix.AsTime(),
		Updated:                   repo.UpdatedUnix.AsTime(),
		Permissions:               permission,
		HasIssues:                 hasIssues,
		ExternalTracker:           externalTracker,
		InternalTracker:           internalTracker,
		HasWiki:                   hasWiki,
		ExternalWiki:              externalWiki,
		HasPullRequests:           hasPullRequests,
		IgnoreWhitespaceConflicts: ignoreWhitespaceConflicts,
		AllowMerge:                allowMerge,
		AllowRebase:               allowRebase,
		AllowRebaseMerge:          allowRebaseMerge,
		AllowSquash:               allowSquash,
		AvatarURL:                 repo.avatarLink(e),
	}
}

func (repo *Repository) getUnits(e Engine) (err error) {
	if repo.Units != nil {
		return nil
	}

	repo.Units, err = getUnitsByRepoID(e, repo.ID)
	return err
}

// CheckUnitUser check whether user could visit the unit of this repository
func (repo *Repository) CheckUnitUser(userID int64, isAdmin bool, unitType UnitType) bool {
	return repo.checkUnitUser(x, userID, isAdmin, unitType)
}

func (repo *Repository) checkUnitUser(e Engine, userID int64, isAdmin bool, unitType UnitType) bool {
	if isAdmin {
		return true
	}
	user, err := getUserByID(e, userID)
	if err != nil {
		return false
	}
	perm, err := getUserRepoPermission(e, repo, user)
	if err != nil {
		return false
	}

	return perm.CanRead(unitType)
}

// UnitEnabled if this repository has the given unit enabled
func (repo *Repository) UnitEnabled(tp UnitType) bool {
	if err := repo.getUnits(x); err != nil {
		log.Warn("Error loading repository (ID: %d) units: %s", repo.ID, err.Error())
	}
	for _, unit := range repo.Units {
		if unit.Type == tp {
			return true
		}
	}
	return false
}

// ErrUnitTypeNotExist represents a "UnitTypeNotExist" kind of error.
type ErrUnitTypeNotExist struct {
	UT UnitType
}

// IsErrUnitTypeNotExist checks if an error is a ErrUnitNotExist.
func IsErrUnitTypeNotExist(err error) bool {
	_, ok := err.(ErrUnitTypeNotExist)
	return ok
}

func (err ErrUnitTypeNotExist) Error() string {
	return fmt.Sprintf("Unit type does not exist: %s", err.UT.String())
}

// MustGetUnit always returns a RepoUnit object
func (repo *Repository) MustGetUnit(tp UnitType) *RepoUnit {
	ru, err := repo.GetUnit(tp)
	if err == nil {
		return ru
	}

	if tp == UnitTypeExternalWiki {
		return &RepoUnit{
			Type:   tp,
			Config: new(ExternalWikiConfig),
		}
	} else if tp == UnitTypeExternalTracker {
		return &RepoUnit{
			Type:   tp,
			Config: new(ExternalTrackerConfig),
		}
	} else if tp == UnitTypePullRequests {
		return &RepoUnit{
			Type:   tp,
			Config: new(PullRequestsConfig),
		}
	} else if tp == UnitTypeIssues {
		return &RepoUnit{
			Type:   tp,
			Config: new(IssuesConfig),
		}
	}
	return &RepoUnit{
		Type:   tp,
		Config: new(UnitConfig),
	}
}

// GetUnit returns a RepoUnit object
func (repo *Repository) GetUnit(tp UnitType) (*RepoUnit, error) {
	return repo.getUnit(x, tp)
}

func (repo *Repository) getUnit(e Engine, tp UnitType) (*RepoUnit, error) {
	if err := repo.getUnits(e); err != nil {
		return nil, err
	}
	for _, unit := range repo.Units {
		if unit.Type == tp {
			return unit, nil
		}
	}
	return nil, ErrUnitTypeNotExist{tp}
}

func (repo *Repository) getOwner(e Engine) (err error) {
	if repo.Owner != nil {
		return nil
	}

	repo.Owner, err = getUserByID(e, repo.OwnerID)
	return err
}

// GetOwner returns the repository owner
func (repo *Repository) GetOwner() error {
	return repo.getOwner(x)
}

func (repo *Repository) mustOwner(e Engine) *User {
	if err := repo.getOwner(e); err != nil {
		return &User{
			Name:     "error",
			FullName: err.Error(),
		}
	}

	return repo.Owner
}

func (repo *Repository) getOwnerName(e Engine) error {
	if len(repo.OwnerName) > 0 {
		return nil
	}

	if repo.Owner != nil {
		repo.OwnerName = repo.Owner.Name
		return nil
	}

	u := new(User)
	has, err := e.ID(repo.OwnerID).Cols("name").Get(u)
	if err != nil {
		return err
	} else if !has {
		return ErrUserNotExist{repo.OwnerID, "", 0}
	}
	repo.OwnerName = u.Name
	return nil
}

// GetOwnerName returns the repository owner name
func (repo *Repository) GetOwnerName() error {
	return repo.getOwnerName(x)
}

func (repo *Repository) mustOwnerName(e Engine) string {
	if err := repo.getOwnerName(e); err != nil {
		log.Error("Error loading repository owner name: %v", err)
		return "error"
	}

	return repo.OwnerName
}

// ComposeMetas composes a map of metas for properly rendering issue links and external issue trackers.
func (repo *Repository) ComposeMetas() map[string]string {
	if repo.ExternalMetas == nil {
		repo.ExternalMetas = map[string]string{
			"user":     repo.MustOwner().Name,
			"repo":     repo.Name,
			"repoPath": repo.RepoPath(),
		}
		unit, err := repo.GetUnit(UnitTypeExternalTracker)
		if err != nil {
			return repo.ExternalMetas
		}

		repo.ExternalMetas["format"] = unit.ExternalTrackerConfig().ExternalTrackerFormat
		switch unit.ExternalTrackerConfig().ExternalTrackerStyle {
		case markup.IssueNameStyleAlphanumeric:
			repo.ExternalMetas["style"] = markup.IssueNameStyleAlphanumeric
		default:
			repo.ExternalMetas["style"] = markup.IssueNameStyleNumeric
		}

	}
	return repo.ExternalMetas
}

// DeleteWiki removes the actual and local copy of repository wiki.
func (repo *Repository) DeleteWiki() error {
	return repo.deleteWiki(x)
}

func (repo *Repository) deleteWiki(e Engine) error {
	wikiPaths := []string{repo.WikiPath()}
	for _, wikiPath := range wikiPaths {
		removeAllWithNotice(e, "Delete repository wiki", wikiPath)
	}

	_, err := e.Where("repo_id = ?", repo.ID).And("type = ?", UnitTypeWiki).Delete(new(RepoUnit))
	return err
}

func (repo *Repository) getAssignees(e Engine) (_ []*User, err error) {
	if err = repo.getOwner(e); err != nil {
		return nil, err
	}

	accesses := make([]*Access, 0, 10)
	if err = e.
		Where("repo_id = ? AND mode >= ?", repo.ID, AccessModeWrite).
		Find(&accesses); err != nil {
		return nil, err
	}

	// Leave a seat for owner itself to append later, but if owner is an organization
	// and just waste 1 unit is cheaper than re-allocate memory once.
	users := make([]*User, 0, len(accesses)+1)
	if len(accesses) > 0 {
		userIDs := make([]int64, len(accesses))
		for i := 0; i < len(accesses); i++ {
			userIDs[i] = accesses[i].UserID
		}

		if err = e.In("id", userIDs).Find(&users); err != nil {
			return nil, err
		}
	}
	if !repo.Owner.IsOrganization() {
		users = append(users, repo.Owner)
	}

	return users, nil
}

// GetAssignees returns all users that have write access and can be assigned to issues
// of the repository,
func (repo *Repository) GetAssignees() (_ []*User, err error) {
	return repo.getAssignees(x)
}

// GetMilestoneByID returns the milestone belongs to repository by given ID.
func (repo *Repository) GetMilestoneByID(milestoneID int64) (*Milestone, error) {
	return GetMilestoneByRepoID(repo.ID, milestoneID)
}

// IssueStats returns number of open and closed repository issues by given filter mode.
func (repo *Repository) IssueStats(uid int64, filterMode int, isPull bool) (int64, int64) {
	return GetRepoIssueStats(repo.ID, uid, filterMode, isPull)
}

// GetMirror sets the repository mirror, returns an error upon failure
func (repo *Repository) GetMirror() (err error) {
	repo.Mirror, err = GetMirrorByRepoID(repo.ID)
	return err
}

// GetBaseRepo populates repo.BaseRepo for a fork repository and
// returns an error on failure (NOTE: no error is returned for
// non-fork repositories, and BaseRepo will be left untouched)
func (repo *Repository) GetBaseRepo() (err error) {
	return repo.getBaseRepo(x)
}

func (repo *Repository) getBaseRepo(e Engine) (err error) {
	if !repo.IsFork {
		return nil
	}

	repo.BaseRepo, err = getRepositoryByID(e, repo.ForkID)
	return err
}

func (repo *Repository) repoPath(e Engine) string {
	return RepoPath(repo.mustOwnerName(e), repo.Name)
}

// RepoPath returns the repository path
func (repo *Repository) RepoPath() string {
	return repo.repoPath(x)
}

// GitConfigPath returns the path to a repository's git config/ directory
func GitConfigPath(repoPath string) string {
	return filepath.Join(repoPath, "config")
}

// GitConfigPath returns the repository git config path
func (repo *Repository) GitConfigPath() string {
	return GitConfigPath(repo.RepoPath())
}

// RelLink returns the repository relative link
func (repo *Repository) RelLink() string {
	return "/" + repo.FullName()
}

// Link returns the repository link
func (repo *Repository) Link() string {
	return setting.AppSubURL + "/" + repo.FullName()
}

// ComposeCompareURL returns the repository comparison URL
func (repo *Repository) ComposeCompareURL(oldCommitID, newCommitID string) string {
	return fmt.Sprintf("%s/%s/compare/%s...%s", repo.MustOwner().Name, repo.Name, oldCommitID, newCommitID)
}

// UpdateDefaultBranch updates the default branch
func (repo *Repository) UpdateDefaultBranch() error {
	_, err := x.ID(repo.ID).Cols("default_branch").Update(repo)
	return err
}

// IsOwnedBy returns true when user owns this repository
func (repo *Repository) IsOwnedBy(userID int64) bool {
	return repo.OwnerID == userID
}

func (repo *Repository) updateSize(e Engine) error {
	repoInfoSize, err := git.GetRepoSize(repo.repoPath(e))
	if err != nil {
		return fmt.Errorf("UpdateSize: %v", err)
	}

	repo.Size = repoInfoSize.Size + repoInfoSize.SizePack
	_, err = e.ID(repo.ID).Cols("size").Update(repo)
	return err
}

// UpdateSize updates the repository size, calculating it using git.GetRepoSize
func (repo *Repository) UpdateSize() error {
	return repo.updateSize(x)
}

// CanUserFork returns true if specified user can fork repository.
func (repo *Repository) CanUserFork(user *User) (bool, error) {
	if user == nil {
		return false, nil
	}
	if repo.OwnerID != user.ID && !user.HasForkedRepo(repo.ID) {
		return true, nil
	}
	if err := user.GetOwnedOrganizations(); err != nil {
		return false, err
	}
	for _, org := range user.OwnedOrgs {
		if repo.OwnerID != org.ID && !org.HasForkedRepo(repo.ID) {
			return true, nil
		}
	}
	return false, nil
}

// CanUserDelete returns true if user could delete the repository
func (repo *Repository) CanUserDelete(user *User) (bool, error) {
	if user.IsAdmin || user.ID == repo.OwnerID {
		return true, nil
	}

	if err := repo.GetOwner(); err != nil {
		return false, err
	}

	if repo.Owner.IsOrganization() {
		isOwner, err := repo.Owner.IsOwnedBy(user.ID)
		if err != nil {
			return false, err
		} else if isOwner {
			return true, nil
		}
	}

	return false, nil
}

// CanEnablePulls returns true if repository meets the requirements of accepting pulls.
func (repo *Repository) CanEnablePulls() bool {
	return !repo.IsMirror && !repo.IsEmpty
}

// AllowsPulls returns true if repository meets the requirements of accepting pulls and has them enabled.
func (repo *Repository) AllowsPulls() bool {
	return repo.CanEnablePulls() && repo.UnitEnabled(UnitTypePullRequests)
}

// CanEnableEditor returns true if repository meets the requirements of web editor.
func (repo *Repository) CanEnableEditor() bool {
	return !repo.IsMirror
}

// GetReaders returns all users that have explicit read access or higher to the repository.
func (repo *Repository) GetReaders() (_ []*User, err error) {
	return repo.getUsersWithAccessMode(x, AccessModeRead)
}

// GetWriters returns all users that have write access to the repository.
func (repo *Repository) GetWriters() (_ []*User, err error) {
	return repo.getUsersWithAccessMode(x, AccessModeWrite)
}

// IsReader returns true if user has explicit read access or higher to the repository.
func (repo *Repository) IsReader(userID int64) (bool, error) {
	if repo.OwnerID == userID {
		return true, nil
	}
	return x.Where("repo_id = ? AND user_id = ? AND mode >= ?", repo.ID, userID, AccessModeRead).Get(&Access{})
}

// getUsersWithAccessMode returns users that have at least given access mode to the repository.
func (repo *Repository) getUsersWithAccessMode(e Engine, mode AccessMode) (_ []*User, err error) {
	if err = repo.getOwner(e); err != nil {
		return nil, err
	}

	accesses := make([]*Access, 0, 10)
	if err = e.Where("repo_id = ? AND mode >= ?", repo.ID, mode).Find(&accesses); err != nil {
		return nil, err
	}

	// Leave a seat for owner itself to append later, but if owner is an organization
	// and just waste 1 unit is cheaper than re-allocate memory once.
	users := make([]*User, 0, len(accesses)+1)
	if len(accesses) > 0 {
		userIDs := make([]int64, len(accesses))
		for i := 0; i < len(accesses); i++ {
			userIDs[i] = accesses[i].UserID
		}

		if err = e.In("id", userIDs).Find(&users); err != nil {
			return nil, err
		}
	}
	if !repo.Owner.IsOrganization() {
		users = append(users, repo.Owner)
	}

	return users, nil
}

// DescriptionHTML does special handles to description and return HTML string.
func (repo *Repository) DescriptionHTML() template.HTML {
	desc, err := markup.RenderDescriptionHTML([]byte(repo.Description), repo.HTMLURL(), repo.ComposeMetas())
	if err != nil {
		log.Error("Failed to render description for %s (ID: %d): %v", repo.Name, repo.ID, err)
		return template.HTML(markup.Sanitize(repo.Description))
	}
	return template.HTML(markup.Sanitize(string(desc)))
}

// PatchPath returns corresponding patch file path of repository by given issue ID.
func (repo *Repository) PatchPath(index int64) (string, error) {
	return repo.patchPath(x, index)
}

func (repo *Repository) patchPath(e Engine, index int64) (string, error) {
	if err := repo.getOwner(e); err != nil {
		return "", err
	}

	return filepath.Join(RepoPath(repo.Owner.Name, repo.Name), "pulls", com.ToStr(index)+".patch"), nil
}

// SavePatch saves patch data to corresponding location by given issue ID.
func (repo *Repository) SavePatch(index int64, patch []byte) error {
	return repo.savePatch(x, index, patch)
}

func (repo *Repository) savePatch(e Engine, index int64, patch []byte) error {
	patchPath, err := repo.patchPath(e, index)
	if err != nil {
		return fmt.Errorf("PatchPath: %v", err)
	}
	dir := filepath.Dir(patchPath)

	if err := os.MkdirAll(dir, os.ModePerm); err != nil {
		return fmt.Errorf("Failed to create dir %s: %v", dir, err)
	}

	if err = ioutil.WriteFile(patchPath, patch, 0644); err != nil {
		return fmt.Errorf("WriteFile: %v", err)
	}

	return nil
}

func isRepositoryExist(e Engine, u *User, repoName string) (bool, error) {
	has, err := e.Get(&Repository{
		OwnerID:   u.ID,
		LowerName: strings.ToLower(repoName),
	})
	return has && com.IsDir(RepoPath(u.Name, repoName)), err
}

// IsRepositoryExist returns true if the repository with given name under user has already existed.
func IsRepositoryExist(u *User, repoName string) (bool, error) {
	return isRepositoryExist(x, u, repoName)
}

// CloneLink represents different types of clone URLs of repository.
type CloneLink struct {
	SSH   string
	HTTPS string
	Git   string
}

// ComposeHTTPSCloneURL returns HTTPS clone URL based on given owner and repository name.
func ComposeHTTPSCloneURL(owner, repo string) string {
	return fmt.Sprintf("%s%s/%s.git", setting.AppURL, url.PathEscape(owner), url.PathEscape(repo))
}

func (repo *Repository) cloneLink(e Engine, isWiki bool) *CloneLink {
	repoName := repo.Name
	if isWiki {
		repoName += ".wiki"
	}

	sshUser := setting.RunUser
	if setting.SSH.StartBuiltinServer {
		sshUser = setting.SSH.BuiltinServerUser
	}

	repo.Owner = repo.mustOwner(e)
	cl := new(CloneLink)
	if setting.SSH.Port != 22 {
		cl.SSH = fmt.Sprintf("ssh://%s@%s:%d/%s/%s.git", sshUser, setting.SSH.Domain, setting.SSH.Port, repo.Owner.Name, repoName)
	} else if setting.Repository.UseCompatSSHURI {
		cl.SSH = fmt.Sprintf("ssh://%s@%s/%s/%s.git", sshUser, setting.SSH.Domain, repo.Owner.Name, repoName)
	} else {
		cl.SSH = fmt.Sprintf("%s@%s:%s/%s.git", sshUser, setting.SSH.Domain, repo.Owner.Name, repoName)
	}
	cl.HTTPS = ComposeHTTPSCloneURL(repo.Owner.Name, repoName)
	return cl
}

// CloneLink returns clone URLs of repository.
func (repo *Repository) CloneLink() (cl *CloneLink) {
	return repo.cloneLink(x, false)
}

/*
	GitHub, GitLab, Gogs: *.wiki.git
	BitBucket: *.git/wiki
*/
var commonWikiURLSuffixes = []string{".wiki.git", ".git/wiki"}

// wikiRemoteURL returns accessible repository URL for wiki if exists.
// Otherwise, it returns an empty string.
func wikiRemoteURL(remote string) string {
	remote = strings.TrimSuffix(remote, ".git")
	for _, suffix := range commonWikiURLSuffixes {
		wikiURL := remote + suffix
		if git.IsRepoURLAccessible(wikiURL) {
			return wikiURL
		}
	}
	return ""
}

// CheckCreateRepository check if could created a repository
func CheckCreateRepository(doer, u *User, name string) error {
	if !doer.CanCreateRepo() {
		return ErrReachLimitOfRepo{u.MaxRepoCreation}
	}

	if err := IsUsableRepoName(name); err != nil {
		return err
	}

	has, err := isRepositoryExist(x, u, name)
	if err != nil {
		return fmt.Errorf("IsRepositoryExist: %v", err)
	} else if has {
		return ErrRepoAlreadyExist{u.Name, name}
	}
	return nil
}

// MigrateRepositoryGitData starts migrating git related data after created migrating repository
func MigrateRepositoryGitData(doer, u *User, repo *Repository, opts api.MigrateRepoOption) (*Repository, error) {
	repoPath := RepoPath(u.Name, opts.RepoName)

	if u.IsOrganization() {
		t, err := u.GetOwnerTeam()
		if err != nil {
			return nil, err
		}
		repo.NumWatches = t.NumMembers
	} else {
		repo.NumWatches = 1
	}

	migrateTimeout := time.Duration(setting.Git.Timeout.Migrate) * time.Second

	var err error
	if err = os.RemoveAll(repoPath); err != nil {
		return repo, fmt.Errorf("Failed to remove %s: %v", repoPath, err)
	}

	if err = git.Clone(opts.CloneAddr, repoPath, git.CloneRepoOptions{
		Mirror:  true,
		Quiet:   true,
		Timeout: migrateTimeout,
	}); err != nil {
		return repo, fmt.Errorf("Clone: %v", err)
	}

	if opts.Wiki {
		wikiPath := WikiPath(u.Name, opts.RepoName)
		wikiRemotePath := wikiRemoteURL(opts.CloneAddr)
		if len(wikiRemotePath) > 0 {
			if err := os.RemoveAll(wikiPath); err != nil {
				return repo, fmt.Errorf("Failed to remove %s: %v", wikiPath, err)
			}

			if err = git.Clone(wikiRemotePath, wikiPath, git.CloneRepoOptions{
				Mirror:  true,
				Quiet:   true,
				Timeout: migrateTimeout,
				Branch:  "master",
			}); err != nil {
				log.Warn("Clone wiki: %v", err)
				if err := os.RemoveAll(wikiPath); err != nil {
					return repo, fmt.Errorf("Failed to remove %s: %v", wikiPath, err)
				}
			}
		}
	}

	gitRepo, err := git.OpenRepository(repoPath)
	if err != nil {
		return repo, fmt.Errorf("OpenRepository: %v", err)
	}

	repo.IsEmpty, err = gitRepo.IsEmpty()
	if err != nil {
		return repo, fmt.Errorf("git.IsEmpty: %v", err)
	}

	if !opts.Releases && !repo.IsEmpty {
		// Try to get HEAD branch and set it as default branch.
		headBranch, err := gitRepo.GetHEADBranch()
		if err != nil {
			return repo, fmt.Errorf("GetHEADBranch: %v", err)
		}
		if headBranch != nil {
			repo.DefaultBranch = headBranch.Name
		}

		if err = SyncReleasesWithTags(repo, gitRepo); err != nil {
			log.Error("Failed to synchronize tags to releases for repository: %v", err)
		}
	}

	if err = repo.UpdateSize(); err != nil {
		log.Error("Failed to update size for repository: %v", err)
	}

	if opts.Mirror {
		if _, err = x.InsertOne(&Mirror{
			RepoID:         repo.ID,
			Interval:       setting.Mirror.DefaultInterval,
			EnablePrune:    true,
			NextUpdateUnix: timeutil.TimeStampNow().AddDuration(setting.Mirror.DefaultInterval),
		}); err != nil {
			return repo, fmt.Errorf("InsertOne: %v", err)
		}

		repo.IsMirror = true
		err = UpdateRepository(repo, false)
	} else {
		repo, err = CleanUpMigrateInfo(repo)
	}

	if err != nil && !repo.IsEmpty {
		UpdateRepoIndexer(repo)
	}

	return repo, err
}

// cleanUpMigrateGitConfig removes mirror info which prevents "push --all".
// This also removes possible user credentials.
func cleanUpMigrateGitConfig(configPath string) error {
	cfg, err := ini.Load(configPath)
	if err != nil {
		return fmt.Errorf("open config file: %v", err)
	}
	cfg.DeleteSection("remote \"origin\"")
	if err = cfg.SaveToIndent(configPath, "\t"); err != nil {
		return fmt.Errorf("save config file: %v", err)
	}
	return nil
}

// createDelegateHooks creates all the hooks scripts for the repo
func createDelegateHooks(repoPath string) (err error) {
	var (
		hookNames = []string{"pre-receive", "update", "post-receive"}
		hookTpls  = []string{
			fmt.Sprintf("#!/usr/bin/env %s\ndata=$(cat)\nexitcodes=\"\"\nhookname=$(basename $0)\nGIT_DIR=${GIT_DIR:-$(dirname $0)}\n\nfor hook in ${GIT_DIR}/hooks/${hookname}.d/*; do\ntest -x \"${hook}\" || continue\necho \"${data}\" | \"${hook}\"\nexitcodes=\"${exitcodes} $?\"\ndone\n\nfor i in ${exitcodes}; do\n[ ${i} -eq 0 ] || exit ${i}\ndone\n", setting.ScriptType),
			fmt.Sprintf("#!/usr/bin/env %s\nexitcodes=\"\"\nhookname=$(basename $0)\nGIT_DIR=${GIT_DIR:-$(dirname $0)}\n\nfor hook in ${GIT_DIR}/hooks/${hookname}.d/*; do\ntest -x \"${hook}\" || continue\n\"${hook}\" $1 $2 $3\nexitcodes=\"${exitcodes} $?\"\ndone\n\nfor i in ${exitcodes}; do\n[ ${i} -eq 0 ] || exit ${i}\ndone\n", setting.ScriptType),
			fmt.Sprintf("#!/usr/bin/env %s\ndata=$(cat)\nexitcodes=\"\"\nhookname=$(basename $0)\nGIT_DIR=${GIT_DIR:-$(dirname $0)}\n\nfor hook in ${GIT_DIR}/hooks/${hookname}.d/*; do\ntest -x \"${hook}\" || continue\necho \"${data}\" | \"${hook}\"\nexitcodes=\"${exitcodes} $?\"\ndone\n\nfor i in ${exitcodes}; do\n[ ${i} -eq 0 ] || exit ${i}\ndone\n", setting.ScriptType),
		}
		giteaHookTpls = []string{
			fmt.Sprintf("#!/usr/bin/env %s\n\"%s\" hook --config='%s' pre-receive\n", setting.ScriptType, setting.AppPath, setting.CustomConf),
			fmt.Sprintf("#!/usr/bin/env %s\n\"%s\" hook --config='%s' update $1 $2 $3\n", setting.ScriptType, setting.AppPath, setting.CustomConf),
			fmt.Sprintf("#!/usr/bin/env %s\n\"%s\" hook --config='%s' post-receive\n", setting.ScriptType, setting.AppPath, setting.CustomConf),
		}
	)

	hookDir := filepath.Join(repoPath, "hooks")

	for i, hookName := range hookNames {
		oldHookPath := filepath.Join(hookDir, hookName)
		newHookPath := filepath.Join(hookDir, hookName+".d", "gitea")

		if err := os.MkdirAll(filepath.Join(hookDir, hookName+".d"), os.ModePerm); err != nil {
			return fmt.Errorf("create hooks dir '%s': %v", filepath.Join(hookDir, hookName+".d"), err)
		}

		// WARNING: This will override all old server-side hooks
		if err = ioutil.WriteFile(oldHookPath, []byte(hookTpls[i]), 0777); err != nil {
			return fmt.Errorf("write old hook file '%s': %v", oldHookPath, err)
		}

		if err = ioutil.WriteFile(newHookPath, []byte(giteaHookTpls[i]), 0777); err != nil {
			return fmt.Errorf("write new hook file '%s': %v", newHookPath, err)
		}
	}

	return nil
}

// CleanUpMigrateInfo finishes migrating repository and/or wiki with things that don't need to be done for mirrors.
func CleanUpMigrateInfo(repo *Repository) (*Repository, error) {
	repoPath := repo.RepoPath()
	if err := createDelegateHooks(repoPath); err != nil {
		return repo, fmt.Errorf("createDelegateHooks: %v", err)
	}
	if repo.HasWiki() {
		if err := createDelegateHooks(repo.WikiPath()); err != nil {
			return repo, fmt.Errorf("createDelegateHooks.(wiki): %v", err)
		}
	}

	_, err := git.NewCommand("remote", "rm", "origin").RunInDir(repoPath)
	if err != nil && !strings.HasPrefix(err.Error(), "exit status 128 - fatal: No such remote ") {
		return repo, fmt.Errorf("CleanUpMigrateInfo: %v", err)
	}

	if repo.HasWiki() {
		if err := cleanUpMigrateGitConfig(path.Join(repo.WikiPath(), "config")); err != nil {
			return repo, fmt.Errorf("cleanUpMigrateGitConfig (wiki): %v", err)
		}
	}

	return repo, UpdateRepository(repo, false)
}

// initRepoCommit temporarily changes with work directory.
func initRepoCommit(tmpPath string, u *User) (err error) {
	commitTimeStr := time.Now().Format(time.RFC3339)

	sig := u.NewGitSig()
	// Because this may call hooks we should pass in the environment
	env := append(os.Environ(),
		"GIT_AUTHOR_NAME="+sig.Name,
		"GIT_AUTHOR_EMAIL="+sig.Email,
		"GIT_AUTHOR_DATE="+commitTimeStr,
		"GIT_COMMITTER_NAME="+sig.Name,
		"GIT_COMMITTER_EMAIL="+sig.Email,
		"GIT_COMMITTER_DATE="+commitTimeStr,
	)

	var stderr string
	if _, stderr, err = process.GetManager().ExecDir(-1,
		tmpPath, fmt.Sprintf("initRepoCommit (git add): %s", tmpPath),
		git.GitExecutable, "add", "--all"); err != nil {
		return fmt.Errorf("git add: %s", stderr)
	}

	binVersion, err := git.BinVersion()
	if err != nil {
		return fmt.Errorf("Unable to get git version: %v", err)
	}

	args := []string{
		"commit", fmt.Sprintf("--author='%s <%s>'", sig.Name, sig.Email),
		"-m", "Initial commit",
	}

	if version.Compare(binVersion, "1.7.9", ">=") {
		sign, keyID := SignInitialCommit(tmpPath, u)
		if sign {
			args = append(args, "-S"+keyID)
		} else if version.Compare(binVersion, "2.0.0", ">=") {
			args = append(args, "--no-gpg-sign")
		}
	}

	if _, stderr, err = process.GetManager().ExecDirEnv(-1,
		tmpPath, fmt.Sprintf("initRepoCommit (git commit): %s", tmpPath),
		env,
		git.GitExecutable, args...); err != nil {
		return fmt.Errorf("git commit: %s", stderr)
	}

	if _, stderr, err = process.GetManager().ExecDir(-1,
		tmpPath, fmt.Sprintf("initRepoCommit (git push): %s", tmpPath),
		git.GitExecutable, "push", "origin", "master"); err != nil {
		return fmt.Errorf("git push: %s", stderr)
	}
	return nil
}

// CreateRepoOptions contains the create repository options
type CreateRepoOptions struct {
	Name        string
	Description string
	OriginalURL string
	Gitignores  string
	IssueLabels string
	License     string
	Readme      string
	IsPrivate   bool
	IsMirror    bool
	AutoInit    bool
	Status      RepositoryStatus
}

func getRepoInitFile(tp, name string) ([]byte, error) {
	cleanedName := strings.TrimLeft(path.Clean("/"+name), "/")
	relPath := path.Join("options", tp, cleanedName)

	// Use custom file when available.
	customPath := path.Join(setting.CustomPath, relPath)
	if com.IsFile(customPath) {
		return ioutil.ReadFile(customPath)
	}

	switch tp {
	case "readme":
		return options.Readme(cleanedName)
	case "gitignore":
		return options.Gitignore(cleanedName)
	case "license":
		return options.License(cleanedName)
	case "label":
		return options.Labels(cleanedName)
	default:
		return []byte{}, fmt.Errorf("Invalid init file type")
	}
}

func prepareRepoCommit(e Engine, repo *Repository, tmpDir, repoPath string, opts CreateRepoOptions) error {
	commitTimeStr := time.Now().Format(time.RFC3339)
	authorSig := repo.Owner.NewGitSig()

	// Because this may call hooks we should pass in the environment
	env := append(os.Environ(),
		"GIT_AUTHOR_NAME="+authorSig.Name,
		"GIT_AUTHOR_EMAIL="+authorSig.Email,
		"GIT_AUTHOR_DATE="+commitTimeStr,
		"GIT_COMMITTER_NAME="+authorSig.Name,
		"GIT_COMMITTER_EMAIL="+authorSig.Email,
		"GIT_COMMITTER_DATE="+commitTimeStr,
	)

	// Clone to temporary path and do the init commit.
	_, stderr, err := process.GetManager().ExecDirEnv(
		-1, "",
		fmt.Sprintf("initRepository(git clone): %s", repoPath),
		env,
		git.GitExecutable, "clone", repoPath, tmpDir,
	)
	if err != nil {
		return fmt.Errorf("git clone: %v - %s", err, stderr)
	}

	// README
	data, err := getRepoInitFile("readme", opts.Readme)
	if err != nil {
		return fmt.Errorf("getRepoInitFile[%s]: %v", opts.Readme, err)
	}

	cloneLink := repo.cloneLink(e, false)
	match := map[string]string{
		"Name":           repo.Name,
		"Description":    repo.Description,
		"CloneURL.SSH":   cloneLink.SSH,
		"CloneURL.HTTPS": cloneLink.HTTPS,
	}
	if err = ioutil.WriteFile(filepath.Join(tmpDir, "README.md"),
		[]byte(com.Expand(string(data), match)), 0644); err != nil {
		return fmt.Errorf("write README.md: %v", err)
	}

	// .gitignore
	if len(opts.Gitignores) > 0 {
		var buf bytes.Buffer
		names := strings.Split(opts.Gitignores, ",")
		for _, name := range names {
			data, err = getRepoInitFile("gitignore", name)
			if err != nil {
				return fmt.Errorf("getRepoInitFile[%s]: %v", name, err)
			}
			buf.WriteString("# ---> " + name + "\n")
			buf.Write(data)
			buf.WriteString("\n")
		}

		if buf.Len() > 0 {
			if err = ioutil.WriteFile(filepath.Join(tmpDir, ".gitignore"), buf.Bytes(), 0644); err != nil {
				return fmt.Errorf("write .gitignore: %v", err)
			}
		}
	}

	// LICENSE
	if len(opts.License) > 0 {
		data, err = getRepoInitFile("license", opts.License)
		if err != nil {
			return fmt.Errorf("getRepoInitFile[%s]: %v", opts.License, err)
		}

		if err = ioutil.WriteFile(filepath.Join(tmpDir, "LICENSE"), data, 0644); err != nil {
			return fmt.Errorf("write LICENSE: %v", err)
		}
	}

	return nil
}

// InitRepository initializes README and .gitignore if needed.
func initRepository(e Engine, repoPath string, u *User, repo *Repository, opts CreateRepoOptions) (err error) {
	// Somehow the directory could exist.
	if com.IsExist(repoPath) {
		return fmt.Errorf("initRepository: path already exists: %s", repoPath)
	}

	// Init git bare new repository.
	if err = git.InitRepository(repoPath, true); err != nil {
		return fmt.Errorf("InitRepository: %v", err)
	} else if err = createDelegateHooks(repoPath); err != nil {
		return fmt.Errorf("createDelegateHooks: %v", err)
	}

	tmpDir := filepath.Join(os.TempDir(), "gitea-"+repo.Name+"-"+com.ToStr(time.Now().Nanosecond()))

	// Initialize repository according to user's choice.
	if opts.AutoInit {

		if err := os.MkdirAll(tmpDir, os.ModePerm); err != nil {
			return fmt.Errorf("Failed to create dir %s: %v", tmpDir, err)
		}

		defer os.RemoveAll(tmpDir)

		if err = prepareRepoCommit(e, repo, tmpDir, repoPath, opts); err != nil {
			return fmt.Errorf("prepareRepoCommit: %v", err)
		}

		// Apply changes and commit.
		if err = initRepoCommit(tmpDir, u); err != nil {
			return fmt.Errorf("initRepoCommit: %v", err)
		}
	}

	// Re-fetch the repository from database before updating it (else it would
	// override changes that were done earlier with sql)
	if repo, err = getRepositoryByID(e, repo.ID); err != nil {
		return fmt.Errorf("getRepositoryByID: %v", err)
	}

	if !opts.AutoInit {
		repo.IsEmpty = true
	}

	repo.DefaultBranch = "master"
	if err = updateRepository(e, repo, false); err != nil {
		return fmt.Errorf("updateRepository: %v", err)
	}

	return nil
}

var (
	reservedRepoNames    = []string{".", ".."}
	reservedRepoPatterns = []string{"*.git", "*.wiki"}
)

// IsUsableRepoName returns true when repository is usable
func IsUsableRepoName(name string) error {
	return isUsableName(reservedRepoNames, reservedRepoPatterns, name)
}

func createRepository(e *xorm.Session, doer, u *User, repo *Repository) (err error) {
	if err = IsUsableRepoName(repo.Name); err != nil {
		return err
	}

	has, err := isRepositoryExist(e, u, repo.Name)
	if err != nil {
		return fmt.Errorf("IsRepositoryExist: %v", err)
	} else if has {
		return ErrRepoAlreadyExist{u.Name, repo.Name}
	}

	if _, err = e.Insert(repo); err != nil {
		return err
	}
	if err = deleteRepoRedirect(e, u.ID, repo.Name); err != nil {
		return err
	}

	// insert units for repo
	var units = make([]RepoUnit, 0, len(DefaultRepoUnits))
	for _, tp := range DefaultRepoUnits {
		if tp == UnitTypeIssues {
			units = append(units, RepoUnit{
				RepoID: repo.ID,
				Type:   tp,
				Config: &IssuesConfig{
					EnableTimetracker:                setting.Service.DefaultEnableTimetracking,
					AllowOnlyContributorsToTrackTime: setting.Service.DefaultAllowOnlyContributorsToTrackTime,
					EnableDependencies:               setting.Service.DefaultEnableDependencies,
				},
			})
		} else if tp == UnitTypePullRequests {
			units = append(units, RepoUnit{
				RepoID: repo.ID,
				Type:   tp,
				Config: &PullRequestsConfig{AllowMerge: true, AllowRebase: true, AllowRebaseMerge: true, AllowSquash: true},
			})
		} else {
			units = append(units, RepoUnit{
				RepoID: repo.ID,
				Type:   tp,
			})
		}

	}

	if _, err = e.Insert(&units); err != nil {
		return err
	}

	// Remember visibility preference.
	u.LastRepoVisibility = repo.IsPrivate
	if err = updateUserCols(e, u, "last_repo_visibility"); err != nil {
		return fmt.Errorf("updateUser: %v", err)
	}

	if _, err = e.Incr("num_repos").ID(u.ID).Update(new(User)); err != nil {
		return fmt.Errorf("increment user total_repos: %v", err)
	}
	u.NumRepos++

	// Give access to all members in teams with access to all repositories.
	if u.IsOrganization() {
<<<<<<< HEAD
		if err := u.GetTeams(); err != nil {
			return fmt.Errorf("GetTeams: %v", err)
		}
		for _, t := range u.Teams {
			if t.IncludesAllRepositories {
				if err := t.addRepository(e, repo); err != nil {
					return fmt.Errorf("addRepository: %v", err)
				}
			}
		}
		if err := prepareWebhooks(e, repo, HookEventRepository, &api.RepositoryPayload{
			Action:       api.HookRepoCreated,
			Repository:   repo.innerAPIFormat(e, AccessModeOwner, false),
			Organization: u.APIFormat(),
			Sender:       doer.APIFormat(),
		}); err != nil {
			return fmt.Errorf("prepareWebhooks: %v", err)
=======
		t, err := u.getOwnerTeam(e)
		if err != nil {
			return fmt.Errorf("getOwnerTeam: %v", err)
		}
		if err = t.addRepository(e, repo); err != nil {
			return fmt.Errorf("addRepository: %v", err)
>>>>>>> 70fa80df
		}
	} else if err = repo.recalculateAccesses(e); err != nil {
		// Organization automatically called this in addRepository method.
		return fmt.Errorf("recalculateAccesses: %v", err)
	}

	if setting.Service.AutoWatchNewRepos {
		if err = watchRepo(e, doer.ID, repo.ID, true); err != nil {
			return fmt.Errorf("watchRepo: %v", err)
		}
	}
	if err = newRepoAction(e, doer, repo); err != nil {
		return fmt.Errorf("newRepoAction: %v", err)
	}

	if err = copyDefaultWebhooksToRepo(e, repo.ID); err != nil {
		return fmt.Errorf("copyDefaultWebhooksToRepo: %v", err)
	}

	return nil
}

// CreateRepository creates a repository for the user/organization.
func CreateRepository(doer, u *User, opts CreateRepoOptions) (_ *Repository, err error) {
	if !doer.IsAdmin && !u.CanCreateRepo() {
		return nil, ErrReachLimitOfRepo{u.MaxRepoCreation}
	}

	repo := &Repository{
		OwnerID:                         u.ID,
		Owner:                           u,
		Name:                            opts.Name,
		LowerName:                       strings.ToLower(opts.Name),
		Description:                     opts.Description,
		OriginalURL:                     opts.OriginalURL,
		IsPrivate:                       opts.IsPrivate,
		IsFsckEnabled:                   !opts.IsMirror,
		CloseIssuesViaCommitInAnyBranch: setting.Repository.DefaultCloseIssuesViaCommitsInAnyBranch,
		Status:                          opts.Status,
		IsEmpty:                         !opts.AutoInit,
	}

	sess := x.NewSession()
	defer sess.Close()
	if err = sess.Begin(); err != nil {
		return nil, err
	}

	if err = createRepository(sess, doer, u, repo); err != nil {
		return nil, err
	}

	// No need for init mirror.
	if !opts.IsMirror {
		repoPath := RepoPath(u.Name, repo.Name)
		if err = initRepository(sess, repoPath, u, repo, opts); err != nil {
			if err2 := os.RemoveAll(repoPath); err2 != nil {
				log.Error("initRepository: %v", err)
				return nil, fmt.Errorf(
					"delete repo directory %s/%s failed(2): %v", u.Name, repo.Name, err2)
			}
			return nil, fmt.Errorf("initRepository: %v", err)
		}

		// Initialize Issue Labels if selected
		if len(opts.IssueLabels) > 0 {
			if err = initalizeLabels(sess, repo.ID, opts.IssueLabels); err != nil {
				return nil, fmt.Errorf("initalizeLabels: %v", err)
			}
		}

		_, stderr, err := process.GetManager().ExecDir(-1,
			repoPath, fmt.Sprintf("CreateRepository(git update-server-info): %s", repoPath),
			git.GitExecutable, "update-server-info")
		if err != nil {
			return nil, errors.New("CreateRepository(git update-server-info): " + stderr)
		}
	}

	if err = sess.Commit(); err != nil {
		return nil, err
	}

	return repo, err
}

func countRepositories(userID int64, private bool) int64 {
	sess := x.Where("id > 0")

	if userID > 0 {
		sess.And("owner_id = ?", userID)
	}
	if !private {
		sess.And("is_private=?", false)
	}

	count, err := sess.Count(new(Repository))
	if err != nil {
		log.Error("countRepositories: %v", err)
	}
	return count
}

// CountRepositories returns number of repositories.
// Argument private only takes effect when it is false,
// set it true to count all repositories.
func CountRepositories(private bool) int64 {
	return countRepositories(-1, private)
}

// CountUserRepositories returns number of repositories user owns.
// Argument private only takes effect when it is false,
// set it true to count all repositories.
func CountUserRepositories(userID int64, private bool) int64 {
	return countRepositories(userID, private)
}

// RepoPath returns repository path by given user and repository name.
func RepoPath(userName, repoName string) string {
	return filepath.Join(UserPath(userName), strings.ToLower(repoName)+".git")
}

// TransferOwnership transfers all corresponding setting from old user to new one.
func TransferOwnership(doer *User, newOwnerName string, repo *Repository) error {
	newOwner, err := GetUserByName(newOwnerName)
	if err != nil {
		return fmt.Errorf("get new owner '%s': %v", newOwnerName, err)
	}

	// Check if new owner has repository with same name.
	has, err := IsRepositoryExist(newOwner, repo.Name)
	if err != nil {
		return fmt.Errorf("IsRepositoryExist: %v", err)
	} else if has {
		return ErrRepoAlreadyExist{newOwnerName, repo.Name}
	}

	sess := x.NewSession()
	defer sess.Close()
	if err = sess.Begin(); err != nil {
		return fmt.Errorf("sess.Begin: %v", err)
	}

	owner := repo.Owner

	// Note: we have to set value here to make sure recalculate accesses is based on
	// new owner.
	repo.OwnerID = newOwner.ID
	repo.Owner = newOwner

	// Update repository.
	if _, err := sess.ID(repo.ID).Update(repo); err != nil {
		return fmt.Errorf("update owner: %v", err)
	}

	// Remove redundant collaborators.
	collaborators, err := repo.getCollaborators(sess)
	if err != nil {
		return fmt.Errorf("getCollaborators: %v", err)
	}

	// Dummy object.
	collaboration := &Collaboration{RepoID: repo.ID}
	for _, c := range collaborators {
		if c.ID != newOwner.ID {
			isMember, err := isOrganizationMember(sess, newOwner.ID, c.ID)
			if err != nil {
				return fmt.Errorf("IsOrgMember: %v", err)
			} else if !isMember {
				continue
			}
		}
		collaboration.UserID = c.ID
		if _, err = sess.Delete(collaboration); err != nil {
			return fmt.Errorf("remove collaborator '%d': %v", c.ID, err)
		}
	}

	// Remove old team-repository relations.
	if owner.IsOrganization() {
		if err = owner.removeOrgRepo(sess, repo.ID); err != nil {
			return fmt.Errorf("removeOrgRepo: %v", err)
		}
	}

	if newOwner.IsOrganization() {
		if err := newOwner.GetTeams(); err != nil {
			return fmt.Errorf("GetTeams: %v", err)
		}
		for _, t := range newOwner.Teams {
			if t.IncludesAllRepositories {
				if err := t.addRepository(sess, repo); err != nil {
					return fmt.Errorf("addRepository: %v", err)
				}
			}
		}
	} else if err = repo.recalculateAccesses(sess); err != nil {
		// Organization called this in addRepository method.
		return fmt.Errorf("recalculateAccesses: %v", err)
	}

	// Update repository count.
	if _, err = sess.Exec("UPDATE `user` SET num_repos=num_repos+1 WHERE id=?", newOwner.ID); err != nil {
		return fmt.Errorf("increase new owner repository count: %v", err)
	} else if _, err = sess.Exec("UPDATE `user` SET num_repos=num_repos-1 WHERE id=?", owner.ID); err != nil {
		return fmt.Errorf("decrease old owner repository count: %v", err)
	}

	if err = watchRepo(sess, doer.ID, repo.ID, true); err != nil {
		return fmt.Errorf("watchRepo: %v", err)
	} else if err = transferRepoAction(sess, doer, owner, repo); err != nil {
		return fmt.Errorf("transferRepoAction: %v", err)
	}

	// Rename remote repository to new path and delete local copy.
	dir := UserPath(newOwner.Name)

	if err := os.MkdirAll(dir, os.ModePerm); err != nil {
		return fmt.Errorf("Failed to create dir %s: %v", dir, err)
	}

	if err = os.Rename(RepoPath(owner.Name, repo.Name), RepoPath(newOwner.Name, repo.Name)); err != nil {
		return fmt.Errorf("rename repository directory: %v", err)
	}

	// Rename remote wiki repository to new path and delete local copy.
	wikiPath := WikiPath(owner.Name, repo.Name)
	if com.IsExist(wikiPath) {
		if err = os.Rename(wikiPath, WikiPath(newOwner.Name, repo.Name)); err != nil {
			return fmt.Errorf("rename repository wiki: %v", err)
		}
	}

	// If there was previously a redirect at this location, remove it.
	if err = deleteRepoRedirect(sess, newOwner.ID, repo.Name); err != nil {
		return fmt.Errorf("delete repo redirect: %v", err)
	}

	return sess.Commit()
}

// ChangeRepositoryName changes all corresponding setting from old repository name to new one.
func ChangeRepositoryName(u *User, oldRepoName, newRepoName string) (err error) {
	oldRepoName = strings.ToLower(oldRepoName)
	newRepoName = strings.ToLower(newRepoName)
	if err = IsUsableRepoName(newRepoName); err != nil {
		return err
	}

	has, err := IsRepositoryExist(u, newRepoName)
	if err != nil {
		return fmt.Errorf("IsRepositoryExist: %v", err)
	} else if has {
		return ErrRepoAlreadyExist{u.Name, newRepoName}
	}

	repo, err := GetRepositoryByName(u.ID, oldRepoName)
	if err != nil {
		return fmt.Errorf("GetRepositoryByName: %v", err)
	}

	// Change repository directory name. We must lock the local copy of the
	// repo so that we can atomically rename the repo path and updates the
	// local copy's origin accordingly.
	repoWorkingPool.CheckIn(com.ToStr(repo.ID))
	defer repoWorkingPool.CheckOut(com.ToStr(repo.ID))

	newRepoPath := RepoPath(u.Name, newRepoName)
	if err = os.Rename(repo.RepoPath(), newRepoPath); err != nil {
		return fmt.Errorf("rename repository directory: %v", err)
	}

	wikiPath := repo.WikiPath()
	if com.IsExist(wikiPath) {
		if err = os.Rename(wikiPath, WikiPath(u.Name, newRepoName)); err != nil {
			return fmt.Errorf("rename repository wiki: %v", err)
		}
	}

	sess := x.NewSession()
	defer sess.Close()
	if err = sess.Begin(); err != nil {
		return fmt.Errorf("sess.Begin: %v", err)
	}

	// If there was previously a redirect at this location, remove it.
	if err = deleteRepoRedirect(sess, u.ID, newRepoName); err != nil {
		return fmt.Errorf("delete repo redirect: %v", err)
	}

	return sess.Commit()
}

func getRepositoriesByForkID(e Engine, forkID int64) ([]*Repository, error) {
	repos := make([]*Repository, 0, 10)
	return repos, e.
		Where("fork_id=?", forkID).
		Find(&repos)
}

// GetRepositoriesByForkID returns all repositories with given fork ID.
func GetRepositoriesByForkID(forkID int64) ([]*Repository, error) {
	return getRepositoriesByForkID(x, forkID)
}

func updateRepository(e Engine, repo *Repository, visibilityChanged bool) (err error) {
	repo.LowerName = strings.ToLower(repo.Name)

	if len(repo.Description) > 255 {
		repo.Description = repo.Description[:255]
	}
	if len(repo.Website) > 255 {
		repo.Website = repo.Website[:255]
	}

	if _, err = e.ID(repo.ID).AllCols().Update(repo); err != nil {
		return fmt.Errorf("update: %v", err)
	}

	if visibilityChanged {
		if err = repo.getOwner(e); err != nil {
			return fmt.Errorf("getOwner: %v", err)
		}
		if repo.Owner.IsOrganization() {
			// Organization repository need to recalculate access table when visibility is changed.
			if err = repo.recalculateTeamAccesses(e, 0); err != nil {
				return fmt.Errorf("recalculateTeamAccesses: %v", err)
			}
		}

		// If repo has become private, we need to set its actions to private.
		if repo.IsPrivate {
			_, err = e.Where("repo_id = ?", repo.ID).Cols("is_private").Update(&Action{
				IsPrivate: true,
			})
			if err != nil {
				return err
			}
		}

		// Create/Remove git-daemon-export-ok for git-daemon...
		daemonExportFile := path.Join(repo.repoPath(e), `git-daemon-export-ok`)
		if repo.IsPrivate && com.IsExist(daemonExportFile) {
			if err = os.Remove(daemonExportFile); err != nil {
				log.Error("Failed to remove %s: %v", daemonExportFile, err)
			}
		} else if !repo.IsPrivate && !com.IsExist(daemonExportFile) {
			if f, err := os.Create(daemonExportFile); err != nil {
				log.Error("Failed to create %s: %v", daemonExportFile, err)
			} else {
				f.Close()
			}
		}

		forkRepos, err := getRepositoriesByForkID(e, repo.ID)
		if err != nil {
			return fmt.Errorf("getRepositoriesByForkID: %v", err)
		}
		for i := range forkRepos {
			forkRepos[i].IsPrivate = repo.IsPrivate
			if err = updateRepository(e, forkRepos[i], true); err != nil {
				return fmt.Errorf("updateRepository[%d]: %v", forkRepos[i].ID, err)
			}
		}

		if err = repo.updateSize(e); err != nil {
			log.Error("Failed to update size for repository: %v", err)
		}
	}

	return nil
}

// UpdateRepository updates a repository
func UpdateRepository(repo *Repository, visibilityChanged bool) (err error) {
	sess := x.NewSession()
	defer sess.Close()
	if err = sess.Begin(); err != nil {
		return err
	}

	if err = updateRepository(sess, repo, visibilityChanged); err != nil {
		return fmt.Errorf("updateRepository: %v", err)
	}

	return sess.Commit()
}

// UpdateRepositoryUpdatedTime updates a repository's updated time
func UpdateRepositoryUpdatedTime(repoID int64, updateTime time.Time) error {
	_, err := x.Exec("UPDATE repository SET updated_unix = ? WHERE id = ?", updateTime.Unix(), repoID)
	return err
}

// UpdateRepositoryUnits updates a repository's units
func UpdateRepositoryUnits(repo *Repository, units []RepoUnit) (err error) {
	sess := x.NewSession()
	defer sess.Close()
	if err = sess.Begin(); err != nil {
		return err
	}

	if _, err = sess.Where("repo_id = ?", repo.ID).Delete(new(RepoUnit)); err != nil {
		return err
	}

	if _, err = sess.Insert(units); err != nil {
		return err
	}

	return sess.Commit()
}

// DeleteRepository deletes a repository for a user or organization.
func DeleteRepository(doer *User, uid, repoID int64) error {
	// In case is a organization.
	org, err := GetUserByID(uid)
	if err != nil {
		return err
	}
	if org.IsOrganization() {
		if err = org.GetTeams(); err != nil {
			return err
		}
	}

	sess := x.NewSession()
	defer sess.Close()
	if err = sess.Begin(); err != nil {
		return err
	}

	repo := &Repository{ID: repoID, OwnerID: uid}
	has, err := sess.Get(repo)
	if err != nil {
		return err
	} else if !has {
		return ErrRepoNotExist{repoID, uid, "", ""}
	}

	// Delete Deploy Keys
	deployKeys, err := listDeployKeys(sess, repo.ID)
	if err != nil {
		return fmt.Errorf("listDeployKeys: %v", err)
	}
	for _, dKey := range deployKeys {
		if err := deleteDeployKey(sess, doer, dKey.ID); err != nil {
			return fmt.Errorf("deleteDeployKeys: %v", err)
		}
	}

	if cnt, err := sess.ID(repoID).Delete(&Repository{}); err != nil {
		return err
	} else if cnt != 1 {
		return ErrRepoNotExist{repoID, uid, "", ""}
	}

	if org.IsOrganization() {
		for _, t := range org.Teams {
			if !t.hasRepository(sess, repoID) {
				continue
			} else if err = t.removeRepository(sess, repo, false); err != nil {
				return err
			}
		}
	}

	if err = deleteBeans(sess,
		&Access{RepoID: repo.ID},
		&Action{RepoID: repo.ID},
		&Watch{RepoID: repoID},
		&Star{RepoID: repoID},
		&Mirror{RepoID: repoID},
		&Milestone{RepoID: repoID},
		&Release{RepoID: repoID},
		&Collaboration{RepoID: repoID},
		&PullRequest{BaseRepoID: repoID},
		&RepoUnit{RepoID: repoID},
		&RepoRedirect{RedirectRepoID: repoID},
		&Webhook{RepoID: repoID},
		&HookTask{RepoID: repoID},
		&Notification{RepoID: repoID},
		&CommitStatus{RepoID: repoID},
		&RepoIndexerStatus{RepoID: repoID},
		&Comment{RefRepoID: repoID},
		&Task{RepoID: repoID},
	); err != nil {
		return fmt.Errorf("deleteBeans: %v", err)
	}

	deleteCond := builder.Select("id").From("issue").Where(builder.Eq{"repo_id": repoID})
	// Delete comments and attachments
	if _, err = sess.In("issue_id", deleteCond).
		Delete(&Comment{}); err != nil {
		return err
	}

	if _, err = sess.In("issue_id", deleteCond).
		Delete(&IssueUser{}); err != nil {
		return err
	}

	if _, err = sess.In("issue_id", deleteCond).
		Delete(&Reaction{}); err != nil {
		return err
	}

	if _, err = sess.In("issue_id", deleteCond).
		Delete(&IssueWatch{}); err != nil {
		return err
	}

	if _, err = sess.In("issue_id", deleteCond).
		Delete(&Stopwatch{}); err != nil {
		return err
	}

	attachmentPaths := make([]string, 0, 20)
	attachments := make([]*Attachment, 0, len(attachmentPaths))
	if err = sess.Join("INNER", "issue", "issue.id = attachment.issue_id").
		Where("issue.repo_id = ?", repoID).
		Find(&attachments); err != nil {
		return err
	}
	for j := range attachments {
		attachmentPaths = append(attachmentPaths, attachments[j].LocalPath())
	}

	if _, err = sess.In("issue_id", deleteCond).
		Delete(&Attachment{}); err != nil {
		return err
	}

	if _, err = sess.Delete(&Issue{RepoID: repoID}); err != nil {
		return err
	}

	if _, err = sess.Where("repo_id = ?", repoID).Delete(new(RepoUnit)); err != nil {
		return err
	}

	if repo.IsFork {
		if _, err = sess.Exec("UPDATE `repository` SET num_forks=num_forks-1 WHERE id=?", repo.ForkID); err != nil {
			return fmt.Errorf("decrease fork count: %v", err)
		}
	}

	if _, err = sess.Exec("UPDATE `user` SET num_repos=num_repos-1 WHERE id=?", uid); err != nil {
		return err
	}

	// FIXME: Remove repository files should be executed after transaction succeed.
	repoPath := repo.repoPath(sess)
	removeAllWithNotice(sess, "Delete repository files", repoPath)

	err = repo.deleteWiki(sess)
	if err != nil {
		return err
	}

	// Remove attachment files.
	for i := range attachmentPaths {
		removeAllWithNotice(sess, "Delete attachment", attachmentPaths[i])
	}

	// Remove LFS objects
	var lfsObjects []*LFSMetaObject
	if err = sess.Where("repository_id=?", repoID).Find(&lfsObjects); err != nil {
		return err
	}

	for _, v := range lfsObjects {
		count, err := sess.Count(&LFSMetaObject{Oid: v.Oid})
		if err != nil {
			return err
		}
		if count > 1 {
			continue
		}

		oidPath := filepath.Join(setting.LFS.ContentPath, v.Oid[0:2], v.Oid[2:4], v.Oid[4:len(v.Oid)])
		removeAllWithNotice(sess, "Delete orphaned LFS file", oidPath)
	}

	if _, err := sess.Delete(&LFSMetaObject{RepositoryID: repoID}); err != nil {
		return err
	}

	if repo.NumForks > 0 {
		if _, err = sess.Exec("UPDATE `repository` SET fork_id=0,is_fork=? WHERE fork_id=?", false, repo.ID); err != nil {
			log.Error("reset 'fork_id' and 'is_fork': %v", err)
		}
	}

	if err = sess.Commit(); err != nil {
		if len(deployKeys) > 0 {
			// We need to rewrite the public keys because the commit failed
			if err2 := RewriteAllPublicKeys(); err2 != nil {
				return fmt.Errorf("Commit: %v SSH Keys: %v", err, err2)
			}
		}
		return fmt.Errorf("Commit: %v", err)
	}

	if len(repo.Avatar) > 0 {
		avatarPath := repo.CustomAvatarPath()
		if com.IsExist(avatarPath) {
			if err := os.Remove(avatarPath); err != nil {
				return fmt.Errorf("Failed to remove %s: %v", avatarPath, err)
			}
		}
	}

	return nil
}

// GetRepositoryByOwnerAndName returns the repository by given ownername and reponame.
func GetRepositoryByOwnerAndName(ownerName, repoName string) (*Repository, error) {
	return getRepositoryByOwnerAndName(x, ownerName, repoName)
}

func getRepositoryByOwnerAndName(e Engine, ownerName, repoName string) (*Repository, error) {
	var repo Repository
	has, err := e.Table("repository").Select("repository.*").
		Join("INNER", "`user`", "`user`.id = repository.owner_id").
		Where("repository.lower_name = ?", strings.ToLower(repoName)).
		And("`user`.lower_name = ?", strings.ToLower(ownerName)).
		Get(&repo)
	if err != nil {
		return nil, err
	} else if !has {
		return nil, ErrRepoNotExist{0, 0, ownerName, repoName}
	}
	return &repo, nil
}

// GetRepositoryByName returns the repository by given name under user if exists.
func GetRepositoryByName(ownerID int64, name string) (*Repository, error) {
	repo := &Repository{
		OwnerID:   ownerID,
		LowerName: strings.ToLower(name),
	}
	has, err := x.Get(repo)
	if err != nil {
		return nil, err
	} else if !has {
		return nil, ErrRepoNotExist{0, ownerID, "", name}
	}
	return repo, err
}

func getRepositoryByID(e Engine, id int64) (*Repository, error) {
	repo := new(Repository)
	has, err := e.ID(id).Get(repo)
	if err != nil {
		return nil, err
	} else if !has {
		return nil, ErrRepoNotExist{id, 0, "", ""}
	}
	return repo, nil
}

// GetRepositoryByID returns the repository by given id if exists.
func GetRepositoryByID(id int64) (*Repository, error) {
	return getRepositoryByID(x, id)
}

// GetRepositoriesMapByIDs returns the repositories by given id slice.
func GetRepositoriesMapByIDs(ids []int64) (map[int64]*Repository, error) {
	var repos = make(map[int64]*Repository, len(ids))
	return repos, x.In("id", ids).Find(&repos)
}

// GetUserRepositories returns a list of repositories of given user.
func GetUserRepositories(userID int64, private bool, page, pageSize int, orderBy string) ([]*Repository, error) {
	if len(orderBy) == 0 {
		orderBy = "updated_unix DESC"
	}

	sess := x.
		Where("owner_id = ?", userID).
		OrderBy(orderBy)
	if !private {
		sess.And("is_private=?", false)
	}

	if page <= 0 {
		page = 1
	}
	sess.Limit(pageSize, (page-1)*pageSize)

	repos := make([]*Repository, 0, pageSize)
	return repos, sess.Find(&repos)
}

// GetUserMirrorRepositories returns a list of mirror repositories of given user.
func GetUserMirrorRepositories(userID int64) ([]*Repository, error) {
	repos := make([]*Repository, 0, 10)
	return repos, x.
		Where("owner_id = ?", userID).
		And("is_mirror = ?", true).
		Find(&repos)
}

func getRepositoryCount(e Engine, u *User) (int64, error) {
	return e.Count(&Repository{OwnerID: u.ID})
}

func getPublicRepositoryCount(e Engine, u *User) (int64, error) {
	return e.Where("is_private = ?", false).Count(&Repository{OwnerID: u.ID})
}

func getPrivateRepositoryCount(e Engine, u *User) (int64, error) {
	return e.Where("is_private = ?", true).Count(&Repository{OwnerID: u.ID})
}

// GetRepositoryCount returns the total number of repositories of user.
func GetRepositoryCount(u *User) (int64, error) {
	return getRepositoryCount(x, u)
}

// GetPublicRepositoryCount returns the total number of public repositories of user.
func GetPublicRepositoryCount(u *User) (int64, error) {
	return getPublicRepositoryCount(x, u)
}

// GetPrivateRepositoryCount returns the total number of private repositories of user.
func GetPrivateRepositoryCount(u *User) (int64, error) {
	return getPrivateRepositoryCount(x, u)
}

// DeleteRepositoryArchives deletes all repositories' archives.
func DeleteRepositoryArchives() error {
	return x.
		Where("id > 0").
		Iterate(new(Repository),
			func(idx int, bean interface{}) error {
				repo := bean.(*Repository)
				return os.RemoveAll(filepath.Join(repo.RepoPath(), "archives"))
			})
}

// DeleteOldRepositoryArchives deletes old repository archives.
func DeleteOldRepositoryArchives() {
	log.Trace("Doing: ArchiveCleanup")

	if err := x.Where("id > 0").Iterate(new(Repository), deleteOldRepositoryArchives); err != nil {
		log.Error("ArchiveClean: %v", err)
	}
}

func deleteOldRepositoryArchives(idx int, bean interface{}) error {
	repo := bean.(*Repository)
	basePath := filepath.Join(repo.RepoPath(), "archives")

	for _, ty := range []string{"zip", "targz"} {
		path := filepath.Join(basePath, ty)
		file, err := os.Open(path)
		if err != nil {
			if !os.IsNotExist(err) {
				log.Warn("Unable to open directory %s: %v", path, err)
				return err
			}

			// If the directory doesn't exist, that's okay.
			continue
		}

		files, err := file.Readdir(0)
		file.Close()
		if err != nil {
			log.Warn("Unable to read directory %s: %v", path, err)
			return err
		}

		minimumOldestTime := time.Now().Add(-setting.Cron.ArchiveCleanup.OlderThan)
		for _, info := range files {
			if info.ModTime().Before(minimumOldestTime) && !info.IsDir() {
				toDelete := filepath.Join(path, info.Name())
				// This is a best-effort purge, so we do not check error codes to confirm removal.
				if err = os.Remove(toDelete); err != nil {
					log.Trace("Unable to delete %s, but proceeding: %v", toDelete, err)
				}
			}
		}
	}

	return nil
}

func gatherMissingRepoRecords() ([]*Repository, error) {
	repos := make([]*Repository, 0, 10)
	if err := x.
		Where("id > 0").
		Iterate(new(Repository),
			func(idx int, bean interface{}) error {
				repo := bean.(*Repository)
				if !com.IsDir(repo.RepoPath()) {
					repos = append(repos, repo)
				}
				return nil
			}); err != nil {
		if err2 := CreateRepositoryNotice(fmt.Sprintf("gatherMissingRepoRecords: %v", err)); err2 != nil {
			return nil, fmt.Errorf("CreateRepositoryNotice: %v", err)
		}
	}
	return repos, nil
}

// DeleteMissingRepositories deletes all repository records that lost Git files.
func DeleteMissingRepositories(doer *User) error {
	repos, err := gatherMissingRepoRecords()
	if err != nil {
		return fmt.Errorf("gatherMissingRepoRecords: %v", err)
	}

	if len(repos) == 0 {
		return nil
	}

	for _, repo := range repos {
		log.Trace("Deleting %d/%d...", repo.OwnerID, repo.ID)
		if err := DeleteRepository(doer, repo.OwnerID, repo.ID); err != nil {
			if err2 := CreateRepositoryNotice(fmt.Sprintf("DeleteRepository [%d]: %v", repo.ID, err)); err2 != nil {
				return fmt.Errorf("CreateRepositoryNotice: %v", err)
			}
		}
	}
	return nil
}

// ReinitMissingRepositories reinitializes all repository records that lost Git files.
func ReinitMissingRepositories() error {
	repos, err := gatherMissingRepoRecords()
	if err != nil {
		return fmt.Errorf("gatherMissingRepoRecords: %v", err)
	}

	if len(repos) == 0 {
		return nil
	}

	for _, repo := range repos {
		log.Trace("Initializing %d/%d...", repo.OwnerID, repo.ID)
		if err := git.InitRepository(repo.RepoPath(), true); err != nil {
			if err2 := CreateRepositoryNotice(fmt.Sprintf("InitRepository [%d]: %v", repo.ID, err)); err2 != nil {
				return fmt.Errorf("CreateRepositoryNotice: %v", err)
			}
		}
	}
	return nil
}

// SyncRepositoryHooks rewrites all repositories' pre-receive, update and post-receive hooks
// to make sure the binary and custom conf path are up-to-date.
func SyncRepositoryHooks() error {
	return x.Cols("owner_id", "name").Where("id > 0").Iterate(new(Repository),
		func(idx int, bean interface{}) error {
			if err := createDelegateHooks(bean.(*Repository).RepoPath()); err != nil {
				return fmt.Errorf("SyncRepositoryHook: %v", err)
			}
			if bean.(*Repository).HasWiki() {
				if err := createDelegateHooks(bean.(*Repository).WikiPath()); err != nil {
					return fmt.Errorf("SyncRepositoryHook: %v", err)
				}
			}
			return nil
		})
}

// GitFsck calls 'git fsck' to check repository health.
func GitFsck() {
	log.Trace("Doing: GitFsck")

	if err := x.
		Where("id>0 AND is_fsck_enabled=?", true).BufferSize(setting.Database.IterateBufferSize).
		Iterate(new(Repository),
			func(idx int, bean interface{}) error {
				repo := bean.(*Repository)
				repoPath := repo.RepoPath()
				log.Trace("Running health check on repository %s", repoPath)
				if err := git.Fsck(repoPath, setting.Cron.RepoHealthCheck.Timeout, setting.Cron.RepoHealthCheck.Args...); err != nil {
					desc := fmt.Sprintf("Failed to health check repository (%s): %v", repoPath, err)
					log.Warn(desc)
					if err = CreateRepositoryNotice(desc); err != nil {
						log.Error("CreateRepositoryNotice: %v", err)
					}
				}
				return nil
			}); err != nil {
		log.Error("GitFsck: %v", err)
	}
	log.Trace("Finished: GitFsck")
}

// GitGcRepos calls 'git gc' to remove unnecessary files and optimize the local repository
func GitGcRepos() error {
	args := append([]string{"gc"}, setting.Git.GCArgs...)
	return x.
		Where("id > 0").BufferSize(setting.Database.IterateBufferSize).
		Iterate(new(Repository),
			func(idx int, bean interface{}) error {
				repo := bean.(*Repository)
				if err := repo.GetOwner(); err != nil {
					return err
				}
				_, stderr, err := process.GetManager().ExecDir(
					time.Duration(setting.Git.Timeout.GC)*time.Second,
					RepoPath(repo.Owner.Name, repo.Name), "Repository garbage collection",
					git.GitExecutable, args...)
				if err != nil {
					return fmt.Errorf("%v: %v", err, stderr)
				}
				return nil
			})
}

type repoChecker struct {
	querySQL, correctSQL string
	desc                 string
}

func repoStatsCheck(checker *repoChecker) {
	results, err := x.Query(checker.querySQL)
	if err != nil {
		log.Error("Select %s: %v", checker.desc, err)
		return
	}
	for _, result := range results {
		id := com.StrTo(result["id"]).MustInt64()
		log.Trace("Updating %s: %d", checker.desc, id)
		_, err = x.Exec(checker.correctSQL, id, id)
		if err != nil {
			log.Error("Update %s[%d]: %v", checker.desc, id, err)
		}
	}
}

// CheckRepoStats checks the repository stats
func CheckRepoStats() {
	log.Trace("Doing: CheckRepoStats")

	checkers := []*repoChecker{
		// Repository.NumWatches
		{
			"SELECT repo.id FROM `repository` repo WHERE repo.num_watches!=(SELECT COUNT(*) FROM `watch` WHERE repo_id=repo.id)",
			"UPDATE `repository` SET num_watches=(SELECT COUNT(*) FROM `watch` WHERE repo_id=?) WHERE id=?",
			"repository count 'num_watches'",
		},
		// Repository.NumStars
		{
			"SELECT repo.id FROM `repository` repo WHERE repo.num_stars!=(SELECT COUNT(*) FROM `star` WHERE repo_id=repo.id)",
			"UPDATE `repository` SET num_stars=(SELECT COUNT(*) FROM `star` WHERE repo_id=?) WHERE id=?",
			"repository count 'num_stars'",
		},
		// Label.NumIssues
		{
			"SELECT label.id FROM `label` WHERE label.num_issues!=(SELECT COUNT(*) FROM `issue_label` WHERE label_id=label.id)",
			"UPDATE `label` SET num_issues=(SELECT COUNT(*) FROM `issue_label` WHERE label_id=?) WHERE id=?",
			"label count 'num_issues'",
		},
		// User.NumRepos
		{
			"SELECT `user`.id FROM `user` WHERE `user`.num_repos!=(SELECT COUNT(*) FROM `repository` WHERE owner_id=`user`.id)",
			"UPDATE `user` SET num_repos=(SELECT COUNT(*) FROM `repository` WHERE owner_id=?) WHERE id=?",
			"user count 'num_repos'",
		},
		// Issue.NumComments
		{
			"SELECT `issue`.id FROM `issue` WHERE `issue`.num_comments!=(SELECT COUNT(*) FROM `comment` WHERE issue_id=`issue`.id AND type=0)",
			"UPDATE `issue` SET num_comments=(SELECT COUNT(*) FROM `comment` WHERE issue_id=? AND type=0) WHERE id=?",
			"issue count 'num_comments'",
		},
	}
	for i := range checkers {
		repoStatsCheck(checkers[i])
	}

	// ***** START: Repository.NumClosedIssues *****
	desc := "repository count 'num_closed_issues'"
	results, err := x.Query("SELECT repo.id FROM `repository` repo WHERE repo.num_closed_issues!=(SELECT COUNT(*) FROM `issue` WHERE repo_id=repo.id AND is_closed=? AND is_pull=?)", true, false)
	if err != nil {
		log.Error("Select %s: %v", desc, err)
	} else {
		for _, result := range results {
			id := com.StrTo(result["id"]).MustInt64()
			log.Trace("Updating %s: %d", desc, id)
			_, err = x.Exec("UPDATE `repository` SET num_closed_issues=(SELECT COUNT(*) FROM `issue` WHERE repo_id=? AND is_closed=? AND is_pull=?) WHERE id=?", id, true, false, id)
			if err != nil {
				log.Error("Update %s[%d]: %v", desc, id, err)
			}
		}
	}
	// ***** END: Repository.NumClosedIssues *****

	// ***** START: Repository.NumClosedPulls *****
	desc = "repository count 'num_closed_pulls'"
	results, err = x.Query("SELECT repo.id FROM `repository` repo WHERE repo.num_closed_pulls!=(SELECT COUNT(*) FROM `issue` WHERE repo_id=repo.id AND is_closed=? AND is_pull=?)", true, true)
	if err != nil {
		log.Error("Select %s: %v", desc, err)
	} else {
		for _, result := range results {
			id := com.StrTo(result["id"]).MustInt64()
			log.Trace("Updating %s: %d", desc, id)
			_, err = x.Exec("UPDATE `repository` SET num_closed_pulls=(SELECT COUNT(*) FROM `issue` WHERE repo_id=? AND is_closed=? AND is_pull=?) WHERE id=?", id, true, true, id)
			if err != nil {
				log.Error("Update %s[%d]: %v", desc, id, err)
			}
		}
	}
	// ***** END: Repository.NumClosedPulls *****

	// FIXME: use checker when stop supporting old fork repo format.
	// ***** START: Repository.NumForks *****
	results, err = x.Query("SELECT repo.id FROM `repository` repo WHERE repo.num_forks!=(SELECT COUNT(*) FROM `repository` WHERE fork_id=repo.id)")
	if err != nil {
		log.Error("Select repository count 'num_forks': %v", err)
	} else {
		for _, result := range results {
			id := com.StrTo(result["id"]).MustInt64()
			log.Trace("Updating repository count 'num_forks': %d", id)

			repo, err := GetRepositoryByID(id)
			if err != nil {
				log.Error("GetRepositoryByID[%d]: %v", id, err)
				continue
			}

			rawResult, err := x.Query("SELECT COUNT(*) FROM `repository` WHERE fork_id=?", repo.ID)
			if err != nil {
				log.Error("Select count of forks[%d]: %v", repo.ID, err)
				continue
			}
			repo.NumForks = int(parseCountResult(rawResult))

			if err = UpdateRepository(repo, false); err != nil {
				log.Error("UpdateRepository[%d]: %v", id, err)
				continue
			}
		}
	}
	// ***** END: Repository.NumForks *****
}

// SetArchiveRepoState sets if a repo is archived
func (repo *Repository) SetArchiveRepoState(isArchived bool) (err error) {
	repo.IsArchived = isArchived
	_, err = x.Where("id = ?", repo.ID).Cols("is_archived").Update(repo)
	return
}

// ___________           __
// \_   _____/__________|  | __
//  |    __)/  _ \_  __ \  |/ /
//  |     \(  <_> )  | \/    <
//  \___  / \____/|__|  |__|_ \
//      \/                   \/

// HasForkedRepo checks if given user has already forked a repository with given ID.
func HasForkedRepo(ownerID, repoID int64) (*Repository, bool) {
	repo := new(Repository)
	has, _ := x.
		Where("owner_id=? AND fork_id=?", ownerID, repoID).
		Get(repo)
	return repo, has
}

// ForkRepository forks a repository
func ForkRepository(doer, owner *User, oldRepo *Repository, name, desc string) (_ *Repository, err error) {
	forkedRepo, err := oldRepo.GetUserFork(owner.ID)
	if err != nil {
		return nil, err
	}
	if forkedRepo != nil {
		return nil, ErrForkAlreadyExist{
			Uname:    owner.Name,
			RepoName: oldRepo.FullName(),
			ForkName: forkedRepo.FullName(),
		}
	}

	repo := &Repository{
		OwnerID:       owner.ID,
		Owner:         owner,
		Name:          name,
		LowerName:     strings.ToLower(name),
		Description:   desc,
		DefaultBranch: oldRepo.DefaultBranch,
		IsPrivate:     oldRepo.IsPrivate,
		IsEmpty:       oldRepo.IsEmpty,
		IsFork:        true,
		ForkID:        oldRepo.ID,
	}

	sess := x.NewSession()
	defer sess.Close()
	if err = sess.Begin(); err != nil {
		return nil, err
	}

	if err = createRepository(sess, doer, owner, repo); err != nil {
		return nil, err
	}

	if _, err = sess.Exec("UPDATE `repository` SET num_forks=num_forks+1 WHERE id=?", oldRepo.ID); err != nil {
		return nil, err
	}

	repoPath := RepoPath(owner.Name, repo.Name)
	_, stderr, err := process.GetManager().ExecTimeout(10*time.Minute,
		fmt.Sprintf("ForkRepository(git clone): %s/%s", owner.Name, repo.Name),
		git.GitExecutable, "clone", "--bare", oldRepo.repoPath(sess), repoPath)
	if err != nil {
		return nil, fmt.Errorf("git clone: %v", stderr)
	}

	_, stderr, err = process.GetManager().ExecDir(-1,
		repoPath, fmt.Sprintf("ForkRepository(git update-server-info): %s", repoPath),
		git.GitExecutable, "update-server-info")
	if err != nil {
		return nil, fmt.Errorf("git update-server-info: %v", stderr)
	}

	if err = createDelegateHooks(repoPath); err != nil {
		return nil, fmt.Errorf("createDelegateHooks: %v", err)
	}

	//Commit repo to get Fork ID
	err = sess.Commit()
	if err != nil {
		return nil, err
	}

	if err = repo.UpdateSize(); err != nil {
		log.Error("Failed to update size for repository: %v", err)
	}

	// Copy LFS meta objects in new session
	sess2 := x.NewSession()
	defer sess2.Close()
	if err = sess2.Begin(); err != nil {
		return repo, err
	}

	var lfsObjects []*LFSMetaObject
	if err = sess2.Where("repository_id=?", oldRepo.ID).Find(&lfsObjects); err != nil {
		return repo, err
	}

	for _, v := range lfsObjects {
		v.ID = 0
		v.RepositoryID = repo.ID
		if _, err = sess2.Insert(v); err != nil {
			return repo, err
		}
	}

	return repo, sess2.Commit()
}

// GetForks returns all the forks of the repository
func (repo *Repository) GetForks() ([]*Repository, error) {
	forks := make([]*Repository, 0, repo.NumForks)
	return forks, x.Find(&forks, &Repository{ForkID: repo.ID})
}

// GetUserFork return user forked repository from this repository, if not forked return nil
func (repo *Repository) GetUserFork(userID int64) (*Repository, error) {
	var forkedRepo Repository
	has, err := x.Where("fork_id = ?", repo.ID).And("owner_id = ?", userID).Get(&forkedRepo)
	if err != nil {
		return nil, err
	}
	if !has {
		return nil, nil
	}
	return &forkedRepo, nil
}

// CustomAvatarPath returns repository custom avatar file path.
func (repo *Repository) CustomAvatarPath() string {
	// Avatar empty by default
	if len(repo.Avatar) == 0 {
		return ""
	}
	return filepath.Join(setting.RepositoryAvatarUploadPath, repo.Avatar)
}

// generateRandomAvatar generates a random avatar for repository.
func (repo *Repository) generateRandomAvatar(e Engine) error {
	idToString := fmt.Sprintf("%d", repo.ID)

	seed := idToString
	img, err := avatar.RandomImage([]byte(seed))
	if err != nil {
		return fmt.Errorf("RandomImage: %v", err)
	}

	repo.Avatar = idToString
	if err = os.MkdirAll(filepath.Dir(repo.CustomAvatarPath()), os.ModePerm); err != nil {
		return fmt.Errorf("MkdirAll: %v", err)
	}
	fw, err := os.Create(repo.CustomAvatarPath())
	if err != nil {
		return fmt.Errorf("Create: %v", err)
	}
	defer fw.Close()

	if err = png.Encode(fw, img); err != nil {
		return fmt.Errorf("Encode: %v", err)
	}
	log.Info("New random avatar created for repository: %d", repo.ID)

	if _, err := e.ID(repo.ID).Cols("avatar").NoAutoTime().Update(repo); err != nil {
		return err
	}

	return nil
}

// RemoveRandomAvatars removes the randomly generated avatars that were created for repositories
func RemoveRandomAvatars() error {
	return x.
		Where("id > 0").BufferSize(setting.Database.IterateBufferSize).
		Iterate(new(Repository),
			func(idx int, bean interface{}) error {
				repository := bean.(*Repository)
				stringifiedID := strconv.FormatInt(repository.ID, 10)
				if repository.Avatar == stringifiedID {
					return repository.DeleteAvatar()
				}
				return nil
			})
}

// RelAvatarLink returns a relative link to the repository's avatar.
func (repo *Repository) RelAvatarLink() string {
	return repo.relAvatarLink(x)
}

func (repo *Repository) relAvatarLink(e Engine) string {
	// If no avatar - path is empty
	avatarPath := repo.CustomAvatarPath()
	if len(avatarPath) == 0 || !com.IsFile(avatarPath) {
		switch mode := setting.RepositoryAvatarFallback; mode {
		case "image":
			return setting.RepositoryAvatarFallbackImage
		case "random":
			if err := repo.generateRandomAvatar(e); err != nil {
				log.Error("generateRandomAvatar: %v", err)
			}
		default:
			// default behaviour: do not display avatar
			return ""
		}
	}
	return setting.AppSubURL + "/repo-avatars/" + repo.Avatar
}

// avatarLink returns user avatar absolute link.
func (repo *Repository) avatarLink(e Engine) string {
	link := repo.relAvatarLink(e)
	// link may be empty!
	if len(link) > 0 {
		if link[0] == '/' && link[1] != '/' {
			return setting.AppURL + strings.TrimPrefix(link, setting.AppSubURL)[1:]
		}
	}
	return link
}

// UploadAvatar saves custom avatar for repository.
// FIXME: split uploads to different subdirs in case we have massive number of repos.
func (repo *Repository) UploadAvatar(data []byte) error {
	m, err := avatar.Prepare(data)
	if err != nil {
		return err
	}

	sess := x.NewSession()
	defer sess.Close()
	if err = sess.Begin(); err != nil {
		return err
	}

	oldAvatarPath := repo.CustomAvatarPath()

	// Users can upload the same image to other repo - prefix it with ID
	// Then repo will be removed - only it avatar file will be removed
	repo.Avatar = fmt.Sprintf("%d-%x", repo.ID, md5.Sum(data))
	if _, err := sess.ID(repo.ID).Cols("avatar").Update(repo); err != nil {
		return fmt.Errorf("UploadAvatar: Update repository avatar: %v", err)
	}

	if err := os.MkdirAll(setting.RepositoryAvatarUploadPath, os.ModePerm); err != nil {
		return fmt.Errorf("UploadAvatar: Failed to create dir %s: %v", setting.RepositoryAvatarUploadPath, err)
	}

	fw, err := os.Create(repo.CustomAvatarPath())
	if err != nil {
		return fmt.Errorf("UploadAvatar: Create file: %v", err)
	}
	defer fw.Close()

	if err = png.Encode(fw, *m); err != nil {
		return fmt.Errorf("UploadAvatar: Encode png: %v", err)
	}

	if len(oldAvatarPath) > 0 && oldAvatarPath != repo.CustomAvatarPath() {
		if err := os.Remove(oldAvatarPath); err != nil {
			return fmt.Errorf("UploadAvatar: Failed to remove old repo avatar %s: %v", oldAvatarPath, err)
		}
	}

	return sess.Commit()
}

// DeleteAvatar deletes the repos's custom avatar.
func (repo *Repository) DeleteAvatar() error {

	// Avatar not exists
	if len(repo.Avatar) == 0 {
		return nil
	}

	avatarPath := repo.CustomAvatarPath()
	log.Trace("DeleteAvatar[%d]: %s", repo.ID, avatarPath)

	sess := x.NewSession()
	defer sess.Close()
	if err := sess.Begin(); err != nil {
		return err
	}

	repo.Avatar = ""
	if _, err := sess.ID(repo.ID).Cols("avatar").Update(repo); err != nil {
		return fmt.Errorf("DeleteAvatar: Update repository avatar: %v", err)
	}

	if _, err := os.Stat(avatarPath); err == nil {
		if err := os.Remove(avatarPath); err != nil {
			return fmt.Errorf("DeleteAvatar: Failed to remove %s: %v", avatarPath, err)
		}
	} else {
		// // Schrodinger: file may or may not exist. See err for details.
		log.Trace("DeleteAvatar[%d]: %v", err)
	}
	return sess.Commit()
}

// GetOriginalURLHostname returns the hostname of a URL or the URL
func (repo *Repository) GetOriginalURLHostname() string {
	u, err := url.Parse(repo.OriginalURL)
	if err != nil {
		return repo.OriginalURL
	}

	return u.Host
}<|MERGE_RESOLUTION|>--- conflicted
+++ resolved
@@ -1449,7 +1449,6 @@
 
 	// Give access to all members in teams with access to all repositories.
 	if u.IsOrganization() {
-<<<<<<< HEAD
 		if err := u.GetTeams(); err != nil {
 			return fmt.Errorf("GetTeams: %v", err)
 		}
@@ -1459,22 +1458,6 @@
 					return fmt.Errorf("addRepository: %v", err)
 				}
 			}
-		}
-		if err := prepareWebhooks(e, repo, HookEventRepository, &api.RepositoryPayload{
-			Action:       api.HookRepoCreated,
-			Repository:   repo.innerAPIFormat(e, AccessModeOwner, false),
-			Organization: u.APIFormat(),
-			Sender:       doer.APIFormat(),
-		}); err != nil {
-			return fmt.Errorf("prepareWebhooks: %v", err)
-=======
-		t, err := u.getOwnerTeam(e)
-		if err != nil {
-			return fmt.Errorf("getOwnerTeam: %v", err)
-		}
-		if err = t.addRepository(e, repo); err != nil {
-			return fmt.Errorf("addRepository: %v", err)
->>>>>>> 70fa80df
 		}
 	} else if err = repo.recalculateAccesses(e); err != nil {
 		// Organization automatically called this in addRepository method.
