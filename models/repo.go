--- conflicted
+++ resolved
@@ -35,16 +35,11 @@
 	"xorm.io/builder"
 )
 
-<<<<<<< HEAD
 // ItemsPerPage maximum items per page in forks, watchers and stars of a repo
 var ItemsPerPage = 40
 
 // Init initialize model
 func Init() error {
-=======
-// NewRepoContext creates a new repository context
-func NewRepoContext() {
->>>>>>> 110fc57c
 	unit.LoadUnitConfig()
 	return system_model.Init()
 }
