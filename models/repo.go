--- conflicted
+++ resolved
@@ -1374,24 +1374,14 @@
 	}
 
 	repo := &Repository{
-<<<<<<< HEAD
 		OwnerID:                         u.ID,
 		Owner:                           u,
 		Name:                            opts.Name,
 		LowerName:                       strings.ToLower(opts.Name),
 		Description:                     opts.Description,
 		IsPrivate:                       opts.IsPrivate,
-		IsFsckEnabled:                   true,
+		IsFsckEnabled:                   !opts.IsMirror,
 		CloseIssuesViaCommitInAnyBranch: setting.Repository.CloseIssuesViaCommitsInAnyBranch,
-=======
-		OwnerID:       u.ID,
-		Owner:         u,
-		Name:          opts.Name,
-		LowerName:     strings.ToLower(opts.Name),
-		Description:   opts.Description,
-		IsPrivate:     opts.IsPrivate,
-		IsFsckEnabled: !opts.IsMirror,
->>>>>>> c0adb5ea
 	}
 
 	sess := x.NewSession()
