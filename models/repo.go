// Copyright 2014 The Gogs Authors. All rights reserved.
// Copyright 2017 The Gitea Authors. All rights reserved.
// Use of this source code is governed by a MIT-style
// license that can be found in the LICENSE file.

package models

import (
	"context"
	"errors"
	"fmt"
	"html/template"
	"unicode/utf8"

	// Needed for jpeg support
	_ "image/jpeg"
	"io/ioutil"
	"net"
	"net/url"
	"os"
	"path"
	"path/filepath"
	"sort"
	"strconv"
	"strings"
	"time"

	"code.gitea.io/gitea/modules/lfs"
	"code.gitea.io/gitea/modules/log"
	"code.gitea.io/gitea/modules/markup"
	"code.gitea.io/gitea/modules/options"
	"code.gitea.io/gitea/modules/setting"
	"code.gitea.io/gitea/modules/storage"
	api "code.gitea.io/gitea/modules/structs"
	"code.gitea.io/gitea/modules/timeutil"
	"code.gitea.io/gitea/modules/util"

	"xorm.io/builder"
)

var (
	// ErrMirrorNotExist mirror does not exist error
	ErrMirrorNotExist = errors.New("Mirror does not exist")

	// ErrNameEmpty name is empty error
	ErrNameEmpty = errors.New("Name is empty")
)

var (
	// Gitignores contains the gitiginore files
	Gitignores []string

	// Licenses contains the license files
	Licenses []string

	// Readmes contains the readme files
	Readmes []string

	// LabelTemplates contains the label template files and the list of labels for each file
	LabelTemplates map[string]string

	// ItemsPerPage maximum items per page in forks, watchers and stars of a repo
	ItemsPerPage = 40
)

// loadRepoConfig loads the repository config
func loadRepoConfig() {
	// Load .gitignore and license files and readme templates.
	types := []string{"gitignore", "license", "readme", "label"}
	typeFiles := make([][]string, 4)
	for i, t := range types {
		files, err := options.Dir(t)
		if err != nil {
			log.Fatal("Failed to get %s files: %v", t, err)
		}
		customPath := path.Join(setting.CustomPath, "options", t)
		isDir, err := util.IsDir(customPath)
		if err != nil {
			log.Fatal("Failed to get custom %s files: %v", t, err)
		}
		if isDir {
			customFiles, err := util.StatDir(customPath)
			if err != nil {
				log.Fatal("Failed to get custom %s files: %v", t, err)
			}

			for _, f := range customFiles {
				if !util.IsStringInSlice(f, files, true) {
					files = append(files, f)
				}
			}
		}
		typeFiles[i] = files
	}

	Gitignores = typeFiles[0]
	Licenses = typeFiles[1]
	Readmes = typeFiles[2]
	LabelTemplatesFiles := typeFiles[3]
	sort.Strings(Gitignores)
	sort.Strings(Licenses)
	sort.Strings(Readmes)
	sort.Strings(LabelTemplatesFiles)

	// Load label templates
	LabelTemplates = make(map[string]string)
	for _, templateFile := range LabelTemplatesFiles {
		labels, err := LoadLabelsFormatted(templateFile)
		if err != nil {
			log.Error("Failed to load labels: %v", err)
		}
		LabelTemplates[templateFile] = labels
	}

	// Filter out invalid names and promote preferred licenses.
	sortedLicenses := make([]string, 0, len(Licenses))
	for _, name := range setting.Repository.PreferredLicenses {
		if util.IsStringInSlice(name, Licenses, true) {
			sortedLicenses = append(sortedLicenses, name)
		}
	}
	for _, name := range Licenses {
		if !util.IsStringInSlice(name, setting.Repository.PreferredLicenses, true) {
			sortedLicenses = append(sortedLicenses, name)
		}
	}
	Licenses = sortedLicenses
}

// NewRepoContext creates a new repository context
func NewRepoContext() {
	loadRepoConfig()
	loadUnitConfig()

	RemoveAllWithNotice("Clean up repository temporary data", filepath.Join(setting.AppDataPath, "tmp"))
}

// RepositoryStatus defines the status of repository
type RepositoryStatus int

// all kinds of RepositoryStatus
const (
	RepositoryReady           RepositoryStatus = iota // a normal repository
	RepositoryBeingMigrated                           // repository is migrating
	RepositoryPendingTransfer                         // repository pending in ownership transfer state
)

// TrustModelType defines the types of trust model for this repository
type TrustModelType int

// kinds of TrustModel
const (
	DefaultTrustModel TrustModelType = iota // default trust model
	CommitterTrustModel
	CollaboratorTrustModel
	CollaboratorCommitterTrustModel
)

// String converts a TrustModelType to a string
func (t TrustModelType) String() string {
	switch t {
	case DefaultTrustModel:
		return "default"
	case CommitterTrustModel:
		return "committer"
	case CollaboratorTrustModel:
		return "collaborator"
	case CollaboratorCommitterTrustModel:
		return "collaboratorcommitter"
	}
	return "default"
}

// ToTrustModel converts a string to a TrustModelType
func ToTrustModel(model string) TrustModelType {
	switch strings.ToLower(strings.TrimSpace(model)) {
	case "default":
		return DefaultTrustModel
	case "collaborator":
		return CollaboratorTrustModel
	case "committer":
		return CommitterTrustModel
	case "collaboratorcommitter":
		return CollaboratorCommitterTrustModel
	}
	return DefaultTrustModel
}

// Repository represents a git repository.
type Repository struct {
	ID                  int64 `xorm:"pk autoincr"`
	OwnerID             int64 `xorm:"UNIQUE(s) index"`
	OwnerName           string
	Owner               *User              `xorm:"-"`
	LowerName           string             `xorm:"UNIQUE(s) INDEX NOT NULL"`
	Name                string             `xorm:"INDEX NOT NULL"`
	Description         string             `xorm:"TEXT"`
	Website             string             `xorm:"VARCHAR(2048)"`
	OriginalServiceType api.GitServiceType `xorm:"index"`
	OriginalURL         string             `xorm:"VARCHAR(2048)"`
	DefaultBranch       string

	NumWatches          int
	NumStars            int
	NumForks            int
	NumIssues           int
	NumClosedIssues     int
	NumOpenIssues       int `xorm:"-"`
	NumPulls            int
	NumClosedPulls      int
	NumOpenPulls        int `xorm:"-"`
	NumMilestones       int `xorm:"NOT NULL DEFAULT 0"`
	NumClosedMilestones int `xorm:"NOT NULL DEFAULT 0"`
	NumOpenMilestones   int `xorm:"-"`
	NumProjects         int `xorm:"NOT NULL DEFAULT 0"`
	NumClosedProjects   int `xorm:"NOT NULL DEFAULT 0"`
	NumOpenProjects     int `xorm:"-"`

	IsPrivate   bool `xorm:"INDEX"`
	IsEmpty     bool `xorm:"INDEX"`
	IsArchived  bool `xorm:"INDEX"`
	IsMirror    bool `xorm:"INDEX"`
	*Mirror     `xorm:"-"`
	PushMirrors []*PushMirror    `xorm:"-"`
	Status      RepositoryStatus `xorm:"NOT NULL DEFAULT 0"`

	RenderingMetas         map[string]string `xorm:"-"`
	DocumentRenderingMetas map[string]string `xorm:"-"`
	Units                  []*RepoUnit       `xorm:"-"`
	PrimaryLanguage        *LanguageStat     `xorm:"-"`

	IsFork                          bool               `xorm:"INDEX NOT NULL DEFAULT false"`
	ForkID                          int64              `xorm:"INDEX"`
	BaseRepo                        *Repository        `xorm:"-"`
	IsTemplate                      bool               `xorm:"INDEX NOT NULL DEFAULT false"`
	TemplateID                      int64              `xorm:"INDEX"`
	TemplateRepo                    *Repository        `xorm:"-"`
	Size                            int64              `xorm:"NOT NULL DEFAULT 0"`
	CodeIndexerStatus               *RepoIndexerStatus `xorm:"-"`
	StatsIndexerStatus              *RepoIndexerStatus `xorm:"-"`
	IsFsckEnabled                   bool               `xorm:"NOT NULL DEFAULT true"`
	CloseIssuesViaCommitInAnyBranch bool               `xorm:"NOT NULL DEFAULT false"`
	Topics                          []string           `xorm:"TEXT JSON"`

	TrustModel TrustModelType

	// Avatar: ID(10-20)-md5(32) - must fit into 64 symbols
	Avatar string `xorm:"VARCHAR(64)"`

	CreatedUnix timeutil.TimeStamp `xorm:"INDEX created"`
	UpdatedUnix timeutil.TimeStamp `xorm:"INDEX updated"`
}

// SanitizedOriginalURL returns a sanitized OriginalURL
func (repo *Repository) SanitizedOriginalURL() string {
	if repo.OriginalURL == "" {
		return ""
	}
	u, err := url.Parse(repo.OriginalURL)
	if err != nil {
		return ""
	}
	u.User = nil
	return u.String()
}

// ColorFormat returns a colored string to represent this repo
func (repo *Repository) ColorFormat(s fmt.State) {
	log.ColorFprintf(s, "%d:%s/%s",
		log.NewColoredIDValue(repo.ID),
		repo.OwnerName,
		repo.Name)
}

// IsBeingMigrated indicates that repository is being migrated
func (repo *Repository) IsBeingMigrated() bool {
	return repo.Status == RepositoryBeingMigrated
}

// IsBeingCreated indicates that repository is being migrated or forked
func (repo *Repository) IsBeingCreated() bool {
	return repo.IsBeingMigrated()
}

// AfterLoad is invoked from XORM after setting the values of all fields of this object.
func (repo *Repository) AfterLoad() {
	// FIXME: use models migration to solve all at once.
	if len(repo.DefaultBranch) == 0 {
		repo.DefaultBranch = setting.Repository.DefaultBranch
	}

	repo.NumOpenIssues = repo.NumIssues - repo.NumClosedIssues
	repo.NumOpenPulls = repo.NumPulls - repo.NumClosedPulls
	repo.NumOpenMilestones = repo.NumMilestones - repo.NumClosedMilestones
	repo.NumOpenProjects = repo.NumProjects - repo.NumClosedProjects
}

// MustOwner always returns a valid *User object to avoid
// conceptually impossible error handling.
// It creates a fake object that contains error details
// when error occurs.
func (repo *Repository) MustOwner() *User {
	return repo.mustOwner(x)
}

// FullName returns the repository full name
func (repo *Repository) FullName() string {
	return repo.OwnerName + "/" + repo.Name
}

// HTMLURL returns the repository HTML URL
func (repo *Repository) HTMLURL() string {
	return setting.AppURL + repo.FullName()
}

// CommitLink make link to by commit full ID
// note: won't check whether it's an right id
func (repo *Repository) CommitLink(commitID string) (result string) {
	if commitID == "" || commitID == "0000000000000000000000000000000000000000" {
		result = ""
	} else {
		result = repo.HTMLURL() + "/commit/" + commitID
	}
	return
}

// APIURL returns the repository API URL
func (repo *Repository) APIURL() string {
	return setting.AppURL + "api/v1/repos/" + repo.FullName()
}

// GetCommitsCountCacheKey returns cache key used for commits count caching.
func (repo *Repository) GetCommitsCountCacheKey(contextName string, isRef bool) string {
	var prefix string
	if isRef {
		prefix = "ref"
	} else {
		prefix = "commit"
	}
	return fmt.Sprintf("commits-count-%d-%s-%s", repo.ID, prefix, contextName)
}

func (repo *Repository) getUnits(e Engine) (err error) {
	if repo.Units != nil {
		return nil
	}

	repo.Units, err = getUnitsByRepoID(e, repo.ID)
	log.Trace("repo.Units: %-+v", repo.Units)
	return err
}

// CheckUnitUser check whether user could visit the unit of this repository
func (repo *Repository) CheckUnitUser(user *User, unitType UnitType) bool {
	return repo.checkUnitUser(x, user, unitType)
}

func (repo *Repository) checkUnitUser(e Engine, user *User, unitType UnitType) bool {
	if user.IsAdmin {
		return true
	}
	perm, err := getUserRepoPermission(e, repo, user)
	if err != nil {
		log.Error("getUserRepoPermission(): %v", err)
		return false
	}

	return perm.CanRead(unitType)
}

// UnitEnabled if this repository has the given unit enabled
func (repo *Repository) UnitEnabled(tp UnitType) bool {
	if err := repo.getUnits(x); err != nil {
		log.Warn("Error loading repository (ID: %d) units: %s", repo.ID, err.Error())
	}
	for _, unit := range repo.Units {
		if unit.Type == tp {
			return true
		}
	}
	return false
}

// ErrUnitTypeNotExist represents a "UnitTypeNotExist" kind of error.
type ErrUnitTypeNotExist struct {
	UT UnitType
}

// IsErrUnitTypeNotExist checks if an error is a ErrUnitNotExist.
func IsErrUnitTypeNotExist(err error) bool {
	_, ok := err.(ErrUnitTypeNotExist)
	return ok
}

func (err ErrUnitTypeNotExist) Error() string {
	return fmt.Sprintf("Unit type does not exist: %s", err.UT.String())
}

// MustGetUnit always returns a RepoUnit object
func (repo *Repository) MustGetUnit(tp UnitType) *RepoUnit {
	ru, err := repo.GetUnit(tp)
	if err == nil {
		return ru
	}

	if tp == UnitTypeExternalWiki {
		return &RepoUnit{
			Type:   tp,
			Config: new(ExternalWikiConfig),
		}
	} else if tp == UnitTypeExternalTracker {
		return &RepoUnit{
			Type:   tp,
			Config: new(ExternalTrackerConfig),
		}
	} else if tp == UnitTypePullRequests {
		return &RepoUnit{
			Type:   tp,
			Config: new(PullRequestsConfig),
		}
	} else if tp == UnitTypeIssues {
		return &RepoUnit{
			Type:   tp,
			Config: new(IssuesConfig),
		}
	}
	return &RepoUnit{
		Type:   tp,
		Config: new(UnitConfig),
	}
}

// GetUnit returns a RepoUnit object
func (repo *Repository) GetUnit(tp UnitType) (*RepoUnit, error) {
	return repo.getUnit(x, tp)
}

func (repo *Repository) getUnit(e Engine, tp UnitType) (*RepoUnit, error) {
	if err := repo.getUnits(e); err != nil {
		return nil, err
	}
	for _, unit := range repo.Units {
		if unit.Type == tp {
			return unit, nil
		}
	}
	return nil, ErrUnitTypeNotExist{tp}
}

func (repo *Repository) getOwner(e Engine) (err error) {
	if repo.Owner != nil {
		return nil
	}

	repo.Owner, err = getUserByID(e, repo.OwnerID)
	return err
}

// GetOwner returns the repository owner
func (repo *Repository) GetOwner() error {
	return repo.getOwner(x)
}

func (repo *Repository) mustOwner(e Engine) *User {
	if err := repo.getOwner(e); err != nil {
		return &User{
			Name:     "error",
			FullName: err.Error(),
		}
	}

	return repo.Owner
}

// ComposeMetas composes a map of metas for properly rendering issue links and external issue trackers.
func (repo *Repository) ComposeMetas() map[string]string {
	if len(repo.RenderingMetas) == 0 {
		metas := map[string]string{
			"user":     repo.OwnerName,
			"repo":     repo.Name,
			"repoPath": repo.RepoPath(),
			"mode":     "comment",
		}

		unit, err := repo.GetUnit(UnitTypeExternalTracker)
		if err == nil {
			metas["format"] = unit.ExternalTrackerConfig().ExternalTrackerFormat
			switch unit.ExternalTrackerConfig().ExternalTrackerStyle {
			case markup.IssueNameStyleAlphanumeric:
				metas["style"] = markup.IssueNameStyleAlphanumeric
			default:
				metas["style"] = markup.IssueNameStyleNumeric
			}
		}

		repo.MustOwner()
		if repo.Owner.IsOrganization() {
			teams := make([]string, 0, 5)
			_ = x.Table("team_repo").
				Join("INNER", "team", "team.id = team_repo.team_id").
				Where("team_repo.repo_id = ?", repo.ID).
				Select("team.lower_name").
				OrderBy("team.lower_name").
				Find(&teams)
			metas["teams"] = "," + strings.Join(teams, ",") + ","
			metas["org"] = strings.ToLower(repo.OwnerName)
		}

		repo.RenderingMetas = metas
	}
	return repo.RenderingMetas
}

// ComposeDocumentMetas composes a map of metas for properly rendering documents
func (repo *Repository) ComposeDocumentMetas() map[string]string {
	if len(repo.DocumentRenderingMetas) == 0 {
		metas := map[string]string{}
		for k, v := range repo.ComposeMetas() {
			metas[k] = v
		}
		metas["mode"] = "document"
		repo.DocumentRenderingMetas = metas
	}
	return repo.DocumentRenderingMetas
}

func (repo *Repository) getAssignees(e Engine) (_ []*User, err error) {
	if err = repo.getOwner(e); err != nil {
		return nil, err
	}

	accesses := make([]*Access, 0, 10)
	if err = e.
		Where("repo_id = ? AND mode >= ?", repo.ID, AccessModeWrite).
		Find(&accesses); err != nil {
		return nil, err
	}

	// Leave a seat for owner itself to append later, but if owner is an organization
	// and just waste 1 unit is cheaper than re-allocate memory once.
	users := make([]*User, 0, len(accesses)+1)
	if len(accesses) > 0 {
		userIDs := make([]int64, len(accesses))
		for i := 0; i < len(accesses); i++ {
			userIDs[i] = accesses[i].UserID
		}

		if err = e.In("id", userIDs).Find(&users); err != nil {
			return nil, err
		}
	}
	if !repo.Owner.IsOrganization() {
		users = append(users, repo.Owner)
	}

	return users, nil
}

// GetAssignees returns all users that have write access and can be assigned to issues
// of the repository,
func (repo *Repository) GetAssignees() (_ []*User, err error) {
	return repo.getAssignees(x)
}

func (repo *Repository) getReviewers(e Engine, doerID, posterID int64) ([]*User, error) {
	// Get the owner of the repository - this often already pre-cached and if so saves complexity for the following queries
	if err := repo.getOwner(e); err != nil {
		return nil, err
	}

	var users []*User

	if repo.IsPrivate || repo.Owner.Visibility == api.VisibleTypePrivate {
		// This a private repository:
		// Anyone who can read the repository is a requestable reviewer
		if err := e.
			SQL("SELECT * FROM `user` WHERE id in (SELECT user_id FROM `access` WHERE repo_id = ? AND mode >= ? AND user_id NOT IN ( ?, ?)) ORDER BY name",
				repo.ID, AccessModeRead,
				doerID, posterID).
			Find(&users); err != nil {
			return nil, err
		}

		return users, nil
	}

	// This is a "public" repository:
	// Any user that has read access, is a watcher or organization member can be requested to review
	if err := e.
		SQL("SELECT * FROM `user` WHERE id IN ( "+
			"SELECT user_id FROM `access` WHERE repo_id = ? AND mode >= ? "+
			"UNION "+
			"SELECT user_id FROM `watch` WHERE repo_id = ? AND mode IN (?, ?) "+
			"UNION "+
			"SELECT uid AS user_id FROM `org_user` WHERE org_id = ? "+
			") AND id NOT IN (?, ?) ORDER BY name",
			repo.ID, AccessModeRead,
			repo.ID, RepoWatchModeNormal, RepoWatchModeAuto,
			repo.OwnerID,
			doerID, posterID).
		Find(&users); err != nil {
		return nil, err
	}

	return users, nil
}

// GetReviewers get all users can be requested to review:
// * for private repositories this returns all users that have read access or higher to the repository.
// * for public repositories this returns all users that have read access or higher to the repository,
// all repo watchers and all organization members.
// TODO: may be we should have a busy choice for users to block review request to them.
func (repo *Repository) GetReviewers(doerID, posterID int64) ([]*User, error) {
	return repo.getReviewers(x, doerID, posterID)
}

// GetReviewerTeams get all teams can be requested to review
func (repo *Repository) GetReviewerTeams() ([]*Team, error) {
	if err := repo.GetOwner(); err != nil {
		return nil, err
	}
	if !repo.Owner.IsOrganization() {
		return nil, nil
	}

	teams, err := GetTeamsWithAccessToRepo(repo.OwnerID, repo.ID, AccessModeRead)
	if err != nil {
		return nil, err
	}

	return teams, err
}

// GetMilestoneByID returns the milestone belongs to repository by given ID.
func (repo *Repository) GetMilestoneByID(milestoneID int64) (*Milestone, error) {
	return GetMilestoneByRepoID(repo.ID, milestoneID)
}

// IssueStats returns number of open and closed repository issues by given filter mode.
func (repo *Repository) IssueStats(uid int64, filterMode int, isPull bool) (int64, int64) {
	return GetRepoIssueStats(repo.ID, uid, filterMode, isPull)
}

// GetMirror sets the repository mirror, returns an error upon failure
func (repo *Repository) GetMirror() (err error) {
	repo.Mirror, err = GetMirrorByRepoID(repo.ID)
	return err
}

// LoadPushMirrors populates the repository push mirrors.
func (repo *Repository) LoadPushMirrors() (err error) {
	repo.PushMirrors, err = GetPushMirrorsByRepoID(repo.ID)
	return err
}

// GetBaseRepo populates repo.BaseRepo for a fork repository and
// returns an error on failure (NOTE: no error is returned for
// non-fork repositories, and BaseRepo will be left untouched)
func (repo *Repository) GetBaseRepo() (err error) {
	return repo.getBaseRepo(x)
}

func (repo *Repository) getBaseRepo(e Engine) (err error) {
	if !repo.IsFork {
		return nil
	}

	repo.BaseRepo, err = getRepositoryByID(e, repo.ForkID)
	return err
}

// IsGenerated returns whether _this_ repository was generated from a template
func (repo *Repository) IsGenerated() bool {
	return repo.TemplateID != 0
}

// GetTemplateRepo populates repo.TemplateRepo for a generated repository and
// returns an error on failure (NOTE: no error is returned for
// non-generated repositories, and TemplateRepo will be left untouched)
func (repo *Repository) GetTemplateRepo() (err error) {
	return repo.getTemplateRepo(x)
}

func (repo *Repository) getTemplateRepo(e Engine) (err error) {
	if !repo.IsGenerated() {
		return nil
	}

	repo.TemplateRepo, err = getRepositoryByID(e, repo.TemplateID)
	return err
}

// RepoPath returns the repository path
func (repo *Repository) RepoPath() string {
	return RepoPath(repo.OwnerName, repo.Name)
}

// GitConfigPath returns the path to a repository's git config/ directory
func GitConfigPath(repoPath string) string {
	return filepath.Join(repoPath, "config")
}

// GitConfigPath returns the repository git config path
func (repo *Repository) GitConfigPath() string {
	return GitConfigPath(repo.RepoPath())
}

// RelLink returns the repository relative link
func (repo *Repository) RelLink() string {
	return "/" + repo.FullName()
}

// Link returns the repository link
func (repo *Repository) Link() string {
	return setting.AppSubURL + "/" + repo.FullName()
}

// ComposeCompareURL returns the repository comparison URL
func (repo *Repository) ComposeCompareURL(oldCommitID, newCommitID string) string {
	return fmt.Sprintf("%s/compare/%s...%s", repo.FullName(), oldCommitID, newCommitID)
}

// UpdateDefaultBranch updates the default branch
func (repo *Repository) UpdateDefaultBranch() error {
	_, err := x.ID(repo.ID).Cols("default_branch").Update(repo)
	return err
}

// IsOwnedBy returns true when user owns this repository
func (repo *Repository) IsOwnedBy(userID int64) bool {
	return repo.OwnerID == userID
}

func (repo *Repository) updateSize(e Engine) error {
	size, err := util.GetDirectorySize(repo.RepoPath())
	if err != nil {
		return fmt.Errorf("updateSize: %v", err)
	}

	lfsSize, err := e.Where("repository_id = ?", repo.ID).SumInt(new(LFSMetaObject), "size")
	if err != nil {
		return fmt.Errorf("updateSize: GetLFSMetaObjects: %v", err)
	}

	repo.Size = size + lfsSize
	_, err = e.ID(repo.ID).Cols("size").NoAutoTime().Update(repo)
	return err
}

// UpdateSize updates the repository size, calculating it using util.GetDirectorySize
func (repo *Repository) UpdateSize(ctx DBContext) error {
	return repo.updateSize(ctx.e)
}

// CanUserFork returns true if specified user can fork repository.
func (repo *Repository) CanUserFork(user *User) (bool, error) {
	if user == nil {
		return false, nil
	}
	if repo.OwnerID != user.ID && !user.HasForkedRepo(repo.ID) {
		return true, nil
	}
	if err := user.GetOwnedOrganizations(); err != nil {
		return false, err
	}
	for _, org := range user.OwnedOrgs {
		if repo.OwnerID != org.ID && !org.HasForkedRepo(repo.ID) {
			return true, nil
		}
	}
	return false, nil
}

// CanUserDelete returns true if user could delete the repository
func (repo *Repository) CanUserDelete(user *User) (bool, error) {
	if user.IsAdmin || user.ID == repo.OwnerID {
		return true, nil
	}

	if err := repo.GetOwner(); err != nil {
		return false, err
	}

	if repo.Owner.IsOrganization() {
		isOwner, err := repo.Owner.IsOwnedBy(user.ID)
		if err != nil {
			return false, err
		} else if isOwner {
			return true, nil
		}
	}

	return false, nil
}

// CanEnablePulls returns true if repository meets the requirements of accepting pulls.
func (repo *Repository) CanEnablePulls() bool {
	return !repo.IsMirror && !repo.IsEmpty
}

// AllowsPulls returns true if repository meets the requirements of accepting pulls and has them enabled.
func (repo *Repository) AllowsPulls() bool {
	return repo.CanEnablePulls() && repo.UnitEnabled(UnitTypePullRequests)
}

// CanEnableEditor returns true if repository meets the requirements of web editor.
func (repo *Repository) CanEnableEditor() bool {
	return !repo.IsMirror
}

// GetReaders returns all users that have explicit read access or higher to the repository.
func (repo *Repository) GetReaders() (_ []*User, err error) {
	return repo.getUsersWithAccessMode(x, AccessModeRead)
}

// GetWriters returns all users that have write access to the repository.
func (repo *Repository) GetWriters() (_ []*User, err error) {
	return repo.getUsersWithAccessMode(x, AccessModeWrite)
}

// IsReader returns true if user has explicit read access or higher to the repository.
func (repo *Repository) IsReader(userID int64) (bool, error) {
	if repo.OwnerID == userID {
		return true, nil
	}
	return x.Where("repo_id = ? AND user_id = ? AND mode >= ?", repo.ID, userID, AccessModeRead).Get(&Access{})
}

// getUsersWithAccessMode returns users that have at least given access mode to the repository.
func (repo *Repository) getUsersWithAccessMode(e Engine, mode AccessMode) (_ []*User, err error) {
	if err = repo.getOwner(e); err != nil {
		return nil, err
	}

	accesses := make([]*Access, 0, 10)
	if err = e.Where("repo_id = ? AND mode >= ?", repo.ID, mode).Find(&accesses); err != nil {
		return nil, err
	}

	// Leave a seat for owner itself to append later, but if owner is an organization
	// and just waste 1 unit is cheaper than re-allocate memory once.
	users := make([]*User, 0, len(accesses)+1)
	if len(accesses) > 0 {
		userIDs := make([]int64, len(accesses))
		for i := 0; i < len(accesses); i++ {
			userIDs[i] = accesses[i].UserID
		}

		if err = e.In("id", userIDs).Find(&users); err != nil {
			return nil, err
		}
	}
	if !repo.Owner.IsOrganization() {
		users = append(users, repo.Owner)
	}

	return users, nil
}

// DescriptionHTML does special handles to description and return HTML string.
func (repo *Repository) DescriptionHTML() template.HTML {
	desc, err := markup.RenderDescriptionHTML(&markup.RenderContext{
		URLPrefix: repo.HTMLURL(),
		Metas:     repo.ComposeMetas(),
	}, repo.Description)
	if err != nil {
		log.Error("Failed to render description for %s (ID: %d): %v", repo.Name, repo.ID, err)
		return template.HTML(markup.Sanitize(repo.Description))
	}
	return template.HTML(markup.Sanitize(string(desc)))
}

// ReadBy sets repo to be visited by given user.
func (repo *Repository) ReadBy(userID int64) error {
	return setRepoNotificationStatusReadIfUnread(x, userID, repo.ID)
}

func isRepositoryExist(e Engine, u *User, repoName string) (bool, error) {
	has, err := e.Get(&Repository{
		OwnerID:   u.ID,
		LowerName: strings.ToLower(repoName),
	})
	if err != nil {
		return false, err
	}
	isDir, err := util.IsDir(RepoPath(u.Name, repoName))
	return has && isDir, err
}

// IsRepositoryExist returns true if the repository with given name under user has already existed.
func IsRepositoryExist(u *User, repoName string) (bool, error) {
	return isRepositoryExist(x, u, repoName)
}

// CloneLink represents different types of clone URLs of repository.
type CloneLink struct {
	SSH   string
	HTTPS string
	Git   string
}

// ComposeHTTPSCloneURL returns HTTPS clone URL based on given owner and repository name.
func ComposeHTTPSCloneURL(owner, repo string) string {
	return fmt.Sprintf("%s%s/%s.git", setting.AppURL, url.PathEscape(owner), url.PathEscape(repo))
}

func (repo *Repository) cloneLink(isWiki bool) *CloneLink {
	repoName := repo.Name
	if isWiki {
		repoName += ".wiki"
	}

	sshUser := setting.RunUser
	if setting.SSH.StartBuiltinServer {
		sshUser = setting.SSH.BuiltinServerUser
	}

	cl := new(CloneLink)

	// if we have a ipv6 literal we need to put brackets around it
	// for the git cloning to work.
	sshDomain := setting.SSH.Domain
	ip := net.ParseIP(setting.SSH.Domain)
	if ip != nil && ip.To4() == nil {
		sshDomain = "[" + setting.SSH.Domain + "]"
	}

	if setting.SSH.Port != 22 {
		cl.SSH = fmt.Sprintf("ssh://%s@%s/%s/%s.git", sshUser, net.JoinHostPort(setting.SSH.Domain, strconv.Itoa(setting.SSH.Port)), repo.OwnerName, repoName)
	} else if setting.Repository.UseCompatSSHURI {
		cl.SSH = fmt.Sprintf("ssh://%s@%s/%s/%s.git", sshUser, sshDomain, repo.OwnerName, repoName)
	} else {
		cl.SSH = fmt.Sprintf("%s@%s:%s/%s.git", sshUser, sshDomain, repo.OwnerName, repoName)
	}
	cl.HTTPS = ComposeHTTPSCloneURL(repo.OwnerName, repoName)
	return cl
}

// CloneLink returns clone URLs of repository.
func (repo *Repository) CloneLink() (cl *CloneLink) {
	return repo.cloneLink(false)
}

// CheckCreateRepository check if could created a repository
func CheckCreateRepository(doer, u *User, name string, overwriteOrAdopt bool) error {
	if !doer.CanCreateRepo() {
		return ErrReachLimitOfRepo{u.MaxRepoCreation}
	}

	if err := IsUsableRepoName(name); err != nil {
		return err
	}

	has, err := isRepositoryExist(x, u, name)
	if err != nil {
		return fmt.Errorf("IsRepositoryExist: %v", err)
	} else if has {
		return ErrRepoAlreadyExist{u.Name, name}
	}

	isExist, err := util.IsExist(RepoPath(u.Name, name))
	if err != nil {
		log.Error("Unable to check if %s exists. Error: %v", RepoPath(u.Name, name), err)
		return err
	}
	if !overwriteOrAdopt && isExist {
		return ErrRepoFilesAlreadyExist{u.Name, name}
	}
	return nil
}

// CreateRepoOptions contains the create repository options
type CreateRepoOptions struct {
	Name           string
	Description    string
	OriginalURL    string
	GitServiceType api.GitServiceType
	Gitignores     string
	IssueLabels    string
	License        string
	Readme         string
	DefaultBranch  string
	IsPrivate      bool
	IsMirror       bool
	IsTemplate     bool
	AutoInit       bool
	Status         RepositoryStatus
	TrustModel     TrustModelType
	MirrorInterval string
}

// ForkRepoOptions contains the fork repository options
type ForkRepoOptions struct {
	BaseRepo    *Repository
	Name        string
	Description string
}

// GetRepoInitFile returns repository init files
func GetRepoInitFile(tp, name string) ([]byte, error) {
	cleanedName := strings.TrimLeft(path.Clean("/"+name), "/")
	relPath := path.Join("options", tp, cleanedName)

	// Use custom file when available.
	customPath := path.Join(setting.CustomPath, relPath)
	isFile, err := util.IsFile(customPath)
	if err != nil {
		log.Error("Unable to check if %s is a file. Error: %v", customPath, err)
	}
	if isFile {
		return ioutil.ReadFile(customPath)
	}

	switch tp {
	case "readme":
		return options.Readme(cleanedName)
	case "gitignore":
		return options.Gitignore(cleanedName)
	case "license":
		return options.License(cleanedName)
	case "label":
		return options.Labels(cleanedName)
	default:
		return []byte{}, fmt.Errorf("Invalid init file type")
	}
}

var (
	reservedRepoNames    = []string{".", ".."}
	reservedRepoPatterns = []string{"*.git", "*.wiki", "*.rss", "*.atom"}
)

// IsUsableRepoName returns true when repository is usable
func IsUsableRepoName(name string) error {
	if alphaDashDotPattern.MatchString(name) {
		// Note: usually this error is normally caught up earlier in the UI
		return ErrNameCharsNotAllowed{Name: name}
	}
	return isUsableName(reservedRepoNames, reservedRepoPatterns, name)
}

// CreateRepository creates a repository for the user/organization.
func CreateRepository(ctx DBContext, doer, u *User, repo *Repository, overwriteOrAdopt bool) (err error) {
	if err = IsUsableRepoName(repo.Name); err != nil {
		return err
	}

	has, err := isRepositoryExist(ctx.e, u, repo.Name)
	if err != nil {
		return fmt.Errorf("IsRepositoryExist: %v", err)
	} else if has {
		return ErrRepoAlreadyExist{u.Name, repo.Name}
	}

	repoPath := RepoPath(u.Name, repo.Name)
	isExist, err := util.IsExist(repoPath)
	if err != nil {
		log.Error("Unable to check if %s exists. Error: %v", repoPath, err)
		return err
	}
	if !overwriteOrAdopt && isExist {
		log.Error("Files already exist in %s and we are not going to adopt or delete.", repoPath)
		return ErrRepoFilesAlreadyExist{
			Uname: u.Name,
			Name:  repo.Name,
		}
	}

	if _, err = ctx.e.Insert(repo); err != nil {
		return err
	}
	if err = deleteRepoRedirect(ctx.e, u.ID, repo.Name); err != nil {
		return err
	}

	// insert units for repo
	units := make([]RepoUnit, 0, len(DefaultRepoUnits))
	for _, tp := range DefaultRepoUnits {
		if tp == UnitTypeIssues {
			units = append(units, RepoUnit{
				RepoID: repo.ID,
				Type:   tp,
				Config: &IssuesConfig{
					EnableTimetracker:                setting.Service.DefaultEnableTimetracking,
					AllowOnlyContributorsToTrackTime: setting.Service.DefaultAllowOnlyContributorsToTrackTime,
					EnableDependencies:               setting.Service.DefaultEnableDependencies,
				},
			})
		} else if tp == UnitTypePullRequests {
			units = append(units, RepoUnit{
				RepoID: repo.ID,
				Type:   tp,
				Config: &PullRequestsConfig{AllowMerge: true, AllowRebase: true, AllowRebaseMerge: true, AllowSquash: true, DefaultMergeStyle: MergeStyleMerge},
			})
		} else {
			units = append(units, RepoUnit{
				RepoID: repo.ID,
				Type:   tp,
			})
		}
	}

	if _, err = ctx.e.Insert(&units); err != nil {
		return err
	}

	// Remember visibility preference.
	u.LastRepoVisibility = repo.IsPrivate
	if err = updateUserCols(ctx.e, u, "last_repo_visibility"); err != nil {
		return fmt.Errorf("updateUser: %v", err)
	}

	if _, err = ctx.e.Incr("num_repos").ID(u.ID).Update(new(User)); err != nil {
		return fmt.Errorf("increment user total_repos: %v", err)
	}
	u.NumRepos++

	// Give access to all members in teams with access to all repositories.
	if u.IsOrganization() {
		if err := u.loadTeams(ctx.e); err != nil {
			return fmt.Errorf("loadTeams: %v", err)
		}
		for _, t := range u.Teams {
			if t.IncludesAllRepositories {
				if err := t.addRepository(ctx.e, repo); err != nil {
					return fmt.Errorf("addRepository: %v", err)
				}
			}
		}

		if isAdmin, err := isUserRepoAdmin(ctx.e, repo, doer); err != nil {
			return fmt.Errorf("isUserRepoAdmin: %v", err)
		} else if !isAdmin {
			// Make creator repo admin if it wan't assigned automatically
			if err = repo.addCollaborator(ctx.e, doer); err != nil {
				return fmt.Errorf("AddCollaborator: %v", err)
			}
			if err = repo.changeCollaborationAccessMode(ctx.e, doer.ID, AccessModeAdmin); err != nil {
				return fmt.Errorf("ChangeCollaborationAccessMode: %v", err)
			}
		}
	} else if err = repo.recalculateAccesses(ctx.e); err != nil {
		// Organization automatically called this in addRepository method.
		return fmt.Errorf("recalculateAccesses: %v", err)
	}

	if u.Visibility == api.VisibleTypePublic && !repo.IsPrivate {
		// Create/Remove git-daemon-export-ok for git-daemon...
		daemonExportFile := path.Join(repo.RepoPath(), `git-daemon-export-ok`)
		if f, err := os.Create(daemonExportFile); err != nil {
			log.Error("Failed to create %s: %v", daemonExportFile, err)
		} else {
			f.Close()
		}
	}

	if setting.Service.AutoWatchNewRepos {
		if err = watchRepo(ctx.e, doer.ID, repo.ID, true); err != nil {
			return fmt.Errorf("watchRepo: %v", err)
		}
	}

	if err = copyDefaultWebhooksToRepo(ctx.e, repo.ID); err != nil {
		return fmt.Errorf("copyDefaultWebhooksToRepo: %v", err)
	}

	return nil
}

func countRepositories(userID int64, private bool) int64 {
	sess := x.Where("id > 0")

	if userID > 0 {
		sess.And("owner_id = ?", userID)
	}
	if !private {
		sess.And("is_private=?", false)
	}

	count, err := sess.Count(new(Repository))
	if err != nil {
		log.Error("countRepositories: %v", err)
	}
	return count
}

// CountRepositories returns number of repositories.
// Argument private only takes effect when it is false,
// set it true to count all repositories.
func CountRepositories(private bool) int64 {
	return countRepositories(-1, private)
}

// CountUserRepositories returns number of repositories user owns.
// Argument private only takes effect when it is false,
// set it true to count all repositories.
func CountUserRepositories(userID int64, private bool) int64 {
	return countRepositories(userID, private)
}

// RepoPath returns repository path by given user and repository name.
func RepoPath(userName, repoName string) string {
	return filepath.Join(UserPath(userName), strings.ToLower(repoName)+".git")
}

// IncrementRepoForkNum increment repository fork number
func IncrementRepoForkNum(ctx DBContext, repoID int64) error {
	_, err := ctx.e.Exec("UPDATE `repository` SET num_forks=num_forks+1 WHERE id=?", repoID)
	return err
}

// DecrementRepoForkNum decrement repository fork number
func DecrementRepoForkNum(ctx DBContext, repoID int64) error {
	_, err := ctx.e.Exec("UPDATE `repository` SET num_forks=num_forks-1 WHERE id=?", repoID)
	return err
}

// ChangeRepositoryName changes all corresponding setting from old repository name to new one.
func ChangeRepositoryName(doer *User, repo *Repository, newRepoName string) (err error) {
	oldRepoName := repo.Name
	newRepoName = strings.ToLower(newRepoName)
	if err = IsUsableRepoName(newRepoName); err != nil {
		return err
	}

	if err := repo.GetOwner(); err != nil {
		return err
	}

	has, err := IsRepositoryExist(repo.Owner, newRepoName)
	if err != nil {
		return fmt.Errorf("IsRepositoryExist: %v", err)
	} else if has {
		return ErrRepoAlreadyExist{repo.Owner.Name, newRepoName}
	}

	newRepoPath := RepoPath(repo.Owner.Name, newRepoName)
	if err = util.Rename(repo.RepoPath(), newRepoPath); err != nil {
		return fmt.Errorf("rename repository directory: %v", err)
	}

	wikiPath := repo.WikiPath()
	isExist, err := util.IsExist(wikiPath)
	if err != nil {
		log.Error("Unable to check if %s exists. Error: %v", wikiPath, err)
		return err
	}
	if isExist {
		if err = util.Rename(wikiPath, WikiPath(repo.Owner.Name, newRepoName)); err != nil {
			return fmt.Errorf("rename repository wiki: %v", err)
		}
	}

	sess := x.NewSession()
	defer sess.Close()
	if err = sess.Begin(); err != nil {
		return fmt.Errorf("sess.Begin: %v", err)
	}

	if err := newRepoRedirect(sess, repo.Owner.ID, repo.ID, oldRepoName, newRepoName); err != nil {
		return err
	}

	return sess.Commit()
}

func getRepositoriesByForkID(e Engine, forkID int64) ([]*Repository, error) {
	repos := make([]*Repository, 0, 10)
	return repos, e.
		Where("fork_id=?", forkID).
		Find(&repos)
}

// GetRepositoriesByForkID returns all repositories with given fork ID.
func GetRepositoriesByForkID(forkID int64) ([]*Repository, error) {
	return getRepositoriesByForkID(x, forkID)
}

func updateRepository(e Engine, repo *Repository, visibilityChanged bool) (err error) {
	repo.LowerName = strings.ToLower(repo.Name)

	if utf8.RuneCountInString(repo.Description) > 255 {
		repo.Description = string([]rune(repo.Description)[:255])
	}
	if utf8.RuneCountInString(repo.Website) > 255 {
		repo.Website = string([]rune(repo.Website)[:255])
	}

	if _, err = e.ID(repo.ID).AllCols().Update(repo); err != nil {
		return fmt.Errorf("update: %v", err)
	}

	if err = repo.updateSize(e); err != nil {
		log.Error("Failed to update size for repository: %v", err)
	}

	if visibilityChanged {
		if err = repo.getOwner(e); err != nil {
			return fmt.Errorf("getOwner: %v", err)
		}
		if repo.Owner.IsOrganization() {
			// Organization repository need to recalculate access table when visibility is changed.
			if err = repo.recalculateTeamAccesses(e, 0); err != nil {
				return fmt.Errorf("recalculateTeamAccesses: %v", err)
			}
		}

		// If repo has become private, we need to set its actions to private.
		if repo.IsPrivate {
			_, err = e.Where("repo_id = ?", repo.ID).Cols("is_private").Update(&Action{
				IsPrivate: true,
			})
			if err != nil {
				return err
			}
		}

		// Create/Remove git-daemon-export-ok for git-daemon...
		daemonExportFile := path.Join(repo.RepoPath(), `git-daemon-export-ok`)
		isExist, err := util.IsExist(daemonExportFile)
		isPublic := !repo.IsPrivate && repo.Owner.Visibility == api.VisibleTypePublic
		if err != nil {
			log.Error("Unable to check if %s exists. Error: %v", daemonExportFile, err)
			return err
		}
		if !isPublic && isExist {
			if err = util.Remove(daemonExportFile); err != nil {
				log.Error("Failed to remove %s: %v", daemonExportFile, err)
			}
		} else if isPublic && !isExist {
			if f, err := os.Create(daemonExportFile); err != nil {
				log.Error("Failed to create %s: %v", daemonExportFile, err)
			} else {
				f.Close()
			}
		}

		forkRepos, err := getRepositoriesByForkID(e, repo.ID)
		if err != nil {
			return fmt.Errorf("getRepositoriesByForkID: %v", err)
		}
		for i := range forkRepos {
			forkRepos[i].IsPrivate = repo.IsPrivate || repo.Owner.Visibility == api.VisibleTypePrivate
			if err = updateRepository(e, forkRepos[i], true); err != nil {
				return fmt.Errorf("updateRepository[%d]: %v", forkRepos[i].ID, err)
			}
		}
	}

	return nil
}

// UpdateRepositoryCtx updates a repository with db context
func UpdateRepositoryCtx(ctx DBContext, repo *Repository, visibilityChanged bool) error {
	return updateRepository(ctx.e, repo, visibilityChanged)
}

// UpdateRepository updates a repository
func UpdateRepository(repo *Repository, visibilityChanged bool) (err error) {
	sess := x.NewSession()
	defer sess.Close()
	if err = sess.Begin(); err != nil {
		return err
	}

	if err = updateRepository(sess, repo, visibilityChanged); err != nil {
		return fmt.Errorf("updateRepository: %v", err)
	}

	return sess.Commit()
}

// UpdateRepositoryOwnerNames updates repository owner_names (this should only be used when the ownerName has changed case)
func UpdateRepositoryOwnerNames(ownerID int64, ownerName string) error {
	if ownerID == 0 {
		return nil
	}
	sess := x.NewSession()
	defer sess.Close()
	if err := sess.Begin(); err != nil {
		return err
	}

	if _, err := sess.Where("owner_id = ?", ownerID).Cols("owner_name").Update(&Repository{
		OwnerName: ownerName,
	}); err != nil {
		return err
	}

	return sess.Commit()
}

// UpdateRepositoryUpdatedTime updates a repository's updated time
func UpdateRepositoryUpdatedTime(repoID int64, updateTime time.Time) error {
	_, err := x.Exec("UPDATE repository SET updated_unix = ? WHERE id = ?", updateTime.Unix(), repoID)
	return err
}

// UpdateRepositoryUnits updates a repository's units
func UpdateRepositoryUnits(repo *Repository, units []RepoUnit, deleteUnitTypes []UnitType) (err error) {
	sess := x.NewSession()
	defer sess.Close()
	if err = sess.Begin(); err != nil {
		return err
	}

	// Delete existing settings of units before adding again
	for _, u := range units {
		deleteUnitTypes = append(deleteUnitTypes, u.Type)
	}

	if _, err = sess.Where("repo_id = ?", repo.ID).In("type", deleteUnitTypes).Delete(new(RepoUnit)); err != nil {
		return err
	}

	if len(units) > 0 {
		if _, err = sess.Insert(units); err != nil {
			return err
		}
	}

	return sess.Commit()
}

// DeleteRepository deletes a repository for a user or organization.
// make sure if you call this func to close open sessions (sqlite will otherwise get a deadlock)
func DeleteRepository(doer *User, uid, repoID int64) error {
	sess := x.NewSession()
	defer sess.Close()
	if err := sess.Begin(); err != nil {
		return err
	}

	// In case is a organization.
	org, err := getUserByID(sess, uid)
	if err != nil {
		return err
	}
	if org.IsOrganization() {
		if err = org.loadTeams(sess); err != nil {
			return err
		}
	}

	repo := &Repository{OwnerID: uid}
	has, err := sess.ID(repoID).Get(repo)
	if err != nil {
		return err
	} else if !has {
		return ErrRepoNotExist{repoID, uid, "", ""}
	}

	// Delete Deploy Keys
	deployKeys, err := listDeployKeys(sess, &ListDeployKeysOptions{RepoID: repoID})
	if err != nil {
		return fmt.Errorf("listDeployKeys: %v", err)
	}
	for _, dKey := range deployKeys {
		if err := deleteDeployKey(sess, doer, dKey.ID); err != nil {
			return fmt.Errorf("deleteDeployKeys: %v", err)
		}
	}

	if cnt, err := sess.ID(repoID).Delete(&Repository{}); err != nil {
		return err
	} else if cnt != 1 {
		return ErrRepoNotExist{repoID, uid, "", ""}
	}

	if org.IsOrganization() {
		for _, t := range org.Teams {
			if !t.hasRepository(sess, repoID) {
				continue
			} else if err = t.removeRepository(sess, repo, false); err != nil {
				return err
			}
		}
	}

	attachments := make([]*Attachment, 0, 20)
	if err = sess.Join("INNER", "`release`", "`release`.id = `attachment`.release_id").
		Where("`release`.repo_id = ?", repoID).
		Find(&attachments); err != nil {
		return err
	}
	releaseAttachments := make([]string, 0, len(attachments))
	for i := 0; i < len(attachments); i++ {
		releaseAttachments = append(releaseAttachments, attachments[i].RelativePath())
	}

	if _, err := sess.Exec("UPDATE `user` SET num_stars=num_stars-1 WHERE id IN (SELECT `uid` FROM `star` WHERE repo_id = ?)", repo.ID); err != nil {
		return err
	}

	if err := deleteBeans(sess,
		&Access{RepoID: repo.ID},
		&Action{RepoID: repo.ID},
		&Collaboration{RepoID: repoID},
		&Comment{RefRepoID: repoID},
		&CommitStatus{RepoID: repoID},
		&DeletedBranch{RepoID: repoID},
		&HookTask{RepoID: repoID},
		&LFSLock{RepoID: repoID},
		&LanguageStat{RepoID: repoID},
		&Milestone{RepoID: repoID},
		&Mirror{RepoID: repoID},
		&Notification{RepoID: repoID},
		&ProtectedBranch{RepoID: repoID},
		&ProtectedTag{RepoID: repoID},
		&PullRequest{BaseRepoID: repoID},
		&PushMirror{RepoID: repoID},
		&Release{RepoID: repoID},
		&RepoIndexerStatus{RepoID: repoID},
		&RepoRedirect{RedirectRepoID: repoID},
		&RepoUnit{RepoID: repoID},
		&Star{RepoID: repoID},
		&Task{RepoID: repoID},
		&Watch{RepoID: repoID},
		&Webhook{RepoID: repoID},
	); err != nil {
		return fmt.Errorf("deleteBeans: %v", err)
	}

	// Delete Labels and related objects
	if err := deleteLabelsByRepoID(sess, repoID); err != nil {
		return err
	}

	// Delete Issues and related objects
	var attachmentPaths []string
	if attachmentPaths, err = deleteIssuesByRepoID(sess, repoID); err != nil {
		return err
	}

	// Delete issue index
	if err := deleteResouceIndex(sess, "issue_index", repoID); err != nil {
		return err
	}

	if repo.IsFork {
		if _, err := sess.Exec("UPDATE `repository` SET num_forks=num_forks-1 WHERE id=?", repo.ForkID); err != nil {
			return fmt.Errorf("decrease fork count: %v", err)
		}
	}

	if _, err := sess.Exec("UPDATE `user` SET num_repos=num_repos-1 WHERE id=?", uid); err != nil {
		return err
	}

	if len(repo.Topics) > 0 {
		if err := removeTopicsFromRepo(sess, repo.ID); err != nil {
			return err
		}
	}

	projects, _, err := getProjects(sess, ProjectSearchOptions{
		RepoID: repoID,
	})
	if err != nil {
		return fmt.Errorf("get projects: %v", err)
	}
	for i := range projects {
		if err := deleteProjectByID(sess, projects[i].ID); err != nil {
			return fmt.Errorf("delete project [%d]: %v", projects[i].ID, err)
		}
	}

	// Remove LFS objects
	var lfsObjects []*LFSMetaObject
	if err = sess.Where("repository_id=?", repoID).Find(&lfsObjects); err != nil {
		return err
	}

	var lfsPaths = make([]string, 0, len(lfsObjects))
	for _, v := range lfsObjects {
		count, err := sess.Count(&LFSMetaObject{Pointer: lfs.Pointer{Oid: v.Oid}})
		if err != nil {
			return err
		}
		if count > 1 {
			continue
		}

		lfsPaths = append(lfsPaths, v.RelativePath())
	}

	if _, err := sess.Delete(&LFSMetaObject{RepositoryID: repoID}); err != nil {
		return err
	}

	// Remove archives
	var archives []*RepoArchiver
	if err = sess.Where("repo_id=?", repoID).Find(&archives); err != nil {
		return err
	}

	var archivePaths = make([]string, 0, len(archives))
	for _, v := range archives {
		v.Repo = repo
		p, _ := v.RelativePath()
		archivePaths = append(archivePaths, p)
	}

	if _, err := sess.Delete(&RepoArchiver{RepoID: repoID}); err != nil {
		return err
	}

	if repo.NumForks > 0 {
		if _, err = sess.Exec("UPDATE `repository` SET fork_id=0,is_fork=? WHERE fork_id=?", false, repo.ID); err != nil {
			log.Error("reset 'fork_id' and 'is_fork': %v", err)
		}
	}

	// Get all attachments with both issue_id and release_id are zero
	var newAttachments []*Attachment
	if err := sess.Where(builder.Eq{
		"repo_id":    repo.ID,
		"issue_id":   0,
		"release_id": 0,
	}).Find(&newAttachments); err != nil {
		return err
	}

	var newAttachmentPaths = make([]string, 0, len(newAttachments))
	for _, attach := range newAttachments {
		newAttachmentPaths = append(newAttachmentPaths, attach.RelativePath())
	}

	if _, err := sess.Where("repo_id=?", repo.ID).Delete(new(Attachment)); err != nil {
		return err
	}

	if err = sess.Commit(); err != nil {
		return err
	}

	sess.Close()

	// We should always delete the files after the database transaction succeed. If
	// we delete the file but the database rollback, the repository will be broken.

	// Remove repository files.
	repoPath := repo.RepoPath()
	removeAllWithNotice(x, "Delete repository files", repoPath)

	// Remove wiki files
	if repo.HasWiki() {
		removeAllWithNotice(x, "Delete repository wiki", repo.WikiPath())
	}

	// Remove archives
	for i := range archivePaths {
		removeStorageWithNotice(x, storage.RepoArchives, "Delete repo archive file", archivePaths[i])
	}

	// Remove lfs objects
	for i := range lfsPaths {
		removeStorageWithNotice(x, storage.LFS, "Delete orphaned LFS file", lfsPaths[i])
	}

	// Remove issue attachment files.
	for i := range attachmentPaths {
		RemoveStorageWithNotice(storage.Attachments, "Delete issue attachment", attachmentPaths[i])
	}

	// Remove release attachment files.
	for i := range releaseAttachments {
		RemoveStorageWithNotice(storage.Attachments, "Delete release attachment", releaseAttachments[i])
	}

	// Remove attachment with no issue_id and release_id.
	for i := range newAttachmentPaths {
		RemoveStorageWithNotice(storage.Attachments, "Delete issue attachment", attachmentPaths[i])
	}

	if len(repo.Avatar) > 0 {
		if err := storage.RepoAvatars.Delete(repo.CustomAvatarRelativePath()); err != nil {
			return fmt.Errorf("Failed to remove %s: %v", repo.Avatar, err)
		}
	}

	return nil
}

// GetRepositoryByOwnerAndName returns the repository by given ownername and reponame.
func GetRepositoryByOwnerAndName(ownerName, repoName string) (*Repository, error) {
	return getRepositoryByOwnerAndName(x, ownerName, repoName)
}

func getRepositoryByOwnerAndName(e Engine, ownerName, repoName string) (*Repository, error) {
	var repo Repository
	has, err := e.Table("repository").Select("repository.*").
		Join("INNER", "`user`", "`user`.id = repository.owner_id").
		Where("repository.lower_name = ?", strings.ToLower(repoName)).
		And("`user`.lower_name = ?", strings.ToLower(ownerName)).
		Get(&repo)
	if err != nil {
		return nil, err
	} else if !has {
		return nil, ErrRepoNotExist{0, 0, ownerName, repoName}
	}
	return &repo, nil
}

// GetRepositoryByName returns the repository by given name under user if exists.
func GetRepositoryByName(ownerID int64, name string) (*Repository, error) {
	repo := &Repository{
		OwnerID:   ownerID,
		LowerName: strings.ToLower(name),
	}
	has, err := x.Get(repo)
	if err != nil {
		return nil, err
	} else if !has {
		return nil, ErrRepoNotExist{0, ownerID, "", name}
	}
	return repo, err
}

func getRepositoryByID(e Engine, id int64) (*Repository, error) {
	repo := new(Repository)
	has, err := e.ID(id).Get(repo)
	if err != nil {
		return nil, err
	} else if !has {
		return nil, ErrRepoNotExist{id, 0, "", ""}
	}
	return repo, nil
}

// GetRepositoryByID returns the repository by given id if exists.
func GetRepositoryByID(id int64) (*Repository, error) {
	return getRepositoryByID(x, id)
}

// GetRepositoryByIDCtx returns the repository by given id if exists.
func GetRepositoryByIDCtx(ctx DBContext, id int64) (*Repository, error) {
	return getRepositoryByID(ctx.e, id)
}

// GetRepositoriesMapByIDs returns the repositories by given id slice.
func GetRepositoriesMapByIDs(ids []int64) (map[int64]*Repository, error) {
	repos := make(map[int64]*Repository, len(ids))
	return repos, x.In("id", ids).Find(&repos)
}

// GetUserRepositories returns a list of repositories of given user.
func GetUserRepositories(opts *SearchRepoOptions) ([]*Repository, int64, error) {
	if len(opts.OrderBy) == 0 {
		opts.OrderBy = "updated_unix DESC"
	}

	cond := builder.NewCond()
	cond = cond.And(builder.Eq{"owner_id": opts.Actor.ID})
	if !opts.Private {
		cond = cond.And(builder.Eq{"is_private": false})
	}

	if opts.LowerNames != nil && len(opts.LowerNames) > 0 {
		cond = cond.And(builder.In("lower_name", opts.LowerNames))
	}

	sess := x.NewSession()
	defer sess.Close()

	count, err := sess.Where(cond).Count(new(Repository))
	if err != nil {
		return nil, 0, fmt.Errorf("Count: %v", err)
	}

	sess.Where(cond).OrderBy(opts.OrderBy.String())
	repos := make([]*Repository, 0, opts.PageSize)
<<<<<<< HEAD
	return repos, count, opts.SetSessionPagination(sess).Find(&repos)
=======
	return repos, count, setSessionPagination(sess, opts).Find(&repos)
>>>>>>> 87505a94
}

// GetUserMirrorRepositories returns a list of mirror repositories of given user.
func GetUserMirrorRepositories(userID int64) ([]*Repository, error) {
	repos := make([]*Repository, 0, 10)
	return repos, x.
		Where("owner_id = ?", userID).
		And("is_mirror = ?", true).
		Find(&repos)
}

func getRepositoryCount(e Engine, u *User) (int64, error) {
	return e.Count(&Repository{OwnerID: u.ID})
}

func getPublicRepositoryCount(e Engine, u *User) (int64, error) {
	return e.Where("is_private = ?", false).Count(&Repository{OwnerID: u.ID})
}

func getPrivateRepositoryCount(e Engine, u *User) (int64, error) {
	return e.Where("is_private = ?", true).Count(&Repository{OwnerID: u.ID})
}

// GetRepositoryCount returns the total number of repositories of user.
func GetRepositoryCount(u *User) (int64, error) {
	return getRepositoryCount(x, u)
}

// GetPublicRepositoryCount returns the total number of public repositories of user.
func GetPublicRepositoryCount(u *User) (int64, error) {
	return getPublicRepositoryCount(x, u)
}

// GetPrivateRepositoryCount returns the total number of private repositories of user.
func GetPrivateRepositoryCount(u *User) (int64, error) {
	return getPrivateRepositoryCount(x, u)
}

// DeleteOldRepositoryArchives deletes old repository archives.
func DeleteOldRepositoryArchives(ctx context.Context, olderThan time.Duration) error {
	log.Trace("Doing: ArchiveCleanup")

	for {
		var archivers []RepoArchiver
		err := x.Where("created_unix < ?", time.Now().Add(-olderThan).Unix()).
			Asc("created_unix").
			Limit(100).
			Find(&archivers)
		if err != nil {
			log.Trace("Error: ArchiveClean: %v", err)
			return err
		}

		for _, archiver := range archivers {
			if err := deleteOldRepoArchiver(ctx, &archiver); err != nil {
				return err
			}
		}
		if len(archivers) < 100 {
			break
		}
	}

	log.Trace("Finished: ArchiveCleanup")
	return nil
}

var delRepoArchiver = new(RepoArchiver)

func deleteOldRepoArchiver(ctx context.Context, archiver *RepoArchiver) error {
	p, err := archiver.RelativePath()
	if err != nil {
		return err
	}
	_, err = x.ID(archiver.ID).Delete(delRepoArchiver)
	if err != nil {
		return err
	}
	if err := storage.RepoArchives.Delete(p); err != nil {
		log.Error("delete repo archive file failed: %v", err)
	}
	return nil
}

type repoChecker struct {
	querySQL, correctSQL string
	desc                 string
}

func repoStatsCheck(ctx context.Context, checker *repoChecker) {
	results, err := x.Query(checker.querySQL)
	if err != nil {
		log.Error("Select %s: %v", checker.desc, err)
		return
	}
	for _, result := range results {
		id, _ := strconv.ParseInt(string(result["id"]), 10, 64)
		select {
		case <-ctx.Done():
			log.Warn("CheckRepoStats: Cancelled before checking %s for Repo[%d]", checker.desc, id)
			return
		default:
		}
		log.Trace("Updating %s: %d", checker.desc, id)
		_, err = x.Exec(checker.correctSQL, id, id)
		if err != nil {
			log.Error("Update %s[%d]: %v", checker.desc, id, err)
		}
	}
}

// CheckRepoStats checks the repository stats
func CheckRepoStats(ctx context.Context) error {
	log.Trace("Doing: CheckRepoStats")

	checkers := []*repoChecker{
		// Repository.NumWatches
		{
			"SELECT repo.id FROM `repository` repo WHERE repo.num_watches!=(SELECT COUNT(*) FROM `watch` WHERE repo_id=repo.id AND mode<>2)",
			"UPDATE `repository` SET num_watches=(SELECT COUNT(*) FROM `watch` WHERE repo_id=? AND mode<>2) WHERE id=?",
			"repository count 'num_watches'",
		},
		// Repository.NumStars
		{
			"SELECT repo.id FROM `repository` repo WHERE repo.num_stars!=(SELECT COUNT(*) FROM `star` WHERE repo_id=repo.id)",
			"UPDATE `repository` SET num_stars=(SELECT COUNT(*) FROM `star` WHERE repo_id=?) WHERE id=?",
			"repository count 'num_stars'",
		},
		// Label.NumIssues
		{
			"SELECT label.id FROM `label` WHERE label.num_issues!=(SELECT COUNT(*) FROM `issue_label` WHERE label_id=label.id)",
			"UPDATE `label` SET num_issues=(SELECT COUNT(*) FROM `issue_label` WHERE label_id=?) WHERE id=?",
			"label count 'num_issues'",
		},
		// User.NumRepos
		{
			"SELECT `user`.id FROM `user` WHERE `user`.num_repos!=(SELECT COUNT(*) FROM `repository` WHERE owner_id=`user`.id)",
			"UPDATE `user` SET num_repos=(SELECT COUNT(*) FROM `repository` WHERE owner_id=?) WHERE id=?",
			"user count 'num_repos'",
		},
		// Issue.NumComments
		{
			"SELECT `issue`.id FROM `issue` WHERE `issue`.num_comments!=(SELECT COUNT(*) FROM `comment` WHERE issue_id=`issue`.id AND type=0)",
			"UPDATE `issue` SET num_comments=(SELECT COUNT(*) FROM `comment` WHERE issue_id=? AND type=0) WHERE id=?",
			"issue count 'num_comments'",
		},
	}
	for _, checker := range checkers {
		select {
		case <-ctx.Done():
			log.Warn("CheckRepoStats: Cancelled before %s", checker.desc)
			return ErrCancelledf("before checking %s", checker.desc)
		default:
			repoStatsCheck(ctx, checker)
		}
	}

	// ***** START: Repository.NumClosedIssues *****
	desc := "repository count 'num_closed_issues'"
	results, err := x.Query("SELECT repo.id FROM `repository` repo WHERE repo.num_closed_issues!=(SELECT COUNT(*) FROM `issue` WHERE repo_id=repo.id AND is_closed=? AND is_pull=?)", true, false)
	if err != nil {
		log.Error("Select %s: %v", desc, err)
	} else {
		for _, result := range results {
			id, _ := strconv.ParseInt(string(result["id"]), 10, 64)
			select {
			case <-ctx.Done():
				log.Warn("CheckRepoStats: Cancelled during %s for repo ID %d", desc, id)
				return ErrCancelledf("during %s for repo ID %d", desc, id)
			default:
			}
			log.Trace("Updating %s: %d", desc, id)
			_, err = x.Exec("UPDATE `repository` SET num_closed_issues=(SELECT COUNT(*) FROM `issue` WHERE repo_id=? AND is_closed=? AND is_pull=?) WHERE id=?", id, true, false, id)
			if err != nil {
				log.Error("Update %s[%d]: %v", desc, id, err)
			}
		}
	}
	// ***** END: Repository.NumClosedIssues *****

	// ***** START: Repository.NumClosedPulls *****
	desc = "repository count 'num_closed_pulls'"
	results, err = x.Query("SELECT repo.id FROM `repository` repo WHERE repo.num_closed_pulls!=(SELECT COUNT(*) FROM `issue` WHERE repo_id=repo.id AND is_closed=? AND is_pull=?)", true, true)
	if err != nil {
		log.Error("Select %s: %v", desc, err)
	} else {
		for _, result := range results {
			id, _ := strconv.ParseInt(string(result["id"]), 10, 64)
			select {
			case <-ctx.Done():
				log.Warn("CheckRepoStats: Cancelled")
				return ErrCancelledf("during %s for repo ID %d", desc, id)
			default:
			}
			log.Trace("Updating %s: %d", desc, id)
			_, err = x.Exec("UPDATE `repository` SET num_closed_pulls=(SELECT COUNT(*) FROM `issue` WHERE repo_id=? AND is_closed=? AND is_pull=?) WHERE id=?", id, true, true, id)
			if err != nil {
				log.Error("Update %s[%d]: %v", desc, id, err)
			}
		}
	}
	// ***** END: Repository.NumClosedPulls *****

	// FIXME: use checker when stop supporting old fork repo format.
	// ***** START: Repository.NumForks *****
	results, err = x.Query("SELECT repo.id FROM `repository` repo WHERE repo.num_forks!=(SELECT COUNT(*) FROM `repository` WHERE fork_id=repo.id)")
	if err != nil {
		log.Error("Select repository count 'num_forks': %v", err)
	} else {
		for _, result := range results {
			id, _ := strconv.ParseInt(string(result["id"]), 10, 64)
			select {
			case <-ctx.Done():
				log.Warn("CheckRepoStats: Cancelled")
				return ErrCancelledf("during %s for repo ID %d", desc, id)
			default:
			}
			log.Trace("Updating repository count 'num_forks': %d", id)

			repo, err := GetRepositoryByID(id)
			if err != nil {
				log.Error("GetRepositoryByID[%d]: %v", id, err)
				continue
			}

			rawResult, err := x.Query("SELECT COUNT(*) FROM `repository` WHERE fork_id=?", repo.ID)
			if err != nil {
				log.Error("Select count of forks[%d]: %v", repo.ID, err)
				continue
			}
			repo.NumForks = int(parseCountResult(rawResult))

			if err = UpdateRepository(repo, false); err != nil {
				log.Error("UpdateRepository[%d]: %v", id, err)
				continue
			}
		}
	}
	// ***** END: Repository.NumForks *****
	return nil
}

// SetArchiveRepoState sets if a repo is archived
func (repo *Repository) SetArchiveRepoState(isArchived bool) (err error) {
	repo.IsArchived = isArchived
	_, err = x.Where("id = ?", repo.ID).Cols("is_archived").NoAutoTime().Update(repo)
	return
}

// ___________           __
// \_   _____/__________|  | __
//  |    __)/  _ \_  __ \  |/ /
//  |     \(  <_> )  | \/    <
//  \___  / \____/|__|  |__|_ \
//      \/                   \/

// HasForkedRepo checks if given user has already forked a repository with given ID.
func HasForkedRepo(ownerID, repoID int64) (*Repository, bool) {
	repo := new(Repository)
	has, _ := x.
		Where("owner_id=? AND fork_id=?", ownerID, repoID).
		Get(repo)
	return repo, has
}

// CopyLFS copies LFS data from one repo to another
func CopyLFS(ctx DBContext, newRepo, oldRepo *Repository) error {
	var lfsObjects []*LFSMetaObject
	if err := ctx.e.Where("repository_id=?", oldRepo.ID).Find(&lfsObjects); err != nil {
		return err
	}

	for _, v := range lfsObjects {
		v.ID = 0
		v.RepositoryID = newRepo.ID
		if _, err := ctx.e.Insert(v); err != nil {
			return err
		}
	}

	return nil
}

// GetForks returns all the forks of the repository
func (repo *Repository) GetForks(listOptions ListOptions) ([]*Repository, error) {
	if listOptions.Page == 0 {
		forks := make([]*Repository, 0, repo.NumForks)
		return forks, x.Find(&forks, &Repository{ForkID: repo.ID})
	}

<<<<<<< HEAD
	sess := listOptions.GetPaginatedSession()
=======
	sess := getPaginatedSession(&listOptions)
>>>>>>> 87505a94
	forks := make([]*Repository, 0, listOptions.PageSize)
	return forks, sess.Find(&forks, &Repository{ForkID: repo.ID})
}

// GetUserFork return user forked repository from this repository, if not forked return nil
func (repo *Repository) GetUserFork(userID int64) (*Repository, error) {
	var forkedRepo Repository
	has, err := x.Where("fork_id = ?", repo.ID).And("owner_id = ?", userID).Get(&forkedRepo)
	if err != nil {
		return nil, err
	}
	if !has {
		return nil, nil
	}
	return &forkedRepo, nil
}

// GetOriginalURLHostname returns the hostname of a URL or the URL
func (repo *Repository) GetOriginalURLHostname() string {
	u, err := url.Parse(repo.OriginalURL)
	if err != nil {
		return repo.OriginalURL
	}

	return u.Host
}

// GetTreePathLock returns LSF lock for the treePath
func (repo *Repository) GetTreePathLock(treePath string) (*LFSLock, error) {
	if setting.LFS.StartServer {
		locks, err := GetLFSLockByRepoID(repo.ID, 0, 0)
		if err != nil {
			return nil, err
		}
		for _, lock := range locks {
			if lock.Path == treePath {
				return lock, nil
			}
		}
	}
	return nil, nil
}

func updateRepositoryCols(e Engine, repo *Repository, cols ...string) error {
	_, err := e.ID(repo.ID).Cols(cols...).Update(repo)
	return err
}

// UpdateRepositoryCols updates repository's columns
func UpdateRepositoryCols(repo *Repository, cols ...string) error {
	return updateRepositoryCols(x, repo, cols...)
}

// GetTrustModel will get the TrustModel for the repo or the default trust model
func (repo *Repository) GetTrustModel() TrustModelType {
	trustModel := repo.TrustModel
	if trustModel == DefaultTrustModel {
		trustModel = ToTrustModel(setting.Repository.Signing.DefaultTrustModel)
		if trustModel == DefaultTrustModel {
			return CollaboratorTrustModel
		}
	}
	return trustModel
}

// DoctorUserStarNum recalculate Stars number for all user
func DoctorUserStarNum() (err error) {
	const batchSize = 100
	sess := x.NewSession()
	defer sess.Close()

	for start := 0; ; start += batchSize {
		users := make([]User, 0, batchSize)
		if err = sess.Limit(batchSize, start).Where("type = ?", 0).Cols("id").Find(&users); err != nil {
			return
		}
		if len(users) == 0 {
			break
		}

		if err = sess.Begin(); err != nil {
			return
		}

		for _, user := range users {
			if _, err = sess.Exec("UPDATE `user` SET num_stars=(SELECT COUNT(*) FROM `star` WHERE uid=?) WHERE id=?", user.ID, user.ID); err != nil {
				return
			}
		}

		if err = sess.Commit(); err != nil {
			return
		}
	}

	log.Debug("recalculate Stars number for all user finished")

	return
}

// IterateRepository iterate repositories
func IterateRepository(f func(repo *Repository) error) error {
	var start int
	batchSize := setting.Database.IterateBufferSize
	for {
		repos := make([]*Repository, 0, batchSize)
		if err := x.Limit(batchSize, start).Find(&repos); err != nil {
			return err
		}
		if len(repos) == 0 {
			return nil
		}
		start += len(repos)

		for _, repo := range repos {
			if err := f(repo); err != nil {
				return err
			}
		}
	}
}<|MERGE_RESOLUTION|>--- conflicted
+++ resolved
@@ -1770,11 +1770,7 @@
 
 	sess.Where(cond).OrderBy(opts.OrderBy.String())
 	repos := make([]*Repository, 0, opts.PageSize)
-<<<<<<< HEAD
-	return repos, count, opts.SetSessionPagination(sess).Find(&repos)
-=======
 	return repos, count, setSessionPagination(sess, opts).Find(&repos)
->>>>>>> 87505a94
 }
 
 // GetUserMirrorRepositories returns a list of mirror repositories of given user.
@@ -2065,11 +2061,7 @@
 		return forks, x.Find(&forks, &Repository{ForkID: repo.ID})
 	}
 
-<<<<<<< HEAD
-	sess := listOptions.GetPaginatedSession()
-=======
 	sess := getPaginatedSession(&listOptions)
->>>>>>> 87505a94
 	forks := make([]*Repository, 0, listOptions.PageSize)
 	return forks, sess.Find(&forks, &Repository{ForkID: repo.ID})
 }
