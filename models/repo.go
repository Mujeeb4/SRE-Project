--- conflicted
+++ resolved
@@ -186,14 +186,9 @@
 	NumOpenMilestones   int `xorm:"-"`
 	NumReleases         int `xorm:"-"`
 
-<<<<<<< HEAD
 	IsPrivate  bool `xorm:"INDEX"`
-	IsBare     bool `xorm:"INDEX"`
+	IsEmpty    bool `xorm:"INDEX"`
 	IsArchived bool `xorm:"INDEX"`
-=======
-	IsPrivate bool `xorm:"INDEX"`
-	IsEmpty   bool `xorm:"INDEX"`
->>>>>>> f6317022
 
 	IsMirror bool `xorm:"INDEX"`
 	*Mirror  `xorm:"-"`
@@ -297,12 +292,8 @@
 		FullName:      repo.FullName(),
 		Description:   repo.Description,
 		Private:       repo.IsPrivate,
-<<<<<<< HEAD
+		Empty:         repo.IsEmpty,
 		Archived:      repo.IsArchived,
-		Empty:         repo.IsBare,
-=======
-		Empty:         repo.IsEmpty,
->>>>>>> f6317022
 		Size:          int(repo.Size / 1024),
 		Fork:          repo.IsFork,
 		Parent:        parent,
