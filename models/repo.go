// Copyright 2014 The Gogs Authors. All rights reserved.
// Copyright 2017 The Gitea Authors. All rights reserved.
// Use of this source code is governed by a MIT-style
// license that can be found in the LICENSE file.

package models

import (
	"context"
	"crypto/md5"
	"errors"
	"fmt"
	"html/template"

	// Needed for jpeg support
	_ "image/jpeg"
	"image/png"
	"io/ioutil"
	"net/url"
	"os"
	"path"
	"path/filepath"
	"sort"
	"strconv"
	"strings"
	"time"

	"code.gitea.io/gitea/modules/avatar"
	"code.gitea.io/gitea/modules/log"
	"code.gitea.io/gitea/modules/markup"
	"code.gitea.io/gitea/modules/options"
	"code.gitea.io/gitea/modules/setting"
	api "code.gitea.io/gitea/modules/structs"
	"code.gitea.io/gitea/modules/timeutil"
	"code.gitea.io/gitea/modules/util"

	"github.com/unknwon/com"
	"xorm.io/builder"
)

var (
	// ErrMirrorNotExist mirror does not exist error
	ErrMirrorNotExist = errors.New("Mirror does not exist")

	// ErrNameEmpty name is empty error
	ErrNameEmpty = errors.New("Name is empty")
)

var (
	// Gitignores contains the gitiginore files
	Gitignores []string

	// Licenses contains the license files
	Licenses []string

	// Readmes contains the readme files
	Readmes []string

	// LabelTemplates contains the label template files and the list of labels for each file
	LabelTemplates map[string]string

	// ItemsPerPage maximum items per page in forks, watchers and stars of a repo
	ItemsPerPage = 40
)

// loadRepoConfig loads the repository config
func loadRepoConfig() {
	// Load .gitignore and license files and readme templates.
	types := []string{"gitignore", "license", "readme", "label"}
	typeFiles := make([][]string, 4)
	for i, t := range types {
		files, err := options.Dir(t)
		if err != nil {
			log.Fatal("Failed to get %s files: %v", t, err)
		}
		customPath := path.Join(setting.CustomPath, "options", t)
		if com.IsDir(customPath) {
			customFiles, err := com.StatDir(customPath)
			if err != nil {
				log.Fatal("Failed to get custom %s files: %v", t, err)
			}

			for _, f := range customFiles {
				if !com.IsSliceContainsStr(files, f) {
					files = append(files, f)
				}
			}
		}
		typeFiles[i] = files
	}

	Gitignores = typeFiles[0]
	Licenses = typeFiles[1]
	Readmes = typeFiles[2]
	LabelTemplatesFiles := typeFiles[3]
	sort.Strings(Gitignores)
	sort.Strings(Licenses)
	sort.Strings(Readmes)
	sort.Strings(LabelTemplatesFiles)

	// Load label templates
	LabelTemplates = make(map[string]string)
	for _, templateFile := range LabelTemplatesFiles {
		labels, err := LoadLabelsFormatted(templateFile)
		if err != nil {
			log.Error("Failed to load labels: %v", err)
		}
		LabelTemplates[templateFile] = labels
	}

	// Filter out invalid names and promote preferred licenses.
	sortedLicenses := make([]string, 0, len(Licenses))
	for _, name := range setting.Repository.PreferredLicenses {
		if com.IsSliceContainsStr(Licenses, name) {
			sortedLicenses = append(sortedLicenses, name)
		}
	}
	for _, name := range Licenses {
		if !com.IsSliceContainsStr(setting.Repository.PreferredLicenses, name) {
			sortedLicenses = append(sortedLicenses, name)
		}
	}
	Licenses = sortedLicenses
}

// NewRepoContext creates a new repository context
func NewRepoContext() {
	loadRepoConfig()
	loadUnitConfig()

	RemoveAllWithNotice("Clean up repository temporary data", filepath.Join(setting.AppDataPath, "tmp"))
}

// RepositoryStatus defines the status of repository
type RepositoryStatus int

// all kinds of RepositoryStatus
const (
	RepositoryReady         RepositoryStatus = iota // a normal repository
	RepositoryBeingMigrated                         // repository is migrating
)

// Repository represents a git repository.
type Repository struct {
	ID                  int64 `xorm:"pk autoincr"`
	OwnerID             int64 `xorm:"UNIQUE(s) index"`
	OwnerName           string
	Owner               *User              `xorm:"-"`
	LowerName           string             `xorm:"UNIQUE(s) INDEX NOT NULL"`
	Name                string             `xorm:"INDEX NOT NULL"`
	Description         string             `xorm:"TEXT"`
	Website             string             `xorm:"VARCHAR(2048)"`
	OriginalServiceType api.GitServiceType `xorm:"index"`
	OriginalURL         string             `xorm:"VARCHAR(2048)"`
	DefaultBranch       string

	NumWatches          int
	NumStars            int
	NumForks            int
	NumIssues           int
	NumClosedIssues     int
	NumOpenIssues       int `xorm:"-"`
	NumPulls            int
	NumClosedPulls      int
	NumOpenPulls        int `xorm:"-"`
	NumMilestones       int `xorm:"NOT NULL DEFAULT 0"`
	NumClosedMilestones int `xorm:"NOT NULL DEFAULT 0"`
	NumOpenMilestones   int `xorm:"-"`

	IsPrivate  bool `xorm:"INDEX"`
	IsEmpty    bool `xorm:"INDEX"`
	IsArchived bool `xorm:"INDEX"`
	IsMirror   bool `xorm:"INDEX"`
	*Mirror    `xorm:"-"`
	Status     RepositoryStatus `xorm:"NOT NULL DEFAULT 0"`

	RenderingMetas  map[string]string `xorm:"-"`
	Units           []*RepoUnit       `xorm:"-"`
	PrimaryLanguage *LanguageStat     `xorm:"-"`

	IsFork                          bool               `xorm:"INDEX NOT NULL DEFAULT false"`
	ForkID                          int64              `xorm:"INDEX"`
	BaseRepo                        *Repository        `xorm:"-"`
	IsTemplate                      bool               `xorm:"INDEX NOT NULL DEFAULT false"`
	TemplateID                      int64              `xorm:"INDEX"`
	TemplateRepo                    *Repository        `xorm:"-"`
	Size                            int64              `xorm:"NOT NULL DEFAULT 0"`
	CodeIndexerStatus               *RepoIndexerStatus `xorm:"-"`
	StatsIndexerStatus              *RepoIndexerStatus `xorm:"-"`
	IsFsckEnabled                   bool               `xorm:"NOT NULL DEFAULT true"`
	CloseIssuesViaCommitInAnyBranch bool               `xorm:"NOT NULL DEFAULT false"`
	Topics                          []string           `xorm:"TEXT JSON"`

	// Avatar: ID(10-20)-md5(32) - must fit into 64 symbols
	Avatar string `xorm:"VARCHAR(64)"`

	CreatedUnix timeutil.TimeStamp `xorm:"INDEX created"`
	UpdatedUnix timeutil.TimeStamp `xorm:"INDEX updated"`
}

// SanitizedOriginalURL returns a sanitized OriginalURL
func (repo *Repository) SanitizedOriginalURL() string {
	if repo.OriginalURL == "" {
		return ""
	}
	return util.SanitizeURLCredentials(repo.OriginalURL, false)
}

// ColorFormat returns a colored string to represent this repo
func (repo *Repository) ColorFormat(s fmt.State) {
	var ownerName interface{}

	if repo.OwnerName != "" {
		ownerName = repo.OwnerName
	} else if repo.Owner != nil {
		ownerName = repo.Owner.Name
	} else {
		ownerName = log.NewColoredIDValue(strconv.FormatInt(repo.OwnerID, 10))
	}

	log.ColorFprintf(s, "%d:%s/%s",
		log.NewColoredIDValue(repo.ID),
		ownerName,
		repo.Name)
}

// IsBeingMigrated indicates that repository is being migtated
func (repo *Repository) IsBeingMigrated() bool {
	return repo.Status == RepositoryBeingMigrated
}

// IsBeingCreated indicates that repository is being migrated or forked
func (repo *Repository) IsBeingCreated() bool {
	return repo.IsBeingMigrated()
}

// AfterLoad is invoked from XORM after setting the values of all fields of this object.
func (repo *Repository) AfterLoad() {
	// FIXME: use models migration to solve all at once.
	if len(repo.DefaultBranch) == 0 {
		repo.DefaultBranch = "master"
	}

	repo.NumOpenIssues = repo.NumIssues - repo.NumClosedIssues
	repo.NumOpenPulls = repo.NumPulls - repo.NumClosedPulls
	repo.NumOpenMilestones = repo.NumMilestones - repo.NumClosedMilestones
}

// MustOwner always returns a valid *User object to avoid
// conceptually impossible error handling.
// It creates a fake object that contains error details
// when error occurs.
func (repo *Repository) MustOwner() *User {
	return repo.mustOwner(x)
}

// FullName returns the repository full name
func (repo *Repository) FullName() string {
	return repo.OwnerName + "/" + repo.Name
}

// HTMLURL returns the repository HTML URL
func (repo *Repository) HTMLURL() string {
	return setting.AppURL + repo.FullName()
}

// APIURL returns the repository API URL
func (repo *Repository) APIURL() string {
	return setting.AppURL + path.Join("api/v1/repos", repo.FullName())
}

// APIFormat converts a Repository to api.Repository
func (repo *Repository) APIFormat(mode AccessMode) *api.Repository {
	return repo.innerAPIFormat(x, mode, false)
}

// GetCommitsCountCacheKey returns cache key used for commits count caching.
func (repo *Repository) GetCommitsCountCacheKey(contextName string, isRef bool) string {
	var prefix string
	if isRef {
		prefix = "ref"
	} else {
		prefix = "commit"
	}
	return fmt.Sprintf("commits-count-%d-%s-%s", repo.ID, prefix, contextName)
}

func (repo *Repository) innerAPIFormat(e Engine, mode AccessMode, isParent bool) *api.Repository {
	var parent *api.Repository

	cloneLink := repo.cloneLink(false)
	permission := &api.Permission{
		Admin: mode >= AccessModeAdmin,
		Push:  mode >= AccessModeWrite,
		Pull:  mode >= AccessModeRead,
	}
	if !isParent {
		err := repo.getBaseRepo(e)
		if err != nil {
			log.Error("APIFormat: %v", err)
		}
		if repo.BaseRepo != nil {
			parent = repo.BaseRepo.innerAPIFormat(e, mode, true)
		}
	}
	hasIssues := false
	var externalTracker *api.ExternalTracker
	var internalTracker *api.InternalTracker
	if unit, err := repo.getUnit(e, UnitTypeIssues); err == nil {
		config := unit.IssuesConfig()
		hasIssues = true
		internalTracker = &api.InternalTracker{
			EnableTimeTracker:                config.EnableTimetracker,
			AllowOnlyContributorsToTrackTime: config.AllowOnlyContributorsToTrackTime,
			EnableIssueDependencies:          config.EnableDependencies,
		}
	} else if unit, err := repo.getUnit(e, UnitTypeExternalTracker); err == nil {
		config := unit.ExternalTrackerConfig()
		hasIssues = true
		externalTracker = &api.ExternalTracker{
			ExternalTrackerURL:    config.ExternalTrackerURL,
			ExternalTrackerFormat: config.ExternalTrackerFormat,
			ExternalTrackerStyle:  config.ExternalTrackerStyle,
		}
	}
	hasWiki := false
	var externalWiki *api.ExternalWiki
	if _, err := repo.getUnit(e, UnitTypeWiki); err == nil {
		hasWiki = true
	} else if unit, err := repo.getUnit(e, UnitTypeExternalWiki); err == nil {
		hasWiki = true
		config := unit.ExternalWikiConfig()
		externalWiki = &api.ExternalWiki{
			ExternalWikiURL: config.ExternalWikiURL,
		}
	}
	hasPullRequests := false
	ignoreWhitespaceConflicts := false
	allowMerge := false
	allowRebase := false
	allowRebaseMerge := false
	allowSquash := false
	if unit, err := repo.getUnit(e, UnitTypePullRequests); err == nil {
		config := unit.PullRequestsConfig()
		hasPullRequests = true
		ignoreWhitespaceConflicts = config.IgnoreWhitespaceConflicts
		allowMerge = config.AllowMerge
		allowRebase = config.AllowRebase
		allowRebaseMerge = config.AllowRebaseMerge
		allowSquash = config.AllowSquash
	}

	repo.mustOwner(e)

	numReleases, _ := GetReleaseCountByRepoID(repo.ID, FindReleasesOptions{IncludeDrafts: false, IncludeTags: true})

	return &api.Repository{
		ID:                        repo.ID,
		Owner:                     repo.Owner.APIFormat(),
		Name:                      repo.Name,
		FullName:                  repo.FullName(),
		Description:               repo.Description,
		Private:                   repo.IsPrivate,
		Template:                  repo.IsTemplate,
		Empty:                     repo.IsEmpty,
		Archived:                  repo.IsArchived,
		Size:                      int(repo.Size / 1024),
		Fork:                      repo.IsFork,
		Parent:                    parent,
		Mirror:                    repo.IsMirror,
		HTMLURL:                   repo.HTMLURL(),
		SSHURL:                    cloneLink.SSH,
		CloneURL:                  cloneLink.HTTPS,
		Website:                   repo.Website,
		Stars:                     repo.NumStars,
		Forks:                     repo.NumForks,
		Watchers:                  repo.NumWatches,
		OpenIssues:                repo.NumOpenIssues,
		OpenPulls:                 repo.NumOpenPulls,
		Releases:                  int(numReleases),
		DefaultBranch:             repo.DefaultBranch,
		Created:                   repo.CreatedUnix.AsTime(),
		Updated:                   repo.UpdatedUnix.AsTime(),
		Permissions:               permission,
		HasIssues:                 hasIssues,
		ExternalTracker:           externalTracker,
		InternalTracker:           internalTracker,
		HasWiki:                   hasWiki,
		ExternalWiki:              externalWiki,
		HasPullRequests:           hasPullRequests,
		IgnoreWhitespaceConflicts: ignoreWhitespaceConflicts,
		AllowMerge:                allowMerge,
		AllowRebase:               allowRebase,
		AllowRebaseMerge:          allowRebaseMerge,
		AllowSquash:               allowSquash,
		AvatarURL:                 repo.avatarLink(e),
	}
}

func (repo *Repository) getUnits(e Engine) (err error) {
	if repo.Units != nil {
		return nil
	}

	repo.Units, err = getUnitsByRepoID(e, repo.ID)
	log.Trace("repo.Units: %-+v", repo.Units)
	return err
}

// CheckUnitUser check whether user could visit the unit of this repository
func (repo *Repository) CheckUnitUser(userID int64, isAdmin bool, unitType UnitType) bool {
	return repo.checkUnitUser(x, userID, isAdmin, unitType)
}

func (repo *Repository) checkUnitUser(e Engine, userID int64, isAdmin bool, unitType UnitType) bool {
	if isAdmin {
		return true
	}
	user, err := getUserByID(e, userID)
	if err != nil {
		return false
	}
	perm, err := getUserRepoPermission(e, repo, user)
	if err != nil {
		return false
	}

	return perm.CanRead(unitType)
}

// UnitEnabled if this repository has the given unit enabled
func (repo *Repository) UnitEnabled(tp UnitType) bool {
	if err := repo.getUnits(x); err != nil {
		log.Warn("Error loading repository (ID: %d) units: %s", repo.ID, err.Error())
	}
	for _, unit := range repo.Units {
		if unit.Type == tp {
			return true
		}
	}
	return false
}

// ErrUnitTypeNotExist represents a "UnitTypeNotExist" kind of error.
type ErrUnitTypeNotExist struct {
	UT UnitType
}

// IsErrUnitTypeNotExist checks if an error is a ErrUnitNotExist.
func IsErrUnitTypeNotExist(err error) bool {
	_, ok := err.(ErrUnitTypeNotExist)
	return ok
}

func (err ErrUnitTypeNotExist) Error() string {
	return fmt.Sprintf("Unit type does not exist: %s", err.UT.String())
}

// MustGetUnit always returns a RepoUnit object
func (repo *Repository) MustGetUnit(tp UnitType) *RepoUnit {
	ru, err := repo.GetUnit(tp)
	if err == nil {
		return ru
	}

	if tp == UnitTypeExternalWiki {
		return &RepoUnit{
			Type:   tp,
			Config: new(ExternalWikiConfig),
		}
	} else if tp == UnitTypeExternalTracker {
		return &RepoUnit{
			Type:   tp,
			Config: new(ExternalTrackerConfig),
		}
	} else if tp == UnitTypePullRequests {
		return &RepoUnit{
			Type:   tp,
			Config: new(PullRequestsConfig),
		}
	} else if tp == UnitTypeIssues {
		return &RepoUnit{
			Type:   tp,
			Config: new(IssuesConfig),
		}
	}
	return &RepoUnit{
		Type:   tp,
		Config: new(UnitConfig),
	}
}

// GetUnit returns a RepoUnit object
func (repo *Repository) GetUnit(tp UnitType) (*RepoUnit, error) {
	return repo.getUnit(x, tp)
}

func (repo *Repository) getUnit(e Engine, tp UnitType) (*RepoUnit, error) {
	if err := repo.getUnits(e); err != nil {
		return nil, err
	}
	for _, unit := range repo.Units {
		if unit.Type == tp {
			return unit, nil
		}
	}
	return nil, ErrUnitTypeNotExist{tp}
}

func (repo *Repository) getOwner(e Engine) (err error) {
	if repo.Owner != nil {
		return nil
	}

	repo.Owner, err = getUserByID(e, repo.OwnerID)
	return err
}

// GetOwner returns the repository owner
func (repo *Repository) GetOwner() error {
	return repo.getOwner(x)
}

func (repo *Repository) mustOwner(e Engine) *User {
	if err := repo.getOwner(e); err != nil {
		return &User{
			Name:     "error",
			FullName: err.Error(),
		}
	}

	return repo.Owner
}

// ComposeMetas composes a map of metas for properly rendering issue links and external issue trackers.
func (repo *Repository) ComposeMetas() map[string]string {
	if repo.RenderingMetas == nil {
		metas := map[string]string{
			"user":     repo.OwnerName,
			"repo":     repo.Name,
			"repoPath": repo.RepoPath(),
		}

		unit, err := repo.GetUnit(UnitTypeExternalTracker)
		if err == nil {
			metas["format"] = unit.ExternalTrackerConfig().ExternalTrackerFormat
			switch unit.ExternalTrackerConfig().ExternalTrackerStyle {
			case markup.IssueNameStyleAlphanumeric:
				metas["style"] = markup.IssueNameStyleAlphanumeric
			default:
				metas["style"] = markup.IssueNameStyleNumeric
			}
		}

		repo.MustOwner()
		if repo.Owner.IsOrganization() {
			teams := make([]string, 0, 5)
			_ = x.Table("team_repo").
				Join("INNER", "team", "team.id = team_repo.team_id").
				Where("team_repo.repo_id = ?", repo.ID).
				Select("team.lower_name").
				OrderBy("team.lower_name").
				Find(&teams)
			metas["teams"] = "," + strings.Join(teams, ",") + ","
			metas["org"] = strings.ToLower(repo.OwnerName)
		}

		repo.RenderingMetas = metas
	}
	return repo.RenderingMetas
}

// DeleteWiki removes the actual and local copy of repository wiki.
func (repo *Repository) DeleteWiki() error {
	return repo.deleteWiki(x)
}

func (repo *Repository) deleteWiki(e Engine) error {
	wikiPaths := []string{repo.WikiPath()}
	for _, wikiPath := range wikiPaths {
		removeAllWithNotice(e, "Delete repository wiki", wikiPath)
	}

	_, err := e.Where("repo_id = ?", repo.ID).And("type = ?", UnitTypeWiki).Delete(new(RepoUnit))
	return err
}

func (repo *Repository) getAssignees(e Engine) (_ []*User, err error) {
	if err = repo.getOwner(e); err != nil {
		return nil, err
	}

	accesses := make([]*Access, 0, 10)
	if err = e.
		Where("repo_id = ? AND mode >= ?", repo.ID, AccessModeWrite).
		Find(&accesses); err != nil {
		return nil, err
	}

	// Leave a seat for owner itself to append later, but if owner is an organization
	// and just waste 1 unit is cheaper than re-allocate memory once.
	users := make([]*User, 0, len(accesses)+1)
	if len(accesses) > 0 {
		userIDs := make([]int64, len(accesses))
		for i := 0; i < len(accesses); i++ {
			userIDs[i] = accesses[i].UserID
		}

		if err = e.In("id", userIDs).Find(&users); err != nil {
			return nil, err
		}
	}
	if !repo.Owner.IsOrganization() {
		users = append(users, repo.Owner)
	}

	return users, nil
}

func (repo *Repository) getIssueAuthors(e Engine, lim int, keyword string) (authors []*User, err error) {
	var authorIDs []int64
	if err = e.SQL("SELECT user.id FROM issue,user WHERE user.id = issue.poster_id AND issue.repo_id = ? AND user.name LIKE '%"+keyword+"%' GROUP BY user.id ORDER BY user.id", repo.ID).
		Limit(lim, 0).Find(&authorIDs); err != nil {
		return nil, err
	}
	return GetUsersByIDs(authorIDs)
}

// GetAssignees returns all users that have write access and can be assigned to issues
// of the repository,
func (repo *Repository) GetAssignees() ([]*User, error) {
	return repo.getAssignees(x)
}

<<<<<<< HEAD
// GetIssueAuthors return the first 15 users who have created an issue in this repo
// the users can be specified by a keyword
func (repo *Repository) GetIssueAuthors(keyword string) ([]*User, error) {
	return repo.getIssueAuthors(x, 15, keyword)
=======
func (repo *Repository) getReviewersPrivate(e Engine, doerID, posterID int64) (users []*User, err error) {
	users = make([]*User, 0, 20)

	if err = e.
		SQL("SELECT * FROM `user` WHERE id in (SELECT user_id FROM `access` WHERE repo_id = ? AND mode >= ? AND user_id NOT IN ( ?, ?)) ORDER BY name",
			repo.ID, AccessModeRead,
			doerID, posterID).
		Find(&users); err != nil {
		return nil, err
	}

	return users, nil
}

func (repo *Repository) getReviewersPublic(e Engine, doerID, posterID int64) (_ []*User, err error) {

	users := make([]*User, 0)

	const SQLCmd = "SELECT * FROM `user` WHERE id IN ( " +
		"SELECT user_id FROM `access` WHERE repo_id = ? AND mode >= ? AND user_id NOT IN ( ?, ?) " +
		"UNION " +
		"SELECT user_id FROM `watch` WHERE repo_id = ? AND user_id NOT IN ( ?, ?) AND mode IN (?, ?) " +
		") ORDER BY name"

	if err = e.
		SQL(SQLCmd,
			repo.ID, AccessModeRead, doerID, posterID,
			repo.ID, doerID, posterID, RepoWatchModeNormal, RepoWatchModeAuto).
		Find(&users); err != nil {
		return nil, err
	}

	return users, nil
}

func (repo *Repository) getReviewers(e Engine, doerID, posterID int64) (users []*User, err error) {
	if err = repo.getOwner(e); err != nil {
		return nil, err
	}

	if repo.IsPrivate ||
		(repo.Owner.IsOrganization() && repo.Owner.Visibility == api.VisibleTypePrivate) {
		users, err = repo.getReviewersPrivate(x, doerID, posterID)
	} else {
		users, err = repo.getReviewersPublic(x, doerID, posterID)
	}
	return
}

// GetReviewers get all users can be requested to review
// for private rpo , that return all users that have read access or higher to the repository.
// but for public rpo, that return all users that have write access or higher to the repository,
// and all repo watchers.
// TODO: may be we should hava a busy choice for users to block review request to them.
func (repo *Repository) GetReviewers(doerID, posterID int64) (_ []*User, err error) {
	return repo.getReviewers(x, doerID, posterID)
>>>>>>> a6b8de28
}

// GetMilestoneByID returns the milestone belongs to repository by given ID.
func (repo *Repository) GetMilestoneByID(milestoneID int64) (*Milestone, error) {
	return GetMilestoneByRepoID(repo.ID, milestoneID)
}

// IssueStats returns number of open and closed repository issues by given filter mode.
func (repo *Repository) IssueStats(uid int64, filterMode int, isPull bool) (int64, int64) {
	return GetRepoIssueStats(repo.ID, uid, filterMode, isPull)
}

// GetMirror sets the repository mirror, returns an error upon failure
func (repo *Repository) GetMirror() (err error) {
	repo.Mirror, err = GetMirrorByRepoID(repo.ID)
	return err
}

// GetBaseRepo populates repo.BaseRepo for a fork repository and
// returns an error on failure (NOTE: no error is returned for
// non-fork repositories, and BaseRepo will be left untouched)
func (repo *Repository) GetBaseRepo() (err error) {
	return repo.getBaseRepo(x)
}

func (repo *Repository) getBaseRepo(e Engine) (err error) {
	if !repo.IsFork {
		return nil
	}

	repo.BaseRepo, err = getRepositoryByID(e, repo.ForkID)
	return err
}

// IsGenerated returns whether _this_ repository was generated from a template
func (repo *Repository) IsGenerated() bool {
	return repo.TemplateID != 0
}

// GetTemplateRepo populates repo.TemplateRepo for a generated repository and
// returns an error on failure (NOTE: no error is returned for
// non-generated repositories, and TemplateRepo will be left untouched)
func (repo *Repository) GetTemplateRepo() (err error) {
	return repo.getTemplateRepo(x)
}

func (repo *Repository) getTemplateRepo(e Engine) (err error) {
	if !repo.IsGenerated() {
		return nil
	}

	repo.TemplateRepo, err = getRepositoryByID(e, repo.TemplateID)
	return err
}

// RepoPath returns the repository path
func (repo *Repository) RepoPath() string {
	return RepoPath(repo.OwnerName, repo.Name)
}

// GitConfigPath returns the path to a repository's git config/ directory
func GitConfigPath(repoPath string) string {
	return filepath.Join(repoPath, "config")
}

// GitConfigPath returns the repository git config path
func (repo *Repository) GitConfigPath() string {
	return GitConfigPath(repo.RepoPath())
}

// RelLink returns the repository relative link
func (repo *Repository) RelLink() string {
	return "/" + repo.FullName()
}

// Link returns the repository link
func (repo *Repository) Link() string {
	return setting.AppSubURL + "/" + repo.FullName()
}

// ComposeCompareURL returns the repository comparison URL
func (repo *Repository) ComposeCompareURL(oldCommitID, newCommitID string) string {
	return fmt.Sprintf("%s/compare/%s...%s", repo.FullName(), oldCommitID, newCommitID)
}

// UpdateDefaultBranch updates the default branch
func (repo *Repository) UpdateDefaultBranch() error {
	_, err := x.ID(repo.ID).Cols("default_branch").Update(repo)
	return err
}

// IsOwnedBy returns true when user owns this repository
func (repo *Repository) IsOwnedBy(userID int64) bool {
	return repo.OwnerID == userID
}

func (repo *Repository) updateSize(e Engine) error {
	size, err := util.GetDirectorySize(repo.RepoPath())
	if err != nil {
		return fmt.Errorf("updateSize: %v", err)
	}

	repo.Size = size
	_, err = e.ID(repo.ID).Cols("size").Update(repo)
	return err
}

// UpdateSize updates the repository size, calculating it using util.GetDirectorySize
func (repo *Repository) UpdateSize(ctx DBContext) error {
	return repo.updateSize(ctx.e)
}

// CanUserFork returns true if specified user can fork repository.
func (repo *Repository) CanUserFork(user *User) (bool, error) {
	if user == nil {
		return false, nil
	}
	if repo.OwnerID != user.ID && !user.HasForkedRepo(repo.ID) {
		return true, nil
	}
	if err := user.GetOwnedOrganizations(); err != nil {
		return false, err
	}
	for _, org := range user.OwnedOrgs {
		if repo.OwnerID != org.ID && !org.HasForkedRepo(repo.ID) {
			return true, nil
		}
	}
	return false, nil
}

// CanUserDelete returns true if user could delete the repository
func (repo *Repository) CanUserDelete(user *User) (bool, error) {
	if user.IsAdmin || user.ID == repo.OwnerID {
		return true, nil
	}

	if err := repo.GetOwner(); err != nil {
		return false, err
	}

	if repo.Owner.IsOrganization() {
		isOwner, err := repo.Owner.IsOwnedBy(user.ID)
		if err != nil {
			return false, err
		} else if isOwner {
			return true, nil
		}
	}

	return false, nil
}

// CanEnablePulls returns true if repository meets the requirements of accepting pulls.
func (repo *Repository) CanEnablePulls() bool {
	return !repo.IsMirror && !repo.IsEmpty
}

// AllowsPulls returns true if repository meets the requirements of accepting pulls and has them enabled.
func (repo *Repository) AllowsPulls() bool {
	return repo.CanEnablePulls() && repo.UnitEnabled(UnitTypePullRequests)
}

// CanEnableEditor returns true if repository meets the requirements of web editor.
func (repo *Repository) CanEnableEditor() bool {
	return !repo.IsMirror
}

// GetReaders returns all users that have explicit read access or higher to the repository.
func (repo *Repository) GetReaders() (_ []*User, err error) {
	return repo.getUsersWithAccessMode(x, AccessModeRead)
}

// GetWriters returns all users that have write access to the repository.
func (repo *Repository) GetWriters() (_ []*User, err error) {
	return repo.getUsersWithAccessMode(x, AccessModeWrite)
}

// IsReader returns true if user has explicit read access or higher to the repository.
func (repo *Repository) IsReader(userID int64) (bool, error) {
	if repo.OwnerID == userID {
		return true, nil
	}
	return x.Where("repo_id = ? AND user_id = ? AND mode >= ?", repo.ID, userID, AccessModeRead).Get(&Access{})
}

// getUsersWithAccessMode returns users that have at least given access mode to the repository.
func (repo *Repository) getUsersWithAccessMode(e Engine, mode AccessMode) (_ []*User, err error) {
	if err = repo.getOwner(e); err != nil {
		return nil, err
	}

	accesses := make([]*Access, 0, 10)
	if err = e.Where("repo_id = ? AND mode >= ?", repo.ID, mode).Find(&accesses); err != nil {
		return nil, err
	}

	// Leave a seat for owner itself to append later, but if owner is an organization
	// and just waste 1 unit is cheaper than re-allocate memory once.
	users := make([]*User, 0, len(accesses)+1)
	if len(accesses) > 0 {
		userIDs := make([]int64, len(accesses))
		for i := 0; i < len(accesses); i++ {
			userIDs[i] = accesses[i].UserID
		}

		if err = e.In("id", userIDs).Find(&users); err != nil {
			return nil, err
		}
	}
	if !repo.Owner.IsOrganization() {
		users = append(users, repo.Owner)
	}

	return users, nil
}

// DescriptionHTML does special handles to description and return HTML string.
func (repo *Repository) DescriptionHTML() template.HTML {
	desc, err := markup.RenderDescriptionHTML([]byte(repo.Description), repo.HTMLURL(), repo.ComposeMetas())
	if err != nil {
		log.Error("Failed to render description for %s (ID: %d): %v", repo.Name, repo.ID, err)
		return template.HTML(markup.Sanitize(repo.Description))
	}
	return template.HTML(markup.Sanitize(string(desc)))
}

func isRepositoryExist(e Engine, u *User, repoName string) (bool, error) {
	has, err := e.Get(&Repository{
		OwnerID:   u.ID,
		LowerName: strings.ToLower(repoName),
	})
	return has && com.IsDir(RepoPath(u.Name, repoName)), err
}

// IsRepositoryExist returns true if the repository with given name under user has already existed.
func IsRepositoryExist(u *User, repoName string) (bool, error) {
	return isRepositoryExist(x, u, repoName)
}

// CloneLink represents different types of clone URLs of repository.
type CloneLink struct {
	SSH   string
	HTTPS string
	Git   string
}

// ComposeHTTPSCloneURL returns HTTPS clone URL based on given owner and repository name.
func ComposeHTTPSCloneURL(owner, repo string) string {
	return fmt.Sprintf("%s%s/%s.git", setting.AppURL, url.PathEscape(owner), url.PathEscape(repo))
}

func (repo *Repository) cloneLink(isWiki bool) *CloneLink {
	repoName := repo.Name
	if isWiki {
		repoName += ".wiki"
	}

	sshUser := setting.RunUser
	if setting.SSH.StartBuiltinServer {
		sshUser = setting.SSH.BuiltinServerUser
	}

	cl := new(CloneLink)
	if setting.SSH.Port != 22 {
		cl.SSH = fmt.Sprintf("ssh://%s@%s:%d/%s/%s.git", sshUser, setting.SSH.Domain, setting.SSH.Port, repo.OwnerName, repoName)
	} else if setting.Repository.UseCompatSSHURI {
		cl.SSH = fmt.Sprintf("ssh://%s@%s/%s/%s.git", sshUser, setting.SSH.Domain, repo.OwnerName, repoName)
	} else {
		cl.SSH = fmt.Sprintf("%s@%s:%s/%s.git", sshUser, setting.SSH.Domain, repo.OwnerName, repoName)
	}
	cl.HTTPS = ComposeHTTPSCloneURL(repo.OwnerName, repoName)
	return cl
}

// CloneLink returns clone URLs of repository.
func (repo *Repository) CloneLink() (cl *CloneLink) {
	return repo.cloneLink(false)
}

// CheckCreateRepository check if could created a repository
func CheckCreateRepository(doer, u *User, name string) error {
	if !doer.CanCreateRepo() {
		return ErrReachLimitOfRepo{u.MaxRepoCreation}
	}

	if err := IsUsableRepoName(name); err != nil {
		return err
	}

	has, err := isRepositoryExist(x, u, name)
	if err != nil {
		return fmt.Errorf("IsRepositoryExist: %v", err)
	} else if has {
		return ErrRepoAlreadyExist{u.Name, name}
	}
	return nil
}

// CreateRepoOptions contains the create repository options
type CreateRepoOptions struct {
	Name           string
	Description    string
	OriginalURL    string
	GitServiceType api.GitServiceType
	Gitignores     string
	IssueLabels    string
	License        string
	Readme         string
	DefaultBranch  string
	IsPrivate      bool
	IsMirror       bool
	AutoInit       bool
	Status         RepositoryStatus
}

// GetRepoInitFile returns repository init files
func GetRepoInitFile(tp, name string) ([]byte, error) {
	cleanedName := strings.TrimLeft(path.Clean("/"+name), "/")
	relPath := path.Join("options", tp, cleanedName)

	// Use custom file when available.
	customPath := path.Join(setting.CustomPath, relPath)
	if com.IsFile(customPath) {
		return ioutil.ReadFile(customPath)
	}

	switch tp {
	case "readme":
		return options.Readme(cleanedName)
	case "gitignore":
		return options.Gitignore(cleanedName)
	case "license":
		return options.License(cleanedName)
	case "label":
		return options.Labels(cleanedName)
	default:
		return []byte{}, fmt.Errorf("Invalid init file type")
	}
}

var (
	reservedRepoNames    = []string{".", ".."}
	reservedRepoPatterns = []string{"*.git", "*.wiki"}
)

// IsUsableRepoName returns true when repository is usable
func IsUsableRepoName(name string) error {
	return isUsableName(reservedRepoNames, reservedRepoPatterns, name)
}

// CreateRepository creates a repository for the user/organization.
func CreateRepository(ctx DBContext, doer, u *User, repo *Repository) (err error) {
	if err = IsUsableRepoName(repo.Name); err != nil {
		return err
	}

	has, err := isRepositoryExist(ctx.e, u, repo.Name)
	if err != nil {
		return fmt.Errorf("IsRepositoryExist: %v", err)
	} else if has {
		return ErrRepoAlreadyExist{u.Name, repo.Name}
	}

	if _, err = ctx.e.Insert(repo); err != nil {
		return err
	}
	if err = deleteRepoRedirect(ctx.e, u.ID, repo.Name); err != nil {
		return err
	}

	// insert units for repo
	var units = make([]RepoUnit, 0, len(DefaultRepoUnits))
	for _, tp := range DefaultRepoUnits {
		if tp == UnitTypeIssues {
			units = append(units, RepoUnit{
				RepoID: repo.ID,
				Type:   tp,
				Config: &IssuesConfig{
					EnableTimetracker:                setting.Service.DefaultEnableTimetracking,
					AllowOnlyContributorsToTrackTime: setting.Service.DefaultAllowOnlyContributorsToTrackTime,
					EnableDependencies:               setting.Service.DefaultEnableDependencies,
				},
			})
		} else if tp == UnitTypePullRequests {
			units = append(units, RepoUnit{
				RepoID: repo.ID,
				Type:   tp,
				Config: &PullRequestsConfig{AllowMerge: true, AllowRebase: true, AllowRebaseMerge: true, AllowSquash: true},
			})
		} else {
			units = append(units, RepoUnit{
				RepoID: repo.ID,
				Type:   tp,
			})
		}
	}

	if _, err = ctx.e.Insert(&units); err != nil {
		return err
	}

	// Remember visibility preference.
	u.LastRepoVisibility = repo.IsPrivate
	if err = updateUserCols(ctx.e, u, "last_repo_visibility"); err != nil {
		return fmt.Errorf("updateUser: %v", err)
	}

	if _, err = ctx.e.Incr("num_repos").ID(u.ID).Update(new(User)); err != nil {
		return fmt.Errorf("increment user total_repos: %v", err)
	}
	u.NumRepos++

	// Give access to all members in teams with access to all repositories.
	if u.IsOrganization() {
		if err := u.GetTeams(&SearchTeamOptions{}); err != nil {
			return fmt.Errorf("GetTeams: %v", err)
		}
		for _, t := range u.Teams {
			if t.IncludesAllRepositories {
				if err := t.addRepository(ctx.e, repo); err != nil {
					return fmt.Errorf("addRepository: %v", err)
				}
			}
		}

		if isAdmin, err := isUserRepoAdmin(ctx.e, repo, doer); err != nil {
			return fmt.Errorf("isUserRepoAdmin: %v", err)
		} else if !isAdmin {
			// Make creator repo admin if it wan't assigned automatically
			if err = repo.addCollaborator(ctx.e, doer); err != nil {
				return fmt.Errorf("AddCollaborator: %v", err)
			}
			if err = repo.changeCollaborationAccessMode(ctx.e, doer.ID, AccessModeAdmin); err != nil {
				return fmt.Errorf("ChangeCollaborationAccessMode: %v", err)
			}
		}
	} else if err = repo.recalculateAccesses(ctx.e); err != nil {
		// Organization automatically called this in addRepository method.
		return fmt.Errorf("recalculateAccesses: %v", err)
	}

	if setting.Service.AutoWatchNewRepos {
		if err = watchRepo(ctx.e, doer.ID, repo.ID, true); err != nil {
			return fmt.Errorf("watchRepo: %v", err)
		}
	}

	if err = copyDefaultWebhooksToRepo(ctx.e, repo.ID); err != nil {
		return fmt.Errorf("copyDefaultWebhooksToRepo: %v", err)
	}

	return nil
}

func countRepositories(userID int64, private bool) int64 {
	sess := x.Where("id > 0")

	if userID > 0 {
		sess.And("owner_id = ?", userID)
	}
	if !private {
		sess.And("is_private=?", false)
	}

	count, err := sess.Count(new(Repository))
	if err != nil {
		log.Error("countRepositories: %v", err)
	}
	return count
}

// CountRepositories returns number of repositories.
// Argument private only takes effect when it is false,
// set it true to count all repositories.
func CountRepositories(private bool) int64 {
	return countRepositories(-1, private)
}

// CountUserRepositories returns number of repositories user owns.
// Argument private only takes effect when it is false,
// set it true to count all repositories.
func CountUserRepositories(userID int64, private bool) int64 {
	return countRepositories(userID, private)
}

// RepoPath returns repository path by given user and repository name.
func RepoPath(userName, repoName string) string {
	return filepath.Join(UserPath(userName), strings.ToLower(repoName)+".git")
}

// IncrementRepoForkNum increment repository fork number
func IncrementRepoForkNum(ctx DBContext, repoID int64) error {
	_, err := ctx.e.Exec("UPDATE `repository` SET num_forks=num_forks+1 WHERE id=?", repoID)
	return err
}

// TransferOwnership transfers all corresponding setting from old user to new one.
func TransferOwnership(doer *User, newOwnerName string, repo *Repository) error {
	newOwner, err := GetUserByName(newOwnerName)
	if err != nil {
		return fmt.Errorf("get new owner '%s': %v", newOwnerName, err)
	}

	// Check if new owner has repository with same name.
	has, err := IsRepositoryExist(newOwner, repo.Name)
	if err != nil {
		return fmt.Errorf("IsRepositoryExist: %v", err)
	} else if has {
		return ErrRepoAlreadyExist{newOwnerName, repo.Name}
	}

	sess := x.NewSession()
	defer sess.Close()
	if err = sess.Begin(); err != nil {
		return fmt.Errorf("sess.Begin: %v", err)
	}

	oldOwner := repo.Owner

	// Note: we have to set value here to make sure recalculate accesses is based on
	// new owner.
	repo.OwnerID = newOwner.ID
	repo.Owner = newOwner
	repo.OwnerName = newOwner.Name

	// Update repository.
	if _, err := sess.ID(repo.ID).Update(repo); err != nil {
		return fmt.Errorf("update owner: %v", err)
	}

	// Remove redundant collaborators.
	collaborators, err := repo.getCollaborators(sess, ListOptions{})
	if err != nil {
		return fmt.Errorf("getCollaborators: %v", err)
	}

	// Dummy object.
	collaboration := &Collaboration{RepoID: repo.ID}
	for _, c := range collaborators {
		if c.ID != newOwner.ID {
			isMember, err := isOrganizationMember(sess, newOwner.ID, c.ID)
			if err != nil {
				return fmt.Errorf("IsOrgMember: %v", err)
			} else if !isMember {
				continue
			}
		}
		collaboration.UserID = c.ID
		if _, err = sess.Delete(collaboration); err != nil {
			return fmt.Errorf("remove collaborator '%d': %v", c.ID, err)
		}
	}

	// Remove old team-repository relations.
	if oldOwner.IsOrganization() {
		if err = oldOwner.removeOrgRepo(sess, repo.ID); err != nil {
			return fmt.Errorf("removeOrgRepo: %v", err)
		}
	}

	if newOwner.IsOrganization() {
		if err := newOwner.GetTeams(&SearchTeamOptions{}); err != nil {
			return fmt.Errorf("GetTeams: %v", err)
		}
		for _, t := range newOwner.Teams {
			if t.IncludesAllRepositories {
				if err := t.addRepository(sess, repo); err != nil {
					return fmt.Errorf("addRepository: %v", err)
				}
			}
		}
	} else if err = repo.recalculateAccesses(sess); err != nil {
		// Organization called this in addRepository method.
		return fmt.Errorf("recalculateAccesses: %v", err)
	}

	// Update repository count.
	if _, err = sess.Exec("UPDATE `user` SET num_repos=num_repos+1 WHERE id=?", newOwner.ID); err != nil {
		return fmt.Errorf("increase new owner repository count: %v", err)
	} else if _, err = sess.Exec("UPDATE `user` SET num_repos=num_repos-1 WHERE id=?", oldOwner.ID); err != nil {
		return fmt.Errorf("decrease old owner repository count: %v", err)
	}

	if err = watchRepo(sess, doer.ID, repo.ID, true); err != nil {
		return fmt.Errorf("watchRepo: %v", err)
	}

	// Remove watch for organization.
	if oldOwner.IsOrganization() {
		if err = watchRepo(sess, oldOwner.ID, repo.ID, false); err != nil {
			return fmt.Errorf("watchRepo [false]: %v", err)
		}
	}

	// Rename remote repository to new path and delete local copy.
	dir := UserPath(newOwner.Name)

	if err := os.MkdirAll(dir, os.ModePerm); err != nil {
		return fmt.Errorf("Failed to create dir %s: %v", dir, err)
	}

	if err = os.Rename(RepoPath(oldOwner.Name, repo.Name), RepoPath(newOwner.Name, repo.Name)); err != nil {
		return fmt.Errorf("rename repository directory: %v", err)
	}

	// Rename remote wiki repository to new path and delete local copy.
	wikiPath := WikiPath(oldOwner.Name, repo.Name)
	if com.IsExist(wikiPath) {
		if err = os.Rename(wikiPath, WikiPath(newOwner.Name, repo.Name)); err != nil {
			return fmt.Errorf("rename repository wiki: %v", err)
		}
	}

	// If there was previously a redirect at this location, remove it.
	if err = deleteRepoRedirect(sess, newOwner.ID, repo.Name); err != nil {
		return fmt.Errorf("delete repo redirect: %v", err)
	}

	if err := NewRepoRedirect(DBContext{sess}, oldOwner.ID, repo.ID, repo.Name, repo.Name); err != nil {
		return fmt.Errorf("NewRepoRedirect: %v", err)
	}

	return sess.Commit()
}

// ChangeRepositoryName changes all corresponding setting from old repository name to new one.
func ChangeRepositoryName(doer *User, repo *Repository, newRepoName string) (err error) {
	oldRepoName := repo.Name
	newRepoName = strings.ToLower(newRepoName)
	if err = IsUsableRepoName(newRepoName); err != nil {
		return err
	}

	if err := repo.GetOwner(); err != nil {
		return err
	}

	has, err := IsRepositoryExist(repo.Owner, newRepoName)
	if err != nil {
		return fmt.Errorf("IsRepositoryExist: %v", err)
	} else if has {
		return ErrRepoAlreadyExist{repo.Owner.Name, newRepoName}
	}

	newRepoPath := RepoPath(repo.Owner.Name, newRepoName)
	if err = os.Rename(repo.RepoPath(), newRepoPath); err != nil {
		return fmt.Errorf("rename repository directory: %v", err)
	}

	wikiPath := repo.WikiPath()
	if com.IsExist(wikiPath) {
		if err = os.Rename(wikiPath, WikiPath(repo.Owner.Name, newRepoName)); err != nil {
			return fmt.Errorf("rename repository wiki: %v", err)
		}
	}

	sess := x.NewSession()
	defer sess.Close()
	if err = sess.Begin(); err != nil {
		return fmt.Errorf("sess.Begin: %v", err)
	}

	// If there was previously a redirect at this location, remove it.
	if err = deleteRepoRedirect(sess, repo.OwnerID, newRepoName); err != nil {
		return fmt.Errorf("delete repo redirect: %v", err)
	}

	if err := NewRepoRedirect(DBContext{sess}, repo.Owner.ID, repo.ID, oldRepoName, newRepoName); err != nil {
		return err
	}

	return sess.Commit()
}

func getRepositoriesByForkID(e Engine, forkID int64) ([]*Repository, error) {
	repos := make([]*Repository, 0, 10)
	return repos, e.
		Where("fork_id=?", forkID).
		Find(&repos)
}

// GetRepositoriesByForkID returns all repositories with given fork ID.
func GetRepositoriesByForkID(forkID int64) ([]*Repository, error) {
	return getRepositoriesByForkID(x, forkID)
}

func updateRepository(e Engine, repo *Repository, visibilityChanged bool) (err error) {
	repo.LowerName = strings.ToLower(repo.Name)

	if len(repo.Description) > 255 {
		repo.Description = repo.Description[:255]
	}
	if len(repo.Website) > 255 {
		repo.Website = repo.Website[:255]
	}

	if _, err = e.ID(repo.ID).AllCols().Update(repo); err != nil {
		return fmt.Errorf("update: %v", err)
	}

	if visibilityChanged {
		if err = repo.getOwner(e); err != nil {
			return fmt.Errorf("getOwner: %v", err)
		}
		if repo.Owner.IsOrganization() {
			// Organization repository need to recalculate access table when visibility is changed.
			if err = repo.recalculateTeamAccesses(e, 0); err != nil {
				return fmt.Errorf("recalculateTeamAccesses: %v", err)
			}
		}

		// If repo has become private, we need to set its actions to private.
		if repo.IsPrivate {
			_, err = e.Where("repo_id = ?", repo.ID).Cols("is_private").Update(&Action{
				IsPrivate: true,
			})
			if err != nil {
				return err
			}
		}

		// Create/Remove git-daemon-export-ok for git-daemon...
		daemonExportFile := path.Join(repo.RepoPath(), `git-daemon-export-ok`)
		if repo.IsPrivate && com.IsExist(daemonExportFile) {
			if err = os.Remove(daemonExportFile); err != nil {
				log.Error("Failed to remove %s: %v", daemonExportFile, err)
			}
		} else if !repo.IsPrivate && !com.IsExist(daemonExportFile) {
			if f, err := os.Create(daemonExportFile); err != nil {
				log.Error("Failed to create %s: %v", daemonExportFile, err)
			} else {
				f.Close()
			}
		}

		forkRepos, err := getRepositoriesByForkID(e, repo.ID)
		if err != nil {
			return fmt.Errorf("getRepositoriesByForkID: %v", err)
		}
		for i := range forkRepos {
			forkRepos[i].IsPrivate = repo.IsPrivate
			if err = updateRepository(e, forkRepos[i], true); err != nil {
				return fmt.Errorf("updateRepository[%d]: %v", forkRepos[i].ID, err)
			}
		}

		if err = repo.updateSize(e); err != nil {
			log.Error("Failed to update size for repository: %v", err)
		}
	}

	return nil
}

// UpdateRepositoryCtx updates a repository with db context
func UpdateRepositoryCtx(ctx DBContext, repo *Repository, visibilityChanged bool) error {
	return updateRepository(ctx.e, repo, visibilityChanged)
}

// UpdateRepository updates a repository
func UpdateRepository(repo *Repository, visibilityChanged bool) (err error) {
	sess := x.NewSession()
	defer sess.Close()
	if err = sess.Begin(); err != nil {
		return err
	}

	if err = updateRepository(sess, repo, visibilityChanged); err != nil {
		return fmt.Errorf("updateRepository: %v", err)
	}

	return sess.Commit()
}

// UpdateRepositoryUpdatedTime updates a repository's updated time
func UpdateRepositoryUpdatedTime(repoID int64, updateTime time.Time) error {
	_, err := x.Exec("UPDATE repository SET updated_unix = ? WHERE id = ?", updateTime.Unix(), repoID)
	return err
}

// UpdateRepositoryUnits updates a repository's units
func UpdateRepositoryUnits(repo *Repository, units []RepoUnit, deleteUnitTypes []UnitType) (err error) {
	sess := x.NewSession()
	defer sess.Close()
	if err = sess.Begin(); err != nil {
		return err
	}

	// Delete existing settings of units before adding again
	for _, u := range units {
		deleteUnitTypes = append(deleteUnitTypes, u.Type)
	}

	if _, err = sess.Where("repo_id = ?", repo.ID).In("type", deleteUnitTypes).Delete(new(RepoUnit)); err != nil {
		return err
	}

	if len(units) > 0 {
		if _, err = sess.Insert(units); err != nil {
			return err
		}
	}

	return sess.Commit()
}

// DeleteRepository deletes a repository for a user or organization.
func DeleteRepository(doer *User, uid, repoID int64) error {
	// In case is a organization.
	org, err := GetUserByID(uid)
	if err != nil {
		return err
	}
	if org.IsOrganization() {
		if err = org.GetTeams(&SearchTeamOptions{}); err != nil {
			return err
		}
	}

	sess := x.NewSession()
	defer sess.Close()
	if err = sess.Begin(); err != nil {
		return err
	}

	repo := &Repository{ID: repoID, OwnerID: uid}
	has, err := sess.Get(repo)
	if err != nil {
		return err
	} else if !has {
		return ErrRepoNotExist{repoID, uid, "", ""}
	}

	// Delete Deploy Keys
	deployKeys, err := listDeployKeys(sess, repo.ID, ListOptions{})
	if err != nil {
		return fmt.Errorf("listDeployKeys: %v", err)
	}
	for _, dKey := range deployKeys {
		if err := deleteDeployKey(sess, doer, dKey.ID); err != nil {
			return fmt.Errorf("deleteDeployKeys: %v", err)
		}
	}

	if cnt, err := sess.ID(repoID).Delete(&Repository{}); err != nil {
		return err
	} else if cnt != 1 {
		return ErrRepoNotExist{repoID, uid, "", ""}
	}

	if org.IsOrganization() {
		for _, t := range org.Teams {
			if !t.hasRepository(sess, repoID) {
				continue
			} else if err = t.removeRepository(sess, repo, false); err != nil {
				return err
			}
		}
	}

	attachments := make([]*Attachment, 0, 20)
	if err = sess.Join("INNER", "`release`", "`release`.id = `attachment`.release_id").
		Where("`release`.repo_id = ?", repoID).
		Find(&attachments); err != nil {
		return err
	}
	releaseAttachments := make([]string, 0, len(attachments))
	for i := 0; i < len(attachments); i++ {
		releaseAttachments = append(releaseAttachments, attachments[i].LocalPath())
	}

	if err = deleteBeans(sess,
		&Access{RepoID: repo.ID},
		&Action{RepoID: repo.ID},
		&Watch{RepoID: repoID},
		&Star{RepoID: repoID},
		&Mirror{RepoID: repoID},
		&Milestone{RepoID: repoID},
		&Release{RepoID: repoID},
		&Collaboration{RepoID: repoID},
		&PullRequest{BaseRepoID: repoID},
		&RepoUnit{RepoID: repoID},
		&RepoRedirect{RedirectRepoID: repoID},
		&Webhook{RepoID: repoID},
		&HookTask{RepoID: repoID},
		&Notification{RepoID: repoID},
		&CommitStatus{RepoID: repoID},
		&RepoIndexerStatus{RepoID: repoID},
		&LanguageStat{RepoID: repoID},
		&Comment{RefRepoID: repoID},
		&Task{RepoID: repoID},
	); err != nil {
		return fmt.Errorf("deleteBeans: %v", err)
	}

	deleteCond := builder.Select("id").From("issue").Where(builder.Eq{"repo_id": repoID})
	// Delete comments and attachments
	if _, err = sess.In("issue_id", deleteCond).
		Delete(&Comment{}); err != nil {
		return err
	}

	// Dependencies for issues in this repository
	if _, err = sess.In("issue_id", deleteCond).
		Delete(&IssueDependency{}); err != nil {
		return err
	}

	// Delete dependencies for issues in other repositories
	if _, err = sess.In("dependency_id", deleteCond).
		Delete(&IssueDependency{}); err != nil {
		return err
	}

	if _, err = sess.In("issue_id", deleteCond).
		Delete(&IssueUser{}); err != nil {
		return err
	}

	if _, err = sess.In("issue_id", deleteCond).
		Delete(&Reaction{}); err != nil {
		return err
	}

	if _, err = sess.In("issue_id", deleteCond).
		Delete(&IssueWatch{}); err != nil {
		return err
	}

	if _, err = sess.In("issue_id", deleteCond).
		Delete(&Stopwatch{}); err != nil {
		return err
	}

	if _, err = sess.In("issue_id", deleteCond).
		Delete(&TrackedTime{}); err != nil {
		return err
	}

	attachments = attachments[:0]
	if err = sess.Join("INNER", "issue", "issue.id = attachment.issue_id").
		Where("issue.repo_id = ?", repoID).
		Find(&attachments); err != nil {
		return err
	}
	attachmentPaths := make([]string, 0, len(attachments))
	for j := range attachments {
		attachmentPaths = append(attachmentPaths, attachments[j].LocalPath())
	}

	if _, err = sess.In("issue_id", deleteCond).
		Delete(&Attachment{}); err != nil {
		return err
	}

	if _, err = sess.Delete(&Issue{RepoID: repoID}); err != nil {
		return err
	}

	if _, err = sess.Where("repo_id = ?", repoID).Delete(new(RepoUnit)); err != nil {
		return err
	}

	if repo.IsFork {
		if _, err = sess.Exec("UPDATE `repository` SET num_forks=num_forks-1 WHERE id=?", repo.ForkID); err != nil {
			return fmt.Errorf("decrease fork count: %v", err)
		}
	}

	if _, err = sess.Exec("UPDATE `user` SET num_repos=num_repos-1 WHERE id=?", uid); err != nil {
		return err
	}

	if len(repo.Topics) > 0 {
		if err = removeTopicsFromRepo(sess, repo.ID); err != nil {
			return err
		}
	}

	// FIXME: Remove repository files should be executed after transaction succeed.
	repoPath := repo.RepoPath()
	removeAllWithNotice(sess, "Delete repository files", repoPath)

	err = repo.deleteWiki(sess)
	if err != nil {
		return err
	}

	// Remove LFS objects
	var lfsObjects []*LFSMetaObject
	if err = sess.Where("repository_id=?", repoID).Find(&lfsObjects); err != nil {
		return err
	}

	for _, v := range lfsObjects {
		count, err := sess.Count(&LFSMetaObject{Oid: v.Oid})
		if err != nil {
			return err
		}
		if count > 1 {
			continue
		}

		oidPath := filepath.Join(setting.LFS.ContentPath, v.Oid[0:2], v.Oid[2:4], v.Oid[4:len(v.Oid)])
		removeAllWithNotice(sess, "Delete orphaned LFS file", oidPath)
	}

	if _, err := sess.Delete(&LFSMetaObject{RepositoryID: repoID}); err != nil {
		return err
	}

	if repo.NumForks > 0 {
		if _, err = sess.Exec("UPDATE `repository` SET fork_id=0,is_fork=? WHERE fork_id=?", false, repo.ID); err != nil {
			log.Error("reset 'fork_id' and 'is_fork': %v", err)
		}
	}

	if err = sess.Commit(); err != nil {
		sess.Close()
		if len(deployKeys) > 0 {
			// We need to rewrite the public keys because the commit failed
			if err2 := RewriteAllPublicKeys(); err2 != nil {
				return fmt.Errorf("Commit: %v SSH Keys: %v", err, err2)
			}
		}
		return fmt.Errorf("Commit: %v", err)
	}

	sess.Close()

	// We should always delete the files after the database transaction succeed. If
	// we delete the file but the database rollback, the repository will be borken.

	// Remove issue attachment files.
	for i := range attachmentPaths {
		removeAllWithNotice(x, "Delete issue attachment", attachmentPaths[i])
	}

	// Remove release attachment files.
	for i := range releaseAttachments {
		removeAllWithNotice(x, "Delete release attachment", releaseAttachments[i])
	}

	if len(repo.Avatar) > 0 {
		avatarPath := repo.CustomAvatarPath()
		if com.IsExist(avatarPath) {
			if err := os.Remove(avatarPath); err != nil {
				return fmt.Errorf("Failed to remove %s: %v", avatarPath, err)
			}
		}
	}

	return nil
}

// GetRepositoryByOwnerAndName returns the repository by given ownername and reponame.
func GetRepositoryByOwnerAndName(ownerName, repoName string) (*Repository, error) {
	return getRepositoryByOwnerAndName(x, ownerName, repoName)
}

func getRepositoryByOwnerAndName(e Engine, ownerName, repoName string) (*Repository, error) {
	var repo Repository
	has, err := e.Table("repository").Select("repository.*").
		Join("INNER", "`user`", "`user`.id = repository.owner_id").
		Where("repository.lower_name = ?", strings.ToLower(repoName)).
		And("`user`.lower_name = ?", strings.ToLower(ownerName)).
		Get(&repo)
	if err != nil {
		return nil, err
	} else if !has {
		return nil, ErrRepoNotExist{0, 0, ownerName, repoName}
	}
	return &repo, nil
}

// GetRepositoryByName returns the repository by given name under user if exists.
func GetRepositoryByName(ownerID int64, name string) (*Repository, error) {
	repo := &Repository{
		OwnerID:   ownerID,
		LowerName: strings.ToLower(name),
	}
	has, err := x.Get(repo)
	if err != nil {
		return nil, err
	} else if !has {
		return nil, ErrRepoNotExist{0, ownerID, "", name}
	}
	return repo, err
}

func getRepositoryByID(e Engine, id int64) (*Repository, error) {
	repo := new(Repository)
	has, err := e.ID(id).Get(repo)
	if err != nil {
		return nil, err
	} else if !has {
		return nil, ErrRepoNotExist{id, 0, "", ""}
	}
	return repo, nil
}

// GetRepositoryByID returns the repository by given id if exists.
func GetRepositoryByID(id int64) (*Repository, error) {
	return getRepositoryByID(x, id)
}

// GetRepositoryByIDCtx returns the repository by given id if exists.
func GetRepositoryByIDCtx(ctx DBContext, id int64) (*Repository, error) {
	return getRepositoryByID(ctx.e, id)
}

// GetRepositoriesMapByIDs returns the repositories by given id slice.
func GetRepositoriesMapByIDs(ids []int64) (map[int64]*Repository, error) {
	var repos = make(map[int64]*Repository, len(ids))
	return repos, x.In("id", ids).Find(&repos)
}

// GetUserRepositories returns a list of repositories of given user.
func GetUserRepositories(opts *SearchRepoOptions) ([]*Repository, error) {
	if len(opts.OrderBy) == 0 {
		opts.OrderBy = "updated_unix DESC"
	}

	sess := x.
		Where("owner_id = ?", opts.Actor.ID).
		OrderBy(opts.OrderBy.String())
	if !opts.Private {
		sess.And("is_private=?", false)
	}

	sess = opts.setSessionPagination(sess)

	repos := make([]*Repository, 0, opts.PageSize)
	return repos, opts.setSessionPagination(sess).Find(&repos)
}

// GetUserMirrorRepositories returns a list of mirror repositories of given user.
func GetUserMirrorRepositories(userID int64) ([]*Repository, error) {
	repos := make([]*Repository, 0, 10)
	return repos, x.
		Where("owner_id = ?", userID).
		And("is_mirror = ?", true).
		Find(&repos)
}

func getRepositoryCount(e Engine, u *User) (int64, error) {
	return e.Count(&Repository{OwnerID: u.ID})
}

func getPublicRepositoryCount(e Engine, u *User) (int64, error) {
	return e.Where("is_private = ?", false).Count(&Repository{OwnerID: u.ID})
}

func getPrivateRepositoryCount(e Engine, u *User) (int64, error) {
	return e.Where("is_private = ?", true).Count(&Repository{OwnerID: u.ID})
}

// GetRepositoryCount returns the total number of repositories of user.
func GetRepositoryCount(u *User) (int64, error) {
	return getRepositoryCount(x, u)
}

// GetPublicRepositoryCount returns the total number of public repositories of user.
func GetPublicRepositoryCount(u *User) (int64, error) {
	return getPublicRepositoryCount(x, u)
}

// GetPrivateRepositoryCount returns the total number of private repositories of user.
func GetPrivateRepositoryCount(u *User) (int64, error) {
	return getPrivateRepositoryCount(x, u)
}

// DeleteRepositoryArchives deletes all repositories' archives.
func DeleteRepositoryArchives() error {
	return x.
		Where("id > 0").
		Iterate(new(Repository),
			func(idx int, bean interface{}) error {
				repo := bean.(*Repository)
				return os.RemoveAll(filepath.Join(repo.RepoPath(), "archives"))
			})
}

// DeleteOldRepositoryArchives deletes old repository archives.
func DeleteOldRepositoryArchives(ctx context.Context) {
	log.Trace("Doing: ArchiveCleanup")

	if err := x.Where("id > 0").Iterate(new(Repository), func(idx int, bean interface{}) error {
		return deleteOldRepositoryArchives(ctx, idx, bean)
	}); err != nil {
		log.Error("ArchiveClean: %v", err)
	}
}

func deleteOldRepositoryArchives(ctx context.Context, idx int, bean interface{}) error {
	repo := bean.(*Repository)
	basePath := filepath.Join(repo.RepoPath(), "archives")

	for _, ty := range []string{"zip", "targz"} {
		select {
		case <-ctx.Done():
			return fmt.Errorf("Aborted due to shutdown:\nin delete of old repository archives %v\nat delete file %s", repo, ty)
		default:
		}

		path := filepath.Join(basePath, ty)
		file, err := os.Open(path)
		if err != nil {
			if !os.IsNotExist(err) {
				log.Warn("Unable to open directory %s: %v", path, err)
				return err
			}

			// If the directory doesn't exist, that's okay.
			continue
		}

		files, err := file.Readdir(0)
		file.Close()
		if err != nil {
			log.Warn("Unable to read directory %s: %v", path, err)
			return err
		}

		minimumOldestTime := time.Now().Add(-setting.Cron.ArchiveCleanup.OlderThan)
		for _, info := range files {
			if info.ModTime().Before(minimumOldestTime) && !info.IsDir() {
				select {
				case <-ctx.Done():
					return fmt.Errorf("Aborted due to shutdown:\nin delete of old repository archives %v\nat delete file %s - %s", repo, ty, info.Name())
				default:
				}
				toDelete := filepath.Join(path, info.Name())
				// This is a best-effort purge, so we do not check error codes to confirm removal.
				if err = os.Remove(toDelete); err != nil {
					log.Trace("Unable to delete %s, but proceeding: %v", toDelete, err)
				}
			}
		}
	}

	return nil
}

type repoChecker struct {
	querySQL, correctSQL string
	desc                 string
}

func repoStatsCheck(ctx context.Context, checker *repoChecker) {
	results, err := x.Query(checker.querySQL)
	if err != nil {
		log.Error("Select %s: %v", checker.desc, err)
		return
	}
	for _, result := range results {
		select {
		case <-ctx.Done():
			log.Warn("CheckRepoStats: Aborting due to shutdown")
			return
		default:
		}
		id := com.StrTo(result["id"]).MustInt64()
		log.Trace("Updating %s: %d", checker.desc, id)
		_, err = x.Exec(checker.correctSQL, id, id)
		if err != nil {
			log.Error("Update %s[%d]: %v", checker.desc, id, err)
		}
	}
}

// CheckRepoStats checks the repository stats
func CheckRepoStats(ctx context.Context) {
	log.Trace("Doing: CheckRepoStats")

	checkers := []*repoChecker{
		// Repository.NumWatches
		{
			"SELECT repo.id FROM `repository` repo WHERE repo.num_watches!=(SELECT COUNT(*) FROM `watch` WHERE repo_id=repo.id AND mode<>2)",
			"UPDATE `repository` SET num_watches=(SELECT COUNT(*) FROM `watch` WHERE repo_id=? AND mode<>2) WHERE id=?",
			"repository count 'num_watches'",
		},
		// Repository.NumStars
		{
			"SELECT repo.id FROM `repository` repo WHERE repo.num_stars!=(SELECT COUNT(*) FROM `star` WHERE repo_id=repo.id)",
			"UPDATE `repository` SET num_stars=(SELECT COUNT(*) FROM `star` WHERE repo_id=?) WHERE id=?",
			"repository count 'num_stars'",
		},
		// Label.NumIssues
		{
			"SELECT label.id FROM `label` WHERE label.num_issues!=(SELECT COUNT(*) FROM `issue_label` WHERE label_id=label.id)",
			"UPDATE `label` SET num_issues=(SELECT COUNT(*) FROM `issue_label` WHERE label_id=?) WHERE id=?",
			"label count 'num_issues'",
		},
		// User.NumRepos
		{
			"SELECT `user`.id FROM `user` WHERE `user`.num_repos!=(SELECT COUNT(*) FROM `repository` WHERE owner_id=`user`.id)",
			"UPDATE `user` SET num_repos=(SELECT COUNT(*) FROM `repository` WHERE owner_id=?) WHERE id=?",
			"user count 'num_repos'",
		},
		// Issue.NumComments
		{
			"SELECT `issue`.id FROM `issue` WHERE `issue`.num_comments!=(SELECT COUNT(*) FROM `comment` WHERE issue_id=`issue`.id AND type=0)",
			"UPDATE `issue` SET num_comments=(SELECT COUNT(*) FROM `comment` WHERE issue_id=? AND type=0) WHERE id=?",
			"issue count 'num_comments'",
		},
	}
	for i := range checkers {
		select {
		case <-ctx.Done():
			log.Warn("CheckRepoStats: Aborting due to shutdown")
			return
		default:
			repoStatsCheck(ctx, checkers[i])
		}
	}

	// ***** START: Repository.NumClosedIssues *****
	desc := "repository count 'num_closed_issues'"
	results, err := x.Query("SELECT repo.id FROM `repository` repo WHERE repo.num_closed_issues!=(SELECT COUNT(*) FROM `issue` WHERE repo_id=repo.id AND is_closed=? AND is_pull=?)", true, false)
	if err != nil {
		log.Error("Select %s: %v", desc, err)
	} else {
		for _, result := range results {
			select {
			case <-ctx.Done():
				log.Warn("CheckRepoStats: Aborting due to shutdown")
				return
			default:
			}
			id := com.StrTo(result["id"]).MustInt64()
			log.Trace("Updating %s: %d", desc, id)
			_, err = x.Exec("UPDATE `repository` SET num_closed_issues=(SELECT COUNT(*) FROM `issue` WHERE repo_id=? AND is_closed=? AND is_pull=?) WHERE id=?", id, true, false, id)
			if err != nil {
				log.Error("Update %s[%d]: %v", desc, id, err)
			}
		}
	}
	// ***** END: Repository.NumClosedIssues *****

	// ***** START: Repository.NumClosedPulls *****
	desc = "repository count 'num_closed_pulls'"
	results, err = x.Query("SELECT repo.id FROM `repository` repo WHERE repo.num_closed_pulls!=(SELECT COUNT(*) FROM `issue` WHERE repo_id=repo.id AND is_closed=? AND is_pull=?)", true, true)
	if err != nil {
		log.Error("Select %s: %v", desc, err)
	} else {
		for _, result := range results {
			select {
			case <-ctx.Done():
				log.Warn("CheckRepoStats: Aborting due to shutdown")
				return
			default:
			}
			id := com.StrTo(result["id"]).MustInt64()
			log.Trace("Updating %s: %d", desc, id)
			_, err = x.Exec("UPDATE `repository` SET num_closed_pulls=(SELECT COUNT(*) FROM `issue` WHERE repo_id=? AND is_closed=? AND is_pull=?) WHERE id=?", id, true, true, id)
			if err != nil {
				log.Error("Update %s[%d]: %v", desc, id, err)
			}
		}
	}
	// ***** END: Repository.NumClosedPulls *****

	// FIXME: use checker when stop supporting old fork repo format.
	// ***** START: Repository.NumForks *****
	results, err = x.Query("SELECT repo.id FROM `repository` repo WHERE repo.num_forks!=(SELECT COUNT(*) FROM `repository` WHERE fork_id=repo.id)")
	if err != nil {
		log.Error("Select repository count 'num_forks': %v", err)
	} else {
		for _, result := range results {
			select {
			case <-ctx.Done():
				log.Warn("CheckRepoStats: Aborting due to shutdown")
				return
			default:
			}
			id := com.StrTo(result["id"]).MustInt64()
			log.Trace("Updating repository count 'num_forks': %d", id)

			repo, err := GetRepositoryByID(id)
			if err != nil {
				log.Error("GetRepositoryByID[%d]: %v", id, err)
				continue
			}

			rawResult, err := x.Query("SELECT COUNT(*) FROM `repository` WHERE fork_id=?", repo.ID)
			if err != nil {
				log.Error("Select count of forks[%d]: %v", repo.ID, err)
				continue
			}
			repo.NumForks = int(parseCountResult(rawResult))

			if err = UpdateRepository(repo, false); err != nil {
				log.Error("UpdateRepository[%d]: %v", id, err)
				continue
			}
		}
	}
	// ***** END: Repository.NumForks *****
}

// SetArchiveRepoState sets if a repo is archived
func (repo *Repository) SetArchiveRepoState(isArchived bool) (err error) {
	repo.IsArchived = isArchived
	_, err = x.Where("id = ?", repo.ID).Cols("is_archived").Update(repo)
	return
}

// ___________           __
// \_   _____/__________|  | __
//  |    __)/  _ \_  __ \  |/ /
//  |     \(  <_> )  | \/    <
//  \___  / \____/|__|  |__|_ \
//      \/                   \/

// HasForkedRepo checks if given user has already forked a repository with given ID.
func HasForkedRepo(ownerID, repoID int64) (*Repository, bool) {
	repo := new(Repository)
	has, _ := x.
		Where("owner_id=? AND fork_id=?", ownerID, repoID).
		Get(repo)
	return repo, has
}

// CopyLFS copies LFS data from one repo to another
func CopyLFS(ctx DBContext, newRepo, oldRepo *Repository) error {
	var lfsObjects []*LFSMetaObject
	if err := ctx.e.Where("repository_id=?", oldRepo.ID).Find(&lfsObjects); err != nil {
		return err
	}

	for _, v := range lfsObjects {
		v.ID = 0
		v.RepositoryID = newRepo.ID
		if _, err := ctx.e.Insert(v); err != nil {
			return err
		}
	}

	return nil
}

// GetForks returns all the forks of the repository
func (repo *Repository) GetForks(listOptions ListOptions) ([]*Repository, error) {
	if listOptions.Page == 0 {
		forks := make([]*Repository, 0, repo.NumForks)
		return forks, x.Find(&forks, &Repository{ForkID: repo.ID})
	}

	sess := listOptions.getPaginatedSession()
	forks := make([]*Repository, 0, listOptions.PageSize)
	return forks, sess.Find(&forks, &Repository{ForkID: repo.ID})
}

// GetUserFork return user forked repository from this repository, if not forked return nil
func (repo *Repository) GetUserFork(userID int64) (*Repository, error) {
	var forkedRepo Repository
	has, err := x.Where("fork_id = ?", repo.ID).And("owner_id = ?", userID).Get(&forkedRepo)
	if err != nil {
		return nil, err
	}
	if !has {
		return nil, nil
	}
	return &forkedRepo, nil
}

// CustomAvatarPath returns repository custom avatar file path.
func (repo *Repository) CustomAvatarPath() string {
	// Avatar empty by default
	if len(repo.Avatar) == 0 {
		return ""
	}
	return filepath.Join(setting.RepositoryAvatarUploadPath, repo.Avatar)
}

// generateRandomAvatar generates a random avatar for repository.
func (repo *Repository) generateRandomAvatar(e Engine) error {
	idToString := fmt.Sprintf("%d", repo.ID)

	seed := idToString
	img, err := avatar.RandomImage([]byte(seed))
	if err != nil {
		return fmt.Errorf("RandomImage: %v", err)
	}

	repo.Avatar = idToString
	if err = os.MkdirAll(filepath.Dir(repo.CustomAvatarPath()), os.ModePerm); err != nil {
		return fmt.Errorf("MkdirAll: %v", err)
	}
	fw, err := os.Create(repo.CustomAvatarPath())
	if err != nil {
		return fmt.Errorf("Create: %v", err)
	}
	defer fw.Close()

	if err = png.Encode(fw, img); err != nil {
		return fmt.Errorf("Encode: %v", err)
	}
	log.Info("New random avatar created for repository: %d", repo.ID)

	if _, err := e.ID(repo.ID).Cols("avatar").NoAutoTime().Update(repo); err != nil {
		return err
	}

	return nil
}

// RemoveRandomAvatars removes the randomly generated avatars that were created for repositories
func RemoveRandomAvatars() error {
	return x.
		Where("id > 0").BufferSize(setting.Database.IterateBufferSize).
		Iterate(new(Repository),
			func(idx int, bean interface{}) error {
				repository := bean.(*Repository)
				stringifiedID := strconv.FormatInt(repository.ID, 10)
				if repository.Avatar == stringifiedID {
					return repository.DeleteAvatar()
				}
				return nil
			})
}

// RelAvatarLink returns a relative link to the repository's avatar.
func (repo *Repository) RelAvatarLink() string {
	return repo.relAvatarLink(x)
}

func (repo *Repository) relAvatarLink(e Engine) string {
	// If no avatar - path is empty
	avatarPath := repo.CustomAvatarPath()
	if len(avatarPath) == 0 || !com.IsFile(avatarPath) {
		switch mode := setting.RepositoryAvatarFallback; mode {
		case "image":
			return setting.RepositoryAvatarFallbackImage
		case "random":
			if err := repo.generateRandomAvatar(e); err != nil {
				log.Error("generateRandomAvatar: %v", err)
			}
		default:
			// default behaviour: do not display avatar
			return ""
		}
	}
	return setting.AppSubURL + "/repo-avatars/" + repo.Avatar
}

// avatarLink returns user avatar absolute link.
func (repo *Repository) avatarLink(e Engine) string {
	link := repo.relAvatarLink(e)
	// link may be empty!
	if len(link) > 0 {
		if link[0] == '/' && link[1] != '/' {
			return setting.AppURL + strings.TrimPrefix(link, setting.AppSubURL)[1:]
		}
	}
	return link
}

// UploadAvatar saves custom avatar for repository.
// FIXME: split uploads to different subdirs in case we have massive number of repos.
func (repo *Repository) UploadAvatar(data []byte) error {
	m, err := avatar.Prepare(data)
	if err != nil {
		return err
	}

	sess := x.NewSession()
	defer sess.Close()
	if err = sess.Begin(); err != nil {
		return err
	}

	oldAvatarPath := repo.CustomAvatarPath()

	// Users can upload the same image to other repo - prefix it with ID
	// Then repo will be removed - only it avatar file will be removed
	repo.Avatar = fmt.Sprintf("%d-%x", repo.ID, md5.Sum(data))
	if _, err := sess.ID(repo.ID).Cols("avatar").Update(repo); err != nil {
		return fmt.Errorf("UploadAvatar: Update repository avatar: %v", err)
	}

	if err := os.MkdirAll(setting.RepositoryAvatarUploadPath, os.ModePerm); err != nil {
		return fmt.Errorf("UploadAvatar: Failed to create dir %s: %v", setting.RepositoryAvatarUploadPath, err)
	}

	fw, err := os.Create(repo.CustomAvatarPath())
	if err != nil {
		return fmt.Errorf("UploadAvatar: Create file: %v", err)
	}
	defer fw.Close()

	if err = png.Encode(fw, *m); err != nil {
		return fmt.Errorf("UploadAvatar: Encode png: %v", err)
	}

	if len(oldAvatarPath) > 0 && oldAvatarPath != repo.CustomAvatarPath() {
		if err := os.Remove(oldAvatarPath); err != nil {
			return fmt.Errorf("UploadAvatar: Failed to remove old repo avatar %s: %v", oldAvatarPath, err)
		}
	}

	return sess.Commit()
}

// DeleteAvatar deletes the repos's custom avatar.
func (repo *Repository) DeleteAvatar() error {

	// Avatar not exists
	if len(repo.Avatar) == 0 {
		return nil
	}

	avatarPath := repo.CustomAvatarPath()
	log.Trace("DeleteAvatar[%d]: %s", repo.ID, avatarPath)

	sess := x.NewSession()
	defer sess.Close()
	if err := sess.Begin(); err != nil {
		return err
	}

	repo.Avatar = ""
	if _, err := sess.ID(repo.ID).Cols("avatar").Update(repo); err != nil {
		return fmt.Errorf("DeleteAvatar: Update repository avatar: %v", err)
	}

	if _, err := os.Stat(avatarPath); err == nil {
		if err := os.Remove(avatarPath); err != nil {
			return fmt.Errorf("DeleteAvatar: Failed to remove %s: %v", avatarPath, err)
		}
	} else {
		// // Schrodinger: file may or may not exist. See err for details.
		log.Trace("DeleteAvatar[%d]: %v", err)
	}
	return sess.Commit()
}

// GetOriginalURLHostname returns the hostname of a URL or the URL
func (repo *Repository) GetOriginalURLHostname() string {
	u, err := url.Parse(repo.OriginalURL)
	if err != nil {
		return repo.OriginalURL
	}

	return u.Host
}

// GetTreePathLock returns LSF lock for the treePath
func (repo *Repository) GetTreePathLock(treePath string) (*LFSLock, error) {
	if setting.LFS.StartServer {
		locks, err := GetLFSLockByRepoID(repo.ID, 0, 0)
		if err != nil {
			return nil, err
		}
		for _, lock := range locks {
			if lock.Path == treePath {
				return lock, nil
			}
		}
	}
	return nil, nil
}

func updateRepositoryCols(e Engine, repo *Repository, cols ...string) error {
	_, err := e.ID(repo.ID).Cols(cols...).Update(repo)
	return err
}

// UpdateRepositoryCols updates repository's columns
func UpdateRepositoryCols(repo *Repository, cols ...string) error {
	return updateRepositoryCols(x, repo, cols...)
}<|MERGE_RESOLUTION|>--- conflicted
+++ resolved
@@ -632,12 +632,12 @@
 	return repo.getAssignees(x)
 }
 
-<<<<<<< HEAD
 // GetIssueAuthors return the first 15 users who have created an issue in this repo
 // the users can be specified by a keyword
 func (repo *Repository) GetIssueAuthors(keyword string) ([]*User, error) {
 	return repo.getIssueAuthors(x, 15, keyword)
-=======
+}
+
 func (repo *Repository) getReviewersPrivate(e Engine, doerID, posterID int64) (users []*User, err error) {
 	users = make([]*User, 0, 20)
 
@@ -694,7 +694,6 @@
 // TODO: may be we should hava a busy choice for users to block review request to them.
 func (repo *Repository) GetReviewers(doerID, posterID int64) (_ []*User, err error) {
 	return repo.getReviewers(x, doerID, posterID)
->>>>>>> a6b8de28
 }
 
 // GetMilestoneByID returns the milestone belongs to repository by given ID.
