// Copyright 2014 The Gogs Authors. All rights reserved.
// Copyright 2017 The Gitea Authors. All rights reserved.
// Use of this source code is governed by a MIT-style
// license that can be found in the LICENSE file.

package models

import (
	"context"
	"errors"
	"fmt"
	"html/template"
	"unicode/utf8"

	// Needed for jpeg support
	_ "image/jpeg"
	"io/ioutil"
	"net"
	"net/url"
	"os"
	"path"
	"path/filepath"
	"sort"
	"strconv"
	"strings"
	"time"

	"code.gitea.io/gitea/modules/log"
	"code.gitea.io/gitea/modules/markup"
	"code.gitea.io/gitea/modules/options"
	"code.gitea.io/gitea/modules/setting"
	"code.gitea.io/gitea/modules/storage"
	api "code.gitea.io/gitea/modules/structs"
	"code.gitea.io/gitea/modules/timeutil"
	"code.gitea.io/gitea/modules/util"

	"xorm.io/builder"
)

var (
	// ErrMirrorNotExist mirror does not exist error
	ErrMirrorNotExist = errors.New("Mirror does not exist")

	// ErrNameEmpty name is empty error
	ErrNameEmpty = errors.New("Name is empty")
)

var (
	// Gitignores contains the gitiginore files
	Gitignores []string

	// Licenses contains the license files
	Licenses []string

	// Readmes contains the readme files
	Readmes []string

	// LabelTemplates contains the label template files and the list of labels for each file
	LabelTemplates map[string]string

	// ItemsPerPage maximum items per page in forks, watchers and stars of a repo
	ItemsPerPage = 40
)

// loadRepoConfig loads the repository config
func loadRepoConfig() {
	// Load .gitignore and license files and readme templates.
	types := []string{"gitignore", "license", "readme", "label"}
	typeFiles := make([][]string, 4)
	for i, t := range types {
		files, err := options.Dir(t)
		if err != nil {
			log.Fatal("Failed to get %s files: %v", t, err)
		}
		customPath := path.Join(setting.CustomPath, "options", t)
		isDir, err := util.IsDir(customPath)
		if err != nil {
			log.Fatal("Failed to get custom %s files: %v", t, err)
		}
		if isDir {
			customFiles, err := util.StatDir(customPath)
			if err != nil {
				log.Fatal("Failed to get custom %s files: %v", t, err)
			}

			for _, f := range customFiles {
				if !util.IsStringInSlice(f, files, true) {
					files = append(files, f)
				}
			}
		}
		typeFiles[i] = files
	}

	Gitignores = typeFiles[0]
	Licenses = typeFiles[1]
	Readmes = typeFiles[2]
	LabelTemplatesFiles := typeFiles[3]
	sort.Strings(Gitignores)
	sort.Strings(Licenses)
	sort.Strings(Readmes)
	sort.Strings(LabelTemplatesFiles)

	// Load label templates
	LabelTemplates = make(map[string]string)
	for _, templateFile := range LabelTemplatesFiles {
		labels, err := LoadLabelsFormatted(templateFile)
		if err != nil {
			log.Error("Failed to load labels: %v", err)
		}
		LabelTemplates[templateFile] = labels
	}

	// Filter out invalid names and promote preferred licenses.
	sortedLicenses := make([]string, 0, len(Licenses))
	for _, name := range setting.Repository.PreferredLicenses {
		if util.IsStringInSlice(name, Licenses, true) {
			sortedLicenses = append(sortedLicenses, name)
		}
	}
	for _, name := range Licenses {
		if !util.IsStringInSlice(name, setting.Repository.PreferredLicenses, true) {
			sortedLicenses = append(sortedLicenses, name)
		}
	}
	Licenses = sortedLicenses
}

// NewRepoContext creates a new repository context
func NewRepoContext() {
	loadRepoConfig()
	loadUnitConfig()

	RemoveAllWithNotice("Clean up repository temporary data", filepath.Join(setting.AppDataPath, "tmp"))
}

// RepositoryStatus defines the status of repository
type RepositoryStatus int

// all kinds of RepositoryStatus
const (
	RepositoryReady           RepositoryStatus = iota // a normal repository
	RepositoryBeingMigrated                           // repository is migrating
	RepositoryPendingTransfer                         // repository pending in ownership transfer state
)

// TrustModelType defines the types of trust model for this repository
type TrustModelType int

// kinds of TrustModel
const (
	DefaultTrustModel TrustModelType = iota // default trust model
	CommitterTrustModel
	CollaboratorTrustModel
	CollaboratorCommitterTrustModel
)

// String converts a TrustModelType to a string
func (t TrustModelType) String() string {
	switch t {
	case DefaultTrustModel:
		return "default"
	case CommitterTrustModel:
		return "committer"
	case CollaboratorTrustModel:
		return "collaborator"
	case CollaboratorCommitterTrustModel:
		return "collaboratorcommitter"
	}
	return "default"
}

// ToTrustModel converts a string to a TrustModelType
func ToTrustModel(model string) TrustModelType {
	switch strings.ToLower(strings.TrimSpace(model)) {
	case "default":
		return DefaultTrustModel
	case "collaborator":
		return CollaboratorTrustModel
	case "committer":
		return CommitterTrustModel
	case "collaboratorcommitter":
		return CollaboratorCommitterTrustModel
	}
	return DefaultTrustModel
}

// Repository represents a git repository.
type Repository struct {
	ID                  int64 `xorm:"pk autoincr"`
	OwnerID             int64 `xorm:"UNIQUE(s) index"`
	OwnerName           string
	Owner               *User              `xorm:"-"`
	LowerName           string             `xorm:"UNIQUE(s) INDEX NOT NULL"`
	Name                string             `xorm:"INDEX NOT NULL"`
	Description         string             `xorm:"TEXT"`
	Website             string             `xorm:"VARCHAR(2048)"`
	OriginalServiceType api.GitServiceType `xorm:"index"`
	OriginalURL         string             `xorm:"VARCHAR(2048)"`
	DefaultBranch       string

	NumWatches          int
	NumStars            int
	NumForks            int
	NumIssues           int
	NumClosedIssues     int
	NumOpenIssues       int `xorm:"-"`
	NumPulls            int
	NumClosedPulls      int
	NumOpenPulls        int `xorm:"-"`
	NumMilestones       int `xorm:"NOT NULL DEFAULT 0"`
	NumClosedMilestones int `xorm:"NOT NULL DEFAULT 0"`
	NumOpenMilestones   int `xorm:"-"`
	NumProjects         int `xorm:"NOT NULL DEFAULT 0"`
	NumClosedProjects   int `xorm:"NOT NULL DEFAULT 0"`
	NumOpenProjects     int `xorm:"-"`

	IsPrivate  bool `xorm:"INDEX"`
	IsEmpty    bool `xorm:"INDEX"`
	IsArchived bool `xorm:"INDEX"`
	IsMirror   bool `xorm:"INDEX"`
	*Mirror    `xorm:"-"`
	Status     RepositoryStatus `xorm:"NOT NULL DEFAULT 0"`

	RenderingMetas         map[string]string `xorm:"-"`
	DocumentRenderingMetas map[string]string `xorm:"-"`
	Units                  []*RepoUnit       `xorm:"-"`
	PrimaryLanguage        *LanguageStat     `xorm:"-"`

	IsFork                          bool               `xorm:"INDEX NOT NULL DEFAULT false"`
	ForkID                          int64              `xorm:"INDEX"`
	BaseRepo                        *Repository        `xorm:"-"`
	IsTemplate                      bool               `xorm:"INDEX NOT NULL DEFAULT false"`
	TemplateID                      int64              `xorm:"INDEX"`
	TemplateRepo                    *Repository        `xorm:"-"`
	Size                            int64              `xorm:"NOT NULL DEFAULT 0"`
	CodeIndexerStatus               *RepoIndexerStatus `xorm:"-"`
	StatsIndexerStatus              *RepoIndexerStatus `xorm:"-"`
	IsFsckEnabled                   bool               `xorm:"NOT NULL DEFAULT true"`
	CloseIssuesViaCommitInAnyBranch bool               `xorm:"NOT NULL DEFAULT false"`
	Topics                          []string           `xorm:"TEXT JSON"`

	TrustModel TrustModelType

	// Avatar: ID(10-20)-md5(32) - must fit into 64 symbols
	Avatar string `xorm:"VARCHAR(64)"`

	CreatedUnix timeutil.TimeStamp `xorm:"INDEX created"`
	UpdatedUnix timeutil.TimeStamp `xorm:"INDEX updated"`
}

// SanitizedOriginalURL returns a sanitized OriginalURL
func (repo *Repository) SanitizedOriginalURL() string {
	if repo.OriginalURL == "" {
		return ""
	}
	return util.SanitizeURLCredentials(repo.OriginalURL, false)
}

// ColorFormat returns a colored string to represent this repo
func (repo *Repository) ColorFormat(s fmt.State) {
	log.ColorFprintf(s, "%d:%s/%s",
		log.NewColoredIDValue(repo.ID),
		repo.OwnerName,
		repo.Name)
}

// IsBeingMigrated indicates that repository is being migrated
func (repo *Repository) IsBeingMigrated() bool {
	return repo.Status == RepositoryBeingMigrated
}

// IsBeingCreated indicates that repository is being migrated or forked
func (repo *Repository) IsBeingCreated() bool {
	return repo.IsBeingMigrated()
}

// AfterLoad is invoked from XORM after setting the values of all fields of this object.
func (repo *Repository) AfterLoad() {
	// FIXME: use models migration to solve all at once.
	if len(repo.DefaultBranch) == 0 {
		repo.DefaultBranch = setting.Repository.DefaultBranch
	}

	repo.NumOpenIssues = repo.NumIssues - repo.NumClosedIssues
	repo.NumOpenPulls = repo.NumPulls - repo.NumClosedPulls
	repo.NumOpenMilestones = repo.NumMilestones - repo.NumClosedMilestones
	repo.NumOpenProjects = repo.NumProjects - repo.NumClosedProjects
}

// MustOwner always returns a valid *User object to avoid
// conceptually impossible error handling.
// It creates a fake object that contains error details
// when error occurs.
func (repo *Repository) MustOwner() *User {
	return repo.mustOwner(x)
}

// FullName returns the repository full name
func (repo *Repository) FullName() string {
	return repo.OwnerName + "/" + repo.Name
}

// HTMLURL returns the repository HTML URL
func (repo *Repository) HTMLURL() string {
	return setting.AppURL + repo.FullName()
}

// CommitLink make link to by commit full ID
// note: won't check whether it's an right id
func (repo *Repository) CommitLink(commitID string) (result string) {
	if commitID == "" || commitID == "0000000000000000000000000000000000000000" {
		result = ""
	} else {
		result = repo.HTMLURL() + "/commit/" + commitID
	}
	return
}

// APIURL returns the repository API URL
func (repo *Repository) APIURL() string {
	return setting.AppURL + "api/v1/repos/" + repo.FullName()
}

// GetCommitsCountCacheKey returns cache key used for commits count caching.
func (repo *Repository) GetCommitsCountCacheKey(contextName string, isRef bool) string {
	var prefix string
	if isRef {
		prefix = "ref"
	} else {
		prefix = "commit"
	}
	return fmt.Sprintf("commits-count-%d-%s-%s", repo.ID, prefix, contextName)
}

func (repo *Repository) getUnits(e Engine) (err error) {
	if repo.Units != nil {
		return nil
	}

	repo.Units, err = getUnitsByRepoID(e, repo.ID)
	log.Trace("repo.Units: %-+v", repo.Units)
	return err
}

// CheckUnitUser check whether user could visit the unit of this repository
func (repo *Repository) CheckUnitUser(user *User, unitType UnitType) bool {
	return repo.checkUnitUser(x, user, unitType)
}

func (repo *Repository) checkUnitUser(e Engine, user *User, unitType UnitType) bool {
	if user.IsAdmin {
		return true
	}
	perm, err := getUserRepoPermission(e, repo, user)
	if err != nil {
		log.Error("getUserRepoPermission(): %v", err)
		return false
	}

	return perm.CanRead(unitType)
}

// UnitEnabled if this repository has the given unit enabled
func (repo *Repository) UnitEnabled(tp UnitType) bool {
	if err := repo.getUnits(x); err != nil {
		log.Warn("Error loading repository (ID: %d) units: %s", repo.ID, err.Error())
	}
	for _, unit := range repo.Units {
		if unit.Type == tp {
			return true
		}
	}
	return false
}

// ErrUnitTypeNotExist represents a "UnitTypeNotExist" kind of error.
type ErrUnitTypeNotExist struct {
	UT UnitType
}

// IsErrUnitTypeNotExist checks if an error is a ErrUnitNotExist.
func IsErrUnitTypeNotExist(err error) bool {
	_, ok := err.(ErrUnitTypeNotExist)
	return ok
}

func (err ErrUnitTypeNotExist) Error() string {
	return fmt.Sprintf("Unit type does not exist: %s", err.UT.String())
}

// MustGetUnit always returns a RepoUnit object
func (repo *Repository) MustGetUnit(tp UnitType) *RepoUnit {
	ru, err := repo.GetUnit(tp)
	if err == nil {
		return ru
	}

	if tp == UnitTypeExternalWiki {
		return &RepoUnit{
			Type:   tp,
			Config: new(ExternalWikiConfig),
		}
	} else if tp == UnitTypeExternalTracker {
		return &RepoUnit{
			Type:   tp,
			Config: new(ExternalTrackerConfig),
		}
	} else if tp == UnitTypePullRequests {
		return &RepoUnit{
			Type:   tp,
			Config: new(PullRequestsConfig),
		}
	} else if tp == UnitTypeIssues {
		return &RepoUnit{
			Type:   tp,
			Config: new(IssuesConfig),
		}
	}
	return &RepoUnit{
		Type:   tp,
		Config: new(UnitConfig),
	}
}

// GetUnit returns a RepoUnit object
func (repo *Repository) GetUnit(tp UnitType) (*RepoUnit, error) {
	return repo.getUnit(x, tp)
}

func (repo *Repository) getUnit(e Engine, tp UnitType) (*RepoUnit, error) {
	if err := repo.getUnits(e); err != nil {
		return nil, err
	}
	for _, unit := range repo.Units {
		if unit.Type == tp {
			return unit, nil
		}
	}
	return nil, ErrUnitTypeNotExist{tp}
}

func (repo *Repository) getOwner(e Engine) (err error) {
	if repo.Owner != nil {
		return nil
	}

	repo.Owner, err = getUserByID(e, repo.OwnerID)
	return err
}

// GetOwner returns the repository owner
func (repo *Repository) GetOwner() error {
	return repo.getOwner(x)
}

func (repo *Repository) mustOwner(e Engine) *User {
	if err := repo.getOwner(e); err != nil {
		return &User{
			Name:     "error",
			FullName: err.Error(),
		}
	}

	return repo.Owner
}

// ComposeMetas composes a map of metas for properly rendering issue links and external issue trackers.
func (repo *Repository) ComposeMetas() map[string]string {
	if len(repo.RenderingMetas) == 0 {
		metas := map[string]string{
			"user":     repo.OwnerName,
			"repo":     repo.Name,
			"repoPath": repo.RepoPath(),
			"mode":     "comment",
		}

		unit, err := repo.GetUnit(UnitTypeExternalTracker)
		if err == nil {
			metas["format"] = unit.ExternalTrackerConfig().ExternalTrackerFormat
			switch unit.ExternalTrackerConfig().ExternalTrackerStyle {
			case markup.IssueNameStyleAlphanumeric:
				metas["style"] = markup.IssueNameStyleAlphanumeric
			default:
				metas["style"] = markup.IssueNameStyleNumeric
			}
		}

		repo.MustOwner()
		if repo.Owner.IsOrganization() {
			teams := make([]string, 0, 5)
			_ = x.Table("team_repo").
				Join("INNER", "team", "team.id = team_repo.team_id").
				Where("team_repo.repo_id = ?", repo.ID).
				Select("team.lower_name").
				OrderBy("team.lower_name").
				Find(&teams)
			metas["teams"] = "," + strings.Join(teams, ",") + ","
			metas["org"] = strings.ToLower(repo.OwnerName)
		}

		repo.RenderingMetas = metas
	}
	return repo.RenderingMetas
}

// ComposeDocumentMetas composes a map of metas for properly rendering documents
func (repo *Repository) ComposeDocumentMetas() map[string]string {
	if len(repo.DocumentRenderingMetas) == 0 {
		metas := map[string]string{}
		for k, v := range repo.ComposeMetas() {
			metas[k] = v
		}
		metas["mode"] = "document"
		repo.DocumentRenderingMetas = metas
	}
	return repo.DocumentRenderingMetas
}

// DeleteWiki removes the actual and local copy of repository wiki.
func (repo *Repository) DeleteWiki() error {
	return repo.deleteWiki(x)
}

func (repo *Repository) deleteWiki(e Engine) error {
	wikiPaths := []string{repo.WikiPath()}
	for _, wikiPath := range wikiPaths {
		removeAllWithNotice(e, "Delete repository wiki", wikiPath)
	}

	_, err := e.Where("repo_id = ?", repo.ID).And("type = ?", UnitTypeWiki).Delete(new(RepoUnit))
	return err
}

func (repo *Repository) getAssignees(e Engine) (_ []*User, err error) {
	if err = repo.getOwner(e); err != nil {
		return nil, err
	}

	accesses := make([]*Access, 0, 10)
	if err = e.
		Where("repo_id = ? AND mode >= ?", repo.ID, AccessModeWrite).
		Find(&accesses); err != nil {
		return nil, err
	}

	// Leave a seat for owner itself to append later, but if owner is an organization
	// and just waste 1 unit is cheaper than re-allocate memory once.
	users := make([]*User, 0, len(accesses)+1)
	if len(accesses) > 0 {
		userIDs := make([]int64, len(accesses))
		for i := 0; i < len(accesses); i++ {
			userIDs[i] = accesses[i].UserID
		}

		if err = e.In("id", userIDs).Find(&users); err != nil {
			return nil, err
		}
	}
	if !repo.Owner.IsOrganization() {
		users = append(users, repo.Owner)
	}

	return users, nil
}

// GetAssignees returns all users that have write access and can be assigned to issues
// of the repository,
func (repo *Repository) GetAssignees() (_ []*User, err error) {
	return repo.getAssignees(x)
}

func (repo *Repository) getReviewers(e Engine, doerID, posterID int64) ([]*User, error) {
	// Get the owner of the repository - this often already pre-cached and if so saves complexity for the following queries
	if err := repo.getOwner(e); err != nil {
		return nil, err
	}

	var users []*User

	if repo.IsPrivate ||
		(repo.Owner.IsOrganization() && repo.Owner.Visibility == api.VisibleTypePrivate) {
		// This a private repository:
		// Anyone who can read the repository is a requestable reviewer
		if err := e.
			SQL("SELECT * FROM `user` WHERE id in (SELECT user_id FROM `access` WHERE repo_id = ? AND mode >= ? AND user_id NOT IN ( ?, ?)) ORDER BY name",
				repo.ID, AccessModeRead,
				doerID, posterID).
			Find(&users); err != nil {
			return nil, err
		}

		return users, nil
	}

	// This is a "public" repository:
	// Any user that has read access, is a watcher or organization member can be requested to review
	if err := e.
		SQL("SELECT * FROM `user` WHERE id IN ( "+
			"SELECT user_id FROM `access` WHERE repo_id = ? AND mode >= ? "+
			"UNION "+
			"SELECT user_id FROM `watch` WHERE repo_id = ? AND mode IN (?, ?) "+
			"UNION "+
			"SELECT uid AS user_id FROM `org_user` WHERE org_id = ? "+
			") AND id NOT IN (?, ?) ORDER BY name",
			repo.ID, AccessModeRead,
			repo.ID, RepoWatchModeNormal, RepoWatchModeAuto,
			repo.OwnerID,
			doerID, posterID).
		Find(&users); err != nil {
		return nil, err
	}

	return users, nil
}

// GetReviewers get all users can be requested to review:
// * for private repositories this returns all users that have read access or higher to the repository.
// * for public repositories this returns all users that have read access or higher to the repository,
// all repo watchers and all organization members.
// TODO: may be we should have a busy choice for users to block review request to them.
func (repo *Repository) GetReviewers(doerID, posterID int64) ([]*User, error) {
	return repo.getReviewers(x, doerID, posterID)
}

// GetReviewerTeams get all teams can be requested to review
func (repo *Repository) GetReviewerTeams() ([]*Team, error) {
	if err := repo.GetOwner(); err != nil {
		return nil, err
	}
	if !repo.Owner.IsOrganization() {
		return nil, nil
	}

	teams, err := GetTeamsWithAccessToRepo(repo.OwnerID, repo.ID, AccessModeRead)
	if err != nil {
		return nil, err
	}

	return teams, err
}

// GetMilestoneByID returns the milestone belongs to repository by given ID.
func (repo *Repository) GetMilestoneByID(milestoneID int64) (*Milestone, error) {
	return GetMilestoneByRepoID(repo.ID, milestoneID)
}

// IssueStats returns number of open and closed repository issues by given filter mode.
func (repo *Repository) IssueStats(uid int64, filterMode int, isPull bool) (int64, int64) {
	return GetRepoIssueStats(repo.ID, uid, filterMode, isPull)
}

// GetMirror sets the repository mirror, returns an error upon failure
func (repo *Repository) GetMirror() (err error) {
	repo.Mirror, err = GetMirrorByRepoID(repo.ID)
	return err
}

// GetBaseRepo populates repo.BaseRepo for a fork repository and
// returns an error on failure (NOTE: no error is returned for
// non-fork repositories, and BaseRepo will be left untouched)
func (repo *Repository) GetBaseRepo() (err error) {
	return repo.getBaseRepo(x)
}

func (repo *Repository) getBaseRepo(e Engine) (err error) {
	if !repo.IsFork {
		return nil
	}

	repo.BaseRepo, err = getRepositoryByID(e, repo.ForkID)
	return err
}

// IsGenerated returns whether _this_ repository was generated from a template
func (repo *Repository) IsGenerated() bool {
	return repo.TemplateID != 0
}

// GetTemplateRepo populates repo.TemplateRepo for a generated repository and
// returns an error on failure (NOTE: no error is returned for
// non-generated repositories, and TemplateRepo will be left untouched)
func (repo *Repository) GetTemplateRepo() (err error) {
	return repo.getTemplateRepo(x)
}

func (repo *Repository) getTemplateRepo(e Engine) (err error) {
	if !repo.IsGenerated() {
		return nil
	}

	repo.TemplateRepo, err = getRepositoryByID(e, repo.TemplateID)
	return err
}

// RepoPath returns the repository path
func (repo *Repository) RepoPath() string {
	return RepoPath(repo.OwnerName, repo.Name)
}

// GitConfigPath returns the path to a repository's git config/ directory
func GitConfigPath(repoPath string) string {
	return filepath.Join(repoPath, "config")
}

// GitConfigPath returns the repository git config path
func (repo *Repository) GitConfigPath() string {
	return GitConfigPath(repo.RepoPath())
}

// RelLink returns the repository relative link
func (repo *Repository) RelLink() string {
	return "/" + repo.FullName()
}

// Link returns the repository link
func (repo *Repository) Link() string {
	return setting.AppSubURL + "/" + repo.FullName()
}

// ComposeCompareURL returns the repository comparison URL
func (repo *Repository) ComposeCompareURL(oldCommitID, newCommitID string) string {
	return fmt.Sprintf("%s/compare/%s...%s", repo.FullName(), oldCommitID, newCommitID)
}

// UpdateDefaultBranch updates the default branch
func (repo *Repository) UpdateDefaultBranch() error {
	_, err := x.ID(repo.ID).Cols("default_branch").Update(repo)
	return err
}

// IsOwnedBy returns true when user owns this repository
func (repo *Repository) IsOwnedBy(userID int64) bool {
	return repo.OwnerID == userID
}

func (repo *Repository) updateSize(e Engine) error {
	size, err := util.GetDirectorySize(repo.RepoPath())
	if err != nil {
		return fmt.Errorf("updateSize: %v", err)
	}

	objs, err := repo.GetLFSMetaObjects(-1, 0)
	if err != nil {
		return fmt.Errorf("updateSize: GetLFSMetaObjects: %v", err)
	}
	for _, obj := range objs {
		size += obj.Size
	}

	repo.Size = size
	_, err = e.ID(repo.ID).Cols("size").Update(repo)
	return err
}

// UpdateSize updates the repository size, calculating it using util.GetDirectorySize
func (repo *Repository) UpdateSize(ctx DBContext) error {
	return repo.updateSize(ctx.e)
}

// CanUserFork returns true if specified user can fork repository.
func (repo *Repository) CanUserFork(user *User) (bool, error) {
	if user == nil {
		return false, nil
	}
	if repo.OwnerID != user.ID && !user.HasForkedRepo(repo.ID) {
		return true, nil
	}
	if err := user.GetOwnedOrganizations(); err != nil {
		return false, err
	}
	for _, org := range user.OwnedOrgs {
		if repo.OwnerID != org.ID && !org.HasForkedRepo(repo.ID) {
			return true, nil
		}
	}
	return false, nil
}

// CanUserDelete returns true if user could delete the repository
func (repo *Repository) CanUserDelete(user *User) (bool, error) {
	if user.IsAdmin || user.ID == repo.OwnerID {
		return true, nil
	}

	if err := repo.GetOwner(); err != nil {
		return false, err
	}

	if repo.Owner.IsOrganization() {
		isOwner, err := repo.Owner.IsOwnedBy(user.ID)
		if err != nil {
			return false, err
		} else if isOwner {
			return true, nil
		}
	}

	return false, nil
}

// CanEnablePulls returns true if repository meets the requirements of accepting pulls.
func (repo *Repository) CanEnablePulls() bool {
	return !repo.IsMirror && !repo.IsEmpty
}

// AllowsPulls returns true if repository meets the requirements of accepting pulls and has them enabled.
func (repo *Repository) AllowsPulls() bool {
	return repo.CanEnablePulls() && repo.UnitEnabled(UnitTypePullRequests)
}

// CanEnableEditor returns true if repository meets the requirements of web editor.
func (repo *Repository) CanEnableEditor() bool {
	return !repo.IsMirror
}

// GetReaders returns all users that have explicit read access or higher to the repository.
func (repo *Repository) GetReaders() (_ []*User, err error) {
	return repo.getUsersWithAccessMode(x, AccessModeRead)
}

// GetWriters returns all users that have write access to the repository.
func (repo *Repository) GetWriters() (_ []*User, err error) {
	return repo.getUsersWithAccessMode(x, AccessModeWrite)
}

// IsReader returns true if user has explicit read access or higher to the repository.
func (repo *Repository) IsReader(userID int64) (bool, error) {
	if repo.OwnerID == userID {
		return true, nil
	}
	return x.Where("repo_id = ? AND user_id = ? AND mode >= ?", repo.ID, userID, AccessModeRead).Get(&Access{})
}

// getUsersWithAccessMode returns users that have at least given access mode to the repository.
func (repo *Repository) getUsersWithAccessMode(e Engine, mode AccessMode) (_ []*User, err error) {
	if err = repo.getOwner(e); err != nil {
		return nil, err
	}

	accesses := make([]*Access, 0, 10)
	if err = e.Where("repo_id = ? AND mode >= ?", repo.ID, mode).Find(&accesses); err != nil {
		return nil, err
	}

	// Leave a seat for owner itself to append later, but if owner is an organization
	// and just waste 1 unit is cheaper than re-allocate memory once.
	users := make([]*User, 0, len(accesses)+1)
	if len(accesses) > 0 {
		userIDs := make([]int64, len(accesses))
		for i := 0; i < len(accesses); i++ {
			userIDs[i] = accesses[i].UserID
		}

		if err = e.In("id", userIDs).Find(&users); err != nil {
			return nil, err
		}
	}
	if !repo.Owner.IsOrganization() {
		users = append(users, repo.Owner)
	}

	return users, nil
}

// DescriptionHTML does special handles to description and return HTML string.
func (repo *Repository) DescriptionHTML() template.HTML {
	desc, err := markup.RenderDescriptionHTML([]byte(repo.Description), repo.HTMLURL(), repo.ComposeMetas())
	if err != nil {
		log.Error("Failed to render description for %s (ID: %d): %v", repo.Name, repo.ID, err)
		return template.HTML(markup.Sanitize(repo.Description))
	}
	return template.HTML(markup.Sanitize(string(desc)))
}

// ReadBy sets repo to be visited by given user.
func (repo *Repository) ReadBy(userID int64) error {
	return setRepoNotificationStatusReadIfUnread(x, userID, repo.ID)
}

func isRepositoryExist(e Engine, u *User, repoName string) (bool, error) {
	has, err := e.Get(&Repository{
		OwnerID:   u.ID,
		LowerName: strings.ToLower(repoName),
	})
	if err != nil {
		return false, err
	}
	isDir, err := util.IsDir(RepoPath(u.Name, repoName))
	return has && isDir, err
}

// IsRepositoryExist returns true if the repository with given name under user has already existed.
func IsRepositoryExist(u *User, repoName string) (bool, error) {
	return isRepositoryExist(x, u, repoName)
}

// CloneLink represents different types of clone URLs of repository.
type CloneLink struct {
	SSH   string
	HTTPS string
	Git   string
}

// ComposeHTTPSCloneURL returns HTTPS clone URL based on given owner and repository name.
func ComposeHTTPSCloneURL(owner, repo string) string {
	return fmt.Sprintf("%s%s/%s.git", setting.AppURL, url.PathEscape(owner), url.PathEscape(repo))
}

func (repo *Repository) cloneLink(isWiki bool) *CloneLink {
	repoName := repo.Name
	if isWiki {
		repoName += ".wiki"
	}

	sshUser := setting.RunUser
	if setting.SSH.StartBuiltinServer {
		sshUser = setting.SSH.BuiltinServerUser
	}

	cl := new(CloneLink)

	// if we have a ipv6 literal we need to put brackets around it
	// for the git cloning to work.
	sshDomain := setting.SSH.Domain
	ip := net.ParseIP(setting.SSH.Domain)
	if ip != nil && ip.To4() == nil {
		sshDomain = "[" + setting.SSH.Domain + "]"
	}

	if setting.SSH.Port != 22 {
		cl.SSH = fmt.Sprintf("ssh://%s@%s/%s/%s.git", sshUser, net.JoinHostPort(setting.SSH.Domain, strconv.Itoa(setting.SSH.Port)), repo.OwnerName, repoName)
	} else if setting.Repository.UseCompatSSHURI {
		cl.SSH = fmt.Sprintf("ssh://%s@%s/%s/%s.git", sshUser, sshDomain, repo.OwnerName, repoName)
	} else {
		cl.SSH = fmt.Sprintf("%s@%s:%s/%s.git", sshUser, sshDomain, repo.OwnerName, repoName)
	}
	cl.HTTPS = ComposeHTTPSCloneURL(repo.OwnerName, repoName)
	return cl
}

// CloneLink returns clone URLs of repository.
func (repo *Repository) CloneLink() (cl *CloneLink) {
	return repo.cloneLink(false)
}

// CheckCreateRepository check if could created a repository
func CheckCreateRepository(doer, u *User, name string, overwriteOrAdopt bool) error {
	if !doer.CanCreateRepo() {
		return ErrReachLimitOfRepo{u.MaxRepoCreation}
	}

	if err := IsUsableRepoName(name); err != nil {
		return err
	}

	has, err := isRepositoryExist(x, u, name)
	if err != nil {
		return fmt.Errorf("IsRepositoryExist: %v", err)
	} else if has {
		return ErrRepoAlreadyExist{u.Name, name}
	}

	isExist, err := util.IsExist(RepoPath(u.Name, name))
	if err != nil {
		log.Error("Unable to check if %s exists. Error: %v", RepoPath(u.Name, name), err)
		return err
	}
	if !overwriteOrAdopt && isExist {
		return ErrRepoFilesAlreadyExist{u.Name, name}
	}
	return nil
}

// CreateRepoOptions contains the create repository options
type CreateRepoOptions struct {
	Name           string
	Description    string
	OriginalURL    string
	GitServiceType api.GitServiceType
	Gitignores     string
	IssueLabels    string
	License        string
	Readme         string
	DefaultBranch  string
	IsPrivate      bool
	IsMirror       bool
	IsTemplate     bool
	AutoInit       bool
	Status         RepositoryStatus
	TrustModel     TrustModelType
	MirrorInterval string
}

// GetRepoInitFile returns repository init files
func GetRepoInitFile(tp, name string) ([]byte, error) {
	cleanedName := strings.TrimLeft(path.Clean("/"+name), "/")
	relPath := path.Join("options", tp, cleanedName)

	// Use custom file when available.
	customPath := path.Join(setting.CustomPath, relPath)
	isFile, err := util.IsFile(customPath)
	if err != nil {
		log.Error("Unable to check if %s is a file. Error: %v", customPath, err)
	}
	if isFile {
		return ioutil.ReadFile(customPath)
	}

	switch tp {
	case "readme":
		return options.Readme(cleanedName)
	case "gitignore":
		return options.Gitignore(cleanedName)
	case "license":
		return options.License(cleanedName)
	case "label":
		return options.Labels(cleanedName)
	default:
		return []byte{}, fmt.Errorf("Invalid init file type")
	}
}

var (
	reservedRepoNames    = []string{".", ".."}
	reservedRepoPatterns = []string{"*.git", "*.wiki"}
)

// IsUsableRepoName returns true when repository is usable
func IsUsableRepoName(name string) error {
	if alphaDashDotPattern.MatchString(name) {
		// Note: usually this error is normally caught up earlier in the UI
		return ErrNameCharsNotAllowed{Name: name}
	}
	return isUsableName(reservedRepoNames, reservedRepoPatterns, name)
}

// CreateRepository creates a repository for the user/organization.
func CreateRepository(ctx DBContext, doer, u *User, repo *Repository, overwriteOrAdopt bool) (err error) {
	if err = IsUsableRepoName(repo.Name); err != nil {
		return err
	}

	has, err := isRepositoryExist(ctx.e, u, repo.Name)
	if err != nil {
		return fmt.Errorf("IsRepositoryExist: %v", err)
	} else if has {
		return ErrRepoAlreadyExist{u.Name, repo.Name}
	}

	repoPath := RepoPath(u.Name, repo.Name)
	isExist, err := util.IsExist(repoPath)
	if err != nil {
		log.Error("Unable to check if %s exists. Error: %v", repoPath, err)
		return err
	}
	if !overwriteOrAdopt && isExist {
		log.Error("Files already exist in %s and we are not going to adopt or delete.", repoPath)
		return ErrRepoFilesAlreadyExist{
			Uname: u.Name,
			Name:  repo.Name,
		}
	}

	if _, err = ctx.e.Insert(repo); err != nil {
		return err
	}
	if err = deleteRepoRedirect(ctx.e, u.ID, repo.Name); err != nil {
		return err
	}

	// insert units for repo
	var units = make([]RepoUnit, 0, len(DefaultRepoUnits))
	for _, tp := range DefaultRepoUnits {
		if tp == UnitTypeIssues {
			units = append(units, RepoUnit{
				RepoID: repo.ID,
				Type:   tp,
				Config: &IssuesConfig{
					EnableTimetracker:                setting.Service.DefaultEnableTimetracking,
					AllowOnlyContributorsToTrackTime: setting.Service.DefaultAllowOnlyContributorsToTrackTime,
					EnableDependencies:               setting.Service.DefaultEnableDependencies,
				},
			})
		} else if tp == UnitTypePullRequests {
			units = append(units, RepoUnit{
				RepoID: repo.ID,
				Type:   tp,
				Config: &PullRequestsConfig{AllowMerge: true, AllowRebase: true, AllowRebaseMerge: true, AllowSquash: true},
			})
		} else {
			units = append(units, RepoUnit{
				RepoID: repo.ID,
				Type:   tp,
			})
		}
	}

	if _, err = ctx.e.Insert(&units); err != nil {
		return err
	}

	// Remember visibility preference.
	u.LastRepoVisibility = repo.IsPrivate
	if err = updateUserCols(ctx.e, u, "last_repo_visibility"); err != nil {
		return fmt.Errorf("updateUser: %v", err)
	}

	if _, err = ctx.e.Incr("num_repos").ID(u.ID).Update(new(User)); err != nil {
		return fmt.Errorf("increment user total_repos: %v", err)
	}
	u.NumRepos++
	if !repo.IsPrivate {
		if _, err = ctx.e.Incr("num_public_repos").ID(u.ID).Update(new(User)); err != nil {
			return fmt.Errorf("increment user total_public_repos: %v", err)
		}
		u.NumPublicRepos++
	}

	// Give access to all members in teams with access to all repositories.
	if u.IsOrganization() {
		if err := u.GetTeams(&SearchTeamOptions{}); err != nil {
			return fmt.Errorf("GetTeams: %v", err)
		}
		for _, t := range u.Teams {
			if t.IncludesAllRepositories {
				if err := t.addRepository(ctx.e, repo); err != nil {
					return fmt.Errorf("addRepository: %v", err)
				}
			}
		}

		if isAdmin, err := isUserRepoAdmin(ctx.e, repo, doer); err != nil {
			return fmt.Errorf("isUserRepoAdmin: %v", err)
		} else if !isAdmin {
			// Make creator repo admin if it wan't assigned automatically
			if err = repo.addCollaborator(ctx.e, doer); err != nil {
				return fmt.Errorf("AddCollaborator: %v", err)
			}
			if err = repo.changeCollaborationAccessMode(ctx.e, doer.ID, AccessModeAdmin); err != nil {
				return fmt.Errorf("ChangeCollaborationAccessMode: %v", err)
			}
		}
	} else if err = repo.recalculateAccesses(ctx.e); err != nil {
		// Organization automatically called this in addRepository method.
		return fmt.Errorf("recalculateAccesses: %v", err)
	}

	if setting.Service.AutoWatchNewRepos {
		if err = watchRepo(ctx.e, doer.ID, repo.ID, true); err != nil {
			return fmt.Errorf("watchRepo: %v", err)
		}
	}

	if err = copyDefaultWebhooksToRepo(ctx.e, repo.ID); err != nil {
		return fmt.Errorf("copyDefaultWebhooksToRepo: %v", err)
	}

	return nil
}

func countRepositories(userID int64, private bool) int64 {
	sess := x.Where("id > 0")

	if userID > 0 {
		sess.And("owner_id = ?", userID)
	}
	if !private {
		sess.And("is_private=?", false)
	}

	count, err := sess.Count(new(Repository))
	if err != nil {
		log.Error("countRepositories: %v", err)
	}
	return count
}

// CountRepositories returns number of repositories.
// Argument private only takes effect when it is false,
// set it true to count all repositories.
func CountRepositories(private bool) int64 {
	return countRepositories(-1, private)
}

// CountUserRepositories returns number of repositories user owns.
// Argument private only takes effect when it is false,
// set it true to count all repositories.
func CountUserRepositories(userID int64, private bool) int64 {
	return countRepositories(userID, private)
}

// RepoPath returns repository path by given user and repository name.
func RepoPath(userName, repoName string) string {
	return filepath.Join(UserPath(userName), strings.ToLower(repoName)+".git")
}

// IncrementRepoForkNum increment repository fork number
func IncrementRepoForkNum(ctx DBContext, repoID int64) error {
	_, err := ctx.e.Exec("UPDATE `repository` SET num_forks=num_forks+1 WHERE id=?", repoID)
	return err
}

<<<<<<< HEAD
// TransferOwnership transfers all corresponding setting from old user to new one.
func TransferOwnership(doer *User, newOwnerName string, repo *Repository) error {
	newOwner, err := GetUserByName(newOwnerName)
	if err != nil {
		return fmt.Errorf("get new owner '%s': %v", newOwnerName, err)
	}

	// Check if new owner has repository with same name.
	has, err := IsRepositoryExist(newOwner, repo.Name)
	if err != nil {
		return fmt.Errorf("IsRepositoryExist: %v", err)
	} else if has {
		return ErrRepoAlreadyExist{newOwnerName, repo.Name}
	}

	sess := x.NewSession()
	defer sess.Close()
	if err = sess.Begin(); err != nil {
		return fmt.Errorf("sess.Begin: %v", err)
	}

	oldOwner := repo.Owner

	// Note: we have to set value here to make sure recalculate accesses is based on
	// new owner.
	repo.OwnerID = newOwner.ID
	repo.Owner = newOwner
	repo.OwnerName = newOwner.Name

	// Update repository.
	if _, err := sess.ID(repo.ID).Update(repo); err != nil {
		return fmt.Errorf("update owner: %v", err)
	}

	// Remove redundant collaborators.
	collaborators, err := repo.getCollaborators(sess, ListOptions{})
	if err != nil {
		return fmt.Errorf("getCollaborators: %v", err)
	}

	// Dummy object.
	collaboration := &Collaboration{RepoID: repo.ID}
	for _, c := range collaborators {
		if c.ID != newOwner.ID {
			isMember, err := isOrganizationMember(sess, newOwner.ID, c.ID)
			if err != nil {
				return fmt.Errorf("IsOrgMember: %v", err)
			} else if !isMember {
				continue
			}
		}
		collaboration.UserID = c.ID
		if _, err = sess.Delete(collaboration); err != nil {
			return fmt.Errorf("remove collaborator '%d': %v", c.ID, err)
		}
	}

	// Remove old team-repository relations.
	if oldOwner.IsOrganization() {
		if err = oldOwner.removeOrgRepo(sess, repo.ID); err != nil {
			return fmt.Errorf("removeOrgRepo: %v", err)
		}
	}

	if newOwner.IsOrganization() {
		if err := newOwner.getTeams(sess); err != nil {
			return fmt.Errorf("GetTeams: %v", err)
		}
		for _, t := range newOwner.Teams {
			if t.IncludesAllRepositories {
				if err := t.addRepository(sess, repo); err != nil {
					return fmt.Errorf("addRepository: %v", err)
				}
			}
		}
	} else if err = repo.recalculateAccesses(sess); err != nil {
		// Organization called this in addRepository method.
		return fmt.Errorf("recalculateAccesses: %v", err)
	}

	// Update repository count.
	if _, err = sess.Exec("UPDATE `user` SET num_repos=num_repos+1 WHERE id=?", newOwner.ID); err != nil {
		return fmt.Errorf("increase new owner repository count: %v", err)
	} else if _, err = sess.Exec("UPDATE `user` SET num_repos=num_repos-1 WHERE id=?", oldOwner.ID); err != nil {
		return fmt.Errorf("decrease old owner repository count: %v", err)
	}

	if !repo.IsPrivate {
		if _, err = sess.Exec("UPDATE `user` SET num_public_repos=num_public_repos+1 WHERE id=?", newOwner.ID); err != nil {
			return fmt.Errorf("increase new owner public repository count: %v", err)
		} else if _, err = sess.Exec("UPDATE `user` SET num_public_repos=num_public_repos-1 WHERE id=?", oldOwner.ID); err != nil {
			return fmt.Errorf("decrease old owner public repository count: %v", err)
		}

	}

	if err = watchRepo(sess, doer.ID, repo.ID, true); err != nil {
		return fmt.Errorf("watchRepo: %v", err)
	}

	// Remove watch for organization.
	if oldOwner.IsOrganization() {
		if err = watchRepo(sess, oldOwner.ID, repo.ID, false); err != nil {
			return fmt.Errorf("watchRepo [false]: %v", err)
		}
	}

	// Rename remote repository to new path and delete local copy.
	dir := UserPath(newOwner.Name)

	if err := os.MkdirAll(dir, os.ModePerm); err != nil {
		return fmt.Errorf("Failed to create dir %s: %v", dir, err)
	}

	if err = os.Rename(RepoPath(oldOwner.Name, repo.Name), RepoPath(newOwner.Name, repo.Name)); err != nil {
		return fmt.Errorf("rename repository directory: %v", err)
	}

	// Rename remote wiki repository to new path and delete local copy.
	wikiPath := WikiPath(oldOwner.Name, repo.Name)
	isExist, err := util.IsExist(wikiPath)
	if err != nil {
		log.Error("Unable to check if %s exists. Error: %v", wikiPath, err)
		return err
	}
	if isExist {
		if err = os.Rename(wikiPath, WikiPath(newOwner.Name, repo.Name)); err != nil {
			return fmt.Errorf("rename repository wiki: %v", err)
		}
	}

	// If there was previously a redirect at this location, remove it.
	if err = deleteRepoRedirect(sess, newOwner.ID, repo.Name); err != nil {
		return fmt.Errorf("delete repo redirect: %v", err)
	}

	if err := newRepoRedirect(sess, oldOwner.ID, repo.ID, repo.Name, repo.Name); err != nil {
		return fmt.Errorf("newRepoRedirect: %v", err)
	}

	return sess.Commit()
}

=======
>>>>>>> b2986ab8
// ChangeRepositoryName changes all corresponding setting from old repository name to new one.
func ChangeRepositoryName(doer *User, repo *Repository, newRepoName string) (err error) {
	oldRepoName := repo.Name
	newRepoName = strings.ToLower(newRepoName)
	if err = IsUsableRepoName(newRepoName); err != nil {
		return err
	}

	if err := repo.GetOwner(); err != nil {
		return err
	}

	has, err := IsRepositoryExist(repo.Owner, newRepoName)
	if err != nil {
		return fmt.Errorf("IsRepositoryExist: %v", err)
	} else if has {
		return ErrRepoAlreadyExist{repo.Owner.Name, newRepoName}
	}

	newRepoPath := RepoPath(repo.Owner.Name, newRepoName)
	if err = os.Rename(repo.RepoPath(), newRepoPath); err != nil {
		return fmt.Errorf("rename repository directory: %v", err)
	}

	wikiPath := repo.WikiPath()
	isExist, err := util.IsExist(wikiPath)
	if err != nil {
		log.Error("Unable to check if %s exists. Error: %v", wikiPath, err)
		return err
	}
	if isExist {
		if err = os.Rename(wikiPath, WikiPath(repo.Owner.Name, newRepoName)); err != nil {
			return fmt.Errorf("rename repository wiki: %v", err)
		}
	}

	sess := x.NewSession()
	defer sess.Close()
	if err = sess.Begin(); err != nil {
		return fmt.Errorf("sess.Begin: %v", err)
	}

	if err := newRepoRedirect(sess, repo.Owner.ID, repo.ID, oldRepoName, newRepoName); err != nil {
		return err
	}

	return sess.Commit()
}

func getRepositoriesByForkID(e Engine, forkID int64) ([]*Repository, error) {
	repos := make([]*Repository, 0, 10)
	return repos, e.
		Where("fork_id=?", forkID).
		Find(&repos)
}

// GetRepositoriesByForkID returns all repositories with given fork ID.
func GetRepositoriesByForkID(forkID int64) ([]*Repository, error) {
	return getRepositoriesByForkID(x, forkID)
}

func updateRepository(e Engine, repo *Repository, visibilityChanged bool) (err error) {
	repo.LowerName = strings.ToLower(repo.Name)

	if utf8.RuneCountInString(repo.Description) > 255 {
		repo.Description = string([]rune(repo.Description)[:255])
	}
	if utf8.RuneCountInString(repo.Website) > 255 {
		repo.Website = string([]rune(repo.Website)[:255])
	}

	if _, err = e.ID(repo.ID).AllCols().Update(repo); err != nil {
		return fmt.Errorf("update: %v", err)
	}

	if err = repo.updateSize(e); err != nil {
		log.Error("Failed to update size for repository: %v", err)
	}

	if visibilityChanged {
		if err = repo.getOwner(e); err != nil {
			return fmt.Errorf("getOwner: %v", err)
		}
		if repo.Owner.IsOrganization() {
			// Organization repository need to recalculate access table when visibility is changed.
			if err = repo.recalculateTeamAccesses(e, 0); err != nil {
				return fmt.Errorf("recalculateTeamAccesses: %v", err)
			}
		}

		// If repo has become private, we need to set its actions to private.
		if repo.IsPrivate {
			_, err = e.Where("repo_id = ?", repo.ID).Cols("is_private").Update(&Action{
				IsPrivate: true,
			})
			if err != nil {
				return err
			}
			repo.Owner.NumPublicRepos--
		} else {
			repo.Owner.NumPublicRepos++
		}

		_, err = e.ID(repo.OwnerID).Cols("num_public_repos").Update(repo.Owner)
		if err != nil {
			return err
		}

		// Create/Remove git-daemon-export-ok for git-daemon...
		daemonExportFile := path.Join(repo.RepoPath(), `git-daemon-export-ok`)
		isExist, err := util.IsExist(daemonExportFile)
		if err != nil {
			log.Error("Unable to check if %s exists. Error: %v", daemonExportFile, err)
			return err
		}
		if repo.IsPrivate && isExist {
			if err = util.Remove(daemonExportFile); err != nil {
				log.Error("Failed to remove %s: %v", daemonExportFile, err)
			}
		} else if !repo.IsPrivate && !isExist {
			if f, err := os.Create(daemonExportFile); err != nil {
				log.Error("Failed to create %s: %v", daemonExportFile, err)
			} else {
				f.Close()
			}
		}

		forkRepos, err := getRepositoriesByForkID(e, repo.ID)
		if err != nil {
			return fmt.Errorf("getRepositoriesByForkID: %v", err)
		}
		for i := range forkRepos {
			forkRepos[i].IsPrivate = repo.IsPrivate || repo.Owner.Visibility == api.VisibleTypePrivate
			if err = updateRepository(e, forkRepos[i], true); err != nil {
				return fmt.Errorf("updateRepository[%d]: %v", forkRepos[i].ID, err)
			}
		}
	}

	return nil
}

// UpdateRepositoryCtx updates a repository with db context
func UpdateRepositoryCtx(ctx DBContext, repo *Repository, visibilityChanged bool) error {
	return updateRepository(ctx.e, repo, visibilityChanged)
}

// UpdateRepository updates a repository
func UpdateRepository(repo *Repository, visibilityChanged bool) (err error) {
	sess := x.NewSession()
	defer sess.Close()
	if err = sess.Begin(); err != nil {
		return err
	}

	if err = updateRepository(sess, repo, visibilityChanged); err != nil {
		return fmt.Errorf("updateRepository: %v", err)
	}

	return sess.Commit()
}

// UpdateRepositoryUpdatedTime updates a repository's updated time
func UpdateRepositoryUpdatedTime(repoID int64, updateTime time.Time) error {
	_, err := x.Exec("UPDATE repository SET updated_unix = ? WHERE id = ?", updateTime.Unix(), repoID)
	return err
}

// UpdateRepositoryUnits updates a repository's units
func UpdateRepositoryUnits(repo *Repository, units []RepoUnit, deleteUnitTypes []UnitType) (err error) {
	sess := x.NewSession()
	defer sess.Close()
	if err = sess.Begin(); err != nil {
		return err
	}

	// Delete existing settings of units before adding again
	for _, u := range units {
		deleteUnitTypes = append(deleteUnitTypes, u.Type)
	}

	if _, err = sess.Where("repo_id = ?", repo.ID).In("type", deleteUnitTypes).Delete(new(RepoUnit)); err != nil {
		return err
	}

	if len(units) > 0 {
		if _, err = sess.Insert(units); err != nil {
			return err
		}
	}

	return sess.Commit()
}

// DeleteRepository deletes a repository for a user or organization.
// make sure if you call this func to close open sessions (sqlite will otherwise get a deadlock)
func DeleteRepository(doer *User, uid, repoID int64) error {
	sess := x.NewSession()
	defer sess.Close()
	if err := sess.Begin(); err != nil {
		return err
	}

	// In case is a organization.
	org, err := getUserByID(sess, uid)
	if err != nil {
		return err
	}
	if org.IsOrganization() {
		if err = org.getTeams(sess); err != nil {
			return err
		}
	}

	repo := &Repository{OwnerID: uid}
	has, err := sess.ID(repoID).Get(repo)
	if err != nil {
		return err
	} else if !has {
		return ErrRepoNotExist{repoID, uid, "", ""}
	}

	// Delete Deploy Keys
	deployKeys, err := listDeployKeys(sess, repo.ID, ListOptions{})
	if err != nil {
		return fmt.Errorf("listDeployKeys: %v", err)
	}
	for _, dKey := range deployKeys {
		if err := deleteDeployKey(sess, doer, dKey.ID); err != nil {
			return fmt.Errorf("deleteDeployKeys: %v", err)
		}
	}

	if cnt, err := sess.ID(repoID).Delete(&Repository{}); err != nil {
		return err
	} else if cnt != 1 {
		return ErrRepoNotExist{repoID, uid, "", ""}
	}

	if org.IsOrganization() {
		for _, t := range org.Teams {
			if !t.hasRepository(sess, repoID) {
				continue
			} else if err = t.removeRepository(sess, repo, false); err != nil {
				return err
			}
		}
	}

	attachments := make([]*Attachment, 0, 20)
	if err = sess.Join("INNER", "`release`", "`release`.id = `attachment`.release_id").
		Where("`release`.repo_id = ?", repoID).
		Find(&attachments); err != nil {
		return err
	}
	releaseAttachments := make([]string, 0, len(attachments))
	for i := 0; i < len(attachments); i++ {
		releaseAttachments = append(releaseAttachments, attachments[i].RelativePath())
	}

	if _, err = sess.Exec("UPDATE `user` SET num_stars=num_stars-1 WHERE id IN (SELECT `uid` FROM `star` WHERE repo_id = ?)", repo.ID); err != nil {
		return err
	}

	if err = deleteBeans(sess,
		&Access{RepoID: repo.ID},
		&Action{RepoID: repo.ID},
		&Watch{RepoID: repoID},
		&Star{RepoID: repoID},
		&Mirror{RepoID: repoID},
		&Milestone{RepoID: repoID},
		&Release{RepoID: repoID},
		&Collaboration{RepoID: repoID},
		&PullRequest{BaseRepoID: repoID},
		&RepoUnit{RepoID: repoID},
		&RepoRedirect{RedirectRepoID: repoID},
		&Webhook{RepoID: repoID},
		&HookTask{RepoID: repoID},
		&Notification{RepoID: repoID},
		&CommitStatus{RepoID: repoID},
		&RepoIndexerStatus{RepoID: repoID},
		&LanguageStat{RepoID: repoID},
		&Comment{RefRepoID: repoID},
		&Task{RepoID: repoID},
	); err != nil {
		return fmt.Errorf("deleteBeans: %v", err)
	}

	// Delete Issues and related objects
	var attachmentPaths []string
	if attachmentPaths, err = deleteIssuesByRepoID(sess, repoID); err != nil {
		return err
	}

	if _, err = sess.Where("repo_id = ?", repoID).Delete(new(RepoUnit)); err != nil {
		return err
	}

	if repo.IsFork {
		if _, err = sess.Exec("UPDATE `repository` SET num_forks=num_forks-1 WHERE id=?", repo.ForkID); err != nil {
			return fmt.Errorf("decrease fork count: %v", err)
		}
	}

	if _, err = sess.Exec("UPDATE `user` SET num_repos=num_repos-1 WHERE id=?", uid); err != nil {
		return err
	}

	if len(repo.Topics) > 0 {
		if err = removeTopicsFromRepo(sess, repo.ID); err != nil {
			return err
		}
	}

	projects, _, err := getProjects(sess, ProjectSearchOptions{
		RepoID: repoID,
	})
	if err != nil {
		return fmt.Errorf("get projects: %v", err)
	}
	for i := range projects {
		if err := deleteProjectByID(sess, projects[i].ID); err != nil {
			return fmt.Errorf("delete project [%d]: %v", projects[i].ID, err)
		}
	}

	// FIXME: Remove repository files should be executed after transaction succeed.
	repoPath := repo.RepoPath()
	removeAllWithNotice(sess, "Delete repository files", repoPath)

	err = repo.deleteWiki(sess)
	if err != nil {
		return err
	}

	// Remove LFS objects
	var lfsObjects []*LFSMetaObject
	if err = sess.Where("repository_id=?", repoID).Find(&lfsObjects); err != nil {
		return err
	}

	for _, v := range lfsObjects {
		count, err := sess.Count(&LFSMetaObject{Oid: v.Oid})
		if err != nil {
			return err
		}
		if count > 1 {
			continue
		}

		removeStorageWithNotice(sess, storage.LFS, "Delete orphaned LFS file", v.RelativePath())
	}

	if _, err := sess.Delete(&LFSMetaObject{RepositoryID: repoID}); err != nil {
		return err
	}

	if repo.NumForks > 0 {
		if _, err = sess.Exec("UPDATE `repository` SET fork_id=0,is_fork=? WHERE fork_id=?", false, repo.ID); err != nil {
			log.Error("reset 'fork_id' and 'is_fork': %v", err)
		}
	}

	if err = sess.Commit(); err != nil {
		return err
	}

	sess.Close()

	// We should always delete the files after the database transaction succeed. If
	// we delete the file but the database rollback, the repository will be borken.

	// Remove issue attachment files.
	for i := range attachmentPaths {
		RemoveStorageWithNotice(storage.Attachments, "Delete issue attachment", attachmentPaths[i])
	}

	// Remove release attachment files.
	for i := range releaseAttachments {
		RemoveStorageWithNotice(storage.Attachments, "Delete release attachment", releaseAttachments[i])
	}

	if len(repo.Avatar) > 0 {
		if err := storage.RepoAvatars.Delete(repo.CustomAvatarRelativePath()); err != nil {
			return fmt.Errorf("Failed to remove %s: %v", repo.Avatar, err)
		}
	}

	return nil
}

// GetRepositoryByOwnerAndName returns the repository by given ownername and reponame.
func GetRepositoryByOwnerAndName(ownerName, repoName string) (*Repository, error) {
	return getRepositoryByOwnerAndName(x, ownerName, repoName)
}

func getRepositoryByOwnerAndName(e Engine, ownerName, repoName string) (*Repository, error) {
	var repo Repository
	has, err := e.Table("repository").Select("repository.*").
		Join("INNER", "`user`", "`user`.id = repository.owner_id").
		Where("repository.lower_name = ?", strings.ToLower(repoName)).
		And("`user`.lower_name = ?", strings.ToLower(ownerName)).
		Get(&repo)
	if err != nil {
		return nil, err
	} else if !has {
		return nil, ErrRepoNotExist{0, 0, ownerName, repoName}
	}
	return &repo, nil
}

// GetRepositoryByName returns the repository by given name under user if exists.
func GetRepositoryByName(ownerID int64, name string) (*Repository, error) {
	repo := &Repository{
		OwnerID:   ownerID,
		LowerName: strings.ToLower(name),
	}
	has, err := x.Get(repo)
	if err != nil {
		return nil, err
	} else if !has {
		return nil, ErrRepoNotExist{0, ownerID, "", name}
	}
	return repo, err
}

func getRepositoryByID(e Engine, id int64) (*Repository, error) {
	repo := new(Repository)
	has, err := e.ID(id).Get(repo)
	if err != nil {
		return nil, err
	} else if !has {
		return nil, ErrRepoNotExist{id, 0, "", ""}
	}
	return repo, nil
}

// GetRepositoryByID returns the repository by given id if exists.
func GetRepositoryByID(id int64) (*Repository, error) {
	return getRepositoryByID(x, id)
}

// GetRepositoryByIDCtx returns the repository by given id if exists.
func GetRepositoryByIDCtx(ctx DBContext, id int64) (*Repository, error) {
	return getRepositoryByID(ctx.e, id)
}

// GetRepositoriesMapByIDs returns the repositories by given id slice.
func GetRepositoriesMapByIDs(ids []int64) (map[int64]*Repository, error) {
	var repos = make(map[int64]*Repository, len(ids))
	return repos, x.In("id", ids).Find(&repos)
}

// GetUserRepositories returns a list of repositories of given user.
func GetUserRepositories(opts *SearchRepoOptions) ([]*Repository, int64, error) {
	if len(opts.OrderBy) == 0 {
		opts.OrderBy = "updated_unix DESC"
	}

	var cond = builder.NewCond()
	cond = cond.And(builder.Eq{"owner_id": opts.Actor.ID})
	if !opts.Private {
		cond = cond.And(builder.Eq{"is_private": false})
	}

	if opts.LowerNames != nil && len(opts.LowerNames) > 0 {
		cond = cond.And(builder.In("lower_name", opts.LowerNames))
	}

	sess := x.NewSession()
	defer sess.Close()

	count, err := sess.Where(cond).Count(new(Repository))
	if err != nil {
		return nil, 0, fmt.Errorf("Count: %v", err)
	}

	sess.Where(cond).OrderBy(opts.OrderBy.String())
	repos := make([]*Repository, 0, opts.PageSize)
	return repos, count, opts.setSessionPagination(sess).Find(&repos)
}

// GetUserMirrorRepositories returns a list of mirror repositories of given user.
func GetUserMirrorRepositories(userID int64) ([]*Repository, error) {
	repos := make([]*Repository, 0, 10)
	return repos, x.
		Where("owner_id = ?", userID).
		And("is_mirror = ?", true).
		Find(&repos)
}

func getRepositoryCount(e Engine, u *User) (int64, error) {
	return e.Count(&Repository{OwnerID: u.ID})
}

func getPublicRepositoryCount(e Engine, u *User) (int64, error) {
	return e.Where("is_private = ?", false).Count(&Repository{OwnerID: u.ID})
}

func getPrivateRepositoryCount(e Engine, u *User) (int64, error) {
	return e.Where("is_private = ?", true).Count(&Repository{OwnerID: u.ID})
}

// GetRepositoryCount returns the total number of repositories of user.
func GetRepositoryCount(u *User) (int64, error) {
	return getRepositoryCount(x, u)
}

// GetPublicRepositoryCount returns the total number of public repositories of user.
func GetPublicRepositoryCount(u *User) (int64, error) {
	return getPublicRepositoryCount(x, u)
}

// GetPrivateRepositoryCount returns the total number of private repositories of user.
func GetPrivateRepositoryCount(u *User) (int64, error) {
	return getPrivateRepositoryCount(x, u)
}

// DeleteRepositoryArchives deletes all repositories' archives.
func DeleteRepositoryArchives(ctx context.Context) error {
	return x.
		Where("id > 0").
		Iterate(new(Repository),
			func(idx int, bean interface{}) error {
				repo := bean.(*Repository)
				select {
				case <-ctx.Done():
					return ErrCancelledf("before deleting repository archives for %s", repo.FullName())
				default:
				}
				return util.RemoveAll(filepath.Join(repo.RepoPath(), "archives"))
			})
}

// DeleteOldRepositoryArchives deletes old repository archives.
func DeleteOldRepositoryArchives(ctx context.Context, olderThan time.Duration) error {
	log.Trace("Doing: ArchiveCleanup")

	if err := x.Where("id > 0").Iterate(new(Repository), func(idx int, bean interface{}) error {
		return deleteOldRepositoryArchives(ctx, olderThan, idx, bean)
	}); err != nil {
		log.Trace("Error: ArchiveClean: %v", err)
		return err
	}

	log.Trace("Finished: ArchiveCleanup")
	return nil
}

func deleteOldRepositoryArchives(ctx context.Context, olderThan time.Duration, idx int, bean interface{}) error {
	repo := bean.(*Repository)
	basePath := filepath.Join(repo.RepoPath(), "archives")

	for _, ty := range []string{"zip", "targz"} {
		select {
		case <-ctx.Done():
			return ErrCancelledf("before deleting old repository archives with filetype %s for %s", ty, repo.FullName())
		default:
		}

		path := filepath.Join(basePath, ty)
		file, err := os.Open(path)
		if err != nil {
			if !os.IsNotExist(err) {
				log.Warn("Unable to open directory %s: %v", path, err)
				return err
			}

			// If the directory doesn't exist, that's okay.
			continue
		}

		files, err := file.Readdir(0)
		file.Close()
		if err != nil {
			log.Warn("Unable to read directory %s: %v", path, err)
			return err
		}

		minimumOldestTime := time.Now().Add(-olderThan)
		for _, info := range files {
			if info.ModTime().Before(minimumOldestTime) && !info.IsDir() {
				select {
				case <-ctx.Done():
					return ErrCancelledf("before deleting old repository archive file %s with filetype %s for %s", info.Name(), ty, repo.FullName())
				default:
				}
				toDelete := filepath.Join(path, info.Name())
				// This is a best-effort purge, so we do not check error codes to confirm removal.
				if err = util.Remove(toDelete); err != nil {
					log.Trace("Unable to delete %s, but proceeding: %v", toDelete, err)
				}
			}
		}
	}

	return nil
}

type repoChecker struct {
	querySQL, correctSQL string
	desc                 string
}

func repoStatsCheck(ctx context.Context, checker *repoChecker) {
	results, err := x.Query(checker.querySQL)
	if err != nil {
		log.Error("Select %s: %v", checker.desc, err)
		return
	}
	for _, result := range results {
		id, _ := strconv.ParseInt(string(result["id"]), 10, 64)
		select {
		case <-ctx.Done():
			log.Warn("CheckRepoStats: Cancelled before checking %s for Repo[%d]", checker.desc, id)
			return
		default:
		}
		log.Trace("Updating %s: %d", checker.desc, id)
		_, err = x.Exec(checker.correctSQL, id, id)
		if err != nil {
			log.Error("Update %s[%d]: %v", checker.desc, id, err)
		}
	}
}

// CheckRepoStats checks the repository stats
func CheckRepoStats(ctx context.Context) error {
	log.Trace("Doing: CheckRepoStats")

	checkers := []*repoChecker{
		// Repository.NumWatches
		{
			"SELECT repo.id FROM `repository` repo WHERE repo.num_watches!=(SELECT COUNT(*) FROM `watch` WHERE repo_id=repo.id AND mode<>2)",
			"UPDATE `repository` SET num_watches=(SELECT COUNT(*) FROM `watch` WHERE repo_id=? AND mode<>2) WHERE id=?",
			"repository count 'num_watches'",
		},
		// Repository.NumStars
		{
			"SELECT repo.id FROM `repository` repo WHERE repo.num_stars!=(SELECT COUNT(*) FROM `star` WHERE repo_id=repo.id)",
			"UPDATE `repository` SET num_stars=(SELECT COUNT(*) FROM `star` WHERE repo_id=?) WHERE id=?",
			"repository count 'num_stars'",
		},
		// Label.NumIssues
		{
			"SELECT label.id FROM `label` WHERE label.num_issues!=(SELECT COUNT(*) FROM `issue_label` WHERE label_id=label.id)",
			"UPDATE `label` SET num_issues=(SELECT COUNT(*) FROM `issue_label` WHERE label_id=?) WHERE id=?",
			"label count 'num_issues'",
		},
		// User.NumRepos
		{
			"SELECT `user`.id FROM `user` WHERE `user`.num_repos!=(SELECT COUNT(*) FROM `repository` WHERE owner_id=`user`.id)",
			"UPDATE `user` SET num_repos=(SELECT COUNT(*) FROM `repository` WHERE owner_id=?) WHERE id=?",
			"user count 'num_repos'",
		},
		// User.NumPublicRepos
		{
			"SELECT `user`.id FROM `user` WHERE `user`.num_public_repos!=(SELECT COUNT(*) FROM `repository` WHERE owner_id=`user`.id AND is_private=0)",
			"UPDATE `user` SET num_public_repos=(SELECT COUNT(*) FROM `repository` WHERE owner_id=? AND is_private=0) WHERE id=?",
			"user count 'num_public_repos'",
		},
		// Issue.NumComments
		{
			"SELECT `issue`.id FROM `issue` WHERE `issue`.num_comments!=(SELECT COUNT(*) FROM `comment` WHERE issue_id=`issue`.id AND type=0)",
			"UPDATE `issue` SET num_comments=(SELECT COUNT(*) FROM `comment` WHERE issue_id=? AND type=0) WHERE id=?",
			"issue count 'num_comments'",
		},
	}
	for _, checker := range checkers {
		select {
		case <-ctx.Done():
			log.Warn("CheckRepoStats: Cancelled before %s", checker.desc)
			return ErrCancelledf("before checking %s", checker.desc)
		default:
			repoStatsCheck(ctx, checker)
		}
	}

	// ***** START: Repository.NumClosedIssues *****
	desc := "repository count 'num_closed_issues'"
	results, err := x.Query("SELECT repo.id FROM `repository` repo WHERE repo.num_closed_issues!=(SELECT COUNT(*) FROM `issue` WHERE repo_id=repo.id AND is_closed=? AND is_pull=?)", true, false)
	if err != nil {
		log.Error("Select %s: %v", desc, err)
	} else {
		for _, result := range results {
			id, _ := strconv.ParseInt(string(result["id"]), 10, 64)
			select {
			case <-ctx.Done():
				log.Warn("CheckRepoStats: Cancelled during %s for repo ID %d", desc, id)
				return ErrCancelledf("during %s for repo ID %d", desc, id)
			default:
			}
			log.Trace("Updating %s: %d", desc, id)
			_, err = x.Exec("UPDATE `repository` SET num_closed_issues=(SELECT COUNT(*) FROM `issue` WHERE repo_id=? AND is_closed=? AND is_pull=?) WHERE id=?", id, true, false, id)
			if err != nil {
				log.Error("Update %s[%d]: %v", desc, id, err)
			}
		}
	}
	// ***** END: Repository.NumClosedIssues *****

	// ***** START: Repository.NumClosedPulls *****
	desc = "repository count 'num_closed_pulls'"
	results, err = x.Query("SELECT repo.id FROM `repository` repo WHERE repo.num_closed_pulls!=(SELECT COUNT(*) FROM `issue` WHERE repo_id=repo.id AND is_closed=? AND is_pull=?)", true, true)
	if err != nil {
		log.Error("Select %s: %v", desc, err)
	} else {
		for _, result := range results {
			id, _ := strconv.ParseInt(string(result["id"]), 10, 64)
			select {
			case <-ctx.Done():
				log.Warn("CheckRepoStats: Cancelled")
				return ErrCancelledf("during %s for repo ID %d", desc, id)
			default:
			}
			log.Trace("Updating %s: %d", desc, id)
			_, err = x.Exec("UPDATE `repository` SET num_closed_pulls=(SELECT COUNT(*) FROM `issue` WHERE repo_id=? AND is_closed=? AND is_pull=?) WHERE id=?", id, true, true, id)
			if err != nil {
				log.Error("Update %s[%d]: %v", desc, id, err)
			}
		}
	}
	// ***** END: Repository.NumClosedPulls *****

	// FIXME: use checker when stop supporting old fork repo format.
	// ***** START: Repository.NumForks *****
	results, err = x.Query("SELECT repo.id FROM `repository` repo WHERE repo.num_forks!=(SELECT COUNT(*) FROM `repository` WHERE fork_id=repo.id)")
	if err != nil {
		log.Error("Select repository count 'num_forks': %v", err)
	} else {
		for _, result := range results {
			id, _ := strconv.ParseInt(string(result["id"]), 10, 64)
			select {
			case <-ctx.Done():
				log.Warn("CheckRepoStats: Cancelled")
				return ErrCancelledf("during %s for repo ID %d", desc, id)
			default:
			}
			log.Trace("Updating repository count 'num_forks': %d", id)

			repo, err := GetRepositoryByID(id)
			if err != nil {
				log.Error("GetRepositoryByID[%d]: %v", id, err)
				continue
			}

			rawResult, err := x.Query("SELECT COUNT(*) FROM `repository` WHERE fork_id=?", repo.ID)
			if err != nil {
				log.Error("Select count of forks[%d]: %v", repo.ID, err)
				continue
			}
			repo.NumForks = int(parseCountResult(rawResult))

			if err = UpdateRepository(repo, false); err != nil {
				log.Error("UpdateRepository[%d]: %v", id, err)
				continue
			}
		}
	}
	// ***** END: Repository.NumForks *****
	return nil
}

// SetArchiveRepoState sets if a repo is archived
func (repo *Repository) SetArchiveRepoState(isArchived bool) (err error) {
	repo.IsArchived = isArchived
	_, err = x.Where("id = ?", repo.ID).Cols("is_archived").NoAutoTime().Update(repo)
	return
}

// ___________           __
// \_   _____/__________|  | __
//  |    __)/  _ \_  __ \  |/ /
//  |     \(  <_> )  | \/    <
//  \___  / \____/|__|  |__|_ \
//      \/                   \/

// HasForkedRepo checks if given user has already forked a repository with given ID.
func HasForkedRepo(ownerID, repoID int64) (*Repository, bool) {
	repo := new(Repository)
	has, _ := x.
		Where("owner_id=? AND fork_id=?", ownerID, repoID).
		Get(repo)
	return repo, has
}

// CopyLFS copies LFS data from one repo to another
func CopyLFS(ctx DBContext, newRepo, oldRepo *Repository) error {
	var lfsObjects []*LFSMetaObject
	if err := ctx.e.Where("repository_id=?", oldRepo.ID).Find(&lfsObjects); err != nil {
		return err
	}

	for _, v := range lfsObjects {
		v.ID = 0
		v.RepositoryID = newRepo.ID
		if _, err := ctx.e.Insert(v); err != nil {
			return err
		}
	}

	return nil
}

// GetForks returns all the forks of the repository
func (repo *Repository) GetForks(listOptions ListOptions) ([]*Repository, error) {
	if listOptions.Page == 0 {
		forks := make([]*Repository, 0, repo.NumForks)
		return forks, x.Find(&forks, &Repository{ForkID: repo.ID})
	}

	sess := listOptions.getPaginatedSession()
	forks := make([]*Repository, 0, listOptions.PageSize)
	return forks, sess.Find(&forks, &Repository{ForkID: repo.ID})
}

// GetUserFork return user forked repository from this repository, if not forked return nil
func (repo *Repository) GetUserFork(userID int64) (*Repository, error) {
	var forkedRepo Repository
	has, err := x.Where("fork_id = ?", repo.ID).And("owner_id = ?", userID).Get(&forkedRepo)
	if err != nil {
		return nil, err
	}
	if !has {
		return nil, nil
	}
	return &forkedRepo, nil
}

// GetOriginalURLHostname returns the hostname of a URL or the URL
func (repo *Repository) GetOriginalURLHostname() string {
	u, err := url.Parse(repo.OriginalURL)
	if err != nil {
		return repo.OriginalURL
	}

	return u.Host
}

// GetTreePathLock returns LSF lock for the treePath
func (repo *Repository) GetTreePathLock(treePath string) (*LFSLock, error) {
	if setting.LFS.StartServer {
		locks, err := GetLFSLockByRepoID(repo.ID, 0, 0)
		if err != nil {
			return nil, err
		}
		for _, lock := range locks {
			if lock.Path == treePath {
				return lock, nil
			}
		}
	}
	return nil, nil
}

func updateRepositoryCols(e Engine, repo *Repository, cols ...string) error {
	_, err := e.ID(repo.ID).Cols(cols...).Update(repo)
	return err
}

// UpdateRepositoryCols updates repository's columns
func UpdateRepositoryCols(repo *Repository, cols ...string) error {
	return updateRepositoryCols(x, repo, cols...)
}

// GetTrustModel will get the TrustModel for the repo or the default trust model
func (repo *Repository) GetTrustModel() TrustModelType {
	trustModel := repo.TrustModel
	if trustModel == DefaultTrustModel {
		trustModel = ToTrustModel(setting.Repository.Signing.DefaultTrustModel)
		if trustModel == DefaultTrustModel {
			return CollaboratorTrustModel
		}
	}
	return trustModel
}

// DoctorUserStarNum recalculate Stars number for all user
func DoctorUserStarNum() (err error) {
	const batchSize = 100
	sess := x.NewSession()
	defer sess.Close()

	for start := 0; ; start += batchSize {
		users := make([]User, 0, batchSize)
		if err = sess.Limit(batchSize, start).Where("type = ?", 0).Cols("id").Find(&users); err != nil {
			return
		}
		if len(users) == 0 {
			break
		}

		if err = sess.Begin(); err != nil {
			return
		}

		for _, user := range users {
			if _, err = sess.Exec("UPDATE `user` SET num_stars=(SELECT COUNT(*) FROM `star` WHERE uid=?) WHERE id=?", user.ID, user.ID); err != nil {
				return
			}
		}

		if err = sess.Commit(); err != nil {
			return
		}
	}

	log.Debug("recalculate Stars number for all user finished")

	return
}

// IterateRepository iterate repositories
func IterateRepository(f func(repo *Repository) error) error {
	var start int
	var batchSize = setting.Database.IterateBufferSize
	for {
		var repos = make([]*Repository, 0, batchSize)
		if err := x.Limit(batchSize, start).Find(&repos); err != nil {
			return err
		}
		if len(repos) == 0 {
			return nil
		}
		start += len(repos)

		for _, repo := range repos {
			if err := f(repo); err != nil {
				return err
			}
		}
	}
}<|MERGE_RESOLUTION|>--- conflicted
+++ resolved
@@ -1201,152 +1201,6 @@
 	return err
 }
 
-<<<<<<< HEAD
-// TransferOwnership transfers all corresponding setting from old user to new one.
-func TransferOwnership(doer *User, newOwnerName string, repo *Repository) error {
-	newOwner, err := GetUserByName(newOwnerName)
-	if err != nil {
-		return fmt.Errorf("get new owner '%s': %v", newOwnerName, err)
-	}
-
-	// Check if new owner has repository with same name.
-	has, err := IsRepositoryExist(newOwner, repo.Name)
-	if err != nil {
-		return fmt.Errorf("IsRepositoryExist: %v", err)
-	} else if has {
-		return ErrRepoAlreadyExist{newOwnerName, repo.Name}
-	}
-
-	sess := x.NewSession()
-	defer sess.Close()
-	if err = sess.Begin(); err != nil {
-		return fmt.Errorf("sess.Begin: %v", err)
-	}
-
-	oldOwner := repo.Owner
-
-	// Note: we have to set value here to make sure recalculate accesses is based on
-	// new owner.
-	repo.OwnerID = newOwner.ID
-	repo.Owner = newOwner
-	repo.OwnerName = newOwner.Name
-
-	// Update repository.
-	if _, err := sess.ID(repo.ID).Update(repo); err != nil {
-		return fmt.Errorf("update owner: %v", err)
-	}
-
-	// Remove redundant collaborators.
-	collaborators, err := repo.getCollaborators(sess, ListOptions{})
-	if err != nil {
-		return fmt.Errorf("getCollaborators: %v", err)
-	}
-
-	// Dummy object.
-	collaboration := &Collaboration{RepoID: repo.ID}
-	for _, c := range collaborators {
-		if c.ID != newOwner.ID {
-			isMember, err := isOrganizationMember(sess, newOwner.ID, c.ID)
-			if err != nil {
-				return fmt.Errorf("IsOrgMember: %v", err)
-			} else if !isMember {
-				continue
-			}
-		}
-		collaboration.UserID = c.ID
-		if _, err = sess.Delete(collaboration); err != nil {
-			return fmt.Errorf("remove collaborator '%d': %v", c.ID, err)
-		}
-	}
-
-	// Remove old team-repository relations.
-	if oldOwner.IsOrganization() {
-		if err = oldOwner.removeOrgRepo(sess, repo.ID); err != nil {
-			return fmt.Errorf("removeOrgRepo: %v", err)
-		}
-	}
-
-	if newOwner.IsOrganization() {
-		if err := newOwner.getTeams(sess); err != nil {
-			return fmt.Errorf("GetTeams: %v", err)
-		}
-		for _, t := range newOwner.Teams {
-			if t.IncludesAllRepositories {
-				if err := t.addRepository(sess, repo); err != nil {
-					return fmt.Errorf("addRepository: %v", err)
-				}
-			}
-		}
-	} else if err = repo.recalculateAccesses(sess); err != nil {
-		// Organization called this in addRepository method.
-		return fmt.Errorf("recalculateAccesses: %v", err)
-	}
-
-	// Update repository count.
-	if _, err = sess.Exec("UPDATE `user` SET num_repos=num_repos+1 WHERE id=?", newOwner.ID); err != nil {
-		return fmt.Errorf("increase new owner repository count: %v", err)
-	} else if _, err = sess.Exec("UPDATE `user` SET num_repos=num_repos-1 WHERE id=?", oldOwner.ID); err != nil {
-		return fmt.Errorf("decrease old owner repository count: %v", err)
-	}
-
-	if !repo.IsPrivate {
-		if _, err = sess.Exec("UPDATE `user` SET num_public_repos=num_public_repos+1 WHERE id=?", newOwner.ID); err != nil {
-			return fmt.Errorf("increase new owner public repository count: %v", err)
-		} else if _, err = sess.Exec("UPDATE `user` SET num_public_repos=num_public_repos-1 WHERE id=?", oldOwner.ID); err != nil {
-			return fmt.Errorf("decrease old owner public repository count: %v", err)
-		}
-
-	}
-
-	if err = watchRepo(sess, doer.ID, repo.ID, true); err != nil {
-		return fmt.Errorf("watchRepo: %v", err)
-	}
-
-	// Remove watch for organization.
-	if oldOwner.IsOrganization() {
-		if err = watchRepo(sess, oldOwner.ID, repo.ID, false); err != nil {
-			return fmt.Errorf("watchRepo [false]: %v", err)
-		}
-	}
-
-	// Rename remote repository to new path and delete local copy.
-	dir := UserPath(newOwner.Name)
-
-	if err := os.MkdirAll(dir, os.ModePerm); err != nil {
-		return fmt.Errorf("Failed to create dir %s: %v", dir, err)
-	}
-
-	if err = os.Rename(RepoPath(oldOwner.Name, repo.Name), RepoPath(newOwner.Name, repo.Name)); err != nil {
-		return fmt.Errorf("rename repository directory: %v", err)
-	}
-
-	// Rename remote wiki repository to new path and delete local copy.
-	wikiPath := WikiPath(oldOwner.Name, repo.Name)
-	isExist, err := util.IsExist(wikiPath)
-	if err != nil {
-		log.Error("Unable to check if %s exists. Error: %v", wikiPath, err)
-		return err
-	}
-	if isExist {
-		if err = os.Rename(wikiPath, WikiPath(newOwner.Name, repo.Name)); err != nil {
-			return fmt.Errorf("rename repository wiki: %v", err)
-		}
-	}
-
-	// If there was previously a redirect at this location, remove it.
-	if err = deleteRepoRedirect(sess, newOwner.ID, repo.Name); err != nil {
-		return fmt.Errorf("delete repo redirect: %v", err)
-	}
-
-	if err := newRepoRedirect(sess, oldOwner.ID, repo.ID, repo.Name, repo.Name); err != nil {
-		return fmt.Errorf("newRepoRedirect: %v", err)
-	}
-
-	return sess.Commit()
-}
-
-=======
->>>>>>> b2986ab8
 // ChangeRepositoryName changes all corresponding setting from old repository name to new one.
 func ChangeRepositoryName(doer *User, repo *Repository, newRepoName string) (err error) {
 	oldRepoName := repo.Name
