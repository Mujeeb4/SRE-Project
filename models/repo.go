// Copyright 2014 The Gogs Authors. All rights reserved.
// Copyright 2017 The Gitea Authors. All rights reserved.
// Use of this source code is governed by a MIT-style
// license that can be found in the LICENSE file.

package models

import (
	"bytes"
	"crypto/md5"
	"errors"
	"fmt"
	"html/template"

	// Needed for jpeg support
	_ "image/jpeg"
	"image/png"
	"io/ioutil"
	"net/url"
	"os"
	"path"
	"path/filepath"
	"sort"
	"strconv"
	"strings"
	"time"

	"code.gitea.io/gitea/modules/avatar"
	"code.gitea.io/gitea/modules/git"
	"code.gitea.io/gitea/modules/log"
	"code.gitea.io/gitea/modules/markup"
	"code.gitea.io/gitea/modules/options"
	"code.gitea.io/gitea/modules/process"
	"code.gitea.io/gitea/modules/setting"
	api "code.gitea.io/gitea/modules/structs"
	"code.gitea.io/gitea/modules/sync"
	"code.gitea.io/gitea/modules/util"

	"github.com/Unknwon/com"
	"github.com/go-xorm/builder"
	"github.com/go-xorm/xorm"
	ini "gopkg.in/ini.v1"
)

var repoWorkingPool = sync.NewExclusivePool()

var (
	// ErrMirrorNotExist mirror does not exist error
	ErrMirrorNotExist = errors.New("Mirror does not exist")

	// ErrNameEmpty name is empty error
	ErrNameEmpty = errors.New("Name is empty")
)

var (
	// Gitignores contains the gitiginore files
	Gitignores []string

	// Licenses contains the license files
	Licenses []string

	// Readmes contains the readme files
	Readmes []string

	// LabelTemplates contains the label template files
	LabelTemplates []string

	// ItemsPerPage maximum items per page in forks, watchers and stars of a repo
	ItemsPerPage = 40
)

// loadRepoConfig loads the repository config
func loadRepoConfig() {
	// Load .gitignore and license files and readme templates.
	types := []string{"gitignore", "license", "readme", "label"}
	typeFiles := make([][]string, 4)
	for i, t := range types {
		files, err := options.Dir(t)
		if err != nil {
			log.Fatal("Failed to get %s files: %v", t, err)
		}
		customPath := path.Join(setting.CustomPath, "options", t)
		if com.IsDir(customPath) {
			customFiles, err := com.StatDir(customPath)
			if err != nil {
				log.Fatal("Failed to get custom %s files: %v", t, err)
			}

			for _, f := range customFiles {
				if !com.IsSliceContainsStr(files, f) {
					files = append(files, f)
				}
			}
		}
		typeFiles[i] = files
	}

	Gitignores = typeFiles[0]
	Licenses = typeFiles[1]
	Readmes = typeFiles[2]
	LabelTemplates = typeFiles[3]
	sort.Strings(Gitignores)
	sort.Strings(Licenses)
	sort.Strings(Readmes)
	sort.Strings(LabelTemplates)

	// Filter out invalid names and promote preferred licenses.
	sortedLicenses := make([]string, 0, len(Licenses))
	for _, name := range setting.Repository.PreferredLicenses {
		if com.IsSliceContainsStr(Licenses, name) {
			sortedLicenses = append(sortedLicenses, name)
		}
	}
	for _, name := range Licenses {
		if !com.IsSliceContainsStr(setting.Repository.PreferredLicenses, name) {
			sortedLicenses = append(sortedLicenses, name)
		}
	}
	Licenses = sortedLicenses
}

// NewRepoContext creates a new repository context
func NewRepoContext() {
	loadRepoConfig()

	RemoveAllWithNotice("Clean up repository temporary data", filepath.Join(setting.AppDataPath, "tmp"))
}

// Repository represents a git repository.
type Repository struct {
	ID            int64  `xorm:"pk autoincr"`
	OwnerID       int64  `xorm:"UNIQUE(s)"`
	OwnerName     string `xorm:"-"`
	Owner         *User  `xorm:"-"`
	LowerName     string `xorm:"UNIQUE(s) INDEX NOT NULL"`
	Name          string `xorm:"INDEX NOT NULL"`
	Description   string
	Website       string
	DefaultBranch string

	NumWatches          int
	NumStars            int
	NumForks            int
	NumIssues           int
	NumClosedIssues     int
	NumOpenIssues       int `xorm:"-"`
	NumPulls            int
	NumClosedPulls      int
	NumOpenPulls        int `xorm:"-"`
	NumMilestones       int `xorm:"NOT NULL DEFAULT 0"`
	NumClosedMilestones int `xorm:"NOT NULL DEFAULT 0"`
	NumOpenMilestones   int `xorm:"-"`
	NumReleases         int `xorm:"-"`

	IsPrivate  bool `xorm:"INDEX"`
	IsEmpty    bool `xorm:"INDEX"`
	IsArchived bool `xorm:"INDEX"`

	IsMirror bool `xorm:"INDEX"`
	*Mirror  `xorm:"-"`

	ExternalMetas map[string]string `xorm:"-"`
	Units         []*RepoUnit       `xorm:"-"`

	IsFork                          bool               `xorm:"INDEX NOT NULL DEFAULT false"`
	ForkID                          int64              `xorm:"INDEX"`
	BaseRepo                        *Repository        `xorm:"-"`
	Size                            int64              `xorm:"NOT NULL DEFAULT 0"`
	IndexerStatus                   *RepoIndexerStatus `xorm:"-"`
	IsFsckEnabled                   bool               `xorm:"NOT NULL DEFAULT true"`
	CloseIssuesViaCommitInAnyBranch bool               `xorm:"NOT NULL DEFAULT false"`
	Topics                          []string           `xorm:"TEXT JSON"`

	// Avatar: ID(10-20)-md5(32) - must fit into 64 symbols
	Avatar string `xorm:"VARCHAR(64)"`

	CreatedUnix util.TimeStamp `xorm:"INDEX created"`
	UpdatedUnix util.TimeStamp `xorm:"INDEX updated"`
}

// ColorFormat returns a colored string to represent this repo
func (repo *Repository) ColorFormat(s fmt.State) {
	var ownerName interface{}

	if repo.OwnerName != "" {
		ownerName = repo.OwnerName
	} else if repo.Owner != nil {
		ownerName = repo.Owner.Name
	} else {
		ownerName = log.NewColoredIDValue(strconv.FormatInt(repo.OwnerID, 10))
	}

	log.ColorFprintf(s, "%d:%s/%s",
		log.NewColoredIDValue(repo.ID),
		ownerName,
		repo.Name)
}

// AfterLoad is invoked from XORM after setting the values of all fields of this object.
func (repo *Repository) AfterLoad() {
	// FIXME: use models migration to solve all at once.
	if len(repo.DefaultBranch) == 0 {
		repo.DefaultBranch = "master"
	}

	repo.NumOpenIssues = repo.NumIssues - repo.NumClosedIssues
	repo.NumOpenPulls = repo.NumPulls - repo.NumClosedPulls
	repo.NumOpenMilestones = repo.NumMilestones - repo.NumClosedMilestones
}

// MustOwner always returns a valid *User object to avoid
// conceptually impossible error handling.
// It creates a fake object that contains error details
// when error occurs.
func (repo *Repository) MustOwner() *User {
	return repo.mustOwner(x)
}

// MustOwnerName always returns valid owner name to avoid
// conceptually impossible error handling.
// It returns "error" and logs error details when error
// occurs.
func (repo *Repository) MustOwnerName() string {
	return repo.mustOwnerName(x)
}

// FullName returns the repository full name
func (repo *Repository) FullName() string {
	return repo.MustOwnerName() + "/" + repo.Name
}

// HTMLURL returns the repository HTML URL
func (repo *Repository) HTMLURL() string {
	return setting.AppURL + repo.FullName()
}

// APIURL returns the repository API URL
func (repo *Repository) APIURL() string {
	return setting.AppURL + path.Join("api/v1/repos", repo.FullName())
}

// APIFormat converts a Repository to api.Repository
func (repo *Repository) APIFormat(mode AccessMode) *api.Repository {
	return repo.innerAPIFormat(x, mode, false)
}

// GetCommitsCountCacheKey returns cache key used for commits count caching.
func (repo *Repository) GetCommitsCountCacheKey(contextName string, isRef bool) string {
	var prefix string
	if isRef {
		prefix = "ref"
	} else {
		prefix = "commit"
	}
	return fmt.Sprintf("commits-count-%d-%s-%s", repo.ID, prefix, contextName)
}

func (repo *Repository) innerAPIFormat(e Engine, mode AccessMode, isParent bool) *api.Repository {
	var parent *api.Repository

	cloneLink := repo.cloneLink(e, false)
	permission := &api.Permission{
		Admin: mode >= AccessModeAdmin,
		Push:  mode >= AccessModeWrite,
		Pull:  mode >= AccessModeRead,
	}
	if !isParent {
		err := repo.getBaseRepo(e)
		if err != nil {
			log.Error("APIFormat: %v", err)
		}
		if repo.BaseRepo != nil {
			parent = repo.BaseRepo.innerAPIFormat(e, mode, true)
		}
	}
	hasIssues := false
	if _, err := repo.getUnit(e, UnitTypeIssues); err == nil {
		hasIssues = true
	}
	hasWiki := false
	if _, err := repo.getUnit(e, UnitTypeWiki); err == nil {
		hasWiki = true
	}
	hasPullRequests := false
	ignoreWhitespaceConflicts := false
	allowMerge := false
	allowRebase := false
	allowRebaseMerge := false
	allowSquash := false
	if unit, err := repo.getUnit(e, UnitTypePullRequests); err == nil {
		config := unit.PullRequestsConfig()
		hasPullRequests = true
		ignoreWhitespaceConflicts = config.IgnoreWhitespaceConflicts
		allowMerge = config.AllowMerge
		allowRebase = config.AllowRebase
		allowRebaseMerge = config.AllowRebaseMerge
		allowSquash = config.AllowSquash
	}

	return &api.Repository{
		ID:                        repo.ID,
		Owner:                     repo.Owner.APIFormat(),
		Name:                      repo.Name,
		FullName:                  repo.FullName(),
		Description:               repo.Description,
		Private:                   repo.IsPrivate,
		Empty:                     repo.IsEmpty,
		Archived:                  repo.IsArchived,
		Size:                      int(repo.Size / 1024),
		Fork:                      repo.IsFork,
		Parent:                    parent,
		Mirror:                    repo.IsMirror,
		HTMLURL:                   repo.HTMLURL(),
		SSHURL:                    cloneLink.SSH,
		CloneURL:                  cloneLink.HTTPS,
		Website:                   repo.Website,
		Stars:                     repo.NumStars,
		Forks:                     repo.NumForks,
		Watchers:                  repo.NumWatches,
		OpenIssues:                repo.NumOpenIssues,
		DefaultBranch:             repo.DefaultBranch,
		Created:                   repo.CreatedUnix.AsTime(),
		Updated:                   repo.UpdatedUnix.AsTime(),
		Permissions:               permission,
		HasIssues:                 hasIssues,
		HasWiki:                   hasWiki,
		HasPullRequests:           hasPullRequests,
		IgnoreWhitespaceConflicts: ignoreWhitespaceConflicts,
		AllowMerge:                allowMerge,
		AllowRebase:               allowRebase,
		AllowRebaseMerge:          allowRebaseMerge,
		AllowSquash:               allowSquash,
		AvatarURL:                 repo.AvatarLink(),
	}
}

func (repo *Repository) getUnits(e Engine) (err error) {
	if repo.Units != nil {
		return nil
	}

	repo.Units, err = getUnitsByRepoID(e, repo.ID)
	return err
}

// CheckUnitUser check whether user could visit the unit of this repository
func (repo *Repository) CheckUnitUser(userID int64, isAdmin bool, unitType UnitType) bool {
	return repo.checkUnitUser(x, userID, isAdmin, unitType)
}

func (repo *Repository) checkUnitUser(e Engine, userID int64, isAdmin bool, unitType UnitType) bool {
	if isAdmin {
		return true
	}
	user, err := getUserByID(e, userID)
	if err != nil {
		return false
	}
	perm, err := getUserRepoPermission(e, repo, user)
	if err != nil {
		return false
	}

	return perm.CanRead(unitType)
}

// UnitEnabled if this repository has the given unit enabled
func (repo *Repository) UnitEnabled(tp UnitType) bool {
	if err := repo.getUnits(x); err != nil {
		log.Warn("Error loading repository (ID: %d) units: %s", repo.ID, err.Error())
	}
	for _, unit := range repo.Units {
		if unit.Type == tp {
			return true
		}
	}
	return false
}

// ErrUnitTypeNotExist represents a "UnitTypeNotExist" kind of error.
type ErrUnitTypeNotExist struct {
	UT UnitType
}

// IsErrUnitTypeNotExist checks if an error is a ErrUnitNotExist.
func IsErrUnitTypeNotExist(err error) bool {
	_, ok := err.(ErrUnitTypeNotExist)
	return ok
}

func (err ErrUnitTypeNotExist) Error() string {
	return fmt.Sprintf("Unit type does not exist: %s", err.UT.String())
}

// MustGetUnit always returns a RepoUnit object
func (repo *Repository) MustGetUnit(tp UnitType) *RepoUnit {
	ru, err := repo.GetUnit(tp)
	if err == nil {
		return ru
	}

	if tp == UnitTypeExternalWiki {
		return &RepoUnit{
			Type:   tp,
			Config: new(ExternalWikiConfig),
		}
	} else if tp == UnitTypeExternalTracker {
		return &RepoUnit{
			Type:   tp,
			Config: new(ExternalTrackerConfig),
		}
	} else if tp == UnitTypePullRequests {
		return &RepoUnit{
			Type:   tp,
			Config: new(PullRequestsConfig),
		}
	} else if tp == UnitTypeIssues {
		return &RepoUnit{
			Type:   tp,
			Config: new(IssuesConfig),
		}
	}
	return &RepoUnit{
		Type:   tp,
		Config: new(UnitConfig),
	}
}

// GetUnit returns a RepoUnit object
func (repo *Repository) GetUnit(tp UnitType) (*RepoUnit, error) {
	return repo.getUnit(x, tp)
}

func (repo *Repository) getUnit(e Engine, tp UnitType) (*RepoUnit, error) {
	if err := repo.getUnits(e); err != nil {
		return nil, err
	}
	for _, unit := range repo.Units {
		if unit.Type == tp {
			return unit, nil
		}
	}
	return nil, ErrUnitTypeNotExist{tp}
}

func (repo *Repository) getOwner(e Engine) (err error) {
	if repo.Owner != nil {
		return nil
	}

	repo.Owner, err = getUserByID(e, repo.OwnerID)
	return err
}

// GetOwner returns the repository owner
func (repo *Repository) GetOwner() error {
	return repo.getOwner(x)
}

func (repo *Repository) mustOwner(e Engine) *User {
	if err := repo.getOwner(e); err != nil {
		return &User{
			Name:     "error",
			FullName: err.Error(),
		}
	}

	return repo.Owner
}

func (repo *Repository) getOwnerName(e Engine) error {
	if len(repo.OwnerName) > 0 {
		return nil
	}

	if repo.Owner != nil {
		repo.OwnerName = repo.Owner.Name
		return nil
	}

	u := new(User)
	has, err := e.ID(repo.OwnerID).Cols("name").Get(u)
	if err != nil {
		return err
	} else if !has {
		return ErrUserNotExist{repo.OwnerID, "", 0}
	}
	repo.OwnerName = u.Name
	return nil
}

// GetOwnerName returns the repository owner name
func (repo *Repository) GetOwnerName() error {
	return repo.getOwnerName(x)
}

func (repo *Repository) mustOwnerName(e Engine) string {
	if err := repo.getOwnerName(e); err != nil {
		log.Error("Error loading repository owner name: %v", err)
		return "error"
	}

	return repo.OwnerName
}

// ComposeMetas composes a map of metas for properly rendering issue links and external issue trackers.
func (repo *Repository) ComposeMetas() map[string]string {
	if repo.ExternalMetas == nil {
		repo.ExternalMetas = map[string]string{
			"user": repo.MustOwner().Name,
			"repo": repo.Name,
		}
		unit, err := repo.GetUnit(UnitTypeExternalTracker)
		if err != nil {
			return repo.ExternalMetas
		}

		repo.ExternalMetas["format"] = unit.ExternalTrackerConfig().ExternalTrackerFormat
		switch unit.ExternalTrackerConfig().ExternalTrackerStyle {
		case markup.IssueNameStyleAlphanumeric:
			repo.ExternalMetas["style"] = markup.IssueNameStyleAlphanumeric
		default:
			repo.ExternalMetas["style"] = markup.IssueNameStyleNumeric
		}

	}
	return repo.ExternalMetas
}

// DeleteWiki removes the actual and local copy of repository wiki.
func (repo *Repository) DeleteWiki() error {
	return repo.deleteWiki(x)
}

func (repo *Repository) deleteWiki(e Engine) error {
	wikiPaths := []string{repo.WikiPath()}
	for _, wikiPath := range wikiPaths {
		removeAllWithNotice(e, "Delete repository wiki", wikiPath)
	}

	_, err := e.Where("repo_id = ?", repo.ID).And("type = ?", UnitTypeWiki).Delete(new(RepoUnit))
	return err
}

func (repo *Repository) getAssignees(e Engine) (_ []*User, err error) {
	if err = repo.getOwner(e); err != nil {
		return nil, err
	}

	accesses := make([]*Access, 0, 10)
	if err = e.
		Where("repo_id = ? AND mode >= ?", repo.ID, AccessModeWrite).
		Find(&accesses); err != nil {
		return nil, err
	}

	// Leave a seat for owner itself to append later, but if owner is an organization
	// and just waste 1 unit is cheaper than re-allocate memory once.
	users := make([]*User, 0, len(accesses)+1)
	if len(accesses) > 0 {
		userIDs := make([]int64, len(accesses))
		for i := 0; i < len(accesses); i++ {
			userIDs[i] = accesses[i].UserID
		}

		if err = e.In("id", userIDs).Find(&users); err != nil {
			return nil, err
		}
	}
	if !repo.Owner.IsOrganization() {
		users = append(users, repo.Owner)
	}

	return users, nil
}

// GetAssignees returns all users that have write access and can be assigned to issues
// of the repository,
func (repo *Repository) GetAssignees() (_ []*User, err error) {
	return repo.getAssignees(x)
}

// GetMilestoneByID returns the milestone belongs to repository by given ID.
func (repo *Repository) GetMilestoneByID(milestoneID int64) (*Milestone, error) {
	return GetMilestoneByRepoID(repo.ID, milestoneID)
}

// IssueStats returns number of open and closed repository issues by given filter mode.
func (repo *Repository) IssueStats(uid int64, filterMode int, isPull bool) (int64, int64) {
	return GetRepoIssueStats(repo.ID, uid, filterMode, isPull)
}

// GetMirror sets the repository mirror, returns an error upon failure
func (repo *Repository) GetMirror() (err error) {
	repo.Mirror, err = GetMirrorByRepoID(repo.ID)
	return err
}

// GetBaseRepo populates repo.BaseRepo for a fork repository and
// returns an error on failure (NOTE: no error is returned for
// non-fork repositories, and BaseRepo will be left untouched)
func (repo *Repository) GetBaseRepo() (err error) {
	return repo.getBaseRepo(x)
}

func (repo *Repository) getBaseRepo(e Engine) (err error) {
	if !repo.IsFork {
		return nil
	}

	repo.BaseRepo, err = getRepositoryByID(e, repo.ForkID)
	return err
}

func (repo *Repository) repoPath(e Engine) string {
	return RepoPath(repo.mustOwnerName(e), repo.Name)
}

// RepoPath returns the repository path
func (repo *Repository) RepoPath() string {
	return repo.repoPath(x)
}

// GitConfigPath returns the path to a repository's git config/ directory
func GitConfigPath(repoPath string) string {
	return filepath.Join(repoPath, "config")
}

// GitConfigPath returns the repository git config path
func (repo *Repository) GitConfigPath() string {
	return GitConfigPath(repo.RepoPath())
}

// RelLink returns the repository relative link
func (repo *Repository) RelLink() string {
	return "/" + repo.FullName()
}

// Link returns the repository link
func (repo *Repository) Link() string {
	return setting.AppSubURL + "/" + repo.FullName()
}

// ComposeCompareURL returns the repository comparison URL
func (repo *Repository) ComposeCompareURL(oldCommitID, newCommitID string) string {
	return fmt.Sprintf("%s/%s/compare/%s...%s", repo.MustOwner().Name, repo.Name, oldCommitID, newCommitID)
}

// UpdateDefaultBranch updates the default branch
func (repo *Repository) UpdateDefaultBranch() error {
	_, err := x.ID(repo.ID).Cols("default_branch").Update(repo)
	return err
}

// IsOwnedBy returns true when user owns this repository
func (repo *Repository) IsOwnedBy(userID int64) bool {
	return repo.OwnerID == userID
}

func (repo *Repository) updateSize(e Engine) error {
	repoInfoSize, err := git.GetRepoSize(repo.repoPath(e))
	if err != nil {
		return fmt.Errorf("UpdateSize: %v", err)
	}

	repo.Size = repoInfoSize.Size + repoInfoSize.SizePack
	_, err = e.ID(repo.ID).Cols("size").Update(repo)
	return err
}

// UpdateSize updates the repository size, calculating it using git.GetRepoSize
func (repo *Repository) UpdateSize() error {
	return repo.updateSize(x)
}

// CanUserFork returns true if specified user can fork repository.
func (repo *Repository) CanUserFork(user *User) (bool, error) {
	if user == nil {
		return false, nil
	}
	if repo.OwnerID != user.ID && !user.HasForkedRepo(repo.ID) {
		return true, nil
	}
	if err := user.GetOwnedOrganizations(); err != nil {
		return false, err
	}
	for _, org := range user.OwnedOrgs {
		if repo.OwnerID != org.ID && !org.HasForkedRepo(repo.ID) {
			return true, nil
		}
	}
	return false, nil
}

// CanEnablePulls returns true if repository meets the requirements of accepting pulls.
func (repo *Repository) CanEnablePulls() bool {
	return !repo.IsMirror && !repo.IsEmpty
}

// AllowsPulls returns true if repository meets the requirements of accepting pulls and has them enabled.
func (repo *Repository) AllowsPulls() bool {
	return repo.CanEnablePulls() && repo.UnitEnabled(UnitTypePullRequests)
}

// CanEnableEditor returns true if repository meets the requirements of web editor.
func (repo *Repository) CanEnableEditor() bool {
	return !repo.IsMirror
}

// GetWriters returns all users that have write access to the repository.
func (repo *Repository) GetWriters() (_ []*User, err error) {
	return repo.getUsersWithAccessMode(x, AccessModeWrite)
}

// getUsersWithAccessMode returns users that have at least given access mode to the repository.
func (repo *Repository) getUsersWithAccessMode(e Engine, mode AccessMode) (_ []*User, err error) {
	if err = repo.getOwner(e); err != nil {
		return nil, err
	}

	accesses := make([]*Access, 0, 10)
	if err = e.Where("repo_id = ? AND mode >= ?", repo.ID, mode).Find(&accesses); err != nil {
		return nil, err
	}

	// Leave a seat for owner itself to append later, but if owner is an organization
	// and just waste 1 unit is cheaper than re-allocate memory once.
	users := make([]*User, 0, len(accesses)+1)
	if len(accesses) > 0 {
		userIDs := make([]int64, len(accesses))
		for i := 0; i < len(accesses); i++ {
			userIDs[i] = accesses[i].UserID
		}

		if err = e.In("id", userIDs).Find(&users); err != nil {
			return nil, err
		}
	}
	if !repo.Owner.IsOrganization() {
		users = append(users, repo.Owner)
	}

	return users, nil
}

// DescriptionHTML does special handles to description and return HTML string.
func (repo *Repository) DescriptionHTML() template.HTML {
	desc, err := markup.RenderDescriptionHTML([]byte(repo.Description), repo.HTMLURL(), repo.ComposeMetas())
	if err != nil {
		log.Error("Failed to render description for %s (ID: %d): %v", repo.Name, repo.ID, err)
		return template.HTML(markup.Sanitize(repo.Description))
	}
	return template.HTML(markup.Sanitize(string(desc)))
}

// PatchPath returns corresponding patch file path of repository by given issue ID.
func (repo *Repository) PatchPath(index int64) (string, error) {
	return repo.patchPath(x, index)
}

func (repo *Repository) patchPath(e Engine, index int64) (string, error) {
	if err := repo.getOwner(e); err != nil {
		return "", err
	}

	return filepath.Join(RepoPath(repo.Owner.Name, repo.Name), "pulls", com.ToStr(index)+".patch"), nil
}

// SavePatch saves patch data to corresponding location by given issue ID.
func (repo *Repository) SavePatch(index int64, patch []byte) error {
	return repo.savePatch(x, index, patch)
}

func (repo *Repository) savePatch(e Engine, index int64, patch []byte) error {
	patchPath, err := repo.patchPath(e, index)
	if err != nil {
		return fmt.Errorf("PatchPath: %v", err)
	}
	dir := filepath.Dir(patchPath)

	if err := os.MkdirAll(dir, os.ModePerm); err != nil {
		return fmt.Errorf("Failed to create dir %s: %v", dir, err)
	}

	if err = ioutil.WriteFile(patchPath, patch, 0644); err != nil {
		return fmt.Errorf("WriteFile: %v", err)
	}

	return nil
}

func isRepositoryExist(e Engine, u *User, repoName string) (bool, error) {
	has, err := e.Get(&Repository{
		OwnerID:   u.ID,
		LowerName: strings.ToLower(repoName),
	})
	return has && com.IsDir(RepoPath(u.Name, repoName)), err
}

// IsRepositoryExist returns true if the repository with given name under user has already existed.
func IsRepositoryExist(u *User, repoName string) (bool, error) {
	return isRepositoryExist(x, u, repoName)
}

// CloneLink represents different types of clone URLs of repository.
type CloneLink struct {
	SSH   string
	HTTPS string
	Git   string
}

// ComposeHTTPSCloneURL returns HTTPS clone URL based on given owner and repository name.
func ComposeHTTPSCloneURL(owner, repo string) string {
	return fmt.Sprintf("%s%s/%s.git", setting.AppURL, url.PathEscape(owner), url.PathEscape(repo))
}

func (repo *Repository) cloneLink(e Engine, isWiki bool) *CloneLink {
	repoName := repo.Name
	if isWiki {
		repoName += ".wiki"
	}

	sshUser := setting.RunUser
	if setting.SSH.StartBuiltinServer {
		sshUser = setting.SSH.BuiltinServerUser
	}

	repo.Owner = repo.mustOwner(e)
	cl := new(CloneLink)
	if setting.SSH.Port != 22 {
		cl.SSH = fmt.Sprintf("ssh://%s@%s:%d/%s/%s.git", sshUser, setting.SSH.Domain, setting.SSH.Port, repo.Owner.Name, repoName)
	} else if setting.Repository.UseCompatSSHURI {
		cl.SSH = fmt.Sprintf("ssh://%s@%s/%s/%s.git", sshUser, setting.SSH.Domain, repo.Owner.Name, repoName)
	} else {
		cl.SSH = fmt.Sprintf("%s@%s:%s/%s.git", sshUser, setting.SSH.Domain, repo.Owner.Name, repoName)
	}
	cl.HTTPS = ComposeHTTPSCloneURL(repo.Owner.Name, repoName)
	return cl
}

// CloneLink returns clone URLs of repository.
func (repo *Repository) CloneLink() (cl *CloneLink) {
	return repo.cloneLink(x, false)
}

// MigrateRepoOptions contains the repository migrate options
type MigrateRepoOptions struct {
	Name        string
	Description string
	IsPrivate   bool
	IsMirror    bool
	RemoteAddr  string
	Wiki        bool // include wiki repository
}

/*
	GitHub, GitLab, Gogs: *.wiki.git
	BitBucket: *.git/wiki
*/
var commonWikiURLSuffixes = []string{".wiki.git", ".git/wiki"}

// wikiRemoteURL returns accessible repository URL for wiki if exists.
// Otherwise, it returns an empty string.
func wikiRemoteURL(remote string) string {
	remote = strings.TrimSuffix(remote, ".git")
	for _, suffix := range commonWikiURLSuffixes {
		wikiURL := remote + suffix
		if git.IsRepoURLAccessible(wikiURL) {
			return wikiURL
		}
	}
	return ""
}

// MigrateRepository migrates an existing repository from other project hosting.
func MigrateRepository(doer, u *User, opts MigrateRepoOptions) (*Repository, error) {
	repo, err := CreateRepository(doer, u, CreateRepoOptions{
		Name:        opts.Name,
		Description: opts.Description,
		IsPrivate:   opts.IsPrivate,
		IsMirror:    opts.IsMirror,
	})
	if err != nil {
		return nil, err
	}

	repoPath := RepoPath(u.Name, opts.Name)

	if u.IsOrganization() {
		t, err := u.GetOwnerTeam()
		if err != nil {
			return nil, err
		}
		repo.NumWatches = t.NumMembers
	} else {
		repo.NumWatches = 1
	}

	migrateTimeout := time.Duration(setting.Git.Timeout.Migrate) * time.Second

	if err := os.RemoveAll(repoPath); err != nil {
		return repo, fmt.Errorf("Failed to remove %s: %v", repoPath, err)
	}

	if err = git.Clone(opts.RemoteAddr, repoPath, git.CloneRepoOptions{
		Mirror:  true,
		Quiet:   true,
		Timeout: migrateTimeout,
	}); err != nil {
		return repo, fmt.Errorf("Clone: %v", err)
	}

	if opts.Wiki {
		wikiPath := WikiPath(u.Name, opts.Name)
		wikiRemotePath := wikiRemoteURL(opts.RemoteAddr)
		if len(wikiRemotePath) > 0 {
			if err := os.RemoveAll(wikiPath); err != nil {
				return repo, fmt.Errorf("Failed to remove %s: %v", wikiPath, err)
			}

			if err = git.Clone(wikiRemotePath, wikiPath, git.CloneRepoOptions{
				Mirror:  true,
				Quiet:   true,
				Timeout: migrateTimeout,
				Branch:  "master",
			}); err != nil {
				log.Warn("Clone wiki: %v", err)
				if err := os.RemoveAll(wikiPath); err != nil {
					return repo, fmt.Errorf("Failed to remove %s: %v", wikiPath, err)
				}
			}
		}
	}

	// Check if repository is empty.
	_, stderr, err := com.ExecCmdDir(repoPath, "git", "log", "-1")
	if err != nil {
		if strings.Contains(stderr, "fatal: bad default revision 'HEAD'") {
			repo.IsEmpty = true
		} else {
			return repo, fmt.Errorf("check empty: %v - %s", err, stderr)
		}
	}

	if !repo.IsEmpty {
		// Try to get HEAD branch and set it as default branch.
		gitRepo, err := git.OpenRepository(repoPath)
		if err != nil {
			return repo, fmt.Errorf("OpenRepository: %v", err)
		}
		headBranch, err := gitRepo.GetHEADBranch()
		if err != nil {
			return repo, fmt.Errorf("GetHEADBranch: %v", err)
		}
		if headBranch != nil {
			repo.DefaultBranch = headBranch.Name
		}

		if err = SyncReleasesWithTags(repo, gitRepo); err != nil {
			log.Error("Failed to synchronize tags to releases for repository: %v", err)
		}
	}

	if err = repo.UpdateSize(); err != nil {
		log.Error("Failed to update size for repository: %v", err)
	}

	if opts.IsMirror {
		if _, err = x.InsertOne(&Mirror{
			RepoID:         repo.ID,
			Interval:       setting.Mirror.DefaultInterval,
			EnablePrune:    true,
			NextUpdateUnix: util.TimeStampNow().AddDuration(setting.Mirror.DefaultInterval),
		}); err != nil {
			return repo, fmt.Errorf("InsertOne: %v", err)
		}

		repo.IsMirror = true
		err = UpdateRepository(repo, false)
	} else {
		repo, err = CleanUpMigrateInfo(repo)
	}

	if err != nil && !repo.IsEmpty {
		UpdateRepoIndexer(repo)
	}

	return repo, err
}

// cleanUpMigrateGitConfig removes mirror info which prevents "push --all".
// This also removes possible user credentials.
func cleanUpMigrateGitConfig(configPath string) error {
	cfg, err := ini.Load(configPath)
	if err != nil {
		return fmt.Errorf("open config file: %v", err)
	}
	cfg.DeleteSection("remote \"origin\"")
	if err = cfg.SaveToIndent(configPath, "\t"); err != nil {
		return fmt.Errorf("save config file: %v", err)
	}
	return nil
}

// createDelegateHooks creates all the hooks scripts for the repo
func createDelegateHooks(repoPath string) (err error) {
	var (
		hookNames = []string{"pre-receive", "update", "post-receive"}
		hookTpls  = []string{
			fmt.Sprintf("#!/usr/bin/env %s\ndata=$(cat)\nexitcodes=\"\"\nhookname=$(basename $0)\nGIT_DIR=${GIT_DIR:-$(dirname $0)}\n\nfor hook in ${GIT_DIR}/hooks/${hookname}.d/*; do\ntest -x \"${hook}\" || continue\necho \"${data}\" | \"${hook}\"\nexitcodes=\"${exitcodes} $?\"\ndone\n\nfor i in ${exitcodes}; do\n[ ${i} -eq 0 ] || exit ${i}\ndone\n", setting.ScriptType),
			fmt.Sprintf("#!/usr/bin/env %s\nexitcodes=\"\"\nhookname=$(basename $0)\nGIT_DIR=${GIT_DIR:-$(dirname $0)}\n\nfor hook in ${GIT_DIR}/hooks/${hookname}.d/*; do\ntest -x \"${hook}\" || continue\n\"${hook}\" $1 $2 $3\nexitcodes=\"${exitcodes} $?\"\ndone\n\nfor i in ${exitcodes}; do\n[ ${i} -eq 0 ] || exit ${i}\ndone\n", setting.ScriptType),
			fmt.Sprintf("#!/usr/bin/env %s\ndata=$(cat)\nexitcodes=\"\"\nhookname=$(basename $0)\nGIT_DIR=${GIT_DIR:-$(dirname $0)}\n\nfor hook in ${GIT_DIR}/hooks/${hookname}.d/*; do\ntest -x \"${hook}\" || continue\necho \"${data}\" | \"${hook}\"\nexitcodes=\"${exitcodes} $?\"\ndone\n\nfor i in ${exitcodes}; do\n[ ${i} -eq 0 ] || exit ${i}\ndone\n", setting.ScriptType),
		}
		giteaHookTpls = []string{
			fmt.Sprintf("#!/usr/bin/env %s\n\"%s\" hook --config='%s' pre-receive\n", setting.ScriptType, setting.AppPath, setting.CustomConf),
			fmt.Sprintf("#!/usr/bin/env %s\n\"%s\" hook --config='%s' update $1 $2 $3\n", setting.ScriptType, setting.AppPath, setting.CustomConf),
			fmt.Sprintf("#!/usr/bin/env %s\n\"%s\" hook --config='%s' post-receive\n", setting.ScriptType, setting.AppPath, setting.CustomConf),
		}
	)

	hookDir := filepath.Join(repoPath, "hooks")

	for i, hookName := range hookNames {
		oldHookPath := filepath.Join(hookDir, hookName)
		newHookPath := filepath.Join(hookDir, hookName+".d", "gitea")

		if err := os.MkdirAll(filepath.Join(hookDir, hookName+".d"), os.ModePerm); err != nil {
			return fmt.Errorf("create hooks dir '%s': %v", filepath.Join(hookDir, hookName+".d"), err)
		}

		// WARNING: This will override all old server-side hooks
		if err = ioutil.WriteFile(oldHookPath, []byte(hookTpls[i]), 0777); err != nil {
			return fmt.Errorf("write old hook file '%s': %v", oldHookPath, err)
		}

		if err = ioutil.WriteFile(newHookPath, []byte(giteaHookTpls[i]), 0777); err != nil {
			return fmt.Errorf("write new hook file '%s': %v", newHookPath, err)
		}
	}

	return nil
}

// CleanUpMigrateInfo finishes migrating repository and/or wiki with things that don't need to be done for mirrors.
func CleanUpMigrateInfo(repo *Repository) (*Repository, error) {
	repoPath := repo.RepoPath()
	if err := createDelegateHooks(repoPath); err != nil {
		return repo, fmt.Errorf("createDelegateHooks: %v", err)
	}
	if repo.HasWiki() {
		if err := createDelegateHooks(repo.WikiPath()); err != nil {
			return repo, fmt.Errorf("createDelegateHooks.(wiki): %v", err)
		}
	}

	_, err := git.NewCommand("remote", "remove", "origin").RunInDir(repoPath)
	if err != nil && !strings.HasPrefix(err.Error(), "exit status 128 - fatal: No such remote ") {
		return repo, fmt.Errorf("CleanUpMigrateInfo: %v", err)
	}

	if repo.HasWiki() {
		if err := cleanUpMigrateGitConfig(path.Join(repo.WikiPath(), "config")); err != nil {
			return repo, fmt.Errorf("cleanUpMigrateGitConfig (wiki): %v", err)
		}
	}

	return repo, UpdateRepository(repo, false)
}

// initRepoCommit temporarily changes with work directory.
func initRepoCommit(tmpPath string, sig *git.Signature) (err error) {
	var stderr string
	if _, stderr, err = process.GetManager().ExecDir(-1,
		tmpPath, fmt.Sprintf("initRepoCommit (git add): %s", tmpPath),
		"git", "add", "--all"); err != nil {
		return fmt.Errorf("git add: %s", stderr)
	}

	if _, stderr, err = process.GetManager().ExecDir(-1,
		tmpPath, fmt.Sprintf("initRepoCommit (git commit): %s", tmpPath),
		"git", "commit", fmt.Sprintf("--author='%s <%s>'", sig.Name, sig.Email),
		"-m", "Initial commit"); err != nil {
		return fmt.Errorf("git commit: %s", stderr)
	}

	if _, stderr, err = process.GetManager().ExecDir(-1,
		tmpPath, fmt.Sprintf("initRepoCommit (git push): %s", tmpPath),
		"git", "push", "origin", "master"); err != nil {
		return fmt.Errorf("git push: %s", stderr)
	}
	return nil
}

// CreateRepoOptions contains the create repository options
type CreateRepoOptions struct {
	Name        string
	Description string
	Gitignores  string
	License     string
	Readme      string
	IsPrivate   bool
	IsMirror    bool
	AutoInit    bool
}

func getRepoInitFile(tp, name string) ([]byte, error) {
	cleanedName := strings.TrimLeft(path.Clean("/"+name), "/")
	relPath := path.Join("options", tp, cleanedName)

	// Use custom file when available.
	customPath := path.Join(setting.CustomPath, relPath)
	if com.IsFile(customPath) {
		return ioutil.ReadFile(customPath)
	}

	switch tp {
	case "readme":
		return options.Readme(cleanedName)
	case "gitignore":
		return options.Gitignore(cleanedName)
	case "license":
		return options.License(cleanedName)
	case "label":
		return options.Labels(cleanedName)
	default:
		return []byte{}, fmt.Errorf("Invalid init file type")
	}
}

func prepareRepoCommit(e Engine, repo *Repository, tmpDir, repoPath string, opts CreateRepoOptions) error {
	// Clone to temporary path and do the init commit.
	_, stderr, err := process.GetManager().Exec(
		fmt.Sprintf("initRepository(git clone): %s", repoPath),
		"git", "clone", repoPath, tmpDir,
	)
	if err != nil {
		return fmt.Errorf("git clone: %v - %s", err, stderr)
	}

	// README
	data, err := getRepoInitFile("readme", opts.Readme)
	if err != nil {
		return fmt.Errorf("getRepoInitFile[%s]: %v", opts.Readme, err)
	}

	cloneLink := repo.cloneLink(e, false)
	match := map[string]string{
		"Name":           repo.Name,
		"Description":    repo.Description,
		"CloneURL.SSH":   cloneLink.SSH,
		"CloneURL.HTTPS": cloneLink.HTTPS,
	}
	if err = ioutil.WriteFile(filepath.Join(tmpDir, "README.md"),
		[]byte(com.Expand(string(data), match)), 0644); err != nil {
		return fmt.Errorf("write README.md: %v", err)
	}

	// .gitignore
	if len(opts.Gitignores) > 0 {
		var buf bytes.Buffer
		names := strings.Split(opts.Gitignores, ",")
		for _, name := range names {
			data, err = getRepoInitFile("gitignore", name)
			if err != nil {
				return fmt.Errorf("getRepoInitFile[%s]: %v", name, err)
			}
			buf.WriteString("# ---> " + name + "\n")
			buf.Write(data)
			buf.WriteString("\n")
		}

		if buf.Len() > 0 {
			if err = ioutil.WriteFile(filepath.Join(tmpDir, ".gitignore"), buf.Bytes(), 0644); err != nil {
				return fmt.Errorf("write .gitignore: %v", err)
			}
		}
	}

	// LICENSE
	if len(opts.License) > 0 {
		data, err = getRepoInitFile("license", opts.License)
		if err != nil {
			return fmt.Errorf("getRepoInitFile[%s]: %v", opts.License, err)
		}

		if err = ioutil.WriteFile(filepath.Join(tmpDir, "LICENSE"), data, 0644); err != nil {
			return fmt.Errorf("write LICENSE: %v", err)
		}
	}

	return nil
}

// InitRepository initializes README and .gitignore if needed.
func initRepository(e Engine, repoPath string, u *User, repo *Repository, opts CreateRepoOptions) (err error) {
	// Somehow the directory could exist.
	if com.IsExist(repoPath) {
		return fmt.Errorf("initRepository: path already exists: %s", repoPath)
	}

	// Init git bare new repository.
	if err = git.InitRepository(repoPath, true); err != nil {
		return fmt.Errorf("InitRepository: %v", err)
	} else if err = createDelegateHooks(repoPath); err != nil {
		return fmt.Errorf("createDelegateHooks: %v", err)
	}

	tmpDir := filepath.Join(os.TempDir(), "gitea-"+repo.Name+"-"+com.ToStr(time.Now().Nanosecond()))

	// Initialize repository according to user's choice.
	if opts.AutoInit {

		if err := os.MkdirAll(tmpDir, os.ModePerm); err != nil {
			return fmt.Errorf("Failed to create dir %s: %v", tmpDir, err)
		}

		defer os.RemoveAll(tmpDir)

		if err = prepareRepoCommit(e, repo, tmpDir, repoPath, opts); err != nil {
			return fmt.Errorf("prepareRepoCommit: %v", err)
		}

		// Apply changes and commit.
		if err = initRepoCommit(tmpDir, u.NewGitSig()); err != nil {
			return fmt.Errorf("initRepoCommit: %v", err)
		}
	}

	// Re-fetch the repository from database before updating it (else it would
	// override changes that were done earlier with sql)
	if repo, err = getRepositoryByID(e, repo.ID); err != nil {
		return fmt.Errorf("getRepositoryByID: %v", err)
	}

	if !opts.AutoInit {
		repo.IsEmpty = true
	}

	repo.DefaultBranch = "master"
	if err = updateRepository(e, repo, false); err != nil {
		return fmt.Errorf("updateRepository: %v", err)
	}

	return nil
}

var (
	reservedRepoNames    = []string{".", ".."}
	reservedRepoPatterns = []string{"*.git", "*.wiki"}
)

// IsUsableRepoName returns true when repository is usable
func IsUsableRepoName(name string) error {
	return isUsableName(reservedRepoNames, reservedRepoPatterns, name)
}

func createRepository(e *xorm.Session, doer, u *User, repo *Repository) (err error) {
	if err = IsUsableRepoName(repo.Name); err != nil {
		return err
	}

	has, err := isRepositoryExist(e, u, repo.Name)
	if err != nil {
		return fmt.Errorf("IsRepositoryExist: %v", err)
	} else if has {
		return ErrRepoAlreadyExist{u.Name, repo.Name}
	}

	if _, err = e.Insert(repo); err != nil {
		return err
	}
	if err = deleteRepoRedirect(e, u.ID, repo.Name); err != nil {
		return err
	}

	// insert units for repo
	var units = make([]RepoUnit, 0, len(DefaultRepoUnits))
	for _, tp := range DefaultRepoUnits {
		if tp == UnitTypeIssues {
			units = append(units, RepoUnit{
				RepoID: repo.ID,
				Type:   tp,
				Config: &IssuesConfig{
					EnableTimetracker:                setting.Service.DefaultEnableTimetracking,
					AllowOnlyContributorsToTrackTime: setting.Service.DefaultAllowOnlyContributorsToTrackTime,
					EnableDependencies:               setting.Service.DefaultEnableDependencies,
				},
			})
		} else if tp == UnitTypePullRequests {
			units = append(units, RepoUnit{
				RepoID: repo.ID,
				Type:   tp,
				Config: &PullRequestsConfig{AllowMerge: true, AllowRebase: true, AllowRebaseMerge: true, AllowSquash: true},
			})
		} else {
			units = append(units, RepoUnit{
				RepoID: repo.ID,
				Type:   tp,
			})
		}

	}

	if _, err = e.Insert(&units); err != nil {
		return err
	}

	u.NumRepos++
	// Remember visibility preference.
	u.LastRepoVisibility = repo.IsPrivate
	if err = updateUser(e, u); err != nil {
		return fmt.Errorf("updateUser: %v", err)
	}

	// Give access to all members in owner team.
	if u.IsOrganization() {
		t, err := u.getOwnerTeam(e)
		if err != nil {
			return fmt.Errorf("getOwnerTeam: %v", err)
		} else if err = t.addRepository(e, repo); err != nil {
			return fmt.Errorf("addRepository: %v", err)
		} else if err = prepareWebhooks(e, repo, HookEventRepository, &api.RepositoryPayload{
			Action:       api.HookRepoCreated,
			Repository:   repo.innerAPIFormat(e, AccessModeOwner, false),
			Organization: u.APIFormat(),
			Sender:       doer.APIFormat(),
		}); err != nil {
			return fmt.Errorf("prepareWebhooks: %v", err)
		}
		go HookQueue.Add(repo.ID)
	} else if err = repo.recalculateAccesses(e); err != nil {
		// Organization automatically called this in addRepository method.
		return fmt.Errorf("recalculateAccesses: %v", err)
	}

	if setting.Service.AutoWatchNewRepos {
		if err = watchRepo(e, doer.ID, repo.ID, true); err != nil {
			return fmt.Errorf("watchRepo: %v", err)
		}
	}
	if err = newRepoAction(e, doer, repo); err != nil {
		return fmt.Errorf("newRepoAction: %v", err)
	}

	if err = copyDefaultWebhooksToRepo(e, repo.ID); err != nil {
		return fmt.Errorf("copyDefaultWebhooksToRepo: %v", err)
	}

	return nil
}

// CreateRepository creates a repository for the user/organization.
func CreateRepository(doer, u *User, opts CreateRepoOptions) (_ *Repository, err error) {
	if !doer.IsAdmin && !u.CanCreateRepo() {
		return nil, ErrReachLimitOfRepo{u.MaxRepoCreation}
	}

	repo := &Repository{
		OwnerID:                         u.ID,
		Owner:                           u,
		Name:                            opts.Name,
		LowerName:                       strings.ToLower(opts.Name),
		Description:                     opts.Description,
		IsPrivate:                       opts.IsPrivate,
		IsFsckEnabled:                   !opts.IsMirror,
		CloseIssuesViaCommitInAnyBranch: setting.Repository.DefaultCloseIssuesViaCommitsInAnyBranch,
	}

	sess := x.NewSession()
	defer sess.Close()
	if err = sess.Begin(); err != nil {
		return nil, err
	}

	if err = createRepository(sess, doer, u, repo); err != nil {
		return nil, err
	}

	// No need for init mirror.
	if !opts.IsMirror {
		repoPath := RepoPath(u.Name, repo.Name)
		if err = initRepository(sess, repoPath, u, repo, opts); err != nil {
			if err2 := os.RemoveAll(repoPath); err2 != nil {
				log.Error("initRepository: %v", err)
				return nil, fmt.Errorf(
					"delete repo directory %s/%s failed(2): %v", u.Name, repo.Name, err2)
			}
			return nil, fmt.Errorf("initRepository: %v", err)
		}

		_, stderr, err := process.GetManager().ExecDir(-1,
			repoPath, fmt.Sprintf("CreateRepository(git update-server-info): %s", repoPath),
			"git", "update-server-info")
		if err != nil {
			return nil, errors.New("CreateRepository(git update-server-info): " + stderr)
		}
	}

	return repo, sess.Commit()
}

func countRepositories(userID int64, private bool) int64 {
	sess := x.Where("id > 0")

	if userID > 0 {
		sess.And("owner_id = ?", userID)
	}
	if !private {
		sess.And("is_private=?", false)
	}

	count, err := sess.Count(new(Repository))
	if err != nil {
		log.Error("countRepositories: %v", err)
	}
	return count
}

// CountRepositories returns number of repositories.
// Argument private only takes effect when it is false,
// set it true to count all repositories.
func CountRepositories(private bool) int64 {
	return countRepositories(-1, private)
}

// CountUserRepositories returns number of repositories user owns.
// Argument private only takes effect when it is false,
// set it true to count all repositories.
func CountUserRepositories(userID int64, private bool) int64 {
	return countRepositories(userID, private)
}

// RepoPath returns repository path by given user and repository name.
func RepoPath(userName, repoName string) string {
	return filepath.Join(UserPath(userName), strings.ToLower(repoName)+".git")
}

// TransferOwnership transfers all corresponding setting from old user to new one.
func TransferOwnership(doer *User, newOwnerName string, repo *Repository) error {
	newOwner, err := GetUserByName(newOwnerName)
	if err != nil {
		return fmt.Errorf("get new owner '%s': %v", newOwnerName, err)
	}

	// Check if new owner has repository with same name.
	has, err := IsRepositoryExist(newOwner, repo.Name)
	if err != nil {
		return fmt.Errorf("IsRepositoryExist: %v", err)
	} else if has {
		return ErrRepoAlreadyExist{newOwnerName, repo.Name}
	}

	sess := x.NewSession()
	defer sess.Close()
	if err = sess.Begin(); err != nil {
		return fmt.Errorf("sess.Begin: %v", err)
	}

	owner := repo.Owner

	// Note: we have to set value here to make sure recalculate accesses is based on
	// new owner.
	repo.OwnerID = newOwner.ID
	repo.Owner = newOwner

	// Update repository.
	if _, err := sess.ID(repo.ID).Update(repo); err != nil {
		return fmt.Errorf("update owner: %v", err)
	}

	// Remove redundant collaborators.
	collaborators, err := repo.getCollaborators(sess)
	if err != nil {
		return fmt.Errorf("getCollaborators: %v", err)
	}

	// Dummy object.
	collaboration := &Collaboration{RepoID: repo.ID}
	for _, c := range collaborators {
		if c.ID != newOwner.ID {
			isMember, err := isOrganizationMember(sess, newOwner.ID, c.ID)
			if err != nil {
				return fmt.Errorf("IsOrgMember: %v", err)
			} else if !isMember {
				continue
			}
		}
		collaboration.UserID = c.ID
		if _, err = sess.Delete(collaboration); err != nil {
			return fmt.Errorf("remove collaborator '%d': %v", c.ID, err)
		}
	}

	// Remove old team-repository relations.
	if owner.IsOrganization() {
		if err = owner.removeOrgRepo(sess, repo.ID); err != nil {
			return fmt.Errorf("removeOrgRepo: %v", err)
		}
	}

	if newOwner.IsOrganization() {
		t, err := newOwner.getOwnerTeam(sess)
		if err != nil {
			return fmt.Errorf("getOwnerTeam: %v", err)
		} else if err = t.addRepository(sess, repo); err != nil {
			return fmt.Errorf("add to owner team: %v", err)
		}
	} else if err = repo.recalculateAccesses(sess); err != nil {
		// Organization called this in addRepository method.
		return fmt.Errorf("recalculateAccesses: %v", err)
	}

	// Update repository count.
	if _, err = sess.Exec("UPDATE `user` SET num_repos=num_repos+1 WHERE id=?", newOwner.ID); err != nil {
		return fmt.Errorf("increase new owner repository count: %v", err)
	} else if _, err = sess.Exec("UPDATE `user` SET num_repos=num_repos-1 WHERE id=?", owner.ID); err != nil {
		return fmt.Errorf("decrease old owner repository count: %v", err)
	}

	if err = watchRepo(sess, doer.ID, repo.ID, true); err != nil {
		return fmt.Errorf("watchRepo: %v", err)
	} else if err = transferRepoAction(sess, doer, owner, repo); err != nil {
		return fmt.Errorf("transferRepoAction: %v", err)
	}

	// Rename remote repository to new path and delete local copy.
	dir := UserPath(newOwner.Name)

	if err := os.MkdirAll(dir, os.ModePerm); err != nil {
		return fmt.Errorf("Failed to create dir %s: %v", dir, err)
	}

	if err = os.Rename(RepoPath(owner.Name, repo.Name), RepoPath(newOwner.Name, repo.Name)); err != nil {
		return fmt.Errorf("rename repository directory: %v", err)
	}

	// Rename remote wiki repository to new path and delete local copy.
	wikiPath := WikiPath(owner.Name, repo.Name)
	if com.IsExist(wikiPath) {
		if err = os.Rename(wikiPath, WikiPath(newOwner.Name, repo.Name)); err != nil {
			return fmt.Errorf("rename repository wiki: %v", err)
		}
	}

	// If there was previously a redirect at this location, remove it.
	if err = deleteRepoRedirect(sess, newOwner.ID, repo.Name); err != nil {
		return fmt.Errorf("delete repo redirect: %v", err)
	}

	return sess.Commit()
}

// ChangeRepositoryName changes all corresponding setting from old repository name to new one.
func ChangeRepositoryName(u *User, oldRepoName, newRepoName string) (err error) {
	oldRepoName = strings.ToLower(oldRepoName)
	newRepoName = strings.ToLower(newRepoName)
	if err = IsUsableRepoName(newRepoName); err != nil {
		return err
	}

	has, err := IsRepositoryExist(u, newRepoName)
	if err != nil {
		return fmt.Errorf("IsRepositoryExist: %v", err)
	} else if has {
		return ErrRepoAlreadyExist{u.Name, newRepoName}
	}

	repo, err := GetRepositoryByName(u.ID, oldRepoName)
	if err != nil {
		return fmt.Errorf("GetRepositoryByName: %v", err)
	}

	// Change repository directory name. We must lock the local copy of the
	// repo so that we can atomically rename the repo path and updates the
	// local copy's origin accordingly.
	repoWorkingPool.CheckIn(com.ToStr(repo.ID))
	defer repoWorkingPool.CheckOut(com.ToStr(repo.ID))

	newRepoPath := RepoPath(u.Name, newRepoName)
	if err = os.Rename(repo.RepoPath(), newRepoPath); err != nil {
		return fmt.Errorf("rename repository directory: %v", err)
	}

	wikiPath := repo.WikiPath()
	if com.IsExist(wikiPath) {
		if err = os.Rename(wikiPath, WikiPath(u.Name, newRepoName)); err != nil {
			return fmt.Errorf("rename repository wiki: %v", err)
		}
	}

	sess := x.NewSession()
	defer sess.Close()
	if err = sess.Begin(); err != nil {
		return fmt.Errorf("sess.Begin: %v", err)
	}

	// If there was previously a redirect at this location, remove it.
	if err = deleteRepoRedirect(sess, u.ID, newRepoName); err != nil {
		return fmt.Errorf("delete repo redirect: %v", err)
	}

	return sess.Commit()
}

func getRepositoriesByForkID(e Engine, forkID int64) ([]*Repository, error) {
	repos := make([]*Repository, 0, 10)
	return repos, e.
		Where("fork_id=?", forkID).
		Find(&repos)
}

// GetRepositoriesByForkID returns all repositories with given fork ID.
func GetRepositoriesByForkID(forkID int64) ([]*Repository, error) {
	return getRepositoriesByForkID(x, forkID)
}

func updateRepository(e Engine, repo *Repository, visibilityChanged bool) (err error) {
	repo.LowerName = strings.ToLower(repo.Name)

	if len(repo.Description) > 255 {
		repo.Description = repo.Description[:255]
	}
	if len(repo.Website) > 255 {
		repo.Website = repo.Website[:255]
	}

	if _, err = e.ID(repo.ID).AllCols().Update(repo); err != nil {
		return fmt.Errorf("update: %v", err)
	}

	if visibilityChanged {
		if err = repo.getOwner(e); err != nil {
			return fmt.Errorf("getOwner: %v", err)
		}
		if repo.Owner.IsOrganization() {
			// Organization repository need to recalculate access table when visibility is changed.
			if err = repo.recalculateTeamAccesses(e, 0); err != nil {
				return fmt.Errorf("recalculateTeamAccesses: %v", err)
			}
		}

		// If repo has become private, we need to set its actions to private.
		if repo.IsPrivate {
			_, err = e.Where("repo_id = ?", repo.ID).Cols("is_private").Update(&Action{
				IsPrivate: true,
			})
			if err != nil {
				return err
			}
		}

		// Create/Remove git-daemon-export-ok for git-daemon...
		daemonExportFile := path.Join(repo.repoPath(e), `git-daemon-export-ok`)
		if repo.IsPrivate && com.IsExist(daemonExportFile) {
			if err = os.Remove(daemonExportFile); err != nil {
				log.Error("Failed to remove %s: %v", daemonExportFile, err)
			}
		} else if !repo.IsPrivate && !com.IsExist(daemonExportFile) {
			if f, err := os.Create(daemonExportFile); err != nil {
				log.Error("Failed to create %s: %v", daemonExportFile, err)
			} else {
				f.Close()
			}
		}

		forkRepos, err := getRepositoriesByForkID(e, repo.ID)
		if err != nil {
			return fmt.Errorf("getRepositoriesByForkID: %v", err)
		}
		for i := range forkRepos {
			forkRepos[i].IsPrivate = repo.IsPrivate
			if err = updateRepository(e, forkRepos[i], true); err != nil {
				return fmt.Errorf("updateRepository[%d]: %v", forkRepos[i].ID, err)
			}
		}

		if err = repo.updateSize(e); err != nil {
			log.Error("Failed to update size for repository: %v", err)
		}
	}

	return nil
}

// UpdateRepository updates a repository
func UpdateRepository(repo *Repository, visibilityChanged bool) (err error) {
	sess := x.NewSession()
	defer sess.Close()
	if err = sess.Begin(); err != nil {
		return err
	}

	if err = updateRepository(sess, repo, visibilityChanged); err != nil {
		return fmt.Errorf("updateRepository: %v", err)
	}

	return sess.Commit()
}

// UpdateRepositoryUnits updates a repository's units
func UpdateRepositoryUnits(repo *Repository, units []RepoUnit) (err error) {
	sess := x.NewSession()
	defer sess.Close()
	if err = sess.Begin(); err != nil {
		return err
	}

	if _, err = sess.Where("repo_id = ?", repo.ID).Delete(new(RepoUnit)); err != nil {
		return err
	}

	if _, err = sess.Insert(units); err != nil {
		return err
	}

	return sess.Commit()
}

// DeleteRepository deletes a repository for a user or organization.
func DeleteRepository(doer *User, uid, repoID int64) error {
	// In case is a organization.
	org, err := GetUserByID(uid)
	if err != nil {
		return err
	}
	if org.IsOrganization() {
		if err = org.GetTeams(); err != nil {
			return err
		}
	}

	sess := x.NewSession()
	defer sess.Close()
	if err = sess.Begin(); err != nil {
		return err
	}

	repo := &Repository{ID: repoID, OwnerID: uid}
	has, err := sess.Get(repo)
	if err != nil {
		return err
	} else if !has {
		return ErrRepoNotExist{repoID, uid, "", ""}
	}

	// Delete Deploy Keys
	deployKeys, err := listDeployKeys(sess, repo.ID)
	if err != nil {
		return fmt.Errorf("listDeployKeys: %v", err)
	}
	for _, dKey := range deployKeys {
		if err := deleteDeployKey(sess, doer, dKey.ID); err != nil {
			return fmt.Errorf("deleteDeployKeys: %v", err)
		}
	}

	if cnt, err := sess.ID(repoID).Delete(&Repository{}); err != nil {
		return err
	} else if cnt != 1 {
		return ErrRepoNotExist{repoID, uid, "", ""}
	}

	if org.IsOrganization() {
		for _, t := range org.Teams {
			if !t.hasRepository(sess, repoID) {
				continue
			} else if err = t.removeRepository(sess, repo, false); err != nil {
				return err
			}
		}
	}

	if err = deleteBeans(sess,
		&Access{RepoID: repo.ID},
		&Action{RepoID: repo.ID},
		&Watch{RepoID: repoID},
		&Star{RepoID: repoID},
		&Mirror{RepoID: repoID},
		&Milestone{RepoID: repoID},
		&Release{RepoID: repoID},
		&Collaboration{RepoID: repoID},
		&PullRequest{BaseRepoID: repoID},
		&RepoUnit{RepoID: repoID},
		&RepoRedirect{RedirectRepoID: repoID},
		&Webhook{RepoID: repoID},
		&HookTask{RepoID: repoID},
		&Notification{RepoID: repoID},
		&CommitStatus{RepoID: repoID},
	); err != nil {
		return fmt.Errorf("deleteBeans: %v", err)
	}

	deleteCond := builder.Select("id").From("issue").Where(builder.Eq{"repo_id": repoID})
	// Delete comments and attachments
	if _, err = sess.In("issue_id", deleteCond).
		Delete(&Comment{}); err != nil {
		return err
	}

	if _, err = sess.In("issue_id", deleteCond).
		Delete(&IssueUser{}); err != nil {
		return err
	}

	if _, err = sess.In("issue_id", deleteCond).
		Delete(&Reaction{}); err != nil {
		return err
	}

	if _, err = sess.In("issue_id", deleteCond).
		Delete(&IssueWatch{}); err != nil {
		return err
	}

	if _, err = sess.In("issue_id", deleteCond).
		Delete(&Stopwatch{}); err != nil {
		return err
	}

	attachmentPaths := make([]string, 0, 20)
	attachments := make([]*Attachment, 0, len(attachmentPaths))
	if err = sess.Join("INNER", "issue", "issue.id = attachment.issue_id").
		Where("issue.repo_id = ?", repoID).
		Find(&attachments); err != nil {
		return err
	}
	for j := range attachments {
		attachmentPaths = append(attachmentPaths, attachments[j].LocalPath())
	}

	if _, err = sess.In("issue_id", deleteCond).
		Delete(&Attachment{}); err != nil {
		return err
	}

	if _, err = sess.Delete(&Issue{RepoID: repoID}); err != nil {
		return err
	}

	if _, err = sess.Where("repo_id = ?", repoID).Delete(new(RepoUnit)); err != nil {
		return err
	}

	if repo.IsFork {
		if _, err = sess.Exec("UPDATE `repository` SET num_forks=num_forks-1 WHERE id=?", repo.ForkID); err != nil {
			return fmt.Errorf("decrease fork count: %v", err)
		}
	}

	if _, err = sess.Exec("UPDATE `user` SET num_repos=num_repos-1 WHERE id=?", uid); err != nil {
		return err
	}

	// FIXME: Remove repository files should be executed after transaction succeed.
	repoPath := repo.repoPath(sess)
	removeAllWithNotice(sess, "Delete repository files", repoPath)

	err = repo.deleteWiki(sess)
	if err != nil {
		return err
	}

	// Remove attachment files.
	for i := range attachmentPaths {
		removeAllWithNotice(sess, "Delete attachment", attachmentPaths[i])
	}

	// Remove LFS objects
	var lfsObjects []*LFSMetaObject
	if err = sess.Where("repository_id=?", repoID).Find(&lfsObjects); err != nil {
		return err
	}

	for _, v := range lfsObjects {
		count, err := sess.Count(&LFSMetaObject{Oid: v.Oid})
		if err != nil {
			return err
		}

		if count > 1 {
			continue
		}

		oidPath := filepath.Join(v.Oid[0:2], v.Oid[2:4], v.Oid[4:len(v.Oid)])
		err = os.Remove(filepath.Join(setting.LFS.ContentPath, oidPath))
		if err != nil {
			return err
		}
	}

	if _, err := sess.Delete(&LFSMetaObject{RepositoryID: repoID}); err != nil {
		return err
	}

	if repo.NumForks > 0 {
		if _, err = sess.Exec("UPDATE `repository` SET fork_id=0,is_fork=? WHERE fork_id=?", false, repo.ID); err != nil {
			log.Error("reset 'fork_id' and 'is_fork': %v", err)
		}
	}

	if err = sess.Commit(); err != nil {
		if len(deployKeys) > 0 {
			// We need to rewrite the public keys because the commit failed
			if err2 := RewriteAllPublicKeys(); err2 != nil {
				return fmt.Errorf("Commit: %v SSH Keys: %v", err, err2)
			}
		}
		return fmt.Errorf("Commit: %v", err)
	}

	if org.IsOrganization() {
		if err = PrepareWebhooks(repo, HookEventRepository, &api.RepositoryPayload{
			Action:       api.HookRepoDeleted,
			Repository:   repo.APIFormat(AccessModeOwner),
			Organization: org.APIFormat(),
			Sender:       doer.APIFormat(),
		}); err != nil {
			return err
		}
		go HookQueue.Add(repo.ID)
	}

	if len(repo.Avatar) > 0 {
		avatarPath := repo.CustomAvatarPath()
		if com.IsExist(avatarPath) {
			if err := os.Remove(avatarPath); err != nil {
				return fmt.Errorf("Failed to remove %s: %v", avatarPath, err)
			}
		}
	}

	DeleteRepoFromIndexer(repo)
	return nil
}

// GetRepositoryByOwnerAndName returns the repository by given ownername and reponame.
func GetRepositoryByOwnerAndName(ownerName, repoName string) (*Repository, error) {
	var repo Repository
	has, err := x.Select("repository.*").
		Join("INNER", "`user`", "`user`.id = repository.owner_id").
		Where("repository.lower_name = ?", strings.ToLower(repoName)).
		And("`user`.lower_name = ?", strings.ToLower(ownerName)).
		Get(&repo)
	if err != nil {
		return nil, err
	} else if !has {
		return nil, ErrRepoNotExist{0, 0, ownerName, repoName}
	}
	return &repo, nil
}

// GetRepositoryByName returns the repository by given name under user if exists.
func GetRepositoryByName(ownerID int64, name string) (*Repository, error) {
	repo := &Repository{
		OwnerID:   ownerID,
		LowerName: strings.ToLower(name),
	}
	has, err := x.Get(repo)
	if err != nil {
		return nil, err
	} else if !has {
		return nil, ErrRepoNotExist{0, ownerID, "", name}
	}
	return repo, err
}

func getRepositoryByID(e Engine, id int64) (*Repository, error) {
	repo := new(Repository)
	has, err := e.ID(id).Get(repo)
	if err != nil {
		return nil, err
	} else if !has {
		return nil, ErrRepoNotExist{id, 0, "", ""}
	}
	return repo, nil
}

// GetRepositoryByID returns the repository by given id if exists.
func GetRepositoryByID(id int64) (*Repository, error) {
	return getRepositoryByID(x, id)
}

// GetRepositoriesMapByIDs returns the repositories by given id slice.
func GetRepositoriesMapByIDs(ids []int64) (map[int64]*Repository, error) {
	var repos = make(map[int64]*Repository, len(ids))
	return repos, x.In("id", ids).Find(&repos)
}

// GetUserRepositories returns a list of repositories of given user.
func GetUserRepositories(userID int64, private bool, page, pageSize int, orderBy string) ([]*Repository, error) {
	if len(orderBy) == 0 {
		orderBy = "updated_unix DESC"
	}

	sess := x.
		Where("owner_id = ?", userID).
		OrderBy(orderBy)
	if !private {
		sess.And("is_private=?", false)
	}

	if page <= 0 {
		page = 1
	}
	sess.Limit(pageSize, (page-1)*pageSize)

	repos := make([]*Repository, 0, pageSize)
	return repos, sess.Find(&repos)
}

// GetUserMirrorRepositories returns a list of mirror repositories of given user.
func GetUserMirrorRepositories(userID int64) ([]*Repository, error) {
	repos := make([]*Repository, 0, 10)
	return repos, x.
		Where("owner_id = ?", userID).
		And("is_mirror = ?", true).
		Find(&repos)
}

func getRepositoryCount(e Engine, u *User) (int64, error) {
	return e.Count(&Repository{OwnerID: u.ID})
}

func getPublicRepositoryCount(e Engine, u *User) (int64, error) {
	return e.Where("is_private = ?", false).Count(&Repository{OwnerID: u.ID})
}

func getPrivateRepositoryCount(e Engine, u *User) (int64, error) {
	return e.Where("is_private = ?", true).Count(&Repository{OwnerID: u.ID})
}

// GetRepositoryCount returns the total number of repositories of user.
func GetRepositoryCount(u *User) (int64, error) {
	return getRepositoryCount(x, u)
}

// GetPublicRepositoryCount returns the total number of public repositories of user.
func GetPublicRepositoryCount(u *User) (int64, error) {
	return getPublicRepositoryCount(x, u)
}

// GetPrivateRepositoryCount returns the total number of private repositories of user.
func GetPrivateRepositoryCount(u *User) (int64, error) {
	return getPrivateRepositoryCount(x, u)
}

// DeleteRepositoryArchives deletes all repositories' archives.
func DeleteRepositoryArchives() error {
	return x.
		Where("id > 0").
		Iterate(new(Repository),
			func(idx int, bean interface{}) error {
				repo := bean.(*Repository)
				return os.RemoveAll(filepath.Join(repo.RepoPath(), "archives"))
			})
}

// DeleteOldRepositoryArchives deletes old repository archives.
func DeleteOldRepositoryArchives() {
	if !taskStatusTable.StartIfNotRunning(archiveCleanup) {
		return
	}
	defer taskStatusTable.Stop(archiveCleanup)

	log.Trace("Doing: ArchiveCleanup")

	if err := x.Where("id > 0").Iterate(new(Repository), deleteOldRepositoryArchives); err != nil {
		log.Error("ArchiveClean: %v", err)
	}
}

func deleteOldRepositoryArchives(idx int, bean interface{}) error {
	repo := bean.(*Repository)
	basePath := filepath.Join(repo.RepoPath(), "archives")

	for _, ty := range []string{"zip", "targz"} {
		path := filepath.Join(basePath, ty)
		file, err := os.Open(path)
		if err != nil {
			if !os.IsNotExist(err) {
				log.Warn("Unable to open directory %s: %v", path, err)
				return err
			}

			// If the directory doesn't exist, that's okay.
			continue
		}

		files, err := file.Readdir(0)
		file.Close()
		if err != nil {
			log.Warn("Unable to read directory %s: %v", path, err)
			return err
		}

		minimumOldestTime := time.Now().Add(-setting.Cron.ArchiveCleanup.OlderThan)
		for _, info := range files {
			if info.ModTime().Before(minimumOldestTime) && !info.IsDir() {
				toDelete := filepath.Join(path, info.Name())
				// This is a best-effort purge, so we do not check error codes to confirm removal.
				if err = os.Remove(toDelete); err != nil {
					log.Trace("Unable to delete %s, but proceeding: %v", toDelete, err)
				}
			}
		}
	}

	return nil
}

func gatherMissingRepoRecords() ([]*Repository, error) {
	repos := make([]*Repository, 0, 10)
	if err := x.
		Where("id > 0").
		Iterate(new(Repository),
			func(idx int, bean interface{}) error {
				repo := bean.(*Repository)
				if !com.IsDir(repo.RepoPath()) {
					repos = append(repos, repo)
				}
				return nil
			}); err != nil {
		if err2 := CreateRepositoryNotice(fmt.Sprintf("gatherMissingRepoRecords: %v", err)); err2 != nil {
			return nil, fmt.Errorf("CreateRepositoryNotice: %v", err)
		}
	}
	return repos, nil
}

// DeleteMissingRepositories deletes all repository records that lost Git files.
func DeleteMissingRepositories(doer *User) error {
	repos, err := gatherMissingRepoRecords()
	if err != nil {
		return fmt.Errorf("gatherMissingRepoRecords: %v", err)
	}

	if len(repos) == 0 {
		return nil
	}

	for _, repo := range repos {
		log.Trace("Deleting %d/%d...", repo.OwnerID, repo.ID)
		if err := DeleteRepository(doer, repo.OwnerID, repo.ID); err != nil {
			if err2 := CreateRepositoryNotice(fmt.Sprintf("DeleteRepository [%d]: %v", repo.ID, err)); err2 != nil {
				return fmt.Errorf("CreateRepositoryNotice: %v", err)
			}
		}
	}
	return nil
}

// ReinitMissingRepositories reinitializes all repository records that lost Git files.
func ReinitMissingRepositories() error {
	repos, err := gatherMissingRepoRecords()
	if err != nil {
		return fmt.Errorf("gatherMissingRepoRecords: %v", err)
	}

	if len(repos) == 0 {
		return nil
	}

	for _, repo := range repos {
		log.Trace("Initializing %d/%d...", repo.OwnerID, repo.ID)
		if err := git.InitRepository(repo.RepoPath(), true); err != nil {
			if err2 := CreateRepositoryNotice(fmt.Sprintf("InitRepository [%d]: %v", repo.ID, err)); err2 != nil {
				return fmt.Errorf("CreateRepositoryNotice: %v", err)
			}
		}
	}
	return nil
}

// SyncRepositoryHooks rewrites all repositories' pre-receive, update and post-receive hooks
// to make sure the binary and custom conf path are up-to-date.
func SyncRepositoryHooks() error {
	return x.Cols("owner_id", "name").Where("id > 0").Iterate(new(Repository),
		func(idx int, bean interface{}) error {
			if err := createDelegateHooks(bean.(*Repository).RepoPath()); err != nil {
				return fmt.Errorf("SyncRepositoryHook: %v", err)
			}
			if bean.(*Repository).HasWiki() {
				if err := createDelegateHooks(bean.(*Repository).WikiPath()); err != nil {
					return fmt.Errorf("SyncRepositoryHook: %v", err)
				}
			}
			return nil
		})
}

// Prevent duplicate running tasks.
var taskStatusTable = sync.NewStatusTable()

const (
	mirrorUpdate   = "mirror_update"
	gitFsck        = "git_fsck"
	checkRepos     = "check_repos"
	archiveCleanup = "archive_cleanup"
)

// GitFsck calls 'git fsck' to check repository health.
func GitFsck() {
	if !taskStatusTable.StartIfNotRunning(gitFsck) {
		return
	}
	defer taskStatusTable.Stop(gitFsck)

	log.Trace("Doing: GitFsck")

	if err := x.
		Where("id>0 AND is_fsck_enabled=?", true).BufferSize(setting.IterateBufferSize).
		Iterate(new(Repository),
			func(idx int, bean interface{}) error {
				repo := bean.(*Repository)
				repoPath := repo.RepoPath()
				log.Trace("Running health check on repository %s", repoPath)
				if err := git.Fsck(repoPath, setting.Cron.RepoHealthCheck.Timeout, setting.Cron.RepoHealthCheck.Args...); err != nil {
					desc := fmt.Sprintf("Failed to health check repository (%s): %v", repoPath, err)
					log.Warn(desc)
					if err = CreateRepositoryNotice(desc); err != nil {
						log.Error("CreateRepositoryNotice: %v", err)
					}
				}
				return nil
			}); err != nil {
		log.Error("GitFsck: %v", err)
	}
	log.Trace("Finished: GitFsck")
}

// GitGcRepos calls 'git gc' to remove unnecessary files and optimize the local repository
func GitGcRepos() error {
	args := append([]string{"gc"}, setting.Git.GCArgs...)
	return x.
		Where("id > 0").BufferSize(setting.IterateBufferSize).
		Iterate(new(Repository),
			func(idx int, bean interface{}) error {
				repo := bean.(*Repository)
				if err := repo.GetOwner(); err != nil {
					return err
				}
				_, stderr, err := process.GetManager().ExecDir(
					time.Duration(setting.Git.Timeout.GC)*time.Second,
					RepoPath(repo.Owner.Name, repo.Name), "Repository garbage collection",
					"git", args...)
				if err != nil {
					return fmt.Errorf("%v: %v", err, stderr)
				}
				return nil
			})
}

type repoChecker struct {
	querySQL, correctSQL string
	desc                 string
}

func repoStatsCheck(checker *repoChecker) {
	results, err := x.Query(checker.querySQL)
	if err != nil {
		log.Error("Select %s: %v", checker.desc, err)
		return
	}
	for _, result := range results {
		id := com.StrTo(result["id"]).MustInt64()
		log.Trace("Updating %s: %d", checker.desc, id)
		_, err = x.Exec(checker.correctSQL, id, id)
		if err != nil {
			log.Error("Update %s[%d]: %v", checker.desc, id, err)
		}
	}
}

// CheckRepoStats checks the repository stats
func CheckRepoStats() {
	if !taskStatusTable.StartIfNotRunning(checkRepos) {
		return
	}
	defer taskStatusTable.Stop(checkRepos)

	log.Trace("Doing: CheckRepoStats")

	checkers := []*repoChecker{
		// Repository.NumWatches
		{
			"SELECT repo.id FROM `repository` repo WHERE repo.num_watches!=(SELECT COUNT(*) FROM `watch` WHERE repo_id=repo.id)",
			"UPDATE `repository` SET num_watches=(SELECT COUNT(*) FROM `watch` WHERE repo_id=?) WHERE id=?",
			"repository count 'num_watches'",
		},
		// Repository.NumStars
		{
			"SELECT repo.id FROM `repository` repo WHERE repo.num_stars!=(SELECT COUNT(*) FROM `star` WHERE repo_id=repo.id)",
			"UPDATE `repository` SET num_stars=(SELECT COUNT(*) FROM `star` WHERE repo_id=?) WHERE id=?",
			"repository count 'num_stars'",
		},
		// Label.NumIssues
		{
			"SELECT label.id FROM `label` WHERE label.num_issues!=(SELECT COUNT(*) FROM `issue_label` WHERE label_id=label.id)",
			"UPDATE `label` SET num_issues=(SELECT COUNT(*) FROM `issue_label` WHERE label_id=?) WHERE id=?",
			"label count 'num_issues'",
		},
		// User.NumRepos
		{
			"SELECT `user`.id FROM `user` WHERE `user`.num_repos!=(SELECT COUNT(*) FROM `repository` WHERE owner_id=`user`.id)",
			"UPDATE `user` SET num_repos=(SELECT COUNT(*) FROM `repository` WHERE owner_id=?) WHERE id=?",
			"user count 'num_repos'",
		},
		// Issue.NumComments
		{
			"SELECT `issue`.id FROM `issue` WHERE `issue`.num_comments!=(SELECT COUNT(*) FROM `comment` WHERE issue_id=`issue`.id AND type=0)",
			"UPDATE `issue` SET num_comments=(SELECT COUNT(*) FROM `comment` WHERE issue_id=? AND type=0) WHERE id=?",
			"issue count 'num_comments'",
		},
	}
	for i := range checkers {
		repoStatsCheck(checkers[i])
	}

	// ***** START: Repository.NumClosedIssues *****
	desc := "repository count 'num_closed_issues'"
	results, err := x.Query("SELECT repo.id FROM `repository` repo WHERE repo.num_closed_issues!=(SELECT COUNT(*) FROM `issue` WHERE repo_id=repo.id AND is_closed=? AND is_pull=?)", true, false)
	if err != nil {
		log.Error("Select %s: %v", desc, err)
	} else {
		for _, result := range results {
			id := com.StrTo(result["id"]).MustInt64()
			log.Trace("Updating %s: %d", desc, id)
			_, err = x.Exec("UPDATE `repository` SET num_closed_issues=(SELECT COUNT(*) FROM `issue` WHERE repo_id=? AND is_closed=? AND is_pull=?) WHERE id=?", id, true, false, id)
			if err != nil {
				log.Error("Update %s[%d]: %v", desc, id, err)
			}
		}
	}
	// ***** END: Repository.NumClosedIssues *****

	// FIXME: use checker when stop supporting old fork repo format.
	// ***** START: Repository.NumForks *****
	results, err = x.Query("SELECT repo.id FROM `repository` repo WHERE repo.num_forks!=(SELECT COUNT(*) FROM `repository` WHERE fork_id=repo.id)")
	if err != nil {
		log.Error("Select repository count 'num_forks': %v", err)
	} else {
		for _, result := range results {
			id := com.StrTo(result["id"]).MustInt64()
			log.Trace("Updating repository count 'num_forks': %d", id)

			repo, err := GetRepositoryByID(id)
			if err != nil {
				log.Error("GetRepositoryByID[%d]: %v", id, err)
				continue
			}

			rawResult, err := x.Query("SELECT COUNT(*) FROM `repository` WHERE fork_id=?", repo.ID)
			if err != nil {
				log.Error("Select count of forks[%d]: %v", repo.ID, err)
				continue
			}
			repo.NumForks = int(parseCountResult(rawResult))

			if err = UpdateRepository(repo, false); err != nil {
				log.Error("UpdateRepository[%d]: %v", id, err)
				continue
			}
		}
	}
	// ***** END: Repository.NumForks *****
}

// SetArchiveRepoState sets if a repo is archived
func (repo *Repository) SetArchiveRepoState(isArchived bool) (err error) {
	repo.IsArchived = isArchived
	_, err = x.Where("id = ?", repo.ID).Cols("is_archived").Update(repo)
	return
}

// ___________           __
// \_   _____/__________|  | __
//  |    __)/  _ \_  __ \  |/ /
//  |     \(  <_> )  | \/    <
//  \___  / \____/|__|  |__|_ \
//      \/                   \/

// HasForkedRepo checks if given user has already forked a repository with given ID.
func HasForkedRepo(ownerID, repoID int64) (*Repository, bool) {
	repo := new(Repository)
	has, _ := x.
		Where("owner_id=? AND fork_id=?", ownerID, repoID).
		Get(repo)
	return repo, has
}

// ForkRepository forks a repository
func ForkRepository(doer, u *User, oldRepo *Repository, name, desc string) (_ *Repository, err error) {
	forkedRepo, err := oldRepo.GetUserFork(u.ID)
	if err != nil {
		return nil, err
	}
	if forkedRepo != nil {
		return nil, ErrRepoAlreadyExist{
			Uname: u.Name,
			Name:  forkedRepo.Name,
		}
	}

	repo := &Repository{
		OwnerID:       u.ID,
		Owner:         u,
		Name:          name,
		LowerName:     strings.ToLower(name),
		Description:   desc,
		DefaultBranch: oldRepo.DefaultBranch,
		IsPrivate:     oldRepo.IsPrivate,
		IsEmpty:       oldRepo.IsEmpty,
		IsFork:        true,
		ForkID:        oldRepo.ID,
	}

	sess := x.NewSession()
	defer sess.Close()
	if err = sess.Begin(); err != nil {
		return nil, err
	}

	if err = createRepository(sess, doer, u, repo); err != nil {
		return nil, err
	}

	if _, err = sess.Exec("UPDATE `repository` SET num_forks=num_forks+1 WHERE id=?", oldRepo.ID); err != nil {
		return nil, err
	}

	repoPath := RepoPath(u.Name, repo.Name)
	_, stderr, err := process.GetManager().ExecTimeout(10*time.Minute,
		fmt.Sprintf("ForkRepository(git clone): %s/%s", u.Name, repo.Name),
		"git", "clone", "--bare", oldRepo.repoPath(sess), repoPath)
	if err != nil {
		return nil, fmt.Errorf("git clone: %v", stderr)
	}

	_, stderr, err = process.GetManager().ExecDir(-1,
		repoPath, fmt.Sprintf("ForkRepository(git update-server-info): %s", repoPath),
		"git", "update-server-info")
	if err != nil {
		return nil, fmt.Errorf("git update-server-info: %v", stderr)
	}

	if err = createDelegateHooks(repoPath); err != nil {
		return nil, fmt.Errorf("createDelegateHooks: %v", err)
	}

	//Commit repo to get Fork ID
	err = sess.Commit()
	if err != nil {
		return nil, err
	}

	oldMode, _ := AccessLevel(doer, oldRepo)
	mode, _ := AccessLevel(doer, repo)

	if err = PrepareWebhooks(oldRepo, HookEventFork, &api.ForkPayload{
		Forkee: oldRepo.APIFormat(oldMode),
		Repo:   repo.APIFormat(mode),
		Sender: doer.APIFormat(),
	}); err != nil {
		log.Error("PrepareWebhooks [repo_id: %d]: %v", oldRepo.ID, err)
	} else {
		go HookQueue.Add(oldRepo.ID)
	}

	if err = repo.UpdateSize(); err != nil {
		log.Error("Failed to update size for repository: %v", err)
	}

	// Copy LFS meta objects in new session
	sess2 := x.NewSession()
	defer sess2.Close()
	if err = sess2.Begin(); err != nil {
		return nil, err
	}

	var lfsObjects []*LFSMetaObject

	if err = sess2.Where("repository_id=?", oldRepo.ID).Find(&lfsObjects); err != nil {
		return nil, err
	}

	for _, v := range lfsObjects {
		v.ID = 0
		v.RepositoryID = repo.ID
		if _, err = sess2.Insert(v); err != nil {
			return nil, err
		}
	}

	return repo, sess2.Commit()
}

// GetForks returns all the forks of the repository
func (repo *Repository) GetForks() ([]*Repository, error) {
	forks := make([]*Repository, 0, repo.NumForks)
	return forks, x.Find(&forks, &Repository{ForkID: repo.ID})
}

// GetUserFork return user forked repository from this repository, if not forked return nil
func (repo *Repository) GetUserFork(userID int64) (*Repository, error) {
	var forkedRepo Repository
	has, err := x.Where("fork_id = ?", repo.ID).And("owner_id = ?", userID).Get(&forkedRepo)
	if err != nil {
		return nil, err
	}
	if !has {
		return nil, nil
	}
	return &forkedRepo, nil
}

// CustomAvatarPath returns repository custom avatar file path.
func (repo *Repository) CustomAvatarPath() string {
	// Avatar empty by default
	if len(repo.Avatar) == 0 {
		return ""
	}
	return filepath.Join(setting.RepositoryAvatarUploadPath, repo.Avatar)
}

// GenerateRandomAvatar generates a random avatar for repository.
func (repo *Repository) GenerateRandomAvatar() error {
	return repo.generateRandomAvatar(x)
}

func (repo *Repository) generateRandomAvatar(e Engine) error {
	idToString := fmt.Sprintf("%d", repo.ID)

	seed := idToString
	img, err := avatar.RandomImage([]byte(seed))
	if err != nil {
		return fmt.Errorf("RandomImage: %v", err)
	}

	repo.Avatar = idToString
	if err = os.MkdirAll(filepath.Dir(repo.CustomAvatarPath()), os.ModePerm); err != nil {
		return fmt.Errorf("MkdirAll: %v", err)
	}
	fw, err := os.Create(repo.CustomAvatarPath())
	if err != nil {
		return fmt.Errorf("Create: %v", err)
	}
	defer fw.Close()

	if err = png.Encode(fw, img); err != nil {
		return fmt.Errorf("Encode: %v", err)
	}
	log.Info("New random avatar created for repository: %d", repo.ID)

	if _, err := e.ID(repo.ID).Cols("avatar").NoAutoTime().Update(repo); err != nil {
		return err
	}

	return nil
}

// RemoveRandomAvatars removes the randomly generated avatars that were created for repositories
func RemoveRandomAvatars() error {
	var (
		err error
	)
	err = x.
		Where("id > 0").BufferSize(setting.IterateBufferSize).
		Iterate(new(Repository),
			func(idx int, bean interface{}) error {
				repository := bean.(*Repository)
				stringifiedID := strconv.FormatInt(repository.ID, 10)
				if repository.Avatar == stringifiedID {
					return repository.DeleteAvatar()
				}
				return nil
			})
	return err
}

// RelAvatarLink returns a relative link to the repository's avatar.
func (repo *Repository) RelAvatarLink() string {

	// If no avatar - path is empty
	avatarPath := repo.CustomAvatarPath()
<<<<<<< HEAD
	if len(avatarPath) == 0 {
		return ""
	}
	if !com.IsFile(avatarPath) {
		return ""
=======
	if len(avatarPath) <= 0 || !com.IsFile(avatarPath) {
		switch mode := setting.RepositoryAvatarFallback; mode {
		case "image":
			return setting.RepositoryAvatarFallbackImage
		case "random":
			if err := repo.GenerateRandomAvatar(); err != nil {
				log.Error("GenerateRandomAvatar: %v", err)
			}
		default:
			// default behaviour: do not display avatar
			return ""
		}
>>>>>>> bd55f6ff
	}
	return setting.AppSubURL + "/repo-avatars/" + repo.Avatar
}

// AvatarLink returns user avatar absolute link.
func (repo *Repository) AvatarLink() string {
	link := repo.RelAvatarLink()
	// link may be empty!
	if len(link) > 0 {
		if link[0] == '/' && link[1] != '/' {
			return setting.AppURL + strings.TrimPrefix(link, setting.AppSubURL)[1:]
		}
	}
	return link
}

// UploadAvatar saves custom avatar for repository.
// FIXME: split uploads to different subdirs in case we have massive number of repos.
func (repo *Repository) UploadAvatar(data []byte) error {
	m, err := avatar.Prepare(data)
	if err != nil {
		return err
	}

	sess := x.NewSession()
	defer sess.Close()
	if err = sess.Begin(); err != nil {
		return err
	}

	oldAvatarPath := repo.CustomAvatarPath()

	// Users can upload the same image to other repo - prefix it with ID
	// Then repo will be removed - only it avatar file will be removed
	repo.Avatar = fmt.Sprintf("%d-%x", repo.ID, md5.Sum(data))
	if _, err := sess.ID(repo.ID).Cols("avatar").Update(repo); err != nil {
		return fmt.Errorf("UploadAvatar: Update repository avatar: %v", err)
	}

	if err := os.MkdirAll(setting.RepositoryAvatarUploadPath, os.ModePerm); err != nil {
		return fmt.Errorf("UploadAvatar: Failed to create dir %s: %v", setting.RepositoryAvatarUploadPath, err)
	}

	fw, err := os.Create(repo.CustomAvatarPath())
	if err != nil {
		return fmt.Errorf("UploadAvatar: Create file: %v", err)
	}
	defer fw.Close()

	if err = png.Encode(fw, *m); err != nil {
		return fmt.Errorf("UploadAvatar: Encode png: %v", err)
	}

	if len(oldAvatarPath) > 0 && oldAvatarPath != repo.CustomAvatarPath() {
		if err := os.Remove(oldAvatarPath); err != nil {
			return fmt.Errorf("UploadAvatar: Failed to remove old repo avatar %s: %v", oldAvatarPath, err)
		}
	}

	return sess.Commit()
}

// DeleteAvatar deletes the repos's custom avatar.
func (repo *Repository) DeleteAvatar() error {

	// Avatar not exists
	if len(repo.Avatar) == 0 {
		return nil
	}

	avatarPath := repo.CustomAvatarPath()
	log.Trace("DeleteAvatar[%d]: %s", repo.ID, avatarPath)

	sess := x.NewSession()
	defer sess.Close()
	if err := sess.Begin(); err != nil {
		return err
	}

	repo.Avatar = ""
	if _, err := sess.ID(repo.ID).Cols("avatar").Update(repo); err != nil {
		return fmt.Errorf("DeleteAvatar: Update repository avatar: %v", err)
	}

	if _, err := os.Stat(avatarPath); err == nil {
		if err := os.Remove(avatarPath); err != nil {
			return fmt.Errorf("DeleteAvatar: Failed to remove %s: %v", avatarPath, err)
		}
	} else {
		// // Schrodinger: file may or may not exist. See err for details.
		log.Trace("DeleteAvatar[%d]: %v", err)
	}
	return sess.Commit()
}<|MERGE_RESOLUTION|>--- conflicted
+++ resolved
@@ -2582,14 +2582,7 @@
 
 	// If no avatar - path is empty
 	avatarPath := repo.CustomAvatarPath()
-<<<<<<< HEAD
-	if len(avatarPath) == 0 {
-		return ""
-	}
-	if !com.IsFile(avatarPath) {
-		return ""
-=======
-	if len(avatarPath) <= 0 || !com.IsFile(avatarPath) {
+	if len(avatarPath) == 0 || !com.IsFile(avatarPath) {
 		switch mode := setting.RepositoryAvatarFallback; mode {
 		case "image":
 			return setting.RepositoryAvatarFallbackImage
@@ -2601,7 +2594,6 @@
 			// default behaviour: do not display avatar
 			return ""
 		}
->>>>>>> bd55f6ff
 	}
 	return setting.AppSubURL + "/repo-avatars/" + repo.Avatar
 }
