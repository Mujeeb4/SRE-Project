// Copyright 2014 The Gogs Authors. All rights reserved.
// Copyright 2017 The Gitea Authors. All rights reserved.
// Use of this source code is governed by a MIT-style
// license that can be found in the LICENSE file.

package models

import (
	"context"
	"errors"
	"fmt"
	"html/template"
	"net"
	"net/url"
	"os"
	"path"
	"path/filepath"
	"sort"
	"strconv"
	"strings"
	"time"
	"unicode/utf8"

	_ "image/jpeg" // Needed for jpeg support

	admin_model "code.gitea.io/gitea/models/admin"
	"code.gitea.io/gitea/models/db"
	"code.gitea.io/gitea/models/unit"
	"code.gitea.io/gitea/models/webhook"
	"code.gitea.io/gitea/modules/lfs"
	"code.gitea.io/gitea/modules/log"
	"code.gitea.io/gitea/modules/markup"
	"code.gitea.io/gitea/modules/options"
	"code.gitea.io/gitea/modules/setting"
	"code.gitea.io/gitea/modules/storage"
	api "code.gitea.io/gitea/modules/structs"
	"code.gitea.io/gitea/modules/timeutil"
	"code.gitea.io/gitea/modules/util"

	"xorm.io/builder"
)

var (
	// ErrMirrorNotExist mirror does not exist error
	ErrMirrorNotExist = errors.New("Mirror does not exist")

	// ErrNameEmpty name is empty error
	ErrNameEmpty = errors.New("Name is empty")
)

var (
	// Gitignores contains the gitiginore files
	Gitignores []string

	// Licenses contains the license files
	Licenses []string

	// Readmes contains the readme files
	Readmes []string

	// LabelTemplates contains the label template files and the list of labels for each file
	LabelTemplates map[string]string

	// ItemsPerPage maximum items per page in forks, watchers and stars of a repo
	ItemsPerPage = 40
)

// loadRepoConfig loads the repository config
func loadRepoConfig() {
	// Load .gitignore and license files and readme templates.
	types := []string{"gitignore", "license", "readme", "label"}
	typeFiles := make([][]string, 4)
	for i, t := range types {
		files, err := options.Dir(t)
		if err != nil {
			log.Fatal("Failed to get %s files: %v", t, err)
		}
		customPath := path.Join(setting.CustomPath, "options", t)
		isDir, err := util.IsDir(customPath)
		if err != nil {
			log.Fatal("Failed to get custom %s files: %v", t, err)
		}
		if isDir {
			customFiles, err := util.StatDir(customPath)
			if err != nil {
				log.Fatal("Failed to get custom %s files: %v", t, err)
			}

			for _, f := range customFiles {
				if !util.IsStringInSlice(f, files, true) {
					files = append(files, f)
				}
			}
		}
		typeFiles[i] = files
	}

	Gitignores = typeFiles[0]
	Licenses = typeFiles[1]
	Readmes = typeFiles[2]
	LabelTemplatesFiles := typeFiles[3]
	sort.Strings(Gitignores)
	sort.Strings(Licenses)
	sort.Strings(Readmes)
	sort.Strings(LabelTemplatesFiles)

	// Load label templates
	LabelTemplates = make(map[string]string)
	for _, templateFile := range LabelTemplatesFiles {
		labels, err := LoadLabelsFormatted(templateFile)
		if err != nil {
			log.Error("Failed to load labels: %v", err)
		}
		LabelTemplates[templateFile] = labels
	}

	// Filter out invalid names and promote preferred licenses.
	sortedLicenses := make([]string, 0, len(Licenses))
	for _, name := range setting.Repository.PreferredLicenses {
		if util.IsStringInSlice(name, Licenses, true) {
			sortedLicenses = append(sortedLicenses, name)
		}
	}
	for _, name := range Licenses {
		if !util.IsStringInSlice(name, setting.Repository.PreferredLicenses, true) {
			sortedLicenses = append(sortedLicenses, name)
		}
	}
	Licenses = sortedLicenses
}

// NewRepoContext creates a new repository context
func NewRepoContext() {
	loadRepoConfig()
	unit.LoadUnitConfig()

<<<<<<< HEAD
	RemoveAllWithNotice(db.DefaultContext, "Clean up repository temporary data", filepath.Join(setting.AppDataPath, "tmp"))
=======
	admin_model.RemoveAllWithNotice("Clean up repository temporary data", filepath.Join(setting.AppDataPath, "tmp"))
>>>>>>> 1f1ae571
}

// RepositoryStatus defines the status of repository
type RepositoryStatus int

// all kinds of RepositoryStatus
const (
	RepositoryReady           RepositoryStatus = iota // a normal repository
	RepositoryBeingMigrated                           // repository is migrating
	RepositoryPendingTransfer                         // repository pending in ownership transfer state
)

// TrustModelType defines the types of trust model for this repository
type TrustModelType int

// kinds of TrustModel
const (
	DefaultTrustModel TrustModelType = iota // default trust model
	CommitterTrustModel
	CollaboratorTrustModel
	CollaboratorCommitterTrustModel
)

// String converts a TrustModelType to a string
func (t TrustModelType) String() string {
	switch t {
	case DefaultTrustModel:
		return "default"
	case CommitterTrustModel:
		return "committer"
	case CollaboratorTrustModel:
		return "collaborator"
	case CollaboratorCommitterTrustModel:
		return "collaboratorcommitter"
	}
	return "default"
}

// ToTrustModel converts a string to a TrustModelType
func ToTrustModel(model string) TrustModelType {
	switch strings.ToLower(strings.TrimSpace(model)) {
	case "default":
		return DefaultTrustModel
	case "collaborator":
		return CollaboratorTrustModel
	case "committer":
		return CommitterTrustModel
	case "collaboratorcommitter":
		return CollaboratorCommitterTrustModel
	}
	return DefaultTrustModel
}

// Repository represents a git repository.
type Repository struct {
	ID                  int64 `xorm:"pk autoincr"`
	OwnerID             int64 `xorm:"UNIQUE(s) index"`
	OwnerName           string
	Owner               *User              `xorm:"-"`
	LowerName           string             `xorm:"UNIQUE(s) INDEX NOT NULL"`
	Name                string             `xorm:"INDEX NOT NULL"`
	Description         string             `xorm:"TEXT"`
	Website             string             `xorm:"VARCHAR(2048)"`
	OriginalServiceType api.GitServiceType `xorm:"index"`
	OriginalURL         string             `xorm:"VARCHAR(2048)"`
	DefaultBranch       string

	NumWatches          int
	NumStars            int
	NumForks            int
	NumIssues           int
	NumClosedIssues     int
	NumOpenIssues       int `xorm:"-"`
	NumPulls            int
	NumClosedPulls      int
	NumOpenPulls        int `xorm:"-"`
	NumMilestones       int `xorm:"NOT NULL DEFAULT 0"`
	NumClosedMilestones int `xorm:"NOT NULL DEFAULT 0"`
	NumOpenMilestones   int `xorm:"-"`
	NumProjects         int `xorm:"NOT NULL DEFAULT 0"`
	NumClosedProjects   int `xorm:"NOT NULL DEFAULT 0"`
	NumOpenProjects     int `xorm:"-"`

	IsPrivate   bool `xorm:"INDEX"`
	IsEmpty     bool `xorm:"INDEX"`
	IsArchived  bool `xorm:"INDEX"`
	IsMirror    bool `xorm:"INDEX"`
	*Mirror     `xorm:"-"`
	PushMirrors []*PushMirror    `xorm:"-"`
	Status      RepositoryStatus `xorm:"NOT NULL DEFAULT 0"`

	RenderingMetas         map[string]string `xorm:"-"`
	DocumentRenderingMetas map[string]string `xorm:"-"`
	Units                  []*RepoUnit       `xorm:"-"`
	PrimaryLanguage        *LanguageStat     `xorm:"-"`

	IsFork                          bool               `xorm:"INDEX NOT NULL DEFAULT false"`
	ForkID                          int64              `xorm:"INDEX"`
	BaseRepo                        *Repository        `xorm:"-"`
	IsTemplate                      bool               `xorm:"INDEX NOT NULL DEFAULT false"`
	TemplateID                      int64              `xorm:"INDEX"`
	TemplateRepo                    *Repository        `xorm:"-"`
	Size                            int64              `xorm:"NOT NULL DEFAULT 0"`
	CodeIndexerStatus               *RepoIndexerStatus `xorm:"-"`
	StatsIndexerStatus              *RepoIndexerStatus `xorm:"-"`
	IsFsckEnabled                   bool               `xorm:"NOT NULL DEFAULT true"`
	CloseIssuesViaCommitInAnyBranch bool               `xorm:"NOT NULL DEFAULT false"`
	Topics                          []string           `xorm:"TEXT JSON"`

	TrustModel TrustModelType

	// Avatar: ID(10-20)-md5(32) - must fit into 64 symbols
	Avatar string `xorm:"VARCHAR(64)"`

	CreatedUnix timeutil.TimeStamp `xorm:"INDEX created"`
	UpdatedUnix timeutil.TimeStamp `xorm:"INDEX updated"`
}

func init() {
	db.RegisterModel(new(Repository))
}

// SanitizedOriginalURL returns a sanitized OriginalURL
func (repo *Repository) SanitizedOriginalURL() string {
	if repo.OriginalURL == "" {
		return ""
	}
	u, err := url.Parse(repo.OriginalURL)
	if err != nil {
		return ""
	}
	u.User = nil
	return u.String()
}

// ColorFormat returns a colored string to represent this repo
func (repo *Repository) ColorFormat(s fmt.State) {
	log.ColorFprintf(s, "%d:%s/%s",
		log.NewColoredIDValue(repo.ID),
		repo.OwnerName,
		repo.Name)
}

// IsBeingMigrated indicates that repository is being migrated
func (repo *Repository) IsBeingMigrated() bool {
	return repo.Status == RepositoryBeingMigrated
}

// IsBeingCreated indicates that repository is being migrated or forked
func (repo *Repository) IsBeingCreated() bool {
	return repo.IsBeingMigrated()
}

// AfterLoad is invoked from XORM after setting the values of all fields of this object.
func (repo *Repository) AfterLoad() {
	// FIXME: use models migration to solve all at once.
	if len(repo.DefaultBranch) == 0 {
		repo.DefaultBranch = setting.Repository.DefaultBranch
	}

	repo.NumOpenIssues = repo.NumIssues - repo.NumClosedIssues
	repo.NumOpenPulls = repo.NumPulls - repo.NumClosedPulls
	repo.NumOpenMilestones = repo.NumMilestones - repo.NumClosedMilestones
	repo.NumOpenProjects = repo.NumProjects - repo.NumClosedProjects
}

// MustOwner always returns a valid *User object to avoid
// conceptually impossible error handling.
// It creates a fake object that contains error details
// when error occurs.
func (repo *Repository) MustOwner() *User {
	return repo.mustOwner(db.GetEngine(db.DefaultContext))
}

// FullName returns the repository full name
func (repo *Repository) FullName() string {
	return repo.OwnerName + "/" + repo.Name
}

// HTMLURL returns the repository HTML URL
func (repo *Repository) HTMLURL() string {
	return setting.AppURL + url.PathEscape(repo.OwnerName) + "/" + url.PathEscape(repo.Name)
}

// CommitLink make link to by commit full ID
// note: won't check whether it's an right id
func (repo *Repository) CommitLink(commitID string) (result string) {
	if commitID == "" || commitID == "0000000000000000000000000000000000000000" {
		result = ""
	} else {
		result = repo.HTMLURL() + "/commit/" + url.PathEscape(commitID)
	}
	return
}

// APIURL returns the repository API URL
func (repo *Repository) APIURL() string {
	return setting.AppURL + "api/v1/repos/" + url.PathEscape(repo.OwnerName) + "/" + url.PathEscape(repo.Name)
}

// GetCommitsCountCacheKey returns cache key used for commits count caching.
func (repo *Repository) GetCommitsCountCacheKey(contextName string, isRef bool) string {
	var prefix string
	if isRef {
		prefix = "ref"
	} else {
		prefix = "commit"
	}
	return fmt.Sprintf("commits-count-%d-%s-%s", repo.ID, prefix, contextName)
}

func (repo *Repository) getUnits(e db.Engine) (err error) {
	if repo.Units != nil {
		return nil
	}

	repo.Units, err = getUnitsByRepoID(e, repo.ID)
	log.Trace("repo.Units: %-+v", repo.Units)
	return err
}

// CheckUnitUser check whether user could visit the unit of this repository
func (repo *Repository) CheckUnitUser(user *User, unitType unit.Type) bool {
	return repo.checkUnitUser(db.GetEngine(db.DefaultContext), user, unitType)
}

func (repo *Repository) checkUnitUser(e db.Engine, user *User, unitType unit.Type) bool {
	if user.IsAdmin {
		return true
	}
	perm, err := getUserRepoPermission(e, repo, user)
	if err != nil {
		log.Error("getUserRepoPermission(): %v", err)
		return false
	}

	return perm.CanRead(unitType)
}

// UnitEnabled if this repository has the given unit enabled
func (repo *Repository) UnitEnabled(tp unit.Type) bool {
	if err := repo.getUnits(db.GetEngine(db.DefaultContext)); err != nil {
		log.Warn("Error loading repository (ID: %d) units: %s", repo.ID, err.Error())
	}
	for _, unit := range repo.Units {
		if unit.Type == tp {
			return true
		}
	}
	return false
}

// ErrUnitTypeNotExist represents a "UnitTypeNotExist" kind of error.
type ErrUnitTypeNotExist struct {
	UT unit.Type
}

// IsErrUnitTypeNotExist checks if an error is a ErrUnitNotExist.
func IsErrUnitTypeNotExist(err error) bool {
	_, ok := err.(ErrUnitTypeNotExist)
	return ok
}

func (err ErrUnitTypeNotExist) Error() string {
	return fmt.Sprintf("Unit type does not exist: %s", err.UT.String())
}

// MustGetUnit always returns a RepoUnit object
func (repo *Repository) MustGetUnit(tp unit.Type) *RepoUnit {
	ru, err := repo.GetUnit(tp)
	if err == nil {
		return ru
	}

	if tp == unit.TypeExternalWiki {
		return &RepoUnit{
			Type:   tp,
			Config: new(ExternalWikiConfig),
		}
	} else if tp == unit.TypeExternalTracker {
		return &RepoUnit{
			Type:   tp,
			Config: new(ExternalTrackerConfig),
		}
	} else if tp == unit.TypePullRequests {
		return &RepoUnit{
			Type:   tp,
			Config: new(PullRequestsConfig),
		}
	} else if tp == unit.TypeIssues {
		return &RepoUnit{
			Type:   tp,
			Config: new(IssuesConfig),
		}
	}
	return &RepoUnit{
		Type:   tp,
		Config: new(UnitConfig),
	}
}

// GetUnit returns a RepoUnit object
func (repo *Repository) GetUnit(tp unit.Type) (*RepoUnit, error) {
	return repo.getUnit(db.GetEngine(db.DefaultContext), tp)
}

func (repo *Repository) getUnit(e db.Engine, tp unit.Type) (*RepoUnit, error) {
	if err := repo.getUnits(e); err != nil {
		return nil, err
	}
	for _, unit := range repo.Units {
		if unit.Type == tp {
			return unit, nil
		}
	}
	return nil, ErrUnitTypeNotExist{tp}
}

func (repo *Repository) getOwner(e db.Engine) (err error) {
	if repo.Owner != nil {
		return nil
	}

	repo.Owner, err = getUserByID(e, repo.OwnerID)
	return err
}

// GetOwner returns the repository owner
func (repo *Repository) GetOwner() error {
	return repo.getOwner(db.GetEngine(db.DefaultContext))
}

func (repo *Repository) mustOwner(e db.Engine) *User {
	if err := repo.getOwner(e); err != nil {
		return &User{
			Name:     "error",
			FullName: err.Error(),
		}
	}

	return repo.Owner
}

// ComposeMetas composes a map of metas for properly rendering issue links and external issue trackers.
func (repo *Repository) ComposeMetas() map[string]string {
	if len(repo.RenderingMetas) == 0 {
		metas := map[string]string{
			"user":     repo.OwnerName,
			"repo":     repo.Name,
			"repoPath": repo.RepoPath(),
			"mode":     "comment",
		}

		unit, err := repo.GetUnit(unit.TypeExternalTracker)
		if err == nil {
			metas["format"] = unit.ExternalTrackerConfig().ExternalTrackerFormat
			switch unit.ExternalTrackerConfig().ExternalTrackerStyle {
			case markup.IssueNameStyleAlphanumeric:
				metas["style"] = markup.IssueNameStyleAlphanumeric
			default:
				metas["style"] = markup.IssueNameStyleNumeric
			}
		}

		repo.MustOwner()
		if repo.Owner.IsOrganization() {
			teams := make([]string, 0, 5)
			_ = db.GetEngine(db.DefaultContext).Table("team_repo").
				Join("INNER", "team", "team.id = team_repo.team_id").
				Where("team_repo.repo_id = ?", repo.ID).
				Select("team.lower_name").
				OrderBy("team.lower_name").
				Find(&teams)
			metas["teams"] = "," + strings.Join(teams, ",") + ","
			metas["org"] = strings.ToLower(repo.OwnerName)
		}

		repo.RenderingMetas = metas
	}
	return repo.RenderingMetas
}

// ComposeDocumentMetas composes a map of metas for properly rendering documents
func (repo *Repository) ComposeDocumentMetas() map[string]string {
	if len(repo.DocumentRenderingMetas) == 0 {
		metas := map[string]string{}
		for k, v := range repo.ComposeMetas() {
			metas[k] = v
		}
		metas["mode"] = "document"
		repo.DocumentRenderingMetas = metas
	}
	return repo.DocumentRenderingMetas
}

func (repo *Repository) getAssignees(e db.Engine) (_ []*User, err error) {
	if err = repo.getOwner(e); err != nil {
		return nil, err
	}

	accesses := make([]*Access, 0, 10)
	if err = e.
		Where("repo_id = ? AND mode >= ?", repo.ID, AccessModeWrite).
		Find(&accesses); err != nil {
		return nil, err
	}

	// Leave a seat for owner itself to append later, but if owner is an organization
	// and just waste 1 unit is cheaper than re-allocate memory once.
	users := make([]*User, 0, len(accesses)+1)
	if len(accesses) > 0 {
		userIDs := make([]int64, len(accesses))
		for i := 0; i < len(accesses); i++ {
			userIDs[i] = accesses[i].UserID
		}

		if err = e.In("id", userIDs).Find(&users); err != nil {
			return nil, err
		}
	}
	if !repo.Owner.IsOrganization() {
		users = append(users, repo.Owner)
	}

	return users, nil
}

// GetAssignees returns all users that have write access and can be assigned to issues
// of the repository,
func (repo *Repository) GetAssignees() (_ []*User, err error) {
	return repo.getAssignees(db.GetEngine(db.DefaultContext))
}

func (repo *Repository) getReviewers(e db.Engine, doerID, posterID int64) ([]*User, error) {
	// Get the owner of the repository - this often already pre-cached and if so saves complexity for the following queries
	if err := repo.getOwner(e); err != nil {
		return nil, err
	}

	var users []*User

	if repo.IsPrivate || repo.Owner.Visibility == api.VisibleTypePrivate {
		// This a private repository:
		// Anyone who can read the repository is a requestable reviewer
		if err := e.
			SQL("SELECT * FROM `user` WHERE id in (SELECT user_id FROM `access` WHERE repo_id = ? AND mode >= ? AND user_id NOT IN ( ?, ?)) ORDER BY name",
				repo.ID, AccessModeRead,
				doerID, posterID).
			Find(&users); err != nil {
			return nil, err
		}

		return users, nil
	}

	// This is a "public" repository:
	// Any user that has read access, is a watcher or organization member can be requested to review
	if err := e.
		SQL("SELECT * FROM `user` WHERE id IN ( "+
			"SELECT user_id FROM `access` WHERE repo_id = ? AND mode >= ? "+
			"UNION "+
			"SELECT user_id FROM `watch` WHERE repo_id = ? AND mode IN (?, ?) "+
			"UNION "+
			"SELECT uid AS user_id FROM `org_user` WHERE org_id = ? "+
			") AND id NOT IN (?, ?) ORDER BY name",
			repo.ID, AccessModeRead,
			repo.ID, RepoWatchModeNormal, RepoWatchModeAuto,
			repo.OwnerID,
			doerID, posterID).
		Find(&users); err != nil {
		return nil, err
	}

	return users, nil
}

// GetReviewers get all users can be requested to review:
// * for private repositories this returns all users that have read access or higher to the repository.
// * for public repositories this returns all users that have read access or higher to the repository,
// all repo watchers and all organization members.
// TODO: may be we should have a busy choice for users to block review request to them.
func (repo *Repository) GetReviewers(doerID, posterID int64) ([]*User, error) {
	return repo.getReviewers(db.GetEngine(db.DefaultContext), doerID, posterID)
}

// GetReviewerTeams get all teams can be requested to review
func (repo *Repository) GetReviewerTeams() ([]*Team, error) {
	if err := repo.GetOwner(); err != nil {
		return nil, err
	}
	if !repo.Owner.IsOrganization() {
		return nil, nil
	}

	teams, err := GetTeamsWithAccessToRepo(repo.OwnerID, repo.ID, AccessModeRead)
	if err != nil {
		return nil, err
	}

	return teams, err
}

// GetMilestoneByID returns the milestone belongs to repository by given ID.
func (repo *Repository) GetMilestoneByID(milestoneID int64) (*Milestone, error) {
	return GetMilestoneByRepoID(repo.ID, milestoneID)
}

// IssueStats returns number of open and closed repository issues by given filter mode.
func (repo *Repository) IssueStats(uid int64, filterMode int, isPull bool) (int64, int64) {
	return GetRepoIssueStats(repo.ID, uid, filterMode, isPull)
}

// GetMirror sets the repository mirror, returns an error upon failure
func (repo *Repository) GetMirror() (err error) {
	repo.Mirror, err = GetMirrorByRepoID(repo.ID)
	return err
}

// LoadPushMirrors populates the repository push mirrors.
func (repo *Repository) LoadPushMirrors() (err error) {
	repo.PushMirrors, err = GetPushMirrorsByRepoID(repo.ID)
	return err
}

// GetBaseRepo populates repo.BaseRepo for a fork repository and
// returns an error on failure (NOTE: no error is returned for
// non-fork repositories, and BaseRepo will be left untouched)
func (repo *Repository) GetBaseRepo() (err error) {
	return repo.getBaseRepo(db.GetEngine(db.DefaultContext))
}

func (repo *Repository) getBaseRepo(e db.Engine) (err error) {
	if !repo.IsFork {
		return nil
	}

	repo.BaseRepo, err = getRepositoryByID(e, repo.ForkID)
	return err
}

// IsGenerated returns whether _this_ repository was generated from a template
func (repo *Repository) IsGenerated() bool {
	return repo.TemplateID != 0
}

// GetTemplateRepo populates repo.TemplateRepo for a generated repository and
// returns an error on failure (NOTE: no error is returned for
// non-generated repositories, and TemplateRepo will be left untouched)
func (repo *Repository) GetTemplateRepo() (err error) {
	return repo.getTemplateRepo(db.GetEngine(db.DefaultContext))
}

func (repo *Repository) getTemplateRepo(e db.Engine) (err error) {
	if !repo.IsGenerated() {
		return nil
	}

	repo.TemplateRepo, err = getRepositoryByID(e, repo.TemplateID)
	return err
}

// RepoPath returns the repository path
func (repo *Repository) RepoPath() string {
	return RepoPath(repo.OwnerName, repo.Name)
}

// GitConfigPath returns the path to a repository's git config/ directory
func GitConfigPath(repoPath string) string {
	return filepath.Join(repoPath, "config")
}

// GitConfigPath returns the repository git config path
func (repo *Repository) GitConfigPath() string {
	return GitConfigPath(repo.RepoPath())
}

// Link returns the repository link
func (repo *Repository) Link() string {
	return setting.AppSubURL + "/" + url.PathEscape(repo.OwnerName) + "/" + url.PathEscape(repo.Name)
}

// ComposeCompareURL returns the repository comparison URL
func (repo *Repository) ComposeCompareURL(oldCommitID, newCommitID string) string {
	return fmt.Sprintf("%s/%s/compare/%s...%s", url.PathEscape(repo.OwnerName), url.PathEscape(repo.Name), util.PathEscapeSegments(oldCommitID), util.PathEscapeSegments(newCommitID))
}

// UpdateDefaultBranch updates the default branch
func (repo *Repository) UpdateDefaultBranch() error {
	_, err := db.GetEngine(db.DefaultContext).ID(repo.ID).Cols("default_branch").Update(repo)
	return err
}

// IsOwnedBy returns true when user owns this repository
func (repo *Repository) IsOwnedBy(userID int64) bool {
	return repo.OwnerID == userID
}

func (repo *Repository) updateSize(e db.Engine) error {
	size, err := util.GetDirectorySize(repo.RepoPath())
	if err != nil {
		return fmt.Errorf("updateSize: %v", err)
	}

	lfsSize, err := e.Where("repository_id = ?", repo.ID).SumInt(new(LFSMetaObject), "size")
	if err != nil {
		return fmt.Errorf("updateSize: GetLFSMetaObjects: %v", err)
	}

	repo.Size = size + lfsSize
	_, err = e.ID(repo.ID).Cols("size").NoAutoTime().Update(repo)
	return err
}

// UpdateSize updates the repository size, calculating it using util.GetDirectorySize
func (repo *Repository) UpdateSize(ctx context.Context) error {
	return repo.updateSize(db.GetEngine(ctx))
}

// CanUserFork returns true if specified user can fork repository.
func (repo *Repository) CanUserFork(user *User) (bool, error) {
	if user == nil {
		return false, nil
	}
	if repo.OwnerID != user.ID && !user.HasForkedRepo(repo.ID) {
		return true, nil
	}
	if err := user.GetOwnedOrganizations(); err != nil {
		return false, err
	}
	for _, org := range user.OwnedOrgs {
		if repo.OwnerID != org.ID && !org.HasForkedRepo(repo.ID) {
			return true, nil
		}
	}
	return false, nil
}

// CanUserDelete returns true if user could delete the repository
func (repo *Repository) CanUserDelete(user *User) (bool, error) {
	if user.IsAdmin || user.ID == repo.OwnerID {
		return true, nil
	}

	if err := repo.GetOwner(); err != nil {
		return false, err
	}

	if repo.Owner.IsOrganization() {
		isOwner, err := repo.Owner.IsOwnedBy(user.ID)
		if err != nil {
			return false, err
		} else if isOwner {
			return true, nil
		}
	}

	return false, nil
}

// CanEnablePulls returns true if repository meets the requirements of accepting pulls.
func (repo *Repository) CanEnablePulls() bool {
	return !repo.IsMirror && !repo.IsEmpty
}

// AllowsPulls returns true if repository meets the requirements of accepting pulls and has them enabled.
func (repo *Repository) AllowsPulls() bool {
	return repo.CanEnablePulls() && repo.UnitEnabled(unit.TypePullRequests)
}

// CanEnableEditor returns true if repository meets the requirements of web editor.
func (repo *Repository) CanEnableEditor() bool {
	return !repo.IsMirror
}

// GetReaders returns all users that have explicit read access or higher to the repository.
func (repo *Repository) GetReaders() (_ []*User, err error) {
	return repo.getUsersWithAccessMode(db.GetEngine(db.DefaultContext), AccessModeRead)
}

// GetWriters returns all users that have write access to the repository.
func (repo *Repository) GetWriters() (_ []*User, err error) {
	return repo.getUsersWithAccessMode(db.GetEngine(db.DefaultContext), AccessModeWrite)
}

// IsReader returns true if user has explicit read access or higher to the repository.
func (repo *Repository) IsReader(userID int64) (bool, error) {
	if repo.OwnerID == userID {
		return true, nil
	}
	return db.GetEngine(db.DefaultContext).Where("repo_id = ? AND user_id = ? AND mode >= ?", repo.ID, userID, AccessModeRead).Get(&Access{})
}

// getUsersWithAccessMode returns users that have at least given access mode to the repository.
func (repo *Repository) getUsersWithAccessMode(e db.Engine, mode AccessMode) (_ []*User, err error) {
	if err = repo.getOwner(e); err != nil {
		return nil, err
	}

	accesses := make([]*Access, 0, 10)
	if err = e.Where("repo_id = ? AND mode >= ?", repo.ID, mode).Find(&accesses); err != nil {
		return nil, err
	}

	// Leave a seat for owner itself to append later, but if owner is an organization
	// and just waste 1 unit is cheaper than re-allocate memory once.
	users := make([]*User, 0, len(accesses)+1)
	if len(accesses) > 0 {
		userIDs := make([]int64, len(accesses))
		for i := 0; i < len(accesses); i++ {
			userIDs[i] = accesses[i].UserID
		}

		if err = e.In("id", userIDs).Find(&users); err != nil {
			return nil, err
		}
	}
	if !repo.Owner.IsOrganization() {
		users = append(users, repo.Owner)
	}

	return users, nil
}

// DescriptionHTML does special handles to description and return HTML string.
func (repo *Repository) DescriptionHTML() template.HTML {
	desc, err := markup.RenderDescriptionHTML(&markup.RenderContext{
		URLPrefix: repo.HTMLURL(),
		Metas:     repo.ComposeMetas(),
	}, repo.Description)
	if err != nil {
		log.Error("Failed to render description for %s (ID: %d): %v", repo.Name, repo.ID, err)
		return template.HTML(markup.Sanitize(repo.Description))
	}
	return template.HTML(markup.Sanitize(string(desc)))
}

// ReadBy sets repo to be visited by given user.
func (repo *Repository) ReadBy(userID int64) error {
	return setRepoNotificationStatusReadIfUnread(db.GetEngine(db.DefaultContext), userID, repo.ID)
}

func isRepositoryExist(e db.Engine, u *User, repoName string) (bool, error) {
	has, err := e.Get(&Repository{
		OwnerID:   u.ID,
		LowerName: strings.ToLower(repoName),
	})
	if err != nil {
		return false, err
	}
	isDir, err := util.IsDir(RepoPath(u.Name, repoName))
	return has && isDir, err
}

// IsRepositoryExist returns true if the repository with given name under user has already existed.
func IsRepositoryExist(u *User, repoName string) (bool, error) {
	return isRepositoryExist(db.GetEngine(db.DefaultContext), u, repoName)
}

// CloneLink represents different types of clone URLs of repository.
type CloneLink struct {
	SSH   string
	HTTPS string
	Git   string
}

// ComposeHTTPSCloneURL returns HTTPS clone URL based on given owner and repository name.
func ComposeHTTPSCloneURL(owner, repo string) string {
	return fmt.Sprintf("%s%s/%s.git", setting.AppURL, url.PathEscape(owner), url.PathEscape(repo))
}

func (repo *Repository) cloneLink(isWiki bool) *CloneLink {
	repoName := repo.Name
	if isWiki {
		repoName += ".wiki"
	}

	sshUser := setting.RunUser
	if setting.SSH.StartBuiltinServer {
		sshUser = setting.SSH.BuiltinServerUser
	}

	cl := new(CloneLink)

	// if we have a ipv6 literal we need to put brackets around it
	// for the git cloning to work.
	sshDomain := setting.SSH.Domain
	ip := net.ParseIP(setting.SSH.Domain)
	if ip != nil && ip.To4() == nil {
		sshDomain = "[" + setting.SSH.Domain + "]"
	}

	if setting.SSH.Port != 22 {
		cl.SSH = fmt.Sprintf("ssh://%s@%s/%s/%s.git", sshUser, net.JoinHostPort(setting.SSH.Domain, strconv.Itoa(setting.SSH.Port)), url.PathEscape(repo.OwnerName), url.PathEscape(repoName))
	} else if setting.Repository.UseCompatSSHURI {
		cl.SSH = fmt.Sprintf("ssh://%s@%s/%s/%s.git", sshUser, sshDomain, url.PathEscape(repo.OwnerName), url.PathEscape(repoName))
	} else {
		cl.SSH = fmt.Sprintf("%s@%s:%s/%s.git", sshUser, sshDomain, url.PathEscape(repo.OwnerName), url.PathEscape(repoName))
	}
	cl.HTTPS = ComposeHTTPSCloneURL(repo.OwnerName, repoName)
	return cl
}

// CloneLink returns clone URLs of repository.
func (repo *Repository) CloneLink() (cl *CloneLink) {
	return repo.cloneLink(false)
}

// CheckCreateRepository check if could created a repository
func CheckCreateRepository(doer, u *User, name string, overwriteOrAdopt bool) error {
	if !doer.CanCreateRepo() {
		return ErrReachLimitOfRepo{u.MaxRepoCreation}
	}

	if err := IsUsableRepoName(name); err != nil {
		return err
	}

	has, err := isRepositoryExist(db.GetEngine(db.DefaultContext), u, name)
	if err != nil {
		return fmt.Errorf("IsRepositoryExist: %v", err)
	} else if has {
		return ErrRepoAlreadyExist{u.Name, name}
	}

	isExist, err := util.IsExist(RepoPath(u.Name, name))
	if err != nil {
		log.Error("Unable to check if %s exists. Error: %v", RepoPath(u.Name, name), err)
		return err
	}
	if !overwriteOrAdopt && isExist {
		return ErrRepoFilesAlreadyExist{u.Name, name}
	}
	return nil
}

// CreateRepoOptions contains the create repository options
type CreateRepoOptions struct {
	Name           string
	Description    string
	OriginalURL    string
	GitServiceType api.GitServiceType
	Gitignores     string
	IssueLabels    string
	License        string
	Readme         string
	DefaultBranch  string
	IsPrivate      bool
	IsMirror       bool
	IsTemplate     bool
	AutoInit       bool
	Status         RepositoryStatus
	TrustModel     TrustModelType
	MirrorInterval string
}

// ForkRepoOptions contains the fork repository options
type ForkRepoOptions struct {
	BaseRepo    *Repository
	Name        string
	Description string
}

// GetRepoInitFile returns repository init files
func GetRepoInitFile(tp, name string) ([]byte, error) {
	cleanedName := strings.TrimLeft(path.Clean("/"+name), "/")
	relPath := path.Join("options", tp, cleanedName)

	// Use custom file when available.
	customPath := path.Join(setting.CustomPath, relPath)
	isFile, err := util.IsFile(customPath)
	if err != nil {
		log.Error("Unable to check if %s is a file. Error: %v", customPath, err)
	}
	if isFile {
		return os.ReadFile(customPath)
	}

	switch tp {
	case "readme":
		return options.Readme(cleanedName)
	case "gitignore":
		return options.Gitignore(cleanedName)
	case "license":
		return options.License(cleanedName)
	case "label":
		return options.Labels(cleanedName)
	default:
		return []byte{}, fmt.Errorf("Invalid init file type")
	}
}

var (
	reservedRepoNames    = []string{".", ".."}
	reservedRepoPatterns = []string{"*.git", "*.wiki", "*.rss", "*.atom"}
)

// IsUsableRepoName returns true when repository is usable
func IsUsableRepoName(name string) error {
	if alphaDashDotPattern.MatchString(name) {
		// Note: usually this error is normally caught up earlier in the UI
		return ErrNameCharsNotAllowed{Name: name}
	}
	return isUsableName(reservedRepoNames, reservedRepoPatterns, name)
}

// CreateRepository creates a repository for the user/organization.
func CreateRepository(ctx context.Context, doer, u *User, repo *Repository, overwriteOrAdopt bool) (err error) {
	if err = IsUsableRepoName(repo.Name); err != nil {
		return err
	}

	has, err := isRepositoryExist(db.GetEngine(ctx), u, repo.Name)
	if err != nil {
		return fmt.Errorf("IsRepositoryExist: %v", err)
	} else if has {
		return ErrRepoAlreadyExist{u.Name, repo.Name}
	}

	repoPath := RepoPath(u.Name, repo.Name)
	isExist, err := util.IsExist(repoPath)
	if err != nil {
		log.Error("Unable to check if %s exists. Error: %v", repoPath, err)
		return err
	}
	if !overwriteOrAdopt && isExist {
		log.Error("Files already exist in %s and we are not going to adopt or delete.", repoPath)
		return ErrRepoFilesAlreadyExist{
			Uname: u.Name,
			Name:  repo.Name,
		}
	}

	if _, err = db.GetEngine(ctx).Insert(repo); err != nil {
		return err
	}
	if err = deleteRepoRedirect(db.GetEngine(ctx), u.ID, repo.Name); err != nil {
		return err
	}

	// insert units for repo
	units := make([]RepoUnit, 0, len(unit.DefaultRepoUnits))
	for _, tp := range unit.DefaultRepoUnits {
		if tp == unit.TypeIssues {
			units = append(units, RepoUnit{
				RepoID: repo.ID,
				Type:   tp,
				Config: &IssuesConfig{
					EnableTimetracker:                setting.Service.DefaultEnableTimetracking,
					AllowOnlyContributorsToTrackTime: setting.Service.DefaultAllowOnlyContributorsToTrackTime,
					EnableDependencies:               setting.Service.DefaultEnableDependencies,
				},
			})
		} else if tp == unit.TypePullRequests {
			units = append(units, RepoUnit{
				RepoID: repo.ID,
				Type:   tp,
				Config: &PullRequestsConfig{AllowMerge: true, AllowRebase: true, AllowRebaseMerge: true, AllowSquash: true, DefaultMergeStyle: MergeStyleMerge},
			})
		} else {
			units = append(units, RepoUnit{
				RepoID: repo.ID,
				Type:   tp,
			})
		}
	}

	if _, err = db.GetEngine(ctx).Insert(&units); err != nil {
		return err
	}

	// Remember visibility preference.
	u.LastRepoVisibility = repo.IsPrivate
	if err = updateUserCols(db.GetEngine(ctx), u, "last_repo_visibility"); err != nil {
		return fmt.Errorf("updateUser: %v", err)
	}

	if _, err = db.GetEngine(ctx).Incr("num_repos").ID(u.ID).Update(new(User)); err != nil {
		return fmt.Errorf("increment user total_repos: %v", err)
	}
	u.NumRepos++

	// Give access to all members in teams with access to all repositories.
	if u.IsOrganization() {
		if err := u.loadTeams(db.GetEngine(ctx)); err != nil {
			return fmt.Errorf("loadTeams: %v", err)
		}
		for _, t := range u.Teams {
			if t.IncludesAllRepositories {
				if err := t.addRepository(db.GetEngine(ctx), repo); err != nil {
					return fmt.Errorf("addRepository: %v", err)
				}
			}
		}

		if isAdmin, err := isUserRepoAdmin(db.GetEngine(ctx), repo, doer); err != nil {
			return fmt.Errorf("isUserRepoAdmin: %v", err)
		} else if !isAdmin {
			// Make creator repo admin if it wan't assigned automatically
			if err = repo.addCollaborator(db.GetEngine(ctx), doer); err != nil {
				return fmt.Errorf("AddCollaborator: %v", err)
			}
			if err = repo.changeCollaborationAccessMode(db.GetEngine(ctx), doer.ID, AccessModeAdmin); err != nil {
				return fmt.Errorf("ChangeCollaborationAccessMode: %v", err)
			}
		}
	} else if err = repo.recalculateAccesses(db.GetEngine(ctx)); err != nil {
		// Organization automatically called this in addRepository method.
		return fmt.Errorf("recalculateAccesses: %v", err)
	}

	if setting.Service.AutoWatchNewRepos {
		if err = watchRepo(db.GetEngine(ctx), doer.ID, repo.ID, true); err != nil {
			return fmt.Errorf("watchRepo: %v", err)
		}
	}

	if err = webhook.CopyDefaultWebhooksToRepo(ctx, repo.ID); err != nil {
		return fmt.Errorf("copyDefaultWebhooksToRepo: %v", err)
	}

	return nil
}

// CheckDaemonExportOK creates/removes git-daemon-export-ok for git-daemon...
func (repo *Repository) CheckDaemonExportOK(ctx context.Context) error {
	e := db.GetEngine(ctx)
	if err := repo.getOwner(e); err != nil {
		return err
	}

	// Create/Remove git-daemon-export-ok for git-daemon...
	daemonExportFile := path.Join(repo.RepoPath(), `git-daemon-export-ok`)

	isExist, err := util.IsExist(daemonExportFile)
	if err != nil {
		log.Error("Unable to check if %s exists. Error: %v", daemonExportFile, err)
		return err
	}

	isPublic := !repo.IsPrivate && repo.Owner.Visibility == api.VisibleTypePublic
	if !isPublic && isExist {
		if err = util.Remove(daemonExportFile); err != nil {
			log.Error("Failed to remove %s: %v", daemonExportFile, err)
		}
	} else if isPublic && !isExist {
		if f, err := os.Create(daemonExportFile); err != nil {
			log.Error("Failed to create %s: %v", daemonExportFile, err)
		} else {
			f.Close()
		}
	}

	return nil
}

func countRepositories(userID int64, private bool) int64 {
	sess := db.GetEngine(db.DefaultContext).Where("id > 0")

	if userID > 0 {
		sess.And("owner_id = ?", userID)
	}
	if !private {
		sess.And("is_private=?", false)
	}

	count, err := sess.Count(new(Repository))
	if err != nil {
		log.Error("countRepositories: %v", err)
	}
	return count
}

// CountRepositories returns number of repositories.
// Argument private only takes effect when it is false,
// set it true to count all repositories.
func CountRepositories(private bool) int64 {
	return countRepositories(-1, private)
}

// CountUserRepositories returns number of repositories user owns.
// Argument private only takes effect when it is false,
// set it true to count all repositories.
func CountUserRepositories(userID int64, private bool) int64 {
	return countRepositories(userID, private)
}

// RepoPath returns repository path by given user and repository name.
func RepoPath(userName, repoName string) string {
	return filepath.Join(UserPath(userName), strings.ToLower(repoName)+".git")
}

// IncrementRepoForkNum increment repository fork number
func IncrementRepoForkNum(ctx context.Context, repoID int64) error {
	_, err := db.GetEngine(ctx).Exec("UPDATE `repository` SET num_forks=num_forks+1 WHERE id=?", repoID)
	return err
}

// DecrementRepoForkNum decrement repository fork number
func DecrementRepoForkNum(ctx context.Context, repoID int64) error {
	_, err := db.GetEngine(ctx).Exec("UPDATE `repository` SET num_forks=num_forks-1 WHERE id=?", repoID)
	return err
}

// ChangeRepositoryName changes all corresponding setting from old repository name to new one.
func ChangeRepositoryName(doer *User, repo *Repository, newRepoName string) (err error) {
	oldRepoName := repo.Name
	newRepoName = strings.ToLower(newRepoName)
	if err = IsUsableRepoName(newRepoName); err != nil {
		return err
	}

	if err := repo.GetOwner(); err != nil {
		return err
	}

	has, err := IsRepositoryExist(repo.Owner, newRepoName)
	if err != nil {
		return fmt.Errorf("IsRepositoryExist: %v", err)
	} else if has {
		return ErrRepoAlreadyExist{repo.Owner.Name, newRepoName}
	}

	newRepoPath := RepoPath(repo.Owner.Name, newRepoName)
	if err = util.Rename(repo.RepoPath(), newRepoPath); err != nil {
		return fmt.Errorf("rename repository directory: %v", err)
	}

	wikiPath := repo.WikiPath()
	isExist, err := util.IsExist(wikiPath)
	if err != nil {
		log.Error("Unable to check if %s exists. Error: %v", wikiPath, err)
		return err
	}
	if isExist {
		if err = util.Rename(wikiPath, WikiPath(repo.Owner.Name, newRepoName)); err != nil {
			return fmt.Errorf("rename repository wiki: %v", err)
		}
	}

	sess := db.NewSession(db.DefaultContext)
	defer sess.Close()
	if err = sess.Begin(); err != nil {
		return fmt.Errorf("sess.Begin: %v", err)
	}

	if err := newRepoRedirect(sess, repo.Owner.ID, repo.ID, oldRepoName, newRepoName); err != nil {
		return err
	}

	return sess.Commit()
}

func getRepositoriesByForkID(e db.Engine, forkID int64) ([]*Repository, error) {
	repos := make([]*Repository, 0, 10)
	return repos, e.
		Where("fork_id=?", forkID).
		Find(&repos)
}

// GetRepositoriesByForkID returns all repositories with given fork ID.
func GetRepositoriesByForkID(forkID int64) ([]*Repository, error) {
	return getRepositoriesByForkID(db.GetEngine(db.DefaultContext), forkID)
}

func updateRepository(e db.Engine, repo *Repository, visibilityChanged bool) (err error) {
	repo.LowerName = strings.ToLower(repo.Name)

	if utf8.RuneCountInString(repo.Description) > 255 {
		repo.Description = string([]rune(repo.Description)[:255])
	}
	if utf8.RuneCountInString(repo.Website) > 255 {
		repo.Website = string([]rune(repo.Website)[:255])
	}

	if _, err = e.ID(repo.ID).AllCols().Update(repo); err != nil {
		return fmt.Errorf("update: %v", err)
	}

	if err = repo.updateSize(e); err != nil {
		log.Error("Failed to update size for repository: %v", err)
	}

	if visibilityChanged {
		if err = repo.getOwner(e); err != nil {
			return fmt.Errorf("getOwner: %v", err)
		}
		if repo.Owner.IsOrganization() {
			// Organization repository need to recalculate access table when visibility is changed.
			if err = repo.recalculateTeamAccesses(e, 0); err != nil {
				return fmt.Errorf("recalculateTeamAccesses: %v", err)
			}
		}

		// If repo has become private, we need to set its actions to private.
		if repo.IsPrivate {
			_, err = e.Where("repo_id = ?", repo.ID).Cols("is_private").Update(&Action{
				IsPrivate: true,
			})
			if err != nil {
				return err
			}
		}

		// Create/Remove git-daemon-export-ok for git-daemon...
		if err := repo.CheckDaemonExportOK(db.WithEngine(db.DefaultContext, e)); err != nil {
			return err
		}

		forkRepos, err := getRepositoriesByForkID(e, repo.ID)
		if err != nil {
			return fmt.Errorf("getRepositoriesByForkID: %v", err)
		}
		for i := range forkRepos {
			forkRepos[i].IsPrivate = repo.IsPrivate || repo.Owner.Visibility == api.VisibleTypePrivate
			if err = updateRepository(e, forkRepos[i], true); err != nil {
				return fmt.Errorf("updateRepository[%d]: %v", forkRepos[i].ID, err)
			}
		}
	}

	return nil
}

// UpdateRepositoryCtx updates a repository with db context
func UpdateRepositoryCtx(ctx context.Context, repo *Repository, visibilityChanged bool) error {
	return updateRepository(db.GetEngine(ctx), repo, visibilityChanged)
}

// UpdateRepository updates a repository
func UpdateRepository(repo *Repository, visibilityChanged bool) (err error) {
	sess := db.NewSession(db.DefaultContext)
	defer sess.Close()
	if err = sess.Begin(); err != nil {
		return err
	}

	if err = updateRepository(sess, repo, visibilityChanged); err != nil {
		return fmt.Errorf("updateRepository: %v", err)
	}

	return sess.Commit()
}

// UpdateRepositoryOwnerNames updates repository owner_names (this should only be used when the ownerName has changed case)
func UpdateRepositoryOwnerNames(ownerID int64, ownerName string) error {
	if ownerID == 0 {
		return nil
	}
	sess := db.NewSession(db.DefaultContext)
	defer sess.Close()
	if err := sess.Begin(); err != nil {
		return err
	}

	if _, err := sess.Where("owner_id = ?", ownerID).Cols("owner_name").Update(&Repository{
		OwnerName: ownerName,
	}); err != nil {
		return err
	}

	return sess.Commit()
}

// UpdateRepositoryUpdatedTime updates a repository's updated time
func UpdateRepositoryUpdatedTime(repoID int64, updateTime time.Time) error {
	_, err := db.GetEngine(db.DefaultContext).Exec("UPDATE repository SET updated_unix = ? WHERE id = ?", updateTime.Unix(), repoID)
	return err
}

// UpdateRepositoryUnits updates a repository's units
func UpdateRepositoryUnits(repo *Repository, units []RepoUnit, deleteUnitTypes []unit.Type) (err error) {
	sess := db.NewSession(db.DefaultContext)
	defer sess.Close()
	if err = sess.Begin(); err != nil {
		return err
	}

	// Delete existing settings of units before adding again
	for _, u := range units {
		deleteUnitTypes = append(deleteUnitTypes, u.Type)
	}

	if _, err = sess.Where("repo_id = ?", repo.ID).In("type", deleteUnitTypes).Delete(new(RepoUnit)); err != nil {
		return err
	}

	if len(units) > 0 {
		if _, err = sess.Insert(units); err != nil {
			return err
		}
	}

	return sess.Commit()
}

// DeleteRepository deletes a repository for a user or organization.
// make sure if you call this func to close open sessions (sqlite will otherwise get a deadlock)
func DeleteRepository(doer *User, uid, repoID int64) error {
	sess := db.NewSession(db.DefaultContext)
	defer sess.Close()
	if err := sess.Begin(); err != nil {
		return err
	}

	// In case is a organization.
	org, err := getUserByID(sess, uid)
	if err != nil {
		return err
	}
	if org.IsOrganization() {
		if err = org.loadTeams(sess); err != nil {
			return err
		}
	}

	repo := &Repository{OwnerID: uid}
	has, err := sess.ID(repoID).Get(repo)
	if err != nil {
		return err
	} else if !has {
		return ErrRepoNotExist{repoID, uid, "", ""}
	}

	// Delete Deploy Keys
	deployKeys, err := listDeployKeys(sess, &ListDeployKeysOptions{RepoID: repoID})
	if err != nil {
		return fmt.Errorf("listDeployKeys: %v", err)
	}
	for _, dKey := range deployKeys {
		if err := deleteDeployKey(sess, doer, dKey.ID); err != nil {
			return fmt.Errorf("deleteDeployKeys: %v", err)
		}
	}

	if cnt, err := sess.ID(repoID).Delete(&Repository{}); err != nil {
		return err
	} else if cnt != 1 {
		return ErrRepoNotExist{repoID, uid, "", ""}
	}

	if org.IsOrganization() {
		for _, t := range org.Teams {
			if !t.hasRepository(sess, repoID) {
				continue
			} else if err = t.removeRepository(sess, repo, false); err != nil {
				return err
			}
		}
	}

	attachments := make([]*Attachment, 0, 20)
	if err = sess.Join("INNER", "`release`", "`release`.id = `attachment`.release_id").
		Where("`release`.repo_id = ?", repoID).
		Find(&attachments); err != nil {
		return err
	}
	releaseAttachments := make([]string, 0, len(attachments))
	for i := 0; i < len(attachments); i++ {
		releaseAttachments = append(releaseAttachments, attachments[i].RelativePath())
	}

	if _, err := sess.Exec("UPDATE `user` SET num_stars=num_stars-1 WHERE id IN (SELECT `uid` FROM `star` WHERE repo_id = ?)", repo.ID); err != nil {
		return err
	}

	if err := deleteBeans(sess,
		&Access{RepoID: repo.ID},
		&Action{RepoID: repo.ID},
		&Collaboration{RepoID: repoID},
		&Comment{RefRepoID: repoID},
		&CommitStatus{RepoID: repoID},
		&DeletedBranch{RepoID: repoID},
		&webhook.HookTask{RepoID: repoID},
		&LFSLock{RepoID: repoID},
		&LanguageStat{RepoID: repoID},
		&Milestone{RepoID: repoID},
		&Mirror{RepoID: repoID},
		&Notification{RepoID: repoID},
		&ProtectedBranch{RepoID: repoID},
		&ProtectedTag{RepoID: repoID},
		&PullRequest{BaseRepoID: repoID},
		&PushMirror{RepoID: repoID},
		&Release{RepoID: repoID},
		&RepoIndexerStatus{RepoID: repoID},
		&RepoRedirect{RedirectRepoID: repoID},
		&RepoUnit{RepoID: repoID},
		&Star{RepoID: repoID},
		&Task{RepoID: repoID},
		&Watch{RepoID: repoID},
		&webhook.Webhook{RepoID: repoID},
	); err != nil {
		return fmt.Errorf("deleteBeans: %v", err)
	}

	// Delete Labels and related objects
	if err := deleteLabelsByRepoID(sess, repoID); err != nil {
		return err
	}

	// Delete Issues and related objects
	var attachmentPaths []string
	if attachmentPaths, err = deleteIssuesByRepoID(sess, repoID); err != nil {
		return err
	}

	// Delete issue index
	if err := db.DeleteResouceIndex(sess, "issue_index", repoID); err != nil {
		return err
	}

	if repo.IsFork {
		if _, err := sess.Exec("UPDATE `repository` SET num_forks=num_forks-1 WHERE id=?", repo.ForkID); err != nil {
			return fmt.Errorf("decrease fork count: %v", err)
		}
	}

	if _, err := sess.Exec("UPDATE `user` SET num_repos=num_repos-1 WHERE id=?", uid); err != nil {
		return err
	}

	if len(repo.Topics) > 0 {
		if err := removeTopicsFromRepo(sess, repo.ID); err != nil {
			return err
		}
	}

	projects, _, err := getProjects(sess, ProjectSearchOptions{
		RepoID: repoID,
	})
	if err != nil {
		return fmt.Errorf("get projects: %v", err)
	}
	for i := range projects {
		if err := deleteProjectByID(sess, projects[i].ID); err != nil {
			return fmt.Errorf("delete project [%d]: %v", projects[i].ID, err)
		}
	}

	// Remove LFS objects
	var lfsObjects []*LFSMetaObject
	if err = sess.Where("repository_id=?", repoID).Find(&lfsObjects); err != nil {
		return err
	}

	var lfsPaths = make([]string, 0, len(lfsObjects))
	for _, v := range lfsObjects {
		count, err := sess.Count(&LFSMetaObject{Pointer: lfs.Pointer{Oid: v.Oid}})
		if err != nil {
			return err
		}
		if count > 1 {
			continue
		}

		lfsPaths = append(lfsPaths, v.RelativePath())
	}

	if _, err := sess.Delete(&LFSMetaObject{RepositoryID: repoID}); err != nil {
		return err
	}

	// Remove archives
	var archives []*RepoArchiver
	if err = sess.Where("repo_id=?", repoID).Find(&archives); err != nil {
		return err
	}

	var archivePaths = make([]string, 0, len(archives))
	for _, v := range archives {
		v.Repo = repo
		p, _ := v.RelativePath()
		archivePaths = append(archivePaths, p)
	}

	if _, err := sess.Delete(&RepoArchiver{RepoID: repoID}); err != nil {
		return err
	}

	if repo.NumForks > 0 {
		if _, err = sess.Exec("UPDATE `repository` SET fork_id=0,is_fork=? WHERE fork_id=?", false, repo.ID); err != nil {
			log.Error("reset 'fork_id' and 'is_fork': %v", err)
		}
	}

	// Get all attachments with both issue_id and release_id are zero
	var newAttachments []*Attachment
	if err := sess.Where(builder.Eq{
		"repo_id":    repo.ID,
		"issue_id":   0,
		"release_id": 0,
	}).Find(&newAttachments); err != nil {
		return err
	}

	var newAttachmentPaths = make([]string, 0, len(newAttachments))
	for _, attach := range newAttachments {
		newAttachmentPaths = append(newAttachmentPaths, attach.RelativePath())
	}

	if _, err := sess.Where("repo_id=?", repo.ID).Delete(new(Attachment)); err != nil {
		return err
	}

	if err = sess.Commit(); err != nil {
		return err
	}

	sess.Close()

	// We should always delete the files after the database transaction succeed. If
	// we delete the file but the database rollback, the repository will be broken.

	// Remove repository files.
	repoPath := repo.RepoPath()
<<<<<<< HEAD
	RemoveAllWithNotice(db.DefaultContext, "Delete repository files", repoPath)

	// Remove wiki files
	if repo.HasWiki() {
		RemoveAllWithNotice(db.DefaultContext, "Delete repository wiki", repo.WikiPath())
=======
	admin_model.RemoveAllWithNotice("Delete repository files", repoPath)

	// Remove wiki files
	if repo.HasWiki() {
		admin_model.RemoveAllWithNotice("Delete repository wiki", repo.WikiPath())
>>>>>>> 1f1ae571
	}

	// Remove archives
	for i := range archivePaths {
<<<<<<< HEAD
		RemoveStorageWithNotice(db.DefaultContext, storage.RepoArchives, "Delete repo archive file", archivePaths[i])
=======
		admin_model.RemoveStorageWithNotice(storage.RepoArchives, "Delete repo archive file", archivePaths[i])
>>>>>>> 1f1ae571
	}

	// Remove lfs objects
	for i := range lfsPaths {
<<<<<<< HEAD
		RemoveStorageWithNotice(db.DefaultContext, storage.LFS, "Delete orphaned LFS file", lfsPaths[i])
=======
		admin_model.RemoveStorageWithNotice(storage.LFS, "Delete orphaned LFS file", lfsPaths[i])
>>>>>>> 1f1ae571
	}

	// Remove issue attachment files.
	for i := range attachmentPaths {
<<<<<<< HEAD
		RemoveStorageWithNotice(db.DefaultContext, storage.Attachments, "Delete issue attachment", attachmentPaths[i])
=======
		admin_model.RemoveStorageWithNotice(storage.Attachments, "Delete issue attachment", attachmentPaths[i])
>>>>>>> 1f1ae571
	}

	// Remove release attachment files.
	for i := range releaseAttachments {
<<<<<<< HEAD
		RemoveStorageWithNotice(db.DefaultContext, storage.Attachments, "Delete release attachment", releaseAttachments[i])
=======
		admin_model.RemoveStorageWithNotice(storage.Attachments, "Delete release attachment", releaseAttachments[i])
>>>>>>> 1f1ae571
	}

	// Remove attachment with no issue_id and release_id.
	for i := range newAttachmentPaths {
<<<<<<< HEAD
		RemoveStorageWithNotice(db.DefaultContext, storage.Attachments, "Delete issue attachment", attachmentPaths[i])
=======
		admin_model.RemoveStorageWithNotice(storage.Attachments, "Delete issue attachment", attachmentPaths[i])
>>>>>>> 1f1ae571
	}

	if len(repo.Avatar) > 0 {
		if err := storage.RepoAvatars.Delete(repo.CustomAvatarRelativePath()); err != nil {
			return fmt.Errorf("Failed to remove %s: %v", repo.Avatar, err)
		}
	}

	return nil
}

// GetRepositoryByOwnerAndName returns the repository by given ownername and reponame.
func GetRepositoryByOwnerAndName(ownerName, repoName string) (*Repository, error) {
	return getRepositoryByOwnerAndName(db.GetEngine(db.DefaultContext), ownerName, repoName)
}

func getRepositoryByOwnerAndName(e db.Engine, ownerName, repoName string) (*Repository, error) {
	var repo Repository
	has, err := e.Table("repository").Select("repository.*").
		Join("INNER", "`user`", "`user`.id = repository.owner_id").
		Where("repository.lower_name = ?", strings.ToLower(repoName)).
		And("`user`.lower_name = ?", strings.ToLower(ownerName)).
		Get(&repo)
	if err != nil {
		return nil, err
	} else if !has {
		return nil, ErrRepoNotExist{0, 0, ownerName, repoName}
	}
	return &repo, nil
}

// GetRepositoryByName returns the repository by given name under user if exists.
func GetRepositoryByName(ownerID int64, name string) (*Repository, error) {
	repo := &Repository{
		OwnerID:   ownerID,
		LowerName: strings.ToLower(name),
	}
	has, err := db.GetEngine(db.DefaultContext).Get(repo)
	if err != nil {
		return nil, err
	} else if !has {
		return nil, ErrRepoNotExist{0, ownerID, "", name}
	}
	return repo, err
}

func getRepositoryByID(e db.Engine, id int64) (*Repository, error) {
	repo := new(Repository)
	has, err := e.ID(id).Get(repo)
	if err != nil {
		return nil, err
	} else if !has {
		return nil, ErrRepoNotExist{id, 0, "", ""}
	}
	return repo, nil
}

// GetRepositoryByID returns the repository by given id if exists.
func GetRepositoryByID(id int64) (*Repository, error) {
	return getRepositoryByID(db.GetEngine(db.DefaultContext), id)
}

// GetRepositoryByIDCtx returns the repository by given id if exists.
func GetRepositoryByIDCtx(ctx context.Context, id int64) (*Repository, error) {
	return getRepositoryByID(db.GetEngine(ctx), id)
}

// GetRepositoriesMapByIDs returns the repositories by given id slice.
func GetRepositoriesMapByIDs(ids []int64) (map[int64]*Repository, error) {
	repos := make(map[int64]*Repository, len(ids))
	return repos, db.GetEngine(db.DefaultContext).In("id", ids).Find(&repos)
}

// GetUserRepositories returns a list of repositories of given user.
func GetUserRepositories(opts *SearchRepoOptions) ([]*Repository, int64, error) {
	if len(opts.OrderBy) == 0 {
		opts.OrderBy = "updated_unix DESC"
	}

	cond := builder.NewCond()
	cond = cond.And(builder.Eq{"owner_id": opts.Actor.ID})
	if !opts.Private {
		cond = cond.And(builder.Eq{"is_private": false})
	}

	if opts.LowerNames != nil && len(opts.LowerNames) > 0 {
		cond = cond.And(builder.In("lower_name", opts.LowerNames))
	}

	sess := db.NewSession(db.DefaultContext)
	defer sess.Close()

	count, err := sess.Where(cond).Count(new(Repository))
	if err != nil {
		return nil, 0, fmt.Errorf("Count: %v", err)
	}

	sess.Where(cond).OrderBy(opts.OrderBy.String())
	repos := make([]*Repository, 0, opts.PageSize)
	return repos, count, db.SetSessionPagination(sess, opts).Find(&repos)
}

// GetUserMirrorRepositories returns a list of mirror repositories of given user.
func GetUserMirrorRepositories(userID int64) ([]*Repository, error) {
	repos := make([]*Repository, 0, 10)
	return repos, db.GetEngine(db.DefaultContext).
		Where("owner_id = ?", userID).
		And("is_mirror = ?", true).
		Find(&repos)
}

func getRepositoryCount(e db.Engine, u *User) (int64, error) {
	return e.Count(&Repository{OwnerID: u.ID})
}

func getPublicRepositoryCount(e db.Engine, u *User) (int64, error) {
	return e.Where("is_private = ?", false).Count(&Repository{OwnerID: u.ID})
}

func getPrivateRepositoryCount(e db.Engine, u *User) (int64, error) {
	return e.Where("is_private = ?", true).Count(&Repository{OwnerID: u.ID})
}

// GetRepositoryCount returns the total number of repositories of user.
func GetRepositoryCount(ctx context.Context, u *User) (int64, error) {
	return getRepositoryCount(db.GetEngine(ctx), u)
}

// GetPublicRepositoryCount returns the total number of public repositories of user.
func GetPublicRepositoryCount(u *User) (int64, error) {
	return getPublicRepositoryCount(db.GetEngine(db.DefaultContext), u)
}

// GetPrivateRepositoryCount returns the total number of private repositories of user.
func GetPrivateRepositoryCount(u *User) (int64, error) {
	return getPrivateRepositoryCount(db.GetEngine(db.DefaultContext), u)
}

// DeleteOldRepositoryArchives deletes old repository archives.
func DeleteOldRepositoryArchives(ctx context.Context, olderThan time.Duration) error {
	log.Trace("Doing: ArchiveCleanup")

	for {
		var archivers []RepoArchiver
		err := db.GetEngine(db.DefaultContext).Where("created_unix < ?", time.Now().Add(-olderThan).Unix()).
			Asc("created_unix").
			Limit(100).
			Find(&archivers)
		if err != nil {
			log.Trace("Error: ArchiveClean: %v", err)
			return err
		}

		for _, archiver := range archivers {
			if err := deleteOldRepoArchiver(ctx, &archiver); err != nil {
				return err
			}
		}
		if len(archivers) < 100 {
			break
		}
	}

	log.Trace("Finished: ArchiveCleanup")
	return nil
}

var delRepoArchiver = new(RepoArchiver)

func deleteOldRepoArchiver(ctx context.Context, archiver *RepoArchiver) error {
	p, err := archiver.RelativePath()
	if err != nil {
		return err
	}
	_, err = db.GetEngine(db.DefaultContext).ID(archiver.ID).Delete(delRepoArchiver)
	if err != nil {
		return err
	}
	if err := storage.RepoArchives.Delete(p); err != nil {
		log.Error("delete repo archive file failed: %v", err)
	}
	return nil
}

type repoChecker struct {
	querySQL, correctSQL string
	desc                 string
}

func repoStatsCheck(ctx context.Context, checker *repoChecker) {
	results, err := db.GetEngine(db.DefaultContext).Query(checker.querySQL)
	if err != nil {
		log.Error("Select %s: %v", checker.desc, err)
		return
	}
	for _, result := range results {
		id, _ := strconv.ParseInt(string(result["id"]), 10, 64)
		select {
		case <-ctx.Done():
			log.Warn("CheckRepoStats: Cancelled before checking %s for Repo[%d]", checker.desc, id)
			return
		default:
		}
		log.Trace("Updating %s: %d", checker.desc, id)
		_, err = db.GetEngine(db.DefaultContext).Exec(checker.correctSQL, id, id)
		if err != nil {
			log.Error("Update %s[%d]: %v", checker.desc, id, err)
		}
	}
}

// CheckRepoStats checks the repository stats
func CheckRepoStats(ctx context.Context) error {
	log.Trace("Doing: CheckRepoStats")

	checkers := []*repoChecker{
		// Repository.NumWatches
		{
			"SELECT repo.id FROM `repository` repo WHERE repo.num_watches!=(SELECT COUNT(*) FROM `watch` WHERE repo_id=repo.id AND mode<>2)",
			"UPDATE `repository` SET num_watches=(SELECT COUNT(*) FROM `watch` WHERE repo_id=? AND mode<>2) WHERE id=?",
			"repository count 'num_watches'",
		},
		// Repository.NumStars
		{
			"SELECT repo.id FROM `repository` repo WHERE repo.num_stars!=(SELECT COUNT(*) FROM `star` WHERE repo_id=repo.id)",
			"UPDATE `repository` SET num_stars=(SELECT COUNT(*) FROM `star` WHERE repo_id=?) WHERE id=?",
			"repository count 'num_stars'",
		},
		// Label.NumIssues
		{
			"SELECT label.id FROM `label` WHERE label.num_issues!=(SELECT COUNT(*) FROM `issue_label` WHERE label_id=label.id)",
			"UPDATE `label` SET num_issues=(SELECT COUNT(*) FROM `issue_label` WHERE label_id=?) WHERE id=?",
			"label count 'num_issues'",
		},
		// User.NumRepos
		{
			"SELECT `user`.id FROM `user` WHERE `user`.num_repos!=(SELECT COUNT(*) FROM `repository` WHERE owner_id=`user`.id)",
			"UPDATE `user` SET num_repos=(SELECT COUNT(*) FROM `repository` WHERE owner_id=?) WHERE id=?",
			"user count 'num_repos'",
		},
		// Issue.NumComments
		{
			"SELECT `issue`.id FROM `issue` WHERE `issue`.num_comments!=(SELECT COUNT(*) FROM `comment` WHERE issue_id=`issue`.id AND type=0)",
			"UPDATE `issue` SET num_comments=(SELECT COUNT(*) FROM `comment` WHERE issue_id=? AND type=0) WHERE id=?",
			"issue count 'num_comments'",
		},
	}
	for _, checker := range checkers {
		select {
		case <-ctx.Done():
			log.Warn("CheckRepoStats: Cancelled before %s", checker.desc)
			return db.ErrCancelledf("before checking %s", checker.desc)
		default:
			repoStatsCheck(ctx, checker)
		}
	}

	// ***** START: Repository.NumClosedIssues *****
	desc := "repository count 'num_closed_issues'"
	results, err := db.GetEngine(db.DefaultContext).Query("SELECT repo.id FROM `repository` repo WHERE repo.num_closed_issues!=(SELECT COUNT(*) FROM `issue` WHERE repo_id=repo.id AND is_closed=? AND is_pull=?)", true, false)
	if err != nil {
		log.Error("Select %s: %v", desc, err)
	} else {
		for _, result := range results {
			id, _ := strconv.ParseInt(string(result["id"]), 10, 64)
			select {
			case <-ctx.Done():
				log.Warn("CheckRepoStats: Cancelled during %s for repo ID %d", desc, id)
				return db.ErrCancelledf("during %s for repo ID %d", desc, id)
			default:
			}
			log.Trace("Updating %s: %d", desc, id)
			_, err = db.GetEngine(db.DefaultContext).Exec("UPDATE `repository` SET num_closed_issues=(SELECT COUNT(*) FROM `issue` WHERE repo_id=? AND is_closed=? AND is_pull=?) WHERE id=?", id, true, false, id)
			if err != nil {
				log.Error("Update %s[%d]: %v", desc, id, err)
			}
		}
	}
	// ***** END: Repository.NumClosedIssues *****

	// ***** START: Repository.NumClosedPulls *****
	desc = "repository count 'num_closed_pulls'"
	results, err = db.GetEngine(db.DefaultContext).Query("SELECT repo.id FROM `repository` repo WHERE repo.num_closed_pulls!=(SELECT COUNT(*) FROM `issue` WHERE repo_id=repo.id AND is_closed=? AND is_pull=?)", true, true)
	if err != nil {
		log.Error("Select %s: %v", desc, err)
	} else {
		for _, result := range results {
			id, _ := strconv.ParseInt(string(result["id"]), 10, 64)
			select {
			case <-ctx.Done():
				log.Warn("CheckRepoStats: Cancelled")
				return db.ErrCancelledf("during %s for repo ID %d", desc, id)
			default:
			}
			log.Trace("Updating %s: %d", desc, id)
			_, err = db.GetEngine(db.DefaultContext).Exec("UPDATE `repository` SET num_closed_pulls=(SELECT COUNT(*) FROM `issue` WHERE repo_id=? AND is_closed=? AND is_pull=?) WHERE id=?", id, true, true, id)
			if err != nil {
				log.Error("Update %s[%d]: %v", desc, id, err)
			}
		}
	}
	// ***** END: Repository.NumClosedPulls *****

	// FIXME: use checker when stop supporting old fork repo format.
	// ***** START: Repository.NumForks *****
	results, err = db.GetEngine(db.DefaultContext).Query("SELECT repo.id FROM `repository` repo WHERE repo.num_forks!=(SELECT COUNT(*) FROM `repository` WHERE fork_id=repo.id)")
	if err != nil {
		log.Error("Select repository count 'num_forks': %v", err)
	} else {
		for _, result := range results {
			id, _ := strconv.ParseInt(string(result["id"]), 10, 64)
			select {
			case <-ctx.Done():
				log.Warn("CheckRepoStats: Cancelled")
				return db.ErrCancelledf("during %s for repo ID %d", desc, id)
			default:
			}
			log.Trace("Updating repository count 'num_forks': %d", id)

			repo, err := GetRepositoryByID(id)
			if err != nil {
				log.Error("GetRepositoryByID[%d]: %v", id, err)
				continue
			}

			rawResult, err := db.GetEngine(db.DefaultContext).Query("SELECT COUNT(*) FROM `repository` WHERE fork_id=?", repo.ID)
			if err != nil {
				log.Error("Select count of forks[%d]: %v", repo.ID, err)
				continue
			}
			repo.NumForks = int(parseCountResult(rawResult))

			if err = UpdateRepository(repo, false); err != nil {
				log.Error("UpdateRepository[%d]: %v", id, err)
				continue
			}
		}
	}
	// ***** END: Repository.NumForks *****
	return nil
}

// SetArchiveRepoState sets if a repo is archived
func (repo *Repository) SetArchiveRepoState(isArchived bool) (err error) {
	repo.IsArchived = isArchived
	_, err = db.GetEngine(db.DefaultContext).Where("id = ?", repo.ID).Cols("is_archived").NoAutoTime().Update(repo)
	return
}

// ___________           __
// \_   _____/__________|  | __
//  |    __)/  _ \_  __ \  |/ /
//  |     \(  <_> )  | \/    <
//  \___  / \____/|__|  |__|_ \
//      \/                   \/

// HasForkedRepo checks if given user has already forked a repository with given ID.
func HasForkedRepo(ownerID, repoID int64) (*Repository, bool) {
	repo := new(Repository)
	has, _ := db.GetEngine(db.DefaultContext).
		Where("owner_id=? AND fork_id=?", ownerID, repoID).
		Get(repo)
	return repo, has
}

// CopyLFS copies LFS data from one repo to another
func CopyLFS(ctx context.Context, newRepo, oldRepo *Repository) error {
	var lfsObjects []*LFSMetaObject
	if err := db.GetEngine(ctx).Where("repository_id=?", oldRepo.ID).Find(&lfsObjects); err != nil {
		return err
	}

	for _, v := range lfsObjects {
		v.ID = 0
		v.RepositoryID = newRepo.ID
		if _, err := db.GetEngine(ctx).Insert(v); err != nil {
			return err
		}
	}

	return nil
}

// GetForks returns all the forks of the repository
func (repo *Repository) GetForks(listOptions db.ListOptions) ([]*Repository, error) {
	if listOptions.Page == 0 {
		forks := make([]*Repository, 0, repo.NumForks)
		return forks, db.GetEngine(db.DefaultContext).Find(&forks, &Repository{ForkID: repo.ID})
	}

	sess := db.GetPaginatedSession(&listOptions)
	forks := make([]*Repository, 0, listOptions.PageSize)
	return forks, sess.Find(&forks, &Repository{ForkID: repo.ID})
}

// GetUserFork return user forked repository from this repository, if not forked return nil
func (repo *Repository) GetUserFork(userID int64) (*Repository, error) {
	var forkedRepo Repository
	has, err := db.GetEngine(db.DefaultContext).Where("fork_id = ?", repo.ID).And("owner_id = ?", userID).Get(&forkedRepo)
	if err != nil {
		return nil, err
	}
	if !has {
		return nil, nil
	}
	return &forkedRepo, nil
}

// GetOriginalURLHostname returns the hostname of a URL or the URL
func (repo *Repository) GetOriginalURLHostname() string {
	u, err := url.Parse(repo.OriginalURL)
	if err != nil {
		return repo.OriginalURL
	}

	return u.Host
}

// GetTreePathLock returns LSF lock for the treePath
func (repo *Repository) GetTreePathLock(treePath string) (*LFSLock, error) {
	if setting.LFS.StartServer {
		locks, err := GetLFSLockByRepoID(repo.ID, 0, 0)
		if err != nil {
			return nil, err
		}
		for _, lock := range locks {
			if lock.Path == treePath {
				return lock, nil
			}
		}
	}
	return nil, nil
}

func updateRepositoryCols(e db.Engine, repo *Repository, cols ...string) error {
	_, err := e.ID(repo.ID).Cols(cols...).Update(repo)
	return err
}

// UpdateRepositoryCols updates repository's columns
func UpdateRepositoryCols(repo *Repository, cols ...string) error {
	return updateRepositoryCols(db.GetEngine(db.DefaultContext), repo, cols...)
}

// GetTrustModel will get the TrustModel for the repo or the default trust model
func (repo *Repository) GetTrustModel() TrustModelType {
	trustModel := repo.TrustModel
	if trustModel == DefaultTrustModel {
		trustModel = ToTrustModel(setting.Repository.Signing.DefaultTrustModel)
		if trustModel == DefaultTrustModel {
			return CollaboratorTrustModel
		}
	}
	return trustModel
}

// DoctorUserStarNum recalculate Stars number for all user
func DoctorUserStarNum() (err error) {
	const batchSize = 100
	sess := db.NewSession(db.DefaultContext)
	defer sess.Close()

	for start := 0; ; start += batchSize {
		users := make([]User, 0, batchSize)
		if err = sess.Limit(batchSize, start).Where("type = ?", 0).Cols("id").Find(&users); err != nil {
			return
		}
		if len(users) == 0 {
			break
		}

		if err = sess.Begin(); err != nil {
			return
		}

		for _, user := range users {
			if _, err = sess.Exec("UPDATE `user` SET num_stars=(SELECT COUNT(*) FROM `star` WHERE uid=?) WHERE id=?", user.ID, user.ID); err != nil {
				return
			}
		}

		if err = sess.Commit(); err != nil {
			return
		}
	}

	log.Debug("recalculate Stars number for all user finished")

	return
}

// IterateRepository iterate repositories
func IterateRepository(f func(repo *Repository) error) error {
	var start int
	batchSize := setting.Database.IterateBufferSize
	for {
		repos := make([]*Repository, 0, batchSize)
		if err := db.GetEngine(db.DefaultContext).Limit(batchSize, start).Find(&repos); err != nil {
			return err
		}
		if len(repos) == 0 {
			return nil
		}
		start += len(repos)

		for _, repo := range repos {
			if err := f(repo); err != nil {
				return err
			}
		}
	}
}<|MERGE_RESOLUTION|>--- conflicted
+++ resolved
@@ -134,11 +134,7 @@
 	loadRepoConfig()
 	unit.LoadUnitConfig()
 
-<<<<<<< HEAD
-	RemoveAllWithNotice(db.DefaultContext, "Clean up repository temporary data", filepath.Join(setting.AppDataPath, "tmp"))
-=======
-	admin_model.RemoveAllWithNotice("Clean up repository temporary data", filepath.Join(setting.AppDataPath, "tmp"))
->>>>>>> 1f1ae571
+	admin_model.RemoveAllWithNotice(db.DefaultContext, "Clean up repository temporary data", filepath.Join(setting.AppDataPath, "tmp"))
 }
 
 // RepositoryStatus defines the status of repository
@@ -1653,64 +1649,36 @@
 
 	// Remove repository files.
 	repoPath := repo.RepoPath()
-<<<<<<< HEAD
-	RemoveAllWithNotice(db.DefaultContext, "Delete repository files", repoPath)
+	admin_model.RemoveAllWithNotice(db.DefaultContext, "Delete repository files", repoPath)
 
 	// Remove wiki files
 	if repo.HasWiki() {
-		RemoveAllWithNotice(db.DefaultContext, "Delete repository wiki", repo.WikiPath())
-=======
-	admin_model.RemoveAllWithNotice("Delete repository files", repoPath)
-
-	// Remove wiki files
-	if repo.HasWiki() {
-		admin_model.RemoveAllWithNotice("Delete repository wiki", repo.WikiPath())
->>>>>>> 1f1ae571
+		admin_model.RemoveAllWithNotice(db.DefaultContext, "Delete repository wiki", repo.WikiPath())
 	}
 
 	// Remove archives
 	for i := range archivePaths {
-<<<<<<< HEAD
-		RemoveStorageWithNotice(db.DefaultContext, storage.RepoArchives, "Delete repo archive file", archivePaths[i])
-=======
-		admin_model.RemoveStorageWithNotice(storage.RepoArchives, "Delete repo archive file", archivePaths[i])
->>>>>>> 1f1ae571
+		admin_model.RemoveStorageWithNotice(db.DefaultContext, storage.RepoArchives, "Delete repo archive file", archivePaths[i])
 	}
 
 	// Remove lfs objects
 	for i := range lfsPaths {
-<<<<<<< HEAD
-		RemoveStorageWithNotice(db.DefaultContext, storage.LFS, "Delete orphaned LFS file", lfsPaths[i])
-=======
-		admin_model.RemoveStorageWithNotice(storage.LFS, "Delete orphaned LFS file", lfsPaths[i])
->>>>>>> 1f1ae571
+		admin_model.RemoveStorageWithNotice(db.DefaultContext, storage.LFS, "Delete orphaned LFS file", lfsPaths[i])
 	}
 
 	// Remove issue attachment files.
 	for i := range attachmentPaths {
-<<<<<<< HEAD
-		RemoveStorageWithNotice(db.DefaultContext, storage.Attachments, "Delete issue attachment", attachmentPaths[i])
-=======
-		admin_model.RemoveStorageWithNotice(storage.Attachments, "Delete issue attachment", attachmentPaths[i])
->>>>>>> 1f1ae571
+		admin_model.RemoveStorageWithNotice(db.DefaultContext, storage.Attachments, "Delete issue attachment", attachmentPaths[i])
 	}
 
 	// Remove release attachment files.
 	for i := range releaseAttachments {
-<<<<<<< HEAD
-		RemoveStorageWithNotice(db.DefaultContext, storage.Attachments, "Delete release attachment", releaseAttachments[i])
-=======
-		admin_model.RemoveStorageWithNotice(storage.Attachments, "Delete release attachment", releaseAttachments[i])
->>>>>>> 1f1ae571
+		admin_model.RemoveStorageWithNotice(db.DefaultContext, storage.Attachments, "Delete release attachment", releaseAttachments[i])
 	}
 
 	// Remove attachment with no issue_id and release_id.
 	for i := range newAttachmentPaths {
-<<<<<<< HEAD
-		RemoveStorageWithNotice(db.DefaultContext, storage.Attachments, "Delete issue attachment", attachmentPaths[i])
-=======
-		admin_model.RemoveStorageWithNotice(storage.Attachments, "Delete issue attachment", attachmentPaths[i])
->>>>>>> 1f1ae571
+		admin_model.RemoveStorageWithNotice(db.DefaultContext, storage.Attachments, "Delete issue attachment", attachmentPaths[i])
 	}
 
 	if len(repo.Avatar) > 0 {
