// Copyright 2014 The Gogs Authors. All rights reserved.
// Copyright 2017 The Gitea Authors. All rights reserved.
// Use of this source code is governed by a MIT-style
// license that can be found in the LICENSE file.

package models

import (
	"context"
	"fmt"
	"strconv"

	_ "image/jpeg" // Needed for jpeg support

	activities_model "code.gitea.io/gitea/models/activities"
	admin_model "code.gitea.io/gitea/models/admin"
	asymkey_model "code.gitea.io/gitea/models/asymkey"
	"code.gitea.io/gitea/models/db"
	git_model "code.gitea.io/gitea/models/git"
	issues_model "code.gitea.io/gitea/models/issues"
	"code.gitea.io/gitea/models/organization"
	access_model "code.gitea.io/gitea/models/perm/access"
	project_model "code.gitea.io/gitea/models/project"
	repo_model "code.gitea.io/gitea/models/repo"
	system_model "code.gitea.io/gitea/models/system"
	"code.gitea.io/gitea/models/unit"
	user_model "code.gitea.io/gitea/models/user"
	"code.gitea.io/gitea/models/webhook"
	"code.gitea.io/gitea/modules/lfs"
	"code.gitea.io/gitea/modules/log"
	"code.gitea.io/gitea/modules/storage"

	"xorm.io/builder"
)

// ItemsPerPage maximum items per page in forks, watchers and stars of a repo
var ItemsPerPage = 40

<<<<<<< HEAD
	// ErrNameEmpty name is empty error
	ErrNameEmpty = errors.New("Name is empty")
)

var (
	// Gitignores contains the gitiginore files
	Gitignores []string

	// Licenses contains the license files
	Licenses []string

	// Readmes contains the readme files
	Readmes []string

	// LabelTemplates contains the label template files and the list of labels for each file
	LabelTemplates map[string]string

	// ItemsPerPage maximum items per page in forks, watchers and stars of a repo
	ItemsPerPage = 40
)

// loadRepoConfig loads the repository config
func loadRepoConfig() {
	// Load .gitignore and license files and readme templates.
	types := []string{"gitignore", "license", "readme", "label"}
	typeFiles := make([][]string, 4)
	for i, t := range types {
		files, err := options.Dir(t)
		if err != nil {
			log.Fatal("Failed to get %s files: %v", t, err)
		}
		customPath := path.Join(setting.CustomPath, "options", t)
		if com.IsDir(customPath) {
			customFiles, err := com.StatDir(customPath)
			if err != nil {
				log.Fatal("Failed to get custom %s files: %v", t, err)
			}

			for _, f := range customFiles {
				if !com.IsSliceContainsStr(files, f) {
					files = append(files, f)
				}
			}
		}
		typeFiles[i] = files
	}

	Gitignores = typeFiles[0]
	Licenses = typeFiles[1]
	Readmes = typeFiles[2]
	LabelTemplatesFiles := typeFiles[3]
	sort.Strings(Gitignores)
	sort.Strings(Licenses)
	sort.Strings(Readmes)
	sort.Strings(LabelTemplatesFiles)

	// Load label templates
	LabelTemplates = make(map[string]string)
	for _, templateFile := range LabelTemplatesFiles {
		labels, err := LoadLabelsFormatted(templateFile)
		if err != nil {
			log.Error("Failed to load labels: %v", err)
		}
		LabelTemplates[templateFile] = labels
	}

	// Filter out invalid names and promote preferred licenses.
	sortedLicenses := make([]string, 0, len(Licenses))
	for _, name := range setting.Repository.PreferredLicenses {
		if com.IsSliceContainsStr(Licenses, name) {
			sortedLicenses = append(sortedLicenses, name)
		}
	}
	for _, name := range Licenses {
		if !com.IsSliceContainsStr(setting.Repository.PreferredLicenses, name) {
			sortedLicenses = append(sortedLicenses, name)
		}
	}
	Licenses = sortedLicenses
}

// NewRepoContext creates a new repository context
func NewRepoContext() {
	loadRepoConfig()
	loadUnitConfig()

	RemoveAllWithNotice("Clean up repository temporary data", filepath.Join(setting.AppDataPath, "tmp"))
}

// RepositoryStatus defines the status of repository
type RepositoryStatus int

// all kinds of RepositoryStatus
const (
	RepositoryReady         RepositoryStatus = iota // a normal repository
	RepositoryBeingMigrated                         // repository is migrating
)

// TrustModelType defines the types of trust model for this repository
type TrustModelType int

// kinds of TrustModel
const (
	DefaultTrustModel TrustModelType = iota // default trust model
	CommitterTrustModel
	CollaboratorTrustModel
	CollaboratorCommitterTrustModel
)

// String converts a TrustModelType to a string
func (t TrustModelType) String() string {
	switch t {
	case DefaultTrustModel:
		return "default"
	case CommitterTrustModel:
		return "committer"
	case CollaboratorTrustModel:
		return "collaborator"
	case CollaboratorCommitterTrustModel:
		return "collaboratorcommitter"
	}
	return "default"
}

// ToTrustModel converts a string to a TrustModelType
func ToTrustModel(model string) TrustModelType {
	switch strings.ToLower(strings.TrimSpace(model)) {
	case "default":
		return DefaultTrustModel
	case "collaborator":
		return CollaboratorTrustModel
	case "committer":
		return CommitterTrustModel
	case "collaboratorcommitter":
		return CollaboratorCommitterTrustModel
	}
	return DefaultTrustModel
}

// Repository represents a git repository.
type Repository struct {
	ID                  int64 `xorm:"pk autoincr"`
	OwnerID             int64 `xorm:"UNIQUE(s) index"`
	OwnerName           string
	Owner               *User              `xorm:"-"`
	LowerName           string             `xorm:"UNIQUE(s) INDEX NOT NULL"`
	Name                string             `xorm:"INDEX NOT NULL"`
	Description         string             `xorm:"TEXT"`
	Website             string             `xorm:"VARCHAR(2048)"`
	OriginalServiceType api.GitServiceType `xorm:"index"`
	OriginalURL         string             `xorm:"VARCHAR(2048)"`
	DefaultBranch       string

	NumWatches          int
	NumStars            int
	NumForks            int
	NumIssues           int
	NumClosedIssues     int
	NumOpenIssues       int `xorm:"-"`
	NumPulls            int
	NumClosedPulls      int
	NumOpenPulls        int `xorm:"-"`
	NumMilestones       int `xorm:"NOT NULL DEFAULT 0"`
	NumClosedMilestones int `xorm:"NOT NULL DEFAULT 0"`
	NumOpenMilestones   int `xorm:"-"`
	NumProjects         int `xorm:"NOT NULL DEFAULT 0"`
	NumClosedProjects   int `xorm:"NOT NULL DEFAULT 0"`
	NumOpenProjects     int `xorm:"-"`

	IsPrivate  bool `xorm:"INDEX"`
	IsEmpty    bool `xorm:"INDEX"`
	IsArchived bool `xorm:"INDEX"`
	IsMirror   bool `xorm:"INDEX"`
	*Mirror    `xorm:"-"`
	Status     RepositoryStatus `xorm:"NOT NULL DEFAULT 0"`

	RenderingMetas         map[string]string `xorm:"-"`
	DocumentRenderingMetas map[string]string `xorm:"-"`
	Units                  []*RepoUnit       `xorm:"-"`
	PrimaryLanguage        *LanguageStat     `xorm:"-"`

	IsFork                          bool               `xorm:"INDEX NOT NULL DEFAULT false"`
	ForkID                          int64              `xorm:"INDEX"`
	BaseRepo                        *Repository        `xorm:"-"`
	IsTemplate                      bool               `xorm:"INDEX NOT NULL DEFAULT false"`
	TemplateID                      int64              `xorm:"INDEX"`
	TemplateRepo                    *Repository        `xorm:"-"`
	Size                            int64              `xorm:"NOT NULL DEFAULT 0"`
	SizeLimit                       int64              `xorm:"NOT NULL DEFAULT 0"`
	CodeIndexerStatus               *RepoIndexerStatus `xorm:"-"`
	StatsIndexerStatus              *RepoIndexerStatus `xorm:"-"`
	IsFsckEnabled                   bool               `xorm:"NOT NULL DEFAULT true"`
	CloseIssuesViaCommitInAnyBranch bool               `xorm:"NOT NULL DEFAULT false"`
	Topics                          []string           `xorm:"TEXT JSON"`

	TrustModel TrustModelType

	// Avatar: ID(10-20)-md5(32) - must fit into 64 symbols
	Avatar string `xorm:"VARCHAR(64)"`

	CreatedUnix timeutil.TimeStamp `xorm:"INDEX created"`
	UpdatedUnix timeutil.TimeStamp `xorm:"INDEX updated"`
}

// SanitizedOriginalURL returns a sanitized OriginalURL
func (repo *Repository) SanitizedOriginalURL() string {
	if repo.OriginalURL == "" {
		return ""
	}
	return util.SanitizeURLCredentials(repo.OriginalURL, false)
}

// ColorFormat returns a colored string to represent this repo
func (repo *Repository) ColorFormat(s fmt.State) {
	log.ColorFprintf(s, "%d:%s/%s",
		log.NewColoredIDValue(repo.ID),
		repo.OwnerName,
		repo.Name)
}

// IsBeingMigrated indicates that repository is being migtated
func (repo *Repository) IsBeingMigrated() bool {
	return repo.Status == RepositoryBeingMigrated
}

// IsBeingCreated indicates that repository is being migrated or forked
func (repo *Repository) IsBeingCreated() bool {
	return repo.IsBeingMigrated()
}

// AfterLoad is invoked from XORM after setting the values of all fields of this object.
func (repo *Repository) AfterLoad() {
	// FIXME: use models migration to solve all at once.
	if len(repo.DefaultBranch) == 0 {
		repo.DefaultBranch = setting.Repository.DefaultBranch
	}

	repo.NumOpenIssues = repo.NumIssues - repo.NumClosedIssues
	repo.NumOpenPulls = repo.NumPulls - repo.NumClosedPulls
	repo.NumOpenMilestones = repo.NumMilestones - repo.NumClosedMilestones
	repo.NumOpenProjects = repo.NumProjects - repo.NumClosedProjects
}

// MustOwner always returns a valid *User object to avoid
// conceptually impossible error handling.
// It creates a fake object that contains error details
// when error occurs.
func (repo *Repository) MustOwner() *User {
	return repo.mustOwner(x)
}

// FullName returns the repository full name
func (repo *Repository) FullName() string {
	return repo.OwnerName + "/" + repo.Name
}

// HTMLURL returns the repository HTML URL
func (repo *Repository) HTMLURL() string {
	return setting.AppURL + repo.FullName()
}

// CommitLink make link to by commit full ID
// note: won't check whether it's an right id
func (repo *Repository) CommitLink(commitID string) (result string) {
	if commitID == "" || commitID == "0000000000000000000000000000000000000000" {
		result = ""
	} else {
		result = repo.HTMLURL() + "/commit/" + commitID
	}
	return
}

// APIURL returns the repository API URL
func (repo *Repository) APIURL() string {
	return setting.AppURL + path.Join("api/v1/repos", repo.FullName())
}

// APIFormat converts a Repository to api.Repository
func (repo *Repository) APIFormat(mode AccessMode) *api.Repository {
	return repo.innerAPIFormat(x, mode, false)
}

// GetCommitsCountCacheKey returns cache key used for commits count caching.
func (repo *Repository) GetCommitsCountCacheKey(contextName string, isRef bool) string {
	var prefix string
	if isRef {
		prefix = "ref"
	} else {
		prefix = "commit"
	}
	return fmt.Sprintf("commits-count-%d-%s-%s", repo.ID, prefix, contextName)
}

func (repo *Repository) innerAPIFormat(e Engine, mode AccessMode, isParent bool) *api.Repository {
	var parent *api.Repository

	cloneLink := repo.cloneLink(false)
	permission := &api.Permission{
		Admin: mode >= AccessModeAdmin,
		Push:  mode >= AccessModeWrite,
		Pull:  mode >= AccessModeRead,
	}
	if !isParent {
		err := repo.getBaseRepo(e)
		if err != nil {
			log.Error("APIFormat: %v", err)
		}
		if repo.BaseRepo != nil {
			parent = repo.BaseRepo.innerAPIFormat(e, mode, true)
		}
	}

	//check enabled/disabled units
	hasIssues := false
	var externalTracker *api.ExternalTracker
	var internalTracker *api.InternalTracker
	if unit, err := repo.getUnit(e, UnitTypeIssues); err == nil {
		config := unit.IssuesConfig()
		hasIssues = true
		internalTracker = &api.InternalTracker{
			EnableTimeTracker:                config.EnableTimetracker,
			AllowOnlyContributorsToTrackTime: config.AllowOnlyContributorsToTrackTime,
			EnableIssueDependencies:          config.EnableDependencies,
		}
	} else if unit, err := repo.getUnit(e, UnitTypeExternalTracker); err == nil {
		config := unit.ExternalTrackerConfig()
		hasIssues = true
		externalTracker = &api.ExternalTracker{
			ExternalTrackerURL:    config.ExternalTrackerURL,
			ExternalTrackerFormat: config.ExternalTrackerFormat,
			ExternalTrackerStyle:  config.ExternalTrackerStyle,
		}
	}
	hasWiki := false
	var externalWiki *api.ExternalWiki
	if _, err := repo.getUnit(e, UnitTypeWiki); err == nil {
		hasWiki = true
	} else if unit, err := repo.getUnit(e, UnitTypeExternalWiki); err == nil {
		hasWiki = true
		config := unit.ExternalWikiConfig()
		externalWiki = &api.ExternalWiki{
			ExternalWikiURL: config.ExternalWikiURL,
		}
	}
	hasPullRequests := false
	ignoreWhitespaceConflicts := false
	allowMerge := false
	allowRebase := false
	allowRebaseMerge := false
	allowSquash := false
	if unit, err := repo.getUnit(e, UnitTypePullRequests); err == nil {
		config := unit.PullRequestsConfig()
		hasPullRequests = true
		ignoreWhitespaceConflicts = config.IgnoreWhitespaceConflicts
		allowMerge = config.AllowMerge
		allowRebase = config.AllowRebase
		allowRebaseMerge = config.AllowRebaseMerge
		allowSquash = config.AllowSquash
	}
	hasProjects := false
	if _, err := repo.getUnit(e, UnitTypeProjects); err == nil {
		hasProjects = true
	}

	repo.mustOwner(e)

	numReleases, _ := GetReleaseCountByRepoID(repo.ID, FindReleasesOptions{IncludeDrafts: false, IncludeTags: true})

	return &api.Repository{
		ID: repo.ID,
		// TODO use convert.ToUser(repo.Owner)
		Owner: &api.User{
			ID:        repo.Owner.ID,
			UserName:  repo.Owner.Name,
			FullName:  repo.Owner.FullName,
			Email:     repo.Owner.GetEmail(),
			AvatarURL: repo.Owner.AvatarLink(),
			LastLogin: repo.Owner.LastLoginUnix.AsTime(),
			Created:   repo.Owner.CreatedUnix.AsTime(),
		},
		Name:                      repo.Name,
		FullName:                  repo.FullName(),
		Description:               repo.Description,
		Private:                   repo.IsPrivate,
		Template:                  repo.IsTemplate,
		Empty:                     repo.IsEmpty,
		Archived:                  repo.IsArchived,
		Size:                      int(repo.Size / 1024),
		Fork:                      repo.IsFork,
		Parent:                    parent,
		Mirror:                    repo.IsMirror,
		HTMLURL:                   repo.HTMLURL(),
		SSHURL:                    cloneLink.SSH,
		CloneURL:                  cloneLink.HTTPS,
		Website:                   repo.Website,
		Stars:                     repo.NumStars,
		Forks:                     repo.NumForks,
		Watchers:                  repo.NumWatches,
		OpenIssues:                repo.NumOpenIssues,
		OpenPulls:                 repo.NumOpenPulls,
		Releases:                  int(numReleases),
		DefaultBranch:             repo.DefaultBranch,
		Created:                   repo.CreatedUnix.AsTime(),
		Updated:                   repo.UpdatedUnix.AsTime(),
		Permissions:               permission,
		HasIssues:                 hasIssues,
		ExternalTracker:           externalTracker,
		InternalTracker:           internalTracker,
		HasWiki:                   hasWiki,
		HasProjects:               hasProjects,
		ExternalWiki:              externalWiki,
		HasPullRequests:           hasPullRequests,
		IgnoreWhitespaceConflicts: ignoreWhitespaceConflicts,
		AllowMerge:                allowMerge,
		AllowRebase:               allowRebase,
		AllowRebaseMerge:          allowRebaseMerge,
		AllowSquash:               allowSquash,
		AvatarURL:                 repo.avatarLink(e),
		Internal:                  !repo.IsPrivate && repo.Owner.Visibility == api.VisibleTypePrivate,
	}
}

func (repo *Repository) getUnits(e Engine) (err error) {
	if repo.Units != nil {
		return nil
	}

	repo.Units, err = getUnitsByRepoID(e, repo.ID)
	log.Trace("repo.Units: %-+v", repo.Units)
	return err
}

// CheckUnitUser check whether user could visit the unit of this repository
func (repo *Repository) CheckUnitUser(user *User, unitType UnitType) bool {
	return repo.checkUnitUser(x, user, unitType)
}

func (repo *Repository) checkUnitUser(e Engine, user *User, unitType UnitType) bool {
	if user.IsAdmin {
		return true
	}
	perm, err := getUserRepoPermission(e, repo, user)
	if err != nil {
		log.Error("getUserRepoPermission(): %v", err)
		return false
	}

	return perm.CanRead(unitType)
}

// UnitEnabled if this repository has the given unit enabled
func (repo *Repository) UnitEnabled(tp UnitType) bool {
	if err := repo.getUnits(x); err != nil {
		log.Warn("Error loading repository (ID: %d) units: %s", repo.ID, err.Error())
	}
	for _, unit := range repo.Units {
		if unit.Type == tp {
			return true
		}
	}
	return false
}

// ErrUnitTypeNotExist represents a "UnitTypeNotExist" kind of error.
type ErrUnitTypeNotExist struct {
	UT UnitType
}

// IsErrUnitTypeNotExist checks if an error is a ErrUnitNotExist.
func IsErrUnitTypeNotExist(err error) bool {
	_, ok := err.(ErrUnitTypeNotExist)
	return ok
}

func (err ErrUnitTypeNotExist) Error() string {
	return fmt.Sprintf("Unit type does not exist: %s", err.UT.String())
}

// MustGetUnit always returns a RepoUnit object
func (repo *Repository) MustGetUnit(tp UnitType) *RepoUnit {
	ru, err := repo.GetUnit(tp)
	if err == nil {
		return ru
	}

	if tp == UnitTypeExternalWiki {
		return &RepoUnit{
			Type:   tp,
			Config: new(ExternalWikiConfig),
		}
	} else if tp == UnitTypeExternalTracker {
		return &RepoUnit{
			Type:   tp,
			Config: new(ExternalTrackerConfig),
		}
	} else if tp == UnitTypePullRequests {
		return &RepoUnit{
			Type:   tp,
			Config: new(PullRequestsConfig),
		}
	} else if tp == UnitTypeIssues {
		return &RepoUnit{
			Type:   tp,
			Config: new(IssuesConfig),
		}
	}
	return &RepoUnit{
		Type:   tp,
		Config: new(UnitConfig),
	}
}

// GetUnit returns a RepoUnit object
func (repo *Repository) GetUnit(tp UnitType) (*RepoUnit, error) {
	return repo.getUnit(x, tp)
}

func (repo *Repository) getUnit(e Engine, tp UnitType) (*RepoUnit, error) {
	if err := repo.getUnits(e); err != nil {
		return nil, err
	}
	for _, unit := range repo.Units {
		if unit.Type == tp {
			return unit, nil
		}
	}
	return nil, ErrUnitTypeNotExist{tp}
}

func (repo *Repository) getOwner(e Engine) (err error) {
	if repo.Owner != nil {
		return nil
	}

	repo.Owner, err = getUserByID(e, repo.OwnerID)
	return err
}

// GetOwner returns the repository owner
func (repo *Repository) GetOwner() error {
	return repo.getOwner(x)
}

func (repo *Repository) mustOwner(e Engine) *User {
	if err := repo.getOwner(e); err != nil {
		return &User{
			Name:     "error",
			FullName: err.Error(),
		}
	}

	return repo.Owner
}

// ComposeMetas composes a map of metas for properly rendering issue links and external issue trackers.
func (repo *Repository) ComposeMetas() map[string]string {
	if len(repo.RenderingMetas) == 0 {
		metas := map[string]string{
			"user":     repo.OwnerName,
			"repo":     repo.Name,
			"repoPath": repo.RepoPath(),
			"mode":     "comment",
		}

		unit, err := repo.GetUnit(UnitTypeExternalTracker)
		if err == nil {
			metas["format"] = unit.ExternalTrackerConfig().ExternalTrackerFormat
			switch unit.ExternalTrackerConfig().ExternalTrackerStyle {
			case markup.IssueNameStyleAlphanumeric:
				metas["style"] = markup.IssueNameStyleAlphanumeric
			default:
				metas["style"] = markup.IssueNameStyleNumeric
			}
		}

		repo.MustOwner()
		if repo.Owner.IsOrganization() {
			teams := make([]string, 0, 5)
			_ = x.Table("team_repo").
				Join("INNER", "team", "team.id = team_repo.team_id").
				Where("team_repo.repo_id = ?", repo.ID).
				Select("team.lower_name").
				OrderBy("team.lower_name").
				Find(&teams)
			metas["teams"] = "," + strings.Join(teams, ",") + ","
			metas["org"] = strings.ToLower(repo.OwnerName)
		}

		repo.RenderingMetas = metas
	}
	return repo.RenderingMetas
}

// ComposeDocumentMetas composes a map of metas for properly rendering documents
func (repo *Repository) ComposeDocumentMetas() map[string]string {
	if len(repo.DocumentRenderingMetas) == 0 {
		metas := map[string]string{}
		for k, v := range repo.ComposeMetas() {
			metas[k] = v
		}
		metas["mode"] = "document"
		repo.DocumentRenderingMetas = metas
	}
	return repo.DocumentRenderingMetas
}

// DeleteWiki removes the actual and local copy of repository wiki.
func (repo *Repository) DeleteWiki() error {
	return repo.deleteWiki(x)
}

func (repo *Repository) deleteWiki(e Engine) error {
	wikiPaths := []string{repo.WikiPath()}
	for _, wikiPath := range wikiPaths {
		removeAllWithNotice(e, "Delete repository wiki", wikiPath)
	}

	_, err := e.Where("repo_id = ?", repo.ID).And("type = ?", UnitTypeWiki).Delete(new(RepoUnit))
	return err
}

func (repo *Repository) getAssignees(e Engine) (_ []*User, err error) {
	if err = repo.getOwner(e); err != nil {
		return nil, err
	}

	accesses := make([]*Access, 0, 10)
	if err = e.
		Where("repo_id = ? AND mode >= ?", repo.ID, AccessModeWrite).
		Find(&accesses); err != nil {
		return nil, err
	}

	// Leave a seat for owner itself to append later, but if owner is an organization
	// and just waste 1 unit is cheaper than re-allocate memory once.
	users := make([]*User, 0, len(accesses)+1)
	if len(accesses) > 0 {
		userIDs := make([]int64, len(accesses))
		for i := 0; i < len(accesses); i++ {
			userIDs[i] = accesses[i].UserID
		}

		if err = e.In("id", userIDs).Find(&users); err != nil {
			return nil, err
		}
	}
	if !repo.Owner.IsOrganization() {
		users = append(users, repo.Owner)
	}

	return users, nil
}

// GetAssignees returns all users that have write access and can be assigned to issues
// of the repository,
func (repo *Repository) GetAssignees() (_ []*User, err error) {
	return repo.getAssignees(x)
}

func (repo *Repository) getReviewers(e Engine, doerID, posterID int64) ([]*User, error) {
	// Get the owner of the repository - this often already pre-cached and if so saves complexity for the following queries
	if err := repo.getOwner(e); err != nil {
		return nil, err
	}

	var users []*User

	if repo.IsPrivate ||
		(repo.Owner.IsOrganization() && repo.Owner.Visibility == api.VisibleTypePrivate) {
		// This a private repository:
		// Anyone who can read the repository is a requestable reviewer
		if err := e.
			SQL("SELECT * FROM `user` WHERE id in (SELECT user_id FROM `access` WHERE repo_id = ? AND mode >= ? AND user_id NOT IN ( ?, ?)) ORDER BY name",
				repo.ID, AccessModeRead,
				doerID, posterID).
			Find(&users); err != nil {
			return nil, err
		}

		return users, nil
	}

	// This is a "public" repository:
	// Any user that has write access or who is a watcher can be requested to review
	if err := e.
		SQL("SELECT * FROM `user` WHERE id IN ( "+
			"SELECT user_id FROM `access` WHERE repo_id = ? AND mode >= ? AND user_id NOT IN ( ?, ?) "+
			"UNION "+
			"SELECT user_id FROM `watch` WHERE repo_id = ? AND user_id NOT IN ( ?, ?) AND mode IN (?, ?) "+
			") ORDER BY name",
			repo.ID, AccessModeRead, doerID, posterID,
			repo.ID, doerID, posterID, RepoWatchModeNormal, RepoWatchModeAuto).
		Find(&users); err != nil {
		return nil, err
	}

	return users, nil
}

// GetReviewers get all users can be requested to review:
// * for private repositories this returns all users that have read access or higher to the repository.
// * for public repositories this returns all users that have write access or higher to the repository,
// and all repo watchers.
// TODO: may be we should hava a busy choice for users to block review request to them.
func (repo *Repository) GetReviewers(doerID, posterID int64) ([]*User, error) {
	return repo.getReviewers(x, doerID, posterID)
}

// GetReviewerTeams get all teams can be requested to review
func (repo *Repository) GetReviewerTeams() ([]*Team, error) {
	if err := repo.GetOwner(); err != nil {
		return nil, err
	}
	if !repo.Owner.IsOrganization() {
		return nil, nil
	}

	teams, err := GetTeamsWithAccessToRepo(repo.OwnerID, repo.ID, AccessModeRead)
	if err != nil {
		return nil, err
	}

	return teams, err
}

// GetMilestoneByID returns the milestone belongs to repository by given ID.
func (repo *Repository) GetMilestoneByID(milestoneID int64) (*Milestone, error) {
	return GetMilestoneByRepoID(repo.ID, milestoneID)
}

// IssueStats returns number of open and closed repository issues by given filter mode.
func (repo *Repository) IssueStats(uid int64, filterMode int, isPull bool) (int64, int64) {
	return GetRepoIssueStats(repo.ID, uid, filterMode, isPull)
}

// GetMirror sets the repository mirror, returns an error upon failure
func (repo *Repository) GetMirror() (err error) {
	repo.Mirror, err = GetMirrorByRepoID(repo.ID)
	return err
}

// GetBaseRepo populates repo.BaseRepo for a fork repository and
// returns an error on failure (NOTE: no error is returned for
// non-fork repositories, and BaseRepo will be left untouched)
func (repo *Repository) GetBaseRepo() (err error) {
	return repo.getBaseRepo(x)
}

func (repo *Repository) getBaseRepo(e Engine) (err error) {
	if !repo.IsFork {
		return nil
	}

	repo.BaseRepo, err = getRepositoryByID(e, repo.ForkID)
	return err
}

// IsGenerated returns whether _this_ repository was generated from a template
func (repo *Repository) IsGenerated() bool {
	return repo.TemplateID != 0
}

// GetTemplateRepo populates repo.TemplateRepo for a generated repository and
// returns an error on failure (NOTE: no error is returned for
// non-generated repositories, and TemplateRepo will be left untouched)
func (repo *Repository) GetTemplateRepo() (err error) {
	return repo.getTemplateRepo(x)
}

func (repo *Repository) getTemplateRepo(e Engine) (err error) {
	if !repo.IsGenerated() {
		return nil
	}

	repo.TemplateRepo, err = getRepositoryByID(e, repo.TemplateID)
	return err
}

// RepoPath returns the repository path
func (repo *Repository) RepoPath() string {
	return RepoPath(repo.OwnerName, repo.Name)
}

// GitConfigPath returns the path to a repository's git config/ directory
func GitConfigPath(repoPath string) string {
	return filepath.Join(repoPath, "config")
}

// GitConfigPath returns the repository git config path
func (repo *Repository) GitConfigPath() string {
	return GitConfigPath(repo.RepoPath())
}

// RelLink returns the repository relative link
func (repo *Repository) RelLink() string {
	return "/" + repo.FullName()
}

// Link returns the repository link
func (repo *Repository) Link() string {
	return setting.AppSubURL + "/" + repo.FullName()
}

// ComposeCompareURL returns the repository comparison URL
func (repo *Repository) ComposeCompareURL(oldCommitID, newCommitID string) string {
	return fmt.Sprintf("%s/compare/%s...%s", repo.FullName(), oldCommitID, newCommitID)
}

// UpdateDefaultBranch updates the default branch
func (repo *Repository) UpdateDefaultBranch() error {
	_, err := x.ID(repo.ID).Cols("default_branch").Update(repo)
	return err
}

// IsOwnedBy returns true when user owns this repository
func (repo *Repository) IsOwnedBy(userID int64) bool {
	return repo.OwnerID == userID
}

func (repo *Repository) computeSize() (int64, error) {
	size, err := util.GetDirectorySize(repo.RepoPath())
	if err != nil {
		return 0, fmt.Errorf("computeSize: %v", err)
	}

	objs, err := repo.GetLFSMetaObjects(-1, 0)
	if err != nil {
		return 0, fmt.Errorf("computeSize: GetLFSMetaObjects: %v", err)
	}
	for _, obj := range objs {
		size += obj.Size
	}

	return size, nil
}

func (repo *Repository) updateSize(e Engine) error {
	size, err := repo.computeSize()
	if err != nil {
		return fmt.Errorf("updateSize: %v", err)
	}

	repo.Size = size
	_, err = e.ID(repo.ID).Cols("size").Update(repo)
	return err
}

// UpdateSize updates the repository size, calculating it using util.GetDirectorySize
func (repo *Repository) UpdateSize(ctx DBContext) error {
	return repo.updateSize(ctx.e)
}

// RepoSizeIsOversized return if is over size limitation
func (repo *Repository) RepoSizeIsOversized(additionalSize int64) bool {
	return repo.SizeLimit > 0 && repo.Size+additionalSize > repo.SizeLimit
}

// CanUserFork returns true if specified user can fork repository.
func (repo *Repository) CanUserFork(user *User) (bool, error) {
	if user == nil {
		return false, nil
	}
	if repo.OwnerID != user.ID && !user.HasForkedRepo(repo.ID) {
		return true, nil
	}
	if err := user.GetOwnedOrganizations(); err != nil {
		return false, err
	}
	for _, org := range user.OwnedOrgs {
		if repo.OwnerID != org.ID && !org.HasForkedRepo(repo.ID) {
			return true, nil
		}
	}
	return false, nil
}

// CanUserDelete returns true if user could delete the repository
func (repo *Repository) CanUserDelete(user *User) (bool, error) {
	if user.IsAdmin || user.ID == repo.OwnerID {
		return true, nil
	}

	if err := repo.GetOwner(); err != nil {
		return false, err
	}

	if repo.Owner.IsOrganization() {
		isOwner, err := repo.Owner.IsOwnedBy(user.ID)
		if err != nil {
			return false, err
		} else if isOwner {
			return true, nil
		}
	}

	return false, nil
}

// CanEnablePulls returns true if repository meets the requirements of accepting pulls.
func (repo *Repository) CanEnablePulls() bool {
	return !repo.IsMirror && !repo.IsEmpty
}

// AllowsPulls returns true if repository meets the requirements of accepting pulls and has them enabled.
func (repo *Repository) AllowsPulls() bool {
	return repo.CanEnablePulls() && repo.UnitEnabled(UnitTypePullRequests)
}

// CanEnableEditor returns true if repository meets the requirements of web editor.
func (repo *Repository) CanEnableEditor() bool {
	return !repo.IsMirror
}

// GetReaders returns all users that have explicit read access or higher to the repository.
func (repo *Repository) GetReaders() (_ []*User, err error) {
	return repo.getUsersWithAccessMode(x, AccessModeRead)
}

// GetWriters returns all users that have write access to the repository.
func (repo *Repository) GetWriters() (_ []*User, err error) {
	return repo.getUsersWithAccessMode(x, AccessModeWrite)
}

// IsReader returns true if user has explicit read access or higher to the repository.
func (repo *Repository) IsReader(userID int64) (bool, error) {
	if repo.OwnerID == userID {
		return true, nil
	}
	return x.Where("repo_id = ? AND user_id = ? AND mode >= ?", repo.ID, userID, AccessModeRead).Get(&Access{})
}

// getUsersWithAccessMode returns users that have at least given access mode to the repository.
func (repo *Repository) getUsersWithAccessMode(e Engine, mode AccessMode) (_ []*User, err error) {
	if err = repo.getOwner(e); err != nil {
		return nil, err
	}

	accesses := make([]*Access, 0, 10)
	if err = e.Where("repo_id = ? AND mode >= ?", repo.ID, mode).Find(&accesses); err != nil {
		return nil, err
	}

	// Leave a seat for owner itself to append later, but if owner is an organization
	// and just waste 1 unit is cheaper than re-allocate memory once.
	users := make([]*User, 0, len(accesses)+1)
	if len(accesses) > 0 {
		userIDs := make([]int64, len(accesses))
		for i := 0; i < len(accesses); i++ {
			userIDs[i] = accesses[i].UserID
		}

		if err = e.In("id", userIDs).Find(&users); err != nil {
			return nil, err
		}
	}
	if !repo.Owner.IsOrganization() {
		users = append(users, repo.Owner)
	}

	return users, nil
}

// DescriptionHTML does special handles to description and return HTML string.
func (repo *Repository) DescriptionHTML() template.HTML {
	desc, err := markup.RenderDescriptionHTML([]byte(repo.Description), repo.HTMLURL(), repo.ComposeMetas())
	if err != nil {
		log.Error("Failed to render description for %s (ID: %d): %v", repo.Name, repo.ID, err)
		return template.HTML(markup.Sanitize(repo.Description))
	}
	return template.HTML(markup.Sanitize(string(desc)))
}

func isRepositoryExist(e Engine, u *User, repoName string) (bool, error) {
	has, err := e.Get(&Repository{
		OwnerID:   u.ID,
		LowerName: strings.ToLower(repoName),
	})
	return has && com.IsDir(RepoPath(u.Name, repoName)), err
}

// IsRepositoryExist returns true if the repository with given name under user has already existed.
func IsRepositoryExist(u *User, repoName string) (bool, error) {
	return isRepositoryExist(x, u, repoName)
}

// CloneLink represents different types of clone URLs of repository.
type CloneLink struct {
	SSH   string
	HTTPS string
	Git   string
}

// ComposeHTTPSCloneURL returns HTTPS clone URL based on given owner and repository name.
func ComposeHTTPSCloneURL(owner, repo string) string {
	return fmt.Sprintf("%s%s/%s.git", setting.AppURL, url.PathEscape(owner), url.PathEscape(repo))
}

func (repo *Repository) cloneLink(isWiki bool) *CloneLink {
	repoName := repo.Name
	if isWiki {
		repoName += ".wiki"
	}

	sshUser := setting.RunUser
	if setting.SSH.StartBuiltinServer {
		sshUser = setting.SSH.BuiltinServerUser
	}

	cl := new(CloneLink)

	// if we have a ipv6 literal we need to put brackets around it
	// for the git cloning to work.
	sshDomain := setting.SSH.Domain
	ip := net.ParseIP(setting.SSH.Domain)
	if ip != nil && ip.To4() == nil {
		sshDomain = "[" + setting.SSH.Domain + "]"
	}

	if setting.SSH.Port != 22 {
		cl.SSH = fmt.Sprintf("ssh://%s@%s/%s/%s.git", sshUser, net.JoinHostPort(setting.SSH.Domain, strconv.Itoa(setting.SSH.Port)), repo.OwnerName, repoName)
	} else if setting.Repository.UseCompatSSHURI {
		cl.SSH = fmt.Sprintf("ssh://%s@%s/%s/%s.git", sshUser, sshDomain, repo.OwnerName, repoName)
	} else {
		cl.SSH = fmt.Sprintf("%s@%s:%s/%s.git", sshUser, sshDomain, repo.OwnerName, repoName)
	}
	cl.HTTPS = ComposeHTTPSCloneURL(repo.OwnerName, repoName)
	return cl
}

// CloneLink returns clone URLs of repository.
func (repo *Repository) CloneLink() (cl *CloneLink) {
	return repo.cloneLink(false)
}

// CheckCreateRepository check if could created a repository
func CheckCreateRepository(doer, u *User, name string, overwriteOrAdopt bool) error {
	if !doer.CanCreateRepo() {
		return ErrReachLimitOfRepo{u.MaxRepoCreation}
	}

	if err := IsUsableRepoName(name); err != nil {
		return err
	}

	has, err := isRepositoryExist(x, u, name)
	if err != nil {
		return fmt.Errorf("IsRepositoryExist: %v", err)
	} else if has {
		return ErrRepoAlreadyExist{u.Name, name}
	}

	if !overwriteOrAdopt && com.IsExist(RepoPath(u.Name, name)) {
		return ErrRepoFilesAlreadyExist{u.Name, name}
	}
	return nil
}

// CreateRepoOptions contains the create repository options
type CreateRepoOptions struct {
	Name           string
	Description    string
	OriginalURL    string
	GitServiceType api.GitServiceType
	Gitignores     string
	IssueLabels    string
	License        string
	Readme         string
	DefaultBranch  string
	IsPrivate      bool
	IsMirror       bool
	IsTemplate     bool
	AutoInit       bool
	Status         RepositoryStatus
	TrustModel     TrustModelType
	SizeLimit      int64
}

// GetRepoInitFile returns repository init files
func GetRepoInitFile(tp, name string) ([]byte, error) {
	cleanedName := strings.TrimLeft(path.Clean("/"+name), "/")
	relPath := path.Join("options", tp, cleanedName)

	// Use custom file when available.
	customPath := path.Join(setting.CustomPath, relPath)
	if com.IsFile(customPath) {
		return ioutil.ReadFile(customPath)
	}

	switch tp {
	case "readme":
		return options.Readme(cleanedName)
	case "gitignore":
		return options.Gitignore(cleanedName)
	case "license":
		return options.License(cleanedName)
	case "label":
		return options.Labels(cleanedName)
	default:
		return []byte{}, fmt.Errorf("Invalid init file type")
	}
}

var (
	reservedRepoNames    = []string{".", ".."}
	reservedRepoPatterns = []string{"*.git", "*.wiki"}
)

// IsUsableRepoName returns true when repository is usable
func IsUsableRepoName(name string) error {
	if alphaDashDotPattern.MatchString(name) {
		// Note: usually this error is normally caught up earlier in the UI
		return ErrNameCharsNotAllowed{Name: name}
	}
	return isUsableName(reservedRepoNames, reservedRepoPatterns, name)
}

// CreateRepository creates a repository for the user/organization.
func CreateRepository(ctx DBContext, doer, u *User, repo *Repository, overwriteOrAdopt bool) (err error) {
	if err = IsUsableRepoName(repo.Name); err != nil {
		return err
	}

	has, err := isRepositoryExist(ctx.e, u, repo.Name)
	if err != nil {
		return fmt.Errorf("IsRepositoryExist: %v", err)
	} else if has {
		return ErrRepoAlreadyExist{u.Name, repo.Name}
	}

	repoPath := RepoPath(u.Name, repo.Name)
	if !overwriteOrAdopt && com.IsExist(repoPath) {
		log.Error("Files already exist in %s and we are not going to adopt or delete.", repoPath)
		return ErrRepoFilesAlreadyExist{
			Uname: u.Name,
			Name:  repo.Name,
		}
	}

	if _, err = ctx.e.Insert(repo); err != nil {
		return err
	}
	if err = deleteRepoRedirect(ctx.e, u.ID, repo.Name); err != nil {
		return err
	}

	// insert units for repo
	var units = make([]RepoUnit, 0, len(DefaultRepoUnits))
	for _, tp := range DefaultRepoUnits {
		if tp == UnitTypeIssues {
			units = append(units, RepoUnit{
				RepoID: repo.ID,
				Type:   tp,
				Config: &IssuesConfig{
					EnableTimetracker:                setting.Service.DefaultEnableTimetracking,
					AllowOnlyContributorsToTrackTime: setting.Service.DefaultAllowOnlyContributorsToTrackTime,
					EnableDependencies:               setting.Service.DefaultEnableDependencies,
				},
			})
		} else if tp == UnitTypePullRequests {
			units = append(units, RepoUnit{
				RepoID: repo.ID,
				Type:   tp,
				Config: &PullRequestsConfig{AllowMerge: true, AllowRebase: true, AllowRebaseMerge: true, AllowSquash: true},
			})
		} else {
			units = append(units, RepoUnit{
				RepoID: repo.ID,
				Type:   tp,
			})
		}
	}

	if _, err = ctx.e.Insert(&units); err != nil {
		return err
	}

	// Remember visibility preference.
	u.LastRepoVisibility = repo.IsPrivate
	if err = updateUserCols(ctx.e, u, "last_repo_visibility"); err != nil {
		return fmt.Errorf("updateUser: %v", err)
	}

	if _, err = ctx.e.Incr("num_repos").ID(u.ID).Update(new(User)); err != nil {
		return fmt.Errorf("increment user total_repos: %v", err)
	}
	u.NumRepos++

	// Give access to all members in teams with access to all repositories.
	if u.IsOrganization() {
		if err := u.GetTeams(&SearchTeamOptions{}); err != nil {
			return fmt.Errorf("GetTeams: %v", err)
		}
		for _, t := range u.Teams {
			if t.IncludesAllRepositories {
				if err := t.addRepository(ctx.e, repo); err != nil {
					return fmt.Errorf("addRepository: %v", err)
				}
			}
		}

		if isAdmin, err := isUserRepoAdmin(ctx.e, repo, doer); err != nil {
			return fmt.Errorf("isUserRepoAdmin: %v", err)
		} else if !isAdmin {
			// Make creator repo admin if it wan't assigned automatically
			if err = repo.addCollaborator(ctx.e, doer); err != nil {
				return fmt.Errorf("AddCollaborator: %v", err)
			}
			if err = repo.changeCollaborationAccessMode(ctx.e, doer.ID, AccessModeAdmin); err != nil {
				return fmt.Errorf("ChangeCollaborationAccessMode: %v", err)
			}
		}
	} else if err = repo.recalculateAccesses(ctx.e); err != nil {
		// Organization automatically called this in addRepository method.
		return fmt.Errorf("recalculateAccesses: %v", err)
	}

	if setting.Service.AutoWatchNewRepos {
		if err = watchRepo(ctx.e, doer.ID, repo.ID, true); err != nil {
			return fmt.Errorf("watchRepo: %v", err)
		}
	}

	if err = copyDefaultWebhooksToRepo(ctx.e, repo.ID); err != nil {
		return fmt.Errorf("copyDefaultWebhooksToRepo: %v", err)
	}

	return nil
}

func countRepositories(userID int64, private bool) int64 {
	sess := x.Where("id > 0")

	if userID > 0 {
		sess.And("owner_id = ?", userID)
	}
	if !private {
		sess.And("is_private=?", false)
	}

	count, err := sess.Count(new(Repository))
	if err != nil {
		log.Error("countRepositories: %v", err)
	}
	return count
}

// CountRepositories returns number of repositories.
// Argument private only takes effect when it is false,
// set it true to count all repositories.
func CountRepositories(private bool) int64 {
	return countRepositories(-1, private)
}

// CountUserRepositories returns number of repositories user owns.
// Argument private only takes effect when it is false,
// set it true to count all repositories.
func CountUserRepositories(userID int64, private bool) int64 {
	return countRepositories(userID, private)
}

// RepoPath returns repository path by given user and repository name.
func RepoPath(userName, repoName string) string {
	return filepath.Join(UserPath(userName), strings.ToLower(repoName)+".git")
}

// IncrementRepoForkNum increment repository fork number
func IncrementRepoForkNum(ctx DBContext, repoID int64) error {
	_, err := ctx.e.Exec("UPDATE `repository` SET num_forks=num_forks+1 WHERE id=?", repoID)
	return err
}

// TransferOwnership transfers all corresponding setting from old user to new one.
func TransferOwnership(doer *User, newOwnerName string, repo *Repository) error {
	newOwner, err := GetUserByName(newOwnerName)
	if err != nil {
		return fmt.Errorf("get new owner '%s': %v", newOwnerName, err)
	}

	// Check if new owner has repository with same name.
	has, err := IsRepositoryExist(newOwner, repo.Name)
	if err != nil {
		return fmt.Errorf("IsRepositoryExist: %v", err)
	} else if has {
		return ErrRepoAlreadyExist{newOwnerName, repo.Name}
	}

	sess := x.NewSession()
	defer sess.Close()
	if err = sess.Begin(); err != nil {
		return fmt.Errorf("sess.Begin: %v", err)
	}

	oldOwner := repo.Owner

	// Note: we have to set value here to make sure recalculate accesses is based on
	// new owner.
	repo.OwnerID = newOwner.ID
	repo.Owner = newOwner
	repo.OwnerName = newOwner.Name

	// Update repository.
	if _, err := sess.ID(repo.ID).Update(repo); err != nil {
		return fmt.Errorf("update owner: %v", err)
	}

	// Remove redundant collaborators.
	collaborators, err := repo.getCollaborators(sess, ListOptions{})
	if err != nil {
		return fmt.Errorf("getCollaborators: %v", err)
	}

	// Dummy object.
	collaboration := &Collaboration{RepoID: repo.ID}
	for _, c := range collaborators {
		if c.ID != newOwner.ID {
			isMember, err := isOrganizationMember(sess, newOwner.ID, c.ID)
			if err != nil {
				return fmt.Errorf("IsOrgMember: %v", err)
			} else if !isMember {
				continue
			}
		}
		collaboration.UserID = c.ID
		if _, err = sess.Delete(collaboration); err != nil {
			return fmt.Errorf("remove collaborator '%d': %v", c.ID, err)
		}
	}

	// Remove old team-repository relations.
	if oldOwner.IsOrganization() {
		if err = oldOwner.removeOrgRepo(sess, repo.ID); err != nil {
			return fmt.Errorf("removeOrgRepo: %v", err)
		}
	}

	if newOwner.IsOrganization() {
		if err := newOwner.getTeams(sess); err != nil {
			return fmt.Errorf("GetTeams: %v", err)
		}
		for _, t := range newOwner.Teams {
			if t.IncludesAllRepositories {
				if err := t.addRepository(sess, repo); err != nil {
					return fmt.Errorf("addRepository: %v", err)
				}
			}
		}
	} else if err = repo.recalculateAccesses(sess); err != nil {
		// Organization called this in addRepository method.
		return fmt.Errorf("recalculateAccesses: %v", err)
	}

	// Update repository count.
	if _, err = sess.Exec("UPDATE `user` SET num_repos=num_repos+1 WHERE id=?", newOwner.ID); err != nil {
		return fmt.Errorf("increase new owner repository count: %v", err)
	} else if _, err = sess.Exec("UPDATE `user` SET num_repos=num_repos-1 WHERE id=?", oldOwner.ID); err != nil {
		return fmt.Errorf("decrease old owner repository count: %v", err)
	}

	if err = watchRepo(sess, doer.ID, repo.ID, true); err != nil {
		return fmt.Errorf("watchRepo: %v", err)
	}

	// Remove watch for organization.
	if oldOwner.IsOrganization() {
		if err = watchRepo(sess, oldOwner.ID, repo.ID, false); err != nil {
			return fmt.Errorf("watchRepo [false]: %v", err)
		}
	}

	// Rename remote repository to new path and delete local copy.
	dir := UserPath(newOwner.Name)

	if err := os.MkdirAll(dir, os.ModePerm); err != nil {
		return fmt.Errorf("Failed to create dir %s: %v", dir, err)
	}

	if err = os.Rename(RepoPath(oldOwner.Name, repo.Name), RepoPath(newOwner.Name, repo.Name)); err != nil {
		return fmt.Errorf("rename repository directory: %v", err)
	}

	// Rename remote wiki repository to new path and delete local copy.
	wikiPath := WikiPath(oldOwner.Name, repo.Name)
	if com.IsExist(wikiPath) {
		if err = os.Rename(wikiPath, WikiPath(newOwner.Name, repo.Name)); err != nil {
			return fmt.Errorf("rename repository wiki: %v", err)
		}
	}

	// If there was previously a redirect at this location, remove it.
	if err = deleteRepoRedirect(sess, newOwner.ID, repo.Name); err != nil {
		return fmt.Errorf("delete repo redirect: %v", err)
	}

	if err := NewRepoRedirect(DBContext{sess}, oldOwner.ID, repo.ID, repo.Name, repo.Name); err != nil {
		return fmt.Errorf("NewRepoRedirect: %v", err)
	}

	return sess.Commit()
}

// ChangeRepositoryName changes all corresponding setting from old repository name to new one.
func ChangeRepositoryName(doer *User, repo *Repository, newRepoName string) (err error) {
	oldRepoName := repo.Name
	newRepoName = strings.ToLower(newRepoName)
	if err = IsUsableRepoName(newRepoName); err != nil {
		return err
	}

	if err := repo.GetOwner(); err != nil {
		return err
	}

	has, err := IsRepositoryExist(repo.Owner, newRepoName)
	if err != nil {
		return fmt.Errorf("IsRepositoryExist: %v", err)
	} else if has {
		return ErrRepoAlreadyExist{repo.Owner.Name, newRepoName}
	}

	newRepoPath := RepoPath(repo.Owner.Name, newRepoName)
	if err = os.Rename(repo.RepoPath(), newRepoPath); err != nil {
		return fmt.Errorf("rename repository directory: %v", err)
	}

	wikiPath := repo.WikiPath()
	if com.IsExist(wikiPath) {
		if err = os.Rename(wikiPath, WikiPath(repo.Owner.Name, newRepoName)); err != nil {
			return fmt.Errorf("rename repository wiki: %v", err)
		}
	}

	sess := x.NewSession()
	defer sess.Close()
	if err = sess.Begin(); err != nil {
		return fmt.Errorf("sess.Begin: %v", err)
	}

	// If there was previously a redirect at this location, remove it.
	if err = deleteRepoRedirect(sess, repo.OwnerID, newRepoName); err != nil {
		return fmt.Errorf("delete repo redirect: %v", err)
	}

	if err := NewRepoRedirect(DBContext{sess}, repo.Owner.ID, repo.ID, oldRepoName, newRepoName); err != nil {
		return err
	}

	return sess.Commit()
}

func getRepositoriesByForkID(e Engine, forkID int64) ([]*Repository, error) {
	repos := make([]*Repository, 0, 10)
	return repos, e.
		Where("fork_id=?", forkID).
		Find(&repos)
}

// GetRepositoriesByForkID returns all repositories with given fork ID.
func GetRepositoriesByForkID(forkID int64) ([]*Repository, error) {
	return getRepositoriesByForkID(x, forkID)
}

func updateRepository(e Engine, repo *Repository, visibilityChanged bool) (err error) {
	repo.LowerName = strings.ToLower(repo.Name)

	if utf8.RuneCountInString(repo.Description) > 255 {
		repo.Description = string([]rune(repo.Description)[:255])
	}
	if utf8.RuneCountInString(repo.Website) > 255 {
		repo.Website = string([]rune(repo.Website)[:255])
	}

	if _, err = e.ID(repo.ID).AllCols().Update(repo); err != nil {
		return fmt.Errorf("update: %v", err)
	}

	if err = repo.updateSize(e); err != nil {
		log.Error("Failed to update size for repository: %v", err)
	}

	if visibilityChanged {
		if err = repo.getOwner(e); err != nil {
			return fmt.Errorf("getOwner: %v", err)
		}
		if repo.Owner.IsOrganization() {
			// Organization repository need to recalculate access table when visibility is changed.
			if err = repo.recalculateTeamAccesses(e, 0); err != nil {
				return fmt.Errorf("recalculateTeamAccesses: %v", err)
			}
		}

		// If repo has become private, we need to set its actions to private.
		if repo.IsPrivate {
			_, err = e.Where("repo_id = ?", repo.ID).Cols("is_private").Update(&Action{
				IsPrivate: true,
			})
			if err != nil {
				return err
			}
		}

		// Create/Remove git-daemon-export-ok for git-daemon...
		daemonExportFile := path.Join(repo.RepoPath(), `git-daemon-export-ok`)
		if repo.IsPrivate && com.IsExist(daemonExportFile) {
			if err = util.Remove(daemonExportFile); err != nil {
				log.Error("Failed to remove %s: %v", daemonExportFile, err)
			}
		} else if !repo.IsPrivate && !com.IsExist(daemonExportFile) {
			if f, err := os.Create(daemonExportFile); err != nil {
				log.Error("Failed to create %s: %v", daemonExportFile, err)
			} else {
				f.Close()
			}
		}

		forkRepos, err := getRepositoriesByForkID(e, repo.ID)
		if err != nil {
			return fmt.Errorf("getRepositoriesByForkID: %v", err)
		}
		for i := range forkRepos {
			forkRepos[i].IsPrivate = repo.IsPrivate || repo.Owner.Visibility == api.VisibleTypePrivate
			if err = updateRepository(e, forkRepos[i], true); err != nil {
				return fmt.Errorf("updateRepository[%d]: %v", forkRepos[i].ID, err)
			}
		}
	}

	return nil
}

// UpdateRepositoryCtx updates a repository with db context
func UpdateRepositoryCtx(ctx DBContext, repo *Repository, visibilityChanged bool) error {
	return updateRepository(ctx.e, repo, visibilityChanged)
}

// UpdateRepository updates a repository
func UpdateRepository(repo *Repository, visibilityChanged bool) (err error) {
	sess := x.NewSession()
	defer sess.Close()
	if err = sess.Begin(); err != nil {
		return err
	}

	if err = updateRepository(sess, repo, visibilityChanged); err != nil {
		return fmt.Errorf("updateRepository: %v", err)
	}

	return sess.Commit()
}

// UpdateRepositoryUpdatedTime updates a repository's updated time
func UpdateRepositoryUpdatedTime(repoID int64, updateTime time.Time) error {
	_, err := x.Exec("UPDATE repository SET updated_unix = ? WHERE id = ?", updateTime.Unix(), repoID)
	return err
}

// UpdateRepositoryUnits updates a repository's units
func UpdateRepositoryUnits(repo *Repository, units []RepoUnit, deleteUnitTypes []UnitType) (err error) {
	sess := x.NewSession()
	defer sess.Close()
	if err = sess.Begin(); err != nil {
		return err
	}

	// Delete existing settings of units before adding again
	for _, u := range units {
		deleteUnitTypes = append(deleteUnitTypes, u.Type)
	}

	if _, err = sess.Where("repo_id = ?", repo.ID).In("type", deleteUnitTypes).Delete(new(RepoUnit)); err != nil {
		return err
	}

	if len(units) > 0 {
		if _, err = sess.Insert(units); err != nil {
			return err
		}
	}

	return sess.Commit()
=======
// Init initialize model
func Init() error {
	unit.LoadUnitConfig()
	return system_model.Init()
>>>>>>> bf207864
}

// DeleteRepository deletes a repository for a user or organization.
// make sure if you call this func to close open sessions (sqlite will otherwise get a deadlock)
func DeleteRepository(doer *user_model.User, uid, repoID int64) error {
	ctx, committer, err := db.TxContext()
	if err != nil {
		return err
	}
	defer committer.Close()
	sess := db.GetEngine(ctx)

	// In case is a organization.
	org, err := user_model.GetUserByIDCtx(ctx, uid)
	if err != nil {
		return err
	}

	repo := &repo_model.Repository{OwnerID: uid}
	has, err := sess.ID(repoID).Get(repo)
	if err != nil {
		return err
	} else if !has {
		return repo_model.ErrRepoNotExist{
			ID:        repoID,
			UID:       uid,
			OwnerName: "",
			Name:      "",
		}
	}

	// Delete Deploy Keys
	deployKeys, err := asymkey_model.ListDeployKeys(ctx, &asymkey_model.ListDeployKeysOptions{RepoID: repoID})
	if err != nil {
		return fmt.Errorf("listDeployKeys: %w", err)
	}
	needRewriteKeysFile := len(deployKeys) > 0
	for _, dKey := range deployKeys {
		if err := DeleteDeployKey(ctx, doer, dKey.ID); err != nil {
			return fmt.Errorf("deleteDeployKeys: %w", err)
		}
	}

	if cnt, err := sess.ID(repoID).Delete(&repo_model.Repository{}); err != nil {
		return err
	} else if cnt != 1 {
		return repo_model.ErrRepoNotExist{
			ID:        repoID,
			UID:       uid,
			OwnerName: "",
			Name:      "",
		}
	}

	if org.IsOrganization() {
		teams, err := organization.FindOrgTeams(ctx, org.ID)
		if err != nil {
			return err
		}
		for _, t := range teams {
			if !organization.HasTeamRepo(ctx, t.OrgID, t.ID, repoID) {
				continue
			} else if err = removeRepository(ctx, t, repo, false); err != nil {
				return err
			}
		}
	}

	attachments := make([]*repo_model.Attachment, 0, 20)
	if err = sess.Join("INNER", "`release`", "`release`.id = `attachment`.release_id").
		Where("`release`.repo_id = ?", repoID).
		Find(&attachments); err != nil {
		return err
	}
	releaseAttachments := make([]string, 0, len(attachments))
	for i := 0; i < len(attachments); i++ {
		releaseAttachments = append(releaseAttachments, attachments[i].RelativePath())
	}

	if _, err := db.Exec(ctx, "UPDATE `user` SET num_stars=num_stars-1 WHERE id IN (SELECT `uid` FROM `star` WHERE repo_id = ?)", repo.ID); err != nil {
		return err
	}

	if _, err := db.GetEngine(ctx).In("hook_id", builder.Select("id").From("webhook").Where(builder.Eq{"webhook.repo_id": repo.ID})).
		Delete(&webhook.HookTask{}); err != nil {
		return err
	}

	if err := db.DeleteBeans(ctx,
		&access_model.Access{RepoID: repo.ID},
		&activities_model.Action{RepoID: repo.ID},
		&repo_model.Collaboration{RepoID: repoID},
		&issues_model.Comment{RefRepoID: repoID},
		&git_model.CommitStatus{RepoID: repoID},
		&git_model.DeletedBranch{RepoID: repoID},
		&git_model.LFSLock{RepoID: repoID},
		&repo_model.LanguageStat{RepoID: repoID},
		&issues_model.Milestone{RepoID: repoID},
		&repo_model.Mirror{RepoID: repoID},
		&activities_model.Notification{RepoID: repoID},
		&git_model.ProtectedBranch{RepoID: repoID},
		&git_model.ProtectedTag{RepoID: repoID},
		&repo_model.PushMirror{RepoID: repoID},
		&repo_model.Release{RepoID: repoID},
		&repo_model.RepoIndexerStatus{RepoID: repoID},
		&repo_model.Redirect{RedirectRepoID: repoID},
		&repo_model.RepoUnit{RepoID: repoID},
		&repo_model.Star{RepoID: repoID},
		&admin_model.Task{RepoID: repoID},
		&repo_model.Watch{RepoID: repoID},
		&webhook.Webhook{RepoID: repoID},
	); err != nil {
		return fmt.Errorf("deleteBeans: %w", err)
	}

	// Delete Labels and related objects
	if err := issues_model.DeleteLabelsByRepoID(ctx, repoID); err != nil {
		return err
	}

	// Delete Pulls and related objects
	if err := issues_model.DeletePullsByBaseRepoID(ctx, repoID); err != nil {
		return err
	}

	// Delete Issues and related objects
	var attachmentPaths []string
	if attachmentPaths, err = issues_model.DeleteIssuesByRepoID(ctx, repoID); err != nil {
		return err
	}

	// Delete issue index
	if err := db.DeleteResourceIndex(ctx, "issue_index", repoID); err != nil {
		return err
	}

	if repo.IsFork {
		if _, err := db.Exec(ctx, "UPDATE `repository` SET num_forks=num_forks-1 WHERE id=?", repo.ForkID); err != nil {
			return fmt.Errorf("decrease fork count: %w", err)
		}
	}

	if _, err := db.Exec(ctx, "UPDATE `user` SET num_repos=num_repos-1 WHERE id=?", uid); err != nil {
		return err
	}

	if len(repo.Topics) > 0 {
		if err := repo_model.RemoveTopicsFromRepo(ctx, repo.ID); err != nil {
			return err
		}
	}

	if err := project_model.DeleteProjectByRepoIDCtx(ctx, repoID); err != nil {
		return fmt.Errorf("unable to delete projects for repo[%d]: %w", repoID, err)
	}

	// Remove LFS objects
	var lfsObjects []*git_model.LFSMetaObject
	if err = sess.Where("repository_id=?", repoID).Find(&lfsObjects); err != nil {
		return err
	}

	lfsPaths := make([]string, 0, len(lfsObjects))
	for _, v := range lfsObjects {
		count, err := db.CountByBean(ctx, &git_model.LFSMetaObject{Pointer: lfs.Pointer{Oid: v.Oid}})
		if err != nil {
			return err
		}
		if count > 1 {
			continue
		}

		lfsPaths = append(lfsPaths, v.RelativePath())
	}

	if _, err := db.DeleteByBean(ctx, &git_model.LFSMetaObject{RepositoryID: repoID}); err != nil {
		return err
	}

	// Remove archives
	var archives []*repo_model.RepoArchiver
	if err = sess.Where("repo_id=?", repoID).Find(&archives); err != nil {
		return err
	}

	archivePaths := make([]string, 0, len(archives))
	for _, v := range archives {
		archivePaths = append(archivePaths, v.RelativePath())
	}

	if _, err := db.DeleteByBean(ctx, &repo_model.RepoArchiver{RepoID: repoID}); err != nil {
		return err
	}

	if repo.NumForks > 0 {
		if _, err = sess.Exec("UPDATE `repository` SET fork_id=0,is_fork=? WHERE fork_id=?", false, repo.ID); err != nil {
			log.Error("reset 'fork_id' and 'is_fork': %v", err)
		}
	}

	// Get all attachments with both issue_id and release_id are zero
	var newAttachments []*repo_model.Attachment
	if err := sess.Where(builder.Eq{
		"repo_id":    repo.ID,
		"issue_id":   0,
		"release_id": 0,
	}).Find(&newAttachments); err != nil {
		return err
	}

	newAttachmentPaths := make([]string, 0, len(newAttachments))
	for _, attach := range newAttachments {
		newAttachmentPaths = append(newAttachmentPaths, attach.RelativePath())
	}

	if _, err := sess.Where("repo_id=?", repo.ID).Delete(new(repo_model.Attachment)); err != nil {
		return err
	}

	if err = committer.Commit(); err != nil {
		return err
	}

	committer.Close()

	if needRewriteKeysFile {
		if err := asymkey_model.RewriteAllPublicKeys(); err != nil {
			log.Error("RewriteAllPublicKeys failed: %v", err)
		}
	}

	// We should always delete the files after the database transaction succeed. If
	// we delete the file but the database rollback, the repository will be broken.

	// Remove repository files.
	repoPath := repo.RepoPath()
	system_model.RemoveAllWithNotice(db.DefaultContext, "Delete repository files", repoPath)

	// Remove wiki files
	if repo.HasWiki() {
		system_model.RemoveAllWithNotice(db.DefaultContext, "Delete repository wiki", repo.WikiPath())
	}

	// Remove archives
	for _, archive := range archivePaths {
		system_model.RemoveStorageWithNotice(db.DefaultContext, storage.RepoArchives, "Delete repo archive file", archive)
	}

	// Remove lfs objects
	for _, lfsObj := range lfsPaths {
		system_model.RemoveStorageWithNotice(db.DefaultContext, storage.LFS, "Delete orphaned LFS file", lfsObj)
	}

	// Remove issue attachment files.
	for _, attachment := range attachmentPaths {
		system_model.RemoveStorageWithNotice(db.DefaultContext, storage.Attachments, "Delete issue attachment", attachment)
	}

	// Remove release attachment files.
	for _, releaseAttachment := range releaseAttachments {
		system_model.RemoveStorageWithNotice(db.DefaultContext, storage.Attachments, "Delete release attachment", releaseAttachment)
	}

	// Remove attachment with no issue_id and release_id.
	for _, newAttachment := range newAttachmentPaths {
		system_model.RemoveStorageWithNotice(db.DefaultContext, storage.Attachments, "Delete issue attachment", newAttachment)
	}

	if len(repo.Avatar) > 0 {
		if err := storage.RepoAvatars.Delete(repo.CustomAvatarRelativePath()); err != nil {
			return fmt.Errorf("Failed to remove %s: %w", repo.Avatar, err)
		}
	}

	return nil
}

type repoChecker struct {
	querySQL   func(ctx context.Context) ([]map[string][]byte, error)
	correctSQL func(ctx context.Context, id int64) error
	desc       string
}

func repoStatsCheck(ctx context.Context, checker *repoChecker) {
	results, err := checker.querySQL(ctx)
	if err != nil {
		log.Error("Select %s: %v", checker.desc, err)
		return
	}
	for _, result := range results {
		id, _ := strconv.ParseInt(string(result["id"]), 10, 64)
		select {
		case <-ctx.Done():
			log.Warn("CheckRepoStats: Cancelled before checking %s for with id=%d", checker.desc, id)
			return
		default:
		}
		log.Trace("Updating %s: %d", checker.desc, id)
		err = checker.correctSQL(ctx, id)
		if err != nil {
			log.Error("Update %s[%d]: %v", checker.desc, id, err)
		}
	}
}

func StatsCorrectSQL(ctx context.Context, sql string, id int64) error {
	_, err := db.GetEngine(ctx).Exec(sql, id, id)
	return err
}

func repoStatsCorrectNumWatches(ctx context.Context, id int64) error {
	return StatsCorrectSQL(ctx, "UPDATE `repository` SET num_watches=(SELECT COUNT(*) FROM `watch` WHERE repo_id=? AND mode<>2) WHERE id=?", id)
}

func repoStatsCorrectNumStars(ctx context.Context, id int64) error {
	return StatsCorrectSQL(ctx, "UPDATE `repository` SET num_stars=(SELECT COUNT(*) FROM `star` WHERE repo_id=?) WHERE id=?", id)
}

func labelStatsCorrectNumIssues(ctx context.Context, id int64) error {
	return StatsCorrectSQL(ctx, "UPDATE `label` SET num_issues=(SELECT COUNT(*) FROM `issue_label` WHERE label_id=?) WHERE id=?", id)
}

func labelStatsCorrectNumIssuesRepo(ctx context.Context, id int64) error {
	_, err := db.GetEngine(ctx).Exec("UPDATE `label` SET num_issues=(SELECT COUNT(*) FROM `issue_label` WHERE label_id=id) WHERE repo_id=?", id)
	return err
}

func labelStatsCorrectNumClosedIssues(ctx context.Context, id int64) error {
	_, err := db.GetEngine(ctx).Exec("UPDATE `label` SET num_closed_issues=(SELECT COUNT(*) FROM `issue_label`,`issue` WHERE `issue_label`.label_id=`label`.id AND `issue_label`.issue_id=`issue`.id AND `issue`.is_closed=?) WHERE `label`.id=?", true, id)
	return err
}

func labelStatsCorrectNumClosedIssuesRepo(ctx context.Context, id int64) error {
	_, err := db.GetEngine(ctx).Exec("UPDATE `label` SET num_closed_issues=(SELECT COUNT(*) FROM `issue_label`,`issue` WHERE `issue_label`.label_id=`label`.id AND `issue_label`.issue_id=`issue`.id AND `issue`.is_closed=?) WHERE `label`.repo_id=?", true, id)
	return err
}

var milestoneStatsQueryNumIssues = "SELECT `milestone`.id FROM `milestone` WHERE `milestone`.num_closed_issues!=(SELECT COUNT(*) FROM `issue` WHERE `issue`.milestone_id=`milestone`.id AND `issue`.is_closed=?) OR `milestone`.num_issues!=(SELECT COUNT(*) FROM `issue` WHERE `issue`.milestone_id=`milestone`.id)"

func milestoneStatsCorrectNumIssuesRepo(ctx context.Context, id int64) error {
	e := db.GetEngine(ctx)
	results, err := e.Query(milestoneStatsQueryNumIssues+" AND `milestone`.repo_id = ?", true, id)
	if err != nil {
		return err
	}
	for _, result := range results {
		id, _ := strconv.ParseInt(string(result["id"]), 10, 64)
		err = issues_model.UpdateMilestoneCounters(ctx, id)
		if err != nil {
			return err
		}
	}
	return nil
}

func userStatsCorrectNumRepos(ctx context.Context, id int64) error {
	return StatsCorrectSQL(ctx, "UPDATE `user` SET num_repos=(SELECT COUNT(*) FROM `repository` WHERE owner_id=?) WHERE id=?", id)
}

func repoStatsCorrectIssueNumComments(ctx context.Context, id int64) error {
	return StatsCorrectSQL(ctx, "UPDATE `issue` SET num_comments=(SELECT COUNT(*) FROM `comment` WHERE issue_id=? AND type=0) WHERE id=?", id)
}

func repoStatsCorrectNumIssues(ctx context.Context, id int64) error {
	return repo_model.UpdateRepoIssueNumbers(ctx, id, false, false)
}

func repoStatsCorrectNumPulls(ctx context.Context, id int64) error {
	return repo_model.UpdateRepoIssueNumbers(ctx, id, true, false)
}

func repoStatsCorrectNumClosedIssues(ctx context.Context, id int64) error {
	return repo_model.UpdateRepoIssueNumbers(ctx, id, false, true)
}

func repoStatsCorrectNumClosedPulls(ctx context.Context, id int64) error {
	return repo_model.UpdateRepoIssueNumbers(ctx, id, true, true)
}

func statsQuery(args ...interface{}) func(context.Context) ([]map[string][]byte, error) {
	return func(ctx context.Context) ([]map[string][]byte, error) {
		return db.GetEngine(ctx).Query(args...)
	}
}

// CheckRepoStats checks the repository stats
func CheckRepoStats(ctx context.Context) error {
	log.Trace("Doing: CheckRepoStats")

	checkers := []*repoChecker{
		// Repository.NumWatches
		{
			statsQuery("SELECT repo.id FROM `repository` repo WHERE repo.num_watches!=(SELECT COUNT(*) FROM `watch` WHERE repo_id=repo.id AND mode<>2)"),
			repoStatsCorrectNumWatches,
			"repository count 'num_watches'",
		},
		// Repository.NumStars
		{
			statsQuery("SELECT repo.id FROM `repository` repo WHERE repo.num_stars!=(SELECT COUNT(*) FROM `star` WHERE repo_id=repo.id)"),
			repoStatsCorrectNumStars,
			"repository count 'num_stars'",
		},
		// Repository.NumIssues
		{
			statsQuery("SELECT repo.id FROM `repository` repo WHERE repo.num_issues!=(SELECT COUNT(*) FROM `issue` WHERE repo_id=repo.id AND is_closed=? AND is_pull=?)", false, false),
			repoStatsCorrectNumIssues,
			"repository count 'num_issues'",
		},
		// Repository.NumClosedIssues
		{
			statsQuery("SELECT repo.id FROM `repository` repo WHERE repo.num_closed_issues!=(SELECT COUNT(*) FROM `issue` WHERE repo_id=repo.id AND is_closed=? AND is_pull=?)", true, false),
			repoStatsCorrectNumClosedIssues,
			"repository count 'num_closed_issues'",
		},
		// Repository.NumPulls
		{
			statsQuery("SELECT repo.id FROM `repository` repo WHERE repo.num_pulls!=(SELECT COUNT(*) FROM `issue` WHERE repo_id=repo.id AND is_closed=? AND is_pull=?)", false, true),
			repoStatsCorrectNumPulls,
			"repository count 'num_pulls'",
		},
		// Repository.NumClosedPulls
		{
			statsQuery("SELECT repo.id FROM `repository` repo WHERE repo.num_closed_pulls!=(SELECT COUNT(*) FROM `issue` WHERE repo_id=repo.id AND is_closed=? AND is_pull=?)", true, true),
			repoStatsCorrectNumClosedPulls,
			"repository count 'num_closed_pulls'",
		},
		// Label.NumIssues
		{
			statsQuery("SELECT label.id FROM `label` WHERE label.num_issues!=(SELECT COUNT(*) FROM `issue_label` WHERE label_id=label.id)"),
			labelStatsCorrectNumIssues,
			"label count 'num_issues'",
		},
		// Label.NumClosedIssues
		{
			statsQuery("SELECT `label`.id FROM `label` WHERE `label`.num_closed_issues!=(SELECT COUNT(*) FROM `issue_label`,`issue` WHERE `issue_label`.label_id=`label`.id AND `issue_label`.issue_id=`issue`.id AND `issue`.is_closed=?)", true),
			labelStatsCorrectNumClosedIssues,
			"label count 'num_closed_issues'",
		},
		// Milestone.Num{,Closed}Issues
		{
			statsQuery(milestoneStatsQueryNumIssues, true),
			issues_model.UpdateMilestoneCounters,
			"milestone count 'num_closed_issues' and 'num_issues'",
		},
		// User.NumRepos
		{
			statsQuery("SELECT `user`.id FROM `user` WHERE `user`.num_repos!=(SELECT COUNT(*) FROM `repository` WHERE owner_id=`user`.id)"),
			userStatsCorrectNumRepos,
			"user count 'num_repos'",
		},
		// Issue.NumComments
		{
			statsQuery("SELECT `issue`.id FROM `issue` WHERE `issue`.num_comments!=(SELECT COUNT(*) FROM `comment` WHERE issue_id=`issue`.id AND type=0)"),
			repoStatsCorrectIssueNumComments,
			"issue count 'num_comments'",
		},
	}
	for _, checker := range checkers {
		select {
		case <-ctx.Done():
			log.Warn("CheckRepoStats: Cancelled before %s", checker.desc)
			return db.ErrCancelledf("before checking %s", checker.desc)
		default:
			repoStatsCheck(ctx, checker)
		}
	}

	// FIXME: use checker when stop supporting old fork repo format.
	// ***** START: Repository.NumForks *****
	e := db.GetEngine(ctx)
	results, err := e.Query("SELECT repo.id FROM `repository` repo WHERE repo.num_forks!=(SELECT COUNT(*) FROM `repository` WHERE fork_id=repo.id)")
	if err != nil {
		log.Error("Select repository count 'num_forks': %v", err)
	} else {
		for _, result := range results {
			id, _ := strconv.ParseInt(string(result["id"]), 10, 64)
			select {
			case <-ctx.Done():
				log.Warn("CheckRepoStats: Cancelled")
				return db.ErrCancelledf("during repository count 'num_fork' for repo ID %d", id)
			default:
			}
			log.Trace("Updating repository count 'num_forks': %d", id)

			repo, err := repo_model.GetRepositoryByID(id)
			if err != nil {
				log.Error("repo_model.GetRepositoryByID[%d]: %v", id, err)
				continue
			}

			_, err = e.SQL("SELECT COUNT(*) FROM `repository` WHERE fork_id=?", repo.ID).Get(&repo.NumForks)
			if err != nil {
				log.Error("Select count of forks[%d]: %v", repo.ID, err)
				continue
			}

			if _, err = e.ID(repo.ID).Cols("num_forks").Update(repo); err != nil {
				log.Error("UpdateRepository[%d]: %v", id, err)
				continue
			}
		}
	}
	// ***** END: Repository.NumForks *****
	return nil
}

func UpdateRepoStats(ctx context.Context, id int64) error {
	var err error

	for _, f := range []func(ctx context.Context, id int64) error{
		repoStatsCorrectNumWatches,
		repoStatsCorrectNumStars,
		repoStatsCorrectNumIssues,
		repoStatsCorrectNumPulls,
		repoStatsCorrectNumClosedIssues,
		repoStatsCorrectNumClosedPulls,
		labelStatsCorrectNumIssuesRepo,
		labelStatsCorrectNumClosedIssuesRepo,
		milestoneStatsCorrectNumIssuesRepo,
	} {
		err = f(ctx, id)
		if err != nil {
			return err
		}
	}
	return nil
}

func updateUserStarNumbers(users []user_model.User) error {
	ctx, committer, err := db.TxContext()
	if err != nil {
		return err
	}
	defer committer.Close()

	for _, user := range users {
		if _, err = db.Exec(ctx, "UPDATE `user` SET num_stars=(SELECT COUNT(*) FROM `star` WHERE uid=?) WHERE id=?", user.ID, user.ID); err != nil {
			return err
		}
	}

	return committer.Commit()
}

// DoctorUserStarNum recalculate Stars number for all user
func DoctorUserStarNum() (err error) {
	const batchSize = 100

	for start := 0; ; start += batchSize {
		users := make([]user_model.User, 0, batchSize)
		if err = db.GetEngine(db.DefaultContext).Limit(batchSize, start).Where("type = ?", 0).Cols("id").Find(&users); err != nil {
			return
		}
		if len(users) == 0 {
			break
		}

		if err = updateUserStarNumbers(users); err != nil {
			return
		}
	}

	log.Debug("recalculate Stars number for all user finished")

	return err
}

// DeleteDeployKey delete deploy keys
func DeleteDeployKey(ctx context.Context, doer *user_model.User, id int64) error {
	key, err := asymkey_model.GetDeployKeyByID(ctx, id)
	if err != nil {
		if asymkey_model.IsErrDeployKeyNotExist(err) {
			return nil
		}
		return fmt.Errorf("GetDeployKeyByID: %w", err)
	}

	// Check if user has access to delete this key.
	if !doer.IsAdmin {
		repo, err := repo_model.GetRepositoryByIDCtx(ctx, key.RepoID)
		if err != nil {
			return fmt.Errorf("GetRepositoryByID: %w", err)
		}
		has, err := access_model.IsUserRepoAdmin(ctx, repo, doer)
		if err != nil {
			return fmt.Errorf("GetUserRepoPermission: %w", err)
		} else if !has {
			return asymkey_model.ErrKeyAccessDenied{
				UserID: doer.ID,
				KeyID:  key.ID,
				Note:   "deploy",
			}
		}
	}

	if _, err := db.DeleteByBean(ctx, &asymkey_model.DeployKey{
		ID: key.ID,
	}); err != nil {
		return fmt.Errorf("delete deploy key [%d]: %w", key.ID, err)
	}

	// Check if this is the last reference to same key content.
	has, err := asymkey_model.IsDeployKeyExistByKeyID(ctx, key.KeyID)
	if err != nil {
		return err
	} else if !has {
		if err = asymkey_model.DeletePublicKeys(ctx, key.KeyID); err != nil {
			return err
		}
	}

	return nil
}<|MERGE_RESOLUTION|>--- conflicted
+++ resolved
@@ -36,1592 +36,10 @@
 // ItemsPerPage maximum items per page in forks, watchers and stars of a repo
 var ItemsPerPage = 40
 
-<<<<<<< HEAD
-	// ErrNameEmpty name is empty error
-	ErrNameEmpty = errors.New("Name is empty")
-)
-
-var (
-	// Gitignores contains the gitiginore files
-	Gitignores []string
-
-	// Licenses contains the license files
-	Licenses []string
-
-	// Readmes contains the readme files
-	Readmes []string
-
-	// LabelTemplates contains the label template files and the list of labels for each file
-	LabelTemplates map[string]string
-
-	// ItemsPerPage maximum items per page in forks, watchers and stars of a repo
-	ItemsPerPage = 40
-)
-
-// loadRepoConfig loads the repository config
-func loadRepoConfig() {
-	// Load .gitignore and license files and readme templates.
-	types := []string{"gitignore", "license", "readme", "label"}
-	typeFiles := make([][]string, 4)
-	for i, t := range types {
-		files, err := options.Dir(t)
-		if err != nil {
-			log.Fatal("Failed to get %s files: %v", t, err)
-		}
-		customPath := path.Join(setting.CustomPath, "options", t)
-		if com.IsDir(customPath) {
-			customFiles, err := com.StatDir(customPath)
-			if err != nil {
-				log.Fatal("Failed to get custom %s files: %v", t, err)
-			}
-
-			for _, f := range customFiles {
-				if !com.IsSliceContainsStr(files, f) {
-					files = append(files, f)
-				}
-			}
-		}
-		typeFiles[i] = files
-	}
-
-	Gitignores = typeFiles[0]
-	Licenses = typeFiles[1]
-	Readmes = typeFiles[2]
-	LabelTemplatesFiles := typeFiles[3]
-	sort.Strings(Gitignores)
-	sort.Strings(Licenses)
-	sort.Strings(Readmes)
-	sort.Strings(LabelTemplatesFiles)
-
-	// Load label templates
-	LabelTemplates = make(map[string]string)
-	for _, templateFile := range LabelTemplatesFiles {
-		labels, err := LoadLabelsFormatted(templateFile)
-		if err != nil {
-			log.Error("Failed to load labels: %v", err)
-		}
-		LabelTemplates[templateFile] = labels
-	}
-
-	// Filter out invalid names and promote preferred licenses.
-	sortedLicenses := make([]string, 0, len(Licenses))
-	for _, name := range setting.Repository.PreferredLicenses {
-		if com.IsSliceContainsStr(Licenses, name) {
-			sortedLicenses = append(sortedLicenses, name)
-		}
-	}
-	for _, name := range Licenses {
-		if !com.IsSliceContainsStr(setting.Repository.PreferredLicenses, name) {
-			sortedLicenses = append(sortedLicenses, name)
-		}
-	}
-	Licenses = sortedLicenses
-}
-
-// NewRepoContext creates a new repository context
-func NewRepoContext() {
-	loadRepoConfig()
-	loadUnitConfig()
-
-	RemoveAllWithNotice("Clean up repository temporary data", filepath.Join(setting.AppDataPath, "tmp"))
-}
-
-// RepositoryStatus defines the status of repository
-type RepositoryStatus int
-
-// all kinds of RepositoryStatus
-const (
-	RepositoryReady         RepositoryStatus = iota // a normal repository
-	RepositoryBeingMigrated                         // repository is migrating
-)
-
-// TrustModelType defines the types of trust model for this repository
-type TrustModelType int
-
-// kinds of TrustModel
-const (
-	DefaultTrustModel TrustModelType = iota // default trust model
-	CommitterTrustModel
-	CollaboratorTrustModel
-	CollaboratorCommitterTrustModel
-)
-
-// String converts a TrustModelType to a string
-func (t TrustModelType) String() string {
-	switch t {
-	case DefaultTrustModel:
-		return "default"
-	case CommitterTrustModel:
-		return "committer"
-	case CollaboratorTrustModel:
-		return "collaborator"
-	case CollaboratorCommitterTrustModel:
-		return "collaboratorcommitter"
-	}
-	return "default"
-}
-
-// ToTrustModel converts a string to a TrustModelType
-func ToTrustModel(model string) TrustModelType {
-	switch strings.ToLower(strings.TrimSpace(model)) {
-	case "default":
-		return DefaultTrustModel
-	case "collaborator":
-		return CollaboratorTrustModel
-	case "committer":
-		return CommitterTrustModel
-	case "collaboratorcommitter":
-		return CollaboratorCommitterTrustModel
-	}
-	return DefaultTrustModel
-}
-
-// Repository represents a git repository.
-type Repository struct {
-	ID                  int64 `xorm:"pk autoincr"`
-	OwnerID             int64 `xorm:"UNIQUE(s) index"`
-	OwnerName           string
-	Owner               *User              `xorm:"-"`
-	LowerName           string             `xorm:"UNIQUE(s) INDEX NOT NULL"`
-	Name                string             `xorm:"INDEX NOT NULL"`
-	Description         string             `xorm:"TEXT"`
-	Website             string             `xorm:"VARCHAR(2048)"`
-	OriginalServiceType api.GitServiceType `xorm:"index"`
-	OriginalURL         string             `xorm:"VARCHAR(2048)"`
-	DefaultBranch       string
-
-	NumWatches          int
-	NumStars            int
-	NumForks            int
-	NumIssues           int
-	NumClosedIssues     int
-	NumOpenIssues       int `xorm:"-"`
-	NumPulls            int
-	NumClosedPulls      int
-	NumOpenPulls        int `xorm:"-"`
-	NumMilestones       int `xorm:"NOT NULL DEFAULT 0"`
-	NumClosedMilestones int `xorm:"NOT NULL DEFAULT 0"`
-	NumOpenMilestones   int `xorm:"-"`
-	NumProjects         int `xorm:"NOT NULL DEFAULT 0"`
-	NumClosedProjects   int `xorm:"NOT NULL DEFAULT 0"`
-	NumOpenProjects     int `xorm:"-"`
-
-	IsPrivate  bool `xorm:"INDEX"`
-	IsEmpty    bool `xorm:"INDEX"`
-	IsArchived bool `xorm:"INDEX"`
-	IsMirror   bool `xorm:"INDEX"`
-	*Mirror    `xorm:"-"`
-	Status     RepositoryStatus `xorm:"NOT NULL DEFAULT 0"`
-
-	RenderingMetas         map[string]string `xorm:"-"`
-	DocumentRenderingMetas map[string]string `xorm:"-"`
-	Units                  []*RepoUnit       `xorm:"-"`
-	PrimaryLanguage        *LanguageStat     `xorm:"-"`
-
-	IsFork                          bool               `xorm:"INDEX NOT NULL DEFAULT false"`
-	ForkID                          int64              `xorm:"INDEX"`
-	BaseRepo                        *Repository        `xorm:"-"`
-	IsTemplate                      bool               `xorm:"INDEX NOT NULL DEFAULT false"`
-	TemplateID                      int64              `xorm:"INDEX"`
-	TemplateRepo                    *Repository        `xorm:"-"`
-	Size                            int64              `xorm:"NOT NULL DEFAULT 0"`
-	SizeLimit                       int64              `xorm:"NOT NULL DEFAULT 0"`
-	CodeIndexerStatus               *RepoIndexerStatus `xorm:"-"`
-	StatsIndexerStatus              *RepoIndexerStatus `xorm:"-"`
-	IsFsckEnabled                   bool               `xorm:"NOT NULL DEFAULT true"`
-	CloseIssuesViaCommitInAnyBranch bool               `xorm:"NOT NULL DEFAULT false"`
-	Topics                          []string           `xorm:"TEXT JSON"`
-
-	TrustModel TrustModelType
-
-	// Avatar: ID(10-20)-md5(32) - must fit into 64 symbols
-	Avatar string `xorm:"VARCHAR(64)"`
-
-	CreatedUnix timeutil.TimeStamp `xorm:"INDEX created"`
-	UpdatedUnix timeutil.TimeStamp `xorm:"INDEX updated"`
-}
-
-// SanitizedOriginalURL returns a sanitized OriginalURL
-func (repo *Repository) SanitizedOriginalURL() string {
-	if repo.OriginalURL == "" {
-		return ""
-	}
-	return util.SanitizeURLCredentials(repo.OriginalURL, false)
-}
-
-// ColorFormat returns a colored string to represent this repo
-func (repo *Repository) ColorFormat(s fmt.State) {
-	log.ColorFprintf(s, "%d:%s/%s",
-		log.NewColoredIDValue(repo.ID),
-		repo.OwnerName,
-		repo.Name)
-}
-
-// IsBeingMigrated indicates that repository is being migtated
-func (repo *Repository) IsBeingMigrated() bool {
-	return repo.Status == RepositoryBeingMigrated
-}
-
-// IsBeingCreated indicates that repository is being migrated or forked
-func (repo *Repository) IsBeingCreated() bool {
-	return repo.IsBeingMigrated()
-}
-
-// AfterLoad is invoked from XORM after setting the values of all fields of this object.
-func (repo *Repository) AfterLoad() {
-	// FIXME: use models migration to solve all at once.
-	if len(repo.DefaultBranch) == 0 {
-		repo.DefaultBranch = setting.Repository.DefaultBranch
-	}
-
-	repo.NumOpenIssues = repo.NumIssues - repo.NumClosedIssues
-	repo.NumOpenPulls = repo.NumPulls - repo.NumClosedPulls
-	repo.NumOpenMilestones = repo.NumMilestones - repo.NumClosedMilestones
-	repo.NumOpenProjects = repo.NumProjects - repo.NumClosedProjects
-}
-
-// MustOwner always returns a valid *User object to avoid
-// conceptually impossible error handling.
-// It creates a fake object that contains error details
-// when error occurs.
-func (repo *Repository) MustOwner() *User {
-	return repo.mustOwner(x)
-}
-
-// FullName returns the repository full name
-func (repo *Repository) FullName() string {
-	return repo.OwnerName + "/" + repo.Name
-}
-
-// HTMLURL returns the repository HTML URL
-func (repo *Repository) HTMLURL() string {
-	return setting.AppURL + repo.FullName()
-}
-
-// CommitLink make link to by commit full ID
-// note: won't check whether it's an right id
-func (repo *Repository) CommitLink(commitID string) (result string) {
-	if commitID == "" || commitID == "0000000000000000000000000000000000000000" {
-		result = ""
-	} else {
-		result = repo.HTMLURL() + "/commit/" + commitID
-	}
-	return
-}
-
-// APIURL returns the repository API URL
-func (repo *Repository) APIURL() string {
-	return setting.AppURL + path.Join("api/v1/repos", repo.FullName())
-}
-
-// APIFormat converts a Repository to api.Repository
-func (repo *Repository) APIFormat(mode AccessMode) *api.Repository {
-	return repo.innerAPIFormat(x, mode, false)
-}
-
-// GetCommitsCountCacheKey returns cache key used for commits count caching.
-func (repo *Repository) GetCommitsCountCacheKey(contextName string, isRef bool) string {
-	var prefix string
-	if isRef {
-		prefix = "ref"
-	} else {
-		prefix = "commit"
-	}
-	return fmt.Sprintf("commits-count-%d-%s-%s", repo.ID, prefix, contextName)
-}
-
-func (repo *Repository) innerAPIFormat(e Engine, mode AccessMode, isParent bool) *api.Repository {
-	var parent *api.Repository
-
-	cloneLink := repo.cloneLink(false)
-	permission := &api.Permission{
-		Admin: mode >= AccessModeAdmin,
-		Push:  mode >= AccessModeWrite,
-		Pull:  mode >= AccessModeRead,
-	}
-	if !isParent {
-		err := repo.getBaseRepo(e)
-		if err != nil {
-			log.Error("APIFormat: %v", err)
-		}
-		if repo.BaseRepo != nil {
-			parent = repo.BaseRepo.innerAPIFormat(e, mode, true)
-		}
-	}
-
-	//check enabled/disabled units
-	hasIssues := false
-	var externalTracker *api.ExternalTracker
-	var internalTracker *api.InternalTracker
-	if unit, err := repo.getUnit(e, UnitTypeIssues); err == nil {
-		config := unit.IssuesConfig()
-		hasIssues = true
-		internalTracker = &api.InternalTracker{
-			EnableTimeTracker:                config.EnableTimetracker,
-			AllowOnlyContributorsToTrackTime: config.AllowOnlyContributorsToTrackTime,
-			EnableIssueDependencies:          config.EnableDependencies,
-		}
-	} else if unit, err := repo.getUnit(e, UnitTypeExternalTracker); err == nil {
-		config := unit.ExternalTrackerConfig()
-		hasIssues = true
-		externalTracker = &api.ExternalTracker{
-			ExternalTrackerURL:    config.ExternalTrackerURL,
-			ExternalTrackerFormat: config.ExternalTrackerFormat,
-			ExternalTrackerStyle:  config.ExternalTrackerStyle,
-		}
-	}
-	hasWiki := false
-	var externalWiki *api.ExternalWiki
-	if _, err := repo.getUnit(e, UnitTypeWiki); err == nil {
-		hasWiki = true
-	} else if unit, err := repo.getUnit(e, UnitTypeExternalWiki); err == nil {
-		hasWiki = true
-		config := unit.ExternalWikiConfig()
-		externalWiki = &api.ExternalWiki{
-			ExternalWikiURL: config.ExternalWikiURL,
-		}
-	}
-	hasPullRequests := false
-	ignoreWhitespaceConflicts := false
-	allowMerge := false
-	allowRebase := false
-	allowRebaseMerge := false
-	allowSquash := false
-	if unit, err := repo.getUnit(e, UnitTypePullRequests); err == nil {
-		config := unit.PullRequestsConfig()
-		hasPullRequests = true
-		ignoreWhitespaceConflicts = config.IgnoreWhitespaceConflicts
-		allowMerge = config.AllowMerge
-		allowRebase = config.AllowRebase
-		allowRebaseMerge = config.AllowRebaseMerge
-		allowSquash = config.AllowSquash
-	}
-	hasProjects := false
-	if _, err := repo.getUnit(e, UnitTypeProjects); err == nil {
-		hasProjects = true
-	}
-
-	repo.mustOwner(e)
-
-	numReleases, _ := GetReleaseCountByRepoID(repo.ID, FindReleasesOptions{IncludeDrafts: false, IncludeTags: true})
-
-	return &api.Repository{
-		ID: repo.ID,
-		// TODO use convert.ToUser(repo.Owner)
-		Owner: &api.User{
-			ID:        repo.Owner.ID,
-			UserName:  repo.Owner.Name,
-			FullName:  repo.Owner.FullName,
-			Email:     repo.Owner.GetEmail(),
-			AvatarURL: repo.Owner.AvatarLink(),
-			LastLogin: repo.Owner.LastLoginUnix.AsTime(),
-			Created:   repo.Owner.CreatedUnix.AsTime(),
-		},
-		Name:                      repo.Name,
-		FullName:                  repo.FullName(),
-		Description:               repo.Description,
-		Private:                   repo.IsPrivate,
-		Template:                  repo.IsTemplate,
-		Empty:                     repo.IsEmpty,
-		Archived:                  repo.IsArchived,
-		Size:                      int(repo.Size / 1024),
-		Fork:                      repo.IsFork,
-		Parent:                    parent,
-		Mirror:                    repo.IsMirror,
-		HTMLURL:                   repo.HTMLURL(),
-		SSHURL:                    cloneLink.SSH,
-		CloneURL:                  cloneLink.HTTPS,
-		Website:                   repo.Website,
-		Stars:                     repo.NumStars,
-		Forks:                     repo.NumForks,
-		Watchers:                  repo.NumWatches,
-		OpenIssues:                repo.NumOpenIssues,
-		OpenPulls:                 repo.NumOpenPulls,
-		Releases:                  int(numReleases),
-		DefaultBranch:             repo.DefaultBranch,
-		Created:                   repo.CreatedUnix.AsTime(),
-		Updated:                   repo.UpdatedUnix.AsTime(),
-		Permissions:               permission,
-		HasIssues:                 hasIssues,
-		ExternalTracker:           externalTracker,
-		InternalTracker:           internalTracker,
-		HasWiki:                   hasWiki,
-		HasProjects:               hasProjects,
-		ExternalWiki:              externalWiki,
-		HasPullRequests:           hasPullRequests,
-		IgnoreWhitespaceConflicts: ignoreWhitespaceConflicts,
-		AllowMerge:                allowMerge,
-		AllowRebase:               allowRebase,
-		AllowRebaseMerge:          allowRebaseMerge,
-		AllowSquash:               allowSquash,
-		AvatarURL:                 repo.avatarLink(e),
-		Internal:                  !repo.IsPrivate && repo.Owner.Visibility == api.VisibleTypePrivate,
-	}
-}
-
-func (repo *Repository) getUnits(e Engine) (err error) {
-	if repo.Units != nil {
-		return nil
-	}
-
-	repo.Units, err = getUnitsByRepoID(e, repo.ID)
-	log.Trace("repo.Units: %-+v", repo.Units)
-	return err
-}
-
-// CheckUnitUser check whether user could visit the unit of this repository
-func (repo *Repository) CheckUnitUser(user *User, unitType UnitType) bool {
-	return repo.checkUnitUser(x, user, unitType)
-}
-
-func (repo *Repository) checkUnitUser(e Engine, user *User, unitType UnitType) bool {
-	if user.IsAdmin {
-		return true
-	}
-	perm, err := getUserRepoPermission(e, repo, user)
-	if err != nil {
-		log.Error("getUserRepoPermission(): %v", err)
-		return false
-	}
-
-	return perm.CanRead(unitType)
-}
-
-// UnitEnabled if this repository has the given unit enabled
-func (repo *Repository) UnitEnabled(tp UnitType) bool {
-	if err := repo.getUnits(x); err != nil {
-		log.Warn("Error loading repository (ID: %d) units: %s", repo.ID, err.Error())
-	}
-	for _, unit := range repo.Units {
-		if unit.Type == tp {
-			return true
-		}
-	}
-	return false
-}
-
-// ErrUnitTypeNotExist represents a "UnitTypeNotExist" kind of error.
-type ErrUnitTypeNotExist struct {
-	UT UnitType
-}
-
-// IsErrUnitTypeNotExist checks if an error is a ErrUnitNotExist.
-func IsErrUnitTypeNotExist(err error) bool {
-	_, ok := err.(ErrUnitTypeNotExist)
-	return ok
-}
-
-func (err ErrUnitTypeNotExist) Error() string {
-	return fmt.Sprintf("Unit type does not exist: %s", err.UT.String())
-}
-
-// MustGetUnit always returns a RepoUnit object
-func (repo *Repository) MustGetUnit(tp UnitType) *RepoUnit {
-	ru, err := repo.GetUnit(tp)
-	if err == nil {
-		return ru
-	}
-
-	if tp == UnitTypeExternalWiki {
-		return &RepoUnit{
-			Type:   tp,
-			Config: new(ExternalWikiConfig),
-		}
-	} else if tp == UnitTypeExternalTracker {
-		return &RepoUnit{
-			Type:   tp,
-			Config: new(ExternalTrackerConfig),
-		}
-	} else if tp == UnitTypePullRequests {
-		return &RepoUnit{
-			Type:   tp,
-			Config: new(PullRequestsConfig),
-		}
-	} else if tp == UnitTypeIssues {
-		return &RepoUnit{
-			Type:   tp,
-			Config: new(IssuesConfig),
-		}
-	}
-	return &RepoUnit{
-		Type:   tp,
-		Config: new(UnitConfig),
-	}
-}
-
-// GetUnit returns a RepoUnit object
-func (repo *Repository) GetUnit(tp UnitType) (*RepoUnit, error) {
-	return repo.getUnit(x, tp)
-}
-
-func (repo *Repository) getUnit(e Engine, tp UnitType) (*RepoUnit, error) {
-	if err := repo.getUnits(e); err != nil {
-		return nil, err
-	}
-	for _, unit := range repo.Units {
-		if unit.Type == tp {
-			return unit, nil
-		}
-	}
-	return nil, ErrUnitTypeNotExist{tp}
-}
-
-func (repo *Repository) getOwner(e Engine) (err error) {
-	if repo.Owner != nil {
-		return nil
-	}
-
-	repo.Owner, err = getUserByID(e, repo.OwnerID)
-	return err
-}
-
-// GetOwner returns the repository owner
-func (repo *Repository) GetOwner() error {
-	return repo.getOwner(x)
-}
-
-func (repo *Repository) mustOwner(e Engine) *User {
-	if err := repo.getOwner(e); err != nil {
-		return &User{
-			Name:     "error",
-			FullName: err.Error(),
-		}
-	}
-
-	return repo.Owner
-}
-
-// ComposeMetas composes a map of metas for properly rendering issue links and external issue trackers.
-func (repo *Repository) ComposeMetas() map[string]string {
-	if len(repo.RenderingMetas) == 0 {
-		metas := map[string]string{
-			"user":     repo.OwnerName,
-			"repo":     repo.Name,
-			"repoPath": repo.RepoPath(),
-			"mode":     "comment",
-		}
-
-		unit, err := repo.GetUnit(UnitTypeExternalTracker)
-		if err == nil {
-			metas["format"] = unit.ExternalTrackerConfig().ExternalTrackerFormat
-			switch unit.ExternalTrackerConfig().ExternalTrackerStyle {
-			case markup.IssueNameStyleAlphanumeric:
-				metas["style"] = markup.IssueNameStyleAlphanumeric
-			default:
-				metas["style"] = markup.IssueNameStyleNumeric
-			}
-		}
-
-		repo.MustOwner()
-		if repo.Owner.IsOrganization() {
-			teams := make([]string, 0, 5)
-			_ = x.Table("team_repo").
-				Join("INNER", "team", "team.id = team_repo.team_id").
-				Where("team_repo.repo_id = ?", repo.ID).
-				Select("team.lower_name").
-				OrderBy("team.lower_name").
-				Find(&teams)
-			metas["teams"] = "," + strings.Join(teams, ",") + ","
-			metas["org"] = strings.ToLower(repo.OwnerName)
-		}
-
-		repo.RenderingMetas = metas
-	}
-	return repo.RenderingMetas
-}
-
-// ComposeDocumentMetas composes a map of metas for properly rendering documents
-func (repo *Repository) ComposeDocumentMetas() map[string]string {
-	if len(repo.DocumentRenderingMetas) == 0 {
-		metas := map[string]string{}
-		for k, v := range repo.ComposeMetas() {
-			metas[k] = v
-		}
-		metas["mode"] = "document"
-		repo.DocumentRenderingMetas = metas
-	}
-	return repo.DocumentRenderingMetas
-}
-
-// DeleteWiki removes the actual and local copy of repository wiki.
-func (repo *Repository) DeleteWiki() error {
-	return repo.deleteWiki(x)
-}
-
-func (repo *Repository) deleteWiki(e Engine) error {
-	wikiPaths := []string{repo.WikiPath()}
-	for _, wikiPath := range wikiPaths {
-		removeAllWithNotice(e, "Delete repository wiki", wikiPath)
-	}
-
-	_, err := e.Where("repo_id = ?", repo.ID).And("type = ?", UnitTypeWiki).Delete(new(RepoUnit))
-	return err
-}
-
-func (repo *Repository) getAssignees(e Engine) (_ []*User, err error) {
-	if err = repo.getOwner(e); err != nil {
-		return nil, err
-	}
-
-	accesses := make([]*Access, 0, 10)
-	if err = e.
-		Where("repo_id = ? AND mode >= ?", repo.ID, AccessModeWrite).
-		Find(&accesses); err != nil {
-		return nil, err
-	}
-
-	// Leave a seat for owner itself to append later, but if owner is an organization
-	// and just waste 1 unit is cheaper than re-allocate memory once.
-	users := make([]*User, 0, len(accesses)+1)
-	if len(accesses) > 0 {
-		userIDs := make([]int64, len(accesses))
-		for i := 0; i < len(accesses); i++ {
-			userIDs[i] = accesses[i].UserID
-		}
-
-		if err = e.In("id", userIDs).Find(&users); err != nil {
-			return nil, err
-		}
-	}
-	if !repo.Owner.IsOrganization() {
-		users = append(users, repo.Owner)
-	}
-
-	return users, nil
-}
-
-// GetAssignees returns all users that have write access and can be assigned to issues
-// of the repository,
-func (repo *Repository) GetAssignees() (_ []*User, err error) {
-	return repo.getAssignees(x)
-}
-
-func (repo *Repository) getReviewers(e Engine, doerID, posterID int64) ([]*User, error) {
-	// Get the owner of the repository - this often already pre-cached and if so saves complexity for the following queries
-	if err := repo.getOwner(e); err != nil {
-		return nil, err
-	}
-
-	var users []*User
-
-	if repo.IsPrivate ||
-		(repo.Owner.IsOrganization() && repo.Owner.Visibility == api.VisibleTypePrivate) {
-		// This a private repository:
-		// Anyone who can read the repository is a requestable reviewer
-		if err := e.
-			SQL("SELECT * FROM `user` WHERE id in (SELECT user_id FROM `access` WHERE repo_id = ? AND mode >= ? AND user_id NOT IN ( ?, ?)) ORDER BY name",
-				repo.ID, AccessModeRead,
-				doerID, posterID).
-			Find(&users); err != nil {
-			return nil, err
-		}
-
-		return users, nil
-	}
-
-	// This is a "public" repository:
-	// Any user that has write access or who is a watcher can be requested to review
-	if err := e.
-		SQL("SELECT * FROM `user` WHERE id IN ( "+
-			"SELECT user_id FROM `access` WHERE repo_id = ? AND mode >= ? AND user_id NOT IN ( ?, ?) "+
-			"UNION "+
-			"SELECT user_id FROM `watch` WHERE repo_id = ? AND user_id NOT IN ( ?, ?) AND mode IN (?, ?) "+
-			") ORDER BY name",
-			repo.ID, AccessModeRead, doerID, posterID,
-			repo.ID, doerID, posterID, RepoWatchModeNormal, RepoWatchModeAuto).
-		Find(&users); err != nil {
-		return nil, err
-	}
-
-	return users, nil
-}
-
-// GetReviewers get all users can be requested to review:
-// * for private repositories this returns all users that have read access or higher to the repository.
-// * for public repositories this returns all users that have write access or higher to the repository,
-// and all repo watchers.
-// TODO: may be we should hava a busy choice for users to block review request to them.
-func (repo *Repository) GetReviewers(doerID, posterID int64) ([]*User, error) {
-	return repo.getReviewers(x, doerID, posterID)
-}
-
-// GetReviewerTeams get all teams can be requested to review
-func (repo *Repository) GetReviewerTeams() ([]*Team, error) {
-	if err := repo.GetOwner(); err != nil {
-		return nil, err
-	}
-	if !repo.Owner.IsOrganization() {
-		return nil, nil
-	}
-
-	teams, err := GetTeamsWithAccessToRepo(repo.OwnerID, repo.ID, AccessModeRead)
-	if err != nil {
-		return nil, err
-	}
-
-	return teams, err
-}
-
-// GetMilestoneByID returns the milestone belongs to repository by given ID.
-func (repo *Repository) GetMilestoneByID(milestoneID int64) (*Milestone, error) {
-	return GetMilestoneByRepoID(repo.ID, milestoneID)
-}
-
-// IssueStats returns number of open and closed repository issues by given filter mode.
-func (repo *Repository) IssueStats(uid int64, filterMode int, isPull bool) (int64, int64) {
-	return GetRepoIssueStats(repo.ID, uid, filterMode, isPull)
-}
-
-// GetMirror sets the repository mirror, returns an error upon failure
-func (repo *Repository) GetMirror() (err error) {
-	repo.Mirror, err = GetMirrorByRepoID(repo.ID)
-	return err
-}
-
-// GetBaseRepo populates repo.BaseRepo for a fork repository and
-// returns an error on failure (NOTE: no error is returned for
-// non-fork repositories, and BaseRepo will be left untouched)
-func (repo *Repository) GetBaseRepo() (err error) {
-	return repo.getBaseRepo(x)
-}
-
-func (repo *Repository) getBaseRepo(e Engine) (err error) {
-	if !repo.IsFork {
-		return nil
-	}
-
-	repo.BaseRepo, err = getRepositoryByID(e, repo.ForkID)
-	return err
-}
-
-// IsGenerated returns whether _this_ repository was generated from a template
-func (repo *Repository) IsGenerated() bool {
-	return repo.TemplateID != 0
-}
-
-// GetTemplateRepo populates repo.TemplateRepo for a generated repository and
-// returns an error on failure (NOTE: no error is returned for
-// non-generated repositories, and TemplateRepo will be left untouched)
-func (repo *Repository) GetTemplateRepo() (err error) {
-	return repo.getTemplateRepo(x)
-}
-
-func (repo *Repository) getTemplateRepo(e Engine) (err error) {
-	if !repo.IsGenerated() {
-		return nil
-	}
-
-	repo.TemplateRepo, err = getRepositoryByID(e, repo.TemplateID)
-	return err
-}
-
-// RepoPath returns the repository path
-func (repo *Repository) RepoPath() string {
-	return RepoPath(repo.OwnerName, repo.Name)
-}
-
-// GitConfigPath returns the path to a repository's git config/ directory
-func GitConfigPath(repoPath string) string {
-	return filepath.Join(repoPath, "config")
-}
-
-// GitConfigPath returns the repository git config path
-func (repo *Repository) GitConfigPath() string {
-	return GitConfigPath(repo.RepoPath())
-}
-
-// RelLink returns the repository relative link
-func (repo *Repository) RelLink() string {
-	return "/" + repo.FullName()
-}
-
-// Link returns the repository link
-func (repo *Repository) Link() string {
-	return setting.AppSubURL + "/" + repo.FullName()
-}
-
-// ComposeCompareURL returns the repository comparison URL
-func (repo *Repository) ComposeCompareURL(oldCommitID, newCommitID string) string {
-	return fmt.Sprintf("%s/compare/%s...%s", repo.FullName(), oldCommitID, newCommitID)
-}
-
-// UpdateDefaultBranch updates the default branch
-func (repo *Repository) UpdateDefaultBranch() error {
-	_, err := x.ID(repo.ID).Cols("default_branch").Update(repo)
-	return err
-}
-
-// IsOwnedBy returns true when user owns this repository
-func (repo *Repository) IsOwnedBy(userID int64) bool {
-	return repo.OwnerID == userID
-}
-
-func (repo *Repository) computeSize() (int64, error) {
-	size, err := util.GetDirectorySize(repo.RepoPath())
-	if err != nil {
-		return 0, fmt.Errorf("computeSize: %v", err)
-	}
-
-	objs, err := repo.GetLFSMetaObjects(-1, 0)
-	if err != nil {
-		return 0, fmt.Errorf("computeSize: GetLFSMetaObjects: %v", err)
-	}
-	for _, obj := range objs {
-		size += obj.Size
-	}
-
-	return size, nil
-}
-
-func (repo *Repository) updateSize(e Engine) error {
-	size, err := repo.computeSize()
-	if err != nil {
-		return fmt.Errorf("updateSize: %v", err)
-	}
-
-	repo.Size = size
-	_, err = e.ID(repo.ID).Cols("size").Update(repo)
-	return err
-}
-
-// UpdateSize updates the repository size, calculating it using util.GetDirectorySize
-func (repo *Repository) UpdateSize(ctx DBContext) error {
-	return repo.updateSize(ctx.e)
-}
-
-// RepoSizeIsOversized return if is over size limitation
-func (repo *Repository) RepoSizeIsOversized(additionalSize int64) bool {
-	return repo.SizeLimit > 0 && repo.Size+additionalSize > repo.SizeLimit
-}
-
-// CanUserFork returns true if specified user can fork repository.
-func (repo *Repository) CanUserFork(user *User) (bool, error) {
-	if user == nil {
-		return false, nil
-	}
-	if repo.OwnerID != user.ID && !user.HasForkedRepo(repo.ID) {
-		return true, nil
-	}
-	if err := user.GetOwnedOrganizations(); err != nil {
-		return false, err
-	}
-	for _, org := range user.OwnedOrgs {
-		if repo.OwnerID != org.ID && !org.HasForkedRepo(repo.ID) {
-			return true, nil
-		}
-	}
-	return false, nil
-}
-
-// CanUserDelete returns true if user could delete the repository
-func (repo *Repository) CanUserDelete(user *User) (bool, error) {
-	if user.IsAdmin || user.ID == repo.OwnerID {
-		return true, nil
-	}
-
-	if err := repo.GetOwner(); err != nil {
-		return false, err
-	}
-
-	if repo.Owner.IsOrganization() {
-		isOwner, err := repo.Owner.IsOwnedBy(user.ID)
-		if err != nil {
-			return false, err
-		} else if isOwner {
-			return true, nil
-		}
-	}
-
-	return false, nil
-}
-
-// CanEnablePulls returns true if repository meets the requirements of accepting pulls.
-func (repo *Repository) CanEnablePulls() bool {
-	return !repo.IsMirror && !repo.IsEmpty
-}
-
-// AllowsPulls returns true if repository meets the requirements of accepting pulls and has them enabled.
-func (repo *Repository) AllowsPulls() bool {
-	return repo.CanEnablePulls() && repo.UnitEnabled(UnitTypePullRequests)
-}
-
-// CanEnableEditor returns true if repository meets the requirements of web editor.
-func (repo *Repository) CanEnableEditor() bool {
-	return !repo.IsMirror
-}
-
-// GetReaders returns all users that have explicit read access or higher to the repository.
-func (repo *Repository) GetReaders() (_ []*User, err error) {
-	return repo.getUsersWithAccessMode(x, AccessModeRead)
-}
-
-// GetWriters returns all users that have write access to the repository.
-func (repo *Repository) GetWriters() (_ []*User, err error) {
-	return repo.getUsersWithAccessMode(x, AccessModeWrite)
-}
-
-// IsReader returns true if user has explicit read access or higher to the repository.
-func (repo *Repository) IsReader(userID int64) (bool, error) {
-	if repo.OwnerID == userID {
-		return true, nil
-	}
-	return x.Where("repo_id = ? AND user_id = ? AND mode >= ?", repo.ID, userID, AccessModeRead).Get(&Access{})
-}
-
-// getUsersWithAccessMode returns users that have at least given access mode to the repository.
-func (repo *Repository) getUsersWithAccessMode(e Engine, mode AccessMode) (_ []*User, err error) {
-	if err = repo.getOwner(e); err != nil {
-		return nil, err
-	}
-
-	accesses := make([]*Access, 0, 10)
-	if err = e.Where("repo_id = ? AND mode >= ?", repo.ID, mode).Find(&accesses); err != nil {
-		return nil, err
-	}
-
-	// Leave a seat for owner itself to append later, but if owner is an organization
-	// and just waste 1 unit is cheaper than re-allocate memory once.
-	users := make([]*User, 0, len(accesses)+1)
-	if len(accesses) > 0 {
-		userIDs := make([]int64, len(accesses))
-		for i := 0; i < len(accesses); i++ {
-			userIDs[i] = accesses[i].UserID
-		}
-
-		if err = e.In("id", userIDs).Find(&users); err != nil {
-			return nil, err
-		}
-	}
-	if !repo.Owner.IsOrganization() {
-		users = append(users, repo.Owner)
-	}
-
-	return users, nil
-}
-
-// DescriptionHTML does special handles to description and return HTML string.
-func (repo *Repository) DescriptionHTML() template.HTML {
-	desc, err := markup.RenderDescriptionHTML([]byte(repo.Description), repo.HTMLURL(), repo.ComposeMetas())
-	if err != nil {
-		log.Error("Failed to render description for %s (ID: %d): %v", repo.Name, repo.ID, err)
-		return template.HTML(markup.Sanitize(repo.Description))
-	}
-	return template.HTML(markup.Sanitize(string(desc)))
-}
-
-func isRepositoryExist(e Engine, u *User, repoName string) (bool, error) {
-	has, err := e.Get(&Repository{
-		OwnerID:   u.ID,
-		LowerName: strings.ToLower(repoName),
-	})
-	return has && com.IsDir(RepoPath(u.Name, repoName)), err
-}
-
-// IsRepositoryExist returns true if the repository with given name under user has already existed.
-func IsRepositoryExist(u *User, repoName string) (bool, error) {
-	return isRepositoryExist(x, u, repoName)
-}
-
-// CloneLink represents different types of clone URLs of repository.
-type CloneLink struct {
-	SSH   string
-	HTTPS string
-	Git   string
-}
-
-// ComposeHTTPSCloneURL returns HTTPS clone URL based on given owner and repository name.
-func ComposeHTTPSCloneURL(owner, repo string) string {
-	return fmt.Sprintf("%s%s/%s.git", setting.AppURL, url.PathEscape(owner), url.PathEscape(repo))
-}
-
-func (repo *Repository) cloneLink(isWiki bool) *CloneLink {
-	repoName := repo.Name
-	if isWiki {
-		repoName += ".wiki"
-	}
-
-	sshUser := setting.RunUser
-	if setting.SSH.StartBuiltinServer {
-		sshUser = setting.SSH.BuiltinServerUser
-	}
-
-	cl := new(CloneLink)
-
-	// if we have a ipv6 literal we need to put brackets around it
-	// for the git cloning to work.
-	sshDomain := setting.SSH.Domain
-	ip := net.ParseIP(setting.SSH.Domain)
-	if ip != nil && ip.To4() == nil {
-		sshDomain = "[" + setting.SSH.Domain + "]"
-	}
-
-	if setting.SSH.Port != 22 {
-		cl.SSH = fmt.Sprintf("ssh://%s@%s/%s/%s.git", sshUser, net.JoinHostPort(setting.SSH.Domain, strconv.Itoa(setting.SSH.Port)), repo.OwnerName, repoName)
-	} else if setting.Repository.UseCompatSSHURI {
-		cl.SSH = fmt.Sprintf("ssh://%s@%s/%s/%s.git", sshUser, sshDomain, repo.OwnerName, repoName)
-	} else {
-		cl.SSH = fmt.Sprintf("%s@%s:%s/%s.git", sshUser, sshDomain, repo.OwnerName, repoName)
-	}
-	cl.HTTPS = ComposeHTTPSCloneURL(repo.OwnerName, repoName)
-	return cl
-}
-
-// CloneLink returns clone URLs of repository.
-func (repo *Repository) CloneLink() (cl *CloneLink) {
-	return repo.cloneLink(false)
-}
-
-// CheckCreateRepository check if could created a repository
-func CheckCreateRepository(doer, u *User, name string, overwriteOrAdopt bool) error {
-	if !doer.CanCreateRepo() {
-		return ErrReachLimitOfRepo{u.MaxRepoCreation}
-	}
-
-	if err := IsUsableRepoName(name); err != nil {
-		return err
-	}
-
-	has, err := isRepositoryExist(x, u, name)
-	if err != nil {
-		return fmt.Errorf("IsRepositoryExist: %v", err)
-	} else if has {
-		return ErrRepoAlreadyExist{u.Name, name}
-	}
-
-	if !overwriteOrAdopt && com.IsExist(RepoPath(u.Name, name)) {
-		return ErrRepoFilesAlreadyExist{u.Name, name}
-	}
-	return nil
-}
-
-// CreateRepoOptions contains the create repository options
-type CreateRepoOptions struct {
-	Name           string
-	Description    string
-	OriginalURL    string
-	GitServiceType api.GitServiceType
-	Gitignores     string
-	IssueLabels    string
-	License        string
-	Readme         string
-	DefaultBranch  string
-	IsPrivate      bool
-	IsMirror       bool
-	IsTemplate     bool
-	AutoInit       bool
-	Status         RepositoryStatus
-	TrustModel     TrustModelType
-	SizeLimit      int64
-}
-
-// GetRepoInitFile returns repository init files
-func GetRepoInitFile(tp, name string) ([]byte, error) {
-	cleanedName := strings.TrimLeft(path.Clean("/"+name), "/")
-	relPath := path.Join("options", tp, cleanedName)
-
-	// Use custom file when available.
-	customPath := path.Join(setting.CustomPath, relPath)
-	if com.IsFile(customPath) {
-		return ioutil.ReadFile(customPath)
-	}
-
-	switch tp {
-	case "readme":
-		return options.Readme(cleanedName)
-	case "gitignore":
-		return options.Gitignore(cleanedName)
-	case "license":
-		return options.License(cleanedName)
-	case "label":
-		return options.Labels(cleanedName)
-	default:
-		return []byte{}, fmt.Errorf("Invalid init file type")
-	}
-}
-
-var (
-	reservedRepoNames    = []string{".", ".."}
-	reservedRepoPatterns = []string{"*.git", "*.wiki"}
-)
-
-// IsUsableRepoName returns true when repository is usable
-func IsUsableRepoName(name string) error {
-	if alphaDashDotPattern.MatchString(name) {
-		// Note: usually this error is normally caught up earlier in the UI
-		return ErrNameCharsNotAllowed{Name: name}
-	}
-	return isUsableName(reservedRepoNames, reservedRepoPatterns, name)
-}
-
-// CreateRepository creates a repository for the user/organization.
-func CreateRepository(ctx DBContext, doer, u *User, repo *Repository, overwriteOrAdopt bool) (err error) {
-	if err = IsUsableRepoName(repo.Name); err != nil {
-		return err
-	}
-
-	has, err := isRepositoryExist(ctx.e, u, repo.Name)
-	if err != nil {
-		return fmt.Errorf("IsRepositoryExist: %v", err)
-	} else if has {
-		return ErrRepoAlreadyExist{u.Name, repo.Name}
-	}
-
-	repoPath := RepoPath(u.Name, repo.Name)
-	if !overwriteOrAdopt && com.IsExist(repoPath) {
-		log.Error("Files already exist in %s and we are not going to adopt or delete.", repoPath)
-		return ErrRepoFilesAlreadyExist{
-			Uname: u.Name,
-			Name:  repo.Name,
-		}
-	}
-
-	if _, err = ctx.e.Insert(repo); err != nil {
-		return err
-	}
-	if err = deleteRepoRedirect(ctx.e, u.ID, repo.Name); err != nil {
-		return err
-	}
-
-	// insert units for repo
-	var units = make([]RepoUnit, 0, len(DefaultRepoUnits))
-	for _, tp := range DefaultRepoUnits {
-		if tp == UnitTypeIssues {
-			units = append(units, RepoUnit{
-				RepoID: repo.ID,
-				Type:   tp,
-				Config: &IssuesConfig{
-					EnableTimetracker:                setting.Service.DefaultEnableTimetracking,
-					AllowOnlyContributorsToTrackTime: setting.Service.DefaultAllowOnlyContributorsToTrackTime,
-					EnableDependencies:               setting.Service.DefaultEnableDependencies,
-				},
-			})
-		} else if tp == UnitTypePullRequests {
-			units = append(units, RepoUnit{
-				RepoID: repo.ID,
-				Type:   tp,
-				Config: &PullRequestsConfig{AllowMerge: true, AllowRebase: true, AllowRebaseMerge: true, AllowSquash: true},
-			})
-		} else {
-			units = append(units, RepoUnit{
-				RepoID: repo.ID,
-				Type:   tp,
-			})
-		}
-	}
-
-	if _, err = ctx.e.Insert(&units); err != nil {
-		return err
-	}
-
-	// Remember visibility preference.
-	u.LastRepoVisibility = repo.IsPrivate
-	if err = updateUserCols(ctx.e, u, "last_repo_visibility"); err != nil {
-		return fmt.Errorf("updateUser: %v", err)
-	}
-
-	if _, err = ctx.e.Incr("num_repos").ID(u.ID).Update(new(User)); err != nil {
-		return fmt.Errorf("increment user total_repos: %v", err)
-	}
-	u.NumRepos++
-
-	// Give access to all members in teams with access to all repositories.
-	if u.IsOrganization() {
-		if err := u.GetTeams(&SearchTeamOptions{}); err != nil {
-			return fmt.Errorf("GetTeams: %v", err)
-		}
-		for _, t := range u.Teams {
-			if t.IncludesAllRepositories {
-				if err := t.addRepository(ctx.e, repo); err != nil {
-					return fmt.Errorf("addRepository: %v", err)
-				}
-			}
-		}
-
-		if isAdmin, err := isUserRepoAdmin(ctx.e, repo, doer); err != nil {
-			return fmt.Errorf("isUserRepoAdmin: %v", err)
-		} else if !isAdmin {
-			// Make creator repo admin if it wan't assigned automatically
-			if err = repo.addCollaborator(ctx.e, doer); err != nil {
-				return fmt.Errorf("AddCollaborator: %v", err)
-			}
-			if err = repo.changeCollaborationAccessMode(ctx.e, doer.ID, AccessModeAdmin); err != nil {
-				return fmt.Errorf("ChangeCollaborationAccessMode: %v", err)
-			}
-		}
-	} else if err = repo.recalculateAccesses(ctx.e); err != nil {
-		// Organization automatically called this in addRepository method.
-		return fmt.Errorf("recalculateAccesses: %v", err)
-	}
-
-	if setting.Service.AutoWatchNewRepos {
-		if err = watchRepo(ctx.e, doer.ID, repo.ID, true); err != nil {
-			return fmt.Errorf("watchRepo: %v", err)
-		}
-	}
-
-	if err = copyDefaultWebhooksToRepo(ctx.e, repo.ID); err != nil {
-		return fmt.Errorf("copyDefaultWebhooksToRepo: %v", err)
-	}
-
-	return nil
-}
-
-func countRepositories(userID int64, private bool) int64 {
-	sess := x.Where("id > 0")
-
-	if userID > 0 {
-		sess.And("owner_id = ?", userID)
-	}
-	if !private {
-		sess.And("is_private=?", false)
-	}
-
-	count, err := sess.Count(new(Repository))
-	if err != nil {
-		log.Error("countRepositories: %v", err)
-	}
-	return count
-}
-
-// CountRepositories returns number of repositories.
-// Argument private only takes effect when it is false,
-// set it true to count all repositories.
-func CountRepositories(private bool) int64 {
-	return countRepositories(-1, private)
-}
-
-// CountUserRepositories returns number of repositories user owns.
-// Argument private only takes effect when it is false,
-// set it true to count all repositories.
-func CountUserRepositories(userID int64, private bool) int64 {
-	return countRepositories(userID, private)
-}
-
-// RepoPath returns repository path by given user and repository name.
-func RepoPath(userName, repoName string) string {
-	return filepath.Join(UserPath(userName), strings.ToLower(repoName)+".git")
-}
-
-// IncrementRepoForkNum increment repository fork number
-func IncrementRepoForkNum(ctx DBContext, repoID int64) error {
-	_, err := ctx.e.Exec("UPDATE `repository` SET num_forks=num_forks+1 WHERE id=?", repoID)
-	return err
-}
-
-// TransferOwnership transfers all corresponding setting from old user to new one.
-func TransferOwnership(doer *User, newOwnerName string, repo *Repository) error {
-	newOwner, err := GetUserByName(newOwnerName)
-	if err != nil {
-		return fmt.Errorf("get new owner '%s': %v", newOwnerName, err)
-	}
-
-	// Check if new owner has repository with same name.
-	has, err := IsRepositoryExist(newOwner, repo.Name)
-	if err != nil {
-		return fmt.Errorf("IsRepositoryExist: %v", err)
-	} else if has {
-		return ErrRepoAlreadyExist{newOwnerName, repo.Name}
-	}
-
-	sess := x.NewSession()
-	defer sess.Close()
-	if err = sess.Begin(); err != nil {
-		return fmt.Errorf("sess.Begin: %v", err)
-	}
-
-	oldOwner := repo.Owner
-
-	// Note: we have to set value here to make sure recalculate accesses is based on
-	// new owner.
-	repo.OwnerID = newOwner.ID
-	repo.Owner = newOwner
-	repo.OwnerName = newOwner.Name
-
-	// Update repository.
-	if _, err := sess.ID(repo.ID).Update(repo); err != nil {
-		return fmt.Errorf("update owner: %v", err)
-	}
-
-	// Remove redundant collaborators.
-	collaborators, err := repo.getCollaborators(sess, ListOptions{})
-	if err != nil {
-		return fmt.Errorf("getCollaborators: %v", err)
-	}
-
-	// Dummy object.
-	collaboration := &Collaboration{RepoID: repo.ID}
-	for _, c := range collaborators {
-		if c.ID != newOwner.ID {
-			isMember, err := isOrganizationMember(sess, newOwner.ID, c.ID)
-			if err != nil {
-				return fmt.Errorf("IsOrgMember: %v", err)
-			} else if !isMember {
-				continue
-			}
-		}
-		collaboration.UserID = c.ID
-		if _, err = sess.Delete(collaboration); err != nil {
-			return fmt.Errorf("remove collaborator '%d': %v", c.ID, err)
-		}
-	}
-
-	// Remove old team-repository relations.
-	if oldOwner.IsOrganization() {
-		if err = oldOwner.removeOrgRepo(sess, repo.ID); err != nil {
-			return fmt.Errorf("removeOrgRepo: %v", err)
-		}
-	}
-
-	if newOwner.IsOrganization() {
-		if err := newOwner.getTeams(sess); err != nil {
-			return fmt.Errorf("GetTeams: %v", err)
-		}
-		for _, t := range newOwner.Teams {
-			if t.IncludesAllRepositories {
-				if err := t.addRepository(sess, repo); err != nil {
-					return fmt.Errorf("addRepository: %v", err)
-				}
-			}
-		}
-	} else if err = repo.recalculateAccesses(sess); err != nil {
-		// Organization called this in addRepository method.
-		return fmt.Errorf("recalculateAccesses: %v", err)
-	}
-
-	// Update repository count.
-	if _, err = sess.Exec("UPDATE `user` SET num_repos=num_repos+1 WHERE id=?", newOwner.ID); err != nil {
-		return fmt.Errorf("increase new owner repository count: %v", err)
-	} else if _, err = sess.Exec("UPDATE `user` SET num_repos=num_repos-1 WHERE id=?", oldOwner.ID); err != nil {
-		return fmt.Errorf("decrease old owner repository count: %v", err)
-	}
-
-	if err = watchRepo(sess, doer.ID, repo.ID, true); err != nil {
-		return fmt.Errorf("watchRepo: %v", err)
-	}
-
-	// Remove watch for organization.
-	if oldOwner.IsOrganization() {
-		if err = watchRepo(sess, oldOwner.ID, repo.ID, false); err != nil {
-			return fmt.Errorf("watchRepo [false]: %v", err)
-		}
-	}
-
-	// Rename remote repository to new path and delete local copy.
-	dir := UserPath(newOwner.Name)
-
-	if err := os.MkdirAll(dir, os.ModePerm); err != nil {
-		return fmt.Errorf("Failed to create dir %s: %v", dir, err)
-	}
-
-	if err = os.Rename(RepoPath(oldOwner.Name, repo.Name), RepoPath(newOwner.Name, repo.Name)); err != nil {
-		return fmt.Errorf("rename repository directory: %v", err)
-	}
-
-	// Rename remote wiki repository to new path and delete local copy.
-	wikiPath := WikiPath(oldOwner.Name, repo.Name)
-	if com.IsExist(wikiPath) {
-		if err = os.Rename(wikiPath, WikiPath(newOwner.Name, repo.Name)); err != nil {
-			return fmt.Errorf("rename repository wiki: %v", err)
-		}
-	}
-
-	// If there was previously a redirect at this location, remove it.
-	if err = deleteRepoRedirect(sess, newOwner.ID, repo.Name); err != nil {
-		return fmt.Errorf("delete repo redirect: %v", err)
-	}
-
-	if err := NewRepoRedirect(DBContext{sess}, oldOwner.ID, repo.ID, repo.Name, repo.Name); err != nil {
-		return fmt.Errorf("NewRepoRedirect: %v", err)
-	}
-
-	return sess.Commit()
-}
-
-// ChangeRepositoryName changes all corresponding setting from old repository name to new one.
-func ChangeRepositoryName(doer *User, repo *Repository, newRepoName string) (err error) {
-	oldRepoName := repo.Name
-	newRepoName = strings.ToLower(newRepoName)
-	if err = IsUsableRepoName(newRepoName); err != nil {
-		return err
-	}
-
-	if err := repo.GetOwner(); err != nil {
-		return err
-	}
-
-	has, err := IsRepositoryExist(repo.Owner, newRepoName)
-	if err != nil {
-		return fmt.Errorf("IsRepositoryExist: %v", err)
-	} else if has {
-		return ErrRepoAlreadyExist{repo.Owner.Name, newRepoName}
-	}
-
-	newRepoPath := RepoPath(repo.Owner.Name, newRepoName)
-	if err = os.Rename(repo.RepoPath(), newRepoPath); err != nil {
-		return fmt.Errorf("rename repository directory: %v", err)
-	}
-
-	wikiPath := repo.WikiPath()
-	if com.IsExist(wikiPath) {
-		if err = os.Rename(wikiPath, WikiPath(repo.Owner.Name, newRepoName)); err != nil {
-			return fmt.Errorf("rename repository wiki: %v", err)
-		}
-	}
-
-	sess := x.NewSession()
-	defer sess.Close()
-	if err = sess.Begin(); err != nil {
-		return fmt.Errorf("sess.Begin: %v", err)
-	}
-
-	// If there was previously a redirect at this location, remove it.
-	if err = deleteRepoRedirect(sess, repo.OwnerID, newRepoName); err != nil {
-		return fmt.Errorf("delete repo redirect: %v", err)
-	}
-
-	if err := NewRepoRedirect(DBContext{sess}, repo.Owner.ID, repo.ID, oldRepoName, newRepoName); err != nil {
-		return err
-	}
-
-	return sess.Commit()
-}
-
-func getRepositoriesByForkID(e Engine, forkID int64) ([]*Repository, error) {
-	repos := make([]*Repository, 0, 10)
-	return repos, e.
-		Where("fork_id=?", forkID).
-		Find(&repos)
-}
-
-// GetRepositoriesByForkID returns all repositories with given fork ID.
-func GetRepositoriesByForkID(forkID int64) ([]*Repository, error) {
-	return getRepositoriesByForkID(x, forkID)
-}
-
-func updateRepository(e Engine, repo *Repository, visibilityChanged bool) (err error) {
-	repo.LowerName = strings.ToLower(repo.Name)
-
-	if utf8.RuneCountInString(repo.Description) > 255 {
-		repo.Description = string([]rune(repo.Description)[:255])
-	}
-	if utf8.RuneCountInString(repo.Website) > 255 {
-		repo.Website = string([]rune(repo.Website)[:255])
-	}
-
-	if _, err = e.ID(repo.ID).AllCols().Update(repo); err != nil {
-		return fmt.Errorf("update: %v", err)
-	}
-
-	if err = repo.updateSize(e); err != nil {
-		log.Error("Failed to update size for repository: %v", err)
-	}
-
-	if visibilityChanged {
-		if err = repo.getOwner(e); err != nil {
-			return fmt.Errorf("getOwner: %v", err)
-		}
-		if repo.Owner.IsOrganization() {
-			// Organization repository need to recalculate access table when visibility is changed.
-			if err = repo.recalculateTeamAccesses(e, 0); err != nil {
-				return fmt.Errorf("recalculateTeamAccesses: %v", err)
-			}
-		}
-
-		// If repo has become private, we need to set its actions to private.
-		if repo.IsPrivate {
-			_, err = e.Where("repo_id = ?", repo.ID).Cols("is_private").Update(&Action{
-				IsPrivate: true,
-			})
-			if err != nil {
-				return err
-			}
-		}
-
-		// Create/Remove git-daemon-export-ok for git-daemon...
-		daemonExportFile := path.Join(repo.RepoPath(), `git-daemon-export-ok`)
-		if repo.IsPrivate && com.IsExist(daemonExportFile) {
-			if err = util.Remove(daemonExportFile); err != nil {
-				log.Error("Failed to remove %s: %v", daemonExportFile, err)
-			}
-		} else if !repo.IsPrivate && !com.IsExist(daemonExportFile) {
-			if f, err := os.Create(daemonExportFile); err != nil {
-				log.Error("Failed to create %s: %v", daemonExportFile, err)
-			} else {
-				f.Close()
-			}
-		}
-
-		forkRepos, err := getRepositoriesByForkID(e, repo.ID)
-		if err != nil {
-			return fmt.Errorf("getRepositoriesByForkID: %v", err)
-		}
-		for i := range forkRepos {
-			forkRepos[i].IsPrivate = repo.IsPrivate || repo.Owner.Visibility == api.VisibleTypePrivate
-			if err = updateRepository(e, forkRepos[i], true); err != nil {
-				return fmt.Errorf("updateRepository[%d]: %v", forkRepos[i].ID, err)
-			}
-		}
-	}
-
-	return nil
-}
-
-// UpdateRepositoryCtx updates a repository with db context
-func UpdateRepositoryCtx(ctx DBContext, repo *Repository, visibilityChanged bool) error {
-	return updateRepository(ctx.e, repo, visibilityChanged)
-}
-
-// UpdateRepository updates a repository
-func UpdateRepository(repo *Repository, visibilityChanged bool) (err error) {
-	sess := x.NewSession()
-	defer sess.Close()
-	if err = sess.Begin(); err != nil {
-		return err
-	}
-
-	if err = updateRepository(sess, repo, visibilityChanged); err != nil {
-		return fmt.Errorf("updateRepository: %v", err)
-	}
-
-	return sess.Commit()
-}
-
-// UpdateRepositoryUpdatedTime updates a repository's updated time
-func UpdateRepositoryUpdatedTime(repoID int64, updateTime time.Time) error {
-	_, err := x.Exec("UPDATE repository SET updated_unix = ? WHERE id = ?", updateTime.Unix(), repoID)
-	return err
-}
-
-// UpdateRepositoryUnits updates a repository's units
-func UpdateRepositoryUnits(repo *Repository, units []RepoUnit, deleteUnitTypes []UnitType) (err error) {
-	sess := x.NewSession()
-	defer sess.Close()
-	if err = sess.Begin(); err != nil {
-		return err
-	}
-
-	// Delete existing settings of units before adding again
-	for _, u := range units {
-		deleteUnitTypes = append(deleteUnitTypes, u.Type)
-	}
-
-	if _, err = sess.Where("repo_id = ?", repo.ID).In("type", deleteUnitTypes).Delete(new(RepoUnit)); err != nil {
-		return err
-	}
-
-	if len(units) > 0 {
-		if _, err = sess.Insert(units); err != nil {
-			return err
-		}
-	}
-
-	return sess.Commit()
-=======
 // Init initialize model
 func Init() error {
 	unit.LoadUnitConfig()
 	return system_model.Init()
->>>>>>> bf207864
 }
 
 // DeleteRepository deletes a repository for a user or organization.
