--- conflicted
+++ resolved
@@ -438,23 +438,6 @@
 	}
 }
 
-<<<<<<< HEAD
-var (
-	reservedRepoNames    = []string{".", "..", "-"}
-	reservedRepoPatterns = []string{"*.git", "*.wiki", "*.rss", "*.atom"}
-)
-
-// IsUsableRepoName returns true when repository is usable
-func IsUsableRepoName(name string) error {
-	if db.AlphaDashDotPattern.MatchString(name) {
-		// Note: usually this error is normally caught up earlier in the UI
-		return db.ErrNameCharsNotAllowed{Name: name}
-	}
-	return db.IsUsableName(reservedRepoNames, reservedRepoPatterns, name)
-}
-
-=======
->>>>>>> af924739
 // CreateRepository creates a repository for the user/organization.
 func CreateRepository(ctx context.Context, doer, u *user_model.User, repo *repo_model.Repository, overwriteOrAdopt bool) (err error) {
 	if err = repo_model.IsUsableRepoName(repo.Name); err != nil {
@@ -977,185 +960,6 @@
 	return nil
 }
 
-<<<<<<< HEAD
-// GetRepositoryByOwnerAndName returns the repository by given ownername and reponame.
-func GetRepositoryByOwnerAndName(ownerName, repoName string) (*Repository, error) {
-	return getRepositoryByOwnerAndName(db.GetEngine(db.DefaultContext), ownerName, repoName)
-}
-
-func getRepositoryByOwnerAndName(e db.Engine, ownerName, repoName string) (*Repository, error) {
-	var repo Repository
-	has, err := e.Table("repository").Select("repository.*").
-		Join("INNER", "`user`", "`user`.id = repository.owner_id").
-		Where("repository.lower_name = ?", strings.ToLower(repoName)).
-		And("`user`.lower_name = ?", strings.ToLower(ownerName)).
-		Get(&repo)
-	if err != nil {
-		return nil, err
-	} else if !has {
-		return nil, ErrRepoNotExist{0, 0, ownerName, repoName}
-	}
-	return &repo, nil
-}
-
-// GetRepositoryByName returns the repository by given name under user if exists.
-func GetRepositoryByName(ownerID int64, name string) (*Repository, error) {
-	repo := &Repository{
-		OwnerID:   ownerID,
-		LowerName: strings.ToLower(name),
-	}
-	has, err := db.GetEngine(db.DefaultContext).Get(repo)
-	if err != nil {
-		return nil, err
-	} else if !has {
-		return nil, ErrRepoNotExist{0, ownerID, "", name}
-	}
-	return repo, err
-}
-
-func getRepositoryByID(e db.Engine, id int64) (*Repository, error) {
-	repo := new(Repository)
-	has, err := e.ID(id).Get(repo)
-	if err != nil {
-		return nil, err
-	} else if !has {
-		return nil, ErrRepoNotExist{id, 0, "", ""}
-	}
-	return repo, nil
-}
-
-// GetRepositoryByID returns the repository by given id if exists.
-func GetRepositoryByID(id int64) (*Repository, error) {
-	return getRepositoryByID(db.GetEngine(db.DefaultContext), id)
-}
-
-// GetRepositoryByIDCtx returns the repository by given id if exists.
-func GetRepositoryByIDCtx(ctx context.Context, id int64) (*Repository, error) {
-	return getRepositoryByID(db.GetEngine(ctx), id)
-}
-
-// GetRepositoriesMapByIDs returns the repositories by given id slice.
-func GetRepositoriesMapByIDs(ids []int64) (map[int64]*Repository, error) {
-	repos := make(map[int64]*Repository, len(ids))
-	return repos, db.GetEngine(db.DefaultContext).In("id", ids).Find(&repos)
-}
-
-// GetUserRepositories returns a list of repositories of given user.
-func GetUserRepositories(opts *SearchRepoOptions) ([]*Repository, int64, error) {
-	if len(opts.OrderBy) == 0 {
-		opts.OrderBy = "updated_unix DESC"
-	}
-
-	cond := builder.NewCond()
-	cond = cond.And(builder.Eq{"owner_id": opts.Actor.ID})
-	if !opts.Private {
-		cond = cond.And(builder.Eq{"is_private": false})
-	}
-
-	if opts.LowerNames != nil && len(opts.LowerNames) > 0 {
-		cond = cond.And(builder.In("lower_name", opts.LowerNames))
-	}
-
-	sess := db.GetEngine(db.DefaultContext)
-
-	if opts.Page != 0 {
-		sess = db.SetSessionPagination(sess, opts)
-	}
-
-	count, err := sess.Where(cond).Count(new(Repository))
-	if err != nil {
-		return nil, 0, fmt.Errorf("Count: %v", err)
-	}
-
-	sess = sess.Where(cond).OrderBy(opts.OrderBy.String())
-	repos := make([]*Repository, 0, opts.PageSize)
-	return repos, count, sess.Find(&repos)
-}
-
-// GetUserMirrorRepositories returns a list of mirror repositories of given user.
-func GetUserMirrorRepositories(userID int64) ([]*Repository, error) {
-	repos := make([]*Repository, 0, 10)
-	return repos, db.GetEngine(db.DefaultContext).
-		Where("owner_id = ?", userID).
-		And("is_mirror = ?", true).
-		Find(&repos)
-}
-
-func getRepositoryCount(e db.Engine, ownerID int64) (int64, error) {
-	return e.Count(&Repository{OwnerID: ownerID})
-}
-
-func getPublicRepositoryCount(e db.Engine, u *user_model.User) (int64, error) {
-	return e.Where("is_private = ?", false).Count(&Repository{OwnerID: u.ID})
-}
-
-func getPrivateRepositoryCount(e db.Engine, u *user_model.User) (int64, error) {
-	return e.Where("is_private = ?", true).Count(&Repository{OwnerID: u.ID})
-}
-
-// GetRepositoryCount returns the total number of repositories of user.
-func GetRepositoryCount(ctx context.Context, ownerID int64) (int64, error) {
-	return getRepositoryCount(db.GetEngine(ctx), ownerID)
-}
-
-// GetPublicRepositoryCount returns the total number of public repositories of user.
-func GetPublicRepositoryCount(u *user_model.User) (int64, error) {
-	return getPublicRepositoryCount(db.GetEngine(db.DefaultContext), u)
-}
-
-// GetPrivateRepositoryCount returns the total number of private repositories of user.
-func GetPrivateRepositoryCount(u *user_model.User) (int64, error) {
-	return getPrivateRepositoryCount(db.GetEngine(db.DefaultContext), u)
-}
-
-// DeleteOldRepositoryArchives deletes old repository archives.
-func DeleteOldRepositoryArchives(ctx context.Context, olderThan time.Duration) error {
-	log.Trace("Doing: ArchiveCleanup")
-
-	for {
-		var archivers []RepoArchiver
-		err := db.GetEngine(db.DefaultContext).Where("created_unix < ?", time.Now().Add(-olderThan).Unix()).
-			Asc("created_unix").
-			Limit(100).
-			Find(&archivers)
-		if err != nil {
-			log.Trace("Error: ArchiveClean: %v", err)
-			return err
-		}
-
-		for _, archiver := range archivers {
-			if err := deleteOldRepoArchiver(ctx, &archiver); err != nil {
-				return err
-			}
-		}
-		if len(archivers) < 100 {
-			break
-		}
-	}
-
-	log.Trace("Finished: ArchiveCleanup")
-	return nil
-}
-
-var delRepoArchiver = new(RepoArchiver)
-
-func deleteOldRepoArchiver(ctx context.Context, archiver *RepoArchiver) error {
-	p, err := archiver.RelativePath()
-	if err != nil {
-		return err
-	}
-	_, err = db.GetEngine(db.DefaultContext).ID(archiver.ID).Delete(delRepoArchiver)
-	if err != nil {
-		return err
-	}
-	if err := storage.RepoArchives.Delete(p); err != nil {
-		log.Error("delete repo archive file failed: %v", err)
-	}
-	return nil
-}
-
-=======
->>>>>>> af924739
 type repoChecker struct {
 	querySQL, correctSQL string
 	desc                 string
