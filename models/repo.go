--- conflicted
+++ resolved
@@ -1108,8 +1108,6 @@
 	return filepath.Join(UserPath(userName), strings.ToLower(repoName)+".git")
 }
 
-<<<<<<< HEAD
-=======
 // IncrementRepoForkNum increment repository fork number
 func IncrementRepoForkNum(ctx DBContext, repoID int64) error {
 	_, err := ctx.e.Exec("UPDATE `repository` SET num_forks=num_forks+1 WHERE id=?", repoID)
@@ -1245,7 +1243,6 @@
 	return sess.Commit()
 }
 
->>>>>>> 87e14380
 // ChangeRepositoryName changes all corresponding setting from old repository name to new one.
 func ChangeRepositoryName(doer *User, repo *Repository, newRepoName string) (err error) {
 	oldRepoName := repo.Name
