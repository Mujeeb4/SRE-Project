// Copyright 2014 The Gogs Authors. All rights reserved.
// Copyright 2017 The Gitea Authors. All rights reserved.
// Use of this source code is governed by a MIT-style
// license that can be found in the LICENSE file.

package models

import (
	"bytes"
	"errors"
	"fmt"
	"html/template"
	"io/ioutil"
	"os"
	"os/exec"
	"path"
	"path/filepath"
	"regexp"
	"sort"
	"strings"
	"time"

	"code.gitea.io/git"
	"code.gitea.io/gitea/modules/log"
	"code.gitea.io/gitea/modules/markup"
	"code.gitea.io/gitea/modules/options"
	"code.gitea.io/gitea/modules/process"
	"code.gitea.io/gitea/modules/setting"
	"code.gitea.io/gitea/modules/sync"
	api "code.gitea.io/sdk/gitea"

	"github.com/Unknwon/cae/zip"
	"github.com/Unknwon/com"
	"github.com/go-xorm/xorm"
	"github.com/mcuadros/go-version"
	"gopkg.in/ini.v1"
)

const (
	tplUpdateHook = "#!/usr/bin/env %s\n%s update $1 $2 $3 --config='%s'\n"
)

var repoWorkingPool = sync.NewExclusivePool()

var (
	// ErrRepoFileNotExist repository file does not exist error
	ErrRepoFileNotExist = errors.New("Repository file does not exist")

	// ErrRepoFileNotLoaded repository file not loaded error
	ErrRepoFileNotLoaded = errors.New("Repository file not loaded")

	// ErrMirrorNotExist mirror does not exist error
	ErrMirrorNotExist = errors.New("Mirror does not exist")

	// ErrInvalidReference invalid reference specified error
	ErrInvalidReference = errors.New("Invalid reference specified")

	// ErrNameEmpty name is empty error
	ErrNameEmpty = errors.New("Name is empty")
)

var (
	// Gitignores contains the gitiginore files
	Gitignores []string

	// Licenses contains the license files
	Licenses []string

	// Readmes contains the readme files
	Readmes []string

	// LabelTemplates contains the label template files
	LabelTemplates []string

	// ItemsPerPage maximum items per page in forks, watchers and stars of a repo
	ItemsPerPage = 40
)

// LoadRepoConfig loads the repository config
func LoadRepoConfig() {
	// Load .gitignore and license files and readme templates.
	types := []string{"gitignore", "license", "readme", "label"}
	typeFiles := make([][]string, 4)
	for i, t := range types {
		files, err := options.Dir(t)
		if err != nil {
			log.Fatal(4, "Failed to get %s files: %v", t, err)
		}
		customPath := path.Join(setting.CustomPath, "options", t)
		if com.IsDir(customPath) {
			customFiles, err := com.StatDir(customPath)
			if err != nil {
				log.Fatal(4, "Failed to get custom %s files: %v", t, err)
			}

			for _, f := range customFiles {
				if !com.IsSliceContainsStr(files, f) {
					files = append(files, f)
				}
			}
		}
		typeFiles[i] = files
	}

	Gitignores = typeFiles[0]
	Licenses = typeFiles[1]
	Readmes = typeFiles[2]
	LabelTemplates = typeFiles[3]
	sort.Strings(Gitignores)
	sort.Strings(Licenses)
	sort.Strings(Readmes)
	sort.Strings(LabelTemplates)

	// Filter out invalid names and promote preferred licenses.
	sortedLicenses := make([]string, 0, len(Licenses))
	for _, name := range setting.Repository.PreferredLicenses {
		if com.IsSliceContainsStr(Licenses, name) {
			sortedLicenses = append(sortedLicenses, name)
		}
	}
	for _, name := range Licenses {
		if !com.IsSliceContainsStr(setting.Repository.PreferredLicenses, name) {
			sortedLicenses = append(sortedLicenses, name)
		}
	}
	Licenses = sortedLicenses
}

// NewRepoContext creates a new repository context
func NewRepoContext() {
	zip.Verbose = false

	// Check Git installation.
	if _, err := exec.LookPath("git"); err != nil {
		log.Fatal(4, "Failed to test 'git' command: %v (forgotten install?)", err)
	}

	// Check Git version.
	var err error
	setting.Git.Version, err = git.BinVersion()
	if err != nil {
		log.Fatal(4, "Failed to get Git version: %v", err)
	}

	log.Info("Git Version: %s", setting.Git.Version)
	if version.Compare("1.7.1", setting.Git.Version, ">") {
		log.Fatal(4, "Gitea requires Git version greater or equal to 1.7.1")
	}

	// Git requires setting user.name and user.email in order to commit changes.
	for configKey, defaultValue := range map[string]string{"user.name": "Gitea", "user.email": "gitea@fake.local"} {
		if stdout, stderr, err := process.GetManager().Exec("NewRepoContext(get setting)", "git", "config", "--get", configKey); err != nil || strings.TrimSpace(stdout) == "" {
			// ExitError indicates this config is not set
			if _, ok := err.(*exec.ExitError); ok || strings.TrimSpace(stdout) == "" {
				if _, stderr, gerr := process.GetManager().Exec("NewRepoContext(set "+configKey+")", "git", "config", "--global", configKey, defaultValue); gerr != nil {
					log.Fatal(4, "Failed to set git %s(%s): %s", configKey, gerr, stderr)
				}
				log.Info("Git config %s set to %s", configKey, defaultValue)
			} else {
				log.Fatal(4, "Failed to get git %s(%s): %s", configKey, err, stderr)
			}
		}
	}

	// Set git some configurations.
	if _, stderr, err := process.GetManager().Exec("NewRepoContext(git config --global core.quotepath false)",
		"git", "config", "--global", "core.quotepath", "false"); err != nil {
		log.Fatal(4, "Failed to execute 'git config --global core.quotepath false': %s", stderr)
	}

	RemoveAllWithNotice("Clean up repository temporary data", filepath.Join(setting.AppDataPath, "tmp"))
}

// Repository represents a git repository.
type Repository struct {
	ID            int64  `xorm:"pk autoincr"`
	OwnerID       int64  `xorm:"UNIQUE(s)"`
	Owner         *User  `xorm:"-"`
	LowerName     string `xorm:"UNIQUE(s) INDEX NOT NULL"`
	Name          string `xorm:"INDEX NOT NULL"`
	Description   string
	Website       string
	DefaultBranch string

	NumWatches          int
	NumStars            int
	NumForks            int
	NumIssues           int
	NumClosedIssues     int
	NumOpenIssues       int `xorm:"-"`
	NumPulls            int
	NumClosedPulls      int
	NumOpenPulls        int `xorm:"-"`
	NumMilestones       int `xorm:"NOT NULL DEFAULT 0"`
	NumClosedMilestones int `xorm:"NOT NULL DEFAULT 0"`
	NumOpenMilestones   int `xorm:"-"`
	NumReleases         int `xorm:"-"`

	IsPrivate bool `xorm:"INDEX"`
	IsBare    bool `xorm:"INDEX"`

	IsMirror bool `xorm:"INDEX"`
	*Mirror  `xorm:"-"`

	ExternalMetas map[string]string `xorm:"-"`
	Units         []*RepoUnit       `xorm:"-"`

	IsFork        bool               `xorm:"INDEX NOT NULL DEFAULT false"`
	ForkID        int64              `xorm:"INDEX"`
	BaseRepo      *Repository        `xorm:"-"`
	Size          int64              `xorm:"NOT NULL DEFAULT 0"`
	IndexerStatus *RepoIndexerStatus `xorm:"-"`

	Created     time.Time `xorm:"-"`
	CreatedUnix int64     `xorm:"INDEX created"`
	Updated     time.Time `xorm:"-"`
	UpdatedUnix int64     `xorm:"INDEX updated"`
}

// AfterLoad is invoked from XORM after setting the values of all fields of this object.
func (repo *Repository) AfterLoad() {
	// FIXME: use models migration to solve all at once.
	if len(repo.DefaultBranch) == 0 {
		repo.DefaultBranch = "master"
	}

	repo.NumOpenIssues = repo.NumIssues - repo.NumClosedIssues
	repo.NumOpenPulls = repo.NumPulls - repo.NumClosedPulls
	repo.NumOpenMilestones = repo.NumMilestones - repo.NumClosedMilestones
	repo.Created = time.Unix(repo.CreatedUnix, 0).Local()
	repo.Updated = time.Unix(repo.UpdatedUnix, 0)
}

// MustOwner always returns a valid *User object to avoid
// conceptually impossible error handling.
// It creates a fake object that contains error details
// when error occurs.
func (repo *Repository) MustOwner() *User {
	return repo.mustOwner(x)
}

// FullName returns the repository full name
func (repo *Repository) FullName() string {
	return repo.MustOwner().Name + "/" + repo.Name
}

// HTMLURL returns the repository HTML URL
func (repo *Repository) HTMLURL() string {
	return setting.AppURL + repo.FullName()
}

// APIURL returns the repository API URL
func (repo *Repository) APIURL() string {
	return setting.AppURL + path.Join("api/v1/repos", repo.FullName())
}

// APIFormat converts a Repository to api.Repository
func (repo *Repository) APIFormat(mode AccessMode) *api.Repository {
	return repo.innerAPIFormat(mode, false)
}

// GetCommitsCountCacheKey returns cache key used for commits count caching.
func (repo *Repository) GetCommitsCountCacheKey(contextName string, isRef bool) string {
	var prefix string
	if isRef {
		prefix = "ref"
	} else {
		prefix = "commit"
	}
	return fmt.Sprintf("commits-count-%d-%s-%s", repo.ID, prefix, contextName)
}

func (repo *Repository) innerAPIFormat(mode AccessMode, isParent bool) *api.Repository {
	var parent *api.Repository

	cloneLink := repo.CloneLink()
	permission := &api.Permission{
		Admin: mode >= AccessModeAdmin,
		Push:  mode >= AccessModeWrite,
		Pull:  mode >= AccessModeRead,
	}
	if !isParent {
		err := repo.GetBaseRepo()
		if err != nil {
			log.Error(4, "APIFormat: %v", err)
		}
		if repo.BaseRepo != nil {
			parent = repo.BaseRepo.innerAPIFormat(mode, true)
		}
	}
	return &api.Repository{
		ID:            repo.ID,
		Owner:         repo.Owner.APIFormat(),
		Name:          repo.Name,
		FullName:      repo.FullName(),
		Description:   repo.Description,
		Private:       repo.IsPrivate,
		Empty:         repo.IsBare,
		Size:          int(repo.Size / 1024),
		Fork:          repo.IsFork,
		Parent:        parent,
		Mirror:        repo.IsMirror,
		HTMLURL:       repo.HTMLURL(),
		SSHURL:        cloneLink.SSH,
		CloneURL:      cloneLink.HTTPS,
		Website:       repo.Website,
		Stars:         repo.NumStars,
		Forks:         repo.NumForks,
		Watchers:      repo.NumWatches,
		OpenIssues:    repo.NumOpenIssues,
		DefaultBranch: repo.DefaultBranch,
		Created:       repo.Created,
		Updated:       repo.Updated,
		Permissions:   permission,
	}
}

func (repo *Repository) getUnits(e Engine) (err error) {
	if repo.Units != nil {
		return nil
	}

	repo.Units, err = getUnitsByRepoID(e, repo.ID)
	return err
}

// CheckUnitUser check whether user could visit the unit of this repository
func (repo *Repository) CheckUnitUser(userID int64, isAdmin bool, unitType UnitType) bool {
	if err := repo.getUnitsByUserID(x, userID, isAdmin); err != nil {
		return false
	}

	for _, unit := range repo.Units {
		if unit.Type == unitType {
			return true
		}
	}
	return false
}

// LoadUnitsByUserID loads units according userID's permissions
func (repo *Repository) LoadUnitsByUserID(userID int64, isAdmin bool) error {
	return repo.getUnitsByUserID(x, userID, isAdmin)
}

func (repo *Repository) getUnitsByUserID(e Engine, userID int64, isAdmin bool) (err error) {
	if repo.Units != nil {
		return nil
	}

	if err = repo.getUnits(e); err != nil {
		return err
	} else if err = repo.getOwner(e); err != nil {
		return err
	}

	if !repo.Owner.IsOrganization() || userID == 0 || isAdmin || !repo.IsPrivate {
		return nil
	}

	// Collaborators will not be limited
	if isCollaborator, err := repo.isCollaborator(e, userID); err != nil {
		return err
	} else if isCollaborator {
		return nil
	}

	teams, err := getUserTeams(e, repo.OwnerID, userID)
	if err != nil {
		return err
	}

	var allTypes = make(map[UnitType]struct{}, len(allRepUnitTypes))
	for _, team := range teams {
		// Administrators can not be limited
		if team.Authorize >= AccessModeAdmin {
			return nil
		}
		for _, unitType := range team.UnitTypes {
			allTypes[unitType] = struct{}{}
		}
	}

	// unique
	var newRepoUnits = make([]*RepoUnit, 0, len(repo.Units))
	for _, u := range repo.Units {
		if _, ok := allTypes[u.Type]; ok {
			newRepoUnits = append(newRepoUnits, u)
		}
	}

	repo.Units = newRepoUnits
	return nil
}

// UnitEnabled if this repository has the given unit enabled
func (repo *Repository) UnitEnabled(tp UnitType) bool {
	if err := repo.getUnits(x); err != nil {
		log.Warn("Error loading repository (ID: %d) units: %s", repo.ID, err.Error())
	}
	for _, unit := range repo.Units {
		if unit.Type == tp {
			return true
		}
	}

	return false
}

// AnyUnitEnabled if this repository has the any of the given units enabled
func (repo *Repository) AnyUnitEnabled(tps ...UnitType) bool {
	if err := repo.getUnits(x); err != nil {
		log.Warn("Error loading repository (ID: %d) units: %s", repo.ID, err.Error())
	}
	for _, unit := range repo.Units {
		for _, tp := range tps {
			if unit.Type == tp {
				return true
			}
		}
	}
	return false
}

var (
	// ErrUnitNotExist organization does not exist
	ErrUnitNotExist = errors.New("Unit does not exist")
)

// MustGetUnit always returns a RepoUnit object
func (repo *Repository) MustGetUnit(tp UnitType) *RepoUnit {
	ru, err := repo.GetUnit(tp)
	if err == nil {
		return ru
	}

	if tp == UnitTypeExternalWiki {
		return &RepoUnit{
			Type:   tp,
			Config: new(ExternalWikiConfig),
		}
	} else if tp == UnitTypeExternalTracker {
		return &RepoUnit{
			Type:   tp,
			Config: new(ExternalTrackerConfig),
		}
	}
	return &RepoUnit{
		Type:   tp,
		Config: new(UnitConfig),
	}
}

// GetUnit returns a RepoUnit object
func (repo *Repository) GetUnit(tp UnitType) (*RepoUnit, error) {
	if err := repo.getUnits(x); err != nil {
		return nil, err
	}
	for _, unit := range repo.Units {
		if unit.Type == tp {
			return unit, nil
		}
	}
	return nil, ErrUnitNotExist
}

func (repo *Repository) getOwner(e Engine) (err error) {
	if repo.Owner != nil {
		return nil
	}

	repo.Owner, err = getUserByID(e, repo.OwnerID)
	return err
}

// GetOwner returns the repository owner
func (repo *Repository) GetOwner() error {
	return repo.getOwner(x)
}

func (repo *Repository) mustOwner(e Engine) *User {
	if err := repo.getOwner(e); err != nil {
		return &User{
			Name:     "error",
			FullName: err.Error(),
		}
	}

	return repo.Owner
}

// ComposeMetas composes a map of metas for rendering external issue tracker URL.
func (repo *Repository) ComposeMetas() map[string]string {
	unit, err := repo.GetUnit(UnitTypeExternalTracker)
	if err != nil {
		return nil
	}

	if repo.ExternalMetas == nil {
		repo.ExternalMetas = map[string]string{
			"format": unit.ExternalTrackerConfig().ExternalTrackerFormat,
			"user":   repo.MustOwner().Name,
			"repo":   repo.Name,
		}
		switch unit.ExternalTrackerConfig().ExternalTrackerStyle {
		case markup.IssueNameStyleAlphanumeric:
			repo.ExternalMetas["style"] = markup.IssueNameStyleAlphanumeric
		default:
			repo.ExternalMetas["style"] = markup.IssueNameStyleNumeric
		}

	}
	return repo.ExternalMetas
}

// DeleteWiki removes the actual and local copy of repository wiki.
func (repo *Repository) DeleteWiki() error {
	return repo.deleteWiki(x)
}

func (repo *Repository) deleteWiki(e Engine) error {
	wikiPaths := []string{repo.WikiPath(), repo.LocalWikiPath()}
	for _, wikiPath := range wikiPaths {
		removeAllWithNotice(e, "Delete repository wiki", wikiPath)
	}

	_, err := e.Where("repo_id = ?", repo.ID).And("type = ?", UnitTypeWiki).Delete(new(RepoUnit))
	return err
}

func (repo *Repository) getAssignees(e Engine) (_ []*User, err error) {
	if err = repo.getOwner(e); err != nil {
		return nil, err
	}

	accesses := make([]*Access, 0, 10)
	if err = e.
		Where("repo_id = ? AND mode >= ?", repo.ID, AccessModeWrite).
		Find(&accesses); err != nil {
		return nil, err
	}

	// Leave a seat for owner itself to append later, but if owner is an organization
	// and just waste 1 unit is cheaper than re-allocate memory once.
	users := make([]*User, 0, len(accesses)+1)
	if len(accesses) > 0 {
		userIDs := make([]int64, len(accesses))
		for i := 0; i < len(accesses); i++ {
			userIDs[i] = accesses[i].UserID
		}

		if err = e.In("id", userIDs).Find(&users); err != nil {
			return nil, err
		}
	}
	if !repo.Owner.IsOrganization() {
		users = append(users, repo.Owner)
	}

	return users, nil
}

// GetAssignees returns all users that have write access and can be assigned to issues
// of the repository,
func (repo *Repository) GetAssignees() (_ []*User, err error) {
	return repo.getAssignees(x)
}

// GetAssigneeByID returns the user that has write access of repository by given ID.
func (repo *Repository) GetAssigneeByID(userID int64) (*User, error) {
	return GetAssigneeByID(repo, userID)
}

// GetMilestoneByID returns the milestone belongs to repository by given ID.
func (repo *Repository) GetMilestoneByID(milestoneID int64) (*Milestone, error) {
	return GetMilestoneByRepoID(repo.ID, milestoneID)
}

// IssueStats returns number of open and closed repository issues by given filter mode.
func (repo *Repository) IssueStats(uid int64, filterMode int, isPull bool) (int64, int64) {
	return GetRepoIssueStats(repo.ID, uid, filterMode, isPull)
}

// GetMirror sets the repository mirror, returns an error upon failure
func (repo *Repository) GetMirror() (err error) {
	repo.Mirror, err = GetMirrorByRepoID(repo.ID)
	return err
}

// GetBaseRepo returns the base repository
func (repo *Repository) GetBaseRepo() (err error) {
	if !repo.IsFork {
		return nil
	}

	repo.BaseRepo, err = GetRepositoryByID(repo.ForkID)
	return err
}

func (repo *Repository) repoPath(e Engine) string {
	return RepoPath(repo.mustOwner(e).Name, repo.Name)
}

// RepoPath returns the repository path
func (repo *Repository) RepoPath() string {
	return repo.repoPath(x)
}

// GitConfigPath returns the repository git config path
func (repo *Repository) GitConfigPath() string {
	return filepath.Join(repo.RepoPath(), "config")
}

// RelLink returns the repository relative link
func (repo *Repository) RelLink() string {
	return "/" + repo.FullName()
}

// Link returns the repository link
func (repo *Repository) Link() string {
	return setting.AppSubURL + "/" + repo.FullName()
}

// ComposeCompareURL returns the repository comparison URL
func (repo *Repository) ComposeCompareURL(oldCommitID, newCommitID string) string {
	return fmt.Sprintf("%s/%s/compare/%s...%s", repo.MustOwner().Name, repo.Name, oldCommitID, newCommitID)
}

// HasAccess returns true when user has access to this repository
func (repo *Repository) HasAccess(u *User) bool {
	has, _ := HasAccess(u.ID, repo, AccessModeRead)
	return has
}

// UpdateDefaultBranch updates the default branch
func (repo *Repository) UpdateDefaultBranch() error {
	_, err := x.ID(repo.ID).Cols("default_branch").Update(repo)
	return err
}

// IsOwnedBy returns true when user owns this repository
func (repo *Repository) IsOwnedBy(userID int64) bool {
	return repo.OwnerID == userID
}

func (repo *Repository) updateSize(e Engine) error {
	repoInfoSize, err := git.GetRepoSize(repo.RepoPath())
	if err != nil {
		return fmt.Errorf("UpdateSize: %v", err)
	}

	repo.Size = repoInfoSize.Size + repoInfoSize.SizePack
	_, err = e.ID(repo.ID).Cols("size").Update(repo)
	return err
}

// UpdateSize updates the repository size, calculating it using git.GetRepoSize
func (repo *Repository) UpdateSize() error {
	return repo.updateSize(x)
}

// CanBeForked returns true if repository meets the requirements of being forked.
func (repo *Repository) CanBeForked() bool {
	return !repo.IsBare && repo.UnitEnabled(UnitTypeCode)
}

// CanUserFork returns true if specified user can fork repository.
func (repo *Repository) CanUserFork(user *User) (bool, error) {
	if user == nil {
		return false, nil
	}
	if repo.OwnerID != user.ID && !user.HasForkedRepo(repo.ID) {
		return true, nil
	}
	if err := user.GetOwnedOrganizations(); err != nil {
		return false, err
	}
	for _, org := range user.OwnedOrgs {
		if repo.OwnerID != org.ID && !org.HasForkedRepo(repo.ID) {
			return true, nil
		}
	}
	return false, nil
}

// CanEnablePulls returns true if repository meets the requirements of accepting pulls.
func (repo *Repository) CanEnablePulls() bool {
	return !repo.IsMirror && !repo.IsBare
}

// AllowsPulls returns true if repository meets the requirements of accepting pulls and has them enabled.
func (repo *Repository) AllowsPulls() bool {
	return repo.CanEnablePulls() && repo.UnitEnabled(UnitTypePullRequests)
}

// CanEnableEditor returns true if repository meets the requirements of web editor.
func (repo *Repository) CanEnableEditor() bool {
	return !repo.IsMirror
}

// GetWriters returns all users that have write access to the repository.
func (repo *Repository) GetWriters() (_ []*User, err error) {
	return repo.getUsersWithAccessMode(x, AccessModeWrite)
}

// getUsersWithAccessMode returns users that have at least given access mode to the repository.
func (repo *Repository) getUsersWithAccessMode(e Engine, mode AccessMode) (_ []*User, err error) {
	if err = repo.getOwner(e); err != nil {
		return nil, err
	}

	accesses := make([]*Access, 0, 10)
	if err = e.Where("repo_id = ? AND mode >= ?", repo.ID, mode).Find(&accesses); err != nil {
		return nil, err
	}

	// Leave a seat for owner itself to append later, but if owner is an organization
	// and just waste 1 unit is cheaper than re-allocate memory once.
	users := make([]*User, 0, len(accesses)+1)
	if len(accesses) > 0 {
		userIDs := make([]int64, len(accesses))
		for i := 0; i < len(accesses); i++ {
			userIDs[i] = accesses[i].UserID
		}

		if err = e.In("id", userIDs).Find(&users); err != nil {
			return nil, err
		}
	}
	if !repo.Owner.IsOrganization() {
		users = append(users, repo.Owner)
	}

	return users, nil
}

// BlockedByDependencies finds all Dependencies an issue is blocked by
func (repo *Repository) BlockedByDependencies(issueID int64) (_ []*IssueDependencyIssue, err error) {
	return repo.getBlockedByDependencies(x, issueID)
}

// BlockingDependencies returns all blocking dependencies
func (repo *Repository) BlockingDependencies(issueID int64) (_ []*IssueDependencyIssue, err error) {
	return repo.getBlockingDependencies(x, issueID)
}

// NextIssueIndex returns the next issue index
// FIXME: should have a mutex to prevent producing same index for two issues that are created
// closely enough.
func (repo *Repository) NextIssueIndex() int64 {
	return int64(repo.NumIssues+repo.NumPulls) + 1
}

var (
	descPattern = regexp.MustCompile(`https?://\S+`)
)

// DescriptionHTML does special handles to description and return HTML string.
func (repo *Repository) DescriptionHTML() template.HTML {
	sanitize := func(s string) string {
		return fmt.Sprintf(`<a href="%[1]s" target="_blank" rel="noopener">%[1]s</a>`, s)
	}
	return template.HTML(descPattern.ReplaceAllStringFunc(markup.Sanitize(repo.Description), sanitize))
}

// LocalCopyPath returns the local repository copy path
func (repo *Repository) LocalCopyPath() string {
	if filepath.IsAbs(setting.Repository.Local.LocalCopyPath) {
		return path.Join(setting.Repository.Local.LocalCopyPath, com.ToStr(repo.ID))
	}
	return path.Join(setting.AppDataPath, setting.Repository.Local.LocalCopyPath, com.ToStr(repo.ID))
}

// UpdateLocalCopyBranch pulls latest changes of given branch from repoPath to localPath.
// It creates a new clone if local copy does not exist.
// This function checks out target branch by default, it is safe to assume subsequent
// operations are operating against target branch when caller has confidence for no race condition.
func UpdateLocalCopyBranch(repoPath, localPath, branch string) error {
	if !com.IsExist(localPath) {
		if err := git.Clone(repoPath, localPath, git.CloneRepoOptions{
			Timeout: time.Duration(setting.Git.Timeout.Clone) * time.Second,
			Branch:  branch,
		}); err != nil {
			return fmt.Errorf("git clone %s: %v", branch, err)
		}
	} else {
		if err := git.Checkout(localPath, git.CheckoutOptions{
			Branch: branch,
		}); err != nil {
			return fmt.Errorf("git checkout %s: %v", branch, err)
		}

		_, err := git.NewCommand("fetch", "origin").RunInDir(localPath)
		if err != nil {
			return fmt.Errorf("git fetch origin: %v", err)
		}
		if len(branch) > 0 {
			if err := git.ResetHEAD(localPath, true, "origin/"+branch); err != nil {
				return fmt.Errorf("git reset --hard origin/%s: %v", branch, err)
			}
		}
	}
	return nil
}

// UpdateLocalCopyBranch makes sure local copy of repository in given branch is up-to-date.
func (repo *Repository) UpdateLocalCopyBranch(branch string) error {
	return UpdateLocalCopyBranch(repo.RepoPath(), repo.LocalCopyPath(), branch)
}

// PatchPath returns corresponding patch file path of repository by given issue ID.
func (repo *Repository) PatchPath(index int64) (string, error) {
	if err := repo.GetOwner(); err != nil {
		return "", err
	}

	return filepath.Join(RepoPath(repo.Owner.Name, repo.Name), "pulls", com.ToStr(index)+".patch"), nil
}

// SavePatch saves patch data to corresponding location by given issue ID.
func (repo *Repository) SavePatch(index int64, patch []byte) error {
	patchPath, err := repo.PatchPath(index)
	if err != nil {
		return fmt.Errorf("PatchPath: %v", err)
	}
	dir := filepath.Dir(patchPath)

	if err := os.MkdirAll(dir, os.ModePerm); err != nil {
		return fmt.Errorf("Failed to create dir %s: %v", dir, err)
	}

	if err = ioutil.WriteFile(patchPath, patch, 0644); err != nil {
		return fmt.Errorf("WriteFile: %v", err)
	}

	return nil
}

func isRepositoryExist(e Engine, u *User, repoName string) (bool, error) {
	has, err := e.Get(&Repository{
		OwnerID:   u.ID,
		LowerName: strings.ToLower(repoName),
	})
	return has && com.IsDir(RepoPath(u.Name, repoName)), err
}

// IsRepositoryExist returns true if the repository with given name under user has already existed.
func IsRepositoryExist(u *User, repoName string) (bool, error) {
	return isRepositoryExist(x, u, repoName)
}

// CloneLink represents different types of clone URLs of repository.
type CloneLink struct {
	SSH   string
	HTTPS string
	Git   string
}

// ComposeHTTPSCloneURL returns HTTPS clone URL based on given owner and repository name.
func ComposeHTTPSCloneURL(owner, repo string) string {
	return fmt.Sprintf("%s%s/%s.git", setting.AppURL, owner, repo)
}

func (repo *Repository) cloneLink(isWiki bool) *CloneLink {
	repoName := repo.Name
	if isWiki {
		repoName += ".wiki"
	}

	sshUser := setting.RunUser
	if setting.SSH.StartBuiltinServer {
		sshUser = setting.SSH.BuiltinServerUser
	}

	repo.Owner = repo.MustOwner()
	cl := new(CloneLink)
	if setting.SSH.Port != 22 {
		cl.SSH = fmt.Sprintf("ssh://%s@%s:%d/%s/%s.git", sshUser, setting.SSH.Domain, setting.SSH.Port, repo.Owner.Name, repoName)
	} else if setting.Repository.UseCompatSSHURI {
		cl.SSH = fmt.Sprintf("ssh://%s@%s/%s/%s.git", sshUser, setting.SSH.Domain, repo.Owner.Name, repoName)
	} else {
		cl.SSH = fmt.Sprintf("%s@%s:%s/%s.git", sshUser, setting.SSH.Domain, repo.Owner.Name, repoName)
	}
	cl.HTTPS = ComposeHTTPSCloneURL(repo.Owner.Name, repoName)
	return cl
}

// CloneLink returns clone URLs of repository.
func (repo *Repository) CloneLink() (cl *CloneLink) {
	return repo.cloneLink(false)
}

// MigrateRepoOptions contains the repository migrate options
type MigrateRepoOptions struct {
	Name        string
	Description string
	IsPrivate   bool
	IsMirror    bool
	RemoteAddr  string
}

/*
	GitHub, GitLab, Gogs: *.wiki.git
	BitBucket: *.git/wiki
*/
var commonWikiURLSuffixes = []string{".wiki.git", ".git/wiki"}

// wikiRemoteURL returns accessible repository URL for wiki if exists.
// Otherwise, it returns an empty string.
func wikiRemoteURL(remote string) string {
	remote = strings.TrimSuffix(remote, ".git")
	for _, suffix := range commonWikiURLSuffixes {
		wikiURL := remote + suffix
		if git.IsRepoURLAccessible(wikiURL) {
			return wikiURL
		}
	}
	return ""
}

// MigrateRepository migrates a existing repository from other project hosting.
func MigrateRepository(doer, u *User, opts MigrateRepoOptions) (*Repository, error) {
	repo, err := CreateRepository(doer, u, CreateRepoOptions{
		Name:        opts.Name,
		Description: opts.Description,
		IsPrivate:   opts.IsPrivate,
		IsMirror:    opts.IsMirror,
	})
	if err != nil {
		return nil, err
	}

	repoPath := RepoPath(u.Name, opts.Name)
	wikiPath := WikiPath(u.Name, opts.Name)

	if u.IsOrganization() {
		t, err := u.GetOwnerTeam()
		if err != nil {
			return nil, err
		}
		repo.NumWatches = t.NumMembers
	} else {
		repo.NumWatches = 1
	}

	migrateTimeout := time.Duration(setting.Git.Timeout.Migrate) * time.Second

	if err := os.RemoveAll(repoPath); err != nil {
		return repo, fmt.Errorf("Failed to remove %s: %v", repoPath, err)
	}

	if err = git.Clone(opts.RemoteAddr, repoPath, git.CloneRepoOptions{
		Mirror:  true,
		Quiet:   true,
		Timeout: migrateTimeout,
	}); err != nil {
		return repo, fmt.Errorf("Clone: %v", err)
	}

	wikiRemotePath := wikiRemoteURL(opts.RemoteAddr)
	if len(wikiRemotePath) > 0 {
		if err := os.RemoveAll(wikiPath); err != nil {
			return repo, fmt.Errorf("Failed to remove %s: %v", wikiPath, err)
		}

		if err = git.Clone(wikiRemotePath, wikiPath, git.CloneRepoOptions{
			Mirror:  true,
			Quiet:   true,
			Timeout: migrateTimeout,
			Branch:  "master",
		}); err != nil {
			log.Warn("Clone wiki: %v", err)
			if err := os.RemoveAll(wikiPath); err != nil {
				return repo, fmt.Errorf("Failed to remove %s: %v", wikiPath, err)
			}
		}
	}

	// Check if repository is empty.
	_, stderr, err := com.ExecCmdDir(repoPath, "git", "log", "-1")
	if err != nil {
		if strings.Contains(stderr, "fatal: bad default revision 'HEAD'") {
			repo.IsBare = true
		} else {
			return repo, fmt.Errorf("check bare: %v - %s", err, stderr)
		}
	}

	if !repo.IsBare {
		// Try to get HEAD branch and set it as default branch.
		gitRepo, err := git.OpenRepository(repoPath)
		if err != nil {
			return repo, fmt.Errorf("OpenRepository: %v", err)
		}
		headBranch, err := gitRepo.GetHEADBranch()
		if err != nil {
			return repo, fmt.Errorf("GetHEADBranch: %v", err)
		}
		if headBranch != nil {
			repo.DefaultBranch = headBranch.Name
		}

		if err = SyncReleasesWithTags(repo, gitRepo); err != nil {
			log.Error(4, "Failed to synchronize tags to releases for repository: %v", err)
		}
		UpdateRepoIndexer(repo)
	}

	if err = repo.UpdateSize(); err != nil {
		log.Error(4, "Failed to update size for repository: %v", err)
	}

	if opts.IsMirror {
		if _, err = x.InsertOne(&Mirror{
			RepoID:      repo.ID,
			Interval:    setting.Mirror.DefaultInterval,
			EnablePrune: true,
			NextUpdate:  time.Now().Add(setting.Mirror.DefaultInterval),
		}); err != nil {
			return repo, fmt.Errorf("InsertOne: %v", err)
		}

		repo.IsMirror = true
		return repo, UpdateRepository(repo, false)
	}

	return CleanUpMigrateInfo(repo)
}

// cleanUpMigrateGitConfig removes mirror info which prevents "push --all".
// This also removes possible user credentials.
func cleanUpMigrateGitConfig(configPath string) error {
	cfg, err := ini.Load(configPath)
	if err != nil {
		return fmt.Errorf("open config file: %v", err)
	}
	cfg.DeleteSection("remote \"origin\"")
	if err = cfg.SaveToIndent(configPath, "\t"); err != nil {
		return fmt.Errorf("save config file: %v", err)
	}
	return nil
}

// createDelegateHooks creates all the hooks scripts for the repo
func createDelegateHooks(repoPath string) (err error) {
	var (
		hookNames = []string{"pre-receive", "update", "post-receive"}
		hookTpls  = []string{
			fmt.Sprintf("#!/usr/bin/env %s\ndata=$(cat)\nexitcodes=\"\"\nhookname=$(basename $0)\nGIT_DIR=${GIT_DIR:-$(dirname $0)}\n\nfor hook in ${GIT_DIR}/hooks/${hookname}.d/*; do\ntest -x \"${hook}\" || continue\necho \"${data}\" | \"${hook}\"\nexitcodes=\"${exitcodes} $?\"\ndone\n\nfor i in ${exitcodes}; do\n[ ${i} -eq 0 ] || exit ${i}\ndone\n", setting.ScriptType),
			fmt.Sprintf("#!/usr/bin/env %s\nexitcodes=\"\"\nhookname=$(basename $0)\nGIT_DIR=${GIT_DIR:-$(dirname $0)}\n\nfor hook in ${GIT_DIR}/hooks/${hookname}.d/*; do\ntest -x \"${hook}\" || continue\n\"${hook}\" $1 $2 $3\nexitcodes=\"${exitcodes} $?\"\ndone\n\nfor i in ${exitcodes}; do\n[ ${i} -eq 0 ] || exit ${i}\ndone\n", setting.ScriptType),
			fmt.Sprintf("#!/usr/bin/env %s\ndata=$(cat)\nexitcodes=\"\"\nhookname=$(basename $0)\nGIT_DIR=${GIT_DIR:-$(dirname $0)}\n\nfor hook in ${GIT_DIR}/hooks/${hookname}.d/*; do\ntest -x \"${hook}\" || continue\necho \"${data}\" | \"${hook}\"\nexitcodes=\"${exitcodes} $?\"\ndone\n\nfor i in ${exitcodes}; do\n[ ${i} -eq 0 ] || exit ${i}\ndone\n", setting.ScriptType),
		}
		giteaHookTpls = []string{
			fmt.Sprintf("#!/usr/bin/env %s\n\"%s\" hook --config='%s' pre-receive\n", setting.ScriptType, setting.AppPath, setting.CustomConf),
			fmt.Sprintf("#!/usr/bin/env %s\n\"%s\" hook --config='%s' update $1 $2 $3\n", setting.ScriptType, setting.AppPath, setting.CustomConf),
			fmt.Sprintf("#!/usr/bin/env %s\n\"%s\" hook --config='%s' post-receive\n", setting.ScriptType, setting.AppPath, setting.CustomConf),
		}
	)

	hookDir := filepath.Join(repoPath, "hooks")

	for i, hookName := range hookNames {
		oldHookPath := filepath.Join(hookDir, hookName)
		newHookPath := filepath.Join(hookDir, hookName+".d", "gitea")

		if err := os.MkdirAll(filepath.Join(hookDir, hookName+".d"), os.ModePerm); err != nil {
			return fmt.Errorf("create hooks dir '%s': %v", filepath.Join(hookDir, hookName+".d"), err)
		}

		// WARNING: This will override all old server-side hooks
		if err = ioutil.WriteFile(oldHookPath, []byte(hookTpls[i]), 0777); err != nil {
			return fmt.Errorf("write old hook file '%s': %v", oldHookPath, err)
		}

		if err = ioutil.WriteFile(newHookPath, []byte(giteaHookTpls[i]), 0777); err != nil {
			return fmt.Errorf("write new hook file '%s': %v", newHookPath, err)
		}
	}

	return nil
}

// CleanUpMigrateInfo finishes migrating repository and/or wiki with things that don't need to be done for mirrors.
func CleanUpMigrateInfo(repo *Repository) (*Repository, error) {
	repoPath := repo.RepoPath()
	if err := createDelegateHooks(repoPath); err != nil {
		return repo, fmt.Errorf("createDelegateHooks: %v", err)
	}
	if repo.HasWiki() {
		if err := createDelegateHooks(repo.WikiPath()); err != nil {
			return repo, fmt.Errorf("createDelegateHooks.(wiki): %v", err)
		}
	}

	if err := cleanUpMigrateGitConfig(repo.GitConfigPath()); err != nil {
		return repo, fmt.Errorf("cleanUpMigrateGitConfig: %v", err)
	}
	if repo.HasWiki() {
		if err := cleanUpMigrateGitConfig(path.Join(repo.WikiPath(), "config")); err != nil {
			return repo, fmt.Errorf("cleanUpMigrateGitConfig (wiki): %v", err)
		}
	}

	return repo, UpdateRepository(repo, false)
}

// initRepoCommit temporarily changes with work directory.
func initRepoCommit(tmpPath string, sig *git.Signature) (err error) {
	var stderr string
	if _, stderr, err = process.GetManager().ExecDir(-1,
		tmpPath, fmt.Sprintf("initRepoCommit (git add): %s", tmpPath),
		"git", "add", "--all"); err != nil {
		return fmt.Errorf("git add: %s", stderr)
	}

	if _, stderr, err = process.GetManager().ExecDir(-1,
		tmpPath, fmt.Sprintf("initRepoCommit (git commit): %s", tmpPath),
		"git", "commit", fmt.Sprintf("--author='%s <%s>'", sig.Name, sig.Email),
		"-m", "Initial commit"); err != nil {
		return fmt.Errorf("git commit: %s", stderr)
	}

	if _, stderr, err = process.GetManager().ExecDir(-1,
		tmpPath, fmt.Sprintf("initRepoCommit (git push): %s", tmpPath),
		"git", "push", "origin", "master"); err != nil {
		return fmt.Errorf("git push: %s", stderr)
	}
	return nil
}

// CreateRepoOptions contains the create repository options
type CreateRepoOptions struct {
	Name        string
	Description string
	Gitignores  string
	License     string
	Readme      string
	IsPrivate   bool
	IsMirror    bool
	AutoInit    bool
}

func getRepoInitFile(tp, name string) ([]byte, error) {
	cleanedName := strings.TrimLeft(name, "./")
	relPath := path.Join("options", tp, cleanedName)

	// Use custom file when available.
	customPath := path.Join(setting.CustomPath, relPath)
	if com.IsFile(customPath) {
		return ioutil.ReadFile(customPath)
	}

	switch tp {
	case "readme":
		return options.Readme(cleanedName)
	case "gitignore":
		return options.Gitignore(cleanedName)
	case "license":
		return options.License(cleanedName)
	case "label":
		return options.Labels(cleanedName)
	default:
		return []byte{}, fmt.Errorf("Invalid init file type")
	}
}

func prepareRepoCommit(repo *Repository, tmpDir, repoPath string, opts CreateRepoOptions) error {
	// Clone to temporary path and do the init commit.
	_, stderr, err := process.GetManager().Exec(
		fmt.Sprintf("initRepository(git clone): %s", repoPath),
		"git", "clone", repoPath, tmpDir,
	)
	if err != nil {
		return fmt.Errorf("git clone: %v - %s", err, stderr)
	}

	// README
	data, err := getRepoInitFile("readme", opts.Readme)
	if err != nil {
		return fmt.Errorf("getRepoInitFile[%s]: %v", opts.Readme, err)
	}

	cloneLink := repo.CloneLink()
	match := map[string]string{
		"Name":           repo.Name,
		"Description":    repo.Description,
		"CloneURL.SSH":   cloneLink.SSH,
		"CloneURL.HTTPS": cloneLink.HTTPS,
	}
	if err = ioutil.WriteFile(filepath.Join(tmpDir, "README.md"),
		[]byte(com.Expand(string(data), match)), 0644); err != nil {
		return fmt.Errorf("write README.md: %v", err)
	}

	// .gitignore
	if len(opts.Gitignores) > 0 {
		var buf bytes.Buffer
		names := strings.Split(opts.Gitignores, ",")
		for _, name := range names {
			data, err = getRepoInitFile("gitignore", name)
			if err != nil {
				return fmt.Errorf("getRepoInitFile[%s]: %v", name, err)
			}
			buf.WriteString("# ---> " + name + "\n")
			buf.Write(data)
			buf.WriteString("\n")
		}

		if buf.Len() > 0 {
			if err = ioutil.WriteFile(filepath.Join(tmpDir, ".gitignore"), buf.Bytes(), 0644); err != nil {
				return fmt.Errorf("write .gitignore: %v", err)
			}
		}
	}

	// LICENSE
	if len(opts.License) > 0 {
		data, err = getRepoInitFile("license", opts.License)
		if err != nil {
			return fmt.Errorf("getRepoInitFile[%s]: %v", opts.License, err)
		}

		if err = ioutil.WriteFile(filepath.Join(tmpDir, "LICENSE"), data, 0644); err != nil {
			return fmt.Errorf("write LICENSE: %v", err)
		}
	}

	return nil
}

// InitRepository initializes README and .gitignore if needed.
func initRepository(e Engine, repoPath string, u *User, repo *Repository, opts CreateRepoOptions) (err error) {
	// Somehow the directory could exist.
	if com.IsExist(repoPath) {
		return fmt.Errorf("initRepository: path already exists: %s", repoPath)
	}

	// Init bare new repository.
	if err = git.InitRepository(repoPath, true); err != nil {
		return fmt.Errorf("InitRepository: %v", err)
	} else if err = createDelegateHooks(repoPath); err != nil {
		return fmt.Errorf("createDelegateHooks: %v", err)
	}

	tmpDir := filepath.Join(os.TempDir(), "gitea-"+repo.Name+"-"+com.ToStr(time.Now().Nanosecond()))

	// Initialize repository according to user's choice.
	if opts.AutoInit {

		if err := os.MkdirAll(tmpDir, os.ModePerm); err != nil {
			return fmt.Errorf("Failed to create dir %s: %v", tmpDir, err)
		}

		defer os.RemoveAll(tmpDir)

		if err = prepareRepoCommit(repo, tmpDir, repoPath, opts); err != nil {
			return fmt.Errorf("prepareRepoCommit: %v", err)
		}

		// Apply changes and commit.
		if err = initRepoCommit(tmpDir, u.NewGitSig()); err != nil {
			return fmt.Errorf("initRepoCommit: %v", err)
		}
	}

	// Re-fetch the repository from database before updating it (else it would
	// override changes that were done earlier with sql)
	if repo, err = getRepositoryByID(e, repo.ID); err != nil {
		return fmt.Errorf("getRepositoryByID: %v", err)
	}

	if !opts.AutoInit {
		repo.IsBare = true
	}

	repo.DefaultBranch = "master"
	if err = updateRepository(e, repo, false); err != nil {
		return fmt.Errorf("updateRepository: %v", err)
	}

	return nil
}

var (
	reservedRepoNames    = []string{".", ".."}
	reservedRepoPatterns = []string{"*.git", "*.wiki"}
)

// IsUsableRepoName returns true when repository is usable
func IsUsableRepoName(name string) error {
	return isUsableName(reservedRepoNames, reservedRepoPatterns, name)
}

func createRepository(e *xorm.Session, doer, u *User, repo *Repository) (err error) {
	if err = IsUsableRepoName(repo.Name); err != nil {
		return err
	}

	has, err := isRepositoryExist(e, u, repo.Name)
	if err != nil {
		return fmt.Errorf("IsRepositoryExist: %v", err)
	} else if has {
		return ErrRepoAlreadyExist{u.Name, repo.Name}
	}

	if _, err = e.Insert(repo); err != nil {
		return err
	}
	if err = deleteRepoRedirect(e, u.ID, repo.Name); err != nil {
		return err
	}

	// insert units for repo
	var units = make([]RepoUnit, 0, len(defaultRepoUnits))
	for _, tp := range defaultRepoUnits {
		if tp == UnitTypeIssues {
			units = append(units, RepoUnit{
				RepoID: repo.ID,
				Type:   tp,
				Config: &IssuesConfig{EnableTimetracker: setting.Service.DefaultEnableTimetracking, AllowOnlyContributorsToTrackTime: setting.Service.DefaultAllowOnlyContributorsToTrackTime},
			})
		} else {
			units = append(units, RepoUnit{
				RepoID: repo.ID,
				Type:   tp,
			})
		}

	}

	if _, err = e.Insert(&units); err != nil {
		return err
	}

	u.NumRepos++
	// Remember visibility preference.
	u.LastRepoVisibility = repo.IsPrivate
	if err = updateUser(e, u); err != nil {
		return fmt.Errorf("updateUser: %v", err)
	}

	// Give access to all members in owner team.
	if u.IsOrganization() {
		t, err := u.getOwnerTeam(e)
		if err != nil {
			return fmt.Errorf("getOwnerTeam: %v", err)
		} else if err = t.addRepository(e, repo); err != nil {
			return fmt.Errorf("addRepository: %v", err)
		} else if err = prepareWebhooks(e, repo, HookEventRepository, &api.RepositoryPayload{
			Action:       api.HookRepoCreated,
			Repository:   repo.APIFormat(AccessModeOwner),
			Organization: u.APIFormat(),
			Sender:       doer.APIFormat(),
		}); err != nil {
			return fmt.Errorf("prepareWebhooks: %v", err)
		}
		go HookQueue.Add(repo.ID)
	} else {
		// Organization automatically called this in addRepository method.
		if err = repo.recalculateAccesses(e); err != nil {
			return fmt.Errorf("recalculateAccesses: %v", err)
		}
	}

	if err = watchRepo(e, doer.ID, repo.ID, true); err != nil {
		return fmt.Errorf("watchRepo: %v", err)
	} else if err = newRepoAction(e, u, repo); err != nil {
		return fmt.Errorf("newRepoAction: %v", err)
	}

	return nil
}

// CreateRepository creates a repository for the user/organization u.
func CreateRepository(doer, u *User, opts CreateRepoOptions) (_ *Repository, err error) {
	if !u.CanCreateRepo() {
		return nil, ErrReachLimitOfRepo{u.MaxRepoCreation}
	}

	repo := &Repository{
		OwnerID:     u.ID,
		Owner:       u,
		Name:        opts.Name,
		LowerName:   strings.ToLower(opts.Name),
		Description: opts.Description,
		IsPrivate:   opts.IsPrivate,
	}

	sess := x.NewSession()
	defer sess.Close()
	if err = sess.Begin(); err != nil {
		return nil, err
	}

	if err = createRepository(sess, doer, u, repo); err != nil {
		return nil, err
	}

	// No need for init mirror.
	if !opts.IsMirror {
		repoPath := RepoPath(u.Name, repo.Name)
		if err = initRepository(sess, repoPath, u, repo, opts); err != nil {
			if err2 := os.RemoveAll(repoPath); err2 != nil {
				log.Error(4, "initRepository: %v", err)
				return nil, fmt.Errorf(
					"delete repo directory %s/%s failed(2): %v", u.Name, repo.Name, err2)
			}
			return nil, fmt.Errorf("initRepository: %v", err)
		}

		_, stderr, err := process.GetManager().ExecDir(-1,
			repoPath, fmt.Sprintf("CreateRepository(git update-server-info): %s", repoPath),
			"git", "update-server-info")
		if err != nil {
			return nil, errors.New("CreateRepository(git update-server-info): " + stderr)
		}
	}

	return repo, sess.Commit()
}

func countRepositories(userID int64, private bool) int64 {
	sess := x.Where("id > 0")

	if userID > 0 {
		sess.And("owner_id = ?", userID)
	}
	if !private {
		sess.And("is_private=?", false)
	}

	count, err := sess.Count(new(Repository))
	if err != nil {
		log.Error(4, "countRepositories: %v", err)
	}
	return count
}

// CountRepositories returns number of repositories.
// Argument private only takes effect when it is false,
// set it true to count all repositories.
func CountRepositories(private bool) int64 {
	return countRepositories(-1, private)
}

// CountUserRepositories returns number of repositories user owns.
// Argument private only takes effect when it is false,
// set it true to count all repositories.
func CountUserRepositories(userID int64, private bool) int64 {
	return countRepositories(userID, private)
}

// RepoPath returns repository path by given user and repository name.
func RepoPath(userName, repoName string) string {
	return filepath.Join(UserPath(userName), strings.ToLower(repoName)+".git")
}

// TransferOwnership transfers all corresponding setting from old user to new one.
func TransferOwnership(doer *User, newOwnerName string, repo *Repository) error {
	newOwner, err := GetUserByName(newOwnerName)
	if err != nil {
		return fmt.Errorf("get new owner '%s': %v", newOwnerName, err)
	}

	// Check if new owner has repository with same name.
	has, err := IsRepositoryExist(newOwner, repo.Name)
	if err != nil {
		return fmt.Errorf("IsRepositoryExist: %v", err)
	} else if has {
		return ErrRepoAlreadyExist{newOwnerName, repo.Name}
	}

	sess := x.NewSession()
	defer sess.Close()
	if err = sess.Begin(); err != nil {
		return fmt.Errorf("sess.Begin: %v", err)
	}

	owner := repo.Owner

	// Note: we have to set value here to make sure recalculate accesses is based on
	// new owner.
	repo.OwnerID = newOwner.ID
	repo.Owner = newOwner

	// Update repository.
	if _, err := sess.ID(repo.ID).Update(repo); err != nil {
		return fmt.Errorf("update owner: %v", err)
	}

	// Remove redundant collaborators.
	collaborators, err := repo.getCollaborators(sess)
	if err != nil {
		return fmt.Errorf("getCollaborators: %v", err)
	}

	// Dummy object.
	collaboration := &Collaboration{RepoID: repo.ID}
	for _, c := range collaborators {
		collaboration.UserID = c.ID
		if c.ID == newOwner.ID || newOwner.IsOrgMember(c.ID) {
			if _, err = sess.Delete(collaboration); err != nil {
				return fmt.Errorf("remove collaborator '%d': %v", c.ID, err)
			}
		}
	}

	// Remove old team-repository relations.
	if owner.IsOrganization() {
		if err = owner.getTeams(sess); err != nil {
			return fmt.Errorf("getTeams: %v", err)
		}
		for _, t := range owner.Teams {
			if !t.hasRepository(sess, repo.ID) {
				continue
			}

			t.NumRepos--
			if _, err := sess.ID(t.ID).Cols("num_repos").Update(t); err != nil {
				return fmt.Errorf("decrease team repository count '%d': %v", t.ID, err)
			}
		}

		if err = owner.removeOrgRepo(sess, repo.ID); err != nil {
			return fmt.Errorf("removeOrgRepo: %v", err)
		}
	}

	if newOwner.IsOrganization() {
		t, err := newOwner.getOwnerTeam(sess)
		if err != nil {
			return fmt.Errorf("getOwnerTeam: %v", err)
		} else if err = t.addRepository(sess, repo); err != nil {
			return fmt.Errorf("add to owner team: %v", err)
		}
	} else {
		// Organization called this in addRepository method.
		if err = repo.recalculateAccesses(sess); err != nil {
			return fmt.Errorf("recalculateAccesses: %v", err)
		}
	}

	// Update repository count.
	if _, err = sess.Exec("UPDATE `user` SET num_repos=num_repos+1 WHERE id=?", newOwner.ID); err != nil {
		return fmt.Errorf("increase new owner repository count: %v", err)
	} else if _, err = sess.Exec("UPDATE `user` SET num_repos=num_repos-1 WHERE id=?", owner.ID); err != nil {
		return fmt.Errorf("decrease old owner repository count: %v", err)
	}

	if err = watchRepo(sess, doer.ID, repo.ID, true); err != nil {
		return fmt.Errorf("watchRepo: %v", err)
	} else if err = transferRepoAction(sess, doer, owner, repo); err != nil {
		return fmt.Errorf("transferRepoAction: %v", err)
	}

	// Rename remote repository to new path and delete local copy.
	dir := UserPath(newOwner.Name)

	if err := os.MkdirAll(dir, os.ModePerm); err != nil {
		return fmt.Errorf("Failed to create dir %s: %v", dir, err)
	}

	if err = os.Rename(RepoPath(owner.Name, repo.Name), RepoPath(newOwner.Name, repo.Name)); err != nil {
		return fmt.Errorf("rename repository directory: %v", err)
	}
	RemoveAllWithNotice("Delete repository local copy", repo.LocalCopyPath())

	// Rename remote wiki repository to new path and delete local copy.
	wikiPath := WikiPath(owner.Name, repo.Name)
	if com.IsExist(wikiPath) {
		RemoveAllWithNotice("Delete repository wiki local copy", repo.LocalWikiPath())
		if err = os.Rename(wikiPath, WikiPath(newOwner.Name, repo.Name)); err != nil {
			return fmt.Errorf("rename repository wiki: %v", err)
		}
	}

	return sess.Commit()
}

// ChangeRepositoryName changes all corresponding setting from old repository name to new one.
func ChangeRepositoryName(u *User, oldRepoName, newRepoName string) (err error) {
	oldRepoName = strings.ToLower(oldRepoName)
	newRepoName = strings.ToLower(newRepoName)
	if err = IsUsableRepoName(newRepoName); err != nil {
		return err
	}

	has, err := IsRepositoryExist(u, newRepoName)
	if err != nil {
		return fmt.Errorf("IsRepositoryExist: %v", err)
	} else if has {
		return ErrRepoAlreadyExist{u.Name, newRepoName}
	}

	repo, err := GetRepositoryByName(u.ID, oldRepoName)
	if err != nil {
		return fmt.Errorf("GetRepositoryByName: %v", err)
	}

	// Change repository directory name.
	if err = os.Rename(repo.RepoPath(), RepoPath(u.Name, newRepoName)); err != nil {
		return fmt.Errorf("rename repository directory: %v", err)
	}

	wikiPath := repo.WikiPath()
	if com.IsExist(wikiPath) {
		if err = os.Rename(wikiPath, WikiPath(u.Name, newRepoName)); err != nil {
			return fmt.Errorf("rename repository wiki: %v", err)
		}
		RemoveAllWithNotice("Delete repository wiki local copy", repo.LocalWikiPath())
	}

	return nil
}

func getRepositoriesByForkID(e Engine, forkID int64) ([]*Repository, error) {
	repos := make([]*Repository, 0, 10)
	return repos, e.
		Where("fork_id=?", forkID).
		Find(&repos)
}

// GetRepositoriesByForkID returns all repositories with given fork ID.
func GetRepositoriesByForkID(forkID int64) ([]*Repository, error) {
	return getRepositoriesByForkID(x, forkID)
}

func updateRepository(e Engine, repo *Repository, visibilityChanged bool) (err error) {
	repo.LowerName = strings.ToLower(repo.Name)

	if len(repo.Description) > 255 {
		repo.Description = repo.Description[:255]
	}
	if len(repo.Website) > 255 {
		repo.Website = repo.Website[:255]
	}

	if _, err = e.ID(repo.ID).AllCols().Update(repo); err != nil {
		return fmt.Errorf("update: %v", err)
	}

	if visibilityChanged {
		if err = repo.getOwner(e); err != nil {
			return fmt.Errorf("getOwner: %v", err)
		}
		if repo.Owner.IsOrganization() {
			// Organization repository need to recalculate access table when visibility is changed.
			if err = repo.recalculateTeamAccesses(e, 0); err != nil {
				return fmt.Errorf("recalculateTeamAccesses: %v", err)
			}
		}

		// If repo has become private, we need to set its actions to private.
		if repo.IsPrivate {
			_, err = e.Where("repo_id = ?", repo.ID).Cols("is_private").Update(&Action{
				IsPrivate: true,
			})
			if err != nil {
				return err
			}
		}

		// Create/Remove git-daemon-export-ok for git-daemon...
		daemonExportFile := path.Join(repo.RepoPath(), `git-daemon-export-ok`)
		if repo.IsPrivate && com.IsExist(daemonExportFile) {
			if err = os.Remove(daemonExportFile); err != nil {
				log.Error(4, "Failed to remove %s: %v", daemonExportFile, err)
			}
		} else if !repo.IsPrivate && !com.IsExist(daemonExportFile) {
			if f, err := os.Create(daemonExportFile); err != nil {
				log.Error(4, "Failed to create %s: %v", daemonExportFile, err)
			} else {
				f.Close()
			}
		}

		forkRepos, err := getRepositoriesByForkID(e, repo.ID)
		if err != nil {
			return fmt.Errorf("getRepositoriesByForkID: %v", err)
		}
		for i := range forkRepos {
			forkRepos[i].IsPrivate = repo.IsPrivate
			if err = updateRepository(e, forkRepos[i], true); err != nil {
				return fmt.Errorf("updateRepository[%d]: %v", forkRepos[i].ID, err)
			}
		}

		if err = repo.updateSize(e); err != nil {
			log.Error(4, "Failed to update size for repository: %v", err)
		}
	}

	return nil
}

// UpdateRepository updates a repository
func UpdateRepository(repo *Repository, visibilityChanged bool) (err error) {
	sess := x.NewSession()
	defer sess.Close()
	if err = sess.Begin(); err != nil {
		return err
	}

	if err = updateRepository(sess, repo, visibilityChanged); err != nil {
		return fmt.Errorf("updateRepository: %v", err)
	}

	return sess.Commit()
}

// UpdateRepositoryUnits updates a repository's units
func UpdateRepositoryUnits(repo *Repository, units []RepoUnit) (err error) {
	sess := x.NewSession()
	defer sess.Close()
	if err = sess.Begin(); err != nil {
		return err
	}

	if _, err = sess.Where("repo_id = ?", repo.ID).Delete(new(RepoUnit)); err != nil {
		return err
	}

	if _, err = sess.Insert(units); err != nil {
		return err
	}

	return sess.Commit()
}

// DeleteRepository deletes a repository for a user or organization.
func DeleteRepository(doer *User, uid, repoID int64) error {
	// In case is a organization.
	org, err := GetUserByID(uid)
	if err != nil {
		return err
	}
	if org.IsOrganization() {
		if err = org.GetTeams(); err != nil {
			return err
		}
	}

	sess := x.NewSession()
	defer sess.Close()
	if err = sess.Begin(); err != nil {
		return err
	}

	repo := &Repository{ID: repoID, OwnerID: uid}
	has, err := sess.Get(repo)
	if err != nil {
		return err
	} else if !has {
		return ErrRepoNotExist{repoID, uid, ""}
	}

	if cnt, err := sess.ID(repoID).Delete(&Repository{}); err != nil {
		return err
	} else if cnt != 1 {
		return ErrRepoNotExist{repoID, uid, ""}
	}

	if org.IsOrganization() {
		for _, t := range org.Teams {
			if !t.hasRepository(sess, repoID) {
				continue
			} else if err = t.removeRepository(sess, repo, false); err != nil {
				return err
			}
		}
	}

	if err = deleteBeans(sess,
		&Access{RepoID: repo.ID},
		&Action{RepoID: repo.ID},
		&Watch{RepoID: repoID},
		&Star{RepoID: repoID},
		&Mirror{RepoID: repoID},
		&Milestone{RepoID: repoID},
		&Release{RepoID: repoID},
		&Collaboration{RepoID: repoID},
		&PullRequest{BaseRepoID: repoID},
		&RepoUnit{RepoID: repoID},
		&RepoRedirect{RedirectRepoID: repoID},
	); err != nil {
		return fmt.Errorf("deleteBeans: %v", err)
	}

	// Delete comments and attachments.
	issueIDs := make([]int64, 0, 25)
	attachmentPaths := make([]string, 0, len(issueIDs))
	if err = sess.
		Table("issue").
		Cols("id").
		Where("repo_id=?", repoID).
		Find(&issueIDs); err != nil {
		return err
	}

	if len(issueIDs) > 0 {
		if _, err = sess.In("issue_id", issueIDs).Delete(&Comment{}); err != nil {
			return err
		}
		if _, err = sess.In("issue_id", issueIDs).Delete(&IssueUser{}); err != nil {
			return err
		}

		attachments := make([]*Attachment, 0, 5)
		if err = sess.
			In("issue_id", issueIDs).
			Find(&attachments); err != nil {
			return err
		}
		for j := range attachments {
			attachmentPaths = append(attachmentPaths, attachments[j].LocalPath())
		}

		if _, err = sess.In("issue_id", issueIDs).Delete(&Attachment{}); err != nil {
			return err
		}

		if _, err = sess.Delete(&Issue{RepoID: repoID}); err != nil {
			return err
		}
	}

	if _, err = sess.Where("repo_id = ?", repoID).Delete(new(RepoUnit)); err != nil {
		return err
	}

	if repo.IsFork {
		if _, err = sess.Exec("UPDATE `repository` SET num_forks=num_forks-1 WHERE id=?", repo.ForkID); err != nil {
			return fmt.Errorf("decrease fork count: %v", err)
		}
	}

	if _, err = sess.Exec("UPDATE `user` SET num_repos=num_repos-1 WHERE id=?", uid); err != nil {
		return err
	}

	// FIXME: Remove repository files should be executed after transaction succeed.
	repoPath := repo.repoPath(sess)
	removeAllWithNotice(sess, "Delete repository files", repoPath)

	repo.deleteWiki(sess)

	// Remove attachment files.
	for i := range attachmentPaths {
		removeAllWithNotice(sess, "Delete attachment", attachmentPaths[i])
	}

	// Remove LFS objects
	var lfsObjects []*LFSMetaObject
	if err = sess.Where("repository_id=?", repoID).Find(&lfsObjects); err != nil {
		return err
	}

	for _, v := range lfsObjects {
		count, err := sess.Count(&LFSMetaObject{Oid: v.Oid})
		if err != nil {
			return err
		}

		if count > 1 {
			continue
		}

		oidPath := filepath.Join(v.Oid[0:2], v.Oid[2:4], v.Oid[4:len(v.Oid)])
		err = os.Remove(filepath.Join(setting.LFS.ContentPath, oidPath))
		if err != nil {
			return err
		}
	}

	if _, err := sess.Delete(&LFSMetaObject{RepositoryID: repoID}); err != nil {
		return err
	}

	if repo.NumForks > 0 {
		if _, err = sess.Exec("UPDATE `repository` SET fork_id=0,is_fork=? WHERE fork_id=?", false, repo.ID); err != nil {
			log.Error(4, "reset 'fork_id' and 'is_fork': %v", err)
		}
	}

	if err = sess.Commit(); err != nil {
		return fmt.Errorf("Commit: %v", err)
	}

	if org.IsOrganization() {
		if err = PrepareWebhooks(repo, HookEventRepository, &api.RepositoryPayload{
			Action:       api.HookRepoDeleted,
			Repository:   repo.APIFormat(AccessModeOwner),
			Organization: org.APIFormat(),
			Sender:       doer.APIFormat(),
		}); err != nil {
			return err
		}
		go HookQueue.Add(repo.ID)
	}

	DeleteRepoFromIndexer(repo)
	return nil
}

// GetRepositoryByRef returns a Repository specified by a GFM reference.
// See https://help.github.com/articles/writing-on-github#references for more information on the syntax.
func GetRepositoryByRef(ref string) (*Repository, error) {
	n := strings.IndexByte(ref, byte('/'))
	if n < 2 {
		return nil, ErrInvalidReference
	}

	userName, repoName := ref[:n], ref[n+1:]
	user, err := GetUserByName(userName)
	if err != nil {
		return nil, err
	}

	return GetRepositoryByName(user.ID, repoName)
}

// GetRepositoryByName returns the repository by given name under user if exists.
func GetRepositoryByName(ownerID int64, name string) (*Repository, error) {
	repo := &Repository{
		OwnerID:   ownerID,
		LowerName: strings.ToLower(name),
	}
	has, err := x.Get(repo)
	if err != nil {
		return nil, err
	} else if !has {
		return nil, ErrRepoNotExist{0, ownerID, name}
	}
	return repo, err
}

func getRepositoryByID(e Engine, id int64) (*Repository, error) {
	repo := new(Repository)
	has, err := e.ID(id).Get(repo)
	if err != nil {
		return nil, err
	} else if !has {
		return nil, ErrRepoNotExist{id, 0, ""}
	}
	return repo, nil
}

// GetRepositoryByID returns the repository by given id if exists.
func GetRepositoryByID(id int64) (*Repository, error) {
	return getRepositoryByID(x, id)
}

// GetUserRepositories returns a list of repositories of given user.
func GetUserRepositories(userID int64, private bool, page, pageSize int, orderBy string) ([]*Repository, error) {
	if len(orderBy) == 0 {
		orderBy = "updated_unix DESC"
	}

	sess := x.
		Where("owner_id = ?", userID).
		OrderBy(orderBy)
	if !private {
		sess.And("is_private=?", false)
	}

	if page <= 0 {
		page = 1
	}
	sess.Limit(pageSize, (page-1)*pageSize)

	repos := make([]*Repository, 0, pageSize)
	return repos, sess.Find(&repos)
}

// GetUserMirrorRepositories returns a list of mirror repositories of given user.
func GetUserMirrorRepositories(userID int64) ([]*Repository, error) {
	repos := make([]*Repository, 0, 10)
	return repos, x.
		Where("owner_id = ?", userID).
		And("is_mirror = ?", true).
		Find(&repos)
}

func getRepositoryCount(e Engine, u *User) (int64, error) {
	return e.Count(&Repository{OwnerID: u.ID})
}

func getPublicRepositoryCount(e Engine, u *User) (int64, error) {
	return e.Where("is_private = ?", false).Count(&Repository{OwnerID: u.ID})
}

func getPrivateRepositoryCount(e Engine, u *User) (int64, error) {
	return e.Where("is_private = ?", true).Count(&Repository{OwnerID: u.ID})
}

// GetRepositoryCount returns the total number of repositories of user.
func GetRepositoryCount(u *User) (int64, error) {
	return getRepositoryCount(x, u)
}

// GetPublicRepositoryCount returns the total number of public repositories of user.
func GetPublicRepositoryCount(u *User) (int64, error) {
	return getPublicRepositoryCount(x, u)
}

// GetPrivateRepositoryCount returns the total number of private repositories of user.
func GetPrivateRepositoryCount(u *User) (int64, error) {
	return getPrivateRepositoryCount(x, u)
}

// DeleteRepositoryArchives deletes all repositories' archives.
func DeleteRepositoryArchives() error {
	return x.
		Where("id > 0").
		Iterate(new(Repository),
			func(idx int, bean interface{}) error {
				repo := bean.(*Repository)
				return os.RemoveAll(filepath.Join(repo.RepoPath(), "archives"))
			})
}

// DeleteOldRepositoryArchives deletes old repository archives.
func DeleteOldRepositoryArchives() {
	if !taskStatusTable.StartIfNotRunning(archiveCleanup) {
		return
	}
	defer taskStatusTable.Stop(archiveCleanup)

	log.Trace("Doing: ArchiveCleanup")

	if err := x.Where("id > 0").Iterate(new(Repository), deleteOldRepositoryArchives); err != nil {
		log.Error(4, "ArchiveClean: %v", err)
	}
}

func deleteOldRepositoryArchives(idx int, bean interface{}) error {
	repo := bean.(*Repository)
	basePath := filepath.Join(repo.RepoPath(), "archives")

	for _, ty := range []string{"zip", "targz"} {
		path := filepath.Join(basePath, ty)
		file, err := os.Open(path)
		if err != nil {
			if !os.IsNotExist(err) {
				log.Warn("Unable to open directory %s: %v", path, err)
				return err
			}

			// If the directory doesn't exist, that's okay.
			continue
		}

		files, err := file.Readdir(0)
		file.Close()
		if err != nil {
			log.Warn("Unable to read directory %s: %v", path, err)
			return err
		}

		minimumOldestTime := time.Now().Add(-setting.Cron.ArchiveCleanup.OlderThan)
		for _, info := range files {
			if info.ModTime().Before(minimumOldestTime) && !info.IsDir() {
				toDelete := filepath.Join(path, info.Name())
				// This is a best-effort purge, so we do not check error codes to confirm removal.
				if err = os.Remove(toDelete); err != nil {
					log.Trace("Unable to delete %s, but proceeding: %v", toDelete, err)
				}
			}
		}
	}

	return nil
}

func gatherMissingRepoRecords() ([]*Repository, error) {
	repos := make([]*Repository, 0, 10)
	if err := x.
		Where("id > 0").
		Iterate(new(Repository),
			func(idx int, bean interface{}) error {
				repo := bean.(*Repository)
				if !com.IsDir(repo.RepoPath()) {
					repos = append(repos, repo)
				}
				return nil
			}); err != nil {
		if err2 := CreateRepositoryNotice(fmt.Sprintf("gatherMissingRepoRecords: %v", err)); err2 != nil {
			return nil, fmt.Errorf("CreateRepositoryNotice: %v", err)
		}
	}
	return repos, nil
}

// DeleteMissingRepositories deletes all repository records that lost Git files.
func DeleteMissingRepositories(doer *User) error {
	repos, err := gatherMissingRepoRecords()
	if err != nil {
		return fmt.Errorf("gatherMissingRepoRecords: %v", err)
	}

	if len(repos) == 0 {
		return nil
	}

	for _, repo := range repos {
		log.Trace("Deleting %d/%d...", repo.OwnerID, repo.ID)
		if err := DeleteRepository(doer, repo.OwnerID, repo.ID); err != nil {
			if err2 := CreateRepositoryNotice(fmt.Sprintf("DeleteRepository [%d]: %v", repo.ID, err)); err2 != nil {
				return fmt.Errorf("CreateRepositoryNotice: %v", err)
			}
		}
	}
	return nil
}

// ReinitMissingRepositories reinitializes all repository records that lost Git files.
func ReinitMissingRepositories() error {
	repos, err := gatherMissingRepoRecords()
	if err != nil {
		return fmt.Errorf("gatherMissingRepoRecords: %v", err)
	}

	if len(repos) == 0 {
		return nil
	}

	for _, repo := range repos {
		log.Trace("Initializing %d/%d...", repo.OwnerID, repo.ID)
		if err := git.InitRepository(repo.RepoPath(), true); err != nil {
			if err2 := CreateRepositoryNotice(fmt.Sprintf("InitRepository [%d]: %v", repo.ID, err)); err2 != nil {
				return fmt.Errorf("CreateRepositoryNotice: %v", err)
			}
		}
	}
	return nil
}

// SyncRepositoryHooks rewrites all repositories' pre-receive, update and post-receive hooks
// to make sure the binary and custom conf path are up-to-date.
func SyncRepositoryHooks() error {
	return x.Where("id > 0").Iterate(new(Repository),
		func(idx int, bean interface{}) error {
			if err := createDelegateHooks(bean.(*Repository).RepoPath()); err != nil {
				return fmt.Errorf("SyncRepositoryHook: %v", err)
			}
			if bean.(*Repository).HasWiki() {
				if err := createDelegateHooks(bean.(*Repository).WikiPath()); err != nil {
					return fmt.Errorf("SyncRepositoryHook: %v", err)
				}
			}
			return nil
		})
}

// Prevent duplicate running tasks.
var taskStatusTable = sync.NewStatusTable()

const (
	mirrorUpdate   = "mirror_update"
	gitFsck        = "git_fsck"
	checkRepos     = "check_repos"
	archiveCleanup = "archive_cleanup"
)

// GitFsck calls 'git fsck' to check repository health.
func GitFsck() {
	if !taskStatusTable.StartIfNotRunning(gitFsck) {
		return
	}
	defer taskStatusTable.Stop(gitFsck)

	log.Trace("Doing: GitFsck")

	if err := x.
		Where("id>0").BufferSize(setting.IterateBufferSize).
		Iterate(new(Repository),
			func(idx int, bean interface{}) error {
				repo := bean.(*Repository)
				repoPath := repo.RepoPath()
				if err := git.Fsck(repoPath, setting.Cron.RepoHealthCheck.Timeout, setting.Cron.RepoHealthCheck.Args...); err != nil {
					desc := fmt.Sprintf("Failed to health check repository (%s): %v", repoPath, err)
					log.Warn(desc)
					if err = CreateRepositoryNotice(desc); err != nil {
						log.Error(4, "CreateRepositoryNotice: %v", err)
					}
				}
				return nil
			}); err != nil {
		log.Error(4, "GitFsck: %v", err)
	}
}

// GitGcRepos calls 'git gc' to remove unnecessary files and optimize the local repository
func GitGcRepos() error {
	args := append([]string{"gc"}, setting.Git.GCArgs...)
	return x.
		Where("id > 0").BufferSize(setting.IterateBufferSize).
		Iterate(new(Repository),
			func(idx int, bean interface{}) error {
				repo := bean.(*Repository)
				if err := repo.GetOwner(); err != nil {
					return err
				}
				_, stderr, err := process.GetManager().ExecDir(
					time.Duration(setting.Git.Timeout.GC)*time.Second,
					RepoPath(repo.Owner.Name, repo.Name), "Repository garbage collection",
					"git", args...)
				if err != nil {
					return fmt.Errorf("%v: %v", err, stderr)
				}
				return nil
			})
}

type repoChecker struct {
	querySQL, correctSQL string
	desc                 string
}

func repoStatsCheck(checker *repoChecker) {
	results, err := x.Query(checker.querySQL)
	if err != nil {
		log.Error(4, "Select %s: %v", checker.desc, err)
		return
	}
	for _, result := range results {
		id := com.StrTo(result["id"]).MustInt64()
		log.Trace("Updating %s: %d", checker.desc, id)
		_, err = x.Exec(checker.correctSQL, id, id)
		if err != nil {
			log.Error(4, "Update %s[%d]: %v", checker.desc, id, err)
		}
	}
}

// CheckRepoStats checks the repository stats
func CheckRepoStats() {
	if !taskStatusTable.StartIfNotRunning(checkRepos) {
		return
	}
	defer taskStatusTable.Stop(checkRepos)

	log.Trace("Doing: CheckRepoStats")

	checkers := []*repoChecker{
		// Repository.NumWatches
		{
			"SELECT repo.id FROM `repository` repo WHERE repo.num_watches!=(SELECT COUNT(*) FROM `watch` WHERE repo_id=repo.id)",
			"UPDATE `repository` SET num_watches=(SELECT COUNT(*) FROM `watch` WHERE repo_id=?) WHERE id=?",
			"repository count 'num_watches'",
		},
		// Repository.NumStars
		{
			"SELECT repo.id FROM `repository` repo WHERE repo.num_stars!=(SELECT COUNT(*) FROM `star` WHERE repo_id=repo.id)",
			"UPDATE `repository` SET num_stars=(SELECT COUNT(*) FROM `star` WHERE repo_id=?) WHERE id=?",
			"repository count 'num_stars'",
		},
		// Label.NumIssues
		{
			"SELECT label.id FROM `label` WHERE label.num_issues!=(SELECT COUNT(*) FROM `issue_label` WHERE label_id=label.id)",
			"UPDATE `label` SET num_issues=(SELECT COUNT(*) FROM `issue_label` WHERE label_id=?) WHERE id=?",
			"label count 'num_issues'",
		},
		// User.NumRepos
		{
			"SELECT `user`.id FROM `user` WHERE `user`.num_repos!=(SELECT COUNT(*) FROM `repository` WHERE owner_id=`user`.id)",
			"UPDATE `user` SET num_repos=(SELECT COUNT(*) FROM `repository` WHERE owner_id=?) WHERE id=?",
			"user count 'num_repos'",
		},
		// Issue.NumComments
		{
			"SELECT `issue`.id FROM `issue` WHERE `issue`.num_comments!=(SELECT COUNT(*) FROM `comment` WHERE issue_id=`issue`.id AND type=0)",
			"UPDATE `issue` SET num_comments=(SELECT COUNT(*) FROM `comment` WHERE issue_id=? AND type=0) WHERE id=?",
			"issue count 'num_comments'",
		},
	}
	for i := range checkers {
		repoStatsCheck(checkers[i])
	}

	// ***** START: Repository.NumClosedIssues *****
	desc := "repository count 'num_closed_issues'"
	results, err := x.Query("SELECT repo.id FROM `repository` repo WHERE repo.num_closed_issues!=(SELECT COUNT(*) FROM `issue` WHERE repo_id=repo.id AND is_closed=? AND is_pull=?)", true, false)
	if err != nil {
		log.Error(4, "Select %s: %v", desc, err)
	} else {
		for _, result := range results {
			id := com.StrTo(result["id"]).MustInt64()
			log.Trace("Updating %s: %d", desc, id)
			_, err = x.Exec("UPDATE `repository` SET num_closed_issues=(SELECT COUNT(*) FROM `issue` WHERE repo_id=? AND is_closed=? AND is_pull=?) WHERE id=?", id, true, false, id)
			if err != nil {
				log.Error(4, "Update %s[%d]: %v", desc, id, err)
			}
		}
	}
	// ***** END: Repository.NumClosedIssues *****

	// FIXME: use checker when stop supporting old fork repo format.
	// ***** START: Repository.NumForks *****
	results, err = x.Query("SELECT repo.id FROM `repository` repo WHERE repo.num_forks!=(SELECT COUNT(*) FROM `repository` WHERE fork_id=repo.id)")
	if err != nil {
		log.Error(4, "Select repository count 'num_forks': %v", err)
	} else {
		for _, result := range results {
			id := com.StrTo(result["id"]).MustInt64()
			log.Trace("Updating repository count 'num_forks': %d", id)

			repo, err := GetRepositoryByID(id)
			if err != nil {
				log.Error(4, "GetRepositoryByID[%d]: %v", id, err)
				continue
			}

			rawResult, err := x.Query("SELECT COUNT(*) FROM `repository` WHERE fork_id=?", repo.ID)
			if err != nil {
				log.Error(4, "Select count of forks[%d]: %v", repo.ID, err)
				continue
			}
			repo.NumForks = int(parseCountResult(rawResult))

			if err = UpdateRepository(repo, false); err != nil {
				log.Error(4, "UpdateRepository[%d]: %v", id, err)
				continue
			}
		}
	}
	// ***** END: Repository.NumForks *****
}

// ___________           __
// \_   _____/__________|  | __
//  |    __)/  _ \_  __ \  |/ /
//  |     \(  <_> )  | \/    <
//  \___  / \____/|__|  |__|_ \
//      \/                   \/

// HasForkedRepo checks if given user has already forked a repository with given ID.
func HasForkedRepo(ownerID, repoID int64) (*Repository, bool) {
	repo := new(Repository)
	has, _ := x.
		Where("owner_id=? AND fork_id=?", ownerID, repoID).
		Get(repo)
	return repo, has
}

// ForkRepository forks a repository
func ForkRepository(doer, u *User, oldRepo *Repository, name, desc string) (_ *Repository, err error) {
	forkedRepo, err := oldRepo.GetUserFork(u.ID)
	if err != nil {
		return nil, err
	}
	if forkedRepo != nil {
		return nil, ErrRepoAlreadyExist{
			Uname: u.Name,
			Name:  forkedRepo.Name,
		}
	}

	repo := &Repository{
		OwnerID:       u.ID,
		Owner:         u,
		Name:          name,
		LowerName:     strings.ToLower(name),
		Description:   desc,
		DefaultBranch: oldRepo.DefaultBranch,
		IsPrivate:     oldRepo.IsPrivate,
		IsFork:        true,
		ForkID:        oldRepo.ID,
	}

	sess := x.NewSession()
	defer sess.Close()
	if err = sess.Begin(); err != nil {
		return nil, err
	}

	if err = createRepository(sess, doer, u, repo); err != nil {
		return nil, err
	}

	if _, err = sess.Exec("UPDATE `repository` SET num_forks=num_forks+1 WHERE id=?", oldRepo.ID); err != nil {
		return nil, err
	}

	repoPath := RepoPath(u.Name, repo.Name)
	_, stderr, err := process.GetManager().ExecTimeout(10*time.Minute,
		fmt.Sprintf("ForkRepository(git clone): %s/%s", u.Name, repo.Name),
		"git", "clone", "--bare", oldRepo.RepoPath(), repoPath)
	if err != nil {
		return nil, fmt.Errorf("git clone: %v", stderr)
	}

	_, stderr, err = process.GetManager().ExecDir(-1,
		repoPath, fmt.Sprintf("ForkRepository(git update-server-info): %s", repoPath),
		"git", "update-server-info")
	if err != nil {
		return nil, fmt.Errorf("git update-server-info: %v", stderr)
	}

	if err = createDelegateHooks(repoPath); err != nil {
		return nil, fmt.Errorf("createDelegateHooks: %v", err)
	}

	//Commit repo to get Fork ID
	err = sess.Commit()
	if err != nil {
		return nil, err
	}

	if err = repo.UpdateSize(); err != nil {
		log.Error(4, "Failed to update size for repository: %v", err)
	}

	// Copy LFS meta objects in new session
	sess2 := x.NewSession()
	defer sess2.Close()
	if err = sess2.Begin(); err != nil {
		return nil, err
	}

	var lfsObjects []*LFSMetaObject

	if err = sess2.Where("repository_id=?", oldRepo.ID).Find(&lfsObjects); err != nil {
		return nil, err
	}

	for _, v := range lfsObjects {
		v.ID = 0
		v.RepositoryID = repo.ID
		if _, err = sess2.Insert(v); err != nil {
			return nil, err
		}
	}

	return repo, sess2.Commit()
}

// GetForks returns all the forks of the repository
func (repo *Repository) GetForks() ([]*Repository, error) {
	forks := make([]*Repository, 0, repo.NumForks)
	return forks, x.Find(&forks, &Repository{ForkID: repo.ID})
}

// GetUserFork return user forked repository from this repository, if not forked return nil
func (repo *Repository) GetUserFork(userID int64) (*Repository, error) {
	var forkedRepo Repository
	has, err := x.Where("fork_id = ?", repo.ID).And("owner_id = ?", userID).Get(&forkedRepo)
	if err != nil {
		return nil, err
	}
	if !has {
		return nil, nil
	}
	return &forkedRepo, nil
<<<<<<< HEAD
}

// __________                             .__
// \______   \____________    ____   ____ |  |__
//  |    |  _/\_  __ \__  \  /    \_/ ___\|  |  \
//  |    |   \ |  | \// __ \|   |  \  \___|   Y  \
//  |______  / |__|  (____  /___|  /\___  >___|  /
//         \/             \/     \/     \/     \/
//

// CreateNewBranch creates a new repository branch
func (repo *Repository) CreateNewBranch(doer *User, oldBranchName, branchName string) (err error) {
	repoWorkingPool.CheckIn(com.ToStr(repo.ID))
	defer repoWorkingPool.CheckOut(com.ToStr(repo.ID))

	localPath := repo.LocalCopyPath()

	if err = discardLocalRepoBranchChanges(localPath, oldBranchName); err != nil {
		return fmt.Errorf("discardLocalRepoChanges: %v", err)
	} else if err = repo.UpdateLocalCopyBranch(oldBranchName); err != nil {
		return fmt.Errorf("UpdateLocalCopyBranch: %v", err)
	}

	if err = repo.CheckoutNewBranch(oldBranchName, branchName); err != nil {
		return fmt.Errorf("CreateNewBranch: %v", err)
	}

	if err = git.Push(localPath, git.PushOptions{
		Remote: "origin",
		Branch: branchName,
	}); err != nil {
		return fmt.Errorf("Push: %v", err)
	}

	return nil
}

// Get Blocked By Dependencies, aka all issues this issue is blocked by.
func (repo *Repository) getBlockedByDependencies(e Engine, issueID int64) (_ []*IssueDependencyIssue, err error) {
	var issueDeps []*IssueDependencyIssue

	err = x.Join("INNER", "issue", "issue.id = issue_dependency.dependency_id").Where("issue_id = ?", issueID).Find(&issueDeps)
	if err != nil {
		return issueDeps, err
	}

	return issueDeps, nil
}

// Get Blocking Dependencies, aka all issues this issue blocks.
func (repo *Repository) getBlockingDependencies(e Engine, issueID int64) (_ []*IssueDependencyIssue, err error) {
	var issueDeps []*IssueDependencyIssue

	err = x.Join("INNER", "issue", "issue.id = issue_dependency.issue_id").Where("dependency_id = ?", issueID).Find(&issueDeps)
	if err != nil {
		return issueDeps, err
	}

	return issueDeps, nil
=======
>>>>>>> 82fc50f4
}<|MERGE_RESOLUTION|>--- conflicted
+++ resolved
@@ -403,7 +403,6 @@
 			return true
 		}
 	}
-
 	return false
 }
 
@@ -2452,7 +2451,6 @@
 		return nil, nil
 	}
 	return &forkedRepo, nil
-<<<<<<< HEAD
 }
 
 // __________                             .__
@@ -2512,6 +2510,4 @@
 	}
 
 	return issueDeps, nil
-=======
->>>>>>> 82fc50f4
 }