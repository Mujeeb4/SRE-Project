// Copyright 2014 The Gogs Authors. All rights reserved.
// Copyright 2017 The Gitea Authors. All rights reserved.
// Use of this source code is governed by a MIT-style
// license that can be found in the LICENSE file.

package models

import (
	"context"
	"errors"
	"fmt"
	"html/template"
	"unicode/utf8"

	// Needed for jpeg support
	_ "image/jpeg"
	"io/ioutil"
	"net"
	"net/url"
	"os"
	"path"
	"path/filepath"
	"sort"
	"strconv"
	"strings"
	"time"

	"code.gitea.io/gitea/modules/log"
	"code.gitea.io/gitea/modules/markup"
	"code.gitea.io/gitea/modules/options"
	"code.gitea.io/gitea/modules/setting"
	"code.gitea.io/gitea/modules/storage"
	api "code.gitea.io/gitea/modules/structs"
	"code.gitea.io/gitea/modules/timeutil"
	"code.gitea.io/gitea/modules/util"

	"github.com/unknwon/com"
	"xorm.io/builder"
)

var (
	// ErrMirrorNotExist mirror does not exist error
	ErrMirrorNotExist = errors.New("Mirror does not exist")

	// ErrNameEmpty name is empty error
	ErrNameEmpty = errors.New("Name is empty")
)

var (
	// Gitignores contains the gitiginore files
	Gitignores []string

	// Licenses contains the license files
	Licenses []string

	// Readmes contains the readme files
	Readmes []string

	// LabelTemplates contains the label template files and the list of labels for each file
	LabelTemplates map[string]string

	// ItemsPerPage maximum items per page in forks, watchers and stars of a repo
	ItemsPerPage = 40
)

// loadRepoConfig loads the repository config
func loadRepoConfig() {
	// Load .gitignore and license files and readme templates.
	types := []string{"gitignore", "license", "readme", "label"}
	typeFiles := make([][]string, 4)
	for i, t := range types {
		files, err := options.Dir(t)
		if err != nil {
			log.Fatal("Failed to get %s files: %v", t, err)
		}
		customPath := path.Join(setting.CustomPath, "options", t)
		isDir, err := util.IsDir(customPath)
		if err != nil {
			log.Fatal("Failed to get custom %s files: %v", t, err)
		}
		if isDir {
			customFiles, err := com.StatDir(customPath)
			if err != nil {
				log.Fatal("Failed to get custom %s files: %v", t, err)
			}

			for _, f := range customFiles {
				if !com.IsSliceContainsStr(files, f) {
					files = append(files, f)
				}
			}
		}
		typeFiles[i] = files
	}

	Gitignores = typeFiles[0]
	Licenses = typeFiles[1]
	Readmes = typeFiles[2]
	LabelTemplatesFiles := typeFiles[3]
	sort.Strings(Gitignores)
	sort.Strings(Licenses)
	sort.Strings(Readmes)
	sort.Strings(LabelTemplatesFiles)

	// Load label templates
	LabelTemplates = make(map[string]string)
	for _, templateFile := range LabelTemplatesFiles {
		labels, err := LoadLabelsFormatted(templateFile)
		if err != nil {
			log.Error("Failed to load labels: %v", err)
		}
		LabelTemplates[templateFile] = labels
	}

	// Filter out invalid names and promote preferred licenses.
	sortedLicenses := make([]string, 0, len(Licenses))
	for _, name := range setting.Repository.PreferredLicenses {
		if com.IsSliceContainsStr(Licenses, name) {
			sortedLicenses = append(sortedLicenses, name)
		}
	}
	for _, name := range Licenses {
		if !com.IsSliceContainsStr(setting.Repository.PreferredLicenses, name) {
			sortedLicenses = append(sortedLicenses, name)
		}
	}
	Licenses = sortedLicenses
}

// NewRepoContext creates a new repository context
func NewRepoContext() {
	loadRepoConfig()
	loadUnitConfig()

	RemoveAllWithNotice("Clean up repository temporary data", filepath.Join(setting.AppDataPath, "tmp"))
}

// RepositoryStatus defines the status of repository
type RepositoryStatus int

// all kinds of RepositoryStatus
const (
	RepositoryReady         RepositoryStatus = iota // a normal repository
	RepositoryBeingMigrated                         // repository is migrating
)

// TrustModelType defines the types of trust model for this repository
type TrustModelType int

// kinds of TrustModel
const (
	DefaultTrustModel TrustModelType = iota // default trust model
	CommitterTrustModel
	CollaboratorTrustModel
	CollaboratorCommitterTrustModel
)

// String converts a TrustModelType to a string
func (t TrustModelType) String() string {
	switch t {
	case DefaultTrustModel:
		return "default"
	case CommitterTrustModel:
		return "committer"
	case CollaboratorTrustModel:
		return "collaborator"
	case CollaboratorCommitterTrustModel:
		return "collaboratorcommitter"
	}
	return "default"
}

// ToTrustModel converts a string to a TrustModelType
func ToTrustModel(model string) TrustModelType {
	switch strings.ToLower(strings.TrimSpace(model)) {
	case "default":
		return DefaultTrustModel
	case "collaborator":
		return CollaboratorTrustModel
	case "committer":
		return CommitterTrustModel
	case "collaboratorcommitter":
		return CollaboratorCommitterTrustModel
	}
	return DefaultTrustModel
}

// Repository represents a git repository.
type Repository struct {
	ID                  int64 `xorm:"pk autoincr"`
	OwnerID             int64 `xorm:"UNIQUE(s) index"`
	OwnerName           string
	Owner               *User              `xorm:"-"`
	LowerName           string             `xorm:"UNIQUE(s) INDEX NOT NULL"`
	Name                string             `xorm:"INDEX NOT NULL"`
	Description         string             `xorm:"TEXT"`
	Website             string             `xorm:"VARCHAR(2048)"`
	OriginalServiceType api.GitServiceType `xorm:"index"`
	OriginalURL         string             `xorm:"VARCHAR(2048)"`
	DefaultBranch       string

	NumWatches          int
	NumStars            int
	NumForks            int
	NumIssues           int
	NumClosedIssues     int
	NumOpenIssues       int `xorm:"-"`
	NumPulls            int
	NumClosedPulls      int
	NumOpenPulls        int `xorm:"-"`
	NumMilestones       int `xorm:"NOT NULL DEFAULT 0"`
	NumClosedMilestones int `xorm:"NOT NULL DEFAULT 0"`
	NumOpenMilestones   int `xorm:"-"`
	NumProjects         int `xorm:"NOT NULL DEFAULT 0"`
	NumClosedProjects   int `xorm:"NOT NULL DEFAULT 0"`
	NumOpenProjects     int `xorm:"-"`

	IsPrivate  bool `xorm:"INDEX"`
	IsEmpty    bool `xorm:"INDEX"`
	IsArchived bool `xorm:"INDEX"`
	IsMirror   bool `xorm:"INDEX"`
	*Mirror    `xorm:"-"`
	Status     RepositoryStatus `xorm:"NOT NULL DEFAULT 0"`

	RenderingMetas         map[string]string `xorm:"-"`
	DocumentRenderingMetas map[string]string `xorm:"-"`
	Units                  []*RepoUnit       `xorm:"-"`
	PrimaryLanguage        *LanguageStat     `xorm:"-"`

	IsFork                          bool               `xorm:"INDEX NOT NULL DEFAULT false"`
	ForkID                          int64              `xorm:"INDEX"`
	BaseRepo                        *Repository        `xorm:"-"`
	IsTemplate                      bool               `xorm:"INDEX NOT NULL DEFAULT false"`
	TemplateID                      int64              `xorm:"INDEX"`
	TemplateRepo                    *Repository        `xorm:"-"`
	Size                            int64              `xorm:"NOT NULL DEFAULT 0"`
	CodeIndexerStatus               *RepoIndexerStatus `xorm:"-"`
	StatsIndexerStatus              *RepoIndexerStatus `xorm:"-"`
	IsFsckEnabled                   bool               `xorm:"NOT NULL DEFAULT true"`
	CloseIssuesViaCommitInAnyBranch bool               `xorm:"NOT NULL DEFAULT false"`
	Topics                          []string           `xorm:"TEXT JSON"`

	TrustModel TrustModelType

	// Avatar: ID(10-20)-md5(32) - must fit into 64 symbols
	Avatar string `xorm:"VARCHAR(64)"`

	CreatedUnix timeutil.TimeStamp `xorm:"INDEX created"`
	UpdatedUnix timeutil.TimeStamp `xorm:"INDEX updated"`
}

// SanitizedOriginalURL returns a sanitized OriginalURL
func (repo *Repository) SanitizedOriginalURL() string {
	if repo.OriginalURL == "" {
		return ""
	}
	return util.SanitizeURLCredentials(repo.OriginalURL, false)
}

// ColorFormat returns a colored string to represent this repo
func (repo *Repository) ColorFormat(s fmt.State) {
	log.ColorFprintf(s, "%d:%s/%s",
		log.NewColoredIDValue(repo.ID),
		repo.OwnerName,
		repo.Name)
}

// IsBeingMigrated indicates that repository is being migtated
func (repo *Repository) IsBeingMigrated() bool {
	return repo.Status == RepositoryBeingMigrated
}

// IsBeingCreated indicates that repository is being migrated or forked
func (repo *Repository) IsBeingCreated() bool {
	return repo.IsBeingMigrated()
}

// AfterLoad is invoked from XORM after setting the values of all fields of this object.
func (repo *Repository) AfterLoad() {
	// FIXME: use models migration to solve all at once.
	if len(repo.DefaultBranch) == 0 {
		repo.DefaultBranch = setting.Repository.DefaultBranch
	}

	repo.NumOpenIssues = repo.NumIssues - repo.NumClosedIssues
	repo.NumOpenPulls = repo.NumPulls - repo.NumClosedPulls
	repo.NumOpenMilestones = repo.NumMilestones - repo.NumClosedMilestones
	repo.NumOpenProjects = repo.NumProjects - repo.NumClosedProjects
}

// MustOwner always returns a valid *User object to avoid
// conceptually impossible error handling.
// It creates a fake object that contains error details
// when error occurs.
func (repo *Repository) MustOwner() *User {
	return repo.mustOwner(x)
}

// FullName returns the repository full name
func (repo *Repository) FullName() string {
	return repo.OwnerName + "/" + repo.Name
}

// HTMLURL returns the repository HTML URL
func (repo *Repository) HTMLURL() string {
	return setting.AppURL + repo.FullName()
}

// CommitLink make link to by commit full ID
// note: won't check whether it's an right id
func (repo *Repository) CommitLink(commitID string) (result string) {
	if commitID == "" || commitID == "0000000000000000000000000000000000000000" {
		result = ""
	} else {
		result = repo.HTMLURL() + "/commit/" + commitID
	}
	return
}

// APIURL returns the repository API URL
func (repo *Repository) APIURL() string {
	return setting.AppURL + path.Join("api/v1/repos", repo.FullName())
}

// GetCommitsCountCacheKey returns cache key used for commits count caching.
func (repo *Repository) GetCommitsCountCacheKey(contextName string, isRef bool) string {
	var prefix string
	if isRef {
		prefix = "ref"
	} else {
		prefix = "commit"
	}
	return fmt.Sprintf("commits-count-%d-%s-%s", repo.ID, prefix, contextName)
}

func (repo *Repository) getUnits(e Engine) (err error) {
	if repo.Units != nil {
		return nil
	}

	repo.Units, err = getUnitsByRepoID(e, repo.ID)
	log.Trace("repo.Units: %-+v", repo.Units)
	return err
}

// CheckUnitUser check whether user could visit the unit of this repository
func (repo *Repository) CheckUnitUser(user *User, unitType UnitType) bool {
	return repo.checkUnitUser(x, user, unitType)
}

func (repo *Repository) checkUnitUser(e Engine, user *User, unitType UnitType) bool {
	if user.IsAdmin {
		return true
	}
	perm, err := getUserRepoPermission(e, repo, user)
	if err != nil {
		log.Error("getUserRepoPermission(): %v", err)
		return false
	}

	return perm.CanRead(unitType)
}

// UnitEnabled if this repository has the given unit enabled
func (repo *Repository) UnitEnabled(tp UnitType) bool {
	if err := repo.getUnits(x); err != nil {
		log.Warn("Error loading repository (ID: %d) units: %s", repo.ID, err.Error())
	}
	for _, unit := range repo.Units {
		if unit.Type == tp {
			return true
		}
	}
	return false
}

// ErrUnitTypeNotExist represents a "UnitTypeNotExist" kind of error.
type ErrUnitTypeNotExist struct {
	UT UnitType
}

// IsErrUnitTypeNotExist checks if an error is a ErrUnitNotExist.
func IsErrUnitTypeNotExist(err error) bool {
	_, ok := err.(ErrUnitTypeNotExist)
	return ok
}

func (err ErrUnitTypeNotExist) Error() string {
	return fmt.Sprintf("Unit type does not exist: %s", err.UT.String())
}

// MustGetUnit always returns a RepoUnit object
func (repo *Repository) MustGetUnit(tp UnitType) *RepoUnit {
	ru, err := repo.GetUnit(tp)
	if err == nil {
		return ru
	}

	if tp == UnitTypeExternalWiki {
		return &RepoUnit{
			Type:   tp,
			Config: new(ExternalWikiConfig),
		}
	} else if tp == UnitTypeExternalTracker {
		return &RepoUnit{
			Type:   tp,
			Config: new(ExternalTrackerConfig),
		}
	} else if tp == UnitTypePullRequests {
		return &RepoUnit{
			Type:   tp,
			Config: new(PullRequestsConfig),
		}
	} else if tp == UnitTypeIssues {
		return &RepoUnit{
			Type:   tp,
			Config: new(IssuesConfig),
		}
	}
	return &RepoUnit{
		Type:   tp,
		Config: new(UnitConfig),
	}
}

// GetUnit returns a RepoUnit object
func (repo *Repository) GetUnit(tp UnitType) (*RepoUnit, error) {
	return repo.getUnit(x, tp)
}

func (repo *Repository) getUnit(e Engine, tp UnitType) (*RepoUnit, error) {
	if err := repo.getUnits(e); err != nil {
		return nil, err
	}
	for _, unit := range repo.Units {
		if unit.Type == tp {
			return unit, nil
		}
	}
	return nil, ErrUnitTypeNotExist{tp}
}

func (repo *Repository) getOwner(e Engine) (err error) {
	if repo.Owner != nil {
		return nil
	}

	repo.Owner, err = getUserByID(e, repo.OwnerID)
	return err
}

// GetOwner returns the repository owner
func (repo *Repository) GetOwner() error {
	return repo.getOwner(x)
}

func (repo *Repository) mustOwner(e Engine) *User {
	if err := repo.getOwner(e); err != nil {
		return &User{
			Name:     "error",
			FullName: err.Error(),
		}
	}

	return repo.Owner
}

// ComposeMetas composes a map of metas for properly rendering issue links and external issue trackers.
func (repo *Repository) ComposeMetas() map[string]string {
	if len(repo.RenderingMetas) == 0 {
		metas := map[string]string{
			"user":     repo.OwnerName,
			"repo":     repo.Name,
			"repoPath": repo.RepoPath(),
			"mode":     "comment",
		}

		unit, err := repo.GetUnit(UnitTypeExternalTracker)
		if err == nil {
			metas["format"] = unit.ExternalTrackerConfig().ExternalTrackerFormat
			switch unit.ExternalTrackerConfig().ExternalTrackerStyle {
			case markup.IssueNameStyleAlphanumeric:
				metas["style"] = markup.IssueNameStyleAlphanumeric
			default:
				metas["style"] = markup.IssueNameStyleNumeric
			}
		}

		repo.MustOwner()
		if repo.Owner.IsOrganization() {
			teams := make([]string, 0, 5)
			_ = x.Table("team_repo").
				Join("INNER", "team", "team.id = team_repo.team_id").
				Where("team_repo.repo_id = ?", repo.ID).
				Select("team.lower_name").
				OrderBy("team.lower_name").
				Find(&teams)
			metas["teams"] = "," + strings.Join(teams, ",") + ","
			metas["org"] = strings.ToLower(repo.OwnerName)
		}

		repo.RenderingMetas = metas
	}
	return repo.RenderingMetas
}

// ComposeDocumentMetas composes a map of metas for properly rendering documents
func (repo *Repository) ComposeDocumentMetas() map[string]string {
	if len(repo.DocumentRenderingMetas) == 0 {
		metas := map[string]string{}
		for k, v := range repo.ComposeMetas() {
			metas[k] = v
		}
		metas["mode"] = "document"
		repo.DocumentRenderingMetas = metas
	}
	return repo.DocumentRenderingMetas
}

// DeleteWiki removes the actual and local copy of repository wiki.
func (repo *Repository) DeleteWiki() error {
	return repo.deleteWiki(x)
}

func (repo *Repository) deleteWiki(e Engine) error {
	wikiPaths := []string{repo.WikiPath()}
	for _, wikiPath := range wikiPaths {
		removeAllWithNotice(e, "Delete repository wiki", wikiPath)
	}

	_, err := e.Where("repo_id = ?", repo.ID).And("type = ?", UnitTypeWiki).Delete(new(RepoUnit))
	return err
}

func (repo *Repository) getAssignees(e Engine) (_ []*User, err error) {
	if err = repo.getOwner(e); err != nil {
		return nil, err
	}

	accesses := make([]*Access, 0, 10)
	if err = e.
		Where("repo_id = ? AND mode >= ?", repo.ID, AccessModeWrite).
		Find(&accesses); err != nil {
		return nil, err
	}

	// Leave a seat for owner itself to append later, but if owner is an organization
	// and just waste 1 unit is cheaper than re-allocate memory once.
	users := make([]*User, 0, len(accesses)+1)
	if len(accesses) > 0 {
		userIDs := make([]int64, len(accesses))
		for i := 0; i < len(accesses); i++ {
			userIDs[i] = accesses[i].UserID
		}

		if err = e.In("id", userIDs).Find(&users); err != nil {
			return nil, err
		}
	}
	if !repo.Owner.IsOrganization() {
		users = append(users, repo.Owner)
	}

	return users, nil
}

func (repo *Repository) getIssueAuthors(e Engine, lim int, keyword string) (authors []*User, err error) {
	var authorIDs []int64
	if err = e.SQL("SELECT user.id FROM issue,user WHERE user.id = issue.poster_id AND issue.repo_id = ? AND user.name LIKE '%"+keyword+"%' GROUP BY user.id ORDER BY user.id", repo.ID).
		Limit(lim, 0).Find(&authorIDs); err != nil {
		return nil, err
	}
	return GetUsersByIDs(authorIDs)
}

// GetAssignees returns all users that have write access and can be assigned to issues
// of the repository,
func (repo *Repository) GetAssignees() ([]*User, error) {
	return repo.getAssignees(x)
}

<<<<<<< HEAD
// GetIssueAuthors return the first 15 users who have created an issue in this repo
// the users can be specified by a keyword
func (repo *Repository) GetIssueAuthors(keyword string) ([]*User, error) {
	return repo.getIssueAuthors(x, 15, keyword)
}

func (repo *Repository) getReviewersPrivate(e Engine, doerID, posterID int64) (users []*User, err error) {
	users = make([]*User, 0, 20)

	if err = e.
		SQL("SELECT * FROM `user` WHERE id in (SELECT user_id FROM `access` WHERE repo_id = ? AND mode >= ? AND user_id NOT IN ( ?, ?)) ORDER BY name",
			repo.ID, AccessModeRead,
			doerID, posterID).
		Find(&users); err != nil {
=======
func (repo *Repository) getReviewers(e Engine, doerID, posterID int64) ([]*User, error) {
	// Get the owner of the repository - this often already pre-cached and if so saves complexity for the following queries
	if err := repo.getOwner(e); err != nil {
>>>>>>> c11cf4bb
		return nil, err
	}

	var users []*User

	if repo.IsPrivate ||
		(repo.Owner.IsOrganization() && repo.Owner.Visibility == api.VisibleTypePrivate) {
		// This a private repository:
		// Anyone who can read the repository is a requestable reviewer
		if err := e.
			SQL("SELECT * FROM `user` WHERE id in (SELECT user_id FROM `access` WHERE repo_id = ? AND mode >= ? AND user_id NOT IN ( ?, ?)) ORDER BY name",
				repo.ID, AccessModeRead,
				doerID, posterID).
			Find(&users); err != nil {
			return nil, err
		}

		return users, nil
	}

	// This is a "public" repository:
	// Any user that has write access or who is a watcher can be requested to review
	if err := e.
		SQL("SELECT * FROM `user` WHERE id IN ( "+
			"SELECT user_id FROM `access` WHERE repo_id = ? AND mode >= ? AND user_id NOT IN ( ?, ?) "+
			"UNION "+
			"SELECT user_id FROM `watch` WHERE repo_id = ? AND user_id NOT IN ( ?, ?) AND mode IN (?, ?) "+
			") ORDER BY name",
			repo.ID, AccessModeRead, doerID, posterID,
			repo.ID, doerID, posterID, RepoWatchModeNormal, RepoWatchModeAuto).
		Find(&users); err != nil {
		return nil, err
	}

	return users, nil
}

// GetReviewers get all users can be requested to review:
// * for private repositories this returns all users that have read access or higher to the repository.
// * for public repositories this returns all users that have write access or higher to the repository,
// and all repo watchers.
// TODO: may be we should hava a busy choice for users to block review request to them.
func (repo *Repository) GetReviewers(doerID, posterID int64) ([]*User, error) {
	return repo.getReviewers(x, doerID, posterID)
}

// GetReviewerTeams get all teams can be requested to review
func (repo *Repository) GetReviewerTeams() ([]*Team, error) {
	if err := repo.GetOwner(); err != nil {
		return nil, err
	}
	if !repo.Owner.IsOrganization() {
		return nil, nil
	}

	teams, err := GetTeamsWithAccessToRepo(repo.OwnerID, repo.ID, AccessModeRead)
	if err != nil {
		return nil, err
	}

	return teams, err
}

// GetMilestoneByID returns the milestone belongs to repository by given ID.
func (repo *Repository) GetMilestoneByID(milestoneID int64) (*Milestone, error) {
	return GetMilestoneByRepoID(repo.ID, milestoneID)
}

// IssueStats returns number of open and closed repository issues by given filter mode.
func (repo *Repository) IssueStats(uid int64, filterMode int, isPull bool) (int64, int64) {
	return GetRepoIssueStats(repo.ID, uid, filterMode, isPull)
}

// GetMirror sets the repository mirror, returns an error upon failure
func (repo *Repository) GetMirror() (err error) {
	repo.Mirror, err = GetMirrorByRepoID(repo.ID)
	return err
}

// GetBaseRepo populates repo.BaseRepo for a fork repository and
// returns an error on failure (NOTE: no error is returned for
// non-fork repositories, and BaseRepo will be left untouched)
func (repo *Repository) GetBaseRepo() (err error) {
	return repo.getBaseRepo(x)
}

func (repo *Repository) getBaseRepo(e Engine) (err error) {
	if !repo.IsFork {
		return nil
	}

	repo.BaseRepo, err = getRepositoryByID(e, repo.ForkID)
	return err
}

// IsGenerated returns whether _this_ repository was generated from a template
func (repo *Repository) IsGenerated() bool {
	return repo.TemplateID != 0
}

// GetTemplateRepo populates repo.TemplateRepo for a generated repository and
// returns an error on failure (NOTE: no error is returned for
// non-generated repositories, and TemplateRepo will be left untouched)
func (repo *Repository) GetTemplateRepo() (err error) {
	return repo.getTemplateRepo(x)
}

func (repo *Repository) getTemplateRepo(e Engine) (err error) {
	if !repo.IsGenerated() {
		return nil
	}

	repo.TemplateRepo, err = getRepositoryByID(e, repo.TemplateID)
	return err
}

// RepoPath returns the repository path
func (repo *Repository) RepoPath() string {
	return RepoPath(repo.OwnerName, repo.Name)
}

// GitConfigPath returns the path to a repository's git config/ directory
func GitConfigPath(repoPath string) string {
	return filepath.Join(repoPath, "config")
}

// GitConfigPath returns the repository git config path
func (repo *Repository) GitConfigPath() string {
	return GitConfigPath(repo.RepoPath())
}

// RelLink returns the repository relative link
func (repo *Repository) RelLink() string {
	return "/" + repo.FullName()
}

// Link returns the repository link
func (repo *Repository) Link() string {
	return setting.AppSubURL + "/" + repo.FullName()
}

// ComposeCompareURL returns the repository comparison URL
func (repo *Repository) ComposeCompareURL(oldCommitID, newCommitID string) string {
	return fmt.Sprintf("%s/compare/%s...%s", repo.FullName(), oldCommitID, newCommitID)
}

// UpdateDefaultBranch updates the default branch
func (repo *Repository) UpdateDefaultBranch() error {
	_, err := x.ID(repo.ID).Cols("default_branch").Update(repo)
	return err
}

// IsOwnedBy returns true when user owns this repository
func (repo *Repository) IsOwnedBy(userID int64) bool {
	return repo.OwnerID == userID
}

func (repo *Repository) updateSize(e Engine) error {
	size, err := util.GetDirectorySize(repo.RepoPath())
	if err != nil {
		return fmt.Errorf("updateSize: %v", err)
	}

	objs, err := repo.GetLFSMetaObjects(-1, 0)
	if err != nil {
		return fmt.Errorf("updateSize: GetLFSMetaObjects: %v", err)
	}
	for _, obj := range objs {
		size += obj.Size
	}

	repo.Size = size
	_, err = e.ID(repo.ID).Cols("size").Update(repo)
	return err
}

// UpdateSize updates the repository size, calculating it using util.GetDirectorySize
func (repo *Repository) UpdateSize(ctx DBContext) error {
	return repo.updateSize(ctx.e)
}

// CanUserFork returns true if specified user can fork repository.
func (repo *Repository) CanUserFork(user *User) (bool, error) {
	if user == nil {
		return false, nil
	}
	if repo.OwnerID != user.ID && !user.HasForkedRepo(repo.ID) {
		return true, nil
	}
	if err := user.GetOwnedOrganizations(); err != nil {
		return false, err
	}
	for _, org := range user.OwnedOrgs {
		if repo.OwnerID != org.ID && !org.HasForkedRepo(repo.ID) {
			return true, nil
		}
	}
	return false, nil
}

// CanUserDelete returns true if user could delete the repository
func (repo *Repository) CanUserDelete(user *User) (bool, error) {
	if user.IsAdmin || user.ID == repo.OwnerID {
		return true, nil
	}

	if err := repo.GetOwner(); err != nil {
		return false, err
	}

	if repo.Owner.IsOrganization() {
		isOwner, err := repo.Owner.IsOwnedBy(user.ID)
		if err != nil {
			return false, err
		} else if isOwner {
			return true, nil
		}
	}

	return false, nil
}

// CanEnablePulls returns true if repository meets the requirements of accepting pulls.
func (repo *Repository) CanEnablePulls() bool {
	return !repo.IsMirror && !repo.IsEmpty
}

// AllowsPulls returns true if repository meets the requirements of accepting pulls and has them enabled.
func (repo *Repository) AllowsPulls() bool {
	return repo.CanEnablePulls() && repo.UnitEnabled(UnitTypePullRequests)
}

// CanEnableEditor returns true if repository meets the requirements of web editor.
func (repo *Repository) CanEnableEditor() bool {
	return !repo.IsMirror
}

// GetReaders returns all users that have explicit read access or higher to the repository.
func (repo *Repository) GetReaders() (_ []*User, err error) {
	return repo.getUsersWithAccessMode(x, AccessModeRead)
}

// GetWriters returns all users that have write access to the repository.
func (repo *Repository) GetWriters() (_ []*User, err error) {
	return repo.getUsersWithAccessMode(x, AccessModeWrite)
}

// IsReader returns true if user has explicit read access or higher to the repository.
func (repo *Repository) IsReader(userID int64) (bool, error) {
	if repo.OwnerID == userID {
		return true, nil
	}
	return x.Where("repo_id = ? AND user_id = ? AND mode >= ?", repo.ID, userID, AccessModeRead).Get(&Access{})
}

// getUsersWithAccessMode returns users that have at least given access mode to the repository.
func (repo *Repository) getUsersWithAccessMode(e Engine, mode AccessMode) (_ []*User, err error) {
	if err = repo.getOwner(e); err != nil {
		return nil, err
	}

	accesses := make([]*Access, 0, 10)
	if err = e.Where("repo_id = ? AND mode >= ?", repo.ID, mode).Find(&accesses); err != nil {
		return nil, err
	}

	// Leave a seat for owner itself to append later, but if owner is an organization
	// and just waste 1 unit is cheaper than re-allocate memory once.
	users := make([]*User, 0, len(accesses)+1)
	if len(accesses) > 0 {
		userIDs := make([]int64, len(accesses))
		for i := 0; i < len(accesses); i++ {
			userIDs[i] = accesses[i].UserID
		}

		if err = e.In("id", userIDs).Find(&users); err != nil {
			return nil, err
		}
	}
	if !repo.Owner.IsOrganization() {
		users = append(users, repo.Owner)
	}

	return users, nil
}

// DescriptionHTML does special handles to description and return HTML string.
func (repo *Repository) DescriptionHTML() template.HTML {
	desc, err := markup.RenderDescriptionHTML([]byte(repo.Description), repo.HTMLURL(), repo.ComposeMetas())
	if err != nil {
		log.Error("Failed to render description for %s (ID: %d): %v", repo.Name, repo.ID, err)
		return template.HTML(markup.Sanitize(repo.Description))
	}
	return template.HTML(markup.Sanitize(string(desc)))
}

func isRepositoryExist(e Engine, u *User, repoName string) (bool, error) {
	has, err := e.Get(&Repository{
		OwnerID:   u.ID,
		LowerName: strings.ToLower(repoName),
	})
	if err != nil {
		return false, err
	}
	isDir, err := util.IsDir(RepoPath(u.Name, repoName))
	return has && isDir, err
}

// IsRepositoryExist returns true if the repository with given name under user has already existed.
func IsRepositoryExist(u *User, repoName string) (bool, error) {
	return isRepositoryExist(x, u, repoName)
}

// CloneLink represents different types of clone URLs of repository.
type CloneLink struct {
	SSH   string
	HTTPS string
	Git   string
}

// ComposeHTTPSCloneURL returns HTTPS clone URL based on given owner and repository name.
func ComposeHTTPSCloneURL(owner, repo string) string {
	return fmt.Sprintf("%s%s/%s.git", setting.AppURL, url.PathEscape(owner), url.PathEscape(repo))
}

func (repo *Repository) cloneLink(isWiki bool) *CloneLink {
	repoName := repo.Name
	if isWiki {
		repoName += ".wiki"
	}

	sshUser := setting.RunUser
	if setting.SSH.StartBuiltinServer {
		sshUser = setting.SSH.BuiltinServerUser
	}

	cl := new(CloneLink)

	// if we have a ipv6 literal we need to put brackets around it
	// for the git cloning to work.
	sshDomain := setting.SSH.Domain
	ip := net.ParseIP(setting.SSH.Domain)
	if ip != nil && ip.To4() == nil {
		sshDomain = "[" + setting.SSH.Domain + "]"
	}

	if setting.SSH.Port != 22 {
		cl.SSH = fmt.Sprintf("ssh://%s@%s/%s/%s.git", sshUser, net.JoinHostPort(setting.SSH.Domain, strconv.Itoa(setting.SSH.Port)), repo.OwnerName, repoName)
	} else if setting.Repository.UseCompatSSHURI {
		cl.SSH = fmt.Sprintf("ssh://%s@%s/%s/%s.git", sshUser, sshDomain, repo.OwnerName, repoName)
	} else {
		cl.SSH = fmt.Sprintf("%s@%s:%s/%s.git", sshUser, sshDomain, repo.OwnerName, repoName)
	}
	cl.HTTPS = ComposeHTTPSCloneURL(repo.OwnerName, repoName)
	return cl
}

// CloneLink returns clone URLs of repository.
func (repo *Repository) CloneLink() (cl *CloneLink) {
	return repo.cloneLink(false)
}

// CheckCreateRepository check if could created a repository
func CheckCreateRepository(doer, u *User, name string, overwriteOrAdopt bool) error {
	if !doer.CanCreateRepo() {
		return ErrReachLimitOfRepo{u.MaxRepoCreation}
	}

	if err := IsUsableRepoName(name); err != nil {
		return err
	}

	has, err := isRepositoryExist(x, u, name)
	if err != nil {
		return fmt.Errorf("IsRepositoryExist: %v", err)
	} else if has {
		return ErrRepoAlreadyExist{u.Name, name}
	}

	isExist, err := util.IsExist(RepoPath(u.Name, name))
	if err != nil {
		log.Error("Unable to check if %s exists. Error: %v", RepoPath(u.Name, name), err)
		return err
	}
	if !overwriteOrAdopt && isExist {
		return ErrRepoFilesAlreadyExist{u.Name, name}
	}
	return nil
}

// CreateRepoOptions contains the create repository options
type CreateRepoOptions struct {
	Name           string
	Description    string
	OriginalURL    string
	GitServiceType api.GitServiceType
	Gitignores     string
	IssueLabels    string
	License        string
	Readme         string
	DefaultBranch  string
	IsPrivate      bool
	IsMirror       bool
	IsTemplate     bool
	AutoInit       bool
	Status         RepositoryStatus
	TrustModel     TrustModelType
}

// GetRepoInitFile returns repository init files
func GetRepoInitFile(tp, name string) ([]byte, error) {
	cleanedName := strings.TrimLeft(path.Clean("/"+name), "/")
	relPath := path.Join("options", tp, cleanedName)

	// Use custom file when available.
	customPath := path.Join(setting.CustomPath, relPath)
	isFile, err := util.IsFile(customPath)
	if err != nil {
		log.Error("Unable to check if %s is a file. Error: %v", customPath, err)
	}
	if isFile {
		return ioutil.ReadFile(customPath)
	}

	switch tp {
	case "readme":
		return options.Readme(cleanedName)
	case "gitignore":
		return options.Gitignore(cleanedName)
	case "license":
		return options.License(cleanedName)
	case "label":
		return options.Labels(cleanedName)
	default:
		return []byte{}, fmt.Errorf("Invalid init file type")
	}
}

var (
	reservedRepoNames    = []string{".", ".."}
	reservedRepoPatterns = []string{"*.git", "*.wiki"}
)

// IsUsableRepoName returns true when repository is usable
func IsUsableRepoName(name string) error {
	if alphaDashDotPattern.MatchString(name) {
		// Note: usually this error is normally caught up earlier in the UI
		return ErrNameCharsNotAllowed{Name: name}
	}
	return isUsableName(reservedRepoNames, reservedRepoPatterns, name)
}

// CreateRepository creates a repository for the user/organization.
func CreateRepository(ctx DBContext, doer, u *User, repo *Repository, overwriteOrAdopt bool) (err error) {
	if err = IsUsableRepoName(repo.Name); err != nil {
		return err
	}

	has, err := isRepositoryExist(ctx.e, u, repo.Name)
	if err != nil {
		return fmt.Errorf("IsRepositoryExist: %v", err)
	} else if has {
		return ErrRepoAlreadyExist{u.Name, repo.Name}
	}

	repoPath := RepoPath(u.Name, repo.Name)
	isExist, err := util.IsExist(repoPath)
	if err != nil {
		log.Error("Unable to check if %s exists. Error: %v", repoPath, err)
		return err
	}
	if !overwriteOrAdopt && isExist {
		log.Error("Files already exist in %s and we are not going to adopt or delete.", repoPath)
		return ErrRepoFilesAlreadyExist{
			Uname: u.Name,
			Name:  repo.Name,
		}
	}

	if _, err = ctx.e.Insert(repo); err != nil {
		return err
	}
	if err = deleteRepoRedirect(ctx.e, u.ID, repo.Name); err != nil {
		return err
	}

	// insert units for repo
	var units = make([]RepoUnit, 0, len(DefaultRepoUnits))
	for _, tp := range DefaultRepoUnits {
		if tp == UnitTypeIssues {
			units = append(units, RepoUnit{
				RepoID: repo.ID,
				Type:   tp,
				Config: &IssuesConfig{
					EnableTimetracker:                setting.Service.DefaultEnableTimetracking,
					AllowOnlyContributorsToTrackTime: setting.Service.DefaultAllowOnlyContributorsToTrackTime,
					EnableDependencies:               setting.Service.DefaultEnableDependencies,
				},
			})
		} else if tp == UnitTypePullRequests {
			units = append(units, RepoUnit{
				RepoID: repo.ID,
				Type:   tp,
				Config: &PullRequestsConfig{AllowMerge: true, AllowRebase: true, AllowRebaseMerge: true, AllowSquash: true},
			})
		} else {
			units = append(units, RepoUnit{
				RepoID: repo.ID,
				Type:   tp,
			})
		}
	}

	if _, err = ctx.e.Insert(&units); err != nil {
		return err
	}

	// Remember visibility preference.
	u.LastRepoVisibility = repo.IsPrivate
	if err = updateUserCols(ctx.e, u, "last_repo_visibility"); err != nil {
		return fmt.Errorf("updateUser: %v", err)
	}

	if _, err = ctx.e.Incr("num_repos").ID(u.ID).Update(new(User)); err != nil {
		return fmt.Errorf("increment user total_repos: %v", err)
	}
	u.NumRepos++

	// Give access to all members in teams with access to all repositories.
	if u.IsOrganization() {
		if err := u.GetTeams(&SearchTeamOptions{}); err != nil {
			return fmt.Errorf("GetTeams: %v", err)
		}
		for _, t := range u.Teams {
			if t.IncludesAllRepositories {
				if err := t.addRepository(ctx.e, repo); err != nil {
					return fmt.Errorf("addRepository: %v", err)
				}
			}
		}

		if isAdmin, err := isUserRepoAdmin(ctx.e, repo, doer); err != nil {
			return fmt.Errorf("isUserRepoAdmin: %v", err)
		} else if !isAdmin {
			// Make creator repo admin if it wan't assigned automatically
			if err = repo.addCollaborator(ctx.e, doer); err != nil {
				return fmt.Errorf("AddCollaborator: %v", err)
			}
			if err = repo.changeCollaborationAccessMode(ctx.e, doer.ID, AccessModeAdmin); err != nil {
				return fmt.Errorf("ChangeCollaborationAccessMode: %v", err)
			}
		}
	} else if err = repo.recalculateAccesses(ctx.e); err != nil {
		// Organization automatically called this in addRepository method.
		return fmt.Errorf("recalculateAccesses: %v", err)
	}

	if setting.Service.AutoWatchNewRepos {
		if err = watchRepo(ctx.e, doer.ID, repo.ID, true); err != nil {
			return fmt.Errorf("watchRepo: %v", err)
		}
	}

	if err = copyDefaultWebhooksToRepo(ctx.e, repo.ID); err != nil {
		return fmt.Errorf("copyDefaultWebhooksToRepo: %v", err)
	}

	return nil
}

func countRepositories(userID int64, private bool) int64 {
	sess := x.Where("id > 0")

	if userID > 0 {
		sess.And("owner_id = ?", userID)
	}
	if !private {
		sess.And("is_private=?", false)
	}

	count, err := sess.Count(new(Repository))
	if err != nil {
		log.Error("countRepositories: %v", err)
	}
	return count
}

// CountRepositories returns number of repositories.
// Argument private only takes effect when it is false,
// set it true to count all repositories.
func CountRepositories(private bool) int64 {
	return countRepositories(-1, private)
}

// CountUserRepositories returns number of repositories user owns.
// Argument private only takes effect when it is false,
// set it true to count all repositories.
func CountUserRepositories(userID int64, private bool) int64 {
	return countRepositories(userID, private)
}

// RepoPath returns repository path by given user and repository name.
func RepoPath(userName, repoName string) string {
	return filepath.Join(UserPath(userName), strings.ToLower(repoName)+".git")
}

// IncrementRepoForkNum increment repository fork number
func IncrementRepoForkNum(ctx DBContext, repoID int64) error {
	_, err := ctx.e.Exec("UPDATE `repository` SET num_forks=num_forks+1 WHERE id=?", repoID)
	return err
}

// TransferOwnership transfers all corresponding setting from old user to new one.
func TransferOwnership(doer *User, newOwnerName string, repo *Repository) error {
	newOwner, err := GetUserByName(newOwnerName)
	if err != nil {
		return fmt.Errorf("get new owner '%s': %v", newOwnerName, err)
	}

	// Check if new owner has repository with same name.
	has, err := IsRepositoryExist(newOwner, repo.Name)
	if err != nil {
		return fmt.Errorf("IsRepositoryExist: %v", err)
	} else if has {
		return ErrRepoAlreadyExist{newOwnerName, repo.Name}
	}

	sess := x.NewSession()
	defer sess.Close()
	if err = sess.Begin(); err != nil {
		return fmt.Errorf("sess.Begin: %v", err)
	}

	oldOwner := repo.Owner

	// Note: we have to set value here to make sure recalculate accesses is based on
	// new owner.
	repo.OwnerID = newOwner.ID
	repo.Owner = newOwner
	repo.OwnerName = newOwner.Name

	// Update repository.
	if _, err := sess.ID(repo.ID).Update(repo); err != nil {
		return fmt.Errorf("update owner: %v", err)
	}

	// Remove redundant collaborators.
	collaborators, err := repo.getCollaborators(sess, ListOptions{})
	if err != nil {
		return fmt.Errorf("getCollaborators: %v", err)
	}

	// Dummy object.
	collaboration := &Collaboration{RepoID: repo.ID}
	for _, c := range collaborators {
		if c.ID != newOwner.ID {
			isMember, err := isOrganizationMember(sess, newOwner.ID, c.ID)
			if err != nil {
				return fmt.Errorf("IsOrgMember: %v", err)
			} else if !isMember {
				continue
			}
		}
		collaboration.UserID = c.ID
		if _, err = sess.Delete(collaboration); err != nil {
			return fmt.Errorf("remove collaborator '%d': %v", c.ID, err)
		}
	}

	// Remove old team-repository relations.
	if oldOwner.IsOrganization() {
		if err = oldOwner.removeOrgRepo(sess, repo.ID); err != nil {
			return fmt.Errorf("removeOrgRepo: %v", err)
		}
	}

	if newOwner.IsOrganization() {
		if err := newOwner.getTeams(sess); err != nil {
			return fmt.Errorf("GetTeams: %v", err)
		}
		for _, t := range newOwner.Teams {
			if t.IncludesAllRepositories {
				if err := t.addRepository(sess, repo); err != nil {
					return fmt.Errorf("addRepository: %v", err)
				}
			}
		}
	} else if err = repo.recalculateAccesses(sess); err != nil {
		// Organization called this in addRepository method.
		return fmt.Errorf("recalculateAccesses: %v", err)
	}

	// Update repository count.
	if _, err = sess.Exec("UPDATE `user` SET num_repos=num_repos+1 WHERE id=?", newOwner.ID); err != nil {
		return fmt.Errorf("increase new owner repository count: %v", err)
	} else if _, err = sess.Exec("UPDATE `user` SET num_repos=num_repos-1 WHERE id=?", oldOwner.ID); err != nil {
		return fmt.Errorf("decrease old owner repository count: %v", err)
	}

	if err = watchRepo(sess, doer.ID, repo.ID, true); err != nil {
		return fmt.Errorf("watchRepo: %v", err)
	}

	// Remove watch for organization.
	if oldOwner.IsOrganization() {
		if err = watchRepo(sess, oldOwner.ID, repo.ID, false); err != nil {
			return fmt.Errorf("watchRepo [false]: %v", err)
		}
	}

	// Rename remote repository to new path and delete local copy.
	dir := UserPath(newOwner.Name)

	if err := os.MkdirAll(dir, os.ModePerm); err != nil {
		return fmt.Errorf("Failed to create dir %s: %v", dir, err)
	}

	if err = os.Rename(RepoPath(oldOwner.Name, repo.Name), RepoPath(newOwner.Name, repo.Name)); err != nil {
		return fmt.Errorf("rename repository directory: %v", err)
	}

	// Rename remote wiki repository to new path and delete local copy.
	wikiPath := WikiPath(oldOwner.Name, repo.Name)
	isExist, err := util.IsExist(wikiPath)
	if err != nil {
		log.Error("Unable to check if %s exists. Error: %v", wikiPath, err)
		return err
	}
	if isExist {
		if err = os.Rename(wikiPath, WikiPath(newOwner.Name, repo.Name)); err != nil {
			return fmt.Errorf("rename repository wiki: %v", err)
		}
	}

	// If there was previously a redirect at this location, remove it.
	if err = deleteRepoRedirect(sess, newOwner.ID, repo.Name); err != nil {
		return fmt.Errorf("delete repo redirect: %v", err)
	}

	if err := NewRepoRedirect(DBContext{sess}, oldOwner.ID, repo.ID, repo.Name, repo.Name); err != nil {
		return fmt.Errorf("NewRepoRedirect: %v", err)
	}

	return sess.Commit()
}

// ChangeRepositoryName changes all corresponding setting from old repository name to new one.
func ChangeRepositoryName(doer *User, repo *Repository, newRepoName string) (err error) {
	oldRepoName := repo.Name
	newRepoName = strings.ToLower(newRepoName)
	if err = IsUsableRepoName(newRepoName); err != nil {
		return err
	}

	if err := repo.GetOwner(); err != nil {
		return err
	}

	has, err := IsRepositoryExist(repo.Owner, newRepoName)
	if err != nil {
		return fmt.Errorf("IsRepositoryExist: %v", err)
	} else if has {
		return ErrRepoAlreadyExist{repo.Owner.Name, newRepoName}
	}

	newRepoPath := RepoPath(repo.Owner.Name, newRepoName)
	if err = os.Rename(repo.RepoPath(), newRepoPath); err != nil {
		return fmt.Errorf("rename repository directory: %v", err)
	}

	wikiPath := repo.WikiPath()
	isExist, err := util.IsExist(wikiPath)
	if err != nil {
		log.Error("Unable to check if %s exists. Error: %v", wikiPath, err)
		return err
	}
	if isExist {
		if err = os.Rename(wikiPath, WikiPath(repo.Owner.Name, newRepoName)); err != nil {
			return fmt.Errorf("rename repository wiki: %v", err)
		}
	}

	sess := x.NewSession()
	defer sess.Close()
	if err = sess.Begin(); err != nil {
		return fmt.Errorf("sess.Begin: %v", err)
	}

	// If there was previously a redirect at this location, remove it.
	if err = deleteRepoRedirect(sess, repo.OwnerID, newRepoName); err != nil {
		return fmt.Errorf("delete repo redirect: %v", err)
	}

	if err := NewRepoRedirect(DBContext{sess}, repo.Owner.ID, repo.ID, oldRepoName, newRepoName); err != nil {
		return err
	}

	return sess.Commit()
}

func getRepositoriesByForkID(e Engine, forkID int64) ([]*Repository, error) {
	repos := make([]*Repository, 0, 10)
	return repos, e.
		Where("fork_id=?", forkID).
		Find(&repos)
}

// GetRepositoriesByForkID returns all repositories with given fork ID.
func GetRepositoriesByForkID(forkID int64) ([]*Repository, error) {
	return getRepositoriesByForkID(x, forkID)
}

func updateRepository(e Engine, repo *Repository, visibilityChanged bool) (err error) {
	repo.LowerName = strings.ToLower(repo.Name)

	if utf8.RuneCountInString(repo.Description) > 255 {
		repo.Description = string([]rune(repo.Description)[:255])
	}
	if utf8.RuneCountInString(repo.Website) > 255 {
		repo.Website = string([]rune(repo.Website)[:255])
	}

	if _, err = e.ID(repo.ID).AllCols().Update(repo); err != nil {
		return fmt.Errorf("update: %v", err)
	}

	if err = repo.updateSize(e); err != nil {
		log.Error("Failed to update size for repository: %v", err)
	}

	if visibilityChanged {
		if err = repo.getOwner(e); err != nil {
			return fmt.Errorf("getOwner: %v", err)
		}
		if repo.Owner.IsOrganization() {
			// Organization repository need to recalculate access table when visibility is changed.
			if err = repo.recalculateTeamAccesses(e, 0); err != nil {
				return fmt.Errorf("recalculateTeamAccesses: %v", err)
			}
		}

		// If repo has become private, we need to set its actions to private.
		if repo.IsPrivate {
			_, err = e.Where("repo_id = ?", repo.ID).Cols("is_private").Update(&Action{
				IsPrivate: true,
			})
			if err != nil {
				return err
			}
		}

		// Create/Remove git-daemon-export-ok for git-daemon...
		daemonExportFile := path.Join(repo.RepoPath(), `git-daemon-export-ok`)
		isExist, err := util.IsExist(daemonExportFile)
		if err != nil {
			log.Error("Unable to check if %s exists. Error: %v", daemonExportFile, err)
			return err
		}
		if repo.IsPrivate && isExist {
			if err = util.Remove(daemonExportFile); err != nil {
				log.Error("Failed to remove %s: %v", daemonExportFile, err)
			}
		} else if !repo.IsPrivate && !isExist {
			if f, err := os.Create(daemonExportFile); err != nil {
				log.Error("Failed to create %s: %v", daemonExportFile, err)
			} else {
				f.Close()
			}
		}

		forkRepos, err := getRepositoriesByForkID(e, repo.ID)
		if err != nil {
			return fmt.Errorf("getRepositoriesByForkID: %v", err)
		}
		for i := range forkRepos {
			forkRepos[i].IsPrivate = repo.IsPrivate || repo.Owner.Visibility == api.VisibleTypePrivate
			if err = updateRepository(e, forkRepos[i], true); err != nil {
				return fmt.Errorf("updateRepository[%d]: %v", forkRepos[i].ID, err)
			}
		}
	}

	return nil
}

// UpdateRepositoryCtx updates a repository with db context
func UpdateRepositoryCtx(ctx DBContext, repo *Repository, visibilityChanged bool) error {
	return updateRepository(ctx.e, repo, visibilityChanged)
}

// UpdateRepository updates a repository
func UpdateRepository(repo *Repository, visibilityChanged bool) (err error) {
	sess := x.NewSession()
	defer sess.Close()
	if err = sess.Begin(); err != nil {
		return err
	}

	if err = updateRepository(sess, repo, visibilityChanged); err != nil {
		return fmt.Errorf("updateRepository: %v", err)
	}

	return sess.Commit()
}

// UpdateRepositoryUpdatedTime updates a repository's updated time
func UpdateRepositoryUpdatedTime(repoID int64, updateTime time.Time) error {
	_, err := x.Exec("UPDATE repository SET updated_unix = ? WHERE id = ?", updateTime.Unix(), repoID)
	return err
}

// UpdateRepositoryUnits updates a repository's units
func UpdateRepositoryUnits(repo *Repository, units []RepoUnit, deleteUnitTypes []UnitType) (err error) {
	sess := x.NewSession()
	defer sess.Close()
	if err = sess.Begin(); err != nil {
		return err
	}

	// Delete existing settings of units before adding again
	for _, u := range units {
		deleteUnitTypes = append(deleteUnitTypes, u.Type)
	}

	if _, err = sess.Where("repo_id = ?", repo.ID).In("type", deleteUnitTypes).Delete(new(RepoUnit)); err != nil {
		return err
	}

	if len(units) > 0 {
		if _, err = sess.Insert(units); err != nil {
			return err
		}
	}

	return sess.Commit()
}

// DeleteRepository deletes a repository for a user or organization.
func DeleteRepository(doer *User, uid, repoID int64) error {
	// In case is a organization.
	org, err := GetUserByID(uid)
	if err != nil {
		return err
	}
	if org.IsOrganization() {
		if err = org.GetTeams(&SearchTeamOptions{}); err != nil {
			return err
		}
	}

	sess := x.NewSession()
	defer sess.Close()
	if err = sess.Begin(); err != nil {
		return err
	}

	repo := &Repository{ID: repoID, OwnerID: uid}
	has, err := sess.Get(repo)
	if err != nil {
		return err
	} else if !has {
		return ErrRepoNotExist{repoID, uid, "", ""}
	}

	// Delete Deploy Keys
	deployKeys, err := listDeployKeys(sess, repo.ID, ListOptions{})
	if err != nil {
		return fmt.Errorf("listDeployKeys: %v", err)
	}
	for _, dKey := range deployKeys {
		if err := deleteDeployKey(sess, doer, dKey.ID); err != nil {
			return fmt.Errorf("deleteDeployKeys: %v", err)
		}
	}

	if cnt, err := sess.ID(repoID).Delete(&Repository{}); err != nil {
		return err
	} else if cnt != 1 {
		return ErrRepoNotExist{repoID, uid, "", ""}
	}

	if org.IsOrganization() {
		for _, t := range org.Teams {
			if !t.hasRepository(sess, repoID) {
				continue
			} else if err = t.removeRepository(sess, repo, false); err != nil {
				return err
			}
		}
	}

	attachments := make([]*Attachment, 0, 20)
	if err = sess.Join("INNER", "`release`", "`release`.id = `attachment`.release_id").
		Where("`release`.repo_id = ?", repoID).
		Find(&attachments); err != nil {
		return err
	}
	releaseAttachments := make([]string, 0, len(attachments))
	for i := 0; i < len(attachments); i++ {
		releaseAttachments = append(releaseAttachments, attachments[i].RelativePath())
	}

	if _, err = sess.Exec("UPDATE `user` SET num_stars=num_stars-1 WHERE id IN (SELECT `uid` FROM `star` WHERE repo_id = ?)", repo.ID); err != nil {
		return err
	}

	if err = deleteBeans(sess,
		&Access{RepoID: repo.ID},
		&Action{RepoID: repo.ID},
		&Watch{RepoID: repoID},
		&Star{RepoID: repoID},
		&Mirror{RepoID: repoID},
		&Milestone{RepoID: repoID},
		&Release{RepoID: repoID},
		&Collaboration{RepoID: repoID},
		&PullRequest{BaseRepoID: repoID},
		&RepoUnit{RepoID: repoID},
		&RepoRedirect{RedirectRepoID: repoID},
		&Webhook{RepoID: repoID},
		&HookTask{RepoID: repoID},
		&Notification{RepoID: repoID},
		&CommitStatus{RepoID: repoID},
		&RepoIndexerStatus{RepoID: repoID},
		&LanguageStat{RepoID: repoID},
		&Comment{RefRepoID: repoID},
		&Task{RepoID: repoID},
	); err != nil {
		return fmt.Errorf("deleteBeans: %v", err)
	}

	// Delete Issues and related objects
	var attachmentPaths []string
	if attachmentPaths, err = deleteIssuesByRepoID(sess, repoID); err != nil {
		return err
	}

	if _, err = sess.Where("repo_id = ?", repoID).Delete(new(RepoUnit)); err != nil {
		return err
	}

	if repo.IsFork {
		if _, err = sess.Exec("UPDATE `repository` SET num_forks=num_forks-1 WHERE id=?", repo.ForkID); err != nil {
			return fmt.Errorf("decrease fork count: %v", err)
		}
	}

	if _, err = sess.Exec("UPDATE `user` SET num_repos=num_repos-1 WHERE id=?", uid); err != nil {
		return err
	}

	if len(repo.Topics) > 0 {
		if err = removeTopicsFromRepo(sess, repo.ID); err != nil {
			return err
		}
	}

	projects, _, err := getProjects(sess, ProjectSearchOptions{
		RepoID: repoID,
	})
	if err != nil {
		return fmt.Errorf("get projects: %v", err)
	}
	for i := range projects {
		if err := deleteProjectByID(sess, projects[i].ID); err != nil {
			return fmt.Errorf("delete project [%d]: %v", projects[i].ID, err)
		}
	}

	// FIXME: Remove repository files should be executed after transaction succeed.
	repoPath := repo.RepoPath()
	removeAllWithNotice(sess, "Delete repository files", repoPath)

	err = repo.deleteWiki(sess)
	if err != nil {
		return err
	}

	// Remove LFS objects
	var lfsObjects []*LFSMetaObject
	if err = sess.Where("repository_id=?", repoID).Find(&lfsObjects); err != nil {
		return err
	}

	for _, v := range lfsObjects {
		count, err := sess.Count(&LFSMetaObject{Oid: v.Oid})
		if err != nil {
			return err
		}
		if count > 1 {
			continue
		}

		removeStorageWithNotice(sess, storage.LFS, "Delete orphaned LFS file", v.RelativePath())
	}

	if _, err := sess.Delete(&LFSMetaObject{RepositoryID: repoID}); err != nil {
		return err
	}

	if repo.NumForks > 0 {
		if _, err = sess.Exec("UPDATE `repository` SET fork_id=0,is_fork=? WHERE fork_id=?", false, repo.ID); err != nil {
			log.Error("reset 'fork_id' and 'is_fork': %v", err)
		}
	}

	if err = sess.Commit(); err != nil {
		sess.Close()
		if len(deployKeys) > 0 {
			// We need to rewrite the public keys because the commit failed
			if err2 := RewriteAllPublicKeys(); err2 != nil {
				return fmt.Errorf("Commit: %v SSH Keys: %v", err, err2)
			}
		}
		return fmt.Errorf("Commit: %v", err)
	}

	sess.Close()

	// We should always delete the files after the database transaction succeed. If
	// we delete the file but the database rollback, the repository will be borken.

	// Remove issue attachment files.
	for i := range attachmentPaths {
		RemoveStorageWithNotice(storage.Attachments, "Delete issue attachment", attachmentPaths[i])
	}

	// Remove release attachment files.
	for i := range releaseAttachments {
		RemoveStorageWithNotice(storage.Attachments, "Delete release attachment", releaseAttachments[i])
	}

	if len(repo.Avatar) > 0 {
		if err := storage.RepoAvatars.Delete(repo.CustomAvatarRelativePath()); err != nil {
			return fmt.Errorf("Failed to remove %s: %v", repo.Avatar, err)
		}
	}

	return nil
}

// GetRepositoryByOwnerAndName returns the repository by given ownername and reponame.
func GetRepositoryByOwnerAndName(ownerName, repoName string) (*Repository, error) {
	return getRepositoryByOwnerAndName(x, ownerName, repoName)
}

func getRepositoryByOwnerAndName(e Engine, ownerName, repoName string) (*Repository, error) {
	var repo Repository
	has, err := e.Table("repository").Select("repository.*").
		Join("INNER", "`user`", "`user`.id = repository.owner_id").
		Where("repository.lower_name = ?", strings.ToLower(repoName)).
		And("`user`.lower_name = ?", strings.ToLower(ownerName)).
		Get(&repo)
	if err != nil {
		return nil, err
	} else if !has {
		return nil, ErrRepoNotExist{0, 0, ownerName, repoName}
	}
	return &repo, nil
}

// GetRepositoryByName returns the repository by given name under user if exists.
func GetRepositoryByName(ownerID int64, name string) (*Repository, error) {
	repo := &Repository{
		OwnerID:   ownerID,
		LowerName: strings.ToLower(name),
	}
	has, err := x.Get(repo)
	if err != nil {
		return nil, err
	} else if !has {
		return nil, ErrRepoNotExist{0, ownerID, "", name}
	}
	return repo, err
}

func getRepositoryByID(e Engine, id int64) (*Repository, error) {
	repo := new(Repository)
	has, err := e.ID(id).Get(repo)
	if err != nil {
		return nil, err
	} else if !has {
		return nil, ErrRepoNotExist{id, 0, "", ""}
	}
	return repo, nil
}

// GetRepositoryByID returns the repository by given id if exists.
func GetRepositoryByID(id int64) (*Repository, error) {
	return getRepositoryByID(x, id)
}

// GetRepositoryByIDCtx returns the repository by given id if exists.
func GetRepositoryByIDCtx(ctx DBContext, id int64) (*Repository, error) {
	return getRepositoryByID(ctx.e, id)
}

// GetRepositoriesMapByIDs returns the repositories by given id slice.
func GetRepositoriesMapByIDs(ids []int64) (map[int64]*Repository, error) {
	var repos = make(map[int64]*Repository, len(ids))
	return repos, x.In("id", ids).Find(&repos)
}

// GetUserRepositories returns a list of repositories of given user.
func GetUserRepositories(opts *SearchRepoOptions) ([]*Repository, int64, error) {
	if len(opts.OrderBy) == 0 {
		opts.OrderBy = "updated_unix DESC"
	}

	var cond = builder.NewCond()
	cond = cond.And(builder.Eq{"owner_id": opts.Actor.ID})
	if !opts.Private {
		cond = cond.And(builder.Eq{"is_private": false})
	}

	if opts.LowerNames != nil && len(opts.LowerNames) > 0 {
		cond = cond.And(builder.In("lower_name", opts.LowerNames))
	}

	sess := x.NewSession()
	defer sess.Close()

	count, err := sess.Where(cond).Count(new(Repository))
	if err != nil {
		return nil, 0, fmt.Errorf("Count: %v", err)
	}

	sess.Where(cond).OrderBy(opts.OrderBy.String())
	repos := make([]*Repository, 0, opts.PageSize)
	return repos, count, opts.setSessionPagination(sess).Find(&repos)
}

// GetUserMirrorRepositories returns a list of mirror repositories of given user.
func GetUserMirrorRepositories(userID int64) ([]*Repository, error) {
	repos := make([]*Repository, 0, 10)
	return repos, x.
		Where("owner_id = ?", userID).
		And("is_mirror = ?", true).
		Find(&repos)
}

func getRepositoryCount(e Engine, u *User) (int64, error) {
	return e.Count(&Repository{OwnerID: u.ID})
}

func getPublicRepositoryCount(e Engine, u *User) (int64, error) {
	return e.Where("is_private = ?", false).Count(&Repository{OwnerID: u.ID})
}

func getPrivateRepositoryCount(e Engine, u *User) (int64, error) {
	return e.Where("is_private = ?", true).Count(&Repository{OwnerID: u.ID})
}

// GetRepositoryCount returns the total number of repositories of user.
func GetRepositoryCount(u *User) (int64, error) {
	return getRepositoryCount(x, u)
}

// GetPublicRepositoryCount returns the total number of public repositories of user.
func GetPublicRepositoryCount(u *User) (int64, error) {
	return getPublicRepositoryCount(x, u)
}

// GetPrivateRepositoryCount returns the total number of private repositories of user.
func GetPrivateRepositoryCount(u *User) (int64, error) {
	return getPrivateRepositoryCount(x, u)
}

// DeleteRepositoryArchives deletes all repositories' archives.
func DeleteRepositoryArchives(ctx context.Context) error {
	return x.
		Where("id > 0").
		Iterate(new(Repository),
			func(idx int, bean interface{}) error {
				repo := bean.(*Repository)
				select {
				case <-ctx.Done():
					return ErrCancelledf("before deleting repository archives for %s", repo.FullName())
				default:
				}
				return util.RemoveAll(filepath.Join(repo.RepoPath(), "archives"))
			})
}

// DeleteOldRepositoryArchives deletes old repository archives.
func DeleteOldRepositoryArchives(ctx context.Context, olderThan time.Duration) error {
	log.Trace("Doing: ArchiveCleanup")

	if err := x.Where("id > 0").Iterate(new(Repository), func(idx int, bean interface{}) error {
		return deleteOldRepositoryArchives(ctx, olderThan, idx, bean)
	}); err != nil {
		log.Trace("Error: ArchiveClean: %v", err)
		return err
	}

	log.Trace("Finished: ArchiveCleanup")
	return nil
}

func deleteOldRepositoryArchives(ctx context.Context, olderThan time.Duration, idx int, bean interface{}) error {
	repo := bean.(*Repository)
	basePath := filepath.Join(repo.RepoPath(), "archives")

	for _, ty := range []string{"zip", "targz"} {
		select {
		case <-ctx.Done():
			return ErrCancelledf("before deleting old repository archives with filetype %s for %s", ty, repo.FullName())
		default:
		}

		path := filepath.Join(basePath, ty)
		file, err := os.Open(path)
		if err != nil {
			if !os.IsNotExist(err) {
				log.Warn("Unable to open directory %s: %v", path, err)
				return err
			}

			// If the directory doesn't exist, that's okay.
			continue
		}

		files, err := file.Readdir(0)
		file.Close()
		if err != nil {
			log.Warn("Unable to read directory %s: %v", path, err)
			return err
		}

		minimumOldestTime := time.Now().Add(-olderThan)
		for _, info := range files {
			if info.ModTime().Before(minimumOldestTime) && !info.IsDir() {
				select {
				case <-ctx.Done():
					return ErrCancelledf("before deleting old repository archive file %s with filetype %s for %s", info.Name(), ty, repo.FullName())
				default:
				}
				toDelete := filepath.Join(path, info.Name())
				// This is a best-effort purge, so we do not check error codes to confirm removal.
				if err = util.Remove(toDelete); err != nil {
					log.Trace("Unable to delete %s, but proceeding: %v", toDelete, err)
				}
			}
		}
	}

	return nil
}

type repoChecker struct {
	querySQL, correctSQL string
	desc                 string
}

func repoStatsCheck(ctx context.Context, checker *repoChecker) {
	results, err := x.Query(checker.querySQL)
	if err != nil {
		log.Error("Select %s: %v", checker.desc, err)
		return
	}
	for _, result := range results {
		id := com.StrTo(result["id"]).MustInt64()
		select {
		case <-ctx.Done():
			log.Warn("CheckRepoStats: Cancelled before checking %s for Repo[%d]", checker.desc, id)
			return
		default:
		}
		log.Trace("Updating %s: %d", checker.desc, id)
		_, err = x.Exec(checker.correctSQL, id, id)
		if err != nil {
			log.Error("Update %s[%d]: %v", checker.desc, id, err)
		}
	}
}

// CheckRepoStats checks the repository stats
func CheckRepoStats(ctx context.Context) error {
	log.Trace("Doing: CheckRepoStats")

	checkers := []*repoChecker{
		// Repository.NumWatches
		{
			"SELECT repo.id FROM `repository` repo WHERE repo.num_watches!=(SELECT COUNT(*) FROM `watch` WHERE repo_id=repo.id AND mode<>2)",
			"UPDATE `repository` SET num_watches=(SELECT COUNT(*) FROM `watch` WHERE repo_id=? AND mode<>2) WHERE id=?",
			"repository count 'num_watches'",
		},
		// Repository.NumStars
		{
			"SELECT repo.id FROM `repository` repo WHERE repo.num_stars!=(SELECT COUNT(*) FROM `star` WHERE repo_id=repo.id)",
			"UPDATE `repository` SET num_stars=(SELECT COUNT(*) FROM `star` WHERE repo_id=?) WHERE id=?",
			"repository count 'num_stars'",
		},
		// Label.NumIssues
		{
			"SELECT label.id FROM `label` WHERE label.num_issues!=(SELECT COUNT(*) FROM `issue_label` WHERE label_id=label.id)",
			"UPDATE `label` SET num_issues=(SELECT COUNT(*) FROM `issue_label` WHERE label_id=?) WHERE id=?",
			"label count 'num_issues'",
		},
		// User.NumRepos
		{
			"SELECT `user`.id FROM `user` WHERE `user`.num_repos!=(SELECT COUNT(*) FROM `repository` WHERE owner_id=`user`.id)",
			"UPDATE `user` SET num_repos=(SELECT COUNT(*) FROM `repository` WHERE owner_id=?) WHERE id=?",
			"user count 'num_repos'",
		},
		// Issue.NumComments
		{
			"SELECT `issue`.id FROM `issue` WHERE `issue`.num_comments!=(SELECT COUNT(*) FROM `comment` WHERE issue_id=`issue`.id AND type=0)",
			"UPDATE `issue` SET num_comments=(SELECT COUNT(*) FROM `comment` WHERE issue_id=? AND type=0) WHERE id=?",
			"issue count 'num_comments'",
		},
	}
	for _, checker := range checkers {
		select {
		case <-ctx.Done():
			log.Warn("CheckRepoStats: Cancelled before %s", checker.desc)
			return ErrCancelledf("before checking %s", checker.desc)
		default:
			repoStatsCheck(ctx, checker)
		}
	}

	// ***** START: Repository.NumClosedIssues *****
	desc := "repository count 'num_closed_issues'"
	results, err := x.Query("SELECT repo.id FROM `repository` repo WHERE repo.num_closed_issues!=(SELECT COUNT(*) FROM `issue` WHERE repo_id=repo.id AND is_closed=? AND is_pull=?)", true, false)
	if err != nil {
		log.Error("Select %s: %v", desc, err)
	} else {
		for _, result := range results {
			id := com.StrTo(result["id"]).MustInt64()
			select {
			case <-ctx.Done():
				log.Warn("CheckRepoStats: Cancelled during %s for repo ID %d", desc, id)
				return ErrCancelledf("during %s for repo ID %d", desc, id)
			default:
			}
			log.Trace("Updating %s: %d", desc, id)
			_, err = x.Exec("UPDATE `repository` SET num_closed_issues=(SELECT COUNT(*) FROM `issue` WHERE repo_id=? AND is_closed=? AND is_pull=?) WHERE id=?", id, true, false, id)
			if err != nil {
				log.Error("Update %s[%d]: %v", desc, id, err)
			}
		}
	}
	// ***** END: Repository.NumClosedIssues *****

	// ***** START: Repository.NumClosedPulls *****
	desc = "repository count 'num_closed_pulls'"
	results, err = x.Query("SELECT repo.id FROM `repository` repo WHERE repo.num_closed_pulls!=(SELECT COUNT(*) FROM `issue` WHERE repo_id=repo.id AND is_closed=? AND is_pull=?)", true, true)
	if err != nil {
		log.Error("Select %s: %v", desc, err)
	} else {
		for _, result := range results {
			id := com.StrTo(result["id"]).MustInt64()
			select {
			case <-ctx.Done():
				log.Warn("CheckRepoStats: Cancelled")
				return ErrCancelledf("during %s for repo ID %d", desc, id)
			default:
			}
			log.Trace("Updating %s: %d", desc, id)
			_, err = x.Exec("UPDATE `repository` SET num_closed_pulls=(SELECT COUNT(*) FROM `issue` WHERE repo_id=? AND is_closed=? AND is_pull=?) WHERE id=?", id, true, true, id)
			if err != nil {
				log.Error("Update %s[%d]: %v", desc, id, err)
			}
		}
	}
	// ***** END: Repository.NumClosedPulls *****

	// FIXME: use checker when stop supporting old fork repo format.
	// ***** START: Repository.NumForks *****
	results, err = x.Query("SELECT repo.id FROM `repository` repo WHERE repo.num_forks!=(SELECT COUNT(*) FROM `repository` WHERE fork_id=repo.id)")
	if err != nil {
		log.Error("Select repository count 'num_forks': %v", err)
	} else {
		for _, result := range results {
			id := com.StrTo(result["id"]).MustInt64()
			select {
			case <-ctx.Done():
				log.Warn("CheckRepoStats: Cancelled")
				return ErrCancelledf("during %s for repo ID %d", desc, id)
			default:
			}
			log.Trace("Updating repository count 'num_forks': %d", id)

			repo, err := GetRepositoryByID(id)
			if err != nil {
				log.Error("GetRepositoryByID[%d]: %v", id, err)
				continue
			}

			rawResult, err := x.Query("SELECT COUNT(*) FROM `repository` WHERE fork_id=?", repo.ID)
			if err != nil {
				log.Error("Select count of forks[%d]: %v", repo.ID, err)
				continue
			}
			repo.NumForks = int(parseCountResult(rawResult))

			if err = UpdateRepository(repo, false); err != nil {
				log.Error("UpdateRepository[%d]: %v", id, err)
				continue
			}
		}
	}
	// ***** END: Repository.NumForks *****
	return nil
}

// SetArchiveRepoState sets if a repo is archived
func (repo *Repository) SetArchiveRepoState(isArchived bool) (err error) {
	repo.IsArchived = isArchived
	_, err = x.Where("id = ?", repo.ID).Cols("is_archived").NoAutoTime().Update(repo)
	return
}

// ___________           __
// \_   _____/__________|  | __
//  |    __)/  _ \_  __ \  |/ /
//  |     \(  <_> )  | \/    <
//  \___  / \____/|__|  |__|_ \
//      \/                   \/

// HasForkedRepo checks if given user has already forked a repository with given ID.
func HasForkedRepo(ownerID, repoID int64) (*Repository, bool) {
	repo := new(Repository)
	has, _ := x.
		Where("owner_id=? AND fork_id=?", ownerID, repoID).
		Get(repo)
	return repo, has
}

// CopyLFS copies LFS data from one repo to another
func CopyLFS(ctx DBContext, newRepo, oldRepo *Repository) error {
	var lfsObjects []*LFSMetaObject
	if err := ctx.e.Where("repository_id=?", oldRepo.ID).Find(&lfsObjects); err != nil {
		return err
	}

	for _, v := range lfsObjects {
		v.ID = 0
		v.RepositoryID = newRepo.ID
		if _, err := ctx.e.Insert(v); err != nil {
			return err
		}
	}

	return nil
}

// GetForks returns all the forks of the repository
func (repo *Repository) GetForks(listOptions ListOptions) ([]*Repository, error) {
	if listOptions.Page == 0 {
		forks := make([]*Repository, 0, repo.NumForks)
		return forks, x.Find(&forks, &Repository{ForkID: repo.ID})
	}

	sess := listOptions.getPaginatedSession()
	forks := make([]*Repository, 0, listOptions.PageSize)
	return forks, sess.Find(&forks, &Repository{ForkID: repo.ID})
}

// GetUserFork return user forked repository from this repository, if not forked return nil
func (repo *Repository) GetUserFork(userID int64) (*Repository, error) {
	var forkedRepo Repository
	has, err := x.Where("fork_id = ?", repo.ID).And("owner_id = ?", userID).Get(&forkedRepo)
	if err != nil {
		return nil, err
	}
	if !has {
		return nil, nil
	}
	return &forkedRepo, nil
}

// GetOriginalURLHostname returns the hostname of a URL or the URL
func (repo *Repository) GetOriginalURLHostname() string {
	u, err := url.Parse(repo.OriginalURL)
	if err != nil {
		return repo.OriginalURL
	}

	return u.Host
}

// GetTreePathLock returns LSF lock for the treePath
func (repo *Repository) GetTreePathLock(treePath string) (*LFSLock, error) {
	if setting.LFS.StartServer {
		locks, err := GetLFSLockByRepoID(repo.ID, 0, 0)
		if err != nil {
			return nil, err
		}
		for _, lock := range locks {
			if lock.Path == treePath {
				return lock, nil
			}
		}
	}
	return nil, nil
}

func updateRepositoryCols(e Engine, repo *Repository, cols ...string) error {
	_, err := e.ID(repo.ID).Cols(cols...).Update(repo)
	return err
}

// UpdateRepositoryCols updates repository's columns
func UpdateRepositoryCols(repo *Repository, cols ...string) error {
	return updateRepositoryCols(x, repo, cols...)
}

// GetTrustModel will get the TrustModel for the repo or the default trust model
func (repo *Repository) GetTrustModel() TrustModelType {
	trustModel := repo.TrustModel
	if trustModel == DefaultTrustModel {
		trustModel = ToTrustModel(setting.Repository.Signing.DefaultTrustModel)
		if trustModel == DefaultTrustModel {
			return CollaboratorTrustModel
		}
	}
	return trustModel
}

// DoctorUserStarNum recalculate Stars number for all user
func DoctorUserStarNum() (err error) {
	const batchSize = 100
	sess := x.NewSession()
	defer sess.Close()

	for start := 0; ; start += batchSize {
		users := make([]User, 0, batchSize)
		if err = sess.Limit(batchSize, start).Where("type = ?", 0).Cols("id").Find(&users); err != nil {
			return
		}
		if len(users) == 0 {
			break
		}

		if err = sess.Begin(); err != nil {
			return
		}

		for _, user := range users {
			if _, err = sess.Exec("UPDATE `user` SET num_stars=(SELECT COUNT(*) FROM `star` WHERE uid=?) WHERE id=?", user.ID, user.ID); err != nil {
				return
			}
		}

		if err = sess.Commit(); err != nil {
			return
		}
	}

	log.Debug("recalculate Stars number for all user finished")

	return
}

// IterateRepository iterate repositories
func IterateRepository(f func(repo *Repository) error) error {
	var start int
	var batchSize = setting.Database.IterateBufferSize
	for {
		var repos = make([]*Repository, 0, batchSize)
		if err := x.Limit(batchSize, start).Find(&repos); err != nil {
			return err
		}
		if len(repos) == 0 {
			return nil
		}
		start += len(repos)

		for _, repo := range repos {
			if err := f(repo); err != nil {
				return err
			}
		}
	}
}<|MERGE_RESOLUTION|>--- conflicted
+++ resolved
@@ -573,32 +573,21 @@
 	return GetUsersByIDs(authorIDs)
 }
 
+// GetIssueAuthors return the first 15 users who have created an issue in this repo
+// the users can be specified by a keyword
+func (repo *Repository) GetIssueAuthors(keyword string) ([]*User, error) {
+	return repo.getIssueAuthors(x, 15, keyword)
+}
+
 // GetAssignees returns all users that have write access and can be assigned to issues
 // of the repository,
 func (repo *Repository) GetAssignees() ([]*User, error) {
 	return repo.getAssignees(x)
 }
 
-<<<<<<< HEAD
-// GetIssueAuthors return the first 15 users who have created an issue in this repo
-// the users can be specified by a keyword
-func (repo *Repository) GetIssueAuthors(keyword string) ([]*User, error) {
-	return repo.getIssueAuthors(x, 15, keyword)
-}
-
-func (repo *Repository) getReviewersPrivate(e Engine, doerID, posterID int64) (users []*User, err error) {
-	users = make([]*User, 0, 20)
-
-	if err = e.
-		SQL("SELECT * FROM `user` WHERE id in (SELECT user_id FROM `access` WHERE repo_id = ? AND mode >= ? AND user_id NOT IN ( ?, ?)) ORDER BY name",
-			repo.ID, AccessModeRead,
-			doerID, posterID).
-		Find(&users); err != nil {
-=======
 func (repo *Repository) getReviewers(e Engine, doerID, posterID int64) ([]*User, error) {
 	// Get the owner of the repository - this often already pre-cached and if so saves complexity for the following queries
 	if err := repo.getOwner(e); err != nil {
->>>>>>> c11cf4bb
 		return nil, err
 	}
 
