--- conflicted
+++ resolved
@@ -492,19 +492,14 @@
 func (repo *Repository) ComposeMetas() map[string]string {
 	if repo.ExternalMetas == nil {
 		repo.ExternalMetas = map[string]string{
-<<<<<<< HEAD
 			"format": unit.ExternalTrackerConfig().ExternalTrackerFormat,
 			"user":   repo.MustOwner().Name,
 			"repo":   repo.Name,
 			"regexp": unit.ExternalTrackerConfig().ExternalTrackerRegexpPattern,
-=======
-			"user": repo.MustOwner().Name,
-			"repo": repo.Name,
 		}
 		unit, err := repo.GetUnit(UnitTypeExternalTracker)
 		if err != nil {
 			return repo.ExternalMetas
->>>>>>> 45fa5cc1
 		}
 
 		repo.ExternalMetas["format"] = unit.ExternalTrackerConfig().ExternalTrackerFormat
