// Copyright 2014 The Gogs Authors. All rights reserved.
// Copyright 2019 The Gitea Authors. All rights reserved.
// Use of this source code is governed by a MIT-style
// license that can be found in the LICENSE file.

package models

import (
	"context"
	"fmt"
	"strings"

	"code.gitea.io/gitea/models/db"
	"code.gitea.io/gitea/models/unit"
	user_model "code.gitea.io/gitea/models/user"
	"code.gitea.io/gitea/modules/log"
	"code.gitea.io/gitea/modules/setting"
	"code.gitea.io/gitea/modules/structs"

	"xorm.io/builder"
	"xorm.io/xorm"
)

// IsOwnedBy returns true if given user is in the owner team.
func (org *User) IsOwnedBy(uid int64) (bool, error) {
	return IsOrganizationOwner(org.ID, uid)
}

// IsOrgMember returns true if given user is member of organization.
func (org *User) IsOrgMember(uid int64) (bool, error) {
	return IsOrganizationMember(org.ID, uid)
}

// CanCreateOrgRepo returns true if given user can create repo in organization
func (org *User) CanCreateOrgRepo(uid int64) (bool, error) {
	return CanCreateOrgRepo(org.ID, uid)
}

func (org *User) getTeam(e db.Engine, name string) (*Team, error) {
	return getTeam(e, org.ID, name)
}

// GetTeam returns named team of organization.
func (org *User) GetTeam(name string) (*Team, error) {
	return org.getTeam(db.GetEngine(db.DefaultContext), name)
}

func (org *User) getOwnerTeam(e db.Engine) (*Team, error) {
	return org.getTeam(e, ownerTeamName)
}

// GetOwnerTeam returns owner team of organization.
func (org *User) GetOwnerTeam() (*Team, error) {
	return org.getOwnerTeam(db.GetEngine(db.DefaultContext))
}

func (org *User) loadTeams(e db.Engine) error {
	if org.Teams != nil {
		return nil
	}
	return e.
		Where("org_id=?", org.ID).
		OrderBy("CASE WHEN name LIKE '" + ownerTeamName + "' THEN '' ELSE name END").
		Find(&org.Teams)
}

// LoadTeams load teams if not loaded.
func (org *User) LoadTeams() error {
	return org.loadTeams(db.GetEngine(db.DefaultContext))
}

// GetMembers returns all members of organization.
func (org *User) GetMembers() (err error) {
	org.Members, org.MembersIsPublic, err = FindOrgMembers(&FindOrgMembersOpts{
		OrgID: org.ID,
	})
	return
}

// FindOrgMembersOpts represensts find org members conditions
type FindOrgMembersOpts struct {
	db.ListOptions
	OrgID      int64
	PublicOnly bool
}

// CountOrgMembers counts the organization's members
func CountOrgMembers(opts *FindOrgMembersOpts) (int64, error) {
	sess := db.GetEngine(db.DefaultContext).Where("org_id=?", opts.OrgID)
	if opts.PublicOnly {
		sess.And("is_public = ?", true)
	}
	return sess.Count(new(OrgUser))
}

// FindOrgMembers loads organization members according conditions
func FindOrgMembers(opts *FindOrgMembersOpts) (UserList, map[int64]bool, error) {
	ous, err := GetOrgUsersByOrgID(opts)
	if err != nil {
		return nil, nil, err
	}

	ids := make([]int64, len(ous))
	idsIsPublic := make(map[int64]bool, len(ous))
	for i, ou := range ous {
		ids[i] = ou.UID
		idsIsPublic[ou.UID] = ou.IsPublic
	}

	users, err := GetUsersByIDs(ids)
	if err != nil {
		return nil, nil, err
	}
	return users, idsIsPublic, nil
}

// AddMember adds new member to organization.
func (org *User) AddMember(uid int64) error {
	return AddOrgUser(org.ID, uid)
}

// RemoveMember removes member from organization.
func (org *User) RemoveMember(uid int64) error {
	return RemoveOrgUser(org.ID, uid)
}

func (org *User) removeOrgRepo(e db.Engine, repoID int64) error {
	return removeOrgRepo(e, org.ID, repoID)
}

// RemoveOrgRepo removes all team-repository relations of organization.
func (org *User) RemoveOrgRepo(repoID int64) error {
	return org.removeOrgRepo(db.GetEngine(db.DefaultContext), repoID)
}

// CreateOrganization creates record of a new organization.
func CreateOrganization(org, owner *User) (err error) {
	if !owner.CanCreateOrganization() {
		return ErrUserNotAllowedCreateOrg{}
	}

	if err = IsUsableUsername(org.Name); err != nil {
		return err
	}

	isExist, err := IsUserExist(0, org.Name)
	if err != nil {
		return err
	} else if isExist {
		return ErrUserAlreadyExist{org.Name}
	}

	org.LowerName = strings.ToLower(org.Name)
	if org.Rands, err = GetUserSalt(); err != nil {
		return err
	}
	if org.Salt, err = GetUserSalt(); err != nil {
		return err
	}
	org.UseCustomAvatar = true
	org.MaxRepoCreation = -1
	org.NumTeams = 1
	org.NumMembers = 1
	org.Type = UserTypeOrganization

	ctx, committer, err := db.TxContext()
	if err != nil {
		return err
	}
	defer committer.Close()

	if err = user_model.DeleteUserRedirect(ctx, org.Name); err != nil {
		return err
	}

	if err = db.Insert(ctx, org); err != nil {
		return fmt.Errorf("insert organization: %v", err)
	}
	if err = org.generateRandomAvatar(db.GetEngine(ctx)); err != nil {
		return fmt.Errorf("generate random avatar: %v", err)
	}

	// Add initial creator to organization and owner team.
	if err = db.Insert(ctx, &OrgUser{
		UID:   owner.ID,
		OrgID: org.ID,
	}); err != nil {
		return fmt.Errorf("insert org-user relation: %v", err)
	}

	// Create default owner team.
	t := &Team{
		OrgID:                   org.ID,
		LowerName:               strings.ToLower(ownerTeamName),
		Name:                    ownerTeamName,
		Authorize:               AccessModeOwner,
		NumMembers:              1,
		IncludesAllRepositories: true,
		CanCreateOrgRepo:        true,
	}
	if err = db.Insert(ctx, t); err != nil {
		return fmt.Errorf("insert owner team: %v", err)
	}

	// insert units for team
	units := make([]TeamUnit, 0, len(unit.AllRepoUnitTypes))
	for _, tp := range unit.AllRepoUnitTypes {
		units = append(units, TeamUnit{
			OrgID:  org.ID,
			TeamID: t.ID,
			Type:   tp,
		})
	}

	if err = db.Insert(ctx, &units); err != nil {
		return err
	}

	if err = db.Insert(ctx, &TeamUser{
		UID:    owner.ID,
		OrgID:  org.ID,
		TeamID: t.ID,
	}); err != nil {
		return fmt.Errorf("insert team-user relation: %v", err)
	}

	return committer.Commit()
}

// GetOrgByName returns organization by given name.
func GetOrgByName(name string) (*User, error) {
	if len(name) == 0 {
		return nil, ErrOrgNotExist{0, name}
	}
	u := &User{
		LowerName: strings.ToLower(name),
		Type:      UserTypeOrganization,
	}
	has, err := db.GetEngine(db.DefaultContext).Get(u)
	if err != nil {
		return nil, err
	} else if !has {
		return nil, ErrOrgNotExist{0, name}
	}
	return u, nil
}

// CountOrganizations returns number of organizations.
func CountOrganizations() int64 {
	count, _ := db.GetEngine(db.DefaultContext).
		Where("type=1").
		Count(new(User))
	return count
}

<<<<<<< HEAD
// DeleteOrganization completely and permanently deletes everything of organization.
func DeleteOrganization(org *User) (err error) {
	if !org.IsOrganization() {
		return fmt.Errorf("%s is a user not an organization", org.Name)
	}

	sess := db.NewSession(db.DefaultContext)
	defer sess.Close()

	if err = sess.Begin(); err != nil {
		return err
	}

	if err = deleteOrg(sess, org); err != nil {
		if IsErrUserOwnRepos(err) || IsErrUserOwnPackages(err) {
			return err
		} else if err != nil {
			return fmt.Errorf("deleteOrg: %v", err)
		}
	}

	return sess.Commit()
}

func deleteOrg(e *xorm.Session, u *User) error {
	// Check ownership of repository.
	count, err := getRepositoryCount(e, u)
	if err != nil {
		return fmt.Errorf("GetRepositoryCount: %v", err)
	} else if count > 0 {
		return ErrUserOwnRepos{UID: u.ID}
	}
=======
// DeleteOrganization deletes models associated to an organization.
func DeleteOrganization(ctx context.Context, org *User) error {
	e := db.GetEngine(ctx)
>>>>>>> f34151bd

	// Check ownership of packages.
	// TODO: SQL because of import cycle
	count, err = e.Table("package").Where("owner_id = ?", u.ID).Count()
	if err != nil {
		return fmt.Errorf("Get Package Count: %v", err)
	} else if count > 0 {
		return ErrUserOwnPackages{UID: u.ID}
	}

	if err := deleteBeans(e,
		&Team{OrgID: org.ID},
		&OrgUser{OrgID: org.ID},
		&TeamUser{OrgID: org.ID},
		&TeamUnit{OrgID: org.ID},
	); err != nil {
		return fmt.Errorf("deleteBeans: %v", err)
	}

	if _, err := e.ID(org.ID).Delete(new(User)); err != nil {
		return fmt.Errorf("Delete: %v", err)
	}

	return nil
}

// ________                ____ ___
// \_____  \_______  ____ |    |   \______ ___________
//  /   |   \_  __ \/ ___\|    |   /  ___// __ \_  __ \
// /    |    \  | \/ /_/  >    |  /\___ \\  ___/|  | \/
// \_______  /__|  \___  /|______//____  >\___  >__|
//         \/     /_____/              \/     \/

// OrgUser represents an organization-user relation.
type OrgUser struct {
	ID       int64 `xorm:"pk autoincr"`
	UID      int64 `xorm:"INDEX UNIQUE(s)"`
	OrgID    int64 `xorm:"INDEX UNIQUE(s)"`
	IsPublic bool  `xorm:"INDEX"`
}

func init() {
	db.RegisterModel(new(OrgUser))
}

func isOrganizationOwner(e db.Engine, orgID, uid int64) (bool, error) {
	ownerTeam, err := getOwnerTeam(e, orgID)
	if err != nil {
		if IsErrTeamNotExist(err) {
			log.Error("Organization does not have owner team: %d", orgID)
			return false, nil
		}
		return false, err
	}
	return isTeamMember(e, orgID, ownerTeam.ID, uid)
}

// IsOrganizationOwner returns true if given user is in the owner team.
func IsOrganizationOwner(orgID, uid int64) (bool, error) {
	return isOrganizationOwner(db.GetEngine(db.DefaultContext), orgID, uid)
}

// IsOrganizationMember returns true if given user is member of organization.
func IsOrganizationMember(orgID, uid int64) (bool, error) {
	return isOrganizationMember(db.GetEngine(db.DefaultContext), orgID, uid)
}

func isOrganizationMember(e db.Engine, orgID, uid int64) (bool, error) {
	return e.
		Where("uid=?", uid).
		And("org_id=?", orgID).
		Table("org_user").
		Exist()
}

// IsPublicMembership returns true if given user public his/her membership.
func IsPublicMembership(orgID, uid int64) (bool, error) {
	return db.GetEngine(db.DefaultContext).
		Where("uid=?", uid).
		And("org_id=?", orgID).
		And("is_public=?", true).
		Table("org_user").
		Exist()
}

// CanCreateOrgRepo returns true if user can create repo in organization
func CanCreateOrgRepo(orgID, uid int64) (bool, error) {
	if owner, err := IsOrganizationOwner(orgID, uid); owner || err != nil {
		return owner, err
	}
	return db.GetEngine(db.DefaultContext).
		Where(builder.Eq{"team.can_create_org_repo": true}).
		Join("INNER", "team_user", "team_user.team_id = team.id").
		And("team_user.uid = ?", uid).
		And("team_user.org_id = ?", orgID).
		Exist(new(Team))
}

// GetOrgUserMaxAuthorizeLevel returns highest authorize level of user in an organization
func (org *User) GetOrgUserMaxAuthorizeLevel(uid int64) (AccessMode, error) {
	var authorize AccessMode
	_, err := db.GetEngine(db.DefaultContext).
		Select("max(team.authorize)").
		Table("team").
		Join("INNER", "team_user", "team_user.team_id = team.id").
		Where("team_user.uid = ?", uid).
		And("team_user.org_id = ?", org.ID).
		Get(&authorize)
	return authorize, err
}

// GetUsersWhoCanCreateOrgRepo returns users which are able to create repo in organization
func GetUsersWhoCanCreateOrgRepo(orgID int64) ([]*User, error) {
	return getUsersWhoCanCreateOrgRepo(db.GetEngine(db.DefaultContext), orgID)
}

func getUsersWhoCanCreateOrgRepo(e db.Engine, orgID int64) ([]*User, error) {
	users := make([]*User, 0, 10)
	return users, e.
		Join("INNER", "`team_user`", "`team_user`.uid=`user`.id").
		Join("INNER", "`team`", "`team`.id=`team_user`.team_id").
		Where(builder.Eq{"team.can_create_org_repo": true}.Or(builder.Eq{"team.authorize": AccessModeOwner})).
		And("team_user.org_id = ?", orgID).Asc("`user`.name").Find(&users)
}

func getOrgsByUserID(sess *xorm.Session, userID int64, showAll bool) ([]*User, error) {
	orgs := make([]*User, 0, 10)
	if !showAll {
		sess.And("`org_user`.is_public=?", true)
	}
	return orgs, sess.
		And("`org_user`.uid=?", userID).
		Join("INNER", "`org_user`", "`org_user`.org_id=`user`.id").
		Asc("`user`.name").
		Find(&orgs)
}

// GetOrgsByUserID returns a list of organizations that the given user ID
// has joined.
func GetOrgsByUserID(userID int64, showAll bool) ([]*User, error) {
	sess := db.NewSession(db.DefaultContext)
	defer sess.Close()
	return getOrgsByUserID(sess, userID, showAll)
}

// MinimalOrg represents a simple orgnization with only needed columns
type MinimalOrg = User

// GetUserOrgsList returns one user's all orgs list
func GetUserOrgsList(user *User) ([]*MinimalOrg, error) {
	sess := db.NewSession(db.DefaultContext)
	defer sess.Close()

	schema, err := db.TableInfo(new(User))
	if err != nil {
		return nil, err
	}

	outputCols := []string{
		"id",
		"name",
		"full_name",
		"visibility",
		"avatar",
		"avatar_email",
		"use_custom_avatar",
	}

	groupByCols := &strings.Builder{}
	for _, col := range outputCols {
		fmt.Fprintf(groupByCols, "`%s`.%s,", schema.Name, col)
	}
	groupByStr := groupByCols.String()
	groupByStr = groupByStr[0 : len(groupByStr)-1]

	sess.Select(groupByStr+", count(distinct repo_id) as org_count").
		Table("user").
		Join("INNER", "team", "`team`.org_id = `user`.id").
		Join("INNER", "team_user", "`team`.id = `team_user`.team_id").
		Join("LEFT", builder.
			Select("id as repo_id, owner_id as repo_owner_id").
			From("repository").
			Where(accessibleRepositoryCondition(user)), "`repository`.repo_owner_id = `team`.org_id").
		Where("`team_user`.uid = ?", user.ID).
		GroupBy(groupByStr)

	type OrgCount struct {
		User     `xorm:"extends"`
		OrgCount int
	}

	orgCounts := make([]*OrgCount, 0, 10)

	if err := sess.
		Asc("`user`.name").
		Find(&orgCounts); err != nil {
		return nil, err
	}

	orgs := make([]*MinimalOrg, len(orgCounts))
	for i, orgCount := range orgCounts {
		orgCount.User.NumRepos = orgCount.OrgCount
		orgs[i] = &orgCount.User
	}

	return orgs, nil
}

func getOwnedOrgsByUserID(sess *xorm.Session, userID int64) ([]*User, error) {
	orgs := make([]*User, 0, 10)
	return orgs, sess.
		Join("INNER", "`team_user`", "`team_user`.org_id=`user`.id").
		Join("INNER", "`team`", "`team`.id=`team_user`.team_id").
		Where("`team_user`.uid=?", userID).
		And("`team`.authorize=?", AccessModeOwner).
		Asc("`user`.name").
		Find(&orgs)
}

// HasOrgOrUserVisible tells if the given user can see the given org or user
func HasOrgOrUserVisible(org, user *User) bool {
	return hasOrgOrUserVisible(db.GetEngine(db.DefaultContext), org, user)
}

func hasOrgOrUserVisible(e db.Engine, orgOrUser, user *User) bool {
	// Not SignedUser
	if user == nil {
		return orgOrUser.Visibility == structs.VisibleTypePublic
	}

	if user.IsAdmin || orgOrUser.ID == user.ID {
		return true
	}

	if (orgOrUser.Visibility == structs.VisibleTypePrivate || user.IsRestricted) && !orgOrUser.hasMemberWithUserID(e, user.ID) {
		return false
	}
	return true
}

// HasOrgsVisible tells if the given user can see at least one of the orgs provided
func HasOrgsVisible(orgs []*User, user *User) bool {
	if len(orgs) == 0 {
		return false
	}

	for _, org := range orgs {
		if HasOrgOrUserVisible(org, user) {
			return true
		}
	}
	return false
}

// GetOwnedOrgsByUserID returns a list of organizations are owned by given user ID.
func GetOwnedOrgsByUserID(userID int64) ([]*User, error) {
	sess := db.NewSession(db.DefaultContext)
	defer sess.Close()
	return getOwnedOrgsByUserID(sess, userID)
}

// GetOwnedOrgsByUserIDDesc returns a list of organizations are owned by
// given user ID, ordered descending by the given condition.
func GetOwnedOrgsByUserIDDesc(userID int64, desc string) ([]*User, error) {
	return getOwnedOrgsByUserID(db.GetEngine(db.DefaultContext).Desc(desc), userID)
}

// GetOrgsCanCreateRepoByUserID returns a list of organizations where given user ID
// are allowed to create repos.
func GetOrgsCanCreateRepoByUserID(userID int64) ([]*User, error) {
	orgs := make([]*User, 0, 10)

	return orgs, db.GetEngine(db.DefaultContext).Where(builder.In("id", builder.Select("`user`.id").From("`user`").
		Join("INNER", "`team_user`", "`team_user`.org_id = `user`.id").
		Join("INNER", "`team`", "`team`.id = `team_user`.team_id").
		Where(builder.Eq{"`team_user`.uid": userID}).
		And(builder.Eq{"`team`.authorize": AccessModeOwner}.Or(builder.Eq{"`team`.can_create_org_repo": true})))).
		Asc("`user`.name").
		Find(&orgs)
}

// GetOrgUsersByUserID returns all organization-user relations by user ID.
func GetOrgUsersByUserID(uid int64, opts *SearchOrganizationsOptions) ([]*OrgUser, error) {
	ous := make([]*OrgUser, 0, 10)
	sess := db.GetEngine(db.DefaultContext).
		Join("LEFT", "`user`", "`org_user`.org_id=`user`.id").
		Where("`org_user`.uid=?", uid)
	if !opts.All {
		// Only show public organizations
		sess.And("is_public=?", true)
	}

	if opts.PageSize != 0 {
		sess = db.SetSessionPagination(sess, opts)
	}

	err := sess.
		Asc("`user`.name").
		Find(&ous)
	return ous, err
}

// GetOrgUsersByOrgID returns all organization-user relations by organization ID.
func GetOrgUsersByOrgID(opts *FindOrgMembersOpts) ([]*OrgUser, error) {
	return getOrgUsersByOrgID(db.GetEngine(db.DefaultContext), opts)
}

func getOrgUsersByOrgID(e db.Engine, opts *FindOrgMembersOpts) ([]*OrgUser, error) {
	sess := e.Where("org_id=?", opts.OrgID)
	if opts.PublicOnly {
		sess.And("is_public = ?", true)
	}
	if opts.ListOptions.PageSize > 0 {
		sess = db.SetSessionPagination(sess, opts)

		ous := make([]*OrgUser, 0, opts.PageSize)
		return ous, sess.Find(&ous)
	}

	var ous []*OrgUser
	return ous, sess.Find(&ous)
}

// ChangeOrgUserStatus changes public or private membership status.
func ChangeOrgUserStatus(orgID, uid int64, public bool) error {
	ou := new(OrgUser)
	has, err := db.GetEngine(db.DefaultContext).
		Where("uid=?", uid).
		And("org_id=?", orgID).
		Get(ou)
	if err != nil {
		return err
	} else if !has {
		return nil
	}

	ou.IsPublic = public
	_, err = db.GetEngine(db.DefaultContext).ID(ou.ID).Cols("is_public").Update(ou)
	return err
}

// AddOrgUser adds new user to given organization.
func AddOrgUser(orgID, uid int64) error {
	isAlreadyMember, err := IsOrganizationMember(orgID, uid)
	if err != nil || isAlreadyMember {
		return err
	}

	sess := db.NewSession(db.DefaultContext)
	defer sess.Close()
	if err := sess.Begin(); err != nil {
		return err
	}

	ou := &OrgUser{
		UID:      uid,
		OrgID:    orgID,
		IsPublic: setting.Service.DefaultOrgMemberVisible,
	}

	if _, err := sess.Insert(ou); err != nil {
		if err := sess.Rollback(); err != nil {
			log.Error("AddOrgUser: sess.Rollback: %v", err)
		}
		return err
	} else if _, err = sess.Exec("UPDATE `user` SET num_members = num_members + 1 WHERE id = ?", orgID); err != nil {
		if err := sess.Rollback(); err != nil {
			log.Error("AddOrgUser: sess.Rollback: %v", err)
		}
		return err
	}

	return sess.Commit()
}

func removeOrgUser(sess *xorm.Session, orgID, userID int64) error {
	ou := new(OrgUser)

	has, err := sess.
		Where("uid=?", userID).
		And("org_id=?", orgID).
		Get(ou)
	if err != nil {
		return fmt.Errorf("get org-user: %v", err)
	} else if !has {
		return nil
	}

	org, err := getUserByID(sess, orgID)
	if err != nil {
		return fmt.Errorf("GetUserByID [%d]: %v", orgID, err)
	}

	// Check if the user to delete is the last member in owner team.
	if isOwner, err := isOrganizationOwner(sess, orgID, userID); err != nil {
		return err
	} else if isOwner {
		t, err := org.getOwnerTeam(sess)
		if err != nil {
			return err
		}
		if t.NumMembers == 1 {
			if err := t.getMembers(sess); err != nil {
				return err
			}
			if t.Members[0].ID == userID {
				return ErrLastOrgOwner{UID: userID}
			}
		}
	}

	if _, err := sess.ID(ou.ID).Delete(ou); err != nil {
		return err
	} else if _, err = sess.Exec("UPDATE `user` SET num_members=num_members-1 WHERE id=?", orgID); err != nil {
		return err
	}

	// Delete all repository accesses and unwatch them.
	env, err := org.accessibleReposEnv(sess, userID)
	if err != nil {
		return fmt.Errorf("AccessibleReposEnv: %v", err)
	}
	repoIDs, err := env.RepoIDs(1, org.NumRepos)
	if err != nil {
		return fmt.Errorf("GetUserRepositories [%d]: %v", userID, err)
	}
	for _, repoID := range repoIDs {
		if err = watchRepo(sess, userID, repoID, false); err != nil {
			return err
		}
	}

	if len(repoIDs) > 0 {
		if _, err = sess.
			Where("user_id = ?", userID).
			In("repo_id", repoIDs).
			Delete(new(Access)); err != nil {
			return err
		}
	}

	// Delete member in his/her teams.
	teams, err := getUserOrgTeams(sess, org.ID, userID)
	if err != nil {
		return err
	}
	for _, t := range teams {
		if err = removeTeamMember(sess, t, userID); err != nil {
			return err
		}
	}

	return nil
}

// RemoveOrgUser removes user from given organization.
func RemoveOrgUser(orgID, userID int64) error {
	sess := db.NewSession(db.DefaultContext)
	defer sess.Close()
	if err := sess.Begin(); err != nil {
		return err
	}
	if err := removeOrgUser(sess, orgID, userID); err != nil {
		return err
	}
	return sess.Commit()
}

func removeOrgRepo(e db.Engine, orgID, repoID int64) error {
	teamRepos := make([]*TeamRepo, 0, 10)
	if err := e.Find(&teamRepos, &TeamRepo{OrgID: orgID, RepoID: repoID}); err != nil {
		return err
	}

	if len(teamRepos) == 0 {
		return nil
	}

	if _, err := e.Delete(&TeamRepo{
		OrgID:  orgID,
		RepoID: repoID,
	}); err != nil {
		return err
	}

	teamIDs := make([]int64, len(teamRepos))
	for i, teamRepo := range teamRepos {
		teamIDs[i] = teamRepo.TeamID
	}

	_, err := e.Decr("num_repos").In("id", teamIDs).Update(new(Team))
	return err
}

func (org *User) getUserTeams(e db.Engine, userID int64, cols ...string) ([]*Team, error) {
	teams := make([]*Team, 0, org.NumTeams)
	return teams, e.
		Where("`team_user`.org_id = ?", org.ID).
		Join("INNER", "team_user", "`team_user`.team_id = team.id").
		Join("INNER", "`user`", "`user`.id=team_user.uid").
		And("`team_user`.uid = ?", userID).
		Asc("`user`.name").
		Cols(cols...).
		Find(&teams)
}

func (org *User) getUserTeamIDs(e db.Engine, userID int64) ([]int64, error) {
	teamIDs := make([]int64, 0, org.NumTeams)
	return teamIDs, e.
		Table("team").
		Cols("team.id").
		Where("`team_user`.org_id = ?", org.ID).
		Join("INNER", "team_user", "`team_user`.team_id = team.id").
		And("`team_user`.uid = ?", userID).
		Find(&teamIDs)
}

// TeamsWithAccessToRepo returns all teams that have given access level to the repository.
func (org *User) TeamsWithAccessToRepo(repoID int64, mode AccessMode) ([]*Team, error) {
	return GetTeamsWithAccessToRepo(org.ID, repoID, mode)
}

// GetUserTeamIDs returns of all team IDs of the organization that user is member of.
func (org *User) GetUserTeamIDs(userID int64) ([]int64, error) {
	return org.getUserTeamIDs(db.GetEngine(db.DefaultContext), userID)
}

// GetUserTeams returns all teams that belong to user,
// and that the user has joined.
func (org *User) GetUserTeams(userID int64) ([]*Team, error) {
	return org.getUserTeams(db.GetEngine(db.DefaultContext), userID)
}

// AccessibleReposEnvironment operations involving the repositories that are
// accessible to a particular user
type AccessibleReposEnvironment interface {
	CountRepos() (int64, error)
	RepoIDs(page, pageSize int) ([]int64, error)
	Repos(page, pageSize int) ([]*Repository, error)
	MirrorRepos() ([]*Repository, error)
	AddKeyword(keyword string)
	SetSort(SearchOrderBy)
}

type accessibleReposEnv struct {
	org     *User
	user    *User
	team    *Team
	teamIDs []int64
	e       db.Engine
	keyword string
	orderBy SearchOrderBy
}

// AccessibleReposEnv builds an AccessibleReposEnvironment for the repositories in `org`
// that are accessible to the specified user.
func (org *User) AccessibleReposEnv(userID int64) (AccessibleReposEnvironment, error) {
	return org.accessibleReposEnv(db.GetEngine(db.DefaultContext), userID)
}

func (org *User) accessibleReposEnv(e db.Engine, userID int64) (AccessibleReposEnvironment, error) {
	var user *User

	if userID > 0 {
		u, err := getUserByID(e, userID)
		if err != nil {
			return nil, err
		}
		user = u
	}

	teamIDs, err := org.getUserTeamIDs(e, userID)
	if err != nil {
		return nil, err
	}
	return &accessibleReposEnv{
		org:     org,
		user:    user,
		teamIDs: teamIDs,
		e:       e,
		orderBy: SearchOrderByRecentUpdated,
	}, nil
}

// AccessibleTeamReposEnv an AccessibleReposEnvironment for the repositories in `org`
// that are accessible to the specified team.
func (org *User) AccessibleTeamReposEnv(team *Team) AccessibleReposEnvironment {
	return &accessibleReposEnv{
		org:     org,
		team:    team,
		e:       db.GetEngine(db.DefaultContext),
		orderBy: SearchOrderByRecentUpdated,
	}
}

func (env *accessibleReposEnv) cond() builder.Cond {
	cond := builder.NewCond()
	if env.team != nil {
		cond = cond.And(builder.Eq{"team_repo.team_id": env.team.ID})
	} else {
		if env.user == nil || !env.user.IsRestricted {
			cond = cond.Or(builder.Eq{
				"`repository`.owner_id":   env.org.ID,
				"`repository`.is_private": false,
			})
		}
		if len(env.teamIDs) > 0 {
			cond = cond.Or(builder.In("team_repo.team_id", env.teamIDs))
		}
	}
	if env.keyword != "" {
		cond = cond.And(builder.Like{"`repository`.lower_name", strings.ToLower(env.keyword)})
	}
	return cond
}

func (env *accessibleReposEnv) CountRepos() (int64, error) {
	repoCount, err := env.e.
		Join("INNER", "team_repo", "`team_repo`.repo_id=`repository`.id").
		Where(env.cond()).
		Distinct("`repository`.id").
		Count(&Repository{})
	if err != nil {
		return 0, fmt.Errorf("count user repositories in organization: %v", err)
	}
	return repoCount, nil
}

func (env *accessibleReposEnv) RepoIDs(page, pageSize int) ([]int64, error) {
	if page <= 0 {
		page = 1
	}

	repoIDs := make([]int64, 0, pageSize)
	return repoIDs, env.e.
		Table("repository").
		Join("INNER", "team_repo", "`team_repo`.repo_id=`repository`.id").
		Where(env.cond()).
		GroupBy("`repository`.id,`repository`."+strings.Fields(string(env.orderBy))[0]).
		OrderBy(string(env.orderBy)).
		Limit(pageSize, (page-1)*pageSize).
		Cols("`repository`.id").
		Find(&repoIDs)
}

func (env *accessibleReposEnv) Repos(page, pageSize int) ([]*Repository, error) {
	repoIDs, err := env.RepoIDs(page, pageSize)
	if err != nil {
		return nil, fmt.Errorf("GetUserRepositoryIDs: %v", err)
	}

	repos := make([]*Repository, 0, len(repoIDs))
	if len(repoIDs) == 0 {
		return repos, nil
	}

	return repos, env.e.
		In("`repository`.id", repoIDs).
		OrderBy(string(env.orderBy)).
		Find(&repos)
}

func (env *accessibleReposEnv) MirrorRepoIDs() ([]int64, error) {
	repoIDs := make([]int64, 0, 10)
	return repoIDs, env.e.
		Table("repository").
		Join("INNER", "team_repo", "`team_repo`.repo_id=`repository`.id AND `repository`.is_mirror=?", true).
		Where(env.cond()).
		GroupBy("`repository`.id, `repository`.updated_unix").
		OrderBy(string(env.orderBy)).
		Cols("`repository`.id").
		Find(&repoIDs)
}

func (env *accessibleReposEnv) MirrorRepos() ([]*Repository, error) {
	repoIDs, err := env.MirrorRepoIDs()
	if err != nil {
		return nil, fmt.Errorf("MirrorRepoIDs: %v", err)
	}

	repos := make([]*Repository, 0, len(repoIDs))
	if len(repoIDs) == 0 {
		return repos, nil
	}

	return repos, env.e.
		In("`repository`.id", repoIDs).
		Find(&repos)
}

func (env *accessibleReposEnv) AddKeyword(keyword string) {
	env.keyword = keyword
}

func (env *accessibleReposEnv) SetSort(orderBy SearchOrderBy) {
	env.orderBy = orderBy
}<|MERGE_RESOLUTION|>--- conflicted
+++ resolved
@@ -253,53 +253,9 @@
 	return count
 }
 
-<<<<<<< HEAD
-// DeleteOrganization completely and permanently deletes everything of organization.
-func DeleteOrganization(org *User) (err error) {
-	if !org.IsOrganization() {
-		return fmt.Errorf("%s is a user not an organization", org.Name)
-	}
-
-	sess := db.NewSession(db.DefaultContext)
-	defer sess.Close()
-
-	if err = sess.Begin(); err != nil {
-		return err
-	}
-
-	if err = deleteOrg(sess, org); err != nil {
-		if IsErrUserOwnRepos(err) || IsErrUserOwnPackages(err) {
-			return err
-		} else if err != nil {
-			return fmt.Errorf("deleteOrg: %v", err)
-		}
-	}
-
-	return sess.Commit()
-}
-
-func deleteOrg(e *xorm.Session, u *User) error {
-	// Check ownership of repository.
-	count, err := getRepositoryCount(e, u)
-	if err != nil {
-		return fmt.Errorf("GetRepositoryCount: %v", err)
-	} else if count > 0 {
-		return ErrUserOwnRepos{UID: u.ID}
-	}
-=======
 // DeleteOrganization deletes models associated to an organization.
 func DeleteOrganization(ctx context.Context, org *User) error {
 	e := db.GetEngine(ctx)
->>>>>>> f34151bd
-
-	// Check ownership of packages.
-	// TODO: SQL because of import cycle
-	count, err = e.Table("package").Where("owner_id = ?", u.ID).Count()
-	if err != nil {
-		return fmt.Errorf("Get Package Count: %v", err)
-	} else if count > 0 {
-		return ErrUserOwnPackages{UID: u.ID}
-	}
 
 	if err := deleteBeans(e,
 		&Team{OrgID: org.ID},
