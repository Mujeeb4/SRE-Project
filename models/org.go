--- conflicted
+++ resolved
@@ -18,434 +18,6 @@
 	"xorm.io/builder"
 )
 
-<<<<<<< HEAD
-// Organization represents an organization
-type Organization user_model.User
-
-// OrgFromUser converts user to organization
-func OrgFromUser(user *user_model.User) *Organization {
-	return (*Organization)(user)
-}
-
-// TableName represents the real table name of Organization
-func (Organization) TableName() string {
-	return "user"
-}
-
-// IsOwnedBy returns true if given user is in the owner team.
-func (org *Organization) IsOwnedBy(uid int64) (bool, error) {
-	return IsOrganizationOwner(org.ID, uid)
-}
-
-// IsOrgMember returns true if given user is member of organization.
-func (org *Organization) IsOrgMember(uid int64) (bool, error) {
-	return IsOrganizationMember(org.ID, uid)
-}
-
-// CanCreateOrgRepo returns true if given user can create repo in organization
-func (org *Organization) CanCreateOrgRepo(uid int64) (bool, error) {
-	return CanCreateOrgRepo(org.ID, uid)
-}
-
-func (org *Organization) getTeam(e db.Engine, name string) (*Team, error) {
-	return getTeam(e, org.ID, name)
-}
-
-// GetTeam returns named team of organization.
-func (org *Organization) GetTeam(name string) (*Team, error) {
-	return org.getTeam(db.GetEngine(db.DefaultContext), name)
-}
-
-func (org *Organization) getOwnerTeam(e db.Engine) (*Team, error) {
-	return org.getTeam(e, ownerTeamName)
-}
-
-// GetOwnerTeam returns owner team of organization.
-func (org *Organization) GetOwnerTeam() (*Team, error) {
-	return org.getOwnerTeam(db.GetEngine(db.DefaultContext))
-}
-
-func (org *Organization) loadTeams(e db.Engine) ([]*Team, error) {
-	var teams []*Team
-	return teams, e.
-		Where("org_id=?", org.ID).
-		OrderBy("CASE WHEN name LIKE '" + ownerTeamName + "' THEN '' ELSE name END").
-		Find(&teams)
-}
-
-// LoadTeams load teams if not loaded.
-func (org *Organization) LoadTeams() ([]*Team, error) {
-	return org.loadTeams(db.GetEngine(db.DefaultContext))
-}
-
-// GetMembers returns all members of organization.
-func (org *Organization) GetMembers() (user_model.UserList, map[int64]bool, error) {
-	return FindOrgMembers(&FindOrgMembersOpts{
-		OrgID: org.ID,
-	})
-}
-
-// HasMemberWithUserID returns true if user with userID is part of the u organisation.
-func (org *Organization) HasMemberWithUserID(userID int64) bool {
-	return org.hasMemberWithUserID(db.GetEngine(db.DefaultContext), userID)
-}
-
-func (org *Organization) hasMemberWithUserID(e db.Engine, userID int64) bool {
-	isMember, err := isOrganizationMember(e, org.ID, userID)
-	if err != nil {
-		log.Error("IsOrganizationMember: %v", err)
-		return false
-	}
-	return isMember
-}
-
-// AvatarLink returns the full avatar link with http host
-func (org *Organization) AvatarLink() string {
-	return org.AsUser().AvatarLink()
-}
-
-// HTMLURL returns the organization's full link.
-func (org *Organization) HTMLURL() string {
-	return org.AsUser().HTMLURL()
-}
-
-// OrganisationLink returns the organization sub page link.
-func (org *Organization) OrganisationLink() string {
-	return org.AsUser().OrganisationLink()
-}
-
-// ShortName ellipses username to length
-func (org *Organization) ShortName(length int) string {
-	return org.AsUser().ShortName(length)
-}
-
-// HomeLink returns the user or organization home page link.
-func (org *Organization) HomeLink() string {
-	return org.AsUser().HomeLink()
-}
-
-// CanCreateRepo returns if user login can create a repository
-// NOTE: functions calling this assume a failure due to repository count limit; if new checks are added, those functions should be revised
-func (org *Organization) CanCreateRepo() bool {
-	return org.AsUser().CanCreateRepo()
-}
-
-// FindOrgMembersOpts represensts find org members conditions
-type FindOrgMembersOpts struct {
-	db.ListOptions
-	OrgID      int64
-	PublicOnly bool
-}
-
-// CountOrgMembers counts the organization's members
-func CountOrgMembers(opts *FindOrgMembersOpts) (int64, error) {
-	sess := db.GetEngine(db.DefaultContext).Where("org_id=?", opts.OrgID)
-	if opts.PublicOnly {
-		sess.And("is_public = ?", true)
-	}
-	return sess.Count(new(OrgUser))
-}
-
-// FindOrgMembers loads organization members according conditions
-func FindOrgMembers(opts *FindOrgMembersOpts) (user_model.UserList, map[int64]bool, error) {
-	ous, err := GetOrgUsersByOrgID(opts)
-	if err != nil {
-		return nil, nil, err
-	}
-
-	ids := make([]int64, len(ous))
-	idsIsPublic := make(map[int64]bool, len(ous))
-	for i, ou := range ous {
-		ids[i] = ou.UID
-		idsIsPublic[ou.UID] = ou.IsPublic
-	}
-
-	users, err := user_model.GetUsersByIDs(ids)
-	if err != nil {
-		return nil, nil, err
-	}
-	return users, idsIsPublic, nil
-}
-
-// AddMember adds new member to organization.
-func (org *Organization) AddMember(uid int64) error {
-	return AddOrgUser(org.ID, uid)
-}
-
-// RemoveMember removes member from organization.
-func (org *Organization) RemoveMember(uid int64) error {
-	return RemoveOrgUser(org.ID, uid)
-}
-
-func (org *Organization) removeOrgRepo(e db.Engine, repoID int64) error {
-	return removeOrgRepo(e, org.ID, repoID)
-}
-
-// RemoveOrgRepo removes all team-repository relations of organization.
-func (org *Organization) RemoveOrgRepo(repoID int64) error {
-	return org.removeOrgRepo(db.GetEngine(db.DefaultContext), repoID)
-}
-
-// AsUser returns the org as user object
-func (org *Organization) AsUser() *user_model.User {
-	return (*user_model.User)(org)
-}
-
-// DisplayName returns full name if it's not empty,
-// returns username otherwise.
-func (org *Organization) DisplayName() string {
-	return org.AsUser().DisplayName()
-}
-
-// CustomAvatarRelativePath returns user custom avatar relative path.
-func (org *Organization) CustomAvatarRelativePath() string {
-	return org.Avatar
-}
-
-// CreateOrganization creates record of a new organization.
-func CreateOrganization(org *Organization, owner *user_model.User) (err error) {
-	if !owner.CanCreateOrganization() {
-		return ErrUserNotAllowedCreateOrg{}
-	}
-
-	if err = user_model.IsUsableUsername(org.Name); err != nil {
-		return err
-	}
-
-	isExist, err := user_model.IsUserExist(0, org.Name)
-	if err != nil {
-		return err
-	} else if isExist {
-		return user_model.ErrUserAlreadyExist{Name: org.Name}
-	}
-
-	org.LowerName = strings.ToLower(org.Name)
-	if org.Rands, err = user_model.GetUserSalt(); err != nil {
-		return err
-	}
-	if org.Salt, err = user_model.GetUserSalt(); err != nil {
-		return err
-	}
-	org.UseCustomAvatar = true
-	org.MaxRepoCreation = -1
-	org.NumTeams = 1
-	org.NumMembers = 1
-	org.Type = user_model.UserTypeOrganization
-
-	ctx, committer, err := db.TxContext()
-	if err != nil {
-		return err
-	}
-	defer committer.Close()
-
-	if err = user_model.DeleteUserRedirect(ctx, org.Name); err != nil {
-		return err
-	}
-
-	if err = db.Insert(ctx, org); err != nil {
-		return fmt.Errorf("insert organization: %v", err)
-	}
-	if err = user_model.GenerateRandomAvatarCtx(ctx, org.AsUser()); err != nil {
-		return fmt.Errorf("generate random avatar: %v", err)
-	}
-
-	// Add initial creator to organization and owner team.
-	if err = db.Insert(ctx, &OrgUser{
-		UID:   owner.ID,
-		OrgID: org.ID,
-	}); err != nil {
-		return fmt.Errorf("insert org-user relation: %v", err)
-	}
-
-	// Create default owner team.
-	t := &Team{
-		OrgID:                   org.ID,
-		LowerName:               strings.ToLower(ownerTeamName),
-		Name:                    ownerTeamName,
-		AccessMode:              perm.AccessModeOwner,
-		NumMembers:              1,
-		IncludesAllRepositories: true,
-		CanCreateOrgRepo:        true,
-		CanSeePrivateIssues:     true,
-	}
-	if err = db.Insert(ctx, t); err != nil {
-		return fmt.Errorf("insert owner team: %v", err)
-	}
-
-	// insert units for team
-	units := make([]TeamUnit, 0, len(unit.AllRepoUnitTypes))
-	for _, tp := range unit.AllRepoUnitTypes {
-		units = append(units, TeamUnit{
-			OrgID:  org.ID,
-			TeamID: t.ID,
-			Type:   tp,
-		})
-	}
-
-	if err = db.Insert(ctx, &units); err != nil {
-		return err
-	}
-
-	if err = db.Insert(ctx, &TeamUser{
-		UID:    owner.ID,
-		OrgID:  org.ID,
-		TeamID: t.ID,
-	}); err != nil {
-		return fmt.Errorf("insert team-user relation: %v", err)
-	}
-
-	return committer.Commit()
-}
-
-// GetOrgByName returns organization by given name.
-func GetOrgByName(name string) (*Organization, error) {
-	if len(name) == 0 {
-		return nil, ErrOrgNotExist{0, name}
-	}
-	u := &Organization{
-		LowerName: strings.ToLower(name),
-		Type:      user_model.UserTypeOrganization,
-	}
-	has, err := db.GetEngine(db.DefaultContext).Get(u)
-	if err != nil {
-		return nil, err
-	} else if !has {
-		return nil, ErrOrgNotExist{0, name}
-	}
-	return u, nil
-}
-
-// CountOrganizations returns number of organizations.
-func CountOrganizations() int64 {
-	count, _ := db.GetEngine(db.DefaultContext).
-		Where("type=1").
-		Count(new(Organization))
-	return count
-}
-
-// DeleteOrganization deletes models associated to an organization.
-func DeleteOrganization(ctx context.Context, org *Organization) error {
-	if org.Type != user_model.UserTypeOrganization {
-		return fmt.Errorf("%s is a user not an organization", org.Name)
-	}
-
-	if err := db.DeleteBeans(ctx,
-		&Team{OrgID: org.ID},
-		&OrgUser{OrgID: org.ID},
-		&TeamUser{OrgID: org.ID},
-		&TeamUnit{OrgID: org.ID},
-	); err != nil {
-		return fmt.Errorf("deleteBeans: %v", err)
-	}
-
-	if _, err := db.GetEngine(ctx).ID(org.ID).Delete(new(user_model.User)); err != nil {
-		return fmt.Errorf("Delete: %v", err)
-	}
-
-	return nil
-}
-
-// ________                ____ ___
-// \_____  \_______  ____ |    |   \______ ___________
-//  /   |   \_  __ \/ ___\|    |   /  ___// __ \_  __ \
-// /    |    \  | \/ /_/  >    |  /\___ \\  ___/|  | \/
-// \_______  /__|  \___  /|______//____  >\___  >__|
-//         \/     /_____/              \/     \/
-
-// OrgUser represents an organization-user relation.
-type OrgUser struct {
-	ID       int64 `xorm:"pk autoincr"`
-	UID      int64 `xorm:"INDEX UNIQUE(s)"`
-	OrgID    int64 `xorm:"INDEX UNIQUE(s)"`
-	IsPublic bool  `xorm:"INDEX"`
-}
-
-func init() {
-	db.RegisterModel(new(OrgUser))
-}
-
-func isOrganizationOwner(e db.Engine, orgID, uid int64) (bool, error) {
-	ownerTeam, err := getOwnerTeam(e, orgID)
-	if err != nil {
-		if IsErrTeamNotExist(err) {
-			log.Error("Organization does not have owner team: %d", orgID)
-			return false, nil
-		}
-		return false, err
-	}
-	return isTeamMember(e, orgID, ownerTeam.ID, uid)
-}
-
-// IsOrganizationOwner returns true if given user is in the owner team.
-func IsOrganizationOwner(orgID, uid int64) (bool, error) {
-	return isOrganizationOwner(db.GetEngine(db.DefaultContext), orgID, uid)
-}
-
-// IsOrganizationMember returns true if given user is member of organization.
-func IsOrganizationMember(orgID, uid int64) (bool, error) {
-	return isOrganizationMember(db.GetEngine(db.DefaultContext), orgID, uid)
-}
-
-func isOrganizationMember(e db.Engine, orgID, uid int64) (bool, error) {
-	return e.
-		Where("uid=?", uid).
-		And("org_id=?", orgID).
-		Table("org_user").
-		Exist()
-}
-
-// IsPublicMembership returns true if given user public his/her membership.
-func IsPublicMembership(orgID, uid int64) (bool, error) {
-	return db.GetEngine(db.DefaultContext).
-		Where("uid=?", uid).
-		And("org_id=?", orgID).
-		And("is_public=?", true).
-		Table("org_user").
-		Exist()
-}
-
-// CanCreateOrgRepo returns true if user can create repo in organization
-func CanCreateOrgRepo(orgID, uid int64) (bool, error) {
-	if owner, err := IsOrganizationOwner(orgID, uid); owner || err != nil {
-		return owner, err
-	}
-	return db.GetEngine(db.DefaultContext).
-		Where(builder.Eq{"team.can_create_org_repo": true}).
-		Join("INNER", "team_user", "team_user.team_id = team.id").
-		And("team_user.uid = ?", uid).
-		And("team_user.org_id = ?", orgID).
-		Exist(new(Team))
-}
-
-// GetOrgUserMaxAuthorizeLevel returns highest authorize level of user in an organization
-func (org *Organization) GetOrgUserMaxAuthorizeLevel(uid int64) (perm.AccessMode, error) {
-	var authorize perm.AccessMode
-	_, err := db.GetEngine(db.DefaultContext).
-		Select("max(team.authorize)").
-		Table("team").
-		Join("INNER", "team_user", "team_user.team_id = team.id").
-		Where("team_user.uid = ?", uid).
-		And("team_user.org_id = ?", org.ID).
-		Get(&authorize)
-	return authorize, err
-}
-
-// GetUsersWhoCanCreateOrgRepo returns users which are able to create repo in organization
-func GetUsersWhoCanCreateOrgRepo(orgID int64) ([]*user_model.User, error) {
-	return getUsersWhoCanCreateOrgRepo(db.GetEngine(db.DefaultContext), orgID)
-}
-
-func getUsersWhoCanCreateOrgRepo(e db.Engine, orgID int64) ([]*user_model.User, error) {
-	users := make([]*user_model.User, 0, 10)
-	return users, e.
-		Join("INNER", "`team_user`", "`team_user`.uid=`user`.id").
-		Join("INNER", "`team`", "`team`.id=`team_user`.team_id").
-		Where(builder.Eq{"team.can_create_org_repo": true}.Or(builder.Eq{"team.authorize": perm.AccessModeOwner})).
-		And("team_user.org_id = ?", orgID).Asc("`user`.name").Find(&users)
-}
-
-=======
->>>>>>> 438646e0
 // MinimalOrg represents a simple orgnization with only needed columns
 type MinimalOrg = organization.Organization
 
