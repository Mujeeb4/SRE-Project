--- conflicted
+++ resolved
@@ -11,11 +11,8 @@
 	"strconv"
 
 	"code.gitea.io/gitea/models/db"
-<<<<<<< HEAD
-=======
 	repo_model "code.gitea.io/gitea/models/repo"
 	"code.gitea.io/gitea/models/unit"
->>>>>>> f58e687a
 	user_model "code.gitea.io/gitea/models/user"
 	"code.gitea.io/gitea/modules/log"
 	"code.gitea.io/gitea/modules/setting"
@@ -272,20 +269,20 @@
 
 			return err
 		}
-<<<<<<< HEAD
-		perm, err := getUserRepoPermission(e, issue.Repo, user)
+		perm, err := getUserRepoPermission(ctx, issue.Repo, user)
 		if err != nil {
 			log.Error("getUserRepoPermission(): %v", err)
 			return err
 		}
 
-		if !perm.CanReadIssuesOrPulls(issue.IsPull) || !issue.CanSeeIssue(user.ID, &perm) {
-=======
+		if !issue.CanSeeIssue(user.ID, &perm) {
+			continue
+		}
+
 		if issue.IsPull && !checkRepoUnitUser(ctx, issue.Repo, user, unit.TypePullRequests) {
 			continue
 		}
 		if !issue.IsPull && !checkRepoUnitUser(ctx, issue.Repo, user, unit.TypeIssues) {
->>>>>>> f58e687a
 			continue
 		}
 
