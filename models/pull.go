--- conflicted
+++ resolved
@@ -374,11 +374,7 @@
 
 // SetMerged sets a pull request to merged and closes the corresponding issue
 func (pr *PullRequest) SetMerged() (bool, error) {
-<<<<<<< HEAD
-	var set bool
-=======
 	set := false
->>>>>>> 427ba1ec
 	err := db.WithTx(func(ctx context.Context) (err error) {
 		set, err = pr.SetMergedCtx(ctx)
 		return
