// Copyright 2015 The Gogs Authors. All rights reserved.
// Copyright 2019 The Gitea Authors. All rights reserved.
// Use of this source code is governed by a MIT-style
// license that can be found in the LICENSE file.

package models

import (
	"bufio"
	"fmt"
	"io/ioutil"
	"os"
	"path"
	"path/filepath"
	"strconv"
	"strings"
	"time"

	"code.gitea.io/gitea/modules/git"
	"code.gitea.io/gitea/modules/log"
	"code.gitea.io/gitea/modules/process"
	"code.gitea.io/gitea/modules/setting"
	api "code.gitea.io/gitea/modules/structs"
	"code.gitea.io/gitea/modules/sync"
	"code.gitea.io/gitea/modules/timeutil"

	"github.com/unknwon/com"
)

var pullRequestQueue = sync.NewUniqueQueue(setting.Repository.PullRequestQueueLength)

// PullRequestType defines pull request type
type PullRequestType int

// Enumerate all the pull request types
const (
	PullRequestGitea PullRequestType = iota
	PullRequestGit
)

// PullRequestStatus defines pull request status
type PullRequestStatus int

// Enumerate all the pull request status
const (
	PullRequestStatusConflict PullRequestStatus = iota
	PullRequestStatusChecking
	PullRequestStatusMergeable
	PullRequestStatusManuallyMerged
)

// PullRequest represents relation between pull request and repositories.
type PullRequest struct {
	ID              int64 `xorm:"pk autoincr"`
	Type            PullRequestType
	Status          PullRequestStatus
	ConflictedFiles []string `xorm:"TEXT JSON"`

	IssueID int64  `xorm:"INDEX"`
	Issue   *Issue `xorm:"-"`
	Index   int64

	HeadRepoID      int64       `xorm:"INDEX"`
	HeadRepo        *Repository `xorm:"-"`
	BaseRepoID      int64       `xorm:"INDEX"`
	BaseRepo        *Repository `xorm:"-"`
	HeadBranch      string
	BaseBranch      string
	ProtectedBranch *ProtectedBranch `xorm:"-"`
	MergeBase       string           `xorm:"VARCHAR(40)"`

	HasMerged      bool               `xorm:"INDEX"`
	MergedCommitID string             `xorm:"VARCHAR(40)"`
	MergerID       int64              `xorm:"INDEX"`
	Merger         *User              `xorm:"-"`
	MergedUnix     timeutil.TimeStamp `xorm:"updated INDEX"`
}

// MustHeadUserName returns the HeadRepo's username if failed return blank
func (pr *PullRequest) MustHeadUserName() string {
	if err := pr.LoadHeadRepo(); err != nil {
		log.Error("LoadHeadRepo: %v", err)
		return ""
	}
	return pr.HeadRepo.MustOwnerName()
}

// Note: don't try to get Issue because will end up recursive querying.
func (pr *PullRequest) loadAttributes(e Engine) (err error) {
	if pr.HasMerged && pr.Merger == nil {
		pr.Merger, err = getUserByID(e, pr.MergerID)
		if IsErrUserNotExist(err) {
			pr.MergerID = -1
			pr.Merger = NewGhostUser()
		} else if err != nil {
			return fmt.Errorf("getUserByID [%d]: %v", pr.MergerID, err)
		}
	}

	return nil
}

// LoadAttributes loads pull request attributes from database
func (pr *PullRequest) LoadAttributes() error {
	return pr.loadAttributes(x)
}

// LoadBaseRepo loads pull request base repository from database
func (pr *PullRequest) LoadBaseRepo() error {
	if pr.BaseRepo == nil {
		if pr.HeadRepoID == pr.BaseRepoID && pr.HeadRepo != nil {
			pr.BaseRepo = pr.HeadRepo
			return nil
		}
		var repo Repository
		if has, err := x.ID(pr.BaseRepoID).Get(&repo); err != nil {
			return err
		} else if !has {
			return ErrRepoNotExist{ID: pr.BaseRepoID}
		}
		pr.BaseRepo = &repo
	}
	return nil
}

// LoadHeadRepo loads pull request head repository from database
func (pr *PullRequest) LoadHeadRepo() error {
	if pr.HeadRepo == nil {
		if pr.HeadRepoID == pr.BaseRepoID && pr.BaseRepo != nil {
			pr.HeadRepo = pr.BaseRepo
			return nil
		}
		var repo Repository
		if has, err := x.ID(pr.HeadRepoID).Get(&repo); err != nil {
			return err
		} else if !has {
			return ErrRepoNotExist{ID: pr.BaseRepoID}
		}
		pr.HeadRepo = &repo
	}
	return nil
}

// LoadIssue loads issue information from database
func (pr *PullRequest) LoadIssue() (err error) {
	return pr.loadIssue(x)
}

func (pr *PullRequest) loadIssue(e Engine) (err error) {
	if pr.Issue != nil {
		return nil
	}

	pr.Issue, err = getIssueByID(e, pr.IssueID)
	return err
}

// LoadProtectedBranch loads the protected branch of the base branch
func (pr *PullRequest) LoadProtectedBranch() (err error) {
	if pr.BaseRepo == nil {
		if pr.BaseRepoID == 0 {
			return nil
		}
		pr.BaseRepo, err = GetRepositoryByID(pr.BaseRepoID)
		if err != nil {
			return
		}
	}
	pr.ProtectedBranch, err = GetProtectedBranchBy(pr.BaseRepo.ID, pr.BaseBranch)
	return
}

// GetDefaultMergeMessage returns default message used when merging pull request
func (pr *PullRequest) GetDefaultMergeMessage() string {
	if pr.HeadRepo == nil {
		var err error
		pr.HeadRepo, err = GetRepositoryByID(pr.HeadRepoID)
		if err != nil {
			log.Error("GetRepositoryById[%d]: %v", pr.HeadRepoID, err)
			return ""
		}
	}
	return fmt.Sprintf("Merge branch '%s' of %s/%s into %s", pr.HeadBranch, pr.MustHeadUserName(), pr.HeadRepo.Name, pr.BaseBranch)
}

// GetDefaultSquashMessage returns default message used when squash and merging pull request
func (pr *PullRequest) GetDefaultSquashMessage() string {
	if err := pr.LoadIssue(); err != nil {
		log.Error("LoadIssue: %v", err)
		return ""
	}
	return fmt.Sprintf("%s (#%d)", pr.Issue.Title, pr.Issue.Index)
}

// GetGitRefName returns git ref for hidden pull request branch
func (pr *PullRequest) GetGitRefName() string {
	return fmt.Sprintf("refs/pull/%d/head", pr.Index)
}

// APIFormat assumes following fields have been assigned with valid values:
// Required - Issue
// Optional - Merger
func (pr *PullRequest) APIFormat() *api.PullRequest {
	return pr.apiFormat(x)
}

func (pr *PullRequest) apiFormat(e Engine) *api.PullRequest {
	var (
		baseBranch *git.Branch
		headBranch *git.Branch
		baseCommit *git.Commit
		headCommit *git.Commit
		err        error
	)
	if err = pr.Issue.loadRepo(e); err != nil {
		log.Error("loadRepo[%d]: %v", pr.ID, err)
		return nil
	}
	apiIssue := pr.Issue.apiFormat(e)
	if pr.BaseRepo == nil {
		pr.BaseRepo, err = getRepositoryByID(e, pr.BaseRepoID)
		if err != nil {
			log.Error("GetRepositoryById[%d]: %v", pr.ID, err)
			return nil
		}
	}
	if pr.HeadRepo == nil {
		pr.HeadRepo, err = getRepositoryByID(e, pr.HeadRepoID)
		if err != nil {
			log.Error("GetRepositoryById[%d]: %v", pr.ID, err)
			return nil
		}
	}

	if err = pr.Issue.loadRepo(e); err != nil {
		log.Error("pr.Issue.loadRepo[%d]: %v", pr.ID, err)
		return nil
	}

	apiPullRequest := &api.PullRequest{
		ID:        pr.ID,
		URL:       pr.Issue.HTMLURL(),
		Index:     pr.Index,
		Poster:    apiIssue.Poster,
		Title:     apiIssue.Title,
		Body:      apiIssue.Body,
		Labels:    apiIssue.Labels,
		Milestone: apiIssue.Milestone,
		Assignee:  apiIssue.Assignee,
		Assignees: apiIssue.Assignees,
		State:     apiIssue.State,
		Comments:  apiIssue.Comments,
		HTMLURL:   pr.Issue.HTMLURL(),
		DiffURL:   pr.Issue.DiffURL(),
		PatchURL:  pr.Issue.PatchURL(),
		HasMerged: pr.HasMerged,
		MergeBase: pr.MergeBase,
		Deadline:  apiIssue.Deadline,
		Created:   pr.Issue.CreatedUnix.AsTimePtr(),
		Updated:   pr.Issue.UpdatedUnix.AsTimePtr(),
	}
	baseBranch, err = pr.BaseRepo.GetBranch(pr.BaseBranch)
	if err != nil {
		if git.IsErrBranchNotExist(err) {
			apiPullRequest.Base = nil
		} else {
			log.Error("GetBranch[%s]: %v", pr.BaseBranch, err)
			return nil
		}
	} else {
		apiBaseBranchInfo := &api.PRBranchInfo{
			Name:       pr.BaseBranch,
			Ref:        pr.BaseBranch,
			RepoID:     pr.BaseRepoID,
			Repository: pr.BaseRepo.innerAPIFormat(e, AccessModeNone, false),
		}
		baseCommit, err = baseBranch.GetCommit()
		if err != nil {
			if git.IsErrNotExist(err) {
				apiBaseBranchInfo.Sha = ""
			} else {
				log.Error("GetCommit[%s]: %v", baseBranch.Name, err)
				return nil
			}
		} else {
			apiBaseBranchInfo.Sha = baseCommit.ID.String()
		}
		apiPullRequest.Base = apiBaseBranchInfo
	}

	headBranch, err = pr.HeadRepo.GetBranch(pr.HeadBranch)
	if err != nil {
		if git.IsErrBranchNotExist(err) {
			apiPullRequest.Head = nil
		} else {
			log.Error("GetBranch[%s]: %v", pr.HeadBranch, err)
			return nil
		}
	} else {
		apiHeadBranchInfo := &api.PRBranchInfo{
			Name:       pr.HeadBranch,
			Ref:        pr.HeadBranch,
			RepoID:     pr.HeadRepoID,
			Repository: pr.HeadRepo.innerAPIFormat(e, AccessModeNone, false),
		}
		headCommit, err = headBranch.GetCommit()
		if err != nil {
			if git.IsErrNotExist(err) {
				apiHeadBranchInfo.Sha = ""
			} else {
				log.Error("GetCommit[%s]: %v", headBranch.Name, err)
				return nil
			}
		} else {
			apiHeadBranchInfo.Sha = headCommit.ID.String()
		}
		apiPullRequest.Head = apiHeadBranchInfo
	}

	if pr.Status != PullRequestStatusChecking {
		mergeable := pr.Status != PullRequestStatusConflict && !pr.IsWorkInProgress()
		apiPullRequest.Mergeable = mergeable
	}
	if pr.HasMerged {
		apiPullRequest.Merged = pr.MergedUnix.AsTimePtr()
		apiPullRequest.MergedCommitID = &pr.MergedCommitID
		apiPullRequest.MergedBy = pr.Merger.APIFormat()
	}

	return apiPullRequest
}

func (pr *PullRequest) getHeadRepo(e Engine) (err error) {
	pr.HeadRepo, err = getRepositoryByID(e, pr.HeadRepoID)
	if err != nil && !IsErrRepoNotExist(err) {
		return fmt.Errorf("getRepositoryByID(head): %v", err)
	}
	return nil
}

// GetHeadRepo loads the head repository
func (pr *PullRequest) GetHeadRepo() error {
	return pr.getHeadRepo(x)
}

// GetBaseRepo loads the target repository
func (pr *PullRequest) GetBaseRepo() (err error) {
	if pr.BaseRepo != nil {
		return nil
	}

	pr.BaseRepo, err = GetRepositoryByID(pr.BaseRepoID)
	if err != nil {
		return fmt.Errorf("GetRepositoryByID(base): %v", err)
	}
	return nil
}

// IsChecking returns true if this pull request is still checking conflict.
func (pr *PullRequest) IsChecking() bool {
	return pr.Status == PullRequestStatusChecking
}

// CanAutoMerge returns true if this pull request can be merged automatically.
func (pr *PullRequest) CanAutoMerge() bool {
	return pr.Status == PullRequestStatusMergeable
}

// GetLastCommitStatus returns the last commit status for this pull request.
func (pr *PullRequest) GetLastCommitStatus() (status *CommitStatus, err error) {
	if err = pr.GetHeadRepo(); err != nil {
		return nil, err
	}

	if pr.HeadRepo == nil {
		return nil, ErrPullRequestHeadRepoMissing{pr.ID, pr.HeadRepoID}
	}

	headGitRepo, err := git.OpenRepository(pr.HeadRepo.RepoPath())
	if err != nil {
		return nil, err
	}
	defer headGitRepo.Close()

	lastCommitID, err := headGitRepo.GetBranchCommitID(pr.HeadBranch)
	if err != nil {
		return nil, err
	}

	err = pr.LoadBaseRepo()
	if err != nil {
		return nil, err
	}

	statusList, err := GetLatestCommitStatus(pr.BaseRepo, lastCommitID, 0)
	if err != nil {
		return nil, err
	}
	return CalcCommitStatus(statusList), nil
}

// MergeStyle represents the approach to merge commits into base branch.
type MergeStyle string

const (
	// MergeStyleMerge create merge commit
	MergeStyleMerge MergeStyle = "merge"
	// MergeStyleRebase rebase before merging
	MergeStyleRebase MergeStyle = "rebase"
	// MergeStyleRebaseMerge rebase before merging with merge commit (--no-ff)
	MergeStyleRebaseMerge MergeStyle = "rebase-merge"
	// MergeStyleSquash squash commits into single commit before merging
	MergeStyleSquash MergeStyle = "squash"
)

// CheckUserAllowedToMerge checks whether the user is allowed to merge
func (pr *PullRequest) CheckUserAllowedToMerge(doer *User) (err error) {
	if doer == nil {
		return ErrNotAllowedToMerge{
			"Not signed in",
		}
	}

	if pr.BaseRepo == nil {
		if err = pr.GetBaseRepo(); err != nil {
			return fmt.Errorf("GetBaseRepo: %v", err)
		}
	}

	if protected, err := pr.BaseRepo.IsProtectedBranchForMerging(pr, pr.BaseBranch, doer); err != nil {
		return fmt.Errorf("IsProtectedBranch: %v", err)
	} else if protected {
		return ErrNotAllowedToMerge{
			"The branch is protected",
		}
	}

	return nil
}

// SetMerged sets a pull request to merged and closes the corresponding issue
func (pr *PullRequest) SetMerged() (err error) {
	if pr.HasMerged {
		return fmt.Errorf("PullRequest[%d] already merged", pr.Index)
	}
	if pr.MergedCommitID == "" || pr.MergedUnix == 0 || pr.Merger == nil {
		return fmt.Errorf("Unable to merge PullRequest[%d], some required fields are empty", pr.Index)
	}

	pr.HasMerged = true

	sess := x.NewSession()
	defer sess.Close()
	if err = sess.Begin(); err != nil {
		return err
	}

	if err = pr.loadIssue(sess); err != nil {
		return err
	}

	if err = pr.Issue.loadRepo(sess); err != nil {
		return err
	}
	if err = pr.Issue.Repo.getOwner(sess); err != nil {
		return err
	}

	if err = pr.Issue.changeStatus(sess, pr.Merger, true); err != nil {
		return fmt.Errorf("Issue.changeStatus: %v", err)
	}
	if _, err = sess.ID(pr.ID).Cols("has_merged, status, merged_commit_id, merger_id, merged_unix").Update(pr); err != nil {
		return fmt.Errorf("update pull request: %v", err)
	}

	if err = sess.Commit(); err != nil {
		return fmt.Errorf("Commit: %v", err)
	}
	return nil
}

// manuallyMerged checks if a pull request got manually merged
// When a pull request got manually merged mark the pull request as merged
func (pr *PullRequest) manuallyMerged() bool {
	commit, err := pr.getMergeCommit()
	if err != nil {
		log.Error("PullRequest[%d].getMergeCommit: %v", pr.ID, err)
		return false
	}
	if commit != nil {
		pr.MergedCommitID = commit.ID.String()
		pr.MergedUnix = timeutil.TimeStamp(commit.Author.When.Unix())
		pr.Status = PullRequestStatusManuallyMerged
		merger, _ := GetUserByEmail(commit.Author.Email)

		// When the commit author is unknown set the BaseRepo owner as merger
		if merger == nil {
			if pr.BaseRepo.Owner == nil {
				if err = pr.BaseRepo.getOwner(x); err != nil {
					log.Error("BaseRepo.getOwner[%d]: %v", pr.ID, err)
					return false
				}
			}
			merger = pr.BaseRepo.Owner
		}
		pr.Merger = merger
		pr.MergerID = merger.ID

		if err = pr.SetMerged(); err != nil {
			log.Error("PullRequest[%d].setMerged : %v", pr.ID, err)
			return false
		}
		log.Info("manuallyMerged[%d]: Marked as manually merged into %s/%s by commit id: %s", pr.ID, pr.BaseRepo.Name, pr.BaseBranch, commit.ID.String())
		return true
	}
	return false
}

// getMergeCommit checks if a pull request got merged
// Returns the git.Commit of the pull request if merged
func (pr *PullRequest) getMergeCommit() (*git.Commit, error) {
	if pr.BaseRepo == nil {
		var err error
		pr.BaseRepo, err = GetRepositoryByID(pr.BaseRepoID)
		if err != nil {
			return nil, fmt.Errorf("GetRepositoryByID: %v", err)
		}
	}

	indexTmpPath := filepath.Join(os.TempDir(), "gitea-"+pr.BaseRepo.Name+"-"+strconv.Itoa(time.Now().Nanosecond()))
	defer os.Remove(indexTmpPath)

	headFile := pr.GetGitRefName()

	// Check if a pull request is merged into BaseBranch
	_, stderr, err := process.GetManager().ExecDirEnv(-1, "", fmt.Sprintf("isMerged (git merge-base --is-ancestor): %d", pr.BaseRepo.ID),
		[]string{"GIT_INDEX_FILE=" + indexTmpPath, "GIT_DIR=" + pr.BaseRepo.RepoPath()},
		git.GitExecutable, "merge-base", "--is-ancestor", headFile, pr.BaseBranch)

	if err != nil {
		// Errors are signaled by a non-zero status that is not 1
		if strings.Contains(err.Error(), "exit status 1") {
			return nil, nil
		}
		return nil, fmt.Errorf("git merge-base --is-ancestor: %v %v", stderr, err)
	}

	commitIDBytes, err := ioutil.ReadFile(pr.BaseRepo.RepoPath() + "/" + headFile)
	if err != nil {
		return nil, fmt.Errorf("ReadFile(%s): %v", headFile, err)
	}
	commitID := string(commitIDBytes)
	if len(commitID) < 40 {
		return nil, fmt.Errorf(`ReadFile(%s): invalid commit-ID "%s"`, headFile, commitID)
	}
	cmd := commitID[:40] + ".." + pr.BaseBranch

	// Get the commit from BaseBranch where the pull request got merged
	mergeCommit, stderr, err := process.GetManager().ExecDirEnv(-1, "", fmt.Sprintf("isMerged (git rev-list --ancestry-path --merges --reverse): %d", pr.BaseRepo.ID),
		[]string{"GIT_INDEX_FILE=" + indexTmpPath, "GIT_DIR=" + pr.BaseRepo.RepoPath()},
		git.GitExecutable, "rev-list", "--ancestry-path", "--merges", "--reverse", cmd)
	if err != nil {
		return nil, fmt.Errorf("git rev-list --ancestry-path --merges --reverse: %v %v", stderr, err)
	} else if len(mergeCommit) < 40 {
		// PR was fast-forwarded, so just use last commit of PR
		mergeCommit = commitID[:40]
	}

	gitRepo, err := git.OpenRepository(pr.BaseRepo.RepoPath())
	if err != nil {
		return nil, fmt.Errorf("OpenRepository: %v", err)
	}
	defer gitRepo.Close()

	commit, err := gitRepo.GetCommit(mergeCommit[:40])
	if err != nil {
		return nil, fmt.Errorf("GetCommit: %v", err)
	}

	return commit, nil
}

// patchConflicts is a list of conflict description from Git.
var patchConflicts = []string{
	"patch does not apply",
	"already exists in working directory",
	"unrecognized input",
	"error:",
}

// testPatch checks if patch can be merged to base repository without conflict.
func (pr *PullRequest) testPatch(e Engine) (err error) {
	if pr.BaseRepo == nil {
		pr.BaseRepo, err = getRepositoryByID(e, pr.BaseRepoID)
		if err != nil {
			return fmt.Errorf("GetRepositoryByID: %v", err)
		}
	}

	patchPath, err := pr.BaseRepo.patchPath(e, pr.Index)
	if err != nil {
		return fmt.Errorf("BaseRepo.PatchPath: %v", err)
	}

	// Fast fail if patch does not exist, this assumes data is corrupted.
	if !com.IsFile(patchPath) {
		log.Trace("PullRequest[%d].testPatch: ignored corrupted data", pr.ID)
		return nil
	}

	repoWorkingPool.CheckIn(com.ToStr(pr.BaseRepoID))
	defer repoWorkingPool.CheckOut(com.ToStr(pr.BaseRepoID))

	log.Trace("PullRequest[%d].testPatch (patchPath): %s", pr.ID, patchPath)

	pr.Status = PullRequestStatusChecking

	indexTmpPath := filepath.Join(os.TempDir(), "gitea-"+pr.BaseRepo.Name+"-"+strconv.Itoa(time.Now().Nanosecond()))
	defer os.Remove(indexTmpPath)

	var stderr string
	_, stderr, err = process.GetManager().ExecDirEnv(-1, "", fmt.Sprintf("testPatch (git read-tree): %d", pr.BaseRepo.ID),
		[]string{"GIT_DIR=" + pr.BaseRepo.RepoPath(), "GIT_INDEX_FILE=" + indexTmpPath},
		git.GitExecutable, "read-tree", pr.BaseBranch)
	if err != nil {
		return fmt.Errorf("git read-tree --index-output=%s %s: %v - %s", indexTmpPath, pr.BaseBranch, err, stderr)
	}

	prUnit, err := pr.BaseRepo.getUnit(e, UnitTypePullRequests)
	if err != nil {
		return err
	}
	prConfig := prUnit.PullRequestsConfig()

	args := []string{"apply", "--check", "--cached"}
	if prConfig.IgnoreWhitespaceConflicts {
		args = append(args, "--ignore-whitespace")
	}
	args = append(args, patchPath)
	pr.ConflictedFiles = []string{}

	_, stderr, err = process.GetManager().ExecDirEnv(-1, "", fmt.Sprintf("testPatch (git apply --check): %d", pr.BaseRepo.ID),
		[]string{"GIT_INDEX_FILE=" + indexTmpPath, "GIT_DIR=" + pr.BaseRepo.RepoPath()},
		git.GitExecutable, args...)
	if err != nil {
		for i := range patchConflicts {
			if strings.Contains(stderr, patchConflicts[i]) {
				log.Trace("PullRequest[%d].testPatch (apply): has conflict: %s", pr.ID, stderr)
				const prefix = "error: patch failed:"
				pr.Status = PullRequestStatusConflict
				pr.ConflictedFiles = make([]string, 0, 5)
				scanner := bufio.NewScanner(strings.NewReader(stderr))
				for scanner.Scan() {
					line := scanner.Text()

					if strings.HasPrefix(line, prefix) {
						var found bool
						var filepath = strings.TrimSpace(strings.Split(line[len(prefix):], ":")[0])
						for _, f := range pr.ConflictedFiles {
							if f == filepath {
								found = true
								break
							}
						}
						if !found {
							pr.ConflictedFiles = append(pr.ConflictedFiles, filepath)
						}
					}
					// only list 10 conflicted files
					if len(pr.ConflictedFiles) >= 10 {
						break
					}
				}

				if len(pr.ConflictedFiles) > 0 {
					log.Trace("Found %d files conflicted: %v", len(pr.ConflictedFiles), pr.ConflictedFiles)
				}

				return nil
			}
		}

		return fmt.Errorf("git apply --check: %v - %s", err, stderr)
	}
	return nil
}

// NewPullRequest creates new pull request with labels for repository.
func NewPullRequest(repo *Repository, pull *Issue, labelIDs []int64, uuids []string, pr *PullRequest, patch []byte) (err error) {
	// Retry several times in case INSERT fails due to duplicate key for (repo_id, index); see #7887
	i := 0
	for {
		if err = newPullRequestAttempt(repo, pull, labelIDs, uuids, pr, patch); err == nil {
			return nil
		}
		if !IsErrNewIssueInsert(err) {
			return err
		}
		if i++; i == issueMaxDupIndexAttempts {
			break
		}
		log.Error("NewPullRequest: error attempting to insert the new issue; will retry. Original error: %v", err)
	}
	return fmt.Errorf("NewPullRequest: too many errors attempting to insert the new issue. Last error was: %v", err)
}

func newPullRequestAttempt(repo *Repository, pull *Issue, labelIDs []int64, uuids []string, pr *PullRequest, patch []byte) (err error) {
	sess := x.NewSession()
	defer sess.Close()
	if err = sess.Begin(); err != nil {
		return err
	}

	if err = newIssue(sess, pull.Poster, NewIssueOptions{
		Repo:        repo,
		Issue:       pull,
		LabelIDs:    labelIDs,
		Attachments: uuids,
		IsPull:      true,
	}); err != nil {
		if IsErrUserDoesNotHaveAccessToRepo(err) || IsErrNewIssueInsert(err) {
			return err
		}
		return fmt.Errorf("newIssue: %v", err)
	}

	pr.Index = pull.Index
	pr.BaseRepo = repo
	pr.Status = PullRequestStatusChecking
	if len(patch) > 0 {
		if err = repo.savePatch(sess, pr.Index, patch); err != nil {
			return fmt.Errorf("SavePatch: %v", err)
		}

		if err = pr.testPatch(sess); err != nil {
			return fmt.Errorf("testPatch: %v", err)
		}
	}
	// No conflict appears after test means mergeable.
	if pr.Status == PullRequestStatusChecking {
		pr.Status = PullRequestStatusMergeable
	}

	pr.IssueID = pull.ID
	if _, err = sess.Insert(pr); err != nil {
		return fmt.Errorf("insert pull repo: %v", err)
	}

	if err = sess.Commit(); err != nil {
		return fmt.Errorf("Commit: %v", err)
	}

	return nil
}

// GetUnmergedPullRequest returns a pull request that is open and has not been merged
// by given head/base and repo/branch.
func GetUnmergedPullRequest(headRepoID, baseRepoID int64, headBranch, baseBranch string) (*PullRequest, error) {
	pr := new(PullRequest)
	has, err := x.
		Where("head_repo_id=? AND head_branch=? AND base_repo_id=? AND base_branch=? AND has_merged=? AND issue.is_closed=?",
			headRepoID, headBranch, baseRepoID, baseBranch, false, false).
		Join("INNER", "issue", "issue.id=pull_request.issue_id").
		Get(pr)
	if err != nil {
		return nil, err
	} else if !has {
		return nil, ErrPullRequestNotExist{0, 0, headRepoID, baseRepoID, headBranch, baseBranch}
	}

	return pr, nil
}

// GetLatestPullRequestByHeadInfo returns the latest pull request (regardless of its status)
// by given head information (repo and branch).
func GetLatestPullRequestByHeadInfo(repoID int64, branch string) (*PullRequest, error) {
	pr := new(PullRequest)
	has, err := x.
		Where("head_repo_id = ? AND head_branch = ?", repoID, branch).
		OrderBy("id DESC").
		Get(pr)
	if !has {
		return nil, err
	}
	return pr, err
}

// GetPullRequestByIndex returns a pull request by the given index
func GetPullRequestByIndex(repoID int64, index int64) (*PullRequest, error) {
	pr := &PullRequest{
		BaseRepoID: repoID,
		Index:      index,
	}

	has, err := x.Get(pr)
	if err != nil {
		return nil, err
	} else if !has {
		return nil, ErrPullRequestNotExist{0, 0, 0, repoID, "", ""}
	}

	if err = pr.LoadAttributes(); err != nil {
		return nil, err
	}
	if err = pr.LoadIssue(); err != nil {
		return nil, err
	}

	return pr, nil
}

func getPullRequestByID(e Engine, id int64) (*PullRequest, error) {
	pr := new(PullRequest)
	has, err := e.ID(id).Get(pr)
	if err != nil {
		return nil, err
	} else if !has {
		return nil, ErrPullRequestNotExist{id, 0, 0, 0, "", ""}
	}
	return pr, pr.loadAttributes(e)
}

// GetPullRequestByID returns a pull request by given ID.
func GetPullRequestByID(id int64) (*PullRequest, error) {
	return getPullRequestByID(x, id)
}

func getPullRequestByIssueID(e Engine, issueID int64) (*PullRequest, error) {
	pr := &PullRequest{
		IssueID: issueID,
	}
	has, err := e.Get(pr)
	if err != nil {
		return nil, err
	} else if !has {
		return nil, ErrPullRequestNotExist{0, issueID, 0, 0, "", ""}
	}
	return pr, pr.loadAttributes(e)
}

// GetPullRequestByIssueID returns pull request by given issue ID.
func GetPullRequestByIssueID(issueID int64) (*PullRequest, error) {
	return getPullRequestByIssueID(x, issueID)
}

// Update updates all fields of pull request.
func (pr *PullRequest) Update() error {
	_, err := x.ID(pr.ID).AllCols().Update(pr)
	return err
}

// UpdateCols updates specific fields of pull request.
func (pr *PullRequest) UpdateCols(cols ...string) error {
	_, err := x.ID(pr.ID).Cols(cols...).Update(pr)
	return err
}

// UpdatePatch generates and saves a new patch.
func (pr *PullRequest) UpdatePatch() (err error) {
	if err = pr.GetHeadRepo(); err != nil {
		return fmt.Errorf("GetHeadRepo: %v", err)
	} else if pr.HeadRepo == nil {
		log.Trace("PullRequest[%d].UpdatePatch: ignored corrupted data", pr.ID)
		return nil
	}

	if err = pr.GetBaseRepo(); err != nil {
		return fmt.Errorf("GetBaseRepo: %v", err)
	}

	headGitRepo, err := git.OpenRepository(pr.HeadRepo.RepoPath())
	if err != nil {
		return fmt.Errorf("OpenRepository: %v", err)
	}
	defer headGitRepo.Close()

	// Add a temporary remote.
	tmpRemote := com.ToStr(time.Now().UnixNano())
	if err = headGitRepo.AddRemote(tmpRemote, RepoPath(pr.BaseRepo.MustOwner().Name, pr.BaseRepo.Name), true); err != nil {
		return fmt.Errorf("AddRemote: %v", err)
	}
	defer func() {
		if err := headGitRepo.RemoveRemote(tmpRemote); err != nil {
			log.Error("UpdatePatch: RemoveRemote: %s", err)
		}
	}()
	pr.MergeBase, _, err = headGitRepo.GetMergeBase(tmpRemote, pr.BaseBranch, pr.HeadBranch)
	if err != nil {
		return fmt.Errorf("GetMergeBase: %v", err)
	} else if err = pr.Update(); err != nil {
		return fmt.Errorf("Update: %v", err)
	}

	patch, err := headGitRepo.GetPatch(pr.MergeBase, pr.HeadBranch)
	if err != nil {
		return fmt.Errorf("GetPatch: %v", err)
	}

	if err = pr.BaseRepo.SavePatch(pr.Index, patch); err != nil {
		return fmt.Errorf("BaseRepo.SavePatch: %v", err)
	}

	return nil
}

// PushToBaseRepo pushes commits from branches of head repository to
// corresponding branches of base repository.
// FIXME: Only push branches that are actually updates?
func (pr *PullRequest) PushToBaseRepo() (err error) {
	log.Trace("PushToBaseRepo[%d]: pushing commits to base repo '%s'", pr.BaseRepoID, pr.GetGitRefName())

	headRepoPath := pr.HeadRepo.RepoPath()
	headGitRepo, err := git.OpenRepository(headRepoPath)
	if err != nil {
		return fmt.Errorf("OpenRepository: %v", err)
	}
	defer headGitRepo.Close()

	tmpRemoteName := fmt.Sprintf("tmp-pull-%d", pr.ID)
	if err = headGitRepo.AddRemote(tmpRemoteName, pr.BaseRepo.RepoPath(), false); err != nil {
		return fmt.Errorf("headGitRepo.AddRemote: %v", err)
	}
	// Make sure to remove the remote even if the push fails
	defer func() {
		if err := headGitRepo.RemoveRemote(tmpRemoteName); err != nil {
			log.Error("PushToBaseRepo: RemoveRemote: %s", err)
		}
	}()

	headFile := pr.GetGitRefName()

	// Remove head in case there is a conflict.
	file := path.Join(pr.BaseRepo.RepoPath(), headFile)

	_ = os.Remove(file)

	if err = git.Push(headRepoPath, git.PushOptions{
		Remote: tmpRemoteName,
		Branch: fmt.Sprintf("%s:%s", pr.HeadBranch, headFile),
		Force:  true,
	}); err != nil {
		return fmt.Errorf("Push: %v", err)
	}

	return nil
}

// AddToTaskQueue adds itself to pull request test task queue.
func (pr *PullRequest) AddToTaskQueue() {
	go pullRequestQueue.AddFunc(pr.ID, func() {
		pr.Status = PullRequestStatusChecking
		if err := pr.UpdateCols("status"); err != nil {
			log.Error("AddToTaskQueue.UpdateCols[%d].(add to queue): %v", pr.ID, err)
		}
	})
}

<<<<<<< HEAD
// PullRequestList defines a list of pull requests
type PullRequestList []*PullRequest

func (prs PullRequestList) loadAttributes(e Engine) error {
	if len(prs) == 0 {
		return nil
	}

	// Load issues.
	issueIDs := prs.getIssueIDs()
	issues := make([]*Issue, 0, len(issueIDs))
	if err := e.
		Where("id > 0").
		In("id", issueIDs).
		Find(&issues); err != nil {
		return fmt.Errorf("find issues: %v", err)
	}

	set := make(map[int64]*Issue)
	for i := range issues {
		set[issues[i].ID] = issues[i]
	}
	for i := range prs {
		prs[i].Issue = set[prs[i].IssueID]
	}
	return nil
}

func (prs PullRequestList) getIssueIDs() []int64 {
	issueIDs := make([]int64, 0, len(prs))
	for i := range prs {
		issueIDs = append(issueIDs, prs[i].IssueID)
	}
	return issueIDs
}

// LoadAttributes load all the prs attributes
func (prs PullRequestList) LoadAttributes() error {
	return prs.loadAttributes(x)
}

func (prs PullRequestList) invalidateCodeComments(e Engine, doer *User, repo *git.Repository, branch string) error {
	if len(prs) == 0 {
		return nil
	}
	issueIDs := prs.getIssueIDs()
	var codeComments []*Comment
	if err := e.
		Where("type = ? and invalidated = ?", CommentTypeCode, false).
		In("issue_id", issueIDs).
		Find(&codeComments); err != nil {
		return fmt.Errorf("find code comments: %v", err)
	}
	for _, comment := range codeComments {
		if err := comment.CheckInvalidation(repo, doer, branch); err != nil {
			return err
		}
	}
	return nil
}

// InvalidateCodeComments will lookup the prs for code comments which got invalidated by change
func (prs PullRequestList) InvalidateCodeComments(doer *User, repo *git.Repository, branch string) error {
	return prs.invalidateCodeComments(x, doer, repo, branch)
}

func addHeadRepoTasks(prs []*PullRequest) {
	for _, pr := range prs {
		log.Trace("addHeadRepoTasks[%d]: composing new test task", pr.ID)
		if err := pr.UpdatePatch(); err != nil {
			log.Error("UpdatePatch: %v", err)
			continue
		} else if err := pr.PushToBaseRepo(); err != nil {
			log.Error("PushToBaseRepo: %v", err)
			continue
		}

		pr.AddToTaskQueue()
	}
}

// AddTestPullRequestTask adds new test tasks by given head/base repository and head/base branch,
// and generate new patch for testing as needed.
func AddTestPullRequestTask(doer *User, repoID int64, branch string, isSync bool) {
	log.Trace("AddTestPullRequestTask [head_repo_id: %d, head_branch: %s]: finding pull requests", repoID, branch)
	prs, err := GetUnmergedPullRequestsByHeadInfo(repoID, branch)
	if err != nil {
		log.Error("Find pull requests [head_repo_id: %d, head_branch: %s]: %v", repoID, branch, err)
		return
	}

	if isSync {
		requests := PullRequestList(prs)
		if err = requests.LoadAttributes(); err != nil {
			log.Error("PullRequestList.LoadAttributes: %v", err)
		}
		if invalidationErr := checkForInvalidation(requests, repoID, doer, branch); invalidationErr != nil {
			log.Error("checkForInvalidation: %v", invalidationErr)
		}
		if err == nil {
			for _, pr := range prs {
				pr.Issue.PullRequest = pr
				if err = pr.Issue.LoadAttributes(); err != nil {
					log.Error("LoadAttributes: %v", err)
					continue
				}
				if err = PrepareWebhooks(pr.Issue.Repo, HookEventPullRequest, &api.PullRequestPayload{
					Action:      api.HookIssueSynchronized,
					Index:       pr.Issue.Index,
					PullRequest: pr.Issue.PullRequest.APIFormat(),
					Repository:  pr.Issue.Repo.APIFormat(AccessModeNone),
					Sender:      doer.APIFormat(),
				}); err != nil {
					log.Error("PrepareWebhooks [pull_id: %v]: %v", pr.ID, err)
					continue
				}
				go HookQueue.Add(pr.Issue.Repo.ID)
			}
		}

	}

	addHeadRepoTasks(prs)

	log.Trace("AddTestPullRequestTask [base_repo_id: %d, base_branch: %s]: finding pull requests", repoID, branch)
	prs, err = GetUnmergedPullRequestsByBaseInfo(repoID, branch)
	if err != nil {
		log.Error("Find pull requests [base_repo_id: %d, base_branch: %s]: %v", repoID, branch, err)
		return
	}
	for _, pr := range prs {
		pr.AddToTaskQueue()
	}
}

func checkForInvalidation(requests PullRequestList, repoID int64, doer *User, branch string) error {
	repo, err := GetRepositoryByID(repoID)
	if err != nil {
		return fmt.Errorf("GetRepositoryByID: %v", err)
	}
	gitRepo, err := git.OpenRepository(repo.RepoPath())
	if err != nil {
		return fmt.Errorf("git.OpenRepository: %v", err)
	}
	go func() {
		err := requests.InvalidateCodeComments(doer, gitRepo, branch)
		if err != nil {
			log.Error("PullRequestList.InvalidateCodeComments: %v", err)
		}
	}()
	return nil
}

// ChangeUsernameInPullRequests changes the name of head_user_name
func ChangeUsernameInPullRequests(oldUserName, newUserName string) error {
	pr := PullRequest{
		HeadUserName: strings.ToLower(newUserName),
	}
	_, err := x.
		Cols("head_user_name").
		Where("head_user_name = ?", strings.ToLower(oldUserName)).
		Update(pr)
	return err
}

// ChangeTargetBranch changes the target branch of this pull request, as the given user.
func (pr *PullRequest) ChangeTargetBranch(doer *User, targetBranch string) (err error) {
	oldBranch := pr.BaseBranch
	if oldBranch == targetBranch {
		return nil
	}

	if pr.Issue.IsClosed {
		return ErrIssueIsClosed{
			ID:     pr.Issue.ID,
			RepoID: pr.Issue.RepoID,
			Index:  pr.Issue.Index,
		}
	}

	if pr.HasMerged {
		return ErrPullRequestHasMerged{
			ID:         pr.ID,
			IssueID:    pr.Index,
			HeadRepoID: pr.HeadRepoID,
			BaseRepoID: pr.BaseRepoID,
			HeadBranch: pr.HeadBranch,
			BaseBranch: pr.BaseBranch,
		}
	}

	// Check if branches are equal
	if err = pr.GetBaseRepo(); err != nil {
		return err
	}
	baseGitRepo, err := git.OpenRepository(pr.BaseRepo.RepoPath())
	if err != nil {
		return err
	}
	baseCommit, err := baseGitRepo.GetBranchCommit(targetBranch)
	if err != nil {
		return err
	}

	if err = pr.GetHeadRepo(); err != nil {
		return err
	}
	headGitRepo, err := git.OpenRepository(pr.HeadRepo.RepoPath())
	if err != nil {
		return err
	}
	headCommit, err := headGitRepo.GetBranchCommit(pr.HeadBranch)
	if err != nil {
		return err
	}
	if baseCommit.HasPreviousCommit(headCommit.ID) {
		return ErrBranchesEqual{
			HeadBranchName: pr.HeadBranch,
			BaseBranchName: targetBranch,
		}
	}

	// Check if pull request already exists
	existingPr, err := GetUnmergedPullRequest(pr.HeadRepoID, pr.BaseRepoID, pr.HeadBranch, targetBranch)
	if existingPr != nil {
		return ErrPullRequestAlreadyExists{
			ID:         existingPr.ID,
			IssueID:    existingPr.Index,
			HeadRepoID: existingPr.HeadRepoID,
			BaseRepoID: existingPr.BaseRepoID,
			HeadBranch: existingPr.HeadBranch,
			BaseBranch: existingPr.BaseBranch,
		}
	}
	if err != nil && !IsErrPullRequestNotExist(err) {
		return err
	}

	pr.BaseBranch = targetBranch
	sess := x.NewSession()
	defer sess.Close()

	if err = sess.Begin(); err != nil {
		return err
	}

	if _, err := sess.ID(pr.ID).Cols("base_branch").Update(pr); err != nil {
		return fmt.Errorf("update pull request: %v", err)
	}

	issue := pr.Issue

	if _, err = createChangePullRequestTargetBranchComment(sess, doer, issue.Repo, issue, oldBranch, targetBranch); err != nil {
		return fmt.Errorf("createChangePullRequestTargetBranchComment: %v", err)
	}

	if err = sess.Commit(); err != nil {
		return err
	}

	mode, _ := AccessLevel(issue.Poster, issue.Repo)
	err = PrepareWebhooks(issue.Repo, HookEventPullRequest, &api.PullRequestPayload{
		Action:      api.HookIssueEdited,
		Index:       issue.Index,
		PullRequest: pr.APIFormat(),
		Repository:  issue.Repo.APIFormat(mode),
		Sender:      doer.APIFormat(),
	})
	if err != nil {
		log.Error("PrepareWebhooks [is_pull: true]: %v", err)
	} else {
		go HookQueue.Add(issue.RepoID)
	}
	return nil
}

=======
>>>>>>> 2ab8c78c
// checkAndUpdateStatus checks if pull request is possible to leaving checking status,
// and set to be either conflict or mergeable.
func (pr *PullRequest) checkAndUpdateStatus() {
	// Status is not changed to conflict means mergeable.
	if pr.Status == PullRequestStatusChecking {
		pr.Status = PullRequestStatusMergeable
	}

	// Make sure there is no waiting test to process before leaving the checking status.
	if !pullRequestQueue.Exist(pr.ID) {
		if err := pr.UpdateCols("status, conflicted_files"); err != nil {
			log.Error("Update[%d]: %v", pr.ID, err)
		}
	}
}

// IsWorkInProgress determine if the Pull Request is a Work In Progress by its title
func (pr *PullRequest) IsWorkInProgress() bool {
	if err := pr.LoadIssue(); err != nil {
		log.Error("LoadIssue: %v", err)
		return false
	}

	for _, prefix := range setting.Repository.PullRequest.WorkInProgressPrefixes {
		if strings.HasPrefix(strings.ToUpper(pr.Issue.Title), prefix) {
			return true
		}
	}
	return false
}

// IsFilesConflicted determines if the  Pull Request has changes conflicting with the target branch.
func (pr *PullRequest) IsFilesConflicted() bool {
	return len(pr.ConflictedFiles) > 0
}

// GetWorkInProgressPrefix returns the prefix used to mark the pull request as a work in progress.
// It returns an empty string when none were found
func (pr *PullRequest) GetWorkInProgressPrefix() string {
	if err := pr.LoadIssue(); err != nil {
		log.Error("LoadIssue: %v", err)
		return ""
	}

	for _, prefix := range setting.Repository.PullRequest.WorkInProgressPrefixes {
		if strings.HasPrefix(strings.ToUpper(pr.Issue.Title), prefix) {
			return pr.Issue.Title[0:len(prefix)]
		}
	}
	return ""
}<|MERGE_RESOLUTION|>--- conflicted
+++ resolved
@@ -955,172 +955,6 @@
 	})
 }
 
-<<<<<<< HEAD
-// PullRequestList defines a list of pull requests
-type PullRequestList []*PullRequest
-
-func (prs PullRequestList) loadAttributes(e Engine) error {
-	if len(prs) == 0 {
-		return nil
-	}
-
-	// Load issues.
-	issueIDs := prs.getIssueIDs()
-	issues := make([]*Issue, 0, len(issueIDs))
-	if err := e.
-		Where("id > 0").
-		In("id", issueIDs).
-		Find(&issues); err != nil {
-		return fmt.Errorf("find issues: %v", err)
-	}
-
-	set := make(map[int64]*Issue)
-	for i := range issues {
-		set[issues[i].ID] = issues[i]
-	}
-	for i := range prs {
-		prs[i].Issue = set[prs[i].IssueID]
-	}
-	return nil
-}
-
-func (prs PullRequestList) getIssueIDs() []int64 {
-	issueIDs := make([]int64, 0, len(prs))
-	for i := range prs {
-		issueIDs = append(issueIDs, prs[i].IssueID)
-	}
-	return issueIDs
-}
-
-// LoadAttributes load all the prs attributes
-func (prs PullRequestList) LoadAttributes() error {
-	return prs.loadAttributes(x)
-}
-
-func (prs PullRequestList) invalidateCodeComments(e Engine, doer *User, repo *git.Repository, branch string) error {
-	if len(prs) == 0 {
-		return nil
-	}
-	issueIDs := prs.getIssueIDs()
-	var codeComments []*Comment
-	if err := e.
-		Where("type = ? and invalidated = ?", CommentTypeCode, false).
-		In("issue_id", issueIDs).
-		Find(&codeComments); err != nil {
-		return fmt.Errorf("find code comments: %v", err)
-	}
-	for _, comment := range codeComments {
-		if err := comment.CheckInvalidation(repo, doer, branch); err != nil {
-			return err
-		}
-	}
-	return nil
-}
-
-// InvalidateCodeComments will lookup the prs for code comments which got invalidated by change
-func (prs PullRequestList) InvalidateCodeComments(doer *User, repo *git.Repository, branch string) error {
-	return prs.invalidateCodeComments(x, doer, repo, branch)
-}
-
-func addHeadRepoTasks(prs []*PullRequest) {
-	for _, pr := range prs {
-		log.Trace("addHeadRepoTasks[%d]: composing new test task", pr.ID)
-		if err := pr.UpdatePatch(); err != nil {
-			log.Error("UpdatePatch: %v", err)
-			continue
-		} else if err := pr.PushToBaseRepo(); err != nil {
-			log.Error("PushToBaseRepo: %v", err)
-			continue
-		}
-
-		pr.AddToTaskQueue()
-	}
-}
-
-// AddTestPullRequestTask adds new test tasks by given head/base repository and head/base branch,
-// and generate new patch for testing as needed.
-func AddTestPullRequestTask(doer *User, repoID int64, branch string, isSync bool) {
-	log.Trace("AddTestPullRequestTask [head_repo_id: %d, head_branch: %s]: finding pull requests", repoID, branch)
-	prs, err := GetUnmergedPullRequestsByHeadInfo(repoID, branch)
-	if err != nil {
-		log.Error("Find pull requests [head_repo_id: %d, head_branch: %s]: %v", repoID, branch, err)
-		return
-	}
-
-	if isSync {
-		requests := PullRequestList(prs)
-		if err = requests.LoadAttributes(); err != nil {
-			log.Error("PullRequestList.LoadAttributes: %v", err)
-		}
-		if invalidationErr := checkForInvalidation(requests, repoID, doer, branch); invalidationErr != nil {
-			log.Error("checkForInvalidation: %v", invalidationErr)
-		}
-		if err == nil {
-			for _, pr := range prs {
-				pr.Issue.PullRequest = pr
-				if err = pr.Issue.LoadAttributes(); err != nil {
-					log.Error("LoadAttributes: %v", err)
-					continue
-				}
-				if err = PrepareWebhooks(pr.Issue.Repo, HookEventPullRequest, &api.PullRequestPayload{
-					Action:      api.HookIssueSynchronized,
-					Index:       pr.Issue.Index,
-					PullRequest: pr.Issue.PullRequest.APIFormat(),
-					Repository:  pr.Issue.Repo.APIFormat(AccessModeNone),
-					Sender:      doer.APIFormat(),
-				}); err != nil {
-					log.Error("PrepareWebhooks [pull_id: %v]: %v", pr.ID, err)
-					continue
-				}
-				go HookQueue.Add(pr.Issue.Repo.ID)
-			}
-		}
-
-	}
-
-	addHeadRepoTasks(prs)
-
-	log.Trace("AddTestPullRequestTask [base_repo_id: %d, base_branch: %s]: finding pull requests", repoID, branch)
-	prs, err = GetUnmergedPullRequestsByBaseInfo(repoID, branch)
-	if err != nil {
-		log.Error("Find pull requests [base_repo_id: %d, base_branch: %s]: %v", repoID, branch, err)
-		return
-	}
-	for _, pr := range prs {
-		pr.AddToTaskQueue()
-	}
-}
-
-func checkForInvalidation(requests PullRequestList, repoID int64, doer *User, branch string) error {
-	repo, err := GetRepositoryByID(repoID)
-	if err != nil {
-		return fmt.Errorf("GetRepositoryByID: %v", err)
-	}
-	gitRepo, err := git.OpenRepository(repo.RepoPath())
-	if err != nil {
-		return fmt.Errorf("git.OpenRepository: %v", err)
-	}
-	go func() {
-		err := requests.InvalidateCodeComments(doer, gitRepo, branch)
-		if err != nil {
-			log.Error("PullRequestList.InvalidateCodeComments: %v", err)
-		}
-	}()
-	return nil
-}
-
-// ChangeUsernameInPullRequests changes the name of head_user_name
-func ChangeUsernameInPullRequests(oldUserName, newUserName string) error {
-	pr := PullRequest{
-		HeadUserName: strings.ToLower(newUserName),
-	}
-	_, err := x.
-		Cols("head_user_name").
-		Where("head_user_name = ?", strings.ToLower(oldUserName)).
-		Update(pr)
-	return err
-}
-
 // ChangeTargetBranch changes the target branch of this pull request, as the given user.
 func (pr *PullRequest) ChangeTargetBranch(doer *User, targetBranch string) (err error) {
 	oldBranch := pr.BaseBranch
@@ -1232,8 +1066,6 @@
 	return nil
 }
 
-=======
->>>>>>> 2ab8c78c
 // checkAndUpdateStatus checks if pull request is possible to leaving checking status,
 // and set to be either conflict or mergeable.
 func (pr *PullRequest) checkAndUpdateStatus() {
