// Copyright 2014 The Gogs Authors. All rights reserved.
// Copyright 2018 The Gitea Authors. All rights reserved.
// Use of this source code is governed by a MIT-style
// license that can be found in the LICENSE file.

package models

import (
	"context"
	"database/sql"
	"errors"
	"fmt"
	"reflect"
	"strings"

	"code.gitea.io/gitea/modules/setting"

	// Needed for the MySQL driver
	_ "github.com/go-sql-driver/mysql"
	"xorm.io/xorm"
	"xorm.io/xorm/names"
	"xorm.io/xorm/schemas"

	// Needed for the Postgresql driver
	_ "github.com/lib/pq"

	// Needed for the MSSQL driver
	_ "github.com/denisenkom/go-mssqldb"
)

// Engine represents a xorm engine or session.
type Engine interface {
	Table(tableNameOrBean interface{}) *xorm.Session
	Count(...interface{}) (int64, error)
	Decr(column string, arg ...interface{}) *xorm.Session
	Delete(interface{}) (int64, error)
	Exec(...interface{}) (sql.Result, error)
	Find(interface{}, ...interface{}) error
	Get(interface{}) (bool, error)
	ID(interface{}) *xorm.Session
	In(string, ...interface{}) *xorm.Session
	Incr(column string, arg ...interface{}) *xorm.Session
	Insert(...interface{}) (int64, error)
	InsertOne(interface{}) (int64, error)
	Iterate(interface{}, xorm.IterFunc) error
	Join(joinOperator string, tablename interface{}, condition string, args ...interface{}) *xorm.Session
	SQL(interface{}, ...interface{}) *xorm.Session
	Where(interface{}, ...interface{}) *xorm.Session
	Asc(colNames ...string) *xorm.Session
	Desc(colNames ...string) *xorm.Session
	Limit(limit int, start ...int) *xorm.Session
	SumInt(bean interface{}, columnName string) (res int64, err error)
}

const (
	// When queries are broken down in parts because of the number
	// of parameters, attempt to break by this amount
	maxQueryParameters = 300
)

var (
	x      *xorm.Engine
	tables []interface{}

	// HasEngine specifies if we have a xorm.Engine
	HasEngine bool
)

func init() {
	tables = append(tables,
		new(User),
		new(PublicKey),
		new(AccessToken),
		new(Repository),
		new(DeployKey),
		new(Collaboration),
		new(Access),
		new(Upload),
		new(Watch),
		new(Star),
		new(Follow),
		new(Action),
		new(Issue),
		new(PullRequest),
		new(Comment),
		new(Attachment),
		new(Label),
		new(IssueLabel),
		new(Milestone),
		new(Mirror),
		new(Release),
		new(LoginSource),
		new(Webhook),
		new(HookTask),
		new(Team),
		new(OrgUser),
		new(TeamUser),
		new(TeamRepo),
		new(Notice),
		new(EmailAddress),
		new(Notification),
		new(IssueUser),
		new(LFSMetaObject),
		new(TwoFactor),
		new(GPGKey),
		new(GPGKeyImport),
		new(RepoUnit),
		new(RepoRedirect),
		new(ExternalLoginUser),
		new(ProtectedBranch),
		new(UserOpenID),
		new(IssueWatch),
		new(CommitStatus),
		new(Stopwatch),
		new(TrackedTime),
		new(DeletedBranch),
		new(RepoIndexerStatus),
		new(IssueDependency),
		new(LFSLock),
		new(Reaction),
		new(IssueAssignees),
		new(U2FRegistration),
		new(TeamUnit),
		new(Review),
		new(OAuth2Application),
		new(OAuth2AuthorizationCode),
		new(OAuth2Grant),
		new(Task),
		new(LanguageStat),
		new(EmailHash),
<<<<<<< HEAD
		new(ScheduledPullRequestMerge),
=======
		new(Project),
		new(ProjectBoard),
		new(ProjectIssue),
>>>>>>> 980b0df8
	)

	gonicNames := []string{"SSL", "UID"}
	for _, name := range gonicNames {
		names.LintGonicMapper[name] = true
	}
}

func getEngine() (*xorm.Engine, error) {
	connStr, err := setting.DBConnStr()
	if err != nil {
		return nil, err
	}

	engine, err := xorm.NewEngine(setting.Database.Type, connStr)
	if err != nil {
		return nil, err
	}
	if setting.Database.Type == "mysql" {
		engine.Dialect().SetParams(map[string]string{"rowFormat": "DYNAMIC"})
	} else if setting.Database.Type == "mssql" {
		engine.Dialect().SetParams(map[string]string{"DEFAULT_VARCHAR": "nvarchar"})
	}
	engine.SetSchema(setting.Database.Schema)
	if setting.Database.UsePostgreSQL && len(setting.Database.Schema) > 0 {
		// Add the schema to the search path
		if _, err := engine.Exec(`SELECT set_config(
			'search_path',
			? || ',' || current_setting('search_path'),
			false)`,
			setting.Database.Schema); err != nil {
			return nil, err
		}
	}
	return engine, nil
}

// NewTestEngine sets a new test xorm.Engine
func NewTestEngine() (err error) {
	x, err = getEngine()
	if err != nil {
		return fmt.Errorf("Connect to database: %v", err)
	}

	x.SetMapper(names.GonicMapper{})
	x.SetLogger(NewXORMLogger(!setting.ProdMode))
	x.ShowSQL(!setting.ProdMode)
	return x.StoreEngine("InnoDB").Sync2(tables...)
}

// SetEngine sets the xorm.Engine
func SetEngine() (err error) {
	x, err = getEngine()
	if err != nil {
		return fmt.Errorf("Failed to connect to database: %v", err)
	}

	x.SetMapper(names.GonicMapper{})
	// WARNING: for serv command, MUST remove the output to os.stdout,
	// so use log file to instead print to stdout.
	x.SetLogger(NewXORMLogger(setting.Database.LogSQL))
	x.ShowSQL(setting.Database.LogSQL)
	x.SetMaxOpenConns(setting.Database.MaxOpenConns)
	x.SetMaxIdleConns(setting.Database.MaxIdleConns)
	x.SetConnMaxLifetime(setting.Database.ConnMaxLifetime)
	return nil
}

// NewEngine initializes a new xorm.Engine
// This function must never call .Sync2() if the provided migration function fails.
// When called from the "doctor" command, the migration function is a version check
// that prevents the doctor from fixing anything in the database if the migration level
// is different from the expected value.
func NewEngine(ctx context.Context, migrateFunc func(*xorm.Engine) error) (err error) {
	if err = SetEngine(); err != nil {
		return err
	}

	x.SetDefaultContext(ctx)

	if err = x.Ping(); err != nil {
		return err
	}

	if err = migrateFunc(x); err != nil {
		return fmt.Errorf("migrate: %v", err)
	}

	if err = x.StoreEngine("InnoDB").Sync2(tables...); err != nil {
		return fmt.Errorf("sync database struct error: %v", err)
	}

	return nil
}

// NamesToBean return a list of beans or an error
func NamesToBean(names ...string) ([]interface{}, error) {
	beans := []interface{}{}
	if len(names) == 0 {
		beans = append(beans, tables...)
		return beans, nil
	}
	// Need to map provided names to beans...
	beanMap := make(map[string]interface{})
	for _, bean := range tables {

		beanMap[strings.ToLower(reflect.Indirect(reflect.ValueOf(bean)).Type().Name())] = bean
		beanMap[strings.ToLower(x.TableName(bean))] = bean
		beanMap[strings.ToLower(x.TableName(bean, true))] = bean
	}

	gotBean := make(map[interface{}]bool)
	for _, name := range names {
		bean, ok := beanMap[strings.ToLower(strings.TrimSpace(name))]
		if !ok {
			return nil, fmt.Errorf("No table found that matches: %s", name)
		}
		if !gotBean[bean] {
			beans = append(beans, bean)
			gotBean[bean] = true
		}
	}
	return beans, nil
}

// Statistic contains the database statistics
type Statistic struct {
	Counter struct {
		User, Org, PublicKey,
		Repo, Watch, Star, Action, Access,
		Issue, Comment, Oauth, Follow,
		Mirror, Release, LoginSource, Webhook,
		Milestone, Label, HookTask,
		Team, UpdateTask, Attachment int64
	}
}

// GetStatistic returns the database statistics
func GetStatistic() (stats Statistic) {
	stats.Counter.User = CountUsers()
	stats.Counter.Org = CountOrganizations()
	stats.Counter.PublicKey, _ = x.Count(new(PublicKey))
	stats.Counter.Repo = CountRepositories(true)
	stats.Counter.Watch, _ = x.Count(new(Watch))
	stats.Counter.Star, _ = x.Count(new(Star))
	stats.Counter.Action, _ = x.Count(new(Action))
	stats.Counter.Access, _ = x.Count(new(Access))
	stats.Counter.Issue, _ = x.Count(new(Issue))
	stats.Counter.Comment, _ = x.Count(new(Comment))
	stats.Counter.Oauth = 0
	stats.Counter.Follow, _ = x.Count(new(Follow))
	stats.Counter.Mirror, _ = x.Count(new(Mirror))
	stats.Counter.Release, _ = x.Count(new(Release))
	stats.Counter.LoginSource = CountLoginSources()
	stats.Counter.Webhook, _ = x.Count(new(Webhook))
	stats.Counter.Milestone, _ = x.Count(new(Milestone))
	stats.Counter.Label, _ = x.Count(new(Label))
	stats.Counter.HookTask, _ = x.Count(new(HookTask))
	stats.Counter.Team, _ = x.Count(new(Team))
	stats.Counter.Attachment, _ = x.Count(new(Attachment))
	return
}

// Ping tests if database is alive
func Ping() error {
	if x != nil {
		return x.Ping()
	}
	return errors.New("database not configured")
}

// DumpDatabase dumps all data from database according the special database SQL syntax to file system.
func DumpDatabase(filePath string, dbType string) error {
	var tbs []*schemas.Table
	for _, t := range tables {
		t, err := x.TableInfo(t)
		if err != nil {
			return err
		}
		tbs = append(tbs, t)
	}

	type Version struct {
		ID      int64 `xorm:"pk autoincr"`
		Version int64
	}
	t, err := x.TableInfo(Version{})
	if err != nil {
		return err
	}
	tbs = append(tbs, t)

	if len(dbType) > 0 {
		return x.DumpTablesToFile(tbs, filePath, schemas.DBType(dbType))
	}
	return x.DumpTablesToFile(tbs, filePath)
}

// MaxBatchInsertSize returns the table's max batch insert size
func MaxBatchInsertSize(bean interface{}) int {
	t, err := x.TableInfo(bean)
	if err != nil {
		return 50
	}
	return 999 / len(t.ColumnsSeq())
}

// Count returns records number according struct's fields as database query conditions
func Count(bean interface{}) (int64, error) {
	return x.Count(bean)
}

// IsTableNotEmpty returns true if table has at least one record
func IsTableNotEmpty(tableName string) (bool, error) {
	return x.Table(tableName).Exist()
}

// DeleteAllRecords will delete all the records of this table
func DeleteAllRecords(tableName string) error {
	_, err := x.Exec(fmt.Sprintf("DELETE FROM %s", tableName))
	return err
}

// GetMaxID will return max id of the table
func GetMaxID(beanOrTableName interface{}) (maxID int64, err error) {
	_, err = x.Select("MAX(id)").Table(beanOrTableName).Get(&maxID)
	return
}

// FindByMaxID filled results as the condition from database
func FindByMaxID(maxID int64, limit int, results interface{}) error {
	return x.Where("id <= ?", maxID).
		OrderBy("id DESC").
		Limit(limit).
		Find(results)
}<|MERGE_RESOLUTION|>--- conflicted
+++ resolved
@@ -128,13 +128,10 @@
 		new(Task),
 		new(LanguageStat),
 		new(EmailHash),
-<<<<<<< HEAD
-		new(ScheduledPullRequestMerge),
-=======
 		new(Project),
 		new(ProjectBoard),
 		new(ProjectIssue),
->>>>>>> 980b0df8
+		new(ScheduledPullRequestMerge),
 	)
 
 	gonicNames := []string{"SSL", "UID"}
