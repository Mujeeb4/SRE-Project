--- conflicted
+++ resolved
@@ -122,12 +122,9 @@
 		new(OAuth2AuthorizationCode),
 		new(OAuth2Grant),
 		new(Task),
-<<<<<<< HEAD
+		new(LanguageStat),
 		new(UserRepoUnit),
 		new(LockedResource),
-=======
-		new(LanguageStat),
->>>>>>> 15614a83
 	)
 
 	gonicNames := []string{"SSL", "UID"}
