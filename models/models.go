--- conflicted
+++ resolved
@@ -132,11 +132,8 @@
 		new(Project),
 		new(ProjectBoard),
 		new(ProjectIssue),
-<<<<<<< HEAD
+		new(Session),
 		new(ScheduledPullRequestMerge),
-=======
-		new(Session),
->>>>>>> d38ae597
 	)
 
 	gonicNames := []string{"SSL", "UID"}
