--- conflicted
+++ resolved
@@ -134,11 +134,8 @@
 		new(ProjectIssue),
 		new(Session),
 		new(RepoTransfer),
-<<<<<<< HEAD
+		new(IssueIndex),
 		new(PushMirror),
-=======
-		new(IssueIndex),
->>>>>>> 2b393574
 	)
 
 	gonicNames := []string{"SSL", "UID"}
