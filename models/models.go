// Copyright 2014 The Gogs Authors. All rights reserved.
// Use of this source code is governed by a MIT-style
// license that can be found in the LICENSE file.

package models

import (
	"database/sql"
	"errors"
	"fmt"
	"net/url"
	"os"
	"path"
	"path/filepath"
	"strings"

	"code.gitea.io/gitea/modules/log"
	"code.gitea.io/gitea/modules/setting"

	// Needed for the MySQL driver
	_ "github.com/go-sql-driver/mysql"
	"github.com/go-xorm/core"
	"github.com/go-xorm/xorm"

	// Needed for the Postgresql driver
	_ "github.com/lib/pq"

	// Needed for the MSSSQL driver
	_ "github.com/denisenkom/go-mssqldb"
)

// Engine represents a xorm engine or session.
type Engine interface {
	Table(tableNameOrBean interface{}) *xorm.Session
	Count(...interface{}) (int64, error)
	Decr(column string, arg ...interface{}) *xorm.Session
	Delete(interface{}) (int64, error)
	Exec(string, ...interface{}) (sql.Result, error)
	Find(interface{}, ...interface{}) error
	Get(interface{}) (bool, error)
	ID(interface{}) *xorm.Session
	In(string, ...interface{}) *xorm.Session
	Incr(column string, arg ...interface{}) *xorm.Session
	Insert(...interface{}) (int64, error)
	InsertOne(interface{}) (int64, error)
	Iterate(interface{}, xorm.IterFunc) error
	Join(joinOperator string, tablename interface{}, condition string, args ...interface{}) *xorm.Session
	SQL(interface{}, ...interface{}) *xorm.Session
	Where(interface{}, ...interface{}) *xorm.Session
}

var (
	x      *xorm.Engine
	tables []interface{}

	// HasEngine specifies if we have a xorm.Engine
	HasEngine bool

	// DbCfg holds the database settings
	DbCfg struct {
		Type, Host, Name, User, Passwd, Path, SSLMode string
		Timeout                                       int
	}

	// EnableSQLite3 use SQLite3
	EnableSQLite3 bool

	// EnableTiDB enable TiDB
	EnableTiDB bool
)

func init() {
	tables = append(tables,
		new(User),
		new(PublicKey),
		new(AccessToken),
		new(Repository),
		new(DeployKey),
		new(Collaboration),
		new(Access),
		new(Upload),
		new(Watch),
		new(Star),
		new(Follow),
		new(Action),
		new(Issue),
		new(PullRequest),
		new(Comment),
		new(Attachment),
		new(Label),
		new(IssueLabel),
		new(Milestone),
		new(Mirror),
		new(Release),
		new(LoginSource),
		new(Webhook),
		new(HookTask),
		new(Team),
		new(OrgUser),
		new(TeamUser),
		new(TeamRepo),
		new(Notice),
		new(EmailAddress),
		new(Notification),
		new(IssueUser),
		new(LFSMetaObject),
		new(TwoFactor),
		new(GPGKey),
		new(RepoUnit),
		new(RepoRedirect),
		new(ExternalLoginUser),
		new(ProtectedBranch),
		new(UserOpenID),
		new(IssueWatch),
		new(CommitStatus),
		new(Stopwatch),
		new(TrackedTime),
		new(DeletedBranch),
		new(RepoIndexerStatus),
		new(LFSLock),
		new(Reaction),
<<<<<<< HEAD
		new(Review),
=======
		new(IssueAssignees),
>>>>>>> 1546458f
	)

	gonicNames := []string{"SSL", "UID"}
	for _, name := range gonicNames {
		core.LintGonicMapper[name] = true
	}
}

// LoadConfigs loads the database settings
func LoadConfigs() {
	sec := setting.Cfg.Section("database")
	DbCfg.Type = sec.Key("DB_TYPE").String()
	switch DbCfg.Type {
	case "sqlite3":
		setting.UseSQLite3 = true
	case "mysql":
		setting.UseMySQL = true
	case "postgres":
		setting.UsePostgreSQL = true
	case "tidb":
		setting.UseTiDB = true
	case "mssql":
		setting.UseMSSQL = true
	}
	DbCfg.Host = sec.Key("HOST").String()
	DbCfg.Name = sec.Key("NAME").String()
	DbCfg.User = sec.Key("USER").String()
	if len(DbCfg.Passwd) == 0 {
		DbCfg.Passwd = sec.Key("PASSWD").String()
	}
	DbCfg.SSLMode = sec.Key("SSL_MODE").String()
	DbCfg.Path = sec.Key("PATH").MustString("data/gitea.db")
	DbCfg.Timeout = sec.Key("SQLITE_TIMEOUT").MustInt(500)

	sec = setting.Cfg.Section("indexer")
	setting.Indexer.IssuePath = sec.Key("ISSUE_INDEXER_PATH").MustString(path.Join(setting.AppDataPath, "indexers/issues.bleve"))
	if !filepath.IsAbs(setting.Indexer.IssuePath) {
		setting.Indexer.IssuePath = path.Join(setting.AppWorkPath, setting.Indexer.IssuePath)
	}
	setting.Indexer.RepoIndexerEnabled = sec.Key("REPO_INDEXER_ENABLED").MustBool(false)
	setting.Indexer.RepoPath = sec.Key("REPO_INDEXER_PATH").MustString(path.Join(setting.AppDataPath, "indexers/repos.bleve"))
	if !filepath.IsAbs(setting.Indexer.RepoPath) {
		setting.Indexer.RepoPath = path.Join(setting.AppWorkPath, setting.Indexer.RepoPath)
	}
	setting.Indexer.UpdateQueueLength = sec.Key("UPDATE_BUFFER_LEN").MustInt(20)
	setting.Indexer.MaxIndexerFileSize = sec.Key("MAX_FILE_SIZE").MustInt64(1024 * 1024)
}

// parsePostgreSQLHostPort parses given input in various forms defined in
// https://www.postgresql.org/docs/current/static/libpq-connect.html#LIBPQ-CONNSTRING
// and returns proper host and port number.
func parsePostgreSQLHostPort(info string) (string, string) {
	host, port := "127.0.0.1", "5432"
	if strings.Contains(info, ":") && !strings.HasSuffix(info, "]") {
		idx := strings.LastIndex(info, ":")
		host = info[:idx]
		port = info[idx+1:]
	} else if len(info) > 0 {
		host = info
	}
	return host, port
}

func parseMSSQLHostPort(info string) (string, string) {
	host, port := "127.0.0.1", "1433"
	if strings.Contains(info, ":") {
		host = strings.Split(info, ":")[0]
		port = strings.Split(info, ":")[1]
	} else if strings.Contains(info, ",") {
		host = strings.Split(info, ",")[0]
		port = strings.TrimSpace(strings.Split(info, ",")[1])
	} else if len(info) > 0 {
		host = info
	}
	return host, port
}

func getEngine() (*xorm.Engine, error) {
	connStr := ""
	var Param = "?"
	if strings.Contains(DbCfg.Name, Param) {
		Param = "&"
	}
	switch DbCfg.Type {
	case "mysql":
		if DbCfg.Host[0] == '/' { // looks like a unix socket
			connStr = fmt.Sprintf("%s:%s@unix(%s)/%s%scharset=utf8&parseTime=true",
				DbCfg.User, DbCfg.Passwd, DbCfg.Host, DbCfg.Name, Param)
		} else {
			connStr = fmt.Sprintf("%s:%s@tcp(%s)/%s%scharset=utf8&parseTime=true",
				DbCfg.User, DbCfg.Passwd, DbCfg.Host, DbCfg.Name, Param)
		}
	case "postgres":
		host, port := parsePostgreSQLHostPort(DbCfg.Host)
		if host[0] == '/' { // looks like a unix socket
			connStr = fmt.Sprintf("postgres://%s:%s@:%s/%s%ssslmode=%s&host=%s",
				url.QueryEscape(DbCfg.User), url.QueryEscape(DbCfg.Passwd), port, DbCfg.Name, Param, DbCfg.SSLMode, host)
		} else {
			connStr = fmt.Sprintf("postgres://%s:%s@%s:%s/%s%ssslmode=%s",
				url.QueryEscape(DbCfg.User), url.QueryEscape(DbCfg.Passwd), host, port, DbCfg.Name, Param, DbCfg.SSLMode)
		}
	case "mssql":
		host, port := parseMSSQLHostPort(DbCfg.Host)
		connStr = fmt.Sprintf("server=%s; port=%s; database=%s; user id=%s; password=%s;", host, port, DbCfg.Name, DbCfg.User, DbCfg.Passwd)
	case "sqlite3":
		if !EnableSQLite3 {
			return nil, errors.New("this binary version does not build support for SQLite3")
		}
		if err := os.MkdirAll(path.Dir(DbCfg.Path), os.ModePerm); err != nil {
			return nil, fmt.Errorf("Failed to create directories: %v", err)
		}
		connStr = fmt.Sprintf("file:%s?cache=shared&mode=rwc&_busy_timeout=%d", DbCfg.Path, DbCfg.Timeout)
	case "tidb":
		if !EnableTiDB {
			return nil, errors.New("this binary version does not build support for TiDB")
		}
		if err := os.MkdirAll(path.Dir(DbCfg.Path), os.ModePerm); err != nil {
			return nil, fmt.Errorf("Failed to create directories: %v", err)
		}
		connStr = "goleveldb://" + DbCfg.Path
	default:
		return nil, fmt.Errorf("Unknown database type: %s", DbCfg.Type)
	}

	return xorm.NewEngine(DbCfg.Type, connStr)
}

// NewTestEngine sets a new test xorm.Engine
func NewTestEngine(x *xorm.Engine) (err error) {
	x, err = getEngine()
	if err != nil {
		return fmt.Errorf("Connect to database: %v", err)
	}

	x.SetMapper(core.GonicMapper{})
	x.SetLogger(log.XORMLogger)
	x.ShowSQL(!setting.ProdMode)
	return x.StoreEngine("InnoDB").Sync2(tables...)
}

// SetEngine sets the xorm.Engine
func SetEngine() (err error) {
	x, err = getEngine()
	if err != nil {
		return fmt.Errorf("Failed to connect to database: %v", err)
	}

	x.SetMapper(core.GonicMapper{})
	// WARNING: for serv command, MUST remove the output to os.stdout,
	// so use log file to instead print to stdout.
	x.SetLogger(log.XORMLogger)
	x.ShowSQL(setting.LogSQL)
	return nil
}

// NewEngine initializes a new xorm.Engine
func NewEngine(migrateFunc func(*xorm.Engine) error) (err error) {
	if err = SetEngine(); err != nil {
		return err
	}

	if err = x.Ping(); err != nil {
		return err
	}

	if err = migrateFunc(x); err != nil {
		return fmt.Errorf("migrate: %v", err)
	}

	if err = x.StoreEngine("InnoDB").Sync2(tables...); err != nil {
		return fmt.Errorf("sync database struct error: %v", err)
	}

	return nil
}

// Statistic contains the database statistics
type Statistic struct {
	Counter struct {
		User, Org, PublicKey,
		Repo, Watch, Star, Action, Access,
		Issue, Comment, Oauth, Follow,
		Mirror, Release, LoginSource, Webhook,
		Milestone, Label, HookTask,
		Team, UpdateTask, Attachment int64
	}
}

// GetStatistic returns the database statistics
func GetStatistic() (stats Statistic) {
	stats.Counter.User = CountUsers()
	stats.Counter.Org = CountOrganizations()
	stats.Counter.PublicKey, _ = x.Count(new(PublicKey))
	stats.Counter.Repo = CountRepositories(true)
	stats.Counter.Watch, _ = x.Count(new(Watch))
	stats.Counter.Star, _ = x.Count(new(Star))
	stats.Counter.Action, _ = x.Count(new(Action))
	stats.Counter.Access, _ = x.Count(new(Access))
	stats.Counter.Issue, _ = x.Count(new(Issue))
	stats.Counter.Comment, _ = x.Count(new(Comment))
	stats.Counter.Oauth = 0
	stats.Counter.Follow, _ = x.Count(new(Follow))
	stats.Counter.Mirror, _ = x.Count(new(Mirror))
	stats.Counter.Release, _ = x.Count(new(Release))
	stats.Counter.LoginSource = CountLoginSources()
	stats.Counter.Webhook, _ = x.Count(new(Webhook))
	stats.Counter.Milestone, _ = x.Count(new(Milestone))
	stats.Counter.Label, _ = x.Count(new(Label))
	stats.Counter.HookTask, _ = x.Count(new(HookTask))
	stats.Counter.Team, _ = x.Count(new(Team))
	stats.Counter.Attachment, _ = x.Count(new(Attachment))
	return
}

// Ping tests if database is alive
func Ping() error {
	if x != nil {
		return x.Ping()
	}
	return errors.New("database not configured")
}

// DumpDatabase dumps all data from database according the special database SQL syntax to file system.
func DumpDatabase(filePath string, dbType string) error {
	var tbs []*core.Table
	for _, t := range tables {
		tbs = append(tbs, x.TableInfo(t).Table)
	}
	if len(dbType) > 0 {
		return x.DumpTablesToFile(tbs, filePath, core.DbType(dbType))
	}
	return x.DumpTablesToFile(tbs, filePath)
}<|MERGE_RESOLUTION|>--- conflicted
+++ resolved
@@ -119,11 +119,8 @@
 		new(RepoIndexerStatus),
 		new(LFSLock),
 		new(Reaction),
-<<<<<<< HEAD
+		new(IssueAssignees),
 		new(Review),
-=======
-		new(IssueAssignees),
->>>>>>> 1546458f
 	)
 
 	gonicNames := []string{"SSL", "UID"}
