--- conflicted
+++ resolved
@@ -116,12 +116,9 @@
 		new(OAuth2AuthorizationCode),
 		new(OAuth2Grant),
 		new(Task),
-<<<<<<< HEAD
+		new(LanguageStat),
 		new(Project),
 		new(ProjectBoard),
-=======
-		new(LanguageStat),
->>>>>>> a97fe769
 	)
 
 	gonicNames := []string{"SSL", "UID"}
