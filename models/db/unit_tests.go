--- conflicted
+++ resolved
@@ -19,124 +19,9 @@
 // NonexistentID an ID that will never exist
 const NonexistentID = int64(math.MaxInt64)
 
-<<<<<<< HEAD
-// giteaRoot a path to the gitea root
-var (
-	giteaRoot   string
-	fixturesDir string
-)
-
-// FixturesDir returns the fixture directory
-func FixturesDir() string {
-	return fixturesDir
-}
-
-func fatalTestError(fmtStr string, args ...interface{}) {
-	fmt.Fprintf(os.Stderr, fmtStr, args...)
-	os.Exit(1)
-}
-
-// MainTest a reusable TestMain(..) function for unit tests that need to use a
-// test database. Creates the test database, and sets necessary settings.
-func MainTest(m *testing.M, pathToGiteaRoot string, fixtureFiles ...string) {
-	var err error
-	giteaRoot = pathToGiteaRoot
-	fixturesDir = filepath.Join(pathToGiteaRoot, "models", "fixtures")
-
-	var opts FixturesOptions
-	if len(fixtureFiles) == 0 {
-		opts.Dir = fixturesDir
-	} else {
-		for _, f := range fixtureFiles {
-			if len(f) != 0 {
-				opts.Files = append(opts.Files, filepath.Join(fixturesDir, f))
-			}
-		}
-	}
-
-	if err = CreateTestEngine(opts); err != nil {
-		fatalTestError("Error creating test engine: %v\n", err)
-	}
-
-	setting.AppURL = "https://try.gitea.io/"
-	setting.RunUser = "runuser"
-	setting.SSH.Port = 3000
-	setting.SSH.Domain = "try.gitea.io"
-	setting.Database.UseSQLite3 = true
-	setting.RepoRootPath, err = os.MkdirTemp(os.TempDir(), "repos")
-	if err != nil {
-		fatalTestError("TempDir: %v\n", err)
-	}
-	setting.AppDataPath, err = os.MkdirTemp(os.TempDir(), "appdata")
-	if err != nil {
-		fatalTestError("TempDir: %v\n", err)
-	}
-	setting.AppWorkPath = pathToGiteaRoot
-	setting.StaticRootPath = pathToGiteaRoot
-	setting.GravatarSourceURL, err = url.Parse("https://secure.gravatar.com/avatar/")
-	if err != nil {
-		fatalTestError("url.Parse: %v\n", err)
-	}
-	setting.Attachment.Storage.Path = filepath.Join(setting.AppDataPath, "attachments")
-
-	setting.LFS.Storage.Path = filepath.Join(setting.AppDataPath, "lfs")
-
-	setting.Avatar.Storage.Path = filepath.Join(setting.AppDataPath, "avatars")
-
-	setting.RepoAvatar.Storage.Path = filepath.Join(setting.AppDataPath, "repo-avatars")
-
-	setting.RepoArchive.Storage.Path = filepath.Join(setting.AppDataPath, "repo-archive")
-
-	setting.Packages.Storage.Path = filepath.Join(setting.AppDataPath, "packages")
-
-	if err = storage.Init(); err != nil {
-		fatalTestError("storage.Init: %v\n", err)
-	}
-
-	if err = util.RemoveAll(setting.RepoRootPath); err != nil {
-		fatalTestError("util.RemoveAll: %v\n", err)
-	}
-	if err = util.CopyDir(filepath.Join(pathToGiteaRoot, "integrations", "gitea-repositories-meta"), setting.RepoRootPath); err != nil {
-		fatalTestError("util.CopyDir: %v\n", err)
-	}
-
-	exitStatus := m.Run()
-	if err = util.RemoveAll(setting.RepoRootPath); err != nil {
-		fatalTestError("util.RemoveAll: %v\n", err)
-	}
-	if err = util.RemoveAll(setting.AppDataPath); err != nil {
-		fatalTestError("util.RemoveAll: %v\n", err)
-	}
-	os.Exit(exitStatus)
-}
-
-// FixturesOptions fixtures needs to be loaded options
-type FixturesOptions struct {
-	Dir   string
-	Files []string
-}
-
-// CreateTestEngine creates a memory database and loads the fixture data from fixturesDir
-func CreateTestEngine(opts FixturesOptions) error {
-	var err error
-	x, err = xorm.NewEngine("sqlite3", "file::memory:?cache=shared&_txlock=immediate")
-	if err != nil {
-		return err
-	}
-	x.SetMapper(names.GonicMapper{})
-	if err = syncTables(); err != nil {
-		return err
-	}
-	switch os.Getenv("GITEA_UNIT_TESTS_VERBOSE") {
-	case "true", "1":
-		x.ShowSQL(true)
-	}
-
-=======
 //SetUnitTestEngine is used by unit test code
 func SetUnitTestEngine(eng *xorm.Engine) {
 	x = eng
->>>>>>> 47448083
 	DefaultContext = &Context{
 		Context: context.Background(),
 		e:       x,
