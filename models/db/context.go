--- conflicted
+++ resolved
@@ -182,25 +182,6 @@
 	e := GetEngine(ctx)
 	e.Context(ctx)
 
-<<<<<<< HEAD
-	tablename := TableName(bean)
-	switch x.Dialect().URI().DBType {
-	case schemas.MYSQL:
-		var rows int64
-		_, err := e.Context(ctx).SQL("SELECT table_rows FROM information_schema.tables WHERE tables.table_name = ? AND tables.table_schema = ?;", tablename, x.Dialect().URI().DBName).Get(&rows)
-		return rows, err
-	case schemas.POSTGRES:
-		var rows int64
-		_, err := e.Context(ctx).SQL("SELECT reltuples AS estimate FROM pg_class WHERE relname = ?;", tablename).Get(&rows)
-		return rows, err
-	case schemas.MSSQL:
-		var rows int64
-		_, err := e.Context(ctx).SQL("sp_spaceused ?;", tablename).Get(&rows)
-		return rows, err
-	default:
-		return e.Context(ctx).Count(tablename)
-	}
-=======
 	var rows int64
 	var err error
 	tablename := TableName(bean)
@@ -215,5 +196,4 @@
 		return e.Context(ctx).Count(tablename)
 	}
 	return rows, err
->>>>>>> fa5dec96
 }