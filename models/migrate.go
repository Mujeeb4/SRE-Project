// Copyright 2019 The Gitea Authors. All rights reserved.
// SPDX-License-Identifier: MIT

package models

import (
	"context"

	"code.gitea.io/gitea/models/db"
	issues_model "code.gitea.io/gitea/models/issues"
	repo_model "code.gitea.io/gitea/models/repo"
	"code.gitea.io/gitea/modules/container"
	"code.gitea.io/gitea/modules/structs"
)

// InsertMilestones creates milestones of repository.
func InsertMilestones(ms ...*issues_model.Milestone) (err error) {
	if len(ms) == 0 {
		return nil
	}

	ctx, committer, err := db.TxContext(db.DefaultContext)
	if err != nil {
		return err
	}
	defer committer.Close()
	sess := db.GetEngine(ctx)

	// to return the id, so we should not use batch insert
	for _, m := range ms {
		if _, err = sess.NoAutoTime().Insert(m); err != nil {
			return err
		}
	}

	if _, err = db.Exec(ctx, "UPDATE `repository` SET num_milestones = num_milestones + ? WHERE id = ?", len(ms), ms[0].RepoID); err != nil {
		return err
	}
	return committer.Commit()
}

// InsertIssues insert issues to database
func InsertIssues(issues ...*issues_model.Issue) error {
	ctx, committer, err := db.TxContext(db.DefaultContext)
	if err != nil {
		return err
	}
	defer committer.Close()

	for _, issue := range issues {
		if err := insertIssue(ctx, issue); err != nil {
			return err
		}
	}
	return committer.Commit()
}

func insertIssue(ctx context.Context, issue *issues_model.Issue) error {
	sess := db.GetEngine(ctx)
	if _, err := sess.NoAutoTime().Insert(issue); err != nil {
		return err
	}
	issueLabels := make([]issues_model.IssueLabel, 0, len(issue.Labels))
	for _, label := range issue.Labels {
		issueLabels = append(issueLabels, issues_model.IssueLabel{
			IssueID: issue.ID,
			LabelID: label.ID,
		})
	}
	if len(issueLabels) > 0 {
		if _, err := sess.Insert(issueLabels); err != nil {
			return err
		}
	}

	for _, reaction := range issue.Reactions {
		reaction.IssueID = issue.ID
	}

	if len(issue.Reactions) > 0 {
		if _, err := sess.Insert(issue.Reactions); err != nil {
			return err
		}
	}

<<<<<<< HEAD
	if issue.ForeignReference != nil {
		issue.ForeignReference.LocalIndex = issue.Index
		if _, err := sess.Insert(issue.ForeignReference); err != nil {
			return err
		}
	}

	for _, attach := range issue.Attachments {
		attach.IssueID = issue.ID
	}

	if len(issue.Attachments) > 0 {
		if _, err := sess.Insert(issue.Attachments); err != nil {
			return err
		}
	}

=======
>>>>>>> 7fd5d388
	return nil
}

// InsertIssueComments inserts many comments of issues.
func InsertIssueComments(comments []*issues_model.Comment) error {
	if len(comments) == 0 {
		return nil
	}

	issueIDs := make(container.Set[int64])
	for _, comment := range comments {
		issueIDs.Add(comment.IssueID)
	}

	ctx, committer, err := db.TxContext(db.DefaultContext)
	if err != nil {
		return err
	}
	defer committer.Close()
	for _, comment := range comments {
		if _, err := db.GetEngine(ctx).NoAutoTime().Insert(comment); err != nil {
			return err
		}

		for _, reaction := range comment.Reactions {
			reaction.IssueID = comment.IssueID
			reaction.CommentID = comment.ID
		}
		if len(comment.Reactions) > 0 {
			if err := db.Insert(ctx, comment.Reactions); err != nil {
				return err
			}
		}

		for _, attach := range comment.Attachments {
			attach.IssueID = comment.IssueID
			attach.CommentID = comment.ID
		}
		if len(comment.Attachments) > 0 {
			if err := db.Insert(ctx, comment.Attachments); err != nil {
				return err
			}
		}
	}

	for issueID := range issueIDs {
		if _, err := db.Exec(ctx, "UPDATE issue set num_comments = (SELECT count(*) FROM comment WHERE issue_id = ? AND `type`=?) WHERE id = ?",
			issueID, issues_model.CommentTypeComment, issueID); err != nil {
			return err
		}
	}
	return committer.Commit()
}

// InsertPullRequests inserted pull requests
func InsertPullRequests(prs ...*issues_model.PullRequest) error {
	ctx, committer, err := db.TxContext(db.DefaultContext)
	if err != nil {
		return err
	}
	defer committer.Close()
	sess := db.GetEngine(ctx)
	for _, pr := range prs {
		if err := insertIssue(ctx, pr.Issue); err != nil {
			return err
		}
		pr.IssueID = pr.Issue.ID
		if _, err := sess.NoAutoTime().Insert(pr); err != nil {
			return err
		}
	}
	return committer.Commit()
}

// InsertReleases migrates release
func InsertReleases(rels ...*repo_model.Release) error {
	ctx, committer, err := db.TxContext(db.DefaultContext)
	if err != nil {
		return err
	}
	defer committer.Close()
	sess := db.GetEngine(ctx)

	for _, rel := range rels {
		if _, err := sess.NoAutoTime().Insert(rel); err != nil {
			return err
		}

		if len(rel.Attachments) > 0 {
			for i := range rel.Attachments {
				rel.Attachments[i].ReleaseID = rel.ID
			}

			if _, err := sess.NoAutoTime().Insert(rel.Attachments); err != nil {
				return err
			}
		}
	}

	return committer.Commit()
}

// UpdateMigrationsByType updates all migrated repositories' posterid from gitServiceType to replace originalAuthorID to posterID
func UpdateMigrationsByType(tp structs.GitServiceType, externalUserID string, userID int64) error {
	if err := issues_model.UpdateIssuesMigrationsByType(tp, externalUserID, userID); err != nil {
		return err
	}

	if err := issues_model.UpdateCommentsMigrationsByType(tp, externalUserID, userID); err != nil {
		return err
	}

	if err := repo_model.UpdateReleasesMigrationsByType(tp, externalUserID, userID); err != nil {
		return err
	}

	if err := issues_model.UpdateReactionsMigrationsByType(tp, externalUserID, userID); err != nil {
		return err
	}
	return issues_model.UpdateReviewsMigrationsByType(tp, externalUserID, userID)
}<|MERGE_RESOLUTION|>--- conflicted
+++ resolved
@@ -83,14 +83,6 @@
 		}
 	}
 
-<<<<<<< HEAD
-	if issue.ForeignReference != nil {
-		issue.ForeignReference.LocalIndex = issue.Index
-		if _, err := sess.Insert(issue.ForeignReference); err != nil {
-			return err
-		}
-	}
-
 	for _, attach := range issue.Attachments {
 		attach.IssueID = issue.ID
 	}
@@ -101,8 +93,6 @@
 		}
 	}
 
-=======
->>>>>>> 7fd5d388
 	return nil
 }
 
