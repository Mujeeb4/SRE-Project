--- conflicted
+++ resolved
@@ -1470,13 +1470,8 @@
 	UID           int64
 	OrderBy       SearchOrderBy
 	Page          int
-<<<<<<< HEAD
-	Private       bool  // Include private orgs in search
+	Visible       []structs.VisibleType
 	Actor         *User // The user doing the search
-=======
-	Visible       []structs.VisibleType
-	OwnerID       int64 // id of user for visibility calculation
->>>>>>> 625057c6
 	PageSize      int   // Can be smaller than or equal to setting.UI.ExplorePagingNum
 	IsActive      util.OptionalBool
 	SearchByEmail bool // Search by email as well as username/full name
