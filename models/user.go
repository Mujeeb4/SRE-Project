// Copyright 2014 The Gogs Authors. All rights reserved.
// Copyright 2019 The Gitea Authors. All rights reserved.
// Use of this source code is governed by a MIT-style
// license that can be found in the LICENSE file.

package models

import (
	"context"
	"crypto/sha256"
	"crypto/subtle"
	"encoding/hex"
	"errors"
	"fmt"
	"net/url"
	"os"
	"path/filepath"
	"regexp"
	"strings"
	"time"
	"unicode/utf8"

	_ "image/jpeg" // Needed for jpeg support

	"code.gitea.io/gitea/models/db"
	"code.gitea.io/gitea/models/login"
	"code.gitea.io/gitea/models/unit"
	user_model "code.gitea.io/gitea/models/user"
	"code.gitea.io/gitea/modules/auth/openid"
	"code.gitea.io/gitea/modules/base"
	"code.gitea.io/gitea/modules/git"
	"code.gitea.io/gitea/modules/log"
	"code.gitea.io/gitea/modules/setting"
	"code.gitea.io/gitea/modules/structs"
	"code.gitea.io/gitea/modules/timeutil"
	"code.gitea.io/gitea/modules/util"

	"golang.org/x/crypto/argon2"
	"golang.org/x/crypto/bcrypt"
	"golang.org/x/crypto/pbkdf2"
	"golang.org/x/crypto/scrypt"
	"xorm.io/builder"
	"xorm.io/xorm"
)

// UserType defines the user type
type UserType int

const (
	// UserTypeIndividual defines an individual user
	UserTypeIndividual UserType = iota // Historic reason to make it starts at 0.

	// UserTypeOrganization defines an organization
	UserTypeOrganization
)

const (
	algoBcrypt = "bcrypt"
	algoScrypt = "scrypt"
	algoArgon2 = "argon2"
	algoPbkdf2 = "pbkdf2"
)

// AvailableHashAlgorithms represents the available password hashing algorithms
var AvailableHashAlgorithms = []string{
	algoPbkdf2,
	algoArgon2,
	algoScrypt,
	algoBcrypt,
}

const (
	// EmailNotificationsEnabled indicates that the user would like to receive all email notifications
	EmailNotificationsEnabled = "enabled"
	// EmailNotificationsOnMention indicates that the user would like to be notified via email when mentioned.
	EmailNotificationsOnMention = "onmention"
	// EmailNotificationsDisabled indicates that the user would not like to be notified via email.
	EmailNotificationsDisabled = "disabled"
)

var (
	// ErrUserNameIllegal user name contains illegal characters error
	ErrUserNameIllegal = errors.New("User name contains illegal characters")

	// ErrLoginSourceNotActived login source is not actived error
	ErrLoginSourceNotActived = errors.New("Login source is not actived")

	// ErrUnsupportedLoginType login source is unknown error
	ErrUnsupportedLoginType = errors.New("Login source is unknown")

	// Characters prohibited in a user name (anything except A-Za-z0-9_.-)
	alphaDashDotPattern = regexp.MustCompile(`[^\w-\.]`)
)

// User represents the object of individual and member of organization.
type User struct {
	ID        int64  `xorm:"pk autoincr"`
	LowerName string `xorm:"UNIQUE NOT NULL"`
	Name      string `xorm:"UNIQUE NOT NULL"`
	FullName  string
	// Email is the primary email address (to be used for communication)
	Email                        string `xorm:"NOT NULL"`
	KeepEmailPrivate             bool
	EmailNotificationsPreference string `xorm:"VARCHAR(20) NOT NULL DEFAULT 'enabled'"`
	Passwd                       string `xorm:"NOT NULL"`
	PasswdHashAlgo               string `xorm:"NOT NULL DEFAULT 'argon2'"`

	// MustChangePassword is an attribute that determines if a user
	// is to change his/her password after registration.
	MustChangePassword bool `xorm:"NOT NULL DEFAULT false"`

	LoginType   login.Type
	LoginSource int64 `xorm:"NOT NULL DEFAULT 0"`
	LoginName   string
	Type        UserType
	OwnedOrgs   []*User       `xorm:"-"`
	Repos       []*Repository `xorm:"-"`
	Location    string
	Website     string
	Rands       string `xorm:"VARCHAR(10)"`
	Salt        string `xorm:"VARCHAR(10)"`
	Language    string `xorm:"VARCHAR(5)"`
	Description string

	CreatedUnix   timeutil.TimeStamp `xorm:"INDEX created"`
	UpdatedUnix   timeutil.TimeStamp `xorm:"INDEX updated"`
	LastLoginUnix timeutil.TimeStamp `xorm:"INDEX"`

	// Remember visibility choice for convenience, true for private
	LastRepoVisibility bool
	// Maximum repository creation limit, -1 means use global default
	MaxRepoCreation int `xorm:"NOT NULL DEFAULT -1"`

	// IsActive true: primary email is activated, user can access Web UI and Git SSH.
	// false: an inactive user can only log in Web UI for account operations (ex: activate the account by email), no other access.
	IsActive bool `xorm:"INDEX"`
	// the user is a Gitea admin, who can access all repositories and the admin pages.
	IsAdmin bool
	// true: the user is only allowed to see organizations/repositories that they has explicit rights to.
	// (ex: in private Gitea instances user won't be allowed to see even organizations/repositories that are set as public)
	IsRestricted bool `xorm:"NOT NULL DEFAULT false"`

	AllowGitHook            bool
	AllowImportLocal        bool // Allow migrate repository by local path
	AllowCreateOrganization bool `xorm:"DEFAULT true"`

	// true: the user is not allowed to log in Web UI. Git/SSH access could still be allowed (please refer to Git/SSH access related code/documents)
	ProhibitLogin bool `xorm:"NOT NULL DEFAULT false"`

	// Avatar
	Avatar          string `xorm:"VARCHAR(2048) NOT NULL"`
	AvatarEmail     string `xorm:"NOT NULL"`
	UseCustomAvatar bool

	// Counters
	NumFollowers int
	NumFollowing int `xorm:"NOT NULL DEFAULT 0"`
	NumStars     int
	NumRepos     int

	// For organization
	NumTeams                  int
	NumMembers                int
	Teams                     []*Team             `xorm:"-"`
	Members                   UserList            `xorm:"-"`
	MembersIsPublic           map[int64]bool      `xorm:"-"`
	Visibility                structs.VisibleType `xorm:"NOT NULL DEFAULT 0"`
	RepoAdminChangeTeamAccess bool                `xorm:"NOT NULL DEFAULT false"`

	// Preferences
	DiffViewStyle       string `xorm:"NOT NULL DEFAULT ''"`
	Theme               string `xorm:"NOT NULL DEFAULT ''"`
	KeepActivityPrivate bool   `xorm:"NOT NULL DEFAULT false"`
}

func init() {
	db.RegisterModel(new(User))
}

// SearchOrganizationsOptions options to filter organizations
type SearchOrganizationsOptions struct {
	db.ListOptions
	All bool
}

// ColorFormat writes a colored string to identify this struct
func (u *User) ColorFormat(s fmt.State) {
	log.ColorFprintf(s, "%d:%s",
		log.NewColoredIDValue(u.ID),
		log.NewColoredValue(u.Name))
}

// BeforeUpdate is invoked from XORM before updating this object.
func (u *User) BeforeUpdate() {
	if u.MaxRepoCreation < -1 {
		u.MaxRepoCreation = -1
	}

	// Organization does not need email
	u.Email = strings.ToLower(u.Email)
	if !u.IsOrganization() {
		if len(u.AvatarEmail) == 0 {
			u.AvatarEmail = u.Email
		}
	}

	u.LowerName = strings.ToLower(u.Name)
	u.Location = base.TruncateString(u.Location, 255)
	u.Website = base.TruncateString(u.Website, 255)
	u.Description = base.TruncateString(u.Description, 255)
}

// AfterLoad is invoked from XORM after filling all the fields of this object.
func (u *User) AfterLoad() {
	if u.Theme == "" {
		u.Theme = setting.UI.DefaultTheme
	}
}

// SetLastLogin set time to last login
func (u *User) SetLastLogin() {
	u.LastLoginUnix = timeutil.TimeStampNow()
}

// UpdateDiffViewStyle updates the users diff view style
func (u *User) UpdateDiffViewStyle(style string) error {
	u.DiffViewStyle = style
	return UpdateUserCols(u, "diff_view_style")
}

// UpdateTheme updates a users' theme irrespective of the site wide theme
func (u *User) UpdateTheme(themeName string) error {
	u.Theme = themeName
	return UpdateUserCols(u, "theme")
}

// GetEmail returns an noreply email, if the user has set to keep his
// email address private, otherwise the primary email address.
func (u *User) GetEmail() string {
	if u.KeepEmailPrivate {
		return fmt.Sprintf("%s@%s", u.LowerName, setting.Service.NoReplyAddress)
	}
	return u.Email
}

// GetAllUsers returns a slice of all individual users found in DB.
func GetAllUsers() ([]*User, error) {
	users := make([]*User, 0)
	return users, db.GetEngine(db.DefaultContext).OrderBy("id").Where("type = ?", UserTypeIndividual).Find(&users)
}

// IsLocal returns true if user login type is LoginPlain.
func (u *User) IsLocal() bool {
	return u.LoginType <= login.Plain
}

// IsOAuth2 returns true if user login type is LoginOAuth2.
func (u *User) IsOAuth2() bool {
	return u.LoginType == login.OAuth2
}

// HasForkedRepo checks if user has already forked a repository with given ID.
func (u *User) HasForkedRepo(repoID int64) bool {
	_, has := HasForkedRepo(u.ID, repoID)
	return has
}

// MaxCreationLimit returns the number of repositories a user is allowed to create
func (u *User) MaxCreationLimit() int {
	if u.MaxRepoCreation <= -1 {
		return setting.Repository.MaxCreationLimit
	}
	return u.MaxRepoCreation
}

// CanCreateRepo returns if user login can create a repository
// NOTE: functions calling this assume a failure due to repository count limit; if new checks are added, those functions should be revised
func (u *User) CanCreateRepo() bool {
	if u.IsAdmin {
		return true
	}
	if u.MaxRepoCreation <= -1 {
		if setting.Repository.MaxCreationLimit <= -1 {
			return true
		}
		return u.NumRepos < setting.Repository.MaxCreationLimit
	}
	return u.NumRepos < u.MaxRepoCreation
}

// CanCreateOrganization returns true if user can create organisation.
func (u *User) CanCreateOrganization() bool {
	return u.IsAdmin || (u.AllowCreateOrganization && !setting.Admin.DisableRegularOrgCreation)
}

// CanEditGitHook returns true if user can edit Git hooks.
func (u *User) CanEditGitHook() bool {
	return !setting.DisableGitHooks && (u.IsAdmin || u.AllowGitHook)
}

// CanImportLocal returns true if user can migrate repository by local path.
func (u *User) CanImportLocal() bool {
	if !setting.ImportLocalPaths || u == nil {
		return false
	}
	return u.IsAdmin || u.AllowImportLocal
}

// DashboardLink returns the user dashboard page link.
func (u *User) DashboardLink() string {
	if u.IsOrganization() {
		return u.OrganisationLink() + "/dashboard"
	}
	return setting.AppSubURL + "/"
}

// HomeLink returns the user or organization home page link.
func (u *User) HomeLink() string {
	return setting.AppSubURL + "/" + url.PathEscape(u.Name)
}

// HTMLURL returns the user or organization's full link.
func (u *User) HTMLURL() string {
	return setting.AppURL + url.PathEscape(u.Name)
}

// OrganisationLink returns the organization sub page link.
func (u *User) OrganisationLink() string {
	return setting.AppSubURL + "/org/" + url.PathEscape(u.Name)
}

// GenerateEmailActivateCode generates an activate code based on user information and given e-mail.
func (u *User) GenerateEmailActivateCode(email string) string {
	code := base.CreateTimeLimitCode(
		fmt.Sprintf("%d%s%s%s%s", u.ID, email, u.LowerName, u.Passwd, u.Rands),
		setting.Service.ActiveCodeLives, nil)

	// Add tail hex username
	code += hex.EncodeToString([]byte(u.LowerName))
	return code
}

// GetFollowers returns range of user's followers.
func (u *User) GetFollowers(listOptions db.ListOptions) ([]*User, error) {
	sess := db.GetEngine(db.DefaultContext).
		Where("follow.follow_id=?", u.ID).
		Join("LEFT", "follow", "`user`.id=follow.user_id")

	if listOptions.Page != 0 {
		sess = db.SetSessionPagination(sess, &listOptions)

		users := make([]*User, 0, listOptions.PageSize)
		return users, sess.Find(&users)
	}

	users := make([]*User, 0, 8)
	return users, sess.Find(&users)
}

// IsFollowing returns true if user is following followID.
func (u *User) IsFollowing(followID int64) bool {
	return user_model.IsFollowing(u.ID, followID)
}

// GetFollowing returns range of user's following.
func (u *User) GetFollowing(listOptions db.ListOptions) ([]*User, error) {
	sess := db.GetEngine(db.DefaultContext).
		Where("follow.user_id=?", u.ID).
		Join("LEFT", "follow", "`user`.id=follow.follow_id")

	if listOptions.Page != 0 {
		sess = db.SetSessionPagination(sess, &listOptions)

		users := make([]*User, 0, listOptions.PageSize)
		return users, sess.Find(&users)
	}

	users := make([]*User, 0, 8)
	return users, sess.Find(&users)
}

// NewGitSig generates and returns the signature of given user.
func (u *User) NewGitSig() *git.Signature {
	return &git.Signature{
		Name:  u.GitName(),
		Email: u.GetEmail(),
		When:  time.Now(),
	}
}

func hashPassword(passwd, salt, algo string) string {
	var tempPasswd []byte

	switch algo {
	case algoBcrypt:
		tempPasswd, _ = bcrypt.GenerateFromPassword([]byte(passwd), bcrypt.DefaultCost)
		return string(tempPasswd)
	case algoScrypt:
		tempPasswd, _ = scrypt.Key([]byte(passwd), []byte(salt), 65536, 16, 2, 50)
	case algoArgon2:
		tempPasswd = argon2.IDKey([]byte(passwd), []byte(salt), 2, 65536, 8, 50)
	case algoPbkdf2:
		fallthrough
	default:
		tempPasswd = pbkdf2.Key([]byte(passwd), []byte(salt), 10000, 50, sha256.New)
	}

	return fmt.Sprintf("%x", tempPasswd)
}

// SetPassword hashes a password using the algorithm defined in the config value of PASSWORD_HASH_ALGO
// change passwd, salt and passwd_hash_algo fields
func (u *User) SetPassword(passwd string) (err error) {
	if len(passwd) == 0 {
		u.Passwd = ""
		u.Salt = ""
		u.PasswdHashAlgo = ""
		return nil
	}

	if u.Salt, err = GetUserSalt(); err != nil {
		return err
	}
	u.PasswdHashAlgo = setting.PasswordHashAlgo
	u.Passwd = hashPassword(passwd, u.Salt, setting.PasswordHashAlgo)

	return nil
}

// ValidatePassword checks if given password matches the one belongs to the user.
func (u *User) ValidatePassword(passwd string) bool {
	tempHash := hashPassword(passwd, u.Salt, u.PasswdHashAlgo)

	if u.PasswdHashAlgo != algoBcrypt && subtle.ConstantTimeCompare([]byte(u.Passwd), []byte(tempHash)) == 1 {
		return true
	}
	if u.PasswdHashAlgo == algoBcrypt && bcrypt.CompareHashAndPassword([]byte(u.Passwd), []byte(passwd)) == nil {
		return true
	}
	return false
}

// IsPasswordSet checks if the password is set or left empty
func (u *User) IsPasswordSet() bool {
	return len(u.Passwd) != 0
}

// IsVisibleToUser check if viewer is able to see user profile
func (u *User) IsVisibleToUser(viewer *User) bool {
	return u.isVisibleToUser(db.GetEngine(db.DefaultContext), viewer)
}

func (u *User) isVisibleToUser(e db.Engine, viewer *User) bool {
	if viewer != nil && viewer.IsAdmin {
		return true
	}

	switch u.Visibility {
	case structs.VisibleTypePublic:
		return true
	case structs.VisibleTypeLimited:
		if viewer == nil || viewer.IsRestricted {
			return false
		}
		return true
	case structs.VisibleTypePrivate:
		if viewer == nil || viewer.IsRestricted {
			return false
		}

		// If they follow - they see each over
		follower := user_model.IsFollowing(u.ID, viewer.ID)
		if follower {
			return true
		}

		// Now we need to check if they in some organization together
		count, err := e.Table("team_user").
			Where(
				builder.And(
					builder.Eq{"uid": viewer.ID},
					builder.Or(
						builder.Eq{"org_id": u.ID},
						builder.In("org_id",
							builder.Select("org_id").
								From("team_user", "t2").
								Where(builder.Eq{"uid": u.ID}))))).
			Count(new(TeamUser))
		if err != nil {
			return false
		}

		if count < 0 {
			// No common organization
			return false
		}

		// they are in an organization together
		return true
	}
	return false
}

// IsOrganization returns true if user is actually a organization.
func (u *User) IsOrganization() bool {
	return u.Type == UserTypeOrganization
}

// IsUserOrgOwner returns true if user is in the owner team of given organization.
func (u *User) IsUserOrgOwner(orgID int64) bool {
	isOwner, err := IsOrganizationOwner(orgID, u.ID)
	if err != nil {
		log.Error("IsOrganizationOwner: %v", err)
		return false
	}
	return isOwner
}

// HasMemberWithUserID returns true if user with userID is part of the u organisation.
func (u *User) HasMemberWithUserID(userID int64) bool {
	return u.hasMemberWithUserID(db.GetEngine(db.DefaultContext), userID)
}

func (u *User) hasMemberWithUserID(e db.Engine, userID int64) bool {
	isMember, err := isOrganizationMember(e, u.ID, userID)
	if err != nil {
		log.Error("IsOrganizationMember: %v", err)
		return false
	}
	return isMember
}

// IsPublicMember returns true if user public his/her membership in given organization.
func (u *User) IsPublicMember(orgID int64) bool {
	isMember, err := IsPublicMembership(orgID, u.ID)
	if err != nil {
		log.Error("IsPublicMembership: %v", err)
		return false
	}
	return isMember
}

// GetOrganizationCount returns count of membership of organization of the user.
func GetOrganizationCount(ctx context.Context, u *User) (int64, error) {
	return db.GetEngine(ctx).
		Where("uid=?", u.ID).
		Count(new(OrgUser))
}

// GetOrganizationCount returns count of membership of organization of user.
func (u *User) GetOrganizationCount() (int64, error) {
	return GetOrganizationCount(db.DefaultContext, u)
}

// GetRepositories returns repositories that user owns, including private repositories.
func (u *User) GetRepositories(listOpts db.ListOptions, names ...string) (err error) {
	u.Repos, _, err = GetUserRepositories(&SearchRepoOptions{Actor: u, Private: true, ListOptions: listOpts, LowerNames: names})
	return err
}

// GetRepositoryIDs returns repositories IDs where user owned and has unittypes
// Caller shall check that units is not globally disabled
func (u *User) GetRepositoryIDs(units ...unit.Type) ([]int64, error) {
	var ids []int64

	sess := db.GetEngine(db.DefaultContext).Table("repository").Cols("repository.id")

	if len(units) > 0 {
		sess = sess.Join("INNER", "repo_unit", "repository.id = repo_unit.repo_id")
		sess = sess.In("repo_unit.type", units)
	}

	return ids, sess.Where("owner_id = ?", u.ID).Find(&ids)
}

// GetActiveRepositoryIDs returns non-archived repositories IDs where user owned and has unittypes
// Caller shall check that units is not globally disabled
func (u *User) GetActiveRepositoryIDs(units ...unit.Type) ([]int64, error) {
	var ids []int64

	sess := db.GetEngine(db.DefaultContext).Table("repository").Cols("repository.id")

	if len(units) > 0 {
		sess = sess.Join("INNER", "repo_unit", "repository.id = repo_unit.repo_id")
		sess = sess.In("repo_unit.type", units)
	}

	sess.Where(builder.Eq{"is_archived": false})

	return ids, sess.Where("owner_id = ?", u.ID).GroupBy("repository.id").Find(&ids)
}

// GetOrgRepositoryIDs returns repositories IDs where user's team owned and has unittypes
// Caller shall check that units is not globally disabled
func (u *User) GetOrgRepositoryIDs(units ...unit.Type) ([]int64, error) {
	var ids []int64

	if err := db.GetEngine(db.DefaultContext).Table("repository").
		Cols("repository.id").
		Join("INNER", "team_user", "repository.owner_id = team_user.org_id").
		Join("INNER", "team_repo", "(? != ? and repository.is_private != ?) OR (team_user.team_id = team_repo.team_id AND repository.id = team_repo.repo_id)", true, u.IsRestricted, true).
		Where("team_user.uid = ?", u.ID).
		GroupBy("repository.id").Find(&ids); err != nil {
		return nil, err
	}

	if len(units) > 0 {
		return FilterOutRepoIdsWithoutUnitAccess(u, ids, units...)
	}

	return ids, nil
}

// GetActiveOrgRepositoryIDs returns non-archived repositories IDs where user's team owned and has unittypes
// Caller shall check that units is not globally disabled
func (u *User) GetActiveOrgRepositoryIDs(units ...unit.Type) ([]int64, error) {
	var ids []int64

	if err := db.GetEngine(db.DefaultContext).Table("repository").
		Cols("repository.id").
		Join("INNER", "team_user", "repository.owner_id = team_user.org_id").
		Join("INNER", "team_repo", "(? != ? and repository.is_private != ?) OR (team_user.team_id = team_repo.team_id AND repository.id = team_repo.repo_id)", true, u.IsRestricted, true).
		Where("team_user.uid = ?", u.ID).
		Where(builder.Eq{"is_archived": false}).
		GroupBy("repository.id").Find(&ids); err != nil {
		return nil, err
	}

	if len(units) > 0 {
		return FilterOutRepoIdsWithoutUnitAccess(u, ids, units...)
	}

	return ids, nil
}

// GetAccessRepoIDs returns all repositories IDs where user's or user is a team member organizations
// Caller shall check that units is not globally disabled
func (u *User) GetAccessRepoIDs(units ...unit.Type) ([]int64, error) {
	ids, err := u.GetRepositoryIDs(units...)
	if err != nil {
		return nil, err
	}
	ids2, err := u.GetOrgRepositoryIDs(units...)
	if err != nil {
		return nil, err
	}
	return append(ids, ids2...), nil
}

// GetActiveAccessRepoIDs returns all non-archived repositories IDs where user's or user is a team member organizations
// Caller shall check that units is not globally disabled
func (u *User) GetActiveAccessRepoIDs(units ...unit.Type) ([]int64, error) {
	ids, err := u.GetActiveRepositoryIDs(units...)
	if err != nil {
		return nil, err
	}
	ids2, err := u.GetActiveOrgRepositoryIDs(units...)
	if err != nil {
		return nil, err
	}
	return append(ids, ids2...), nil
}

// GetMirrorRepositories returns mirror repositories that user owns, including private repositories.
func (u *User) GetMirrorRepositories() ([]*Repository, error) {
	return GetUserMirrorRepositories(u.ID)
}

// GetOwnedOrganizations returns all organizations that user owns.
func (u *User) GetOwnedOrganizations() (err error) {
	u.OwnedOrgs, err = GetOwnedOrgsByUserID(u.ID)
	return err
}

// DisplayName returns full name if it's not empty,
// returns username otherwise.
func (u *User) DisplayName() string {
	trimmed := strings.TrimSpace(u.FullName)
	if len(trimmed) > 0 {
		return trimmed
	}
	return u.Name
}

// GetDisplayName returns full name if it's not empty and DEFAULT_SHOW_FULL_NAME is set,
// returns username otherwise.
func (u *User) GetDisplayName() string {
	if setting.UI.DefaultShowFullName {
		trimmed := strings.TrimSpace(u.FullName)
		if len(trimmed) > 0 {
			return trimmed
		}
	}
	return u.Name
}

func gitSafeName(name string) string {
	return strings.TrimSpace(strings.NewReplacer("\n", "", "<", "", ">", "").Replace(name))
}

// GitName returns a git safe name
func (u *User) GitName() string {
	gitName := gitSafeName(u.FullName)
	if len(gitName) > 0 {
		return gitName
	}
	// Although u.Name should be safe if created in our system
	// LDAP users may have bad names
	gitName = gitSafeName(u.Name)
	if len(gitName) > 0 {
		return gitName
	}
	// Totally pathological name so it's got to be:
	return fmt.Sprintf("user-%d", u.ID)
}

// ShortName ellipses username to length
func (u *User) ShortName(length int) string {
	return base.EllipsisString(u.Name, length)
}

// IsMailable checks if a user is eligible
// to receive emails.
func (u *User) IsMailable() bool {
	return u.IsActive
}

// EmailNotifications returns the User's email notification preference
func (u *User) EmailNotifications() string {
	return u.EmailNotificationsPreference
}

// SetEmailNotifications sets the user's email notification preference
func (u *User) SetEmailNotifications(set string) error {
	u.EmailNotificationsPreference = set
	if err := UpdateUserCols(u, "email_notifications_preference"); err != nil {
		log.Error("SetEmailNotifications: %v", err)
		return err
	}
	return nil
}

func isUserExist(e db.Engine, uid int64, name string) (bool, error) {
	if len(name) == 0 {
		return false, nil
	}
	return e.
		Where("id!=?", uid).
		Get(&User{LowerName: strings.ToLower(name)})
}

// IsUserExist checks if given user name exist,
// the user name should be noncased unique.
// If uid is presented, then check will rule out that one,
// it is used when update a user name in settings page.
func IsUserExist(uid int64, name string) (bool, error) {
	return isUserExist(db.GetEngine(db.DefaultContext), uid, name)
}

// GetUserSalt returns a random user salt token.
func GetUserSalt() (string, error) {
	return util.RandomString(10)
}

// NewGhostUser creates and returns a fake user for someone has deleted his/her account.
func NewGhostUser() *User {
	return &User{
		ID:        -1,
		Name:      "Ghost",
		LowerName: "ghost",
	}
}

// NewReplaceUser creates and returns a fake user for external user
func NewReplaceUser(name string) *User {
	return &User{
		ID:        -1,
		Name:      name,
		LowerName: strings.ToLower(name),
	}
}

// IsGhost check if user is fake user for a deleted account
func (u *User) IsGhost() bool {
	if u == nil {
		return false
	}
	return u.ID == -1 && u.Name == "Ghost"
}

var (
	reservedUsernames = []string{
		".",
		"..",
		".well-known",
		"admin",
		"api",
		"assets",
		"attachments",
		"avatars",
		"captcha",
		"commits",
		"debug",
		"error",
		"explore",
		"favicon.ico",
		"ghost",
		"help",
		"install",
		"issues",
		"less",
		"login",
		"manifest.json",
		"metrics",
		"milestones",
		"new",
		"notifications",
		"org",
		"plugins",
		"pulls",
		"raw",
		"repo",
		"robots.txt",
		"search",
		"serviceworker.js",
		"stars",
		"template",
		"user",
	}

	reservedUserPatterns = []string{"*.keys", "*.gpg", "*.rss", "*.atom"}
)

// isUsableName checks if name is reserved or pattern of name is not allowed
// based on given reserved names and patterns.
// Names are exact match, patterns can be prefix or suffix match with placeholder '*'.
func isUsableName(names, patterns []string, name string) error {
	name = strings.TrimSpace(strings.ToLower(name))
	if utf8.RuneCountInString(name) == 0 {
		return ErrNameEmpty
	}

	for i := range names {
		if name == names[i] {
			return ErrNameReserved{name}
		}
	}

	for _, pat := range patterns {
		if pat[0] == '*' && strings.HasSuffix(name, pat[1:]) ||
			(pat[len(pat)-1] == '*' && strings.HasPrefix(name, pat[:len(pat)-1])) {
			return ErrNamePatternNotAllowed{pat}
		}
	}

	return nil
}

// IsUsableUsername returns an error when a username is reserved
func IsUsableUsername(name string) error {
	// Validate username make sure it satisfies requirement.
	if alphaDashDotPattern.MatchString(name) {
		// Note: usually this error is normally caught up earlier in the UI
		return ErrNameCharsNotAllowed{Name: name}
	}
	return isUsableName(reservedUsernames, reservedUserPatterns, name)
}

// CreateUserOverwriteOptions are an optional options who overwrite system defaults on user creation
type CreateUserOverwriteOptions struct {
	Visibility structs.VisibleType
}

// CreateUser creates record of a new user.
func CreateUser(u *User, overwriteDefault ...*CreateUserOverwriteOptions) (err error) {
	if err = IsUsableUsername(u.Name); err != nil {
		return err
	}

	// set system defaults
	u.KeepEmailPrivate = setting.Service.DefaultKeepEmailPrivate
	u.Visibility = setting.Service.DefaultUserVisibilityMode
	u.AllowCreateOrganization = setting.Service.DefaultAllowCreateOrganization && !setting.Admin.DisableRegularOrgCreation
	u.EmailNotificationsPreference = setting.Admin.DefaultEmailNotification
	u.MaxRepoCreation = -1
	u.Theme = setting.UI.DefaultTheme

	// overwrite defaults if set
	if len(overwriteDefault) != 0 && overwriteDefault[0] != nil {
		u.Visibility = overwriteDefault[0].Visibility
	}

	ctx, committer, err := db.TxContext()
	if err != nil {
		return err
	}
	defer committer.Close()

	sess := db.GetEngine(ctx)

	// validate data
	if err := validateUser(u); err != nil {
		return err
	}

	isExist, err := isUserExist(sess, 0, u.Name)
	if err != nil {
		return err
	} else if isExist {
		return ErrUserAlreadyExist{u.Name}
	}

	isExist, err = user_model.IsEmailUsed(ctx, u.Email)
	if err != nil {
		return err
	} else if isExist {
		return user_model.ErrEmailAlreadyUsed{
			Email: u.Email,
		}
	}

	// prepare for database

	u.LowerName = strings.ToLower(u.Name)
	u.AvatarEmail = u.Email
	if u.Rands, err = GetUserSalt(); err != nil {
		return err
	}
	if err = u.SetPassword(u.Passwd); err != nil {
		return err
	}

	// save changes to database

	if err = user_model.DeleteUserRedirect(ctx, u.Name); err != nil {
		return err
	}

	if err = db.Insert(ctx, u); err != nil {
		return err
	}

	// insert email address
	if err := db.Insert(ctx, &user_model.EmailAddress{
		UID:         u.ID,
		Email:       u.Email,
		LowerEmail:  strings.ToLower(u.Email),
		IsActivated: u.IsActive,
		IsPrimary:   true,
	}); err != nil {
		return err
	}

	return committer.Commit()
}

func countUsers(e db.Engine) int64 {
	count, _ := e.
		Where("type=0").
		Count(new(User))
	return count
}

// CountUsers returns number of users.
func CountUsers() int64 {
	return countUsers(db.GetEngine(db.DefaultContext))
}

// get user by verify code
func getVerifyUser(code string) (user *User) {
	if len(code) <= base.TimeLimitCodeLength {
		return nil
	}

	// use tail hex username query user
	hexStr := code[base.TimeLimitCodeLength:]
	if b, err := hex.DecodeString(hexStr); err == nil {
		if user, err = GetUserByName(string(b)); user != nil {
			return user
		}
		log.Error("user.getVerifyUser: %v", err)
	}

	return nil
}

// VerifyUserActiveCode verifies active code when active account
func VerifyUserActiveCode(code string) (user *User) {
	minutes := setting.Service.ActiveCodeLives

	if user = getVerifyUser(code); user != nil {
		// time limit code
		prefix := code[:base.TimeLimitCodeLength]
		data := fmt.Sprintf("%d%s%s%s%s", user.ID, user.Email, user.LowerName, user.Passwd, user.Rands)

		if base.VerifyTimeLimitCode(data, minutes, prefix) {
			return user
		}
	}
	return nil
}

// VerifyActiveEmailCode verifies active email code when active account
func VerifyActiveEmailCode(code, email string) *user_model.EmailAddress {
	minutes := setting.Service.ActiveCodeLives

	if user := getVerifyUser(code); user != nil {
		// time limit code
		prefix := code[:base.TimeLimitCodeLength]
		data := fmt.Sprintf("%d%s%s%s%s", user.ID, email, user.LowerName, user.Passwd, user.Rands)

		if base.VerifyTimeLimitCode(data, minutes, prefix) {
			emailAddress := &user_model.EmailAddress{UID: user.ID, Email: email}
			if has, _ := db.GetEngine(db.DefaultContext).Get(emailAddress); has {
				return emailAddress
			}
		}
	}
	return nil
}

// ChangeUserName changes all corresponding setting from old user name to new one.
func ChangeUserName(u *User, newUserName string) (err error) {
	oldUserName := u.Name
	if err = IsUsableUsername(newUserName); err != nil {
		return err
	}

	ctx, committer, err := db.TxContext()
	if err != nil {
		return err
	}
	defer committer.Close()
	sess := db.GetEngine(ctx)

	isExist, err := isUserExist(sess, 0, newUserName)
	if err != nil {
		return err
	} else if isExist {
		return ErrUserAlreadyExist{newUserName}
	}

	if _, err = sess.Exec("UPDATE `repository` SET owner_name=? WHERE owner_name=?", newUserName, oldUserName); err != nil {
		return fmt.Errorf("Change repo owner name: %v", err)
	}

	// Do not fail if directory does not exist
	if err = util.Rename(UserPath(oldUserName), UserPath(newUserName)); err != nil && !os.IsNotExist(err) {
		return fmt.Errorf("Rename user directory: %v", err)
	}

	if err = user_model.NewUserRedirect(ctx, u.ID, oldUserName, newUserName); err != nil {
		return err
	}

	if err = committer.Commit(); err != nil {
		if err2 := util.Rename(UserPath(newUserName), UserPath(oldUserName)); err2 != nil && !os.IsNotExist(err2) {
			log.Critical("Unable to rollback directory change during failed username change from: %s to: %s. DB Error: %v. Filesystem Error: %v", oldUserName, newUserName, err, err2)
			return fmt.Errorf("failed to rollback directory change during failed username change from: %s to: %s. DB Error: %w. Filesystem Error: %v", oldUserName, newUserName, err, err2)
		}
		return err
	}

	return nil
}

// checkDupEmail checks whether there are the same email with the user
func checkDupEmail(e db.Engine, u *User) error {
	u.Email = strings.ToLower(u.Email)
	has, err := e.
		Where("id!=?", u.ID).
		And("type=?", u.Type).
		And("email=?", u.Email).
		Get(new(User))
	if err != nil {
		return err
	} else if has {
		return user_model.ErrEmailAlreadyUsed{
			Email: u.Email,
		}
	}
	return nil
}

// validateUser check if user is valid to insert / update into database
func validateUser(u *User) error {
	if !setting.Service.AllowedUserVisibilityModesSlice.IsAllowedVisibility(u.Visibility) && !u.IsOrganization() {
		return fmt.Errorf("visibility Mode not allowed: %s", u.Visibility.String())
	}

	u.Email = strings.ToLower(u.Email)
	return user_model.ValidateEmail(u.Email)
}

func updateUser(e db.Engine, u *User) error {
	if err := validateUser(u); err != nil {
		return err
	}

	_, err := e.ID(u.ID).AllCols().Update(u)
	return err
}

// UpdateUser updates user's information.
func UpdateUser(u *User) error {
	return updateUser(db.GetEngine(db.DefaultContext), u)
}

// UpdateUserCols update user according special columns
func UpdateUserCols(u *User, cols ...string) error {
	return updateUserCols(db.GetEngine(db.DefaultContext), u, cols...)
}

func updateUserCols(e db.Engine, u *User, cols ...string) error {
	if err := validateUser(u); err != nil {
		return err
	}

	_, err := e.ID(u.ID).Cols(cols...).Update(u)
	return err
}

// UpdateUserSetting updates user's settings.
func UpdateUserSetting(u *User) (err error) {
	sess := db.NewSession(db.DefaultContext)
	defer sess.Close()
	if err = sess.Begin(); err != nil {
		return err
	}
	if !u.IsOrganization() {
		if err = checkDupEmail(sess, u); err != nil {
			return err
		}
	}
	if err = updateUser(sess, u); err != nil {
		return err
	}
	return sess.Commit()
}

// deleteBeans deletes all given beans, beans should contain delete conditions.
func deleteBeans(e db.Engine, beans ...interface{}) (err error) {
	for i := range beans {
		if _, err = e.Delete(beans[i]); err != nil {
			return err
		}
	}
	return nil
}

// DeleteUser deletes models associated to an user.
func DeleteUser(ctx context.Context, u *User) (err error) {
	e := db.GetEngine(ctx)

	// Check ownership of packages.
	// TODO: SQL because of import cycle
	count, err = e.Table("package").Where("owner_id = ?", u.ID).Count()
	if err != nil {
		return fmt.Errorf("Get Package Count: %v", err)
	} else if count > 0 {
		return ErrUserOwnPackages{UID: u.ID}
	}

	// ***** START: Watch *****
	watchedRepoIDs := make([]int64, 0, 10)
	if err = e.Table("watch").Cols("watch.repo_id").
		Where("watch.user_id = ?", u.ID).And("watch.mode <>?", RepoWatchModeDont).Find(&watchedRepoIDs); err != nil {
		return fmt.Errorf("get all watches: %v", err)
	}
	if _, err = e.Decr("num_watches").In("id", watchedRepoIDs).NoAutoTime().Update(new(Repository)); err != nil {
		return fmt.Errorf("decrease repository num_watches: %v", err)
	}
	// ***** END: Watch *****

	// ***** START: Star *****
	starredRepoIDs := make([]int64, 0, 10)
	if err = e.Table("star").Cols("star.repo_id").
		Where("star.uid = ?", u.ID).Find(&starredRepoIDs); err != nil {
		return fmt.Errorf("get all stars: %v", err)
	} else if _, err = e.Decr("num_stars").In("id", starredRepoIDs).NoAutoTime().Update(new(Repository)); err != nil {
		return fmt.Errorf("decrease repository num_stars: %v", err)
	}
	// ***** END: Star *****

	// ***** START: Follow *****
	followeeIDs := make([]int64, 0, 10)
	if err = e.Table("follow").Cols("follow.follow_id").
		Where("follow.user_id = ?", u.ID).Find(&followeeIDs); err != nil {
		return fmt.Errorf("get all followees: %v", err)
	} else if _, err = e.Decr("num_followers").In("id", followeeIDs).Update(new(User)); err != nil {
		return fmt.Errorf("decrease user num_followers: %v", err)
	}

	followerIDs := make([]int64, 0, 10)
	if err = e.Table("follow").Cols("follow.user_id").
		Where("follow.follow_id = ?", u.ID).Find(&followerIDs); err != nil {
		return fmt.Errorf("get all followers: %v", err)
	} else if _, err = e.Decr("num_following").In("id", followerIDs).Update(new(User)); err != nil {
		return fmt.Errorf("decrease user num_following: %v", err)
	}
	// ***** END: Follow *****

	if err = deleteBeans(e,
		&AccessToken{UID: u.ID},
		&Collaboration{UserID: u.ID},
		&Access{UserID: u.ID},
		&Watch{UserID: u.ID},
		&Star{UID: u.ID},
		&user_model.Follow{UserID: u.ID},
		&user_model.Follow{FollowID: u.ID},
		&Action{UserID: u.ID},
		&IssueUser{UID: u.ID},
		&user_model.EmailAddress{UID: u.ID},
		&user_model.UserOpenID{UID: u.ID},
		&Reaction{UserID: u.ID},
		&TeamUser{UID: u.ID},
		&Collaboration{UserID: u.ID},
		&Stopwatch{UserID: u.ID},
	); err != nil {
		return fmt.Errorf("deleteBeans: %v", err)
	}

	if setting.Service.UserDeleteWithCommentsMaxTime != 0 &&
		u.CreatedUnix.AsTime().Add(setting.Service.UserDeleteWithCommentsMaxTime).After(time.Now()) {

		// Delete Comments
		const batchSize = 50
		for start := 0; ; start += batchSize {
			comments := make([]*Comment, 0, batchSize)
			if err = e.Where("type=? AND poster_id=?", CommentTypeComment, u.ID).Limit(batchSize, start).Find(&comments); err != nil {
				return err
			}
			if len(comments) == 0 {
				break
			}

			for _, comment := range comments {
				if err = deleteComment(e, comment); err != nil {
					return err
				}
			}
		}

		// Delete Reactions
		if err = deleteReaction(e, &ReactionOptions{Doer: u}); err != nil {
			return err
		}
	}

	// ***** START: PublicKey *****
	if _, err = e.Delete(&PublicKey{OwnerID: u.ID}); err != nil {
		return fmt.Errorf("deletePublicKeys: %v", err)
	}
	err = rewriteAllPublicKeys(e)
	if err != nil {
		return err
	}
	err = rewriteAllPrincipalKeys(e)
	if err != nil {
		return err
	}
	// ***** END: PublicKey *****

	// ***** START: GPGPublicKey *****
	keys, err := listGPGKeys(e, u.ID, db.ListOptions{})
	if err != nil {
		return fmt.Errorf("ListGPGKeys: %v", err)
	}
	// Delete GPGKeyImport(s).
	for _, key := range keys {
		if _, err = e.Delete(&GPGKeyImport{KeyID: key.KeyID}); err != nil {
			return fmt.Errorf("deleteGPGKeyImports: %v", err)
		}
	}
	if _, err = e.Delete(&GPGKey{OwnerID: u.ID}); err != nil {
		return fmt.Errorf("deleteGPGKeys: %v", err)
	}
	// ***** END: GPGPublicKey *****

	// Clear assignee.
	if err = clearAssigneeByUserID(e, u.ID); err != nil {
		return fmt.Errorf("clear assignee: %v", err)
	}

	// ***** START: ExternalLoginUser *****
	if err = removeAllAccountLinks(e, u); err != nil {
		return fmt.Errorf("ExternalLoginUser: %v", err)
	}
	// ***** END: ExternalLoginUser *****

	if _, err = e.ID(u.ID).Delete(new(User)); err != nil {
		return fmt.Errorf("Delete: %v", err)
	}

	return nil
}

// GetInactiveUsers gets all inactive users
func GetInactiveUsers(ctx context.Context, olderThan time.Duration) ([]*User, error) {
	var cond builder.Cond = builder.Eq{"is_active": false}

	if olderThan > 0 {
<<<<<<< HEAD
		if err = db.GetEngine(db.DefaultContext).
			Where("is_active = ? and created_unix < ?", false, time.Now().Add(-olderThan).Unix()).
			Find(&users); err != nil {
			return fmt.Errorf("get all inactive users: %v", err)
		}
	} else {
		if err = db.GetEngine(db.DefaultContext).
			Where("is_active = ?", false).
			Find(&users); err != nil {
			return fmt.Errorf("get all inactive users: %v", err)
		}
	}
	// FIXME: should only update authorized_keys file once after all deletions.
	for _, u := range users {
		select {
		case <-ctx.Done():
			return db.ErrCancelledf("Before delete inactive user %s", u.Name)
		default:
		}
		if err = DeleteUser(u); err != nil {
			// Ignore users that were set inactive by admin.
			if IsErrUserOwnRepos(err) || IsErrUserHasOrgs(err) || IsErrUserOwnPackages(err) {
				continue
			}
			return err
		}
=======
		cond = cond.And(builder.Lt{"created_unix": time.Now().Add(-olderThan).Unix()})
>>>>>>> f34151bd
	}

	users := make([]*User, 0, 10)
	return users, db.GetEngine(ctx).
		Where(cond).
		Find(&users)
}

// UserPath returns the path absolute path of user repositories.
func UserPath(userName string) string {
	return filepath.Join(setting.RepoRootPath, strings.ToLower(userName))
}

func getUserByID(e db.Engine, id int64) (*User, error) {
	u := new(User)
	has, err := e.ID(id).Get(u)
	if err != nil {
		return nil, err
	} else if !has {
		return nil, ErrUserNotExist{id, "", 0}
	}
	return u, nil
}

// GetUserByID returns the user object by given ID if exists.
func GetUserByID(id int64) (*User, error) {
	return GetUserByIDCtx(db.DefaultContext, id)
}

// GetUserByIDCtx returns the user object by given ID if exists.
func GetUserByIDCtx(ctx context.Context, id int64) (*User, error) {
	return getUserByID(db.GetEngine(ctx), id)
}

// GetUserByName returns user by given name.
func GetUserByName(name string) (*User, error) {
	return getUserByName(db.GetEngine(db.DefaultContext), name)
}

func getUserByName(e db.Engine, name string) (*User, error) {
	if len(name) == 0 {
		return nil, ErrUserNotExist{0, name, 0}
	}
	u := &User{LowerName: strings.ToLower(name)}
	has, err := e.Get(u)
	if err != nil {
		return nil, err
	} else if !has {
		return nil, ErrUserNotExist{0, name, 0}
	}
	return u, nil
}

// GetUserEmailsByNames returns a list of e-mails corresponds to names of users
// that have their email notifications set to enabled or onmention.
func GetUserEmailsByNames(names []string) []string {
	return getUserEmailsByNames(db.GetEngine(db.DefaultContext), names)
}

func getUserEmailsByNames(e db.Engine, names []string) []string {
	mails := make([]string, 0, len(names))
	for _, name := range names {
		u, err := getUserByName(e, name)
		if err != nil {
			continue
		}
		if u.IsMailable() && u.EmailNotifications() != EmailNotificationsDisabled {
			mails = append(mails, u.Email)
		}
	}
	return mails
}

// GetMaileableUsersByIDs gets users from ids, but only if they can receive mails
func GetMaileableUsersByIDs(ids []int64, isMention bool) ([]*User, error) {
	if len(ids) == 0 {
		return nil, nil
	}
	ous := make([]*User, 0, len(ids))

	if isMention {
		return ous, db.GetEngine(db.DefaultContext).In("id", ids).
			Where("`type` = ?", UserTypeIndividual).
			And("`prohibit_login` = ?", false).
			And("`is_active` = ?", true).
			And("`email_notifications_preference` IN ( ?, ?)", EmailNotificationsEnabled, EmailNotificationsOnMention).
			Find(&ous)
	}

	return ous, db.GetEngine(db.DefaultContext).In("id", ids).
		Where("`type` = ?", UserTypeIndividual).
		And("`prohibit_login` = ?", false).
		And("`is_active` = ?", true).
		And("`email_notifications_preference` = ?", EmailNotificationsEnabled).
		Find(&ous)
}

// GetUserNamesByIDs returns usernames for all resolved users from a list of Ids.
func GetUserNamesByIDs(ids []int64) ([]string, error) {
	unames := make([]string, 0, len(ids))
	err := db.GetEngine(db.DefaultContext).In("id", ids).
		Table("user").
		Asc("name").
		Cols("name").
		Find(&unames)
	return unames, err
}

// GetUsersByIDs returns all resolved users from a list of Ids.
func GetUsersByIDs(ids []int64) (UserList, error) {
	ous := make([]*User, 0, len(ids))
	if len(ids) == 0 {
		return ous, nil
	}
	err := db.GetEngine(db.DefaultContext).In("id", ids).
		Asc("name").
		Find(&ous)
	return ous, err
}

// GetUserIDsByNames returns a slice of ids corresponds to names.
func GetUserIDsByNames(names []string, ignoreNonExistent bool) ([]int64, error) {
	ids := make([]int64, 0, len(names))
	for _, name := range names {
		u, err := GetUserByName(name)
		if err != nil {
			if ignoreNonExistent {
				continue
			} else {
				return nil, err
			}
		}
		ids = append(ids, u.ID)
	}
	return ids, nil
}

// GetUsersBySource returns a list of Users for a login source
func GetUsersBySource(s *login.Source) ([]*User, error) {
	var users []*User
	err := db.GetEngine(db.DefaultContext).Where("login_type = ? AND login_source = ?", s.Type, s.ID).Find(&users)
	return users, err
}

// UserCommit represents a commit with validation of user.
type UserCommit struct {
	User *User
	*git.Commit
}

// ValidateCommitWithEmail check if author's e-mail of commit is corresponding to a user.
func ValidateCommitWithEmail(c *git.Commit) *User {
	if c.Author == nil {
		return nil
	}
	u, err := GetUserByEmail(c.Author.Email)
	if err != nil {
		return nil
	}
	return u
}

// ValidateCommitsWithEmails checks if authors' e-mails of commits are corresponding to users.
func ValidateCommitsWithEmails(oldCommits []*git.Commit) []*UserCommit {
	var (
		emails     = make(map[string]*User)
		newCommits = make([]*UserCommit, 0, len(oldCommits))
	)
	for _, c := range oldCommits {
		var u *User
		if c.Author != nil {
			if v, ok := emails[c.Author.Email]; !ok {
				u, _ = GetUserByEmail(c.Author.Email)
				emails[c.Author.Email] = u
			} else {
				u = v
			}
		}

		newCommits = append(newCommits, &UserCommit{
			User:   u,
			Commit: c,
		})
	}
	return newCommits
}

// GetUserByEmail returns the user object by given e-mail if exists.
func GetUserByEmail(email string) (*User, error) {
	return GetUserByEmailContext(db.DefaultContext, email)
}

// GetUserByEmailContext returns the user object by given e-mail if exists with db context
func GetUserByEmailContext(ctx context.Context, email string) (*User, error) {
	if len(email) == 0 {
		return nil, ErrUserNotExist{0, email, 0}
	}

	email = strings.ToLower(email)
	// First try to find the user by primary email
	user := &User{Email: email}
	has, err := db.GetEngine(ctx).Get(user)
	if err != nil {
		return nil, err
	}
	if has {
		return user, nil
	}

	// Otherwise, check in alternative list for activated email addresses
	emailAddress := &user_model.EmailAddress{Email: email, IsActivated: true}
	has, err = db.GetEngine(ctx).Get(emailAddress)
	if err != nil {
		return nil, err
	}
	if has {
		return GetUserByIDCtx(ctx, emailAddress.UID)
	}

	// Finally, if email address is the protected email address:
	if strings.HasSuffix(email, fmt.Sprintf("@%s", setting.Service.NoReplyAddress)) {
		username := strings.TrimSuffix(email, fmt.Sprintf("@%s", setting.Service.NoReplyAddress))
		user := &User{}
		has, err := db.GetEngine(ctx).Where("lower_name=?", username).Get(user)
		if err != nil {
			return nil, err
		}
		if has {
			return user, nil
		}
	}

	return nil, ErrUserNotExist{0, email, 0}
}

// GetUser checks if a user already exists
func GetUser(user *User) (bool, error) {
	return db.GetEngine(db.DefaultContext).Get(user)
}

// SearchUserOptions contains the options for searching
type SearchUserOptions struct {
	db.ListOptions
	Keyword       string
	Type          UserType
	UID           int64
	OrderBy       SearchOrderBy
	Visible       []structs.VisibleType
	Actor         *User // The user doing the search
	SearchByEmail bool  // Search by email as well as username/full name

	IsActive           util.OptionalBool
	IsAdmin            util.OptionalBool
	IsRestricted       util.OptionalBool
	IsTwoFactorEnabled util.OptionalBool
	IsProhibitLogin    util.OptionalBool
}

func (opts *SearchUserOptions) toSearchQueryBase() (sess *xorm.Session) {
	var cond builder.Cond = builder.Eq{"type": opts.Type}
	if len(opts.Keyword) > 0 {
		lowerKeyword := strings.ToLower(opts.Keyword)
		keywordCond := builder.Or(
			builder.Like{"lower_name", lowerKeyword},
			builder.Like{"LOWER(full_name)", lowerKeyword},
		)
		if opts.SearchByEmail {
			keywordCond = keywordCond.Or(builder.Like{"LOWER(email)", lowerKeyword})
		}

		cond = cond.And(keywordCond)
	}

	// If visibility filtered
	if len(opts.Visible) > 0 {
		cond = cond.And(builder.In("visibility", opts.Visible))
	}

	if opts.Actor != nil {
		var exprCond builder.Cond = builder.Expr("org_user.org_id = `user`.id")

		// If Admin - they see all users!
		if !opts.Actor.IsAdmin {
			// Force visibility for privacy
			var accessCond builder.Cond
			if !opts.Actor.IsRestricted {
				accessCond = builder.Or(
					builder.In("id", builder.Select("org_id").From("org_user").LeftJoin("`user`", exprCond).Where(builder.And(builder.Eq{"uid": opts.Actor.ID}, builder.Eq{"visibility": structs.VisibleTypePrivate}))),
					builder.In("visibility", structs.VisibleTypePublic, structs.VisibleTypeLimited))
			} else {
				// restricted users only see orgs they are a member of
				accessCond = builder.In("id", builder.Select("org_id").From("org_user").LeftJoin("`user`", exprCond).Where(builder.And(builder.Eq{"uid": opts.Actor.ID})))
			}
			// Don't forget about self
			accessCond = accessCond.Or(builder.Eq{"id": opts.Actor.ID})
			cond = cond.And(accessCond)
		}

	} else {
		// Force visibility for privacy
		// Not logged in - only public users
		cond = cond.And(builder.In("visibility", structs.VisibleTypePublic))
	}

	if opts.UID > 0 {
		cond = cond.And(builder.Eq{"id": opts.UID})
	}

	if !opts.IsActive.IsNone() {
		cond = cond.And(builder.Eq{"is_active": opts.IsActive.IsTrue()})
	}

	if !opts.IsAdmin.IsNone() {
		cond = cond.And(builder.Eq{"is_admin": opts.IsAdmin.IsTrue()})
	}

	if !opts.IsRestricted.IsNone() {
		cond = cond.And(builder.Eq{"is_restricted": opts.IsRestricted.IsTrue()})
	}

	if !opts.IsProhibitLogin.IsNone() {
		cond = cond.And(builder.Eq{"prohibit_login": opts.IsProhibitLogin.IsTrue()})
	}

	sess = db.NewSession(db.DefaultContext)
	if !opts.IsTwoFactorEnabled.IsNone() {
		// 2fa filter uses LEFT JOIN to check whether a user has a 2fa record
		// TODO: bad performance here, maybe there will be a column "is_2fa_enabled" in the future
		if opts.IsTwoFactorEnabled.IsTrue() {
			cond = cond.And(builder.Expr("two_factor.uid IS NOT NULL"))
		} else {
			cond = cond.And(builder.Expr("two_factor.uid IS NULL"))
		}
		sess = sess.Join("LEFT OUTER", "two_factor", "two_factor.uid = `user`.id")
	}
	sess = sess.Where(cond)
	return sess
}

// SearchUsers takes options i.e. keyword and part of user name to search,
// it returns results in given range and number of total results.
func SearchUsers(opts *SearchUserOptions) (users []*User, _ int64, _ error) {
	sessCount := opts.toSearchQueryBase()
	defer sessCount.Close()
	count, err := sessCount.Count(new(User))
	if err != nil {
		return nil, 0, fmt.Errorf("Count: %v", err)
	}

	if len(opts.OrderBy) == 0 {
		opts.OrderBy = SearchOrderByAlphabetically
	}

	sessQuery := opts.toSearchQueryBase().OrderBy(opts.OrderBy.String())
	defer sessQuery.Close()
	if opts.Page != 0 {
		sessQuery = db.SetSessionPagination(sessQuery, opts)
	}

	// the sql may contain JOIN, so we must only select User related columns
	sessQuery = sessQuery.Select("`user`.*")
	users = make([]*User, 0, opts.PageSize)
	return users, count, sessQuery.Find(&users)
}

// GetStarredRepos returns the repos starred by a particular user
func GetStarredRepos(userID int64, private bool, listOptions db.ListOptions) ([]*Repository, error) {
	sess := db.GetEngine(db.DefaultContext).Where("star.uid=?", userID).
		Join("LEFT", "star", "`repository`.id=`star`.repo_id")
	if !private {
		sess = sess.And("is_private=?", false)
	}

	if listOptions.Page != 0 {
		sess = db.SetSessionPagination(sess, &listOptions)

		repos := make([]*Repository, 0, listOptions.PageSize)
		return repos, sess.Find(&repos)
	}

	repos := make([]*Repository, 0, 10)
	return repos, sess.Find(&repos)
}

// GetWatchedRepos returns the repos watched by a particular user
func GetWatchedRepos(userID int64, private bool, listOptions db.ListOptions) ([]*Repository, int64, error) {
	sess := db.GetEngine(db.DefaultContext).Where("watch.user_id=?", userID).
		And("`watch`.mode<>?", RepoWatchModeDont).
		Join("LEFT", "watch", "`repository`.id=`watch`.repo_id")
	if !private {
		sess = sess.And("is_private=?", false)
	}

	if listOptions.Page != 0 {
		sess = db.SetSessionPagination(sess, &listOptions)

		repos := make([]*Repository, 0, listOptions.PageSize)
		total, err := sess.FindAndCount(&repos)
		return repos, total, err
	}

	repos := make([]*Repository, 0, 10)
	total, err := sess.FindAndCount(&repos)
	return repos, total, err
}

// IterateUser iterate users
func IterateUser(f func(user *User) error) error {
	var start int
	batchSize := setting.Database.IterateBufferSize
	for {
		users := make([]*User, 0, batchSize)
		if err := db.GetEngine(db.DefaultContext).Limit(batchSize, start).Find(&users); err != nil {
			return err
		}
		if len(users) == 0 {
			return nil
		}
		start += len(users)

		for _, user := range users {
			if err := f(user); err != nil {
				return err
			}
		}
	}
}

// GetUserByOpenID returns the user object by given OpenID if exists.
func GetUserByOpenID(uri string) (*User, error) {
	if len(uri) == 0 {
		return nil, ErrUserNotExist{0, uri, 0}
	}

	uri, err := openid.Normalize(uri)
	if err != nil {
		return nil, err
	}

	log.Trace("Normalized OpenID URI: " + uri)

	// Otherwise, check in openid table
	oid := &user_model.UserOpenID{}
	has, err := db.GetEngine(db.DefaultContext).Where("uri=?", uri).Get(oid)
	if err != nil {
		return nil, err
	}
	if has {
		return GetUserByID(oid.UID)
	}

	return nil, ErrUserNotExist{0, uri, 0}
}

// GetAdminUser returns the first administrator
func GetAdminUser() (*User, error) {
	var admin User
	has, err := db.GetEngine(db.DefaultContext).Where("is_admin=?", true).Get(&admin)
	if err != nil {
		return nil, err
	} else if !has {
		return nil, ErrUserNotExist{}
	}

	return &admin, nil
}<|MERGE_RESOLUTION|>--- conflicted
+++ resolved
@@ -1152,15 +1152,6 @@
 func DeleteUser(ctx context.Context, u *User) (err error) {
 	e := db.GetEngine(ctx)
 
-	// Check ownership of packages.
-	// TODO: SQL because of import cycle
-	count, err = e.Table("package").Where("owner_id = ?", u.ID).Count()
-	if err != nil {
-		return fmt.Errorf("Get Package Count: %v", err)
-	} else if count > 0 {
-		return ErrUserOwnPackages{UID: u.ID}
-	}
-
 	// ***** START: Watch *****
 	watchedRepoIDs := make([]int64, 0, 10)
 	if err = e.Table("watch").Cols("watch.repo_id").
@@ -1300,36 +1291,7 @@
 	var cond builder.Cond = builder.Eq{"is_active": false}
 
 	if olderThan > 0 {
-<<<<<<< HEAD
-		if err = db.GetEngine(db.DefaultContext).
-			Where("is_active = ? and created_unix < ?", false, time.Now().Add(-olderThan).Unix()).
-			Find(&users); err != nil {
-			return fmt.Errorf("get all inactive users: %v", err)
-		}
-	} else {
-		if err = db.GetEngine(db.DefaultContext).
-			Where("is_active = ?", false).
-			Find(&users); err != nil {
-			return fmt.Errorf("get all inactive users: %v", err)
-		}
-	}
-	// FIXME: should only update authorized_keys file once after all deletions.
-	for _, u := range users {
-		select {
-		case <-ctx.Done():
-			return db.ErrCancelledf("Before delete inactive user %s", u.Name)
-		default:
-		}
-		if err = DeleteUser(u); err != nil {
-			// Ignore users that were set inactive by admin.
-			if IsErrUserOwnRepos(err) || IsErrUserHasOrgs(err) || IsErrUserOwnPackages(err) {
-				continue
-			}
-			return err
-		}
-=======
 		cond = cond.And(builder.Lt{"created_unix": time.Now().Add(-olderThan).Unix()})
->>>>>>> f34151bd
 	}
 
 	users := make([]*User, 0, 10)
