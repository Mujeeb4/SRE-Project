// Copyright 2014 The Gogs Authors. All rights reserved.
// Copyright 2019 The Gitea Authors. All rights reserved.
// Use of this source code is governed by a MIT-style
// license that can be found in the LICENSE file.

package models

import (
	"container/list"
	"context"
	"crypto/md5"
	"crypto/sha256"
	"crypto/subtle"
	"encoding/hex"
	"errors"
	"fmt"
	_ "image/jpeg" // Needed for jpeg support
	"image/png"
	"os"
	"path/filepath"
	"strconv"
	"strings"
	"time"
	"unicode/utf8"

	"code.gitea.io/gitea/modules/avatar"
	"code.gitea.io/gitea/modules/base"
	"code.gitea.io/gitea/modules/generate"
	"code.gitea.io/gitea/modules/git"
	"code.gitea.io/gitea/modules/log"
	"code.gitea.io/gitea/modules/setting"
	"code.gitea.io/gitea/modules/structs"
	api "code.gitea.io/gitea/modules/structs"
	"code.gitea.io/gitea/modules/timeutil"
	"code.gitea.io/gitea/modules/util"

	"github.com/unknwon/com"
	"golang.org/x/crypto/argon2"
	"golang.org/x/crypto/bcrypt"
	"golang.org/x/crypto/pbkdf2"
	"golang.org/x/crypto/scrypt"
	"golang.org/x/crypto/ssh"
	"xorm.io/builder"
	"xorm.io/xorm"
)

// UserType defines the user type
type UserType int

const (
	// UserTypeIndividual defines an individual user
	UserTypeIndividual UserType = iota // Historic reason to make it starts at 0.

	// UserTypeOrganization defines an organization
	UserTypeOrganization
)

const (
	algoBcrypt = "bcrypt"
	algoScrypt = "scrypt"
	algoArgon2 = "argon2"
	algoPbkdf2 = "pbkdf2"

	// EmailNotificationsEnabled indicates that the user would like to receive all email notifications
	EmailNotificationsEnabled = "enabled"
	// EmailNotificationsOnMention indicates that the user would like to be notified via email when mentioned.
	EmailNotificationsOnMention = "onmention"
	// EmailNotificationsDisabled indicates that the user would not like to be notified via email.
	EmailNotificationsDisabled = "disabled"
)

var (
	// ErrUserNotKeyOwner user does not own this key error
	ErrUserNotKeyOwner = errors.New("User does not own this public key")

	// ErrEmailNotExist e-mail does not exist error
	ErrEmailNotExist = errors.New("E-mail does not exist")

	// ErrEmailNotActivated e-mail address has not been activated error
	ErrEmailNotActivated = errors.New("E-mail address has not been activated")

	// ErrUserNameIllegal user name contains illegal characters error
	ErrUserNameIllegal = errors.New("User name contains illegal characters")

	// ErrLoginSourceNotActived login source is not actived error
	ErrLoginSourceNotActived = errors.New("Login source is not actived")

	// ErrUnsupportedLoginType login source is unknown error
	ErrUnsupportedLoginType = errors.New("Login source is unknown")
)

// User represents the object of individual and member of organization.
type User struct {
	ID        int64  `xorm:"pk autoincr"`
	LowerName string `xorm:"UNIQUE NOT NULL"`
	Name      string `xorm:"UNIQUE NOT NULL"`
	FullName  string
	// Email is the primary email address (to be used for communication)
	Email                        string `xorm:"NOT NULL"`
	KeepEmailPrivate             bool
	EmailNotificationsPreference string `xorm:"VARCHAR(20) NOT NULL DEFAULT 'enabled'"`
	Passwd                       string `xorm:"NOT NULL"`
	PasswdHashAlgo               string `xorm:"NOT NULL DEFAULT 'pbkdf2'"`

	// MustChangePassword is an attribute that determines if a user
	// is to change his/her password after registration.
	MustChangePassword bool `xorm:"NOT NULL DEFAULT false"`

	LoginType   LoginType
	LoginSource int64 `xorm:"NOT NULL DEFAULT 0"`
	LoginName   string
	Type        UserType
	OwnedOrgs   []*User       `xorm:"-"`
	Orgs        []*User       `xorm:"-"`
	Repos       []*Repository `xorm:"-"`
	Location    string
	Website     string
	Rands       string `xorm:"VARCHAR(10)"`
	Salt        string `xorm:"VARCHAR(10)"`
	Language    string `xorm:"VARCHAR(5)"`
	Description string

	CreatedUnix   timeutil.TimeStamp `xorm:"INDEX created"`
	UpdatedUnix   timeutil.TimeStamp `xorm:"INDEX updated"`
	LastLoginUnix timeutil.TimeStamp `xorm:"INDEX"`

	// Remember visibility choice for convenience, true for private
	LastRepoVisibility bool
	// Maximum repository creation limit, -1 means use global default
	MaxRepoCreation int `xorm:"NOT NULL DEFAULT -1"`

	// Permissions
	IsActive                bool `xorm:"INDEX"` // Activate primary email
	IsAdmin                 bool
	IsRestricted            bool `xorm:"NOT NULL DEFAULT false"`
	AllowGitHook            bool
	AllowImportLocal        bool // Allow migrate repository by local path
	AllowCreateOrganization bool `xorm:"DEFAULT true"`
	ProhibitLogin           bool `xorm:"NOT NULL DEFAULT false"`

	// Avatar
	Avatar          string `xorm:"VARCHAR(2048) NOT NULL"`
	AvatarEmail     string `xorm:"NOT NULL"`
	UseCustomAvatar bool

	// Counters
	NumFollowers int
	NumFollowing int `xorm:"NOT NULL DEFAULT 0"`
	NumStars     int
	NumRepos     int

	// For organization
	NumTeams                  int
	NumMembers                int
	Teams                     []*Team             `xorm:"-"`
	Members                   UserList            `xorm:"-"`
	MembersIsPublic           map[int64]bool      `xorm:"-"`
	Visibility                structs.VisibleType `xorm:"NOT NULL DEFAULT 0"`
	RepoAdminChangeTeamAccess bool                `xorm:"NOT NULL DEFAULT false"`

	// Preferences
	DiffViewStyle string `xorm:"NOT NULL DEFAULT ''"`
	Theme         string `xorm:"NOT NULL DEFAULT ''"`
}

// SearchOrganizationsOptions options to filter organizations
type SearchOrganizationsOptions struct {
	ListOptions
	All bool
}

// ColorFormat writes a colored string to identify this struct
func (u *User) ColorFormat(s fmt.State) {
	log.ColorFprintf(s, "%d:%s",
		log.NewColoredIDValue(u.ID),
		log.NewColoredValue(u.Name))
}

// BeforeUpdate is invoked from XORM before updating this object.
func (u *User) BeforeUpdate() {
	if u.MaxRepoCreation < -1 {
		u.MaxRepoCreation = -1
	}

	// Organization does not need email
	u.Email = strings.ToLower(u.Email)
	if !u.IsOrganization() {
		if len(u.AvatarEmail) == 0 {
			u.AvatarEmail = u.Email
		}
		if len(u.AvatarEmail) > 0 && u.Avatar == "" {
			u.Avatar = base.HashEmail(u.AvatarEmail)
		}
	}

	u.LowerName = strings.ToLower(u.Name)
	u.Location = base.TruncateString(u.Location, 255)
	u.Website = base.TruncateString(u.Website, 255)
	u.Description = base.TruncateString(u.Description, 255)
}

// AfterLoad is invoked from XORM after filling all the fields of this object.
func (u *User) AfterLoad() {
	if u.Theme == "" {
		u.Theme = setting.UI.DefaultTheme
	}
}

// SetLastLogin set time to last login
func (u *User) SetLastLogin() {
	u.LastLoginUnix = timeutil.TimeStampNow()
}

// UpdateDiffViewStyle updates the users diff view style
func (u *User) UpdateDiffViewStyle(style string) error {
	u.DiffViewStyle = style
	return UpdateUserCols(u, "diff_view_style")
}

// UpdateTheme updates a users' theme irrespective of the site wide theme
func (u *User) UpdateTheme(themeName string) error {
	u.Theme = themeName
	return UpdateUserCols(u, "theme")
}

// GetEmail returns an noreply email, if the user has set to keep his
// email address private, otherwise the primary email address.
func (u *User) GetEmail() string {
	if u.KeepEmailPrivate {
		return fmt.Sprintf("%s@%s", u.LowerName, setting.Service.NoReplyAddress)
	}
	return u.Email
}

// APIFormat converts a User to api.User
func (u *User) APIFormat() *api.User {
	return &api.User{
		ID:        u.ID,
		UserName:  u.Name,
		FullName:  u.FullName,
		Email:     u.GetEmail(),
		AvatarURL: u.AvatarLink(),
		Language:  u.Language,
		IsAdmin:   u.IsAdmin,
		LastLogin: u.LastLoginUnix.AsTime(),
		Created:   u.CreatedUnix.AsTime(),
	}
}

// IsLocal returns true if user login type is LoginPlain.
func (u *User) IsLocal() bool {
	return u.LoginType <= LoginPlain
}

// IsOAuth2 returns true if user login type is LoginOAuth2.
func (u *User) IsOAuth2() bool {
	return u.LoginType == LoginOAuth2
}

// HasForkedRepo checks if user has already forked a repository with given ID.
func (u *User) HasForkedRepo(repoID int64) bool {
	_, has := HasForkedRepo(u.ID, repoID)
	return has
}

// MaxCreationLimit returns the number of repositories a user is allowed to create
func (u *User) MaxCreationLimit() int {
	if u.MaxRepoCreation <= -1 {
		return setting.Repository.MaxCreationLimit
	}
	return u.MaxRepoCreation
}

// CanCreateRepo returns if user login can create a repository
func (u *User) CanCreateRepo() bool {
	if u.IsAdmin {
		return true
	}
	if u.MaxRepoCreation <= -1 {
		if setting.Repository.MaxCreationLimit <= -1 {
			return true
		}
		return u.NumRepos < setting.Repository.MaxCreationLimit
	}
	return u.NumRepos < u.MaxRepoCreation
}

// CanCreateOrganization returns true if user can create organisation.
func (u *User) CanCreateOrganization() bool {
	return u.IsAdmin || (u.AllowCreateOrganization && !setting.Admin.DisableRegularOrgCreation)
}

// CanEditGitHook returns true if user can edit Git hooks.
func (u *User) CanEditGitHook() bool {
	return !setting.DisableGitHooks && (u.IsAdmin || u.AllowGitHook)
}

// CanImportLocal returns true if user can migrate repository by local path.
func (u *User) CanImportLocal() bool {
	if !setting.ImportLocalPaths {
		return false
	}
	return u.IsAdmin || u.AllowImportLocal
}

// DashboardLink returns the user dashboard page link.
func (u *User) DashboardLink() string {
	if u.IsOrganization() {
		return setting.AppSubURL + "/org/" + u.Name + "/dashboard/"
	}
	return setting.AppSubURL + "/"
}

// HomeLink returns the user or organization home page link.
func (u *User) HomeLink() string {
	return setting.AppSubURL + "/" + u.Name
}

// HTMLURL returns the user or organization's full link.
func (u *User) HTMLURL() string {
	return setting.AppURL + u.Name
}

// GenerateEmailActivateCode generates an activate code based on user information and given e-mail.
func (u *User) GenerateEmailActivateCode(email string) string {
	code := base.CreateTimeLimitCode(
		com.ToStr(u.ID)+email+u.LowerName+u.Passwd+u.Rands,
		setting.Service.ActiveCodeLives, nil)

	// Add tail hex username
	code += hex.EncodeToString([]byte(u.LowerName))
	return code
}

// GenerateActivateCode generates an activate code based on user information.
func (u *User) GenerateActivateCode() string {
	return u.GenerateEmailActivateCode(u.Email)
}

// CustomAvatarPath returns user custom avatar file path.
func (u *User) CustomAvatarPath() string {
	return filepath.Join(setting.AvatarUploadPath, u.Avatar)
}

// GenerateRandomAvatar generates a random avatar for user.
func (u *User) GenerateRandomAvatar() error {
	return u.generateRandomAvatar(x)
}

func (u *User) generateRandomAvatar(e Engine) error {
	seed := u.Email
	if len(seed) == 0 {
		seed = u.Name
	}

	img, err := avatar.RandomImage([]byte(seed))
	if err != nil {
		return fmt.Errorf("RandomImage: %v", err)
	}
	// NOTICE for random avatar, it still uses id as avatar name, but custom avatar use md5
	// since random image is not a user's photo, there is no security for enumable
	if u.Avatar == "" {
		u.Avatar = fmt.Sprintf("%d", u.ID)
	}
	if err = os.MkdirAll(filepath.Dir(u.CustomAvatarPath()), os.ModePerm); err != nil {
		return fmt.Errorf("MkdirAll: %v", err)
	}
	fw, err := os.Create(u.CustomAvatarPath())
	if err != nil {
		return fmt.Errorf("Create: %v", err)
	}
	defer fw.Close()

	if _, err := e.ID(u.ID).Cols("avatar").Update(u); err != nil {
		return err
	}

	if err = png.Encode(fw, img); err != nil {
		return fmt.Errorf("Encode: %v", err)
	}

	log.Info("New random avatar created: %d", u.ID)
	return nil
}

// SizedRelAvatarLink returns a link to the user's avatar via
// the local explore page. Function returns immediately.
// When applicable, the link is for an avatar of the indicated size (in pixels).
func (u *User) SizedRelAvatarLink(size int) string {
	return strings.TrimRight(setting.AppSubURL, "/") + "/user/avatar/" + u.Name + "/" + strconv.Itoa(size)
}

// RealSizedAvatarLink returns a link to the user's avatar. When
// applicable, the link is for an avatar of the indicated size (in pixels).
//
// This function make take time to return when federated avatars
// are in use, due to a DNS lookup need
//
func (u *User) RealSizedAvatarLink(size int) string {
	if u.ID == -1 {
		return base.DefaultAvatarLink()
	}

	switch {
	case u.UseCustomAvatar:
		if !com.IsFile(u.CustomAvatarPath()) {
			return base.DefaultAvatarLink()
		}
		return setting.AppSubURL + "/avatars/" + u.Avatar
	case setting.DisableGravatar, setting.OfflineMode:
		if !com.IsFile(u.CustomAvatarPath()) {
			if err := u.GenerateRandomAvatar(); err != nil {
				log.Error("GenerateRandomAvatar: %v", err)
			}
		}

		return setting.AppSubURL + "/avatars/" + u.Avatar
	}
	return base.SizedAvatarLink(u.AvatarEmail, size)
}

// RelAvatarLink returns a relative link to the user's avatar. The link
// may either be a sub-URL to this site, or a full URL to an external avatar
// service.
func (u *User) RelAvatarLink() string {
	return u.SizedRelAvatarLink(base.DefaultAvatarSize)
}

// AvatarLink returns user avatar absolute link.
func (u *User) AvatarLink() string {
	link := u.RelAvatarLink()
	if link[0] == '/' && link[1] != '/' {
		return setting.AppURL + strings.TrimPrefix(link, setting.AppSubURL)[1:]
	}
	return link
}

// GetFollowers returns range of user's followers.
func (u *User) GetFollowers(listOptions ListOptions) ([]*User, error) {
	sess := x.
		Where("follow.follow_id=?", u.ID).
		Join("LEFT", "follow", "`user`.id=follow.user_id")

	if listOptions.Page != 0 {
		sess = listOptions.setSessionPagination(sess)

		users := make([]*User, 0, listOptions.PageSize)
		return users, sess.Find(&users)
	}

	users := make([]*User, 0, 8)
	return users, sess.Find(&users)
}

// IsFollowing returns true if user is following followID.
func (u *User) IsFollowing(followID int64) bool {
	return IsFollowing(u.ID, followID)
}

// GetFollowing returns range of user's following.
func (u *User) GetFollowing(listOptions ListOptions) ([]*User, error) {
	sess := x.
		Where("follow.user_id=?", u.ID).
		Join("LEFT", "follow", "`user`.id=follow.follow_id")

	if listOptions.Page != 0 {
		sess = listOptions.setSessionPagination(sess)

		users := make([]*User, 0, listOptions.PageSize)
		return users, sess.Find(&users)
	}

	users := make([]*User, 0, 8)
	return users, sess.Find(&users)
}

// NewGitSig generates and returns the signature of given user.
func (u *User) NewGitSig() *git.Signature {
	return &git.Signature{
		Name:  u.GitName(),
		Email: u.GetEmail(),
		When:  time.Now(),
	}
}

func hashPassword(passwd, salt, algo string) string {
	var tempPasswd []byte

	switch algo {
	case algoBcrypt:
		tempPasswd, _ = bcrypt.GenerateFromPassword([]byte(passwd), bcrypt.DefaultCost)
		return string(tempPasswd)
	case algoScrypt:
		tempPasswd, _ = scrypt.Key([]byte(passwd), []byte(salt), 65536, 16, 2, 50)
	case algoArgon2:
		tempPasswd = argon2.IDKey([]byte(passwd), []byte(salt), 2, 65536, 8, 50)
	case algoPbkdf2:
		fallthrough
	default:
		tempPasswd = pbkdf2.Key([]byte(passwd), []byte(salt), 10000, 50, sha256.New)
	}

	return fmt.Sprintf("%x", tempPasswd)
}

// HashPassword hashes a password using the algorithm defined in the config value of PASSWORD_HASH_ALGO.
func (u *User) HashPassword(passwd string) {
	u.PasswdHashAlgo = setting.PasswordHashAlgo
	u.Passwd = hashPassword(passwd, u.Salt, setting.PasswordHashAlgo)
}

// ValidatePassword checks if given password matches the one belongs to the user.
func (u *User) ValidatePassword(passwd string) bool {
	tempHash := hashPassword(passwd, u.Salt, u.PasswdHashAlgo)

	if u.PasswdHashAlgo != algoBcrypt && subtle.ConstantTimeCompare([]byte(u.Passwd), []byte(tempHash)) == 1 {
		return true
	}
	if u.PasswdHashAlgo == algoBcrypt && bcrypt.CompareHashAndPassword([]byte(u.Passwd), []byte(passwd)) == nil {
		return true
	}
	return false
}

// IsPasswordSet checks if the password is set or left empty
func (u *User) IsPasswordSet() bool {
	return !u.ValidatePassword("")
}

// UploadAvatar saves custom avatar for user.
// FIXME: split uploads to different subdirs in case we have massive users.
func (u *User) UploadAvatar(data []byte) error {
	m, err := avatar.Prepare(data)
	if err != nil {
		return err
	}

	sess := x.NewSession()
	defer sess.Close()
	if err = sess.Begin(); err != nil {
		return err
	}

	u.UseCustomAvatar = true
	// Different users can upload same image as avatar
	// If we prefix it with u.ID, it will be separated
	// Otherwise, if any of the users delete his avatar
	// Other users will lose their avatars too.
	u.Avatar = fmt.Sprintf("%x", md5.Sum([]byte(fmt.Sprintf("%d-%x", u.ID, md5.Sum(data)))))
	if err = updateUser(sess, u); err != nil {
		return fmt.Errorf("updateUser: %v", err)
	}

	if err := os.MkdirAll(setting.AvatarUploadPath, os.ModePerm); err != nil {
		return fmt.Errorf("Failed to create dir %s: %v", setting.AvatarUploadPath, err)
	}

	fw, err := os.Create(u.CustomAvatarPath())
	if err != nil {
		return fmt.Errorf("Create: %v", err)
	}
	defer fw.Close()

	if err = png.Encode(fw, *m); err != nil {
		return fmt.Errorf("Encode: %v", err)
	}

	return sess.Commit()
}

// DeleteAvatar deletes the user's custom avatar.
func (u *User) DeleteAvatar() error {
	log.Trace("DeleteAvatar[%d]: %s", u.ID, u.CustomAvatarPath())
	if len(u.Avatar) > 0 {
		if err := os.Remove(u.CustomAvatarPath()); err != nil {
			return fmt.Errorf("Failed to remove %s: %v", u.CustomAvatarPath(), err)
		}
	}

	u.UseCustomAvatar = false
	u.Avatar = ""
	if _, err := x.ID(u.ID).Cols("avatar, use_custom_avatar").Update(u); err != nil {
		return fmt.Errorf("UpdateUser: %v", err)
	}
	return nil
}

// IsOrganization returns true if user is actually a organization.
func (u *User) IsOrganization() bool {
	return u.Type == UserTypeOrganization
}

// IsUserOrgOwner returns true if user is in the owner team of given organization.
func (u *User) IsUserOrgOwner(orgID int64) bool {
	isOwner, err := IsOrganizationOwner(orgID, u.ID)
	if err != nil {
		log.Error("IsOrganizationOwner: %v", err)
		return false
	}
	return isOwner
}

// IsUserPartOfOrg returns true if user with userID is part of the u organisation.
func (u *User) IsUserPartOfOrg(userID int64) bool {
	return u.isUserPartOfOrg(x, userID)
}

func (u *User) isUserPartOfOrg(e Engine, userID int64) bool {
	isMember, err := isOrganizationMember(e, u.ID, userID)
	if err != nil {
		log.Error("IsOrganizationMember: %v", err)
		return false
	}
	return isMember
}

// IsPublicMember returns true if user public his/her membership in given organization.
func (u *User) IsPublicMember(orgID int64) bool {
	isMember, err := IsPublicMembership(orgID, u.ID)
	if err != nil {
		log.Error("IsPublicMembership: %v", err)
		return false
	}
	return isMember
}

func (u *User) getOrganizationCount(e Engine) (int64, error) {
	return e.
		Where("uid=?", u.ID).
		Count(new(OrgUser))
}

// GetOrganizationCount returns count of membership of organization of user.
func (u *User) GetOrganizationCount() (int64, error) {
	return u.getOrganizationCount(x)
}

// GetRepositories returns repositories that user owns, including private repositories.
func (u *User) GetRepositories(listOpts ListOptions) (err error) {
	u.Repos, err = GetUserRepositories(&SearchRepoOptions{UserID: u.ID, Private: true, ListOptions: listOpts})
	return err
}

// GetRepositoryIDs returns repositories IDs where user owned and has unittypes
func (u *User) GetRepositoryIDs(units ...UnitType) ([]int64, error) {
	var ids []int64

	sess := x.Table("repository").Cols("repository.id")

	if len(units) > 0 {
		sess = sess.Join("INNER", "repo_unit", "repository.id = repo_unit.repo_id")
		sess = sess.In("repo_unit.type", units)
	}

	return ids, sess.Where("owner_id = ?", u.ID).Find(&ids)
}

// GetOrgRepositoryIDs returns repositories IDs where user's team owned and has unittypes
func (u *User) GetOrgRepositoryIDs(units ...UnitType) ([]int64, error) {
	var ids []int64

	if err := x.Table("repository").
		Cols("repository.id").
		Join("INNER", "team_user", "repository.owner_id = team_user.org_id").
		Join("INNER", "team_repo", "(? != ? and repository.is_private != ?) OR (team_user.team_id = team_repo.team_id AND repository.id = team_repo.repo_id)", true, u.IsRestricted, true).
		Where("team_user.uid = ?", u.ID).
		GroupBy("repository.id").Find(&ids); err != nil {
		return nil, err
	}

	if len(units) > 0 {
		return FilterOutRepoIdsWithoutUnitAccess(u, ids, units...)
	}

	return ids, nil
}

// GetAccessRepoIDs returns all repositories IDs where user's or user is a team member organizations
func (u *User) GetAccessRepoIDs(units ...UnitType) ([]int64, error) {
	ids, err := u.GetRepositoryIDs(units...)
	if err != nil {
		return nil, err
	}
	ids2, err := u.GetOrgRepositoryIDs(units...)
	if err != nil {
		return nil, err
	}
	return append(ids, ids2...), nil
}

// GetMirrorRepositories returns mirror repositories that user owns, including private repositories.
func (u *User) GetMirrorRepositories() ([]*Repository, error) {
	return GetUserMirrorRepositories(u.ID)
}

// GetOwnedOrganizations returns all organizations that user owns.
func (u *User) GetOwnedOrganizations() (err error) {
	u.OwnedOrgs, err = GetOwnedOrgsByUserID(u.ID)
	return err
}

// GetOrganizations returns paginated organizations that user belongs to.
func (u *User) GetOrganizations(opts *SearchOrganizationsOptions) error {
	ous, err := GetOrgUsersByUserID(u.ID, opts)
	if err != nil {
		return err
	}

	u.Orgs = make([]*User, len(ous))
	for i, ou := range ous {
		u.Orgs[i], err = GetUserByID(ou.OrgID)
		if err != nil {
			return err
		}
	}
	return nil
}

// DisplayName returns full name if it's not empty,
// returns username otherwise.
func (u *User) DisplayName() string {
	trimmed := strings.TrimSpace(u.FullName)
	if len(trimmed) > 0 {
		return trimmed
	}
	return u.Name
}

// GetDisplayName returns full name if it's not empty and DEFAULT_SHOW_FULL_NAME is set,
// returns username otherwise.
func (u *User) GetDisplayName() string {
	trimmed := strings.TrimSpace(u.FullName)
	if len(trimmed) > 0 && setting.UI.DefaultShowFullName {
		return trimmed
	}
	return u.Name
}

func gitSafeName(name string) string {
	return strings.TrimSpace(strings.NewReplacer("\n", "", "<", "", ">", "").Replace(name))
}

// GitName returns a git safe name
func (u *User) GitName() string {
	gitName := gitSafeName(u.FullName)
	if len(gitName) > 0 {
		return gitName
	}
	// Although u.Name should be safe if created in our system
	// LDAP users may have bad names
	gitName = gitSafeName(u.Name)
	if len(gitName) > 0 {
		return gitName
	}
	// Totally pathological name so it's got to be:
	return fmt.Sprintf("user-%d", u.ID)
}

// ShortName ellipses username to length
func (u *User) ShortName(length int) string {
	return base.EllipsisString(u.Name, length)
}

// IsMailable checks if a user is eligible
// to receive emails.
func (u *User) IsMailable() bool {
	return u.IsActive
}

// EmailNotifications returns the User's email notification preference
func (u *User) EmailNotifications() string {
	return u.EmailNotificationsPreference
}

// SetEmailNotifications sets the user's email notification preference
func (u *User) SetEmailNotifications(set string) error {
	u.EmailNotificationsPreference = set
	if err := UpdateUserCols(u, "email_notifications_preference"); err != nil {
		log.Error("SetEmailNotifications: %v", err)
		return err
	}
	return nil
}

func isUserExist(e Engine, uid int64, name string) (bool, error) {
	if len(name) == 0 {
		return false, nil
	}
	return e.
		Where("id!=?", uid).
		Get(&User{LowerName: strings.ToLower(name)})
}

// IsUserExist checks if given user name exist,
// the user name should be noncased unique.
// If uid is presented, then check will rule out that one,
// it is used when update a user name in settings page.
func IsUserExist(uid int64, name string) (bool, error) {
	return isUserExist(x, uid, name)
}

// GetUserSalt returns a random user salt token.
func GetUserSalt() (string, error) {
	return generate.GetRandomString(10)
}

// NewGhostUser creates and returns a fake user for someone has deleted his/her account.
func NewGhostUser() *User {
	return &User{
		ID:        -1,
		Name:      "Ghost",
		LowerName: "ghost",
	}
}

// IsGhost check if user is fake user for a deleted account
func (u *User) IsGhost() bool {
	if u == nil {
		return false
	}
	return u.ID == -1 && u.Name == "Ghost"
}

var (
	reservedUsernames = []string{
		"attachments",
		"admin",
		"api",
		"assets",
		"avatars",
		"commits",
		"css",
		"debug",
		"error",
		"explore",
		"ghost",
		"help",
		"img",
		"install",
		"issues",
		"js",
		"less",
		"metrics",
		"new",
		"notifications",
		"org",
		"plugins",
		"pulls",
		"raw",
		"repo",
		"stars",
		"template",
		"user",
		"vendor",
		"login",
		"robots.txt",
		".",
		"..",
		".well-known",
		"search",
	}
	reservedUserPatterns = []string{"*.keys", "*.gpg"}
)

// isUsableName checks if name is reserved or pattern of name is not allowed
// based on given reserved names and patterns.
// Names are exact match, patterns can be prefix or suffix match with placeholder '*'.
func isUsableName(names, patterns []string, name string) error {
	name = strings.TrimSpace(strings.ToLower(name))
	if utf8.RuneCountInString(name) == 0 {
		return ErrNameEmpty
	}

	for i := range names {
		if name == names[i] {
			return ErrNameReserved{name}
		}
	}

	for _, pat := range patterns {
		if pat[0] == '*' && strings.HasSuffix(name, pat[1:]) ||
			(pat[len(pat)-1] == '*' && strings.HasPrefix(name, pat[:len(pat)-1])) {
			return ErrNamePatternNotAllowed{pat}
		}
	}

	return nil
}

// IsUsableUsername returns an error when a username is reserved
func IsUsableUsername(name string) error {
	return isUsableName(reservedUsernames, reservedUserPatterns, name)
}

// CreateUser creates record of a new user.
func CreateUser(u *User) (err error) {
	if err = IsUsableUsername(u.Name); err != nil {
		return err
	}

	sess := x.NewSession()
	defer sess.Close()
	if err = sess.Begin(); err != nil {
		return err
	}

	isExist, err := isUserExist(sess, 0, u.Name)
	if err != nil {
		return err
	} else if isExist {
		return ErrUserAlreadyExist{u.Name}
	}

	u.Email = strings.ToLower(u.Email)
	isExist, err = sess.
		Where("email=?", u.Email).
		Get(new(User))
	if err != nil {
		return err
	} else if isExist {
		return ErrEmailAlreadyUsed{u.Email}
	}

	isExist, err = isEmailUsed(sess, u.Email)
	if err != nil {
		return err
	} else if isExist {
		return ErrEmailAlreadyUsed{u.Email}
	}

	u.KeepEmailPrivate = setting.Service.DefaultKeepEmailPrivate

	u.LowerName = strings.ToLower(u.Name)
	u.AvatarEmail = u.Email
	u.Avatar = base.HashEmail(u.AvatarEmail)
	if u.Rands, err = GetUserSalt(); err != nil {
		return err
	}
	if u.Salt, err = GetUserSalt(); err != nil {
		return err
	}
	u.HashPassword(u.Passwd)
	u.AllowCreateOrganization = setting.Service.DefaultAllowCreateOrganization && !setting.Admin.DisableRegularOrgCreation
	u.EmailNotificationsPreference = setting.Admin.DefaultEmailNotification
	u.MaxRepoCreation = -1
	u.Theme = setting.UI.DefaultTheme

	if _, err = sess.Insert(u); err != nil {
		return err
	}

	return sess.Commit()
}

func countUsers(e Engine) int64 {
	count, _ := e.
		Where("type=0").
		Count(new(User))
	return count
}

// CountUsers returns number of users.
func CountUsers() int64 {
	return countUsers(x)
}

// get user by verify code
func getVerifyUser(code string) (user *User) {
	if len(code) <= base.TimeLimitCodeLength {
		return nil
	}

	// use tail hex username query user
	hexStr := code[base.TimeLimitCodeLength:]
	if b, err := hex.DecodeString(hexStr); err == nil {
		if user, err = GetUserByName(string(b)); user != nil {
			return user
		}
		log.Error("user.getVerifyUser: %v", err)
	}

	return nil
}

// VerifyUserActiveCode verifies active code when active account
func VerifyUserActiveCode(code string) (user *User) {
	minutes := setting.Service.ActiveCodeLives

	if user = getVerifyUser(code); user != nil {
		// time limit code
		prefix := code[:base.TimeLimitCodeLength]
		data := com.ToStr(user.ID) + user.Email + user.LowerName + user.Passwd + user.Rands

		if base.VerifyTimeLimitCode(data, minutes, prefix) {
			return user
		}
	}
	return nil
}

// VerifyActiveEmailCode verifies active email code when active account
func VerifyActiveEmailCode(code, email string) *EmailAddress {
	minutes := setting.Service.ActiveCodeLives

	if user := getVerifyUser(code); user != nil {
		// time limit code
		prefix := code[:base.TimeLimitCodeLength]
		data := com.ToStr(user.ID) + email + user.LowerName + user.Passwd + user.Rands

		if base.VerifyTimeLimitCode(data, minutes, prefix) {
			emailAddress := &EmailAddress{Email: email}
			if has, _ := x.Get(emailAddress); has {
				return emailAddress
			}
		}
	}
	return nil
}

// ChangeUserName changes all corresponding setting from old user name to new one.
func ChangeUserName(u *User, newUserName string) (err error) {
	if err = IsUsableUsername(newUserName); err != nil {
		return err
	}

	isExist, err := IsUserExist(0, newUserName)
	if err != nil {
		return err
	} else if isExist {
		return ErrUserAlreadyExist{newUserName}
	}

	// Do not fail if directory does not exist
	if err = os.Rename(UserPath(u.Name), UserPath(newUserName)); err != nil && !os.IsNotExist(err) {
		return fmt.Errorf("Rename user directory: %v", err)
	}

	return nil
}

// checkDupEmail checks whether there are the same email with the user
func checkDupEmail(e Engine, u *User) error {
	u.Email = strings.ToLower(u.Email)
	has, err := e.
		Where("id!=?", u.ID).
		And("type=?", u.Type).
		And("email=?", u.Email).
		Get(new(User))
	if err != nil {
		return err
	} else if has {
		return ErrEmailAlreadyUsed{u.Email}
	}
	return nil
}

func updateUser(e Engine, u *User) error {
	_, err := e.ID(u.ID).AllCols().Update(u)
	return err
}

// UpdateUser updates user's information.
func UpdateUser(u *User) error {
	return updateUser(x, u)
}

// UpdateUserCols update user according special columns
func UpdateUserCols(u *User, cols ...string) error {
	return updateUserCols(x, u, cols...)
}

func updateUserCols(e Engine, u *User, cols ...string) error {
	_, err := e.ID(u.ID).Cols(cols...).Update(u)
	return err
}

// UpdateUserSetting updates user's settings.
func UpdateUserSetting(u *User) error {
	if !u.IsOrganization() {
		if err := checkDupEmail(x, u); err != nil {
			return err
		}
	}
	return updateUser(x, u)
}

// deleteBeans deletes all given beans, beans should contain delete conditions.
func deleteBeans(e Engine, beans ...interface{}) (err error) {
	for i := range beans {
		if _, err = e.Delete(beans[i]); err != nil {
			return err
		}
	}
	return nil
}

// FIXME: need some kind of mechanism to record failure. HINT: system notice
func deleteUser(e *xorm.Session, u *User) error {
	// Note: A user owns any repository or belongs to any organization
	//	cannot perform delete operation.

	// Check ownership of repository.
	count, err := getRepositoryCount(e, u)
	if err != nil {
		return fmt.Errorf("GetRepositoryCount: %v", err)
	} else if count > 0 {
		return ErrUserOwnRepos{UID: u.ID}
	}

	// Check membership of organization.
	count, err = u.getOrganizationCount(e)
	if err != nil {
		return fmt.Errorf("GetOrganizationCount: %v", err)
	} else if count > 0 {
		return ErrUserHasOrgs{UID: u.ID}
	}

	// ***** START: Watch *****
	watchedRepoIDs := make([]int64, 0, 10)
	if err = e.Table("watch").Cols("watch.repo_id").
		Where("watch.user_id = ?", u.ID).And("watch.mode <>?", RepoWatchModeDont).Find(&watchedRepoIDs); err != nil {
		return fmt.Errorf("get all watches: %v", err)
	}
	if _, err = e.Decr("num_watches").In("id", watchedRepoIDs).NoAutoTime().Update(new(Repository)); err != nil {
		return fmt.Errorf("decrease repository num_watches: %v", err)
	}
	// ***** END: Watch *****

	// ***** START: Star *****
	starredRepoIDs := make([]int64, 0, 10)
	if err = e.Table("star").Cols("star.repo_id").
		Where("star.uid = ?", u.ID).Find(&starredRepoIDs); err != nil {
		return fmt.Errorf("get all stars: %v", err)
	} else if _, err = e.Decr("num_stars").In("id", starredRepoIDs).NoAutoTime().Update(new(Repository)); err != nil {
		return fmt.Errorf("decrease repository num_stars: %v", err)
	}
	// ***** END: Star *****

	// ***** START: Follow *****
	followeeIDs := make([]int64, 0, 10)
	if err = e.Table("follow").Cols("follow.follow_id").
		Where("follow.user_id = ?", u.ID).Find(&followeeIDs); err != nil {
		return fmt.Errorf("get all followees: %v", err)
	} else if _, err = e.Decr("num_followers").In("id", followeeIDs).Update(new(User)); err != nil {
		return fmt.Errorf("decrease user num_followers: %v", err)
	}

	followerIDs := make([]int64, 0, 10)
	if err = e.Table("follow").Cols("follow.user_id").
		Where("follow.follow_id = ?", u.ID).Find(&followerIDs); err != nil {
		return fmt.Errorf("get all followers: %v", err)
	} else if _, err = e.Decr("num_following").In("id", followerIDs).Update(new(User)); err != nil {
		return fmt.Errorf("decrease user num_following: %v", err)
	}
	// ***** END: Follow *****

	if err = deleteBeans(e,
		&AccessToken{UID: u.ID},
		&Collaboration{UserID: u.ID},
		&Access{UserID: u.ID},
		&Watch{UserID: u.ID},
		&Star{UID: u.ID},
		&Follow{UserID: u.ID},
		&Follow{FollowID: u.ID},
		&Action{UserID: u.ID},
		&IssueUser{UID: u.ID},
		&EmailAddress{UID: u.ID},
		&UserOpenID{UID: u.ID},
		&Reaction{UserID: u.ID},
		&TeamUser{UID: u.ID},
		&Collaboration{UserID: u.ID},
		&Stopwatch{UserID: u.ID},
	); err != nil {
		return fmt.Errorf("deleteBeans: %v", err)
	}

	// ***** START: PublicKey *****
	if _, err = e.Delete(&PublicKey{OwnerID: u.ID}); err != nil {
		return fmt.Errorf("deletePublicKeys: %v", err)
	}
	err = rewriteAllPublicKeys(e)
	if err != nil {
		return err
	}
	// ***** END: PublicKey *****

	// ***** START: GPGPublicKey *****
	if _, err = e.Delete(&GPGKey{OwnerID: u.ID}); err != nil {
		return fmt.Errorf("deleteGPGKeys: %v", err)
	}
	// ***** END: GPGPublicKey *****

	// Clear assignee.
	if err = clearAssigneeByUserID(e, u.ID); err != nil {
		return fmt.Errorf("clear assignee: %v", err)
	}

	// ***** START: ExternalLoginUser *****
	if err = removeAllAccountLinks(e, u); err != nil {
		return fmt.Errorf("ExternalLoginUser: %v", err)
	}
	// ***** END: ExternalLoginUser *****

	if _, err = e.ID(u.ID).Delete(new(User)); err != nil {
		return fmt.Errorf("Delete: %v", err)
	}

	// FIXME: system notice
	// Note: There are something just cannot be roll back,
	//	so just keep error logs of those operations.
	path := UserPath(u.Name)

	if err := os.RemoveAll(path); err != nil {
		return fmt.Errorf("Failed to RemoveAll %s: %v", path, err)
	}

	if len(u.Avatar) > 0 {
		avatarPath := u.CustomAvatarPath()
		if com.IsExist(avatarPath) {
			if err := os.Remove(avatarPath); err != nil {
				return fmt.Errorf("Failed to remove %s: %v", avatarPath, err)
			}
		}
	}

	return nil
}

// DeleteUser completely and permanently deletes everything of a user,
// but issues/comments/pulls will be kept and shown as someone has been deleted.
func DeleteUser(u *User) (err error) {
	sess := x.NewSession()
	defer sess.Close()
	if err = sess.Begin(); err != nil {
		return err
	}

	if err = deleteUser(sess, u); err != nil {
		// Note: don't wrapper error here.
		return err
	}

	return sess.Commit()
}

// DeleteInactivateUsers deletes all inactivate users and email addresses.
func DeleteInactivateUsers() (err error) {
	users := make([]*User, 0, 10)
	if err = x.
		Where("is_active = ?", false).
		Find(&users); err != nil {
		return fmt.Errorf("get all inactive users: %v", err)
	}
	// FIXME: should only update authorized_keys file once after all deletions.
	for _, u := range users {
		if err = DeleteUser(u); err != nil {
			// Ignore users that were set inactive by admin.
			if IsErrUserOwnRepos(err) || IsErrUserHasOrgs(err) {
				continue
			}
			return err
		}
	}

	_, err = x.
		Where("is_activated = ?", false).
		Delete(new(EmailAddress))
	return err
}

// UserPath returns the path absolute path of user repositories.
func UserPath(userName string) string {
	return filepath.Join(setting.RepoRootPath, strings.ToLower(userName))
}

// GetUserByKeyID get user information by user's public key id
func GetUserByKeyID(keyID int64) (*User, error) {
	var user User
	has, err := x.Join("INNER", "public_key", "`public_key`.owner_id = `user`.id").
		Where("`public_key`.id=?", keyID).
		Get(&user)
	if err != nil {
		return nil, err
	}
	if !has {
		return nil, ErrUserNotExist{0, "", keyID}
	}
	return &user, nil
}

func getUserByID(e Engine, id int64) (*User, error) {
	u := new(User)
	has, err := e.ID(id).Get(u)
	if err != nil {
		return nil, err
	} else if !has {
		return nil, ErrUserNotExist{id, "", 0}
	}
	return u, nil
}

// GetUserByID returns the user object by given ID if exists.
func GetUserByID(id int64) (*User, error) {
	return getUserByID(x, id)
}

// GetUserByName returns user by given name.
func GetUserByName(name string) (*User, error) {
	return getUserByName(x, name)
}

func getUserByName(e Engine, name string) (*User, error) {
	if len(name) == 0 {
		return nil, ErrUserNotExist{0, name, 0}
	}
	u := &User{LowerName: strings.ToLower(name)}
	has, err := e.Get(u)
	if err != nil {
		return nil, err
	} else if !has {
		return nil, ErrUserNotExist{0, name, 0}
	}
	return u, nil
}

// GetUserEmailsByNames returns a list of e-mails corresponds to names of users
// that have their email notifications set to enabled or onmention.
func GetUserEmailsByNames(names []string) []string {
	return getUserEmailsByNames(x, names)
}

func getUserEmailsByNames(e Engine, names []string) []string {
	mails := make([]string, 0, len(names))
	for _, name := range names {
		u, err := getUserByName(e, name)
		if err != nil {
			continue
		}
		if u.IsMailable() && u.EmailNotifications() != EmailNotificationsDisabled {
			mails = append(mails, u.Email)
		}
	}
	return mails
}

// GetMaileableUsersByIDs gets users from ids, but only if they can receive mails
func GetMaileableUsersByIDs(ids []int64) ([]*User, error) {
	if len(ids) == 0 {
		return nil, nil
	}
	ous := make([]*User, 0, len(ids))
	return ous, x.In("id", ids).
		Where("`type` = ?", UserTypeIndividual).
		And("`prohibit_login` = ?", false).
		And("`is_active` = ?", true).
		And("`email_notifications_preference` = ?", EmailNotificationsEnabled).
		Find(&ous)
}

// GetUsersByIDs returns all resolved users from a list of Ids.
func GetUsersByIDs(ids []int64) ([]*User, error) {
	ous := make([]*User, 0, len(ids))
	if len(ids) == 0 {
		return ous, nil
	}
	err := x.In("id", ids).
		Asc("name").
		Find(&ous)
	return ous, err
}

// GetUserIDsByNames returns a slice of ids corresponds to names.
func GetUserIDsByNames(names []string, ignoreNonExistent bool) ([]int64, error) {
	ids := make([]int64, 0, len(names))
	for _, name := range names {
		u, err := GetUserByName(name)
		if err != nil {
			if ignoreNonExistent {
				continue
			} else {
				return nil, err
			}
		}
		ids = append(ids, u.ID)
	}
	return ids, nil
}

// UserCommit represents a commit with validation of user.
type UserCommit struct {
	User *User
	*git.Commit
}

// ValidateCommitWithEmail check if author's e-mail of commit is corresponding to a user.
func ValidateCommitWithEmail(c *git.Commit) *User {
	if c.Author == nil {
		return nil
	}
	u, err := GetUserByEmail(c.Author.Email)
	if err != nil {
		return nil
	}
	return u
}

// ValidateCommitsWithEmails checks if authors' e-mails of commits are corresponding to users.
func ValidateCommitsWithEmails(oldCommits *list.List) *list.List {
	var (
		u          *User
		emails     = map[string]*User{}
		newCommits = list.New()
		e          = oldCommits.Front()
	)
	for e != nil {
		c := e.Value.(*git.Commit)

		if c.Author != nil {
			if v, ok := emails[c.Author.Email]; !ok {
				u, _ = GetUserByEmail(c.Author.Email)
				emails[c.Author.Email] = u
			} else {
				u = v
			}
		} else {
			u = nil
		}

		newCommits.PushBack(UserCommit{
			User:   u,
			Commit: c,
		})
		e = e.Next()
	}
	return newCommits
}

// GetUserByEmail returns the user object by given e-mail if exists.
func GetUserByEmail(email string) (*User, error) {
	if len(email) == 0 {
		return nil, ErrUserNotExist{0, email, 0}
	}

	email = strings.ToLower(email)
	// First try to find the user by primary email
	user := &User{Email: email}
	has, err := x.Get(user)
	if err != nil {
		return nil, err
	}
	if has {
		return user, nil
	}

	// Otherwise, check in alternative list for activated email addresses
	emailAddress := &EmailAddress{Email: email, IsActivated: true}
	has, err = x.Get(emailAddress)
	if err != nil {
		return nil, err
	}
	if has {
		return GetUserByID(emailAddress.UID)
	}

	// Finally, if email address is the protected email address:
	if strings.HasSuffix(email, fmt.Sprintf("@%s", setting.Service.NoReplyAddress)) {
		username := strings.TrimSuffix(email, fmt.Sprintf("@%s", setting.Service.NoReplyAddress))
		user := &User{LowerName: username}
		has, err := x.Get(user)
		if err != nil {
			return nil, err
		}
		if has {
			return user, nil
		}
	}

	return nil, ErrUserNotExist{0, email, 0}
}

// GetUser checks if a user already exists
func GetUser(user *User) (bool, error) {
	return x.Get(user)
}

// SearchUserOptions contains the options for searching
type SearchUserOptions struct {
	ListOptions
	Keyword       string
	Type          UserType
	UID           int64
	OrderBy       SearchOrderBy
	Visible       []structs.VisibleType
<<<<<<< HEAD
	OwnerID       int64 // id of user for visibility calculation
=======
	Actor         *User // The user doing the search
	PageSize      int   // Can be smaller than or equal to setting.UI.ExplorePagingNum
>>>>>>> 1751d5fc
	IsActive      util.OptionalBool
	SearchByEmail bool // Search by email as well as username/full name
}

func (opts *SearchUserOptions) toConds() builder.Cond {
	var cond builder.Cond = builder.Eq{"type": opts.Type}

	if len(opts.Keyword) > 0 {
		lowerKeyword := strings.ToLower(opts.Keyword)
		keywordCond := builder.Or(
			builder.Like{"lower_name", lowerKeyword},
			builder.Like{"LOWER(full_name)", lowerKeyword},
		)
		if opts.SearchByEmail {
			keywordCond = keywordCond.Or(builder.Like{"LOWER(email)", lowerKeyword})
		}

		cond = cond.And(keywordCond)
	}

	if len(opts.Visible) > 0 {
		cond = cond.And(builder.In("visibility", opts.Visible))
	} else {
		cond = cond.And(builder.In("visibility", structs.VisibleTypePublic))
	}

	if opts.Actor != nil {
		var exprCond builder.Cond
		if setting.Database.UseMySQL {
			exprCond = builder.Expr("org_user.org_id = user.id")
		} else if setting.Database.UseMSSQL {
			exprCond = builder.Expr("org_user.org_id = [user].id")
		} else {
			exprCond = builder.Expr("org_user.org_id = \"user\".id")
		}
		var accessCond = builder.NewCond()
		if !opts.Actor.IsRestricted {
			accessCond = builder.Or(
				builder.In("id", builder.Select("org_id").From("org_user").LeftJoin("`user`", exprCond).Where(builder.And(builder.Eq{"uid": opts.Actor.ID}, builder.Eq{"visibility": structs.VisibleTypePrivate}))),
				builder.In("visibility", structs.VisibleTypePublic, structs.VisibleTypeLimited))
		} else {
			// restricted users only see orgs they are a member of
			accessCond = builder.In("id", builder.Select("org_id").From("org_user").LeftJoin("`user`", exprCond).Where(builder.And(builder.Eq{"uid": opts.Actor.ID})))
		}
		cond = cond.And(accessCond)
	}

	if opts.UID > 0 {
		cond = cond.And(builder.Eq{"id": opts.UID})
	}

	if !opts.IsActive.IsNone() {
		cond = cond.And(builder.Eq{"is_active": opts.IsActive.IsTrue()})
	}

	return cond
}

// SearchUsers takes options i.e. keyword and part of user name to search,
// it returns results in given range and number of total results.
func SearchUsers(opts *SearchUserOptions) (users []*User, _ int64, _ error) {
	cond := opts.toConds()
	count, err := x.Where(cond).Count(new(User))
	if err != nil {
		return nil, 0, fmt.Errorf("Count: %v", err)
	}

	if len(opts.OrderBy) == 0 {
		opts.OrderBy = SearchOrderByAlphabetically
	}

	sess := x.Where(cond).OrderBy(opts.OrderBy.String())
	if opts.Page != 0 {
		sess = opts.setSessionPagination(sess)
	}

	users = make([]*User, 0, opts.PageSize)
	return users, count, sess.Find(&users)
}

// GetStarredRepos returns the repos starred by a particular user
func GetStarredRepos(userID int64, private bool, listOptions ListOptions) ([]*Repository, error) {
	sess := x.Where("star.uid=?", userID).
		Join("LEFT", "star", "`repository`.id=`star`.repo_id")
	if !private {
		sess = sess.And("is_private=?", false)
	}

	if listOptions.Page != 0 {
		sess = listOptions.setSessionPagination(sess)

		repos := make([]*Repository, 0, listOptions.PageSize)
		return repos, sess.Find(&repos)
	}

	repos := make([]*Repository, 0, 10)
	return repos, sess.Find(&repos)
}

// GetWatchedRepos returns the repos watched by a particular user
func GetWatchedRepos(userID int64, private bool, listOptions ListOptions) ([]*Repository, error) {
	sess := x.Where("watch.user_id=?", userID).
		And("`watch`.mode<>?", RepoWatchModeDont).
		Join("LEFT", "watch", "`repository`.id=`watch`.repo_id")
	if !private {
		sess = sess.And("is_private=?", false)
	}

	if listOptions.Page != 0 {
		sess = listOptions.setSessionPagination(sess)

		repos := make([]*Repository, 0, listOptions.PageSize)
		return repos, sess.Find(&repos)
	}

	repos := make([]*Repository, 0, 10)
	return repos, sess.Find(&repos)
}

// deleteKeysMarkedForDeletion returns true if ssh keys needs update
func deleteKeysMarkedForDeletion(keys []string) (bool, error) {
	// Start session
	sess := x.NewSession()
	defer sess.Close()
	if err := sess.Begin(); err != nil {
		return false, err
	}

	// Delete keys marked for deletion
	var sshKeysNeedUpdate bool
	for _, KeyToDelete := range keys {
		key, err := searchPublicKeyByContentWithEngine(sess, KeyToDelete)
		if err != nil {
			log.Error("SearchPublicKeyByContent: %v", err)
			continue
		}
		if err = deletePublicKeys(sess, key.ID); err != nil {
			log.Error("deletePublicKeys: %v", err)
			continue
		}
		sshKeysNeedUpdate = true
	}

	if err := sess.Commit(); err != nil {
		return false, err
	}

	return sshKeysNeedUpdate, nil
}

// addLdapSSHPublicKeys add a users public keys. Returns true if there are changes.
func addLdapSSHPublicKeys(usr *User, s *LoginSource, sshPublicKeys []string) bool {
	var sshKeysNeedUpdate bool
	for _, sshKey := range sshPublicKeys {
		_, _, _, _, err := ssh.ParseAuthorizedKey([]byte(sshKey))
		if err == nil {
			sshKeyName := fmt.Sprintf("%s-%s", s.Name, sshKey[0:40])
			if _, err := AddPublicKey(usr.ID, sshKeyName, sshKey, s.ID); err != nil {
				if IsErrKeyAlreadyExist(err) {
					log.Trace("addLdapSSHPublicKeys[%s]: LDAP Public SSH Key %s already exists for user", s.Name, usr.Name)
				} else {
					log.Error("addLdapSSHPublicKeys[%s]: Error adding LDAP Public SSH Key for user %s: %v", s.Name, usr.Name, err)
				}
			} else {
				log.Trace("addLdapSSHPublicKeys[%s]: Added LDAP Public SSH Key for user %s", s.Name, usr.Name)
				sshKeysNeedUpdate = true
			}
		} else {
			log.Warn("addLdapSSHPublicKeys[%s]: Skipping invalid LDAP Public SSH Key for user %s: %v", s.Name, usr.Name, sshKey)
		}
	}
	return sshKeysNeedUpdate
}

// synchronizeLdapSSHPublicKeys updates a users public keys. Returns true if there are changes.
func synchronizeLdapSSHPublicKeys(usr *User, s *LoginSource, sshPublicKeys []string) bool {
	var sshKeysNeedUpdate bool

	log.Trace("synchronizeLdapSSHPublicKeys[%s]: Handling LDAP Public SSH Key synchronization for user %s", s.Name, usr.Name)

	// Get Public Keys from DB with current LDAP source
	var giteaKeys []string
	keys, err := ListPublicLdapSSHKeys(usr.ID, s.ID)
	if err != nil {
		log.Error("synchronizeLdapSSHPublicKeys[%s]: Error listing LDAP Public SSH Keys for user %s: %v", s.Name, usr.Name, err)
	}

	for _, v := range keys {
		giteaKeys = append(giteaKeys, v.OmitEmail())
	}

	// Get Public Keys from LDAP and skip duplicate keys
	var ldapKeys []string
	for _, v := range sshPublicKeys {
		sshKeySplit := strings.Split(v, " ")
		if len(sshKeySplit) > 1 {
			ldapKey := strings.Join(sshKeySplit[:2], " ")
			if !util.ExistsInSlice(ldapKey, ldapKeys) {
				ldapKeys = append(ldapKeys, ldapKey)
			}
		}
	}

	// Check if Public Key sync is needed
	if util.IsEqualSlice(giteaKeys, ldapKeys) {
		log.Trace("synchronizeLdapSSHPublicKeys[%s]: LDAP Public Keys are already in sync for %s (LDAP:%v/DB:%v)", s.Name, usr.Name, len(ldapKeys), len(giteaKeys))
		return false
	}
	log.Trace("synchronizeLdapSSHPublicKeys[%s]: LDAP Public Key needs update for user %s (LDAP:%v/DB:%v)", s.Name, usr.Name, len(ldapKeys), len(giteaKeys))

	// Add LDAP Public SSH Keys that doesn't already exist in DB
	var newLdapSSHKeys []string
	for _, LDAPPublicSSHKey := range ldapKeys {
		if !util.ExistsInSlice(LDAPPublicSSHKey, giteaKeys) {
			newLdapSSHKeys = append(newLdapSSHKeys, LDAPPublicSSHKey)
		}
	}
	if addLdapSSHPublicKeys(usr, s, newLdapSSHKeys) {
		sshKeysNeedUpdate = true
	}

	// Mark LDAP keys from DB that doesn't exist in LDAP for deletion
	var giteaKeysToDelete []string
	for _, giteaKey := range giteaKeys {
		if !util.ExistsInSlice(giteaKey, ldapKeys) {
			log.Trace("synchronizeLdapSSHPublicKeys[%s]: Marking LDAP Public SSH Key for deletion for user %s: %v", s.Name, usr.Name, giteaKey)
			giteaKeysToDelete = append(giteaKeysToDelete, giteaKey)
		}
	}

	// Delete LDAP keys from DB that doesn't exist in LDAP
	needUpd, err := deleteKeysMarkedForDeletion(giteaKeysToDelete)
	if err != nil {
		log.Error("synchronizeLdapSSHPublicKeys[%s]: Error deleting LDAP Public SSH Keys marked for deletion for user %s: %v", s.Name, usr.Name, err)
	}
	if needUpd {
		sshKeysNeedUpdate = true
	}

	return sshKeysNeedUpdate
}

// SyncExternalUsers is used to synchronize users with external authorization source
func SyncExternalUsers(ctx context.Context) {
	log.Trace("Doing: SyncExternalUsers")

	ls, err := LoginSources()
	if err != nil {
		log.Error("SyncExternalUsers: %v", err)
		return
	}

	updateExisting := setting.Cron.SyncExternalUsers.UpdateExisting

	for _, s := range ls {
		if !s.IsActived || !s.IsSyncEnabled {
			continue
		}
		select {
		case <-ctx.Done():
			log.Warn("SyncExternalUsers: Aborted due to shutdown before update of %s", s.Name)
			return
		default:
		}

		if s.IsLDAP() {
			log.Trace("Doing: SyncExternalUsers[%s]", s.Name)

			var existingUsers []int64
			var isAttributeSSHPublicKeySet = len(strings.TrimSpace(s.LDAP().AttributeSSHPublicKey)) > 0
			var sshKeysNeedUpdate bool

			// Find all users with this login type
			var users []*User
			err = x.Where("login_type = ?", LoginLDAP).
				And("login_source = ?", s.ID).
				Find(&users)
			if err != nil {
				log.Error("SyncExternalUsers: %v", err)
				return
			}
			select {
			case <-ctx.Done():
				log.Warn("SyncExternalUsers: Aborted due to shutdown before update of %s", s.Name)
				return
			default:
			}

			sr, err := s.LDAP().SearchEntries()
			if err != nil {
				log.Error("SyncExternalUsers LDAP source failure [%s], skipped", s.Name)
				continue
			}

			for _, su := range sr {
				select {
				case <-ctx.Done():
					log.Warn("SyncExternalUsers: Aborted due to shutdown at update of %s before completed update of users", s.Name)
					// Rewrite authorized_keys file if LDAP Public SSH Key attribute is set and any key was added or removed
					if sshKeysNeedUpdate {
						err = RewriteAllPublicKeys()
						if err != nil {
							log.Error("RewriteAllPublicKeys: %v", err)
						}
					}
					return
				default:
				}
				if len(su.Username) == 0 {
					continue
				}

				if len(su.Mail) == 0 {
					su.Mail = fmt.Sprintf("%s@localhost", su.Username)
				}

				var usr *User
				// Search for existing user
				for _, du := range users {
					if du.LowerName == strings.ToLower(su.Username) {
						usr = du
						break
					}
				}

				fullName := composeFullName(su.Name, su.Surname, su.Username)
				// If no existing user found, create one
				if usr == nil {
					log.Trace("SyncExternalUsers[%s]: Creating user %s", s.Name, su.Username)

					usr = &User{
						LowerName:   strings.ToLower(su.Username),
						Name:        su.Username,
						FullName:    fullName,
						LoginType:   s.Type,
						LoginSource: s.ID,
						LoginName:   su.Username,
						Email:       su.Mail,
						IsAdmin:     su.IsAdmin,
						IsActive:    true,
					}

					err = CreateUser(usr)

					if err != nil {
						log.Error("SyncExternalUsers[%s]: Error creating user %s: %v", s.Name, su.Username, err)
					} else if isAttributeSSHPublicKeySet {
						log.Trace("SyncExternalUsers[%s]: Adding LDAP Public SSH Keys for user %s", s.Name, usr.Name)
						if addLdapSSHPublicKeys(usr, s, su.SSHPublicKey) {
							sshKeysNeedUpdate = true
						}
					}
				} else if updateExisting {
					existingUsers = append(existingUsers, usr.ID)

					// Synchronize SSH Public Key if that attribute is set
					if isAttributeSSHPublicKeySet && synchronizeLdapSSHPublicKeys(usr, s, su.SSHPublicKey) {
						sshKeysNeedUpdate = true
					}

					// Check if user data has changed
					if (len(s.LDAP().AdminFilter) > 0 && usr.IsAdmin != su.IsAdmin) ||
						!strings.EqualFold(usr.Email, su.Mail) ||
						usr.FullName != fullName ||
						!usr.IsActive {

						log.Trace("SyncExternalUsers[%s]: Updating user %s", s.Name, usr.Name)

						usr.FullName = fullName
						usr.Email = su.Mail
						// Change existing admin flag only if AdminFilter option is set
						if len(s.LDAP().AdminFilter) > 0 {
							usr.IsAdmin = su.IsAdmin
						}
						usr.IsActive = true

						err = UpdateUserCols(usr, "full_name", "email", "is_admin", "is_active")
						if err != nil {
							log.Error("SyncExternalUsers[%s]: Error updating user %s: %v", s.Name, usr.Name, err)
						}
					}
				}
			}

			// Rewrite authorized_keys file if LDAP Public SSH Key attribute is set and any key was added or removed
			if sshKeysNeedUpdate {
				err = RewriteAllPublicKeys()
				if err != nil {
					log.Error("RewriteAllPublicKeys: %v", err)
				}
			}

			select {
			case <-ctx.Done():
				log.Warn("SyncExternalUsers: Aborted due to shutdown at update of %s before delete users", s.Name)
				return
			default:
			}

			// Deactivate users not present in LDAP
			if updateExisting {
				for _, usr := range users {
					found := false
					for _, uid := range existingUsers {
						if usr.ID == uid {
							found = true
							break
						}
					}
					if !found {
						log.Trace("SyncExternalUsers[%s]: Deactivating user %s", s.Name, usr.Name)

						usr.IsActive = false
						err = UpdateUserCols(usr, "is_active")
						if err != nil {
							log.Error("SyncExternalUsers[%s]: Error deactivating user %s: %v", s.Name, usr.Name, err)
						}
					}
				}
			}
		}
	}
}<|MERGE_RESOLUTION|>--- conflicted
+++ resolved
@@ -637,7 +637,7 @@
 
 // GetRepositories returns repositories that user owns, including private repositories.
 func (u *User) GetRepositories(listOpts ListOptions) (err error) {
-	u.Repos, err = GetUserRepositories(&SearchRepoOptions{UserID: u.ID, Private: true, ListOptions: listOpts})
+	u.Repos, err = GetUserRepositories(&SearchRepoOptions{Actor: u, Private: true, ListOptions: listOpts})
 	return err
 }
 
@@ -1491,12 +1491,7 @@
 	UID           int64
 	OrderBy       SearchOrderBy
 	Visible       []structs.VisibleType
-<<<<<<< HEAD
-	OwnerID       int64 // id of user for visibility calculation
-=======
 	Actor         *User // The user doing the search
-	PageSize      int   // Can be smaller than or equal to setting.UI.ExplorePagingNum
->>>>>>> 1751d5fc
 	IsActive      util.OptionalBool
 	SearchByEmail bool // Search by email as well as username/full name
 }
