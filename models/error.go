// Copyright 2015 The Gogs Authors. All rights reserved.
// Copyright 2019 The Gitea Authors. All rights reserved.
// Use of this source code is governed by a MIT-style
// license that can be found in the LICENSE file.

package models

import (
	"fmt"

	"code.gitea.io/gitea/models/perm"
	repo_model "code.gitea.io/gitea/models/repo"
	"code.gitea.io/gitea/modules/git"
)

// ErrNotExist represents a non-exist error.
type ErrNotExist struct {
	ID int64
}

// IsErrNotExist checks if an error is an ErrNotExist
func IsErrNotExist(err error) bool {
	_, ok := err.(ErrNotExist)
	return ok
}

func (err ErrNotExist) Error() string {
	return fmt.Sprintf("record does not exist [id: %d]", err.ID)
}

// ErrUserOwnRepos represents a "UserOwnRepos" kind of error.
type ErrUserOwnRepos struct {
	UID int64
}

// IsErrUserOwnRepos checks if an error is a ErrUserOwnRepos.
func IsErrUserOwnRepos(err error) bool {
	_, ok := err.(ErrUserOwnRepos)
	return ok
}

func (err ErrUserOwnRepos) Error() string {
	return fmt.Sprintf("user still has ownership of repositories [uid: %d]", err.UID)
}

// ErrUserHasOrgs represents a "UserHasOrgs" kind of error.
type ErrUserHasOrgs struct {
	UID int64
}

// IsErrUserHasOrgs checks if an error is a ErrUserHasOrgs.
func IsErrUserHasOrgs(err error) bool {
	_, ok := err.(ErrUserHasOrgs)
	return ok
}

func (err ErrUserHasOrgs) Error() string {
	return fmt.Sprintf("user still has membership of organizations [uid: %d]", err.UID)
}

// ErrUserOwnPackages notifies that the user (still) owns the packages.
type ErrUserOwnPackages struct {
	UID int64
}

// IsErrUserOwnPackages checks if an error is an ErrUserOwnPackages.
func IsErrUserOwnPackages(err error) bool {
	_, ok := err.(ErrUserOwnPackages)
	return ok
}

func (err ErrUserOwnPackages) Error() string {
	return fmt.Sprintf("user still has ownership of packages [uid: %d]", err.UID)
}

//  __      __.__ __   .__
// /  \    /  \__|  | _|__|
// \   \/\/   /  |  |/ /  |
//  \        /|  |    <|  |
//   \__/\  / |__|__|_ \__|
//        \/          \/

// ErrWikiAlreadyExist represents a "WikiAlreadyExist" kind of error.
type ErrWikiAlreadyExist struct {
	Title string
}

// IsErrWikiAlreadyExist checks if an error is an ErrWikiAlreadyExist.
func IsErrWikiAlreadyExist(err error) bool {
	_, ok := err.(ErrWikiAlreadyExist)
	return ok
}

func (err ErrWikiAlreadyExist) Error() string {
	return fmt.Sprintf("wiki page already exists [title: %s]", err.Title)
}

// ErrWikiReservedName represents a reserved name error.
type ErrWikiReservedName struct {
	Title string
}

// IsErrWikiReservedName checks if an error is an ErrWikiReservedName.
func IsErrWikiReservedName(err error) bool {
	_, ok := err.(ErrWikiReservedName)
	return ok
}

func (err ErrWikiReservedName) Error() string {
	return fmt.Sprintf("wiki title is reserved: %s", err.Title)
}

// ErrWikiInvalidFileName represents an invalid wiki file name.
type ErrWikiInvalidFileName struct {
	FileName string
}

// IsErrWikiInvalidFileName checks if an error is an ErrWikiInvalidFileName.
func IsErrWikiInvalidFileName(err error) bool {
	_, ok := err.(ErrWikiInvalidFileName)
	return ok
}

func (err ErrWikiInvalidFileName) Error() string {
	return fmt.Sprintf("Invalid wiki filename: %s", err.FileName)
}

//    _____                                   ___________     __
//   /  _  \   ____  ____  ____   ______ _____\__    ___/___ |  | __ ____   ____
//  /  /_\  \_/ ___\/ ___\/ __ \ /  ___//  ___/ |    | /  _ \|  |/ // __ \ /    \
// /    |    \  \__\  \__\  ___/ \___ \ \___ \  |    |(  <_> )    <\  ___/|   |  \
// \____|__  /\___  >___  >___  >____  >____  > |____| \____/|__|_ \\___  >___|  /
//         \/     \/    \/    \/     \/     \/                    \/    \/     \/

// ErrAccessTokenNotExist represents a "AccessTokenNotExist" kind of error.
type ErrAccessTokenNotExist struct {
	Token string
}

// IsErrAccessTokenNotExist checks if an error is a ErrAccessTokenNotExist.
func IsErrAccessTokenNotExist(err error) bool {
	_, ok := err.(ErrAccessTokenNotExist)
	return ok
}

func (err ErrAccessTokenNotExist) Error() string {
	return fmt.Sprintf("access token does not exist [sha: %s]", err.Token)
}

// ErrAccessTokenEmpty represents a "AccessTokenEmpty" kind of error.
type ErrAccessTokenEmpty struct{}

// IsErrAccessTokenEmpty checks if an error is a ErrAccessTokenEmpty.
func IsErrAccessTokenEmpty(err error) bool {
	_, ok := err.(ErrAccessTokenEmpty)
	return ok
}

func (err ErrAccessTokenEmpty) Error() string {
	return "access token is empty"
}

//.____   ____________________
//|    |  \_   _____/   _____/
//|    |   |    __) \_____  \
//|    |___|     \  /        \
//|_______ \___  / /_______  /
//        \/   \/          \/

// ErrLFSLockNotExist represents a "LFSLockNotExist" kind of error.
type ErrLFSLockNotExist struct {
	ID     int64
	RepoID int64
	Path   string
}

// IsErrLFSLockNotExist checks if an error is a ErrLFSLockNotExist.
func IsErrLFSLockNotExist(err error) bool {
	_, ok := err.(ErrLFSLockNotExist)
	return ok
}

func (err ErrLFSLockNotExist) Error() string {
	return fmt.Sprintf("lfs lock does not exist [id: %d, rid: %d, path: %s]", err.ID, err.RepoID, err.Path)
}

// ErrLFSUnauthorizedAction represents a "LFSUnauthorizedAction" kind of error.
type ErrLFSUnauthorizedAction struct {
	RepoID   int64
	UserName string
	Mode     perm.AccessMode
}

// IsErrLFSUnauthorizedAction checks if an error is a ErrLFSUnauthorizedAction.
func IsErrLFSUnauthorizedAction(err error) bool {
	_, ok := err.(ErrLFSUnauthorizedAction)
	return ok
}

func (err ErrLFSUnauthorizedAction) Error() string {
	if err.Mode == perm.AccessModeWrite {
		return fmt.Sprintf("User %s doesn't have write access for lfs lock [rid: %d]", err.UserName, err.RepoID)
	}
	return fmt.Sprintf("User %s doesn't have read access for lfs lock [rid: %d]", err.UserName, err.RepoID)
}

// ErrLFSLockAlreadyExist represents a "LFSLockAlreadyExist" kind of error.
type ErrLFSLockAlreadyExist struct {
	RepoID int64
	Path   string
}

// IsErrLFSLockAlreadyExist checks if an error is a ErrLFSLockAlreadyExist.
func IsErrLFSLockAlreadyExist(err error) bool {
	_, ok := err.(ErrLFSLockAlreadyExist)
	return ok
}

func (err ErrLFSLockAlreadyExist) Error() string {
	return fmt.Sprintf("lfs lock already exists [rid: %d, path: %s]", err.RepoID, err.Path)
}

// ErrLFSFileLocked represents a "LFSFileLocked" kind of error.
type ErrLFSFileLocked struct {
	RepoID   int64
	Path     string
	UserName string
}

// IsErrLFSFileLocked checks if an error is a ErrLFSFileLocked.
func IsErrLFSFileLocked(err error) bool {
	_, ok := err.(ErrLFSFileLocked)
	return ok
}

func (err ErrLFSFileLocked) Error() string {
	return fmt.Sprintf("File is lfs locked [repo: %d, locked by: %s, path: %s]", err.RepoID, err.UserName, err.Path)
}

// ErrNoPendingRepoTransfer is an error type for repositories without a pending
// transfer request
type ErrNoPendingRepoTransfer struct {
	RepoID int64
}

func (e ErrNoPendingRepoTransfer) Error() string {
	return fmt.Sprintf("repository doesn't have a pending transfer [repo_id: %d]", e.RepoID)
}

// IsErrNoPendingTransfer is an error type when a repository has no pending
// transfers
func IsErrNoPendingTransfer(err error) bool {
	_, ok := err.(ErrNoPendingRepoTransfer)
	return ok
}

// ErrRepoTransferInProgress represents the state of a repository that has an
// ongoing transfer
type ErrRepoTransferInProgress struct {
	Uname string
	Name  string
}

// IsErrRepoTransferInProgress checks if an error is a ErrRepoTransferInProgress.
func IsErrRepoTransferInProgress(err error) bool {
	_, ok := err.(ErrRepoTransferInProgress)
	return ok
}

func (err ErrRepoTransferInProgress) Error() string {
	return fmt.Sprintf("repository is already being transferred [uname: %s, name: %s]", err.Uname, err.Name)
}

// ErrForkAlreadyExist represents a "ForkAlreadyExist" kind of error.
type ErrForkAlreadyExist struct {
	Uname    string
	RepoName string
	ForkName string
}

// IsErrForkAlreadyExist checks if an error is an ErrForkAlreadyExist.
func IsErrForkAlreadyExist(err error) bool {
	_, ok := err.(ErrForkAlreadyExist)
	return ok
}

func (err ErrForkAlreadyExist) Error() string {
	return fmt.Sprintf("repository is already forked by user [uname: %s, repo path: %s, fork path: %s]", err.Uname, err.RepoName, err.ForkName)
}

// ErrInvalidCloneAddr represents a "InvalidCloneAddr" kind of error.
type ErrInvalidCloneAddr struct {
	Host               string
	IsURLError         bool
	IsInvalidPath      bool
	IsProtocolInvalid  bool
	IsPermissionDenied bool
	LocalPath          bool
}

// IsErrInvalidCloneAddr checks if an error is a ErrInvalidCloneAddr.
func IsErrInvalidCloneAddr(err error) bool {
	_, ok := err.(*ErrInvalidCloneAddr)
	return ok
}

func (err *ErrInvalidCloneAddr) Error() string {
	if err.IsInvalidPath {
		return fmt.Sprintf("migration/cloning from '%s' is not allowed: the provided path is invalid", err.Host)
	}
	if err.IsProtocolInvalid {
		return fmt.Sprintf("migration/cloning from '%s' is not allowed: the provided url protocol is not allowed", err.Host)
	}
	if err.IsPermissionDenied {
		return fmt.Sprintf("migration/cloning from '%s' is not allowed.", err.Host)
	}
	if err.IsURLError {
		return fmt.Sprintf("migration/cloning from '%s' is not allowed: the provided url is invalid", err.Host)
	}

	return fmt.Sprintf("migration/cloning from '%s' is not allowed", err.Host)
}

// ErrUpdateTaskNotExist represents a "UpdateTaskNotExist" kind of error.
type ErrUpdateTaskNotExist struct {
	UUID string
}

// IsErrUpdateTaskNotExist checks if an error is a ErrUpdateTaskNotExist.
func IsErrUpdateTaskNotExist(err error) bool {
	_, ok := err.(ErrUpdateTaskNotExist)
	return ok
}

func (err ErrUpdateTaskNotExist) Error() string {
	return fmt.Sprintf("update task does not exist [uuid: %s]", err.UUID)
}

// ErrReleaseAlreadyExist represents a "ReleaseAlreadyExist" kind of error.
type ErrReleaseAlreadyExist struct {
	TagName string
}

// IsErrReleaseAlreadyExist checks if an error is a ErrReleaseAlreadyExist.
func IsErrReleaseAlreadyExist(err error) bool {
	_, ok := err.(ErrReleaseAlreadyExist)
	return ok
}

func (err ErrReleaseAlreadyExist) Error() string {
	return fmt.Sprintf("release tag already exist [tag_name: %s]", err.TagName)
}

// ErrReleaseNotExist represents a "ReleaseNotExist" kind of error.
type ErrReleaseNotExist struct {
	ID      int64
	TagName string
}

// IsErrReleaseNotExist checks if an error is a ErrReleaseNotExist.
func IsErrReleaseNotExist(err error) bool {
	_, ok := err.(ErrReleaseNotExist)
	return ok
}

func (err ErrReleaseNotExist) Error() string {
	return fmt.Sprintf("release tag does not exist [id: %d, tag_name: %s]", err.ID, err.TagName)
}

// ErrInvalidTagName represents a "InvalidTagName" kind of error.
type ErrInvalidTagName struct {
	TagName string
}

// IsErrInvalidTagName checks if an error is a ErrInvalidTagName.
func IsErrInvalidTagName(err error) bool {
	_, ok := err.(ErrInvalidTagName)
	return ok
}

func (err ErrInvalidTagName) Error() string {
	return fmt.Sprintf("release tag name is not valid [tag_name: %s]", err.TagName)
}

// ErrProtectedTagName represents a "ProtectedTagName" kind of error.
type ErrProtectedTagName struct {
	TagName string
}

// IsErrProtectedTagName checks if an error is a ErrProtectedTagName.
func IsErrProtectedTagName(err error) bool {
	_, ok := err.(ErrProtectedTagName)
	return ok
}

func (err ErrProtectedTagName) Error() string {
	return fmt.Sprintf("release tag name is protected [tag_name: %s]", err.TagName)
}

// ErrRepoFileAlreadyExists represents a "RepoFileAlreadyExist" kind of error.
type ErrRepoFileAlreadyExists struct {
	Path string
}

// IsErrRepoFileAlreadyExists checks if an error is a ErrRepoFileAlreadyExists.
func IsErrRepoFileAlreadyExists(err error) bool {
	_, ok := err.(ErrRepoFileAlreadyExists)
	return ok
}

func (err ErrRepoFileAlreadyExists) Error() string {
	return fmt.Sprintf("repository file already exists [path: %s]", err.Path)
}

// ErrRepoFileDoesNotExist represents a "RepoFileDoesNotExist" kind of error.
type ErrRepoFileDoesNotExist struct {
	Path string
	Name string
}

// IsErrRepoFileDoesNotExist checks if an error is a ErrRepoDoesNotExist.
func IsErrRepoFileDoesNotExist(err error) bool {
	_, ok := err.(ErrRepoFileDoesNotExist)
	return ok
}

func (err ErrRepoFileDoesNotExist) Error() string {
	return fmt.Sprintf("repository file does not exist [path: %s]", err.Path)
}

// ErrFilenameInvalid represents a "FilenameInvalid" kind of error.
type ErrFilenameInvalid struct {
	Path string
}

// IsErrFilenameInvalid checks if an error is an ErrFilenameInvalid.
func IsErrFilenameInvalid(err error) bool {
	_, ok := err.(ErrFilenameInvalid)
	return ok
}

func (err ErrFilenameInvalid) Error() string {
	return fmt.Sprintf("path contains a malformed path component [path: %s]", err.Path)
}

// ErrUserCannotCommit represents "UserCannotCommit" kind of error.
type ErrUserCannotCommit struct {
	UserName string
}

// IsErrUserCannotCommit checks if an error is an ErrUserCannotCommit.
func IsErrUserCannotCommit(err error) bool {
	_, ok := err.(ErrUserCannotCommit)
	return ok
}

func (err ErrUserCannotCommit) Error() string {
	return fmt.Sprintf("user cannot commit to repo [user: %s]", err.UserName)
}

// ErrFilePathInvalid represents a "FilePathInvalid" kind of error.
type ErrFilePathInvalid struct {
	Message string
	Path    string
	Name    string
	Type    git.EntryMode
}

// IsErrFilePathInvalid checks if an error is an ErrFilePathInvalid.
func IsErrFilePathInvalid(err error) bool {
	_, ok := err.(ErrFilePathInvalid)
	return ok
}

func (err ErrFilePathInvalid) Error() string {
	if err.Message != "" {
		return err.Message
	}
	return fmt.Sprintf("path is invalid [path: %s]", err.Path)
}

// ErrFilePathProtected represents a "FilePathProtected" kind of error.
type ErrFilePathProtected struct {
	Message string
	Path    string
}

// IsErrFilePathProtected checks if an error is an ErrFilePathProtected.
func IsErrFilePathProtected(err error) bool {
	_, ok := err.(ErrFilePathProtected)
	return ok
}

func (err ErrFilePathProtected) Error() string {
	if err.Message != "" {
		return err.Message
	}
	return fmt.Sprintf("path is protected and can not be changed [path: %s]", err.Path)
}

// ErrUserDoesNotHaveAccessToRepo represets an error where the user doesn't has access to a given repo.
type ErrUserDoesNotHaveAccessToRepo struct {
	UserID   int64
	RepoName string
}

// IsErrUserDoesNotHaveAccessToRepo checks if an error is a ErrRepoFileAlreadyExists.
func IsErrUserDoesNotHaveAccessToRepo(err error) bool {
	_, ok := err.(ErrUserDoesNotHaveAccessToRepo)
	return ok
}

func (err ErrUserDoesNotHaveAccessToRepo) Error() string {
	return fmt.Sprintf("user doesn't have access to repo [user_id: %d, repo_name: %s]", err.UserID, err.RepoName)
}

// __________                             .__
// \______   \____________    ____   ____ |  |__
//  |    |  _/\_  __ \__  \  /    \_/ ___\|  |  \
//  |    |   \ |  | \// __ \|   |  \  \___|   Y  \
//  |______  / |__|  (____  /___|  /\___  >___|  /
//         \/             \/     \/     \/     \/

// ErrBranchDoesNotExist represents an error that branch with such name does not exist.
type ErrBranchDoesNotExist struct {
	BranchName string
}

// IsErrBranchDoesNotExist checks if an error is an ErrBranchDoesNotExist.
func IsErrBranchDoesNotExist(err error) bool {
	_, ok := err.(ErrBranchDoesNotExist)
	return ok
}

func (err ErrBranchDoesNotExist) Error() string {
	return fmt.Sprintf("branch does not exist [name: %s]", err.BranchName)
}

// ErrBranchAlreadyExists represents an error that branch with such name already exists.
type ErrBranchAlreadyExists struct {
	BranchName string
}

// IsErrBranchAlreadyExists checks if an error is an ErrBranchAlreadyExists.
func IsErrBranchAlreadyExists(err error) bool {
	_, ok := err.(ErrBranchAlreadyExists)
	return ok
}

func (err ErrBranchAlreadyExists) Error() string {
	return fmt.Sprintf("branch already exists [name: %s]", err.BranchName)
}

// ErrBranchNameConflict represents an error that branch name conflicts with other branch.
type ErrBranchNameConflict struct {
	BranchName string
}

// IsErrBranchNameConflict checks if an error is an ErrBranchNameConflict.
func IsErrBranchNameConflict(err error) bool {
	_, ok := err.(ErrBranchNameConflict)
	return ok
}

func (err ErrBranchNameConflict) Error() string {
	return fmt.Sprintf("branch conflicts with existing branch [name: %s]", err.BranchName)
}

// ErrBranchesEqual represents an error that branch name conflicts with other branch.
type ErrBranchesEqual struct {
	BaseBranchName string
	HeadBranchName string
}

// IsErrBranchesEqual checks if an error is an ErrBranchesEqual.
func IsErrBranchesEqual(err error) bool {
	_, ok := err.(ErrBranchesEqual)
	return ok
}

func (err ErrBranchesEqual) Error() string {
	return fmt.Sprintf("branches are equal [head: %sm base: %s]", err.HeadBranchName, err.BaseBranchName)
}

// ErrDisallowedToMerge represents an error that a branch is protected and the current user is not allowed to modify it.
type ErrDisallowedToMerge struct {
	Reason string
}

// IsErrDisallowedToMerge checks if an error is an ErrDisallowedToMerge.
func IsErrDisallowedToMerge(err error) bool {
	_, ok := err.(ErrDisallowedToMerge)
	return ok
}

func (err ErrDisallowedToMerge) Error() string {
	return fmt.Sprintf("not allowed to merge [reason: %s]", err.Reason)
}

// ErrTagAlreadyExists represents an error that tag with such name already exists.
type ErrTagAlreadyExists struct {
	TagName string
}

// IsErrTagAlreadyExists checks if an error is an ErrTagAlreadyExists.
func IsErrTagAlreadyExists(err error) bool {
	_, ok := err.(ErrTagAlreadyExists)
	return ok
}

func (err ErrTagAlreadyExists) Error() string {
	return fmt.Sprintf("tag already exists [name: %s]", err.TagName)
}

// ErrSHADoesNotMatch represents a "SHADoesNotMatch" kind of error.
type ErrSHADoesNotMatch struct {
	Path       string
	GivenSHA   string
	CurrentSHA string
}

// IsErrSHADoesNotMatch checks if an error is a ErrSHADoesNotMatch.
func IsErrSHADoesNotMatch(err error) bool {
	_, ok := err.(ErrSHADoesNotMatch)
	return ok
}

func (err ErrSHADoesNotMatch) Error() string {
	return fmt.Sprintf("sha does not match [given: %s, expected: %s]", err.GivenSHA, err.CurrentSHA)
}

// ErrSHANotFound represents a "SHADoesNotMatch" kind of error.
type ErrSHANotFound struct {
	SHA string
}

// IsErrSHANotFound checks if an error is a ErrSHANotFound.
func IsErrSHANotFound(err error) bool {
	_, ok := err.(ErrSHANotFound)
	return ok
}

func (err ErrSHANotFound) Error() string {
	return fmt.Sprintf("sha not found [%s]", err.SHA)
}

// ErrCommitIDDoesNotMatch represents a "CommitIDDoesNotMatch" kind of error.
type ErrCommitIDDoesNotMatch struct {
	GivenCommitID   string
	CurrentCommitID string
}

// IsErrCommitIDDoesNotMatch checks if an error is a ErrCommitIDDoesNotMatch.
func IsErrCommitIDDoesNotMatch(err error) bool {
	_, ok := err.(ErrCommitIDDoesNotMatch)
	return ok
}

func (err ErrCommitIDDoesNotMatch) Error() string {
	return fmt.Sprintf("file CommitID does not match [given: %s, expected: %s]", err.GivenCommitID, err.CurrentCommitID)
}

// ErrSHAOrCommitIDNotProvided represents a "SHAOrCommitIDNotProvided" kind of error.
type ErrSHAOrCommitIDNotProvided struct{}

// IsErrSHAOrCommitIDNotProvided checks if an error is a ErrSHAOrCommitIDNotProvided.
func IsErrSHAOrCommitIDNotProvided(err error) bool {
	_, ok := err.(ErrSHAOrCommitIDNotProvided)
	return ok
}

func (err ErrSHAOrCommitIDNotProvided) Error() string {
	return "a SHA or commit ID must be proved when updating a file"
}

// .___
// |   | ______ ________ __   ____
// |   |/  ___//  ___/  |  \_/ __ \
// |   |\___ \ \___ \|  |  /\  ___/
// |___/____  >____  >____/  \___  >
//          \/     \/            \/

// ErrIssueNotExist represents a "IssueNotExist" kind of error.
type ErrIssueNotExist struct {
	ID     int64
	RepoID int64
	Index  int64
}

// IsErrIssueNotExist checks if an error is a ErrIssueNotExist.
func IsErrIssueNotExist(err error) bool {
	_, ok := err.(ErrIssueNotExist)
	return ok
}

func (err ErrIssueNotExist) Error() string {
	return fmt.Sprintf("issue does not exist [id: %d, repo_id: %d, index: %d]", err.ID, err.RepoID, err.Index)
}

// ErrIssueIsClosed represents a "IssueIsClosed" kind of error.
type ErrIssueIsClosed struct {
	ID     int64
	RepoID int64
	Index  int64
}

// IsErrIssueIsClosed checks if an error is a ErrIssueNotExist.
func IsErrIssueIsClosed(err error) bool {
	_, ok := err.(ErrIssueIsClosed)
	return ok
}

func (err ErrIssueIsClosed) Error() string {
	return fmt.Sprintf("issue is closed [id: %d, repo_id: %d, index: %d]", err.ID, err.RepoID, err.Index)
}

// ErrNewIssueInsert is used when the INSERT statement in newIssue fails
type ErrNewIssueInsert struct {
	OriginalError error
}

// IsErrNewIssueInsert checks if an error is a ErrNewIssueInsert.
func IsErrNewIssueInsert(err error) bool {
	_, ok := err.(ErrNewIssueInsert)
	return ok
}

func (err ErrNewIssueInsert) Error() string {
	return err.OriginalError.Error()
}

// ErrIssueWasClosed is used when close a closed issue
type ErrIssueWasClosed struct {
	ID    int64
	Index int64
}

// IsErrIssueWasClosed checks if an error is a ErrIssueWasClosed.
func IsErrIssueWasClosed(err error) bool {
	_, ok := err.(ErrIssueWasClosed)
	return ok
}

func (err ErrIssueWasClosed) Error() string {
	return fmt.Sprintf("Issue [%d] %d was already closed", err.ID, err.Index)
}

// ErrPullWasClosed is used close a closed pull request
type ErrPullWasClosed struct {
	ID    int64
	Index int64
}

// IsErrPullWasClosed checks if an error is a ErrErrPullWasClosed.
func IsErrPullWasClosed(err error) bool {
	_, ok := err.(ErrPullWasClosed)
	return ok
}

func (err ErrPullWasClosed) Error() string {
	return fmt.Sprintf("Pull request [%d] %d was already closed", err.ID, err.Index)
}

<<<<<<< HEAD
// ErrForbiddenIssueReaction is used when a forbidden reaction was try to created
type ErrForbiddenIssueReaction struct {
	Reaction string
}

// IsErrForbiddenIssueReaction checks if an error is a ErrForbiddenIssueReaction.
func IsErrForbiddenIssueReaction(err error) bool {
	_, ok := err.(ErrForbiddenIssueReaction)
	return ok
}

func (err ErrForbiddenIssueReaction) Error() string {
	return fmt.Sprintf("'%s' is not an allowed reaction", err.Reaction)
}

// ErrReactionAlreadyExist is used when a existing reaction was try to created
type ErrReactionAlreadyExist struct {
	Reaction string
}

// IsErrReactionAlreadyExist checks if an error is a ErrReactionAlreadyExist.
func IsErrReactionAlreadyExist(err error) bool {
	_, ok := err.(ErrReactionAlreadyExist)
	return ok
}

func (err ErrReactionAlreadyExist) Error() string {
	return fmt.Sprintf("reaction '%s' already exists", err.Reaction)
}

// ErrCannotSeePrivateIssue is used when a user tries to view a issue
// which they don't have permission for.
type ErrCannotSeePrivateIssue struct {
	UserID int64
	ID     int64
	RepoID int64
	Index  int64
}

// IsErrCannotSeePrivateIssue checks if an error is a ErrCannotSeePrivateIssue.
func IsErrCannotSeePrivateIssue(err error) bool {
	_, ok := err.(ErrCannotSeePrivateIssue)
	return ok
}

func (err ErrCannotSeePrivateIssue) Error() string {
	return fmt.Sprintf("issue is private but user has no permission to view it [id: %d, repo_id: %d, index: %d, user_id: %d]", err.ID, err.RepoID, err.Index, err.UserID)
}

=======
>>>>>>> 438646e0
// __________      .__  .__ __________                                     __
// \______   \__ __|  | |  |\______   \ ____  ________ __   ____   _______/  |_
//  |     ___/  |  \  | |  | |       _// __ \/ ____/  |  \_/ __ \ /  ___/\   __\
//  |    |   |  |  /  |_|  |_|    |   \  ___< <_|  |  |  /\  ___/ \___ \  |  |
//  |____|   |____/|____/____/____|_  /\___  >__   |____/  \___  >____  > |__|
//                                  \/     \/   |__|           \/     \/

// ErrPullRequestNotExist represents a "PullRequestNotExist" kind of error.
type ErrPullRequestNotExist struct {
	ID         int64
	IssueID    int64
	HeadRepoID int64
	BaseRepoID int64
	HeadBranch string
	BaseBranch string
}

// IsErrPullRequestNotExist checks if an error is a ErrPullRequestNotExist.
func IsErrPullRequestNotExist(err error) bool {
	_, ok := err.(ErrPullRequestNotExist)
	return ok
}

func (err ErrPullRequestNotExist) Error() string {
	return fmt.Sprintf("pull request does not exist [id: %d, issue_id: %d, head_repo_id: %d, base_repo_id: %d, head_branch: %s, base_branch: %s]",
		err.ID, err.IssueID, err.HeadRepoID, err.BaseRepoID, err.HeadBranch, err.BaseBranch)
}

// ErrPullRequestAlreadyExists represents a "PullRequestAlreadyExists"-error
type ErrPullRequestAlreadyExists struct {
	ID         int64
	IssueID    int64
	HeadRepoID int64
	BaseRepoID int64
	HeadBranch string
	BaseBranch string
}

// IsErrPullRequestAlreadyExists checks if an error is a ErrPullRequestAlreadyExists.
func IsErrPullRequestAlreadyExists(err error) bool {
	_, ok := err.(ErrPullRequestAlreadyExists)
	return ok
}

// Error does pretty-printing :D
func (err ErrPullRequestAlreadyExists) Error() string {
	return fmt.Sprintf("pull request already exists for these targets [id: %d, issue_id: %d, head_repo_id: %d, base_repo_id: %d, head_branch: %s, base_branch: %s]",
		err.ID, err.IssueID, err.HeadRepoID, err.BaseRepoID, err.HeadBranch, err.BaseBranch)
}

// ErrPullRequestHeadRepoMissing represents a "ErrPullRequestHeadRepoMissing" error
type ErrPullRequestHeadRepoMissing struct {
	ID         int64
	HeadRepoID int64
}

// IsErrErrPullRequestHeadRepoMissing checks if an error is a ErrPullRequestHeadRepoMissing.
func IsErrErrPullRequestHeadRepoMissing(err error) bool {
	_, ok := err.(ErrPullRequestHeadRepoMissing)
	return ok
}

// Error does pretty-printing :D
func (err ErrPullRequestHeadRepoMissing) Error() string {
	return fmt.Sprintf("pull request head repo missing [id: %d, head_repo_id: %d]",
		err.ID, err.HeadRepoID)
}

// ErrInvalidMergeStyle represents an error if merging with disabled merge strategy
type ErrInvalidMergeStyle struct {
	ID    int64
	Style repo_model.MergeStyle
}

// IsErrInvalidMergeStyle checks if an error is a ErrInvalidMergeStyle.
func IsErrInvalidMergeStyle(err error) bool {
	_, ok := err.(ErrInvalidMergeStyle)
	return ok
}

func (err ErrInvalidMergeStyle) Error() string {
	return fmt.Sprintf("merge strategy is not allowed or is invalid [repo_id: %d, strategy: %s]",
		err.ID, err.Style)
}

// ErrMergeConflicts represents an error if merging fails with a conflict
type ErrMergeConflicts struct {
	Style  repo_model.MergeStyle
	StdOut string
	StdErr string
	Err    error
}

// IsErrMergeConflicts checks if an error is a ErrMergeConflicts.
func IsErrMergeConflicts(err error) bool {
	_, ok := err.(ErrMergeConflicts)
	return ok
}

func (err ErrMergeConflicts) Error() string {
	return fmt.Sprintf("Merge Conflict Error: %v: %s\n%s", err.Err, err.StdErr, err.StdOut)
}

// ErrMergeUnrelatedHistories represents an error if merging fails due to unrelated histories
type ErrMergeUnrelatedHistories struct {
	Style  repo_model.MergeStyle
	StdOut string
	StdErr string
	Err    error
}

// IsErrMergeUnrelatedHistories checks if an error is a ErrMergeUnrelatedHistories.
func IsErrMergeUnrelatedHistories(err error) bool {
	_, ok := err.(ErrMergeUnrelatedHistories)
	return ok
}

func (err ErrMergeUnrelatedHistories) Error() string {
	return fmt.Sprintf("Merge UnrelatedHistories Error: %v: %s\n%s", err.Err, err.StdErr, err.StdOut)
}

// ErrRebaseConflicts represents an error if rebase fails with a conflict
type ErrRebaseConflicts struct {
	Style     repo_model.MergeStyle
	CommitSHA string
	StdOut    string
	StdErr    string
	Err       error
}

// IsErrRebaseConflicts checks if an error is a ErrRebaseConflicts.
func IsErrRebaseConflicts(err error) bool {
	_, ok := err.(ErrRebaseConflicts)
	return ok
}

func (err ErrRebaseConflicts) Error() string {
	return fmt.Sprintf("Rebase Error: %v: Whilst Rebasing: %s\n%s\n%s", err.Err, err.CommitSHA, err.StdErr, err.StdOut)
}

// ErrPullRequestHasMerged represents a "PullRequestHasMerged"-error
type ErrPullRequestHasMerged struct {
	ID         int64
	IssueID    int64
	HeadRepoID int64
	BaseRepoID int64
	HeadBranch string
	BaseBranch string
}

// IsErrPullRequestHasMerged checks if an error is a ErrPullRequestHasMerged.
func IsErrPullRequestHasMerged(err error) bool {
	_, ok := err.(ErrPullRequestHasMerged)
	return ok
}

// Error does pretty-printing :D
func (err ErrPullRequestHasMerged) Error() string {
	return fmt.Sprintf("pull request has merged [id: %d, issue_id: %d, head_repo_id: %d, base_repo_id: %d, head_branch: %s, base_branch: %s]",
		err.ID, err.IssueID, err.HeadRepoID, err.BaseRepoID, err.HeadBranch, err.BaseBranch)
}

// _________                                       __
// \_   ___ \  ____   _____   _____   ____   _____/  |_
// /    \  \/ /  _ \ /     \ /     \_/ __ \ /    \   __\
// \     \___(  <_> )  Y Y  \  Y Y  \  ___/|   |  \  |
//  \______  /\____/|__|_|  /__|_|  /\___  >___|  /__|
//         \/             \/      \/     \/     \/

// ErrCommentNotExist represents a "CommentNotExist" kind of error.
type ErrCommentNotExist struct {
	ID      int64
	IssueID int64
}

// IsErrCommentNotExist checks if an error is a ErrCommentNotExist.
func IsErrCommentNotExist(err error) bool {
	_, ok := err.(ErrCommentNotExist)
	return ok
}

func (err ErrCommentNotExist) Error() string {
	return fmt.Sprintf("comment does not exist [id: %d, issue_id: %d]", err.ID, err.IssueID)
}

//  _________ __                                __         .__
//  /   _____//  |_  ____ ________  _  _______ _/  |_  ____ |  |__
//  \_____  \\   __\/  _ \\____ \ \/ \/ /\__  \\   __\/ ___\|  |  \
//  /        \|  | (  <_> )  |_> >     /  / __ \|  | \  \___|   Y  \
//  /_______  /|__|  \____/|   __/ \/\_/  (____  /__|  \___  >___|  /
// \/             |__|                \/          \/     \/

// ErrStopwatchNotExist represents a "Stopwatch Not Exist" kind of error.
type ErrStopwatchNotExist struct {
	ID int64
}

// IsErrStopwatchNotExist checks if an error is a ErrStopwatchNotExist.
func IsErrStopwatchNotExist(err error) bool {
	_, ok := err.(ErrStopwatchNotExist)
	return ok
}

func (err ErrStopwatchNotExist) Error() string {
	return fmt.Sprintf("stopwatch does not exist [id: %d]", err.ID)
}

// ___________                     __              .______________.__
// \__    ___/___________    ____ |  | __ ____   __| _/\__    ___/|__| _____   ____
// |    |  \_  __ \__  \ _/ ___\|  |/ // __ \ / __ |   |    |   |  |/     \_/ __ \
// |    |   |  | \// __ \\  \___|    <\  ___// /_/ |   |    |   |  |  Y Y  \  ___/
// |____|   |__|  (____  /\___  >__|_ \\___  >____ |   |____|   |__|__|_|  /\___  >
// \/     \/     \/    \/     \/                     \/     \/

// ErrTrackedTimeNotExist represents a "TrackedTime Not Exist" kind of error.
type ErrTrackedTimeNotExist struct {
	ID int64
}

// IsErrTrackedTimeNotExist checks if an error is a ErrTrackedTimeNotExist.
func IsErrTrackedTimeNotExist(err error) bool {
	_, ok := err.(ErrTrackedTimeNotExist)
	return ok
}

func (err ErrTrackedTimeNotExist) Error() string {
	return fmt.Sprintf("tracked time does not exist [id: %d]", err.ID)
}

// .____          ___.          .__
// |    |   _____ \_ |__   ____ |  |
// |    |   \__  \ | __ \_/ __ \|  |
// |    |___ / __ \| \_\ \  ___/|  |__
// |_______ (____  /___  /\___  >____/
//         \/    \/    \/     \/

// ErrRepoLabelNotExist represents a "RepoLabelNotExist" kind of error.
type ErrRepoLabelNotExist struct {
	LabelID int64
	RepoID  int64
}

// IsErrRepoLabelNotExist checks if an error is a RepoErrLabelNotExist.
func IsErrRepoLabelNotExist(err error) bool {
	_, ok := err.(ErrRepoLabelNotExist)
	return ok
}

func (err ErrRepoLabelNotExist) Error() string {
	return fmt.Sprintf("label does not exist [label_id: %d, repo_id: %d]", err.LabelID, err.RepoID)
}

// ErrOrgLabelNotExist represents a "OrgLabelNotExist" kind of error.
type ErrOrgLabelNotExist struct {
	LabelID int64
	OrgID   int64
}

// IsErrOrgLabelNotExist checks if an error is a OrgErrLabelNotExist.
func IsErrOrgLabelNotExist(err error) bool {
	_, ok := err.(ErrOrgLabelNotExist)
	return ok
}

func (err ErrOrgLabelNotExist) Error() string {
	return fmt.Sprintf("label does not exist [label_id: %d, org_id: %d]", err.LabelID, err.OrgID)
}

// ErrLabelNotExist represents a "LabelNotExist" kind of error.
type ErrLabelNotExist struct {
	LabelID int64
}

// IsErrLabelNotExist checks if an error is a ErrLabelNotExist.
func IsErrLabelNotExist(err error) bool {
	_, ok := err.(ErrLabelNotExist)
	return ok
}

func (err ErrLabelNotExist) Error() string {
	return fmt.Sprintf("label does not exist [label_id: %d]", err.LabelID)
}

//  ____ ___        .__                    .___
// |    |   \______ |  |   _________     __| _/
// |    |   /\____ \|  |  /  _ \__  \   / __ |
// |    |  / |  |_> >  |_(  <_> ) __ \_/ /_/ |
// |______/  |   __/|____/\____(____  /\____ |
//           |__|                   \/      \/
//

// ErrUploadNotExist represents a "UploadNotExist" kind of error.
type ErrUploadNotExist struct {
	ID   int64
	UUID string
}

// IsErrUploadNotExist checks if an error is a ErrUploadNotExist.
func IsErrUploadNotExist(err error) bool {
	_, ok := err.(ErrUploadNotExist)
	return ok
}

func (err ErrUploadNotExist) Error() string {
	return fmt.Sprintf("attachment does not exist [id: %d, uuid: %s]", err.ID, err.UUID)
}

// .___                            ________                                   .___                   .__
// |   | ______ ________ __   ____ \______ \   ____ ______   ____   ____    __| _/____   ____   ____ |__| ____   ______
// |   |/  ___//  ___/  |  \_/ __ \ |    |  \_/ __ \\____ \_/ __ \ /    \  / __ |/ __ \ /    \_/ ___\|  |/ __ \ /  ___/
// |   |\___ \ \___ \|  |  /\  ___/ |    `   \  ___/|  |_> >  ___/|   |  \/ /_/ \  ___/|   |  \  \___|  \  ___/ \___ \
// |___/____  >____  >____/  \___  >_______  /\___  >   __/ \___  >___|  /\____ |\___  >___|  /\___  >__|\___  >____  >
//          \/     \/            \/        \/     \/|__|        \/     \/      \/    \/     \/     \/        \/     \/

// ErrDependencyExists represents a "DependencyAlreadyExists" kind of error.
type ErrDependencyExists struct {
	IssueID      int64
	DependencyID int64
}

// IsErrDependencyExists checks if an error is a ErrDependencyExists.
func IsErrDependencyExists(err error) bool {
	_, ok := err.(ErrDependencyExists)
	return ok
}

func (err ErrDependencyExists) Error() string {
	return fmt.Sprintf("issue dependency does already exist [issue id: %d, dependency id: %d]", err.IssueID, err.DependencyID)
}

// ErrDependencyNotExists represents a "DependencyAlreadyExists" kind of error.
type ErrDependencyNotExists struct {
	IssueID      int64
	DependencyID int64
}

// IsErrDependencyNotExists checks if an error is a ErrDependencyExists.
func IsErrDependencyNotExists(err error) bool {
	_, ok := err.(ErrDependencyNotExists)
	return ok
}

func (err ErrDependencyNotExists) Error() string {
	return fmt.Sprintf("issue dependency does not exist [issue id: %d, dependency id: %d]", err.IssueID, err.DependencyID)
}

// ErrCircularDependency represents a "DependencyCircular" kind of error.
type ErrCircularDependency struct {
	IssueID      int64
	DependencyID int64
}

// IsErrCircularDependency checks if an error is a ErrCircularDependency.
func IsErrCircularDependency(err error) bool {
	_, ok := err.(ErrCircularDependency)
	return ok
}

func (err ErrCircularDependency) Error() string {
	return fmt.Sprintf("circular dependencies exists (two issues blocking each other) [issue id: %d, dependency id: %d]", err.IssueID, err.DependencyID)
}

// ErrDependenciesLeft represents an error where the issue you're trying to close still has dependencies left.
type ErrDependenciesLeft struct {
	IssueID int64
}

// IsErrDependenciesLeft checks if an error is a ErrDependenciesLeft.
func IsErrDependenciesLeft(err error) bool {
	_, ok := err.(ErrDependenciesLeft)
	return ok
}

func (err ErrDependenciesLeft) Error() string {
	return fmt.Sprintf("issue has open dependencies [issue id: %d]", err.IssueID)
}

// ErrUnknownDependencyType represents an error where an unknown dependency type was passed
type ErrUnknownDependencyType struct {
	Type DependencyType
}

// IsErrUnknownDependencyType checks if an error is ErrUnknownDependencyType
func IsErrUnknownDependencyType(err error) bool {
	_, ok := err.(ErrUnknownDependencyType)
	return ok
}

func (err ErrUnknownDependencyType) Error() string {
	return fmt.Sprintf("unknown dependency type [type: %d]", err.Type)
}

//  __________            .__
//  \______   \ _______  _|__| ______  _  __
//  |       _// __ \  \/ /  |/ __ \ \/ \/ /
//  |    |   \  ___/\   /|  \  ___/\     /
//  |____|_  /\___  >\_/ |__|\___  >\/\_/
//  \/     \/             \/

// ErrReviewNotExist represents a "ReviewNotExist" kind of error.
type ErrReviewNotExist struct {
	ID int64
}

// IsErrReviewNotExist checks if an error is a ErrReviewNotExist.
func IsErrReviewNotExist(err error) bool {
	_, ok := err.(ErrReviewNotExist)
	return ok
}

func (err ErrReviewNotExist) Error() string {
	return fmt.Sprintf("review does not exist [id: %d]", err.ID)
}

// ErrNotValidReviewRequest an not allowed review request modify
type ErrNotValidReviewRequest struct {
	Reason string
	UserID int64
	RepoID int64
}

// IsErrNotValidReviewRequest checks if an error is a ErrNotValidReviewRequest.
func IsErrNotValidReviewRequest(err error) bool {
	_, ok := err.(ErrNotValidReviewRequest)
	return ok
}

func (err ErrNotValidReviewRequest) Error() string {
	return fmt.Sprintf("%s [user_id: %d, repo_id: %d]",
		err.Reason,
		err.UserID,
		err.RepoID)
}<|MERGE_RESOLUTION|>--- conflicted
+++ resolved
@@ -761,37 +761,6 @@
 	return fmt.Sprintf("Pull request [%d] %d was already closed", err.ID, err.Index)
 }
 
-<<<<<<< HEAD
-// ErrForbiddenIssueReaction is used when a forbidden reaction was try to created
-type ErrForbiddenIssueReaction struct {
-	Reaction string
-}
-
-// IsErrForbiddenIssueReaction checks if an error is a ErrForbiddenIssueReaction.
-func IsErrForbiddenIssueReaction(err error) bool {
-	_, ok := err.(ErrForbiddenIssueReaction)
-	return ok
-}
-
-func (err ErrForbiddenIssueReaction) Error() string {
-	return fmt.Sprintf("'%s' is not an allowed reaction", err.Reaction)
-}
-
-// ErrReactionAlreadyExist is used when a existing reaction was try to created
-type ErrReactionAlreadyExist struct {
-	Reaction string
-}
-
-// IsErrReactionAlreadyExist checks if an error is a ErrReactionAlreadyExist.
-func IsErrReactionAlreadyExist(err error) bool {
-	_, ok := err.(ErrReactionAlreadyExist)
-	return ok
-}
-
-func (err ErrReactionAlreadyExist) Error() string {
-	return fmt.Sprintf("reaction '%s' already exists", err.Reaction)
-}
-
 // ErrCannotSeePrivateIssue is used when a user tries to view a issue
 // which they don't have permission for.
 type ErrCannotSeePrivateIssue struct {
@@ -811,8 +780,6 @@
 	return fmt.Sprintf("issue is private but user has no permission to view it [id: %d, repo_id: %d, index: %d, user_id: %d]", err.ID, err.RepoID, err.Index, err.UserID)
 }
 
-=======
->>>>>>> 438646e0
 // __________      .__  .__ __________                                     __
 // \______   \__ __|  | |  |\______   \ ____  ________ __   ____   _______/  |_
 //  |     ___/  |  \  | |  | |       _// __ \/ ____/  |  \_/ __ \ /  ___/\   __\
