--- conflicted
+++ resolved
@@ -1260,7 +1260,91 @@
 	return ok
 }
 
-<<<<<<< HEAD
+// .___                            ________                                   .___                   .__
+// |   | ______ ________ __   ____ \______ \   ____ ______   ____   ____    __| _/____   ____   ____ |__| ____   ______
+// |   |/  ___//  ___/  |  \_/ __ \ |    |  \_/ __ \\____ \_/ __ \ /    \  / __ |/ __ \ /    \_/ ___\|  |/ __ \ /  ___/
+// |   |\___ \ \___ \|  |  /\  ___/ |    `   \  ___/|  |_> >  ___/|   |  \/ /_/ \  ___/|   |  \  \___|  \  ___/ \___ \
+// |___/____  >____  >____/  \___  >_______  /\___  >   __/ \___  >___|  /\____ |\___  >___|  /\___  >__|\___  >____  >
+//          \/     \/            \/        \/     \/|__|        \/     \/      \/    \/     \/     \/        \/     \/
+
+// ErrDependencyExists represents a "DependencyAlreadyExists" kind of error.
+type ErrDependencyExists struct {
+	IssueID      int64
+	DependencyID int64
+}
+
+// IsErrDependencyExists checks if an error is a ErrDependencyExists.
+func IsErrDependencyExists(err error) bool {
+	_, ok := err.(ErrDependencyExists)
+	return ok
+}
+
+func (err ErrDependencyExists) Error() string {
+	return fmt.Sprintf("issue dependency does already exist [issue id: %d, dependency id: %d]", err.IssueID, err.DependencyID)
+}
+
+// ErrDependencyNotExists represents a "DependencyAlreadyExists" kind of error.
+type ErrDependencyNotExists struct {
+	IssueID      int64
+	DependencyID int64
+}
+
+// IsErrDependencyNotExists checks if an error is a ErrDependencyExists.
+func IsErrDependencyNotExists(err error) bool {
+	_, ok := err.(ErrDependencyNotExists)
+	return ok
+}
+
+func (err ErrDependencyNotExists) Error() string {
+	return fmt.Sprintf("issue dependency does not exist [issue id: %d, dependency id: %d]", err.IssueID, err.DependencyID)
+}
+
+// ErrCircularDependency represents a "DependencyCircular" kind of error.
+type ErrCircularDependency struct {
+	IssueID      int64
+	DependencyID int64
+}
+
+// IsErrCircularDependency checks if an error is a ErrCircularDependency.
+func IsErrCircularDependency(err error) bool {
+	_, ok := err.(ErrCircularDependency)
+	return ok
+}
+
+func (err ErrCircularDependency) Error() string {
+	return fmt.Sprintf("circular dependencies exists (two issues blocking each other) [issue id: %d, dependency id: %d]", err.IssueID, err.DependencyID)
+}
+
+// ErrDependenciesLeft represents an error where the issue you're trying to close still has dependencies left.
+type ErrDependenciesLeft struct {
+	IssueID int64
+}
+
+// IsErrDependenciesLeft checks if an error is a ErrDependenciesLeft.
+func IsErrDependenciesLeft(err error) bool {
+	_, ok := err.(ErrDependenciesLeft)
+	return ok
+}
+
+func (err ErrDependenciesLeft) Error() string {
+	return fmt.Sprintf("issue has open dependencies [issue id: %d]", err.IssueID)
+}
+
+// ErrUnknownDependencyType represents an error where an unknown dependency type was passed
+type ErrUnknownDependencyType struct {
+	Type DependencyType
+}
+
+// IsErrUnknownDependencyType checks if an error is ErrUnknownDependencyType
+func IsErrUnknownDependencyType(err error) bool {
+	_, ok := err.(ErrUnknownDependencyType)
+	return ok
+}
+
+func (err ErrUnknownDependencyType) Error() string {
+	return fmt.Sprintf("unknown dependency type [type: %d]", err.Type)
+}
+
 //  __________            .__
 //  \______   \ _______  _|__| ______  _  __
 //  |       _// __ \  \/ /  |/ __ \ \/ \/ /
@@ -1281,89 +1365,4 @@
 
 func (err ErrReviewNotExist) Error() string {
 	return fmt.Sprintf("review does not exist [id: %d]", err.ID)
-=======
-// .___                            ________                                   .___                   .__
-// |   | ______ ________ __   ____ \______ \   ____ ______   ____   ____    __| _/____   ____   ____ |__| ____   ______
-// |   |/  ___//  ___/  |  \_/ __ \ |    |  \_/ __ \\____ \_/ __ \ /    \  / __ |/ __ \ /    \_/ ___\|  |/ __ \ /  ___/
-// |   |\___ \ \___ \|  |  /\  ___/ |    `   \  ___/|  |_> >  ___/|   |  \/ /_/ \  ___/|   |  \  \___|  \  ___/ \___ \
-// |___/____  >____  >____/  \___  >_______  /\___  >   __/ \___  >___|  /\____ |\___  >___|  /\___  >__|\___  >____  >
-//          \/     \/            \/        \/     \/|__|        \/     \/      \/    \/     \/     \/        \/     \/
-
-// ErrDependencyExists represents a "DependencyAlreadyExists" kind of error.
-type ErrDependencyExists struct {
-	IssueID      int64
-	DependencyID int64
-}
-
-// IsErrDependencyExists checks if an error is a ErrDependencyExists.
-func IsErrDependencyExists(err error) bool {
-	_, ok := err.(ErrDependencyExists)
-	return ok
-}
-
-func (err ErrDependencyExists) Error() string {
-	return fmt.Sprintf("issue dependency does already exist [issue id: %d, dependency id: %d]", err.IssueID, err.DependencyID)
-}
-
-// ErrDependencyNotExists represents a "DependencyAlreadyExists" kind of error.
-type ErrDependencyNotExists struct {
-	IssueID      int64
-	DependencyID int64
-}
-
-// IsErrDependencyNotExists checks if an error is a ErrDependencyExists.
-func IsErrDependencyNotExists(err error) bool {
-	_, ok := err.(ErrDependencyNotExists)
-	return ok
-}
-
-func (err ErrDependencyNotExists) Error() string {
-	return fmt.Sprintf("issue dependency does not exist [issue id: %d, dependency id: %d]", err.IssueID, err.DependencyID)
-}
-
-// ErrCircularDependency represents a "DependencyCircular" kind of error.
-type ErrCircularDependency struct {
-	IssueID      int64
-	DependencyID int64
-}
-
-// IsErrCircularDependency checks if an error is a ErrCircularDependency.
-func IsErrCircularDependency(err error) bool {
-	_, ok := err.(ErrCircularDependency)
-	return ok
-}
-
-func (err ErrCircularDependency) Error() string {
-	return fmt.Sprintf("circular dependencies exists (two issues blocking each other) [issue id: %d, dependency id: %d]", err.IssueID, err.DependencyID)
-}
-
-// ErrDependenciesLeft represents an error where the issue you're trying to close still has dependencies left.
-type ErrDependenciesLeft struct {
-	IssueID int64
-}
-
-// IsErrDependenciesLeft checks if an error is a ErrDependenciesLeft.
-func IsErrDependenciesLeft(err error) bool {
-	_, ok := err.(ErrDependenciesLeft)
-	return ok
-}
-
-func (err ErrDependenciesLeft) Error() string {
-	return fmt.Sprintf("issue has open dependencies [issue id: %d]", err.IssueID)
-}
-
-// ErrUnknownDependencyType represents an error where an unknown dependency type was passed
-type ErrUnknownDependencyType struct {
-	Type DependencyType
-}
-
-// IsErrUnknownDependencyType checks if an error is ErrUnknownDependencyType
-func IsErrUnknownDependencyType(err error) bool {
-	_, ok := err.(ErrUnknownDependencyType)
-	return ok
-}
-
-func (err ErrUnknownDependencyType) Error() string {
-	return fmt.Sprintf("unknown dependency type [type: %d]", err.Type)
->>>>>>> cc9fa062
 }