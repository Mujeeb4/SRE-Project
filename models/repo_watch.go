// Copyright 2017 The Gitea Authors. All rights reserved.
// Use of this source code is governed by a MIT-style
// license that can be found in the LICENSE file.

package models

import (
	"fmt"

	"code.gitea.io/gitea/modules/setting"
	"code.gitea.io/gitea/modules/timeutil"
)

// RepoWatchMode specifies what kind of watch the user has on a repository
type RepoWatchMode int8

const (
	// RepoWatchModeNone don't watch
	RepoWatchModeNone RepoWatchMode = iota // 0
	// RepoWatchModeNormal watch repository (from other sources)
	RepoWatchModeNormal // 1
	// RepoWatchModeDont explicit don't auto-watch
	RepoWatchModeDont // 2
	// RepoWatchModeAuto watch repository (from AutoWatchOnChanges)
	RepoWatchModeAuto // 3
)

// Watch is connection request for receiving repository notification.
type Watch struct {
	ID          int64              `xorm:"pk autoincr"`
	UserID      int64              `xorm:"UNIQUE(watch)"`
	RepoID      int64              `xorm:"UNIQUE(watch)"`
	Mode        RepoWatchMode      `xorm:"SMALLINT NOT NULL DEFAULT 1"`
	CreatedUnix timeutil.TimeStamp `xorm:"INDEX created"`
	UpdatedUnix timeutil.TimeStamp `xorm:"INDEX updated"`
}

// getWatch gets what kind of subscription a user has on a given repository; returns dummy record if none found
func getWatch(e Engine, userID, repoID int64) (Watch, error) {
	watch := Watch{UserID: userID, RepoID: repoID}
	has, err := e.Get(&watch)
	if err != nil {
		return watch, err
	}
	if !has {
		watch.Mode = RepoWatchModeNone
	}
	return watch, nil
}

// Decodes watchability of RepoWatchMode
func isWatchMode(mode RepoWatchMode) bool {
	return mode != RepoWatchModeNone && mode != RepoWatchModeDont
}

// IsWatching checks if user has watched given repository.
func IsWatching(userID, repoID int64) bool {
	watch, err := getWatch(x, userID, repoID)
	return err == nil && isWatchMode(watch.Mode)
}

func watchRepoMode(e Engine, watch Watch, mode RepoWatchMode) (err error) {
	if watch.Mode == mode {
		return nil
	}
	if mode == RepoWatchModeAuto && (watch.Mode == RepoWatchModeDont || isWatchMode(watch.Mode)) {
		// Don't auto watch if already watching or deliberately not watching
		return nil
	}

	hadrec := watch.Mode != RepoWatchModeNone
	needsrec := mode != RepoWatchModeNone
	repodiff := 0

	if isWatchMode(mode) && !isWatchMode(watch.Mode) {
		repodiff = 1
	} else if !isWatchMode(mode) && isWatchMode(watch.Mode) {
		repodiff = -1
	}

	watch.Mode = mode

	if !hadrec && needsrec {
		watch.Mode = mode
		if _, err = e.Insert(watch); err != nil {
			return err
		}
	} else if needsrec {
		watch.Mode = mode
		if _, err := e.ID(watch.ID).AllCols().Update(watch); err != nil {
			return err
		}
	} else if _, err = e.Delete(Watch{ID: watch.ID}); err != nil {
		return err
	}
	if repodiff != 0 {
		_, err = e.Exec("UPDATE `repository` SET num_watches = num_watches + ? WHERE id = ?", repodiff, watch.RepoID)
	}
	return err
}

// WatchRepoMode watch repository in specific mode.
func WatchRepoMode(userID, repoID int64, mode RepoWatchMode) (err error) {
	var watch Watch
	if watch, err = getWatch(x, userID, repoID); err != nil {
		return err
	}
	return watchRepoMode(x, watch, mode)
}

func watchRepo(e Engine, userID, repoID int64, doWatch bool) (err error) {
	var watch Watch
	if watch, err = getWatch(e, userID, repoID); err != nil {
		return err
	}
	if !doWatch && watch.Mode == RepoWatchModeAuto {
		err = watchRepoMode(e, watch, RepoWatchModeDont)
	} else if !doWatch {
		err = watchRepoMode(e, watch, RepoWatchModeNone)
	} else {
		err = watchRepoMode(e, watch, RepoWatchModeNormal)
	}
	return err
}

// WatchRepo watch or unwatch repository.
func WatchRepo(userID, repoID int64, watch bool) (err error) {
	return watchRepo(x, userID, repoID, watch)
}

func getWatchers(e Engine, repoID int64) ([]*Watch, error) {
	watches := make([]*Watch, 0, 10)
	return watches, e.Where("`watch`.repo_id=?", repoID).
		And("`watch`.mode<>?", RepoWatchModeDont).
		And("`user`.is_active=?", true).
		And("`user`.prohibit_login=?", false).
		Join("INNER", "`user`", "`user`.id = `watch`.user_id").
		Find(&watches)
}

// GetWatchers returns all watchers of given repository.
func GetWatchers(repoID int64) ([]*Watch, error) {
	return getWatchers(x, repoID)
}

// GetRepoWatchersIDs returns IDs of watchers for a given repo ID
// but avoids joining with `user` for performance reasons
// User permissions must be verified elsewhere if required
func GetRepoWatchersIDs(repoID int64) ([]int64, error) {
	return getRepoWatchersIDs(x, repoID)
}

func getRepoWatchersIDs(e Engine, repoID int64) ([]int64, error) {
	ids := make([]int64, 0, 64)
	return ids, e.Table("watch").
		Where("watch.repo_id=?", repoID).
		And("watch.mode<>?", RepoWatchModeDont).
		Select("user_id").
		Find(&ids)
}

// GetWatchers returns range of users watching given repository.
func (repo *Repository) GetWatchers(opts ListOptions) ([]*User, error) {
	sess := x.Where("watch.repo_id=?", repo.ID).
		Join("LEFT", "watch", "`user`.id=`watch`.user_id").
		And("`watch`.mode<>?", RepoWatchModeDont)
	if opts.Page > 0 {
<<<<<<< HEAD
		sess = opts.SetSessionPagination(sess)
=======
		sess = setSessionPagination(sess, &opts)
>>>>>>> 87505a94
		users := make([]*User, 0, opts.PageSize)

		return users, sess.Find(&users)
	}

	users := make([]*User, 0, 8)
	return users, sess.Find(&users)
}

func notifyWatchers(e Engine, actions ...*Action) error {
	var watchers []*Watch
	var repo *Repository
	var err error
	var permCode []bool
	var permIssue []bool
	var permPR []bool

	for _, act := range actions {
		repoChanged := repo == nil || repo.ID != act.RepoID

		if repoChanged {
			// Add feeds for user self and all watchers.
			watchers, err = getWatchers(e, act.RepoID)
			if err != nil {
				return fmt.Errorf("get watchers: %v", err)
			}
		}

		// Add feed for actioner.
		act.UserID = act.ActUserID
		if _, err = e.InsertOne(act); err != nil {
			return fmt.Errorf("insert new actioner: %v", err)
		}

		if repoChanged {
			act.loadRepo()
			repo = act.Repo

			// check repo owner exist.
			if err := act.Repo.getOwner(e); err != nil {
				return fmt.Errorf("can't get repo owner: %v", err)
			}
		} else if act.Repo == nil {
			act.Repo = repo
		}

		// Add feed for organization
		if act.Repo.Owner.IsOrganization() && act.ActUserID != act.Repo.Owner.ID {
			act.ID = 0
			act.UserID = act.Repo.Owner.ID
			if _, err = e.InsertOne(act); err != nil {
				return fmt.Errorf("insert new actioner: %v", err)
			}
		}

		if repoChanged {
			permCode = make([]bool, len(watchers))
			permIssue = make([]bool, len(watchers))
			permPR = make([]bool, len(watchers))
			for i, watcher := range watchers {
				user, err := getUserByID(e, watcher.UserID)
				if err != nil {
					permCode[i] = false
					permIssue[i] = false
					permPR[i] = false
					continue
				}
				perm, err := getUserRepoPermission(e, repo, user)
				if err != nil {
					permCode[i] = false
					permIssue[i] = false
					permPR[i] = false
					continue
				}
				permCode[i] = perm.CanRead(UnitTypeCode)
				permIssue[i] = perm.CanRead(UnitTypeIssues)
				permPR[i] = perm.CanRead(UnitTypePullRequests)
			}
		}

		for i, watcher := range watchers {
			if act.ActUserID == watcher.UserID {
				continue
			}
			act.ID = 0
			act.UserID = watcher.UserID
			act.Repo.Units = nil

			switch act.OpType {
			case ActionCommitRepo, ActionPushTag, ActionDeleteTag, ActionPublishRelease, ActionDeleteBranch:
				if !permCode[i] {
					continue
				}
			case ActionCreateIssue, ActionCommentIssue, ActionCloseIssue, ActionReopenIssue:
				if !permIssue[i] {
					continue
				}
			case ActionCreatePullRequest, ActionCommentPull, ActionMergePullRequest, ActionClosePullRequest, ActionReopenPullRequest:
				if !permPR[i] {
					continue
				}
			}

			if _, err = e.InsertOne(act); err != nil {
				return fmt.Errorf("insert new action: %v", err)
			}
		}
	}
	return nil
}

// NotifyWatchers creates batch of actions for every watcher.
func NotifyWatchers(actions ...*Action) error {
	return notifyWatchers(x, actions...)
}

// NotifyWatchersActions creates batch of actions for every watcher.
func NotifyWatchersActions(acts []*Action) error {
	sess := x.NewSession()
	defer sess.Close()
	if err := sess.Begin(); err != nil {
		return err
	}
	for _, act := range acts {
		if err := notifyWatchers(sess, act); err != nil {
			return err
		}
	}
	return sess.Commit()
}

func watchIfAuto(e Engine, userID, repoID int64, isWrite bool) error {
	if !isWrite || !setting.Service.AutoWatchOnChanges {
		return nil
	}
	watch, err := getWatch(e, userID, repoID)
	if err != nil {
		return err
	}
	if watch.Mode != RepoWatchModeNone {
		return nil
	}
	return watchRepoMode(e, watch, RepoWatchModeAuto)
}

// WatchIfAuto subscribes to repo if AutoWatchOnChanges is set
func WatchIfAuto(userID, repoID int64, isWrite bool) error {
	return watchIfAuto(x, userID, repoID, isWrite)
}<|MERGE_RESOLUTION|>--- conflicted
+++ resolved
@@ -165,11 +165,7 @@
 		Join("LEFT", "watch", "`user`.id=`watch`.user_id").
 		And("`watch`.mode<>?", RepoWatchModeDont)
 	if opts.Page > 0 {
-<<<<<<< HEAD
-		sess = opts.SetSessionPagination(sess)
-=======
 		sess = setSessionPagination(sess, &opts)
->>>>>>> 87505a94
 		users := make([]*User, 0, opts.PageSize)
 
 		return users, sess.Find(&users)
