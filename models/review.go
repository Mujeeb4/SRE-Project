// Copyright 2018 The Gitea Authors. All rights reserved.
// Use of this source code is governed by a MIT-style
// license that can be found in the LICENSE file.

package models

import (
	"context"
	"fmt"
	"strings"

	"code.gitea.io/gitea/models/db"
	"code.gitea.io/gitea/models/perm"
	"code.gitea.io/gitea/models/unit"
	user_model "code.gitea.io/gitea/models/user"
	"code.gitea.io/gitea/modules/base"
	"code.gitea.io/gitea/modules/timeutil"

	"xorm.io/builder"
)

// ReviewType defines the sort of feedback a review gives
type ReviewType int

// ReviewTypeUnknown unknown review type
const ReviewTypeUnknown ReviewType = -1

const (
	// ReviewTypePending is a review which is not published yet
	ReviewTypePending ReviewType = iota
	// ReviewTypeApprove approves changes
	ReviewTypeApprove
	// ReviewTypeComment gives general feedback
	ReviewTypeComment
	// ReviewTypeReject gives feedback blocking merge
	ReviewTypeReject
	// ReviewTypeRequest request review from others
	ReviewTypeRequest
)

// Icon returns the corresponding icon for the review type
func (rt ReviewType) Icon() string {
	switch rt {
	case ReviewTypeApprove:
		return "check"
	case ReviewTypeReject:
		return "diff"
	case ReviewTypeComment:
		return "comment"
	case ReviewTypeRequest:
		return "dot-fill"
	default:
		return "comment"
	}
}

// Review represents collection of code comments giving feedback for a PR
type Review struct {
	ID               int64 `xorm:"pk autoincr"`
	Type             ReviewType
	Reviewer         *user_model.User `xorm:"-"`
	ReviewerID       int64            `xorm:"index"`
	ReviewerTeamID   int64            `xorm:"NOT NULL DEFAULT 0"`
	ReviewerTeam     *Team            `xorm:"-"`
	OriginalAuthor   string
	OriginalAuthorID int64
	Issue            *Issue `xorm:"-"`
	IssueID          int64  `xorm:"index"`
	Content          string `xorm:"TEXT"`
	// Official is a review made by an assigned approver (counts towards approval)
	Official  bool   `xorm:"NOT NULL DEFAULT false"`
	CommitID  string `xorm:"VARCHAR(40)"`
	Stale     bool   `xorm:"NOT NULL DEFAULT false"`
	Dismissed bool   `xorm:"NOT NULL DEFAULT false"`

	CreatedUnix timeutil.TimeStamp `xorm:"INDEX created"`
	UpdatedUnix timeutil.TimeStamp `xorm:"INDEX updated"`

	// CodeComments are the initial code comments of the review
	CodeComments CodeComments `xorm:"-"`

	Comments []*Comment `xorm:"-"`
}

func init() {
	db.RegisterModel(new(Review))
}

func (r *Review) loadCodeComments(ctx context.Context) (err error) {
<<<<<<< HEAD
	e := db.GetEngine(ctx)
=======
>>>>>>> 39eb8244
	if r.CodeComments != nil {
		return
	}
	if err = r.loadIssue(db.GetEngine(ctx)); err != nil {
		return
	}
	r.CodeComments, err = fetchCodeCommentsByReview(ctx, r.Issue, nil, r)
	return
}

// LoadCodeComments loads CodeComments
<<<<<<< HEAD
func (r *Review) LoadCodeComments(ctx context.Context) error {
	return r.loadCodeComments(ctx)
=======
func (r *Review) LoadCodeComments() error {
	return r.loadCodeComments(db.DefaultContext)
>>>>>>> 39eb8244
}

func (r *Review) loadIssue(e db.Engine) (err error) {
	if r.Issue != nil {
		return
	}
	r.Issue, err = getIssueByID(e, r.IssueID)
	return
}

func (r *Review) loadReviewer(e db.Engine) (err error) {
	if r.ReviewerID == 0 || r.Reviewer != nil {
		return
	}
	r.Reviewer, err = user_model.GetUserByIDEngine(e, r.ReviewerID)
	return
}

func (r *Review) loadReviewerTeam(e db.Engine) (err error) {
	if r.ReviewerTeamID == 0 || r.ReviewerTeam != nil {
		return
	}

	r.ReviewerTeam, err = getTeamByID(e, r.ReviewerTeamID)
	return
}

// LoadReviewer loads reviewer
func (r *Review) LoadReviewer() error {
	return r.loadReviewer(db.GetEngine(db.DefaultContext))
}

// LoadReviewerTeam loads reviewer team
func (r *Review) LoadReviewerTeam() error {
	return r.loadReviewerTeam(db.GetEngine(db.DefaultContext))
}

func (r *Review) loadAttributes(ctx context.Context) (err error) {
	e := db.GetEngine(ctx)
	if err = r.loadIssue(e); err != nil {
		return
	}
	if err = r.loadCodeComments(ctx); err != nil {
		return
	}
	if err = r.loadReviewer(e); err != nil {
		return
	}
	if err = r.loadReviewerTeam(e); err != nil {
		return
	}
	return
}

// LoadAttributes loads all attributes except CodeComments
<<<<<<< HEAD
func (r *Review) LoadAttributes(ctx context.Context) error {
	return r.loadAttributes(ctx)
=======
func (r *Review) LoadAttributes() error {
	return r.loadAttributes(db.DefaultContext)
>>>>>>> 39eb8244
}

func getReviewByID(e db.Engine, id int64) (*Review, error) {
	review := new(Review)
	if has, err := e.ID(id).Get(review); err != nil {
		return nil, err
	} else if !has {
		return nil, ErrReviewNotExist{ID: id}
	} else {
		return review, nil
	}
}

// GetReviewByID returns the review by the given ID
func GetReviewByID(id int64) (*Review, error) {
	return getReviewByID(db.GetEngine(db.DefaultContext), id)
}

// FindReviewOptions represent possible filters to find reviews
type FindReviewOptions struct {
	db.ListOptions
	Type         ReviewType
	IssueID      int64
	ReviewerID   int64
	OfficialOnly bool
}

func (opts *FindReviewOptions) toCond() builder.Cond {
	cond := builder.NewCond()
	if opts.IssueID > 0 {
		cond = cond.And(builder.Eq{"issue_id": opts.IssueID})
	}
	if opts.ReviewerID > 0 {
		cond = cond.And(builder.Eq{"reviewer_id": opts.ReviewerID})
	}
	if opts.Type != ReviewTypeUnknown {
		cond = cond.And(builder.Eq{"type": opts.Type})
	}
	if opts.OfficialOnly {
		cond = cond.And(builder.Eq{"official": true})
	}
	return cond
}

func findReviews(e db.Engine, opts FindReviewOptions) ([]*Review, error) {
	reviews := make([]*Review, 0, 10)
	sess := e.Where(opts.toCond())
	if opts.Page > 0 {
		sess = db.SetSessionPagination(sess, &opts)
	}
	return reviews, sess.
		Asc("created_unix").
		Asc("id").
		Find(&reviews)
}

// FindReviews returns reviews passing FindReviewOptions
func FindReviews(opts FindReviewOptions) ([]*Review, error) {
	return findReviews(db.GetEngine(db.DefaultContext), opts)
}

// CountReviews returns count of reviews passing FindReviewOptions
func CountReviews(opts FindReviewOptions) (int64, error) {
	return db.GetEngine(db.DefaultContext).Where(opts.toCond()).Count(&Review{})
}

// CreateReviewOptions represent the options to create a review. Type, Issue and Reviewer are required.
type CreateReviewOptions struct {
	Content      string
	Type         ReviewType
	Issue        *Issue
	Reviewer     *user_model.User
	ReviewerTeam *Team
	Official     bool
	CommitID     string
	Stale        bool
}

// IsOfficialReviewer check if at least one of the provided reviewers can make official reviews in issue (counts towards required approvals)
func IsOfficialReviewer(issue *Issue, reviewers ...*user_model.User) (bool, error) {
	return isOfficialReviewer(db.DefaultContext, issue, reviewers...)
}

func isOfficialReviewer(ctx context.Context, issue *Issue, reviewers ...*user_model.User) (bool, error) {
	pr, err := getPullRequestByIssueID(db.GetEngine(ctx), issue.ID)
	if err != nil {
		return false, err
	}
	if err = pr.loadProtectedBranch(ctx); err != nil {
		return false, err
	}
	if pr.ProtectedBranch == nil {
		return false, nil
	}

	for _, reviewer := range reviewers {
		official, err := isUserOfficialReviewer(ctx, pr.ProtectedBranch, reviewer)
		if official || err != nil {
			return official, err
		}
	}

	return false, nil
}

// IsOfficialReviewerTeam check if reviewer in this team can make official reviews in issue (counts towards required approvals)
func IsOfficialReviewerTeam(issue *Issue, team *Team) (bool, error) {
	return isOfficialReviewerTeam(db.DefaultContext, issue, team)
}

func isOfficialReviewerTeam(ctx context.Context, issue *Issue, team *Team) (bool, error) {
	pr, err := getPullRequestByIssueID(db.GetEngine(ctx), issue.ID)
	if err != nil {
		return false, err
	}
	if err = pr.loadProtectedBranch(ctx); err != nil {
		return false, err
	}
	if pr.ProtectedBranch == nil {
		return false, nil
	}

	if !pr.ProtectedBranch.EnableApprovalsWhitelist {
		return team.Authorize >= perm.AccessModeWrite, nil
	}

	return base.Int64sContains(pr.ProtectedBranch.ApprovalsWhitelistTeamIDs, team.ID), nil
}

func createReview(e db.Engine, opts CreateReviewOptions) (*Review, error) {
	review := &Review{
		Type:         opts.Type,
		Issue:        opts.Issue,
		IssueID:      opts.Issue.ID,
		Reviewer:     opts.Reviewer,
		ReviewerTeam: opts.ReviewerTeam,
		Content:      opts.Content,
		Official:     opts.Official,
		CommitID:     opts.CommitID,
		Stale:        opts.Stale,
	}
	if opts.Reviewer != nil {
		review.ReviewerID = opts.Reviewer.ID
	} else {
		if review.Type != ReviewTypeRequest {
			review.Type = ReviewTypeRequest
		}
		review.ReviewerTeamID = opts.ReviewerTeam.ID
	}
	if _, err := e.Insert(review); err != nil {
		return nil, err
	}

	return review, nil
}

// CreateReview creates a new review based on opts
func CreateReview(opts CreateReviewOptions) (*Review, error) {
	return createReview(db.GetEngine(db.DefaultContext), opts)
}

func getCurrentReview(e db.Engine, reviewer *user_model.User, issue *Issue) (*Review, error) {
	if reviewer == nil {
		return nil, nil
	}
	reviews, err := findReviews(e, FindReviewOptions{
		Type:       ReviewTypePending,
		IssueID:    issue.ID,
		ReviewerID: reviewer.ID,
	})
	if err != nil {
		return nil, err
	}
	if len(reviews) == 0 {
		return nil, ErrReviewNotExist{}
	}
	reviews[0].Reviewer = reviewer
	reviews[0].Issue = issue
	return reviews[0], nil
}

// ReviewExists returns whether a review exists for a particular line of code in the PR
func ReviewExists(issue *Issue, treePath string, line int64) (bool, error) {
	return db.GetEngine(db.DefaultContext).Cols("id").Exist(&Comment{IssueID: issue.ID, TreePath: treePath, Line: line, Type: CommentTypeCode})
}

// GetCurrentReview returns the current pending review of reviewer for given issue
func GetCurrentReview(reviewer *user_model.User, issue *Issue) (*Review, error) {
	return getCurrentReview(db.GetEngine(db.DefaultContext), reviewer, issue)
}

// ContentEmptyErr represents an content empty error
type ContentEmptyErr struct{}

func (ContentEmptyErr) Error() string {
	return "Review content is empty"
}

// IsContentEmptyErr returns true if err is a ContentEmptyErr
func IsContentEmptyErr(err error) bool {
	_, ok := err.(ContentEmptyErr)
	return ok
}

// SubmitReview creates a review out of the existing pending review or creates a new one if no pending review exist
func SubmitReview(doer *user_model.User, issue *Issue, reviewType ReviewType, content, commitID string, stale bool, attachmentUUIDs []string) (*Review, *Comment, error) {
	ctx, committer, err := db.TxContext()
	if err != nil {
		return nil, nil, err
	}
	defer committer.Close()
	sess := db.GetEngine(ctx)

	official := false

	review, err := getCurrentReview(sess, doer, issue)
	if err != nil {
		if !IsErrReviewNotExist(err) {
			return nil, nil, err
		}

		if reviewType != ReviewTypeApprove && len(strings.TrimSpace(content)) == 0 {
			return nil, nil, ContentEmptyErr{}
		}

		if reviewType == ReviewTypeApprove || reviewType == ReviewTypeReject {
			// Only reviewers latest review of type approve and reject shall count as "official", so existing reviews needs to be cleared
			if _, err := sess.Exec("UPDATE `review` SET official=? WHERE issue_id=? AND reviewer_id=?", false, issue.ID, doer.ID); err != nil {
				return nil, nil, err
			}
			if official, err = isOfficialReviewer(ctx, issue, doer); err != nil {
				return nil, nil, err
			}
		}

		// No current review. Create a new one!
		if review, err = createReview(sess, CreateReviewOptions{
			Type:     reviewType,
			Issue:    issue,
			Reviewer: doer,
			Content:  content,
			Official: official,
			CommitID: commitID,
			Stale:    stale,
		}); err != nil {
			return nil, nil, err
		}
	} else {
		if err := review.loadCodeComments(ctx); err != nil {
			return nil, nil, err
		}
		if reviewType != ReviewTypeApprove && len(review.CodeComments) == 0 && len(strings.TrimSpace(content)) == 0 {
			return nil, nil, ContentEmptyErr{}
		}

		if reviewType == ReviewTypeApprove || reviewType == ReviewTypeReject {
			// Only reviewers latest review of type approve and reject shall count as "official", so existing reviews needs to be cleared
			if _, err := sess.Exec("UPDATE `review` SET official=? WHERE issue_id=? AND reviewer_id=?", false, issue.ID, doer.ID); err != nil {
				return nil, nil, err
			}
			if official, err = isOfficialReviewer(ctx, issue, doer); err != nil {
				return nil, nil, err
			}
		}

		review.Official = official
		review.Issue = issue
		review.Content = content
		review.Type = reviewType
		review.CommitID = commitID
		review.Stale = stale

		if _, err := sess.ID(review.ID).Cols("content, type, official, commit_id, stale").Update(review); err != nil {
			return nil, nil, err
		}
	}

	comm, err := createComment(ctx, &CreateCommentOptions{
		Type:        CommentTypeReview,
		Doer:        doer,
		Content:     review.Content,
		Issue:       issue,
		Repo:        issue.Repo,
		ReviewID:    review.ID,
		Attachments: attachmentUUIDs,
	})
	if err != nil || comm == nil {
		return nil, nil, err
	}

	// try to remove team review request if need
	if issue.Repo.Owner.IsOrganization() && (reviewType == ReviewTypeApprove || reviewType == ReviewTypeReject) {
		teamReviewRequests := make([]*Review, 0, 10)
		if err := sess.SQL("SELECT * FROM review WHERE issue_id = ? AND reviewer_team_id > 0 AND type = ?", issue.ID, ReviewTypeRequest).Find(&teamReviewRequests); err != nil {
			return nil, nil, err
		}

		for _, teamReviewRequest := range teamReviewRequests {
			ok, err := isTeamMember(sess, issue.Repo.OwnerID, teamReviewRequest.ReviewerTeamID, doer.ID)
			if err != nil {
				return nil, nil, err
			} else if !ok {
				continue
			}

			if _, err := sess.Delete(teamReviewRequest); err != nil {
				return nil, nil, err
			}
		}
	}

	comm.Review = review
	return review, comm, committer.Commit()
}

// GetReviewersByIssueID gets the latest review of each reviewer for a pull request
func GetReviewersByIssueID(issueID int64) ([]*Review, error) {
	reviews := make([]*Review, 0, 10)

	sess := db.GetEngine(db.DefaultContext)

	// Get latest review of each reviewer, sorted in order they were made
	if err := sess.SQL("SELECT * FROM review WHERE id IN (SELECT max(id) as id FROM review WHERE issue_id = ? AND reviewer_team_id = 0 AND type in (?, ?, ?) AND dismissed = ? AND original_author_id = 0 GROUP BY issue_id, reviewer_id) ORDER BY review.updated_unix ASC",
		issueID, ReviewTypeApprove, ReviewTypeReject, ReviewTypeRequest, false).
		Find(&reviews); err != nil {
		return nil, err
	}

	teamReviewRequests := make([]*Review, 0, 5)
	if err := sess.SQL("SELECT * FROM review WHERE id IN (SELECT max(id) as id FROM review WHERE issue_id = ? AND reviewer_team_id <> 0 AND original_author_id = 0 GROUP BY issue_id, reviewer_team_id) ORDER BY review.updated_unix ASC",
		issueID).
		Find(&teamReviewRequests); err != nil {
		return nil, err
	}

	if len(teamReviewRequests) > 0 {
		reviews = append(reviews, teamReviewRequests...)
	}

	return reviews, nil
}

// GetReviewersFromOriginalAuthorsByIssueID gets the latest review of each original authors for a pull request
func GetReviewersFromOriginalAuthorsByIssueID(issueID int64) ([]*Review, error) {
	reviews := make([]*Review, 0, 10)

	// Get latest review of each reviewer, sorted in order they were made
	if err := db.GetEngine(db.DefaultContext).SQL("SELECT * FROM review WHERE id IN (SELECT max(id) as id FROM review WHERE issue_id = ? AND reviewer_team_id = 0 AND type in (?, ?, ?) AND original_author_id <> 0 GROUP BY issue_id, original_author_id) ORDER BY review.updated_unix ASC",
		issueID, ReviewTypeApprove, ReviewTypeReject, ReviewTypeRequest).
		Find(&reviews); err != nil {
		return nil, err
	}

	return reviews, nil
}

// GetReviewByIssueIDAndUserID get the latest review of reviewer for a pull request
func GetReviewByIssueIDAndUserID(issueID, userID int64) (*Review, error) {
	return getReviewByIssueIDAndUserID(db.GetEngine(db.DefaultContext), issueID, userID)
}

func getReviewByIssueIDAndUserID(e db.Engine, issueID, userID int64) (*Review, error) {
	review := new(Review)

	has, err := e.SQL("SELECT * FROM review WHERE id IN (SELECT max(id) as id FROM review WHERE issue_id = ? AND reviewer_id = ? AND original_author_id = 0 AND type in (?, ?, ?))",
		issueID, userID, ReviewTypeApprove, ReviewTypeReject, ReviewTypeRequest).
		Get(review)
	if err != nil {
		return nil, err
	}

	if !has {
		return nil, ErrReviewNotExist{}
	}

	return review, nil
}

// GetTeamReviewerByIssueIDAndTeamID get the latest review requst of reviewer team for a pull request
func GetTeamReviewerByIssueIDAndTeamID(issueID, teamID int64) (review *Review, err error) {
	return getTeamReviewerByIssueIDAndTeamID(db.GetEngine(db.DefaultContext), issueID, teamID)
}

func getTeamReviewerByIssueIDAndTeamID(e db.Engine, issueID, teamID int64) (review *Review, err error) {
	review = new(Review)

	has := false
	if has, err = e.SQL("SELECT * FROM review WHERE id IN (SELECT max(id) as id FROM review WHERE issue_id = ? AND reviewer_team_id = ?)",
		issueID, teamID).
		Get(review); err != nil {
		return nil, err
	}

	if !has {
		return nil, ErrReviewNotExist{0}
	}

	return
}

// MarkReviewsAsStale marks existing reviews as stale
func MarkReviewsAsStale(issueID int64) (err error) {
	_, err = db.GetEngine(db.DefaultContext).Exec("UPDATE `review` SET stale=? WHERE issue_id=?", true, issueID)

	return
}

// MarkReviewsAsNotStale marks existing reviews as not stale for a giving commit SHA
func MarkReviewsAsNotStale(issueID int64, commitID string) (err error) {
	_, err = db.GetEngine(db.DefaultContext).Exec("UPDATE `review` SET stale=? WHERE issue_id=? AND commit_id=?", false, issueID, commitID)

	return
}

// DismissReview change the dismiss status of a review
func DismissReview(review *Review, isDismiss bool) (err error) {
	if review.Dismissed == isDismiss || (review.Type != ReviewTypeApprove && review.Type != ReviewTypeReject) {
		return nil
	}

	review.Dismissed = isDismiss

	if review.ID == 0 {
		return ErrReviewNotExist{}
	}

	_, err = db.GetEngine(db.DefaultContext).ID(review.ID).Cols("dismissed").Update(review)

	return
}

// InsertReviews inserts review and review comments
func InsertReviews(reviews []*Review) error {
	ctx, committer, err := db.TxContext()
	if err != nil {
		return err
	}
	defer committer.Close()
	sess := db.GetEngine(ctx)

	for _, review := range reviews {
		if _, err := sess.NoAutoTime().Insert(review); err != nil {
			return err
		}

		if _, err := sess.NoAutoTime().Insert(&Comment{
			Type:             CommentTypeReview,
			Content:          review.Content,
			PosterID:         review.ReviewerID,
			OriginalAuthor:   review.OriginalAuthor,
			OriginalAuthorID: review.OriginalAuthorID,
			IssueID:          review.IssueID,
			ReviewID:         review.ID,
			CreatedUnix:      review.CreatedUnix,
			UpdatedUnix:      review.UpdatedUnix,
		}); err != nil {
			return err
		}

		for _, c := range review.Comments {
			c.ReviewID = review.ID
		}

		if len(review.Comments) > 0 {
			if _, err := sess.NoAutoTime().Insert(review.Comments); err != nil {
				return err
			}
		}
	}

	return committer.Commit()
}

// AddReviewRequest add a review request from one reviewer
func AddReviewRequest(issue *Issue, reviewer, doer *user_model.User) (*Comment, error) {
	ctx, committer, err := db.TxContext()
	if err != nil {
		return nil, err
	}
	defer committer.Close()
	sess := db.GetEngine(ctx)

	review, err := getReviewByIssueIDAndUserID(sess, issue.ID, reviewer.ID)
	if err != nil && !IsErrReviewNotExist(err) {
		return nil, err
	}

	// skip it when reviewer hase been request to review
	if review != nil && review.Type == ReviewTypeRequest {
		return nil, nil
	}

	official, err := isOfficialReviewer(ctx, issue, reviewer, doer)
	if err != nil {
		return nil, err
	} else if official {
		if _, err := sess.Exec("UPDATE `review` SET official=? WHERE issue_id=? AND reviewer_id=?", false, issue.ID, reviewer.ID); err != nil {
			return nil, err
		}
	}

	review, err = createReview(sess, CreateReviewOptions{
		Type:     ReviewTypeRequest,
		Issue:    issue,
		Reviewer: reviewer,
		Official: official,
		Stale:    false,
	})
	if err != nil {
		return nil, err
	}

	comment, err := createComment(ctx, &CreateCommentOptions{
		Type:            CommentTypeReviewRequest,
		Doer:            doer,
		Repo:            issue.Repo,
		Issue:           issue,
		RemovedAssignee: false,       // Use RemovedAssignee as !isRequest
		AssigneeID:      reviewer.ID, // Use AssigneeID as reviewer ID
		ReviewID:        review.ID,
	})
	if err != nil {
		return nil, err
	}

	return comment, committer.Commit()
}

// RemoveReviewRequest remove a review request from one reviewer
func RemoveReviewRequest(issue *Issue, reviewer, doer *user_model.User) (*Comment, error) {
	ctx, committer, err := db.TxContext()
	if err != nil {
		return nil, err
	}
	defer committer.Close()
	sess := db.GetEngine(ctx)

	review, err := getReviewByIssueIDAndUserID(sess, issue.ID, reviewer.ID)
	if err != nil && !IsErrReviewNotExist(err) {
		return nil, err
	}

	if review == nil || review.Type != ReviewTypeRequest {
		return nil, nil
	}

	if _, err = sess.Delete(review); err != nil {
		return nil, err
	}

	official, err := isOfficialReviewer(ctx, issue, reviewer)
	if err != nil {
		return nil, err
	} else if official {
		// recalculate the latest official review for reviewer
		review, err := getReviewByIssueIDAndUserID(sess, issue.ID, reviewer.ID)
		if err != nil && !IsErrReviewNotExist(err) {
			return nil, err
		}

		if review != nil {
			if _, err := sess.Exec("UPDATE `review` SET official=? WHERE id=?", true, review.ID); err != nil {
				return nil, err
			}
		}
	}

	comment, err := createComment(ctx, &CreateCommentOptions{
		Type:            CommentTypeReviewRequest,
		Doer:            doer,
		Repo:            issue.Repo,
		Issue:           issue,
		RemovedAssignee: true,        // Use RemovedAssignee as !isRequest
		AssigneeID:      reviewer.ID, // Use AssigneeID as reviewer ID
	})
	if err != nil {
		return nil, err
	}

	return comment, committer.Commit()
}

// AddTeamReviewRequest add a review request from one team
func AddTeamReviewRequest(issue *Issue, reviewer *Team, doer *user_model.User) (*Comment, error) {
	ctx, committer, err := db.TxContext()
	if err != nil {
		return nil, err
	}
	defer committer.Close()
	sess := db.GetEngine(ctx)

	review, err := getTeamReviewerByIssueIDAndTeamID(sess, issue.ID, reviewer.ID)
	if err != nil && !IsErrReviewNotExist(err) {
		return nil, err
	}

	// This team already has been requested to review - therefore skip this.
	if review != nil {
		return nil, nil
	}

	official, err := isOfficialReviewerTeam(ctx, issue, reviewer)
	if err != nil {
		return nil, fmt.Errorf("isOfficialReviewerTeam(): %v", err)
	} else if !official {
		if official, err = isOfficialReviewer(ctx, issue, doer); err != nil {
			return nil, fmt.Errorf("isOfficialReviewer(): %v", err)
		}
	}

	if review, err = createReview(sess, CreateReviewOptions{
		Type:         ReviewTypeRequest,
		Issue:        issue,
		ReviewerTeam: reviewer,
		Official:     official,
		Stale:        false,
	}); err != nil {
		return nil, err
	}

	if official {
		if _, err := sess.Exec("UPDATE `review` SET official=? WHERE issue_id=? AND reviewer_team_id=?", false, issue.ID, reviewer.ID); err != nil {
			return nil, err
		}
	}

	comment, err := createComment(ctx, &CreateCommentOptions{
		Type:            CommentTypeReviewRequest,
		Doer:            doer,
		Repo:            issue.Repo,
		Issue:           issue,
		RemovedAssignee: false,       // Use RemovedAssignee as !isRequest
		AssigneeTeamID:  reviewer.ID, // Use AssigneeTeamID as reviewer team ID
		ReviewID:        review.ID,
	})
	if err != nil {
		return nil, fmt.Errorf("createComment(): %v", err)
	}

	return comment, committer.Commit()
}

// RemoveTeamReviewRequest remove a review request from one team
func RemoveTeamReviewRequest(issue *Issue, reviewer *Team, doer *user_model.User) (*Comment, error) {
	ctx, committer, err := db.TxContext()
	if err != nil {
		return nil, err
	}
	defer committer.Close()
	sess := db.GetEngine(ctx)

	review, err := getTeamReviewerByIssueIDAndTeamID(sess, issue.ID, reviewer.ID)
	if err != nil && !IsErrReviewNotExist(err) {
		return nil, err
	}

	if review == nil {
		return nil, nil
	}

	if _, err = sess.Delete(review); err != nil {
		return nil, err
	}

	official, err := isOfficialReviewerTeam(ctx, issue, reviewer)
	if err != nil {
		return nil, fmt.Errorf("isOfficialReviewerTeam(): %v", err)
	}

	if official {
		// recalculate which is the latest official review from that team
		review, err := getReviewByIssueIDAndUserID(sess, issue.ID, -reviewer.ID)
		if err != nil && !IsErrReviewNotExist(err) {
			return nil, err
		}

		if review != nil {
			if _, err := sess.Exec("UPDATE `review` SET official=? WHERE id=?", true, review.ID); err != nil {
				return nil, err
			}
		}
	}

	if doer == nil {
		return nil, committer.Commit()
	}

	comment, err := createComment(ctx, &CreateCommentOptions{
		Type:            CommentTypeReviewRequest,
		Doer:            doer,
		Repo:            issue.Repo,
		Issue:           issue,
		RemovedAssignee: true,        // Use RemovedAssignee as !isRequest
		AssigneeTeamID:  reviewer.ID, // Use AssigneeTeamID as reviewer team ID
	})
	if err != nil {
		return nil, fmt.Errorf("createComment(): %v", err)
	}

	return comment, committer.Commit()
}

// MarkConversation Add or remove Conversation mark for a code comment
func MarkConversation(comment *Comment, doer *user_model.User, isResolve bool) (err error) {
	if comment.Type != CommentTypeCode {
		return nil
	}

	if isResolve {
		if comment.ResolveDoerID != 0 {
			return nil
		}

		if _, err = db.GetEngine(db.DefaultContext).Exec("UPDATE `comment` SET resolve_doer_id=? WHERE id=?", doer.ID, comment.ID); err != nil {
			return err
		}
	} else {
		if comment.ResolveDoerID == 0 {
			return nil
		}

		if _, err = db.GetEngine(db.DefaultContext).Exec("UPDATE `comment` SET resolve_doer_id=? WHERE id=?", 0, comment.ID); err != nil {
			return err
		}
	}

	return nil
}

// CanMarkConversation  Add or remove Conversation mark for a code comment permission check
// the PR writer , offfcial reviewer and poster can do it
func CanMarkConversation(issue *Issue, doer *user_model.User) (permResult bool, err error) {
	if doer == nil || issue == nil {
		return false, fmt.Errorf("issue or doer is nil")
	}

	if doer.ID != issue.PosterID {
		if err = issue.LoadRepo(); err != nil {
			return false, err
		}

		p, err := GetUserRepoPermission(issue.Repo, doer)
		if err != nil {
			return false, err
		}

		permResult = p.CanAccess(perm.AccessModeWrite, unit.TypePullRequests)
		if !permResult {
			if permResult, err = IsOfficialReviewer(issue, doer); err != nil {
				return false, err
			}
		}

		if !permResult {
			return false, nil
		}
	}

	return true, nil
}

// DeleteReview delete a review and it's code comments
func DeleteReview(r *Review) error {
	ctx, committer, err := db.TxContext()
	if err != nil {
		return err
	}
	defer committer.Close()
	sess := db.GetEngine(ctx)

	if r.ID == 0 {
		return fmt.Errorf("review is not allowed to be 0")
	}

	if r.Type == ReviewTypeRequest {
		return fmt.Errorf("review request can not be deleted using this method")
	}

	opts := FindCommentsOptions{
		Type:     CommentTypeCode,
		IssueID:  r.IssueID,
		ReviewID: r.ID,
	}

	if _, err := sess.Where(opts.toConds()).Delete(new(Comment)); err != nil {
		return err
	}

	opts = FindCommentsOptions{
		Type:     CommentTypeReview,
		IssueID:  r.IssueID,
		ReviewID: r.ID,
	}

	if _, err := sess.Where(opts.toConds()).Delete(new(Comment)); err != nil {
		return err
	}

	if _, err := sess.ID(r.ID).Delete(new(Review)); err != nil {
		return err
	}

	return committer.Commit()
}

// GetCodeCommentsCount return count of CodeComments a Review has
func (r *Review) GetCodeCommentsCount() int {
	opts := FindCommentsOptions{
		Type:     CommentTypeCode,
		IssueID:  r.IssueID,
		ReviewID: r.ID,
	}
	conds := opts.toConds()
	if r.ID == 0 {
		conds = conds.And(builder.Eq{"invalidated": false})
	}

	count, err := db.GetEngine(db.DefaultContext).Where(conds).Count(new(Comment))
	if err != nil {
		return 0
	}
	return int(count)
}

// HTMLURL formats a URL-string to the related review issue-comment
func (r *Review) HTMLURL() string {
	opts := FindCommentsOptions{
		Type:     CommentTypeReview,
		IssueID:  r.IssueID,
		ReviewID: r.ID,
	}
	comment := new(Comment)
	has, err := db.GetEngine(db.DefaultContext).Where(opts.toConds()).Get(comment)
	if err != nil || !has {
		return ""
	}
	return comment.HTMLURL()
}<|MERGE_RESOLUTION|>--- conflicted
+++ resolved
@@ -87,10 +87,6 @@
 }
 
 func (r *Review) loadCodeComments(ctx context.Context) (err error) {
-<<<<<<< HEAD
-	e := db.GetEngine(ctx)
-=======
->>>>>>> 39eb8244
 	if r.CodeComments != nil {
 		return
 	}
@@ -102,13 +98,8 @@
 }
 
 // LoadCodeComments loads CodeComments
-<<<<<<< HEAD
 func (r *Review) LoadCodeComments(ctx context.Context) error {
 	return r.loadCodeComments(ctx)
-=======
-func (r *Review) LoadCodeComments() error {
-	return r.loadCodeComments(db.DefaultContext)
->>>>>>> 39eb8244
 }
 
 func (r *Review) loadIssue(e db.Engine) (err error) {
@@ -164,13 +155,8 @@
 }
 
 // LoadAttributes loads all attributes except CodeComments
-<<<<<<< HEAD
 func (r *Review) LoadAttributes(ctx context.Context) error {
 	return r.loadAttributes(ctx)
-=======
-func (r *Review) LoadAttributes() error {
-	return r.loadAttributes(db.DefaultContext)
->>>>>>> 39eb8244
 }
 
 func getReviewByID(e db.Engine, id int64) (*Review, error) {
