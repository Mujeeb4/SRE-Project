// Copyright 2018 The Gitea Authors. All rights reserved.
// Use of this source code is governed by a MIT-style
// license that can be found in the LICENSE file.

package models

import (
	"strings"

	"code.gitea.io/gitea/modules/timeutil"

	"xorm.io/builder"
)

// ReviewType defines the sort of feedback a review gives
type ReviewType int

// ReviewTypeUnknown unknown review type
const ReviewTypeUnknown ReviewType = -1

const (
	// ReviewTypePending is a review which is not published yet
	ReviewTypePending ReviewType = iota
	// ReviewTypeApprove approves changes
	ReviewTypeApprove
	// ReviewTypeComment gives general feedback
	ReviewTypeComment
	// ReviewTypeReject gives feedback blocking merge
	ReviewTypeReject
)

// Icon returns the corresponding icon for the review type
func (rt ReviewType) Icon() string {
	switch rt {
	case ReviewTypeApprove:
		return "eye"
	case ReviewTypeReject:
		return "x"
	case ReviewTypeComment, ReviewTypeUnknown:
		return "comment"
	default:
		return "comment"
	}
}

// Review represents collection of code comments giving feedback for a PR
type Review struct {
	ID         int64 `xorm:"pk autoincr"`
	Type       ReviewType
	Reviewer   *User  `xorm:"-"`
	ReviewerID int64  `xorm:"index"`
	Issue      *Issue `xorm:"-"`
	IssueID    int64  `xorm:"index"`
<<<<<<< HEAD
	Content    string
	// Official is a review made by an assigned approver (counts towards approval)
	Official bool `xorm:"NOT NULL DEFAULT false"`
=======
	Content    string `xorm:"TEXT"`
>>>>>>> e459f99e

	CreatedUnix timeutil.TimeStamp `xorm:"INDEX created"`
	UpdatedUnix timeutil.TimeStamp `xorm:"INDEX updated"`

	// CodeComments are the initial code comments of the review
	CodeComments CodeComments `xorm:"-"`
}

func (r *Review) loadCodeComments(e Engine) (err error) {
	if r.CodeComments == nil {
		r.CodeComments, err = fetchCodeCommentsByReview(e, r.Issue, nil, r)
	}
	return
}

// LoadCodeComments loads CodeComments
func (r *Review) LoadCodeComments() error {
	return r.loadCodeComments(x)
}

func (r *Review) loadIssue(e Engine) (err error) {
	r.Issue, err = getIssueByID(e, r.IssueID)
	return
}

func (r *Review) loadReviewer(e Engine) (err error) {
	if r.ReviewerID == 0 {
		return nil
	}
	r.Reviewer, err = getUserByID(e, r.ReviewerID)
	return
}

// LoadReviewer loads reviewer
func (r *Review) LoadReviewer() error {
	return r.loadReviewer(x)
}

func (r *Review) loadAttributes(e Engine) (err error) {
	if err = r.loadReviewer(e); err != nil {
		return
	}
	if err = r.loadIssue(e); err != nil {
		return
	}
	return
}

// LoadAttributes loads all attributes except CodeComments
func (r *Review) LoadAttributes() error {
	return r.loadAttributes(x)
}

func getReviewByID(e Engine, id int64) (*Review, error) {
	review := new(Review)
	if has, err := e.ID(id).Get(review); err != nil {
		return nil, err
	} else if !has {
		return nil, ErrReviewNotExist{ID: id}
	} else {
		return review, nil
	}
}

// GetReviewByID returns the review by the given ID
func GetReviewByID(id int64) (*Review, error) {
	return getReviewByID(x, id)
}

// FindReviewOptions represent possible filters to find reviews
type FindReviewOptions struct {
	Type       ReviewType
	IssueID    int64
	ReviewerID int64
}

func (opts *FindReviewOptions) toCond() builder.Cond {
	var cond = builder.NewCond()
	if opts.IssueID > 0 {
		cond = cond.And(builder.Eq{"issue_id": opts.IssueID})
	}
	if opts.ReviewerID > 0 {
		cond = cond.And(builder.Eq{"reviewer_id": opts.ReviewerID})
	}
	if opts.Type != ReviewTypeUnknown {
		cond = cond.And(builder.Eq{"type": opts.Type})
	}
	return cond
}

func findReviews(e Engine, opts FindReviewOptions) ([]*Review, error) {
	reviews := make([]*Review, 0, 10)
	sess := e.Where(opts.toCond())
	return reviews, sess.
		Asc("created_unix").
		Asc("id").
		Find(&reviews)
}

// FindReviews returns reviews passing FindReviewOptions
func FindReviews(opts FindReviewOptions) ([]*Review, error) {
	return findReviews(x, opts)
}

// CreateReviewOptions represent the options to create a review. Type, Issue and Reviewer are required.
type CreateReviewOptions struct {
	Content  string
	Type     ReviewType
	Issue    *Issue
	Reviewer *User
	Official bool
}

// IsOfficialReviewer check if reviewer can make official reviews in issue (counts towards required approvals)
func IsOfficialReviewer(issue *Issue, reviewer *User) (bool, error) {
	return isOfficialReviewer(x, issue, reviewer)
}

func isOfficialReviewer(e Engine, issue *Issue, reviewer *User) (bool, error) {
	pr, err := getPullRequestByIssueID(e, issue.ID)
	if err != nil {
		return false, err
	}
	if err = pr.loadProtectedBranch(e); err != nil {
		return false, err
	}
	if pr.ProtectedBranch == nil {
		return false, nil
	}

	return pr.ProtectedBranch.isUserOfficialReviewer(e, reviewer)
}

func createReview(e Engine, opts CreateReviewOptions) (*Review, error) {
	review := &Review{
		Type:       opts.Type,
		Issue:      opts.Issue,
		IssueID:    opts.Issue.ID,
		Reviewer:   opts.Reviewer,
		ReviewerID: opts.Reviewer.ID,
		Content:    opts.Content,
		Official:   opts.Official,
	}
	if _, err := e.Insert(review); err != nil {
		return nil, err
	}

	return review, nil
}

// CreateReview creates a new review based on opts
func CreateReview(opts CreateReviewOptions) (*Review, error) {
	return createReview(x, opts)
}

func getCurrentReview(e Engine, reviewer *User, issue *Issue) (*Review, error) {
	if reviewer == nil {
		return nil, nil
	}
	reviews, err := findReviews(e, FindReviewOptions{
		Type:       ReviewTypePending,
		IssueID:    issue.ID,
		ReviewerID: reviewer.ID,
	})
	if err != nil {
		return nil, err
	}
	if len(reviews) == 0 {
		return nil, ErrReviewNotExist{}
	}
	reviews[0].Reviewer = reviewer
	reviews[0].Issue = issue
	return reviews[0], nil
}

// ReviewExists returns whether a review exists for a particular line of code in the PR
func ReviewExists(issue *Issue, treePath string, line int64) (bool, error) {
	return x.Cols("id").Exist(&Comment{IssueID: issue.ID, TreePath: treePath, Line: line, Type: CommentTypeCode})
}

// GetCurrentReview returns the current pending review of reviewer for given issue
func GetCurrentReview(reviewer *User, issue *Issue) (*Review, error) {
	return getCurrentReview(x, reviewer, issue)
}

// ContentEmptyErr represents an content empty error
type ContentEmptyErr struct {
}

func (ContentEmptyErr) Error() string {
	return "Review content is empty"
}

// IsContentEmptyErr returns true if err is a ContentEmptyErr
func IsContentEmptyErr(err error) bool {
	_, ok := err.(ContentEmptyErr)
	return ok
}

// SubmitReview creates a review out of the existing pending review or creates a new one if no pending review exist
func SubmitReview(doer *User, issue *Issue, reviewType ReviewType, content string) (*Review, *Comment, error) {
	sess := x.NewSession()
	defer sess.Close()
	if err := sess.Begin(); err != nil {
		return nil, nil, err
	}

	var official = false

	review, err := getCurrentReview(sess, doer, issue)
	if err != nil {
		if !IsErrReviewNotExist(err) {
			return nil, nil, err
		}

		if reviewType != ReviewTypeApprove && len(strings.TrimSpace(content)) == 0 {
			return nil, nil, ContentEmptyErr{}
		}

		if reviewType == ReviewTypeApprove || reviewType == ReviewTypeReject {
			// Only reviewers latest review of type approve and reject shall count as "official", so existing reviews needs to be cleared
			if _, err := sess.Exec("UPDATE `review` SET official=? WHERE issue_id=? AND reviewer_id=?", false, issue.ID, doer.ID); err != nil {
				return nil, nil, err
			}
			official, err = isOfficialReviewer(sess, issue, doer)
			if err != nil {
				return nil, nil, err
			}
		}

		// No current review. Create a new one!
		review, err = createReview(sess, CreateReviewOptions{
			Type:     reviewType,
			Issue:    issue,
			Reviewer: doer,
			Content:  content,
			Official: official,
		})
		if err != nil {
			return nil, nil, err
		}
	} else {
		if err := review.loadCodeComments(sess); err != nil {
			return nil, nil, err
		}
		if reviewType != ReviewTypeApprove && len(review.CodeComments) == 0 && len(strings.TrimSpace(content)) == 0 {
			return nil, nil, ContentEmptyErr{}
		}

		if reviewType == ReviewTypeApprove || reviewType == ReviewTypeReject {
			// Only reviewers latest review of type approve and reject shall count as "official", so existing reviews needs to be cleared
			if _, err := sess.Exec("UPDATE `review` SET official=? WHERE issue_id=? AND reviewer_id=?", false, issue.ID, doer.ID); err != nil {
				return nil, nil, err
			}
			official, err = isOfficialReviewer(sess, issue, doer)
			if err != nil {
				return nil, nil, err
			}
		}

		review.Official = official
		review.Issue = issue
		review.Content = content
		review.Type = reviewType

		if _, err := sess.ID(review.ID).Cols("content, type, official").Update(review); err != nil {
			return nil, nil, err
		}
	}

	comm, err := createCommentWithNoAction(sess, &CreateCommentOptions{
		Type:     CommentTypeReview,
		Doer:     doer,
		Content:  review.Content,
		Issue:    issue,
		Repo:     issue.Repo,
		ReviewID: review.ID,
	})
	if err != nil || comm == nil {
		return nil, nil, err
	}

	comm.Review = review
	return review, comm, sess.Commit()
}

// GetReviewersByIssueID gets the latest review of each reviewer for a pull request
func GetReviewersByIssueID(issueID int64) (reviews []*Review, err error) {
	reviewsUnfiltered := []*Review{}

	sess := x.NewSession()
	defer sess.Close()
	if err := sess.Begin(); err != nil {
		return nil, err
	}

	// Get latest review of each reviwer, sorted in order they were made
	if err := sess.SQL("SELECT * FROM review WHERE id IN (SELECT max(id) as id FROM review WHERE issue_id = ? AND type in (?, ?) GROUP BY issue_id, reviewer_id) ORDER BY review.updated_unix ASC",
		issueID, ReviewTypeApprove, ReviewTypeReject).
		Find(&reviewsUnfiltered); err != nil {
		return nil, err
	}

	// Load reviewer and skip if user is deleted
	for _, review := range reviewsUnfiltered {
		if err := review.loadReviewer(sess); err != nil {
			if !IsErrUserNotExist(err) {
				return nil, err
			}
		} else {
			reviews = append(reviews, review)
		}
	}

	return reviews, nil
}<|MERGE_RESOLUTION|>--- conflicted
+++ resolved
@@ -51,13 +51,9 @@
 	ReviewerID int64  `xorm:"index"`
 	Issue      *Issue `xorm:"-"`
 	IssueID    int64  `xorm:"index"`
-<<<<<<< HEAD
-	Content    string
+	Content    string `xorm:"TEXT"`
 	// Official is a review made by an assigned approver (counts towards approval)
 	Official bool `xorm:"NOT NULL DEFAULT false"`
-=======
-	Content    string `xorm:"TEXT"`
->>>>>>> e459f99e
 
 	CreatedUnix timeutil.TimeStamp `xorm:"INDEX created"`
 	UpdatedUnix timeutil.TimeStamp `xorm:"INDEX updated"`
