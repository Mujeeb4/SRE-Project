--- conflicted
+++ resolved
@@ -295,11 +295,6 @@
 	// v173 -> v174
 	NewMigration("Add time_id column to Comment", addTimeIDCommentColumn),
 	// v174 -> v175
-<<<<<<< HEAD
-	NewMigration("create repo transfer table", addRepoTransfer),
-	// v175 -> v176
-	NewMigration("Add agit style pull request support", addAgitStylePullRequest),
-=======
 	NewMigration("Create repo transfer table", addRepoTransfer),
 	// v175 -> v176
 	NewMigration("Fix Postgres ID Sequences broken by recreate-table", fixPostgresIDSequences),
@@ -314,7 +309,8 @@
 	NewMigration("Add LFS columns to Mirror", addLFSMirrorColumns),
 	// v179 -> v180
 	NewMigration("Convert avatar url to text", convertAvatarURLToText),
->>>>>>> 114c85e6
+	// v180 -> v181
+	NewMigration("Add agit style pull request support", addAgitStylePullRequest),
 }
 
 // GetCurrentDBVersion returns the current db version
