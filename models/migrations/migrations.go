--- conflicted
+++ resolved
@@ -486,11 +486,9 @@
 	// v253 -> v254
 	NewMigration("Fix ExternalTracker and ExternalWiki accessMode in owner and admin team", v1_20.FixExternalTrackerAndExternalWikiAccessModeInOwnerAndAdminTeam),
 	// v254 -> v255
-<<<<<<< HEAD
+	NewMigration("Add ActionTaskOutput table", v1_20.AddActionTaskOutputTable),
+	// v255 -> v256
 	NewMigration("Add is_internal column to package", v1_20.AddIsInternalColumnToPackage),
-=======
-	NewMigration("Add ActionTaskOutput table", v1_20.AddActionTaskOutputTable),
->>>>>>> 066af372
 }
 
 // GetCurrentDBVersion returns the current db version
