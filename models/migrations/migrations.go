--- conflicted
+++ resolved
@@ -211,9 +211,6 @@
 	// v138 -> v139
 	NewMigration("Add ResolveDoerID to Comment table", addResolveDoerIDCommentColumn),
 	// v139 -> v140
-<<<<<<< HEAD
-	NewMigration("Add auto merge table", addAutoMergeTable),
-=======
 	NewMigration("prepend refs/heads/ to issue refs", prependRefsHeadsToIssueRefs),
 	// v140 -> v141
 	NewMigration("Save detected language file size to database instead of percent", fixLanguageStatsToSaveSize),
@@ -221,7 +218,8 @@
 	NewMigration("Add KeepActivityPrivate to User table", addKeepActivityPrivateUserColumn),
 	// v142 -> v143
 	NewMigration("Ensure Repository.IsArchived is not null", setIsArchivedToFalse),
->>>>>>> ae3cfa84
+	// v143 -> v144
+	NewMigration("Add auto merge table", addAutoMergeTable),
 }
 
 // GetCurrentDBVersion returns the current db version
