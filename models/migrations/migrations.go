--- conflicted
+++ resolved
@@ -179,11 +179,9 @@
 	// v62 -> v63
 	NewMigration("add last used passcode column for TOTP", addLastUsedPasscodeTOTP),
 	// v63 -> v64
-<<<<<<< HEAD
+	NewMigration("add language column for user setting", addLanguageSetting),
+	// v63 -> v64
 	NewMigration("add issue_dependencies", addIssueDependencies),
-=======
-	NewMigration("add language column for user setting", addLanguageSetting),
->>>>>>> 7467ff3d
 }
 
 // Migrate database to current version
