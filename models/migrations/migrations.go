// Copyright 2015 The Gogs Authors. All rights reserved.
// Copyright 2017 The Gitea Authors. All rights reserved.
// Use of this source code is governed by a MIT-style
// license that can be found in the LICENSE file.

package migrations

import (
	"context"
	"fmt"
	"os"
	"reflect"
	"regexp"
	"strings"

	"code.gitea.io/gitea/modules/log"
	"code.gitea.io/gitea/modules/setting"

	"xorm.io/xorm"
	"xorm.io/xorm/schemas"
)

const minDBVersion = 70 // Gitea 1.5.3

// Migration describes on migration from lower version to high version
type Migration interface {
	Description() string
	Migrate(*xorm.Engine) error
}

type migration struct {
	description string
	migrate     func(*xorm.Engine) error
}

// NewMigration creates a new migration
func NewMigration(desc string, fn func(*xorm.Engine) error) Migration {
	return &migration{desc, fn}
}

// Description returns the migration's description
func (m *migration) Description() string {
	return m.description
}

// Migrate executes the migration
func (m *migration) Migrate(x *xorm.Engine) error {
	return m.migrate(x)
}

// Version describes the version table. Should have only one row with id==1
type Version struct {
	ID      int64 `xorm:"pk autoincr"`
	Version int64
}

// This is a sequence of migrations. Add new migrations to the bottom of the list.
// If you want to "retire" a migration, remove it from the top of the list and
// update minDBVersion accordingly
var migrations = []Migration{

	// Gitea 1.5.0 ends at v69

	// v70 -> v71
	NewMigration("add issue_dependencies", addIssueDependencies),
	// v71 -> v72
	NewMigration("protect each scratch token", addScratchHash),
	// v72 -> v73
	NewMigration("add review", addReview),

	// Gitea 1.6.0 ends at v73

	// v73 -> v74
	NewMigration("add must_change_password column for users table", addMustChangePassword),
	// v74 -> v75
	NewMigration("add approval whitelists to protected branches", addApprovalWhitelistsToProtectedBranches),
	// v75 -> v76
	NewMigration("clear nonused data which not deleted when user was deleted", clearNonusedData),

	// Gitea 1.7.0 ends at v76

	// v76 -> v77
	NewMigration("add pull request rebase with merge commit", addPullRequestRebaseWithMerge),
	// v77 -> v78
	NewMigration("add theme to users", addUserDefaultTheme),
	// v78 -> v79
	NewMigration("rename repo is_bare to repo is_empty", renameRepoIsBareToIsEmpty),
	// v79 -> v80
	NewMigration("add can close issues via commit in any branch", addCanCloseIssuesViaCommitInAnyBranch),
	// v80 -> v81
	NewMigration("add is locked to issues", addIsLockedToIssues),
	// v81 -> v82
	NewMigration("update U2F counter type", changeU2FCounterType),

	// Gitea 1.8.0 ends at v82

	// v82 -> v83
	NewMigration("hot fix for wrong release sha1 on release table", fixReleaseSha1OnReleaseTable),
	// v83 -> v84
	NewMigration("add uploader id for table attachment", addUploaderIDForAttachment),
	// v84 -> v85
	NewMigration("add table to store original imported gpg keys", addGPGKeyImport),
	// v85 -> v86
	NewMigration("hash application token", hashAppToken),
	// v86 -> v87
	NewMigration("add http method to webhook", addHTTPMethodToWebhook),
	// v87 -> v88
	NewMigration("add avatar field to repository", addAvatarFieldToRepository),

	// Gitea 1.9.0 ends at v88

	// v88 -> v89
	NewMigration("add commit status context field to commit_status", addCommitStatusContext),
	// v89 -> v90
	NewMigration("add original author/url migration info to issues, comments, and repo ", addOriginalMigrationInfo),
	// v90 -> v91
	NewMigration("change length of some repository columns", changeSomeColumnsLengthOfRepo),
	// v91 -> v92
	NewMigration("add index on owner_id of repository and type, review_id of comment", addIndexOnRepositoryAndComment),
	// v92 -> v93
	NewMigration("remove orphaned repository index statuses", removeLingeringIndexStatus),
	// v93 -> v94
	NewMigration("add email notification enabled preference to user", addEmailNotificationEnabledToUser),
	// v94 -> v95
	NewMigration("add enable_status_check, status_check_contexts to protected_branch", addStatusCheckColumnsForProtectedBranches),
	// v95 -> v96
	NewMigration("add table columns for cross referencing issues", addCrossReferenceColumns),
	// v96 -> v97
	NewMigration("delete orphaned attachments", deleteOrphanedAttachments),
	// v97 -> v98
	NewMigration("add repo_admin_change_team_access to user", addRepoAdminChangeTeamAccessColumnForUser),
	// v98 -> v99
	NewMigration("add original author name and id on migrated release", addOriginalAuthorOnMigratedReleases),
	// v99 -> v100
	NewMigration("add task table and status column for repository table", addTaskTable),
	// v100 -> v101
	NewMigration("update migration repositories' service type", updateMigrationServiceTypes),
	// v101 -> v102
	NewMigration("change length of some external login users columns", changeSomeColumnsLengthOfExternalLoginUser),

	// Gitea 1.10.0 ends at v102

	// v102 -> v103
	NewMigration("update migration repositories' service type", dropColumnHeadUserNameOnPullRequest),
	// v103 -> v104
	NewMigration("Add WhitelistDeployKeys to protected branch", addWhitelistDeployKeysToBranches),
	// v104 -> v105
	NewMigration("remove unnecessary columns from label", removeLabelUneededCols),
	// v105 -> v106
	NewMigration("add includes_all_repositories to teams", addTeamIncludesAllRepositories),
	// v106 -> v107
	NewMigration("add column `mode` to table watch", addModeColumnToWatch),
	// v107 -> v108
	NewMigration("Add template options to repository", addTemplateToRepo),
	// v108 -> v109
	NewMigration("Add comment_id on table notification", addCommentIDOnNotification),
	// v109 -> v110
	NewMigration("add can_create_org_repo to team", addCanCreateOrgRepoColumnForTeam),
	// v110 -> v111
	NewMigration("change review content type to text", changeReviewContentToText),
	// v111 -> v112
	NewMigration("update branch protection for can push and whitelist enable", addBranchProtectionCanPushAndEnableWhitelist),
	// v112 -> v113
	NewMigration("remove release attachments which repository deleted", removeAttachmentMissedRepo),
	// v113 -> v114
	NewMigration("new feature: change target branch of pull requests", featureChangeTargetBranch),
	// v114 -> v115
	NewMigration("Remove authentication credentials from stored URL", sanitizeOriginalURL),
	// v115 -> v116
	NewMigration("add user_id prefix to existing user avatar name", renameExistingUserAvatarName),
	// v116 -> v117
	NewMigration("Extend TrackedTimes", extendTrackedTimes),

	// Gitea 1.11.0 ends at v117

	// v117 -> v118
	NewMigration("Add block on rejected reviews branch protection", addBlockOnRejectedReviews),
	// v118 -> v119
	NewMigration("Add commit id and stale to reviews", addReviewCommitAndStale),
	// v119 -> v120
	NewMigration("Fix migrated repositories' git service type", fixMigratedRepositoryServiceType),
	// v120 -> v121
	NewMigration("Add owner_name on table repository", addOwnerNameOnRepository),
	// v121 -> v122
	NewMigration("add is_restricted column for users table", addIsRestricted),
	// v122 -> v123
	NewMigration("Add Require Signed Commits to ProtectedBranch", addRequireSignedCommits),
	// v123 -> v124
	NewMigration("Add original informations for reactions", addReactionOriginals),
	// v124 -> v125
	NewMigration("Add columns to user and repository", addUserRepoMissingColumns),
	// v125 -> v126
	NewMigration("Add some columns on review for migration", addReviewMigrateInfo),
	// v126 -> v127
	NewMigration("Fix topic repository count", fixTopicRepositoryCount),
	// v127 -> v128
	NewMigration("add repository code language statistics", addLanguageStats),
	// v128 -> v129
	NewMigration("fix merge base for pull requests", fixMergeBase),
	// v129 -> v130
	NewMigration("remove dependencies from deleted repositories", purgeUnusedDependencies),
	// v130 -> v131
	NewMigration("Expand webhooks for more granularity", expandWebhooks),
	// v131 -> v132
	NewMigration("Add IsSystemWebhook column to webhooks table", addSystemWebhookColumn),
	// v132 -> v133
	NewMigration("Add Branch Protection Protected Files Column", addBranchProtectionProtectedFilesColumn),
	// v133 -> v134
	NewMigration("Add EmailHash Table", addEmailHashTable),
	// v134 -> v135
	NewMigration("Refix merge base for merged pull requests", refixMergeBase),
	// v135 -> v136
	NewMigration("Add OrgID column to Labels table", addOrgIDLabelColumn),
	// v136 -> v137
	NewMigration("Add CommitsAhead and CommitsBehind Column to PullRequest Table", addCommitDivergenceToPulls),
	// v137 -> v138
	NewMigration("Add Branch Protection Block Outdated Branch", addBlockOnOutdatedBranch),
	// v138 -> v139
	NewMigration("Add ResolveDoerID to Comment table", addResolveDoerIDCommentColumn),
	// v139 -> v140
	NewMigration("prepend refs/heads/ to issue refs", prependRefsHeadsToIssueRefs),

	// Gitea 1.12.0 ends at v140

	// v140 -> v141
	NewMigration("Save detected language file size to database instead of percent", fixLanguageStatsToSaveSize),
	// v141 -> v142
	NewMigration("Add KeepActivityPrivate to User table", addKeepActivityPrivateUserColumn),
	// v142 -> v143
	NewMigration("Ensure Repository.IsArchived is not null", setIsArchivedToFalse),
	// v143 -> v144
	NewMigration("recalculate Stars number for all user", recalculateStars),
	// v144 -> v145
	NewMigration("update Matrix Webhook http method to 'PUT'", updateMatrixWebhookHTTPMethod),
	// v145 -> v146
	NewMigration("Increase Language field to 50 in LanguageStats", increaseLanguageField),
	// v146 -> v147
	NewMigration("Add projects info to repository table", addProjectsInfo),
	// v147 -> v148
	NewMigration("create review for 0 review id code comments", createReviewsForCodeComments),
	// v148 -> v149
	NewMigration("remove issue dependency comments who refer to non existing issues", purgeInvalidDependenciesComments),
	// v149 -> v150
	NewMigration("Add Created and Updated to Milestone table", addCreatedAndUpdatedToMilestones),
	// v150 -> v151
	NewMigration("add primary key to repo_topic", addPrimaryKeyToRepoTopic),
	// v151 -> v152
	NewMigration("set default password algorithm to Argon2", setDefaultPasswordToArgon2),
	// v152 -> v153
	NewMigration("add TrustModel field to Repository", addTrustModelToRepository),
	// v153 > v154
	NewMigration("add Team review request support", addTeamReviewRequestSupport),
	// v154 > v155
	NewMigration("add timestamps to Star, Label, Follow, Watch and Collaboration", addTimeStamps),

	// Gitea 1.13.0 ends at v155

	// v155 -> v156
	NewMigration("add changed_protected_files column for pull_request table", addChangedProtectedFilesPullRequestColumn),
	// v156 -> v157
	NewMigration("fix publisher ID for tag releases", fixPublisherIDforTagReleases),
	// v157 -> v158
	NewMigration("ensure repo topics are up-to-date", fixRepoTopics),
	// v158 -> v159
	NewMigration("code comment replies should have the commitID of the review they are replying to", updateCodeCommentReplies),
	// v159 -> v160
	NewMigration("update reactions constraint", updateReactionConstraint),
	// v160 -> v161
	NewMigration("Add block on official review requests branch protection", addBlockOnOfficialReviewRequests),
	// v161 -> v162
	NewMigration("Convert task type from int to string", convertTaskTypeToString),
	// v162 -> v163
	NewMigration("Convert webhook task type from int to string", convertWebhookTaskTypeToString),
<<<<<<< HEAD
	// v166 -> v167
	NewMigration("Add time_id column to Comment", addTimeIDCommentColumn),
=======
	// v163 -> v164
	NewMigration("Convert topic name from 25 to 50", convertTopicNameFrom25To50),
	// v164 -> v165
	NewMigration("Add scope and nonce columns to oauth2_grant table", addScopeAndNonceColumnsToOAuth2Grant),
	// v165 -> v166
	NewMigration("Convert hook task type from char(16) to varchar(16) and trim the column", convertHookTaskTypeToVarcharAndTrim),
>>>>>>> d989247b
}

// GetCurrentDBVersion returns the current db version
func GetCurrentDBVersion(x *xorm.Engine) (int64, error) {
	if err := x.Sync(new(Version)); err != nil {
		return -1, fmt.Errorf("sync: %v", err)
	}

	currentVersion := &Version{ID: 1}
	has, err := x.Get(currentVersion)
	if err != nil {
		return -1, fmt.Errorf("get: %v", err)
	}
	if !has {
		return -1, nil
	}
	return currentVersion.Version, nil
}

// ExpectedVersion returns the expected db version
func ExpectedVersion() int64 {
	return int64(minDBVersion + len(migrations))
}

// EnsureUpToDate will check if the db is at the correct version
func EnsureUpToDate(x *xorm.Engine) error {
	currentDB, err := GetCurrentDBVersion(x)
	if err != nil {
		return err
	}

	if currentDB < 0 {
		return fmt.Errorf("Database has not been initialised")
	}

	if minDBVersion > currentDB {
		return fmt.Errorf("DB version %d (<= %d) is too old for auto-migration. Upgrade to Gitea 1.6.4 first then upgrade to this version", currentDB, minDBVersion)
	}

	expected := ExpectedVersion()

	if currentDB != expected {
		return fmt.Errorf(`Current database version %d is not equal to the expected version %d. Please run "gitea [--config /path/to/app.ini] migrate" to update the database version`, currentDB, expected)
	}

	return nil
}

// Migrate database to current version
func Migrate(x *xorm.Engine) error {
	if err := x.Sync(new(Version)); err != nil {
		return fmt.Errorf("sync: %v", err)
	}

	currentVersion := &Version{ID: 1}
	has, err := x.Get(currentVersion)
	if err != nil {
		return fmt.Errorf("get: %v", err)
	} else if !has {
		// If the version record does not exist we think
		// it is a fresh installation and we can skip all migrations.
		currentVersion.ID = 0
		currentVersion.Version = int64(minDBVersion + len(migrations))

		if _, err = x.InsertOne(currentVersion); err != nil {
			return fmt.Errorf("insert: %v", err)
		}
	}

	v := currentVersion.Version
	if minDBVersion > v {
		log.Fatal(`Gitea no longer supports auto-migration from your previously installed version.
Please try upgrading to a lower version first (suggested v1.6.4), then upgrade to this version.`)
		return nil
	}

	// Downgrading Gitea's database version not supported
	if int(v-minDBVersion) > len(migrations) {
		msg := fmt.Sprintf("Downgrading database version from '%d' to '%d' is not supported and may result in loss of data integrity.\nIf you really know what you're doing, execute `UPDATE version SET version=%d WHERE id=1;`\n",
			v, minDBVersion+len(migrations), minDBVersion+len(migrations))
		fmt.Fprint(os.Stderr, msg)
		log.Fatal(msg)
		return nil
	}

	// Migrate
	for i, m := range migrations[v-minDBVersion:] {
		log.Info("Migration[%d]: %s", v+int64(i), m.Description())
		if err = m.Migrate(x); err != nil {
			return fmt.Errorf("do migrate: %v", err)
		}
		currentVersion.Version = v + int64(i) + 1
		if _, err = x.ID(1).Update(currentVersion); err != nil {
			return err
		}
	}
	return nil
}

// RecreateTables will recreate the tables for the provided beans using the newly provided bean definition and move all data to that new table
// WARNING: YOU MUST PROVIDE THE FULL BEAN DEFINITION
func RecreateTables(beans ...interface{}) func(*xorm.Engine) error {
	return func(x *xorm.Engine) error {
		sess := x.NewSession()
		defer sess.Close()
		if err := sess.Begin(); err != nil {
			return err
		}
		sess = sess.StoreEngine("InnoDB")
		for _, bean := range beans {
			log.Info("Recreating Table: %s for Bean: %s", x.TableName(bean), reflect.Indirect(reflect.ValueOf(bean)).Type().Name())
			if err := recreateTable(sess, bean); err != nil {
				return err
			}
		}
		return sess.Commit()
	}
}

// recreateTable will recreate the table using the newly provided bean definition and move all data to that new table
// WARNING: YOU MUST PROVIDE THE FULL BEAN DEFINITION
// WARNING: YOU MUST COMMIT THE SESSION AT THE END
func recreateTable(sess *xorm.Session, bean interface{}) error {
	// TODO: This will not work if there are foreign keys

	tableName := sess.Engine().TableName(bean)
	tempTableName := fmt.Sprintf("tmp_recreate__%s", tableName)

	// We need to move the old table away and create a new one with the correct columns
	// We will need to do this in stages to prevent data loss
	//
	// First create the temporary table
	if err := sess.Table(tempTableName).CreateTable(bean); err != nil {
		log.Error("Unable to create table %s. Error: %v", tempTableName, err)
		return err
	}

	if err := sess.Table(tempTableName).CreateUniques(bean); err != nil {
		log.Error("Unable to create uniques for table %s. Error: %v", tempTableName, err)
		return err
	}

	if err := sess.Table(tempTableName).CreateIndexes(bean); err != nil {
		log.Error("Unable to create indexes for table %s. Error: %v", tempTableName, err)
		return err
	}

	// Work out the column names from the bean - these are the columns to select from the old table and install into the new table
	table, err := sess.Engine().TableInfo(bean)
	if err != nil {
		log.Error("Unable to get table info. Error: %v", err)

		return err
	}
	newTableColumns := table.Columns()
	if len(newTableColumns) == 0 {
		return fmt.Errorf("no columns in new table")
	}
	hasID := false
	for _, column := range newTableColumns {
		hasID = hasID || (column.IsPrimaryKey && column.IsAutoIncrement)
	}

	if hasID && setting.Database.UseMSSQL {
		if _, err := sess.Exec(fmt.Sprintf("SET IDENTITY_INSERT `%s` ON", tempTableName)); err != nil {
			log.Error("Unable to set identity insert for table %s. Error: %v", tempTableName, err)
			return err
		}
	}

	sqlStringBuilder := &strings.Builder{}
	_, _ = sqlStringBuilder.WriteString("INSERT INTO `")
	_, _ = sqlStringBuilder.WriteString(tempTableName)
	_, _ = sqlStringBuilder.WriteString("` (`")
	_, _ = sqlStringBuilder.WriteString(newTableColumns[0].Name)
	_, _ = sqlStringBuilder.WriteString("`")
	for _, column := range newTableColumns[1:] {
		_, _ = sqlStringBuilder.WriteString(", `")
		_, _ = sqlStringBuilder.WriteString(column.Name)
		_, _ = sqlStringBuilder.WriteString("`")
	}
	_, _ = sqlStringBuilder.WriteString(")")
	_, _ = sqlStringBuilder.WriteString(" SELECT ")
	if newTableColumns[0].Default != "" {
		_, _ = sqlStringBuilder.WriteString("COALESCE(`")
		_, _ = sqlStringBuilder.WriteString(newTableColumns[0].Name)
		_, _ = sqlStringBuilder.WriteString("`, ")
		_, _ = sqlStringBuilder.WriteString(newTableColumns[0].Default)
		_, _ = sqlStringBuilder.WriteString(")")
	} else {
		_, _ = sqlStringBuilder.WriteString("`")
		_, _ = sqlStringBuilder.WriteString(newTableColumns[0].Name)
		_, _ = sqlStringBuilder.WriteString("`")
	}

	for _, column := range newTableColumns[1:] {
		if column.Default != "" {
			_, _ = sqlStringBuilder.WriteString(", COALESCE(`")
			_, _ = sqlStringBuilder.WriteString(column.Name)
			_, _ = sqlStringBuilder.WriteString("`, ")
			_, _ = sqlStringBuilder.WriteString(column.Default)
			_, _ = sqlStringBuilder.WriteString(")")
		} else {
			_, _ = sqlStringBuilder.WriteString(", `")
			_, _ = sqlStringBuilder.WriteString(column.Name)
			_, _ = sqlStringBuilder.WriteString("`")
		}
	}
	_, _ = sqlStringBuilder.WriteString(" FROM `")
	_, _ = sqlStringBuilder.WriteString(tableName)
	_, _ = sqlStringBuilder.WriteString("`")

	if _, err := sess.Exec(sqlStringBuilder.String()); err != nil {
		log.Error("Unable to set copy data in to temp table %s. Error: %v", tempTableName, err)
		return err
	}

	if hasID && setting.Database.UseMSSQL {
		if _, err := sess.Exec(fmt.Sprintf("SET IDENTITY_INSERT `%s` OFF", tempTableName)); err != nil {
			log.Error("Unable to switch off identity insert for table %s. Error: %v", tempTableName, err)
			return err
		}
	}

	switch {
	case setting.Database.UseSQLite3:
		// SQLite will drop all the constraints on the old table
		if _, err := sess.Exec(fmt.Sprintf("DROP TABLE `%s`", tableName)); err != nil {
			log.Error("Unable to drop old table %s. Error: %v", tableName, err)
			return err
		}

		if err := sess.Table(tempTableName).DropIndexes(bean); err != nil {
			log.Error("Unable to drop indexes on temporary table %s. Error: %v", tempTableName, err)
			return err
		}

		if _, err := sess.Exec(fmt.Sprintf("ALTER TABLE `%s` RENAME TO `%s`", tempTableName, tableName)); err != nil {
			log.Error("Unable to rename %s to %s. Error: %v", tempTableName, tableName, err)
			return err
		}

		if err := sess.Table(tableName).CreateIndexes(bean); err != nil {
			log.Error("Unable to recreate indexes on table %s. Error: %v", tableName, err)
			return err
		}

		if err := sess.Table(tableName).CreateUniques(bean); err != nil {
			log.Error("Unable to recreate uniques on table %s. Error: %v", tableName, err)
			return err
		}

	case setting.Database.UseMySQL:
		// MySQL will drop all the constraints on the old table
		if _, err := sess.Exec(fmt.Sprintf("DROP TABLE `%s`", tableName)); err != nil {
			log.Error("Unable to drop old table %s. Error: %v", tableName, err)
			return err
		}

		// SQLite and MySQL will move all the constraints from the temporary table to the new table
		if _, err := sess.Exec(fmt.Sprintf("ALTER TABLE `%s` RENAME TO `%s`", tempTableName, tableName)); err != nil {
			log.Error("Unable to rename %s to %s. Error: %v", tempTableName, tableName, err)
			return err
		}
	case setting.Database.UsePostgreSQL:
		// CASCADE causes postgres to drop all the constraints on the old table
		if _, err := sess.Exec(fmt.Sprintf("DROP TABLE `%s` CASCADE", tableName)); err != nil {
			log.Error("Unable to drop old table %s. Error: %v", tableName, err)
			return err
		}

		// CASCADE causes postgres to move all the constraints from the temporary table to the new table
		if _, err := sess.Exec(fmt.Sprintf("ALTER TABLE `%s` RENAME TO `%s`", tempTableName, tableName)); err != nil {
			log.Error("Unable to rename %s to %s. Error: %v", tempTableName, tableName, err)
			return err
		}

		var indices []string
		schema := sess.Engine().Dialect().URI().Schema
		sess.Engine().SetSchema("")
		if err := sess.Table("pg_indexes").Cols("indexname").Where("tablename = ? ", tableName).Find(&indices); err != nil {
			log.Error("Unable to rename %s to %s. Error: %v", tempTableName, tableName, err)
			return err
		}
		sess.Engine().SetSchema(schema)

		for _, index := range indices {
			newIndexName := strings.Replace(index, "tmp_recreate__", "", 1)
			if _, err := sess.Exec(fmt.Sprintf("ALTER INDEX `%s` RENAME TO `%s`", index, newIndexName)); err != nil {
				log.Error("Unable to rename %s to %s. Error: %v", index, newIndexName, err)
				return err
			}
		}

	case setting.Database.UseMSSQL:
		// MSSQL will drop all the constraints on the old table
		if _, err := sess.Exec(fmt.Sprintf("DROP TABLE `%s`", tableName)); err != nil {
			log.Error("Unable to drop old table %s. Error: %v", tableName, err)
			return err
		}

		// MSSQL sp_rename will move all the constraints from the temporary table to the new table
		if _, err := sess.Exec(fmt.Sprintf("sp_rename `%s`,`%s`", tempTableName, tableName)); err != nil {
			log.Error("Unable to rename %s to %s. Error: %v", tempTableName, tableName, err)
			return err
		}

	default:
		log.Fatal("Unrecognized DB")
	}
	return nil
}

// WARNING: YOU MUST COMMIT THE SESSION AT THE END
func dropTableColumns(sess *xorm.Session, tableName string, columnNames ...string) (err error) {
	if tableName == "" || len(columnNames) == 0 {
		return nil
	}
	// TODO: This will not work if there are foreign keys

	switch {
	case setting.Database.UseSQLite3:
		// First drop the indexes on the columns
		res, errIndex := sess.Query(fmt.Sprintf("PRAGMA index_list(`%s`)", tableName))
		if errIndex != nil {
			return errIndex
		}
		for _, row := range res {
			indexName := row["name"]
			indexRes, err := sess.Query(fmt.Sprintf("PRAGMA index_info(`%s`)", indexName))
			if err != nil {
				return err
			}
			if len(indexRes) != 1 {
				continue
			}
			indexColumn := string(indexRes[0]["name"])
			for _, name := range columnNames {
				if name == indexColumn {
					_, err := sess.Exec(fmt.Sprintf("DROP INDEX `%s`", indexName))
					if err != nil {
						return err
					}
				}
			}
		}

		// Here we need to get the columns from the original table
		sql := fmt.Sprintf("SELECT sql FROM sqlite_master WHERE tbl_name='%s' and type='table'", tableName)
		res, err := sess.Query(sql)
		if err != nil {
			return err
		}
		tableSQL := string(res[0]["sql"])

		// Separate out the column definitions
		tableSQL = tableSQL[strings.Index(tableSQL, "("):]

		// Remove the required columnNames
		for _, name := range columnNames {
			tableSQL = regexp.MustCompile(regexp.QuoteMeta("`"+name+"`")+"[^`,)]*?[,)]").ReplaceAllString(tableSQL, "")
		}

		// Ensure the query is ended properly
		tableSQL = strings.TrimSpace(tableSQL)
		if tableSQL[len(tableSQL)-1] != ')' {
			if tableSQL[len(tableSQL)-1] == ',' {
				tableSQL = tableSQL[:len(tableSQL)-1]
			}
			tableSQL += ")"
		}

		// Find all the columns in the table
		columns := regexp.MustCompile("`([^`]*)`").FindAllString(tableSQL, -1)

		tableSQL = fmt.Sprintf("CREATE TABLE `new_%s_new` ", tableName) + tableSQL
		if _, err := sess.Exec(tableSQL); err != nil {
			return err
		}

		// Now restore the data
		columnsSeparated := strings.Join(columns, ",")
		insertSQL := fmt.Sprintf("INSERT INTO `new_%s_new` (%s) SELECT %s FROM %s", tableName, columnsSeparated, columnsSeparated, tableName)
		if _, err := sess.Exec(insertSQL); err != nil {
			return err
		}

		// Now drop the old table
		if _, err := sess.Exec(fmt.Sprintf("DROP TABLE `%s`", tableName)); err != nil {
			return err
		}

		// Rename the table
		if _, err := sess.Exec(fmt.Sprintf("ALTER TABLE `new_%s_new` RENAME TO `%s`", tableName, tableName)); err != nil {
			return err
		}

	case setting.Database.UsePostgreSQL:
		cols := ""
		for _, col := range columnNames {
			if cols != "" {
				cols += ", "
			}
			cols += "DROP COLUMN `" + col + "` CASCADE"
		}
		if _, err := sess.Exec(fmt.Sprintf("ALTER TABLE `%s` %s", tableName, cols)); err != nil {
			return fmt.Errorf("Drop table `%s` columns %v: %v", tableName, columnNames, err)
		}
	case setting.Database.UseMySQL:
		// Drop indexes on columns first
		sql := fmt.Sprintf("SHOW INDEX FROM %s WHERE column_name IN ('%s')", tableName, strings.Join(columnNames, "','"))
		res, err := sess.Query(sql)
		if err != nil {
			return err
		}
		for _, index := range res {
			indexName := index["column_name"]
			if len(indexName) > 0 {
				_, err := sess.Exec(fmt.Sprintf("DROP INDEX `%s` ON `%s`", indexName, tableName))
				if err != nil {
					return err
				}
			}
		}

		// Now drop the columns
		cols := ""
		for _, col := range columnNames {
			if cols != "" {
				cols += ", "
			}
			cols += "DROP COLUMN `" + col + "`"
		}
		if _, err := sess.Exec(fmt.Sprintf("ALTER TABLE `%s` %s", tableName, cols)); err != nil {
			return fmt.Errorf("Drop table `%s` columns %v: %v", tableName, columnNames, err)
		}
	case setting.Database.UseMSSQL:
		cols := ""
		for _, col := range columnNames {
			if cols != "" {
				cols += ", "
			}
			cols += "`" + strings.ToLower(col) + "`"
		}
		sql := fmt.Sprintf("SELECT Name FROM SYS.DEFAULT_CONSTRAINTS WHERE PARENT_OBJECT_ID = OBJECT_ID('%[1]s') AND PARENT_COLUMN_ID IN (SELECT column_id FROM sys.columns WHERE lower(NAME) IN (%[2]s) AND object_id = OBJECT_ID('%[1]s'))",
			tableName, strings.ReplaceAll(cols, "`", "'"))
		constraints := make([]string, 0)
		if err := sess.SQL(sql).Find(&constraints); err != nil {
			return fmt.Errorf("Find constraints: %v", err)
		}
		for _, constraint := range constraints {
			if _, err := sess.Exec(fmt.Sprintf("ALTER TABLE `%s` DROP CONSTRAINT `%s`", tableName, constraint)); err != nil {
				return fmt.Errorf("Drop table `%s` constraint `%s`: %v", tableName, constraint, err)
			}
		}
		if _, err := sess.Exec(fmt.Sprintf("ALTER TABLE `%s` DROP COLUMN %s", tableName, cols)); err != nil {
			return fmt.Errorf("Drop table `%s` columns %v: %v", tableName, columnNames, err)
		}
	default:
		log.Fatal("Unrecognized DB")
	}

	return nil
}

// modifyColumn will modify column's type or other propertity. SQLITE is not supported
func modifyColumn(x *xorm.Engine, tableName string, col *schemas.Column) error {
	var indexes map[string]*schemas.Index
	var err error
	// MSSQL have to remove index at first, otherwise alter column will fail
	// ref. https://sqlzealots.com/2018/05/09/error-message-the-index-is-dependent-on-column-alter-table-alter-column-failed-because-one-or-more-objects-access-this-column/
	if x.Dialect().URI().DBType == schemas.MSSQL {
		indexes, err = x.Dialect().GetIndexes(x.DB(), context.Background(), tableName)
		if err != nil {
			return err
		}

		for _, index := range indexes {
			_, err = x.Exec(x.Dialect().DropIndexSQL(tableName, index))
			if err != nil {
				return err
			}
		}
	}

	defer func() {
		for _, index := range indexes {
			_, err = x.Exec(x.Dialect().CreateIndexSQL(tableName, index))
			if err != nil {
				log.Error("Create index %s on table %s failed: %v", index.Name, tableName, err)
			}
		}
	}()

	alterSQL := x.Dialect().ModifyColumnSQL(tableName, col)
	if _, err := x.Exec(alterSQL); err != nil {
		return err
	}
	return nil
}<|MERGE_RESOLUTION|>--- conflicted
+++ resolved
@@ -271,17 +271,14 @@
 	NewMigration("Convert task type from int to string", convertTaskTypeToString),
 	// v162 -> v163
 	NewMigration("Convert webhook task type from int to string", convertWebhookTaskTypeToString),
-<<<<<<< HEAD
-	// v166 -> v167
-	NewMigration("Add time_id column to Comment", addTimeIDCommentColumn),
-=======
 	// v163 -> v164
 	NewMigration("Convert topic name from 25 to 50", convertTopicNameFrom25To50),
 	// v164 -> v165
 	NewMigration("Add scope and nonce columns to oauth2_grant table", addScopeAndNonceColumnsToOAuth2Grant),
 	// v165 -> v166
 	NewMigration("Convert hook task type from char(16) to varchar(16) and trim the column", convertHookTaskTypeToVarcharAndTrim),
->>>>>>> d989247b
+	// v166 -> v167
+	NewMigration("Add time_id column to Comment", addTimeIDCommentColumn),
 }
 
 // GetCurrentDBVersion returns the current db version
