--- conflicted
+++ resolved
@@ -294,13 +294,10 @@
 	NewMigration("Add commit id and stale to reviews", addReviewCommitAndStale),
 	// v119 -> v120
 	NewMigration("Fix migrated repositories' git service type", fixMigratedRepositoryServiceType),
-<<<<<<< HEAD
 	// v120 - v121
+	NewMigration("Add owner_name on table repository", addOwnerNameOnRepository),
+	// v120 -> v121
 	NewMigration("add projects info to repository table", addProjectsInfo),
-=======
-	// v120 -> v121
-	NewMigration("Add owner_name on table repository", addOwnerNameOnRepository),
->>>>>>> 497e15fd
 }
 
 // Migrate database to current version
