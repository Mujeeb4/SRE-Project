--- conflicted
+++ resolved
@@ -443,11 +443,9 @@
 	// v235 -> v236
 	NewMigration("Add index for access_token", v1_19.AddIndexForAccessToken),
 	// v236 -> v237
-<<<<<<< HEAD
+	NewMigration("Create secrets table", v1_19.CreateSecretsTable),
+	// v237 -> v238
 	NewMigration("Rename Webhook org_id to owner_id", v1_19.RenameWebhookOrgToOwner),
-=======
-	NewMigration("Create secrets table", v1_19.CreateSecretsTable),
->>>>>>> 65905513
 }
 
 // GetCurrentDBVersion returns the current db version
