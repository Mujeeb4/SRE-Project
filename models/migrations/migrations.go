--- conflicted
+++ resolved
@@ -360,9 +360,6 @@
 	// v203 -> v204
 	NewMigration("Add Sorting to ProjectIssue table", addProjectIssueSorting),
 	// v204 -> v205
-<<<<<<< HEAD
-	NewMigration("Add private issues", addPrivateIssues),
-=======
 	NewMigration("Add key is verified to ssh key", addSSHKeyIsVerified),
 	// v205 -> v206
 	NewMigration("Migrate to higher varchar on user struct", migrateUserPasswordSalt),
@@ -376,7 +373,8 @@
 	NewMigration("Increase WebAuthentication CredentialID size to 410 - NO-OPED", increaseCredentialIDTo410),
 	// v210 -> v211
 	NewMigration("v208 was completely broken - remigrate", remigrateU2FCredentials),
->>>>>>> 814750e6
+	// v211 -> v212
+	NewMigration("Add private issues", addPrivateIssues),
 }
 
 // GetCurrentDBVersion returns the current db version
