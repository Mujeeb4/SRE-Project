--- conflicted
+++ resolved
@@ -472,11 +472,9 @@
 	// v246 -> v247
 	NewMigration("Add missed column owner_id for project table", v1_20.AddNewColumnForProject),
 	// v247 -> v248
-<<<<<<< HEAD
+	NewMigration("Fix incorrect project type", v1_20.FixIncorrectProjectType),
+	// v248 -> v249
 	NewMigration("Add version column to action_runner table", v1_20.AddVersionToActionRunner),
-=======
-	NewMigration("Fix incorrect project type", v1_20.FixIncorrectProjectType),
->>>>>>> af371110
 }
 
 // GetCurrentDBVersion returns the current db version
