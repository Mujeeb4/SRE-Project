--- conflicted
+++ resolved
@@ -458,11 +458,9 @@
 	// v241 -> v242
 	NewMigration("Add card_type column to project table", v1_19.AddCardTypeToProjectTable),
 	// v242 -> v243
-<<<<<<< HEAD
+	NewMigration("Alter gpg_key_import content TEXT field to MEDIUMTEXT", v1_19.AlterPublicGPGKeyImportContentFieldToMediumText),
+	// v243 -> v244
 	NewMigration("Add NeedApproval to actions tables", v1_19.AddNeedApprovalToActionRun),
-=======
-	NewMigration("Alter gpg_key_import content TEXT field to MEDIUMTEXT", v1_19.AlterPublicGPGKeyImportContentFieldToMediumText),
->>>>>>> d9c6cb71
 }
 
 // GetCurrentDBVersion returns the current db version
