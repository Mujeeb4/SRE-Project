--- conflicted
+++ resolved
@@ -454,16 +454,13 @@
 	NewMigration("Add updated unix to LFSMetaObject", v1_19.AddUpdatedUnixToLFSMetaObject),
 	// v239 -> v240
 	NewMigration("Add scope for access_token", v1_19.AddScopeForAccessTokens),
-<<<<<<< HEAD
-
-	// Gitea 1.19.0 ends at v240
-
-	// v240 -> v241
-	NewMigration("Add is_internal column to package", v1_20.AddIsInternalColumnToPackage),
-=======
 	// v240 -> v241
 	NewMigration("Add actions tables", v1_19.AddActionsTables),
->>>>>>> c18a6227
+
+	// Gitea 1.19.0 ends at v241
+
+	// v241 -> v242
+	NewMigration("Add is_internal column to package", v1_20.AddIsInternalColumnToPackage),
 }
 
 // GetCurrentDBVersion returns the current db version
