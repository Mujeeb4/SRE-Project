--- conflicted
+++ resolved
@@ -267,11 +267,9 @@
 	// v105 -> v106
 	NewMigration("add includes_all_repositories to teams", addTeamIncludesAllRepositories),
 	// v106 -> v107
-<<<<<<< HEAD
+	NewMigration("add column `mode` to table watch", addModeColumnToWatch),
+	// v107 -> v108
 	NewMigration("Add template options to repository", addTemplateToRepo),
-=======
-	NewMigration("add column `mode` to table watch", addModeColumnToWatch),
->>>>>>> ee1d64dd
 }
 
 // Migrate database to current version
