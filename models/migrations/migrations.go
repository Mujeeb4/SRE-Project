--- conflicted
+++ resolved
@@ -220,13 +220,11 @@
 	// v82 -> v83
 	NewMigration("hot fix for wrong release sha1 on release table", fixReleaseSha1OnReleaseTable),
 	// v83 -> v84
-<<<<<<< HEAD
-	NewMigration("create repo transfer table", addRepoTransfer),
-=======
 	NewMigration("add uploader id for table attachment", addUploaderIDForAttachment),
 	// v84 -> v85
 	NewMigration("add table to store original imported gpg keys", addGPGKeyImport),
->>>>>>> 2262811e
+	// v85 -> v86
+	NewMigration("create repo transfer table", addRepoTransfer),
 }
 
 // Migrate database to current version
