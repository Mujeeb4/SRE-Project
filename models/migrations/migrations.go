--- conflicted
+++ resolved
@@ -240,17 +240,14 @@
 	NewMigration("set default password algorithm to Argon2", setDefaultPasswordToArgon2),
 	// v152 -> v153
 	NewMigration("add TrustModel field to Repository", addTrustModelToRepository),
-<<<<<<< HEAD
-	// v153 -> v154
-	NewMigration("add sessions table for macaron/session", addSessionTable),
-=======
 	// v153 > v154
 	NewMigration("add Team review request support", addTeamReviewRequestSupport),
 	// v154 > v155
 	NewMigration("add timestamps to Star, Label, Follow, Watch and Collaboration", addTimeStamps),
 	// v155 -> v156
 	NewMigration("add changed_protected_files column for pull_request table", addChangedProtectedFilesPullRequestColumn),
->>>>>>> bfb33335
+	// v156 -> v157
+	NewMigration("add sessions table for macaron/session", addSessionTable),
 }
 
 // GetCurrentDBVersion returns the current db version
