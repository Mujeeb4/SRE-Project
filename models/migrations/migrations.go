// Copyright 2015 The Gogs Authors. All rights reserved.
// Copyright 2017 The Gitea Authors. All rights reserved.
// Use of this source code is governed by a MIT-style
// license that can be found in the LICENSE file.

package migrations

import (
	"bytes"
	"encoding/json"
	"fmt"
	"io/ioutil"
	"os"
	"path"
	"path/filepath"
	"regexp"
	"strings"
	"time"

	"code.gitea.io/gitea/modules/generate"
	"code.gitea.io/gitea/modules/log"
	"code.gitea.io/gitea/modules/setting"

	gouuid "github.com/satori/go.uuid"
	"github.com/unknwon/com"
	ini "gopkg.in/ini.v1"
	"xorm.io/xorm"
)

const minDBVersion = 4

// Migration describes on migration from lower version to high version
type Migration interface {
	Description() string
	Migrate(*xorm.Engine) error
}

type migration struct {
	description string
	migrate     func(*xorm.Engine) error
}

// NewMigration creates a new migration
func NewMigration(desc string, fn func(*xorm.Engine) error) Migration {
	return &migration{desc, fn}
}

// Description returns the migration's description
func (m *migration) Description() string {
	return m.description
}

// Migrate executes the migration
func (m *migration) Migrate(x *xorm.Engine) error {
	return m.migrate(x)
}

// Version describes the version table. Should have only one row with id==1
type Version struct {
	ID      int64 `xorm:"pk autoincr"`
	Version int64
}

func emptyMigration(x *xorm.Engine) error {
	return nil
}

// This is a sequence of migrations. Add new migrations to the bottom of the list.
// If you want to "retire" a migration, remove it from the top of the list and
// update minDBVersion accordingly
var migrations = []Migration{
	// v0 -> v4: before 0.6.0 -> 0.7.33
	NewMigration("fix locale file load panic", fixLocaleFileLoadPanic),                           // V4 -> V5:v0.6.0
	NewMigration("trim action compare URL prefix", trimCommitActionAppURLPrefix),                 // V5 -> V6:v0.6.3
	NewMigration("generate issue-label from issue", issueToIssueLabel),                           // V6 -> V7:v0.6.4
	NewMigration("refactor attachment table", attachmentRefactor),                                // V7 -> V8:v0.6.4
	NewMigration("rename pull request fields", renamePullRequestFields),                          // V8 -> V9:v0.6.16
	NewMigration("clean up migrate repo info", cleanUpMigrateRepoInfo),                           // V9 -> V10:v0.6.20
	NewMigration("generate rands and salt for organizations", generateOrgRandsAndSalt),           // V10 -> V11:v0.8.5
	NewMigration("convert date to unix timestamp", convertDateToUnix),                            // V11 -> V12:v0.9.2
	NewMigration("convert LDAP UseSSL option to SecurityProtocol", ldapUseSSLToSecurityProtocol), // V12 -> V13:v0.9.37

	// v13 -> v14:v0.9.87
	NewMigration("set comment updated with created", setCommentUpdatedWithCreated),
	// v14 -> v15
	NewMigration("create user column diff view style", createUserColumnDiffViewStyle),
	// v15 -> v16
	NewMigration("create user column allow create organization", createAllowCreateOrganizationColumn),
	// V16 -> v17
	NewMigration("create repo unit table and add units for all repos", addUnitsToTables),
	// v17 -> v18
	NewMigration("set protect branches updated with created", setProtectedBranchUpdatedWithCreated),
	// v18 -> v19
	NewMigration("add external login user", addExternalLoginUser),
	// v19 -> v20
	NewMigration("generate and migrate Git hooks", generateAndMigrateGitHooks),
	// v20 -> v21
	NewMigration("use new avatar path name for security reason", useNewNameAvatars),
	// v21 -> v22
	NewMigration("rewrite authorized_keys file via new format", useNewPublickeyFormat),
	// v22 -> v23
	NewMigration("generate and migrate wiki Git hooks", generateAndMigrateWikiGitHooks),
	// v23 -> v24
	NewMigration("add user openid table", addUserOpenID),
	// v24 -> v25
	NewMigration("change the key_id and primary_key_id type", changeGPGKeysColumns),
	// v25 -> v26
	NewMigration("add show field in user openid table", addUserOpenIDShow),
	// v26 -> v27
	NewMigration("generate and migrate repo and wiki Git hooks", generateAndMigrateGitHookChains),
	// v27 -> v28
	NewMigration("change mirror interval from hours to time.Duration", convertIntervalToDuration),
	// v28 -> v29
	NewMigration("add field for repo size", addRepoSize),
	// v29 -> v30
	NewMigration("add commit status table", addCommitStatus),
	// v30 -> 31
	NewMigration("add primary key to external login user", addExternalLoginUserPK),
	// v31 -> 32
	NewMigration("add field for login source synchronization", addLoginSourceSyncEnabledColumn),
	// v32 -> v33
	NewMigration("add units for team", addUnitsToRepoTeam),
	// v33 -> v34
	NewMigration("remove columns from action", removeActionColumns),
	// v34 -> v35
	NewMigration("give all units to owner teams", giveAllUnitsToOwnerTeams),
	// v35 -> v36
	NewMigration("adds comment to an action", addCommentIDToAction),
	// v36 -> v37
	NewMigration("regenerate git hooks", regenerateGitHooks36),
	// v37 -> v38
	NewMigration("unescape user full names", unescapeUserFullNames),
	// v38 -> v39
	NewMigration("remove commits and settings unit types", removeCommitsUnitType),
	// v39 -> v40
	NewMigration("add tags to releases and sync existing repositories", releaseAddColumnIsTagAndSyncTags),
	// v40 -> v41
	NewMigration("fix protected branch can push value to false", fixProtectedBranchCanPushValue),
	// v41 -> v42
	NewMigration("remove duplicate unit types", removeDuplicateUnitTypes),
	// v42 -> v43
	NewMigration("empty step", emptyMigration),
	// v43 -> v44
	NewMigration("empty step", emptyMigration),
	// v44 -> v45
	NewMigration("empty step", emptyMigration),
	// v45 -> v46
	NewMigration("remove index column from repo_unit table", removeIndexColumnFromRepoUnitTable),
	// v46 -> v47
	NewMigration("remove organization watch repositories", removeOrganizationWatchRepo),
	// v47 -> v48
	NewMigration("add deleted branches", addDeletedBranch),
	// v48 -> v49
	NewMigration("add repo indexer status", addRepoIndexerStatus),
	// v49 -> v50
	NewMigration("adds time tracking and stopwatches", addTimetracking),
	// v50 -> v51
	NewMigration("migrate protected branch struct", migrateProtectedBranchStruct),
	// v51 -> v52
	NewMigration("add default value to user prohibit_login", addDefaultValueToUserProhibitLogin),
	// v52 -> v53
	NewMigration("add lfs lock table", addLFSLock),
	// v53 -> v54
	NewMigration("add reactions", addReactions),
	// v54 -> v55
	NewMigration("add pull request options", addPullRequestOptions),
	// v55 -> v56
	NewMigration("add writable deploy keys", addModeToDeploKeys),
	// v56 -> v57
	NewMigration("remove is_owner, num_teams columns from org_user", removeIsOwnerColumnFromOrgUser),
	// v57 -> v58
	NewMigration("add closed_unix column for issues", addIssueClosedTime),
	// v58 -> v59
	NewMigration("add label descriptions", addLabelsDescriptions),
	// v59 -> v60
	NewMigration("add merge whitelist for protected branches", addProtectedBranchMergeWhitelist),
	// v60 -> v61
	NewMigration("add is_fsck_enabled column for repos", addFsckEnabledToRepo),
	// v61 -> v62
	NewMigration("add size column for attachments", addSizeToAttachment),
	// v62 -> v63
	NewMigration("add last used passcode column for TOTP", addLastUsedPasscodeTOTP),
	// v63 -> v64
	NewMigration("add language column for user setting", addLanguageSetting),
	// v64 -> v65
	NewMigration("add multiple assignees", addMultipleAssignees),
	// v65 -> v66
	NewMigration("add u2f", addU2FReg),
	// v66 -> v67
	NewMigration("add login source id column for public_key table", addLoginSourceIDToPublicKeyTable),
	// v67 -> v68
	NewMigration("remove stale watches", removeStaleWatches),
	// v68 -> V69
	NewMigration("Reformat and remove incorrect topics", reformatAndRemoveIncorrectTopics),
	// v69 -> v70
	NewMigration("move team units to team_unit table", moveTeamUnitsToTeamUnitTable),
	// v70 -> v71
	NewMigration("add issue_dependencies", addIssueDependencies),
	// v71 -> v72
	NewMigration("protect each scratch token", addScratchHash),
	// v72 -> v73
	NewMigration("add review", addReview),
	// v73 -> v74
	NewMigration("add must_change_password column for users table", addMustChangePassword),
	// v74 -> v75
	NewMigration("add approval whitelists to protected branches", addApprovalWhitelistsToProtectedBranches),
	// v75 -> v76
	NewMigration("clear nonused data which not deleted when user was deleted", clearNonusedData),
	// v76 -> v77
	NewMigration("add pull request rebase with merge commit", addPullRequestRebaseWithMerge),
	// v77 -> v78
	NewMigration("add theme to users", addUserDefaultTheme),
	// v78 -> v79
	NewMigration("rename repo is_bare to repo is_empty", renameRepoIsBareToIsEmpty),
	// v79 -> v80
	NewMigration("add can close issues via commit in any branch", addCanCloseIssuesViaCommitInAnyBranch),
	// v80 -> v81
	NewMigration("add is locked to issues", addIsLockedToIssues),
	// v81 -> v82
	NewMigration("update U2F counter type", changeU2FCounterType),
	// v82 -> v83
	NewMigration("hot fix for wrong release sha1 on release table", fixReleaseSha1OnReleaseTable),
	// v83 -> v84
	NewMigration("add uploader id for table attachment", addUploaderIDForAttachment),
	// v84 -> v85
	NewMigration("add table to store original imported gpg keys", addGPGKeyImport),
	// v85 -> v86
	NewMigration("hash application token", hashAppToken),
	// v86 -> v87
	NewMigration("add http method to webhook", addHTTPMethodToWebhook),
	// v87 -> v88
	NewMigration("add avatar field to repository", addAvatarFieldToRepository),
	// v88 -> v89
	NewMigration("add commit status context field to commit_status", addCommitStatusContext),
	// v89 -> v90
	NewMigration("add original author/url migration info to issues, comments, and repo ", addOriginalMigrationInfo),
	// v90 -> v91
	NewMigration("change length of some repository columns", changeSomeColumnsLengthOfRepo),
	// v91 -> v92
	NewMigration("add index on owner_id of repository and type, review_id of comment", addIndexOnRepositoryAndComment),
	// v92 -> v93
	NewMigration("remove orphaned repository index statuses", removeLingeringIndexStatus),
	// v93 -> v94
	NewMigration("add email notification enabled preference to user", addEmailNotificationEnabledToUser),
	// v94 -> v95
	NewMigration("add enable_status_check, status_check_contexts to protected_branch", addStatusCheckColumnsForProtectedBranches),
	// v95 -> v96
	NewMigration("add table columns for cross referencing issues", addCrossReferenceColumns),
	// v96 -> v97
	NewMigration("delete orphaned attachments", deleteOrphanedAttachments),
	// v97 -> v98
	NewMigration("add repo_admin_change_team_access to user", addRepoAdminChangeTeamAccessColumnForUser),
	// v98 -> v99
	NewMigration("add original author name and id on migrated release", addOriginalAuthorOnMigratedReleases),
	// v99 -> v100
	NewMigration("add task table and status column for repository table", addTaskTable),
	// v100 -> v101
	NewMigration("update migration repositories' service type", updateMigrationServiceTypes),
	// v101 -> v102
	NewMigration("change length of some external login users columns", changeSomeColumnsLengthOfExternalLoginUser),
	// v102 -> v103
	NewMigration("update migration repositories' service type", dropColumnHeadUserNameOnPullRequest),
	// v103 -> v104
	NewMigration("Add WhitelistDeployKeys to protected branch", addWhitelistDeployKeysToBranches),
	// v104 -> v105
	NewMigration("remove unnecessary columns from label", removeLabelUneededCols),
	// v105 -> v106
	NewMigration("add includes_all_repositories to teams", addTeamIncludesAllRepositories),
	// v106 -> v107
	NewMigration("add column `mode` to table watch", addModeColumnToWatch),
	// v107 -> v108
	NewMigration("Add template options to repository", addTemplateToRepo),
	// v108 -> v109
	NewMigration("Add comment_id on table notification", addCommentIDOnNotification),
	// v109 -> v110
	NewMigration("add can_create_org_repo to team", addCanCreateOrgRepoColumnForTeam),
	// v110 -> v111
	NewMigration("change review content type to text", changeReviewContentToText),
	// v111 -> v112
	NewMigration("update branch protection for can push and whitelist enable", addBranchProtectionCanPushAndEnableWhitelist),
	// v112 -> v113
	NewMigration("remove release attachments which repository deleted", removeAttachmentMissedRepo),
	// v113 -> v114
	NewMigration("new feature: change target branch of pull requests", featureChangeTargetBranch),
	// v114 -> v115
	NewMigration("Remove authentication credentials from stored URL", sanitizeOriginalURL),
	// v115 -> v116
	NewMigration("add user_id prefix to existing user avatar name", renameExistingUserAvatarName),
	// v116 -> v117
	NewMigration("Extend TrackedTimes", extendTrackedTimes),
	// v117 -> v118
<<<<<<< HEAD
	NewMigration("Add commit id and stale to reviews", addReviewCommitAndStale),
=======
	NewMigration("Add block on rejected reviews branch protection", addBlockOnRejectedReviews),
>>>>>>> 4a768e1c
}

// Migrate database to current version
func Migrate(x *xorm.Engine) error {
	if err := x.Sync(new(Version)); err != nil {
		return fmt.Errorf("sync: %v", err)
	}

	currentVersion := &Version{ID: 1}
	has, err := x.Get(currentVersion)
	if err != nil {
		return fmt.Errorf("get: %v", err)
	} else if !has {
		// If the version record does not exist we think
		// it is a fresh installation and we can skip all migrations.
		currentVersion.ID = 0
		currentVersion.Version = int64(minDBVersion + len(migrations))

		if _, err = x.InsertOne(currentVersion); err != nil {
			return fmt.Errorf("insert: %v", err)
		}
	}

	v := currentVersion.Version
	if minDBVersion > v {
		log.Fatal(`Gitea no longer supports auto-migration from your previously installed version.
Please try to upgrade to a lower version (>= v0.6.0) first, then upgrade to current version.`)
		return nil
	}

	if int(v-minDBVersion) > len(migrations) {
		// User downgraded Gitea.
		currentVersion.Version = int64(len(migrations) + minDBVersion)
		_, err = x.ID(1).Update(currentVersion)
		return err
	}
	for i, m := range migrations[v-minDBVersion:] {
		log.Info("Migration[%d]: %s", v+int64(i), m.Description())
		if err = m.Migrate(x); err != nil {
			return fmt.Errorf("do migrate: %v", err)
		}
		currentVersion.Version = v + int64(i) + 1
		if _, err = x.ID(1).Update(currentVersion); err != nil {
			return err
		}
	}
	return nil
}

func dropTableColumns(sess *xorm.Session, tableName string, columnNames ...string) (err error) {
	if tableName == "" || len(columnNames) == 0 {
		return nil
	}
	// TODO: This will not work if there are foreign keys

	switch {
	case setting.Database.UseSQLite3:
		// First drop the indexes on the columns
		res, errIndex := sess.Query(fmt.Sprintf("PRAGMA index_list(`%s`)", tableName))
		if errIndex != nil {
			return errIndex
		}
		for _, row := range res {
			indexName := row["name"]
			indexRes, err := sess.Query(fmt.Sprintf("PRAGMA index_info(`%s`)", indexName))
			if err != nil {
				return err
			}
			if len(indexRes) != 1 {
				continue
			}
			indexColumn := string(indexRes[0]["name"])
			for _, name := range columnNames {
				if name == indexColumn {
					_, err := sess.Exec(fmt.Sprintf("DROP INDEX `%s`", indexName))
					if err != nil {
						return err
					}
				}
			}
		}

		// Here we need to get the columns from the original table
		sql := fmt.Sprintf("SELECT sql FROM sqlite_master WHERE tbl_name='%s' and type='table'", tableName)
		res, err := sess.Query(sql)
		if err != nil {
			return err
		}
		tableSQL := string(res[0]["sql"])

		// Separate out the column definitions
		tableSQL = tableSQL[strings.Index(tableSQL, "("):]

		// Remove the required columnNames
		for _, name := range columnNames {
			tableSQL = regexp.MustCompile(regexp.QuoteMeta("`"+name+"`")+"[^`,)]*?[,)]").ReplaceAllString(tableSQL, "")
		}

		// Ensure the query is ended properly
		tableSQL = strings.TrimSpace(tableSQL)
		if tableSQL[len(tableSQL)-1] != ')' {
			if tableSQL[len(tableSQL)-1] == ',' {
				tableSQL = tableSQL[:len(tableSQL)-1]
			}
			tableSQL += ")"
		}

		// Find all the columns in the table
		columns := regexp.MustCompile("`([^`]*)`").FindAllString(tableSQL, -1)

		tableSQL = fmt.Sprintf("CREATE TABLE `new_%s_new` ", tableName) + tableSQL
		if _, err := sess.Exec(tableSQL); err != nil {
			return err
		}

		// Now restore the data
		columnsSeparated := strings.Join(columns, ",")
		insertSQL := fmt.Sprintf("INSERT INTO `new_%s_new` (%s) SELECT %s FROM %s", tableName, columnsSeparated, columnsSeparated, tableName)
		if _, err := sess.Exec(insertSQL); err != nil {
			return err
		}

		// Now drop the old table
		if _, err := sess.Exec(fmt.Sprintf("DROP TABLE `%s`", tableName)); err != nil {
			return err
		}

		// Rename the table
		if _, err := sess.Exec(fmt.Sprintf("ALTER TABLE `new_%s_new` RENAME TO `%s`", tableName, tableName)); err != nil {
			return err
		}

	case setting.Database.UsePostgreSQL:
		cols := ""
		for _, col := range columnNames {
			if cols != "" {
				cols += ", "
			}
			cols += "DROP COLUMN `" + col + "` CASCADE"
		}
		if _, err := sess.Exec(fmt.Sprintf("ALTER TABLE `%s` %s", tableName, cols)); err != nil {
			return fmt.Errorf("Drop table `%s` columns %v: %v", tableName, columnNames, err)
		}
	case setting.Database.UseMySQL:
		// Drop indexes on columns first
		sql := fmt.Sprintf("SHOW INDEX FROM %s WHERE column_name IN ('%s')", tableName, strings.Join(columnNames, "','"))
		res, err := sess.Query(sql)
		if err != nil {
			return err
		}
		for _, index := range res {
			indexName := index["column_name"]
			if len(indexName) > 0 {
				_, err := sess.Exec(fmt.Sprintf("DROP INDEX `%s` ON `%s`", indexName, tableName))
				if err != nil {
					return err
				}
			}
		}

		// Now drop the columns
		cols := ""
		for _, col := range columnNames {
			if cols != "" {
				cols += ", "
			}
			cols += "DROP COLUMN `" + col + "`"
		}
		if _, err := sess.Exec(fmt.Sprintf("ALTER TABLE `%s` %s", tableName, cols)); err != nil {
			return fmt.Errorf("Drop table `%s` columns %v: %v", tableName, columnNames, err)
		}
	case setting.Database.UseMSSQL:
		cols := ""
		for _, col := range columnNames {
			if cols != "" {
				cols += ", "
			}
			cols += "`" + strings.ToLower(col) + "`"
		}
		sql := fmt.Sprintf("SELECT Name FROM SYS.DEFAULT_CONSTRAINTS WHERE PARENT_OBJECT_ID = OBJECT_ID('%[1]s') AND PARENT_COLUMN_ID IN (SELECT column_id FROM sys.columns WHERE lower(NAME) IN (%[2]s) AND object_id = OBJECT_ID('%[1]s'))",
			tableName, strings.Replace(cols, "`", "'", -1))
		constraints := make([]string, 0)
		if err := sess.SQL(sql).Find(&constraints); err != nil {
			sess.Rollback()
			return fmt.Errorf("Find constraints: %v", err)
		}
		for _, constraint := range constraints {
			if _, err := sess.Exec(fmt.Sprintf("ALTER TABLE `%s` DROP CONSTRAINT `%s`", tableName, constraint)); err != nil {
				sess.Rollback()
				return fmt.Errorf("Drop table `%s` constraint `%s`: %v", tableName, constraint, err)
			}
		}
		if _, err := sess.Exec(fmt.Sprintf("ALTER TABLE `%s` DROP COLUMN %s", tableName, cols)); err != nil {
			sess.Rollback()
			return fmt.Errorf("Drop table `%s` columns %v: %v", tableName, columnNames, err)
		}

		return sess.Commit()
	default:
		log.Fatal("Unrecognized DB")
	}

	return nil
}

func fixLocaleFileLoadPanic(_ *xorm.Engine) error {
	cfg, err := ini.Load(setting.CustomConf)
	if err != nil {
		return fmt.Errorf("load custom config: %v", err)
	}

	cfg.DeleteSection("i18n")
	if err = cfg.SaveTo(setting.CustomConf); err != nil {
		return fmt.Errorf("save custom config: %v", err)
	}

	setting.Langs = strings.Split(strings.Replace(strings.Join(setting.Langs, ","), "fr-CA", "fr-FR", 1), ",")
	return nil
}

func trimCommitActionAppURLPrefix(x *xorm.Engine) error {
	type PushCommit struct {
		Sha1        string
		Message     string
		AuthorEmail string
		AuthorName  string
	}

	type PushCommits struct {
		Len        int
		Commits    []*PushCommit
		CompareURL string `json:"CompareUrl"`
	}

	type Action struct {
		ID      int64  `xorm:"pk autoincr"`
		Content string `xorm:"TEXT"`
	}

	results, err := x.Query("SELECT `id`,`content` FROM `action` WHERE `op_type`=?", 5)
	if err != nil {
		return fmt.Errorf("select commit actions: %v", err)
	}

	sess := x.NewSession()
	defer sess.Close()
	if err = sess.Begin(); err != nil {
		return err
	}

	var pushCommits *PushCommits
	for _, action := range results {
		actID := com.StrTo(string(action["id"])).MustInt64()
		if actID == 0 {
			continue
		}

		pushCommits = new(PushCommits)
		if err = json.Unmarshal(action["content"], pushCommits); err != nil {
			return fmt.Errorf("unmarshal action content[%d]: %v", actID, err)
		}

		infos := strings.Split(pushCommits.CompareURL, "/")
		if len(infos) <= 4 {
			continue
		}
		pushCommits.CompareURL = strings.Join(infos[len(infos)-4:], "/")

		p, err := json.Marshal(pushCommits)
		if err != nil {
			return fmt.Errorf("marshal action content[%d]: %v", actID, err)
		}

		if _, err = sess.ID(actID).Update(&Action{
			Content: string(p),
		}); err != nil {
			return fmt.Errorf("update action[%d]: %v", actID, err)
		}
	}
	return sess.Commit()
}

func issueToIssueLabel(x *xorm.Engine) error {
	type IssueLabel struct {
		ID      int64 `xorm:"pk autoincr"`
		IssueID int64 `xorm:"UNIQUE(s)"`
		LabelID int64 `xorm:"UNIQUE(s)"`
	}

	issueLabels := make([]*IssueLabel, 0, 50)
	results, err := x.Query("SELECT `id`,`label_ids` FROM `issue`")
	if err != nil {
		if strings.Contains(err.Error(), "no such column") ||
			strings.Contains(err.Error(), "Unknown column") {
			return nil
		}
		return fmt.Errorf("select issues: %v", err)
	}
	for _, issue := range results {
		issueID := com.StrTo(issue["id"]).MustInt64()

		// Just in case legacy code can have duplicated IDs for same label.
		mark := make(map[int64]bool)
		for _, idStr := range strings.Split(string(issue["label_ids"]), "|") {
			labelID := com.StrTo(strings.TrimPrefix(idStr, "$")).MustInt64()
			if labelID == 0 || mark[labelID] {
				continue
			}

			mark[labelID] = true
			issueLabels = append(issueLabels, &IssueLabel{
				IssueID: issueID,
				LabelID: labelID,
			})
		}
	}

	sess := x.NewSession()
	defer sess.Close()
	if err = sess.Begin(); err != nil {
		return err
	}

	if err = sess.Sync2(new(IssueLabel)); err != nil {
		return fmt.Errorf("Sync2: %v", err)
	} else if _, err = sess.Insert(issueLabels); err != nil {
		return fmt.Errorf("insert issue-labels: %v", err)
	}

	return sess.Commit()
}

func attachmentRefactor(x *xorm.Engine) error {
	type Attachment struct {
		ID   int64  `xorm:"pk autoincr"`
		UUID string `xorm:"uuid INDEX"`

		// For rename purpose.
		Path    string `xorm:"-"`
		NewPath string `xorm:"-"`
	}

	results, err := x.Query("SELECT * FROM `attachment`")
	if err != nil {
		return fmt.Errorf("select attachments: %v", err)
	}

	attachments := make([]*Attachment, 0, len(results))
	for _, attach := range results {
		if !com.IsExist(string(attach["path"])) {
			// If the attachment is already missing, there is no point to update it.
			continue
		}
		attachments = append(attachments, &Attachment{
			ID:   com.StrTo(attach["id"]).MustInt64(),
			UUID: gouuid.NewV4().String(),
			Path: string(attach["path"]),
		})
	}

	sess := x.NewSession()
	defer sess.Close()
	if err = sess.Begin(); err != nil {
		return err
	}

	if err = sess.Sync2(new(Attachment)); err != nil {
		return fmt.Errorf("Sync2: %v", err)
	}

	// Note: Roll back for rename can be a dead loop,
	// 	so produces a backup file.
	var buf bytes.Buffer
	buf.WriteString("# old path -> new path\n")

	// Update database first because this is where error happens the most often.
	for _, attach := range attachments {
		if _, err = sess.ID(attach.ID).Update(attach); err != nil {
			return err
		}

		attach.NewPath = path.Join(setting.AttachmentPath, attach.UUID[0:1], attach.UUID[1:2], attach.UUID)
		buf.WriteString(attach.Path)
		buf.WriteString("\t")
		buf.WriteString(attach.NewPath)
		buf.WriteString("\n")
	}

	// Then rename attachments.
	isSucceed := true
	defer func() {
		if isSucceed {
			return
		}

		dumpPath := path.Join(setting.LogRootPath, "attachment_path.dump")
		ioutil.WriteFile(dumpPath, buf.Bytes(), 0666)
		log.Info("Failed to rename some attachments, old and new paths are saved into: %s", dumpPath)
	}()
	for _, attach := range attachments {
		if err = os.MkdirAll(path.Dir(attach.NewPath), os.ModePerm); err != nil {
			isSucceed = false
			return err
		}

		if err = os.Rename(attach.Path, attach.NewPath); err != nil {
			isSucceed = false
			return err
		}
	}

	return sess.Commit()
}

func renamePullRequestFields(x *xorm.Engine) (err error) {
	type PullRequest struct {
		ID         int64 `xorm:"pk autoincr"`
		PullID     int64 `xorm:"INDEX"`
		PullIndex  int64
		HeadBarcnh string

		IssueID    int64 `xorm:"INDEX"`
		Index      int64
		HeadBranch string
	}

	if err = x.Sync(new(PullRequest)); err != nil {
		return fmt.Errorf("sync: %v", err)
	}

	results, err := x.Query("SELECT `id`,`pull_id`,`pull_index`,`head_barcnh` FROM `pull_request`")
	if err != nil {
		if strings.Contains(err.Error(), "no such column") {
			return nil
		}
		return fmt.Errorf("select pull requests: %v", err)
	}

	sess := x.NewSession()
	defer sess.Close()
	if err = sess.Begin(); err != nil {
		return err
	}

	var pull *PullRequest
	for _, pr := range results {
		pull = &PullRequest{
			ID:         com.StrTo(pr["id"]).MustInt64(),
			IssueID:    com.StrTo(pr["pull_id"]).MustInt64(),
			Index:      com.StrTo(pr["pull_index"]).MustInt64(),
			HeadBranch: string(pr["head_barcnh"]),
		}
		if pull.Index == 0 {
			continue
		}
		if _, err = sess.ID(pull.ID).Update(pull); err != nil {
			return err
		}
	}

	return sess.Commit()
}

func cleanUpMigrateRepoInfo(x *xorm.Engine) (err error) {
	type (
		User struct {
			ID        int64 `xorm:"pk autoincr"`
			LowerName string
		}
		Repository struct {
			ID        int64 `xorm:"pk autoincr"`
			OwnerID   int64
			LowerName string
		}
	)

	repos := make([]*Repository, 0, 25)
	if err = x.Where("is_mirror=?", false).Find(&repos); err != nil {
		return fmt.Errorf("select all non-mirror repositories: %v", err)
	}
	var user *User
	for _, repo := range repos {
		user = &User{ID: repo.OwnerID}
		has, err := x.Get(user)
		if err != nil {
			return fmt.Errorf("get owner of repository[%d - %d]: %v", repo.ID, repo.OwnerID, err)
		} else if !has {
			continue
		}

		configPath := filepath.Join(setting.RepoRootPath, user.LowerName, repo.LowerName+".git/config")

		// In case repository file is somehow missing.
		if !com.IsFile(configPath) {
			continue
		}

		cfg, err := ini.Load(configPath)
		if err != nil {
			return fmt.Errorf("open config file: %v", err)
		}
		cfg.DeleteSection("remote \"origin\"")
		if err = cfg.SaveToIndent(configPath, "\t"); err != nil {
			return fmt.Errorf("save config file: %v", err)
		}
	}

	return nil
}

func generateOrgRandsAndSalt(x *xorm.Engine) (err error) {
	type User struct {
		ID    int64  `xorm:"pk autoincr"`
		Rands string `xorm:"VARCHAR(10)"`
		Salt  string `xorm:"VARCHAR(10)"`
	}

	orgs := make([]*User, 0, 10)
	if err = x.Where("type=1").And("rands=''").Find(&orgs); err != nil {
		return fmt.Errorf("select all organizations: %v", err)
	}

	sess := x.NewSession()
	defer sess.Close()
	if err = sess.Begin(); err != nil {
		return err
	}

	for _, org := range orgs {
		if org.Rands, err = generate.GetRandomString(10); err != nil {
			return err
		}
		if org.Salt, err = generate.GetRandomString(10); err != nil {
			return err
		}
		if _, err = sess.ID(org.ID).Update(org); err != nil {
			return err
		}
	}

	return sess.Commit()
}

// TAction defines the struct for migrating table action
type TAction struct {
	ID          int64 `xorm:"pk autoincr"`
	CreatedUnix int64
}

// TableName will be invoked by XORM to customrize the table name
func (t *TAction) TableName() string { return "action" }

// TNotice defines the struct for migrating table notice
type TNotice struct {
	ID          int64 `xorm:"pk autoincr"`
	CreatedUnix int64
}

// TableName will be invoked by XORM to customrize the table name
func (t *TNotice) TableName() string { return "notice" }

// TComment defines the struct for migrating table comment
type TComment struct {
	ID          int64 `xorm:"pk autoincr"`
	CreatedUnix int64
}

// TableName will be invoked by XORM to customrize the table name
func (t *TComment) TableName() string { return "comment" }

// TIssue defines the struct for migrating table issue
type TIssue struct {
	ID           int64 `xorm:"pk autoincr"`
	DeadlineUnix int64
	CreatedUnix  int64
	UpdatedUnix  int64
}

// TableName will be invoked by XORM to customrize the table name
func (t *TIssue) TableName() string { return "issue" }

// TMilestone defines the struct for migrating table milestone
type TMilestone struct {
	ID             int64 `xorm:"pk autoincr"`
	DeadlineUnix   int64
	ClosedDateUnix int64
}

// TableName will be invoked by XORM to customrize the table name
func (t *TMilestone) TableName() string { return "milestone" }

// TAttachment defines the struct for migrating table attachment
type TAttachment struct {
	ID          int64 `xorm:"pk autoincr"`
	CreatedUnix int64
}

// TableName will be invoked by XORM to customrize the table name
func (t *TAttachment) TableName() string { return "attachment" }

// TLoginSource defines the struct for migrating table login_source
type TLoginSource struct {
	ID          int64 `xorm:"pk autoincr"`
	CreatedUnix int64
	UpdatedUnix int64
}

// TableName will be invoked by XORM to customrize the table name
func (t *TLoginSource) TableName() string { return "login_source" }

// TPull defines the struct for migrating table pull_request
type TPull struct {
	ID         int64 `xorm:"pk autoincr"`
	MergedUnix int64
}

// TableName will be invoked by XORM to customrize the table name
func (t *TPull) TableName() string { return "pull_request" }

// TRelease defines the struct for migrating table release
type TRelease struct {
	ID          int64 `xorm:"pk autoincr"`
	CreatedUnix int64
}

// TableName will be invoked by XORM to customrize the table name
func (t *TRelease) TableName() string { return "release" }

// TRepo defines the struct for migrating table repository
type TRepo struct {
	ID          int64 `xorm:"pk autoincr"`
	CreatedUnix int64
	UpdatedUnix int64
}

// TableName will be invoked by XORM to customrize the table name
func (t *TRepo) TableName() string { return "repository" }

// TMirror defines the struct for migrating table mirror
type TMirror struct {
	ID             int64 `xorm:"pk autoincr"`
	UpdatedUnix    int64
	NextUpdateUnix int64
}

// TableName will be invoked by XORM to customrize the table name
func (t *TMirror) TableName() string { return "mirror" }

// TPublicKey defines the struct for migrating table public_key
type TPublicKey struct {
	ID          int64 `xorm:"pk autoincr"`
	CreatedUnix int64
	UpdatedUnix int64
}

// TableName will be invoked by XORM to customrize the table name
func (t *TPublicKey) TableName() string { return "public_key" }

// TDeployKey defines the struct for migrating table deploy_key
type TDeployKey struct {
	ID          int64 `xorm:"pk autoincr"`
	CreatedUnix int64
	UpdatedUnix int64
}

// TableName will be invoked by XORM to customrize the table name
func (t *TDeployKey) TableName() string { return "deploy_key" }

// TAccessToken defines the struct for migrating table access_token
type TAccessToken struct {
	ID          int64 `xorm:"pk autoincr"`
	CreatedUnix int64
	UpdatedUnix int64
}

// TableName will be invoked by XORM to customrize the table name
func (t *TAccessToken) TableName() string { return "access_token" }

// TUser defines the struct for migrating table user
type TUser struct {
	ID          int64 `xorm:"pk autoincr"`
	CreatedUnix int64
	UpdatedUnix int64
}

// TableName will be invoked by XORM to customrize the table name
func (t *TUser) TableName() string { return "user" }

// TWebhook defines the struct for migrating table webhook
type TWebhook struct {
	ID          int64 `xorm:"pk autoincr"`
	CreatedUnix int64
	UpdatedUnix int64
}

// TableName will be invoked by XORM to customrize the table name
func (t *TWebhook) TableName() string { return "webhook" }

func convertDateToUnix(x *xorm.Engine) (err error) {
	log.Info("This migration could take up to minutes, please be patient.")
	type Bean struct {
		ID         int64 `xorm:"pk autoincr"`
		Created    time.Time
		Updated    time.Time
		Merged     time.Time
		Deadline   time.Time
		ClosedDate time.Time
		NextUpdate time.Time
	}

	var tables = []struct {
		name string
		cols []string
		bean interface{}
	}{
		{"action", []string{"created"}, new(TAction)},
		{"notice", []string{"created"}, new(TNotice)},
		{"comment", []string{"created"}, new(TComment)},
		{"issue", []string{"deadline", "created", "updated"}, new(TIssue)},
		{"milestone", []string{"deadline", "closed_date"}, new(TMilestone)},
		{"attachment", []string{"created"}, new(TAttachment)},
		{"login_source", []string{"created", "updated"}, new(TLoginSource)},
		{"pull_request", []string{"merged"}, new(TPull)},
		{"release", []string{"created"}, new(TRelease)},
		{"repository", []string{"created", "updated"}, new(TRepo)},
		{"mirror", []string{"updated", "next_update"}, new(TMirror)},
		{"public_key", []string{"created", "updated"}, new(TPublicKey)},
		{"deploy_key", []string{"created", "updated"}, new(TDeployKey)},
		{"access_token", []string{"created", "updated"}, new(TAccessToken)},
		{"user", []string{"created", "updated"}, new(TUser)},
		{"webhook", []string{"created", "updated"}, new(TWebhook)},
	}

	for _, table := range tables {
		log.Info("Converting table: %s", table.name)
		if err = x.Sync2(table.bean); err != nil {
			return fmt.Errorf("Sync [table: %s]: %v", table.name, err)
		}

		offset := 0
		for {
			beans := make([]*Bean, 0, 100)
			if err = x.Table(table.name).Asc("id").Limit(100, offset).Find(&beans); err != nil {
				return fmt.Errorf("select beans [table: %s, offset: %d]: %v", table.name, offset, err)
			}
			log.Trace("Table [%s]: offset: %d, beans: %d", table.name, offset, len(beans))
			if len(beans) == 0 {
				break
			}
			offset += 100

			baseSQL := "UPDATE `" + table.name + "` SET "
			for _, bean := range beans {
				valSQLs := make([]string, 0, len(table.cols))
				for _, col := range table.cols {
					fieldSQL := ""
					fieldSQL += col + "_unix = "

					switch col {
					case "deadline":
						if bean.Deadline.IsZero() {
							continue
						}
						fieldSQL += com.ToStr(bean.Deadline.Unix())
					case "created":
						fieldSQL += com.ToStr(bean.Created.Unix())
					case "updated":
						fieldSQL += com.ToStr(bean.Updated.Unix())
					case "closed_date":
						fieldSQL += com.ToStr(bean.ClosedDate.Unix())
					case "merged":
						fieldSQL += com.ToStr(bean.Merged.Unix())
					case "next_update":
						fieldSQL += com.ToStr(bean.NextUpdate.Unix())
					}

					valSQLs = append(valSQLs, fieldSQL)
				}

				if len(valSQLs) == 0 {
					continue
				}

				if _, err = x.Exec(baseSQL + strings.Join(valSQLs, ",") + " WHERE id = " + com.ToStr(bean.ID)); err != nil {
					return fmt.Errorf("update bean [table: %s, id: %d]: %v", table.name, bean.ID, err)
				}
			}
		}
	}

	return nil
}<|MERGE_RESOLUTION|>--- conflicted
+++ resolved
@@ -289,11 +289,9 @@
 	// v116 -> v117
 	NewMigration("Extend TrackedTimes", extendTrackedTimes),
 	// v117 -> v118
-<<<<<<< HEAD
+	NewMigration("Add block on rejected reviews branch protection", addBlockOnRejectedReviews),
+	// v118 -> v119
 	NewMigration("Add commit id and stale to reviews", addReviewCommitAndStale),
-=======
-	NewMigration("Add block on rejected reviews branch protection", addBlockOnRejectedReviews),
->>>>>>> 4a768e1c
 }
 
 // Migrate database to current version
