--- conflicted
+++ resolved
@@ -151,9 +151,6 @@
 	// v108 -> v109
 	NewMigration("Add comment_id on table notification", addCommentIDOnNotification),
 	// v109 -> v110
-<<<<<<< HEAD
-	NewMigration("prepend refs/heads/ to issue refs", prependRefsHeadsToIssueRefs),
-=======
 	NewMigration("add can_create_org_repo to team", addCanCreateOrgRepoColumnForTeam),
 	// v110 -> v111
 	NewMigration("change review content type to text", changeReviewContentToText),
@@ -213,6 +210,8 @@
 	NewMigration("Add Branch Protection Block Outdated Branch", addBlockOnOutdatedBranch),
 	// v138 -> v139
 	NewMigration("Add ResolveDoerID to Comment table", addResolveDoerIDCommentColumn),
+	// v139 -> v140
+	NewMigration("prepend refs/heads/ to issue refs", prependRefsHeadsToIssueRefs),
 }
 
 // GetCurrentDBVersion returns the current db version
@@ -259,7 +258,6 @@
 	}
 
 	return nil
->>>>>>> 6e23a1b8
 }
 
 // Migrate database to current version
