// Copyright 2015 The Gogs Authors. All rights reserved.
// Copyright 2017 The Gitea Authors. All rights reserved.
// SPDX-License-Identifier: MIT

package migrations

import (
	"context"
	"fmt"
	"os"

	"code.gitea.io/gitea/models/migrations/v1_10"
	"code.gitea.io/gitea/models/migrations/v1_11"
	"code.gitea.io/gitea/models/migrations/v1_12"
	"code.gitea.io/gitea/models/migrations/v1_13"
	"code.gitea.io/gitea/models/migrations/v1_14"
	"code.gitea.io/gitea/models/migrations/v1_15"
	"code.gitea.io/gitea/models/migrations/v1_16"
	"code.gitea.io/gitea/models/migrations/v1_17"
	"code.gitea.io/gitea/models/migrations/v1_18"
	"code.gitea.io/gitea/models/migrations/v1_19"
	"code.gitea.io/gitea/models/migrations/v1_6"
	"code.gitea.io/gitea/models/migrations/v1_7"
	"code.gitea.io/gitea/models/migrations/v1_8"
	"code.gitea.io/gitea/models/migrations/v1_9"
	"code.gitea.io/gitea/modules/git"
	"code.gitea.io/gitea/modules/log"
	"code.gitea.io/gitea/modules/setting"

	"xorm.io/xorm"
	"xorm.io/xorm/names"
)

const minDBVersion = 70 // Gitea 1.5.3

// Migration describes on migration from lower version to high version
type Migration interface {
	Description() string
	Migrate(*xorm.Engine) error
}

type migration struct {
	description string
	migrate     func(*xorm.Engine) error
}

// NewMigration creates a new migration
func NewMigration(desc string, fn func(*xorm.Engine) error) Migration {
	return &migration{desc, fn}
}

// Description returns the migration's description
func (m *migration) Description() string {
	return m.description
}

// Migrate executes the migration
func (m *migration) Migrate(x *xorm.Engine) error {
	return m.migrate(x)
}

// Version describes the version table. Should have only one row with id==1
type Version struct {
	ID      int64 `xorm:"pk autoincr"`
	Version int64
}

// Use noopMigration when there is a migration that has been no-oped
var noopMigration = func(_ *xorm.Engine) error { return nil }

// This is a sequence of migrations. Add new migrations to the bottom of the list.
// If you want to "retire" a migration, remove it from the top of the list and
// update minDBVersion accordingly
var migrations = []Migration{
	// Gitea 1.5.0 ends at v69

	// v70 -> v71
	NewMigration("add issue_dependencies", v1_6.AddIssueDependencies),
	// v71 -> v72
	NewMigration("protect each scratch token", v1_6.AddScratchHash),
	// v72 -> v73
	NewMigration("add review", v1_6.AddReview),

	// Gitea 1.6.0 ends at v73

	// v73 -> v74
	NewMigration("add must_change_password column for users table", v1_7.AddMustChangePassword),
	// v74 -> v75
	NewMigration("add approval whitelists to protected branches", v1_7.AddApprovalWhitelistsToProtectedBranches),
	// v75 -> v76
	NewMigration("clear nonused data which not deleted when user was deleted", v1_7.ClearNonusedData),

	// Gitea 1.7.0 ends at v76

	// v76 -> v77
	NewMigration("add pull request rebase with merge commit", v1_8.AddPullRequestRebaseWithMerge),
	// v77 -> v78
	NewMigration("add theme to users", v1_8.AddUserDefaultTheme),
	// v78 -> v79
	NewMigration("rename repo is_bare to repo is_empty", v1_8.RenameRepoIsBareToIsEmpty),
	// v79 -> v80
	NewMigration("add can close issues via commit in any branch", v1_8.AddCanCloseIssuesViaCommitInAnyBranch),
	// v80 -> v81
	NewMigration("add is locked to issues", v1_8.AddIsLockedToIssues),
	// v81 -> v82
	NewMigration("update U2F counter type", v1_8.ChangeU2FCounterType),

	// Gitea 1.8.0 ends at v82

	// v82 -> v83
	NewMigration("hot fix for wrong release sha1 on release table", v1_9.FixReleaseSha1OnReleaseTable),
	// v83 -> v84
	NewMigration("add uploader id for table attachment", v1_9.AddUploaderIDForAttachment),
	// v84 -> v85
	NewMigration("add table to store original imported gpg keys", v1_9.AddGPGKeyImport),
	// v85 -> v86
	NewMigration("hash application token", v1_9.HashAppToken),
	// v86 -> v87
	NewMigration("add http method to webhook", v1_9.AddHTTPMethodToWebhook),
	// v87 -> v88
	NewMigration("add avatar field to repository", v1_9.AddAvatarFieldToRepository),

	// Gitea 1.9.0 ends at v88

	// v88 -> v89
	NewMigration("add commit status context field to commit_status", v1_10.AddCommitStatusContext),
	// v89 -> v90
	NewMigration("add original author/url migration info to issues, comments, and repo ", v1_10.AddOriginalMigrationInfo),
	// v90 -> v91
	NewMigration("change length of some repository columns", v1_10.ChangeSomeColumnsLengthOfRepo),
	// v91 -> v92
	NewMigration("add index on owner_id of repository and type, review_id of comment", v1_10.AddIndexOnRepositoryAndComment),
	// v92 -> v93
	NewMigration("remove orphaned repository index statuses", v1_10.RemoveLingeringIndexStatus),
	// v93 -> v94
	NewMigration("add email notification enabled preference to user", v1_10.AddEmailNotificationEnabledToUser),
	// v94 -> v95
	NewMigration("add enable_status_check, status_check_contexts to protected_branch", v1_10.AddStatusCheckColumnsForProtectedBranches),
	// v95 -> v96
	NewMigration("add table columns for cross referencing issues", v1_10.AddCrossReferenceColumns),
	// v96 -> v97
	NewMigration("delete orphaned attachments", v1_10.DeleteOrphanedAttachments),
	// v97 -> v98
	NewMigration("add repo_admin_change_team_access to user", v1_10.AddRepoAdminChangeTeamAccessColumnForUser),
	// v98 -> v99
	NewMigration("add original author name and id on migrated release", v1_10.AddOriginalAuthorOnMigratedReleases),
	// v99 -> v100
	NewMigration("add task table and status column for repository table", v1_10.AddTaskTable),
	// v100 -> v101
	NewMigration("update migration repositories' service type", v1_10.UpdateMigrationServiceTypes),
	// v101 -> v102
	NewMigration("change length of some external login users columns", v1_10.ChangeSomeColumnsLengthOfExternalLoginUser),

	// Gitea 1.10.0 ends at v102

	// v102 -> v103
	NewMigration("update migration repositories' service type", v1_11.DropColumnHeadUserNameOnPullRequest),
	// v103 -> v104
	NewMigration("Add WhitelistDeployKeys to protected branch", v1_11.AddWhitelistDeployKeysToBranches),
	// v104 -> v105
	NewMigration("remove unnecessary columns from label", v1_11.RemoveLabelUneededCols),
	// v105 -> v106
	NewMigration("add includes_all_repositories to teams", v1_11.AddTeamIncludesAllRepositories),
	// v106 -> v107
	NewMigration("add column `mode` to table watch", v1_11.AddModeColumnToWatch),
	// v107 -> v108
	NewMigration("Add template options to repository", v1_11.AddTemplateToRepo),
	// v108 -> v109
	NewMigration("Add comment_id on table notification", v1_11.AddCommentIDOnNotification),
	// v109 -> v110
	NewMigration("add can_create_org_repo to team", v1_11.AddCanCreateOrgRepoColumnForTeam),
	// v110 -> v111
	NewMigration("change review content type to text", v1_11.ChangeReviewContentToText),
	// v111 -> v112
	NewMigration("update branch protection for can push and whitelist enable", v1_11.AddBranchProtectionCanPushAndEnableWhitelist),
	// v112 -> v113
	NewMigration("remove release attachments which repository deleted", v1_11.RemoveAttachmentMissedRepo),
	// v113 -> v114
	NewMigration("new feature: change target branch of pull requests", v1_11.FeatureChangeTargetBranch),
	// v114 -> v115
	NewMigration("Remove authentication credentials from stored URL", v1_11.SanitizeOriginalURL),
	// v115 -> v116
	NewMigration("add user_id prefix to existing user avatar name", v1_11.RenameExistingUserAvatarName),
	// v116 -> v117
	NewMigration("Extend TrackedTimes", v1_11.ExtendTrackedTimes),

	// Gitea 1.11.0 ends at v117

	// v117 -> v118
	NewMigration("Add block on rejected reviews branch protection", v1_12.AddBlockOnRejectedReviews),
	// v118 -> v119
	NewMigration("Add commit id and stale to reviews", v1_12.AddReviewCommitAndStale),
	// v119 -> v120
	NewMigration("Fix migrated repositories' git service type", v1_12.FixMigratedRepositoryServiceType),
	// v120 -> v121
	NewMigration("Add owner_name on table repository", v1_12.AddOwnerNameOnRepository),
	// v121 -> v122
	NewMigration("add is_restricted column for users table", v1_12.AddIsRestricted),
	// v122 -> v123
	NewMigration("Add Require Signed Commits to ProtectedBranch", v1_12.AddRequireSignedCommits),
	// v123 -> v124
	NewMigration("Add original information for reactions", v1_12.AddReactionOriginals),
	// v124 -> v125
	NewMigration("Add columns to user and repository", v1_12.AddUserRepoMissingColumns),
	// v125 -> v126
	NewMigration("Add some columns on review for migration", v1_12.AddReviewMigrateInfo),
	// v126 -> v127
	NewMigration("Fix topic repository count", v1_12.FixTopicRepositoryCount),
	// v127 -> v128
	NewMigration("add repository code language statistics", v1_12.AddLanguageStats),
	// v128 -> v129
	NewMigration("fix merge base for pull requests", v1_12.FixMergeBase),
	// v129 -> v130
	NewMigration("remove dependencies from deleted repositories", v1_12.PurgeUnusedDependencies),
	// v130 -> v131
	NewMigration("Expand webhooks for more granularity", v1_12.ExpandWebhooks),
	// v131 -> v132
	NewMigration("Add IsSystemWebhook column to webhooks table", v1_12.AddSystemWebhookColumn),
	// v132 -> v133
	NewMigration("Add Branch Protection Protected Files Column", v1_12.AddBranchProtectionProtectedFilesColumn),
	// v133 -> v134
	NewMigration("Add EmailHash Table", v1_12.AddEmailHashTable),
	// v134 -> v135
	NewMigration("Refix merge base for merged pull requests", v1_12.RefixMergeBase),
	// v135 -> v136
	NewMigration("Add OrgID column to Labels table", v1_12.AddOrgIDLabelColumn),
	// v136 -> v137
	NewMigration("Add CommitsAhead and CommitsBehind Column to PullRequest Table", v1_12.AddCommitDivergenceToPulls),
	// v137 -> v138
	NewMigration("Add Branch Protection Block Outdated Branch", v1_12.AddBlockOnOutdatedBranch),
	// v138 -> v139
	NewMigration("Add ResolveDoerID to Comment table", v1_12.AddResolveDoerIDCommentColumn),
	// v139 -> v140
	NewMigration("prepend refs/heads/ to issue refs", v1_12.PrependRefsHeadsToIssueRefs),

	// Gitea 1.12.0 ends at v140

	// v140 -> v141
	NewMigration("Save detected language file size to database instead of percent", v1_13.FixLanguageStatsToSaveSize),
	// v141 -> v142
	NewMigration("Add KeepActivityPrivate to User table", v1_13.AddKeepActivityPrivateUserColumn),
	// v142 -> v143
	NewMigration("Ensure Repository.IsArchived is not null", v1_13.SetIsArchivedToFalse),
	// v143 -> v144
	NewMigration("recalculate Stars number for all user", v1_13.RecalculateStars),
	// v144 -> v145
	NewMigration("update Matrix Webhook http method to 'PUT'", v1_13.UpdateMatrixWebhookHTTPMethod),
	// v145 -> v146
	NewMigration("Increase Language field to 50 in LanguageStats", v1_13.IncreaseLanguageField),
	// v146 -> v147
	NewMigration("Add projects info to repository table", v1_13.AddProjectsInfo),
	// v147 -> v148
	NewMigration("create review for 0 review id code comments", v1_13.CreateReviewsForCodeComments),
	// v148 -> v149
	NewMigration("remove issue dependency comments who refer to non existing issues", v1_13.PurgeInvalidDependenciesComments),
	// v149 -> v150
	NewMigration("Add Created and Updated to Milestone table", v1_13.AddCreatedAndUpdatedToMilestones),
	// v150 -> v151
	NewMigration("add primary key to repo_topic", v1_13.AddPrimaryKeyToRepoTopic),
	// v151 -> v152
	NewMigration("set default password algorithm to Argon2", v1_13.SetDefaultPasswordToArgon2),
	// v152 -> v153
	NewMigration("add TrustModel field to Repository", v1_13.AddTrustModelToRepository),
	// v153 > v154
	NewMigration("add Team review request support", v1_13.AddTeamReviewRequestSupport),
	// v154 > v155
	NewMigration("add timestamps to Star, Label, Follow, Watch and Collaboration", v1_13.AddTimeStamps),

	// Gitea 1.13.0 ends at v155

	// v155 -> v156
	NewMigration("add changed_protected_files column for pull_request table", v1_14.AddChangedProtectedFilesPullRequestColumn),
	// v156 -> v157
	NewMigration("fix publisher ID for tag releases", v1_14.FixPublisherIDforTagReleases),
	// v157 -> v158
	NewMigration("ensure repo topics are up-to-date", v1_14.FixRepoTopics),
	// v158 -> v159
	NewMigration("code comment replies should have the commitID of the review they are replying to", v1_14.UpdateCodeCommentReplies),
	// v159 -> v160
	NewMigration("update reactions constraint", v1_14.UpdateReactionConstraint),
	// v160 -> v161
	NewMigration("Add block on official review requests branch protection", v1_14.AddBlockOnOfficialReviewRequests),
	// v161 -> v162
	NewMigration("Convert task type from int to string", v1_14.ConvertTaskTypeToString),
	// v162 -> v163
	NewMigration("Convert webhook task type from int to string", v1_14.ConvertWebhookTaskTypeToString),
	// v163 -> v164
	NewMigration("Convert topic name from 25 to 50", v1_14.ConvertTopicNameFrom25To50),
	// v164 -> v165
	NewMigration("Add scope and nonce columns to oauth2_grant table", v1_14.AddScopeAndNonceColumnsToOAuth2Grant),
	// v165 -> v166
	NewMigration("Convert hook task type from char(16) to varchar(16) and trim the column", v1_14.ConvertHookTaskTypeToVarcharAndTrim),
	// v166 -> v167
	NewMigration("Where Password is Valid with Empty String delete it", v1_14.RecalculateUserEmptyPWD),
	// v167 -> v168
	NewMigration("Add user redirect", v1_14.AddUserRedirect),
	// v168 -> v169
	NewMigration("Recreate user table to fix default values", v1_14.RecreateUserTableToFixDefaultValues),
	// v169 -> v170
	NewMigration("Update DeleteBranch comments to set the old_ref to the commit_sha", v1_14.CommentTypeDeleteBranchUseOldRef),
	// v170 -> v171
	NewMigration("Add Dismissed to Review table", v1_14.AddDismissedReviewColumn),
	// v171 -> v172
	NewMigration("Add Sorting to ProjectBoard table", v1_14.AddSortingColToProjectBoard),
	// v172 -> v173
	NewMigration("Add sessions table for go-chi/session", v1_14.AddSessionTable),
	// v173 -> v174
	NewMigration("Add time_id column to Comment", v1_14.AddTimeIDCommentColumn),
	// v174 -> v175
	NewMigration("Create repo transfer table", v1_14.AddRepoTransfer),
	// v175 -> v176
	NewMigration("Fix Postgres ID Sequences broken by recreate-table", v1_14.FixPostgresIDSequences),
	// v176 -> v177
	NewMigration("Remove invalid labels from comments", v1_14.RemoveInvalidLabels),
	// v177 -> v178
	NewMigration("Delete orphaned IssueLabels", v1_14.DeleteOrphanedIssueLabels),

	// Gitea 1.14.0 ends at v178

	// v178 -> v179
	NewMigration("Add LFS columns to Mirror", v1_15.AddLFSMirrorColumns),
	// v179 -> v180
	NewMigration("Convert avatar url to text", v1_15.ConvertAvatarURLToText),
	// v180 -> v181
	NewMigration("Delete credentials from past migrations", v1_15.DeleteMigrationCredentials),
	// v181 -> v182
	NewMigration("Always save primary email on email address table", v1_15.AddPrimaryEmail2EmailAddress),
	// v182 -> v183
	NewMigration("Add issue resource index table", v1_15.AddIssueResourceIndexTable),
	// v183 -> v184
	NewMigration("Create PushMirror table", v1_15.CreatePushMirrorTable),
	// v184 -> v185
	NewMigration("Rename Task errors to message", v1_15.RenameTaskErrorsToMessage),
	// v185 -> v186
	NewMigration("Add new table repo_archiver", v1_15.AddRepoArchiver),
	// v186 -> v187
	NewMigration("Create protected tag table", v1_15.CreateProtectedTagTable),
	// v187 -> v188
	NewMigration("Drop unneeded webhook related columns", v1_15.DropWebhookColumns),
	// v188 -> v189
	NewMigration("Add key is verified to gpg key", v1_15.AddKeyIsVerified),

	// Gitea 1.15.0 ends at v189

	// v189 -> v190
	NewMigration("Unwrap ldap.Sources", v1_16.UnwrapLDAPSourceCfg),
	// v190 -> v191
	NewMigration("Add agit flow pull request support", v1_16.AddAgitFlowPullRequest),
	// v191 -> v192
	NewMigration("Alter issue/comment table TEXT fields to LONGTEXT", v1_16.AlterIssueAndCommentTextFieldsToLongText),
	// v192 -> v193
	NewMigration("RecreateIssueResourceIndexTable to have a primary key instead of an unique index", v1_16.RecreateIssueResourceIndexTable),
	// v193 -> v194
	NewMigration("Add repo id column for attachment table", v1_16.AddRepoIDForAttachment),
	// v194 -> v195
	NewMigration("Add Branch Protection Unprotected Files Column", v1_16.AddBranchProtectionUnprotectedFilesColumn),
	// v195 -> v196
	NewMigration("Add table commit_status_index", v1_16.AddTableCommitStatusIndex),
	// v196 -> v197
	NewMigration("Add Color to ProjectBoard table", v1_16.AddColorColToProjectBoard),
	// v197 -> v198
	NewMigration("Add renamed_branch table", v1_16.AddRenamedBranchTable),
	// v198 -> v199
	NewMigration("Add issue content history table", v1_16.AddTableIssueContentHistory),
	// v199 -> v200
	NewMigration("No-op (remote version is using AppState now)", noopMigration),
	// v200 -> v201
	NewMigration("Add table app_state", v1_16.AddTableAppState),
	// v201 -> v202
	NewMigration("Drop table remote_version (if exists)", v1_16.DropTableRemoteVersion),
	// v202 -> v203
	NewMigration("Create key/value table for user settings", v1_16.CreateUserSettingsTable),
	// v203 -> v204
	NewMigration("Add Sorting to ProjectIssue table", v1_16.AddProjectIssueSorting),
	// v204 -> v205
	NewMigration("Add key is verified to ssh key", v1_16.AddSSHKeyIsVerified),
	// v205 -> v206
	NewMigration("Migrate to higher varchar on user struct", v1_16.MigrateUserPasswordSalt),
	// v206 -> v207
	NewMigration("Add authorize column to team_unit table", v1_16.AddAuthorizeColForTeamUnit),
	// v207 -> v208
	NewMigration("Add webauthn table and migrate u2f data to webauthn - NO-OPED", v1_16.AddWebAuthnCred),
	// v208 -> v209
	NewMigration("Use base32.HexEncoding instead of base64 encoding for cred ID as it is case insensitive - NO-OPED", v1_16.UseBase32HexForCredIDInWebAuthnCredential),
	// v209 -> v210
	NewMigration("Increase WebAuthentication CredentialID size to 410 - NO-OPED", v1_16.IncreaseCredentialIDTo410),
	// v210 -> v211
	NewMigration("v208 was completely broken - remigrate", v1_16.RemigrateU2FCredentials),

	// Gitea 1.16.2 ends at v211

	// v211 -> v212
	NewMigration("Create ForeignReference table", v1_17.CreateForeignReferenceTable),
	// v212 -> v213
	NewMigration("Add package tables", v1_17.AddPackageTables),
	// v213 -> v214
	NewMigration("Add allow edits from maintainers to PullRequest table", v1_17.AddAllowMaintainerEdit),
	// v214 -> v215
	NewMigration("Add auto merge table", v1_17.AddAutoMergeTable),
	// v215 -> v216
	NewMigration("allow to view files in PRs", v1_17.AddReviewViewedFiles),
	// v216 -> v217
	NewMigration("No-op (Improve Action table indices v1)", noopMigration),
	// v217 -> v218
	NewMigration("Alter hook_task table TEXT fields to LONGTEXT", v1_17.AlterHookTaskTextFieldsToLongText),
	// v218 -> v219
	NewMigration("Improve Action table indices v2", v1_17.ImproveActionTableIndices),
	// v219 -> v220
	NewMigration("Add sync_on_commit column to push_mirror table", v1_17.AddSyncOnCommitColForPushMirror),
	// v220 -> v221
	NewMigration("Add container repository property", v1_17.AddContainerRepositoryProperty),
	// v221 -> v222
	NewMigration("Store WebAuthentication CredentialID as bytes and increase size to at least 1024", v1_17.StoreWebauthnCredentialIDAsBytes),
	// v222 -> v223
	NewMigration("Drop old CredentialID column", v1_17.DropOldCredentialIDColumn),
	// v223 -> v224
	NewMigration("Rename CredentialIDBytes column to CredentialID", v1_17.RenameCredentialIDBytes),

	// Gitea 1.17.0 ends at v224

	// v224 -> v225
	NewMigration("Add badges to users", v1_18.CreateUserBadgesTable),
	// v225 -> v226
	NewMigration("Alter gpg_key/public_key content TEXT fields to MEDIUMTEXT", v1_18.AlterPublicGPGKeyContentFieldsToMediumText),
	// v226 -> v227
	NewMigration("Conan and generic packages do not need to be semantically versioned", v1_18.FixPackageSemverField),
	// v227 -> v228
	NewMigration("Create key/value table for system settings", v1_18.CreateSystemSettingsTable),
	// v228 -> v229
	NewMigration("Add TeamInvite table", v1_18.AddTeamInviteTable),
	// v229 -> v230
	NewMigration("Update counts of all open milestones", v1_18.UpdateOpenMilestoneCounts),
	// v230 -> v231
	NewMigration("Add ConfidentialClient column (default true) to OAuth2Application table", v1_18.AddConfidentialClientColumnToOAuth2ApplicationTable),
	// v231 -> v232
	NewMigration("Add index for hook_task", v1_19.AddIndexForHookTask),
	// v232 -> v233
	NewMigration("Alter package_version.metadata_json to LONGTEXT", v1_19.AlterPackageVersionMetadataToLongText),
	// v233 -> v234
	NewMigration("Add header_authorization_encrypted column to webhook table", v1_19.AddHeaderAuthorizationEncryptedColWebhook),
	// v234 -> v235
	NewMigration("Add package cleanup rule table", v1_19.CreatePackageCleanupRuleTable),
	// v235 -> v236
	NewMigration("Add index for access_token", v1_19.AddIndexForAccessToken),
	// v236 -> v237
<<<<<<< HEAD
	NewMigration("Add manually_merge_pull_confirmed to pull_request table", v1_19.AddManuallyMergePullConfirmedToPullRequest),
=======
	NewMigration("Create secrets table", v1_19.CreateSecretsTable),
>>>>>>> 65905513
}

// GetCurrentDBVersion returns the current db version
func GetCurrentDBVersion(x *xorm.Engine) (int64, error) {
	if err := x.Sync(new(Version)); err != nil {
		return -1, fmt.Errorf("sync: %w", err)
	}

	currentVersion := &Version{ID: 1}
	has, err := x.Get(currentVersion)
	if err != nil {
		return -1, fmt.Errorf("get: %w", err)
	}
	if !has {
		return -1, nil
	}
	return currentVersion.Version, nil
}

// ExpectedVersion returns the expected db version
func ExpectedVersion() int64 {
	return int64(minDBVersion + len(migrations))
}

// EnsureUpToDate will check if the db is at the correct version
func EnsureUpToDate(x *xorm.Engine) error {
	currentDB, err := GetCurrentDBVersion(x)
	if err != nil {
		return err
	}

	if currentDB < 0 {
		return fmt.Errorf("Database has not been initialized")
	}

	if minDBVersion > currentDB {
		return fmt.Errorf("DB version %d (<= %d) is too old for auto-migration. Upgrade to Gitea 1.6.4 first then upgrade to this version", currentDB, minDBVersion)
	}

	expected := ExpectedVersion()

	if currentDB != expected {
		return fmt.Errorf(`Current database version %d is not equal to the expected version %d. Please run "gitea [--config /path/to/app.ini] migrate" to update the database version`, currentDB, expected)
	}

	return nil
}

// Migrate database to current version
func Migrate(x *xorm.Engine) error {
	// Set a new clean the default mapper to GonicMapper as that is the default for Gitea.
	x.SetMapper(names.GonicMapper{})
	if err := x.Sync(new(Version)); err != nil {
		return fmt.Errorf("sync: %w", err)
	}

	currentVersion := &Version{ID: 1}
	has, err := x.Get(currentVersion)
	if err != nil {
		return fmt.Errorf("get: %w", err)
	} else if !has {
		// If the version record does not exist we think
		// it is a fresh installation and we can skip all migrations.
		currentVersion.ID = 0
		currentVersion.Version = int64(minDBVersion + len(migrations))

		if _, err = x.InsertOne(currentVersion); err != nil {
			return fmt.Errorf("insert: %w", err)
		}
	}

	v := currentVersion.Version
	if minDBVersion > v {
		log.Fatal(`Gitea no longer supports auto-migration from your previously installed version.
Please try upgrading to a lower version first (suggested v1.6.4), then upgrade to this version.`)
		return nil
	}

	// Downgrading Gitea's database version not supported
	if int(v-minDBVersion) > len(migrations) {
		msg := fmt.Sprintf("Your database (migration version: %d) is for a newer Gitea, you can not use the newer database for this old Gitea release (%d).", v, minDBVersion+len(migrations))
		msg += "\nGitea will exit to keep your database safe and unchanged. Please use the correct Gitea release, do not change the migration version manually (incorrect manual operation may lose data)."
		if !setting.IsProd {
			msg += fmt.Sprintf("\nIf you are in development and really know what you're doing, you can force changing the migration version by executing: UPDATE version SET version=%d WHERE id=1;", minDBVersion+len(migrations))
		}
		_, _ = fmt.Fprintln(os.Stderr, msg)
		log.Fatal(msg)
		return nil
	}

	// Some migration tasks depend on the git command
	if git.DefaultContext == nil {
		if err = git.InitSimple(context.Background()); err != nil {
			return err
		}
	}

	// Migrate
	for i, m := range migrations[v-minDBVersion:] {
		log.Info("Migration[%d]: %s", v+int64(i), m.Description())
		// Reset the mapper between each migration - migrations are not supposed to depend on each other
		x.SetMapper(names.GonicMapper{})
		if err = m.Migrate(x); err != nil {
			return fmt.Errorf("migration[%d]: %s failed: %w", v+int64(i), m.Description(), err)
		}
		currentVersion.Version = v + int64(i) + 1
		if _, err = x.ID(1).Update(currentVersion); err != nil {
			return err
		}
	}
	return nil
}<|MERGE_RESOLUTION|>--- conflicted
+++ resolved
@@ -443,11 +443,9 @@
 	// v235 -> v236
 	NewMigration("Add index for access_token", v1_19.AddIndexForAccessToken),
 	// v236 -> v237
-<<<<<<< HEAD
+	NewMigration("Create secrets table", v1_19.CreateSecretsTable),
+	// v237 -> v238
 	NewMigration("Add manually_merge_pull_confirmed to pull_request table", v1_19.AddManuallyMergePullConfirmedToPullRequest),
-=======
-	NewMigration("Create secrets table", v1_19.CreateSecretsTable),
->>>>>>> 65905513
 }
 
 // GetCurrentDBVersion returns the current db version
