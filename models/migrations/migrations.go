// Copyright 2015 The Gogs Authors. All rights reserved.
// Copyright 2017 The Gitea Authors. All rights reserved.
// SPDX-License-Identifier: MIT

package migrations

import (
	"context"
	"fmt"
	"os"

	"code.gitea.io/gitea/models/migrations/v1_10"
	"code.gitea.io/gitea/models/migrations/v1_11"
	"code.gitea.io/gitea/models/migrations/v1_12"
	"code.gitea.io/gitea/models/migrations/v1_13"
	"code.gitea.io/gitea/models/migrations/v1_14"
	"code.gitea.io/gitea/models/migrations/v1_15"
	"code.gitea.io/gitea/models/migrations/v1_16"
	"code.gitea.io/gitea/models/migrations/v1_17"
	"code.gitea.io/gitea/models/migrations/v1_18"
	"code.gitea.io/gitea/models/migrations/v1_19"
	"code.gitea.io/gitea/models/migrations/v1_20"
	"code.gitea.io/gitea/models/migrations/v1_6"
	"code.gitea.io/gitea/models/migrations/v1_7"
	"code.gitea.io/gitea/models/migrations/v1_8"
	"code.gitea.io/gitea/models/migrations/v1_9"
	"code.gitea.io/gitea/modules/git"
	"code.gitea.io/gitea/modules/log"
	"code.gitea.io/gitea/modules/setting"

	"xorm.io/xorm"
	"xorm.io/xorm/names"
)

const minDBVersion = 70 // Gitea 1.5.3

// Migration describes on migration from lower version to high version
type Migration interface {
	Description() string
	Migrate(*xorm.Engine) error
}

type migration struct {
	description string
	migrate     func(*xorm.Engine) error
}

// NewMigration creates a new migration
func NewMigration(desc string, fn func(*xorm.Engine) error) Migration {
	return &migration{desc, fn}
}

// Description returns the migration's description
func (m *migration) Description() string {
	return m.description
}

// Migrate executes the migration
func (m *migration) Migrate(x *xorm.Engine) error {
	return m.migrate(x)
}

// Version describes the version table. Should have only one row with id==1
type Version struct {
	ID      int64 `xorm:"pk autoincr"`
	Version int64
}

// Use noopMigration when there is a migration that has been no-oped
var noopMigration = func(_ *xorm.Engine) error { return nil }

// This is a sequence of migrations. Add new migrations to the bottom of the list.
// If you want to "retire" a migration, remove it from the top of the list and
// update minDBVersion accordingly
var migrations = []Migration{
	// Gitea 1.5.0 ends at v69

	// v70 -> v71
	NewMigration("add issue_dependencies", v1_6.AddIssueDependencies),
	// v71 -> v72
	NewMigration("protect each scratch token", v1_6.AddScratchHash),
	// v72 -> v73
	NewMigration("add review", v1_6.AddReview),

	// Gitea 1.6.0 ends at v73

	// v73 -> v74
	NewMigration("add must_change_password column for users table", v1_7.AddMustChangePassword),
	// v74 -> v75
	NewMigration("add approval whitelists to protected branches", v1_7.AddApprovalWhitelistsToProtectedBranches),
	// v75 -> v76
	NewMigration("clear nonused data which not deleted when user was deleted", v1_7.ClearNonusedData),

	// Gitea 1.7.0 ends at v76

	// v76 -> v77
	NewMigration("add pull request rebase with merge commit", v1_8.AddPullRequestRebaseWithMerge),
	// v77 -> v78
	NewMigration("add theme to users", v1_8.AddUserDefaultTheme),
	// v78 -> v79
	NewMigration("rename repo is_bare to repo is_empty", v1_8.RenameRepoIsBareToIsEmpty),
	// v79 -> v80
	NewMigration("add can close issues via commit in any branch", v1_8.AddCanCloseIssuesViaCommitInAnyBranch),
	// v80 -> v81
	NewMigration("add is locked to issues", v1_8.AddIsLockedToIssues),
	// v81 -> v82
	NewMigration("update U2F counter type", v1_8.ChangeU2FCounterType),

	// Gitea 1.8.0 ends at v82

	// v82 -> v83
	NewMigration("hot fix for wrong release sha1 on release table", v1_9.FixReleaseSha1OnReleaseTable),
	// v83 -> v84
	NewMigration("add uploader id for table attachment", v1_9.AddUploaderIDForAttachment),
	// v84 -> v85
	NewMigration("add table to store original imported gpg keys", v1_9.AddGPGKeyImport),
	// v85 -> v86
	NewMigration("hash application token", v1_9.HashAppToken),
	// v86 -> v87
	NewMigration("add http method to webhook", v1_9.AddHTTPMethodToWebhook),
	// v87 -> v88
	NewMigration("add avatar field to repository", v1_9.AddAvatarFieldToRepository),

	// Gitea 1.9.0 ends at v88

	// v88 -> v89
	NewMigration("add commit status context field to commit_status", v1_10.AddCommitStatusContext),
	// v89 -> v90
	NewMigration("add original author/url migration info to issues, comments, and repo ", v1_10.AddOriginalMigrationInfo),
	// v90 -> v91
	NewMigration("change length of some repository columns", v1_10.ChangeSomeColumnsLengthOfRepo),
	// v91 -> v92
	NewMigration("add index on owner_id of repository and type, review_id of comment", v1_10.AddIndexOnRepositoryAndComment),
	// v92 -> v93
	NewMigration("remove orphaned repository index statuses", v1_10.RemoveLingeringIndexStatus),
	// v93 -> v94
	NewMigration("add email notification enabled preference to user", v1_10.AddEmailNotificationEnabledToUser),
	// v94 -> v95
	NewMigration("add enable_status_check, status_check_contexts to protected_branch", v1_10.AddStatusCheckColumnsForProtectedBranches),
	// v95 -> v96
	NewMigration("add table columns for cross referencing issues", v1_10.AddCrossReferenceColumns),
	// v96 -> v97
	NewMigration("delete orphaned attachments", v1_10.DeleteOrphanedAttachments),
	// v97 -> v98
	NewMigration("add repo_admin_change_team_access to user", v1_10.AddRepoAdminChangeTeamAccessColumnForUser),
	// v98 -> v99
	NewMigration("add original author name and id on migrated release", v1_10.AddOriginalAuthorOnMigratedReleases),
	// v99 -> v100
	NewMigration("add task table and status column for repository table", v1_10.AddTaskTable),
	// v100 -> v101
	NewMigration("update migration repositories' service type", v1_10.UpdateMigrationServiceTypes),
	// v101 -> v102
	NewMigration("change length of some external login users columns", v1_10.ChangeSomeColumnsLengthOfExternalLoginUser),

	// Gitea 1.10.0 ends at v102

	// v102 -> v103
	NewMigration("update migration repositories' service type", v1_11.DropColumnHeadUserNameOnPullRequest),
	// v103 -> v104
	NewMigration("Add WhitelistDeployKeys to protected branch", v1_11.AddWhitelistDeployKeysToBranches),
	// v104 -> v105
	NewMigration("remove unnecessary columns from label", v1_11.RemoveLabelUneededCols),
	// v105 -> v106
	NewMigration("add includes_all_repositories to teams", v1_11.AddTeamIncludesAllRepositories),
	// v106 -> v107
	NewMigration("add column `mode` to table watch", v1_11.AddModeColumnToWatch),
	// v107 -> v108
	NewMigration("Add template options to repository", v1_11.AddTemplateToRepo),
	// v108 -> v109
	NewMigration("Add comment_id on table notification", v1_11.AddCommentIDOnNotification),
	// v109 -> v110
	NewMigration("add can_create_org_repo to team", v1_11.AddCanCreateOrgRepoColumnForTeam),
	// v110 -> v111
	NewMigration("change review content type to text", v1_11.ChangeReviewContentToText),
	// v111 -> v112
	NewMigration("update branch protection for can push and whitelist enable", v1_11.AddBranchProtectionCanPushAndEnableWhitelist),
	// v112 -> v113
	NewMigration("remove release attachments which repository deleted", v1_11.RemoveAttachmentMissedRepo),
	// v113 -> v114
	NewMigration("new feature: change target branch of pull requests", v1_11.FeatureChangeTargetBranch),
	// v114 -> v115
	NewMigration("Remove authentication credentials from stored URL", v1_11.SanitizeOriginalURL),
	// v115 -> v116
	NewMigration("add user_id prefix to existing user avatar name", v1_11.RenameExistingUserAvatarName),
	// v116 -> v117
	NewMigration("Extend TrackedTimes", v1_11.ExtendTrackedTimes),

	// Gitea 1.11.0 ends at v117

	// v117 -> v118
	NewMigration("Add block on rejected reviews branch protection", v1_12.AddBlockOnRejectedReviews),
	// v118 -> v119
	NewMigration("Add commit id and stale to reviews", v1_12.AddReviewCommitAndStale),
	// v119 -> v120
	NewMigration("Fix migrated repositories' git service type", v1_12.FixMigratedRepositoryServiceType),
	// v120 -> v121
	NewMigration("Add owner_name on table repository", v1_12.AddOwnerNameOnRepository),
	// v121 -> v122
	NewMigration("add is_restricted column for users table", v1_12.AddIsRestricted),
	// v122 -> v123
	NewMigration("Add Require Signed Commits to ProtectedBranch", v1_12.AddRequireSignedCommits),
	// v123 -> v124
	NewMigration("Add original information for reactions", v1_12.AddReactionOriginals),
	// v124 -> v125
	NewMigration("Add columns to user and repository", v1_12.AddUserRepoMissingColumns),
	// v125 -> v126
	NewMigration("Add some columns on review for migration", v1_12.AddReviewMigrateInfo),
	// v126 -> v127
	NewMigration("Fix topic repository count", v1_12.FixTopicRepositoryCount),
	// v127 -> v128
	NewMigration("add repository code language statistics", v1_12.AddLanguageStats),
	// v128 -> v129
	NewMigration("fix merge base for pull requests", v1_12.FixMergeBase),
	// v129 -> v130
	NewMigration("remove dependencies from deleted repositories", v1_12.PurgeUnusedDependencies),
	// v130 -> v131
	NewMigration("Expand webhooks for more granularity", v1_12.ExpandWebhooks),
	// v131 -> v132
	NewMigration("Add IsSystemWebhook column to webhooks table", v1_12.AddSystemWebhookColumn),
	// v132 -> v133
	NewMigration("Add Branch Protection Protected Files Column", v1_12.AddBranchProtectionProtectedFilesColumn),
	// v133 -> v134
	NewMigration("Add EmailHash Table", v1_12.AddEmailHashTable),
	// v134 -> v135
	NewMigration("Refix merge base for merged pull requests", v1_12.RefixMergeBase),
	// v135 -> v136
	NewMigration("Add OrgID column to Labels table", v1_12.AddOrgIDLabelColumn),
	// v136 -> v137
	NewMigration("Add CommitsAhead and CommitsBehind Column to PullRequest Table", v1_12.AddCommitDivergenceToPulls),
	// v137 -> v138
	NewMigration("Add Branch Protection Block Outdated Branch", v1_12.AddBlockOnOutdatedBranch),
	// v138 -> v139
	NewMigration("Add ResolveDoerID to Comment table", v1_12.AddResolveDoerIDCommentColumn),
	// v139 -> v140
	NewMigration("prepend refs/heads/ to issue refs", v1_12.PrependRefsHeadsToIssueRefs),

	// Gitea 1.12.0 ends at v140

	// v140 -> v141
	NewMigration("Save detected language file size to database instead of percent", v1_13.FixLanguageStatsToSaveSize),
	// v141 -> v142
	NewMigration("Add KeepActivityPrivate to User table", v1_13.AddKeepActivityPrivateUserColumn),
	// v142 -> v143
	NewMigration("Ensure Repository.IsArchived is not null", v1_13.SetIsArchivedToFalse),
	// v143 -> v144
	NewMigration("recalculate Stars number for all user", v1_13.RecalculateStars),
	// v144 -> v145
	NewMigration("update Matrix Webhook http method to 'PUT'", v1_13.UpdateMatrixWebhookHTTPMethod),
	// v145 -> v146
	NewMigration("Increase Language field to 50 in LanguageStats", v1_13.IncreaseLanguageField),
	// v146 -> v147
	NewMigration("Add projects info to repository table", v1_13.AddProjectsInfo),
	// v147 -> v148
	NewMigration("create review for 0 review id code comments", v1_13.CreateReviewsForCodeComments),
	// v148 -> v149
	NewMigration("remove issue dependency comments who refer to non existing issues", v1_13.PurgeInvalidDependenciesComments),
	// v149 -> v150
	NewMigration("Add Created and Updated to Milestone table", v1_13.AddCreatedAndUpdatedToMilestones),
	// v150 -> v151
	NewMigration("add primary key to repo_topic", v1_13.AddPrimaryKeyToRepoTopic),
	// v151 -> v152
	NewMigration("set default password algorithm to Argon2", v1_13.SetDefaultPasswordToArgon2),
	// v152 -> v153
	NewMigration("add TrustModel field to Repository", v1_13.AddTrustModelToRepository),
	// v153 > v154
	NewMigration("add Team review request support", v1_13.AddTeamReviewRequestSupport),
	// v154 > v155
	NewMigration("add timestamps to Star, Label, Follow, Watch and Collaboration", v1_13.AddTimeStamps),

	// Gitea 1.13.0 ends at v155

	// v155 -> v156
	NewMigration("add changed_protected_files column for pull_request table", v1_14.AddChangedProtectedFilesPullRequestColumn),
	// v156 -> v157
	NewMigration("fix publisher ID for tag releases", v1_14.FixPublisherIDforTagReleases),
	// v157 -> v158
	NewMigration("ensure repo topics are up-to-date", v1_14.FixRepoTopics),
	// v158 -> v159
	NewMigration("code comment replies should have the commitID of the review they are replying to", v1_14.UpdateCodeCommentReplies),
	// v159 -> v160
	NewMigration("update reactions constraint", v1_14.UpdateReactionConstraint),
	// v160 -> v161
	NewMigration("Add block on official review requests branch protection", v1_14.AddBlockOnOfficialReviewRequests),
	// v161 -> v162
	NewMigration("Convert task type from int to string", v1_14.ConvertTaskTypeToString),
	// v162 -> v163
	NewMigration("Convert webhook task type from int to string", v1_14.ConvertWebhookTaskTypeToString),
	// v163 -> v164
	NewMigration("Convert topic name from 25 to 50", v1_14.ConvertTopicNameFrom25To50),
	// v164 -> v165
	NewMigration("Add scope and nonce columns to oauth2_grant table", v1_14.AddScopeAndNonceColumnsToOAuth2Grant),
	// v165 -> v166
	NewMigration("Convert hook task type from char(16) to varchar(16) and trim the column", v1_14.ConvertHookTaskTypeToVarcharAndTrim),
	// v166 -> v167
	NewMigration("Where Password is Valid with Empty String delete it", v1_14.RecalculateUserEmptyPWD),
	// v167 -> v168
	NewMigration("Add user redirect", v1_14.AddUserRedirect),
	// v168 -> v169
	NewMigration("Recreate user table to fix default values", v1_14.RecreateUserTableToFixDefaultValues),
	// v169 -> v170
	NewMigration("Update DeleteBranch comments to set the old_ref to the commit_sha", v1_14.CommentTypeDeleteBranchUseOldRef),
	// v170 -> v171
	NewMigration("Add Dismissed to Review table", v1_14.AddDismissedReviewColumn),
	// v171 -> v172
	NewMigration("Add Sorting to ProjectBoard table", v1_14.AddSortingColToProjectBoard),
	// v172 -> v173
	NewMigration("Add sessions table for go-chi/session", v1_14.AddSessionTable),
	// v173 -> v174
	NewMigration("Add time_id column to Comment", v1_14.AddTimeIDCommentColumn),
	// v174 -> v175
	NewMigration("Create repo transfer table", v1_14.AddRepoTransfer),
	// v175 -> v176
	NewMigration("Fix Postgres ID Sequences broken by recreate-table", v1_14.FixPostgresIDSequences),
	// v176 -> v177
	NewMigration("Remove invalid labels from comments", v1_14.RemoveInvalidLabels),
	// v177 -> v178
	NewMigration("Delete orphaned IssueLabels", v1_14.DeleteOrphanedIssueLabels),

	// Gitea 1.14.0 ends at v178

	// v178 -> v179
	NewMigration("Add LFS columns to Mirror", v1_15.AddLFSMirrorColumns),
	// v179 -> v180
	NewMigration("Convert avatar url to text", v1_15.ConvertAvatarURLToText),
	// v180 -> v181
	NewMigration("Delete credentials from past migrations", v1_15.DeleteMigrationCredentials),
	// v181 -> v182
	NewMigration("Always save primary email on email address table", v1_15.AddPrimaryEmail2EmailAddress),
	// v182 -> v183
	NewMigration("Add issue resource index table", v1_15.AddIssueResourceIndexTable),
	// v183 -> v184
	NewMigration("Create PushMirror table", v1_15.CreatePushMirrorTable),
	// v184 -> v185
	NewMigration("Rename Task errors to message", v1_15.RenameTaskErrorsToMessage),
	// v185 -> v186
	NewMigration("Add new table repo_archiver", v1_15.AddRepoArchiver),
	// v186 -> v187
	NewMigration("Create protected tag table", v1_15.CreateProtectedTagTable),
	// v187 -> v188
	NewMigration("Drop unneeded webhook related columns", v1_15.DropWebhookColumns),
	// v188 -> v189
	NewMigration("Add key is verified to gpg key", v1_15.AddKeyIsVerified),

	// Gitea 1.15.0 ends at v189

	// v189 -> v190
	NewMigration("Unwrap ldap.Sources", v1_16.UnwrapLDAPSourceCfg),
	// v190 -> v191
	NewMigration("Add agit flow pull request support", v1_16.AddAgitFlowPullRequest),
	// v191 -> v192
	NewMigration("Alter issue/comment table TEXT fields to LONGTEXT", v1_16.AlterIssueAndCommentTextFieldsToLongText),
	// v192 -> v193
	NewMigration("RecreateIssueResourceIndexTable to have a primary key instead of an unique index", v1_16.RecreateIssueResourceIndexTable),
	// v193 -> v194
	NewMigration("Add repo id column for attachment table", v1_16.AddRepoIDForAttachment),
	// v194 -> v195
	NewMigration("Add Branch Protection Unprotected Files Column", v1_16.AddBranchProtectionUnprotectedFilesColumn),
	// v195 -> v196
	NewMigration("Add table commit_status_index", v1_16.AddTableCommitStatusIndex),
	// v196 -> v197
	NewMigration("Add Color to ProjectBoard table", v1_16.AddColorColToProjectBoard),
	// v197 -> v198
	NewMigration("Add renamed_branch table", v1_16.AddRenamedBranchTable),
	// v198 -> v199
	NewMigration("Add issue content history table", v1_16.AddTableIssueContentHistory),
	// v199 -> v200
	NewMigration("No-op (remote version is using AppState now)", noopMigration),
	// v200 -> v201
	NewMigration("Add table app_state", v1_16.AddTableAppState),
	// v201 -> v202
	NewMigration("Drop table remote_version (if exists)", v1_16.DropTableRemoteVersion),
	// v202 -> v203
	NewMigration("Create key/value table for user settings", v1_16.CreateUserSettingsTable),
	// v203 -> v204
	NewMigration("Add Sorting to ProjectIssue table", v1_16.AddProjectIssueSorting),
	// v204 -> v205
	NewMigration("Add key is verified to ssh key", v1_16.AddSSHKeyIsVerified),
	// v205 -> v206
	NewMigration("Migrate to higher varchar on user struct", v1_16.MigrateUserPasswordSalt),
	// v206 -> v207
	NewMigration("Add authorize column to team_unit table", v1_16.AddAuthorizeColForTeamUnit),
	// v207 -> v208
	NewMigration("Add webauthn table and migrate u2f data to webauthn - NO-OPED", v1_16.AddWebAuthnCred),
	// v208 -> v209
	NewMigration("Use base32.HexEncoding instead of base64 encoding for cred ID as it is case insensitive - NO-OPED", v1_16.UseBase32HexForCredIDInWebAuthnCredential),
	// v209 -> v210
	NewMigration("Increase WebAuthentication CredentialID size to 410 - NO-OPED", v1_16.IncreaseCredentialIDTo410),
	// v210 -> v211
	NewMigration("v208 was completely broken - remigrate", v1_16.RemigrateU2FCredentials),

	// Gitea 1.16.2 ends at v211

	// v211 -> v212
	NewMigration("Create ForeignReference table", v1_17.CreateForeignReferenceTable),
	// v212 -> v213
	NewMigration("Add package tables", v1_17.AddPackageTables),
	// v213 -> v214
	NewMigration("Add allow edits from maintainers to PullRequest table", v1_17.AddAllowMaintainerEdit),
	// v214 -> v215
	NewMigration("Add auto merge table", v1_17.AddAutoMergeTable),
	// v215 -> v216
	NewMigration("allow to view files in PRs", v1_17.AddReviewViewedFiles),
	// v216 -> v217
	NewMigration("No-op (Improve Action table indices v1)", noopMigration),
	// v217 -> v218
	NewMigration("Alter hook_task table TEXT fields to LONGTEXT", v1_17.AlterHookTaskTextFieldsToLongText),
	// v218 -> v219
	NewMigration("Improve Action table indices v2", v1_17.ImproveActionTableIndices),
	// v219 -> v220
	NewMigration("Add sync_on_commit column to push_mirror table", v1_17.AddSyncOnCommitColForPushMirror),
	// v220 -> v221
	NewMigration("Add container repository property", v1_17.AddContainerRepositoryProperty),
	// v221 -> v222
	NewMigration("Store WebAuthentication CredentialID as bytes and increase size to at least 1024", v1_17.StoreWebauthnCredentialIDAsBytes),
	// v222 -> v223
	NewMigration("Drop old CredentialID column", v1_17.DropOldCredentialIDColumn),
	// v223 -> v224
	NewMigration("Rename CredentialIDBytes column to CredentialID", v1_17.RenameCredentialIDBytes),

	// Gitea 1.17.0 ends at v224

	// v224 -> v225
	NewMigration("Add badges to users", v1_18.CreateUserBadgesTable),
	// v225 -> v226
	NewMigration("Alter gpg_key/public_key content TEXT fields to MEDIUMTEXT", v1_18.AlterPublicGPGKeyContentFieldsToMediumText),
	// v226 -> v227
	NewMigration("Conan and generic packages do not need to be semantically versioned", v1_18.FixPackageSemverField),
	// v227 -> v228
	NewMigration("Create key/value table for system settings", v1_18.CreateSystemSettingsTable),
	// v228 -> v229
	NewMigration("Add TeamInvite table", v1_18.AddTeamInviteTable),
	// v229 -> v230
	NewMigration("Update counts of all open milestones", v1_18.UpdateOpenMilestoneCounts),
	// v230 -> v231
	NewMigration("Add ConfidentialClient column (default true) to OAuth2Application table", v1_18.AddConfidentialClientColumnToOAuth2ApplicationTable),

	// Gitea 1.18.0 ends at v231

	// v231 -> v232
	NewMigration("Add index for hook_task", v1_19.AddIndexForHookTask),
	// v232 -> v233
	NewMigration("Alter package_version.metadata_json to LONGTEXT", v1_19.AlterPackageVersionMetadataToLongText),
	// v233 -> v234
	NewMigration("Add header_authorization_encrypted column to webhook table", v1_19.AddHeaderAuthorizationEncryptedColWebhook),
	// v234 -> v235
	NewMigration("Add package cleanup rule table", v1_19.CreatePackageCleanupRuleTable),
	// v235 -> v236
	NewMigration("Add index for access_token", v1_19.AddIndexForAccessToken),
	// v236 -> v237
	NewMigration("Create secrets table", v1_19.CreateSecretsTable),
	// v237 -> v238
	NewMigration("Drop ForeignReference table", v1_19.DropForeignReferenceTable),
	// v238 -> v239
	NewMigration("Add updated unix to LFSMetaObject", v1_19.AddUpdatedUnixToLFSMetaObject),
	// v239 -> v240
	NewMigration("Add scope for access_token", v1_19.AddScopeForAccessTokens),
	// v240 -> v241
	NewMigration("Add actions tables", v1_19.AddActionsTables),
	// v241 -> v242
	NewMigration("Add card_type column to project table", v1_19.AddCardTypeToProjectTable),
	// v242 -> v243
	NewMigration("Alter gpg_key_import content TEXT field to MEDIUMTEXT", v1_19.AlterPublicGPGKeyImportContentFieldToMediumText),
	// v243 -> v244
	NewMigration("Add exclusive label", v1_19.AddExclusiveLabel),

	// Gitea 1.19.0 ends at v244

	// v244 -> v245
	NewMigration("Add NeedApproval to actions tables", v1_20.AddNeedApprovalToActionRun),
	// v245 -> v246
	NewMigration("Rename Webhook org_id to owner_id", v1_20.RenameWebhookOrgToOwner),
	// v246 -> v247
	NewMigration("Add missed column owner_id for project table", v1_20.AddNewColumnForProject),
	// v247 -> v248
	NewMigration("Fix incorrect project type", v1_20.FixIncorrectProjectType),
	// v248 -> v249
	NewMigration("Add version column to action_runner table", v1_20.AddVersionToActionRunner),
	// v249 -> v250
	NewMigration("Improve Action table indices v3", v1_20.ImproveActionTableIndices),
	// v250 -> v251
	NewMigration("Change Container Metadata", v1_20.ChangeContainerMetadataMultiArch),
	// v251 -> v252
	NewMigration("Fix incorrect owner team unit access mode", v1_20.FixIncorrectOwnerTeamUnitAccessMode),
	// v252 -> v253
	NewMigration("Fix incorrect admin team unit access mode", v1_20.FixIncorrectAdminTeamUnitAccessMode),
	// v253 -> v254
	NewMigration("Fix ExternalTracker and ExternalWiki accessMode in owner and admin team", v1_20.FixExternalTrackerAndExternalWikiAccessModeInOwnerAndAdminTeam),
	// v254 -> v255
	NewMigration("Add ActionTaskOutput table", v1_20.AddActionTaskOutputTable),
	// v255 -> v256
	NewMigration("Add ArchivedUnix Column", v1_20.AddArchivedUnixToRepository),
<<<<<<< HEAD
	// v257 -> v258
	NewMigration("Add milestone labels", v1_20.AddMilestoneLabels),
=======
	// v256 -> v257
	NewMigration("Add is_internal column to package", v1_20.AddIsInternalColumnToPackage),
>>>>>>> 6c8b680f
}

// GetCurrentDBVersion returns the current db version
func GetCurrentDBVersion(x *xorm.Engine) (int64, error) {
	if err := x.Sync(new(Version)); err != nil {
		return -1, fmt.Errorf("sync: %w", err)
	}

	currentVersion := &Version{ID: 1}
	has, err := x.Get(currentVersion)
	if err != nil {
		return -1, fmt.Errorf("get: %w", err)
	}
	if !has {
		return -1, nil
	}
	return currentVersion.Version, nil
}

// ExpectedVersion returns the expected db version
func ExpectedVersion() int64 {
	return int64(minDBVersion + len(migrations))
}

// EnsureUpToDate will check if the db is at the correct version
func EnsureUpToDate(x *xorm.Engine) error {
	currentDB, err := GetCurrentDBVersion(x)
	if err != nil {
		return err
	}

	if currentDB < 0 {
		return fmt.Errorf("Database has not been initialized")
	}

	if minDBVersion > currentDB {
		return fmt.Errorf("DB version %d (<= %d) is too old for auto-migration. Upgrade to Gitea 1.6.4 first then upgrade to this version", currentDB, minDBVersion)
	}

	expected := ExpectedVersion()

	if currentDB != expected {
		return fmt.Errorf(`Current database version %d is not equal to the expected version %d. Please run "gitea [--config /path/to/app.ini] migrate" to update the database version`, currentDB, expected)
	}

	return nil
}

// Migrate database to current version
func Migrate(x *xorm.Engine) error {
	// Set a new clean the default mapper to GonicMapper as that is the default for Gitea.
	x.SetMapper(names.GonicMapper{})
	if err := x.Sync(new(Version)); err != nil {
		return fmt.Errorf("sync: %w", err)
	}

	currentVersion := &Version{ID: 1}
	has, err := x.Get(currentVersion)
	if err != nil {
		return fmt.Errorf("get: %w", err)
	} else if !has {
		// If the version record does not exist we think
		// it is a fresh installation and we can skip all migrations.
		currentVersion.ID = 0
		currentVersion.Version = int64(minDBVersion + len(migrations))

		if _, err = x.InsertOne(currentVersion); err != nil {
			return fmt.Errorf("insert: %w", err)
		}
	}

	v := currentVersion.Version
	if minDBVersion > v {
		log.Fatal(`Gitea no longer supports auto-migration from your previously installed version.
Please try upgrading to a lower version first (suggested v1.6.4), then upgrade to this version.`)
		return nil
	}

	// Downgrading Gitea's database version not supported
	if int(v-minDBVersion) > len(migrations) {
		msg := fmt.Sprintf("Your database (migration version: %d) is for a newer Gitea, you can not use the newer database for this old Gitea release (%d).", v, minDBVersion+len(migrations))
		msg += "\nGitea will exit to keep your database safe and unchanged. Please use the correct Gitea release, do not change the migration version manually (incorrect manual operation may lose data)."
		if !setting.IsProd {
			msg += fmt.Sprintf("\nIf you are in development and really know what you're doing, you can force changing the migration version by executing: UPDATE version SET version=%d WHERE id=1;", minDBVersion+len(migrations))
		}
		_, _ = fmt.Fprintln(os.Stderr, msg)
		log.Fatal(msg)
		return nil
	}

	// Some migration tasks depend on the git command
	if git.DefaultContext == nil {
		if err = git.InitSimple(context.Background()); err != nil {
			return err
		}
	}

	// Migrate
	for i, m := range migrations[v-minDBVersion:] {
		log.Info("Migration[%d]: %s", v+int64(i), m.Description())
		// Reset the mapper between each migration - migrations are not supposed to depend on each other
		x.SetMapper(names.GonicMapper{})
		if err = m.Migrate(x); err != nil {
			return fmt.Errorf("migration[%d]: %s failed: %w", v+int64(i), m.Description(), err)
		}
		currentVersion.Version = v + int64(i) + 1
		if _, err = x.ID(1).Update(currentVersion); err != nil {
			return err
		}
	}
	return nil
}<|MERGE_RESOLUTION|>--- conflicted
+++ resolved
@@ -489,13 +489,10 @@
 	NewMigration("Add ActionTaskOutput table", v1_20.AddActionTaskOutputTable),
 	// v255 -> v256
 	NewMigration("Add ArchivedUnix Column", v1_20.AddArchivedUnixToRepository),
-<<<<<<< HEAD
+	// v256 -> v257
+	NewMigration("Add is_internal column to package", v1_20.AddIsInternalColumnToPackage),
 	// v257 -> v258
 	NewMigration("Add milestone labels", v1_20.AddMilestoneLabels),
-=======
-	// v256 -> v257
-	NewMigration("Add is_internal column to package", v1_20.AddIsInternalColumnToPackage),
->>>>>>> 6c8b680f
 }
 
 // GetCurrentDBVersion returns the current db version
