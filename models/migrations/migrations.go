// Copyright 2015 The Gogs Authors. All rights reserved.
// Copyright 2017 The Gitea Authors. All rights reserved.
// SPDX-License-Identifier: MIT

package migrations

import (
	"context"
	"fmt"
	"os"

	"code.gitea.io/gitea/models/migrations/v1_10"
	"code.gitea.io/gitea/models/migrations/v1_11"
	"code.gitea.io/gitea/models/migrations/v1_12"
	"code.gitea.io/gitea/models/migrations/v1_13"
	"code.gitea.io/gitea/models/migrations/v1_14"
	"code.gitea.io/gitea/models/migrations/v1_15"
	"code.gitea.io/gitea/models/migrations/v1_16"
	"code.gitea.io/gitea/models/migrations/v1_17"
	"code.gitea.io/gitea/models/migrations/v1_18"
	"code.gitea.io/gitea/models/migrations/v1_19"
	"code.gitea.io/gitea/models/migrations/v1_20"
	"code.gitea.io/gitea/models/migrations/v1_21"
	"code.gitea.io/gitea/models/migrations/v1_6"
	"code.gitea.io/gitea/models/migrations/v1_7"
	"code.gitea.io/gitea/models/migrations/v1_8"
	"code.gitea.io/gitea/models/migrations/v1_9"
	"code.gitea.io/gitea/modules/git"
	"code.gitea.io/gitea/modules/log"
	"code.gitea.io/gitea/modules/setting"

	"xorm.io/xorm"
	"xorm.io/xorm/names"
)

const minDBVersion = 70 // Gitea 1.5.3

// Migration describes on migration from lower version to high version
type Migration interface {
	Description() string
	Migrate(*xorm.Engine) error
}

type migration struct {
	description string
	migrate     func(*xorm.Engine) error
}

// NewMigration creates a new migration
func NewMigration(desc string, fn func(*xorm.Engine) error) Migration {
	return &migration{desc, fn}
}

// Description returns the migration's description
func (m *migration) Description() string {
	return m.description
}

// Migrate executes the migration
func (m *migration) Migrate(x *xorm.Engine) error {
	return m.migrate(x)
}

// Version describes the version table. Should have only one row with id==1
type Version struct {
	ID      int64 `xorm:"pk autoincr"`
	Version int64
}

// Use noopMigration when there is a migration that has been no-oped
var noopMigration = func(_ *xorm.Engine) error { return nil }

// This is a sequence of migrations. Add new migrations to the bottom of the list.
// If you want to "retire" a migration, remove it from the top of the list and
// update minDBVersion accordingly
var migrations = []Migration{
	// Gitea 1.5.0 ends at v69

	// v70 -> v71
	NewMigration("add issue_dependencies", v1_6.AddIssueDependencies),
	// v71 -> v72
	NewMigration("protect each scratch token", v1_6.AddScratchHash),
	// v72 -> v73
	NewMigration("add review", v1_6.AddReview),

	// Gitea 1.6.0 ends at v73

	// v73 -> v74
	NewMigration("add must_change_password column for users table", v1_7.AddMustChangePassword),
	// v74 -> v75
	NewMigration("add approval whitelists to protected branches", v1_7.AddApprovalWhitelistsToProtectedBranches),
	// v75 -> v76
	NewMigration("clear nonused data which not deleted when user was deleted", v1_7.ClearNonusedData),

	// Gitea 1.7.0 ends at v76

	// v76 -> v77
	NewMigration("add pull request rebase with merge commit", v1_8.AddPullRequestRebaseWithMerge),
	// v77 -> v78
	NewMigration("add theme to users", v1_8.AddUserDefaultTheme),
	// v78 -> v79
	NewMigration("rename repo is_bare to repo is_empty", v1_8.RenameRepoIsBareToIsEmpty),
	// v79 -> v80
	NewMigration("add can close issues via commit in any branch", v1_8.AddCanCloseIssuesViaCommitInAnyBranch),
	// v80 -> v81
	NewMigration("add is locked to issues", v1_8.AddIsLockedToIssues),
	// v81 -> v82
	NewMigration("update U2F counter type", v1_8.ChangeU2FCounterType),

	// Gitea 1.8.0 ends at v82

	// v82 -> v83
	NewMigration("hot fix for wrong release sha1 on release table", v1_9.FixReleaseSha1OnReleaseTable),
	// v83 -> v84
	NewMigration("add uploader id for table attachment", v1_9.AddUploaderIDForAttachment),
	// v84 -> v85
	NewMigration("add table to store original imported gpg keys", v1_9.AddGPGKeyImport),
	// v85 -> v86
	NewMigration("hash application token", v1_9.HashAppToken),
	// v86 -> v87
	NewMigration("add http method to webhook", v1_9.AddHTTPMethodToWebhook),
	// v87 -> v88
	NewMigration("add avatar field to repository", v1_9.AddAvatarFieldToRepository),

	// Gitea 1.9.0 ends at v88

	// v88 -> v89
	NewMigration("add commit status context field to commit_status", v1_10.AddCommitStatusContext),
	// v89 -> v90
	NewMigration("add original author/url migration info to issues, comments, and repo ", v1_10.AddOriginalMigrationInfo),
	// v90 -> v91
	NewMigration("change length of some repository columns", v1_10.ChangeSomeColumnsLengthOfRepo),
	// v91 -> v92
	NewMigration("add index on owner_id of repository and type, review_id of comment", v1_10.AddIndexOnRepositoryAndComment),
	// v92 -> v93
	NewMigration("remove orphaned repository index statuses", v1_10.RemoveLingeringIndexStatus),
	// v93 -> v94
	NewMigration("add email notification enabled preference to user", v1_10.AddEmailNotificationEnabledToUser),
	// v94 -> v95
	NewMigration("add enable_status_check, status_check_contexts to protected_branch", v1_10.AddStatusCheckColumnsForProtectedBranches),
	// v95 -> v96
	NewMigration("add table columns for cross referencing issues", v1_10.AddCrossReferenceColumns),
	// v96 -> v97
	NewMigration("delete orphaned attachments", v1_10.DeleteOrphanedAttachments),
	// v97 -> v98
	NewMigration("add repo_admin_change_team_access to user", v1_10.AddRepoAdminChangeTeamAccessColumnForUser),
	// v98 -> v99
	NewMigration("add original author name and id on migrated release", v1_10.AddOriginalAuthorOnMigratedReleases),
	// v99 -> v100
	NewMigration("add task table and status column for repository table", v1_10.AddTaskTable),
	// v100 -> v101
	NewMigration("update migration repositories' service type", v1_10.UpdateMigrationServiceTypes),
	// v101 -> v102
	NewMigration("change length of some external login users columns", v1_10.ChangeSomeColumnsLengthOfExternalLoginUser),

	// Gitea 1.10.0 ends at v102

	// v102 -> v103
	NewMigration("update migration repositories' service type", v1_11.DropColumnHeadUserNameOnPullRequest),
	// v103 -> v104
	NewMigration("Add WhitelistDeployKeys to protected branch", v1_11.AddWhitelistDeployKeysToBranches),
	// v104 -> v105
	NewMigration("remove unnecessary columns from label", v1_11.RemoveLabelUneededCols),
	// v105 -> v106
	NewMigration("add includes_all_repositories to teams", v1_11.AddTeamIncludesAllRepositories),
	// v106 -> v107
	NewMigration("add column `mode` to table watch", v1_11.AddModeColumnToWatch),
	// v107 -> v108
	NewMigration("Add template options to repository", v1_11.AddTemplateToRepo),
	// v108 -> v109
	NewMigration("Add comment_id on table notification", v1_11.AddCommentIDOnNotification),
	// v109 -> v110
	NewMigration("add can_create_org_repo to team", v1_11.AddCanCreateOrgRepoColumnForTeam),
	// v110 -> v111
	NewMigration("change review content type to text", v1_11.ChangeReviewContentToText),
	// v111 -> v112
	NewMigration("update branch protection for can push and whitelist enable", v1_11.AddBranchProtectionCanPushAndEnableWhitelist),
	// v112 -> v113
	NewMigration("remove release attachments which repository deleted", v1_11.RemoveAttachmentMissedRepo),
	// v113 -> v114
	NewMigration("new feature: change target branch of pull requests", v1_11.FeatureChangeTargetBranch),
	// v114 -> v115
	NewMigration("Remove authentication credentials from stored URL", v1_11.SanitizeOriginalURL),
	// v115 -> v116
	NewMigration("add user_id prefix to existing user avatar name", v1_11.RenameExistingUserAvatarName),
	// v116 -> v117
	NewMigration("Extend TrackedTimes", v1_11.ExtendTrackedTimes),

	// Gitea 1.11.0 ends at v117

	// v117 -> v118
	NewMigration("Add block on rejected reviews branch protection", v1_12.AddBlockOnRejectedReviews),
	// v118 -> v119
	NewMigration("Add commit id and stale to reviews", v1_12.AddReviewCommitAndStale),
	// v119 -> v120
	NewMigration("Fix migrated repositories' git service type", v1_12.FixMigratedRepositoryServiceType),
	// v120 -> v121
	NewMigration("Add owner_name on table repository", v1_12.AddOwnerNameOnRepository),
	// v121 -> v122
	NewMigration("add is_restricted column for users table", v1_12.AddIsRestricted),
	// v122 -> v123
	NewMigration("Add Require Signed Commits to ProtectedBranch", v1_12.AddRequireSignedCommits),
	// v123 -> v124
	NewMigration("Add original information for reactions", v1_12.AddReactionOriginals),
	// v124 -> v125
	NewMigration("Add columns to user and repository", v1_12.AddUserRepoMissingColumns),
	// v125 -> v126
	NewMigration("Add some columns on review for migration", v1_12.AddReviewMigrateInfo),
	// v126 -> v127
	NewMigration("Fix topic repository count", v1_12.FixTopicRepositoryCount),
	// v127 -> v128
	NewMigration("add repository code language statistics", v1_12.AddLanguageStats),
	// v128 -> v129
	NewMigration("fix merge base for pull requests", v1_12.FixMergeBase),
	// v129 -> v130
	NewMigration("remove dependencies from deleted repositories", v1_12.PurgeUnusedDependencies),
	// v130 -> v131
	NewMigration("Expand webhooks for more granularity", v1_12.ExpandWebhooks),
	// v131 -> v132
	NewMigration("Add IsSystemWebhook column to webhooks table", v1_12.AddSystemWebhookColumn),
	// v132 -> v133
	NewMigration("Add Branch Protection Protected Files Column", v1_12.AddBranchProtectionProtectedFilesColumn),
	// v133 -> v134
	NewMigration("Add EmailHash Table", v1_12.AddEmailHashTable),
	// v134 -> v135
	NewMigration("Refix merge base for merged pull requests", v1_12.RefixMergeBase),
	// v135 -> v136
	NewMigration("Add OrgID column to Labels table", v1_12.AddOrgIDLabelColumn),
	// v136 -> v137
	NewMigration("Add CommitsAhead and CommitsBehind Column to PullRequest Table", v1_12.AddCommitDivergenceToPulls),
	// v137 -> v138
	NewMigration("Add Branch Protection Block Outdated Branch", v1_12.AddBlockOnOutdatedBranch),
	// v138 -> v139
	NewMigration("Add ResolveDoerID to Comment table", v1_12.AddResolveDoerIDCommentColumn),
	// v139 -> v140
	NewMigration("prepend refs/heads/ to issue refs", v1_12.PrependRefsHeadsToIssueRefs),

	// Gitea 1.12.0 ends at v140

	// v140 -> v141
	NewMigration("Save detected language file size to database instead of percent", v1_13.FixLanguageStatsToSaveSize),
	// v141 -> v142
	NewMigration("Add KeepActivityPrivate to User table", v1_13.AddKeepActivityPrivateUserColumn),
	// v142 -> v143
	NewMigration("Ensure Repository.IsArchived is not null", v1_13.SetIsArchivedToFalse),
	// v143 -> v144
	NewMigration("recalculate Stars number for all user", v1_13.RecalculateStars),
	// v144 -> v145
	NewMigration("update Matrix Webhook http method to 'PUT'", v1_13.UpdateMatrixWebhookHTTPMethod),
	// v145 -> v146
	NewMigration("Increase Language field to 50 in LanguageStats", v1_13.IncreaseLanguageField),
	// v146 -> v147
	NewMigration("Add projects info to repository table", v1_13.AddProjectsInfo),
	// v147 -> v148
	NewMigration("create review for 0 review id code comments", v1_13.CreateReviewsForCodeComments),
	// v148 -> v149
	NewMigration("remove issue dependency comments who refer to non existing issues", v1_13.PurgeInvalidDependenciesComments),
	// v149 -> v150
	NewMigration("Add Created and Updated to Milestone table", v1_13.AddCreatedAndUpdatedToMilestones),
	// v150 -> v151
	NewMigration("add primary key to repo_topic", v1_13.AddPrimaryKeyToRepoTopic),
	// v151 -> v152
	NewMigration("set default password algorithm to Argon2", v1_13.SetDefaultPasswordToArgon2),
	// v152 -> v153
	NewMigration("add TrustModel field to Repository", v1_13.AddTrustModelToRepository),
	// v153 > v154
	NewMigration("add Team review request support", v1_13.AddTeamReviewRequestSupport),
	// v154 > v155
	NewMigration("add timestamps to Star, Label, Follow, Watch and Collaboration", v1_13.AddTimeStamps),

	// Gitea 1.13.0 ends at v155

	// v155 -> v156
	NewMigration("add changed_protected_files column for pull_request table", v1_14.AddChangedProtectedFilesPullRequestColumn),
	// v156 -> v157
	NewMigration("fix publisher ID for tag releases", v1_14.FixPublisherIDforTagReleases),
	// v157 -> v158
	NewMigration("ensure repo topics are up-to-date", v1_14.FixRepoTopics),
	// v158 -> v159
	NewMigration("code comment replies should have the commitID of the review they are replying to", v1_14.UpdateCodeCommentReplies),
	// v159 -> v160
	NewMigration("update reactions constraint", v1_14.UpdateReactionConstraint),
	// v160 -> v161
	NewMigration("Add block on official review requests branch protection", v1_14.AddBlockOnOfficialReviewRequests),
	// v161 -> v162
	NewMigration("Convert task type from int to string", v1_14.ConvertTaskTypeToString),
	// v162 -> v163
	NewMigration("Convert webhook task type from int to string", v1_14.ConvertWebhookTaskTypeToString),
	// v163 -> v164
	NewMigration("Convert topic name from 25 to 50", v1_14.ConvertTopicNameFrom25To50),
	// v164 -> v165
	NewMigration("Add scope and nonce columns to oauth2_grant table", v1_14.AddScopeAndNonceColumnsToOAuth2Grant),
	// v165 -> v166
	NewMigration("Convert hook task type from char(16) to varchar(16) and trim the column", v1_14.ConvertHookTaskTypeToVarcharAndTrim),
	// v166 -> v167
	NewMigration("Where Password is Valid with Empty String delete it", v1_14.RecalculateUserEmptyPWD),
	// v167 -> v168
	NewMigration("Add user redirect", v1_14.AddUserRedirect),
	// v168 -> v169
	NewMigration("Recreate user table to fix default values", v1_14.RecreateUserTableToFixDefaultValues),
	// v169 -> v170
	NewMigration("Update DeleteBranch comments to set the old_ref to the commit_sha", v1_14.CommentTypeDeleteBranchUseOldRef),
	// v170 -> v171
	NewMigration("Add Dismissed to Review table", v1_14.AddDismissedReviewColumn),
	// v171 -> v172
	NewMigration("Add Sorting to ProjectBoard table", v1_14.AddSortingColToProjectBoard),
	// v172 -> v173
	NewMigration("Add sessions table for go-chi/session", v1_14.AddSessionTable),
	// v173 -> v174
	NewMigration("Add time_id column to Comment", v1_14.AddTimeIDCommentColumn),
	// v174 -> v175
	NewMigration("Create repo transfer table", v1_14.AddRepoTransfer),
	// v175 -> v176
	NewMigration("Fix Postgres ID Sequences broken by recreate-table", v1_14.FixPostgresIDSequences),
	// v176 -> v177
	NewMigration("Remove invalid labels from comments", v1_14.RemoveInvalidLabels),
	// v177 -> v178
	NewMigration("Delete orphaned IssueLabels", v1_14.DeleteOrphanedIssueLabels),

	// Gitea 1.14.0 ends at v178

	// v178 -> v179
	NewMigration("Add LFS columns to Mirror", v1_15.AddLFSMirrorColumns),
	// v179 -> v180
	NewMigration("Convert avatar url to text", v1_15.ConvertAvatarURLToText),
	// v180 -> v181
	NewMigration("Delete credentials from past migrations", v1_15.DeleteMigrationCredentials),
	// v181 -> v182
	NewMigration("Always save primary email on email address table", v1_15.AddPrimaryEmail2EmailAddress),
	// v182 -> v183
	NewMigration("Add issue resource index table", v1_15.AddIssueResourceIndexTable),
	// v183 -> v184
	NewMigration("Create PushMirror table", v1_15.CreatePushMirrorTable),
	// v184 -> v185
	NewMigration("Rename Task errors to message", v1_15.RenameTaskErrorsToMessage),
	// v185 -> v186
	NewMigration("Add new table repo_archiver", v1_15.AddRepoArchiver),
	// v186 -> v187
	NewMigration("Create protected tag table", v1_15.CreateProtectedTagTable),
	// v187 -> v188
	NewMigration("Drop unneeded webhook related columns", v1_15.DropWebhookColumns),
	// v188 -> v189
	NewMigration("Add key is verified to gpg key", v1_15.AddKeyIsVerified),

	// Gitea 1.15.0 ends at v189

	// v189 -> v190
	NewMigration("Unwrap ldap.Sources", v1_16.UnwrapLDAPSourceCfg),
	// v190 -> v191
	NewMigration("Add agit flow pull request support", v1_16.AddAgitFlowPullRequest),
	// v191 -> v192
	NewMigration("Alter issue/comment table TEXT fields to LONGTEXT", v1_16.AlterIssueAndCommentTextFieldsToLongText),
	// v192 -> v193
	NewMigration("RecreateIssueResourceIndexTable to have a primary key instead of an unique index", v1_16.RecreateIssueResourceIndexTable),
	// v193 -> v194
	NewMigration("Add repo id column for attachment table", v1_16.AddRepoIDForAttachment),
	// v194 -> v195
	NewMigration("Add Branch Protection Unprotected Files Column", v1_16.AddBranchProtectionUnprotectedFilesColumn),
	// v195 -> v196
	NewMigration("Add table commit_status_index", v1_16.AddTableCommitStatusIndex),
	// v196 -> v197
	NewMigration("Add Color to ProjectBoard table", v1_16.AddColorColToProjectBoard),
	// v197 -> v198
	NewMigration("Add renamed_branch table", v1_16.AddRenamedBranchTable),
	// v198 -> v199
	NewMigration("Add issue content history table", v1_16.AddTableIssueContentHistory),
	// v199 -> v200
	NewMigration("No-op (remote version is using AppState now)", noopMigration),
	// v200 -> v201
	NewMigration("Add table app_state", v1_16.AddTableAppState),
	// v201 -> v202
	NewMigration("Drop table remote_version (if exists)", v1_16.DropTableRemoteVersion),
	// v202 -> v203
	NewMigration("Create key/value table for user settings", v1_16.CreateUserSettingsTable),
	// v203 -> v204
	NewMigration("Add Sorting to ProjectIssue table", v1_16.AddProjectIssueSorting),
	// v204 -> v205
	NewMigration("Add key is verified to ssh key", v1_16.AddSSHKeyIsVerified),
	// v205 -> v206
	NewMigration("Migrate to higher varchar on user struct", v1_16.MigrateUserPasswordSalt),
	// v206 -> v207
	NewMigration("Add authorize column to team_unit table", v1_16.AddAuthorizeColForTeamUnit),
	// v207 -> v208
	NewMigration("Add webauthn table and migrate u2f data to webauthn - NO-OPED", v1_16.AddWebAuthnCred),
	// v208 -> v209
	NewMigration("Use base32.HexEncoding instead of base64 encoding for cred ID as it is case insensitive - NO-OPED", v1_16.UseBase32HexForCredIDInWebAuthnCredential),
	// v209 -> v210
	NewMigration("Increase WebAuthentication CredentialID size to 410 - NO-OPED", v1_16.IncreaseCredentialIDTo410),
	// v210 -> v211
	NewMigration("v208 was completely broken - remigrate", v1_16.RemigrateU2FCredentials),

	// Gitea 1.16.2 ends at v211

	// v211 -> v212
	NewMigration("Create ForeignReference table", v1_17.CreateForeignReferenceTable),
	// v212 -> v213
	NewMigration("Add package tables", v1_17.AddPackageTables),
	// v213 -> v214
	NewMigration("Add allow edits from maintainers to PullRequest table", v1_17.AddAllowMaintainerEdit),
	// v214 -> v215
	NewMigration("Add auto merge table", v1_17.AddAutoMergeTable),
	// v215 -> v216
	NewMigration("allow to view files in PRs", v1_17.AddReviewViewedFiles),
	// v216 -> v217
	NewMigration("No-op (Improve Action table indices v1)", noopMigration),
	// v217 -> v218
	NewMigration("Alter hook_task table TEXT fields to LONGTEXT", v1_17.AlterHookTaskTextFieldsToLongText),
	// v218 -> v219
	NewMigration("Improve Action table indices v2", v1_17.ImproveActionTableIndices),
	// v219 -> v220
	NewMigration("Add sync_on_commit column to push_mirror table", v1_17.AddSyncOnCommitColForPushMirror),
	// v220 -> v221
	NewMigration("Add container repository property", v1_17.AddContainerRepositoryProperty),
	// v221 -> v222
	NewMigration("Store WebAuthentication CredentialID as bytes and increase size to at least 1024", v1_17.StoreWebauthnCredentialIDAsBytes),
	// v222 -> v223
	NewMigration("Drop old CredentialID column", v1_17.DropOldCredentialIDColumn),
	// v223 -> v224
	NewMigration("Rename CredentialIDBytes column to CredentialID", v1_17.RenameCredentialIDBytes),

	// Gitea 1.17.0 ends at v224

	// v224 -> v225
	NewMigration("Add badges to users", v1_18.CreateUserBadgesTable),
	// v225 -> v226
	NewMigration("Alter gpg_key/public_key content TEXT fields to MEDIUMTEXT", v1_18.AlterPublicGPGKeyContentFieldsToMediumText),
	// v226 -> v227
	NewMigration("Conan and generic packages do not need to be semantically versioned", v1_18.FixPackageSemverField),
	// v227 -> v228
	NewMigration("Create key/value table for system settings", v1_18.CreateSystemSettingsTable),
	// v228 -> v229
	NewMigration("Add TeamInvite table", v1_18.AddTeamInviteTable),
	// v229 -> v230
	NewMigration("Update counts of all open milestones", v1_18.UpdateOpenMilestoneCounts),
	// v230 -> v231
	NewMigration("Add ConfidentialClient column (default true) to OAuth2Application table", v1_18.AddConfidentialClientColumnToOAuth2ApplicationTable),

	// Gitea 1.18.0 ends at v231

	// v231 -> v232
	NewMigration("Add index for hook_task", v1_19.AddIndexForHookTask),
	// v232 -> v233
	NewMigration("Alter package_version.metadata_json to LONGTEXT", v1_19.AlterPackageVersionMetadataToLongText),
	// v233 -> v234
	NewMigration("Add header_authorization_encrypted column to webhook table", v1_19.AddHeaderAuthorizationEncryptedColWebhook),
	// v234 -> v235
	NewMigration("Add package cleanup rule table", v1_19.CreatePackageCleanupRuleTable),
	// v235 -> v236
	NewMigration("Add index for access_token", v1_19.AddIndexForAccessToken),
	// v236 -> v237
	NewMigration("Create secrets table", v1_19.CreateSecretsTable),
	// v237 -> v238
	NewMigration("Drop ForeignReference table", v1_19.DropForeignReferenceTable),
	// v238 -> v239
	NewMigration("Add updated unix to LFSMetaObject", v1_19.AddUpdatedUnixToLFSMetaObject),
	// v239 -> v240
	NewMigration("Add scope for access_token", v1_19.AddScopeForAccessTokens),
	// v240 -> v241
	NewMigration("Add actions tables", v1_19.AddActionsTables),
	// v241 -> v242
	NewMigration("Add card_type column to project table", v1_19.AddCardTypeToProjectTable),
	// v242 -> v243
	NewMigration("Alter gpg_key_import content TEXT field to MEDIUMTEXT", v1_19.AlterPublicGPGKeyImportContentFieldToMediumText),
	// v243 -> v244
	NewMigration("Add exclusive label", v1_19.AddExclusiveLabel),

	// Gitea 1.19.0 ends at v244

	// v244 -> v245
	NewMigration("Add NeedApproval to actions tables", v1_20.AddNeedApprovalToActionRun),
	// v245 -> v246
	NewMigration("Rename Webhook org_id to owner_id", v1_20.RenameWebhookOrgToOwner),
	// v246 -> v247
	NewMigration("Add missed column owner_id for project table", v1_20.AddNewColumnForProject),
	// v247 -> v248
	NewMigration("Fix incorrect project type", v1_20.FixIncorrectProjectType),
	// v248 -> v249
	NewMigration("Add version column to action_runner table", v1_20.AddVersionToActionRunner),
	// v249 -> v250
	NewMigration("Improve Action table indices v3", v1_20.ImproveActionTableIndices),
	// v250 -> v251
	NewMigration("Change Container Metadata", v1_20.ChangeContainerMetadataMultiArch),
	// v251 -> v252
	NewMigration("Fix incorrect owner team unit access mode", v1_20.FixIncorrectOwnerTeamUnitAccessMode),
	// v252 -> v253
	NewMigration("Fix incorrect admin team unit access mode", v1_20.FixIncorrectAdminTeamUnitAccessMode),
	// v253 -> v254
	NewMigration("Fix ExternalTracker and ExternalWiki accessMode in owner and admin team", v1_20.FixExternalTrackerAndExternalWikiAccessModeInOwnerAndAdminTeam),
	// v254 -> v255
	NewMigration("Add ActionTaskOutput table", v1_20.AddActionTaskOutputTable),
	// v255 -> v256
	NewMigration("Add ArchivedUnix Column", v1_20.AddArchivedUnixToRepository),
	// v256 -> v257
	NewMigration("Add is_internal column to package", v1_20.AddIsInternalColumnToPackage),
	// v257 -> v258
	NewMigration("Add Actions Artifact table", v1_20.CreateActionArtifactTable),
	// v258 -> v259
	NewMigration("Add PinOrder Column", v1_20.AddPinOrderToIssue),
	// v259 -> v260
	NewMigration("Convert scoped access tokens", v1_20.ConvertScopedAccessTokens),

	// Gitea 1.20.0 ends at 260

	// v260 -> v261
	NewMigration("Drop custom_labels column of action_runner table", v1_21.DropCustomLabelsColumnOfActionRunner),
	// v261 -> v262
	NewMigration("Add variable table", v1_21.CreateVariableTable),
<<<<<<< HEAD

	// v262 -> v263
	NewMigration("Add TimeEstimate to issue table", v1_21.AddTimeEstimateColumnToIssueTable),
=======
	// v262 -> v263
	NewMigration("Add TriggerEvent to action_run table", v1_21.AddTriggerEventToActionRun),
>>>>>>> da6df0d0
}

// GetCurrentDBVersion returns the current db version
func GetCurrentDBVersion(x *xorm.Engine) (int64, error) {
	if err := x.Sync(new(Version)); err != nil {
		return -1, fmt.Errorf("sync: %w", err)
	}

	currentVersion := &Version{ID: 1}
	has, err := x.Get(currentVersion)
	if err != nil {
		return -1, fmt.Errorf("get: %w", err)
	}
	if !has {
		return -1, nil
	}
	return currentVersion.Version, nil
}

// ExpectedVersion returns the expected db version
func ExpectedVersion() int64 {
	return int64(minDBVersion + len(migrations))
}

// EnsureUpToDate will check if the db is at the correct version
func EnsureUpToDate(x *xorm.Engine) error {
	currentDB, err := GetCurrentDBVersion(x)
	if err != nil {
		return err
	}

	if currentDB < 0 {
		return fmt.Errorf("Database has not been initialized")
	}

	if minDBVersion > currentDB {
		return fmt.Errorf("DB version %d (<= %d) is too old for auto-migration. Upgrade to Gitea 1.6.4 first then upgrade to this version", currentDB, minDBVersion)
	}

	expected := ExpectedVersion()

	if currentDB != expected {
		return fmt.Errorf(`Current database version %d is not equal to the expected version %d. Please run "gitea [--config /path/to/app.ini] migrate" to update the database version`, currentDB, expected)
	}

	return nil
}

// Migrate database to current version
func Migrate(x *xorm.Engine) error {
	// Set a new clean the default mapper to GonicMapper as that is the default for Gitea.
	x.SetMapper(names.GonicMapper{})
	if err := x.Sync(new(Version)); err != nil {
		return fmt.Errorf("sync: %w", err)
	}

	currentVersion := &Version{ID: 1}
	has, err := x.Get(currentVersion)
	if err != nil {
		return fmt.Errorf("get: %w", err)
	} else if !has {
		// If the version record does not exist we think
		// it is a fresh installation and we can skip all migrations.
		currentVersion.ID = 0
		currentVersion.Version = int64(minDBVersion + len(migrations))

		if _, err = x.InsertOne(currentVersion); err != nil {
			return fmt.Errorf("insert: %w", err)
		}
	}

	v := currentVersion.Version
	if minDBVersion > v {
		log.Fatal(`Gitea no longer supports auto-migration from your previously installed version.
Please try upgrading to a lower version first (suggested v1.6.4), then upgrade to this version.`)
		return nil
	}

	// Downgrading Gitea's database version not supported
	if int(v-minDBVersion) > len(migrations) {
		msg := fmt.Sprintf("Your database (migration version: %d) is for a newer Gitea, you can not use the newer database for this old Gitea release (%d).", v, minDBVersion+len(migrations))
		msg += "\nGitea will exit to keep your database safe and unchanged. Please use the correct Gitea release, do not change the migration version manually (incorrect manual operation may lose data)."
		if !setting.IsProd {
			msg += fmt.Sprintf("\nIf you are in development and really know what you're doing, you can force changing the migration version by executing: UPDATE version SET version=%d WHERE id=1;", minDBVersion+len(migrations))
		}
		_, _ = fmt.Fprintln(os.Stderr, msg)
		log.Fatal(msg)
		return nil
	}

	// Some migration tasks depend on the git command
	if git.DefaultContext == nil {
		if err = git.InitSimple(context.Background()); err != nil {
			return err
		}
	}

	// Migrate
	for i, m := range migrations[v-minDBVersion:] {
		log.Info("Migration[%d]: %s", v+int64(i), m.Description())
		// Reset the mapper between each migration - migrations are not supposed to depend on each other
		x.SetMapper(names.GonicMapper{})
		if err = m.Migrate(x); err != nil {
			return fmt.Errorf("migration[%d]: %s failed: %w", v+int64(i), m.Description(), err)
		}
		currentVersion.Version = v + int64(i) + 1
		if _, err = x.ID(1).Update(currentVersion); err != nil {
			return err
		}
	}
	return nil
}<|MERGE_RESOLUTION|>--- conflicted
+++ resolved
@@ -505,14 +505,10 @@
 	NewMigration("Drop custom_labels column of action_runner table", v1_21.DropCustomLabelsColumnOfActionRunner),
 	// v261 -> v262
 	NewMigration("Add variable table", v1_21.CreateVariableTable),
-<<<<<<< HEAD
-
-	// v262 -> v263
-	NewMigration("Add TimeEstimate to issue table", v1_21.AddTimeEstimateColumnToIssueTable),
-=======
 	// v262 -> v263
 	NewMigration("Add TriggerEvent to action_run table", v1_21.AddTriggerEventToActionRun),
->>>>>>> da6df0d0
+	// v263 -> v264
+	NewMigration("Add TimeEstimate to issue table", v1_21.AddTimeEstimateColumnToIssueTable),
 }
 
 // GetCurrentDBVersion returns the current db version
