--- conflicted
+++ resolved
@@ -183,11 +183,9 @@
 	// v64 -> v65
 	NewMigration("add multiple assignees", addMultipleAssignees),
 	// v65 -> v66
-<<<<<<< HEAD
+	NewMigration("add u2f", addU2FReg),
+	// v66 -> v67
 	NewMigration("add issue_dependencies", addIssueDependencies),
-=======
-	NewMigration("add u2f", addU2FReg),
->>>>>>> d7cf7393
 }
 
 // Migrate database to current version
