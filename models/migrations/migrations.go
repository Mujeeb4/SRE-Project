// Copyright 2015 The Gogs Authors. All rights reserved.
// Copyright 2017 The Gitea Authors. All rights reserved.
// SPDX-License-Identifier: MIT

package migrations

import (
	"context"
	"fmt"
	"os"

	"code.gitea.io/gitea/models/migrations/v1_10"
	"code.gitea.io/gitea/models/migrations/v1_11"
	"code.gitea.io/gitea/models/migrations/v1_12"
	"code.gitea.io/gitea/models/migrations/v1_13"
	"code.gitea.io/gitea/models/migrations/v1_14"
	"code.gitea.io/gitea/models/migrations/v1_15"
	"code.gitea.io/gitea/models/migrations/v1_16"
	"code.gitea.io/gitea/models/migrations/v1_17"
	"code.gitea.io/gitea/models/migrations/v1_18"
	"code.gitea.io/gitea/models/migrations/v1_19"
	"code.gitea.io/gitea/models/migrations/v1_20"
	"code.gitea.io/gitea/models/migrations/v1_6"
	"code.gitea.io/gitea/models/migrations/v1_7"
	"code.gitea.io/gitea/models/migrations/v1_8"
	"code.gitea.io/gitea/models/migrations/v1_9"
	"code.gitea.io/gitea/modules/git"
	"code.gitea.io/gitea/modules/log"
	"code.gitea.io/gitea/modules/setting"

	"xorm.io/xorm"
	"xorm.io/xorm/names"
)

const minDBVersion = 70 // Gitea 1.5.3

// Migration describes on migration from lower version to high version
type Migration interface {
	Description() string
	Migrate(*xorm.Engine) error
}

type migration struct {
	description string
	migrate     func(*xorm.Engine) error
}

// NewMigration creates a new migration
func NewMigration(desc string, fn func(*xorm.Engine) error) Migration {
	return &migration{desc, fn}
}

// Description returns the migration's description
func (m *migration) Description() string {
	return m.description
}

// Migrate executes the migration
func (m *migration) Migrate(x *xorm.Engine) error {
	return m.migrate(x)
}

// Version describes the version table. Should have only one row with id==1
type Version struct {
	ID      int64 `xorm:"pk autoincr"`
	Version int64
}

// Use noopMigration when there is a migration that has been no-oped
var noopMigration = func(_ *xorm.Engine) error { return nil }

// This is a sequence of migrations. Add new migrations to the bottom of the list.
// If you want to "retire" a migration, remove it from the top of the list and
// update minDBVersion accordingly
var migrations = []Migration{
	// Gitea 1.5.0 ends at v69

	// v70 -> v71
	NewMigration("add issue_dependencies", v1_6.AddIssueDependencies),
	// v71 -> v72
	NewMigration("protect each scratch token", v1_6.AddScratchHash),
	// v72 -> v73
	NewMigration("add review", v1_6.AddReview),

	// Gitea 1.6.0 ends at v73

	// v73 -> v74
	NewMigration("add must_change_password column for users table", v1_7.AddMustChangePassword),
	// v74 -> v75
	NewMigration("add approval whitelists to protected branches", v1_7.AddApprovalWhitelistsToProtectedBranches),
	// v75 -> v76
	NewMigration("clear nonused data which not deleted when user was deleted", v1_7.ClearNonusedData),

	// Gitea 1.7.0 ends at v76

	// v76 -> v77
	NewMigration("add pull request rebase with merge commit", v1_8.AddPullRequestRebaseWithMerge),
	// v77 -> v78
	NewMigration("add theme to users", v1_8.AddUserDefaultTheme),
	// v78 -> v79
	NewMigration("rename repo is_bare to repo is_empty", v1_8.RenameRepoIsBareToIsEmpty),
	// v79 -> v80
	NewMigration("add can close issues via commit in any branch", v1_8.AddCanCloseIssuesViaCommitInAnyBranch),
	// v80 -> v81
	NewMigration("add is locked to issues", v1_8.AddIsLockedToIssues),
	// v81 -> v82
	NewMigration("update U2F counter type", v1_8.ChangeU2FCounterType),

	// Gitea 1.8.0 ends at v82

	// v82 -> v83
	NewMigration("hot fix for wrong release sha1 on release table", v1_9.FixReleaseSha1OnReleaseTable),
	// v83 -> v84
	NewMigration("add uploader id for table attachment", v1_9.AddUploaderIDForAttachment),
	// v84 -> v85
	NewMigration("add table to store original imported gpg keys", v1_9.AddGPGKeyImport),
	// v85 -> v86
	NewMigration("hash application token", v1_9.HashAppToken),
	// v86 -> v87
	NewMigration("add http method to webhook", v1_9.AddHTTPMethodToWebhook),
	// v87 -> v88
	NewMigration("add avatar field to repository", v1_9.AddAvatarFieldToRepository),

	// Gitea 1.9.0 ends at v88

	// v88 -> v89
	NewMigration("add commit status context field to commit_status", v1_10.AddCommitStatusContext),
	// v89 -> v90
	NewMigration("add original author/url migration info to issues, comments, and repo ", v1_10.AddOriginalMigrationInfo),
	// v90 -> v91
	NewMigration("change length of some repository columns", v1_10.ChangeSomeColumnsLengthOfRepo),
	// v91 -> v92
	NewMigration("add index on owner_id of repository and type, review_id of comment", v1_10.AddIndexOnRepositoryAndComment),
	// v92 -> v93
	NewMigration("remove orphaned repository index statuses", v1_10.RemoveLingeringIndexStatus),
	// v93 -> v94
	NewMigration("add email notification enabled preference to user", v1_10.AddEmailNotificationEnabledToUser),
	// v94 -> v95
	NewMigration("add enable_status_check, status_check_contexts to protected_branch", v1_10.AddStatusCheckColumnsForProtectedBranches),
	// v95 -> v96
	NewMigration("add table columns for cross referencing issues", v1_10.AddCrossReferenceColumns),
	// v96 -> v97
	NewMigration("delete orphaned attachments", v1_10.DeleteOrphanedAttachments),
	// v97 -> v98
	NewMigration("add repo_admin_change_team_access to user", v1_10.AddRepoAdminChangeTeamAccessColumnForUser),
	// v98 -> v99
	NewMigration("add original author name and id on migrated release", v1_10.AddOriginalAuthorOnMigratedReleases),
	// v99 -> v100
	NewMigration("add task table and status column for repository table", v1_10.AddTaskTable),
	// v100 -> v101
	NewMigration("update migration repositories' service type", v1_10.UpdateMigrationServiceTypes),
	// v101 -> v102
	NewMigration("change length of some external login users columns", v1_10.ChangeSomeColumnsLengthOfExternalLoginUser),

	// Gitea 1.10.0 ends at v102

	// v102 -> v103
	NewMigration("update migration repositories' service type", v1_11.DropColumnHeadUserNameOnPullRequest),
	// v103 -> v104
	NewMigration("Add WhitelistDeployKeys to protected branch", v1_11.AddWhitelistDeployKeysToBranches),
	// v104 -> v105
	NewMigration("remove unnecessary columns from label", v1_11.RemoveLabelUneededCols),
	// v105 -> v106
	NewMigration("add includes_all_repositories to teams", v1_11.AddTeamIncludesAllRepositories),
	// v106 -> v107
	NewMigration("add column `mode` to table watch", v1_11.AddModeColumnToWatch),
	// v107 -> v108
	NewMigration("Add template options to repository", v1_11.AddTemplateToRepo),
	// v108 -> v109
	NewMigration("Add comment_id on table notification", v1_11.AddCommentIDOnNotification),
	// v109 -> v110
	NewMigration("add can_create_org_repo to team", v1_11.AddCanCreateOrgRepoColumnForTeam),
	// v110 -> v111
	NewMigration("change review content type to text", v1_11.ChangeReviewContentToText),
	// v111 -> v112
	NewMigration("update branch protection for can push and whitelist enable", v1_11.AddBranchProtectionCanPushAndEnableWhitelist),
	// v112 -> v113
	NewMigration("remove release attachments which repository deleted", v1_11.RemoveAttachmentMissedRepo),
	// v113 -> v114
	NewMigration("new feature: change target branch of pull requests", v1_11.FeatureChangeTargetBranch),
	// v114 -> v115
	NewMigration("Remove authentication credentials from stored URL", v1_11.SanitizeOriginalURL),
	// v115 -> v116
	NewMigration("add user_id prefix to existing user avatar name", v1_11.RenameExistingUserAvatarName),
	// v116 -> v117
	NewMigration("Extend TrackedTimes", v1_11.ExtendTrackedTimes),

	// Gitea 1.11.0 ends at v117

	// v117 -> v118
	NewMigration("Add block on rejected reviews branch protection", v1_12.AddBlockOnRejectedReviews),
	// v118 -> v119
	NewMigration("Add commit id and stale to reviews", v1_12.AddReviewCommitAndStale),
	// v119 -> v120
	NewMigration("Fix migrated repositories' git service type", v1_12.FixMigratedRepositoryServiceType),
	// v120 -> v121
	NewMigration("Add owner_name on table repository", v1_12.AddOwnerNameOnRepository),
	// v121 -> v122
	NewMigration("add is_restricted column for users table", v1_12.AddIsRestricted),
	// v122 -> v123
	NewMigration("Add Require Signed Commits to ProtectedBranch", v1_12.AddRequireSignedCommits),
	// v123 -> v124
	NewMigration("Add original information for reactions", v1_12.AddReactionOriginals),
	// v124 -> v125
	NewMigration("Add columns to user and repository", v1_12.AddUserRepoMissingColumns),
	// v125 -> v126
	NewMigration("Add some columns on review for migration", v1_12.AddReviewMigrateInfo),
	// v126 -> v127
	NewMigration("Fix topic repository count", v1_12.FixTopicRepositoryCount),
	// v127 -> v128
	NewMigration("add repository code language statistics", v1_12.AddLanguageStats),
	// v128 -> v129
	NewMigration("fix merge base for pull requests", v1_12.FixMergeBase),
	// v129 -> v130
	NewMigration("remove dependencies from deleted repositories", v1_12.PurgeUnusedDependencies),
	// v130 -> v131
	NewMigration("Expand webhooks for more granularity", v1_12.ExpandWebhooks),
	// v131 -> v132
	NewMigration("Add IsSystemWebhook column to webhooks table", v1_12.AddSystemWebhookColumn),
	// v132 -> v133
	NewMigration("Add Branch Protection Protected Files Column", v1_12.AddBranchProtectionProtectedFilesColumn),
	// v133 -> v134
	NewMigration("Add EmailHash Table", v1_12.AddEmailHashTable),
	// v134 -> v135
	NewMigration("Refix merge base for merged pull requests", v1_12.RefixMergeBase),
	// v135 -> v136
	NewMigration("Add OrgID column to Labels table", v1_12.AddOrgIDLabelColumn),
	// v136 -> v137
	NewMigration("Add CommitsAhead and CommitsBehind Column to PullRequest Table", v1_12.AddCommitDivergenceToPulls),
	// v137 -> v138
	NewMigration("Add Branch Protection Block Outdated Branch", v1_12.AddBlockOnOutdatedBranch),
	// v138 -> v139
	NewMigration("Add ResolveDoerID to Comment table", v1_12.AddResolveDoerIDCommentColumn),
	// v139 -> v140
	NewMigration("prepend refs/heads/ to issue refs", v1_12.PrependRefsHeadsToIssueRefs),

	// Gitea 1.12.0 ends at v140

	// v140 -> v141
	NewMigration("Save detected language file size to database instead of percent", v1_13.FixLanguageStatsToSaveSize),
	// v141 -> v142
	NewMigration("Add KeepActivityPrivate to User table", v1_13.AddKeepActivityPrivateUserColumn),
	// v142 -> v143
	NewMigration("Ensure Repository.IsArchived is not null", v1_13.SetIsArchivedToFalse),
	// v143 -> v144
	NewMigration("recalculate Stars number for all user", v1_13.RecalculateStars),
	// v144 -> v145
	NewMigration("update Matrix Webhook http method to 'PUT'", v1_13.UpdateMatrixWebhookHTTPMethod),
	// v145 -> v146
	NewMigration("Increase Language field to 50 in LanguageStats", v1_13.IncreaseLanguageField),
	// v146 -> v147
	NewMigration("Add projects info to repository table", v1_13.AddProjectsInfo),
	// v147 -> v148
	NewMigration("create review for 0 review id code comments", v1_13.CreateReviewsForCodeComments),
	// v148 -> v149
	NewMigration("remove issue dependency comments who refer to non existing issues", v1_13.PurgeInvalidDependenciesComments),
	// v149 -> v150
	NewMigration("Add Created and Updated to Milestone table", v1_13.AddCreatedAndUpdatedToMilestones),
	// v150 -> v151
	NewMigration("add primary key to repo_topic", v1_13.AddPrimaryKeyToRepoTopic),
	// v151 -> v152
	NewMigration("set default password algorithm to Argon2", v1_13.SetDefaultPasswordToArgon2),
	// v152 -> v153
	NewMigration("add TrustModel field to Repository", v1_13.AddTrustModelToRepository),
	// v153 > v154
	NewMigration("add Team review request support", v1_13.AddTeamReviewRequestSupport),
	// v154 > v155
	NewMigration("add timestamps to Star, Label, Follow, Watch and Collaboration", v1_13.AddTimeStamps),

	// Gitea 1.13.0 ends at v155

	// v155 -> v156
	NewMigration("add changed_protected_files column for pull_request table", v1_14.AddChangedProtectedFilesPullRequestColumn),
	// v156 -> v157
	NewMigration("fix publisher ID for tag releases", v1_14.FixPublisherIDforTagReleases),
	// v157 -> v158
	NewMigration("ensure repo topics are up-to-date", v1_14.FixRepoTopics),
	// v158 -> v159
	NewMigration("code comment replies should have the commitID of the review they are replying to", v1_14.UpdateCodeCommentReplies),
	// v159 -> v160
	NewMigration("update reactions constraint", v1_14.UpdateReactionConstraint),
	// v160 -> v161
	NewMigration("Add block on official review requests branch protection", v1_14.AddBlockOnOfficialReviewRequests),
	// v161 -> v162
	NewMigration("Convert task type from int to string", v1_14.ConvertTaskTypeToString),
	// v162 -> v163
	NewMigration("Convert webhook task type from int to string", v1_14.ConvertWebhookTaskTypeToString),
	// v163 -> v164
	NewMigration("Convert topic name from 25 to 50", v1_14.ConvertTopicNameFrom25To50),
	// v164 -> v165
	NewMigration("Add scope and nonce columns to oauth2_grant table", v1_14.AddScopeAndNonceColumnsToOAuth2Grant),
	// v165 -> v166
	NewMigration("Convert hook task type from char(16) to varchar(16) and trim the column", v1_14.ConvertHookTaskTypeToVarcharAndTrim),
	// v166 -> v167
	NewMigration("Where Password is Valid with Empty String delete it", v1_14.RecalculateUserEmptyPWD),
	// v167 -> v168
	NewMigration("Add user redirect", v1_14.AddUserRedirect),
	// v168 -> v169
	NewMigration("Recreate user table to fix default values", v1_14.RecreateUserTableToFixDefaultValues),
	// v169 -> v170
	NewMigration("Update DeleteBranch comments to set the old_ref to the commit_sha", v1_14.CommentTypeDeleteBranchUseOldRef),
	// v170 -> v171
	NewMigration("Add Dismissed to Review table", v1_14.AddDismissedReviewColumn),
	// v171 -> v172
	NewMigration("Add Sorting to ProjectBoard table", v1_14.AddSortingColToProjectBoard),
	// v172 -> v173
	NewMigration("Add sessions table for go-chi/session", v1_14.AddSessionTable),
	// v173 -> v174
	NewMigration("Add time_id column to Comment", v1_14.AddTimeIDCommentColumn),
	// v174 -> v175
	NewMigration("Create repo transfer table", v1_14.AddRepoTransfer),
	// v175 -> v176
	NewMigration("Fix Postgres ID Sequences broken by recreate-table", v1_14.FixPostgresIDSequences),
	// v176 -> v177
	NewMigration("Remove invalid labels from comments", v1_14.RemoveInvalidLabels),
	// v177 -> v178
	NewMigration("Delete orphaned IssueLabels", v1_14.DeleteOrphanedIssueLabels),

	// Gitea 1.14.0 ends at v178

	// v178 -> v179
	NewMigration("Add LFS columns to Mirror", v1_15.AddLFSMirrorColumns),
	// v179 -> v180
	NewMigration("Convert avatar url to text", v1_15.ConvertAvatarURLToText),
	// v180 -> v181
	NewMigration("Delete credentials from past migrations", v1_15.DeleteMigrationCredentials),
	// v181 -> v182
	NewMigration("Always save primary email on email address table", v1_15.AddPrimaryEmail2EmailAddress),
	// v182 -> v183
	NewMigration("Add issue resource index table", v1_15.AddIssueResourceIndexTable),
	// v183 -> v184
	NewMigration("Create PushMirror table", v1_15.CreatePushMirrorTable),
	// v184 -> v185
	NewMigration("Rename Task errors to message", v1_15.RenameTaskErrorsToMessage),
	// v185 -> v186
	NewMigration("Add new table repo_archiver", v1_15.AddRepoArchiver),
	// v186 -> v187
	NewMigration("Create protected tag table", v1_15.CreateProtectedTagTable),
	// v187 -> v188
	NewMigration("Drop unneeded webhook related columns", v1_15.DropWebhookColumns),
	// v188 -> v189
	NewMigration("Add key is verified to gpg key", v1_15.AddKeyIsVerified),

	// Gitea 1.15.0 ends at v189

	// v189 -> v190
	NewMigration("Unwrap ldap.Sources", v1_16.UnwrapLDAPSourceCfg),
	// v190 -> v191
	NewMigration("Add agit flow pull request support", v1_16.AddAgitFlowPullRequest),
	// v191 -> v192
	NewMigration("Alter issue/comment table TEXT fields to LONGTEXT", v1_16.AlterIssueAndCommentTextFieldsToLongText),
	// v192 -> v193
	NewMigration("RecreateIssueResourceIndexTable to have a primary key instead of an unique index", v1_16.RecreateIssueResourceIndexTable),
	// v193 -> v194
	NewMigration("Add repo id column for attachment table", v1_16.AddRepoIDForAttachment),
	// v194 -> v195
	NewMigration("Add Branch Protection Unprotected Files Column", v1_16.AddBranchProtectionUnprotectedFilesColumn),
	// v195 -> v196
	NewMigration("Add table commit_status_index", v1_16.AddTableCommitStatusIndex),
	// v196 -> v197
	NewMigration("Add Color to ProjectBoard table", v1_16.AddColorColToProjectBoard),
	// v197 -> v198
	NewMigration("Add renamed_branch table", v1_16.AddRenamedBranchTable),
	// v198 -> v199
	NewMigration("Add issue content history table", v1_16.AddTableIssueContentHistory),
	// v199 -> v200
	NewMigration("No-op (remote version is using AppState now)", noopMigration),
	// v200 -> v201
	NewMigration("Add table app_state", v1_16.AddTableAppState),
	// v201 -> v202
	NewMigration("Drop table remote_version (if exists)", v1_16.DropTableRemoteVersion),
	// v202 -> v203
	NewMigration("Create key/value table for user settings", v1_16.CreateUserSettingsTable),
	// v203 -> v204
	NewMigration("Add Sorting to ProjectIssue table", v1_16.AddProjectIssueSorting),
	// v204 -> v205
	NewMigration("Add key is verified to ssh key", v1_16.AddSSHKeyIsVerified),
	// v205 -> v206
	NewMigration("Migrate to higher varchar on user struct", v1_16.MigrateUserPasswordSalt),
	// v206 -> v207
	NewMigration("Add authorize column to team_unit table", v1_16.AddAuthorizeColForTeamUnit),
	// v207 -> v208
	NewMigration("Add webauthn table and migrate u2f data to webauthn - NO-OPED", v1_16.AddWebAuthnCred),
	// v208 -> v209
	NewMigration("Use base32.HexEncoding instead of base64 encoding for cred ID as it is case insensitive - NO-OPED", v1_16.UseBase32HexForCredIDInWebAuthnCredential),
	// v209 -> v210
	NewMigration("Increase WebAuthentication CredentialID size to 410 - NO-OPED", v1_16.IncreaseCredentialIDTo410),
	// v210 -> v211
	NewMigration("v208 was completely broken - remigrate", v1_16.RemigrateU2FCredentials),

	// Gitea 1.16.2 ends at v211

	// v211 -> v212
	NewMigration("Create ForeignReference table", v1_17.CreateForeignReferenceTable),
	// v212 -> v213
	NewMigration("Add package tables", v1_17.AddPackageTables),
	// v213 -> v214
	NewMigration("Add allow edits from maintainers to PullRequest table", v1_17.AddAllowMaintainerEdit),
	// v214 -> v215
	NewMigration("Add auto merge table", v1_17.AddAutoMergeTable),
	// v215 -> v216
	NewMigration("allow to view files in PRs", v1_17.AddReviewViewedFiles),
	// v216 -> v217
	NewMigration("No-op (Improve Action table indices v1)", noopMigration),
	// v217 -> v218
	NewMigration("Alter hook_task table TEXT fields to LONGTEXT", v1_17.AlterHookTaskTextFieldsToLongText),
	// v218 -> v219
	NewMigration("Improve Action table indices v2", v1_17.ImproveActionTableIndices),
	// v219 -> v220
	NewMigration("Add sync_on_commit column to push_mirror table", v1_17.AddSyncOnCommitColForPushMirror),
	// v220 -> v221
	NewMigration("Add container repository property", v1_17.AddContainerRepositoryProperty),
	// v221 -> v222
	NewMigration("Store WebAuthentication CredentialID as bytes and increase size to at least 1024", v1_17.StoreWebauthnCredentialIDAsBytes),
	// v222 -> v223
	NewMigration("Drop old CredentialID column", v1_17.DropOldCredentialIDColumn),
	// v223 -> v224
	NewMigration("Rename CredentialIDBytes column to CredentialID", v1_17.RenameCredentialIDBytes),

	// Gitea 1.17.0 ends at v224

	// v224 -> v225
	NewMigration("Add badges to users", v1_18.CreateUserBadgesTable),
	// v225 -> v226
	NewMigration("Alter gpg_key/public_key content TEXT fields to MEDIUMTEXT", v1_18.AlterPublicGPGKeyContentFieldsToMediumText),
	// v226 -> v227
	NewMigration("Conan and generic packages do not need to be semantically versioned", v1_18.FixPackageSemverField),
	// v227 -> v228
	NewMigration("Create key/value table for system settings", v1_18.CreateSystemSettingsTable),
	// v228 -> v229
	NewMigration("Add TeamInvite table", v1_18.AddTeamInviteTable),
	// v229 -> v230
	NewMigration("Update counts of all open milestones", v1_18.UpdateOpenMilestoneCounts),
	// v230 -> v231
	NewMigration("Add ConfidentialClient column (default true) to OAuth2Application table", v1_18.AddConfidentialClientColumnToOAuth2ApplicationTable),

	// Gitea 1.18.0 ends at v231

	// v231 -> v232
	NewMigration("Add index for hook_task", v1_19.AddIndexForHookTask),
	// v232 -> v233
	NewMigration("Alter package_version.metadata_json to LONGTEXT", v1_19.AlterPackageVersionMetadataToLongText),
	// v233 -> v234
	NewMigration("Add header_authorization_encrypted column to webhook table", v1_19.AddHeaderAuthorizationEncryptedColWebhook),
	// v234 -> v235
	NewMigration("Add package cleanup rule table", v1_19.CreatePackageCleanupRuleTable),
	// v235 -> v236
	NewMigration("Add index for access_token", v1_19.AddIndexForAccessToken),
	// v236 -> v237
	NewMigration("Create secrets table", v1_19.CreateSecretsTable),
	// v237 -> v238
	NewMigration("Drop ForeignReference table", v1_19.DropForeignReferenceTable),
	// v238 -> v239
	NewMigration("Add updated unix to LFSMetaObject", v1_19.AddUpdatedUnixToLFSMetaObject),
	// v239 -> v240
	NewMigration("Add scope for access_token", v1_19.AddScopeForAccessTokens),
	// v240 -> v241
	NewMigration("Add actions tables", v1_19.AddActionsTables),
	// v241 -> v242
	NewMigration("Add card_type column to project table", v1_19.AddCardTypeToProjectTable),
	// v242 -> v243
	NewMigration("Alter gpg_key_import content TEXT field to MEDIUMTEXT", v1_19.AlterPublicGPGKeyImportContentFieldToMediumText),
	// v243 -> v244
	NewMigration("Add exclusive label", v1_19.AddExclusiveLabel),

	// Gitea 1.19.0 ends at v244

	// v244 -> v245
	NewMigration("Add NeedApproval to actions tables", v1_20.AddNeedApprovalToActionRun),
	// v245 -> v246
	NewMigration("Rename Webhook org_id to owner_id", v1_20.RenameWebhookOrgToOwner),
	// v246 -> v247
	NewMigration("Add missed column owner_id for project table", v1_20.AddNewColumnForProject),
	// v247 -> v248
	NewMigration("Fix incorrect project type", v1_20.FixIncorrectProjectType),
	// v248 -> v249
	NewMigration("Add version column to action_runner table", v1_20.AddVersionToActionRunner),
	// v249 -> v250
	NewMigration("Improve Action table indices v3", v1_20.ImproveActionTableIndices),
	// v250 -> v251
	NewMigration("Change Container Metadata", v1_20.ChangeContainerMetadataMultiArch),
	// v251 -> v252
	NewMigration("Fix incorrect owner team unit access mode", v1_20.FixIncorrectOwnerTeamUnitAccessMode),
	// v252 -> v253
	NewMigration("Fix incorrect admin team unit access mode", v1_20.FixIncorrectAdminTeamUnitAccessMode),
<<<<<<< HEAD
	// to modify later
	NewMigration("Add size limit on repository", v1_20.AddSizeLimitOnRepo),
=======
	// v253 -> v254
	NewMigration("Fix ExternalTracker and ExternalWiki accessMode in owner and admin team", v1_20.FixExternalTrackerAndExternalWikiAccessModeInOwnerAndAdminTeam),
>>>>>>> 7681d582
}

// GetCurrentDBVersion returns the current db version
func GetCurrentDBVersion(x *xorm.Engine) (int64, error) {
	if err := x.Sync(new(Version)); err != nil {
		return -1, fmt.Errorf("sync: %w", err)
	}

	currentVersion := &Version{ID: 1}
	has, err := x.Get(currentVersion)
	if err != nil {
		return -1, fmt.Errorf("get: %w", err)
	}
	if !has {
		return -1, nil
	}
	return currentVersion.Version, nil
}

// ExpectedVersion returns the expected db version
func ExpectedVersion() int64 {
	return int64(minDBVersion + len(migrations))
}

// EnsureUpToDate will check if the db is at the correct version
func EnsureUpToDate(x *xorm.Engine) error {
	currentDB, err := GetCurrentDBVersion(x)
	if err != nil {
		return err
	}

	if currentDB < 0 {
		return fmt.Errorf("Database has not been initialized")
	}

	if minDBVersion > currentDB {
		return fmt.Errorf("DB version %d (<= %d) is too old for auto-migration. Upgrade to Gitea 1.6.4 first then upgrade to this version", currentDB, minDBVersion)
	}

	expected := ExpectedVersion()

	if currentDB != expected {
		return fmt.Errorf(`Current database version %d is not equal to the expected version %d. Please run "gitea [--config /path/to/app.ini] migrate" to update the database version`, currentDB, expected)
	}

	return nil
}

// Migrate database to current version
func Migrate(x *xorm.Engine) error {
	// Set a new clean the default mapper to GonicMapper as that is the default for Gitea.
	x.SetMapper(names.GonicMapper{})
	if err := x.Sync(new(Version)); err != nil {
		return fmt.Errorf("sync: %w", err)
	}

	currentVersion := &Version{ID: 1}
	has, err := x.Get(currentVersion)
	if err != nil {
		return fmt.Errorf("get: %w", err)
	} else if !has {
		// If the version record does not exist we think
		// it is a fresh installation and we can skip all migrations.
		currentVersion.ID = 0
		currentVersion.Version = int64(minDBVersion + len(migrations))

		if _, err = x.InsertOne(currentVersion); err != nil {
			return fmt.Errorf("insert: %w", err)
		}
	}

	v := currentVersion.Version
	if minDBVersion > v {
		log.Fatal(`Gitea no longer supports auto-migration from your previously installed version.
Please try upgrading to a lower version first (suggested v1.6.4), then upgrade to this version.`)
		return nil
	}

	// Downgrading Gitea's database version not supported
	if int(v-minDBVersion) > len(migrations) {
		msg := fmt.Sprintf("Your database (migration version: %d) is for a newer Gitea, you can not use the newer database for this old Gitea release (%d).", v, minDBVersion+len(migrations))
		msg += "\nGitea will exit to keep your database safe and unchanged. Please use the correct Gitea release, do not change the migration version manually (incorrect manual operation may lose data)."
		if !setting.IsProd {
			msg += fmt.Sprintf("\nIf you are in development and really know what you're doing, you can force changing the migration version by executing: UPDATE version SET version=%d WHERE id=1;", minDBVersion+len(migrations))
		}
		_, _ = fmt.Fprintln(os.Stderr, msg)
		log.Fatal(msg)
		return nil
	}

	// Some migration tasks depend on the git command
	if git.DefaultContext == nil {
		if err = git.InitSimple(context.Background()); err != nil {
			return err
		}
	}

	// Migrate
	for i, m := range migrations[v-minDBVersion:] {
		log.Info("Migration[%d]: %s", v+int64(i), m.Description())
		// Reset the mapper between each migration - migrations are not supposed to depend on each other
		x.SetMapper(names.GonicMapper{})
		if err = m.Migrate(x); err != nil {
			return fmt.Errorf("migration[%d]: %s failed: %w", v+int64(i), m.Description(), err)
		}
		currentVersion.Version = v + int64(i) + 1
		if _, err = x.ID(1).Update(currentVersion); err != nil {
			return err
		}
	}
	return nil
}<|MERGE_RESOLUTION|>--- conflicted
+++ resolved
@@ -483,13 +483,10 @@
 	NewMigration("Fix incorrect owner team unit access mode", v1_20.FixIncorrectOwnerTeamUnitAccessMode),
 	// v252 -> v253
 	NewMigration("Fix incorrect admin team unit access mode", v1_20.FixIncorrectAdminTeamUnitAccessMode),
-<<<<<<< HEAD
+	// v253 -> v254
+	NewMigration("Fix ExternalTracker and ExternalWiki accessMode in owner and admin team", v1_20.FixExternalTrackerAndExternalWikiAccessModeInOwnerAndAdminTeam),
 	// to modify later
 	NewMigration("Add size limit on repository", v1_20.AddSizeLimitOnRepo),
-=======
-	// v253 -> v254
-	NewMigration("Fix ExternalTracker and ExternalWiki accessMode in owner and admin team", v1_20.FixExternalTrackerAndExternalWikiAccessModeInOwnerAndAdminTeam),
->>>>>>> 7681d582
 }
 
 // GetCurrentDBVersion returns the current db version
