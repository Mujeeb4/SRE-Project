--- conflicted
+++ resolved
@@ -453,13 +453,10 @@
 	NewMigration("Add updated unix to LFSMetaObject", v1_19.AddUpdatedUnixToLFSMetaObject),
 	// v239 -> v240
 	NewMigration("Add scope for access_token", v1_19.AddScopeForAccessTokens),
-<<<<<<< HEAD
+	// v240 -> v241
+	NewMigration("Add actions tables", v1_19.AddActionsTables),
 	// to modify later
 	NewMigration("add size limit on repository", v1_19.AddSizeLimitOnRepo),
-=======
-	// v240 -> v241
-	NewMigration("Add actions tables", v1_19.AddActionsTables),
->>>>>>> 5882e179
 }
 
 // GetCurrentDBVersion returns the current db version
