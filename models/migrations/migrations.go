--- conflicted
+++ resolved
@@ -291,11 +291,9 @@
 	// v117 -> v118
 	NewMigration("Add block on rejected reviews branch protection", addBlockOnRejectedReviews),
 	// v118 -> v119
-<<<<<<< HEAD
+	NewMigration("Add commit id and stale to reviews", addReviewCommitAndStale),
+	// v119 -> v120
 	NewMigration("add is_restricted column for users table", addIsRestricted),
-=======
-	NewMigration("Add commit id and stale to reviews", addReviewCommitAndStale),
->>>>>>> ee9ce0cf
 }
 
 // Migrate database to current version
