--- conflicted
+++ resolved
@@ -551,11 +551,9 @@
 	// v282 -> v283
 	NewMigration("Add Index to pull_auto_merge.doer_id", v1_22.AddIndexToPullAutoMergeDoerID),
 	// v283 -> v284
-<<<<<<< HEAD
+	NewMigration("Add combined Index to issue_user.uid and issue_id", v1_22.AddCombinedIndexToIssueUser),
+	// v284 -> v285
 	NewMigration("Add Repository Licenses", v1_22.AddRepositoryLicenses),
-=======
-	NewMigration("Add combined Index to issue_user.uid and issue_id", v1_22.AddCombinedIndexToIssueUser),
->>>>>>> ad98ea63
 }
 
 // GetCurrentDBVersion returns the current db version
