// Copyright 2015 The Gogs Authors. All rights reserved.
// Copyright 2017 The Gitea Authors. All rights reserved.
// SPDX-License-Identifier: MIT

package migrations

import (
	"context"
	"fmt"

	"code.gitea.io/gitea/models/migrations/v1_10"
	"code.gitea.io/gitea/models/migrations/v1_11"
	"code.gitea.io/gitea/models/migrations/v1_12"
	"code.gitea.io/gitea/models/migrations/v1_13"
	"code.gitea.io/gitea/models/migrations/v1_14"
	"code.gitea.io/gitea/models/migrations/v1_15"
	"code.gitea.io/gitea/models/migrations/v1_16"
	"code.gitea.io/gitea/models/migrations/v1_17"
	"code.gitea.io/gitea/models/migrations/v1_18"
	"code.gitea.io/gitea/models/migrations/v1_19"
	"code.gitea.io/gitea/models/migrations/v1_20"
	"code.gitea.io/gitea/models/migrations/v1_21"
	"code.gitea.io/gitea/models/migrations/v1_22"
	"code.gitea.io/gitea/models/migrations/v1_6"
	"code.gitea.io/gitea/models/migrations/v1_7"
	"code.gitea.io/gitea/models/migrations/v1_8"
	"code.gitea.io/gitea/models/migrations/v1_9"
	"code.gitea.io/gitea/modules/git"
	"code.gitea.io/gitea/modules/log"
	"code.gitea.io/gitea/modules/setting"

	"xorm.io/xorm"
	"xorm.io/xorm/names"
)

const minDBVersion = 70 // Gitea 1.5.3

// Migration describes on migration from lower version to high version
type Migration interface {
	Description() string
	Migrate(*xorm.Engine) error
}

type migration struct {
	description string
	migrate     func(*xorm.Engine) error
}

// NewMigration creates a new migration
func NewMigration(desc string, fn func(*xorm.Engine) error) Migration {
	return &migration{desc, fn}
}

// Description returns the migration's description
func (m *migration) Description() string {
	return m.description
}

// Migrate executes the migration
func (m *migration) Migrate(x *xorm.Engine) error {
	return m.migrate(x)
}

// Version describes the version table. Should have only one row with id==1
type Version struct {
	ID      int64 `xorm:"pk autoincr"`
	Version int64
}

// Use noopMigration when there is a migration that has been no-oped
var noopMigration = func(_ *xorm.Engine) error { return nil }

// This is a sequence of migrations. Add new migrations to the bottom of the list.
// If you want to "retire" a migration, remove it from the top of the list and
// update minDBVersion accordingly
var migrations = []Migration{
	// Gitea 1.5.0 ends at v69

	// v70 -> v71
	NewMigration("add issue_dependencies", v1_6.AddIssueDependencies),
	// v71 -> v72
	NewMigration("protect each scratch token", v1_6.AddScratchHash),
	// v72 -> v73
	NewMigration("add review", v1_6.AddReview),

	// Gitea 1.6.0 ends at v73

	// v73 -> v74
	NewMigration("add must_change_password column for users table", v1_7.AddMustChangePassword),
	// v74 -> v75
	NewMigration("add approval whitelists to protected branches", v1_7.AddApprovalWhitelistsToProtectedBranches),
	// v75 -> v76
	NewMigration("clear nonused data which not deleted when user was deleted", v1_7.ClearNonusedData),

	// Gitea 1.7.0 ends at v76

	// v76 -> v77
	NewMigration("add pull request rebase with merge commit", v1_8.AddPullRequestRebaseWithMerge),
	// v77 -> v78
	NewMigration("add theme to users", v1_8.AddUserDefaultTheme),
	// v78 -> v79
	NewMigration("rename repo is_bare to repo is_empty", v1_8.RenameRepoIsBareToIsEmpty),
	// v79 -> v80
	NewMigration("add can close issues via commit in any branch", v1_8.AddCanCloseIssuesViaCommitInAnyBranch),
	// v80 -> v81
	NewMigration("add is locked to issues", v1_8.AddIsLockedToIssues),
	// v81 -> v82
	NewMigration("update U2F counter type", v1_8.ChangeU2FCounterType),

	// Gitea 1.8.0 ends at v82

	// v82 -> v83
	NewMigration("hot fix for wrong release sha1 on release table", v1_9.FixReleaseSha1OnReleaseTable),
	// v83 -> v84
	NewMigration("add uploader id for table attachment", v1_9.AddUploaderIDForAttachment),
	// v84 -> v85
	NewMigration("add table to store original imported gpg keys", v1_9.AddGPGKeyImport),
	// v85 -> v86
	NewMigration("hash application token", v1_9.HashAppToken),
	// v86 -> v87
	NewMigration("add http method to webhook", v1_9.AddHTTPMethodToWebhook),
	// v87 -> v88
	NewMigration("add avatar field to repository", v1_9.AddAvatarFieldToRepository),

	// Gitea 1.9.0 ends at v88

	// v88 -> v89
	NewMigration("add commit status context field to commit_status", v1_10.AddCommitStatusContext),
	// v89 -> v90
	NewMigration("add original author/url migration info to issues, comments, and repo ", v1_10.AddOriginalMigrationInfo),
	// v90 -> v91
	NewMigration("change length of some repository columns", v1_10.ChangeSomeColumnsLengthOfRepo),
	// v91 -> v92
	NewMigration("add index on owner_id of repository and type, review_id of comment", v1_10.AddIndexOnRepositoryAndComment),
	// v92 -> v93
	NewMigration("remove orphaned repository index statuses", v1_10.RemoveLingeringIndexStatus),
	// v93 -> v94
	NewMigration("add email notification enabled preference to user", v1_10.AddEmailNotificationEnabledToUser),
	// v94 -> v95
	NewMigration("add enable_status_check, status_check_contexts to protected_branch", v1_10.AddStatusCheckColumnsForProtectedBranches),
	// v95 -> v96
	NewMigration("add table columns for cross referencing issues", v1_10.AddCrossReferenceColumns),
	// v96 -> v97
	NewMigration("delete orphaned attachments", v1_10.DeleteOrphanedAttachments),
	// v97 -> v98
	NewMigration("add repo_admin_change_team_access to user", v1_10.AddRepoAdminChangeTeamAccessColumnForUser),
	// v98 -> v99
	NewMigration("add original author name and id on migrated release", v1_10.AddOriginalAuthorOnMigratedReleases),
	// v99 -> v100
	NewMigration("add task table and status column for repository table", v1_10.AddTaskTable),
	// v100 -> v101
	NewMigration("update migration repositories' service type", v1_10.UpdateMigrationServiceTypes),
	// v101 -> v102
	NewMigration("change length of some external login users columns", v1_10.ChangeSomeColumnsLengthOfExternalLoginUser),

	// Gitea 1.10.0 ends at v102

	// v102 -> v103
	NewMigration("update migration repositories' service type", v1_11.DropColumnHeadUserNameOnPullRequest),
	// v103 -> v104
	NewMigration("Add WhitelistDeployKeys to protected branch", v1_11.AddWhitelistDeployKeysToBranches),
	// v104 -> v105
	NewMigration("remove unnecessary columns from label", v1_11.RemoveLabelUneededCols),
	// v105 -> v106
	NewMigration("add includes_all_repositories to teams", v1_11.AddTeamIncludesAllRepositories),
	// v106 -> v107
	NewMigration("add column `mode` to table watch", v1_11.AddModeColumnToWatch),
	// v107 -> v108
	NewMigration("Add template options to repository", v1_11.AddTemplateToRepo),
	// v108 -> v109
	NewMigration("Add comment_id on table notification", v1_11.AddCommentIDOnNotification),
	// v109 -> v110
	NewMigration("add can_create_org_repo to team", v1_11.AddCanCreateOrgRepoColumnForTeam),
	// v110 -> v111
	NewMigration("change review content type to text", v1_11.ChangeReviewContentToText),
	// v111 -> v112
	NewMigration("update branch protection for can push and whitelist enable", v1_11.AddBranchProtectionCanPushAndEnableWhitelist),
	// v112 -> v113
	NewMigration("remove release attachments which repository deleted", v1_11.RemoveAttachmentMissedRepo),
	// v113 -> v114
	NewMigration("new feature: change target branch of pull requests", v1_11.FeatureChangeTargetBranch),
	// v114 -> v115
	NewMigration("Remove authentication credentials from stored URL", v1_11.SanitizeOriginalURL),
	// v115 -> v116
	NewMigration("add user_id prefix to existing user avatar name", v1_11.RenameExistingUserAvatarName),
	// v116 -> v117
	NewMigration("Extend TrackedTimes", v1_11.ExtendTrackedTimes),

	// Gitea 1.11.0 ends at v117

	// v117 -> v118
	NewMigration("Add block on rejected reviews branch protection", v1_12.AddBlockOnRejectedReviews),
	// v118 -> v119
	NewMigration("Add commit id and stale to reviews", v1_12.AddReviewCommitAndStale),
	// v119 -> v120
	NewMigration("Fix migrated repositories' git service type", v1_12.FixMigratedRepositoryServiceType),
	// v120 -> v121
	NewMigration("Add owner_name on table repository", v1_12.AddOwnerNameOnRepository),
	// v121 -> v122
	NewMigration("add is_restricted column for users table", v1_12.AddIsRestricted),
	// v122 -> v123
	NewMigration("Add Require Signed Commits to ProtectedBranch", v1_12.AddRequireSignedCommits),
	// v123 -> v124
	NewMigration("Add original information for reactions", v1_12.AddReactionOriginals),
	// v124 -> v125
	NewMigration("Add columns to user and repository", v1_12.AddUserRepoMissingColumns),
	// v125 -> v126
	NewMigration("Add some columns on review for migration", v1_12.AddReviewMigrateInfo),
	// v126 -> v127
	NewMigration("Fix topic repository count", v1_12.FixTopicRepositoryCount),
	// v127 -> v128
	NewMigration("add repository code language statistics", v1_12.AddLanguageStats),
	// v128 -> v129
	NewMigration("fix merge base for pull requests", v1_12.FixMergeBase),
	// v129 -> v130
	NewMigration("remove dependencies from deleted repositories", v1_12.PurgeUnusedDependencies),
	// v130 -> v131
	NewMigration("Expand webhooks for more granularity", v1_12.ExpandWebhooks),
	// v131 -> v132
	NewMigration("Add IsSystemWebhook column to webhooks table", v1_12.AddSystemWebhookColumn),
	// v132 -> v133
	NewMigration("Add Branch Protection Protected Files Column", v1_12.AddBranchProtectionProtectedFilesColumn),
	// v133 -> v134
	NewMigration("Add EmailHash Table", v1_12.AddEmailHashTable),
	// v134 -> v135
	NewMigration("Refix merge base for merged pull requests", v1_12.RefixMergeBase),
	// v135 -> v136
	NewMigration("Add OrgID column to Labels table", v1_12.AddOrgIDLabelColumn),
	// v136 -> v137
	NewMigration("Add CommitsAhead and CommitsBehind Column to PullRequest Table", v1_12.AddCommitDivergenceToPulls),
	// v137 -> v138
	NewMigration("Add Branch Protection Block Outdated Branch", v1_12.AddBlockOnOutdatedBranch),
	// v138 -> v139
	NewMigration("Add ResolveDoerID to Comment table", v1_12.AddResolveDoerIDCommentColumn),
	// v139 -> v140
	NewMigration("prepend refs/heads/ to issue refs", v1_12.PrependRefsHeadsToIssueRefs),

	// Gitea 1.12.0 ends at v140

	// v140 -> v141
	NewMigration("Save detected language file size to database instead of percent", v1_13.FixLanguageStatsToSaveSize),
	// v141 -> v142
	NewMigration("Add KeepActivityPrivate to User table", v1_13.AddKeepActivityPrivateUserColumn),
	// v142 -> v143
	NewMigration("Ensure Repository.IsArchived is not null", v1_13.SetIsArchivedToFalse),
	// v143 -> v144
	NewMigration("recalculate Stars number for all user", v1_13.RecalculateStars),
	// v144 -> v145
	NewMigration("update Matrix Webhook http method to 'PUT'", v1_13.UpdateMatrixWebhookHTTPMethod),
	// v145 -> v146
	NewMigration("Increase Language field to 50 in LanguageStats", v1_13.IncreaseLanguageField),
	// v146 -> v147
	NewMigration("Add projects info to repository table", v1_13.AddProjectsInfo),
	// v147 -> v148
	NewMigration("create review for 0 review id code comments", v1_13.CreateReviewsForCodeComments),
	// v148 -> v149
	NewMigration("remove issue dependency comments who refer to non existing issues", v1_13.PurgeInvalidDependenciesComments),
	// v149 -> v150
	NewMigration("Add Created and Updated to Milestone table", v1_13.AddCreatedAndUpdatedToMilestones),
	// v150 -> v151
	NewMigration("add primary key to repo_topic", v1_13.AddPrimaryKeyToRepoTopic),
	// v151 -> v152
	NewMigration("set default password algorithm to Argon2", v1_13.SetDefaultPasswordToArgon2),
	// v152 -> v153
	NewMigration("add TrustModel field to Repository", v1_13.AddTrustModelToRepository),
	// v153 > v154
	NewMigration("add Team review request support", v1_13.AddTeamReviewRequestSupport),
	// v154 > v155
	NewMigration("add timestamps to Star, Label, Follow, Watch and Collaboration", v1_13.AddTimeStamps),

	// Gitea 1.13.0 ends at v155

	// v155 -> v156
	NewMigration("add changed_protected_files column for pull_request table", v1_14.AddChangedProtectedFilesPullRequestColumn),
	// v156 -> v157
	NewMigration("fix publisher ID for tag releases", v1_14.FixPublisherIDforTagReleases),
	// v157 -> v158
	NewMigration("ensure repo topics are up-to-date", v1_14.FixRepoTopics),
	// v158 -> v159
	NewMigration("code comment replies should have the commitID of the review they are replying to", v1_14.UpdateCodeCommentReplies),
	// v159 -> v160
	NewMigration("update reactions constraint", v1_14.UpdateReactionConstraint),
	// v160 -> v161
	NewMigration("Add block on official review requests branch protection", v1_14.AddBlockOnOfficialReviewRequests),
	// v161 -> v162
	NewMigration("Convert task type from int to string", v1_14.ConvertTaskTypeToString),
	// v162 -> v163
	NewMigration("Convert webhook task type from int to string", v1_14.ConvertWebhookTaskTypeToString),
	// v163 -> v164
	NewMigration("Convert topic name from 25 to 50", v1_14.ConvertTopicNameFrom25To50),
	// v164 -> v165
	NewMigration("Add scope and nonce columns to oauth2_grant table", v1_14.AddScopeAndNonceColumnsToOAuth2Grant),
	// v165 -> v166
	NewMigration("Convert hook task type from char(16) to varchar(16) and trim the column", v1_14.ConvertHookTaskTypeToVarcharAndTrim),
	// v166 -> v167
	NewMigration("Where Password is Valid with Empty String delete it", v1_14.RecalculateUserEmptyPWD),
	// v167 -> v168
	NewMigration("Add user redirect", v1_14.AddUserRedirect),
	// v168 -> v169
	NewMigration("Recreate user table to fix default values", v1_14.RecreateUserTableToFixDefaultValues),
	// v169 -> v170
	NewMigration("Update DeleteBranch comments to set the old_ref to the commit_sha", v1_14.CommentTypeDeleteBranchUseOldRef),
	// v170 -> v171
	NewMigration("Add Dismissed to Review table", v1_14.AddDismissedReviewColumn),
	// v171 -> v172
	NewMigration("Add Sorting to ProjectBoard table", v1_14.AddSortingColToProjectBoard),
	// v172 -> v173
	NewMigration("Add sessions table for go-chi/session", v1_14.AddSessionTable),
	// v173 -> v174
	NewMigration("Add time_id column to Comment", v1_14.AddTimeIDCommentColumn),
	// v174 -> v175
	NewMigration("Create repo transfer table", v1_14.AddRepoTransfer),
	// v175 -> v176
	NewMigration("Fix Postgres ID Sequences broken by recreate-table", v1_14.FixPostgresIDSequences),
	// v176 -> v177
	NewMigration("Remove invalid labels from comments", v1_14.RemoveInvalidLabels),
	// v177 -> v178
	NewMigration("Delete orphaned IssueLabels", v1_14.DeleteOrphanedIssueLabels),

	// Gitea 1.14.0 ends at v178

	// v178 -> v179
	NewMigration("Add LFS columns to Mirror", v1_15.AddLFSMirrorColumns),
	// v179 -> v180
	NewMigration("Convert avatar url to text", v1_15.ConvertAvatarURLToText),
	// v180 -> v181
	NewMigration("Delete credentials from past migrations", v1_15.DeleteMigrationCredentials),
	// v181 -> v182
	NewMigration("Always save primary email on email address table", v1_15.AddPrimaryEmail2EmailAddress),
	// v182 -> v183
	NewMigration("Add issue resource index table", v1_15.AddIssueResourceIndexTable),
	// v183 -> v184
	NewMigration("Create PushMirror table", v1_15.CreatePushMirrorTable),
	// v184 -> v185
	NewMigration("Rename Task errors to message", v1_15.RenameTaskErrorsToMessage),
	// v185 -> v186
	NewMigration("Add new table repo_archiver", v1_15.AddRepoArchiver),
	// v186 -> v187
	NewMigration("Create protected tag table", v1_15.CreateProtectedTagTable),
	// v187 -> v188
	NewMigration("Drop unneeded webhook related columns", v1_15.DropWebhookColumns),
	// v188 -> v189
	NewMigration("Add key is verified to gpg key", v1_15.AddKeyIsVerified),

	// Gitea 1.15.0 ends at v189

	// v189 -> v190
	NewMigration("Unwrap ldap.Sources", v1_16.UnwrapLDAPSourceCfg),
	// v190 -> v191
	NewMigration("Add agit flow pull request support", v1_16.AddAgitFlowPullRequest),
	// v191 -> v192
	NewMigration("Alter issue/comment table TEXT fields to LONGTEXT", v1_16.AlterIssueAndCommentTextFieldsToLongText),
	// v192 -> v193
	NewMigration("RecreateIssueResourceIndexTable to have a primary key instead of an unique index", v1_16.RecreateIssueResourceIndexTable),
	// v193 -> v194
	NewMigration("Add repo id column for attachment table", v1_16.AddRepoIDForAttachment),
	// v194 -> v195
	NewMigration("Add Branch Protection Unprotected Files Column", v1_16.AddBranchProtectionUnprotectedFilesColumn),
	// v195 -> v196
	NewMigration("Add table commit_status_index", v1_16.AddTableCommitStatusIndex),
	// v196 -> v197
	NewMigration("Add Color to ProjectBoard table", v1_16.AddColorColToProjectBoard),
	// v197 -> v198
	NewMigration("Add renamed_branch table", v1_16.AddRenamedBranchTable),
	// v198 -> v199
	NewMigration("Add issue content history table", v1_16.AddTableIssueContentHistory),
	// v199 -> v200
	NewMigration("No-op (remote version is using AppState now)", noopMigration),
	// v200 -> v201
	NewMigration("Add table app_state", v1_16.AddTableAppState),
	// v201 -> v202
	NewMigration("Drop table remote_version (if exists)", v1_16.DropTableRemoteVersion),
	// v202 -> v203
	NewMigration("Create key/value table for user settings", v1_16.CreateUserSettingsTable),
	// v203 -> v204
	NewMigration("Add Sorting to ProjectIssue table", v1_16.AddProjectIssueSorting),
	// v204 -> v205
	NewMigration("Add key is verified to ssh key", v1_16.AddSSHKeyIsVerified),
	// v205 -> v206
	NewMigration("Migrate to higher varchar on user struct", v1_16.MigrateUserPasswordSalt),
	// v206 -> v207
	NewMigration("Add authorize column to team_unit table", v1_16.AddAuthorizeColForTeamUnit),
	// v207 -> v208
	NewMigration("Add webauthn table and migrate u2f data to webauthn - NO-OPED", v1_16.AddWebAuthnCred),
	// v208 -> v209
	NewMigration("Use base32.HexEncoding instead of base64 encoding for cred ID as it is case insensitive - NO-OPED", v1_16.UseBase32HexForCredIDInWebAuthnCredential),
	// v209 -> v210
	NewMigration("Increase WebAuthentication CredentialID size to 410 - NO-OPED", v1_16.IncreaseCredentialIDTo410),
	// v210 -> v211
	NewMigration("v208 was completely broken - remigrate", v1_16.RemigrateU2FCredentials),

	// Gitea 1.16.2 ends at v211

	// v211 -> v212
	NewMigration("Create ForeignReference table", v1_17.CreateForeignReferenceTable),
	// v212 -> v213
	NewMigration("Add package tables", v1_17.AddPackageTables),
	// v213 -> v214
	NewMigration("Add allow edits from maintainers to PullRequest table", v1_17.AddAllowMaintainerEdit),
	// v214 -> v215
	NewMigration("Add auto merge table", v1_17.AddAutoMergeTable),
	// v215 -> v216
	NewMigration("allow to view files in PRs", v1_17.AddReviewViewedFiles),
	// v216 -> v217
	NewMigration("No-op (Improve Action table indices v1)", noopMigration),
	// v217 -> v218
	NewMigration("Alter hook_task table TEXT fields to LONGTEXT", v1_17.AlterHookTaskTextFieldsToLongText),
	// v218 -> v219
	NewMigration("Improve Action table indices v2", v1_17.ImproveActionTableIndices),
	// v219 -> v220
	NewMigration("Add sync_on_commit column to push_mirror table", v1_17.AddSyncOnCommitColForPushMirror),
	// v220 -> v221
	NewMigration("Add container repository property", v1_17.AddContainerRepositoryProperty),
	// v221 -> v222
	NewMigration("Store WebAuthentication CredentialID as bytes and increase size to at least 1024", v1_17.StoreWebauthnCredentialIDAsBytes),
	// v222 -> v223
	NewMigration("Drop old CredentialID column", v1_17.DropOldCredentialIDColumn),
	// v223 -> v224
	NewMigration("Rename CredentialIDBytes column to CredentialID", v1_17.RenameCredentialIDBytes),

	// Gitea 1.17.0 ends at v224

	// v224 -> v225
	NewMigration("Add badges to users", v1_18.CreateUserBadgesTable),
	// v225 -> v226
	NewMigration("Alter gpg_key/public_key content TEXT fields to MEDIUMTEXT", v1_18.AlterPublicGPGKeyContentFieldsToMediumText),
	// v226 -> v227
	NewMigration("Conan and generic packages do not need to be semantically versioned", v1_18.FixPackageSemverField),
	// v227 -> v228
	NewMigration("Create key/value table for system settings", v1_18.CreateSystemSettingsTable),
	// v228 -> v229
	NewMigration("Add TeamInvite table", v1_18.AddTeamInviteTable),
	// v229 -> v230
	NewMigration("Update counts of all open milestones", v1_18.UpdateOpenMilestoneCounts),
	// v230 -> v231
	NewMigration("Add ConfidentialClient column (default true) to OAuth2Application table", v1_18.AddConfidentialClientColumnToOAuth2ApplicationTable),

	// Gitea 1.18.0 ends at v231

	// v231 -> v232
	NewMigration("Add index for hook_task", v1_19.AddIndexForHookTask),
	// v232 -> v233
	NewMigration("Alter package_version.metadata_json to LONGTEXT", v1_19.AlterPackageVersionMetadataToLongText),
	// v233 -> v234
	NewMigration("Add header_authorization_encrypted column to webhook table", v1_19.AddHeaderAuthorizationEncryptedColWebhook),
	// v234 -> v235
	NewMigration("Add package cleanup rule table", v1_19.CreatePackageCleanupRuleTable),
	// v235 -> v236
	NewMigration("Add index for access_token", v1_19.AddIndexForAccessToken),
	// v236 -> v237
	NewMigration("Create secrets table", v1_19.CreateSecretsTable),
	// v237 -> v238
	NewMigration("Drop ForeignReference table", v1_19.DropForeignReferenceTable),
	// v238 -> v239
	NewMigration("Add updated unix to LFSMetaObject", v1_19.AddUpdatedUnixToLFSMetaObject),
	// v239 -> v240
	NewMigration("Add scope for access_token", v1_19.AddScopeForAccessTokens),
	// v240 -> v241
	NewMigration("Add actions tables", v1_19.AddActionsTables),
	// v241 -> v242
	NewMigration("Add card_type column to project table", v1_19.AddCardTypeToProjectTable),
	// v242 -> v243
	NewMigration("Alter gpg_key_import content TEXT field to MEDIUMTEXT", v1_19.AlterPublicGPGKeyImportContentFieldToMediumText),
	// v243 -> v244
	NewMigration("Add exclusive label", v1_19.AddExclusiveLabel),

	// Gitea 1.19.0 ends at v244

	// v244 -> v245
	NewMigration("Add NeedApproval to actions tables", v1_20.AddNeedApprovalToActionRun),
	// v245 -> v246
	NewMigration("Rename Webhook org_id to owner_id", v1_20.RenameWebhookOrgToOwner),
	// v246 -> v247
	NewMigration("Add missed column owner_id for project table", v1_20.AddNewColumnForProject),
	// v247 -> v248
	NewMigration("Fix incorrect project type", v1_20.FixIncorrectProjectType),
	// v248 -> v249
	NewMigration("Add version column to action_runner table", v1_20.AddVersionToActionRunner),
	// v249 -> v250
	NewMigration("Improve Action table indices v3", v1_20.ImproveActionTableIndices),
	// v250 -> v251
	NewMigration("Change Container Metadata", v1_20.ChangeContainerMetadataMultiArch),
	// v251 -> v252
	NewMigration("Fix incorrect owner team unit access mode", v1_20.FixIncorrectOwnerTeamUnitAccessMode),
	// v252 -> v253
	NewMigration("Fix incorrect admin team unit access mode", v1_20.FixIncorrectAdminTeamUnitAccessMode),
	// v253 -> v254
	NewMigration("Fix ExternalTracker and ExternalWiki accessMode in owner and admin team", v1_20.FixExternalTrackerAndExternalWikiAccessModeInOwnerAndAdminTeam),
	// v254 -> v255
	NewMigration("Add ActionTaskOutput table", v1_20.AddActionTaskOutputTable),
	// v255 -> v256
	NewMigration("Add ArchivedUnix Column", v1_20.AddArchivedUnixToRepository),
	// v256 -> v257
	NewMigration("Add is_internal column to package", v1_20.AddIsInternalColumnToPackage),
	// v257 -> v258
	NewMigration("Add Actions Artifact table", v1_20.CreateActionArtifactTable),
	// v258 -> v259
	NewMigration("Add PinOrder Column", v1_20.AddPinOrderToIssue),
	// v259 -> v260
	NewMigration("Convert scoped access tokens", v1_20.ConvertScopedAccessTokens),

	// Gitea 1.20.0 ends at 260

	// v260 -> v261
	NewMigration("Drop custom_labels column of action_runner table", v1_21.DropCustomLabelsColumnOfActionRunner),
	// v261 -> v262
	NewMigration("Add variable table", v1_21.CreateVariableTable),
	// v262 -> v263
	NewMigration("Add TriggerEvent to action_run table", v1_21.AddTriggerEventToActionRun),
	// v263 -> v264
	NewMigration("Add git_size and lfs_size columns to repository table", v1_21.AddGitSizeAndLFSSizeToRepositoryTable),
	// v264 -> v265
	NewMigration("Add branch table", v1_21.AddBranchTable),
	// v265 -> v266
	NewMigration("Alter Actions Artifact table", v1_21.AlterActionArtifactTable),
	// v266 -> v267
	NewMigration("Reduce commit status", v1_21.ReduceCommitStatus),
	// v267 -> v268
	NewMigration("Add action_tasks_version table", v1_21.CreateActionTasksVersionTable),
	// v268 -> v269
	NewMigration("Update Action Ref", v1_21.UpdateActionsRefIndex),
	// v269 -> v270
	NewMigration("Drop deleted branch table", v1_21.DropDeletedBranchTable),
	// v270 -> v271
	NewMigration("Fix PackageProperty typo", v1_21.FixPackagePropertyTypo),
	// v271 -> v272
	NewMigration("Allow archiving labels", v1_21.AddArchivedUnixColumInLabelTable),
	// v272 -> v273
	NewMigration("Add Version to ActionRun table", v1_21.AddVersionToActionRunTable),
	// v273 -> v274
	NewMigration("Add Action Schedule Table", v1_21.AddActionScheduleTable),
	// v274 -> v275
	NewMigration("Add Actions artifacts expiration date", v1_21.AddExpiredUnixColumnInActionArtifactTable),
	// v275 -> v276
	NewMigration("Add ScheduleID for ActionRun", v1_21.AddScheduleIDForActionRun),
	// v276 -> v277
<<<<<<< HEAD
	NewMigration("Migrate old rpm package index", v1_21.RebuildRpmPackage),
=======
	NewMigration("Add RemoteAddress to mirrors", v1_21.AddRemoteAddressToMirrors),
	// v277 -> v278
	NewMigration("Add Index to issue_user.issue_id", v1_21.AddIndexToIssueUserIssueID),
	// v278 -> v279
	NewMigration("Add Index to comment.dependent_issue_id", v1_21.AddIndexToCommentDependentIssueID),
	// v279 -> v280
	NewMigration("Add Index to action.user_id", v1_21.AddIndexToActionUserID),

	// Gitea 1.21.0 ends at 280

	// v280 -> v281
	NewMigration("Rename user themes", v1_22.RenameUserThemes),
	// v281 -> v282
	NewMigration("Add auth_token table", v1_22.CreateAuthTokenTable),
>>>>>>> 5a76759c
}

// GetCurrentDBVersion returns the current db version
func GetCurrentDBVersion(x *xorm.Engine) (int64, error) {
	if err := x.Sync(new(Version)); err != nil {
		return -1, fmt.Errorf("sync: %w", err)
	}

	currentVersion := &Version{ID: 1}
	has, err := x.Get(currentVersion)
	if err != nil {
		return -1, fmt.Errorf("get: %w", err)
	}
	if !has {
		return -1, nil
	}
	return currentVersion.Version, nil
}

// ExpectedVersion returns the expected db version
func ExpectedVersion() int64 {
	return int64(minDBVersion + len(migrations))
}

// EnsureUpToDate will check if the db is at the correct version
func EnsureUpToDate(x *xorm.Engine) error {
	currentDB, err := GetCurrentDBVersion(x)
	if err != nil {
		return err
	}

	if currentDB < 0 {
		return fmt.Errorf("Database has not been initialized")
	}

	if minDBVersion > currentDB {
		return fmt.Errorf("DB version %d (<= %d) is too old for auto-migration. Upgrade to Gitea 1.6.4 first then upgrade to this version", currentDB, minDBVersion)
	}

	expected := ExpectedVersion()

	if currentDB != expected {
		return fmt.Errorf(`Current database version %d is not equal to the expected version %d. Please run "gitea [--config /path/to/app.ini] migrate" to update the database version`, currentDB, expected)
	}

	return nil
}

// Migrate database to current version
func Migrate(x *xorm.Engine) error {
	// Set a new clean the default mapper to GonicMapper as that is the default for Gitea.
	x.SetMapper(names.GonicMapper{})
	if err := x.Sync(new(Version)); err != nil {
		return fmt.Errorf("sync: %w", err)
	}

	currentVersion := &Version{ID: 1}
	has, err := x.Get(currentVersion)
	if err != nil {
		return fmt.Errorf("get: %w", err)
	} else if !has {
		// If the version record does not exist we think
		// it is a fresh installation and we can skip all migrations.
		currentVersion.ID = 0
		currentVersion.Version = int64(minDBVersion + len(migrations))

		if _, err = x.InsertOne(currentVersion); err != nil {
			return fmt.Errorf("insert: %w", err)
		}
	}

	v := currentVersion.Version
	if minDBVersion > v {
		log.Fatal(`Gitea no longer supports auto-migration from your previously installed version.
Please try upgrading to a lower version first (suggested v1.6.4), then upgrade to this version.`)
		return nil
	}

	// Downgrading Gitea's database version not supported
	if int(v-minDBVersion) > len(migrations) {
		msg := fmt.Sprintf("Your database (migration version: %d) is for a newer Gitea, you can not use the newer database for this old Gitea release (%d).", v, minDBVersion+len(migrations))
		msg += "\nGitea will exit to keep your database safe and unchanged. Please use the correct Gitea release, do not change the migration version manually (incorrect manual operation may lose data)."
		if !setting.IsProd {
			msg += fmt.Sprintf("\nIf you are in development and really know what you're doing, you can force changing the migration version by executing: UPDATE version SET version=%d WHERE id=1;", minDBVersion+len(migrations))
		}
		log.Fatal("Migration Error: %s", msg)
		return nil
	}

	// Some migration tasks depend on the git command
	if git.DefaultContext == nil {
		if err = git.InitSimple(context.Background()); err != nil {
			return err
		}
	}

	// Migrate
	for i, m := range migrations[v-minDBVersion:] {
		log.Info("Migration[%d]: %s", v+int64(i), m.Description())
		// Reset the mapper between each migration - migrations are not supposed to depend on each other
		x.SetMapper(names.GonicMapper{})
		if err = m.Migrate(x); err != nil {
			return fmt.Errorf("migration[%d]: %s failed: %w", v+int64(i), m.Description(), err)
		}
		currentVersion.Version = v + int64(i) + 1
		if _, err = x.ID(1).Update(currentVersion); err != nil {
			return err
		}
	}
	return nil
}<|MERGE_RESOLUTION|>--- conflicted
+++ resolved
@@ -534,9 +534,6 @@
 	// v275 -> v276
 	NewMigration("Add ScheduleID for ActionRun", v1_21.AddScheduleIDForActionRun),
 	// v276 -> v277
-<<<<<<< HEAD
-	NewMigration("Migrate old rpm package index", v1_21.RebuildRpmPackage),
-=======
 	NewMigration("Add RemoteAddress to mirrors", v1_21.AddRemoteAddressToMirrors),
 	// v277 -> v278
 	NewMigration("Add Index to issue_user.issue_id", v1_21.AddIndexToIssueUserIssueID),
@@ -551,7 +548,8 @@
 	NewMigration("Rename user themes", v1_22.RenameUserThemes),
 	// v281 -> v282
 	NewMigration("Add auth_token table", v1_22.CreateAuthTokenTable),
->>>>>>> 5a76759c
+	// v282 -> v283
+	NewMigration("Migrate old rpm package index", v1_21.RebuildRpmPackage),
 }
 
 // GetCurrentDBVersion returns the current db version
