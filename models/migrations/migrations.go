--- conflicted
+++ resolved
@@ -171,15 +171,13 @@
 	// v58 -> v59
 	NewMigration("add label descriptions", addLabelsDescriptions),
 	// v59 -> v60
-<<<<<<< HEAD
-	NewMigration("add issue_dependencies", addIssueDependencies),
-=======
 	NewMigration("add merge whitelist for protected branches", addProtectedBranchMergeWhitelist),
 	// v60 -> v61
 	NewMigration("add is_fsck_enabled column for repos", addFsckEnabledToRepo),
 	// v61 -> v62
 	NewMigration("add size column for attachments", addSizeToAttachment),
->>>>>>> 3e06490d
+	// v62 -> v63
+	NewMigration("add issue_dependencies", addIssueDependencies),
 }
 
 // Migrate database to current version
