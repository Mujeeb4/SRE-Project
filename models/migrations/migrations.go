--- conflicted
+++ resolved
@@ -416,11 +416,9 @@
 	// v226 -> v227
 	NewMigration("Conan and generic packages do not need to be semantically versioned", fixPackageSemverField),
 	// v227 -> v228
-<<<<<<< HEAD
+	NewMigration("Create key/value table for system settings", createSystemSettingsTable),
+	// v228 -> v229
 	NewMigration("Add TeamInvite table", addTeamInviteTable),
-=======
-	NewMigration("Create key/value table for system settings", createSystemSettingsTable),
->>>>>>> 7d1aed83
 }
 
 // GetCurrentDBVersion returns the current db version
