// Copyright 2015 The Gogs Authors. All rights reserved.
// Copyright 2017 The Gitea Authors. All rights reserved.
// Use of this source code is governed by a MIT-style
// license that can be found in the LICENSE file.

package migrations

import (
	"context"
	"errors"
	"fmt"
	"os"
	"reflect"
	"regexp"
	"strings"

	"code.gitea.io/gitea/modules/log"
	"code.gitea.io/gitea/modules/setting"

	"xorm.io/xorm"
	"xorm.io/xorm/names"
	"xorm.io/xorm/schemas"
)

const minDBVersion = 70 // Gitea 1.5.3

// Migration describes on migration from lower version to high version
type Migration interface {
	Description() string
	Migrate(*xorm.Engine) error
}

type migration struct {
	description string
	migrate     func(*xorm.Engine) error
}

// NewMigration creates a new migration
func NewMigration(desc string, fn func(*xorm.Engine) error) Migration {
	return &migration{desc, fn}
}

// Description returns the migration's description
func (m *migration) Description() string {
	return m.description
}

// Migrate executes the migration
func (m *migration) Migrate(x *xorm.Engine) error {
	return m.migrate(x)
}

// Version describes the version table. Should have only one row with id==1
type Version struct {
	ID      int64 `xorm:"pk autoincr"`
	Version int64
}

// Use noopMigration when there is a migration that has been no-oped
var noopMigration = func(_ *xorm.Engine) error { return nil }

// This is a sequence of migrations. Add new migrations to the bottom of the list.
// If you want to "retire" a migration, remove it from the top of the list and
// update minDBVersion accordingly
var migrations = []Migration{
	// Gitea 1.5.0 ends at v69

	// v70 -> v71
	NewMigration("add issue_dependencies", addIssueDependencies),
	// v71 -> v72
	NewMigration("protect each scratch token", addScratchHash),
	// v72 -> v73
	NewMigration("add review", addReview),

	// Gitea 1.6.0 ends at v73

	// v73 -> v74
	NewMigration("add must_change_password column for users table", addMustChangePassword),
	// v74 -> v75
	NewMigration("add approval whitelists to protected branches", addApprovalWhitelistsToProtectedBranches),
	// v75 -> v76
	NewMigration("clear nonused data which not deleted when user was deleted", clearNonusedData),

	// Gitea 1.7.0 ends at v76

	// v76 -> v77
	NewMigration("add pull request rebase with merge commit", addPullRequestRebaseWithMerge),
	// v77 -> v78
	NewMigration("add theme to users", addUserDefaultTheme),
	// v78 -> v79
	NewMigration("rename repo is_bare to repo is_empty", renameRepoIsBareToIsEmpty),
	// v79 -> v80
	NewMigration("add can close issues via commit in any branch", addCanCloseIssuesViaCommitInAnyBranch),
	// v80 -> v81
	NewMigration("add is locked to issues", addIsLockedToIssues),
	// v81 -> v82
	NewMigration("update U2F counter type", changeU2FCounterType),

	// Gitea 1.8.0 ends at v82

	// v82 -> v83
	NewMigration("hot fix for wrong release sha1 on release table", fixReleaseSha1OnReleaseTable),
	// v83 -> v84
	NewMigration("add uploader id for table attachment", addUploaderIDForAttachment),
	// v84 -> v85
	NewMigration("add table to store original imported gpg keys", addGPGKeyImport),
	// v85 -> v86
	NewMigration("hash application token", hashAppToken),
	// v86 -> v87
	NewMigration("add http method to webhook", addHTTPMethodToWebhook),
	// v87 -> v88
	NewMigration("add avatar field to repository", addAvatarFieldToRepository),

	// Gitea 1.9.0 ends at v88

	// v88 -> v89
	NewMigration("add commit status context field to commit_status", addCommitStatusContext),
	// v89 -> v90
	NewMigration("add original author/url migration info to issues, comments, and repo ", addOriginalMigrationInfo),
	// v90 -> v91
	NewMigration("change length of some repository columns", changeSomeColumnsLengthOfRepo),
	// v91 -> v92
	NewMigration("add index on owner_id of repository and type, review_id of comment", addIndexOnRepositoryAndComment),
	// v92 -> v93
	NewMigration("remove orphaned repository index statuses", removeLingeringIndexStatus),
	// v93 -> v94
	NewMigration("add email notification enabled preference to user", addEmailNotificationEnabledToUser),
	// v94 -> v95
	NewMigration("add enable_status_check, status_check_contexts to protected_branch", addStatusCheckColumnsForProtectedBranches),
	// v95 -> v96
	NewMigration("add table columns for cross referencing issues", addCrossReferenceColumns),
	// v96 -> v97
	NewMigration("delete orphaned attachments", deleteOrphanedAttachments),
	// v97 -> v98
	NewMigration("add repo_admin_change_team_access to user", addRepoAdminChangeTeamAccessColumnForUser),
	// v98 -> v99
	NewMigration("add original author name and id on migrated release", addOriginalAuthorOnMigratedReleases),
	// v99 -> v100
	NewMigration("add task table and status column for repository table", addTaskTable),
	// v100 -> v101
	NewMigration("update migration repositories' service type", updateMigrationServiceTypes),
	// v101 -> v102
	NewMigration("change length of some external login users columns", changeSomeColumnsLengthOfExternalLoginUser),

	// Gitea 1.10.0 ends at v102

	// v102 -> v103
	NewMigration("update migration repositories' service type", dropColumnHeadUserNameOnPullRequest),
	// v103 -> v104
	NewMigration("Add WhitelistDeployKeys to protected branch", addWhitelistDeployKeysToBranches),
	// v104 -> v105
	NewMigration("remove unnecessary columns from label", removeLabelUneededCols),
	// v105 -> v106
	NewMigration("add includes_all_repositories to teams", addTeamIncludesAllRepositories),
	// v106 -> v107
	NewMigration("add column `mode` to table watch", addModeColumnToWatch),
	// v107 -> v108
	NewMigration("Add template options to repository", addTemplateToRepo),
	// v108 -> v109
	NewMigration("Add comment_id on table notification", addCommentIDOnNotification),
	// v109 -> v110
	NewMigration("add can_create_org_repo to team", addCanCreateOrgRepoColumnForTeam),
	// v110 -> v111
	NewMigration("change review content type to text", changeReviewContentToText),
	// v111 -> v112
	NewMigration("update branch protection for can push and whitelist enable", addBranchProtectionCanPushAndEnableWhitelist),
	// v112 -> v113
	NewMigration("remove release attachments which repository deleted", removeAttachmentMissedRepo),
	// v113 -> v114
	NewMigration("new feature: change target branch of pull requests", featureChangeTargetBranch),
	// v114 -> v115
	NewMigration("Remove authentication credentials from stored URL", sanitizeOriginalURL),
	// v115 -> v116
	NewMigration("add user_id prefix to existing user avatar name", renameExistingUserAvatarName),
	// v116 -> v117
	NewMigration("Extend TrackedTimes", extendTrackedTimes),

	// Gitea 1.11.0 ends at v117

	// v117 -> v118
	NewMigration("Add block on rejected reviews branch protection", addBlockOnRejectedReviews),
	// v118 -> v119
	NewMigration("Add commit id and stale to reviews", addReviewCommitAndStale),
	// v119 -> v120
	NewMigration("Fix migrated repositories' git service type", fixMigratedRepositoryServiceType),
	// v120 -> v121
	NewMigration("Add owner_name on table repository", addOwnerNameOnRepository),
	// v121 -> v122
	NewMigration("add is_restricted column for users table", addIsRestricted),
	// v122 -> v123
	NewMigration("Add Require Signed Commits to ProtectedBranch", addRequireSignedCommits),
	// v123 -> v124
	NewMigration("Add original information for reactions", addReactionOriginals),
	// v124 -> v125
	NewMigration("Add columns to user and repository", addUserRepoMissingColumns),
	// v125 -> v126
	NewMigration("Add some columns on review for migration", addReviewMigrateInfo),
	// v126 -> v127
	NewMigration("Fix topic repository count", fixTopicRepositoryCount),
	// v127 -> v128
	NewMigration("add repository code language statistics", addLanguageStats),
	// v128 -> v129
	NewMigration("fix merge base for pull requests", fixMergeBase),
	// v129 -> v130
	NewMigration("remove dependencies from deleted repositories", purgeUnusedDependencies),
	// v130 -> v131
	NewMigration("Expand webhooks for more granularity", expandWebhooks),
	// v131 -> v132
	NewMigration("Add IsSystemWebhook column to webhooks table", addSystemWebhookColumn),
	// v132 -> v133
	NewMigration("Add Branch Protection Protected Files Column", addBranchProtectionProtectedFilesColumn),
	// v133 -> v134
	NewMigration("Add EmailHash Table", addEmailHashTable),
	// v134 -> v135
	NewMigration("Refix merge base for merged pull requests", refixMergeBase),
	// v135 -> v136
	NewMigration("Add OrgID column to Labels table", addOrgIDLabelColumn),
	// v136 -> v137
	NewMigration("Add CommitsAhead and CommitsBehind Column to PullRequest Table", addCommitDivergenceToPulls),
	// v137 -> v138
	NewMigration("Add Branch Protection Block Outdated Branch", addBlockOnOutdatedBranch),
	// v138 -> v139
	NewMigration("Add ResolveDoerID to Comment table", addResolveDoerIDCommentColumn),
	// v139 -> v140
	NewMigration("prepend refs/heads/ to issue refs", prependRefsHeadsToIssueRefs),

	// Gitea 1.12.0 ends at v140

	// v140 -> v141
	NewMigration("Save detected language file size to database instead of percent", fixLanguageStatsToSaveSize),
	// v141 -> v142
	NewMigration("Add KeepActivityPrivate to User table", addKeepActivityPrivateUserColumn),
	// v142 -> v143
	NewMigration("Ensure Repository.IsArchived is not null", setIsArchivedToFalse),
	// v143 -> v144
	NewMigration("recalculate Stars number for all user", recalculateStars),
	// v144 -> v145
	NewMigration("update Matrix Webhook http method to 'PUT'", updateMatrixWebhookHTTPMethod),
	// v145 -> v146
	NewMigration("Increase Language field to 50 in LanguageStats", increaseLanguageField),
	// v146 -> v147
	NewMigration("Add projects info to repository table", addProjectsInfo),
	// v147 -> v148
	NewMigration("create review for 0 review id code comments", createReviewsForCodeComments),
	// v148 -> v149
	NewMigration("remove issue dependency comments who refer to non existing issues", purgeInvalidDependenciesComments),
	// v149 -> v150
	NewMigration("Add Created and Updated to Milestone table", addCreatedAndUpdatedToMilestones),
	// v150 -> v151
	NewMigration("add primary key to repo_topic", addPrimaryKeyToRepoTopic),
	// v151 -> v152
	NewMigration("set default password algorithm to Argon2", setDefaultPasswordToArgon2),
	// v152 -> v153
	NewMigration("add TrustModel field to Repository", addTrustModelToRepository),
	// v153 > v154
	NewMigration("add Team review request support", addTeamReviewRequestSupport),
	// v154 > v155
	NewMigration("add timestamps to Star, Label, Follow, Watch and Collaboration", addTimeStamps),

	// Gitea 1.13.0 ends at v155

	// v155 -> v156
	NewMigration("add changed_protected_files column for pull_request table", addChangedProtectedFilesPullRequestColumn),
	// v156 -> v157
	NewMigration("fix publisher ID for tag releases", fixPublisherIDforTagReleases),
	// v157 -> v158
	NewMigration("ensure repo topics are up-to-date", fixRepoTopics),
	// v158 -> v159
	NewMigration("code comment replies should have the commitID of the review they are replying to", updateCodeCommentReplies),
	// v159 -> v160
	NewMigration("update reactions constraint", updateReactionConstraint),
	// v160 -> v161
	NewMigration("Add block on official review requests branch protection", addBlockOnOfficialReviewRequests),
	// v161 -> v162
	NewMigration("Convert task type from int to string", convertTaskTypeToString),
	// v162 -> v163
	NewMigration("Convert webhook task type from int to string", convertWebhookTaskTypeToString),
	// v163 -> v164
	NewMigration("Convert topic name from 25 to 50", convertTopicNameFrom25To50),
	// v164 -> v165
	NewMigration("Add scope and nonce columns to oauth2_grant table", addScopeAndNonceColumnsToOAuth2Grant),
	// v165 -> v166
	NewMigration("Convert hook task type from char(16) to varchar(16) and trim the column", convertHookTaskTypeToVarcharAndTrim),
	// v166 -> v167
	NewMigration("Where Password is Valid with Empty String delete it", recalculateUserEmptyPWD),
	// v167 -> v168
	NewMigration("Add user redirect", addUserRedirect),
	// v168 -> v169
	NewMigration("Recreate user table to fix default values", recreateUserTableToFixDefaultValues),
	// v169 -> v170
	NewMigration("Update DeleteBranch comments to set the old_ref to the commit_sha", commentTypeDeleteBranchUseOldRef),
	// v170 -> v171
	NewMigration("Add Dismissed to Review table", addDismissedReviewColumn),
	// v171 -> v172
	NewMigration("Add Sorting to ProjectBoard table", addSortingColToProjectBoard),
	// v172 -> v173
	NewMigration("Add sessions table for go-chi/session", addSessionTable),
	// v173 -> v174
	NewMigration("Add time_id column to Comment", addTimeIDCommentColumn),
	// v174 -> v175
	NewMigration("Create repo transfer table", addRepoTransfer),
	// v175 -> v176
	NewMigration("Fix Postgres ID Sequences broken by recreate-table", fixPostgresIDSequences),
	// v176 -> v177
	NewMigration("Remove invalid labels from comments", removeInvalidLabels),
	// v177 -> v178
	NewMigration("Delete orphaned IssueLabels", deleteOrphanedIssueLabels),

	// Gitea 1.14.0 ends at v178

	// v178 -> v179
	NewMigration("Add LFS columns to Mirror", addLFSMirrorColumns),
	// v179 -> v180
	NewMigration("Convert avatar url to text", convertAvatarURLToText),
	// v180 -> v181
	NewMigration("Delete credentials from past migrations", deleteMigrationCredentials),
	// v181 -> v182
	NewMigration("Always save primary email on email address table", addPrimaryEmail2EmailAddress),
	// v182 -> v183
	NewMigration("Add issue resource index table", addIssueResourceIndexTable),
	// v183 -> v184
	NewMigration("Create PushMirror table", createPushMirrorTable),
	// v184 -> v185
	NewMigration("Rename Task errors to message", renameTaskErrorsToMessage),
	// v185 -> v186
	NewMigration("Add new table repo_archiver", addRepoArchiver),
	// v186 -> v187
	NewMigration("Create protected tag table", createProtectedTagTable),
	// v187 -> v188
	NewMigration("Drop unneeded webhook related columns", dropWebhookColumns),
	// v188 -> v189
	NewMigration("Add key is verified to gpg key", addKeyIsVerified),

	// Gitea 1.15.0 ends at v189

	// v189 -> v190
	NewMigration("Unwrap ldap.Sources", unwrapLDAPSourceCfg),
	// v190 -> v191
	NewMigration("Add agit flow pull request support", addAgitFlowPullRequest),
	// v191 -> v192
	NewMigration("Alter issue/comment table TEXT fields to LONGTEXT", alterIssueAndCommentTextFieldsToLongText),
	// v192 -> v193
	NewMigration("RecreateIssueResourceIndexTable to have a primary key instead of an unique index", recreateIssueResourceIndexTable),
	// v193 -> v194
	NewMigration("Add repo id column for attachment table", addRepoIDForAttachment),
	// v194 -> v195
	NewMigration("Add Branch Protection Unprotected Files Column", addBranchProtectionUnprotectedFilesColumn),
	// v195 -> v196
	NewMigration("Add table commit_status_index", addTableCommitStatusIndex),
	// v196 -> v197
	NewMigration("Add Color to ProjectBoard table", addColorColToProjectBoard),
	// v197 -> v198
	NewMigration("Add renamed_branch table", addRenamedBranchTable),
	// v198 -> v199
	NewMigration("Add issue content history table", addTableIssueContentHistory),
	// v199 -> v200
	NewMigration("No-op (remote version is using AppState now)", noopMigration),
	// v200 -> v201
	NewMigration("Add table app_state", addTableAppState),
	// v201 -> v202
	NewMigration("Drop table remote_version (if exists)", dropTableRemoteVersion),
	// v202 -> v203
	NewMigration("Create key/value table for user settings", createUserSettingsTable),
	// v203 -> v204
	NewMigration("Add Sorting to ProjectIssue table", addProjectIssueSorting),
	// v204 -> v205
	NewMigration("Add key is verified to ssh key", addSSHKeyIsVerified),
	// v205 -> v206
	NewMigration("Migrate to higher varchar on user struct", migrateUserPasswordSalt),
	// v206 -> v207
	NewMigration("Add authorize column to team_unit table", addAuthorizeColForTeamUnit),
	// v207 -> v208
	NewMigration("Add webauthn table and migrate u2f data to webauthn - NO-OPED", addWebAuthnCred),
	// v208 -> v209
	NewMigration("Use base32.HexEncoding instead of base64 encoding for cred ID as it is case insensitive - NO-OPED", useBase32HexForCredIDInWebAuthnCredential),
	// v209 -> v210
	NewMigration("Increase WebAuthentication CredentialID size to 410 - NO-OPED", increaseCredentialIDTo410),
	// v210 -> v211
	NewMigration("v208 was completely broken - remigrate", remigrateU2FCredentials),

	// Gitea 1.16.2 ends at v211

	// v211 -> v212
	NewMigration("Create ForeignReference table", createForeignReferenceTable),
	// v212 -> v213
	NewMigration("Add package tables", addPackageTables),
	// v213 -> v214
	NewMigration("Add allow edits from maintainers to PullRequest table", addAllowMaintainerEdit),
	// v214 -> v215
	NewMigration("Add auto merge table", addAutoMergeTable),
	// v215 -> v216
	NewMigration("allow to view files in PRs", addReviewViewedFiles),
	// v216 -> v217
	NewMigration("No-op (Improve Action table indices v1)", noopMigration),
	// v217 -> v218
	NewMigration("Alter hook_task table TEXT fields to LONGTEXT", alterHookTaskTextFieldsToLongText),
	// v218 -> v219
	NewMigration("Improve Action table indices v2", improveActionTableIndices),
	// v219 -> v220
	NewMigration("Add sync_on_commit column to push_mirror table", addSyncOnCommitColForPushMirror),
	// v220 -> v221
	NewMigration("Add container repository property", addContainerRepositoryProperty),
	// v221 -> v222
	NewMigration("Store WebAuthentication CredentialID as bytes and increase size to at least 1024", storeWebauthnCredentialIDAsBytes),
	// v222 -> v223
	NewMigration("Drop old CredentialID column", dropOldCredentialIDColumn),
	// v223 -> v224
	NewMigration("Rename CredentialIDBytes column to CredentialID", renameCredentialIDBytes),

	// Gitea 1.17.0 ends at v224

	// v224 -> v225
	NewMigration("Add badges to users", createUserBadgesTable),
	// v225 -> v226
	NewMigration("Alter gpg_key/public_key content TEXT fields to MEDIUMTEXT", alterPublicGPGKeyContentFieldsToMediumText),
	// v226 -> v227
	NewMigration("Conan and generic packages do not need to be semantically versioned", fixPackageSemverField),
	// v227 -> v228
	NewMigration("Create key/value table for system settings", createSystemSettingsTable),
	// v228 -> v229
<<<<<<< HEAD
	NewMigration("Update counts of all open milestones", updateOpenMilestoneCounts),
=======
	NewMigration("Add TeamInvite table", addTeamInviteTable),
>>>>>>> 6a033097
}

// GetCurrentDBVersion returns the current db version
func GetCurrentDBVersion(x *xorm.Engine) (int64, error) {
	if err := x.Sync(new(Version)); err != nil {
		return -1, fmt.Errorf("sync: %v", err)
	}

	currentVersion := &Version{ID: 1}
	has, err := x.Get(currentVersion)
	if err != nil {
		return -1, fmt.Errorf("get: %v", err)
	}
	if !has {
		return -1, nil
	}
	return currentVersion.Version, nil
}

// ExpectedVersion returns the expected db version
func ExpectedVersion() int64 {
	return int64(minDBVersion + len(migrations))
}

// EnsureUpToDate will check if the db is at the correct version
func EnsureUpToDate(x *xorm.Engine) error {
	currentDB, err := GetCurrentDBVersion(x)
	if err != nil {
		return err
	}

	if currentDB < 0 {
		return fmt.Errorf("Database has not been initialized")
	}

	if minDBVersion > currentDB {
		return fmt.Errorf("DB version %d (<= %d) is too old for auto-migration. Upgrade to Gitea 1.6.4 first then upgrade to this version", currentDB, minDBVersion)
	}

	expected := ExpectedVersion()

	if currentDB != expected {
		return fmt.Errorf(`Current database version %d is not equal to the expected version %d. Please run "gitea [--config /path/to/app.ini] migrate" to update the database version`, currentDB, expected)
	}

	return nil
}

// Migrate database to current version
func Migrate(x *xorm.Engine) error {
	// Set a new clean the default mapper to GonicMapper as that is the default for Gitea.
	x.SetMapper(names.GonicMapper{})
	if err := x.Sync(new(Version)); err != nil {
		return fmt.Errorf("sync: %v", err)
	}

	currentVersion := &Version{ID: 1}
	has, err := x.Get(currentVersion)
	if err != nil {
		return fmt.Errorf("get: %v", err)
	} else if !has {
		// If the version record does not exist we think
		// it is a fresh installation and we can skip all migrations.
		currentVersion.ID = 0
		currentVersion.Version = int64(minDBVersion + len(migrations))

		if _, err = x.InsertOne(currentVersion); err != nil {
			return fmt.Errorf("insert: %v", err)
		}
	}

	v := currentVersion.Version
	if minDBVersion > v {
		log.Fatal(`Gitea no longer supports auto-migration from your previously installed version.
Please try upgrading to a lower version first (suggested v1.6.4), then upgrade to this version.`)
		return nil
	}

	// Downgrading Gitea's database version not supported
	if int(v-minDBVersion) > len(migrations) {
		msg := fmt.Sprintf("Your database (migration version: %d) is for a newer Gitea, you can not use the newer database for this old Gitea release (%d).", v, minDBVersion+len(migrations))
		msg += "\nGitea will exit to keep your database safe and unchanged. Please use the correct Gitea release, do not change the migration version manually (incorrect manual operation may lose data)."
		if !setting.IsProd {
			msg += fmt.Sprintf("\nIf you are in development and really know what you're doing, you can force changing the migration version by executing: UPDATE version SET version=%d WHERE id=1;", minDBVersion+len(migrations))
		}
		_, _ = fmt.Fprintln(os.Stderr, msg)
		log.Fatal(msg)
		return nil
	}

	// Migrate
	for i, m := range migrations[v-minDBVersion:] {
		log.Info("Migration[%d]: %s", v+int64(i), m.Description())
		// Reset the mapper between each migration - migrations are not supposed to depend on each other
		x.SetMapper(names.GonicMapper{})
		if err = m.Migrate(x); err != nil {
			return fmt.Errorf("migration[%d]: %s failed: %v", v+int64(i), m.Description(), err)
		}
		currentVersion.Version = v + int64(i) + 1
		if _, err = x.ID(1).Update(currentVersion); err != nil {
			return err
		}
	}
	return nil
}

// RecreateTables will recreate the tables for the provided beans using the newly provided bean definition and move all data to that new table
// WARNING: YOU MUST PROVIDE THE FULL BEAN DEFINITION
func RecreateTables(beans ...interface{}) func(*xorm.Engine) error {
	return func(x *xorm.Engine) error {
		sess := x.NewSession()
		defer sess.Close()
		if err := sess.Begin(); err != nil {
			return err
		}
		sess = sess.StoreEngine("InnoDB")
		for _, bean := range beans {
			log.Info("Recreating Table: %s for Bean: %s", x.TableName(bean), reflect.Indirect(reflect.ValueOf(bean)).Type().Name())
			if err := recreateTable(sess, bean); err != nil {
				return err
			}
		}
		return sess.Commit()
	}
}

// recreateTable will recreate the table using the newly provided bean definition and move all data to that new table
// WARNING: YOU MUST PROVIDE THE FULL BEAN DEFINITION
// WARNING: YOU MUST COMMIT THE SESSION AT THE END
func recreateTable(sess *xorm.Session, bean interface{}) error {
	// TODO: This will not work if there are foreign keys

	tableName := sess.Engine().TableName(bean)
	tempTableName := fmt.Sprintf("tmp_recreate__%s", tableName)

	// We need to move the old table away and create a new one with the correct columns
	// We will need to do this in stages to prevent data loss
	//
	// First create the temporary table
	if err := sess.Table(tempTableName).CreateTable(bean); err != nil {
		log.Error("Unable to create table %s. Error: %v", tempTableName, err)
		return err
	}

	if err := sess.Table(tempTableName).CreateUniques(bean); err != nil {
		log.Error("Unable to create uniques for table %s. Error: %v", tempTableName, err)
		return err
	}

	if err := sess.Table(tempTableName).CreateIndexes(bean); err != nil {
		log.Error("Unable to create indexes for table %s. Error: %v", tempTableName, err)
		return err
	}

	// Work out the column names from the bean - these are the columns to select from the old table and install into the new table
	table, err := sess.Engine().TableInfo(bean)
	if err != nil {
		log.Error("Unable to get table info. Error: %v", err)

		return err
	}
	newTableColumns := table.Columns()
	if len(newTableColumns) == 0 {
		return fmt.Errorf("no columns in new table")
	}
	hasID := false
	for _, column := range newTableColumns {
		hasID = hasID || (column.IsPrimaryKey && column.IsAutoIncrement)
	}

	if hasID && setting.Database.UseMSSQL {
		if _, err := sess.Exec(fmt.Sprintf("SET IDENTITY_INSERT `%s` ON", tempTableName)); err != nil {
			log.Error("Unable to set identity insert for table %s. Error: %v", tempTableName, err)
			return err
		}
	}

	sqlStringBuilder := &strings.Builder{}
	_, _ = sqlStringBuilder.WriteString("INSERT INTO `")
	_, _ = sqlStringBuilder.WriteString(tempTableName)
	_, _ = sqlStringBuilder.WriteString("` (`")
	_, _ = sqlStringBuilder.WriteString(newTableColumns[0].Name)
	_, _ = sqlStringBuilder.WriteString("`")
	for _, column := range newTableColumns[1:] {
		_, _ = sqlStringBuilder.WriteString(", `")
		_, _ = sqlStringBuilder.WriteString(column.Name)
		_, _ = sqlStringBuilder.WriteString("`")
	}
	_, _ = sqlStringBuilder.WriteString(")")
	_, _ = sqlStringBuilder.WriteString(" SELECT ")
	if newTableColumns[0].Default != "" {
		_, _ = sqlStringBuilder.WriteString("COALESCE(`")
		_, _ = sqlStringBuilder.WriteString(newTableColumns[0].Name)
		_, _ = sqlStringBuilder.WriteString("`, ")
		_, _ = sqlStringBuilder.WriteString(newTableColumns[0].Default)
		_, _ = sqlStringBuilder.WriteString(")")
	} else {
		_, _ = sqlStringBuilder.WriteString("`")
		_, _ = sqlStringBuilder.WriteString(newTableColumns[0].Name)
		_, _ = sqlStringBuilder.WriteString("`")
	}

	for _, column := range newTableColumns[1:] {
		if column.Default != "" {
			_, _ = sqlStringBuilder.WriteString(", COALESCE(`")
			_, _ = sqlStringBuilder.WriteString(column.Name)
			_, _ = sqlStringBuilder.WriteString("`, ")
			_, _ = sqlStringBuilder.WriteString(column.Default)
			_, _ = sqlStringBuilder.WriteString(")")
		} else {
			_, _ = sqlStringBuilder.WriteString(", `")
			_, _ = sqlStringBuilder.WriteString(column.Name)
			_, _ = sqlStringBuilder.WriteString("`")
		}
	}
	_, _ = sqlStringBuilder.WriteString(" FROM `")
	_, _ = sqlStringBuilder.WriteString(tableName)
	_, _ = sqlStringBuilder.WriteString("`")

	if _, err := sess.Exec(sqlStringBuilder.String()); err != nil {
		log.Error("Unable to set copy data in to temp table %s. Error: %v", tempTableName, err)
		return err
	}

	if hasID && setting.Database.UseMSSQL {
		if _, err := sess.Exec(fmt.Sprintf("SET IDENTITY_INSERT `%s` OFF", tempTableName)); err != nil {
			log.Error("Unable to switch off identity insert for table %s. Error: %v", tempTableName, err)
			return err
		}
	}

	switch {
	case setting.Database.UseSQLite3:
		// SQLite will drop all the constraints on the old table
		if _, err := sess.Exec(fmt.Sprintf("DROP TABLE `%s`", tableName)); err != nil {
			log.Error("Unable to drop old table %s. Error: %v", tableName, err)
			return err
		}

		if err := sess.Table(tempTableName).DropIndexes(bean); err != nil {
			log.Error("Unable to drop indexes on temporary table %s. Error: %v", tempTableName, err)
			return err
		}

		if _, err := sess.Exec(fmt.Sprintf("ALTER TABLE `%s` RENAME TO `%s`", tempTableName, tableName)); err != nil {
			log.Error("Unable to rename %s to %s. Error: %v", tempTableName, tableName, err)
			return err
		}

		if err := sess.Table(tableName).CreateIndexes(bean); err != nil {
			log.Error("Unable to recreate indexes on table %s. Error: %v", tableName, err)
			return err
		}

		if err := sess.Table(tableName).CreateUniques(bean); err != nil {
			log.Error("Unable to recreate uniques on table %s. Error: %v", tableName, err)
			return err
		}

	case setting.Database.UseMySQL:
		// MySQL will drop all the constraints on the old table
		if _, err := sess.Exec(fmt.Sprintf("DROP TABLE `%s`", tableName)); err != nil {
			log.Error("Unable to drop old table %s. Error: %v", tableName, err)
			return err
		}

		if err := sess.Table(tempTableName).DropIndexes(bean); err != nil {
			log.Error("Unable to drop indexes on temporary table %s. Error: %v", tempTableName, err)
			return err
		}

		// SQLite and MySQL will move all the constraints from the temporary table to the new table
		if _, err := sess.Exec(fmt.Sprintf("ALTER TABLE `%s` RENAME TO `%s`", tempTableName, tableName)); err != nil {
			log.Error("Unable to rename %s to %s. Error: %v", tempTableName, tableName, err)
			return err
		}

		if err := sess.Table(tableName).CreateIndexes(bean); err != nil {
			log.Error("Unable to recreate indexes on table %s. Error: %v", tableName, err)
			return err
		}

		if err := sess.Table(tableName).CreateUniques(bean); err != nil {
			log.Error("Unable to recreate uniques on table %s. Error: %v", tableName, err)
			return err
		}
	case setting.Database.UsePostgreSQL:
		var originalSequences []string
		type sequenceData struct {
			LastValue int  `xorm:"'last_value'"`
			IsCalled  bool `xorm:"'is_called'"`
		}
		sequenceMap := map[string]sequenceData{}

		schema := sess.Engine().Dialect().URI().Schema
		sess.Engine().SetSchema("")
		if err := sess.Table("information_schema.sequences").Cols("sequence_name").Where("sequence_name LIKE ? || '_%' AND sequence_catalog = ?", tableName, setting.Database.Name).Find(&originalSequences); err != nil {
			log.Error("Unable to rename %s to %s. Error: %v", tempTableName, tableName, err)
			return err
		}
		sess.Engine().SetSchema(schema)

		for _, sequence := range originalSequences {
			sequenceData := sequenceData{}
			if _, err := sess.Table(sequence).Cols("last_value", "is_called").Get(&sequenceData); err != nil {
				log.Error("Unable to get last_value and is_called from %s. Error: %v", sequence, err)
				return err
			}
			sequenceMap[sequence] = sequenceData

		}

		// CASCADE causes postgres to drop all the constraints on the old table
		if _, err := sess.Exec(fmt.Sprintf("DROP TABLE `%s` CASCADE", tableName)); err != nil {
			log.Error("Unable to drop old table %s. Error: %v", tableName, err)
			return err
		}

		// CASCADE causes postgres to move all the constraints from the temporary table to the new table
		if _, err := sess.Exec(fmt.Sprintf("ALTER TABLE `%s` RENAME TO `%s`", tempTableName, tableName)); err != nil {
			log.Error("Unable to rename %s to %s. Error: %v", tempTableName, tableName, err)
			return err
		}

		var indices []string
		sess.Engine().SetSchema("")
		if err := sess.Table("pg_indexes").Cols("indexname").Where("tablename = ? ", tableName).Find(&indices); err != nil {
			log.Error("Unable to rename %s to %s. Error: %v", tempTableName, tableName, err)
			return err
		}
		sess.Engine().SetSchema(schema)

		for _, index := range indices {
			newIndexName := strings.Replace(index, "tmp_recreate__", "", 1)
			if _, err := sess.Exec(fmt.Sprintf("ALTER INDEX `%s` RENAME TO `%s`", index, newIndexName)); err != nil {
				log.Error("Unable to rename %s to %s. Error: %v", index, newIndexName, err)
				return err
			}
		}

		var sequences []string
		sess.Engine().SetSchema("")
		if err := sess.Table("information_schema.sequences").Cols("sequence_name").Where("sequence_name LIKE 'tmp_recreate__' || ? || '_%' AND sequence_catalog = ?", tableName, setting.Database.Name).Find(&sequences); err != nil {
			log.Error("Unable to rename %s to %s. Error: %v", tempTableName, tableName, err)
			return err
		}
		sess.Engine().SetSchema(schema)

		for _, sequence := range sequences {
			newSequenceName := strings.Replace(sequence, "tmp_recreate__", "", 1)
			if _, err := sess.Exec(fmt.Sprintf("ALTER SEQUENCE `%s` RENAME TO `%s`", sequence, newSequenceName)); err != nil {
				log.Error("Unable to rename %s sequence to %s. Error: %v", sequence, newSequenceName, err)
				return err
			}
			val, ok := sequenceMap[newSequenceName]
			if newSequenceName == tableName+"_id_seq" {
				if ok && val.LastValue != 0 {
					if _, err := sess.Exec(fmt.Sprintf("SELECT setval('%s', %d, %t)", newSequenceName, val.LastValue, val.IsCalled)); err != nil {
						log.Error("Unable to reset %s to %d. Error: %v", newSequenceName, val, err)
						return err
					}
				} else {
					// We're going to try to guess this
					if _, err := sess.Exec(fmt.Sprintf("SELECT setval('%s', COALESCE((SELECT MAX(id)+1 FROM `%s`), 1), false)", newSequenceName, tableName)); err != nil {
						log.Error("Unable to reset %s. Error: %v", newSequenceName, err)
						return err
					}
				}
			} else if ok {
				if _, err := sess.Exec(fmt.Sprintf("SELECT setval('%s', %d, %t)", newSequenceName, val.LastValue, val.IsCalled)); err != nil {
					log.Error("Unable to reset %s to %d. Error: %v", newSequenceName, val, err)
					return err
				}
			}

		}

	case setting.Database.UseMSSQL:
		// MSSQL will drop all the constraints on the old table
		if _, err := sess.Exec(fmt.Sprintf("DROP TABLE `%s`", tableName)); err != nil {
			log.Error("Unable to drop old table %s. Error: %v", tableName, err)
			return err
		}

		// MSSQL sp_rename will move all the constraints from the temporary table to the new table
		if _, err := sess.Exec(fmt.Sprintf("sp_rename `%s`,`%s`", tempTableName, tableName)); err != nil {
			log.Error("Unable to rename %s to %s. Error: %v", tempTableName, tableName, err)
			return err
		}

	default:
		log.Fatal("Unrecognized DB")
	}
	return nil
}

// WARNING: YOU MUST COMMIT THE SESSION AT THE END
func dropTableColumns(sess *xorm.Session, tableName string, columnNames ...string) (err error) {
	if tableName == "" || len(columnNames) == 0 {
		return nil
	}
	// TODO: This will not work if there are foreign keys

	switch {
	case setting.Database.UseSQLite3:
		// First drop the indexes on the columns
		res, errIndex := sess.Query(fmt.Sprintf("PRAGMA index_list(`%s`)", tableName))
		if errIndex != nil {
			return errIndex
		}
		for _, row := range res {
			indexName := row["name"]
			indexRes, err := sess.Query(fmt.Sprintf("PRAGMA index_info(`%s`)", indexName))
			if err != nil {
				return err
			}
			if len(indexRes) != 1 {
				continue
			}
			indexColumn := string(indexRes[0]["name"])
			for _, name := range columnNames {
				if name == indexColumn {
					_, err := sess.Exec(fmt.Sprintf("DROP INDEX `%s`", indexName))
					if err != nil {
						return err
					}
				}
			}
		}

		// Here we need to get the columns from the original table
		sql := fmt.Sprintf("SELECT sql FROM sqlite_master WHERE tbl_name='%s' and type='table'", tableName)
		res, err := sess.Query(sql)
		if err != nil {
			return err
		}
		tableSQL := string(res[0]["sql"])

		// Get the string offset for column definitions: `CREATE TABLE ( column-definitions... )`
		columnDefinitionsIndex := strings.Index(tableSQL, "(")
		if columnDefinitionsIndex < 0 {
			return errors.New("couldn't find column definitions")
		}

		// Separate out the column definitions
		tableSQL = tableSQL[columnDefinitionsIndex:]

		// Remove the required columnNames
		for _, name := range columnNames {
			tableSQL = regexp.MustCompile(regexp.QuoteMeta("`"+name+"`")+"[^`,)]*?[,)]").ReplaceAllString(tableSQL, "")
		}

		// Ensure the query is ended properly
		tableSQL = strings.TrimSpace(tableSQL)
		if tableSQL[len(tableSQL)-1] != ')' {
			if tableSQL[len(tableSQL)-1] == ',' {
				tableSQL = tableSQL[:len(tableSQL)-1]
			}
			tableSQL += ")"
		}

		// Find all the columns in the table
		columns := regexp.MustCompile("`([^`]*)`").FindAllString(tableSQL, -1)

		tableSQL = fmt.Sprintf("CREATE TABLE `new_%s_new` ", tableName) + tableSQL
		if _, err := sess.Exec(tableSQL); err != nil {
			return err
		}

		// Now restore the data
		columnsSeparated := strings.Join(columns, ",")
		insertSQL := fmt.Sprintf("INSERT INTO `new_%s_new` (%s) SELECT %s FROM %s", tableName, columnsSeparated, columnsSeparated, tableName)
		if _, err := sess.Exec(insertSQL); err != nil {
			return err
		}

		// Now drop the old table
		if _, err := sess.Exec(fmt.Sprintf("DROP TABLE `%s`", tableName)); err != nil {
			return err
		}

		// Rename the table
		if _, err := sess.Exec(fmt.Sprintf("ALTER TABLE `new_%s_new` RENAME TO `%s`", tableName, tableName)); err != nil {
			return err
		}

	case setting.Database.UsePostgreSQL:
		cols := ""
		for _, col := range columnNames {
			if cols != "" {
				cols += ", "
			}
			cols += "DROP COLUMN `" + col + "` CASCADE"
		}
		if _, err := sess.Exec(fmt.Sprintf("ALTER TABLE `%s` %s", tableName, cols)); err != nil {
			return fmt.Errorf("Drop table `%s` columns %v: %v", tableName, columnNames, err)
		}
	case setting.Database.UseMySQL:
		// Drop indexes on columns first
		sql := fmt.Sprintf("SHOW INDEX FROM %s WHERE column_name IN ('%s')", tableName, strings.Join(columnNames, "','"))
		res, err := sess.Query(sql)
		if err != nil {
			return err
		}
		for _, index := range res {
			indexName := index["column_name"]
			if len(indexName) > 0 {
				_, err := sess.Exec(fmt.Sprintf("DROP INDEX `%s` ON `%s`", indexName, tableName))
				if err != nil {
					return err
				}
			}
		}

		// Now drop the columns
		cols := ""
		for _, col := range columnNames {
			if cols != "" {
				cols += ", "
			}
			cols += "DROP COLUMN `" + col + "`"
		}
		if _, err := sess.Exec(fmt.Sprintf("ALTER TABLE `%s` %s", tableName, cols)); err != nil {
			return fmt.Errorf("Drop table `%s` columns %v: %v", tableName, columnNames, err)
		}
	case setting.Database.UseMSSQL:
		cols := ""
		for _, col := range columnNames {
			if cols != "" {
				cols += ", "
			}
			cols += "`" + strings.ToLower(col) + "`"
		}
		sql := fmt.Sprintf("SELECT Name FROM sys.default_constraints WHERE parent_object_id = OBJECT_ID('%[1]s') AND parent_column_id IN (SELECT column_id FROM sys.columns WHERE LOWER(name) IN (%[2]s) AND object_id = OBJECT_ID('%[1]s'))",
			tableName, strings.ReplaceAll(cols, "`", "'"))
		constraints := make([]string, 0)
		if err := sess.SQL(sql).Find(&constraints); err != nil {
			return fmt.Errorf("Find constraints: %v", err)
		}
		for _, constraint := range constraints {
			if _, err := sess.Exec(fmt.Sprintf("ALTER TABLE `%s` DROP CONSTRAINT `%s`", tableName, constraint)); err != nil {
				return fmt.Errorf("Drop table `%s` default constraint `%s`: %v", tableName, constraint, err)
			}
		}
		sql = fmt.Sprintf("SELECT DISTINCT Name FROM sys.indexes INNER JOIN sys.index_columns ON indexes.index_id = index_columns.index_id AND indexes.object_id = index_columns.object_id WHERE indexes.object_id = OBJECT_ID('%[1]s') AND index_columns.column_id IN (SELECT column_id FROM sys.columns WHERE LOWER(name) IN (%[2]s) AND object_id = OBJECT_ID('%[1]s'))",
			tableName, strings.ReplaceAll(cols, "`", "'"))
		constraints = make([]string, 0)
		if err := sess.SQL(sql).Find(&constraints); err != nil {
			return fmt.Errorf("Find constraints: %v", err)
		}
		for _, constraint := range constraints {
			if _, err := sess.Exec(fmt.Sprintf("DROP INDEX `%[2]s` ON `%[1]s`", tableName, constraint)); err != nil {
				return fmt.Errorf("Drop index `%[2]s` on `%[1]s`: %v", tableName, constraint, err)
			}
		}

		if _, err := sess.Exec(fmt.Sprintf("ALTER TABLE `%s` DROP COLUMN %s", tableName, cols)); err != nil {
			return fmt.Errorf("Drop table `%s` columns %v: %v", tableName, columnNames, err)
		}
	default:
		log.Fatal("Unrecognized DB")
	}

	return nil
}

// modifyColumn will modify column's type or other property. SQLITE is not supported
func modifyColumn(x *xorm.Engine, tableName string, col *schemas.Column) error {
	var indexes map[string]*schemas.Index
	var err error
	// MSSQL have to remove index at first, otherwise alter column will fail
	// ref. https://sqlzealots.com/2018/05/09/error-message-the-index-is-dependent-on-column-alter-table-alter-column-failed-because-one-or-more-objects-access-this-column/
	if x.Dialect().URI().DBType == schemas.MSSQL {
		indexes, err = x.Dialect().GetIndexes(x.DB(), context.Background(), tableName)
		if err != nil {
			return err
		}

		for _, index := range indexes {
			_, err = x.Exec(x.Dialect().DropIndexSQL(tableName, index))
			if err != nil {
				return err
			}
		}
	}

	defer func() {
		for _, index := range indexes {
			_, err = x.Exec(x.Dialect().CreateIndexSQL(tableName, index))
			if err != nil {
				log.Error("Create index %s on table %s failed: %v", index.Name, tableName, err)
			}
		}
	}()

	alterSQL := x.Dialect().ModifyColumnSQL(tableName, col)
	if _, err := x.Exec(alterSQL); err != nil {
		return err
	}
	return nil
}<|MERGE_RESOLUTION|>--- conflicted
+++ resolved
@@ -418,11 +418,9 @@
 	// v227 -> v228
 	NewMigration("Create key/value table for system settings", createSystemSettingsTable),
 	// v228 -> v229
-<<<<<<< HEAD
+	NewMigration("Add TeamInvite table", addTeamInviteTable),
+	// v229 -> v230
 	NewMigration("Update counts of all open milestones", updateOpenMilestoneCounts),
-=======
-	NewMigration("Add TeamInvite table", addTeamInviteTable),
->>>>>>> 6a033097
 }
 
 // GetCurrentDBVersion returns the current db version
