// Copyright 2015 The Gogs Authors. All rights reserved.
// Copyright 2017 The Gitea Authors. All rights reserved.
// SPDX-License-Identifier: MIT

package migrations

import (
	"context"
	"fmt"
	"os"

	"code.gitea.io/gitea/models/migrations/v1_10"
	"code.gitea.io/gitea/models/migrations/v1_11"
	"code.gitea.io/gitea/models/migrations/v1_12"
	"code.gitea.io/gitea/models/migrations/v1_13"
	"code.gitea.io/gitea/models/migrations/v1_14"
	"code.gitea.io/gitea/models/migrations/v1_15"
	"code.gitea.io/gitea/models/migrations/v1_16"
	"code.gitea.io/gitea/models/migrations/v1_17"
	"code.gitea.io/gitea/models/migrations/v1_18"
	"code.gitea.io/gitea/models/migrations/v1_19"
	"code.gitea.io/gitea/models/migrations/v1_20"
	"code.gitea.io/gitea/models/migrations/v1_21"
	"code.gitea.io/gitea/models/migrations/v1_6"
	"code.gitea.io/gitea/models/migrations/v1_7"
	"code.gitea.io/gitea/models/migrations/v1_8"
	"code.gitea.io/gitea/models/migrations/v1_9"
	"code.gitea.io/gitea/modules/git"
	"code.gitea.io/gitea/modules/log"
	"code.gitea.io/gitea/modules/setting"

	"xorm.io/xorm"
	"xorm.io/xorm/names"
)

const minDBVersion = 70 // Gitea 1.5.3

// Migration describes on migration from lower version to high version
type Migration interface {
	Description() string
	Migrate(*xorm.Engine) error
}

type migration struct {
	description string
	migrate     func(*xorm.Engine) error
}

// NewMigration creates a new migration
func NewMigration(desc string, fn func(*xorm.Engine) error) Migration {
	return &migration{desc, fn}
}

// Description returns the migration's description
func (m *migration) Description() string {
	return m.description
}

// Migrate executes the migration
func (m *migration) Migrate(x *xorm.Engine) error {
	return m.migrate(x)
}

// Version describes the version table. Should have only one row with id==1
type Version struct {
	ID      int64 `xorm:"pk autoincr"`
	Version int64
}

// Use noopMigration when there is a migration that has been no-oped
var noopMigration = func(_ *xorm.Engine) error { return nil }

// This is a sequence of migrations. Add new migrations to the bottom of the list.
// If you want to "retire" a migration, remove it from the top of the list and
// update minDBVersion accordingly
var migrations = []Migration{
	// Gitea 1.5.0 ends at v69

	// v70 -> v71
	NewMigration("add issue_dependencies", v1_6.AddIssueDependencies),
	// v71 -> v72
	NewMigration("protect each scratch token", v1_6.AddScratchHash),
	// v72 -> v73
	NewMigration("add review", v1_6.AddReview),

	// Gitea 1.6.0 ends at v73

	// v73 -> v74
	NewMigration("add must_change_password column for users table", v1_7.AddMustChangePassword),
	// v74 -> v75
	NewMigration("add approval whitelists to protected branches", v1_7.AddApprovalWhitelistsToProtectedBranches),
	// v75 -> v76
	NewMigration("clear nonused data which not deleted when user was deleted", v1_7.ClearNonusedData),

	// Gitea 1.7.0 ends at v76

	// v76 -> v77
	NewMigration("add pull request rebase with merge commit", v1_8.AddPullRequestRebaseWithMerge),
	// v77 -> v78
	NewMigration("add theme to users", v1_8.AddUserDefaultTheme),
	// v78 -> v79
	NewMigration("rename repo is_bare to repo is_empty", v1_8.RenameRepoIsBareToIsEmpty),
	// v79 -> v80
	NewMigration("add can close issues via commit in any branch", v1_8.AddCanCloseIssuesViaCommitInAnyBranch),
	// v80 -> v81
	NewMigration("add is locked to issues", v1_8.AddIsLockedToIssues),
	// v81 -> v82
	NewMigration("update U2F counter type", v1_8.ChangeU2FCounterType),

	// Gitea 1.8.0 ends at v82

	// v82 -> v83
	NewMigration("hot fix for wrong release sha1 on release table", v1_9.FixReleaseSha1OnReleaseTable),
	// v83 -> v84
	NewMigration("add uploader id for table attachment", v1_9.AddUploaderIDForAttachment),
	// v84 -> v85
	NewMigration("add table to store original imported gpg keys", v1_9.AddGPGKeyImport),
	// v85 -> v86
	NewMigration("hash application token", v1_9.HashAppToken),
	// v86 -> v87
	NewMigration("add http method to webhook", v1_9.AddHTTPMethodToWebhook),
	// v87 -> v88
	NewMigration("add avatar field to repository", v1_9.AddAvatarFieldToRepository),

	// Gitea 1.9.0 ends at v88

	// v88 -> v89
	NewMigration("add commit status context field to commit_status", v1_10.AddCommitStatusContext),
	// v89 -> v90
	NewMigration("add original author/url migration info to issues, comments, and repo ", v1_10.AddOriginalMigrationInfo),
	// v90 -> v91
	NewMigration("change length of some repository columns", v1_10.ChangeSomeColumnsLengthOfRepo),
	// v91 -> v92
	NewMigration("add index on owner_id of repository and type, review_id of comment", v1_10.AddIndexOnRepositoryAndComment),
	// v92 -> v93
	NewMigration("remove orphaned repository index statuses", v1_10.RemoveLingeringIndexStatus),
	// v93 -> v94
	NewMigration("add email notification enabled preference to user", v1_10.AddEmailNotificationEnabledToUser),
	// v94 -> v95
	NewMigration("add enable_status_check, status_check_contexts to protected_branch", v1_10.AddStatusCheckColumnsForProtectedBranches),
	// v95 -> v96
	NewMigration("add table columns for cross referencing issues", v1_10.AddCrossReferenceColumns),
	// v96 -> v97
	NewMigration("delete orphaned attachments", v1_10.DeleteOrphanedAttachments),
	// v97 -> v98
	NewMigration("add repo_admin_change_team_access to user", v1_10.AddRepoAdminChangeTeamAccessColumnForUser),
	// v98 -> v99
	NewMigration("add original author name and id on migrated release", v1_10.AddOriginalAuthorOnMigratedReleases),
	// v99 -> v100
	NewMigration("add task table and status column for repository table", v1_10.AddTaskTable),
	// v100 -> v101
	NewMigration("update migration repositories' service type", v1_10.UpdateMigrationServiceTypes),
	// v101 -> v102
	NewMigration("change length of some external login users columns", v1_10.ChangeSomeColumnsLengthOfExternalLoginUser),

	// Gitea 1.10.0 ends at v102

	// v102 -> v103
	NewMigration("update migration repositories' service type", v1_11.DropColumnHeadUserNameOnPullRequest),
	// v103 -> v104
	NewMigration("Add WhitelistDeployKeys to protected branch", v1_11.AddWhitelistDeployKeysToBranches),
	// v104 -> v105
	NewMigration("remove unnecessary columns from label", v1_11.RemoveLabelUneededCols),
	// v105 -> v106
	NewMigration("add includes_all_repositories to teams", v1_11.AddTeamIncludesAllRepositories),
	// v106 -> v107
	NewMigration("add column `mode` to table watch", v1_11.AddModeColumnToWatch),
	// v107 -> v108
	NewMigration("Add template options to repository", v1_11.AddTemplateToRepo),
	// v108 -> v109
	NewMigration("Add comment_id on table notification", v1_11.AddCommentIDOnNotification),
	// v109 -> v110
	NewMigration("add can_create_org_repo to team", v1_11.AddCanCreateOrgRepoColumnForTeam),
	// v110 -> v111
	NewMigration("change review content type to text", v1_11.ChangeReviewContentToText),
	// v111 -> v112
	NewMigration("update branch protection for can push and whitelist enable", v1_11.AddBranchProtectionCanPushAndEnableWhitelist),
	// v112 -> v113
	NewMigration("remove release attachments which repository deleted", v1_11.RemoveAttachmentMissedRepo),
	// v113 -> v114
	NewMigration("new feature: change target branch of pull requests", v1_11.FeatureChangeTargetBranch),
	// v114 -> v115
	NewMigration("Remove authentication credentials from stored URL", v1_11.SanitizeOriginalURL),
	// v115 -> v116
	NewMigration("add user_id prefix to existing user avatar name", v1_11.RenameExistingUserAvatarName),
	// v116 -> v117
	NewMigration("Extend TrackedTimes", v1_11.ExtendTrackedTimes),

	// Gitea 1.11.0 ends at v117

	// v117 -> v118
	NewMigration("Add block on rejected reviews branch protection", v1_12.AddBlockOnRejectedReviews),
	// v118 -> v119
	NewMigration("Add commit id and stale to reviews", v1_12.AddReviewCommitAndStale),
	// v119 -> v120
	NewMigration("Fix migrated repositories' git service type", v1_12.FixMigratedRepositoryServiceType),
	// v120 -> v121
	NewMigration("Add owner_name on table repository", v1_12.AddOwnerNameOnRepository),
	// v121 -> v122
	NewMigration("add is_restricted column for users table", v1_12.AddIsRestricted),
	// v122 -> v123
	NewMigration("Add Require Signed Commits to ProtectedBranch", v1_12.AddRequireSignedCommits),
	// v123 -> v124
	NewMigration("Add original information for reactions", v1_12.AddReactionOriginals),
	// v124 -> v125
	NewMigration("Add columns to user and repository", v1_12.AddUserRepoMissingColumns),
	// v125 -> v126
	NewMigration("Add some columns on review for migration", v1_12.AddReviewMigrateInfo),
	// v126 -> v127
	NewMigration("Fix topic repository count", v1_12.FixTopicRepositoryCount),
	// v127 -> v128
	NewMigration("add repository code language statistics", v1_12.AddLanguageStats),
	// v128 -> v129
	NewMigration("fix merge base for pull requests", v1_12.FixMergeBase),
	// v129 -> v130
	NewMigration("remove dependencies from deleted repositories", v1_12.PurgeUnusedDependencies),
	// v130 -> v131
	NewMigration("Expand webhooks for more granularity", v1_12.ExpandWebhooks),
	// v131 -> v132
	NewMigration("Add IsSystemWebhook column to webhooks table", v1_12.AddSystemWebhookColumn),
	// v132 -> v133
	NewMigration("Add Branch Protection Protected Files Column", v1_12.AddBranchProtectionProtectedFilesColumn),
	// v133 -> v134
	NewMigration("Add EmailHash Table", v1_12.AddEmailHashTable),
	// v134 -> v135
	NewMigration("Refix merge base for merged pull requests", v1_12.RefixMergeBase),
	// v135 -> v136
	NewMigration("Add OrgID column to Labels table", v1_12.AddOrgIDLabelColumn),
	// v136 -> v137
	NewMigration("Add CommitsAhead and CommitsBehind Column to PullRequest Table", v1_12.AddCommitDivergenceToPulls),
	// v137 -> v138
	NewMigration("Add Branch Protection Block Outdated Branch", v1_12.AddBlockOnOutdatedBranch),
	// v138 -> v139
	NewMigration("Add ResolveDoerID to Comment table", v1_12.AddResolveDoerIDCommentColumn),
	// v139 -> v140
	NewMigration("prepend refs/heads/ to issue refs", v1_12.PrependRefsHeadsToIssueRefs),

	// Gitea 1.12.0 ends at v140

	// v140 -> v141
	NewMigration("Save detected language file size to database instead of percent", v1_13.FixLanguageStatsToSaveSize),
	// v141 -> v142
	NewMigration("Add KeepActivityPrivate to User table", v1_13.AddKeepActivityPrivateUserColumn),
	// v142 -> v143
	NewMigration("Ensure Repository.IsArchived is not null", v1_13.SetIsArchivedToFalse),
	// v143 -> v144
	NewMigration("recalculate Stars number for all user", v1_13.RecalculateStars),
	// v144 -> v145
	NewMigration("update Matrix Webhook http method to 'PUT'", v1_13.UpdateMatrixWebhookHTTPMethod),
	// v145 -> v146
	NewMigration("Increase Language field to 50 in LanguageStats", v1_13.IncreaseLanguageField),
	// v146 -> v147
	NewMigration("Add projects info to repository table", v1_13.AddProjectsInfo),
	// v147 -> v148
	NewMigration("create review for 0 review id code comments", v1_13.CreateReviewsForCodeComments),
	// v148 -> v149
	NewMigration("remove issue dependency comments who refer to non existing issues", v1_13.PurgeInvalidDependenciesComments),
	// v149 -> v150
	NewMigration("Add Created and Updated to Milestone table", v1_13.AddCreatedAndUpdatedToMilestones),
	// v150 -> v151
	NewMigration("add primary key to repo_topic", v1_13.AddPrimaryKeyToRepoTopic),
	// v151 -> v152
	NewMigration("set default password algorithm to Argon2", v1_13.SetDefaultPasswordToArgon2),
	// v152 -> v153
	NewMigration("add TrustModel field to Repository", v1_13.AddTrustModelToRepository),
	// v153 > v154
	NewMigration("add Team review request support", v1_13.AddTeamReviewRequestSupport),
	// v154 > v155
	NewMigration("add timestamps to Star, Label, Follow, Watch and Collaboration", v1_13.AddTimeStamps),

	// Gitea 1.13.0 ends at v155

	// v155 -> v156
	NewMigration("add changed_protected_files column for pull_request table", v1_14.AddChangedProtectedFilesPullRequestColumn),
	// v156 -> v157
	NewMigration("fix publisher ID for tag releases", v1_14.FixPublisherIDforTagReleases),
	// v157 -> v158
	NewMigration("ensure repo topics are up-to-date", v1_14.FixRepoTopics),
	// v158 -> v159
	NewMigration("code comment replies should have the commitID of the review they are replying to", v1_14.UpdateCodeCommentReplies),
	// v159 -> v160
	NewMigration("update reactions constraint", v1_14.UpdateReactionConstraint),
	// v160 -> v161
	NewMigration("Add block on official review requests branch protection", v1_14.AddBlockOnOfficialReviewRequests),
	// v161 -> v162
	NewMigration("Convert task type from int to string", v1_14.ConvertTaskTypeToString),
	// v162 -> v163
	NewMigration("Convert webhook task type from int to string", v1_14.ConvertWebhookTaskTypeToString),
	// v163 -> v164
	NewMigration("Convert topic name from 25 to 50", v1_14.ConvertTopicNameFrom25To50),
	// v164 -> v165
	NewMigration("Add scope and nonce columns to oauth2_grant table", v1_14.AddScopeAndNonceColumnsToOAuth2Grant),
	// v165 -> v166
	NewMigration("Convert hook task type from char(16) to varchar(16) and trim the column", v1_14.ConvertHookTaskTypeToVarcharAndTrim),
	// v166 -> v167
	NewMigration("Where Password is Valid with Empty String delete it", v1_14.RecalculateUserEmptyPWD),
	// v167 -> v168
	NewMigration("Add user redirect", v1_14.AddUserRedirect),
	// v168 -> v169
	NewMigration("Recreate user table to fix default values", v1_14.RecreateUserTableToFixDefaultValues),
	// v169 -> v170
	NewMigration("Update DeleteBranch comments to set the old_ref to the commit_sha", v1_14.CommentTypeDeleteBranchUseOldRef),
	// v170 -> v171
	NewMigration("Add Dismissed to Review table", v1_14.AddDismissedReviewColumn),
	// v171 -> v172
	NewMigration("Add Sorting to ProjectBoard table", v1_14.AddSortingColToProjectBoard),
	// v172 -> v173
	NewMigration("Add sessions table for go-chi/session", v1_14.AddSessionTable),
	// v173 -> v174
	NewMigration("Add time_id column to Comment", v1_14.AddTimeIDCommentColumn),
	// v174 -> v175
	NewMigration("Create repo transfer table", v1_14.AddRepoTransfer),
	// v175 -> v176
	NewMigration("Fix Postgres ID Sequences broken by recreate-table", v1_14.FixPostgresIDSequences),
	// v176 -> v177
	NewMigration("Remove invalid labels from comments", v1_14.RemoveInvalidLabels),
	// v177 -> v178
	NewMigration("Delete orphaned IssueLabels", v1_14.DeleteOrphanedIssueLabels),

	// Gitea 1.14.0 ends at v178

	// v178 -> v179
	NewMigration("Add LFS columns to Mirror", v1_15.AddLFSMirrorColumns),
	// v179 -> v180
	NewMigration("Convert avatar url to text", v1_15.ConvertAvatarURLToText),
	// v180 -> v181
	NewMigration("Delete credentials from past migrations", v1_15.DeleteMigrationCredentials),
	// v181 -> v182
	NewMigration("Always save primary email on email address table", v1_15.AddPrimaryEmail2EmailAddress),
	// v182 -> v183
	NewMigration("Add issue resource index table", v1_15.AddIssueResourceIndexTable),
	// v183 -> v184
	NewMigration("Create PushMirror table", v1_15.CreatePushMirrorTable),
	// v184 -> v185
	NewMigration("Rename Task errors to message", v1_15.RenameTaskErrorsToMessage),
	// v185 -> v186
	NewMigration("Add new table repo_archiver", v1_15.AddRepoArchiver),
	// v186 -> v187
	NewMigration("Create protected tag table", v1_15.CreateProtectedTagTable),
	// v187 -> v188
	NewMigration("Drop unneeded webhook related columns", v1_15.DropWebhookColumns),
	// v188 -> v189
	NewMigration("Add key is verified to gpg key", v1_15.AddKeyIsVerified),

	// Gitea 1.15.0 ends at v189

	// v189 -> v190
	NewMigration("Unwrap ldap.Sources", v1_16.UnwrapLDAPSourceCfg),
	// v190 -> v191
	NewMigration("Add agit flow pull request support", v1_16.AddAgitFlowPullRequest),
	// v191 -> v192
	NewMigration("Alter issue/comment table TEXT fields to LONGTEXT", v1_16.AlterIssueAndCommentTextFieldsToLongText),
	// v192 -> v193
	NewMigration("RecreateIssueResourceIndexTable to have a primary key instead of an unique index", v1_16.RecreateIssueResourceIndexTable),
	// v193 -> v194
	NewMigration("Add repo id column for attachment table", v1_16.AddRepoIDForAttachment),
	// v194 -> v195
	NewMigration("Add Branch Protection Unprotected Files Column", v1_16.AddBranchProtectionUnprotectedFilesColumn),
	// v195 -> v196
	NewMigration("Add table commit_status_index", v1_16.AddTableCommitStatusIndex),
	// v196 -> v197
	NewMigration("Add Color to ProjectBoard table", v1_16.AddColorColToProjectBoard),
	// v197 -> v198
	NewMigration("Add renamed_branch table", v1_16.AddRenamedBranchTable),
	// v198 -> v199
	NewMigration("Add issue content history table", v1_16.AddTableIssueContentHistory),
	// v199 -> v200
	NewMigration("No-op (remote version is using AppState now)", noopMigration),
	// v200 -> v201
	NewMigration("Add table app_state", v1_16.AddTableAppState),
	// v201 -> v202
	NewMigration("Drop table remote_version (if exists)", v1_16.DropTableRemoteVersion),
	// v202 -> v203
	NewMigration("Create key/value table for user settings", v1_16.CreateUserSettingsTable),
	// v203 -> v204
	NewMigration("Add Sorting to ProjectIssue table", v1_16.AddProjectIssueSorting),
	// v204 -> v205
	NewMigration("Add key is verified to ssh key", v1_16.AddSSHKeyIsVerified),
	// v205 -> v206
	NewMigration("Migrate to higher varchar on user struct", v1_16.MigrateUserPasswordSalt),
	// v206 -> v207
	NewMigration("Add authorize column to team_unit table", v1_16.AddAuthorizeColForTeamUnit),
	// v207 -> v208
	NewMigration("Add webauthn table and migrate u2f data to webauthn - NO-OPED", v1_16.AddWebAuthnCred),
	// v208 -> v209
	NewMigration("Use base32.HexEncoding instead of base64 encoding for cred ID as it is case insensitive - NO-OPED", v1_16.UseBase32HexForCredIDInWebAuthnCredential),
	// v209 -> v210
	NewMigration("Increase WebAuthentication CredentialID size to 410 - NO-OPED", v1_16.IncreaseCredentialIDTo410),
	// v210 -> v211
	NewMigration("v208 was completely broken - remigrate", v1_16.RemigrateU2FCredentials),

	// Gitea 1.16.2 ends at v211

	// v211 -> v212
	NewMigration("Create ForeignReference table", v1_17.CreateForeignReferenceTable),
	// v212 -> v213
	NewMigration("Add package tables", v1_17.AddPackageTables),
	// v213 -> v214
	NewMigration("Add allow edits from maintainers to PullRequest table", v1_17.AddAllowMaintainerEdit),
	// v214 -> v215
	NewMigration("Add auto merge table", v1_17.AddAutoMergeTable),
	// v215 -> v216
	NewMigration("allow to view files in PRs", v1_17.AddReviewViewedFiles),
	// v216 -> v217
	NewMigration("No-op (Improve Action table indices v1)", noopMigration),
	// v217 -> v218
	NewMigration("Alter hook_task table TEXT fields to LONGTEXT", v1_17.AlterHookTaskTextFieldsToLongText),
	// v218 -> v219
	NewMigration("Improve Action table indices v2", v1_17.ImproveActionTableIndices),
	// v219 -> v220
	NewMigration("Add sync_on_commit column to push_mirror table", v1_17.AddSyncOnCommitColForPushMirror),
	// v220 -> v221
	NewMigration("Add container repository property", v1_17.AddContainerRepositoryProperty),
	// v221 -> v222
	NewMigration("Store WebAuthentication CredentialID as bytes and increase size to at least 1024", v1_17.StoreWebauthnCredentialIDAsBytes),
	// v222 -> v223
	NewMigration("Drop old CredentialID column", v1_17.DropOldCredentialIDColumn),
	// v223 -> v224
	NewMigration("Rename CredentialIDBytes column to CredentialID", v1_17.RenameCredentialIDBytes),

	// Gitea 1.17.0 ends at v224

	// v224 -> v225
	NewMigration("Add badges to users", v1_18.CreateUserBadgesTable),
	// v225 -> v226
	NewMigration("Alter gpg_key/public_key content TEXT fields to MEDIUMTEXT", v1_18.AlterPublicGPGKeyContentFieldsToMediumText),
	// v226 -> v227
	NewMigration("Conan and generic packages do not need to be semantically versioned", v1_18.FixPackageSemverField),
	// v227 -> v228
	NewMigration("Create key/value table for system settings", v1_18.CreateSystemSettingsTable),
	// v228 -> v229
	NewMigration("Add TeamInvite table", v1_18.AddTeamInviteTable),
	// v229 -> v230
	NewMigration("Update counts of all open milestones", v1_18.UpdateOpenMilestoneCounts),
	// v230 -> v231
	NewMigration("Add ConfidentialClient column (default true) to OAuth2Application table", v1_18.AddConfidentialClientColumnToOAuth2ApplicationTable),

	// Gitea 1.18.0 ends at v231

	// v231 -> v232
	NewMigration("Add index for hook_task", v1_19.AddIndexForHookTask),
	// v232 -> v233
	NewMigration("Alter package_version.metadata_json to LONGTEXT", v1_19.AlterPackageVersionMetadataToLongText),
	// v233 -> v234
	NewMigration("Add header_authorization_encrypted column to webhook table", v1_19.AddHeaderAuthorizationEncryptedColWebhook),
	// v234 -> v235
	NewMigration("Add package cleanup rule table", v1_19.CreatePackageCleanupRuleTable),
	// v235 -> v236
	NewMigration("Add index for access_token", v1_19.AddIndexForAccessToken),
	// v236 -> v237
	NewMigration("Create secrets table", v1_19.CreateSecretsTable),
	// v237 -> v238
	NewMigration("Drop ForeignReference table", v1_19.DropForeignReferenceTable),
	// v238 -> v239
	NewMigration("Add updated unix to LFSMetaObject", v1_19.AddUpdatedUnixToLFSMetaObject),
	// v239 -> v240
	NewMigration("Add scope for access_token", v1_19.AddScopeForAccessTokens),
	// v240 -> v241
	NewMigration("Add actions tables", v1_19.AddActionsTables),
	// v241 -> v242
	NewMigration("Add card_type column to project table", v1_19.AddCardTypeToProjectTable),
	// v242 -> v243
	NewMigration("Alter gpg_key_import content TEXT field to MEDIUMTEXT", v1_19.AlterPublicGPGKeyImportContentFieldToMediumText),
	// v243 -> v244
	NewMigration("Add exclusive label", v1_19.AddExclusiveLabel),

	// Gitea 1.19.0 ends at v244

	// v244 -> v245
	NewMigration("Add NeedApproval to actions tables", v1_20.AddNeedApprovalToActionRun),
	// v245 -> v246
	NewMigration("Rename Webhook org_id to owner_id", v1_20.RenameWebhookOrgToOwner),
	// v246 -> v247
	NewMigration("Add missed column owner_id for project table", v1_20.AddNewColumnForProject),
	// v247 -> v248
	NewMigration("Fix incorrect project type", v1_20.FixIncorrectProjectType),
	// v248 -> v249
	NewMigration("Add version column to action_runner table", v1_20.AddVersionToActionRunner),
	// v249 -> v250
	NewMigration("Improve Action table indices v3", v1_20.ImproveActionTableIndices),
	// v250 -> v251
	NewMigration("Change Container Metadata", v1_20.ChangeContainerMetadataMultiArch),
	// v251 -> v252
	NewMigration("Fix incorrect owner team unit access mode", v1_20.FixIncorrectOwnerTeamUnitAccessMode),
	// v252 -> v253
	NewMigration("Fix incorrect admin team unit access mode", v1_20.FixIncorrectAdminTeamUnitAccessMode),
	// v253 -> v254
	NewMigration("Fix ExternalTracker and ExternalWiki accessMode in owner and admin team", v1_20.FixExternalTrackerAndExternalWikiAccessModeInOwnerAndAdminTeam),
	// v254 -> v255
	NewMigration("Add ActionTaskOutput table", v1_20.AddActionTaskOutputTable),
	// v255 -> v256
	NewMigration("Add ArchivedUnix Column", v1_20.AddArchivedUnixToRepository),
	// v256 -> v257
	NewMigration("Add is_internal column to package", v1_20.AddIsInternalColumnToPackage),
	// v257 -> v258
	NewMigration("Add Actions Artifact table", v1_20.CreateActionArtifactTable),
	// v258 -> v259
	NewMigration("Add PinOrder Column", v1_20.AddPinOrderToIssue),
	// v259 -> v260
	NewMigration("Convert scoped access tokens", v1_20.ConvertScopedAccessTokens),

	// Gitea 1.20.0 ends at 260

	// v260 -> v261
	NewMigration("Drop custom_labels column of action_runner table", v1_21.DropCustomLabelsColumnOfActionRunner),
	// v261 -> v262
	NewMigration("Add variable table", v1_21.CreateVariableTable),
	// v262 -> v263
	NewMigration("Add TriggerEvent to action_run table", v1_21.AddTriggerEventToActionRun),
	// v263 -> v264
	NewMigration("Add git_size and lfs_size columns to repository table", v1_21.AddGitSizeAndLFSSizeToRepositoryTable),
	// v264 -> v265
	NewMigration("Add branch table", v1_21.AddBranchTable),
	// v265 -> v266
	NewMigration("Alter Actions Artifact table", v1_21.AlterActionArtifactTable),
	// v266 -> v267
	NewMigration("Reduce commit status", v1_21.ReduceCommitStatus),
	// v267 -> v268
<<<<<<< HEAD
	NewMigration("Migrate old rpm package index", v1_21.RebuildRpmPackage),
=======
	NewMigration("Add action_tasks_version table", v1_21.CreateActionTasksVersionTable),
	// v268 -> v269
	NewMigration("Update Action Ref", v1_21.UpdateActionsRefIndex),
	// v269 -> v270
	NewMigration("Drop deleted branch table", v1_21.DropDeletedBranchTable),
>>>>>>> bd7b5e61
}

// GetCurrentDBVersion returns the current db version
func GetCurrentDBVersion(x *xorm.Engine) (int64, error) {
	if err := x.Sync(new(Version)); err != nil {
		return -1, fmt.Errorf("sync: %w", err)
	}

	currentVersion := &Version{ID: 1}
	has, err := x.Get(currentVersion)
	if err != nil {
		return -1, fmt.Errorf("get: %w", err)
	}
	if !has {
		return -1, nil
	}
	return currentVersion.Version, nil
}

// ExpectedVersion returns the expected db version
func ExpectedVersion() int64 {
	return int64(minDBVersion + len(migrations))
}

// EnsureUpToDate will check if the db is at the correct version
func EnsureUpToDate(x *xorm.Engine) error {
	currentDB, err := GetCurrentDBVersion(x)
	if err != nil {
		return err
	}

	if currentDB < 0 {
		return fmt.Errorf("Database has not been initialized")
	}

	if minDBVersion > currentDB {
		return fmt.Errorf("DB version %d (<= %d) is too old for auto-migration. Upgrade to Gitea 1.6.4 first then upgrade to this version", currentDB, minDBVersion)
	}

	expected := ExpectedVersion()

	if currentDB != expected {
		return fmt.Errorf(`Current database version %d is not equal to the expected version %d. Please run "gitea [--config /path/to/app.ini] migrate" to update the database version`, currentDB, expected)
	}

	return nil
}

// Migrate database to current version
func Migrate(x *xorm.Engine) error {
	// Set a new clean the default mapper to GonicMapper as that is the default for Gitea.
	x.SetMapper(names.GonicMapper{})
	if err := x.Sync(new(Version)); err != nil {
		return fmt.Errorf("sync: %w", err)
	}

	currentVersion := &Version{ID: 1}
	has, err := x.Get(currentVersion)
	if err != nil {
		return fmt.Errorf("get: %w", err)
	} else if !has {
		// If the version record does not exist we think
		// it is a fresh installation and we can skip all migrations.
		currentVersion.ID = 0
		currentVersion.Version = int64(minDBVersion + len(migrations))

		if _, err = x.InsertOne(currentVersion); err != nil {
			return fmt.Errorf("insert: %w", err)
		}
	}

	v := currentVersion.Version
	if minDBVersion > v {
		log.Fatal(`Gitea no longer supports auto-migration from your previously installed version.
Please try upgrading to a lower version first (suggested v1.6.4), then upgrade to this version.`)
		return nil
	}

	// Downgrading Gitea's database version not supported
	if int(v-minDBVersion) > len(migrations) {
		msg := fmt.Sprintf("Your database (migration version: %d) is for a newer Gitea, you can not use the newer database for this old Gitea release (%d).", v, minDBVersion+len(migrations))
		msg += "\nGitea will exit to keep your database safe and unchanged. Please use the correct Gitea release, do not change the migration version manually (incorrect manual operation may lose data)."
		if !setting.IsProd {
			msg += fmt.Sprintf("\nIf you are in development and really know what you're doing, you can force changing the migration version by executing: UPDATE version SET version=%d WHERE id=1;", minDBVersion+len(migrations))
		}
		_, _ = fmt.Fprintln(os.Stderr, msg)
		log.Fatal(msg)
		return nil
	}

	// Some migration tasks depend on the git command
	if git.DefaultContext == nil {
		if err = git.InitSimple(context.Background()); err != nil {
			return err
		}
	}

	// Migrate
	for i, m := range migrations[v-minDBVersion:] {
		log.Info("Migration[%d]: %s", v+int64(i), m.Description())
		// Reset the mapper between each migration - migrations are not supposed to depend on each other
		x.SetMapper(names.GonicMapper{})
		if err = m.Migrate(x); err != nil {
			return fmt.Errorf("migration[%d]: %s failed: %w", v+int64(i), m.Description(), err)
		}
		currentVersion.Version = v + int64(i) + 1
		if _, err = x.ID(1).Update(currentVersion); err != nil {
			return err
		}
	}
	return nil
}<|MERGE_RESOLUTION|>--- conflicted
+++ resolved
@@ -516,15 +516,13 @@
 	// v266 -> v267
 	NewMigration("Reduce commit status", v1_21.ReduceCommitStatus),
 	// v267 -> v268
-<<<<<<< HEAD
-	NewMigration("Migrate old rpm package index", v1_21.RebuildRpmPackage),
-=======
 	NewMigration("Add action_tasks_version table", v1_21.CreateActionTasksVersionTable),
 	// v268 -> v269
 	NewMigration("Update Action Ref", v1_21.UpdateActionsRefIndex),
 	// v269 -> v270
 	NewMigration("Drop deleted branch table", v1_21.DropDeletedBranchTable),
->>>>>>> bd7b5e61
+	// v270 -> v271
+	NewMigration("Migrate old rpm package index", v1_21.RebuildRpmPackage),
 }
 
 // GetCurrentDBVersion returns the current db version
