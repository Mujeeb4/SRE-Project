// Copyright 2015 The Gogs Authors. All rights reserved.
// Copyright 2017 The Gitea Authors. All rights reserved.
// Use of this source code is governed by a MIT-style
// license that can be found in the LICENSE file.

package migrations

import (
	"bytes"
	"encoding/json"
	"fmt"
	"io/ioutil"
	"os"
	"path"
	"path/filepath"
	"regexp"
	"strings"
	"time"

	"code.gitea.io/gitea/modules/generate"
	"code.gitea.io/gitea/modules/log"
	"code.gitea.io/gitea/modules/setting"

	"github.com/go-xorm/xorm"
	gouuid "github.com/satori/go.uuid"
	"github.com/unknwon/com"
	ini "gopkg.in/ini.v1"
)

const minDBVersion = 4

// Migration describes on migration from lower version to high version
type Migration interface {
	Description() string
	Migrate(*xorm.Engine) error
}

type migration struct {
	description string
	migrate     func(*xorm.Engine) error
}

// NewMigration creates a new migration
func NewMigration(desc string, fn func(*xorm.Engine) error) Migration {
	return &migration{desc, fn}
}

// Description returns the migration's description
func (m *migration) Description() string {
	return m.description
}

// Migrate executes the migration
func (m *migration) Migrate(x *xorm.Engine) error {
	return m.migrate(x)
}

// Version describes the version table. Should have only one row with id==1
type Version struct {
	ID      int64 `xorm:"pk autoincr"`
	Version int64
}

func emptyMigration(x *xorm.Engine) error {
	return nil
}

// This is a sequence of migrations. Add new migrations to the bottom of the list.
// If you want to "retire" a migration, remove it from the top of the list and
// update minDBVersion accordingly
var migrations = []Migration{
	// v0 -> v4: before 0.6.0 -> 0.7.33
	NewMigration("fix locale file load panic", fixLocaleFileLoadPanic),                           // V4 -> V5:v0.6.0
	NewMigration("trim action compare URL prefix", trimCommitActionAppURLPrefix),                 // V5 -> V6:v0.6.3
	NewMigration("generate issue-label from issue", issueToIssueLabel),                           // V6 -> V7:v0.6.4
	NewMigration("refactor attachment table", attachmentRefactor),                                // V7 -> V8:v0.6.4
	NewMigration("rename pull request fields", renamePullRequestFields),                          // V8 -> V9:v0.6.16
	NewMigration("clean up migrate repo info", cleanUpMigrateRepoInfo),                           // V9 -> V10:v0.6.20
	NewMigration("generate rands and salt for organizations", generateOrgRandsAndSalt),           // V10 -> V11:v0.8.5
	NewMigration("convert date to unix timestamp", convertDateToUnix),                            // V11 -> V12:v0.9.2
	NewMigration("convert LDAP UseSSL option to SecurityProtocol", ldapUseSSLToSecurityProtocol), // V12 -> V13:v0.9.37

	// v13 -> v14:v0.9.87
	NewMigration("set comment updated with created", setCommentUpdatedWithCreated),
	// v14 -> v15
	NewMigration("create user column diff view style", createUserColumnDiffViewStyle),
	// v15 -> v16
	NewMigration("create user column allow create organization", createAllowCreateOrganizationColumn),
	// V16 -> v17
	NewMigration("create repo unit table and add units for all repos", addUnitsToTables),
	// v17 -> v18
	NewMigration("set protect branches updated with created", setProtectedBranchUpdatedWithCreated),
	// v18 -> v19
	NewMigration("add external login user", addExternalLoginUser),
	// v19 -> v20
	NewMigration("generate and migrate Git hooks", generateAndMigrateGitHooks),
	// v20 -> v21
	NewMigration("use new avatar path name for security reason", useNewNameAvatars),
	// v21 -> v22
	NewMigration("rewrite authorized_keys file via new format", useNewPublickeyFormat),
	// v22 -> v23
	NewMigration("generate and migrate wiki Git hooks", generateAndMigrateWikiGitHooks),
	// v23 -> v24
	NewMigration("add user openid table", addUserOpenID),
	// v24 -> v25
	NewMigration("change the key_id and primary_key_id type", changeGPGKeysColumns),
	// v25 -> v26
	NewMigration("add show field in user openid table", addUserOpenIDShow),
	// v26 -> v27
	NewMigration("generate and migrate repo and wiki Git hooks", generateAndMigrateGitHookChains),
	// v27 -> v28
	NewMigration("change mirror interval from hours to time.Duration", convertIntervalToDuration),
	// v28 -> v29
	NewMigration("add field for repo size", addRepoSize),
	// v29 -> v30
	NewMigration("add commit status table", addCommitStatus),
	// v30 -> 31
	NewMigration("add primary key to external login user", addExternalLoginUserPK),
	// v31 -> 32
	NewMigration("add field for login source synchronization", addLoginSourceSyncEnabledColumn),
	// v32 -> v33
	NewMigration("add units for team", addUnitsToRepoTeam),
	// v33 -> v34
	NewMigration("remove columns from action", removeActionColumns),
	// v34 -> v35
	NewMigration("give all units to owner teams", giveAllUnitsToOwnerTeams),
	// v35 -> v36
	NewMigration("adds comment to an action", addCommentIDToAction),
	// v36 -> v37
	NewMigration("regenerate git hooks", regenerateGitHooks36),
	// v37 -> v38
	NewMigration("unescape user full names", unescapeUserFullNames),
	// v38 -> v39
	NewMigration("remove commits and settings unit types", removeCommitsUnitType),
	// v39 -> v40
	NewMigration("add tags to releases and sync existing repositories", releaseAddColumnIsTagAndSyncTags),
	// v40 -> v41
	NewMigration("fix protected branch can push value to false", fixProtectedBranchCanPushValue),
	// v41 -> v42
	NewMigration("remove duplicate unit types", removeDuplicateUnitTypes),
	// v42 -> v43
	NewMigration("empty step", emptyMigration),
	// v43 -> v44
	NewMigration("empty step", emptyMigration),
	// v44 -> v45
	NewMigration("empty step", emptyMigration),
	// v45 -> v46
	NewMigration("remove index column from repo_unit table", removeIndexColumnFromRepoUnitTable),
	// v46 -> v47
	NewMigration("remove organization watch repositories", removeOrganizationWatchRepo),
	// v47 -> v48
	NewMigration("add deleted branches", addDeletedBranch),
	// v48 -> v49
	NewMigration("add repo indexer status", addRepoIndexerStatus),
	// v49 -> v50
	NewMigration("adds time tracking and stopwatches", addTimetracking),
	// v50 -> v51
	NewMigration("migrate protected branch struct", migrateProtectedBranchStruct),
	// v51 -> v52
	NewMigration("add default value to user prohibit_login", addDefaultValueToUserProhibitLogin),
	// v52 -> v53
	NewMigration("add lfs lock table", addLFSLock),
	// v53 -> v54
	NewMigration("add reactions", addReactions),
	// v54 -> v55
	NewMigration("add pull request options", addPullRequestOptions),
	// v55 -> v56
	NewMigration("add writable deploy keys", addModeToDeploKeys),
	// v56 -> v57
	NewMigration("remove is_owner, num_teams columns from org_user", removeIsOwnerColumnFromOrgUser),
	// v57 -> v58
	NewMigration("add closed_unix column for issues", addIssueClosedTime),
	// v58 -> v59
	NewMigration("add label descriptions", addLabelsDescriptions),
	// v59 -> v60
	NewMigration("add merge whitelist for protected branches", addProtectedBranchMergeWhitelist),
	// v60 -> v61
	NewMigration("add is_fsck_enabled column for repos", addFsckEnabledToRepo),
	// v61 -> v62
	NewMigration("add size column for attachments", addSizeToAttachment),
	// v62 -> v63
	NewMigration("add last used passcode column for TOTP", addLastUsedPasscodeTOTP),
	// v63 -> v64
	NewMigration("add language column for user setting", addLanguageSetting),
	// v64 -> v65
	NewMigration("add multiple assignees", addMultipleAssignees),
	// v65 -> v66
	NewMigration("add u2f", addU2FReg),
	// v66 -> v67
	NewMigration("add login source id column for public_key table", addLoginSourceIDToPublicKeyTable),
	// v67 -> v68
	NewMigration("remove stale watches", removeStaleWatches),
	// v68 -> V69
	NewMigration("Reformat and remove incorrect topics", reformatAndRemoveIncorrectTopics),
	// v69 -> v70
	NewMigration("move team units to team_unit table", moveTeamUnitsToTeamUnitTable),
	// v70 -> v71
	NewMigration("add issue_dependencies", addIssueDependencies),
	// v71 -> v72
	NewMigration("protect each scratch token", addScratchHash),
	// v72 -> v73
	NewMigration("add review", addReview),
	// v73 -> v74
	NewMigration("add must_change_password column for users table", addMustChangePassword),
	// v74 -> v75
	NewMigration("add approval whitelists to protected branches", addApprovalWhitelistsToProtectedBranches),
	// v75 -> v76
	NewMigration("clear nonused data which not deleted when user was deleted", clearNonusedData),
	// v76 -> v77
	NewMigration("add pull request rebase with merge commit", addPullRequestRebaseWithMerge),
	// v77 -> v78
	NewMigration("add theme to users", addUserDefaultTheme),
	// v78 -> v79
	NewMigration("rename repo is_bare to repo is_empty", renameRepoIsBareToIsEmpty),
	// v79 -> v80
	NewMigration("add can close issues via commit in any branch", addCanCloseIssuesViaCommitInAnyBranch),
	// v80 -> v81
	NewMigration("add is locked to issues", addIsLockedToIssues),
	// v81 -> v82
	NewMigration("update U2F counter type", changeU2FCounterType),
	// v82 -> v83
	NewMigration("hot fix for wrong release sha1 on release table", fixReleaseSha1OnReleaseTable),
	// v83 -> v84
	NewMigration("add uploader id for table attachment", addUploaderIDForAttachment),
	// v84 -> v85
	NewMigration("add table to store original imported gpg keys", addGPGKeyImport),
	// v85 -> v86
	NewMigration("hash application token", hashAppToken),
	// v86 -> v87
	NewMigration("add http method to webhook", addHTTPMethodToWebhook),
	// v87 -> v88
	NewMigration("add avatar field to repository", addAvatarFieldToRepository),
	// v88 -> v89
	NewMigration("add commit status context field to commit_status", addCommitStatusContext),
	// v89 -> v90
	NewMigration("add original author/url migration info to issues, comments, and repo ", addOriginalMigrationInfo),
	// v90 -> v91
	NewMigration("change length of some repository columns", changeSomeColumnsLengthOfRepo),
	// v91 -> v92
	NewMigration("add index on owner_id of repository and type, review_id of comment", addIndexOnRepositoryAndComment),
	// v92 -> v93
	NewMigration("remove orphaned repository index statuses", removeLingeringIndexStatus),
	// v93 -> v94
	NewMigration("add email notification enabled preference to user", addEmailNotificationEnabledToUser),
	// v94 -> v95
	NewMigration("add enable_status_check, status_check_contexts to protected_branch", addStatusCheckColumnsForProtectedBranches),
	// v95 -> v96
<<<<<<< HEAD
	NewMigration("delete orphaned attachments", deleteOrphanedAttachments),
=======
	NewMigration("add table columns for cross referencing issues", addCrossReferenceColumns),
>>>>>>> 2a2b46c6
}

// Migrate database to current version
func Migrate(x *xorm.Engine) error {
	if err := x.Sync(new(Version)); err != nil {
		return fmt.Errorf("sync: %v", err)
	}

	currentVersion := &Version{ID: 1}
	has, err := x.Get(currentVersion)
	if err != nil {
		return fmt.Errorf("get: %v", err)
	} else if !has {
		// If the version record does not exist we think
		// it is a fresh installation and we can skip all migrations.
		currentVersion.ID = 0
		currentVersion.Version = int64(minDBVersion + len(migrations))

		if _, err = x.InsertOne(currentVersion); err != nil {
			return fmt.Errorf("insert: %v", err)
		}
	}

	v := currentVersion.Version
	if minDBVersion > v {
		log.Fatal(`Gitea no longer supports auto-migration from your previously installed version.
Please try to upgrade to a lower version (>= v0.6.0) first, then upgrade to current version.`)
		return nil
	}

	if int(v-minDBVersion) > len(migrations) {
		// User downgraded Gitea.
		currentVersion.Version = int64(len(migrations) + minDBVersion)
		_, err = x.ID(1).Update(currentVersion)
		return err
	}
	for i, m := range migrations[v-minDBVersion:] {
		log.Info("Migration[%d]: %s", v+int64(i), m.Description())
		if err = m.Migrate(x); err != nil {
			return fmt.Errorf("do migrate: %v", err)
		}
		currentVersion.Version = v + int64(i) + 1
		if _, err = x.ID(1).Update(currentVersion); err != nil {
			return err
		}
	}
	return nil
}

func dropTableColumns(sess *xorm.Session, tableName string, columnNames ...string) (err error) {
	if tableName == "" || len(columnNames) == 0 {
		return nil
	}
	// TODO: This will not work if there are foreign keys

	switch {
	case setting.Database.UseSQLite3:
		// First drop the indexes on the columns
		res, errIndex := sess.Query(fmt.Sprintf("PRAGMA index_list(`%s`)", tableName))
		if errIndex != nil {
			return errIndex
		}
		for _, row := range res {
			indexName := row["name"]
			indexRes, err := sess.Query(fmt.Sprintf("PRAGMA index_info(`%s`)", indexName))
			if err != nil {
				return err
			}
			if len(indexRes) != 1 {
				continue
			}
			indexColumn := string(indexRes[0]["name"])
			for _, name := range columnNames {
				if name == indexColumn {
					_, err := sess.Exec(fmt.Sprintf("DROP INDEX `%s`", indexName))
					if err != nil {
						return err
					}
				}
			}
		}

		// Here we need to get the columns from the original table
		sql := fmt.Sprintf("SELECT sql FROM sqlite_master WHERE tbl_name='%s' and type='table'", tableName)
		res, err := sess.Query(sql)
		if err != nil {
			return err
		}
		tableSQL := string(res[0]["sql"])

		// Separate out the column definitions
		tableSQL = tableSQL[strings.Index(tableSQL, "("):]

		// Remove the required columnNames
		for _, name := range columnNames {
			tableSQL = regexp.MustCompile(regexp.QuoteMeta("`"+name+"`")+"[^`,)]*?[,)]").ReplaceAllString(tableSQL, "")
		}

		// Ensure the query is ended properly
		tableSQL = strings.TrimSpace(tableSQL)
		if tableSQL[len(tableSQL)-1] != ')' {
			if tableSQL[len(tableSQL)-1] == ',' {
				tableSQL = tableSQL[:len(tableSQL)-1]
			}
			tableSQL += ")"
		}

		// Find all the columns in the table
		columns := regexp.MustCompile("`([^`]*)`").FindAllString(tableSQL, -1)

		tableSQL = fmt.Sprintf("CREATE TABLE `new_%s_new` ", tableName) + tableSQL
		if _, err := sess.Exec(tableSQL); err != nil {
			return err
		}

		// Now restore the data
		columnsSeparated := strings.Join(columns, ",")
		insertSQL := fmt.Sprintf("INSERT INTO `new_%s_new` (%s) SELECT %s FROM %s", tableName, columnsSeparated, columnsSeparated, tableName)
		if _, err := sess.Exec(insertSQL); err != nil {
			return err
		}

		// Now drop the old table
		if _, err := sess.Exec(fmt.Sprintf("DROP TABLE `%s`", tableName)); err != nil {
			return err
		}

		// Rename the table
		if _, err := sess.Exec(fmt.Sprintf("ALTER TABLE `new_%s_new` RENAME TO `%s`", tableName, tableName)); err != nil {
			return err
		}

	case setting.Database.UsePostgreSQL:
		cols := ""
		for _, col := range columnNames {
			if cols != "" {
				cols += ", "
			}
			cols += "DROP COLUMN `" + col + "` CASCADE"
		}
		if _, err := sess.Exec(fmt.Sprintf("ALTER TABLE `%s` %s", tableName, cols)); err != nil {
			return fmt.Errorf("Drop table `%s` columns %v: %v", tableName, columnNames, err)
		}
	case setting.Database.UseMySQL:
		// Drop indexes on columns first
		sql := fmt.Sprintf("SHOW INDEX FROM %s WHERE column_name IN ('%s')", tableName, strings.Join(columnNames, "','"))
		res, err := sess.Query(sql)
		if err != nil {
			return err
		}
		for _, index := range res {
			indexName := index["column_name"]
			_, err := sess.Exec(fmt.Sprintf("DROP INDEX `%s` ON `%s`", indexName, tableName))
			if err != nil {
				return err
			}
		}

		// Now drop the columns
		cols := ""
		for _, col := range columnNames {
			if cols != "" {
				cols += ", "
			}
			cols += "DROP COLUMN `" + col + "`"
		}
		if _, err := sess.Exec(fmt.Sprintf("ALTER TABLE `%s` %s", tableName, cols)); err != nil {
			return fmt.Errorf("Drop table `%s` columns %v: %v", tableName, columnNames, err)
		}
	case setting.Database.UseMSSQL:
		cols := ""
		for _, col := range columnNames {
			if cols != "" {
				cols += ", "
			}
			cols += "`" + strings.ToLower(col) + "`"
		}
		sql := fmt.Sprintf("SELECT Name FROM SYS.DEFAULT_CONSTRAINTS WHERE PARENT_OBJECT_ID = OBJECT_ID('%[1]s') AND PARENT_COLUMN_ID IN (SELECT column_id FROM sys.columns WHERE lower(NAME) IN (%[2]s) AND object_id = OBJECT_ID('%[1]s'))",
			tableName, strings.Replace(cols, "`", "'", -1))
		constraints := make([]string, 0)
		if err := sess.SQL(sql).Find(&constraints); err != nil {
			sess.Rollback()
			return fmt.Errorf("Find constraints: %v", err)
		}
		for _, constraint := range constraints {
			if _, err := sess.Exec(fmt.Sprintf("ALTER TABLE `%s` DROP CONSTRAINT `%s`", tableName, constraint)); err != nil {
				sess.Rollback()
				return fmt.Errorf("Drop table `%s` constraint `%s`: %v", tableName, constraint, err)
			}
		}
		if _, err := sess.Exec(fmt.Sprintf("ALTER TABLE `%s` DROP COLUMN %s", tableName, cols)); err != nil {
			sess.Rollback()
			return fmt.Errorf("Drop table `%s` columns %v: %v", tableName, columnNames, err)
		}

		return sess.Commit()
	default:
		log.Fatal("Unrecognized DB")
	}

	return nil
}

func fixLocaleFileLoadPanic(_ *xorm.Engine) error {
	cfg, err := ini.Load(setting.CustomConf)
	if err != nil {
		return fmt.Errorf("load custom config: %v", err)
	}

	cfg.DeleteSection("i18n")
	if err = cfg.SaveTo(setting.CustomConf); err != nil {
		return fmt.Errorf("save custom config: %v", err)
	}

	setting.Langs = strings.Split(strings.Replace(strings.Join(setting.Langs, ","), "fr-CA", "fr-FR", 1), ",")
	return nil
}

func trimCommitActionAppURLPrefix(x *xorm.Engine) error {
	type PushCommit struct {
		Sha1        string
		Message     string
		AuthorEmail string
		AuthorName  string
	}

	type PushCommits struct {
		Len        int
		Commits    []*PushCommit
		CompareURL string `json:"CompareUrl"`
	}

	type Action struct {
		ID      int64  `xorm:"pk autoincr"`
		Content string `xorm:"TEXT"`
	}

	results, err := x.Query("SELECT `id`,`content` FROM `action` WHERE `op_type`=?", 5)
	if err != nil {
		return fmt.Errorf("select commit actions: %v", err)
	}

	sess := x.NewSession()
	defer sess.Close()
	if err = sess.Begin(); err != nil {
		return err
	}

	var pushCommits *PushCommits
	for _, action := range results {
		actID := com.StrTo(string(action["id"])).MustInt64()
		if actID == 0 {
			continue
		}

		pushCommits = new(PushCommits)
		if err = json.Unmarshal(action["content"], pushCommits); err != nil {
			return fmt.Errorf("unmarshal action content[%d]: %v", actID, err)
		}

		infos := strings.Split(pushCommits.CompareURL, "/")
		if len(infos) <= 4 {
			continue
		}
		pushCommits.CompareURL = strings.Join(infos[len(infos)-4:], "/")

		p, err := json.Marshal(pushCommits)
		if err != nil {
			return fmt.Errorf("marshal action content[%d]: %v", actID, err)
		}

		if _, err = sess.ID(actID).Update(&Action{
			Content: string(p),
		}); err != nil {
			return fmt.Errorf("update action[%d]: %v", actID, err)
		}
	}
	return sess.Commit()
}

func issueToIssueLabel(x *xorm.Engine) error {
	type IssueLabel struct {
		ID      int64 `xorm:"pk autoincr"`
		IssueID int64 `xorm:"UNIQUE(s)"`
		LabelID int64 `xorm:"UNIQUE(s)"`
	}

	issueLabels := make([]*IssueLabel, 0, 50)
	results, err := x.Query("SELECT `id`,`label_ids` FROM `issue`")
	if err != nil {
		if strings.Contains(err.Error(), "no such column") ||
			strings.Contains(err.Error(), "Unknown column") {
			return nil
		}
		return fmt.Errorf("select issues: %v", err)
	}
	for _, issue := range results {
		issueID := com.StrTo(issue["id"]).MustInt64()

		// Just in case legacy code can have duplicated IDs for same label.
		mark := make(map[int64]bool)
		for _, idStr := range strings.Split(string(issue["label_ids"]), "|") {
			labelID := com.StrTo(strings.TrimPrefix(idStr, "$")).MustInt64()
			if labelID == 0 || mark[labelID] {
				continue
			}

			mark[labelID] = true
			issueLabels = append(issueLabels, &IssueLabel{
				IssueID: issueID,
				LabelID: labelID,
			})
		}
	}

	sess := x.NewSession()
	defer sess.Close()
	if err = sess.Begin(); err != nil {
		return err
	}

	if err = sess.Sync2(new(IssueLabel)); err != nil {
		return fmt.Errorf("Sync2: %v", err)
	} else if _, err = sess.Insert(issueLabels); err != nil {
		return fmt.Errorf("insert issue-labels: %v", err)
	}

	return sess.Commit()
}

func attachmentRefactor(x *xorm.Engine) error {
	type Attachment struct {
		ID   int64  `xorm:"pk autoincr"`
		UUID string `xorm:"uuid INDEX"`

		// For rename purpose.
		Path    string `xorm:"-"`
		NewPath string `xorm:"-"`
	}

	results, err := x.Query("SELECT * FROM `attachment`")
	if err != nil {
		return fmt.Errorf("select attachments: %v", err)
	}

	attachments := make([]*Attachment, 0, len(results))
	for _, attach := range results {
		if !com.IsExist(string(attach["path"])) {
			// If the attachment is already missing, there is no point to update it.
			continue
		}
		attachments = append(attachments, &Attachment{
			ID:   com.StrTo(attach["id"]).MustInt64(),
			UUID: gouuid.NewV4().String(),
			Path: string(attach["path"]),
		})
	}

	sess := x.NewSession()
	defer sess.Close()
	if err = sess.Begin(); err != nil {
		return err
	}

	if err = sess.Sync2(new(Attachment)); err != nil {
		return fmt.Errorf("Sync2: %v", err)
	}

	// Note: Roll back for rename can be a dead loop,
	// 	so produces a backup file.
	var buf bytes.Buffer
	buf.WriteString("# old path -> new path\n")

	// Update database first because this is where error happens the most often.
	for _, attach := range attachments {
		if _, err = sess.ID(attach.ID).Update(attach); err != nil {
			return err
		}

		attach.NewPath = path.Join(setting.AttachmentPath, attach.UUID[0:1], attach.UUID[1:2], attach.UUID)
		buf.WriteString(attach.Path)
		buf.WriteString("\t")
		buf.WriteString(attach.NewPath)
		buf.WriteString("\n")
	}

	// Then rename attachments.
	isSucceed := true
	defer func() {
		if isSucceed {
			return
		}

		dumpPath := path.Join(setting.LogRootPath, "attachment_path.dump")
		ioutil.WriteFile(dumpPath, buf.Bytes(), 0666)
		log.Info("Failed to rename some attachments, old and new paths are saved into: %s", dumpPath)
	}()
	for _, attach := range attachments {
		if err = os.MkdirAll(path.Dir(attach.NewPath), os.ModePerm); err != nil {
			isSucceed = false
			return err
		}

		if err = os.Rename(attach.Path, attach.NewPath); err != nil {
			isSucceed = false
			return err
		}
	}

	return sess.Commit()
}

func renamePullRequestFields(x *xorm.Engine) (err error) {
	type PullRequest struct {
		ID         int64 `xorm:"pk autoincr"`
		PullID     int64 `xorm:"INDEX"`
		PullIndex  int64
		HeadBarcnh string

		IssueID    int64 `xorm:"INDEX"`
		Index      int64
		HeadBranch string
	}

	if err = x.Sync(new(PullRequest)); err != nil {
		return fmt.Errorf("sync: %v", err)
	}

	results, err := x.Query("SELECT `id`,`pull_id`,`pull_index`,`head_barcnh` FROM `pull_request`")
	if err != nil {
		if strings.Contains(err.Error(), "no such column") {
			return nil
		}
		return fmt.Errorf("select pull requests: %v", err)
	}

	sess := x.NewSession()
	defer sess.Close()
	if err = sess.Begin(); err != nil {
		return err
	}

	var pull *PullRequest
	for _, pr := range results {
		pull = &PullRequest{
			ID:         com.StrTo(pr["id"]).MustInt64(),
			IssueID:    com.StrTo(pr["pull_id"]).MustInt64(),
			Index:      com.StrTo(pr["pull_index"]).MustInt64(),
			HeadBranch: string(pr["head_barcnh"]),
		}
		if pull.Index == 0 {
			continue
		}
		if _, err = sess.ID(pull.ID).Update(pull); err != nil {
			return err
		}
	}

	return sess.Commit()
}

func cleanUpMigrateRepoInfo(x *xorm.Engine) (err error) {
	type (
		User struct {
			ID        int64 `xorm:"pk autoincr"`
			LowerName string
		}
		Repository struct {
			ID        int64 `xorm:"pk autoincr"`
			OwnerID   int64
			LowerName string
		}
	)

	repos := make([]*Repository, 0, 25)
	if err = x.Where("is_mirror=?", false).Find(&repos); err != nil {
		return fmt.Errorf("select all non-mirror repositories: %v", err)
	}
	var user *User
	for _, repo := range repos {
		user = &User{ID: repo.OwnerID}
		has, err := x.Get(user)
		if err != nil {
			return fmt.Errorf("get owner of repository[%d - %d]: %v", repo.ID, repo.OwnerID, err)
		} else if !has {
			continue
		}

		configPath := filepath.Join(setting.RepoRootPath, user.LowerName, repo.LowerName+".git/config")

		// In case repository file is somehow missing.
		if !com.IsFile(configPath) {
			continue
		}

		cfg, err := ini.Load(configPath)
		if err != nil {
			return fmt.Errorf("open config file: %v", err)
		}
		cfg.DeleteSection("remote \"origin\"")
		if err = cfg.SaveToIndent(configPath, "\t"); err != nil {
			return fmt.Errorf("save config file: %v", err)
		}
	}

	return nil
}

func generateOrgRandsAndSalt(x *xorm.Engine) (err error) {
	type User struct {
		ID    int64  `xorm:"pk autoincr"`
		Rands string `xorm:"VARCHAR(10)"`
		Salt  string `xorm:"VARCHAR(10)"`
	}

	orgs := make([]*User, 0, 10)
	if err = x.Where("type=1").And("rands=''").Find(&orgs); err != nil {
		return fmt.Errorf("select all organizations: %v", err)
	}

	sess := x.NewSession()
	defer sess.Close()
	if err = sess.Begin(); err != nil {
		return err
	}

	for _, org := range orgs {
		if org.Rands, err = generate.GetRandomString(10); err != nil {
			return err
		}
		if org.Salt, err = generate.GetRandomString(10); err != nil {
			return err
		}
		if _, err = sess.ID(org.ID).Update(org); err != nil {
			return err
		}
	}

	return sess.Commit()
}

// TAction defines the struct for migrating table action
type TAction struct {
	ID          int64 `xorm:"pk autoincr"`
	CreatedUnix int64
}

// TableName will be invoked by XORM to customrize the table name
func (t *TAction) TableName() string { return "action" }

// TNotice defines the struct for migrating table notice
type TNotice struct {
	ID          int64 `xorm:"pk autoincr"`
	CreatedUnix int64
}

// TableName will be invoked by XORM to customrize the table name
func (t *TNotice) TableName() string { return "notice" }

// TComment defines the struct for migrating table comment
type TComment struct {
	ID          int64 `xorm:"pk autoincr"`
	CreatedUnix int64
}

// TableName will be invoked by XORM to customrize the table name
func (t *TComment) TableName() string { return "comment" }

// TIssue defines the struct for migrating table issue
type TIssue struct {
	ID           int64 `xorm:"pk autoincr"`
	DeadlineUnix int64
	CreatedUnix  int64
	UpdatedUnix  int64
}

// TableName will be invoked by XORM to customrize the table name
func (t *TIssue) TableName() string { return "issue" }

// TMilestone defines the struct for migrating table milestone
type TMilestone struct {
	ID             int64 `xorm:"pk autoincr"`
	DeadlineUnix   int64
	ClosedDateUnix int64
}

// TableName will be invoked by XORM to customrize the table name
func (t *TMilestone) TableName() string { return "milestone" }

// TAttachment defines the struct for migrating table attachment
type TAttachment struct {
	ID          int64 `xorm:"pk autoincr"`
	CreatedUnix int64
}

// TableName will be invoked by XORM to customrize the table name
func (t *TAttachment) TableName() string { return "attachment" }

// TLoginSource defines the struct for migrating table login_source
type TLoginSource struct {
	ID          int64 `xorm:"pk autoincr"`
	CreatedUnix int64
	UpdatedUnix int64
}

// TableName will be invoked by XORM to customrize the table name
func (t *TLoginSource) TableName() string { return "login_source" }

// TPull defines the struct for migrating table pull_request
type TPull struct {
	ID         int64 `xorm:"pk autoincr"`
	MergedUnix int64
}

// TableName will be invoked by XORM to customrize the table name
func (t *TPull) TableName() string { return "pull_request" }

// TRelease defines the struct for migrating table release
type TRelease struct {
	ID          int64 `xorm:"pk autoincr"`
	CreatedUnix int64
}

// TableName will be invoked by XORM to customrize the table name
func (t *TRelease) TableName() string { return "release" }

// TRepo defines the struct for migrating table repository
type TRepo struct {
	ID          int64 `xorm:"pk autoincr"`
	CreatedUnix int64
	UpdatedUnix int64
}

// TableName will be invoked by XORM to customrize the table name
func (t *TRepo) TableName() string { return "repository" }

// TMirror defines the struct for migrating table mirror
type TMirror struct {
	ID             int64 `xorm:"pk autoincr"`
	UpdatedUnix    int64
	NextUpdateUnix int64
}

// TableName will be invoked by XORM to customrize the table name
func (t *TMirror) TableName() string { return "mirror" }

// TPublicKey defines the struct for migrating table public_key
type TPublicKey struct {
	ID          int64 `xorm:"pk autoincr"`
	CreatedUnix int64
	UpdatedUnix int64
}

// TableName will be invoked by XORM to customrize the table name
func (t *TPublicKey) TableName() string { return "public_key" }

// TDeployKey defines the struct for migrating table deploy_key
type TDeployKey struct {
	ID          int64 `xorm:"pk autoincr"`
	CreatedUnix int64
	UpdatedUnix int64
}

// TableName will be invoked by XORM to customrize the table name
func (t *TDeployKey) TableName() string { return "deploy_key" }

// TAccessToken defines the struct for migrating table access_token
type TAccessToken struct {
	ID          int64 `xorm:"pk autoincr"`
	CreatedUnix int64
	UpdatedUnix int64
}

// TableName will be invoked by XORM to customrize the table name
func (t *TAccessToken) TableName() string { return "access_token" }

// TUser defines the struct for migrating table user
type TUser struct {
	ID          int64 `xorm:"pk autoincr"`
	CreatedUnix int64
	UpdatedUnix int64
}

// TableName will be invoked by XORM to customrize the table name
func (t *TUser) TableName() string { return "user" }

// TWebhook defines the struct for migrating table webhook
type TWebhook struct {
	ID          int64 `xorm:"pk autoincr"`
	CreatedUnix int64
	UpdatedUnix int64
}

// TableName will be invoked by XORM to customrize the table name
func (t *TWebhook) TableName() string { return "webhook" }

func convertDateToUnix(x *xorm.Engine) (err error) {
	log.Info("This migration could take up to minutes, please be patient.")
	type Bean struct {
		ID         int64 `xorm:"pk autoincr"`
		Created    time.Time
		Updated    time.Time
		Merged     time.Time
		Deadline   time.Time
		ClosedDate time.Time
		NextUpdate time.Time
	}

	var tables = []struct {
		name string
		cols []string
		bean interface{}
	}{
		{"action", []string{"created"}, new(TAction)},
		{"notice", []string{"created"}, new(TNotice)},
		{"comment", []string{"created"}, new(TComment)},
		{"issue", []string{"deadline", "created", "updated"}, new(TIssue)},
		{"milestone", []string{"deadline", "closed_date"}, new(TMilestone)},
		{"attachment", []string{"created"}, new(TAttachment)},
		{"login_source", []string{"created", "updated"}, new(TLoginSource)},
		{"pull_request", []string{"merged"}, new(TPull)},
		{"release", []string{"created"}, new(TRelease)},
		{"repository", []string{"created", "updated"}, new(TRepo)},
		{"mirror", []string{"updated", "next_update"}, new(TMirror)},
		{"public_key", []string{"created", "updated"}, new(TPublicKey)},
		{"deploy_key", []string{"created", "updated"}, new(TDeployKey)},
		{"access_token", []string{"created", "updated"}, new(TAccessToken)},
		{"user", []string{"created", "updated"}, new(TUser)},
		{"webhook", []string{"created", "updated"}, new(TWebhook)},
	}

	for _, table := range tables {
		log.Info("Converting table: %s", table.name)
		if err = x.Sync2(table.bean); err != nil {
			return fmt.Errorf("Sync [table: %s]: %v", table.name, err)
		}

		offset := 0
		for {
			beans := make([]*Bean, 0, 100)
			if err = x.Table(table.name).Asc("id").Limit(100, offset).Find(&beans); err != nil {
				return fmt.Errorf("select beans [table: %s, offset: %d]: %v", table.name, offset, err)
			}
			log.Trace("Table [%s]: offset: %d, beans: %d", table.name, offset, len(beans))
			if len(beans) == 0 {
				break
			}
			offset += 100

			baseSQL := "UPDATE `" + table.name + "` SET "
			for _, bean := range beans {
				valSQLs := make([]string, 0, len(table.cols))
				for _, col := range table.cols {
					fieldSQL := ""
					fieldSQL += col + "_unix = "

					switch col {
					case "deadline":
						if bean.Deadline.IsZero() {
							continue
						}
						fieldSQL += com.ToStr(bean.Deadline.Unix())
					case "created":
						fieldSQL += com.ToStr(bean.Created.Unix())
					case "updated":
						fieldSQL += com.ToStr(bean.Updated.Unix())
					case "closed_date":
						fieldSQL += com.ToStr(bean.ClosedDate.Unix())
					case "merged":
						fieldSQL += com.ToStr(bean.Merged.Unix())
					case "next_update":
						fieldSQL += com.ToStr(bean.NextUpdate.Unix())
					}

					valSQLs = append(valSQLs, fieldSQL)
				}

				if len(valSQLs) == 0 {
					continue
				}

				if _, err = x.Exec(baseSQL + strings.Join(valSQLs, ",") + " WHERE id = " + com.ToStr(bean.ID)); err != nil {
					return fmt.Errorf("update bean [table: %s, id: %d]: %v", table.name, bean.ID, err)
				}
			}
		}
	}

	return nil
}<|MERGE_RESOLUTION|>--- conflicted
+++ resolved
@@ -245,11 +245,9 @@
 	// v94 -> v95
 	NewMigration("add enable_status_check, status_check_contexts to protected_branch", addStatusCheckColumnsForProtectedBranches),
 	// v95 -> v96
-<<<<<<< HEAD
+	NewMigration("add table columns for cross referencing issues", addCrossReferenceColumns),
+	// v96 -> v97
 	NewMigration("delete orphaned attachments", deleteOrphanedAttachments),
-=======
-	NewMigration("add table columns for cross referencing issues", addCrossReferenceColumns),
->>>>>>> 2a2b46c6
 }
 
 // Migrate database to current version
