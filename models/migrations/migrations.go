--- conflicted
+++ resolved
@@ -337,11 +337,9 @@
 	// v191 -> v192
 	NewMigration("Alter issue/comment table TEXT fields to LONGTEXT", alterIssueAndCommentTextFieldsToLongText),
 	// v192 -> v193
-<<<<<<< HEAD
+	NewMigration("RecreateIssueResourceIndexTable to have a primary key instead of an unique index", recreateIssueResourceIndexTable),
+	// v193 -> v194
 	NewMigration("Add Color to ProjectBoard table", addColorColToProjectBoard),
-=======
-	NewMigration("RecreateIssueResourceIndexTable to have a primary key instead of an unique index", recreateIssueResourceIndexTable),
->>>>>>> 697213bd
 }
 
 // GetCurrentDBVersion returns the current db version
