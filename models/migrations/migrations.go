--- conflicted
+++ resolved
@@ -310,13 +310,11 @@
 	// v179 -> v180
 	NewMigration("Convert avatar url to text", convertAvatarURLToText),
 	// v180 -> v181
-<<<<<<< HEAD
-	NewMigration("Create protected tag table", createProtectedTagTable),
-=======
 	NewMigration("Delete credentials from past migrations", deleteMigrationCredentials),
 	// v181 -> v182
 	NewMigration("Always save primary email on email address table", addPrimaryEmail2EmailAddress),
->>>>>>> da057996
+	// v182 -> v183
+	NewMigration("Create protected tag table", createProtectedTagTable),
 }
 
 // GetCurrentDBVersion returns the current db version
