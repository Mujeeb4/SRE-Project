// Copyright 2015 The Gogs Authors. All rights reserved.
// Copyright 2017 The Gitea Authors. All rights reserved.
// SPDX-License-Identifier: MIT

package migrations

import (
	"context"
	"fmt"
	"os"

	"code.gitea.io/gitea/models/migrations/v1_10"
	"code.gitea.io/gitea/models/migrations/v1_11"
	"code.gitea.io/gitea/models/migrations/v1_12"
	"code.gitea.io/gitea/models/migrations/v1_13"
	"code.gitea.io/gitea/models/migrations/v1_14"
	"code.gitea.io/gitea/models/migrations/v1_15"
	"code.gitea.io/gitea/models/migrations/v1_16"
	"code.gitea.io/gitea/models/migrations/v1_17"
	"code.gitea.io/gitea/models/migrations/v1_18"
	"code.gitea.io/gitea/models/migrations/v1_19"
	"code.gitea.io/gitea/models/migrations/v1_6"
	"code.gitea.io/gitea/models/migrations/v1_7"
	"code.gitea.io/gitea/models/migrations/v1_8"
	"code.gitea.io/gitea/models/migrations/v1_9"
	"code.gitea.io/gitea/modules/git"
	"code.gitea.io/gitea/modules/log"
	"code.gitea.io/gitea/modules/setting"

	"xorm.io/xorm"
	"xorm.io/xorm/names"
)

const minDBVersion = 70 // Gitea 1.5.3

// Migration describes on migration from lower version to high version
type Migration interface {
	Description() string
	Migrate(*xorm.Engine) error
}

type migration struct {
	description string
	migrate     func(*xorm.Engine) error
}

// NewMigration creates a new migration
func NewMigration(desc string, fn func(*xorm.Engine) error) Migration {
	return &migration{desc, fn}
}

// Description returns the migration's description
func (m *migration) Description() string {
	return m.description
}

// Migrate executes the migration
func (m *migration) Migrate(x *xorm.Engine) error {
	return m.migrate(x)
}

// Version describes the version table. Should have only one row with id==1
type Version struct {
	ID      int64 `xorm:"pk autoincr"`
	Version int64
}

// Use noopMigration when there is a migration that has been no-oped
var noopMigration = func(_ *xorm.Engine) error { return nil }

// This is a sequence of migrations. Add new migrations to the bottom of the list.
// If you want to "retire" a migration, remove it from the top of the list and
// update minDBVersion accordingly
var migrations = []Migration{
	// Gitea 1.5.0 ends at v69

	// v70 -> v71
	NewMigration("add issue_dependencies", v1_6.AddIssueDependencies),
	// v71 -> v72
	NewMigration("protect each scratch token", v1_6.AddScratchHash),
	// v72 -> v73
	NewMigration("add review", v1_6.AddReview),

	// Gitea 1.6.0 ends at v73

	// v73 -> v74
	NewMigration("add must_change_password column for users table", v1_7.AddMustChangePassword),
	// v74 -> v75
	NewMigration("add approval whitelists to protected branches", v1_7.AddApprovalWhitelistsToProtectedBranches),
	// v75 -> v76
	NewMigration("clear nonused data which not deleted when user was deleted", v1_7.ClearNonusedData),

	// Gitea 1.7.0 ends at v76

	// v76 -> v77
	NewMigration("add pull request rebase with merge commit", v1_8.AddPullRequestRebaseWithMerge),
	// v77 -> v78
	NewMigration("add theme to users", v1_8.AddUserDefaultTheme),
	// v78 -> v79
	NewMigration("rename repo is_bare to repo is_empty", v1_8.RenameRepoIsBareToIsEmpty),
	// v79 -> v80
	NewMigration("add can close issues via commit in any branch", v1_8.AddCanCloseIssuesViaCommitInAnyBranch),
	// v80 -> v81
	NewMigration("add is locked to issues", v1_8.AddIsLockedToIssues),
	// v81 -> v82
	NewMigration("update U2F counter type", v1_8.ChangeU2FCounterType),

	// Gitea 1.8.0 ends at v82

	// v82 -> v83
	NewMigration("hot fix for wrong release sha1 on release table", v1_9.FixReleaseSha1OnReleaseTable),
	// v83 -> v84
	NewMigration("add uploader id for table attachment", v1_9.AddUploaderIDForAttachment),
	// v84 -> v85
	NewMigration("add table to store original imported gpg keys", v1_9.AddGPGKeyImport),
	// v85 -> v86
	NewMigration("hash application token", v1_9.HashAppToken),
	// v86 -> v87
	NewMigration("add http method to webhook", v1_9.AddHTTPMethodToWebhook),
	// v87 -> v88
	NewMigration("add avatar field to repository", v1_9.AddAvatarFieldToRepository),

	// Gitea 1.9.0 ends at v88

	// v88 -> v89
	NewMigration("add commit status context field to commit_status", v1_10.AddCommitStatusContext),
	// v89 -> v90
	NewMigration("add original author/url migration info to issues, comments, and repo ", v1_10.AddOriginalMigrationInfo),
	// v90 -> v91
	NewMigration("change length of some repository columns", v1_10.ChangeSomeColumnsLengthOfRepo),
	// v91 -> v92
	NewMigration("add index on owner_id of repository and type, review_id of comment", v1_10.AddIndexOnRepositoryAndComment),
	// v92 -> v93
	NewMigration("remove orphaned repository index statuses", v1_10.RemoveLingeringIndexStatus),
	// v93 -> v94
	NewMigration("add email notification enabled preference to user", v1_10.AddEmailNotificationEnabledToUser),
	// v94 -> v95
	NewMigration("add enable_status_check, status_check_contexts to protected_branch", v1_10.AddStatusCheckColumnsForProtectedBranches),
	// v95 -> v96
	NewMigration("add table columns for cross referencing issues", v1_10.AddCrossReferenceColumns),
	// v96 -> v97
	NewMigration("delete orphaned attachments", v1_10.DeleteOrphanedAttachments),
	// v97 -> v98
	NewMigration("add repo_admin_change_team_access to user", v1_10.AddRepoAdminChangeTeamAccessColumnForUser),
	// v98 -> v99
	NewMigration("add original author name and id on migrated release", v1_10.AddOriginalAuthorOnMigratedReleases),
	// v99 -> v100
	NewMigration("add task table and status column for repository table", v1_10.AddTaskTable),
	// v100 -> v101
	NewMigration("update migration repositories' service type", v1_10.UpdateMigrationServiceTypes),
	// v101 -> v102
	NewMigration("change length of some external login users columns", v1_10.ChangeSomeColumnsLengthOfExternalLoginUser),

	// Gitea 1.10.0 ends at v102

	// v102 -> v103
	NewMigration("update migration repositories' service type", v1_11.DropColumnHeadUserNameOnPullRequest),
	// v103 -> v104
	NewMigration("Add WhitelistDeployKeys to protected branch", v1_11.AddWhitelistDeployKeysToBranches),
	// v104 -> v105
	NewMigration("remove unnecessary columns from label", v1_11.RemoveLabelUneededCols),
	// v105 -> v106
	NewMigration("add includes_all_repositories to teams", v1_11.AddTeamIncludesAllRepositories),
	// v106 -> v107
	NewMigration("add column `mode` to table watch", v1_11.AddModeColumnToWatch),
	// v107 -> v108
	NewMigration("Add template options to repository", v1_11.AddTemplateToRepo),
	// v108 -> v109
	NewMigration("Add comment_id on table notification", v1_11.AddCommentIDOnNotification),
	// v109 -> v110
	NewMigration("add can_create_org_repo to team", v1_11.AddCanCreateOrgRepoColumnForTeam),
	// v110 -> v111
	NewMigration("change review content type to text", v1_11.ChangeReviewContentToText),
	// v111 -> v112
	NewMigration("update branch protection for can push and whitelist enable", v1_11.AddBranchProtectionCanPushAndEnableWhitelist),
	// v112 -> v113
	NewMigration("remove release attachments which repository deleted", v1_11.RemoveAttachmentMissedRepo),
	// v113 -> v114
	NewMigration("new feature: change target branch of pull requests", v1_11.FeatureChangeTargetBranch),
	// v114 -> v115
	NewMigration("Remove authentication credentials from stored URL", v1_11.SanitizeOriginalURL),
	// v115 -> v116
	NewMigration("add user_id prefix to existing user avatar name", v1_11.RenameExistingUserAvatarName),
	// v116 -> v117
	NewMigration("Extend TrackedTimes", v1_11.ExtendTrackedTimes),

	// Gitea 1.11.0 ends at v117

	// v117 -> v118
	NewMigration("Add block on rejected reviews branch protection", v1_12.AddBlockOnRejectedReviews),
	// v118 -> v119
	NewMigration("Add commit id and stale to reviews", v1_12.AddReviewCommitAndStale),
	// v119 -> v120
	NewMigration("Fix migrated repositories' git service type", v1_12.FixMigratedRepositoryServiceType),
	// v120 -> v121
	NewMigration("Add owner_name on table repository", v1_12.AddOwnerNameOnRepository),
	// v121 -> v122
	NewMigration("add is_restricted column for users table", v1_12.AddIsRestricted),
	// v122 -> v123
	NewMigration("Add Require Signed Commits to ProtectedBranch", v1_12.AddRequireSignedCommits),
	// v123 -> v124
	NewMigration("Add original information for reactions", v1_12.AddReactionOriginals),
	// v124 -> v125
	NewMigration("Add columns to user and repository", v1_12.AddUserRepoMissingColumns),
	// v125 -> v126
	NewMigration("Add some columns on review for migration", v1_12.AddReviewMigrateInfo),
	// v126 -> v127
	NewMigration("Fix topic repository count", v1_12.FixTopicRepositoryCount),
	// v127 -> v128
	NewMigration("add repository code language statistics", v1_12.AddLanguageStats),
	// v128 -> v129
	NewMigration("fix merge base for pull requests", v1_12.FixMergeBase),
	// v129 -> v130
	NewMigration("remove dependencies from deleted repositories", v1_12.PurgeUnusedDependencies),
	// v130 -> v131
	NewMigration("Expand webhooks for more granularity", v1_12.ExpandWebhooks),
	// v131 -> v132
	NewMigration("Add IsSystemWebhook column to webhooks table", v1_12.AddSystemWebhookColumn),
	// v132 -> v133
	NewMigration("Add Branch Protection Protected Files Column", v1_12.AddBranchProtectionProtectedFilesColumn),
	// v133 -> v134
	NewMigration("Add EmailHash Table", v1_12.AddEmailHashTable),
	// v134 -> v135
	NewMigration("Refix merge base for merged pull requests", v1_12.RefixMergeBase),
	// v135 -> v136
	NewMigration("Add OrgID column to Labels table", v1_12.AddOrgIDLabelColumn),
	// v136 -> v137
	NewMigration("Add CommitsAhead and CommitsBehind Column to PullRequest Table", v1_12.AddCommitDivergenceToPulls),
	// v137 -> v138
	NewMigration("Add Branch Protection Block Outdated Branch", v1_12.AddBlockOnOutdatedBranch),
	// v138 -> v139
	NewMigration("Add ResolveDoerID to Comment table", v1_12.AddResolveDoerIDCommentColumn),
	// v139 -> v140
	NewMigration("prepend refs/heads/ to issue refs", v1_12.PrependRefsHeadsToIssueRefs),

	// Gitea 1.12.0 ends at v140

	// v140 -> v141
	NewMigration("Save detected language file size to database instead of percent", v1_13.FixLanguageStatsToSaveSize),
	// v141 -> v142
	NewMigration("Add KeepActivityPrivate to User table", v1_13.AddKeepActivityPrivateUserColumn),
	// v142 -> v143
	NewMigration("Ensure Repository.IsArchived is not null", v1_13.SetIsArchivedToFalse),
	// v143 -> v144
	NewMigration("recalculate Stars number for all user", v1_13.RecalculateStars),
	// v144 -> v145
	NewMigration("update Matrix Webhook http method to 'PUT'", v1_13.UpdateMatrixWebhookHTTPMethod),
	// v145 -> v146
	NewMigration("Increase Language field to 50 in LanguageStats", v1_13.IncreaseLanguageField),
	// v146 -> v147
	NewMigration("Add projects info to repository table", v1_13.AddProjectsInfo),
	// v147 -> v148
	NewMigration("create review for 0 review id code comments", v1_13.CreateReviewsForCodeComments),
	// v148 -> v149
	NewMigration("remove issue dependency comments who refer to non existing issues", v1_13.PurgeInvalidDependenciesComments),
	// v149 -> v150
	NewMigration("Add Created and Updated to Milestone table", v1_13.AddCreatedAndUpdatedToMilestones),
	// v150 -> v151
	NewMigration("add primary key to repo_topic", v1_13.AddPrimaryKeyToRepoTopic),
	// v151 -> v152
	NewMigration("set default password algorithm to Argon2", v1_13.SetDefaultPasswordToArgon2),
	// v152 -> v153
	NewMigration("add TrustModel field to Repository", v1_13.AddTrustModelToRepository),
	// v153 > v154
	NewMigration("add Team review request support", v1_13.AddTeamReviewRequestSupport),
	// v154 > v155
	NewMigration("add timestamps to Star, Label, Follow, Watch and Collaboration", v1_13.AddTimeStamps),

	// Gitea 1.13.0 ends at v155

	// v155 -> v156
	NewMigration("add changed_protected_files column for pull_request table", v1_14.AddChangedProtectedFilesPullRequestColumn),
	// v156 -> v157
	NewMigration("fix publisher ID for tag releases", v1_14.FixPublisherIDforTagReleases),
	// v157 -> v158
	NewMigration("ensure repo topics are up-to-date", v1_14.FixRepoTopics),
	// v158 -> v159
	NewMigration("code comment replies should have the commitID of the review they are replying to", v1_14.UpdateCodeCommentReplies),
	// v159 -> v160
	NewMigration("update reactions constraint", v1_14.UpdateReactionConstraint),
	// v160 -> v161
	NewMigration("Add block on official review requests branch protection", v1_14.AddBlockOnOfficialReviewRequests),
	// v161 -> v162
	NewMigration("Convert task type from int to string", v1_14.ConvertTaskTypeToString),
	// v162 -> v163
	NewMigration("Convert webhook task type from int to string", v1_14.ConvertWebhookTaskTypeToString),
	// v163 -> v164
	NewMigration("Convert topic name from 25 to 50", v1_14.ConvertTopicNameFrom25To50),
	// v164 -> v165
	NewMigration("Add scope and nonce columns to oauth2_grant table", v1_14.AddScopeAndNonceColumnsToOAuth2Grant),
	// v165 -> v166
	NewMigration("Convert hook task type from char(16) to varchar(16) and trim the column", v1_14.ConvertHookTaskTypeToVarcharAndTrim),
	// v166 -> v167
	NewMigration("Where Password is Valid with Empty String delete it", v1_14.RecalculateUserEmptyPWD),
	// v167 -> v168
	NewMigration("Add user redirect", v1_14.AddUserRedirect),
	// v168 -> v169
	NewMigration("Recreate user table to fix default values", v1_14.RecreateUserTableToFixDefaultValues),
	// v169 -> v170
	NewMigration("Update DeleteBranch comments to set the old_ref to the commit_sha", v1_14.CommentTypeDeleteBranchUseOldRef),
	// v170 -> v171
	NewMigration("Add Dismissed to Review table", v1_14.AddDismissedReviewColumn),
	// v171 -> v172
	NewMigration("Add Sorting to ProjectBoard table", v1_14.AddSortingColToProjectBoard),
	// v172 -> v173
	NewMigration("Add sessions table for go-chi/session", v1_14.AddSessionTable),
	// v173 -> v174
	NewMigration("Add time_id column to Comment", v1_14.AddTimeIDCommentColumn),
	// v174 -> v175
	NewMigration("Create repo transfer table", v1_14.AddRepoTransfer),
	// v175 -> v176
	NewMigration("Fix Postgres ID Sequences broken by recreate-table", v1_14.FixPostgresIDSequences),
	// v176 -> v177
	NewMigration("Remove invalid labels from comments", v1_14.RemoveInvalidLabels),
	// v177 -> v178
	NewMigration("Delete orphaned IssueLabels", v1_14.DeleteOrphanedIssueLabels),

	// Gitea 1.14.0 ends at v178

	// v178 -> v179
	NewMigration("Add LFS columns to Mirror", v1_15.AddLFSMirrorColumns),
	// v179 -> v180
	NewMigration("Convert avatar url to text", v1_15.ConvertAvatarURLToText),
	// v180 -> v181
	NewMigration("Delete credentials from past migrations", v1_15.DeleteMigrationCredentials),
	// v181 -> v182
	NewMigration("Always save primary email on email address table", v1_15.AddPrimaryEmail2EmailAddress),
	// v182 -> v183
	NewMigration("Add issue resource index table", v1_15.AddIssueResourceIndexTable),
	// v183 -> v184
	NewMigration("Create PushMirror table", v1_15.CreatePushMirrorTable),
	// v184 -> v185
	NewMigration("Rename Task errors to message", v1_15.RenameTaskErrorsToMessage),
	// v185 -> v186
	NewMigration("Add new table repo_archiver", v1_15.AddRepoArchiver),
	// v186 -> v187
	NewMigration("Create protected tag table", v1_15.CreateProtectedTagTable),
	// v187 -> v188
	NewMigration("Drop unneeded webhook related columns", v1_15.DropWebhookColumns),
	// v188 -> v189
	NewMigration("Add key is verified to gpg key", v1_15.AddKeyIsVerified),

	// Gitea 1.15.0 ends at v189

	// v189 -> v190
	NewMigration("Unwrap ldap.Sources", v1_16.UnwrapLDAPSourceCfg),
	// v190 -> v191
	NewMigration("Add agit flow pull request support", v1_16.AddAgitFlowPullRequest),
	// v191 -> v192
	NewMigration("Alter issue/comment table TEXT fields to LONGTEXT", v1_16.AlterIssueAndCommentTextFieldsToLongText),
	// v192 -> v193
	NewMigration("RecreateIssueResourceIndexTable to have a primary key instead of an unique index", v1_16.RecreateIssueResourceIndexTable),
	// v193 -> v194
	NewMigration("Add repo id column for attachment table", v1_16.AddRepoIDForAttachment),
	// v194 -> v195
	NewMigration("Add Branch Protection Unprotected Files Column", v1_16.AddBranchProtectionUnprotectedFilesColumn),
	// v195 -> v196
	NewMigration("Add table commit_status_index", v1_16.AddTableCommitStatusIndex),
	// v196 -> v197
	NewMigration("Add Color to ProjectBoard table", v1_16.AddColorColToProjectBoard),
	// v197 -> v198
	NewMigration("Add renamed_branch table", v1_16.AddRenamedBranchTable),
	// v198 -> v199
	NewMigration("Add issue content history table", v1_16.AddTableIssueContentHistory),
	// v199 -> v200
	NewMigration("No-op (remote version is using AppState now)", noopMigration),
	// v200 -> v201
	NewMigration("Add table app_state", v1_16.AddTableAppState),
	// v201 -> v202
	NewMigration("Drop table remote_version (if exists)", v1_16.DropTableRemoteVersion),
	// v202 -> v203
	NewMigration("Create key/value table for user settings", v1_16.CreateUserSettingsTable),
	// v203 -> v204
	NewMigration("Add Sorting to ProjectIssue table", v1_16.AddProjectIssueSorting),
	// v204 -> v205
	NewMigration("Add key is verified to ssh key", v1_16.AddSSHKeyIsVerified),
	// v205 -> v206
	NewMigration("Migrate to higher varchar on user struct", v1_16.MigrateUserPasswordSalt),
	// v206 -> v207
	NewMigration("Add authorize column to team_unit table", v1_16.AddAuthorizeColForTeamUnit),
	// v207 -> v208
	NewMigration("Add webauthn table and migrate u2f data to webauthn - NO-OPED", v1_16.AddWebAuthnCred),
	// v208 -> v209
	NewMigration("Use base32.HexEncoding instead of base64 encoding for cred ID as it is case insensitive - NO-OPED", v1_16.UseBase32HexForCredIDInWebAuthnCredential),
	// v209 -> v210
	NewMigration("Increase WebAuthentication CredentialID size to 410 - NO-OPED", v1_16.IncreaseCredentialIDTo410),
	// v210 -> v211
	NewMigration("v208 was completely broken - remigrate", v1_16.RemigrateU2FCredentials),

	// Gitea 1.16.2 ends at v211

	// v211 -> v212
	NewMigration("Create ForeignReference table", v1_17.CreateForeignReferenceTable),
	// v212 -> v213
<<<<<<< HEAD
	NewMigration("Add package tables", v1_17.AddPackageTables),
	// v213 -> v214
	NewMigration("Add allow edits from maintainers to PullRequest table", v1_17.AddAllowMaintainerEdit),
	// v214 -> v215
	NewMigration("Add auto merge table", v1_17.AddAutoMergeTable),
	// v215 -> v216
	NewMigration("allow to view files in PRs", v1_17.AddReviewViewedFiles),
	// v216 -> v217
	NewMigration("No-op (Improve Action table indices v1)", noopMigration),
	// v217 -> v218
	NewMigration("Alter hook_task table TEXT fields to LONGTEXT", v1_17.AlterHookTaskTextFieldsToLongText),
	// v218 -> v219
	NewMigration("Improve Action table indices v2", v1_17.ImproveActionTableIndices),
	// v219 -> v220
	NewMigration("Add sync_on_commit column to push_mirror table", v1_17.AddSyncOnCommitColForPushMirror),
	// v220 -> v221
	NewMigration("Add container repository property", v1_17.AddContainerRepositoryProperty),
	// v221 -> v222
	NewMigration("Store WebAuthentication CredentialID as bytes and increase size to at least 1024", v1_17.StoreWebauthnCredentialIDAsBytes),
	// v222 -> v223
	NewMigration("Drop old CredentialID column", v1_17.DropOldCredentialIDColumn),
	// v223 -> v224
	NewMigration("Rename CredentialIDBytes column to CredentialID", v1_17.RenameCredentialIDBytes),

	// Gitea 1.17.0 ends at v224

	// v224 -> v225
	NewMigration("Add badges to users", v1_18.CreateUserBadgesTable),
	// v225 -> v226
	NewMigration("Alter gpg_key/public_key content TEXT fields to MEDIUMTEXT", v1_18.AlterPublicGPGKeyContentFieldsToMediumText),
	// v226 -> v227
	NewMigration("Conan and generic packages do not need to be semantically versioned", v1_18.FixPackageSemverField),
	// v227 -> v228
	NewMigration("Create key/value table for system settings", v1_18.CreateSystemSettingsTable),
	// v228 -> v229
	NewMigration("Add TeamInvite table", v1_18.AddTeamInviteTable),
	// v229 -> v230
	NewMigration("Update counts of all open milestones", v1_18.UpdateOpenMilestoneCounts),
	// v230 -> v231
	NewMigration("Add ConfidentialClient column (default true) to OAuth2Application table", v1_18.AddConfidentialClientColumnToOAuth2ApplicationTable),

	// Gitea 1.18.0 ends at v231

	// v231 -> v232
	NewMigration("Add index for hook_task", v1_19.AddIndexForHookTask),
	// v232 -> v233
	NewMigration("Alter package_version.metadata_json to LONGTEXT", v1_19.AlterPackageVersionMetadataToLongText),
	// v233 -> v234
	NewMigration("Add header_authorization_encrypted column to webhook table", v1_19.AddHeaderAuthorizationEncryptedColWebhook),
	// v234 -> v235
	NewMigration("Add package cleanup rule table", v1_19.CreatePackageCleanupRuleTable),
	// v235 -> v236
	NewMigration("Add index for access_token", v1_19.AddIndexForAccessToken),
	// v236 -> v237
	NewMigration("Create secrets table", v1_19.CreateSecretsTable),
	// v237 -> v238
	NewMigration("Drop ForeignReference table", v1_19.DropForeignReferenceTable),
	// v238 -> v239
	NewMigration("Add updated unix to LFSMetaObject", v1_19.AddUpdatedUnixToLFSMetaObject),
	// v239 -> v240
	NewMigration("Add scope for access_token", v1_19.AddScopeForAccessTokens),
=======
	NewMigration("Add package tables", addPackageTables),
	// v213 -> v214
	NewMigration("Create key/value table for repo settings", createRepoSettingsTable),
>>>>>>> e5d09e98
}

// GetCurrentDBVersion returns the current db version
func GetCurrentDBVersion(x *xorm.Engine) (int64, error) {
	if err := x.Sync(new(Version)); err != nil {
		return -1, fmt.Errorf("sync: %w", err)
	}

	currentVersion := &Version{ID: 1}
	has, err := x.Get(currentVersion)
	if err != nil {
		return -1, fmt.Errorf("get: %w", err)
	}
	if !has {
		return -1, nil
	}
	return currentVersion.Version, nil
}

// ExpectedVersion returns the expected db version
func ExpectedVersion() int64 {
	return int64(minDBVersion + len(migrations))
}

// EnsureUpToDate will check if the db is at the correct version
func EnsureUpToDate(x *xorm.Engine) error {
	currentDB, err := GetCurrentDBVersion(x)
	if err != nil {
		return err
	}

	if currentDB < 0 {
		return fmt.Errorf("Database has not been initialized")
	}

	if minDBVersion > currentDB {
		return fmt.Errorf("DB version %d (<= %d) is too old for auto-migration. Upgrade to Gitea 1.6.4 first then upgrade to this version", currentDB, minDBVersion)
	}

	expected := ExpectedVersion()

	if currentDB != expected {
		return fmt.Errorf(`Current database version %d is not equal to the expected version %d. Please run "gitea [--config /path/to/app.ini] migrate" to update the database version`, currentDB, expected)
	}

	return nil
}

// Migrate database to current version
func Migrate(x *xorm.Engine) error {
	// Set a new clean the default mapper to GonicMapper as that is the default for Gitea.
	x.SetMapper(names.GonicMapper{})
	if err := x.Sync(new(Version)); err != nil {
		return fmt.Errorf("sync: %w", err)
	}

	currentVersion := &Version{ID: 1}
	has, err := x.Get(currentVersion)
	if err != nil {
		return fmt.Errorf("get: %w", err)
	} else if !has {
		// If the version record does not exist we think
		// it is a fresh installation and we can skip all migrations.
		currentVersion.ID = 0
		currentVersion.Version = int64(minDBVersion + len(migrations))

		if _, err = x.InsertOne(currentVersion); err != nil {
			return fmt.Errorf("insert: %w", err)
		}
	}

	v := currentVersion.Version
	if minDBVersion > v {
		log.Fatal(`Gitea no longer supports auto-migration from your previously installed version.
Please try upgrading to a lower version first (suggested v1.6.4), then upgrade to this version.`)
		return nil
	}

	// Downgrading Gitea's database version not supported
	if int(v-minDBVersion) > len(migrations) {
		msg := fmt.Sprintf("Your database (migration version: %d) is for a newer Gitea, you can not use the newer database for this old Gitea release (%d).", v, minDBVersion+len(migrations))
		msg += "\nGitea will exit to keep your database safe and unchanged. Please use the correct Gitea release, do not change the migration version manually (incorrect manual operation may lose data)."
		if !setting.IsProd {
			msg += fmt.Sprintf("\nIf you are in development and really know what you're doing, you can force changing the migration version by executing: UPDATE version SET version=%d WHERE id=1;", minDBVersion+len(migrations))
		}
		_, _ = fmt.Fprintln(os.Stderr, msg)
		log.Fatal(msg)
		return nil
	}

	// Some migration tasks depend on the git command
	if git.DefaultContext == nil {
		if err = git.InitSimple(context.Background()); err != nil {
			return err
		}
	}

	// Migrate
	for i, m := range migrations[v-minDBVersion:] {
		log.Info("Migration[%d]: %s", v+int64(i), m.Description())
		// Reset the mapper between each migration - migrations are not supposed to depend on each other
		x.SetMapper(names.GonicMapper{})
		if err = m.Migrate(x); err != nil {
			return fmt.Errorf("migration[%d]: %s failed: %w", v+int64(i), m.Description(), err)
		}
		currentVersion.Version = v + int64(i) + 1
		if _, err = x.ID(1).Update(currentVersion); err != nil {
			return err
		}
	}
	return nil
}<|MERGE_RESOLUTION|>--- conflicted
+++ resolved
@@ -392,7 +392,6 @@
 	// v211 -> v212
 	NewMigration("Create ForeignReference table", v1_17.CreateForeignReferenceTable),
 	// v212 -> v213
-<<<<<<< HEAD
 	NewMigration("Add package tables", v1_17.AddPackageTables),
 	// v213 -> v214
 	NewMigration("Add allow edits from maintainers to PullRequest table", v1_17.AddAllowMaintainerEdit),
@@ -454,11 +453,8 @@
 	NewMigration("Add updated unix to LFSMetaObject", v1_19.AddUpdatedUnixToLFSMetaObject),
 	// v239 -> v240
 	NewMigration("Add scope for access_token", v1_19.AddScopeForAccessTokens),
-=======
-	NewMigration("Add package tables", addPackageTables),
-	// v213 -> v214
-	NewMigration("Create key/value table for repo settings", createRepoSettingsTable),
->>>>>>> e5d09e98
+	// v240 -> v241
+	NewMigration("Create key/value table for repo settings", v1_19.CreateRepoSettingsTable),
 }
 
 // GetCurrentDBVersion returns the current db version
