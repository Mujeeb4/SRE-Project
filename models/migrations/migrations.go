--- conflicted
+++ resolved
@@ -491,13 +491,12 @@
 	NewMigration("Add ArchivedUnix Column", v1_20.AddArchivedUnixToRepository),
 	// v256 -> v257
 	NewMigration("Add is_internal column to package", v1_20.AddIsInternalColumnToPackage),
-<<<<<<< HEAD
 	// v258 -> 259
 	NewMigration("Add PinOrder Column", v1_20.AddPinOrderToIssue),
-=======
 	// v257 -> v258
 	NewMigration("Add Actions Artifact table", v1_20.CreateActionArtifactTable),
->>>>>>> 32ec2540
+  // v258 -> 259
+	NewMigration("Add PinOrder Column", v1_20.AddPinOrderToIssue),
 }
 
 // GetCurrentDBVersion returns the current db version
