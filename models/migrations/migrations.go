// Copyright 2015 The Gogs Authors. All rights reserved.
// Use of this source code is governed by a MIT-style
// license that can be found in the LICENSE file.

package migrations

import (
	"bytes"
	"encoding/json"
	"fmt"
	"io/ioutil"
	"os"
	"path"
	"path/filepath"
	"strings"
	"time"

	"github.com/Unknwon/com"
	"github.com/go-xorm/xorm"
	gouuid "github.com/satori/go.uuid"
	"gopkg.in/ini.v1"

	"code.gitea.io/gitea/modules/generate"
	"code.gitea.io/gitea/modules/log"
	"code.gitea.io/gitea/modules/setting"
)

const minDBVersion = 4

// Migration describes on migration from lower version to high version
type Migration interface {
	Description() string
	Migrate(*xorm.Engine) error
}

type migration struct {
	description string
	migrate     func(*xorm.Engine) error
}

// NewMigration creates a new migration
func NewMigration(desc string, fn func(*xorm.Engine) error) Migration {
	return &migration{desc, fn}
}

// Description returns the migration's description
func (m *migration) Description() string {
	return m.description
}

// Migrate executes the migration
func (m *migration) Migrate(x *xorm.Engine) error {
	return m.migrate(x)
}

// Version describes the version table. Should have only one row with id==1
type Version struct {
	ID      int64 `xorm:"pk autoincr"`
	Version int64
}

func emptyMigration(x *xorm.Engine) error {
	return nil
}

// This is a sequence of migrations. Add new migrations to the bottom of the list.
// If you want to "retire" a migration, remove it from the top of the list and
// update minDBVersion accordingly
var migrations = []Migration{
	// v0 -> v4: before 0.6.0 -> 0.7.33
	NewMigration("fix locale file load panic", fixLocaleFileLoadPanic),                           // V4 -> V5:v0.6.0
	NewMigration("trim action compare URL prefix", trimCommitActionAppURLPrefix),                 // V5 -> V6:v0.6.3
	NewMigration("generate issue-label from issue", issueToIssueLabel),                           // V6 -> V7:v0.6.4
	NewMigration("refactor attachment table", attachmentRefactor),                                // V7 -> V8:v0.6.4
	NewMigration("rename pull request fields", renamePullRequestFields),                          // V8 -> V9:v0.6.16
	NewMigration("clean up migrate repo info", cleanUpMigrateRepoInfo),                           // V9 -> V10:v0.6.20
	NewMigration("generate rands and salt for organizations", generateOrgRandsAndSalt),           // V10 -> V11:v0.8.5
	NewMigration("convert date to unix timestamp", convertDateToUnix),                            // V11 -> V12:v0.9.2
	NewMigration("convert LDAP UseSSL option to SecurityProtocol", ldapUseSSLToSecurityProtocol), // V12 -> V13:v0.9.37

	// v13 -> v14:v0.9.87
	NewMigration("set comment updated with created", setCommentUpdatedWithCreated),
	// v14 -> v15
	NewMigration("create user column diff view style", createUserColumnDiffViewStyle),
	// v15 -> v16
	NewMigration("create user column allow create organization", createAllowCreateOrganizationColumn),
	// V16 -> v17
	NewMigration("create repo unit table and add units for all repos", addUnitsToTables),
	// v17 -> v18
	NewMigration("set protect branches updated with created", setProtectedBranchUpdatedWithCreated),
	// v18 -> v19
	NewMigration("add external login user", addExternalLoginUser),
	// v19 -> v20
	NewMigration("generate and migrate Git hooks", generateAndMigrateGitHooks),
	// v20 -> v21
	NewMigration("use new avatar path name for security reason", useNewNameAvatars),
	// v21 -> v22
	NewMigration("rewrite authorized_keys file via new format", useNewPublickeyFormat),
	// v22 -> v23
	NewMigration("generate and migrate wiki Git hooks", generateAndMigrateWikiGitHooks),
	// v23 -> v24
	NewMigration("add user openid table", addUserOpenID),
	// v24 -> v25
	NewMigration("change the key_id and primary_key_id type", changeGPGKeysColumns),
	// v25 -> v26
	NewMigration("add show field in user openid table", addUserOpenIDShow),
	// v26 -> v27
	NewMigration("generate and migrate repo and wiki Git hooks", generateAndMigrateGitHookChains),
	// v27 -> v28
	NewMigration("change mirror interval from hours to time.Duration", convertIntervalToDuration),
	// v28 -> v29
	NewMigration("add field for repo size", addRepoSize),
	// v29 -> v30
	NewMigration("add commit status table", addCommitStatus),
	// v30 -> 31
	NewMigration("add primary key to external login user", addExternalLoginUserPK),
	// v31 -> 32
	NewMigration("add field for login source synchronization", addLoginSourceSyncEnabledColumn),
	// v32 -> v33
	NewMigration("add units for team", addUnitsToRepoTeam),
	// v33 -> v34
	NewMigration("remove columns from action", removeActionColumns),
	// v34 -> v35
	NewMigration("give all units to owner teams", giveAllUnitsToOwnerTeams),
	// v35 -> v36
	NewMigration("adds comment to an action", addCommentIDToAction),
	// v36 -> v37
	NewMigration("regenerate git hooks", regenerateGitHooks36),
	// v37 -> v38
	NewMigration("unescape user full names", unescapeUserFullNames),
	// v38 -> v39
	NewMigration("remove commits and settings unit types", removeCommitsUnitType),
	// v39 -> v40
	NewMigration("add tags to releases and sync existing repositories", releaseAddColumnIsTagAndSyncTags),
	// v40 -> v41
	NewMigration("fix protected branch can push value to false", fixProtectedBranchCanPushValue),
	// v41 -> v42
	NewMigration("remove duplicate unit types", removeDuplicateUnitTypes),
	// v42 -> v43
	NewMigration("empty step", emptyMigration),
	// v43 -> v44
	NewMigration("empty step", emptyMigration),
	// v44 -> v45
	NewMigration("empty step", emptyMigration),
	// v45 -> v46
	NewMigration("remove index column from repo_unit table", removeIndexColumnFromRepoUnitTable),
	// v46 -> v47
	NewMigration("remove organization watch repositories", removeOrganizationWatchRepo),
	// v47 -> v48
	NewMigration("add deleted branches", addDeletedBranch),
	// v48 -> v49
	NewMigration("add repo indexer status", addRepoIndexerStatus),
	// v49 -> v50
	NewMigration("adds time tracking and stopwatches", addTimetracking),
	// v50 -> v51
	NewMigration("migrate protected branch struct", migrateProtectedBranchStruct),
	// v51 -> v52
	NewMigration("add default value to user prohibit_login", addDefaultValueToUserProhibitLogin),
	// v52 -> v53
	NewMigration("add lfs lock table", addLFSLock),
	// v53 -> v54
	NewMigration("add reactions", addReactions),
	// v54 -> v55
	NewMigration("add pull request options", addPullRequestOptions),
	// v55 -> v56
	NewMigration("add writable deploy keys", addModeToDeploKeys),
	// v56 -> v57
	NewMigration("remove is_owner, num_teams columns from org_user", removeIsOwnerColumnFromOrgUser),
	// v57 -> v58
	NewMigration("add closed_unix column for issues", addIssueClosedTime),
	// v58 -> v59
	NewMigration("add label descriptions", addLabelsDescriptions),
	// v59 -> v60
	NewMigration("add merge whitelist for protected branches", addProtectedBranchMergeWhitelist),
	// v60 -> v61
	NewMigration("add is_fsck_enabled column for repos", addFsckEnabledToRepo),
	// v61 -> v62
	NewMigration("add size column for attachments", addSizeToAttachment),
	// v62 -> v63
	NewMigration("add last used passcode column for TOTP", addLastUsedPasscodeTOTP),
	// v63 -> v64
	NewMigration("add language column for user setting", addLanguageSetting),
	// v64 -> v65
	NewMigration("add multiple assignees", addMultipleAssignees),
	// v65 -> v66
	NewMigration("add u2f", addU2FReg),
	// v66 -> v67
	NewMigration("add login source id column for public_key table", addLoginSourceIDToPublicKeyTable),
	// v67 -> v68
	NewMigration("remove stale watches", removeStaleWatches),
	// v68 -> V69
	NewMigration("Reformat and remove incorrect topics", reformatAndRemoveIncorrectTopics),
	// v69 -> v70
	NewMigration("move team units to team_unit table", moveTeamUnitsToTeamUnitTable),
	// v70 -> v71
	NewMigration("add issue_dependencies", addIssueDependencies),
	// v71 -> v72
<<<<<<< HEAD
	NewMigration("add pull request rebase with merge commit", addPullRequestRebaseWithMerge),
=======
	NewMigration("protect each scratch token", addScratchHash),
	// v72 -> v73
	NewMigration("add review", addReview),
	// v73 -> v74
	NewMigration("add must_change_password column for users table", addMustChangePassword),
>>>>>>> 7c0c9655
}

// Migrate database to current version
func Migrate(x *xorm.Engine) error {
	if err := x.Sync(new(Version)); err != nil {
		return fmt.Errorf("sync: %v", err)
	}

	currentVersion := &Version{ID: 1}
	has, err := x.Get(currentVersion)
	if err != nil {
		return fmt.Errorf("get: %v", err)
	} else if !has {
		// If the version record does not exist we think
		// it is a fresh installation and we can skip all migrations.
		currentVersion.ID = 0
		currentVersion.Version = int64(minDBVersion + len(migrations))

		if _, err = x.InsertOne(currentVersion); err != nil {
			return fmt.Errorf("insert: %v", err)
		}
	}

	v := currentVersion.Version
	if minDBVersion > v {
		log.Fatal(4, `Gitea no longer supports auto-migration from your previously installed version.
Please try to upgrade to a lower version (>= v0.6.0) first, then upgrade to current version.`)
		return nil
	}

	if int(v-minDBVersion) > len(migrations) {
		// User downgraded Gitea.
		currentVersion.Version = int64(len(migrations) + minDBVersion)
		_, err = x.ID(1).Update(currentVersion)
		return err
	}
	for i, m := range migrations[v-minDBVersion:] {
		log.Info("Migration: %s", m.Description())
		if err = m.Migrate(x); err != nil {
			return fmt.Errorf("do migrate: %v", err)
		}
		currentVersion.Version = v + int64(i) + 1
		if _, err = x.ID(1).Update(currentVersion); err != nil {
			return err
		}
	}
	return nil
}

func dropTableColumns(sess *xorm.Session, tableName string, columnNames ...string) (err error) {
	if tableName == "" || len(columnNames) == 0 {
		return nil
	}

	switch {
	case setting.UseSQLite3:
		log.Warn("Unable to drop columns in SQLite")
	case setting.UseMySQL, setting.UseTiDB, setting.UsePostgreSQL:
		cols := ""
		for _, col := range columnNames {
			if cols != "" {
				cols += ", "
			}
			cols += "DROP COLUMN `" + col + "`"
		}
		if _, err := sess.Exec(fmt.Sprintf("ALTER TABLE `%s` %s", tableName, cols)); err != nil {
			return fmt.Errorf("Drop table `%s` columns %v: %v", tableName, columnNames, err)
		}
	case setting.UseMSSQL:
		cols := ""
		for _, col := range columnNames {
			if cols != "" {
				cols += ", "
			}
			cols += "`" + strings.ToLower(col) + "`"
		}
		sql := fmt.Sprintf("SELECT Name FROM SYS.DEFAULT_CONSTRAINTS WHERE PARENT_OBJECT_ID = OBJECT_ID('%[1]s') AND PARENT_COLUMN_ID IN (SELECT column_id FROM sys.columns WHERE lower(NAME) IN (%[2]s) AND object_id = OBJECT_ID('%[1]s'))",
			tableName, strings.Replace(cols, "`", "'", -1))
		constraints := make([]string, 0)
		if err := sess.SQL(sql).Find(&constraints); err != nil {
			sess.Rollback()
			return fmt.Errorf("Find constraints: %v", err)
		}
		for _, constraint := range constraints {
			if _, err := sess.Exec(fmt.Sprintf("ALTER TABLE `%s` DROP CONSTRAINT `%s`", tableName, constraint)); err != nil {
				sess.Rollback()
				return fmt.Errorf("Drop table `%s` constraint `%s`: %v", tableName, constraint, err)
			}
		}
		if _, err := sess.Exec(fmt.Sprintf("ALTER TABLE `%s` DROP COLUMN %s", tableName, cols)); err != nil {
			sess.Rollback()
			return fmt.Errorf("Drop table `%s` columns %v: %v", tableName, columnNames, err)
		}

		return sess.Commit()
	default:
		log.Fatal(4, "Unrecognized DB")
	}

	return nil
}

func fixLocaleFileLoadPanic(_ *xorm.Engine) error {
	cfg, err := ini.Load(setting.CustomConf)
	if err != nil {
		return fmt.Errorf("load custom config: %v", err)
	}

	cfg.DeleteSection("i18n")
	if err = cfg.SaveTo(setting.CustomConf); err != nil {
		return fmt.Errorf("save custom config: %v", err)
	}

	setting.Langs = strings.Split(strings.Replace(strings.Join(setting.Langs, ","), "fr-CA", "fr-FR", 1), ",")
	return nil
}

func trimCommitActionAppURLPrefix(x *xorm.Engine) error {
	type PushCommit struct {
		Sha1        string
		Message     string
		AuthorEmail string
		AuthorName  string
	}

	type PushCommits struct {
		Len        int
		Commits    []*PushCommit
		CompareURL string `json:"CompareUrl"`
	}

	type Action struct {
		ID      int64  `xorm:"pk autoincr"`
		Content string `xorm:"TEXT"`
	}

	results, err := x.Query("SELECT `id`,`content` FROM `action` WHERE `op_type`=?", 5)
	if err != nil {
		return fmt.Errorf("select commit actions: %v", err)
	}

	sess := x.NewSession()
	defer sess.Close()
	if err = sess.Begin(); err != nil {
		return err
	}

	var pushCommits *PushCommits
	for _, action := range results {
		actID := com.StrTo(string(action["id"])).MustInt64()
		if actID == 0 {
			continue
		}

		pushCommits = new(PushCommits)
		if err = json.Unmarshal(action["content"], pushCommits); err != nil {
			return fmt.Errorf("unmarshal action content[%d]: %v", actID, err)
		}

		infos := strings.Split(pushCommits.CompareURL, "/")
		if len(infos) <= 4 {
			continue
		}
		pushCommits.CompareURL = strings.Join(infos[len(infos)-4:], "/")

		p, err := json.Marshal(pushCommits)
		if err != nil {
			return fmt.Errorf("marshal action content[%d]: %v", actID, err)
		}

		if _, err = sess.Id(actID).Update(&Action{
			Content: string(p),
		}); err != nil {
			return fmt.Errorf("update action[%d]: %v", actID, err)
		}
	}
	return sess.Commit()
}

func issueToIssueLabel(x *xorm.Engine) error {
	type IssueLabel struct {
		ID      int64 `xorm:"pk autoincr"`
		IssueID int64 `xorm:"UNIQUE(s)"`
		LabelID int64 `xorm:"UNIQUE(s)"`
	}

	issueLabels := make([]*IssueLabel, 0, 50)
	results, err := x.Query("SELECT `id`,`label_ids` FROM `issue`")
	if err != nil {
		if strings.Contains(err.Error(), "no such column") ||
			strings.Contains(err.Error(), "Unknown column") {
			return nil
		}
		return fmt.Errorf("select issues: %v", err)
	}
	for _, issue := range results {
		issueID := com.StrTo(issue["id"]).MustInt64()

		// Just in case legacy code can have duplicated IDs for same label.
		mark := make(map[int64]bool)
		for _, idStr := range strings.Split(string(issue["label_ids"]), "|") {
			labelID := com.StrTo(strings.TrimPrefix(idStr, "$")).MustInt64()
			if labelID == 0 || mark[labelID] {
				continue
			}

			mark[labelID] = true
			issueLabels = append(issueLabels, &IssueLabel{
				IssueID: issueID,
				LabelID: labelID,
			})
		}
	}

	sess := x.NewSession()
	defer sess.Close()
	if err = sess.Begin(); err != nil {
		return err
	}

	if err = sess.Sync2(new(IssueLabel)); err != nil {
		return fmt.Errorf("Sync2: %v", err)
	} else if _, err = sess.Insert(issueLabels); err != nil {
		return fmt.Errorf("insert issue-labels: %v", err)
	}

	return sess.Commit()
}

func attachmentRefactor(x *xorm.Engine) error {
	type Attachment struct {
		ID   int64  `xorm:"pk autoincr"`
		UUID string `xorm:"uuid INDEX"`

		// For rename purpose.
		Path    string `xorm:"-"`
		NewPath string `xorm:"-"`
	}

	results, err := x.Query("SELECT * FROM `attachment`")
	if err != nil {
		return fmt.Errorf("select attachments: %v", err)
	}

	attachments := make([]*Attachment, 0, len(results))
	for _, attach := range results {
		if !com.IsExist(string(attach["path"])) {
			// If the attachment is already missing, there is no point to update it.
			continue
		}
		attachments = append(attachments, &Attachment{
			ID:   com.StrTo(attach["id"]).MustInt64(),
			UUID: gouuid.NewV4().String(),
			Path: string(attach["path"]),
		})
	}

	sess := x.NewSession()
	defer sess.Close()
	if err = sess.Begin(); err != nil {
		return err
	}

	if err = sess.Sync2(new(Attachment)); err != nil {
		return fmt.Errorf("Sync2: %v", err)
	}

	// Note: Roll back for rename can be a dead loop,
	// 	so produces a backup file.
	var buf bytes.Buffer
	buf.WriteString("# old path -> new path\n")

	// Update database first because this is where error happens the most often.
	for _, attach := range attachments {
		if _, err = sess.Id(attach.ID).Update(attach); err != nil {
			return err
		}

		attach.NewPath = path.Join(setting.AttachmentPath, attach.UUID[0:1], attach.UUID[1:2], attach.UUID)
		buf.WriteString(attach.Path)
		buf.WriteString("\t")
		buf.WriteString(attach.NewPath)
		buf.WriteString("\n")
	}

	// Then rename attachments.
	isSucceed := true
	defer func() {
		if isSucceed {
			return
		}

		dumpPath := path.Join(setting.LogRootPath, "attachment_path.dump")
		ioutil.WriteFile(dumpPath, buf.Bytes(), 0666)
		log.Info("Failed to rename some attachments, old and new paths are saved into: %s", dumpPath)
	}()
	for _, attach := range attachments {
		if err = os.MkdirAll(path.Dir(attach.NewPath), os.ModePerm); err != nil {
			isSucceed = false
			return err
		}

		if err = os.Rename(attach.Path, attach.NewPath); err != nil {
			isSucceed = false
			return err
		}
	}

	return sess.Commit()
}

func renamePullRequestFields(x *xorm.Engine) (err error) {
	type PullRequest struct {
		ID         int64 `xorm:"pk autoincr"`
		PullID     int64 `xorm:"INDEX"`
		PullIndex  int64
		HeadBarcnh string

		IssueID    int64 `xorm:"INDEX"`
		Index      int64
		HeadBranch string
	}

	if err = x.Sync(new(PullRequest)); err != nil {
		return fmt.Errorf("sync: %v", err)
	}

	results, err := x.Query("SELECT `id`,`pull_id`,`pull_index`,`head_barcnh` FROM `pull_request`")
	if err != nil {
		if strings.Contains(err.Error(), "no such column") {
			return nil
		}
		return fmt.Errorf("select pull requests: %v", err)
	}

	sess := x.NewSession()
	defer sess.Close()
	if err = sess.Begin(); err != nil {
		return err
	}

	var pull *PullRequest
	for _, pr := range results {
		pull = &PullRequest{
			ID:         com.StrTo(pr["id"]).MustInt64(),
			IssueID:    com.StrTo(pr["pull_id"]).MustInt64(),
			Index:      com.StrTo(pr["pull_index"]).MustInt64(),
			HeadBranch: string(pr["head_barcnh"]),
		}
		if pull.Index == 0 {
			continue
		}
		if _, err = sess.Id(pull.ID).Update(pull); err != nil {
			return err
		}
	}

	return sess.Commit()
}

func cleanUpMigrateRepoInfo(x *xorm.Engine) (err error) {
	type (
		User struct {
			ID        int64 `xorm:"pk autoincr"`
			LowerName string
		}
		Repository struct {
			ID        int64 `xorm:"pk autoincr"`
			OwnerID   int64
			LowerName string
		}
	)

	repos := make([]*Repository, 0, 25)
	if err = x.Where("is_mirror=?", false).Find(&repos); err != nil {
		return fmt.Errorf("select all non-mirror repositories: %v", err)
	}
	var user *User
	for _, repo := range repos {
		user = &User{ID: repo.OwnerID}
		has, err := x.Get(user)
		if err != nil {
			return fmt.Errorf("get owner of repository[%d - %d]: %v", repo.ID, repo.OwnerID, err)
		} else if !has {
			continue
		}

		configPath := filepath.Join(setting.RepoRootPath, user.LowerName, repo.LowerName+".git/config")

		// In case repository file is somehow missing.
		if !com.IsFile(configPath) {
			continue
		}

		cfg, err := ini.Load(configPath)
		if err != nil {
			return fmt.Errorf("open config file: %v", err)
		}
		cfg.DeleteSection("remote \"origin\"")
		if err = cfg.SaveToIndent(configPath, "\t"); err != nil {
			return fmt.Errorf("save config file: %v", err)
		}
	}

	return nil
}

func generateOrgRandsAndSalt(x *xorm.Engine) (err error) {
	type User struct {
		ID    int64  `xorm:"pk autoincr"`
		Rands string `xorm:"VARCHAR(10)"`
		Salt  string `xorm:"VARCHAR(10)"`
	}

	orgs := make([]*User, 0, 10)
	if err = x.Where("type=1").And("rands=''").Find(&orgs); err != nil {
		return fmt.Errorf("select all organizations: %v", err)
	}

	sess := x.NewSession()
	defer sess.Close()
	if err = sess.Begin(); err != nil {
		return err
	}

	for _, org := range orgs {
		if org.Rands, err = generate.GetRandomString(10); err != nil {
			return err
		}
		if org.Salt, err = generate.GetRandomString(10); err != nil {
			return err
		}
		if _, err = sess.Id(org.ID).Update(org); err != nil {
			return err
		}
	}

	return sess.Commit()
}

// TAction defines the struct for migrating table action
type TAction struct {
	ID          int64 `xorm:"pk autoincr"`
	CreatedUnix int64
}

// TableName will be invoked by XORM to customrize the table name
func (t *TAction) TableName() string { return "action" }

// TNotice defines the struct for migrating table notice
type TNotice struct {
	ID          int64 `xorm:"pk autoincr"`
	CreatedUnix int64
}

// TableName will be invoked by XORM to customrize the table name
func (t *TNotice) TableName() string { return "notice" }

// TComment defines the struct for migrating table comment
type TComment struct {
	ID          int64 `xorm:"pk autoincr"`
	CreatedUnix int64
}

// TableName will be invoked by XORM to customrize the table name
func (t *TComment) TableName() string { return "comment" }

// TIssue defines the struct for migrating table issue
type TIssue struct {
	ID           int64 `xorm:"pk autoincr"`
	DeadlineUnix int64
	CreatedUnix  int64
	UpdatedUnix  int64
}

// TableName will be invoked by XORM to customrize the table name
func (t *TIssue) TableName() string { return "issue" }

// TMilestone defines the struct for migrating table milestone
type TMilestone struct {
	ID             int64 `xorm:"pk autoincr"`
	DeadlineUnix   int64
	ClosedDateUnix int64
}

// TableName will be invoked by XORM to customrize the table name
func (t *TMilestone) TableName() string { return "milestone" }

// TAttachment defines the struct for migrating table attachment
type TAttachment struct {
	ID          int64 `xorm:"pk autoincr"`
	CreatedUnix int64
}

// TableName will be invoked by XORM to customrize the table name
func (t *TAttachment) TableName() string { return "attachment" }

// TLoginSource defines the struct for migrating table login_source
type TLoginSource struct {
	ID          int64 `xorm:"pk autoincr"`
	CreatedUnix int64
	UpdatedUnix int64
}

// TableName will be invoked by XORM to customrize the table name
func (t *TLoginSource) TableName() string { return "login_source" }

// TPull defines the struct for migrating table pull_request
type TPull struct {
	ID         int64 `xorm:"pk autoincr"`
	MergedUnix int64
}

// TableName will be invoked by XORM to customrize the table name
func (t *TPull) TableName() string { return "pull_request" }

// TRelease defines the struct for migrating table release
type TRelease struct {
	ID          int64 `xorm:"pk autoincr"`
	CreatedUnix int64
}

// TableName will be invoked by XORM to customrize the table name
func (t *TRelease) TableName() string { return "release" }

// TRepo defines the struct for migrating table repository
type TRepo struct {
	ID          int64 `xorm:"pk autoincr"`
	CreatedUnix int64
	UpdatedUnix int64
}

// TableName will be invoked by XORM to customrize the table name
func (t *TRepo) TableName() string { return "repository" }

// TMirror defines the struct for migrating table mirror
type TMirror struct {
	ID             int64 `xorm:"pk autoincr"`
	UpdatedUnix    int64
	NextUpdateUnix int64
}

// TableName will be invoked by XORM to customrize the table name
func (t *TMirror) TableName() string { return "mirror" }

// TPublicKey defines the struct for migrating table public_key
type TPublicKey struct {
	ID          int64 `xorm:"pk autoincr"`
	CreatedUnix int64
	UpdatedUnix int64
}

// TableName will be invoked by XORM to customrize the table name
func (t *TPublicKey) TableName() string { return "public_key" }

// TDeployKey defines the struct for migrating table deploy_key
type TDeployKey struct {
	ID          int64 `xorm:"pk autoincr"`
	CreatedUnix int64
	UpdatedUnix int64
}

// TableName will be invoked by XORM to customrize the table name
func (t *TDeployKey) TableName() string { return "deploy_key" }

// TAccessToken defines the struct for migrating table access_token
type TAccessToken struct {
	ID          int64 `xorm:"pk autoincr"`
	CreatedUnix int64
	UpdatedUnix int64
}

// TableName will be invoked by XORM to customrize the table name
func (t *TAccessToken) TableName() string { return "access_token" }

// TUser defines the struct for migrating table user
type TUser struct {
	ID          int64 `xorm:"pk autoincr"`
	CreatedUnix int64
	UpdatedUnix int64
}

// TableName will be invoked by XORM to customrize the table name
func (t *TUser) TableName() string { return "user" }

// TWebhook defines the struct for migrating table webhook
type TWebhook struct {
	ID          int64 `xorm:"pk autoincr"`
	CreatedUnix int64
	UpdatedUnix int64
}

// TableName will be invoked by XORM to customrize the table name
func (t *TWebhook) TableName() string { return "webhook" }

func convertDateToUnix(x *xorm.Engine) (err error) {
	log.Info("This migration could take up to minutes, please be patient.")
	type Bean struct {
		ID         int64 `xorm:"pk autoincr"`
		Created    time.Time
		Updated    time.Time
		Merged     time.Time
		Deadline   time.Time
		ClosedDate time.Time
		NextUpdate time.Time
	}

	var tables = []struct {
		name string
		cols []string
		bean interface{}
	}{
		{"action", []string{"created"}, new(TAction)},
		{"notice", []string{"created"}, new(TNotice)},
		{"comment", []string{"created"}, new(TComment)},
		{"issue", []string{"deadline", "created", "updated"}, new(TIssue)},
		{"milestone", []string{"deadline", "closed_date"}, new(TMilestone)},
		{"attachment", []string{"created"}, new(TAttachment)},
		{"login_source", []string{"created", "updated"}, new(TLoginSource)},
		{"pull_request", []string{"merged"}, new(TPull)},
		{"release", []string{"created"}, new(TRelease)},
		{"repository", []string{"created", "updated"}, new(TRepo)},
		{"mirror", []string{"updated", "next_update"}, new(TMirror)},
		{"public_key", []string{"created", "updated"}, new(TPublicKey)},
		{"deploy_key", []string{"created", "updated"}, new(TDeployKey)},
		{"access_token", []string{"created", "updated"}, new(TAccessToken)},
		{"user", []string{"created", "updated"}, new(TUser)},
		{"webhook", []string{"created", "updated"}, new(TWebhook)},
	}

	for _, table := range tables {
		log.Info("Converting table: %s", table.name)
		if err = x.Sync2(table.bean); err != nil {
			return fmt.Errorf("Sync [table: %s]: %v", table.name, err)
		}

		offset := 0
		for {
			beans := make([]*Bean, 0, 100)
			if err = x.Table(table.name).Asc("id").Limit(100, offset).Find(&beans); err != nil {
				return fmt.Errorf("select beans [table: %s, offset: %d]: %v", table.name, offset, err)
			}
			log.Trace("Table [%s]: offset: %d, beans: %d", table.name, offset, len(beans))
			if len(beans) == 0 {
				break
			}
			offset += 100

			baseSQL := "UPDATE `" + table.name + "` SET "
			for _, bean := range beans {
				valSQLs := make([]string, 0, len(table.cols))
				for _, col := range table.cols {
					fieldSQL := ""
					fieldSQL += col + "_unix = "

					switch col {
					case "deadline":
						if bean.Deadline.IsZero() {
							continue
						}
						fieldSQL += com.ToStr(bean.Deadline.Unix())
					case "created":
						fieldSQL += com.ToStr(bean.Created.Unix())
					case "updated":
						fieldSQL += com.ToStr(bean.Updated.Unix())
					case "closed_date":
						fieldSQL += com.ToStr(bean.ClosedDate.Unix())
					case "merged":
						fieldSQL += com.ToStr(bean.Merged.Unix())
					case "next_update":
						fieldSQL += com.ToStr(bean.NextUpdate.Unix())
					}

					valSQLs = append(valSQLs, fieldSQL)
				}

				if len(valSQLs) == 0 {
					continue
				}

				if _, err = x.Exec(baseSQL + strings.Join(valSQLs, ",") + " WHERE id = " + com.ToStr(bean.ID)); err != nil {
					return fmt.Errorf("update bean [table: %s, id: %d]: %v", table.name, bean.ID, err)
				}
			}
		}
	}

	return nil
}<|MERGE_RESOLUTION|>--- conflicted
+++ resolved
@@ -195,15 +195,13 @@
 	// v70 -> v71
 	NewMigration("add issue_dependencies", addIssueDependencies),
 	// v71 -> v72
-<<<<<<< HEAD
-	NewMigration("add pull request rebase with merge commit", addPullRequestRebaseWithMerge),
-=======
 	NewMigration("protect each scratch token", addScratchHash),
 	// v72 -> v73
 	NewMigration("add review", addReview),
 	// v73 -> v74
 	NewMigration("add must_change_password column for users table", addMustChangePassword),
->>>>>>> 7c0c9655
+	// v74 -> 75
+	NewMigration("add pull request rebase with merge commit", addPullRequestRebaseWithMerge),
 }
 
 // Migrate database to current version
