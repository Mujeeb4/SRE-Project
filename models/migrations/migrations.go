// Copyright 2015 The Gogs Authors. All rights reserved.
// Copyright 2017 The Gitea Authors. All rights reserved.
// SPDX-License-Identifier: MIT

package migrations

import (
	"context"
	"fmt"
	"os"

	"code.gitea.io/gitea/models/migrations/v1_10"
	"code.gitea.io/gitea/models/migrations/v1_11"
	"code.gitea.io/gitea/models/migrations/v1_12"
	"code.gitea.io/gitea/models/migrations/v1_13"
	"code.gitea.io/gitea/models/migrations/v1_14"
	"code.gitea.io/gitea/models/migrations/v1_15"
	"code.gitea.io/gitea/models/migrations/v1_16"
	"code.gitea.io/gitea/models/migrations/v1_17"
	"code.gitea.io/gitea/models/migrations/v1_18"
	"code.gitea.io/gitea/models/migrations/v1_19"
	"code.gitea.io/gitea/models/migrations/v1_20"
	"code.gitea.io/gitea/models/migrations/v1_21"
	"code.gitea.io/gitea/models/migrations/v1_6"
	"code.gitea.io/gitea/models/migrations/v1_7"
	"code.gitea.io/gitea/models/migrations/v1_8"
	"code.gitea.io/gitea/models/migrations/v1_9"
	"code.gitea.io/gitea/modules/git"
	"code.gitea.io/gitea/modules/log"
	"code.gitea.io/gitea/modules/setting"

	"xorm.io/xorm"
	"xorm.io/xorm/names"
)

const minDBVersion = 70 // Gitea 1.5.3

// Migration describes on migration from lower version to high version
type Migration interface {
	Description() string
	Migrate(*xorm.Engine) error
}

type migration struct {
	description string
	migrate     func(*xorm.Engine) error
}

// NewMigration creates a new migration
func NewMigration(desc string, fn func(*xorm.Engine) error) Migration {
	return &migration{desc, fn}
}

// Description returns the migration's description
func (m *migration) Description() string {
	return m.description
}

// Migrate executes the migration
func (m *migration) Migrate(x *xorm.Engine) error {
	return m.migrate(x)
}

// Version describes the version table. Should have only one row with id==1
type Version struct {
	ID      int64 `xorm:"pk autoincr"`
	Version int64
}

// Use noopMigration when there is a migration that has been no-oped
var noopMigration = func(_ *xorm.Engine) error { return nil }

// This is a sequence of migrations. Add new migrations to the bottom of the list.
// If you want to "retire" a migration, remove it from the top of the list and
// update minDBVersion accordingly
var migrations = []Migration{
	// Gitea 1.5.0 ends at v69

	// v70 -> v71
	NewMigration("add issue_dependencies", v1_6.AddIssueDependencies),
	// v71 -> v72
	NewMigration("protect each scratch token", v1_6.AddScratchHash),
	// v72 -> v73
	NewMigration("add review", v1_6.AddReview),

	// Gitea 1.6.0 ends at v73

	// v73 -> v74
	NewMigration("add must_change_password column for users table", v1_7.AddMustChangePassword),
	// v74 -> v75
	NewMigration("add approval whitelists to protected branches", v1_7.AddApprovalWhitelistsToProtectedBranches),
	// v75 -> v76
	NewMigration("clear nonused data which not deleted when user was deleted", v1_7.ClearNonusedData),

	// Gitea 1.7.0 ends at v76

	// v76 -> v77
	NewMigration("add pull request rebase with merge commit", v1_8.AddPullRequestRebaseWithMerge),
	// v77 -> v78
	NewMigration("add theme to users", v1_8.AddUserDefaultTheme),
	// v78 -> v79
	NewMigration("rename repo is_bare to repo is_empty", v1_8.RenameRepoIsBareToIsEmpty),
	// v79 -> v80
	NewMigration("add can close issues via commit in any branch", v1_8.AddCanCloseIssuesViaCommitInAnyBranch),
	// v80 -> v81
	NewMigration("add is locked to issues", v1_8.AddIsLockedToIssues),
	// v81 -> v82
	NewMigration("update U2F counter type", v1_8.ChangeU2FCounterType),

	// Gitea 1.8.0 ends at v82

	// v82 -> v83
	NewMigration("hot fix for wrong release sha1 on release table", v1_9.FixReleaseSha1OnReleaseTable),
	// v83 -> v84
	NewMigration("add uploader id for table attachment", v1_9.AddUploaderIDForAttachment),
	// v84 -> v85
	NewMigration("add table to store original imported gpg keys", v1_9.AddGPGKeyImport),
	// v85 -> v86
	NewMigration("hash application token", v1_9.HashAppToken),
	// v86 -> v87
	NewMigration("add http method to webhook", v1_9.AddHTTPMethodToWebhook),
	// v87 -> v88
	NewMigration("add avatar field to repository", v1_9.AddAvatarFieldToRepository),

	// Gitea 1.9.0 ends at v88

	// v88 -> v89
	NewMigration("add commit status context field to commit_status", v1_10.AddCommitStatusContext),
	// v89 -> v90
	NewMigration("add original author/url migration info to issues, comments, and repo ", v1_10.AddOriginalMigrationInfo),
	// v90 -> v91
	NewMigration("change length of some repository columns", v1_10.ChangeSomeColumnsLengthOfRepo),
	// v91 -> v92
	NewMigration("add index on owner_id of repository and type, review_id of comment", v1_10.AddIndexOnRepositoryAndComment),
	// v92 -> v93
	NewMigration("remove orphaned repository index statuses", v1_10.RemoveLingeringIndexStatus),
	// v93 -> v94
	NewMigration("add email notification enabled preference to user", v1_10.AddEmailNotificationEnabledToUser),
	// v94 -> v95
	NewMigration("add enable_status_check, status_check_contexts to protected_branch", v1_10.AddStatusCheckColumnsForProtectedBranches),
	// v95 -> v96
	NewMigration("add table columns for cross referencing issues", v1_10.AddCrossReferenceColumns),
	// v96 -> v97
	NewMigration("delete orphaned attachments", v1_10.DeleteOrphanedAttachments),
	// v97 -> v98
	NewMigration("add repo_admin_change_team_access to user", v1_10.AddRepoAdminChangeTeamAccessColumnForUser),
	// v98 -> v99
	NewMigration("add original author name and id on migrated release", v1_10.AddOriginalAuthorOnMigratedReleases),
	// v99 -> v100
	NewMigration("add task table and status column for repository table", v1_10.AddTaskTable),
	// v100 -> v101
	NewMigration("update migration repositories' service type", v1_10.UpdateMigrationServiceTypes),
	// v101 -> v102
	NewMigration("change length of some external login users columns", v1_10.ChangeSomeColumnsLengthOfExternalLoginUser),

	// Gitea 1.10.0 ends at v102

	// v102 -> v103
	NewMigration("update migration repositories' service type", v1_11.DropColumnHeadUserNameOnPullRequest),
	// v103 -> v104
	NewMigration("Add WhitelistDeployKeys to protected branch", v1_11.AddWhitelistDeployKeysToBranches),
	// v104 -> v105
	NewMigration("remove unnecessary columns from label", v1_11.RemoveLabelUneededCols),
	// v105 -> v106
	NewMigration("add includes_all_repositories to teams", v1_11.AddTeamIncludesAllRepositories),
	// v106 -> v107
	NewMigration("add column `mode` to table watch", v1_11.AddModeColumnToWatch),
	// v107 -> v108
	NewMigration("Add template options to repository", v1_11.AddTemplateToRepo),
	// v108 -> v109
	NewMigration("Add comment_id on table notification", v1_11.AddCommentIDOnNotification),
	// v109 -> v110
	NewMigration("add can_create_org_repo to team", v1_11.AddCanCreateOrgRepoColumnForTeam),
	// v110 -> v111
	NewMigration("change review content type to text", v1_11.ChangeReviewContentToText),
	// v111 -> v112
	NewMigration("update branch protection for can push and whitelist enable", v1_11.AddBranchProtectionCanPushAndEnableWhitelist),
	// v112 -> v113
	NewMigration("remove release attachments which repository deleted", v1_11.RemoveAttachmentMissedRepo),
	// v113 -> v114
	NewMigration("new feature: change target branch of pull requests", v1_11.FeatureChangeTargetBranch),
	// v114 -> v115
	NewMigration("Remove authentication credentials from stored URL", v1_11.SanitizeOriginalURL),
	// v115 -> v116
	NewMigration("add user_id prefix to existing user avatar name", v1_11.RenameExistingUserAvatarName),
	// v116 -> v117
	NewMigration("Extend TrackedTimes", v1_11.ExtendTrackedTimes),

	// Gitea 1.11.0 ends at v117

	// v117 -> v118
	NewMigration("Add block on rejected reviews branch protection", v1_12.AddBlockOnRejectedReviews),
	// v118 -> v119
	NewMigration("Add commit id and stale to reviews", v1_12.AddReviewCommitAndStale),
	// v119 -> v120
	NewMigration("Fix migrated repositories' git service type", v1_12.FixMigratedRepositoryServiceType),
	// v120 -> v121
	NewMigration("Add owner_name on table repository", v1_12.AddOwnerNameOnRepository),
	// v121 -> v122
	NewMigration("add is_restricted column for users table", v1_12.AddIsRestricted),
	// v122 -> v123
	NewMigration("Add Require Signed Commits to ProtectedBranch", v1_12.AddRequireSignedCommits),
	// v123 -> v124
	NewMigration("Add original information for reactions", v1_12.AddReactionOriginals),
	// v124 -> v125
	NewMigration("Add columns to user and repository", v1_12.AddUserRepoMissingColumns),
	// v125 -> v126
	NewMigration("Add some columns on review for migration", v1_12.AddReviewMigrateInfo),
	// v126 -> v127
	NewMigration("Fix topic repository count", v1_12.FixTopicRepositoryCount),
	// v127 -> v128
	NewMigration("add repository code language statistics", v1_12.AddLanguageStats),
	// v128 -> v129
	NewMigration("fix merge base for pull requests", v1_12.FixMergeBase),
	// v129 -> v130
	NewMigration("remove dependencies from deleted repositories", v1_12.PurgeUnusedDependencies),
	// v130 -> v131
	NewMigration("Expand webhooks for more granularity", v1_12.ExpandWebhooks),
	// v131 -> v132
	NewMigration("Add IsSystemWebhook column to webhooks table", v1_12.AddSystemWebhookColumn),
	// v132 -> v133
	NewMigration("Add Branch Protection Protected Files Column", v1_12.AddBranchProtectionProtectedFilesColumn),
	// v133 -> v134
	NewMigration("Add EmailHash Table", v1_12.AddEmailHashTable),
	// v134 -> v135
	NewMigration("Refix merge base for merged pull requests", v1_12.RefixMergeBase),
	// v135 -> v136
	NewMigration("Add OrgID column to Labels table", v1_12.AddOrgIDLabelColumn),
	// v136 -> v137
	NewMigration("Add CommitsAhead and CommitsBehind Column to PullRequest Table", v1_12.AddCommitDivergenceToPulls),
	// v137 -> v138
	NewMigration("Add Branch Protection Block Outdated Branch", v1_12.AddBlockOnOutdatedBranch),
	// v138 -> v139
	NewMigration("Add ResolveDoerID to Comment table", v1_12.AddResolveDoerIDCommentColumn),
	// v139 -> v140
	NewMigration("prepend refs/heads/ to issue refs", v1_12.PrependRefsHeadsToIssueRefs),

	// Gitea 1.12.0 ends at v140

	// v140 -> v141
	NewMigration("Save detected language file size to database instead of percent", v1_13.FixLanguageStatsToSaveSize),
	// v141 -> v142
	NewMigration("Add KeepActivityPrivate to User table", v1_13.AddKeepActivityPrivateUserColumn),
	// v142 -> v143
	NewMigration("Ensure Repository.IsArchived is not null", v1_13.SetIsArchivedToFalse),
	// v143 -> v144
	NewMigration("recalculate Stars number for all user", v1_13.RecalculateStars),
	// v144 -> v145
	NewMigration("update Matrix Webhook http method to 'PUT'", v1_13.UpdateMatrixWebhookHTTPMethod),
	// v145 -> v146
	NewMigration("Increase Language field to 50 in LanguageStats", v1_13.IncreaseLanguageField),
	// v146 -> v147
	NewMigration("Add projects info to repository table", v1_13.AddProjectsInfo),
	// v147 -> v148
	NewMigration("create review for 0 review id code comments", v1_13.CreateReviewsForCodeComments),
	// v148 -> v149
	NewMigration("remove issue dependency comments who refer to non existing issues", v1_13.PurgeInvalidDependenciesComments),
	// v149 -> v150
	NewMigration("Add Created and Updated to Milestone table", v1_13.AddCreatedAndUpdatedToMilestones),
	// v150 -> v151
	NewMigration("add primary key to repo_topic", v1_13.AddPrimaryKeyToRepoTopic),
	// v151 -> v152
	NewMigration("set default password algorithm to Argon2", v1_13.SetDefaultPasswordToArgon2),
	// v152 -> v153
	NewMigration("add TrustModel field to Repository", v1_13.AddTrustModelToRepository),
	// v153 > v154
	NewMigration("add Team review request support", v1_13.AddTeamReviewRequestSupport),
	// v154 > v155
	NewMigration("add timestamps to Star, Label, Follow, Watch and Collaboration", v1_13.AddTimeStamps),

	// Gitea 1.13.0 ends at v155

	// v155 -> v156
	NewMigration("add changed_protected_files column for pull_request table", v1_14.AddChangedProtectedFilesPullRequestColumn),
	// v156 -> v157
	NewMigration("fix publisher ID for tag releases", v1_14.FixPublisherIDforTagReleases),
	// v157 -> v158
	NewMigration("ensure repo topics are up-to-date", v1_14.FixRepoTopics),
	// v158 -> v159
	NewMigration("code comment replies should have the commitID of the review they are replying to", v1_14.UpdateCodeCommentReplies),
	// v159 -> v160
	NewMigration("update reactions constraint", v1_14.UpdateReactionConstraint),
	// v160 -> v161
	NewMigration("Add block on official review requests branch protection", v1_14.AddBlockOnOfficialReviewRequests),
	// v161 -> v162
	NewMigration("Convert task type from int to string", v1_14.ConvertTaskTypeToString),
	// v162 -> v163
	NewMigration("Convert webhook task type from int to string", v1_14.ConvertWebhookTaskTypeToString),
	// v163 -> v164
	NewMigration("Convert topic name from 25 to 50", v1_14.ConvertTopicNameFrom25To50),
	// v164 -> v165
	NewMigration("Add scope and nonce columns to oauth2_grant table", v1_14.AddScopeAndNonceColumnsToOAuth2Grant),
	// v165 -> v166
	NewMigration("Convert hook task type from char(16) to varchar(16) and trim the column", v1_14.ConvertHookTaskTypeToVarcharAndTrim),
	// v166 -> v167
	NewMigration("Where Password is Valid with Empty String delete it", v1_14.RecalculateUserEmptyPWD),
	// v167 -> v168
	NewMigration("Add user redirect", v1_14.AddUserRedirect),
	// v168 -> v169
	NewMigration("Recreate user table to fix default values", v1_14.RecreateUserTableToFixDefaultValues),
	// v169 -> v170
	NewMigration("Update DeleteBranch comments to set the old_ref to the commit_sha", v1_14.CommentTypeDeleteBranchUseOldRef),
	// v170 -> v171
	NewMigration("Add Dismissed to Review table", v1_14.AddDismissedReviewColumn),
	// v171 -> v172
	NewMigration("Add Sorting to ProjectBoard table", v1_14.AddSortingColToProjectBoard),
	// v172 -> v173
	NewMigration("Add sessions table for go-chi/session", v1_14.AddSessionTable),
	// v173 -> v174
	NewMigration("Add time_id column to Comment", v1_14.AddTimeIDCommentColumn),
	// v174 -> v175
	NewMigration("Create repo transfer table", v1_14.AddRepoTransfer),
	// v175 -> v176
	NewMigration("Fix Postgres ID Sequences broken by recreate-table", v1_14.FixPostgresIDSequences),
	// v176 -> v177
	NewMigration("Remove invalid labels from comments", v1_14.RemoveInvalidLabels),
	// v177 -> v178
	NewMigration("Delete orphaned IssueLabels", v1_14.DeleteOrphanedIssueLabels),

	// Gitea 1.14.0 ends at v178

	// v178 -> v179
	NewMigration("Add LFS columns to Mirror", v1_15.AddLFSMirrorColumns),
	// v179 -> v180
	NewMigration("Convert avatar url to text", v1_15.ConvertAvatarURLToText),
	// v180 -> v181
	NewMigration("Delete credentials from past migrations", v1_15.DeleteMigrationCredentials),
	// v181 -> v182
	NewMigration("Always save primary email on email address table", v1_15.AddPrimaryEmail2EmailAddress),
	// v182 -> v183
	NewMigration("Add issue resource index table", v1_15.AddIssueResourceIndexTable),
	// v183 -> v184
	NewMigration("Create PushMirror table", v1_15.CreatePushMirrorTable),
	// v184 -> v185
	NewMigration("Rename Task errors to message", v1_15.RenameTaskErrorsToMessage),
	// v185 -> v186
	NewMigration("Add new table repo_archiver", v1_15.AddRepoArchiver),
	// v186 -> v187
	NewMigration("Create protected tag table", v1_15.CreateProtectedTagTable),
	// v187 -> v188
	NewMigration("Drop unneeded webhook related columns", v1_15.DropWebhookColumns),
	// v188 -> v189
	NewMigration("Add key is verified to gpg key", v1_15.AddKeyIsVerified),

	// Gitea 1.15.0 ends at v189

	// v189 -> v190
	NewMigration("Unwrap ldap.Sources", v1_16.UnwrapLDAPSourceCfg),
	// v190 -> v191
	NewMigration("Add agit flow pull request support", v1_16.AddAgitFlowPullRequest),
	// v191 -> v192
	NewMigration("Alter issue/comment table TEXT fields to LONGTEXT", v1_16.AlterIssueAndCommentTextFieldsToLongText),
	// v192 -> v193
	NewMigration("RecreateIssueResourceIndexTable to have a primary key instead of an unique index", v1_16.RecreateIssueResourceIndexTable),
	// v193 -> v194
	NewMigration("Add repo id column for attachment table", v1_16.AddRepoIDForAttachment),
	// v194 -> v195
	NewMigration("Add Branch Protection Unprotected Files Column", v1_16.AddBranchProtectionUnprotectedFilesColumn),
	// v195 -> v196
	NewMigration("Add table commit_status_index", v1_16.AddTableCommitStatusIndex),
	// v196 -> v197
	NewMigration("Add Color to ProjectBoard table", v1_16.AddColorColToProjectBoard),
	// v197 -> v198
	NewMigration("Add renamed_branch table", v1_16.AddRenamedBranchTable),
	// v198 -> v199
	NewMigration("Add issue content history table", v1_16.AddTableIssueContentHistory),
	// v199 -> v200
	NewMigration("No-op (remote version is using AppState now)", noopMigration),
	// v200 -> v201
	NewMigration("Add table app_state", v1_16.AddTableAppState),
	// v201 -> v202
	NewMigration("Drop table remote_version (if exists)", v1_16.DropTableRemoteVersion),
	// v202 -> v203
	NewMigration("Create key/value table for user settings", v1_16.CreateUserSettingsTable),
	// v203 -> v204
	NewMigration("Add Sorting to ProjectIssue table", v1_16.AddProjectIssueSorting),
	// v204 -> v205
	NewMigration("Add key is verified to ssh key", v1_16.AddSSHKeyIsVerified),
	// v205 -> v206
	NewMigration("Migrate to higher varchar on user struct", v1_16.MigrateUserPasswordSalt),
	// v206 -> v207
	NewMigration("Add authorize column to team_unit table", v1_16.AddAuthorizeColForTeamUnit),
	// v207 -> v208
	NewMigration("Add webauthn table and migrate u2f data to webauthn - NO-OPED", v1_16.AddWebAuthnCred),
	// v208 -> v209
	NewMigration("Use base32.HexEncoding instead of base64 encoding for cred ID as it is case insensitive - NO-OPED", v1_16.UseBase32HexForCredIDInWebAuthnCredential),
	// v209 -> v210
	NewMigration("Increase WebAuthentication CredentialID size to 410 - NO-OPED", v1_16.IncreaseCredentialIDTo410),
	// v210 -> v211
	NewMigration("v208 was completely broken - remigrate", v1_16.RemigrateU2FCredentials),

	// Gitea 1.16.2 ends at v211

	// v211 -> v212
	NewMigration("Create ForeignReference table", v1_17.CreateForeignReferenceTable),
	// v212 -> v213
	NewMigration("Add package tables", v1_17.AddPackageTables),
	// v213 -> v214
	NewMigration("Add allow edits from maintainers to PullRequest table", v1_17.AddAllowMaintainerEdit),
	// v214 -> v215
	NewMigration("Add auto merge table", v1_17.AddAutoMergeTable),
	// v215 -> v216
	NewMigration("allow to view files in PRs", v1_17.AddReviewViewedFiles),
	// v216 -> v217
	NewMigration("No-op (Improve Action table indices v1)", noopMigration),
	// v217 -> v218
	NewMigration("Alter hook_task table TEXT fields to LONGTEXT", v1_17.AlterHookTaskTextFieldsToLongText),
	// v218 -> v219
	NewMigration("Improve Action table indices v2", v1_17.ImproveActionTableIndices),
	// v219 -> v220
	NewMigration("Add sync_on_commit column to push_mirror table", v1_17.AddSyncOnCommitColForPushMirror),
	// v220 -> v221
	NewMigration("Add container repository property", v1_17.AddContainerRepositoryProperty),
	// v221 -> v222
	NewMigration("Store WebAuthentication CredentialID as bytes and increase size to at least 1024", v1_17.StoreWebauthnCredentialIDAsBytes),
	// v222 -> v223
	NewMigration("Drop old CredentialID column", v1_17.DropOldCredentialIDColumn),
	// v223 -> v224
	NewMigration("Rename CredentialIDBytes column to CredentialID", v1_17.RenameCredentialIDBytes),

	// Gitea 1.17.0 ends at v224

	// v224 -> v225
	NewMigration("Add badges to users", v1_18.CreateUserBadgesTable),
	// v225 -> v226
	NewMigration("Alter gpg_key/public_key content TEXT fields to MEDIUMTEXT", v1_18.AlterPublicGPGKeyContentFieldsToMediumText),
	// v226 -> v227
	NewMigration("Conan and generic packages do not need to be semantically versioned", v1_18.FixPackageSemverField),
	// v227 -> v228
	NewMigration("Create key/value table for system settings", v1_18.CreateSystemSettingsTable),
	// v228 -> v229
	NewMigration("Add TeamInvite table", v1_18.AddTeamInviteTable),
	// v229 -> v230
	NewMigration("Update counts of all open milestones", v1_18.UpdateOpenMilestoneCounts),
	// v230 -> v231
	NewMigration("Add ConfidentialClient column (default true) to OAuth2Application table", v1_18.AddConfidentialClientColumnToOAuth2ApplicationTable),

	// Gitea 1.18.0 ends at v231

	// v231 -> v232
	NewMigration("Add index for hook_task", v1_19.AddIndexForHookTask),
	// v232 -> v233
	NewMigration("Alter package_version.metadata_json to LONGTEXT", v1_19.AlterPackageVersionMetadataToLongText),
	// v233 -> v234
	NewMigration("Add header_authorization_encrypted column to webhook table", v1_19.AddHeaderAuthorizationEncryptedColWebhook),
	// v234 -> v235
	NewMigration("Add package cleanup rule table", v1_19.CreatePackageCleanupRuleTable),
	// v235 -> v236
	NewMigration("Add index for access_token", v1_19.AddIndexForAccessToken),
	// v236 -> v237
	NewMigration("Create secrets table", v1_19.CreateSecretsTable),
	// v237 -> v238
	NewMigration("Drop ForeignReference table", v1_19.DropForeignReferenceTable),
	// v238 -> v239
	NewMigration("Add updated unix to LFSMetaObject", v1_19.AddUpdatedUnixToLFSMetaObject),
	// v239 -> v240
	NewMigration("Add scope for access_token", v1_19.AddScopeForAccessTokens),
	// v240 -> v241
	NewMigration("Add actions tables", v1_19.AddActionsTables),
	// v241 -> v242
	NewMigration("Add card_type column to project table", v1_19.AddCardTypeToProjectTable),
	// v242 -> v243
	NewMigration("Alter gpg_key_import content TEXT field to MEDIUMTEXT", v1_19.AlterPublicGPGKeyImportContentFieldToMediumText),
	// v243 -> v244
	NewMigration("Add exclusive label", v1_19.AddExclusiveLabel),

	// Gitea 1.19.0 ends at v244

	// v244 -> v245
	NewMigration("Add NeedApproval to actions tables", v1_20.AddNeedApprovalToActionRun),
	// v245 -> v246
	NewMigration("Rename Webhook org_id to owner_id", v1_20.RenameWebhookOrgToOwner),
	// v246 -> v247
	NewMigration("Add missed column owner_id for project table", v1_20.AddNewColumnForProject),
	// v247 -> v248
	NewMigration("Fix incorrect project type", v1_20.FixIncorrectProjectType),
	// v248 -> v249
	NewMigration("Add version column to action_runner table", v1_20.AddVersionToActionRunner),
	// v249 -> v250
	NewMigration("Improve Action table indices v3", v1_20.ImproveActionTableIndices),
	// v250 -> v251
	NewMigration("Change Container Metadata", v1_20.ChangeContainerMetadataMultiArch),
	// v251 -> v252
	NewMigration("Fix incorrect owner team unit access mode", v1_20.FixIncorrectOwnerTeamUnitAccessMode),
	// v252 -> v253
	NewMigration("Fix incorrect admin team unit access mode", v1_20.FixIncorrectAdminTeamUnitAccessMode),
	// v253 -> v254
	NewMigration("Fix ExternalTracker and ExternalWiki accessMode in owner and admin team", v1_20.FixExternalTrackerAndExternalWikiAccessModeInOwnerAndAdminTeam),
	// v254 -> v255
	NewMigration("Add ActionTaskOutput table", v1_20.AddActionTaskOutputTable),
	// v255 -> v256
	NewMigration("Add ArchivedUnix Column", v1_20.AddArchivedUnixToRepository),
	// v256 -> v257
	NewMigration("Add is_internal column to package", v1_20.AddIsInternalColumnToPackage),
	// v257 -> v258
	NewMigration("Add Actions Artifact table", v1_20.CreateActionArtifactTable),
	// v258 -> v259
	NewMigration("Add PinOrder Column", v1_20.AddPinOrderToIssue),
	// v259 -> v260
	NewMigration("Convert scoped access tokens", v1_20.ConvertScopedAccessTokens),

	// Gitea 1.20.0 ends at 260

	// v260 -> v261
	NewMigration("Drop custom_labels column of action_runner table", v1_21.DropCustomLabelsColumnOfActionRunner),
	// v261 -> v262
	NewMigration("Add variable table", v1_21.CreateVariableTable),
	// v262 -> v263
<<<<<<< HEAD
	NewMigration("Add branch table", v1_21.AddBranchTable),
=======
	NewMigration("Add TriggerEvent to action_run table", v1_21.AddTriggerEventToActionRun),
>>>>>>> d44a415b
}

// GetCurrentDBVersion returns the current db version
func GetCurrentDBVersion(x *xorm.Engine) (int64, error) {
	if err := x.Sync(new(Version)); err != nil {
		return -1, fmt.Errorf("sync: %w", err)
	}

	currentVersion := &Version{ID: 1}
	has, err := x.Get(currentVersion)
	if err != nil {
		return -1, fmt.Errorf("get: %w", err)
	}
	if !has {
		return -1, nil
	}
	return currentVersion.Version, nil
}

// ExpectedVersion returns the expected db version
func ExpectedVersion() int64 {
	return int64(minDBVersion + len(migrations))
}

// EnsureUpToDate will check if the db is at the correct version
func EnsureUpToDate(x *xorm.Engine) error {
	currentDB, err := GetCurrentDBVersion(x)
	if err != nil {
		return err
	}

	if currentDB < 0 {
		return fmt.Errorf("Database has not been initialized")
	}

	if minDBVersion > currentDB {
		return fmt.Errorf("DB version %d (<= %d) is too old for auto-migration. Upgrade to Gitea 1.6.4 first then upgrade to this version", currentDB, minDBVersion)
	}

	expected := ExpectedVersion()

	if currentDB != expected {
		return fmt.Errorf(`Current database version %d is not equal to the expected version %d. Please run "gitea [--config /path/to/app.ini] migrate" to update the database version`, currentDB, expected)
	}

	return nil
}

// Migrate database to current version
func Migrate(x *xorm.Engine) error {
	// Set a new clean the default mapper to GonicMapper as that is the default for Gitea.
	x.SetMapper(names.GonicMapper{})
	if err := x.Sync(new(Version)); err != nil {
		return fmt.Errorf("sync: %w", err)
	}

	currentVersion := &Version{ID: 1}
	has, err := x.Get(currentVersion)
	if err != nil {
		return fmt.Errorf("get: %w", err)
	} else if !has {
		// If the version record does not exist we think
		// it is a fresh installation and we can skip all migrations.
		currentVersion.ID = 0
		currentVersion.Version = int64(minDBVersion + len(migrations))

		if _, err = x.InsertOne(currentVersion); err != nil {
			return fmt.Errorf("insert: %w", err)
		}
	}

	v := currentVersion.Version
	if minDBVersion > v {
		log.Fatal(`Gitea no longer supports auto-migration from your previously installed version.
Please try upgrading to a lower version first (suggested v1.6.4), then upgrade to this version.`)
		return nil
	}

	// Downgrading Gitea's database version not supported
	if int(v-minDBVersion) > len(migrations) {
		msg := fmt.Sprintf("Your database (migration version: %d) is for a newer Gitea, you can not use the newer database for this old Gitea release (%d).", v, minDBVersion+len(migrations))
		msg += "\nGitea will exit to keep your database safe and unchanged. Please use the correct Gitea release, do not change the migration version manually (incorrect manual operation may lose data)."
		if !setting.IsProd {
			msg += fmt.Sprintf("\nIf you are in development and really know what you're doing, you can force changing the migration version by executing: UPDATE version SET version=%d WHERE id=1;", minDBVersion+len(migrations))
		}
		_, _ = fmt.Fprintln(os.Stderr, msg)
		log.Fatal(msg)
		return nil
	}

	// Some migration tasks depend on the git command
	if git.DefaultContext == nil {
		if err = git.InitSimple(context.Background()); err != nil {
			return err
		}
	}

	// Migrate
	for i, m := range migrations[v-minDBVersion:] {
		log.Info("Migration[%d]: %s", v+int64(i), m.Description())
		// Reset the mapper between each migration - migrations are not supposed to depend on each other
		x.SetMapper(names.GonicMapper{})
		if err = m.Migrate(x); err != nil {
			return fmt.Errorf("migration[%d]: %s failed: %w", v+int64(i), m.Description(), err)
		}
		currentVersion.Version = v + int64(i) + 1
		if _, err = x.ID(1).Update(currentVersion); err != nil {
			return err
		}
	}
	return nil
}<|MERGE_RESOLUTION|>--- conflicted
+++ resolved
@@ -506,11 +506,9 @@
 	// v261 -> v262
 	NewMigration("Add variable table", v1_21.CreateVariableTable),
 	// v262 -> v263
-<<<<<<< HEAD
+	NewMigration("Add TriggerEvent to action_run table", v1_21.AddTriggerEventToActionRun),
+	// v263 -> v264
 	NewMigration("Add branch table", v1_21.AddBranchTable),
-=======
-	NewMigration("Add TriggerEvent to action_run table", v1_21.AddTriggerEventToActionRun),
->>>>>>> d44a415b
 }
 
 // GetCurrentDBVersion returns the current db version
