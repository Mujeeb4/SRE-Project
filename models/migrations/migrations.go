// Copyright 2015 The Gogs Authors. All rights reserved.
// Copyright 2017 The Gitea Authors. All rights reserved.
// SPDX-License-Identifier: MIT

package migrations

import (
	"context"
	"fmt"

	"code.gitea.io/gitea/models/migrations/v1_10"
	"code.gitea.io/gitea/models/migrations/v1_11"
	"code.gitea.io/gitea/models/migrations/v1_12"
	"code.gitea.io/gitea/models/migrations/v1_13"
	"code.gitea.io/gitea/models/migrations/v1_14"
	"code.gitea.io/gitea/models/migrations/v1_15"
	"code.gitea.io/gitea/models/migrations/v1_16"
	"code.gitea.io/gitea/models/migrations/v1_17"
	"code.gitea.io/gitea/models/migrations/v1_18"
	"code.gitea.io/gitea/models/migrations/v1_19"
	"code.gitea.io/gitea/models/migrations/v1_20"
	"code.gitea.io/gitea/models/migrations/v1_21"
	"code.gitea.io/gitea/models/migrations/v1_22"
	"code.gitea.io/gitea/models/migrations/v1_6"
	"code.gitea.io/gitea/models/migrations/v1_7"
	"code.gitea.io/gitea/models/migrations/v1_8"
	"code.gitea.io/gitea/models/migrations/v1_9"
	"code.gitea.io/gitea/modules/git"
	"code.gitea.io/gitea/modules/log"
	"code.gitea.io/gitea/modules/setting"

	"xorm.io/xorm"
	"xorm.io/xorm/names"
)

const minDBVersion = 70 // Gitea 1.5.3

// Migration describes on migration from lower version to high version
type Migration interface {
	Description() string
	Migrate(*xorm.Engine) error
}

type migration struct {
	description string
	migrate     func(*xorm.Engine) error
}

// NewMigration creates a new migration
func NewMigration(desc string, fn func(*xorm.Engine) error) Migration {
	return &migration{desc, fn}
}

// Description returns the migration's description
func (m *migration) Description() string {
	return m.description
}

// Migrate executes the migration
func (m *migration) Migrate(x *xorm.Engine) error {
	return m.migrate(x)
}

// Version describes the version table. Should have only one row with id==1
type Version struct {
	ID      int64 `xorm:"pk autoincr"`
	Version int64
}

// Use noopMigration when there is a migration that has been no-oped
var noopMigration = func(_ *xorm.Engine) error { return nil }

// This is a sequence of migrations. Add new migrations to the bottom of the list.
// If you want to "retire" a migration, remove it from the top of the list and
// update minDBVersion accordingly
var migrations = []Migration{
	// Gitea 1.5.0 ends at v69

	// v70 -> v71
	NewMigration("add issue_dependencies", v1_6.AddIssueDependencies),
	// v71 -> v72
	NewMigration("protect each scratch token", v1_6.AddScratchHash),
	// v72 -> v73
	NewMigration("add review", v1_6.AddReview),

	// Gitea 1.6.0 ends at v73

	// v73 -> v74
	NewMigration("add must_change_password column for users table", v1_7.AddMustChangePassword),
	// v74 -> v75
	NewMigration("add approval whitelists to protected branches", v1_7.AddApprovalWhitelistsToProtectedBranches),
	// v75 -> v76
	NewMigration("clear nonused data which not deleted when user was deleted", v1_7.ClearNonusedData),

	// Gitea 1.7.0 ends at v76

	// v76 -> v77
	NewMigration("add pull request rebase with merge commit", v1_8.AddPullRequestRebaseWithMerge),
	// v77 -> v78
	NewMigration("add theme to users", v1_8.AddUserDefaultTheme),
	// v78 -> v79
	NewMigration("rename repo is_bare to repo is_empty", v1_8.RenameRepoIsBareToIsEmpty),
	// v79 -> v80
	NewMigration("add can close issues via commit in any branch", v1_8.AddCanCloseIssuesViaCommitInAnyBranch),
	// v80 -> v81
	NewMigration("add is locked to issues", v1_8.AddIsLockedToIssues),
	// v81 -> v82
	NewMigration("update U2F counter type", v1_8.ChangeU2FCounterType),

	// Gitea 1.8.0 ends at v82

	// v82 -> v83
	NewMigration("hot fix for wrong release sha1 on release table", v1_9.FixReleaseSha1OnReleaseTable),
	// v83 -> v84
	NewMigration("add uploader id for table attachment", v1_9.AddUploaderIDForAttachment),
	// v84 -> v85
	NewMigration("add table to store original imported gpg keys", v1_9.AddGPGKeyImport),
	// v85 -> v86
	NewMigration("hash application token", v1_9.HashAppToken),
	// v86 -> v87
	NewMigration("add http method to webhook", v1_9.AddHTTPMethodToWebhook),
	// v87 -> v88
	NewMigration("add avatar field to repository", v1_9.AddAvatarFieldToRepository),

	// Gitea 1.9.0 ends at v88

	// v88 -> v89
	NewMigration("add commit status context field to commit_status", v1_10.AddCommitStatusContext),
	// v89 -> v90
	NewMigration("add original author/url migration info to issues, comments, and repo ", v1_10.AddOriginalMigrationInfo),
	// v90 -> v91
	NewMigration("change length of some repository columns", v1_10.ChangeSomeColumnsLengthOfRepo),
	// v91 -> v92
	NewMigration("add index on owner_id of repository and type, review_id of comment", v1_10.AddIndexOnRepositoryAndComment),
	// v92 -> v93
	NewMigration("remove orphaned repository index statuses", v1_10.RemoveLingeringIndexStatus),
	// v93 -> v94
	NewMigration("add email notification enabled preference to user", v1_10.AddEmailNotificationEnabledToUser),
	// v94 -> v95
	NewMigration("add enable_status_check, status_check_contexts to protected_branch", v1_10.AddStatusCheckColumnsForProtectedBranches),
	// v95 -> v96
	NewMigration("add table columns for cross referencing issues", v1_10.AddCrossReferenceColumns),
	// v96 -> v97
	NewMigration("delete orphaned attachments", v1_10.DeleteOrphanedAttachments),
	// v97 -> v98
	NewMigration("add repo_admin_change_team_access to user", v1_10.AddRepoAdminChangeTeamAccessColumnForUser),
	// v98 -> v99
	NewMigration("add original author name and id on migrated release", v1_10.AddOriginalAuthorOnMigratedReleases),
	// v99 -> v100
	NewMigration("add task table and status column for repository table", v1_10.AddTaskTable),
	// v100 -> v101
	NewMigration("update migration repositories' service type", v1_10.UpdateMigrationServiceTypes),
	// v101 -> v102
	NewMigration("change length of some external login users columns", v1_10.ChangeSomeColumnsLengthOfExternalLoginUser),

	// Gitea 1.10.0 ends at v102

	// v102 -> v103
	NewMigration("update migration repositories' service type", v1_11.DropColumnHeadUserNameOnPullRequest),
	// v103 -> v104
	NewMigration("Add WhitelistDeployKeys to protected branch", v1_11.AddWhitelistDeployKeysToBranches),
	// v104 -> v105
	NewMigration("remove unnecessary columns from label", v1_11.RemoveLabelUneededCols),
	// v105 -> v106
	NewMigration("add includes_all_repositories to teams", v1_11.AddTeamIncludesAllRepositories),
	// v106 -> v107
	NewMigration("add column `mode` to table watch", v1_11.AddModeColumnToWatch),
	// v107 -> v108
	NewMigration("Add template options to repository", v1_11.AddTemplateToRepo),
	// v108 -> v109
	NewMigration("Add comment_id on table notification", v1_11.AddCommentIDOnNotification),
	// v109 -> v110
	NewMigration("add can_create_org_repo to team", v1_11.AddCanCreateOrgRepoColumnForTeam),
	// v110 -> v111
	NewMigration("change review content type to text", v1_11.ChangeReviewContentToText),
	// v111 -> v112
	NewMigration("update branch protection for can push and whitelist enable", v1_11.AddBranchProtectionCanPushAndEnableWhitelist),
	// v112 -> v113
	NewMigration("remove release attachments which repository deleted", v1_11.RemoveAttachmentMissedRepo),
	// v113 -> v114
	NewMigration("new feature: change target branch of pull requests", v1_11.FeatureChangeTargetBranch),
	// v114 -> v115
	NewMigration("Remove authentication credentials from stored URL", v1_11.SanitizeOriginalURL),
	// v115 -> v116
	NewMigration("add user_id prefix to existing user avatar name", v1_11.RenameExistingUserAvatarName),
	// v116 -> v117
	NewMigration("Extend TrackedTimes", v1_11.ExtendTrackedTimes),

	// Gitea 1.11.0 ends at v117

	// v117 -> v118
	NewMigration("Add block on rejected reviews branch protection", v1_12.AddBlockOnRejectedReviews),
	// v118 -> v119
	NewMigration("Add commit id and stale to reviews", v1_12.AddReviewCommitAndStale),
	// v119 -> v120
	NewMigration("Fix migrated repositories' git service type", v1_12.FixMigratedRepositoryServiceType),
	// v120 -> v121
	NewMigration("Add owner_name on table repository", v1_12.AddOwnerNameOnRepository),
	// v121 -> v122
	NewMigration("add is_restricted column for users table", v1_12.AddIsRestricted),
	// v122 -> v123
	NewMigration("Add Require Signed Commits to ProtectedBranch", v1_12.AddRequireSignedCommits),
	// v123 -> v124
	NewMigration("Add original information for reactions", v1_12.AddReactionOriginals),
	// v124 -> v125
	NewMigration("Add columns to user and repository", v1_12.AddUserRepoMissingColumns),
	// v125 -> v126
	NewMigration("Add some columns on review for migration", v1_12.AddReviewMigrateInfo),
	// v126 -> v127
	NewMigration("Fix topic repository count", v1_12.FixTopicRepositoryCount),
	// v127 -> v128
	NewMigration("add repository code language statistics", v1_12.AddLanguageStats),
	// v128 -> v129
	NewMigration("fix merge base for pull requests", v1_12.FixMergeBase),
	// v129 -> v130
	NewMigration("remove dependencies from deleted repositories", v1_12.PurgeUnusedDependencies),
	// v130 -> v131
	NewMigration("Expand webhooks for more granularity", v1_12.ExpandWebhooks),
	// v131 -> v132
	NewMigration("Add IsSystemWebhook column to webhooks table", v1_12.AddSystemWebhookColumn),
	// v132 -> v133
	NewMigration("Add Branch Protection Protected Files Column", v1_12.AddBranchProtectionProtectedFilesColumn),
	// v133 -> v134
	NewMigration("Add EmailHash Table", v1_12.AddEmailHashTable),
	// v134 -> v135
	NewMigration("Refix merge base for merged pull requests", v1_12.RefixMergeBase),
	// v135 -> v136
	NewMigration("Add OrgID column to Labels table", v1_12.AddOrgIDLabelColumn),
	// v136 -> v137
	NewMigration("Add CommitsAhead and CommitsBehind Column to PullRequest Table", v1_12.AddCommitDivergenceToPulls),
	// v137 -> v138
	NewMigration("Add Branch Protection Block Outdated Branch", v1_12.AddBlockOnOutdatedBranch),
	// v138 -> v139
	NewMigration("Add ResolveDoerID to Comment table", v1_12.AddResolveDoerIDCommentColumn),
	// v139 -> v140
	NewMigration("prepend refs/heads/ to issue refs", v1_12.PrependRefsHeadsToIssueRefs),

	// Gitea 1.12.0 ends at v140

	// v140 -> v141
	NewMigration("Save detected language file size to database instead of percent", v1_13.FixLanguageStatsToSaveSize),
	// v141 -> v142
	NewMigration("Add KeepActivityPrivate to User table", v1_13.AddKeepActivityPrivateUserColumn),
	// v142 -> v143
	NewMigration("Ensure Repository.IsArchived is not null", v1_13.SetIsArchivedToFalse),
	// v143 -> v144
	NewMigration("recalculate Stars number for all user", v1_13.RecalculateStars),
	// v144 -> v145
	NewMigration("update Matrix Webhook http method to 'PUT'", v1_13.UpdateMatrixWebhookHTTPMethod),
	// v145 -> v146
	NewMigration("Increase Language field to 50 in LanguageStats", v1_13.IncreaseLanguageField),
	// v146 -> v147
	NewMigration("Add projects info to repository table", v1_13.AddProjectsInfo),
	// v147 -> v148
	NewMigration("create review for 0 review id code comments", v1_13.CreateReviewsForCodeComments),
	// v148 -> v149
	NewMigration("remove issue dependency comments who refer to non existing issues", v1_13.PurgeInvalidDependenciesComments),
	// v149 -> v150
	NewMigration("Add Created and Updated to Milestone table", v1_13.AddCreatedAndUpdatedToMilestones),
	// v150 -> v151
	NewMigration("add primary key to repo_topic", v1_13.AddPrimaryKeyToRepoTopic),
	// v151 -> v152
	NewMigration("set default password algorithm to Argon2", v1_13.SetDefaultPasswordToArgon2),
	// v152 -> v153
	NewMigration("add TrustModel field to Repository", v1_13.AddTrustModelToRepository),
	// v153 > v154
	NewMigration("add Team review request support", v1_13.AddTeamReviewRequestSupport),
	// v154 > v155
	NewMigration("add timestamps to Star, Label, Follow, Watch and Collaboration", v1_13.AddTimeStamps),

	// Gitea 1.13.0 ends at v155

	// v155 -> v156
	NewMigration("add changed_protected_files column for pull_request table", v1_14.AddChangedProtectedFilesPullRequestColumn),
	// v156 -> v157
	NewMigration("fix publisher ID for tag releases", v1_14.FixPublisherIDforTagReleases),
	// v157 -> v158
	NewMigration("ensure repo topics are up-to-date", v1_14.FixRepoTopics),
	// v158 -> v159
	NewMigration("code comment replies should have the commitID of the review they are replying to", v1_14.UpdateCodeCommentReplies),
	// v159 -> v160
	NewMigration("update reactions constraint", v1_14.UpdateReactionConstraint),
	// v160 -> v161
	NewMigration("Add block on official review requests branch protection", v1_14.AddBlockOnOfficialReviewRequests),
	// v161 -> v162
	NewMigration("Convert task type from int to string", v1_14.ConvertTaskTypeToString),
	// v162 -> v163
	NewMigration("Convert webhook task type from int to string", v1_14.ConvertWebhookTaskTypeToString),
	// v163 -> v164
	NewMigration("Convert topic name from 25 to 50", v1_14.ConvertTopicNameFrom25To50),
	// v164 -> v165
	NewMigration("Add scope and nonce columns to oauth2_grant table", v1_14.AddScopeAndNonceColumnsToOAuth2Grant),
	// v165 -> v166
	NewMigration("Convert hook task type from char(16) to varchar(16) and trim the column", v1_14.ConvertHookTaskTypeToVarcharAndTrim),
	// v166 -> v167
	NewMigration("Where Password is Valid with Empty String delete it", v1_14.RecalculateUserEmptyPWD),
	// v167 -> v168
	NewMigration("Add user redirect", v1_14.AddUserRedirect),
	// v168 -> v169
	NewMigration("Recreate user table to fix default values", v1_14.RecreateUserTableToFixDefaultValues),
	// v169 -> v170
	NewMigration("Update DeleteBranch comments to set the old_ref to the commit_sha", v1_14.CommentTypeDeleteBranchUseOldRef),
	// v170 -> v171
	NewMigration("Add Dismissed to Review table", v1_14.AddDismissedReviewColumn),
	// v171 -> v172
	NewMigration("Add Sorting to ProjectBoard table", v1_14.AddSortingColToProjectBoard),
	// v172 -> v173
	NewMigration("Add sessions table for go-chi/session", v1_14.AddSessionTable),
	// v173 -> v174
	NewMigration("Add time_id column to Comment", v1_14.AddTimeIDCommentColumn),
	// v174 -> v175
	NewMigration("Create repo transfer table", v1_14.AddRepoTransfer),
	// v175 -> v176
	NewMigration("Fix Postgres ID Sequences broken by recreate-table", v1_14.FixPostgresIDSequences),
	// v176 -> v177
	NewMigration("Remove invalid labels from comments", v1_14.RemoveInvalidLabels),
	// v177 -> v178
	NewMigration("Delete orphaned IssueLabels", v1_14.DeleteOrphanedIssueLabels),

	// Gitea 1.14.0 ends at v178

	// v178 -> v179
	NewMigration("Add LFS columns to Mirror", v1_15.AddLFSMirrorColumns),
	// v179 -> v180
	NewMigration("Convert avatar url to text", v1_15.ConvertAvatarURLToText),
	// v180 -> v181
	NewMigration("Delete credentials from past migrations", v1_15.DeleteMigrationCredentials),
	// v181 -> v182
	NewMigration("Always save primary email on email address table", v1_15.AddPrimaryEmail2EmailAddress),
	// v182 -> v183
	NewMigration("Add issue resource index table", v1_15.AddIssueResourceIndexTable),
	// v183 -> v184
	NewMigration("Create PushMirror table", v1_15.CreatePushMirrorTable),
	// v184 -> v185
	NewMigration("Rename Task errors to message", v1_15.RenameTaskErrorsToMessage),
	// v185 -> v186
	NewMigration("Add new table repo_archiver", v1_15.AddRepoArchiver),
	// v186 -> v187
	NewMigration("Create protected tag table", v1_15.CreateProtectedTagTable),
	// v187 -> v188
	NewMigration("Drop unneeded webhook related columns", v1_15.DropWebhookColumns),
	// v188 -> v189
	NewMigration("Add key is verified to gpg key", v1_15.AddKeyIsVerified),

	// Gitea 1.15.0 ends at v189

	// v189 -> v190
	NewMigration("Unwrap ldap.Sources", v1_16.UnwrapLDAPSourceCfg),
	// v190 -> v191
	NewMigration("Add agit flow pull request support", v1_16.AddAgitFlowPullRequest),
	// v191 -> v192
	NewMigration("Alter issue/comment table TEXT fields to LONGTEXT", v1_16.AlterIssueAndCommentTextFieldsToLongText),
	// v192 -> v193
	NewMigration("RecreateIssueResourceIndexTable to have a primary key instead of an unique index", v1_16.RecreateIssueResourceIndexTable),
	// v193 -> v194
	NewMigration("Add repo id column for attachment table", v1_16.AddRepoIDForAttachment),
	// v194 -> v195
	NewMigration("Add Branch Protection Unprotected Files Column", v1_16.AddBranchProtectionUnprotectedFilesColumn),
	// v195 -> v196
	NewMigration("Add table commit_status_index", v1_16.AddTableCommitStatusIndex),
	// v196 -> v197
	NewMigration("Add Color to ProjectBoard table", v1_16.AddColorColToProjectBoard),
	// v197 -> v198
	NewMigration("Add renamed_branch table", v1_16.AddRenamedBranchTable),
	// v198 -> v199
	NewMigration("Add issue content history table", v1_16.AddTableIssueContentHistory),
	// v199 -> v200
	NewMigration("No-op (remote version is using AppState now)", noopMigration),
	// v200 -> v201
	NewMigration("Add table app_state", v1_16.AddTableAppState),
	// v201 -> v202
	NewMigration("Drop table remote_version (if exists)", v1_16.DropTableRemoteVersion),
	// v202 -> v203
	NewMigration("Create key/value table for user settings", v1_16.CreateUserSettingsTable),
	// v203 -> v204
	NewMigration("Add Sorting to ProjectIssue table", v1_16.AddProjectIssueSorting),
	// v204 -> v205
	NewMigration("Add key is verified to ssh key", v1_16.AddSSHKeyIsVerified),
	// v205 -> v206
	NewMigration("Migrate to higher varchar on user struct", v1_16.MigrateUserPasswordSalt),
	// v206 -> v207
	NewMigration("Add authorize column to team_unit table", v1_16.AddAuthorizeColForTeamUnit),
	// v207 -> v208
	NewMigration("Add webauthn table and migrate u2f data to webauthn - NO-OPED", v1_16.AddWebAuthnCred),
	// v208 -> v209
	NewMigration("Use base32.HexEncoding instead of base64 encoding for cred ID as it is case insensitive - NO-OPED", v1_16.UseBase32HexForCredIDInWebAuthnCredential),
	// v209 -> v210
	NewMigration("Increase WebAuthentication CredentialID size to 410 - NO-OPED", v1_16.IncreaseCredentialIDTo410),
	// v210 -> v211
	NewMigration("v208 was completely broken - remigrate", v1_16.RemigrateU2FCredentials),

	// Gitea 1.16.2 ends at v211

	// v211 -> v212
	NewMigration("Create ForeignReference table", v1_17.CreateForeignReferenceTable),
	// v212 -> v213
	NewMigration("Add package tables", v1_17.AddPackageTables),
	// v213 -> v214
	NewMigration("Add allow edits from maintainers to PullRequest table", v1_17.AddAllowMaintainerEdit),
	// v214 -> v215
	NewMigration("Add auto merge table", v1_17.AddAutoMergeTable),
	// v215 -> v216
	NewMigration("allow to view files in PRs", v1_17.AddReviewViewedFiles),
	// v216 -> v217
	NewMigration("No-op (Improve Action table indices v1)", noopMigration),
	// v217 -> v218
	NewMigration("Alter hook_task table TEXT fields to LONGTEXT", v1_17.AlterHookTaskTextFieldsToLongText),
	// v218 -> v219
	NewMigration("Improve Action table indices v2", v1_17.ImproveActionTableIndices),
	// v219 -> v220
	NewMigration("Add sync_on_commit column to push_mirror table", v1_17.AddSyncOnCommitColForPushMirror),
	// v220 -> v221
	NewMigration("Add container repository property", v1_17.AddContainerRepositoryProperty),
	// v221 -> v222
	NewMigration("Store WebAuthentication CredentialID as bytes and increase size to at least 1024", v1_17.StoreWebauthnCredentialIDAsBytes),
	// v222 -> v223
	NewMigration("Drop old CredentialID column", v1_17.DropOldCredentialIDColumn),
	// v223 -> v224
	NewMigration("Rename CredentialIDBytes column to CredentialID", v1_17.RenameCredentialIDBytes),

	// Gitea 1.17.0 ends at v224

	// v224 -> v225
	NewMigration("Add badges to users", v1_18.CreateUserBadgesTable),
	// v225 -> v226
	NewMigration("Alter gpg_key/public_key content TEXT fields to MEDIUMTEXT", v1_18.AlterPublicGPGKeyContentFieldsToMediumText),
	// v226 -> v227
	NewMigration("Conan and generic packages do not need to be semantically versioned", v1_18.FixPackageSemverField),
	// v227 -> v228
	NewMigration("Create key/value table for system settings", v1_18.CreateSystemSettingsTable),
	// v228 -> v229
	NewMigration("Add TeamInvite table", v1_18.AddTeamInviteTable),
	// v229 -> v230
	NewMigration("Update counts of all open milestones", v1_18.UpdateOpenMilestoneCounts),
	// v230 -> v231
	NewMigration("Add ConfidentialClient column (default true) to OAuth2Application table", v1_18.AddConfidentialClientColumnToOAuth2ApplicationTable),

	// Gitea 1.18.0 ends at v231

	// v231 -> v232
	NewMigration("Add index for hook_task", v1_19.AddIndexForHookTask),
	// v232 -> v233
	NewMigration("Alter package_version.metadata_json to LONGTEXT", v1_19.AlterPackageVersionMetadataToLongText),
	// v233 -> v234
	NewMigration("Add header_authorization_encrypted column to webhook table", v1_19.AddHeaderAuthorizationEncryptedColWebhook),
	// v234 -> v235
	NewMigration("Add package cleanup rule table", v1_19.CreatePackageCleanupRuleTable),
	// v235 -> v236
	NewMigration("Add index for access_token", v1_19.AddIndexForAccessToken),
	// v236 -> v237
	NewMigration("Create secrets table", v1_19.CreateSecretsTable),
	// v237 -> v238
	NewMigration("Drop ForeignReference table", v1_19.DropForeignReferenceTable),
	// v238 -> v239
	NewMigration("Add updated unix to LFSMetaObject", v1_19.AddUpdatedUnixToLFSMetaObject),
	// v239 -> v240
	NewMigration("Add scope for access_token", v1_19.AddScopeForAccessTokens),
	// v240 -> v241
	NewMigration("Add actions tables", v1_19.AddActionsTables),
	// v241 -> v242
	NewMigration("Add card_type column to project table", v1_19.AddCardTypeToProjectTable),
	// v242 -> v243
	NewMigration("Alter gpg_key_import content TEXT field to MEDIUMTEXT", v1_19.AlterPublicGPGKeyImportContentFieldToMediumText),
	// v243 -> v244
	NewMigration("Add exclusive label", v1_19.AddExclusiveLabel),

	// Gitea 1.19.0 ends at v244

	// v244 -> v245
	NewMigration("Add NeedApproval to actions tables", v1_20.AddNeedApprovalToActionRun),
	// v245 -> v246
	NewMigration("Rename Webhook org_id to owner_id", v1_20.RenameWebhookOrgToOwner),
	// v246 -> v247
	NewMigration("Add missed column owner_id for project table", v1_20.AddNewColumnForProject),
	// v247 -> v248
	NewMigration("Fix incorrect project type", v1_20.FixIncorrectProjectType),
	// v248 -> v249
	NewMigration("Add version column to action_runner table", v1_20.AddVersionToActionRunner),
	// v249 -> v250
	NewMigration("Improve Action table indices v3", v1_20.ImproveActionTableIndices),
	// v250 -> v251
	NewMigration("Change Container Metadata", v1_20.ChangeContainerMetadataMultiArch),
	// v251 -> v252
	NewMigration("Fix incorrect owner team unit access mode", v1_20.FixIncorrectOwnerTeamUnitAccessMode),
	// v252 -> v253
	NewMigration("Fix incorrect admin team unit access mode", v1_20.FixIncorrectAdminTeamUnitAccessMode),
	// v253 -> v254
	NewMigration("Fix ExternalTracker and ExternalWiki accessMode in owner and admin team", v1_20.FixExternalTrackerAndExternalWikiAccessModeInOwnerAndAdminTeam),
	// v254 -> v255
	NewMigration("Add ActionTaskOutput table", v1_20.AddActionTaskOutputTable),
	// v255 -> v256
	NewMigration("Add ArchivedUnix Column", v1_20.AddArchivedUnixToRepository),
	// v256 -> v257
	NewMigration("Add is_internal column to package", v1_20.AddIsInternalColumnToPackage),
	// v257 -> v258
	NewMigration("Add Actions Artifact table", v1_20.CreateActionArtifactTable),
	// v258 -> v259
	NewMigration("Add PinOrder Column", v1_20.AddPinOrderToIssue),
	// v259 -> v260
	NewMigration("Convert scoped access tokens", v1_20.ConvertScopedAccessTokens),

	// Gitea 1.20.0 ends at 260

	// v260 -> v261
	NewMigration("Drop custom_labels column of action_runner table", v1_21.DropCustomLabelsColumnOfActionRunner),
	// v261 -> v262
	NewMigration("Add variable table", v1_21.CreateVariableTable),
	// v262 -> v263
	NewMigration("Add TriggerEvent to action_run table", v1_21.AddTriggerEventToActionRun),
	// v263 -> v264
	NewMigration("Add git_size and lfs_size columns to repository table", v1_21.AddGitSizeAndLFSSizeToRepositoryTable),
	// v264 -> v265
	NewMigration("Add branch table", v1_21.AddBranchTable),
	// v265 -> v266
	NewMigration("Alter Actions Artifact table", v1_21.AlterActionArtifactTable),
	// v266 -> v267
	NewMigration("Reduce commit status", v1_21.ReduceCommitStatus),
	// v267 -> v268
	NewMigration("Add action_tasks_version table", v1_21.CreateActionTasksVersionTable),
	// v268 -> v269
	NewMigration("Update Action Ref", v1_21.UpdateActionsRefIndex),
	// v269 -> v270
	NewMigration("Drop deleted branch table", v1_21.DropDeletedBranchTable),
	// v270 -> v271
	NewMigration("Fix PackageProperty typo", v1_21.FixPackagePropertyTypo),
	// v271 -> v272
	NewMigration("Allow archiving labels", v1_21.AddArchivedUnixColumInLabelTable),
	// v272 -> v273
	NewMigration("Add Version to ActionRun table", v1_21.AddVersionToActionRunTable),
	// v273 -> v274
	NewMigration("Add Action Schedule Table", v1_21.AddActionScheduleTable),
	// v274 -> v275
	NewMigration("Add Actions artifacts expiration date", v1_21.AddExpiredUnixColumnInActionArtifactTable),
	// v275 -> v276
	NewMigration("Add ScheduleID for ActionRun", v1_21.AddScheduleIDForActionRun),
	// v276 -> v277
	NewMigration("Add RemoteAddress to mirrors", v1_21.AddRemoteAddressToMirrors),
	// v277 -> v278
	NewMigration("Add Index to issue_user.issue_id", v1_21.AddIndexToIssueUserIssueID),
	// v278 -> v279
	NewMigration("Add Index to comment.dependent_issue_id", v1_21.AddIndexToCommentDependentIssueID),
	// v279 -> v280
	NewMigration("Add Index to action.user_id", v1_21.AddIndexToActionUserID),

	// Gitea 1.21.0 ends at 280

	// v280 -> v281
	NewMigration("Rename user themes", v1_22.RenameUserThemes),
	// v281 -> v282
	NewMigration("Add auth_token table", v1_22.CreateAuthTokenTable),
	// v282 -> v283
	NewMigration("Add Index to pull_auto_merge.doer_id", v1_22.AddIndexToPullAutoMergeDoerID),
	// v283 -> v284
	NewMigration("Add combined Index to issue_user.uid and issue_id", v1_22.AddCombinedIndexToIssueUser),
	// v284 -> v285
<<<<<<< HEAD
	NewMigration("Add support for SHA256 git hash references", v1_22.ExpandHashReferencesToSha256),
	NewMigration("Add ObjectFormatName to Repository table", v1_22.AddObjectFormatNameToRepository),
=======
	NewMigration("Add ignore stale approval column on branch table", v1_22.AddIgnoreStaleApprovalsColumnToProtectedBranchTable),
>>>>>>> 4674aea2
}

// GetCurrentDBVersion returns the current db version
func GetCurrentDBVersion(x *xorm.Engine) (int64, error) {
	if err := x.Sync(new(Version)); err != nil {
		return -1, fmt.Errorf("sync: %w", err)
	}

	currentVersion := &Version{ID: 1}
	has, err := x.Get(currentVersion)
	if err != nil {
		return -1, fmt.Errorf("get: %w", err)
	}
	if !has {
		return -1, nil
	}
	return currentVersion.Version, nil
}

// ExpectedVersion returns the expected db version
func ExpectedVersion() int64 {
	return int64(minDBVersion + len(migrations))
}

// EnsureUpToDate will check if the db is at the correct version
func EnsureUpToDate(x *xorm.Engine) error {
	currentDB, err := GetCurrentDBVersion(x)
	if err != nil {
		return err
	}

	if currentDB < 0 {
		return fmt.Errorf("Database has not been initialized")
	}

	if minDBVersion > currentDB {
		return fmt.Errorf("DB version %d (<= %d) is too old for auto-migration. Upgrade to Gitea 1.6.4 first then upgrade to this version", currentDB, minDBVersion)
	}

	expected := ExpectedVersion()

	if currentDB != expected {
		return fmt.Errorf(`Current database version %d is not equal to the expected version %d. Please run "gitea [--config /path/to/app.ini] migrate" to update the database version`, currentDB, expected)
	}

	return nil
}

// Migrate database to current version
func Migrate(x *xorm.Engine) error {
	// Set a new clean the default mapper to GonicMapper as that is the default for Gitea.
	x.SetMapper(names.GonicMapper{})
	if err := x.Sync(new(Version)); err != nil {
		return fmt.Errorf("sync: %w", err)
	}

	currentVersion := &Version{ID: 1}
	has, err := x.Get(currentVersion)
	if err != nil {
		return fmt.Errorf("get: %w", err)
	} else if !has {
		// If the version record does not exist we think
		// it is a fresh installation and we can skip all migrations.
		currentVersion.ID = 0
		currentVersion.Version = int64(minDBVersion + len(migrations))

		if _, err = x.InsertOne(currentVersion); err != nil {
			return fmt.Errorf("insert: %w", err)
		}
	}

	v := currentVersion.Version
	if minDBVersion > v {
		log.Fatal(`Gitea no longer supports auto-migration from your previously installed version.
Please try upgrading to a lower version first (suggested v1.6.4), then upgrade to this version.`)
		return nil
	}

	// Downgrading Gitea's database version not supported
	if int(v-minDBVersion) > len(migrations) {
		msg := fmt.Sprintf("Your database (migration version: %d) is for a newer Gitea, you can not use the newer database for this old Gitea release (%d).", v, minDBVersion+len(migrations))
		msg += "\nGitea will exit to keep your database safe and unchanged. Please use the correct Gitea release, do not change the migration version manually (incorrect manual operation may lose data)."
		if !setting.IsProd {
			msg += fmt.Sprintf("\nIf you are in development and really know what you're doing, you can force changing the migration version by executing: UPDATE version SET version=%d WHERE id=1;", minDBVersion+len(migrations))
		}
		log.Fatal("Migration Error: %s", msg)
		return nil
	}

	// Some migration tasks depend on the git command
	if git.DefaultContext == nil {
		if err = git.InitSimple(context.Background()); err != nil {
			return err
		}
	}

	// Migrate
	for i, m := range migrations[v-minDBVersion:] {
		log.Info("Migration[%d]: %s", v+int64(i), m.Description())
		// Reset the mapper between each migration - migrations are not supposed to depend on each other
		x.SetMapper(names.GonicMapper{})
		if err = m.Migrate(x); err != nil {
			return fmt.Errorf("migration[%d]: %s failed: %w", v+int64(i), m.Description(), err)
		}
		currentVersion.Version = v + int64(i) + 1
		if _, err = x.ID(1).Update(currentVersion); err != nil {
			return err
		}
	}
	return nil
}<|MERGE_RESOLUTION|>--- conflicted
+++ resolved
@@ -553,12 +553,10 @@
 	// v283 -> v284
 	NewMigration("Add combined Index to issue_user.uid and issue_id", v1_22.AddCombinedIndexToIssueUser),
 	// v284 -> v285
-<<<<<<< HEAD
+	NewMigration("Add ignore stale approval column on branch table", v1_22.AddIgnoreStaleApprovalsColumnToProtectedBranchTable),
+	// v285 -> v286
 	NewMigration("Add support for SHA256 git hash references", v1_22.ExpandHashReferencesToSha256),
 	NewMigration("Add ObjectFormatName to Repository table", v1_22.AddObjectFormatNameToRepository),
-=======
-	NewMigration("Add ignore stale approval column on branch table", v1_22.AddIgnoreStaleApprovalsColumnToProtectedBranchTable),
->>>>>>> 4674aea2
 }
 
 // GetCurrentDBVersion returns the current db version
