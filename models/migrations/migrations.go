// Copyright 2015 The Gogs Authors. All rights reserved.
// Copyright 2017 The Gitea Authors. All rights reserved.
// Use of this source code is governed by a MIT-style
// license that can be found in the LICENSE file.

package migrations

import (
	"context"
	"errors"
	"fmt"
	"os"
	"reflect"
	"regexp"
	"strings"

	"code.gitea.io/gitea/modules/log"
	"code.gitea.io/gitea/modules/setting"

	"xorm.io/xorm"
	"xorm.io/xorm/names"
	"xorm.io/xorm/schemas"
)

const minDBVersion = 70 // Gitea 1.5.3

// Migration describes on migration from lower version to high version
type Migration interface {
	Description() string
	Migrate(*xorm.Engine) error
}

type migration struct {
	description string
	migrate     func(*xorm.Engine) error
}

// NewMigration creates a new migration
func NewMigration(desc string, fn func(*xorm.Engine) error) Migration {
	return &migration{desc, fn}
}

// Description returns the migration's description
func (m *migration) Description() string {
	return m.description
}

// Migrate executes the migration
func (m *migration) Migrate(x *xorm.Engine) error {
	return m.migrate(x)
}

// Version describes the version table. Should have only one row with id==1
type Version struct {
	ID      int64 `xorm:"pk autoincr"`
	Version int64
}

// This is a sequence of migrations. Add new migrations to the bottom of the list.
// If you want to "retire" a migration, remove it from the top of the list and
// update minDBVersion accordingly
var migrations = []Migration{
	// Gitea 1.5.0 ends at v69

	// v70 -> v71
	NewMigration("add issue_dependencies", addIssueDependencies),
	// v71 -> v72
	NewMigration("protect each scratch token", addScratchHash),
	// v72 -> v73
	NewMigration("add review", addReview),

	// Gitea 1.6.0 ends at v73

	// v73 -> v74
	NewMigration("add must_change_password column for users table", addMustChangePassword),
	// v74 -> v75
	NewMigration("add approval whitelists to protected branches", addApprovalWhitelistsToProtectedBranches),
	// v75 -> v76
	NewMigration("clear nonused data which not deleted when user was deleted", clearNonusedData),

	// Gitea 1.7.0 ends at v76

	// v76 -> v77
	NewMigration("add pull request rebase with merge commit", addPullRequestRebaseWithMerge),
	// v77 -> v78
	NewMigration("add theme to users", addUserDefaultTheme),
	// v78 -> v79
	NewMigration("rename repo is_bare to repo is_empty", renameRepoIsBareToIsEmpty),
	// v79 -> v80
	NewMigration("add can close issues via commit in any branch", addCanCloseIssuesViaCommitInAnyBranch),
	// v80 -> v81
	NewMigration("add is locked to issues", addIsLockedToIssues),
	// v81 -> v82
	NewMigration("update U2F counter type", changeU2FCounterType),

	// Gitea 1.8.0 ends at v82

	// v82 -> v83
	NewMigration("hot fix for wrong release sha1 on release table", fixReleaseSha1OnReleaseTable),
	// v83 -> v84
	NewMigration("add uploader id for table attachment", addUploaderIDForAttachment),
	// v84 -> v85
	NewMigration("add table to store original imported gpg keys", addGPGKeyImport),
	// v85 -> v86
	NewMigration("hash application token", hashAppToken),
	// v86 -> v87
	NewMigration("add http method to webhook", addHTTPMethodToWebhook),
	// v87 -> v88
	NewMigration("add avatar field to repository", addAvatarFieldToRepository),

	// Gitea 1.9.0 ends at v88

	// v88 -> v89
	NewMigration("add commit status context field to commit_status", addCommitStatusContext),
	// v89 -> v90
	NewMigration("add original author/url migration info to issues, comments, and repo ", addOriginalMigrationInfo),
	// v90 -> v91
	NewMigration("change length of some repository columns", changeSomeColumnsLengthOfRepo),
	// v91 -> v92
	NewMigration("add index on owner_id of repository and type, review_id of comment", addIndexOnRepositoryAndComment),
	// v92 -> v93
	NewMigration("remove orphaned repository index statuses", removeLingeringIndexStatus),
	// v93 -> v94
	NewMigration("add email notification enabled preference to user", addEmailNotificationEnabledToUser),
	// v94 -> v95
	NewMigration("add enable_status_check, status_check_contexts to protected_branch", addStatusCheckColumnsForProtectedBranches),
	// v95 -> v96
	NewMigration("add table columns for cross referencing issues", addCrossReferenceColumns),
	// v96 -> v97
	NewMigration("delete orphaned attachments", deleteOrphanedAttachments),
	// v97 -> v98
	NewMigration("add repo_admin_change_team_access to user", addRepoAdminChangeTeamAccessColumnForUser),
	// v98 -> v99
	NewMigration("add original author name and id on migrated release", addOriginalAuthorOnMigratedReleases),
	// v99 -> v100
	NewMigration("add task table and status column for repository table", addTaskTable),
	// v100 -> v101
	NewMigration("update migration repositories' service type", updateMigrationServiceTypes),
	// v101 -> v102
	NewMigration("change length of some external login users columns", changeSomeColumnsLengthOfExternalLoginUser),

	// Gitea 1.10.0 ends at v102

	// v102 -> v103
	NewMigration("update migration repositories' service type", dropColumnHeadUserNameOnPullRequest),
	// v103 -> v104
	NewMigration("Add WhitelistDeployKeys to protected branch", addWhitelistDeployKeysToBranches),
	// v104 -> v105
	NewMigration("remove unnecessary columns from label", removeLabelUneededCols),
	// v105 -> v106
	NewMigration("add includes_all_repositories to teams", addTeamIncludesAllRepositories),
	// v106 -> v107
	NewMigration("add column `mode` to table watch", addModeColumnToWatch),
	// v107 -> v108
	NewMigration("Add template options to repository", addTemplateToRepo),
	// v108 -> v109
	NewMigration("Add comment_id on table notification", addCommentIDOnNotification),
	// v109 -> v110
	NewMigration("add can_create_org_repo to team", addCanCreateOrgRepoColumnForTeam),
	// v110 -> v111
	NewMigration("change review content type to text", changeReviewContentToText),
	// v111 -> v112
	NewMigration("update branch protection for can push and whitelist enable", addBranchProtectionCanPushAndEnableWhitelist),
	// v112 -> v113
	NewMigration("remove release attachments which repository deleted", removeAttachmentMissedRepo),
	// v113 -> v114
	NewMigration("new feature: change target branch of pull requests", featureChangeTargetBranch),
	// v114 -> v115
	NewMigration("Remove authentication credentials from stored URL", sanitizeOriginalURL),
	// v115 -> v116
	NewMigration("add user_id prefix to existing user avatar name", renameExistingUserAvatarName),
	// v116 -> v117
	NewMigration("Extend TrackedTimes", extendTrackedTimes),

	// Gitea 1.11.0 ends at v117

	// v117 -> v118
	NewMigration("Add block on rejected reviews branch protection", addBlockOnRejectedReviews),
	// v118 -> v119
	NewMigration("Add commit id and stale to reviews", addReviewCommitAndStale),
	// v119 -> v120
	NewMigration("Fix migrated repositories' git service type", fixMigratedRepositoryServiceType),
	// v120 -> v121
	NewMigration("Add owner_name on table repository", addOwnerNameOnRepository),
	// v121 -> v122
	NewMigration("add is_restricted column for users table", addIsRestricted),
	// v122 -> v123
	NewMigration("Add Require Signed Commits to ProtectedBranch", addRequireSignedCommits),
	// v123 -> v124
	NewMigration("Add original information for reactions", addReactionOriginals),
	// v124 -> v125
	NewMigration("Add columns to user and repository", addUserRepoMissingColumns),
	// v125 -> v126
	NewMigration("Add some columns on review for migration", addReviewMigrateInfo),
	// v126 -> v127
	NewMigration("Fix topic repository count", fixTopicRepositoryCount),
	// v127 -> v128
	NewMigration("add repository code language statistics", addLanguageStats),
	// v128 -> v129
	NewMigration("fix merge base for pull requests", fixMergeBase),
	// v129 -> v130
	NewMigration("remove dependencies from deleted repositories", purgeUnusedDependencies),
	// v130 -> v131
	NewMigration("Expand webhooks for more granularity", expandWebhooks),
	// v131 -> v132
	NewMigration("Add IsSystemWebhook column to webhooks table", addSystemWebhookColumn),
	// v132 -> v133
	NewMigration("Add Branch Protection Protected Files Column", addBranchProtectionProtectedFilesColumn),
	// v133 -> v134
	NewMigration("Add EmailHash Table", addEmailHashTable),
	// v134 -> v135
	NewMigration("Refix merge base for merged pull requests", refixMergeBase),
	// v135 -> v136
	NewMigration("Add OrgID column to Labels table", addOrgIDLabelColumn),
	// v136 -> v137
	NewMigration("Add CommitsAhead and CommitsBehind Column to PullRequest Table", addCommitDivergenceToPulls),
	// v137 -> v138
	NewMigration("Add Branch Protection Block Outdated Branch", addBlockOnOutdatedBranch),
	// v138 -> v139
	NewMigration("Add ResolveDoerID to Comment table", addResolveDoerIDCommentColumn),
	// v139 -> v140
	NewMigration("prepend refs/heads/ to issue refs", prependRefsHeadsToIssueRefs),

	// Gitea 1.12.0 ends at v140

	// v140 -> v141
	NewMigration("Save detected language file size to database instead of percent", fixLanguageStatsToSaveSize),
	// v141 -> v142
	NewMigration("Add KeepActivityPrivate to User table", addKeepActivityPrivateUserColumn),
	// v142 -> v143
	NewMigration("Ensure Repository.IsArchived is not null", setIsArchivedToFalse),
	// v143 -> v144
	NewMigration("recalculate Stars number for all user", recalculateStars),
	// v144 -> v145
	NewMigration("update Matrix Webhook http method to 'PUT'", updateMatrixWebhookHTTPMethod),
	// v145 -> v146
	NewMigration("Increase Language field to 50 in LanguageStats", increaseLanguageField),
	// v146 -> v147
	NewMigration("Add projects info to repository table", addProjectsInfo),
	// v147 -> v148
	NewMigration("create review for 0 review id code comments", createReviewsForCodeComments),
	// v148 -> v149
	NewMigration("remove issue dependency comments who refer to non existing issues", purgeInvalidDependenciesComments),
	// v149 -> v150
	NewMigration("Add Created and Updated to Milestone table", addCreatedAndUpdatedToMilestones),
	// v150 -> v151
	NewMigration("add primary key to repo_topic", addPrimaryKeyToRepoTopic),
	// v151 -> v152
	NewMigration("set default password algorithm to Argon2", setDefaultPasswordToArgon2),
	// v152 -> v153
	NewMigration("add TrustModel field to Repository", addTrustModelToRepository),
	// v153 > v154
	NewMigration("add Team review request support", addTeamReviewRequestSupport),
	// v154 > v155
	NewMigration("add timestamps to Star, Label, Follow, Watch and Collaboration", addTimeStamps),

	// Gitea 1.13.0 ends at v155

	// v155 -> v156
	NewMigration("add changed_protected_files column for pull_request table", addChangedProtectedFilesPullRequestColumn),
	// v156 -> v157
	NewMigration("fix publisher ID for tag releases", fixPublisherIDforTagReleases),
	// v157 -> v158
	NewMigration("ensure repo topics are up-to-date", fixRepoTopics),
	// v158 -> v159
	NewMigration("code comment replies should have the commitID of the review they are replying to", updateCodeCommentReplies),
	// v159 -> v160
	NewMigration("update reactions constraint", updateReactionConstraint),
	// v160 -> v161
	NewMigration("Add block on official review requests branch protection", addBlockOnOfficialReviewRequests),
	// v161 -> v162
	NewMigration("Convert task type from int to string", convertTaskTypeToString),
	// v162 -> v163
	NewMigration("Convert webhook task type from int to string", convertWebhookTaskTypeToString),
	// v163 -> v164
	NewMigration("Convert topic name from 25 to 50", convertTopicNameFrom25To50),
	// v164 -> v165
	NewMigration("Add scope and nonce columns to oauth2_grant table", addScopeAndNonceColumnsToOAuth2Grant),
	// v165 -> v166
	NewMigration("Convert hook task type from char(16) to varchar(16) and trim the column", convertHookTaskTypeToVarcharAndTrim),
	// v166 -> v167
	NewMigration("Where Password is Valid with Empty String delete it", recalculateUserEmptyPWD),
	// v167 -> v168
	NewMigration("Add user redirect", addUserRedirect),
	// v168 -> v169
	NewMigration("Recreate user table to fix default values", recreateUserTableToFixDefaultValues),
	// v169 -> v170
	NewMigration("Update DeleteBranch comments to set the old_ref to the commit_sha", commentTypeDeleteBranchUseOldRef),
	// v170 -> v171
	NewMigration("Add Dismissed to Review table", addDismissedReviewColumn),
	// v171 -> v172
	NewMigration("Add Sorting to ProjectBoard table", addSortingColToProjectBoard),
	// v172 -> v173
	NewMigration("Add sessions table for go-chi/session", addSessionTable),
	// v173 -> v174
	NewMigration("Add time_id column to Comment", addTimeIDCommentColumn),
	// v174 -> v175
	NewMigration("Create repo transfer table", addRepoTransfer),
	// v175 -> v176
	NewMigration("Fix Postgres ID Sequences broken by recreate-table", fixPostgresIDSequences),
	// v176 -> v177
	NewMigration("Remove invalid labels from comments", removeInvalidLabels),
	// v177 -> v178
	NewMigration("Delete orphaned IssueLabels", deleteOrphanedIssueLabels),

	// Gitea 1.14.0 ends at v178

	// v178 -> v179
	NewMigration("Add LFS columns to Mirror", addLFSMirrorColumns),
	// v179 -> v180
	NewMigration("Convert avatar url to text", convertAvatarURLToText),
	// v180 -> v181
	NewMigration("Delete credentials from past migrations", deleteMigrationCredentials),
	// v181 -> v182
	NewMigration("Always save primary email on email address table", addPrimaryEmail2EmailAddress),
	// v182 -> v183
	NewMigration("Add issue resource index table", addIssueResourceIndexTable),
	// v183 -> v184
	NewMigration("Create PushMirror table", createPushMirrorTable),
	// v184 -> v185
	NewMigration("Rename Task errors to message", renameTaskErrorsToMessage),
	// v185 -> v186
	NewMigration("Add new table repo_archiver", addRepoArchiver),
	// v186 -> v187
	NewMigration("Create protected tag table", createProtectedTagTable),
	// v187 -> v188
	NewMigration("Drop unneeded webhook related columns", dropWebhookColumns),
	// v188 -> v189
	NewMigration("Add key is verified to gpg key", addKeyIsVerified),

	// Gitea 1.15.0 ends at v189

	// v189 -> v190
	NewMigration("Unwrap ldap.Sources", unwrapLDAPSourceCfg),
	// v190 -> v191
	NewMigration("Add agit flow pull request support", addAgitFlowPullRequest),
	// v191 -> v192
	NewMigration("Alter issue/comment table TEXT fields to LONGTEXT", alterIssueAndCommentTextFieldsToLongText),
	// v192 -> v193
	NewMigration("RecreateIssueResourceIndexTable to have a primary key instead of an unique index", recreateIssueResourceIndexTable),
	// v193 -> v194
	NewMigration("Add repo id column for attachment table", addRepoIDForAttachment),
	// v194 -> v195
	NewMigration("Add Branch Protection Unprotected Files Column", addBranchProtectionUnprotectedFilesColumn),
	// v195 -> v196
	NewMigration("Add table commit_status_index", addTableCommitStatusIndex),
	// v196 -> v197
	NewMigration("Add Color to ProjectBoard table", addColorColToProjectBoard),
	// v197 -> v198
	NewMigration("Add renamed_branch table", addRenamedBranchTable),
	// v198 -> v199
	NewMigration("Add issue content history table", addTableIssueContentHistory),
	// v199 -> v200
	NewMigration("No-op (remote version is using AppState now)", addRemoteVersionTableNoop),
	// v200 -> v201
	NewMigration("Add table app_state", addTableAppState),
	// v201 -> v202
	NewMigration("Drop table remote_version (if exists)", dropTableRemoteVersion),
	// v202 -> v203
	NewMigration("Create key/value table for user settings", createUserSettingsTable),
	// v203 -> v204
	NewMigration("Add Sorting to ProjectIssue table", addProjectIssueSorting),
	// v204 -> v205
	NewMigration("Add key is verified to ssh key", addSSHKeyIsVerified),
	// v205 -> v206
	NewMigration("Migrate to higher varchar on user struct", migrateUserPasswordSalt),
	// v206 -> v207
	NewMigration("Add authorize column to team_unit table", addAuthorizeColForTeamUnit),
	// v207 -> v208
<<<<<<< HEAD
	NewMigration("Add allow edits from maintainers to PullRequest table", addAllowMaintainerEdit),
=======
	NewMigration("Add webauthn table and migrate u2f data to webauthn", addWebAuthnCred),
>>>>>>> 35c35538
}

// GetCurrentDBVersion returns the current db version
func GetCurrentDBVersion(x *xorm.Engine) (int64, error) {
	if err := x.Sync(new(Version)); err != nil {
		return -1, fmt.Errorf("sync: %v", err)
	}

	currentVersion := &Version{ID: 1}
	has, err := x.Get(currentVersion)
	if err != nil {
		return -1, fmt.Errorf("get: %v", err)
	}
	if !has {
		return -1, nil
	}
	return currentVersion.Version, nil
}

// ExpectedVersion returns the expected db version
func ExpectedVersion() int64 {
	return int64(minDBVersion + len(migrations))
}

// EnsureUpToDate will check if the db is at the correct version
func EnsureUpToDate(x *xorm.Engine) error {
	currentDB, err := GetCurrentDBVersion(x)
	if err != nil {
		return err
	}

	if currentDB < 0 {
		return fmt.Errorf("Database has not been initialised")
	}

	if minDBVersion > currentDB {
		return fmt.Errorf("DB version %d (<= %d) is too old for auto-migration. Upgrade to Gitea 1.6.4 first then upgrade to this version", currentDB, minDBVersion)
	}

	expected := ExpectedVersion()

	if currentDB != expected {
		return fmt.Errorf(`Current database version %d is not equal to the expected version %d. Please run "gitea [--config /path/to/app.ini] migrate" to update the database version`, currentDB, expected)
	}

	return nil
}

// Migrate database to current version
func Migrate(x *xorm.Engine) error {
	// Set a new clean the default mapper to GonicMapper as that is the default for Gitea.
	x.SetMapper(names.GonicMapper{})
	if err := x.Sync(new(Version)); err != nil {
		return fmt.Errorf("sync: %v", err)
	}

	currentVersion := &Version{ID: 1}
	has, err := x.Get(currentVersion)
	if err != nil {
		return fmt.Errorf("get: %v", err)
	} else if !has {
		// If the version record does not exist we think
		// it is a fresh installation and we can skip all migrations.
		currentVersion.ID = 0
		currentVersion.Version = int64(minDBVersion + len(migrations))

		if _, err = x.InsertOne(currentVersion); err != nil {
			return fmt.Errorf("insert: %v", err)
		}
	}

	v := currentVersion.Version
	if minDBVersion > v {
		log.Fatal(`Gitea no longer supports auto-migration from your previously installed version.
Please try upgrading to a lower version first (suggested v1.6.4), then upgrade to this version.`)
		return nil
	}

	// Downgrading Gitea's database version not supported
	if int(v-minDBVersion) > len(migrations) {
		msg := fmt.Sprintf("Downgrading database version from '%d' to '%d' is not supported and may result in loss of data integrity.\nIf you really know what you're doing, execute `UPDATE version SET version=%d WHERE id=1;`\n",
			v, minDBVersion+len(migrations), minDBVersion+len(migrations))
		fmt.Fprint(os.Stderr, msg)
		log.Fatal(msg)
		return nil
	}

	// Migrate
	for i, m := range migrations[v-minDBVersion:] {
		log.Info("Migration[%d]: %s", v+int64(i), m.Description())
		// Reset the mapper between each migration - migrations are not supposed to depend on each other
		x.SetMapper(names.GonicMapper{})
		if err = m.Migrate(x); err != nil {
			return fmt.Errorf("migration[%d]: %s failed: %v", v+int64(i), m.Description(), err)
		}
		currentVersion.Version = v + int64(i) + 1
		if _, err = x.ID(1).Update(currentVersion); err != nil {
			return err
		}
	}
	return nil
}

// RecreateTables will recreate the tables for the provided beans using the newly provided bean definition and move all data to that new table
// WARNING: YOU MUST PROVIDE THE FULL BEAN DEFINITION
func RecreateTables(beans ...interface{}) func(*xorm.Engine) error {
	return func(x *xorm.Engine) error {
		sess := x.NewSession()
		defer sess.Close()
		if err := sess.Begin(); err != nil {
			return err
		}
		sess = sess.StoreEngine("InnoDB")
		for _, bean := range beans {
			log.Info("Recreating Table: %s for Bean: %s", x.TableName(bean), reflect.Indirect(reflect.ValueOf(bean)).Type().Name())
			if err := recreateTable(sess, bean); err != nil {
				return err
			}
		}
		return sess.Commit()
	}
}

// recreateTable will recreate the table using the newly provided bean definition and move all data to that new table
// WARNING: YOU MUST PROVIDE THE FULL BEAN DEFINITION
// WARNING: YOU MUST COMMIT THE SESSION AT THE END
func recreateTable(sess *xorm.Session, bean interface{}) error {
	// TODO: This will not work if there are foreign keys

	tableName := sess.Engine().TableName(bean)
	tempTableName := fmt.Sprintf("tmp_recreate__%s", tableName)

	// We need to move the old table away and create a new one with the correct columns
	// We will need to do this in stages to prevent data loss
	//
	// First create the temporary table
	if err := sess.Table(tempTableName).CreateTable(bean); err != nil {
		log.Error("Unable to create table %s. Error: %v", tempTableName, err)
		return err
	}

	if err := sess.Table(tempTableName).CreateUniques(bean); err != nil {
		log.Error("Unable to create uniques for table %s. Error: %v", tempTableName, err)
		return err
	}

	if err := sess.Table(tempTableName).CreateIndexes(bean); err != nil {
		log.Error("Unable to create indexes for table %s. Error: %v", tempTableName, err)
		return err
	}

	// Work out the column names from the bean - these are the columns to select from the old table and install into the new table
	table, err := sess.Engine().TableInfo(bean)
	if err != nil {
		log.Error("Unable to get table info. Error: %v", err)

		return err
	}
	newTableColumns := table.Columns()
	if len(newTableColumns) == 0 {
		return fmt.Errorf("no columns in new table")
	}
	hasID := false
	for _, column := range newTableColumns {
		hasID = hasID || (column.IsPrimaryKey && column.IsAutoIncrement)
	}

	if hasID && setting.Database.UseMSSQL {
		if _, err := sess.Exec(fmt.Sprintf("SET IDENTITY_INSERT `%s` ON", tempTableName)); err != nil {
			log.Error("Unable to set identity insert for table %s. Error: %v", tempTableName, err)
			return err
		}
	}

	sqlStringBuilder := &strings.Builder{}
	_, _ = sqlStringBuilder.WriteString("INSERT INTO `")
	_, _ = sqlStringBuilder.WriteString(tempTableName)
	_, _ = sqlStringBuilder.WriteString("` (`")
	_, _ = sqlStringBuilder.WriteString(newTableColumns[0].Name)
	_, _ = sqlStringBuilder.WriteString("`")
	for _, column := range newTableColumns[1:] {
		_, _ = sqlStringBuilder.WriteString(", `")
		_, _ = sqlStringBuilder.WriteString(column.Name)
		_, _ = sqlStringBuilder.WriteString("`")
	}
	_, _ = sqlStringBuilder.WriteString(")")
	_, _ = sqlStringBuilder.WriteString(" SELECT ")
	if newTableColumns[0].Default != "" {
		_, _ = sqlStringBuilder.WriteString("COALESCE(`")
		_, _ = sqlStringBuilder.WriteString(newTableColumns[0].Name)
		_, _ = sqlStringBuilder.WriteString("`, ")
		_, _ = sqlStringBuilder.WriteString(newTableColumns[0].Default)
		_, _ = sqlStringBuilder.WriteString(")")
	} else {
		_, _ = sqlStringBuilder.WriteString("`")
		_, _ = sqlStringBuilder.WriteString(newTableColumns[0].Name)
		_, _ = sqlStringBuilder.WriteString("`")
	}

	for _, column := range newTableColumns[1:] {
		if column.Default != "" {
			_, _ = sqlStringBuilder.WriteString(", COALESCE(`")
			_, _ = sqlStringBuilder.WriteString(column.Name)
			_, _ = sqlStringBuilder.WriteString("`, ")
			_, _ = sqlStringBuilder.WriteString(column.Default)
			_, _ = sqlStringBuilder.WriteString(")")
		} else {
			_, _ = sqlStringBuilder.WriteString(", `")
			_, _ = sqlStringBuilder.WriteString(column.Name)
			_, _ = sqlStringBuilder.WriteString("`")
		}
	}
	_, _ = sqlStringBuilder.WriteString(" FROM `")
	_, _ = sqlStringBuilder.WriteString(tableName)
	_, _ = sqlStringBuilder.WriteString("`")

	if _, err := sess.Exec(sqlStringBuilder.String()); err != nil {
		log.Error("Unable to set copy data in to temp table %s. Error: %v", tempTableName, err)
		return err
	}

	if hasID && setting.Database.UseMSSQL {
		if _, err := sess.Exec(fmt.Sprintf("SET IDENTITY_INSERT `%s` OFF", tempTableName)); err != nil {
			log.Error("Unable to switch off identity insert for table %s. Error: %v", tempTableName, err)
			return err
		}
	}

	switch {
	case setting.Database.UseSQLite3:
		// SQLite will drop all the constraints on the old table
		if _, err := sess.Exec(fmt.Sprintf("DROP TABLE `%s`", tableName)); err != nil {
			log.Error("Unable to drop old table %s. Error: %v", tableName, err)
			return err
		}

		if err := sess.Table(tempTableName).DropIndexes(bean); err != nil {
			log.Error("Unable to drop indexes on temporary table %s. Error: %v", tempTableName, err)
			return err
		}

		if _, err := sess.Exec(fmt.Sprintf("ALTER TABLE `%s` RENAME TO `%s`", tempTableName, tableName)); err != nil {
			log.Error("Unable to rename %s to %s. Error: %v", tempTableName, tableName, err)
			return err
		}

		if err := sess.Table(tableName).CreateIndexes(bean); err != nil {
			log.Error("Unable to recreate indexes on table %s. Error: %v", tableName, err)
			return err
		}

		if err := sess.Table(tableName).CreateUniques(bean); err != nil {
			log.Error("Unable to recreate uniques on table %s. Error: %v", tableName, err)
			return err
		}

	case setting.Database.UseMySQL:
		// MySQL will drop all the constraints on the old table
		if _, err := sess.Exec(fmt.Sprintf("DROP TABLE `%s`", tableName)); err != nil {
			log.Error("Unable to drop old table %s. Error: %v", tableName, err)
			return err
		}

		if err := sess.Table(tempTableName).DropIndexes(bean); err != nil {
			log.Error("Unable to drop indexes on temporary table %s. Error: %v", tempTableName, err)
			return err
		}

		// SQLite and MySQL will move all the constraints from the temporary table to the new table
		if _, err := sess.Exec(fmt.Sprintf("ALTER TABLE `%s` RENAME TO `%s`", tempTableName, tableName)); err != nil {
			log.Error("Unable to rename %s to %s. Error: %v", tempTableName, tableName, err)
			return err
		}

		if err := sess.Table(tableName).CreateIndexes(bean); err != nil {
			log.Error("Unable to recreate indexes on table %s. Error: %v", tableName, err)
			return err
		}

		if err := sess.Table(tableName).CreateUniques(bean); err != nil {
			log.Error("Unable to recreate uniques on table %s. Error: %v", tableName, err)
			return err
		}
	case setting.Database.UsePostgreSQL:
		var originalSequences []string
		type sequenceData struct {
			LastValue int  `xorm:"'last_value'"`
			IsCalled  bool `xorm:"'is_called'"`
		}
		sequenceMap := map[string]sequenceData{}

		schema := sess.Engine().Dialect().URI().Schema
		sess.Engine().SetSchema("")
		if err := sess.Table("information_schema.sequences").Cols("sequence_name").Where("sequence_name LIKE ? || '_%' AND sequence_catalog = ?", tableName, setting.Database.Name).Find(&originalSequences); err != nil {
			log.Error("Unable to rename %s to %s. Error: %v", tempTableName, tableName, err)
			return err
		}
		sess.Engine().SetSchema(schema)

		for _, sequence := range originalSequences {
			sequenceData := sequenceData{}
			if _, err := sess.Table(sequence).Cols("last_value", "is_called").Get(&sequenceData); err != nil {
				log.Error("Unable to get last_value and is_called from %s. Error: %v", sequence, err)
				return err
			}
			sequenceMap[sequence] = sequenceData

		}

		// CASCADE causes postgres to drop all the constraints on the old table
		if _, err := sess.Exec(fmt.Sprintf("DROP TABLE `%s` CASCADE", tableName)); err != nil {
			log.Error("Unable to drop old table %s. Error: %v", tableName, err)
			return err
		}

		// CASCADE causes postgres to move all the constraints from the temporary table to the new table
		if _, err := sess.Exec(fmt.Sprintf("ALTER TABLE `%s` RENAME TO `%s`", tempTableName, tableName)); err != nil {
			log.Error("Unable to rename %s to %s. Error: %v", tempTableName, tableName, err)
			return err
		}

		var indices []string
		sess.Engine().SetSchema("")
		if err := sess.Table("pg_indexes").Cols("indexname").Where("tablename = ? ", tableName).Find(&indices); err != nil {
			log.Error("Unable to rename %s to %s. Error: %v", tempTableName, tableName, err)
			return err
		}
		sess.Engine().SetSchema(schema)

		for _, index := range indices {
			newIndexName := strings.Replace(index, "tmp_recreate__", "", 1)
			if _, err := sess.Exec(fmt.Sprintf("ALTER INDEX `%s` RENAME TO `%s`", index, newIndexName)); err != nil {
				log.Error("Unable to rename %s to %s. Error: %v", index, newIndexName, err)
				return err
			}
		}

		var sequences []string
		sess.Engine().SetSchema("")
		if err := sess.Table("information_schema.sequences").Cols("sequence_name").Where("sequence_name LIKE 'tmp_recreate__' || ? || '_%' AND sequence_catalog = ?", tableName, setting.Database.Name).Find(&sequences); err != nil {
			log.Error("Unable to rename %s to %s. Error: %v", tempTableName, tableName, err)
			return err
		}
		sess.Engine().SetSchema(schema)

		for _, sequence := range sequences {
			newSequenceName := strings.Replace(sequence, "tmp_recreate__", "", 1)
			if _, err := sess.Exec(fmt.Sprintf("ALTER SEQUENCE `%s` RENAME TO `%s`", sequence, newSequenceName)); err != nil {
				log.Error("Unable to rename %s sequence to %s. Error: %v", sequence, newSequenceName, err)
				return err
			}
			val, ok := sequenceMap[newSequenceName]
			if newSequenceName == tableName+"_id_seq" {
				if ok && val.LastValue != 0 {
					if _, err := sess.Exec(fmt.Sprintf("SELECT setval('%s', %d, %t)", newSequenceName, val.LastValue, val.IsCalled)); err != nil {
						log.Error("Unable to reset %s to %d. Error: %v", newSequenceName, val, err)
						return err
					}
				} else {
					// We're going to try to guess this
					if _, err := sess.Exec(fmt.Sprintf("SELECT setval('%s', COALESCE((SELECT MAX(id)+1 FROM `%s`), 1), false)", newSequenceName, tableName)); err != nil {
						log.Error("Unable to reset %s. Error: %v", newSequenceName, err)
						return err
					}
				}
			} else if ok {
				if _, err := sess.Exec(fmt.Sprintf("SELECT setval('%s', %d, %t)", newSequenceName, val.LastValue, val.IsCalled)); err != nil {
					log.Error("Unable to reset %s to %d. Error: %v", newSequenceName, val, err)
					return err
				}
			}

		}

	case setting.Database.UseMSSQL:
		// MSSQL will drop all the constraints on the old table
		if _, err := sess.Exec(fmt.Sprintf("DROP TABLE `%s`", tableName)); err != nil {
			log.Error("Unable to drop old table %s. Error: %v", tableName, err)
			return err
		}

		// MSSQL sp_rename will move all the constraints from the temporary table to the new table
		if _, err := sess.Exec(fmt.Sprintf("sp_rename `%s`,`%s`", tempTableName, tableName)); err != nil {
			log.Error("Unable to rename %s to %s. Error: %v", tempTableName, tableName, err)
			return err
		}

	default:
		log.Fatal("Unrecognized DB")
	}
	return nil
}

// WARNING: YOU MUST COMMIT THE SESSION AT THE END
func dropTableColumns(sess *xorm.Session, tableName string, columnNames ...string) (err error) {
	if tableName == "" || len(columnNames) == 0 {
		return nil
	}
	// TODO: This will not work if there are foreign keys

	switch {
	case setting.Database.UseSQLite3:
		// First drop the indexes on the columns
		res, errIndex := sess.Query(fmt.Sprintf("PRAGMA index_list(`%s`)", tableName))
		if errIndex != nil {
			return errIndex
		}
		for _, row := range res {
			indexName := row["name"]
			indexRes, err := sess.Query(fmt.Sprintf("PRAGMA index_info(`%s`)", indexName))
			if err != nil {
				return err
			}
			if len(indexRes) != 1 {
				continue
			}
			indexColumn := string(indexRes[0]["name"])
			for _, name := range columnNames {
				if name == indexColumn {
					_, err := sess.Exec(fmt.Sprintf("DROP INDEX `%s`", indexName))
					if err != nil {
						return err
					}
				}
			}
		}

		// Here we need to get the columns from the original table
		sql := fmt.Sprintf("SELECT sql FROM sqlite_master WHERE tbl_name='%s' and type='table'", tableName)
		res, err := sess.Query(sql)
		if err != nil {
			return err
		}
		tableSQL := string(res[0]["sql"])

		// Get the string offset for column definitions: `CREATE TABLE ( column-definitions... )`
		columnDefinitionsIndex := strings.Index(tableSQL, "(")
		if columnDefinitionsIndex < 0 {
			return errors.New("couldn't find column definitions")
		}

		// Separate out the column definitions
		tableSQL = tableSQL[columnDefinitionsIndex:]

		// Remove the required columnNames
		for _, name := range columnNames {
			tableSQL = regexp.MustCompile(regexp.QuoteMeta("`"+name+"`")+"[^`,)]*?[,)]").ReplaceAllString(tableSQL, "")
		}

		// Ensure the query is ended properly
		tableSQL = strings.TrimSpace(tableSQL)
		if tableSQL[len(tableSQL)-1] != ')' {
			if tableSQL[len(tableSQL)-1] == ',' {
				tableSQL = tableSQL[:len(tableSQL)-1]
			}
			tableSQL += ")"
		}

		// Find all the columns in the table
		columns := regexp.MustCompile("`([^`]*)`").FindAllString(tableSQL, -1)

		tableSQL = fmt.Sprintf("CREATE TABLE `new_%s_new` ", tableName) + tableSQL
		if _, err := sess.Exec(tableSQL); err != nil {
			return err
		}

		// Now restore the data
		columnsSeparated := strings.Join(columns, ",")
		insertSQL := fmt.Sprintf("INSERT INTO `new_%s_new` (%s) SELECT %s FROM %s", tableName, columnsSeparated, columnsSeparated, tableName)
		if _, err := sess.Exec(insertSQL); err != nil {
			return err
		}

		// Now drop the old table
		if _, err := sess.Exec(fmt.Sprintf("DROP TABLE `%s`", tableName)); err != nil {
			return err
		}

		// Rename the table
		if _, err := sess.Exec(fmt.Sprintf("ALTER TABLE `new_%s_new` RENAME TO `%s`", tableName, tableName)); err != nil {
			return err
		}

	case setting.Database.UsePostgreSQL:
		cols := ""
		for _, col := range columnNames {
			if cols != "" {
				cols += ", "
			}
			cols += "DROP COLUMN `" + col + "` CASCADE"
		}
		if _, err := sess.Exec(fmt.Sprintf("ALTER TABLE `%s` %s", tableName, cols)); err != nil {
			return fmt.Errorf("Drop table `%s` columns %v: %v", tableName, columnNames, err)
		}
	case setting.Database.UseMySQL:
		// Drop indexes on columns first
		sql := fmt.Sprintf("SHOW INDEX FROM %s WHERE column_name IN ('%s')", tableName, strings.Join(columnNames, "','"))
		res, err := sess.Query(sql)
		if err != nil {
			return err
		}
		for _, index := range res {
			indexName := index["column_name"]
			if len(indexName) > 0 {
				_, err := sess.Exec(fmt.Sprintf("DROP INDEX `%s` ON `%s`", indexName, tableName))
				if err != nil {
					return err
				}
			}
		}

		// Now drop the columns
		cols := ""
		for _, col := range columnNames {
			if cols != "" {
				cols += ", "
			}
			cols += "DROP COLUMN `" + col + "`"
		}
		if _, err := sess.Exec(fmt.Sprintf("ALTER TABLE `%s` %s", tableName, cols)); err != nil {
			return fmt.Errorf("Drop table `%s` columns %v: %v", tableName, columnNames, err)
		}
	case setting.Database.UseMSSQL:
		cols := ""
		for _, col := range columnNames {
			if cols != "" {
				cols += ", "
			}
			cols += "`" + strings.ToLower(col) + "`"
		}
		sql := fmt.Sprintf("SELECT Name FROM sys.default_constraints WHERE parent_object_id = OBJECT_ID('%[1]s') AND parent_column_id IN (SELECT column_id FROM sys.columns WHERE LOWER(name) IN (%[2]s) AND object_id = OBJECT_ID('%[1]s'))",
			tableName, strings.ReplaceAll(cols, "`", "'"))
		constraints := make([]string, 0)
		if err := sess.SQL(sql).Find(&constraints); err != nil {
			return fmt.Errorf("Find constraints: %v", err)
		}
		for _, constraint := range constraints {
			if _, err := sess.Exec(fmt.Sprintf("ALTER TABLE `%s` DROP CONSTRAINT `%s`", tableName, constraint)); err != nil {
				return fmt.Errorf("Drop table `%s` default constraint `%s`: %v", tableName, constraint, err)
			}
		}
		sql = fmt.Sprintf("SELECT DISTINCT Name FROM sys.indexes INNER JOIN sys.index_columns ON indexes.index_id = index_columns.index_id AND indexes.object_id = index_columns.object_id WHERE indexes.object_id = OBJECT_ID('%[1]s') AND index_columns.column_id IN (SELECT column_id FROM sys.columns WHERE LOWER(name) IN (%[2]s) AND object_id = OBJECT_ID('%[1]s'))",
			tableName, strings.ReplaceAll(cols, "`", "'"))
		constraints = make([]string, 0)
		if err := sess.SQL(sql).Find(&constraints); err != nil {
			return fmt.Errorf("Find constraints: %v", err)
		}
		for _, constraint := range constraints {
			if _, err := sess.Exec(fmt.Sprintf("DROP INDEX `%[2]s` ON `%[1]s`", tableName, constraint)); err != nil {
				return fmt.Errorf("Drop index `%[2]s` on `%[1]s`: %v", tableName, constraint, err)
			}
		}

		if _, err := sess.Exec(fmt.Sprintf("ALTER TABLE `%s` DROP COLUMN %s", tableName, cols)); err != nil {
			return fmt.Errorf("Drop table `%s` columns %v: %v", tableName, columnNames, err)
		}
	default:
		log.Fatal("Unrecognized DB")
	}

	return nil
}

// modifyColumn will modify column's type or other propertity. SQLITE is not supported
func modifyColumn(x *xorm.Engine, tableName string, col *schemas.Column) error {
	var indexes map[string]*schemas.Index
	var err error
	// MSSQL have to remove index at first, otherwise alter column will fail
	// ref. https://sqlzealots.com/2018/05/09/error-message-the-index-is-dependent-on-column-alter-table-alter-column-failed-because-one-or-more-objects-access-this-column/
	if x.Dialect().URI().DBType == schemas.MSSQL {
		indexes, err = x.Dialect().GetIndexes(x.DB(), context.Background(), tableName)
		if err != nil {
			return err
		}

		for _, index := range indexes {
			_, err = x.Exec(x.Dialect().DropIndexSQL(tableName, index))
			if err != nil {
				return err
			}
		}
	}

	defer func() {
		for _, index := range indexes {
			_, err = x.Exec(x.Dialect().CreateIndexSQL(tableName, index))
			if err != nil {
				log.Error("Create index %s on table %s failed: %v", index.Name, tableName, err)
			}
		}
	}()

	alterSQL := x.Dialect().ModifyColumnSQL(tableName, col)
	if _, err := x.Exec(alterSQL); err != nil {
		return err
	}
	return nil
}<|MERGE_RESOLUTION|>--- conflicted
+++ resolved
@@ -367,11 +367,9 @@
 	// v206 -> v207
 	NewMigration("Add authorize column to team_unit table", addAuthorizeColForTeamUnit),
 	// v207 -> v208
-<<<<<<< HEAD
+	NewMigration("Add webauthn table and migrate u2f data to webauthn", addWebAuthnCred),
+	// v208 -> v209
 	NewMigration("Add allow edits from maintainers to PullRequest table", addAllowMaintainerEdit),
-=======
-	NewMigration("Add webauthn table and migrate u2f data to webauthn", addWebAuthnCred),
->>>>>>> 35c35538
 }
 
 // GetCurrentDBVersion returns the current db version
