// Copyright 2015 The Gogs Authors. All rights reserved.
// Copyright 2017 The Gitea Authors. All rights reserved.
// Use of this source code is governed by a MIT-style
// license that can be found in the LICENSE file.

package migrations

import (
	"bytes"
	"encoding/json"
	"fmt"
	"io/ioutil"
	"os"
	"path"
	"path/filepath"
	"regexp"
	"strings"
	"time"

	"code.gitea.io/gitea/modules/generate"
	"code.gitea.io/gitea/modules/log"
	"code.gitea.io/gitea/modules/setting"

	"github.com/go-xorm/xorm"
	gouuid "github.com/satori/go.uuid"
	"github.com/unknwon/com"
	ini "gopkg.in/ini.v1"
)

const minDBVersion = 4

// Migration describes on migration from lower version to high version
type Migration interface {
	Description() string
	Migrate(*xorm.Engine) error
}

type migration struct {
	description string
	migrate     func(*xorm.Engine) error
}

// NewMigration creates a new migration
func NewMigration(desc string, fn func(*xorm.Engine) error) Migration {
	return &migration{desc, fn}
}

// Description returns the migration's description
func (m *migration) Description() string {
	return m.description
}

// Migrate executes the migration
func (m *migration) Migrate(x *xorm.Engine) error {
	return m.migrate(x)
}

// Version describes the version table. Should have only one row with id==1
type Version struct {
	ID      int64 `xorm:"pk autoincr"`
	Version int64
}

func emptyMigration(x *xorm.Engine) error {
	return nil
}

// This is a sequence of migrations. Add new migrations to the bottom of the list.
// If you want to "retire" a migration, remove it from the top of the list and
// update minDBVersion accordingly
var migrations = []Migration{
	// v0 -> v4: before 0.6.0 -> 0.7.33
	NewMigration("fix locale file load panic", fixLocaleFileLoadPanic),                           // V4 -> V5:v0.6.0
	NewMigration("trim action compare URL prefix", trimCommitActionAppURLPrefix),                 // V5 -> V6:v0.6.3
	NewMigration("generate issue-label from issue", issueToIssueLabel),                           // V6 -> V7:v0.6.4
	NewMigration("refactor attachment table", attachmentRefactor),                                // V7 -> V8:v0.6.4
	NewMigration("rename pull request fields", renamePullRequestFields),                          // V8 -> V9:v0.6.16
	NewMigration("clean up migrate repo info", cleanUpMigrateRepoInfo),                           // V9 -> V10:v0.6.20
	NewMigration("generate rands and salt for organizations", generateOrgRandsAndSalt),           // V10 -> V11:v0.8.5
	NewMigration("convert date to unix timestamp", convertDateToUnix),                            // V11 -> V12:v0.9.2
	NewMigration("convert LDAP UseSSL option to SecurityProtocol", ldapUseSSLToSecurityProtocol), // V12 -> V13:v0.9.37

	// v13 -> v14:v0.9.87
	NewMigration("set comment updated with created", setCommentUpdatedWithCreated),
	// v14 -> v15
	NewMigration("create user column diff view style", createUserColumnDiffViewStyle),
	// v15 -> v16
	NewMigration("create user column allow create organization", createAllowCreateOrganizationColumn),
	// V16 -> v17
	NewMigration("create repo unit table and add units for all repos", addUnitsToTables),
	// v17 -> v18
	NewMigration("set protect branches updated with created", setProtectedBranchUpdatedWithCreated),
	// v18 -> v19
	NewMigration("add external login user", addExternalLoginUser),
	// v19 -> v20
	NewMigration("generate and migrate Git hooks", generateAndMigrateGitHooks),
	// v20 -> v21
	NewMigration("use new avatar path name for security reason", useNewNameAvatars),
	// v21 -> v22
	NewMigration("rewrite authorized_keys file via new format", useNewPublickeyFormat),
	// v22 -> v23
	NewMigration("generate and migrate wiki Git hooks", generateAndMigrateWikiGitHooks),
	// v23 -> v24
	NewMigration("add user openid table", addUserOpenID),
	// v24 -> v25
	NewMigration("change the key_id and primary_key_id type", changeGPGKeysColumns),
	// v25 -> v26
	NewMigration("add show field in user openid table", addUserOpenIDShow),
	// v26 -> v27
	NewMigration("generate and migrate repo and wiki Git hooks", generateAndMigrateGitHookChains),
	// v27 -> v28
	NewMigration("change mirror interval from hours to time.Duration", convertIntervalToDuration),
	// v28 -> v29
	NewMigration("add field for repo size", addRepoSize),
	// v29 -> v30
	NewMigration("add commit status table", addCommitStatus),
	// v30 -> 31
	NewMigration("add primary key to external login user", addExternalLoginUserPK),
	// v31 -> 32
	NewMigration("add field for login source synchronization", addLoginSourceSyncEnabledColumn),
	// v32 -> v33
	NewMigration("add units for team", addUnitsToRepoTeam),
	// v33 -> v34
	NewMigration("remove columns from action", removeActionColumns),
	// v34 -> v35
	NewMigration("give all units to owner teams", giveAllUnitsToOwnerTeams),
	// v35 -> v36
	NewMigration("adds comment to an action", addCommentIDToAction),
	// v36 -> v37
	NewMigration("regenerate git hooks", regenerateGitHooks36),
	// v37 -> v38
	NewMigration("unescape user full names", unescapeUserFullNames),
	// v38 -> v39
	NewMigration("remove commits and settings unit types", removeCommitsUnitType),
	// v39 -> v40
	NewMigration("add tags to releases and sync existing repositories", releaseAddColumnIsTagAndSyncTags),
	// v40 -> v41
	NewMigration("fix protected branch can push value to false", fixProtectedBranchCanPushValue),
	// v41 -> v42
	NewMigration("remove duplicate unit types", removeDuplicateUnitTypes),
	// v42 -> v43
	NewMigration("empty step", emptyMigration),
	// v43 -> v44
	NewMigration("empty step", emptyMigration),
	// v44 -> v45
	NewMigration("empty step", emptyMigration),
	// v45 -> v46
	NewMigration("remove index column from repo_unit table", removeIndexColumnFromRepoUnitTable),
	// v46 -> v47
	NewMigration("remove organization watch repositories", removeOrganizationWatchRepo),
	// v47 -> v48
	NewMigration("add deleted branches", addDeletedBranch),
	// v48 -> v49
	NewMigration("add repo indexer status", addRepoIndexerStatus),
	// v49 -> v50
	NewMigration("adds time tracking and stopwatches", addTimetracking),
	// v50 -> v51
	NewMigration("migrate protected branch struct", migrateProtectedBranchStruct),
	// v51 -> v52
	NewMigration("add default value to user prohibit_login", addDefaultValueToUserProhibitLogin),
	// v52 -> v53
	NewMigration("add lfs lock table", addLFSLock),
	// v53 -> v54
	NewMigration("add reactions", addReactions),
	// v54 -> v55
	NewMigration("add pull request options", addPullRequestOptions),
	// v55 -> v56
	NewMigration("add writable deploy keys", addModeToDeploKeys),
	// v56 -> v57
	NewMigration("remove is_owner, num_teams columns from org_user", removeIsOwnerColumnFromOrgUser),
	// v57 -> v58
	NewMigration("add closed_unix column for issues", addIssueClosedTime),
	// v58 -> v59
	NewMigration("add label descriptions", addLabelsDescriptions),
	// v59 -> v60
	NewMigration("add merge whitelist for protected branches", addProtectedBranchMergeWhitelist),
	// v60 -> v61
	NewMigration("add is_fsck_enabled column for repos", addFsckEnabledToRepo),
	// v61 -> v62
	NewMigration("add size column for attachments", addSizeToAttachment),
	// v62 -> v63
	NewMigration("add last used passcode column for TOTP", addLastUsedPasscodeTOTP),
	// v63 -> v64
	NewMigration("add language column for user setting", addLanguageSetting),
	// v64 -> v65
	NewMigration("add multiple assignees", addMultipleAssignees),
	// v65 -> v66
	NewMigration("add u2f", addU2FReg),
	// v66 -> v67
	NewMigration("add login source id column for public_key table", addLoginSourceIDToPublicKeyTable),
	// v67 -> v68
	NewMigration("remove stale watches", removeStaleWatches),
	// v68 -> V69
	NewMigration("Reformat and remove incorrect topics", reformatAndRemoveIncorrectTopics),
	// v69 -> v70
	NewMigration("move team units to team_unit table", moveTeamUnitsToTeamUnitTable),
	// v70 -> v71
	NewMigration("add issue_dependencies", addIssueDependencies),
	// v71 -> v72
	NewMigration("protect each scratch token", addScratchHash),
	// v72 -> v73
	NewMigration("add review", addReview),
	// v73 -> v74
	NewMigration("add must_change_password column for users table", addMustChangePassword),
	// v74 -> v75
	NewMigration("add approval whitelists to protected branches", addApprovalWhitelistsToProtectedBranches),
	// v75 -> v76
	NewMigration("clear nonused data which not deleted when user was deleted", clearNonusedData),
	// v76 -> v77
	NewMigration("add pull request rebase with merge commit", addPullRequestRebaseWithMerge),
	// v77 -> v78
	NewMigration("add theme to users", addUserDefaultTheme),
	// v78 -> v79
	NewMigration("rename repo is_bare to repo is_empty", renameRepoIsBareToIsEmpty),
	// v79 -> v80
	NewMigration("add can close issues via commit in any branch", addCanCloseIssuesViaCommitInAnyBranch),
	// v80 -> v81
	NewMigration("add is locked to issues", addIsLockedToIssues),
	// v81 -> v82
	NewMigration("update U2F counter type", changeU2FCounterType),
	// v82 -> v83
	NewMigration("hot fix for wrong release sha1 on release table", fixReleaseSha1OnReleaseTable),
	// v83 -> v84
	NewMigration("add uploader id for table attachment", addUploaderIDForAttachment),
	// v84 -> v85
	NewMigration("add table to store original imported gpg keys", addGPGKeyImport),
	// v85 -> v86
	NewMigration("hash application token", hashAppToken),
	// v86 -> v87
	NewMigration("add http method to webhook", addHTTPMethodToWebhook),
	// v87 -> v88
	NewMigration("add avatar field to repository", addAvatarFieldToRepository),
	// v88 -> v89
	NewMigration("add commit status context field to commit_status", addCommitStatusContext),
	// v89 -> v90
	NewMigration("add original author/url migration info to issues, comments, and repo ", addOriginalMigrationInfo),
	// v90 -> v91
	NewMigration("change length of some repository columns", changeSomeColumnsLengthOfRepo),
	// v91 -> v92
	NewMigration("add index on owner_id of repository and type, review_id of comment", addIndexOnRepositoryAndComment),
	// v92 -> v93
	NewMigration("remove orphaned repository index statuses", removeLingeringIndexStatus),
	// v93 -> v94
	NewMigration("add email notification enabled preference to user", addEmailNotificationEnabledToUser),
	// v94 -> v95
	NewMigration("add enable_status_check, status_check_contexts to protected_branch", addStatusCheckColumnsForProtectedBranches),
	// v95 -> v96
	NewMigration("add table columns for cross referencing issues", addCrossReferenceColumns),
	// v96 -> v97
	NewMigration("delete orphaned attachments", deleteOrphanedAttachments),
	// v97 -> v98
	NewMigration("add repo_admin_change_team_access to user", addRepoAdminChangeTeamAccessColumnForUser),
	// v98 -> v99
	NewMigration("add original author name and id on migrated release", addOriginalAuthorOnMigratedReleases),
	// v99 -> v100
<<<<<<< HEAD
	NewMigration("Add WhitelistDeployKeys to protected branch", addWhitelistDeployKeysToBranches),
=======
	NewMigration("add task table and status column for repository table", addTaskTable),
>>>>>>> ba716705
}

// Migrate database to current version
func Migrate(x *xorm.Engine) error {
	if err := x.Sync(new(Version)); err != nil {
		return fmt.Errorf("sync: %v", err)
	}

	currentVersion := &Version{ID: 1}
	has, err := x.Get(currentVersion)
	if err != nil {
		return fmt.Errorf("get: %v", err)
	} else if !has {
		// If the version record does not exist we think
		// it is a fresh installation and we can skip all migrations.
		currentVersion.ID = 0
		currentVersion.Version = int64(minDBVersion + len(migrations))

		if _, err = x.InsertOne(currentVersion); err != nil {
			return fmt.Errorf("insert: %v", err)
		}
	}

	v := currentVersion.Version
	if minDBVersion > v {
		log.Fatal(`Gitea no longer supports auto-migration from your previously installed version.
Please try to upgrade to a lower version (>= v0.6.0) first, then upgrade to current version.`)
		return nil
	}

	if int(v-minDBVersion) > len(migrations) {
		// User downgraded Gitea.
		currentVersion.Version = int64(len(migrations) + minDBVersion)
		_, err = x.ID(1).Update(currentVersion)
		return err
	}
	for i, m := range migrations[v-minDBVersion:] {
		log.Info("Migration[%d]: %s", v+int64(i), m.Description())
		if err = m.Migrate(x); err != nil {
			return fmt.Errorf("do migrate: %v", err)
		}
		currentVersion.Version = v + int64(i) + 1
		if _, err = x.ID(1).Update(currentVersion); err != nil {
			return err
		}
	}
	return nil
}

func dropTableColumns(sess *xorm.Session, tableName string, columnNames ...string) (err error) {
	if tableName == "" || len(columnNames) == 0 {
		return nil
	}
	// TODO: This will not work if there are foreign keys

	switch {
	case setting.Database.UseSQLite3:
		// First drop the indexes on the columns
		res, errIndex := sess.Query(fmt.Sprintf("PRAGMA index_list(`%s`)", tableName))
		if errIndex != nil {
			return errIndex
		}
		for _, row := range res {
			indexName := row["name"]
			indexRes, err := sess.Query(fmt.Sprintf("PRAGMA index_info(`%s`)", indexName))
			if err != nil {
				return err
			}
			if len(indexRes) != 1 {
				continue
			}
			indexColumn := string(indexRes[0]["name"])
			for _, name := range columnNames {
				if name == indexColumn {
					_, err := sess.Exec(fmt.Sprintf("DROP INDEX `%s`", indexName))
					if err != nil {
						return err
					}
				}
			}
		}

		// Here we need to get the columns from the original table
		sql := fmt.Sprintf("SELECT sql FROM sqlite_master WHERE tbl_name='%s' and type='table'", tableName)
		res, err := sess.Query(sql)
		if err != nil {
			return err
		}
		tableSQL := string(res[0]["sql"])

		// Separate out the column definitions
		tableSQL = tableSQL[strings.Index(tableSQL, "("):]

		// Remove the required columnNames
		for _, name := range columnNames {
			tableSQL = regexp.MustCompile(regexp.QuoteMeta("`"+name+"`")+"[^`,)]*?[,)]").ReplaceAllString(tableSQL, "")
		}

		// Ensure the query is ended properly
		tableSQL = strings.TrimSpace(tableSQL)
		if tableSQL[len(tableSQL)-1] != ')' {
			if tableSQL[len(tableSQL)-1] == ',' {
				tableSQL = tableSQL[:len(tableSQL)-1]
			}
			tableSQL += ")"
		}

		// Find all the columns in the table
		columns := regexp.MustCompile("`([^`]*)`").FindAllString(tableSQL, -1)

		tableSQL = fmt.Sprintf("CREATE TABLE `new_%s_new` ", tableName) + tableSQL
		if _, err := sess.Exec(tableSQL); err != nil {
			return err
		}

		// Now restore the data
		columnsSeparated := strings.Join(columns, ",")
		insertSQL := fmt.Sprintf("INSERT INTO `new_%s_new` (%s) SELECT %s FROM %s", tableName, columnsSeparated, columnsSeparated, tableName)
		if _, err := sess.Exec(insertSQL); err != nil {
			return err
		}

		// Now drop the old table
		if _, err := sess.Exec(fmt.Sprintf("DROP TABLE `%s`", tableName)); err != nil {
			return err
		}

		// Rename the table
		if _, err := sess.Exec(fmt.Sprintf("ALTER TABLE `new_%s_new` RENAME TO `%s`", tableName, tableName)); err != nil {
			return err
		}

	case setting.Database.UsePostgreSQL:
		cols := ""
		for _, col := range columnNames {
			if cols != "" {
				cols += ", "
			}
			cols += "DROP COLUMN `" + col + "` CASCADE"
		}
		if _, err := sess.Exec(fmt.Sprintf("ALTER TABLE `%s` %s", tableName, cols)); err != nil {
			return fmt.Errorf("Drop table `%s` columns %v: %v", tableName, columnNames, err)
		}
	case setting.Database.UseMySQL:
		// Drop indexes on columns first
		sql := fmt.Sprintf("SHOW INDEX FROM %s WHERE column_name IN ('%s')", tableName, strings.Join(columnNames, "','"))
		res, err := sess.Query(sql)
		if err != nil {
			return err
		}
		for _, index := range res {
			indexName := index["column_name"]
			if len(indexName) > 0 {
				_, err := sess.Exec(fmt.Sprintf("DROP INDEX `%s` ON `%s`", indexName, tableName))
				if err != nil {
					return err
				}
			}
		}

		// Now drop the columns
		cols := ""
		for _, col := range columnNames {
			if cols != "" {
				cols += ", "
			}
			cols += "DROP COLUMN `" + col + "`"
		}
		if _, err := sess.Exec(fmt.Sprintf("ALTER TABLE `%s` %s", tableName, cols)); err != nil {
			return fmt.Errorf("Drop table `%s` columns %v: %v", tableName, columnNames, err)
		}
	case setting.Database.UseMSSQL:
		cols := ""
		for _, col := range columnNames {
			if cols != "" {
				cols += ", "
			}
			cols += "`" + strings.ToLower(col) + "`"
		}
		sql := fmt.Sprintf("SELECT Name FROM SYS.DEFAULT_CONSTRAINTS WHERE PARENT_OBJECT_ID = OBJECT_ID('%[1]s') AND PARENT_COLUMN_ID IN (SELECT column_id FROM sys.columns WHERE lower(NAME) IN (%[2]s) AND object_id = OBJECT_ID('%[1]s'))",
			tableName, strings.Replace(cols, "`", "'", -1))
		constraints := make([]string, 0)
		if err := sess.SQL(sql).Find(&constraints); err != nil {
			sess.Rollback()
			return fmt.Errorf("Find constraints: %v", err)
		}
		for _, constraint := range constraints {
			if _, err := sess.Exec(fmt.Sprintf("ALTER TABLE `%s` DROP CONSTRAINT `%s`", tableName, constraint)); err != nil {
				sess.Rollback()
				return fmt.Errorf("Drop table `%s` constraint `%s`: %v", tableName, constraint, err)
			}
		}
		if _, err := sess.Exec(fmt.Sprintf("ALTER TABLE `%s` DROP COLUMN %s", tableName, cols)); err != nil {
			sess.Rollback()
			return fmt.Errorf("Drop table `%s` columns %v: %v", tableName, columnNames, err)
		}

		return sess.Commit()
	default:
		log.Fatal("Unrecognized DB")
	}

	return nil
}

func fixLocaleFileLoadPanic(_ *xorm.Engine) error {
	cfg, err := ini.Load(setting.CustomConf)
	if err != nil {
		return fmt.Errorf("load custom config: %v", err)
	}

	cfg.DeleteSection("i18n")
	if err = cfg.SaveTo(setting.CustomConf); err != nil {
		return fmt.Errorf("save custom config: %v", err)
	}

	setting.Langs = strings.Split(strings.Replace(strings.Join(setting.Langs, ","), "fr-CA", "fr-FR", 1), ",")
	return nil
}

func trimCommitActionAppURLPrefix(x *xorm.Engine) error {
	type PushCommit struct {
		Sha1        string
		Message     string
		AuthorEmail string
		AuthorName  string
	}

	type PushCommits struct {
		Len        int
		Commits    []*PushCommit
		CompareURL string `json:"CompareUrl"`
	}

	type Action struct {
		ID      int64  `xorm:"pk autoincr"`
		Content string `xorm:"TEXT"`
	}

	results, err := x.Query("SELECT `id`,`content` FROM `action` WHERE `op_type`=?", 5)
	if err != nil {
		return fmt.Errorf("select commit actions: %v", err)
	}

	sess := x.NewSession()
	defer sess.Close()
	if err = sess.Begin(); err != nil {
		return err
	}

	var pushCommits *PushCommits
	for _, action := range results {
		actID := com.StrTo(string(action["id"])).MustInt64()
		if actID == 0 {
			continue
		}

		pushCommits = new(PushCommits)
		if err = json.Unmarshal(action["content"], pushCommits); err != nil {
			return fmt.Errorf("unmarshal action content[%d]: %v", actID, err)
		}

		infos := strings.Split(pushCommits.CompareURL, "/")
		if len(infos) <= 4 {
			continue
		}
		pushCommits.CompareURL = strings.Join(infos[len(infos)-4:], "/")

		p, err := json.Marshal(pushCommits)
		if err != nil {
			return fmt.Errorf("marshal action content[%d]: %v", actID, err)
		}

		if _, err = sess.ID(actID).Update(&Action{
			Content: string(p),
		}); err != nil {
			return fmt.Errorf("update action[%d]: %v", actID, err)
		}
	}
	return sess.Commit()
}

func issueToIssueLabel(x *xorm.Engine) error {
	type IssueLabel struct {
		ID      int64 `xorm:"pk autoincr"`
		IssueID int64 `xorm:"UNIQUE(s)"`
		LabelID int64 `xorm:"UNIQUE(s)"`
	}

	issueLabels := make([]*IssueLabel, 0, 50)
	results, err := x.Query("SELECT `id`,`label_ids` FROM `issue`")
	if err != nil {
		if strings.Contains(err.Error(), "no such column") ||
			strings.Contains(err.Error(), "Unknown column") {
			return nil
		}
		return fmt.Errorf("select issues: %v", err)
	}
	for _, issue := range results {
		issueID := com.StrTo(issue["id"]).MustInt64()

		// Just in case legacy code can have duplicated IDs for same label.
		mark := make(map[int64]bool)
		for _, idStr := range strings.Split(string(issue["label_ids"]), "|") {
			labelID := com.StrTo(strings.TrimPrefix(idStr, "$")).MustInt64()
			if labelID == 0 || mark[labelID] {
				continue
			}

			mark[labelID] = true
			issueLabels = append(issueLabels, &IssueLabel{
				IssueID: issueID,
				LabelID: labelID,
			})
		}
	}

	sess := x.NewSession()
	defer sess.Close()
	if err = sess.Begin(); err != nil {
		return err
	}

	if err = sess.Sync2(new(IssueLabel)); err != nil {
		return fmt.Errorf("Sync2: %v", err)
	} else if _, err = sess.Insert(issueLabels); err != nil {
		return fmt.Errorf("insert issue-labels: %v", err)
	}

	return sess.Commit()
}

func attachmentRefactor(x *xorm.Engine) error {
	type Attachment struct {
		ID   int64  `xorm:"pk autoincr"`
		UUID string `xorm:"uuid INDEX"`

		// For rename purpose.
		Path    string `xorm:"-"`
		NewPath string `xorm:"-"`
	}

	results, err := x.Query("SELECT * FROM `attachment`")
	if err != nil {
		return fmt.Errorf("select attachments: %v", err)
	}

	attachments := make([]*Attachment, 0, len(results))
	for _, attach := range results {
		if !com.IsExist(string(attach["path"])) {
			// If the attachment is already missing, there is no point to update it.
			continue
		}
		attachments = append(attachments, &Attachment{
			ID:   com.StrTo(attach["id"]).MustInt64(),
			UUID: gouuid.NewV4().String(),
			Path: string(attach["path"]),
		})
	}

	sess := x.NewSession()
	defer sess.Close()
	if err = sess.Begin(); err != nil {
		return err
	}

	if err = sess.Sync2(new(Attachment)); err != nil {
		return fmt.Errorf("Sync2: %v", err)
	}

	// Note: Roll back for rename can be a dead loop,
	// 	so produces a backup file.
	var buf bytes.Buffer
	buf.WriteString("# old path -> new path\n")

	// Update database first because this is where error happens the most often.
	for _, attach := range attachments {
		if _, err = sess.ID(attach.ID).Update(attach); err != nil {
			return err
		}

		attach.NewPath = path.Join(setting.AttachmentPath, attach.UUID[0:1], attach.UUID[1:2], attach.UUID)
		buf.WriteString(attach.Path)
		buf.WriteString("\t")
		buf.WriteString(attach.NewPath)
		buf.WriteString("\n")
	}

	// Then rename attachments.
	isSucceed := true
	defer func() {
		if isSucceed {
			return
		}

		dumpPath := path.Join(setting.LogRootPath, "attachment_path.dump")
		ioutil.WriteFile(dumpPath, buf.Bytes(), 0666)
		log.Info("Failed to rename some attachments, old and new paths are saved into: %s", dumpPath)
	}()
	for _, attach := range attachments {
		if err = os.MkdirAll(path.Dir(attach.NewPath), os.ModePerm); err != nil {
			isSucceed = false
			return err
		}

		if err = os.Rename(attach.Path, attach.NewPath); err != nil {
			isSucceed = false
			return err
		}
	}

	return sess.Commit()
}

func renamePullRequestFields(x *xorm.Engine) (err error) {
	type PullRequest struct {
		ID         int64 `xorm:"pk autoincr"`
		PullID     int64 `xorm:"INDEX"`
		PullIndex  int64
		HeadBarcnh string

		IssueID    int64 `xorm:"INDEX"`
		Index      int64
		HeadBranch string
	}

	if err = x.Sync(new(PullRequest)); err != nil {
		return fmt.Errorf("sync: %v", err)
	}

	results, err := x.Query("SELECT `id`,`pull_id`,`pull_index`,`head_barcnh` FROM `pull_request`")
	if err != nil {
		if strings.Contains(err.Error(), "no such column") {
			return nil
		}
		return fmt.Errorf("select pull requests: %v", err)
	}

	sess := x.NewSession()
	defer sess.Close()
	if err = sess.Begin(); err != nil {
		return err
	}

	var pull *PullRequest
	for _, pr := range results {
		pull = &PullRequest{
			ID:         com.StrTo(pr["id"]).MustInt64(),
			IssueID:    com.StrTo(pr["pull_id"]).MustInt64(),
			Index:      com.StrTo(pr["pull_index"]).MustInt64(),
			HeadBranch: string(pr["head_barcnh"]),
		}
		if pull.Index == 0 {
			continue
		}
		if _, err = sess.ID(pull.ID).Update(pull); err != nil {
			return err
		}
	}

	return sess.Commit()
}

func cleanUpMigrateRepoInfo(x *xorm.Engine) (err error) {
	type (
		User struct {
			ID        int64 `xorm:"pk autoincr"`
			LowerName string
		}
		Repository struct {
			ID        int64 `xorm:"pk autoincr"`
			OwnerID   int64
			LowerName string
		}
	)

	repos := make([]*Repository, 0, 25)
	if err = x.Where("is_mirror=?", false).Find(&repos); err != nil {
		return fmt.Errorf("select all non-mirror repositories: %v", err)
	}
	var user *User
	for _, repo := range repos {
		user = &User{ID: repo.OwnerID}
		has, err := x.Get(user)
		if err != nil {
			return fmt.Errorf("get owner of repository[%d - %d]: %v", repo.ID, repo.OwnerID, err)
		} else if !has {
			continue
		}

		configPath := filepath.Join(setting.RepoRootPath, user.LowerName, repo.LowerName+".git/config")

		// In case repository file is somehow missing.
		if !com.IsFile(configPath) {
			continue
		}

		cfg, err := ini.Load(configPath)
		if err != nil {
			return fmt.Errorf("open config file: %v", err)
		}
		cfg.DeleteSection("remote \"origin\"")
		if err = cfg.SaveToIndent(configPath, "\t"); err != nil {
			return fmt.Errorf("save config file: %v", err)
		}
	}

	return nil
}

func generateOrgRandsAndSalt(x *xorm.Engine) (err error) {
	type User struct {
		ID    int64  `xorm:"pk autoincr"`
		Rands string `xorm:"VARCHAR(10)"`
		Salt  string `xorm:"VARCHAR(10)"`
	}

	orgs := make([]*User, 0, 10)
	if err = x.Where("type=1").And("rands=''").Find(&orgs); err != nil {
		return fmt.Errorf("select all organizations: %v", err)
	}

	sess := x.NewSession()
	defer sess.Close()
	if err = sess.Begin(); err != nil {
		return err
	}

	for _, org := range orgs {
		if org.Rands, err = generate.GetRandomString(10); err != nil {
			return err
		}
		if org.Salt, err = generate.GetRandomString(10); err != nil {
			return err
		}
		if _, err = sess.ID(org.ID).Update(org); err != nil {
			return err
		}
	}

	return sess.Commit()
}

// TAction defines the struct for migrating table action
type TAction struct {
	ID          int64 `xorm:"pk autoincr"`
	CreatedUnix int64
}

// TableName will be invoked by XORM to customrize the table name
func (t *TAction) TableName() string { return "action" }

// TNotice defines the struct for migrating table notice
type TNotice struct {
	ID          int64 `xorm:"pk autoincr"`
	CreatedUnix int64
}

// TableName will be invoked by XORM to customrize the table name
func (t *TNotice) TableName() string { return "notice" }

// TComment defines the struct for migrating table comment
type TComment struct {
	ID          int64 `xorm:"pk autoincr"`
	CreatedUnix int64
}

// TableName will be invoked by XORM to customrize the table name
func (t *TComment) TableName() string { return "comment" }

// TIssue defines the struct for migrating table issue
type TIssue struct {
	ID           int64 `xorm:"pk autoincr"`
	DeadlineUnix int64
	CreatedUnix  int64
	UpdatedUnix  int64
}

// TableName will be invoked by XORM to customrize the table name
func (t *TIssue) TableName() string { return "issue" }

// TMilestone defines the struct for migrating table milestone
type TMilestone struct {
	ID             int64 `xorm:"pk autoincr"`
	DeadlineUnix   int64
	ClosedDateUnix int64
}

// TableName will be invoked by XORM to customrize the table name
func (t *TMilestone) TableName() string { return "milestone" }

// TAttachment defines the struct for migrating table attachment
type TAttachment struct {
	ID          int64 `xorm:"pk autoincr"`
	CreatedUnix int64
}

// TableName will be invoked by XORM to customrize the table name
func (t *TAttachment) TableName() string { return "attachment" }

// TLoginSource defines the struct for migrating table login_source
type TLoginSource struct {
	ID          int64 `xorm:"pk autoincr"`
	CreatedUnix int64
	UpdatedUnix int64
}

// TableName will be invoked by XORM to customrize the table name
func (t *TLoginSource) TableName() string { return "login_source" }

// TPull defines the struct for migrating table pull_request
type TPull struct {
	ID         int64 `xorm:"pk autoincr"`
	MergedUnix int64
}

// TableName will be invoked by XORM to customrize the table name
func (t *TPull) TableName() string { return "pull_request" }

// TRelease defines the struct for migrating table release
type TRelease struct {
	ID          int64 `xorm:"pk autoincr"`
	CreatedUnix int64
}

// TableName will be invoked by XORM to customrize the table name
func (t *TRelease) TableName() string { return "release" }

// TRepo defines the struct for migrating table repository
type TRepo struct {
	ID          int64 `xorm:"pk autoincr"`
	CreatedUnix int64
	UpdatedUnix int64
}

// TableName will be invoked by XORM to customrize the table name
func (t *TRepo) TableName() string { return "repository" }

// TMirror defines the struct for migrating table mirror
type TMirror struct {
	ID             int64 `xorm:"pk autoincr"`
	UpdatedUnix    int64
	NextUpdateUnix int64
}

// TableName will be invoked by XORM to customrize the table name
func (t *TMirror) TableName() string { return "mirror" }

// TPublicKey defines the struct for migrating table public_key
type TPublicKey struct {
	ID          int64 `xorm:"pk autoincr"`
	CreatedUnix int64
	UpdatedUnix int64
}

// TableName will be invoked by XORM to customrize the table name
func (t *TPublicKey) TableName() string { return "public_key" }

// TDeployKey defines the struct for migrating table deploy_key
type TDeployKey struct {
	ID          int64 `xorm:"pk autoincr"`
	CreatedUnix int64
	UpdatedUnix int64
}

// TableName will be invoked by XORM to customrize the table name
func (t *TDeployKey) TableName() string { return "deploy_key" }

// TAccessToken defines the struct for migrating table access_token
type TAccessToken struct {
	ID          int64 `xorm:"pk autoincr"`
	CreatedUnix int64
	UpdatedUnix int64
}

// TableName will be invoked by XORM to customrize the table name
func (t *TAccessToken) TableName() string { return "access_token" }

// TUser defines the struct for migrating table user
type TUser struct {
	ID          int64 `xorm:"pk autoincr"`
	CreatedUnix int64
	UpdatedUnix int64
}

// TableName will be invoked by XORM to customrize the table name
func (t *TUser) TableName() string { return "user" }

// TWebhook defines the struct for migrating table webhook
type TWebhook struct {
	ID          int64 `xorm:"pk autoincr"`
	CreatedUnix int64
	UpdatedUnix int64
}

// TableName will be invoked by XORM to customrize the table name
func (t *TWebhook) TableName() string { return "webhook" }

func convertDateToUnix(x *xorm.Engine) (err error) {
	log.Info("This migration could take up to minutes, please be patient.")
	type Bean struct {
		ID         int64 `xorm:"pk autoincr"`
		Created    time.Time
		Updated    time.Time
		Merged     time.Time
		Deadline   time.Time
		ClosedDate time.Time
		NextUpdate time.Time
	}

	var tables = []struct {
		name string
		cols []string
		bean interface{}
	}{
		{"action", []string{"created"}, new(TAction)},
		{"notice", []string{"created"}, new(TNotice)},
		{"comment", []string{"created"}, new(TComment)},
		{"issue", []string{"deadline", "created", "updated"}, new(TIssue)},
		{"milestone", []string{"deadline", "closed_date"}, new(TMilestone)},
		{"attachment", []string{"created"}, new(TAttachment)},
		{"login_source", []string{"created", "updated"}, new(TLoginSource)},
		{"pull_request", []string{"merged"}, new(TPull)},
		{"release", []string{"created"}, new(TRelease)},
		{"repository", []string{"created", "updated"}, new(TRepo)},
		{"mirror", []string{"updated", "next_update"}, new(TMirror)},
		{"public_key", []string{"created", "updated"}, new(TPublicKey)},
		{"deploy_key", []string{"created", "updated"}, new(TDeployKey)},
		{"access_token", []string{"created", "updated"}, new(TAccessToken)},
		{"user", []string{"created", "updated"}, new(TUser)},
		{"webhook", []string{"created", "updated"}, new(TWebhook)},
	}

	for _, table := range tables {
		log.Info("Converting table: %s", table.name)
		if err = x.Sync2(table.bean); err != nil {
			return fmt.Errorf("Sync [table: %s]: %v", table.name, err)
		}

		offset := 0
		for {
			beans := make([]*Bean, 0, 100)
			if err = x.Table(table.name).Asc("id").Limit(100, offset).Find(&beans); err != nil {
				return fmt.Errorf("select beans [table: %s, offset: %d]: %v", table.name, offset, err)
			}
			log.Trace("Table [%s]: offset: %d, beans: %d", table.name, offset, len(beans))
			if len(beans) == 0 {
				break
			}
			offset += 100

			baseSQL := "UPDATE `" + table.name + "` SET "
			for _, bean := range beans {
				valSQLs := make([]string, 0, len(table.cols))
				for _, col := range table.cols {
					fieldSQL := ""
					fieldSQL += col + "_unix = "

					switch col {
					case "deadline":
						if bean.Deadline.IsZero() {
							continue
						}
						fieldSQL += com.ToStr(bean.Deadline.Unix())
					case "created":
						fieldSQL += com.ToStr(bean.Created.Unix())
					case "updated":
						fieldSQL += com.ToStr(bean.Updated.Unix())
					case "closed_date":
						fieldSQL += com.ToStr(bean.ClosedDate.Unix())
					case "merged":
						fieldSQL += com.ToStr(bean.Merged.Unix())
					case "next_update":
						fieldSQL += com.ToStr(bean.NextUpdate.Unix())
					}

					valSQLs = append(valSQLs, fieldSQL)
				}

				if len(valSQLs) == 0 {
					continue
				}

				if _, err = x.Exec(baseSQL + strings.Join(valSQLs, ",") + " WHERE id = " + com.ToStr(bean.ID)); err != nil {
					return fmt.Errorf("update bean [table: %s, id: %d]: %v", table.name, bean.ID, err)
				}
			}
		}
	}

	return nil
}<|MERGE_RESOLUTION|>--- conflicted
+++ resolved
@@ -253,11 +253,9 @@
 	// v98 -> v99
 	NewMigration("add original author name and id on migrated release", addOriginalAuthorOnMigratedReleases),
 	// v99 -> v100
-<<<<<<< HEAD
+	NewMigration("add task table and status column for repository table", addTaskTable),
+	// v100 -> v101
 	NewMigration("Add WhitelistDeployKeys to protected branch", addWhitelistDeployKeysToBranches),
-=======
-	NewMigration("add task table and status column for repository table", addTaskTable),
->>>>>>> ba716705
 }
 
 // Migrate database to current version
