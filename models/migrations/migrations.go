// Copyright 2015 The Gogs Authors. All rights reserved.
// Copyright 2017 The Gitea Authors. All rights reserved.
// Use of this source code is governed by a MIT-style
// license that can be found in the LICENSE file.

package migrations

import (
	"context"
	"fmt"
	"os"
	"reflect"
	"regexp"
	"strings"

	"code.gitea.io/gitea/modules/log"
	"code.gitea.io/gitea/modules/setting"

	"xorm.io/xorm"
	"xorm.io/xorm/names"
	"xorm.io/xorm/schemas"
)

const minDBVersion = 70 // Gitea 1.5.3

// Migration describes on migration from lower version to high version
type Migration interface {
	Description() string
	Migrate(*xorm.Engine) error
}

type migration struct {
	description string
	migrate     func(*xorm.Engine) error
}

// NewMigration creates a new migration
func NewMigration(desc string, fn func(*xorm.Engine) error) Migration {
	return &migration{desc, fn}
}

// Description returns the migration's description
func (m *migration) Description() string {
	return m.description
}

// Migrate executes the migration
func (m *migration) Migrate(x *xorm.Engine) error {
	return m.migrate(x)
}

// Version describes the version table. Should have only one row with id==1
type Version struct {
	ID      int64 `xorm:"pk autoincr"`
	Version int64
}

// This is a sequence of migrations. Add new migrations to the bottom of the list.
// If you want to "retire" a migration, remove it from the top of the list and
// update minDBVersion accordingly
var migrations = []Migration{

	// Gitea 1.5.0 ends at v69

	// v70 -> v71
	NewMigration("add issue_dependencies", addIssueDependencies),
	// v71 -> v72
	NewMigration("protect each scratch token", addScratchHash),
	// v72 -> v73
	NewMigration("add review", addReview),

	// Gitea 1.6.0 ends at v73

	// v73 -> v74
	NewMigration("add must_change_password column for users table", addMustChangePassword),
	// v74 -> v75
	NewMigration("add approval whitelists to protected branches", addApprovalWhitelistsToProtectedBranches),
	// v75 -> v76
	NewMigration("clear nonused data which not deleted when user was deleted", clearNonusedData),

	// Gitea 1.7.0 ends at v76

	// v76 -> v77
	NewMigration("add pull request rebase with merge commit", addPullRequestRebaseWithMerge),
	// v77 -> v78
	NewMigration("add theme to users", addUserDefaultTheme),
	// v78 -> v79
	NewMigration("rename repo is_bare to repo is_empty", renameRepoIsBareToIsEmpty),
	// v79 -> v80
	NewMigration("add can close issues via commit in any branch", addCanCloseIssuesViaCommitInAnyBranch),
	// v80 -> v81
	NewMigration("add is locked to issues", addIsLockedToIssues),
	// v81 -> v82
	NewMigration("update U2F counter type", changeU2FCounterType),

	// Gitea 1.8.0 ends at v82

	// v82 -> v83
	NewMigration("hot fix for wrong release sha1 on release table", fixReleaseSha1OnReleaseTable),
	// v83 -> v84
	NewMigration("add uploader id for table attachment", addUploaderIDForAttachment),
	// v84 -> v85
	NewMigration("add table to store original imported gpg keys", addGPGKeyImport),
	// v85 -> v86
	NewMigration("hash application token", hashAppToken),
	// v86 -> v87
	NewMigration("add http method to webhook", addHTTPMethodToWebhook),
	// v87 -> v88
	NewMigration("add avatar field to repository", addAvatarFieldToRepository),

	// Gitea 1.9.0 ends at v88

	// v88 -> v89
	NewMigration("add commit status context field to commit_status", addCommitStatusContext),
	// v89 -> v90
	NewMigration("add original author/url migration info to issues, comments, and repo ", addOriginalMigrationInfo),
	// v90 -> v91
	NewMigration("change length of some repository columns", changeSomeColumnsLengthOfRepo),
	// v91 -> v92
	NewMigration("add index on owner_id of repository and type, review_id of comment", addIndexOnRepositoryAndComment),
	// v92 -> v93
	NewMigration("remove orphaned repository index statuses", removeLingeringIndexStatus),
	// v93 -> v94
	NewMigration("add email notification enabled preference to user", addEmailNotificationEnabledToUser),
	// v94 -> v95
	NewMigration("add enable_status_check, status_check_contexts to protected_branch", addStatusCheckColumnsForProtectedBranches),
	// v95 -> v96
	NewMigration("add table columns for cross referencing issues", addCrossReferenceColumns),
	// v96 -> v97
	NewMigration("delete orphaned attachments", deleteOrphanedAttachments),
	// v97 -> v98
	NewMigration("add repo_admin_change_team_access to user", addRepoAdminChangeTeamAccessColumnForUser),
	// v98 -> v99
	NewMigration("add original author name and id on migrated release", addOriginalAuthorOnMigratedReleases),
	// v99 -> v100
	NewMigration("add task table and status column for repository table", addTaskTable),
	// v100 -> v101
	NewMigration("update migration repositories' service type", updateMigrationServiceTypes),
	// v101 -> v102
	NewMigration("change length of some external login users columns", changeSomeColumnsLengthOfExternalLoginUser),

	// Gitea 1.10.0 ends at v102

	// v102 -> v103
	NewMigration("update migration repositories' service type", dropColumnHeadUserNameOnPullRequest),
	// v103 -> v104
	NewMigration("Add WhitelistDeployKeys to protected branch", addWhitelistDeployKeysToBranches),
	// v104 -> v105
	NewMigration("remove unnecessary columns from label", removeLabelUneededCols),
	// v105 -> v106
	NewMigration("add includes_all_repositories to teams", addTeamIncludesAllRepositories),
	// v106 -> v107
	NewMigration("add column `mode` to table watch", addModeColumnToWatch),
	// v107 -> v108
	NewMigration("Add template options to repository", addTemplateToRepo),
	// v108 -> v109
	NewMigration("Add comment_id on table notification", addCommentIDOnNotification),
	// v109 -> v110
	NewMigration("add can_create_org_repo to team", addCanCreateOrgRepoColumnForTeam),
	// v110 -> v111
	NewMigration("change review content type to text", changeReviewContentToText),
	// v111 -> v112
	NewMigration("update branch protection for can push and whitelist enable", addBranchProtectionCanPushAndEnableWhitelist),
	// v112 -> v113
	NewMigration("remove release attachments which repository deleted", removeAttachmentMissedRepo),
	// v113 -> v114
	NewMigration("new feature: change target branch of pull requests", featureChangeTargetBranch),
	// v114 -> v115
	NewMigration("Remove authentication credentials from stored URL", sanitizeOriginalURL),
	// v115 -> v116
	NewMigration("add user_id prefix to existing user avatar name", renameExistingUserAvatarName),
	// v116 -> v117
	NewMigration("Extend TrackedTimes", extendTrackedTimes),

	// Gitea 1.11.0 ends at v117

	// v117 -> v118
	NewMigration("Add block on rejected reviews branch protection", addBlockOnRejectedReviews),
	// v118 -> v119
	NewMigration("Add commit id and stale to reviews", addReviewCommitAndStale),
	// v119 -> v120
	NewMigration("Fix migrated repositories' git service type", fixMigratedRepositoryServiceType),
	// v120 -> v121
	NewMigration("Add owner_name on table repository", addOwnerNameOnRepository),
	// v121 -> v122
	NewMigration("add is_restricted column for users table", addIsRestricted),
	// v122 -> v123
	NewMigration("Add Require Signed Commits to ProtectedBranch", addRequireSignedCommits),
	// v123 -> v124
	NewMigration("Add original information for reactions", addReactionOriginals),
	// v124 -> v125
	NewMigration("Add columns to user and repository", addUserRepoMissingColumns),
	// v125 -> v126
	NewMigration("Add some columns on review for migration", addReviewMigrateInfo),
	// v126 -> v127
	NewMigration("Fix topic repository count", fixTopicRepositoryCount),
	// v127 -> v128
	NewMigration("add repository code language statistics", addLanguageStats),
	// v128 -> v129
	NewMigration("fix merge base for pull requests", fixMergeBase),
	// v129 -> v130
	NewMigration("remove dependencies from deleted repositories", purgeUnusedDependencies),
	// v130 -> v131
	NewMigration("Expand webhooks for more granularity", expandWebhooks),
	// v131 -> v132
	NewMigration("Add IsSystemWebhook column to webhooks table", addSystemWebhookColumn),
	// v132 -> v133
	NewMigration("Add Branch Protection Protected Files Column", addBranchProtectionProtectedFilesColumn),
	// v133 -> v134
	NewMigration("Add EmailHash Table", addEmailHashTable),
	// v134 -> v135
	NewMigration("Refix merge base for merged pull requests", refixMergeBase),
	// v135 -> v136
	NewMigration("Add OrgID column to Labels table", addOrgIDLabelColumn),
	// v136 -> v137
	NewMigration("Add CommitsAhead and CommitsBehind Column to PullRequest Table", addCommitDivergenceToPulls),
	// v137 -> v138
	NewMigration("Add Branch Protection Block Outdated Branch", addBlockOnOutdatedBranch),
	// v138 -> v139
	NewMigration("Add ResolveDoerID to Comment table", addResolveDoerIDCommentColumn),
	// v139 -> v140
	NewMigration("prepend refs/heads/ to issue refs", prependRefsHeadsToIssueRefs),

	// Gitea 1.12.0 ends at v140

	// v140 -> v141
	NewMigration("Save detected language file size to database instead of percent", fixLanguageStatsToSaveSize),
	// v141 -> v142
	NewMigration("Add KeepActivityPrivate to User table", addKeepActivityPrivateUserColumn),
	// v142 -> v143
	NewMigration("Ensure Repository.IsArchived is not null", setIsArchivedToFalse),
	// v143 -> v144
	NewMigration("recalculate Stars number for all user", recalculateStars),
	// v144 -> v145
	NewMigration("update Matrix Webhook http method to 'PUT'", updateMatrixWebhookHTTPMethod),
	// v145 -> v146
	NewMigration("Increase Language field to 50 in LanguageStats", increaseLanguageField),
	// v146 -> v147
	NewMigration("Add projects info to repository table", addProjectsInfo),
	// v147 -> v148
	NewMigration("create review for 0 review id code comments", createReviewsForCodeComments),
	// v148 -> v149
	NewMigration("remove issue dependency comments who refer to non existing issues", purgeInvalidDependenciesComments),
	// v149 -> v150
	NewMigration("Add Created and Updated to Milestone table", addCreatedAndUpdatedToMilestones),
	// v150 -> v151
	NewMigration("add primary key to repo_topic", addPrimaryKeyToRepoTopic),
	// v151 -> v152
	NewMigration("set default password algorithm to Argon2", setDefaultPasswordToArgon2),
	// v152 -> v153
	NewMigration("add TrustModel field to Repository", addTrustModelToRepository),
	// v153 > v154
	NewMigration("add Team review request support", addTeamReviewRequestSupport),
	// v154 > v155
	NewMigration("add timestamps to Star, Label, Follow, Watch and Collaboration", addTimeStamps),

	// Gitea 1.13.0 ends at v155

	// v155 -> v156
	NewMigration("add changed_protected_files column for pull_request table", addChangedProtectedFilesPullRequestColumn),
	// v156 -> v157
	NewMigration("fix publisher ID for tag releases", fixPublisherIDforTagReleases),
	// v157 -> v158
	NewMigration("ensure repo topics are up-to-date", fixRepoTopics),
	// v158 -> v159
	NewMigration("code comment replies should have the commitID of the review they are replying to", updateCodeCommentReplies),
	// v159 -> v160
	NewMigration("update reactions constraint", updateReactionConstraint),
	// v160 -> v161
	NewMigration("Add block on official review requests branch protection", addBlockOnOfficialReviewRequests),
	// v161 -> v162
	NewMigration("Convert task type from int to string", convertTaskTypeToString),
	// v162 -> v163
	NewMigration("Convert webhook task type from int to string", convertWebhookTaskTypeToString),
	// v163 -> v164
	NewMigration("Convert topic name from 25 to 50", convertTopicNameFrom25To50),
	// v164 -> v165
	NewMigration("Add scope and nonce columns to oauth2_grant table", addScopeAndNonceColumnsToOAuth2Grant),
	// v165 -> v166
	NewMigration("Convert hook task type from char(16) to varchar(16) and trim the column", convertHookTaskTypeToVarcharAndTrim),
	// v166 -> v167
	NewMigration("Where Password is Valid with Empty String delete it", recalculateUserEmptyPWD),
	// v167 -> v168
	NewMigration("Add user redirect", addUserRedirect),
	// v168 -> v169
	NewMigration("Recreate user table to fix default values", recreateUserTableToFixDefaultValues),
	// v169 -> v170
	NewMigration("Update DeleteBranch comments to set the old_ref to the commit_sha", commentTypeDeleteBranchUseOldRef),
	// v170 -> v171
	NewMigration("Add Dismissed to Review table", addDismissedReviewColumn),
	// v171 -> v172
	NewMigration("Add Sorting to ProjectBoard table", addSortingColToProjectBoard),
	// v172 -> v173
	NewMigration("Add sessions table for go-chi/session", addSessionTable),
	// v173 -> v174
	NewMigration("Add time_id column to Comment", addTimeIDCommentColumn),
	// v174 -> v175
	NewMigration("Create repo transfer table", addRepoTransfer),
	// v175 -> v176
	NewMigration("Fix Postgres ID Sequences broken by recreate-table", fixPostgresIDSequences),
	// v176 -> v177
	NewMigration("Remove invalid labels from comments", removeInvalidLabels),
	// v177 -> v178
	NewMigration("Delete orphaned IssueLabels", deleteOrphanedIssueLabels),

	// Gitea 1.14.0 ends at v178

	// v178 -> v179
	NewMigration("Add LFS columns to Mirror", addLFSMirrorColumns),
	// v179 -> v180
	NewMigration("Convert avatar url to text", convertAvatarURLToText),
	// v180 -> v181
	NewMigration("Delete credentials from past migrations", deleteMigrationCredentials),
	// v181 -> v182
	NewMigration("Always save primary email on email address table", addPrimaryEmail2EmailAddress),
	// v182 -> v183
	NewMigration("Add issue resource index table", addIssueResourceIndexTable),
	// v183 -> v184
	NewMigration("Create PushMirror table", createPushMirrorTable),
	// v184 -> v185
	NewMigration("Rename Task errors to message", renameTaskErrorsToMessage),
	// v185 -> v186
	NewMigration("Add new table repo_archiver", addRepoArchiver),
	// v186 -> v187
	NewMigration("Create protected tag table", createProtectedTagTable),
	// v187 -> v188
	NewMigration("Drop unneeded webhook related columns", dropWebhookColumns),
	// v188 -> v189
	NewMigration("Add key is verified to gpg key", addKeyIsVerified),

	// Gitea 1.15.0 ends at v189

	// v189 -> v190
	NewMigration("Unwrap ldap.Sources", unwrapLDAPSourceCfg),
	// v190 -> v191
	NewMigration("Add agit flow pull request support", addAgitFlowPullRequest),
	// v191 -> v192
	NewMigration("Alter issue/comment table TEXT fields to LONGTEXT", alterIssueAndCommentTextFieldsToLongText),
	// v192 -> v193
	NewMigration("RecreateIssueResourceIndexTable to have a primary key instead of an unique index", recreateIssueResourceIndexTable),
	// v193 -> v194
	NewMigration("Add repo id column for attachment table", addRepoIDForAttachment),
	// v194 -> v195
	NewMigration("Add Branch Protection Unprotected Files Column", addBranchProtectionUnprotectedFilesColumn),
	// v195 -> v196
	NewMigration("Add table commit_status_index", addTableCommitStatusIndex),
	// v196 -> v197
	NewMigration("Add Color to ProjectBoard table", addColorColToProjectBoard),
	// v197 -> v198
	NewMigration("Add renamed_branch table", addRenamedBranchTable),
	// v198 -> v199
<<<<<<< HEAD
	NewMigration("Create key/value table for user settings", createUserSettingsTable),
=======
	NewMigration("Add issue content history table", addTableIssueContentHistory),
>>>>>>> bdfd751a
}

// GetCurrentDBVersion returns the current db version
func GetCurrentDBVersion(x *xorm.Engine) (int64, error) {
	if err := x.Sync(new(Version)); err != nil {
		return -1, fmt.Errorf("sync: %v", err)
	}

	currentVersion := &Version{ID: 1}
	has, err := x.Get(currentVersion)
	if err != nil {
		return -1, fmt.Errorf("get: %v", err)
	}
	if !has {
		return -1, nil
	}
	return currentVersion.Version, nil
}

// ExpectedVersion returns the expected db version
func ExpectedVersion() int64 {
	return int64(minDBVersion + len(migrations))
}

// EnsureUpToDate will check if the db is at the correct version
func EnsureUpToDate(x *xorm.Engine) error {
	currentDB, err := GetCurrentDBVersion(x)
	if err != nil {
		return err
	}

	if currentDB < 0 {
		return fmt.Errorf("Database has not been initialised")
	}

	if minDBVersion > currentDB {
		return fmt.Errorf("DB version %d (<= %d) is too old for auto-migration. Upgrade to Gitea 1.6.4 first then upgrade to this version", currentDB, minDBVersion)
	}

	expected := ExpectedVersion()

	if currentDB != expected {
		return fmt.Errorf(`Current database version %d is not equal to the expected version %d. Please run "gitea [--config /path/to/app.ini] migrate" to update the database version`, currentDB, expected)
	}

	return nil
}

// Migrate database to current version
func Migrate(x *xorm.Engine) error {
	// Set a new clean the default mapper to GonicMapper as that is the default for Gitea.
	x.SetMapper(names.GonicMapper{})
	if err := x.Sync(new(Version)); err != nil {
		return fmt.Errorf("sync: %v", err)
	}

	currentVersion := &Version{ID: 1}
	has, err := x.Get(currentVersion)
	if err != nil {
		return fmt.Errorf("get: %v", err)
	} else if !has {
		// If the version record does not exist we think
		// it is a fresh installation and we can skip all migrations.
		currentVersion.ID = 0
		currentVersion.Version = int64(minDBVersion + len(migrations))

		if _, err = x.InsertOne(currentVersion); err != nil {
			return fmt.Errorf("insert: %v", err)
		}
	}

	v := currentVersion.Version
	if minDBVersion > v {
		log.Fatal(`Gitea no longer supports auto-migration from your previously installed version.
Please try upgrading to a lower version first (suggested v1.6.4), then upgrade to this version.`)
		return nil
	}

	// Downgrading Gitea's database version not supported
	if int(v-minDBVersion) > len(migrations) {
		msg := fmt.Sprintf("Downgrading database version from '%d' to '%d' is not supported and may result in loss of data integrity.\nIf you really know what you're doing, execute `UPDATE version SET version=%d WHERE id=1;`\n",
			v, minDBVersion+len(migrations), minDBVersion+len(migrations))
		fmt.Fprint(os.Stderr, msg)
		log.Fatal(msg)
		return nil
	}

	// Migrate
	for i, m := range migrations[v-minDBVersion:] {
		log.Info("Migration[%d]: %s", v+int64(i), m.Description())
		// Reset the mapper between each migration - migrations are not supposed to depend on each other
		x.SetMapper(names.GonicMapper{})
		if err = m.Migrate(x); err != nil {
			return fmt.Errorf("migration[%d]: %s failed: %v", v+int64(i), m.Description(), err)
		}
		currentVersion.Version = v + int64(i) + 1
		if _, err = x.ID(1).Update(currentVersion); err != nil {
			return err
		}
	}
	return nil
}

// RecreateTables will recreate the tables for the provided beans using the newly provided bean definition and move all data to that new table
// WARNING: YOU MUST PROVIDE THE FULL BEAN DEFINITION
func RecreateTables(beans ...interface{}) func(*xorm.Engine) error {
	return func(x *xorm.Engine) error {
		sess := x.NewSession()
		defer sess.Close()
		if err := sess.Begin(); err != nil {
			return err
		}
		sess = sess.StoreEngine("InnoDB")
		for _, bean := range beans {
			log.Info("Recreating Table: %s for Bean: %s", x.TableName(bean), reflect.Indirect(reflect.ValueOf(bean)).Type().Name())
			if err := recreateTable(sess, bean); err != nil {
				return err
			}
		}
		return sess.Commit()
	}
}

// recreateTable will recreate the table using the newly provided bean definition and move all data to that new table
// WARNING: YOU MUST PROVIDE THE FULL BEAN DEFINITION
// WARNING: YOU MUST COMMIT THE SESSION AT THE END
func recreateTable(sess *xorm.Session, bean interface{}) error {
	// TODO: This will not work if there are foreign keys

	tableName := sess.Engine().TableName(bean)
	tempTableName := fmt.Sprintf("tmp_recreate__%s", tableName)

	// We need to move the old table away and create a new one with the correct columns
	// We will need to do this in stages to prevent data loss
	//
	// First create the temporary table
	if err := sess.Table(tempTableName).CreateTable(bean); err != nil {
		log.Error("Unable to create table %s. Error: %v", tempTableName, err)
		return err
	}

	if err := sess.Table(tempTableName).CreateUniques(bean); err != nil {
		log.Error("Unable to create uniques for table %s. Error: %v", tempTableName, err)
		return err
	}

	if err := sess.Table(tempTableName).CreateIndexes(bean); err != nil {
		log.Error("Unable to create indexes for table %s. Error: %v", tempTableName, err)
		return err
	}

	// Work out the column names from the bean - these are the columns to select from the old table and install into the new table
	table, err := sess.Engine().TableInfo(bean)
	if err != nil {
		log.Error("Unable to get table info. Error: %v", err)

		return err
	}
	newTableColumns := table.Columns()
	if len(newTableColumns) == 0 {
		return fmt.Errorf("no columns in new table")
	}
	hasID := false
	for _, column := range newTableColumns {
		hasID = hasID || (column.IsPrimaryKey && column.IsAutoIncrement)
	}

	if hasID && setting.Database.UseMSSQL {
		if _, err := sess.Exec(fmt.Sprintf("SET IDENTITY_INSERT `%s` ON", tempTableName)); err != nil {
			log.Error("Unable to set identity insert for table %s. Error: %v", tempTableName, err)
			return err
		}
	}

	sqlStringBuilder := &strings.Builder{}
	_, _ = sqlStringBuilder.WriteString("INSERT INTO `")
	_, _ = sqlStringBuilder.WriteString(tempTableName)
	_, _ = sqlStringBuilder.WriteString("` (`")
	_, _ = sqlStringBuilder.WriteString(newTableColumns[0].Name)
	_, _ = sqlStringBuilder.WriteString("`")
	for _, column := range newTableColumns[1:] {
		_, _ = sqlStringBuilder.WriteString(", `")
		_, _ = sqlStringBuilder.WriteString(column.Name)
		_, _ = sqlStringBuilder.WriteString("`")
	}
	_, _ = sqlStringBuilder.WriteString(")")
	_, _ = sqlStringBuilder.WriteString(" SELECT ")
	if newTableColumns[0].Default != "" {
		_, _ = sqlStringBuilder.WriteString("COALESCE(`")
		_, _ = sqlStringBuilder.WriteString(newTableColumns[0].Name)
		_, _ = sqlStringBuilder.WriteString("`, ")
		_, _ = sqlStringBuilder.WriteString(newTableColumns[0].Default)
		_, _ = sqlStringBuilder.WriteString(")")
	} else {
		_, _ = sqlStringBuilder.WriteString("`")
		_, _ = sqlStringBuilder.WriteString(newTableColumns[0].Name)
		_, _ = sqlStringBuilder.WriteString("`")
	}

	for _, column := range newTableColumns[1:] {
		if column.Default != "" {
			_, _ = sqlStringBuilder.WriteString(", COALESCE(`")
			_, _ = sqlStringBuilder.WriteString(column.Name)
			_, _ = sqlStringBuilder.WriteString("`, ")
			_, _ = sqlStringBuilder.WriteString(column.Default)
			_, _ = sqlStringBuilder.WriteString(")")
		} else {
			_, _ = sqlStringBuilder.WriteString(", `")
			_, _ = sqlStringBuilder.WriteString(column.Name)
			_, _ = sqlStringBuilder.WriteString("`")
		}
	}
	_, _ = sqlStringBuilder.WriteString(" FROM `")
	_, _ = sqlStringBuilder.WriteString(tableName)
	_, _ = sqlStringBuilder.WriteString("`")

	if _, err := sess.Exec(sqlStringBuilder.String()); err != nil {
		log.Error("Unable to set copy data in to temp table %s. Error: %v", tempTableName, err)
		return err
	}

	if hasID && setting.Database.UseMSSQL {
		if _, err := sess.Exec(fmt.Sprintf("SET IDENTITY_INSERT `%s` OFF", tempTableName)); err != nil {
			log.Error("Unable to switch off identity insert for table %s. Error: %v", tempTableName, err)
			return err
		}
	}

	switch {
	case setting.Database.UseSQLite3:
		// SQLite will drop all the constraints on the old table
		if _, err := sess.Exec(fmt.Sprintf("DROP TABLE `%s`", tableName)); err != nil {
			log.Error("Unable to drop old table %s. Error: %v", tableName, err)
			return err
		}

		if err := sess.Table(tempTableName).DropIndexes(bean); err != nil {
			log.Error("Unable to drop indexes on temporary table %s. Error: %v", tempTableName, err)
			return err
		}

		if _, err := sess.Exec(fmt.Sprintf("ALTER TABLE `%s` RENAME TO `%s`", tempTableName, tableName)); err != nil {
			log.Error("Unable to rename %s to %s. Error: %v", tempTableName, tableName, err)
			return err
		}

		if err := sess.Table(tableName).CreateIndexes(bean); err != nil {
			log.Error("Unable to recreate indexes on table %s. Error: %v", tableName, err)
			return err
		}

		if err := sess.Table(tableName).CreateUniques(bean); err != nil {
			log.Error("Unable to recreate uniques on table %s. Error: %v", tableName, err)
			return err
		}

	case setting.Database.UseMySQL:
		// MySQL will drop all the constraints on the old table
		if _, err := sess.Exec(fmt.Sprintf("DROP TABLE `%s`", tableName)); err != nil {
			log.Error("Unable to drop old table %s. Error: %v", tableName, err)
			return err
		}

		if err := sess.Table(tempTableName).DropIndexes(bean); err != nil {
			log.Error("Unable to drop indexes on temporary table %s. Error: %v", tempTableName, err)
			return err
		}

		// SQLite and MySQL will move all the constraints from the temporary table to the new table
		if _, err := sess.Exec(fmt.Sprintf("ALTER TABLE `%s` RENAME TO `%s`", tempTableName, tableName)); err != nil {
			log.Error("Unable to rename %s to %s. Error: %v", tempTableName, tableName, err)
			return err
		}

		if err := sess.Table(tableName).CreateIndexes(bean); err != nil {
			log.Error("Unable to recreate indexes on table %s. Error: %v", tableName, err)
			return err
		}

		if err := sess.Table(tableName).CreateUniques(bean); err != nil {
			log.Error("Unable to recreate uniques on table %s. Error: %v", tableName, err)
			return err
		}
	case setting.Database.UsePostgreSQL:
		var originalSequences []string
		type sequenceData struct {
			LastValue int  `xorm:"'last_value'"`
			IsCalled  bool `xorm:"'is_called'"`
		}
		sequenceMap := map[string]sequenceData{}

		schema := sess.Engine().Dialect().URI().Schema
		sess.Engine().SetSchema("")
		if err := sess.Table("information_schema.sequences").Cols("sequence_name").Where("sequence_name LIKE ? || '_%' AND sequence_catalog = ?", tableName, setting.Database.Name).Find(&originalSequences); err != nil {
			log.Error("Unable to rename %s to %s. Error: %v", tempTableName, tableName, err)
			return err
		}
		sess.Engine().SetSchema(schema)

		for _, sequence := range originalSequences {
			sequenceData := sequenceData{}
			if _, err := sess.Table(sequence).Cols("last_value", "is_called").Get(&sequenceData); err != nil {
				log.Error("Unable to get last_value and is_called from %s. Error: %v", sequence, err)
				return err
			}
			sequenceMap[sequence] = sequenceData

		}

		// CASCADE causes postgres to drop all the constraints on the old table
		if _, err := sess.Exec(fmt.Sprintf("DROP TABLE `%s` CASCADE", tableName)); err != nil {
			log.Error("Unable to drop old table %s. Error: %v", tableName, err)
			return err
		}

		// CASCADE causes postgres to move all the constraints from the temporary table to the new table
		if _, err := sess.Exec(fmt.Sprintf("ALTER TABLE `%s` RENAME TO `%s`", tempTableName, tableName)); err != nil {
			log.Error("Unable to rename %s to %s. Error: %v", tempTableName, tableName, err)
			return err
		}

		var indices []string
		sess.Engine().SetSchema("")
		if err := sess.Table("pg_indexes").Cols("indexname").Where("tablename = ? ", tableName).Find(&indices); err != nil {
			log.Error("Unable to rename %s to %s. Error: %v", tempTableName, tableName, err)
			return err
		}
		sess.Engine().SetSchema(schema)

		for _, index := range indices {
			newIndexName := strings.Replace(index, "tmp_recreate__", "", 1)
			if _, err := sess.Exec(fmt.Sprintf("ALTER INDEX `%s` RENAME TO `%s`", index, newIndexName)); err != nil {
				log.Error("Unable to rename %s to %s. Error: %v", index, newIndexName, err)
				return err
			}
		}

		var sequences []string
		sess.Engine().SetSchema("")
		if err := sess.Table("information_schema.sequences").Cols("sequence_name").Where("sequence_name LIKE 'tmp_recreate__' || ? || '_%' AND sequence_catalog = ?", tableName, setting.Database.Name).Find(&sequences); err != nil {
			log.Error("Unable to rename %s to %s. Error: %v", tempTableName, tableName, err)
			return err
		}
		sess.Engine().SetSchema(schema)

		for _, sequence := range sequences {
			newSequenceName := strings.Replace(sequence, "tmp_recreate__", "", 1)
			if _, err := sess.Exec(fmt.Sprintf("ALTER SEQUENCE `%s` RENAME TO `%s`", sequence, newSequenceName)); err != nil {
				log.Error("Unable to rename %s sequence to %s. Error: %v", sequence, newSequenceName, err)
				return err
			}
			val, ok := sequenceMap[newSequenceName]
			if newSequenceName == tableName+"_id_seq" {
				if ok && val.LastValue != 0 {
					if _, err := sess.Exec(fmt.Sprintf("SELECT setval('%s', %d, %t)", newSequenceName, val.LastValue, val.IsCalled)); err != nil {
						log.Error("Unable to reset %s to %d. Error: %v", newSequenceName, val, err)
						return err
					}
				} else {
					// We're going to try to guess this
					if _, err := sess.Exec(fmt.Sprintf("SELECT setval('%s', COALESCE((SELECT MAX(id)+1 FROM `%s`), 1), false)", newSequenceName, tableName)); err != nil {
						log.Error("Unable to reset %s. Error: %v", newSequenceName, err)
						return err
					}
				}
			} else if ok {
				if _, err := sess.Exec(fmt.Sprintf("SELECT setval('%s', %d, %t)", newSequenceName, val.LastValue, val.IsCalled)); err != nil {
					log.Error("Unable to reset %s to %d. Error: %v", newSequenceName, val, err)
					return err
				}
			}

		}

	case setting.Database.UseMSSQL:
		// MSSQL will drop all the constraints on the old table
		if _, err := sess.Exec(fmt.Sprintf("DROP TABLE `%s`", tableName)); err != nil {
			log.Error("Unable to drop old table %s. Error: %v", tableName, err)
			return err
		}

		// MSSQL sp_rename will move all the constraints from the temporary table to the new table
		if _, err := sess.Exec(fmt.Sprintf("sp_rename `%s`,`%s`", tempTableName, tableName)); err != nil {
			log.Error("Unable to rename %s to %s. Error: %v", tempTableName, tableName, err)
			return err
		}

	default:
		log.Fatal("Unrecognized DB")
	}
	return nil
}

// WARNING: YOU MUST COMMIT THE SESSION AT THE END
func dropTableColumns(sess *xorm.Session, tableName string, columnNames ...string) (err error) {
	if tableName == "" || len(columnNames) == 0 {
		return nil
	}
	// TODO: This will not work if there are foreign keys

	switch {
	case setting.Database.UseSQLite3:
		// First drop the indexes on the columns
		res, errIndex := sess.Query(fmt.Sprintf("PRAGMA index_list(`%s`)", tableName))
		if errIndex != nil {
			return errIndex
		}
		for _, row := range res {
			indexName := row["name"]
			indexRes, err := sess.Query(fmt.Sprintf("PRAGMA index_info(`%s`)", indexName))
			if err != nil {
				return err
			}
			if len(indexRes) != 1 {
				continue
			}
			indexColumn := string(indexRes[0]["name"])
			for _, name := range columnNames {
				if name == indexColumn {
					_, err := sess.Exec(fmt.Sprintf("DROP INDEX `%s`", indexName))
					if err != nil {
						return err
					}
				}
			}
		}

		// Here we need to get the columns from the original table
		sql := fmt.Sprintf("SELECT sql FROM sqlite_master WHERE tbl_name='%s' and type='table'", tableName)
		res, err := sess.Query(sql)
		if err != nil {
			return err
		}
		tableSQL := string(res[0]["sql"])

		// Separate out the column definitions
		tableSQL = tableSQL[strings.Index(tableSQL, "("):]

		// Remove the required columnNames
		for _, name := range columnNames {
			tableSQL = regexp.MustCompile(regexp.QuoteMeta("`"+name+"`")+"[^`,)]*?[,)]").ReplaceAllString(tableSQL, "")
		}

		// Ensure the query is ended properly
		tableSQL = strings.TrimSpace(tableSQL)
		if tableSQL[len(tableSQL)-1] != ')' {
			if tableSQL[len(tableSQL)-1] == ',' {
				tableSQL = tableSQL[:len(tableSQL)-1]
			}
			tableSQL += ")"
		}

		// Find all the columns in the table
		columns := regexp.MustCompile("`([^`]*)`").FindAllString(tableSQL, -1)

		tableSQL = fmt.Sprintf("CREATE TABLE `new_%s_new` ", tableName) + tableSQL
		if _, err := sess.Exec(tableSQL); err != nil {
			return err
		}

		// Now restore the data
		columnsSeparated := strings.Join(columns, ",")
		insertSQL := fmt.Sprintf("INSERT INTO `new_%s_new` (%s) SELECT %s FROM %s", tableName, columnsSeparated, columnsSeparated, tableName)
		if _, err := sess.Exec(insertSQL); err != nil {
			return err
		}

		// Now drop the old table
		if _, err := sess.Exec(fmt.Sprintf("DROP TABLE `%s`", tableName)); err != nil {
			return err
		}

		// Rename the table
		if _, err := sess.Exec(fmt.Sprintf("ALTER TABLE `new_%s_new` RENAME TO `%s`", tableName, tableName)); err != nil {
			return err
		}

	case setting.Database.UsePostgreSQL:
		cols := ""
		for _, col := range columnNames {
			if cols != "" {
				cols += ", "
			}
			cols += "DROP COLUMN `" + col + "` CASCADE"
		}
		if _, err := sess.Exec(fmt.Sprintf("ALTER TABLE `%s` %s", tableName, cols)); err != nil {
			return fmt.Errorf("Drop table `%s` columns %v: %v", tableName, columnNames, err)
		}
	case setting.Database.UseMySQL:
		// Drop indexes on columns first
		sql := fmt.Sprintf("SHOW INDEX FROM %s WHERE column_name IN ('%s')", tableName, strings.Join(columnNames, "','"))
		res, err := sess.Query(sql)
		if err != nil {
			return err
		}
		for _, index := range res {
			indexName := index["column_name"]
			if len(indexName) > 0 {
				_, err := sess.Exec(fmt.Sprintf("DROP INDEX `%s` ON `%s`", indexName, tableName))
				if err != nil {
					return err
				}
			}
		}

		// Now drop the columns
		cols := ""
		for _, col := range columnNames {
			if cols != "" {
				cols += ", "
			}
			cols += "DROP COLUMN `" + col + "`"
		}
		if _, err := sess.Exec(fmt.Sprintf("ALTER TABLE `%s` %s", tableName, cols)); err != nil {
			return fmt.Errorf("Drop table `%s` columns %v: %v", tableName, columnNames, err)
		}
	case setting.Database.UseMSSQL:
		cols := ""
		for _, col := range columnNames {
			if cols != "" {
				cols += ", "
			}
			cols += "`" + strings.ToLower(col) + "`"
		}
		sql := fmt.Sprintf("SELECT Name FROM sys.default_constraints WHERE parent_object_id = OBJECT_ID('%[1]s') AND parent_column_id IN (SELECT column_id FROM sys.columns WHERE LOWER(name) IN (%[2]s) AND object_id = OBJECT_ID('%[1]s'))",
			tableName, strings.ReplaceAll(cols, "`", "'"))
		constraints := make([]string, 0)
		if err := sess.SQL(sql).Find(&constraints); err != nil {
			return fmt.Errorf("Find constraints: %v", err)
		}
		for _, constraint := range constraints {
			if _, err := sess.Exec(fmt.Sprintf("ALTER TABLE `%s` DROP CONSTRAINT `%s`", tableName, constraint)); err != nil {
				return fmt.Errorf("Drop table `%s` default constraint `%s`: %v", tableName, constraint, err)
			}
		}
		sql = fmt.Sprintf("SELECT DISTINCT Name FROM sys.indexes INNER JOIN sys.index_columns ON indexes.index_id = index_columns.index_id AND indexes.object_id = index_columns.object_id WHERE indexes.object_id = OBJECT_ID('%[1]s') AND index_columns.column_id IN (SELECT column_id FROM sys.columns WHERE LOWER(name) IN (%[2]s) AND object_id = OBJECT_ID('%[1]s'))",
			tableName, strings.ReplaceAll(cols, "`", "'"))
		constraints = make([]string, 0)
		if err := sess.SQL(sql).Find(&constraints); err != nil {
			return fmt.Errorf("Find constraints: %v", err)
		}
		for _, constraint := range constraints {
			if _, err := sess.Exec(fmt.Sprintf("DROP INDEX `%[2]s` ON `%[1]s`", tableName, constraint)); err != nil {
				return fmt.Errorf("Drop index `%[2]s` on `%[1]s`: %v", tableName, constraint, err)
			}
		}

		if _, err := sess.Exec(fmt.Sprintf("ALTER TABLE `%s` DROP COLUMN %s", tableName, cols)); err != nil {
			return fmt.Errorf("Drop table `%s` columns %v: %v", tableName, columnNames, err)
		}
	default:
		log.Fatal("Unrecognized DB")
	}

	return nil
}

// modifyColumn will modify column's type or other propertity. SQLITE is not supported
func modifyColumn(x *xorm.Engine, tableName string, col *schemas.Column) error {
	var indexes map[string]*schemas.Index
	var err error
	// MSSQL have to remove index at first, otherwise alter column will fail
	// ref. https://sqlzealots.com/2018/05/09/error-message-the-index-is-dependent-on-column-alter-table-alter-column-failed-because-one-or-more-objects-access-this-column/
	if x.Dialect().URI().DBType == schemas.MSSQL {
		indexes, err = x.Dialect().GetIndexes(x.DB(), context.Background(), tableName)
		if err != nil {
			return err
		}

		for _, index := range indexes {
			_, err = x.Exec(x.Dialect().DropIndexSQL(tableName, index))
			if err != nil {
				return err
			}
		}
	}

	defer func() {
		for _, index := range indexes {
			_, err = x.Exec(x.Dialect().CreateIndexSQL(tableName, index))
			if err != nil {
				log.Error("Create index %s on table %s failed: %v", index.Name, tableName, err)
			}
		}
	}()

	alterSQL := x.Dialect().ModifyColumnSQL(tableName, col)
	if _, err := x.Exec(alterSQL); err != nil {
		return err
	}
	return nil
}<|MERGE_RESOLUTION|>--- conflicted
+++ resolved
@@ -349,11 +349,9 @@
 	// v197 -> v198
 	NewMigration("Add renamed_branch table", addRenamedBranchTable),
 	// v198 -> v199
-<<<<<<< HEAD
+	NewMigration("Add issue content history table", addTableIssueContentHistory),
+	// v198 -> v199
 	NewMigration("Create key/value table for user settings", createUserSettingsTable),
-=======
-	NewMigration("Add issue content history table", addTableIssueContentHistory),
->>>>>>> bdfd751a
 }
 
 // GetCurrentDBVersion returns the current db version
