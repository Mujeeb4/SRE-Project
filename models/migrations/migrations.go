// Copyright 2015 The Gogs Authors. All rights reserved.
// Copyright 2017 The Gitea Authors. All rights reserved.
// SPDX-License-Identifier: MIT

package migrations

import (
	"context"
	"fmt"

	"code.gitea.io/gitea/models/migrations/v1_10"
	"code.gitea.io/gitea/models/migrations/v1_11"
	"code.gitea.io/gitea/models/migrations/v1_12"
	"code.gitea.io/gitea/models/migrations/v1_13"
	"code.gitea.io/gitea/models/migrations/v1_14"
	"code.gitea.io/gitea/models/migrations/v1_15"
	"code.gitea.io/gitea/models/migrations/v1_16"
	"code.gitea.io/gitea/models/migrations/v1_17"
	"code.gitea.io/gitea/models/migrations/v1_18"
	"code.gitea.io/gitea/models/migrations/v1_19"
	"code.gitea.io/gitea/models/migrations/v1_20"
	"code.gitea.io/gitea/models/migrations/v1_21"
	"code.gitea.io/gitea/models/migrations/v1_22"
	"code.gitea.io/gitea/models/migrations/v1_6"
	"code.gitea.io/gitea/models/migrations/v1_7"
	"code.gitea.io/gitea/models/migrations/v1_8"
	"code.gitea.io/gitea/models/migrations/v1_9"
	"code.gitea.io/gitea/modules/git"
	"code.gitea.io/gitea/modules/log"
	"code.gitea.io/gitea/modules/setting"

	"xorm.io/xorm"
	"xorm.io/xorm/names"
)

const minDBVersion = 70 // Gitea 1.5.3

// Migration describes on migration from lower version to high version
type Migration interface {
	Description() string
	Migrate(*xorm.Engine) error
}

type migration struct {
	description string
	migrate     func(*xorm.Engine) error
}

// NewMigration creates a new migration
func NewMigration(desc string, fn func(*xorm.Engine) error) Migration {
	return &migration{desc, fn}
}

// Description returns the migration's description
func (m *migration) Description() string {
	return m.description
}

// Migrate executes the migration
func (m *migration) Migrate(x *xorm.Engine) error {
	return m.migrate(x)
}

// Version describes the version table. Should have only one row with id==1
type Version struct {
	ID      int64 `xorm:"pk autoincr"`
	Version int64
}

// Use noopMigration when there is a migration that has been no-oped
var noopMigration = func(_ *xorm.Engine) error { return nil }

// This is a sequence of migrations. Add new migrations to the bottom of the list.
// If you want to "retire" a migration, remove it from the top of the list and
// update minDBVersion accordingly
var migrations = []Migration{
	// Gitea 1.5.0 ends at v69

	// v70 -> v71
	NewMigration("add issue_dependencies", v1_6.AddIssueDependencies),
	// v71 -> v72
	NewMigration("protect each scratch token", v1_6.AddScratchHash),
	// v72 -> v73
	NewMigration("add review", v1_6.AddReview),

	// Gitea 1.6.0 ends at v73

	// v73 -> v74
	NewMigration("add must_change_password column for users table", v1_7.AddMustChangePassword),
	// v74 -> v75
	NewMigration("add approval whitelists to protected branches", v1_7.AddApprovalWhitelistsToProtectedBranches),
	// v75 -> v76
	NewMigration("clear nonused data which not deleted when user was deleted", v1_7.ClearNonusedData),

	// Gitea 1.7.0 ends at v76

	// v76 -> v77
	NewMigration("add pull request rebase with merge commit", v1_8.AddPullRequestRebaseWithMerge),
	// v77 -> v78
	NewMigration("add theme to users", v1_8.AddUserDefaultTheme),
	// v78 -> v79
	NewMigration("rename repo is_bare to repo is_empty", v1_8.RenameRepoIsBareToIsEmpty),
	// v79 -> v80
	NewMigration("add can close issues via commit in any branch", v1_8.AddCanCloseIssuesViaCommitInAnyBranch),
	// v80 -> v81
	NewMigration("add is locked to issues", v1_8.AddIsLockedToIssues),
	// v81 -> v82
	NewMigration("update U2F counter type", v1_8.ChangeU2FCounterType),

	// Gitea 1.8.0 ends at v82

	// v82 -> v83
	NewMigration("hot fix for wrong release sha1 on release table", v1_9.FixReleaseSha1OnReleaseTable),
	// v83 -> v84
	NewMigration("add uploader id for table attachment", v1_9.AddUploaderIDForAttachment),
	// v84 -> v85
	NewMigration("add table to store original imported gpg keys", v1_9.AddGPGKeyImport),
	// v85 -> v86
	NewMigration("hash application token", v1_9.HashAppToken),
	// v86 -> v87
	NewMigration("add http method to webhook", v1_9.AddHTTPMethodToWebhook),
	// v87 -> v88
	NewMigration("add avatar field to repository", v1_9.AddAvatarFieldToRepository),

	// Gitea 1.9.0 ends at v88

	// v88 -> v89
	NewMigration("add commit status context field to commit_status", v1_10.AddCommitStatusContext),
	// v89 -> v90
	NewMigration("add original author/url migration info to issues, comments, and repo ", v1_10.AddOriginalMigrationInfo),
	// v90 -> v91
	NewMigration("change length of some repository columns", v1_10.ChangeSomeColumnsLengthOfRepo),
	// v91 -> v92
	NewMigration("add index on owner_id of repository and type, review_id of comment", v1_10.AddIndexOnRepositoryAndComment),
	// v92 -> v93
	NewMigration("remove orphaned repository index statuses", v1_10.RemoveLingeringIndexStatus),
	// v93 -> v94
	NewMigration("add email notification enabled preference to user", v1_10.AddEmailNotificationEnabledToUser),
	// v94 -> v95
	NewMigration("add enable_status_check, status_check_contexts to protected_branch", v1_10.AddStatusCheckColumnsForProtectedBranches),
	// v95 -> v96
	NewMigration("add table columns for cross referencing issues", v1_10.AddCrossReferenceColumns),
	// v96 -> v97
	NewMigration("delete orphaned attachments", v1_10.DeleteOrphanedAttachments),
	// v97 -> v98
	NewMigration("add repo_admin_change_team_access to user", v1_10.AddRepoAdminChangeTeamAccessColumnForUser),
	// v98 -> v99
	NewMigration("add original author name and id on migrated release", v1_10.AddOriginalAuthorOnMigratedReleases),
	// v99 -> v100
	NewMigration("add task table and status column for repository table", v1_10.AddTaskTable),
	// v100 -> v101
	NewMigration("update migration repositories' service type", v1_10.UpdateMigrationServiceTypes),
	// v101 -> v102
	NewMigration("change length of some external login users columns", v1_10.ChangeSomeColumnsLengthOfExternalLoginUser),

	// Gitea 1.10.0 ends at v102

	// v102 -> v103
	NewMigration("update migration repositories' service type", v1_11.DropColumnHeadUserNameOnPullRequest),
	// v103 -> v104
	NewMigration("Add WhitelistDeployKeys to protected branch", v1_11.AddWhitelistDeployKeysToBranches),
	// v104 -> v105
	NewMigration("remove unnecessary columns from label", v1_11.RemoveLabelUneededCols),
	// v105 -> v106
	NewMigration("add includes_all_repositories to teams", v1_11.AddTeamIncludesAllRepositories),
	// v106 -> v107
	NewMigration("add column `mode` to table watch", v1_11.AddModeColumnToWatch),
	// v107 -> v108
	NewMigration("Add template options to repository", v1_11.AddTemplateToRepo),
	// v108 -> v109
	NewMigration("Add comment_id on table notification", v1_11.AddCommentIDOnNotification),
	// v109 -> v110
	NewMigration("add can_create_org_repo to team", v1_11.AddCanCreateOrgRepoColumnForTeam),
	// v110 -> v111
	NewMigration("change review content type to text", v1_11.ChangeReviewContentToText),
	// v111 -> v112
	NewMigration("update branch protection for can push and whitelist enable", v1_11.AddBranchProtectionCanPushAndEnableWhitelist),
	// v112 -> v113
	NewMigration("remove release attachments which repository deleted", v1_11.RemoveAttachmentMissedRepo),
	// v113 -> v114
	NewMigration("new feature: change target branch of pull requests", v1_11.FeatureChangeTargetBranch),
	// v114 -> v115
	NewMigration("Remove authentication credentials from stored URL", v1_11.SanitizeOriginalURL),
	// v115 -> v116
	NewMigration("add user_id prefix to existing user avatar name", v1_11.RenameExistingUserAvatarName),
	// v116 -> v117
	NewMigration("Extend TrackedTimes", v1_11.ExtendTrackedTimes),

	// Gitea 1.11.0 ends at v117

	// v117 -> v118
	NewMigration("Add block on rejected reviews branch protection", v1_12.AddBlockOnRejectedReviews),
	// v118 -> v119
	NewMigration("Add commit id and stale to reviews", v1_12.AddReviewCommitAndStale),
	// v119 -> v120
	NewMigration("Fix migrated repositories' git service type", v1_12.FixMigratedRepositoryServiceType),
	// v120 -> v121
	NewMigration("Add owner_name on table repository", v1_12.AddOwnerNameOnRepository),
	// v121 -> v122
	NewMigration("add is_restricted column for users table", v1_12.AddIsRestricted),
	// v122 -> v123
	NewMigration("Add Require Signed Commits to ProtectedBranch", v1_12.AddRequireSignedCommits),
	// v123 -> v124
	NewMigration("Add original information for reactions", v1_12.AddReactionOriginals),
	// v124 -> v125
	NewMigration("Add columns to user and repository", v1_12.AddUserRepoMissingColumns),
	// v125 -> v126
	NewMigration("Add some columns on review for migration", v1_12.AddReviewMigrateInfo),
	// v126 -> v127
	NewMigration("Fix topic repository count", v1_12.FixTopicRepositoryCount),
	// v127 -> v128
	NewMigration("add repository code language statistics", v1_12.AddLanguageStats),
	// v128 -> v129
	NewMigration("fix merge base for pull requests", v1_12.FixMergeBase),
	// v129 -> v130
	NewMigration("remove dependencies from deleted repositories", v1_12.PurgeUnusedDependencies),
	// v130 -> v131
	NewMigration("Expand webhooks for more granularity", v1_12.ExpandWebhooks),
	// v131 -> v132
	NewMigration("Add IsSystemWebhook column to webhooks table", v1_12.AddSystemWebhookColumn),
	// v132 -> v133
	NewMigration("Add Branch Protection Protected Files Column", v1_12.AddBranchProtectionProtectedFilesColumn),
	// v133 -> v134
	NewMigration("Add EmailHash Table", v1_12.AddEmailHashTable),
	// v134 -> v135
	NewMigration("Refix merge base for merged pull requests", v1_12.RefixMergeBase),
	// v135 -> v136
	NewMigration("Add OrgID column to Labels table", v1_12.AddOrgIDLabelColumn),
	// v136 -> v137
	NewMigration("Add CommitsAhead and CommitsBehind Column to PullRequest Table", v1_12.AddCommitDivergenceToPulls),
	// v137 -> v138
	NewMigration("Add Branch Protection Block Outdated Branch", v1_12.AddBlockOnOutdatedBranch),
	// v138 -> v139
	NewMigration("Add ResolveDoerID to Comment table", v1_12.AddResolveDoerIDCommentColumn),
	// v139 -> v140
	NewMigration("prepend refs/heads/ to issue refs", v1_12.PrependRefsHeadsToIssueRefs),

	// Gitea 1.12.0 ends at v140

	// v140 -> v141
	NewMigration("Save detected language file size to database instead of percent", v1_13.FixLanguageStatsToSaveSize),
	// v141 -> v142
	NewMigration("Add KeepActivityPrivate to User table", v1_13.AddKeepActivityPrivateUserColumn),
	// v142 -> v143
	NewMigration("Ensure Repository.IsArchived is not null", v1_13.SetIsArchivedToFalse),
	// v143 -> v144
	NewMigration("recalculate Stars number for all user", v1_13.RecalculateStars),
	// v144 -> v145
	NewMigration("update Matrix Webhook http method to 'PUT'", v1_13.UpdateMatrixWebhookHTTPMethod),
	// v145 -> v146
	NewMigration("Increase Language field to 50 in LanguageStats", v1_13.IncreaseLanguageField),
	// v146 -> v147
	NewMigration("Add projects info to repository table", v1_13.AddProjectsInfo),
	// v147 -> v148
	NewMigration("create review for 0 review id code comments", v1_13.CreateReviewsForCodeComments),
	// v148 -> v149
	NewMigration("remove issue dependency comments who refer to non existing issues", v1_13.PurgeInvalidDependenciesComments),
	// v149 -> v150
	NewMigration("Add Created and Updated to Milestone table", v1_13.AddCreatedAndUpdatedToMilestones),
	// v150 -> v151
	NewMigration("add primary key to repo_topic", v1_13.AddPrimaryKeyToRepoTopic),
	// v151 -> v152
	NewMigration("set default password algorithm to Argon2", v1_13.SetDefaultPasswordToArgon2),
	// v152 -> v153
	NewMigration("add TrustModel field to Repository", v1_13.AddTrustModelToRepository),
	// v153 > v154
	NewMigration("add Team review request support", v1_13.AddTeamReviewRequestSupport),
	// v154 > v155
	NewMigration("add timestamps to Star, Label, Follow, Watch and Collaboration", v1_13.AddTimeStamps),

	// Gitea 1.13.0 ends at v155

	// v155 -> v156
	NewMigration("add changed_protected_files column for pull_request table", v1_14.AddChangedProtectedFilesPullRequestColumn),
	// v156 -> v157
	NewMigration("fix publisher ID for tag releases", v1_14.FixPublisherIDforTagReleases),
	// v157 -> v158
	NewMigration("ensure repo topics are up-to-date", v1_14.FixRepoTopics),
	// v158 -> v159
	NewMigration("code comment replies should have the commitID of the review they are replying to", v1_14.UpdateCodeCommentReplies),
	// v159 -> v160
	NewMigration("update reactions constraint", v1_14.UpdateReactionConstraint),
	// v160 -> v161
	NewMigration("Add block on official review requests branch protection", v1_14.AddBlockOnOfficialReviewRequests),
	// v161 -> v162
	NewMigration("Convert task type from int to string", v1_14.ConvertTaskTypeToString),
	// v162 -> v163
	NewMigration("Convert webhook task type from int to string", v1_14.ConvertWebhookTaskTypeToString),
	// v163 -> v164
	NewMigration("Convert topic name from 25 to 50", v1_14.ConvertTopicNameFrom25To50),
	// v164 -> v165
	NewMigration("Add scope and nonce columns to oauth2_grant table", v1_14.AddScopeAndNonceColumnsToOAuth2Grant),
	// v165 -> v166
	NewMigration("Convert hook task type from char(16) to varchar(16) and trim the column", v1_14.ConvertHookTaskTypeToVarcharAndTrim),
	// v166 -> v167
	NewMigration("Where Password is Valid with Empty String delete it", v1_14.RecalculateUserEmptyPWD),
	// v167 -> v168
	NewMigration("Add user redirect", v1_14.AddUserRedirect),
	// v168 -> v169
	NewMigration("Recreate user table to fix default values", v1_14.RecreateUserTableToFixDefaultValues),
	// v169 -> v170
	NewMigration("Update DeleteBranch comments to set the old_ref to the commit_sha", v1_14.CommentTypeDeleteBranchUseOldRef),
	// v170 -> v171
	NewMigration("Add Dismissed to Review table", v1_14.AddDismissedReviewColumn),
	// v171 -> v172
	NewMigration("Add Sorting to ProjectBoard table", v1_14.AddSortingColToProjectBoard),
	// v172 -> v173
	NewMigration("Add sessions table for go-chi/session", v1_14.AddSessionTable),
	// v173 -> v174
	NewMigration("Add time_id column to Comment", v1_14.AddTimeIDCommentColumn),
	// v174 -> v175
	NewMigration("Create repo transfer table", v1_14.AddRepoTransfer),
	// v175 -> v176
	NewMigration("Fix Postgres ID Sequences broken by recreate-table", v1_14.FixPostgresIDSequences),
	// v176 -> v177
	NewMigration("Remove invalid labels from comments", v1_14.RemoveInvalidLabels),
	// v177 -> v178
	NewMigration("Delete orphaned IssueLabels", v1_14.DeleteOrphanedIssueLabels),

	// Gitea 1.14.0 ends at v178

	// v178 -> v179
	NewMigration("Add LFS columns to Mirror", v1_15.AddLFSMirrorColumns),
	// v179 -> v180
	NewMigration("Convert avatar url to text", v1_15.ConvertAvatarURLToText),
	// v180 -> v181
	NewMigration("Delete credentials from past migrations", v1_15.DeleteMigrationCredentials),
	// v181 -> v182
	NewMigration("Always save primary email on email address table", v1_15.AddPrimaryEmail2EmailAddress),
	// v182 -> v183
	NewMigration("Add issue resource index table", v1_15.AddIssueResourceIndexTable),
	// v183 -> v184
	NewMigration("Create PushMirror table", v1_15.CreatePushMirrorTable),
	// v184 -> v185
	NewMigration("Rename Task errors to message", v1_15.RenameTaskErrorsToMessage),
	// v185 -> v186
	NewMigration("Add new table repo_archiver", v1_15.AddRepoArchiver),
	// v186 -> v187
	NewMigration("Create protected tag table", v1_15.CreateProtectedTagTable),
	// v187 -> v188
	NewMigration("Drop unneeded webhook related columns", v1_15.DropWebhookColumns),
	// v188 -> v189
	NewMigration("Add key is verified to gpg key", v1_15.AddKeyIsVerified),

	// Gitea 1.15.0 ends at v189

	// v189 -> v190
	NewMigration("Unwrap ldap.Sources", v1_16.UnwrapLDAPSourceCfg),
	// v190 -> v191
	NewMigration("Add agit flow pull request support", v1_16.AddAgitFlowPullRequest),
	// v191 -> v192
	NewMigration("Alter issue/comment table TEXT fields to LONGTEXT", v1_16.AlterIssueAndCommentTextFieldsToLongText),
	// v192 -> v193
	NewMigration("RecreateIssueResourceIndexTable to have a primary key instead of an unique index", v1_16.RecreateIssueResourceIndexTable),
	// v193 -> v194
	NewMigration("Add repo id column for attachment table", v1_16.AddRepoIDForAttachment),
	// v194 -> v195
	NewMigration("Add Branch Protection Unprotected Files Column", v1_16.AddBranchProtectionUnprotectedFilesColumn),
	// v195 -> v196
	NewMigration("Add table commit_status_index", v1_16.AddTableCommitStatusIndex),
	// v196 -> v197
	NewMigration("Add Color to ProjectBoard table", v1_16.AddColorColToProjectBoard),
	// v197 -> v198
	NewMigration("Add renamed_branch table", v1_16.AddRenamedBranchTable),
	// v198 -> v199
	NewMigration("Add issue content history table", v1_16.AddTableIssueContentHistory),
	// v199 -> v200
	NewMigration("No-op (remote version is using AppState now)", noopMigration),
	// v200 -> v201
	NewMigration("Add table app_state", v1_16.AddTableAppState),
	// v201 -> v202
	NewMigration("Drop table remote_version (if exists)", v1_16.DropTableRemoteVersion),
	// v202 -> v203
	NewMigration("Create key/value table for user settings", v1_16.CreateUserSettingsTable),
	// v203 -> v204
	NewMigration("Add Sorting to ProjectIssue table", v1_16.AddProjectIssueSorting),
	// v204 -> v205
	NewMigration("Add key is verified to ssh key", v1_16.AddSSHKeyIsVerified),
	// v205 -> v206
	NewMigration("Migrate to higher varchar on user struct", v1_16.MigrateUserPasswordSalt),
	// v206 -> v207
	NewMigration("Add authorize column to team_unit table", v1_16.AddAuthorizeColForTeamUnit),
	// v207 -> v208
	NewMigration("Add webauthn table and migrate u2f data to webauthn - NO-OPED", v1_16.AddWebAuthnCred),
	// v208 -> v209
	NewMigration("Use base32.HexEncoding instead of base64 encoding for cred ID as it is case insensitive - NO-OPED", v1_16.UseBase32HexForCredIDInWebAuthnCredential),
	// v209 -> v210
	NewMigration("Increase WebAuthentication CredentialID size to 410 - NO-OPED", v1_16.IncreaseCredentialIDTo410),
	// v210 -> v211
	NewMigration("v208 was completely broken - remigrate", v1_16.RemigrateU2FCredentials),

	// Gitea 1.16.2 ends at v211

	// v211 -> v212
	NewMigration("Create ForeignReference table", v1_17.CreateForeignReferenceTable),
	// v212 -> v213
	NewMigration("Add package tables", v1_17.AddPackageTables),
	// v213 -> v214
	NewMigration("Add allow edits from maintainers to PullRequest table", v1_17.AddAllowMaintainerEdit),
	// v214 -> v215
	NewMigration("Add auto merge table", v1_17.AddAutoMergeTable),
	// v215 -> v216
	NewMigration("allow to view files in PRs", v1_17.AddReviewViewedFiles),
	// v216 -> v217
	NewMigration("No-op (Improve Action table indices v1)", noopMigration),
	// v217 -> v218
	NewMigration("Alter hook_task table TEXT fields to LONGTEXT", v1_17.AlterHookTaskTextFieldsToLongText),
	// v218 -> v219
	NewMigration("Improve Action table indices v2", v1_17.ImproveActionTableIndices),
	// v219 -> v220
	NewMigration("Add sync_on_commit column to push_mirror table", v1_17.AddSyncOnCommitColForPushMirror),
	// v220 -> v221
	NewMigration("Add container repository property", v1_17.AddContainerRepositoryProperty),
	// v221 -> v222
	NewMigration("Store WebAuthentication CredentialID as bytes and increase size to at least 1024", v1_17.StoreWebauthnCredentialIDAsBytes),
	// v222 -> v223
	NewMigration("Drop old CredentialID column", v1_17.DropOldCredentialIDColumn),
	// v223 -> v224
	NewMigration("Rename CredentialIDBytes column to CredentialID", v1_17.RenameCredentialIDBytes),

	// Gitea 1.17.0 ends at v224

	// v224 -> v225
	NewMigration("Add badges to users", v1_18.CreateUserBadgesTable),
	// v225 -> v226
	NewMigration("Alter gpg_key/public_key content TEXT fields to MEDIUMTEXT", v1_18.AlterPublicGPGKeyContentFieldsToMediumText),
	// v226 -> v227
	NewMigration("Conan and generic packages do not need to be semantically versioned", v1_18.FixPackageSemverField),
	// v227 -> v228
	NewMigration("Create key/value table for system settings", v1_18.CreateSystemSettingsTable),
	// v228 -> v229
	NewMigration("Add TeamInvite table", v1_18.AddTeamInviteTable),
	// v229 -> v230
	NewMigration("Update counts of all open milestones", v1_18.UpdateOpenMilestoneCounts),
	// v230 -> v231
	NewMigration("Add ConfidentialClient column (default true) to OAuth2Application table", v1_18.AddConfidentialClientColumnToOAuth2ApplicationTable),

	// Gitea 1.18.0 ends at v231

	// v231 -> v232
	NewMigration("Add index for hook_task", v1_19.AddIndexForHookTask),
	// v232 -> v233
	NewMigration("Alter package_version.metadata_json to LONGTEXT", v1_19.AlterPackageVersionMetadataToLongText),
	// v233 -> v234
	NewMigration("Add header_authorization_encrypted column to webhook table", v1_19.AddHeaderAuthorizationEncryptedColWebhook),
	// v234 -> v235
	NewMigration("Add package cleanup rule table", v1_19.CreatePackageCleanupRuleTable),
	// v235 -> v236
	NewMigration("Add index for access_token", v1_19.AddIndexForAccessToken),
	// v236 -> v237
	NewMigration("Create secrets table", v1_19.CreateSecretsTable),
	// v237 -> v238
	NewMigration("Drop ForeignReference table", v1_19.DropForeignReferenceTable),
	// v238 -> v239
	NewMigration("Add updated unix to LFSMetaObject", v1_19.AddUpdatedUnixToLFSMetaObject),
	// v239 -> v240
	NewMigration("Add scope for access_token", v1_19.AddScopeForAccessTokens),
	// v240 -> v241
	NewMigration("Add actions tables", v1_19.AddActionsTables),
	// v241 -> v242
	NewMigration("Add card_type column to project table", v1_19.AddCardTypeToProjectTable),
	// v242 -> v243
	NewMigration("Alter gpg_key_import content TEXT field to MEDIUMTEXT", v1_19.AlterPublicGPGKeyImportContentFieldToMediumText),
	// v243 -> v244
	NewMigration("Add exclusive label", v1_19.AddExclusiveLabel),

	// Gitea 1.19.0 ends at v244

	// v244 -> v245
	NewMigration("Add NeedApproval to actions tables", v1_20.AddNeedApprovalToActionRun),
	// v245 -> v246
	NewMigration("Rename Webhook org_id to owner_id", v1_20.RenameWebhookOrgToOwner),
	// v246 -> v247
	NewMigration("Add missed column owner_id for project table", v1_20.AddNewColumnForProject),
	// v247 -> v248
	NewMigration("Fix incorrect project type", v1_20.FixIncorrectProjectType),
	// v248 -> v249
	NewMigration("Add version column to action_runner table", v1_20.AddVersionToActionRunner),
	// v249 -> v250
	NewMigration("Improve Action table indices v3", v1_20.ImproveActionTableIndices),
	// v250 -> v251
	NewMigration("Change Container Metadata", v1_20.ChangeContainerMetadataMultiArch),
	// v251 -> v252
	NewMigration("Fix incorrect owner team unit access mode", v1_20.FixIncorrectOwnerTeamUnitAccessMode),
	// v252 -> v253
	NewMigration("Fix incorrect admin team unit access mode", v1_20.FixIncorrectAdminTeamUnitAccessMode),
	// v253 -> v254
	NewMigration("Fix ExternalTracker and ExternalWiki accessMode in owner and admin team", v1_20.FixExternalTrackerAndExternalWikiAccessModeInOwnerAndAdminTeam),
	// v254 -> v255
	NewMigration("Add ActionTaskOutput table", v1_20.AddActionTaskOutputTable),
	// v255 -> v256
	NewMigration("Add ArchivedUnix Column", v1_20.AddArchivedUnixToRepository),
	// v256 -> v257
	NewMigration("Add is_internal column to package", v1_20.AddIsInternalColumnToPackage),
	// v257 -> v258
	NewMigration("Add Actions Artifact table", v1_20.CreateActionArtifactTable),
	// v258 -> v259
	NewMigration("Add PinOrder Column", v1_20.AddPinOrderToIssue),
	// v259 -> v260
	NewMigration("Convert scoped access tokens", v1_20.ConvertScopedAccessTokens),

	// Gitea 1.20.0 ends at 260

	// v260 -> v261
	NewMigration("Drop custom_labels column of action_runner table", v1_21.DropCustomLabelsColumnOfActionRunner),
	// v261 -> v262
	NewMigration("Add variable table", v1_21.CreateVariableTable),
	// v262 -> v263
	NewMigration("Add TriggerEvent to action_run table", v1_21.AddTriggerEventToActionRun),
	// v263 -> v264
	NewMigration("Add git_size and lfs_size columns to repository table", v1_21.AddGitSizeAndLFSSizeToRepositoryTable),
	// v264 -> v265
	NewMigration("Add branch table", v1_21.AddBranchTable),
	// v265 -> v266
	NewMigration("Alter Actions Artifact table", v1_21.AlterActionArtifactTable),
	// v266 -> v267
	NewMigration("Reduce commit status", v1_21.ReduceCommitStatus),
	// v267 -> v268
	NewMigration("Add action_tasks_version table", v1_21.CreateActionTasksVersionTable),
	// v268 -> v269
	NewMigration("Update Action Ref", v1_21.UpdateActionsRefIndex),
	// v269 -> v270
	NewMigration("Drop deleted branch table", v1_21.DropDeletedBranchTable),
	// v270 -> v271
	NewMigration("Fix PackageProperty typo", v1_21.FixPackagePropertyTypo),
	// v271 -> v272
	NewMigration("Allow archiving labels", v1_21.AddArchivedUnixColumInLabelTable),
	// v272 -> v273
	NewMigration("Add Version to ActionRun table", v1_21.AddVersionToActionRunTable),
	// v273 -> v274
	NewMigration("Add Action Schedule Table", v1_21.AddActionScheduleTable),
	// v274 -> v275
	NewMigration("Add Actions artifacts expiration date", v1_21.AddExpiredUnixColumnInActionArtifactTable),
	// v275 -> v276
	NewMigration("Add ScheduleID for ActionRun", v1_21.AddScheduleIDForActionRun),
	// v276 -> v277
	NewMigration("Add RemoteAddress to mirrors", v1_21.AddRemoteAddressToMirrors),
	// v277 -> v278
	NewMigration("Add Index to issue_user.issue_id", v1_21.AddIndexToIssueUserIssueID),
	// v278 -> v279
	NewMigration("Add Index to comment.dependent_issue_id", v1_21.AddIndexToCommentDependentIssueID),
	// v279 -> v280
	NewMigration("Add Index to action.user_id", v1_21.AddIndexToActionUserID),
<<<<<<< HEAD
	// to modify later
	NewMigration("Add size limit on repository", v1_21.AddSizeLimitOnRepo),
=======

	// Gitea 1.21.0 ends at 280

	// v280 -> v281
	NewMigration("Rename user themes", v1_22.RenameUserThemes),
	// v281 -> v282
	NewMigration("Add auth_token table", v1_22.CreateAuthTokenTable),
>>>>>>> e544a277
}

// GetCurrentDBVersion returns the current db version
func GetCurrentDBVersion(x *xorm.Engine) (int64, error) {
	if err := x.Sync(new(Version)); err != nil {
		return -1, fmt.Errorf("sync: %w", err)
	}

	currentVersion := &Version{ID: 1}
	has, err := x.Get(currentVersion)
	if err != nil {
		return -1, fmt.Errorf("get: %w", err)
	}
	if !has {
		return -1, nil
	}
	return currentVersion.Version, nil
}

// ExpectedVersion returns the expected db version
func ExpectedVersion() int64 {
	return int64(minDBVersion + len(migrations))
}

// EnsureUpToDate will check if the db is at the correct version
func EnsureUpToDate(x *xorm.Engine) error {
	currentDB, err := GetCurrentDBVersion(x)
	if err != nil {
		return err
	}

	if currentDB < 0 {
		return fmt.Errorf("Database has not been initialized")
	}

	if minDBVersion > currentDB {
		return fmt.Errorf("DB version %d (<= %d) is too old for auto-migration. Upgrade to Gitea 1.6.4 first then upgrade to this version", currentDB, minDBVersion)
	}

	expected := ExpectedVersion()

	if currentDB != expected {
		return fmt.Errorf(`Current database version %d is not equal to the expected version %d. Please run "gitea [--config /path/to/app.ini] migrate" to update the database version`, currentDB, expected)
	}

	return nil
}

// Migrate database to current version
func Migrate(x *xorm.Engine) error {
	// Set a new clean the default mapper to GonicMapper as that is the default for Gitea.
	x.SetMapper(names.GonicMapper{})
	if err := x.Sync(new(Version)); err != nil {
		return fmt.Errorf("sync: %w", err)
	}

	currentVersion := &Version{ID: 1}
	has, err := x.Get(currentVersion)
	if err != nil {
		return fmt.Errorf("get: %w", err)
	} else if !has {
		// If the version record does not exist we think
		// it is a fresh installation and we can skip all migrations.
		currentVersion.ID = 0
		currentVersion.Version = int64(minDBVersion + len(migrations))

		if _, err = x.InsertOne(currentVersion); err != nil {
			return fmt.Errorf("insert: %w", err)
		}
	}

	v := currentVersion.Version
	if minDBVersion > v {
		log.Fatal(`Gitea no longer supports auto-migration from your previously installed version.
Please try upgrading to a lower version first (suggested v1.6.4), then upgrade to this version.`)
		return nil
	}

	// Downgrading Gitea's database version not supported
	if int(v-minDBVersion) > len(migrations) {
		msg := fmt.Sprintf("Your database (migration version: %d) is for a newer Gitea, you can not use the newer database for this old Gitea release (%d).", v, minDBVersion+len(migrations))
		msg += "\nGitea will exit to keep your database safe and unchanged. Please use the correct Gitea release, do not change the migration version manually (incorrect manual operation may lose data)."
		if !setting.IsProd {
			msg += fmt.Sprintf("\nIf you are in development and really know what you're doing, you can force changing the migration version by executing: UPDATE version SET version=%d WHERE id=1;", minDBVersion+len(migrations))
		}
		log.Fatal("Migration Error: %s", msg)
		return nil
	}

	// Some migration tasks depend on the git command
	if git.DefaultContext == nil {
		if err = git.InitSimple(context.Background()); err != nil {
			return err
		}
	}

	// Migrate
	for i, m := range migrations[v-minDBVersion:] {
		log.Info("Migration[%d]: %s", v+int64(i), m.Description())
		// Reset the mapper between each migration - migrations are not supposed to depend on each other
		x.SetMapper(names.GonicMapper{})
		if err = m.Migrate(x); err != nil {
			return fmt.Errorf("migration[%d]: %s failed: %w", v+int64(i), m.Description(), err)
		}
		currentVersion.Version = v + int64(i) + 1
		if _, err = x.ID(1).Update(currentVersion); err != nil {
			return err
		}
	}
	return nil
}<|MERGE_RESOLUTION|>--- conflicted
+++ resolved
@@ -541,10 +541,6 @@
 	NewMigration("Add Index to comment.dependent_issue_id", v1_21.AddIndexToCommentDependentIssueID),
 	// v279 -> v280
 	NewMigration("Add Index to action.user_id", v1_21.AddIndexToActionUserID),
-<<<<<<< HEAD
-	// to modify later
-	NewMigration("Add size limit on repository", v1_21.AddSizeLimitOnRepo),
-=======
 
 	// Gitea 1.21.0 ends at 280
 
@@ -552,7 +548,8 @@
 	NewMigration("Rename user themes", v1_22.RenameUserThemes),
 	// v281 -> v282
 	NewMigration("Add auth_token table", v1_22.CreateAuthTokenTable),
->>>>>>> e544a277
+	// to modify later
+	NewMigration("Add size limit on repository", v1_22.AddSizeLimitOnRepo),
 }
 
 // GetCurrentDBVersion returns the current db version
