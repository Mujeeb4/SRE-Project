// Copyright 2015 The Gogs Authors. All rights reserved.
// Copyright 2017 The Gitea Authors. All rights reserved.
// Use of this source code is governed by a MIT-style
// license that can be found in the LICENSE file.

package migrations

import (
	"context"
	"fmt"
	"os"
	"reflect"
	"regexp"
	"strings"

	"code.gitea.io/gitea/modules/log"
	"code.gitea.io/gitea/modules/setting"

	"xorm.io/xorm"
	"xorm.io/xorm/names"
	"xorm.io/xorm/schemas"
)

const minDBVersion = 70 // Gitea 1.5.3

// Migration describes on migration from lower version to high version
type Migration interface {
	Description() string
	Migrate(*xorm.Engine) error
}

type migration struct {
	description string
	migrate     func(*xorm.Engine) error
}

// NewMigration creates a new migration
func NewMigration(desc string, fn func(*xorm.Engine) error) Migration {
	return &migration{desc, fn}
}

// Description returns the migration's description
func (m *migration) Description() string {
	return m.description
}

// Migrate executes the migration
func (m *migration) Migrate(x *xorm.Engine) error {
	return m.migrate(x)
}

// Version describes the version table. Should have only one row with id==1
type Version struct {
	ID      int64 `xorm:"pk autoincr"`
	Version int64
}

// This is a sequence of migrations. Add new migrations to the bottom of the list.
// If you want to "retire" a migration, remove it from the top of the list and
// update minDBVersion accordingly
var migrations = []Migration{

	// Gitea 1.5.0 ends at v69

	// v70 -> v71
	NewMigration("add issue_dependencies", addIssueDependencies),
	// v71 -> v72
	NewMigration("protect each scratch token", addScratchHash),
	// v72 -> v73
	NewMigration("add review", addReview),

	// Gitea 1.6.0 ends at v73

	// v73 -> v74
	NewMigration("add must_change_password column for users table", addMustChangePassword),
	// v74 -> v75
	NewMigration("add approval whitelists to protected branches", addApprovalWhitelistsToProtectedBranches),
	// v75 -> v76
	NewMigration("clear nonused data which not deleted when user was deleted", clearNonusedData),

	// Gitea 1.7.0 ends at v76

	// v76 -> v77
	NewMigration("add pull request rebase with merge commit", addPullRequestRebaseWithMerge),
	// v77 -> v78
	NewMigration("add theme to users", addUserDefaultTheme),
	// v78 -> v79
	NewMigration("rename repo is_bare to repo is_empty", renameRepoIsBareToIsEmpty),
	// v79 -> v80
	NewMigration("add can close issues via commit in any branch", addCanCloseIssuesViaCommitInAnyBranch),
	// v80 -> v81
	NewMigration("add is locked to issues", addIsLockedToIssues),
	// v81 -> v82
	NewMigration("update U2F counter type", changeU2FCounterType),

	// Gitea 1.8.0 ends at v82

	// v82 -> v83
	NewMigration("hot fix for wrong release sha1 on release table", fixReleaseSha1OnReleaseTable),
	// v83 -> v84
	NewMigration("add uploader id for table attachment", addUploaderIDForAttachment),
	// v84 -> v85
	NewMigration("add table to store original imported gpg keys", addGPGKeyImport),
	// v85 -> v86
	NewMigration("hash application token", hashAppToken),
	// v86 -> v87
	NewMigration("add http method to webhook", addHTTPMethodToWebhook),
	// v87 -> v88
	NewMigration("add avatar field to repository", addAvatarFieldToRepository),

	// Gitea 1.9.0 ends at v88

	// v88 -> v89
	NewMigration("add commit status context field to commit_status", addCommitStatusContext),
	// v89 -> v90
	NewMigration("add original author/url migration info to issues, comments, and repo ", addOriginalMigrationInfo),
	// v90 -> v91
	NewMigration("change length of some repository columns", changeSomeColumnsLengthOfRepo),
	// v91 -> v92
	NewMigration("add index on owner_id of repository and type, review_id of comment", addIndexOnRepositoryAndComment),
	// v92 -> v93
	NewMigration("remove orphaned repository index statuses", removeLingeringIndexStatus),
	// v93 -> v94
	NewMigration("add email notification enabled preference to user", addEmailNotificationEnabledToUser),
	// v94 -> v95
	NewMigration("add enable_status_check, status_check_contexts to protected_branch", addStatusCheckColumnsForProtectedBranches),
	// v95 -> v96
	NewMigration("add table columns for cross referencing issues", addCrossReferenceColumns),
	// v96 -> v97
	NewMigration("delete orphaned attachments", deleteOrphanedAttachments),
	// v97 -> v98
	NewMigration("add repo_admin_change_team_access to user", addRepoAdminChangeTeamAccessColumnForUser),
	// v98 -> v99
	NewMigration("add original author name and id on migrated release", addOriginalAuthorOnMigratedReleases),
	// v99 -> v100
	NewMigration("add task table and status column for repository table", addTaskTable),
	// v100 -> v101
	NewMigration("update migration repositories' service type", updateMigrationServiceTypes),
	// v101 -> v102
	NewMigration("change length of some external login users columns", changeSomeColumnsLengthOfExternalLoginUser),

	// Gitea 1.10.0 ends at v102

	// v102 -> v103
	NewMigration("update migration repositories' service type", dropColumnHeadUserNameOnPullRequest),
	// v103 -> v104
	NewMigration("Add WhitelistDeployKeys to protected branch", addWhitelistDeployKeysToBranches),
	// v104 -> v105
	NewMigration("remove unnecessary columns from label", removeLabelUneededCols),
	// v105 -> v106
	NewMigration("add includes_all_repositories to teams", addTeamIncludesAllRepositories),
	// v106 -> v107
	NewMigration("add column `mode` to table watch", addModeColumnToWatch),
	// v107 -> v108
	NewMigration("Add template options to repository", addTemplateToRepo),
	// v108 -> v109
	NewMigration("Add comment_id on table notification", addCommentIDOnNotification),
	// v109 -> v110
	NewMigration("add can_create_org_repo to team", addCanCreateOrgRepoColumnForTeam),
	// v110 -> v111
	NewMigration("change review content type to text", changeReviewContentToText),
	// v111 -> v112
	NewMigration("update branch protection for can push and whitelist enable", addBranchProtectionCanPushAndEnableWhitelist),
	// v112 -> v113
	NewMigration("remove release attachments which repository deleted", removeAttachmentMissedRepo),
	// v113 -> v114
	NewMigration("new feature: change target branch of pull requests", featureChangeTargetBranch),
	// v114 -> v115
	NewMigration("Remove authentication credentials from stored URL", sanitizeOriginalURL),
	// v115 -> v116
	NewMigration("add user_id prefix to existing user avatar name", renameExistingUserAvatarName),
	// v116 -> v117
	NewMigration("Extend TrackedTimes", extendTrackedTimes),

	// Gitea 1.11.0 ends at v117

	// v117 -> v118
	NewMigration("Add block on rejected reviews branch protection", addBlockOnRejectedReviews),
	// v118 -> v119
	NewMigration("Add commit id and stale to reviews", addReviewCommitAndStale),
	// v119 -> v120
	NewMigration("Fix migrated repositories' git service type", fixMigratedRepositoryServiceType),
	// v120 -> v121
	NewMigration("Add owner_name on table repository", addOwnerNameOnRepository),
	// v121 -> v122
	NewMigration("add is_restricted column for users table", addIsRestricted),
	// v122 -> v123
	NewMigration("Add Require Signed Commits to ProtectedBranch", addRequireSignedCommits),
	// v123 -> v124
	NewMigration("Add original information for reactions", addReactionOriginals),
	// v124 -> v125
	NewMigration("Add columns to user and repository", addUserRepoMissingColumns),
	// v125 -> v126
	NewMigration("Add some columns on review for migration", addReviewMigrateInfo),
	// v126 -> v127
	NewMigration("Fix topic repository count", fixTopicRepositoryCount),
	// v127 -> v128
	NewMigration("add repository code language statistics", addLanguageStats),
	// v128 -> v129
	NewMigration("fix merge base for pull requests", fixMergeBase),
	// v129 -> v130
	NewMigration("remove dependencies from deleted repositories", purgeUnusedDependencies),
	// v130 -> v131
	NewMigration("Expand webhooks for more granularity", expandWebhooks),
	// v131 -> v132
	NewMigration("Add IsSystemWebhook column to webhooks table", addSystemWebhookColumn),
	// v132 -> v133
	NewMigration("Add Branch Protection Protected Files Column", addBranchProtectionProtectedFilesColumn),
	// v133 -> v134
	NewMigration("Add EmailHash Table", addEmailHashTable),
	// v134 -> v135
	NewMigration("Refix merge base for merged pull requests", refixMergeBase),
	// v135 -> v136
	NewMigration("Add OrgID column to Labels table", addOrgIDLabelColumn),
	// v136 -> v137
	NewMigration("Add CommitsAhead and CommitsBehind Column to PullRequest Table", addCommitDivergenceToPulls),
	// v137 -> v138
	NewMigration("Add Branch Protection Block Outdated Branch", addBlockOnOutdatedBranch),
	// v138 -> v139
	NewMigration("Add ResolveDoerID to Comment table", addResolveDoerIDCommentColumn),
	// v139 -> v140
	NewMigration("prepend refs/heads/ to issue refs", prependRefsHeadsToIssueRefs),

	// Gitea 1.12.0 ends at v140

	// v140 -> v141
	NewMigration("Save detected language file size to database instead of percent", fixLanguageStatsToSaveSize),
	// v141 -> v142
	NewMigration("Add KeepActivityPrivate to User table", addKeepActivityPrivateUserColumn),
	// v142 -> v143
	NewMigration("Ensure Repository.IsArchived is not null", setIsArchivedToFalse),
	// v143 -> v144
	NewMigration("recalculate Stars number for all user", recalculateStars),
	// v144 -> v145
	NewMigration("update Matrix Webhook http method to 'PUT'", updateMatrixWebhookHTTPMethod),
	// v145 -> v146
	NewMigration("Increase Language field to 50 in LanguageStats", increaseLanguageField),
	// v146 -> v147
	NewMigration("Add projects info to repository table", addProjectsInfo),
	// v147 -> v148
	NewMigration("create review for 0 review id code comments", createReviewsForCodeComments),
	// v148 -> v149
	NewMigration("remove issue dependency comments who refer to non existing issues", purgeInvalidDependenciesComments),
	// v149 -> v150
	NewMigration("Add Created and Updated to Milestone table", addCreatedAndUpdatedToMilestones),
	// v150 -> v151
	NewMigration("add primary key to repo_topic", addPrimaryKeyToRepoTopic),
	// v151 -> v152
	NewMigration("set default password algorithm to Argon2", setDefaultPasswordToArgon2),
	// v152 -> v153
	NewMigration("add TrustModel field to Repository", addTrustModelToRepository),
	// v153 > v154
	NewMigration("add Team review request support", addTeamReviewRequestSupport),
	// v154 > v155
	NewMigration("add timestamps to Star, Label, Follow, Watch and Collaboration", addTimeStamps),

	// Gitea 1.13.0 ends at v155

	// v155 -> v156
	NewMigration("add changed_protected_files column for pull_request table", addChangedProtectedFilesPullRequestColumn),
	// v156 -> v157
	NewMigration("fix publisher ID for tag releases", fixPublisherIDforTagReleases),
	// v157 -> v158
	NewMigration("ensure repo topics are up-to-date", fixRepoTopics),
	// v158 -> v159
	NewMigration("code comment replies should have the commitID of the review they are replying to", updateCodeCommentReplies),
	// v159 -> v160
	NewMigration("update reactions constraint", updateReactionConstraint),
	// v160 -> v161
	NewMigration("Add block on official review requests branch protection", addBlockOnOfficialReviewRequests),
	// v161 -> v162
	NewMigration("Convert task type from int to string", convertTaskTypeToString),
	// v162 -> v163
	NewMigration("Convert webhook task type from int to string", convertWebhookTaskTypeToString),
	// v163 -> v164
	NewMigration("Convert topic name from 25 to 50", convertTopicNameFrom25To50),
	// v164 -> v165
	NewMigration("Add scope and nonce columns to oauth2_grant table", addScopeAndNonceColumnsToOAuth2Grant),
	// v165 -> v166
	NewMigration("Convert hook task type from char(16) to varchar(16) and trim the column", convertHookTaskTypeToVarcharAndTrim),
	// v166 -> v167
	NewMigration("Where Password is Valid with Empty String delete it", recalculateUserEmptyPWD),
	// v167 -> v168
	NewMigration("Add user redirect", addUserRedirect),
	// v168 -> v169
	NewMigration("Recreate user table to fix default values", recreateUserTableToFixDefaultValues),
	// v169 -> v170
	NewMigration("Update DeleteBranch comments to set the old_ref to the commit_sha", commentTypeDeleteBranchUseOldRef),
	// v170 -> v171
	NewMigration("Add Dismissed to Review table", addDismissedReviewColumn),
	// v171 -> v172
	NewMigration("Add Sorting to ProjectBoard table", addSortingColToProjectBoard),
	// v172 -> v173
	NewMigration("Add sessions table for go-chi/session", addSessionTable),
	// v173 -> v174
	NewMigration("Add time_id column to Comment", addTimeIDCommentColumn),
	// v174 -> v175
	NewMigration("Create repo transfer table", addRepoTransfer),
	// v175 -> v176
	NewMigration("Fix Postgres ID Sequences broken by recreate-table", fixPostgresIDSequences),
	// v176 -> v177
	NewMigration("Remove invalid labels from comments", removeInvalidLabels),
	// v177 -> v178
	NewMigration("Delete orphaned IssueLabels", deleteOrphanedIssueLabels),

	// Gitea 1.14.0 ends at v178

	// v178 -> v179
	NewMigration("Add LFS columns to Mirror", addLFSMirrorColumns),
	// v179 -> v180
	NewMigration("Convert avatar url to text", convertAvatarURLToText),
	// v180 -> v181
	NewMigration("Delete credentials from past migrations", deleteMigrationCredentials),
	// v181 -> v182
	NewMigration("Always save primary email on email address table", addPrimaryEmail2EmailAddress),
	// v182 -> v183
	NewMigration("Add issue resource index table", addIssueResourceIndexTable),
	// v183 -> v184
	NewMigration("Create PushMirror table", createPushMirrorTable),
	// v184 -> v185
	NewMigration("Rename Task errors to message", renameTaskErrorsToMessage),
	// v185 -> v186
	NewMigration("Add new table repo_archiver", addRepoArchiver),
	// v186 -> v187
	NewMigration("Create protected tag table", createProtectedTagTable),
	// v187 -> v188
	NewMigration("Drop unneeded webhook related columns", dropWebhookColumns),
	// v188 -> v189
	NewMigration("Add key is verified to gpg key", addKeyIsVerified),
<<<<<<< HEAD
	// v189 -> v190
	NewMigration("Add auto merge table", addAutoMergeTable),
=======

	// Gitea 1.15.0 ends at v189

	// v189 -> v190
	NewMigration("Unwrap ldap.Sources", unwrapLDAPSourceCfg),
	// v190 -> v191
	NewMigration("Add agit flow pull request support", addAgitFlowPullRequest),
	// v191 -> v192
	NewMigration("Alter issue/comment table TEXT fields to LONGTEXT", alterIssueAndCommentTextFieldsToLongText),
	// v192 -> v193
	NewMigration("RecreateIssueResourceIndexTable to have a primary key instead of an unique index", recreateIssueResourceIndexTable),
	// v193 -> v194
	NewMigration("Add repo id column for attachment table", addRepoIDForAttachment),
	// v194 -> v195
	NewMigration("Add Branch Protection Unprotected Files Column", addBranchProtectionUnprotectedFilesColumn),
	// v195 -> v196
	NewMigration("Add table commit_status_index", addTableCommitStatusIndex),
>>>>>>> f48dce31
}

// GetCurrentDBVersion returns the current db version
func GetCurrentDBVersion(x *xorm.Engine) (int64, error) {
	if err := x.Sync(new(Version)); err != nil {
		return -1, fmt.Errorf("sync: %v", err)
	}

	currentVersion := &Version{ID: 1}
	has, err := x.Get(currentVersion)
	if err != nil {
		return -1, fmt.Errorf("get: %v", err)
	}
	if !has {
		return -1, nil
	}
	return currentVersion.Version, nil
}

// ExpectedVersion returns the expected db version
func ExpectedVersion() int64 {
	return int64(minDBVersion + len(migrations))
}

// EnsureUpToDate will check if the db is at the correct version
func EnsureUpToDate(x *xorm.Engine) error {
	currentDB, err := GetCurrentDBVersion(x)
	if err != nil {
		return err
	}

	if currentDB < 0 {
		return fmt.Errorf("Database has not been initialised")
	}

	if minDBVersion > currentDB {
		return fmt.Errorf("DB version %d (<= %d) is too old for auto-migration. Upgrade to Gitea 1.6.4 first then upgrade to this version", currentDB, minDBVersion)
	}

	expected := ExpectedVersion()

	if currentDB != expected {
		return fmt.Errorf(`Current database version %d is not equal to the expected version %d. Please run "gitea [--config /path/to/app.ini] migrate" to update the database version`, currentDB, expected)
	}

	return nil
}

// Migrate database to current version
func Migrate(x *xorm.Engine) error {
	// Set a new clean the default mapper to GonicMapper as that is the default for Gitea.
	x.SetMapper(names.GonicMapper{})
	if err := x.Sync(new(Version)); err != nil {
		return fmt.Errorf("sync: %v", err)
	}

	currentVersion := &Version{ID: 1}
	has, err := x.Get(currentVersion)
	if err != nil {
		return fmt.Errorf("get: %v", err)
	} else if !has {
		// If the version record does not exist we think
		// it is a fresh installation and we can skip all migrations.
		currentVersion.ID = 0
		currentVersion.Version = int64(minDBVersion + len(migrations))

		if _, err = x.InsertOne(currentVersion); err != nil {
			return fmt.Errorf("insert: %v", err)
		}
	}

	v := currentVersion.Version
	if minDBVersion > v {
		log.Fatal(`Gitea no longer supports auto-migration from your previously installed version.
Please try upgrading to a lower version first (suggested v1.6.4), then upgrade to this version.`)
		return nil
	}

	// Downgrading Gitea's database version not supported
	if int(v-minDBVersion) > len(migrations) {
		msg := fmt.Sprintf("Downgrading database version from '%d' to '%d' is not supported and may result in loss of data integrity.\nIf you really know what you're doing, execute `UPDATE version SET version=%d WHERE id=1;`\n",
			v, minDBVersion+len(migrations), minDBVersion+len(migrations))
		fmt.Fprint(os.Stderr, msg)
		log.Fatal(msg)
		return nil
	}

	// Migrate
	for i, m := range migrations[v-minDBVersion:] {
		log.Info("Migration[%d]: %s", v+int64(i), m.Description())
		// Reset the mapper between each migration - migrations are not supposed to depend on each other
		x.SetMapper(names.GonicMapper{})
		if err = m.Migrate(x); err != nil {
			return fmt.Errorf("migration[%d]: %s failed: %v", v+int64(i), m.Description(), err)
		}
		currentVersion.Version = v + int64(i) + 1
		if _, err = x.ID(1).Update(currentVersion); err != nil {
			return err
		}
	}
	return nil
}

// RecreateTables will recreate the tables for the provided beans using the newly provided bean definition and move all data to that new table
// WARNING: YOU MUST PROVIDE THE FULL BEAN DEFINITION
func RecreateTables(beans ...interface{}) func(*xorm.Engine) error {
	return func(x *xorm.Engine) error {
		sess := x.NewSession()
		defer sess.Close()
		if err := sess.Begin(); err != nil {
			return err
		}
		sess = sess.StoreEngine("InnoDB")
		for _, bean := range beans {
			log.Info("Recreating Table: %s for Bean: %s", x.TableName(bean), reflect.Indirect(reflect.ValueOf(bean)).Type().Name())
			if err := recreateTable(sess, bean); err != nil {
				return err
			}
		}
		return sess.Commit()
	}
}

// recreateTable will recreate the table using the newly provided bean definition and move all data to that new table
// WARNING: YOU MUST PROVIDE THE FULL BEAN DEFINITION
// WARNING: YOU MUST COMMIT THE SESSION AT THE END
func recreateTable(sess *xorm.Session, bean interface{}) error {
	// TODO: This will not work if there are foreign keys

	tableName := sess.Engine().TableName(bean)
	tempTableName := fmt.Sprintf("tmp_recreate__%s", tableName)

	// We need to move the old table away and create a new one with the correct columns
	// We will need to do this in stages to prevent data loss
	//
	// First create the temporary table
	if err := sess.Table(tempTableName).CreateTable(bean); err != nil {
		log.Error("Unable to create table %s. Error: %v", tempTableName, err)
		return err
	}

	if err := sess.Table(tempTableName).CreateUniques(bean); err != nil {
		log.Error("Unable to create uniques for table %s. Error: %v", tempTableName, err)
		return err
	}

	if err := sess.Table(tempTableName).CreateIndexes(bean); err != nil {
		log.Error("Unable to create indexes for table %s. Error: %v", tempTableName, err)
		return err
	}

	// Work out the column names from the bean - these are the columns to select from the old table and install into the new table
	table, err := sess.Engine().TableInfo(bean)
	if err != nil {
		log.Error("Unable to get table info. Error: %v", err)

		return err
	}
	newTableColumns := table.Columns()
	if len(newTableColumns) == 0 {
		return fmt.Errorf("no columns in new table")
	}
	hasID := false
	for _, column := range newTableColumns {
		hasID = hasID || (column.IsPrimaryKey && column.IsAutoIncrement)
	}

	if hasID && setting.Database.UseMSSQL {
		if _, err := sess.Exec(fmt.Sprintf("SET IDENTITY_INSERT `%s` ON", tempTableName)); err != nil {
			log.Error("Unable to set identity insert for table %s. Error: %v", tempTableName, err)
			return err
		}
	}

	sqlStringBuilder := &strings.Builder{}
	_, _ = sqlStringBuilder.WriteString("INSERT INTO `")
	_, _ = sqlStringBuilder.WriteString(tempTableName)
	_, _ = sqlStringBuilder.WriteString("` (`")
	_, _ = sqlStringBuilder.WriteString(newTableColumns[0].Name)
	_, _ = sqlStringBuilder.WriteString("`")
	for _, column := range newTableColumns[1:] {
		_, _ = sqlStringBuilder.WriteString(", `")
		_, _ = sqlStringBuilder.WriteString(column.Name)
		_, _ = sqlStringBuilder.WriteString("`")
	}
	_, _ = sqlStringBuilder.WriteString(")")
	_, _ = sqlStringBuilder.WriteString(" SELECT ")
	if newTableColumns[0].Default != "" {
		_, _ = sqlStringBuilder.WriteString("COALESCE(`")
		_, _ = sqlStringBuilder.WriteString(newTableColumns[0].Name)
		_, _ = sqlStringBuilder.WriteString("`, ")
		_, _ = sqlStringBuilder.WriteString(newTableColumns[0].Default)
		_, _ = sqlStringBuilder.WriteString(")")
	} else {
		_, _ = sqlStringBuilder.WriteString("`")
		_, _ = sqlStringBuilder.WriteString(newTableColumns[0].Name)
		_, _ = sqlStringBuilder.WriteString("`")
	}

	for _, column := range newTableColumns[1:] {
		if column.Default != "" {
			_, _ = sqlStringBuilder.WriteString(", COALESCE(`")
			_, _ = sqlStringBuilder.WriteString(column.Name)
			_, _ = sqlStringBuilder.WriteString("`, ")
			_, _ = sqlStringBuilder.WriteString(column.Default)
			_, _ = sqlStringBuilder.WriteString(")")
		} else {
			_, _ = sqlStringBuilder.WriteString(", `")
			_, _ = sqlStringBuilder.WriteString(column.Name)
			_, _ = sqlStringBuilder.WriteString("`")
		}
	}
	_, _ = sqlStringBuilder.WriteString(" FROM `")
	_, _ = sqlStringBuilder.WriteString(tableName)
	_, _ = sqlStringBuilder.WriteString("`")

	if _, err := sess.Exec(sqlStringBuilder.String()); err != nil {
		log.Error("Unable to set copy data in to temp table %s. Error: %v", tempTableName, err)
		return err
	}

	if hasID && setting.Database.UseMSSQL {
		if _, err := sess.Exec(fmt.Sprintf("SET IDENTITY_INSERT `%s` OFF", tempTableName)); err != nil {
			log.Error("Unable to switch off identity insert for table %s. Error: %v", tempTableName, err)
			return err
		}
	}

	switch {
	case setting.Database.UseSQLite3:
		// SQLite will drop all the constraints on the old table
		if _, err := sess.Exec(fmt.Sprintf("DROP TABLE `%s`", tableName)); err != nil {
			log.Error("Unable to drop old table %s. Error: %v", tableName, err)
			return err
		}

		if err := sess.Table(tempTableName).DropIndexes(bean); err != nil {
			log.Error("Unable to drop indexes on temporary table %s. Error: %v", tempTableName, err)
			return err
		}

		if _, err := sess.Exec(fmt.Sprintf("ALTER TABLE `%s` RENAME TO `%s`", tempTableName, tableName)); err != nil {
			log.Error("Unable to rename %s to %s. Error: %v", tempTableName, tableName, err)
			return err
		}

		if err := sess.Table(tableName).CreateIndexes(bean); err != nil {
			log.Error("Unable to recreate indexes on table %s. Error: %v", tableName, err)
			return err
		}

		if err := sess.Table(tableName).CreateUniques(bean); err != nil {
			log.Error("Unable to recreate uniques on table %s. Error: %v", tableName, err)
			return err
		}

	case setting.Database.UseMySQL:
		// MySQL will drop all the constraints on the old table
		if _, err := sess.Exec(fmt.Sprintf("DROP TABLE `%s`", tableName)); err != nil {
			log.Error("Unable to drop old table %s. Error: %v", tableName, err)
			return err
		}

		if err := sess.Table(tempTableName).DropIndexes(bean); err != nil {
			log.Error("Unable to drop indexes on temporary table %s. Error: %v", tempTableName, err)
			return err
		}

		// SQLite and MySQL will move all the constraints from the temporary table to the new table
		if _, err := sess.Exec(fmt.Sprintf("ALTER TABLE `%s` RENAME TO `%s`", tempTableName, tableName)); err != nil {
			log.Error("Unable to rename %s to %s. Error: %v", tempTableName, tableName, err)
			return err
		}

		if err := sess.Table(tableName).CreateIndexes(bean); err != nil {
			log.Error("Unable to recreate indexes on table %s. Error: %v", tableName, err)
			return err
		}

		if err := sess.Table(tableName).CreateUniques(bean); err != nil {
			log.Error("Unable to recreate uniques on table %s. Error: %v", tableName, err)
			return err
		}
	case setting.Database.UsePostgreSQL:
		var originalSequences []string
		type sequenceData struct {
			LastValue int  `xorm:"'last_value'"`
			IsCalled  bool `xorm:"'is_called'"`
		}
		sequenceMap := map[string]sequenceData{}

		schema := sess.Engine().Dialect().URI().Schema
		sess.Engine().SetSchema("")
		if err := sess.Table("information_schema.sequences").Cols("sequence_name").Where("sequence_name LIKE ? || '_%' AND sequence_catalog = ?", tableName, setting.Database.Name).Find(&originalSequences); err != nil {
			log.Error("Unable to rename %s to %s. Error: %v", tempTableName, tableName, err)
			return err
		}
		sess.Engine().SetSchema(schema)

		for _, sequence := range originalSequences {
			sequenceData := sequenceData{}
			if _, err := sess.Table(sequence).Cols("last_value", "is_called").Get(&sequenceData); err != nil {
				log.Error("Unable to get last_value and is_called from %s. Error: %v", sequence, err)
				return err
			}
			sequenceMap[sequence] = sequenceData

		}

		// CASCADE causes postgres to drop all the constraints on the old table
		if _, err := sess.Exec(fmt.Sprintf("DROP TABLE `%s` CASCADE", tableName)); err != nil {
			log.Error("Unable to drop old table %s. Error: %v", tableName, err)
			return err
		}

		// CASCADE causes postgres to move all the constraints from the temporary table to the new table
		if _, err := sess.Exec(fmt.Sprintf("ALTER TABLE `%s` RENAME TO `%s`", tempTableName, tableName)); err != nil {
			log.Error("Unable to rename %s to %s. Error: %v", tempTableName, tableName, err)
			return err
		}

		var indices []string
		sess.Engine().SetSchema("")
		if err := sess.Table("pg_indexes").Cols("indexname").Where("tablename = ? ", tableName).Find(&indices); err != nil {
			log.Error("Unable to rename %s to %s. Error: %v", tempTableName, tableName, err)
			return err
		}
		sess.Engine().SetSchema(schema)

		for _, index := range indices {
			newIndexName := strings.Replace(index, "tmp_recreate__", "", 1)
			if _, err := sess.Exec(fmt.Sprintf("ALTER INDEX `%s` RENAME TO `%s`", index, newIndexName)); err != nil {
				log.Error("Unable to rename %s to %s. Error: %v", index, newIndexName, err)
				return err
			}
		}

		var sequences []string
		sess.Engine().SetSchema("")
		if err := sess.Table("information_schema.sequences").Cols("sequence_name").Where("sequence_name LIKE 'tmp_recreate__' || ? || '_%' AND sequence_catalog = ?", tableName, setting.Database.Name).Find(&sequences); err != nil {
			log.Error("Unable to rename %s to %s. Error: %v", tempTableName, tableName, err)
			return err
		}
		sess.Engine().SetSchema(schema)

		for _, sequence := range sequences {
			newSequenceName := strings.Replace(sequence, "tmp_recreate__", "", 1)
			if _, err := sess.Exec(fmt.Sprintf("ALTER SEQUENCE `%s` RENAME TO `%s`", sequence, newSequenceName)); err != nil {
				log.Error("Unable to rename %s sequence to %s. Error: %v", sequence, newSequenceName, err)
				return err
			}
			val, ok := sequenceMap[newSequenceName]
			if newSequenceName == tableName+"_id_seq" {
				if ok && val.LastValue != 0 {
					if _, err := sess.Exec(fmt.Sprintf("SELECT setval('%s', %d, %t)", newSequenceName, val.LastValue, val.IsCalled)); err != nil {
						log.Error("Unable to reset %s to %d. Error: %v", newSequenceName, val, err)
						return err
					}
				} else {
					// We're going to try to guess this
					if _, err := sess.Exec(fmt.Sprintf("SELECT setval('%s', COALESCE((SELECT MAX(id)+1 FROM `%s`), 1), false)", newSequenceName, tableName)); err != nil {
						log.Error("Unable to reset %s. Error: %v", newSequenceName, err)
						return err
					}
				}
			} else if ok {
				if _, err := sess.Exec(fmt.Sprintf("SELECT setval('%s', %d, %t)", newSequenceName, val.LastValue, val.IsCalled)); err != nil {
					log.Error("Unable to reset %s to %d. Error: %v", newSequenceName, val, err)
					return err
				}
			}

		}

	case setting.Database.UseMSSQL:
		// MSSQL will drop all the constraints on the old table
		if _, err := sess.Exec(fmt.Sprintf("DROP TABLE `%s`", tableName)); err != nil {
			log.Error("Unable to drop old table %s. Error: %v", tableName, err)
			return err
		}

		// MSSQL sp_rename will move all the constraints from the temporary table to the new table
		if _, err := sess.Exec(fmt.Sprintf("sp_rename `%s`,`%s`", tempTableName, tableName)); err != nil {
			log.Error("Unable to rename %s to %s. Error: %v", tempTableName, tableName, err)
			return err
		}

	default:
		log.Fatal("Unrecognized DB")
	}
	return nil
}

// WARNING: YOU MUST COMMIT THE SESSION AT THE END
func dropTableColumns(sess *xorm.Session, tableName string, columnNames ...string) (err error) {
	if tableName == "" || len(columnNames) == 0 {
		return nil
	}
	// TODO: This will not work if there are foreign keys

	switch {
	case setting.Database.UseSQLite3:
		// First drop the indexes on the columns
		res, errIndex := sess.Query(fmt.Sprintf("PRAGMA index_list(`%s`)", tableName))
		if errIndex != nil {
			return errIndex
		}
		for _, row := range res {
			indexName := row["name"]
			indexRes, err := sess.Query(fmt.Sprintf("PRAGMA index_info(`%s`)", indexName))
			if err != nil {
				return err
			}
			if len(indexRes) != 1 {
				continue
			}
			indexColumn := string(indexRes[0]["name"])
			for _, name := range columnNames {
				if name == indexColumn {
					_, err := sess.Exec(fmt.Sprintf("DROP INDEX `%s`", indexName))
					if err != nil {
						return err
					}
				}
			}
		}

		// Here we need to get the columns from the original table
		sql := fmt.Sprintf("SELECT sql FROM sqlite_master WHERE tbl_name='%s' and type='table'", tableName)
		res, err := sess.Query(sql)
		if err != nil {
			return err
		}
		tableSQL := string(res[0]["sql"])

		// Separate out the column definitions
		tableSQL = tableSQL[strings.Index(tableSQL, "("):]

		// Remove the required columnNames
		for _, name := range columnNames {
			tableSQL = regexp.MustCompile(regexp.QuoteMeta("`"+name+"`")+"[^`,)]*?[,)]").ReplaceAllString(tableSQL, "")
		}

		// Ensure the query is ended properly
		tableSQL = strings.TrimSpace(tableSQL)
		if tableSQL[len(tableSQL)-1] != ')' {
			if tableSQL[len(tableSQL)-1] == ',' {
				tableSQL = tableSQL[:len(tableSQL)-1]
			}
			tableSQL += ")"
		}

		// Find all the columns in the table
		columns := regexp.MustCompile("`([^`]*)`").FindAllString(tableSQL, -1)

		tableSQL = fmt.Sprintf("CREATE TABLE `new_%s_new` ", tableName) + tableSQL
		if _, err := sess.Exec(tableSQL); err != nil {
			return err
		}

		// Now restore the data
		columnsSeparated := strings.Join(columns, ",")
		insertSQL := fmt.Sprintf("INSERT INTO `new_%s_new` (%s) SELECT %s FROM %s", tableName, columnsSeparated, columnsSeparated, tableName)
		if _, err := sess.Exec(insertSQL); err != nil {
			return err
		}

		// Now drop the old table
		if _, err := sess.Exec(fmt.Sprintf("DROP TABLE `%s`", tableName)); err != nil {
			return err
		}

		// Rename the table
		if _, err := sess.Exec(fmt.Sprintf("ALTER TABLE `new_%s_new` RENAME TO `%s`", tableName, tableName)); err != nil {
			return err
		}

	case setting.Database.UsePostgreSQL:
		cols := ""
		for _, col := range columnNames {
			if cols != "" {
				cols += ", "
			}
			cols += "DROP COLUMN `" + col + "` CASCADE"
		}
		if _, err := sess.Exec(fmt.Sprintf("ALTER TABLE `%s` %s", tableName, cols)); err != nil {
			return fmt.Errorf("Drop table `%s` columns %v: %v", tableName, columnNames, err)
		}
	case setting.Database.UseMySQL:
		// Drop indexes on columns first
		sql := fmt.Sprintf("SHOW INDEX FROM %s WHERE column_name IN ('%s')", tableName, strings.Join(columnNames, "','"))
		res, err := sess.Query(sql)
		if err != nil {
			return err
		}
		for _, index := range res {
			indexName := index["column_name"]
			if len(indexName) > 0 {
				_, err := sess.Exec(fmt.Sprintf("DROP INDEX `%s` ON `%s`", indexName, tableName))
				if err != nil {
					return err
				}
			}
		}

		// Now drop the columns
		cols := ""
		for _, col := range columnNames {
			if cols != "" {
				cols += ", "
			}
			cols += "DROP COLUMN `" + col + "`"
		}
		if _, err := sess.Exec(fmt.Sprintf("ALTER TABLE `%s` %s", tableName, cols)); err != nil {
			return fmt.Errorf("Drop table `%s` columns %v: %v", tableName, columnNames, err)
		}
	case setting.Database.UseMSSQL:
		cols := ""
		for _, col := range columnNames {
			if cols != "" {
				cols += ", "
			}
			cols += "`" + strings.ToLower(col) + "`"
		}
		sql := fmt.Sprintf("SELECT Name FROM sys.default_constraints WHERE parent_object_id = OBJECT_ID('%[1]s') AND parent_column_id IN (SELECT column_id FROM sys.columns WHERE LOWER(name) IN (%[2]s) AND object_id = OBJECT_ID('%[1]s'))",
			tableName, strings.ReplaceAll(cols, "`", "'"))
		constraints := make([]string, 0)
		if err := sess.SQL(sql).Find(&constraints); err != nil {
			return fmt.Errorf("Find constraints: %v", err)
		}
		for _, constraint := range constraints {
			if _, err := sess.Exec(fmt.Sprintf("ALTER TABLE `%s` DROP CONSTRAINT `%s`", tableName, constraint)); err != nil {
				return fmt.Errorf("Drop table `%s` default constraint `%s`: %v", tableName, constraint, err)
			}
		}
		sql = fmt.Sprintf("SELECT DISTINCT Name FROM sys.indexes INNER JOIN sys.index_columns ON indexes.index_id = index_columns.index_id AND indexes.object_id = index_columns.object_id WHERE indexes.object_id = OBJECT_ID('%[1]s') AND index_columns.column_id IN (SELECT column_id FROM sys.columns WHERE LOWER(name) IN (%[2]s) AND object_id = OBJECT_ID('%[1]s'))",
			tableName, strings.ReplaceAll(cols, "`", "'"))
		constraints = make([]string, 0)
		if err := sess.SQL(sql).Find(&constraints); err != nil {
			return fmt.Errorf("Find constraints: %v", err)
		}
		for _, constraint := range constraints {
			if _, err := sess.Exec(fmt.Sprintf("DROP INDEX `%[2]s` ON `%[1]s`", tableName, constraint)); err != nil {
				return fmt.Errorf("Drop index `%[2]s` on `%[1]s`: %v", tableName, constraint, err)
			}
		}

		if _, err := sess.Exec(fmt.Sprintf("ALTER TABLE `%s` DROP COLUMN %s", tableName, cols)); err != nil {
			return fmt.Errorf("Drop table `%s` columns %v: %v", tableName, columnNames, err)
		}
	default:
		log.Fatal("Unrecognized DB")
	}

	return nil
}

// modifyColumn will modify column's type or other propertity. SQLITE is not supported
func modifyColumn(x *xorm.Engine, tableName string, col *schemas.Column) error {
	var indexes map[string]*schemas.Index
	var err error
	// MSSQL have to remove index at first, otherwise alter column will fail
	// ref. https://sqlzealots.com/2018/05/09/error-message-the-index-is-dependent-on-column-alter-table-alter-column-failed-because-one-or-more-objects-access-this-column/
	if x.Dialect().URI().DBType == schemas.MSSQL {
		indexes, err = x.Dialect().GetIndexes(x.DB(), context.Background(), tableName)
		if err != nil {
			return err
		}

		for _, index := range indexes {
			_, err = x.Exec(x.Dialect().DropIndexSQL(tableName, index))
			if err != nil {
				return err
			}
		}
	}

	defer func() {
		for _, index := range indexes {
			_, err = x.Exec(x.Dialect().CreateIndexSQL(tableName, index))
			if err != nil {
				log.Error("Create index %s on table %s failed: %v", index.Name, tableName, err)
			}
		}
	}()

	alterSQL := x.Dialect().ModifyColumnSQL(tableName, col)
	if _, err := x.Exec(alterSQL); err != nil {
		return err
	}
	return nil
}<|MERGE_RESOLUTION|>--- conflicted
+++ resolved
@@ -327,10 +327,6 @@
 	NewMigration("Drop unneeded webhook related columns", dropWebhookColumns),
 	// v188 -> v189
 	NewMigration("Add key is verified to gpg key", addKeyIsVerified),
-<<<<<<< HEAD
-	// v189 -> v190
-	NewMigration("Add auto merge table", addAutoMergeTable),
-=======
 
 	// Gitea 1.15.0 ends at v189
 
@@ -348,7 +344,8 @@
 	NewMigration("Add Branch Protection Unprotected Files Column", addBranchProtectionUnprotectedFilesColumn),
 	// v195 -> v196
 	NewMigration("Add table commit_status_index", addTableCommitStatusIndex),
->>>>>>> f48dce31
+	// v196 -> v197
+	NewMigration("Add auto merge table", addAutoMergeTable),
 }
 
 // GetCurrentDBVersion returns the current db version
