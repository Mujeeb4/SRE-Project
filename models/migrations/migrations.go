--- conflicted
+++ resolved
@@ -193,11 +193,9 @@
 	// v69 -> v70
 	NewMigration("move team units to team_unit table", moveTeamUnitsToTeamUnitTable),
 	// v70 -> v71
-<<<<<<< HEAD
+	NewMigration("add issue_dependencies", addIssueDependencies),
+	// v71 -> v72
 	NewMigration("add review", addReview),
-=======
-	NewMigration("add issue_dependencies", addIssueDependencies),
->>>>>>> cc9fa062
 }
 
 // Migrate database to current version
