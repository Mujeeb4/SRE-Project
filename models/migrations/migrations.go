// Copyright 2015 The Gogs Authors. All rights reserved.
// Copyright 2017 The Gitea Authors. All rights reserved.
// SPDX-License-Identifier: MIT

package migrations

import (
	"context"
	"fmt"
	"os"

	"code.gitea.io/gitea/models/migrations/v1_10"
	"code.gitea.io/gitea/models/migrations/v1_11"
	"code.gitea.io/gitea/models/migrations/v1_12"
	"code.gitea.io/gitea/models/migrations/v1_13"
	"code.gitea.io/gitea/models/migrations/v1_14"
	"code.gitea.io/gitea/models/migrations/v1_15"
	"code.gitea.io/gitea/models/migrations/v1_16"
	"code.gitea.io/gitea/models/migrations/v1_17"
	"code.gitea.io/gitea/models/migrations/v1_18"
	"code.gitea.io/gitea/models/migrations/v1_19"
	"code.gitea.io/gitea/models/migrations/v1_20"
	"code.gitea.io/gitea/models/migrations/v1_21"
	"code.gitea.io/gitea/models/migrations/v1_6"
	"code.gitea.io/gitea/models/migrations/v1_7"
	"code.gitea.io/gitea/models/migrations/v1_8"
	"code.gitea.io/gitea/models/migrations/v1_9"
	"code.gitea.io/gitea/modules/git"
	"code.gitea.io/gitea/modules/log"
	"code.gitea.io/gitea/modules/setting"

	"xorm.io/xorm"
	"xorm.io/xorm/names"
)

const minDBVersion = 70 // Gitea 1.5.3

// Migration describes on migration from lower version to high version
type Migration interface {
	Description() string
	Migrate(*xorm.Engine) error
}

type migration struct {
	description string
	migrate     func(*xorm.Engine) error
}

// NewMigration creates a new migration
func NewMigration(desc string, fn func(*xorm.Engine) error) Migration {
	return &migration{desc, fn}
}

// Description returns the migration's description
func (m *migration) Description() string {
	return m.description
}

// Migrate executes the migration
func (m *migration) Migrate(x *xorm.Engine) error {
	return m.migrate(x)
}

// Version describes the version table. Should have only one row with id==1
type Version struct {
	ID      int64 `xorm:"pk autoincr"`
	Version int64
}

// Use noopMigration when there is a migration that has been no-oped
var noopMigration = func(_ *xorm.Engine) error { return nil }

// This is a sequence of migrations. Add new migrations to the bottom of the list.
// If you want to "retire" a migration, remove it from the top of the list and
// update minDBVersion accordingly
var migrations = []Migration{
	// Gitea 1.5.0 ends at v69

	// v70 -> v71
	NewMigration("add issue_dependencies", v1_6.AddIssueDependencies),
	// v71 -> v72
	NewMigration("protect each scratch token", v1_6.AddScratchHash),
	// v72 -> v73
	NewMigration("add review", v1_6.AddReview),

	// Gitea 1.6.0 ends at v73

	// v73 -> v74
	NewMigration("add must_change_password column for users table", v1_7.AddMustChangePassword),
	// v74 -> v75
	NewMigration("add approval whitelists to protected branches", v1_7.AddApprovalWhitelistsToProtectedBranches),
	// v75 -> v76
	NewMigration("clear nonused data which not deleted when user was deleted", v1_7.ClearNonusedData),

	// Gitea 1.7.0 ends at v76

	// v76 -> v77
	NewMigration("add pull request rebase with merge commit", v1_8.AddPullRequestRebaseWithMerge),
	// v77 -> v78
	NewMigration("add theme to users", v1_8.AddUserDefaultTheme),
	// v78 -> v79
	NewMigration("rename repo is_bare to repo is_empty", v1_8.RenameRepoIsBareToIsEmpty),
	// v79 -> v80
	NewMigration("add can close issues via commit in any branch", v1_8.AddCanCloseIssuesViaCommitInAnyBranch),
	// v80 -> v81
	NewMigration("add is locked to issues", v1_8.AddIsLockedToIssues),
	// v81 -> v82
	NewMigration("update U2F counter type", v1_8.ChangeU2FCounterType),

	// Gitea 1.8.0 ends at v82

	// v82 -> v83
	NewMigration("hot fix for wrong release sha1 on release table", v1_9.FixReleaseSha1OnReleaseTable),
	// v83 -> v84
	NewMigration("add uploader id for table attachment", v1_9.AddUploaderIDForAttachment),
	// v84 -> v85
	NewMigration("add table to store original imported gpg keys", v1_9.AddGPGKeyImport),
	// v85 -> v86
	NewMigration("hash application token", v1_9.HashAppToken),
	// v86 -> v87
	NewMigration("add http method to webhook", v1_9.AddHTTPMethodToWebhook),
	// v87 -> v88
	NewMigration("add avatar field to repository", v1_9.AddAvatarFieldToRepository),

	// Gitea 1.9.0 ends at v88

	// v88 -> v89
	NewMigration("add commit status context field to commit_status", v1_10.AddCommitStatusContext),
	// v89 -> v90
	NewMigration("add original author/url migration info to issues, comments, and repo ", v1_10.AddOriginalMigrationInfo),
	// v90 -> v91
	NewMigration("change length of some repository columns", v1_10.ChangeSomeColumnsLengthOfRepo),
	// v91 -> v92
	NewMigration("add index on owner_id of repository and type, review_id of comment", v1_10.AddIndexOnRepositoryAndComment),
	// v92 -> v93
	NewMigration("remove orphaned repository index statuses", v1_10.RemoveLingeringIndexStatus),
	// v93 -> v94
	NewMigration("add email notification enabled preference to user", v1_10.AddEmailNotificationEnabledToUser),
	// v94 -> v95
	NewMigration("add enable_status_check, status_check_contexts to protected_branch", v1_10.AddStatusCheckColumnsForProtectedBranches),
	// v95 -> v96
	NewMigration("add table columns for cross referencing issues", v1_10.AddCrossReferenceColumns),
	// v96 -> v97
	NewMigration("delete orphaned attachments", v1_10.DeleteOrphanedAttachments),
	// v97 -> v98
	NewMigration("add repo_admin_change_team_access to user", v1_10.AddRepoAdminChangeTeamAccessColumnForUser),
	// v98 -> v99
	NewMigration("add original author name and id on migrated release", v1_10.AddOriginalAuthorOnMigratedReleases),
	// v99 -> v100
	NewMigration("add task table and status column for repository table", v1_10.AddTaskTable),
	// v100 -> v101
	NewMigration("update migration repositories' service type", v1_10.UpdateMigrationServiceTypes),
	// v101 -> v102
	NewMigration("change length of some external login users columns", v1_10.ChangeSomeColumnsLengthOfExternalLoginUser),

	// Gitea 1.10.0 ends at v102

	// v102 -> v103
	NewMigration("update migration repositories' service type", v1_11.DropColumnHeadUserNameOnPullRequest),
	// v103 -> v104
	NewMigration("Add WhitelistDeployKeys to protected branch", v1_11.AddWhitelistDeployKeysToBranches),
	// v104 -> v105
	NewMigration("remove unnecessary columns from label", v1_11.RemoveLabelUneededCols),
	// v105 -> v106
	NewMigration("add includes_all_repositories to teams", v1_11.AddTeamIncludesAllRepositories),
	// v106 -> v107
	NewMigration("add column `mode` to table watch", v1_11.AddModeColumnToWatch),
	// v107 -> v108
	NewMigration("Add template options to repository", v1_11.AddTemplateToRepo),
	// v108 -> v109
	NewMigration("Add comment_id on table notification", v1_11.AddCommentIDOnNotification),
	// v109 -> v110
	NewMigration("add can_create_org_repo to team", v1_11.AddCanCreateOrgRepoColumnForTeam),
	// v110 -> v111
	NewMigration("change review content type to text", v1_11.ChangeReviewContentToText),
	// v111 -> v112
	NewMigration("update branch protection for can push and whitelist enable", v1_11.AddBranchProtectionCanPushAndEnableWhitelist),
	// v112 -> v113
	NewMigration("remove release attachments which repository deleted", v1_11.RemoveAttachmentMissedRepo),
	// v113 -> v114
	NewMigration("new feature: change target branch of pull requests", v1_11.FeatureChangeTargetBranch),
	// v114 -> v115
	NewMigration("Remove authentication credentials from stored URL", v1_11.SanitizeOriginalURL),
	// v115 -> v116
	NewMigration("add user_id prefix to existing user avatar name", v1_11.RenameExistingUserAvatarName),
	// v116 -> v117
	NewMigration("Extend TrackedTimes", v1_11.ExtendTrackedTimes),

	// Gitea 1.11.0 ends at v117

	// v117 -> v118
	NewMigration("Add block on rejected reviews branch protection", v1_12.AddBlockOnRejectedReviews),
	// v118 -> v119
	NewMigration("Add commit id and stale to reviews", v1_12.AddReviewCommitAndStale),
	// v119 -> v120
	NewMigration("Fix migrated repositories' git service type", v1_12.FixMigratedRepositoryServiceType),
	// v120 -> v121
	NewMigration("Add owner_name on table repository", v1_12.AddOwnerNameOnRepository),
	// v121 -> v122
	NewMigration("add is_restricted column for users table", v1_12.AddIsRestricted),
	// v122 -> v123
	NewMigration("Add Require Signed Commits to ProtectedBranch", v1_12.AddRequireSignedCommits),
	// v123 -> v124
	NewMigration("Add original information for reactions", v1_12.AddReactionOriginals),
	// v124 -> v125
	NewMigration("Add columns to user and repository", v1_12.AddUserRepoMissingColumns),
	// v125 -> v126
	NewMigration("Add some columns on review for migration", v1_12.AddReviewMigrateInfo),
	// v126 -> v127
	NewMigration("Fix topic repository count", v1_12.FixTopicRepositoryCount),
	// v127 -> v128
	NewMigration("add repository code language statistics", v1_12.AddLanguageStats),
	// v128 -> v129
	NewMigration("fix merge base for pull requests", v1_12.FixMergeBase),
	// v129 -> v130
	NewMigration("remove dependencies from deleted repositories", v1_12.PurgeUnusedDependencies),
	// v130 -> v131
	NewMigration("Expand webhooks for more granularity", v1_12.ExpandWebhooks),
	// v131 -> v132
	NewMigration("Add IsSystemWebhook column to webhooks table", v1_12.AddSystemWebhookColumn),
	// v132 -> v133
	NewMigration("Add Branch Protection Protected Files Column", v1_12.AddBranchProtectionProtectedFilesColumn),
	// v133 -> v134
	NewMigration("Add EmailHash Table", v1_12.AddEmailHashTable),
	// v134 -> v135
	NewMigration("Refix merge base for merged pull requests", v1_12.RefixMergeBase),
	// v135 -> v136
	NewMigration("Add OrgID column to Labels table", v1_12.AddOrgIDLabelColumn),
	// v136 -> v137
	NewMigration("Add CommitsAhead and CommitsBehind Column to PullRequest Table", v1_12.AddCommitDivergenceToPulls),
	// v137 -> v138
	NewMigration("Add Branch Protection Block Outdated Branch", v1_12.AddBlockOnOutdatedBranch),
	// v138 -> v139
	NewMigration("Add ResolveDoerID to Comment table", v1_12.AddResolveDoerIDCommentColumn),
	// v139 -> v140
	NewMigration("prepend refs/heads/ to issue refs", v1_12.PrependRefsHeadsToIssueRefs),

	// Gitea 1.12.0 ends at v140

	// v140 -> v141
	NewMigration("Save detected language file size to database instead of percent", v1_13.FixLanguageStatsToSaveSize),
	// v141 -> v142
	NewMigration("Add KeepActivityPrivate to User table", v1_13.AddKeepActivityPrivateUserColumn),
	// v142 -> v143
	NewMigration("Ensure Repository.IsArchived is not null", v1_13.SetIsArchivedToFalse),
	// v143 -> v144
	NewMigration("recalculate Stars number for all user", v1_13.RecalculateStars),
	// v144 -> v145
	NewMigration("update Matrix Webhook http method to 'PUT'", v1_13.UpdateMatrixWebhookHTTPMethod),
	// v145 -> v146
	NewMigration("Increase Language field to 50 in LanguageStats", v1_13.IncreaseLanguageField),
	// v146 -> v147
	NewMigration("Add projects info to repository table", v1_13.AddProjectsInfo),
	// v147 -> v148
	NewMigration("create review for 0 review id code comments", v1_13.CreateReviewsForCodeComments),
	// v148 -> v149
	NewMigration("remove issue dependency comments who refer to non existing issues", v1_13.PurgeInvalidDependenciesComments),
	// v149 -> v150
	NewMigration("Add Created and Updated to Milestone table", v1_13.AddCreatedAndUpdatedToMilestones),
	// v150 -> v151
	NewMigration("add primary key to repo_topic", v1_13.AddPrimaryKeyToRepoTopic),
	// v151 -> v152
	NewMigration("set default password algorithm to Argon2", v1_13.SetDefaultPasswordToArgon2),
	// v152 -> v153
	NewMigration("add TrustModel field to Repository", v1_13.AddTrustModelToRepository),
	// v153 > v154
	NewMigration("add Team review request support", v1_13.AddTeamReviewRequestSupport),
	// v154 > v155
	NewMigration("add timestamps to Star, Label, Follow, Watch and Collaboration", v1_13.AddTimeStamps),

	// Gitea 1.13.0 ends at v155

	// v155 -> v156
	NewMigration("add changed_protected_files column for pull_request table", v1_14.AddChangedProtectedFilesPullRequestColumn),
	// v156 -> v157
	NewMigration("fix publisher ID for tag releases", v1_14.FixPublisherIDforTagReleases),
	// v157 -> v158
	NewMigration("ensure repo topics are up-to-date", v1_14.FixRepoTopics),
	// v158 -> v159
	NewMigration("code comment replies should have the commitID of the review they are replying to", v1_14.UpdateCodeCommentReplies),
	// v159 -> v160
	NewMigration("update reactions constraint", v1_14.UpdateReactionConstraint),
	// v160 -> v161
	NewMigration("Add block on official review requests branch protection", v1_14.AddBlockOnOfficialReviewRequests),
	// v161 -> v162
	NewMigration("Convert task type from int to string", v1_14.ConvertTaskTypeToString),
	// v162 -> v163
	NewMigration("Convert webhook task type from int to string", v1_14.ConvertWebhookTaskTypeToString),
	// v163 -> v164
	NewMigration("Convert topic name from 25 to 50", v1_14.ConvertTopicNameFrom25To50),
	// v164 -> v165
	NewMigration("Add scope and nonce columns to oauth2_grant table", v1_14.AddScopeAndNonceColumnsToOAuth2Grant),
	// v165 -> v166
	NewMigration("Convert hook task type from char(16) to varchar(16) and trim the column", v1_14.ConvertHookTaskTypeToVarcharAndTrim),
	// v166 -> v167
	NewMigration("Where Password is Valid with Empty String delete it", v1_14.RecalculateUserEmptyPWD),
	// v167 -> v168
	NewMigration("Add user redirect", v1_14.AddUserRedirect),
	// v168 -> v169
	NewMigration("Recreate user table to fix default values", v1_14.RecreateUserTableToFixDefaultValues),
	// v169 -> v170
	NewMigration("Update DeleteBranch comments to set the old_ref to the commit_sha", v1_14.CommentTypeDeleteBranchUseOldRef),
	// v170 -> v171
	NewMigration("Add Dismissed to Review table", v1_14.AddDismissedReviewColumn),
	// v171 -> v172
	NewMigration("Add Sorting to ProjectBoard table", v1_14.AddSortingColToProjectBoard),
	// v172 -> v173
	NewMigration("Add sessions table for go-chi/session", v1_14.AddSessionTable),
	// v173 -> v174
	NewMigration("Add time_id column to Comment", v1_14.AddTimeIDCommentColumn),
	// v174 -> v175
	NewMigration("Create repo transfer table", v1_14.AddRepoTransfer),
	// v175 -> v176
	NewMigration("Fix Postgres ID Sequences broken by recreate-table", v1_14.FixPostgresIDSequences),
	// v176 -> v177
	NewMigration("Remove invalid labels from comments", v1_14.RemoveInvalidLabels),
	// v177 -> v178
	NewMigration("Delete orphaned IssueLabels", v1_14.DeleteOrphanedIssueLabels),

	// Gitea 1.14.0 ends at v178

	// v178 -> v179
	NewMigration("Add LFS columns to Mirror", v1_15.AddLFSMirrorColumns),
	// v179 -> v180
	NewMigration("Convert avatar url to text", v1_15.ConvertAvatarURLToText),
	// v180 -> v181
	NewMigration("Delete credentials from past migrations", v1_15.DeleteMigrationCredentials),
	// v181 -> v182
	NewMigration("Always save primary email on email address table", v1_15.AddPrimaryEmail2EmailAddress),
	// v182 -> v183
	NewMigration("Add issue resource index table", v1_15.AddIssueResourceIndexTable),
	// v183 -> v184
	NewMigration("Create PushMirror table", v1_15.CreatePushMirrorTable),
	// v184 -> v185
	NewMigration("Rename Task errors to message", v1_15.RenameTaskErrorsToMessage),
	// v185 -> v186
	NewMigration("Add new table repo_archiver", v1_15.AddRepoArchiver),
	// v186 -> v187
	NewMigration("Create protected tag table", v1_15.CreateProtectedTagTable),
	// v187 -> v188
	NewMigration("Drop unneeded webhook related columns", v1_15.DropWebhookColumns),
	// v188 -> v189
	NewMigration("Add key is verified to gpg key", v1_15.AddKeyIsVerified),

	// Gitea 1.15.0 ends at v189

	// v189 -> v190
	NewMigration("Unwrap ldap.Sources", v1_16.UnwrapLDAPSourceCfg),
	// v190 -> v191
	NewMigration("Add agit flow pull request support", v1_16.AddAgitFlowPullRequest),
	// v191 -> v192
	NewMigration("Alter issue/comment table TEXT fields to LONGTEXT", v1_16.AlterIssueAndCommentTextFieldsToLongText),
	// v192 -> v193
	NewMigration("RecreateIssueResourceIndexTable to have a primary key instead of an unique index", v1_16.RecreateIssueResourceIndexTable),
	// v193 -> v194
	NewMigration("Add repo id column for attachment table", v1_16.AddRepoIDForAttachment),
	// v194 -> v195
	NewMigration("Add Branch Protection Unprotected Files Column", v1_16.AddBranchProtectionUnprotectedFilesColumn),
	// v195 -> v196
	NewMigration("Add table commit_status_index", v1_16.AddTableCommitStatusIndex),
	// v196 -> v197
	NewMigration("Add Color to ProjectBoard table", v1_16.AddColorColToProjectBoard),
	// v197 -> v198
	NewMigration("Add renamed_branch table", v1_16.AddRenamedBranchTable),
	// v198 -> v199
	NewMigration("Add issue content history table", v1_16.AddTableIssueContentHistory),
	// v199 -> v200
	NewMigration("No-op (remote version is using AppState now)", noopMigration),
	// v200 -> v201
	NewMigration("Add table app_state", v1_16.AddTableAppState),
	// v201 -> v202
	NewMigration("Drop table remote_version (if exists)", v1_16.DropTableRemoteVersion),
	// v202 -> v203
	NewMigration("Create key/value table for user settings", v1_16.CreateUserSettingsTable),
	// v203 -> v204
	NewMigration("Add Sorting to ProjectIssue table", v1_16.AddProjectIssueSorting),
	// v204 -> v205
	NewMigration("Add key is verified to ssh key", v1_16.AddSSHKeyIsVerified),
	// v205 -> v206
	NewMigration("Migrate to higher varchar on user struct", v1_16.MigrateUserPasswordSalt),
	// v206 -> v207
	NewMigration("Add authorize column to team_unit table", v1_16.AddAuthorizeColForTeamUnit),
	// v207 -> v208
	NewMigration("Add webauthn table and migrate u2f data to webauthn - NO-OPED", v1_16.AddWebAuthnCred),
	// v208 -> v209
	NewMigration("Use base32.HexEncoding instead of base64 encoding for cred ID as it is case insensitive - NO-OPED", v1_16.UseBase32HexForCredIDInWebAuthnCredential),
	// v209 -> v210
	NewMigration("Increase WebAuthentication CredentialID size to 410 - NO-OPED", v1_16.IncreaseCredentialIDTo410),
	// v210 -> v211
	NewMigration("v208 was completely broken - remigrate", v1_16.RemigrateU2FCredentials),

	// Gitea 1.16.2 ends at v211

	// v211 -> v212
	NewMigration("Create ForeignReference table", v1_17.CreateForeignReferenceTable),
	// v212 -> v213
	NewMigration("Add package tables", v1_17.AddPackageTables),
	// v213 -> v214
	NewMigration("Add allow edits from maintainers to PullRequest table", v1_17.AddAllowMaintainerEdit),
	// v214 -> v215
	NewMigration("Add auto merge table", v1_17.AddAutoMergeTable),
	// v215 -> v216
	NewMigration("allow to view files in PRs", v1_17.AddReviewViewedFiles),
	// v216 -> v217
	NewMigration("No-op (Improve Action table indices v1)", noopMigration),
	// v217 -> v218
	NewMigration("Alter hook_task table TEXT fields to LONGTEXT", v1_17.AlterHookTaskTextFieldsToLongText),
	// v218 -> v219
	NewMigration("Improve Action table indices v2", v1_17.ImproveActionTableIndices),
	// v219 -> v220
	NewMigration("Add sync_on_commit column to push_mirror table", v1_17.AddSyncOnCommitColForPushMirror),
	// v220 -> v221
	NewMigration("Add container repository property", v1_17.AddContainerRepositoryProperty),
	// v221 -> v222
	NewMigration("Store WebAuthentication CredentialID as bytes and increase size to at least 1024", v1_17.StoreWebauthnCredentialIDAsBytes),
	// v222 -> v223
	NewMigration("Drop old CredentialID column", v1_17.DropOldCredentialIDColumn),
	// v223 -> v224
	NewMigration("Rename CredentialIDBytes column to CredentialID", v1_17.RenameCredentialIDBytes),

	// Gitea 1.17.0 ends at v224

	// v224 -> v225
	NewMigration("Add badges to users", v1_18.CreateUserBadgesTable),
	// v225 -> v226
	NewMigration("Alter gpg_key/public_key content TEXT fields to MEDIUMTEXT", v1_18.AlterPublicGPGKeyContentFieldsToMediumText),
	// v226 -> v227
	NewMigration("Conan and generic packages do not need to be semantically versioned", v1_18.FixPackageSemverField),
	// v227 -> v228
	NewMigration("Create key/value table for system settings", v1_18.CreateSystemSettingsTable),
	// v228 -> v229
	NewMigration("Add TeamInvite table", v1_18.AddTeamInviteTable),
	// v229 -> v230
	NewMigration("Update counts of all open milestones", v1_18.UpdateOpenMilestoneCounts),
	// v230 -> v231
	NewMigration("Add ConfidentialClient column (default true) to OAuth2Application table", v1_18.AddConfidentialClientColumnToOAuth2ApplicationTable),

	// Gitea 1.18.0 ends at v231

	// v231 -> v232
	NewMigration("Add index for hook_task", v1_19.AddIndexForHookTask),
	// v232 -> v233
	NewMigration("Alter package_version.metadata_json to LONGTEXT", v1_19.AlterPackageVersionMetadataToLongText),
	// v233 -> v234
	NewMigration("Add header_authorization_encrypted column to webhook table", v1_19.AddHeaderAuthorizationEncryptedColWebhook),
	// v234 -> v235
	NewMigration("Add package cleanup rule table", v1_19.CreatePackageCleanupRuleTable),
	// v235 -> v236
	NewMigration("Add index for access_token", v1_19.AddIndexForAccessToken),
	// v236 -> v237
	NewMigration("Create secrets table", v1_19.CreateSecretsTable),
	// v237 -> v238
	NewMigration("Drop ForeignReference table", v1_19.DropForeignReferenceTable),
	// v238 -> v239
	NewMigration("Add updated unix to LFSMetaObject", v1_19.AddUpdatedUnixToLFSMetaObject),
	// v239 -> v240
	NewMigration("Add scope for access_token", v1_19.AddScopeForAccessTokens),
	// v240 -> v241
	NewMigration("Add actions tables", v1_19.AddActionsTables),
	// v241 -> v242
	NewMigration("Add card_type column to project table", v1_19.AddCardTypeToProjectTable),
	// v242 -> v243
	NewMigration("Alter gpg_key_import content TEXT field to MEDIUMTEXT", v1_19.AlterPublicGPGKeyImportContentFieldToMediumText),
	// v243 -> v244
	NewMigration("Add exclusive label", v1_19.AddExclusiveLabel),

	// Gitea 1.19.0 ends at v244

	// v244 -> v245
	NewMigration("Add NeedApproval to actions tables", v1_20.AddNeedApprovalToActionRun),
	// v245 -> v246
	NewMigration("Rename Webhook org_id to owner_id", v1_20.RenameWebhookOrgToOwner),
	// v246 -> v247
	NewMigration("Add missed column owner_id for project table", v1_20.AddNewColumnForProject),
	// v247 -> v248
	NewMigration("Fix incorrect project type", v1_20.FixIncorrectProjectType),
	// v248 -> v249
	NewMigration("Add version column to action_runner table", v1_20.AddVersionToActionRunner),
	// v249 -> v250
	NewMigration("Improve Action table indices v3", v1_20.ImproveActionTableIndices),
	// v250 -> v251
	NewMigration("Change Container Metadata", v1_20.ChangeContainerMetadataMultiArch),
	// v251 -> v252
	NewMigration("Fix incorrect owner team unit access mode", v1_20.FixIncorrectOwnerTeamUnitAccessMode),
	// v252 -> v253
	NewMigration("Fix incorrect admin team unit access mode", v1_20.FixIncorrectAdminTeamUnitAccessMode),
	// v253 -> v254
	NewMigration("Fix ExternalTracker and ExternalWiki accessMode in owner and admin team", v1_20.FixExternalTrackerAndExternalWikiAccessModeInOwnerAndAdminTeam),
	// v254 -> v255
	NewMigration("Add ActionTaskOutput table", v1_20.AddActionTaskOutputTable),
	// v255 -> v256
	NewMigration("Add ArchivedUnix Column", v1_20.AddArchivedUnixToRepository),
	// v256 -> v257
	NewMigration("Add is_internal column to package", v1_20.AddIsInternalColumnToPackage),
	// v257 -> v258
	NewMigration("Add Actions Artifact table", v1_20.CreateActionArtifactTable),
	// v258 -> v259
	NewMigration("Add PinOrder Column", v1_20.AddPinOrderToIssue),
	// v259 -> v260
	NewMigration("Convert scoped access tokens", v1_20.ConvertScopedAccessTokens),

	// Gitea 1.20.0 ends at 260

	// v260 -> v261
	NewMigration("Drop custom_labels column of action_runner table", v1_21.DropCustomLabelsColumnOfActionRunner),
	// v261 -> v262
	NewMigration("Add variable table", v1_21.CreateVariableTable),
	// v262 -> v263
<<<<<<< HEAD
	NewMigration("Add column of closed_status and duplicate_issue_id to issue table", v1_21.AddClosedStatusAndDuplicateIssueIDToIssue),
=======
	NewMigration("Add TriggerEvent to action_run table", v1_21.AddTriggerEventToActionRun),
>>>>>>> c71e8abb
}

// GetCurrentDBVersion returns the current db version
func GetCurrentDBVersion(x *xorm.Engine) (int64, error) {
	if err := x.Sync(new(Version)); err != nil {
		return -1, fmt.Errorf("sync: %w", err)
	}

	currentVersion := &Version{ID: 1}
	has, err := x.Get(currentVersion)
	if err != nil {
		return -1, fmt.Errorf("get: %w", err)
	}
	if !has {
		return -1, nil
	}
	return currentVersion.Version, nil
}

// ExpectedVersion returns the expected db version
func ExpectedVersion() int64 {
	return int64(minDBVersion + len(migrations))
}

// EnsureUpToDate will check if the db is at the correct version
func EnsureUpToDate(x *xorm.Engine) error {
	currentDB, err := GetCurrentDBVersion(x)
	if err != nil {
		return err
	}

	if currentDB < 0 {
		return fmt.Errorf("Database has not been initialized")
	}

	if minDBVersion > currentDB {
		return fmt.Errorf("DB version %d (<= %d) is too old for auto-migration. Upgrade to Gitea 1.6.4 first then upgrade to this version", currentDB, minDBVersion)
	}

	expected := ExpectedVersion()

	if currentDB != expected {
		return fmt.Errorf(`Current database version %d is not equal to the expected version %d. Please run "gitea [--config /path/to/app.ini] migrate" to update the database version`, currentDB, expected)
	}

	return nil
}

// Migrate database to current version
func Migrate(x *xorm.Engine) error {
	// Set a new clean the default mapper to GonicMapper as that is the default for Gitea.
	x.SetMapper(names.GonicMapper{})
	if err := x.Sync(new(Version)); err != nil {
		return fmt.Errorf("sync: %w", err)
	}

	currentVersion := &Version{ID: 1}
	has, err := x.Get(currentVersion)
	if err != nil {
		return fmt.Errorf("get: %w", err)
	} else if !has {
		// If the version record does not exist we think
		// it is a fresh installation and we can skip all migrations.
		currentVersion.ID = 0
		currentVersion.Version = int64(minDBVersion + len(migrations))

		if _, err = x.InsertOne(currentVersion); err != nil {
			return fmt.Errorf("insert: %w", err)
		}
	}

	v := currentVersion.Version
	if minDBVersion > v {
		log.Fatal(`Gitea no longer supports auto-migration from your previously installed version.
Please try upgrading to a lower version first (suggested v1.6.4), then upgrade to this version.`)
		return nil
	}

	// Downgrading Gitea's database version not supported
	if int(v-minDBVersion) > len(migrations) {
		msg := fmt.Sprintf("Your database (migration version: %d) is for a newer Gitea, you can not use the newer database for this old Gitea release (%d).", v, minDBVersion+len(migrations))
		msg += "\nGitea will exit to keep your database safe and unchanged. Please use the correct Gitea release, do not change the migration version manually (incorrect manual operation may lose data)."
		if !setting.IsProd {
			msg += fmt.Sprintf("\nIf you are in development and really know what you're doing, you can force changing the migration version by executing: UPDATE version SET version=%d WHERE id=1;", minDBVersion+len(migrations))
		}
		_, _ = fmt.Fprintln(os.Stderr, msg)
		log.Fatal(msg)
		return nil
	}

	// Some migration tasks depend on the git command
	if git.DefaultContext == nil {
		if err = git.InitSimple(context.Background()); err != nil {
			return err
		}
	}

	// Migrate
	for i, m := range migrations[v-minDBVersion:] {
		log.Info("Migration[%d]: %s", v+int64(i), m.Description())
		// Reset the mapper between each migration - migrations are not supposed to depend on each other
		x.SetMapper(names.GonicMapper{})
		if err = m.Migrate(x); err != nil {
			return fmt.Errorf("migration[%d]: %s failed: %w", v+int64(i), m.Description(), err)
		}
		currentVersion.Version = v + int64(i) + 1
		if _, err = x.ID(1).Update(currentVersion); err != nil {
			return err
		}
	}
	return nil
}<|MERGE_RESOLUTION|>--- conflicted
+++ resolved
@@ -506,11 +506,9 @@
 	// v261 -> v262
 	NewMigration("Add variable table", v1_21.CreateVariableTable),
 	// v262 -> v263
-<<<<<<< HEAD
+	NewMigration("Add TriggerEvent to action_run table", v1_21.AddTriggerEventToActionRun),
+	// v263 -> v264
 	NewMigration("Add column of closed_status and duplicate_issue_id to issue table", v1_21.AddClosedStatusAndDuplicateIssueIDToIssue),
-=======
-	NewMigration("Add TriggerEvent to action_run table", v1_21.AddTriggerEventToActionRun),
->>>>>>> c71e8abb
 }
 
 // GetCurrentDBVersion returns the current db version
