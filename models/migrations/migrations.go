--- conflicted
+++ resolved
@@ -203,11 +203,9 @@
 	// v74 -> v75
 	NewMigration("add approval whitelists to protected branches", addApprovalWhitelistsToProtectedBranches),
 	// v75 -> v76
-<<<<<<< HEAD
+	NewMigration("clear nonused data which not deleted when user was deleted", clearNonusedData),
+	// v76 -> v77
 	NewMigration("add pull request rebase with merge commit", addPullRequestRebaseWithMerge),
-=======
-	NewMigration("clear nonused data which not deleted when user was deleted", clearNonusedData),
->>>>>>> 58bdff53
 }
 
 // Migrate database to current version
