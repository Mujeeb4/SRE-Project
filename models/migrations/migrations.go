// Copyright 2015 The Gogs Authors. All rights reserved.
// Copyright 2017 The Gitea Authors. All rights reserved.
// Use of this source code is governed by a MIT-style
// license that can be found in the LICENSE file.

package migrations

import (
	"fmt"
	"regexp"
	"strings"

	"code.gitea.io/gitea/modules/log"
	"code.gitea.io/gitea/modules/setting"

	"xorm.io/xorm"
)

const minDBVersion = 70 // Gitea 1.5.3

// Migration describes on migration from lower version to high version
type Migration interface {
	Description() string
	Migrate(*xorm.Engine) error
}

type migration struct {
	description string
	migrate     func(*xorm.Engine) error
}

// NewMigration creates a new migration
func NewMigration(desc string, fn func(*xorm.Engine) error) Migration {
	return &migration{desc, fn}
}

// Description returns the migration's description
func (m *migration) Description() string {
	return m.description
}

// Migrate executes the migration
func (m *migration) Migrate(x *xorm.Engine) error {
	return m.migrate(x)
}

// Version describes the version table. Should have only one row with id==1
type Version struct {
	ID      int64 `xorm:"pk autoincr"`
	Version int64
}

// This is a sequence of migrations. Add new migrations to the bottom of the list.
// If you want to "retire" a migration, remove it from the top of the list and
// update minDBVersion accordingly
var migrations = []Migration{

	// Gitea 1.5.3 ends at v70

	// v70 -> v71
	NewMigration("add issue_dependencies", addIssueDependencies),
	// v71 -> v72
	NewMigration("protect each scratch token", addScratchHash),
	// v72 -> v73
	NewMigration("add review", addReview),

	// Gitea 1.6.4 ends at v73

	// v73 -> v74
	NewMigration("add must_change_password column for users table", addMustChangePassword),
	// v74 -> v75
	NewMigration("add approval whitelists to protected branches", addApprovalWhitelistsToProtectedBranches),
	// v75 -> v76
	NewMigration("clear nonused data which not deleted when user was deleted", clearNonusedData),

	// Gitea 1.7.6 ends at v76

	// v76 -> v77
	NewMigration("add pull request rebase with merge commit", addPullRequestRebaseWithMerge),
	// v77 -> v78
	NewMigration("add theme to users", addUserDefaultTheme),
	// v78 -> v79
	NewMigration("rename repo is_bare to repo is_empty", renameRepoIsBareToIsEmpty),
	// v79 -> v80
	NewMigration("add can close issues via commit in any branch", addCanCloseIssuesViaCommitInAnyBranch),
	// v80 -> v81
	NewMigration("add is locked to issues", addIsLockedToIssues),
	// v81 -> v82
	NewMigration("update U2F counter type", changeU2FCounterType),

	// Gitea 1.8.3 ends at v82

	// v82 -> v83
	NewMigration("hot fix for wrong release sha1 on release table", fixReleaseSha1OnReleaseTable),
	// v83 -> v84
	NewMigration("add uploader id for table attachment", addUploaderIDForAttachment),
	// v84 -> v85
	NewMigration("add table to store original imported gpg keys", addGPGKeyImport),
	// v85 -> v86
	NewMigration("hash application token", hashAppToken),
	// v86 -> v87
	NewMigration("add http method to webhook", addHTTPMethodToWebhook),
	// v87 -> v88
	NewMigration("add avatar field to repository", addAvatarFieldToRepository),

	// Gitea 1.9.6 ends at v88

	// v88 -> v89
	NewMigration("add commit status context field to commit_status", addCommitStatusContext),
	// v89 -> v90
	NewMigration("add original author/url migration info to issues, comments, and repo ", addOriginalMigrationInfo),
	// v90 -> v91
	NewMigration("change length of some repository columns", changeSomeColumnsLengthOfRepo),
	// v91 -> v92
	NewMigration("add index on owner_id of repository and type, review_id of comment", addIndexOnRepositoryAndComment),
	// v92 -> v93
	NewMigration("remove orphaned repository index statuses", removeLingeringIndexStatus),
	// v93 -> v94
	NewMigration("add email notification enabled preference to user", addEmailNotificationEnabledToUser),
	// v94 -> v95
	NewMigration("add enable_status_check, status_check_contexts to protected_branch", addStatusCheckColumnsForProtectedBranches),
	// v95 -> v96
	NewMigration("add table columns for cross referencing issues", addCrossReferenceColumns),
	// v96 -> v97
	NewMigration("delete orphaned attachments", deleteOrphanedAttachments),
	// v97 -> v98
	NewMigration("add repo_admin_change_team_access to user", addRepoAdminChangeTeamAccessColumnForUser),
	// v98 -> v99
	NewMigration("add original author name and id on migrated release", addOriginalAuthorOnMigratedReleases),

	// Gitea 1.10.3 ends at v99

	// v99 -> v100
	NewMigration("add task table and status column for repository table", addTaskTable),
	// v100 -> v101
	NewMigration("update migration repositories' service type", updateMigrationServiceTypes),
	// v101 -> v102
	NewMigration("change length of some external login users columns", changeSomeColumnsLengthOfExternalLoginUser),
	// v102 -> v103
	NewMigration("update migration repositories' service type", dropColumnHeadUserNameOnPullRequest),
	// v103 -> v104
	NewMigration("Add WhitelistDeployKeys to protected branch", addWhitelistDeployKeysToBranches),
	// v104 -> v105
	NewMigration("remove unnecessary columns from label", removeLabelUneededCols),
	// v105 -> v106
	NewMigration("add includes_all_repositories to teams", addTeamIncludesAllRepositories),
	// v106 -> v107
	NewMigration("add column `mode` to table watch", addModeColumnToWatch),
	// v107 -> v108
	NewMigration("Add template options to repository", addTemplateToRepo),
	// v108 -> v109
	NewMigration("Add comment_id on table notification", addCommentIDOnNotification),
	// v109 -> v110
	NewMigration("add can_create_org_repo to team", addCanCreateOrgRepoColumnForTeam),
	// v110 -> v111
	NewMigration("change review content type to text", changeReviewContentToText),
	// v111 -> v112
	NewMigration("update branch protection for can push and whitelist enable", addBranchProtectionCanPushAndEnableWhitelist),
	// v112 -> v113
	NewMigration("remove release attachments which repository deleted", removeAttachmentMissedRepo),
	// v113 -> v114
	NewMigration("new feature: change target branch of pull requests", featureChangeTargetBranch),
	// v114 -> v115
	NewMigration("Remove authentication credentials from stored URL", sanitizeOriginalURL),
	// v115 -> v116
	NewMigration("add user_id prefix to existing user avatar name", renameExistingUserAvatarName),
	// v116 -> v117
	NewMigration("Extend TrackedTimes", extendTrackedTimes),
	// v117 -> v118
	NewMigration("Add block on rejected reviews branch protection", addBlockOnRejectedReviews),
	// v118 -> v119
	NewMigration("Add commit id and stale to reviews", addReviewCommitAndStale),
	// v119 -> v120
	NewMigration("Fix migrated repositories' git service type", fixMigratedRepositoryServiceType),
	// v120 -> v121
	NewMigration("Add owner_name on table repository", addOwnerNameOnRepository),
	// v121 -> v122
	NewMigration("add is_restricted column for users table", addIsRestricted),
	// v122 -> v123
	NewMigration("Add Require Signed Commits to ProtectedBranch", addRequireSignedCommits),
	// v123 -> v124
	NewMigration("Add original informations for reactions", addReactionOriginals),
	// v124 -> v125
	NewMigration("Add columns to user and repository", addUserRepoMissingColumns),
	// v125 -> v126
	NewMigration("Add some columns on review for migration", addReviewMigrateInfo),
	// v126 -> v127
	NewMigration("Fix topic repository count", fixTopicRepositoryCount),
	// v127 -> v128
	NewMigration("add repository code language statistics", addLanguageStats),
	// v128 -> v129
	NewMigration("fix merge base for pull requests", fixMergeBase),
	// v129 -> v130
	NewMigration("remove dependencies from deleted repositories", purgeUnusedDependencies),
	// v130 -> v131
	NewMigration("Expand webhooks for more granularity", expandWebhooks),
	// v131 -> v132
	NewMigration("Add IsSystemWebhook column to webhooks table", addSystemWebhookColumn),
	// v132 -> v133
	NewMigration("Add Branch Protection Protected Files Column", addBranchProtectionProtectedFilesColumn),
	// v133 -> v134
	NewMigration("Add EmailHash Table", addEmailHashTable),
	// v134 -> v135
	NewMigration("Refix merge base for merged pull requests", refixMergeBase),
	// v135 -> v136
	NewMigration("Add OrgID column to Labels table", addOrgIDLabelColumn),
	// v136 -> v137
	NewMigration("Add CommitsAhead and CommitsBehind Column to PullRequest Table", addCommitDivergenceToPulls),
	// v137 -> v138
	NewMigration("Add Branch Protection Block Outdated Branch", addBlockOnOutdatedBranch),
	// v138 -> v139
	NewMigration("Add ResolveDoerID to Comment table", addResolveDoerIDCommentColumn),
<<<<<<< HEAD
	// v139 -> 140
	NewMigration("Add KeepActivityPrivate to User table", addKeepActivityPrivateUserColumn),
=======
	// v139 -> v140
	NewMigration("prepend refs/heads/ to issue refs", prependRefsHeadsToIssueRefs),
	// v140 -> v141
	NewMigration("Save detected language file size to database instead of percent", fixLanguageStatsToSaveSize),
>>>>>>> ac074180
}

// GetCurrentDBVersion returns the current db version
func GetCurrentDBVersion(x *xorm.Engine) (int64, error) {
	if err := x.Sync(new(Version)); err != nil {
		return -1, fmt.Errorf("sync: %v", err)
	}

	currentVersion := &Version{ID: 1}
	has, err := x.Get(currentVersion)
	if err != nil {
		return -1, fmt.Errorf("get: %v", err)
	}
	if !has {
		return -1, nil
	}
	return currentVersion.Version, nil
}

// ExpectedVersion returns the expected db version
func ExpectedVersion() int64 {
	return int64(minDBVersion + len(migrations))
}

// EnsureUpToDate will check if the db is at the correct version
func EnsureUpToDate(x *xorm.Engine) error {
	currentDB, err := GetCurrentDBVersion(x)
	if err != nil {
		return err
	}

	if currentDB < 0 {
		return fmt.Errorf("Database has not been initialised")
	}

	if minDBVersion > currentDB {
		return fmt.Errorf("DB version %d (<= %d) is too old for auto-migration. Upgrade to Gitea 1.6.4 first then upgrade to this version", currentDB, minDBVersion)
	}

	expected := ExpectedVersion()

	if currentDB != expected {
		return fmt.Errorf(`Current database version %d is not equal to the expected version %d. Please run "gitea [--config /path/to/app.ini] migrate" to update the database version`, currentDB, expected)
	}

	return nil
}

// Migrate database to current version
func Migrate(x *xorm.Engine) error {
	if err := x.Sync(new(Version)); err != nil {
		return fmt.Errorf("sync: %v", err)
	}

	currentVersion := &Version{ID: 1}
	has, err := x.Get(currentVersion)
	if err != nil {
		return fmt.Errorf("get: %v", err)
	} else if !has {
		// If the version record does not exist we think
		// it is a fresh installation and we can skip all migrations.
		currentVersion.ID = 0
		currentVersion.Version = int64(minDBVersion + len(migrations))

		if _, err = x.InsertOne(currentVersion); err != nil {
			return fmt.Errorf("insert: %v", err)
		}
	}

	v := currentVersion.Version
	if minDBVersion > v {
		log.Fatal(`Gitea no longer supports auto-migration from your previously installed version.
Please try upgrading to a lower version first (suggested v1.6.4), then upgrade to this version.`)
		return nil
	}

	if int(v-minDBVersion) > len(migrations) {
		// User downgraded Gitea.
		currentVersion.Version = int64(len(migrations) + minDBVersion)
		_, err = x.ID(1).Update(currentVersion)
		return err
	}
	for i, m := range migrations[v-minDBVersion:] {
		log.Info("Migration[%d]: %s", v+int64(i), m.Description())
		if err = m.Migrate(x); err != nil {
			return fmt.Errorf("do migrate: %v", err)
		}
		currentVersion.Version = v + int64(i) + 1
		if _, err = x.ID(1).Update(currentVersion); err != nil {
			return err
		}
	}
	return nil
}

func dropTableColumns(sess *xorm.Session, tableName string, columnNames ...string) (err error) {
	if tableName == "" || len(columnNames) == 0 {
		return nil
	}
	// TODO: This will not work if there are foreign keys

	switch {
	case setting.Database.UseSQLite3:
		// First drop the indexes on the columns
		res, errIndex := sess.Query(fmt.Sprintf("PRAGMA index_list(`%s`)", tableName))
		if errIndex != nil {
			return errIndex
		}
		for _, row := range res {
			indexName := row["name"]
			indexRes, err := sess.Query(fmt.Sprintf("PRAGMA index_info(`%s`)", indexName))
			if err != nil {
				return err
			}
			if len(indexRes) != 1 {
				continue
			}
			indexColumn := string(indexRes[0]["name"])
			for _, name := range columnNames {
				if name == indexColumn {
					_, err := sess.Exec(fmt.Sprintf("DROP INDEX `%s`", indexName))
					if err != nil {
						return err
					}
				}
			}
		}

		// Here we need to get the columns from the original table
		sql := fmt.Sprintf("SELECT sql FROM sqlite_master WHERE tbl_name='%s' and type='table'", tableName)
		res, err := sess.Query(sql)
		if err != nil {
			return err
		}
		tableSQL := string(res[0]["sql"])

		// Separate out the column definitions
		tableSQL = tableSQL[strings.Index(tableSQL, "("):]

		// Remove the required columnNames
		for _, name := range columnNames {
			tableSQL = regexp.MustCompile(regexp.QuoteMeta("`"+name+"`")+"[^`,)]*?[,)]").ReplaceAllString(tableSQL, "")
		}

		// Ensure the query is ended properly
		tableSQL = strings.TrimSpace(tableSQL)
		if tableSQL[len(tableSQL)-1] != ')' {
			if tableSQL[len(tableSQL)-1] == ',' {
				tableSQL = tableSQL[:len(tableSQL)-1]
			}
			tableSQL += ")"
		}

		// Find all the columns in the table
		columns := regexp.MustCompile("`([^`]*)`").FindAllString(tableSQL, -1)

		tableSQL = fmt.Sprintf("CREATE TABLE `new_%s_new` ", tableName) + tableSQL
		if _, err := sess.Exec(tableSQL); err != nil {
			return err
		}

		// Now restore the data
		columnsSeparated := strings.Join(columns, ",")
		insertSQL := fmt.Sprintf("INSERT INTO `new_%s_new` (%s) SELECT %s FROM %s", tableName, columnsSeparated, columnsSeparated, tableName)
		if _, err := sess.Exec(insertSQL); err != nil {
			return err
		}

		// Now drop the old table
		if _, err := sess.Exec(fmt.Sprintf("DROP TABLE `%s`", tableName)); err != nil {
			return err
		}

		// Rename the table
		if _, err := sess.Exec(fmt.Sprintf("ALTER TABLE `new_%s_new` RENAME TO `%s`", tableName, tableName)); err != nil {
			return err
		}

	case setting.Database.UsePostgreSQL:
		cols := ""
		for _, col := range columnNames {
			if cols != "" {
				cols += ", "
			}
			cols += "DROP COLUMN `" + col + "` CASCADE"
		}
		if _, err := sess.Exec(fmt.Sprintf("ALTER TABLE `%s` %s", tableName, cols)); err != nil {
			return fmt.Errorf("Drop table `%s` columns %v: %v", tableName, columnNames, err)
		}
	case setting.Database.UseMySQL:
		// Drop indexes on columns first
		sql := fmt.Sprintf("SHOW INDEX FROM %s WHERE column_name IN ('%s')", tableName, strings.Join(columnNames, "','"))
		res, err := sess.Query(sql)
		if err != nil {
			return err
		}
		for _, index := range res {
			indexName := index["column_name"]
			if len(indexName) > 0 {
				_, err := sess.Exec(fmt.Sprintf("DROP INDEX `%s` ON `%s`", indexName, tableName))
				if err != nil {
					return err
				}
			}
		}

		// Now drop the columns
		cols := ""
		for _, col := range columnNames {
			if cols != "" {
				cols += ", "
			}
			cols += "DROP COLUMN `" + col + "`"
		}
		if _, err := sess.Exec(fmt.Sprintf("ALTER TABLE `%s` %s", tableName, cols)); err != nil {
			return fmt.Errorf("Drop table `%s` columns %v: %v", tableName, columnNames, err)
		}
	case setting.Database.UseMSSQL:
		cols := ""
		for _, col := range columnNames {
			if cols != "" {
				cols += ", "
			}
			cols += "`" + strings.ToLower(col) + "`"
		}
		sql := fmt.Sprintf("SELECT Name FROM SYS.DEFAULT_CONSTRAINTS WHERE PARENT_OBJECT_ID = OBJECT_ID('%[1]s') AND PARENT_COLUMN_ID IN (SELECT column_id FROM sys.columns WHERE lower(NAME) IN (%[2]s) AND object_id = OBJECT_ID('%[1]s'))",
			tableName, strings.Replace(cols, "`", "'", -1))
		constraints := make([]string, 0)
		if err := sess.SQL(sql).Find(&constraints); err != nil {
			sess.Rollback()
			return fmt.Errorf("Find constraints: %v", err)
		}
		for _, constraint := range constraints {
			if _, err := sess.Exec(fmt.Sprintf("ALTER TABLE `%s` DROP CONSTRAINT `%s`", tableName, constraint)); err != nil {
				sess.Rollback()
				return fmt.Errorf("Drop table `%s` constraint `%s`: %v", tableName, constraint, err)
			}
		}
		if _, err := sess.Exec(fmt.Sprintf("ALTER TABLE `%s` DROP COLUMN %s", tableName, cols)); err != nil {
			sess.Rollback()
			return fmt.Errorf("Drop table `%s` columns %v: %v", tableName, columnNames, err)
		}

		return sess.Commit()
	default:
		log.Fatal("Unrecognized DB")
	}

	return nil
}<|MERGE_RESOLUTION|>--- conflicted
+++ resolved
@@ -210,15 +210,12 @@
 	NewMigration("Add Branch Protection Block Outdated Branch", addBlockOnOutdatedBranch),
 	// v138 -> v139
 	NewMigration("Add ResolveDoerID to Comment table", addResolveDoerIDCommentColumn),
-<<<<<<< HEAD
-	// v139 -> 140
-	NewMigration("Add KeepActivityPrivate to User table", addKeepActivityPrivateUserColumn),
-=======
 	// v139 -> v140
 	NewMigration("prepend refs/heads/ to issue refs", prependRefsHeadsToIssueRefs),
 	// v140 -> v141
 	NewMigration("Save detected language file size to database instead of percent", fixLanguageStatsToSaveSize),
->>>>>>> ac074180
+  // v141 -> 142
+	NewMigration("Add KeepActivityPrivate to User table", addKeepActivityPrivateUserColumn),
 }
 
 // GetCurrentDBVersion returns the current db version
