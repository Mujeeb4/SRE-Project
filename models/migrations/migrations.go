// Copyright 2015 The Gogs Authors. All rights reserved.
// Use of this source code is governed by a MIT-style
// license that can be found in the LICENSE file.

package migrations

import (
	"bytes"
	"encoding/json"
	"fmt"
	"io/ioutil"
	"os"
	"path"
	"path/filepath"
	"strings"
	"time"

	"github.com/Unknwon/com"
	"github.com/go-xorm/xorm"
	gouuid "github.com/satori/go.uuid"
	"gopkg.in/ini.v1"

	"code.gitea.io/gitea/modules/base"
	"code.gitea.io/gitea/modules/log"
	"code.gitea.io/gitea/modules/setting"
)

const minDBVersion = 4

// Migration describes on migration from lower version to high version
type Migration interface {
	Description() string
	Migrate(*xorm.Engine) error
}

type migration struct {
	description string
	migrate     func(*xorm.Engine) error
}

// NewMigration creates a new migration
func NewMigration(desc string, fn func(*xorm.Engine) error) Migration {
	return &migration{desc, fn}
}

// Description returns the migration's description
func (m *migration) Description() string {
	return m.description
}

// Migrate executes the migration
func (m *migration) Migrate(x *xorm.Engine) error {
	return m.migrate(x)
}

// Version describes the version table. Should have only one row with id==1
type Version struct {
	ID      int64 `xorm:"pk autoincr"`
	Version int64
}

// This is a sequence of migrations. Add new migrations to the bottom of the list.
// If you want to "retire" a migration, remove it from the top of the list and
// update minDBVersion accordingly
var migrations = []Migration{
	// v0 -> v4: before 0.6.0 -> 0.7.33
	NewMigration("fix locale file load panic", fixLocaleFileLoadPanic),                           // V4 -> V5:v0.6.0
	NewMigration("trim action compare URL prefix", trimCommitActionAppURLPrefix),                 // V5 -> V6:v0.6.3
	NewMigration("generate issue-label from issue", issueToIssueLabel),                           // V6 -> V7:v0.6.4
	NewMigration("refactor attachment table", attachmentRefactor),                                // V7 -> V8:v0.6.4
	NewMigration("rename pull request fields", renamePullRequestFields),                          // V8 -> V9:v0.6.16
	NewMigration("clean up migrate repo info", cleanUpMigrateRepoInfo),                           // V9 -> V10:v0.6.20
	NewMigration("generate rands and salt for organizations", generateOrgRandsAndSalt),           // V10 -> V11:v0.8.5
	NewMigration("convert date to unix timestamp", convertDateToUnix),                            // V11 -> V12:v0.9.2
	NewMigration("convert LDAP UseSSL option to SecurityProtocol", ldapUseSSLToSecurityProtocol), // V12 -> V13:v0.9.37

	// v13 -> v14:v0.9.87
	NewMigration("set comment updated with created", setCommentUpdatedWithCreated),
	// v14 -> v15
	NewMigration("create user column diff view style", createUserColumnDiffViewStyle),
	// v15 -> v16
	NewMigration("create user column allow create organization", createAllowCreateOrganizationColumn),
	// V16 -> v17
	NewMigration("create repo unit table and add units for all repos", addUnitsToTables),
	// v17 -> v18
	NewMigration("set protect branches updated with created", setProtectedBranchUpdatedWithCreated),
	// v18 -> v19
	NewMigration("add external login user", addExternalLoginUser),
	// v19 -> v20
	NewMigration("generate and migrate Git hooks", generateAndMigrateGitHooks),
	// v20 -> v21
	NewMigration("use new avatar path name for security reason", useNewNameAvatars),
	// v21 -> v22
	NewMigration("rewrite authorized_keys file via new format", useNewPublickeyFormat),
	// v22 -> v23
	NewMigration("generate and migrate wiki Git hooks", generateAndMigrateWikiGitHooks),
	// v23 -> v24
	NewMigration("add user openid table", addUserOpenID),
	// v24 -> v25
	NewMigration("change the key_id and primary_key_id type", changeGPGKeysColumns),
	// v25 -> v26
	NewMigration("add show field in user openid table", addUserOpenIDShow),
	// v26 -> v27
	NewMigration("generate and migrate repo and wiki Git hooks", generateAndMigrateGitHookChains),
	// v27 -> v28
	NewMigration("change mirror interval from hours to time.Duration", convertIntervalToDuration),
	// v28 -> v29
	NewMigration("add field for repo size", addRepoSize),
	// v29 -> v30
	NewMigration("add commit status table", addCommitStatus),
	// v30 -> 31
	NewMigration("add primary key to external login user", addExternalLoginUserPK),
	// 31 -> 32
	NewMigration("add field for login source synchronization", addLoginSourceSyncEnabledColumn),
	// v32 -> v33
	NewMigration("add units for team", addUnitsToRepoTeam),
	// v33 -> v34
	NewMigration("remove columns from action", removeActionColumns),
	// v34 -> v35
	NewMigration("give all units to owner teams", giveAllUnitsToOwnerTeams),
	// v35 -> v36
	NewMigration("adds comment to an action", addCommentIDToAction),
<<<<<<< HEAD
=======
	// v36 -> v37
	NewMigration("regenerate git hooks", regenerateGitHooks36),
	// v37 -> v38
	NewMigration("unescape user full names", unescapeUserFullNames),
	// v38 -> v39
	NewMigration("remove commits and settings unit types", removeCommitsUnitType),
>>>>>>> dde0052c
}

// Migrate database to current version
func Migrate(x *xorm.Engine) error {
	if err := x.Sync(new(Version)); err != nil {
		return fmt.Errorf("sync: %v", err)
	}

	currentVersion := &Version{ID: 1}
	has, err := x.Get(currentVersion)
	if err != nil {
		return fmt.Errorf("get: %v", err)
	} else if !has {
		// If the version record does not exist we think
		// it is a fresh installation and we can skip all migrations.
		currentVersion.ID = 0
		currentVersion.Version = int64(minDBVersion + len(migrations))

		if _, err = x.InsertOne(currentVersion); err != nil {
			return fmt.Errorf("insert: %v", err)
		}
	}

	v := currentVersion.Version
	if minDBVersion > v {
		log.Fatal(4, `Gitea no longer supports auto-migration from your previously installed version.
Please try to upgrade to a lower version (>= v0.6.0) first, then upgrade to current version.`)
		return nil
	}

	if int(v-minDBVersion) > len(migrations) {
		// User downgraded Gitea.
		currentVersion.Version = int64(len(migrations) + minDBVersion)
		_, err = x.Id(1).Update(currentVersion)
		return err
	}
	for i, m := range migrations[v-minDBVersion:] {
		log.Info("Migration: %s", m.Description())
		if err = m.Migrate(x); err != nil {
			return fmt.Errorf("do migrate: %v", err)
		}
		currentVersion.Version = v + int64(i) + 1
		if _, err = x.Id(1).Update(currentVersion); err != nil {
			return err
		}
	}
	return nil
}

func fixLocaleFileLoadPanic(_ *xorm.Engine) error {
	cfg, err := ini.Load(setting.CustomConf)
	if err != nil {
		return fmt.Errorf("load custom config: %v", err)
	}

	cfg.DeleteSection("i18n")
	if err = cfg.SaveTo(setting.CustomConf); err != nil {
		return fmt.Errorf("save custom config: %v", err)
	}

	setting.Langs = strings.Split(strings.Replace(strings.Join(setting.Langs, ","), "fr-CA", "fr-FR", 1), ",")
	return nil
}

func trimCommitActionAppURLPrefix(x *xorm.Engine) error {
	type PushCommit struct {
		Sha1        string
		Message     string
		AuthorEmail string
		AuthorName  string
	}

	type PushCommits struct {
		Len        int
		Commits    []*PushCommit
		CompareURL string `json:"CompareUrl"`
	}

	type Action struct {
		ID      int64  `xorm:"pk autoincr"`
		Content string `xorm:"TEXT"`
	}

	results, err := x.Query("SELECT `id`,`content` FROM `action` WHERE `op_type`=?", 5)
	if err != nil {
		return fmt.Errorf("select commit actions: %v", err)
	}

	sess := x.NewSession()
	defer sess.Close()
	if err = sess.Begin(); err != nil {
		return err
	}

	var pushCommits *PushCommits
	for _, action := range results {
		actID := com.StrTo(string(action["id"])).MustInt64()
		if actID == 0 {
			continue
		}

		pushCommits = new(PushCommits)
		if err = json.Unmarshal(action["content"], pushCommits); err != nil {
			return fmt.Errorf("unmarshal action content[%d]: %v", actID, err)
		}

		infos := strings.Split(pushCommits.CompareURL, "/")
		if len(infos) <= 4 {
			continue
		}
		pushCommits.CompareURL = strings.Join(infos[len(infos)-4:], "/")

		p, err := json.Marshal(pushCommits)
		if err != nil {
			return fmt.Errorf("marshal action content[%d]: %v", actID, err)
		}

		if _, err = sess.Id(actID).Update(&Action{
			Content: string(p),
		}); err != nil {
			return fmt.Errorf("update action[%d]: %v", actID, err)
		}
	}
	return sess.Commit()
}

func issueToIssueLabel(x *xorm.Engine) error {
	type IssueLabel struct {
		ID      int64 `xorm:"pk autoincr"`
		IssueID int64 `xorm:"UNIQUE(s)"`
		LabelID int64 `xorm:"UNIQUE(s)"`
	}

	issueLabels := make([]*IssueLabel, 0, 50)
	results, err := x.Query("SELECT `id`,`label_ids` FROM `issue`")
	if err != nil {
		if strings.Contains(err.Error(), "no such column") ||
			strings.Contains(err.Error(), "Unknown column") {
			return nil
		}
		return fmt.Errorf("select issues: %v", err)
	}
	for _, issue := range results {
		issueID := com.StrTo(issue["id"]).MustInt64()

		// Just in case legacy code can have duplicated IDs for same label.
		mark := make(map[int64]bool)
		for _, idStr := range strings.Split(string(issue["label_ids"]), "|") {
			labelID := com.StrTo(strings.TrimPrefix(idStr, "$")).MustInt64()
			if labelID == 0 || mark[labelID] {
				continue
			}

			mark[labelID] = true
			issueLabels = append(issueLabels, &IssueLabel{
				IssueID: issueID,
				LabelID: labelID,
			})
		}
	}

	sess := x.NewSession()
	defer sess.Close()
	if err = sess.Begin(); err != nil {
		return err
	}

	if err = sess.Sync2(new(IssueLabel)); err != nil {
		return fmt.Errorf("Sync2: %v", err)
	} else if _, err = sess.Insert(issueLabels); err != nil {
		return fmt.Errorf("insert issue-labels: %v", err)
	}

	return sess.Commit()
}

func attachmentRefactor(x *xorm.Engine) error {
	type Attachment struct {
		ID   int64  `xorm:"pk autoincr"`
		UUID string `xorm:"uuid INDEX"`

		// For rename purpose.
		Path    string `xorm:"-"`
		NewPath string `xorm:"-"`
	}

	results, err := x.Query("SELECT * FROM `attachment`")
	if err != nil {
		return fmt.Errorf("select attachments: %v", err)
	}

	attachments := make([]*Attachment, 0, len(results))
	for _, attach := range results {
		if !com.IsExist(string(attach["path"])) {
			// If the attachment is already missing, there is no point to update it.
			continue
		}
		attachments = append(attachments, &Attachment{
			ID:   com.StrTo(attach["id"]).MustInt64(),
			UUID: gouuid.NewV4().String(),
			Path: string(attach["path"]),
		})
	}

	sess := x.NewSession()
	defer sess.Close()
	if err = sess.Begin(); err != nil {
		return err
	}

	if err = sess.Sync2(new(Attachment)); err != nil {
		return fmt.Errorf("Sync2: %v", err)
	}

	// Note: Roll back for rename can be a dead loop,
	// 	so produces a backup file.
	var buf bytes.Buffer
	buf.WriteString("# old path -> new path\n")

	// Update database first because this is where error happens the most often.
	for _, attach := range attachments {
		if _, err = sess.Id(attach.ID).Update(attach); err != nil {
			return err
		}

		attach.NewPath = path.Join(setting.AttachmentPath, attach.UUID[0:1], attach.UUID[1:2], attach.UUID)
		buf.WriteString(attach.Path)
		buf.WriteString("\t")
		buf.WriteString(attach.NewPath)
		buf.WriteString("\n")
	}

	// Then rename attachments.
	isSucceed := true
	defer func() {
		if isSucceed {
			return
		}

		dumpPath := path.Join(setting.LogRootPath, "attachment_path.dump")
		ioutil.WriteFile(dumpPath, buf.Bytes(), 0666)
		log.Info("Failed to rename some attachments, old and new paths are saved into: %s", dumpPath)
	}()
	for _, attach := range attachments {
		if err = os.MkdirAll(path.Dir(attach.NewPath), os.ModePerm); err != nil {
			isSucceed = false
			return err
		}

		if err = os.Rename(attach.Path, attach.NewPath); err != nil {
			isSucceed = false
			return err
		}
	}

	return sess.Commit()
}

func renamePullRequestFields(x *xorm.Engine) (err error) {
	type PullRequest struct {
		ID         int64 `xorm:"pk autoincr"`
		PullID     int64 `xorm:"INDEX"`
		PullIndex  int64
		HeadBarcnh string

		IssueID    int64 `xorm:"INDEX"`
		Index      int64
		HeadBranch string
	}

	if err = x.Sync(new(PullRequest)); err != nil {
		return fmt.Errorf("sync: %v", err)
	}

	results, err := x.Query("SELECT `id`,`pull_id`,`pull_index`,`head_barcnh` FROM `pull_request`")
	if err != nil {
		if strings.Contains(err.Error(), "no such column") {
			return nil
		}
		return fmt.Errorf("select pull requests: %v", err)
	}

	sess := x.NewSession()
	defer sess.Close()
	if err = sess.Begin(); err != nil {
		return err
	}

	var pull *PullRequest
	for _, pr := range results {
		pull = &PullRequest{
			ID:         com.StrTo(pr["id"]).MustInt64(),
			IssueID:    com.StrTo(pr["pull_id"]).MustInt64(),
			Index:      com.StrTo(pr["pull_index"]).MustInt64(),
			HeadBranch: string(pr["head_barcnh"]),
		}
		if pull.Index == 0 {
			continue
		}
		if _, err = sess.Id(pull.ID).Update(pull); err != nil {
			return err
		}
	}

	return sess.Commit()
}

func cleanUpMigrateRepoInfo(x *xorm.Engine) (err error) {
	type (
		User struct {
			ID        int64 `xorm:"pk autoincr"`
			LowerName string
		}
		Repository struct {
			ID        int64 `xorm:"pk autoincr"`
			OwnerID   int64
			LowerName string
		}
	)

	repos := make([]*Repository, 0, 25)
	if err = x.Where("is_mirror=?", false).Find(&repos); err != nil {
		return fmt.Errorf("select all non-mirror repositories: %v", err)
	}
	var user *User
	for _, repo := range repos {
		user = &User{ID: repo.OwnerID}
		has, err := x.Get(user)
		if err != nil {
			return fmt.Errorf("get owner of repository[%d - %d]: %v", repo.ID, repo.OwnerID, err)
		} else if !has {
			continue
		}

		configPath := filepath.Join(setting.RepoRootPath, user.LowerName, repo.LowerName+".git/config")

		// In case repository file is somehow missing.
		if !com.IsFile(configPath) {
			continue
		}

		cfg, err := ini.Load(configPath)
		if err != nil {
			return fmt.Errorf("open config file: %v", err)
		}
		cfg.DeleteSection("remote \"origin\"")
		if err = cfg.SaveToIndent(configPath, "\t"); err != nil {
			return fmt.Errorf("save config file: %v", err)
		}
	}

	return nil
}

func generateOrgRandsAndSalt(x *xorm.Engine) (err error) {
	type User struct {
		ID    int64  `xorm:"pk autoincr"`
		Rands string `xorm:"VARCHAR(10)"`
		Salt  string `xorm:"VARCHAR(10)"`
	}

	orgs := make([]*User, 0, 10)
	if err = x.Where("type=1").And("rands=''").Find(&orgs); err != nil {
		return fmt.Errorf("select all organizations: %v", err)
	}

	sess := x.NewSession()
	defer sess.Close()
	if err = sess.Begin(); err != nil {
		return err
	}

	for _, org := range orgs {
		if org.Rands, err = base.GetRandomString(10); err != nil {
			return err
		}
		if org.Salt, err = base.GetRandomString(10); err != nil {
			return err
		}
		if _, err = sess.Id(org.ID).Update(org); err != nil {
			return err
		}
	}

	return sess.Commit()
}

// TAction defines the struct for migrating table action
type TAction struct {
	ID          int64 `xorm:"pk autoincr"`
	CreatedUnix int64
}

// TableName will be invoked by XORM to customrize the table name
func (t *TAction) TableName() string { return "action" }

// TNotice defines the struct for migrating table notice
type TNotice struct {
	ID          int64 `xorm:"pk autoincr"`
	CreatedUnix int64
}

// TableName will be invoked by XORM to customrize the table name
func (t *TNotice) TableName() string { return "notice" }

// TComment defines the struct for migrating table comment
type TComment struct {
	ID          int64 `xorm:"pk autoincr"`
	CreatedUnix int64
}

// TableName will be invoked by XORM to customrize the table name
func (t *TComment) TableName() string { return "comment" }

// TIssue defines the struct for migrating table issue
type TIssue struct {
	ID           int64 `xorm:"pk autoincr"`
	DeadlineUnix int64
	CreatedUnix  int64
	UpdatedUnix  int64
}

// TableName will be invoked by XORM to customrize the table name
func (t *TIssue) TableName() string { return "issue" }

// TMilestone defines the struct for migrating table milestone
type TMilestone struct {
	ID             int64 `xorm:"pk autoincr"`
	DeadlineUnix   int64
	ClosedDateUnix int64
}

// TableName will be invoked by XORM to customrize the table name
func (t *TMilestone) TableName() string { return "milestone" }

// TAttachment defines the struct for migrating table attachment
type TAttachment struct {
	ID          int64 `xorm:"pk autoincr"`
	CreatedUnix int64
}

// TableName will be invoked by XORM to customrize the table name
func (t *TAttachment) TableName() string { return "attachment" }

// TLoginSource defines the struct for migrating table login_source
type TLoginSource struct {
	ID          int64 `xorm:"pk autoincr"`
	CreatedUnix int64
	UpdatedUnix int64
}

// TableName will be invoked by XORM to customrize the table name
func (t *TLoginSource) TableName() string { return "login_source" }

// TPull defines the struct for migrating table pull_request
type TPull struct {
	ID         int64 `xorm:"pk autoincr"`
	MergedUnix int64
}

// TableName will be invoked by XORM to customrize the table name
func (t *TPull) TableName() string { return "pull_request" }

// TRelease defines the struct for migrating table release
type TRelease struct {
	ID          int64 `xorm:"pk autoincr"`
	CreatedUnix int64
}

// TableName will be invoked by XORM to customrize the table name
func (t *TRelease) TableName() string { return "release" }

// TRepo defines the struct for migrating table repository
type TRepo struct {
	ID          int64 `xorm:"pk autoincr"`
	CreatedUnix int64
	UpdatedUnix int64
}

// TableName will be invoked by XORM to customrize the table name
func (t *TRepo) TableName() string { return "repository" }

// TMirror defines the struct for migrating table mirror
type TMirror struct {
	ID             int64 `xorm:"pk autoincr"`
	UpdatedUnix    int64
	NextUpdateUnix int64
}

// TableName will be invoked by XORM to customrize the table name
func (t *TMirror) TableName() string { return "mirror" }

// TPublicKey defines the struct for migrating table public_key
type TPublicKey struct {
	ID          int64 `xorm:"pk autoincr"`
	CreatedUnix int64
	UpdatedUnix int64
}

// TableName will be invoked by XORM to customrize the table name
func (t *TPublicKey) TableName() string { return "public_key" }

// TDeployKey defines the struct for migrating table deploy_key
type TDeployKey struct {
	ID          int64 `xorm:"pk autoincr"`
	CreatedUnix int64
	UpdatedUnix int64
}

// TableName will be invoked by XORM to customrize the table name
func (t *TDeployKey) TableName() string { return "deploy_key" }

// TAccessToken defines the struct for migrating table access_token
type TAccessToken struct {
	ID          int64 `xorm:"pk autoincr"`
	CreatedUnix int64
	UpdatedUnix int64
}

// TableName will be invoked by XORM to customrize the table name
func (t *TAccessToken) TableName() string { return "access_token" }

// TUser defines the struct for migrating table user
type TUser struct {
	ID          int64 `xorm:"pk autoincr"`
	CreatedUnix int64
	UpdatedUnix int64
}

// TableName will be invoked by XORM to customrize the table name
func (t *TUser) TableName() string { return "user" }

// TWebhook defines the struct for migrating table webhook
type TWebhook struct {
	ID          int64 `xorm:"pk autoincr"`
	CreatedUnix int64
	UpdatedUnix int64
}

// TableName will be invoked by XORM to customrize the table name
func (t *TWebhook) TableName() string { return "webhook" }

func convertDateToUnix(x *xorm.Engine) (err error) {
	log.Info("This migration could take up to minutes, please be patient.")
	type Bean struct {
		ID         int64 `xorm:"pk autoincr"`
		Created    time.Time
		Updated    time.Time
		Merged     time.Time
		Deadline   time.Time
		ClosedDate time.Time
		NextUpdate time.Time
	}

	var tables = []struct {
		name string
		cols []string
		bean interface{}
	}{
		{"action", []string{"created"}, new(TAction)},
		{"notice", []string{"created"}, new(TNotice)},
		{"comment", []string{"created"}, new(TComment)},
		{"issue", []string{"deadline", "created", "updated"}, new(TIssue)},
		{"milestone", []string{"deadline", "closed_date"}, new(TMilestone)},
		{"attachment", []string{"created"}, new(TAttachment)},
		{"login_source", []string{"created", "updated"}, new(TLoginSource)},
		{"pull_request", []string{"merged"}, new(TPull)},
		{"release", []string{"created"}, new(TRelease)},
		{"repository", []string{"created", "updated"}, new(TRepo)},
		{"mirror", []string{"updated", "next_update"}, new(TMirror)},
		{"public_key", []string{"created", "updated"}, new(TPublicKey)},
		{"deploy_key", []string{"created", "updated"}, new(TDeployKey)},
		{"access_token", []string{"created", "updated"}, new(TAccessToken)},
		{"user", []string{"created", "updated"}, new(TUser)},
		{"webhook", []string{"created", "updated"}, new(TWebhook)},
	}

	for _, table := range tables {
		log.Info("Converting table: %s", table.name)
		if err = x.Sync2(table.bean); err != nil {
			return fmt.Errorf("Sync [table: %s]: %v", table.name, err)
		}

		offset := 0
		for {
			beans := make([]*Bean, 0, 100)
			if err = x.SQL(fmt.Sprintf("SELECT * FROM `%s` ORDER BY id ASC LIMIT 100 OFFSET %d",
				table.name, offset)).Find(&beans); err != nil {
				return fmt.Errorf("select beans [table: %s, offset: %d]: %v", table.name, offset, err)
			}
			log.Trace("Table [%s]: offset: %d, beans: %d", table.name, offset, len(beans))
			if len(beans) == 0 {
				break
			}
			offset += 100

			baseSQL := "UPDATE `" + table.name + "` SET "
			for _, bean := range beans {
				valSQLs := make([]string, 0, len(table.cols))
				for _, col := range table.cols {
					fieldSQL := ""
					fieldSQL += col + "_unix = "

					switch col {
					case "deadline":
						if bean.Deadline.IsZero() {
							continue
						}
						fieldSQL += com.ToStr(bean.Deadline.Unix())
					case "created":
						fieldSQL += com.ToStr(bean.Created.Unix())
					case "updated":
						fieldSQL += com.ToStr(bean.Updated.Unix())
					case "closed_date":
						fieldSQL += com.ToStr(bean.ClosedDate.Unix())
					case "merged":
						fieldSQL += com.ToStr(bean.Merged.Unix())
					case "next_update":
						fieldSQL += com.ToStr(bean.NextUpdate.Unix())
					}

					valSQLs = append(valSQLs, fieldSQL)
				}

				if len(valSQLs) == 0 {
					continue
				}

				if _, err = x.Exec(baseSQL + strings.Join(valSQLs, ",") + " WHERE id = " + com.ToStr(bean.ID)); err != nil {
					return fmt.Errorf("update bean [table: %s, id: %d]: %v", table.name, bean.ID, err)
				}
			}
		}
	}

	return nil
}<|MERGE_RESOLUTION|>--- conflicted
+++ resolved
@@ -120,15 +120,12 @@
 	NewMigration("give all units to owner teams", giveAllUnitsToOwnerTeams),
 	// v35 -> v36
 	NewMigration("adds comment to an action", addCommentIDToAction),
-<<<<<<< HEAD
-=======
 	// v36 -> v37
 	NewMigration("regenerate git hooks", regenerateGitHooks36),
 	// v37 -> v38
 	NewMigration("unescape user full names", unescapeUserFullNames),
 	// v38 -> v39
 	NewMigration("remove commits and settings unit types", removeCommitsUnitType),
->>>>>>> dde0052c
 }
 
 // Migrate database to current version
