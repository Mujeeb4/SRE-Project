--- conflicted
+++ resolved
@@ -295,11 +295,9 @@
 	// v173 -> v174
 	NewMigration("Add time_id column to Comment", addTimeIDCommentColumn),
 	// v174 -> v175
-<<<<<<< HEAD
+	NewMigration("create repo transfer table", addRepoTransfer),
+	// v175 -> v176
 	NewMigration("add num public repos", updateNumPublicRepos),
-=======
-	NewMigration("create repo transfer table", addRepoTransfer),
->>>>>>> b2986ab8
 }
 
 // GetCurrentDBVersion returns the current db version
