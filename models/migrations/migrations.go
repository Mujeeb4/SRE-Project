// Copyright 2015 The Gogs Authors. All rights reserved.
// Copyright 2017 The Gitea Authors. All rights reserved.
// SPDX-License-Identifier: MIT

package migrations

import (
	"context"
	"fmt"
	"os"

	"code.gitea.io/gitea/models/migrations/v1_10"
	"code.gitea.io/gitea/models/migrations/v1_11"
	"code.gitea.io/gitea/models/migrations/v1_12"
	"code.gitea.io/gitea/models/migrations/v1_13"
	"code.gitea.io/gitea/models/migrations/v1_14"
	"code.gitea.io/gitea/models/migrations/v1_15"
	"code.gitea.io/gitea/models/migrations/v1_16"
	"code.gitea.io/gitea/models/migrations/v1_17"
	"code.gitea.io/gitea/models/migrations/v1_18"
	"code.gitea.io/gitea/models/migrations/v1_19"
	"code.gitea.io/gitea/models/migrations/v1_6"
	"code.gitea.io/gitea/models/migrations/v1_7"
	"code.gitea.io/gitea/models/migrations/v1_8"
	"code.gitea.io/gitea/models/migrations/v1_9"
	"code.gitea.io/gitea/modules/git"
	"code.gitea.io/gitea/modules/log"
	"code.gitea.io/gitea/modules/setting"

	"xorm.io/xorm"
	"xorm.io/xorm/names"
)

const minDBVersion = 70 // Gitea 1.5.3

// Migration describes on migration from lower version to high version
type Migration interface {
	Description() string
	Migrate(*xorm.Engine) error
}

type migration struct {
	description string
	migrate     func(*xorm.Engine) error
}

// NewMigration creates a new migration
func NewMigration(desc string, fn func(*xorm.Engine) error) Migration {
	return &migration{desc, fn}
}

// Description returns the migration's description
func (m *migration) Description() string {
	return m.description
}

// Migrate executes the migration
func (m *migration) Migrate(x *xorm.Engine) error {
	return m.migrate(x)
}

// Version describes the version table. Should have only one row with id==1
type Version struct {
	ID      int64 `xorm:"pk autoincr"`
	Version int64
}

// Use noopMigration when there is a migration that has been no-oped
var noopMigration = func(_ *xorm.Engine) error { return nil }

// This is a sequence of migrations. Add new migrations to the bottom of the list.
// If you want to "retire" a migration, remove it from the top of the list and
// update minDBVersion accordingly
var migrations = []Migration{
	// Gitea 1.5.0 ends at v69

	// v70 -> v71
	NewMigration("add issue_dependencies", v1_6.AddIssueDependencies),
	// v71 -> v72
	NewMigration("protect each scratch token", v1_6.AddScratchHash),
	// v72 -> v73
	NewMigration("add review", v1_6.AddReview),

	// Gitea 1.6.0 ends at v73

	// v73 -> v74
	NewMigration("add must_change_password column for users table", v1_7.AddMustChangePassword),
	// v74 -> v75
	NewMigration("add approval whitelists to protected branches", v1_7.AddApprovalWhitelistsToProtectedBranches),
	// v75 -> v76
	NewMigration("clear nonused data which not deleted when user was deleted", v1_7.ClearNonusedData),

	// Gitea 1.7.0 ends at v76

	// v76 -> v77
	NewMigration("add pull request rebase with merge commit", v1_8.AddPullRequestRebaseWithMerge),
	// v77 -> v78
	NewMigration("add theme to users", v1_8.AddUserDefaultTheme),
	// v78 -> v79
	NewMigration("rename repo is_bare to repo is_empty", v1_8.RenameRepoIsBareToIsEmpty),
	// v79 -> v80
	NewMigration("add can close issues via commit in any branch", v1_8.AddCanCloseIssuesViaCommitInAnyBranch),
	// v80 -> v81
	NewMigration("add is locked to issues", v1_8.AddIsLockedToIssues),
	// v81 -> v82
	NewMigration("update U2F counter type", v1_8.ChangeU2FCounterType),

	// Gitea 1.8.0 ends at v82

	// v82 -> v83
	NewMigration("hot fix for wrong release sha1 on release table", v1_9.FixReleaseSha1OnReleaseTable),
	// v83 -> v84
	NewMigration("add uploader id for table attachment", v1_9.AddUploaderIDForAttachment),
	// v84 -> v85
	NewMigration("add table to store original imported gpg keys", v1_9.AddGPGKeyImport),
	// v85 -> v86
	NewMigration("hash application token", v1_9.HashAppToken),
	// v86 -> v87
	NewMigration("add http method to webhook", v1_9.AddHTTPMethodToWebhook),
	// v87 -> v88
	NewMigration("add avatar field to repository", v1_9.AddAvatarFieldToRepository),

	// Gitea 1.9.0 ends at v88

	// v88 -> v89
	NewMigration("add commit status context field to commit_status", v1_10.AddCommitStatusContext),
	// v89 -> v90
	NewMigration("add original author/url migration info to issues, comments, and repo ", v1_10.AddOriginalMigrationInfo),
	// v90 -> v91
	NewMigration("change length of some repository columns", v1_10.ChangeSomeColumnsLengthOfRepo),
	// v91 -> v92
	NewMigration("add index on owner_id of repository and type, review_id of comment", v1_10.AddIndexOnRepositoryAndComment),
	// v92 -> v93
	NewMigration("remove orphaned repository index statuses", v1_10.RemoveLingeringIndexStatus),
	// v93 -> v94
	NewMigration("add email notification enabled preference to user", v1_10.AddEmailNotificationEnabledToUser),
	// v94 -> v95
	NewMigration("add enable_status_check, status_check_contexts to protected_branch", v1_10.AddStatusCheckColumnsForProtectedBranches),
	// v95 -> v96
	NewMigration("add table columns for cross referencing issues", v1_10.AddCrossReferenceColumns),
	// v96 -> v97
	NewMigration("delete orphaned attachments", v1_10.DeleteOrphanedAttachments),
	// v97 -> v98
	NewMigration("add repo_admin_change_team_access to user", v1_10.AddRepoAdminChangeTeamAccessColumnForUser),
	// v98 -> v99
	NewMigration("add original author name and id on migrated release", v1_10.AddOriginalAuthorOnMigratedReleases),
	// v99 -> v100
	NewMigration("add task table and status column for repository table", v1_10.AddTaskTable),
	// v100 -> v101
	NewMigration("update migration repositories' service type", v1_10.UpdateMigrationServiceTypes),
	// v101 -> v102
	NewMigration("change length of some external login users columns", v1_10.ChangeSomeColumnsLengthOfExternalLoginUser),

	// Gitea 1.10.0 ends at v102

	// v102 -> v103
	NewMigration("update migration repositories' service type", v1_11.DropColumnHeadUserNameOnPullRequest),
	// v103 -> v104
	NewMigration("Add WhitelistDeployKeys to protected branch", v1_11.AddWhitelistDeployKeysToBranches),
	// v104 -> v105
	NewMigration("remove unnecessary columns from label", v1_11.RemoveLabelUneededCols),
	// v105 -> v106
	NewMigration("add includes_all_repositories to teams", v1_11.AddTeamIncludesAllRepositories),
	// v106 -> v107
	NewMigration("add column `mode` to table watch", v1_11.AddModeColumnToWatch),
	// v107 -> v108
	NewMigration("Add template options to repository", v1_11.AddTemplateToRepo),
	// v108 -> v109
	NewMigration("Add comment_id on table notification", v1_11.AddCommentIDOnNotification),
	// v109 -> v110
	NewMigration("add can_create_org_repo to team", v1_11.AddCanCreateOrgRepoColumnForTeam),
	// v110 -> v111
	NewMigration("change review content type to text", v1_11.ChangeReviewContentToText),
	// v111 -> v112
	NewMigration("update branch protection for can push and whitelist enable", v1_11.AddBranchProtectionCanPushAndEnableWhitelist),
	// v112 -> v113
	NewMigration("remove release attachments which repository deleted", v1_11.RemoveAttachmentMissedRepo),
	// v113 -> v114
	NewMigration("new feature: change target branch of pull requests", v1_11.FeatureChangeTargetBranch),
	// v114 -> v115
	NewMigration("Remove authentication credentials from stored URL", v1_11.SanitizeOriginalURL),
	// v115 -> v116
	NewMigration("add user_id prefix to existing user avatar name", v1_11.RenameExistingUserAvatarName),
	// v116 -> v117
	NewMigration("Extend TrackedTimes", v1_11.ExtendTrackedTimes),

	// Gitea 1.11.0 ends at v117

	// v117 -> v118
	NewMigration("Add block on rejected reviews branch protection", v1_12.AddBlockOnRejectedReviews),
	// v118 -> v119
	NewMigration("Add commit id and stale to reviews", v1_12.AddReviewCommitAndStale),
	// v119 -> v120
	NewMigration("Fix migrated repositories' git service type", v1_12.FixMigratedRepositoryServiceType),
	// v120 -> v121
	NewMigration("Add owner_name on table repository", v1_12.AddOwnerNameOnRepository),
	// v121 -> v122
	NewMigration("add is_restricted column for users table", v1_12.AddIsRestricted),
	// v122 -> v123
	NewMigration("Add Require Signed Commits to ProtectedBranch", v1_12.AddRequireSignedCommits),
	// v123 -> v124
	NewMigration("Add original information for reactions", v1_12.AddReactionOriginals),
	// v124 -> v125
	NewMigration("Add columns to user and repository", v1_12.AddUserRepoMissingColumns),
	// v125 -> v126
	NewMigration("Add some columns on review for migration", v1_12.AddReviewMigrateInfo),
	// v126 -> v127
	NewMigration("Fix topic repository count", v1_12.FixTopicRepositoryCount),
	// v127 -> v128
	NewMigration("add repository code language statistics", v1_12.AddLanguageStats),
	// v128 -> v129
	NewMigration("fix merge base for pull requests", v1_12.FixMergeBase),
	// v129 -> v130
	NewMigration("remove dependencies from deleted repositories", v1_12.PurgeUnusedDependencies),
	// v130 -> v131
	NewMigration("Expand webhooks for more granularity", v1_12.ExpandWebhooks),
	// v131 -> v132
	NewMigration("Add IsSystemWebhook column to webhooks table", v1_12.AddSystemWebhookColumn),
	// v132 -> v133
	NewMigration("Add Branch Protection Protected Files Column", v1_12.AddBranchProtectionProtectedFilesColumn),
	// v133 -> v134
	NewMigration("Add EmailHash Table", v1_12.AddEmailHashTable),
	// v134 -> v135
	NewMigration("Refix merge base for merged pull requests", v1_12.RefixMergeBase),
	// v135 -> v136
	NewMigration("Add OrgID column to Labels table", v1_12.AddOrgIDLabelColumn),
	// v136 -> v137
	NewMigration("Add CommitsAhead and CommitsBehind Column to PullRequest Table", v1_12.AddCommitDivergenceToPulls),
	// v137 -> v138
	NewMigration("Add Branch Protection Block Outdated Branch", v1_12.AddBlockOnOutdatedBranch),
	// v138 -> v139
	NewMigration("Add ResolveDoerID to Comment table", v1_12.AddResolveDoerIDCommentColumn),
	// v139 -> v140
	NewMigration("prepend refs/heads/ to issue refs", v1_12.PrependRefsHeadsToIssueRefs),

	// Gitea 1.12.0 ends at v140

	// v140 -> v141
	NewMigration("Save detected language file size to database instead of percent", v1_13.FixLanguageStatsToSaveSize),
	// v141 -> v142
	NewMigration("Add KeepActivityPrivate to User table", v1_13.AddKeepActivityPrivateUserColumn),
	// v142 -> v143
	NewMigration("Ensure Repository.IsArchived is not null", v1_13.SetIsArchivedToFalse),
	// v143 -> v144
	NewMigration("recalculate Stars number for all user", v1_13.RecalculateStars),
	// v144 -> v145
	NewMigration("update Matrix Webhook http method to 'PUT'", v1_13.UpdateMatrixWebhookHTTPMethod),
	// v145 -> v146
	NewMigration("Increase Language field to 50 in LanguageStats", v1_13.IncreaseLanguageField),
	// v146 -> v147
	NewMigration("Add projects info to repository table", v1_13.AddProjectsInfo),
	// v147 -> v148
	NewMigration("create review for 0 review id code comments", v1_13.CreateReviewsForCodeComments),
	// v148 -> v149
	NewMigration("remove issue dependency comments who refer to non existing issues", v1_13.PurgeInvalidDependenciesComments),
	// v149 -> v150
	NewMigration("Add Created and Updated to Milestone table", v1_13.AddCreatedAndUpdatedToMilestones),
	// v150 -> v151
	NewMigration("add primary key to repo_topic", v1_13.AddPrimaryKeyToRepoTopic),
	// v151 -> v152
	NewMigration("set default password algorithm to Argon2", v1_13.SetDefaultPasswordToArgon2),
	// v152 -> v153
	NewMigration("add TrustModel field to Repository", v1_13.AddTrustModelToRepository),
	// v153 > v154
	NewMigration("add Team review request support", v1_13.AddTeamReviewRequestSupport),
	// v154 > v155
	NewMigration("add timestamps to Star, Label, Follow, Watch and Collaboration", v1_13.AddTimeStamps),

	// Gitea 1.13.0 ends at v155

	// v155 -> v156
	NewMigration("add changed_protected_files column for pull_request table", v1_14.AddChangedProtectedFilesPullRequestColumn),
	// v156 -> v157
	NewMigration("fix publisher ID for tag releases", v1_14.FixPublisherIDforTagReleases),
	// v157 -> v158
	NewMigration("ensure repo topics are up-to-date", v1_14.FixRepoTopics),
	// v158 -> v159
	NewMigration("code comment replies should have the commitID of the review they are replying to", v1_14.UpdateCodeCommentReplies),
	// v159 -> v160
	NewMigration("update reactions constraint", v1_14.UpdateReactionConstraint),
	// v160 -> v161
	NewMigration("Add block on official review requests branch protection", v1_14.AddBlockOnOfficialReviewRequests),
	// v161 -> v162
	NewMigration("Convert task type from int to string", v1_14.ConvertTaskTypeToString),
	// v162 -> v163
	NewMigration("Convert webhook task type from int to string", v1_14.ConvertWebhookTaskTypeToString),
	// v163 -> v164
	NewMigration("Convert topic name from 25 to 50", v1_14.ConvertTopicNameFrom25To50),
	// v164 -> v165
	NewMigration("Add scope and nonce columns to oauth2_grant table", v1_14.AddScopeAndNonceColumnsToOAuth2Grant),
	// v165 -> v166
	NewMigration("Convert hook task type from char(16) to varchar(16) and trim the column", v1_14.ConvertHookTaskTypeToVarcharAndTrim),
	// v166 -> v167
	NewMigration("Where Password is Valid with Empty String delete it", v1_14.RecalculateUserEmptyPWD),
	// v167 -> v168
	NewMigration("Add user redirect", v1_14.AddUserRedirect),
	// v168 -> v169
	NewMigration("Recreate user table to fix default values", v1_14.RecreateUserTableToFixDefaultValues),
	// v169 -> v170
	NewMigration("Update DeleteBranch comments to set the old_ref to the commit_sha", v1_14.CommentTypeDeleteBranchUseOldRef),
	// v170 -> v171
	NewMigration("Add Dismissed to Review table", v1_14.AddDismissedReviewColumn),
	// v171 -> v172
	NewMigration("Add Sorting to ProjectBoard table", v1_14.AddSortingColToProjectBoard),
	// v172 -> v173
	NewMigration("Add sessions table for go-chi/session", v1_14.AddSessionTable),
	// v173 -> v174
	NewMigration("Add time_id column to Comment", v1_14.AddTimeIDCommentColumn),
	// v174 -> v175
	NewMigration("Create repo transfer table", v1_14.AddRepoTransfer),
	// v175 -> v176
	NewMigration("Fix Postgres ID Sequences broken by recreate-table", v1_14.FixPostgresIDSequences),
	// v176 -> v177
	NewMigration("Remove invalid labels from comments", v1_14.RemoveInvalidLabels),
	// v177 -> v178
	NewMigration("Delete orphaned IssueLabels", v1_14.DeleteOrphanedIssueLabels),

	// Gitea 1.14.0 ends at v178

	// v178 -> v179
	NewMigration("Add LFS columns to Mirror", v1_15.AddLFSMirrorColumns),
	// v179 -> v180
	NewMigration("Convert avatar url to text", v1_15.ConvertAvatarURLToText),
	// v180 -> v181
	NewMigration("Delete credentials from past migrations", v1_15.DeleteMigrationCredentials),
	// v181 -> v182
	NewMigration("Always save primary email on email address table", v1_15.AddPrimaryEmail2EmailAddress),
	// v182 -> v183
	NewMigration("Add issue resource index table", v1_15.AddIssueResourceIndexTable),
	// v183 -> v184
	NewMigration("Create PushMirror table", v1_15.CreatePushMirrorTable),
	// v184 -> v185
	NewMigration("Rename Task errors to message", v1_15.RenameTaskErrorsToMessage),
	// v185 -> v186
	NewMigration("Add new table repo_archiver", v1_15.AddRepoArchiver),
	// v186 -> v187
	NewMigration("Create protected tag table", v1_15.CreateProtectedTagTable),
	// v187 -> v188
	NewMigration("Drop unneeded webhook related columns", v1_15.DropWebhookColumns),
	// v188 -> v189
	NewMigration("Add key is verified to gpg key", v1_15.AddKeyIsVerified),

	// Gitea 1.15.0 ends at v189

	// v189 -> v190
	NewMigration("Unwrap ldap.Sources", v1_16.UnwrapLDAPSourceCfg),
	// v190 -> v191
	NewMigration("Add agit flow pull request support", v1_16.AddAgitFlowPullRequest),
	// v191 -> v192
	NewMigration("Alter issue/comment table TEXT fields to LONGTEXT", v1_16.AlterIssueAndCommentTextFieldsToLongText),
	// v192 -> v193
	NewMigration("RecreateIssueResourceIndexTable to have a primary key instead of an unique index", v1_16.RecreateIssueResourceIndexTable),
	// v193 -> v194
	NewMigration("Add repo id column for attachment table", v1_16.AddRepoIDForAttachment),
	// v194 -> v195
	NewMigration("Add Branch Protection Unprotected Files Column", v1_16.AddBranchProtectionUnprotectedFilesColumn),
	// v195 -> v196
	NewMigration("Add table commit_status_index", v1_16.AddTableCommitStatusIndex),
	// v196 -> v197
	NewMigration("Add Color to ProjectBoard table", v1_16.AddColorColToProjectBoard),
	// v197 -> v198
	NewMigration("Add renamed_branch table", v1_16.AddRenamedBranchTable),
	// v198 -> v199
	NewMigration("Add issue content history table", v1_16.AddTableIssueContentHistory),
	// v199 -> v200
	NewMigration("No-op (remote version is using AppState now)", noopMigration),
	// v200 -> v201
	NewMigration("Add table app_state", v1_16.AddTableAppState),
	// v201 -> v202
	NewMigration("Drop table remote_version (if exists)", v1_16.DropTableRemoteVersion),
	// v202 -> v203
	NewMigration("Create key/value table for user settings", v1_16.CreateUserSettingsTable),
	// v203 -> v204
	NewMigration("Add Sorting to ProjectIssue table", v1_16.AddProjectIssueSorting),
	// v204 -> v205
	NewMigration("Add key is verified to ssh key", v1_16.AddSSHKeyIsVerified),
	// v205 -> v206
	NewMigration("Migrate to higher varchar on user struct", v1_16.MigrateUserPasswordSalt),
	// v206 -> v207
	NewMigration("Add authorize column to team_unit table", v1_16.AddAuthorizeColForTeamUnit),
	// v207 -> v208
	NewMigration("Add webauthn table and migrate u2f data to webauthn - NO-OPED", v1_16.AddWebAuthnCred),
	// v208 -> v209
	NewMigration("Use base32.HexEncoding instead of base64 encoding for cred ID as it is case insensitive - NO-OPED", v1_16.UseBase32HexForCredIDInWebAuthnCredential),
	// v209 -> v210
	NewMigration("Increase WebAuthentication CredentialID size to 410 - NO-OPED", v1_16.IncreaseCredentialIDTo410),
	// v210 -> v211
	NewMigration("v208 was completely broken - remigrate", v1_16.RemigrateU2FCredentials),

	// Gitea 1.16.2 ends at v211

	// v211 -> v212
	NewMigration("Create ForeignReference table", v1_17.CreateForeignReferenceTable),
	// v212 -> v213
	NewMigration("Add package tables", v1_17.AddPackageTables),
	// v213 -> v214
	NewMigration("Add allow edits from maintainers to PullRequest table", v1_17.AddAllowMaintainerEdit),
	// v214 -> v215
	NewMigration("Add auto merge table", v1_17.AddAutoMergeTable),
	// v215 -> v216
	NewMigration("allow to view files in PRs", v1_17.AddReviewViewedFiles),
	// v216 -> v217
	NewMigration("No-op (Improve Action table indices v1)", noopMigration),
	// v217 -> v218
	NewMigration("Alter hook_task table TEXT fields to LONGTEXT", v1_17.AlterHookTaskTextFieldsToLongText),
	// v218 -> v219
	NewMigration("Improve Action table indices v2", v1_17.ImproveActionTableIndices),
	// v219 -> v220
	NewMigration("Add sync_on_commit column to push_mirror table", v1_17.AddSyncOnCommitColForPushMirror),
	// v220 -> v221
	NewMigration("Add container repository property", v1_17.AddContainerRepositoryProperty),
	// v221 -> v222
	NewMigration("Store WebAuthentication CredentialID as bytes and increase size to at least 1024", v1_17.StoreWebauthnCredentialIDAsBytes),
	// v222 -> v223
	NewMigration("Drop old CredentialID column", v1_17.DropOldCredentialIDColumn),
	// v223 -> v224
	NewMigration("Rename CredentialIDBytes column to CredentialID", v1_17.RenameCredentialIDBytes),

	// Gitea 1.17.0 ends at v224

	// v224 -> v225
	NewMigration("Add badges to users", v1_18.CreateUserBadgesTable),
	// v225 -> v226
	NewMigration("Alter gpg_key/public_key content TEXT fields to MEDIUMTEXT", v1_18.AlterPublicGPGKeyContentFieldsToMediumText),
	// v226 -> v227
	NewMigration("Conan and generic packages do not need to be semantically versioned", v1_18.FixPackageSemverField),
	// v227 -> v228
	NewMigration("Create key/value table for system settings", v1_18.CreateSystemSettingsTable),
	// v228 -> v229
	NewMigration("Add TeamInvite table", v1_18.AddTeamInviteTable),
	// v229 -> v230
	NewMigration("Update counts of all open milestones", v1_18.UpdateOpenMilestoneCounts),
	// v230 -> v231
	NewMigration("Add ConfidentialClient column (default true) to OAuth2Application table", v1_18.AddConfidentialClientColumnToOAuth2ApplicationTable),
	// v231 -> v232
	NewMigration("Add index for hook_task", v1_19.AddIndexForHookTask),
	// v232 -> v233
	NewMigration("Alter package_version.metadata_json to LONGTEXT", v1_19.AlterPackageVersionMetadataToLongText),
	// v233 -> v234
	NewMigration("Add header_authorization_encrypted column to webhook table", v1_19.AddHeaderAuthorizationEncryptedColWebhook),
	// v234 -> v235
	NewMigration("Add package cleanup rule table", v1_19.CreatePackageCleanupRuleTable),
	// v235 -> v236
	NewMigration("Add index for access_token", v1_19.AddIndexForAccessToken),
	// v236 -> v237
	NewMigration("Create secrets table", v1_19.CreateSecretsTable),
<<<<<<< HEAD
	// v238 -> v239
	NewMigration("Add card_type column to project table", v1_19.AddCardTypeToProjectTable),
=======
	// v237 -> v238
	NewMigration("Drop ForeignReference table", v1_19.DropForeignReferenceTable),
>>>>>>> b878155b
}

// GetCurrentDBVersion returns the current db version
func GetCurrentDBVersion(x *xorm.Engine) (int64, error) {
	if err := x.Sync(new(Version)); err != nil {
		return -1, fmt.Errorf("sync: %w", err)
	}

	currentVersion := &Version{ID: 1}
	has, err := x.Get(currentVersion)
	if err != nil {
		return -1, fmt.Errorf("get: %w", err)
	}
	if !has {
		return -1, nil
	}
	return currentVersion.Version, nil
}

// ExpectedVersion returns the expected db version
func ExpectedVersion() int64 {
	return int64(minDBVersion + len(migrations))
}

// EnsureUpToDate will check if the db is at the correct version
func EnsureUpToDate(x *xorm.Engine) error {
	currentDB, err := GetCurrentDBVersion(x)
	if err != nil {
		return err
	}

	if currentDB < 0 {
		return fmt.Errorf("Database has not been initialized")
	}

	if minDBVersion > currentDB {
		return fmt.Errorf("DB version %d (<= %d) is too old for auto-migration. Upgrade to Gitea 1.6.4 first then upgrade to this version", currentDB, minDBVersion)
	}

	expected := ExpectedVersion()

	if currentDB != expected {
		return fmt.Errorf(`Current database version %d is not equal to the expected version %d. Please run "gitea [--config /path/to/app.ini] migrate" to update the database version`, currentDB, expected)
	}

	return nil
}

// Migrate database to current version
func Migrate(x *xorm.Engine) error {
	// Set a new clean the default mapper to GonicMapper as that is the default for Gitea.
	x.SetMapper(names.GonicMapper{})
	if err := x.Sync(new(Version)); err != nil {
		return fmt.Errorf("sync: %w", err)
	}

	currentVersion := &Version{ID: 1}
	has, err := x.Get(currentVersion)
	if err != nil {
		return fmt.Errorf("get: %w", err)
	} else if !has {
		// If the version record does not exist we think
		// it is a fresh installation and we can skip all migrations.
		currentVersion.ID = 0
		currentVersion.Version = int64(minDBVersion + len(migrations))

		if _, err = x.InsertOne(currentVersion); err != nil {
			return fmt.Errorf("insert: %w", err)
		}
	}

	v := currentVersion.Version
	if minDBVersion > v {
		log.Fatal(`Gitea no longer supports auto-migration from your previously installed version.
Please try upgrading to a lower version first (suggested v1.6.4), then upgrade to this version.`)
		return nil
	}

	// Downgrading Gitea's database version not supported
	if int(v-minDBVersion) > len(migrations) {
		msg := fmt.Sprintf("Your database (migration version: %d) is for a newer Gitea, you can not use the newer database for this old Gitea release (%d).", v, minDBVersion+len(migrations))
		msg += "\nGitea will exit to keep your database safe and unchanged. Please use the correct Gitea release, do not change the migration version manually (incorrect manual operation may lose data)."
		if !setting.IsProd {
			msg += fmt.Sprintf("\nIf you are in development and really know what you're doing, you can force changing the migration version by executing: UPDATE version SET version=%d WHERE id=1;", minDBVersion+len(migrations))
		}
		_, _ = fmt.Fprintln(os.Stderr, msg)
		log.Fatal(msg)
		return nil
	}

	// Some migration tasks depend on the git command
	if git.DefaultContext == nil {
		if err = git.InitSimple(context.Background()); err != nil {
			return err
		}
	}

	// Migrate
	for i, m := range migrations[v-minDBVersion:] {
		log.Info("Migration[%d]: %s", v+int64(i), m.Description())
		// Reset the mapper between each migration - migrations are not supposed to depend on each other
		x.SetMapper(names.GonicMapper{})
		if err = m.Migrate(x); err != nil {
			return fmt.Errorf("migration[%d]: %s failed: %w", v+int64(i), m.Description(), err)
		}
		currentVersion.Version = v + int64(i) + 1
		if _, err = x.ID(1).Update(currentVersion); err != nil {
			return err
		}
	}
	return nil
}<|MERGE_RESOLUTION|>--- conflicted
+++ resolved
@@ -444,13 +444,10 @@
 	NewMigration("Add index for access_token", v1_19.AddIndexForAccessToken),
 	// v236 -> v237
 	NewMigration("Create secrets table", v1_19.CreateSecretsTable),
-<<<<<<< HEAD
+	// v237 -> v238
+	NewMigration("Drop ForeignReference table", v1_19.DropForeignReferenceTable),
 	// v238 -> v239
 	NewMigration("Add card_type column to project table", v1_19.AddCardTypeToProjectTable),
-=======
-	// v237 -> v238
-	NewMigration("Drop ForeignReference table", v1_19.DropForeignReferenceTable),
->>>>>>> b878155b
 }
 
 // GetCurrentDBVersion returns the current db version
