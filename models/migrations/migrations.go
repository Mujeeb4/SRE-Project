// Copyright 2015 The Gogs Authors. All rights reserved.
// Copyright 2017 The Gitea Authors. All rights reserved.
// Use of this source code is governed by a MIT-style
// license that can be found in the LICENSE file.

package migrations

import (
	"context"
	"fmt"
	"os"
	"reflect"
	"regexp"
	"strings"

	"code.gitea.io/gitea/modules/log"
	"code.gitea.io/gitea/modules/setting"

	"xorm.io/xorm"
	"xorm.io/xorm/names"
	"xorm.io/xorm/schemas"
)

const minDBVersion = 70 // Gitea 1.5.3

// Migration describes on migration from lower version to high version
type Migration interface {
	Description() string
	Migrate(*xorm.Engine) error
}

type migration struct {
	description string
	migrate     func(*xorm.Engine) error
}

// NewMigration creates a new migration
func NewMigration(desc string, fn func(*xorm.Engine) error) Migration {
	return &migration{desc, fn}
}

// Description returns the migration's description
func (m *migration) Description() string {
	return m.description
}

// Migrate executes the migration
func (m *migration) Migrate(x *xorm.Engine) error {
	return m.migrate(x)
}

// Version describes the version table. Should have only one row with id==1
type Version struct {
	ID      int64 `xorm:"pk autoincr"`
	Version int64
}

// This is a sequence of migrations. Add new migrations to the bottom of the list.
// If you want to "retire" a migration, remove it from the top of the list and
// update minDBVersion accordingly
var migrations = []Migration{

	// Gitea 1.5.0 ends at v69

	// v70 -> v71
	NewMigration("add issue_dependencies", addIssueDependencies),
	// v71 -> v72
	NewMigration("protect each scratch token", addScratchHash),
	// v72 -> v73
	NewMigration("add review", addReview),

	// Gitea 1.6.0 ends at v73

	// v73 -> v74
	NewMigration("add must_change_password column for users table", addMustChangePassword),
	// v74 -> v75
	NewMigration("add approval whitelists to protected branches", addApprovalWhitelistsToProtectedBranches),
	// v75 -> v76
	NewMigration("clear nonused data which not deleted when user was deleted", clearNonusedData),

	// Gitea 1.7.0 ends at v76

	// v76 -> v77
	NewMigration("add pull request rebase with merge commit", addPullRequestRebaseWithMerge),
	// v77 -> v78
	NewMigration("add theme to users", addUserDefaultTheme),
	// v78 -> v79
	NewMigration("rename repo is_bare to repo is_empty", renameRepoIsBareToIsEmpty),
	// v79 -> v80
	NewMigration("add can close issues via commit in any branch", addCanCloseIssuesViaCommitInAnyBranch),
	// v80 -> v81
	NewMigration("add is locked to issues", addIsLockedToIssues),
	// v81 -> v82
	NewMigration("update U2F counter type", changeU2FCounterType),

	// Gitea 1.8.0 ends at v82

	// v82 -> v83
	NewMigration("hot fix for wrong release sha1 on release table", fixReleaseSha1OnReleaseTable),
	// v83 -> v84
	NewMigration("add uploader id for table attachment", addUploaderIDForAttachment),
	// v84 -> v85
	NewMigration("add table to store original imported gpg keys", addGPGKeyImport),
	// v85 -> v86
	NewMigration("hash application token", hashAppToken),
	// v86 -> v87
	NewMigration("add http method to webhook", addHTTPMethodToWebhook),
	// v87 -> v88
	NewMigration("add avatar field to repository", addAvatarFieldToRepository),

	// Gitea 1.9.0 ends at v88

	// v88 -> v89
	NewMigration("add commit status context field to commit_status", addCommitStatusContext),
	// v89 -> v90
	NewMigration("add original author/url migration info to issues, comments, and repo ", addOriginalMigrationInfo),
	// v90 -> v91
	NewMigration("change length of some repository columns", changeSomeColumnsLengthOfRepo),
	// v91 -> v92
	NewMigration("add index on owner_id of repository and type, review_id of comment", addIndexOnRepositoryAndComment),
	// v92 -> v93
	NewMigration("remove orphaned repository index statuses", removeLingeringIndexStatus),
	// v93 -> v94
	NewMigration("add email notification enabled preference to user", addEmailNotificationEnabledToUser),
	// v94 -> v95
	NewMigration("add enable_status_check, status_check_contexts to protected_branch", addStatusCheckColumnsForProtectedBranches),
	// v95 -> v96
	NewMigration("add table columns for cross referencing issues", addCrossReferenceColumns),
	// v96 -> v97
	NewMigration("delete orphaned attachments", deleteOrphanedAttachments),
	// v97 -> v98
	NewMigration("add repo_admin_change_team_access to user", addRepoAdminChangeTeamAccessColumnForUser),
	// v98 -> v99
	NewMigration("add original author name and id on migrated release", addOriginalAuthorOnMigratedReleases),
	// v99 -> v100
	NewMigration("add task table and status column for repository table", addTaskTable),
	// v100 -> v101
	NewMigration("update migration repositories' service type", updateMigrationServiceTypes),
	// v101 -> v102
	NewMigration("change length of some external login users columns", changeSomeColumnsLengthOfExternalLoginUser),

	// Gitea 1.10.0 ends at v102

	// v102 -> v103
	NewMigration("update migration repositories' service type", dropColumnHeadUserNameOnPullRequest),
	// v103 -> v104
	NewMigration("Add WhitelistDeployKeys to protected branch", addWhitelistDeployKeysToBranches),
	// v104 -> v105
	NewMigration("remove unnecessary columns from label", removeLabelUneededCols),
	// v105 -> v106
	NewMigration("add includes_all_repositories to teams", addTeamIncludesAllRepositories),
	// v106 -> v107
	NewMigration("add column `mode` to table watch", addModeColumnToWatch),
	// v107 -> v108
	NewMigration("Add template options to repository", addTemplateToRepo),
	// v108 -> v109
	NewMigration("Add comment_id on table notification", addCommentIDOnNotification),
	// v109 -> v110
	NewMigration("add can_create_org_repo to team", addCanCreateOrgRepoColumnForTeam),
	// v110 -> v111
	NewMigration("change review content type to text", changeReviewContentToText),
	// v111 -> v112
	NewMigration("update branch protection for can push and whitelist enable", addBranchProtectionCanPushAndEnableWhitelist),
	// v112 -> v113
	NewMigration("remove release attachments which repository deleted", removeAttachmentMissedRepo),
	// v113 -> v114
	NewMigration("new feature: change target branch of pull requests", featureChangeTargetBranch),
	// v114 -> v115
	NewMigration("Remove authentication credentials from stored URL", sanitizeOriginalURL),
	// v115 -> v116
	NewMigration("add user_id prefix to existing user avatar name", renameExistingUserAvatarName),
	// v116 -> v117
	NewMigration("Extend TrackedTimes", extendTrackedTimes),

	// Gitea 1.11.0 ends at v117

	// v117 -> v118
	NewMigration("Add block on rejected reviews branch protection", addBlockOnRejectedReviews),
	// v118 -> v119
	NewMigration("Add commit id and stale to reviews", addReviewCommitAndStale),
	// v119 -> v120
	NewMigration("Fix migrated repositories' git service type", fixMigratedRepositoryServiceType),
	// v120 -> v121
	NewMigration("Add owner_name on table repository", addOwnerNameOnRepository),
	// v121 -> v122
	NewMigration("add is_restricted column for users table", addIsRestricted),
	// v122 -> v123
	NewMigration("Add Require Signed Commits to ProtectedBranch", addRequireSignedCommits),
	// v123 -> v124
	NewMigration("Add original information for reactions", addReactionOriginals),
	// v124 -> v125
	NewMigration("Add columns to user and repository", addUserRepoMissingColumns),
	// v125 -> v126
	NewMigration("Add some columns on review for migration", addReviewMigrateInfo),
	// v126 -> v127
	NewMigration("Fix topic repository count", fixTopicRepositoryCount),
	// v127 -> v128
	NewMigration("add repository code language statistics", addLanguageStats),
	// v128 -> v129
	NewMigration("fix merge base for pull requests", fixMergeBase),
	// v129 -> v130
	NewMigration("remove dependencies from deleted repositories", purgeUnusedDependencies),
	// v130 -> v131
	NewMigration("Expand webhooks for more granularity", expandWebhooks),
	// v131 -> v132
	NewMigration("Add IsSystemWebhook column to webhooks table", addSystemWebhookColumn),
	// v132 -> v133
	NewMigration("Add Branch Protection Protected Files Column", addBranchProtectionProtectedFilesColumn),
	// v133 -> v134
	NewMigration("Add EmailHash Table", addEmailHashTable),
	// v134 -> v135
	NewMigration("Refix merge base for merged pull requests", refixMergeBase),
	// v135 -> v136
	NewMigration("Add OrgID column to Labels table", addOrgIDLabelColumn),
	// v136 -> v137
	NewMigration("Add CommitsAhead and CommitsBehind Column to PullRequest Table", addCommitDivergenceToPulls),
	// v137 -> v138
	NewMigration("Add Branch Protection Block Outdated Branch", addBlockOnOutdatedBranch),
	// v138 -> v139
	NewMigration("Add ResolveDoerID to Comment table", addResolveDoerIDCommentColumn),
	// v139 -> v140
	NewMigration("prepend refs/heads/ to issue refs", prependRefsHeadsToIssueRefs),

	// Gitea 1.12.0 ends at v140

	// v140 -> v141
	NewMigration("Save detected language file size to database instead of percent", fixLanguageStatsToSaveSize),
	// v141 -> v142
	NewMigration("Add KeepActivityPrivate to User table", addKeepActivityPrivateUserColumn),
	// v142 -> v143
	NewMigration("Ensure Repository.IsArchived is not null", setIsArchivedToFalse),
	// v143 -> v144
	NewMigration("recalculate Stars number for all user", recalculateStars),
	// v144 -> v145
	NewMigration("update Matrix Webhook http method to 'PUT'", updateMatrixWebhookHTTPMethod),
	// v145 -> v146
	NewMigration("Increase Language field to 50 in LanguageStats", increaseLanguageField),
	// v146 -> v147
	NewMigration("Add projects info to repository table", addProjectsInfo),
	// v147 -> v148
	NewMigration("create review for 0 review id code comments", createReviewsForCodeComments),
	// v148 -> v149
	NewMigration("remove issue dependency comments who refer to non existing issues", purgeInvalidDependenciesComments),
	// v149 -> v150
	NewMigration("Add Created and Updated to Milestone table", addCreatedAndUpdatedToMilestones),
	// v150 -> v151
	NewMigration("add primary key to repo_topic", addPrimaryKeyToRepoTopic),
	// v151 -> v152
	NewMigration("set default password algorithm to Argon2", setDefaultPasswordToArgon2),
	// v152 -> v153
	NewMigration("add TrustModel field to Repository", addTrustModelToRepository),
	// v153 > v154
	NewMigration("add Team review request support", addTeamReviewRequestSupport),
	// v154 > v155
	NewMigration("add timestamps to Star, Label, Follow, Watch and Collaboration", addTimeStamps),

	// Gitea 1.13.0 ends at v155

	// v155 -> v156
	NewMigration("add changed_protected_files column for pull_request table", addChangedProtectedFilesPullRequestColumn),
	// v156 -> v157
	NewMigration("fix publisher ID for tag releases", fixPublisherIDforTagReleases),
	// v157 -> v158
	NewMigration("ensure repo topics are up-to-date", fixRepoTopics),
	// v158 -> v159
	NewMigration("code comment replies should have the commitID of the review they are replying to", updateCodeCommentReplies),
	// v159 -> v160
	NewMigration("update reactions constraint", updateReactionConstraint),
	// v160 -> v161
	NewMigration("Add block on official review requests branch protection", addBlockOnOfficialReviewRequests),
	// v161 -> v162
	NewMigration("Convert task type from int to string", convertTaskTypeToString),
	// v162 -> v163
	NewMigration("Convert webhook task type from int to string", convertWebhookTaskTypeToString),
	// v163 -> v164
	NewMigration("Convert topic name from 25 to 50", convertTopicNameFrom25To50),
	// v164 -> v165
	NewMigration("Add scope and nonce columns to oauth2_grant table", addScopeAndNonceColumnsToOAuth2Grant),
	// v165 -> v166
	NewMigration("Convert hook task type from char(16) to varchar(16) and trim the column", convertHookTaskTypeToVarcharAndTrim),
	// v166 -> v167
	NewMigration("Where Password is Valid with Empty String delete it", recalculateUserEmptyPWD),
	// v167 -> v168
	NewMigration("Add user redirect", addUserRedirect),
	// v168 -> v169
	NewMigration("Recreate user table to fix default values", recreateUserTableToFixDefaultValues),
	// v169 -> v170
	NewMigration("Update DeleteBranch comments to set the old_ref to the commit_sha", commentTypeDeleteBranchUseOldRef),
	// v170 -> v171
	NewMigration("Add Dismissed to Review table", addDismissedReviewColumn),
	// v171 -> v172
	NewMigration("Add Sorting to ProjectBoard table", addSortingColToProjectBoard),
	// v172 -> v173
	NewMigration("Add sessions table for go-chi/session", addSessionTable),
	// v173 -> v174
	NewMigration("Add time_id column to Comment", addTimeIDCommentColumn),
	// v174 -> v175
	NewMigration("Create repo transfer table", addRepoTransfer),
	// v175 -> v176
	NewMigration("Fix Postgres ID Sequences broken by recreate-table", fixPostgresIDSequences),
	// v176 -> v177
	NewMigration("Remove invalid labels from comments", removeInvalidLabels),
	// v177 -> v178
	NewMigration("Delete orphaned IssueLabels", deleteOrphanedIssueLabels),

	// Gitea 1.14.0 ends at v178

	// v178 -> v179
	NewMigration("Add LFS columns to Mirror", addLFSMirrorColumns),
	// v179 -> v180
	NewMigration("Convert avatar url to text", convertAvatarURLToText),
	// v180 -> v181
<<<<<<< HEAD
	NewMigration("Add renamed_branch table", addRenamedBranchTable),
=======
	NewMigration("Delete credentials from past migrations", deleteMigrationCredentials),
	// v181 -> v182
	NewMigration("Always save primary email on email address table", addPrimaryEmail2EmailAddress),
	// v182 -> v183
	NewMigration("Add issue resource index table", addIssueResourceIndexTable),
	// v183 -> v184
	NewMigration("Create PushMirror table", createPushMirrorTable),
	// v184 -> v185
	NewMigration("Rename Task errors to message", renameTaskErrorsToMessage),
	// v185 -> v186
	NewMigration("Add new table repo_archiver", addRepoArchiver),
	// v186 -> v187
	NewMigration("Create protected tag table", createProtectedTagTable),
	// v187 -> v188
	NewMigration("Drop unneeded webhook related columns", dropWebhookColumns),
	// v188 -> v189
	NewMigration("Add key is verified to gpg key", addKeyIsVerified),
	// v189 -> v190
	NewMigration("Unwrap ldap.Sources", unwrapLDAPSourceCfg),
>>>>>>> 6a33b290
}

// GetCurrentDBVersion returns the current db version
func GetCurrentDBVersion(x *xorm.Engine) (int64, error) {
	if err := x.Sync(new(Version)); err != nil {
		return -1, fmt.Errorf("sync: %v", err)
	}

	currentVersion := &Version{ID: 1}
	has, err := x.Get(currentVersion)
	if err != nil {
		return -1, fmt.Errorf("get: %v", err)
	}
	if !has {
		return -1, nil
	}
	return currentVersion.Version, nil
}

// ExpectedVersion returns the expected db version
func ExpectedVersion() int64 {
	return int64(minDBVersion + len(migrations))
}

// EnsureUpToDate will check if the db is at the correct version
func EnsureUpToDate(x *xorm.Engine) error {
	currentDB, err := GetCurrentDBVersion(x)
	if err != nil {
		return err
	}

	if currentDB < 0 {
		return fmt.Errorf("Database has not been initialised")
	}

	if minDBVersion > currentDB {
		return fmt.Errorf("DB version %d (<= %d) is too old for auto-migration. Upgrade to Gitea 1.6.4 first then upgrade to this version", currentDB, minDBVersion)
	}

	expected := ExpectedVersion()

	if currentDB != expected {
		return fmt.Errorf(`Current database version %d is not equal to the expected version %d. Please run "gitea [--config /path/to/app.ini] migrate" to update the database version`, currentDB, expected)
	}

	return nil
}

// Migrate database to current version
func Migrate(x *xorm.Engine) error {
	// Set a new clean the default mapper to GonicMapper as that is the default for Gitea.
	x.SetMapper(names.GonicMapper{})
	if err := x.Sync(new(Version)); err != nil {
		return fmt.Errorf("sync: %v", err)
	}

	currentVersion := &Version{ID: 1}
	has, err := x.Get(currentVersion)
	if err != nil {
		return fmt.Errorf("get: %v", err)
	} else if !has {
		// If the version record does not exist we think
		// it is a fresh installation and we can skip all migrations.
		currentVersion.ID = 0
		currentVersion.Version = int64(minDBVersion + len(migrations))

		if _, err = x.InsertOne(currentVersion); err != nil {
			return fmt.Errorf("insert: %v", err)
		}
	}

	v := currentVersion.Version
	if minDBVersion > v {
		log.Fatal(`Gitea no longer supports auto-migration from your previously installed version.
Please try upgrading to a lower version first (suggested v1.6.4), then upgrade to this version.`)
		return nil
	}

	// Downgrading Gitea's database version not supported
	if int(v-minDBVersion) > len(migrations) {
		msg := fmt.Sprintf("Downgrading database version from '%d' to '%d' is not supported and may result in loss of data integrity.\nIf you really know what you're doing, execute `UPDATE version SET version=%d WHERE id=1;`\n",
			v, minDBVersion+len(migrations), minDBVersion+len(migrations))
		fmt.Fprint(os.Stderr, msg)
		log.Fatal(msg)
		return nil
	}

	// Migrate
	for i, m := range migrations[v-minDBVersion:] {
		log.Info("Migration[%d]: %s", v+int64(i), m.Description())
		// Reset the mapper between each migration - migrations are not supposed to depend on each other
		x.SetMapper(names.GonicMapper{})
		if err = m.Migrate(x); err != nil {
			return fmt.Errorf("do migrate: %v", err)
		}
		currentVersion.Version = v + int64(i) + 1
		if _, err = x.ID(1).Update(currentVersion); err != nil {
			return err
		}
	}
	return nil
}

// RecreateTables will recreate the tables for the provided beans using the newly provided bean definition and move all data to that new table
// WARNING: YOU MUST PROVIDE THE FULL BEAN DEFINITION
func RecreateTables(beans ...interface{}) func(*xorm.Engine) error {
	return func(x *xorm.Engine) error {
		sess := x.NewSession()
		defer sess.Close()
		if err := sess.Begin(); err != nil {
			return err
		}
		sess = sess.StoreEngine("InnoDB")
		for _, bean := range beans {
			log.Info("Recreating Table: %s for Bean: %s", x.TableName(bean), reflect.Indirect(reflect.ValueOf(bean)).Type().Name())
			if err := recreateTable(sess, bean); err != nil {
				return err
			}
		}
		return sess.Commit()
	}
}

// recreateTable will recreate the table using the newly provided bean definition and move all data to that new table
// WARNING: YOU MUST PROVIDE THE FULL BEAN DEFINITION
// WARNING: YOU MUST COMMIT THE SESSION AT THE END
func recreateTable(sess *xorm.Session, bean interface{}) error {
	// TODO: This will not work if there are foreign keys

	tableName := sess.Engine().TableName(bean)
	tempTableName := fmt.Sprintf("tmp_recreate__%s", tableName)

	// We need to move the old table away and create a new one with the correct columns
	// We will need to do this in stages to prevent data loss
	//
	// First create the temporary table
	if err := sess.Table(tempTableName).CreateTable(bean); err != nil {
		log.Error("Unable to create table %s. Error: %v", tempTableName, err)
		return err
	}

	if err := sess.Table(tempTableName).CreateUniques(bean); err != nil {
		log.Error("Unable to create uniques for table %s. Error: %v", tempTableName, err)
		return err
	}

	if err := sess.Table(tempTableName).CreateIndexes(bean); err != nil {
		log.Error("Unable to create indexes for table %s. Error: %v", tempTableName, err)
		return err
	}

	// Work out the column names from the bean - these are the columns to select from the old table and install into the new table
	table, err := sess.Engine().TableInfo(bean)
	if err != nil {
		log.Error("Unable to get table info. Error: %v", err)

		return err
	}
	newTableColumns := table.Columns()
	if len(newTableColumns) == 0 {
		return fmt.Errorf("no columns in new table")
	}
	hasID := false
	for _, column := range newTableColumns {
		hasID = hasID || (column.IsPrimaryKey && column.IsAutoIncrement)
	}

	if hasID && setting.Database.UseMSSQL {
		if _, err := sess.Exec(fmt.Sprintf("SET IDENTITY_INSERT `%s` ON", tempTableName)); err != nil {
			log.Error("Unable to set identity insert for table %s. Error: %v", tempTableName, err)
			return err
		}
	}

	sqlStringBuilder := &strings.Builder{}
	_, _ = sqlStringBuilder.WriteString("INSERT INTO `")
	_, _ = sqlStringBuilder.WriteString(tempTableName)
	_, _ = sqlStringBuilder.WriteString("` (`")
	_, _ = sqlStringBuilder.WriteString(newTableColumns[0].Name)
	_, _ = sqlStringBuilder.WriteString("`")
	for _, column := range newTableColumns[1:] {
		_, _ = sqlStringBuilder.WriteString(", `")
		_, _ = sqlStringBuilder.WriteString(column.Name)
		_, _ = sqlStringBuilder.WriteString("`")
	}
	_, _ = sqlStringBuilder.WriteString(")")
	_, _ = sqlStringBuilder.WriteString(" SELECT ")
	if newTableColumns[0].Default != "" {
		_, _ = sqlStringBuilder.WriteString("COALESCE(`")
		_, _ = sqlStringBuilder.WriteString(newTableColumns[0].Name)
		_, _ = sqlStringBuilder.WriteString("`, ")
		_, _ = sqlStringBuilder.WriteString(newTableColumns[0].Default)
		_, _ = sqlStringBuilder.WriteString(")")
	} else {
		_, _ = sqlStringBuilder.WriteString("`")
		_, _ = sqlStringBuilder.WriteString(newTableColumns[0].Name)
		_, _ = sqlStringBuilder.WriteString("`")
	}

	for _, column := range newTableColumns[1:] {
		if column.Default != "" {
			_, _ = sqlStringBuilder.WriteString(", COALESCE(`")
			_, _ = sqlStringBuilder.WriteString(column.Name)
			_, _ = sqlStringBuilder.WriteString("`, ")
			_, _ = sqlStringBuilder.WriteString(column.Default)
			_, _ = sqlStringBuilder.WriteString(")")
		} else {
			_, _ = sqlStringBuilder.WriteString(", `")
			_, _ = sqlStringBuilder.WriteString(column.Name)
			_, _ = sqlStringBuilder.WriteString("`")
		}
	}
	_, _ = sqlStringBuilder.WriteString(" FROM `")
	_, _ = sqlStringBuilder.WriteString(tableName)
	_, _ = sqlStringBuilder.WriteString("`")

	if _, err := sess.Exec(sqlStringBuilder.String()); err != nil {
		log.Error("Unable to set copy data in to temp table %s. Error: %v", tempTableName, err)
		return err
	}

	if hasID && setting.Database.UseMSSQL {
		if _, err := sess.Exec(fmt.Sprintf("SET IDENTITY_INSERT `%s` OFF", tempTableName)); err != nil {
			log.Error("Unable to switch off identity insert for table %s. Error: %v", tempTableName, err)
			return err
		}
	}

	switch {
	case setting.Database.UseSQLite3:
		// SQLite will drop all the constraints on the old table
		if _, err := sess.Exec(fmt.Sprintf("DROP TABLE `%s`", tableName)); err != nil {
			log.Error("Unable to drop old table %s. Error: %v", tableName, err)
			return err
		}

		if err := sess.Table(tempTableName).DropIndexes(bean); err != nil {
			log.Error("Unable to drop indexes on temporary table %s. Error: %v", tempTableName, err)
			return err
		}

		if _, err := sess.Exec(fmt.Sprintf("ALTER TABLE `%s` RENAME TO `%s`", tempTableName, tableName)); err != nil {
			log.Error("Unable to rename %s to %s. Error: %v", tempTableName, tableName, err)
			return err
		}

		if err := sess.Table(tableName).CreateIndexes(bean); err != nil {
			log.Error("Unable to recreate indexes on table %s. Error: %v", tableName, err)
			return err
		}

		if err := sess.Table(tableName).CreateUniques(bean); err != nil {
			log.Error("Unable to recreate uniques on table %s. Error: %v", tableName, err)
			return err
		}

	case setting.Database.UseMySQL:
		// MySQL will drop all the constraints on the old table
		if _, err := sess.Exec(fmt.Sprintf("DROP TABLE `%s`", tableName)); err != nil {
			log.Error("Unable to drop old table %s. Error: %v", tableName, err)
			return err
		}

		// SQLite and MySQL will move all the constraints from the temporary table to the new table
		if _, err := sess.Exec(fmt.Sprintf("ALTER TABLE `%s` RENAME TO `%s`", tempTableName, tableName)); err != nil {
			log.Error("Unable to rename %s to %s. Error: %v", tempTableName, tableName, err)
			return err
		}
	case setting.Database.UsePostgreSQL:
		var originalSequences []string
		type sequenceData struct {
			LastValue int  `xorm:"'last_value'"`
			IsCalled  bool `xorm:"'is_called'"`
		}
		sequenceMap := map[string]sequenceData{}

		schema := sess.Engine().Dialect().URI().Schema
		sess.Engine().SetSchema("")
		if err := sess.Table("information_schema.sequences").Cols("sequence_name").Where("sequence_name LIKE ? || '_%' AND sequence_catalog = ?", tableName, setting.Database.Name).Find(&originalSequences); err != nil {
			log.Error("Unable to rename %s to %s. Error: %v", tempTableName, tableName, err)
			return err
		}
		sess.Engine().SetSchema(schema)

		for _, sequence := range originalSequences {
			sequenceData := sequenceData{}
			if _, err := sess.Table(sequence).Cols("last_value", "is_called").Get(&sequenceData); err != nil {
				log.Error("Unable to get last_value and is_called from %s. Error: %v", sequence, err)
				return err
			}
			sequenceMap[sequence] = sequenceData

		}

		// CASCADE causes postgres to drop all the constraints on the old table
		if _, err := sess.Exec(fmt.Sprintf("DROP TABLE `%s` CASCADE", tableName)); err != nil {
			log.Error("Unable to drop old table %s. Error: %v", tableName, err)
			return err
		}

		// CASCADE causes postgres to move all the constraints from the temporary table to the new table
		if _, err := sess.Exec(fmt.Sprintf("ALTER TABLE `%s` RENAME TO `%s`", tempTableName, tableName)); err != nil {
			log.Error("Unable to rename %s to %s. Error: %v", tempTableName, tableName, err)
			return err
		}

		var indices []string
		sess.Engine().SetSchema("")
		if err := sess.Table("pg_indexes").Cols("indexname").Where("tablename = ? ", tableName).Find(&indices); err != nil {
			log.Error("Unable to rename %s to %s. Error: %v", tempTableName, tableName, err)
			return err
		}
		sess.Engine().SetSchema(schema)

		for _, index := range indices {
			newIndexName := strings.Replace(index, "tmp_recreate__", "", 1)
			if _, err := sess.Exec(fmt.Sprintf("ALTER INDEX `%s` RENAME TO `%s`", index, newIndexName)); err != nil {
				log.Error("Unable to rename %s to %s. Error: %v", index, newIndexName, err)
				return err
			}
		}

		var sequences []string
		sess.Engine().SetSchema("")
		if err := sess.Table("information_schema.sequences").Cols("sequence_name").Where("sequence_name LIKE 'tmp_recreate__' || ? || '_%' AND sequence_catalog = ?", tableName, setting.Database.Name).Find(&sequences); err != nil {
			log.Error("Unable to rename %s to %s. Error: %v", tempTableName, tableName, err)
			return err
		}
		sess.Engine().SetSchema(schema)

		for _, sequence := range sequences {
			newSequenceName := strings.Replace(sequence, "tmp_recreate__", "", 1)
			if _, err := sess.Exec(fmt.Sprintf("ALTER SEQUENCE `%s` RENAME TO `%s`", sequence, newSequenceName)); err != nil {
				log.Error("Unable to rename %s sequence to %s. Error: %v", sequence, newSequenceName, err)
				return err
			}
			val, ok := sequenceMap[newSequenceName]
			if newSequenceName == tableName+"_id_seq" {
				if ok && val.LastValue != 0 {
					if _, err := sess.Exec(fmt.Sprintf("SELECT setval('%s', %d, %t)", newSequenceName, val.LastValue, val.IsCalled)); err != nil {
						log.Error("Unable to reset %s to %d. Error: %v", newSequenceName, val, err)
						return err
					}
				} else {
					// We're going to try to guess this
					if _, err := sess.Exec(fmt.Sprintf("SELECT setval('%s', COALESCE((SELECT MAX(id)+1 FROM `%s`), 1), false)", newSequenceName, tableName)); err != nil {
						log.Error("Unable to reset %s. Error: %v", newSequenceName, err)
						return err
					}
				}
			} else if ok {
				if _, err := sess.Exec(fmt.Sprintf("SELECT setval('%s', %d, %t)", newSequenceName, val.LastValue, val.IsCalled)); err != nil {
					log.Error("Unable to reset %s to %d. Error: %v", newSequenceName, val, err)
					return err
				}
			}

		}

	case setting.Database.UseMSSQL:
		// MSSQL will drop all the constraints on the old table
		if _, err := sess.Exec(fmt.Sprintf("DROP TABLE `%s`", tableName)); err != nil {
			log.Error("Unable to drop old table %s. Error: %v", tableName, err)
			return err
		}

		// MSSQL sp_rename will move all the constraints from the temporary table to the new table
		if _, err := sess.Exec(fmt.Sprintf("sp_rename `%s`,`%s`", tempTableName, tableName)); err != nil {
			log.Error("Unable to rename %s to %s. Error: %v", tempTableName, tableName, err)
			return err
		}

	default:
		log.Fatal("Unrecognized DB")
	}
	return nil
}

// WARNING: YOU MUST COMMIT THE SESSION AT THE END
func dropTableColumns(sess *xorm.Session, tableName string, columnNames ...string) (err error) {
	if tableName == "" || len(columnNames) == 0 {
		return nil
	}
	// TODO: This will not work if there are foreign keys

	switch {
	case setting.Database.UseSQLite3:
		// First drop the indexes on the columns
		res, errIndex := sess.Query(fmt.Sprintf("PRAGMA index_list(`%s`)", tableName))
		if errIndex != nil {
			return errIndex
		}
		for _, row := range res {
			indexName := row["name"]
			indexRes, err := sess.Query(fmt.Sprintf("PRAGMA index_info(`%s`)", indexName))
			if err != nil {
				return err
			}
			if len(indexRes) != 1 {
				continue
			}
			indexColumn := string(indexRes[0]["name"])
			for _, name := range columnNames {
				if name == indexColumn {
					_, err := sess.Exec(fmt.Sprintf("DROP INDEX `%s`", indexName))
					if err != nil {
						return err
					}
				}
			}
		}

		// Here we need to get the columns from the original table
		sql := fmt.Sprintf("SELECT sql FROM sqlite_master WHERE tbl_name='%s' and type='table'", tableName)
		res, err := sess.Query(sql)
		if err != nil {
			return err
		}
		tableSQL := string(res[0]["sql"])

		// Separate out the column definitions
		tableSQL = tableSQL[strings.Index(tableSQL, "("):]

		// Remove the required columnNames
		for _, name := range columnNames {
			tableSQL = regexp.MustCompile(regexp.QuoteMeta("`"+name+"`")+"[^`,)]*?[,)]").ReplaceAllString(tableSQL, "")
		}

		// Ensure the query is ended properly
		tableSQL = strings.TrimSpace(tableSQL)
		if tableSQL[len(tableSQL)-1] != ')' {
			if tableSQL[len(tableSQL)-1] == ',' {
				tableSQL = tableSQL[:len(tableSQL)-1]
			}
			tableSQL += ")"
		}

		// Find all the columns in the table
		columns := regexp.MustCompile("`([^`]*)`").FindAllString(tableSQL, -1)

		tableSQL = fmt.Sprintf("CREATE TABLE `new_%s_new` ", tableName) + tableSQL
		if _, err := sess.Exec(tableSQL); err != nil {
			return err
		}

		// Now restore the data
		columnsSeparated := strings.Join(columns, ",")
		insertSQL := fmt.Sprintf("INSERT INTO `new_%s_new` (%s) SELECT %s FROM %s", tableName, columnsSeparated, columnsSeparated, tableName)
		if _, err := sess.Exec(insertSQL); err != nil {
			return err
		}

		// Now drop the old table
		if _, err := sess.Exec(fmt.Sprintf("DROP TABLE `%s`", tableName)); err != nil {
			return err
		}

		// Rename the table
		if _, err := sess.Exec(fmt.Sprintf("ALTER TABLE `new_%s_new` RENAME TO `%s`", tableName, tableName)); err != nil {
			return err
		}

	case setting.Database.UsePostgreSQL:
		cols := ""
		for _, col := range columnNames {
			if cols != "" {
				cols += ", "
			}
			cols += "DROP COLUMN `" + col + "` CASCADE"
		}
		if _, err := sess.Exec(fmt.Sprintf("ALTER TABLE `%s` %s", tableName, cols)); err != nil {
			return fmt.Errorf("Drop table `%s` columns %v: %v", tableName, columnNames, err)
		}
	case setting.Database.UseMySQL:
		// Drop indexes on columns first
		sql := fmt.Sprintf("SHOW INDEX FROM %s WHERE column_name IN ('%s')", tableName, strings.Join(columnNames, "','"))
		res, err := sess.Query(sql)
		if err != nil {
			return err
		}
		for _, index := range res {
			indexName := index["column_name"]
			if len(indexName) > 0 {
				_, err := sess.Exec(fmt.Sprintf("DROP INDEX `%s` ON `%s`", indexName, tableName))
				if err != nil {
					return err
				}
			}
		}

		// Now drop the columns
		cols := ""
		for _, col := range columnNames {
			if cols != "" {
				cols += ", "
			}
			cols += "DROP COLUMN `" + col + "`"
		}
		if _, err := sess.Exec(fmt.Sprintf("ALTER TABLE `%s` %s", tableName, cols)); err != nil {
			return fmt.Errorf("Drop table `%s` columns %v: %v", tableName, columnNames, err)
		}
	case setting.Database.UseMSSQL:
		cols := ""
		for _, col := range columnNames {
			if cols != "" {
				cols += ", "
			}
			cols += "`" + strings.ToLower(col) + "`"
		}
		sql := fmt.Sprintf("SELECT Name FROM SYS.DEFAULT_CONSTRAINTS WHERE PARENT_OBJECT_ID = OBJECT_ID('%[1]s') AND PARENT_COLUMN_ID IN (SELECT column_id FROM sys.columns WHERE lower(NAME) IN (%[2]s) AND object_id = OBJECT_ID('%[1]s'))",
			tableName, strings.ReplaceAll(cols, "`", "'"))
		constraints := make([]string, 0)
		if err := sess.SQL(sql).Find(&constraints); err != nil {
			return fmt.Errorf("Find constraints: %v", err)
		}
		for _, constraint := range constraints {
			if _, err := sess.Exec(fmt.Sprintf("ALTER TABLE `%s` DROP CONSTRAINT `%s`", tableName, constraint)); err != nil {
				return fmt.Errorf("Drop table `%s` default constraint `%s`: %v", tableName, constraint, err)
			}
		}
		sql = fmt.Sprintf("SELECT DISTINCT Name FROM SYS.INDEXES INNER JOIN SYS.INDEX_COLUMNS ON INDEXES.INDEX_ID = INDEX_COLUMNS.INDEX_ID AND INDEXES.OBJECT_ID = INDEX_COLUMNS.OBJECT_ID WHERE INDEXES.OBJECT_ID = OBJECT_ID('%[1]s') AND INDEX_COLUMNS.COLUMN_ID IN (SELECT column_id FROM sys.columns WHERE lower(NAME) IN (%[2]s) AND object_id = OBJECT_ID('%[1]s'))",
			tableName, strings.ReplaceAll(cols, "`", "'"))
		constraints = make([]string, 0)
		if err := sess.SQL(sql).Find(&constraints); err != nil {
			return fmt.Errorf("Find constraints: %v", err)
		}
		for _, constraint := range constraints {
			if _, err := sess.Exec(fmt.Sprintf("ALTER TABLE `%s` DROP CONSTRAINT IF EXISTS `%s`", tableName, constraint)); err != nil {
				return fmt.Errorf("Drop table `%s` index constraint `%s`: %v", tableName, constraint, err)
			}
			if _, err := sess.Exec(fmt.Sprintf("DROP INDEX IF EXISTS `%[2]s` ON `%[1]s`", tableName, constraint)); err != nil {
				return fmt.Errorf("Drop index `%[2]s` on `%[1]s`: %v", tableName, constraint, err)
			}
		}

		if _, err := sess.Exec(fmt.Sprintf("ALTER TABLE `%s` DROP COLUMN %s", tableName, cols)); err != nil {
			return fmt.Errorf("Drop table `%s` columns %v: %v", tableName, columnNames, err)
		}
	default:
		log.Fatal("Unrecognized DB")
	}

	return nil
}

// modifyColumn will modify column's type or other propertity. SQLITE is not supported
func modifyColumn(x *xorm.Engine, tableName string, col *schemas.Column) error {
	var indexes map[string]*schemas.Index
	var err error
	// MSSQL have to remove index at first, otherwise alter column will fail
	// ref. https://sqlzealots.com/2018/05/09/error-message-the-index-is-dependent-on-column-alter-table-alter-column-failed-because-one-or-more-objects-access-this-column/
	if x.Dialect().URI().DBType == schemas.MSSQL {
		indexes, err = x.Dialect().GetIndexes(x.DB(), context.Background(), tableName)
		if err != nil {
			return err
		}

		for _, index := range indexes {
			_, err = x.Exec(x.Dialect().DropIndexSQL(tableName, index))
			if err != nil {
				return err
			}
		}
	}

	defer func() {
		for _, index := range indexes {
			_, err = x.Exec(x.Dialect().CreateIndexSQL(tableName, index))
			if err != nil {
				log.Error("Create index %s on table %s failed: %v", index.Name, tableName, err)
			}
		}
	}()

	alterSQL := x.Dialect().ModifyColumnSQL(tableName, col)
	if _, err := x.Exec(alterSQL); err != nil {
		return err
	}
	return nil
}<|MERGE_RESOLUTION|>--- conflicted
+++ resolved
@@ -310,9 +310,6 @@
 	// v179 -> v180
 	NewMigration("Convert avatar url to text", convertAvatarURLToText),
 	// v180 -> v181
-<<<<<<< HEAD
-	NewMigration("Add renamed_branch table", addRenamedBranchTable),
-=======
 	NewMigration("Delete credentials from past migrations", deleteMigrationCredentials),
 	// v181 -> v182
 	NewMigration("Always save primary email on email address table", addPrimaryEmail2EmailAddress),
@@ -332,7 +329,8 @@
 	NewMigration("Add key is verified to gpg key", addKeyIsVerified),
 	// v189 -> v190
 	NewMigration("Unwrap ldap.Sources", unwrapLDAPSourceCfg),
->>>>>>> 6a33b290
+	// v190 -> v191
+	NewMigration("Add renamed_branch table", addRenamedBranchTable),
 }
 
 // GetCurrentDBVersion returns the current db version
