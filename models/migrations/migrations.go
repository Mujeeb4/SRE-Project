--- conflicted
+++ resolved
@@ -341,13 +341,11 @@
 	// v193 -> v194
 	NewMigration("Add repo id column for attachment table", addRepoIDForAttachment),
 	// v194 -> v195
-<<<<<<< HEAD
-	NewMigration("Add Color to ProjectBoard table", addColorColToProjectBoard),
-=======
 	NewMigration("Add Branch Protection Unprotected Files Column", addBranchProtectionUnprotectedFilesColumn),
 	// v195 -> v196
 	NewMigration("Add table commit_status_index", addTableCommitStatusIndex),
->>>>>>> 623d2dd4
+	// v196 -> v197
+	NewMigration("Add Color to ProjectBoard table", addColorColToProjectBoard),
 }
 
 // GetCurrentDBVersion returns the current db version
