// Copyright 2015 The Gogs Authors. All rights reserved.
// Copyright 2017 The Gitea Authors. All rights reserved.
// Use of this source code is governed by a MIT-style
// license that can be found in the LICENSE file.

package migrations

import (
	"bytes"
	"encoding/json"
	"fmt"
	"io/ioutil"
	"os"
	"path"
	"path/filepath"
	"regexp"
	"strings"
	"time"

	"code.gitea.io/gitea/modules/generate"
	"code.gitea.io/gitea/modules/log"
	"code.gitea.io/gitea/modules/setting"

	gouuid "github.com/satori/go.uuid"
	"github.com/unknwon/com"
	ini "gopkg.in/ini.v1"
	"xorm.io/xorm"
)

const minDBVersion = 4

// Migration describes on migration from lower version to high version
type Migration interface {
	Description() string
	Migrate(*xorm.Engine) error
}

type migration struct {
	description string
	migrate     func(*xorm.Engine) error
}

// NewMigration creates a new migration
func NewMigration(desc string, fn func(*xorm.Engine) error) Migration {
	return &migration{desc, fn}
}

// Description returns the migration's description
func (m *migration) Description() string {
	return m.description
}

// Migrate executes the migration
func (m *migration) Migrate(x *xorm.Engine) error {
	return m.migrate(x)
}

// Version describes the version table. Should have only one row with id==1
type Version struct {
	ID      int64 `xorm:"pk autoincr"`
	Version int64
}

func emptyMigration(x *xorm.Engine) error {
	return nil
}

// This is a sequence of migrations. Add new migrations to the bottom of the list.
// If you want to "retire" a migration, remove it from the top of the list and
// update minDBVersion accordingly
var migrations = []Migration{
	// v0 -> v4: before 0.6.0 -> 0.7.33
	NewMigration("fix locale file load panic", fixLocaleFileLoadPanic),                           // V4 -> V5:v0.6.0
	NewMigration("trim action compare URL prefix", trimCommitActionAppURLPrefix),                 // V5 -> V6:v0.6.3
	NewMigration("generate issue-label from issue", issueToIssueLabel),                           // V6 -> V7:v0.6.4
	NewMigration("refactor attachment table", attachmentRefactor),                                // V7 -> V8:v0.6.4
	NewMigration("rename pull request fields", renamePullRequestFields),                          // V8 -> V9:v0.6.16
	NewMigration("clean up migrate repo info", cleanUpMigrateRepoInfo),                           // V9 -> V10:v0.6.20
	NewMigration("generate rands and salt for organizations", generateOrgRandsAndSalt),           // V10 -> V11:v0.8.5
	NewMigration("convert date to unix timestamp", convertDateToUnix),                            // V11 -> V12:v0.9.2
	NewMigration("convert LDAP UseSSL option to SecurityProtocol", ldapUseSSLToSecurityProtocol), // V12 -> V13:v0.9.37

	// v13 -> v14:v0.9.87
	NewMigration("set comment updated with created", setCommentUpdatedWithCreated),
	// v14 -> v15
	NewMigration("create user column diff view style", createUserColumnDiffViewStyle),
	// v15 -> v16
	NewMigration("create user column allow create organization", createAllowCreateOrganizationColumn),
	// V16 -> v17
	NewMigration("create repo unit table and add units for all repos", addUnitsToTables),
	// v17 -> v18
	NewMigration("set protect branches updated with created", setProtectedBranchUpdatedWithCreated),
	// v18 -> v19
	NewMigration("add external login user", addExternalLoginUser),
	// v19 -> v20
	NewMigration("generate and migrate Git hooks", generateAndMigrateGitHooks),
	// v20 -> v21
	NewMigration("use new avatar path name for security reason", useNewNameAvatars),
	// v21 -> v22
	NewMigration("rewrite authorized_keys file via new format", useNewPublickeyFormat),
	// v22 -> v23
	NewMigration("generate and migrate wiki Git hooks", generateAndMigrateWikiGitHooks),
	// v23 -> v24
	NewMigration("add user openid table", addUserOpenID),
	// v24 -> v25
	NewMigration("change the key_id and primary_key_id type", changeGPGKeysColumns),
	// v25 -> v26
	NewMigration("add show field in user openid table", addUserOpenIDShow),
	// v26 -> v27
	NewMigration("generate and migrate repo and wiki Git hooks", generateAndMigrateGitHookChains),
	// v27 -> v28
	NewMigration("change mirror interval from hours to time.Duration", convertIntervalToDuration),
	// v28 -> v29
	NewMigration("add field for repo size", addRepoSize),
	// v29 -> v30
	NewMigration("add commit status table", addCommitStatus),
	// v30 -> 31
	NewMigration("add primary key to external login user", addExternalLoginUserPK),
	// v31 -> 32
	NewMigration("add field for login source synchronization", addLoginSourceSyncEnabledColumn),
	// v32 -> v33
	NewMigration("add units for team", addUnitsToRepoTeam),
	// v33 -> v34
	NewMigration("remove columns from action", removeActionColumns),
	// v34 -> v35
	NewMigration("give all units to owner teams", giveAllUnitsToOwnerTeams),
	// v35 -> v36
	NewMigration("adds comment to an action", addCommentIDToAction),
	// v36 -> v37
	NewMigration("regenerate git hooks", regenerateGitHooks36),
	// v37 -> v38
	NewMigration("unescape user full names", unescapeUserFullNames),
	// v38 -> v39
	NewMigration("remove commits and settings unit types", removeCommitsUnitType),
	// v39 -> v40
	NewMigration("add tags to releases and sync existing repositories", releaseAddColumnIsTagAndSyncTags),
	// v40 -> v41
	NewMigration("fix protected branch can push value to false", fixProtectedBranchCanPushValue),
	// v41 -> v42
	NewMigration("remove duplicate unit types", removeDuplicateUnitTypes),
	// v42 -> v43
	NewMigration("empty step", emptyMigration),
	// v43 -> v44
	NewMigration("empty step", emptyMigration),
	// v44 -> v45
	NewMigration("empty step", emptyMigration),
	// v45 -> v46
	NewMigration("remove index column from repo_unit table", removeIndexColumnFromRepoUnitTable),
	// v46 -> v47
	NewMigration("remove organization watch repositories", removeOrganizationWatchRepo),
	// v47 -> v48
	NewMigration("add deleted branches", addDeletedBranch),
	// v48 -> v49
	NewMigration("add repo indexer status", addRepoIndexerStatus),
	// v49 -> v50
	NewMigration("adds time tracking and stopwatches", addTimetracking),
	// v50 -> v51
	NewMigration("migrate protected branch struct", migrateProtectedBranchStruct),
	// v51 -> v52
	NewMigration("add default value to user prohibit_login", addDefaultValueToUserProhibitLogin),
	// v52 -> v53
	NewMigration("add lfs lock table", addLFSLock),
	// v53 -> v54
	NewMigration("add reactions", addReactions),
	// v54 -> v55
	NewMigration("add pull request options", addPullRequestOptions),
	// v55 -> v56
	NewMigration("add writable deploy keys", addModeToDeploKeys),
	// v56 -> v57
	NewMigration("remove is_owner, num_teams columns from org_user", removeIsOwnerColumnFromOrgUser),
	// v57 -> v58
	NewMigration("add closed_unix column for issues", addIssueClosedTime),
	// v58 -> v59
	NewMigration("add label descriptions", addLabelsDescriptions),
	// v59 -> v60
	NewMigration("add merge whitelist for protected branches", addProtectedBranchMergeWhitelist),
	// v60 -> v61
	NewMigration("add is_fsck_enabled column for repos", addFsckEnabledToRepo),
	// v61 -> v62
	NewMigration("add size column for attachments", addSizeToAttachment),
	// v62 -> v63
	NewMigration("add last used passcode column for TOTP", addLastUsedPasscodeTOTP),
	// v63 -> v64
	NewMigration("add language column for user setting", addLanguageSetting),
	// v64 -> v65
	NewMigration("add multiple assignees", addMultipleAssignees),
	// v65 -> v66
	NewMigration("add u2f", addU2FReg),
	// v66 -> v67
	NewMigration("add login source id column for public_key table", addLoginSourceIDToPublicKeyTable),
	// v67 -> v68
	NewMigration("remove stale watches", removeStaleWatches),
	// v68 -> V69
	NewMigration("Reformat and remove incorrect topics", reformatAndRemoveIncorrectTopics),
	// v69 -> v70
	NewMigration("move team units to team_unit table", moveTeamUnitsToTeamUnitTable),
	// v70 -> v71
	NewMigration("add issue_dependencies", addIssueDependencies),
	// v71 -> v72
	NewMigration("protect each scratch token", addScratchHash),
	// v72 -> v73
	NewMigration("add review", addReview),
	// v73 -> v74
	NewMigration("add must_change_password column for users table", addMustChangePassword),
	// v74 -> v75
	NewMigration("add approval whitelists to protected branches", addApprovalWhitelistsToProtectedBranches),
	// v75 -> v76
	NewMigration("clear nonused data which not deleted when user was deleted", clearNonusedData),
	// v76 -> v77
	NewMigration("add pull request rebase with merge commit", addPullRequestRebaseWithMerge),
	// v77 -> v78
	NewMigration("add theme to users", addUserDefaultTheme),
	// v78 -> v79
	NewMigration("rename repo is_bare to repo is_empty", renameRepoIsBareToIsEmpty),
	// v79 -> v80
	NewMigration("add can close issues via commit in any branch", addCanCloseIssuesViaCommitInAnyBranch),
	// v80 -> v81
	NewMigration("add is locked to issues", addIsLockedToIssues),
	// v81 -> v82
	NewMigration("update U2F counter type", changeU2FCounterType),
	// v82 -> v83
	NewMigration("hot fix for wrong release sha1 on release table", fixReleaseSha1OnReleaseTable),
	// v83 -> v84
	NewMigration("add uploader id for table attachment", addUploaderIDForAttachment),
	// v84 -> v85
	NewMigration("add table to store original imported gpg keys", addGPGKeyImport),
	// v85 -> v86
	NewMigration("hash application token", hashAppToken),
	// v86 -> v87
	NewMigration("add http method to webhook", addHTTPMethodToWebhook),
	// v87 -> v88
	NewMigration("add avatar field to repository", addAvatarFieldToRepository),
	// v88 -> v89
	NewMigration("add commit status context field to commit_status", addCommitStatusContext),
	// v89 -> v90
	NewMigration("add original author/url migration info to issues, comments, and repo ", addOriginalMigrationInfo),
	// v90 -> v91
	NewMigration("change length of some repository columns", changeSomeColumnsLengthOfRepo),
	// v91 -> v92
	NewMigration("add index on owner_id of repository and type, review_id of comment", addIndexOnRepositoryAndComment),
	// v92 -> v93
	NewMigration("remove orphaned repository index statuses", removeLingeringIndexStatus),
	// v93 -> v94
	NewMigration("add email notification enabled preference to user", addEmailNotificationEnabledToUser),
	// v94 -> v95
<<<<<<< HEAD
	NewMigration("add column `mode` to table watch", addModeColumnToWatch),
=======
	NewMigration("add enable_status_check, status_check_contexts to protected_branch", addStatusCheckColumnsForProtectedBranches),
	// v95 -> v96
	NewMigration("add table columns for cross referencing issues", addCrossReferenceColumns),
	// v96 -> v97
	NewMigration("delete orphaned attachments", deleteOrphanedAttachments),
	// v97 -> v98
	NewMigration("add repo_admin_change_team_access to user", addRepoAdminChangeTeamAccessColumnForUser),
	// v98 -> v99
	NewMigration("add original author name and id on migrated release", addOriginalAuthorOnMigratedReleases),
	// v99 -> v100
	NewMigration("add task table and status column for repository table", addTaskTable),
	// v100 -> v101
	NewMigration("update migration repositories' service type", updateMigrationServiceTypes),
	// v101 -> v102
	NewMigration("change length of some external login users columns", changeSomeColumnsLengthOfExternalLoginUser),
	// v102 -> v103
	NewMigration("update migration repositories' service type", dropColumnHeadUserNameOnPullRequest),
	// v103 -> v104
	NewMigration("Add WhitelistDeployKeys to protected branch", addWhitelistDeployKeysToBranches),
	// v104 -> v105
	NewMigration("remove unnecessary columns from label", removeLabelUneededCols),
>>>>>>> 690a8ec5
}

// Migrate database to current version
func Migrate(x *xorm.Engine) error {
	if err := x.Sync(new(Version)); err != nil {
		return fmt.Errorf("sync: %v", err)
	}

	currentVersion := &Version{ID: 1}
	has, err := x.Get(currentVersion)
	if err != nil {
		return fmt.Errorf("get: %v", err)
	} else if !has {
		// If the version record does not exist we think
		// it is a fresh installation and we can skip all migrations.
		currentVersion.ID = 0
		currentVersion.Version = int64(minDBVersion + len(migrations))

		if _, err = x.InsertOne(currentVersion); err != nil {
			return fmt.Errorf("insert: %v", err)
		}
	}

	v := currentVersion.Version
	if minDBVersion > v {
		log.Fatal(`Gitea no longer supports auto-migration from your previously installed version.
Please try to upgrade to a lower version (>= v0.6.0) first, then upgrade to current version.`)
		return nil
	}

	if int(v-minDBVersion) > len(migrations) {
		// User downgraded Gitea.
		currentVersion.Version = int64(len(migrations) + minDBVersion)
		_, err = x.ID(1).Update(currentVersion)
		return err
	}
	for i, m := range migrations[v-minDBVersion:] {
		log.Info("Migration[%d]: %s", v+int64(i), m.Description())
		if err = m.Migrate(x); err != nil {
			return fmt.Errorf("do migrate: %v", err)
		}
		currentVersion.Version = v + int64(i) + 1
		if _, err = x.ID(1).Update(currentVersion); err != nil {
			return err
		}
	}
	return nil
}

func dropTableColumns(sess *xorm.Session, tableName string, columnNames ...string) (err error) {
	if tableName == "" || len(columnNames) == 0 {
		return nil
	}
	// TODO: This will not work if there are foreign keys

	switch {
	case setting.Database.UseSQLite3:
		// First drop the indexes on the columns
		res, errIndex := sess.Query(fmt.Sprintf("PRAGMA index_list(`%s`)", tableName))
		if errIndex != nil {
			return errIndex
		}
		for _, row := range res {
			indexName := row["name"]
			indexRes, err := sess.Query(fmt.Sprintf("PRAGMA index_info(`%s`)", indexName))
			if err != nil {
				return err
			}
			if len(indexRes) != 1 {
				continue
			}
			indexColumn := string(indexRes[0]["name"])
			for _, name := range columnNames {
				if name == indexColumn {
					_, err := sess.Exec(fmt.Sprintf("DROP INDEX `%s`", indexName))
					if err != nil {
						return err
					}
				}
			}
		}

		// Here we need to get the columns from the original table
		sql := fmt.Sprintf("SELECT sql FROM sqlite_master WHERE tbl_name='%s' and type='table'", tableName)
		res, err := sess.Query(sql)
		if err != nil {
			return err
		}
		tableSQL := string(res[0]["sql"])

		// Separate out the column definitions
		tableSQL = tableSQL[strings.Index(tableSQL, "("):]

		// Remove the required columnNames
		for _, name := range columnNames {
			tableSQL = regexp.MustCompile(regexp.QuoteMeta("`"+name+"`")+"[^`,)]*?[,)]").ReplaceAllString(tableSQL, "")
		}

		// Ensure the query is ended properly
		tableSQL = strings.TrimSpace(tableSQL)
		if tableSQL[len(tableSQL)-1] != ')' {
			if tableSQL[len(tableSQL)-1] == ',' {
				tableSQL = tableSQL[:len(tableSQL)-1]
			}
			tableSQL += ")"
		}

		// Find all the columns in the table
		columns := regexp.MustCompile("`([^`]*)`").FindAllString(tableSQL, -1)

		tableSQL = fmt.Sprintf("CREATE TABLE `new_%s_new` ", tableName) + tableSQL
		if _, err := sess.Exec(tableSQL); err != nil {
			return err
		}

		// Now restore the data
		columnsSeparated := strings.Join(columns, ",")
		insertSQL := fmt.Sprintf("INSERT INTO `new_%s_new` (%s) SELECT %s FROM %s", tableName, columnsSeparated, columnsSeparated, tableName)
		if _, err := sess.Exec(insertSQL); err != nil {
			return err
		}

		// Now drop the old table
		if _, err := sess.Exec(fmt.Sprintf("DROP TABLE `%s`", tableName)); err != nil {
			return err
		}

		// Rename the table
		if _, err := sess.Exec(fmt.Sprintf("ALTER TABLE `new_%s_new` RENAME TO `%s`", tableName, tableName)); err != nil {
			return err
		}

	case setting.Database.UsePostgreSQL:
		cols := ""
		for _, col := range columnNames {
			if cols != "" {
				cols += ", "
			}
			cols += "DROP COLUMN `" + col + "` CASCADE"
		}
		if _, err := sess.Exec(fmt.Sprintf("ALTER TABLE `%s` %s", tableName, cols)); err != nil {
			return fmt.Errorf("Drop table `%s` columns %v: %v", tableName, columnNames, err)
		}
	case setting.Database.UseMySQL:
		// Drop indexes on columns first
		sql := fmt.Sprintf("SHOW INDEX FROM %s WHERE column_name IN ('%s')", tableName, strings.Join(columnNames, "','"))
		res, err := sess.Query(sql)
		if err != nil {
			return err
		}
		for _, index := range res {
			indexName := index["column_name"]
			if len(indexName) > 0 {
				_, err := sess.Exec(fmt.Sprintf("DROP INDEX `%s` ON `%s`", indexName, tableName))
				if err != nil {
					return err
				}
			}
		}

		// Now drop the columns
		cols := ""
		for _, col := range columnNames {
			if cols != "" {
				cols += ", "
			}
			cols += "DROP COLUMN `" + col + "`"
		}
		if _, err := sess.Exec(fmt.Sprintf("ALTER TABLE `%s` %s", tableName, cols)); err != nil {
			return fmt.Errorf("Drop table `%s` columns %v: %v", tableName, columnNames, err)
		}
	case setting.Database.UseMSSQL:
		cols := ""
		for _, col := range columnNames {
			if cols != "" {
				cols += ", "
			}
			cols += "`" + strings.ToLower(col) + "`"
		}
		sql := fmt.Sprintf("SELECT Name FROM SYS.DEFAULT_CONSTRAINTS WHERE PARENT_OBJECT_ID = OBJECT_ID('%[1]s') AND PARENT_COLUMN_ID IN (SELECT column_id FROM sys.columns WHERE lower(NAME) IN (%[2]s) AND object_id = OBJECT_ID('%[1]s'))",
			tableName, strings.Replace(cols, "`", "'", -1))
		constraints := make([]string, 0)
		if err := sess.SQL(sql).Find(&constraints); err != nil {
			sess.Rollback()
			return fmt.Errorf("Find constraints: %v", err)
		}
		for _, constraint := range constraints {
			if _, err := sess.Exec(fmt.Sprintf("ALTER TABLE `%s` DROP CONSTRAINT `%s`", tableName, constraint)); err != nil {
				sess.Rollback()
				return fmt.Errorf("Drop table `%s` constraint `%s`: %v", tableName, constraint, err)
			}
		}
		if _, err := sess.Exec(fmt.Sprintf("ALTER TABLE `%s` DROP COLUMN %s", tableName, cols)); err != nil {
			sess.Rollback()
			return fmt.Errorf("Drop table `%s` columns %v: %v", tableName, columnNames, err)
		}

		return sess.Commit()
	default:
		log.Fatal("Unrecognized DB")
	}

	return nil
}

func fixLocaleFileLoadPanic(_ *xorm.Engine) error {
	cfg, err := ini.Load(setting.CustomConf)
	if err != nil {
		return fmt.Errorf("load custom config: %v", err)
	}

	cfg.DeleteSection("i18n")
	if err = cfg.SaveTo(setting.CustomConf); err != nil {
		return fmt.Errorf("save custom config: %v", err)
	}

	setting.Langs = strings.Split(strings.Replace(strings.Join(setting.Langs, ","), "fr-CA", "fr-FR", 1), ",")
	return nil
}

func trimCommitActionAppURLPrefix(x *xorm.Engine) error {
	type PushCommit struct {
		Sha1        string
		Message     string
		AuthorEmail string
		AuthorName  string
	}

	type PushCommits struct {
		Len        int
		Commits    []*PushCommit
		CompareURL string `json:"CompareUrl"`
	}

	type Action struct {
		ID      int64  `xorm:"pk autoincr"`
		Content string `xorm:"TEXT"`
	}

	results, err := x.Query("SELECT `id`,`content` FROM `action` WHERE `op_type`=?", 5)
	if err != nil {
		return fmt.Errorf("select commit actions: %v", err)
	}

	sess := x.NewSession()
	defer sess.Close()
	if err = sess.Begin(); err != nil {
		return err
	}

	var pushCommits *PushCommits
	for _, action := range results {
		actID := com.StrTo(string(action["id"])).MustInt64()
		if actID == 0 {
			continue
		}

		pushCommits = new(PushCommits)
		if err = json.Unmarshal(action["content"], pushCommits); err != nil {
			return fmt.Errorf("unmarshal action content[%d]: %v", actID, err)
		}

		infos := strings.Split(pushCommits.CompareURL, "/")
		if len(infos) <= 4 {
			continue
		}
		pushCommits.CompareURL = strings.Join(infos[len(infos)-4:], "/")

		p, err := json.Marshal(pushCommits)
		if err != nil {
			return fmt.Errorf("marshal action content[%d]: %v", actID, err)
		}

		if _, err = sess.ID(actID).Update(&Action{
			Content: string(p),
		}); err != nil {
			return fmt.Errorf("update action[%d]: %v", actID, err)
		}
	}
	return sess.Commit()
}

func issueToIssueLabel(x *xorm.Engine) error {
	type IssueLabel struct {
		ID      int64 `xorm:"pk autoincr"`
		IssueID int64 `xorm:"UNIQUE(s)"`
		LabelID int64 `xorm:"UNIQUE(s)"`
	}

	issueLabels := make([]*IssueLabel, 0, 50)
	results, err := x.Query("SELECT `id`,`label_ids` FROM `issue`")
	if err != nil {
		if strings.Contains(err.Error(), "no such column") ||
			strings.Contains(err.Error(), "Unknown column") {
			return nil
		}
		return fmt.Errorf("select issues: %v", err)
	}
	for _, issue := range results {
		issueID := com.StrTo(issue["id"]).MustInt64()

		// Just in case legacy code can have duplicated IDs for same label.
		mark := make(map[int64]bool)
		for _, idStr := range strings.Split(string(issue["label_ids"]), "|") {
			labelID := com.StrTo(strings.TrimPrefix(idStr, "$")).MustInt64()
			if labelID == 0 || mark[labelID] {
				continue
			}

			mark[labelID] = true
			issueLabels = append(issueLabels, &IssueLabel{
				IssueID: issueID,
				LabelID: labelID,
			})
		}
	}

	sess := x.NewSession()
	defer sess.Close()
	if err = sess.Begin(); err != nil {
		return err
	}

	if err = sess.Sync2(new(IssueLabel)); err != nil {
		return fmt.Errorf("Sync2: %v", err)
	} else if _, err = sess.Insert(issueLabels); err != nil {
		return fmt.Errorf("insert issue-labels: %v", err)
	}

	return sess.Commit()
}

func attachmentRefactor(x *xorm.Engine) error {
	type Attachment struct {
		ID   int64  `xorm:"pk autoincr"`
		UUID string `xorm:"uuid INDEX"`

		// For rename purpose.
		Path    string `xorm:"-"`
		NewPath string `xorm:"-"`
	}

	results, err := x.Query("SELECT * FROM `attachment`")
	if err != nil {
		return fmt.Errorf("select attachments: %v", err)
	}

	attachments := make([]*Attachment, 0, len(results))
	for _, attach := range results {
		if !com.IsExist(string(attach["path"])) {
			// If the attachment is already missing, there is no point to update it.
			continue
		}
		attachments = append(attachments, &Attachment{
			ID:   com.StrTo(attach["id"]).MustInt64(),
			UUID: gouuid.NewV4().String(),
			Path: string(attach["path"]),
		})
	}

	sess := x.NewSession()
	defer sess.Close()
	if err = sess.Begin(); err != nil {
		return err
	}

	if err = sess.Sync2(new(Attachment)); err != nil {
		return fmt.Errorf("Sync2: %v", err)
	}

	// Note: Roll back for rename can be a dead loop,
	// 	so produces a backup file.
	var buf bytes.Buffer
	buf.WriteString("# old path -> new path\n")

	// Update database first because this is where error happens the most often.
	for _, attach := range attachments {
		if _, err = sess.ID(attach.ID).Update(attach); err != nil {
			return err
		}

		attach.NewPath = path.Join(setting.AttachmentPath, attach.UUID[0:1], attach.UUID[1:2], attach.UUID)
		buf.WriteString(attach.Path)
		buf.WriteString("\t")
		buf.WriteString(attach.NewPath)
		buf.WriteString("\n")
	}

	// Then rename attachments.
	isSucceed := true
	defer func() {
		if isSucceed {
			return
		}

		dumpPath := path.Join(setting.LogRootPath, "attachment_path.dump")
		ioutil.WriteFile(dumpPath, buf.Bytes(), 0666)
		log.Info("Failed to rename some attachments, old and new paths are saved into: %s", dumpPath)
	}()
	for _, attach := range attachments {
		if err = os.MkdirAll(path.Dir(attach.NewPath), os.ModePerm); err != nil {
			isSucceed = false
			return err
		}

		if err = os.Rename(attach.Path, attach.NewPath); err != nil {
			isSucceed = false
			return err
		}
	}

	return sess.Commit()
}

func renamePullRequestFields(x *xorm.Engine) (err error) {
	type PullRequest struct {
		ID         int64 `xorm:"pk autoincr"`
		PullID     int64 `xorm:"INDEX"`
		PullIndex  int64
		HeadBarcnh string

		IssueID    int64 `xorm:"INDEX"`
		Index      int64
		HeadBranch string
	}

	if err = x.Sync(new(PullRequest)); err != nil {
		return fmt.Errorf("sync: %v", err)
	}

	results, err := x.Query("SELECT `id`,`pull_id`,`pull_index`,`head_barcnh` FROM `pull_request`")
	if err != nil {
		if strings.Contains(err.Error(), "no such column") {
			return nil
		}
		return fmt.Errorf("select pull requests: %v", err)
	}

	sess := x.NewSession()
	defer sess.Close()
	if err = sess.Begin(); err != nil {
		return err
	}

	var pull *PullRequest
	for _, pr := range results {
		pull = &PullRequest{
			ID:         com.StrTo(pr["id"]).MustInt64(),
			IssueID:    com.StrTo(pr["pull_id"]).MustInt64(),
			Index:      com.StrTo(pr["pull_index"]).MustInt64(),
			HeadBranch: string(pr["head_barcnh"]),
		}
		if pull.Index == 0 {
			continue
		}
		if _, err = sess.ID(pull.ID).Update(pull); err != nil {
			return err
		}
	}

	return sess.Commit()
}

func cleanUpMigrateRepoInfo(x *xorm.Engine) (err error) {
	type (
		User struct {
			ID        int64 `xorm:"pk autoincr"`
			LowerName string
		}
		Repository struct {
			ID        int64 `xorm:"pk autoincr"`
			OwnerID   int64
			LowerName string
		}
	)

	repos := make([]*Repository, 0, 25)
	if err = x.Where("is_mirror=?", false).Find(&repos); err != nil {
		return fmt.Errorf("select all non-mirror repositories: %v", err)
	}
	var user *User
	for _, repo := range repos {
		user = &User{ID: repo.OwnerID}
		has, err := x.Get(user)
		if err != nil {
			return fmt.Errorf("get owner of repository[%d - %d]: %v", repo.ID, repo.OwnerID, err)
		} else if !has {
			continue
		}

		configPath := filepath.Join(setting.RepoRootPath, user.LowerName, repo.LowerName+".git/config")

		// In case repository file is somehow missing.
		if !com.IsFile(configPath) {
			continue
		}

		cfg, err := ini.Load(configPath)
		if err != nil {
			return fmt.Errorf("open config file: %v", err)
		}
		cfg.DeleteSection("remote \"origin\"")
		if err = cfg.SaveToIndent(configPath, "\t"); err != nil {
			return fmt.Errorf("save config file: %v", err)
		}
	}

	return nil
}

func generateOrgRandsAndSalt(x *xorm.Engine) (err error) {
	type User struct {
		ID    int64  `xorm:"pk autoincr"`
		Rands string `xorm:"VARCHAR(10)"`
		Salt  string `xorm:"VARCHAR(10)"`
	}

	orgs := make([]*User, 0, 10)
	if err = x.Where("type=1").And("rands=''").Find(&orgs); err != nil {
		return fmt.Errorf("select all organizations: %v", err)
	}

	sess := x.NewSession()
	defer sess.Close()
	if err = sess.Begin(); err != nil {
		return err
	}

	for _, org := range orgs {
		if org.Rands, err = generate.GetRandomString(10); err != nil {
			return err
		}
		if org.Salt, err = generate.GetRandomString(10); err != nil {
			return err
		}
		if _, err = sess.ID(org.ID).Update(org); err != nil {
			return err
		}
	}

	return sess.Commit()
}

// TAction defines the struct for migrating table action
type TAction struct {
	ID          int64 `xorm:"pk autoincr"`
	CreatedUnix int64
}

// TableName will be invoked by XORM to customrize the table name
func (t *TAction) TableName() string { return "action" }

// TNotice defines the struct for migrating table notice
type TNotice struct {
	ID          int64 `xorm:"pk autoincr"`
	CreatedUnix int64
}

// TableName will be invoked by XORM to customrize the table name
func (t *TNotice) TableName() string { return "notice" }

// TComment defines the struct for migrating table comment
type TComment struct {
	ID          int64 `xorm:"pk autoincr"`
	CreatedUnix int64
}

// TableName will be invoked by XORM to customrize the table name
func (t *TComment) TableName() string { return "comment" }

// TIssue defines the struct for migrating table issue
type TIssue struct {
	ID           int64 `xorm:"pk autoincr"`
	DeadlineUnix int64
	CreatedUnix  int64
	UpdatedUnix  int64
}

// TableName will be invoked by XORM to customrize the table name
func (t *TIssue) TableName() string { return "issue" }

// TMilestone defines the struct for migrating table milestone
type TMilestone struct {
	ID             int64 `xorm:"pk autoincr"`
	DeadlineUnix   int64
	ClosedDateUnix int64
}

// TableName will be invoked by XORM to customrize the table name
func (t *TMilestone) TableName() string { return "milestone" }

// TAttachment defines the struct for migrating table attachment
type TAttachment struct {
	ID          int64 `xorm:"pk autoincr"`
	CreatedUnix int64
}

// TableName will be invoked by XORM to customrize the table name
func (t *TAttachment) TableName() string { return "attachment" }

// TLoginSource defines the struct for migrating table login_source
type TLoginSource struct {
	ID          int64 `xorm:"pk autoincr"`
	CreatedUnix int64
	UpdatedUnix int64
}

// TableName will be invoked by XORM to customrize the table name
func (t *TLoginSource) TableName() string { return "login_source" }

// TPull defines the struct for migrating table pull_request
type TPull struct {
	ID         int64 `xorm:"pk autoincr"`
	MergedUnix int64
}

// TableName will be invoked by XORM to customrize the table name
func (t *TPull) TableName() string { return "pull_request" }

// TRelease defines the struct for migrating table release
type TRelease struct {
	ID          int64 `xorm:"pk autoincr"`
	CreatedUnix int64
}

// TableName will be invoked by XORM to customrize the table name
func (t *TRelease) TableName() string { return "release" }

// TRepo defines the struct for migrating table repository
type TRepo struct {
	ID          int64 `xorm:"pk autoincr"`
	CreatedUnix int64
	UpdatedUnix int64
}

// TableName will be invoked by XORM to customrize the table name
func (t *TRepo) TableName() string { return "repository" }

// TMirror defines the struct for migrating table mirror
type TMirror struct {
	ID             int64 `xorm:"pk autoincr"`
	UpdatedUnix    int64
	NextUpdateUnix int64
}

// TableName will be invoked by XORM to customrize the table name
func (t *TMirror) TableName() string { return "mirror" }

// TPublicKey defines the struct for migrating table public_key
type TPublicKey struct {
	ID          int64 `xorm:"pk autoincr"`
	CreatedUnix int64
	UpdatedUnix int64
}

// TableName will be invoked by XORM to customrize the table name
func (t *TPublicKey) TableName() string { return "public_key" }

// TDeployKey defines the struct for migrating table deploy_key
type TDeployKey struct {
	ID          int64 `xorm:"pk autoincr"`
	CreatedUnix int64
	UpdatedUnix int64
}

// TableName will be invoked by XORM to customrize the table name
func (t *TDeployKey) TableName() string { return "deploy_key" }

// TAccessToken defines the struct for migrating table access_token
type TAccessToken struct {
	ID          int64 `xorm:"pk autoincr"`
	CreatedUnix int64
	UpdatedUnix int64
}

// TableName will be invoked by XORM to customrize the table name
func (t *TAccessToken) TableName() string { return "access_token" }

// TUser defines the struct for migrating table user
type TUser struct {
	ID          int64 `xorm:"pk autoincr"`
	CreatedUnix int64
	UpdatedUnix int64
}

// TableName will be invoked by XORM to customrize the table name
func (t *TUser) TableName() string { return "user" }

// TWebhook defines the struct for migrating table webhook
type TWebhook struct {
	ID          int64 `xorm:"pk autoincr"`
	CreatedUnix int64
	UpdatedUnix int64
}

// TableName will be invoked by XORM to customrize the table name
func (t *TWebhook) TableName() string { return "webhook" }

func convertDateToUnix(x *xorm.Engine) (err error) {
	log.Info("This migration could take up to minutes, please be patient.")
	type Bean struct {
		ID         int64 `xorm:"pk autoincr"`
		Created    time.Time
		Updated    time.Time
		Merged     time.Time
		Deadline   time.Time
		ClosedDate time.Time
		NextUpdate time.Time
	}

	var tables = []struct {
		name string
		cols []string
		bean interface{}
	}{
		{"action", []string{"created"}, new(TAction)},
		{"notice", []string{"created"}, new(TNotice)},
		{"comment", []string{"created"}, new(TComment)},
		{"issue", []string{"deadline", "created", "updated"}, new(TIssue)},
		{"milestone", []string{"deadline", "closed_date"}, new(TMilestone)},
		{"attachment", []string{"created"}, new(TAttachment)},
		{"login_source", []string{"created", "updated"}, new(TLoginSource)},
		{"pull_request", []string{"merged"}, new(TPull)},
		{"release", []string{"created"}, new(TRelease)},
		{"repository", []string{"created", "updated"}, new(TRepo)},
		{"mirror", []string{"updated", "next_update"}, new(TMirror)},
		{"public_key", []string{"created", "updated"}, new(TPublicKey)},
		{"deploy_key", []string{"created", "updated"}, new(TDeployKey)},
		{"access_token", []string{"created", "updated"}, new(TAccessToken)},
		{"user", []string{"created", "updated"}, new(TUser)},
		{"webhook", []string{"created", "updated"}, new(TWebhook)},
	}

	for _, table := range tables {
		log.Info("Converting table: %s", table.name)
		if err = x.Sync2(table.bean); err != nil {
			return fmt.Errorf("Sync [table: %s]: %v", table.name, err)
		}

		offset := 0
		for {
			beans := make([]*Bean, 0, 100)
			if err = x.Table(table.name).Asc("id").Limit(100, offset).Find(&beans); err != nil {
				return fmt.Errorf("select beans [table: %s, offset: %d]: %v", table.name, offset, err)
			}
			log.Trace("Table [%s]: offset: %d, beans: %d", table.name, offset, len(beans))
			if len(beans) == 0 {
				break
			}
			offset += 100

			baseSQL := "UPDATE `" + table.name + "` SET "
			for _, bean := range beans {
				valSQLs := make([]string, 0, len(table.cols))
				for _, col := range table.cols {
					fieldSQL := ""
					fieldSQL += col + "_unix = "

					switch col {
					case "deadline":
						if bean.Deadline.IsZero() {
							continue
						}
						fieldSQL += com.ToStr(bean.Deadline.Unix())
					case "created":
						fieldSQL += com.ToStr(bean.Created.Unix())
					case "updated":
						fieldSQL += com.ToStr(bean.Updated.Unix())
					case "closed_date":
						fieldSQL += com.ToStr(bean.ClosedDate.Unix())
					case "merged":
						fieldSQL += com.ToStr(bean.Merged.Unix())
					case "next_update":
						fieldSQL += com.ToStr(bean.NextUpdate.Unix())
					}

					valSQLs = append(valSQLs, fieldSQL)
				}

				if len(valSQLs) == 0 {
					continue
				}

				if _, err = x.Exec(baseSQL + strings.Join(valSQLs, ",") + " WHERE id = " + com.ToStr(bean.ID)); err != nil {
					return fmt.Errorf("update bean [table: %s, id: %d]: %v", table.name, bean.ID, err)
				}
			}
		}
	}

	return nil
}<|MERGE_RESOLUTION|>--- conflicted
+++ resolved
@@ -243,9 +243,6 @@
 	// v93 -> v94
 	NewMigration("add email notification enabled preference to user", addEmailNotificationEnabledToUser),
 	// v94 -> v95
-<<<<<<< HEAD
-	NewMigration("add column `mode` to table watch", addModeColumnToWatch),
-=======
 	NewMigration("add enable_status_check, status_check_contexts to protected_branch", addStatusCheckColumnsForProtectedBranches),
 	// v95 -> v96
 	NewMigration("add table columns for cross referencing issues", addCrossReferenceColumns),
@@ -267,7 +264,8 @@
 	NewMigration("Add WhitelistDeployKeys to protected branch", addWhitelistDeployKeysToBranches),
 	// v104 -> v105
 	NewMigration("remove unnecessary columns from label", removeLabelUneededCols),
->>>>>>> 690a8ec5
+	// v105 -> v106
+	NewMigration("add column `mode` to table watch", addModeColumnToWatch),
 }
 
 // Migrate database to current version
