// Copyright 2015 The Gogs Authors. All rights reserved.
// Copyright 2017 The Gitea Authors. All rights reserved.
// Use of this source code is governed by a MIT-style
// license that can be found in the LICENSE file.

package migrations

import (
	"fmt"
	"regexp"
	"strings"

	"code.gitea.io/gitea/modules/log"
	"code.gitea.io/gitea/modules/setting"

	"xorm.io/xorm"
)

const minDBVersion = 70 // Gitea 1.5.3

// Migration describes on migration from lower version to high version
type Migration interface {
	Description() string
	Migrate(*xorm.Engine) error
}

type migration struct {
	description string
	migrate     func(*xorm.Engine) error
}

// NewMigration creates a new migration
func NewMigration(desc string, fn func(*xorm.Engine) error) Migration {
	return &migration{desc, fn}
}

// Description returns the migration's description
func (m *migration) Description() string {
	return m.description
}

// Migrate executes the migration
func (m *migration) Migrate(x *xorm.Engine) error {
	return m.migrate(x)
}

// Version describes the version table. Should have only one row with id==1
type Version struct {
	ID      int64 `xorm:"pk autoincr"`
	Version int64
}

// This is a sequence of migrations. Add new migrations to the bottom of the list.
// If you want to "retire" a migration, remove it from the top of the list and
// update minDBVersion accordingly
var migrations = []Migration{

	// Gitea 1.5.3 ends at v70

	// v70 -> v71
	NewMigration("add issue_dependencies", addIssueDependencies),
	// v71 -> v72
	NewMigration("protect each scratch token", addScratchHash),
	// v72 -> v73
	NewMigration("add review", addReview),

	// Gitea 1.6.4 ends at v73

	// v73 -> v74
	NewMigration("add must_change_password column for users table", addMustChangePassword),
	// v74 -> v75
	NewMigration("add approval whitelists to protected branches", addApprovalWhitelistsToProtectedBranches),
	// v75 -> v76
	NewMigration("clear nonused data which not deleted when user was deleted", clearNonusedData),

	// Gitea 1.7.6 ends at v76

	// v76 -> v77
	NewMigration("add pull request rebase with merge commit", addPullRequestRebaseWithMerge),
	// v77 -> v78
	NewMigration("add theme to users", addUserDefaultTheme),
	// v78 -> v79
	NewMigration("rename repo is_bare to repo is_empty", renameRepoIsBareToIsEmpty),
	// v79 -> v80
	NewMigration("add can close issues via commit in any branch", addCanCloseIssuesViaCommitInAnyBranch),
	// v80 -> v81
	NewMigration("add is locked to issues", addIsLockedToIssues),
	// v81 -> v82
	NewMigration("update U2F counter type", changeU2FCounterType),

	// Gitea 1.8.3 ends at v82

	// v82 -> v83
	NewMigration("hot fix for wrong release sha1 on release table", fixReleaseSha1OnReleaseTable),
	// v83 -> v84
	NewMigration("add uploader id for table attachment", addUploaderIDForAttachment),
	// v84 -> v85
	NewMigration("add table to store original imported gpg keys", addGPGKeyImport),
	// v85 -> v86
	NewMigration("hash application token", hashAppToken),
	// v86 -> v87
	NewMigration("add http method to webhook", addHTTPMethodToWebhook),
	// v87 -> v88
	NewMigration("add avatar field to repository", addAvatarFieldToRepository),

	// Gitea 1.9.6 ends at v88

	// v88 -> v89
	NewMigration("add commit status context field to commit_status", addCommitStatusContext),
	// v89 -> v90
	NewMigration("add original author/url migration info to issues, comments, and repo ", addOriginalMigrationInfo),
	// v90 -> v91
	NewMigration("change length of some repository columns", changeSomeColumnsLengthOfRepo),
	// v91 -> v92
	NewMigration("add index on owner_id of repository and type, review_id of comment", addIndexOnRepositoryAndComment),
	// v92 -> v93
	NewMigration("remove orphaned repository index statuses", removeLingeringIndexStatus),
	// v93 -> v94
	NewMigration("add email notification enabled preference to user", addEmailNotificationEnabledToUser),
	// v94 -> v95
	NewMigration("add enable_status_check, status_check_contexts to protected_branch", addStatusCheckColumnsForProtectedBranches),
	// v95 -> v96
	NewMigration("add table columns for cross referencing issues", addCrossReferenceColumns),
	// v96 -> v97
	NewMigration("delete orphaned attachments", deleteOrphanedAttachments),
	// v97 -> v98
	NewMigration("add repo_admin_change_team_access to user", addRepoAdminChangeTeamAccessColumnForUser),
	// v98 -> v99
	NewMigration("add original author name and id on migrated release", addOriginalAuthorOnMigratedReleases),

	// Gitea 1.10.3 ends at v99

	// v99 -> v100
	NewMigration("add task table and status column for repository table", addTaskTable),
	// v100 -> v101
	NewMigration("update migration repositories' service type", updateMigrationServiceTypes),
	// v101 -> v102
	NewMigration("change length of some external login users columns", changeSomeColumnsLengthOfExternalLoginUser),
	// v102 -> v103
	NewMigration("update migration repositories' service type", dropColumnHeadUserNameOnPullRequest),
	// v103 -> v104
	NewMigration("Add WhitelistDeployKeys to protected branch", addWhitelistDeployKeysToBranches),
	// v104 -> v105
	NewMigration("remove unnecessary columns from label", removeLabelUneededCols),
	// v105 -> v106
	NewMigration("add includes_all_repositories to teams", addTeamIncludesAllRepositories),
	// v106 -> v107
	NewMigration("add column `mode` to table watch", addModeColumnToWatch),
	// v107 -> v108
	NewMigration("Add template options to repository", addTemplateToRepo),
	// v108 -> v109
	NewMigration("Add comment_id on table notification", addCommentIDOnNotification),
	// v109 -> v110
	NewMigration("add can_create_org_repo to team", addCanCreateOrgRepoColumnForTeam),
	// v110 -> v111
	NewMigration("change review content type to text", changeReviewContentToText),
	// v111 -> v112
	NewMigration("update branch protection for can push and whitelist enable", addBranchProtectionCanPushAndEnableWhitelist),
	// v112 -> v113
	NewMigration("remove release attachments which repository deleted", removeAttachmentMissedRepo),
	// v113 -> v114
	NewMigration("new feature: change target branch of pull requests", featureChangeTargetBranch),
	// v114 -> v115
	NewMigration("Remove authentication credentials from stored URL", sanitizeOriginalURL),
	// v115 -> v116
	NewMigration("add user_id prefix to existing user avatar name", renameExistingUserAvatarName),
	// v116 -> v117
	NewMigration("Extend TrackedTimes", extendTrackedTimes),
	// v117 -> v118
	NewMigration("Add block on rejected reviews branch protection", addBlockOnRejectedReviews),
	// v118 -> v119
	NewMigration("Add commit id and stale to reviews", addReviewCommitAndStale),
	// v119 -> v120
	NewMigration("Fix migrated repositories' git service type", fixMigratedRepositoryServiceType),
	// v120 -> v121
	NewMigration("Add owner_name on table repository", addOwnerNameOnRepository),
	// v121 -> v122
	NewMigration("add is_restricted column for users table", addIsRestricted),
	// v122 -> v123
	NewMigration("Add Require Signed Commits to ProtectedBranch", addRequireSignedCommits),
	// v123 -> v124
	NewMigration("Add original informations for reactions", addReactionOriginals),
	// v124 -> v125
	NewMigration("Add columns to user and repository", addUserRepoMissingColumns),
	// v125 -> v126
	NewMigration("Add some columns on review for migration", addReviewMigrateInfo),
	// v126 -> v127
	NewMigration("Fix topic repository count", fixTopicRepositoryCount),
	// v127 -> v128
	NewMigration("add repository code language statistics", addLanguageStats),
	// v128 -> v129
	NewMigration("fix merge base for pull requests", fixMergeBase),
	// v129 -> v130
	NewMigration("remove dependencies from deleted repositories", purgeUnusedDependencies),
	// v130 -> v131
	NewMigration("Expand webhooks for more granularity", expandWebhooks),
	// v131 -> v132
	NewMigration("Add IsSystemWebhook column to webhooks table", addSystemWebhookColumn),
	// v132 -> v133
	NewMigration("Add Branch Protection Protected Files Column", addBranchProtectionProtectedFilesColumn),
	// v133 -> v134
	NewMigration("Add EmailHash Table", addEmailHashTable),
	// v134 -> v135
	NewMigration("Refix merge base for merged pull requests", refixMergeBase),
	// v135 -> v136
	NewMigration("Add OrgID column to Labels table", addOrgIDLabelColumn),
	// v136 -> v137
	NewMigration("Add CommitsAhead and CommitsBehind Column to PullRequest Table", addCommitDivergenceToPulls),
	// v137 -> v138
	NewMigration("Add Branch Protection Block Outdated Branch", addBlockOnOutdatedBranch),
	// v138 -> v139
	NewMigration("Add ResolveDoerID to Comment table", addResolveDoerIDCommentColumn),
	// v139 -> v140
	NewMigration("prepend refs/heads/ to issue refs", prependRefsHeadsToIssueRefs),
	// v140 -> v141
	NewMigration("Save detected language file size to database instead of percent", fixLanguageStatsToSaveSize),
<<<<<<< HEAD
	// v141 -> v142
	NewMigration("add projects info to repository table", addProjectsInfo),
=======
	// v141 -> 142
	NewMigration("Add KeepActivityPrivate to User table", addKeepActivityPrivateUserColumn),
>>>>>>> 5814079b
}

// GetCurrentDBVersion returns the current db version
func GetCurrentDBVersion(x *xorm.Engine) (int64, error) {
	if err := x.Sync(new(Version)); err != nil {
		return -1, fmt.Errorf("sync: %v", err)
	}

	currentVersion := &Version{ID: 1}
	has, err := x.Get(currentVersion)
	if err != nil {
		return -1, fmt.Errorf("get: %v", err)
	}
	if !has {
		return -1, nil
	}
	return currentVersion.Version, nil
}

// ExpectedVersion returns the expected db version
func ExpectedVersion() int64 {
	return int64(minDBVersion + len(migrations))
}

// EnsureUpToDate will check if the db is at the correct version
func EnsureUpToDate(x *xorm.Engine) error {
	currentDB, err := GetCurrentDBVersion(x)
	if err != nil {
		return err
	}

	if currentDB < 0 {
		return fmt.Errorf("Database has not been initialised")
	}

	if minDBVersion > currentDB {
		return fmt.Errorf("DB version %d (<= %d) is too old for auto-migration. Upgrade to Gitea 1.6.4 first then upgrade to this version", currentDB, minDBVersion)
	}

	expected := ExpectedVersion()

	if currentDB != expected {
		return fmt.Errorf(`Current database version %d is not equal to the expected version %d. Please run "gitea [--config /path/to/app.ini] migrate" to update the database version`, currentDB, expected)
	}

	return nil
}

// Migrate database to current version
func Migrate(x *xorm.Engine) error {
	if err := x.Sync(new(Version)); err != nil {
		return fmt.Errorf("sync: %v", err)
	}

	currentVersion := &Version{ID: 1}
	has, err := x.Get(currentVersion)
	if err != nil {
		return fmt.Errorf("get: %v", err)
	} else if !has {
		// If the version record does not exist we think
		// it is a fresh installation and we can skip all migrations.
		currentVersion.ID = 0
		currentVersion.Version = int64(minDBVersion + len(migrations))

		if _, err = x.InsertOne(currentVersion); err != nil {
			return fmt.Errorf("insert: %v", err)
		}
	}

	v := currentVersion.Version
	if minDBVersion > v {
		log.Fatal(`Gitea no longer supports auto-migration from your previously installed version.
Please try upgrading to a lower version first (suggested v1.6.4), then upgrade to this version.`)
		return nil
	}

	if int(v-minDBVersion) > len(migrations) {
		// User downgraded Gitea.
		currentVersion.Version = int64(len(migrations) + minDBVersion)
		_, err = x.ID(1).Update(currentVersion)
		return err
	}
	for i, m := range migrations[v-minDBVersion:] {
		log.Info("Migration[%d]: %s", v+int64(i), m.Description())
		if err = m.Migrate(x); err != nil {
			return fmt.Errorf("do migrate: %v", err)
		}
		currentVersion.Version = v + int64(i) + 1
		if _, err = x.ID(1).Update(currentVersion); err != nil {
			return err
		}
	}
	return nil
}

func dropTableColumns(sess *xorm.Session, tableName string, columnNames ...string) (err error) {
	if tableName == "" || len(columnNames) == 0 {
		return nil
	}
	// TODO: This will not work if there are foreign keys

	switch {
	case setting.Database.UseSQLite3:
		// First drop the indexes on the columns
		res, errIndex := sess.Query(fmt.Sprintf("PRAGMA index_list(`%s`)", tableName))
		if errIndex != nil {
			return errIndex
		}
		for _, row := range res {
			indexName := row["name"]
			indexRes, err := sess.Query(fmt.Sprintf("PRAGMA index_info(`%s`)", indexName))
			if err != nil {
				return err
			}
			if len(indexRes) != 1 {
				continue
			}
			indexColumn := string(indexRes[0]["name"])
			for _, name := range columnNames {
				if name == indexColumn {
					_, err := sess.Exec(fmt.Sprintf("DROP INDEX `%s`", indexName))
					if err != nil {
						return err
					}
				}
			}
		}

		// Here we need to get the columns from the original table
		sql := fmt.Sprintf("SELECT sql FROM sqlite_master WHERE tbl_name='%s' and type='table'", tableName)
		res, err := sess.Query(sql)
		if err != nil {
			return err
		}
		tableSQL := string(res[0]["sql"])

		// Separate out the column definitions
		tableSQL = tableSQL[strings.Index(tableSQL, "("):]

		// Remove the required columnNames
		for _, name := range columnNames {
			tableSQL = regexp.MustCompile(regexp.QuoteMeta("`"+name+"`")+"[^`,)]*?[,)]").ReplaceAllString(tableSQL, "")
		}

		// Ensure the query is ended properly
		tableSQL = strings.TrimSpace(tableSQL)
		if tableSQL[len(tableSQL)-1] != ')' {
			if tableSQL[len(tableSQL)-1] == ',' {
				tableSQL = tableSQL[:len(tableSQL)-1]
			}
			tableSQL += ")"
		}

		// Find all the columns in the table
		columns := regexp.MustCompile("`([^`]*)`").FindAllString(tableSQL, -1)

		tableSQL = fmt.Sprintf("CREATE TABLE `new_%s_new` ", tableName) + tableSQL
		if _, err := sess.Exec(tableSQL); err != nil {
			return err
		}

		// Now restore the data
		columnsSeparated := strings.Join(columns, ",")
		insertSQL := fmt.Sprintf("INSERT INTO `new_%s_new` (%s) SELECT %s FROM %s", tableName, columnsSeparated, columnsSeparated, tableName)
		if _, err := sess.Exec(insertSQL); err != nil {
			return err
		}

		// Now drop the old table
		if _, err := sess.Exec(fmt.Sprintf("DROP TABLE `%s`", tableName)); err != nil {
			return err
		}

		// Rename the table
		if _, err := sess.Exec(fmt.Sprintf("ALTER TABLE `new_%s_new` RENAME TO `%s`", tableName, tableName)); err != nil {
			return err
		}

	case setting.Database.UsePostgreSQL:
		cols := ""
		for _, col := range columnNames {
			if cols != "" {
				cols += ", "
			}
			cols += "DROP COLUMN `" + col + "` CASCADE"
		}
		if _, err := sess.Exec(fmt.Sprintf("ALTER TABLE `%s` %s", tableName, cols)); err != nil {
			return fmt.Errorf("Drop table `%s` columns %v: %v", tableName, columnNames, err)
		}
	case setting.Database.UseMySQL:
		// Drop indexes on columns first
		sql := fmt.Sprintf("SHOW INDEX FROM %s WHERE column_name IN ('%s')", tableName, strings.Join(columnNames, "','"))
		res, err := sess.Query(sql)
		if err != nil {
			return err
		}
		for _, index := range res {
			indexName := index["column_name"]
			if len(indexName) > 0 {
				_, err := sess.Exec(fmt.Sprintf("DROP INDEX `%s` ON `%s`", indexName, tableName))
				if err != nil {
					return err
				}
			}
		}

		// Now drop the columns
		cols := ""
		for _, col := range columnNames {
			if cols != "" {
				cols += ", "
			}
			cols += "DROP COLUMN `" + col + "`"
		}
		if _, err := sess.Exec(fmt.Sprintf("ALTER TABLE `%s` %s", tableName, cols)); err != nil {
			return fmt.Errorf("Drop table `%s` columns %v: %v", tableName, columnNames, err)
		}
	case setting.Database.UseMSSQL:
		cols := ""
		for _, col := range columnNames {
			if cols != "" {
				cols += ", "
			}
			cols += "`" + strings.ToLower(col) + "`"
		}
		sql := fmt.Sprintf("SELECT Name FROM SYS.DEFAULT_CONSTRAINTS WHERE PARENT_OBJECT_ID = OBJECT_ID('%[1]s') AND PARENT_COLUMN_ID IN (SELECT column_id FROM sys.columns WHERE lower(NAME) IN (%[2]s) AND object_id = OBJECT_ID('%[1]s'))",
			tableName, strings.Replace(cols, "`", "'", -1))
		constraints := make([]string, 0)
		if err := sess.SQL(sql).Find(&constraints); err != nil {
			sess.Rollback()
			return fmt.Errorf("Find constraints: %v", err)
		}
		for _, constraint := range constraints {
			if _, err := sess.Exec(fmt.Sprintf("ALTER TABLE `%s` DROP CONSTRAINT `%s`", tableName, constraint)); err != nil {
				sess.Rollback()
				return fmt.Errorf("Drop table `%s` constraint `%s`: %v", tableName, constraint, err)
			}
		}
		if _, err := sess.Exec(fmt.Sprintf("ALTER TABLE `%s` DROP COLUMN %s", tableName, cols)); err != nil {
			sess.Rollback()
			return fmt.Errorf("Drop table `%s` columns %v: %v", tableName, columnNames, err)
		}

		return sess.Commit()
	default:
		log.Fatal("Unrecognized DB")
	}

	return nil
}<|MERGE_RESOLUTION|>--- conflicted
+++ resolved
@@ -214,13 +214,10 @@
 	NewMigration("prepend refs/heads/ to issue refs", prependRefsHeadsToIssueRefs),
 	// v140 -> v141
 	NewMigration("Save detected language file size to database instead of percent", fixLanguageStatsToSaveSize),
-<<<<<<< HEAD
 	// v141 -> v142
+	NewMigration("Add KeepActivityPrivate to User table", addKeepActivityPrivateUserColumn),
+	// v142 -> v143
 	NewMigration("add projects info to repository table", addProjectsInfo),
-=======
-	// v141 -> 142
-	NewMigration("Add KeepActivityPrivate to User table", addKeepActivityPrivateUserColumn),
->>>>>>> 5814079b
 }
 
 // GetCurrentDBVersion returns the current db version
