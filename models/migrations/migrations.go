--- conflicted
+++ resolved
@@ -523,13 +523,11 @@
 	// v270 -> v271
 	NewMigration("Fix PackageProperty typo", v1_21.FixPackagePropertyTypo),
 	// v271 -> v272
-<<<<<<< HEAD
-	NewMigration("Add Repository Licenses", v1_21.AddRepositoryLicenses),
-=======
 	NewMigration("Allow archiving labels", v1_21.AddArchivedUnixColumInLabelTable),
 	// v272 -> v273
 	NewMigration("Add Version to ActionRun table", v1_21.AddVersionToActionRunTable),
->>>>>>> 23addde2
+	// v273 -> v274
+	NewMigration("Add Repository Licenses", v1_21.AddRepositoryLicenses),
 }
 
 // GetCurrentDBVersion returns the current db version
