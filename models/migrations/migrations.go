--- conflicted
+++ resolved
@@ -199,11 +199,9 @@
 	// v132 -> v133
 	NewMigration("Add Branch Protection Protected Files Column", addBranchProtectionProtectedFilesColumn),
 	// v133 -> v134
-<<<<<<< HEAD
+	NewMigration("Add EmailHash Table", addEmailHashTable),
+	// v134 -> v135
 	NewMigration("Refix merge base for merged pull requests", refixMergeBase),
-=======
-	NewMigration("Add EmailHash Table", addEmailHashTable),
->>>>>>> 8cffae65
 }
 
 // Migrate database to current version
