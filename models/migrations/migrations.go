// Copyright 2015 The Gogs Authors. All rights reserved.
// Copyright 2017 The Gitea Authors. All rights reserved.
// Use of this source code is governed by a MIT-style
// license that can be found in the LICENSE file.

package migrations

import (
	"bytes"
	"encoding/json"
	"fmt"
	"io/ioutil"
	"os"
	"path"
	"path/filepath"
	"regexp"
	"strings"
	"time"

	"code.gitea.io/gitea/modules/generate"
	"code.gitea.io/gitea/modules/log"
	"code.gitea.io/gitea/modules/setting"

	"github.com/go-xorm/xorm"
	gouuid "github.com/satori/go.uuid"
	"github.com/unknwon/com"
	ini "gopkg.in/ini.v1"
)

const minDBVersion = 4

// Migration describes on migration from lower version to high version
type Migration interface {
	Description() string
	Migrate(*xorm.Engine) error
}

type migration struct {
	description string
	migrate     func(*xorm.Engine) error
}

// NewMigration creates a new migration
func NewMigration(desc string, fn func(*xorm.Engine) error) Migration {
	return &migration{desc, fn}
}

// Description returns the migration's description
func (m *migration) Description() string {
	return m.description
}

// Migrate executes the migration
func (m *migration) Migrate(x *xorm.Engine) error {
	return m.migrate(x)
}

// Version describes the version table. Should have only one row with id==1
type Version struct {
	ID      int64 `xorm:"pk autoincr"`
	Version int64
}

func emptyMigration(x *xorm.Engine) error {
	return nil
}

// This is a sequence of migrations. Add new migrations to the bottom of the list.
// If you want to "retire" a migration, remove it from the top of the list and
// update minDBVersion accordingly
var migrations = []Migration{
	// v0 -> v4: before 0.6.0 -> 0.7.33
	NewMigration("fix locale file load panic", fixLocaleFileLoadPanic),                           // V4 -> V5:v0.6.0
	NewMigration("trim action compare URL prefix", trimCommitActionAppURLPrefix),                 // V5 -> V6:v0.6.3
	NewMigration("generate issue-label from issue", issueToIssueLabel),                           // V6 -> V7:v0.6.4
	NewMigration("refactor attachment table", attachmentRefactor),                                // V7 -> V8:v0.6.4
	NewMigration("rename pull request fields", renamePullRequestFields),                          // V8 -> V9:v0.6.16
	NewMigration("clean up migrate repo info", cleanUpMigrateRepoInfo),                           // V9 -> V10:v0.6.20
	NewMigration("generate rands and salt for organizations", generateOrgRandsAndSalt),           // V10 -> V11:v0.8.5
	NewMigration("convert date to unix timestamp", convertDateToUnix),                            // V11 -> V12:v0.9.2
	NewMigration("convert LDAP UseSSL option to SecurityProtocol", ldapUseSSLToSecurityProtocol), // V12 -> V13:v0.9.37

	// v13 -> v14:v0.9.87
	NewMigration("set comment updated with created", setCommentUpdatedWithCreated),
	// v14 -> v15
	NewMigration("create user column diff view style", createUserColumnDiffViewStyle),
	// v15 -> v16
	NewMigration("create user column allow create organization", createAllowCreateOrganizationColumn),
	// V16 -> v17
	NewMigration("create repo unit table and add units for all repos", addUnitsToTables),
	// v17 -> v18
	NewMigration("set protect branches updated with created", setProtectedBranchUpdatedWithCreated),
	// v18 -> v19
	NewMigration("add external login user", addExternalLoginUser),
	// v19 -> v20
	NewMigration("generate and migrate Git hooks", generateAndMigrateGitHooks),
	// v20 -> v21
	NewMigration("use new avatar path name for security reason", useNewNameAvatars),
	// v21 -> v22
	NewMigration("rewrite authorized_keys file via new format", useNewPublickeyFormat),
	// v22 -> v23
	NewMigration("generate and migrate wiki Git hooks", generateAndMigrateWikiGitHooks),
	// v23 -> v24
	NewMigration("add user openid table", addUserOpenID),
	// v24 -> v25
	NewMigration("change the key_id and primary_key_id type", changeGPGKeysColumns),
	// v25 -> v26
	NewMigration("add show field in user openid table", addUserOpenIDShow),
	// v26 -> v27
	NewMigration("generate and migrate repo and wiki Git hooks", generateAndMigrateGitHookChains),
	// v27 -> v28
	NewMigration("change mirror interval from hours to time.Duration", convertIntervalToDuration),
	// v28 -> v29
	NewMigration("add field for repo size", addRepoSize),
	// v29 -> v30
	NewMigration("add commit status table", addCommitStatus),
	// v30 -> 31
	NewMigration("add primary key to external login user", addExternalLoginUserPK),
	// v31 -> 32
	NewMigration("add field for login source synchronization", addLoginSourceSyncEnabledColumn),
	// v32 -> v33
	NewMigration("add units for team", addUnitsToRepoTeam),
	// v33 -> v34
	NewMigration("remove columns from action", removeActionColumns),
	// v34 -> v35
	NewMigration("give all units to owner teams", giveAllUnitsToOwnerTeams),
	// v35 -> v36
	NewMigration("adds comment to an action", addCommentIDToAction),
	// v36 -> v37
	NewMigration("regenerate git hooks", regenerateGitHooks36),
	// v37 -> v38
	NewMigration("unescape user full names", unescapeUserFullNames),
	// v38 -> v39
	NewMigration("remove commits and settings unit types", removeCommitsUnitType),
	// v39 -> v40
	NewMigration("add tags to releases and sync existing repositories", releaseAddColumnIsTagAndSyncTags),
	// v40 -> v41
	NewMigration("fix protected branch can push value to false", fixProtectedBranchCanPushValue),
	// v41 -> v42
	NewMigration("remove duplicate unit types", removeDuplicateUnitTypes),
	// v42 -> v43
	NewMigration("empty step", emptyMigration),
	// v43 -> v44
	NewMigration("empty step", emptyMigration),
	// v44 -> v45
	NewMigration("empty step", emptyMigration),
	// v45 -> v46
	NewMigration("remove index column from repo_unit table", removeIndexColumnFromRepoUnitTable),
	// v46 -> v47
	NewMigration("remove organization watch repositories", removeOrganizationWatchRepo),
	// v47 -> v48
	NewMigration("add deleted branches", addDeletedBranch),
	// v48 -> v49
	NewMigration("add repo indexer status", addRepoIndexerStatus),
	// v49 -> v50
	NewMigration("adds time tracking and stopwatches", addTimetracking),
	// v50 -> v51
	NewMigration("migrate protected branch struct", migrateProtectedBranchStruct),
	// v51 -> v52
	NewMigration("add default value to user prohibit_login", addDefaultValueToUserProhibitLogin),
	// v52 -> v53
	NewMigration("add lfs lock table", addLFSLock),
	// v53 -> v54
	NewMigration("add reactions", addReactions),
	// v54 -> v55
	NewMigration("add pull request options", addPullRequestOptions),
	// v55 -> v56
	NewMigration("add writable deploy keys", addModeToDeploKeys),
	// v56 -> v57
	NewMigration("remove is_owner, num_teams columns from org_user", removeIsOwnerColumnFromOrgUser),
	// v57 -> v58
	NewMigration("add closed_unix column for issues", addIssueClosedTime),
	// v58 -> v59
	NewMigration("add label descriptions", addLabelsDescriptions),
	// v59 -> v60
	NewMigration("add merge whitelist for protected branches", addProtectedBranchMergeWhitelist),
	// v60 -> v61
	NewMigration("add is_fsck_enabled column for repos", addFsckEnabledToRepo),
	// v61 -> v62
	NewMigration("add size column for attachments", addSizeToAttachment),
	// v62 -> v63
	NewMigration("add last used passcode column for TOTP", addLastUsedPasscodeTOTP),
	// v63 -> v64
	NewMigration("add language column for user setting", addLanguageSetting),
	// v64 -> v65
	NewMigration("add multiple assignees", addMultipleAssignees),
	// v65 -> v66
	NewMigration("add u2f", addU2FReg),
	// v66 -> v67
	NewMigration("add login source id column for public_key table", addLoginSourceIDToPublicKeyTable),
	// v67 -> v68
	NewMigration("remove stale watches", removeStaleWatches),
	// v68 -> V69
	NewMigration("Reformat and remove incorrect topics", reformatAndRemoveIncorrectTopics),
	// v69 -> v70
	NewMigration("move team units to team_unit table", moveTeamUnitsToTeamUnitTable),
	// v70 -> v71
	NewMigration("add issue_dependencies", addIssueDependencies),
	// v71 -> v72
	NewMigration("protect each scratch token", addScratchHash),
	// v72 -> v73
	NewMigration("add review", addReview),
	// v73 -> v74
	NewMigration("add must_change_password column for users table", addMustChangePassword),
	// v74 -> v75
	NewMigration("add approval whitelists to protected branches", addApprovalWhitelistsToProtectedBranches),
	// v75 -> v76
	NewMigration("clear nonused data which not deleted when user was deleted", clearNonusedData),
	// v76 -> v77
	NewMigration("add pull request rebase with merge commit", addPullRequestRebaseWithMerge),
	// v77 -> v78
	NewMigration("add theme to users", addUserDefaultTheme),
	// v78 -> v79
	NewMigration("rename repo is_bare to repo is_empty", renameRepoIsBareToIsEmpty),
	// v79 -> v80
	NewMigration("add can close issues via commit in any branch", addCanCloseIssuesViaCommitInAnyBranch),
	// v80 -> v81
	NewMigration("add is locked to issues", addIsLockedToIssues),
	// v81 -> v82
	NewMigration("update U2F counter type", changeU2FCounterType),
	// v82 -> v83
	NewMigration("hot fix for wrong release sha1 on release table", fixReleaseSha1OnReleaseTable),
	// v83 -> v84
	NewMigration("add uploader id for table attachment", addUploaderIDForAttachment),
	// v84 -> v85
	NewMigration("add table to store original imported gpg keys", addGPGKeyImport),
	// v85 -> v86
	NewMigration("hash application token", hashAppToken),
	// v86 -> v87
	NewMigration("add http method to webhook", addHTTPMethodToWebhook),
	// v87 -> v88
<<<<<<< HEAD
	NewMigration("delete orphaned attachments", deleteOrphanedAttachments),
=======
	NewMigration("add avatar field to repository", addAvatarFieldToRepository),
	// v88 -> v89
	NewMigration("add commit status context field to commit_status", addCommitStatusContext),
	// v89 -> v90
	NewMigration("add original author/url migration info to issues, comments, and repo ", addOriginalMigrationInfo),
	// v90 -> v91
	NewMigration("change length of some repository columns", changeSomeColumnsLengthOfRepo),
	// v91 -> v92
	NewMigration("add index on owner_id of repository and type, review_id of comment", addIndexOnRepositoryAndComment),
	// v92 -> v93
	NewMigration("remove orphaned repository index statuses", removeLingeringIndexStatus),
	// v93 -> v94
	NewMigration("add email notification enabled preference to user", addEmailNotificationEnabledToUser),
>>>>>>> 99f3ee3b
}

// Migrate database to current version
func Migrate(x *xorm.Engine) error {
	if err := x.Sync(new(Version)); err != nil {
		return fmt.Errorf("sync: %v", err)
	}

	currentVersion := &Version{ID: 1}
	has, err := x.Get(currentVersion)
	if err != nil {
		return fmt.Errorf("get: %v", err)
	} else if !has {
		// If the version record does not exist we think
		// it is a fresh installation and we can skip all migrations.
		currentVersion.ID = 0
		currentVersion.Version = int64(minDBVersion + len(migrations))

		if _, err = x.InsertOne(currentVersion); err != nil {
			return fmt.Errorf("insert: %v", err)
		}
	}

	v := currentVersion.Version
	if minDBVersion > v {
		log.Fatal(`Gitea no longer supports auto-migration from your previously installed version.
Please try to upgrade to a lower version (>= v0.6.0) first, then upgrade to current version.`)
		return nil
	}

	if int(v-minDBVersion) > len(migrations) {
		// User downgraded Gitea.
		currentVersion.Version = int64(len(migrations) + minDBVersion)
		_, err = x.ID(1).Update(currentVersion)
		return err
	}
	for i, m := range migrations[v-minDBVersion:] {
		log.Info("Migration[%d]: %s", v+int64(i), m.Description())
		if err = m.Migrate(x); err != nil {
			return fmt.Errorf("do migrate: %v", err)
		}
		currentVersion.Version = v + int64(i) + 1
		if _, err = x.ID(1).Update(currentVersion); err != nil {
			return err
		}
	}
	return nil
}

func dropTableColumns(sess *xorm.Session, tableName string, columnNames ...string) (err error) {
	if tableName == "" || len(columnNames) == 0 {
		return nil
	}
	// TODO: This will not work if there are foreign keys

	switch {
	case setting.Database.UseSQLite3:
		// First drop the indexes on the columns
		res, errIndex := sess.Query(fmt.Sprintf("PRAGMA index_list(`%s`)", tableName))
		if errIndex != nil {
			return errIndex
		}
		for _, row := range res {
			indexName := row["name"]
			indexRes, err := sess.Query(fmt.Sprintf("PRAGMA index_info(`%s`)", indexName))
			if err != nil {
				return err
			}
			if len(indexRes) != 1 {
				continue
			}
			indexColumn := string(indexRes[0]["name"])
			for _, name := range columnNames {
				if name == indexColumn {
					_, err := sess.Exec(fmt.Sprintf("DROP INDEX `%s`", indexName))
					if err != nil {
						return err
					}
				}
			}
		}

		// Here we need to get the columns from the original table
		sql := fmt.Sprintf("SELECT sql FROM sqlite_master WHERE tbl_name='%s' and type='table'", tableName)
		res, err := sess.Query(sql)
		if err != nil {
			return err
		}
		tableSQL := string(res[0]["sql"])

		// Separate out the column definitions
		tableSQL = tableSQL[strings.Index(tableSQL, "("):]

		// Remove the required columnNames
		for _, name := range columnNames {
			tableSQL = regexp.MustCompile(regexp.QuoteMeta("`"+name+"`")+"[^`,)]*?[,)]").ReplaceAllString(tableSQL, "")
		}

		// Ensure the query is ended properly
		tableSQL = strings.TrimSpace(tableSQL)
		if tableSQL[len(tableSQL)-1] != ')' {
			if tableSQL[len(tableSQL)-1] == ',' {
				tableSQL = tableSQL[:len(tableSQL)-1]
			}
			tableSQL += ")"
		}

		// Find all the columns in the table
		columns := regexp.MustCompile("`([^`]*)`").FindAllString(tableSQL, -1)

		tableSQL = fmt.Sprintf("CREATE TABLE `new_%s_new` ", tableName) + tableSQL
		if _, err := sess.Exec(tableSQL); err != nil {
			return err
		}

		// Now restore the data
		columnsSeparated := strings.Join(columns, ",")
		insertSQL := fmt.Sprintf("INSERT INTO `new_%s_new` (%s) SELECT %s FROM %s", tableName, columnsSeparated, columnsSeparated, tableName)
		if _, err := sess.Exec(insertSQL); err != nil {
			return err
		}

		// Now drop the old table
		if _, err := sess.Exec(fmt.Sprintf("DROP TABLE `%s`", tableName)); err != nil {
			return err
		}

		// Rename the table
		if _, err := sess.Exec(fmt.Sprintf("ALTER TABLE `new_%s_new` RENAME TO `%s`", tableName, tableName)); err != nil {
			return err
		}

	case setting.Database.UsePostgreSQL:
		cols := ""
		for _, col := range columnNames {
			if cols != "" {
				cols += ", "
			}
			cols += "DROP COLUMN `" + col + "` CASCADE"
		}
		if _, err := sess.Exec(fmt.Sprintf("ALTER TABLE `%s` %s", tableName, cols)); err != nil {
			return fmt.Errorf("Drop table `%s` columns %v: %v", tableName, columnNames, err)
		}
	case setting.Database.UseMySQL:
		// Drop indexes on columns first
		sql := fmt.Sprintf("SHOW INDEX FROM %s WHERE column_name IN ('%s')", tableName, strings.Join(columnNames, "','"))
		res, err := sess.Query(sql)
		if err != nil {
			return err
		}
		for _, index := range res {
			indexName := index["column_name"]
			_, err := sess.Exec(fmt.Sprintf("DROP INDEX `%s` ON `%s`", indexName, tableName))
			if err != nil {
				return err
			}
		}

		// Now drop the columns
		cols := ""
		for _, col := range columnNames {
			if cols != "" {
				cols += ", "
			}
			cols += "DROP COLUMN `" + col + "`"
		}
		if _, err := sess.Exec(fmt.Sprintf("ALTER TABLE `%s` %s", tableName, cols)); err != nil {
			return fmt.Errorf("Drop table `%s` columns %v: %v", tableName, columnNames, err)
		}
	case setting.Database.UseMSSQL:
		cols := ""
		for _, col := range columnNames {
			if cols != "" {
				cols += ", "
			}
			cols += "`" + strings.ToLower(col) + "`"
		}
		sql := fmt.Sprintf("SELECT Name FROM SYS.DEFAULT_CONSTRAINTS WHERE PARENT_OBJECT_ID = OBJECT_ID('%[1]s') AND PARENT_COLUMN_ID IN (SELECT column_id FROM sys.columns WHERE lower(NAME) IN (%[2]s) AND object_id = OBJECT_ID('%[1]s'))",
			tableName, strings.Replace(cols, "`", "'", -1))
		constraints := make([]string, 0)
		if err := sess.SQL(sql).Find(&constraints); err != nil {
			sess.Rollback()
			return fmt.Errorf("Find constraints: %v", err)
		}
		for _, constraint := range constraints {
			if _, err := sess.Exec(fmt.Sprintf("ALTER TABLE `%s` DROP CONSTRAINT `%s`", tableName, constraint)); err != nil {
				sess.Rollback()
				return fmt.Errorf("Drop table `%s` constraint `%s`: %v", tableName, constraint, err)
			}
		}
		if _, err := sess.Exec(fmt.Sprintf("ALTER TABLE `%s` DROP COLUMN %s", tableName, cols)); err != nil {
			sess.Rollback()
			return fmt.Errorf("Drop table `%s` columns %v: %v", tableName, columnNames, err)
		}

		return sess.Commit()
	default:
		log.Fatal("Unrecognized DB")
	}

	return nil
}

func fixLocaleFileLoadPanic(_ *xorm.Engine) error {
	cfg, err := ini.Load(setting.CustomConf)
	if err != nil {
		return fmt.Errorf("load custom config: %v", err)
	}

	cfg.DeleteSection("i18n")
	if err = cfg.SaveTo(setting.CustomConf); err != nil {
		return fmt.Errorf("save custom config: %v", err)
	}

	setting.Langs = strings.Split(strings.Replace(strings.Join(setting.Langs, ","), "fr-CA", "fr-FR", 1), ",")
	return nil
}

func trimCommitActionAppURLPrefix(x *xorm.Engine) error {
	type PushCommit struct {
		Sha1        string
		Message     string
		AuthorEmail string
		AuthorName  string
	}

	type PushCommits struct {
		Len        int
		Commits    []*PushCommit
		CompareURL string `json:"CompareUrl"`
	}

	type Action struct {
		ID      int64  `xorm:"pk autoincr"`
		Content string `xorm:"TEXT"`
	}

	results, err := x.Query("SELECT `id`,`content` FROM `action` WHERE `op_type`=?", 5)
	if err != nil {
		return fmt.Errorf("select commit actions: %v", err)
	}

	sess := x.NewSession()
	defer sess.Close()
	if err = sess.Begin(); err != nil {
		return err
	}

	var pushCommits *PushCommits
	for _, action := range results {
		actID := com.StrTo(string(action["id"])).MustInt64()
		if actID == 0 {
			continue
		}

		pushCommits = new(PushCommits)
		if err = json.Unmarshal(action["content"], pushCommits); err != nil {
			return fmt.Errorf("unmarshal action content[%d]: %v", actID, err)
		}

		infos := strings.Split(pushCommits.CompareURL, "/")
		if len(infos) <= 4 {
			continue
		}
		pushCommits.CompareURL = strings.Join(infos[len(infos)-4:], "/")

		p, err := json.Marshal(pushCommits)
		if err != nil {
			return fmt.Errorf("marshal action content[%d]: %v", actID, err)
		}

		if _, err = sess.ID(actID).Update(&Action{
			Content: string(p),
		}); err != nil {
			return fmt.Errorf("update action[%d]: %v", actID, err)
		}
	}
	return sess.Commit()
}

func issueToIssueLabel(x *xorm.Engine) error {
	type IssueLabel struct {
		ID      int64 `xorm:"pk autoincr"`
		IssueID int64 `xorm:"UNIQUE(s)"`
		LabelID int64 `xorm:"UNIQUE(s)"`
	}

	issueLabels := make([]*IssueLabel, 0, 50)
	results, err := x.Query("SELECT `id`,`label_ids` FROM `issue`")
	if err != nil {
		if strings.Contains(err.Error(), "no such column") ||
			strings.Contains(err.Error(), "Unknown column") {
			return nil
		}
		return fmt.Errorf("select issues: %v", err)
	}
	for _, issue := range results {
		issueID := com.StrTo(issue["id"]).MustInt64()

		// Just in case legacy code can have duplicated IDs for same label.
		mark := make(map[int64]bool)
		for _, idStr := range strings.Split(string(issue["label_ids"]), "|") {
			labelID := com.StrTo(strings.TrimPrefix(idStr, "$")).MustInt64()
			if labelID == 0 || mark[labelID] {
				continue
			}

			mark[labelID] = true
			issueLabels = append(issueLabels, &IssueLabel{
				IssueID: issueID,
				LabelID: labelID,
			})
		}
	}

	sess := x.NewSession()
	defer sess.Close()
	if err = sess.Begin(); err != nil {
		return err
	}

	if err = sess.Sync2(new(IssueLabel)); err != nil {
		return fmt.Errorf("Sync2: %v", err)
	} else if _, err = sess.Insert(issueLabels); err != nil {
		return fmt.Errorf("insert issue-labels: %v", err)
	}

	return sess.Commit()
}

func attachmentRefactor(x *xorm.Engine) error {
	type Attachment struct {
		ID   int64  `xorm:"pk autoincr"`
		UUID string `xorm:"uuid INDEX"`

		// For rename purpose.
		Path    string `xorm:"-"`
		NewPath string `xorm:"-"`
	}

	results, err := x.Query("SELECT * FROM `attachment`")
	if err != nil {
		return fmt.Errorf("select attachments: %v", err)
	}

	attachments := make([]*Attachment, 0, len(results))
	for _, attach := range results {
		if !com.IsExist(string(attach["path"])) {
			// If the attachment is already missing, there is no point to update it.
			continue
		}
		attachments = append(attachments, &Attachment{
			ID:   com.StrTo(attach["id"]).MustInt64(),
			UUID: gouuid.NewV4().String(),
			Path: string(attach["path"]),
		})
	}

	sess := x.NewSession()
	defer sess.Close()
	if err = sess.Begin(); err != nil {
		return err
	}

	if err = sess.Sync2(new(Attachment)); err != nil {
		return fmt.Errorf("Sync2: %v", err)
	}

	// Note: Roll back for rename can be a dead loop,
	// 	so produces a backup file.
	var buf bytes.Buffer
	buf.WriteString("# old path -> new path\n")

	// Update database first because this is where error happens the most often.
	for _, attach := range attachments {
		if _, err = sess.ID(attach.ID).Update(attach); err != nil {
			return err
		}

		attach.NewPath = path.Join(setting.AttachmentPath, attach.UUID[0:1], attach.UUID[1:2], attach.UUID)
		buf.WriteString(attach.Path)
		buf.WriteString("\t")
		buf.WriteString(attach.NewPath)
		buf.WriteString("\n")
	}

	// Then rename attachments.
	isSucceed := true
	defer func() {
		if isSucceed {
			return
		}

		dumpPath := path.Join(setting.LogRootPath, "attachment_path.dump")
		ioutil.WriteFile(dumpPath, buf.Bytes(), 0666)
		log.Info("Failed to rename some attachments, old and new paths are saved into: %s", dumpPath)
	}()
	for _, attach := range attachments {
		if err = os.MkdirAll(path.Dir(attach.NewPath), os.ModePerm); err != nil {
			isSucceed = false
			return err
		}

		if err = os.Rename(attach.Path, attach.NewPath); err != nil {
			isSucceed = false
			return err
		}
	}

	return sess.Commit()
}

func renamePullRequestFields(x *xorm.Engine) (err error) {
	type PullRequest struct {
		ID         int64 `xorm:"pk autoincr"`
		PullID     int64 `xorm:"INDEX"`
		PullIndex  int64
		HeadBarcnh string

		IssueID    int64 `xorm:"INDEX"`
		Index      int64
		HeadBranch string
	}

	if err = x.Sync(new(PullRequest)); err != nil {
		return fmt.Errorf("sync: %v", err)
	}

	results, err := x.Query("SELECT `id`,`pull_id`,`pull_index`,`head_barcnh` FROM `pull_request`")
	if err != nil {
		if strings.Contains(err.Error(), "no such column") {
			return nil
		}
		return fmt.Errorf("select pull requests: %v", err)
	}

	sess := x.NewSession()
	defer sess.Close()
	if err = sess.Begin(); err != nil {
		return err
	}

	var pull *PullRequest
	for _, pr := range results {
		pull = &PullRequest{
			ID:         com.StrTo(pr["id"]).MustInt64(),
			IssueID:    com.StrTo(pr["pull_id"]).MustInt64(),
			Index:      com.StrTo(pr["pull_index"]).MustInt64(),
			HeadBranch: string(pr["head_barcnh"]),
		}
		if pull.Index == 0 {
			continue
		}
		if _, err = sess.ID(pull.ID).Update(pull); err != nil {
			return err
		}
	}

	return sess.Commit()
}

func cleanUpMigrateRepoInfo(x *xorm.Engine) (err error) {
	type (
		User struct {
			ID        int64 `xorm:"pk autoincr"`
			LowerName string
		}
		Repository struct {
			ID        int64 `xorm:"pk autoincr"`
			OwnerID   int64
			LowerName string
		}
	)

	repos := make([]*Repository, 0, 25)
	if err = x.Where("is_mirror=?", false).Find(&repos); err != nil {
		return fmt.Errorf("select all non-mirror repositories: %v", err)
	}
	var user *User
	for _, repo := range repos {
		user = &User{ID: repo.OwnerID}
		has, err := x.Get(user)
		if err != nil {
			return fmt.Errorf("get owner of repository[%d - %d]: %v", repo.ID, repo.OwnerID, err)
		} else if !has {
			continue
		}

		configPath := filepath.Join(setting.RepoRootPath, user.LowerName, repo.LowerName+".git/config")

		// In case repository file is somehow missing.
		if !com.IsFile(configPath) {
			continue
		}

		cfg, err := ini.Load(configPath)
		if err != nil {
			return fmt.Errorf("open config file: %v", err)
		}
		cfg.DeleteSection("remote \"origin\"")
		if err = cfg.SaveToIndent(configPath, "\t"); err != nil {
			return fmt.Errorf("save config file: %v", err)
		}
	}

	return nil
}

func generateOrgRandsAndSalt(x *xorm.Engine) (err error) {
	type User struct {
		ID    int64  `xorm:"pk autoincr"`
		Rands string `xorm:"VARCHAR(10)"`
		Salt  string `xorm:"VARCHAR(10)"`
	}

	orgs := make([]*User, 0, 10)
	if err = x.Where("type=1").And("rands=''").Find(&orgs); err != nil {
		return fmt.Errorf("select all organizations: %v", err)
	}

	sess := x.NewSession()
	defer sess.Close()
	if err = sess.Begin(); err != nil {
		return err
	}

	for _, org := range orgs {
		if org.Rands, err = generate.GetRandomString(10); err != nil {
			return err
		}
		if org.Salt, err = generate.GetRandomString(10); err != nil {
			return err
		}
		if _, err = sess.ID(org.ID).Update(org); err != nil {
			return err
		}
	}

	return sess.Commit()
}

// TAction defines the struct for migrating table action
type TAction struct {
	ID          int64 `xorm:"pk autoincr"`
	CreatedUnix int64
}

// TableName will be invoked by XORM to customrize the table name
func (t *TAction) TableName() string { return "action" }

// TNotice defines the struct for migrating table notice
type TNotice struct {
	ID          int64 `xorm:"pk autoincr"`
	CreatedUnix int64
}

// TableName will be invoked by XORM to customrize the table name
func (t *TNotice) TableName() string { return "notice" }

// TComment defines the struct for migrating table comment
type TComment struct {
	ID          int64 `xorm:"pk autoincr"`
	CreatedUnix int64
}

// TableName will be invoked by XORM to customrize the table name
func (t *TComment) TableName() string { return "comment" }

// TIssue defines the struct for migrating table issue
type TIssue struct {
	ID           int64 `xorm:"pk autoincr"`
	DeadlineUnix int64
	CreatedUnix  int64
	UpdatedUnix  int64
}

// TableName will be invoked by XORM to customrize the table name
func (t *TIssue) TableName() string { return "issue" }

// TMilestone defines the struct for migrating table milestone
type TMilestone struct {
	ID             int64 `xorm:"pk autoincr"`
	DeadlineUnix   int64
	ClosedDateUnix int64
}

// TableName will be invoked by XORM to customrize the table name
func (t *TMilestone) TableName() string { return "milestone" }

// TAttachment defines the struct for migrating table attachment
type TAttachment struct {
	ID          int64 `xorm:"pk autoincr"`
	CreatedUnix int64
}

// TableName will be invoked by XORM to customrize the table name
func (t *TAttachment) TableName() string { return "attachment" }

// TLoginSource defines the struct for migrating table login_source
type TLoginSource struct {
	ID          int64 `xorm:"pk autoincr"`
	CreatedUnix int64
	UpdatedUnix int64
}

// TableName will be invoked by XORM to customrize the table name
func (t *TLoginSource) TableName() string { return "login_source" }

// TPull defines the struct for migrating table pull_request
type TPull struct {
	ID         int64 `xorm:"pk autoincr"`
	MergedUnix int64
}

// TableName will be invoked by XORM to customrize the table name
func (t *TPull) TableName() string { return "pull_request" }

// TRelease defines the struct for migrating table release
type TRelease struct {
	ID          int64 `xorm:"pk autoincr"`
	CreatedUnix int64
}

// TableName will be invoked by XORM to customrize the table name
func (t *TRelease) TableName() string { return "release" }

// TRepo defines the struct for migrating table repository
type TRepo struct {
	ID          int64 `xorm:"pk autoincr"`
	CreatedUnix int64
	UpdatedUnix int64
}

// TableName will be invoked by XORM to customrize the table name
func (t *TRepo) TableName() string { return "repository" }

// TMirror defines the struct for migrating table mirror
type TMirror struct {
	ID             int64 `xorm:"pk autoincr"`
	UpdatedUnix    int64
	NextUpdateUnix int64
}

// TableName will be invoked by XORM to customrize the table name
func (t *TMirror) TableName() string { return "mirror" }

// TPublicKey defines the struct for migrating table public_key
type TPublicKey struct {
	ID          int64 `xorm:"pk autoincr"`
	CreatedUnix int64
	UpdatedUnix int64
}

// TableName will be invoked by XORM to customrize the table name
func (t *TPublicKey) TableName() string { return "public_key" }

// TDeployKey defines the struct for migrating table deploy_key
type TDeployKey struct {
	ID          int64 `xorm:"pk autoincr"`
	CreatedUnix int64
	UpdatedUnix int64
}

// TableName will be invoked by XORM to customrize the table name
func (t *TDeployKey) TableName() string { return "deploy_key" }

// TAccessToken defines the struct for migrating table access_token
type TAccessToken struct {
	ID          int64 `xorm:"pk autoincr"`
	CreatedUnix int64
	UpdatedUnix int64
}

// TableName will be invoked by XORM to customrize the table name
func (t *TAccessToken) TableName() string { return "access_token" }

// TUser defines the struct for migrating table user
type TUser struct {
	ID          int64 `xorm:"pk autoincr"`
	CreatedUnix int64
	UpdatedUnix int64
}

// TableName will be invoked by XORM to customrize the table name
func (t *TUser) TableName() string { return "user" }

// TWebhook defines the struct for migrating table webhook
type TWebhook struct {
	ID          int64 `xorm:"pk autoincr"`
	CreatedUnix int64
	UpdatedUnix int64
}

// TableName will be invoked by XORM to customrize the table name
func (t *TWebhook) TableName() string { return "webhook" }

func convertDateToUnix(x *xorm.Engine) (err error) {
	log.Info("This migration could take up to minutes, please be patient.")
	type Bean struct {
		ID         int64 `xorm:"pk autoincr"`
		Created    time.Time
		Updated    time.Time
		Merged     time.Time
		Deadline   time.Time
		ClosedDate time.Time
		NextUpdate time.Time
	}

	var tables = []struct {
		name string
		cols []string
		bean interface{}
	}{
		{"action", []string{"created"}, new(TAction)},
		{"notice", []string{"created"}, new(TNotice)},
		{"comment", []string{"created"}, new(TComment)},
		{"issue", []string{"deadline", "created", "updated"}, new(TIssue)},
		{"milestone", []string{"deadline", "closed_date"}, new(TMilestone)},
		{"attachment", []string{"created"}, new(TAttachment)},
		{"login_source", []string{"created", "updated"}, new(TLoginSource)},
		{"pull_request", []string{"merged"}, new(TPull)},
		{"release", []string{"created"}, new(TRelease)},
		{"repository", []string{"created", "updated"}, new(TRepo)},
		{"mirror", []string{"updated", "next_update"}, new(TMirror)},
		{"public_key", []string{"created", "updated"}, new(TPublicKey)},
		{"deploy_key", []string{"created", "updated"}, new(TDeployKey)},
		{"access_token", []string{"created", "updated"}, new(TAccessToken)},
		{"user", []string{"created", "updated"}, new(TUser)},
		{"webhook", []string{"created", "updated"}, new(TWebhook)},
	}

	for _, table := range tables {
		log.Info("Converting table: %s", table.name)
		if err = x.Sync2(table.bean); err != nil {
			return fmt.Errorf("Sync [table: %s]: %v", table.name, err)
		}

		offset := 0
		for {
			beans := make([]*Bean, 0, 100)
			if err = x.Table(table.name).Asc("id").Limit(100, offset).Find(&beans); err != nil {
				return fmt.Errorf("select beans [table: %s, offset: %d]: %v", table.name, offset, err)
			}
			log.Trace("Table [%s]: offset: %d, beans: %d", table.name, offset, len(beans))
			if len(beans) == 0 {
				break
			}
			offset += 100

			baseSQL := "UPDATE `" + table.name + "` SET "
			for _, bean := range beans {
				valSQLs := make([]string, 0, len(table.cols))
				for _, col := range table.cols {
					fieldSQL := ""
					fieldSQL += col + "_unix = "

					switch col {
					case "deadline":
						if bean.Deadline.IsZero() {
							continue
						}
						fieldSQL += com.ToStr(bean.Deadline.Unix())
					case "created":
						fieldSQL += com.ToStr(bean.Created.Unix())
					case "updated":
						fieldSQL += com.ToStr(bean.Updated.Unix())
					case "closed_date":
						fieldSQL += com.ToStr(bean.ClosedDate.Unix())
					case "merged":
						fieldSQL += com.ToStr(bean.Merged.Unix())
					case "next_update":
						fieldSQL += com.ToStr(bean.NextUpdate.Unix())
					}

					valSQLs = append(valSQLs, fieldSQL)
				}

				if len(valSQLs) == 0 {
					continue
				}

				if _, err = x.Exec(baseSQL + strings.Join(valSQLs, ",") + " WHERE id = " + com.ToStr(bean.ID)); err != nil {
					return fmt.Errorf("update bean [table: %s, id: %d]: %v", table.name, bean.ID, err)
				}
			}
		}
	}

	return nil
}<|MERGE_RESOLUTION|>--- conflicted
+++ resolved
@@ -229,9 +229,6 @@
 	// v86 -> v87
 	NewMigration("add http method to webhook", addHTTPMethodToWebhook),
 	// v87 -> v88
-<<<<<<< HEAD
-	NewMigration("delete orphaned attachments", deleteOrphanedAttachments),
-=======
 	NewMigration("add avatar field to repository", addAvatarFieldToRepository),
 	// v88 -> v89
 	NewMigration("add commit status context field to commit_status", addCommitStatusContext),
@@ -245,7 +242,8 @@
 	NewMigration("remove orphaned repository index statuses", removeLingeringIndexStatus),
 	// v93 -> v94
 	NewMigration("add email notification enabled preference to user", addEmailNotificationEnabledToUser),
->>>>>>> 99f3ee3b
+	// v94 -> v95
+	NewMigration("delete orphaned attachments", deleteOrphanedAttachments),
 }
 
 // Migrate database to current version
