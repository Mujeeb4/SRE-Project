// Copyright 2015 The Gogs Authors. All rights reserved.
// Copyright 2017 The Gitea Authors. All rights reserved.
// Use of this source code is governed by a MIT-style
// license that can be found in the LICENSE file.

package migrations

import (
	"bytes"
	"encoding/json"
	"fmt"
	"io/ioutil"
	"os"
	"path"
	"path/filepath"
	"regexp"
	"strings"
	"time"

	"github.com/Unknwon/com"
	"github.com/go-xorm/xorm"
	gouuid "github.com/satori/go.uuid"
	ini "gopkg.in/ini.v1"

	"code.gitea.io/gitea/modules/generate"
	"code.gitea.io/gitea/modules/log"
	"code.gitea.io/gitea/modules/setting"
)

const minDBVersion = 4

// Migration describes on migration from lower version to high version
type Migration interface {
	Description() string
	Migrate(*xorm.Engine) error
}

type migration struct {
	description string
	migrate     func(*xorm.Engine) error
}

// NewMigration creates a new migration
func NewMigration(desc string, fn func(*xorm.Engine) error) Migration {
	return &migration{desc, fn}
}

// Description returns the migration's description
func (m *migration) Description() string {
	return m.description
}

// Migrate executes the migration
func (m *migration) Migrate(x *xorm.Engine) error {
	return m.migrate(x)
}

// Version describes the version table. Should have only one row with id==1
type Version struct {
	ID      int64 `xorm:"pk autoincr"`
	Version int64
}

func emptyMigration(x *xorm.Engine) error {
	return nil
}

// This is a sequence of migrations. Add new migrations to the bottom of the list.
// If you want to "retire" a migration, remove it from the top of the list and
// update minDBVersion accordingly
var migrations = []Migration{
	// v0 -> v4: before 0.6.0 -> 0.7.33
	NewMigration("fix locale file load panic", fixLocaleFileLoadPanic),                           // V4 -> V5:v0.6.0
	NewMigration("trim action compare URL prefix", trimCommitActionAppURLPrefix),                 // V5 -> V6:v0.6.3
	NewMigration("generate issue-label from issue", issueToIssueLabel),                           // V6 -> V7:v0.6.4
	NewMigration("refactor attachment table", attachmentRefactor),                                // V7 -> V8:v0.6.4
	NewMigration("rename pull request fields", renamePullRequestFields),                          // V8 -> V9:v0.6.16
	NewMigration("clean up migrate repo info", cleanUpMigrateRepoInfo),                           // V9 -> V10:v0.6.20
	NewMigration("generate rands and salt for organizations", generateOrgRandsAndSalt),           // V10 -> V11:v0.8.5
	NewMigration("convert date to unix timestamp", convertDateToUnix),                            // V11 -> V12:v0.9.2
	NewMigration("convert LDAP UseSSL option to SecurityProtocol", ldapUseSSLToSecurityProtocol), // V12 -> V13:v0.9.37

	// v13 -> v14:v0.9.87
	NewMigration("set comment updated with created", setCommentUpdatedWithCreated),
	// v14 -> v15
	NewMigration("create user column diff view style", createUserColumnDiffViewStyle),
	// v15 -> v16
	NewMigration("create user column allow create organization", createAllowCreateOrganizationColumn),
	// V16 -> v17
	NewMigration("create repo unit table and add units for all repos", addUnitsToTables),
	// v17 -> v18
	NewMigration("set protect branches updated with created", setProtectedBranchUpdatedWithCreated),
	// v18 -> v19
	NewMigration("add external login user", addExternalLoginUser),
	// v19 -> v20
	NewMigration("generate and migrate Git hooks", generateAndMigrateGitHooks),
	// v20 -> v21
	NewMigration("use new avatar path name for security reason", useNewNameAvatars),
	// v21 -> v22
	NewMigration("rewrite authorized_keys file via new format", useNewPublickeyFormat),
	// v22 -> v23
	NewMigration("generate and migrate wiki Git hooks", generateAndMigrateWikiGitHooks),
	// v23 -> v24
	NewMigration("add user openid table", addUserOpenID),
	// v24 -> v25
	NewMigration("change the key_id and primary_key_id type", changeGPGKeysColumns),
	// v25 -> v26
	NewMigration("add show field in user openid table", addUserOpenIDShow),
	// v26 -> v27
	NewMigration("generate and migrate repo and wiki Git hooks", generateAndMigrateGitHookChains),
	// v27 -> v28
	NewMigration("change mirror interval from hours to time.Duration", convertIntervalToDuration),
	// v28 -> v29
	NewMigration("add field for repo size", addRepoSize),
	// v29 -> v30
	NewMigration("add commit status table", addCommitStatus),
	// v30 -> 31
	NewMigration("add primary key to external login user", addExternalLoginUserPK),
	// v31 -> 32
	NewMigration("add field for login source synchronization", addLoginSourceSyncEnabledColumn),
	// v32 -> v33
	NewMigration("add units for team", addUnitsToRepoTeam),
	// v33 -> v34
	NewMigration("remove columns from action", removeActionColumns),
	// v34 -> v35
	NewMigration("give all units to owner teams", giveAllUnitsToOwnerTeams),
	// v35 -> v36
	NewMigration("adds comment to an action", addCommentIDToAction),
	// v36 -> v37
	NewMigration("regenerate git hooks", regenerateGitHooks36),
	// v37 -> v38
	NewMigration("unescape user full names", unescapeUserFullNames),
	// v38 -> v39
	NewMigration("remove commits and settings unit types", removeCommitsUnitType),
	// v39 -> v40
	NewMigration("add tags to releases and sync existing repositories", releaseAddColumnIsTagAndSyncTags),
	// v40 -> v41
	NewMigration("fix protected branch can push value to false", fixProtectedBranchCanPushValue),
	// v41 -> v42
	NewMigration("remove duplicate unit types", removeDuplicateUnitTypes),
	// v42 -> v43
	NewMigration("empty step", emptyMigration),
	// v43 -> v44
	NewMigration("empty step", emptyMigration),
	// v44 -> v45
	NewMigration("empty step", emptyMigration),
	// v45 -> v46
	NewMigration("remove index column from repo_unit table", removeIndexColumnFromRepoUnitTable),
	// v46 -> v47
	NewMigration("remove organization watch repositories", removeOrganizationWatchRepo),
	// v47 -> v48
	NewMigration("add deleted branches", addDeletedBranch),
	// v48 -> v49
	NewMigration("add repo indexer status", addRepoIndexerStatus),
	// v49 -> v50
	NewMigration("adds time tracking and stopwatches", addTimetracking),
	// v50 -> v51
	NewMigration("migrate protected branch struct", migrateProtectedBranchStruct),
	// v51 -> v52
	NewMigration("add default value to user prohibit_login", addDefaultValueToUserProhibitLogin),
	// v52 -> v53
	NewMigration("add lfs lock table", addLFSLock),
	// v53 -> v54
	NewMigration("add reactions", addReactions),
	// v54 -> v55
	NewMigration("add pull request options", addPullRequestOptions),
	// v55 -> v56
	NewMigration("add writable deploy keys", addModeToDeploKeys),
	// v56 -> v57
	NewMigration("remove is_owner, num_teams columns from org_user", removeIsOwnerColumnFromOrgUser),
	// v57 -> v58
	NewMigration("add closed_unix column for issues", addIssueClosedTime),
	// v58 -> v59
	NewMigration("add label descriptions", addLabelsDescriptions),
	// v59 -> v60
	NewMigration("add merge whitelist for protected branches", addProtectedBranchMergeWhitelist),
	// v60 -> v61
	NewMigration("add is_fsck_enabled column for repos", addFsckEnabledToRepo),
	// v61 -> v62
	NewMigration("add size column for attachments", addSizeToAttachment),
	// v62 -> v63
	NewMigration("add last used passcode column for TOTP", addLastUsedPasscodeTOTP),
	// v63 -> v64
	NewMigration("add language column for user setting", addLanguageSetting),
	// v64 -> v65
	NewMigration("add multiple assignees", addMultipleAssignees),
	// v65 -> v66
	NewMigration("add u2f", addU2FReg),
	// v66 -> v67
	NewMigration("add login source id column for public_key table", addLoginSourceIDToPublicKeyTable),
	// v67 -> v68
	NewMigration("remove stale watches", removeStaleWatches),
	// v68 -> V69
	NewMigration("Reformat and remove incorrect topics", reformatAndRemoveIncorrectTopics),
	// v69 -> v70
	NewMigration("move team units to team_unit table", moveTeamUnitsToTeamUnitTable),
	// v70 -> v71
	NewMigration("add issue_dependencies", addIssueDependencies),
	// v71 -> v72
	NewMigration("protect each scratch token", addScratchHash),
	// v72 -> v73
	NewMigration("add review", addReview),
	// v73 -> v74
	NewMigration("add must_change_password column for users table", addMustChangePassword),
	// v74 -> v75
	NewMigration("add approval whitelists to protected branches", addApprovalWhitelistsToProtectedBranches),
	// v75 -> v76
	NewMigration("clear nonused data which not deleted when user was deleted", clearNonusedData),
	// v76 -> v77
	NewMigration("add pull request rebase with merge commit", addPullRequestRebaseWithMerge),
	// v77 -> v78
	NewMigration("add theme to users", addUserDefaultTheme),
	// v78 -> v79
	NewMigration("rename repo is_bare to repo is_empty", renameRepoIsBareToIsEmpty),
	// v79 -> v80
	NewMigration("add can close issues via commit in any branch", addCanCloseIssuesViaCommitInAnyBranch),
	// v80 -> v81
	NewMigration("add is locked to issues", addIsLockedToIssues),
	// v81 -> v82
	NewMigration("update U2F counter type", changeU2FCounterType),
	// v82 -> v83
	NewMigration("hot fix for wrong release sha1 on release table", fixReleaseSha1OnReleaseTable),
	// v83 -> v84
	NewMigration("add uploader id for table attachment", addUploaderIDForAttachment),
	// v84 -> v85
	NewMigration("add table to store original imported gpg keys", addGPGKeyImport),
	// v85 -> v86
<<<<<<< HEAD
	NewMigration("new feature: change target branch of pull requests", featureChangeTargetBranch),
=======
	NewMigration("hash application token", hashAppToken),
	// v86 -> v87
	NewMigration("add http method to webhook", addHTTPMethodToWebhook),
	// v87 -> v88
	NewMigration("add avatar field to repository", addAvatarFieldToRepository),
	// v88 -> v89
	NewMigration("add commit status context field to commit_status", addCommitStatusContext),
	// v89 -> v90
	NewMigration("add original author/url migration info to issues, comments, and repo ", addOriginalMigrationInfo),
	// v90 -> v91
	NewMigration("change length of some repository columns", changeSomeColumnsLengthOfRepo),
	// v91 -> v92
	NewMigration("add index on owner_id of repository and type, review_id of comment", addIndexOnRepositoryAndComment),
	// v92 -> v93
	NewMigration("remove orphaned repository index statuses", removeLingeringIndexStatus),
>>>>>>> 26a78fa6
}

// Migrate database to current version
func Migrate(x *xorm.Engine) error {
	if err := x.Sync(new(Version)); err != nil {
		return fmt.Errorf("sync: %v", err)
	}

	currentVersion := &Version{ID: 1}
	has, err := x.Get(currentVersion)
	if err != nil {
		return fmt.Errorf("get: %v", err)
	} else if !has {
		// If the version record does not exist we think
		// it is a fresh installation and we can skip all migrations.
		currentVersion.ID = 0
		currentVersion.Version = int64(minDBVersion + len(migrations))

		if _, err = x.InsertOne(currentVersion); err != nil {
			return fmt.Errorf("insert: %v", err)
		}
	}

	v := currentVersion.Version
	if minDBVersion > v {
		log.Fatal(`Gitea no longer supports auto-migration from your previously installed version.
Please try to upgrade to a lower version (>= v0.6.0) first, then upgrade to current version.`)
		return nil
	}

	if int(v-minDBVersion) > len(migrations) {
		// User downgraded Gitea.
		currentVersion.Version = int64(len(migrations) + minDBVersion)
		_, err = x.ID(1).Update(currentVersion)
		return err
	}
	for i, m := range migrations[v-minDBVersion:] {
		log.Info("Migration[%d]: %s", v+int64(i), m.Description())
		if err = m.Migrate(x); err != nil {
			return fmt.Errorf("do migrate: %v", err)
		}
		currentVersion.Version = v + int64(i) + 1
		if _, err = x.ID(1).Update(currentVersion); err != nil {
			return err
		}
	}
	return nil
}

func dropTableColumns(sess *xorm.Session, tableName string, columnNames ...string) (err error) {
	if tableName == "" || len(columnNames) == 0 {
		return nil
	}
	// TODO: This will not work if there are foreign keys

	switch {
	case setting.UseSQLite3:
		// First drop the indexes on the columns
		res, errIndex := sess.Query(fmt.Sprintf("PRAGMA index_list(`%s`)", tableName))
		if errIndex != nil {
			return errIndex
		}
		for _, row := range res {
			indexName := row["name"]
			indexRes, err := sess.Query(fmt.Sprintf("PRAGMA index_info(`%s`)", indexName))
			if err != nil {
				return err
			}
			if len(indexRes) != 1 {
				continue
			}
			indexColumn := string(indexRes[0]["name"])
			for _, name := range columnNames {
				if name == indexColumn {
					_, err := sess.Exec(fmt.Sprintf("DROP INDEX `%s`", indexName))
					if err != nil {
						return err
					}
				}
			}
		}

		// Here we need to get the columns from the original table
		sql := fmt.Sprintf("SELECT sql FROM sqlite_master WHERE tbl_name='%s' and type='table'", tableName)
		res, err := sess.Query(sql)
		if err != nil {
			return err
		}
		tableSQL := string(res[0]["sql"])

		// Separate out the column definitions
		tableSQL = tableSQL[strings.Index(tableSQL, "("):]

		// Remove the required columnNames
		for _, name := range columnNames {
			tableSQL = regexp.MustCompile(regexp.QuoteMeta("`"+name+"`")+"[^`,)]*?[,)]").ReplaceAllString(tableSQL, "")
		}

		// Ensure the query is ended properly
		tableSQL = strings.TrimSpace(tableSQL)
		if tableSQL[len(tableSQL)-1] != ')' {
			if tableSQL[len(tableSQL)-1] == ',' {
				tableSQL = tableSQL[:len(tableSQL)-1]
			}
			tableSQL += ")"
		}

		// Find all the columns in the table
		columns := regexp.MustCompile("`([^`]*)`").FindAllString(tableSQL, -1)

		tableSQL = fmt.Sprintf("CREATE TABLE `new_%s_new` ", tableName) + tableSQL
		if _, err := sess.Exec(tableSQL); err != nil {
			return err
		}

		// Now restore the data
		columnsSeparated := strings.Join(columns, ",")
		insertSQL := fmt.Sprintf("INSERT INTO `new_%s_new` (%s) SELECT %s FROM %s", tableName, columnsSeparated, columnsSeparated, tableName)
		if _, err := sess.Exec(insertSQL); err != nil {
			return err
		}

		// Now drop the old table
		if _, err := sess.Exec(fmt.Sprintf("DROP TABLE `%s`", tableName)); err != nil {
			return err
		}

		// Rename the table
		if _, err := sess.Exec(fmt.Sprintf("ALTER TABLE `new_%s_new` RENAME TO `%s`", tableName, tableName)); err != nil {
			return err
		}

	case setting.UsePostgreSQL:
		cols := ""
		for _, col := range columnNames {
			if cols != "" {
				cols += ", "
			}
			cols += "DROP COLUMN `" + col + "` CASCADE"
		}
		if _, err := sess.Exec(fmt.Sprintf("ALTER TABLE `%s` %s", tableName, cols)); err != nil {
			return fmt.Errorf("Drop table `%s` columns %v: %v", tableName, columnNames, err)
		}
	case setting.UseMySQL, setting.UseTiDB:
		// Drop indexes on columns first
		sql := fmt.Sprintf("SHOW INDEX FROM %s WHERE column_name IN ('%s')", tableName, strings.Join(columnNames, "','"))
		res, err := sess.Query(sql)
		if err != nil {
			return err
		}
		for _, index := range res {
			indexName := index["column_name"]
			_, err := sess.Exec(fmt.Sprintf("DROP INDEX `%s` ON `%s`", indexName, tableName))
			if err != nil {
				return err
			}
		}

		// Now drop the columns
		cols := ""
		for _, col := range columnNames {
			if cols != "" {
				cols += ", "
			}
			cols += "DROP COLUMN `" + col + "`"
		}
		if _, err := sess.Exec(fmt.Sprintf("ALTER TABLE `%s` %s", tableName, cols)); err != nil {
			return fmt.Errorf("Drop table `%s` columns %v: %v", tableName, columnNames, err)
		}
	case setting.UseMSSQL:
		cols := ""
		for _, col := range columnNames {
			if cols != "" {
				cols += ", "
			}
			cols += "`" + strings.ToLower(col) + "`"
		}
		sql := fmt.Sprintf("SELECT Name FROM SYS.DEFAULT_CONSTRAINTS WHERE PARENT_OBJECT_ID = OBJECT_ID('%[1]s') AND PARENT_COLUMN_ID IN (SELECT column_id FROM sys.columns WHERE lower(NAME) IN (%[2]s) AND object_id = OBJECT_ID('%[1]s'))",
			tableName, strings.Replace(cols, "`", "'", -1))
		constraints := make([]string, 0)
		if err := sess.SQL(sql).Find(&constraints); err != nil {
			sess.Rollback()
			return fmt.Errorf("Find constraints: %v", err)
		}
		for _, constraint := range constraints {
			if _, err := sess.Exec(fmt.Sprintf("ALTER TABLE `%s` DROP CONSTRAINT `%s`", tableName, constraint)); err != nil {
				sess.Rollback()
				return fmt.Errorf("Drop table `%s` constraint `%s`: %v", tableName, constraint, err)
			}
		}
		if _, err := sess.Exec(fmt.Sprintf("ALTER TABLE `%s` DROP COLUMN %s", tableName, cols)); err != nil {
			sess.Rollback()
			return fmt.Errorf("Drop table `%s` columns %v: %v", tableName, columnNames, err)
		}

		return sess.Commit()
	default:
		log.Fatal("Unrecognized DB")
	}

	return nil
}

func fixLocaleFileLoadPanic(_ *xorm.Engine) error {
	cfg, err := ini.Load(setting.CustomConf)
	if err != nil {
		return fmt.Errorf("load custom config: %v", err)
	}

	cfg.DeleteSection("i18n")
	if err = cfg.SaveTo(setting.CustomConf); err != nil {
		return fmt.Errorf("save custom config: %v", err)
	}

	setting.Langs = strings.Split(strings.Replace(strings.Join(setting.Langs, ","), "fr-CA", "fr-FR", 1), ",")
	return nil
}

func trimCommitActionAppURLPrefix(x *xorm.Engine) error {
	type PushCommit struct {
		Sha1        string
		Message     string
		AuthorEmail string
		AuthorName  string
	}

	type PushCommits struct {
		Len        int
		Commits    []*PushCommit
		CompareURL string `json:"CompareUrl"`
	}

	type Action struct {
		ID      int64  `xorm:"pk autoincr"`
		Content string `xorm:"TEXT"`
	}

	results, err := x.Query("SELECT `id`,`content` FROM `action` WHERE `op_type`=?", 5)
	if err != nil {
		return fmt.Errorf("select commit actions: %v", err)
	}

	sess := x.NewSession()
	defer sess.Close()
	if err = sess.Begin(); err != nil {
		return err
	}

	var pushCommits *PushCommits
	for _, action := range results {
		actID := com.StrTo(string(action["id"])).MustInt64()
		if actID == 0 {
			continue
		}

		pushCommits = new(PushCommits)
		if err = json.Unmarshal(action["content"], pushCommits); err != nil {
			return fmt.Errorf("unmarshal action content[%d]: %v", actID, err)
		}

		infos := strings.Split(pushCommits.CompareURL, "/")
		if len(infos) <= 4 {
			continue
		}
		pushCommits.CompareURL = strings.Join(infos[len(infos)-4:], "/")

		p, err := json.Marshal(pushCommits)
		if err != nil {
			return fmt.Errorf("marshal action content[%d]: %v", actID, err)
		}

		if _, err = sess.ID(actID).Update(&Action{
			Content: string(p),
		}); err != nil {
			return fmt.Errorf("update action[%d]: %v", actID, err)
		}
	}
	return sess.Commit()
}

func issueToIssueLabel(x *xorm.Engine) error {
	type IssueLabel struct {
		ID      int64 `xorm:"pk autoincr"`
		IssueID int64 `xorm:"UNIQUE(s)"`
		LabelID int64 `xorm:"UNIQUE(s)"`
	}

	issueLabels := make([]*IssueLabel, 0, 50)
	results, err := x.Query("SELECT `id`,`label_ids` FROM `issue`")
	if err != nil {
		if strings.Contains(err.Error(), "no such column") ||
			strings.Contains(err.Error(), "Unknown column") {
			return nil
		}
		return fmt.Errorf("select issues: %v", err)
	}
	for _, issue := range results {
		issueID := com.StrTo(issue["id"]).MustInt64()

		// Just in case legacy code can have duplicated IDs for same label.
		mark := make(map[int64]bool)
		for _, idStr := range strings.Split(string(issue["label_ids"]), "|") {
			labelID := com.StrTo(strings.TrimPrefix(idStr, "$")).MustInt64()
			if labelID == 0 || mark[labelID] {
				continue
			}

			mark[labelID] = true
			issueLabels = append(issueLabels, &IssueLabel{
				IssueID: issueID,
				LabelID: labelID,
			})
		}
	}

	sess := x.NewSession()
	defer sess.Close()
	if err = sess.Begin(); err != nil {
		return err
	}

	if err = sess.Sync2(new(IssueLabel)); err != nil {
		return fmt.Errorf("Sync2: %v", err)
	} else if _, err = sess.Insert(issueLabels); err != nil {
		return fmt.Errorf("insert issue-labels: %v", err)
	}

	return sess.Commit()
}

func attachmentRefactor(x *xorm.Engine) error {
	type Attachment struct {
		ID   int64  `xorm:"pk autoincr"`
		UUID string `xorm:"uuid INDEX"`

		// For rename purpose.
		Path    string `xorm:"-"`
		NewPath string `xorm:"-"`
	}

	results, err := x.Query("SELECT * FROM `attachment`")
	if err != nil {
		return fmt.Errorf("select attachments: %v", err)
	}

	attachments := make([]*Attachment, 0, len(results))
	for _, attach := range results {
		if !com.IsExist(string(attach["path"])) {
			// If the attachment is already missing, there is no point to update it.
			continue
		}
		attachments = append(attachments, &Attachment{
			ID:   com.StrTo(attach["id"]).MustInt64(),
			UUID: gouuid.NewV4().String(),
			Path: string(attach["path"]),
		})
	}

	sess := x.NewSession()
	defer sess.Close()
	if err = sess.Begin(); err != nil {
		return err
	}

	if err = sess.Sync2(new(Attachment)); err != nil {
		return fmt.Errorf("Sync2: %v", err)
	}

	// Note: Roll back for rename can be a dead loop,
	// 	so produces a backup file.
	var buf bytes.Buffer
	buf.WriteString("# old path -> new path\n")

	// Update database first because this is where error happens the most often.
	for _, attach := range attachments {
		if _, err = sess.ID(attach.ID).Update(attach); err != nil {
			return err
		}

		attach.NewPath = path.Join(setting.AttachmentPath, attach.UUID[0:1], attach.UUID[1:2], attach.UUID)
		buf.WriteString(attach.Path)
		buf.WriteString("\t")
		buf.WriteString(attach.NewPath)
		buf.WriteString("\n")
	}

	// Then rename attachments.
	isSucceed := true
	defer func() {
		if isSucceed {
			return
		}

		dumpPath := path.Join(setting.LogRootPath, "attachment_path.dump")
		ioutil.WriteFile(dumpPath, buf.Bytes(), 0666)
		log.Info("Failed to rename some attachments, old and new paths are saved into: %s", dumpPath)
	}()
	for _, attach := range attachments {
		if err = os.MkdirAll(path.Dir(attach.NewPath), os.ModePerm); err != nil {
			isSucceed = false
			return err
		}

		if err = os.Rename(attach.Path, attach.NewPath); err != nil {
			isSucceed = false
			return err
		}
	}

	return sess.Commit()
}

func renamePullRequestFields(x *xorm.Engine) (err error) {
	type PullRequest struct {
		ID         int64 `xorm:"pk autoincr"`
		PullID     int64 `xorm:"INDEX"`
		PullIndex  int64
		HeadBarcnh string

		IssueID    int64 `xorm:"INDEX"`
		Index      int64
		HeadBranch string
	}

	if err = x.Sync(new(PullRequest)); err != nil {
		return fmt.Errorf("sync: %v", err)
	}

	results, err := x.Query("SELECT `id`,`pull_id`,`pull_index`,`head_barcnh` FROM `pull_request`")
	if err != nil {
		if strings.Contains(err.Error(), "no such column") {
			return nil
		}
		return fmt.Errorf("select pull requests: %v", err)
	}

	sess := x.NewSession()
	defer sess.Close()
	if err = sess.Begin(); err != nil {
		return err
	}

	var pull *PullRequest
	for _, pr := range results {
		pull = &PullRequest{
			ID:         com.StrTo(pr["id"]).MustInt64(),
			IssueID:    com.StrTo(pr["pull_id"]).MustInt64(),
			Index:      com.StrTo(pr["pull_index"]).MustInt64(),
			HeadBranch: string(pr["head_barcnh"]),
		}
		if pull.Index == 0 {
			continue
		}
		if _, err = sess.ID(pull.ID).Update(pull); err != nil {
			return err
		}
	}

	return sess.Commit()
}

func cleanUpMigrateRepoInfo(x *xorm.Engine) (err error) {
	type (
		User struct {
			ID        int64 `xorm:"pk autoincr"`
			LowerName string
		}
		Repository struct {
			ID        int64 `xorm:"pk autoincr"`
			OwnerID   int64
			LowerName string
		}
	)

	repos := make([]*Repository, 0, 25)
	if err = x.Where("is_mirror=?", false).Find(&repos); err != nil {
		return fmt.Errorf("select all non-mirror repositories: %v", err)
	}
	var user *User
	for _, repo := range repos {
		user = &User{ID: repo.OwnerID}
		has, err := x.Get(user)
		if err != nil {
			return fmt.Errorf("get owner of repository[%d - %d]: %v", repo.ID, repo.OwnerID, err)
		} else if !has {
			continue
		}

		configPath := filepath.Join(setting.RepoRootPath, user.LowerName, repo.LowerName+".git/config")

		// In case repository file is somehow missing.
		if !com.IsFile(configPath) {
			continue
		}

		cfg, err := ini.Load(configPath)
		if err != nil {
			return fmt.Errorf("open config file: %v", err)
		}
		cfg.DeleteSection("remote \"origin\"")
		if err = cfg.SaveToIndent(configPath, "\t"); err != nil {
			return fmt.Errorf("save config file: %v", err)
		}
	}

	return nil
}

func generateOrgRandsAndSalt(x *xorm.Engine) (err error) {
	type User struct {
		ID    int64  `xorm:"pk autoincr"`
		Rands string `xorm:"VARCHAR(10)"`
		Salt  string `xorm:"VARCHAR(10)"`
	}

	orgs := make([]*User, 0, 10)
	if err = x.Where("type=1").And("rands=''").Find(&orgs); err != nil {
		return fmt.Errorf("select all organizations: %v", err)
	}

	sess := x.NewSession()
	defer sess.Close()
	if err = sess.Begin(); err != nil {
		return err
	}

	for _, org := range orgs {
		if org.Rands, err = generate.GetRandomString(10); err != nil {
			return err
		}
		if org.Salt, err = generate.GetRandomString(10); err != nil {
			return err
		}
		if _, err = sess.ID(org.ID).Update(org); err != nil {
			return err
		}
	}

	return sess.Commit()
}

// TAction defines the struct for migrating table action
type TAction struct {
	ID          int64 `xorm:"pk autoincr"`
	CreatedUnix int64
}

// TableName will be invoked by XORM to customrize the table name
func (t *TAction) TableName() string { return "action" }

// TNotice defines the struct for migrating table notice
type TNotice struct {
	ID          int64 `xorm:"pk autoincr"`
	CreatedUnix int64
}

// TableName will be invoked by XORM to customrize the table name
func (t *TNotice) TableName() string { return "notice" }

// TComment defines the struct for migrating table comment
type TComment struct {
	ID          int64 `xorm:"pk autoincr"`
	CreatedUnix int64
}

// TableName will be invoked by XORM to customrize the table name
func (t *TComment) TableName() string { return "comment" }

// TIssue defines the struct for migrating table issue
type TIssue struct {
	ID           int64 `xorm:"pk autoincr"`
	DeadlineUnix int64
	CreatedUnix  int64
	UpdatedUnix  int64
}

// TableName will be invoked by XORM to customrize the table name
func (t *TIssue) TableName() string { return "issue" }

// TMilestone defines the struct for migrating table milestone
type TMilestone struct {
	ID             int64 `xorm:"pk autoincr"`
	DeadlineUnix   int64
	ClosedDateUnix int64
}

// TableName will be invoked by XORM to customrize the table name
func (t *TMilestone) TableName() string { return "milestone" }

// TAttachment defines the struct for migrating table attachment
type TAttachment struct {
	ID          int64 `xorm:"pk autoincr"`
	CreatedUnix int64
}

// TableName will be invoked by XORM to customrize the table name
func (t *TAttachment) TableName() string { return "attachment" }

// TLoginSource defines the struct for migrating table login_source
type TLoginSource struct {
	ID          int64 `xorm:"pk autoincr"`
	CreatedUnix int64
	UpdatedUnix int64
}

// TableName will be invoked by XORM to customrize the table name
func (t *TLoginSource) TableName() string { return "login_source" }

// TPull defines the struct for migrating table pull_request
type TPull struct {
	ID         int64 `xorm:"pk autoincr"`
	MergedUnix int64
}

// TableName will be invoked by XORM to customrize the table name
func (t *TPull) TableName() string { return "pull_request" }

// TRelease defines the struct for migrating table release
type TRelease struct {
	ID          int64 `xorm:"pk autoincr"`
	CreatedUnix int64
}

// TableName will be invoked by XORM to customrize the table name
func (t *TRelease) TableName() string { return "release" }

// TRepo defines the struct for migrating table repository
type TRepo struct {
	ID          int64 `xorm:"pk autoincr"`
	CreatedUnix int64
	UpdatedUnix int64
}

// TableName will be invoked by XORM to customrize the table name
func (t *TRepo) TableName() string { return "repository" }

// TMirror defines the struct for migrating table mirror
type TMirror struct {
	ID             int64 `xorm:"pk autoincr"`
	UpdatedUnix    int64
	NextUpdateUnix int64
}

// TableName will be invoked by XORM to customrize the table name
func (t *TMirror) TableName() string { return "mirror" }

// TPublicKey defines the struct for migrating table public_key
type TPublicKey struct {
	ID          int64 `xorm:"pk autoincr"`
	CreatedUnix int64
	UpdatedUnix int64
}

// TableName will be invoked by XORM to customrize the table name
func (t *TPublicKey) TableName() string { return "public_key" }

// TDeployKey defines the struct for migrating table deploy_key
type TDeployKey struct {
	ID          int64 `xorm:"pk autoincr"`
	CreatedUnix int64
	UpdatedUnix int64
}

// TableName will be invoked by XORM to customrize the table name
func (t *TDeployKey) TableName() string { return "deploy_key" }

// TAccessToken defines the struct for migrating table access_token
type TAccessToken struct {
	ID          int64 `xorm:"pk autoincr"`
	CreatedUnix int64
	UpdatedUnix int64
}

// TableName will be invoked by XORM to customrize the table name
func (t *TAccessToken) TableName() string { return "access_token" }

// TUser defines the struct for migrating table user
type TUser struct {
	ID          int64 `xorm:"pk autoincr"`
	CreatedUnix int64
	UpdatedUnix int64
}

// TableName will be invoked by XORM to customrize the table name
func (t *TUser) TableName() string { return "user" }

// TWebhook defines the struct for migrating table webhook
type TWebhook struct {
	ID          int64 `xorm:"pk autoincr"`
	CreatedUnix int64
	UpdatedUnix int64
}

// TableName will be invoked by XORM to customrize the table name
func (t *TWebhook) TableName() string { return "webhook" }

func convertDateToUnix(x *xorm.Engine) (err error) {
	log.Info("This migration could take up to minutes, please be patient.")
	type Bean struct {
		ID         int64 `xorm:"pk autoincr"`
		Created    time.Time
		Updated    time.Time
		Merged     time.Time
		Deadline   time.Time
		ClosedDate time.Time
		NextUpdate time.Time
	}

	var tables = []struct {
		name string
		cols []string
		bean interface{}
	}{
		{"action", []string{"created"}, new(TAction)},
		{"notice", []string{"created"}, new(TNotice)},
		{"comment", []string{"created"}, new(TComment)},
		{"issue", []string{"deadline", "created", "updated"}, new(TIssue)},
		{"milestone", []string{"deadline", "closed_date"}, new(TMilestone)},
		{"attachment", []string{"created"}, new(TAttachment)},
		{"login_source", []string{"created", "updated"}, new(TLoginSource)},
		{"pull_request", []string{"merged"}, new(TPull)},
		{"release", []string{"created"}, new(TRelease)},
		{"repository", []string{"created", "updated"}, new(TRepo)},
		{"mirror", []string{"updated", "next_update"}, new(TMirror)},
		{"public_key", []string{"created", "updated"}, new(TPublicKey)},
		{"deploy_key", []string{"created", "updated"}, new(TDeployKey)},
		{"access_token", []string{"created", "updated"}, new(TAccessToken)},
		{"user", []string{"created", "updated"}, new(TUser)},
		{"webhook", []string{"created", "updated"}, new(TWebhook)},
	}

	for _, table := range tables {
		log.Info("Converting table: %s", table.name)
		if err = x.Sync2(table.bean); err != nil {
			return fmt.Errorf("Sync [table: %s]: %v", table.name, err)
		}

		offset := 0
		for {
			beans := make([]*Bean, 0, 100)
			if err = x.Table(table.name).Asc("id").Limit(100, offset).Find(&beans); err != nil {
				return fmt.Errorf("select beans [table: %s, offset: %d]: %v", table.name, offset, err)
			}
			log.Trace("Table [%s]: offset: %d, beans: %d", table.name, offset, len(beans))
			if len(beans) == 0 {
				break
			}
			offset += 100

			baseSQL := "UPDATE `" + table.name + "` SET "
			for _, bean := range beans {
				valSQLs := make([]string, 0, len(table.cols))
				for _, col := range table.cols {
					fieldSQL := ""
					fieldSQL += col + "_unix = "

					switch col {
					case "deadline":
						if bean.Deadline.IsZero() {
							continue
						}
						fieldSQL += com.ToStr(bean.Deadline.Unix())
					case "created":
						fieldSQL += com.ToStr(bean.Created.Unix())
					case "updated":
						fieldSQL += com.ToStr(bean.Updated.Unix())
					case "closed_date":
						fieldSQL += com.ToStr(bean.ClosedDate.Unix())
					case "merged":
						fieldSQL += com.ToStr(bean.Merged.Unix())
					case "next_update":
						fieldSQL += com.ToStr(bean.NextUpdate.Unix())
					}

					valSQLs = append(valSQLs, fieldSQL)
				}

				if len(valSQLs) == 0 {
					continue
				}

				if _, err = x.Exec(baseSQL + strings.Join(valSQLs, ",") + " WHERE id = " + com.ToStr(bean.ID)); err != nil {
					return fmt.Errorf("update bean [table: %s, id: %d]: %v", table.name, bean.ID, err)
				}
			}
		}
	}

	return nil
}<|MERGE_RESOLUTION|>--- conflicted
+++ resolved
@@ -225,9 +225,6 @@
 	// v84 -> v85
 	NewMigration("add table to store original imported gpg keys", addGPGKeyImport),
 	// v85 -> v86
-<<<<<<< HEAD
-	NewMigration("new feature: change target branch of pull requests", featureChangeTargetBranch),
-=======
 	NewMigration("hash application token", hashAppToken),
 	// v86 -> v87
 	NewMigration("add http method to webhook", addHTTPMethodToWebhook),
@@ -243,7 +240,8 @@
 	NewMigration("add index on owner_id of repository and type, review_id of comment", addIndexOnRepositoryAndComment),
 	// v92 -> v93
 	NewMigration("remove orphaned repository index statuses", removeLingeringIndexStatus),
->>>>>>> 26a78fa6
+	// v93 -> v94
+	NewMigration("new feature: change target branch of pull requests", featureChangeTargetBranch),
 }
 
 // Migrate database to current version
