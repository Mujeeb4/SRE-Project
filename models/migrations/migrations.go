--- conflicted
+++ resolved
@@ -358,13 +358,11 @@
 	// v201 -> v202
 	NewMigration("Drop table remote_version (if exists)", dropTableRemoteVersion),
 	// v202 -> v203
-<<<<<<< HEAD
+	NewMigration("Create key/value table for user settings", createUserSettingsTable),
+	// v203 -> v204
 	NewMigration("Add private issues to Repository table", addPrivateIssuesToRepo),
-	// v203 -> v204
+	// v204 -> v205
 	NewMigration("Set Owners team to acess private issues", setOwnersTeamToSeePrivateIssues),
-=======
-	NewMigration("Create key/value table for user settings", createUserSettingsTable),
->>>>>>> a3efd048
 }
 
 // GetCurrentDBVersion returns the current db version
