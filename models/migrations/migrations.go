--- conflicted
+++ resolved
@@ -449,13 +449,10 @@
 	NewMigration("Create secrets table", v1_19.CreateSecretsTable),
 	// v237 -> v238
 	NewMigration("Drop ForeignReference table", v1_19.DropForeignReferenceTable),
-<<<<<<< HEAD
+	// v238 -> v239
+	NewMigration("Add updated unix to LFSMetaObject", v1_19.AddUpdatedUnixToLFSMetaObject),
 	// to modify later
 	NewMigration("add size limit on repository", v1_19.AddSizeLimitOnRepo),
-=======
-	// v238 -> v239
-	NewMigration("Add updated unix to LFSMetaObject", v1_19.AddUpdatedUnixToLFSMetaObject),
->>>>>>> 9edf80f4
 }
 
 // GetCurrentDBVersion returns the current db version
