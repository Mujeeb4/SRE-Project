// Copyright 2015 The Gogs Authors. All rights reserved.
// Copyright 2017 The Gitea Authors. All rights reserved.
// Use of this source code is governed by a MIT-style
// license that can be found in the LICENSE file.

package migrations

import (
	"fmt"
	"regexp"
	"strings"

	"code.gitea.io/gitea/modules/log"
	"code.gitea.io/gitea/modules/setting"

	"xorm.io/xorm"
)

const minDBVersion = 70 // Gitea 1.5.3

// Migration describes on migration from lower version to high version
type Migration interface {
	Description() string
	Migrate(*xorm.Engine) error
}

type migration struct {
	description string
	migrate     func(*xorm.Engine) error
}

// NewMigration creates a new migration
func NewMigration(desc string, fn func(*xorm.Engine) error) Migration {
	return &migration{desc, fn}
}

// Description returns the migration's description
func (m *migration) Description() string {
	return m.description
}

// Migrate executes the migration
func (m *migration) Migrate(x *xorm.Engine) error {
	return m.migrate(x)
}

// Version describes the version table. Should have only one row with id==1
type Version struct {
	ID      int64 `xorm:"pk autoincr"`
	Version int64
}

// This is a sequence of migrations. Add new migrations to the bottom of the list.
// If you want to "retire" a migration, remove it from the top of the list and
// update minDBVersion accordingly
var migrations = []Migration{

	// Gitea 1.5.3 ends at v70

	// v70 -> v71
	NewMigration("add issue_dependencies", addIssueDependencies),
	// v71 -> v72
	NewMigration("protect each scratch token", addScratchHash),
	// v72 -> v73
	NewMigration("add review", addReview),

	// Gitea 1.6.4 ends at v73

	// v73 -> v74
	NewMigration("add must_change_password column for users table", addMustChangePassword),
	// v74 -> v75
	NewMigration("add approval whitelists to protected branches", addApprovalWhitelistsToProtectedBranches),
	// v75 -> v76
	NewMigration("clear nonused data which not deleted when user was deleted", clearNonusedData),

	// Gitea 1.7.6 ends at v76

	// v76 -> v77
	NewMigration("add pull request rebase with merge commit", addPullRequestRebaseWithMerge),
	// v77 -> v78
	NewMigration("add theme to users", addUserDefaultTheme),
	// v78 -> v79
	NewMigration("rename repo is_bare to repo is_empty", renameRepoIsBareToIsEmpty),
	// v79 -> v80
	NewMigration("add can close issues via commit in any branch", addCanCloseIssuesViaCommitInAnyBranch),
	// v80 -> v81
	NewMigration("add is locked to issues", addIsLockedToIssues),
	// v81 -> v82
	NewMigration("update U2F counter type", changeU2FCounterType),

	// Gitea 1.8.3 ends at v82

	// v82 -> v83
	NewMigration("hot fix for wrong release sha1 on release table", fixReleaseSha1OnReleaseTable),
	// v83 -> v84
	NewMigration("add uploader id for table attachment", addUploaderIDForAttachment),
	// v84 -> v85
	NewMigration("add table to store original imported gpg keys", addGPGKeyImport),
	// v85 -> v86
	NewMigration("hash application token", hashAppToken),
	// v86 -> v87
	NewMigration("add http method to webhook", addHTTPMethodToWebhook),
	// v87 -> v88
	NewMigration("add avatar field to repository", addAvatarFieldToRepository),

	// Gitea 1.9.6 ends at v88

	// v88 -> v89
	NewMigration("add commit status context field to commit_status", addCommitStatusContext),
	// v89 -> v90
	NewMigration("add original author/url migration info to issues, comments, and repo ", addOriginalMigrationInfo),
	// v90 -> v91
	NewMigration("change length of some repository columns", changeSomeColumnsLengthOfRepo),
	// v91 -> v92
	NewMigration("add index on owner_id of repository and type, review_id of comment", addIndexOnRepositoryAndComment),
	// v92 -> v93
	NewMigration("remove orphaned repository index statuses", removeLingeringIndexStatus),
	// v93 -> v94
	NewMigration("add email notification enabled preference to user", addEmailNotificationEnabledToUser),
	// v94 -> v95
	NewMigration("add enable_status_check, status_check_contexts to protected_branch", addStatusCheckColumnsForProtectedBranches),
	// v95 -> v96
	NewMigration("add table columns for cross referencing issues", addCrossReferenceColumns),
	// v96 -> v97
	NewMigration("delete orphaned attachments", deleteOrphanedAttachments),
	// v97 -> v98
	NewMigration("add repo_admin_change_team_access to user", addRepoAdminChangeTeamAccessColumnForUser),
	// v98 -> v99
	NewMigration("add original author name and id on migrated release", addOriginalAuthorOnMigratedReleases),

	// Gitea 1.10.3 ends at v99

	// v99 -> v100
	NewMigration("add task table and status column for repository table", addTaskTable),
	// v100 -> v101
	NewMigration("update migration repositories' service type", updateMigrationServiceTypes),
	// v101 -> v102
	NewMigration("change length of some external login users columns", changeSomeColumnsLengthOfExternalLoginUser),
	// v102 -> v103
	NewMigration("update migration repositories' service type", dropColumnHeadUserNameOnPullRequest),
	// v103 -> v104
	NewMigration("Add WhitelistDeployKeys to protected branch", addWhitelistDeployKeysToBranches),
	// v104 -> v105
	NewMigration("remove unnecessary columns from label", removeLabelUneededCols),
	// v105 -> v106
	NewMigration("add includes_all_repositories to teams", addTeamIncludesAllRepositories),
	// v106 -> v107
	NewMigration("add column `mode` to table watch", addModeColumnToWatch),
	// v107 -> v108
	NewMigration("Add template options to repository", addTemplateToRepo),
	// v108 -> v109
	NewMigration("Add comment_id on table notification", addCommentIDOnNotification),
	// v109 -> v110
	NewMigration("add can_create_org_repo to team", addCanCreateOrgRepoColumnForTeam),
	// v110 -> v111
	NewMigration("change review content type to text", changeReviewContentToText),
	// v111 -> v112
	NewMigration("update branch protection for can push and whitelist enable", addBranchProtectionCanPushAndEnableWhitelist),
	// v112 -> v113
	NewMigration("remove release attachments which repository deleted", removeAttachmentMissedRepo),
	// v113 -> v114
	NewMigration("new feature: change target branch of pull requests", featureChangeTargetBranch),
	// v114 -> v115
	NewMigration("Remove authentication credentials from stored URL", sanitizeOriginalURL),
	// v115 -> v116
	NewMigration("add user_id prefix to existing user avatar name", renameExistingUserAvatarName),
	// v116 -> v117
	NewMigration("Extend TrackedTimes", extendTrackedTimes),
	// v117 -> v118
	NewMigration("Add block on rejected reviews branch protection", addBlockOnRejectedReviews),
	// v118 -> v119
	NewMigration("Add commit id and stale to reviews", addReviewCommitAndStale),
	// v119 -> v120
	NewMigration("Fix migrated repositories' git service type", fixMigratedRepositoryServiceType),
	// v120 -> v121
	NewMigration("Add owner_name on table repository", addOwnerNameOnRepository),
	// v121 -> v122
	NewMigration("add is_restricted column for users table", addIsRestricted),
	// v122 -> v123
	NewMigration("Add Require Signed Commits to ProtectedBranch", addRequireSignedCommits),
	// v123 -> v124
	NewMigration("Add original informations for reactions", addReactionOriginals),
	// v124 -> v125
	NewMigration("Add columns to user and repository", addUserRepoMissingColumns),
	// v125 -> v126
	NewMigration("Add some columns on review for migration", addReviewMigrateInfo),
	// v126 -> v127
	NewMigration("Fix topic repository count", fixTopicRepositoryCount),
	// v127 -> v128
<<<<<<< HEAD
	NewMigration("create repo transfer table", addRepoTransfer),
=======
	NewMigration("add repository code language statistics", addLanguageStats),
>>>>>>> 791b109d
}

// Migrate database to current version
func Migrate(x *xorm.Engine) error {
	if err := x.Sync(new(Version)); err != nil {
		return fmt.Errorf("sync: %v", err)
	}

	currentVersion := &Version{ID: 1}
	has, err := x.Get(currentVersion)
	if err != nil {
		return fmt.Errorf("get: %v", err)
	} else if !has {
		// If the version record does not exist we think
		// it is a fresh installation and we can skip all migrations.
		currentVersion.ID = 0
		currentVersion.Version = int64(minDBVersion + len(migrations))

		if _, err = x.InsertOne(currentVersion); err != nil {
			return fmt.Errorf("insert: %v", err)
		}
	}

	v := currentVersion.Version
	if minDBVersion > v {
		log.Fatal(`Gitea no longer supports auto-migration from your previously installed version.
Please try upgrading to a lower version first (suggested v1.6.4), then upgrade to this version.`)
		return nil
	}

	if int(v-minDBVersion) > len(migrations) {
		// User downgraded Gitea.
		currentVersion.Version = int64(len(migrations) + minDBVersion)
		_, err = x.ID(1).Update(currentVersion)
		return err
	}
	for i, m := range migrations[v-minDBVersion:] {
		log.Info("Migration[%d]: %s", v+int64(i), m.Description())
		if err = m.Migrate(x); err != nil {
			return fmt.Errorf("do migrate: %v", err)
		}
		currentVersion.Version = v + int64(i) + 1
		if _, err = x.ID(1).Update(currentVersion); err != nil {
			return err
		}
	}
	return nil
}

func dropTableColumns(sess *xorm.Session, tableName string, columnNames ...string) (err error) {
	if tableName == "" || len(columnNames) == 0 {
		return nil
	}
	// TODO: This will not work if there are foreign keys

	switch {
	case setting.Database.UseSQLite3:
		// First drop the indexes on the columns
		res, errIndex := sess.Query(fmt.Sprintf("PRAGMA index_list(`%s`)", tableName))
		if errIndex != nil {
			return errIndex
		}
		for _, row := range res {
			indexName := row["name"]
			indexRes, err := sess.Query(fmt.Sprintf("PRAGMA index_info(`%s`)", indexName))
			if err != nil {
				return err
			}
			if len(indexRes) != 1 {
				continue
			}
			indexColumn := string(indexRes[0]["name"])
			for _, name := range columnNames {
				if name == indexColumn {
					_, err := sess.Exec(fmt.Sprintf("DROP INDEX `%s`", indexName))
					if err != nil {
						return err
					}
				}
			}
		}

		// Here we need to get the columns from the original table
		sql := fmt.Sprintf("SELECT sql FROM sqlite_master WHERE tbl_name='%s' and type='table'", tableName)
		res, err := sess.Query(sql)
		if err != nil {
			return err
		}
		tableSQL := string(res[0]["sql"])

		// Separate out the column definitions
		tableSQL = tableSQL[strings.Index(tableSQL, "("):]

		// Remove the required columnNames
		for _, name := range columnNames {
			tableSQL = regexp.MustCompile(regexp.QuoteMeta("`"+name+"`")+"[^`,)]*?[,)]").ReplaceAllString(tableSQL, "")
		}

		// Ensure the query is ended properly
		tableSQL = strings.TrimSpace(tableSQL)
		if tableSQL[len(tableSQL)-1] != ')' {
			if tableSQL[len(tableSQL)-1] == ',' {
				tableSQL = tableSQL[:len(tableSQL)-1]
			}
			tableSQL += ")"
		}

		// Find all the columns in the table
		columns := regexp.MustCompile("`([^`]*)`").FindAllString(tableSQL, -1)

		tableSQL = fmt.Sprintf("CREATE TABLE `new_%s_new` ", tableName) + tableSQL
		if _, err := sess.Exec(tableSQL); err != nil {
			return err
		}

		// Now restore the data
		columnsSeparated := strings.Join(columns, ",")
		insertSQL := fmt.Sprintf("INSERT INTO `new_%s_new` (%s) SELECT %s FROM %s", tableName, columnsSeparated, columnsSeparated, tableName)
		if _, err := sess.Exec(insertSQL); err != nil {
			return err
		}

		// Now drop the old table
		if _, err := sess.Exec(fmt.Sprintf("DROP TABLE `%s`", tableName)); err != nil {
			return err
		}

		// Rename the table
		if _, err := sess.Exec(fmt.Sprintf("ALTER TABLE `new_%s_new` RENAME TO `%s`", tableName, tableName)); err != nil {
			return err
		}

	case setting.Database.UsePostgreSQL:
		cols := ""
		for _, col := range columnNames {
			if cols != "" {
				cols += ", "
			}
			cols += "DROP COLUMN `" + col + "` CASCADE"
		}
		if _, err := sess.Exec(fmt.Sprintf("ALTER TABLE `%s` %s", tableName, cols)); err != nil {
			return fmt.Errorf("Drop table `%s` columns %v: %v", tableName, columnNames, err)
		}
	case setting.Database.UseMySQL:
		// Drop indexes on columns first
		sql := fmt.Sprintf("SHOW INDEX FROM %s WHERE column_name IN ('%s')", tableName, strings.Join(columnNames, "','"))
		res, err := sess.Query(sql)
		if err != nil {
			return err
		}
		for _, index := range res {
			indexName := index["column_name"]
			if len(indexName) > 0 {
				_, err := sess.Exec(fmt.Sprintf("DROP INDEX `%s` ON `%s`", indexName, tableName))
				if err != nil {
					return err
				}
			}
		}

		// Now drop the columns
		cols := ""
		for _, col := range columnNames {
			if cols != "" {
				cols += ", "
			}
			cols += "DROP COLUMN `" + col + "`"
		}
		if _, err := sess.Exec(fmt.Sprintf("ALTER TABLE `%s` %s", tableName, cols)); err != nil {
			return fmt.Errorf("Drop table `%s` columns %v: %v", tableName, columnNames, err)
		}
	case setting.Database.UseMSSQL:
		cols := ""
		for _, col := range columnNames {
			if cols != "" {
				cols += ", "
			}
			cols += "`" + strings.ToLower(col) + "`"
		}
		sql := fmt.Sprintf("SELECT Name FROM SYS.DEFAULT_CONSTRAINTS WHERE PARENT_OBJECT_ID = OBJECT_ID('%[1]s') AND PARENT_COLUMN_ID IN (SELECT column_id FROM sys.columns WHERE lower(NAME) IN (%[2]s) AND object_id = OBJECT_ID('%[1]s'))",
			tableName, strings.Replace(cols, "`", "'", -1))
		constraints := make([]string, 0)
		if err := sess.SQL(sql).Find(&constraints); err != nil {
			sess.Rollback()
			return fmt.Errorf("Find constraints: %v", err)
		}
		for _, constraint := range constraints {
			if _, err := sess.Exec(fmt.Sprintf("ALTER TABLE `%s` DROP CONSTRAINT `%s`", tableName, constraint)); err != nil {
				sess.Rollback()
				return fmt.Errorf("Drop table `%s` constraint `%s`: %v", tableName, constraint, err)
			}
		}
		if _, err := sess.Exec(fmt.Sprintf("ALTER TABLE `%s` DROP COLUMN %s", tableName, cols)); err != nil {
			sess.Rollback()
			return fmt.Errorf("Drop table `%s` columns %v: %v", tableName, columnNames, err)
		}

		return sess.Commit()
	default:
		log.Fatal("Unrecognized DB")
	}

	return nil
}<|MERGE_RESOLUTION|>--- conflicted
+++ resolved
@@ -187,11 +187,9 @@
 	// v126 -> v127
 	NewMigration("Fix topic repository count", fixTopicRepositoryCount),
 	// v127 -> v128
-<<<<<<< HEAD
+	NewMigration("add repository code language statistics", addLanguageStats),
+	// v128 -> v129
 	NewMigration("create repo transfer table", addRepoTransfer),
-=======
-	NewMigration("add repository code language statistics", addLanguageStats),
->>>>>>> 791b109d
 }
 
 // Migrate database to current version
