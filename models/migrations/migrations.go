// Copyright 2015 The Gogs Authors. All rights reserved.
// Copyright 2017 The Gitea Authors. All rights reserved.
// SPDX-License-Identifier: MIT

package migrations

import (
	"context"
	"fmt"
	"os"

	"code.gitea.io/gitea/models/migrations/v1_10"
	"code.gitea.io/gitea/models/migrations/v1_11"
	"code.gitea.io/gitea/models/migrations/v1_12"
	"code.gitea.io/gitea/models/migrations/v1_13"
	"code.gitea.io/gitea/models/migrations/v1_14"
	"code.gitea.io/gitea/models/migrations/v1_15"
	"code.gitea.io/gitea/models/migrations/v1_16"
	"code.gitea.io/gitea/models/migrations/v1_17"
	"code.gitea.io/gitea/models/migrations/v1_18"
	"code.gitea.io/gitea/models/migrations/v1_19"
	"code.gitea.io/gitea/models/migrations/v1_20"
	"code.gitea.io/gitea/models/migrations/v1_6"
	"code.gitea.io/gitea/models/migrations/v1_7"
	"code.gitea.io/gitea/models/migrations/v1_8"
	"code.gitea.io/gitea/models/migrations/v1_9"
	"code.gitea.io/gitea/modules/git"
	"code.gitea.io/gitea/modules/log"
	"code.gitea.io/gitea/modules/setting"

	"xorm.io/xorm"
	"xorm.io/xorm/names"
)

const minDBVersion = 70 // Gitea 1.5.3

// Migration describes on migration from lower version to high version
type Migration interface {
	Description() string
	Migrate(*xorm.Engine) error
}

type migration struct {
	description string
	migrate     func(*xorm.Engine) error
}

// NewMigration creates a new migration
func NewMigration(desc string, fn func(*xorm.Engine) error) Migration {
	return &migration{desc, fn}
}

// Description returns the migration's description
func (m *migration) Description() string {
	return m.description
}

// Migrate executes the migration
func (m *migration) Migrate(x *xorm.Engine) error {
	return m.migrate(x)
}

// Version describes the version table. Should have only one row with id==1
type Version struct {
	ID      int64 `xorm:"pk autoincr"`
	Version int64
}

// Use noopMigration when there is a migration that has been no-oped
var noopMigration = func(_ *xorm.Engine) error { return nil }

// This is a sequence of migrations. Add new migrations to the bottom of the list.
// If you want to "retire" a migration, remove it from the top of the list and
// update minDBVersion accordingly
var migrations = []Migration{
	// Gitea 1.5.0 ends at v69

	// v70 -> v71
	NewMigration("add issue_dependencies", v1_6.AddIssueDependencies),
	// v71 -> v72
	NewMigration("protect each scratch token", v1_6.AddScratchHash),
	// v72 -> v73
	NewMigration("add review", v1_6.AddReview),

	// Gitea 1.6.0 ends at v73

	// v73 -> v74
	NewMigration("add must_change_password column for users table", v1_7.AddMustChangePassword),
	// v74 -> v75
	NewMigration("add approval whitelists to protected branches", v1_7.AddApprovalWhitelistsToProtectedBranches),
	// v75 -> v76
	NewMigration("clear nonused data which not deleted when user was deleted", v1_7.ClearNonusedData),

	// Gitea 1.7.0 ends at v76

	// v76 -> v77
	NewMigration("add pull request rebase with merge commit", v1_8.AddPullRequestRebaseWithMerge),
	// v77 -> v78
	NewMigration("add theme to users", v1_8.AddUserDefaultTheme),
	// v78 -> v79
	NewMigration("rename repo is_bare to repo is_empty", v1_8.RenameRepoIsBareToIsEmpty),
	// v79 -> v80
	NewMigration("add can close issues via commit in any branch", v1_8.AddCanCloseIssuesViaCommitInAnyBranch),
	// v80 -> v81
	NewMigration("add is locked to issues", v1_8.AddIsLockedToIssues),
	// v81 -> v82
	NewMigration("update U2F counter type", v1_8.ChangeU2FCounterType),

	// Gitea 1.8.0 ends at v82

	// v82 -> v83
	NewMigration("hot fix for wrong release sha1 on release table", v1_9.FixReleaseSha1OnReleaseTable),
	// v83 -> v84
	NewMigration("add uploader id for table attachment", v1_9.AddUploaderIDForAttachment),
	// v84 -> v85
	NewMigration("add table to store original imported gpg keys", v1_9.AddGPGKeyImport),
	// v85 -> v86
	NewMigration("hash application token", v1_9.HashAppToken),
	// v86 -> v87
	NewMigration("add http method to webhook", v1_9.AddHTTPMethodToWebhook),
	// v87 -> v88
	NewMigration("add avatar field to repository", v1_9.AddAvatarFieldToRepository),

	// Gitea 1.9.0 ends at v88

	// v88 -> v89
	NewMigration("add commit status context field to commit_status", v1_10.AddCommitStatusContext),
	// v89 -> v90
	NewMigration("add original author/url migration info to issues, comments, and repo ", v1_10.AddOriginalMigrationInfo),
	// v90 -> v91
	NewMigration("change length of some repository columns", v1_10.ChangeSomeColumnsLengthOfRepo),
	// v91 -> v92
	NewMigration("add index on owner_id of repository and type, review_id of comment", v1_10.AddIndexOnRepositoryAndComment),
	// v92 -> v93
	NewMigration("remove orphaned repository index statuses", v1_10.RemoveLingeringIndexStatus),
	// v93 -> v94
	NewMigration("add email notification enabled preference to user", v1_10.AddEmailNotificationEnabledToUser),
	// v94 -> v95
	NewMigration("add enable_status_check, status_check_contexts to protected_branch", v1_10.AddStatusCheckColumnsForProtectedBranches),
	// v95 -> v96
	NewMigration("add table columns for cross referencing issues", v1_10.AddCrossReferenceColumns),
	// v96 -> v97
	NewMigration("delete orphaned attachments", v1_10.DeleteOrphanedAttachments),
	// v97 -> v98
	NewMigration("add repo_admin_change_team_access to user", v1_10.AddRepoAdminChangeTeamAccessColumnForUser),
	// v98 -> v99
	NewMigration("add original author name and id on migrated release", v1_10.AddOriginalAuthorOnMigratedReleases),
	// v99 -> v100
	NewMigration("add task table and status column for repository table", v1_10.AddTaskTable),
	// v100 -> v101
	NewMigration("update migration repositories' service type", v1_10.UpdateMigrationServiceTypes),
	// v101 -> v102
	NewMigration("change length of some external login users columns", v1_10.ChangeSomeColumnsLengthOfExternalLoginUser),

	// Gitea 1.10.0 ends at v102

	// v102 -> v103
	NewMigration("update migration repositories' service type", v1_11.DropColumnHeadUserNameOnPullRequest),
	// v103 -> v104
	NewMigration("Add WhitelistDeployKeys to protected branch", v1_11.AddWhitelistDeployKeysToBranches),
	// v104 -> v105
	NewMigration("remove unnecessary columns from label", v1_11.RemoveLabelUneededCols),
	// v105 -> v106
	NewMigration("add includes_all_repositories to teams", v1_11.AddTeamIncludesAllRepositories),
	// v106 -> v107
	NewMigration("add column `mode` to table watch", v1_11.AddModeColumnToWatch),
	// v107 -> v108
	NewMigration("Add template options to repository", v1_11.AddTemplateToRepo),
	// v108 -> v109
	NewMigration("Add comment_id on table notification", v1_11.AddCommentIDOnNotification),
	// v109 -> v110
	NewMigration("add can_create_org_repo to team", v1_11.AddCanCreateOrgRepoColumnForTeam),
	// v110 -> v111
	NewMigration("change review content type to text", v1_11.ChangeReviewContentToText),
	// v111 -> v112
	NewMigration("update branch protection for can push and whitelist enable", v1_11.AddBranchProtectionCanPushAndEnableWhitelist),
	// v112 -> v113
	NewMigration("remove release attachments which repository deleted", v1_11.RemoveAttachmentMissedRepo),
	// v113 -> v114
	NewMigration("new feature: change target branch of pull requests", v1_11.FeatureChangeTargetBranch),
	// v114 -> v115
	NewMigration("Remove authentication credentials from stored URL", v1_11.SanitizeOriginalURL),
	// v115 -> v116
	NewMigration("add user_id prefix to existing user avatar name", v1_11.RenameExistingUserAvatarName),
	// v116 -> v117
	NewMigration("Extend TrackedTimes", v1_11.ExtendTrackedTimes),

	// Gitea 1.11.0 ends at v117

	// v117 -> v118
	NewMigration("Add block on rejected reviews branch protection", v1_12.AddBlockOnRejectedReviews),
	// v118 -> v119
	NewMigration("Add commit id and stale to reviews", v1_12.AddReviewCommitAndStale),
	// v119 -> v120
	NewMigration("Fix migrated repositories' git service type", v1_12.FixMigratedRepositoryServiceType),
	// v120 -> v121
	NewMigration("Add owner_name on table repository", v1_12.AddOwnerNameOnRepository),
	// v121 -> v122
	NewMigration("add is_restricted column for users table", v1_12.AddIsRestricted),
	// v122 -> v123
	NewMigration("Add Require Signed Commits to ProtectedBranch", v1_12.AddRequireSignedCommits),
	// v123 -> v124
	NewMigration("Add original information for reactions", v1_12.AddReactionOriginals),
	// v124 -> v125
	NewMigration("Add columns to user and repository", v1_12.AddUserRepoMissingColumns),
	// v125 -> v126
	NewMigration("Add some columns on review for migration", v1_12.AddReviewMigrateInfo),
	// v126 -> v127
	NewMigration("Fix topic repository count", v1_12.FixTopicRepositoryCount),
	// v127 -> v128
	NewMigration("add repository code language statistics", v1_12.AddLanguageStats),
	// v128 -> v129
	NewMigration("fix merge base for pull requests", v1_12.FixMergeBase),
	// v129 -> v130
	NewMigration("remove dependencies from deleted repositories", v1_12.PurgeUnusedDependencies),
	// v130 -> v131
	NewMigration("Expand webhooks for more granularity", v1_12.ExpandWebhooks),
	// v131 -> v132
	NewMigration("Add IsSystemWebhook column to webhooks table", v1_12.AddSystemWebhookColumn),
	// v132 -> v133
	NewMigration("Add Branch Protection Protected Files Column", v1_12.AddBranchProtectionProtectedFilesColumn),
	// v133 -> v134
	NewMigration("Add EmailHash Table", v1_12.AddEmailHashTable),
	// v134 -> v135
	NewMigration("Refix merge base for merged pull requests", v1_12.RefixMergeBase),
	// v135 -> v136
	NewMigration("Add OrgID column to Labels table", v1_12.AddOrgIDLabelColumn),
	// v136 -> v137
	NewMigration("Add CommitsAhead and CommitsBehind Column to PullRequest Table", v1_12.AddCommitDivergenceToPulls),
	// v137 -> v138
	NewMigration("Add Branch Protection Block Outdated Branch", v1_12.AddBlockOnOutdatedBranch),
	// v138 -> v139
	NewMigration("Add ResolveDoerID to Comment table", v1_12.AddResolveDoerIDCommentColumn),
	// v139 -> v140
	NewMigration("prepend refs/heads/ to issue refs", v1_12.PrependRefsHeadsToIssueRefs),

	// Gitea 1.12.0 ends at v140

	// v140 -> v141
	NewMigration("Save detected language file size to database instead of percent", v1_13.FixLanguageStatsToSaveSize),
	// v141 -> v142
	NewMigration("Add KeepActivityPrivate to User table", v1_13.AddKeepActivityPrivateUserColumn),
	// v142 -> v143
	NewMigration("Ensure Repository.IsArchived is not null", v1_13.SetIsArchivedToFalse),
	// v143 -> v144
	NewMigration("recalculate Stars number for all user", v1_13.RecalculateStars),
	// v144 -> v145
	NewMigration("update Matrix Webhook http method to 'PUT'", v1_13.UpdateMatrixWebhookHTTPMethod),
	// v145 -> v146
	NewMigration("Increase Language field to 50 in LanguageStats", v1_13.IncreaseLanguageField),
	// v146 -> v147
	NewMigration("Add projects info to repository table", v1_13.AddProjectsInfo),
	// v147 -> v148
	NewMigration("create review for 0 review id code comments", v1_13.CreateReviewsForCodeComments),
	// v148 -> v149
	NewMigration("remove issue dependency comments who refer to non existing issues", v1_13.PurgeInvalidDependenciesComments),
	// v149 -> v150
	NewMigration("Add Created and Updated to Milestone table", v1_13.AddCreatedAndUpdatedToMilestones),
	// v150 -> v151
	NewMigration("add primary key to repo_topic", v1_13.AddPrimaryKeyToRepoTopic),
	// v151 -> v152
	NewMigration("set default password algorithm to Argon2", v1_13.SetDefaultPasswordToArgon2),
	// v152 -> v153
	NewMigration("add TrustModel field to Repository", v1_13.AddTrustModelToRepository),
	// v153 > v154
	NewMigration("add Team review request support", v1_13.AddTeamReviewRequestSupport),
	// v154 > v155
	NewMigration("add timestamps to Star, Label, Follow, Watch and Collaboration", v1_13.AddTimeStamps),

	// Gitea 1.13.0 ends at v155

	// v155 -> v156
	NewMigration("add changed_protected_files column for pull_request table", v1_14.AddChangedProtectedFilesPullRequestColumn),
	// v156 -> v157
	NewMigration("fix publisher ID for tag releases", v1_14.FixPublisherIDforTagReleases),
	// v157 -> v158
	NewMigration("ensure repo topics are up-to-date", v1_14.FixRepoTopics),
	// v158 -> v159
	NewMigration("code comment replies should have the commitID of the review they are replying to", v1_14.UpdateCodeCommentReplies),
	// v159 -> v160
	NewMigration("update reactions constraint", v1_14.UpdateReactionConstraint),
	// v160 -> v161
	NewMigration("Add block on official review requests branch protection", v1_14.AddBlockOnOfficialReviewRequests),
	// v161 -> v162
	NewMigration("Convert task type from int to string", v1_14.ConvertTaskTypeToString),
	// v162 -> v163
	NewMigration("Convert webhook task type from int to string", v1_14.ConvertWebhookTaskTypeToString),
	// v163 -> v164
	NewMigration("Convert topic name from 25 to 50", v1_14.ConvertTopicNameFrom25To50),
	// v164 -> v165
	NewMigration("Add scope and nonce columns to oauth2_grant table", v1_14.AddScopeAndNonceColumnsToOAuth2Grant),
	// v165 -> v166
	NewMigration("Convert hook task type from char(16) to varchar(16) and trim the column", v1_14.ConvertHookTaskTypeToVarcharAndTrim),
	// v166 -> v167
	NewMigration("Where Password is Valid with Empty String delete it", v1_14.RecalculateUserEmptyPWD),
	// v167 -> v168
	NewMigration("Add user redirect", v1_14.AddUserRedirect),
	// v168 -> v169
	NewMigration("Recreate user table to fix default values", v1_14.RecreateUserTableToFixDefaultValues),
	// v169 -> v170
	NewMigration("Update DeleteBranch comments to set the old_ref to the commit_sha", v1_14.CommentTypeDeleteBranchUseOldRef),
	// v170 -> v171
	NewMigration("Add Dismissed to Review table", v1_14.AddDismissedReviewColumn),
	// v171 -> v172
	NewMigration("Add Sorting to ProjectBoard table", v1_14.AddSortingColToProjectBoard),
	// v172 -> v173
	NewMigration("Add sessions table for go-chi/session", v1_14.AddSessionTable),
	// v173 -> v174
	NewMigration("Add time_id column to Comment", v1_14.AddTimeIDCommentColumn),
	// v174 -> v175
	NewMigration("Create repo transfer table", v1_14.AddRepoTransfer),
	// v175 -> v176
	NewMigration("Fix Postgres ID Sequences broken by recreate-table", v1_14.FixPostgresIDSequences),
	// v176 -> v177
	NewMigration("Remove invalid labels from comments", v1_14.RemoveInvalidLabels),
	// v177 -> v178
	NewMigration("Delete orphaned IssueLabels", v1_14.DeleteOrphanedIssueLabels),

	// Gitea 1.14.0 ends at v178

	// v178 -> v179
	NewMigration("Add LFS columns to Mirror", v1_15.AddLFSMirrorColumns),
	// v179 -> v180
	NewMigration("Convert avatar url to text", v1_15.ConvertAvatarURLToText),
	// v180 -> v181
	NewMigration("Delete credentials from past migrations", v1_15.DeleteMigrationCredentials),
	// v181 -> v182
	NewMigration("Always save primary email on email address table", v1_15.AddPrimaryEmail2EmailAddress),
	// v182 -> v183
	NewMigration("Add issue resource index table", v1_15.AddIssueResourceIndexTable),
	// v183 -> v184
	NewMigration("Create PushMirror table", v1_15.CreatePushMirrorTable),
	// v184 -> v185
	NewMigration("Rename Task errors to message", v1_15.RenameTaskErrorsToMessage),
	// v185 -> v186
	NewMigration("Add new table repo_archiver", v1_15.AddRepoArchiver),
	// v186 -> v187
	NewMigration("Create protected tag table", v1_15.CreateProtectedTagTable),
	// v187 -> v188
	NewMigration("Drop unneeded webhook related columns", v1_15.DropWebhookColumns),
	// v188 -> v189
	NewMigration("Add key is verified to gpg key", v1_15.AddKeyIsVerified),

	// Gitea 1.15.0 ends at v189

	// v189 -> v190
	NewMigration("Unwrap ldap.Sources", v1_16.UnwrapLDAPSourceCfg),
	// v190 -> v191
	NewMigration("Add agit flow pull request support", v1_16.AddAgitFlowPullRequest),
	// v191 -> v192
	NewMigration("Alter issue/comment table TEXT fields to LONGTEXT", v1_16.AlterIssueAndCommentTextFieldsToLongText),
	// v192 -> v193
	NewMigration("RecreateIssueResourceIndexTable to have a primary key instead of an unique index", v1_16.RecreateIssueResourceIndexTable),
	// v193 -> v194
	NewMigration("Add repo id column for attachment table", v1_16.AddRepoIDForAttachment),
	// v194 -> v195
	NewMigration("Add Branch Protection Unprotected Files Column", v1_16.AddBranchProtectionUnprotectedFilesColumn),
	// v195 -> v196
	NewMigration("Add table commit_status_index", v1_16.AddTableCommitStatusIndex),
	// v196 -> v197
	NewMigration("Add Color to ProjectBoard table", v1_16.AddColorColToProjectBoard),
	// v197 -> v198
	NewMigration("Add renamed_branch table", v1_16.AddRenamedBranchTable),
	// v198 -> v199
	NewMigration("Add issue content history table", v1_16.AddTableIssueContentHistory),
	// v199 -> v200
	NewMigration("No-op (remote version is using AppState now)", noopMigration),
	// v200 -> v201
	NewMigration("Add table app_state", v1_16.AddTableAppState),
	// v201 -> v202
	NewMigration("Drop table remote_version (if exists)", v1_16.DropTableRemoteVersion),
	// v202 -> v203
	NewMigration("Create key/value table for user settings", v1_16.CreateUserSettingsTable),
	// v203 -> v204
	NewMigration("Add Sorting to ProjectIssue table", v1_16.AddProjectIssueSorting),
	// v204 -> v205
	NewMigration("Add key is verified to ssh key", v1_16.AddSSHKeyIsVerified),
	// v205 -> v206
	NewMigration("Migrate to higher varchar on user struct", v1_16.MigrateUserPasswordSalt),
	// v206 -> v207
	NewMigration("Add authorize column to team_unit table", v1_16.AddAuthorizeColForTeamUnit),
	// v207 -> v208
	NewMigration("Add webauthn table and migrate u2f data to webauthn - NO-OPED", v1_16.AddWebAuthnCred),
	// v208 -> v209
	NewMigration("Use base32.HexEncoding instead of base64 encoding for cred ID as it is case insensitive - NO-OPED", v1_16.UseBase32HexForCredIDInWebAuthnCredential),
	// v209 -> v210
	NewMigration("Increase WebAuthentication CredentialID size to 410 - NO-OPED", v1_16.IncreaseCredentialIDTo410),
	// v210 -> v211
	NewMigration("v208 was completely broken - remigrate", v1_16.RemigrateU2FCredentials),

	// Gitea 1.16.2 ends at v211

	// v211 -> v212
	NewMigration("Create ForeignReference table", v1_17.CreateForeignReferenceTable),
	// v212 -> v213
	NewMigration("Add package tables", v1_17.AddPackageTables),
	// v213 -> v214
	NewMigration("Add allow edits from maintainers to PullRequest table", v1_17.AddAllowMaintainerEdit),
	// v214 -> v215
	NewMigration("Add auto merge table", v1_17.AddAutoMergeTable),
	// v215 -> v216
	NewMigration("allow to view files in PRs", v1_17.AddReviewViewedFiles),
	// v216 -> v217
	NewMigration("No-op (Improve Action table indices v1)", noopMigration),
	// v217 -> v218
	NewMigration("Alter hook_task table TEXT fields to LONGTEXT", v1_17.AlterHookTaskTextFieldsToLongText),
	// v218 -> v219
	NewMigration("Improve Action table indices v2", v1_17.ImproveActionTableIndices),
	// v219 -> v220
	NewMigration("Add sync_on_commit column to push_mirror table", v1_17.AddSyncOnCommitColForPushMirror),
	// v220 -> v221
	NewMigration("Add container repository property", v1_17.AddContainerRepositoryProperty),
	// v221 -> v222
	NewMigration("Store WebAuthentication CredentialID as bytes and increase size to at least 1024", v1_17.StoreWebauthnCredentialIDAsBytes),
	// v222 -> v223
	NewMigration("Drop old CredentialID column", v1_17.DropOldCredentialIDColumn),
	// v223 -> v224
	NewMigration("Rename CredentialIDBytes column to CredentialID", v1_17.RenameCredentialIDBytes),

	// Gitea 1.17.0 ends at v224

	// v224 -> v225
	NewMigration("Add badges to users", v1_18.CreateUserBadgesTable),
	// v225 -> v226
	NewMigration("Alter gpg_key/public_key content TEXT fields to MEDIUMTEXT", v1_18.AlterPublicGPGKeyContentFieldsToMediumText),
	// v226 -> v227
	NewMigration("Conan and generic packages do not need to be semantically versioned", v1_18.FixPackageSemverField),
	// v227 -> v228
	NewMigration("Create key/value table for system settings", v1_18.CreateSystemSettingsTable),
	// v228 -> v229
	NewMigration("Add TeamInvite table", v1_18.AddTeamInviteTable),
	// v229 -> v230
	NewMigration("Update counts of all open milestones", v1_18.UpdateOpenMilestoneCounts),
	// v230 -> v231
	NewMigration("Add ConfidentialClient column (default true) to OAuth2Application table", v1_18.AddConfidentialClientColumnToOAuth2ApplicationTable),

	// Gitea 1.18.0 ends at v231

	// v231 -> v232
	NewMigration("Add index for hook_task", v1_19.AddIndexForHookTask),
	// v232 -> v233
	NewMigration("Alter package_version.metadata_json to LONGTEXT", v1_19.AlterPackageVersionMetadataToLongText),
	// v233 -> v234
	NewMigration("Add header_authorization_encrypted column to webhook table", v1_19.AddHeaderAuthorizationEncryptedColWebhook),
	// v234 -> v235
	NewMigration("Add package cleanup rule table", v1_19.CreatePackageCleanupRuleTable),
	// v235 -> v236
	NewMigration("Add index for access_token", v1_19.AddIndexForAccessToken),
	// v236 -> v237
	NewMigration("Create secrets table", v1_19.CreateSecretsTable),
	// v237 -> v238
	NewMigration("Drop ForeignReference table", v1_19.DropForeignReferenceTable),
	// v238 -> v239
	NewMigration("Add updated unix to LFSMetaObject", v1_19.AddUpdatedUnixToLFSMetaObject),
	// v239 -> v240
	NewMigration("Add scope for access_token", v1_19.AddScopeForAccessTokens),
	// v240 -> v241
	NewMigration("Add actions tables", v1_19.AddActionsTables),
<<<<<<< HEAD

	// Gitea 1.19.0 ends at v241

	// v241 -> v242
	NewMigration("Add is_internal column to package", v1_20.AddIsInternalColumnToPackage),
=======
	// v241 -> v242
	NewMigration("Add card_type column to project table", v1_19.AddCardTypeToProjectTable),
>>>>>>> 9057a008
}

// GetCurrentDBVersion returns the current db version
func GetCurrentDBVersion(x *xorm.Engine) (int64, error) {
	if err := x.Sync(new(Version)); err != nil {
		return -1, fmt.Errorf("sync: %w", err)
	}

	currentVersion := &Version{ID: 1}
	has, err := x.Get(currentVersion)
	if err != nil {
		return -1, fmt.Errorf("get: %w", err)
	}
	if !has {
		return -1, nil
	}
	return currentVersion.Version, nil
}

// ExpectedVersion returns the expected db version
func ExpectedVersion() int64 {
	return int64(minDBVersion + len(migrations))
}

// EnsureUpToDate will check if the db is at the correct version
func EnsureUpToDate(x *xorm.Engine) error {
	currentDB, err := GetCurrentDBVersion(x)
	if err != nil {
		return err
	}

	if currentDB < 0 {
		return fmt.Errorf("Database has not been initialized")
	}

	if minDBVersion > currentDB {
		return fmt.Errorf("DB version %d (<= %d) is too old for auto-migration. Upgrade to Gitea 1.6.4 first then upgrade to this version", currentDB, minDBVersion)
	}

	expected := ExpectedVersion()

	if currentDB != expected {
		return fmt.Errorf(`Current database version %d is not equal to the expected version %d. Please run "gitea [--config /path/to/app.ini] migrate" to update the database version`, currentDB, expected)
	}

	return nil
}

// Migrate database to current version
func Migrate(x *xorm.Engine) error {
	// Set a new clean the default mapper to GonicMapper as that is the default for Gitea.
	x.SetMapper(names.GonicMapper{})
	if err := x.Sync(new(Version)); err != nil {
		return fmt.Errorf("sync: %w", err)
	}

	currentVersion := &Version{ID: 1}
	has, err := x.Get(currentVersion)
	if err != nil {
		return fmt.Errorf("get: %w", err)
	} else if !has {
		// If the version record does not exist we think
		// it is a fresh installation and we can skip all migrations.
		currentVersion.ID = 0
		currentVersion.Version = int64(minDBVersion + len(migrations))

		if _, err = x.InsertOne(currentVersion); err != nil {
			return fmt.Errorf("insert: %w", err)
		}
	}

	v := currentVersion.Version
	if minDBVersion > v {
		log.Fatal(`Gitea no longer supports auto-migration from your previously installed version.
Please try upgrading to a lower version first (suggested v1.6.4), then upgrade to this version.`)
		return nil
	}

	// Downgrading Gitea's database version not supported
	if int(v-minDBVersion) > len(migrations) {
		msg := fmt.Sprintf("Your database (migration version: %d) is for a newer Gitea, you can not use the newer database for this old Gitea release (%d).", v, minDBVersion+len(migrations))
		msg += "\nGitea will exit to keep your database safe and unchanged. Please use the correct Gitea release, do not change the migration version manually (incorrect manual operation may lose data)."
		if !setting.IsProd {
			msg += fmt.Sprintf("\nIf you are in development and really know what you're doing, you can force changing the migration version by executing: UPDATE version SET version=%d WHERE id=1;", minDBVersion+len(migrations))
		}
		_, _ = fmt.Fprintln(os.Stderr, msg)
		log.Fatal(msg)
		return nil
	}

	// Some migration tasks depend on the git command
	if git.DefaultContext == nil {
		if err = git.InitSimple(context.Background()); err != nil {
			return err
		}
	}

	// Migrate
	for i, m := range migrations[v-minDBVersion:] {
		log.Info("Migration[%d]: %s", v+int64(i), m.Description())
		// Reset the mapper between each migration - migrations are not supposed to depend on each other
		x.SetMapper(names.GonicMapper{})
		if err = m.Migrate(x); err != nil {
			return fmt.Errorf("migration[%d]: %s failed: %w", v+int64(i), m.Description(), err)
		}
		currentVersion.Version = v + int64(i) + 1
		if _, err = x.ID(1).Update(currentVersion); err != nil {
			return err
		}
	}
	return nil
}<|MERGE_RESOLUTION|>--- conflicted
+++ resolved
@@ -456,16 +456,13 @@
 	NewMigration("Add scope for access_token", v1_19.AddScopeForAccessTokens),
 	// v240 -> v241
 	NewMigration("Add actions tables", v1_19.AddActionsTables),
-<<<<<<< HEAD
-
-	// Gitea 1.19.0 ends at v241
-
-	// v241 -> v242
-	NewMigration("Add is_internal column to package", v1_20.AddIsInternalColumnToPackage),
-=======
 	// v241 -> v242
 	NewMigration("Add card_type column to project table", v1_19.AddCardTypeToProjectTable),
->>>>>>> 9057a008
+
+	// Gitea 1.19.0 ends at v242
+
+	// v242 -> v243
+	NewMigration("Add is_internal column to package", v1_20.AddIsInternalColumnToPackage),
 }
 
 // GetCurrentDBVersion returns the current db version
