--- conflicted
+++ resolved
@@ -534,9 +534,6 @@
 	// v275 -> v276
 	NewMigration("Add ScheduleID for ActionRun", v1_21.AddScheduleIDForActionRun),
 	// v276 -> v277
-<<<<<<< HEAD
-	NewMigration("Use Slug instead of ID for Badges", v1_21.UseSlugInsteadOfIDForBadges),
-=======
 	NewMigration("Add RemoteAddress to mirrors", v1_21.AddRemoteAddressToMirrors),
 	// v277 -> v278
 	NewMigration("Add Index to issue_user.issue_id", v1_21.AddIndexToIssueUserIssueID),
@@ -561,7 +558,8 @@
 	NewMigration("Add PreviousDuration to ActionRun", v1_22.AddPreviousDurationToActionRun),
 	// v286 -> v287
 	NewMigration("Add support for SHA256 git repositories", v1_22.AdjustDBForSha256),
->>>>>>> e94e2fb6
+	// v287 -> v288
+	NewMigration("Use Slug instead of ID for Badges", v1_22.UseSlugInsteadOfIDForBadges),
 }
 
 // GetCurrentDBVersion returns the current db version
