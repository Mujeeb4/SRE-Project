--- conflicted
+++ resolved
@@ -147,13 +147,11 @@
 	// v48 -> v49
 	NewMigration("add repo indexer status", addRepoIndexerStatus),
 	// v49 -> v50
-<<<<<<< HEAD
-	NewMigration("add login source id column for public_key table", addLoginSourceIDToPublicKeyTable),
-=======
 	NewMigration("add lfs lock table", addLFSLock),
 	// v50 -> v51
 	NewMigration("add reactions", addReactions),
->>>>>>> f1d8dda5
+	// v51 -> v52
+	NewMigration("add login source id column for public_key table", addLoginSourceIDToPublicKeyTable),
 }
 
 // Migrate database to current version
