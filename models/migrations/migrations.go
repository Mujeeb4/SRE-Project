--- conflicted
+++ resolved
@@ -548,13 +548,10 @@
 	NewMigration("Rename user themes", v1_22.RenameUserThemes),
 	// v281 -> v282
 	NewMigration("Add auth_token table", v1_22.CreateAuthTokenTable),
-<<<<<<< HEAD
+	// v282 -> v283
+	NewMigration("Add Index to pull_auto_merge.doer_id", v1_22.AddIndexToPullAutoMergeDoerID),
 	// to modify later
 	NewMigration("Add size limit on repository", v1_22.AddSizeLimitOnRepo),
-=======
-	// v282 -> v283
-	NewMigration("Add Index to pull_auto_merge.doer_id", v1_22.AddIndexToPullAutoMergeDoerID),
->>>>>>> f48a863b
 }
 
 // GetCurrentDBVersion returns the current db version
