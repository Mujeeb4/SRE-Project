// Copyright 2015 The Gogs Authors. All rights reserved.
// Copyright 2017 The Gitea Authors. All rights reserved.
// SPDX-License-Identifier: MIT

package migrations

import (
	"context"
	"fmt"

	"code.gitea.io/gitea/models/migrations/v1_10"
	"code.gitea.io/gitea/models/migrations/v1_11"
	"code.gitea.io/gitea/models/migrations/v1_12"
	"code.gitea.io/gitea/models/migrations/v1_13"
	"code.gitea.io/gitea/models/migrations/v1_14"
	"code.gitea.io/gitea/models/migrations/v1_15"
	"code.gitea.io/gitea/models/migrations/v1_16"
	"code.gitea.io/gitea/models/migrations/v1_17"
	"code.gitea.io/gitea/models/migrations/v1_18"
	"code.gitea.io/gitea/models/migrations/v1_19"
	"code.gitea.io/gitea/models/migrations/v1_20"
	"code.gitea.io/gitea/models/migrations/v1_21"
	"code.gitea.io/gitea/models/migrations/v1_6"
	"code.gitea.io/gitea/models/migrations/v1_7"
	"code.gitea.io/gitea/models/migrations/v1_8"
	"code.gitea.io/gitea/models/migrations/v1_9"
	"code.gitea.io/gitea/modules/git"
	"code.gitea.io/gitea/modules/log"
	"code.gitea.io/gitea/modules/setting"

	"xorm.io/xorm"
	"xorm.io/xorm/names"
)

const minDBVersion = 70 // Gitea 1.5.3

// Migration describes on migration from lower version to high version
type Migration interface {
	Description() string
	Migrate(*xorm.Engine) error
}

type migration struct {
	description string
	migrate     func(*xorm.Engine) error
}

// NewMigration creates a new migration
func NewMigration(desc string, fn func(*xorm.Engine) error) Migration {
	return &migration{desc, fn}
}

// Description returns the migration's description
func (m *migration) Description() string {
	return m.description
}

// Migrate executes the migration
func (m *migration) Migrate(x *xorm.Engine) error {
	return m.migrate(x)
}

// Version describes the version table. Should have only one row with id==1
type Version struct {
	ID      int64 `xorm:"pk autoincr"`
	Version int64
}

// Use noopMigration when there is a migration that has been no-oped
var noopMigration = func(_ *xorm.Engine) error { return nil }

// This is a sequence of migrations. Add new migrations to the bottom of the list.
// If you want to "retire" a migration, remove it from the top of the list and
// update minDBVersion accordingly
var migrations = []Migration{
	// Gitea 1.5.0 ends at v69

	// v70 -> v71
	NewMigration("add issue_dependencies", v1_6.AddIssueDependencies),
	// v71 -> v72
	NewMigration("protect each scratch token", v1_6.AddScratchHash),
	// v72 -> v73
	NewMigration("add review", v1_6.AddReview),

	// Gitea 1.6.0 ends at v73

	// v73 -> v74
	NewMigration("add must_change_password column for users table", v1_7.AddMustChangePassword),
	// v74 -> v75
	NewMigration("add approval whitelists to protected branches", v1_7.AddApprovalWhitelistsToProtectedBranches),
	// v75 -> v76
	NewMigration("clear nonused data which not deleted when user was deleted", v1_7.ClearNonusedData),

	// Gitea 1.7.0 ends at v76

	// v76 -> v77
	NewMigration("add pull request rebase with merge commit", v1_8.AddPullRequestRebaseWithMerge),
	// v77 -> v78
	NewMigration("add theme to users", v1_8.AddUserDefaultTheme),
	// v78 -> v79
	NewMigration("rename repo is_bare to repo is_empty", v1_8.RenameRepoIsBareToIsEmpty),
	// v79 -> v80
	NewMigration("add can close issues via commit in any branch", v1_8.AddCanCloseIssuesViaCommitInAnyBranch),
	// v80 -> v81
	NewMigration("add is locked to issues", v1_8.AddIsLockedToIssues),
	// v81 -> v82
	NewMigration("update U2F counter type", v1_8.ChangeU2FCounterType),

	// Gitea 1.8.0 ends at v82

	// v82 -> v83
	NewMigration("hot fix for wrong release sha1 on release table", v1_9.FixReleaseSha1OnReleaseTable),
	// v83 -> v84
	NewMigration("add uploader id for table attachment", v1_9.AddUploaderIDForAttachment),
	// v84 -> v85
	NewMigration("add table to store original imported gpg keys", v1_9.AddGPGKeyImport),
	// v85 -> v86
	NewMigration("hash application token", v1_9.HashAppToken),
	// v86 -> v87
	NewMigration("add http method to webhook", v1_9.AddHTTPMethodToWebhook),
	// v87 -> v88
	NewMigration("add avatar field to repository", v1_9.AddAvatarFieldToRepository),

	// Gitea 1.9.0 ends at v88

	// v88 -> v89
	NewMigration("add commit status context field to commit_status", v1_10.AddCommitStatusContext),
	// v89 -> v90
	NewMigration("add original author/url migration info to issues, comments, and repo ", v1_10.AddOriginalMigrationInfo),
	// v90 -> v91
	NewMigration("change length of some repository columns", v1_10.ChangeSomeColumnsLengthOfRepo),
	// v91 -> v92
	NewMigration("add index on owner_id of repository and type, review_id of comment", v1_10.AddIndexOnRepositoryAndComment),
	// v92 -> v93
	NewMigration("remove orphaned repository index statuses", v1_10.RemoveLingeringIndexStatus),
	// v93 -> v94
	NewMigration("add email notification enabled preference to user", v1_10.AddEmailNotificationEnabledToUser),
	// v94 -> v95
	NewMigration("add enable_status_check, status_check_contexts to protected_branch", v1_10.AddStatusCheckColumnsForProtectedBranches),
	// v95 -> v96
	NewMigration("add table columns for cross referencing issues", v1_10.AddCrossReferenceColumns),
	// v96 -> v97
	NewMigration("delete orphaned attachments", v1_10.DeleteOrphanedAttachments),
	// v97 -> v98
	NewMigration("add repo_admin_change_team_access to user", v1_10.AddRepoAdminChangeTeamAccessColumnForUser),
	// v98 -> v99
	NewMigration("add original author name and id on migrated release", v1_10.AddOriginalAuthorOnMigratedReleases),
	// v99 -> v100
	NewMigration("add task table and status column for repository table", v1_10.AddTaskTable),
	// v100 -> v101
	NewMigration("update migration repositories' service type", v1_10.UpdateMigrationServiceTypes),
	// v101 -> v102
	NewMigration("change length of some external login users columns", v1_10.ChangeSomeColumnsLengthOfExternalLoginUser),

	// Gitea 1.10.0 ends at v102

	// v102 -> v103
	NewMigration("update migration repositories' service type", v1_11.DropColumnHeadUserNameOnPullRequest),
	// v103 -> v104
	NewMigration("Add WhitelistDeployKeys to protected branch", v1_11.AddWhitelistDeployKeysToBranches),
	// v104 -> v105
	NewMigration("remove unnecessary columns from label", v1_11.RemoveLabelUneededCols),
	// v105 -> v106
	NewMigration("add includes_all_repositories to teams", v1_11.AddTeamIncludesAllRepositories),
	// v106 -> v107
	NewMigration("add column `mode` to table watch", v1_11.AddModeColumnToWatch),
	// v107 -> v108
	NewMigration("Add template options to repository", v1_11.AddTemplateToRepo),
	// v108 -> v109
	NewMigration("Add comment_id on table notification", v1_11.AddCommentIDOnNotification),
	// v109 -> v110
	NewMigration("add can_create_org_repo to team", v1_11.AddCanCreateOrgRepoColumnForTeam),
	// v110 -> v111
	NewMigration("change review content type to text", v1_11.ChangeReviewContentToText),
	// v111 -> v112
	NewMigration("update branch protection for can push and whitelist enable", v1_11.AddBranchProtectionCanPushAndEnableWhitelist),
	// v112 -> v113
	NewMigration("remove release attachments which repository deleted", v1_11.RemoveAttachmentMissedRepo),
	// v113 -> v114
	NewMigration("new feature: change target branch of pull requests", v1_11.FeatureChangeTargetBranch),
	// v114 -> v115
	NewMigration("Remove authentication credentials from stored URL", v1_11.SanitizeOriginalURL),
	// v115 -> v116
	NewMigration("add user_id prefix to existing user avatar name", v1_11.RenameExistingUserAvatarName),
	// v116 -> v117
	NewMigration("Extend TrackedTimes", v1_11.ExtendTrackedTimes),

	// Gitea 1.11.0 ends at v117

	// v117 -> v118
	NewMigration("Add block on rejected reviews branch protection", v1_12.AddBlockOnRejectedReviews),
	// v118 -> v119
	NewMigration("Add commit id and stale to reviews", v1_12.AddReviewCommitAndStale),
	// v119 -> v120
	NewMigration("Fix migrated repositories' git service type", v1_12.FixMigratedRepositoryServiceType),
	// v120 -> v121
	NewMigration("Add owner_name on table repository", v1_12.AddOwnerNameOnRepository),
	// v121 -> v122
	NewMigration("add is_restricted column for users table", v1_12.AddIsRestricted),
	// v122 -> v123
	NewMigration("Add Require Signed Commits to ProtectedBranch", v1_12.AddRequireSignedCommits),
	// v123 -> v124
	NewMigration("Add original information for reactions", v1_12.AddReactionOriginals),
	// v124 -> v125
	NewMigration("Add columns to user and repository", v1_12.AddUserRepoMissingColumns),
	// v125 -> v126
	NewMigration("Add some columns on review for migration", v1_12.AddReviewMigrateInfo),
	// v126 -> v127
	NewMigration("Fix topic repository count", v1_12.FixTopicRepositoryCount),
	// v127 -> v128
	NewMigration("add repository code language statistics", v1_12.AddLanguageStats),
	// v128 -> v129
	NewMigration("fix merge base for pull requests", v1_12.FixMergeBase),
	// v129 -> v130
	NewMigration("remove dependencies from deleted repositories", v1_12.PurgeUnusedDependencies),
	// v130 -> v131
	NewMigration("Expand webhooks for more granularity", v1_12.ExpandWebhooks),
	// v131 -> v132
	NewMigration("Add IsSystemWebhook column to webhooks table", v1_12.AddSystemWebhookColumn),
	// v132 -> v133
	NewMigration("Add Branch Protection Protected Files Column", v1_12.AddBranchProtectionProtectedFilesColumn),
	// v133 -> v134
	NewMigration("Add EmailHash Table", v1_12.AddEmailHashTable),
	// v134 -> v135
	NewMigration("Refix merge base for merged pull requests", v1_12.RefixMergeBase),
	// v135 -> v136
	NewMigration("Add OrgID column to Labels table", v1_12.AddOrgIDLabelColumn),
	// v136 -> v137
	NewMigration("Add CommitsAhead and CommitsBehind Column to PullRequest Table", v1_12.AddCommitDivergenceToPulls),
	// v137 -> v138
	NewMigration("Add Branch Protection Block Outdated Branch", v1_12.AddBlockOnOutdatedBranch),
	// v138 -> v139
	NewMigration("Add ResolveDoerID to Comment table", v1_12.AddResolveDoerIDCommentColumn),
	// v139 -> v140
	NewMigration("prepend refs/heads/ to issue refs", v1_12.PrependRefsHeadsToIssueRefs),

	// Gitea 1.12.0 ends at v140

	// v140 -> v141
	NewMigration("Save detected language file size to database instead of percent", v1_13.FixLanguageStatsToSaveSize),
	// v141 -> v142
	NewMigration("Add KeepActivityPrivate to User table", v1_13.AddKeepActivityPrivateUserColumn),
	// v142 -> v143
	NewMigration("Ensure Repository.IsArchived is not null", v1_13.SetIsArchivedToFalse),
	// v143 -> v144
	NewMigration("recalculate Stars number for all user", v1_13.RecalculateStars),
	// v144 -> v145
	NewMigration("update Matrix Webhook http method to 'PUT'", v1_13.UpdateMatrixWebhookHTTPMethod),
	// v145 -> v146
	NewMigration("Increase Language field to 50 in LanguageStats", v1_13.IncreaseLanguageField),
	// v146 -> v147
	NewMigration("Add projects info to repository table", v1_13.AddProjectsInfo),
	// v147 -> v148
	NewMigration("create review for 0 review id code comments", v1_13.CreateReviewsForCodeComments),
	// v148 -> v149
	NewMigration("remove issue dependency comments who refer to non existing issues", v1_13.PurgeInvalidDependenciesComments),
	// v149 -> v150
	NewMigration("Add Created and Updated to Milestone table", v1_13.AddCreatedAndUpdatedToMilestones),
	// v150 -> v151
	NewMigration("add primary key to repo_topic", v1_13.AddPrimaryKeyToRepoTopic),
	// v151 -> v152
	NewMigration("set default password algorithm to Argon2", v1_13.SetDefaultPasswordToArgon2),
	// v152 -> v153
	NewMigration("add TrustModel field to Repository", v1_13.AddTrustModelToRepository),
	// v153 > v154
	NewMigration("add Team review request support", v1_13.AddTeamReviewRequestSupport),
	// v154 > v155
	NewMigration("add timestamps to Star, Label, Follow, Watch and Collaboration", v1_13.AddTimeStamps),

	// Gitea 1.13.0 ends at v155

	// v155 -> v156
	NewMigration("add changed_protected_files column for pull_request table", v1_14.AddChangedProtectedFilesPullRequestColumn),
	// v156 -> v157
	NewMigration("fix publisher ID for tag releases", v1_14.FixPublisherIDforTagReleases),
	// v157 -> v158
	NewMigration("ensure repo topics are up-to-date", v1_14.FixRepoTopics),
	// v158 -> v159
	NewMigration("code comment replies should have the commitID of the review they are replying to", v1_14.UpdateCodeCommentReplies),
	// v159 -> v160
	NewMigration("update reactions constraint", v1_14.UpdateReactionConstraint),
	// v160 -> v161
	NewMigration("Add block on official review requests branch protection", v1_14.AddBlockOnOfficialReviewRequests),
	// v161 -> v162
	NewMigration("Convert task type from int to string", v1_14.ConvertTaskTypeToString),
	// v162 -> v163
	NewMigration("Convert webhook task type from int to string", v1_14.ConvertWebhookTaskTypeToString),
	// v163 -> v164
	NewMigration("Convert topic name from 25 to 50", v1_14.ConvertTopicNameFrom25To50),
	// v164 -> v165
	NewMigration("Add scope and nonce columns to oauth2_grant table", v1_14.AddScopeAndNonceColumnsToOAuth2Grant),
	// v165 -> v166
	NewMigration("Convert hook task type from char(16) to varchar(16) and trim the column", v1_14.ConvertHookTaskTypeToVarcharAndTrim),
	// v166 -> v167
	NewMigration("Where Password is Valid with Empty String delete it", v1_14.RecalculateUserEmptyPWD),
	// v167 -> v168
	NewMigration("Add user redirect", v1_14.AddUserRedirect),
	// v168 -> v169
	NewMigration("Recreate user table to fix default values", v1_14.RecreateUserTableToFixDefaultValues),
	// v169 -> v170
	NewMigration("Update DeleteBranch comments to set the old_ref to the commit_sha", v1_14.CommentTypeDeleteBranchUseOldRef),
	// v170 -> v171
	NewMigration("Add Dismissed to Review table", v1_14.AddDismissedReviewColumn),
	// v171 -> v172
	NewMigration("Add Sorting to ProjectBoard table", v1_14.AddSortingColToProjectBoard),
	// v172 -> v173
	NewMigration("Add sessions table for go-chi/session", v1_14.AddSessionTable),
	// v173 -> v174
	NewMigration("Add time_id column to Comment", v1_14.AddTimeIDCommentColumn),
	// v174 -> v175
	NewMigration("Create repo transfer table", v1_14.AddRepoTransfer),
	// v175 -> v176
	NewMigration("Fix Postgres ID Sequences broken by recreate-table", v1_14.FixPostgresIDSequences),
	// v176 -> v177
	NewMigration("Remove invalid labels from comments", v1_14.RemoveInvalidLabels),
	// v177 -> v178
	NewMigration("Delete orphaned IssueLabels", v1_14.DeleteOrphanedIssueLabels),

	// Gitea 1.14.0 ends at v178

	// v178 -> v179
	NewMigration("Add LFS columns to Mirror", v1_15.AddLFSMirrorColumns),
	// v179 -> v180
	NewMigration("Convert avatar url to text", v1_15.ConvertAvatarURLToText),
	// v180 -> v181
	NewMigration("Delete credentials from past migrations", v1_15.DeleteMigrationCredentials),
	// v181 -> v182
	NewMigration("Always save primary email on email address table", v1_15.AddPrimaryEmail2EmailAddress),
	// v182 -> v183
	NewMigration("Add issue resource index table", v1_15.AddIssueResourceIndexTable),
	// v183 -> v184
	NewMigration("Create PushMirror table", v1_15.CreatePushMirrorTable),
	// v184 -> v185
	NewMigration("Rename Task errors to message", v1_15.RenameTaskErrorsToMessage),
	// v185 -> v186
	NewMigration("Add new table repo_archiver", v1_15.AddRepoArchiver),
	// v186 -> v187
	NewMigration("Create protected tag table", v1_15.CreateProtectedTagTable),
	// v187 -> v188
	NewMigration("Drop unneeded webhook related columns", v1_15.DropWebhookColumns),
	// v188 -> v189
	NewMigration("Add key is verified to gpg key", v1_15.AddKeyIsVerified),

	// Gitea 1.15.0 ends at v189

	// v189 -> v190
	NewMigration("Unwrap ldap.Sources", v1_16.UnwrapLDAPSourceCfg),
	// v190 -> v191
	NewMigration("Add agit flow pull request support", v1_16.AddAgitFlowPullRequest),
	// v191 -> v192
	NewMigration("Alter issue/comment table TEXT fields to LONGTEXT", v1_16.AlterIssueAndCommentTextFieldsToLongText),
	// v192 -> v193
	NewMigration("RecreateIssueResourceIndexTable to have a primary key instead of an unique index", v1_16.RecreateIssueResourceIndexTable),
	// v193 -> v194
	NewMigration("Add repo id column for attachment table", v1_16.AddRepoIDForAttachment),
	// v194 -> v195
	NewMigration("Add Branch Protection Unprotected Files Column", v1_16.AddBranchProtectionUnprotectedFilesColumn),
	// v195 -> v196
	NewMigration("Add table commit_status_index", v1_16.AddTableCommitStatusIndex),
	// v196 -> v197
	NewMigration("Add Color to ProjectBoard table", v1_16.AddColorColToProjectBoard),
	// v197 -> v198
	NewMigration("Add renamed_branch table", v1_16.AddRenamedBranchTable),
	// v198 -> v199
	NewMigration("Add issue content history table", v1_16.AddTableIssueContentHistory),
	// v199 -> v200
	NewMigration("No-op (remote version is using AppState now)", noopMigration),
	// v200 -> v201
	NewMigration("Add table app_state", v1_16.AddTableAppState),
	// v201 -> v202
	NewMigration("Drop table remote_version (if exists)", v1_16.DropTableRemoteVersion),
	// v202 -> v203
	NewMigration("Create key/value table for user settings", v1_16.CreateUserSettingsTable),
	// v203 -> v204
	NewMigration("Add Sorting to ProjectIssue table", v1_16.AddProjectIssueSorting),
	// v204 -> v205
	NewMigration("Add key is verified to ssh key", v1_16.AddSSHKeyIsVerified),
	// v205 -> v206
	NewMigration("Migrate to higher varchar on user struct", v1_16.MigrateUserPasswordSalt),
	// v206 -> v207
	NewMigration("Add authorize column to team_unit table", v1_16.AddAuthorizeColForTeamUnit),
	// v207 -> v208
	NewMigration("Add webauthn table and migrate u2f data to webauthn - NO-OPED", v1_16.AddWebAuthnCred),
	// v208 -> v209
	NewMigration("Use base32.HexEncoding instead of base64 encoding for cred ID as it is case insensitive - NO-OPED", v1_16.UseBase32HexForCredIDInWebAuthnCredential),
	// v209 -> v210
	NewMigration("Increase WebAuthentication CredentialID size to 410 - NO-OPED", v1_16.IncreaseCredentialIDTo410),
	// v210 -> v211
	NewMigration("v208 was completely broken - remigrate", v1_16.RemigrateU2FCredentials),

	// Gitea 1.16.2 ends at v211

	// v211 -> v212
	NewMigration("Create ForeignReference table", v1_17.CreateForeignReferenceTable),
	// v212 -> v213
	NewMigration("Add package tables", v1_17.AddPackageTables),
	// v213 -> v214
	NewMigration("Add allow edits from maintainers to PullRequest table", v1_17.AddAllowMaintainerEdit),
	// v214 -> v215
	NewMigration("Add auto merge table", v1_17.AddAutoMergeTable),
	// v215 -> v216
	NewMigration("allow to view files in PRs", v1_17.AddReviewViewedFiles),
	// v216 -> v217
	NewMigration("No-op (Improve Action table indices v1)", noopMigration),
	// v217 -> v218
	NewMigration("Alter hook_task table TEXT fields to LONGTEXT", v1_17.AlterHookTaskTextFieldsToLongText),
	// v218 -> v219
	NewMigration("Improve Action table indices v2", v1_17.ImproveActionTableIndices),
	// v219 -> v220
	NewMigration("Add sync_on_commit column to push_mirror table", v1_17.AddSyncOnCommitColForPushMirror),
	// v220 -> v221
	NewMigration("Add container repository property", v1_17.AddContainerRepositoryProperty),
	// v221 -> v222
	NewMigration("Store WebAuthentication CredentialID as bytes and increase size to at least 1024", v1_17.StoreWebauthnCredentialIDAsBytes),
	// v222 -> v223
	NewMigration("Drop old CredentialID column", v1_17.DropOldCredentialIDColumn),
	// v223 -> v224
	NewMigration("Rename CredentialIDBytes column to CredentialID", v1_17.RenameCredentialIDBytes),

	// Gitea 1.17.0 ends at v224

	// v224 -> v225
	NewMigration("Add badges to users", v1_18.CreateUserBadgesTable),
	// v225 -> v226
	NewMigration("Alter gpg_key/public_key content TEXT fields to MEDIUMTEXT", v1_18.AlterPublicGPGKeyContentFieldsToMediumText),
	// v226 -> v227
	NewMigration("Conan and generic packages do not need to be semantically versioned", v1_18.FixPackageSemverField),
	// v227 -> v228
	NewMigration("Create key/value table for system settings", v1_18.CreateSystemSettingsTable),
	// v228 -> v229
	NewMigration("Add TeamInvite table", v1_18.AddTeamInviteTable),
	// v229 -> v230
	NewMigration("Update counts of all open milestones", v1_18.UpdateOpenMilestoneCounts),
	// v230 -> v231
	NewMigration("Add ConfidentialClient column (default true) to OAuth2Application table", v1_18.AddConfidentialClientColumnToOAuth2ApplicationTable),

	// Gitea 1.18.0 ends at v231

	// v231 -> v232
	NewMigration("Add index for hook_task", v1_19.AddIndexForHookTask),
	// v232 -> v233
	NewMigration("Alter package_version.metadata_json to LONGTEXT", v1_19.AlterPackageVersionMetadataToLongText),
	// v233 -> v234
	NewMigration("Add header_authorization_encrypted column to webhook table", v1_19.AddHeaderAuthorizationEncryptedColWebhook),
	// v234 -> v235
	NewMigration("Add package cleanup rule table", v1_19.CreatePackageCleanupRuleTable),
	// v235 -> v236
	NewMigration("Add index for access_token", v1_19.AddIndexForAccessToken),
	// v236 -> v237
	NewMigration("Create secrets table", v1_19.CreateSecretsTable),
	// v237 -> v238
	NewMigration("Drop ForeignReference table", v1_19.DropForeignReferenceTable),
	// v238 -> v239
	NewMigration("Add updated unix to LFSMetaObject", v1_19.AddUpdatedUnixToLFSMetaObject),
	// v239 -> v240
	NewMigration("Add scope for access_token", v1_19.AddScopeForAccessTokens),
	// v240 -> v241
	NewMigration("Add actions tables", v1_19.AddActionsTables),
	// v241 -> v242
	NewMigration("Add card_type column to project table", v1_19.AddCardTypeToProjectTable),
	// v242 -> v243
	NewMigration("Alter gpg_key_import content TEXT field to MEDIUMTEXT", v1_19.AlterPublicGPGKeyImportContentFieldToMediumText),
	// v243 -> v244
	NewMigration("Add exclusive label", v1_19.AddExclusiveLabel),

	// Gitea 1.19.0 ends at v244

	// v244 -> v245
	NewMigration("Add NeedApproval to actions tables", v1_20.AddNeedApprovalToActionRun),
	// v245 -> v246
	NewMigration("Rename Webhook org_id to owner_id", v1_20.RenameWebhookOrgToOwner),
	// v246 -> v247
	NewMigration("Add missed column owner_id for project table", v1_20.AddNewColumnForProject),
	// v247 -> v248
	NewMigration("Fix incorrect project type", v1_20.FixIncorrectProjectType),
	// v248 -> v249
	NewMigration("Add version column to action_runner table", v1_20.AddVersionToActionRunner),
	// v249 -> v250
	NewMigration("Improve Action table indices v3", v1_20.ImproveActionTableIndices),
	// v250 -> v251
	NewMigration("Change Container Metadata", v1_20.ChangeContainerMetadataMultiArch),
	// v251 -> v252
	NewMigration("Fix incorrect owner team unit access mode", v1_20.FixIncorrectOwnerTeamUnitAccessMode),
	// v252 -> v253
	NewMigration("Fix incorrect admin team unit access mode", v1_20.FixIncorrectAdminTeamUnitAccessMode),
	// v253 -> v254
	NewMigration("Fix ExternalTracker and ExternalWiki accessMode in owner and admin team", v1_20.FixExternalTrackerAndExternalWikiAccessModeInOwnerAndAdminTeam),
	// v254 -> v255
	NewMigration("Add ActionTaskOutput table", v1_20.AddActionTaskOutputTable),
	// v255 -> v256
	NewMigration("Add ArchivedUnix Column", v1_20.AddArchivedUnixToRepository),
	// v256 -> v257
	NewMigration("Add is_internal column to package", v1_20.AddIsInternalColumnToPackage),
	// v257 -> v258
	NewMigration("Add Actions Artifact table", v1_20.CreateActionArtifactTable),
	// v258 -> v259
	NewMigration("Add PinOrder Column", v1_20.AddPinOrderToIssue),
	// v259 -> v260
	NewMigration("Convert scoped access tokens", v1_20.ConvertScopedAccessTokens),

	// Gitea 1.20.0 ends at 260

	// v260 -> v261
	NewMigration("Drop custom_labels column of action_runner table", v1_21.DropCustomLabelsColumnOfActionRunner),
	// v261 -> v262
	NewMigration("Add variable table", v1_21.CreateVariableTable),
	// v262 -> v263
	NewMigration("Add TriggerEvent to action_run table", v1_21.AddTriggerEventToActionRun),
	// v263 -> v264
	NewMigration("Add git_size and lfs_size columns to repository table", v1_21.AddGitSizeAndLFSSizeToRepositoryTable),
	// v264 -> v265
	NewMigration("Add branch table", v1_21.AddBranchTable),
	// v265 -> v266
	NewMigration("Alter Actions Artifact table", v1_21.AlterActionArtifactTable),
	// v266 -> v267
	NewMigration("Reduce commit status", v1_21.ReduceCommitStatus),
	// v267 -> v268
	NewMigration("Add action_tasks_version table", v1_21.CreateActionTasksVersionTable),
	// v268 -> v269
	NewMigration("Update Action Ref", v1_21.UpdateActionsRefIndex),
	// v269 -> v270
	NewMigration("Drop deleted branch table", v1_21.DropDeletedBranchTable),
	// v270 -> v271
	NewMigration("Fix PackageProperty typo", v1_21.FixPackagePropertyTypo),
	// v271 -> v272
<<<<<<< HEAD
	NewMigration("Migrate old rpm package index", v1_21.RebuildRpmPackage),
=======
	NewMigration("Allow archiving labels", v1_21.AddArchivedUnixColumInLabelTable),
>>>>>>> ced34bab
}

// GetCurrentDBVersion returns the current db version
func GetCurrentDBVersion(x *xorm.Engine) (int64, error) {
	if err := x.Sync(new(Version)); err != nil {
		return -1, fmt.Errorf("sync: %w", err)
	}

	currentVersion := &Version{ID: 1}
	has, err := x.Get(currentVersion)
	if err != nil {
		return -1, fmt.Errorf("get: %w", err)
	}
	if !has {
		return -1, nil
	}
	return currentVersion.Version, nil
}

// ExpectedVersion returns the expected db version
func ExpectedVersion() int64 {
	return int64(minDBVersion + len(migrations))
}

// EnsureUpToDate will check if the db is at the correct version
func EnsureUpToDate(x *xorm.Engine) error {
	currentDB, err := GetCurrentDBVersion(x)
	if err != nil {
		return err
	}

	if currentDB < 0 {
		return fmt.Errorf("Database has not been initialized")
	}

	if minDBVersion > currentDB {
		return fmt.Errorf("DB version %d (<= %d) is too old for auto-migration. Upgrade to Gitea 1.6.4 first then upgrade to this version", currentDB, minDBVersion)
	}

	expected := ExpectedVersion()

	if currentDB != expected {
		return fmt.Errorf(`Current database version %d is not equal to the expected version %d. Please run "gitea [--config /path/to/app.ini] migrate" to update the database version`, currentDB, expected)
	}

	return nil
}

// Migrate database to current version
func Migrate(x *xorm.Engine) error {
	// Set a new clean the default mapper to GonicMapper as that is the default for Gitea.
	x.SetMapper(names.GonicMapper{})
	if err := x.Sync(new(Version)); err != nil {
		return fmt.Errorf("sync: %w", err)
	}

	currentVersion := &Version{ID: 1}
	has, err := x.Get(currentVersion)
	if err != nil {
		return fmt.Errorf("get: %w", err)
	} else if !has {
		// If the version record does not exist we think
		// it is a fresh installation and we can skip all migrations.
		currentVersion.ID = 0
		currentVersion.Version = int64(minDBVersion + len(migrations))

		if _, err = x.InsertOne(currentVersion); err != nil {
			return fmt.Errorf("insert: %w", err)
		}
	}

	v := currentVersion.Version
	if minDBVersion > v {
		log.Fatal(`Gitea no longer supports auto-migration from your previously installed version.
Please try upgrading to a lower version first (suggested v1.6.4), then upgrade to this version.`)
		return nil
	}

	// Downgrading Gitea's database version not supported
	if int(v-minDBVersion) > len(migrations) {
		msg := fmt.Sprintf("Your database (migration version: %d) is for a newer Gitea, you can not use the newer database for this old Gitea release (%d).", v, minDBVersion+len(migrations))
		msg += "\nGitea will exit to keep your database safe and unchanged. Please use the correct Gitea release, do not change the migration version manually (incorrect manual operation may lose data)."
		if !setting.IsProd {
			msg += fmt.Sprintf("\nIf you are in development and really know what you're doing, you can force changing the migration version by executing: UPDATE version SET version=%d WHERE id=1;", minDBVersion+len(migrations))
		}
		log.Fatal("Migration Error: %s", msg)
		return nil
	}

	// Some migration tasks depend on the git command
	if git.DefaultContext == nil {
		if err = git.InitSimple(context.Background()); err != nil {
			return err
		}
	}

	// Migrate
	for i, m := range migrations[v-minDBVersion:] {
		log.Info("Migration[%d]: %s", v+int64(i), m.Description())
		// Reset the mapper between each migration - migrations are not supposed to depend on each other
		x.SetMapper(names.GonicMapper{})
		if err = m.Migrate(x); err != nil {
			return fmt.Errorf("migration[%d]: %s failed: %w", v+int64(i), m.Description(), err)
		}
		currentVersion.Version = v + int64(i) + 1
		if _, err = x.ID(1).Update(currentVersion); err != nil {
			return err
		}
	}
	return nil
}<|MERGE_RESOLUTION|>--- conflicted
+++ resolved
@@ -523,11 +523,10 @@
 	// v270 -> v271
 	NewMigration("Fix PackageProperty typo", v1_21.FixPackagePropertyTypo),
 	// v271 -> v272
-<<<<<<< HEAD
-	NewMigration("Migrate old rpm package index", v1_21.RebuildRpmPackage),
-=======
 	NewMigration("Allow archiving labels", v1_21.AddArchivedUnixColumInLabelTable),
->>>>>>> ced34bab
+  // v272 -> v273
+  NewMigration("Migrate old rpm package index", v1_21.RebuildRpmPackage),
+
 }
 
 // GetCurrentDBVersion returns the current db version
