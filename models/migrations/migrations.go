// Copyright 2015 The Gogs Authors. All rights reserved.
// Use of this source code is governed by a MIT-style
// license that can be found in the LICENSE file.

package migrations

import (
	"bytes"
	"encoding/json"
	"fmt"
	"io/ioutil"
	"os"
	"path"
	"path/filepath"
	"strings"
	"time"

	"github.com/Unknwon/com"
	"github.com/go-xorm/xorm"
	gouuid "github.com/satori/go.uuid"
	"gopkg.in/ini.v1"

	"code.gitea.io/gitea/modules/base"
	"code.gitea.io/gitea/modules/log"
	"code.gitea.io/gitea/modules/setting"
)

const minDBVersion = 4

// Migration describes on migration from lower version to high version
type Migration interface {
	Description() string
	Migrate(*xorm.Engine) error
}

type migration struct {
	description string
	migrate     func(*xorm.Engine) error
}

// NewMigration creates a new migration
func NewMigration(desc string, fn func(*xorm.Engine) error) Migration {
	return &migration{desc, fn}
}

// Description returns the migration's description
func (m *migration) Description() string {
	return m.description
}

// Migrate executes the migration
func (m *migration) Migrate(x *xorm.Engine) error {
	return m.migrate(x)
}

// Version describes the version table. Should have only one row with id==1
type Version struct {
	ID      int64 `xorm:"pk autoincr"`
	Version int64
}

func emptyMigration(x *xorm.Engine) error {
	return nil
}

// This is a sequence of migrations. Add new migrations to the bottom of the list.
// If you want to "retire" a migration, remove it from the top of the list and
// update minDBVersion accordingly
var migrations = []Migration{
	// v0 -> v4: before 0.6.0 -> 0.7.33
	NewMigration("fix locale file load panic", fixLocaleFileLoadPanic),                           // V4 -> V5:v0.6.0
	NewMigration("trim action compare URL prefix", trimCommitActionAppURLPrefix),                 // V5 -> V6:v0.6.3
	NewMigration("generate issue-label from issue", issueToIssueLabel),                           // V6 -> V7:v0.6.4
	NewMigration("refactor attachment table", attachmentRefactor),                                // V7 -> V8:v0.6.4
	NewMigration("rename pull request fields", renamePullRequestFields),                          // V8 -> V9:v0.6.16
	NewMigration("clean up migrate repo info", cleanUpMigrateRepoInfo),                           // V9 -> V10:v0.6.20
	NewMigration("generate rands and salt for organizations", generateOrgRandsAndSalt),           // V10 -> V11:v0.8.5
	NewMigration("convert date to unix timestamp", convertDateToUnix),                            // V11 -> V12:v0.9.2
	NewMigration("convert LDAP UseSSL option to SecurityProtocol", ldapUseSSLToSecurityProtocol), // V12 -> V13:v0.9.37

	// v13 -> v14:v0.9.87
	NewMigration("set comment updated with created", setCommentUpdatedWithCreated),
	// v14 -> v15
	NewMigration("create user column diff view style", createUserColumnDiffViewStyle),
	// v15 -> v16
	NewMigration("create user column allow create organization", createAllowCreateOrganizationColumn),
	// V16 -> v17
	NewMigration("create repo unit table and add units for all repos", addUnitsToTables),
	// v17 -> v18
	NewMigration("set protect branches updated with created", setProtectedBranchUpdatedWithCreated),
	// v18 -> v19
	NewMigration("add external login user", addExternalLoginUser),
	// v19 -> v20
	NewMigration("generate and migrate Git hooks", generateAndMigrateGitHooks),
	// v20 -> v21
	NewMigration("use new avatar path name for security reason", useNewNameAvatars),
	// v21 -> v22
	NewMigration("rewrite authorized_keys file via new format", useNewPublickeyFormat),
	// v22 -> v23
	NewMigration("generate and migrate wiki Git hooks", generateAndMigrateWikiGitHooks),
	// v23 -> v24
	NewMigration("add user openid table", addUserOpenID),
	// v24 -> v25
	NewMigration("change the key_id and primary_key_id type", changeGPGKeysColumns),
	// v25 -> v26
	NewMigration("add show field in user openid table", addUserOpenIDShow),
	// v26 -> v27
	NewMigration("generate and migrate repo and wiki Git hooks", generateAndMigrateGitHookChains),
	// v27 -> v28
	NewMigration("change mirror interval from hours to time.Duration", convertIntervalToDuration),
	// v28 -> v29
	NewMigration("add field for repo size", addRepoSize),
	// v29 -> v30
	NewMigration("add commit status table", addCommitStatus),
	// v30 -> 31
	NewMigration("add primary key to external login user", addExternalLoginUserPK),
	// v31 -> 32
	NewMigration("add field for login source synchronization", addLoginSourceSyncEnabledColumn),
	// v32 -> v33
	NewMigration("add units for team", addUnitsToRepoTeam),
	// v33 -> v34
	NewMigration("remove columns from action", removeActionColumns),
	// v34 -> v35
	NewMigration("give all units to owner teams", giveAllUnitsToOwnerTeams),
	// v35 -> v36
	NewMigration("adds comment to an action", addCommentIDToAction),
	// v36 -> v37
	NewMigration("regenerate git hooks", regenerateGitHooks36),
	// v37 -> v38
	NewMigration("unescape user full names", unescapeUserFullNames),
	// v38 -> v39
	NewMigration("remove commits and settings unit types", removeCommitsUnitType),
	// v39 -> v40
	NewMigration("add tags to releases and sync existing repositories", releaseAddColumnIsTagAndSyncTags),
	// v40 -> v41
	NewMigration("fix protected branch can push value to false", fixProtectedBranchCanPushValue),
	// v41 -> v42
	NewMigration("remove duplicate unit types", removeDuplicateUnitTypes),
	// v42 -> v43
	NewMigration("empty step", emptyMigration),
	// v43 -> v44
	NewMigration("empty step", emptyMigration),
	// v44 -> v45
	NewMigration("empty step", emptyMigration),
	// v45 -> v46
	NewMigration("remove index column from repo_unit table", removeIndexColumnFromRepoUnitTable),
	// v46 -> v47
	NewMigration("remove organization watch repositories", removeOrganizationWatchRepo),
	// v47 -> v48
	NewMigration("add deleted branches", addDeletedBranch),
	// v48 -> v49
	NewMigration("add repo indexer status", addRepoIndexerStatus),
	// v49 -> v50
	NewMigration("adds time tracking and stopwatches", addTimetracking),
	// v50 -> v51
	NewMigration("migrate protected branch struct", migrateProtectedBranchStruct),
	// v51 -> v52
	NewMigration("add default value to user prohibit_login", addDefaultValueToUserProhibitLogin),
	// v52 -> v53
	NewMigration("add lfs lock table", addLFSLock),
	// v53 -> v54
	NewMigration("add reactions", addReactions),
	// v54 -> v55
	NewMigration("add pull request options", addPullRequestOptions),
<<<<<<< HEAD
	// v51 -> v52
	NewMigration("add issue_dependencies", addIssueDependencies),
=======
	// v55 -> v56
	NewMigration("add writable deploy keys", addModeToDeploKeys),
>>>>>>> 40023281
}

// Migrate database to current version
func Migrate(x *xorm.Engine) error {
	if err := x.Sync(new(Version)); err != nil {
		return fmt.Errorf("sync: %v", err)
	}

	currentVersion := &Version{ID: 1}
	has, err := x.Get(currentVersion)
	if err != nil {
		return fmt.Errorf("get: %v", err)
	} else if !has {
		// If the version record does not exist we think
		// it is a fresh installation and we can skip all migrations.
		currentVersion.ID = 0
		currentVersion.Version = int64(minDBVersion + len(migrations))

		if _, err = x.InsertOne(currentVersion); err != nil {
			return fmt.Errorf("insert: %v", err)
		}
	}

	v := currentVersion.Version
	if minDBVersion > v {
		log.Fatal(4, `Gitea no longer supports auto-migration from your previously installed version.
Please try to upgrade to a lower version (>= v0.6.0) first, then upgrade to current version.`)
		return nil
	}

	if int(v-minDBVersion) > len(migrations) {
		// User downgraded Gitea.
		currentVersion.Version = int64(len(migrations) + minDBVersion)
		_, err = x.ID(1).Update(currentVersion)
		return err
	}
	for i, m := range migrations[v-minDBVersion:] {
		log.Info("Migration: %s", m.Description())
		if err = m.Migrate(x); err != nil {
			return fmt.Errorf("do migrate: %v", err)
		}
		currentVersion.Version = v + int64(i) + 1
		if _, err = x.ID(1).Update(currentVersion); err != nil {
			return err
		}
	}
	return nil
}

func fixLocaleFileLoadPanic(_ *xorm.Engine) error {
	cfg, err := ini.Load(setting.CustomConf)
	if err != nil {
		return fmt.Errorf("load custom config: %v", err)
	}

	cfg.DeleteSection("i18n")
	if err = cfg.SaveTo(setting.CustomConf); err != nil {
		return fmt.Errorf("save custom config: %v", err)
	}

	setting.Langs = strings.Split(strings.Replace(strings.Join(setting.Langs, ","), "fr-CA", "fr-FR", 1), ",")
	return nil
}

func trimCommitActionAppURLPrefix(x *xorm.Engine) error {
	type PushCommit struct {
		Sha1        string
		Message     string
		AuthorEmail string
		AuthorName  string
	}

	type PushCommits struct {
		Len        int
		Commits    []*PushCommit
		CompareURL string `json:"CompareUrl"`
	}

	type Action struct {
		ID      int64  `xorm:"pk autoincr"`
		Content string `xorm:"TEXT"`
	}

	results, err := x.Query("SELECT `id`,`content` FROM `action` WHERE `op_type`=?", 5)
	if err != nil {
		return fmt.Errorf("select commit actions: %v", err)
	}

	sess := x.NewSession()
	defer sess.Close()
	if err = sess.Begin(); err != nil {
		return err
	}

	var pushCommits *PushCommits
	for _, action := range results {
		actID := com.StrTo(string(action["id"])).MustInt64()
		if actID == 0 {
			continue
		}

		pushCommits = new(PushCommits)
		if err = json.Unmarshal(action["content"], pushCommits); err != nil {
			return fmt.Errorf("unmarshal action content[%d]: %v", actID, err)
		}

		infos := strings.Split(pushCommits.CompareURL, "/")
		if len(infos) <= 4 {
			continue
		}
		pushCommits.CompareURL = strings.Join(infos[len(infos)-4:], "/")

		p, err := json.Marshal(pushCommits)
		if err != nil {
			return fmt.Errorf("marshal action content[%d]: %v", actID, err)
		}

		if _, err = sess.Id(actID).Update(&Action{
			Content: string(p),
		}); err != nil {
			return fmt.Errorf("update action[%d]: %v", actID, err)
		}
	}
	return sess.Commit()
}

func issueToIssueLabel(x *xorm.Engine) error {
	type IssueLabel struct {
		ID      int64 `xorm:"pk autoincr"`
		IssueID int64 `xorm:"UNIQUE(s)"`
		LabelID int64 `xorm:"UNIQUE(s)"`
	}

	issueLabels := make([]*IssueLabel, 0, 50)
	results, err := x.Query("SELECT `id`,`label_ids` FROM `issue`")
	if err != nil {
		if strings.Contains(err.Error(), "no such column") ||
			strings.Contains(err.Error(), "Unknown column") {
			return nil
		}
		return fmt.Errorf("select issues: %v", err)
	}
	for _, issue := range results {
		issueID := com.StrTo(issue["id"]).MustInt64()

		// Just in case legacy code can have duplicated IDs for same label.
		mark := make(map[int64]bool)
		for _, idStr := range strings.Split(string(issue["label_ids"]), "|") {
			labelID := com.StrTo(strings.TrimPrefix(idStr, "$")).MustInt64()
			if labelID == 0 || mark[labelID] {
				continue
			}

			mark[labelID] = true
			issueLabels = append(issueLabels, &IssueLabel{
				IssueID: issueID,
				LabelID: labelID,
			})
		}
	}

	sess := x.NewSession()
	defer sess.Close()
	if err = sess.Begin(); err != nil {
		return err
	}

	if err = sess.Sync2(new(IssueLabel)); err != nil {
		return fmt.Errorf("Sync2: %v", err)
	} else if _, err = sess.Insert(issueLabels); err != nil {
		return fmt.Errorf("insert issue-labels: %v", err)
	}

	return sess.Commit()
}

func attachmentRefactor(x *xorm.Engine) error {
	type Attachment struct {
		ID   int64  `xorm:"pk autoincr"`
		UUID string `xorm:"uuid INDEX"`

		// For rename purpose.
		Path    string `xorm:"-"`
		NewPath string `xorm:"-"`
	}

	results, err := x.Query("SELECT * FROM `attachment`")
	if err != nil {
		return fmt.Errorf("select attachments: %v", err)
	}

	attachments := make([]*Attachment, 0, len(results))
	for _, attach := range results {
		if !com.IsExist(string(attach["path"])) {
			// If the attachment is already missing, there is no point to update it.
			continue
		}
		attachments = append(attachments, &Attachment{
			ID:   com.StrTo(attach["id"]).MustInt64(),
			UUID: gouuid.NewV4().String(),
			Path: string(attach["path"]),
		})
	}

	sess := x.NewSession()
	defer sess.Close()
	if err = sess.Begin(); err != nil {
		return err
	}

	if err = sess.Sync2(new(Attachment)); err != nil {
		return fmt.Errorf("Sync2: %v", err)
	}

	// Note: Roll back for rename can be a dead loop,
	// 	so produces a backup file.
	var buf bytes.Buffer
	buf.WriteString("# old path -> new path\n")

	// Update database first because this is where error happens the most often.
	for _, attach := range attachments {
		if _, err = sess.Id(attach.ID).Update(attach); err != nil {
			return err
		}

		attach.NewPath = path.Join(setting.AttachmentPath, attach.UUID[0:1], attach.UUID[1:2], attach.UUID)
		buf.WriteString(attach.Path)
		buf.WriteString("\t")
		buf.WriteString(attach.NewPath)
		buf.WriteString("\n")
	}

	// Then rename attachments.
	isSucceed := true
	defer func() {
		if isSucceed {
			return
		}

		dumpPath := path.Join(setting.LogRootPath, "attachment_path.dump")
		ioutil.WriteFile(dumpPath, buf.Bytes(), 0666)
		log.Info("Failed to rename some attachments, old and new paths are saved into: %s", dumpPath)
	}()
	for _, attach := range attachments {
		if err = os.MkdirAll(path.Dir(attach.NewPath), os.ModePerm); err != nil {
			isSucceed = false
			return err
		}

		if err = os.Rename(attach.Path, attach.NewPath); err != nil {
			isSucceed = false
			return err
		}
	}

	return sess.Commit()
}

func renamePullRequestFields(x *xorm.Engine) (err error) {
	type PullRequest struct {
		ID         int64 `xorm:"pk autoincr"`
		PullID     int64 `xorm:"INDEX"`
		PullIndex  int64
		HeadBarcnh string

		IssueID    int64 `xorm:"INDEX"`
		Index      int64
		HeadBranch string
	}

	if err = x.Sync(new(PullRequest)); err != nil {
		return fmt.Errorf("sync: %v", err)
	}

	results, err := x.Query("SELECT `id`,`pull_id`,`pull_index`,`head_barcnh` FROM `pull_request`")
	if err != nil {
		if strings.Contains(err.Error(), "no such column") {
			return nil
		}
		return fmt.Errorf("select pull requests: %v", err)
	}

	sess := x.NewSession()
	defer sess.Close()
	if err = sess.Begin(); err != nil {
		return err
	}

	var pull *PullRequest
	for _, pr := range results {
		pull = &PullRequest{
			ID:         com.StrTo(pr["id"]).MustInt64(),
			IssueID:    com.StrTo(pr["pull_id"]).MustInt64(),
			Index:      com.StrTo(pr["pull_index"]).MustInt64(),
			HeadBranch: string(pr["head_barcnh"]),
		}
		if pull.Index == 0 {
			continue
		}
		if _, err = sess.Id(pull.ID).Update(pull); err != nil {
			return err
		}
	}

	return sess.Commit()
}

func cleanUpMigrateRepoInfo(x *xorm.Engine) (err error) {
	type (
		User struct {
			ID        int64 `xorm:"pk autoincr"`
			LowerName string
		}
		Repository struct {
			ID        int64 `xorm:"pk autoincr"`
			OwnerID   int64
			LowerName string
		}
	)

	repos := make([]*Repository, 0, 25)
	if err = x.Where("is_mirror=?", false).Find(&repos); err != nil {
		return fmt.Errorf("select all non-mirror repositories: %v", err)
	}
	var user *User
	for _, repo := range repos {
		user = &User{ID: repo.OwnerID}
		has, err := x.Get(user)
		if err != nil {
			return fmt.Errorf("get owner of repository[%d - %d]: %v", repo.ID, repo.OwnerID, err)
		} else if !has {
			continue
		}

		configPath := filepath.Join(setting.RepoRootPath, user.LowerName, repo.LowerName+".git/config")

		// In case repository file is somehow missing.
		if !com.IsFile(configPath) {
			continue
		}

		cfg, err := ini.Load(configPath)
		if err != nil {
			return fmt.Errorf("open config file: %v", err)
		}
		cfg.DeleteSection("remote \"origin\"")
		if err = cfg.SaveToIndent(configPath, "\t"); err != nil {
			return fmt.Errorf("save config file: %v", err)
		}
	}

	return nil
}

func generateOrgRandsAndSalt(x *xorm.Engine) (err error) {
	type User struct {
		ID    int64  `xorm:"pk autoincr"`
		Rands string `xorm:"VARCHAR(10)"`
		Salt  string `xorm:"VARCHAR(10)"`
	}

	orgs := make([]*User, 0, 10)
	if err = x.Where("type=1").And("rands=''").Find(&orgs); err != nil {
		return fmt.Errorf("select all organizations: %v", err)
	}

	sess := x.NewSession()
	defer sess.Close()
	if err = sess.Begin(); err != nil {
		return err
	}

	for _, org := range orgs {
		if org.Rands, err = base.GetRandomString(10); err != nil {
			return err
		}
		if org.Salt, err = base.GetRandomString(10); err != nil {
			return err
		}
		if _, err = sess.Id(org.ID).Update(org); err != nil {
			return err
		}
	}

	return sess.Commit()
}

// TAction defines the struct for migrating table action
type TAction struct {
	ID          int64 `xorm:"pk autoincr"`
	CreatedUnix int64
}

// TableName will be invoked by XORM to customrize the table name
func (t *TAction) TableName() string { return "action" }

// TNotice defines the struct for migrating table notice
type TNotice struct {
	ID          int64 `xorm:"pk autoincr"`
	CreatedUnix int64
}

// TableName will be invoked by XORM to customrize the table name
func (t *TNotice) TableName() string { return "notice" }

// TComment defines the struct for migrating table comment
type TComment struct {
	ID          int64 `xorm:"pk autoincr"`
	CreatedUnix int64
}

// TableName will be invoked by XORM to customrize the table name
func (t *TComment) TableName() string { return "comment" }

// TIssue defines the struct for migrating table issue
type TIssue struct {
	ID           int64 `xorm:"pk autoincr"`
	DeadlineUnix int64
	CreatedUnix  int64
	UpdatedUnix  int64
}

// TableName will be invoked by XORM to customrize the table name
func (t *TIssue) TableName() string { return "issue" }

// TMilestone defines the struct for migrating table milestone
type TMilestone struct {
	ID             int64 `xorm:"pk autoincr"`
	DeadlineUnix   int64
	ClosedDateUnix int64
}

// TableName will be invoked by XORM to customrize the table name
func (t *TMilestone) TableName() string { return "milestone" }

// TAttachment defines the struct for migrating table attachment
type TAttachment struct {
	ID          int64 `xorm:"pk autoincr"`
	CreatedUnix int64
}

// TableName will be invoked by XORM to customrize the table name
func (t *TAttachment) TableName() string { return "attachment" }

// TLoginSource defines the struct for migrating table login_source
type TLoginSource struct {
	ID          int64 `xorm:"pk autoincr"`
	CreatedUnix int64
	UpdatedUnix int64
}

// TableName will be invoked by XORM to customrize the table name
func (t *TLoginSource) TableName() string { return "login_source" }

// TPull defines the struct for migrating table pull_request
type TPull struct {
	ID         int64 `xorm:"pk autoincr"`
	MergedUnix int64
}

// TableName will be invoked by XORM to customrize the table name
func (t *TPull) TableName() string { return "pull_request" }

// TRelease defines the struct for migrating table release
type TRelease struct {
	ID          int64 `xorm:"pk autoincr"`
	CreatedUnix int64
}

// TableName will be invoked by XORM to customrize the table name
func (t *TRelease) TableName() string { return "release" }

// TRepo defines the struct for migrating table repository
type TRepo struct {
	ID          int64 `xorm:"pk autoincr"`
	CreatedUnix int64
	UpdatedUnix int64
}

// TableName will be invoked by XORM to customrize the table name
func (t *TRepo) TableName() string { return "repository" }

// TMirror defines the struct for migrating table mirror
type TMirror struct {
	ID             int64 `xorm:"pk autoincr"`
	UpdatedUnix    int64
	NextUpdateUnix int64
}

// TableName will be invoked by XORM to customrize the table name
func (t *TMirror) TableName() string { return "mirror" }

// TPublicKey defines the struct for migrating table public_key
type TPublicKey struct {
	ID          int64 `xorm:"pk autoincr"`
	CreatedUnix int64
	UpdatedUnix int64
}

// TableName will be invoked by XORM to customrize the table name
func (t *TPublicKey) TableName() string { return "public_key" }

// TDeployKey defines the struct for migrating table deploy_key
type TDeployKey struct {
	ID          int64 `xorm:"pk autoincr"`
	CreatedUnix int64
	UpdatedUnix int64
}

// TableName will be invoked by XORM to customrize the table name
func (t *TDeployKey) TableName() string { return "deploy_key" }

// TAccessToken defines the struct for migrating table access_token
type TAccessToken struct {
	ID          int64 `xorm:"pk autoincr"`
	CreatedUnix int64
	UpdatedUnix int64
}

// TableName will be invoked by XORM to customrize the table name
func (t *TAccessToken) TableName() string { return "access_token" }

// TUser defines the struct for migrating table user
type TUser struct {
	ID          int64 `xorm:"pk autoincr"`
	CreatedUnix int64
	UpdatedUnix int64
}

// TableName will be invoked by XORM to customrize the table name
func (t *TUser) TableName() string { return "user" }

// TWebhook defines the struct for migrating table webhook
type TWebhook struct {
	ID          int64 `xorm:"pk autoincr"`
	CreatedUnix int64
	UpdatedUnix int64
}

// TableName will be invoked by XORM to customrize the table name
func (t *TWebhook) TableName() string { return "webhook" }

func convertDateToUnix(x *xorm.Engine) (err error) {
	log.Info("This migration could take up to minutes, please be patient.")
	type Bean struct {
		ID         int64 `xorm:"pk autoincr"`
		Created    time.Time
		Updated    time.Time
		Merged     time.Time
		Deadline   time.Time
		ClosedDate time.Time
		NextUpdate time.Time
	}

	var tables = []struct {
		name string
		cols []string
		bean interface{}
	}{
		{"action", []string{"created"}, new(TAction)},
		{"notice", []string{"created"}, new(TNotice)},
		{"comment", []string{"created"}, new(TComment)},
		{"issue", []string{"deadline", "created", "updated"}, new(TIssue)},
		{"milestone", []string{"deadline", "closed_date"}, new(TMilestone)},
		{"attachment", []string{"created"}, new(TAttachment)},
		{"login_source", []string{"created", "updated"}, new(TLoginSource)},
		{"pull_request", []string{"merged"}, new(TPull)},
		{"release", []string{"created"}, new(TRelease)},
		{"repository", []string{"created", "updated"}, new(TRepo)},
		{"mirror", []string{"updated", "next_update"}, new(TMirror)},
		{"public_key", []string{"created", "updated"}, new(TPublicKey)},
		{"deploy_key", []string{"created", "updated"}, new(TDeployKey)},
		{"access_token", []string{"created", "updated"}, new(TAccessToken)},
		{"user", []string{"created", "updated"}, new(TUser)},
		{"webhook", []string{"created", "updated"}, new(TWebhook)},
	}

	for _, table := range tables {
		log.Info("Converting table: %s", table.name)
		if err = x.Sync2(table.bean); err != nil {
			return fmt.Errorf("Sync [table: %s]: %v", table.name, err)
		}

		offset := 0
		for {
			beans := make([]*Bean, 0, 100)
			if err = x.Table(table.name).Asc("id").Limit(100, offset).Find(&beans); err != nil {
				return fmt.Errorf("select beans [table: %s, offset: %d]: %v", table.name, offset, err)
			}
			log.Trace("Table [%s]: offset: %d, beans: %d", table.name, offset, len(beans))
			if len(beans) == 0 {
				break
			}
			offset += 100

			baseSQL := "UPDATE `" + table.name + "` SET "
			for _, bean := range beans {
				valSQLs := make([]string, 0, len(table.cols))
				for _, col := range table.cols {
					fieldSQL := ""
					fieldSQL += col + "_unix = "

					switch col {
					case "deadline":
						if bean.Deadline.IsZero() {
							continue
						}
						fieldSQL += com.ToStr(bean.Deadline.Unix())
					case "created":
						fieldSQL += com.ToStr(bean.Created.Unix())
					case "updated":
						fieldSQL += com.ToStr(bean.Updated.Unix())
					case "closed_date":
						fieldSQL += com.ToStr(bean.ClosedDate.Unix())
					case "merged":
						fieldSQL += com.ToStr(bean.Merged.Unix())
					case "next_update":
						fieldSQL += com.ToStr(bean.NextUpdate.Unix())
					}

					valSQLs = append(valSQLs, fieldSQL)
				}

				if len(valSQLs) == 0 {
					continue
				}

				if _, err = x.Exec(baseSQL + strings.Join(valSQLs, ",") + " WHERE id = " + com.ToStr(bean.ID)); err != nil {
					return fmt.Errorf("update bean [table: %s, id: %d]: %v", table.name, bean.ID, err)
				}
			}
		}
	}

	return nil
}<|MERGE_RESOLUTION|>--- conflicted
+++ resolved
@@ -162,13 +162,10 @@
 	NewMigration("add reactions", addReactions),
 	// v54 -> v55
 	NewMigration("add pull request options", addPullRequestOptions),
-<<<<<<< HEAD
-	// v51 -> v52
-	NewMigration("add issue_dependencies", addIssueDependencies),
-=======
 	// v55 -> v56
 	NewMigration("add writable deploy keys", addModeToDeploKeys),
->>>>>>> 40023281
+	// v56 -> v57
+	NewMigration("add issue_dependencies", addIssueDependencies),
 }
 
 // Migrate database to current version
