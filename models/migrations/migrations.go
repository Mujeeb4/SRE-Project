// Copyright 2015 The Gogs Authors. All rights reserved.
// Copyright 2017 The Gitea Authors. All rights reserved.
// SPDX-License-Identifier: MIT

package migrations

import (
	"context"
	"fmt"

	"code.gitea.io/gitea/models/migrations/v1_10"
	"code.gitea.io/gitea/models/migrations/v1_11"
	"code.gitea.io/gitea/models/migrations/v1_12"
	"code.gitea.io/gitea/models/migrations/v1_13"
	"code.gitea.io/gitea/models/migrations/v1_14"
	"code.gitea.io/gitea/models/migrations/v1_15"
	"code.gitea.io/gitea/models/migrations/v1_16"
	"code.gitea.io/gitea/models/migrations/v1_17"
	"code.gitea.io/gitea/models/migrations/v1_18"
	"code.gitea.io/gitea/models/migrations/v1_19"
	"code.gitea.io/gitea/models/migrations/v1_20"
	"code.gitea.io/gitea/models/migrations/v1_21"
	"code.gitea.io/gitea/models/migrations/v1_22"
	"code.gitea.io/gitea/models/migrations/v1_23"
	"code.gitea.io/gitea/models/migrations/v1_6"
	"code.gitea.io/gitea/models/migrations/v1_7"
	"code.gitea.io/gitea/models/migrations/v1_8"
	"code.gitea.io/gitea/models/migrations/v1_9"
	"code.gitea.io/gitea/modules/git"
	"code.gitea.io/gitea/modules/log"
	"code.gitea.io/gitea/modules/setting"

	"xorm.io/xorm"
	"xorm.io/xorm/names"
)

const minDBVersion = 70 // Gitea 1.5.3

// Migration describes on migration from lower version to high version
type Migration interface {
	Description() string
	Migrate(*xorm.Engine) error
}

type migration struct {
	description string
	migrate     func(*xorm.Engine) error
}

// NewMigration creates a new migration
func NewMigration(desc string, fn func(*xorm.Engine) error) Migration {
	return &migration{desc, fn}
}

// Description returns the migration's description
func (m *migration) Description() string {
	return m.description
}

// Migrate executes the migration
func (m *migration) Migrate(x *xorm.Engine) error {
	return m.migrate(x)
}

// Version describes the version table. Should have only one row with id==1
type Version struct {
	ID      int64 `xorm:"pk autoincr"`
	Version int64
}

// Use noopMigration when there is a migration that has been no-oped
var noopMigration = func(_ *xorm.Engine) error { return nil }

// This is a sequence of migrations. Add new migrations to the bottom of the list.
// If you want to "retire" a migration, remove it from the top of the list and
// update minDBVersion accordingly
var migrations = []Migration{
	// Gitea 1.5.0 ends at v69

	// v70 -> v71
	NewMigration("add issue_dependencies", v1_6.AddIssueDependencies),
	// v71 -> v72
	NewMigration("protect each scratch token", v1_6.AddScratchHash),
	// v72 -> v73
	NewMigration("add review", v1_6.AddReview),

	// Gitea 1.6.0 ends at v73

	// v73 -> v74
	NewMigration("add must_change_password column for users table", v1_7.AddMustChangePassword),
	// v74 -> v75
	NewMigration("add approval whitelists to protected branches", v1_7.AddApprovalWhitelistsToProtectedBranches),
	// v75 -> v76
	NewMigration("clear nonused data which not deleted when user was deleted", v1_7.ClearNonusedData),

	// Gitea 1.7.0 ends at v76

	// v76 -> v77
	NewMigration("add pull request rebase with merge commit", v1_8.AddPullRequestRebaseWithMerge),
	// v77 -> v78
	NewMigration("add theme to users", v1_8.AddUserDefaultTheme),
	// v78 -> v79
	NewMigration("rename repo is_bare to repo is_empty", v1_8.RenameRepoIsBareToIsEmpty),
	// v79 -> v80
	NewMigration("add can close issues via commit in any branch", v1_8.AddCanCloseIssuesViaCommitInAnyBranch),
	// v80 -> v81
	NewMigration("add is locked to issues", v1_8.AddIsLockedToIssues),
	// v81 -> v82
	NewMigration("update U2F counter type", v1_8.ChangeU2FCounterType),

	// Gitea 1.8.0 ends at v82

	// v82 -> v83
	NewMigration("hot fix for wrong release sha1 on release table", v1_9.FixReleaseSha1OnReleaseTable),
	// v83 -> v84
	NewMigration("add uploader id for table attachment", v1_9.AddUploaderIDForAttachment),
	// v84 -> v85
	NewMigration("add table to store original imported gpg keys", v1_9.AddGPGKeyImport),
	// v85 -> v86
	NewMigration("hash application token", v1_9.HashAppToken),
	// v86 -> v87
	NewMigration("add http method to webhook", v1_9.AddHTTPMethodToWebhook),
	// v87 -> v88
	NewMigration("add avatar field to repository", v1_9.AddAvatarFieldToRepository),

	// Gitea 1.9.0 ends at v88

	// v88 -> v89
	NewMigration("add commit status context field to commit_status", v1_10.AddCommitStatusContext),
	// v89 -> v90
	NewMigration("add original author/url migration info to issues, comments, and repo ", v1_10.AddOriginalMigrationInfo),
	// v90 -> v91
	NewMigration("change length of some repository columns", v1_10.ChangeSomeColumnsLengthOfRepo),
	// v91 -> v92
	NewMigration("add index on owner_id of repository and type, review_id of comment", v1_10.AddIndexOnRepositoryAndComment),
	// v92 -> v93
	NewMigration("remove orphaned repository index statuses", v1_10.RemoveLingeringIndexStatus),
	// v93 -> v94
	NewMigration("add email notification enabled preference to user", v1_10.AddEmailNotificationEnabledToUser),
	// v94 -> v95
	NewMigration("add enable_status_check, status_check_contexts to protected_branch", v1_10.AddStatusCheckColumnsForProtectedBranches),
	// v95 -> v96
	NewMigration("add table columns for cross referencing issues", v1_10.AddCrossReferenceColumns),
	// v96 -> v97
	NewMigration("delete orphaned attachments", v1_10.DeleteOrphanedAttachments),
	// v97 -> v98
	NewMigration("add repo_admin_change_team_access to user", v1_10.AddRepoAdminChangeTeamAccessColumnForUser),
	// v98 -> v99
	NewMigration("add original author name and id on migrated release", v1_10.AddOriginalAuthorOnMigratedReleases),
	// v99 -> v100
	NewMigration("add task table and status column for repository table", v1_10.AddTaskTable),
	// v100 -> v101
	NewMigration("update migration repositories' service type", v1_10.UpdateMigrationServiceTypes),
	// v101 -> v102
	NewMigration("change length of some external login users columns", v1_10.ChangeSomeColumnsLengthOfExternalLoginUser),

	// Gitea 1.10.0 ends at v102

	// v102 -> v103
	NewMigration("update migration repositories' service type", v1_11.DropColumnHeadUserNameOnPullRequest),
	// v103 -> v104
	NewMigration("Add WhitelistDeployKeys to protected branch", v1_11.AddWhitelistDeployKeysToBranches),
	// v104 -> v105
	NewMigration("remove unnecessary columns from label", v1_11.RemoveLabelUneededCols),
	// v105 -> v106
	NewMigration("add includes_all_repositories to teams", v1_11.AddTeamIncludesAllRepositories),
	// v106 -> v107
	NewMigration("add column `mode` to table watch", v1_11.AddModeColumnToWatch),
	// v107 -> v108
	NewMigration("Add template options to repository", v1_11.AddTemplateToRepo),
	// v108 -> v109
	NewMigration("Add comment_id on table notification", v1_11.AddCommentIDOnNotification),
	// v109 -> v110
	NewMigration("add can_create_org_repo to team", v1_11.AddCanCreateOrgRepoColumnForTeam),
	// v110 -> v111
	NewMigration("change review content type to text", v1_11.ChangeReviewContentToText),
	// v111 -> v112
	NewMigration("update branch protection for can push and whitelist enable", v1_11.AddBranchProtectionCanPushAndEnableWhitelist),
	// v112 -> v113
	NewMigration("remove release attachments which repository deleted", v1_11.RemoveAttachmentMissedRepo),
	// v113 -> v114
	NewMigration("new feature: change target branch of pull requests", v1_11.FeatureChangeTargetBranch),
	// v114 -> v115
	NewMigration("Remove authentication credentials from stored URL", v1_11.SanitizeOriginalURL),
	// v115 -> v116
	NewMigration("add user_id prefix to existing user avatar name", v1_11.RenameExistingUserAvatarName),
	// v116 -> v117
	NewMigration("Extend TrackedTimes", v1_11.ExtendTrackedTimes),

	// Gitea 1.11.0 ends at v117

	// v117 -> v118
	NewMigration("Add block on rejected reviews branch protection", v1_12.AddBlockOnRejectedReviews),
	// v118 -> v119
	NewMigration("Add commit id and stale to reviews", v1_12.AddReviewCommitAndStale),
	// v119 -> v120
	NewMigration("Fix migrated repositories' git service type", v1_12.FixMigratedRepositoryServiceType),
	// v120 -> v121
	NewMigration("Add owner_name on table repository", v1_12.AddOwnerNameOnRepository),
	// v121 -> v122
	NewMigration("add is_restricted column for users table", v1_12.AddIsRestricted),
	// v122 -> v123
	NewMigration("Add Require Signed Commits to ProtectedBranch", v1_12.AddRequireSignedCommits),
	// v123 -> v124
	NewMigration("Add original information for reactions", v1_12.AddReactionOriginals),
	// v124 -> v125
	NewMigration("Add columns to user and repository", v1_12.AddUserRepoMissingColumns),
	// v125 -> v126
	NewMigration("Add some columns on review for migration", v1_12.AddReviewMigrateInfo),
	// v126 -> v127
	NewMigration("Fix topic repository count", v1_12.FixTopicRepositoryCount),
	// v127 -> v128
	NewMigration("add repository code language statistics", v1_12.AddLanguageStats),
	// v128 -> v129
	NewMigration("fix merge base for pull requests", v1_12.FixMergeBase),
	// v129 -> v130
	NewMigration("remove dependencies from deleted repositories", v1_12.PurgeUnusedDependencies),
	// v130 -> v131
	NewMigration("Expand webhooks for more granularity", v1_12.ExpandWebhooks),
	// v131 -> v132
	NewMigration("Add IsSystemWebhook column to webhooks table", v1_12.AddSystemWebhookColumn),
	// v132 -> v133
	NewMigration("Add Branch Protection Protected Files Column", v1_12.AddBranchProtectionProtectedFilesColumn),
	// v133 -> v134
	NewMigration("Add EmailHash Table", v1_12.AddEmailHashTable),
	// v134 -> v135
	NewMigration("Refix merge base for merged pull requests", v1_12.RefixMergeBase),
	// v135 -> v136
	NewMigration("Add OrgID column to Labels table", v1_12.AddOrgIDLabelColumn),
	// v136 -> v137
	NewMigration("Add CommitsAhead and CommitsBehind Column to PullRequest Table", v1_12.AddCommitDivergenceToPulls),
	// v137 -> v138
	NewMigration("Add Branch Protection Block Outdated Branch", v1_12.AddBlockOnOutdatedBranch),
	// v138 -> v139
	NewMigration("Add ResolveDoerID to Comment table", v1_12.AddResolveDoerIDCommentColumn),
	// v139 -> v140
	NewMigration("prepend refs/heads/ to issue refs", v1_12.PrependRefsHeadsToIssueRefs),

	// Gitea 1.12.0 ends at v140

	// v140 -> v141
	NewMigration("Save detected language file size to database instead of percent", v1_13.FixLanguageStatsToSaveSize),
	// v141 -> v142
	NewMigration("Add KeepActivityPrivate to User table", v1_13.AddKeepActivityPrivateUserColumn),
	// v142 -> v143
	NewMigration("Ensure Repository.IsArchived is not null", v1_13.SetIsArchivedToFalse),
	// v143 -> v144
	NewMigration("recalculate Stars number for all user", v1_13.RecalculateStars),
	// v144 -> v145
	NewMigration("update Matrix Webhook http method to 'PUT'", v1_13.UpdateMatrixWebhookHTTPMethod),
	// v145 -> v146
	NewMigration("Increase Language field to 50 in LanguageStats", v1_13.IncreaseLanguageField),
	// v146 -> v147
	NewMigration("Add projects info to repository table", v1_13.AddProjectsInfo),
	// v147 -> v148
	NewMigration("create review for 0 review id code comments", v1_13.CreateReviewsForCodeComments),
	// v148 -> v149
	NewMigration("remove issue dependency comments who refer to non existing issues", v1_13.PurgeInvalidDependenciesComments),
	// v149 -> v150
	NewMigration("Add Created and Updated to Milestone table", v1_13.AddCreatedAndUpdatedToMilestones),
	// v150 -> v151
	NewMigration("add primary key to repo_topic", v1_13.AddPrimaryKeyToRepoTopic),
	// v151 -> v152
	NewMigration("set default password algorithm to Argon2", v1_13.SetDefaultPasswordToArgon2),
	// v152 -> v153
	NewMigration("add TrustModel field to Repository", v1_13.AddTrustModelToRepository),
	// v153 > v154
	NewMigration("add Team review request support", v1_13.AddTeamReviewRequestSupport),
	// v154 > v155
	NewMigration("add timestamps to Star, Label, Follow, Watch and Collaboration", v1_13.AddTimeStamps),

	// Gitea 1.13.0 ends at v155

	// v155 -> v156
	NewMigration("add changed_protected_files column for pull_request table", v1_14.AddChangedProtectedFilesPullRequestColumn),
	// v156 -> v157
	NewMigration("fix publisher ID for tag releases", v1_14.FixPublisherIDforTagReleases),
	// v157 -> v158
	NewMigration("ensure repo topics are up-to-date", v1_14.FixRepoTopics),
	// v158 -> v159
	NewMigration("code comment replies should have the commitID of the review they are replying to", v1_14.UpdateCodeCommentReplies),
	// v159 -> v160
	NewMigration("update reactions constraint", v1_14.UpdateReactionConstraint),
	// v160 -> v161
	NewMigration("Add block on official review requests branch protection", v1_14.AddBlockOnOfficialReviewRequests),
	// v161 -> v162
	NewMigration("Convert task type from int to string", v1_14.ConvertTaskTypeToString),
	// v162 -> v163
	NewMigration("Convert webhook task type from int to string", v1_14.ConvertWebhookTaskTypeToString),
	// v163 -> v164
	NewMigration("Convert topic name from 25 to 50", v1_14.ConvertTopicNameFrom25To50),
	// v164 -> v165
	NewMigration("Add scope and nonce columns to oauth2_grant table", v1_14.AddScopeAndNonceColumnsToOAuth2Grant),
	// v165 -> v166
	NewMigration("Convert hook task type from char(16) to varchar(16) and trim the column", v1_14.ConvertHookTaskTypeToVarcharAndTrim),
	// v166 -> v167
	NewMigration("Where Password is Valid with Empty String delete it", v1_14.RecalculateUserEmptyPWD),
	// v167 -> v168
	NewMigration("Add user redirect", v1_14.AddUserRedirect),
	// v168 -> v169
	NewMigration("Recreate user table to fix default values", v1_14.RecreateUserTableToFixDefaultValues),
	// v169 -> v170
	NewMigration("Update DeleteBranch comments to set the old_ref to the commit_sha", v1_14.CommentTypeDeleteBranchUseOldRef),
	// v170 -> v171
	NewMigration("Add Dismissed to Review table", v1_14.AddDismissedReviewColumn),
	// v171 -> v172
	NewMigration("Add Sorting to ProjectBoard table", v1_14.AddSortingColToProjectBoard),
	// v172 -> v173
	NewMigration("Add sessions table for go-chi/session", v1_14.AddSessionTable),
	// v173 -> v174
	NewMigration("Add time_id column to Comment", v1_14.AddTimeIDCommentColumn),
	// v174 -> v175
	NewMigration("Create repo transfer table", v1_14.AddRepoTransfer),
	// v175 -> v176
	NewMigration("Fix Postgres ID Sequences broken by recreate-table", v1_14.FixPostgresIDSequences),
	// v176 -> v177
	NewMigration("Remove invalid labels from comments", v1_14.RemoveInvalidLabels),
	// v177 -> v178
	NewMigration("Delete orphaned IssueLabels", v1_14.DeleteOrphanedIssueLabels),

	// Gitea 1.14.0 ends at v178

	// v178 -> v179
	NewMigration("Add LFS columns to Mirror", v1_15.AddLFSMirrorColumns),
	// v179 -> v180
	NewMigration("Convert avatar url to text", v1_15.ConvertAvatarURLToText),
	// v180 -> v181
	NewMigration("Delete credentials from past migrations", v1_15.DeleteMigrationCredentials),
	// v181 -> v182
	NewMigration("Always save primary email on email address table", v1_15.AddPrimaryEmail2EmailAddress),
	// v182 -> v183
	NewMigration("Add issue resource index table", v1_15.AddIssueResourceIndexTable),
	// v183 -> v184
	NewMigration("Create PushMirror table", v1_15.CreatePushMirrorTable),
	// v184 -> v185
	NewMigration("Rename Task errors to message", v1_15.RenameTaskErrorsToMessage),
	// v185 -> v186
	NewMigration("Add new table repo_archiver", v1_15.AddRepoArchiver),
	// v186 -> v187
	NewMigration("Create protected tag table", v1_15.CreateProtectedTagTable),
	// v187 -> v188
	NewMigration("Drop unneeded webhook related columns", v1_15.DropWebhookColumns),
	// v188 -> v189
	NewMigration("Add key is verified to gpg key", v1_15.AddKeyIsVerified),

	// Gitea 1.15.0 ends at v189

	// v189 -> v190
	NewMigration("Unwrap ldap.Sources", v1_16.UnwrapLDAPSourceCfg),
	// v190 -> v191
	NewMigration("Add agit flow pull request support", v1_16.AddAgitFlowPullRequest),
	// v191 -> v192
	NewMigration("Alter issue/comment table TEXT fields to LONGTEXT", v1_16.AlterIssueAndCommentTextFieldsToLongText),
	// v192 -> v193
	NewMigration("RecreateIssueResourceIndexTable to have a primary key instead of an unique index", v1_16.RecreateIssueResourceIndexTable),
	// v193 -> v194
	NewMigration("Add repo id column for attachment table", v1_16.AddRepoIDForAttachment),
	// v194 -> v195
	NewMigration("Add Branch Protection Unprotected Files Column", v1_16.AddBranchProtectionUnprotectedFilesColumn),
	// v195 -> v196
	NewMigration("Add table commit_status_index", v1_16.AddTableCommitStatusIndex),
	// v196 -> v197
	NewMigration("Add Color to ProjectBoard table", v1_16.AddColorColToProjectBoard),
	// v197 -> v198
	NewMigration("Add renamed_branch table", v1_16.AddRenamedBranchTable),
	// v198 -> v199
	NewMigration("Add issue content history table", v1_16.AddTableIssueContentHistory),
	// v199 -> v200
	NewMigration("No-op (remote version is using AppState now)", noopMigration),
	// v200 -> v201
	NewMigration("Add table app_state", v1_16.AddTableAppState),
	// v201 -> v202
	NewMigration("Drop table remote_version (if exists)", v1_16.DropTableRemoteVersion),
	// v202 -> v203
	NewMigration("Create key/value table for user settings", v1_16.CreateUserSettingsTable),
	// v203 -> v204
	NewMigration("Add Sorting to ProjectIssue table", v1_16.AddProjectIssueSorting),
	// v204 -> v205
	NewMigration("Add key is verified to ssh key", v1_16.AddSSHKeyIsVerified),
	// v205 -> v206
	NewMigration("Migrate to higher varchar on user struct", v1_16.MigrateUserPasswordSalt),
	// v206 -> v207
	NewMigration("Add authorize column to team_unit table", v1_16.AddAuthorizeColForTeamUnit),
	// v207 -> v208
	NewMigration("Add webauthn table and migrate u2f data to webauthn - NO-OPED", v1_16.AddWebAuthnCred),
	// v208 -> v209
	NewMigration("Use base32.HexEncoding instead of base64 encoding for cred ID as it is case insensitive - NO-OPED", v1_16.UseBase32HexForCredIDInWebAuthnCredential),
	// v209 -> v210
	NewMigration("Increase WebAuthentication CredentialID size to 410 - NO-OPED", v1_16.IncreaseCredentialIDTo410),
	// v210 -> v211
	NewMigration("v208 was completely broken - remigrate", v1_16.RemigrateU2FCredentials),

	// Gitea 1.16.2 ends at v211

	// v211 -> v212
	NewMigration("Create ForeignReference table", v1_17.CreateForeignReferenceTable),
	// v212 -> v213
	NewMigration("Add package tables", v1_17.AddPackageTables),
	// v213 -> v214
	NewMigration("Add allow edits from maintainers to PullRequest table", v1_17.AddAllowMaintainerEdit),
	// v214 -> v215
	NewMigration("Add auto merge table", v1_17.AddAutoMergeTable),
	// v215 -> v216
	NewMigration("allow to view files in PRs", v1_17.AddReviewViewedFiles),
	// v216 -> v217
	NewMigration("No-op (Improve Action table indices v1)", noopMigration),
	// v217 -> v218
	NewMigration("Alter hook_task table TEXT fields to LONGTEXT", v1_17.AlterHookTaskTextFieldsToLongText),
	// v218 -> v219
	NewMigration("Improve Action table indices v2", v1_17.ImproveActionTableIndices),
	// v219 -> v220
	NewMigration("Add sync_on_commit column to push_mirror table", v1_17.AddSyncOnCommitColForPushMirror),
	// v220 -> v221
	NewMigration("Add container repository property", v1_17.AddContainerRepositoryProperty),
	// v221 -> v222
	NewMigration("Store WebAuthentication CredentialID as bytes and increase size to at least 1024", v1_17.StoreWebauthnCredentialIDAsBytes),
	// v222 -> v223
	NewMigration("Drop old CredentialID column", v1_17.DropOldCredentialIDColumn),
	// v223 -> v224
	NewMigration("Rename CredentialIDBytes column to CredentialID", v1_17.RenameCredentialIDBytes),

	// Gitea 1.17.0 ends at v224

	// v224 -> v225
	NewMigration("Add badges to users", v1_18.CreateUserBadgesTable),
	// v225 -> v226
	NewMigration("Alter gpg_key/public_key content TEXT fields to MEDIUMTEXT", v1_18.AlterPublicGPGKeyContentFieldsToMediumText),
	// v226 -> v227
	NewMigration("Conan and generic packages do not need to be semantically versioned", v1_18.FixPackageSemverField),
	// v227 -> v228
	NewMigration("Create key/value table for system settings", v1_18.CreateSystemSettingsTable),
	// v228 -> v229
	NewMigration("Add TeamInvite table", v1_18.AddTeamInviteTable),
	// v229 -> v230
	NewMigration("Update counts of all open milestones", v1_18.UpdateOpenMilestoneCounts),
	// v230 -> v231
	NewMigration("Add ConfidentialClient column (default true) to OAuth2Application table", v1_18.AddConfidentialClientColumnToOAuth2ApplicationTable),

	// Gitea 1.18.0 ends at v231

	// v231 -> v232
	NewMigration("Add index for hook_task", v1_19.AddIndexForHookTask),
	// v232 -> v233
	NewMigration("Alter package_version.metadata_json to LONGTEXT", v1_19.AlterPackageVersionMetadataToLongText),
	// v233 -> v234
	NewMigration("Add header_authorization_encrypted column to webhook table", v1_19.AddHeaderAuthorizationEncryptedColWebhook),
	// v234 -> v235
	NewMigration("Add package cleanup rule table", v1_19.CreatePackageCleanupRuleTable),
	// v235 -> v236
	NewMigration("Add index for access_token", v1_19.AddIndexForAccessToken),
	// v236 -> v237
	NewMigration("Create secrets table", v1_19.CreateSecretsTable),
	// v237 -> v238
	NewMigration("Drop ForeignReference table", v1_19.DropForeignReferenceTable),
	// v238 -> v239
	NewMigration("Add updated unix to LFSMetaObject", v1_19.AddUpdatedUnixToLFSMetaObject),
	// v239 -> v240
	NewMigration("Add scope for access_token", v1_19.AddScopeForAccessTokens),
	// v240 -> v241
	NewMigration("Add actions tables", v1_19.AddActionsTables),
	// v241 -> v242
	NewMigration("Add card_type column to project table", v1_19.AddCardTypeToProjectTable),
	// v242 -> v243
	NewMigration("Alter gpg_key_import content TEXT field to MEDIUMTEXT", v1_19.AlterPublicGPGKeyImportContentFieldToMediumText),
	// v243 -> v244
	NewMigration("Add exclusive label", v1_19.AddExclusiveLabel),

	// Gitea 1.19.0 ends at v244

	// v244 -> v245
	NewMigration("Add NeedApproval to actions tables", v1_20.AddNeedApprovalToActionRun),
	// v245 -> v246
	NewMigration("Rename Webhook org_id to owner_id", v1_20.RenameWebhookOrgToOwner),
	// v246 -> v247
	NewMigration("Add missed column owner_id for project table", v1_20.AddNewColumnForProject),
	// v247 -> v248
	NewMigration("Fix incorrect project type", v1_20.FixIncorrectProjectType),
	// v248 -> v249
	NewMigration("Add version column to action_runner table", v1_20.AddVersionToActionRunner),
	// v249 -> v250
	NewMigration("Improve Action table indices v3", v1_20.ImproveActionTableIndices),
	// v250 -> v251
	NewMigration("Change Container Metadata", v1_20.ChangeContainerMetadataMultiArch),
	// v251 -> v252
	NewMigration("Fix incorrect owner team unit access mode", v1_20.FixIncorrectOwnerTeamUnitAccessMode),
	// v252 -> v253
	NewMigration("Fix incorrect admin team unit access mode", v1_20.FixIncorrectAdminTeamUnitAccessMode),
	// v253 -> v254
	NewMigration("Fix ExternalTracker and ExternalWiki accessMode in owner and admin team", v1_20.FixExternalTrackerAndExternalWikiAccessModeInOwnerAndAdminTeam),
	// v254 -> v255
	NewMigration("Add ActionTaskOutput table", v1_20.AddActionTaskOutputTable),
	// v255 -> v256
	NewMigration("Add ArchivedUnix Column", v1_20.AddArchivedUnixToRepository),
	// v256 -> v257
	NewMigration("Add is_internal column to package", v1_20.AddIsInternalColumnToPackage),
	// v257 -> v258
	NewMigration("Add Actions Artifact table", v1_20.CreateActionArtifactTable),
	// v258 -> v259
	NewMigration("Add PinOrder Column", v1_20.AddPinOrderToIssue),
	// v259 -> v260
	NewMigration("Convert scoped access tokens", v1_20.ConvertScopedAccessTokens),

	// Gitea 1.20.0 ends at 260

	// v260 -> v261
	NewMigration("Drop custom_labels column of action_runner table", v1_21.DropCustomLabelsColumnOfActionRunner),
	// v261 -> v262
	NewMigration("Add variable table", v1_21.CreateVariableTable),
	// v262 -> v263
	NewMigration("Add TriggerEvent to action_run table", v1_21.AddTriggerEventToActionRun),
	// v263 -> v264
	NewMigration("Add git_size and lfs_size columns to repository table", v1_21.AddGitSizeAndLFSSizeToRepositoryTable),
	// v264 -> v265
	NewMigration("Add branch table", v1_21.AddBranchTable),
	// v265 -> v266
	NewMigration("Alter Actions Artifact table", v1_21.AlterActionArtifactTable),
	// v266 -> v267
	NewMigration("Reduce commit status", v1_21.ReduceCommitStatus),
	// v267 -> v268
	NewMigration("Add action_tasks_version table", v1_21.CreateActionTasksVersionTable),
	// v268 -> v269
	NewMigration("Update Action Ref", v1_21.UpdateActionsRefIndex),
	// v269 -> v270
	NewMigration("Drop deleted branch table", v1_21.DropDeletedBranchTable),
	// v270 -> v271
	NewMigration("Fix PackageProperty typo", v1_21.FixPackagePropertyTypo),
	// v271 -> v272
	NewMigration("Allow archiving labels", v1_21.AddArchivedUnixColumInLabelTable),
	// v272 -> v273
	NewMigration("Add Version to ActionRun table", v1_21.AddVersionToActionRunTable),
	// v273 -> v274
	NewMigration("Add Action Schedule Table", v1_21.AddActionScheduleTable),
	// v274 -> v275
	NewMigration("Add Actions artifacts expiration date", v1_21.AddExpiredUnixColumnInActionArtifactTable),
	// v275 -> v276
	NewMigration("Add ScheduleID for ActionRun", v1_21.AddScheduleIDForActionRun),
	// v276 -> v277
	NewMigration("Add RemoteAddress to mirrors", v1_21.AddRemoteAddressToMirrors),
	// v277 -> v278
	NewMigration("Add Index to issue_user.issue_id", v1_21.AddIndexToIssueUserIssueID),
	// v278 -> v279
	NewMigration("Add Index to comment.dependent_issue_id", v1_21.AddIndexToCommentDependentIssueID),
	// v279 -> v280
	NewMigration("Add Index to action.user_id", v1_21.AddIndexToActionUserID),

	// Gitea 1.21.0 ends at 280

	// v280 -> v281
	NewMigration("Rename user themes", v1_22.RenameUserThemes),
	// v281 -> v282
	NewMigration("Add auth_token table", v1_22.CreateAuthTokenTable),
	// v282 -> v283
	NewMigration("Add Index to pull_auto_merge.doer_id", v1_22.AddIndexToPullAutoMergeDoerID),
	// v283 -> v284
	NewMigration("Add combined Index to issue_user.uid and issue_id", v1_22.AddCombinedIndexToIssueUser),
	// v284 -> v285
	NewMigration("Add ignore stale approval column on branch table", v1_22.AddIgnoreStaleApprovalsColumnToProtectedBranchTable),
	// v285 -> v286
	NewMigration("Add PreviousDuration to ActionRun", v1_22.AddPreviousDurationToActionRun),
	// v286 -> v287
	NewMigration("Add support for SHA256 git repositories", v1_22.AdjustDBForSha256),
	// v287 -> v288
	NewMigration("Use Slug instead of ID for Badges", v1_22.UseSlugInsteadOfIDForBadges),
	// v288 -> v289
	NewMigration("Add user_blocking table", v1_22.AddUserBlockingTable),
	// v289 -> v290
	NewMigration("Add default_wiki_branch to repository table", v1_22.AddDefaultWikiBranch),
	// v290 -> v291
	NewMigration("Add PayloadVersion to HookTask", v1_22.AddPayloadVersionToHookTaskTable),
	// v291 -> v292
	NewMigration("Add Index to attachment.comment_id", v1_22.AddCommentIDIndexofAttachment),
	// v292 -> v293
	NewMigration("Ensure every project has exactly one default column - No Op", noopMigration),
	// v293 -> v294
	NewMigration("Ensure every project has exactly one default column", v1_22.CheckProjectColumnsConsistency),

	// Gitea 1.22.0-rc0 ends at 294

	// v294 -> v295
	NewMigration("Add unique index for project issue table", v1_22.AddUniqueIndexForProjectIssue),
	// v295 -> v296
	NewMigration("Add commit status summary table", v1_22.AddCommitStatusSummary),
	// v296 -> v297
	NewMigration("Add missing field of commit status summary table", v1_22.AddCommitStatusSummary2),
	// v297 -> v298
	NewMigration("Add everyone_access_mode for repo_unit", v1_22.AddRepoUnitEveryoneAccessMode),
	// v298 -> v299
	NewMigration("Drop wrongly created table o_auth2_application", v1_22.DropWronglyCreatedTable),

	// Gitea 1.22.0-rc1 ends at 299

	// v299 -> v300
<<<<<<< HEAD
	NewMigration("Add audit_event table", v1_23.AddAuditEventTable),
=======
	NewMigration("Add content version to issue and comment table", v1_23.AddContentVersionToIssueAndComment),
>>>>>>> b5326a43
}

// GetCurrentDBVersion returns the current db version
func GetCurrentDBVersion(x *xorm.Engine) (int64, error) {
	if err := x.Sync(new(Version)); err != nil {
		return -1, fmt.Errorf("sync: %w", err)
	}

	currentVersion := &Version{ID: 1}
	has, err := x.Get(currentVersion)
	if err != nil {
		return -1, fmt.Errorf("get: %w", err)
	}
	if !has {
		return -1, nil
	}
	return currentVersion.Version, nil
}

// ExpectedVersion returns the expected db version
func ExpectedVersion() int64 {
	return int64(minDBVersion + len(migrations))
}

// EnsureUpToDate will check if the db is at the correct version
func EnsureUpToDate(x *xorm.Engine) error {
	currentDB, err := GetCurrentDBVersion(x)
	if err != nil {
		return err
	}

	if currentDB < 0 {
		return fmt.Errorf("Database has not been initialized")
	}

	if minDBVersion > currentDB {
		return fmt.Errorf("DB version %d (<= %d) is too old for auto-migration. Upgrade to Gitea 1.6.4 first then upgrade to this version", currentDB, minDBVersion)
	}

	expected := ExpectedVersion()

	if currentDB != expected {
		return fmt.Errorf(`Current database version %d is not equal to the expected version %d. Please run "gitea [--config /path/to/app.ini] migrate" to update the database version`, currentDB, expected)
	}

	return nil
}

// Migrate database to current version
func Migrate(x *xorm.Engine) error {
	// Set a new clean the default mapper to GonicMapper as that is the default for Gitea.
	x.SetMapper(names.GonicMapper{})
	if err := x.Sync(new(Version)); err != nil {
		return fmt.Errorf("sync: %w", err)
	}

	currentVersion := &Version{ID: 1}
	has, err := x.Get(currentVersion)
	if err != nil {
		return fmt.Errorf("get: %w", err)
	} else if !has {
		// If the version record does not exist we think
		// it is a fresh installation and we can skip all migrations.
		currentVersion.ID = 0
		currentVersion.Version = int64(minDBVersion + len(migrations))

		if _, err = x.InsertOne(currentVersion); err != nil {
			return fmt.Errorf("insert: %w", err)
		}
	}

	v := currentVersion.Version
	if minDBVersion > v {
		log.Fatal(`Gitea no longer supports auto-migration from your previously installed version.
Please try upgrading to a lower version first (suggested v1.6.4), then upgrade to this version.`)
		return nil
	}

	// Downgrading Gitea's database version not supported
	if int(v-minDBVersion) > len(migrations) {
		msg := fmt.Sprintf("Your database (migration version: %d) is for a newer Gitea, you can not use the newer database for this old Gitea release (%d).", v, minDBVersion+len(migrations))
		msg += "\nGitea will exit to keep your database safe and unchanged. Please use the correct Gitea release, do not change the migration version manually (incorrect manual operation may lose data)."
		if !setting.IsProd {
			msg += fmt.Sprintf("\nIf you are in development and really know what you're doing, you can force changing the migration version by executing: UPDATE version SET version=%d WHERE id=1;", minDBVersion+len(migrations))
		}
		log.Fatal("Migration Error: %s", msg)
		return nil
	}

	// Some migration tasks depend on the git command
	if git.DefaultContext == nil {
		if err = git.InitSimple(context.Background()); err != nil {
			return err
		}
	}

	// Migrate
	for i, m := range migrations[v-minDBVersion:] {
		log.Info("Migration[%d]: %s", v+int64(i), m.Description())
		// Reset the mapper between each migration - migrations are not supposed to depend on each other
		x.SetMapper(names.GonicMapper{})
		if err = m.Migrate(x); err != nil {
			return fmt.Errorf("migration[%d]: %s failed: %w", v+int64(i), m.Description(), err)
		}
		currentVersion.Version = v + int64(i) + 1
		if _, err = x.ID(1).Update(currentVersion); err != nil {
			return err
		}
	}
	return nil
}<|MERGE_RESOLUTION|>--- conflicted
+++ resolved
@@ -590,11 +590,9 @@
 	// Gitea 1.22.0-rc1 ends at 299
 
 	// v299 -> v300
-<<<<<<< HEAD
+	NewMigration("Add content version to issue and comment table", v1_23.AddContentVersionToIssueAndComment),
+	// v300 -> v301
 	NewMigration("Add audit_event table", v1_23.AddAuditEventTable),
-=======
-	NewMigration("Add content version to issue and comment table", v1_23.AddContentVersionToIssueAndComment),
->>>>>>> b5326a43
 }
 
 // GetCurrentDBVersion returns the current db version
