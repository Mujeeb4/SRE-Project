// Copyright 2015 The Gogs Authors. All rights reserved.
// Copyright 2017 The Gitea Authors. All rights reserved.
// SPDX-License-Identifier: MIT

package migrations

import (
	"context"
	"fmt"
	"os"

	"code.gitea.io/gitea/models/migrations/v1_10"
	"code.gitea.io/gitea/models/migrations/v1_11"
	"code.gitea.io/gitea/models/migrations/v1_12"
	"code.gitea.io/gitea/models/migrations/v1_13"
	"code.gitea.io/gitea/models/migrations/v1_14"
	"code.gitea.io/gitea/models/migrations/v1_15"
	"code.gitea.io/gitea/models/migrations/v1_16"
	"code.gitea.io/gitea/models/migrations/v1_17"
	"code.gitea.io/gitea/models/migrations/v1_18"
	"code.gitea.io/gitea/models/migrations/v1_19"
	"code.gitea.io/gitea/models/migrations/v1_20"
	"code.gitea.io/gitea/models/migrations/v1_6"
	"code.gitea.io/gitea/models/migrations/v1_7"
	"code.gitea.io/gitea/models/migrations/v1_8"
	"code.gitea.io/gitea/models/migrations/v1_9"
	"code.gitea.io/gitea/modules/git"
	"code.gitea.io/gitea/modules/log"
	"code.gitea.io/gitea/modules/setting"

	"xorm.io/xorm"
	"xorm.io/xorm/names"
)

const minDBVersion = 70 // Gitea 1.5.3

// Migration describes on migration from lower version to high version
type Migration interface {
	Description() string
	Migrate(*xorm.Engine) error
}

type migration struct {
	description string
	migrate     func(*xorm.Engine) error
}

// NewMigration creates a new migration
func NewMigration(desc string, fn func(*xorm.Engine) error) Migration {
	return &migration{desc, fn}
}

// Description returns the migration's description
func (m *migration) Description() string {
	return m.description
}

// Migrate executes the migration
func (m *migration) Migrate(x *xorm.Engine) error {
	return m.migrate(x)
}

// Version describes the version table. Should have only one row with id==1
type Version struct {
	ID      int64 `xorm:"pk autoincr"`
	Version int64
}

// Use noopMigration when there is a migration that has been no-oped
var noopMigration = func(_ *xorm.Engine) error { return nil }

// This is a sequence of migrations. Add new migrations to the bottom of the list.
// If you want to "retire" a migration, remove it from the top of the list and
// update minDBVersion accordingly
var migrations = []Migration{
	// Gitea 1.5.0 ends at v69

	// v70 -> v71
	NewMigration("add issue_dependencies", v1_6.AddIssueDependencies),
	// v71 -> v72
	NewMigration("protect each scratch token", v1_6.AddScratchHash),
	// v72 -> v73
	NewMigration("add review", v1_6.AddReview),

	// Gitea 1.6.0 ends at v73

	// v73 -> v74
	NewMigration("add must_change_password column for users table", v1_7.AddMustChangePassword),
	// v74 -> v75
	NewMigration("add approval whitelists to protected branches", v1_7.AddApprovalWhitelistsToProtectedBranches),
	// v75 -> v76
	NewMigration("clear nonused data which not deleted when user was deleted", v1_7.ClearNonusedData),

	// Gitea 1.7.0 ends at v76

	// v76 -> v77
	NewMigration("add pull request rebase with merge commit", v1_8.AddPullRequestRebaseWithMerge),
	// v77 -> v78
	NewMigration("add theme to users", v1_8.AddUserDefaultTheme),
	// v78 -> v79
	NewMigration("rename repo is_bare to repo is_empty", v1_8.RenameRepoIsBareToIsEmpty),
	// v79 -> v80
	NewMigration("add can close issues via commit in any branch", v1_8.AddCanCloseIssuesViaCommitInAnyBranch),
	// v80 -> v81
	NewMigration("add is locked to issues", v1_8.AddIsLockedToIssues),
	// v81 -> v82
	NewMigration("update U2F counter type", v1_8.ChangeU2FCounterType),

	// Gitea 1.8.0 ends at v82

	// v82 -> v83
	NewMigration("hot fix for wrong release sha1 on release table", v1_9.FixReleaseSha1OnReleaseTable),
	// v83 -> v84
	NewMigration("add uploader id for table attachment", v1_9.AddUploaderIDForAttachment),
	// v84 -> v85
	NewMigration("add table to store original imported gpg keys", v1_9.AddGPGKeyImport),
	// v85 -> v86
	NewMigration("hash application token", v1_9.HashAppToken),
	// v86 -> v87
	NewMigration("add http method to webhook", v1_9.AddHTTPMethodToWebhook),
	// v87 -> v88
	NewMigration("add avatar field to repository", v1_9.AddAvatarFieldToRepository),

	// Gitea 1.9.0 ends at v88

	// v88 -> v89
	NewMigration("add commit status context field to commit_status", v1_10.AddCommitStatusContext),
	// v89 -> v90
	NewMigration("add original author/url migration info to issues, comments, and repo ", v1_10.AddOriginalMigrationInfo),
	// v90 -> v91
	NewMigration("change length of some repository columns", v1_10.ChangeSomeColumnsLengthOfRepo),
	// v91 -> v92
	NewMigration("add index on owner_id of repository and type, review_id of comment", v1_10.AddIndexOnRepositoryAndComment),
	// v92 -> v93
	NewMigration("remove orphaned repository index statuses", v1_10.RemoveLingeringIndexStatus),
	// v93 -> v94
	NewMigration("add email notification enabled preference to user", v1_10.AddEmailNotificationEnabledToUser),
	// v94 -> v95
	NewMigration("add enable_status_check, status_check_contexts to protected_branch", v1_10.AddStatusCheckColumnsForProtectedBranches),
	// v95 -> v96
	NewMigration("add table columns for cross referencing issues", v1_10.AddCrossReferenceColumns),
	// v96 -> v97
	NewMigration("delete orphaned attachments", v1_10.DeleteOrphanedAttachments),
	// v97 -> v98
	NewMigration("add repo_admin_change_team_access to user", v1_10.AddRepoAdminChangeTeamAccessColumnForUser),
	// v98 -> v99
	NewMigration("add original author name and id on migrated release", v1_10.AddOriginalAuthorOnMigratedReleases),
	// v99 -> v100
	NewMigration("add task table and status column for repository table", v1_10.AddTaskTable),
	// v100 -> v101
	NewMigration("update migration repositories' service type", v1_10.UpdateMigrationServiceTypes),
	// v101 -> v102
	NewMigration("change length of some external login users columns", v1_10.ChangeSomeColumnsLengthOfExternalLoginUser),

	// Gitea 1.10.0 ends at v102

	// v102 -> v103
	NewMigration("update migration repositories' service type", v1_11.DropColumnHeadUserNameOnPullRequest),
	// v103 -> v104
	NewMigration("Add WhitelistDeployKeys to protected branch", v1_11.AddWhitelistDeployKeysToBranches),
	// v104 -> v105
	NewMigration("remove unnecessary columns from label", v1_11.RemoveLabelUneededCols),
	// v105 -> v106
	NewMigration("add includes_all_repositories to teams", v1_11.AddTeamIncludesAllRepositories),
	// v106 -> v107
	NewMigration("add column `mode` to table watch", v1_11.AddModeColumnToWatch),
	// v107 -> v108
	NewMigration("Add template options to repository", v1_11.AddTemplateToRepo),
	// v108 -> v109
	NewMigration("Add comment_id on table notification", v1_11.AddCommentIDOnNotification),
	// v109 -> v110
	NewMigration("add can_create_org_repo to team", v1_11.AddCanCreateOrgRepoColumnForTeam),
	// v110 -> v111
	NewMigration("change review content type to text", v1_11.ChangeReviewContentToText),
	// v111 -> v112
	NewMigration("update branch protection for can push and whitelist enable", v1_11.AddBranchProtectionCanPushAndEnableWhitelist),
	// v112 -> v113
	NewMigration("remove release attachments which repository deleted", v1_11.RemoveAttachmentMissedRepo),
	// v113 -> v114
	NewMigration("new feature: change target branch of pull requests", v1_11.FeatureChangeTargetBranch),
	// v114 -> v115
	NewMigration("Remove authentication credentials from stored URL", v1_11.SanitizeOriginalURL),
	// v115 -> v116
	NewMigration("add user_id prefix to existing user avatar name", v1_11.RenameExistingUserAvatarName),
	// v116 -> v117
	NewMigration("Extend TrackedTimes", v1_11.ExtendTrackedTimes),

	// Gitea 1.11.0 ends at v117

	// v117 -> v118
	NewMigration("Add block on rejected reviews branch protection", v1_12.AddBlockOnRejectedReviews),
	// v118 -> v119
	NewMigration("Add commit id and stale to reviews", v1_12.AddReviewCommitAndStale),
	// v119 -> v120
	NewMigration("Fix migrated repositories' git service type", v1_12.FixMigratedRepositoryServiceType),
	// v120 -> v121
	NewMigration("Add owner_name on table repository", v1_12.AddOwnerNameOnRepository),
	// v121 -> v122
	NewMigration("add is_restricted column for users table", v1_12.AddIsRestricted),
	// v122 -> v123
	NewMigration("Add Require Signed Commits to ProtectedBranch", v1_12.AddRequireSignedCommits),
	// v123 -> v124
	NewMigration("Add original information for reactions", v1_12.AddReactionOriginals),
	// v124 -> v125
	NewMigration("Add columns to user and repository", v1_12.AddUserRepoMissingColumns),
	// v125 -> v126
	NewMigration("Add some columns on review for migration", v1_12.AddReviewMigrateInfo),
	// v126 -> v127
	NewMigration("Fix topic repository count", v1_12.FixTopicRepositoryCount),
	// v127 -> v128
	NewMigration("add repository code language statistics", v1_12.AddLanguageStats),
	// v128 -> v129
	NewMigration("fix merge base for pull requests", v1_12.FixMergeBase),
	// v129 -> v130
	NewMigration("remove dependencies from deleted repositories", v1_12.PurgeUnusedDependencies),
	// v130 -> v131
	NewMigration("Expand webhooks for more granularity", v1_12.ExpandWebhooks),
	// v131 -> v132
	NewMigration("Add IsSystemWebhook column to webhooks table", v1_12.AddSystemWebhookColumn),
	// v132 -> v133
	NewMigration("Add Branch Protection Protected Files Column", v1_12.AddBranchProtectionProtectedFilesColumn),
	// v133 -> v134
	NewMigration("Add EmailHash Table", v1_12.AddEmailHashTable),
	// v134 -> v135
	NewMigration("Refix merge base for merged pull requests", v1_12.RefixMergeBase),
	// v135 -> v136
	NewMigration("Add OrgID column to Labels table", v1_12.AddOrgIDLabelColumn),
	// v136 -> v137
	NewMigration("Add CommitsAhead and CommitsBehind Column to PullRequest Table", v1_12.AddCommitDivergenceToPulls),
	// v137 -> v138
	NewMigration("Add Branch Protection Block Outdated Branch", v1_12.AddBlockOnOutdatedBranch),
	// v138 -> v139
	NewMigration("Add ResolveDoerID to Comment table", v1_12.AddResolveDoerIDCommentColumn),
	// v139 -> v140
	NewMigration("prepend refs/heads/ to issue refs", v1_12.PrependRefsHeadsToIssueRefs),

	// Gitea 1.12.0 ends at v140

	// v140 -> v141
	NewMigration("Save detected language file size to database instead of percent", v1_13.FixLanguageStatsToSaveSize),
	// v141 -> v142
	NewMigration("Add KeepActivityPrivate to User table", v1_13.AddKeepActivityPrivateUserColumn),
	// v142 -> v143
	NewMigration("Ensure Repository.IsArchived is not null", v1_13.SetIsArchivedToFalse),
	// v143 -> v144
	NewMigration("recalculate Stars number for all user", v1_13.RecalculateStars),
	// v144 -> v145
	NewMigration("update Matrix Webhook http method to 'PUT'", v1_13.UpdateMatrixWebhookHTTPMethod),
	// v145 -> v146
	NewMigration("Increase Language field to 50 in LanguageStats", v1_13.IncreaseLanguageField),
	// v146 -> v147
	NewMigration("Add projects info to repository table", v1_13.AddProjectsInfo),
	// v147 -> v148
	NewMigration("create review for 0 review id code comments", v1_13.CreateReviewsForCodeComments),
	// v148 -> v149
	NewMigration("remove issue dependency comments who refer to non existing issues", v1_13.PurgeInvalidDependenciesComments),
	// v149 -> v150
	NewMigration("Add Created and Updated to Milestone table", v1_13.AddCreatedAndUpdatedToMilestones),
	// v150 -> v151
	NewMigration("add primary key to repo_topic", v1_13.AddPrimaryKeyToRepoTopic),
	// v151 -> v152
	NewMigration("set default password algorithm to Argon2", v1_13.SetDefaultPasswordToArgon2),
	// v152 -> v153
	NewMigration("add TrustModel field to Repository", v1_13.AddTrustModelToRepository),
	// v153 > v154
	NewMigration("add Team review request support", v1_13.AddTeamReviewRequestSupport),
	// v154 > v155
	NewMigration("add timestamps to Star, Label, Follow, Watch and Collaboration", v1_13.AddTimeStamps),

	// Gitea 1.13.0 ends at v155

	// v155 -> v156
	NewMigration("add changed_protected_files column for pull_request table", v1_14.AddChangedProtectedFilesPullRequestColumn),
	// v156 -> v157
	NewMigration("fix publisher ID for tag releases", v1_14.FixPublisherIDforTagReleases),
	// v157 -> v158
	NewMigration("ensure repo topics are up-to-date", v1_14.FixRepoTopics),
	// v158 -> v159
	NewMigration("code comment replies should have the commitID of the review they are replying to", v1_14.UpdateCodeCommentReplies),
	// v159 -> v160
	NewMigration("update reactions constraint", v1_14.UpdateReactionConstraint),
	// v160 -> v161
	NewMigration("Add block on official review requests branch protection", v1_14.AddBlockOnOfficialReviewRequests),
	// v161 -> v162
	NewMigration("Convert task type from int to string", v1_14.ConvertTaskTypeToString),
	// v162 -> v163
	NewMigration("Convert webhook task type from int to string", v1_14.ConvertWebhookTaskTypeToString),
	// v163 -> v164
	NewMigration("Convert topic name from 25 to 50", v1_14.ConvertTopicNameFrom25To50),
	// v164 -> v165
	NewMigration("Add scope and nonce columns to oauth2_grant table", v1_14.AddScopeAndNonceColumnsToOAuth2Grant),
	// v165 -> v166
	NewMigration("Convert hook task type from char(16) to varchar(16) and trim the column", v1_14.ConvertHookTaskTypeToVarcharAndTrim),
	// v166 -> v167
	NewMigration("Where Password is Valid with Empty String delete it", v1_14.RecalculateUserEmptyPWD),
	// v167 -> v168
	NewMigration("Add user redirect", v1_14.AddUserRedirect),
	// v168 -> v169
	NewMigration("Recreate user table to fix default values", v1_14.RecreateUserTableToFixDefaultValues),
	// v169 -> v170
	NewMigration("Update DeleteBranch comments to set the old_ref to the commit_sha", v1_14.CommentTypeDeleteBranchUseOldRef),
	// v170 -> v171
	NewMigration("Add Dismissed to Review table", v1_14.AddDismissedReviewColumn),
	// v171 -> v172
	NewMigration("Add Sorting to ProjectBoard table", v1_14.AddSortingColToProjectBoard),
	// v172 -> v173
	NewMigration("Add sessions table for go-chi/session", v1_14.AddSessionTable),
	// v173 -> v174
	NewMigration("Add time_id column to Comment", v1_14.AddTimeIDCommentColumn),
	// v174 -> v175
	NewMigration("Create repo transfer table", v1_14.AddRepoTransfer),
	// v175 -> v176
	NewMigration("Fix Postgres ID Sequences broken by recreate-table", v1_14.FixPostgresIDSequences),
	// v176 -> v177
	NewMigration("Remove invalid labels from comments", v1_14.RemoveInvalidLabels),
	// v177 -> v178
	NewMigration("Delete orphaned IssueLabels", v1_14.DeleteOrphanedIssueLabels),

	// Gitea 1.14.0 ends at v178

	// v178 -> v179
	NewMigration("Add LFS columns to Mirror", v1_15.AddLFSMirrorColumns),
	// v179 -> v180
	NewMigration("Convert avatar url to text", v1_15.ConvertAvatarURLToText),
	// v180 -> v181
	NewMigration("Delete credentials from past migrations", v1_15.DeleteMigrationCredentials),
	// v181 -> v182
	NewMigration("Always save primary email on email address table", v1_15.AddPrimaryEmail2EmailAddress),
	// v182 -> v183
	NewMigration("Add issue resource index table", v1_15.AddIssueResourceIndexTable),
	// v183 -> v184
	NewMigration("Create PushMirror table", v1_15.CreatePushMirrorTable),
	// v184 -> v185
	NewMigration("Rename Task errors to message", v1_15.RenameTaskErrorsToMessage),
	// v185 -> v186
	NewMigration("Add new table repo_archiver", v1_15.AddRepoArchiver),
	// v186 -> v187
	NewMigration("Create protected tag table", v1_15.CreateProtectedTagTable),
	// v187 -> v188
	NewMigration("Drop unneeded webhook related columns", v1_15.DropWebhookColumns),
	// v188 -> v189
	NewMigration("Add key is verified to gpg key", v1_15.AddKeyIsVerified),

	// Gitea 1.15.0 ends at v189

	// v189 -> v190
	NewMigration("Unwrap ldap.Sources", v1_16.UnwrapLDAPSourceCfg),
	// v190 -> v191
	NewMigration("Add agit flow pull request support", v1_16.AddAgitFlowPullRequest),
	// v191 -> v192
	NewMigration("Alter issue/comment table TEXT fields to LONGTEXT", v1_16.AlterIssueAndCommentTextFieldsToLongText),
	// v192 -> v193
	NewMigration("RecreateIssueResourceIndexTable to have a primary key instead of an unique index", v1_16.RecreateIssueResourceIndexTable),
	// v193 -> v194
	NewMigration("Add repo id column for attachment table", v1_16.AddRepoIDForAttachment),
	// v194 -> v195
	NewMigration("Add Branch Protection Unprotected Files Column", v1_16.AddBranchProtectionUnprotectedFilesColumn),
	// v195 -> v196
	NewMigration("Add table commit_status_index", v1_16.AddTableCommitStatusIndex),
	// v196 -> v197
	NewMigration("Add Color to ProjectBoard table", v1_16.AddColorColToProjectBoard),
	// v197 -> v198
	NewMigration("Add renamed_branch table", v1_16.AddRenamedBranchTable),
	// v198 -> v199
	NewMigration("Add issue content history table", v1_16.AddTableIssueContentHistory),
	// v199 -> v200
	NewMigration("No-op (remote version is using AppState now)", noopMigration),
	// v200 -> v201
	NewMigration("Add table app_state", v1_16.AddTableAppState),
	// v201 -> v202
	NewMigration("Drop table remote_version (if exists)", v1_16.DropTableRemoteVersion),
	// v202 -> v203
	NewMigration("Create key/value table for user settings", v1_16.CreateUserSettingsTable),
	// v203 -> v204
	NewMigration("Add Sorting to ProjectIssue table", v1_16.AddProjectIssueSorting),
	// v204 -> v205
	NewMigration("Add key is verified to ssh key", v1_16.AddSSHKeyIsVerified),
	// v205 -> v206
	NewMigration("Migrate to higher varchar on user struct", v1_16.MigrateUserPasswordSalt),
	// v206 -> v207
	NewMigration("Add authorize column to team_unit table", v1_16.AddAuthorizeColForTeamUnit),
	// v207 -> v208
	NewMigration("Add webauthn table and migrate u2f data to webauthn - NO-OPED", v1_16.AddWebAuthnCred),
	// v208 -> v209
	NewMigration("Use base32.HexEncoding instead of base64 encoding for cred ID as it is case insensitive - NO-OPED", v1_16.UseBase32HexForCredIDInWebAuthnCredential),
	// v209 -> v210
	NewMigration("Increase WebAuthentication CredentialID size to 410 - NO-OPED", v1_16.IncreaseCredentialIDTo410),
	// v210 -> v211
	NewMigration("v208 was completely broken - remigrate", v1_16.RemigrateU2FCredentials),

	// Gitea 1.16.2 ends at v211

	// v211 -> v212
	NewMigration("Create ForeignReference table", v1_17.CreateForeignReferenceTable),
	// v212 -> v213
	NewMigration("Add package tables", v1_17.AddPackageTables),
	// v213 -> v214
	NewMigration("Add allow edits from maintainers to PullRequest table", v1_17.AddAllowMaintainerEdit),
	// v214 -> v215
	NewMigration("Add auto merge table", v1_17.AddAutoMergeTable),
	// v215 -> v216
	NewMigration("allow to view files in PRs", v1_17.AddReviewViewedFiles),
	// v216 -> v217
	NewMigration("No-op (Improve Action table indices v1)", noopMigration),
	// v217 -> v218
	NewMigration("Alter hook_task table TEXT fields to LONGTEXT", v1_17.AlterHookTaskTextFieldsToLongText),
	// v218 -> v219
	NewMigration("Improve Action table indices v2", v1_17.ImproveActionTableIndices),
	// v219 -> v220
	NewMigration("Add sync_on_commit column to push_mirror table", v1_17.AddSyncOnCommitColForPushMirror),
	// v220 -> v221
	NewMigration("Add container repository property", v1_17.AddContainerRepositoryProperty),
	// v221 -> v222
	NewMigration("Store WebAuthentication CredentialID as bytes and increase size to at least 1024", v1_17.StoreWebauthnCredentialIDAsBytes),
	// v222 -> v223
	NewMigration("Drop old CredentialID column", v1_17.DropOldCredentialIDColumn),
	// v223 -> v224
	NewMigration("Rename CredentialIDBytes column to CredentialID", v1_17.RenameCredentialIDBytes),

	// Gitea 1.17.0 ends at v224

	// v224 -> v225
	NewMigration("Add badges to users", v1_18.CreateUserBadgesTable),
	// v225 -> v226
	NewMigration("Alter gpg_key/public_key content TEXT fields to MEDIUMTEXT", v1_18.AlterPublicGPGKeyContentFieldsToMediumText),
	// v226 -> v227
	NewMigration("Conan and generic packages do not need to be semantically versioned", v1_18.FixPackageSemverField),
	// v227 -> v228
	NewMigration("Create key/value table for system settings", v1_18.CreateSystemSettingsTable),
	// v228 -> v229
	NewMigration("Add TeamInvite table", v1_18.AddTeamInviteTable),
	// v229 -> v230
	NewMigration("Update counts of all open milestones", v1_18.UpdateOpenMilestoneCounts),
	// v230 -> v231
	NewMigration("Add ConfidentialClient column (default true) to OAuth2Application table", v1_18.AddConfidentialClientColumnToOAuth2ApplicationTable),

	// Gitea 1.18.0 ends at v231

	// v231 -> v232
	NewMigration("Add index for hook_task", v1_19.AddIndexForHookTask),
	// v232 -> v233
	NewMigration("Alter package_version.metadata_json to LONGTEXT", v1_19.AlterPackageVersionMetadataToLongText),
	// v233 -> v234
	NewMigration("Add header_authorization_encrypted column to webhook table", v1_19.AddHeaderAuthorizationEncryptedColWebhook),
	// v234 -> v235
	NewMigration("Add package cleanup rule table", v1_19.CreatePackageCleanupRuleTable),
	// v235 -> v236
	NewMigration("Add index for access_token", v1_19.AddIndexForAccessToken),
	// v236 -> v237
	NewMigration("Create secrets table", v1_19.CreateSecretsTable),
	// v237 -> v238
	NewMigration("Drop ForeignReference table", v1_19.DropForeignReferenceTable),
	// v238 -> v239
	NewMigration("Add updated unix to LFSMetaObject", v1_19.AddUpdatedUnixToLFSMetaObject),
	// v239 -> v240
	NewMigration("Add scope for access_token", v1_19.AddScopeForAccessTokens),
	// v240 -> v241
	NewMigration("Add actions tables", v1_19.AddActionsTables),
	// v241 -> v242
	NewMigration("Add card_type column to project table", v1_19.AddCardTypeToProjectTable),
	// v242 -> v243
	NewMigration("Alter gpg_key_import content TEXT field to MEDIUMTEXT", v1_19.AlterPublicGPGKeyImportContentFieldToMediumText),
	// v243 -> v244
	NewMigration("Add exclusive label", v1_19.AddExclusiveLabel),

	// Gitea 1.19.0 ends at v244

	// v244 -> v245
	NewMigration("Add NeedApproval to actions tables", v1_20.AddNeedApprovalToActionRun),
	// v245 -> v246
	NewMigration("Rename Webhook org_id to owner_id", v1_20.RenameWebhookOrgToOwner),
	// v246 -> v247
	NewMigration("Add missed column owner_id for project table", v1_20.AddNewColumnForProject),
	// v247 -> v248
	NewMigration("Fix incorrect project type", v1_20.FixIncorrectProjectType),
	// v248 -> v249
	NewMigration("Add version column to action_runner table", v1_20.AddVersionToActionRunner),
	// v249 -> v250
	NewMigration("Improve Action table indices v3", v1_20.ImproveActionTableIndices),
	// v250 -> v251
	NewMigration("Change Container Metadata", v1_20.ChangeContainerMetadataMultiArch),
	// v251 -> v252
	NewMigration("Fix incorrect owner team unit access mode", v1_20.FixIncorrectOwnerTeamUnitAccessMode),
	// v252 -> v253
	NewMigration("Fix incorrect admin team unit access mode", v1_20.FixIncorrectAdminTeamUnitAccessMode),
	// v253 -> v254
	NewMigration("Fix ExternalTracker and ExternalWiki accessMode in owner and admin team", v1_20.FixExternalTrackerAndExternalWikiAccessModeInOwnerAndAdminTeam),
	// v254 -> v255
	NewMigration("Add ActionTaskOutput table", v1_20.AddActionTaskOutputTable),
	// v255 -> v256
	NewMigration("Add ArchivedUnix Column", v1_20.AddArchivedUnixToRepository),
	// v256 -> v257
	NewMigration("Add is_internal column to package", v1_20.AddIsInternalColumnToPackage),
	// v257 -> v258
	NewMigration("Add Actions Artifact table", v1_20.CreateActionArtifactTable),
	// v258 -> v259
	NewMigration("Add PinOrder Column", v1_20.AddPinOrderToIssue),
<<<<<<< HEAD
	// v259 -> v260
	NewMigration("Add TimeEstimate to issue table", v1_20.AddTimeEstimateColumnToIssueTable),
	NewMigration("Add TimeTracked, TimeEstimate to comment table", v1_20.AddColumnsToCommentTable),
=======
	// v259 -> 260
	NewMigration("Convert scoped access tokens", v1_20.ConvertScopedAccessTokens),
>>>>>>> 036fb786
}

// GetCurrentDBVersion returns the current db version
func GetCurrentDBVersion(x *xorm.Engine) (int64, error) {
	if err := x.Sync(new(Version)); err != nil {
		return -1, fmt.Errorf("sync: %w", err)
	}

	currentVersion := &Version{ID: 1}
	has, err := x.Get(currentVersion)
	if err != nil {
		return -1, fmt.Errorf("get: %w", err)
	}
	if !has {
		return -1, nil
	}
	return currentVersion.Version, nil
}

// ExpectedVersion returns the expected db version
func ExpectedVersion() int64 {
	return int64(minDBVersion + len(migrations))
}

// EnsureUpToDate will check if the db is at the correct version
func EnsureUpToDate(x *xorm.Engine) error {
	currentDB, err := GetCurrentDBVersion(x)
	if err != nil {
		return err
	}

	if currentDB < 0 {
		return fmt.Errorf("Database has not been initialized")
	}

	if minDBVersion > currentDB {
		return fmt.Errorf("DB version %d (<= %d) is too old for auto-migration. Upgrade to Gitea 1.6.4 first then upgrade to this version", currentDB, minDBVersion)
	}

	expected := ExpectedVersion()

	if currentDB != expected {
		return fmt.Errorf(`Current database version %d is not equal to the expected version %d. Please run "gitea [--config /path/to/app.ini] migrate" to update the database version`, currentDB, expected)
	}

	return nil
}

// Migrate database to current version
func Migrate(x *xorm.Engine) error {
	// Set a new clean the default mapper to GonicMapper as that is the default for Gitea.
	x.SetMapper(names.GonicMapper{})
	if err := x.Sync(new(Version)); err != nil {
		return fmt.Errorf("sync: %w", err)
	}

	currentVersion := &Version{ID: 1}
	has, err := x.Get(currentVersion)
	if err != nil {
		return fmt.Errorf("get: %w", err)
	} else if !has {
		// If the version record does not exist we think
		// it is a fresh installation and we can skip all migrations.
		currentVersion.ID = 0
		currentVersion.Version = int64(minDBVersion + len(migrations))

		if _, err = x.InsertOne(currentVersion); err != nil {
			return fmt.Errorf("insert: %w", err)
		}
	}

	v := currentVersion.Version
	if minDBVersion > v {
		log.Fatal(`Gitea no longer supports auto-migration from your previously installed version.
Please try upgrading to a lower version first (suggested v1.6.4), then upgrade to this version.`)
		return nil
	}

	// Downgrading Gitea's database version not supported
	if int(v-minDBVersion) > len(migrations) {
		msg := fmt.Sprintf("Your database (migration version: %d) is for a newer Gitea, you can not use the newer database for this old Gitea release (%d).", v, minDBVersion+len(migrations))
		msg += "\nGitea will exit to keep your database safe and unchanged. Please use the correct Gitea release, do not change the migration version manually (incorrect manual operation may lose data)."
		if !setting.IsProd {
			msg += fmt.Sprintf("\nIf you are in development and really know what you're doing, you can force changing the migration version by executing: UPDATE version SET version=%d WHERE id=1;", minDBVersion+len(migrations))
		}
		_, _ = fmt.Fprintln(os.Stderr, msg)
		log.Fatal(msg)
		return nil
	}

	// Some migration tasks depend on the git command
	if git.DefaultContext == nil {
		if err = git.InitSimple(context.Background()); err != nil {
			return err
		}
	}

	// Migrate
	for i, m := range migrations[v-minDBVersion:] {
		log.Info("Migration[%d]: %s", v+int64(i), m.Description())
		// Reset the mapper between each migration - migrations are not supposed to depend on each other
		x.SetMapper(names.GonicMapper{})
		if err = m.Migrate(x); err != nil {
			return fmt.Errorf("migration[%d]: %s failed: %w", v+int64(i), m.Description(), err)
		}
		currentVersion.Version = v + int64(i) + 1
		if _, err = x.ID(1).Update(currentVersion); err != nil {
			return err
		}
	}
	return nil
}<|MERGE_RESOLUTION|>--- conflicted
+++ resolved
@@ -493,16 +493,13 @@
 	NewMigration("Add is_internal column to package", v1_20.AddIsInternalColumnToPackage),
 	// v257 -> v258
 	NewMigration("Add Actions Artifact table", v1_20.CreateActionArtifactTable),
-	// v258 -> v259
+	// v258 -> 259
 	NewMigration("Add PinOrder Column", v1_20.AddPinOrderToIssue),
-<<<<<<< HEAD
-	// v259 -> v260
+	// v259 -> 260
+	NewMigration("Convert scoped access tokens", v1_20.ConvertScopedAccessTokens),
+	// v260 -> v261
 	NewMigration("Add TimeEstimate to issue table", v1_20.AddTimeEstimateColumnToIssueTable),
 	NewMigration("Add TimeTracked, TimeEstimate to comment table", v1_20.AddColumnsToCommentTable),
-=======
-	// v259 -> 260
-	NewMigration("Convert scoped access tokens", v1_20.ConvertScopedAccessTokens),
->>>>>>> 036fb786
 }
 
 // GetCurrentDBVersion returns the current db version
