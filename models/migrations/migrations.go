--- conflicted
+++ resolved
@@ -196,13 +196,10 @@
 	NewMigration("add issue_dependencies", addIssueDependencies),
 	// v71 -> v72
 	NewMigration("protect each scratch token", addScratchHash),
-<<<<<<< HEAD
-	// v71 -> v72
-	NewMigration("add must_change_password column for users table", addMustChangePassword),
-=======
 	// v72 -> v73
 	NewMigration("add review", addReview),
->>>>>>> 9ea327f1
+	// v73 -> v74
+	NewMigration("add must_change_password column for users table", addMustChangePassword),
 }
 
 // Migrate database to current version
