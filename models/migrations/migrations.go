--- conflicted
+++ resolved
@@ -23,6 +23,7 @@
 	"code.gitea.io/gitea/modules/generate"
 	"code.gitea.io/gitea/modules/log"
 	"code.gitea.io/gitea/modules/setting"
+	"code.gitea.io/gitea/vendor/gopkg.in/ini.v1"
 )
 
 const minDBVersion = 4
@@ -167,11 +168,9 @@
 	// v56 -> v57
 	NewMigration("remove is_owner, num_teams columns from org_user", removeIsOwnerColumnFromOrgUser),
 	// v57 -> v58
-<<<<<<< HEAD
+	NewMigration("add closed_unix column for issues", addIssueClosedTime),
+	// v58 -> v59
 	NewMigration("add login source id column for public_key table", addLoginSourceIDToPublicKeyTable),
-=======
-	NewMigration("add closed_unix column for issues", addIssueClosedTime),
->>>>>>> 19d5192e
 }
 
 // Migrate database to current version
