--- conflicted
+++ resolved
@@ -374,10 +374,6 @@
 	NewMigration("Increase WebAuthentication CredentialID size to 410 - NO-OPED", increaseCredentialIDTo410),
 	// v210 -> v211
 	NewMigration("v208 was completely broken - remigrate", remigrateU2FCredentials),
-<<<<<<< HEAD
-	// v211 -> v212
-	NewMigration("Add private issues", addPrivateIssues),
-=======
 
 	// Gitea 1.16.2 ends at v211
 
@@ -387,7 +383,8 @@
 	NewMigration("Add package tables", addPackageTables),
 	// v213 -> v214
 	NewMigration("Add allow edits from maintainers to PullRequest table", addAllowMaintainerEdit),
->>>>>>> 438646e0
+	// v214 -> v215
+	NewMigration("Add private issues", addPrivateIssues),
 }
 
 // GetCurrentDBVersion returns the current db version
