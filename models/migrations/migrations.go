// Copyright 2015 The Gogs Authors. All rights reserved.
// Copyright 2017 The Gitea Authors. All rights reserved.
// Use of this source code is governed by a MIT-style
// license that can be found in the LICENSE file.

package migrations

import (
	"context"
	"fmt"
	"os"
	"reflect"
	"regexp"
	"strings"

	"code.gitea.io/gitea/modules/log"
	"code.gitea.io/gitea/modules/setting"

	"xorm.io/xorm"
	"xorm.io/xorm/schemas"
)

const minDBVersion = 70 // Gitea 1.5.3

// Migration describes on migration from lower version to high version
type Migration interface {
	Description() string
	Migrate(*xorm.Engine) error
}

type migration struct {
	description string
	migrate     func(*xorm.Engine) error
}

// NewMigration creates a new migration
func NewMigration(desc string, fn func(*xorm.Engine) error) Migration {
	return &migration{desc, fn}
}

// Description returns the migration's description
func (m *migration) Description() string {
	return m.description
}

// Migrate executes the migration
func (m *migration) Migrate(x *xorm.Engine) error {
	return m.migrate(x)
}

// Version describes the version table. Should have only one row with id==1
type Version struct {
	ID      int64 `xorm:"pk autoincr"`
	Version int64
}

// This is a sequence of migrations. Add new migrations to the bottom of the list.
// If you want to "retire" a migration, remove it from the top of the list and
// update minDBVersion accordingly
var migrations = []Migration{

	// Gitea 1.5.0 ends at v69

	// v70 -> v71
	NewMigration("add issue_dependencies", addIssueDependencies),
	// v71 -> v72
	NewMigration("protect each scratch token", addScratchHash),
	// v72 -> v73
	NewMigration("add review", addReview),

	// Gitea 1.6.0 ends at v73

	// v73 -> v74
	NewMigration("add must_change_password column for users table", addMustChangePassword),
	// v74 -> v75
	NewMigration("add approval whitelists to protected branches", addApprovalWhitelistsToProtectedBranches),
	// v75 -> v76
	NewMigration("clear nonused data which not deleted when user was deleted", clearNonusedData),

	// Gitea 1.7.0 ends at v76

	// v76 -> v77
	NewMigration("add pull request rebase with merge commit", addPullRequestRebaseWithMerge),
	// v77 -> v78
	NewMigration("add theme to users", addUserDefaultTheme),
	// v78 -> v79
	NewMigration("rename repo is_bare to repo is_empty", renameRepoIsBareToIsEmpty),
	// v79 -> v80
	NewMigration("add can close issues via commit in any branch", addCanCloseIssuesViaCommitInAnyBranch),
	// v80 -> v81
	NewMigration("add is locked to issues", addIsLockedToIssues),
	// v81 -> v82
	NewMigration("update U2F counter type", changeU2FCounterType),

	// Gitea 1.8.0 ends at v82

	// v82 -> v83
	NewMigration("hot fix for wrong release sha1 on release table", fixReleaseSha1OnReleaseTable),
	// v83 -> v84
	NewMigration("add uploader id for table attachment", addUploaderIDForAttachment),
	// v84 -> v85
	NewMigration("add table to store original imported gpg keys", addGPGKeyImport),
	// v85 -> v86
	NewMigration("hash application token", hashAppToken),
	// v86 -> v87
	NewMigration("add http method to webhook", addHTTPMethodToWebhook),
	// v87 -> v88
	NewMigration("add avatar field to repository", addAvatarFieldToRepository),

	// Gitea 1.9.0 ends at v88

	// v88 -> v89
	NewMigration("add commit status context field to commit_status", addCommitStatusContext),
	// v89 -> v90
	NewMigration("add original author/url migration info to issues, comments, and repo ", addOriginalMigrationInfo),
	// v90 -> v91
	NewMigration("change length of some repository columns", changeSomeColumnsLengthOfRepo),
	// v91 -> v92
	NewMigration("add index on owner_id of repository and type, review_id of comment", addIndexOnRepositoryAndComment),
	// v92 -> v93
	NewMigration("remove orphaned repository index statuses", removeLingeringIndexStatus),
	// v93 -> v94
	NewMigration("add email notification enabled preference to user", addEmailNotificationEnabledToUser),
	// v94 -> v95
	NewMigration("add enable_status_check, status_check_contexts to protected_branch", addStatusCheckColumnsForProtectedBranches),
	// v95 -> v96
	NewMigration("add table columns for cross referencing issues", addCrossReferenceColumns),
	// v96 -> v97
	NewMigration("delete orphaned attachments", deleteOrphanedAttachments),
	// v97 -> v98
	NewMigration("add repo_admin_change_team_access to user", addRepoAdminChangeTeamAccessColumnForUser),
	// v98 -> v99
	NewMigration("add original author name and id on migrated release", addOriginalAuthorOnMigratedReleases),
	// v99 -> v100
	NewMigration("add task table and status column for repository table", addTaskTable),
	// v100 -> v101
	NewMigration("update migration repositories' service type", updateMigrationServiceTypes),
	// v101 -> v102
	NewMigration("change length of some external login users columns", changeSomeColumnsLengthOfExternalLoginUser),

	// Gitea 1.10.0 ends at v102

	// v102 -> v103
	NewMigration("update migration repositories' service type", dropColumnHeadUserNameOnPullRequest),
	// v103 -> v104
	NewMigration("Add WhitelistDeployKeys to protected branch", addWhitelistDeployKeysToBranches),
	// v104 -> v105
	NewMigration("remove unnecessary columns from label", removeLabelUneededCols),
	// v105 -> v106
	NewMigration("add includes_all_repositories to teams", addTeamIncludesAllRepositories),
	// v106 -> v107
	NewMigration("add column `mode` to table watch", addModeColumnToWatch),
	// v107 -> v108
	NewMigration("Add template options to repository", addTemplateToRepo),
	// v108 -> v109
	NewMigration("Add comment_id on table notification", addCommentIDOnNotification),
	// v109 -> v110
	NewMigration("add can_create_org_repo to team", addCanCreateOrgRepoColumnForTeam),
	// v110 -> v111
	NewMigration("change review content type to text", changeReviewContentToText),
	// v111 -> v112
	NewMigration("update branch protection for can push and whitelist enable", addBranchProtectionCanPushAndEnableWhitelist),
	// v112 -> v113
	NewMigration("remove release attachments which repository deleted", removeAttachmentMissedRepo),
	// v113 -> v114
	NewMigration("new feature: change target branch of pull requests", featureChangeTargetBranch),
	// v114 -> v115
	NewMigration("Remove authentication credentials from stored URL", sanitizeOriginalURL),
	// v115 -> v116
	NewMigration("add user_id prefix to existing user avatar name", renameExistingUserAvatarName),
	// v116 -> v117
	NewMigration("Extend TrackedTimes", extendTrackedTimes),

	// Gitea 1.11.0 ends at v117

	// v117 -> v118
	NewMigration("Add block on rejected reviews branch protection", addBlockOnRejectedReviews),
	// v118 -> v119
	NewMigration("Add commit id and stale to reviews", addReviewCommitAndStale),
	// v119 -> v120
	NewMigration("Fix migrated repositories' git service type", fixMigratedRepositoryServiceType),
	// v120 -> v121
	NewMigration("Add owner_name on table repository", addOwnerNameOnRepository),
	// v121 -> v122
	NewMigration("add is_restricted column for users table", addIsRestricted),
	// v122 -> v123
	NewMigration("Add Require Signed Commits to ProtectedBranch", addRequireSignedCommits),
	// v123 -> v124
	NewMigration("Add original informations for reactions", addReactionOriginals),
	// v124 -> v125
	NewMigration("Add columns to user and repository", addUserRepoMissingColumns),
	// v125 -> v126
	NewMigration("Add some columns on review for migration", addReviewMigrateInfo),
	// v126 -> v127
	NewMigration("Fix topic repository count", fixTopicRepositoryCount),
	// v127 -> v128
	NewMigration("add repository code language statistics", addLanguageStats),
	// v128 -> v129
	NewMigration("fix merge base for pull requests", fixMergeBase),
	// v129 -> v130
	NewMigration("remove dependencies from deleted repositories", purgeUnusedDependencies),
	// v130 -> v131
	NewMigration("Expand webhooks for more granularity", expandWebhooks),
	// v131 -> v132
	NewMigration("Add IsSystemWebhook column to webhooks table", addSystemWebhookColumn),
	// v132 -> v133
	NewMigration("Add Branch Protection Protected Files Column", addBranchProtectionProtectedFilesColumn),
	// v133 -> v134
	NewMigration("Add EmailHash Table", addEmailHashTable),
	// v134 -> v135
	NewMigration("Refix merge base for merged pull requests", refixMergeBase),
	// v135 -> v136
	NewMigration("Add OrgID column to Labels table", addOrgIDLabelColumn),
	// v136 -> v137
	NewMigration("Add CommitsAhead and CommitsBehind Column to PullRequest Table", addCommitDivergenceToPulls),
	// v137 -> v138
	NewMigration("Add Branch Protection Block Outdated Branch", addBlockOnOutdatedBranch),
	// v138 -> v139
	NewMigration("Add ResolveDoerID to Comment table", addResolveDoerIDCommentColumn),
	// v139 -> v140
	NewMigration("prepend refs/heads/ to issue refs", prependRefsHeadsToIssueRefs),

	// Gitea 1.12.0 ends at v140

	// v140 -> v141
	NewMigration("Save detected language file size to database instead of percent", fixLanguageStatsToSaveSize),
	// v141 -> v142
	NewMigration("Add KeepActivityPrivate to User table", addKeepActivityPrivateUserColumn),
	// v142 -> v143
	NewMigration("Ensure Repository.IsArchived is not null", setIsArchivedToFalse),
	// v143 -> v144
	NewMigration("recalculate Stars number for all user", recalculateStars),
	// v144 -> v145
	NewMigration("update Matrix Webhook http method to 'PUT'", updateMatrixWebhookHTTPMethod),
	// v145 -> v146
	NewMigration("Increase Language field to 50 in LanguageStats", increaseLanguageField),
	// v146 -> v147
	NewMigration("Add projects info to repository table", addProjectsInfo),
	// v147 -> v148
	NewMigration("create review for 0 review id code comments", createReviewsForCodeComments),
	// v148 -> v149
	NewMigration("remove issue dependency comments who refer to non existing issues", purgeInvalidDependenciesComments),
	// v149 -> v150
	NewMigration("Add Created and Updated to Milestone table", addCreatedAndUpdatedToMilestones),
	// v150 -> v151
	NewMigration("add primary key to repo_topic", addPrimaryKeyToRepoTopic),
	// v151 -> v152
	NewMigration("set default password algorithm to Argon2", setDefaultPasswordToArgon2),
	// v152 -> v153
	NewMigration("add TrustModel field to Repository", addTrustModelToRepository),
	// v153 > v154
	NewMigration("add Team review request support", addTeamReviewRequestSupport),
	// v154 > v155
	NewMigration("add timestamps to Star, Label, Follow, Watch and Collaboration", addTimeStamps),

	// Gitea 1.13.0 ends at v155

	// v155 -> v156
	NewMigration("add changed_protected_files column for pull_request table", addChangedProtectedFilesPullRequestColumn),
	// v156 -> v157
	NewMigration("fix publisher ID for tag releases", fixPublisherIDforTagReleases),
	// v157 -> v158
	NewMigration("ensure repo topics are up-to-date", fixRepoTopics),
	// v158 -> v159
	NewMigration("code comment replies should have the commitID of the review they are replying to", updateCodeCommentReplies),
	// v159 -> v160
	NewMigration("update reactions constraint", updateReactionConstraint),
	// v160 -> v161
	NewMigration("Add block on official review requests branch protection", addBlockOnOfficialReviewRequests),
	// v161 -> v162
	NewMigration("Convert task type from int to string", convertTaskTypeToString),
	// v162 -> v163
	NewMigration("Convert webhook task type from int to string", convertWebhookTaskTypeToString),
	// v163 -> v164
	NewMigration("Convert topic name from 25 to 50", convertTopicNameFrom25To50),
	// v164 -> v165
	NewMigration("Add scope and nonce columns to oauth2_grant table", addScopeAndNonceColumnsToOAuth2Grant),
	// v165 -> v166
	NewMigration("Convert hook task type from char(16) to varchar(16) and trim the column", convertHookTaskTypeToVarcharAndTrim),
	// v166 -> v167
	NewMigration("Where Password is Valid with Empty String delete it", recalculateUserEmptyPWD),
	// v167 -> v168
<<<<<<< HEAD
	NewMigration("Recreate user table to fix default values", recreateUserTableToFixDefaultValues),
=======
	NewMigration("Add user redirect", addUserRedirect),
>>>>>>> bc05ddc0
}

// GetCurrentDBVersion returns the current db version
func GetCurrentDBVersion(x *xorm.Engine) (int64, error) {
	if err := x.Sync(new(Version)); err != nil {
		return -1, fmt.Errorf("sync: %v", err)
	}

	currentVersion := &Version{ID: 1}
	has, err := x.Get(currentVersion)
	if err != nil {
		return -1, fmt.Errorf("get: %v", err)
	}
	if !has {
		return -1, nil
	}
	return currentVersion.Version, nil
}

// ExpectedVersion returns the expected db version
func ExpectedVersion() int64 {
	return int64(minDBVersion + len(migrations))
}

// EnsureUpToDate will check if the db is at the correct version
func EnsureUpToDate(x *xorm.Engine) error {
	currentDB, err := GetCurrentDBVersion(x)
	if err != nil {
		return err
	}

	if currentDB < 0 {
		return fmt.Errorf("Database has not been initialised")
	}

	if minDBVersion > currentDB {
		return fmt.Errorf("DB version %d (<= %d) is too old for auto-migration. Upgrade to Gitea 1.6.4 first then upgrade to this version", currentDB, minDBVersion)
	}

	expected := ExpectedVersion()

	if currentDB != expected {
		return fmt.Errorf(`Current database version %d is not equal to the expected version %d. Please run "gitea [--config /path/to/app.ini] migrate" to update the database version`, currentDB, expected)
	}

	return nil
}

// Migrate database to current version
func Migrate(x *xorm.Engine) error {
	if err := x.Sync(new(Version)); err != nil {
		return fmt.Errorf("sync: %v", err)
	}

	currentVersion := &Version{ID: 1}
	has, err := x.Get(currentVersion)
	if err != nil {
		return fmt.Errorf("get: %v", err)
	} else if !has {
		// If the version record does not exist we think
		// it is a fresh installation and we can skip all migrations.
		currentVersion.ID = 0
		currentVersion.Version = int64(minDBVersion + len(migrations))

		if _, err = x.InsertOne(currentVersion); err != nil {
			return fmt.Errorf("insert: %v", err)
		}
	}

	v := currentVersion.Version
	if minDBVersion > v {
		log.Fatal(`Gitea no longer supports auto-migration from your previously installed version.
Please try upgrading to a lower version first (suggested v1.6.4), then upgrade to this version.`)
		return nil
	}

	// Downgrading Gitea's database version not supported
	if int(v-minDBVersion) > len(migrations) {
		msg := fmt.Sprintf("Downgrading database version from '%d' to '%d' is not supported and may result in loss of data integrity.\nIf you really know what you're doing, execute `UPDATE version SET version=%d WHERE id=1;`\n",
			v, minDBVersion+len(migrations), minDBVersion+len(migrations))
		fmt.Fprint(os.Stderr, msg)
		log.Fatal(msg)
		return nil
	}

	// Migrate
	for i, m := range migrations[v-minDBVersion:] {
		log.Info("Migration[%d]: %s", v+int64(i), m.Description())
		if err = m.Migrate(x); err != nil {
			return fmt.Errorf("do migrate: %v", err)
		}
		currentVersion.Version = v + int64(i) + 1
		if _, err = x.ID(1).Update(currentVersion); err != nil {
			return err
		}
	}
	return nil
}

// RecreateTables will recreate the tables for the provided beans using the newly provided bean definition and move all data to that new table
// WARNING: YOU MUST PROVIDE THE FULL BEAN DEFINITION
func RecreateTables(beans ...interface{}) func(*xorm.Engine) error {
	return func(x *xorm.Engine) error {
		sess := x.NewSession()
		defer sess.Close()
		if err := sess.Begin(); err != nil {
			return err
		}
		sess = sess.StoreEngine("InnoDB")
		for _, bean := range beans {
			log.Info("Recreating Table: %s for Bean: %s", x.TableName(bean), reflect.Indirect(reflect.ValueOf(bean)).Type().Name())
			if err := recreateTable(sess, bean); err != nil {
				return err
			}
		}
		return sess.Commit()
	}
}

// recreateTable will recreate the table using the newly provided bean definition and move all data to that new table
// WARNING: YOU MUST PROVIDE THE FULL BEAN DEFINITION
// WARNING: YOU MUST COMMIT THE SESSION AT THE END
func recreateTable(sess *xorm.Session, bean interface{}) error {
	// TODO: This will not work if there are foreign keys

	tableName := sess.Engine().TableName(bean)
	tempTableName := fmt.Sprintf("tmp_recreate__%s", tableName)

	// We need to move the old table away and create a new one with the correct columns
	// We will need to do this in stages to prevent data loss
	//
	// First create the temporary table
	if err := sess.Table(tempTableName).CreateTable(bean); err != nil {
		log.Error("Unable to create table %s. Error: %v", tempTableName, err)
		return err
	}

	if err := sess.Table(tempTableName).CreateUniques(bean); err != nil {
		log.Error("Unable to create uniques for table %s. Error: %v", tempTableName, err)
		return err
	}

	if err := sess.Table(tempTableName).CreateIndexes(bean); err != nil {
		log.Error("Unable to create indexes for table %s. Error: %v", tempTableName, err)
		return err
	}

	// Work out the column names from the bean - these are the columns to select from the old table and install into the new table
	table, err := sess.Engine().TableInfo(bean)
	if err != nil {
		log.Error("Unable to get table info. Error: %v", err)

		return err
	}
	newTableColumns := table.Columns()
	if len(newTableColumns) == 0 {
		return fmt.Errorf("no columns in new table")
	}
	hasID := false
	for _, column := range newTableColumns {
		hasID = hasID || (column.IsPrimaryKey && column.IsAutoIncrement)
	}

	if hasID && setting.Database.UseMSSQL {
		if _, err := sess.Exec(fmt.Sprintf("SET IDENTITY_INSERT `%s` ON", tempTableName)); err != nil {
			log.Error("Unable to set identity insert for table %s. Error: %v", tempTableName, err)
			return err
		}
	}

	sqlStringBuilder := &strings.Builder{}
	_, _ = sqlStringBuilder.WriteString("INSERT INTO `")
	_, _ = sqlStringBuilder.WriteString(tempTableName)
	_, _ = sqlStringBuilder.WriteString("` (`")
	_, _ = sqlStringBuilder.WriteString(newTableColumns[0].Name)
	_, _ = sqlStringBuilder.WriteString("`")
	for _, column := range newTableColumns[1:] {
		_, _ = sqlStringBuilder.WriteString(", `")
		_, _ = sqlStringBuilder.WriteString(column.Name)
		_, _ = sqlStringBuilder.WriteString("`")
	}
	_, _ = sqlStringBuilder.WriteString(")")
	_, _ = sqlStringBuilder.WriteString(" SELECT ")
	if newTableColumns[0].Default != "" {
		_, _ = sqlStringBuilder.WriteString("COALESCE(`")
		_, _ = sqlStringBuilder.WriteString(newTableColumns[0].Name)
		_, _ = sqlStringBuilder.WriteString("`, ")
		_, _ = sqlStringBuilder.WriteString(newTableColumns[0].Default)
		_, _ = sqlStringBuilder.WriteString(")")
	} else {
		_, _ = sqlStringBuilder.WriteString("`")
		_, _ = sqlStringBuilder.WriteString(newTableColumns[0].Name)
		_, _ = sqlStringBuilder.WriteString("`")
	}

	for _, column := range newTableColumns[1:] {
		if column.Default != "" {
			_, _ = sqlStringBuilder.WriteString(", COALESCE(`")
			_, _ = sqlStringBuilder.WriteString(column.Name)
			_, _ = sqlStringBuilder.WriteString("`, ")
			_, _ = sqlStringBuilder.WriteString(column.Default)
			_, _ = sqlStringBuilder.WriteString(")")
		} else {
			_, _ = sqlStringBuilder.WriteString(", `")
			_, _ = sqlStringBuilder.WriteString(column.Name)
			_, _ = sqlStringBuilder.WriteString("`")
		}
	}
	_, _ = sqlStringBuilder.WriteString(" FROM `")
	_, _ = sqlStringBuilder.WriteString(tableName)
	_, _ = sqlStringBuilder.WriteString("`")

	if _, err := sess.Exec(sqlStringBuilder.String()); err != nil {
		log.Error("Unable to set copy data in to temp table %s. Error: %v", tempTableName, err)
		return err
	}

	if hasID && setting.Database.UseMSSQL {
		if _, err := sess.Exec(fmt.Sprintf("SET IDENTITY_INSERT `%s` OFF", tempTableName)); err != nil {
			log.Error("Unable to switch off identity insert for table %s. Error: %v", tempTableName, err)
			return err
		}
	}

	switch {
	case setting.Database.UseSQLite3:
		// SQLite will drop all the constraints on the old table
		if _, err := sess.Exec(fmt.Sprintf("DROP TABLE `%s`", tableName)); err != nil {
			log.Error("Unable to drop old table %s. Error: %v", tableName, err)
			return err
		}

		if err := sess.Table(tempTableName).DropIndexes(bean); err != nil {
			log.Error("Unable to drop indexes on temporary table %s. Error: %v", tempTableName, err)
			return err
		}

		if _, err := sess.Exec(fmt.Sprintf("ALTER TABLE `%s` RENAME TO `%s`", tempTableName, tableName)); err != nil {
			log.Error("Unable to rename %s to %s. Error: %v", tempTableName, tableName, err)
			return err
		}

		if err := sess.Table(tableName).CreateIndexes(bean); err != nil {
			log.Error("Unable to recreate indexes on table %s. Error: %v", tableName, err)
			return err
		}

		if err := sess.Table(tableName).CreateUniques(bean); err != nil {
			log.Error("Unable to recreate uniques on table %s. Error: %v", tableName, err)
			return err
		}

	case setting.Database.UseMySQL:
		// MySQL will drop all the constraints on the old table
		if _, err := sess.Exec(fmt.Sprintf("DROP TABLE `%s`", tableName)); err != nil {
			log.Error("Unable to drop old table %s. Error: %v", tableName, err)
			return err
		}

		// SQLite and MySQL will move all the constraints from the temporary table to the new table
		if _, err := sess.Exec(fmt.Sprintf("ALTER TABLE `%s` RENAME TO `%s`", tempTableName, tableName)); err != nil {
			log.Error("Unable to rename %s to %s. Error: %v", tempTableName, tableName, err)
			return err
		}
	case setting.Database.UsePostgreSQL:
		// CASCADE causes postgres to drop all the constraints on the old table
		if _, err := sess.Exec(fmt.Sprintf("DROP TABLE `%s` CASCADE", tableName)); err != nil {
			log.Error("Unable to drop old table %s. Error: %v", tableName, err)
			return err
		}

		// CASCADE causes postgres to move all the constraints from the temporary table to the new table
		if _, err := sess.Exec(fmt.Sprintf("ALTER TABLE `%s` RENAME TO `%s`", tempTableName, tableName)); err != nil {
			log.Error("Unable to rename %s to %s. Error: %v", tempTableName, tableName, err)
			return err
		}

		var indices []string
		schema := sess.Engine().Dialect().URI().Schema
		sess.Engine().SetSchema("")
		if err := sess.Table("pg_indexes").Cols("indexname").Where("tablename = ? ", tableName).Find(&indices); err != nil {
			log.Error("Unable to rename %s to %s. Error: %v", tempTableName, tableName, err)
			return err
		}
		sess.Engine().SetSchema(schema)

		for _, index := range indices {
			newIndexName := strings.Replace(index, "tmp_recreate__", "", 1)
			if _, err := sess.Exec(fmt.Sprintf("ALTER INDEX `%s` RENAME TO `%s`", index, newIndexName)); err != nil {
				log.Error("Unable to rename %s to %s. Error: %v", index, newIndexName, err)
				return err
			}
		}

	case setting.Database.UseMSSQL:
		// MSSQL will drop all the constraints on the old table
		if _, err := sess.Exec(fmt.Sprintf("DROP TABLE `%s`", tableName)); err != nil {
			log.Error("Unable to drop old table %s. Error: %v", tableName, err)
			return err
		}

		// MSSQL sp_rename will move all the constraints from the temporary table to the new table
		if _, err := sess.Exec(fmt.Sprintf("sp_rename `%s`,`%s`", tempTableName, tableName)); err != nil {
			log.Error("Unable to rename %s to %s. Error: %v", tempTableName, tableName, err)
			return err
		}

	default:
		log.Fatal("Unrecognized DB")
	}
	return nil
}

// WARNING: YOU MUST COMMIT THE SESSION AT THE END
func dropTableColumns(sess *xorm.Session, tableName string, columnNames ...string) (err error) {
	if tableName == "" || len(columnNames) == 0 {
		return nil
	}
	// TODO: This will not work if there are foreign keys

	switch {
	case setting.Database.UseSQLite3:
		// First drop the indexes on the columns
		res, errIndex := sess.Query(fmt.Sprintf("PRAGMA index_list(`%s`)", tableName))
		if errIndex != nil {
			return errIndex
		}
		for _, row := range res {
			indexName := row["name"]
			indexRes, err := sess.Query(fmt.Sprintf("PRAGMA index_info(`%s`)", indexName))
			if err != nil {
				return err
			}
			if len(indexRes) != 1 {
				continue
			}
			indexColumn := string(indexRes[0]["name"])
			for _, name := range columnNames {
				if name == indexColumn {
					_, err := sess.Exec(fmt.Sprintf("DROP INDEX `%s`", indexName))
					if err != nil {
						return err
					}
				}
			}
		}

		// Here we need to get the columns from the original table
		sql := fmt.Sprintf("SELECT sql FROM sqlite_master WHERE tbl_name='%s' and type='table'", tableName)
		res, err := sess.Query(sql)
		if err != nil {
			return err
		}
		tableSQL := string(res[0]["sql"])

		// Separate out the column definitions
		tableSQL = tableSQL[strings.Index(tableSQL, "("):]

		// Remove the required columnNames
		for _, name := range columnNames {
			tableSQL = regexp.MustCompile(regexp.QuoteMeta("`"+name+"`")+"[^`,)]*?[,)]").ReplaceAllString(tableSQL, "")
		}

		// Ensure the query is ended properly
		tableSQL = strings.TrimSpace(tableSQL)
		if tableSQL[len(tableSQL)-1] != ')' {
			if tableSQL[len(tableSQL)-1] == ',' {
				tableSQL = tableSQL[:len(tableSQL)-1]
			}
			tableSQL += ")"
		}

		// Find all the columns in the table
		columns := regexp.MustCompile("`([^`]*)`").FindAllString(tableSQL, -1)

		tableSQL = fmt.Sprintf("CREATE TABLE `new_%s_new` ", tableName) + tableSQL
		if _, err := sess.Exec(tableSQL); err != nil {
			return err
		}

		// Now restore the data
		columnsSeparated := strings.Join(columns, ",")
		insertSQL := fmt.Sprintf("INSERT INTO `new_%s_new` (%s) SELECT %s FROM %s", tableName, columnsSeparated, columnsSeparated, tableName)
		if _, err := sess.Exec(insertSQL); err != nil {
			return err
		}

		// Now drop the old table
		if _, err := sess.Exec(fmt.Sprintf("DROP TABLE `%s`", tableName)); err != nil {
			return err
		}

		// Rename the table
		if _, err := sess.Exec(fmt.Sprintf("ALTER TABLE `new_%s_new` RENAME TO `%s`", tableName, tableName)); err != nil {
			return err
		}

	case setting.Database.UsePostgreSQL:
		cols := ""
		for _, col := range columnNames {
			if cols != "" {
				cols += ", "
			}
			cols += "DROP COLUMN `" + col + "` CASCADE"
		}
		if _, err := sess.Exec(fmt.Sprintf("ALTER TABLE `%s` %s", tableName, cols)); err != nil {
			return fmt.Errorf("Drop table `%s` columns %v: %v", tableName, columnNames, err)
		}
	case setting.Database.UseMySQL:
		// Drop indexes on columns first
		sql := fmt.Sprintf("SHOW INDEX FROM %s WHERE column_name IN ('%s')", tableName, strings.Join(columnNames, "','"))
		res, err := sess.Query(sql)
		if err != nil {
			return err
		}
		for _, index := range res {
			indexName := index["column_name"]
			if len(indexName) > 0 {
				_, err := sess.Exec(fmt.Sprintf("DROP INDEX `%s` ON `%s`", indexName, tableName))
				if err != nil {
					return err
				}
			}
		}

		// Now drop the columns
		cols := ""
		for _, col := range columnNames {
			if cols != "" {
				cols += ", "
			}
			cols += "DROP COLUMN `" + col + "`"
		}
		if _, err := sess.Exec(fmt.Sprintf("ALTER TABLE `%s` %s", tableName, cols)); err != nil {
			return fmt.Errorf("Drop table `%s` columns %v: %v", tableName, columnNames, err)
		}
	case setting.Database.UseMSSQL:
		cols := ""
		for _, col := range columnNames {
			if cols != "" {
				cols += ", "
			}
			cols += "`" + strings.ToLower(col) + "`"
		}
		sql := fmt.Sprintf("SELECT Name FROM SYS.DEFAULT_CONSTRAINTS WHERE PARENT_OBJECT_ID = OBJECT_ID('%[1]s') AND PARENT_COLUMN_ID IN (SELECT column_id FROM sys.columns WHERE lower(NAME) IN (%[2]s) AND object_id = OBJECT_ID('%[1]s'))",
			tableName, strings.ReplaceAll(cols, "`", "'"))
		constraints := make([]string, 0)
		if err := sess.SQL(sql).Find(&constraints); err != nil {
			return fmt.Errorf("Find constraints: %v", err)
		}
		for _, constraint := range constraints {
			if _, err := sess.Exec(fmt.Sprintf("ALTER TABLE `%s` DROP CONSTRAINT `%s`", tableName, constraint)); err != nil {
				return fmt.Errorf("Drop table `%s` constraint `%s`: %v", tableName, constraint, err)
			}
		}
		if _, err := sess.Exec(fmt.Sprintf("ALTER TABLE `%s` DROP COLUMN %s", tableName, cols)); err != nil {
			return fmt.Errorf("Drop table `%s` columns %v: %v", tableName, columnNames, err)
		}
	default:
		log.Fatal("Unrecognized DB")
	}

	return nil
}

// modifyColumn will modify column's type or other propertity. SQLITE is not supported
func modifyColumn(x *xorm.Engine, tableName string, col *schemas.Column) error {
	var indexes map[string]*schemas.Index
	var err error
	// MSSQL have to remove index at first, otherwise alter column will fail
	// ref. https://sqlzealots.com/2018/05/09/error-message-the-index-is-dependent-on-column-alter-table-alter-column-failed-because-one-or-more-objects-access-this-column/
	if x.Dialect().URI().DBType == schemas.MSSQL {
		indexes, err = x.Dialect().GetIndexes(x.DB(), context.Background(), tableName)
		if err != nil {
			return err
		}

		for _, index := range indexes {
			_, err = x.Exec(x.Dialect().DropIndexSQL(tableName, index))
			if err != nil {
				return err
			}
		}
	}

	defer func() {
		for _, index := range indexes {
			_, err = x.Exec(x.Dialect().CreateIndexSQL(tableName, index))
			if err != nil {
				log.Error("Create index %s on table %s failed: %v", index.Name, tableName, err)
			}
		}
	}()

	alterSQL := x.Dialect().ModifyColumnSQL(tableName, col)
	if _, err := x.Exec(alterSQL); err != nil {
		return err
	}
	return nil
}<|MERGE_RESOLUTION|>--- conflicted
+++ resolved
@@ -280,11 +280,9 @@
 	// v166 -> v167
 	NewMigration("Where Password is Valid with Empty String delete it", recalculateUserEmptyPWD),
 	// v167 -> v168
-<<<<<<< HEAD
+	NewMigration("Add user redirect", addUserRedirect),
+	// v168 -> v169
 	NewMigration("Recreate user table to fix default values", recreateUserTableToFixDefaultValues),
-=======
-	NewMigration("Add user redirect", addUserRedirect),
->>>>>>> bc05ddc0
 }
 
 // GetCurrentDBVersion returns the current db version
