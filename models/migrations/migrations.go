--- conflicted
+++ resolved
@@ -242,13 +242,10 @@
 	NewMigration("remove orphaned repository index statuses", removeLingeringIndexStatus),
 	// v93 -> v94
 	NewMigration("add email notification enabled preference to user", addEmailNotificationEnabledToUser),
-<<<<<<< HEAD
+	// v94 -> v95
+	NewMigration("add enable_status_check, status_check_contexts to protected_branch", addStatusCheckColumnsForProtectedBranches),
 	// v95 -> v96
 	NewMigration("add table columns for cross referencing issues", addCrossReferenceColumns),
-=======
-	// v94 -> v95
-	NewMigration("add enable_status_check, status_check_contexts to protected_branch", addStatusCheckColumnsForProtectedBranches),
->>>>>>> 04ca7f00
 }
 
 // Migrate database to current version
