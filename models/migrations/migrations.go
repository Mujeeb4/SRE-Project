--- conflicted
+++ resolved
@@ -343,11 +343,9 @@
 	// v194 -> v195
 	NewMigration("Add Branch Protection Unprotected Files Column", addBranchProtectionUnprotectedFilesColumn),
 	// v195 -> v196
-<<<<<<< HEAD
+	NewMigration("Add table commit_status_index", addTableCommitStatusIndex),
+	// v196 -> v197
 	NewMigration("Add package tables", addPackageTables),
-=======
-	NewMigration("Add table commit_status_index", addTableCommitStatusIndex),
->>>>>>> 74542ad3
 }
 
 // GetCurrentDBVersion returns the current db version
