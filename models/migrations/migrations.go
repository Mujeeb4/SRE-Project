--- conflicted
+++ resolved
@@ -518,13 +518,11 @@
 	// v267 -> v268
 	NewMigration("Add action_tasks_version table", v1_21.CreateActionTasksVersionTable),
 	// v268 -> v269
-<<<<<<< HEAD
-	NewMigration("Add column of closed_status to issue table", v1_21.AddClosedStatusToIssue),
-=======
 	NewMigration("Update Action Ref", v1_21.UpdateActionsRefIndex),
 	// v269 -> v270
 	NewMigration("Drop deleted branch table", v1_21.DropDeletedBranchTable),
->>>>>>> c6975e58
+	// v270 -> v271
+	NewMigration("Add column of closed_status to issue table", v1_21.AddClosedStatusToIssue),
 }
 
 // GetCurrentDBVersion returns the current db version
