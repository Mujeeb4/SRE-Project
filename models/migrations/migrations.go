// Copyright 2015 The Gogs Authors. All rights reserved.
// Copyright 2017 The Gitea Authors. All rights reserved.
// SPDX-License-Identifier: MIT

package migrations

import (
	"context"
	"fmt"

	"code.gitea.io/gitea/models/migrations/v1_10"
	"code.gitea.io/gitea/models/migrations/v1_11"
	"code.gitea.io/gitea/models/migrations/v1_12"
	"code.gitea.io/gitea/models/migrations/v1_13"
	"code.gitea.io/gitea/models/migrations/v1_14"
	"code.gitea.io/gitea/models/migrations/v1_15"
	"code.gitea.io/gitea/models/migrations/v1_16"
	"code.gitea.io/gitea/models/migrations/v1_17"
	"code.gitea.io/gitea/models/migrations/v1_18"
	"code.gitea.io/gitea/models/migrations/v1_19"
	"code.gitea.io/gitea/models/migrations/v1_20"
	"code.gitea.io/gitea/models/migrations/v1_21"
	"code.gitea.io/gitea/models/migrations/v1_22"
	"code.gitea.io/gitea/models/migrations/v1_6"
	"code.gitea.io/gitea/models/migrations/v1_7"
	"code.gitea.io/gitea/models/migrations/v1_8"
	"code.gitea.io/gitea/models/migrations/v1_9"
	"code.gitea.io/gitea/modules/git"
	"code.gitea.io/gitea/modules/log"
	"code.gitea.io/gitea/modules/setting"

	"xorm.io/xorm"
	"xorm.io/xorm/names"
)

const minDBVersion = 70 // Gitea 1.5.3

// Migration describes on migration from lower version to high version
type Migration interface {
	Description() string
	Migrate(*xorm.Engine) error
}

type migration struct {
	description string
	migrate     func(*xorm.Engine) error
}

// NewMigration creates a new migration
func NewMigration(desc string, fn func(*xorm.Engine) error) Migration {
	return &migration{desc, fn}
}

// Description returns the migration's description
func (m *migration) Description() string {
	return m.description
}

// Migrate executes the migration
func (m *migration) Migrate(x *xorm.Engine) error {
	return m.migrate(x)
}

// Version describes the version table. Should have only one row with id==1
type Version struct {
	ID      int64 `xorm:"pk autoincr"`
	Version int64
}

// Use noopMigration when there is a migration that has been no-oped
var noopMigration = func(_ *xorm.Engine) error { return nil }

// This is a sequence of migrations. Add new migrations to the bottom of the list.
// If you want to "retire" a migration, remove it from the top of the list and
// update minDBVersion accordingly
var migrations = []Migration{
	// Gitea 1.5.0 ends at v69

	// v70 -> v71
	NewMigration("add issue_dependencies", v1_6.AddIssueDependencies),
	// v71 -> v72
	NewMigration("protect each scratch token", v1_6.AddScratchHash),
	// v72 -> v73
	NewMigration("add review", v1_6.AddReview),

	// Gitea 1.6.0 ends at v73

	// v73 -> v74
	NewMigration("add must_change_password column for users table", v1_7.AddMustChangePassword),
	// v74 -> v75
	NewMigration("add approval whitelists to protected branches", v1_7.AddApprovalWhitelistsToProtectedBranches),
	// v75 -> v76
	NewMigration("clear nonused data which not deleted when user was deleted", v1_7.ClearNonusedData),

	// Gitea 1.7.0 ends at v76

	// v76 -> v77
	NewMigration("add pull request rebase with merge commit", v1_8.AddPullRequestRebaseWithMerge),
	// v77 -> v78
	NewMigration("add theme to users", v1_8.AddUserDefaultTheme),
	// v78 -> v79
	NewMigration("rename repo is_bare to repo is_empty", v1_8.RenameRepoIsBareToIsEmpty),
	// v79 -> v80
	NewMigration("add can close issues via commit in any branch", v1_8.AddCanCloseIssuesViaCommitInAnyBranch),
	// v80 -> v81
	NewMigration("add is locked to issues", v1_8.AddIsLockedToIssues),
	// v81 -> v82
	NewMigration("update U2F counter type", v1_8.ChangeU2FCounterType),

	// Gitea 1.8.0 ends at v82

	// v82 -> v83
	NewMigration("hot fix for wrong release sha1 on release table", v1_9.FixReleaseSha1OnReleaseTable),
	// v83 -> v84
	NewMigration("add uploader id for table attachment", v1_9.AddUploaderIDForAttachment),
	// v84 -> v85
	NewMigration("add table to store original imported gpg keys", v1_9.AddGPGKeyImport),
	// v85 -> v86
	NewMigration("hash application token", v1_9.HashAppToken),
	// v86 -> v87
	NewMigration("add http method to webhook", v1_9.AddHTTPMethodToWebhook),
	// v87 -> v88
	NewMigration("add avatar field to repository", v1_9.AddAvatarFieldToRepository),

	// Gitea 1.9.0 ends at v88

	// v88 -> v89
	NewMigration("add commit status context field to commit_status", v1_10.AddCommitStatusContext),
	// v89 -> v90
	NewMigration("add original author/url migration info to issues, comments, and repo ", v1_10.AddOriginalMigrationInfo),
	// v90 -> v91
	NewMigration("change length of some repository columns", v1_10.ChangeSomeColumnsLengthOfRepo),
	// v91 -> v92
	NewMigration("add index on owner_id of repository and type, review_id of comment", v1_10.AddIndexOnRepositoryAndComment),
	// v92 -> v93
	NewMigration("remove orphaned repository index statuses", v1_10.RemoveLingeringIndexStatus),
	// v93 -> v94
	NewMigration("add email notification enabled preference to user", v1_10.AddEmailNotificationEnabledToUser),
	// v94 -> v95
	NewMigration("add enable_status_check, status_check_contexts to protected_branch", v1_10.AddStatusCheckColumnsForProtectedBranches),
	// v95 -> v96
	NewMigration("add table columns for cross referencing issues", v1_10.AddCrossReferenceColumns),
	// v96 -> v97
	NewMigration("delete orphaned attachments", v1_10.DeleteOrphanedAttachments),
	// v97 -> v98
	NewMigration("add repo_admin_change_team_access to user", v1_10.AddRepoAdminChangeTeamAccessColumnForUser),
	// v98 -> v99
	NewMigration("add original author name and id on migrated release", v1_10.AddOriginalAuthorOnMigratedReleases),
	// v99 -> v100
	NewMigration("add task table and status column for repository table", v1_10.AddTaskTable),
	// v100 -> v101
	NewMigration("update migration repositories' service type", v1_10.UpdateMigrationServiceTypes),
	// v101 -> v102
	NewMigration("change length of some external login users columns", v1_10.ChangeSomeColumnsLengthOfExternalLoginUser),

	// Gitea 1.10.0 ends at v102

	// v102 -> v103
	NewMigration("update migration repositories' service type", v1_11.DropColumnHeadUserNameOnPullRequest),
	// v103 -> v104
	NewMigration("Add WhitelistDeployKeys to protected branch", v1_11.AddWhitelistDeployKeysToBranches),
	// v104 -> v105
	NewMigration("remove unnecessary columns from label", v1_11.RemoveLabelUneededCols),
	// v105 -> v106
	NewMigration("add includes_all_repositories to teams", v1_11.AddTeamIncludesAllRepositories),
	// v106 -> v107
	NewMigration("add column `mode` to table watch", v1_11.AddModeColumnToWatch),
	// v107 -> v108
	NewMigration("Add template options to repository", v1_11.AddTemplateToRepo),
	// v108 -> v109
	NewMigration("Add comment_id on table notification", v1_11.AddCommentIDOnNotification),
	// v109 -> v110
	NewMigration("add can_create_org_repo to team", v1_11.AddCanCreateOrgRepoColumnForTeam),
	// v110 -> v111
	NewMigration("change review content type to text", v1_11.ChangeReviewContentToText),
	// v111 -> v112
	NewMigration("update branch protection for can push and whitelist enable", v1_11.AddBranchProtectionCanPushAndEnableWhitelist),
	// v112 -> v113
	NewMigration("remove release attachments which repository deleted", v1_11.RemoveAttachmentMissedRepo),
	// v113 -> v114
	NewMigration("new feature: change target branch of pull requests", v1_11.FeatureChangeTargetBranch),
	// v114 -> v115
	NewMigration("Remove authentication credentials from stored URL", v1_11.SanitizeOriginalURL),
	// v115 -> v116
	NewMigration("add user_id prefix to existing user avatar name", v1_11.RenameExistingUserAvatarName),
	// v116 -> v117
	NewMigration("Extend TrackedTimes", v1_11.ExtendTrackedTimes),

	// Gitea 1.11.0 ends at v117

	// v117 -> v118
	NewMigration("Add block on rejected reviews branch protection", v1_12.AddBlockOnRejectedReviews),
	// v118 -> v119
	NewMigration("Add commit id and stale to reviews", v1_12.AddReviewCommitAndStale),
	// v119 -> v120
	NewMigration("Fix migrated repositories' git service type", v1_12.FixMigratedRepositoryServiceType),
	// v120 -> v121
	NewMigration("Add owner_name on table repository", v1_12.AddOwnerNameOnRepository),
	// v121 -> v122
	NewMigration("add is_restricted column for users table", v1_12.AddIsRestricted),
	// v122 -> v123
	NewMigration("Add Require Signed Commits to ProtectedBranch", v1_12.AddRequireSignedCommits),
	// v123 -> v124
	NewMigration("Add original information for reactions", v1_12.AddReactionOriginals),
	// v124 -> v125
	NewMigration("Add columns to user and repository", v1_12.AddUserRepoMissingColumns),
	// v125 -> v126
	NewMigration("Add some columns on review for migration", v1_12.AddReviewMigrateInfo),
	// v126 -> v127
	NewMigration("Fix topic repository count", v1_12.FixTopicRepositoryCount),
	// v127 -> v128
	NewMigration("add repository code language statistics", v1_12.AddLanguageStats),
	// v128 -> v129
	NewMigration("fix merge base for pull requests", v1_12.FixMergeBase),
	// v129 -> v130
	NewMigration("remove dependencies from deleted repositories", v1_12.PurgeUnusedDependencies),
	// v130 -> v131
	NewMigration("Expand webhooks for more granularity", v1_12.ExpandWebhooks),
	// v131 -> v132
	NewMigration("Add IsSystemWebhook column to webhooks table", v1_12.AddSystemWebhookColumn),
	// v132 -> v133
	NewMigration("Add Branch Protection Protected Files Column", v1_12.AddBranchProtectionProtectedFilesColumn),
	// v133 -> v134
	NewMigration("Add EmailHash Table", v1_12.AddEmailHashTable),
	// v134 -> v135
	NewMigration("Refix merge base for merged pull requests", v1_12.RefixMergeBase),
	// v135 -> v136
	NewMigration("Add OrgID column to Labels table", v1_12.AddOrgIDLabelColumn),
	// v136 -> v137
	NewMigration("Add CommitsAhead and CommitsBehind Column to PullRequest Table", v1_12.AddCommitDivergenceToPulls),
	// v137 -> v138
	NewMigration("Add Branch Protection Block Outdated Branch", v1_12.AddBlockOnOutdatedBranch),
	// v138 -> v139
	NewMigration("Add ResolveDoerID to Comment table", v1_12.AddResolveDoerIDCommentColumn),
	// v139 -> v140
	NewMigration("prepend refs/heads/ to issue refs", v1_12.PrependRefsHeadsToIssueRefs),

	// Gitea 1.12.0 ends at v140

	// v140 -> v141
	NewMigration("Save detected language file size to database instead of percent", v1_13.FixLanguageStatsToSaveSize),
	// v141 -> v142
	NewMigration("Add KeepActivityPrivate to User table", v1_13.AddKeepActivityPrivateUserColumn),
	// v142 -> v143
	NewMigration("Ensure Repository.IsArchived is not null", v1_13.SetIsArchivedToFalse),
	// v143 -> v144
	NewMigration("recalculate Stars number for all user", v1_13.RecalculateStars),
	// v144 -> v145
	NewMigration("update Matrix Webhook http method to 'PUT'", v1_13.UpdateMatrixWebhookHTTPMethod),
	// v145 -> v146
	NewMigration("Increase Language field to 50 in LanguageStats", v1_13.IncreaseLanguageField),
	// v146 -> v147
	NewMigration("Add projects info to repository table", v1_13.AddProjectsInfo),
	// v147 -> v148
	NewMigration("create review for 0 review id code comments", v1_13.CreateReviewsForCodeComments),
	// v148 -> v149
	NewMigration("remove issue dependency comments who refer to non existing issues", v1_13.PurgeInvalidDependenciesComments),
	// v149 -> v150
	NewMigration("Add Created and Updated to Milestone table", v1_13.AddCreatedAndUpdatedToMilestones),
	// v150 -> v151
	NewMigration("add primary key to repo_topic", v1_13.AddPrimaryKeyToRepoTopic),
	// v151 -> v152
	NewMigration("set default password algorithm to Argon2", v1_13.SetDefaultPasswordToArgon2),
	// v152 -> v153
	NewMigration("add TrustModel field to Repository", v1_13.AddTrustModelToRepository),
	// v153 > v154
	NewMigration("add Team review request support", v1_13.AddTeamReviewRequestSupport),
	// v154 > v155
	NewMigration("add timestamps to Star, Label, Follow, Watch and Collaboration", v1_13.AddTimeStamps),

	// Gitea 1.13.0 ends at v155

	// v155 -> v156
	NewMigration("add changed_protected_files column for pull_request table", v1_14.AddChangedProtectedFilesPullRequestColumn),
	// v156 -> v157
	NewMigration("fix publisher ID for tag releases", v1_14.FixPublisherIDforTagReleases),
	// v157 -> v158
	NewMigration("ensure repo topics are up-to-date", v1_14.FixRepoTopics),
	// v158 -> v159
	NewMigration("code comment replies should have the commitID of the review they are replying to", v1_14.UpdateCodeCommentReplies),
	// v159 -> v160
	NewMigration("update reactions constraint", v1_14.UpdateReactionConstraint),
	// v160 -> v161
	NewMigration("Add block on official review requests branch protection", v1_14.AddBlockOnOfficialReviewRequests),
	// v161 -> v162
	NewMigration("Convert task type from int to string", v1_14.ConvertTaskTypeToString),
	// v162 -> v163
	NewMigration("Convert webhook task type from int to string", v1_14.ConvertWebhookTaskTypeToString),
	// v163 -> v164
	NewMigration("Convert topic name from 25 to 50", v1_14.ConvertTopicNameFrom25To50),
	// v164 -> v165
	NewMigration("Add scope and nonce columns to oauth2_grant table", v1_14.AddScopeAndNonceColumnsToOAuth2Grant),
	// v165 -> v166
	NewMigration("Convert hook task type from char(16) to varchar(16) and trim the column", v1_14.ConvertHookTaskTypeToVarcharAndTrim),
	// v166 -> v167
	NewMigration("Where Password is Valid with Empty String delete it", v1_14.RecalculateUserEmptyPWD),
	// v167 -> v168
	NewMigration("Add user redirect", v1_14.AddUserRedirect),
	// v168 -> v169
	NewMigration("Recreate user table to fix default values", v1_14.RecreateUserTableToFixDefaultValues),
	// v169 -> v170
	NewMigration("Update DeleteBranch comments to set the old_ref to the commit_sha", v1_14.CommentTypeDeleteBranchUseOldRef),
	// v170 -> v171
	NewMigration("Add Dismissed to Review table", v1_14.AddDismissedReviewColumn),
	// v171 -> v172
	NewMigration("Add Sorting to ProjectBoard table", v1_14.AddSortingColToProjectBoard),
	// v172 -> v173
	NewMigration("Add sessions table for go-chi/session", v1_14.AddSessionTable),
	// v173 -> v174
	NewMigration("Add time_id column to Comment", v1_14.AddTimeIDCommentColumn),
	// v174 -> v175
	NewMigration("Create repo transfer table", v1_14.AddRepoTransfer),
	// v175 -> v176
	NewMigration("Fix Postgres ID Sequences broken by recreate-table", v1_14.FixPostgresIDSequences),
	// v176 -> v177
	NewMigration("Remove invalid labels from comments", v1_14.RemoveInvalidLabels),
	// v177 -> v178
	NewMigration("Delete orphaned IssueLabels", v1_14.DeleteOrphanedIssueLabels),

	// Gitea 1.14.0 ends at v178

	// v178 -> v179
	NewMigration("Add LFS columns to Mirror", v1_15.AddLFSMirrorColumns),
	// v179 -> v180
	NewMigration("Convert avatar url to text", v1_15.ConvertAvatarURLToText),
	// v180 -> v181
	NewMigration("Delete credentials from past migrations", v1_15.DeleteMigrationCredentials),
	// v181 -> v182
	NewMigration("Always save primary email on email address table", v1_15.AddPrimaryEmail2EmailAddress),
	// v182 -> v183
	NewMigration("Add issue resource index table", v1_15.AddIssueResourceIndexTable),
	// v183 -> v184
	NewMigration("Create PushMirror table", v1_15.CreatePushMirrorTable),
	// v184 -> v185
	NewMigration("Rename Task errors to message", v1_15.RenameTaskErrorsToMessage),
	// v185 -> v186
	NewMigration("Add new table repo_archiver", v1_15.AddRepoArchiver),
	// v186 -> v187
	NewMigration("Create protected tag table", v1_15.CreateProtectedTagTable),
	// v187 -> v188
	NewMigration("Drop unneeded webhook related columns", v1_15.DropWebhookColumns),
	// v188 -> v189
	NewMigration("Add key is verified to gpg key", v1_15.AddKeyIsVerified),

	// Gitea 1.15.0 ends at v189

	// v189 -> v190
	NewMigration("Unwrap ldap.Sources", v1_16.UnwrapLDAPSourceCfg),
	// v190 -> v191
	NewMigration("Add agit flow pull request support", v1_16.AddAgitFlowPullRequest),
	// v191 -> v192
	NewMigration("Alter issue/comment table TEXT fields to LONGTEXT", v1_16.AlterIssueAndCommentTextFieldsToLongText),
	// v192 -> v193
	NewMigration("RecreateIssueResourceIndexTable to have a primary key instead of an unique index", v1_16.RecreateIssueResourceIndexTable),
	// v193 -> v194
	NewMigration("Add repo id column for attachment table", v1_16.AddRepoIDForAttachment),
	// v194 -> v195
	NewMigration("Add Branch Protection Unprotected Files Column", v1_16.AddBranchProtectionUnprotectedFilesColumn),
	// v195 -> v196
	NewMigration("Add table commit_status_index", v1_16.AddTableCommitStatusIndex),
	// v196 -> v197
	NewMigration("Add Color to ProjectBoard table", v1_16.AddColorColToProjectBoard),
	// v197 -> v198
	NewMigration("Add renamed_branch table", v1_16.AddRenamedBranchTable),
	// v198 -> v199
	NewMigration("Add issue content history table", v1_16.AddTableIssueContentHistory),
	// v199 -> v200
	NewMigration("No-op (remote version is using AppState now)", noopMigration),
	// v200 -> v201
	NewMigration("Add table app_state", v1_16.AddTableAppState),
	// v201 -> v202
	NewMigration("Drop table remote_version (if exists)", v1_16.DropTableRemoteVersion),
	// v202 -> v203
	NewMigration("Create key/value table for user settings", v1_16.CreateUserSettingsTable),
	// v203 -> v204
	NewMigration("Add Sorting to ProjectIssue table", v1_16.AddProjectIssueSorting),
	// v204 -> v205
	NewMigration("Add key is verified to ssh key", v1_16.AddSSHKeyIsVerified),
	// v205 -> v206
	NewMigration("Migrate to higher varchar on user struct", v1_16.MigrateUserPasswordSalt),
	// v206 -> v207
	NewMigration("Add authorize column to team_unit table", v1_16.AddAuthorizeColForTeamUnit),
	// v207 -> v208
	NewMigration("Add webauthn table and migrate u2f data to webauthn - NO-OPED", v1_16.AddWebAuthnCred),
	// v208 -> v209
	NewMigration("Use base32.HexEncoding instead of base64 encoding for cred ID as it is case insensitive - NO-OPED", v1_16.UseBase32HexForCredIDInWebAuthnCredential),
	// v209 -> v210
	NewMigration("Increase WebAuthentication CredentialID size to 410 - NO-OPED", v1_16.IncreaseCredentialIDTo410),
	// v210 -> v211
	NewMigration("v208 was completely broken - remigrate", v1_16.RemigrateU2FCredentials),

	// Gitea 1.16.2 ends at v211

	// v211 -> v212
	NewMigration("Create ForeignReference table", v1_17.CreateForeignReferenceTable),
	// v212 -> v213
	NewMigration("Add package tables", v1_17.AddPackageTables),
	// v213 -> v214
	NewMigration("Add allow edits from maintainers to PullRequest table", v1_17.AddAllowMaintainerEdit),
	// v214 -> v215
	NewMigration("Add auto merge table", v1_17.AddAutoMergeTable),
	// v215 -> v216
	NewMigration("allow to view files in PRs", v1_17.AddReviewViewedFiles),
	// v216 -> v217
	NewMigration("No-op (Improve Action table indices v1)", noopMigration),
	// v217 -> v218
	NewMigration("Alter hook_task table TEXT fields to LONGTEXT", v1_17.AlterHookTaskTextFieldsToLongText),
	// v218 -> v219
	NewMigration("Improve Action table indices v2", v1_17.ImproveActionTableIndices),
	// v219 -> v220
	NewMigration("Add sync_on_commit column to push_mirror table", v1_17.AddSyncOnCommitColForPushMirror),
	// v220 -> v221
	NewMigration("Add container repository property", v1_17.AddContainerRepositoryProperty),
	// v221 -> v222
	NewMigration("Store WebAuthentication CredentialID as bytes and increase size to at least 1024", v1_17.StoreWebauthnCredentialIDAsBytes),
	// v222 -> v223
	NewMigration("Drop old CredentialID column", v1_17.DropOldCredentialIDColumn),
	// v223 -> v224
	NewMigration("Rename CredentialIDBytes column to CredentialID", v1_17.RenameCredentialIDBytes),

	// Gitea 1.17.0 ends at v224

	// v224 -> v225
	NewMigration("Add badges to users", v1_18.CreateUserBadgesTable),
	// v225 -> v226
	NewMigration("Alter gpg_key/public_key content TEXT fields to MEDIUMTEXT", v1_18.AlterPublicGPGKeyContentFieldsToMediumText),
	// v226 -> v227
	NewMigration("Conan and generic packages do not need to be semantically versioned", v1_18.FixPackageSemverField),
	// v227 -> v228
	NewMigration("Create key/value table for system settings", v1_18.CreateSystemSettingsTable),
	// v228 -> v229
	NewMigration("Add TeamInvite table", v1_18.AddTeamInviteTable),
	// v229 -> v230
	NewMigration("Update counts of all open milestones", v1_18.UpdateOpenMilestoneCounts),
	// v230 -> v231
	NewMigration("Add ConfidentialClient column (default true) to OAuth2Application table", v1_18.AddConfidentialClientColumnToOAuth2ApplicationTable),

	// Gitea 1.18.0 ends at v231

	// v231 -> v232
	NewMigration("Add index for hook_task", v1_19.AddIndexForHookTask),
	// v232 -> v233
	NewMigration("Alter package_version.metadata_json to LONGTEXT", v1_19.AlterPackageVersionMetadataToLongText),
	// v233 -> v234
	NewMigration("Add header_authorization_encrypted column to webhook table", v1_19.AddHeaderAuthorizationEncryptedColWebhook),
	// v234 -> v235
	NewMigration("Add package cleanup rule table", v1_19.CreatePackageCleanupRuleTable),
	// v235 -> v236
	NewMigration("Add index for access_token", v1_19.AddIndexForAccessToken),
	// v236 -> v237
	NewMigration("Create secrets table", v1_19.CreateSecretsTable),
	// v237 -> v238
	NewMigration("Drop ForeignReference table", v1_19.DropForeignReferenceTable),
	// v238 -> v239
	NewMigration("Add updated unix to LFSMetaObject", v1_19.AddUpdatedUnixToLFSMetaObject),
	// v239 -> v240
	NewMigration("Add scope for access_token", v1_19.AddScopeForAccessTokens),
	// v240 -> v241
	NewMigration("Add actions tables", v1_19.AddActionsTables),
	// v241 -> v242
	NewMigration("Add card_type column to project table", v1_19.AddCardTypeToProjectTable),
	// v242 -> v243
	NewMigration("Alter gpg_key_import content TEXT field to MEDIUMTEXT", v1_19.AlterPublicGPGKeyImportContentFieldToMediumText),
	// v243 -> v244
	NewMigration("Add exclusive label", v1_19.AddExclusiveLabel),

	// Gitea 1.19.0 ends at v244

	// v244 -> v245
	NewMigration("Add NeedApproval to actions tables", v1_20.AddNeedApprovalToActionRun),
	// v245 -> v246
	NewMigration("Rename Webhook org_id to owner_id", v1_20.RenameWebhookOrgToOwner),
	// v246 -> v247
	NewMigration("Add missed column owner_id for project table", v1_20.AddNewColumnForProject),
	// v247 -> v248
	NewMigration("Fix incorrect project type", v1_20.FixIncorrectProjectType),
	// v248 -> v249
	NewMigration("Add version column to action_runner table", v1_20.AddVersionToActionRunner),
	// v249 -> v250
	NewMigration("Improve Action table indices v3", v1_20.ImproveActionTableIndices),
	// v250 -> v251
	NewMigration("Change Container Metadata", v1_20.ChangeContainerMetadataMultiArch),
	// v251 -> v252
	NewMigration("Fix incorrect owner team unit access mode", v1_20.FixIncorrectOwnerTeamUnitAccessMode),
	// v252 -> v253
	NewMigration("Fix incorrect admin team unit access mode", v1_20.FixIncorrectAdminTeamUnitAccessMode),
	// v253 -> v254
	NewMigration("Fix ExternalTracker and ExternalWiki accessMode in owner and admin team", v1_20.FixExternalTrackerAndExternalWikiAccessModeInOwnerAndAdminTeam),
	// v254 -> v255
	NewMigration("Add ActionTaskOutput table", v1_20.AddActionTaskOutputTable),
	// v255 -> v256
	NewMigration("Add ArchivedUnix Column", v1_20.AddArchivedUnixToRepository),
	// v256 -> v257
	NewMigration("Add is_internal column to package", v1_20.AddIsInternalColumnToPackage),
	// v257 -> v258
	NewMigration("Add Actions Artifact table", v1_20.CreateActionArtifactTable),
	// v258 -> v259
	NewMigration("Add PinOrder Column", v1_20.AddPinOrderToIssue),
	// v259 -> v260
	NewMigration("Convert scoped access tokens", v1_20.ConvertScopedAccessTokens),

	// Gitea 1.20.0 ends at 260

	// v260 -> v261
	NewMigration("Drop custom_labels column of action_runner table", v1_21.DropCustomLabelsColumnOfActionRunner),
	// v261 -> v262
	NewMigration("Add variable table", v1_21.CreateVariableTable),
	// v262 -> v263
	NewMigration("Add TriggerEvent to action_run table", v1_21.AddTriggerEventToActionRun),
	// v263 -> v264
	NewMigration("Add git_size and lfs_size columns to repository table", v1_21.AddGitSizeAndLFSSizeToRepositoryTable),
	// v264 -> v265
	NewMigration("Add branch table", v1_21.AddBranchTable),
	// v265 -> v266
	NewMigration("Alter Actions Artifact table", v1_21.AlterActionArtifactTable),
	// v266 -> v267
	NewMigration("Reduce commit status", v1_21.ReduceCommitStatus),
	// v267 -> v268
	NewMigration("Add action_tasks_version table", v1_21.CreateActionTasksVersionTable),
	// v268 -> v269
	NewMigration("Update Action Ref", v1_21.UpdateActionsRefIndex),
	// v269 -> v270
	NewMigration("Drop deleted branch table", v1_21.DropDeletedBranchTable),
	// v270 -> v271
	NewMigration("Fix PackageProperty typo", v1_21.FixPackagePropertyTypo),
	// v271 -> v272
	NewMigration("Allow archiving labels", v1_21.AddArchivedUnixColumInLabelTable),
	// v272 -> v273
	NewMigration("Add Version to ActionRun table", v1_21.AddVersionToActionRunTable),
	// v273 -> v274
	NewMigration("Add Action Schedule Table", v1_21.AddActionScheduleTable),
	// v274 -> v275
	NewMigration("Add Actions artifacts expiration date", v1_21.AddExpiredUnixColumnInActionArtifactTable),
	// v275 -> v276
	NewMigration("Add ScheduleID for ActionRun", v1_21.AddScheduleIDForActionRun),
	// v276 -> v277
	NewMigration("Add RemoteAddress to mirrors", v1_21.AddRemoteAddressToMirrors),
	// v277 -> v278
	NewMigration("Add Index to issue_user.issue_id", v1_21.AddIndexToIssueUserIssueID),
	// v278 -> v279
	NewMigration("Add Index to comment.dependent_issue_id", v1_21.AddIndexToCommentDependentIssueID),
	// v279 -> v280
	NewMigration("Add Index to action.user_id", v1_21.AddIndexToActionUserID),

	// Gitea 1.21.0 ends at 280

	// v280 -> v281
	NewMigration("Rename user themes", v1_22.RenameUserThemes),
	// v281 -> v282
	NewMigration("Add auth_token table", v1_22.CreateAuthTokenTable),
	// v282 -> v283
	NewMigration("Add Index to pull_auto_merge.doer_id", v1_22.AddIndexToPullAutoMergeDoerID),
	// v283 -> v284
	NewMigration("Add combined Index to issue_user.uid and issue_id", v1_22.AddCombinedIndexToIssueUser),
	// v284 -> v285
	NewMigration("Add ignore stale approval column on branch table", v1_22.AddIgnoreStaleApprovalsColumnToProtectedBranchTable),
	// v285 -> v286
	NewMigration("Add PreviousDuration to ActionRun", v1_22.AddPreviousDurationToActionRun),
	// v286 -> v287
	NewMigration("Add support for SHA256 git repositories", v1_22.AdjustDBForSha256),
	// v287 -> v288
	NewMigration("Use Slug instead of ID for Badges", v1_22.UseSlugInsteadOfIDForBadges),
	// v288 -> v289
	NewMigration("Add user_blocking table", v1_22.AddUserBlockingTable),
	// v289 -> v290
	NewMigration("Add default_wiki_branch to repository table", v1_22.AddDefaultWikiBranch),
	// v290 -> v291
	NewMigration("Add PayloadVersion to HookTask", v1_22.AddPayloadVersionToHookTaskTable),
	// v291 -> v292
	NewMigration("Add Index to attachment.comment_id", v1_22.AddCommentIDIndexofAttachment),
	// v292 -> v293
	NewMigration("Ensure every project has exactly one default column - No Op", noopMigration),
	// v293 -> v294
	NewMigration("Ensure every project has exactly one default column", v1_22.CheckProjectColumnsConsistency),

	// Gitea 1.22.0-rc0 ends at 294

	// v294 -> v295
	NewMigration("Add unique index for project issue table", v1_22.AddUniqueIndexForProjectIssue),
	// v295 -> v296
	NewMigration("Add commit status summary table", v1_22.AddCommitStatusSummary),
	// v296 -> v297
	NewMigration("Add missing field of commit status summary table", v1_22.AddCommitStatusSummary2),
	// v297 -> v298
	NewMigration("Add everyone_access_mode for repo_unit", v1_22.AddRepoUnitEveryoneAccessMode),
	// v298 -> v299
<<<<<<< HEAD
	NewMigration("Drop wrongly created table o_auth2_application", v1_23.DropWronglyCreatedTable),
	// v300 -> v301
	NewMigration("Add TimeEstimate to issue table", v1_23.AddTimeEstimateColumnToIssueTable),
=======
	NewMigration("Drop wrongly created table o_auth2_application", v1_22.DropWronglyCreatedTable),

	// Gitea 1.22.0-rc1 ends at 299
>>>>>>> 564102ce
}

// GetCurrentDBVersion returns the current db version
func GetCurrentDBVersion(x *xorm.Engine) (int64, error) {
	if err := x.Sync(new(Version)); err != nil {
		return -1, fmt.Errorf("sync: %w", err)
	}

	currentVersion := &Version{ID: 1}
	has, err := x.Get(currentVersion)
	if err != nil {
		return -1, fmt.Errorf("get: %w", err)
	}
	if !has {
		return -1, nil
	}
	return currentVersion.Version, nil
}

// ExpectedVersion returns the expected db version
func ExpectedVersion() int64 {
	return int64(minDBVersion + len(migrations))
}

// EnsureUpToDate will check if the db is at the correct version
func EnsureUpToDate(x *xorm.Engine) error {
	currentDB, err := GetCurrentDBVersion(x)
	if err != nil {
		return err
	}

	if currentDB < 0 {
		return fmt.Errorf("Database has not been initialized")
	}

	if minDBVersion > currentDB {
		return fmt.Errorf("DB version %d (<= %d) is too old for auto-migration. Upgrade to Gitea 1.6.4 first then upgrade to this version", currentDB, minDBVersion)
	}

	expected := ExpectedVersion()

	if currentDB != expected {
		return fmt.Errorf(`Current database version %d is not equal to the expected version %d. Please run "gitea [--config /path/to/app.ini] migrate" to update the database version`, currentDB, expected)
	}

	return nil
}

// Migrate database to current version
func Migrate(x *xorm.Engine) error {
	// Set a new clean the default mapper to GonicMapper as that is the default for Gitea.
	x.SetMapper(names.GonicMapper{})
	if err := x.Sync(new(Version)); err != nil {
		return fmt.Errorf("sync: %w", err)
	}

	currentVersion := &Version{ID: 1}
	has, err := x.Get(currentVersion)
	if err != nil {
		return fmt.Errorf("get: %w", err)
	} else if !has {
		// If the version record does not exist we think
		// it is a fresh installation and we can skip all migrations.
		currentVersion.ID = 0
		currentVersion.Version = int64(minDBVersion + len(migrations))

		if _, err = x.InsertOne(currentVersion); err != nil {
			return fmt.Errorf("insert: %w", err)
		}
	}

	v := currentVersion.Version
	if minDBVersion > v {
		log.Fatal(`Gitea no longer supports auto-migration from your previously installed version.
Please try upgrading to a lower version first (suggested v1.6.4), then upgrade to this version.`)
		return nil
	}

	// Downgrading Gitea's database version not supported
	if int(v-minDBVersion) > len(migrations) {
		msg := fmt.Sprintf("Your database (migration version: %d) is for a newer Gitea, you can not use the newer database for this old Gitea release (%d).", v, minDBVersion+len(migrations))
		msg += "\nGitea will exit to keep your database safe and unchanged. Please use the correct Gitea release, do not change the migration version manually (incorrect manual operation may lose data)."
		if !setting.IsProd {
			msg += fmt.Sprintf("\nIf you are in development and really know what you're doing, you can force changing the migration version by executing: UPDATE version SET version=%d WHERE id=1;", minDBVersion+len(migrations))
		}
		log.Fatal("Migration Error: %s", msg)
		return nil
	}

	// Some migration tasks depend on the git command
	if git.DefaultContext == nil {
		if err = git.InitSimple(context.Background()); err != nil {
			return err
		}
	}

	// Migrate
	for i, m := range migrations[v-minDBVersion:] {
		log.Info("Migration[%d]: %s", v+int64(i), m.Description())
		// Reset the mapper between each migration - migrations are not supposed to depend on each other
		x.SetMapper(names.GonicMapper{})
		if err = m.Migrate(x); err != nil {
			return fmt.Errorf("migration[%d]: %s failed: %w", v+int64(i), m.Description(), err)
		}
		currentVersion.Version = v + int64(i) + 1
		if _, err = x.ID(1).Update(currentVersion); err != nil {
			return err
		}
	}
	return nil
}<|MERGE_RESOLUTION|>--- conflicted
+++ resolved
@@ -21,6 +21,7 @@
 	"code.gitea.io/gitea/models/migrations/v1_20"
 	"code.gitea.io/gitea/models/migrations/v1_21"
 	"code.gitea.io/gitea/models/migrations/v1_22"
+	"code.gitea.io/gitea/models/migrations/v1_23"
 	"code.gitea.io/gitea/models/migrations/v1_6"
 	"code.gitea.io/gitea/models/migrations/v1_7"
 	"code.gitea.io/gitea/models/migrations/v1_8"
@@ -573,26 +574,23 @@
 	// v293 -> v294
 	NewMigration("Ensure every project has exactly one default column", v1_22.CheckProjectColumnsConsistency),
 
-	// Gitea 1.22.0-rc0 ends at 294
+	// Gitea 1.22.0 ends at 294
 
 	// v294 -> v295
-	NewMigration("Add unique index for project issue table", v1_22.AddUniqueIndexForProjectIssue),
+	NewMigration("Add unique index for project issue table", v1_23.AddUniqueIndexForProjectIssue),
 	// v295 -> v296
-	NewMigration("Add commit status summary table", v1_22.AddCommitStatusSummary),
+	NewMigration("Add commit status summary table", v1_23.AddCommitStatusSummary),
 	// v296 -> v297
-	NewMigration("Add missing field of commit status summary table", v1_22.AddCommitStatusSummary2),
+	NewMigration("Add missing field of commit status summary table", v1_23.AddCommitStatusSummary2),
 	// v297 -> v298
-	NewMigration("Add everyone_access_mode for repo_unit", v1_22.AddRepoUnitEveryoneAccessMode),
+	NewMigration("Add everyone_access_mode for repo_unit", v1_23.AddRepoUnitEveryoneAccessMode),
 	// v298 -> v299
-<<<<<<< HEAD
+	NewMigration("Drop wrongly created table o_auth2_application", v1_22.DropWronglyCreatedTable),
+
+	// Gitea 1.22.0-rc1 ends at 299
 	NewMigration("Drop wrongly created table o_auth2_application", v1_23.DropWronglyCreatedTable),
 	// v300 -> v301
 	NewMigration("Add TimeEstimate to issue table", v1_23.AddTimeEstimateColumnToIssueTable),
-=======
-	NewMigration("Drop wrongly created table o_auth2_application", v1_22.DropWronglyCreatedTable),
-
-	// Gitea 1.22.0-rc1 ends at 299
->>>>>>> 564102ce
 }
 
 // GetCurrentDBVersion returns the current db version
