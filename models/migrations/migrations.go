--- conflicted
+++ resolved
@@ -476,11 +476,9 @@
 	// v248 -> v249
 	NewMigration("Add version column to action_runner table", v1_20.AddVersionToActionRunner),
 	// v249 -> v250
-<<<<<<< HEAD
-	NewMigration("Fix incorrect owner team unit access mode", v1_20.FixIncorrectOwnerTeamUnitAccessMode),
-=======
 	NewMigration("Improve Action table indices v3", v1_20.ImproveActionTableIndices),
->>>>>>> d673a6f8
+  // v250 -> v251
+  NewMigration("Fix incorrect owner team unit access mode", v1_20.FixIncorrectOwnerTeamUnitAccessMode),
 }
 
 // GetCurrentDBVersion returns the current db version
