// Copyright 2015 The Gogs Authors. All rights reserved.
// Copyright 2017 The Gitea Authors. All rights reserved.
// Use of this source code is governed by a MIT-style
// license that can be found in the LICENSE file.

package migrations

import (
	"context"
	"fmt"
	"os"
	"reflect"
	"regexp"
	"strings"

	"code.gitea.io/gitea/modules/log"
	"code.gitea.io/gitea/modules/setting"

	"xorm.io/xorm"
	"xorm.io/xorm/names"
	"xorm.io/xorm/schemas"
)

const minDBVersion = 70 // Gitea 1.5.3

// Migration describes on migration from lower version to high version
type Migration interface {
	Description() string
	Migrate(*xorm.Engine) error
}

type migration struct {
	description string
	migrate     func(*xorm.Engine) error
}

// NewMigration creates a new migration
func NewMigration(desc string, fn func(*xorm.Engine) error) Migration {
	return &migration{desc, fn}
}

// Description returns the migration's description
func (m *migration) Description() string {
	return m.description
}

// Migrate executes the migration
func (m *migration) Migrate(x *xorm.Engine) error {
	return m.migrate(x)
}

// Version describes the version table. Should have only one row with id==1
type Version struct {
	ID      int64 `xorm:"pk autoincr"`
	Version int64
}

// This is a sequence of migrations. Add new migrations to the bottom of the list.
// If you want to "retire" a migration, remove it from the top of the list and
// update minDBVersion accordingly
var migrations = []Migration{

	// Gitea 1.5.0 ends at v69

	// v70 -> v71
	NewMigration("add issue_dependencies", addIssueDependencies),
	// v71 -> v72
	NewMigration("protect each scratch token", addScratchHash),
	// v72 -> v73
	NewMigration("add review", addReview),

	// Gitea 1.6.0 ends at v73

	// v73 -> v74
	NewMigration("add must_change_password column for users table", addMustChangePassword),
	// v74 -> v75
	NewMigration("add approval whitelists to protected branches", addApprovalWhitelistsToProtectedBranches),
	// v75 -> v76
	NewMigration("clear nonused data which not deleted when user was deleted", clearNonusedData),

	// Gitea 1.7.0 ends at v76

	// v76 -> v77
	NewMigration("add pull request rebase with merge commit", addPullRequestRebaseWithMerge),
	// v77 -> v78
	NewMigration("add theme to users", addUserDefaultTheme),
	// v78 -> v79
	NewMigration("rename repo is_bare to repo is_empty", renameRepoIsBareToIsEmpty),
	// v79 -> v80
	NewMigration("add can close issues via commit in any branch", addCanCloseIssuesViaCommitInAnyBranch),
	// v80 -> v81
	NewMigration("add is locked to issues", addIsLockedToIssues),
	// v81 -> v82
	NewMigration("update U2F counter type", changeU2FCounterType),

	// Gitea 1.8.0 ends at v82

	// v82 -> v83
	NewMigration("hot fix for wrong release sha1 on release table", fixReleaseSha1OnReleaseTable),
	// v83 -> v84
	NewMigration("add uploader id for table attachment", addUploaderIDForAttachment),
	// v84 -> v85
	NewMigration("add table to store original imported gpg keys", addGPGKeyImport),
	// v85 -> v86
	NewMigration("hash application token", hashAppToken),
	// v86 -> v87
	NewMigration("add http method to webhook", addHTTPMethodToWebhook),
	// v87 -> v88
	NewMigration("add avatar field to repository", addAvatarFieldToRepository),

	// Gitea 1.9.0 ends at v88

	// v88 -> v89
	NewMigration("add commit status context field to commit_status", addCommitStatusContext),
	// v89 -> v90
	NewMigration("add original author/url migration info to issues, comments, and repo ", addOriginalMigrationInfo),
	// v90 -> v91
	NewMigration("change length of some repository columns", changeSomeColumnsLengthOfRepo),
	// v91 -> v92
	NewMigration("add index on owner_id of repository and type, review_id of comment", addIndexOnRepositoryAndComment),
	// v92 -> v93
	NewMigration("remove orphaned repository index statuses", removeLingeringIndexStatus),
	// v93 -> v94
	NewMigration("add email notification enabled preference to user", addEmailNotificationEnabledToUser),
	// v94 -> v95
	NewMigration("add enable_status_check, status_check_contexts to protected_branch", addStatusCheckColumnsForProtectedBranches),
	// v95 -> v96
	NewMigration("add table columns for cross referencing issues", addCrossReferenceColumns),
	// v96 -> v97
	NewMigration("delete orphaned attachments", deleteOrphanedAttachments),
	// v97 -> v98
	NewMigration("add repo_admin_change_team_access to user", addRepoAdminChangeTeamAccessColumnForUser),
	// v98 -> v99
	NewMigration("add original author name and id on migrated release", addOriginalAuthorOnMigratedReleases),
	// v99 -> v100
	NewMigration("add task table and status column for repository table", addTaskTable),
	// v100 -> v101
	NewMigration("update migration repositories' service type", updateMigrationServiceTypes),
	// v101 -> v102
	NewMigration("change length of some external login users columns", changeSomeColumnsLengthOfExternalLoginUser),

	// Gitea 1.10.0 ends at v102

	// v102 -> v103
	NewMigration("update migration repositories' service type", dropColumnHeadUserNameOnPullRequest),
	// v103 -> v104
	NewMigration("Add WhitelistDeployKeys to protected branch", addWhitelistDeployKeysToBranches),
	// v104 -> v105
	NewMigration("remove unnecessary columns from label", removeLabelUneededCols),
	// v105 -> v106
	NewMigration("add includes_all_repositories to teams", addTeamIncludesAllRepositories),
	// v106 -> v107
	NewMigration("add column `mode` to table watch", addModeColumnToWatch),
	// v107 -> v108
	NewMigration("Add template options to repository", addTemplateToRepo),
	// v108 -> v109
	NewMigration("Add comment_id on table notification", addCommentIDOnNotification),
	// v109 -> v110
	NewMigration("add can_create_org_repo to team", addCanCreateOrgRepoColumnForTeam),
	// v110 -> v111
	NewMigration("change review content type to text", changeReviewContentToText),
	// v111 -> v112
	NewMigration("update branch protection for can push and whitelist enable", addBranchProtectionCanPushAndEnableWhitelist),
	// v112 -> v113
	NewMigration("remove release attachments which repository deleted", removeAttachmentMissedRepo),
	// v113 -> v114
	NewMigration("new feature: change target branch of pull requests", featureChangeTargetBranch),
	// v114 -> v115
	NewMigration("Remove authentication credentials from stored URL", sanitizeOriginalURL),
	// v115 -> v116
	NewMigration("add user_id prefix to existing user avatar name", renameExistingUserAvatarName),
	// v116 -> v117
	NewMigration("Extend TrackedTimes", extendTrackedTimes),

	// Gitea 1.11.0 ends at v117

	// v117 -> v118
	NewMigration("Add block on rejected reviews branch protection", addBlockOnRejectedReviews),
	// v118 -> v119
	NewMigration("Add commit id and stale to reviews", addReviewCommitAndStale),
	// v119 -> v120
	NewMigration("Fix migrated repositories' git service type", fixMigratedRepositoryServiceType),
	// v120 -> v121
	NewMigration("Add owner_name on table repository", addOwnerNameOnRepository),
	// v121 -> v122
	NewMigration("add is_restricted column for users table", addIsRestricted),
	// v122 -> v123
	NewMigration("Add Require Signed Commits to ProtectedBranch", addRequireSignedCommits),
	// v123 -> v124
	NewMigration("Add original informations for reactions", addReactionOriginals),
	// v124 -> v125
	NewMigration("Add columns to user and repository", addUserRepoMissingColumns),
	// v125 -> v126
	NewMigration("Add some columns on review for migration", addReviewMigrateInfo),
	// v126 -> v127
	NewMigration("Fix topic repository count", fixTopicRepositoryCount),
	// v127 -> v128
	NewMigration("add repository code language statistics", addLanguageStats),
	// v128 -> v129
	NewMigration("fix merge base for pull requests", fixMergeBase),
	// v129 -> v130
	NewMigration("remove dependencies from deleted repositories", purgeUnusedDependencies),
	// v130 -> v131
	NewMigration("Expand webhooks for more granularity", expandWebhooks),
	// v131 -> v132
	NewMigration("Add IsSystemWebhook column to webhooks table", addSystemWebhookColumn),
	// v132 -> v133
	NewMigration("Add Branch Protection Protected Files Column", addBranchProtectionProtectedFilesColumn),
	// v133 -> v134
	NewMigration("Add EmailHash Table", addEmailHashTable),
	// v134 -> v135
	NewMigration("Refix merge base for merged pull requests", refixMergeBase),
	// v135 -> v136
	NewMigration("Add OrgID column to Labels table", addOrgIDLabelColumn),
	// v136 -> v137
	NewMigration("Add CommitsAhead and CommitsBehind Column to PullRequest Table", addCommitDivergenceToPulls),
	// v137 -> v138
	NewMigration("Add Branch Protection Block Outdated Branch", addBlockOnOutdatedBranch),
	// v138 -> v139
	NewMigration("Add ResolveDoerID to Comment table", addResolveDoerIDCommentColumn),
	// v139 -> v140
	NewMigration("prepend refs/heads/ to issue refs", prependRefsHeadsToIssueRefs),

	// Gitea 1.12.0 ends at v140

	// v140 -> v141
	NewMigration("Save detected language file size to database instead of percent", fixLanguageStatsToSaveSize),
	// v141 -> v142
	NewMigration("Add KeepActivityPrivate to User table", addKeepActivityPrivateUserColumn),
	// v142 -> v143
	NewMigration("Ensure Repository.IsArchived is not null", setIsArchivedToFalse),
	// v143 -> v144
	NewMigration("recalculate Stars number for all user", recalculateStars),
	// v144 -> v145
	NewMigration("update Matrix Webhook http method to 'PUT'", updateMatrixWebhookHTTPMethod),
	// v145 -> v146
	NewMigration("Increase Language field to 50 in LanguageStats", increaseLanguageField),
	// v146 -> v147
	NewMigration("Add projects info to repository table", addProjectsInfo),
	// v147 -> v148
	NewMigration("create review for 0 review id code comments", createReviewsForCodeComments),
	// v148 -> v149
	NewMigration("remove issue dependency comments who refer to non existing issues", purgeInvalidDependenciesComments),
	// v149 -> v150
	NewMigration("Add Created and Updated to Milestone table", addCreatedAndUpdatedToMilestones),
	// v150 -> v151
	NewMigration("add primary key to repo_topic", addPrimaryKeyToRepoTopic),
	// v151 -> v152
	NewMigration("set default password algorithm to Argon2", setDefaultPasswordToArgon2),
	// v152 -> v153
	NewMigration("add TrustModel field to Repository", addTrustModelToRepository),
	// v153 > v154
	NewMigration("add Team review request support", addTeamReviewRequestSupport),
	// v154 > v155
	NewMigration("add timestamps to Star, Label, Follow, Watch and Collaboration", addTimeStamps),

	// Gitea 1.13.0 ends at v155

	// v155 -> v156
	NewMigration("add changed_protected_files column for pull_request table", addChangedProtectedFilesPullRequestColumn),
	// v156 -> v157
	NewMigration("fix publisher ID for tag releases", fixPublisherIDforTagReleases),
	// v157 -> v158
	NewMigration("ensure repo topics are up-to-date", fixRepoTopics),
	// v158 -> v159
	NewMigration("code comment replies should have the commitID of the review they are replying to", updateCodeCommentReplies),
	// v159 -> v160
	NewMigration("update reactions constraint", updateReactionConstraint),
	// v160 -> v161
	NewMigration("Add block on official review requests branch protection", addBlockOnOfficialReviewRequests),
	// v161 -> v162
	NewMigration("Convert task type from int to string", convertTaskTypeToString),
	// v162 -> v163
	NewMigration("Convert webhook task type from int to string", convertWebhookTaskTypeToString),
	// v163 -> v164
	NewMigration("Convert topic name from 25 to 50", convertTopicNameFrom25To50),
	// v164 -> v165
	NewMigration("Add scope and nonce columns to oauth2_grant table", addScopeAndNonceColumnsToOAuth2Grant),
	// v165 -> v166
	NewMigration("Convert hook task type from char(16) to varchar(16) and trim the column", convertHookTaskTypeToVarcharAndTrim),
	// v166 -> v167
	NewMigration("Where Password is Valid with Empty String delete it", recalculateUserEmptyPWD),
	// v167 -> v168
	NewMigration("Add user redirect", addUserRedirect),
	// v168 -> v169
	NewMigration("Recreate user table to fix default values", recreateUserTableToFixDefaultValues),
	// v169 -> v170
	NewMigration("Update DeleteBranch comments to set the old_ref to the commit_sha", commentTypeDeleteBranchUseOldRef),
	// v170 -> v171
<<<<<<< HEAD
	NewMigration("Add sessions table for go-chi/session", addSessionTable),
=======
	NewMigration("Add Dismissed to Review table", addDismissedReviewColumn),
	// v171 -> v172
	NewMigration("Add Sorting to ProjectBoard table", addSortingColToProjectBoard),
>>>>>>> f3847c9d
}

// GetCurrentDBVersion returns the current db version
func GetCurrentDBVersion(x *xorm.Engine) (int64, error) {
	if err := x.Sync(new(Version)); err != nil {
		return -1, fmt.Errorf("sync: %v", err)
	}

	currentVersion := &Version{ID: 1}
	has, err := x.Get(currentVersion)
	if err != nil {
		return -1, fmt.Errorf("get: %v", err)
	}
	if !has {
		return -1, nil
	}
	return currentVersion.Version, nil
}

// ExpectedVersion returns the expected db version
func ExpectedVersion() int64 {
	return int64(minDBVersion + len(migrations))
}

// EnsureUpToDate will check if the db is at the correct version
func EnsureUpToDate(x *xorm.Engine) error {
	currentDB, err := GetCurrentDBVersion(x)
	if err != nil {
		return err
	}

	if currentDB < 0 {
		return fmt.Errorf("Database has not been initialised")
	}

	if minDBVersion > currentDB {
		return fmt.Errorf("DB version %d (<= %d) is too old for auto-migration. Upgrade to Gitea 1.6.4 first then upgrade to this version", currentDB, minDBVersion)
	}

	expected := ExpectedVersion()

	if currentDB != expected {
		return fmt.Errorf(`Current database version %d is not equal to the expected version %d. Please run "gitea [--config /path/to/app.ini] migrate" to update the database version`, currentDB, expected)
	}

	return nil
}

// Migrate database to current version
func Migrate(x *xorm.Engine) error {
	// Set a new clean the default mapper to GonicMapper as that is the default for Gitea.
	x.SetMapper(names.GonicMapper{})
	if err := x.Sync(new(Version)); err != nil {
		return fmt.Errorf("sync: %v", err)
	}

	currentVersion := &Version{ID: 1}
	has, err := x.Get(currentVersion)
	if err != nil {
		return fmt.Errorf("get: %v", err)
	} else if !has {
		// If the version record does not exist we think
		// it is a fresh installation and we can skip all migrations.
		currentVersion.ID = 0
		currentVersion.Version = int64(minDBVersion + len(migrations))

		if _, err = x.InsertOne(currentVersion); err != nil {
			return fmt.Errorf("insert: %v", err)
		}
	}

	v := currentVersion.Version
	if minDBVersion > v {
		log.Fatal(`Gitea no longer supports auto-migration from your previously installed version.
Please try upgrading to a lower version first (suggested v1.6.4), then upgrade to this version.`)
		return nil
	}

	// Downgrading Gitea's database version not supported
	if int(v-minDBVersion) > len(migrations) {
		msg := fmt.Sprintf("Downgrading database version from '%d' to '%d' is not supported and may result in loss of data integrity.\nIf you really know what you're doing, execute `UPDATE version SET version=%d WHERE id=1;`\n",
			v, minDBVersion+len(migrations), minDBVersion+len(migrations))
		fmt.Fprint(os.Stderr, msg)
		log.Fatal(msg)
		return nil
	}

	// Migrate
	for i, m := range migrations[v-minDBVersion:] {
		log.Info("Migration[%d]: %s", v+int64(i), m.Description())
		// Reset the mapper between each migration - migrations are not supposed to depend on each other
		x.SetMapper(names.GonicMapper{})
		if err = m.Migrate(x); err != nil {
			return fmt.Errorf("do migrate: %v", err)
		}
		currentVersion.Version = v + int64(i) + 1
		if _, err = x.ID(1).Update(currentVersion); err != nil {
			return err
		}
	}
	return nil
}

// RecreateTables will recreate the tables for the provided beans using the newly provided bean definition and move all data to that new table
// WARNING: YOU MUST PROVIDE THE FULL BEAN DEFINITION
func RecreateTables(beans ...interface{}) func(*xorm.Engine) error {
	return func(x *xorm.Engine) error {
		sess := x.NewSession()
		defer sess.Close()
		if err := sess.Begin(); err != nil {
			return err
		}
		sess = sess.StoreEngine("InnoDB")
		for _, bean := range beans {
			log.Info("Recreating Table: %s for Bean: %s", x.TableName(bean), reflect.Indirect(reflect.ValueOf(bean)).Type().Name())
			if err := recreateTable(sess, bean); err != nil {
				return err
			}
		}
		return sess.Commit()
	}
}

// recreateTable will recreate the table using the newly provided bean definition and move all data to that new table
// WARNING: YOU MUST PROVIDE THE FULL BEAN DEFINITION
// WARNING: YOU MUST COMMIT THE SESSION AT THE END
func recreateTable(sess *xorm.Session, bean interface{}) error {
	// TODO: This will not work if there are foreign keys

	tableName := sess.Engine().TableName(bean)
	tempTableName := fmt.Sprintf("tmp_recreate__%s", tableName)

	// We need to move the old table away and create a new one with the correct columns
	// We will need to do this in stages to prevent data loss
	//
	// First create the temporary table
	if err := sess.Table(tempTableName).CreateTable(bean); err != nil {
		log.Error("Unable to create table %s. Error: %v", tempTableName, err)
		return err
	}

	if err := sess.Table(tempTableName).CreateUniques(bean); err != nil {
		log.Error("Unable to create uniques for table %s. Error: %v", tempTableName, err)
		return err
	}

	if err := sess.Table(tempTableName).CreateIndexes(bean); err != nil {
		log.Error("Unable to create indexes for table %s. Error: %v", tempTableName, err)
		return err
	}

	// Work out the column names from the bean - these are the columns to select from the old table and install into the new table
	table, err := sess.Engine().TableInfo(bean)
	if err != nil {
		log.Error("Unable to get table info. Error: %v", err)

		return err
	}
	newTableColumns := table.Columns()
	if len(newTableColumns) == 0 {
		return fmt.Errorf("no columns in new table")
	}
	hasID := false
	for _, column := range newTableColumns {
		hasID = hasID || (column.IsPrimaryKey && column.IsAutoIncrement)
	}

	if hasID && setting.Database.UseMSSQL {
		if _, err := sess.Exec(fmt.Sprintf("SET IDENTITY_INSERT `%s` ON", tempTableName)); err != nil {
			log.Error("Unable to set identity insert for table %s. Error: %v", tempTableName, err)
			return err
		}
	}

	sqlStringBuilder := &strings.Builder{}
	_, _ = sqlStringBuilder.WriteString("INSERT INTO `")
	_, _ = sqlStringBuilder.WriteString(tempTableName)
	_, _ = sqlStringBuilder.WriteString("` (`")
	_, _ = sqlStringBuilder.WriteString(newTableColumns[0].Name)
	_, _ = sqlStringBuilder.WriteString("`")
	for _, column := range newTableColumns[1:] {
		_, _ = sqlStringBuilder.WriteString(", `")
		_, _ = sqlStringBuilder.WriteString(column.Name)
		_, _ = sqlStringBuilder.WriteString("`")
	}
	_, _ = sqlStringBuilder.WriteString(")")
	_, _ = sqlStringBuilder.WriteString(" SELECT ")
	if newTableColumns[0].Default != "" {
		_, _ = sqlStringBuilder.WriteString("COALESCE(`")
		_, _ = sqlStringBuilder.WriteString(newTableColumns[0].Name)
		_, _ = sqlStringBuilder.WriteString("`, ")
		_, _ = sqlStringBuilder.WriteString(newTableColumns[0].Default)
		_, _ = sqlStringBuilder.WriteString(")")
	} else {
		_, _ = sqlStringBuilder.WriteString("`")
		_, _ = sqlStringBuilder.WriteString(newTableColumns[0].Name)
		_, _ = sqlStringBuilder.WriteString("`")
	}

	for _, column := range newTableColumns[1:] {
		if column.Default != "" {
			_, _ = sqlStringBuilder.WriteString(", COALESCE(`")
			_, _ = sqlStringBuilder.WriteString(column.Name)
			_, _ = sqlStringBuilder.WriteString("`, ")
			_, _ = sqlStringBuilder.WriteString(column.Default)
			_, _ = sqlStringBuilder.WriteString(")")
		} else {
			_, _ = sqlStringBuilder.WriteString(", `")
			_, _ = sqlStringBuilder.WriteString(column.Name)
			_, _ = sqlStringBuilder.WriteString("`")
		}
	}
	_, _ = sqlStringBuilder.WriteString(" FROM `")
	_, _ = sqlStringBuilder.WriteString(tableName)
	_, _ = sqlStringBuilder.WriteString("`")

	if _, err := sess.Exec(sqlStringBuilder.String()); err != nil {
		log.Error("Unable to set copy data in to temp table %s. Error: %v", tempTableName, err)
		return err
	}

	if hasID && setting.Database.UseMSSQL {
		if _, err := sess.Exec(fmt.Sprintf("SET IDENTITY_INSERT `%s` OFF", tempTableName)); err != nil {
			log.Error("Unable to switch off identity insert for table %s. Error: %v", tempTableName, err)
			return err
		}
	}

	switch {
	case setting.Database.UseSQLite3:
		// SQLite will drop all the constraints on the old table
		if _, err := sess.Exec(fmt.Sprintf("DROP TABLE `%s`", tableName)); err != nil {
			log.Error("Unable to drop old table %s. Error: %v", tableName, err)
			return err
		}

		if err := sess.Table(tempTableName).DropIndexes(bean); err != nil {
			log.Error("Unable to drop indexes on temporary table %s. Error: %v", tempTableName, err)
			return err
		}

		if _, err := sess.Exec(fmt.Sprintf("ALTER TABLE `%s` RENAME TO `%s`", tempTableName, tableName)); err != nil {
			log.Error("Unable to rename %s to %s. Error: %v", tempTableName, tableName, err)
			return err
		}

		if err := sess.Table(tableName).CreateIndexes(bean); err != nil {
			log.Error("Unable to recreate indexes on table %s. Error: %v", tableName, err)
			return err
		}

		if err := sess.Table(tableName).CreateUniques(bean); err != nil {
			log.Error("Unable to recreate uniques on table %s. Error: %v", tableName, err)
			return err
		}

	case setting.Database.UseMySQL:
		// MySQL will drop all the constraints on the old table
		if _, err := sess.Exec(fmt.Sprintf("DROP TABLE `%s`", tableName)); err != nil {
			log.Error("Unable to drop old table %s. Error: %v", tableName, err)
			return err
		}

		// SQLite and MySQL will move all the constraints from the temporary table to the new table
		if _, err := sess.Exec(fmt.Sprintf("ALTER TABLE `%s` RENAME TO `%s`", tempTableName, tableName)); err != nil {
			log.Error("Unable to rename %s to %s. Error: %v", tempTableName, tableName, err)
			return err
		}
	case setting.Database.UsePostgreSQL:
		// CASCADE causes postgres to drop all the constraints on the old table
		if _, err := sess.Exec(fmt.Sprintf("DROP TABLE `%s` CASCADE", tableName)); err != nil {
			log.Error("Unable to drop old table %s. Error: %v", tableName, err)
			return err
		}

		// CASCADE causes postgres to move all the constraints from the temporary table to the new table
		if _, err := sess.Exec(fmt.Sprintf("ALTER TABLE `%s` RENAME TO `%s`", tempTableName, tableName)); err != nil {
			log.Error("Unable to rename %s to %s. Error: %v", tempTableName, tableName, err)
			return err
		}

		var indices []string
		schema := sess.Engine().Dialect().URI().Schema
		sess.Engine().SetSchema("")
		if err := sess.Table("pg_indexes").Cols("indexname").Where("tablename = ? ", tableName).Find(&indices); err != nil {
			log.Error("Unable to rename %s to %s. Error: %v", tempTableName, tableName, err)
			return err
		}
		sess.Engine().SetSchema(schema)

		for _, index := range indices {
			newIndexName := strings.Replace(index, "tmp_recreate__", "", 1)
			if _, err := sess.Exec(fmt.Sprintf("ALTER INDEX `%s` RENAME TO `%s`", index, newIndexName)); err != nil {
				log.Error("Unable to rename %s to %s. Error: %v", index, newIndexName, err)
				return err
			}
		}

	case setting.Database.UseMSSQL:
		// MSSQL will drop all the constraints on the old table
		if _, err := sess.Exec(fmt.Sprintf("DROP TABLE `%s`", tableName)); err != nil {
			log.Error("Unable to drop old table %s. Error: %v", tableName, err)
			return err
		}

		// MSSQL sp_rename will move all the constraints from the temporary table to the new table
		if _, err := sess.Exec(fmt.Sprintf("sp_rename `%s`,`%s`", tempTableName, tableName)); err != nil {
			log.Error("Unable to rename %s to %s. Error: %v", tempTableName, tableName, err)
			return err
		}

	default:
		log.Fatal("Unrecognized DB")
	}
	return nil
}

// WARNING: YOU MUST COMMIT THE SESSION AT THE END
func dropTableColumns(sess *xorm.Session, tableName string, columnNames ...string) (err error) {
	if tableName == "" || len(columnNames) == 0 {
		return nil
	}
	// TODO: This will not work if there are foreign keys

	switch {
	case setting.Database.UseSQLite3:
		// First drop the indexes on the columns
		res, errIndex := sess.Query(fmt.Sprintf("PRAGMA index_list(`%s`)", tableName))
		if errIndex != nil {
			return errIndex
		}
		for _, row := range res {
			indexName := row["name"]
			indexRes, err := sess.Query(fmt.Sprintf("PRAGMA index_info(`%s`)", indexName))
			if err != nil {
				return err
			}
			if len(indexRes) != 1 {
				continue
			}
			indexColumn := string(indexRes[0]["name"])
			for _, name := range columnNames {
				if name == indexColumn {
					_, err := sess.Exec(fmt.Sprintf("DROP INDEX `%s`", indexName))
					if err != nil {
						return err
					}
				}
			}
		}

		// Here we need to get the columns from the original table
		sql := fmt.Sprintf("SELECT sql FROM sqlite_master WHERE tbl_name='%s' and type='table'", tableName)
		res, err := sess.Query(sql)
		if err != nil {
			return err
		}
		tableSQL := string(res[0]["sql"])

		// Separate out the column definitions
		tableSQL = tableSQL[strings.Index(tableSQL, "("):]

		// Remove the required columnNames
		for _, name := range columnNames {
			tableSQL = regexp.MustCompile(regexp.QuoteMeta("`"+name+"`")+"[^`,)]*?[,)]").ReplaceAllString(tableSQL, "")
		}

		// Ensure the query is ended properly
		tableSQL = strings.TrimSpace(tableSQL)
		if tableSQL[len(tableSQL)-1] != ')' {
			if tableSQL[len(tableSQL)-1] == ',' {
				tableSQL = tableSQL[:len(tableSQL)-1]
			}
			tableSQL += ")"
		}

		// Find all the columns in the table
		columns := regexp.MustCompile("`([^`]*)`").FindAllString(tableSQL, -1)

		tableSQL = fmt.Sprintf("CREATE TABLE `new_%s_new` ", tableName) + tableSQL
		if _, err := sess.Exec(tableSQL); err != nil {
			return err
		}

		// Now restore the data
		columnsSeparated := strings.Join(columns, ",")
		insertSQL := fmt.Sprintf("INSERT INTO `new_%s_new` (%s) SELECT %s FROM %s", tableName, columnsSeparated, columnsSeparated, tableName)
		if _, err := sess.Exec(insertSQL); err != nil {
			return err
		}

		// Now drop the old table
		if _, err := sess.Exec(fmt.Sprintf("DROP TABLE `%s`", tableName)); err != nil {
			return err
		}

		// Rename the table
		if _, err := sess.Exec(fmt.Sprintf("ALTER TABLE `new_%s_new` RENAME TO `%s`", tableName, tableName)); err != nil {
			return err
		}

	case setting.Database.UsePostgreSQL:
		cols := ""
		for _, col := range columnNames {
			if cols != "" {
				cols += ", "
			}
			cols += "DROP COLUMN `" + col + "` CASCADE"
		}
		if _, err := sess.Exec(fmt.Sprintf("ALTER TABLE `%s` %s", tableName, cols)); err != nil {
			return fmt.Errorf("Drop table `%s` columns %v: %v", tableName, columnNames, err)
		}
	case setting.Database.UseMySQL:
		// Drop indexes on columns first
		sql := fmt.Sprintf("SHOW INDEX FROM %s WHERE column_name IN ('%s')", tableName, strings.Join(columnNames, "','"))
		res, err := sess.Query(sql)
		if err != nil {
			return err
		}
		for _, index := range res {
			indexName := index["column_name"]
			if len(indexName) > 0 {
				_, err := sess.Exec(fmt.Sprintf("DROP INDEX `%s` ON `%s`", indexName, tableName))
				if err != nil {
					return err
				}
			}
		}

		// Now drop the columns
		cols := ""
		for _, col := range columnNames {
			if cols != "" {
				cols += ", "
			}
			cols += "DROP COLUMN `" + col + "`"
		}
		if _, err := sess.Exec(fmt.Sprintf("ALTER TABLE `%s` %s", tableName, cols)); err != nil {
			return fmt.Errorf("Drop table `%s` columns %v: %v", tableName, columnNames, err)
		}
	case setting.Database.UseMSSQL:
		cols := ""
		for _, col := range columnNames {
			if cols != "" {
				cols += ", "
			}
			cols += "`" + strings.ToLower(col) + "`"
		}
		sql := fmt.Sprintf("SELECT Name FROM SYS.DEFAULT_CONSTRAINTS WHERE PARENT_OBJECT_ID = OBJECT_ID('%[1]s') AND PARENT_COLUMN_ID IN (SELECT column_id FROM sys.columns WHERE lower(NAME) IN (%[2]s) AND object_id = OBJECT_ID('%[1]s'))",
			tableName, strings.ReplaceAll(cols, "`", "'"))
		constraints := make([]string, 0)
		if err := sess.SQL(sql).Find(&constraints); err != nil {
			return fmt.Errorf("Find constraints: %v", err)
		}
		for _, constraint := range constraints {
			if _, err := sess.Exec(fmt.Sprintf("ALTER TABLE `%s` DROP CONSTRAINT `%s`", tableName, constraint)); err != nil {
				return fmt.Errorf("Drop table `%s` constraint `%s`: %v", tableName, constraint, err)
			}
		}
		if _, err := sess.Exec(fmt.Sprintf("ALTER TABLE `%s` DROP COLUMN %s", tableName, cols)); err != nil {
			return fmt.Errorf("Drop table `%s` columns %v: %v", tableName, columnNames, err)
		}
	default:
		log.Fatal("Unrecognized DB")
	}

	return nil
}

// modifyColumn will modify column's type or other propertity. SQLITE is not supported
func modifyColumn(x *xorm.Engine, tableName string, col *schemas.Column) error {
	var indexes map[string]*schemas.Index
	var err error
	// MSSQL have to remove index at first, otherwise alter column will fail
	// ref. https://sqlzealots.com/2018/05/09/error-message-the-index-is-dependent-on-column-alter-table-alter-column-failed-because-one-or-more-objects-access-this-column/
	if x.Dialect().URI().DBType == schemas.MSSQL {
		indexes, err = x.Dialect().GetIndexes(x.DB(), context.Background(), tableName)
		if err != nil {
			return err
		}

		for _, index := range indexes {
			_, err = x.Exec(x.Dialect().DropIndexSQL(tableName, index))
			if err != nil {
				return err
			}
		}
	}

	defer func() {
		for _, index := range indexes {
			_, err = x.Exec(x.Dialect().CreateIndexSQL(tableName, index))
			if err != nil {
				log.Error("Create index %s on table %s failed: %v", index.Name, tableName, err)
			}
		}
	}()

	alterSQL := x.Dialect().ModifyColumnSQL(tableName, col)
	if _, err := x.Exec(alterSQL); err != nil {
		return err
	}
	return nil
}<|MERGE_RESOLUTION|>--- conflicted
+++ resolved
@@ -287,13 +287,11 @@
 	// v169 -> v170
 	NewMigration("Update DeleteBranch comments to set the old_ref to the commit_sha", commentTypeDeleteBranchUseOldRef),
 	// v170 -> v171
-<<<<<<< HEAD
-	NewMigration("Add sessions table for go-chi/session", addSessionTable),
-=======
 	NewMigration("Add Dismissed to Review table", addDismissedReviewColumn),
 	// v171 -> v172
 	NewMigration("Add Sorting to ProjectBoard table", addSortingColToProjectBoard),
->>>>>>> f3847c9d
+	// v172 -> v173
+	NewMigration("Add sessions table for go-chi/session", addSessionTable),
 }
 
 // GetCurrentDBVersion returns the current db version
