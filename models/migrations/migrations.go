--- conflicted
+++ resolved
@@ -502,13 +502,11 @@
 	// Gitea 1.20.0 ends at 260
 
 	// v260 -> v261
-<<<<<<< HEAD
 	NewMigration("Add label column to action_run table, and combine labels", v1_21.DropCustomLabelsColumnToActRunner),
 	// v261 -> 262
-	NewMigration("Add Repository Licenses", v1_21.AddRepositoryLicenses),
-=======
 	NewMigration("Drop custom_labels column of action_runner table", v1_21.DropCustomLabelsColumnOfActionRunner),
->>>>>>> a43ea224
+  	// v262 -> 263
+  	NewMigration("Add Repository Licenses", v1_21.AddRepositoryLicenses),
 }
 
 // GetCurrentDBVersion returns the current db version
