--- conflicted
+++ resolved
@@ -257,13 +257,11 @@
 	// v100 -> v101
 	NewMigration("update migration repositories' service type", updateMigrationServiceTypes),
 	// v101 -> v102
-<<<<<<< HEAD
-	NewMigration("add projects info to repository table", addProjectsInfo),
-=======
 	NewMigration("change length of some external login users columns", changeSomeColumnsLengthOfExternalLoginUser),
 	// v102 -> v103
 	NewMigration("update migration repositories' service type", dropColumnHeadUserNameOnPullRequest),
->>>>>>> 05e437f8
+	// v103 -> v104
+	NewMigration("add projects info to repository table", addProjectsInfo),
 }
 
 // Migrate database to current version
