--- conflicted
+++ resolved
@@ -250,15 +250,12 @@
 	NewMigration("fix publisher ID for tag releases", fixPublisherIDforTagReleases),
 	// v157 -> v158
 	NewMigration("ensure repo topics are up-to-date", fixRepoTopics),
-<<<<<<< HEAD
-	// v158 - v159
-	NewMigration("Add Dismissed to Review table", addDismissedReviewColumn),
-=======
 	// v158 -> v159
 	NewMigration("code comment replies should have the commitID of the review they are replying to", updateCodeCommentReplies),
 	// v159 -> v160
 	NewMigration("update reactions constraint", updateReactionConstraint),
->>>>>>> 1bb5c09b
+	// v160 -> v161
+	NewMigration("Add Dismissed to Review table", addDismissedReviewColumn),
 }
 
 // GetCurrentDBVersion returns the current db version
