// Copyright 2015 The Gogs Authors. All rights reserved.
// Copyright 2017 The Gitea Authors. All rights reserved.
// Use of this source code is governed by a MIT-style
// license that can be found in the LICENSE file.

package migrations

import (
	"context"
	"errors"
	"fmt"
	"os"
	"reflect"
	"regexp"
	"strings"

	"code.gitea.io/gitea/modules/log"
	"code.gitea.io/gitea/modules/setting"

	"xorm.io/xorm"
	"xorm.io/xorm/names"
	"xorm.io/xorm/schemas"
)

const minDBVersion = 70 // Gitea 1.5.3

// Migration describes on migration from lower version to high version
type Migration interface {
	Description() string
	Migrate(*xorm.Engine) error
}

type migration struct {
	description string
	migrate     func(*xorm.Engine) error
}

// NewMigration creates a new migration
func NewMigration(desc string, fn func(*xorm.Engine) error) Migration {
	return &migration{desc, fn}
}

// Description returns the migration's description
func (m *migration) Description() string {
	return m.description
}

// Migrate executes the migration
func (m *migration) Migrate(x *xorm.Engine) error {
	return m.migrate(x)
}

// Version describes the version table. Should have only one row with id==1
type Version struct {
	ID      int64 `xorm:"pk autoincr"`
	Version int64
}

// This is a sequence of migrations. Add new migrations to the bottom of the list.
// If you want to "retire" a migration, remove it from the top of the list and
// update minDBVersion accordingly
var migrations = []Migration{
	// Gitea 1.5.0 ends at v69
	// v70 -> v71
	NewMigration("add issue_dependencies", addIssueDependencies),
	// v71 -> v72
	NewMigration("protect each scratch token", addScratchHash),
	// v72 -> v73
	NewMigration("add review", addReview),

	// Gitea 1.6.0 ends at v73

	// v73 -> v74
	NewMigration("add must_change_password column for users table", addMustChangePassword),
	// v74 -> v75
	NewMigration("add approval whitelists to protected branches", addApprovalWhitelistsToProtectedBranches),
	// v75 -> v76
	NewMigration("clear nonused data which not deleted when user was deleted", clearNonusedData),

	// Gitea 1.7.0 ends at v76

	// v76 -> v77
	NewMigration("add pull request rebase with merge commit", addPullRequestRebaseWithMerge),
	// v77 -> v78
	NewMigration("add theme to users", addUserDefaultTheme),
	// v78 -> v79
	NewMigration("rename repo is_bare to repo is_empty", renameRepoIsBareToIsEmpty),
	// v79 -> v80
	NewMigration("add can close issues via commit in any branch", addCanCloseIssuesViaCommitInAnyBranch),
	// v80 -> v81
	NewMigration("add is locked to issues", addIsLockedToIssues),
	// v81 -> v82
	NewMigration("update U2F counter type", changeU2FCounterType),

	// Gitea 1.8.0 ends at v82

	// v82 -> v83
	NewMigration("hot fix for wrong release sha1 on release table", fixReleaseSha1OnReleaseTable),
	// v83 -> v84
	NewMigration("add uploader id for table attachment", addUploaderIDForAttachment),
	// v84 -> v85
	NewMigration("add table to store original imported gpg keys", addGPGKeyImport),
	// v85 -> v86
	NewMigration("hash application token", hashAppToken),
	// v86 -> v87
	NewMigration("add http method to webhook", addHTTPMethodToWebhook),
	// v87 -> v88
	NewMigration("add avatar field to repository", addAvatarFieldToRepository),

	// Gitea 1.9.0 ends at v88

	// v88 -> v89
	NewMigration("add commit status context field to commit_status", addCommitStatusContext),
	// v89 -> v90
	NewMigration("add original author/url migration info to issues, comments, and repo ", addOriginalMigrationInfo),
	// v90 -> v91
	NewMigration("change length of some repository columns", changeSomeColumnsLengthOfRepo),
	// v91 -> v92
	NewMigration("add index on owner_id of repository and type, review_id of comment", addIndexOnRepositoryAndComment),
	// v92 -> v93
	NewMigration("remove orphaned repository index statuses", removeLingeringIndexStatus),
	// v93 -> v94
	NewMigration("add email notification enabled preference to user", addEmailNotificationEnabledToUser),
	// v94 -> v95
	NewMigration("add enable_status_check, status_check_contexts to protected_branch", addStatusCheckColumnsForProtectedBranches),
	// v95 -> v96
	NewMigration("add table columns for cross referencing issues", addCrossReferenceColumns),
	// v96 -> v97
	NewMigration("delete orphaned attachments", deleteOrphanedAttachments),
	// v97 -> v98
	NewMigration("add repo_admin_change_team_access to user", addRepoAdminChangeTeamAccessColumnForUser),
	// v98 -> v99
	NewMigration("add original author name and id on migrated release", addOriginalAuthorOnMigratedReleases),
	// v99 -> v100
	NewMigration("add task table and status column for repository table", addTaskTable),
	// v100 -> v101
	NewMigration("update migration repositories' service type", updateMigrationServiceTypes),
	// v101 -> v102
	NewMigration("change length of some external login users columns", changeSomeColumnsLengthOfExternalLoginUser),

	// Gitea 1.10.0 ends at v102

	// v102 -> v103
	NewMigration("update migration repositories' service type", dropColumnHeadUserNameOnPullRequest),
	// v103 -> v104
	NewMigration("Add WhitelistDeployKeys to protected branch", addWhitelistDeployKeysToBranches),
	// v104 -> v105
	NewMigration("remove unnecessary columns from label", removeLabelUneededCols),
	// v105 -> v106
	NewMigration("add includes_all_repositories to teams", addTeamIncludesAllRepositories),
	// v106 -> v107
	NewMigration("add column `mode` to table watch", addModeColumnToWatch),
	// v107 -> v108
	NewMigration("Add template options to repository", addTemplateToRepo),
	// v108 -> v109
	NewMigration("Add comment_id on table notification", addCommentIDOnNotification),
	// v109 -> v110
	NewMigration("add can_create_org_repo to team", addCanCreateOrgRepoColumnForTeam),
	// v110 -> v111
	NewMigration("change review content type to text", changeReviewContentToText),
	// v111 -> v112
	NewMigration("update branch protection for can push and whitelist enable", addBranchProtectionCanPushAndEnableWhitelist),
	// v112 -> v113
	NewMigration("remove release attachments which repository deleted", removeAttachmentMissedRepo),
	// v113 -> v114
	NewMigration("new feature: change target branch of pull requests", featureChangeTargetBranch),
	// v114 -> v115
	NewMigration("Remove authentication credentials from stored URL", sanitizeOriginalURL),
	// v115 -> v116
	NewMigration("add user_id prefix to existing user avatar name", renameExistingUserAvatarName),
	// v116 -> v117
	NewMigration("Extend TrackedTimes", extendTrackedTimes),

	// Gitea 1.11.0 ends at v117

	// v117 -> v118
	NewMigration("Add block on rejected reviews branch protection", addBlockOnRejectedReviews),
	// v118 -> v119
	NewMigration("Add commit id and stale to reviews", addReviewCommitAndStale),
	// v119 -> v120
	NewMigration("Fix migrated repositories' git service type", fixMigratedRepositoryServiceType),
	// v120 -> v121
	NewMigration("Add owner_name on table repository", addOwnerNameOnRepository),
	// v121 -> v122
	NewMigration("add is_restricted column for users table", addIsRestricted),
	// v122 -> v123
	NewMigration("Add Require Signed Commits to ProtectedBranch", addRequireSignedCommits),
	// v123 -> v124
	NewMigration("Add original information for reactions", addReactionOriginals),
	// v124 -> v125
	NewMigration("Add columns to user and repository", addUserRepoMissingColumns),
	// v125 -> v126
	NewMigration("Add some columns on review for migration", addReviewMigrateInfo),
	// v126 -> v127
	NewMigration("Fix topic repository count", fixTopicRepositoryCount),
	// v127 -> v128
	NewMigration("add repository code language statistics", addLanguageStats),
	// v128 -> v129
	NewMigration("fix merge base for pull requests", fixMergeBase),
	// v129 -> v130
	NewMigration("remove dependencies from deleted repositories", purgeUnusedDependencies),
	// v130 -> v131
	NewMigration("Expand webhooks for more granularity", expandWebhooks),
	// v131 -> v132
	NewMigration("Add IsSystemWebhook column to webhooks table", addSystemWebhookColumn),
	// v132 -> v133
	NewMigration("Add Branch Protection Protected Files Column", addBranchProtectionProtectedFilesColumn),
	// v133 -> v134
	NewMigration("Add EmailHash Table", addEmailHashTable),
	// v134 -> v135
	NewMigration("Refix merge base for merged pull requests", refixMergeBase),
	// v135 -> v136
	NewMigration("Add OrgID column to Labels table", addOrgIDLabelColumn),
	// v136 -> v137
	NewMigration("Add CommitsAhead and CommitsBehind Column to PullRequest Table", addCommitDivergenceToPulls),
	// v137 -> v138
	NewMigration("Add Branch Protection Block Outdated Branch", addBlockOnOutdatedBranch),
	// v138 -> v139
	NewMigration("Add ResolveDoerID to Comment table", addResolveDoerIDCommentColumn),
	// v139 -> v140
	NewMigration("prepend refs/heads/ to issue refs", prependRefsHeadsToIssueRefs),

	// Gitea 1.12.0 ends at v140

	// v140 -> v141
	NewMigration("Save detected language file size to database instead of percent", fixLanguageStatsToSaveSize),
	// v141 -> v142
	NewMigration("Add KeepActivityPrivate to User table", addKeepActivityPrivateUserColumn),
	// v142 -> v143
	NewMigration("Ensure Repository.IsArchived is not null", setIsArchivedToFalse),
	// v143 -> v144
	NewMigration("recalculate Stars number for all user", recalculateStars),
	// v144 -> v145
	NewMigration("update Matrix Webhook http method to 'PUT'", updateMatrixWebhookHTTPMethod),
	// v145 -> v146
	NewMigration("Increase Language field to 50 in LanguageStats", increaseLanguageField),
	// v146 -> v147
	NewMigration("Add projects info to repository table", addProjectsInfo),
	// v147 -> v148
	NewMigration("create review for 0 review id code comments", createReviewsForCodeComments),
	// v148 -> v149
	NewMigration("remove issue dependency comments who refer to non existing issues", purgeInvalidDependenciesComments),
	// v149 -> v150
	NewMigration("Add Created and Updated to Milestone table", addCreatedAndUpdatedToMilestones),
	// v150 -> v151
	NewMigration("add primary key to repo_topic", addPrimaryKeyToRepoTopic),
	// v151 -> v152
	NewMigration("set default password algorithm to Argon2", setDefaultPasswordToArgon2),
	// v152 -> v153
	NewMigration("add TrustModel field to Repository", addTrustModelToRepository),
	// v153 > v154
	NewMigration("add Team review request support", addTeamReviewRequestSupport),
	// v154 > v155
	NewMigration("add timestamps to Star, Label, Follow, Watch and Collaboration", addTimeStamps),

	// Gitea 1.13.0 ends at v155

	// v155 -> v156
	NewMigration("add changed_protected_files column for pull_request table", addChangedProtectedFilesPullRequestColumn),
	// v156 -> v157
	NewMigration("fix publisher ID for tag releases", fixPublisherIDforTagReleases),
	// v157 -> v158
	NewMigration("ensure repo topics are up-to-date", fixRepoTopics),
	// v158 -> v159
	NewMigration("code comment replies should have the commitID of the review they are replying to", updateCodeCommentReplies),
	// v159 -> v160
	NewMigration("update reactions constraint", updateReactionConstraint),
	// v160 -> v161
	NewMigration("Add block on official review requests branch protection", addBlockOnOfficialReviewRequests),
	// v161 -> v162
	NewMigration("Convert task type from int to string", convertTaskTypeToString),
	// v162 -> v163
	NewMigration("Convert webhook task type from int to string", convertWebhookTaskTypeToString),
	// v163 -> v164
	NewMigration("Convert topic name from 25 to 50", convertTopicNameFrom25To50),
	// v164 -> v165
	NewMigration("Add scope and nonce columns to oauth2_grant table", addScopeAndNonceColumnsToOAuth2Grant),
	// v165 -> v166
	NewMigration("Convert hook task type from char(16) to varchar(16) and trim the column", convertHookTaskTypeToVarcharAndTrim),
	// v166 -> v167
	NewMigration("Where Password is Valid with Empty String delete it", recalculateUserEmptyPWD),
	// v167 -> v168
	NewMigration("Add user redirect", addUserRedirect),
	// v168 -> v169
	NewMigration("Recreate user table to fix default values", recreateUserTableToFixDefaultValues),
	// v169 -> v170
	NewMigration("Update DeleteBranch comments to set the old_ref to the commit_sha", commentTypeDeleteBranchUseOldRef),
	// v170 -> v171
	NewMigration("Add Dismissed to Review table", addDismissedReviewColumn),
	// v171 -> v172
	NewMigration("Add Sorting to ProjectBoard table", addSortingColToProjectBoard),
	// v172 -> v173
	NewMigration("Add sessions table for go-chi/session", addSessionTable),
	// v173 -> v174
	NewMigration("Add time_id column to Comment", addTimeIDCommentColumn),
	// v174 -> v175
	NewMigration("Create repo transfer table", addRepoTransfer),
	// v175 -> v176
	NewMigration("Fix Postgres ID Sequences broken by recreate-table", fixPostgresIDSequences),
	// v176 -> v177
	NewMigration("Remove invalid labels from comments", removeInvalidLabels),
	// v177 -> v178
	NewMigration("Delete orphaned IssueLabels", deleteOrphanedIssueLabels),

	// Gitea 1.14.0 ends at v178

	// v178 -> v179
	NewMigration("Add LFS columns to Mirror", addLFSMirrorColumns),
	// v179 -> v180
	NewMigration("Convert avatar url to text", convertAvatarURLToText),
	// v180 -> v181
	NewMigration("Delete credentials from past migrations", deleteMigrationCredentials),
	// v181 -> v182
	NewMigration("Always save primary email on email address table", addPrimaryEmail2EmailAddress),
	// v182 -> v183
	NewMigration("Add issue resource index table", addIssueResourceIndexTable),
	// v183 -> v184
	NewMigration("Create PushMirror table", createPushMirrorTable),
	// v184 -> v185
	NewMigration("Rename Task errors to message", renameTaskErrorsToMessage),
	// v185 -> v186
	NewMigration("Add new table repo_archiver", addRepoArchiver),
	// v186 -> v187
	NewMigration("Create protected tag table", createProtectedTagTable),
	// v187 -> v188
	NewMigration("Drop unneeded webhook related columns", dropWebhookColumns),
	// v188 -> v189
	NewMigration("Add key is verified to gpg key", addKeyIsVerified),

	// Gitea 1.15.0 ends at v189

	// v189 -> v190
	NewMigration("Unwrap ldap.Sources", unwrapLDAPSourceCfg),
	// v190 -> v191
	NewMigration("Add agit flow pull request support", addAgitFlowPullRequest),
	// v191 -> v192
	NewMigration("Alter issue/comment table TEXT fields to LONGTEXT", alterIssueAndCommentTextFieldsToLongText),
	// v192 -> v193
	NewMigration("RecreateIssueResourceIndexTable to have a primary key instead of an unique index", recreateIssueResourceIndexTable),
	// v193 -> v194
	NewMigration("Add repo id column for attachment table", addRepoIDForAttachment),
	// v194 -> v195
	NewMigration("Add Branch Protection Unprotected Files Column", addBranchProtectionUnprotectedFilesColumn),
	// v195 -> v196
	NewMigration("Add table commit_status_index", addTableCommitStatusIndex),
	// v196 -> v197
	NewMigration("Add Color to ProjectBoard table", addColorColToProjectBoard),
	// v197 -> v198
	NewMigration("Add renamed_branch table", addRenamedBranchTable),
	// v198 -> v199
	NewMigration("Add issue content history table", addTableIssueContentHistory),
	// v199 -> v200
	NewMigration("No-op (remote version is using AppState now)", addRemoteVersionTableNoop),
	// v200 -> v201
	NewMigration("Add table app_state", addTableAppState),
	// v201 -> v202
	NewMigration("Drop table remote_version (if exists)", dropTableRemoteVersion),
	// v202 -> v203
	NewMigration("Create key/value table for user settings", createUserSettingsTable),
	// v203 -> v204
	NewMigration("Add Sorting to ProjectIssue table", addProjectIssueSorting),
	// v204 -> v205
	NewMigration("Add key is verified to ssh key", addSSHKeyIsVerified),
	// v205 -> v206
	NewMigration("Migrate to higher varchar on user struct", migrateUserPasswordSalt),
	// v206 -> v207
	NewMigration("Add authorize column to team_unit table", addAuthorizeColForTeamUnit),
	// v207 -> v208
	NewMigration("Add webauthn table and migrate u2f data to webauthn - NO-OPED", addWebAuthnCred),
	// v208 -> v209
	NewMigration("Use base32.HexEncoding instead of base64 encoding for cred ID as it is case insensitive - NO-OPED", useBase32HexForCredIDInWebAuthnCredential),
	// v209 -> v210
	NewMigration("Increase WebAuthentication CredentialID size to 410 - NO-OPED", increaseCredentialIDTo410),
	// v210 -> v211
	NewMigration("v208 was completely broken - remigrate", remigrateU2FCredentials),
<<<<<<< HEAD
	// v211 -> v212
	NewMigration("Add keypair fields to PushMirror struct", addKeypairToPushMirror),
=======

	// Gitea 1.16.2 ends at v211

	// v211 -> v212
	NewMigration("Create ForeignReference table", createForeignReferenceTable),
	// v212 -> v213
	NewMigration("Add package tables", addPackageTables),
>>>>>>> 1dfa26e0
}

// GetCurrentDBVersion returns the current db version
func GetCurrentDBVersion(x *xorm.Engine) (int64, error) {
	if err := x.Sync(new(Version)); err != nil {
		return -1, fmt.Errorf("sync: %v", err)
	}

	currentVersion := &Version{ID: 1}
	has, err := x.Get(currentVersion)
	if err != nil {
		return -1, fmt.Errorf("get: %v", err)
	}
	if !has {
		return -1, nil
	}
	return currentVersion.Version, nil
}

// ExpectedVersion returns the expected db version
func ExpectedVersion() int64 {
	return int64(minDBVersion + len(migrations))
}

// EnsureUpToDate will check if the db is at the correct version
func EnsureUpToDate(x *xorm.Engine) error {
	currentDB, err := GetCurrentDBVersion(x)
	if err != nil {
		return err
	}

	if currentDB < 0 {
		return fmt.Errorf("Database has not been initialised")
	}

	if minDBVersion > currentDB {
		return fmt.Errorf("DB version %d (<= %d) is too old for auto-migration. Upgrade to Gitea 1.6.4 first then upgrade to this version", currentDB, minDBVersion)
	}

	expected := ExpectedVersion()

	if currentDB != expected {
		return fmt.Errorf(`Current database version %d is not equal to the expected version %d. Please run "gitea [--config /path/to/app.ini] migrate" to update the database version`, currentDB, expected)
	}

	return nil
}

// Migrate database to current version
func Migrate(x *xorm.Engine) error {
	// Set a new clean the default mapper to GonicMapper as that is the default for Gitea.
	x.SetMapper(names.GonicMapper{})
	if err := x.Sync(new(Version)); err != nil {
		return fmt.Errorf("sync: %v", err)
	}

	currentVersion := &Version{ID: 1}
	has, err := x.Get(currentVersion)
	if err != nil {
		return fmt.Errorf("get: %v", err)
	} else if !has {
		// If the version record does not exist we think
		// it is a fresh installation and we can skip all migrations.
		currentVersion.ID = 0
		currentVersion.Version = int64(minDBVersion + len(migrations))

		if _, err = x.InsertOne(currentVersion); err != nil {
			return fmt.Errorf("insert: %v", err)
		}
	}

	v := currentVersion.Version
	if minDBVersion > v {
		log.Fatal(`Gitea no longer supports auto-migration from your previously installed version.
Please try upgrading to a lower version first (suggested v1.6.4), then upgrade to this version.`)
		return nil
	}

	// Downgrading Gitea's database version not supported
	if int(v-minDBVersion) > len(migrations) {
		msg := fmt.Sprintf("Your database (migration version: %d) is for a newer Gita, you can not use the newer database for this old Gitea release (%d).", v, minDBVersion+len(migrations))
		msg += "\nGitea will exit to keep your database safe and unchanged. Please use the correct Gitea release, do not change the migration version manually (incorrect manual operation may lose data)."
		if !setting.IsProd {
			msg += fmt.Sprintf("\nIf you are in development and really know what you're doing, you can force changing the migration version by executing: UPDATE version SET version=%d WHERE id=1;", minDBVersion+len(migrations))
		}
		_, _ = fmt.Fprintln(os.Stderr, msg)
		log.Fatal(msg)
		return nil
	}

	// Migrate
	for i, m := range migrations[v-minDBVersion:] {
		log.Info("Migration[%d]: %s", v+int64(i), m.Description())
		// Reset the mapper between each migration - migrations are not supposed to depend on each other
		x.SetMapper(names.GonicMapper{})
		if err = m.Migrate(x); err != nil {
			return fmt.Errorf("migration[%d]: %s failed: %v", v+int64(i), m.Description(), err)
		}
		currentVersion.Version = v + int64(i) + 1
		if _, err = x.ID(1).Update(currentVersion); err != nil {
			return err
		}
	}
	return nil
}

// RecreateTables will recreate the tables for the provided beans using the newly provided bean definition and move all data to that new table
// WARNING: YOU MUST PROVIDE THE FULL BEAN DEFINITION
func RecreateTables(beans ...interface{}) func(*xorm.Engine) error {
	return func(x *xorm.Engine) error {
		sess := x.NewSession()
		defer sess.Close()
		if err := sess.Begin(); err != nil {
			return err
		}
		sess = sess.StoreEngine("InnoDB")
		for _, bean := range beans {
			log.Info("Recreating Table: %s for Bean: %s", x.TableName(bean), reflect.Indirect(reflect.ValueOf(bean)).Type().Name())
			if err := recreateTable(sess, bean); err != nil {
				return err
			}
		}
		return sess.Commit()
	}
}

// recreateTable will recreate the table using the newly provided bean definition and move all data to that new table
// WARNING: YOU MUST PROVIDE THE FULL BEAN DEFINITION
// WARNING: YOU MUST COMMIT THE SESSION AT THE END
func recreateTable(sess *xorm.Session, bean interface{}) error {
	// TODO: This will not work if there are foreign keys

	tableName := sess.Engine().TableName(bean)
	tempTableName := fmt.Sprintf("tmp_recreate__%s", tableName)

	// We need to move the old table away and create a new one with the correct columns
	// We will need to do this in stages to prevent data loss
	//
	// First create the temporary table
	if err := sess.Table(tempTableName).CreateTable(bean); err != nil {
		log.Error("Unable to create table %s. Error: %v", tempTableName, err)
		return err
	}

	if err := sess.Table(tempTableName).CreateUniques(bean); err != nil {
		log.Error("Unable to create uniques for table %s. Error: %v", tempTableName, err)
		return err
	}

	if err := sess.Table(tempTableName).CreateIndexes(bean); err != nil {
		log.Error("Unable to create indexes for table %s. Error: %v", tempTableName, err)
		return err
	}

	// Work out the column names from the bean - these are the columns to select from the old table and install into the new table
	table, err := sess.Engine().TableInfo(bean)
	if err != nil {
		log.Error("Unable to get table info. Error: %v", err)

		return err
	}
	newTableColumns := table.Columns()
	if len(newTableColumns) == 0 {
		return fmt.Errorf("no columns in new table")
	}
	hasID := false
	for _, column := range newTableColumns {
		hasID = hasID || (column.IsPrimaryKey && column.IsAutoIncrement)
	}

	if hasID && setting.Database.UseMSSQL {
		if _, err := sess.Exec(fmt.Sprintf("SET IDENTITY_INSERT `%s` ON", tempTableName)); err != nil {
			log.Error("Unable to set identity insert for table %s. Error: %v", tempTableName, err)
			return err
		}
	}

	sqlStringBuilder := &strings.Builder{}
	_, _ = sqlStringBuilder.WriteString("INSERT INTO `")
	_, _ = sqlStringBuilder.WriteString(tempTableName)
	_, _ = sqlStringBuilder.WriteString("` (`")
	_, _ = sqlStringBuilder.WriteString(newTableColumns[0].Name)
	_, _ = sqlStringBuilder.WriteString("`")
	for _, column := range newTableColumns[1:] {
		_, _ = sqlStringBuilder.WriteString(", `")
		_, _ = sqlStringBuilder.WriteString(column.Name)
		_, _ = sqlStringBuilder.WriteString("`")
	}
	_, _ = sqlStringBuilder.WriteString(")")
	_, _ = sqlStringBuilder.WriteString(" SELECT ")
	if newTableColumns[0].Default != "" {
		_, _ = sqlStringBuilder.WriteString("COALESCE(`")
		_, _ = sqlStringBuilder.WriteString(newTableColumns[0].Name)
		_, _ = sqlStringBuilder.WriteString("`, ")
		_, _ = sqlStringBuilder.WriteString(newTableColumns[0].Default)
		_, _ = sqlStringBuilder.WriteString(")")
	} else {
		_, _ = sqlStringBuilder.WriteString("`")
		_, _ = sqlStringBuilder.WriteString(newTableColumns[0].Name)
		_, _ = sqlStringBuilder.WriteString("`")
	}

	for _, column := range newTableColumns[1:] {
		if column.Default != "" {
			_, _ = sqlStringBuilder.WriteString(", COALESCE(`")
			_, _ = sqlStringBuilder.WriteString(column.Name)
			_, _ = sqlStringBuilder.WriteString("`, ")
			_, _ = sqlStringBuilder.WriteString(column.Default)
			_, _ = sqlStringBuilder.WriteString(")")
		} else {
			_, _ = sqlStringBuilder.WriteString(", `")
			_, _ = sqlStringBuilder.WriteString(column.Name)
			_, _ = sqlStringBuilder.WriteString("`")
		}
	}
	_, _ = sqlStringBuilder.WriteString(" FROM `")
	_, _ = sqlStringBuilder.WriteString(tableName)
	_, _ = sqlStringBuilder.WriteString("`")

	if _, err := sess.Exec(sqlStringBuilder.String()); err != nil {
		log.Error("Unable to set copy data in to temp table %s. Error: %v", tempTableName, err)
		return err
	}

	if hasID && setting.Database.UseMSSQL {
		if _, err := sess.Exec(fmt.Sprintf("SET IDENTITY_INSERT `%s` OFF", tempTableName)); err != nil {
			log.Error("Unable to switch off identity insert for table %s. Error: %v", tempTableName, err)
			return err
		}
	}

	switch {
	case setting.Database.UseSQLite3:
		// SQLite will drop all the constraints on the old table
		if _, err := sess.Exec(fmt.Sprintf("DROP TABLE `%s`", tableName)); err != nil {
			log.Error("Unable to drop old table %s. Error: %v", tableName, err)
			return err
		}

		if err := sess.Table(tempTableName).DropIndexes(bean); err != nil {
			log.Error("Unable to drop indexes on temporary table %s. Error: %v", tempTableName, err)
			return err
		}

		if _, err := sess.Exec(fmt.Sprintf("ALTER TABLE `%s` RENAME TO `%s`", tempTableName, tableName)); err != nil {
			log.Error("Unable to rename %s to %s. Error: %v", tempTableName, tableName, err)
			return err
		}

		if err := sess.Table(tableName).CreateIndexes(bean); err != nil {
			log.Error("Unable to recreate indexes on table %s. Error: %v", tableName, err)
			return err
		}

		if err := sess.Table(tableName).CreateUniques(bean); err != nil {
			log.Error("Unable to recreate uniques on table %s. Error: %v", tableName, err)
			return err
		}

	case setting.Database.UseMySQL:
		// MySQL will drop all the constraints on the old table
		if _, err := sess.Exec(fmt.Sprintf("DROP TABLE `%s`", tableName)); err != nil {
			log.Error("Unable to drop old table %s. Error: %v", tableName, err)
			return err
		}

		if err := sess.Table(tempTableName).DropIndexes(bean); err != nil {
			log.Error("Unable to drop indexes on temporary table %s. Error: %v", tempTableName, err)
			return err
		}

		// SQLite and MySQL will move all the constraints from the temporary table to the new table
		if _, err := sess.Exec(fmt.Sprintf("ALTER TABLE `%s` RENAME TO `%s`", tempTableName, tableName)); err != nil {
			log.Error("Unable to rename %s to %s. Error: %v", tempTableName, tableName, err)
			return err
		}

		if err := sess.Table(tableName).CreateIndexes(bean); err != nil {
			log.Error("Unable to recreate indexes on table %s. Error: %v", tableName, err)
			return err
		}

		if err := sess.Table(tableName).CreateUniques(bean); err != nil {
			log.Error("Unable to recreate uniques on table %s. Error: %v", tableName, err)
			return err
		}
	case setting.Database.UsePostgreSQL:
		var originalSequences []string
		type sequenceData struct {
			LastValue int  `xorm:"'last_value'"`
			IsCalled  bool `xorm:"'is_called'"`
		}
		sequenceMap := map[string]sequenceData{}

		schema := sess.Engine().Dialect().URI().Schema
		sess.Engine().SetSchema("")
		if err := sess.Table("information_schema.sequences").Cols("sequence_name").Where("sequence_name LIKE ? || '_%' AND sequence_catalog = ?", tableName, setting.Database.Name).Find(&originalSequences); err != nil {
			log.Error("Unable to rename %s to %s. Error: %v", tempTableName, tableName, err)
			return err
		}
		sess.Engine().SetSchema(schema)

		for _, sequence := range originalSequences {
			sequenceData := sequenceData{}
			if _, err := sess.Table(sequence).Cols("last_value", "is_called").Get(&sequenceData); err != nil {
				log.Error("Unable to get last_value and is_called from %s. Error: %v", sequence, err)
				return err
			}
			sequenceMap[sequence] = sequenceData

		}

		// CASCADE causes postgres to drop all the constraints on the old table
		if _, err := sess.Exec(fmt.Sprintf("DROP TABLE `%s` CASCADE", tableName)); err != nil {
			log.Error("Unable to drop old table %s. Error: %v", tableName, err)
			return err
		}

		// CASCADE causes postgres to move all the constraints from the temporary table to the new table
		if _, err := sess.Exec(fmt.Sprintf("ALTER TABLE `%s` RENAME TO `%s`", tempTableName, tableName)); err != nil {
			log.Error("Unable to rename %s to %s. Error: %v", tempTableName, tableName, err)
			return err
		}

		var indices []string
		sess.Engine().SetSchema("")
		if err := sess.Table("pg_indexes").Cols("indexname").Where("tablename = ? ", tableName).Find(&indices); err != nil {
			log.Error("Unable to rename %s to %s. Error: %v", tempTableName, tableName, err)
			return err
		}
		sess.Engine().SetSchema(schema)

		for _, index := range indices {
			newIndexName := strings.Replace(index, "tmp_recreate__", "", 1)
			if _, err := sess.Exec(fmt.Sprintf("ALTER INDEX `%s` RENAME TO `%s`", index, newIndexName)); err != nil {
				log.Error("Unable to rename %s to %s. Error: %v", index, newIndexName, err)
				return err
			}
		}

		var sequences []string
		sess.Engine().SetSchema("")
		if err := sess.Table("information_schema.sequences").Cols("sequence_name").Where("sequence_name LIKE 'tmp_recreate__' || ? || '_%' AND sequence_catalog = ?", tableName, setting.Database.Name).Find(&sequences); err != nil {
			log.Error("Unable to rename %s to %s. Error: %v", tempTableName, tableName, err)
			return err
		}
		sess.Engine().SetSchema(schema)

		for _, sequence := range sequences {
			newSequenceName := strings.Replace(sequence, "tmp_recreate__", "", 1)
			if _, err := sess.Exec(fmt.Sprintf("ALTER SEQUENCE `%s` RENAME TO `%s`", sequence, newSequenceName)); err != nil {
				log.Error("Unable to rename %s sequence to %s. Error: %v", sequence, newSequenceName, err)
				return err
			}
			val, ok := sequenceMap[newSequenceName]
			if newSequenceName == tableName+"_id_seq" {
				if ok && val.LastValue != 0 {
					if _, err := sess.Exec(fmt.Sprintf("SELECT setval('%s', %d, %t)", newSequenceName, val.LastValue, val.IsCalled)); err != nil {
						log.Error("Unable to reset %s to %d. Error: %v", newSequenceName, val, err)
						return err
					}
				} else {
					// We're going to try to guess this
					if _, err := sess.Exec(fmt.Sprintf("SELECT setval('%s', COALESCE((SELECT MAX(id)+1 FROM `%s`), 1), false)", newSequenceName, tableName)); err != nil {
						log.Error("Unable to reset %s. Error: %v", newSequenceName, err)
						return err
					}
				}
			} else if ok {
				if _, err := sess.Exec(fmt.Sprintf("SELECT setval('%s', %d, %t)", newSequenceName, val.LastValue, val.IsCalled)); err != nil {
					log.Error("Unable to reset %s to %d. Error: %v", newSequenceName, val, err)
					return err
				}
			}

		}

	case setting.Database.UseMSSQL:
		// MSSQL will drop all the constraints on the old table
		if _, err := sess.Exec(fmt.Sprintf("DROP TABLE `%s`", tableName)); err != nil {
			log.Error("Unable to drop old table %s. Error: %v", tableName, err)
			return err
		}

		// MSSQL sp_rename will move all the constraints from the temporary table to the new table
		if _, err := sess.Exec(fmt.Sprintf("sp_rename `%s`,`%s`", tempTableName, tableName)); err != nil {
			log.Error("Unable to rename %s to %s. Error: %v", tempTableName, tableName, err)
			return err
		}

	default:
		log.Fatal("Unrecognized DB")
	}
	return nil
}

// WARNING: YOU MUST COMMIT THE SESSION AT THE END
func dropTableColumns(sess *xorm.Session, tableName string, columnNames ...string) (err error) {
	if tableName == "" || len(columnNames) == 0 {
		return nil
	}
	// TODO: This will not work if there are foreign keys

	switch {
	case setting.Database.UseSQLite3:
		// First drop the indexes on the columns
		res, errIndex := sess.Query(fmt.Sprintf("PRAGMA index_list(`%s`)", tableName))
		if errIndex != nil {
			return errIndex
		}
		for _, row := range res {
			indexName := row["name"]
			indexRes, err := sess.Query(fmt.Sprintf("PRAGMA index_info(`%s`)", indexName))
			if err != nil {
				return err
			}
			if len(indexRes) != 1 {
				continue
			}
			indexColumn := string(indexRes[0]["name"])
			for _, name := range columnNames {
				if name == indexColumn {
					_, err := sess.Exec(fmt.Sprintf("DROP INDEX `%s`", indexName))
					if err != nil {
						return err
					}
				}
			}
		}

		// Here we need to get the columns from the original table
		sql := fmt.Sprintf("SELECT sql FROM sqlite_master WHERE tbl_name='%s' and type='table'", tableName)
		res, err := sess.Query(sql)
		if err != nil {
			return err
		}
		tableSQL := string(res[0]["sql"])

		// Get the string offset for column definitions: `CREATE TABLE ( column-definitions... )`
		columnDefinitionsIndex := strings.Index(tableSQL, "(")
		if columnDefinitionsIndex < 0 {
			return errors.New("couldn't find column definitions")
		}

		// Separate out the column definitions
		tableSQL = tableSQL[columnDefinitionsIndex:]

		// Remove the required columnNames
		for _, name := range columnNames {
			tableSQL = regexp.MustCompile(regexp.QuoteMeta("`"+name+"`")+"[^`,)]*?[,)]").ReplaceAllString(tableSQL, "")
		}

		// Ensure the query is ended properly
		tableSQL = strings.TrimSpace(tableSQL)
		if tableSQL[len(tableSQL)-1] != ')' {
			if tableSQL[len(tableSQL)-1] == ',' {
				tableSQL = tableSQL[:len(tableSQL)-1]
			}
			tableSQL += ")"
		}

		// Find all the columns in the table
		columns := regexp.MustCompile("`([^`]*)`").FindAllString(tableSQL, -1)

		tableSQL = fmt.Sprintf("CREATE TABLE `new_%s_new` ", tableName) + tableSQL
		if _, err := sess.Exec(tableSQL); err != nil {
			return err
		}

		// Now restore the data
		columnsSeparated := strings.Join(columns, ",")
		insertSQL := fmt.Sprintf("INSERT INTO `new_%s_new` (%s) SELECT %s FROM %s", tableName, columnsSeparated, columnsSeparated, tableName)
		if _, err := sess.Exec(insertSQL); err != nil {
			return err
		}

		// Now drop the old table
		if _, err := sess.Exec(fmt.Sprintf("DROP TABLE `%s`", tableName)); err != nil {
			return err
		}

		// Rename the table
		if _, err := sess.Exec(fmt.Sprintf("ALTER TABLE `new_%s_new` RENAME TO `%s`", tableName, tableName)); err != nil {
			return err
		}

	case setting.Database.UsePostgreSQL:
		cols := ""
		for _, col := range columnNames {
			if cols != "" {
				cols += ", "
			}
			cols += "DROP COLUMN `" + col + "` CASCADE"
		}
		if _, err := sess.Exec(fmt.Sprintf("ALTER TABLE `%s` %s", tableName, cols)); err != nil {
			return fmt.Errorf("Drop table `%s` columns %v: %v", tableName, columnNames, err)
		}
	case setting.Database.UseMySQL:
		// Drop indexes on columns first
		sql := fmt.Sprintf("SHOW INDEX FROM %s WHERE column_name IN ('%s')", tableName, strings.Join(columnNames, "','"))
		res, err := sess.Query(sql)
		if err != nil {
			return err
		}
		for _, index := range res {
			indexName := index["column_name"]
			if len(indexName) > 0 {
				_, err := sess.Exec(fmt.Sprintf("DROP INDEX `%s` ON `%s`", indexName, tableName))
				if err != nil {
					return err
				}
			}
		}

		// Now drop the columns
		cols := ""
		for _, col := range columnNames {
			if cols != "" {
				cols += ", "
			}
			cols += "DROP COLUMN `" + col + "`"
		}
		if _, err := sess.Exec(fmt.Sprintf("ALTER TABLE `%s` %s", tableName, cols)); err != nil {
			return fmt.Errorf("Drop table `%s` columns %v: %v", tableName, columnNames, err)
		}
	case setting.Database.UseMSSQL:
		cols := ""
		for _, col := range columnNames {
			if cols != "" {
				cols += ", "
			}
			cols += "`" + strings.ToLower(col) + "`"
		}
		sql := fmt.Sprintf("SELECT Name FROM sys.default_constraints WHERE parent_object_id = OBJECT_ID('%[1]s') AND parent_column_id IN (SELECT column_id FROM sys.columns WHERE LOWER(name) IN (%[2]s) AND object_id = OBJECT_ID('%[1]s'))",
			tableName, strings.ReplaceAll(cols, "`", "'"))
		constraints := make([]string, 0)
		if err := sess.SQL(sql).Find(&constraints); err != nil {
			return fmt.Errorf("Find constraints: %v", err)
		}
		for _, constraint := range constraints {
			if _, err := sess.Exec(fmt.Sprintf("ALTER TABLE `%s` DROP CONSTRAINT `%s`", tableName, constraint)); err != nil {
				return fmt.Errorf("Drop table `%s` default constraint `%s`: %v", tableName, constraint, err)
			}
		}
		sql = fmt.Sprintf("SELECT DISTINCT Name FROM sys.indexes INNER JOIN sys.index_columns ON indexes.index_id = index_columns.index_id AND indexes.object_id = index_columns.object_id WHERE indexes.object_id = OBJECT_ID('%[1]s') AND index_columns.column_id IN (SELECT column_id FROM sys.columns WHERE LOWER(name) IN (%[2]s) AND object_id = OBJECT_ID('%[1]s'))",
			tableName, strings.ReplaceAll(cols, "`", "'"))
		constraints = make([]string, 0)
		if err := sess.SQL(sql).Find(&constraints); err != nil {
			return fmt.Errorf("Find constraints: %v", err)
		}
		for _, constraint := range constraints {
			if _, err := sess.Exec(fmt.Sprintf("DROP INDEX `%[2]s` ON `%[1]s`", tableName, constraint)); err != nil {
				return fmt.Errorf("Drop index `%[2]s` on `%[1]s`: %v", tableName, constraint, err)
			}
		}

		if _, err := sess.Exec(fmt.Sprintf("ALTER TABLE `%s` DROP COLUMN %s", tableName, cols)); err != nil {
			return fmt.Errorf("Drop table `%s` columns %v: %v", tableName, columnNames, err)
		}
	default:
		log.Fatal("Unrecognized DB")
	}

	return nil
}

// modifyColumn will modify column's type or other propertity. SQLITE is not supported
func modifyColumn(x *xorm.Engine, tableName string, col *schemas.Column) error {
	var indexes map[string]*schemas.Index
	var err error
	// MSSQL have to remove index at first, otherwise alter column will fail
	// ref. https://sqlzealots.com/2018/05/09/error-message-the-index-is-dependent-on-column-alter-table-alter-column-failed-because-one-or-more-objects-access-this-column/
	if x.Dialect().URI().DBType == schemas.MSSQL {
		indexes, err = x.Dialect().GetIndexes(x.DB(), context.Background(), tableName)
		if err != nil {
			return err
		}

		for _, index := range indexes {
			_, err = x.Exec(x.Dialect().DropIndexSQL(tableName, index))
			if err != nil {
				return err
			}
		}
	}

	defer func() {
		for _, index := range indexes {
			_, err = x.Exec(x.Dialect().CreateIndexSQL(tableName, index))
			if err != nil {
				log.Error("Create index %s on table %s failed: %v", index.Name, tableName, err)
			}
		}
	}()

	alterSQL := x.Dialect().ModifyColumnSQL(tableName, col)
	if _, err := x.Exec(alterSQL); err != nil {
		return err
	}
	return nil
}<|MERGE_RESOLUTION|>--- conflicted
+++ resolved
@@ -373,10 +373,6 @@
 	NewMigration("Increase WebAuthentication CredentialID size to 410 - NO-OPED", increaseCredentialIDTo410),
 	// v210 -> v211
 	NewMigration("v208 was completely broken - remigrate", remigrateU2FCredentials),
-<<<<<<< HEAD
-	// v211 -> v212
-	NewMigration("Add keypair fields to PushMirror struct", addKeypairToPushMirror),
-=======
 
 	// Gitea 1.16.2 ends at v211
 
@@ -384,7 +380,8 @@
 	NewMigration("Create ForeignReference table", createForeignReferenceTable),
 	// v212 -> v213
 	NewMigration("Add package tables", addPackageTables),
->>>>>>> 1dfa26e0
+	// v213 -> v214
+	NewMigration("Add keypair fields to PushMirror struct", addKeypairToPushMirror),
 }
 
 // GetCurrentDBVersion returns the current db version
