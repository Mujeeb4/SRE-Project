// Copyright 2015 The Gogs Authors. All rights reserved.
// Copyright 2017 The Gitea Authors. All rights reserved.
// SPDX-License-Identifier: MIT

package migrations

import (
	"context"
	"fmt"
	"os"

	"code.gitea.io/gitea/models/migrations/v1_10"
	"code.gitea.io/gitea/models/migrations/v1_11"
	"code.gitea.io/gitea/models/migrations/v1_12"
	"code.gitea.io/gitea/models/migrations/v1_13"
	"code.gitea.io/gitea/models/migrations/v1_14"
	"code.gitea.io/gitea/models/migrations/v1_15"
	"code.gitea.io/gitea/models/migrations/v1_16"
	"code.gitea.io/gitea/models/migrations/v1_17"
	"code.gitea.io/gitea/models/migrations/v1_18"
	"code.gitea.io/gitea/models/migrations/v1_19"
	"code.gitea.io/gitea/models/migrations/v1_20"
	"code.gitea.io/gitea/models/migrations/v1_6"
	"code.gitea.io/gitea/models/migrations/v1_7"
	"code.gitea.io/gitea/models/migrations/v1_8"
	"code.gitea.io/gitea/models/migrations/v1_9"
	"code.gitea.io/gitea/modules/git"
	"code.gitea.io/gitea/modules/log"
	"code.gitea.io/gitea/modules/setting"

	"xorm.io/xorm"
	"xorm.io/xorm/names"
)

const minDBVersion = 70 // Gitea 1.5.3

// Migration describes on migration from lower version to high version
type Migration interface {
	Description() string
	Migrate(*xorm.Engine) error
}

type migration struct {
	description string
	migrate     func(*xorm.Engine) error
}

// NewMigration creates a new migration
func NewMigration(desc string, fn func(*xorm.Engine) error) Migration {
	return &migration{desc, fn}
}

// Description returns the migration's description
func (m *migration) Description() string {
	return m.description
}

// Migrate executes the migration
func (m *migration) Migrate(x *xorm.Engine) error {
	return m.migrate(x)
}

// Version describes the version table. Should have only one row with id==1
type Version struct {
	ID      int64 `xorm:"pk autoincr"`
	Version int64
}

// Use noopMigration when there is a migration that has been no-oped
var noopMigration = func(_ *xorm.Engine) error { return nil }

// This is a sequence of migrations. Add new migrations to the bottom of the list.
// If you want to "retire" a migration, remove it from the top of the list and
// update minDBVersion accordingly
var migrations = []Migration{
	// Gitea 1.5.0 ends at v69

	// v70 -> v71
	NewMigration("add issue_dependencies", v1_6.AddIssueDependencies),
	// v71 -> v72
	NewMigration("protect each scratch token", v1_6.AddScratchHash),
	// v72 -> v73
	NewMigration("add review", v1_6.AddReview),

	// Gitea 1.6.0 ends at v73

	// v73 -> v74
	NewMigration("add must_change_password column for users table", v1_7.AddMustChangePassword),
	// v74 -> v75
	NewMigration("add approval whitelists to protected branches", v1_7.AddApprovalWhitelistsToProtectedBranches),
	// v75 -> v76
	NewMigration("clear nonused data which not deleted when user was deleted", v1_7.ClearNonusedData),

	// Gitea 1.7.0 ends at v76

	// v76 -> v77
	NewMigration("add pull request rebase with merge commit", v1_8.AddPullRequestRebaseWithMerge),
	// v77 -> v78
	NewMigration("add theme to users", v1_8.AddUserDefaultTheme),
	// v78 -> v79
	NewMigration("rename repo is_bare to repo is_empty", v1_8.RenameRepoIsBareToIsEmpty),
	// v79 -> v80
	NewMigration("add can close issues via commit in any branch", v1_8.AddCanCloseIssuesViaCommitInAnyBranch),
	// v80 -> v81
	NewMigration("add is locked to issues", v1_8.AddIsLockedToIssues),
	// v81 -> v82
	NewMigration("update U2F counter type", v1_8.ChangeU2FCounterType),

	// Gitea 1.8.0 ends at v82

	// v82 -> v83
	NewMigration("hot fix for wrong release sha1 on release table", v1_9.FixReleaseSha1OnReleaseTable),
	// v83 -> v84
	NewMigration("add uploader id for table attachment", v1_9.AddUploaderIDForAttachment),
	// v84 -> v85
	NewMigration("add table to store original imported gpg keys", v1_9.AddGPGKeyImport),
	// v85 -> v86
	NewMigration("hash application token", v1_9.HashAppToken),
	// v86 -> v87
	NewMigration("add http method to webhook", v1_9.AddHTTPMethodToWebhook),
	// v87 -> v88
	NewMigration("add avatar field to repository", v1_9.AddAvatarFieldToRepository),

	// Gitea 1.9.0 ends at v88

	// v88 -> v89
	NewMigration("add commit status context field to commit_status", v1_10.AddCommitStatusContext),
	// v89 -> v90
	NewMigration("add original author/url migration info to issues, comments, and repo ", v1_10.AddOriginalMigrationInfo),
	// v90 -> v91
	NewMigration("change length of some repository columns", v1_10.ChangeSomeColumnsLengthOfRepo),
	// v91 -> v92
	NewMigration("add index on owner_id of repository and type, review_id of comment", v1_10.AddIndexOnRepositoryAndComment),
	// v92 -> v93
	NewMigration("remove orphaned repository index statuses", v1_10.RemoveLingeringIndexStatus),
	// v93 -> v94
	NewMigration("add email notification enabled preference to user", v1_10.AddEmailNotificationEnabledToUser),
	// v94 -> v95
	NewMigration("add enable_status_check, status_check_contexts to protected_branch", v1_10.AddStatusCheckColumnsForProtectedBranches),
	// v95 -> v96
	NewMigration("add table columns for cross referencing issues", v1_10.AddCrossReferenceColumns),
	// v96 -> v97
	NewMigration("delete orphaned attachments", v1_10.DeleteOrphanedAttachments),
	// v97 -> v98
	NewMigration("add repo_admin_change_team_access to user", v1_10.AddRepoAdminChangeTeamAccessColumnForUser),
	// v98 -> v99
	NewMigration("add original author name and id on migrated release", v1_10.AddOriginalAuthorOnMigratedReleases),
	// v99 -> v100
	NewMigration("add task table and status column for repository table", v1_10.AddTaskTable),
	// v100 -> v101
	NewMigration("update migration repositories' service type", v1_10.UpdateMigrationServiceTypes),
	// v101 -> v102
	NewMigration("change length of some external login users columns", v1_10.ChangeSomeColumnsLengthOfExternalLoginUser),

	// Gitea 1.10.0 ends at v102

	// v102 -> v103
	NewMigration("update migration repositories' service type", v1_11.DropColumnHeadUserNameOnPullRequest),
	// v103 -> v104
	NewMigration("Add WhitelistDeployKeys to protected branch", v1_11.AddWhitelistDeployKeysToBranches),
	// v104 -> v105
	NewMigration("remove unnecessary columns from label", v1_11.RemoveLabelUneededCols),
	// v105 -> v106
	NewMigration("add includes_all_repositories to teams", v1_11.AddTeamIncludesAllRepositories),
	// v106 -> v107
	NewMigration("add column `mode` to table watch", v1_11.AddModeColumnToWatch),
	// v107 -> v108
	NewMigration("Add template options to repository", v1_11.AddTemplateToRepo),
	// v108 -> v109
	NewMigration("Add comment_id on table notification", v1_11.AddCommentIDOnNotification),
	// v109 -> v110
	NewMigration("add can_create_org_repo to team", v1_11.AddCanCreateOrgRepoColumnForTeam),
	// v110 -> v111
	NewMigration("change review content type to text", v1_11.ChangeReviewContentToText),
	// v111 -> v112
	NewMigration("update branch protection for can push and whitelist enable", v1_11.AddBranchProtectionCanPushAndEnableWhitelist),
	// v112 -> v113
	NewMigration("remove release attachments which repository deleted", v1_11.RemoveAttachmentMissedRepo),
	// v113 -> v114
	NewMigration("new feature: change target branch of pull requests", v1_11.FeatureChangeTargetBranch),
	// v114 -> v115
	NewMigration("Remove authentication credentials from stored URL", v1_11.SanitizeOriginalURL),
	// v115 -> v116
	NewMigration("add user_id prefix to existing user avatar name", v1_11.RenameExistingUserAvatarName),
	// v116 -> v117
	NewMigration("Extend TrackedTimes", v1_11.ExtendTrackedTimes),

	// Gitea 1.11.0 ends at v117

	// v117 -> v118
	NewMigration("Add block on rejected reviews branch protection", v1_12.AddBlockOnRejectedReviews),
	// v118 -> v119
	NewMigration("Add commit id and stale to reviews", v1_12.AddReviewCommitAndStale),
	// v119 -> v120
	NewMigration("Fix migrated repositories' git service type", v1_12.FixMigratedRepositoryServiceType),
	// v120 -> v121
	NewMigration("Add owner_name on table repository", v1_12.AddOwnerNameOnRepository),
	// v121 -> v122
	NewMigration("add is_restricted column for users table", v1_12.AddIsRestricted),
	// v122 -> v123
	NewMigration("Add Require Signed Commits to ProtectedBranch", v1_12.AddRequireSignedCommits),
	// v123 -> v124
	NewMigration("Add original information for reactions", v1_12.AddReactionOriginals),
	// v124 -> v125
	NewMigration("Add columns to user and repository", v1_12.AddUserRepoMissingColumns),
	// v125 -> v126
	NewMigration("Add some columns on review for migration", v1_12.AddReviewMigrateInfo),
	// v126 -> v127
	NewMigration("Fix topic repository count", v1_12.FixTopicRepositoryCount),
	// v127 -> v128
	NewMigration("add repository code language statistics", v1_12.AddLanguageStats),
	// v128 -> v129
	NewMigration("fix merge base for pull requests", v1_12.FixMergeBase),
	// v129 -> v130
	NewMigration("remove dependencies from deleted repositories", v1_12.PurgeUnusedDependencies),
	// v130 -> v131
	NewMigration("Expand webhooks for more granularity", v1_12.ExpandWebhooks),
	// v131 -> v132
	NewMigration("Add IsSystemWebhook column to webhooks table", v1_12.AddSystemWebhookColumn),
	// v132 -> v133
	NewMigration("Add Branch Protection Protected Files Column", v1_12.AddBranchProtectionProtectedFilesColumn),
	// v133 -> v134
	NewMigration("Add EmailHash Table", v1_12.AddEmailHashTable),
	// v134 -> v135
	NewMigration("Refix merge base for merged pull requests", v1_12.RefixMergeBase),
	// v135 -> v136
	NewMigration("Add OrgID column to Labels table", v1_12.AddOrgIDLabelColumn),
	// v136 -> v137
	NewMigration("Add CommitsAhead and CommitsBehind Column to PullRequest Table", v1_12.AddCommitDivergenceToPulls),
	// v137 -> v138
	NewMigration("Add Branch Protection Block Outdated Branch", v1_12.AddBlockOnOutdatedBranch),
	// v138 -> v139
	NewMigration("Add ResolveDoerID to Comment table", v1_12.AddResolveDoerIDCommentColumn),
	// v139 -> v140
	NewMigration("prepend refs/heads/ to issue refs", v1_12.PrependRefsHeadsToIssueRefs),

	// Gitea 1.12.0 ends at v140

	// v140 -> v141
	NewMigration("Save detected language file size to database instead of percent", v1_13.FixLanguageStatsToSaveSize),
	// v141 -> v142
	NewMigration("Add KeepActivityPrivate to User table", v1_13.AddKeepActivityPrivateUserColumn),
	// v142 -> v143
	NewMigration("Ensure Repository.IsArchived is not null", v1_13.SetIsArchivedToFalse),
	// v143 -> v144
	NewMigration("recalculate Stars number for all user", v1_13.RecalculateStars),
	// v144 -> v145
	NewMigration("update Matrix Webhook http method to 'PUT'", v1_13.UpdateMatrixWebhookHTTPMethod),
	// v145 -> v146
	NewMigration("Increase Language field to 50 in LanguageStats", v1_13.IncreaseLanguageField),
	// v146 -> v147
	NewMigration("Add projects info to repository table", v1_13.AddProjectsInfo),
	// v147 -> v148
	NewMigration("create review for 0 review id code comments", v1_13.CreateReviewsForCodeComments),
	// v148 -> v149
	NewMigration("remove issue dependency comments who refer to non existing issues", v1_13.PurgeInvalidDependenciesComments),
	// v149 -> v150
	NewMigration("Add Created and Updated to Milestone table", v1_13.AddCreatedAndUpdatedToMilestones),
	// v150 -> v151
	NewMigration("add primary key to repo_topic", v1_13.AddPrimaryKeyToRepoTopic),
	// v151 -> v152
	NewMigration("set default password algorithm to Argon2", v1_13.SetDefaultPasswordToArgon2),
	// v152 -> v153
	NewMigration("add TrustModel field to Repository", v1_13.AddTrustModelToRepository),
	// v153 > v154
	NewMigration("add Team review request support", v1_13.AddTeamReviewRequestSupport),
	// v154 > v155
	NewMigration("add timestamps to Star, Label, Follow, Watch and Collaboration", v1_13.AddTimeStamps),

	// Gitea 1.13.0 ends at v155

	// v155 -> v156
	NewMigration("add changed_protected_files column for pull_request table", v1_14.AddChangedProtectedFilesPullRequestColumn),
	// v156 -> v157
	NewMigration("fix publisher ID for tag releases", v1_14.FixPublisherIDforTagReleases),
	// v157 -> v158
	NewMigration("ensure repo topics are up-to-date", v1_14.FixRepoTopics),
	// v158 -> v159
	NewMigration("code comment replies should have the commitID of the review they are replying to", v1_14.UpdateCodeCommentReplies),
	// v159 -> v160
	NewMigration("update reactions constraint", v1_14.UpdateReactionConstraint),
	// v160 -> v161
	NewMigration("Add block on official review requests branch protection", v1_14.AddBlockOnOfficialReviewRequests),
	// v161 -> v162
	NewMigration("Convert task type from int to string", v1_14.ConvertTaskTypeToString),
	// v162 -> v163
	NewMigration("Convert webhook task type from int to string", v1_14.ConvertWebhookTaskTypeToString),
	// v163 -> v164
	NewMigration("Convert topic name from 25 to 50", v1_14.ConvertTopicNameFrom25To50),
	// v164 -> v165
	NewMigration("Add scope and nonce columns to oauth2_grant table", v1_14.AddScopeAndNonceColumnsToOAuth2Grant),
	// v165 -> v166
	NewMigration("Convert hook task type from char(16) to varchar(16) and trim the column", v1_14.ConvertHookTaskTypeToVarcharAndTrim),
	// v166 -> v167
	NewMigration("Where Password is Valid with Empty String delete it", v1_14.RecalculateUserEmptyPWD),
	// v167 -> v168
	NewMigration("Add user redirect", v1_14.AddUserRedirect),
	// v168 -> v169
	NewMigration("Recreate user table to fix default values", v1_14.RecreateUserTableToFixDefaultValues),
	// v169 -> v170
	NewMigration("Update DeleteBranch comments to set the old_ref to the commit_sha", v1_14.CommentTypeDeleteBranchUseOldRef),
	// v170 -> v171
	NewMigration("Add Dismissed to Review table", v1_14.AddDismissedReviewColumn),
	// v171 -> v172
	NewMigration("Add Sorting to ProjectBoard table", v1_14.AddSortingColToProjectBoard),
	// v172 -> v173
	NewMigration("Add sessions table for go-chi/session", v1_14.AddSessionTable),
	// v173 -> v174
	NewMigration("Add time_id column to Comment", v1_14.AddTimeIDCommentColumn),
	// v174 -> v175
	NewMigration("Create repo transfer table", v1_14.AddRepoTransfer),
	// v175 -> v176
	NewMigration("Fix Postgres ID Sequences broken by recreate-table", v1_14.FixPostgresIDSequences),
	// v176 -> v177
	NewMigration("Remove invalid labels from comments", v1_14.RemoveInvalidLabels),
	// v177 -> v178
	NewMigration("Delete orphaned IssueLabels", v1_14.DeleteOrphanedIssueLabels),

	// Gitea 1.14.0 ends at v178

	// v178 -> v179
	NewMigration("Add LFS columns to Mirror", v1_15.AddLFSMirrorColumns),
	// v179 -> v180
	NewMigration("Convert avatar url to text", v1_15.ConvertAvatarURLToText),
	// v180 -> v181
	NewMigration("Delete credentials from past migrations", v1_15.DeleteMigrationCredentials),
	// v181 -> v182
	NewMigration("Always save primary email on email address table", v1_15.AddPrimaryEmail2EmailAddress),
	// v182 -> v183
	NewMigration("Add issue resource index table", v1_15.AddIssueResourceIndexTable),
	// v183 -> v184
	NewMigration("Create PushMirror table", v1_15.CreatePushMirrorTable),
	// v184 -> v185
	NewMigration("Rename Task errors to message", v1_15.RenameTaskErrorsToMessage),
	// v185 -> v186
	NewMigration("Add new table repo_archiver", v1_15.AddRepoArchiver),
	// v186 -> v187
	NewMigration("Create protected tag table", v1_15.CreateProtectedTagTable),
	// v187 -> v188
	NewMigration("Drop unneeded webhook related columns", v1_15.DropWebhookColumns),
	// v188 -> v189
	NewMigration("Add key is verified to gpg key", v1_15.AddKeyIsVerified),

	// Gitea 1.15.0 ends at v189

	// v189 -> v190
	NewMigration("Unwrap ldap.Sources", v1_16.UnwrapLDAPSourceCfg),
	// v190 -> v191
	NewMigration("Add agit flow pull request support", v1_16.AddAgitFlowPullRequest),
	// v191 -> v192
	NewMigration("Alter issue/comment table TEXT fields to LONGTEXT", v1_16.AlterIssueAndCommentTextFieldsToLongText),
	// v192 -> v193
	NewMigration("RecreateIssueResourceIndexTable to have a primary key instead of an unique index", v1_16.RecreateIssueResourceIndexTable),
	// v193 -> v194
	NewMigration("Add repo id column for attachment table", v1_16.AddRepoIDForAttachment),
	// v194 -> v195
	NewMigration("Add Branch Protection Unprotected Files Column", v1_16.AddBranchProtectionUnprotectedFilesColumn),
	// v195 -> v196
	NewMigration("Add table commit_status_index", v1_16.AddTableCommitStatusIndex),
	// v196 -> v197
	NewMigration("Add Color to ProjectBoard table", v1_16.AddColorColToProjectBoard),
	// v197 -> v198
	NewMigration("Add renamed_branch table", v1_16.AddRenamedBranchTable),
	// v198 -> v199
	NewMigration("Add issue content history table", v1_16.AddTableIssueContentHistory),
	// v199 -> v200
	NewMigration("No-op (remote version is using AppState now)", noopMigration),
	// v200 -> v201
	NewMigration("Add table app_state", v1_16.AddTableAppState),
	// v201 -> v202
	NewMigration("Drop table remote_version (if exists)", v1_16.DropTableRemoteVersion),
	// v202 -> v203
	NewMigration("Create key/value table for user settings", v1_16.CreateUserSettingsTable),
	// v203 -> v204
	NewMigration("Add Sorting to ProjectIssue table", v1_16.AddProjectIssueSorting),
	// v204 -> v205
	NewMigration("Add key is verified to ssh key", v1_16.AddSSHKeyIsVerified),
	// v205 -> v206
	NewMigration("Migrate to higher varchar on user struct", v1_16.MigrateUserPasswordSalt),
	// v206 -> v207
	NewMigration("Add authorize column to team_unit table", v1_16.AddAuthorizeColForTeamUnit),
	// v207 -> v208
	NewMigration("Add webauthn table and migrate u2f data to webauthn - NO-OPED", v1_16.AddWebAuthnCred),
	// v208 -> v209
	NewMigration("Use base32.HexEncoding instead of base64 encoding for cred ID as it is case insensitive - NO-OPED", v1_16.UseBase32HexForCredIDInWebAuthnCredential),
	// v209 -> v210
	NewMigration("Increase WebAuthentication CredentialID size to 410 - NO-OPED", v1_16.IncreaseCredentialIDTo410),
	// v210 -> v211
	NewMigration("v208 was completely broken - remigrate", v1_16.RemigrateU2FCredentials),

	// Gitea 1.16.2 ends at v211

	// v211 -> v212
	NewMigration("Create ForeignReference table", v1_17.CreateForeignReferenceTable),
	// v212 -> v213
	NewMigration("Add package tables", v1_17.AddPackageTables),
	// v213 -> v214
	NewMigration("Add allow edits from maintainers to PullRequest table", v1_17.AddAllowMaintainerEdit),
	// v214 -> v215
	NewMigration("Add auto merge table", v1_17.AddAutoMergeTable),
	// v215 -> v216
	NewMigration("allow to view files in PRs", v1_17.AddReviewViewedFiles),
	// v216 -> v217
	NewMigration("No-op (Improve Action table indices v1)", noopMigration),
	// v217 -> v218
	NewMigration("Alter hook_task table TEXT fields to LONGTEXT", v1_17.AlterHookTaskTextFieldsToLongText),
	// v218 -> v219
	NewMigration("Improve Action table indices v2", v1_17.ImproveActionTableIndices),
	// v219 -> v220
	NewMigration("Add sync_on_commit column to push_mirror table", v1_17.AddSyncOnCommitColForPushMirror),
	// v220 -> v221
	NewMigration("Add container repository property", v1_17.AddContainerRepositoryProperty),
	// v221 -> v222
	NewMigration("Store WebAuthentication CredentialID as bytes and increase size to at least 1024", v1_17.StoreWebauthnCredentialIDAsBytes),
	// v222 -> v223
	NewMigration("Drop old CredentialID column", v1_17.DropOldCredentialIDColumn),
	// v223 -> v224
	NewMigration("Rename CredentialIDBytes column to CredentialID", v1_17.RenameCredentialIDBytes),

	// Gitea 1.17.0 ends at v224

	// v224 -> v225
	NewMigration("Add badges to users", v1_18.CreateUserBadgesTable),
	// v225 -> v226
	NewMigration("Alter gpg_key/public_key content TEXT fields to MEDIUMTEXT", v1_18.AlterPublicGPGKeyContentFieldsToMediumText),
	// v226 -> v227
	NewMigration("Conan and generic packages do not need to be semantically versioned", v1_18.FixPackageSemverField),
	// v227 -> v228
	NewMigration("Create key/value table for system settings", v1_18.CreateSystemSettingsTable),
	// v228 -> v229
	NewMigration("Add TeamInvite table", v1_18.AddTeamInviteTable),
	// v229 -> v230
	NewMigration("Update counts of all open milestones", v1_18.UpdateOpenMilestoneCounts),
	// v230 -> v231
	NewMigration("Add ConfidentialClient column (default true) to OAuth2Application table", v1_18.AddConfidentialClientColumnToOAuth2ApplicationTable),

	// Gitea 1.18.0 ends at v231

	// v231 -> v232
	NewMigration("Add index for hook_task", v1_19.AddIndexForHookTask),
	// v232 -> v233
	NewMigration("Alter package_version.metadata_json to LONGTEXT", v1_19.AlterPackageVersionMetadataToLongText),
	// v233 -> v234
	NewMigration("Add header_authorization_encrypted column to webhook table", v1_19.AddHeaderAuthorizationEncryptedColWebhook),
	// v234 -> v235
	NewMigration("Add package cleanup rule table", v1_19.CreatePackageCleanupRuleTable),
	// v235 -> v236
	NewMigration("Add index for access_token", v1_19.AddIndexForAccessToken),
	// v236 -> v237
	NewMigration("Create secrets table", v1_19.CreateSecretsTable),
	// v237 -> v238
	NewMigration("Drop ForeignReference table", v1_19.DropForeignReferenceTable),
	// v238 -> v239
	NewMigration("Add updated unix to LFSMetaObject", v1_19.AddUpdatedUnixToLFSMetaObject),
	// v239 -> v240
	NewMigration("Add scope for access_token", v1_19.AddScopeForAccessTokens),
	// v240 -> v241
	NewMigration("Add actions tables", v1_19.AddActionsTables),
	// v241 -> v242
	NewMigration("Add card_type column to project table", v1_19.AddCardTypeToProjectTable),
	// v242 -> v243
	NewMigration("Alter gpg_key_import content TEXT field to MEDIUMTEXT", v1_19.AlterPublicGPGKeyImportContentFieldToMediumText),
	// v243 -> v244
	NewMigration("Add exclusive label", v1_19.AddExclusiveLabel),

	// Gitea 1.19.0 ends at v244

	// v244 -> v245
	NewMigration("Add NeedApproval to actions tables", v1_20.AddNeedApprovalToActionRun),
<<<<<<< HEAD

	// 246 -> 247
	NewMigration("Add action schedule table", v1_20.AddActionScheduleTable),
=======
	// v245 -> v246
	NewMigration("Rename Webhook org_id to owner_id", v1_20.RenameWebhookOrgToOwner),
>>>>>>> d56bb742
}

// GetCurrentDBVersion returns the current db version
func GetCurrentDBVersion(x *xorm.Engine) (int64, error) {
	if err := x.Sync(new(Version)); err != nil {
		return -1, fmt.Errorf("sync: %w", err)
	}

	currentVersion := &Version{ID: 1}
	has, err := x.Get(currentVersion)
	if err != nil {
		return -1, fmt.Errorf("get: %w", err)
	}
	if !has {
		return -1, nil
	}
	return currentVersion.Version, nil
}

// ExpectedVersion returns the expected db version
func ExpectedVersion() int64 {
	return int64(minDBVersion + len(migrations))
}

// EnsureUpToDate will check if the db is at the correct version
func EnsureUpToDate(x *xorm.Engine) error {
	currentDB, err := GetCurrentDBVersion(x)
	if err != nil {
		return err
	}

	if currentDB < 0 {
		return fmt.Errorf("Database has not been initialized")
	}

	if minDBVersion > currentDB {
		return fmt.Errorf("DB version %d (<= %d) is too old for auto-migration. Upgrade to Gitea 1.6.4 first then upgrade to this version", currentDB, minDBVersion)
	}

	expected := ExpectedVersion()

	if currentDB != expected {
		return fmt.Errorf(`Current database version %d is not equal to the expected version %d. Please run "gitea [--config /path/to/app.ini] migrate" to update the database version`, currentDB, expected)
	}

	return nil
}

// Migrate database to current version
func Migrate(x *xorm.Engine) error {
	// Set a new clean the default mapper to GonicMapper as that is the default for Gitea.
	x.SetMapper(names.GonicMapper{})
	if err := x.Sync(new(Version)); err != nil {
		return fmt.Errorf("sync: %w", err)
	}

	currentVersion := &Version{ID: 1}
	has, err := x.Get(currentVersion)
	if err != nil {
		return fmt.Errorf("get: %w", err)
	} else if !has {
		// If the version record does not exist we think
		// it is a fresh installation and we can skip all migrations.
		currentVersion.ID = 0
		currentVersion.Version = int64(minDBVersion + len(migrations))

		if _, err = x.InsertOne(currentVersion); err != nil {
			return fmt.Errorf("insert: %w", err)
		}
	}

	v := currentVersion.Version
	if minDBVersion > v {
		log.Fatal(`Gitea no longer supports auto-migration from your previously installed version.
Please try upgrading to a lower version first (suggested v1.6.4), then upgrade to this version.`)
		return nil
	}

	// Downgrading Gitea's database version not supported
	if int(v-minDBVersion) > len(migrations) {
		msg := fmt.Sprintf("Your database (migration version: %d) is for a newer Gitea, you can not use the newer database for this old Gitea release (%d).", v, minDBVersion+len(migrations))
		msg += "\nGitea will exit to keep your database safe and unchanged. Please use the correct Gitea release, do not change the migration version manually (incorrect manual operation may lose data)."
		if !setting.IsProd {
			msg += fmt.Sprintf("\nIf you are in development and really know what you're doing, you can force changing the migration version by executing: UPDATE version SET version=%d WHERE id=1;", minDBVersion+len(migrations))
		}
		_, _ = fmt.Fprintln(os.Stderr, msg)
		log.Fatal(msg)
		return nil
	}

	// Some migration tasks depend on the git command
	if git.DefaultContext == nil {
		if err = git.InitSimple(context.Background()); err != nil {
			return err
		}
	}

	// Migrate
	for i, m := range migrations[v-minDBVersion:] {
		log.Info("Migration[%d]: %s", v+int64(i), m.Description())
		// Reset the mapper between each migration - migrations are not supposed to depend on each other
		x.SetMapper(names.GonicMapper{})
		if err = m.Migrate(x); err != nil {
			return fmt.Errorf("migration[%d]: %s failed: %w", v+int64(i), m.Description(), err)
		}
		currentVersion.Version = v + int64(i) + 1
		if _, err = x.ID(1).Update(currentVersion); err != nil {
			return err
		}
	}
	return nil
}<|MERGE_RESOLUTION|>--- conflicted
+++ resolved
@@ -467,14 +467,10 @@
 
 	// v244 -> v245
 	NewMigration("Add NeedApproval to actions tables", v1_20.AddNeedApprovalToActionRun),
-<<<<<<< HEAD
-
-	// 246 -> 247
-	NewMigration("Add action schedule table", v1_20.AddActionScheduleTable),
-=======
 	// v245 -> v246
 	NewMigration("Rename Webhook org_id to owner_id", v1_20.RenameWebhookOrgToOwner),
->>>>>>> d56bb742
+  // 246 -> 247
+	NewMigration("Add action schedule table", v1_20.AddActionScheduleTable),
 }
 
 // GetCurrentDBVersion returns the current db version
