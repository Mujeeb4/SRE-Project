--- conflicted
+++ resolved
@@ -567,15 +567,11 @@
 	// v290 -> v291
 	NewMigration("Add PayloadVersion to HookTask", v1_22.AddPayloadVersionToHookTaskTable),
 	// v291 -> v292
-<<<<<<< HEAD
-	NewMigration("Add indecies to IssueDependency", v1_22.AddIndeciesToIssueDepencencies),
-=======
 	NewMigration("Add Index to attachment.comment_id", v1_22.AddCommentIDIndexofAttachment),
 	// v292 -> v293
 	NewMigration("Ensure every project has exactly one default column - No Op", noopMigration),
 	// v293 -> v294
 	NewMigration("Ensure every project has exactly one default column", v1_22.CheckProjectColumnsConsistency),
->>>>>>> 1ef2eb50
 }
 
 // GetCurrentDBVersion returns the current db version
