// Copyright 2015 The Gogs Authors. All rights reserved.
// Copyright 2017 The Gitea Authors. All rights reserved.
// Use of this source code is governed by a MIT-style
// license that can be found in the LICENSE file.

package migrations

import (
	"context"
	"errors"
	"fmt"
	"os"
	"reflect"
	"regexp"
	"strings"

	"code.gitea.io/gitea/modules/log"
	"code.gitea.io/gitea/modules/setting"

	"xorm.io/xorm"
	"xorm.io/xorm/names"
	"xorm.io/xorm/schemas"
)

const minDBVersion = 70 // Gitea 1.5.3

// Migration describes on migration from lower version to high version
type Migration interface {
	Description() string
	Migrate(*xorm.Engine) error
}

type migration struct {
	description string
	migrate     func(*xorm.Engine) error
}

// NewMigration creates a new migration
func NewMigration(desc string, fn func(*xorm.Engine) error) Migration {
	return &migration{desc, fn}
}

// Description returns the migration's description
func (m *migration) Description() string {
	return m.description
}

// Migrate executes the migration
func (m *migration) Migrate(x *xorm.Engine) error {
	return m.migrate(x)
}

// Version describes the version table. Should have only one row with id==1
type Version struct {
	ID      int64 `xorm:"pk autoincr"`
	Version int64
}

// This is a sequence of migrations. Add new migrations to the bottom of the list.
// If you want to "retire" a migration, remove it from the top of the list and
// update minDBVersion accordingly
var migrations = []Migration{
	// Gitea 1.5.0 ends at v69

	// v70 -> v71
	NewMigration("add issue_dependencies", addIssueDependencies),
	// v71 -> v72
	NewMigration("protect each scratch token", addScratchHash),
	// v72 -> v73
	NewMigration("add review", addReview),

	// Gitea 1.6.0 ends at v73

	// v73 -> v74
	NewMigration("add must_change_password column for users table", addMustChangePassword),
	// v74 -> v75
	NewMigration("add approval whitelists to protected branches", addApprovalWhitelistsToProtectedBranches),
	// v75 -> v76
	NewMigration("clear nonused data which not deleted when user was deleted", clearNonusedData),

	// Gitea 1.7.0 ends at v76

	// v76 -> v77
	NewMigration("add pull request rebase with merge commit", addPullRequestRebaseWithMerge),
	// v77 -> v78
	NewMigration("add theme to users", addUserDefaultTheme),
	// v78 -> v79
	NewMigration("rename repo is_bare to repo is_empty", renameRepoIsBareToIsEmpty),
	// v79 -> v80
	NewMigration("add can close issues via commit in any branch", addCanCloseIssuesViaCommitInAnyBranch),
	// v80 -> v81
	NewMigration("add is locked to issues", addIsLockedToIssues),
	// v81 -> v82
	NewMigration("update U2F counter type", changeU2FCounterType),

	// Gitea 1.8.0 ends at v82

	// v82 -> v83
	NewMigration("hot fix for wrong release sha1 on release table", fixReleaseSha1OnReleaseTable),
	// v83 -> v84
	NewMigration("add uploader id for table attachment", addUploaderIDForAttachment),
	// v84 -> v85
	NewMigration("add table to store original imported gpg keys", addGPGKeyImport),
	// v85 -> v86
	NewMigration("hash application token", hashAppToken),
	// v86 -> v87
	NewMigration("add http method to webhook", addHTTPMethodToWebhook),
	// v87 -> v88
	NewMigration("add avatar field to repository", addAvatarFieldToRepository),

	// Gitea 1.9.0 ends at v88

	// v88 -> v89
	NewMigration("add commit status context field to commit_status", addCommitStatusContext),
	// v89 -> v90
	NewMigration("add original author/url migration info to issues, comments, and repo ", addOriginalMigrationInfo),
	// v90 -> v91
	NewMigration("change length of some repository columns", changeSomeColumnsLengthOfRepo),
	// v91 -> v92
	NewMigration("add index on owner_id of repository and type, review_id of comment", addIndexOnRepositoryAndComment),
	// v92 -> v93
	NewMigration("remove orphaned repository index statuses", removeLingeringIndexStatus),
	// v93 -> v94
	NewMigration("add email notification enabled preference to user", addEmailNotificationEnabledToUser),
	// v94 -> v95
	NewMigration("add enable_status_check, status_check_contexts to protected_branch", addStatusCheckColumnsForProtectedBranches),
	// v95 -> v96
	NewMigration("add table columns for cross referencing issues", addCrossReferenceColumns),
	// v96 -> v97
	NewMigration("delete orphaned attachments", deleteOrphanedAttachments),
	// v97 -> v98
	NewMigration("add repo_admin_change_team_access to user", addRepoAdminChangeTeamAccessColumnForUser),
	// v98 -> v99
	NewMigration("add original author name and id on migrated release", addOriginalAuthorOnMigratedReleases),
	// v99 -> v100
	NewMigration("add task table and status column for repository table", addTaskTable),
	// v100 -> v101
	NewMigration("update migration repositories' service type", updateMigrationServiceTypes),
	// v101 -> v102
	NewMigration("change length of some external login users columns", changeSomeColumnsLengthOfExternalLoginUser),

	// Gitea 1.10.0 ends at v102

	// v102 -> v103
	NewMigration("update migration repositories' service type", dropColumnHeadUserNameOnPullRequest),
	// v103 -> v104
	NewMigration("Add WhitelistDeployKeys to protected branch", addWhitelistDeployKeysToBranches),
	// v104 -> v105
	NewMigration("remove unnecessary columns from label", removeLabelUneededCols),
	// v105 -> v106
	NewMigration("add includes_all_repositories to teams", addTeamIncludesAllRepositories),
	// v106 -> v107
	NewMigration("add column `mode` to table watch", addModeColumnToWatch),
	// v107 -> v108
	NewMigration("Add template options to repository", addTemplateToRepo),
	// v108 -> v109
	NewMigration("Add comment_id on table notification", addCommentIDOnNotification),
	// v109 -> v110
	NewMigration("add can_create_org_repo to team", addCanCreateOrgRepoColumnForTeam),
	// v110 -> v111
	NewMigration("change review content type to text", changeReviewContentToText),
	// v111 -> v112
	NewMigration("update branch protection for can push and whitelist enable", addBranchProtectionCanPushAndEnableWhitelist),
	// v112 -> v113
	NewMigration("remove release attachments which repository deleted", removeAttachmentMissedRepo),
	// v113 -> v114
	NewMigration("new feature: change target branch of pull requests", featureChangeTargetBranch),
	// v114 -> v115
	NewMigration("Remove authentication credentials from stored URL", sanitizeOriginalURL),
	// v115 -> v116
	NewMigration("add user_id prefix to existing user avatar name", renameExistingUserAvatarName),
	// v116 -> v117
	NewMigration("Extend TrackedTimes", extendTrackedTimes),

	// Gitea 1.11.0 ends at v117

	// v117 -> v118
	NewMigration("Add block on rejected reviews branch protection", addBlockOnRejectedReviews),
	// v118 -> v119
	NewMigration("Add commit id and stale to reviews", addReviewCommitAndStale),
	// v119 -> v120
	NewMigration("Fix migrated repositories' git service type", fixMigratedRepositoryServiceType),
	// v120 -> v121
	NewMigration("Add owner_name on table repository", addOwnerNameOnRepository),
	// v121 -> v122
	NewMigration("add is_restricted column for users table", addIsRestricted),
	// v122 -> v123
	NewMigration("Add Require Signed Commits to ProtectedBranch", addRequireSignedCommits),
	// v123 -> v124
	NewMigration("Add original information for reactions", addReactionOriginals),
	// v124 -> v125
	NewMigration("Add columns to user and repository", addUserRepoMissingColumns),
	// v125 -> v126
	NewMigration("Add some columns on review for migration", addReviewMigrateInfo),
	// v126 -> v127
	NewMigration("Fix topic repository count", fixTopicRepositoryCount),
	// v127 -> v128
	NewMigration("add repository code language statistics", addLanguageStats),
	// v128 -> v129
	NewMigration("fix merge base for pull requests", fixMergeBase),
	// v129 -> v130
	NewMigration("remove dependencies from deleted repositories", purgeUnusedDependencies),
	// v130 -> v131
	NewMigration("Expand webhooks for more granularity", expandWebhooks),
	// v131 -> v132
	NewMigration("Add IsSystemWebhook column to webhooks table", addSystemWebhookColumn),
	// v132 -> v133
	NewMigration("Add Branch Protection Protected Files Column", addBranchProtectionProtectedFilesColumn),
	// v133 -> v134
	NewMigration("Add EmailHash Table", addEmailHashTable),
	// v134 -> v135
	NewMigration("Refix merge base for merged pull requests", refixMergeBase),
	// v135 -> v136
	NewMigration("Add OrgID column to Labels table", addOrgIDLabelColumn),
	// v136 -> v137
	NewMigration("Add CommitsAhead and CommitsBehind Column to PullRequest Table", addCommitDivergenceToPulls),
	// v137 -> v138
	NewMigration("Add Branch Protection Block Outdated Branch", addBlockOnOutdatedBranch),
	// v138 -> v139
	NewMigration("Add ResolveDoerID to Comment table", addResolveDoerIDCommentColumn),
	// v139 -> v140
	NewMigration("prepend refs/heads/ to issue refs", prependRefsHeadsToIssueRefs),

	// Gitea 1.12.0 ends at v140

	// v140 -> v141
	NewMigration("Save detected language file size to database instead of percent", fixLanguageStatsToSaveSize),
	// v141 -> v142
	NewMigration("Add KeepActivityPrivate to User table", addKeepActivityPrivateUserColumn),
	// v142 -> v143
	NewMigration("Ensure Repository.IsArchived is not null", setIsArchivedToFalse),
	// v143 -> v144
	NewMigration("recalculate Stars number for all user", recalculateStars),
	// v144 -> v145
	NewMigration("update Matrix Webhook http method to 'PUT'", updateMatrixWebhookHTTPMethod),
	// v145 -> v146
	NewMigration("Increase Language field to 50 in LanguageStats", increaseLanguageField),
	// v146 -> v147
	NewMigration("Add projects info to repository table", addProjectsInfo),
	// v147 -> v148
	NewMigration("create review for 0 review id code comments", createReviewsForCodeComments),
	// v148 -> v149
	NewMigration("remove issue dependency comments who refer to non existing issues", purgeInvalidDependenciesComments),
	// v149 -> v150
	NewMigration("Add Created and Updated to Milestone table", addCreatedAndUpdatedToMilestones),
	// v150 -> v151
	NewMigration("add primary key to repo_topic", addPrimaryKeyToRepoTopic),
	// v151 -> v152
	NewMigration("set default password algorithm to Argon2", setDefaultPasswordToArgon2),
	// v152 -> v153
	NewMigration("add TrustModel field to Repository", addTrustModelToRepository),
	// v153 > v154
	NewMigration("add Team review request support", addTeamReviewRequestSupport),
	// v154 > v155
	NewMigration("add timestamps to Star, Label, Follow, Watch and Collaboration", addTimeStamps),

	// Gitea 1.13.0 ends at v155

	// v155 -> v156
	NewMigration("add changed_protected_files column for pull_request table", addChangedProtectedFilesPullRequestColumn),
	// v156 -> v157
	NewMigration("fix publisher ID for tag releases", fixPublisherIDforTagReleases),
	// v157 -> v158
	NewMigration("ensure repo topics are up-to-date", fixRepoTopics),
	// v158 -> v159
	NewMigration("code comment replies should have the commitID of the review they are replying to", updateCodeCommentReplies),
	// v159 -> v160
	NewMigration("update reactions constraint", updateReactionConstraint),
	// v160 -> v161
	NewMigration("Add block on official review requests branch protection", addBlockOnOfficialReviewRequests),
	// v161 -> v162
	NewMigration("Convert task type from int to string", convertTaskTypeToString),
	// v162 -> v163
	NewMigration("Convert webhook task type from int to string", convertWebhookTaskTypeToString),
	// v163 -> v164
	NewMigration("Convert topic name from 25 to 50", convertTopicNameFrom25To50),
	// v164 -> v165
	NewMigration("Add scope and nonce columns to oauth2_grant table", addScopeAndNonceColumnsToOAuth2Grant),
	// v165 -> v166
	NewMigration("Convert hook task type from char(16) to varchar(16) and trim the column", convertHookTaskTypeToVarcharAndTrim),
	// v166 -> v167
	NewMigration("Where Password is Valid with Empty String delete it", recalculateUserEmptyPWD),
	// v167 -> v168
	NewMigration("Add user redirect", addUserRedirect),
	// v168 -> v169
	NewMigration("Recreate user table to fix default values", recreateUserTableToFixDefaultValues),
	// v169 -> v170
	NewMigration("Update DeleteBranch comments to set the old_ref to the commit_sha", commentTypeDeleteBranchUseOldRef),
	// v170 -> v171
	NewMigration("Add Dismissed to Review table", addDismissedReviewColumn),
	// v171 -> v172
	NewMigration("Add Sorting to ProjectBoard table", addSortingColToProjectBoard),
	// v172 -> v173
	NewMigration("Add sessions table for go-chi/session", addSessionTable),
	// v173 -> v174
	NewMigration("Add time_id column to Comment", addTimeIDCommentColumn),
	// v174 -> v175
	NewMigration("Create repo transfer table", addRepoTransfer),
	// v175 -> v176
	NewMigration("Fix Postgres ID Sequences broken by recreate-table", fixPostgresIDSequences),
	// v176 -> v177
	NewMigration("Remove invalid labels from comments", removeInvalidLabels),
	// v177 -> v178
	NewMigration("Delete orphaned IssueLabels", deleteOrphanedIssueLabels),

	// Gitea 1.14.0 ends at v178

	// v178 -> v179
	NewMigration("Add LFS columns to Mirror", addLFSMirrorColumns),
	// v179 -> v180
	NewMigration("Convert avatar url to text", convertAvatarURLToText),
	// v180 -> v181
	NewMigration("Delete credentials from past migrations", deleteMigrationCredentials),
	// v181 -> v182
	NewMigration("Always save primary email on email address table", addPrimaryEmail2EmailAddress),
	// v182 -> v183
	NewMigration("Add issue resource index table", addIssueResourceIndexTable),
	// v183 -> v184
	NewMigration("Create PushMirror table", createPushMirrorTable),
	// v184 -> v185
	NewMigration("Rename Task errors to message", renameTaskErrorsToMessage),
	// v185 -> v186
	NewMigration("Add new table repo_archiver", addRepoArchiver),
	// v186 -> v187
	NewMigration("Create protected tag table", createProtectedTagTable),
	// v187 -> v188
	NewMigration("Drop unneeded webhook related columns", dropWebhookColumns),
	// v188 -> v189
	NewMigration("Add key is verified to gpg key", addKeyIsVerified),

	// Gitea 1.15.0 ends at v189

	// v189 -> v190
	NewMigration("Unwrap ldap.Sources", unwrapLDAPSourceCfg),
	// v190 -> v191
	NewMigration("Add agit flow pull request support", addAgitFlowPullRequest),
	// v191 -> v192
	NewMigration("Alter issue/comment table TEXT fields to LONGTEXT", alterIssueAndCommentTextFieldsToLongText),
	// v192 -> v193
	NewMigration("RecreateIssueResourceIndexTable to have a primary key instead of an unique index", recreateIssueResourceIndexTable),
	// v193 -> v194
	NewMigration("Add repo id column for attachment table", addRepoIDForAttachment),
	// v194 -> v195
	NewMigration("Add Branch Protection Unprotected Files Column", addBranchProtectionUnprotectedFilesColumn),
	// v195 -> v196
	NewMigration("Add table commit_status_index", addTableCommitStatusIndex),
	// v196 -> v197
	NewMigration("Add Color to ProjectBoard table", addColorColToProjectBoard),
	// v197 -> v198
	NewMigration("Add renamed_branch table", addRenamedBranchTable),
	// v198 -> v199
	NewMigration("Add issue content history table", addTableIssueContentHistory),
	// v199 -> v200
	NewMigration("No-op (remote version is using AppState now)", addRemoteVersionTableNoop),
	// v200 -> v201
	NewMigration("Add table app_state", addTableAppState),
	// v201 -> v202
	NewMigration("Drop table remote_version (if exists)", dropTableRemoteVersion),
	// v202 -> v203
	NewMigration("Create key/value table for user settings", createUserSettingsTable),
	// v203 -> v204
	NewMigration("Add Sorting to ProjectIssue table", addProjectIssueSorting),
	// v204 -> v205
	NewMigration("Add key is verified to ssh key", addSSHKeyIsVerified),
	// v205 -> v206
	NewMigration("Migrate to higher varchar on user struct", migrateUserPasswordSalt),
	// v206 -> v207
	NewMigration("Add authorize column to team_unit table", addAuthorizeColForTeamUnit),
	// v207 -> v208
	NewMigration("Add webauthn table and migrate u2f data to webauthn - NO-OPED", addWebAuthnCred),
	// v208 -> v209
	NewMigration("Use base32.HexEncoding instead of base64 encoding for cred ID as it is case insensitive - NO-OPED", useBase32HexForCredIDInWebAuthnCredential),
	// v209 -> v210
	NewMigration("Increase WebAuthentication CredentialID size to 410 - NO-OPED", increaseCredentialIDTo410),
	// v210 -> v211
	NewMigration("v208 was completely broken - remigrate", remigrateU2FCredentials),

	// Gitea 1.16.2 ends at v211

	// v211 -> v212
	NewMigration("Create ForeignReference table", createForeignReferenceTable),
	// v212 -> v213
	NewMigration("Add package tables", addPackageTables),
	// v213 -> v214
	NewMigration("Add allow edits from maintainers to PullRequest table", addAllowMaintainerEdit),
	// v214 -> v215
<<<<<<< HEAD
	NewMigration("Add keypair fields to PushMirror struct", addKeypairToPushMirror),
=======
	NewMigration("Add auto merge table", addAutoMergeTable),
	// v215 -> v216
	NewMigration("allow to view files in PRs", addReviewViewedFiles),
>>>>>>> 65e0688a
}

// GetCurrentDBVersion returns the current db version
func GetCurrentDBVersion(x *xorm.Engine) (int64, error) {
	if err := x.Sync(new(Version)); err != nil {
		return -1, fmt.Errorf("sync: %v", err)
	}

	currentVersion := &Version{ID: 1}
	has, err := x.Get(currentVersion)
	if err != nil {
		return -1, fmt.Errorf("get: %v", err)
	}
	if !has {
		return -1, nil
	}
	return currentVersion.Version, nil
}

// ExpectedVersion returns the expected db version
func ExpectedVersion() int64 {
	return int64(minDBVersion + len(migrations))
}

// EnsureUpToDate will check if the db is at the correct version
func EnsureUpToDate(x *xorm.Engine) error {
	currentDB, err := GetCurrentDBVersion(x)
	if err != nil {
		return err
	}

	if currentDB < 0 {
		return fmt.Errorf("Database has not been initialised")
	}

	if minDBVersion > currentDB {
		return fmt.Errorf("DB version %d (<= %d) is too old for auto-migration. Upgrade to Gitea 1.6.4 first then upgrade to this version", currentDB, minDBVersion)
	}

	expected := ExpectedVersion()

	if currentDB != expected {
		return fmt.Errorf(`Current database version %d is not equal to the expected version %d. Please run "gitea [--config /path/to/app.ini] migrate" to update the database version`, currentDB, expected)
	}

	return nil
}

// Migrate database to current version
func Migrate(x *xorm.Engine) error {
	// Set a new clean the default mapper to GonicMapper as that is the default for Gitea.
	x.SetMapper(names.GonicMapper{})
	if err := x.Sync(new(Version)); err != nil {
		return fmt.Errorf("sync: %v", err)
	}

	currentVersion := &Version{ID: 1}
	has, err := x.Get(currentVersion)
	if err != nil {
		return fmt.Errorf("get: %v", err)
	} else if !has {
		// If the version record does not exist we think
		// it is a fresh installation and we can skip all migrations.
		currentVersion.ID = 0
		currentVersion.Version = int64(minDBVersion + len(migrations))

		if _, err = x.InsertOne(currentVersion); err != nil {
			return fmt.Errorf("insert: %v", err)
		}
	}

	v := currentVersion.Version
	if minDBVersion > v {
		log.Fatal(`Gitea no longer supports auto-migration from your previously installed version.
Please try upgrading to a lower version first (suggested v1.6.4), then upgrade to this version.`)
		return nil
	}

	// Downgrading Gitea's database version not supported
	if int(v-minDBVersion) > len(migrations) {
		msg := fmt.Sprintf("Your database (migration version: %d) is for a newer Gitea, you can not use the newer database for this old Gitea release (%d).", v, minDBVersion+len(migrations))
		msg += "\nGitea will exit to keep your database safe and unchanged. Please use the correct Gitea release, do not change the migration version manually (incorrect manual operation may lose data)."
		if !setting.IsProd {
			msg += fmt.Sprintf("\nIf you are in development and really know what you're doing, you can force changing the migration version by executing: UPDATE version SET version=%d WHERE id=1;", minDBVersion+len(migrations))
		}
		_, _ = fmt.Fprintln(os.Stderr, msg)
		log.Fatal(msg)
		return nil
	}

	// Migrate
	for i, m := range migrations[v-minDBVersion:] {
		log.Info("Migration[%d]: %s", v+int64(i), m.Description())
		// Reset the mapper between each migration - migrations are not supposed to depend on each other
		x.SetMapper(names.GonicMapper{})
		if err = m.Migrate(x); err != nil {
			return fmt.Errorf("migration[%d]: %s failed: %v", v+int64(i), m.Description(), err)
		}
		currentVersion.Version = v + int64(i) + 1
		if _, err = x.ID(1).Update(currentVersion); err != nil {
			return err
		}
	}
	return nil
}

// RecreateTables will recreate the tables for the provided beans using the newly provided bean definition and move all data to that new table
// WARNING: YOU MUST PROVIDE THE FULL BEAN DEFINITION
func RecreateTables(beans ...interface{}) func(*xorm.Engine) error {
	return func(x *xorm.Engine) error {
		sess := x.NewSession()
		defer sess.Close()
		if err := sess.Begin(); err != nil {
			return err
		}
		sess = sess.StoreEngine("InnoDB")
		for _, bean := range beans {
			log.Info("Recreating Table: %s for Bean: %s", x.TableName(bean), reflect.Indirect(reflect.ValueOf(bean)).Type().Name())
			if err := recreateTable(sess, bean); err != nil {
				return err
			}
		}
		return sess.Commit()
	}
}

// recreateTable will recreate the table using the newly provided bean definition and move all data to that new table
// WARNING: YOU MUST PROVIDE THE FULL BEAN DEFINITION
// WARNING: YOU MUST COMMIT THE SESSION AT THE END
func recreateTable(sess *xorm.Session, bean interface{}) error {
	// TODO: This will not work if there are foreign keys

	tableName := sess.Engine().TableName(bean)
	tempTableName := fmt.Sprintf("tmp_recreate__%s", tableName)

	// We need to move the old table away and create a new one with the correct columns
	// We will need to do this in stages to prevent data loss
	//
	// First create the temporary table
	if err := sess.Table(tempTableName).CreateTable(bean); err != nil {
		log.Error("Unable to create table %s. Error: %v", tempTableName, err)
		return err
	}

	if err := sess.Table(tempTableName).CreateUniques(bean); err != nil {
		log.Error("Unable to create uniques for table %s. Error: %v", tempTableName, err)
		return err
	}

	if err := sess.Table(tempTableName).CreateIndexes(bean); err != nil {
		log.Error("Unable to create indexes for table %s. Error: %v", tempTableName, err)
		return err
	}

	// Work out the column names from the bean - these are the columns to select from the old table and install into the new table
	table, err := sess.Engine().TableInfo(bean)
	if err != nil {
		log.Error("Unable to get table info. Error: %v", err)

		return err
	}
	newTableColumns := table.Columns()
	if len(newTableColumns) == 0 {
		return fmt.Errorf("no columns in new table")
	}
	hasID := false
	for _, column := range newTableColumns {
		hasID = hasID || (column.IsPrimaryKey && column.IsAutoIncrement)
	}

	if hasID && setting.Database.UseMSSQL {
		if _, err := sess.Exec(fmt.Sprintf("SET IDENTITY_INSERT `%s` ON", tempTableName)); err != nil {
			log.Error("Unable to set identity insert for table %s. Error: %v", tempTableName, err)
			return err
		}
	}

	sqlStringBuilder := &strings.Builder{}
	_, _ = sqlStringBuilder.WriteString("INSERT INTO `")
	_, _ = sqlStringBuilder.WriteString(tempTableName)
	_, _ = sqlStringBuilder.WriteString("` (`")
	_, _ = sqlStringBuilder.WriteString(newTableColumns[0].Name)
	_, _ = sqlStringBuilder.WriteString("`")
	for _, column := range newTableColumns[1:] {
		_, _ = sqlStringBuilder.WriteString(", `")
		_, _ = sqlStringBuilder.WriteString(column.Name)
		_, _ = sqlStringBuilder.WriteString("`")
	}
	_, _ = sqlStringBuilder.WriteString(")")
	_, _ = sqlStringBuilder.WriteString(" SELECT ")
	if newTableColumns[0].Default != "" {
		_, _ = sqlStringBuilder.WriteString("COALESCE(`")
		_, _ = sqlStringBuilder.WriteString(newTableColumns[0].Name)
		_, _ = sqlStringBuilder.WriteString("`, ")
		_, _ = sqlStringBuilder.WriteString(newTableColumns[0].Default)
		_, _ = sqlStringBuilder.WriteString(")")
	} else {
		_, _ = sqlStringBuilder.WriteString("`")
		_, _ = sqlStringBuilder.WriteString(newTableColumns[0].Name)
		_, _ = sqlStringBuilder.WriteString("`")
	}

	for _, column := range newTableColumns[1:] {
		if column.Default != "" {
			_, _ = sqlStringBuilder.WriteString(", COALESCE(`")
			_, _ = sqlStringBuilder.WriteString(column.Name)
			_, _ = sqlStringBuilder.WriteString("`, ")
			_, _ = sqlStringBuilder.WriteString(column.Default)
			_, _ = sqlStringBuilder.WriteString(")")
		} else {
			_, _ = sqlStringBuilder.WriteString(", `")
			_, _ = sqlStringBuilder.WriteString(column.Name)
			_, _ = sqlStringBuilder.WriteString("`")
		}
	}
	_, _ = sqlStringBuilder.WriteString(" FROM `")
	_, _ = sqlStringBuilder.WriteString(tableName)
	_, _ = sqlStringBuilder.WriteString("`")

	if _, err := sess.Exec(sqlStringBuilder.String()); err != nil {
		log.Error("Unable to set copy data in to temp table %s. Error: %v", tempTableName, err)
		return err
	}

	if hasID && setting.Database.UseMSSQL {
		if _, err := sess.Exec(fmt.Sprintf("SET IDENTITY_INSERT `%s` OFF", tempTableName)); err != nil {
			log.Error("Unable to switch off identity insert for table %s. Error: %v", tempTableName, err)
			return err
		}
	}

	switch {
	case setting.Database.UseSQLite3:
		// SQLite will drop all the constraints on the old table
		if _, err := sess.Exec(fmt.Sprintf("DROP TABLE `%s`", tableName)); err != nil {
			log.Error("Unable to drop old table %s. Error: %v", tableName, err)
			return err
		}

		if err := sess.Table(tempTableName).DropIndexes(bean); err != nil {
			log.Error("Unable to drop indexes on temporary table %s. Error: %v", tempTableName, err)
			return err
		}

		if _, err := sess.Exec(fmt.Sprintf("ALTER TABLE `%s` RENAME TO `%s`", tempTableName, tableName)); err != nil {
			log.Error("Unable to rename %s to %s. Error: %v", tempTableName, tableName, err)
			return err
		}

		if err := sess.Table(tableName).CreateIndexes(bean); err != nil {
			log.Error("Unable to recreate indexes on table %s. Error: %v", tableName, err)
			return err
		}

		if err := sess.Table(tableName).CreateUniques(bean); err != nil {
			log.Error("Unable to recreate uniques on table %s. Error: %v", tableName, err)
			return err
		}

	case setting.Database.UseMySQL:
		// MySQL will drop all the constraints on the old table
		if _, err := sess.Exec(fmt.Sprintf("DROP TABLE `%s`", tableName)); err != nil {
			log.Error("Unable to drop old table %s. Error: %v", tableName, err)
			return err
		}

		if err := sess.Table(tempTableName).DropIndexes(bean); err != nil {
			log.Error("Unable to drop indexes on temporary table %s. Error: %v", tempTableName, err)
			return err
		}

		// SQLite and MySQL will move all the constraints from the temporary table to the new table
		if _, err := sess.Exec(fmt.Sprintf("ALTER TABLE `%s` RENAME TO `%s`", tempTableName, tableName)); err != nil {
			log.Error("Unable to rename %s to %s. Error: %v", tempTableName, tableName, err)
			return err
		}

		if err := sess.Table(tableName).CreateIndexes(bean); err != nil {
			log.Error("Unable to recreate indexes on table %s. Error: %v", tableName, err)
			return err
		}

		if err := sess.Table(tableName).CreateUniques(bean); err != nil {
			log.Error("Unable to recreate uniques on table %s. Error: %v", tableName, err)
			return err
		}
	case setting.Database.UsePostgreSQL:
		var originalSequences []string
		type sequenceData struct {
			LastValue int  `xorm:"'last_value'"`
			IsCalled  bool `xorm:"'is_called'"`
		}
		sequenceMap := map[string]sequenceData{}

		schema := sess.Engine().Dialect().URI().Schema
		sess.Engine().SetSchema("")
		if err := sess.Table("information_schema.sequences").Cols("sequence_name").Where("sequence_name LIKE ? || '_%' AND sequence_catalog = ?", tableName, setting.Database.Name).Find(&originalSequences); err != nil {
			log.Error("Unable to rename %s to %s. Error: %v", tempTableName, tableName, err)
			return err
		}
		sess.Engine().SetSchema(schema)

		for _, sequence := range originalSequences {
			sequenceData := sequenceData{}
			if _, err := sess.Table(sequence).Cols("last_value", "is_called").Get(&sequenceData); err != nil {
				log.Error("Unable to get last_value and is_called from %s. Error: %v", sequence, err)
				return err
			}
			sequenceMap[sequence] = sequenceData

		}

		// CASCADE causes postgres to drop all the constraints on the old table
		if _, err := sess.Exec(fmt.Sprintf("DROP TABLE `%s` CASCADE", tableName)); err != nil {
			log.Error("Unable to drop old table %s. Error: %v", tableName, err)
			return err
		}

		// CASCADE causes postgres to move all the constraints from the temporary table to the new table
		if _, err := sess.Exec(fmt.Sprintf("ALTER TABLE `%s` RENAME TO `%s`", tempTableName, tableName)); err != nil {
			log.Error("Unable to rename %s to %s. Error: %v", tempTableName, tableName, err)
			return err
		}

		var indices []string
		sess.Engine().SetSchema("")
		if err := sess.Table("pg_indexes").Cols("indexname").Where("tablename = ? ", tableName).Find(&indices); err != nil {
			log.Error("Unable to rename %s to %s. Error: %v", tempTableName, tableName, err)
			return err
		}
		sess.Engine().SetSchema(schema)

		for _, index := range indices {
			newIndexName := strings.Replace(index, "tmp_recreate__", "", 1)
			if _, err := sess.Exec(fmt.Sprintf("ALTER INDEX `%s` RENAME TO `%s`", index, newIndexName)); err != nil {
				log.Error("Unable to rename %s to %s. Error: %v", index, newIndexName, err)
				return err
			}
		}

		var sequences []string
		sess.Engine().SetSchema("")
		if err := sess.Table("information_schema.sequences").Cols("sequence_name").Where("sequence_name LIKE 'tmp_recreate__' || ? || '_%' AND sequence_catalog = ?", tableName, setting.Database.Name).Find(&sequences); err != nil {
			log.Error("Unable to rename %s to %s. Error: %v", tempTableName, tableName, err)
			return err
		}
		sess.Engine().SetSchema(schema)

		for _, sequence := range sequences {
			newSequenceName := strings.Replace(sequence, "tmp_recreate__", "", 1)
			if _, err := sess.Exec(fmt.Sprintf("ALTER SEQUENCE `%s` RENAME TO `%s`", sequence, newSequenceName)); err != nil {
				log.Error("Unable to rename %s sequence to %s. Error: %v", sequence, newSequenceName, err)
				return err
			}
			val, ok := sequenceMap[newSequenceName]
			if newSequenceName == tableName+"_id_seq" {
				if ok && val.LastValue != 0 {
					if _, err := sess.Exec(fmt.Sprintf("SELECT setval('%s', %d, %t)", newSequenceName, val.LastValue, val.IsCalled)); err != nil {
						log.Error("Unable to reset %s to %d. Error: %v", newSequenceName, val, err)
						return err
					}
				} else {
					// We're going to try to guess this
					if _, err := sess.Exec(fmt.Sprintf("SELECT setval('%s', COALESCE((SELECT MAX(id)+1 FROM `%s`), 1), false)", newSequenceName, tableName)); err != nil {
						log.Error("Unable to reset %s. Error: %v", newSequenceName, err)
						return err
					}
				}
			} else if ok {
				if _, err := sess.Exec(fmt.Sprintf("SELECT setval('%s', %d, %t)", newSequenceName, val.LastValue, val.IsCalled)); err != nil {
					log.Error("Unable to reset %s to %d. Error: %v", newSequenceName, val, err)
					return err
				}
			}

		}

	case setting.Database.UseMSSQL:
		// MSSQL will drop all the constraints on the old table
		if _, err := sess.Exec(fmt.Sprintf("DROP TABLE `%s`", tableName)); err != nil {
			log.Error("Unable to drop old table %s. Error: %v", tableName, err)
			return err
		}

		// MSSQL sp_rename will move all the constraints from the temporary table to the new table
		if _, err := sess.Exec(fmt.Sprintf("sp_rename `%s`,`%s`", tempTableName, tableName)); err != nil {
			log.Error("Unable to rename %s to %s. Error: %v", tempTableName, tableName, err)
			return err
		}

	default:
		log.Fatal("Unrecognized DB")
	}
	return nil
}

// WARNING: YOU MUST COMMIT THE SESSION AT THE END
func dropTableColumns(sess *xorm.Session, tableName string, columnNames ...string) (err error) {
	if tableName == "" || len(columnNames) == 0 {
		return nil
	}
	// TODO: This will not work if there are foreign keys

	switch {
	case setting.Database.UseSQLite3:
		// First drop the indexes on the columns
		res, errIndex := sess.Query(fmt.Sprintf("PRAGMA index_list(`%s`)", tableName))
		if errIndex != nil {
			return errIndex
		}
		for _, row := range res {
			indexName := row["name"]
			indexRes, err := sess.Query(fmt.Sprintf("PRAGMA index_info(`%s`)", indexName))
			if err != nil {
				return err
			}
			if len(indexRes) != 1 {
				continue
			}
			indexColumn := string(indexRes[0]["name"])
			for _, name := range columnNames {
				if name == indexColumn {
					_, err := sess.Exec(fmt.Sprintf("DROP INDEX `%s`", indexName))
					if err != nil {
						return err
					}
				}
			}
		}

		// Here we need to get the columns from the original table
		sql := fmt.Sprintf("SELECT sql FROM sqlite_master WHERE tbl_name='%s' and type='table'", tableName)
		res, err := sess.Query(sql)
		if err != nil {
			return err
		}
		tableSQL := string(res[0]["sql"])

		// Get the string offset for column definitions: `CREATE TABLE ( column-definitions... )`
		columnDefinitionsIndex := strings.Index(tableSQL, "(")
		if columnDefinitionsIndex < 0 {
			return errors.New("couldn't find column definitions")
		}

		// Separate out the column definitions
		tableSQL = tableSQL[columnDefinitionsIndex:]

		// Remove the required columnNames
		for _, name := range columnNames {
			tableSQL = regexp.MustCompile(regexp.QuoteMeta("`"+name+"`")+"[^`,)]*?[,)]").ReplaceAllString(tableSQL, "")
		}

		// Ensure the query is ended properly
		tableSQL = strings.TrimSpace(tableSQL)
		if tableSQL[len(tableSQL)-1] != ')' {
			if tableSQL[len(tableSQL)-1] == ',' {
				tableSQL = tableSQL[:len(tableSQL)-1]
			}
			tableSQL += ")"
		}

		// Find all the columns in the table
		columns := regexp.MustCompile("`([^`]*)`").FindAllString(tableSQL, -1)

		tableSQL = fmt.Sprintf("CREATE TABLE `new_%s_new` ", tableName) + tableSQL
		if _, err := sess.Exec(tableSQL); err != nil {
			return err
		}

		// Now restore the data
		columnsSeparated := strings.Join(columns, ",")
		insertSQL := fmt.Sprintf("INSERT INTO `new_%s_new` (%s) SELECT %s FROM %s", tableName, columnsSeparated, columnsSeparated, tableName)
		if _, err := sess.Exec(insertSQL); err != nil {
			return err
		}

		// Now drop the old table
		if _, err := sess.Exec(fmt.Sprintf("DROP TABLE `%s`", tableName)); err != nil {
			return err
		}

		// Rename the table
		if _, err := sess.Exec(fmt.Sprintf("ALTER TABLE `new_%s_new` RENAME TO `%s`", tableName, tableName)); err != nil {
			return err
		}

	case setting.Database.UsePostgreSQL:
		cols := ""
		for _, col := range columnNames {
			if cols != "" {
				cols += ", "
			}
			cols += "DROP COLUMN `" + col + "` CASCADE"
		}
		if _, err := sess.Exec(fmt.Sprintf("ALTER TABLE `%s` %s", tableName, cols)); err != nil {
			return fmt.Errorf("Drop table `%s` columns %v: %v", tableName, columnNames, err)
		}
	case setting.Database.UseMySQL:
		// Drop indexes on columns first
		sql := fmt.Sprintf("SHOW INDEX FROM %s WHERE column_name IN ('%s')", tableName, strings.Join(columnNames, "','"))
		res, err := sess.Query(sql)
		if err != nil {
			return err
		}
		for _, index := range res {
			indexName := index["column_name"]
			if len(indexName) > 0 {
				_, err := sess.Exec(fmt.Sprintf("DROP INDEX `%s` ON `%s`", indexName, tableName))
				if err != nil {
					return err
				}
			}
		}

		// Now drop the columns
		cols := ""
		for _, col := range columnNames {
			if cols != "" {
				cols += ", "
			}
			cols += "DROP COLUMN `" + col + "`"
		}
		if _, err := sess.Exec(fmt.Sprintf("ALTER TABLE `%s` %s", tableName, cols)); err != nil {
			return fmt.Errorf("Drop table `%s` columns %v: %v", tableName, columnNames, err)
		}
	case setting.Database.UseMSSQL:
		cols := ""
		for _, col := range columnNames {
			if cols != "" {
				cols += ", "
			}
			cols += "`" + strings.ToLower(col) + "`"
		}
		sql := fmt.Sprintf("SELECT Name FROM sys.default_constraints WHERE parent_object_id = OBJECT_ID('%[1]s') AND parent_column_id IN (SELECT column_id FROM sys.columns WHERE LOWER(name) IN (%[2]s) AND object_id = OBJECT_ID('%[1]s'))",
			tableName, strings.ReplaceAll(cols, "`", "'"))
		constraints := make([]string, 0)
		if err := sess.SQL(sql).Find(&constraints); err != nil {
			return fmt.Errorf("Find constraints: %v", err)
		}
		for _, constraint := range constraints {
			if _, err := sess.Exec(fmt.Sprintf("ALTER TABLE `%s` DROP CONSTRAINT `%s`", tableName, constraint)); err != nil {
				return fmt.Errorf("Drop table `%s` default constraint `%s`: %v", tableName, constraint, err)
			}
		}
		sql = fmt.Sprintf("SELECT DISTINCT Name FROM sys.indexes INNER JOIN sys.index_columns ON indexes.index_id = index_columns.index_id AND indexes.object_id = index_columns.object_id WHERE indexes.object_id = OBJECT_ID('%[1]s') AND index_columns.column_id IN (SELECT column_id FROM sys.columns WHERE LOWER(name) IN (%[2]s) AND object_id = OBJECT_ID('%[1]s'))",
			tableName, strings.ReplaceAll(cols, "`", "'"))
		constraints = make([]string, 0)
		if err := sess.SQL(sql).Find(&constraints); err != nil {
			return fmt.Errorf("Find constraints: %v", err)
		}
		for _, constraint := range constraints {
			if _, err := sess.Exec(fmt.Sprintf("DROP INDEX `%[2]s` ON `%[1]s`", tableName, constraint)); err != nil {
				return fmt.Errorf("Drop index `%[2]s` on `%[1]s`: %v", tableName, constraint, err)
			}
		}

		if _, err := sess.Exec(fmt.Sprintf("ALTER TABLE `%s` DROP COLUMN %s", tableName, cols)); err != nil {
			return fmt.Errorf("Drop table `%s` columns %v: %v", tableName, columnNames, err)
		}
	default:
		log.Fatal("Unrecognized DB")
	}

	return nil
}

// modifyColumn will modify column's type or other propertity. SQLITE is not supported
func modifyColumn(x *xorm.Engine, tableName string, col *schemas.Column) error {
	var indexes map[string]*schemas.Index
	var err error
	// MSSQL have to remove index at first, otherwise alter column will fail
	// ref. https://sqlzealots.com/2018/05/09/error-message-the-index-is-dependent-on-column-alter-table-alter-column-failed-because-one-or-more-objects-access-this-column/
	if x.Dialect().URI().DBType == schemas.MSSQL {
		indexes, err = x.Dialect().GetIndexes(x.DB(), context.Background(), tableName)
		if err != nil {
			return err
		}

		for _, index := range indexes {
			_, err = x.Exec(x.Dialect().DropIndexSQL(tableName, index))
			if err != nil {
				return err
			}
		}
	}

	defer func() {
		for _, index := range indexes {
			_, err = x.Exec(x.Dialect().CreateIndexSQL(tableName, index))
			if err != nil {
				log.Error("Create index %s on table %s failed: %v", index.Name, tableName, err)
			}
		}
	}()

	alterSQL := x.Dialect().ModifyColumnSQL(tableName, col)
	if _, err := x.Exec(alterSQL); err != nil {
		return err
	}
	return nil
}<|MERGE_RESOLUTION|>--- conflicted
+++ resolved
@@ -384,13 +384,11 @@
 	// v213 -> v214
 	NewMigration("Add allow edits from maintainers to PullRequest table", addAllowMaintainerEdit),
 	// v214 -> v215
-<<<<<<< HEAD
-	NewMigration("Add keypair fields to PushMirror struct", addKeypairToPushMirror),
-=======
 	NewMigration("Add auto merge table", addAutoMergeTable),
 	// v215 -> v216
 	NewMigration("allow to view files in PRs", addReviewViewedFiles),
->>>>>>> 65e0688a
+	// v216 -> v217
+	NewMigration("Add keypair fields to PushMirror struct", addKeypairToPushMirror),
 }
 
 // GetCurrentDBVersion returns the current db version
