// Copyright 2015 The Gogs Authors. All rights reserved.
// Copyright 2017 The Gitea Authors. All rights reserved.
// SPDX-License-Identifier: MIT

package migrations

import (
	"context"
	"fmt"

	"code.gitea.io/gitea/models/migrations/v1_10"
	"code.gitea.io/gitea/models/migrations/v1_11"
	"code.gitea.io/gitea/models/migrations/v1_12"
	"code.gitea.io/gitea/models/migrations/v1_13"
	"code.gitea.io/gitea/models/migrations/v1_14"
	"code.gitea.io/gitea/models/migrations/v1_15"
	"code.gitea.io/gitea/models/migrations/v1_16"
	"code.gitea.io/gitea/models/migrations/v1_17"
	"code.gitea.io/gitea/models/migrations/v1_18"
	"code.gitea.io/gitea/models/migrations/v1_19"
	"code.gitea.io/gitea/models/migrations/v1_20"
	"code.gitea.io/gitea/models/migrations/v1_21"
	"code.gitea.io/gitea/models/migrations/v1_22"
	"code.gitea.io/gitea/models/migrations/v1_23"
	"code.gitea.io/gitea/models/migrations/v1_6"
	"code.gitea.io/gitea/models/migrations/v1_7"
	"code.gitea.io/gitea/models/migrations/v1_8"
	"code.gitea.io/gitea/models/migrations/v1_9"
	"code.gitea.io/gitea/modules/git"
	"code.gitea.io/gitea/modules/log"
	"code.gitea.io/gitea/modules/setting"

	"xorm.io/xorm"
	"xorm.io/xorm/names"
)

const minDBVersion = 70 // Gitea 1.5.3

// Migration describes on migration from lower version to high version
type Migration interface {
	Description() string
	Migrate(*xorm.Engine) error
}

type migration struct {
	description string
	migrate     func(*xorm.Engine) error
}

// NewMigration creates a new migration
func NewMigration(desc string, fn func(*xorm.Engine) error) Migration {
	return &migration{desc, fn}
}

// Description returns the migration's description
func (m *migration) Description() string {
	return m.description
}

// Migrate executes the migration
func (m *migration) Migrate(x *xorm.Engine) error {
	return m.migrate(x)
}

// Version describes the version table. Should have only one row with id==1
type Version struct {
	ID      int64 `xorm:"pk autoincr"`
	Version int64
}

// Use noopMigration when there is a migration that has been no-oped
var noopMigration = func(_ *xorm.Engine) error { return nil }

// This is a sequence of migrations. Add new migrations to the bottom of the list.
// If you want to "retire" a migration, remove it from the top of the list and
// update minDBVersion accordingly
var migrations = []Migration{
	// Gitea 1.5.0 ends at v69

	// v70 -> v71
	NewMigration("add issue_dependencies", v1_6.AddIssueDependencies),
	// v71 -> v72
	NewMigration("protect each scratch token", v1_6.AddScratchHash),
	// v72 -> v73
	NewMigration("add review", v1_6.AddReview),

	// Gitea 1.6.0 ends at v73

	// v73 -> v74
	NewMigration("add must_change_password column for users table", v1_7.AddMustChangePassword),
	// v74 -> v75
	NewMigration("add approval whitelists to protected branches", v1_7.AddApprovalWhitelistsToProtectedBranches),
	// v75 -> v76
	NewMigration("clear nonused data which not deleted when user was deleted", v1_7.ClearNonusedData),

	// Gitea 1.7.0 ends at v76

	// v76 -> v77
	NewMigration("add pull request rebase with merge commit", v1_8.AddPullRequestRebaseWithMerge),
	// v77 -> v78
	NewMigration("add theme to users", v1_8.AddUserDefaultTheme),
	// v78 -> v79
	NewMigration("rename repo is_bare to repo is_empty", v1_8.RenameRepoIsBareToIsEmpty),
	// v79 -> v80
	NewMigration("add can close issues via commit in any branch", v1_8.AddCanCloseIssuesViaCommitInAnyBranch),
	// v80 -> v81
	NewMigration("add is locked to issues", v1_8.AddIsLockedToIssues),
	// v81 -> v82
	NewMigration("update U2F counter type", v1_8.ChangeU2FCounterType),

	// Gitea 1.8.0 ends at v82

	// v82 -> v83
	NewMigration("hot fix for wrong release sha1 on release table", v1_9.FixReleaseSha1OnReleaseTable),
	// v83 -> v84
	NewMigration("add uploader id for table attachment", v1_9.AddUploaderIDForAttachment),
	// v84 -> v85
	NewMigration("add table to store original imported gpg keys", v1_9.AddGPGKeyImport),
	// v85 -> v86
	NewMigration("hash application token", v1_9.HashAppToken),
	// v86 -> v87
	NewMigration("add http method to webhook", v1_9.AddHTTPMethodToWebhook),
	// v87 -> v88
	NewMigration("add avatar field to repository", v1_9.AddAvatarFieldToRepository),

	// Gitea 1.9.0 ends at v88

	// v88 -> v89
	NewMigration("add commit status context field to commit_status", v1_10.AddCommitStatusContext),
	// v89 -> v90
	NewMigration("add original author/url migration info to issues, comments, and repo ", v1_10.AddOriginalMigrationInfo),
	// v90 -> v91
	NewMigration("change length of some repository columns", v1_10.ChangeSomeColumnsLengthOfRepo),
	// v91 -> v92
	NewMigration("add index on owner_id of repository and type, review_id of comment", v1_10.AddIndexOnRepositoryAndComment),
	// v92 -> v93
	NewMigration("remove orphaned repository index statuses", v1_10.RemoveLingeringIndexStatus),
	// v93 -> v94
	NewMigration("add email notification enabled preference to user", v1_10.AddEmailNotificationEnabledToUser),
	// v94 -> v95
	NewMigration("add enable_status_check, status_check_contexts to protected_branch", v1_10.AddStatusCheckColumnsForProtectedBranches),
	// v95 -> v96
	NewMigration("add table columns for cross referencing issues", v1_10.AddCrossReferenceColumns),
	// v96 -> v97
	NewMigration("delete orphaned attachments", v1_10.DeleteOrphanedAttachments),
	// v97 -> v98
	NewMigration("add repo_admin_change_team_access to user", v1_10.AddRepoAdminChangeTeamAccessColumnForUser),
	// v98 -> v99
	NewMigration("add original author name and id on migrated release", v1_10.AddOriginalAuthorOnMigratedReleases),
	// v99 -> v100
	NewMigration("add task table and status column for repository table", v1_10.AddTaskTable),
	// v100 -> v101
	NewMigration("update migration repositories' service type", v1_10.UpdateMigrationServiceTypes),
	// v101 -> v102
	NewMigration("change length of some external login users columns", v1_10.ChangeSomeColumnsLengthOfExternalLoginUser),

	// Gitea 1.10.0 ends at v102

	// v102 -> v103
	NewMigration("update migration repositories' service type", v1_11.DropColumnHeadUserNameOnPullRequest),
	// v103 -> v104
	NewMigration("Add WhitelistDeployKeys to protected branch", v1_11.AddWhitelistDeployKeysToBranches),
	// v104 -> v105
	NewMigration("remove unnecessary columns from label", v1_11.RemoveLabelUneededCols),
	// v105 -> v106
	NewMigration("add includes_all_repositories to teams", v1_11.AddTeamIncludesAllRepositories),
	// v106 -> v107
	NewMigration("add column `mode` to table watch", v1_11.AddModeColumnToWatch),
	// v107 -> v108
	NewMigration("Add template options to repository", v1_11.AddTemplateToRepo),
	// v108 -> v109
	NewMigration("Add comment_id on table notification", v1_11.AddCommentIDOnNotification),
	// v109 -> v110
	NewMigration("add can_create_org_repo to team", v1_11.AddCanCreateOrgRepoColumnForTeam),
	// v110 -> v111
	NewMigration("change review content type to text", v1_11.ChangeReviewContentToText),
	// v111 -> v112
	NewMigration("update branch protection for can push and whitelist enable", v1_11.AddBranchProtectionCanPushAndEnableWhitelist),
	// v112 -> v113
	NewMigration("remove release attachments which repository deleted", v1_11.RemoveAttachmentMissedRepo),
	// v113 -> v114
	NewMigration("new feature: change target branch of pull requests", v1_11.FeatureChangeTargetBranch),
	// v114 -> v115
	NewMigration("Remove authentication credentials from stored URL", v1_11.SanitizeOriginalURL),
	// v115 -> v116
	NewMigration("add user_id prefix to existing user avatar name", v1_11.RenameExistingUserAvatarName),
	// v116 -> v117
	NewMigration("Extend TrackedTimes", v1_11.ExtendTrackedTimes),

	// Gitea 1.11.0 ends at v117

	// v117 -> v118
	NewMigration("Add block on rejected reviews branch protection", v1_12.AddBlockOnRejectedReviews),
	// v118 -> v119
	NewMigration("Add commit id and stale to reviews", v1_12.AddReviewCommitAndStale),
	// v119 -> v120
	NewMigration("Fix migrated repositories' git service type", v1_12.FixMigratedRepositoryServiceType),
	// v120 -> v121
	NewMigration("Add owner_name on table repository", v1_12.AddOwnerNameOnRepository),
	// v121 -> v122
	NewMigration("add is_restricted column for users table", v1_12.AddIsRestricted),
	// v122 -> v123
	NewMigration("Add Require Signed Commits to ProtectedBranch", v1_12.AddRequireSignedCommits),
	// v123 -> v124
	NewMigration("Add original information for reactions", v1_12.AddReactionOriginals),
	// v124 -> v125
	NewMigration("Add columns to user and repository", v1_12.AddUserRepoMissingColumns),
	// v125 -> v126
	NewMigration("Add some columns on review for migration", v1_12.AddReviewMigrateInfo),
	// v126 -> v127
	NewMigration("Fix topic repository count", v1_12.FixTopicRepositoryCount),
	// v127 -> v128
	NewMigration("add repository code language statistics", v1_12.AddLanguageStats),
	// v128 -> v129
	NewMigration("fix merge base for pull requests", v1_12.FixMergeBase),
	// v129 -> v130
	NewMigration("remove dependencies from deleted repositories", v1_12.PurgeUnusedDependencies),
	// v130 -> v131
	NewMigration("Expand webhooks for more granularity", v1_12.ExpandWebhooks),
	// v131 -> v132
	NewMigration("Add IsSystemWebhook column to webhooks table", v1_12.AddSystemWebhookColumn),
	// v132 -> v133
	NewMigration("Add Branch Protection Protected Files Column", v1_12.AddBranchProtectionProtectedFilesColumn),
	// v133 -> v134
	NewMigration("Add EmailHash Table", v1_12.AddEmailHashTable),
	// v134 -> v135
	NewMigration("Refix merge base for merged pull requests", v1_12.RefixMergeBase),
	// v135 -> v136
	NewMigration("Add OrgID column to Labels table", v1_12.AddOrgIDLabelColumn),
	// v136 -> v137
	NewMigration("Add CommitsAhead and CommitsBehind Column to PullRequest Table", v1_12.AddCommitDivergenceToPulls),
	// v137 -> v138
	NewMigration("Add Branch Protection Block Outdated Branch", v1_12.AddBlockOnOutdatedBranch),
	// v138 -> v139
	NewMigration("Add ResolveDoerID to Comment table", v1_12.AddResolveDoerIDCommentColumn),
	// v139 -> v140
	NewMigration("prepend refs/heads/ to issue refs", v1_12.PrependRefsHeadsToIssueRefs),

	// Gitea 1.12.0 ends at v140

	// v140 -> v141
	NewMigration("Save detected language file size to database instead of percent", v1_13.FixLanguageStatsToSaveSize),
	// v141 -> v142
	NewMigration("Add KeepActivityPrivate to User table", v1_13.AddKeepActivityPrivateUserColumn),
	// v142 -> v143
	NewMigration("Ensure Repository.IsArchived is not null", v1_13.SetIsArchivedToFalse),
	// v143 -> v144
	NewMigration("recalculate Stars number for all user", v1_13.RecalculateStars),
	// v144 -> v145
	NewMigration("update Matrix Webhook http method to 'PUT'", v1_13.UpdateMatrixWebhookHTTPMethod),
	// v145 -> v146
	NewMigration("Increase Language field to 50 in LanguageStats", v1_13.IncreaseLanguageField),
	// v146 -> v147
	NewMigration("Add projects info to repository table", v1_13.AddProjectsInfo),
	// v147 -> v148
	NewMigration("create review for 0 review id code comments", v1_13.CreateReviewsForCodeComments),
	// v148 -> v149
	NewMigration("remove issue dependency comments who refer to non existing issues", v1_13.PurgeInvalidDependenciesComments),
	// v149 -> v150
	NewMigration("Add Created and Updated to Milestone table", v1_13.AddCreatedAndUpdatedToMilestones),
	// v150 -> v151
	NewMigration("add primary key to repo_topic", v1_13.AddPrimaryKeyToRepoTopic),
	// v151 -> v152
	NewMigration("set default password algorithm to Argon2", v1_13.SetDefaultPasswordToArgon2),
	// v152 -> v153
	NewMigration("add TrustModel field to Repository", v1_13.AddTrustModelToRepository),
	// v153 > v154
	NewMigration("add Team review request support", v1_13.AddTeamReviewRequestSupport),
	// v154 > v155
	NewMigration("add timestamps to Star, Label, Follow, Watch and Collaboration", v1_13.AddTimeStamps),

	// Gitea 1.13.0 ends at v155

	// v155 -> v156
	NewMigration("add changed_protected_files column for pull_request table", v1_14.AddChangedProtectedFilesPullRequestColumn),
	// v156 -> v157
	NewMigration("fix publisher ID for tag releases", v1_14.FixPublisherIDforTagReleases),
	// v157 -> v158
	NewMigration("ensure repo topics are up-to-date", v1_14.FixRepoTopics),
	// v158 -> v159
	NewMigration("code comment replies should have the commitID of the review they are replying to", v1_14.UpdateCodeCommentReplies),
	// v159 -> v160
	NewMigration("update reactions constraint", v1_14.UpdateReactionConstraint),
	// v160 -> v161
	NewMigration("Add block on official review requests branch protection", v1_14.AddBlockOnOfficialReviewRequests),
	// v161 -> v162
	NewMigration("Convert task type from int to string", v1_14.ConvertTaskTypeToString),
	// v162 -> v163
	NewMigration("Convert webhook task type from int to string", v1_14.ConvertWebhookTaskTypeToString),
	// v163 -> v164
	NewMigration("Convert topic name from 25 to 50", v1_14.ConvertTopicNameFrom25To50),
	// v164 -> v165
	NewMigration("Add scope and nonce columns to oauth2_grant table", v1_14.AddScopeAndNonceColumnsToOAuth2Grant),
	// v165 -> v166
	NewMigration("Convert hook task type from char(16) to varchar(16) and trim the column", v1_14.ConvertHookTaskTypeToVarcharAndTrim),
	// v166 -> v167
	NewMigration("Where Password is Valid with Empty String delete it", v1_14.RecalculateUserEmptyPWD),
	// v167 -> v168
	NewMigration("Add user redirect", v1_14.AddUserRedirect),
	// v168 -> v169
	NewMigration("Recreate user table to fix default values", v1_14.RecreateUserTableToFixDefaultValues),
	// v169 -> v170
	NewMigration("Update DeleteBranch comments to set the old_ref to the commit_sha", v1_14.CommentTypeDeleteBranchUseOldRef),
	// v170 -> v171
	NewMigration("Add Dismissed to Review table", v1_14.AddDismissedReviewColumn),
	// v171 -> v172
	NewMigration("Add Sorting to ProjectBoard table", v1_14.AddSortingColToProjectBoard),
	// v172 -> v173
	NewMigration("Add sessions table for go-chi/session", v1_14.AddSessionTable),
	// v173 -> v174
	NewMigration("Add time_id column to Comment", v1_14.AddTimeIDCommentColumn),
	// v174 -> v175
	NewMigration("Create repo transfer table", v1_14.AddRepoTransfer),
	// v175 -> v176
	NewMigration("Fix Postgres ID Sequences broken by recreate-table", v1_14.FixPostgresIDSequences),
	// v176 -> v177
	NewMigration("Remove invalid labels from comments", v1_14.RemoveInvalidLabels),
	// v177 -> v178
	NewMigration("Delete orphaned IssueLabels", v1_14.DeleteOrphanedIssueLabels),

	// Gitea 1.14.0 ends at v178

	// v178 -> v179
	NewMigration("Add LFS columns to Mirror", v1_15.AddLFSMirrorColumns),
	// v179 -> v180
	NewMigration("Convert avatar url to text", v1_15.ConvertAvatarURLToText),
	// v180 -> v181
	NewMigration("Delete credentials from past migrations", v1_15.DeleteMigrationCredentials),
	// v181 -> v182
	NewMigration("Always save primary email on email address table", v1_15.AddPrimaryEmail2EmailAddress),
	// v182 -> v183
	NewMigration("Add issue resource index table", v1_15.AddIssueResourceIndexTable),
	// v183 -> v184
	NewMigration("Create PushMirror table", v1_15.CreatePushMirrorTable),
	// v184 -> v185
	NewMigration("Rename Task errors to message", v1_15.RenameTaskErrorsToMessage),
	// v185 -> v186
	NewMigration("Add new table repo_archiver", v1_15.AddRepoArchiver),
	// v186 -> v187
	NewMigration("Create protected tag table", v1_15.CreateProtectedTagTable),
	// v187 -> v188
	NewMigration("Drop unneeded webhook related columns", v1_15.DropWebhookColumns),
	// v188 -> v189
	NewMigration("Add key is verified to gpg key", v1_15.AddKeyIsVerified),

	// Gitea 1.15.0 ends at v189

	// v189 -> v190
	NewMigration("Unwrap ldap.Sources", v1_16.UnwrapLDAPSourceCfg),
	// v190 -> v191
	NewMigration("Add agit flow pull request support", v1_16.AddAgitFlowPullRequest),
	// v191 -> v192
	NewMigration("Alter issue/comment table TEXT fields to LONGTEXT", v1_16.AlterIssueAndCommentTextFieldsToLongText),
	// v192 -> v193
	NewMigration("RecreateIssueResourceIndexTable to have a primary key instead of an unique index", v1_16.RecreateIssueResourceIndexTable),
	// v193 -> v194
	NewMigration("Add repo id column for attachment table", v1_16.AddRepoIDForAttachment),
	// v194 -> v195
	NewMigration("Add Branch Protection Unprotected Files Column", v1_16.AddBranchProtectionUnprotectedFilesColumn),
	// v195 -> v196
	NewMigration("Add table commit_status_index", v1_16.AddTableCommitStatusIndex),
	// v196 -> v197
	NewMigration("Add Color to ProjectBoard table", v1_16.AddColorColToProjectBoard),
	// v197 -> v198
	NewMigration("Add renamed_branch table", v1_16.AddRenamedBranchTable),
	// v198 -> v199
	NewMigration("Add issue content history table", v1_16.AddTableIssueContentHistory),
	// v199 -> v200
	NewMigration("No-op (remote version is using AppState now)", noopMigration),
	// v200 -> v201
	NewMigration("Add table app_state", v1_16.AddTableAppState),
	// v201 -> v202
	NewMigration("Drop table remote_version (if exists)", v1_16.DropTableRemoteVersion),
	// v202 -> v203
	NewMigration("Create key/value table for user settings", v1_16.CreateUserSettingsTable),
	// v203 -> v204
	NewMigration("Add Sorting to ProjectIssue table", v1_16.AddProjectIssueSorting),
	// v204 -> v205
	NewMigration("Add key is verified to ssh key", v1_16.AddSSHKeyIsVerified),
	// v205 -> v206
	NewMigration("Migrate to higher varchar on user struct", v1_16.MigrateUserPasswordSalt),
	// v206 -> v207
	NewMigration("Add authorize column to team_unit table", v1_16.AddAuthorizeColForTeamUnit),
	// v207 -> v208
	NewMigration("Add webauthn table and migrate u2f data to webauthn - NO-OPED", v1_16.AddWebAuthnCred),
	// v208 -> v209
	NewMigration("Use base32.HexEncoding instead of base64 encoding for cred ID as it is case insensitive - NO-OPED", v1_16.UseBase32HexForCredIDInWebAuthnCredential),
	// v209 -> v210
	NewMigration("Increase WebAuthentication CredentialID size to 410 - NO-OPED", v1_16.IncreaseCredentialIDTo410),
	// v210 -> v211
	NewMigration("v208 was completely broken - remigrate", v1_16.RemigrateU2FCredentials),

	// Gitea 1.16.2 ends at v211

	// v211 -> v212
	NewMigration("Create ForeignReference table", v1_17.CreateForeignReferenceTable),
	// v212 -> v213
	NewMigration("Add package tables", v1_17.AddPackageTables),
	// v213 -> v214
	NewMigration("Add allow edits from maintainers to PullRequest table", v1_17.AddAllowMaintainerEdit),
	// v214 -> v215
	NewMigration("Add auto merge table", v1_17.AddAutoMergeTable),
	// v215 -> v216
	NewMigration("allow to view files in PRs", v1_17.AddReviewViewedFiles),
	// v216 -> v217
	NewMigration("No-op (Improve Action table indices v1)", noopMigration),
	// v217 -> v218
	NewMigration("Alter hook_task table TEXT fields to LONGTEXT", v1_17.AlterHookTaskTextFieldsToLongText),
	// v218 -> v219
	NewMigration("Improve Action table indices v2", v1_17.ImproveActionTableIndices),
	// v219 -> v220
	NewMigration("Add sync_on_commit column to push_mirror table", v1_17.AddSyncOnCommitColForPushMirror),
	// v220 -> v221
	NewMigration("Add container repository property", v1_17.AddContainerRepositoryProperty),
	// v221 -> v222
	NewMigration("Store WebAuthentication CredentialID as bytes and increase size to at least 1024", v1_17.StoreWebauthnCredentialIDAsBytes),
	// v222 -> v223
	NewMigration("Drop old CredentialID column", v1_17.DropOldCredentialIDColumn),
	// v223 -> v224
	NewMigration("Rename CredentialIDBytes column to CredentialID", v1_17.RenameCredentialIDBytes),

	// Gitea 1.17.0 ends at v224

	// v224 -> v225
	NewMigration("Add badges to users", v1_18.CreateUserBadgesTable),
	// v225 -> v226
	NewMigration("Alter gpg_key/public_key content TEXT fields to MEDIUMTEXT", v1_18.AlterPublicGPGKeyContentFieldsToMediumText),
	// v226 -> v227
	NewMigration("Conan and generic packages do not need to be semantically versioned", v1_18.FixPackageSemverField),
	// v227 -> v228
	NewMigration("Create key/value table for system settings", v1_18.CreateSystemSettingsTable),
	// v228 -> v229
	NewMigration("Add TeamInvite table", v1_18.AddTeamInviteTable),
	// v229 -> v230
	NewMigration("Update counts of all open milestones", v1_18.UpdateOpenMilestoneCounts),
	// v230 -> v231
	NewMigration("Add ConfidentialClient column (default true) to OAuth2Application table", v1_18.AddConfidentialClientColumnToOAuth2ApplicationTable),

	// Gitea 1.18.0 ends at v231

	// v231 -> v232
	NewMigration("Add index for hook_task", v1_19.AddIndexForHookTask),
	// v232 -> v233
	NewMigration("Alter package_version.metadata_json to LONGTEXT", v1_19.AlterPackageVersionMetadataToLongText),
	// v233 -> v234
	NewMigration("Add header_authorization_encrypted column to webhook table", v1_19.AddHeaderAuthorizationEncryptedColWebhook),
	// v234 -> v235
	NewMigration("Add package cleanup rule table", v1_19.CreatePackageCleanupRuleTable),
	// v235 -> v236
	NewMigration("Add index for access_token", v1_19.AddIndexForAccessToken),
	// v236 -> v237
	NewMigration("Create secrets table", v1_19.CreateSecretsTable),
	// v237 -> v238
	NewMigration("Drop ForeignReference table", v1_19.DropForeignReferenceTable),
	// v238 -> v239
	NewMigration("Add updated unix to LFSMetaObject", v1_19.AddUpdatedUnixToLFSMetaObject),
	// v239 -> v240
	NewMigration("Add scope for access_token", v1_19.AddScopeForAccessTokens),
	// v240 -> v241
	NewMigration("Add actions tables", v1_19.AddActionsTables),
	// v241 -> v242
	NewMigration("Add card_type column to project table", v1_19.AddCardTypeToProjectTable),
	// v242 -> v243
	NewMigration("Alter gpg_key_import content TEXT field to MEDIUMTEXT", v1_19.AlterPublicGPGKeyImportContentFieldToMediumText),
	// v243 -> v244
	NewMigration("Add exclusive label", v1_19.AddExclusiveLabel),

	// Gitea 1.19.0 ends at v244

	// v244 -> v245
	NewMigration("Add NeedApproval to actions tables", v1_20.AddNeedApprovalToActionRun),
	// v245 -> v246
	NewMigration("Rename Webhook org_id to owner_id", v1_20.RenameWebhookOrgToOwner),
	// v246 -> v247
	NewMigration("Add missed column owner_id for project table", v1_20.AddNewColumnForProject),
	// v247 -> v248
	NewMigration("Fix incorrect project type", v1_20.FixIncorrectProjectType),
	// v248 -> v249
	NewMigration("Add version column to action_runner table", v1_20.AddVersionToActionRunner),
	// v249 -> v250
	NewMigration("Improve Action table indices v3", v1_20.ImproveActionTableIndices),
	// v250 -> v251
	NewMigration("Change Container Metadata", v1_20.ChangeContainerMetadataMultiArch),
	// v251 -> v252
	NewMigration("Fix incorrect owner team unit access mode", v1_20.FixIncorrectOwnerTeamUnitAccessMode),
	// v252 -> v253
	NewMigration("Fix incorrect admin team unit access mode", v1_20.FixIncorrectAdminTeamUnitAccessMode),
	// v253 -> v254
	NewMigration("Fix ExternalTracker and ExternalWiki accessMode in owner and admin team", v1_20.FixExternalTrackerAndExternalWikiAccessModeInOwnerAndAdminTeam),
	// v254 -> v255
	NewMigration("Add ActionTaskOutput table", v1_20.AddActionTaskOutputTable),
	// v255 -> v256
	NewMigration("Add ArchivedUnix Column", v1_20.AddArchivedUnixToRepository),
	// v256 -> v257
	NewMigration("Add is_internal column to package", v1_20.AddIsInternalColumnToPackage),
	// v257 -> v258
	NewMigration("Add Actions Artifact table", v1_20.CreateActionArtifactTable),
	// v258 -> v259
	NewMigration("Add PinOrder Column", v1_20.AddPinOrderToIssue),
	// v259 -> v260
	NewMigration("Convert scoped access tokens", v1_20.ConvertScopedAccessTokens),

	// Gitea 1.20.0 ends at 260

	// v260 -> v261
	NewMigration("Drop custom_labels column of action_runner table", v1_21.DropCustomLabelsColumnOfActionRunner),
	// v261 -> v262
	NewMigration("Add variable table", v1_21.CreateVariableTable),
	// v262 -> v263
	NewMigration("Add TriggerEvent to action_run table", v1_21.AddTriggerEventToActionRun),
	// v263 -> v264
	NewMigration("Add git_size and lfs_size columns to repository table", v1_21.AddGitSizeAndLFSSizeToRepositoryTable),
	// v264 -> v265
	NewMigration("Add branch table", v1_21.AddBranchTable),
	// v265 -> v266
	NewMigration("Alter Actions Artifact table", v1_21.AlterActionArtifactTable),
	// v266 -> v267
	NewMigration("Reduce commit status", v1_21.ReduceCommitStatus),
	// v267 -> v268
	NewMigration("Add action_tasks_version table", v1_21.CreateActionTasksVersionTable),
	// v268 -> v269
	NewMigration("Update Action Ref", v1_21.UpdateActionsRefIndex),
	// v269 -> v270
	NewMigration("Drop deleted branch table", v1_21.DropDeletedBranchTable),
	// v270 -> v271
	NewMigration("Fix PackageProperty typo", v1_21.FixPackagePropertyTypo),
	// v271 -> v272
<<<<<<< HEAD
	NewMigration("Allow archiving labels", v1_21.AddArchivedUnixColumInLabelTable),
	// v272 -> v273
	NewMigration("Add Version to ActionRun table", v1_21.AddVersionToActionRunTable),
	// v273 -> v274
	NewMigration("Add Action Schedule Table", v1_21.AddActionScheduleTable),
	// v274 -> v275
	NewMigration("Add Actions artifacts expiration date", v1_21.AddExpiredUnixColumnInActionArtifactTable),
	// v275 -> v276
	NewMigration("Add ScheduleID for ActionRun", v1_21.AddScheduleIDForActionRun),
	// v276 -> v277
	NewMigration("Add RemoteAddress to mirrors", v1_21.AddRemoteAddressToMirrors),
	// v277 -> v278
	NewMigration("Add Index to issue_user.issue_id", v1_21.AddIndexToIssueUserIssueID),
	// v278 -> v279
	NewMigration("Add Index to comment.dependent_issue_id", v1_21.AddIndexToCommentDependentIssueID),
	// v279 -> v280
	NewMigration("Add Index to action.user_id", v1_21.AddIndexToActionUserID),

	// Gitea 1.21.0 ends at 280

	// v280 -> v281
	NewMigration("Rename user themes", v1_22.RenameUserThemes),
	// v281 -> v282
	NewMigration("Add auth_token table", v1_22.CreateAuthTokenTable),
	// v282 -> v283
	NewMigration("Add Index to pull_auto_merge.doer_id", v1_22.AddIndexToPullAutoMergeDoerID),
	// v283 -> v284
	NewMigration("Add combined Index to issue_user.uid and issue_id", v1_22.AddCombinedIndexToIssueUser),
	// v284 -> v285
	NewMigration("Add ignore stale approval column on branch table", v1_22.AddIgnoreStaleApprovalsColumnToProtectedBranchTable),
	// v285 -> v286
	NewMigration("Add PreviousDuration to ActionRun", v1_22.AddPreviousDurationToActionRun),
	// v286 -> v287
	NewMigration("Add support for SHA256 git repositories", v1_22.AdjustDBForSha256),
	// v287 -> v288
	NewMigration("Use Slug instead of ID for Badges", v1_22.UseSlugInsteadOfIDForBadges),
	// v288 -> v289
	NewMigration("Add user_blocking table", v1_22.AddUserBlockingTable),
	// v289 -> v290
	NewMigration("Add default_wiki_branch to repository table", v1_22.AddDefaultWikiBranch),
	// v290 -> v291
	NewMigration("Add PayloadVersion to HookTask", v1_22.AddPayloadVersionToHookTaskTable),
	// v291 -> v292
	NewMigration("Add Index to attachment.comment_id", v1_22.AddCommentIDIndexofAttachment),
	// v292 -> v293
	NewMigration("Ensure every project has exactly one default column - No Op", noopMigration),
	// v293 -> v294
	NewMigration("Ensure every project has exactly one default column", v1_22.CheckProjectColumnsConsistency),

	// Gitea 1.22.0-rc0 ends at 294

	// v294 -> v295
	NewMigration("Add unique index for project issue table", v1_22.AddUniqueIndexForProjectIssue),
	// v295 -> v296
	NewMigration("Add commit status summary table", v1_22.AddCommitStatusSummary),
	// v296 -> v297
	NewMigration("Add missing field of commit status summary table", v1_22.AddCommitStatusSummary2),
	// v297 -> v298
	NewMigration("Add everyone_access_mode for repo_unit", v1_22.AddRepoUnitEveryoneAccessMode),
	// v298 -> v299
	NewMigration("Drop wrongly created table o_auth2_application", v1_22.DropWronglyCreatedTable),

	// Gitea 1.22.0-rc1 ends at 299

	// v299 -> v300
	NewMigration("Add content version to issue and comment table", v1_23.AddContentVersionToIssueAndComment),
	// v300 -> v301
	NewMigration("Add force-push branch protection support", v1_23.AddForcePushBranchProtection),
	// v301 -> v302
	NewMigration("Add skip_secondary_authorization option to oauth2 application table", v1_23.AddSkipSecondaryAuthColumnToOAuth2ApplicationTable),
	// v302 -> v303
	NewMigration("Add index to action_task stopped log_expired", v1_23.AddIndexToActionTaskStoppedLogExpired),
	// v303 -> v304
	NewMigration("Add metadata column for comment table", v1_23.AddCommentMetaDataColumn),
	// v304 -> v305
	NewMigration("Add index for release sha1", v1_23.AddIndexForReleaseSha1),
=======
	NewMigration("Add column of closed_status to issue table", v1_21.AddClosedStatusToIssue),
>>>>>>> 0a4c7f28
}

// GetCurrentDBVersion returns the current db version
func GetCurrentDBVersion(x *xorm.Engine) (int64, error) {
	if err := x.Sync(new(Version)); err != nil {
		return -1, fmt.Errorf("sync: %w", err)
	}

	currentVersion := &Version{ID: 1}
	has, err := x.Get(currentVersion)
	if err != nil {
		return -1, fmt.Errorf("get: %w", err)
	}
	if !has {
		return -1, nil
	}
	return currentVersion.Version, nil
}

// ExpectedVersion returns the expected db version
func ExpectedVersion() int64 {
	return int64(minDBVersion + len(migrations))
}

// EnsureUpToDate will check if the db is at the correct version
func EnsureUpToDate(x *xorm.Engine) error {
	currentDB, err := GetCurrentDBVersion(x)
	if err != nil {
		return err
	}

	if currentDB < 0 {
		return fmt.Errorf("Database has not been initialized")
	}

	if minDBVersion > currentDB {
		return fmt.Errorf("DB version %d (<= %d) is too old for auto-migration. Upgrade to Gitea 1.6.4 first then upgrade to this version", currentDB, minDBVersion)
	}

	expected := ExpectedVersion()

	if currentDB != expected {
		return fmt.Errorf(`Current database version %d is not equal to the expected version %d. Please run "gitea [--config /path/to/app.ini] migrate" to update the database version`, currentDB, expected)
	}

	return nil
}

// Migrate database to current version
func Migrate(x *xorm.Engine) error {
	// Set a new clean the default mapper to GonicMapper as that is the default for Gitea.
	x.SetMapper(names.GonicMapper{})
	if err := x.Sync(new(Version)); err != nil {
		return fmt.Errorf("sync: %w", err)
	}

	currentVersion := &Version{ID: 1}
	has, err := x.Get(currentVersion)
	if err != nil {
		return fmt.Errorf("get: %w", err)
	} else if !has {
		// If the version record does not exist we think
		// it is a fresh installation and we can skip all migrations.
		currentVersion.ID = 0
		currentVersion.Version = int64(minDBVersion + len(migrations))

		if _, err = x.InsertOne(currentVersion); err != nil {
			return fmt.Errorf("insert: %w", err)
		}
	}

	v := currentVersion.Version
	if minDBVersion > v {
		log.Fatal(`Gitea no longer supports auto-migration from your previously installed version.
Please try upgrading to a lower version first (suggested v1.6.4), then upgrade to this version.`)
		return nil
	}

	// Downgrading Gitea's database version not supported
	if int(v-minDBVersion) > len(migrations) {
		msg := fmt.Sprintf("Your database (migration version: %d) is for a newer Gitea, you can not use the newer database for this old Gitea release (%d).", v, minDBVersion+len(migrations))
		msg += "\nGitea will exit to keep your database safe and unchanged. Please use the correct Gitea release, do not change the migration version manually (incorrect manual operation may lose data)."
		if !setting.IsProd {
			msg += fmt.Sprintf("\nIf you are in development and really know what you're doing, you can force changing the migration version by executing: UPDATE version SET version=%d WHERE id=1;", minDBVersion+len(migrations))
		}
		log.Fatal("Migration Error: %s", msg)
		return nil
	}

	// Some migration tasks depend on the git command
	if git.DefaultContext == nil {
		if err = git.InitSimple(context.Background()); err != nil {
			return err
		}
	}

	// Migrate
	for i, m := range migrations[v-minDBVersion:] {
		log.Info("Migration[%d]: %s", v+int64(i), m.Description())
		// Reset the mapper between each migration - migrations are not supposed to depend on each other
		x.SetMapper(names.GonicMapper{})
		if err = m.Migrate(x); err != nil {
			return fmt.Errorf("migration[%d]: %s failed: %w", v+int64(i), m.Description(), err)
		}
		currentVersion.Version = v + int64(i) + 1
		if _, err = x.ID(1).Update(currentVersion); err != nil {
			return err
		}
	}
	return nil
}<|MERGE_RESOLUTION|>--- conflicted
+++ resolved
@@ -525,7 +525,6 @@
 	// v270 -> v271
 	NewMigration("Fix PackageProperty typo", v1_21.FixPackagePropertyTypo),
 	// v271 -> v272
-<<<<<<< HEAD
 	NewMigration("Allow archiving labels", v1_21.AddArchivedUnixColumInLabelTable),
 	// v272 -> v273
 	NewMigration("Add Version to ActionRun table", v1_21.AddVersionToActionRunTable),
@@ -602,9 +601,8 @@
 	NewMigration("Add metadata column for comment table", v1_23.AddCommentMetaDataColumn),
 	// v304 -> v305
 	NewMigration("Add index for release sha1", v1_23.AddIndexForReleaseSha1),
-=======
-	NewMigration("Add column of closed_status to issue table", v1_21.AddClosedStatusToIssue),
->>>>>>> 0a4c7f28
+	// v305 -> v306
+	NewMigration("Add column of closed_status to issue table", v1_23.AddClosedStatusToIssue),
 }
 
 // GetCurrentDBVersion returns the current db version
