--- conflicted
+++ resolved
@@ -187,15 +187,13 @@
 	// v66 -> v67
 	NewMigration("add login source id column for public_key table", addLoginSourceIDToPublicKeyTable),
 	// v67 -> v68
-<<<<<<< HEAD
-	NewMigration("add visibility for user and org", addVisibilityForUserAndOrg),
-=======
 	NewMigration("remove stale watches", removeStaleWatches),
 	// v68 -> V69
 	NewMigration("Reformat and remove incorrect topics", reformatAndRemoveIncorrectTopics),
 	// v69 -> v70
 	NewMigration("move team units to team_unit table", moveTeamUnitsToTeamUnitTable),
->>>>>>> e87c540a
+	// v70 -> v71
+	NewMigration("add visibility for user and org", addVisibilityForUserAndOrg),
 }
 
 // Migrate database to current version
