// Copyright 2015 The Gogs Authors. All rights reserved.
// Copyright 2017 The Gitea Authors. All rights reserved.
// SPDX-License-Identifier: MIT

package migrations

import (
	"context"
	"fmt"
	"os"

	"code.gitea.io/gitea/models/migrations/v1_10"
	"code.gitea.io/gitea/models/migrations/v1_11"
	"code.gitea.io/gitea/models/migrations/v1_12"
	"code.gitea.io/gitea/models/migrations/v1_13"
	"code.gitea.io/gitea/models/migrations/v1_14"
	"code.gitea.io/gitea/models/migrations/v1_15"
	"code.gitea.io/gitea/models/migrations/v1_16"
	"code.gitea.io/gitea/models/migrations/v1_17"
	"code.gitea.io/gitea/models/migrations/v1_18"
	"code.gitea.io/gitea/models/migrations/v1_19"
	"code.gitea.io/gitea/models/migrations/v1_20"
	"code.gitea.io/gitea/models/migrations/v1_6"
	"code.gitea.io/gitea/models/migrations/v1_7"
	"code.gitea.io/gitea/models/migrations/v1_8"
	"code.gitea.io/gitea/models/migrations/v1_9"
	"code.gitea.io/gitea/modules/git"
	"code.gitea.io/gitea/modules/log"
	"code.gitea.io/gitea/modules/setting"

	"xorm.io/xorm"
	"xorm.io/xorm/names"
)

const minDBVersion = 70 // Gitea 1.5.3

// Migration describes on migration from lower version to high version
type Migration interface {
	Description() string
	Migrate(*xorm.Engine) error
}

type migration struct {
	description string
	migrate     func(*xorm.Engine) error
}

// NewMigration creates a new migration
func NewMigration(desc string, fn func(*xorm.Engine) error) Migration {
	return &migration{desc, fn}
}

// Description returns the migration's description
func (m *migration) Description() string {
	return m.description
}

// Migrate executes the migration
func (m *migration) Migrate(x *xorm.Engine) error {
	return m.migrate(x)
}

// Version describes the version table. Should have only one row with id==1
type Version struct {
	ID      int64 `xorm:"pk autoincr"`
	Version int64
}

// Use noopMigration when there is a migration that has been no-oped
var noopMigration = func(_ *xorm.Engine) error { return nil }

// This is a sequence of migrations. Add new migrations to the bottom of the list.
// If you want to "retire" a migration, remove it from the top of the list and
// update minDBVersion accordingly
var migrations = []Migration{
	// Gitea 1.5.0 ends at v69

	// v70 -> v71
	NewMigration("add issue_dependencies", v1_6.AddIssueDependencies),
	// v71 -> v72
	NewMigration("protect each scratch token", v1_6.AddScratchHash),
	// v72 -> v73
	NewMigration("add review", v1_6.AddReview),

	// Gitea 1.6.0 ends at v73

	// v73 -> v74
	NewMigration("add must_change_password column for users table", v1_7.AddMustChangePassword),
	// v74 -> v75
	NewMigration("add approval whitelists to protected branches", v1_7.AddApprovalWhitelistsToProtectedBranches),
	// v75 -> v76
	NewMigration("clear nonused data which not deleted when user was deleted", v1_7.ClearNonusedData),

	// Gitea 1.7.0 ends at v76

	// v76 -> v77
	NewMigration("add pull request rebase with merge commit", v1_8.AddPullRequestRebaseWithMerge),
	// v77 -> v78
	NewMigration("add theme to users", v1_8.AddUserDefaultTheme),
	// v78 -> v79
	NewMigration("rename repo is_bare to repo is_empty", v1_8.RenameRepoIsBareToIsEmpty),
	// v79 -> v80
	NewMigration("add can close issues via commit in any branch", v1_8.AddCanCloseIssuesViaCommitInAnyBranch),
	// v80 -> v81
	NewMigration("add is locked to issues", v1_8.AddIsLockedToIssues),
	// v81 -> v82
	NewMigration("update U2F counter type", v1_8.ChangeU2FCounterType),

	// Gitea 1.8.0 ends at v82

	// v82 -> v83
	NewMigration("hot fix for wrong release sha1 on release table", v1_9.FixReleaseSha1OnReleaseTable),
	// v83 -> v84
	NewMigration("add uploader id for table attachment", v1_9.AddUploaderIDForAttachment),
	// v84 -> v85
	NewMigration("add table to store original imported gpg keys", v1_9.AddGPGKeyImport),
	// v85 -> v86
	NewMigration("hash application token", v1_9.HashAppToken),
	// v86 -> v87
	NewMigration("add http method to webhook", v1_9.AddHTTPMethodToWebhook),
	// v87 -> v88
	NewMigration("add avatar field to repository", v1_9.AddAvatarFieldToRepository),

	// Gitea 1.9.0 ends at v88

	// v88 -> v89
	NewMigration("add commit status context field to commit_status", v1_10.AddCommitStatusContext),
	// v89 -> v90
	NewMigration("add original author/url migration info to issues, comments, and repo ", v1_10.AddOriginalMigrationInfo),
	// v90 -> v91
	NewMigration("change length of some repository columns", v1_10.ChangeSomeColumnsLengthOfRepo),
	// v91 -> v92
	NewMigration("add index on owner_id of repository and type, review_id of comment", v1_10.AddIndexOnRepositoryAndComment),
	// v92 -> v93
	NewMigration("remove orphaned repository index statuses", v1_10.RemoveLingeringIndexStatus),
	// v93 -> v94
	NewMigration("add email notification enabled preference to user", v1_10.AddEmailNotificationEnabledToUser),
	// v94 -> v95
	NewMigration("add enable_status_check, status_check_contexts to protected_branch", v1_10.AddStatusCheckColumnsForProtectedBranches),
	// v95 -> v96
	NewMigration("add table columns for cross referencing issues", v1_10.AddCrossReferenceColumns),
	// v96 -> v97
	NewMigration("delete orphaned attachments", v1_10.DeleteOrphanedAttachments),
	// v97 -> v98
	NewMigration("add repo_admin_change_team_access to user", v1_10.AddRepoAdminChangeTeamAccessColumnForUser),
	// v98 -> v99
	NewMigration("add original author name and id on migrated release", v1_10.AddOriginalAuthorOnMigratedReleases),
	// v99 -> v100
	NewMigration("add task table and status column for repository table", v1_10.AddTaskTable),
	// v100 -> v101
	NewMigration("update migration repositories' service type", v1_10.UpdateMigrationServiceTypes),
	// v101 -> v102
	NewMigration("change length of some external login users columns", v1_10.ChangeSomeColumnsLengthOfExternalLoginUser),

	// Gitea 1.10.0 ends at v102

	// v102 -> v103
	NewMigration("update migration repositories' service type", v1_11.DropColumnHeadUserNameOnPullRequest),
	// v103 -> v104
	NewMigration("Add WhitelistDeployKeys to protected branch", v1_11.AddWhitelistDeployKeysToBranches),
	// v104 -> v105
	NewMigration("remove unnecessary columns from label", v1_11.RemoveLabelUneededCols),
	// v105 -> v106
	NewMigration("add includes_all_repositories to teams", v1_11.AddTeamIncludesAllRepositories),
	// v106 -> v107
	NewMigration("add column `mode` to table watch", v1_11.AddModeColumnToWatch),
	// v107 -> v108
	NewMigration("Add template options to repository", v1_11.AddTemplateToRepo),
	// v108 -> v109
	NewMigration("Add comment_id on table notification", v1_11.AddCommentIDOnNotification),
	// v109 -> v110
	NewMigration("add can_create_org_repo to team", v1_11.AddCanCreateOrgRepoColumnForTeam),
	// v110 -> v111
	NewMigration("change review content type to text", v1_11.ChangeReviewContentToText),
	// v111 -> v112
	NewMigration("update branch protection for can push and whitelist enable", v1_11.AddBranchProtectionCanPushAndEnableWhitelist),
	// v112 -> v113
	NewMigration("remove release attachments which repository deleted", v1_11.RemoveAttachmentMissedRepo),
	// v113 -> v114
	NewMigration("new feature: change target branch of pull requests", v1_11.FeatureChangeTargetBranch),
	// v114 -> v115
	NewMigration("Remove authentication credentials from stored URL", v1_11.SanitizeOriginalURL),
	// v115 -> v116
	NewMigration("add user_id prefix to existing user avatar name", v1_11.RenameExistingUserAvatarName),
	// v116 -> v117
	NewMigration("Extend TrackedTimes", v1_11.ExtendTrackedTimes),

	// Gitea 1.11.0 ends at v117

	// v117 -> v118
	NewMigration("Add block on rejected reviews branch protection", v1_12.AddBlockOnRejectedReviews),
	// v118 -> v119
	NewMigration("Add commit id and stale to reviews", v1_12.AddReviewCommitAndStale),
	// v119 -> v120
	NewMigration("Fix migrated repositories' git service type", v1_12.FixMigratedRepositoryServiceType),
	// v120 -> v121
	NewMigration("Add owner_name on table repository", v1_12.AddOwnerNameOnRepository),
	// v121 -> v122
	NewMigration("add is_restricted column for users table", v1_12.AddIsRestricted),
	// v122 -> v123
	NewMigration("Add Require Signed Commits to ProtectedBranch", v1_12.AddRequireSignedCommits),
	// v123 -> v124
	NewMigration("Add original information for reactions", v1_12.AddReactionOriginals),
	// v124 -> v125
	NewMigration("Add columns to user and repository", v1_12.AddUserRepoMissingColumns),
	// v125 -> v126
	NewMigration("Add some columns on review for migration", v1_12.AddReviewMigrateInfo),
	// v126 -> v127
	NewMigration("Fix topic repository count", v1_12.FixTopicRepositoryCount),
	// v127 -> v128
	NewMigration("add repository code language statistics", v1_12.AddLanguageStats),
	// v128 -> v129
	NewMigration("fix merge base for pull requests", v1_12.FixMergeBase),
	// v129 -> v130
	NewMigration("remove dependencies from deleted repositories", v1_12.PurgeUnusedDependencies),
	// v130 -> v131
	NewMigration("Expand webhooks for more granularity", v1_12.ExpandWebhooks),
	// v131 -> v132
	NewMigration("Add IsSystemWebhook column to webhooks table", v1_12.AddSystemWebhookColumn),
	// v132 -> v133
	NewMigration("Add Branch Protection Protected Files Column", v1_12.AddBranchProtectionProtectedFilesColumn),
	// v133 -> v134
	NewMigration("Add EmailHash Table", v1_12.AddEmailHashTable),
	// v134 -> v135
	NewMigration("Refix merge base for merged pull requests", v1_12.RefixMergeBase),
	// v135 -> v136
	NewMigration("Add OrgID column to Labels table", v1_12.AddOrgIDLabelColumn),
	// v136 -> v137
	NewMigration("Add CommitsAhead and CommitsBehind Column to PullRequest Table", v1_12.AddCommitDivergenceToPulls),
	// v137 -> v138
	NewMigration("Add Branch Protection Block Outdated Branch", v1_12.AddBlockOnOutdatedBranch),
	// v138 -> v139
	NewMigration("Add ResolveDoerID to Comment table", v1_12.AddResolveDoerIDCommentColumn),
	// v139 -> v140
	NewMigration("prepend refs/heads/ to issue refs", v1_12.PrependRefsHeadsToIssueRefs),

	// Gitea 1.12.0 ends at v140

	// v140 -> v141
	NewMigration("Save detected language file size to database instead of percent", v1_13.FixLanguageStatsToSaveSize),
	// v141 -> v142
	NewMigration("Add KeepActivityPrivate to User table", v1_13.AddKeepActivityPrivateUserColumn),
	// v142 -> v143
	NewMigration("Ensure Repository.IsArchived is not null", v1_13.SetIsArchivedToFalse),
	// v143 -> v144
	NewMigration("recalculate Stars number for all user", v1_13.RecalculateStars),
	// v144 -> v145
	NewMigration("update Matrix Webhook http method to 'PUT'", v1_13.UpdateMatrixWebhookHTTPMethod),
	// v145 -> v146
	NewMigration("Increase Language field to 50 in LanguageStats", v1_13.IncreaseLanguageField),
	// v146 -> v147
	NewMigration("Add projects info to repository table", v1_13.AddProjectsInfo),
	// v147 -> v148
	NewMigration("create review for 0 review id code comments", v1_13.CreateReviewsForCodeComments),
	// v148 -> v149
	NewMigration("remove issue dependency comments who refer to non existing issues", v1_13.PurgeInvalidDependenciesComments),
	// v149 -> v150
	NewMigration("Add Created and Updated to Milestone table", v1_13.AddCreatedAndUpdatedToMilestones),
	// v150 -> v151
	NewMigration("add primary key to repo_topic", v1_13.AddPrimaryKeyToRepoTopic),
	// v151 -> v152
	NewMigration("set default password algorithm to Argon2", v1_13.SetDefaultPasswordToArgon2),
	// v152 -> v153
	NewMigration("add TrustModel field to Repository", v1_13.AddTrustModelToRepository),
	// v153 > v154
	NewMigration("add Team review request support", v1_13.AddTeamReviewRequestSupport),
	// v154 > v155
	NewMigration("add timestamps to Star, Label, Follow, Watch and Collaboration", v1_13.AddTimeStamps),

	// Gitea 1.13.0 ends at v155

	// v155 -> v156
	NewMigration("add changed_protected_files column for pull_request table", v1_14.AddChangedProtectedFilesPullRequestColumn),
	// v156 -> v157
	NewMigration("fix publisher ID for tag releases", v1_14.FixPublisherIDforTagReleases),
	// v157 -> v158
	NewMigration("ensure repo topics are up-to-date", v1_14.FixRepoTopics),
	// v158 -> v159
	NewMigration("code comment replies should have the commitID of the review they are replying to", v1_14.UpdateCodeCommentReplies),
	// v159 -> v160
	NewMigration("update reactions constraint", v1_14.UpdateReactionConstraint),
	// v160 -> v161
	NewMigration("Add block on official review requests branch protection", v1_14.AddBlockOnOfficialReviewRequests),
	// v161 -> v162
	NewMigration("Convert task type from int to string", v1_14.ConvertTaskTypeToString),
	// v162 -> v163
	NewMigration("Convert webhook task type from int to string", v1_14.ConvertWebhookTaskTypeToString),
	// v163 -> v164
	NewMigration("Convert topic name from 25 to 50", v1_14.ConvertTopicNameFrom25To50),
	// v164 -> v165
	NewMigration("Add scope and nonce columns to oauth2_grant table", v1_14.AddScopeAndNonceColumnsToOAuth2Grant),
	// v165 -> v166
	NewMigration("Convert hook task type from char(16) to varchar(16) and trim the column", v1_14.ConvertHookTaskTypeToVarcharAndTrim),
	// v166 -> v167
	NewMigration("Where Password is Valid with Empty String delete it", v1_14.RecalculateUserEmptyPWD),
	// v167 -> v168
	NewMigration("Add user redirect", v1_14.AddUserRedirect),
	// v168 -> v169
	NewMigration("Recreate user table to fix default values", v1_14.RecreateUserTableToFixDefaultValues),
	// v169 -> v170
	NewMigration("Update DeleteBranch comments to set the old_ref to the commit_sha", v1_14.CommentTypeDeleteBranchUseOldRef),
	// v170 -> v171
	NewMigration("Add Dismissed to Review table", v1_14.AddDismissedReviewColumn),
	// v171 -> v172
	NewMigration("Add Sorting to ProjectBoard table", v1_14.AddSortingColToProjectBoard),
	// v172 -> v173
	NewMigration("Add sessions table for go-chi/session", v1_14.AddSessionTable),
	// v173 -> v174
	NewMigration("Add time_id column to Comment", v1_14.AddTimeIDCommentColumn),
	// v174 -> v175
	NewMigration("Create repo transfer table", v1_14.AddRepoTransfer),
	// v175 -> v176
	NewMigration("Fix Postgres ID Sequences broken by recreate-table", v1_14.FixPostgresIDSequences),
	// v176 -> v177
	NewMigration("Remove invalid labels from comments", v1_14.RemoveInvalidLabels),
	// v177 -> v178
	NewMigration("Delete orphaned IssueLabels", v1_14.DeleteOrphanedIssueLabels),

	// Gitea 1.14.0 ends at v178

	// v178 -> v179
	NewMigration("Add LFS columns to Mirror", v1_15.AddLFSMirrorColumns),
	// v179 -> v180
	NewMigration("Convert avatar url to text", v1_15.ConvertAvatarURLToText),
	// v180 -> v181
	NewMigration("Delete credentials from past migrations", v1_15.DeleteMigrationCredentials),
	// v181 -> v182
	NewMigration("Always save primary email on email address table", v1_15.AddPrimaryEmail2EmailAddress),
	// v182 -> v183
	NewMigration("Add issue resource index table", v1_15.AddIssueResourceIndexTable),
	// v183 -> v184
	NewMigration("Create PushMirror table", v1_15.CreatePushMirrorTable),
	// v184 -> v185
	NewMigration("Rename Task errors to message", v1_15.RenameTaskErrorsToMessage),
	// v185 -> v186
	NewMigration("Add new table repo_archiver", v1_15.AddRepoArchiver),
	// v186 -> v187
	NewMigration("Create protected tag table", v1_15.CreateProtectedTagTable),
	// v187 -> v188
	NewMigration("Drop unneeded webhook related columns", v1_15.DropWebhookColumns),
	// v188 -> v189
	NewMigration("Add key is verified to gpg key", v1_15.AddKeyIsVerified),

	// Gitea 1.15.0 ends at v189

	// v189 -> v190
	NewMigration("Unwrap ldap.Sources", v1_16.UnwrapLDAPSourceCfg),
	// v190 -> v191
	NewMigration("Add agit flow pull request support", v1_16.AddAgitFlowPullRequest),
	// v191 -> v192
	NewMigration("Alter issue/comment table TEXT fields to LONGTEXT", v1_16.AlterIssueAndCommentTextFieldsToLongText),
	// v192 -> v193
	NewMigration("RecreateIssueResourceIndexTable to have a primary key instead of an unique index", v1_16.RecreateIssueResourceIndexTable),
	// v193 -> v194
	NewMigration("Add repo id column for attachment table", v1_16.AddRepoIDForAttachment),
	// v194 -> v195
	NewMigration("Add Branch Protection Unprotected Files Column", v1_16.AddBranchProtectionUnprotectedFilesColumn),
	// v195 -> v196
	NewMigration("Add table commit_status_index", v1_16.AddTableCommitStatusIndex),
	// v196 -> v197
	NewMigration("Add Color to ProjectBoard table", v1_16.AddColorColToProjectBoard),
	// v197 -> v198
	NewMigration("Add renamed_branch table", v1_16.AddRenamedBranchTable),
	// v198 -> v199
	NewMigration("Add issue content history table", v1_16.AddTableIssueContentHistory),
	// v199 -> v200
	NewMigration("No-op (remote version is using AppState now)", noopMigration),
	// v200 -> v201
	NewMigration("Add table app_state", v1_16.AddTableAppState),
	// v201 -> v202
	NewMigration("Drop table remote_version (if exists)", v1_16.DropTableRemoteVersion),
	// v202 -> v203
	NewMigration("Create key/value table for user settings", v1_16.CreateUserSettingsTable),
	// v203 -> v204
	NewMigration("Add Sorting to ProjectIssue table", v1_16.AddProjectIssueSorting),
	// v204 -> v205
	NewMigration("Add key is verified to ssh key", v1_16.AddSSHKeyIsVerified),
	// v205 -> v206
	NewMigration("Migrate to higher varchar on user struct", v1_16.MigrateUserPasswordSalt),
	// v206 -> v207
	NewMigration("Add authorize column to team_unit table", v1_16.AddAuthorizeColForTeamUnit),
	// v207 -> v208
	NewMigration("Add webauthn table and migrate u2f data to webauthn - NO-OPED", v1_16.AddWebAuthnCred),
	// v208 -> v209
	NewMigration("Use base32.HexEncoding instead of base64 encoding for cred ID as it is case insensitive - NO-OPED", v1_16.UseBase32HexForCredIDInWebAuthnCredential),
	// v209 -> v210
	NewMigration("Increase WebAuthentication CredentialID size to 410 - NO-OPED", v1_16.IncreaseCredentialIDTo410),
	// v210 -> v211
	NewMigration("v208 was completely broken - remigrate", v1_16.RemigrateU2FCredentials),

	// Gitea 1.16.2 ends at v211

	// v211 -> v212
	NewMigration("Create ForeignReference table", v1_17.CreateForeignReferenceTable),
	// v212 -> v213
	NewMigration("Add package tables", v1_17.AddPackageTables),
	// v213 -> v214
	NewMigration("Add allow edits from maintainers to PullRequest table", v1_17.AddAllowMaintainerEdit),
	// v214 -> v215
	NewMigration("Add auto merge table", v1_17.AddAutoMergeTable),
	// v215 -> v216
	NewMigration("allow to view files in PRs", v1_17.AddReviewViewedFiles),
	// v216 -> v217
	NewMigration("No-op (Improve Action table indices v1)", noopMigration),
	// v217 -> v218
	NewMigration("Alter hook_task table TEXT fields to LONGTEXT", v1_17.AlterHookTaskTextFieldsToLongText),
	// v218 -> v219
	NewMigration("Improve Action table indices v2", v1_17.ImproveActionTableIndices),
	// v219 -> v220
	NewMigration("Add sync_on_commit column to push_mirror table", v1_17.AddSyncOnCommitColForPushMirror),
	// v220 -> v221
	NewMigration("Add container repository property", v1_17.AddContainerRepositoryProperty),
	// v221 -> v222
	NewMigration("Store WebAuthentication CredentialID as bytes and increase size to at least 1024", v1_17.StoreWebauthnCredentialIDAsBytes),
	// v222 -> v223
	NewMigration("Drop old CredentialID column", v1_17.DropOldCredentialIDColumn),
	// v223 -> v224
	NewMigration("Rename CredentialIDBytes column to CredentialID", v1_17.RenameCredentialIDBytes),

	// Gitea 1.17.0 ends at v224

	// v224 -> v225
	NewMigration("Add badges to users", v1_18.CreateUserBadgesTable),
	// v225 -> v226
	NewMigration("Alter gpg_key/public_key content TEXT fields to MEDIUMTEXT", v1_18.AlterPublicGPGKeyContentFieldsToMediumText),
	// v226 -> v227
	NewMigration("Conan and generic packages do not need to be semantically versioned", v1_18.FixPackageSemverField),
	// v227 -> v228
	NewMigration("Create key/value table for system settings", v1_18.CreateSystemSettingsTable),
	// v228 -> v229
	NewMigration("Add TeamInvite table", v1_18.AddTeamInviteTable),
	// v229 -> v230
	NewMigration("Update counts of all open milestones", v1_18.UpdateOpenMilestoneCounts),
	// v230 -> v231
	NewMigration("Add ConfidentialClient column (default true) to OAuth2Application table", v1_18.AddConfidentialClientColumnToOAuth2ApplicationTable),

	// Gitea 1.18.0 ends at v231

	// v231 -> v232
	NewMigration("Add index for hook_task", v1_19.AddIndexForHookTask),
	// v232 -> v233
	NewMigration("Alter package_version.metadata_json to LONGTEXT", v1_19.AlterPackageVersionMetadataToLongText),
	// v233 -> v234
	NewMigration("Add header_authorization_encrypted column to webhook table", v1_19.AddHeaderAuthorizationEncryptedColWebhook),
	// v234 -> v235
	NewMigration("Add package cleanup rule table", v1_19.CreatePackageCleanupRuleTable),
	// v235 -> v236
	NewMigration("Add index for access_token", v1_19.AddIndexForAccessToken),
	// v236 -> v237
	NewMigration("Create secrets table", v1_19.CreateSecretsTable),
	// v237 -> v238
	NewMigration("Drop ForeignReference table", v1_19.DropForeignReferenceTable),
	// v238 -> v239
	NewMigration("Add updated unix to LFSMetaObject", v1_19.AddUpdatedUnixToLFSMetaObject),
	// v239 -> v240
	NewMigration("Add scope for access_token", v1_19.AddScopeForAccessTokens),
	// v240 -> v241
	NewMigration("Add actions tables", v1_19.AddActionsTables),
	// v241 -> v242
	NewMigration("Add card_type column to project table", v1_19.AddCardTypeToProjectTable),
	// v242 -> v243
	NewMigration("Alter gpg_key_import content TEXT field to MEDIUMTEXT", v1_19.AlterPublicGPGKeyImportContentFieldToMediumText),
	// v243 -> v244
	NewMigration("Add exclusive label", v1_19.AddExclusiveLabel),

	// Gitea 1.19.0 ends at v244

	// v244 -> v245
	NewMigration("Add NeedApproval to actions tables", v1_20.AddNeedApprovalToActionRun),
	// v245 -> v246
	NewMigration("Rename Webhook org_id to owner_id", v1_20.RenameWebhookOrgToOwner),
	// v246 -> v247
	NewMigration("Add missed column owner_id for project table", v1_20.AddNewColumnForProject),
	// v247 -> v248
	NewMigration("Fix incorrect project type", v1_20.FixIncorrectProjectType),
	// v248 -> v249
	NewMigration("Add version column to action_runner table", v1_20.AddVersionToActionRunner),
	// v249 -> v250
	NewMigration("Improve Action table indices v3", v1_20.ImproveActionTableIndices),
	// v250 -> v251
	NewMigration("Change Container Metadata", v1_20.ChangeContainerMetadataMultiArch),
	// v251 -> v252
	NewMigration("Fix incorrect owner team unit access mode", v1_20.FixIncorrectOwnerTeamUnitAccessMode),
	// v252 -> v253
	NewMigration("Fix incorrect admin team unit access mode", v1_20.FixIncorrectAdminTeamUnitAccessMode),
	// v253 -> v254
	NewMigration("Fix ExternalTracker and ExternalWiki accessMode in owner and admin team", v1_20.FixExternalTrackerAndExternalWikiAccessModeInOwnerAndAdminTeam),
	// v254 -> v255
	NewMigration("Add ActionTaskOutput table", v1_20.AddActionTaskOutputTable),
<<<<<<< HEAD
	// v256 -> v257
	NewMigration("Add milestone labels", v1_20.AddMilestoneLabels),
=======
	// v255 -> v256
	NewMigration("Add ArchivedUnix Column", v1_20.AddArchivedUnixToRepository),
>>>>>>> 5141bbd9
}

// GetCurrentDBVersion returns the current db version
func GetCurrentDBVersion(x *xorm.Engine) (int64, error) {
	if err := x.Sync(new(Version)); err != nil {
		return -1, fmt.Errorf("sync: %w", err)
	}

	currentVersion := &Version{ID: 1}
	has, err := x.Get(currentVersion)
	if err != nil {
		return -1, fmt.Errorf("get: %w", err)
	}
	if !has {
		return -1, nil
	}
	return currentVersion.Version, nil
}

// ExpectedVersion returns the expected db version
func ExpectedVersion() int64 {
	return int64(minDBVersion + len(migrations))
}

// EnsureUpToDate will check if the db is at the correct version
func EnsureUpToDate(x *xorm.Engine) error {
	currentDB, err := GetCurrentDBVersion(x)
	if err != nil {
		return err
	}

	if currentDB < 0 {
		return fmt.Errorf("Database has not been initialized")
	}

	if minDBVersion > currentDB {
		return fmt.Errorf("DB version %d (<= %d) is too old for auto-migration. Upgrade to Gitea 1.6.4 first then upgrade to this version", currentDB, minDBVersion)
	}

	expected := ExpectedVersion()

	if currentDB != expected {
		return fmt.Errorf(`Current database version %d is not equal to the expected version %d. Please run "gitea [--config /path/to/app.ini] migrate" to update the database version`, currentDB, expected)
	}

	return nil
}

// Migrate database to current version
func Migrate(x *xorm.Engine) error {
	// Set a new clean the default mapper to GonicMapper as that is the default for Gitea.
	x.SetMapper(names.GonicMapper{})
	if err := x.Sync(new(Version)); err != nil {
		return fmt.Errorf("sync: %w", err)
	}

	currentVersion := &Version{ID: 1}
	has, err := x.Get(currentVersion)
	if err != nil {
		return fmt.Errorf("get: %w", err)
	} else if !has {
		// If the version record does not exist we think
		// it is a fresh installation and we can skip all migrations.
		currentVersion.ID = 0
		currentVersion.Version = int64(minDBVersion + len(migrations))

		if _, err = x.InsertOne(currentVersion); err != nil {
			return fmt.Errorf("insert: %w", err)
		}
	}

	v := currentVersion.Version
	if minDBVersion > v {
		log.Fatal(`Gitea no longer supports auto-migration from your previously installed version.
Please try upgrading to a lower version first (suggested v1.6.4), then upgrade to this version.`)
		return nil
	}

	// Downgrading Gitea's database version not supported
	if int(v-minDBVersion) > len(migrations) {
		msg := fmt.Sprintf("Your database (migration version: %d) is for a newer Gitea, you can not use the newer database for this old Gitea release (%d).", v, minDBVersion+len(migrations))
		msg += "\nGitea will exit to keep your database safe and unchanged. Please use the correct Gitea release, do not change the migration version manually (incorrect manual operation may lose data)."
		if !setting.IsProd {
			msg += fmt.Sprintf("\nIf you are in development and really know what you're doing, you can force changing the migration version by executing: UPDATE version SET version=%d WHERE id=1;", minDBVersion+len(migrations))
		}
		_, _ = fmt.Fprintln(os.Stderr, msg)
		log.Fatal(msg)
		return nil
	}

	// Some migration tasks depend on the git command
	if git.DefaultContext == nil {
		if err = git.InitSimple(context.Background()); err != nil {
			return err
		}
	}

	// Migrate
	for i, m := range migrations[v-minDBVersion:] {
		log.Info("Migration[%d]: %s", v+int64(i), m.Description())
		// Reset the mapper between each migration - migrations are not supposed to depend on each other
		x.SetMapper(names.GonicMapper{})
		if err = m.Migrate(x); err != nil {
			return fmt.Errorf("migration[%d]: %s failed: %w", v+int64(i), m.Description(), err)
		}
		currentVersion.Version = v + int64(i) + 1
		if _, err = x.ID(1).Update(currentVersion); err != nil {
			return err
		}
	}
	return nil
}<|MERGE_RESOLUTION|>--- conflicted
+++ resolved
@@ -487,13 +487,10 @@
 	NewMigration("Fix ExternalTracker and ExternalWiki accessMode in owner and admin team", v1_20.FixExternalTrackerAndExternalWikiAccessModeInOwnerAndAdminTeam),
 	// v254 -> v255
 	NewMigration("Add ActionTaskOutput table", v1_20.AddActionTaskOutputTable),
-<<<<<<< HEAD
+	// v255 -> v256
+	NewMigration("Add ArchivedUnix Column", v1_20.AddArchivedUnixToRepository),
 	// v256 -> v257
 	NewMigration("Add milestone labels", v1_20.AddMilestoneLabels),
-=======
-	// v255 -> v256
-	NewMigration("Add ArchivedUnix Column", v1_20.AddArchivedUnixToRepository),
->>>>>>> 5141bbd9
 }
 
 // GetCurrentDBVersion returns the current db version
