--- conflicted
+++ resolved
@@ -128,13 +128,10 @@
 	NewMigration("remove commits and settings unit types", removeCommitsUnitType),
 	// v39 -> v40
 	NewMigration("adds time tracking and stopwatches", addTimetracking),
-<<<<<<< HEAD
-=======
 	// v40 -> v41
 	NewMigration("migrate protected branch struct", migrateProtectedBranchStruct),
 	// v41 -> v42
 	NewMigration("add default value to user prohibit_login", addDefaultValueToUserProhibitLogin),
->>>>>>> b0f7457d
 }
 
 // Migrate database to current version
