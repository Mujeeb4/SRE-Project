--- conflicted
+++ resolved
@@ -379,11 +379,9 @@
 	// v211 -> v212
 	NewMigration("Create ForeignReference table", createForeignReferenceTable),
 	// v212 -> v213
-<<<<<<< HEAD
+	NewMigration("Add package tables", addPackageTables),
+	// v213 -> v214
 	NewMigration("Add auto merge table", addAutoMergeTable),
-=======
-	NewMigration("Add package tables", addPackageTables),
->>>>>>> 1d332342
 }
 
 // GetCurrentDBVersion returns the current db version
