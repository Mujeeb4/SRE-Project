--- conflicted
+++ resolved
@@ -442,11 +442,9 @@
 	// v234 -> v235
 	NewMigration("Add package cleanup rule table", v1_19.CreatePackageCleanupRuleTable),
 	// v235 -> v236
-<<<<<<< HEAD
+	NewMigration("Add index for access_token", v1_19.AddIndexForAccessToken),
+	// v236 -> v237
 	NewMigration("Rename Webhook org_id to owner_id", v1_19.RenameWebhookOrgToOwner),
-=======
-	NewMigration("Add index for access_token", v1_19.AddIndexForAccessToken),
->>>>>>> b97548a2
 }
 
 // GetCurrentDBVersion returns the current db version
