// Copyright 2015 The Gogs Authors. All rights reserved.
// Copyright 2017 The Gitea Authors. All rights reserved.
// Use of this source code is governed by a MIT-style
// license that can be found in the LICENSE file.

package migrations

import (
	"context"
	"fmt"
	"os"
	"reflect"
	"regexp"
	"strings"

	"code.gitea.io/gitea/modules/log"
	"code.gitea.io/gitea/modules/setting"

	"xorm.io/xorm"
	"xorm.io/xorm/names"
	"xorm.io/xorm/schemas"
)

const minDBVersion = 70 // Gitea 1.5.3

// Migration describes on migration from lower version to high version
type Migration interface {
	Description() string
	Migrate(*xorm.Engine) error
}

type migration struct {
	description string
	migrate     func(*xorm.Engine) error
}

// NewMigration creates a new migration
func NewMigration(desc string, fn func(*xorm.Engine) error) Migration {
	return &migration{desc, fn}
}

// Description returns the migration's description
func (m *migration) Description() string {
	return m.description
}

// Migrate executes the migration
func (m *migration) Migrate(x *xorm.Engine) error {
	return m.migrate(x)
}

// Version describes the version table. Should have only one row with id==1
type Version struct {
	ID      int64 `xorm:"pk autoincr"`
	Version int64
}

// This is a sequence of migrations. Add new migrations to the bottom of the list.
// If you want to "retire" a migration, remove it from the top of the list and
// update minDBVersion accordingly
var migrations = []Migration{

	// Gitea 1.5.0 ends at v69

	// v70 -> v71
	NewMigration("add issue_dependencies", addIssueDependencies),
	// v71 -> v72
	NewMigration("protect each scratch token", addScratchHash),
	// v72 -> v73
	NewMigration("add review", addReview),

	// Gitea 1.6.0 ends at v73

	// v73 -> v74
	NewMigration("add must_change_password column for users table", addMustChangePassword),
	// v74 -> v75
	NewMigration("add approval whitelists to protected branches", addApprovalWhitelistsToProtectedBranches),
	// v75 -> v76
	NewMigration("clear nonused data which not deleted when user was deleted", clearNonusedData),

	// Gitea 1.7.0 ends at v76

	// v76 -> v77
	NewMigration("add pull request rebase with merge commit", addPullRequestRebaseWithMerge),
	// v77 -> v78
	NewMigration("add theme to users", addUserDefaultTheme),
	// v78 -> v79
	NewMigration("rename repo is_bare to repo is_empty", renameRepoIsBareToIsEmpty),
	// v79 -> v80
	NewMigration("add can close issues via commit in any branch", addCanCloseIssuesViaCommitInAnyBranch),
	// v80 -> v81
	NewMigration("add is locked to issues", addIsLockedToIssues),
	// v81 -> v82
	NewMigration("update U2F counter type", changeU2FCounterType),

	// Gitea 1.8.0 ends at v82

	// v82 -> v83
	NewMigration("hot fix for wrong release sha1 on release table", fixReleaseSha1OnReleaseTable),
	// v83 -> v84
	NewMigration("add uploader id for table attachment", addUploaderIDForAttachment),
	// v84 -> v85
	NewMigration("add table to store original imported gpg keys", addGPGKeyImport),
	// v85 -> v86
	NewMigration("hash application token", hashAppToken),
	// v86 -> v87
	NewMigration("add http method to webhook", addHTTPMethodToWebhook),
	// v87 -> v88
	NewMigration("add avatar field to repository", addAvatarFieldToRepository),

	// Gitea 1.9.0 ends at v88

	// v88 -> v89
	NewMigration("add commit status context field to commit_status", addCommitStatusContext),
	// v89 -> v90
	NewMigration("add original author/url migration info to issues, comments, and repo ", addOriginalMigrationInfo),
	// v90 -> v91
	NewMigration("change length of some repository columns", changeSomeColumnsLengthOfRepo),
	// v91 -> v92
	NewMigration("add index on owner_id of repository and type, review_id of comment", addIndexOnRepositoryAndComment),
	// v92 -> v93
	NewMigration("remove orphaned repository index statuses", removeLingeringIndexStatus),
	// v93 -> v94
	NewMigration("add email notification enabled preference to user", addEmailNotificationEnabledToUser),
	// v94 -> v95
	NewMigration("add enable_status_check, status_check_contexts to protected_branch", addStatusCheckColumnsForProtectedBranches),
	// v95 -> v96
	NewMigration("add table columns for cross referencing issues", addCrossReferenceColumns),
	// v96 -> v97
	NewMigration("delete orphaned attachments", deleteOrphanedAttachments),
	// v97 -> v98
	NewMigration("add repo_admin_change_team_access to user", addRepoAdminChangeTeamAccessColumnForUser),
	// v98 -> v99
	NewMigration("add original author name and id on migrated release", addOriginalAuthorOnMigratedReleases),
	// v99 -> v100
	NewMigration("add task table and status column for repository table", addTaskTable),
	// v100 -> v101
	NewMigration("update migration repositories' service type", updateMigrationServiceTypes),
	// v101 -> v102
	NewMigration("change length of some external login users columns", changeSomeColumnsLengthOfExternalLoginUser),

	// Gitea 1.10.0 ends at v102

	// v102 -> v103
	NewMigration("update migration repositories' service type", dropColumnHeadUserNameOnPullRequest),
	// v103 -> v104
	NewMigration("Add WhitelistDeployKeys to protected branch", addWhitelistDeployKeysToBranches),
	// v104 -> v105
	NewMigration("remove unnecessary columns from label", removeLabelUneededCols),
	// v105 -> v106
	NewMigration("add includes_all_repositories to teams", addTeamIncludesAllRepositories),
	// v106 -> v107
	NewMigration("add column `mode` to table watch", addModeColumnToWatch),
	// v107 -> v108
	NewMigration("Add template options to repository", addTemplateToRepo),
	// v108 -> v109
	NewMigration("Add comment_id on table notification", addCommentIDOnNotification),
	// v109 -> v110
	NewMigration("add can_create_org_repo to team", addCanCreateOrgRepoColumnForTeam),
	// v110 -> v111
	NewMigration("change review content type to text", changeReviewContentToText),
	// v111 -> v112
	NewMigration("update branch protection for can push and whitelist enable", addBranchProtectionCanPushAndEnableWhitelist),
	// v112 -> v113
	NewMigration("remove release attachments which repository deleted", removeAttachmentMissedRepo),
	// v113 -> v114
	NewMigration("new feature: change target branch of pull requests", featureChangeTargetBranch),
	// v114 -> v115
	NewMigration("Remove authentication credentials from stored URL", sanitizeOriginalURL),
	// v115 -> v116
	NewMigration("add user_id prefix to existing user avatar name", renameExistingUserAvatarName),
	// v116 -> v117
	NewMigration("Extend TrackedTimes", extendTrackedTimes),

	// Gitea 1.11.0 ends at v117

	// v117 -> v118
	NewMigration("Add block on rejected reviews branch protection", addBlockOnRejectedReviews),
	// v118 -> v119
	NewMigration("Add commit id and stale to reviews", addReviewCommitAndStale),
	// v119 -> v120
	NewMigration("Fix migrated repositories' git service type", fixMigratedRepositoryServiceType),
	// v120 -> v121
	NewMigration("Add owner_name on table repository", addOwnerNameOnRepository),
	// v121 -> v122
	NewMigration("add is_restricted column for users table", addIsRestricted),
	// v122 -> v123
	NewMigration("Add Require Signed Commits to ProtectedBranch", addRequireSignedCommits),
	// v123 -> v124
	NewMigration("Add original information for reactions", addReactionOriginals),
	// v124 -> v125
	NewMigration("Add columns to user and repository", addUserRepoMissingColumns),
	// v125 -> v126
	NewMigration("Add some columns on review for migration", addReviewMigrateInfo),
	// v126 -> v127
	NewMigration("Fix topic repository count", fixTopicRepositoryCount),
	// v127 -> v128
	NewMigration("add repository code language statistics", addLanguageStats),
	// v128 -> v129
	NewMigration("fix merge base for pull requests", fixMergeBase),
	// v129 -> v130
	NewMigration("remove dependencies from deleted repositories", purgeUnusedDependencies),
	// v130 -> v131
	NewMigration("Expand webhooks for more granularity", expandWebhooks),
	// v131 -> v132
	NewMigration("Add IsSystemWebhook column to webhooks table", addSystemWebhookColumn),
	// v132 -> v133
	NewMigration("Add Branch Protection Protected Files Column", addBranchProtectionProtectedFilesColumn),
	// v133 -> v134
	NewMigration("Add EmailHash Table", addEmailHashTable),
	// v134 -> v135
	NewMigration("Refix merge base for merged pull requests", refixMergeBase),
	// v135 -> v136
	NewMigration("Add OrgID column to Labels table", addOrgIDLabelColumn),
	// v136 -> v137
	NewMigration("Add CommitsAhead and CommitsBehind Column to PullRequest Table", addCommitDivergenceToPulls),
	// v137 -> v138
	NewMigration("Add Branch Protection Block Outdated Branch", addBlockOnOutdatedBranch),
	// v138 -> v139
	NewMigration("Add ResolveDoerID to Comment table", addResolveDoerIDCommentColumn),
	// v139 -> v140
	NewMigration("prepend refs/heads/ to issue refs", prependRefsHeadsToIssueRefs),

	// Gitea 1.12.0 ends at v140

	// v140 -> v141
	NewMigration("Save detected language file size to database instead of percent", fixLanguageStatsToSaveSize),
	// v141 -> v142
	NewMigration("Add KeepActivityPrivate to User table", addKeepActivityPrivateUserColumn),
	// v142 -> v143
	NewMigration("Ensure Repository.IsArchived is not null", setIsArchivedToFalse),
	// v143 -> v144
	NewMigration("recalculate Stars number for all user", recalculateStars),
	// v144 -> v145
	NewMigration("update Matrix Webhook http method to 'PUT'", updateMatrixWebhookHTTPMethod),
	// v145 -> v146
	NewMigration("Increase Language field to 50 in LanguageStats", increaseLanguageField),
	// v146 -> v147
	NewMigration("Add projects info to repository table", addProjectsInfo),
	// v147 -> v148
	NewMigration("create review for 0 review id code comments", createReviewsForCodeComments),
	// v148 -> v149
	NewMigration("remove issue dependency comments who refer to non existing issues", purgeInvalidDependenciesComments),
	// v149 -> v150
	NewMigration("Add Created and Updated to Milestone table", addCreatedAndUpdatedToMilestones),
	// v150 -> v151
	NewMigration("add primary key to repo_topic", addPrimaryKeyToRepoTopic),
	// v151 -> v152
	NewMigration("set default password algorithm to Argon2", setDefaultPasswordToArgon2),
	// v152 -> v153
	NewMigration("add TrustModel field to Repository", addTrustModelToRepository),
	// v153 > v154
	NewMigration("add Team review request support", addTeamReviewRequestSupport),
	// v154 > v155
	NewMigration("add timestamps to Star, Label, Follow, Watch and Collaboration", addTimeStamps),

	// Gitea 1.13.0 ends at v155

	// v155 -> v156
	NewMigration("add changed_protected_files column for pull_request table", addChangedProtectedFilesPullRequestColumn),
	// v156 -> v157
	NewMigration("fix publisher ID for tag releases", fixPublisherIDforTagReleases),
	// v157 -> v158
	NewMigration("ensure repo topics are up-to-date", fixRepoTopics),
	// v158 -> v159
	NewMigration("code comment replies should have the commitID of the review they are replying to", updateCodeCommentReplies),
	// v159 -> v160
	NewMigration("update reactions constraint", updateReactionConstraint),
	// v160 -> v161
	NewMigration("Add block on official review requests branch protection", addBlockOnOfficialReviewRequests),
	// v161 -> v162
	NewMigration("Convert task type from int to string", convertTaskTypeToString),
	// v162 -> v163
	NewMigration("Convert webhook task type from int to string", convertWebhookTaskTypeToString),
	// v163 -> v164
	NewMigration("Convert topic name from 25 to 50", convertTopicNameFrom25To50),
	// v164 -> v165
	NewMigration("Add scope and nonce columns to oauth2_grant table", addScopeAndNonceColumnsToOAuth2Grant),
	// v165 -> v166
	NewMigration("Convert hook task type from char(16) to varchar(16) and trim the column", convertHookTaskTypeToVarcharAndTrim),
	// v166 -> v167
	NewMigration("Where Password is Valid with Empty String delete it", recalculateUserEmptyPWD),
	// v167 -> v168
	NewMigration("Add user redirect", addUserRedirect),
	// v168 -> v169
	NewMigration("Recreate user table to fix default values", recreateUserTableToFixDefaultValues),
	// v169 -> v170
	NewMigration("Update DeleteBranch comments to set the old_ref to the commit_sha", commentTypeDeleteBranchUseOldRef),
	// v170 -> v171
	NewMigration("Add Dismissed to Review table", addDismissedReviewColumn),
	// v171 -> v172
	NewMigration("Add Sorting to ProjectBoard table", addSortingColToProjectBoard),
	// v172 -> v173
	NewMigration("Add sessions table for go-chi/session", addSessionTable),
	// v173 -> v174
	NewMigration("Add time_id column to Comment", addTimeIDCommentColumn),
	// v174 -> v175
	NewMigration("Create repo transfer table", addRepoTransfer),
	// v175 -> v176
	NewMigration("Fix Postgres ID Sequences broken by recreate-table", fixPostgresIDSequences),
	// v176 -> v177
	NewMigration("Remove invalid labels from comments", removeInvalidLabels),
	// v177 -> v178
	NewMigration("Delete orphaned IssueLabels", deleteOrphanedIssueLabels),

	// Gitea 1.14.0 ends at v178

	// v178 -> v179
	NewMigration("Add LFS columns to Mirror", addLFSMirrorColumns),
	// v179 -> v180
	NewMigration("Convert avatar url to text", convertAvatarURLToText),
	// v180 -> v181
	NewMigration("Delete credentials from past migrations", deleteMigrationCredentials),
	// v181 -> v182
	NewMigration("Always save primary email on email address table", addPrimaryEmail2EmailAddress),
	// v182 -> v183
	NewMigration("Add issue resource index table", addIssueResourceIndexTable),
	// v183 -> v184
	NewMigration("Create PushMirror table", createPushMirrorTable),
	// v184 -> v185
	NewMigration("Rename Task errors to message", renameTaskErrorsToMessage),
	// v185 -> v186
	NewMigration("Add new table repo_archiver", addRepoArchiver),
	// v186 -> v187
	NewMigration("Create protected tag table", createProtectedTagTable),
	// v187 -> v188
	NewMigration("Drop unneeded webhook related columns", dropWebhookColumns),
	// v188 -> v189
	NewMigration("Add key is verified to gpg key", addKeyIsVerified),

	// Gitea 1.15.0 ends at v189

	// v189 -> v190
	NewMigration("Unwrap ldap.Sources", unwrapLDAPSourceCfg),
	// v190 -> v191
	NewMigration("Add agit flow pull request support", addAgitFlowPullRequest),
	// v191 -> v192
	NewMigration("Alter issue/comment table TEXT fields to LONGTEXT", alterIssueAndCommentTextFieldsToLongText),
	// v192 -> v193
	NewMigration("RecreateIssueResourceIndexTable to have a primary key instead of an unique index", recreateIssueResourceIndexTable),
	// v193 -> v194
	NewMigration("Add repo id column for attachment table", addRepoIDForAttachment),
	// v194 -> v195
	NewMigration("Add Branch Protection Unprotected Files Column", addBranchProtectionUnprotectedFilesColumn),
	// v195 -> v196
	NewMigration("Add table commit_status_index", addTableCommitStatusIndex),
	// v196 -> v197
	NewMigration("Add Color to ProjectBoard table", addColorColToProjectBoard),
	// v197 -> v198
<<<<<<< HEAD
	NewMigration("Add package tables", addPackageTables),
=======
	NewMigration("Add renamed_branch table", addRenamedBranchTable),
>>>>>>> ff9a8a22
}

// GetCurrentDBVersion returns the current db version
func GetCurrentDBVersion(x *xorm.Engine) (int64, error) {
	if err := x.Sync(new(Version)); err != nil {
		return -1, fmt.Errorf("sync: %v", err)
	}

	currentVersion := &Version{ID: 1}
	has, err := x.Get(currentVersion)
	if err != nil {
		return -1, fmt.Errorf("get: %v", err)
	}
	if !has {
		return -1, nil
	}
	return currentVersion.Version, nil
}

// ExpectedVersion returns the expected db version
func ExpectedVersion() int64 {
	return int64(minDBVersion + len(migrations))
}

// EnsureUpToDate will check if the db is at the correct version
func EnsureUpToDate(x *xorm.Engine) error {
	currentDB, err := GetCurrentDBVersion(x)
	if err != nil {
		return err
	}

	if currentDB < 0 {
		return fmt.Errorf("Database has not been initialised")
	}

	if minDBVersion > currentDB {
		return fmt.Errorf("DB version %d (<= %d) is too old for auto-migration. Upgrade to Gitea 1.6.4 first then upgrade to this version", currentDB, minDBVersion)
	}

	expected := ExpectedVersion()

	if currentDB != expected {
		return fmt.Errorf(`Current database version %d is not equal to the expected version %d. Please run "gitea [--config /path/to/app.ini] migrate" to update the database version`, currentDB, expected)
	}

	return nil
}

// Migrate database to current version
func Migrate(x *xorm.Engine) error {
	// Set a new clean the default mapper to GonicMapper as that is the default for Gitea.
	x.SetMapper(names.GonicMapper{})
	if err := x.Sync(new(Version)); err != nil {
		return fmt.Errorf("sync: %v", err)
	}

	currentVersion := &Version{ID: 1}
	has, err := x.Get(currentVersion)
	if err != nil {
		return fmt.Errorf("get: %v", err)
	} else if !has {
		// If the version record does not exist we think
		// it is a fresh installation and we can skip all migrations.
		currentVersion.ID = 0
		currentVersion.Version = int64(minDBVersion + len(migrations))

		if _, err = x.InsertOne(currentVersion); err != nil {
			return fmt.Errorf("insert: %v", err)
		}
	}

	v := currentVersion.Version
	if minDBVersion > v {
		log.Fatal(`Gitea no longer supports auto-migration from your previously installed version.
Please try upgrading to a lower version first (suggested v1.6.4), then upgrade to this version.`)
		return nil
	}

	// Downgrading Gitea's database version not supported
	if int(v-minDBVersion) > len(migrations) {
		msg := fmt.Sprintf("Downgrading database version from '%d' to '%d' is not supported and may result in loss of data integrity.\nIf you really know what you're doing, execute `UPDATE version SET version=%d WHERE id=1;`\n",
			v, minDBVersion+len(migrations), minDBVersion+len(migrations))
		fmt.Fprint(os.Stderr, msg)
		log.Fatal(msg)
		return nil
	}

	// Migrate
	for i, m := range migrations[v-minDBVersion:] {
		log.Info("Migration[%d]: %s", v+int64(i), m.Description())
		// Reset the mapper between each migration - migrations are not supposed to depend on each other
		x.SetMapper(names.GonicMapper{})
		if err = m.Migrate(x); err != nil {
			return fmt.Errorf("migration[%d]: %s failed: %v", v+int64(i), m.Description(), err)
		}
		currentVersion.Version = v + int64(i) + 1
		if _, err = x.ID(1).Update(currentVersion); err != nil {
			return err
		}
	}
	return nil
}

// RecreateTables will recreate the tables for the provided beans using the newly provided bean definition and move all data to that new table
// WARNING: YOU MUST PROVIDE THE FULL BEAN DEFINITION
func RecreateTables(beans ...interface{}) func(*xorm.Engine) error {
	return func(x *xorm.Engine) error {
		sess := x.NewSession()
		defer sess.Close()
		if err := sess.Begin(); err != nil {
			return err
		}
		sess = sess.StoreEngine("InnoDB")
		for _, bean := range beans {
			log.Info("Recreating Table: %s for Bean: %s", x.TableName(bean), reflect.Indirect(reflect.ValueOf(bean)).Type().Name())
			if err := recreateTable(sess, bean); err != nil {
				return err
			}
		}
		return sess.Commit()
	}
}

// recreateTable will recreate the table using the newly provided bean definition and move all data to that new table
// WARNING: YOU MUST PROVIDE THE FULL BEAN DEFINITION
// WARNING: YOU MUST COMMIT THE SESSION AT THE END
func recreateTable(sess *xorm.Session, bean interface{}) error {
	// TODO: This will not work if there are foreign keys

	tableName := sess.Engine().TableName(bean)
	tempTableName := fmt.Sprintf("tmp_recreate__%s", tableName)

	// We need to move the old table away and create a new one with the correct columns
	// We will need to do this in stages to prevent data loss
	//
	// First create the temporary table
	if err := sess.Table(tempTableName).CreateTable(bean); err != nil {
		log.Error("Unable to create table %s. Error: %v", tempTableName, err)
		return err
	}

	if err := sess.Table(tempTableName).CreateUniques(bean); err != nil {
		log.Error("Unable to create uniques for table %s. Error: %v", tempTableName, err)
		return err
	}

	if err := sess.Table(tempTableName).CreateIndexes(bean); err != nil {
		log.Error("Unable to create indexes for table %s. Error: %v", tempTableName, err)
		return err
	}

	// Work out the column names from the bean - these are the columns to select from the old table and install into the new table
	table, err := sess.Engine().TableInfo(bean)
	if err != nil {
		log.Error("Unable to get table info. Error: %v", err)

		return err
	}
	newTableColumns := table.Columns()
	if len(newTableColumns) == 0 {
		return fmt.Errorf("no columns in new table")
	}
	hasID := false
	for _, column := range newTableColumns {
		hasID = hasID || (column.IsPrimaryKey && column.IsAutoIncrement)
	}

	if hasID && setting.Database.UseMSSQL {
		if _, err := sess.Exec(fmt.Sprintf("SET IDENTITY_INSERT `%s` ON", tempTableName)); err != nil {
			log.Error("Unable to set identity insert for table %s. Error: %v", tempTableName, err)
			return err
		}
	}

	sqlStringBuilder := &strings.Builder{}
	_, _ = sqlStringBuilder.WriteString("INSERT INTO `")
	_, _ = sqlStringBuilder.WriteString(tempTableName)
	_, _ = sqlStringBuilder.WriteString("` (`")
	_, _ = sqlStringBuilder.WriteString(newTableColumns[0].Name)
	_, _ = sqlStringBuilder.WriteString("`")
	for _, column := range newTableColumns[1:] {
		_, _ = sqlStringBuilder.WriteString(", `")
		_, _ = sqlStringBuilder.WriteString(column.Name)
		_, _ = sqlStringBuilder.WriteString("`")
	}
	_, _ = sqlStringBuilder.WriteString(")")
	_, _ = sqlStringBuilder.WriteString(" SELECT ")
	if newTableColumns[0].Default != "" {
		_, _ = sqlStringBuilder.WriteString("COALESCE(`")
		_, _ = sqlStringBuilder.WriteString(newTableColumns[0].Name)
		_, _ = sqlStringBuilder.WriteString("`, ")
		_, _ = sqlStringBuilder.WriteString(newTableColumns[0].Default)
		_, _ = sqlStringBuilder.WriteString(")")
	} else {
		_, _ = sqlStringBuilder.WriteString("`")
		_, _ = sqlStringBuilder.WriteString(newTableColumns[0].Name)
		_, _ = sqlStringBuilder.WriteString("`")
	}

	for _, column := range newTableColumns[1:] {
		if column.Default != "" {
			_, _ = sqlStringBuilder.WriteString(", COALESCE(`")
			_, _ = sqlStringBuilder.WriteString(column.Name)
			_, _ = sqlStringBuilder.WriteString("`, ")
			_, _ = sqlStringBuilder.WriteString(column.Default)
			_, _ = sqlStringBuilder.WriteString(")")
		} else {
			_, _ = sqlStringBuilder.WriteString(", `")
			_, _ = sqlStringBuilder.WriteString(column.Name)
			_, _ = sqlStringBuilder.WriteString("`")
		}
	}
	_, _ = sqlStringBuilder.WriteString(" FROM `")
	_, _ = sqlStringBuilder.WriteString(tableName)
	_, _ = sqlStringBuilder.WriteString("`")

	if _, err := sess.Exec(sqlStringBuilder.String()); err != nil {
		log.Error("Unable to set copy data in to temp table %s. Error: %v", tempTableName, err)
		return err
	}

	if hasID && setting.Database.UseMSSQL {
		if _, err := sess.Exec(fmt.Sprintf("SET IDENTITY_INSERT `%s` OFF", tempTableName)); err != nil {
			log.Error("Unable to switch off identity insert for table %s. Error: %v", tempTableName, err)
			return err
		}
	}

	switch {
	case setting.Database.UseSQLite3:
		// SQLite will drop all the constraints on the old table
		if _, err := sess.Exec(fmt.Sprintf("DROP TABLE `%s`", tableName)); err != nil {
			log.Error("Unable to drop old table %s. Error: %v", tableName, err)
			return err
		}

		if err := sess.Table(tempTableName).DropIndexes(bean); err != nil {
			log.Error("Unable to drop indexes on temporary table %s. Error: %v", tempTableName, err)
			return err
		}

		if _, err := sess.Exec(fmt.Sprintf("ALTER TABLE `%s` RENAME TO `%s`", tempTableName, tableName)); err != nil {
			log.Error("Unable to rename %s to %s. Error: %v", tempTableName, tableName, err)
			return err
		}

		if err := sess.Table(tableName).CreateIndexes(bean); err != nil {
			log.Error("Unable to recreate indexes on table %s. Error: %v", tableName, err)
			return err
		}

		if err := sess.Table(tableName).CreateUniques(bean); err != nil {
			log.Error("Unable to recreate uniques on table %s. Error: %v", tableName, err)
			return err
		}

	case setting.Database.UseMySQL:
		// MySQL will drop all the constraints on the old table
		if _, err := sess.Exec(fmt.Sprintf("DROP TABLE `%s`", tableName)); err != nil {
			log.Error("Unable to drop old table %s. Error: %v", tableName, err)
			return err
		}

		if err := sess.Table(tempTableName).DropIndexes(bean); err != nil {
			log.Error("Unable to drop indexes on temporary table %s. Error: %v", tempTableName, err)
			return err
		}

		// SQLite and MySQL will move all the constraints from the temporary table to the new table
		if _, err := sess.Exec(fmt.Sprintf("ALTER TABLE `%s` RENAME TO `%s`", tempTableName, tableName)); err != nil {
			log.Error("Unable to rename %s to %s. Error: %v", tempTableName, tableName, err)
			return err
		}

		if err := sess.Table(tableName).CreateIndexes(bean); err != nil {
			log.Error("Unable to recreate indexes on table %s. Error: %v", tableName, err)
			return err
		}

		if err := sess.Table(tableName).CreateUniques(bean); err != nil {
			log.Error("Unable to recreate uniques on table %s. Error: %v", tableName, err)
			return err
		}
	case setting.Database.UsePostgreSQL:
		var originalSequences []string
		type sequenceData struct {
			LastValue int  `xorm:"'last_value'"`
			IsCalled  bool `xorm:"'is_called'"`
		}
		sequenceMap := map[string]sequenceData{}

		schema := sess.Engine().Dialect().URI().Schema
		sess.Engine().SetSchema("")
		if err := sess.Table("information_schema.sequences").Cols("sequence_name").Where("sequence_name LIKE ? || '_%' AND sequence_catalog = ?", tableName, setting.Database.Name).Find(&originalSequences); err != nil {
			log.Error("Unable to rename %s to %s. Error: %v", tempTableName, tableName, err)
			return err
		}
		sess.Engine().SetSchema(schema)

		for _, sequence := range originalSequences {
			sequenceData := sequenceData{}
			if _, err := sess.Table(sequence).Cols("last_value", "is_called").Get(&sequenceData); err != nil {
				log.Error("Unable to get last_value and is_called from %s. Error: %v", sequence, err)
				return err
			}
			sequenceMap[sequence] = sequenceData

		}

		// CASCADE causes postgres to drop all the constraints on the old table
		if _, err := sess.Exec(fmt.Sprintf("DROP TABLE `%s` CASCADE", tableName)); err != nil {
			log.Error("Unable to drop old table %s. Error: %v", tableName, err)
			return err
		}

		// CASCADE causes postgres to move all the constraints from the temporary table to the new table
		if _, err := sess.Exec(fmt.Sprintf("ALTER TABLE `%s` RENAME TO `%s`", tempTableName, tableName)); err != nil {
			log.Error("Unable to rename %s to %s. Error: %v", tempTableName, tableName, err)
			return err
		}

		var indices []string
		sess.Engine().SetSchema("")
		if err := sess.Table("pg_indexes").Cols("indexname").Where("tablename = ? ", tableName).Find(&indices); err != nil {
			log.Error("Unable to rename %s to %s. Error: %v", tempTableName, tableName, err)
			return err
		}
		sess.Engine().SetSchema(schema)

		for _, index := range indices {
			newIndexName := strings.Replace(index, "tmp_recreate__", "", 1)
			if _, err := sess.Exec(fmt.Sprintf("ALTER INDEX `%s` RENAME TO `%s`", index, newIndexName)); err != nil {
				log.Error("Unable to rename %s to %s. Error: %v", index, newIndexName, err)
				return err
			}
		}

		var sequences []string
		sess.Engine().SetSchema("")
		if err := sess.Table("information_schema.sequences").Cols("sequence_name").Where("sequence_name LIKE 'tmp_recreate__' || ? || '_%' AND sequence_catalog = ?", tableName, setting.Database.Name).Find(&sequences); err != nil {
			log.Error("Unable to rename %s to %s. Error: %v", tempTableName, tableName, err)
			return err
		}
		sess.Engine().SetSchema(schema)

		for _, sequence := range sequences {
			newSequenceName := strings.Replace(sequence, "tmp_recreate__", "", 1)
			if _, err := sess.Exec(fmt.Sprintf("ALTER SEQUENCE `%s` RENAME TO `%s`", sequence, newSequenceName)); err != nil {
				log.Error("Unable to rename %s sequence to %s. Error: %v", sequence, newSequenceName, err)
				return err
			}
			val, ok := sequenceMap[newSequenceName]
			if newSequenceName == tableName+"_id_seq" {
				if ok && val.LastValue != 0 {
					if _, err := sess.Exec(fmt.Sprintf("SELECT setval('%s', %d, %t)", newSequenceName, val.LastValue, val.IsCalled)); err != nil {
						log.Error("Unable to reset %s to %d. Error: %v", newSequenceName, val, err)
						return err
					}
				} else {
					// We're going to try to guess this
					if _, err := sess.Exec(fmt.Sprintf("SELECT setval('%s', COALESCE((SELECT MAX(id)+1 FROM `%s`), 1), false)", newSequenceName, tableName)); err != nil {
						log.Error("Unable to reset %s. Error: %v", newSequenceName, err)
						return err
					}
				}
			} else if ok {
				if _, err := sess.Exec(fmt.Sprintf("SELECT setval('%s', %d, %t)", newSequenceName, val.LastValue, val.IsCalled)); err != nil {
					log.Error("Unable to reset %s to %d. Error: %v", newSequenceName, val, err)
					return err
				}
			}

		}

	case setting.Database.UseMSSQL:
		// MSSQL will drop all the constraints on the old table
		if _, err := sess.Exec(fmt.Sprintf("DROP TABLE `%s`", tableName)); err != nil {
			log.Error("Unable to drop old table %s. Error: %v", tableName, err)
			return err
		}

		// MSSQL sp_rename will move all the constraints from the temporary table to the new table
		if _, err := sess.Exec(fmt.Sprintf("sp_rename `%s`,`%s`", tempTableName, tableName)); err != nil {
			log.Error("Unable to rename %s to %s. Error: %v", tempTableName, tableName, err)
			return err
		}

	default:
		log.Fatal("Unrecognized DB")
	}
	return nil
}

// WARNING: YOU MUST COMMIT THE SESSION AT THE END
func dropTableColumns(sess *xorm.Session, tableName string, columnNames ...string) (err error) {
	if tableName == "" || len(columnNames) == 0 {
		return nil
	}
	// TODO: This will not work if there are foreign keys

	switch {
	case setting.Database.UseSQLite3:
		// First drop the indexes on the columns
		res, errIndex := sess.Query(fmt.Sprintf("PRAGMA index_list(`%s`)", tableName))
		if errIndex != nil {
			return errIndex
		}
		for _, row := range res {
			indexName := row["name"]
			indexRes, err := sess.Query(fmt.Sprintf("PRAGMA index_info(`%s`)", indexName))
			if err != nil {
				return err
			}
			if len(indexRes) != 1 {
				continue
			}
			indexColumn := string(indexRes[0]["name"])
			for _, name := range columnNames {
				if name == indexColumn {
					_, err := sess.Exec(fmt.Sprintf("DROP INDEX `%s`", indexName))
					if err != nil {
						return err
					}
				}
			}
		}

		// Here we need to get the columns from the original table
		sql := fmt.Sprintf("SELECT sql FROM sqlite_master WHERE tbl_name='%s' and type='table'", tableName)
		res, err := sess.Query(sql)
		if err != nil {
			return err
		}
		tableSQL := string(res[0]["sql"])

		// Separate out the column definitions
		tableSQL = tableSQL[strings.Index(tableSQL, "("):]

		// Remove the required columnNames
		for _, name := range columnNames {
			tableSQL = regexp.MustCompile(regexp.QuoteMeta("`"+name+"`")+"[^`,)]*?[,)]").ReplaceAllString(tableSQL, "")
		}

		// Ensure the query is ended properly
		tableSQL = strings.TrimSpace(tableSQL)
		if tableSQL[len(tableSQL)-1] != ')' {
			if tableSQL[len(tableSQL)-1] == ',' {
				tableSQL = tableSQL[:len(tableSQL)-1]
			}
			tableSQL += ")"
		}

		// Find all the columns in the table
		columns := regexp.MustCompile("`([^`]*)`").FindAllString(tableSQL, -1)

		tableSQL = fmt.Sprintf("CREATE TABLE `new_%s_new` ", tableName) + tableSQL
		if _, err := sess.Exec(tableSQL); err != nil {
			return err
		}

		// Now restore the data
		columnsSeparated := strings.Join(columns, ",")
		insertSQL := fmt.Sprintf("INSERT INTO `new_%s_new` (%s) SELECT %s FROM %s", tableName, columnsSeparated, columnsSeparated, tableName)
		if _, err := sess.Exec(insertSQL); err != nil {
			return err
		}

		// Now drop the old table
		if _, err := sess.Exec(fmt.Sprintf("DROP TABLE `%s`", tableName)); err != nil {
			return err
		}

		// Rename the table
		if _, err := sess.Exec(fmt.Sprintf("ALTER TABLE `new_%s_new` RENAME TO `%s`", tableName, tableName)); err != nil {
			return err
		}

	case setting.Database.UsePostgreSQL:
		cols := ""
		for _, col := range columnNames {
			if cols != "" {
				cols += ", "
			}
			cols += "DROP COLUMN `" + col + "` CASCADE"
		}
		if _, err := sess.Exec(fmt.Sprintf("ALTER TABLE `%s` %s", tableName, cols)); err != nil {
			return fmt.Errorf("Drop table `%s` columns %v: %v", tableName, columnNames, err)
		}
	case setting.Database.UseMySQL:
		// Drop indexes on columns first
		sql := fmt.Sprintf("SHOW INDEX FROM %s WHERE column_name IN ('%s')", tableName, strings.Join(columnNames, "','"))
		res, err := sess.Query(sql)
		if err != nil {
			return err
		}
		for _, index := range res {
			indexName := index["column_name"]
			if len(indexName) > 0 {
				_, err := sess.Exec(fmt.Sprintf("DROP INDEX `%s` ON `%s`", indexName, tableName))
				if err != nil {
					return err
				}
			}
		}

		// Now drop the columns
		cols := ""
		for _, col := range columnNames {
			if cols != "" {
				cols += ", "
			}
			cols += "DROP COLUMN `" + col + "`"
		}
		if _, err := sess.Exec(fmt.Sprintf("ALTER TABLE `%s` %s", tableName, cols)); err != nil {
			return fmt.Errorf("Drop table `%s` columns %v: %v", tableName, columnNames, err)
		}
	case setting.Database.UseMSSQL:
		cols := ""
		for _, col := range columnNames {
			if cols != "" {
				cols += ", "
			}
			cols += "`" + strings.ToLower(col) + "`"
		}
		sql := fmt.Sprintf("SELECT Name FROM sys.default_constraints WHERE parent_object_id = OBJECT_ID('%[1]s') AND parent_column_id IN (SELECT column_id FROM sys.columns WHERE LOWER(name) IN (%[2]s) AND object_id = OBJECT_ID('%[1]s'))",
			tableName, strings.ReplaceAll(cols, "`", "'"))
		constraints := make([]string, 0)
		if err := sess.SQL(sql).Find(&constraints); err != nil {
			return fmt.Errorf("Find constraints: %v", err)
		}
		for _, constraint := range constraints {
			if _, err := sess.Exec(fmt.Sprintf("ALTER TABLE `%s` DROP CONSTRAINT `%s`", tableName, constraint)); err != nil {
				return fmt.Errorf("Drop table `%s` default constraint `%s`: %v", tableName, constraint, err)
			}
		}
		sql = fmt.Sprintf("SELECT DISTINCT Name FROM sys.indexes INNER JOIN sys.index_columns ON indexes.index_id = index_columns.index_id AND indexes.object_id = index_columns.object_id WHERE indexes.object_id = OBJECT_ID('%[1]s') AND index_columns.column_id IN (SELECT column_id FROM sys.columns WHERE LOWER(name) IN (%[2]s) AND object_id = OBJECT_ID('%[1]s'))",
			tableName, strings.ReplaceAll(cols, "`", "'"))
		constraints = make([]string, 0)
		if err := sess.SQL(sql).Find(&constraints); err != nil {
			return fmt.Errorf("Find constraints: %v", err)
		}
		for _, constraint := range constraints {
			if _, err := sess.Exec(fmt.Sprintf("DROP INDEX `%[2]s` ON `%[1]s`", tableName, constraint)); err != nil {
				return fmt.Errorf("Drop index `%[2]s` on `%[1]s`: %v", tableName, constraint, err)
			}
		}

		if _, err := sess.Exec(fmt.Sprintf("ALTER TABLE `%s` DROP COLUMN %s", tableName, cols)); err != nil {
			return fmt.Errorf("Drop table `%s` columns %v: %v", tableName, columnNames, err)
		}
	default:
		log.Fatal("Unrecognized DB")
	}

	return nil
}

// modifyColumn will modify column's type or other propertity. SQLITE is not supported
func modifyColumn(x *xorm.Engine, tableName string, col *schemas.Column) error {
	var indexes map[string]*schemas.Index
	var err error
	// MSSQL have to remove index at first, otherwise alter column will fail
	// ref. https://sqlzealots.com/2018/05/09/error-message-the-index-is-dependent-on-column-alter-table-alter-column-failed-because-one-or-more-objects-access-this-column/
	if x.Dialect().URI().DBType == schemas.MSSQL {
		indexes, err = x.Dialect().GetIndexes(x.DB(), context.Background(), tableName)
		if err != nil {
			return err
		}

		for _, index := range indexes {
			_, err = x.Exec(x.Dialect().DropIndexSQL(tableName, index))
			if err != nil {
				return err
			}
		}
	}

	defer func() {
		for _, index := range indexes {
			_, err = x.Exec(x.Dialect().CreateIndexSQL(tableName, index))
			if err != nil {
				log.Error("Create index %s on table %s failed: %v", index.Name, tableName, err)
			}
		}
	}()

	alterSQL := x.Dialect().ModifyColumnSQL(tableName, col)
	if _, err := x.Exec(alterSQL); err != nil {
		return err
	}
	return nil
}<|MERGE_RESOLUTION|>--- conflicted
+++ resolved
@@ -347,11 +347,9 @@
 	// v196 -> v197
 	NewMigration("Add Color to ProjectBoard table", addColorColToProjectBoard),
 	// v197 -> v198
-<<<<<<< HEAD
+	NewMigration("Add renamed_branch table", addRenamedBranchTable),
+	// v198 -> v199
 	NewMigration("Add package tables", addPackageTables),
-=======
-	NewMigration("Add renamed_branch table", addRenamedBranchTable),
->>>>>>> ff9a8a22
 }
 
 // GetCurrentDBVersion returns the current db version
