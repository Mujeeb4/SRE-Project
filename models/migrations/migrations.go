// Copyright 2015 The Gogs Authors. All rights reserved.
// Copyright 2017 The Gitea Authors. All rights reserved.
// Use of this source code is governed by a MIT-style
// license that can be found in the LICENSE file.

package migrations

import (
	"context"
	"fmt"
	"os"
	"reflect"
	"regexp"
	"strings"

	"code.gitea.io/gitea/modules/log"
	"code.gitea.io/gitea/modules/setting"

	"xorm.io/xorm"
	"xorm.io/xorm/names"
	"xorm.io/xorm/schemas"
)

const minDBVersion = 70 // Gitea 1.5.3

// Migration describes on migration from lower version to high version
type Migration interface {
	Description() string
	Migrate(*xorm.Engine) error
}

type migration struct {
	description string
	migrate     func(*xorm.Engine) error
}

// NewMigration creates a new migration
func NewMigration(desc string, fn func(*xorm.Engine) error) Migration {
	return &migration{desc, fn}
}

// Description returns the migration's description
func (m *migration) Description() string {
	return m.description
}

// Migrate executes the migration
func (m *migration) Migrate(x *xorm.Engine) error {
	return m.migrate(x)
}

// Version describes the version table. Should have only one row with id==1
type Version struct {
	ID      int64 `xorm:"pk autoincr"`
	Version int64
}

// This is a sequence of migrations. Add new migrations to the bottom of the list.
// If you want to "retire" a migration, remove it from the top of the list and
// update minDBVersion accordingly
var migrations = []Migration{

	// Gitea 1.5.0 ends at v69

	// v70 -> v71
	NewMigration("add issue_dependencies", addIssueDependencies),
	// v71 -> v72
	NewMigration("protect each scratch token", addScratchHash),
	// v72 -> v73
	NewMigration("add review", addReview),

	// Gitea 1.6.0 ends at v73

	// v73 -> v74
	NewMigration("add must_change_password column for users table", addMustChangePassword),
	// v74 -> v75
	NewMigration("add approval whitelists to protected branches", addApprovalWhitelistsToProtectedBranches),
	// v75 -> v76
	NewMigration("clear nonused data which not deleted when user was deleted", clearNonusedData),

	// Gitea 1.7.0 ends at v76

	// v76 -> v77
	NewMigration("add pull request rebase with merge commit", addPullRequestRebaseWithMerge),
	// v77 -> v78
	NewMigration("add theme to users", addUserDefaultTheme),
	// v78 -> v79
	NewMigration("rename repo is_bare to repo is_empty", renameRepoIsBareToIsEmpty),
	// v79 -> v80
	NewMigration("add can close issues via commit in any branch", addCanCloseIssuesViaCommitInAnyBranch),
	// v80 -> v81
	NewMigration("add is locked to issues", addIsLockedToIssues),
	// v81 -> v82
	NewMigration("update U2F counter type", changeU2FCounterType),

	// Gitea 1.8.0 ends at v82

	// v82 -> v83
	NewMigration("hot fix for wrong release sha1 on release table", fixReleaseSha1OnReleaseTable),
	// v83 -> v84
	NewMigration("add uploader id for table attachment", addUploaderIDForAttachment),
	// v84 -> v85
	NewMigration("add table to store original imported gpg keys", addGPGKeyImport),
	// v85 -> v86
	NewMigration("hash application token", hashAppToken),
	// v86 -> v87
	NewMigration("add http method to webhook", addHTTPMethodToWebhook),
	// v87 -> v88
	NewMigration("add avatar field to repository", addAvatarFieldToRepository),

	// Gitea 1.9.0 ends at v88

	// v88 -> v89
	NewMigration("add commit status context field to commit_status", addCommitStatusContext),
	// v89 -> v90
	NewMigration("add original author/url migration info to issues, comments, and repo ", addOriginalMigrationInfo),
	// v90 -> v91
	NewMigration("change length of some repository columns", changeSomeColumnsLengthOfRepo),
	// v91 -> v92
	NewMigration("add index on owner_id of repository and type, review_id of comment", addIndexOnRepositoryAndComment),
	// v92 -> v93
	NewMigration("remove orphaned repository index statuses", removeLingeringIndexStatus),
	// v93 -> v94
	NewMigration("add email notification enabled preference to user", addEmailNotificationEnabledToUser),
	// v94 -> v95
	NewMigration("add enable_status_check, status_check_contexts to protected_branch", addStatusCheckColumnsForProtectedBranches),
	// v95 -> v96
	NewMigration("add table columns for cross referencing issues", addCrossReferenceColumns),
	// v96 -> v97
	NewMigration("delete orphaned attachments", deleteOrphanedAttachments),
	// v97 -> v98
	NewMigration("add repo_admin_change_team_access to user", addRepoAdminChangeTeamAccessColumnForUser),
	// v98 -> v99
	NewMigration("add original author name and id on migrated release", addOriginalAuthorOnMigratedReleases),
	// v99 -> v100
	NewMigration("add task table and status column for repository table", addTaskTable),
	// v100 -> v101
	NewMigration("update migration repositories' service type", updateMigrationServiceTypes),
	// v101 -> v102
	NewMigration("change length of some external login users columns", changeSomeColumnsLengthOfExternalLoginUser),

	// Gitea 1.10.0 ends at v102

	// v102 -> v103
	NewMigration("update migration repositories' service type", dropColumnHeadUserNameOnPullRequest),
	// v103 -> v104
	NewMigration("Add WhitelistDeployKeys to protected branch", addWhitelistDeployKeysToBranches),
	// v104 -> v105
	NewMigration("remove unnecessary columns from label", removeLabelUneededCols),
	// v105 -> v106
	NewMigration("add includes_all_repositories to teams", addTeamIncludesAllRepositories),
	// v106 -> v107
	NewMigration("add column `mode` to table watch", addModeColumnToWatch),
	// v107 -> v108
	NewMigration("Add template options to repository", addTemplateToRepo),
	// v108 -> v109
	NewMigration("Add comment_id on table notification", addCommentIDOnNotification),
	// v109 -> v110
	NewMigration("add can_create_org_repo to team", addCanCreateOrgRepoColumnForTeam),
	// v110 -> v111
	NewMigration("change review content type to text", changeReviewContentToText),
	// v111 -> v112
	NewMigration("update branch protection for can push and whitelist enable", addBranchProtectionCanPushAndEnableWhitelist),
	// v112 -> v113
	NewMigration("remove release attachments which repository deleted", removeAttachmentMissedRepo),
	// v113 -> v114
	NewMigration("new feature: change target branch of pull requests", featureChangeTargetBranch),
	// v114 -> v115
	NewMigration("Remove authentication credentials from stored URL", sanitizeOriginalURL),
	// v115 -> v116
	NewMigration("add user_id prefix to existing user avatar name", renameExistingUserAvatarName),
	// v116 -> v117
	NewMigration("Extend TrackedTimes", extendTrackedTimes),

	// Gitea 1.11.0 ends at v117

	// v117 -> v118
	NewMigration("Add block on rejected reviews branch protection", addBlockOnRejectedReviews),
	// v118 -> v119
	NewMigration("Add commit id and stale to reviews", addReviewCommitAndStale),
	// v119 -> v120
	NewMigration("Fix migrated repositories' git service type", fixMigratedRepositoryServiceType),
	// v120 -> v121
	NewMigration("Add owner_name on table repository", addOwnerNameOnRepository),
	// v121 -> v122
	NewMigration("add is_restricted column for users table", addIsRestricted),
	// v122 -> v123
	NewMigration("Add Require Signed Commits to ProtectedBranch", addRequireSignedCommits),
	// v123 -> v124
	NewMigration("Add original informations for reactions", addReactionOriginals),
	// v124 -> v125
	NewMigration("Add columns to user and repository", addUserRepoMissingColumns),
	// v125 -> v126
	NewMigration("Add some columns on review for migration", addReviewMigrateInfo),
	// v126 -> v127
	NewMigration("Fix topic repository count", fixTopicRepositoryCount),
	// v127 -> v128
	NewMigration("add repository code language statistics", addLanguageStats),
	// v128 -> v129
	NewMigration("fix merge base for pull requests", fixMergeBase),
	// v129 -> v130
	NewMigration("remove dependencies from deleted repositories", purgeUnusedDependencies),
	// v130 -> v131
	NewMigration("Expand webhooks for more granularity", expandWebhooks),
	// v131 -> v132
	NewMigration("Add IsSystemWebhook column to webhooks table", addSystemWebhookColumn),
	// v132 -> v133
	NewMigration("Add Branch Protection Protected Files Column", addBranchProtectionProtectedFilesColumn),
	// v133 -> v134
	NewMigration("Add EmailHash Table", addEmailHashTable),
	// v134 -> v135
	NewMigration("Refix merge base for merged pull requests", refixMergeBase),
	// v135 -> v136
	NewMigration("Add OrgID column to Labels table", addOrgIDLabelColumn),
<<<<<<< HEAD
	// V136 -> 137
	NewMigration("create repo transfer table", addRepoTransfer),
=======
	// v136 -> v137
	NewMigration("Add CommitsAhead and CommitsBehind Column to PullRequest Table", addCommitDivergenceToPulls),
	// v137 -> v138
	NewMigration("Add Branch Protection Block Outdated Branch", addBlockOnOutdatedBranch),
	// v138 -> v139
	NewMigration("Add ResolveDoerID to Comment table", addResolveDoerIDCommentColumn),
	// v139 -> v140
	NewMigration("prepend refs/heads/ to issue refs", prependRefsHeadsToIssueRefs),

	// Gitea 1.12.0 ends at v140

	// v140 -> v141
	NewMigration("Save detected language file size to database instead of percent", fixLanguageStatsToSaveSize),
	// v141 -> v142
	NewMigration("Add KeepActivityPrivate to User table", addKeepActivityPrivateUserColumn),
	// v142 -> v143
	NewMigration("Ensure Repository.IsArchived is not null", setIsArchivedToFalse),
	// v143 -> v144
	NewMigration("recalculate Stars number for all user", recalculateStars),
	// v144 -> v145
	NewMigration("update Matrix Webhook http method to 'PUT'", updateMatrixWebhookHTTPMethod),
	// v145 -> v146
	NewMigration("Increase Language field to 50 in LanguageStats", increaseLanguageField),
	// v146 -> v147
	NewMigration("Add projects info to repository table", addProjectsInfo),
	// v147 -> v148
	NewMigration("create review for 0 review id code comments", createReviewsForCodeComments),
	// v148 -> v149
	NewMigration("remove issue dependency comments who refer to non existing issues", purgeInvalidDependenciesComments),
	// v149 -> v150
	NewMigration("Add Created and Updated to Milestone table", addCreatedAndUpdatedToMilestones),
	// v150 -> v151
	NewMigration("add primary key to repo_topic", addPrimaryKeyToRepoTopic),
	// v151 -> v152
	NewMigration("set default password algorithm to Argon2", setDefaultPasswordToArgon2),
	// v152 -> v153
	NewMigration("add TrustModel field to Repository", addTrustModelToRepository),
	// v153 > v154
	NewMigration("add Team review request support", addTeamReviewRequestSupport),
	// v154 > v155
	NewMigration("add timestamps to Star, Label, Follow, Watch and Collaboration", addTimeStamps),

	// Gitea 1.13.0 ends at v155

	// v155 -> v156
	NewMigration("add changed_protected_files column for pull_request table", addChangedProtectedFilesPullRequestColumn),
	// v156 -> v157
	NewMigration("fix publisher ID for tag releases", fixPublisherIDforTagReleases),
	// v157 -> v158
	NewMigration("ensure repo topics are up-to-date", fixRepoTopics),
	// v158 -> v159
	NewMigration("code comment replies should have the commitID of the review they are replying to", updateCodeCommentReplies),
	// v159 -> v160
	NewMigration("update reactions constraint", updateReactionConstraint),
	// v160 -> v161
	NewMigration("Add block on official review requests branch protection", addBlockOnOfficialReviewRequests),
	// v161 -> v162
	NewMigration("Convert task type from int to string", convertTaskTypeToString),
	// v162 -> v163
	NewMigration("Convert webhook task type from int to string", convertWebhookTaskTypeToString),
	// v163 -> v164
	NewMigration("Convert topic name from 25 to 50", convertTopicNameFrom25To50),
	// v164 -> v165
	NewMigration("Add scope and nonce columns to oauth2_grant table", addScopeAndNonceColumnsToOAuth2Grant),
	// v165 -> v166
	NewMigration("Convert hook task type from char(16) to varchar(16) and trim the column", convertHookTaskTypeToVarcharAndTrim),
	// v166 -> v167
	NewMigration("Where Password is Valid with Empty String delete it", recalculateUserEmptyPWD),
	// v167 -> v168
	NewMigration("Add user redirect", addUserRedirect),
	// v168 -> v169
	NewMigration("Recreate user table to fix default values", recreateUserTableToFixDefaultValues),
	// v169 -> v170
	NewMigration("Update DeleteBranch comments to set the old_ref to the commit_sha", commentTypeDeleteBranchUseOldRef),
	// v170 -> v171
	NewMigration("Add Dismissed to Review table", addDismissedReviewColumn),
	// v171 -> v172
	NewMigration("Add Sorting to ProjectBoard table", addSortingColToProjectBoard),
	// v172 -> v173
	NewMigration("Add sessions table for go-chi/session", addSessionTable),
	// v173 -> v174
	NewMigration("Add time_id column to Comment", addTimeIDCommentColumn),
}

// GetCurrentDBVersion returns the current db version
func GetCurrentDBVersion(x *xorm.Engine) (int64, error) {
	if err := x.Sync(new(Version)); err != nil {
		return -1, fmt.Errorf("sync: %v", err)
	}

	currentVersion := &Version{ID: 1}
	has, err := x.Get(currentVersion)
	if err != nil {
		return -1, fmt.Errorf("get: %v", err)
	}
	if !has {
		return -1, nil
	}
	return currentVersion.Version, nil
}

// ExpectedVersion returns the expected db version
func ExpectedVersion() int64 {
	return int64(minDBVersion + len(migrations))
}

// EnsureUpToDate will check if the db is at the correct version
func EnsureUpToDate(x *xorm.Engine) error {
	currentDB, err := GetCurrentDBVersion(x)
	if err != nil {
		return err
	}

	if currentDB < 0 {
		return fmt.Errorf("Database has not been initialised")
	}

	if minDBVersion > currentDB {
		return fmt.Errorf("DB version %d (<= %d) is too old for auto-migration. Upgrade to Gitea 1.6.4 first then upgrade to this version", currentDB, minDBVersion)
	}

	expected := ExpectedVersion()

	if currentDB != expected {
		return fmt.Errorf(`Current database version %d is not equal to the expected version %d. Please run "gitea [--config /path/to/app.ini] migrate" to update the database version`, currentDB, expected)
	}

	return nil
>>>>>>> 5cc1a49b
}

// Migrate database to current version
func Migrate(x *xorm.Engine) error {
	// Set a new clean the default mapper to GonicMapper as that is the default for Gitea.
	x.SetMapper(names.GonicMapper{})
	if err := x.Sync(new(Version)); err != nil {
		return fmt.Errorf("sync: %v", err)
	}

	currentVersion := &Version{ID: 1}
	has, err := x.Get(currentVersion)
	if err != nil {
		return fmt.Errorf("get: %v", err)
	} else if !has {
		// If the version record does not exist we think
		// it is a fresh installation and we can skip all migrations.
		currentVersion.ID = 0
		currentVersion.Version = int64(minDBVersion + len(migrations))

		if _, err = x.InsertOne(currentVersion); err != nil {
			return fmt.Errorf("insert: %v", err)
		}
	}

	v := currentVersion.Version
	if minDBVersion > v {
		log.Fatal(`Gitea no longer supports auto-migration from your previously installed version.
Please try upgrading to a lower version first (suggested v1.6.4), then upgrade to this version.`)
		return nil
	}

	// Downgrading Gitea's database version not supported
	if int(v-minDBVersion) > len(migrations) {
		msg := fmt.Sprintf("Downgrading database version from '%d' to '%d' is not supported and may result in loss of data integrity.\nIf you really know what you're doing, execute `UPDATE version SET version=%d WHERE id=1;`\n",
			v, minDBVersion+len(migrations), minDBVersion+len(migrations))
		fmt.Fprint(os.Stderr, msg)
		log.Fatal(msg)
		return nil
	}

	// Migrate
	for i, m := range migrations[v-minDBVersion:] {
		log.Info("Migration[%d]: %s", v+int64(i), m.Description())
		// Reset the mapper between each migration - migrations are not supposed to depend on each other
		x.SetMapper(names.GonicMapper{})
		if err = m.Migrate(x); err != nil {
			return fmt.Errorf("do migrate: %v", err)
		}
		currentVersion.Version = v + int64(i) + 1
		if _, err = x.ID(1).Update(currentVersion); err != nil {
			return err
		}
	}
	return nil
}

// RecreateTables will recreate the tables for the provided beans using the newly provided bean definition and move all data to that new table
// WARNING: YOU MUST PROVIDE THE FULL BEAN DEFINITION
func RecreateTables(beans ...interface{}) func(*xorm.Engine) error {
	return func(x *xorm.Engine) error {
		sess := x.NewSession()
		defer sess.Close()
		if err := sess.Begin(); err != nil {
			return err
		}
		sess = sess.StoreEngine("InnoDB")
		for _, bean := range beans {
			log.Info("Recreating Table: %s for Bean: %s", x.TableName(bean), reflect.Indirect(reflect.ValueOf(bean)).Type().Name())
			if err := recreateTable(sess, bean); err != nil {
				return err
			}
		}
		return sess.Commit()
	}
}

// recreateTable will recreate the table using the newly provided bean definition and move all data to that new table
// WARNING: YOU MUST PROVIDE THE FULL BEAN DEFINITION
// WARNING: YOU MUST COMMIT THE SESSION AT THE END
func recreateTable(sess *xorm.Session, bean interface{}) error {
	// TODO: This will not work if there are foreign keys

	tableName := sess.Engine().TableName(bean)
	tempTableName := fmt.Sprintf("tmp_recreate__%s", tableName)

	// We need to move the old table away and create a new one with the correct columns
	// We will need to do this in stages to prevent data loss
	//
	// First create the temporary table
	if err := sess.Table(tempTableName).CreateTable(bean); err != nil {
		log.Error("Unable to create table %s. Error: %v", tempTableName, err)
		return err
	}

	if err := sess.Table(tempTableName).CreateUniques(bean); err != nil {
		log.Error("Unable to create uniques for table %s. Error: %v", tempTableName, err)
		return err
	}

	if err := sess.Table(tempTableName).CreateIndexes(bean); err != nil {
		log.Error("Unable to create indexes for table %s. Error: %v", tempTableName, err)
		return err
	}

	// Work out the column names from the bean - these are the columns to select from the old table and install into the new table
	table, err := sess.Engine().TableInfo(bean)
	if err != nil {
		log.Error("Unable to get table info. Error: %v", err)

		return err
	}
	newTableColumns := table.Columns()
	if len(newTableColumns) == 0 {
		return fmt.Errorf("no columns in new table")
	}
	hasID := false
	for _, column := range newTableColumns {
		hasID = hasID || (column.IsPrimaryKey && column.IsAutoIncrement)
	}

	if hasID && setting.Database.UseMSSQL {
		if _, err := sess.Exec(fmt.Sprintf("SET IDENTITY_INSERT `%s` ON", tempTableName)); err != nil {
			log.Error("Unable to set identity insert for table %s. Error: %v", tempTableName, err)
			return err
		}
	}

	sqlStringBuilder := &strings.Builder{}
	_, _ = sqlStringBuilder.WriteString("INSERT INTO `")
	_, _ = sqlStringBuilder.WriteString(tempTableName)
	_, _ = sqlStringBuilder.WriteString("` (`")
	_, _ = sqlStringBuilder.WriteString(newTableColumns[0].Name)
	_, _ = sqlStringBuilder.WriteString("`")
	for _, column := range newTableColumns[1:] {
		_, _ = sqlStringBuilder.WriteString(", `")
		_, _ = sqlStringBuilder.WriteString(column.Name)
		_, _ = sqlStringBuilder.WriteString("`")
	}
	_, _ = sqlStringBuilder.WriteString(")")
	_, _ = sqlStringBuilder.WriteString(" SELECT ")
	if newTableColumns[0].Default != "" {
		_, _ = sqlStringBuilder.WriteString("COALESCE(`")
		_, _ = sqlStringBuilder.WriteString(newTableColumns[0].Name)
		_, _ = sqlStringBuilder.WriteString("`, ")
		_, _ = sqlStringBuilder.WriteString(newTableColumns[0].Default)
		_, _ = sqlStringBuilder.WriteString(")")
	} else {
		_, _ = sqlStringBuilder.WriteString("`")
		_, _ = sqlStringBuilder.WriteString(newTableColumns[0].Name)
		_, _ = sqlStringBuilder.WriteString("`")
	}

	for _, column := range newTableColumns[1:] {
		if column.Default != "" {
			_, _ = sqlStringBuilder.WriteString(", COALESCE(`")
			_, _ = sqlStringBuilder.WriteString(column.Name)
			_, _ = sqlStringBuilder.WriteString("`, ")
			_, _ = sqlStringBuilder.WriteString(column.Default)
			_, _ = sqlStringBuilder.WriteString(")")
		} else {
			_, _ = sqlStringBuilder.WriteString(", `")
			_, _ = sqlStringBuilder.WriteString(column.Name)
			_, _ = sqlStringBuilder.WriteString("`")
		}
	}
	_, _ = sqlStringBuilder.WriteString(" FROM `")
	_, _ = sqlStringBuilder.WriteString(tableName)
	_, _ = sqlStringBuilder.WriteString("`")

	if _, err := sess.Exec(sqlStringBuilder.String()); err != nil {
		log.Error("Unable to set copy data in to temp table %s. Error: %v", tempTableName, err)
		return err
	}

	if hasID && setting.Database.UseMSSQL {
		if _, err := sess.Exec(fmt.Sprintf("SET IDENTITY_INSERT `%s` OFF", tempTableName)); err != nil {
			log.Error("Unable to switch off identity insert for table %s. Error: %v", tempTableName, err)
			return err
		}
	}

	switch {
	case setting.Database.UseSQLite3:
		// SQLite will drop all the constraints on the old table
		if _, err := sess.Exec(fmt.Sprintf("DROP TABLE `%s`", tableName)); err != nil {
			log.Error("Unable to drop old table %s. Error: %v", tableName, err)
			return err
		}

		if err := sess.Table(tempTableName).DropIndexes(bean); err != nil {
			log.Error("Unable to drop indexes on temporary table %s. Error: %v", tempTableName, err)
			return err
		}

		if _, err := sess.Exec(fmt.Sprintf("ALTER TABLE `%s` RENAME TO `%s`", tempTableName, tableName)); err != nil {
			log.Error("Unable to rename %s to %s. Error: %v", tempTableName, tableName, err)
			return err
		}

		if err := sess.Table(tableName).CreateIndexes(bean); err != nil {
			log.Error("Unable to recreate indexes on table %s. Error: %v", tableName, err)
			return err
		}

		if err := sess.Table(tableName).CreateUniques(bean); err != nil {
			log.Error("Unable to recreate uniques on table %s. Error: %v", tableName, err)
			return err
		}

	case setting.Database.UseMySQL:
		// MySQL will drop all the constraints on the old table
		if _, err := sess.Exec(fmt.Sprintf("DROP TABLE `%s`", tableName)); err != nil {
			log.Error("Unable to drop old table %s. Error: %v", tableName, err)
			return err
		}

		// SQLite and MySQL will move all the constraints from the temporary table to the new table
		if _, err := sess.Exec(fmt.Sprintf("ALTER TABLE `%s` RENAME TO `%s`", tempTableName, tableName)); err != nil {
			log.Error("Unable to rename %s to %s. Error: %v", tempTableName, tableName, err)
			return err
		}
	case setting.Database.UsePostgreSQL:
		// CASCADE causes postgres to drop all the constraints on the old table
		if _, err := sess.Exec(fmt.Sprintf("DROP TABLE `%s` CASCADE", tableName)); err != nil {
			log.Error("Unable to drop old table %s. Error: %v", tableName, err)
			return err
		}

		// CASCADE causes postgres to move all the constraints from the temporary table to the new table
		if _, err := sess.Exec(fmt.Sprintf("ALTER TABLE `%s` RENAME TO `%s`", tempTableName, tableName)); err != nil {
			log.Error("Unable to rename %s to %s. Error: %v", tempTableName, tableName, err)
			return err
		}

		var indices []string
		schema := sess.Engine().Dialect().URI().Schema
		sess.Engine().SetSchema("")
		if err := sess.Table("pg_indexes").Cols("indexname").Where("tablename = ? ", tableName).Find(&indices); err != nil {
			log.Error("Unable to rename %s to %s. Error: %v", tempTableName, tableName, err)
			return err
		}
		sess.Engine().SetSchema(schema)

		for _, index := range indices {
			newIndexName := strings.Replace(index, "tmp_recreate__", "", 1)
			if _, err := sess.Exec(fmt.Sprintf("ALTER INDEX `%s` RENAME TO `%s`", index, newIndexName)); err != nil {
				log.Error("Unable to rename %s to %s. Error: %v", index, newIndexName, err)
				return err
			}
		}

	case setting.Database.UseMSSQL:
		// MSSQL will drop all the constraints on the old table
		if _, err := sess.Exec(fmt.Sprintf("DROP TABLE `%s`", tableName)); err != nil {
			log.Error("Unable to drop old table %s. Error: %v", tableName, err)
			return err
		}

		// MSSQL sp_rename will move all the constraints from the temporary table to the new table
		if _, err := sess.Exec(fmt.Sprintf("sp_rename `%s`,`%s`", tempTableName, tableName)); err != nil {
			log.Error("Unable to rename %s to %s. Error: %v", tempTableName, tableName, err)
			return err
		}

	default:
		log.Fatal("Unrecognized DB")
	}
	return nil
}

// WARNING: YOU MUST COMMIT THE SESSION AT THE END
func dropTableColumns(sess *xorm.Session, tableName string, columnNames ...string) (err error) {
	if tableName == "" || len(columnNames) == 0 {
		return nil
	}
	// TODO: This will not work if there are foreign keys

	switch {
	case setting.Database.UseSQLite3:
		// First drop the indexes on the columns
		res, errIndex := sess.Query(fmt.Sprintf("PRAGMA index_list(`%s`)", tableName))
		if errIndex != nil {
			return errIndex
		}
		for _, row := range res {
			indexName := row["name"]
			indexRes, err := sess.Query(fmt.Sprintf("PRAGMA index_info(`%s`)", indexName))
			if err != nil {
				return err
			}
			if len(indexRes) != 1 {
				continue
			}
			indexColumn := string(indexRes[0]["name"])
			for _, name := range columnNames {
				if name == indexColumn {
					_, err := sess.Exec(fmt.Sprintf("DROP INDEX `%s`", indexName))
					if err != nil {
						return err
					}
				}
			}
		}

		// Here we need to get the columns from the original table
		sql := fmt.Sprintf("SELECT sql FROM sqlite_master WHERE tbl_name='%s' and type='table'", tableName)
		res, err := sess.Query(sql)
		if err != nil {
			return err
		}
		tableSQL := string(res[0]["sql"])

		// Separate out the column definitions
		tableSQL = tableSQL[strings.Index(tableSQL, "("):]

		// Remove the required columnNames
		for _, name := range columnNames {
			tableSQL = regexp.MustCompile(regexp.QuoteMeta("`"+name+"`")+"[^`,)]*?[,)]").ReplaceAllString(tableSQL, "")
		}

		// Ensure the query is ended properly
		tableSQL = strings.TrimSpace(tableSQL)
		if tableSQL[len(tableSQL)-1] != ')' {
			if tableSQL[len(tableSQL)-1] == ',' {
				tableSQL = tableSQL[:len(tableSQL)-1]
			}
			tableSQL += ")"
		}

		// Find all the columns in the table
		columns := regexp.MustCompile("`([^`]*)`").FindAllString(tableSQL, -1)

		tableSQL = fmt.Sprintf("CREATE TABLE `new_%s_new` ", tableName) + tableSQL
		if _, err := sess.Exec(tableSQL); err != nil {
			return err
		}

		// Now restore the data
		columnsSeparated := strings.Join(columns, ",")
		insertSQL := fmt.Sprintf("INSERT INTO `new_%s_new` (%s) SELECT %s FROM %s", tableName, columnsSeparated, columnsSeparated, tableName)
		if _, err := sess.Exec(insertSQL); err != nil {
			return err
		}

		// Now drop the old table
		if _, err := sess.Exec(fmt.Sprintf("DROP TABLE `%s`", tableName)); err != nil {
			return err
		}

		// Rename the table
		if _, err := sess.Exec(fmt.Sprintf("ALTER TABLE `new_%s_new` RENAME TO `%s`", tableName, tableName)); err != nil {
			return err
		}

	case setting.Database.UsePostgreSQL:
		cols := ""
		for _, col := range columnNames {
			if cols != "" {
				cols += ", "
			}
			cols += "DROP COLUMN `" + col + "` CASCADE"
		}
		if _, err := sess.Exec(fmt.Sprintf("ALTER TABLE `%s` %s", tableName, cols)); err != nil {
			return fmt.Errorf("Drop table `%s` columns %v: %v", tableName, columnNames, err)
		}
	case setting.Database.UseMySQL:
		// Drop indexes on columns first
		sql := fmt.Sprintf("SHOW INDEX FROM %s WHERE column_name IN ('%s')", tableName, strings.Join(columnNames, "','"))
		res, err := sess.Query(sql)
		if err != nil {
			return err
		}
		for _, index := range res {
			indexName := index["column_name"]
			if len(indexName) > 0 {
				_, err := sess.Exec(fmt.Sprintf("DROP INDEX `%s` ON `%s`", indexName, tableName))
				if err != nil {
					return err
				}
			}
		}

		// Now drop the columns
		cols := ""
		for _, col := range columnNames {
			if cols != "" {
				cols += ", "
			}
			cols += "DROP COLUMN `" + col + "`"
		}
		if _, err := sess.Exec(fmt.Sprintf("ALTER TABLE `%s` %s", tableName, cols)); err != nil {
			return fmt.Errorf("Drop table `%s` columns %v: %v", tableName, columnNames, err)
		}
	case setting.Database.UseMSSQL:
		cols := ""
		for _, col := range columnNames {
			if cols != "" {
				cols += ", "
			}
			cols += "`" + strings.ToLower(col) + "`"
		}
		sql := fmt.Sprintf("SELECT Name FROM SYS.DEFAULT_CONSTRAINTS WHERE PARENT_OBJECT_ID = OBJECT_ID('%[1]s') AND PARENT_COLUMN_ID IN (SELECT column_id FROM sys.columns WHERE lower(NAME) IN (%[2]s) AND object_id = OBJECT_ID('%[1]s'))",
			tableName, strings.ReplaceAll(cols, "`", "'"))
		constraints := make([]string, 0)
		if err := sess.SQL(sql).Find(&constraints); err != nil {
			return fmt.Errorf("Find constraints: %v", err)
		}
		for _, constraint := range constraints {
			if _, err := sess.Exec(fmt.Sprintf("ALTER TABLE `%s` DROP CONSTRAINT `%s`", tableName, constraint)); err != nil {
				return fmt.Errorf("Drop table `%s` constraint `%s`: %v", tableName, constraint, err)
			}
		}
		if _, err := sess.Exec(fmt.Sprintf("ALTER TABLE `%s` DROP COLUMN %s", tableName, cols)); err != nil {
			return fmt.Errorf("Drop table `%s` columns %v: %v", tableName, columnNames, err)
		}
	default:
		log.Fatal("Unrecognized DB")
	}

	return nil
}

// modifyColumn will modify column's type or other propertity. SQLITE is not supported
func modifyColumn(x *xorm.Engine, tableName string, col *schemas.Column) error {
	var indexes map[string]*schemas.Index
	var err error
	// MSSQL have to remove index at first, otherwise alter column will fail
	// ref. https://sqlzealots.com/2018/05/09/error-message-the-index-is-dependent-on-column-alter-table-alter-column-failed-because-one-or-more-objects-access-this-column/
	if x.Dialect().URI().DBType == schemas.MSSQL {
		indexes, err = x.Dialect().GetIndexes(x.DB(), context.Background(), tableName)
		if err != nil {
			return err
		}

		for _, index := range indexes {
			_, err = x.Exec(x.Dialect().DropIndexSQL(tableName, index))
			if err != nil {
				return err
			}
		}
	}

	defer func() {
		for _, index := range indexes {
			_, err = x.Exec(x.Dialect().CreateIndexSQL(tableName, index))
			if err != nil {
				log.Error("Create index %s on table %s failed: %v", index.Name, tableName, err)
			}
		}
	}()

	alterSQL := x.Dialect().ModifyColumnSQL(tableName, col)
	if _, err := x.Exec(alterSQL); err != nil {
		return err
	}
	return nil
}<|MERGE_RESOLUTION|>--- conflicted
+++ resolved
@@ -212,10 +212,6 @@
 	NewMigration("Refix merge base for merged pull requests", refixMergeBase),
 	// v135 -> v136
 	NewMigration("Add OrgID column to Labels table", addOrgIDLabelColumn),
-<<<<<<< HEAD
-	// V136 -> 137
-	NewMigration("create repo transfer table", addRepoTransfer),
-=======
 	// v136 -> v137
 	NewMigration("Add CommitsAhead and CommitsBehind Column to PullRequest Table", addCommitDivergenceToPulls),
 	// v137 -> v138
@@ -298,6 +294,8 @@
 	NewMigration("Add sessions table for go-chi/session", addSessionTable),
 	// v173 -> v174
 	NewMigration("Add time_id column to Comment", addTimeIDCommentColumn),
+	// v174 -> v175
+	NewMigration("create repo transfer table", addRepoTransfer),
 }
 
 // GetCurrentDBVersion returns the current db version
@@ -344,7 +342,6 @@
 	}
 
 	return nil
->>>>>>> 5cc1a49b
 }
 
 // Migrate database to current version
