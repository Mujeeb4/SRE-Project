--- conflicted
+++ resolved
@@ -251,9 +251,6 @@
 	// v97 -> v98
 	NewMigration("add repo_admin_change_team_access to user", addRepoAdminChangeTeamAccessColumnForUser),
 	// v98 -> v99
-<<<<<<< HEAD
-	NewMigration("add can_create_org_repo to team", addCanCreateOrgRepoColumnForTeam),
-=======
 	NewMigration("add original author name and id on migrated release", addOriginalAuthorOnMigratedReleases),
 	// v99 -> v100
 	NewMigration("add task table and status column for repository table", addTaskTable),
@@ -269,7 +266,8 @@
 	NewMigration("remove unnecessary columns from label", removeLabelUneededCols),
 	// v105 -> v106
 	NewMigration("add includes_all_repositories to teams", addTeamIncludesAllRepositories),
->>>>>>> b7475013
+	// v106 -> 107
+	NewMigration("add can_create_org_repo to team", addCanCreateOrgRepoColumnForTeam),
 }
 
 // Migrate database to current version
