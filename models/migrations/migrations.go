--- conflicted
+++ resolved
@@ -427,13 +427,9 @@
 	// v228 -> v229
 	NewMigration("Add TeamInvite table", v1_18.AddTeamInviteTable),
 	// v229 -> v230
-<<<<<<< HEAD
 	NewMigration("Update counts of all open milestones", v1_18.UpdateOpenMilestoneCounts),
-=======
-	NewMigration("Update counts of all open milestones", updateOpenMilestoneCounts),
 	// v230 -> v231
-	NewMigration("Add ConfidentialClient column (default true) to OAuth2Application table", addConfidentialClientColumnToOAuth2ApplicationTable),
->>>>>>> 29c00eb1
+	NewMigration("Add ConfidentialClient column (default true) to OAuth2Application table", v1_18.AddConfidentialClientColumnToOAuth2ApplicationTable),
 }
 
 // GetCurrentDBVersion returns the current db version
@@ -538,503 +534,4 @@
 		}
 	}
 	return nil
-<<<<<<< HEAD
-=======
-}
-
-// RecreateTables will recreate the tables for the provided beans using the newly provided bean definition and move all data to that new table
-// WARNING: YOU MUST PROVIDE THE FULL BEAN DEFINITION
-func RecreateTables(beans ...interface{}) func(*xorm.Engine) error {
-	return func(x *xorm.Engine) error {
-		sess := x.NewSession()
-		defer sess.Close()
-		if err := sess.Begin(); err != nil {
-			return err
-		}
-		sess = sess.StoreEngine("InnoDB")
-		for _, bean := range beans {
-			log.Info("Recreating Table: %s for Bean: %s", x.TableName(bean), reflect.Indirect(reflect.ValueOf(bean)).Type().Name())
-			if err := recreateTable(sess, bean); err != nil {
-				return err
-			}
-		}
-		return sess.Commit()
-	}
-}
-
-// recreateTable will recreate the table using the newly provided bean definition and move all data to that new table
-// WARNING: YOU MUST PROVIDE THE FULL BEAN DEFINITION
-// WARNING: YOU MUST COMMIT THE SESSION AT THE END
-func recreateTable(sess *xorm.Session, bean interface{}) error {
-	// TODO: This will not work if there are foreign keys
-
-	tableName := sess.Engine().TableName(bean)
-	tempTableName := fmt.Sprintf("tmp_recreate__%s", tableName)
-
-	// We need to move the old table away and create a new one with the correct columns
-	// We will need to do this in stages to prevent data loss
-	//
-	// First create the temporary table
-	if err := sess.Table(tempTableName).CreateTable(bean); err != nil {
-		log.Error("Unable to create table %s. Error: %v", tempTableName, err)
-		return err
-	}
-
-	if err := sess.Table(tempTableName).CreateUniques(bean); err != nil {
-		log.Error("Unable to create uniques for table %s. Error: %v", tempTableName, err)
-		return err
-	}
-
-	if err := sess.Table(tempTableName).CreateIndexes(bean); err != nil {
-		log.Error("Unable to create indexes for table %s. Error: %v", tempTableName, err)
-		return err
-	}
-
-	// Work out the column names from the bean - these are the columns to select from the old table and install into the new table
-	table, err := sess.Engine().TableInfo(bean)
-	if err != nil {
-		log.Error("Unable to get table info. Error: %v", err)
-
-		return err
-	}
-	newTableColumns := table.Columns()
-	if len(newTableColumns) == 0 {
-		return fmt.Errorf("no columns in new table")
-	}
-	hasID := false
-	for _, column := range newTableColumns {
-		hasID = hasID || (column.IsPrimaryKey && column.IsAutoIncrement)
-	}
-
-	if hasID && setting.Database.UseMSSQL {
-		if _, err := sess.Exec(fmt.Sprintf("SET IDENTITY_INSERT `%s` ON", tempTableName)); err != nil {
-			log.Error("Unable to set identity insert for table %s. Error: %v", tempTableName, err)
-			return err
-		}
-	}
-
-	sqlStringBuilder := &strings.Builder{}
-	_, _ = sqlStringBuilder.WriteString("INSERT INTO `")
-	_, _ = sqlStringBuilder.WriteString(tempTableName)
-	_, _ = sqlStringBuilder.WriteString("` (`")
-	_, _ = sqlStringBuilder.WriteString(newTableColumns[0].Name)
-	_, _ = sqlStringBuilder.WriteString("`")
-	for _, column := range newTableColumns[1:] {
-		_, _ = sqlStringBuilder.WriteString(", `")
-		_, _ = sqlStringBuilder.WriteString(column.Name)
-		_, _ = sqlStringBuilder.WriteString("`")
-	}
-	_, _ = sqlStringBuilder.WriteString(")")
-	_, _ = sqlStringBuilder.WriteString(" SELECT ")
-	if newTableColumns[0].Default != "" {
-		_, _ = sqlStringBuilder.WriteString("COALESCE(`")
-		_, _ = sqlStringBuilder.WriteString(newTableColumns[0].Name)
-		_, _ = sqlStringBuilder.WriteString("`, ")
-		_, _ = sqlStringBuilder.WriteString(newTableColumns[0].Default)
-		_, _ = sqlStringBuilder.WriteString(")")
-	} else {
-		_, _ = sqlStringBuilder.WriteString("`")
-		_, _ = sqlStringBuilder.WriteString(newTableColumns[0].Name)
-		_, _ = sqlStringBuilder.WriteString("`")
-	}
-
-	for _, column := range newTableColumns[1:] {
-		if column.Default != "" {
-			_, _ = sqlStringBuilder.WriteString(", COALESCE(`")
-			_, _ = sqlStringBuilder.WriteString(column.Name)
-			_, _ = sqlStringBuilder.WriteString("`, ")
-			_, _ = sqlStringBuilder.WriteString(column.Default)
-			_, _ = sqlStringBuilder.WriteString(")")
-		} else {
-			_, _ = sqlStringBuilder.WriteString(", `")
-			_, _ = sqlStringBuilder.WriteString(column.Name)
-			_, _ = sqlStringBuilder.WriteString("`")
-		}
-	}
-	_, _ = sqlStringBuilder.WriteString(" FROM `")
-	_, _ = sqlStringBuilder.WriteString(tableName)
-	_, _ = sqlStringBuilder.WriteString("`")
-
-	if _, err := sess.Exec(sqlStringBuilder.String()); err != nil {
-		log.Error("Unable to set copy data in to temp table %s. Error: %v", tempTableName, err)
-		return err
-	}
-
-	if hasID && setting.Database.UseMSSQL {
-		if _, err := sess.Exec(fmt.Sprintf("SET IDENTITY_INSERT `%s` OFF", tempTableName)); err != nil {
-			log.Error("Unable to switch off identity insert for table %s. Error: %v", tempTableName, err)
-			return err
-		}
-	}
-
-	switch {
-	case setting.Database.UseSQLite3:
-		// SQLite will drop all the constraints on the old table
-		if _, err := sess.Exec(fmt.Sprintf("DROP TABLE `%s`", tableName)); err != nil {
-			log.Error("Unable to drop old table %s. Error: %v", tableName, err)
-			return err
-		}
-
-		if err := sess.Table(tempTableName).DropIndexes(bean); err != nil {
-			log.Error("Unable to drop indexes on temporary table %s. Error: %v", tempTableName, err)
-			return err
-		}
-
-		if _, err := sess.Exec(fmt.Sprintf("ALTER TABLE `%s` RENAME TO `%s`", tempTableName, tableName)); err != nil {
-			log.Error("Unable to rename %s to %s. Error: %v", tempTableName, tableName, err)
-			return err
-		}
-
-		if err := sess.Table(tableName).CreateIndexes(bean); err != nil {
-			log.Error("Unable to recreate indexes on table %s. Error: %v", tableName, err)
-			return err
-		}
-
-		if err := sess.Table(tableName).CreateUniques(bean); err != nil {
-			log.Error("Unable to recreate uniques on table %s. Error: %v", tableName, err)
-			return err
-		}
-
-	case setting.Database.UseMySQL:
-		// MySQL will drop all the constraints on the old table
-		if _, err := sess.Exec(fmt.Sprintf("DROP TABLE `%s`", tableName)); err != nil {
-			log.Error("Unable to drop old table %s. Error: %v", tableName, err)
-			return err
-		}
-
-		if err := sess.Table(tempTableName).DropIndexes(bean); err != nil {
-			log.Error("Unable to drop indexes on temporary table %s. Error: %v", tempTableName, err)
-			return err
-		}
-
-		// SQLite and MySQL will move all the constraints from the temporary table to the new table
-		if _, err := sess.Exec(fmt.Sprintf("ALTER TABLE `%s` RENAME TO `%s`", tempTableName, tableName)); err != nil {
-			log.Error("Unable to rename %s to %s. Error: %v", tempTableName, tableName, err)
-			return err
-		}
-
-		if err := sess.Table(tableName).CreateIndexes(bean); err != nil {
-			log.Error("Unable to recreate indexes on table %s. Error: %v", tableName, err)
-			return err
-		}
-
-		if err := sess.Table(tableName).CreateUniques(bean); err != nil {
-			log.Error("Unable to recreate uniques on table %s. Error: %v", tableName, err)
-			return err
-		}
-	case setting.Database.UsePostgreSQL:
-		var originalSequences []string
-		type sequenceData struct {
-			LastValue int  `xorm:"'last_value'"`
-			IsCalled  bool `xorm:"'is_called'"`
-		}
-		sequenceMap := map[string]sequenceData{}
-
-		schema := sess.Engine().Dialect().URI().Schema
-		sess.Engine().SetSchema("")
-		if err := sess.Table("information_schema.sequences").Cols("sequence_name").Where("sequence_name LIKE ? || '_%' AND sequence_catalog = ?", tableName, setting.Database.Name).Find(&originalSequences); err != nil {
-			log.Error("Unable to rename %s to %s. Error: %v", tempTableName, tableName, err)
-			return err
-		}
-		sess.Engine().SetSchema(schema)
-
-		for _, sequence := range originalSequences {
-			sequenceData := sequenceData{}
-			if _, err := sess.Table(sequence).Cols("last_value", "is_called").Get(&sequenceData); err != nil {
-				log.Error("Unable to get last_value and is_called from %s. Error: %v", sequence, err)
-				return err
-			}
-			sequenceMap[sequence] = sequenceData
-
-		}
-
-		// CASCADE causes postgres to drop all the constraints on the old table
-		if _, err := sess.Exec(fmt.Sprintf("DROP TABLE `%s` CASCADE", tableName)); err != nil {
-			log.Error("Unable to drop old table %s. Error: %v", tableName, err)
-			return err
-		}
-
-		// CASCADE causes postgres to move all the constraints from the temporary table to the new table
-		if _, err := sess.Exec(fmt.Sprintf("ALTER TABLE `%s` RENAME TO `%s`", tempTableName, tableName)); err != nil {
-			log.Error("Unable to rename %s to %s. Error: %v", tempTableName, tableName, err)
-			return err
-		}
-
-		var indices []string
-		sess.Engine().SetSchema("")
-		if err := sess.Table("pg_indexes").Cols("indexname").Where("tablename = ? ", tableName).Find(&indices); err != nil {
-			log.Error("Unable to rename %s to %s. Error: %v", tempTableName, tableName, err)
-			return err
-		}
-		sess.Engine().SetSchema(schema)
-
-		for _, index := range indices {
-			newIndexName := strings.Replace(index, "tmp_recreate__", "", 1)
-			if _, err := sess.Exec(fmt.Sprintf("ALTER INDEX `%s` RENAME TO `%s`", index, newIndexName)); err != nil {
-				log.Error("Unable to rename %s to %s. Error: %v", index, newIndexName, err)
-				return err
-			}
-		}
-
-		var sequences []string
-		sess.Engine().SetSchema("")
-		if err := sess.Table("information_schema.sequences").Cols("sequence_name").Where("sequence_name LIKE 'tmp_recreate__' || ? || '_%' AND sequence_catalog = ?", tableName, setting.Database.Name).Find(&sequences); err != nil {
-			log.Error("Unable to rename %s to %s. Error: %v", tempTableName, tableName, err)
-			return err
-		}
-		sess.Engine().SetSchema(schema)
-
-		for _, sequence := range sequences {
-			newSequenceName := strings.Replace(sequence, "tmp_recreate__", "", 1)
-			if _, err := sess.Exec(fmt.Sprintf("ALTER SEQUENCE `%s` RENAME TO `%s`", sequence, newSequenceName)); err != nil {
-				log.Error("Unable to rename %s sequence to %s. Error: %v", sequence, newSequenceName, err)
-				return err
-			}
-			val, ok := sequenceMap[newSequenceName]
-			if newSequenceName == tableName+"_id_seq" {
-				if ok && val.LastValue != 0 {
-					if _, err := sess.Exec(fmt.Sprintf("SELECT setval('%s', %d, %t)", newSequenceName, val.LastValue, val.IsCalled)); err != nil {
-						log.Error("Unable to reset %s to %d. Error: %v", newSequenceName, val, err)
-						return err
-					}
-				} else {
-					// We're going to try to guess this
-					if _, err := sess.Exec(fmt.Sprintf("SELECT setval('%s', COALESCE((SELECT MAX(id)+1 FROM `%s`), 1), false)", newSequenceName, tableName)); err != nil {
-						log.Error("Unable to reset %s. Error: %v", newSequenceName, err)
-						return err
-					}
-				}
-			} else if ok {
-				if _, err := sess.Exec(fmt.Sprintf("SELECT setval('%s', %d, %t)", newSequenceName, val.LastValue, val.IsCalled)); err != nil {
-					log.Error("Unable to reset %s to %d. Error: %v", newSequenceName, val, err)
-					return err
-				}
-			}
-
-		}
-
-	case setting.Database.UseMSSQL:
-		// MSSQL will drop all the constraints on the old table
-		if _, err := sess.Exec(fmt.Sprintf("DROP TABLE `%s`", tableName)); err != nil {
-			log.Error("Unable to drop old table %s. Error: %v", tableName, err)
-			return err
-		}
-
-		// MSSQL sp_rename will move all the constraints from the temporary table to the new table
-		if _, err := sess.Exec(fmt.Sprintf("sp_rename `%s`,`%s`", tempTableName, tableName)); err != nil {
-			log.Error("Unable to rename %s to %s. Error: %v", tempTableName, tableName, err)
-			return err
-		}
-
-	default:
-		log.Fatal("Unrecognized DB")
-	}
-	return nil
-}
-
-// WARNING: YOU MUST COMMIT THE SESSION AT THE END
-func dropTableColumns(sess *xorm.Session, tableName string, columnNames ...string) (err error) {
-	if tableName == "" || len(columnNames) == 0 {
-		return nil
-	}
-	// TODO: This will not work if there are foreign keys
-
-	switch {
-	case setting.Database.UseSQLite3:
-		// First drop the indexes on the columns
-		res, errIndex := sess.Query(fmt.Sprintf("PRAGMA index_list(`%s`)", tableName))
-		if errIndex != nil {
-			return errIndex
-		}
-		for _, row := range res {
-			indexName := row["name"]
-			indexRes, err := sess.Query(fmt.Sprintf("PRAGMA index_info(`%s`)", indexName))
-			if err != nil {
-				return err
-			}
-			if len(indexRes) != 1 {
-				continue
-			}
-			indexColumn := string(indexRes[0]["name"])
-			for _, name := range columnNames {
-				if name == indexColumn {
-					_, err := sess.Exec(fmt.Sprintf("DROP INDEX `%s`", indexName))
-					if err != nil {
-						return err
-					}
-				}
-			}
-		}
-
-		// Here we need to get the columns from the original table
-		sql := fmt.Sprintf("SELECT sql FROM sqlite_master WHERE tbl_name='%s' and type='table'", tableName)
-		res, err := sess.Query(sql)
-		if err != nil {
-			return err
-		}
-		tableSQL := string(res[0]["sql"])
-
-		// Get the string offset for column definitions: `CREATE TABLE ( column-definitions... )`
-		columnDefinitionsIndex := strings.Index(tableSQL, "(")
-		if columnDefinitionsIndex < 0 {
-			return errors.New("couldn't find column definitions")
-		}
-
-		// Separate out the column definitions
-		tableSQL = tableSQL[columnDefinitionsIndex:]
-
-		// Remove the required columnNames
-		for _, name := range columnNames {
-			tableSQL = regexp.MustCompile(regexp.QuoteMeta("`"+name+"`")+"[^`,)]*?[,)]").ReplaceAllString(tableSQL, "")
-		}
-
-		// Ensure the query is ended properly
-		tableSQL = strings.TrimSpace(tableSQL)
-		if tableSQL[len(tableSQL)-1] != ')' {
-			if tableSQL[len(tableSQL)-1] == ',' {
-				tableSQL = tableSQL[:len(tableSQL)-1]
-			}
-			tableSQL += ")"
-		}
-
-		// Find all the columns in the table
-		columns := regexp.MustCompile("`([^`]*)`").FindAllString(tableSQL, -1)
-
-		tableSQL = fmt.Sprintf("CREATE TABLE `new_%s_new` ", tableName) + tableSQL
-		if _, err := sess.Exec(tableSQL); err != nil {
-			return err
-		}
-
-		// Now restore the data
-		columnsSeparated := strings.Join(columns, ",")
-		insertSQL := fmt.Sprintf("INSERT INTO `new_%s_new` (%s) SELECT %s FROM %s", tableName, columnsSeparated, columnsSeparated, tableName)
-		if _, err := sess.Exec(insertSQL); err != nil {
-			return err
-		}
-
-		// Now drop the old table
-		if _, err := sess.Exec(fmt.Sprintf("DROP TABLE `%s`", tableName)); err != nil {
-			return err
-		}
-
-		// Rename the table
-		if _, err := sess.Exec(fmt.Sprintf("ALTER TABLE `new_%s_new` RENAME TO `%s`", tableName, tableName)); err != nil {
-			return err
-		}
-
-	case setting.Database.UsePostgreSQL:
-		cols := ""
-		for _, col := range columnNames {
-			if cols != "" {
-				cols += ", "
-			}
-			cols += "DROP COLUMN `" + col + "` CASCADE"
-		}
-		if _, err := sess.Exec(fmt.Sprintf("ALTER TABLE `%s` %s", tableName, cols)); err != nil {
-			return fmt.Errorf("Drop table `%s` columns %v: %w", tableName, columnNames, err)
-		}
-	case setting.Database.UseMySQL:
-		// Drop indexes on columns first
-		sql := fmt.Sprintf("SHOW INDEX FROM %s WHERE column_name IN ('%s')", tableName, strings.Join(columnNames, "','"))
-		res, err := sess.Query(sql)
-		if err != nil {
-			return err
-		}
-		for _, index := range res {
-			indexName := index["column_name"]
-			if len(indexName) > 0 {
-				_, err := sess.Exec(fmt.Sprintf("DROP INDEX `%s` ON `%s`", indexName, tableName))
-				if err != nil {
-					return err
-				}
-			}
-		}
-
-		// Now drop the columns
-		cols := ""
-		for _, col := range columnNames {
-			if cols != "" {
-				cols += ", "
-			}
-			cols += "DROP COLUMN `" + col + "`"
-		}
-		if _, err := sess.Exec(fmt.Sprintf("ALTER TABLE `%s` %s", tableName, cols)); err != nil {
-			return fmt.Errorf("Drop table `%s` columns %v: %w", tableName, columnNames, err)
-		}
-	case setting.Database.UseMSSQL:
-		cols := ""
-		for _, col := range columnNames {
-			if cols != "" {
-				cols += ", "
-			}
-			cols += "`" + strings.ToLower(col) + "`"
-		}
-		sql := fmt.Sprintf("SELECT Name FROM sys.default_constraints WHERE parent_object_id = OBJECT_ID('%[1]s') AND parent_column_id IN (SELECT column_id FROM sys.columns WHERE LOWER(name) IN (%[2]s) AND object_id = OBJECT_ID('%[1]s'))",
-			tableName, strings.ReplaceAll(cols, "`", "'"))
-		constraints := make([]string, 0)
-		if err := sess.SQL(sql).Find(&constraints); err != nil {
-			return fmt.Errorf("Find constraints: %w", err)
-		}
-		for _, constraint := range constraints {
-			if _, err := sess.Exec(fmt.Sprintf("ALTER TABLE `%s` DROP CONSTRAINT `%s`", tableName, constraint)); err != nil {
-				return fmt.Errorf("Drop table `%s` default constraint `%s`: %w", tableName, constraint, err)
-			}
-		}
-		sql = fmt.Sprintf("SELECT DISTINCT Name FROM sys.indexes INNER JOIN sys.index_columns ON indexes.index_id = index_columns.index_id AND indexes.object_id = index_columns.object_id WHERE indexes.object_id = OBJECT_ID('%[1]s') AND index_columns.column_id IN (SELECT column_id FROM sys.columns WHERE LOWER(name) IN (%[2]s) AND object_id = OBJECT_ID('%[1]s'))",
-			tableName, strings.ReplaceAll(cols, "`", "'"))
-		constraints = make([]string, 0)
-		if err := sess.SQL(sql).Find(&constraints); err != nil {
-			return fmt.Errorf("Find constraints: %w", err)
-		}
-		for _, constraint := range constraints {
-			if _, err := sess.Exec(fmt.Sprintf("DROP INDEX `%[2]s` ON `%[1]s`", tableName, constraint)); err != nil {
-				return fmt.Errorf("Drop index `%s` on `%s`: %w", constraint, tableName, err)
-			}
-		}
-
-		if _, err := sess.Exec(fmt.Sprintf("ALTER TABLE `%s` DROP COLUMN %s", tableName, cols)); err != nil {
-			return fmt.Errorf("Drop table `%s` columns %v: %w", tableName, columnNames, err)
-		}
-	default:
-		log.Fatal("Unrecognized DB")
-	}
-
-	return nil
-}
-
-// modifyColumn will modify column's type or other property. SQLITE is not supported
-func modifyColumn(x *xorm.Engine, tableName string, col *schemas.Column) error {
-	var indexes map[string]*schemas.Index
-	var err error
-	// MSSQL have to remove index at first, otherwise alter column will fail
-	// ref. https://sqlzealots.com/2018/05/09/error-message-the-index-is-dependent-on-column-alter-table-alter-column-failed-because-one-or-more-objects-access-this-column/
-	if x.Dialect().URI().DBType == schemas.MSSQL {
-		indexes, err = x.Dialect().GetIndexes(x.DB(), context.Background(), tableName)
-		if err != nil {
-			return err
-		}
-
-		for _, index := range indexes {
-			_, err = x.Exec(x.Dialect().DropIndexSQL(tableName, index))
-			if err != nil {
-				return err
-			}
-		}
-	}
-
-	defer func() {
-		for _, index := range indexes {
-			_, err = x.Exec(x.Dialect().CreateIndexSQL(tableName, index))
-			if err != nil {
-				log.Error("Create index %s on table %s failed: %v", index.Name, tableName, err)
-			}
-		}
-	}()
-
-	alterSQL := x.Dialect().ModifyColumnSQL(tableName, col)
-	if _, err := x.Exec(alterSQL); err != nil {
-		return err
-	}
-	return nil
->>>>>>> 29c00eb1
 }