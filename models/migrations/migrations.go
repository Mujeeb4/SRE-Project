--- conflicted
+++ resolved
@@ -406,10 +406,6 @@
 	NewMigration("Drop old CredentialID column", dropOldCredentialIDColumn),
 	// v223 -> v224
 	NewMigration("Rename CredentialIDBytes column to CredentialID", renameCredentialIDBytes),
-<<<<<<< HEAD
-	// v224 -> v225
-	NewMigration("Add milestone labels", addMilestoneLabels),
-=======
 
 	// Gitea 1.17.0 ends at v224
 
@@ -421,7 +417,6 @@
 	NewMigration("Conan and generic packages do not need to be semantically versioned", fixPackageSemverField),
 	// v227 -> v228
 	NewMigration("Create key/value table for system settings", createSystemSettingsTable),
->>>>>>> 716fcfcf
 }
 
 // GetCurrentDBVersion returns the current db version
