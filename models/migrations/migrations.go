// Copyright 2015 The Gogs Authors. All rights reserved.
// Copyright 2017 The Gitea Authors. All rights reserved.
// SPDX-License-Identifier: MIT

package migrations

import (
	"context"
	"fmt"

	"code.gitea.io/gitea/models/migrations/v1_10"
	"code.gitea.io/gitea/models/migrations/v1_11"
	"code.gitea.io/gitea/models/migrations/v1_12"
	"code.gitea.io/gitea/models/migrations/v1_13"
	"code.gitea.io/gitea/models/migrations/v1_14"
	"code.gitea.io/gitea/models/migrations/v1_15"
	"code.gitea.io/gitea/models/migrations/v1_16"
	"code.gitea.io/gitea/models/migrations/v1_17"
	"code.gitea.io/gitea/models/migrations/v1_18"
	"code.gitea.io/gitea/models/migrations/v1_19"
	"code.gitea.io/gitea/models/migrations/v1_20"
	"code.gitea.io/gitea/models/migrations/v1_21"
	"code.gitea.io/gitea/models/migrations/v1_22"
	"code.gitea.io/gitea/models/migrations/v1_6"
	"code.gitea.io/gitea/models/migrations/v1_7"
	"code.gitea.io/gitea/models/migrations/v1_8"
	"code.gitea.io/gitea/models/migrations/v1_9"
	"code.gitea.io/gitea/modules/git"
	"code.gitea.io/gitea/modules/log"
	"code.gitea.io/gitea/modules/setting"

	"xorm.io/xorm"
	"xorm.io/xorm/names"
)

const minDBVersion = 70 // Gitea 1.5.3

// Migration describes on migration from lower version to high version
type Migration interface {
	Description() string
	Migrate(*xorm.Engine) error
}

type migration struct {
	description string
	migrate     func(*xorm.Engine) error
}

// NewMigration creates a new migration
func NewMigration(desc string, fn func(*xorm.Engine) error) Migration {
	return &migration{desc, fn}
}

// Description returns the migration's description
func (m *migration) Description() string {
	return m.description
}

// Migrate executes the migration
func (m *migration) Migrate(x *xorm.Engine) error {
	return m.migrate(x)
}

// Version describes the version table. Should have only one row with id==1
type Version struct {
	ID      int64 `xorm:"pk autoincr"`
	Version int64
}

// Use noopMigration when there is a migration that has been no-oped
var noopMigration = func(_ *xorm.Engine) error { return nil }

// This is a sequence of migrations. Add new migrations to the bottom of the list.
// If you want to "retire" a migration, remove it from the top of the list and
// update minDBVersion accordingly
var migrations = []Migration{
	// Gitea 1.5.0 ends at v69

	// v70 -> v71
	NewMigration("add issue_dependencies", v1_6.AddIssueDependencies),
	// v71 -> v72
	NewMigration("protect each scratch token", v1_6.AddScratchHash),
	// v72 -> v73
	NewMigration("add review", v1_6.AddReview),

	// Gitea 1.6.0 ends at v73

	// v73 -> v74
	NewMigration("add must_change_password column for users table", v1_7.AddMustChangePassword),
	// v74 -> v75
	NewMigration("add approval whitelists to protected branches", v1_7.AddApprovalWhitelistsToProtectedBranches),
	// v75 -> v76
	NewMigration("clear nonused data which not deleted when user was deleted", v1_7.ClearNonusedData),

	// Gitea 1.7.0 ends at v76

	// v76 -> v77
	NewMigration("add pull request rebase with merge commit", v1_8.AddPullRequestRebaseWithMerge),
	// v77 -> v78
	NewMigration("add theme to users", v1_8.AddUserDefaultTheme),
	// v78 -> v79
	NewMigration("rename repo is_bare to repo is_empty", v1_8.RenameRepoIsBareToIsEmpty),
	// v79 -> v80
	NewMigration("add can close issues via commit in any branch", v1_8.AddCanCloseIssuesViaCommitInAnyBranch),
	// v80 -> v81
	NewMigration("add is locked to issues", v1_8.AddIsLockedToIssues),
	// v81 -> v82
	NewMigration("update U2F counter type", v1_8.ChangeU2FCounterType),

	// Gitea 1.8.0 ends at v82

	// v82 -> v83
	NewMigration("hot fix for wrong release sha1 on release table", v1_9.FixReleaseSha1OnReleaseTable),
	// v83 -> v84
	NewMigration("add uploader id for table attachment", v1_9.AddUploaderIDForAttachment),
	// v84 -> v85
	NewMigration("add table to store original imported gpg keys", v1_9.AddGPGKeyImport),
	// v85 -> v86
	NewMigration("hash application token", v1_9.HashAppToken),
	// v86 -> v87
	NewMigration("add http method to webhook", v1_9.AddHTTPMethodToWebhook),
	// v87 -> v88
	NewMigration("add avatar field to repository", v1_9.AddAvatarFieldToRepository),

	// Gitea 1.9.0 ends at v88

	// v88 -> v89
	NewMigration("add commit status context field to commit_status", v1_10.AddCommitStatusContext),
	// v89 -> v90
	NewMigration("add original author/url migration info to issues, comments, and repo ", v1_10.AddOriginalMigrationInfo),
	// v90 -> v91
	NewMigration("change length of some repository columns", v1_10.ChangeSomeColumnsLengthOfRepo),
	// v91 -> v92
	NewMigration("add index on owner_id of repository and type, review_id of comment", v1_10.AddIndexOnRepositoryAndComment),
	// v92 -> v93
	NewMigration("remove orphaned repository index statuses", v1_10.RemoveLingeringIndexStatus),
	// v93 -> v94
	NewMigration("add email notification enabled preference to user", v1_10.AddEmailNotificationEnabledToUser),
	// v94 -> v95
	NewMigration("add enable_status_check, status_check_contexts to protected_branch", v1_10.AddStatusCheckColumnsForProtectedBranches),
	// v95 -> v96
	NewMigration("add table columns for cross referencing issues", v1_10.AddCrossReferenceColumns),
	// v96 -> v97
	NewMigration("delete orphaned attachments", v1_10.DeleteOrphanedAttachments),
	// v97 -> v98
	NewMigration("add repo_admin_change_team_access to user", v1_10.AddRepoAdminChangeTeamAccessColumnForUser),
	// v98 -> v99
	NewMigration("add original author name and id on migrated release", v1_10.AddOriginalAuthorOnMigratedReleases),
	// v99 -> v100
	NewMigration("add task table and status column for repository table", v1_10.AddTaskTable),
	// v100 -> v101
	NewMigration("update migration repositories' service type", v1_10.UpdateMigrationServiceTypes),
	// v101 -> v102
	NewMigration("change length of some external login users columns", v1_10.ChangeSomeColumnsLengthOfExternalLoginUser),

	// Gitea 1.10.0 ends at v102

	// v102 -> v103
	NewMigration("update migration repositories' service type", v1_11.DropColumnHeadUserNameOnPullRequest),
	// v103 -> v104
	NewMigration("Add WhitelistDeployKeys to protected branch", v1_11.AddWhitelistDeployKeysToBranches),
	// v104 -> v105
	NewMigration("remove unnecessary columns from label", v1_11.RemoveLabelUneededCols),
	// v105 -> v106
	NewMigration("add includes_all_repositories to teams", v1_11.AddTeamIncludesAllRepositories),
	// v106 -> v107
	NewMigration("add column `mode` to table watch", v1_11.AddModeColumnToWatch),
	// v107 -> v108
	NewMigration("Add template options to repository", v1_11.AddTemplateToRepo),
	// v108 -> v109
	NewMigration("Add comment_id on table notification", v1_11.AddCommentIDOnNotification),
	// v109 -> v110
	NewMigration("add can_create_org_repo to team", v1_11.AddCanCreateOrgRepoColumnForTeam),
	// v110 -> v111
	NewMigration("change review content type to text", v1_11.ChangeReviewContentToText),
	// v111 -> v112
	NewMigration("update branch protection for can push and whitelist enable", v1_11.AddBranchProtectionCanPushAndEnableWhitelist),
	// v112 -> v113
	NewMigration("remove release attachments which repository deleted", v1_11.RemoveAttachmentMissedRepo),
	// v113 -> v114
	NewMigration("new feature: change target branch of pull requests", v1_11.FeatureChangeTargetBranch),
	// v114 -> v115
	NewMigration("Remove authentication credentials from stored URL", v1_11.SanitizeOriginalURL),
	// v115 -> v116
	NewMigration("add user_id prefix to existing user avatar name", v1_11.RenameExistingUserAvatarName),
	// v116 -> v117
	NewMigration("Extend TrackedTimes", v1_11.ExtendTrackedTimes),

	// Gitea 1.11.0 ends at v117

	// v117 -> v118
	NewMigration("Add block on rejected reviews branch protection", v1_12.AddBlockOnRejectedReviews),
	// v118 -> v119
	NewMigration("Add commit id and stale to reviews", v1_12.AddReviewCommitAndStale),
	// v119 -> v120
	NewMigration("Fix migrated repositories' git service type", v1_12.FixMigratedRepositoryServiceType),
	// v120 -> v121
	NewMigration("Add owner_name on table repository", v1_12.AddOwnerNameOnRepository),
	// v121 -> v122
	NewMigration("add is_restricted column for users table", v1_12.AddIsRestricted),
	// v122 -> v123
	NewMigration("Add Require Signed Commits to ProtectedBranch", v1_12.AddRequireSignedCommits),
	// v123 -> v124
	NewMigration("Add original information for reactions", v1_12.AddReactionOriginals),
	// v124 -> v125
	NewMigration("Add columns to user and repository", v1_12.AddUserRepoMissingColumns),
	// v125 -> v126
	NewMigration("Add some columns on review for migration", v1_12.AddReviewMigrateInfo),
	// v126 -> v127
	NewMigration("Fix topic repository count", v1_12.FixTopicRepositoryCount),
	// v127 -> v128
	NewMigration("add repository code language statistics", v1_12.AddLanguageStats),
	// v128 -> v129
	NewMigration("fix merge base for pull requests", v1_12.FixMergeBase),
	// v129 -> v130
	NewMigration("remove dependencies from deleted repositories", v1_12.PurgeUnusedDependencies),
	// v130 -> v131
	NewMigration("Expand webhooks for more granularity", v1_12.ExpandWebhooks),
	// v131 -> v132
	NewMigration("Add IsSystemWebhook column to webhooks table", v1_12.AddSystemWebhookColumn),
	// v132 -> v133
	NewMigration("Add Branch Protection Protected Files Column", v1_12.AddBranchProtectionProtectedFilesColumn),
	// v133 -> v134
	NewMigration("Add EmailHash Table", v1_12.AddEmailHashTable),
	// v134 -> v135
	NewMigration("Refix merge base for merged pull requests", v1_12.RefixMergeBase),
	// v135 -> v136
	NewMigration("Add OrgID column to Labels table", v1_12.AddOrgIDLabelColumn),
	// v136 -> v137
	NewMigration("Add CommitsAhead and CommitsBehind Column to PullRequest Table", v1_12.AddCommitDivergenceToPulls),
	// v137 -> v138
	NewMigration("Add Branch Protection Block Outdated Branch", v1_12.AddBlockOnOutdatedBranch),
	// v138 -> v139
	NewMigration("Add ResolveDoerID to Comment table", v1_12.AddResolveDoerIDCommentColumn),
	// v139 -> v140
	NewMigration("prepend refs/heads/ to issue refs", v1_12.PrependRefsHeadsToIssueRefs),

	// Gitea 1.12.0 ends at v140

	// v140 -> v141
	NewMigration("Save detected language file size to database instead of percent", v1_13.FixLanguageStatsToSaveSize),
	// v141 -> v142
	NewMigration("Add KeepActivityPrivate to User table", v1_13.AddKeepActivityPrivateUserColumn),
	// v142 -> v143
	NewMigration("Ensure Repository.IsArchived is not null", v1_13.SetIsArchivedToFalse),
	// v143 -> v144
	NewMigration("recalculate Stars number for all user", v1_13.RecalculateStars),
	// v144 -> v145
	NewMigration("update Matrix Webhook http method to 'PUT'", v1_13.UpdateMatrixWebhookHTTPMethod),
	// v145 -> v146
	NewMigration("Increase Language field to 50 in LanguageStats", v1_13.IncreaseLanguageField),
	// v146 -> v147
	NewMigration("Add projects info to repository table", v1_13.AddProjectsInfo),
	// v147 -> v148
	NewMigration("create review for 0 review id code comments", v1_13.CreateReviewsForCodeComments),
	// v148 -> v149
	NewMigration("remove issue dependency comments who refer to non existing issues", v1_13.PurgeInvalidDependenciesComments),
	// v149 -> v150
	NewMigration("Add Created and Updated to Milestone table", v1_13.AddCreatedAndUpdatedToMilestones),
	// v150 -> v151
	NewMigration("add primary key to repo_topic", v1_13.AddPrimaryKeyToRepoTopic),
	// v151 -> v152
	NewMigration("set default password algorithm to Argon2", v1_13.SetDefaultPasswordToArgon2),
	// v152 -> v153
	NewMigration("add TrustModel field to Repository", v1_13.AddTrustModelToRepository),
	// v153 > v154
	NewMigration("add Team review request support", v1_13.AddTeamReviewRequestSupport),
	// v154 > v155
	NewMigration("add timestamps to Star, Label, Follow, Watch and Collaboration", v1_13.AddTimeStamps),

	// Gitea 1.13.0 ends at v155

	// v155 -> v156
	NewMigration("add changed_protected_files column for pull_request table", v1_14.AddChangedProtectedFilesPullRequestColumn),
	// v156 -> v157
	NewMigration("fix publisher ID for tag releases", v1_14.FixPublisherIDforTagReleases),
	// v157 -> v158
	NewMigration("ensure repo topics are up-to-date", v1_14.FixRepoTopics),
	// v158 -> v159
	NewMigration("code comment replies should have the commitID of the review they are replying to", v1_14.UpdateCodeCommentReplies),
	// v159 -> v160
	NewMigration("update reactions constraint", v1_14.UpdateReactionConstraint),
	// v160 -> v161
	NewMigration("Add block on official review requests branch protection", v1_14.AddBlockOnOfficialReviewRequests),
	// v161 -> v162
	NewMigration("Convert task type from int to string", v1_14.ConvertTaskTypeToString),
	// v162 -> v163
	NewMigration("Convert webhook task type from int to string", v1_14.ConvertWebhookTaskTypeToString),
	// v163 -> v164
	NewMigration("Convert topic name from 25 to 50", v1_14.ConvertTopicNameFrom25To50),
	// v164 -> v165
	NewMigration("Add scope and nonce columns to oauth2_grant table", v1_14.AddScopeAndNonceColumnsToOAuth2Grant),
	// v165 -> v166
	NewMigration("Convert hook task type from char(16) to varchar(16) and trim the column", v1_14.ConvertHookTaskTypeToVarcharAndTrim),
	// v166 -> v167
	NewMigration("Where Password is Valid with Empty String delete it", v1_14.RecalculateUserEmptyPWD),
	// v167 -> v168
	NewMigration("Add user redirect", v1_14.AddUserRedirect),
	// v168 -> v169
	NewMigration("Recreate user table to fix default values", v1_14.RecreateUserTableToFixDefaultValues),
	// v169 -> v170
	NewMigration("Update DeleteBranch comments to set the old_ref to the commit_sha", v1_14.CommentTypeDeleteBranchUseOldRef),
	// v170 -> v171
	NewMigration("Add Dismissed to Review table", v1_14.AddDismissedReviewColumn),
	// v171 -> v172
	NewMigration("Add Sorting to ProjectBoard table", v1_14.AddSortingColToProjectBoard),
	// v172 -> v173
	NewMigration("Add sessions table for go-chi/session", v1_14.AddSessionTable),
	// v173 -> v174
	NewMigration("Add time_id column to Comment", v1_14.AddTimeIDCommentColumn),
	// v174 -> v175
	NewMigration("Create repo transfer table", v1_14.AddRepoTransfer),
	// v175 -> v176
	NewMigration("Fix Postgres ID Sequences broken by recreate-table", v1_14.FixPostgresIDSequences),
	// v176 -> v177
	NewMigration("Remove invalid labels from comments", v1_14.RemoveInvalidLabels),
	// v177 -> v178
	NewMigration("Delete orphaned IssueLabels", v1_14.DeleteOrphanedIssueLabels),

	// Gitea 1.14.0 ends at v178

	// v178 -> v179
	NewMigration("Add LFS columns to Mirror", v1_15.AddLFSMirrorColumns),
	// v179 -> v180
	NewMigration("Convert avatar url to text", v1_15.ConvertAvatarURLToText),
	// v180 -> v181
	NewMigration("Delete credentials from past migrations", v1_15.DeleteMigrationCredentials),
	// v181 -> v182
	NewMigration("Always save primary email on email address table", v1_15.AddPrimaryEmail2EmailAddress),
	// v182 -> v183
	NewMigration("Add issue resource index table", v1_15.AddIssueResourceIndexTable),
	// v183 -> v184
	NewMigration("Create PushMirror table", v1_15.CreatePushMirrorTable),
	// v184 -> v185
	NewMigration("Rename Task errors to message", v1_15.RenameTaskErrorsToMessage),
	// v185 -> v186
	NewMigration("Add new table repo_archiver", v1_15.AddRepoArchiver),
	// v186 -> v187
	NewMigration("Create protected tag table", v1_15.CreateProtectedTagTable),
	// v187 -> v188
	NewMigration("Drop unneeded webhook related columns", v1_15.DropWebhookColumns),
	// v188 -> v189
	NewMigration("Add key is verified to gpg key", v1_15.AddKeyIsVerified),

	// Gitea 1.15.0 ends at v189

	// v189 -> v190
	NewMigration("Unwrap ldap.Sources", v1_16.UnwrapLDAPSourceCfg),
	// v190 -> v191
	NewMigration("Add agit flow pull request support", v1_16.AddAgitFlowPullRequest),
	// v191 -> v192
	NewMigration("Alter issue/comment table TEXT fields to LONGTEXT", v1_16.AlterIssueAndCommentTextFieldsToLongText),
	// v192 -> v193
	NewMigration("RecreateIssueResourceIndexTable to have a primary key instead of an unique index", v1_16.RecreateIssueResourceIndexTable),
	// v193 -> v194
	NewMigration("Add repo id column for attachment table", v1_16.AddRepoIDForAttachment),
	// v194 -> v195
	NewMigration("Add Branch Protection Unprotected Files Column", v1_16.AddBranchProtectionUnprotectedFilesColumn),
	// v195 -> v196
	NewMigration("Add table commit_status_index", v1_16.AddTableCommitStatusIndex),
	// v196 -> v197
	NewMigration("Add Color to ProjectBoard table", v1_16.AddColorColToProjectBoard),
	// v197 -> v198
	NewMigration("Add renamed_branch table", v1_16.AddRenamedBranchTable),
	// v198 -> v199
	NewMigration("Add issue content history table", v1_16.AddTableIssueContentHistory),
	// v199 -> v200
	NewMigration("No-op (remote version is using AppState now)", noopMigration),
	// v200 -> v201
	NewMigration("Add table app_state", v1_16.AddTableAppState),
	// v201 -> v202
	NewMigration("Drop table remote_version (if exists)", v1_16.DropTableRemoteVersion),
	// v202 -> v203
	NewMigration("Create key/value table for user settings", v1_16.CreateUserSettingsTable),
	// v203 -> v204
	NewMigration("Add Sorting to ProjectIssue table", v1_16.AddProjectIssueSorting),
	// v204 -> v205
	NewMigration("Add key is verified to ssh key", v1_16.AddSSHKeyIsVerified),
	// v205 -> v206
	NewMigration("Migrate to higher varchar on user struct", v1_16.MigrateUserPasswordSalt),
	// v206 -> v207
	NewMigration("Add authorize column to team_unit table", v1_16.AddAuthorizeColForTeamUnit),
	// v207 -> v208
	NewMigration("Add webauthn table and migrate u2f data to webauthn - NO-OPED", v1_16.AddWebAuthnCred),
	// v208 -> v209
	NewMigration("Use base32.HexEncoding instead of base64 encoding for cred ID as it is case insensitive - NO-OPED", v1_16.UseBase32HexForCredIDInWebAuthnCredential),
	// v209 -> v210
	NewMigration("Increase WebAuthentication CredentialID size to 410 - NO-OPED", v1_16.IncreaseCredentialIDTo410),
	// v210 -> v211
	NewMigration("v208 was completely broken - remigrate", v1_16.RemigrateU2FCredentials),

	// Gitea 1.16.2 ends at v211

	// v211 -> v212
	NewMigration("Create ForeignReference table", v1_17.CreateForeignReferenceTable),
	// v212 -> v213
	NewMigration("Add package tables", v1_17.AddPackageTables),
	// v213 -> v214
	NewMigration("Add allow edits from maintainers to PullRequest table", v1_17.AddAllowMaintainerEdit),
	// v214 -> v215
	NewMigration("Add auto merge table", v1_17.AddAutoMergeTable),
	// v215 -> v216
	NewMigration("allow to view files in PRs", v1_17.AddReviewViewedFiles),
	// v216 -> v217
	NewMigration("No-op (Improve Action table indices v1)", noopMigration),
	// v217 -> v218
	NewMigration("Alter hook_task table TEXT fields to LONGTEXT", v1_17.AlterHookTaskTextFieldsToLongText),
	// v218 -> v219
	NewMigration("Improve Action table indices v2", v1_17.ImproveActionTableIndices),
	// v219 -> v220
	NewMigration("Add sync_on_commit column to push_mirror table", v1_17.AddSyncOnCommitColForPushMirror),
	// v220 -> v221
	NewMigration("Add container repository property", v1_17.AddContainerRepositoryProperty),
	// v221 -> v222
	NewMigration("Store WebAuthentication CredentialID as bytes and increase size to at least 1024", v1_17.StoreWebauthnCredentialIDAsBytes),
	// v222 -> v223
	NewMigration("Drop old CredentialID column", v1_17.DropOldCredentialIDColumn),
	// v223 -> v224
	NewMigration("Rename CredentialIDBytes column to CredentialID", v1_17.RenameCredentialIDBytes),

	// Gitea 1.17.0 ends at v224

	// v224 -> v225
	NewMigration("Add badges to users", v1_18.CreateUserBadgesTable),
	// v225 -> v226
	NewMigration("Alter gpg_key/public_key content TEXT fields to MEDIUMTEXT", v1_18.AlterPublicGPGKeyContentFieldsToMediumText),
	// v226 -> v227
	NewMigration("Conan and generic packages do not need to be semantically versioned", v1_18.FixPackageSemverField),
	// v227 -> v228
	NewMigration("Create key/value table for system settings", v1_18.CreateSystemSettingsTable),
	// v228 -> v229
	NewMigration("Add TeamInvite table", v1_18.AddTeamInviteTable),
	// v229 -> v230
	NewMigration("Update counts of all open milestones", v1_18.UpdateOpenMilestoneCounts),
	// v230 -> v231
	NewMigration("Add ConfidentialClient column (default true) to OAuth2Application table", v1_18.AddConfidentialClientColumnToOAuth2ApplicationTable),

	// Gitea 1.18.0 ends at v231

	// v231 -> v232
	NewMigration("Add index for hook_task", v1_19.AddIndexForHookTask),
	// v232 -> v233
	NewMigration("Alter package_version.metadata_json to LONGTEXT", v1_19.AlterPackageVersionMetadataToLongText),
	// v233 -> v234
	NewMigration("Add header_authorization_encrypted column to webhook table", v1_19.AddHeaderAuthorizationEncryptedColWebhook),
	// v234 -> v235
	NewMigration("Add package cleanup rule table", v1_19.CreatePackageCleanupRuleTable),
	// v235 -> v236
	NewMigration("Add index for access_token", v1_19.AddIndexForAccessToken),
	// v236 -> v237
	NewMigration("Create secrets table", v1_19.CreateSecretsTable),
	// v237 -> v238
	NewMigration("Drop ForeignReference table", v1_19.DropForeignReferenceTable),
	// v238 -> v239
	NewMigration("Add updated unix to LFSMetaObject", v1_19.AddUpdatedUnixToLFSMetaObject),
	// v239 -> v240
	NewMigration("Add scope for access_token", v1_19.AddScopeForAccessTokens),
	// v240 -> v241
	NewMigration("Add actions tables", v1_19.AddActionsTables),
	// v241 -> v242
	NewMigration("Add card_type column to project table", v1_19.AddCardTypeToProjectTable),
	// v242 -> v243
	NewMigration("Alter gpg_key_import content TEXT field to MEDIUMTEXT", v1_19.AlterPublicGPGKeyImportContentFieldToMediumText),
	// v243 -> v244
	NewMigration("Add exclusive label", v1_19.AddExclusiveLabel),

	// Gitea 1.19.0 ends at v244

	// v244 -> v245
	NewMigration("Add NeedApproval to actions tables", v1_20.AddNeedApprovalToActionRun),
	// v245 -> v246
	NewMigration("Rename Webhook org_id to owner_id", v1_20.RenameWebhookOrgToOwner),
	// v246 -> v247
	NewMigration("Add missed column owner_id for project table", v1_20.AddNewColumnForProject),
	// v247 -> v248
	NewMigration("Fix incorrect project type", v1_20.FixIncorrectProjectType),
	// v248 -> v249
	NewMigration("Add version column to action_runner table", v1_20.AddVersionToActionRunner),
	// v249 -> v250
	NewMigration("Improve Action table indices v3", v1_20.ImproveActionTableIndices),
	// v250 -> v251
	NewMigration("Change Container Metadata", v1_20.ChangeContainerMetadataMultiArch),
	// v251 -> v252
	NewMigration("Fix incorrect owner team unit access mode", v1_20.FixIncorrectOwnerTeamUnitAccessMode),
	// v252 -> v253
	NewMigration("Fix incorrect admin team unit access mode", v1_20.FixIncorrectAdminTeamUnitAccessMode),
	// v253 -> v254
	NewMigration("Fix ExternalTracker and ExternalWiki accessMode in owner and admin team", v1_20.FixExternalTrackerAndExternalWikiAccessModeInOwnerAndAdminTeam),
	// v254 -> v255
	NewMigration("Add ActionTaskOutput table", v1_20.AddActionTaskOutputTable),
	// v255 -> v256
	NewMigration("Add ArchivedUnix Column", v1_20.AddArchivedUnixToRepository),
	// v256 -> v257
	NewMigration("Add is_internal column to package", v1_20.AddIsInternalColumnToPackage),
	// v257 -> v258
	NewMigration("Add Actions Artifact table", v1_20.CreateActionArtifactTable),
	// v258 -> v259
	NewMigration("Add PinOrder Column", v1_20.AddPinOrderToIssue),
	// v259 -> v260
	NewMigration("Convert scoped access tokens", v1_20.ConvertScopedAccessTokens),

	// Gitea 1.20.0 ends at 260

	// v260 -> v261
	NewMigration("Drop custom_labels column of action_runner table", v1_21.DropCustomLabelsColumnOfActionRunner),
	// v261 -> v262
	NewMigration("Add variable table", v1_21.CreateVariableTable),
	// v262 -> v263
	NewMigration("Add TriggerEvent to action_run table", v1_21.AddTriggerEventToActionRun),
	// v263 -> v264
	NewMigration("Add git_size and lfs_size columns to repository table", v1_21.AddGitSizeAndLFSSizeToRepositoryTable),
	// v264 -> v265
	NewMigration("Add branch table", v1_21.AddBranchTable),
	// v265 -> v266
	NewMigration("Alter Actions Artifact table", v1_21.AlterActionArtifactTable),
	// v266 -> v267
	NewMigration("Reduce commit status", v1_21.ReduceCommitStatus),
	// v267 -> v268
	NewMigration("Add action_tasks_version table", v1_21.CreateActionTasksVersionTable),
	// v268 -> v269
	NewMigration("Update Action Ref", v1_21.UpdateActionsRefIndex),
	// v269 -> v270
	NewMigration("Drop deleted branch table", v1_21.DropDeletedBranchTable),
	// v270 -> v271
	NewMigration("Fix PackageProperty typo", v1_21.FixPackagePropertyTypo),
	// v271 -> v272
	NewMigration("Allow archiving labels", v1_21.AddArchivedUnixColumInLabelTable),
	// v272 -> v273
	NewMigration("Add Version to ActionRun table", v1_21.AddVersionToActionRunTable),
	// v273 -> v274
	NewMigration("Add Action Schedule Table", v1_21.AddActionScheduleTable),
	// v274 -> v275
	NewMigration("Add Actions artifacts expiration date", v1_21.AddExpiredUnixColumnInActionArtifactTable),
	// v275 -> v276
	NewMigration("Add ScheduleID for ActionRun", v1_21.AddScheduleIDForActionRun),
	// v276 -> v277
	NewMigration("Add RemoteAddress to mirrors", v1_21.AddRemoteAddressToMirrors),
	// v277 -> v278
	NewMigration("Add Index to issue_user.issue_id", v1_21.AddIndexToIssueUserIssueID),
	// v278 -> v279
	NewMigration("Add Index to comment.dependent_issue_id", v1_21.AddIndexToCommentDependentIssueID),
	// v279 -> v280
	NewMigration("Add Index to action.user_id", v1_21.AddIndexToActionUserID),

	// Gitea 1.21.0 ends at 280

	// v280 -> v281
	NewMigration("Rename user themes", v1_22.RenameUserThemes),
	// v281 -> v282
	NewMigration("Add auth_token table", v1_22.CreateAuthTokenTable),
	// v282 -> v283
	NewMigration("Add Index to pull_auto_merge.doer_id", v1_22.AddIndexToPullAutoMergeDoerID),
	// v283 -> v284
	NewMigration("Add combined Index to issue_user.uid and issue_id", v1_22.AddCombinedIndexToIssueUser),
	// v284 -> v285
	NewMigration("Add ignore stale approval column on branch table", v1_22.AddIgnoreStaleApprovalsColumnToProtectedBranchTable),
	// v285 -> v286
	NewMigration("Add PreviousDuration to ActionRun", v1_22.AddPreviousDurationToActionRun),
	// v286 -> v287
	NewMigration("Add support for SHA256 git repositories", v1_22.AdjustDBForSha256),
<<<<<<< HEAD
	// v288 -> v289
	NewMigration("Change KeepActivityPrivate to AddActionsVisibility", v1_22.AddActionsVisibility),
=======
	// v287 -> v288
	NewMigration("Use Slug instead of ID for Badges", v1_22.UseSlugInsteadOfIDForBadges),
	// v288 -> v289
	NewMigration("Add user_blocking table", v1_22.AddUserBlockingTable),
>>>>>>> 1f0625a2
}

// GetCurrentDBVersion returns the current db version
func GetCurrentDBVersion(x *xorm.Engine) (int64, error) {
	if err := x.Sync(new(Version)); err != nil {
		return -1, fmt.Errorf("sync: %w", err)
	}

	currentVersion := &Version{ID: 1}
	has, err := x.Get(currentVersion)
	if err != nil {
		return -1, fmt.Errorf("get: %w", err)
	}
	if !has {
		return -1, nil
	}
	return currentVersion.Version, nil
}

// ExpectedVersion returns the expected db version
func ExpectedVersion() int64 {
	return int64(minDBVersion + len(migrations))
}

// EnsureUpToDate will check if the db is at the correct version
func EnsureUpToDate(x *xorm.Engine) error {
	currentDB, err := GetCurrentDBVersion(x)
	if err != nil {
		return err
	}

	if currentDB < 0 {
		return fmt.Errorf("Database has not been initialized")
	}

	if minDBVersion > currentDB {
		return fmt.Errorf("DB version %d (<= %d) is too old for auto-migration. Upgrade to Gitea 1.6.4 first then upgrade to this version", currentDB, minDBVersion)
	}

	expected := ExpectedVersion()

	if currentDB != expected {
		return fmt.Errorf(`Current database version %d is not equal to the expected version %d. Please run "gitea [--config /path/to/app.ini] migrate" to update the database version`, currentDB, expected)
	}

	return nil
}

// Migrate database to current version
func Migrate(x *xorm.Engine) error {
	// Set a new clean the default mapper to GonicMapper as that is the default for Gitea.
	x.SetMapper(names.GonicMapper{})
	if err := x.Sync(new(Version)); err != nil {
		return fmt.Errorf("sync: %w", err)
	}

	currentVersion := &Version{ID: 1}
	has, err := x.Get(currentVersion)
	if err != nil {
		return fmt.Errorf("get: %w", err)
	} else if !has {
		// If the version record does not exist we think
		// it is a fresh installation and we can skip all migrations.
		currentVersion.ID = 0
		currentVersion.Version = int64(minDBVersion + len(migrations))

		if _, err = x.InsertOne(currentVersion); err != nil {
			return fmt.Errorf("insert: %w", err)
		}
	}

	v := currentVersion.Version
	if minDBVersion > v {
		log.Fatal(`Gitea no longer supports auto-migration from your previously installed version.
Please try upgrading to a lower version first (suggested v1.6.4), then upgrade to this version.`)
		return nil
	}

	// Downgrading Gitea's database version not supported
	if int(v-minDBVersion) > len(migrations) {
		msg := fmt.Sprintf("Your database (migration version: %d) is for a newer Gitea, you can not use the newer database for this old Gitea release (%d).", v, minDBVersion+len(migrations))
		msg += "\nGitea will exit to keep your database safe and unchanged. Please use the correct Gitea release, do not change the migration version manually (incorrect manual operation may lose data)."
		if !setting.IsProd {
			msg += fmt.Sprintf("\nIf you are in development and really know what you're doing, you can force changing the migration version by executing: UPDATE version SET version=%d WHERE id=1;", minDBVersion+len(migrations))
		}
		log.Fatal("Migration Error: %s", msg)
		return nil
	}

	// Some migration tasks depend on the git command
	if git.DefaultContext == nil {
		if err = git.InitSimple(context.Background()); err != nil {
			return err
		}
	}

	// Migrate
	for i, m := range migrations[v-minDBVersion:] {
		log.Info("Migration[%d]: %s", v+int64(i), m.Description())
		// Reset the mapper between each migration - migrations are not supposed to depend on each other
		x.SetMapper(names.GonicMapper{})
		if err = m.Migrate(x); err != nil {
			return fmt.Errorf("migration[%d]: %s failed: %w", v+int64(i), m.Description(), err)
		}
		currentVersion.Version = v + int64(i) + 1
		if _, err = x.ID(1).Update(currentVersion); err != nil {
			return err
		}
	}
	return nil
}<|MERGE_RESOLUTION|>--- conflicted
+++ resolved
@@ -558,15 +558,12 @@
 	NewMigration("Add PreviousDuration to ActionRun", v1_22.AddPreviousDurationToActionRun),
 	// v286 -> v287
 	NewMigration("Add support for SHA256 git repositories", v1_22.AdjustDBForSha256),
-<<<<<<< HEAD
-	// v288 -> v289
-	NewMigration("Change KeepActivityPrivate to AddActionsVisibility", v1_22.AddActionsVisibility),
-=======
 	// v287 -> v288
 	NewMigration("Use Slug instead of ID for Badges", v1_22.UseSlugInsteadOfIDForBadges),
 	// v288 -> v289
 	NewMigration("Add user_blocking table", v1_22.AddUserBlockingTable),
->>>>>>> 1f0625a2
+	// v289 -> 290
+	NewMigration("Change KeepActivityPrivate to AddActionsVisibility", v1_22.AddActionsVisibility),
 }
 
 // GetCurrentDBVersion returns the current db version
