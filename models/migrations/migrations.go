--- conflicted
+++ resolved
@@ -231,11 +231,9 @@
 	// v148 -> v149
 	NewMigration("remove issue dependency comments who refer to non existing issues", purgeInvalidDependenciesComments),
 	// v149 -> v150
-<<<<<<< HEAD
+	NewMigration("Add Created and Updated to Milestone table", addCreatedAndUpdatedToMilestones),
+	// v150 -> v151
 	NewMigration("add changed_protected_files column for pull_request table", addChangedProtectedFilesPullRequestColumn),
-=======
-	NewMigration("Add Created and Updated to Milestone table", addCreatedAndUpdatedToMilestones),
->>>>>>> 1c35353c
 }
 
 // GetCurrentDBVersion returns the current db version
