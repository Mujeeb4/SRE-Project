// Copyright 2015 The Gogs Authors. All rights reserved.
// Copyright 2017 The Gitea Authors. All rights reserved.
// Use of this source code is governed by a MIT-style
// license that can be found in the LICENSE file.

package migrations

import (
	"fmt"
	"regexp"
	"strings"

	"code.gitea.io/gitea/modules/log"
	"code.gitea.io/gitea/modules/setting"

	"xorm.io/xorm"
)

const minDBVersion = 70 // Gitea 1.5.3

// Migration describes on migration from lower version to high version
type Migration interface {
	Description() string
	Migrate(*xorm.Engine) error
}

type migration struct {
	description string
	migrate     func(*xorm.Engine) error
}

// NewMigration creates a new migration
func NewMigration(desc string, fn func(*xorm.Engine) error) Migration {
	return &migration{desc, fn}
}

// Description returns the migration's description
func (m *migration) Description() string {
	return m.description
}

// Migrate executes the migration
func (m *migration) Migrate(x *xorm.Engine) error {
	return m.migrate(x)
}

// Version describes the version table. Should have only one row with id==1
type Version struct {
	ID      int64 `xorm:"pk autoincr"`
	Version int64
}

// This is a sequence of migrations. Add new migrations to the bottom of the list.
// If you want to "retire" a migration, remove it from the top of the list and
// update minDBVersion accordingly
var migrations = []Migration{

	// Gitea 1.5.3 ends at v70

	// v70 -> v71
	NewMigration("add issue_dependencies", addIssueDependencies),
	// v71 -> v72
	NewMigration("protect each scratch token", addScratchHash),
	// v72 -> v73
	NewMigration("add review", addReview),

	// Gitea 1.6.4 ends at v73

	// v73 -> v74
	NewMigration("add must_change_password column for users table", addMustChangePassword),
	// v74 -> v75
	NewMigration("add approval whitelists to protected branches", addApprovalWhitelistsToProtectedBranches),
	// v75 -> v76
	NewMigration("clear nonused data which not deleted when user was deleted", clearNonusedData),

	// Gitea 1.7.6 ends at v76

	// v76 -> v77
	NewMigration("add pull request rebase with merge commit", addPullRequestRebaseWithMerge),
	// v77 -> v78
	NewMigration("add theme to users", addUserDefaultTheme),
	// v78 -> v79
	NewMigration("rename repo is_bare to repo is_empty", renameRepoIsBareToIsEmpty),
	// v79 -> v80
	NewMigration("add can close issues via commit in any branch", addCanCloseIssuesViaCommitInAnyBranch),
	// v80 -> v81
	NewMigration("add is locked to issues", addIsLockedToIssues),
	// v81 -> v82
	NewMigration("update U2F counter type", changeU2FCounterType),

	// Gitea 1.8.3 ends at v82

	// v82 -> v83
	NewMigration("hot fix for wrong release sha1 on release table", fixReleaseSha1OnReleaseTable),
	// v83 -> v84
	NewMigration("add uploader id for table attachment", addUploaderIDForAttachment),
	// v84 -> v85
	NewMigration("add table to store original imported gpg keys", addGPGKeyImport),
	// v85 -> v86
	NewMigration("hash application token", hashAppToken),
	// v86 -> v87
	NewMigration("add http method to webhook", addHTTPMethodToWebhook),
	// v87 -> v88
	NewMigration("add avatar field to repository", addAvatarFieldToRepository),

	// Gitea 1.9.6 ends at v88

	// v88 -> v89
	NewMigration("add commit status context field to commit_status", addCommitStatusContext),
	// v89 -> v90
	NewMigration("add original author/url migration info to issues, comments, and repo ", addOriginalMigrationInfo),
	// v90 -> v91
	NewMigration("change length of some repository columns", changeSomeColumnsLengthOfRepo),
	// v91 -> v92
	NewMigration("add index on owner_id of repository and type, review_id of comment", addIndexOnRepositoryAndComment),
	// v92 -> v93
	NewMigration("remove orphaned repository index statuses", removeLingeringIndexStatus),
	// v93 -> v94
	NewMigration("add email notification enabled preference to user", addEmailNotificationEnabledToUser),
	// v94 -> v95
	NewMigration("add enable_status_check, status_check_contexts to protected_branch", addStatusCheckColumnsForProtectedBranches),
	// v95 -> v96
	NewMigration("add table columns for cross referencing issues", addCrossReferenceColumns),
	// v96 -> v97
	NewMigration("delete orphaned attachments", deleteOrphanedAttachments),
	// v97 -> v98
	NewMigration("add repo_admin_change_team_access to user", addRepoAdminChangeTeamAccessColumnForUser),
	// v98 -> v99
	NewMigration("add original author name and id on migrated release", addOriginalAuthorOnMigratedReleases),

	// Gitea 1.10.3 ends at v99

	// v99 -> v100
	NewMigration("add task table and status column for repository table", addTaskTable),
	// v100 -> v101
	NewMigration("update migration repositories' service type", updateMigrationServiceTypes),
	// v101 -> v102
	NewMigration("change length of some external login users columns", changeSomeColumnsLengthOfExternalLoginUser),
	// v102 -> v103
	NewMigration("update migration repositories' service type", dropColumnHeadUserNameOnPullRequest),
	// v103 -> v104
	NewMigration("Add WhitelistDeployKeys to protected branch", addWhitelistDeployKeysToBranches),
	// v104 -> v105
	NewMigration("remove unnecessary columns from label", removeLabelUneededCols),
	// v105 -> v106
	NewMigration("add includes_all_repositories to teams", addTeamIncludesAllRepositories),
	// v106 -> v107
	NewMigration("add column `mode` to table watch", addModeColumnToWatch),
	// v107 -> v108
	NewMigration("Add template options to repository", addTemplateToRepo),
	// v108 -> v109
	NewMigration("Add comment_id on table notification", addCommentIDOnNotification),
	// v109 -> v110
	NewMigration("add can_create_org_repo to team", addCanCreateOrgRepoColumnForTeam),
	// v110 -> v111
	NewMigration("change review content type to text", changeReviewContentToText),
	// v111 -> v112
	NewMigration("update branch protection for can push and whitelist enable", addBranchProtectionCanPushAndEnableWhitelist),
	// v112 -> v113
	NewMigration("remove release attachments which repository deleted", removeAttachmentMissedRepo),
	// v113 -> v114
	NewMigration("new feature: change target branch of pull requests", featureChangeTargetBranch),
	// v114 -> v115
	NewMigration("Remove authentication credentials from stored URL", sanitizeOriginalURL),
	// v115 -> v116
	NewMigration("add user_id prefix to existing user avatar name", renameExistingUserAvatarName),
	// v116 -> v117
	NewMigration("Extend TrackedTimes", extendTrackedTimes),
	// v117 -> v118
	NewMigration("Add block on rejected reviews branch protection", addBlockOnRejectedReviews),
	// v118 -> v119
	NewMigration("Add commit id and stale to reviews", addReviewCommitAndStale),
	// v119 -> v120
	NewMigration("Fix migrated repositories' git service type", fixMigratedRepositoryServiceType),
	// v120 -> v121
	NewMigration("Add owner_name on table repository", addOwnerNameOnRepository),
	// v121 -> v122
	NewMigration("add is_restricted column for users table", addIsRestricted),
	// v122 -> v123
	NewMigration("Add Require Signed Commits to ProtectedBranch", addRequireSignedCommits),
	// v123 -> v124
	NewMigration("Add original informations for reactions", addReactionOriginals),
	// v124 -> v125
	NewMigration("Add columns to user and repository", addUserRepoMissingColumns),
	// v125 -> v126
	NewMigration("Add some columns on review for migration", addReviewMigrateInfo),
	// v126 -> v127
	NewMigration("Fix topic repository count", fixTopicRepositoryCount),
	// v127 -> v128
	NewMigration("add repository code language statistics", addLanguageStats),
	// v128 -> v129
<<<<<<< HEAD
	NewMigration("Add IsSystemWebhook column to webhooks table", addSystemWebhookColumn),
=======
	NewMigration("fix merge base for pull requests", fixMergeBase),
	// v129 -> v130
	NewMigration("remove dependencies from deleted repositories", purgeUnusedDependencies),
	// v130 -> v131
	NewMigration("Expand webhooks for more granularity", expandWebhooks),
>>>>>>> 345515a2
}

// Migrate database to current version
func Migrate(x *xorm.Engine) error {
	if err := x.Sync(new(Version)); err != nil {
		return fmt.Errorf("sync: %v", err)
	}

	currentVersion := &Version{ID: 1}
	has, err := x.Get(currentVersion)
	if err != nil {
		return fmt.Errorf("get: %v", err)
	} else if !has {
		// If the version record does not exist we think
		// it is a fresh installation and we can skip all migrations.
		currentVersion.ID = 0
		currentVersion.Version = int64(minDBVersion + len(migrations))

		if _, err = x.InsertOne(currentVersion); err != nil {
			return fmt.Errorf("insert: %v", err)
		}
	}

	v := currentVersion.Version
	if minDBVersion > v {
		log.Fatal(`Gitea no longer supports auto-migration from your previously installed version.
Please try upgrading to a lower version first (suggested v1.6.4), then upgrade to this version.`)
		return nil
	}

	if int(v-minDBVersion) > len(migrations) {
		// User downgraded Gitea.
		currentVersion.Version = int64(len(migrations) + minDBVersion)
		_, err = x.ID(1).Update(currentVersion)
		return err
	}
	for i, m := range migrations[v-minDBVersion:] {
		log.Info("Migration[%d]: %s", v+int64(i), m.Description())
		if err = m.Migrate(x); err != nil {
			return fmt.Errorf("do migrate: %v", err)
		}
		currentVersion.Version = v + int64(i) + 1
		if _, err = x.ID(1).Update(currentVersion); err != nil {
			return err
		}
	}
	return nil
}

func dropTableColumns(sess *xorm.Session, tableName string, columnNames ...string) (err error) {
	if tableName == "" || len(columnNames) == 0 {
		return nil
	}
	// TODO: This will not work if there are foreign keys

	switch {
	case setting.Database.UseSQLite3:
		// First drop the indexes on the columns
		res, errIndex := sess.Query(fmt.Sprintf("PRAGMA index_list(`%s`)", tableName))
		if errIndex != nil {
			return errIndex
		}
		for _, row := range res {
			indexName := row["name"]
			indexRes, err := sess.Query(fmt.Sprintf("PRAGMA index_info(`%s`)", indexName))
			if err != nil {
				return err
			}
			if len(indexRes) != 1 {
				continue
			}
			indexColumn := string(indexRes[0]["name"])
			for _, name := range columnNames {
				if name == indexColumn {
					_, err := sess.Exec(fmt.Sprintf("DROP INDEX `%s`", indexName))
					if err != nil {
						return err
					}
				}
			}
		}

		// Here we need to get the columns from the original table
		sql := fmt.Sprintf("SELECT sql FROM sqlite_master WHERE tbl_name='%s' and type='table'", tableName)
		res, err := sess.Query(sql)
		if err != nil {
			return err
		}
		tableSQL := string(res[0]["sql"])

		// Separate out the column definitions
		tableSQL = tableSQL[strings.Index(tableSQL, "("):]

		// Remove the required columnNames
		for _, name := range columnNames {
			tableSQL = regexp.MustCompile(regexp.QuoteMeta("`"+name+"`")+"[^`,)]*?[,)]").ReplaceAllString(tableSQL, "")
		}

		// Ensure the query is ended properly
		tableSQL = strings.TrimSpace(tableSQL)
		if tableSQL[len(tableSQL)-1] != ')' {
			if tableSQL[len(tableSQL)-1] == ',' {
				tableSQL = tableSQL[:len(tableSQL)-1]
			}
			tableSQL += ")"
		}

		// Find all the columns in the table
		columns := regexp.MustCompile("`([^`]*)`").FindAllString(tableSQL, -1)

		tableSQL = fmt.Sprintf("CREATE TABLE `new_%s_new` ", tableName) + tableSQL
		if _, err := sess.Exec(tableSQL); err != nil {
			return err
		}

		// Now restore the data
		columnsSeparated := strings.Join(columns, ",")
		insertSQL := fmt.Sprintf("INSERT INTO `new_%s_new` (%s) SELECT %s FROM %s", tableName, columnsSeparated, columnsSeparated, tableName)
		if _, err := sess.Exec(insertSQL); err != nil {
			return err
		}

		// Now drop the old table
		if _, err := sess.Exec(fmt.Sprintf("DROP TABLE `%s`", tableName)); err != nil {
			return err
		}

		// Rename the table
		if _, err := sess.Exec(fmt.Sprintf("ALTER TABLE `new_%s_new` RENAME TO `%s`", tableName, tableName)); err != nil {
			return err
		}

	case setting.Database.UsePostgreSQL:
		cols := ""
		for _, col := range columnNames {
			if cols != "" {
				cols += ", "
			}
			cols += "DROP COLUMN `" + col + "` CASCADE"
		}
		if _, err := sess.Exec(fmt.Sprintf("ALTER TABLE `%s` %s", tableName, cols)); err != nil {
			return fmt.Errorf("Drop table `%s` columns %v: %v", tableName, columnNames, err)
		}
	case setting.Database.UseMySQL:
		// Drop indexes on columns first
		sql := fmt.Sprintf("SHOW INDEX FROM %s WHERE column_name IN ('%s')", tableName, strings.Join(columnNames, "','"))
		res, err := sess.Query(sql)
		if err != nil {
			return err
		}
		for _, index := range res {
			indexName := index["column_name"]
			if len(indexName) > 0 {
				_, err := sess.Exec(fmt.Sprintf("DROP INDEX `%s` ON `%s`", indexName, tableName))
				if err != nil {
					return err
				}
			}
		}

		// Now drop the columns
		cols := ""
		for _, col := range columnNames {
			if cols != "" {
				cols += ", "
			}
			cols += "DROP COLUMN `" + col + "`"
		}
		if _, err := sess.Exec(fmt.Sprintf("ALTER TABLE `%s` %s", tableName, cols)); err != nil {
			return fmt.Errorf("Drop table `%s` columns %v: %v", tableName, columnNames, err)
		}
	case setting.Database.UseMSSQL:
		cols := ""
		for _, col := range columnNames {
			if cols != "" {
				cols += ", "
			}
			cols += "`" + strings.ToLower(col) + "`"
		}
		sql := fmt.Sprintf("SELECT Name FROM SYS.DEFAULT_CONSTRAINTS WHERE PARENT_OBJECT_ID = OBJECT_ID('%[1]s') AND PARENT_COLUMN_ID IN (SELECT column_id FROM sys.columns WHERE lower(NAME) IN (%[2]s) AND object_id = OBJECT_ID('%[1]s'))",
			tableName, strings.Replace(cols, "`", "'", -1))
		constraints := make([]string, 0)
		if err := sess.SQL(sql).Find(&constraints); err != nil {
			sess.Rollback()
			return fmt.Errorf("Find constraints: %v", err)
		}
		for _, constraint := range constraints {
			if _, err := sess.Exec(fmt.Sprintf("ALTER TABLE `%s` DROP CONSTRAINT `%s`", tableName, constraint)); err != nil {
				sess.Rollback()
				return fmt.Errorf("Drop table `%s` constraint `%s`: %v", tableName, constraint, err)
			}
		}
		if _, err := sess.Exec(fmt.Sprintf("ALTER TABLE `%s` DROP COLUMN %s", tableName, cols)); err != nil {
			sess.Rollback()
			return fmt.Errorf("Drop table `%s` columns %v: %v", tableName, columnNames, err)
		}

		return sess.Commit()
	default:
		log.Fatal("Unrecognized DB")
	}

	return nil
}<|MERGE_RESOLUTION|>--- conflicted
+++ resolved
@@ -189,15 +189,13 @@
 	// v127 -> v128
 	NewMigration("add repository code language statistics", addLanguageStats),
 	// v128 -> v129
-<<<<<<< HEAD
-	NewMigration("Add IsSystemWebhook column to webhooks table", addSystemWebhookColumn),
-=======
 	NewMigration("fix merge base for pull requests", fixMergeBase),
 	// v129 -> v130
 	NewMigration("remove dependencies from deleted repositories", purgeUnusedDependencies),
 	// v130 -> v131
 	NewMigration("Expand webhooks for more granularity", expandWebhooks),
->>>>>>> 345515a2
+	// v131 -> v132
+	NewMigration("Add IsSystemWebhook column to webhooks table", addSystemWebhookColumn),
 }
 
 // Migrate database to current version
