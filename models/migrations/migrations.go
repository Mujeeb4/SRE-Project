--- conflicted
+++ resolved
@@ -562,10 +562,6 @@
 	NewMigration("Use Slug instead of ID for Badges", v1_22.UseSlugInsteadOfIDForBadges),
 	// v288 -> v289
 	NewMigration("Add user_blocking table", v1_22.AddUserBlockingTable),
-<<<<<<< HEAD
-	// v289 -> 290
-	NewMigration("Change KeepActivityPrivate to AddActionsVisibility", v1_22.AddActionsVisibility),
-=======
 	// v289 -> v290
 	NewMigration("Add default_wiki_branch to repository table", v1_22.AddDefaultWikiBranch),
 	// v290 -> v291
@@ -576,7 +572,6 @@
 	NewMigration("Ensure every project has exactly one default column - No Op", noopMigration),
 	// v293 -> v294
 	NewMigration("Ensure every project has exactly one default column", v1_22.CheckProjectColumnsConsistency),
->>>>>>> 1ef2eb50
 }
 
 // GetCurrentDBVersion returns the current db version
