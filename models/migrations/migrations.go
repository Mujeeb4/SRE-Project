--- conflicted
+++ resolved
@@ -333,9 +333,6 @@
 	// v189 -> v190
 	NewMigration("Unwrap ldap.Sources", unwrapLDAPSourceCfg),
 	// v190 -> v191
-<<<<<<< HEAD
-	NewMigration("Add renamed_branch table", addRenamedBranchTable),
-=======
 	NewMigration("Add agit flow pull request support", addAgitFlowPullRequest),
 	// v191 -> v192
 	NewMigration("Alter issue/comment table TEXT fields to LONGTEXT", alterIssueAndCommentTextFieldsToLongText),
@@ -349,7 +346,8 @@
 	NewMigration("Add table commit_status_index", addTableCommitStatusIndex),
 	// v196 -> v197
 	NewMigration("Add Color to ProjectBoard table", addColorColToProjectBoard),
->>>>>>> 1f45b3a6
+	// v197 -> v198
+	NewMigration("Add renamed_branch table", addRenamedBranchTable),
 }
 
 // GetCurrentDBVersion returns the current db version
