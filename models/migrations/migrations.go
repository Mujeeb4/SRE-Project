--- conflicted
+++ resolved
@@ -95,15 +95,13 @@
 	// v22 -> v23
 	NewMigration("generate and migrate wiki Git hooks", generateAndMigrateWikiGitHooks),
 	// v23 -> v24
-<<<<<<< HEAD
-	NewMigration("generate and migrate repo and wiki Git hooks", generateAndMigrateGitHookChains),
-=======
 	NewMigration("add user openid table", addUserOpenID),
 	// v24 -> v25
 	NewMigration("change the key_id and primary_key_id type", changeGPGKeysColumns),
 	// v25 -> v26
 	NewMigration("add show field in user openid table", addUserOpenIDShow),
->>>>>>> 16732fbf
+  // v26 -> v27
+  NewMigration("generate and migrate repo and wiki Git hooks", generateAndMigrateGitHookChains),
 }
 
 // Migrate database to current version
