--- conflicted
+++ resolved
@@ -265,11 +265,9 @@
 	// v104 -> v105
 	NewMigration("remove unnecessary columns from label", removeLabelUneededCols),
 	// v105 -> v106
-<<<<<<< HEAD
+	NewMigration("add includes_all_repositories to teams", addTeamIncludesAllRepositories),
+	// v106 -> v107
 	NewMigration("Add template options to repository", addTemplateToRepo),
-=======
-	NewMigration("add includes_all_repositories to teams", addTeamIncludesAllRepositories),
->>>>>>> f05cd3e3
 }
 
 // Migrate database to current version
