// Copyright 2015 The Gogs Authors. All rights reserved.
// Copyright 2017 The Gitea Authors. All rights reserved.
// Use of this source code is governed by a MIT-style
// license that can be found in the LICENSE file.

package migrations

import (
	"context"
	"fmt"
	"os"
	"reflect"
	"regexp"
	"strings"

	"code.gitea.io/gitea/modules/log"
	"code.gitea.io/gitea/modules/setting"

	"xorm.io/xorm"
	"xorm.io/xorm/names"
	"xorm.io/xorm/schemas"
)

const minDBVersion = 70 // Gitea 1.5.3

// Migration describes on migration from lower version to high version
type Migration interface {
	Description() string
	Migrate(*xorm.Engine) error
}

type migration struct {
	description string
	migrate     func(*xorm.Engine) error
}

// NewMigration creates a new migration
func NewMigration(desc string, fn func(*xorm.Engine) error) Migration {
	return &migration{desc, fn}
}

// Description returns the migration's description
func (m *migration) Description() string {
	return m.description
}

// Migrate executes the migration
func (m *migration) Migrate(x *xorm.Engine) error {
	return m.migrate(x)
}

// Version describes the version table. Should have only one row with id==1
type Version struct {
	ID      int64 `xorm:"pk autoincr"`
	Version int64
}

// This is a sequence of migrations. Add new migrations to the bottom of the list.
// If you want to "retire" a migration, remove it from the top of the list and
// update minDBVersion accordingly
var migrations = []Migration{

	// Gitea 1.5.0 ends at v69

	// v70 -> v71
	NewMigration("add issue_dependencies", addIssueDependencies),
	// v71 -> v72
	NewMigration("protect each scratch token", addScratchHash),
	// v72 -> v73
	NewMigration("add review", addReview),

	// Gitea 1.6.0 ends at v73

	// v73 -> v74
	NewMigration("add must_change_password column for users table", addMustChangePassword),
	// v74 -> v75
	NewMigration("add approval whitelists to protected branches", addApprovalWhitelistsToProtectedBranches),
	// v75 -> v76
	NewMigration("clear nonused data which not deleted when user was deleted", clearNonusedData),

	// Gitea 1.7.0 ends at v76

	// v76 -> v77
	NewMigration("add pull request rebase with merge commit", addPullRequestRebaseWithMerge),
	// v77 -> v78
	NewMigration("add theme to users", addUserDefaultTheme),
	// v78 -> v79
	NewMigration("rename repo is_bare to repo is_empty", renameRepoIsBareToIsEmpty),
	// v79 -> v80
	NewMigration("add can close issues via commit in any branch", addCanCloseIssuesViaCommitInAnyBranch),
	// v80 -> v81
	NewMigration("add is locked to issues", addIsLockedToIssues),
	// v81 -> v82
	NewMigration("update U2F counter type", changeU2FCounterType),

	// Gitea 1.8.0 ends at v82

	// v82 -> v83
	NewMigration("hot fix for wrong release sha1 on release table", fixReleaseSha1OnReleaseTable),
	// v83 -> v84
	NewMigration("add uploader id for table attachment", addUploaderIDForAttachment),
	// v84 -> v85
	NewMigration("add table to store original imported gpg keys", addGPGKeyImport),
	// v85 -> v86
	NewMigration("hash application token", hashAppToken),
	// v86 -> v87
	NewMigration("add http method to webhook", addHTTPMethodToWebhook),
	// v87 -> v88
	NewMigration("add avatar field to repository", addAvatarFieldToRepository),

	// Gitea 1.9.0 ends at v88

	// v88 -> v89
	NewMigration("add commit status context field to commit_status", addCommitStatusContext),
	// v89 -> v90
	NewMigration("add original author/url migration info to issues, comments, and repo ", addOriginalMigrationInfo),
	// v90 -> v91
	NewMigration("change length of some repository columns", changeSomeColumnsLengthOfRepo),
	// v91 -> v92
	NewMigration("add index on owner_id of repository and type, review_id of comment", addIndexOnRepositoryAndComment),
	// v92 -> v93
	NewMigration("remove orphaned repository index statuses", removeLingeringIndexStatus),
	// v93 -> v94
	NewMigration("add email notification enabled preference to user", addEmailNotificationEnabledToUser),
	// v94 -> v95
	NewMigration("add enable_status_check, status_check_contexts to protected_branch", addStatusCheckColumnsForProtectedBranches),
	// v95 -> v96
	NewMigration("add table columns for cross referencing issues", addCrossReferenceColumns),
	// v96 -> v97
	NewMigration("delete orphaned attachments", deleteOrphanedAttachments),
	// v97 -> v98
	NewMigration("add repo_admin_change_team_access to user", addRepoAdminChangeTeamAccessColumnForUser),
	// v98 -> v99
	NewMigration("add original author name and id on migrated release", addOriginalAuthorOnMigratedReleases),
	// v99 -> v100
	NewMigration("add task table and status column for repository table", addTaskTable),
	// v100 -> v101
	NewMigration("update migration repositories' service type", updateMigrationServiceTypes),
	// v101 -> v102
	NewMigration("change length of some external login users columns", changeSomeColumnsLengthOfExternalLoginUser),

	// Gitea 1.10.0 ends at v102

	// v102 -> v103
	NewMigration("update migration repositories' service type", dropColumnHeadUserNameOnPullRequest),
	// v103 -> v104
	NewMigration("Add WhitelistDeployKeys to protected branch", addWhitelistDeployKeysToBranches),
	// v104 -> v105
	NewMigration("remove unnecessary columns from label", removeLabelUneededCols),
	// v105 -> v106
	NewMigration("add includes_all_repositories to teams", addTeamIncludesAllRepositories),
	// v106 -> v107
	NewMigration("add column `mode` to table watch", addModeColumnToWatch),
	// v107 -> v108
	NewMigration("Add template options to repository", addTemplateToRepo),
	// v108 -> v109
	NewMigration("Add comment_id on table notification", addCommentIDOnNotification),
	// v109 -> v110
	NewMigration("add can_create_org_repo to team", addCanCreateOrgRepoColumnForTeam),
	// v110 -> v111
	NewMigration("change review content type to text", changeReviewContentToText),
	// v111 -> v112
	NewMigration("update branch protection for can push and whitelist enable", addBranchProtectionCanPushAndEnableWhitelist),
	// v112 -> v113
	NewMigration("remove release attachments which repository deleted", removeAttachmentMissedRepo),
	// v113 -> v114
	NewMigration("new feature: change target branch of pull requests", featureChangeTargetBranch),
	// v114 -> v115
	NewMigration("Remove authentication credentials from stored URL", sanitizeOriginalURL),
	// v115 -> v116
	NewMigration("add user_id prefix to existing user avatar name", renameExistingUserAvatarName),
	// v116 -> v117
	NewMigration("Extend TrackedTimes", extendTrackedTimes),

	// Gitea 1.11.0 ends at v117

	// v117 -> v118
	NewMigration("Add block on rejected reviews branch protection", addBlockOnRejectedReviews),
	// v118 -> v119
	NewMigration("Add commit id and stale to reviews", addReviewCommitAndStale),
	// v119 -> v120
	NewMigration("Fix migrated repositories' git service type", fixMigratedRepositoryServiceType),
	// v120 -> v121
	NewMigration("Add owner_name on table repository", addOwnerNameOnRepository),
	// v121 -> v122
	NewMigration("add is_restricted column for users table", addIsRestricted),
	// v122 -> v123
	NewMigration("Add Require Signed Commits to ProtectedBranch", addRequireSignedCommits),
	// v123 -> v124
	NewMigration("Add original informations for reactions", addReactionOriginals),
	// v124 -> v125
	NewMigration("Add columns to user and repository", addUserRepoMissingColumns),
	// v125 -> v126
	NewMigration("Add some columns on review for migration", addReviewMigrateInfo),
	// v126 -> v127
	NewMigration("Fix topic repository count", fixTopicRepositoryCount),
	// v127 -> v128
	NewMigration("add repository code language statistics", addLanguageStats),
	// v128 -> v129
	NewMigration("fix merge base for pull requests", fixMergeBase),
	// v129 -> v130
	NewMigration("remove dependencies from deleted repositories", purgeUnusedDependencies),
	// v130 -> v131
	NewMigration("Expand webhooks for more granularity", expandWebhooks),
	// v131 -> v132
	NewMigration("Add IsSystemWebhook column to webhooks table", addSystemWebhookColumn),
	// v132 -> v133
	NewMigration("Add Branch Protection Protected Files Column", addBranchProtectionProtectedFilesColumn),
	// v133 -> v134
	NewMigration("Add EmailHash Table", addEmailHashTable),
	// v134 -> v135
	NewMigration("Refix merge base for merged pull requests", refixMergeBase),
	// v135 -> v136
	NewMigration("Add OrgID column to Labels table", addOrgIDLabelColumn),
	// v136 -> v137
	NewMigration("Add CommitsAhead and CommitsBehind Column to PullRequest Table", addCommitDivergenceToPulls),
	// v137 -> v138
	NewMigration("Add Branch Protection Block Outdated Branch", addBlockOnOutdatedBranch),
	// v138 -> v139
	NewMigration("Add ResolveDoerID to Comment table", addResolveDoerIDCommentColumn),
	// v139 -> v140
	NewMigration("prepend refs/heads/ to issue refs", prependRefsHeadsToIssueRefs),

	// Gitea 1.12.0 ends at v140

	// v140 -> v141
	NewMigration("Save detected language file size to database instead of percent", fixLanguageStatsToSaveSize),
	// v141 -> v142
	NewMigration("Add KeepActivityPrivate to User table", addKeepActivityPrivateUserColumn),
	// v142 -> v143
	NewMigration("Ensure Repository.IsArchived is not null", setIsArchivedToFalse),
	// v143 -> v144
	NewMigration("recalculate Stars number for all user", recalculateStars),
	// v144 -> v145
	NewMigration("update Matrix Webhook http method to 'PUT'", updateMatrixWebhookHTTPMethod),
	// v145 -> v146
	NewMigration("Increase Language field to 50 in LanguageStats", increaseLanguageField),
	// v146 -> v147
	NewMigration("Add projects info to repository table", addProjectsInfo),
	// v147 -> v148
	NewMigration("create review for 0 review id code comments", createReviewsForCodeComments),
	// v148 -> v149
	NewMigration("remove issue dependency comments who refer to non existing issues", purgeInvalidDependenciesComments),
	// v149 -> v150
	NewMigration("Add Created and Updated to Milestone table", addCreatedAndUpdatedToMilestones),
	// v150 -> v151
	NewMigration("add primary key to repo_topic", addPrimaryKeyToRepoTopic),
	// v151 -> v152
	NewMigration("set default password algorithm to Argon2", setDefaultPasswordToArgon2),
	// v152 -> v153
	NewMigration("add TrustModel field to Repository", addTrustModelToRepository),
	// v153 > v154
	NewMigration("add Team review request support", addTeamReviewRequestSupport),
	// v154 > v155
	NewMigration("add timestamps to Star, Label, Follow, Watch and Collaboration", addTimeStamps),

	// Gitea 1.13.0 ends at v155

	// v155 -> v156
	NewMigration("add changed_protected_files column for pull_request table", addChangedProtectedFilesPullRequestColumn),
	// v156 -> v157
	NewMigration("fix publisher ID for tag releases", fixPublisherIDforTagReleases),
	// v157 -> v158
	NewMigration("ensure repo topics are up-to-date", fixRepoTopics),
	// v158 -> v159
	NewMigration("code comment replies should have the commitID of the review they are replying to", updateCodeCommentReplies),
	// v159 -> v160
	NewMigration("update reactions constraint", updateReactionConstraint),
	// v160 -> v161
	NewMigration("Add block on official review requests branch protection", addBlockOnOfficialReviewRequests),
	// v161 -> v162
	NewMigration("Convert task type from int to string", convertTaskTypeToString),
	// v162 -> v163
	NewMigration("Convert webhook task type from int to string", convertWebhookTaskTypeToString),
	// v163 -> v164
	NewMigration("Convert topic name from 25 to 50", convertTopicNameFrom25To50),
	// v164 -> v165
	NewMigration("Add scope and nonce columns to oauth2_grant table", addScopeAndNonceColumnsToOAuth2Grant),
	// v165 -> v166
	NewMigration("Convert hook task type from char(16) to varchar(16) and trim the column", convertHookTaskTypeToVarcharAndTrim),
	// v166 -> v167
	NewMigration("Where Password is Valid with Empty String delete it", recalculateUserEmptyPWD),
	// v167 -> v168
<<<<<<< HEAD
	NewMigration("Add time_id column to Comment", addTimeIDCommentColumn),
=======
	NewMigration("Add user redirect", addUserRedirect),
	// v168 -> v169
	NewMigration("Recreate user table to fix default values", recreateUserTableToFixDefaultValues),
>>>>>>> 80b1d02b
}

// GetCurrentDBVersion returns the current db version
func GetCurrentDBVersion(x *xorm.Engine) (int64, error) {
	if err := x.Sync(new(Version)); err != nil {
		return -1, fmt.Errorf("sync: %v", err)
	}

	currentVersion := &Version{ID: 1}
	has, err := x.Get(currentVersion)
	if err != nil {
		return -1, fmt.Errorf("get: %v", err)
	}
	if !has {
		return -1, nil
	}
	return currentVersion.Version, nil
}

// ExpectedVersion returns the expected db version
func ExpectedVersion() int64 {
	return int64(minDBVersion + len(migrations))
}

// EnsureUpToDate will check if the db is at the correct version
func EnsureUpToDate(x *xorm.Engine) error {
	currentDB, err := GetCurrentDBVersion(x)
	if err != nil {
		return err
	}

	if currentDB < 0 {
		return fmt.Errorf("Database has not been initialised")
	}

	if minDBVersion > currentDB {
		return fmt.Errorf("DB version %d (<= %d) is too old for auto-migration. Upgrade to Gitea 1.6.4 first then upgrade to this version", currentDB, minDBVersion)
	}

	expected := ExpectedVersion()

	if currentDB != expected {
		return fmt.Errorf(`Current database version %d is not equal to the expected version %d. Please run "gitea [--config /path/to/app.ini] migrate" to update the database version`, currentDB, expected)
	}

	return nil
}

// Migrate database to current version
func Migrate(x *xorm.Engine) error {
	// Set a new clean the default mapper to GonicMapper as that is the default for Gitea.
	x.SetMapper(names.GonicMapper{})
	if err := x.Sync(new(Version)); err != nil {
		return fmt.Errorf("sync: %v", err)
	}

	currentVersion := &Version{ID: 1}
	has, err := x.Get(currentVersion)
	if err != nil {
		return fmt.Errorf("get: %v", err)
	} else if !has {
		// If the version record does not exist we think
		// it is a fresh installation and we can skip all migrations.
		currentVersion.ID = 0
		currentVersion.Version = int64(minDBVersion + len(migrations))

		if _, err = x.InsertOne(currentVersion); err != nil {
			return fmt.Errorf("insert: %v", err)
		}
	}

	v := currentVersion.Version
	if minDBVersion > v {
		log.Fatal(`Gitea no longer supports auto-migration from your previously installed version.
Please try upgrading to a lower version first (suggested v1.6.4), then upgrade to this version.`)
		return nil
	}

	// Downgrading Gitea's database version not supported
	if int(v-minDBVersion) > len(migrations) {
		msg := fmt.Sprintf("Downgrading database version from '%d' to '%d' is not supported and may result in loss of data integrity.\nIf you really know what you're doing, execute `UPDATE version SET version=%d WHERE id=1;`\n",
			v, minDBVersion+len(migrations), minDBVersion+len(migrations))
		fmt.Fprint(os.Stderr, msg)
		log.Fatal(msg)
		return nil
	}

	// Migrate
	for i, m := range migrations[v-minDBVersion:] {
		log.Info("Migration[%d]: %s", v+int64(i), m.Description())
		// Reset the mapper between each migration - migrations are not supposed to depend on each other
		x.SetMapper(names.GonicMapper{})
		if err = m.Migrate(x); err != nil {
			return fmt.Errorf("do migrate: %v", err)
		}
		currentVersion.Version = v + int64(i) + 1
		if _, err = x.ID(1).Update(currentVersion); err != nil {
			return err
		}
	}
	return nil
}

// RecreateTables will recreate the tables for the provided beans using the newly provided bean definition and move all data to that new table
// WARNING: YOU MUST PROVIDE THE FULL BEAN DEFINITION
func RecreateTables(beans ...interface{}) func(*xorm.Engine) error {
	return func(x *xorm.Engine) error {
		sess := x.NewSession()
		defer sess.Close()
		if err := sess.Begin(); err != nil {
			return err
		}
		sess = sess.StoreEngine("InnoDB")
		for _, bean := range beans {
			log.Info("Recreating Table: %s for Bean: %s", x.TableName(bean), reflect.Indirect(reflect.ValueOf(bean)).Type().Name())
			if err := recreateTable(sess, bean); err != nil {
				return err
			}
		}
		return sess.Commit()
	}
}

// recreateTable will recreate the table using the newly provided bean definition and move all data to that new table
// WARNING: YOU MUST PROVIDE THE FULL BEAN DEFINITION
// WARNING: YOU MUST COMMIT THE SESSION AT THE END
func recreateTable(sess *xorm.Session, bean interface{}) error {
	// TODO: This will not work if there are foreign keys

	tableName := sess.Engine().TableName(bean)
	tempTableName := fmt.Sprintf("tmp_recreate__%s", tableName)

	// We need to move the old table away and create a new one with the correct columns
	// We will need to do this in stages to prevent data loss
	//
	// First create the temporary table
	if err := sess.Table(tempTableName).CreateTable(bean); err != nil {
		log.Error("Unable to create table %s. Error: %v", tempTableName, err)
		return err
	}

	if err := sess.Table(tempTableName).CreateUniques(bean); err != nil {
		log.Error("Unable to create uniques for table %s. Error: %v", tempTableName, err)
		return err
	}

	if err := sess.Table(tempTableName).CreateIndexes(bean); err != nil {
		log.Error("Unable to create indexes for table %s. Error: %v", tempTableName, err)
		return err
	}

	// Work out the column names from the bean - these are the columns to select from the old table and install into the new table
	table, err := sess.Engine().TableInfo(bean)
	if err != nil {
		log.Error("Unable to get table info. Error: %v", err)

		return err
	}
	newTableColumns := table.Columns()
	if len(newTableColumns) == 0 {
		return fmt.Errorf("no columns in new table")
	}
	hasID := false
	for _, column := range newTableColumns {
		hasID = hasID || (column.IsPrimaryKey && column.IsAutoIncrement)
	}

	if hasID && setting.Database.UseMSSQL {
		if _, err := sess.Exec(fmt.Sprintf("SET IDENTITY_INSERT `%s` ON", tempTableName)); err != nil {
			log.Error("Unable to set identity insert for table %s. Error: %v", tempTableName, err)
			return err
		}
	}

	sqlStringBuilder := &strings.Builder{}
	_, _ = sqlStringBuilder.WriteString("INSERT INTO `")
	_, _ = sqlStringBuilder.WriteString(tempTableName)
	_, _ = sqlStringBuilder.WriteString("` (`")
	_, _ = sqlStringBuilder.WriteString(newTableColumns[0].Name)
	_, _ = sqlStringBuilder.WriteString("`")
	for _, column := range newTableColumns[1:] {
		_, _ = sqlStringBuilder.WriteString(", `")
		_, _ = sqlStringBuilder.WriteString(column.Name)
		_, _ = sqlStringBuilder.WriteString("`")
	}
	_, _ = sqlStringBuilder.WriteString(")")
	_, _ = sqlStringBuilder.WriteString(" SELECT ")
	if newTableColumns[0].Default != "" {
		_, _ = sqlStringBuilder.WriteString("COALESCE(`")
		_, _ = sqlStringBuilder.WriteString(newTableColumns[0].Name)
		_, _ = sqlStringBuilder.WriteString("`, ")
		_, _ = sqlStringBuilder.WriteString(newTableColumns[0].Default)
		_, _ = sqlStringBuilder.WriteString(")")
	} else {
		_, _ = sqlStringBuilder.WriteString("`")
		_, _ = sqlStringBuilder.WriteString(newTableColumns[0].Name)
		_, _ = sqlStringBuilder.WriteString("`")
	}

	for _, column := range newTableColumns[1:] {
		if column.Default != "" {
			_, _ = sqlStringBuilder.WriteString(", COALESCE(`")
			_, _ = sqlStringBuilder.WriteString(column.Name)
			_, _ = sqlStringBuilder.WriteString("`, ")
			_, _ = sqlStringBuilder.WriteString(column.Default)
			_, _ = sqlStringBuilder.WriteString(")")
		} else {
			_, _ = sqlStringBuilder.WriteString(", `")
			_, _ = sqlStringBuilder.WriteString(column.Name)
			_, _ = sqlStringBuilder.WriteString("`")
		}
	}
	_, _ = sqlStringBuilder.WriteString(" FROM `")
	_, _ = sqlStringBuilder.WriteString(tableName)
	_, _ = sqlStringBuilder.WriteString("`")

	if _, err := sess.Exec(sqlStringBuilder.String()); err != nil {
		log.Error("Unable to set copy data in to temp table %s. Error: %v", tempTableName, err)
		return err
	}

	if hasID && setting.Database.UseMSSQL {
		if _, err := sess.Exec(fmt.Sprintf("SET IDENTITY_INSERT `%s` OFF", tempTableName)); err != nil {
			log.Error("Unable to switch off identity insert for table %s. Error: %v", tempTableName, err)
			return err
		}
	}

	switch {
	case setting.Database.UseSQLite3:
		// SQLite will drop all the constraints on the old table
		if _, err := sess.Exec(fmt.Sprintf("DROP TABLE `%s`", tableName)); err != nil {
			log.Error("Unable to drop old table %s. Error: %v", tableName, err)
			return err
		}

		if err := sess.Table(tempTableName).DropIndexes(bean); err != nil {
			log.Error("Unable to drop indexes on temporary table %s. Error: %v", tempTableName, err)
			return err
		}

		if _, err := sess.Exec(fmt.Sprintf("ALTER TABLE `%s` RENAME TO `%s`", tempTableName, tableName)); err != nil {
			log.Error("Unable to rename %s to %s. Error: %v", tempTableName, tableName, err)
			return err
		}

		if err := sess.Table(tableName).CreateIndexes(bean); err != nil {
			log.Error("Unable to recreate indexes on table %s. Error: %v", tableName, err)
			return err
		}

		if err := sess.Table(tableName).CreateUniques(bean); err != nil {
			log.Error("Unable to recreate uniques on table %s. Error: %v", tableName, err)
			return err
		}

	case setting.Database.UseMySQL:
		// MySQL will drop all the constraints on the old table
		if _, err := sess.Exec(fmt.Sprintf("DROP TABLE `%s`", tableName)); err != nil {
			log.Error("Unable to drop old table %s. Error: %v", tableName, err)
			return err
		}

		// SQLite and MySQL will move all the constraints from the temporary table to the new table
		if _, err := sess.Exec(fmt.Sprintf("ALTER TABLE `%s` RENAME TO `%s`", tempTableName, tableName)); err != nil {
			log.Error("Unable to rename %s to %s. Error: %v", tempTableName, tableName, err)
			return err
		}
	case setting.Database.UsePostgreSQL:
		// CASCADE causes postgres to drop all the constraints on the old table
		if _, err := sess.Exec(fmt.Sprintf("DROP TABLE `%s` CASCADE", tableName)); err != nil {
			log.Error("Unable to drop old table %s. Error: %v", tableName, err)
			return err
		}

		// CASCADE causes postgres to move all the constraints from the temporary table to the new table
		if _, err := sess.Exec(fmt.Sprintf("ALTER TABLE `%s` RENAME TO `%s`", tempTableName, tableName)); err != nil {
			log.Error("Unable to rename %s to %s. Error: %v", tempTableName, tableName, err)
			return err
		}

		var indices []string
		schema := sess.Engine().Dialect().URI().Schema
		sess.Engine().SetSchema("")
		if err := sess.Table("pg_indexes").Cols("indexname").Where("tablename = ? ", tableName).Find(&indices); err != nil {
			log.Error("Unable to rename %s to %s. Error: %v", tempTableName, tableName, err)
			return err
		}
		sess.Engine().SetSchema(schema)

		for _, index := range indices {
			newIndexName := strings.Replace(index, "tmp_recreate__", "", 1)
			if _, err := sess.Exec(fmt.Sprintf("ALTER INDEX `%s` RENAME TO `%s`", index, newIndexName)); err != nil {
				log.Error("Unable to rename %s to %s. Error: %v", index, newIndexName, err)
				return err
			}
		}

	case setting.Database.UseMSSQL:
		// MSSQL will drop all the constraints on the old table
		if _, err := sess.Exec(fmt.Sprintf("DROP TABLE `%s`", tableName)); err != nil {
			log.Error("Unable to drop old table %s. Error: %v", tableName, err)
			return err
		}

		// MSSQL sp_rename will move all the constraints from the temporary table to the new table
		if _, err := sess.Exec(fmt.Sprintf("sp_rename `%s`,`%s`", tempTableName, tableName)); err != nil {
			log.Error("Unable to rename %s to %s. Error: %v", tempTableName, tableName, err)
			return err
		}

	default:
		log.Fatal("Unrecognized DB")
	}
	return nil
}

// WARNING: YOU MUST COMMIT THE SESSION AT THE END
func dropTableColumns(sess *xorm.Session, tableName string, columnNames ...string) (err error) {
	if tableName == "" || len(columnNames) == 0 {
		return nil
	}
	// TODO: This will not work if there are foreign keys

	switch {
	case setting.Database.UseSQLite3:
		// First drop the indexes on the columns
		res, errIndex := sess.Query(fmt.Sprintf("PRAGMA index_list(`%s`)", tableName))
		if errIndex != nil {
			return errIndex
		}
		for _, row := range res {
			indexName := row["name"]
			indexRes, err := sess.Query(fmt.Sprintf("PRAGMA index_info(`%s`)", indexName))
			if err != nil {
				return err
			}
			if len(indexRes) != 1 {
				continue
			}
			indexColumn := string(indexRes[0]["name"])
			for _, name := range columnNames {
				if name == indexColumn {
					_, err := sess.Exec(fmt.Sprintf("DROP INDEX `%s`", indexName))
					if err != nil {
						return err
					}
				}
			}
		}

		// Here we need to get the columns from the original table
		sql := fmt.Sprintf("SELECT sql FROM sqlite_master WHERE tbl_name='%s' and type='table'", tableName)
		res, err := sess.Query(sql)
		if err != nil {
			return err
		}
		tableSQL := string(res[0]["sql"])

		// Separate out the column definitions
		tableSQL = tableSQL[strings.Index(tableSQL, "("):]

		// Remove the required columnNames
		for _, name := range columnNames {
			tableSQL = regexp.MustCompile(regexp.QuoteMeta("`"+name+"`")+"[^`,)]*?[,)]").ReplaceAllString(tableSQL, "")
		}

		// Ensure the query is ended properly
		tableSQL = strings.TrimSpace(tableSQL)
		if tableSQL[len(tableSQL)-1] != ')' {
			if tableSQL[len(tableSQL)-1] == ',' {
				tableSQL = tableSQL[:len(tableSQL)-1]
			}
			tableSQL += ")"
		}

		// Find all the columns in the table
		columns := regexp.MustCompile("`([^`]*)`").FindAllString(tableSQL, -1)

		tableSQL = fmt.Sprintf("CREATE TABLE `new_%s_new` ", tableName) + tableSQL
		if _, err := sess.Exec(tableSQL); err != nil {
			return err
		}

		// Now restore the data
		columnsSeparated := strings.Join(columns, ",")
		insertSQL := fmt.Sprintf("INSERT INTO `new_%s_new` (%s) SELECT %s FROM %s", tableName, columnsSeparated, columnsSeparated, tableName)
		if _, err := sess.Exec(insertSQL); err != nil {
			return err
		}

		// Now drop the old table
		if _, err := sess.Exec(fmt.Sprintf("DROP TABLE `%s`", tableName)); err != nil {
			return err
		}

		// Rename the table
		if _, err := sess.Exec(fmt.Sprintf("ALTER TABLE `new_%s_new` RENAME TO `%s`", tableName, tableName)); err != nil {
			return err
		}

	case setting.Database.UsePostgreSQL:
		cols := ""
		for _, col := range columnNames {
			if cols != "" {
				cols += ", "
			}
			cols += "DROP COLUMN `" + col + "` CASCADE"
		}
		if _, err := sess.Exec(fmt.Sprintf("ALTER TABLE `%s` %s", tableName, cols)); err != nil {
			return fmt.Errorf("Drop table `%s` columns %v: %v", tableName, columnNames, err)
		}
	case setting.Database.UseMySQL:
		// Drop indexes on columns first
		sql := fmt.Sprintf("SHOW INDEX FROM %s WHERE column_name IN ('%s')", tableName, strings.Join(columnNames, "','"))
		res, err := sess.Query(sql)
		if err != nil {
			return err
		}
		for _, index := range res {
			indexName := index["column_name"]
			if len(indexName) > 0 {
				_, err := sess.Exec(fmt.Sprintf("DROP INDEX `%s` ON `%s`", indexName, tableName))
				if err != nil {
					return err
				}
			}
		}

		// Now drop the columns
		cols := ""
		for _, col := range columnNames {
			if cols != "" {
				cols += ", "
			}
			cols += "DROP COLUMN `" + col + "`"
		}
		if _, err := sess.Exec(fmt.Sprintf("ALTER TABLE `%s` %s", tableName, cols)); err != nil {
			return fmt.Errorf("Drop table `%s` columns %v: %v", tableName, columnNames, err)
		}
	case setting.Database.UseMSSQL:
		cols := ""
		for _, col := range columnNames {
			if cols != "" {
				cols += ", "
			}
			cols += "`" + strings.ToLower(col) + "`"
		}
		sql := fmt.Sprintf("SELECT Name FROM SYS.DEFAULT_CONSTRAINTS WHERE PARENT_OBJECT_ID = OBJECT_ID('%[1]s') AND PARENT_COLUMN_ID IN (SELECT column_id FROM sys.columns WHERE lower(NAME) IN (%[2]s) AND object_id = OBJECT_ID('%[1]s'))",
			tableName, strings.ReplaceAll(cols, "`", "'"))
		constraints := make([]string, 0)
		if err := sess.SQL(sql).Find(&constraints); err != nil {
			return fmt.Errorf("Find constraints: %v", err)
		}
		for _, constraint := range constraints {
			if _, err := sess.Exec(fmt.Sprintf("ALTER TABLE `%s` DROP CONSTRAINT `%s`", tableName, constraint)); err != nil {
				return fmt.Errorf("Drop table `%s` constraint `%s`: %v", tableName, constraint, err)
			}
		}
		if _, err := sess.Exec(fmt.Sprintf("ALTER TABLE `%s` DROP COLUMN %s", tableName, cols)); err != nil {
			return fmt.Errorf("Drop table `%s` columns %v: %v", tableName, columnNames, err)
		}
	default:
		log.Fatal("Unrecognized DB")
	}

	return nil
}

// modifyColumn will modify column's type or other propertity. SQLITE is not supported
func modifyColumn(x *xorm.Engine, tableName string, col *schemas.Column) error {
	var indexes map[string]*schemas.Index
	var err error
	// MSSQL have to remove index at first, otherwise alter column will fail
	// ref. https://sqlzealots.com/2018/05/09/error-message-the-index-is-dependent-on-column-alter-table-alter-column-failed-because-one-or-more-objects-access-this-column/
	if x.Dialect().URI().DBType == schemas.MSSQL {
		indexes, err = x.Dialect().GetIndexes(x.DB(), context.Background(), tableName)
		if err != nil {
			return err
		}

		for _, index := range indexes {
			_, err = x.Exec(x.Dialect().DropIndexSQL(tableName, index))
			if err != nil {
				return err
			}
		}
	}

	defer func() {
		for _, index := range indexes {
			_, err = x.Exec(x.Dialect().CreateIndexSQL(tableName, index))
			if err != nil {
				log.Error("Create index %s on table %s failed: %v", index.Name, tableName, err)
			}
		}
	}()

	alterSQL := x.Dialect().ModifyColumnSQL(tableName, col)
	if _, err := x.Exec(alterSQL); err != nil {
		return err
	}
	return nil
}<|MERGE_RESOLUTION|>--- conflicted
+++ resolved
@@ -281,13 +281,11 @@
 	// v166 -> v167
 	NewMigration("Where Password is Valid with Empty String delete it", recalculateUserEmptyPWD),
 	// v167 -> v168
-<<<<<<< HEAD
-	NewMigration("Add time_id column to Comment", addTimeIDCommentColumn),
-=======
 	NewMigration("Add user redirect", addUserRedirect),
 	// v168 -> v169
 	NewMigration("Recreate user table to fix default values", recreateUserTableToFixDefaultValues),
->>>>>>> 80b1d02b
+	// v169 -> v170
+	NewMigration("Add time_id column to Comment", addTimeIDCommentColumn),
 }
 
 // GetCurrentDBVersion returns the current db version
