// Copyright 2015 The Gogs Authors. All rights reserved.
// Copyright 2017 The Gitea Authors. All rights reserved.
// Use of this source code is governed by a MIT-style
// license that can be found in the LICENSE file.

package migrations

import (
	"context"
	"errors"
	"fmt"
	"os"
	"reflect"
	"regexp"
	"strings"

	"code.gitea.io/gitea/modules/log"
	"code.gitea.io/gitea/modules/setting"

	"xorm.io/xorm"
	"xorm.io/xorm/names"
	"xorm.io/xorm/schemas"
)

const minDBVersion = 70 // Gitea 1.5.3

// Migration describes on migration from lower version to high version
type Migration interface {
	Description() string
	Migrate(*xorm.Engine) error
}

type migration struct {
	description string
	migrate     func(*xorm.Engine) error
}

// NewMigration creates a new migration
func NewMigration(desc string, fn func(*xorm.Engine) error) Migration {
	return &migration{desc, fn}
}

// Description returns the migration's description
func (m *migration) Description() string {
	return m.description
}

// Migrate executes the migration
func (m *migration) Migrate(x *xorm.Engine) error {
	return m.migrate(x)
}

// Version describes the version table. Should have only one row with id==1
type Version struct {
	ID      int64 `xorm:"pk autoincr"`
	Version int64
}

// Use noopMigration when there is a migration that has been no-oped
var noopMigration = func(_ *xorm.Engine) error { return nil }

// This is a sequence of migrations. Add new migrations to the bottom of the list.
// If you want to "retire" a migration, remove it from the top of the list and
// update minDBVersion accordingly
var migrations = []Migration{
	// Gitea 1.5.0 ends at v69

	// v70 -> v71
	NewMigration("add issue_dependencies", addIssueDependencies),
	// v71 -> v72
	NewMigration("protect each scratch token", addScratchHash),
	// v72 -> v73
	NewMigration("add review", addReview),

	// Gitea 1.6.0 ends at v73

	// v73 -> v74
	NewMigration("add must_change_password column for users table", addMustChangePassword),
	// v74 -> v75
	NewMigration("add approval whitelists to protected branches", addApprovalWhitelistsToProtectedBranches),
	// v75 -> v76
	NewMigration("clear nonused data which not deleted when user was deleted", clearNonusedData),

	// Gitea 1.7.0 ends at v76

	// v76 -> v77
	NewMigration("add pull request rebase with merge commit", addPullRequestRebaseWithMerge),
	// v77 -> v78
	NewMigration("add theme to users", addUserDefaultTheme),
	// v78 -> v79
	NewMigration("rename repo is_bare to repo is_empty", renameRepoIsBareToIsEmpty),
	// v79 -> v80
	NewMigration("add can close issues via commit in any branch", addCanCloseIssuesViaCommitInAnyBranch),
	// v80 -> v81
	NewMigration("add is locked to issues", addIsLockedToIssues),
	// v81 -> v82
	NewMigration("update U2F counter type", changeU2FCounterType),

	// Gitea 1.8.0 ends at v82

	// v82 -> v83
	NewMigration("hot fix for wrong release sha1 on release table", fixReleaseSha1OnReleaseTable),
	// v83 -> v84
	NewMigration("add uploader id for table attachment", addUploaderIDForAttachment),
	// v84 -> v85
	NewMigration("add table to store original imported gpg keys", addGPGKeyImport),
	// v85 -> v86
	NewMigration("hash application token", hashAppToken),
	// v86 -> v87
	NewMigration("add http method to webhook", addHTTPMethodToWebhook),
	// v87 -> v88
	NewMigration("add avatar field to repository", addAvatarFieldToRepository),

	// Gitea 1.9.0 ends at v88

	// v88 -> v89
	NewMigration("add commit status context field to commit_status", addCommitStatusContext),
	// v89 -> v90
	NewMigration("add original author/url migration info to issues, comments, and repo ", addOriginalMigrationInfo),
	// v90 -> v91
	NewMigration("change length of some repository columns", changeSomeColumnsLengthOfRepo),
	// v91 -> v92
	NewMigration("add index on owner_id of repository and type, review_id of comment", addIndexOnRepositoryAndComment),
	// v92 -> v93
	NewMigration("remove orphaned repository index statuses", removeLingeringIndexStatus),
	// v93 -> v94
	NewMigration("add email notification enabled preference to user", addEmailNotificationEnabledToUser),
	// v94 -> v95
	NewMigration("add enable_status_check, status_check_contexts to protected_branch", addStatusCheckColumnsForProtectedBranches),
	// v95 -> v96
	NewMigration("add table columns for cross referencing issues", addCrossReferenceColumns),
	// v96 -> v97
	NewMigration("delete orphaned attachments", deleteOrphanedAttachments),
	// v97 -> v98
	NewMigration("add repo_admin_change_team_access to user", addRepoAdminChangeTeamAccessColumnForUser),
	// v98 -> v99
	NewMigration("add original author name and id on migrated release", addOriginalAuthorOnMigratedReleases),
	// v99 -> v100
	NewMigration("add task table and status column for repository table", addTaskTable),
	// v100 -> v101
	NewMigration("update migration repositories' service type", updateMigrationServiceTypes),
	// v101 -> v102
	NewMigration("change length of some external login users columns", changeSomeColumnsLengthOfExternalLoginUser),

	// Gitea 1.10.0 ends at v102

	// v102 -> v103
	NewMigration("update migration repositories' service type", dropColumnHeadUserNameOnPullRequest),
	// v103 -> v104
	NewMigration("Add WhitelistDeployKeys to protected branch", addWhitelistDeployKeysToBranches),
	// v104 -> v105
	NewMigration("remove unnecessary columns from label", removeLabelUneededCols),
	// v105 -> v106
	NewMigration("add includes_all_repositories to teams", addTeamIncludesAllRepositories),
	// v106 -> v107
	NewMigration("add column `mode` to table watch", addModeColumnToWatch),
	// v107 -> v108
	NewMigration("Add template options to repository", addTemplateToRepo),
	// v108 -> v109
	NewMigration("Add comment_id on table notification", addCommentIDOnNotification),
	// v109 -> v110
	NewMigration("add can_create_org_repo to team", addCanCreateOrgRepoColumnForTeam),
	// v110 -> v111
	NewMigration("change review content type to text", changeReviewContentToText),
	// v111 -> v112
	NewMigration("update branch protection for can push and whitelist enable", addBranchProtectionCanPushAndEnableWhitelist),
	// v112 -> v113
	NewMigration("remove release attachments which repository deleted", removeAttachmentMissedRepo),
	// v113 -> v114
	NewMigration("new feature: change target branch of pull requests", featureChangeTargetBranch),
	// v114 -> v115
	NewMigration("Remove authentication credentials from stored URL", sanitizeOriginalURL),
	// v115 -> v116
	NewMigration("add user_id prefix to existing user avatar name", renameExistingUserAvatarName),
	// v116 -> v117
	NewMigration("Extend TrackedTimes", extendTrackedTimes),

	// Gitea 1.11.0 ends at v117

	// v117 -> v118
	NewMigration("Add block on rejected reviews branch protection", addBlockOnRejectedReviews),
	// v118 -> v119
	NewMigration("Add commit id and stale to reviews", addReviewCommitAndStale),
	// v119 -> v120
	NewMigration("Fix migrated repositories' git service type", fixMigratedRepositoryServiceType),
	// v120 -> v121
	NewMigration("Add owner_name on table repository", addOwnerNameOnRepository),
	// v121 -> v122
	NewMigration("add is_restricted column for users table", addIsRestricted),
	// v122 -> v123
	NewMigration("Add Require Signed Commits to ProtectedBranch", addRequireSignedCommits),
	// v123 -> v124
	NewMigration("Add original information for reactions", addReactionOriginals),
	// v124 -> v125
	NewMigration("Add columns to user and repository", addUserRepoMissingColumns),
	// v125 -> v126
	NewMigration("Add some columns on review for migration", addReviewMigrateInfo),
	// v126 -> v127
	NewMigration("Fix topic repository count", fixTopicRepositoryCount),
	// v127 -> v128
	NewMigration("add repository code language statistics", addLanguageStats),
	// v128 -> v129
	NewMigration("fix merge base for pull requests", fixMergeBase),
	// v129 -> v130
	NewMigration("remove dependencies from deleted repositories", purgeUnusedDependencies),
	// v130 -> v131
	NewMigration("Expand webhooks for more granularity", expandWebhooks),
	// v131 -> v132
	NewMigration("Add IsSystemWebhook column to webhooks table", addSystemWebhookColumn),
	// v132 -> v133
	NewMigration("Add Branch Protection Protected Files Column", addBranchProtectionProtectedFilesColumn),
	// v133 -> v134
	NewMigration("Add EmailHash Table", addEmailHashTable),
	// v134 -> v135
	NewMigration("Refix merge base for merged pull requests", refixMergeBase),
	// v135 -> v136
	NewMigration("Add OrgID column to Labels table", addOrgIDLabelColumn),
	// v136 -> v137
	NewMigration("Add CommitsAhead and CommitsBehind Column to PullRequest Table", addCommitDivergenceToPulls),
	// v137 -> v138
	NewMigration("Add Branch Protection Block Outdated Branch", addBlockOnOutdatedBranch),
	// v138 -> v139
	NewMigration("Add ResolveDoerID to Comment table", addResolveDoerIDCommentColumn),
	// v139 -> v140
	NewMigration("prepend refs/heads/ to issue refs", prependRefsHeadsToIssueRefs),

	// Gitea 1.12.0 ends at v140

	// v140 -> v141
	NewMigration("Save detected language file size to database instead of percent", fixLanguageStatsToSaveSize),
	// v141 -> v142
	NewMigration("Add KeepActivityPrivate to User table", addKeepActivityPrivateUserColumn),
	// v142 -> v143
	NewMigration("Ensure Repository.IsArchived is not null", setIsArchivedToFalse),
	// v143 -> v144
	NewMigration("recalculate Stars number for all user", recalculateStars),
	// v144 -> v145
	NewMigration("update Matrix Webhook http method to 'PUT'", updateMatrixWebhookHTTPMethod),
	// v145 -> v146
	NewMigration("Increase Language field to 50 in LanguageStats", increaseLanguageField),
	// v146 -> v147
	NewMigration("Add projects info to repository table", addProjectsInfo),
	// v147 -> v148
	NewMigration("create review for 0 review id code comments", createReviewsForCodeComments),
	// v148 -> v149
	NewMigration("remove issue dependency comments who refer to non existing issues", purgeInvalidDependenciesComments),
	// v149 -> v150
	NewMigration("Add Created and Updated to Milestone table", addCreatedAndUpdatedToMilestones),
	// v150 -> v151
	NewMigration("add primary key to repo_topic", addPrimaryKeyToRepoTopic),
	// v151 -> v152
	NewMigration("set default password algorithm to Argon2", setDefaultPasswordToArgon2),
	// v152 -> v153
	NewMigration("add TrustModel field to Repository", addTrustModelToRepository),
	// v153 > v154
	NewMigration("add Team review request support", addTeamReviewRequestSupport),
	// v154 > v155
	NewMigration("add timestamps to Star, Label, Follow, Watch and Collaboration", addTimeStamps),

	// Gitea 1.13.0 ends at v155

	// v155 -> v156
	NewMigration("add changed_protected_files column for pull_request table", addChangedProtectedFilesPullRequestColumn),
	// v156 -> v157
	NewMigration("fix publisher ID for tag releases", fixPublisherIDforTagReleases),
	// v157 -> v158
	NewMigration("ensure repo topics are up-to-date", fixRepoTopics),
	// v158 -> v159
	NewMigration("code comment replies should have the commitID of the review they are replying to", updateCodeCommentReplies),
	// v159 -> v160
	NewMigration("update reactions constraint", updateReactionConstraint),
	// v160 -> v161
	NewMigration("Add block on official review requests branch protection", addBlockOnOfficialReviewRequests),
	// v161 -> v162
	NewMigration("Convert task type from int to string", convertTaskTypeToString),
	// v162 -> v163
	NewMigration("Convert webhook task type from int to string", convertWebhookTaskTypeToString),
	// v163 -> v164
	NewMigration("Convert topic name from 25 to 50", convertTopicNameFrom25To50),
	// v164 -> v165
	NewMigration("Add scope and nonce columns to oauth2_grant table", addScopeAndNonceColumnsToOAuth2Grant),
	// v165 -> v166
	NewMigration("Convert hook task type from char(16) to varchar(16) and trim the column", convertHookTaskTypeToVarcharAndTrim),
	// v166 -> v167
	NewMigration("Where Password is Valid with Empty String delete it", recalculateUserEmptyPWD),
	// v167 -> v168
	NewMigration("Add user redirect", addUserRedirect),
	// v168 -> v169
	NewMigration("Recreate user table to fix default values", recreateUserTableToFixDefaultValues),
	// v169 -> v170
	NewMigration("Update DeleteBranch comments to set the old_ref to the commit_sha", commentTypeDeleteBranchUseOldRef),
	// v170 -> v171
	NewMigration("Add Dismissed to Review table", addDismissedReviewColumn),
	// v171 -> v172
	NewMigration("Add Sorting to ProjectBoard table", addSortingColToProjectBoard),
	// v172 -> v173
	NewMigration("Add sessions table for go-chi/session", addSessionTable),
	// v173 -> v174
	NewMigration("Add time_id column to Comment", addTimeIDCommentColumn),
	// v174 -> v175
	NewMigration("Create repo transfer table", addRepoTransfer),
	// v175 -> v176
	NewMigration("Fix Postgres ID Sequences broken by recreate-table", fixPostgresIDSequences),
	// v176 -> v177
	NewMigration("Remove invalid labels from comments", removeInvalidLabels),
	// v177 -> v178
	NewMigration("Delete orphaned IssueLabels", deleteOrphanedIssueLabels),

	// Gitea 1.14.0 ends at v178

	// v178 -> v179
	NewMigration("Add LFS columns to Mirror", addLFSMirrorColumns),
	// v179 -> v180
	NewMigration("Convert avatar url to text", convertAvatarURLToText),
	// v180 -> v181
	NewMigration("Delete credentials from past migrations", deleteMigrationCredentials),
	// v181 -> v182
	NewMigration("Always save primary email on email address table", addPrimaryEmail2EmailAddress),
	// v182 -> v183
	NewMigration("Add issue resource index table", addIssueResourceIndexTable),
	// v183 -> v184
	NewMigration("Create PushMirror table", createPushMirrorTable),
	// v184 -> v185
	NewMigration("Rename Task errors to message", renameTaskErrorsToMessage),
	// v185 -> v186
	NewMigration("Add new table repo_archiver", addRepoArchiver),
	// v186 -> v187
	NewMigration("Create protected tag table", createProtectedTagTable),
	// v187 -> v188
	NewMigration("Drop unneeded webhook related columns", dropWebhookColumns),
	// v188 -> v189
	NewMigration("Add key is verified to gpg key", addKeyIsVerified),

	// Gitea 1.15.0 ends at v189

	// v189 -> v190
	NewMigration("Unwrap ldap.Sources", unwrapLDAPSourceCfg),
	// v190 -> v191
	NewMigration("Add agit flow pull request support", addAgitFlowPullRequest),
	// v191 -> v192
	NewMigration("Alter issue/comment table TEXT fields to LONGTEXT", alterIssueAndCommentTextFieldsToLongText),
	// v192 -> v193
	NewMigration("RecreateIssueResourceIndexTable to have a primary key instead of an unique index", recreateIssueResourceIndexTable),
	// v193 -> v194
	NewMigration("Add repo id column for attachment table", addRepoIDForAttachment),
	// v194 -> v195
	NewMigration("Add Branch Protection Unprotected Files Column", addBranchProtectionUnprotectedFilesColumn),
	// v195 -> v196
	NewMigration("Add table commit_status_index", addTableCommitStatusIndex),
	// v196 -> v197
	NewMigration("Add Color to ProjectBoard table", addColorColToProjectBoard),
	// v197 -> v198
	NewMigration("Add renamed_branch table", addRenamedBranchTable),
	// v198 -> v199
	NewMigration("Add issue content history table", addTableIssueContentHistory),
	// v199 -> v200
	NewMigration("No-op (remote version is using AppState now)", noopMigration),
	// v200 -> v201
	NewMigration("Add table app_state", addTableAppState),
	// v201 -> v202
	NewMigration("Drop table remote_version (if exists)", dropTableRemoteVersion),
	// v202 -> v203
	NewMigration("Create key/value table for user settings", createUserSettingsTable),
	// v203 -> v204
	NewMigration("Add Sorting to ProjectIssue table", addProjectIssueSorting),
	// v204 -> v205
	NewMigration("Add key is verified to ssh key", addSSHKeyIsVerified),
	// v205 -> v206
	NewMigration("Migrate to higher varchar on user struct", migrateUserPasswordSalt),
	// v206 -> v207
	NewMigration("Add authorize column to team_unit table", addAuthorizeColForTeamUnit),
	// v207 -> v208
	NewMigration("Add webauthn table and migrate u2f data to webauthn - NO-OPED", addWebAuthnCred),
	// v208 -> v209
	NewMigration("Use base32.HexEncoding instead of base64 encoding for cred ID as it is case insensitive - NO-OPED", useBase32HexForCredIDInWebAuthnCredential),
	// v209 -> v210
	NewMigration("Increase WebAuthentication CredentialID size to 410 - NO-OPED", increaseCredentialIDTo410),
	// v210 -> v211
	NewMigration("v208 was completely broken - remigrate", remigrateU2FCredentials),

	// Gitea 1.16.2 ends at v211

	// v211 -> v212
	NewMigration("Create ForeignReference table", createForeignReferenceTable),
	// v212 -> v213
	NewMigration("Add package tables", addPackageTables),
	// v213 -> v214
	NewMigration("Add allow edits from maintainers to PullRequest table", addAllowMaintainerEdit),
	// v214 -> v215
	NewMigration("Add auto merge table", addAutoMergeTable),
	// v215 -> v216
	NewMigration("allow to view files in PRs", addReviewViewedFiles),
	// v216 -> v217
	NewMigration("No-op (Improve Action table indices v1)", noopMigration),
	// v217 -> v218
	NewMigration("Alter hook_task table TEXT fields to LONGTEXT", alterHookTaskTextFieldsToLongText),
	// v218 -> v219
	NewMigration("Improve Action table indices v2", improveActionTableIndices),
	// v219 -> v220
	NewMigration("Add sync_on_commit column to push_mirror table", addSyncOnCommitColForPushMirror),
	// v220 -> v221
	NewMigration("Add container repository property", addContainerRepositoryProperty),
	// v221 -> v222
	NewMigration("Store WebAuthentication CredentialID as bytes and increase size to at least 1024", storeWebauthnCredentialIDAsBytes),
	// v222 -> v223
	NewMigration("Drop old CredentialID column", dropOldCredentialIDColumn),
	// v223 -> v224
	NewMigration("Rename CredentialIDBytes column to CredentialID", renameCredentialIDBytes),

	// Gitea 1.17.0 ends at v224

	// v224 -> v225
	NewMigration("Add badges to users", createUserBadgesTable),
	// v225 -> v226
	NewMigration("Alter gpg_key/public_key content TEXT fields to MEDIUMTEXT", alterPublicGPGKeyContentFieldsToMediumText),
	// v226 -> v227
<<<<<<< HEAD
	NewMigration("Add confidential column default true to OAuth2Application table", addConfidentialColumnToOAuth2ApplicationTable),
=======
	NewMigration("Conan and generic packages do not need to be semantically versioned", fixPackageSemverField),
>>>>>>> 69fc510d
}

// GetCurrentDBVersion returns the current db version
func GetCurrentDBVersion(x *xorm.Engine) (int64, error) {
	if err := x.Sync(new(Version)); err != nil {
		return -1, fmt.Errorf("sync: %v", err)
	}

	currentVersion := &Version{ID: 1}
	has, err := x.Get(currentVersion)
	if err != nil {
		return -1, fmt.Errorf("get: %v", err)
	}
	if !has {
		return -1, nil
	}
	return currentVersion.Version, nil
}

// ExpectedVersion returns the expected db version
func ExpectedVersion() int64 {
	return int64(minDBVersion + len(migrations))
}

// EnsureUpToDate will check if the db is at the correct version
func EnsureUpToDate(x *xorm.Engine) error {
	currentDB, err := GetCurrentDBVersion(x)
	if err != nil {
		return err
	}

	if currentDB < 0 {
		return fmt.Errorf("Database has not been initialized")
	}

	if minDBVersion > currentDB {
		return fmt.Errorf("DB version %d (<= %d) is too old for auto-migration. Upgrade to Gitea 1.6.4 first then upgrade to this version", currentDB, minDBVersion)
	}

	expected := ExpectedVersion()

	if currentDB != expected {
		return fmt.Errorf(`Current database version %d is not equal to the expected version %d. Please run "gitea [--config /path/to/app.ini] migrate" to update the database version`, currentDB, expected)
	}

	return nil
}

// Migrate database to current version
func Migrate(x *xorm.Engine) error {
	// Set a new clean the default mapper to GonicMapper as that is the default for Gitea.
	x.SetMapper(names.GonicMapper{})
	if err := x.Sync(new(Version)); err != nil {
		return fmt.Errorf("sync: %v", err)
	}

	currentVersion := &Version{ID: 1}
	has, err := x.Get(currentVersion)
	if err != nil {
		return fmt.Errorf("get: %v", err)
	} else if !has {
		// If the version record does not exist we think
		// it is a fresh installation and we can skip all migrations.
		currentVersion.ID = 0
		currentVersion.Version = int64(minDBVersion + len(migrations))

		if _, err = x.InsertOne(currentVersion); err != nil {
			return fmt.Errorf("insert: %v", err)
		}
	}

	v := currentVersion.Version
	if minDBVersion > v {
		log.Fatal(`Gitea no longer supports auto-migration from your previously installed version.
Please try upgrading to a lower version first (suggested v1.6.4), then upgrade to this version.`)
		return nil
	}

	// Downgrading Gitea's database version not supported
	if int(v-minDBVersion) > len(migrations) {
		msg := fmt.Sprintf("Your database (migration version: %d) is for a newer Gitea, you can not use the newer database for this old Gitea release (%d).", v, minDBVersion+len(migrations))
		msg += "\nGitea will exit to keep your database safe and unchanged. Please use the correct Gitea release, do not change the migration version manually (incorrect manual operation may lose data)."
		if !setting.IsProd {
			msg += fmt.Sprintf("\nIf you are in development and really know what you're doing, you can force changing the migration version by executing: UPDATE version SET version=%d WHERE id=1;", minDBVersion+len(migrations))
		}
		_, _ = fmt.Fprintln(os.Stderr, msg)
		log.Fatal(msg)
		return nil
	}

	// Migrate
	for i, m := range migrations[v-minDBVersion:] {
		log.Info("Migration[%d]: %s", v+int64(i), m.Description())
		// Reset the mapper between each migration - migrations are not supposed to depend on each other
		x.SetMapper(names.GonicMapper{})
		if err = m.Migrate(x); err != nil {
			return fmt.Errorf("migration[%d]: %s failed: %v", v+int64(i), m.Description(), err)
		}
		currentVersion.Version = v + int64(i) + 1
		if _, err = x.ID(1).Update(currentVersion); err != nil {
			return err
		}
	}
	return nil
}

// RecreateTables will recreate the tables for the provided beans using the newly provided bean definition and move all data to that new table
// WARNING: YOU MUST PROVIDE THE FULL BEAN DEFINITION
func RecreateTables(beans ...interface{}) func(*xorm.Engine) error {
	return func(x *xorm.Engine) error {
		sess := x.NewSession()
		defer sess.Close()
		if err := sess.Begin(); err != nil {
			return err
		}
		sess = sess.StoreEngine("InnoDB")
		for _, bean := range beans {
			log.Info("Recreating Table: %s for Bean: %s", x.TableName(bean), reflect.Indirect(reflect.ValueOf(bean)).Type().Name())
			if err := recreateTable(sess, bean); err != nil {
				return err
			}
		}
		return sess.Commit()
	}
}

// recreateTable will recreate the table using the newly provided bean definition and move all data to that new table
// WARNING: YOU MUST PROVIDE THE FULL BEAN DEFINITION
// WARNING: YOU MUST COMMIT THE SESSION AT THE END
func recreateTable(sess *xorm.Session, bean interface{}) error {
	// TODO: This will not work if there are foreign keys

	tableName := sess.Engine().TableName(bean)
	tempTableName := fmt.Sprintf("tmp_recreate__%s", tableName)

	// We need to move the old table away and create a new one with the correct columns
	// We will need to do this in stages to prevent data loss
	//
	// First create the temporary table
	if err := sess.Table(tempTableName).CreateTable(bean); err != nil {
		log.Error("Unable to create table %s. Error: %v", tempTableName, err)
		return err
	}

	if err := sess.Table(tempTableName).CreateUniques(bean); err != nil {
		log.Error("Unable to create uniques for table %s. Error: %v", tempTableName, err)
		return err
	}

	if err := sess.Table(tempTableName).CreateIndexes(bean); err != nil {
		log.Error("Unable to create indexes for table %s. Error: %v", tempTableName, err)
		return err
	}

	// Work out the column names from the bean - these are the columns to select from the old table and install into the new table
	table, err := sess.Engine().TableInfo(bean)
	if err != nil {
		log.Error("Unable to get table info. Error: %v", err)

		return err
	}
	newTableColumns := table.Columns()
	if len(newTableColumns) == 0 {
		return fmt.Errorf("no columns in new table")
	}
	hasID := false
	for _, column := range newTableColumns {
		hasID = hasID || (column.IsPrimaryKey && column.IsAutoIncrement)
	}

	if hasID && setting.Database.UseMSSQL {
		if _, err := sess.Exec(fmt.Sprintf("SET IDENTITY_INSERT `%s` ON", tempTableName)); err != nil {
			log.Error("Unable to set identity insert for table %s. Error: %v", tempTableName, err)
			return err
		}
	}

	sqlStringBuilder := &strings.Builder{}
	_, _ = sqlStringBuilder.WriteString("INSERT INTO `")
	_, _ = sqlStringBuilder.WriteString(tempTableName)
	_, _ = sqlStringBuilder.WriteString("` (`")
	_, _ = sqlStringBuilder.WriteString(newTableColumns[0].Name)
	_, _ = sqlStringBuilder.WriteString("`")
	for _, column := range newTableColumns[1:] {
		_, _ = sqlStringBuilder.WriteString(", `")
		_, _ = sqlStringBuilder.WriteString(column.Name)
		_, _ = sqlStringBuilder.WriteString("`")
	}
	_, _ = sqlStringBuilder.WriteString(")")
	_, _ = sqlStringBuilder.WriteString(" SELECT ")
	if newTableColumns[0].Default != "" {
		_, _ = sqlStringBuilder.WriteString("COALESCE(`")
		_, _ = sqlStringBuilder.WriteString(newTableColumns[0].Name)
		_, _ = sqlStringBuilder.WriteString("`, ")
		_, _ = sqlStringBuilder.WriteString(newTableColumns[0].Default)
		_, _ = sqlStringBuilder.WriteString(")")
	} else {
		_, _ = sqlStringBuilder.WriteString("`")
		_, _ = sqlStringBuilder.WriteString(newTableColumns[0].Name)
		_, _ = sqlStringBuilder.WriteString("`")
	}

	for _, column := range newTableColumns[1:] {
		if column.Default != "" {
			_, _ = sqlStringBuilder.WriteString(", COALESCE(`")
			_, _ = sqlStringBuilder.WriteString(column.Name)
			_, _ = sqlStringBuilder.WriteString("`, ")
			_, _ = sqlStringBuilder.WriteString(column.Default)
			_, _ = sqlStringBuilder.WriteString(")")
		} else {
			_, _ = sqlStringBuilder.WriteString(", `")
			_, _ = sqlStringBuilder.WriteString(column.Name)
			_, _ = sqlStringBuilder.WriteString("`")
		}
	}
	_, _ = sqlStringBuilder.WriteString(" FROM `")
	_, _ = sqlStringBuilder.WriteString(tableName)
	_, _ = sqlStringBuilder.WriteString("`")

	if _, err := sess.Exec(sqlStringBuilder.String()); err != nil {
		log.Error("Unable to set copy data in to temp table %s. Error: %v", tempTableName, err)
		return err
	}

	if hasID && setting.Database.UseMSSQL {
		if _, err := sess.Exec(fmt.Sprintf("SET IDENTITY_INSERT `%s` OFF", tempTableName)); err != nil {
			log.Error("Unable to switch off identity insert for table %s. Error: %v", tempTableName, err)
			return err
		}
	}

	switch {
	case setting.Database.UseSQLite3:
		// SQLite will drop all the constraints on the old table
		if _, err := sess.Exec(fmt.Sprintf("DROP TABLE `%s`", tableName)); err != nil {
			log.Error("Unable to drop old table %s. Error: %v", tableName, err)
			return err
		}

		if err := sess.Table(tempTableName).DropIndexes(bean); err != nil {
			log.Error("Unable to drop indexes on temporary table %s. Error: %v", tempTableName, err)
			return err
		}

		if _, err := sess.Exec(fmt.Sprintf("ALTER TABLE `%s` RENAME TO `%s`", tempTableName, tableName)); err != nil {
			log.Error("Unable to rename %s to %s. Error: %v", tempTableName, tableName, err)
			return err
		}

		if err := sess.Table(tableName).CreateIndexes(bean); err != nil {
			log.Error("Unable to recreate indexes on table %s. Error: %v", tableName, err)
			return err
		}

		if err := sess.Table(tableName).CreateUniques(bean); err != nil {
			log.Error("Unable to recreate uniques on table %s. Error: %v", tableName, err)
			return err
		}

	case setting.Database.UseMySQL:
		// MySQL will drop all the constraints on the old table
		if _, err := sess.Exec(fmt.Sprintf("DROP TABLE `%s`", tableName)); err != nil {
			log.Error("Unable to drop old table %s. Error: %v", tableName, err)
			return err
		}

		if err := sess.Table(tempTableName).DropIndexes(bean); err != nil {
			log.Error("Unable to drop indexes on temporary table %s. Error: %v", tempTableName, err)
			return err
		}

		// SQLite and MySQL will move all the constraints from the temporary table to the new table
		if _, err := sess.Exec(fmt.Sprintf("ALTER TABLE `%s` RENAME TO `%s`", tempTableName, tableName)); err != nil {
			log.Error("Unable to rename %s to %s. Error: %v", tempTableName, tableName, err)
			return err
		}

		if err := sess.Table(tableName).CreateIndexes(bean); err != nil {
			log.Error("Unable to recreate indexes on table %s. Error: %v", tableName, err)
			return err
		}

		if err := sess.Table(tableName).CreateUniques(bean); err != nil {
			log.Error("Unable to recreate uniques on table %s. Error: %v", tableName, err)
			return err
		}
	case setting.Database.UsePostgreSQL:
		var originalSequences []string
		type sequenceData struct {
			LastValue int  `xorm:"'last_value'"`
			IsCalled  bool `xorm:"'is_called'"`
		}
		sequenceMap := map[string]sequenceData{}

		schema := sess.Engine().Dialect().URI().Schema
		sess.Engine().SetSchema("")
		if err := sess.Table("information_schema.sequences").Cols("sequence_name").Where("sequence_name LIKE ? || '_%' AND sequence_catalog = ?", tableName, setting.Database.Name).Find(&originalSequences); err != nil {
			log.Error("Unable to rename %s to %s. Error: %v", tempTableName, tableName, err)
			return err
		}
		sess.Engine().SetSchema(schema)

		for _, sequence := range originalSequences {
			sequenceData := sequenceData{}
			if _, err := sess.Table(sequence).Cols("last_value", "is_called").Get(&sequenceData); err != nil {
				log.Error("Unable to get last_value and is_called from %s. Error: %v", sequence, err)
				return err
			}
			sequenceMap[sequence] = sequenceData

		}

		// CASCADE causes postgres to drop all the constraints on the old table
		if _, err := sess.Exec(fmt.Sprintf("DROP TABLE `%s` CASCADE", tableName)); err != nil {
			log.Error("Unable to drop old table %s. Error: %v", tableName, err)
			return err
		}

		// CASCADE causes postgres to move all the constraints from the temporary table to the new table
		if _, err := sess.Exec(fmt.Sprintf("ALTER TABLE `%s` RENAME TO `%s`", tempTableName, tableName)); err != nil {
			log.Error("Unable to rename %s to %s. Error: %v", tempTableName, tableName, err)
			return err
		}

		var indices []string
		sess.Engine().SetSchema("")
		if err := sess.Table("pg_indexes").Cols("indexname").Where("tablename = ? ", tableName).Find(&indices); err != nil {
			log.Error("Unable to rename %s to %s. Error: %v", tempTableName, tableName, err)
			return err
		}
		sess.Engine().SetSchema(schema)

		for _, index := range indices {
			newIndexName := strings.Replace(index, "tmp_recreate__", "", 1)
			if _, err := sess.Exec(fmt.Sprintf("ALTER INDEX `%s` RENAME TO `%s`", index, newIndexName)); err != nil {
				log.Error("Unable to rename %s to %s. Error: %v", index, newIndexName, err)
				return err
			}
		}

		var sequences []string
		sess.Engine().SetSchema("")
		if err := sess.Table("information_schema.sequences").Cols("sequence_name").Where("sequence_name LIKE 'tmp_recreate__' || ? || '_%' AND sequence_catalog = ?", tableName, setting.Database.Name).Find(&sequences); err != nil {
			log.Error("Unable to rename %s to %s. Error: %v", tempTableName, tableName, err)
			return err
		}
		sess.Engine().SetSchema(schema)

		for _, sequence := range sequences {
			newSequenceName := strings.Replace(sequence, "tmp_recreate__", "", 1)
			if _, err := sess.Exec(fmt.Sprintf("ALTER SEQUENCE `%s` RENAME TO `%s`", sequence, newSequenceName)); err != nil {
				log.Error("Unable to rename %s sequence to %s. Error: %v", sequence, newSequenceName, err)
				return err
			}
			val, ok := sequenceMap[newSequenceName]
			if newSequenceName == tableName+"_id_seq" {
				if ok && val.LastValue != 0 {
					if _, err := sess.Exec(fmt.Sprintf("SELECT setval('%s', %d, %t)", newSequenceName, val.LastValue, val.IsCalled)); err != nil {
						log.Error("Unable to reset %s to %d. Error: %v", newSequenceName, val, err)
						return err
					}
				} else {
					// We're going to try to guess this
					if _, err := sess.Exec(fmt.Sprintf("SELECT setval('%s', COALESCE((SELECT MAX(id)+1 FROM `%s`), 1), false)", newSequenceName, tableName)); err != nil {
						log.Error("Unable to reset %s. Error: %v", newSequenceName, err)
						return err
					}
				}
			} else if ok {
				if _, err := sess.Exec(fmt.Sprintf("SELECT setval('%s', %d, %t)", newSequenceName, val.LastValue, val.IsCalled)); err != nil {
					log.Error("Unable to reset %s to %d. Error: %v", newSequenceName, val, err)
					return err
				}
			}

		}

	case setting.Database.UseMSSQL:
		// MSSQL will drop all the constraints on the old table
		if _, err := sess.Exec(fmt.Sprintf("DROP TABLE `%s`", tableName)); err != nil {
			log.Error("Unable to drop old table %s. Error: %v", tableName, err)
			return err
		}

		// MSSQL sp_rename will move all the constraints from the temporary table to the new table
		if _, err := sess.Exec(fmt.Sprintf("sp_rename `%s`,`%s`", tempTableName, tableName)); err != nil {
			log.Error("Unable to rename %s to %s. Error: %v", tempTableName, tableName, err)
			return err
		}

	default:
		log.Fatal("Unrecognized DB")
	}
	return nil
}

// WARNING: YOU MUST COMMIT THE SESSION AT THE END
func dropTableColumns(sess *xorm.Session, tableName string, columnNames ...string) (err error) {
	if tableName == "" || len(columnNames) == 0 {
		return nil
	}
	// TODO: This will not work if there are foreign keys

	switch {
	case setting.Database.UseSQLite3:
		// First drop the indexes on the columns
		res, errIndex := sess.Query(fmt.Sprintf("PRAGMA index_list(`%s`)", tableName))
		if errIndex != nil {
			return errIndex
		}
		for _, row := range res {
			indexName := row["name"]
			indexRes, err := sess.Query(fmt.Sprintf("PRAGMA index_info(`%s`)", indexName))
			if err != nil {
				return err
			}
			if len(indexRes) != 1 {
				continue
			}
			indexColumn := string(indexRes[0]["name"])
			for _, name := range columnNames {
				if name == indexColumn {
					_, err := sess.Exec(fmt.Sprintf("DROP INDEX `%s`", indexName))
					if err != nil {
						return err
					}
				}
			}
		}

		// Here we need to get the columns from the original table
		sql := fmt.Sprintf("SELECT sql FROM sqlite_master WHERE tbl_name='%s' and type='table'", tableName)
		res, err := sess.Query(sql)
		if err != nil {
			return err
		}
		tableSQL := string(res[0]["sql"])

		// Get the string offset for column definitions: `CREATE TABLE ( column-definitions... )`
		columnDefinitionsIndex := strings.Index(tableSQL, "(")
		if columnDefinitionsIndex < 0 {
			return errors.New("couldn't find column definitions")
		}

		// Separate out the column definitions
		tableSQL = tableSQL[columnDefinitionsIndex:]

		// Remove the required columnNames
		for _, name := range columnNames {
			tableSQL = regexp.MustCompile(regexp.QuoteMeta("`"+name+"`")+"[^`,)]*?[,)]").ReplaceAllString(tableSQL, "")
		}

		// Ensure the query is ended properly
		tableSQL = strings.TrimSpace(tableSQL)
		if tableSQL[len(tableSQL)-1] != ')' {
			if tableSQL[len(tableSQL)-1] == ',' {
				tableSQL = tableSQL[:len(tableSQL)-1]
			}
			tableSQL += ")"
		}

		// Find all the columns in the table
		columns := regexp.MustCompile("`([^`]*)`").FindAllString(tableSQL, -1)

		tableSQL = fmt.Sprintf("CREATE TABLE `new_%s_new` ", tableName) + tableSQL
		if _, err := sess.Exec(tableSQL); err != nil {
			return err
		}

		// Now restore the data
		columnsSeparated := strings.Join(columns, ",")
		insertSQL := fmt.Sprintf("INSERT INTO `new_%s_new` (%s) SELECT %s FROM %s", tableName, columnsSeparated, columnsSeparated, tableName)
		if _, err := sess.Exec(insertSQL); err != nil {
			return err
		}

		// Now drop the old table
		if _, err := sess.Exec(fmt.Sprintf("DROP TABLE `%s`", tableName)); err != nil {
			return err
		}

		// Rename the table
		if _, err := sess.Exec(fmt.Sprintf("ALTER TABLE `new_%s_new` RENAME TO `%s`", tableName, tableName)); err != nil {
			return err
		}

	case setting.Database.UsePostgreSQL:
		cols := ""
		for _, col := range columnNames {
			if cols != "" {
				cols += ", "
			}
			cols += "DROP COLUMN `" + col + "` CASCADE"
		}
		if _, err := sess.Exec(fmt.Sprintf("ALTER TABLE `%s` %s", tableName, cols)); err != nil {
			return fmt.Errorf("Drop table `%s` columns %v: %v", tableName, columnNames, err)
		}
	case setting.Database.UseMySQL:
		// Drop indexes on columns first
		sql := fmt.Sprintf("SHOW INDEX FROM %s WHERE column_name IN ('%s')", tableName, strings.Join(columnNames, "','"))
		res, err := sess.Query(sql)
		if err != nil {
			return err
		}
		for _, index := range res {
			indexName := index["column_name"]
			if len(indexName) > 0 {
				_, err := sess.Exec(fmt.Sprintf("DROP INDEX `%s` ON `%s`", indexName, tableName))
				if err != nil {
					return err
				}
			}
		}

		// Now drop the columns
		cols := ""
		for _, col := range columnNames {
			if cols != "" {
				cols += ", "
			}
			cols += "DROP COLUMN `" + col + "`"
		}
		if _, err := sess.Exec(fmt.Sprintf("ALTER TABLE `%s` %s", tableName, cols)); err != nil {
			return fmt.Errorf("Drop table `%s` columns %v: %v", tableName, columnNames, err)
		}
	case setting.Database.UseMSSQL:
		cols := ""
		for _, col := range columnNames {
			if cols != "" {
				cols += ", "
			}
			cols += "`" + strings.ToLower(col) + "`"
		}
		sql := fmt.Sprintf("SELECT Name FROM sys.default_constraints WHERE parent_object_id = OBJECT_ID('%[1]s') AND parent_column_id IN (SELECT column_id FROM sys.columns WHERE LOWER(name) IN (%[2]s) AND object_id = OBJECT_ID('%[1]s'))",
			tableName, strings.ReplaceAll(cols, "`", "'"))
		constraints := make([]string, 0)
		if err := sess.SQL(sql).Find(&constraints); err != nil {
			return fmt.Errorf("Find constraints: %v", err)
		}
		for _, constraint := range constraints {
			if _, err := sess.Exec(fmt.Sprintf("ALTER TABLE `%s` DROP CONSTRAINT `%s`", tableName, constraint)); err != nil {
				return fmt.Errorf("Drop table `%s` default constraint `%s`: %v", tableName, constraint, err)
			}
		}
		sql = fmt.Sprintf("SELECT DISTINCT Name FROM sys.indexes INNER JOIN sys.index_columns ON indexes.index_id = index_columns.index_id AND indexes.object_id = index_columns.object_id WHERE indexes.object_id = OBJECT_ID('%[1]s') AND index_columns.column_id IN (SELECT column_id FROM sys.columns WHERE LOWER(name) IN (%[2]s) AND object_id = OBJECT_ID('%[1]s'))",
			tableName, strings.ReplaceAll(cols, "`", "'"))
		constraints = make([]string, 0)
		if err := sess.SQL(sql).Find(&constraints); err != nil {
			return fmt.Errorf("Find constraints: %v", err)
		}
		for _, constraint := range constraints {
			if _, err := sess.Exec(fmt.Sprintf("DROP INDEX `%[2]s` ON `%[1]s`", tableName, constraint)); err != nil {
				return fmt.Errorf("Drop index `%[2]s` on `%[1]s`: %v", tableName, constraint, err)
			}
		}

		if _, err := sess.Exec(fmt.Sprintf("ALTER TABLE `%s` DROP COLUMN %s", tableName, cols)); err != nil {
			return fmt.Errorf("Drop table `%s` columns %v: %v", tableName, columnNames, err)
		}
	default:
		log.Fatal("Unrecognized DB")
	}

	return nil
}

// modifyColumn will modify column's type or other property. SQLITE is not supported
func modifyColumn(x *xorm.Engine, tableName string, col *schemas.Column) error {
	var indexes map[string]*schemas.Index
	var err error
	// MSSQL have to remove index at first, otherwise alter column will fail
	// ref. https://sqlzealots.com/2018/05/09/error-message-the-index-is-dependent-on-column-alter-table-alter-column-failed-because-one-or-more-objects-access-this-column/
	if x.Dialect().URI().DBType == schemas.MSSQL {
		indexes, err = x.Dialect().GetIndexes(x.DB(), context.Background(), tableName)
		if err != nil {
			return err
		}

		for _, index := range indexes {
			_, err = x.Exec(x.Dialect().DropIndexSQL(tableName, index))
			if err != nil {
				return err
			}
		}
	}

	defer func() {
		for _, index := range indexes {
			_, err = x.Exec(x.Dialect().CreateIndexSQL(tableName, index))
			if err != nil {
				log.Error("Create index %s on table %s failed: %v", index.Name, tableName, err)
			}
		}
	}()

	alterSQL := x.Dialect().ModifyColumnSQL(tableName, col)
	if _, err := x.Exec(alterSQL); err != nil {
		return err
	}
	return nil
}<|MERGE_RESOLUTION|>--- conflicted
+++ resolved
@@ -414,11 +414,9 @@
 	// v225 -> v226
 	NewMigration("Alter gpg_key/public_key content TEXT fields to MEDIUMTEXT", alterPublicGPGKeyContentFieldsToMediumText),
 	// v226 -> v227
-<<<<<<< HEAD
+	NewMigration("Conan and generic packages do not need to be semantically versioned", fixPackageSemverField),
+	// v227 -> v228
 	NewMigration("Add confidential column default true to OAuth2Application table", addConfidentialColumnToOAuth2ApplicationTable),
-=======
-	NewMigration("Conan and generic packages do not need to be semantically versioned", fixPackageSemverField),
->>>>>>> 69fc510d
 }
 
 // GetCurrentDBVersion returns the current db version
