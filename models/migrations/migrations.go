--- conflicted
+++ resolved
@@ -477,17 +477,14 @@
 	NewMigration("Add version column to action_runner table", v1_20.AddVersionToActionRunner),
 	// v249 -> v250
 	NewMigration("Improve Action table indices v3", v1_20.ImproveActionTableIndices),
-<<<<<<< HEAD
-	// to modify later
-	NewMigration("Add size limit on repository", v1_20.AddSizeLimitOnRepo),
-=======
 	// v250 -> v251
 	NewMigration("Change Container Metadata", v1_20.ChangeContainerMetadataMultiArch),
 	// v251 -> v252
 	NewMigration("Fix incorrect owner team unit access mode", v1_20.FixIncorrectOwnerTeamUnitAccessMode),
 	// v252 -> v253
 	NewMigration("Fix incorrect admin team unit access mode", v1_20.FixIncorrectAdminTeamUnitAccessMode),
->>>>>>> 1c8bc408
+	// to modify later
+	NewMigration("Add size limit on repository", v1_20.AddSizeLimitOnRepo),
 }
 
 // GetCurrentDBVersion returns the current db version
