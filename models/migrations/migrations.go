--- conflicted
+++ resolved
@@ -508,11 +508,9 @@
 	// v262 -> v263
 	NewMigration("Add TriggerEvent to action_run table", v1_21.AddTriggerEventToActionRun),
 	// v263 -> v264
-<<<<<<< HEAD
+	NewMigration("Add git_size and lfs_size columns to repository table", v1_21.AddGitSizeAndLFSSizeToRepositoryTable),
+	// v264 -> v265
 	NewMigration("Add branch table", v1_21.AddBranchTable),
-=======
-	NewMigration("Add git_size and lfs_size columns to repository table", v1_21.AddGitSizeAndLFSSizeToRepositoryTable),
->>>>>>> c76b221c
 }
 
 // GetCurrentDBVersion returns the current db version
