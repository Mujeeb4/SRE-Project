// Copyright 2015 The Gogs Authors. All rights reserved.
// Copyright 2017 The Gitea Authors. All rights reserved.
// SPDX-License-Identifier: MIT

package migrations

import (
	"context"
	"fmt"
	"os"

	"code.gitea.io/gitea/models/migrations/v1_10"
	"code.gitea.io/gitea/models/migrations/v1_11"
	"code.gitea.io/gitea/models/migrations/v1_12"
	"code.gitea.io/gitea/models/migrations/v1_13"
	"code.gitea.io/gitea/models/migrations/v1_14"
	"code.gitea.io/gitea/models/migrations/v1_15"
	"code.gitea.io/gitea/models/migrations/v1_16"
	"code.gitea.io/gitea/models/migrations/v1_17"
	"code.gitea.io/gitea/models/migrations/v1_18"
	"code.gitea.io/gitea/models/migrations/v1_19"
	"code.gitea.io/gitea/models/migrations/v1_20"
	"code.gitea.io/gitea/models/migrations/v1_6"
	"code.gitea.io/gitea/models/migrations/v1_7"
	"code.gitea.io/gitea/models/migrations/v1_8"
	"code.gitea.io/gitea/models/migrations/v1_9"
	"code.gitea.io/gitea/modules/git"
	"code.gitea.io/gitea/modules/log"
	"code.gitea.io/gitea/modules/setting"

	"xorm.io/xorm"
	"xorm.io/xorm/names"
)

const minDBVersion = 70 // Gitea 1.5.3

// Migration describes on migration from lower version to high version
type Migration interface {
	Description() string
	Migrate(*xorm.Engine) error
}

type migration struct {
	description string
	migrate     func(*xorm.Engine) error
}

// NewMigration creates a new migration
func NewMigration(desc string, fn func(*xorm.Engine) error) Migration {
	return &migration{desc, fn}
}

// Description returns the migration's description
func (m *migration) Description() string {
	return m.description
}

// Migrate executes the migration
func (m *migration) Migrate(x *xorm.Engine) error {
	return m.migrate(x)
}

// Version describes the version table. Should have only one row with id==1
type Version struct {
	ID      int64 `xorm:"pk autoincr"`
	Version int64
}

// Use noopMigration when there is a migration that has been no-oped
var noopMigration = func(_ *xorm.Engine) error { return nil }

// This is a sequence of migrations. Add new migrations to the bottom of the list.
// If you want to "retire" a migration, remove it from the top of the list and
// update minDBVersion accordingly
var migrations = []Migration{
	// Gitea 1.5.0 ends at v69

	// v70 -> v71
	NewMigration("add issue_dependencies", v1_6.AddIssueDependencies),
	// v71 -> v72
	NewMigration("protect each scratch token", v1_6.AddScratchHash),
	// v72 -> v73
	NewMigration("add review", v1_6.AddReview),

	// Gitea 1.6.0 ends at v73

	// v73 -> v74
	NewMigration("add must_change_password column for users table", v1_7.AddMustChangePassword),
	// v74 -> v75
	NewMigration("add approval whitelists to protected branches", v1_7.AddApprovalWhitelistsToProtectedBranches),
	// v75 -> v76
	NewMigration("clear nonused data which not deleted when user was deleted", v1_7.ClearNonusedData),

	// Gitea 1.7.0 ends at v76

	// v76 -> v77
	NewMigration("add pull request rebase with merge commit", v1_8.AddPullRequestRebaseWithMerge),
	// v77 -> v78
	NewMigration("add theme to users", v1_8.AddUserDefaultTheme),
	// v78 -> v79
	NewMigration("rename repo is_bare to repo is_empty", v1_8.RenameRepoIsBareToIsEmpty),
	// v79 -> v80
	NewMigration("add can close issues via commit in any branch", v1_8.AddCanCloseIssuesViaCommitInAnyBranch),
	// v80 -> v81
	NewMigration("add is locked to issues", v1_8.AddIsLockedToIssues),
	// v81 -> v82
	NewMigration("update U2F counter type", v1_8.ChangeU2FCounterType),

	// Gitea 1.8.0 ends at v82

	// v82 -> v83
	NewMigration("hot fix for wrong release sha1 on release table", v1_9.FixReleaseSha1OnReleaseTable),
	// v83 -> v84
	NewMigration("add uploader id for table attachment", v1_9.AddUploaderIDForAttachment),
	// v84 -> v85
	NewMigration("add table to store original imported gpg keys", v1_9.AddGPGKeyImport),
	// v85 -> v86
	NewMigration("hash application token", v1_9.HashAppToken),
	// v86 -> v87
	NewMigration("add http method to webhook", v1_9.AddHTTPMethodToWebhook),
	// v87 -> v88
	NewMigration("add avatar field to repository", v1_9.AddAvatarFieldToRepository),

	// Gitea 1.9.0 ends at v88

	// v88 -> v89
	NewMigration("add commit status context field to commit_status", v1_10.AddCommitStatusContext),
	// v89 -> v90
	NewMigration("add original author/url migration info to issues, comments, and repo ", v1_10.AddOriginalMigrationInfo),
	// v90 -> v91
	NewMigration("change length of some repository columns", v1_10.ChangeSomeColumnsLengthOfRepo),
	// v91 -> v92
	NewMigration("add index on owner_id of repository and type, review_id of comment", v1_10.AddIndexOnRepositoryAndComment),
	// v92 -> v93
	NewMigration("remove orphaned repository index statuses", v1_10.RemoveLingeringIndexStatus),
	// v93 -> v94
	NewMigration("add email notification enabled preference to user", v1_10.AddEmailNotificationEnabledToUser),
	// v94 -> v95
	NewMigration("add enable_status_check, status_check_contexts to protected_branch", v1_10.AddStatusCheckColumnsForProtectedBranches),
	// v95 -> v96
	NewMigration("add table columns for cross referencing issues", v1_10.AddCrossReferenceColumns),
	// v96 -> v97
	NewMigration("delete orphaned attachments", v1_10.DeleteOrphanedAttachments),
	// v97 -> v98
	NewMigration("add repo_admin_change_team_access to user", v1_10.AddRepoAdminChangeTeamAccessColumnForUser),
	// v98 -> v99
	NewMigration("add original author name and id on migrated release", v1_10.AddOriginalAuthorOnMigratedReleases),
	// v99 -> v100
	NewMigration("add task table and status column for repository table", v1_10.AddTaskTable),
	// v100 -> v101
	NewMigration("update migration repositories' service type", v1_10.UpdateMigrationServiceTypes),
	// v101 -> v102
	NewMigration("change length of some external login users columns", v1_10.ChangeSomeColumnsLengthOfExternalLoginUser),

	// Gitea 1.10.0 ends at v102

	// v102 -> v103
	NewMigration("update migration repositories' service type", v1_11.DropColumnHeadUserNameOnPullRequest),
	// v103 -> v104
	NewMigration("Add WhitelistDeployKeys to protected branch", v1_11.AddWhitelistDeployKeysToBranches),
	// v104 -> v105
	NewMigration("remove unnecessary columns from label", v1_11.RemoveLabelUneededCols),
	// v105 -> v106
	NewMigration("add includes_all_repositories to teams", v1_11.AddTeamIncludesAllRepositories),
	// v106 -> v107
	NewMigration("add column `mode` to table watch", v1_11.AddModeColumnToWatch),
	// v107 -> v108
	NewMigration("Add template options to repository", v1_11.AddTemplateToRepo),
	// v108 -> v109
	NewMigration("Add comment_id on table notification", v1_11.AddCommentIDOnNotification),
	// v109 -> v110
	NewMigration("add can_create_org_repo to team", v1_11.AddCanCreateOrgRepoColumnForTeam),
	// v110 -> v111
	NewMigration("change review content type to text", v1_11.ChangeReviewContentToText),
	// v111 -> v112
	NewMigration("update branch protection for can push and whitelist enable", v1_11.AddBranchProtectionCanPushAndEnableWhitelist),
	// v112 -> v113
	NewMigration("remove release attachments which repository deleted", v1_11.RemoveAttachmentMissedRepo),
	// v113 -> v114
	NewMigration("new feature: change target branch of pull requests", v1_11.FeatureChangeTargetBranch),
	// v114 -> v115
	NewMigration("Remove authentication credentials from stored URL", v1_11.SanitizeOriginalURL),
	// v115 -> v116
	NewMigration("add user_id prefix to existing user avatar name", v1_11.RenameExistingUserAvatarName),
	// v116 -> v117
	NewMigration("Extend TrackedTimes", v1_11.ExtendTrackedTimes),

	// Gitea 1.11.0 ends at v117

	// v117 -> v118
	NewMigration("Add block on rejected reviews branch protection", v1_12.AddBlockOnRejectedReviews),
	// v118 -> v119
	NewMigration("Add commit id and stale to reviews", v1_12.AddReviewCommitAndStale),
	// v119 -> v120
	NewMigration("Fix migrated repositories' git service type", v1_12.FixMigratedRepositoryServiceType),
	// v120 -> v121
	NewMigration("Add owner_name on table repository", v1_12.AddOwnerNameOnRepository),
	// v121 -> v122
	NewMigration("add is_restricted column for users table", v1_12.AddIsRestricted),
	// v122 -> v123
	NewMigration("Add Require Signed Commits to ProtectedBranch", v1_12.AddRequireSignedCommits),
	// v123 -> v124
	NewMigration("Add original information for reactions", v1_12.AddReactionOriginals),
	// v124 -> v125
	NewMigration("Add columns to user and repository", v1_12.AddUserRepoMissingColumns),
	// v125 -> v126
	NewMigration("Add some columns on review for migration", v1_12.AddReviewMigrateInfo),
	// v126 -> v127
	NewMigration("Fix topic repository count", v1_12.FixTopicRepositoryCount),
	// v127 -> v128
	NewMigration("add repository code language statistics", v1_12.AddLanguageStats),
	// v128 -> v129
	NewMigration("fix merge base for pull requests", v1_12.FixMergeBase),
	// v129 -> v130
	NewMigration("remove dependencies from deleted repositories", v1_12.PurgeUnusedDependencies),
	// v130 -> v131
	NewMigration("Expand webhooks for more granularity", v1_12.ExpandWebhooks),
	// v131 -> v132
	NewMigration("Add IsSystemWebhook column to webhooks table", v1_12.AddSystemWebhookColumn),
	// v132 -> v133
	NewMigration("Add Branch Protection Protected Files Column", v1_12.AddBranchProtectionProtectedFilesColumn),
	// v133 -> v134
	NewMigration("Add EmailHash Table", v1_12.AddEmailHashTable),
	// v134 -> v135
	NewMigration("Refix merge base for merged pull requests", v1_12.RefixMergeBase),
	// v135 -> v136
	NewMigration("Add OrgID column to Labels table", v1_12.AddOrgIDLabelColumn),
	// v136 -> v137
	NewMigration("Add CommitsAhead and CommitsBehind Column to PullRequest Table", v1_12.AddCommitDivergenceToPulls),
	// v137 -> v138
	NewMigration("Add Branch Protection Block Outdated Branch", v1_12.AddBlockOnOutdatedBranch),
	// v138 -> v139
	NewMigration("Add ResolveDoerID to Comment table", v1_12.AddResolveDoerIDCommentColumn),
	// v139 -> v140
	NewMigration("prepend refs/heads/ to issue refs", v1_12.PrependRefsHeadsToIssueRefs),

	// Gitea 1.12.0 ends at v140

	// v140 -> v141
	NewMigration("Save detected language file size to database instead of percent", v1_13.FixLanguageStatsToSaveSize),
	// v141 -> v142
	NewMigration("Add KeepActivityPrivate to User table", v1_13.AddKeepActivityPrivateUserColumn),
	// v142 -> v143
	NewMigration("Ensure Repository.IsArchived is not null", v1_13.SetIsArchivedToFalse),
	// v143 -> v144
	NewMigration("recalculate Stars number for all user", v1_13.RecalculateStars),
	// v144 -> v145
	NewMigration("update Matrix Webhook http method to 'PUT'", v1_13.UpdateMatrixWebhookHTTPMethod),
	// v145 -> v146
	NewMigration("Increase Language field to 50 in LanguageStats", v1_13.IncreaseLanguageField),
	// v146 -> v147
	NewMigration("Add projects info to repository table", v1_13.AddProjectsInfo),
	// v147 -> v148
	NewMigration("create review for 0 review id code comments", v1_13.CreateReviewsForCodeComments),
	// v148 -> v149
	NewMigration("remove issue dependency comments who refer to non existing issues", v1_13.PurgeInvalidDependenciesComments),
	// v149 -> v150
	NewMigration("Add Created and Updated to Milestone table", v1_13.AddCreatedAndUpdatedToMilestones),
	// v150 -> v151
	NewMigration("add primary key to repo_topic", v1_13.AddPrimaryKeyToRepoTopic),
	// v151 -> v152
	NewMigration("set default password algorithm to Argon2", v1_13.SetDefaultPasswordToArgon2),
	// v152 -> v153
	NewMigration("add TrustModel field to Repository", v1_13.AddTrustModelToRepository),
	// v153 > v154
	NewMigration("add Team review request support", v1_13.AddTeamReviewRequestSupport),
	// v154 > v155
	NewMigration("add timestamps to Star, Label, Follow, Watch and Collaboration", v1_13.AddTimeStamps),

	// Gitea 1.13.0 ends at v155

	// v155 -> v156
	NewMigration("add changed_protected_files column for pull_request table", v1_14.AddChangedProtectedFilesPullRequestColumn),
	// v156 -> v157
	NewMigration("fix publisher ID for tag releases", v1_14.FixPublisherIDforTagReleases),
	// v157 -> v158
	NewMigration("ensure repo topics are up-to-date", v1_14.FixRepoTopics),
	// v158 -> v159
	NewMigration("code comment replies should have the commitID of the review they are replying to", v1_14.UpdateCodeCommentReplies),
	// v159 -> v160
	NewMigration("update reactions constraint", v1_14.UpdateReactionConstraint),
	// v160 -> v161
	NewMigration("Add block on official review requests branch protection", v1_14.AddBlockOnOfficialReviewRequests),
	// v161 -> v162
	NewMigration("Convert task type from int to string", v1_14.ConvertTaskTypeToString),
	// v162 -> v163
	NewMigration("Convert webhook task type from int to string", v1_14.ConvertWebhookTaskTypeToString),
	// v163 -> v164
	NewMigration("Convert topic name from 25 to 50", v1_14.ConvertTopicNameFrom25To50),
	// v164 -> v165
	NewMigration("Add scope and nonce columns to oauth2_grant table", v1_14.AddScopeAndNonceColumnsToOAuth2Grant),
	// v165 -> v166
	NewMigration("Convert hook task type from char(16) to varchar(16) and trim the column", v1_14.ConvertHookTaskTypeToVarcharAndTrim),
	// v166 -> v167
	NewMigration("Where Password is Valid with Empty String delete it", v1_14.RecalculateUserEmptyPWD),
	// v167 -> v168
	NewMigration("Add user redirect", v1_14.AddUserRedirect),
	// v168 -> v169
	NewMigration("Recreate user table to fix default values", v1_14.RecreateUserTableToFixDefaultValues),
	// v169 -> v170
	NewMigration("Update DeleteBranch comments to set the old_ref to the commit_sha", v1_14.CommentTypeDeleteBranchUseOldRef),
	// v170 -> v171
	NewMigration("Add Dismissed to Review table", v1_14.AddDismissedReviewColumn),
	// v171 -> v172
	NewMigration("Add Sorting to ProjectBoard table", v1_14.AddSortingColToProjectBoard),
	// v172 -> v173
	NewMigration("Add sessions table for go-chi/session", v1_14.AddSessionTable),
	// v173 -> v174
	NewMigration("Add time_id column to Comment", v1_14.AddTimeIDCommentColumn),
	// v174 -> v175
	NewMigration("Create repo transfer table", v1_14.AddRepoTransfer),
	// v175 -> v176
	NewMigration("Fix Postgres ID Sequences broken by recreate-table", v1_14.FixPostgresIDSequences),
	// v176 -> v177
	NewMigration("Remove invalid labels from comments", v1_14.RemoveInvalidLabels),
	// v177 -> v178
	NewMigration("Delete orphaned IssueLabels", v1_14.DeleteOrphanedIssueLabels),

	// Gitea 1.14.0 ends at v178

	// v178 -> v179
	NewMigration("Add LFS columns to Mirror", v1_15.AddLFSMirrorColumns),
	// v179 -> v180
	NewMigration("Convert avatar url to text", v1_15.ConvertAvatarURLToText),
	// v180 -> v181
	NewMigration("Delete credentials from past migrations", v1_15.DeleteMigrationCredentials),
	// v181 -> v182
	NewMigration("Always save primary email on email address table", v1_15.AddPrimaryEmail2EmailAddress),
	// v182 -> v183
	NewMigration("Add issue resource index table", v1_15.AddIssueResourceIndexTable),
	// v183 -> v184
	NewMigration("Create PushMirror table", v1_15.CreatePushMirrorTable),
	// v184 -> v185
	NewMigration("Rename Task errors to message", v1_15.RenameTaskErrorsToMessage),
	// v185 -> v186
	NewMigration("Add new table repo_archiver", v1_15.AddRepoArchiver),
	// v186 -> v187
	NewMigration("Create protected tag table", v1_15.CreateProtectedTagTable),
	// v187 -> v188
	NewMigration("Drop unneeded webhook related columns", v1_15.DropWebhookColumns),
	// v188 -> v189
	NewMigration("Add key is verified to gpg key", v1_15.AddKeyIsVerified),

	// Gitea 1.15.0 ends at v189

	// v189 -> v190
	NewMigration("Unwrap ldap.Sources", v1_16.UnwrapLDAPSourceCfg),
	// v190 -> v191
	NewMigration("Add agit flow pull request support", v1_16.AddAgitFlowPullRequest),
	// v191 -> v192
	NewMigration("Alter issue/comment table TEXT fields to LONGTEXT", v1_16.AlterIssueAndCommentTextFieldsToLongText),
	// v192 -> v193
	NewMigration("RecreateIssueResourceIndexTable to have a primary key instead of an unique index", v1_16.RecreateIssueResourceIndexTable),
	// v193 -> v194
	NewMigration("Add repo id column for attachment table", v1_16.AddRepoIDForAttachment),
	// v194 -> v195
	NewMigration("Add Branch Protection Unprotected Files Column", v1_16.AddBranchProtectionUnprotectedFilesColumn),
	// v195 -> v196
	NewMigration("Add table commit_status_index", v1_16.AddTableCommitStatusIndex),
	// v196 -> v197
	NewMigration("Add Color to ProjectBoard table", v1_16.AddColorColToProjectBoard),
	// v197 -> v198
	NewMigration("Add renamed_branch table", v1_16.AddRenamedBranchTable),
	// v198 -> v199
	NewMigration("Add issue content history table", v1_16.AddTableIssueContentHistory),
	// v199 -> v200
	NewMigration("No-op (remote version is using AppState now)", noopMigration),
	// v200 -> v201
	NewMigration("Add table app_state", v1_16.AddTableAppState),
	// v201 -> v202
	NewMigration("Drop table remote_version (if exists)", v1_16.DropTableRemoteVersion),
	// v202 -> v203
	NewMigration("Create key/value table for user settings", v1_16.CreateUserSettingsTable),
	// v203 -> v204
	NewMigration("Add Sorting to ProjectIssue table", v1_16.AddProjectIssueSorting),
	// v204 -> v205
	NewMigration("Add key is verified to ssh key", v1_16.AddSSHKeyIsVerified),
	// v205 -> v206
	NewMigration("Migrate to higher varchar on user struct", v1_16.MigrateUserPasswordSalt),
	// v206 -> v207
	NewMigration("Add authorize column to team_unit table", v1_16.AddAuthorizeColForTeamUnit),
	// v207 -> v208
	NewMigration("Add webauthn table and migrate u2f data to webauthn - NO-OPED", v1_16.AddWebAuthnCred),
	// v208 -> v209
	NewMigration("Use base32.HexEncoding instead of base64 encoding for cred ID as it is case insensitive - NO-OPED", v1_16.UseBase32HexForCredIDInWebAuthnCredential),
	// v209 -> v210
	NewMigration("Increase WebAuthentication CredentialID size to 410 - NO-OPED", v1_16.IncreaseCredentialIDTo410),
	// v210 -> v211
	NewMigration("v208 was completely broken - remigrate", v1_16.RemigrateU2FCredentials),

	// Gitea 1.16.2 ends at v211

	// v211 -> v212
	NewMigration("Create ForeignReference table", v1_17.CreateForeignReferenceTable),
	// v212 -> v213
	NewMigration("Add package tables", v1_17.AddPackageTables),
	// v213 -> v214
	NewMigration("Add allow edits from maintainers to PullRequest table", v1_17.AddAllowMaintainerEdit),
	// v214 -> v215
	NewMigration("Add auto merge table", v1_17.AddAutoMergeTable),
	// v215 -> v216
	NewMigration("allow to view files in PRs", v1_17.AddReviewViewedFiles),
	// v216 -> v217
	NewMigration("No-op (Improve Action table indices v1)", noopMigration),
	// v217 -> v218
	NewMigration("Alter hook_task table TEXT fields to LONGTEXT", v1_17.AlterHookTaskTextFieldsToLongText),
	// v218 -> v219
	NewMigration("Improve Action table indices v2", v1_17.ImproveActionTableIndices),
	// v219 -> v220
	NewMigration("Add sync_on_commit column to push_mirror table", v1_17.AddSyncOnCommitColForPushMirror),
	// v220 -> v221
	NewMigration("Add container repository property", v1_17.AddContainerRepositoryProperty),
	// v221 -> v222
	NewMigration("Store WebAuthentication CredentialID as bytes and increase size to at least 1024", v1_17.StoreWebauthnCredentialIDAsBytes),
	// v222 -> v223
	NewMigration("Drop old CredentialID column", v1_17.DropOldCredentialIDColumn),
	// v223 -> v224
	NewMigration("Rename CredentialIDBytes column to CredentialID", v1_17.RenameCredentialIDBytes),

	// Gitea 1.17.0 ends at v224

	// v224 -> v225
	NewMigration("Add badges to users", v1_18.CreateUserBadgesTable),
	// v225 -> v226
	NewMigration("Alter gpg_key/public_key content TEXT fields to MEDIUMTEXT", v1_18.AlterPublicGPGKeyContentFieldsToMediumText),
	// v226 -> v227
	NewMigration("Conan and generic packages do not need to be semantically versioned", v1_18.FixPackageSemverField),
	// v227 -> v228
	NewMigration("Create key/value table for system settings", v1_18.CreateSystemSettingsTable),
	// v228 -> v229
	NewMigration("Add TeamInvite table", v1_18.AddTeamInviteTable),
	// v229 -> v230
	NewMigration("Update counts of all open milestones", v1_18.UpdateOpenMilestoneCounts),
	// v230 -> v231
	NewMigration("Add ConfidentialClient column (default true) to OAuth2Application table", v1_18.AddConfidentialClientColumnToOAuth2ApplicationTable),

	// Gitea 1.18.0 ends at v231

	// v231 -> v232
	NewMigration("Add index for hook_task", v1_19.AddIndexForHookTask),
	// v232 -> v233
	NewMigration("Alter package_version.metadata_json to LONGTEXT", v1_19.AlterPackageVersionMetadataToLongText),
	// v233 -> v234
	NewMigration("Add header_authorization_encrypted column to webhook table", v1_19.AddHeaderAuthorizationEncryptedColWebhook),
	// v234 -> v235
	NewMigration("Add package cleanup rule table", v1_19.CreatePackageCleanupRuleTable),
	// v235 -> v236
	NewMigration("Add index for access_token", v1_19.AddIndexForAccessToken),
	// v236 -> v237
	NewMigration("Create secrets table", v1_19.CreateSecretsTable),
	// v237 -> v238
	NewMigration("Drop ForeignReference table", v1_19.DropForeignReferenceTable),
	// v238 -> v239
	NewMigration("Add updated unix to LFSMetaObject", v1_19.AddUpdatedUnixToLFSMetaObject),
	// v239 -> v240
	NewMigration("Add scope for access_token", v1_19.AddScopeForAccessTokens),
	// v240 -> v241
	NewMigration("Add actions tables", v1_19.AddActionsTables),
	// v241 -> v242
	NewMigration("Add card_type column to project table", v1_19.AddCardTypeToProjectTable),
	// v242 -> v243
	NewMigration("Alter gpg_key_import content TEXT field to MEDIUMTEXT", v1_19.AlterPublicGPGKeyImportContentFieldToMediumText),
	// v243 -> v244
	NewMigration("Add exclusive label", v1_19.AddExclusiveLabel),

	// Gitea 1.19.0 ends at v244

	// v244 -> v245
	NewMigration("Add NeedApproval to actions tables", v1_20.AddNeedApprovalToActionRun),
	// v245 -> v246
	NewMigration("Rename Webhook org_id to owner_id", v1_20.RenameWebhookOrgToOwner),
	// v246 -> v247
	NewMigration("Add missed column owner_id for project table", v1_20.AddNewColumnForProject),
	// v247 -> v248
	NewMigration("Fix incorrect project type", v1_20.FixIncorrectProjectType),
	// v248 -> v249
	NewMigration("Add version column to action_runner table", v1_20.AddVersionToActionRunner),
	// v249 -> v250
	NewMigration("Improve Action table indices v3", v1_20.ImproveActionTableIndices),
	// v250 -> v251
	NewMigration("Change Container Metadata", v1_20.ChangeContainerMetadataMultiArch),
	// v251 -> v252
	NewMigration("Fix incorrect owner team unit access mode", v1_20.FixIncorrectOwnerTeamUnitAccessMode),
	// v252 -> v253
	NewMigration("Fix incorrect admin team unit access mode", v1_20.FixIncorrectAdminTeamUnitAccessMode),
	// v253 -> v254
	NewMigration("Fix ExternalTracker and ExternalWiki accessMode in owner and admin team", v1_20.FixExternalTrackerAndExternalWikiAccessModeInOwnerAndAdminTeam),
	// v254 -> v255
	NewMigration("Add ActionTaskOutput table", v1_20.AddActionTaskOutputTable),
	// v255 -> v256
	NewMigration("Add ArchivedUnix Column", v1_20.AddArchivedUnixToRepository),
	// v256 -> v257
	NewMigration("Add is_internal column to package", v1_20.AddIsInternalColumnToPackage),
	// v257 -> v258
	NewMigration("Add Actions Artifact table", v1_20.CreateActionArtifactTable),
	// v258 -> 259
	NewMigration("Add PinOrder Column", v1_20.AddPinOrderToIssue),
	// v259 -> 260
<<<<<<< HEAD
	NewMigration("Add Repository Licenses", v1_20.AddRepositoryLicenses),
=======
	NewMigration("Convert scoped access tokens", v1_20.ConvertScopedAccessTokens),
>>>>>>> d851bd9a
}

// GetCurrentDBVersion returns the current db version
func GetCurrentDBVersion(x *xorm.Engine) (int64, error) {
	if err := x.Sync(new(Version)); err != nil {
		return -1, fmt.Errorf("sync: %w", err)
	}

	currentVersion := &Version{ID: 1}
	has, err := x.Get(currentVersion)
	if err != nil {
		return -1, fmt.Errorf("get: %w", err)
	}
	if !has {
		return -1, nil
	}
	return currentVersion.Version, nil
}

// ExpectedVersion returns the expected db version
func ExpectedVersion() int64 {
	return int64(minDBVersion + len(migrations))
}

// EnsureUpToDate will check if the db is at the correct version
func EnsureUpToDate(x *xorm.Engine) error {
	currentDB, err := GetCurrentDBVersion(x)
	if err != nil {
		return err
	}

	if currentDB < 0 {
		return fmt.Errorf("Database has not been initialized")
	}

	if minDBVersion > currentDB {
		return fmt.Errorf("DB version %d (<= %d) is too old for auto-migration. Upgrade to Gitea 1.6.4 first then upgrade to this version", currentDB, minDBVersion)
	}

	expected := ExpectedVersion()

	if currentDB != expected {
		return fmt.Errorf(`Current database version %d is not equal to the expected version %d. Please run "gitea [--config /path/to/app.ini] migrate" to update the database version`, currentDB, expected)
	}

	return nil
}

// Migrate database to current version
func Migrate(x *xorm.Engine) error {
	// Set a new clean the default mapper to GonicMapper as that is the default for Gitea.
	x.SetMapper(names.GonicMapper{})
	if err := x.Sync(new(Version)); err != nil {
		return fmt.Errorf("sync: %w", err)
	}

	currentVersion := &Version{ID: 1}
	has, err := x.Get(currentVersion)
	if err != nil {
		return fmt.Errorf("get: %w", err)
	} else if !has {
		// If the version record does not exist we think
		// it is a fresh installation and we can skip all migrations.
		currentVersion.ID = 0
		currentVersion.Version = int64(minDBVersion + len(migrations))

		if _, err = x.InsertOne(currentVersion); err != nil {
			return fmt.Errorf("insert: %w", err)
		}
	}

	v := currentVersion.Version
	if minDBVersion > v {
		log.Fatal(`Gitea no longer supports auto-migration from your previously installed version.
Please try upgrading to a lower version first (suggested v1.6.4), then upgrade to this version.`)
		return nil
	}

	// Downgrading Gitea's database version not supported
	if int(v-minDBVersion) > len(migrations) {
		msg := fmt.Sprintf("Your database (migration version: %d) is for a newer Gitea, you can not use the newer database for this old Gitea release (%d).", v, minDBVersion+len(migrations))
		msg += "\nGitea will exit to keep your database safe and unchanged. Please use the correct Gitea release, do not change the migration version manually (incorrect manual operation may lose data)."
		if !setting.IsProd {
			msg += fmt.Sprintf("\nIf you are in development and really know what you're doing, you can force changing the migration version by executing: UPDATE version SET version=%d WHERE id=1;", minDBVersion+len(migrations))
		}
		_, _ = fmt.Fprintln(os.Stderr, msg)
		log.Fatal(msg)
		return nil
	}

	// Some migration tasks depend on the git command
	if git.DefaultContext == nil {
		if err = git.InitSimple(context.Background()); err != nil {
			return err
		}
	}

	// Migrate
	for i, m := range migrations[v-minDBVersion:] {
		log.Info("Migration[%d]: %s", v+int64(i), m.Description())
		// Reset the mapper between each migration - migrations are not supposed to depend on each other
		x.SetMapper(names.GonicMapper{})
		if err = m.Migrate(x); err != nil {
			return fmt.Errorf("migration[%d]: %s failed: %w", v+int64(i), m.Description(), err)
		}
		currentVersion.Version = v + int64(i) + 1
		if _, err = x.ID(1).Update(currentVersion); err != nil {
			return err
		}
	}
	return nil
}<|MERGE_RESOLUTION|>--- conflicted
+++ resolved
@@ -496,11 +496,9 @@
 	// v258 -> 259
 	NewMigration("Add PinOrder Column", v1_20.AddPinOrderToIssue),
 	// v259 -> 260
-<<<<<<< HEAD
+  NewMigration("Convert scoped access tokens", v1_20.ConvertScopedAccessTokens),
+  // v260 -> 261
 	NewMigration("Add Repository Licenses", v1_20.AddRepositoryLicenses),
-=======
-	NewMigration("Convert scoped access tokens", v1_20.ConvertScopedAccessTokens),
->>>>>>> d851bd9a
 }
 
 // GetCurrentDBVersion returns the current db version
