// Copyright 2015 The Gogs Authors. All rights reserved.
// Copyright 2017 The Gitea Authors. All rights reserved.
// Use of this source code is governed by a MIT-style
// license that can be found in the LICENSE file.

package migrations

import (
	"context"
	"fmt"
	"os"
	"reflect"
	"regexp"
	"strings"

	"code.gitea.io/gitea/modules/log"
	"code.gitea.io/gitea/modules/setting"

	"xorm.io/xorm"
	"xorm.io/xorm/names"
	"xorm.io/xorm/schemas"
)

const minDBVersion = 70 // Gitea 1.5.3

// Migration describes on migration from lower version to high version
type Migration interface {
	Description() string
	Migrate(*xorm.Engine) error
}

type migration struct {
	description string
	migrate     func(*xorm.Engine) error
}

// NewMigration creates a new migration
func NewMigration(desc string, fn func(*xorm.Engine) error) Migration {
	return &migration{desc, fn}
}

// Description returns the migration's description
func (m *migration) Description() string {
	return m.description
}

// Migrate executes the migration
func (m *migration) Migrate(x *xorm.Engine) error {
	return m.migrate(x)
}

// Version describes the version table. Should have only one row with id==1
type Version struct {
	ID      int64 `xorm:"pk autoincr"`
	Version int64
}

// This is a sequence of migrations. Add new migrations to the bottom of the list.
// If you want to "retire" a migration, remove it from the top of the list and
// update minDBVersion accordingly
var migrations = []Migration{

	// Gitea 1.5.0 ends at v69

	// v70 -> v71
	NewMigration("add issue_dependencies", addIssueDependencies),
	// v71 -> v72
	NewMigration("protect each scratch token", addScratchHash),
	// v72 -> v73
	NewMigration("add review", addReview),

	// Gitea 1.6.0 ends at v73

	// v73 -> v74
	NewMigration("add must_change_password column for users table", addMustChangePassword),
	// v74 -> v75
	NewMigration("add approval whitelists to protected branches", addApprovalWhitelistsToProtectedBranches),
	// v75 -> v76
	NewMigration("clear nonused data which not deleted when user was deleted", clearNonusedData),

	// Gitea 1.7.0 ends at v76

	// v76 -> v77
	NewMigration("add pull request rebase with merge commit", addPullRequestRebaseWithMerge),
	// v77 -> v78
	NewMigration("add theme to users", addUserDefaultTheme),
	// v78 -> v79
	NewMigration("rename repo is_bare to repo is_empty", renameRepoIsBareToIsEmpty),
	// v79 -> v80
	NewMigration("add can close issues via commit in any branch", addCanCloseIssuesViaCommitInAnyBranch),
	// v80 -> v81
	NewMigration("add is locked to issues", addIsLockedToIssues),
	// v81 -> v82
	NewMigration("update U2F counter type", changeU2FCounterType),

	// Gitea 1.8.0 ends at v82

	// v82 -> v83
	NewMigration("hot fix for wrong release sha1 on release table", fixReleaseSha1OnReleaseTable),
	// v83 -> v84
	NewMigration("add uploader id for table attachment", addUploaderIDForAttachment),
	// v84 -> v85
	NewMigration("add table to store original imported gpg keys", addGPGKeyImport),
	// v85 -> v86
	NewMigration("hash application token", hashAppToken),
	// v86 -> v87
	NewMigration("add http method to webhook", addHTTPMethodToWebhook),
	// v87 -> v88
	NewMigration("add avatar field to repository", addAvatarFieldToRepository),

	// Gitea 1.9.0 ends at v88

	// v88 -> v89
	NewMigration("add commit status context field to commit_status", addCommitStatusContext),
	// v89 -> v90
	NewMigration("add original author/url migration info to issues, comments, and repo ", addOriginalMigrationInfo),
	// v90 -> v91
	NewMigration("change length of some repository columns", changeSomeColumnsLengthOfRepo),
	// v91 -> v92
	NewMigration("add index on owner_id of repository and type, review_id of comment", addIndexOnRepositoryAndComment),
	// v92 -> v93
	NewMigration("remove orphaned repository index statuses", removeLingeringIndexStatus),
	// v93 -> v94
	NewMigration("add email notification enabled preference to user", addEmailNotificationEnabledToUser),
	// v94 -> v95
	NewMigration("add enable_status_check, status_check_contexts to protected_branch", addStatusCheckColumnsForProtectedBranches),
	// v95 -> v96
	NewMigration("add table columns for cross referencing issues", addCrossReferenceColumns),
	// v96 -> v97
	NewMigration("delete orphaned attachments", deleteOrphanedAttachments),
	// v97 -> v98
	NewMigration("add repo_admin_change_team_access to user", addRepoAdminChangeTeamAccessColumnForUser),
	// v98 -> v99
	NewMigration("add original author name and id on migrated release", addOriginalAuthorOnMigratedReleases),
	// v99 -> v100
	NewMigration("add task table and status column for repository table", addTaskTable),
	// v100 -> v101
	NewMigration("update migration repositories' service type", updateMigrationServiceTypes),
	// v101 -> v102
	NewMigration("change length of some external login users columns", changeSomeColumnsLengthOfExternalLoginUser),

	// Gitea 1.10.0 ends at v102

	// v102 -> v103
	NewMigration("update migration repositories' service type", dropColumnHeadUserNameOnPullRequest),
	// v103 -> v104
	NewMigration("Add WhitelistDeployKeys to protected branch", addWhitelistDeployKeysToBranches),
	// v104 -> v105
	NewMigration("remove unnecessary columns from label", removeLabelUneededCols),
	// v105 -> v106
	NewMigration("add includes_all_repositories to teams", addTeamIncludesAllRepositories),
	// v106 -> v107
	NewMigration("add column `mode` to table watch", addModeColumnToWatch),
	// v107 -> v108
	NewMigration("Add template options to repository", addTemplateToRepo),
	// v108 -> v109
	NewMigration("Add comment_id on table notification", addCommentIDOnNotification),
	// v109 -> v110
	NewMigration("add can_create_org_repo to team", addCanCreateOrgRepoColumnForTeam),
	// v110 -> v111
	NewMigration("change review content type to text", changeReviewContentToText),
	// v111 -> v112
	NewMigration("update branch protection for can push and whitelist enable", addBranchProtectionCanPushAndEnableWhitelist),
	// v112 -> v113
	NewMigration("remove release attachments which repository deleted", removeAttachmentMissedRepo),
	// v113 -> v114
	NewMigration("new feature: change target branch of pull requests", featureChangeTargetBranch),
	// v114 -> v115
	NewMigration("Remove authentication credentials from stored URL", sanitizeOriginalURL),
	// v115 -> v116
	NewMigration("add user_id prefix to existing user avatar name", renameExistingUserAvatarName),
	// v116 -> v117
	NewMigration("Extend TrackedTimes", extendTrackedTimes),

	// Gitea 1.11.0 ends at v117

	// v117 -> v118
	NewMigration("Add block on rejected reviews branch protection", addBlockOnRejectedReviews),
	// v118 -> v119
	NewMigration("Add commit id and stale to reviews", addReviewCommitAndStale),
	// v119 -> v120
	NewMigration("Fix migrated repositories' git service type", fixMigratedRepositoryServiceType),
	// v120 -> v121
	NewMigration("Add owner_name on table repository", addOwnerNameOnRepository),
	// v121 -> v122
	NewMigration("add is_restricted column for users table", addIsRestricted),
	// v122 -> v123
	NewMigration("Add Require Signed Commits to ProtectedBranch", addRequireSignedCommits),
	// v123 -> v124
	NewMigration("Add original informations for reactions", addReactionOriginals),
	// v124 -> v125
	NewMigration("Add columns to user and repository", addUserRepoMissingColumns),
	// v125 -> v126
	NewMigration("Add some columns on review for migration", addReviewMigrateInfo),
	// v126 -> v127
	NewMigration("Fix topic repository count", fixTopicRepositoryCount),
	// v127 -> v128
	NewMigration("add repository code language statistics", addLanguageStats),
	// v128 -> v129
	NewMigration("fix merge base for pull requests", fixMergeBase),
	// v129 -> v130
	NewMigration("remove dependencies from deleted repositories", purgeUnusedDependencies),
	// v130 -> v131
	NewMigration("Expand webhooks for more granularity", expandWebhooks),
	// v131 -> v132
	NewMigration("Add IsSystemWebhook column to webhooks table", addSystemWebhookColumn),
	// v132 -> v133
	NewMigration("Add Branch Protection Protected Files Column", addBranchProtectionProtectedFilesColumn),
	// v133 -> v134
	NewMigration("Add EmailHash Table", addEmailHashTable),
	// v134 -> v135
	NewMigration("Refix merge base for merged pull requests", refixMergeBase),
	// v135 -> v136
	NewMigration("Add OrgID column to Labels table", addOrgIDLabelColumn),
	// v136 -> v137
	NewMigration("Add CommitsAhead and CommitsBehind Column to PullRequest Table", addCommitDivergenceToPulls),
	// v137 -> v138
	NewMigration("Add Branch Protection Block Outdated Branch", addBlockOnOutdatedBranch),
	// v138 -> v139
	NewMigration("Add ResolveDoerID to Comment table", addResolveDoerIDCommentColumn),
	// v139 -> v140
	NewMigration("prepend refs/heads/ to issue refs", prependRefsHeadsToIssueRefs),

	// Gitea 1.12.0 ends at v140

	// v140 -> v141
	NewMigration("Save detected language file size to database instead of percent", fixLanguageStatsToSaveSize),
	// v141 -> v142
	NewMigration("Add KeepActivityPrivate to User table", addKeepActivityPrivateUserColumn),
	// v142 -> v143
	NewMigration("Ensure Repository.IsArchived is not null", setIsArchivedToFalse),
	// v143 -> v144
	NewMigration("recalculate Stars number for all user", recalculateStars),
	// v144 -> v145
	NewMigration("update Matrix Webhook http method to 'PUT'", updateMatrixWebhookHTTPMethod),
	// v145 -> v146
	NewMigration("Increase Language field to 50 in LanguageStats", increaseLanguageField),
	// v146 -> v147
	NewMigration("Add projects info to repository table", addProjectsInfo),
	// v147 -> v148
	NewMigration("create review for 0 review id code comments", createReviewsForCodeComments),
	// v148 -> v149
	NewMigration("remove issue dependency comments who refer to non existing issues", purgeInvalidDependenciesComments),
	// v149 -> v150
	NewMigration("Add Created and Updated to Milestone table", addCreatedAndUpdatedToMilestones),
	// v150 -> v151
	NewMigration("add primary key to repo_topic", addPrimaryKeyToRepoTopic),
	// v151 -> v152
	NewMigration("set default password algorithm to Argon2", setDefaultPasswordToArgon2),
	// v152 -> v153
	NewMigration("add TrustModel field to Repository", addTrustModelToRepository),
	// v153 > v154
	NewMigration("add Team review request support", addTeamReviewRequestSupport),
	// v154 > v155
	NewMigration("add timestamps to Star, Label, Follow, Watch and Collaboration", addTimeStamps),

	// Gitea 1.13.0 ends at v155

	// v155 -> v156
	NewMigration("add changed_protected_files column for pull_request table", addChangedProtectedFilesPullRequestColumn),
	// v156 -> v157
	NewMigration("fix publisher ID for tag releases", fixPublisherIDforTagReleases),
	// v157 -> v158
	NewMigration("ensure repo topics are up-to-date", fixRepoTopics),
	// v158 -> v159
	NewMigration("code comment replies should have the commitID of the review they are replying to", updateCodeCommentReplies),
	// v159 -> v160
	NewMigration("update reactions constraint", updateReactionConstraint),
	// v160 -> v161
	NewMigration("Add block on official review requests branch protection", addBlockOnOfficialReviewRequests),
	// v161 -> v162
	NewMigration("Convert task type from int to string", convertTaskTypeToString),
	// v162 -> v163
	NewMigration("Convert webhook task type from int to string", convertWebhookTaskTypeToString),
	// v163 -> v164
	NewMigration("Convert topic name from 25 to 50", convertTopicNameFrom25To50),
	// v164 -> v165
	NewMigration("Add scope and nonce columns to oauth2_grant table", addScopeAndNonceColumnsToOAuth2Grant),
	// v165 -> v166
	NewMigration("Convert hook task type from char(16) to varchar(16) and trim the column", convertHookTaskTypeToVarcharAndTrim),
	// v166 -> v167
	NewMigration("Where Password is Valid with Empty String delete it", recalculateUserEmptyPWD),
	// v167 -> v168
	NewMigration("Add user redirect", addUserRedirect),
	// v168 -> v169
	NewMigration("Recreate user table to fix default values", recreateUserTableToFixDefaultValues),
	// v169 -> v170
	NewMigration("Update DeleteBranch comments to set the old_ref to the commit_sha", commentTypeDeleteBranchUseOldRef),
	// v170 -> v171
	NewMigration("Add Dismissed to Review table", addDismissedReviewColumn),
	// v171 -> v172
	NewMigration("Add Sorting to ProjectBoard table", addSortingColToProjectBoard),
	// v172 -> v173
	NewMigration("Add sessions table for go-chi/session", addSessionTable),
	// v173 -> v174
	NewMigration("Add time_id column to Comment", addTimeIDCommentColumn),
	// v174 -> v175
	NewMigration("Create repo transfer table", addRepoTransfer),
	// v175 -> v176
	NewMigration("Fix Postgres ID Sequences broken by recreate-table", fixPostgresIDSequences),
	// v176 -> v177
	NewMigration("Remove invalid labels from comments", removeInvalidLabels),
	// v177 -> v178
	NewMigration("Delete orphaned IssueLabels", deleteOrphanedIssueLabels),

	// Gitea 1.14.0 ends at v178

	// v178 -> v179
	NewMigration("Add LFS columns to Mirror", addLFSMirrorColumns),
	// v179 -> v180
	NewMigration("Convert avatar url to text", convertAvatarURLToText),
	// v180 -> v181
	NewMigration("Delete credentials from past migrations", deleteMigrationCredentials),
	// v181 -> v182
	NewMigration("Always save primary email on email address table", addPrimaryEmail2EmailAddress),
	// v182 -> v183
	NewMigration("Add issue resource index table", addIssueResourceIndexTable),
	// v183 -> v184
	NewMigration("Create PushMirror table", createPushMirrorTable),
	// v184 -> v185
<<<<<<< HEAD
	NewMigration("Drop unneeded webhook related columns", dropWebhookColumns),
=======
	NewMigration("Rename Task errors to message", renameTaskErrorsToMessage),
>>>>>>> fdf9ab11
}

// GetCurrentDBVersion returns the current db version
func GetCurrentDBVersion(x *xorm.Engine) (int64, error) {
	if err := x.Sync(new(Version)); err != nil {
		return -1, fmt.Errorf("sync: %v", err)
	}

	currentVersion := &Version{ID: 1}
	has, err := x.Get(currentVersion)
	if err != nil {
		return -1, fmt.Errorf("get: %v", err)
	}
	if !has {
		return -1, nil
	}
	return currentVersion.Version, nil
}

// ExpectedVersion returns the expected db version
func ExpectedVersion() int64 {
	return int64(minDBVersion + len(migrations))
}

// EnsureUpToDate will check if the db is at the correct version
func EnsureUpToDate(x *xorm.Engine) error {
	currentDB, err := GetCurrentDBVersion(x)
	if err != nil {
		return err
	}

	if currentDB < 0 {
		return fmt.Errorf("Database has not been initialised")
	}

	if minDBVersion > currentDB {
		return fmt.Errorf("DB version %d (<= %d) is too old for auto-migration. Upgrade to Gitea 1.6.4 first then upgrade to this version", currentDB, minDBVersion)
	}

	expected := ExpectedVersion()

	if currentDB != expected {
		return fmt.Errorf(`Current database version %d is not equal to the expected version %d. Please run "gitea [--config /path/to/app.ini] migrate" to update the database version`, currentDB, expected)
	}

	return nil
}

// Migrate database to current version
func Migrate(x *xorm.Engine) error {
	// Set a new clean the default mapper to GonicMapper as that is the default for Gitea.
	x.SetMapper(names.GonicMapper{})
	if err := x.Sync(new(Version)); err != nil {
		return fmt.Errorf("sync: %v", err)
	}

	currentVersion := &Version{ID: 1}
	has, err := x.Get(currentVersion)
	if err != nil {
		return fmt.Errorf("get: %v", err)
	} else if !has {
		// If the version record does not exist we think
		// it is a fresh installation and we can skip all migrations.
		currentVersion.ID = 0
		currentVersion.Version = int64(minDBVersion + len(migrations))

		if _, err = x.InsertOne(currentVersion); err != nil {
			return fmt.Errorf("insert: %v", err)
		}
	}

	v := currentVersion.Version
	if minDBVersion > v {
		log.Fatal(`Gitea no longer supports auto-migration from your previously installed version.
Please try upgrading to a lower version first (suggested v1.6.4), then upgrade to this version.`)
		return nil
	}

	// Downgrading Gitea's database version not supported
	if int(v-minDBVersion) > len(migrations) {
		msg := fmt.Sprintf("Downgrading database version from '%d' to '%d' is not supported and may result in loss of data integrity.\nIf you really know what you're doing, execute `UPDATE version SET version=%d WHERE id=1;`\n",
			v, minDBVersion+len(migrations), minDBVersion+len(migrations))
		fmt.Fprint(os.Stderr, msg)
		log.Fatal(msg)
		return nil
	}

	// Migrate
	for i, m := range migrations[v-minDBVersion:] {
		log.Info("Migration[%d]: %s", v+int64(i), m.Description())
		// Reset the mapper between each migration - migrations are not supposed to depend on each other
		x.SetMapper(names.GonicMapper{})
		if err = m.Migrate(x); err != nil {
			return fmt.Errorf("do migrate: %v", err)
		}
		currentVersion.Version = v + int64(i) + 1
		if _, err = x.ID(1).Update(currentVersion); err != nil {
			return err
		}
	}
	return nil
}

// RecreateTables will recreate the tables for the provided beans using the newly provided bean definition and move all data to that new table
// WARNING: YOU MUST PROVIDE THE FULL BEAN DEFINITION
func RecreateTables(beans ...interface{}) func(*xorm.Engine) error {
	return func(x *xorm.Engine) error {
		sess := x.NewSession()
		defer sess.Close()
		if err := sess.Begin(); err != nil {
			return err
		}
		sess = sess.StoreEngine("InnoDB")
		for _, bean := range beans {
			log.Info("Recreating Table: %s for Bean: %s", x.TableName(bean), reflect.Indirect(reflect.ValueOf(bean)).Type().Name())
			if err := recreateTable(sess, bean); err != nil {
				return err
			}
		}
		return sess.Commit()
	}
}

// recreateTable will recreate the table using the newly provided bean definition and move all data to that new table
// WARNING: YOU MUST PROVIDE THE FULL BEAN DEFINITION
// WARNING: YOU MUST COMMIT THE SESSION AT THE END
func recreateTable(sess *xorm.Session, bean interface{}) error {
	// TODO: This will not work if there are foreign keys

	tableName := sess.Engine().TableName(bean)
	tempTableName := fmt.Sprintf("tmp_recreate__%s", tableName)

	// We need to move the old table away and create a new one with the correct columns
	// We will need to do this in stages to prevent data loss
	//
	// First create the temporary table
	if err := sess.Table(tempTableName).CreateTable(bean); err != nil {
		log.Error("Unable to create table %s. Error: %v", tempTableName, err)
		return err
	}

	if err := sess.Table(tempTableName).CreateUniques(bean); err != nil {
		log.Error("Unable to create uniques for table %s. Error: %v", tempTableName, err)
		return err
	}

	if err := sess.Table(tempTableName).CreateIndexes(bean); err != nil {
		log.Error("Unable to create indexes for table %s. Error: %v", tempTableName, err)
		return err
	}

	// Work out the column names from the bean - these are the columns to select from the old table and install into the new table
	table, err := sess.Engine().TableInfo(bean)
	if err != nil {
		log.Error("Unable to get table info. Error: %v", err)

		return err
	}
	newTableColumns := table.Columns()
	if len(newTableColumns) == 0 {
		return fmt.Errorf("no columns in new table")
	}
	hasID := false
	for _, column := range newTableColumns {
		hasID = hasID || (column.IsPrimaryKey && column.IsAutoIncrement)
	}

	if hasID && setting.Database.UseMSSQL {
		if _, err := sess.Exec(fmt.Sprintf("SET IDENTITY_INSERT `%s` ON", tempTableName)); err != nil {
			log.Error("Unable to set identity insert for table %s. Error: %v", tempTableName, err)
			return err
		}
	}

	sqlStringBuilder := &strings.Builder{}
	_, _ = sqlStringBuilder.WriteString("INSERT INTO `")
	_, _ = sqlStringBuilder.WriteString(tempTableName)
	_, _ = sqlStringBuilder.WriteString("` (`")
	_, _ = sqlStringBuilder.WriteString(newTableColumns[0].Name)
	_, _ = sqlStringBuilder.WriteString("`")
	for _, column := range newTableColumns[1:] {
		_, _ = sqlStringBuilder.WriteString(", `")
		_, _ = sqlStringBuilder.WriteString(column.Name)
		_, _ = sqlStringBuilder.WriteString("`")
	}
	_, _ = sqlStringBuilder.WriteString(")")
	_, _ = sqlStringBuilder.WriteString(" SELECT ")
	if newTableColumns[0].Default != "" {
		_, _ = sqlStringBuilder.WriteString("COALESCE(`")
		_, _ = sqlStringBuilder.WriteString(newTableColumns[0].Name)
		_, _ = sqlStringBuilder.WriteString("`, ")
		_, _ = sqlStringBuilder.WriteString(newTableColumns[0].Default)
		_, _ = sqlStringBuilder.WriteString(")")
	} else {
		_, _ = sqlStringBuilder.WriteString("`")
		_, _ = sqlStringBuilder.WriteString(newTableColumns[0].Name)
		_, _ = sqlStringBuilder.WriteString("`")
	}

	for _, column := range newTableColumns[1:] {
		if column.Default != "" {
			_, _ = sqlStringBuilder.WriteString(", COALESCE(`")
			_, _ = sqlStringBuilder.WriteString(column.Name)
			_, _ = sqlStringBuilder.WriteString("`, ")
			_, _ = sqlStringBuilder.WriteString(column.Default)
			_, _ = sqlStringBuilder.WriteString(")")
		} else {
			_, _ = sqlStringBuilder.WriteString(", `")
			_, _ = sqlStringBuilder.WriteString(column.Name)
			_, _ = sqlStringBuilder.WriteString("`")
		}
	}
	_, _ = sqlStringBuilder.WriteString(" FROM `")
	_, _ = sqlStringBuilder.WriteString(tableName)
	_, _ = sqlStringBuilder.WriteString("`")

	if _, err := sess.Exec(sqlStringBuilder.String()); err != nil {
		log.Error("Unable to set copy data in to temp table %s. Error: %v", tempTableName, err)
		return err
	}

	if hasID && setting.Database.UseMSSQL {
		if _, err := sess.Exec(fmt.Sprintf("SET IDENTITY_INSERT `%s` OFF", tempTableName)); err != nil {
			log.Error("Unable to switch off identity insert for table %s. Error: %v", tempTableName, err)
			return err
		}
	}

	switch {
	case setting.Database.UseSQLite3:
		// SQLite will drop all the constraints on the old table
		if _, err := sess.Exec(fmt.Sprintf("DROP TABLE `%s`", tableName)); err != nil {
			log.Error("Unable to drop old table %s. Error: %v", tableName, err)
			return err
		}

		if err := sess.Table(tempTableName).DropIndexes(bean); err != nil {
			log.Error("Unable to drop indexes on temporary table %s. Error: %v", tempTableName, err)
			return err
		}

		if _, err := sess.Exec(fmt.Sprintf("ALTER TABLE `%s` RENAME TO `%s`", tempTableName, tableName)); err != nil {
			log.Error("Unable to rename %s to %s. Error: %v", tempTableName, tableName, err)
			return err
		}

		if err := sess.Table(tableName).CreateIndexes(bean); err != nil {
			log.Error("Unable to recreate indexes on table %s. Error: %v", tableName, err)
			return err
		}

		if err := sess.Table(tableName).CreateUniques(bean); err != nil {
			log.Error("Unable to recreate uniques on table %s. Error: %v", tableName, err)
			return err
		}

	case setting.Database.UseMySQL:
		// MySQL will drop all the constraints on the old table
		if _, err := sess.Exec(fmt.Sprintf("DROP TABLE `%s`", tableName)); err != nil {
			log.Error("Unable to drop old table %s. Error: %v", tableName, err)
			return err
		}

		// SQLite and MySQL will move all the constraints from the temporary table to the new table
		if _, err := sess.Exec(fmt.Sprintf("ALTER TABLE `%s` RENAME TO `%s`", tempTableName, tableName)); err != nil {
			log.Error("Unable to rename %s to %s. Error: %v", tempTableName, tableName, err)
			return err
		}
	case setting.Database.UsePostgreSQL:
		var originalSequences []string
		type sequenceData struct {
			LastValue int  `xorm:"'last_value'"`
			IsCalled  bool `xorm:"'is_called'"`
		}
		sequenceMap := map[string]sequenceData{}

		schema := sess.Engine().Dialect().URI().Schema
		sess.Engine().SetSchema("")
		if err := sess.Table("information_schema.sequences").Cols("sequence_name").Where("sequence_name LIKE ? || '_%' AND sequence_catalog = ?", tableName, setting.Database.Name).Find(&originalSequences); err != nil {
			log.Error("Unable to rename %s to %s. Error: %v", tempTableName, tableName, err)
			return err
		}
		sess.Engine().SetSchema(schema)

		for _, sequence := range originalSequences {
			sequenceData := sequenceData{}
			if _, err := sess.Table(sequence).Cols("last_value", "is_called").Get(&sequenceData); err != nil {
				log.Error("Unable to get last_value and is_called from %s. Error: %v", sequence, err)
				return err
			}
			sequenceMap[sequence] = sequenceData

		}

		// CASCADE causes postgres to drop all the constraints on the old table
		if _, err := sess.Exec(fmt.Sprintf("DROP TABLE `%s` CASCADE", tableName)); err != nil {
			log.Error("Unable to drop old table %s. Error: %v", tableName, err)
			return err
		}

		// CASCADE causes postgres to move all the constraints from the temporary table to the new table
		if _, err := sess.Exec(fmt.Sprintf("ALTER TABLE `%s` RENAME TO `%s`", tempTableName, tableName)); err != nil {
			log.Error("Unable to rename %s to %s. Error: %v", tempTableName, tableName, err)
			return err
		}

		var indices []string
		sess.Engine().SetSchema("")
		if err := sess.Table("pg_indexes").Cols("indexname").Where("tablename = ? ", tableName).Find(&indices); err != nil {
			log.Error("Unable to rename %s to %s. Error: %v", tempTableName, tableName, err)
			return err
		}
		sess.Engine().SetSchema(schema)

		for _, index := range indices {
			newIndexName := strings.Replace(index, "tmp_recreate__", "", 1)
			if _, err := sess.Exec(fmt.Sprintf("ALTER INDEX `%s` RENAME TO `%s`", index, newIndexName)); err != nil {
				log.Error("Unable to rename %s to %s. Error: %v", index, newIndexName, err)
				return err
			}
		}

		var sequences []string
		sess.Engine().SetSchema("")
		if err := sess.Table("information_schema.sequences").Cols("sequence_name").Where("sequence_name LIKE 'tmp_recreate__' || ? || '_%' AND sequence_catalog = ?", tableName, setting.Database.Name).Find(&sequences); err != nil {
			log.Error("Unable to rename %s to %s. Error: %v", tempTableName, tableName, err)
			return err
		}
		sess.Engine().SetSchema(schema)

		for _, sequence := range sequences {
			newSequenceName := strings.Replace(sequence, "tmp_recreate__", "", 1)
			if _, err := sess.Exec(fmt.Sprintf("ALTER SEQUENCE `%s` RENAME TO `%s`", sequence, newSequenceName)); err != nil {
				log.Error("Unable to rename %s sequence to %s. Error: %v", sequence, newSequenceName, err)
				return err
			}
			val, ok := sequenceMap[newSequenceName]
			if newSequenceName == tableName+"_id_seq" {
				if ok && val.LastValue != 0 {
					if _, err := sess.Exec(fmt.Sprintf("SELECT setval('%s', %d, %t)", newSequenceName, val.LastValue, val.IsCalled)); err != nil {
						log.Error("Unable to reset %s to %d. Error: %v", newSequenceName, val, err)
						return err
					}
				} else {
					// We're going to try to guess this
					if _, err := sess.Exec(fmt.Sprintf("SELECT setval('%s', COALESCE((SELECT MAX(id)+1 FROM `%s`), 1), false)", newSequenceName, tableName)); err != nil {
						log.Error("Unable to reset %s. Error: %v", newSequenceName, err)
						return err
					}
				}
			} else if ok {
				if _, err := sess.Exec(fmt.Sprintf("SELECT setval('%s', %d, %t)", newSequenceName, val.LastValue, val.IsCalled)); err != nil {
					log.Error("Unable to reset %s to %d. Error: %v", newSequenceName, val, err)
					return err
				}
			}

		}

	case setting.Database.UseMSSQL:
		// MSSQL will drop all the constraints on the old table
		if _, err := sess.Exec(fmt.Sprintf("DROP TABLE `%s`", tableName)); err != nil {
			log.Error("Unable to drop old table %s. Error: %v", tableName, err)
			return err
		}

		// MSSQL sp_rename will move all the constraints from the temporary table to the new table
		if _, err := sess.Exec(fmt.Sprintf("sp_rename `%s`,`%s`", tempTableName, tableName)); err != nil {
			log.Error("Unable to rename %s to %s. Error: %v", tempTableName, tableName, err)
			return err
		}

	default:
		log.Fatal("Unrecognized DB")
	}
	return nil
}

// WARNING: YOU MUST COMMIT THE SESSION AT THE END
func dropTableColumns(sess *xorm.Session, tableName string, columnNames ...string) (err error) {
	if tableName == "" || len(columnNames) == 0 {
		return nil
	}
	// TODO: This will not work if there are foreign keys

	switch {
	case setting.Database.UseSQLite3:
		// First drop the indexes on the columns
		res, errIndex := sess.Query(fmt.Sprintf("PRAGMA index_list(`%s`)", tableName))
		if errIndex != nil {
			return errIndex
		}
		for _, row := range res {
			indexName := row["name"]
			indexRes, err := sess.Query(fmt.Sprintf("PRAGMA index_info(`%s`)", indexName))
			if err != nil {
				return err
			}
			if len(indexRes) != 1 {
				continue
			}
			indexColumn := string(indexRes[0]["name"])
			for _, name := range columnNames {
				if name == indexColumn {
					_, err := sess.Exec(fmt.Sprintf("DROP INDEX `%s`", indexName))
					if err != nil {
						return err
					}
				}
			}
		}

		// Here we need to get the columns from the original table
		sql := fmt.Sprintf("SELECT sql FROM sqlite_master WHERE tbl_name='%s' and type='table'", tableName)
		res, err := sess.Query(sql)
		if err != nil {
			return err
		}
		tableSQL := string(res[0]["sql"])

		// Separate out the column definitions
		tableSQL = tableSQL[strings.Index(tableSQL, "("):]

		// Remove the required columnNames
		for _, name := range columnNames {
			tableSQL = regexp.MustCompile(regexp.QuoteMeta("`"+name+"`")+"[^`,)]*?[,)]").ReplaceAllString(tableSQL, "")
		}

		// Ensure the query is ended properly
		tableSQL = strings.TrimSpace(tableSQL)
		if tableSQL[len(tableSQL)-1] != ')' {
			if tableSQL[len(tableSQL)-1] == ',' {
				tableSQL = tableSQL[:len(tableSQL)-1]
			}
			tableSQL += ")"
		}

		// Find all the columns in the table
		columns := regexp.MustCompile("`([^`]*)`").FindAllString(tableSQL, -1)

		tableSQL = fmt.Sprintf("CREATE TABLE `new_%s_new` ", tableName) + tableSQL
		if _, err := sess.Exec(tableSQL); err != nil {
			return err
		}

		// Now restore the data
		columnsSeparated := strings.Join(columns, ",")
		insertSQL := fmt.Sprintf("INSERT INTO `new_%s_new` (%s) SELECT %s FROM %s", tableName, columnsSeparated, columnsSeparated, tableName)
		if _, err := sess.Exec(insertSQL); err != nil {
			return err
		}

		// Now drop the old table
		if _, err := sess.Exec(fmt.Sprintf("DROP TABLE `%s`", tableName)); err != nil {
			return err
		}

		// Rename the table
		if _, err := sess.Exec(fmt.Sprintf("ALTER TABLE `new_%s_new` RENAME TO `%s`", tableName, tableName)); err != nil {
			return err
		}

	case setting.Database.UsePostgreSQL:
		cols := ""
		for _, col := range columnNames {
			if cols != "" {
				cols += ", "
			}
			cols += "DROP COLUMN `" + col + "` CASCADE"
		}
		if _, err := sess.Exec(fmt.Sprintf("ALTER TABLE `%s` %s", tableName, cols)); err != nil {
			return fmt.Errorf("Drop table `%s` columns %v: %v", tableName, columnNames, err)
		}
	case setting.Database.UseMySQL:
		// Drop indexes on columns first
		sql := fmt.Sprintf("SHOW INDEX FROM %s WHERE column_name IN ('%s')", tableName, strings.Join(columnNames, "','"))
		res, err := sess.Query(sql)
		if err != nil {
			return err
		}
		for _, index := range res {
			indexName := index["column_name"]
			if len(indexName) > 0 {
				_, err := sess.Exec(fmt.Sprintf("DROP INDEX `%s` ON `%s`", indexName, tableName))
				if err != nil {
					return err
				}
			}
		}

		// Now drop the columns
		cols := ""
		for _, col := range columnNames {
			if cols != "" {
				cols += ", "
			}
			cols += "DROP COLUMN `" + col + "`"
		}
		if _, err := sess.Exec(fmt.Sprintf("ALTER TABLE `%s` %s", tableName, cols)); err != nil {
			return fmt.Errorf("Drop table `%s` columns %v: %v", tableName, columnNames, err)
		}
	case setting.Database.UseMSSQL:
		cols := ""
		for _, col := range columnNames {
			if cols != "" {
				cols += ", "
			}
			cols += "`" + strings.ToLower(col) + "`"
		}
		sql := fmt.Sprintf("SELECT Name FROM SYS.DEFAULT_CONSTRAINTS WHERE PARENT_OBJECT_ID = OBJECT_ID('%[1]s') AND PARENT_COLUMN_ID IN (SELECT column_id FROM sys.columns WHERE lower(NAME) IN (%[2]s) AND object_id = OBJECT_ID('%[1]s'))",
			tableName, strings.ReplaceAll(cols, "`", "'"))
		constraints := make([]string, 0)
		if err := sess.SQL(sql).Find(&constraints); err != nil {
			return fmt.Errorf("Find constraints: %v", err)
		}
		for _, constraint := range constraints {
			if _, err := sess.Exec(fmt.Sprintf("ALTER TABLE `%s` DROP CONSTRAINT `%s`", tableName, constraint)); err != nil {
				return fmt.Errorf("Drop table `%s` default constraint `%s`: %v", tableName, constraint, err)
			}
		}
		sql = fmt.Sprintf("SELECT DISTINCT Name FROM SYS.INDEXES INNER JOIN SYS.INDEX_COLUMNS ON INDEXES.INDEX_ID = INDEX_COLUMNS.INDEX_ID AND INDEXES.OBJECT_ID = INDEX_COLUMNS.OBJECT_ID WHERE INDEXES.OBJECT_ID = OBJECT_ID('%[1]s') AND INDEX_COLUMNS.COLUMN_ID IN (SELECT column_id FROM sys.columns WHERE lower(NAME) IN (%[2]s) AND object_id = OBJECT_ID('%[1]s'))",
			tableName, strings.ReplaceAll(cols, "`", "'"))
		constraints = make([]string, 0)
		if err := sess.SQL(sql).Find(&constraints); err != nil {
			return fmt.Errorf("Find constraints: %v", err)
		}
		for _, constraint := range constraints {
			if _, err := sess.Exec(fmt.Sprintf("ALTER TABLE `%s` DROP CONSTRAINT IF EXISTS `%s`", tableName, constraint)); err != nil {
				return fmt.Errorf("Drop table `%s` index constraint `%s`: %v", tableName, constraint, err)
			}
			if _, err := sess.Exec(fmt.Sprintf("DROP INDEX IF EXISTS `%[2]s` ON `%[1]s`", tableName, constraint)); err != nil {
				return fmt.Errorf("Drop index `%[2]s` on `%[1]s`: %v", tableName, constraint, err)
			}
		}

		if _, err := sess.Exec(fmt.Sprintf("ALTER TABLE `%s` DROP COLUMN %s", tableName, cols)); err != nil {
			return fmt.Errorf("Drop table `%s` columns %v: %v", tableName, columnNames, err)
		}
	default:
		log.Fatal("Unrecognized DB")
	}

	return nil
}

// modifyColumn will modify column's type or other propertity. SQLITE is not supported
func modifyColumn(x *xorm.Engine, tableName string, col *schemas.Column) error {
	var indexes map[string]*schemas.Index
	var err error
	// MSSQL have to remove index at first, otherwise alter column will fail
	// ref. https://sqlzealots.com/2018/05/09/error-message-the-index-is-dependent-on-column-alter-table-alter-column-failed-because-one-or-more-objects-access-this-column/
	if x.Dialect().URI().DBType == schemas.MSSQL {
		indexes, err = x.Dialect().GetIndexes(x.DB(), context.Background(), tableName)
		if err != nil {
			return err
		}

		for _, index := range indexes {
			_, err = x.Exec(x.Dialect().DropIndexSQL(tableName, index))
			if err != nil {
				return err
			}
		}
	}

	defer func() {
		for _, index := range indexes {
			_, err = x.Exec(x.Dialect().CreateIndexSQL(tableName, index))
			if err != nil {
				log.Error("Create index %s on table %s failed: %v", index.Name, tableName, err)
			}
		}
	}()

	alterSQL := x.Dialect().ModifyColumnSQL(tableName, col)
	if _, err := x.Exec(alterSQL); err != nil {
		return err
	}
	return nil
}<|MERGE_RESOLUTION|>--- conflicted
+++ resolved
@@ -318,11 +318,9 @@
 	// v183 -> v184
 	NewMigration("Create PushMirror table", createPushMirrorTable),
 	// v184 -> v185
-<<<<<<< HEAD
+	NewMigration("Rename Task errors to message", renameTaskErrorsToMessage),
+	// v185 -> v186
 	NewMigration("Drop unneeded webhook related columns", dropWebhookColumns),
-=======
-	NewMigration("Rename Task errors to message", renameTaskErrorsToMessage),
->>>>>>> fdf9ab11
 }
 
 // GetCurrentDBVersion returns the current db version
