--- conflicted
+++ resolved
@@ -337,11 +337,9 @@
 	// v191 -> v192
 	NewMigration("Alter issue/comment table TEXT fields to LONGTEXT", alterIssueAndCommentTextFieldsToLongText),
 	// v192 -> v193
-<<<<<<< HEAD
+	NewMigration("RecreateIssueResourceIndexTable to have a primary key instead of an unique index", recreateIssueResourceIndexTable),
+	// v193 -> v194
 	NewMigration("Add package tables", addPackageTables),
-=======
-	NewMigration("RecreateIssueResourceIndexTable to have a primary key instead of an unique index", recreateIssueResourceIndexTable),
->>>>>>> cd8db3a8
 }
 
 // GetCurrentDBVersion returns the current db version
