--- conflicted
+++ resolved
@@ -7,12 +7,8 @@
 import (
 	"code.gitea.io/gitea/modules/structs"
 	"code.gitea.io/gitea/modules/timeutil"
-<<<<<<< HEAD
-	"github.com/go-xorm/xorm"
-=======
 
 	"xorm.io/xorm"
->>>>>>> d151503d
 )
 
 func addTaskTable(x *xorm.Engine) error {
