// Copyright 2017 The Gitea Authors. All rights reserved.
// Use of this source code is governed by a MIT-style
// license that can be found in the LICENSE file.

package models

import (
	"strings"
	"testing"

	"github.com/stretchr/testify/assert"
)

func TestTeam_IsOwnerTeam(t *testing.T) {
	assert.NoError(t, PrepareTestDatabase())

	team := AssertExistsAndLoadBean(t, &Team{ID: 1}).(*Team)
	assert.True(t, team.IsOwnerTeam())

	team = AssertExistsAndLoadBean(t, &Team{ID: 2}).(*Team)
	assert.False(t, team.IsOwnerTeam())
}

func TestTeam_IsMember(t *testing.T) {
	assert.NoError(t, PrepareTestDatabase())

	team := AssertExistsAndLoadBean(t, &Team{ID: 1}).(*Team)
	assert.True(t, team.IsMember(2))
	assert.False(t, team.IsMember(4))
	assert.False(t, team.IsMember(NonexistentID))

	team = AssertExistsAndLoadBean(t, &Team{ID: 2}).(*Team)
	assert.True(t, team.IsMember(2))
	assert.True(t, team.IsMember(4))
	assert.False(t, team.IsMember(NonexistentID))
}

func TestTeam_GetRepositories(t *testing.T) {
	assert.NoError(t, PrepareTestDatabase())

	test := func(teamID int64) {
		team := AssertExistsAndLoadBean(t, &Team{ID: teamID}).(*Team)
		assert.NoError(t, team.GetRepositories(&SearchTeamOptions{}))
		assert.Len(t, team.Repos, team.NumRepos)
		for _, repo := range team.Repos {
			AssertExistsAndLoadBean(t, &TeamRepo{TeamID: teamID, RepoID: repo.ID})
		}
	}
	test(1)
	test(3)
}

func TestTeam_GetMembers(t *testing.T) {
	assert.NoError(t, PrepareTestDatabase())

	test := func(teamID int64) {
		team := AssertExistsAndLoadBean(t, &Team{ID: teamID}).(*Team)
		assert.NoError(t, team.GetMembers(&SearchMembersOptions{}))
		assert.Len(t, team.Members, team.NumMembers)
		for _, member := range team.Members {
			AssertExistsAndLoadBean(t, &TeamUser{UID: member.ID, TeamID: teamID})
		}
	}
	test(1)
	test(3)
}

func TestTeam_AddMember(t *testing.T) {
	assert.NoError(t, PrepareTestDatabase())

	test := func(teamID, userID int64) {
		team := AssertExistsAndLoadBean(t, &Team{ID: teamID}).(*Team)
		assert.NoError(t, team.AddMember(userID))
		AssertExistsAndLoadBean(t, &TeamUser{UID: userID, TeamID: teamID})
		CheckConsistencyFor(t, &Team{ID: teamID}, &User{ID: team.OrgID})
	}
	test(1, 2)
	test(1, 4)
	test(3, 2)
}

func TestTeam_RemoveMember(t *testing.T) {
	assert.NoError(t, PrepareTestDatabase())

	testSuccess := func(teamID, userID int64) {
		team := AssertExistsAndLoadBean(t, &Team{ID: teamID}).(*Team)
		assert.NoError(t, team.RemoveMember(userID))
		AssertNotExistsBean(t, &TeamUser{UID: userID, TeamID: teamID})
		CheckConsistencyFor(t, &Team{ID: teamID})
	}
	testSuccess(1, 4)
	testSuccess(2, 2)
	testSuccess(3, 2)
	testSuccess(3, NonexistentID)

	team := AssertExistsAndLoadBean(t, &Team{ID: 1}).(*Team)
	err := team.RemoveMember(2)
	assert.True(t, IsErrLastOrgOwner(err))
}

func TestTeam_HasRepository(t *testing.T) {
	assert.NoError(t, PrepareTestDatabase())

	test := func(teamID, repoID int64, expected bool) {
		team := AssertExistsAndLoadBean(t, &Team{ID: teamID}).(*Team)
		assert.Equal(t, expected, team.HasRepository(repoID))
	}
	test(1, 1, false)
	test(1, 3, true)
	test(1, 5, true)
	test(1, NonexistentID, false)

	test(2, 3, true)
	test(2, 5, false)
}

func TestTeam_AddRepository(t *testing.T) {
	assert.NoError(t, PrepareTestDatabase())

	testSuccess := func(teamID, repoID int64) {
		team := AssertExistsAndLoadBean(t, &Team{ID: teamID}).(*Team)
		repo := AssertExistsAndLoadBean(t, &Repository{ID: repoID}).(*Repository)
		assert.NoError(t, team.AddRepository(repo))
		AssertExistsAndLoadBean(t, &TeamRepo{TeamID: teamID, RepoID: repoID})
		CheckConsistencyFor(t, &Team{ID: teamID}, &Repository{ID: repoID})
	}
	testSuccess(2, 3)
	testSuccess(2, 5)

	team := AssertExistsAndLoadBean(t, &Team{ID: 1}).(*Team)
	repo := AssertExistsAndLoadBean(t, &Repository{ID: 1}).(*Repository)
	assert.Error(t, team.AddRepository(repo))
	CheckConsistencyFor(t, &Team{ID: 1}, &Repository{ID: 1})
}

func TestTeam_RemoveRepository(t *testing.T) {
	assert.NoError(t, PrepareTestDatabase())

	testSuccess := func(teamID, repoID int64) {
		team := AssertExistsAndLoadBean(t, &Team{ID: teamID}).(*Team)
		assert.NoError(t, team.RemoveRepository(repoID))
		AssertNotExistsBean(t, &TeamRepo{TeamID: teamID, RepoID: repoID})
		CheckConsistencyFor(t, &Team{ID: teamID}, &Repository{ID: repoID})
	}
	testSuccess(2, 3)
	testSuccess(2, 5)
	testSuccess(1, NonexistentID)
}

func TestIsUsableTeamName(t *testing.T) {
	assert.NoError(t, IsUsableTeamName("usable"))
	assert.True(t, IsErrNameReserved(IsUsableTeamName("new")))
}

func TestNewTeam(t *testing.T) {
	assert.NoError(t, PrepareTestDatabase())

	const teamName = "newTeamName"
	team := &Team{Name: teamName, OrgID: 3}
	assert.NoError(t, NewTeam(team))
	AssertExistsAndLoadBean(t, &Team{Name: teamName})
	CheckConsistencyFor(t, &Team{}, &User{ID: team.OrgID})
}

func TestGetTeam(t *testing.T) {
	assert.NoError(t, PrepareTestDatabase())

	testSuccess := func(orgID int64, name string) {
		team, err := GetTeam(orgID, name)
		assert.NoError(t, err)
		assert.EqualValues(t, orgID, team.OrgID)
		assert.Equal(t, name, team.Name)
	}
	testSuccess(3, "Owners")
	testSuccess(3, "team1")

	_, err := GetTeam(3, "nonexistent")
	assert.Error(t, err)
	_, err = GetTeam(NonexistentID, "Owners")
	assert.Error(t, err)
}

func TestGetTeamByID(t *testing.T) {
	assert.NoError(t, PrepareTestDatabase())

	testSuccess := func(teamID int64) {
		team, err := GetTeamByID(teamID)
		assert.NoError(t, err)
		assert.EqualValues(t, teamID, team.ID)
	}
	testSuccess(1)
	testSuccess(2)
	testSuccess(3)
	testSuccess(4)

	_, err := GetTeamByID(NonexistentID)
	assert.Error(t, err)
}

func TestUpdateTeam(t *testing.T) {
	// successful update
	assert.NoError(t, PrepareTestDatabase())

	team := AssertExistsAndLoadBean(t, &Team{ID: 2}).(*Team)
	team.LowerName = "newname"
	team.Name = "newName"
	team.Description = strings.Repeat("A long description!", 100)
	team.Authorize = AccessModeAdmin
	assert.NoError(t, UpdateTeam(team, true, false))

	team = AssertExistsAndLoadBean(t, &Team{Name: "newName"}).(*Team)
	assert.True(t, strings.HasPrefix(team.Description, "A long description!"))

	access := AssertExistsAndLoadBean(t, &Access{UserID: 4, RepoID: 3}).(*Access)
	assert.EqualValues(t, AccessModeAdmin, access.Mode)

	CheckConsistencyFor(t, &Team{ID: team.ID})
}

func TestUpdateTeam2(t *testing.T) {
	// update to already-existing team
	assert.NoError(t, PrepareTestDatabase())

	team := AssertExistsAndLoadBean(t, &Team{ID: 2}).(*Team)
	team.LowerName = "owners"
	team.Name = "Owners"
	team.Description = strings.Repeat("A long description!", 100)
	err := UpdateTeam(team, true, false)
	assert.True(t, IsErrTeamAlreadyExist(err))

	CheckConsistencyFor(t, &Team{ID: team.ID})
}

func TestDeleteTeam(t *testing.T) {
	assert.NoError(t, PrepareTestDatabase())

	team := AssertExistsAndLoadBean(t, &Team{ID: 2}).(*Team)
	assert.NoError(t, DeleteTeam(team))
	AssertNotExistsBean(t, &Team{ID: team.ID})
	AssertNotExistsBean(t, &TeamRepo{TeamID: team.ID})
	AssertNotExistsBean(t, &TeamUser{TeamID: team.ID})

	// check that team members don't have "leftover" access to repos
	user := AssertExistsAndLoadBean(t, &User{ID: 4}).(*User)
	repo := AssertExistsAndLoadBean(t, &Repository{ID: 3}).(*Repository)
	accessMode, err := AccessLevel(user, repo)
	assert.NoError(t, err)
	assert.True(t, accessMode < AccessModeWrite)
}

func TestIsTeamMember(t *testing.T) {
	assert.NoError(t, PrepareTestDatabase())
	test := func(orgID, teamID, userID int64, expected bool) {
		isMember, err := IsTeamMember(orgID, teamID, userID)
		assert.NoError(t, err)
		assert.Equal(t, expected, isMember)
	}

	test(3, 1, 2, true)
	test(3, 1, 4, false)
	test(3, 1, NonexistentID, false)

	test(3, 2, 2, true)
	test(3, 2, 4, true)

	test(3, NonexistentID, NonexistentID, false)
	test(NonexistentID, NonexistentID, NonexistentID, false)
}

func TestGetTeamMembers(t *testing.T) {
	assert.NoError(t, PrepareTestDatabase())

	test := func(teamID int64) {
		team := AssertExistsAndLoadBean(t, &Team{ID: teamID}).(*Team)
		members, err := GetTeamMembers(teamID)
		assert.NoError(t, err)
		assert.Len(t, members, team.NumMembers)
		for _, member := range members {
			AssertExistsAndLoadBean(t, &TeamUser{UID: member.ID, TeamID: teamID})
		}
	}
	test(1)
	test(3)
}

func TestGetUserTeams(t *testing.T) {
	assert.NoError(t, PrepareTestDatabase())
	test := func(userID int64) {
		teams, err := GetUserTeams(userID, ListOptions{})
		assert.NoError(t, err)
		for _, team := range teams {
			AssertExistsAndLoadBean(t, &TeamUser{TeamID: team.ID, UID: userID})
		}
	}
	test(2)
	test(5)
	test(NonexistentID)
}

func TestGetUserOrgTeams(t *testing.T) {
	assert.NoError(t, PrepareTestDatabase())
	test := func(orgID, userID int64) {
		teams, err := GetUserOrgTeams(orgID, userID)
		assert.NoError(t, err)
		for _, team := range teams {
			assert.EqualValues(t, orgID, team.OrgID)
			AssertExistsAndLoadBean(t, &TeamUser{TeamID: team.ID, UID: userID})
		}
	}
	test(3, 2)
	test(3, 4)
	test(3, NonexistentID)
}

func TestAddTeamMember(t *testing.T) {
	assert.NoError(t, PrepareTestDatabase())

	test := func(teamID, userID int64) {
		team := AssertExistsAndLoadBean(t, &Team{ID: teamID}).(*Team)
		assert.NoError(t, AddTeamMember(team, userID))
		AssertExistsAndLoadBean(t, &TeamUser{UID: userID, TeamID: teamID})
		CheckConsistencyFor(t, &Team{ID: teamID}, &User{ID: team.OrgID})
	}
	test(1, 2)
	test(1, 4)
	test(3, 2)
}

func TestRemoveTeamMember(t *testing.T) {
	assert.NoError(t, PrepareTestDatabase())

	testSuccess := func(teamID, userID int64) {
		team := AssertExistsAndLoadBean(t, &Team{ID: teamID}).(*Team)
		assert.NoError(t, RemoveTeamMember(team, userID))
		AssertNotExistsBean(t, &TeamUser{UID: userID, TeamID: teamID})
		CheckConsistencyFor(t, &Team{ID: teamID})
	}
	testSuccess(1, 4)
	testSuccess(2, 2)
	testSuccess(3, 2)
	testSuccess(3, NonexistentID)

	team := AssertExistsAndLoadBean(t, &Team{ID: 1}).(*Team)
	err := RemoveTeamMember(team, 2)
	assert.True(t, IsErrLastOrgOwner(err))
}

func TestHasTeamRepo(t *testing.T) {
	assert.NoError(t, PrepareTestDatabase())

	test := func(teamID, repoID int64, expected bool) {
		team := AssertExistsAndLoadBean(t, &Team{ID: teamID}).(*Team)
		assert.Equal(t, expected, HasTeamRepo(team.OrgID, teamID, repoID))
	}
	test(1, 1, false)
	test(1, 3, true)
	test(1, 5, true)
	test(1, NonexistentID, false)

	test(2, 3, true)
	test(2, 5, false)
}

func TestUsersInTeamsCount(t *testing.T) {
	assert.NoError(t, PrepareTestDatabase())

	test := func(teamIDs []int64, userIDs []int64, expected int64) {
		count, err := UsersInTeamsCount(teamIDs, userIDs)
		assert.NoError(t, err)
		assert.Equal(t, expected, count)
	}

	test([]int64{2}, []int64{1, 2, 3, 4}, 1)          // only userid 2
	test([]int64{1, 2, 3, 4, 5}, []int64{2, 5}, 2)    // userid 2,4
	test([]int64{1, 2, 3, 4, 5}, []int64{2, 3, 5}, 3) // userid 2,4,5
<<<<<<< HEAD
}

func TestIncludesAllRepositoriesTeams(t *testing.T) {
	assert.NoError(t, PrepareTestDatabase())

	testTeamRepositories := func(teamID int64, repoIds []int64) {
		team := AssertExistsAndLoadBean(t, &Team{ID: teamID}).(*Team)
		assert.NoError(t, team.GetRepositories(&SearchTeamOptions{}), "%s: GetRepositories", team.Name)
		assert.Len(t, team.Repos, team.NumRepos, "%s: len repo", team.Name)
		assert.Equal(t, len(repoIds), len(team.Repos), "%s: repo count", team.Name)
		for i, rid := range repoIds {
			if rid > 0 {
				assert.True(t, team.HasRepository(rid), "%s: HasRepository(%d) %d", rid, i)
			}
		}
	}

	// Get an admin user.
	user, err := GetUserByID(1)
	assert.NoError(t, err, "GetUserByID")

	// Create org.
	org := &User{
		Name:       "All repo",
		IsActive:   true,
		Type:       UserTypeOrganization,
		Visibility: structs.VisibleTypePublic,
	}
	assert.NoError(t, CreateOrganization(org, user), "CreateOrganization")

	// Check Owner team.
	ownerTeam, err := org.GetOwnerTeam()
	assert.NoError(t, err, "GetOwnerTeam")
	assert.True(t, ownerTeam.IncludesAllRepositories, "Owner team includes all repositories")

	// Create repos.
	repoIds := make([]int64, 0)
	for i := 0; i < 3; i++ {
		r, err := CreateRepository(user, org, CreateRepoOptions{Name: fmt.Sprintf("repo-%d", i)})
		assert.NoError(t, err, "CreateRepository %d", i)
		if r != nil {
			repoIds = append(repoIds, r.ID)
		}
	}
	// Get fresh copy of Owner team after creating repos.
	ownerTeam, err = org.GetOwnerTeam()
	assert.NoError(t, err, "GetOwnerTeam")

	// Create teams and check repositories.
	teams := []*Team{
		ownerTeam,
		{
			OrgID:                   org.ID,
			Name:                    "team one",
			Authorize:               AccessModeRead,
			IncludesAllRepositories: true,
		},
		{
			OrgID:                   org.ID,
			Name:                    "team 2",
			Authorize:               AccessModeRead,
			IncludesAllRepositories: false,
		},
		{
			OrgID:                   org.ID,
			Name:                    "team three",
			Authorize:               AccessModeWrite,
			IncludesAllRepositories: true,
		},
		{
			OrgID:                   org.ID,
			Name:                    "team 4",
			Authorize:               AccessModeWrite,
			IncludesAllRepositories: false,
		},
	}
	teamRepos := [][]int64{
		repoIds,
		repoIds,
		{},
		repoIds,
		{},
	}
	for i, team := range teams {
		if i > 0 { // first team is Owner.
			assert.NoError(t, NewTeam(team), "%s: NewTeam", team.Name)
		}
		testTeamRepositories(team.ID, teamRepos[i])
	}

	// Update teams and check repositories.
	teams[3].IncludesAllRepositories = false
	teams[4].IncludesAllRepositories = true
	teamRepos[4] = repoIds
	for i, team := range teams {
		assert.NoError(t, UpdateTeam(team, false, true), "%s: UpdateTeam", team.Name)
		testTeamRepositories(team.ID, teamRepos[i])
	}

	// Create repo and check teams repositories.
	org.Teams = nil // Reset teams to allow their reloading.
	r, err := CreateRepository(user, org, CreateRepoOptions{Name: "repo-last"})
	assert.NoError(t, err, "CreateRepository last")
	if r != nil {
		repoIds = append(repoIds, r.ID)
	}
	teamRepos[0] = repoIds
	teamRepos[1] = repoIds
	teamRepos[4] = repoIds
	for i, team := range teams {
		testTeamRepositories(team.ID, teamRepos[i])
	}

	// Remove repo and check teams repositories.
	assert.NoError(t, DeleteRepository(user, org.ID, repoIds[0]), "DeleteRepository")
	teamRepos[0] = repoIds[1:]
	teamRepos[1] = repoIds[1:]
	teamRepos[3] = repoIds[1:3]
	teamRepos[4] = repoIds[1:]
	for i, team := range teams {
		testTeamRepositories(team.ID, teamRepos[i])
	}

	// Wipe created items.
	for i, rid := range repoIds {
		if i > 0 { // first repo already deleted.
			assert.NoError(t, DeleteRepository(user, org.ID, rid), "DeleteRepository %d", i)
		}
	}
	assert.NoError(t, DeleteOrganization(org), "DeleteOrganization")
=======
>>>>>>> 625057c6
}<|MERGE_RESOLUTION|>--- conflicted
+++ resolved
@@ -373,137 +373,4 @@
 	test([]int64{2}, []int64{1, 2, 3, 4}, 1)          // only userid 2
 	test([]int64{1, 2, 3, 4, 5}, []int64{2, 5}, 2)    // userid 2,4
 	test([]int64{1, 2, 3, 4, 5}, []int64{2, 3, 5}, 3) // userid 2,4,5
-<<<<<<< HEAD
-}
-
-func TestIncludesAllRepositoriesTeams(t *testing.T) {
-	assert.NoError(t, PrepareTestDatabase())
-
-	testTeamRepositories := func(teamID int64, repoIds []int64) {
-		team := AssertExistsAndLoadBean(t, &Team{ID: teamID}).(*Team)
-		assert.NoError(t, team.GetRepositories(&SearchTeamOptions{}), "%s: GetRepositories", team.Name)
-		assert.Len(t, team.Repos, team.NumRepos, "%s: len repo", team.Name)
-		assert.Equal(t, len(repoIds), len(team.Repos), "%s: repo count", team.Name)
-		for i, rid := range repoIds {
-			if rid > 0 {
-				assert.True(t, team.HasRepository(rid), "%s: HasRepository(%d) %d", rid, i)
-			}
-		}
-	}
-
-	// Get an admin user.
-	user, err := GetUserByID(1)
-	assert.NoError(t, err, "GetUserByID")
-
-	// Create org.
-	org := &User{
-		Name:       "All repo",
-		IsActive:   true,
-		Type:       UserTypeOrganization,
-		Visibility: structs.VisibleTypePublic,
-	}
-	assert.NoError(t, CreateOrganization(org, user), "CreateOrganization")
-
-	// Check Owner team.
-	ownerTeam, err := org.GetOwnerTeam()
-	assert.NoError(t, err, "GetOwnerTeam")
-	assert.True(t, ownerTeam.IncludesAllRepositories, "Owner team includes all repositories")
-
-	// Create repos.
-	repoIds := make([]int64, 0)
-	for i := 0; i < 3; i++ {
-		r, err := CreateRepository(user, org, CreateRepoOptions{Name: fmt.Sprintf("repo-%d", i)})
-		assert.NoError(t, err, "CreateRepository %d", i)
-		if r != nil {
-			repoIds = append(repoIds, r.ID)
-		}
-	}
-	// Get fresh copy of Owner team after creating repos.
-	ownerTeam, err = org.GetOwnerTeam()
-	assert.NoError(t, err, "GetOwnerTeam")
-
-	// Create teams and check repositories.
-	teams := []*Team{
-		ownerTeam,
-		{
-			OrgID:                   org.ID,
-			Name:                    "team one",
-			Authorize:               AccessModeRead,
-			IncludesAllRepositories: true,
-		},
-		{
-			OrgID:                   org.ID,
-			Name:                    "team 2",
-			Authorize:               AccessModeRead,
-			IncludesAllRepositories: false,
-		},
-		{
-			OrgID:                   org.ID,
-			Name:                    "team three",
-			Authorize:               AccessModeWrite,
-			IncludesAllRepositories: true,
-		},
-		{
-			OrgID:                   org.ID,
-			Name:                    "team 4",
-			Authorize:               AccessModeWrite,
-			IncludesAllRepositories: false,
-		},
-	}
-	teamRepos := [][]int64{
-		repoIds,
-		repoIds,
-		{},
-		repoIds,
-		{},
-	}
-	for i, team := range teams {
-		if i > 0 { // first team is Owner.
-			assert.NoError(t, NewTeam(team), "%s: NewTeam", team.Name)
-		}
-		testTeamRepositories(team.ID, teamRepos[i])
-	}
-
-	// Update teams and check repositories.
-	teams[3].IncludesAllRepositories = false
-	teams[4].IncludesAllRepositories = true
-	teamRepos[4] = repoIds
-	for i, team := range teams {
-		assert.NoError(t, UpdateTeam(team, false, true), "%s: UpdateTeam", team.Name)
-		testTeamRepositories(team.ID, teamRepos[i])
-	}
-
-	// Create repo and check teams repositories.
-	org.Teams = nil // Reset teams to allow their reloading.
-	r, err := CreateRepository(user, org, CreateRepoOptions{Name: "repo-last"})
-	assert.NoError(t, err, "CreateRepository last")
-	if r != nil {
-		repoIds = append(repoIds, r.ID)
-	}
-	teamRepos[0] = repoIds
-	teamRepos[1] = repoIds
-	teamRepos[4] = repoIds
-	for i, team := range teams {
-		testTeamRepositories(team.ID, teamRepos[i])
-	}
-
-	// Remove repo and check teams repositories.
-	assert.NoError(t, DeleteRepository(user, org.ID, repoIds[0]), "DeleteRepository")
-	teamRepos[0] = repoIds[1:]
-	teamRepos[1] = repoIds[1:]
-	teamRepos[3] = repoIds[1:3]
-	teamRepos[4] = repoIds[1:]
-	for i, team := range teams {
-		testTeamRepositories(team.ID, teamRepos[i])
-	}
-
-	// Wipe created items.
-	for i, rid := range repoIds {
-		if i > 0 { // first repo already deleted.
-			assert.NoError(t, DeleteRepository(user, org.ID, rid), "DeleteRepository %d", i)
-		}
-	}
-	assert.NoError(t, DeleteOrganization(org), "DeleteOrganization")
-=======
->>>>>>> 625057c6
 }