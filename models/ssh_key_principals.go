// Copyright 2021 The Gitea Authors. All rights reserved.
// Use of this source code is governed by a MIT-style
// license that can be found in the LICENSE file.

package models

import (
	"errors"
	"fmt"
	"strings"

	"code.gitea.io/gitea/modules/setting"
)

// __________       .__              .__             .__
// \______   _______|__| ____   ____ |_____________  |  |   ______
//  |     ___\_  __ |  |/    \_/ ___\|  \____ \__  \ |  |  /  ___/
//  |    |    |  | \|  |   |  \  \___|  |  |_> / __ \|  |__\___ \
//  |____|    |__|  |__|___|  /\___  |__|   __(____  |____/____  >
//                          \/     \/   |__|       \/          \/
//
// This file contains functions related to principals

// AddPrincipalKey adds new principal to database and authorized_principals file.
func AddPrincipalKey(ownerID int64, content string, loginSourceID int64) (*PublicKey, error) {
	sess := x.NewSession()
	defer sess.Close()
	if err := sess.Begin(); err != nil {
		return nil, err
	}

	// Principals cannot be duplicated.
	has, err := sess.
		Where("content = ? AND type = ?", content, KeyTypePrincipal).
		Get(new(PublicKey))
	if err != nil {
		return nil, err
	} else if has {
		return nil, ErrKeyAlreadyExist{0, "", content}
	}

	key := &PublicKey{
		OwnerID:       ownerID,
		Name:          content,
		Content:       content,
		Mode:          AccessModeWrite,
		Type:          KeyTypePrincipal,
		LoginSourceID: loginSourceID,
	}
	if err = addPrincipalKey(sess, key); err != nil {
		return nil, fmt.Errorf("addKey: %v", err)
	}

	if err = sess.Commit(); err != nil {
		return nil, err
	}

	sess.Close()

	return key, RewriteAllPrincipalKeys()
}

func addPrincipalKey(e Engine, key *PublicKey) (err error) {
	// Save Key representing a principal.
	if _, err = e.Insert(key); err != nil {
		return err
	}

	return nil
}

// CheckPrincipalKeyString strips spaces and returns an error if the given principal contains newlines
func CheckPrincipalKeyString(user *User, content string) (_ string, err error) {
	if setting.SSH.Disabled {
		return "", ErrSSHDisabled{}
	}

	content = strings.TrimSpace(content)
	if strings.ContainsAny(content, "\r\n") {
		return "", errors.New("only a single line with a single principal please")
	}

	// check all the allowed principals, email, username or anything
	// if any matches, return ok
	for _, v := range setting.SSH.AuthorizedPrincipalsAllow {
		switch v {
		case "anything":
			return content, nil
		case "email":
			emails, err := GetEmailAddresses(user.ID)
			if err != nil {
				return "", err
			}
			for _, email := range emails {
				if !email.IsActivated {
					continue
				}
				if content == email.Email {
					return content, nil
				}
			}

		case "username":
			if content == user.Name {
				return content, nil
			}
		}
	}

	return "", fmt.Errorf("didn't match allowed principals: %s", setting.SSH.AuthorizedPrincipalsAllow)
}

// ListPrincipalKeys returns a list of principals belongs to given user.
func ListPrincipalKeys(uid int64, listOptions ListOptions) ([]*PublicKey, error) {
	sess := x.Where("owner_id = ? AND type = ?", uid, KeyTypePrincipal)
	if listOptions.Page != 0 {
<<<<<<< HEAD
		sess = listOptions.SetSessionPagination(sess)
=======
		sess = setSessionPagination(sess, &listOptions)
>>>>>>> 87505a94

		keys := make([]*PublicKey, 0, listOptions.PageSize)
		return keys, sess.Find(&keys)
	}

	keys := make([]*PublicKey, 0, 5)
	return keys, sess.Find(&keys)
}<|MERGE_RESOLUTION|>--- conflicted
+++ resolved
@@ -114,11 +114,7 @@
 func ListPrincipalKeys(uid int64, listOptions ListOptions) ([]*PublicKey, error) {
 	sess := x.Where("owner_id = ? AND type = ?", uid, KeyTypePrincipal)
 	if listOptions.Page != 0 {
-<<<<<<< HEAD
-		sess = listOptions.SetSessionPagination(sess)
-=======
 		sess = setSessionPagination(sess, &listOptions)
->>>>>>> 87505a94
 
 		keys := make([]*PublicKey, 0, listOptions.PageSize)
 		return keys, sess.Find(&keys)
