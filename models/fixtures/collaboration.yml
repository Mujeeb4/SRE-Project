-
  id: 1
  repo_id: 3
  user_id: 2
  mode: 2 # write

-
  id: 2
  repo_id: 4
  user_id: 4
  mode: 2 # write

-
  id: 3
  repo_id: 40
  user_id: 4
  mode: 2 # write

-
  id: 4
  repo_id: 4
  user_id: 29
  mode: 2 # write

-
  id: 5
  repo_id: 21
  user_id: 15
  mode: 2 # write

-
  id: 6
  repo_id: 21
  user_id: 18
  mode: 2 # write

-
  id: 7
  repo_id: 22
  user_id: 15
  mode: 2 # write

-
  id: 8
  repo_id: 22
  user_id: 18
  mode: 2 # write

-
  id: 9
<<<<<<< HEAD
  repo_id: 21
  user_id: 10
  mode: 2 # write

-
  id: 10
  repo_id: 32
  user_id: 10
=======
  repo_id: 60
  user_id: 38
>>>>>>> 15d071f4
  mode: 2 # write<|MERGE_RESOLUTION|>--- conflicted
+++ resolved
@@ -48,17 +48,18 @@
 
 -
   id: 9
-<<<<<<< HEAD
+  repo_id: 60
+  user_id: 38
+  mode: 2 # write
+
+-
+  id: 10
   repo_id: 21
   user_id: 10
   mode: 2 # write
 
 -
-  id: 10
+  id: 11
   repo_id: 32
   user_id: 10
-=======
-  repo_id: 60
-  user_id: 38
->>>>>>> 15d071f4
   mode: 2 # write