-
  id: 1
<<<<<<< HEAD
  setting_key: disable_gravatar
=======
  setting_key: 'picture.disable_gravatar'
>>>>>>> da50be73
  setting_value: 'false'
  version: 1
  created: 1653533198
  updated: 1653533198

-
  id: 2
<<<<<<< HEAD
  setting_key: enable_federated_avatar
=======
  setting_key: 'picture.enable_federated_avatar'
>>>>>>> da50be73
  setting_value: 'false'
  version: 1
  created: 1653533198
  updated: 1653533198
<|MERGE_RESOLUTION|>--- conflicted
+++ resolved
@@ -1,10 +1,6 @@
 -
   id: 1
-<<<<<<< HEAD
-  setting_key: disable_gravatar
-=======
   setting_key: 'picture.disable_gravatar'
->>>>>>> da50be73
   setting_value: 'false'
   version: 1
   created: 1653533198
@@ -12,11 +8,7 @@
 
 -
   id: 2
-<<<<<<< HEAD
-  setting_key: enable_federated_avatar
-=======
   setting_key: 'picture.enable_federated_avatar'
->>>>>>> da50be73
   setting_value: 'false'
   version: 1
   created: 1653533198
