--- conflicted
+++ resolved
@@ -463,44 +463,6 @@
 	return db.GetEngine(db.DefaultContext).Where(opts.toCond()).Count(&Webhook{})
 }
 
-<<<<<<< HEAD
-// GetDefaultWebhooks returns all admin-default webhooks.
-func GetDefaultWebhooks(ctx context.Context) ([]*Webhook, error) {
-	webhooks := make([]*Webhook, 0, 5)
-	return webhooks, db.GetEngine(ctx).
-		Where("repo_id=? AND owner_id=? AND is_system_webhook=?", 0, 0, false).
-		Find(&webhooks)
-}
-
-// GetSystemOrDefaultWebhook returns admin system or default webhook by given ID.
-func GetSystemOrDefaultWebhook(id int64) (*Webhook, error) {
-	webhook := &Webhook{ID: id}
-	has, err := db.GetEngine(db.DefaultContext).
-		Where("repo_id=? AND owner_id=?", 0, 0).
-		Get(webhook)
-	if err != nil {
-		return nil, err
-	} else if !has {
-		return nil, ErrWebhookNotExist{ID: id}
-	}
-	return webhook, nil
-}
-
-// GetSystemWebhooks returns all admin system webhooks.
-func GetSystemWebhooks(ctx context.Context, isActive util.OptionalBool) ([]*Webhook, error) {
-	webhooks := make([]*Webhook, 0, 5)
-	if isActive.IsNone() {
-		return webhooks, db.GetEngine(ctx).
-			Where("repo_id=? AND owner_id=? AND is_system_webhook=?", 0, 0, true).
-			Find(&webhooks)
-	}
-	return webhooks, db.GetEngine(ctx).
-		Where("repo_id=? AND owner_id=? AND is_system_webhook=? AND is_active = ?", 0, 0, true, isActive.IsTrue()).
-		Find(&webhooks)
-}
-
-=======
->>>>>>> 72a83dcc
 // UpdateWebhook updates information of webhook.
 func UpdateWebhook(w *Webhook) error {
 	_, err := db.GetEngine(db.DefaultContext).ID(w.ID).AllCols().Update(w)
@@ -547,48 +509,4 @@
 		ID:      id,
 		OwnerID: ownerID,
 	})
-<<<<<<< HEAD
-}
-
-// DeleteDefaultSystemWebhook deletes an admin-configured default or system webhook (where Org and Repo ID both 0)
-func DeleteDefaultSystemWebhook(id int64) error {
-	ctx, committer, err := db.TxContext(db.DefaultContext)
-	if err != nil {
-		return err
-	}
-	defer committer.Close()
-
-	count, err := db.GetEngine(ctx).
-		Where("repo_id=? AND owner_id=?", 0, 0).
-		Delete(&Webhook{ID: id})
-	if err != nil {
-		return err
-	} else if count == 0 {
-		return ErrWebhookNotExist{ID: id}
-	}
-
-	if _, err := db.DeleteByBean(ctx, &HookTask{HookID: id}); err != nil {
-		return err
-	}
-
-	return committer.Commit()
-}
-
-// CopyDefaultWebhooksToRepo creates copies of the default webhooks in a new repo
-func CopyDefaultWebhooksToRepo(ctx context.Context, repoID int64) error {
-	ws, err := GetDefaultWebhooks(ctx)
-	if err != nil {
-		return fmt.Errorf("GetDefaultWebhooks: %w", err)
-	}
-
-	for _, w := range ws {
-		w.ID = 0
-		w.RepoID = repoID
-		if err := CreateWebhook(ctx, w); err != nil {
-			return fmt.Errorf("CreateWebhook: %w", err)
-		}
-	}
-	return nil
-=======
->>>>>>> 72a83dcc
 }