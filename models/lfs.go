package models

import (
	"crypto/sha256"
	"encoding/hex"
	"errors"
	"fmt"
	"io"

<<<<<<< HEAD
	"code.gitea.io/gitea/modules/util"
	"xorm.io/builder"
=======
	"code.gitea.io/gitea/modules/timeutil"
>>>>>>> 867f46f7
)

// LFSMetaObject stores metadata for LFS tracked files.
type LFSMetaObject struct {
	ID           int64              `xorm:"pk autoincr"`
	Oid          string             `xorm:"UNIQUE(s) INDEX NOT NULL"`
	Size         int64              `xorm:"NOT NULL"`
	RepositoryID int64              `xorm:"UNIQUE(s) INDEX NOT NULL"`
	Existing     bool               `xorm:"-"`
	CreatedUnix  timeutil.TimeStamp `xorm:"created"`
}

// Pointer returns the string representation of an LFS pointer file
func (m *LFSMetaObject) Pointer() string {
	return fmt.Sprintf("%s\n%s%s\nsize %d\n", LFSMetaFileIdentifier, LFSMetaFileOidPrefix, m.Oid, m.Size)
}

// LFSTokenResponse defines the JSON structure in which the JWT token is stored.
// This structure is fetched via SSH and passed by the Git LFS client to the server
// endpoint for authorization.
type LFSTokenResponse struct {
	Header map[string]string `json:"header"`
	Href   string            `json:"href"`
}

var (
	// ErrLFSObjectNotExist is returned from lfs models functions in order
	// to differentiate between database and missing object errors.
	ErrLFSObjectNotExist = errors.New("LFS Meta object does not exist")
)

const (
	// LFSMetaFileIdentifier is the string appearing at the first line of LFS pointer files.
	// https://github.com/git-lfs/git-lfs/blob/master/docs/spec.md
	LFSMetaFileIdentifier = "version https://git-lfs.github.com/spec/v1"

	// LFSMetaFileOidPrefix appears in LFS pointer files on a line before the sha256 hash.
	LFSMetaFileOidPrefix = "oid sha256:"
)

// NewLFSMetaObject stores a given populated LFSMetaObject structure in the database
// if it is not already present.
func NewLFSMetaObject(m *LFSMetaObject) (*LFSMetaObject, error) {
	var err error

	sess := x.NewSession()
	defer sess.Close()
	if err = sess.Begin(); err != nil {
		return nil, err
	}

	has, err := sess.Get(m)
	if err != nil {
		return nil, err
	}

	if has {
		m.Existing = true
		return m, sess.Commit()
	}

	if _, err = sess.Insert(m); err != nil {
		return nil, err
	}

	return m, sess.Commit()
}

// GenerateLFSOid generates a Sha256Sum to represent an oid for arbitrary content
func GenerateLFSOid(content io.Reader) (string, error) {
	h := sha256.New()
	if _, err := io.Copy(h, content); err != nil {
		return "", err
	}
	sum := h.Sum(nil)
	return hex.EncodeToString(sum), nil
}

// GetLFSMetaObjectByOid selects a LFSMetaObject entry from database by its OID.
// It may return ErrLFSObjectNotExist or a database error. If the error is nil,
// the returned pointer is a valid LFSMetaObject.
func (repo *Repository) GetLFSMetaObjectByOid(oid string) (*LFSMetaObject, error) {
	if len(oid) == 0 {
		return nil, ErrLFSObjectNotExist
	}

	m := &LFSMetaObject{Oid: oid, RepositoryID: repo.ID}
	has, err := x.Get(m)
	if err != nil {
		return nil, err
	} else if !has {
		return nil, ErrLFSObjectNotExist
	}
	return m, nil
}

// RemoveLFSMetaObjectByOid removes a LFSMetaObject entry from database by its OID.
// It may return ErrLFSObjectNotExist or a database error.
func (repo *Repository) RemoveLFSMetaObjectByOid(oid string) (int64, error) {
	if len(oid) == 0 {
		return 0, ErrLFSObjectNotExist
	}

	sess := x.NewSession()
	defer sess.Close()
	if err := sess.Begin(); err != nil {
		return -1, err
	}

	m := &LFSMetaObject{Oid: oid, RepositoryID: repo.ID}
	if _, err := sess.Delete(m); err != nil {
		return -1, err
	}

	count, err := sess.Count(&LFSMetaObject{Oid: oid})
	if err != nil {
		return count, err
	}

	return count, sess.Commit()
}

// GetLFSMetaObjects returns all LFSMetaObjects associated with a repository
func (repo *Repository) GetLFSMetaObjects(page, pageSize int) ([]*LFSMetaObject, error) {
	sess := x.NewSession()
	defer sess.Close()

	if page >= 0 && pageSize > 0 {
		start := 0
		if page > 0 {
			start = (page - 1) * pageSize
		}
		sess.Limit(pageSize, start)
	}
	lfsObjects := make([]*LFSMetaObject, 0, pageSize)
	return lfsObjects, sess.Find(&lfsObjects, &LFSMetaObject{RepositoryID: repo.ID})
}

// CountLFSMetaObjects returns a count of all LFSMetaObjects associated with a repository
func (repo *Repository) CountLFSMetaObjects() (int64, error) {
	return x.Count(&LFSMetaObject{RepositoryID: repo.ID})
}

// LFSObjectAccessible checks if a provided Oid is accessible to the user
func LFSObjectAccessible(user *User, oid string) (bool, error) {
	if user.IsAdmin {
		count, err := x.Count(&LFSMetaObject{Oid: oid})
		return (count > 0), err
	}
	cond := accessibleRepositoryCondition(user.ID)
	count, err := x.Where(cond).Join("INNER", "repository", "`lfs_meta_object`.repository_id = `repository`.id").Count(&LFSMetaObject{Oid: oid})
	return (count > 0), err
}

// LFSAutoAssociate auto associates accessible LFSMetaObjects
func LFSAutoAssociate(metas []*LFSMetaObject, user *User, repoID int64) error {
	sess := x.NewSession()
	defer sess.Close()
	if err := sess.Begin(); err != nil {
		return err
	}

	oids := make([]interface{}, len(metas))
	for i, meta := range metas {
		oids[i] = meta.Oid
	}

	cond := builder.NewCond()
	if !user.IsAdmin {
		cond = builder.In("`lfs_meta_object`.repository_id",
			builder.Select("`repository`.id").From("repository").Where(accessibleRepositoryCondition(user.ID)))
	}
	newMetas := make([]*LFSMetaObject, 0, len(metas))
	if err := sess.Cols("oid", "size").Where(cond).In("oid", oids...).GroupBy("oid").Find(&newMetas); err != nil {
		return err
	}
	for i := range newMetas {
		newMetas[i].RepositoryID = repoID
	}
	if _, err := sess.InsertMulti(newMetas); err != nil {
		return err
	}

	return sess.Commit()
}<|MERGE_RESOLUTION|>--- conflicted
+++ resolved
@@ -7,12 +7,9 @@
 	"fmt"
 	"io"
 
-<<<<<<< HEAD
-	"code.gitea.io/gitea/modules/util"
+	"code.gitea.io/gitea/modules/timeutil"
+
 	"xorm.io/builder"
-=======
-	"code.gitea.io/gitea/modules/timeutil"
->>>>>>> 867f46f7
 )
 
 // LFSMetaObject stores metadata for LFS tracked files.
