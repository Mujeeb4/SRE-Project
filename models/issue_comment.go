--- conflicted
+++ resolved
@@ -381,43 +381,6 @@
 	return err
 }
 
-<<<<<<< HEAD
-// MailParticipants sends new comment emails to repository watchers
-// and mentioned people.
-func (c *Comment) MailParticipants(opType ActionType, issue *Issue) (err error) {
-	return c.mailParticipants(x, opType, issue)
-}
-
-func (c *Comment) mailParticipants(e Engine, opType ActionType, issue *Issue) (err error) {
-	mentions := references.FindAllMentionsMarkdown(c.Content)
-	if err = UpdateIssueMentions(e, c.IssueID, mentions); err != nil {
-		return fmt.Errorf("UpdateIssueMentions [%d]: %v", c.IssueID, err)
-	}
-
-	if len(c.Content) > 0 {
-		if err = mailIssueCommentToParticipants(e, issue, c.Poster, c.Content, c, mentions); err != nil {
-			log.Error("mailIssueCommentToParticipants: %v", err)
-		}
-	}
-
-	switch opType {
-	case ActionCloseIssue:
-		ct := fmt.Sprintf("Closed #%d.", issue.Index)
-		if err = mailIssueCommentToParticipants(e, issue, c.Poster, ct, c, mentions); err != nil {
-			log.Error("mailIssueCommentToParticipants: %v", err)
-		}
-	case ActionReopenIssue:
-		ct := fmt.Sprintf("Reopened #%d.", issue.Index)
-		if err = mailIssueCommentToParticipants(e, issue, c.Poster, ct, c, mentions); err != nil {
-			log.Error("mailIssueCommentToParticipants: %v", err)
-		}
-	}
-
-	return nil
-}
-
-=======
->>>>>>> b5631580
 func (c *Comment) loadReactions(e Engine) (err error) {
 	if c.Reactions != nil {
 		return nil
