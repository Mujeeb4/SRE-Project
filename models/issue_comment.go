// Copyright 2018 The Gitea Authors.
// Copyright 2016 The Gogs Authors.
// All rights reserved.
// Use of this source code is governed by a MIT-style
// license that can be found in the LICENSE file.

package models

import (
	"fmt"
	"regexp"
	"strconv"
	"strings"
	"unicode/utf8"

	"code.gitea.io/gitea/models/db"
	"code.gitea.io/gitea/models/issues"
	"code.gitea.io/gitea/modules/git"
	"code.gitea.io/gitea/modules/json"
	"code.gitea.io/gitea/modules/log"
	"code.gitea.io/gitea/modules/markup"
	"code.gitea.io/gitea/modules/markup/markdown"
	"code.gitea.io/gitea/modules/references"
	"code.gitea.io/gitea/modules/setting"
	"code.gitea.io/gitea/modules/structs"
	"code.gitea.io/gitea/modules/timeutil"

	"xorm.io/builder"
	"xorm.io/xorm"
)

// CommentType defines whether a comment is just a simple comment, an action (like close) or a reference.
type CommentType int

// define unknown comment type
const (
	CommentTypeUnknown CommentType = -1
)

// Enumerate all the comment types
const (
	// 0 Plain comment, can be associated with a commit (CommitID > 0) and a line (LineNum > 0)
	CommentTypeComment CommentType = iota
	CommentTypeReopen              // 1
	CommentTypeClose               // 2

	// 3 References.
	CommentTypeIssueRef
	// 4 Reference from a commit (not part of a pull request)
	CommentTypeCommitRef
	// 5 Reference from a comment
	CommentTypeCommentRef
	// 6 Reference from a pull request
	CommentTypePullRef
	// 7 Labels changed
	CommentTypeLabel
	// 8 Milestone changed
	CommentTypeMilestone
	// 9 Assignees changed
	CommentTypeAssignees
	// 10 Change Title
	CommentTypeChangeTitle
	// 11 Delete Branch
	CommentTypeDeleteBranch
	// 12 Start a stopwatch for time tracking
	CommentTypeStartTracking
	// 13 Stop a stopwatch for time tracking
	CommentTypeStopTracking
	// 14 Add time manual for time tracking
	CommentTypeAddTimeManual
	// 15 Cancel a stopwatch for time tracking
	CommentTypeCancelTracking
	// 16 Added a due date
	CommentTypeAddedDeadline
	// 17 Modified the due date
	CommentTypeModifiedDeadline
	// 18 Removed a due date
	CommentTypeRemovedDeadline
	// 19 Dependency added
	CommentTypeAddDependency
	// 20 Dependency removed
	CommentTypeRemoveDependency
	// 21 Comment a line of code
	CommentTypeCode
	// 22 Reviews a pull request by giving general feedback
	CommentTypeReview
	// 23 Lock an issue, giving only collaborators access
	CommentTypeLock
	// 24 Unlocks a previously locked issue
	CommentTypeUnlock
	// 25 Change pull request's target branch
	CommentTypeChangeTargetBranch
	// 26 Delete time manual for time tracking
	CommentTypeDeleteTimeManual
	// 27 add or remove Request from one
	CommentTypeReviewRequest
	// 28 merge pull request
	CommentTypeMergePull
	// 29 push to PR head branch
	CommentTypePullPush
	// 30 Project changed
	CommentTypeProject
	// 31 Project board changed
	CommentTypeProjectBoard
	// Dismiss Review
	CommentTypeDismissReview
)

// RoleDescriptor defines comment tag type
type RoleDescriptor int

// Enumerate all the role tags.
const (
	RoleDescriptorNone RoleDescriptor = iota
	RoleDescriptorPoster
	RoleDescriptorWriter
	RoleDescriptorOwner
)

// WithRole enable a specific tag on the RoleDescriptor.
func (rd RoleDescriptor) WithRole(role RoleDescriptor) RoleDescriptor {
	rd |= (1 << role)
	return rd
}

func stringToRoleDescriptor(role string) RoleDescriptor {
	switch role {
	case "Poster":
		return RoleDescriptorPoster
	case "Writer":
		return RoleDescriptorWriter
	case "Owner":
		return RoleDescriptorOwner
	default:
		return RoleDescriptorNone
	}
}

// HasRole returns if a certain role is enabled on the RoleDescriptor.
func (rd RoleDescriptor) HasRole(role string) bool {
	roleDescriptor := stringToRoleDescriptor(role)
	bitValue := rd & (1 << roleDescriptor)
	return (bitValue > 0)
}

// Comment represents a comment in commit and issue page.
type Comment struct {
	ID               int64       `xorm:"pk autoincr"`
	Type             CommentType `xorm:"INDEX"`
	PosterID         int64       `xorm:"INDEX"`
	Poster           *User       `xorm:"-"`
	OriginalAuthor   string
	OriginalAuthorID int64
	IssueID          int64  `xorm:"INDEX"`
	Issue            *Issue `xorm:"-"`
	LabelID          int64
	Label            *Label   `xorm:"-"`
	AddedLabels      []*Label `xorm:"-"`
	RemovedLabels    []*Label `xorm:"-"`
	OldProjectID     int64
	ProjectID        int64
	OldProject       *Project `xorm:"-"`
	Project          *Project `xorm:"-"`
	OldMilestoneID   int64
	MilestoneID      int64
	OldMilestone     *Milestone `xorm:"-"`
	Milestone        *Milestone `xorm:"-"`
	TimeID           int64
	Time             *TrackedTime `xorm:"-"`
	AssigneeID       int64
	RemovedAssignee  bool
	Assignee         *User `xorm:"-"`
	AssigneeTeamID   int64 `xorm:"NOT NULL DEFAULT 0"`
	AssigneeTeam     *Team `xorm:"-"`
	ResolveDoerID    int64
	ResolveDoer      *User `xorm:"-"`
	OldTitle         string
	NewTitle         string
	OldRef           string
	NewRef           string
	DependentIssueID int64
	DependentIssue   *Issue `xorm:"-"`

	CommitID        int64
	Line            int64 // - previous line / + proposed line
	TreePath        string
	Content         string `xorm:"LONGTEXT"`
	RenderedContent string `xorm:"-"`

	// Path represents the 4 lines of code cemented by this comment
	Patch       string `xorm:"-"`
	PatchQuoted string `xorm:"LONGTEXT patch"`

	CreatedUnix timeutil.TimeStamp `xorm:"INDEX created"`
	UpdatedUnix timeutil.TimeStamp `xorm:"INDEX updated"`

	// Reference issue in commit message
	CommitSHA string `xorm:"VARCHAR(40)"`

	Attachments []*Attachment `xorm:"-"`
	Reactions   ReactionList  `xorm:"-"`

	// For view issue page.
	ShowRole RoleDescriptor `xorm:"-"`

	Review      *Review `xorm:"-"`
	ReviewID    int64   `xorm:"index"`
	Invalidated bool

	// Reference an issue or pull from another comment, issue or PR
	// All information is about the origin of the reference
	RefRepoID    int64                 `xorm:"index"` // Repo where the referencing
	RefIssueID   int64                 `xorm:"index"`
	RefCommentID int64                 `xorm:"index"`    // 0 if origin is Issue title or content (or PR's)
	RefAction    references.XRefAction `xorm:"SMALLINT"` // What happens if RefIssueID resolves
	RefIsPull    bool

	RefRepo    *Repository `xorm:"-"`
	RefIssue   *Issue      `xorm:"-"`
	RefComment *Comment    `xorm:"-"`

	Commits     []*SignCommitWithStatuses `xorm:"-"`
	OldCommit   string                    `xorm:"-"`
	NewCommit   string                    `xorm:"-"`
	CommitsNum  int64                     `xorm:"-"`
	IsForcePush bool                      `xorm:"-"`
}

func init() {
	db.RegisterModel(new(Comment))
}

// PushActionContent is content of push pull comment
type PushActionContent struct {
	IsForcePush bool     `json:"is_force_push"`
	CommitIDs   []string `json:"commit_ids"`
}

// LoadIssue loads issue from database
func (c *Comment) LoadIssue() (err error) {
	return c.loadIssue(db.GetEngine(db.DefaultContext))
}

func (c *Comment) loadIssue(e db.Engine) (err error) {
	if c.Issue != nil {
		return nil
	}
	c.Issue, err = getIssueByID(e, c.IssueID)
	return
}

// BeforeInsert will be invoked by XORM before inserting a record
func (c *Comment) BeforeInsert() {
	c.PatchQuoted = c.Patch
	if !utf8.ValidString(c.Patch) {
		c.PatchQuoted = strconv.Quote(c.Patch)
	}
}

// BeforeUpdate will be invoked by XORM before updating a record
func (c *Comment) BeforeUpdate() {
	c.PatchQuoted = c.Patch
	if !utf8.ValidString(c.Patch) {
		c.PatchQuoted = strconv.Quote(c.Patch)
	}
}

// AfterLoad is invoked from XORM after setting the values of all fields of this object.
func (c *Comment) AfterLoad(session *xorm.Session) {
	c.Patch = c.PatchQuoted
	if len(c.PatchQuoted) > 0 && c.PatchQuoted[0] == '"' {
		unquoted, err := strconv.Unquote(c.PatchQuoted)
		if err == nil {
			c.Patch = unquoted
		}
	}
}

func (c *Comment) loadPoster(e db.Engine) (err error) {
	if c.PosterID <= 0 || c.Poster != nil {
		return nil
	}

	c.Poster, err = getUserByID(e, c.PosterID)
	if err != nil {
		if IsErrUserNotExist(err) {
			c.PosterID = -1
			c.Poster = NewGhostUser()
		} else {
			log.Error("getUserByID[%d]: %v", c.ID, err)
		}
	}
	return err
}

// AfterDelete is invoked from XORM after the object is deleted.
func (c *Comment) AfterDelete() {
	if c.ID <= 0 {
		return
	}

	_, err := DeleteAttachmentsByComment(c.ID, true)
	if err != nil {
		log.Info("Could not delete files for comment %d on issue #%d: %s", c.ID, c.IssueID, err)
	}
}

// HTMLURL formats a URL-string to the issue-comment
func (c *Comment) HTMLURL() string {
	err := c.LoadIssue()
	if err != nil { // Silently dropping errors :unamused:
		log.Error("LoadIssue(%d): %v", c.IssueID, err)
		return ""
	}
	err = c.Issue.loadRepo(db.GetEngine(db.DefaultContext))
	if err != nil { // Silently dropping errors :unamused:
		log.Error("loadRepo(%d): %v", c.Issue.RepoID, err)
		return ""
	}
	if c.Type == CommentTypeCode {
		if c.ReviewID == 0 {
			return fmt.Sprintf("%s/files#%s", c.Issue.HTMLURL(), c.HashTag())
		}
		if c.Review == nil {
			if err := c.LoadReview(); err != nil {
				log.Warn("LoadReview(%d): %v", c.ReviewID, err)
				return fmt.Sprintf("%s/files#%s", c.Issue.HTMLURL(), c.HashTag())
			}
		}
		if c.Review.Type <= ReviewTypePending {
			return fmt.Sprintf("%s/files#%s", c.Issue.HTMLURL(), c.HashTag())
		}
	}
	return fmt.Sprintf("%s#%s", c.Issue.HTMLURL(), c.HashTag())
}

// APIURL formats a API-string to the issue-comment
func (c *Comment) APIURL() string {
	err := c.LoadIssue()
	if err != nil { // Silently dropping errors :unamused:
		log.Error("LoadIssue(%d): %v", c.IssueID, err)
		return ""
	}
	err = c.Issue.loadRepo(db.GetEngine(db.DefaultContext))
	if err != nil { // Silently dropping errors :unamused:
		log.Error("loadRepo(%d): %v", c.Issue.RepoID, err)
		return ""
	}

	return fmt.Sprintf("%s/issues/comments/%d", c.Issue.Repo.APIURL(), c.ID)
}

// IssueURL formats a URL-string to the issue
func (c *Comment) IssueURL() string {
	err := c.LoadIssue()
	if err != nil { // Silently dropping errors :unamused:
		log.Error("LoadIssue(%d): %v", c.IssueID, err)
		return ""
	}

	if c.Issue.IsPull {
		return ""
	}

	err = c.Issue.loadRepo(db.GetEngine(db.DefaultContext))
	if err != nil { // Silently dropping errors :unamused:
		log.Error("loadRepo(%d): %v", c.Issue.RepoID, err)
		return ""
	}
	return c.Issue.HTMLURL()
}

// PRURL formats a URL-string to the pull-request
func (c *Comment) PRURL() string {
	err := c.LoadIssue()
	if err != nil { // Silently dropping errors :unamused:
		log.Error("LoadIssue(%d): %v", c.IssueID, err)
		return ""
	}

	err = c.Issue.loadRepo(db.GetEngine(db.DefaultContext))
	if err != nil { // Silently dropping errors :unamused:
		log.Error("loadRepo(%d): %v", c.Issue.RepoID, err)
		return ""
	}

	if !c.Issue.IsPull {
		return ""
	}
	return c.Issue.HTMLURL()
}

// CommentHashTag returns unique hash tag for comment id.
func CommentHashTag(id int64) string {
	return fmt.Sprintf("issuecomment-%d", id)
}

// HashTag returns unique hash tag for comment.
func (c *Comment) HashTag() string {
	return CommentHashTag(c.ID)
}

// EventTag returns unique event hash tag for comment.
func (c *Comment) EventTag() string {
	return fmt.Sprintf("event-%d", c.ID)
}

// LoadLabel if comment.Type is CommentTypeLabel, then load Label
func (c *Comment) LoadLabel() error {
	var label Label
	has, err := db.GetEngine(db.DefaultContext).ID(c.LabelID).Get(&label)
	if err != nil {
		return err
	} else if has {
		c.Label = &label
	} else {
		// Ignore Label is deleted, but not clear this table
		log.Warn("Commit %d cannot load label %d", c.ID, c.LabelID)
	}

	return nil
}

// LoadProject if comment.Type is CommentTypeProject, then load project.
func (c *Comment) LoadProject() error {
	if c.OldProjectID > 0 {
		var oldProject Project
		has, err := db.GetEngine(db.DefaultContext).ID(c.OldProjectID).Get(&oldProject)
		if err != nil {
			return err
		} else if has {
			c.OldProject = &oldProject
		}
	}

	if c.ProjectID > 0 {
		var project Project
		has, err := db.GetEngine(db.DefaultContext).ID(c.ProjectID).Get(&project)
		if err != nil {
			return err
		} else if has {
			c.Project = &project
		}
	}

	return nil
}

// LoadMilestone if comment.Type is CommentTypeMilestone, then load milestone
func (c *Comment) LoadMilestone() error {
	if c.OldMilestoneID > 0 {
		var oldMilestone Milestone
		has, err := db.GetEngine(db.DefaultContext).ID(c.OldMilestoneID).Get(&oldMilestone)
		if err != nil {
			return err
		} else if has {
			c.OldMilestone = &oldMilestone
		}
	}

	if c.MilestoneID > 0 {
		var milestone Milestone
		has, err := db.GetEngine(db.DefaultContext).ID(c.MilestoneID).Get(&milestone)
		if err != nil {
			return err
		} else if has {
			c.Milestone = &milestone
		}
	}
	return nil
}

// LoadPoster loads comment poster
func (c *Comment) LoadPoster() error {
	return c.loadPoster(db.GetEngine(db.DefaultContext))
}

// LoadAttachments loads attachments
func (c *Comment) LoadAttachments() error {
	if len(c.Attachments) > 0 {
		return nil
	}

	var err error
	c.Attachments, err = getAttachmentsByCommentID(db.GetEngine(db.DefaultContext), c.ID)
	if err != nil {
		log.Error("getAttachmentsByCommentID[%d]: %v", c.ID, err)
	}
	return nil
}

// UpdateAttachments update attachments by UUIDs for the comment
func (c *Comment) UpdateAttachments(uuids []string) error {
	sess := db.NewSession(db.DefaultContext)
	defer sess.Close()
	if err := sess.Begin(); err != nil {
		return err
	}
	attachments, err := getAttachmentsByUUIDs(sess, uuids)
	if err != nil {
		return fmt.Errorf("getAttachmentsByUUIDs [uuids: %v]: %v", uuids, err)
	}
	for i := 0; i < len(attachments); i++ {
		attachments[i].IssueID = c.IssueID
		attachments[i].CommentID = c.ID
		if err := updateAttachment(sess, attachments[i]); err != nil {
			return fmt.Errorf("update attachment [id: %d]: %v", attachments[i].ID, err)
		}
	}
	return sess.Commit()
}

// LoadAssigneeUserAndTeam if comment.Type is CommentTypeAssignees, then load assignees
func (c *Comment) LoadAssigneeUserAndTeam() error {
	var err error

	if c.AssigneeID > 0 && c.Assignee == nil {
		c.Assignee, err = GetUserByIDCtx(db.DefaultContext, c.AssigneeID)
		if err != nil {
			if !IsErrUserNotExist(err) {
				return err
			}
			c.Assignee = NewGhostUser()
		}
	} else if c.AssigneeTeamID > 0 && c.AssigneeTeam == nil {
		if err = c.LoadIssue(); err != nil {
			return err
		}

		if err = c.Issue.LoadRepo(); err != nil {
			return err
		}

		if err = c.Issue.Repo.GetOwner(); err != nil {
			return err
		}

		if c.Issue.Repo.Owner.IsOrganization() {
			c.AssigneeTeam, err = GetTeamByID(c.AssigneeTeamID)
			if err != nil && !IsErrTeamNotExist(err) {
				return err
			}
		}
	}
	return nil
}

// LoadResolveDoer if comment.Type is CommentTypeCode and ResolveDoerID not zero, then load resolveDoer
func (c *Comment) LoadResolveDoer() (err error) {
	if c.ResolveDoerID == 0 || c.Type != CommentTypeCode {
		return nil
	}
	c.ResolveDoer, err = GetUserByIDCtx(db.DefaultContext, c.ResolveDoerID)
	if err != nil {
		if IsErrUserNotExist(err) {
			c.ResolveDoer = NewGhostUser()
			err = nil
		}
	}
	return
}

// IsResolved check if an code comment is resolved
func (c *Comment) IsResolved() bool {
	return c.ResolveDoerID != 0 && c.Type == CommentTypeCode
}

// LoadDepIssueDetails loads Dependent Issue Details
func (c *Comment) LoadDepIssueDetails() (err error) {
	if c.DependentIssueID <= 0 || c.DependentIssue != nil {
		return nil
	}
	c.DependentIssue, err = getIssueByID(db.GetEngine(db.DefaultContext), c.DependentIssueID)
	return err
}

// LoadTime loads the associated time for a CommentTypeAddTimeManual
func (c *Comment) LoadTime() error {
	if c.Time != nil || c.TimeID == 0 {
		return nil
	}
	var err error
	c.Time, err = GetTrackedTimeByID(c.TimeID)
	return err
}

func (c *Comment) loadReactions(e db.Engine, repo *Repository) (err error) {
	if c.Reactions != nil {
		return nil
	}
	c.Reactions, err = findReactions(e, FindReactionsOptions{
		IssueID:   c.IssueID,
		CommentID: c.ID,
	})
	if err != nil {
		return err
	}
	// Load reaction user data
	if _, err := c.Reactions.loadUsers(e, repo); err != nil {
		return err
	}
	return nil
}

// LoadReactions loads comment reactions
func (c *Comment) LoadReactions(repo *Repository) error {
	return c.loadReactions(db.GetEngine(db.DefaultContext), repo)
}

func (c *Comment) loadReview(e db.Engine) (err error) {
	if c.Review == nil {
		if c.Review, err = getReviewByID(e, c.ReviewID); err != nil {
			return err
		}
	}
	c.Review.Issue = c.Issue
	return nil
}

// LoadReview loads the associated review
func (c *Comment) LoadReview() error {
	return c.loadReview(db.GetEngine(db.DefaultContext))
}

var notEnoughLines = regexp.MustCompile(`fatal: file .* has only \d+ lines?`)

func (c *Comment) checkInvalidation(doer *User, repo *git.Repository, branch string) error {
	// FIXME differentiate between previous and proposed line
	commit, err := repo.LineBlame(branch, repo.Path, c.TreePath, uint(c.UnsignedLine()))
	if err != nil && (strings.Contains(err.Error(), "fatal: no such path") || notEnoughLines.MatchString(err.Error())) {
		c.Invalidated = true
		return UpdateComment(c, doer)
	}
	if err != nil {
		return err
	}
	if c.CommitSHA != "" && c.CommitSHA != commit.ID.String() {
		c.Invalidated = true
		return UpdateComment(c, doer)
	}
	return nil
}

// CheckInvalidation checks if the line of code comment got changed by another commit.
// If the line got changed the comment is going to be invalidated.
func (c *Comment) CheckInvalidation(repo *git.Repository, doer *User, branch string) error {
	return c.checkInvalidation(doer, repo, branch)
}

// DiffSide returns "previous" if Comment.Line is a LOC of the previous changes and "proposed" if it is a LOC of the proposed changes.
func (c *Comment) DiffSide() string {
	if c.Line < 0 {
		return "previous"
	}
	return "proposed"
}

// UnsignedLine returns the LOC of the code comment without + or -
func (c *Comment) UnsignedLine() uint64 {
	if c.Line < 0 {
		return uint64(c.Line * -1)
	}
	return uint64(c.Line)
}

// CodeCommentURL returns the url to a comment in code
func (c *Comment) CodeCommentURL() string {
	err := c.LoadIssue()
	if err != nil { // Silently dropping errors :unamused:
		log.Error("LoadIssue(%d): %v", c.IssueID, err)
		return ""
	}
	err = c.Issue.loadRepo(db.GetEngine(db.DefaultContext))
	if err != nil { // Silently dropping errors :unamused:
		log.Error("loadRepo(%d): %v", c.Issue.RepoID, err)
		return ""
	}
	return fmt.Sprintf("%s/files#%s", c.Issue.HTMLURL(), c.HashTag())
}

// LoadPushCommits Load push commits
func (c *Comment) LoadPushCommits() (err error) {
	if c.Content == "" || c.Commits != nil || c.Type != CommentTypePullPush {
		return nil
	}

	var data PushActionContent

	err = json.Unmarshal([]byte(c.Content), &data)
	if err != nil {
		return
	}

	c.IsForcePush = data.IsForcePush

	if c.IsForcePush {
		if len(data.CommitIDs) != 2 {
			return nil
		}
		c.OldCommit = data.CommitIDs[0]
		c.NewCommit = data.CommitIDs[1]
	} else {
		repoPath := c.Issue.Repo.RepoPath()
		gitRepo, err := git.OpenRepository(repoPath)
		if err != nil {
			return err
		}
		defer gitRepo.Close()

		c.Commits = ConvertFromGitCommit(gitRepo.GetCommitsFromIDs(data.CommitIDs), c.Issue.Repo)
		c.CommitsNum = int64(len(c.Commits))
	}

	return err
}

<<<<<<< HEAD
// ReplyReference returns tokenized address to use for email reply headers
func (c *Comment) ReplyReference(key string) string {
	if err := c.LoadIssue(); err != nil {
		log.Error("comment.LoadIssue(): %v", err)
		return ""
	}

	if err := c.Issue.LoadRepo(); err != nil {
		log.Error("Issue.LoadRepo(): %v", err)
		return ""
	}

	var path string
	if c.Issue.IsPull {
		path = "pulls"
	} else {
		path = "issues"
	}

	if len(key) > 0 {
		return fmt.Sprintf("%s/%s/%d#%s?%s@%s",
			c.Issue.Repo.FullName(),
			path,
			c.Issue.Index,
			c.HashTag(),
			key,
			setting.Domain)
	}

	return fmt.Sprintf("%s/%s/%d#%s@%s",
		c.Issue.Repo.FullName(),
		path,
		c.Issue.Index,
		c.HashTag(),
		setting.Domain)
}

func createComment(e *xorm.Session, opts *CreateCommentOptions) (_ *Comment, err error) {
=======
func createComment(e db.Engine, opts *CreateCommentOptions) (_ *Comment, err error) {
>>>>>>> 7f802631
	var LabelID int64
	if opts.Label != nil {
		LabelID = opts.Label.ID
	}

	comment := &Comment{
		Type:             opts.Type,
		PosterID:         opts.Doer.ID,
		Poster:           opts.Doer,
		IssueID:          opts.Issue.ID,
		LabelID:          LabelID,
		OldMilestoneID:   opts.OldMilestoneID,
		MilestoneID:      opts.MilestoneID,
		OldProjectID:     opts.OldProjectID,
		ProjectID:        opts.ProjectID,
		TimeID:           opts.TimeID,
		RemovedAssignee:  opts.RemovedAssignee,
		AssigneeID:       opts.AssigneeID,
		AssigneeTeamID:   opts.AssigneeTeamID,
		CommitID:         opts.CommitID,
		CommitSHA:        opts.CommitSHA,
		Line:             opts.LineNum,
		Content:          opts.Content,
		OldTitle:         opts.OldTitle,
		NewTitle:         opts.NewTitle,
		OldRef:           opts.OldRef,
		NewRef:           opts.NewRef,
		DependentIssueID: opts.DependentIssueID,
		TreePath:         opts.TreePath,
		ReviewID:         opts.ReviewID,
		Patch:            opts.Patch,
		RefRepoID:        opts.RefRepoID,
		RefIssueID:       opts.RefIssueID,
		RefCommentID:     opts.RefCommentID,
		RefAction:        opts.RefAction,
		RefIsPull:        opts.RefIsPull,
		IsForcePush:      opts.IsForcePush,
		Invalidated:      opts.Invalidated,
	}
	if _, err = e.Insert(comment); err != nil {
		return nil, err
	}

	if err = opts.Repo.getOwner(e); err != nil {
		return nil, err
	}

	if err = updateCommentInfos(e, opts, comment); err != nil {
		return nil, err
	}

	if err = comment.addCrossReferences(e, opts.Doer, false); err != nil {
		return nil, err
	}

	return comment, nil
}

func updateCommentInfos(e db.Engine, opts *CreateCommentOptions, comment *Comment) (err error) {
	// Check comment type.
	switch opts.Type {
	case CommentTypeCode:
		if comment.ReviewID != 0 {
			if comment.Review == nil {
				if err := comment.loadReview(e); err != nil {
					return err
				}
			}
			if comment.Review.Type <= ReviewTypePending {
				return nil
			}
		}
		fallthrough
	case CommentTypeReview:
		fallthrough
	case CommentTypeComment:
		if _, err = e.Exec("UPDATE `issue` SET num_comments=num_comments+1 WHERE id=?", opts.Issue.ID); err != nil {
			return err
		}

		// Check attachments
		attachments, err := getAttachmentsByUUIDs(e, opts.Attachments)
		if err != nil {
			return fmt.Errorf("getAttachmentsByUUIDs [uuids: %v]: %v", opts.Attachments, err)
		}

		for i := range attachments {
			attachments[i].IssueID = opts.Issue.ID
			attachments[i].CommentID = comment.ID
			// No assign value could be 0, so ignore AllCols().
			if _, err = e.ID(attachments[i].ID).Update(attachments[i]); err != nil {
				return fmt.Errorf("update attachment [%d]: %v", attachments[i].ID, err)
			}
		}
	case CommentTypeReopen, CommentTypeClose:
		if err = opts.Issue.updateClosedNum(e); err != nil {
			return err
		}
	}
	// update the issue's updated_unix column
	return updateIssueCols(e, opts.Issue, "updated_unix")
}

func createDeadlineComment(e *xorm.Session, doer *User, issue *Issue, newDeadlineUnix timeutil.TimeStamp) (*Comment, error) {
	var content string
	var commentType CommentType

	// newDeadline = 0 means deleting
	if newDeadlineUnix == 0 {
		commentType = CommentTypeRemovedDeadline
		content = issue.DeadlineUnix.Format("2006-01-02")
	} else if issue.DeadlineUnix == 0 {
		// Check if the new date was added or modified
		// If the actual deadline is 0 => deadline added
		commentType = CommentTypeAddedDeadline
		content = newDeadlineUnix.Format("2006-01-02")
	} else { // Otherwise modified
		commentType = CommentTypeModifiedDeadline
		content = newDeadlineUnix.Format("2006-01-02") + "|" + issue.DeadlineUnix.Format("2006-01-02")
	}

	if err := issue.loadRepo(e); err != nil {
		return nil, err
	}

	opts := &CreateCommentOptions{
		Type:    commentType,
		Doer:    doer,
		Repo:    issue.Repo,
		Issue:   issue,
		Content: content,
	}
	comment, err := createComment(e, opts)
	if err != nil {
		return nil, err
	}
	return comment, nil
}

// Creates issue dependency comment
func createIssueDependencyComment(e *xorm.Session, doer *User, issue, dependentIssue *Issue, add bool) (err error) {
	cType := CommentTypeAddDependency
	if !add {
		cType = CommentTypeRemoveDependency
	}
	if err = issue.loadRepo(e); err != nil {
		return
	}

	// Make two comments, one in each issue
	opts := &CreateCommentOptions{
		Type:             cType,
		Doer:             doer,
		Repo:             issue.Repo,
		Issue:            issue,
		DependentIssueID: dependentIssue.ID,
	}
	if _, err = createComment(e, opts); err != nil {
		return
	}

	opts = &CreateCommentOptions{
		Type:             cType,
		Doer:             doer,
		Repo:             issue.Repo,
		Issue:            dependentIssue,
		DependentIssueID: issue.ID,
	}
	_, err = createComment(e, opts)
	return
}

// CreateCommentOptions defines options for creating comment
type CreateCommentOptions struct {
	Type  CommentType
	Doer  *User
	Repo  *Repository
	Issue *Issue
	Label *Label

	DependentIssueID int64
	OldMilestoneID   int64
	MilestoneID      int64
	OldProjectID     int64
	ProjectID        int64
	TimeID           int64
	AssigneeID       int64
	AssigneeTeamID   int64
	RemovedAssignee  bool
	OldTitle         string
	NewTitle         string
	OldRef           string
	NewRef           string
	CommitID         int64
	CommitSHA        string
	Patch            string
	LineNum          int64
	TreePath         string
	ReviewID         int64
	Content          string
	Attachments      []string // UUIDs of attachments
	RefRepoID        int64
	RefIssueID       int64
	RefCommentID     int64
	RefAction        references.XRefAction
	RefIsPull        bool
	IsForcePush      bool
	Invalidated      bool
}

// CreateComment creates comment of issue or commit.
func CreateComment(opts *CreateCommentOptions) (comment *Comment, err error) {
	sess := db.NewSession(db.DefaultContext)
	defer sess.Close()
	if err = sess.Begin(); err != nil {
		return nil, err
	}

	comment, err = createComment(sess, opts)
	if err != nil {
		return nil, err
	}

	if err = sess.Commit(); err != nil {
		return nil, err
	}

	return comment, nil
}

// CreateRefComment creates a commit reference comment to issue.
func CreateRefComment(doer *User, repo *Repository, issue *Issue, content, commitSHA string) error {
	if len(commitSHA) == 0 {
		return fmt.Errorf("cannot create reference with empty commit SHA")
	}

	// Check if same reference from same commit has already existed.
	has, err := db.GetEngine(db.DefaultContext).Get(&Comment{
		Type:      CommentTypeCommitRef,
		IssueID:   issue.ID,
		CommitSHA: commitSHA,
	})
	if err != nil {
		return fmt.Errorf("check reference comment: %v", err)
	} else if has {
		return nil
	}

	_, err = CreateComment(&CreateCommentOptions{
		Type:      CommentTypeCommitRef,
		Doer:      doer,
		Repo:      repo,
		Issue:     issue,
		CommitSHA: commitSHA,
		Content:   content,
	})
	return err
}

// GetCommentByID returns the comment by given ID.
func GetCommentByID(id int64) (*Comment, error) {
	return getCommentByID(db.GetEngine(db.DefaultContext), id)
}

func getCommentByID(e db.Engine, id int64) (*Comment, error) {
	c := new(Comment)
	has, err := e.ID(id).Get(c)
	if err != nil {
		return nil, err
	} else if !has {
		return nil, ErrCommentNotExist{id, 0}
	}
	return c, nil
}

// FindCommentsOptions describes the conditions to Find comments
type FindCommentsOptions struct {
	db.ListOptions
	RepoID   int64
	IssueID  int64
	ReviewID int64
	Since    int64
	Before   int64
	Line     int64
	TreePath string
	Type     CommentType
}

func (opts *FindCommentsOptions) toConds() builder.Cond {
	cond := builder.NewCond()
	if opts.RepoID > 0 {
		cond = cond.And(builder.Eq{"issue.repo_id": opts.RepoID})
	}
	if opts.IssueID > 0 {
		cond = cond.And(builder.Eq{"comment.issue_id": opts.IssueID})
	}
	if opts.ReviewID > 0 {
		cond = cond.And(builder.Eq{"comment.review_id": opts.ReviewID})
	}
	if opts.Since > 0 {
		cond = cond.And(builder.Gte{"comment.updated_unix": opts.Since})
	}
	if opts.Before > 0 {
		cond = cond.And(builder.Lte{"comment.updated_unix": opts.Before})
	}
	if opts.Type != CommentTypeUnknown {
		cond = cond.And(builder.Eq{"comment.type": opts.Type})
	}
	if opts.Line != 0 {
		cond = cond.And(builder.Eq{"comment.line": opts.Line})
	}
	if len(opts.TreePath) > 0 {
		cond = cond.And(builder.Eq{"comment.tree_path": opts.TreePath})
	}
	return cond
}

func findComments(e db.Engine, opts *FindCommentsOptions) ([]*Comment, error) {
	comments := make([]*Comment, 0, 10)
	sess := e.Where(opts.toConds())
	if opts.RepoID > 0 {
		sess.Join("INNER", "issue", "issue.id = comment.issue_id")
	}

	if opts.Page != 0 {
		sess = db.SetSessionPagination(sess, opts)
	}

	// WARNING: If you change this order you will need to fix createCodeComment

	return comments, sess.
		Asc("comment.created_unix").
		Asc("comment.id").
		Find(&comments)
}

// FindComments returns all comments according options
func FindComments(opts *FindCommentsOptions) ([]*Comment, error) {
	return findComments(db.GetEngine(db.DefaultContext), opts)
}

// CountComments count all comments according options by ignoring pagination
func CountComments(opts *FindCommentsOptions) (int64, error) {
	sess := db.GetEngine(db.DefaultContext).Where(opts.toConds())
	if opts.RepoID > 0 {
		sess.Join("INNER", "issue", "issue.id = comment.issue_id")
	}
	return sess.Count(&Comment{})
}

// UpdateComment updates information of comment.
func UpdateComment(c *Comment, doer *User) error {
	sess := db.NewSession(db.DefaultContext)
	defer sess.Close()
	if err := sess.Begin(); err != nil {
		return err
	}

	if _, err := sess.ID(c.ID).AllCols().Update(c); err != nil {
		return err
	}
	if err := c.loadIssue(sess); err != nil {
		return err
	}
	if err := c.addCrossReferences(sess, doer, true); err != nil {
		return err
	}
	if err := sess.Commit(); err != nil {
		return fmt.Errorf("Commit: %v", err)
	}

	return nil
}

// DeleteComment deletes the comment
func DeleteComment(comment *Comment) error {
	sess := db.NewSession(db.DefaultContext)
	defer sess.Close()
	if err := sess.Begin(); err != nil {
		return err
	}

	if err := deleteComment(sess, comment); err != nil {
		return err
	}

	return sess.Commit()
}

func deleteComment(e db.Engine, comment *Comment) error {
	if _, err := e.Delete(&Comment{
		ID: comment.ID,
	}); err != nil {
		return err
	}

	if _, err := e.Delete(&issues.ContentHistory{
		CommentID: comment.ID,
	}); err != nil {
		return err
	}

	if comment.Type == CommentTypeComment {
		if _, err := e.Exec("UPDATE `issue` SET num_comments = num_comments - 1 WHERE id = ?", comment.IssueID); err != nil {
			return err
		}
	}
	if _, err := e.Where("comment_id = ?", comment.ID).Cols("is_deleted").Update(&Action{IsDeleted: true}); err != nil {
		return err
	}

	if err := comment.neuterCrossReferences(e); err != nil {
		return err
	}

	return deleteReaction(e, &ReactionOptions{Comment: comment})
}

// CodeComments represents comments on code by using this structure: FILENAME -> LINE (+ == proposed; - == previous) -> COMMENTS
type CodeComments map[string]map[int64][]*Comment

func fetchCodeComments(e db.Engine, issue *Issue, currentUser *User) (CodeComments, error) {
	return fetchCodeCommentsByReview(e, issue, currentUser, nil)
}

func fetchCodeCommentsByReview(e db.Engine, issue *Issue, currentUser *User, review *Review) (CodeComments, error) {
	pathToLineToComment := make(CodeComments)
	if review == nil {
		review = &Review{ID: 0}
	}
	opts := FindCommentsOptions{
		Type:     CommentTypeCode,
		IssueID:  issue.ID,
		ReviewID: review.ID,
	}

	comments, err := findCodeComments(e, opts, issue, currentUser, review)
	if err != nil {
		return nil, err
	}

	for _, comment := range comments {
		if pathToLineToComment[comment.TreePath] == nil {
			pathToLineToComment[comment.TreePath] = make(map[int64][]*Comment)
		}
		pathToLineToComment[comment.TreePath][comment.Line] = append(pathToLineToComment[comment.TreePath][comment.Line], comment)
	}
	return pathToLineToComment, nil
}

func findCodeComments(e db.Engine, opts FindCommentsOptions, issue *Issue, currentUser *User, review *Review) ([]*Comment, error) {
	var comments []*Comment
	if review == nil {
		review = &Review{ID: 0}
	}
	conds := opts.toConds()
	if review.ID == 0 {
		conds = conds.And(builder.Eq{"invalidated": false})
	}
	if err := e.Where(conds).
		Asc("comment.created_unix").
		Asc("comment.id").
		Find(&comments); err != nil {
		return nil, err
	}

	if err := issue.loadRepo(e); err != nil {
		return nil, err
	}

	if err := CommentList(comments).loadPosters(e); err != nil {
		return nil, err
	}

	// Find all reviews by ReviewID
	reviews := make(map[int64]*Review)
	ids := make([]int64, 0, len(comments))
	for _, comment := range comments {
		if comment.ReviewID != 0 {
			ids = append(ids, comment.ReviewID)
		}
	}
	if err := e.In("id", ids).Find(&reviews); err != nil {
		return nil, err
	}

	n := 0
	for _, comment := range comments {
		if re, ok := reviews[comment.ReviewID]; ok && re != nil {
			// If the review is pending only the author can see the comments (except if the review is set)
			if review.ID == 0 && re.Type == ReviewTypePending &&
				(currentUser == nil || currentUser.ID != re.ReviewerID) {
				continue
			}
			comment.Review = re
		}
		comments[n] = comment
		n++

		if err := comment.LoadResolveDoer(); err != nil {
			return nil, err
		}

		if err := comment.LoadReactions(issue.Repo); err != nil {
			return nil, err
		}

		var err error
		if comment.RenderedContent, err = markdown.RenderString(&markup.RenderContext{
			URLPrefix: issue.Repo.Link(),
			Metas:     issue.Repo.ComposeMetas(),
		}, comment.Content); err != nil {
			return nil, err
		}
	}
	return comments[:n], nil
}

// FetchCodeCommentsByLine fetches the code comments for a given treePath and line number
func FetchCodeCommentsByLine(issue *Issue, currentUser *User, treePath string, line int64) ([]*Comment, error) {
	opts := FindCommentsOptions{
		Type:     CommentTypeCode,
		IssueID:  issue.ID,
		TreePath: treePath,
		Line:     line,
	}
	return findCodeComments(db.GetEngine(db.DefaultContext), opts, issue, currentUser, nil)
}

// FetchCodeComments will return a 2d-map: ["Path"]["Line"] = Comments at line
func FetchCodeComments(issue *Issue, currentUser *User) (CodeComments, error) {
	return fetchCodeComments(db.GetEngine(db.DefaultContext), issue, currentUser)
}

// UpdateCommentsMigrationsByType updates comments' migrations information via given git service type and original id and poster id
func UpdateCommentsMigrationsByType(tp structs.GitServiceType, originalAuthorID string, posterID int64) error {
	_, err := db.GetEngine(db.DefaultContext).Table("comment").
		Where(builder.In("issue_id",
			builder.Select("issue.id").
				From("issue").
				InnerJoin("repository", "issue.repo_id = repository.id").
				Where(builder.Eq{
					"repository.original_service_type": tp,
				}),
		)).
		And("comment.original_author_id = ?", originalAuthorID).
		Update(map[string]interface{}{
			"poster_id":          posterID,
			"original_author":    "",
			"original_author_id": 0,
		})
	return err
}

// CreatePushPullComment create push code to pull base comment
func CreatePushPullComment(pusher *User, pr *PullRequest, oldCommitID, newCommitID string) (comment *Comment, err error) {
	if pr.HasMerged || oldCommitID == "" || newCommitID == "" {
		return nil, nil
	}

	ops := &CreateCommentOptions{
		Type: CommentTypePullPush,
		Doer: pusher,
		Repo: pr.BaseRepo,
	}

	var data PushActionContent

	data.CommitIDs, data.IsForcePush, err = getCommitIDsFromRepo(pr.BaseRepo, oldCommitID, newCommitID, pr.BaseBranch)
	if err != nil {
		return nil, err
	}

	ops.Issue = pr.Issue

	dataJSON, err := json.Marshal(data)
	if err != nil {
		return nil, err
	}

	ops.Content = string(dataJSON)

	comment, err = CreateComment(ops)

	return
}

// getCommitsFromRepo get commit IDs from repo in between oldCommitID and newCommitID
// isForcePush will be true if oldCommit isn't on the branch
// Commit on baseBranch will skip
func getCommitIDsFromRepo(repo *Repository, oldCommitID, newCommitID, baseBranch string) (commitIDs []string, isForcePush bool, err error) {
	repoPath := repo.RepoPath()
	gitRepo, err := git.OpenRepository(repoPath)
	if err != nil {
		return nil, false, err
	}
	defer gitRepo.Close()

	oldCommit, err := gitRepo.GetCommit(oldCommitID)
	if err != nil {
		return nil, false, err
	}

	if err = oldCommit.LoadBranchName(); err != nil {
		return nil, false, err
	}

	if len(oldCommit.Branch) == 0 {
		commitIDs = make([]string, 2)
		commitIDs[0] = oldCommitID
		commitIDs[1] = newCommitID

		return commitIDs, true, err
	}

	newCommit, err := gitRepo.GetCommit(newCommitID)
	if err != nil {
		return nil, false, err
	}

	commits, err := newCommit.CommitsBeforeUntil(oldCommitID)
	if err != nil {
		return nil, false, err
	}

	commitIDs = make([]string, 0, len(commits))
	commitChecks := make(map[string]*commitBranchCheckItem)

	for _, commit := range commits {
		commitChecks[commit.ID.String()] = &commitBranchCheckItem{
			Commit:  commit,
			Checked: false,
		}
	}

	if err = commitBranchCheck(gitRepo, newCommit, oldCommitID, baseBranch, commitChecks); err != nil {
		return
	}

	for i := len(commits) - 1; i >= 0; i-- {
		commitID := commits[i].ID.String()
		if item, ok := commitChecks[commitID]; ok && item.Checked {
			commitIDs = append(commitIDs, commitID)
		}
	}

	return
}

type commitBranchCheckItem struct {
	Commit  *git.Commit
	Checked bool
}

func commitBranchCheck(gitRepo *git.Repository, startCommit *git.Commit, endCommitID, baseBranch string, commitList map[string]*commitBranchCheckItem) error {
	if startCommit.ID.String() == endCommitID {
		return nil
	}

	checkStack := make([]string, 0, 10)
	checkStack = append(checkStack, startCommit.ID.String())

	for len(checkStack) > 0 {
		commitID := checkStack[0]
		checkStack = checkStack[1:]

		item, ok := commitList[commitID]
		if !ok {
			continue
		}

		if item.Commit.ID.String() == endCommitID {
			continue
		}

		if err := item.Commit.LoadBranchName(); err != nil {
			return err
		}

		if item.Commit.Branch == baseBranch {
			continue
		}

		if item.Checked {
			continue
		}

		item.Checked = true

		parentNum := item.Commit.ParentCount()
		for i := 0; i < parentNum; i++ {
			parentCommit, err := item.Commit.Parent(i)
			if err != nil {
				return err
			}
			checkStack = append(checkStack, parentCommit.ID.String())
		}
	}
	return nil
}<|MERGE_RESOLUTION|>--- conflicted
+++ resolved
@@ -714,7 +714,6 @@
 	return err
 }
 
-<<<<<<< HEAD
 // ReplyReference returns tokenized address to use for email reply headers
 func (c *Comment) ReplyReference(key string) string {
 	if err := c.LoadIssue(); err != nil {
@@ -752,10 +751,7 @@
 		setting.Domain)
 }
 
-func createComment(e *xorm.Session, opts *CreateCommentOptions) (_ *Comment, err error) {
-=======
 func createComment(e db.Engine, opts *CreateCommentOptions) (_ *Comment, err error) {
->>>>>>> 7f802631
 	var LabelID int64
 	if opts.Label != nil {
 		LabelID = opts.Label.ID
