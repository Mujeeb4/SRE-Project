--- conflicted
+++ resolved
@@ -92,15 +92,12 @@
 	CommentTypeReviewRequest
 	// merge pull request
 	CommentTypeMergePull
-<<<<<<< HEAD
+	// push to PR head branch
+	CommentTypePullPush
 	// Project changed
 	CommentTypeProject
 	// Project board changed
 	CommentTypeProjectBoard
-=======
-	// push to PR head branch
-	CommentTypePullPush
->>>>>>> 0903b1ac
 )
 
 // CommentTag defines comment tag type
