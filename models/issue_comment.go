// Copyright 2018 The Gitea Authors.
// Copyright 2016 The Gogs Authors.
// All rights reserved.
// Use of this source code is governed by a MIT-style
// license that can be found in the LICENSE file.

package models

import (
	"container/list"
	"encoding/json"
	"fmt"
	"regexp"
	"strconv"
	"strings"
	"unicode/utf8"

	"code.gitea.io/gitea/modules/git"
	"code.gitea.io/gitea/modules/log"
	"code.gitea.io/gitea/modules/markup/markdown"
	"code.gitea.io/gitea/modules/references"
	"code.gitea.io/gitea/modules/structs"
	"code.gitea.io/gitea/modules/timeutil"

	"github.com/unknwon/com"
	"xorm.io/builder"
	"xorm.io/xorm"
)

// CommentType defines whether a comment is just a simple comment, an action (like close) or a reference.
type CommentType int

// define unknown comment type
const (
	CommentTypeUnknown CommentType = -1
)

// Enumerate all the comment types
const (
	// Plain comment, can be associated with a commit (CommitID > 0) and a line (LineNum > 0)
	CommentTypeComment CommentType = iota
	CommentTypeReopen
	CommentTypeClose

	// References.
	CommentTypeIssueRef
	// Reference from a commit (not part of a pull request)
	CommentTypeCommitRef
	// Reference from a comment
	CommentTypeCommentRef
	// Reference from a pull request
	CommentTypePullRef
	// Labels changed
	CommentTypeLabel
	// Milestone changed
	CommentTypeMilestone
	// Assignees changed
	CommentTypeAssignees
	// Change Title
	CommentTypeChangeTitle
	// Delete Branch
	CommentTypeDeleteBranch
	// Start a stopwatch for time tracking
	CommentTypeStartTracking
	// Stop a stopwatch for time tracking
	CommentTypeStopTracking
	// Add time manual for time tracking
	CommentTypeAddTimeManual
	// Cancel a stopwatch for time tracking
	CommentTypeCancelTracking
	// Added a due date
	CommentTypeAddedDeadline
	// Modified the due date
	CommentTypeModifiedDeadline
	// Removed a due date
	CommentTypeRemovedDeadline
	// Dependency added
	CommentTypeAddDependency
	//Dependency removed
	CommentTypeRemoveDependency
	// Comment a line of code
	CommentTypeCode
	// Reviews a pull request by giving general feedback
	CommentTypeReview
	// Lock an issue, giving only collaborators access
	CommentTypeLock
	// Unlocks a previously locked issue
	CommentTypeUnlock
	// Change pull request's target branch
	CommentTypeChangeTargetBranch
	// Delete time manual for time tracking
	CommentTypeDeleteTimeManual
	// add or remove Request from one
	CommentTypeReviewRequest
	// merge pull request
	CommentTypeMergePull
	// push to PR head branch
	CommentTypePullPush
<<<<<<< HEAD
	// pr was scheduled to auto merge when checks succeed
	CommentTypePRScheduledToAutoMerge
	// pr was un scheduled to auto merge when checks succeed
	CommentTypePRUnScheduledToAutoMerge
=======
	// Project changed
	CommentTypeProject
	// Project board changed
	CommentTypeProjectBoard
>>>>>>> 980b0df8
)

// CommentTag defines comment tag type
type CommentTag int

// Enumerate all the comment tag types
const (
	CommentTagNone CommentTag = iota
	CommentTagPoster
	CommentTagWriter
	CommentTagOwner
)

// Comment represents a comment in commit and issue page.
type Comment struct {
	ID               int64       `xorm:"pk autoincr"`
	Type             CommentType `xorm:"INDEX"`
	PosterID         int64       `xorm:"INDEX"`
	Poster           *User       `xorm:"-"`
	OriginalAuthor   string
	OriginalAuthorID int64
	IssueID          int64  `xorm:"INDEX"`
	Issue            *Issue `xorm:"-"`
	LabelID          int64
	Label            *Label   `xorm:"-"`
	AddedLabels      []*Label `xorm:"-"`
	RemovedLabels    []*Label `xorm:"-"`
	OldProjectID     int64
	ProjectID        int64
	OldProject       *Project `xorm:"-"`
	Project          *Project `xorm:"-"`
	OldMilestoneID   int64
	MilestoneID      int64
	OldMilestone     *Milestone `xorm:"-"`
	Milestone        *Milestone `xorm:"-"`
	AssigneeID       int64
	RemovedAssignee  bool
	Assignee         *User `xorm:"-"`
	AssigneeTeamID   int64 `xorm:"NOT NULL DEFAULT 0"`
	AssigneeTeam     *Team `xorm:"-"`
	ResolveDoerID    int64
	ResolveDoer      *User `xorm:"-"`
	OldTitle         string
	NewTitle         string
	OldRef           string
	NewRef           string
	DependentIssueID int64
	DependentIssue   *Issue `xorm:"-"`

	CommitID        int64
	Line            int64 // - previous line / + proposed line
	TreePath        string
	Content         string `xorm:"TEXT"`
	RenderedContent string `xorm:"-"`

	// Path represents the 4 lines of code cemented by this comment
	Patch       string `xorm:"-"`
	PatchQuoted string `xorm:"TEXT patch"`

	CreatedUnix timeutil.TimeStamp `xorm:"INDEX created"`
	UpdatedUnix timeutil.TimeStamp `xorm:"INDEX updated"`

	// Reference issue in commit message
	CommitSHA string `xorm:"VARCHAR(40)"`

	Attachments []*Attachment `xorm:"-"`
	Reactions   ReactionList  `xorm:"-"`

	// For view issue page.
	ShowTag CommentTag `xorm:"-"`

	Review      *Review `xorm:"-"`
	ReviewID    int64   `xorm:"index"`
	Invalidated bool

	// Reference an issue or pull from another comment, issue or PR
	// All information is about the origin of the reference
	RefRepoID    int64                 `xorm:"index"` // Repo where the referencing
	RefIssueID   int64                 `xorm:"index"`
	RefCommentID int64                 `xorm:"index"`    // 0 if origin is Issue title or content (or PR's)
	RefAction    references.XRefAction `xorm:"SMALLINT"` // What hapens if RefIssueID resolves
	RefIsPull    bool

	RefRepo    *Repository `xorm:"-"`
	RefIssue   *Issue      `xorm:"-"`
	RefComment *Comment    `xorm:"-"`

	Commits     *list.List `xorm:"-"`
	OldCommit   string     `xorm:"-"`
	NewCommit   string     `xorm:"-"`
	CommitsNum  int64      `xorm:"-"`
	IsForcePush bool       `xorm:"-"`
}

// PushActionContent is content of push pull comment
type PushActionContent struct {
	IsForcePush bool     `json:"is_force_push"`
	CommitIDs   []string `json:"commit_ids"`
}

// LoadIssue loads issue from database
func (c *Comment) LoadIssue() (err error) {
	return c.loadIssue(x)
}

func (c *Comment) loadIssue(e Engine) (err error) {
	if c.Issue != nil {
		return nil
	}
	c.Issue, err = getIssueByID(e, c.IssueID)
	return
}

// BeforeInsert will be invoked by XORM before inserting a record
func (c *Comment) BeforeInsert() {
	c.PatchQuoted = c.Patch
	if !utf8.ValidString(c.Patch) {
		c.PatchQuoted = strconv.Quote(c.Patch)
	}
}

// BeforeUpdate will be invoked by XORM before updating a record
func (c *Comment) BeforeUpdate() {
	c.PatchQuoted = c.Patch
	if !utf8.ValidString(c.Patch) {
		c.PatchQuoted = strconv.Quote(c.Patch)
	}
}

// AfterLoad is invoked from XORM after setting the values of all fields of this object.
func (c *Comment) AfterLoad(session *xorm.Session) {
	c.Patch = c.PatchQuoted
	if len(c.PatchQuoted) > 0 && c.PatchQuoted[0] == '"' {
		unquoted, err := strconv.Unquote(c.PatchQuoted)
		if err == nil {
			c.Patch = unquoted
		}
	}
}

func (c *Comment) loadPoster(e Engine) (err error) {
	if c.PosterID <= 0 || c.Poster != nil {
		return nil
	}

	c.Poster, err = getUserByID(e, c.PosterID)
	if err != nil {
		if IsErrUserNotExist(err) {
			c.PosterID = -1
			c.Poster = NewGhostUser()
		} else {
			log.Error("getUserByID[%d]: %v", c.ID, err)
		}
	}
	return err
}

// AfterDelete is invoked from XORM after the object is deleted.
func (c *Comment) AfterDelete() {
	if c.ID <= 0 {
		return
	}

	_, err := DeleteAttachmentsByComment(c.ID, true)

	if err != nil {
		log.Info("Could not delete files for comment %d on issue #%d: %s", c.ID, c.IssueID, err)
	}
}

// HTMLURL formats a URL-string to the issue-comment
func (c *Comment) HTMLURL() string {
	err := c.LoadIssue()
	if err != nil { // Silently dropping errors :unamused:
		log.Error("LoadIssue(%d): %v", c.IssueID, err)
		return ""
	}
	err = c.Issue.loadRepo(x)
	if err != nil { // Silently dropping errors :unamused:
		log.Error("loadRepo(%d): %v", c.Issue.RepoID, err)
		return ""
	}
	if c.Type == CommentTypeCode {
		if c.ReviewID == 0 {
			return fmt.Sprintf("%s/files#%s", c.Issue.HTMLURL(), c.HashTag())
		}
		if c.Review == nil {
			if err := c.LoadReview(); err != nil {
				log.Warn("LoadReview(%d): %v", c.ReviewID, err)
				return fmt.Sprintf("%s/files#%s", c.Issue.HTMLURL(), c.HashTag())
			}
		}
		if c.Review.Type <= ReviewTypePending {
			return fmt.Sprintf("%s/files#%s", c.Issue.HTMLURL(), c.HashTag())
		}
	}
	return fmt.Sprintf("%s#%s", c.Issue.HTMLURL(), c.HashTag())
}

// APIURL formats a API-string to the issue-comment
func (c *Comment) APIURL() string {
	err := c.LoadIssue()
	if err != nil { // Silently dropping errors :unamused:
		log.Error("LoadIssue(%d): %v", c.IssueID, err)
		return ""
	}
	err = c.Issue.loadRepo(x)
	if err != nil { // Silently dropping errors :unamused:
		log.Error("loadRepo(%d): %v", c.Issue.RepoID, err)
		return ""
	}

	return fmt.Sprintf("%s/issues/comments/%d", c.Issue.Repo.APIURL(), c.ID)
}

// IssueURL formats a URL-string to the issue
func (c *Comment) IssueURL() string {
	err := c.LoadIssue()
	if err != nil { // Silently dropping errors :unamused:
		log.Error("LoadIssue(%d): %v", c.IssueID, err)
		return ""
	}

	if c.Issue.IsPull {
		return ""
	}

	err = c.Issue.loadRepo(x)
	if err != nil { // Silently dropping errors :unamused:
		log.Error("loadRepo(%d): %v", c.Issue.RepoID, err)
		return ""
	}
	return c.Issue.HTMLURL()
}

// PRURL formats a URL-string to the pull-request
func (c *Comment) PRURL() string {
	err := c.LoadIssue()
	if err != nil { // Silently dropping errors :unamused:
		log.Error("LoadIssue(%d): %v", c.IssueID, err)
		return ""
	}

	err = c.Issue.loadRepo(x)
	if err != nil { // Silently dropping errors :unamused:
		log.Error("loadRepo(%d): %v", c.Issue.RepoID, err)
		return ""
	}

	if !c.Issue.IsPull {
		return ""
	}
	return c.Issue.HTMLURL()
}

// CommentHashTag returns unique hash tag for comment id.
func CommentHashTag(id int64) string {
	return fmt.Sprintf("issuecomment-%d", id)
}

// HashTag returns unique hash tag for comment.
func (c *Comment) HashTag() string {
	return CommentHashTag(c.ID)
}

// EventTag returns unique event hash tag for comment.
func (c *Comment) EventTag() string {
	return "event-" + com.ToStr(c.ID)
}

// LoadLabel if comment.Type is CommentTypeLabel, then load Label
func (c *Comment) LoadLabel() error {
	var label Label
	has, err := x.ID(c.LabelID).Get(&label)
	if err != nil {
		return err
	} else if has {
		c.Label = &label
	} else {
		// Ignore Label is deleted, but not clear this table
		log.Warn("Commit %d cannot load label %d", c.ID, c.LabelID)
	}

	return nil
}

// LoadProject if comment.Type is CommentTypeProject, then load project.
func (c *Comment) LoadProject() error {

	if c.OldProjectID > 0 {
		var oldProject Project
		has, err := x.ID(c.OldProjectID).Get(&oldProject)
		if err != nil {
			return err
		} else if has {
			c.OldProject = &oldProject
		}
	}

	if c.ProjectID > 0 {
		var project Project
		has, err := x.ID(c.ProjectID).Get(&project)
		if err != nil {
			return err
		} else if has {
			c.Project = &project
		}
	}

	return nil
}

// LoadMilestone if comment.Type is CommentTypeMilestone, then load milestone
func (c *Comment) LoadMilestone() error {
	if c.OldMilestoneID > 0 {
		var oldMilestone Milestone
		has, err := x.ID(c.OldMilestoneID).Get(&oldMilestone)
		if err != nil {
			return err
		} else if has {
			c.OldMilestone = &oldMilestone
		}
	}

	if c.MilestoneID > 0 {
		var milestone Milestone
		has, err := x.ID(c.MilestoneID).Get(&milestone)
		if err != nil {
			return err
		} else if has {
			c.Milestone = &milestone
		}
	}
	return nil
}

// LoadPoster loads comment poster
func (c *Comment) LoadPoster() error {
	return c.loadPoster(x)
}

// LoadAttachments loads attachments
func (c *Comment) LoadAttachments() error {
	if len(c.Attachments) > 0 {
		return nil
	}

	var err error
	c.Attachments, err = getAttachmentsByCommentID(x, c.ID)
	if err != nil {
		log.Error("getAttachmentsByCommentID[%d]: %v", c.ID, err)
	}
	return nil
}

// UpdateAttachments update attachments by UUIDs for the comment
func (c *Comment) UpdateAttachments(uuids []string) error {
	sess := x.NewSession()
	defer sess.Close()
	if err := sess.Begin(); err != nil {
		return err
	}
	attachments, err := getAttachmentsByUUIDs(sess, uuids)
	if err != nil {
		return fmt.Errorf("getAttachmentsByUUIDs [uuids: %v]: %v", uuids, err)
	}
	for i := 0; i < len(attachments); i++ {
		attachments[i].IssueID = c.IssueID
		attachments[i].CommentID = c.ID
		if err := updateAttachment(sess, attachments[i]); err != nil {
			return fmt.Errorf("update attachment [id: %d]: %v", attachments[i].ID, err)
		}
	}
	return sess.Commit()
}

// LoadAssigneeUserAndTeam if comment.Type is CommentTypeAssignees, then load assignees
func (c *Comment) LoadAssigneeUserAndTeam() error {
	var err error

	if c.AssigneeID > 0 && c.Assignee == nil {
		c.Assignee, err = getUserByID(x, c.AssigneeID)
		if err != nil {
			if !IsErrUserNotExist(err) {
				return err
			}
			c.Assignee = NewGhostUser()
		}
	} else if c.AssigneeTeamID > 0 && c.AssigneeTeam == nil {
		if err = c.LoadIssue(); err != nil {
			return err
		}

		if err = c.Issue.LoadRepo(); err != nil {
			return err
		}

		if err = c.Issue.Repo.GetOwner(); err != nil {
			return err
		}

		if c.Issue.Repo.Owner.IsOrganization() {
			c.AssigneeTeam, err = GetTeamByID(c.AssigneeTeamID)
			if err != nil && !IsErrTeamNotExist(err) {
				return err
			}
		}
	}
	return nil
}

// LoadResolveDoer if comment.Type is CommentTypeCode and ResolveDoerID not zero, then load resolveDoer
func (c *Comment) LoadResolveDoer() (err error) {
	if c.ResolveDoerID == 0 || c.Type != CommentTypeCode {
		return nil
	}
	c.ResolveDoer, err = getUserByID(x, c.ResolveDoerID)
	if err != nil {
		if IsErrUserNotExist(err) {
			c.ResolveDoer = NewGhostUser()
			err = nil
		}
	}
	return
}

// IsResolved check if an code comment is resolved
func (c *Comment) IsResolved() bool {
	return c.ResolveDoerID != 0 && c.Type == CommentTypeCode
}

// LoadDepIssueDetails loads Dependent Issue Details
func (c *Comment) LoadDepIssueDetails() (err error) {
	if c.DependentIssueID <= 0 || c.DependentIssue != nil {
		return nil
	}
	c.DependentIssue, err = getIssueByID(x, c.DependentIssueID)
	return err
}

func (c *Comment) loadReactions(e Engine, repo *Repository) (err error) {
	if c.Reactions != nil {
		return nil
	}
	c.Reactions, err = findReactions(e, FindReactionsOptions{
		IssueID:   c.IssueID,
		CommentID: c.ID,
	})
	if err != nil {
		return err
	}
	// Load reaction user data
	if _, err := c.Reactions.loadUsers(e, repo); err != nil {
		return err
	}
	return nil
}

// LoadReactions loads comment reactions
func (c *Comment) LoadReactions(repo *Repository) error {
	return c.loadReactions(x, repo)
}

func (c *Comment) loadReview(e Engine) (err error) {
	if c.Review == nil {
		if c.Review, err = getReviewByID(e, c.ReviewID); err != nil {
			return err
		}
	}
	c.Review.Issue = c.Issue
	return nil
}

// LoadReview loads the associated review
func (c *Comment) LoadReview() error {
	return c.loadReview(x)
}

var notEnoughLines = regexp.MustCompile(`fatal: file .* has only \d+ lines?`)

func (c *Comment) checkInvalidation(doer *User, repo *git.Repository, branch string) error {
	// FIXME differentiate between previous and proposed line
	commit, err := repo.LineBlame(branch, repo.Path, c.TreePath, uint(c.UnsignedLine()))
	if err != nil && (strings.Contains(err.Error(), "fatal: no such path") || notEnoughLines.MatchString(err.Error())) {
		c.Invalidated = true
		return UpdateComment(c, doer)
	}
	if err != nil {
		return err
	}
	if c.CommitSHA != "" && c.CommitSHA != commit.ID.String() {
		c.Invalidated = true
		return UpdateComment(c, doer)
	}
	return nil
}

// CheckInvalidation checks if the line of code comment got changed by another commit.
// If the line got changed the comment is going to be invalidated.
func (c *Comment) CheckInvalidation(repo *git.Repository, doer *User, branch string) error {
	return c.checkInvalidation(doer, repo, branch)
}

// DiffSide returns "previous" if Comment.Line is a LOC of the previous changes and "proposed" if it is a LOC of the proposed changes.
func (c *Comment) DiffSide() string {
	if c.Line < 0 {
		return "previous"
	}
	return "proposed"
}

// UnsignedLine returns the LOC of the code comment without + or -
func (c *Comment) UnsignedLine() uint64 {
	if c.Line < 0 {
		return uint64(c.Line * -1)
	}
	return uint64(c.Line)
}

// CodeCommentURL returns the url to a comment in code
func (c *Comment) CodeCommentURL() string {
	err := c.LoadIssue()
	if err != nil { // Silently dropping errors :unamused:
		log.Error("LoadIssue(%d): %v", c.IssueID, err)
		return ""
	}
	err = c.Issue.loadRepo(x)
	if err != nil { // Silently dropping errors :unamused:
		log.Error("loadRepo(%d): %v", c.Issue.RepoID, err)
		return ""
	}
	return fmt.Sprintf("%s/files#%s", c.Issue.HTMLURL(), c.HashTag())
}

// LoadPushCommits Load push commits
func (c *Comment) LoadPushCommits() (err error) {
	if c.Content == "" || c.Commits != nil || c.Type != CommentTypePullPush {
		return nil
	}

	var data PushActionContent

	err = json.Unmarshal([]byte(c.Content), &data)
	if err != nil {
		return
	}

	c.IsForcePush = data.IsForcePush

	if c.IsForcePush {
		if len(data.CommitIDs) != 2 {
			return nil
		}
		c.OldCommit = data.CommitIDs[0]
		c.NewCommit = data.CommitIDs[1]
	} else {
		repoPath := c.Issue.Repo.RepoPath()
		gitRepo, err := git.OpenRepository(repoPath)
		if err != nil {
			return err
		}
		defer gitRepo.Close()

		c.Commits = gitRepo.GetCommitsFromIDs(data.CommitIDs)
		c.CommitsNum = int64(c.Commits.Len())
		if c.CommitsNum > 0 {
			c.Commits = ValidateCommitsWithEmails(c.Commits)
			c.Commits = ParseCommitsWithSignature(c.Commits, c.Issue.Repo)
			c.Commits = ParseCommitsWithStatus(c.Commits, c.Issue.Repo)
		}
	}

	return err
}

func createComment(e *xorm.Session, opts *CreateCommentOptions) (_ *Comment, err error) {
	var LabelID int64
	if opts.Label != nil {
		LabelID = opts.Label.ID
	}

	comment := &Comment{
		Type:             opts.Type,
		PosterID:         opts.Doer.ID,
		Poster:           opts.Doer,
		IssueID:          opts.Issue.ID,
		LabelID:          LabelID,
		OldMilestoneID:   opts.OldMilestoneID,
		MilestoneID:      opts.MilestoneID,
		OldProjectID:     opts.OldProjectID,
		ProjectID:        opts.ProjectID,
		RemovedAssignee:  opts.RemovedAssignee,
		AssigneeID:       opts.AssigneeID,
		AssigneeTeamID:   opts.AssigneeTeamID,
		CommitID:         opts.CommitID,
		CommitSHA:        opts.CommitSHA,
		Line:             opts.LineNum,
		Content:          opts.Content,
		OldTitle:         opts.OldTitle,
		NewTitle:         opts.NewTitle,
		OldRef:           opts.OldRef,
		NewRef:           opts.NewRef,
		DependentIssueID: opts.DependentIssueID,
		TreePath:         opts.TreePath,
		ReviewID:         opts.ReviewID,
		Patch:            opts.Patch,
		RefRepoID:        opts.RefRepoID,
		RefIssueID:       opts.RefIssueID,
		RefCommentID:     opts.RefCommentID,
		RefAction:        opts.RefAction,
		RefIsPull:        opts.RefIsPull,
		IsForcePush:      opts.IsForcePush,
		Invalidated:      opts.Invalidated,
	}
	if _, err = e.Insert(comment); err != nil {
		return nil, err
	}

	if err = opts.Repo.getOwner(e); err != nil {
		return nil, err
	}

	if err = updateCommentInfos(e, opts, comment); err != nil {
		return nil, err
	}

	if err = comment.addCrossReferences(e, opts.Doer, false); err != nil {
		return nil, err
	}

	return comment, nil
}

func updateCommentInfos(e *xorm.Session, opts *CreateCommentOptions, comment *Comment) (err error) {
	// Check comment type.
	switch opts.Type {
	case CommentTypeCode:
		if comment.ReviewID != 0 {
			if comment.Review == nil {
				if err := comment.loadReview(e); err != nil {
					return err
				}
			}
			if comment.Review.Type <= ReviewTypePending {
				return nil
			}
		}
		fallthrough
	case CommentTypeComment:
		if _, err = e.Exec("UPDATE `issue` SET num_comments=num_comments+1 WHERE id=?", opts.Issue.ID); err != nil {
			return err
		}

		// Check attachments
		attachments, err := getAttachmentsByUUIDs(e, opts.Attachments)
		if err != nil {
			return fmt.Errorf("getAttachmentsByUUIDs [uuids: %v]: %v", opts.Attachments, err)
		}

		for i := range attachments {
			attachments[i].IssueID = opts.Issue.ID
			attachments[i].CommentID = comment.ID
			// No assign value could be 0, so ignore AllCols().
			if _, err = e.ID(attachments[i].ID).Update(attachments[i]); err != nil {
				return fmt.Errorf("update attachment [%d]: %v", attachments[i].ID, err)
			}
		}
	case CommentTypeReopen, CommentTypeClose:
		if err = opts.Issue.updateClosedNum(e); err != nil {
			return err
		}
	}
	// update the issue's updated_unix column
	return updateIssueCols(e, opts.Issue, "updated_unix")
}

func createDeadlineComment(e *xorm.Session, doer *User, issue *Issue, newDeadlineUnix timeutil.TimeStamp) (*Comment, error) {
	var content string
	var commentType CommentType

	// newDeadline = 0 means deleting
	if newDeadlineUnix == 0 {
		commentType = CommentTypeRemovedDeadline
		content = issue.DeadlineUnix.Format("2006-01-02")
	} else if issue.DeadlineUnix == 0 {
		// Check if the new date was added or modified
		// If the actual deadline is 0 => deadline added
		commentType = CommentTypeAddedDeadline
		content = newDeadlineUnix.Format("2006-01-02")
	} else { // Otherwise modified
		commentType = CommentTypeModifiedDeadline
		content = newDeadlineUnix.Format("2006-01-02") + "|" + issue.DeadlineUnix.Format("2006-01-02")
	}

	if err := issue.loadRepo(e); err != nil {
		return nil, err
	}

	var opts = &CreateCommentOptions{
		Type:    commentType,
		Doer:    doer,
		Repo:    issue.Repo,
		Issue:   issue,
		Content: content,
	}
	comment, err := createComment(e, opts)
	if err != nil {
		return nil, err
	}
	return comment, nil
}

// Creates issue dependency comment
func createIssueDependencyComment(e *xorm.Session, doer *User, issue *Issue, dependentIssue *Issue, add bool) (err error) {
	cType := CommentTypeAddDependency
	if !add {
		cType = CommentTypeRemoveDependency
	}
	if err = issue.loadRepo(e); err != nil {
		return
	}

	// Make two comments, one in each issue
	var opts = &CreateCommentOptions{
		Type:             cType,
		Doer:             doer,
		Repo:             issue.Repo,
		Issue:            issue,
		DependentIssueID: dependentIssue.ID,
	}
	if _, err = createComment(e, opts); err != nil {
		return
	}

	opts = &CreateCommentOptions{
		Type:             cType,
		Doer:             doer,
		Repo:             issue.Repo,
		Issue:            dependentIssue,
		DependentIssueID: issue.ID,
	}
	_, err = createComment(e, opts)
	return
}

// CreateCommentOptions defines options for creating comment
type CreateCommentOptions struct {
	Type  CommentType
	Doer  *User
	Repo  *Repository
	Issue *Issue
	Label *Label

	DependentIssueID int64
	OldMilestoneID   int64
	MilestoneID      int64
	OldProjectID     int64
	ProjectID        int64
	AssigneeID       int64
	AssigneeTeamID   int64
	RemovedAssignee  bool
	OldTitle         string
	NewTitle         string
	OldRef           string
	NewRef           string
	CommitID         int64
	CommitSHA        string
	Patch            string
	LineNum          int64
	TreePath         string
	ReviewID         int64
	Content          string
	Attachments      []string // UUIDs of attachments
	RefRepoID        int64
	RefIssueID       int64
	RefCommentID     int64
	RefAction        references.XRefAction
	RefIsPull        bool
	IsForcePush      bool
	Invalidated      bool
}

// CreateComment creates comment of issue or commit.
func CreateComment(opts *CreateCommentOptions) (comment *Comment, err error) {
	sess := x.NewSession()
	defer sess.Close()
	if err = sess.Begin(); err != nil {
		return nil, err
	}

	comment, err = createComment(sess, opts)
	if err != nil {
		return nil, err
	}

	if err = sess.Commit(); err != nil {
		return nil, err
	}

	return comment, nil
}

// CreateRefComment creates a commit reference comment to issue.
func CreateRefComment(doer *User, repo *Repository, issue *Issue, content, commitSHA string) error {
	if len(commitSHA) == 0 {
		return fmt.Errorf("cannot create reference with empty commit SHA")
	}

	// Check if same reference from same commit has already existed.
	has, err := x.Get(&Comment{
		Type:      CommentTypeCommitRef,
		IssueID:   issue.ID,
		CommitSHA: commitSHA,
	})
	if err != nil {
		return fmt.Errorf("check reference comment: %v", err)
	} else if has {
		return nil
	}

	_, err = CreateComment(&CreateCommentOptions{
		Type:      CommentTypeCommitRef,
		Doer:      doer,
		Repo:      repo,
		Issue:     issue,
		CommitSHA: commitSHA,
		Content:   content,
	})
	return err
}

// GetCommentByID returns the comment by given ID.
func GetCommentByID(id int64) (*Comment, error) {
	return getCommentByID(x, id)
}

func getCommentByID(e Engine, id int64) (*Comment, error) {
	c := new(Comment)
	has, err := e.ID(id).Get(c)
	if err != nil {
		return nil, err
	} else if !has {
		return nil, ErrCommentNotExist{id, 0}
	}
	return c, nil
}

// FindCommentsOptions describes the conditions to Find comments
type FindCommentsOptions struct {
	ListOptions
	RepoID   int64
	IssueID  int64
	ReviewID int64
	Since    int64
	Before   int64
	Line     int64
	TreePath string
	Type     CommentType
}

func (opts *FindCommentsOptions) toConds() builder.Cond {
	var cond = builder.NewCond()
	if opts.RepoID > 0 {
		cond = cond.And(builder.Eq{"issue.repo_id": opts.RepoID})
	}
	if opts.IssueID > 0 {
		cond = cond.And(builder.Eq{"comment.issue_id": opts.IssueID})
	}
	if opts.ReviewID > 0 {
		cond = cond.And(builder.Eq{"comment.review_id": opts.ReviewID})
	}
	if opts.Since > 0 {
		cond = cond.And(builder.Gte{"comment.updated_unix": opts.Since})
	}
	if opts.Before > 0 {
		cond = cond.And(builder.Lte{"comment.updated_unix": opts.Before})
	}
	if opts.Type != CommentTypeUnknown {
		cond = cond.And(builder.Eq{"comment.type": opts.Type})
	}
	if opts.Line > 0 {
		cond = cond.And(builder.Eq{"comment.line": opts.Line})
	}
	if len(opts.TreePath) > 0 {
		cond = cond.And(builder.Eq{"comment.tree_path": opts.TreePath})
	}
	return cond
}

func findComments(e Engine, opts FindCommentsOptions) ([]*Comment, error) {
	comments := make([]*Comment, 0, 10)
	sess := e.Where(opts.toConds())
	if opts.RepoID > 0 {
		sess.Join("INNER", "issue", "issue.id = comment.issue_id")
	}

	if opts.Page != 0 {
		sess = opts.setSessionPagination(sess)
	}

	// WARNING: If you change this order you will need to fix createCodeComment

	return comments, sess.
		Asc("comment.created_unix").
		Asc("comment.id").
		Find(&comments)
}

// FindComments returns all comments according options
func FindComments(opts FindCommentsOptions) ([]*Comment, error) {
	return findComments(x, opts)
}

// UpdateComment updates information of comment.
func UpdateComment(c *Comment, doer *User) error {
	sess := x.NewSession()
	defer sess.Close()
	if err := sess.Begin(); err != nil {
		return err
	}

	if _, err := sess.ID(c.ID).AllCols().Update(c); err != nil {
		return err
	}
	if err := c.loadIssue(sess); err != nil {
		return err
	}
	if err := c.addCrossReferences(sess, doer, true); err != nil {
		return err
	}
	if err := sess.Commit(); err != nil {
		return fmt.Errorf("Commit: %v", err)
	}

	return nil
}

// DeleteComment deletes the comment
func DeleteComment(comment *Comment, doer *User) error {
	sess := x.NewSession()
	defer sess.Close()
	if err := sess.Begin(); err != nil {
		return err
	}

	if _, err := sess.Delete(&Comment{
		ID: comment.ID,
	}); err != nil {
		return err
	}

	if comment.Type == CommentTypeComment {
		if _, err := sess.Exec("UPDATE `issue` SET num_comments = num_comments - 1 WHERE id = ?", comment.IssueID); err != nil {
			return err
		}
	}
	if _, err := sess.Where("comment_id = ?", comment.ID).Cols("is_deleted").Update(&Action{IsDeleted: true}); err != nil {
		return err
	}

	if err := comment.neuterCrossReferences(sess); err != nil {
		return err
	}

	return sess.Commit()
}

// CodeComments represents comments on code by using this structure: FILENAME -> LINE (+ == proposed; - == previous) -> COMMENTS
type CodeComments map[string]map[int64][]*Comment

func fetchCodeComments(e Engine, issue *Issue, currentUser *User) (CodeComments, error) {
	return fetchCodeCommentsByReview(e, issue, currentUser, nil)
}

func fetchCodeCommentsByReview(e Engine, issue *Issue, currentUser *User, review *Review) (CodeComments, error) {
	pathToLineToComment := make(CodeComments)
	if review == nil {
		review = &Review{ID: 0}
	}
	//Find comments
	opts := FindCommentsOptions{
		Type:     CommentTypeCode,
		IssueID:  issue.ID,
		ReviewID: review.ID,
	}
	conds := opts.toConds()
	if review.ID == 0 {
		conds = conds.And(builder.Eq{"invalidated": false})
	}

	var comments []*Comment
	if err := e.Where(conds).
		Asc("comment.created_unix").
		Asc("comment.id").
		Find(&comments); err != nil {
		return nil, err
	}

	if err := issue.loadRepo(e); err != nil {
		return nil, err
	}

	if err := CommentList(comments).loadPosters(e); err != nil {
		return nil, err
	}

	// Find all reviews by ReviewID
	reviews := make(map[int64]*Review)
	var ids = make([]int64, 0, len(comments))
	for _, comment := range comments {
		if comment.ReviewID != 0 {
			ids = append(ids, comment.ReviewID)
		}
	}
	if err := e.In("id", ids).Find(&reviews); err != nil {
		return nil, err
	}

	for _, comment := range comments {
		if err := comment.LoadResolveDoer(); err != nil {
			return nil, err
		}

		if err := comment.LoadReactions(issue.Repo); err != nil {
			return nil, err
		}

		if re, ok := reviews[comment.ReviewID]; ok && re != nil {
			// If the review is pending only the author can see the comments (except the review is set)
			if review.ID == 0 {
				if re.Type == ReviewTypePending &&
					(currentUser == nil || currentUser.ID != re.ReviewerID) {
					continue
				}
			}
			comment.Review = re
		}

		comment.RenderedContent = string(markdown.Render([]byte(comment.Content), issue.Repo.Link(),
			issue.Repo.ComposeMetas()))
		if pathToLineToComment[comment.TreePath] == nil {
			pathToLineToComment[comment.TreePath] = make(map[int64][]*Comment)
		}
		pathToLineToComment[comment.TreePath][comment.Line] = append(pathToLineToComment[comment.TreePath][comment.Line], comment)
	}
	return pathToLineToComment, nil
}

// FetchCodeComments will return a 2d-map: ["Path"]["Line"] = Comments at line
func FetchCodeComments(issue *Issue, currentUser *User) (CodeComments, error) {
	return fetchCodeComments(x, issue, currentUser)
}

// UpdateCommentsMigrationsByType updates comments' migrations information via given git service type and original id and poster id
func UpdateCommentsMigrationsByType(tp structs.GitServiceType, originalAuthorID string, posterID int64) error {
	_, err := x.Table("comment").
		Where(builder.In("issue_id",
			builder.Select("issue.id").
				From("issue").
				InnerJoin("repository", "issue.repo_id = repository.id").
				Where(builder.Eq{
					"repository.original_service_type": tp,
				}),
		)).
		And("comment.original_author_id = ?", originalAuthorID).
		Update(map[string]interface{}{
			"poster_id":          posterID,
			"original_author":    "",
			"original_author_id": 0,
		})
	return err
}

// CreatePushPullComment create push code to pull base commend
func CreatePushPullComment(pusher *User, pr *PullRequest, oldCommitID, newCommitID string) (comment *Comment, err error) {
	if pr.HasMerged || oldCommitID == "" || newCommitID == "" {
		return nil, nil
	}

	ops := &CreateCommentOptions{
		Type: CommentTypePullPush,
		Doer: pusher,
		Repo: pr.BaseRepo,
	}

	var data PushActionContent

	data.CommitIDs, data.IsForcePush, err = getCommitIDsFromRepo(pr.BaseRepo, oldCommitID, newCommitID, pr.BaseBranch)
	if err != nil {
		return nil, err
	}

	ops.Issue = pr.Issue
	dataJSON, err := json.Marshal(data)
	if err != nil {
		return nil, err
	}

	ops.Content = string(dataJSON)

	comment, err = CreateComment(ops)

	return
}

// getCommitsFromRepo get commit IDs from repo in betwern oldCommitID and newCommitID
// isForcePush will be true if oldCommit isn't on the branch
// Commit on baseBranch will skip
func getCommitIDsFromRepo(repo *Repository, oldCommitID, newCommitID, baseBranch string) (commitIDs []string, isForcePush bool, err error) {
	repoPath := repo.RepoPath()
	gitRepo, err := git.OpenRepository(repoPath)
	if err != nil {
		return nil, false, err
	}
	defer gitRepo.Close()

	oldCommit, err := gitRepo.GetCommit(oldCommitID)
	if err != nil {
		return nil, false, err
	}

	if err = oldCommit.LoadBranchName(); err != nil {
		return nil, false, err
	}

	if len(oldCommit.Branch) == 0 {
		commitIDs = make([]string, 2)
		commitIDs[0] = oldCommitID
		commitIDs[1] = newCommitID

		return commitIDs, true, err
	}

	newCommit, err := gitRepo.GetCommit(newCommitID)
	if err != nil {
		return nil, false, err
	}

	var (
		commits      *list.List
		commitChecks map[string]commitBranchCheckItem
	)
	commits, err = newCommit.CommitsBeforeUntil(oldCommitID)
	if err != nil {
		return nil, false, err
	}

	commitIDs = make([]string, 0, commits.Len())
	commitChecks = make(map[string]commitBranchCheckItem)

	for e := commits.Front(); e != nil; e = e.Next() {
		commitChecks[e.Value.(*git.Commit).ID.String()] = commitBranchCheckItem{
			Commit:  e.Value.(*git.Commit),
			Checked: false,
		}
	}

	if err = commitBranchCheck(gitRepo, newCommit, oldCommitID, baseBranch, commitChecks); err != nil {
		return
	}

	for e := commits.Back(); e != nil; e = e.Prev() {
		commitID := e.Value.(*git.Commit).ID.String()
		if item, ok := commitChecks[commitID]; ok && item.Checked {
			commitIDs = append(commitIDs, commitID)
		}
	}

	return
}

type commitBranchCheckItem struct {
	Commit  *git.Commit
	Checked bool
}

func commitBranchCheck(gitRepo *git.Repository, startCommit *git.Commit, endCommitID, baseBranch string, commitList map[string]commitBranchCheckItem) (err error) {
	var (
		item     commitBranchCheckItem
		ok       bool
		listItem *list.Element
		tmp      string
	)

	if startCommit.ID.String() == endCommitID {
		return
	}

	checkStack := list.New()
	checkStack.PushBack(startCommit.ID.String())
	listItem = checkStack.Back()

	for listItem != nil {
		tmp = listItem.Value.(string)
		checkStack.Remove(listItem)

		if item, ok = commitList[tmp]; !ok {
			listItem = checkStack.Back()
			continue
		}

		if item.Commit.ID.String() == endCommitID {
			listItem = checkStack.Back()
			continue
		}

		if err = item.Commit.LoadBranchName(); err != nil {
			return
		}

		if item.Commit.Branch == baseBranch {
			listItem = checkStack.Back()
			continue
		}

		if item.Checked {
			listItem = checkStack.Back()
			continue
		}

		item.Checked = true
		commitList[tmp] = item

		parentNum := item.Commit.ParentCount()
		for i := 0; i < parentNum; i++ {
			var parentCommit *git.Commit
			parentCommit, err = item.Commit.Parent(i)
			if err != nil {
				return
			}
			checkStack.PushBack(parentCommit.ID.String())
		}

		listItem = checkStack.Back()
	}
	return nil
}

func createAutoMergeComment(typ CommentType, pr *PullRequest, user *User) (comment *Comment, err error) {
	if err = pr.LoadIssue(); err != nil {
		return
	}

	if err = pr.LoadBaseRepo(); err != nil {
		return
	}

	comment, err = CreateComment(&CreateCommentOptions{
		Type:  typ,
		Doer:  user,
		Repo:  pr.BaseRepo,
		Issue: pr.Issue,
	})
	return
}

// CreateScheduledPRToAutoMergeComment creates a comment when a pr was set to auto merge once all checks succeed
func CreateScheduledPRToAutoMergeComment(user *User, pr *PullRequest) (comment *Comment, err error) {
	return createAutoMergeComment(CommentTypePRScheduledToAutoMerge, pr, user)
}

// CreateUnScheduledPRToAutoMergeComment creates a comment when a pr was set to auto merge once all checks succeed
func CreateUnScheduledPRToAutoMergeComment(user *User, pr *PullRequest) (comment *Comment, err error) {
	return createAutoMergeComment(CommentTypePRUnScheduledToAutoMerge, pr, user)
}<|MERGE_RESOLUTION|>--- conflicted
+++ resolved
@@ -96,17 +96,14 @@
 	CommentTypeMergePull
 	// push to PR head branch
 	CommentTypePullPush
-<<<<<<< HEAD
+	// Project changed
+	CommentTypeProject
+	// Project board changed
+	CommentTypeProjectBoard
 	// pr was scheduled to auto merge when checks succeed
 	CommentTypePRScheduledToAutoMerge
 	// pr was un scheduled to auto merge when checks succeed
 	CommentTypePRUnScheduledToAutoMerge
-=======
-	// Project changed
-	CommentTypeProject
-	// Project board changed
-	CommentTypeProjectBoard
->>>>>>> 980b0df8
 )
 
 // CommentTag defines comment tag type
