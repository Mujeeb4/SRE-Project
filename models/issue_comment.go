--- conflicted
+++ resolved
@@ -1007,11 +1007,7 @@
 	}
 
 	if opts.Page != 0 {
-<<<<<<< HEAD
-		sess = opts.SetSessionPagination(sess)
-=======
 		sess = setSessionPagination(sess, opts)
->>>>>>> 87505a94
 	}
 
 	// WARNING: If you change this order you will need to fix createCodeComment
