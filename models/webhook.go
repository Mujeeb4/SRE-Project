// Copyright 2014 The Gogs Authors. All rights reserved.
// Copyright 2017 The Gitea Authors. All rights reserved.
// Use of this source code is governed by a MIT-style
// license that can be found in the LICENSE file.

package models

import (
	"crypto/hmac"
	"crypto/sha256"
	"crypto/tls"
	"encoding/hex"
	"encoding/json"
	"fmt"
	"io/ioutil"
	"strings"
	"time"

	"code.gitea.io/gitea/modules/httplib"
	"code.gitea.io/gitea/modules/log"
	"code.gitea.io/gitea/modules/setting"
	"code.gitea.io/gitea/modules/sync"
	"code.gitea.io/gitea/modules/util"
	api "code.gitea.io/sdk/gitea"
	"github.com/Unknwon/com"
	gouuid "github.com/satori/go.uuid"
)

// HookQueue is a global queue of web hooks
var HookQueue = sync.NewUniqueQueue(setting.Webhook.QueueLength)

// HookContentType is the content type of a web hook
type HookContentType int

const (
	// ContentTypeJSON is a JSON payload for web hooks
	ContentTypeJSON HookContentType = iota + 1
	// ContentTypeForm is an url-encoded form payload for web hook
	ContentTypeForm
)

var hookContentTypes = map[string]HookContentType{
	"json": ContentTypeJSON,
	"form": ContentTypeForm,
}

// ToHookContentType returns HookContentType by given name.
func ToHookContentType(name string) HookContentType {
	return hookContentTypes[name]
}

// Name returns the name of a given web hook's content type
func (t HookContentType) Name() string {
	switch t {
	case ContentTypeJSON:
		return "json"
	case ContentTypeForm:
		return "form"
	}
	return ""
}

// IsValidHookContentType returns true if given name is a valid hook content type.
func IsValidHookContentType(name string) bool {
	_, ok := hookContentTypes[name]
	return ok
}

// HookEvents is a set of web hook events
type HookEvents struct {
	Create       bool `json:"create"`
	Delete       bool `json:"delete"`
	Fork         bool `json:"fork"`
	Issues       bool `json:"issues"`
	IssueComment bool `json:"issue_comment"`
	Push         bool `json:"push"`
	PullRequest  bool `json:"pull_request"`
	Repository   bool `json:"repository"`
	Release      bool `json:"release"`
}

// HookEvent represents events that will delivery hook.
type HookEvent struct {
	PushOnly       bool `json:"push_only"`
	SendEverything bool `json:"send_everything"`
	ChooseEvents   bool `json:"choose_events"`

	HookEvents `json:"events"`
}

// HookStatus is the status of a web hook
type HookStatus int

// Possible statuses of a web hook
const (
	HookStatusNone = iota
	HookStatusSucceed
	HookStatusFail
)

// Webhook represents a web hook object.
type Webhook struct {
	ID           int64  `xorm:"pk autoincr"`
	RepoID       int64  `xorm:"INDEX"`
	OrgID        int64  `xorm:"INDEX"`
	URL          string `xorm:"url TEXT"`
	Signature    string `xorm:"TEXT"`
	ContentType  HookContentType
	Secret       string `xorm:"TEXT"`
	Events       string `xorm:"TEXT"`
	*HookEvent   `xorm:"-"`
	IsSSL        bool `xorm:"is_ssl"`
	IsActive     bool `xorm:"INDEX"`
	HookTaskType HookTaskType
	Meta         string     `xorm:"TEXT"` // store hook-specific attributes
	LastStatus   HookStatus // Last delivery status

	CreatedUnix util.TimeStamp `xorm:"INDEX created"`
	UpdatedUnix util.TimeStamp `xorm:"INDEX updated"`
}

// AfterLoad updates the webhook object upon setting a column
func (w *Webhook) AfterLoad() {
	w.HookEvent = &HookEvent{}
	if err := json.Unmarshal([]byte(w.Events), w.HookEvent); err != nil {
		log.Error("Unmarshal[%d]: %v", w.ID, err)
	}
}

// GetSlackHook returns slack metadata
func (w *Webhook) GetSlackHook() *SlackMeta {
	s := &SlackMeta{}
	if err := json.Unmarshal([]byte(w.Meta), s); err != nil {
		log.Error("webhook.GetSlackHook(%d): %v", w.ID, err)
	}
	return s
}

// GetDiscordHook returns discord metadata
func (w *Webhook) GetDiscordHook() *DiscordMeta {
	s := &DiscordMeta{}
	if err := json.Unmarshal([]byte(w.Meta), s); err != nil {
		log.Error("webhook.GetDiscordHook(%d): %v", w.ID, err)
	}
	return s
}

// GetTelegramHook returns telegram metadata
func (w *Webhook) GetTelegramHook() *TelegramMeta {
	s := &TelegramMeta{}
	if err := json.Unmarshal([]byte(w.Meta), s); err != nil {
		log.Error("webhook.GetTelegramHook(%d): %v", w.ID, err)
	}
	return s
}

// History returns history of webhook by given conditions.
func (w *Webhook) History(page int) ([]*HookTask, error) {
	return HookTasks(w.ID, page)
}

// UpdateEvent handles conversion from HookEvent to Events.
func (w *Webhook) UpdateEvent() error {
	data, err := json.Marshal(w.HookEvent)
	w.Events = string(data)
	return err
}

// HasCreateEvent returns true if hook enabled create event.
func (w *Webhook) HasCreateEvent() bool {
	return w.SendEverything ||
		(w.ChooseEvents && w.HookEvents.Create)
}

// HasDeleteEvent returns true if hook enabled delete event.
func (w *Webhook) HasDeleteEvent() bool {
	return w.SendEverything ||
		(w.ChooseEvents && w.HookEvents.Delete)
}

// HasForkEvent returns true if hook enabled fork event.
func (w *Webhook) HasForkEvent() bool {
	return w.SendEverything ||
		(w.ChooseEvents && w.HookEvents.Fork)
}

// HasIssuesEvent returns true if hook enabled issues event.
func (w *Webhook) HasIssuesEvent() bool {
	return w.SendEverything ||
		(w.ChooseEvents && w.HookEvents.Issues)
}

// HasIssueCommentEvent returns true if hook enabled issue_comment event.
func (w *Webhook) HasIssueCommentEvent() bool {
	return w.SendEverything ||
		(w.ChooseEvents && w.HookEvents.IssueComment)
}

// HasPushEvent returns true if hook enabled push event.
func (w *Webhook) HasPushEvent() bool {
	return w.PushOnly || w.SendEverything ||
		(w.ChooseEvents && w.HookEvents.Push)
}

// HasPullRequestEvent returns true if hook enabled pull request event.
func (w *Webhook) HasPullRequestEvent() bool {
	return w.SendEverything ||
		(w.ChooseEvents && w.HookEvents.PullRequest)
}

// HasReleaseEvent returns if hook enabled release event.
func (w *Webhook) HasReleaseEvent() bool {
	return w.SendEverything ||
		(w.ChooseEvents && w.HookEvents.Release)
}

// HasRepositoryEvent returns if hook enabled repository event.
func (w *Webhook) HasRepositoryEvent() bool {
	return w.SendEverything ||
		(w.ChooseEvents && w.HookEvents.Repository)
}

func (w *Webhook) eventCheckers() []struct {
	has func() bool
	typ HookEventType
} {
	return []struct {
		has func() bool
		typ HookEventType
	}{
		{w.HasCreateEvent, HookEventCreate},
		{w.HasDeleteEvent, HookEventDelete},
		{w.HasForkEvent, HookEventFork},
		{w.HasPushEvent, HookEventPush},
		{w.HasIssuesEvent, HookEventIssues},
		{w.HasIssueCommentEvent, HookEventIssueComment},
		{w.HasPullRequestEvent, HookEventPullRequest},
		{w.HasRepositoryEvent, HookEventRepository},
		{w.HasReleaseEvent, HookEventRelease},
	}
}

// EventsArray returns an array of hook events
func (w *Webhook) EventsArray() []string {
	events := make([]string, 0, 7)

	for _, c := range w.eventCheckers() {
		if c.has() {
			events = append(events, string(c.typ))
		}
	}
	return events
}

// CreateWebhook creates a new web hook.
func CreateWebhook(w *Webhook) error {
	return createWebhook(x, w)
}

func createWebhook(e Engine, w *Webhook) error {
	_, err := e.Insert(w)
	return err
}

// getWebhook uses argument bean as query condition,
// ID must be specified and do not assign unnecessary fields.
func getWebhook(bean *Webhook) (*Webhook, error) {
	has, err := x.Get(bean)
	if err != nil {
		return nil, err
	} else if !has {
		return nil, ErrWebhookNotExist{bean.ID}
	}
	return bean, nil
}

// GetWebhookByID returns webhook of repository by given ID.
func GetWebhookByID(id int64) (*Webhook, error) {
	return getWebhook(&Webhook{
		ID: id,
	})
}

// GetWebhookByRepoID returns webhook of repository by given ID.
func GetWebhookByRepoID(repoID, id int64) (*Webhook, error) {
	return getWebhook(&Webhook{
		ID:     id,
		RepoID: repoID,
	})
}

// GetWebhookByOrgID returns webhook of organization by given ID.
func GetWebhookByOrgID(orgID, id int64) (*Webhook, error) {
	return getWebhook(&Webhook{
		ID:    id,
		OrgID: orgID,
	})
}

// GetActiveWebhooksByRepoID returns all active webhooks of repository.
func GetActiveWebhooksByRepoID(repoID int64) ([]*Webhook, error) {
	return getActiveWebhooksByRepoID(x, repoID)
}

func getActiveWebhooksByRepoID(e Engine, repoID int64) ([]*Webhook, error) {
	webhooks := make([]*Webhook, 0, 5)
	return webhooks, e.Where("is_active=?", true).
		Find(&webhooks, &Webhook{RepoID: repoID})
}

// GetWebhooksByRepoID returns all webhooks of a repository.
func GetWebhooksByRepoID(repoID int64) ([]*Webhook, error) {
	webhooks := make([]*Webhook, 0, 5)
	return webhooks, x.Find(&webhooks, &Webhook{RepoID: repoID})
}

// GetActiveWebhooksByOrgID returns all active webhooks for an organization.
func GetActiveWebhooksByOrgID(orgID int64) (ws []*Webhook, err error) {
	return getActiveWebhooksByOrgID(x, orgID)
}

func getActiveWebhooksByOrgID(e Engine, orgID int64) (ws []*Webhook, err error) {
	err = e.
		Where("org_id=?", orgID).
		And("is_active=?", true).
		Find(&ws)
	return ws, err
}

// GetWebhooksByOrgID returns all webhooks for an organization.
func GetWebhooksByOrgID(orgID int64) (ws []*Webhook, err error) {
	err = x.Find(&ws, &Webhook{OrgID: orgID})
	return ws, err
}

// GetDefaultWebhook returns admin-default webhook by given ID.
func GetDefaultWebhook(id int64) (*Webhook, error) {
	webhook := &Webhook{ID: id}
	has, err := x.
		Where("repo_id=? AND org_id=?", 0, 0).
		Get(webhook)
	if err != nil {
		return nil, err
	} else if !has {
		return nil, ErrWebhookNotExist{id}
	}
	return webhook, nil
}

// GetDefaultWebhooks returns all admin-default webhooks.
func GetDefaultWebhooks() ([]*Webhook, error) {
	return getDefaultWebhooks(x)
}

func getDefaultWebhooks(e Engine) ([]*Webhook, error) {
	webhooks := make([]*Webhook, 0, 5)
	return webhooks, e.
		Where("repo_id=? AND org_id=?", 0, 0).
		Find(&webhooks)
}

// UpdateWebhook updates information of webhook.
func UpdateWebhook(w *Webhook) error {
	_, err := x.ID(w.ID).AllCols().Update(w)
	return err
}

// UpdateWebhookLastStatus updates last status of webhook.
func UpdateWebhookLastStatus(w *Webhook) error {
	_, err := x.ID(w.ID).Cols("last_status").Update(w)
	return err
}

// deleteWebhook uses argument bean as query condition,
// ID must be specified and do not assign unnecessary fields.
func deleteWebhook(bean *Webhook) (err error) {
	sess := x.NewSession()
	defer sess.Close()
	if err = sess.Begin(); err != nil {
		return err
	}

	if count, err := sess.Delete(bean); err != nil {
		return err
	} else if count == 0 {
		return ErrWebhookNotExist{ID: bean.ID}
	} else if _, err = sess.Delete(&HookTask{HookID: bean.ID}); err != nil {
		return err
	}

	return sess.Commit()
}

// DeleteWebhookByRepoID deletes webhook of repository by given ID.
func DeleteWebhookByRepoID(repoID, id int64) error {
	return deleteWebhook(&Webhook{
		ID:     id,
		RepoID: repoID,
	})
}

// DeleteWebhookByOrgID deletes webhook of organization by given ID.
func DeleteWebhookByOrgID(orgID, id int64) error {
	return deleteWebhook(&Webhook{
		ID:    id,
		OrgID: orgID,
	})
}

// DeleteDefaultWebhook deletes an admin-default webhook by given ID.
func DeleteDefaultWebhook(id int64) error {
	sess := x.NewSession()
	defer sess.Close()
	if err := sess.Begin(); err != nil {
		return err
	}

	count, err := sess.
		Where("repo_id=? AND org_id=?", 0, 0).
		Delete(&Webhook{ID: id})
	if err != nil {
		return err
	} else if count == 0 {
		return ErrWebhookNotExist{ID: id}
	}

	if _, err := sess.Delete(&HookTask{HookID: id}); err != nil {
		return err
	}

	return sess.Commit()
}

// copyDefaultWebhooksToRepo creates copies of the default webhooks in a new repo
func copyDefaultWebhooksToRepo(e Engine, repoID int64) error {
	ws, err := getDefaultWebhooks(e)
	if err != nil {
		return fmt.Errorf("GetDefaultWebhooks: %v", err)
	}

	for _, w := range ws {
		w.ID = 0
		w.RepoID = repoID
		if err := createWebhook(e, w); err != nil {
			return fmt.Errorf("CreateWebhook: %v", err)
		}
	}
	return nil
}

//   ___ ___                __   ___________              __
//  /   |   \  ____   ____ |  | _\__    ___/____    _____|  | __
// /    ~    \/  _ \ /  _ \|  |/ / |    |  \__  \  /  ___/  |/ /
// \    Y    (  <_> |  <_> )    <  |    |   / __ \_\___ \|    <
//  \___|_  / \____/ \____/|__|_ \ |____|  (____  /____  >__|_ \
//        \/                    \/              \/     \/     \/

// HookTaskType is the type of an hook task
type HookTaskType int

// Types of hook tasks
const (
	GOGS HookTaskType = iota + 1
	SLACK
	GITEA
	DISCORD
	DINGTALK
<<<<<<< HEAD
	MSTEAMS
=======
	TELEGRAM
>>>>>>> 56da2568
)

var hookTaskTypes = map[string]HookTaskType{
	"gitea":    GITEA,
	"gogs":     GOGS,
	"slack":    SLACK,
	"discord":  DISCORD,
	"dingtalk": DINGTALK,
<<<<<<< HEAD
	"msteams":  MSTEAMS,
=======
	"telegram": TELEGRAM,
>>>>>>> 56da2568
}

// ToHookTaskType returns HookTaskType by given name.
func ToHookTaskType(name string) HookTaskType {
	return hookTaskTypes[name]
}

// Name returns the name of an hook task type
func (t HookTaskType) Name() string {
	switch t {
	case GITEA:
		return "gitea"
	case GOGS:
		return "gogs"
	case SLACK:
		return "slack"
	case DISCORD:
		return "discord"
	case DINGTALK:
		return "dingtalk"
<<<<<<< HEAD
	case MSTEAMS:
		return "msteams"
=======
	case TELEGRAM:
		return "telegram"
>>>>>>> 56da2568
	}
	return ""
}

// IsValidHookTaskType returns true if given name is a valid hook task type.
func IsValidHookTaskType(name string) bool {
	_, ok := hookTaskTypes[name]
	return ok
}

// HookEventType is the type of an hook event
type HookEventType string

// Types of hook events
const (
	HookEventCreate              HookEventType = "create"
	HookEventDelete              HookEventType = "delete"
	HookEventFork                HookEventType = "fork"
	HookEventPush                HookEventType = "push"
	HookEventIssues              HookEventType = "issues"
	HookEventIssueComment        HookEventType = "issue_comment"
	HookEventPullRequest         HookEventType = "pull_request"
	HookEventRepository          HookEventType = "repository"
	HookEventRelease             HookEventType = "release"
	HookEventPullRequestApproved HookEventType = "pull_request_approved"
	HookEventPullRequestRejected HookEventType = "pull_request_rejected"
	HookEventPullRequestComment  HookEventType = "pull_request_comment"
)

// HookRequest represents hook task request information.
type HookRequest struct {
	Headers map[string]string `json:"headers"`
}

// HookResponse represents hook task response information.
type HookResponse struct {
	Status  int               `json:"status"`
	Headers map[string]string `json:"headers"`
	Body    string            `json:"body"`
}

// HookTask represents a hook task.
type HookTask struct {
	ID              int64 `xorm:"pk autoincr"`
	RepoID          int64 `xorm:"INDEX"`
	HookID          int64
	UUID            string
	Type            HookTaskType
	URL             string `xorm:"TEXT"`
	Signature       string `xorm:"TEXT"`
	api.Payloader   `xorm:"-"`
	PayloadContent  string `xorm:"TEXT"`
	ContentType     HookContentType
	EventType       HookEventType
	IsSSL           bool
	IsDelivered     bool
	Delivered       int64
	DeliveredString string `xorm:"-"`

	// History info.
	IsSucceed       bool
	RequestContent  string        `xorm:"TEXT"`
	RequestInfo     *HookRequest  `xorm:"-"`
	ResponseContent string        `xorm:"TEXT"`
	ResponseInfo    *HookResponse `xorm:"-"`
}

// BeforeUpdate will be invoked by XORM before updating a record
// representing this object
func (t *HookTask) BeforeUpdate() {
	if t.RequestInfo != nil {
		t.RequestContent = t.simpleMarshalJSON(t.RequestInfo)
	}
	if t.ResponseInfo != nil {
		t.ResponseContent = t.simpleMarshalJSON(t.ResponseInfo)
	}
}

// AfterLoad updates the webhook object upon setting a column
func (t *HookTask) AfterLoad() {
	t.DeliveredString = time.Unix(0, t.Delivered).Format("2006-01-02 15:04:05 MST")

	if len(t.RequestContent) == 0 {
		return
	}

	t.RequestInfo = &HookRequest{}
	if err := json.Unmarshal([]byte(t.RequestContent), t.RequestInfo); err != nil {
		log.Error("Unmarshal RequestContent[%d]: %v", t.ID, err)
	}

	if len(t.ResponseContent) > 0 {
		t.ResponseInfo = &HookResponse{}
		if err := json.Unmarshal([]byte(t.ResponseContent), t.ResponseInfo); err != nil {
			log.Error("Unmarshal ResponseContent[%d]: %v", t.ID, err)
		}
	}
}

func (t *HookTask) simpleMarshalJSON(v interface{}) string {
	p, err := json.Marshal(v)
	if err != nil {
		log.Error("Marshal [%d]: %v", t.ID, err)
	}
	return string(p)
}

// HookTasks returns a list of hook tasks by given conditions.
func HookTasks(hookID int64, page int) ([]*HookTask, error) {
	tasks := make([]*HookTask, 0, setting.Webhook.PagingNum)
	return tasks, x.
		Limit(setting.Webhook.PagingNum, (page-1)*setting.Webhook.PagingNum).
		Where("hook_id=?", hookID).
		Desc("id").
		Find(&tasks)
}

// CreateHookTask creates a new hook task,
// it handles conversion from Payload to PayloadContent.
func CreateHookTask(t *HookTask) error {
	return createHookTask(x, t)
}

func createHookTask(e Engine, t *HookTask) error {
	data, err := t.Payloader.JSONPayload()
	if err != nil {
		return err
	}
	t.UUID = gouuid.NewV4().String()
	t.PayloadContent = string(data)
	_, err = e.Insert(t)
	return err
}

// UpdateHookTask updates information of hook task.
func UpdateHookTask(t *HookTask) error {
	_, err := x.ID(t.ID).AllCols().Update(t)
	return err
}

// PrepareWebhook adds special webhook to task queue for given payload.
func PrepareWebhook(w *Webhook, repo *Repository, event HookEventType, p api.Payloader) error {
	return prepareWebhook(x, w, repo, event, p)
}

func prepareWebhook(e Engine, w *Webhook, repo *Repository, event HookEventType, p api.Payloader) error {
	for _, e := range w.eventCheckers() {
		if event == e.typ {
			if !e.has() {
				return nil
			}
		}
	}

	var payloader api.Payloader
	var err error
	// Use separate objects so modifications won't be made on payload on non-Gogs/Gitea type hooks.
	switch w.HookTaskType {
	case SLACK:
		payloader, err = GetSlackPayload(p, event, w.Meta)
		if err != nil {
			return fmt.Errorf("GetSlackPayload: %v", err)
		}
	case DISCORD:
		payloader, err = GetDiscordPayload(p, event, w.Meta)
		if err != nil {
			return fmt.Errorf("GetDiscordPayload: %v", err)
		}
	case DINGTALK:
		payloader, err = GetDingtalkPayload(p, event, w.Meta)
		if err != nil {
			return fmt.Errorf("GetDingtalkPayload: %v", err)
		}
<<<<<<< HEAD
	case MSTEAMS:
		payloader, err = GetMSTeamsPayload(p, event, w.Meta)
		if err != nil {
			return fmt.Errorf("GetMSTeamsPayload: %v", err)
=======
	case TELEGRAM:
		payloader, err = GetTelegramPayload(p, event, w.Meta)
		if err != nil {
			return fmt.Errorf("GetTelegramPayload: %v", err)
>>>>>>> 56da2568
		}
	default:
		p.SetSecret(w.Secret)
		payloader = p
	}

	var signature string
	if len(w.Secret) > 0 {
		data, err := payloader.JSONPayload()
		if err != nil {
			log.Error("prepareWebhooks.JSONPayload: %v", err)
		}
		sig := hmac.New(sha256.New, []byte(w.Secret))
		sig.Write(data)
		signature = hex.EncodeToString(sig.Sum(nil))
	}

	if err = createHookTask(e, &HookTask{
		RepoID:      repo.ID,
		HookID:      w.ID,
		Type:        w.HookTaskType,
		URL:         w.URL,
		Signature:   signature,
		Payloader:   payloader,
		ContentType: w.ContentType,
		EventType:   event,
		IsSSL:       w.IsSSL,
	}); err != nil {
		return fmt.Errorf("CreateHookTask: %v", err)
	}
	return nil
}

// PrepareWebhooks adds new webhooks to task queue for given payload.
func PrepareWebhooks(repo *Repository, event HookEventType, p api.Payloader) error {
	return prepareWebhooks(x, repo, event, p)
}

func prepareWebhooks(e Engine, repo *Repository, event HookEventType, p api.Payloader) error {
	ws, err := getActiveWebhooksByRepoID(e, repo.ID)
	if err != nil {
		return fmt.Errorf("GetActiveWebhooksByRepoID: %v", err)
	}

	// check if repo belongs to org and append additional webhooks
	if repo.mustOwner(e).IsOrganization() {
		// get hooks for org
		orgHooks, err := getActiveWebhooksByOrgID(e, repo.OwnerID)
		if err != nil {
			return fmt.Errorf("GetActiveWebhooksByOrgID: %v", err)
		}
		ws = append(ws, orgHooks...)
	}

	if len(ws) == 0 {
		return nil
	}

	for _, w := range ws {
		if err = prepareWebhook(e, w, repo, event, p); err != nil {
			return err
		}
	}
	return nil
}

func (t *HookTask) deliver() {
	t.IsDelivered = true

	timeout := time.Duration(setting.Webhook.DeliverTimeout) * time.Second
	req := httplib.Post(t.URL).SetTimeout(timeout, timeout).
		Header("X-Gitea-Delivery", t.UUID).
		Header("X-Gitea-Event", string(t.EventType)).
		Header("X-Gitea-Signature", t.Signature).
		Header("X-Gogs-Delivery", t.UUID).
		Header("X-Gogs-Event", string(t.EventType)).
		Header("X-Gogs-Signature", t.Signature).
		HeaderWithSensitiveCase("X-GitHub-Delivery", t.UUID).
		HeaderWithSensitiveCase("X-GitHub-Event", string(t.EventType)).
		SetTLSClientConfig(&tls.Config{InsecureSkipVerify: setting.Webhook.SkipTLSVerify})

	switch t.ContentType {
	case ContentTypeJSON:
		req = req.Header("Content-Type", "application/json").Body(t.PayloadContent)
	case ContentTypeForm:
		req.Param("payload", t.PayloadContent)
	}

	// Record delivery information.
	t.RequestInfo = &HookRequest{
		Headers: map[string]string{},
	}
	for k, vals := range req.Headers() {
		t.RequestInfo.Headers[k] = strings.Join(vals, ",")
	}

	t.ResponseInfo = &HookResponse{
		Headers: map[string]string{},
	}

	defer func() {
		t.Delivered = time.Now().UnixNano()
		if t.IsSucceed {
			log.Trace("Hook delivered: %s", t.UUID)
		} else {
			log.Trace("Hook delivery failed: %s", t.UUID)
		}

		if err := UpdateHookTask(t); err != nil {
			log.Error("UpdateHookTask [%d]: %v", t.ID, err)
		}

		// Update webhook last delivery status.
		w, err := GetWebhookByID(t.HookID)
		if err != nil {
			log.Error("GetWebhookByID: %v", err)
			return
		}
		if t.IsSucceed {
			w.LastStatus = HookStatusSucceed
		} else {
			w.LastStatus = HookStatusFail
		}
		if err = UpdateWebhookLastStatus(w); err != nil {
			log.Error("UpdateWebhookLastStatus: %v", err)
			return
		}
	}()

	resp, err := req.Response()
	if err != nil {
		t.ResponseInfo.Body = fmt.Sprintf("Delivery: %v", err)
		return
	}
	defer resp.Body.Close()

	// Status code is 20x can be seen as succeed.
	t.IsSucceed = resp.StatusCode/100 == 2
	t.ResponseInfo.Status = resp.StatusCode
	for k, vals := range resp.Header {
		t.ResponseInfo.Headers[k] = strings.Join(vals, ",")
	}

	p, err := ioutil.ReadAll(resp.Body)
	if err != nil {
		t.ResponseInfo.Body = fmt.Sprintf("read body: %s", err)
		return
	}
	t.ResponseInfo.Body = string(p)
}

// DeliverHooks checks and delivers undelivered hooks.
// TODO: shoot more hooks at same time.
func DeliverHooks() {
	tasks := make([]*HookTask, 0, 10)
	err := x.Where("is_delivered=?", false).Find(&tasks)
	if err != nil {
		log.Error("DeliverHooks: %v", err)
		return
	}

	// Update hook task status.
	for _, t := range tasks {
		t.deliver()
	}

	// Start listening on new hook requests.
	for repoIDStr := range HookQueue.Queue() {
		log.Trace("DeliverHooks [repo_id: %v]", repoIDStr)
		HookQueue.Remove(repoIDStr)

		repoID, err := com.StrTo(repoIDStr).Int64()
		if err != nil {
			log.Error("Invalid repo ID: %s", repoIDStr)
			continue
		}

		tasks = make([]*HookTask, 0, 5)
		if err := x.Where("repo_id=? AND is_delivered=?", repoID, false).Find(&tasks); err != nil {
			log.Error("Get repository [%d] hook tasks: %v", repoID, err)
			continue
		}
		for _, t := range tasks {
			t.deliver()
		}
	}
}

// InitDeliverHooks starts the hooks delivery thread
func InitDeliverHooks() {
	go DeliverHooks()
}<|MERGE_RESOLUTION|>--- conflicted
+++ resolved
@@ -465,11 +465,8 @@
 	GITEA
 	DISCORD
 	DINGTALK
-<<<<<<< HEAD
-	MSTEAMS
-=======
 	TELEGRAM
->>>>>>> 56da2568
+  MSTEAMS
 )
 
 var hookTaskTypes = map[string]HookTaskType{
@@ -478,11 +475,8 @@
 	"slack":    SLACK,
 	"discord":  DISCORD,
 	"dingtalk": DINGTALK,
-<<<<<<< HEAD
-	"msteams":  MSTEAMS,
-=======
 	"telegram": TELEGRAM,
->>>>>>> 56da2568
+  "msteams":  MSTEAMS,
 }
 
 // ToHookTaskType returns HookTaskType by given name.
@@ -503,13 +497,10 @@
 		return "discord"
 	case DINGTALK:
 		return "dingtalk"
-<<<<<<< HEAD
-	case MSTEAMS:
-		return "msteams"
-=======
 	case TELEGRAM:
 		return "telegram"
->>>>>>> 56da2568
+  case MSTEAMS:
+		return "msteams"
 	}
 	return ""
 }
@@ -683,17 +674,14 @@
 		if err != nil {
 			return fmt.Errorf("GetDingtalkPayload: %v", err)
 		}
-<<<<<<< HEAD
+  case TELEGRAM:
+		payloader, err = GetTelegramPayload(p, event, w.Meta)
+		if err != nil {
+			return fmt.Errorf("GetTelegramPayload: %v", err)
 	case MSTEAMS:
 		payloader, err = GetMSTeamsPayload(p, event, w.Meta)
 		if err != nil {
 			return fmt.Errorf("GetMSTeamsPayload: %v", err)
-=======
-	case TELEGRAM:
-		payloader, err = GetTelegramPayload(p, event, w.Meta)
-		if err != nil {
-			return fmt.Errorf("GetTelegramPayload: %v", err)
->>>>>>> 56da2568
 		}
 	default:
 		p.SetSecret(w.Secret)
