--- conflicted
+++ resolved
@@ -419,16 +419,11 @@
 	return cond
 }
 
-<<<<<<< HEAD
-	sess := listOptions.GetPaginatedSession()
-	webhooks := make([]*Webhook, 0, listOptions.PageSize)
-=======
 func listWebhooksByOpts(e Engine, opts *ListWebhookOptions) ([]*Webhook, error) {
 	sess := e.Where(opts.toCond())
->>>>>>> 2289580b
 
 	if opts.Page != 0 {
-		sess = opts.setSessionPagination(sess)
+		sess = opts.SetSessionPagination(sess)
 		webhooks := make([]*Webhook, 0, opts.PageSize)
 		err := sess.Find(&webhooks)
 		return webhooks, err
@@ -444,22 +439,9 @@
 	return listWebhooksByOpts(x, opts)
 }
 
-<<<<<<< HEAD
-// GetWebhooksByOrgID returns paginated webhooks for an organization.
-func GetWebhooksByOrgID(orgID int64, listOptions ListOptions) ([]*Webhook, error) {
-	if listOptions.Page == 0 {
-		ws := make([]*Webhook, 0, 5)
-		return ws, x.Find(&ws, &Webhook{OrgID: orgID})
-	}
-
-	sess := listOptions.GetPaginatedSession()
-	ws := make([]*Webhook, 0, listOptions.PageSize)
-	return ws, sess.Find(&ws, &Webhook{OrgID: orgID})
-=======
 // CountWebhooksByOpts count webhooks based on options and ignore pagination
 func CountWebhooksByOpts(opts *ListWebhookOptions) (int64, error) {
 	return x.Where(opts.toCond()).Count(&Webhook{})
->>>>>>> 2289580b
 }
 
 // GetDefaultWebhooks returns all admin-default webhooks.
