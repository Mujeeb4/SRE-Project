--- conflicted
+++ resolved
@@ -17,11 +17,8 @@
 	"code.gitea.io/gitea/modules/timeutil"
 	"code.gitea.io/gitea/modules/util"
 
-<<<<<<< HEAD
+	"xorm.io/builder"
 	"xorm.io/xorm/schemas"
-=======
-	"xorm.io/builder"
->>>>>>> a12a5f36
 )
 
 // ErrBranchNotExist represents an error that branch with such name does not exist.
