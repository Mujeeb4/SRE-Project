--- conflicted
+++ resolved
@@ -411,11 +411,7 @@
 }
 
 // VerifyActiveEmailCode verifies active email code when active account
-<<<<<<< HEAD
-func VerifyActiveEmailCode(code, email string) (*User, *EmailAddress) {
-=======
-func VerifyActiveEmailCode(ctx context.Context, code, email string) *EmailAddress {
->>>>>>> e5ec57cd
+func VerifyActiveEmailCode(ctx context.Context, code, email string) (*User, *EmailAddress) {
 	minutes := setting.Service.ActiveCodeLives
 
 	if user := GetVerifyUser(ctx, code); user != nil {
@@ -425,13 +421,8 @@
 
 		if base.VerifyTimeLimitCode(data, minutes, prefix) {
 			emailAddress := &EmailAddress{UID: user.ID, Email: email}
-<<<<<<< HEAD
-			if has, _ := db.GetEngine(db.DefaultContext).Get(emailAddress); has {
+			if has, _ := db.GetEngine(ctx).Get(emailAddress); has {
 				return user, emailAddress
-=======
-			if has, _ := db.GetEngine(ctx).Get(emailAddress); has {
-				return emailAddress
->>>>>>> e5ec57cd
 			}
 		}
 	}
