// Copyright 2017 The Gitea Authors. All rights reserved.
// Use of this source code is governed by a MIT-style
// license that can be found in the LICENSE file.

package models

import (
	admin_model "code.gitea.io/gitea/models/admin"
	"code.gitea.io/gitea/models/db"

	"xorm.io/builder"
)

// CountOrphanedLabels return count of labels witch are broken and not accessible via ui anymore
func CountOrphanedLabels() (int64, error) {
	noref, err := db.GetEngine(db.DefaultContext).Table("label").Where("repo_id=? AND org_id=?", 0, 0).Count("label.id")
	if err != nil {
		return 0, err
	}

	norepo, err := db.GetEngine(db.DefaultContext).Table("label").
		Where(builder.And(
			builder.Gt{"repo_id": 0},
			builder.NotIn("repo_id", builder.Select("id").From("repository")),
		)).
		Count()
	if err != nil {
		return 0, err
	}

	noorg, err := db.GetEngine(db.DefaultContext).Table("label").
		Where(builder.And(
			builder.Gt{"org_id": 0},
			builder.NotIn("org_id", builder.Select("id").From("user")),
		)).
		Count()
	if err != nil {
		return 0, err
	}

	return noref + norepo + noorg, nil
}

// DeleteOrphanedLabels delete labels witch are broken and not accessible via ui anymore
func DeleteOrphanedLabels() error {
	// delete labels with no reference
	if _, err := db.GetEngine(db.DefaultContext).Table("label").Where("repo_id=? AND org_id=?", 0, 0).Delete(new(Label)); err != nil {
		return err
	}

	// delete labels with none existing repos
	if _, err := db.GetEngine(db.DefaultContext).
		Where(builder.And(
			builder.Gt{"repo_id": 0},
			builder.NotIn("repo_id", builder.Select("id").From("repository")),
		)).
		Delete(Label{}); err != nil {
		return err
	}

	// delete labels with none existing orgs
	if _, err := db.GetEngine(db.DefaultContext).
		Where(builder.And(
			builder.Gt{"org_id": 0},
			builder.NotIn("org_id", builder.Select("id").From("user")),
		)).
		Delete(Label{}); err != nil {
		return err
	}

	return nil
}

// CountOrphanedIssueLabels return count of IssueLabels witch have no label behind anymore
func CountOrphanedIssueLabels() (int64, error) {
	return db.GetEngine(db.DefaultContext).Table("issue_label").
		NotIn("label_id", builder.Select("id").From("label")).
		Count()
}

// DeleteOrphanedIssueLabels delete IssueLabels witch have no label behind anymore
func DeleteOrphanedIssueLabels() error {
	_, err := db.GetEngine(db.DefaultContext).
		NotIn("label_id", builder.Select("id").From("label")).
		Delete(IssueLabel{})

	return err
}

// CountOrphanedIssues count issues without a repo
func CountOrphanedIssues() (int64, error) {
	return db.GetEngine(db.DefaultContext).Table("issue").
		Join("LEFT", "repository", "issue.repo_id=repository.id").
		Where(builder.IsNull{"repository.id"}).
		Count("id")
}

// DeleteOrphanedIssues delete issues without a repo
func DeleteOrphanedIssues() error {
	ctx, committer, err := db.TxContext()
	if err != nil {
		return err
	}
	defer committer.Close()

	var ids []int64

	if err := db.GetEngine(ctx).Table("issue").Distinct("issue.repo_id").
		Join("LEFT", "repository", "issue.repo_id=repository.id").
		Where(builder.IsNull{"repository.id"}).GroupBy("issue.repo_id").
		Find(&ids); err != nil {
		return err
	}

	var attachmentPaths []string
	for i := range ids {
		paths, err := deleteIssuesByRepoID(db.GetEngine(ctx), ids[i])
		if err != nil {
			return err
		}
		attachmentPaths = append(attachmentPaths, paths...)
	}

	if err := committer.Commit(); err != nil {
		return err
	}
	committer.Close()

	// Remove issue attachment files.
	for i := range attachmentPaths {
<<<<<<< HEAD
		RemoveAllWithNotice(db.DefaultContext, "Delete issue attachment", attachmentPaths[i])
=======
		admin_model.RemoveAllWithNoticeCtx(db.DefaultContext, "Delete issue attachment", attachmentPaths[i])
>>>>>>> 1f1ae571
	}
	return nil
}

// CountOrphanedObjects count subjects with have no existing refobject anymore
func CountOrphanedObjects(subject, refobject, joinCond string) (int64, error) {
	return db.GetEngine(db.DefaultContext).Table("`"+subject+"`").
		Join("LEFT", "`"+refobject+"`", joinCond).
		Where(builder.IsNull{"`" + refobject + "`.id"}).
		Count("id")
}

// DeleteOrphanedObjects delete subjects with have no existing refobject anymore
func DeleteOrphanedObjects(subject, refobject, joinCond string) error {
	subQuery := builder.Select("`"+subject+"`.id").
		From("`"+subject+"`").
		Join("LEFT", "`"+refobject+"`", joinCond).
		Where(builder.IsNull{"`" + refobject + "`.id"})
	sql, args, err := builder.Delete(builder.In("id", subQuery)).From("`" + subject + "`").ToSQL()
	if err != nil {
		return err
	}
	_, err = db.GetEngine(db.DefaultContext).Exec(append([]interface{}{sql}, args...)...)
	return err
}

// CountNullArchivedRepository counts the number of repositories with is_archived is null
func CountNullArchivedRepository() (int64, error) {
	return db.GetEngine(db.DefaultContext).Where(builder.IsNull{"is_archived"}).Count(new(Repository))
}

// FixNullArchivedRepository sets is_archived to false where it is null
func FixNullArchivedRepository() (int64, error) {
	return db.GetEngine(db.DefaultContext).Where(builder.IsNull{"is_archived"}).Cols("is_archived").NoAutoTime().Update(&Repository{
		IsArchived: false,
	})
}

// CountWrongUserType count OrgUser who have wrong type
func CountWrongUserType() (int64, error) {
	return db.GetEngine(db.DefaultContext).Where(builder.Eq{"type": 0}.And(builder.Neq{"num_teams": 0})).Count(new(User))
}

// FixWrongUserType fix OrgUser who have wrong type
func FixWrongUserType() (int64, error) {
	return db.GetEngine(db.DefaultContext).Where(builder.Eq{"type": 0}.And(builder.Neq{"num_teams": 0})).Cols("type").NoAutoTime().Update(&User{Type: 1})
}

// CountCommentTypeLabelWithEmptyLabel count label comments with empty label
func CountCommentTypeLabelWithEmptyLabel() (int64, error) {
	return db.GetEngine(db.DefaultContext).Where(builder.Eq{"type": CommentTypeLabel, "label_id": 0}).Count(new(Comment))
}

// FixCommentTypeLabelWithEmptyLabel count label comments with empty label
func FixCommentTypeLabelWithEmptyLabel() (int64, error) {
	return db.GetEngine(db.DefaultContext).Where(builder.Eq{"type": CommentTypeLabel, "label_id": 0}).Delete(new(Comment))
}

// CountCommentTypeLabelWithOutsideLabels count label comments with outside label
func CountCommentTypeLabelWithOutsideLabels() (int64, error) {
	return db.GetEngine(db.DefaultContext).Where("comment.type = ? AND ((label.org_id = 0 AND issue.repo_id != label.repo_id) OR (label.repo_id = 0 AND label.org_id != repository.owner_id))", CommentTypeLabel).
		Table("comment").
		Join("inner", "label", "label.id = comment.label_id").
		Join("inner", "issue", "issue.id = comment.issue_id ").
		Join("inner", "repository", "issue.repo_id = repository.id").
		Count(new(Comment))
}

// FixCommentTypeLabelWithOutsideLabels count label comments with outside label
func FixCommentTypeLabelWithOutsideLabels() (int64, error) {
	res, err := db.GetEngine(db.DefaultContext).Exec(`DELETE FROM comment WHERE comment.id IN (
		SELECT il_too.id FROM (
			SELECT com.id
				FROM comment AS com
					INNER JOIN label ON com.label_id = label.id
					INNER JOIN issue on issue.id = com.issue_id
					INNER JOIN repository ON issue.repo_id = repository.id
				WHERE
					com.type = ? AND ((label.org_id = 0 AND issue.repo_id != label.repo_id) OR (label.repo_id = 0 AND label.org_id != repository.owner_id))
	) AS il_too)`, CommentTypeLabel)
	if err != nil {
		return 0, err
	}

	return res.RowsAffected()
}

// CountIssueLabelWithOutsideLabels count label comments with outside label
func CountIssueLabelWithOutsideLabels() (int64, error) {
	return db.GetEngine(db.DefaultContext).Where(builder.Expr("(label.org_id = 0 AND issue.repo_id != label.repo_id) OR (label.repo_id = 0 AND label.org_id != repository.owner_id)")).
		Table("issue_label").
		Join("inner", "label", "issue_label.label_id = label.id ").
		Join("inner", "issue", "issue.id = issue_label.issue_id ").
		Join("inner", "repository", "issue.repo_id = repository.id").
		Count(new(IssueLabel))
}

// FixIssueLabelWithOutsideLabels fix label comments with outside label
func FixIssueLabelWithOutsideLabels() (int64, error) {
	res, err := db.GetEngine(db.DefaultContext).Exec(`DELETE FROM issue_label WHERE issue_label.id IN (
		SELECT il_too.id FROM (
			SELECT il_too_too.id
				FROM issue_label AS il_too_too
					INNER JOIN label ON il_too_too.label_id = label.id
					INNER JOIN issue on issue.id = il_too_too.issue_id
					INNER JOIN repository on repository.id = issue.repo_id
				WHERE
					(label.org_id = 0 AND issue.repo_id != label.repo_id) OR (label.repo_id = 0 AND label.org_id != repository.owner_id)
	) AS il_too )`)

	if err != nil {
		return 0, err
	}

	return res.RowsAffected()
}<|MERGE_RESOLUTION|>--- conflicted
+++ resolved
@@ -128,11 +128,7 @@
 
 	// Remove issue attachment files.
 	for i := range attachmentPaths {
-<<<<<<< HEAD
-		RemoveAllWithNotice(db.DefaultContext, "Delete issue attachment", attachmentPaths[i])
-=======
-		admin_model.RemoveAllWithNoticeCtx(db.DefaultContext, "Delete issue attachment", attachmentPaths[i])
->>>>>>> 1f1ae571
+		admin_model.RemoveAllWithNotice(db.DefaultContext, "Delete issue attachment", attachmentPaths[i])
 	}
 	return nil
 }
