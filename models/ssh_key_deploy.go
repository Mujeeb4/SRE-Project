--- conflicted
+++ resolved
@@ -295,11 +295,7 @@
 	sess := e.Where(opts.toCond())
 
 	if opts.Page != 0 {
-<<<<<<< HEAD
-		sess = opts.SetSessionPagination(sess)
-=======
 		sess = setSessionPagination(sess, opts)
->>>>>>> 87505a94
 
 		keys := make([]*DeployKey, 0, opts.PageSize)
 		return keys, sess.Find(&keys)
