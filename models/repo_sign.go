--- conflicted
+++ resolved
@@ -110,18 +110,12 @@
 		case always:
 			break
 		case pubkey:
-<<<<<<< HEAD
 			keys, err := ListGPGKeys(u.ID, ListOptions{})
 			if err != nil || len(keys) == 0 {
-				return false, ""
-=======
-			keys, err := ListGPGKeys(u.ID)
-			if err != nil {
 				return false, "", err
 			}
 			if len(keys) == 0 {
 				return false, "", &ErrWontSign{pubkey}
->>>>>>> f162a326
 			}
 		case twofa:
 			twofaModel, err := GetTwoFactorByUID(u.ID)
@@ -151,18 +145,12 @@
 		case always:
 			break
 		case pubkey:
-<<<<<<< HEAD
 			keys, err := ListGPGKeys(u.ID, ListOptions{})
-			if err != nil || len(keys) == 0 {
-				return false, ""
-=======
-			keys, err := ListGPGKeys(u.ID)
 			if err != nil {
 				return false, "", err
 			}
 			if len(keys) == 0 {
 				return false, "", &ErrWontSign{pubkey}
->>>>>>> f162a326
 			}
 		case twofa:
 			twofaModel, err := GetTwoFactorByUID(u.ID)
@@ -209,18 +197,12 @@
 		case always:
 			break
 		case pubkey:
-<<<<<<< HEAD
 			keys, err := ListGPGKeys(u.ID, ListOptions{})
 			if err != nil || len(keys) == 0 {
-				return false, ""
-=======
-			keys, err := ListGPGKeys(u.ID)
-			if err != nil {
 				return false, "", err
 			}
 			if len(keys) == 0 {
 				return false, "", &ErrWontSign{pubkey}
->>>>>>> f162a326
 			}
 		case twofa:
 			twofaModel, err := GetTwoFactorByUID(u.ID)
