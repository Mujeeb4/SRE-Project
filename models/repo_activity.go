// Copyright 2017 The Gitea Authors. All rights reserved.
// Use of this source code is governed by a MIT-style
// license that can be found in the LICENSE file.

package models

import (
	"fmt"
	"sort"
	"time"

	"code.gitea.io/gitea/models/db"
	repo_model "code.gitea.io/gitea/models/repo"
	user_model "code.gitea.io/gitea/models/user"
	"code.gitea.io/gitea/modules/git"

	"xorm.io/builder"
	"xorm.io/xorm"
)

// ActivityAuthorData represents statistical git commit count data
type ActivityAuthorData struct {
	Name       string `json:"name"`
	Login      string `json:"login"`
	AvatarLink string `json:"avatar_link"`
	HomeLink   string `json:"home_link"`
	Commits    int64  `json:"commits"`
}

// ActivityStats represets issue and pull request information.
type ActivityStats struct {
	OpenedPRs                   PullRequestList
	OpenedPRAuthorCount         int64
	MergedPRs                   PullRequestList
	MergedPRAuthorCount         int64
	OpenedIssues                IssueList
	OpenedIssueAuthorCount      int64
	ClosedIssues                IssueList
	ClosedIssueAuthorCount      int64
	UnresolvedIssues            IssueList
	PublishedReleases           []*Release
	PublishedReleaseAuthorCount int64
	Code                        *git.CodeActivityStats
}

<<<<<<< HEAD
// GetActivityStatsOpts represents the possible options to GetActivityStats
type GetActivityStatsOpts struct {
	TimeFrom             time.Time
	UserID               int64
	ShowReleases         bool
	ShowIssues           bool
	ShowPRs              bool
	ShowCode             bool
	CanReadPrivateIssues bool
}

// GetActivityStats return stats for repository at given time range, as user
func GetActivityStats(repo *Repository, opts *GetActivityStatsOpts) (*ActivityStats, error) {
=======
// GetActivityStats return stats for repository at given time range
func GetActivityStats(repo *repo_model.Repository, timeFrom time.Time, releases, issues, prs, code bool) (*ActivityStats, error) {
>>>>>>> f58e687a
	stats := &ActivityStats{Code: &git.CodeActivityStats{}}
	if opts.ShowReleases {
		if err := stats.FillReleases(repo.ID, opts.TimeFrom); err != nil {
			return nil, fmt.Errorf("FillReleases: %v", err)
		}
	}
	if opts.ShowPRs {
		if err := stats.FillPullRequests(repo.ID, opts.TimeFrom); err != nil {
			return nil, fmt.Errorf("FillPullRequests: %v", err)
		}
	}
	if opts.ShowIssues {
		if err := stats.FillIssues(repo.ID, opts.TimeFrom, opts.CanReadPrivateIssues, opts.UserID); err != nil {
			return nil, fmt.Errorf("FillIssues: %v", err)
		}
	}
	if err := stats.FillUnresolvedIssues(repo.ID, opts.TimeFrom, opts.ShowIssues, opts.ShowPRs, opts.CanReadPrivateIssues, opts.UserID); err != nil {
		return nil, fmt.Errorf("FillUnresolvedIssues: %v", err)
	}
	if opts.ShowCode {
		gitRepo, err := git.OpenRepository(repo.RepoPath())
		if err != nil {
			return nil, fmt.Errorf("OpenRepository: %v", err)
		}
		defer gitRepo.Close()

		code, err := gitRepo.GetCodeActivityStats(opts.TimeFrom, repo.DefaultBranch)
		if err != nil {
			return nil, fmt.Errorf("FillFromGit: %v", err)
		}
		stats.Code = code
	}
	return stats, nil
}

// GetActivityStatsTopAuthors returns top author stats for git commits for all branches
func GetActivityStatsTopAuthors(repo *repo_model.Repository, timeFrom time.Time, count int) ([]*ActivityAuthorData, error) {
	gitRepo, err := git.OpenRepository(repo.RepoPath())
	if err != nil {
		return nil, fmt.Errorf("OpenRepository: %v", err)
	}
	defer gitRepo.Close()

	code, err := gitRepo.GetCodeActivityStats(timeFrom, "")
	if err != nil {
		return nil, fmt.Errorf("FillFromGit: %v", err)
	}
	if code.Authors == nil {
		return nil, nil
	}
	users := make(map[int64]*ActivityAuthorData)
	var unknownUserID int64
	unknownUserAvatarLink := user_model.NewGhostUser().AvatarLink()
	for _, v := range code.Authors {
		if len(v.Email) == 0 {
			continue
		}
		u, err := user_model.GetUserByEmail(v.Email)
		if u == nil || user_model.IsErrUserNotExist(err) {
			unknownUserID--
			users[unknownUserID] = &ActivityAuthorData{
				Name:       v.Name,
				AvatarLink: unknownUserAvatarLink,
				Commits:    v.Commits,
			}
			continue
		}
		if err != nil {
			return nil, err
		}
		if user, ok := users[u.ID]; !ok {
			users[u.ID] = &ActivityAuthorData{
				Name:       u.DisplayName(),
				Login:      u.LowerName,
				AvatarLink: u.AvatarLink(),
				HomeLink:   u.HomeLink(),
				Commits:    v.Commits,
			}
		} else {
			user.Commits += v.Commits
		}
	}
	v := make([]*ActivityAuthorData, 0)
	for _, u := range users {
		v = append(v, u)
	}

	sort.Slice(v, func(i, j int) bool {
		return v[i].Commits > v[j].Commits
	})

	cnt := count
	if cnt > len(v) {
		cnt = len(v)
	}

	return v[:cnt], nil
}

// ActivePRCount returns total active pull request count
func (stats *ActivityStats) ActivePRCount() int {
	return stats.OpenedPRCount() + stats.MergedPRCount()
}

// OpenedPRCount returns opened pull request count
func (stats *ActivityStats) OpenedPRCount() int {
	return len(stats.OpenedPRs)
}

// OpenedPRPerc returns opened pull request percents from total active
func (stats *ActivityStats) OpenedPRPerc() int {
	return int(float32(stats.OpenedPRCount()) / float32(stats.ActivePRCount()) * 100.0)
}

// MergedPRCount returns merged pull request count
func (stats *ActivityStats) MergedPRCount() int {
	return len(stats.MergedPRs)
}

// MergedPRPerc returns merged pull request percent from total active
func (stats *ActivityStats) MergedPRPerc() int {
	return int(float32(stats.MergedPRCount()) / float32(stats.ActivePRCount()) * 100.0)
}

// ActiveIssueCount returns total active issue count
func (stats *ActivityStats) ActiveIssueCount() int {
	return stats.OpenedIssueCount() + stats.ClosedIssueCount()
}

// OpenedIssueCount returns open issue count
func (stats *ActivityStats) OpenedIssueCount() int {
	return len(stats.OpenedIssues)
}

// OpenedIssuePerc returns open issue count percent from total active
func (stats *ActivityStats) OpenedIssuePerc() int {
	return int(float32(stats.OpenedIssueCount()) / float32(stats.ActiveIssueCount()) * 100.0)
}

// ClosedIssueCount returns closed issue count
func (stats *ActivityStats) ClosedIssueCount() int {
	return len(stats.ClosedIssues)
}

// ClosedIssuePerc returns closed issue count percent from total active
func (stats *ActivityStats) ClosedIssuePerc() int {
	return int(float32(stats.ClosedIssueCount()) / float32(stats.ActiveIssueCount()) * 100.0)
}

// UnresolvedIssueCount returns unresolved issue and pull request count
func (stats *ActivityStats) UnresolvedIssueCount() int {
	return len(stats.UnresolvedIssues)
}

// PublishedReleaseCount returns published release count
func (stats *ActivityStats) PublishedReleaseCount() int {
	return len(stats.PublishedReleases)
}

// FillPullRequests returns pull request information for activity page
func (stats *ActivityStats) FillPullRequests(repoID int64, fromTime time.Time) error {
	var err error
	var count int64

	// Merged pull requests
	sess := pullRequestsForActivityStatement(repoID, fromTime, true)
	sess.OrderBy("pull_request.merged_unix DESC")
	stats.MergedPRs = make(PullRequestList, 0)
	if err = sess.Find(&stats.MergedPRs); err != nil {
		return err
	}
	if err = stats.MergedPRs.LoadAttributes(); err != nil {
		return err
	}

	// Merged pull request authors
	sess = pullRequestsForActivityStatement(repoID, fromTime, true)
	if _, err = sess.Select("count(distinct issue.poster_id) as `count`").Table("pull_request").Get(&count); err != nil {
		return err
	}
	stats.MergedPRAuthorCount = count

	// Opened pull requests
	sess = pullRequestsForActivityStatement(repoID, fromTime, false)
	sess.OrderBy("issue.created_unix ASC")
	stats.OpenedPRs = make(PullRequestList, 0)
	if err = sess.Find(&stats.OpenedPRs); err != nil {
		return err
	}
	if err = stats.OpenedPRs.LoadAttributes(); err != nil {
		return err
	}

	// Opened pull request authors
	sess = pullRequestsForActivityStatement(repoID, fromTime, false)
	if _, err = sess.Select("count(distinct issue.poster_id) as `count`").Table("pull_request").Get(&count); err != nil {
		return err
	}
	stats.OpenedPRAuthorCount = count

	return nil
}

func pullRequestsForActivityStatement(repoID int64, fromTime time.Time, merged bool) *xorm.Session {
	sess := db.GetEngine(db.DefaultContext).Where("pull_request.base_repo_id=?", repoID).
		Join("INNER", "issue", "pull_request.issue_id = issue.id")

	if merged {
		sess.And("pull_request.has_merged = ?", true)
		sess.And("pull_request.merged_unix >= ?", fromTime.Unix())
	} else {
		sess.And("issue.is_closed = ?", false)
		sess.And("issue.created_unix >= ?", fromTime.Unix())
	}

	return sess
}

// FillIssues returns issue information for activity page
func (stats *ActivityStats) FillIssues(repoID int64, fromTime time.Time, canReadPrivateIssues bool, userID int64) error {
	var err error
	var count int64

	activityStreamOptions := &activityStreamOpts{
		fromTime:             fromTime,
		userID:               userID,
		repoID:               repoID,
		closed:               true,
		unresolved:           false,
		canReadPrivateIssues: canReadPrivateIssues,
	}

	// Closed issues
	sess := issuesForActivityStatement(activityStreamOptions)
	sess.OrderBy("issue.closed_unix DESC")
	stats.ClosedIssues = make(IssueList, 0)
	if err = sess.Find(&stats.ClosedIssues); err != nil {
		return err
	}

	// Closed issue authors
	sess = issuesForActivityStatement(activityStreamOptions)
	if _, err = sess.Select("count(distinct issue.poster_id) as `count`").Table("issue").Get(&count); err != nil {
		return err
	}
	stats.ClosedIssueAuthorCount = count

	activityStreamOptions.closed = false

	// New issues
	sess = issuesForActivityStatement(activityStreamOptions)
	sess.OrderBy("issue.created_unix ASC")
	stats.OpenedIssues = make(IssueList, 0)
	if err = sess.Find(&stats.OpenedIssues); err != nil {
		return err
	}

	// Opened issue authors
	sess = issuesForActivityStatement(activityStreamOptions)
	if _, err = sess.Select("count(distinct issue.poster_id) as `count`").Table("issue").Get(&count); err != nil {
		return err
	}
	stats.OpenedIssueAuthorCount = count

	return nil
}

// FillUnresolvedIssues returns unresolved issue and pull request information for activity page
func (stats *ActivityStats) FillUnresolvedIssues(repoID int64, fromTime time.Time, issues, prs bool, canReadPrivateIssues bool, userID int64) error {
	// Check if we need to select anything
	if !issues && !prs {
		return nil
	}
	sess := issuesForActivityStatement(&activityStreamOpts{
		fromTime:             fromTime,
		userID:               userID,
		repoID:               repoID,
		closed:               false,
		unresolved:           true,
		canReadPrivateIssues: canReadPrivateIssues,
	})
	if !issues || !prs {
		sess.And("issue.is_pull = ?", prs)
	}
	sess.OrderBy("issue.updated_unix DESC")
	stats.UnresolvedIssues = make(IssueList, 0)
	return sess.Find(&stats.UnresolvedIssues)
}

type activityStreamOpts struct {
	fromTime             time.Time
	userID               int64
	repoID               int64
	closed               bool
	unresolved           bool
	canReadPrivateIssues bool
}

func issuesForActivityStatement(opts *activityStreamOpts) *xorm.Session {
	sess := db.GetEngine(db.DefaultContext).Where("issue.repo_id = ?", opts.repoID).
		And("issue.is_closed = ?", opts.closed)

	if !opts.unresolved {
		sess.And("issue.is_pull = ?", false)
		if opts.closed {
			sess.And("issue.closed_unix >= ?", opts.fromTime.Unix())
		} else {
			sess.And("issue.created_unix >= ?", opts.fromTime.Unix())
		}
	} else {
		sess.And("issue.created_unix < ?", opts.fromTime.Unix())
		sess.And("issue.updated_unix >= ?", opts.fromTime.Unix())
	}

	if !opts.canReadPrivateIssues {
		if opts.userID == 0 {
			sess.And("issue.is_private = ?", false)
		} else {
			// Allow to see private issues if the user is the poster of it.
			sess.And(
				builder.Or(
					builder.Eq{"`issue`.is_private": false},
					builder.And(
						builder.Eq{"`issue`.is_private": true},
						builder.In("`issue`.poster_id", opts.userID),
					),
				),
			)
		}
	}

	return sess
}

// FillReleases returns release information for activity page
func (stats *ActivityStats) FillReleases(repoID int64, fromTime time.Time) error {
	var err error
	var count int64

	// Published releases list
	sess := releasesForActivityStatement(repoID, fromTime)
	sess.OrderBy("release.created_unix DESC")
	stats.PublishedReleases = make([]*Release, 0)
	if err = sess.Find(&stats.PublishedReleases); err != nil {
		return err
	}

	// Published releases authors
	sess = releasesForActivityStatement(repoID, fromTime)
	if _, err = sess.Select("count(distinct release.publisher_id) as `count`").Table("release").Get(&count); err != nil {
		return err
	}
	stats.PublishedReleaseAuthorCount = count

	return nil
}

func releasesForActivityStatement(repoID int64, fromTime time.Time) *xorm.Session {
	return db.GetEngine(db.DefaultContext).Where("release.repo_id = ?", repoID).
		And("release.is_draft = ?", false).
		And("release.created_unix >= ?", fromTime.Unix())
}<|MERGE_RESOLUTION|>--- conflicted
+++ resolved
@@ -43,7 +43,6 @@
 	Code                        *git.CodeActivityStats
 }
 
-<<<<<<< HEAD
 // GetActivityStatsOpts represents the possible options to GetActivityStats
 type GetActivityStatsOpts struct {
 	TimeFrom             time.Time
@@ -56,11 +55,7 @@
 }
 
 // GetActivityStats return stats for repository at given time range, as user
-func GetActivityStats(repo *Repository, opts *GetActivityStatsOpts) (*ActivityStats, error) {
-=======
-// GetActivityStats return stats for repository at given time range
-func GetActivityStats(repo *repo_model.Repository, timeFrom time.Time, releases, issues, prs, code bool) (*ActivityStats, error) {
->>>>>>> f58e687a
+func GetActivityStats(repo *repo_model.Repository, opts *GetActivityStatsOpts) (*ActivityStats, error) {
 	stats := &ActivityStats{Code: &git.CodeActivityStats{}}
 	if opts.ShowReleases {
 		if err := stats.FillReleases(repo.ID, opts.TimeFrom); err != nil {
