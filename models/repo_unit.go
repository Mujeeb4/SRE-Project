--- conflicted
+++ resolved
@@ -155,13 +155,8 @@
 func (r *RepoUnit) BeforeSet(colName string, val xorm.Cell) {
 	switch colName {
 	case "type":
-<<<<<<< HEAD
-		switch UnitType(login.Cell2Int64(val)) {
-		case UnitTypeCode, UnitTypeReleases, UnitTypeWiki, UnitTypeProjects, UnitTypePackages:
-=======
 		switch unit.Type(login.Cell2Int64(val)) {
-		case unit.TypeCode, unit.TypeReleases, unit.TypeWiki, unit.TypeProjects:
->>>>>>> 99b2858e
+		case unit.TypeCode, unit.TypeReleases, unit.TypeWiki, unit.TypeProjects, unit.TypePackages:
 			r.Config = new(UnitConfig)
 		case unit.TypeExternalWiki:
 			r.Config = new(ExternalWikiConfig)
