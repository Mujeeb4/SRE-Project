--- conflicted
+++ resolved
@@ -91,12 +91,8 @@
 	switch colName {
 	case "type":
 		switch UnitType(Cell2Int64(val)) {
-<<<<<<< HEAD
-		case UnitTypeCode, UnitTypePullRequests, UnitTypeReleases, UnitTypeIssueDependencies, UnitTypeWiki:
-=======
-		case UnitTypeCode, UnitTypePullRequests, UnitTypeReleases,
+		case UnitTypeCode, UnitTypePullRequests, UnitTypeReleases, UnitTypeIssueDependencies,
 			UnitTypeWiki:
->>>>>>> b0f7457d
 			r.Config = new(UnitConfig)
 		case UnitTypeExternalWiki:
 			r.Config = new(ExternalWikiConfig)
