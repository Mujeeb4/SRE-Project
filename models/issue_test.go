--- conflicted
+++ resolved
@@ -308,9 +308,6 @@
 	assert.EqualValues(t, []int64{1}, ids)
 }
 
-<<<<<<< HEAD
-func testInsertIssue(t *testing.T, title, content string, idx int64) int64 {
-=======
 func TestGetRepoIDsForIssuesOptions(t *testing.T) {
 	assert.NoError(t, PrepareTestDatabase())
 	user := AssertExistsAndLoadBean(t, &User{ID: 2}).(*User)
@@ -341,8 +338,7 @@
 	}
 }
 
-func testInsertIssue(t *testing.T, title, content string) {
->>>>>>> 319eb831
+func testInsertIssue(t *testing.T, title, content string, idx int64) int64 {
 	repo := AssertExistsAndLoadBean(t, &Repository{ID: 1}).(*Repository)
 	user := AssertExistsAndLoadBean(t, &User{ID: 2}).(*User)
 
