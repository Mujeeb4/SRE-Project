// Copyright 2016 The Gitea Authors. All rights reserved.
// Use of this source code is governed by a MIT-style
// license that can be found in the LICENSE file.

package models

import (
	"context"
	"fmt"
	"time"

	"code.gitea.io/gitea/modules/base"
	"code.gitea.io/gitea/modules/log"
	"code.gitea.io/gitea/modules/setting"
	"code.gitea.io/gitea/modules/timeutil"
	"code.gitea.io/gitea/modules/util"

	"github.com/unknwon/com"
)

const (
	// ProtectedBranchRepoID protected Repo ID
	ProtectedBranchRepoID = "GITEA_REPO_ID"
	// ProtectedBranchPRID protected Repo PR ID
	ProtectedBranchPRID = "GITEA_PR_ID"
)

// ProtectedBranch struct
type ProtectedBranch struct {
	ID                        int64  `xorm:"pk autoincr"`
	RepoID                    int64  `xorm:"UNIQUE(s)"`
	BranchName                string `xorm:"UNIQUE(s)"`
	CanPush                   bool   `xorm:"NOT NULL DEFAULT false"`
	EnableWhitelist           bool
	WhitelistUserIDs          []int64            `xorm:"JSON TEXT"`
	WhitelistTeamIDs          []int64            `xorm:"JSON TEXT"`
	EnableMergeWhitelist      bool               `xorm:"NOT NULL DEFAULT false"`
	WhitelistDeployKeys       bool               `xorm:"NOT NULL DEFAULT false"`
	MergeWhitelistUserIDs     []int64            `xorm:"JSON TEXT"`
	MergeWhitelistTeamIDs     []int64            `xorm:"JSON TEXT"`
	EnableStatusCheck         bool               `xorm:"NOT NULL DEFAULT false"`
	StatusCheckContexts       []string           `xorm:"JSON TEXT"`
	EnableApprovalsWhitelist  bool               `xorm:"NOT NULL DEFAULT false"`
	ApprovalsWhitelistUserIDs []int64            `xorm:"JSON TEXT"`
	ApprovalsWhitelistTeamIDs []int64            `xorm:"JSON TEXT"`
	RequiredApprovals         int64              `xorm:"NOT NULL DEFAULT 0"`
<<<<<<< HEAD
	DismissStaleApprovals     bool               `xorm:"NOT NULL DEFAULT false"`
=======
	BlockOnRejectedReviews    bool               `xorm:"NOT NULL DEFAULT false"`
>>>>>>> 4a768e1c
	CreatedUnix               timeutil.TimeStamp `xorm:"created"`
	UpdatedUnix               timeutil.TimeStamp `xorm:"updated"`
}

// IsProtected returns if the branch is protected
func (protectBranch *ProtectedBranch) IsProtected() bool {
	return protectBranch.ID > 0
}

// CanUserPush returns if some user could push to this protected branch
func (protectBranch *ProtectedBranch) CanUserPush(userID int64) bool {
	if !protectBranch.CanPush {
		return false
	}

	if !protectBranch.EnableWhitelist {
		if user, err := GetUserByID(userID); err != nil {
			log.Error("GetUserByID: %v", err)
			return false
		} else if repo, err := GetRepositoryByID(protectBranch.RepoID); err != nil {
			log.Error("GetRepositoryByID: %v", err)
			return false
		} else if writeAccess, err := HasAccessUnit(user, repo, UnitTypeCode, AccessModeWrite); err != nil {
			log.Error("HasAccessUnit: %v", err)
			return false
		} else {
			return writeAccess
		}
	}

	if base.Int64sContains(protectBranch.WhitelistUserIDs, userID) {
		return true
	}

	if len(protectBranch.WhitelistTeamIDs) == 0 {
		return false
	}

	in, err := IsUserInTeams(userID, protectBranch.WhitelistTeamIDs)
	if err != nil {
		log.Error("IsUserInTeams: %v", err)
		return false
	}
	return in
}

// CanUserMerge returns if some user could merge a pull request to this protected branch
func (protectBranch *ProtectedBranch) CanUserMerge(userID int64) bool {
	if !protectBranch.EnableMergeWhitelist {
		return true
	}

	if base.Int64sContains(protectBranch.MergeWhitelistUserIDs, userID) {
		return true
	}

	if len(protectBranch.MergeWhitelistTeamIDs) == 0 {
		return false
	}

	in, err := IsUserInTeams(userID, protectBranch.MergeWhitelistTeamIDs)
	if err != nil {
		log.Error("IsUserInTeams: %v", err)
		return false
	}
	return in
}

// IsUserOfficialReviewer check if user is official reviewer for the branch (counts towards required approvals)
func (protectBranch *ProtectedBranch) IsUserOfficialReviewer(user *User) (bool, error) {
	return protectBranch.isUserOfficialReviewer(x, user)
}

func (protectBranch *ProtectedBranch) isUserOfficialReviewer(e Engine, user *User) (bool, error) {
	repo, err := getRepositoryByID(e, protectBranch.RepoID)
	if err != nil {
		return false, err
	}

	if !protectBranch.EnableApprovalsWhitelist {
		// Anyone with write access is considered official reviewer
		writeAccess, err := hasAccessUnit(e, user, repo, UnitTypeCode, AccessModeWrite)
		if err != nil {
			return false, err
		}
		return writeAccess, nil
	}

	if base.Int64sContains(protectBranch.ApprovalsWhitelistUserIDs, user.ID) {
		return true, nil
	}

	inTeam, err := isUserInTeams(e, user.ID, protectBranch.ApprovalsWhitelistTeamIDs)
	if err != nil {
		return false, err
	}

	return inTeam, nil
}

// HasEnoughApprovals returns true if pr has enough granted approvals.
func (protectBranch *ProtectedBranch) HasEnoughApprovals(pr *PullRequest) bool {
	if protectBranch.RequiredApprovals == 0 {
		return true
	}
	return protectBranch.GetGrantedApprovalsCount(pr) >= protectBranch.RequiredApprovals
}

// GetGrantedApprovalsCount returns the number of granted approvals for pr. A granted approval must be authored by a user in an approval whitelist.
func (protectBranch *ProtectedBranch) GetGrantedApprovalsCount(pr *PullRequest) int64 {
	sess := x.Where("issue_id = ?", pr.IssueID).
		And("type = ?", ReviewTypeApprove).
		And("official = ?", true)
	if protectBranch.DismissStaleApprovals {
		sess = sess.And("stale = ?", false)
	}
	approvals, err := sess.Count(new(Review))
	if err != nil {
		log.Error("GetGrantedApprovalsCount: %v", err)
		return 0
	}

	return approvals
}

// MergeBlockedByRejectedReview returns true if merge is blocked by rejected reviews
func (protectBranch *ProtectedBranch) MergeBlockedByRejectedReview(pr *PullRequest) bool {
	if !protectBranch.BlockOnRejectedReviews {
		return false
	}
	rejectExist, err := x.Where("issue_id = ?", pr.IssueID).
		And("type = ?", ReviewTypeReject).
		And("official = ?", true).
		Exist(new(Review))
	if err != nil {
		log.Error("MergeBlockedByRejectedReview: %v", err)
		return true
	}

	return rejectExist
}

// GetProtectedBranchByRepoID getting protected branch by repo ID
func GetProtectedBranchByRepoID(repoID int64) ([]*ProtectedBranch, error) {
	protectedBranches := make([]*ProtectedBranch, 0)
	return protectedBranches, x.Where("repo_id = ?", repoID).Desc("updated_unix").Find(&protectedBranches)
}

// GetProtectedBranchBy getting protected branch by ID/Name
func GetProtectedBranchBy(repoID int64, branchName string) (*ProtectedBranch, error) {
	return getProtectedBranchBy(x, repoID, branchName)
}

func getProtectedBranchBy(e Engine, repoID int64, branchName string) (*ProtectedBranch, error) {
	rel := &ProtectedBranch{RepoID: repoID, BranchName: branchName}
	has, err := e.Get(rel)
	if err != nil {
		return nil, err
	}
	if !has {
		return nil, nil
	}
	return rel, nil
}

// GetProtectedBranchByID getting protected branch by ID
func GetProtectedBranchByID(id int64) (*ProtectedBranch, error) {
	rel := &ProtectedBranch{ID: id}
	has, err := x.Get(rel)
	if err != nil {
		return nil, err
	}
	if !has {
		return nil, nil
	}
	return rel, nil
}

// WhitelistOptions represent all sorts of whitelists used for protected branches
type WhitelistOptions struct {
	UserIDs []int64
	TeamIDs []int64

	MergeUserIDs []int64
	MergeTeamIDs []int64

	ApprovalsUserIDs []int64
	ApprovalsTeamIDs []int64
}

// UpdateProtectBranch saves branch protection options of repository.
// If ID is 0, it creates a new record. Otherwise, updates existing record.
// This function also performs check if whitelist user and team's IDs have been changed
// to avoid unnecessary whitelist delete and regenerate.
func UpdateProtectBranch(repo *Repository, protectBranch *ProtectedBranch, opts WhitelistOptions) (err error) {
	if err = repo.GetOwner(); err != nil {
		return fmt.Errorf("GetOwner: %v", err)
	}

	whitelist, err := updateUserWhitelist(repo, protectBranch.WhitelistUserIDs, opts.UserIDs)
	if err != nil {
		return err
	}
	protectBranch.WhitelistUserIDs = whitelist

	whitelist, err = updateUserWhitelist(repo, protectBranch.MergeWhitelistUserIDs, opts.MergeUserIDs)
	if err != nil {
		return err
	}
	protectBranch.MergeWhitelistUserIDs = whitelist

	whitelist, err = updateApprovalWhitelist(repo, protectBranch.ApprovalsWhitelistUserIDs, opts.ApprovalsUserIDs)
	if err != nil {
		return err
	}
	protectBranch.ApprovalsWhitelistUserIDs = whitelist

	// if the repo is in an organization
	whitelist, err = updateTeamWhitelist(repo, protectBranch.WhitelistTeamIDs, opts.TeamIDs)
	if err != nil {
		return err
	}
	protectBranch.WhitelistTeamIDs = whitelist

	whitelist, err = updateTeamWhitelist(repo, protectBranch.MergeWhitelistTeamIDs, opts.MergeTeamIDs)
	if err != nil {
		return err
	}
	protectBranch.MergeWhitelistTeamIDs = whitelist

	whitelist, err = updateTeamWhitelist(repo, protectBranch.ApprovalsWhitelistTeamIDs, opts.ApprovalsTeamIDs)
	if err != nil {
		return err
	}
	protectBranch.ApprovalsWhitelistTeamIDs = whitelist

	// Make sure protectBranch.ID is not 0 for whitelists
	if protectBranch.ID == 0 {
		if _, err = x.Insert(protectBranch); err != nil {
			return fmt.Errorf("Insert: %v", err)
		}
		return nil
	}

	if _, err = x.ID(protectBranch.ID).AllCols().Update(protectBranch); err != nil {
		return fmt.Errorf("Update: %v", err)
	}

	return nil
}

// GetProtectedBranches get all protected branches
func (repo *Repository) GetProtectedBranches() ([]*ProtectedBranch, error) {
	protectedBranches := make([]*ProtectedBranch, 0)
	return protectedBranches, x.Find(&protectedBranches, &ProtectedBranch{RepoID: repo.ID})
}

// GetBranchProtection get the branch protection of a branch
func (repo *Repository) GetBranchProtection(branchName string) (*ProtectedBranch, error) {
	return GetProtectedBranchBy(repo.ID, branchName)
}

// IsProtectedBranch checks if branch is protected
func (repo *Repository) IsProtectedBranch(branchName string, doer *User) (bool, error) {
	if doer == nil {
		return true, nil
	}

	protectedBranch := &ProtectedBranch{
		RepoID:     repo.ID,
		BranchName: branchName,
	}

	has, err := x.Exist(protectedBranch)
	if err != nil {
		return true, err
	}
	return has, nil
}

// IsProtectedBranchForPush checks if branch is protected for push
func (repo *Repository) IsProtectedBranchForPush(branchName string, doer *User) (bool, error) {
	if doer == nil {
		return true, nil
	}

	protectedBranch := &ProtectedBranch{
		RepoID:     repo.ID,
		BranchName: branchName,
	}

	has, err := x.Get(protectedBranch)
	if err != nil {
		return true, err
	} else if has {
		return !protectedBranch.CanUserPush(doer.ID), nil
	}

	return false, nil
}

// IsProtectedBranchForMerging checks if branch is protected for merging
func (repo *Repository) IsProtectedBranchForMerging(pr *PullRequest, branchName string, doer *User) (bool, error) {
	if doer == nil {
		return true, nil
	}

	protectedBranch := &ProtectedBranch{
		RepoID:     repo.ID,
		BranchName: branchName,
	}

	has, err := x.Get(protectedBranch)
	if err != nil {
		return true, err
	} else if has {
		return !protectedBranch.CanUserMerge(doer.ID) || !protectedBranch.HasEnoughApprovals(pr) || protectedBranch.MergeBlockedByRejectedReview(pr), nil
	}

	return false, nil
}

// updateApprovalWhitelist checks whether the user whitelist changed and returns a whitelist with
// the users from newWhitelist which have explicit read or write access to the repo.
func updateApprovalWhitelist(repo *Repository, currentWhitelist, newWhitelist []int64) (whitelist []int64, err error) {
	hasUsersChanged := !util.IsSliceInt64Eq(currentWhitelist, newWhitelist)
	if !hasUsersChanged {
		return currentWhitelist, nil
	}

	whitelist = make([]int64, 0, len(newWhitelist))
	for _, userID := range newWhitelist {
		if reader, err := repo.IsReader(userID); err != nil {
			return nil, err
		} else if !reader {
			continue
		}
		whitelist = append(whitelist, userID)
	}

	return
}

// updateUserWhitelist checks whether the user whitelist changed and returns a whitelist with
// the users from newWhitelist which have write access to the repo.
func updateUserWhitelist(repo *Repository, currentWhitelist, newWhitelist []int64) (whitelist []int64, err error) {
	hasUsersChanged := !util.IsSliceInt64Eq(currentWhitelist, newWhitelist)
	if !hasUsersChanged {
		return currentWhitelist, nil
	}

	whitelist = make([]int64, 0, len(newWhitelist))
	for _, userID := range newWhitelist {
		user, err := GetUserByID(userID)
		if err != nil {
			return nil, fmt.Errorf("GetUserByID [user_id: %d, repo_id: %d]: %v", userID, repo.ID, err)
		}
		perm, err := GetUserRepoPermission(repo, user)
		if err != nil {
			return nil, fmt.Errorf("GetUserRepoPermission [user_id: %d, repo_id: %d]: %v", userID, repo.ID, err)
		}

		if !perm.CanWrite(UnitTypeCode) {
			continue // Drop invalid user ID
		}

		whitelist = append(whitelist, userID)
	}

	return
}

// updateTeamWhitelist checks whether the team whitelist changed and returns a whitelist with
// the teams from newWhitelist which have write access to the repo.
func updateTeamWhitelist(repo *Repository, currentWhitelist, newWhitelist []int64) (whitelist []int64, err error) {
	hasTeamsChanged := !util.IsSliceInt64Eq(currentWhitelist, newWhitelist)
	if !hasTeamsChanged {
		return currentWhitelist, nil
	}

	teams, err := GetTeamsWithAccessToRepo(repo.OwnerID, repo.ID, AccessModeRead)
	if err != nil {
		return nil, fmt.Errorf("GetTeamsWithAccessToRepo [org_id: %d, repo_id: %d]: %v", repo.OwnerID, repo.ID, err)
	}

	whitelist = make([]int64, 0, len(teams))
	for i := range teams {
		if com.IsSliceContainsInt64(newWhitelist, teams[i].ID) {
			whitelist = append(whitelist, teams[i].ID)
		}
	}

	return
}

// DeleteProtectedBranch removes ProtectedBranch relation between the user and repository.
func (repo *Repository) DeleteProtectedBranch(id int64) (err error) {
	protectedBranch := &ProtectedBranch{
		RepoID: repo.ID,
		ID:     id,
	}

	sess := x.NewSession()
	defer sess.Close()
	if err = sess.Begin(); err != nil {
		return err
	}

	if affected, err := sess.Delete(protectedBranch); err != nil {
		return err
	} else if affected != 1 {
		return fmt.Errorf("delete protected branch ID(%v) failed", id)
	}

	return sess.Commit()
}

// DeletedBranch struct
type DeletedBranch struct {
	ID          int64              `xorm:"pk autoincr"`
	RepoID      int64              `xorm:"UNIQUE(s) INDEX NOT NULL"`
	Name        string             `xorm:"UNIQUE(s) NOT NULL"`
	Commit      string             `xorm:"UNIQUE(s) NOT NULL"`
	DeletedByID int64              `xorm:"INDEX"`
	DeletedBy   *User              `xorm:"-"`
	DeletedUnix timeutil.TimeStamp `xorm:"INDEX created"`
}

// AddDeletedBranch adds a deleted branch to the database
func (repo *Repository) AddDeletedBranch(branchName, commit string, deletedByID int64) error {
	deletedBranch := &DeletedBranch{
		RepoID:      repo.ID,
		Name:        branchName,
		Commit:      commit,
		DeletedByID: deletedByID,
	}

	sess := x.NewSession()
	defer sess.Close()
	if err := sess.Begin(); err != nil {
		return err
	}

	if _, err := sess.InsertOne(deletedBranch); err != nil {
		return err
	}

	return sess.Commit()
}

// GetDeletedBranches returns all the deleted branches
func (repo *Repository) GetDeletedBranches() ([]*DeletedBranch, error) {
	deletedBranches := make([]*DeletedBranch, 0)
	return deletedBranches, x.Where("repo_id = ?", repo.ID).Desc("deleted_unix").Find(&deletedBranches)
}

// GetDeletedBranchByID get a deleted branch by its ID
func (repo *Repository) GetDeletedBranchByID(ID int64) (*DeletedBranch, error) {
	deletedBranch := &DeletedBranch{ID: ID}
	has, err := x.Get(deletedBranch)
	if err != nil {
		return nil, err
	}
	if !has {
		return nil, nil
	}
	return deletedBranch, nil
}

// RemoveDeletedBranch removes a deleted branch from the database
func (repo *Repository) RemoveDeletedBranch(id int64) (err error) {
	deletedBranch := &DeletedBranch{
		RepoID: repo.ID,
		ID:     id,
	}

	sess := x.NewSession()
	defer sess.Close()
	if err = sess.Begin(); err != nil {
		return err
	}

	if affected, err := sess.Delete(deletedBranch); err != nil {
		return err
	} else if affected != 1 {
		return fmt.Errorf("remove deleted branch ID(%v) failed", id)
	}

	return sess.Commit()
}

// LoadUser loads the user that deleted the branch
// When there's no user found it returns a NewGhostUser
func (deletedBranch *DeletedBranch) LoadUser() {
	user, err := GetUserByID(deletedBranch.DeletedByID)
	if err != nil {
		user = NewGhostUser()
	}
	deletedBranch.DeletedBy = user
}

// RemoveDeletedBranch removes all deleted branches
func RemoveDeletedBranch(repoID int64, branch string) error {
	_, err := x.Where("repo_id=? AND name=?", repoID, branch).Delete(new(DeletedBranch))
	return err
}

// RemoveOldDeletedBranches removes old deleted branches
func RemoveOldDeletedBranches(ctx context.Context) {
	// Nothing to do for shutdown or terminate
	log.Trace("Doing: DeletedBranchesCleanup")

	deleteBefore := time.Now().Add(-setting.Cron.DeletedBranchesCleanup.OlderThan)
	_, err := x.Where("deleted_unix < ?", deleteBefore.Unix()).Delete(new(DeletedBranch))
	if err != nil {
		log.Error("DeletedBranchesCleanup: %v", err)
	}
}<|MERGE_RESOLUTION|>--- conflicted
+++ resolved
@@ -32,25 +32,23 @@
 	BranchName                string `xorm:"UNIQUE(s)"`
 	CanPush                   bool   `xorm:"NOT NULL DEFAULT false"`
 	EnableWhitelist           bool
-	WhitelistUserIDs          []int64            `xorm:"JSON TEXT"`
-	WhitelistTeamIDs          []int64            `xorm:"JSON TEXT"`
-	EnableMergeWhitelist      bool               `xorm:"NOT NULL DEFAULT false"`
-	WhitelistDeployKeys       bool               `xorm:"NOT NULL DEFAULT false"`
-	MergeWhitelistUserIDs     []int64            `xorm:"JSON TEXT"`
-	MergeWhitelistTeamIDs     []int64            `xorm:"JSON TEXT"`
-	EnableStatusCheck         bool               `xorm:"NOT NULL DEFAULT false"`
-	StatusCheckContexts       []string           `xorm:"JSON TEXT"`
-	EnableApprovalsWhitelist  bool               `xorm:"NOT NULL DEFAULT false"`
-	ApprovalsWhitelistUserIDs []int64            `xorm:"JSON TEXT"`
-	ApprovalsWhitelistTeamIDs []int64            `xorm:"JSON TEXT"`
-	RequiredApprovals         int64              `xorm:"NOT NULL DEFAULT 0"`
-<<<<<<< HEAD
-	DismissStaleApprovals     bool               `xorm:"NOT NULL DEFAULT false"`
-=======
-	BlockOnRejectedReviews    bool               `xorm:"NOT NULL DEFAULT false"`
->>>>>>> 4a768e1c
-	CreatedUnix               timeutil.TimeStamp `xorm:"created"`
-	UpdatedUnix               timeutil.TimeStamp `xorm:"updated"`
+	WhitelistUserIDs          []int64  `xorm:"JSON TEXT"`
+	WhitelistTeamIDs          []int64  `xorm:"JSON TEXT"`
+	EnableMergeWhitelist      bool     `xorm:"NOT NULL DEFAULT false"`
+	WhitelistDeployKeys       bool     `xorm:"NOT NULL DEFAULT false"`
+	MergeWhitelistUserIDs     []int64  `xorm:"JSON TEXT"`
+	MergeWhitelistTeamIDs     []int64  `xorm:"JSON TEXT"`
+	EnableStatusCheck         bool     `xorm:"NOT NULL DEFAULT false"`
+	StatusCheckContexts       []string `xorm:"JSON TEXT"`
+	EnableApprovalsWhitelist  bool     `xorm:"NOT NULL DEFAULT false"`
+	ApprovalsWhitelistUserIDs []int64  `xorm:"JSON TEXT"`
+	ApprovalsWhitelistTeamIDs []int64  `xorm:"JSON TEXT"`
+	RequiredApprovals         int64    `xorm:"NOT NULL DEFAULT 0"`
+	BlockOnRejectedReviews    bool     `xorm:"NOT NULL DEFAULT false"`
+	DismissStaleApprovals     bool     `xorm:"NOT NULL DEFAULT false"`
+
+	CreatedUnix timeutil.TimeStamp `xorm:"created"`
+	UpdatedUnix timeutil.TimeStamp `xorm:"updated"`
 }
 
 // IsProtected returns if the branch is protected
