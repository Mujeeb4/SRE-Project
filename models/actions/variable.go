// Copyright 2023 The Gitea Authors. All rights reserved.
// SPDX-License-Identifier: MIT

package actions

import (
	"context"
	"errors"
	"strings"

	"code.gitea.io/gitea/models/db"
	"code.gitea.io/gitea/modules/log"
	"code.gitea.io/gitea/modules/timeutil"

	"xorm.io/builder"
)

type ActionVariable struct {
	ID          int64              `xorm:"pk autoincr"`
	OwnerID     int64              `xorm:"UNIQUE(owner_repo_name)"`
	RepoID      int64              `xorm:"INDEX UNIQUE(owner_repo_name)"`
	Name        string             `xorm:"UNIQUE(owner_repo_name) NOT NULL"`
	Data        string             `xorm:"LONGTEXT NOT NULL"`
	CreatedUnix timeutil.TimeStamp `xorm:"created NOT NULL"`
	UpdatedUnix timeutil.TimeStamp `xorm:"updated"`
}

func init() {
	db.RegisterModel(new(ActionVariable))
}

func (v *ActionVariable) Validate() error {
	if v.OwnerID != 0 && v.RepoID != 0 {
		return errors.New("a variable should not be bound to an owner and a repository at the same time")
	}
	return nil
}

func InsertVariable(ctx context.Context, ownerID, repoID int64, name, data string) (*ActionVariable, error) {
	variable := &ActionVariable{
		OwnerID: ownerID,
		RepoID:  repoID,
		Name:    strings.ToUpper(name),
		Data:    data,
	}
	if err := variable.Validate(); err != nil {
		return variable, err
	}
	return variable, db.Insert(ctx, variable)
}

type FindVariablesOpts struct {
	db.ListOptions
	OwnerID int64
	RepoID  int64
	Name    string
}

func (opts FindVariablesOpts) ToConds() builder.Cond {
	cond := builder.NewCond()
	if opts.OwnerID > 0 {
		cond = cond.And(builder.Eq{"owner_id": opts.OwnerID})
	}
	if opts.RepoID > 0 {
		cond = cond.And(builder.Eq{"repo_id": opts.RepoID})
	}
	if opts.Name != "" {
		cond = cond.And(builder.Eq{"name": strings.ToUpper(opts.Name)})
	}
	return cond
}

func FindVariables(ctx context.Context, opts FindVariablesOpts) ([]*ActionVariable, error) {
	return db.Find[ActionVariable](ctx, opts)
}

func UpdateVariable(ctx context.Context, variable *ActionVariable) (bool, error) {
	count, err := db.GetEngine(ctx).ID(variable.ID).Cols("name", "data").
		Update(&ActionVariable{
			Name: variable.Name,
			Data: variable.Data,
		})
	return count != 0, err
}

<<<<<<< HEAD
func DeleteVariable(ctx context.Context, id int64) error {
	if _, err := db.DeleteByID[ActionVariable](ctx, id); err != nil {
		return err
	}
	return nil
=======
func GetVariablesOfRun(ctx context.Context, run *ActionRun) (map[string]string, error) {
	variables := map[string]string{}

	// Global
	globalVariables, err := db.Find[ActionVariable](ctx, FindVariablesOpts{})
	if err != nil {
		log.Error("find global variables: %v", err)
		return nil, err
	}

	// Org / User level
	ownerVariables, err := db.Find[ActionVariable](ctx, FindVariablesOpts{OwnerID: run.Repo.OwnerID})
	if err != nil {
		log.Error("find variables of org: %d, error: %v", run.Repo.OwnerID, err)
		return nil, err
	}

	// Repo level
	repoVariables, err := db.Find[ActionVariable](ctx, FindVariablesOpts{RepoID: run.RepoID})
	if err != nil {
		log.Error("find variables of repo: %d, error: %v", run.RepoID, err)
		return nil, err
	}

	// Level precedence: Repo > Org / User > Global
	for _, v := range append(globalVariables, append(ownerVariables, repoVariables...)...) {
		variables[v.Name] = v.Data
	}

	return variables, nil
>>>>>>> 4129e0e7
}<|MERGE_RESOLUTION|>--- conflicted
+++ resolved
@@ -83,13 +83,13 @@
 	return count != 0, err
 }
 
-<<<<<<< HEAD
 func DeleteVariable(ctx context.Context, id int64) error {
 	if _, err := db.DeleteByID[ActionVariable](ctx, id); err != nil {
 		return err
 	}
 	return nil
-=======
+}
+
 func GetVariablesOfRun(ctx context.Context, run *ActionRun) (map[string]string, error) {
 	variables := map[string]string{}
 
@@ -120,5 +120,4 @@
 	}
 
 	return variables, nil
->>>>>>> 4129e0e7
 }