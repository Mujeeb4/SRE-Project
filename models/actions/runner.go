--- conflicted
+++ resolved
@@ -54,36 +54,8 @@
 	Deleted timeutil.TimeStamp `xorm:"deleted"`
 }
 
-<<<<<<< HEAD
-// RunnerType defines the runner type
-type RunnerType int //revive:disable-line:exported
-
-const (
-	// RunnerTypeGlobal defines a global runner
-	RunnerTypeGlobal RunnerType = iota
-
-	// RunnerTypeOrganization defines an organization runner
-	RunnerTypeOrganization
-
-	// RunnerTypeRepository defines a repository runner
-	RunnerTypeRepository
-)
-
-func (r *ActionRunner) Type() RunnerType {
-	if r.RepoID != 0 {
-		return RunnerTypeRepository
-	}
-	if r.OwnerID != 0 {
-		return RunnerTypeOrganization
-	}
-	return RunnerTypeGlobal
-}
-
-func (r *ActionRunner) OwnType() string {
-=======
 // BelongsToOwnerName before calling, should guarantee that all attributes are loaded
 func (r *ActionRunner) BelongsToOwnerName() string {
->>>>>>> 040970c3
 	if r.RepoID != 0 {
 		return r.Repo.FullName()
 	}
