--- conflicted
+++ resolved
@@ -111,13 +111,8 @@
 
 // SearchRepoOptions holds the search options
 type SearchRepoOptions struct {
-<<<<<<< HEAD
 	ListOptions
-	UserID          int64
-	UserIsAdmin     bool
-=======
 	Actor           *User
->>>>>>> 1751d5fc
 	Keyword         string
 	OwnerID         int64
 	PriorityOwnerID int64
