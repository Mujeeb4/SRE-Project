// Copyright 2017 The Gitea Authors. All rights reserved.
// SPDX-License-Identifier: MIT

package unit

import (
	"fmt"
	"strings"

	"code.gitea.io/gitea/models/perm"
	"code.gitea.io/gitea/modules/log"
	"code.gitea.io/gitea/modules/setting"
)

// Type is Unit's Type
type Type int

// Enumerate all the unit types
const (
	TypeInvalid         Type = iota // 0 invalid
	TypeCode                        // 1 code
	TypeIssues                      // 2 issues
	TypePullRequests                // 3 PRs
	TypeReleases                    // 4 Releases
	TypeWiki                        // 5 Wiki
	TypeExternalWiki                // 6 ExternalWiki
	TypeExternalTracker             // 7 ExternalTracker
	TypeProjects                    // 8 Kanban board
	TypePackages                    // 9 Packages
	TypeActions                     // 10 Actions
)

// Value returns integer value for unit type
func (u Type) Value() int {
	return int(u)
}

func (u Type) String() string {
	switch u {
	case TypeCode:
		return "TypeCode"
	case TypeIssues:
		return "TypeIssues"
	case TypePullRequests:
		return "TypePullRequests"
	case TypeReleases:
		return "TypeReleases"
	case TypeWiki:
		return "TypeWiki"
	case TypeExternalWiki:
		return "TypeExternalWiki"
	case TypeExternalTracker:
		return "TypeExternalTracker"
	case TypeProjects:
		return "TypeProjects"
	case TypePackages:
		return "TypePackages"
	case TypeActions:
		return "TypeActions"
	}
	return fmt.Sprintf("Unknown Type %d", u)
}

// ColorFormat provides a ColorFormatted version of this Type
func (u Type) ColorFormat(s fmt.State) {
	log.ColorFprintf(s, "%d:%s",
		log.NewColoredIDValue(u),
		u)
}

var (
	// AllRepoUnitTypes contains all the unit types
	AllRepoUnitTypes = []Type{
		TypeCode,
		TypeIssues,
		TypePullRequests,
		TypeReleases,
		TypeWiki,
		TypeExternalWiki,
		TypeExternalTracker,
		TypeProjects,
		TypePackages,
		TypeActions,
	}

	// DefaultRepoUnits contains the default unit types
	DefaultRepoUnits = []Type{
		TypeCode,
		TypeIssues,
		TypePullRequests,
		TypeReleases,
		TypeWiki,
		TypeProjects,
		TypePackages,
	}

	// ForkRepoUnits contains the default unit types for forks
	DefaultForkRepoUnits = []Type{
		TypeCode,
<<<<<<< HEAD
=======
		TypePullRequests,
>>>>>>> c07199f9
	}

	// NotAllowedDefaultRepoUnits contains units that can't be default
	NotAllowedDefaultRepoUnits = []Type{
		TypeExternalWiki,
		TypeExternalTracker,
	}

	// MustRepoUnits contains the units could not be disabled currently
	MustRepoUnits = []Type{
		TypeCode,
		TypeReleases,
	}

	// DisabledRepoUnits contains the units that have been globally disabled
	DisabledRepoUnits = []Type{}
)

// Get valid set of default repository units from settings
func validateDefaultRepoUnits(defaultUnits, settingDefaultUnits []Type) []Type {
	units := defaultUnits

	// Use setting if not empty
	if len(settingDefaultUnits) > 0 {
		// MustRepoUnits required as default
		units = make([]Type, len(MustRepoUnits))
		copy(units, MustRepoUnits)
		for _, settingUnit := range settingDefaultUnits {
			if !settingUnit.CanBeDefault() {
				log.Warn("Not allowed as default unit: %s", settingUnit.String())
				continue
			}
			// MustRepoUnits already added
			if settingUnit.CanDisable() {
				units = append(units, settingUnit)
			}
		}
	}

	// Remove disabled units
	for _, disabledUnit := range DisabledRepoUnits {
		for i, unit := range units {
			if unit == disabledUnit {
				units = append(units[:i], units[i+1:]...)
			}
		}
	}

	return units
}

// LoadUnitConfig load units from settings
func LoadUnitConfig() {
	DisabledRepoUnits = FindUnitTypes(setting.Repository.DisabledRepoUnits...)
	// Check that must units are not disabled
	for i, disabledU := range DisabledRepoUnits {
		if !disabledU.CanDisable() {
			log.Warn("Not allowed to global disable unit %s", disabledU.String())
			DisabledRepoUnits = append(DisabledRepoUnits[:i], DisabledRepoUnits[i+1:]...)
		}
	}

	setDefaultRepoUnits := FindUnitTypes(setting.Repository.DefaultRepoUnits...)
	DefaultRepoUnits = validateDefaultRepoUnits(DefaultRepoUnits, setDefaultRepoUnits)
	setDefaultForkRepoUnits := FindUnitTypes(setting.Repository.DefaultForkRepoUnits...)
	DefaultForkRepoUnits = validateDefaultRepoUnits(DefaultForkRepoUnits, setDefaultForkRepoUnits)
}

// UnitGlobalDisabled checks if unit type is global disabled
func (u Type) UnitGlobalDisabled() bool {
	for _, ud := range DisabledRepoUnits {
		if u == ud {
			return true
		}
	}
	return false
}

// CanDisable checks if this unit type can be disabled.
func (u *Type) CanDisable() bool {
	for _, mu := range MustRepoUnits {
		if *u == mu {
			return false
		}
	}
	return true
}

// CanBeDefault checks if the unit type can be a default repo unit
func (u *Type) CanBeDefault() bool {
	for _, nadU := range NotAllowedDefaultRepoUnits {
		if *u == nadU {
			return false
		}
	}
	return true
}

// Unit is a section of one repository
type Unit struct {
	Type          Type
	NameKey       string
	URI           string
	DescKey       string
	Idx           int
	MaxAccessMode perm.AccessMode // The max access mode of the unit. i.e. Read means this unit can only be read.
}

// CanDisable returns if this unit could be disabled.
func (u *Unit) CanDisable() bool {
	return u.Type.CanDisable()
}

// IsLessThan compares order of two units
func (u Unit) IsLessThan(unit Unit) bool {
	if (u.Type == TypeExternalTracker || u.Type == TypeExternalWiki) && unit.Type != TypeExternalTracker && unit.Type != TypeExternalWiki {
		return false
	}
	return u.Idx < unit.Idx
}

// MaxPerm returns the max perms of this unit
func (u Unit) MaxPerm() perm.AccessMode {
	if u.Type == TypeExternalTracker || u.Type == TypeExternalWiki {
		return perm.AccessModeRead
	}
	return perm.AccessModeAdmin
}

// Enumerate all the units
var (
	UnitCode = Unit{
		TypeCode,
		"repo.code",
		"/",
		"repo.code.desc",
		0,
		perm.AccessModeOwner,
	}

	UnitIssues = Unit{
		TypeIssues,
		"repo.issues",
		"/issues",
		"repo.issues.desc",
		1,
		perm.AccessModeOwner,
	}

	UnitExternalTracker = Unit{
		TypeExternalTracker,
		"repo.ext_issues",
		"/issues",
		"repo.ext_issues.desc",
		1,
		perm.AccessModeRead,
	}

	UnitPullRequests = Unit{
		TypePullRequests,
		"repo.pulls",
		"/pulls",
		"repo.pulls.desc",
		2,
		perm.AccessModeOwner,
	}

	UnitReleases = Unit{
		TypeReleases,
		"repo.releases",
		"/releases",
		"repo.releases.desc",
		3,
		perm.AccessModeOwner,
	}

	UnitWiki = Unit{
		TypeWiki,
		"repo.wiki",
		"/wiki",
		"repo.wiki.desc",
		4,
		perm.AccessModeOwner,
	}

	UnitExternalWiki = Unit{
		TypeExternalWiki,
		"repo.ext_wiki",
		"/wiki",
		"repo.ext_wiki.desc",
		4,
		perm.AccessModeRead,
	}

	UnitProjects = Unit{
		TypeProjects,
		"repo.projects",
		"/projects",
		"repo.projects.desc",
		5,
		perm.AccessModeOwner,
	}

	UnitPackages = Unit{
		TypePackages,
		"repo.packages",
		"/packages",
		"packages.desc",
		6,
		perm.AccessModeRead,
	}

	UnitActions = Unit{
		TypeActions,
		"actions.actions",
		"/actions",
		"actions.unit.desc",
		7,
		perm.AccessModeOwner,
	}

	// Units contains all the units
	Units = map[Type]Unit{
		TypeCode:            UnitCode,
		TypeIssues:          UnitIssues,
		TypeExternalTracker: UnitExternalTracker,
		TypePullRequests:    UnitPullRequests,
		TypeReleases:        UnitReleases,
		TypeWiki:            UnitWiki,
		TypeExternalWiki:    UnitExternalWiki,
		TypeProjects:        UnitProjects,
		TypePackages:        UnitPackages,
		TypeActions:         UnitActions,
	}
)

// FindUnitTypes give the unit key names and return unit
func FindUnitTypes(nameKeys ...string) (res []Type) {
	for _, key := range nameKeys {
		var found bool
		for t, u := range Units {
			if strings.EqualFold(key, u.NameKey) {
				res = append(res, t)
				found = true
				break
			}
		}
		if !found {
			res = append(res, TypeInvalid)
		}
	}
	return res
}

// TypeFromKey give the unit key name and return unit
func TypeFromKey(nameKey string) Type {
	for t, u := range Units {
		if strings.EqualFold(nameKey, u.NameKey) {
			return t
		}
	}
	return TypeInvalid
}

// AllUnitKeyNames returns all unit key names
func AllUnitKeyNames() []string {
	res := make([]string, 0, len(Units))
	for _, u := range Units {
		res = append(res, u.NameKey)
	}
	return res
}

// MinUnitAccessMode returns the minial permission of the permission map
func MinUnitAccessMode(unitsMap map[Type]perm.AccessMode) perm.AccessMode {
	res := perm.AccessModeNone
	for t, mode := range unitsMap {
		// Don't allow `TypeExternal{Tracker,Wiki}` to influence this as they can only be set to READ perms.
		if t == TypeExternalTracker || t == TypeExternalWiki {
			continue
		}

		// get the minial permission great than AccessModeNone except all are AccessModeNone
		if mode > perm.AccessModeNone && (res == perm.AccessModeNone || mode < res) {
			res = mode
		}
	}
	return res
}<|MERGE_RESOLUTION|>--- conflicted
+++ resolved
@@ -97,10 +97,7 @@
 	// ForkRepoUnits contains the default unit types for forks
 	DefaultForkRepoUnits = []Type{
 		TypeCode,
-<<<<<<< HEAD
-=======
 		TypePullRequests,
->>>>>>> c07199f9
 	}
 
 	// NotAllowedDefaultRepoUnits contains units that can't be default
