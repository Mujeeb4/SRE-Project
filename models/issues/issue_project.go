// Copyright 2021 The Gitea Authors. All rights reserved.
// SPDX-License-Identifier: MIT

package issues

import (
	"context"

	"code.gitea.io/gitea/models/db"
	project_model "code.gitea.io/gitea/models/project"
	user_model "code.gitea.io/gitea/models/user"
	"code.gitea.io/gitea/modules/util"
)

// LoadProject load the project the issue was assigned to
func (issue *Issue) LoadProjects(ctx context.Context) (err error) {
	if issue.Projects == nil {
		err = db.GetEngine(ctx).Table("project").
			Join("INNER", "project_issue", "project.id=project_issue.project_id").
			Where("project_issue.issue_id = ?", issue.ID).Find(&issue.Projects)
	}
	return err
}

func (issue *Issue) projectIDs(ctx context.Context) []int64 {
	var ips []int64
	if err := db.GetEngine(ctx).Table("project_issue").Select("project_id").Where("issue_id=?", issue.ID).Find(&ips); err != nil {
		return nil
	}
	return ips
}

// ProjectBoardID return project board id if issue was assigned to one
func (issue *Issue) ProjectBoardID(ctx context.Context) int64 {
	var ip project_model.ProjectIssue
	has, err := db.GetEngine(ctx).Where("issue_id=?", issue.ID).Get(&ip)
	if err != nil || !has {
		return 0
	}
	return ip.ProjectBoardID
}

// LoadIssuesFromBoard load issues assigned to this board
func LoadIssuesFromBoard(ctx context.Context, b *project_model.Board) (IssueList, error) {
	issueList, err := Issues(ctx, &IssuesOptions{
		ProjectBoardID: b.ID,
		ProjectID:      b.ProjectID,
		SortType:       "project-column-sorting",
	})
	if err != nil {
		return nil, err
	}

	if b.Default {
		issues, err := Issues(ctx, &IssuesOptions{
			ProjectBoardID: db.NoConditionID,
			ProjectID:      b.ProjectID,
			SortType:       "project-column-sorting",
		})
		if err != nil {
			return nil, err
		}
		issueList = append(issueList, issues...)
	}

	if err := issueList.LoadComments(ctx); err != nil {
		return nil, err
	}

	return issueList, nil
}

// LoadIssuesFromBoardList load issues assigned to the boards
func LoadIssuesFromBoardList(ctx context.Context, bs project_model.BoardList) (map[int64]IssueList, error) {
	issuesMap := make(map[int64]IssueList, len(bs))
	for i := range bs {
		il, err := LoadIssuesFromBoard(ctx, bs[i])
		if err != nil {
			return nil, err
		}
		issuesMap[bs[i].ID] = il
	}
	return issuesMap, nil
}

<<<<<<< HEAD
// ChangeProjectAssign changes the project associated with an issue
func ChangeProjectAssign(ctx context.Context, issue *Issue, doer *user_model.User, newProjectID int64, action string) error {
	ctx, committer, err := db.TxContext(ctx)
	if err != nil {
		return err
	}
	defer committer.Close()

	if err := addUpdateIssueProject(ctx, issue, doer, newProjectID, action); err != nil {
		return err
	}

	return committer.Commit()
}

func addUpdateIssueProject(ctx context.Context, issue *Issue, doer *user_model.User, newProjectID int64, action string) error {
	var oldProjectIDs []int64
	var err error

	if err = issue.LoadRepo(ctx); err != nil {
		return err
	}
=======
// IssueAssignOrRemoveProject changes the project associated with an issue
// If newProjectID is 0, the issue is removed from the project
func IssueAssignOrRemoveProject(ctx context.Context, issue *Issue, doer *user_model.User, newProjectID, newColumnID int64) error {
	return db.WithTx(ctx, func(ctx context.Context) error {
		oldProjectID := issue.projectID(ctx)

		if err := issue.LoadRepo(ctx); err != nil {
			return err
		}

		// Only check if we add a new project and not remove it.
		if newProjectID > 0 {
			newProject, err := project_model.GetProjectByID(ctx, newProjectID)
			if err != nil {
				return err
			}
			if !newProject.CanBeAccessedByOwnerRepo(issue.Repo.OwnerID, issue.Repo) {
				return util.NewPermissionDeniedErrorf("issue %d can't be accessed by project %d", issue.ID, newProject.ID)
			}
			if newColumnID == 0 {
				newDefaultColumn, err := newProject.GetDefaultBoard(ctx)
				if err != nil {
					return err
				}
				newColumnID = newDefaultColumn.ID
			}
		}
>>>>>>> 82a0c363

		if _, err := db.GetEngine(ctx).Where("project_issue.issue_id=?", issue.ID).Delete(&project_model.ProjectIssue{}); err != nil {
			return err
		}

<<<<<<< HEAD
	if action == "null" {
		if newProjectID == 0 {
			action = "clear"
		} else {
			action = "attach"
			count, err := db.GetEngine(ctx).Table("project_issue").Where("issue_id=? AND project_id=?", issue.ID, newProjectID).Count()
			if err != nil {
				return err
			}
			if count > 0 {
				action = "detach"
			}
		}
	}

	if action == "attach" {
		err = db.Insert(ctx, &project_model.ProjectIssue{
			IssueID:   issue.ID,
			ProjectID: newProjectID,
		})
		oldProjectIDs = append(oldProjectIDs, 0)
	} else if action == "detach" {
		_, err = db.GetEngine(ctx).Where("issue_id=? AND project_id=?", issue.ID, newProjectID).Delete(&project_model.ProjectIssue{})
		oldProjectIDs = append(oldProjectIDs, newProjectID)
		newProjectID = 0
	} else if action == "clear" {
		if err = db.GetEngine(ctx).Table("project_issue").Select("project_id").Where("issue_id=?", issue.ID).Find(&oldProjectIDs); err != nil {
			return err
		}
		_, err = db.GetEngine(ctx).Where("issue_id=?", issue.ID).Delete(&project_model.ProjectIssue{})
		newProjectID = 0
	}

	for i := range oldProjectIDs {
		if _, err := CreateComment(ctx, &CreateCommentOptions{
			Type:         CommentTypeProject,
			Doer:         doer,
			Repo:         issue.Repo,
			Issue:        issue,
			OldProjectID: oldProjectIDs[i],
			ProjectID:    newProjectID,
		}); err != nil {
			return err
		}
	}

	return err
=======
		if oldProjectID > 0 || newProjectID > 0 {
			if _, err := CreateComment(ctx, &CreateCommentOptions{
				Type:         CommentTypeProject,
				Doer:         doer,
				Repo:         issue.Repo,
				Issue:        issue,
				OldProjectID: oldProjectID,
				ProjectID:    newProjectID,
			}); err != nil {
				return err
			}
		}
		if newProjectID == 0 {
			return nil
		}
		if newColumnID == 0 {
			panic("newColumnID must not be zero") // shouldn't happen
		}

		res := struct {
			MaxSorting int64
			IssueCount int64
		}{}
		if _, err := db.GetEngine(ctx).Select("max(sorting) as max_sorting, count(*) as issue_count").Table("project_issue").
			Where("project_id=?", newProjectID).
			And("project_board_id=?", newColumnID).
			Get(&res); err != nil {
			return err
		}
		newSorting := util.Iif(res.IssueCount > 0, res.MaxSorting+1, 0)
		return db.Insert(ctx, &project_model.ProjectIssue{
			IssueID:        issue.ID,
			ProjectID:      newProjectID,
			ProjectBoardID: newColumnID,
			Sorting:        newSorting,
		})
	})
>>>>>>> 82a0c363
}<|MERGE_RESOLUTION|>--- conflicted
+++ resolved
@@ -83,33 +83,9 @@
 	return issuesMap, nil
 }
 
-<<<<<<< HEAD
-// ChangeProjectAssign changes the project associated with an issue
-func ChangeProjectAssign(ctx context.Context, issue *Issue, doer *user_model.User, newProjectID int64, action string) error {
-	ctx, committer, err := db.TxContext(ctx)
-	if err != nil {
-		return err
-	}
-	defer committer.Close()
-
-	if err := addUpdateIssueProject(ctx, issue, doer, newProjectID, action); err != nil {
-		return err
-	}
-
-	return committer.Commit()
-}
-
-func addUpdateIssueProject(ctx context.Context, issue *Issue, doer *user_model.User, newProjectID int64, action string) error {
-	var oldProjectIDs []int64
-	var err error
-
-	if err = issue.LoadRepo(ctx); err != nil {
-		return err
-	}
-=======
 // IssueAssignOrRemoveProject changes the project associated with an issue
 // If newProjectID is 0, the issue is removed from the project
-func IssueAssignOrRemoveProject(ctx context.Context, issue *Issue, doer *user_model.User, newProjectID, newColumnID int64) error {
+func IssueAssignOrRemoveProject(ctx context.Context, issue *Issue, doer *user_model.User, newProjectID, newColumnID int64, action string) error {
 	return db.WithTx(ctx, func(ctx context.Context) error {
 		oldProjectID := issue.projectID(ctx)
 
@@ -134,13 +110,7 @@
 				newColumnID = newDefaultColumn.ID
 			}
 		}
->>>>>>> 82a0c363
 
-		if _, err := db.GetEngine(ctx).Where("project_issue.issue_id=?", issue.ID).Delete(&project_model.ProjectIssue{}); err != nil {
-			return err
-		}
-
-<<<<<<< HEAD
 	if action == "null" {
 		if newProjectID == 0 {
 			action = "clear"
@@ -185,46 +155,6 @@
 		}); err != nil {
 			return err
 		}
-	}
 
 	return err
-=======
-		if oldProjectID > 0 || newProjectID > 0 {
-			if _, err := CreateComment(ctx, &CreateCommentOptions{
-				Type:         CommentTypeProject,
-				Doer:         doer,
-				Repo:         issue.Repo,
-				Issue:        issue,
-				OldProjectID: oldProjectID,
-				ProjectID:    newProjectID,
-			}); err != nil {
-				return err
-			}
-		}
-		if newProjectID == 0 {
-			return nil
-		}
-		if newColumnID == 0 {
-			panic("newColumnID must not be zero") // shouldn't happen
-		}
-
-		res := struct {
-			MaxSorting int64
-			IssueCount int64
-		}{}
-		if _, err := db.GetEngine(ctx).Select("max(sorting) as max_sorting, count(*) as issue_count").Table("project_issue").
-			Where("project_id=?", newProjectID).
-			And("project_board_id=?", newColumnID).
-			Get(&res); err != nil {
-			return err
-		}
-		newSorting := util.Iif(res.IssueCount > 0, res.MaxSorting+1, 0)
-		return db.Insert(ctx, &project_model.ProjectIssue{
-			IssueID:        issue.ID,
-			ProjectID:      newProjectID,
-			ProjectBoardID: newColumnID,
-			Sorting:        newSorting,
-		})
-	})
->>>>>>> 82a0c363
 }