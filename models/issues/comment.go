// Copyright 2018 The Gitea Authors.
// Copyright 2016 The Gogs Authors.
// All rights reserved.
// SPDX-License-Identifier: MIT

package issues

import (
	"context"
	"fmt"
	"strconv"
	"unicode/utf8"

	"code.gitea.io/gitea/models/db"
	git_model "code.gitea.io/gitea/models/git"
	"code.gitea.io/gitea/models/organization"
	project_model "code.gitea.io/gitea/models/project"
	repo_model "code.gitea.io/gitea/models/repo"
	user_model "code.gitea.io/gitea/models/user"
	"code.gitea.io/gitea/modules/git"
	"code.gitea.io/gitea/modules/json"
	"code.gitea.io/gitea/modules/log"
	"code.gitea.io/gitea/modules/references"
	"code.gitea.io/gitea/modules/structs"
	"code.gitea.io/gitea/modules/timeutil"
	"code.gitea.io/gitea/modules/util"

	"xorm.io/builder"
	"xorm.io/xorm"
)

// ErrCommentNotExist represents a "CommentNotExist" kind of error.
type ErrCommentNotExist struct {
	ID      int64
	IssueID int64
}

// IsErrCommentNotExist checks if an error is a ErrCommentNotExist.
func IsErrCommentNotExist(err error) bool {
	_, ok := err.(ErrCommentNotExist)
	return ok
}

func (err ErrCommentNotExist) Error() string {
	return fmt.Sprintf("comment does not exist [id: %d, issue_id: %d]", err.ID, err.IssueID)
}

func (err ErrCommentNotExist) Unwrap() error {
	return util.ErrNotExist
}

// CommentType defines whether a comment is just a simple comment, an action (like close) or a reference.
type CommentType int

// define unknown comment type
const (
	CommentTypeUnknown CommentType = -1
)

// Enumerate all the comment types
const (
	// 0 Plain comment, can be associated with a commit (CommitID > 0) and a line (LineNum > 0)
	CommentTypeComment CommentType = iota
	CommentTypeReopen              // 1
	CommentTypeClose               // 2

	// 3 References.
	CommentTypeIssueRef
	// 4 Reference from a commit (not part of a pull request)
	CommentTypeCommitRef
	// 5 Reference from a comment
	CommentTypeCommentRef
	// 6 Reference from a pull request
	CommentTypePullRef
	// 7 Labels changed
	CommentTypeLabel
	// 8 Milestone changed
	CommentTypeMilestone
	// 9 Assignees changed
	CommentTypeAssignees
	// 10 Change Title
	CommentTypeChangeTitle
	// 11 Delete Branch
	CommentTypeDeleteBranch
	// 12 Start a stopwatch for time tracking
	CommentTypeStartTracking
	// 13 Stop a stopwatch for time tracking
	CommentTypeStopTracking
	// 14 Add time manual for time tracking
	CommentTypeAddTimeManual
	// 15 Cancel a stopwatch for time tracking
	CommentTypeCancelTracking
	// 16 Added a due date
	CommentTypeAddedDeadline
	// 17 Modified the due date
	CommentTypeModifiedDeadline
	// 18 Removed a due date
	CommentTypeRemovedDeadline
	// 19 Dependency added
	CommentTypeAddDependency
	// 20 Dependency removed
	CommentTypeRemoveDependency
	// 21 Comment a line of code
	CommentTypeCode
	// 22 Reviews a pull request by giving general feedback
	CommentTypeReview
	// 23 Lock an issue, giving only collaborators access
	CommentTypeLock
	// 24 Unlocks a previously locked issue
	CommentTypeUnlock
	// 25 Change pull request's target branch
	CommentTypeChangeTargetBranch
	// 26 Delete time manual for time tracking
	CommentTypeDeleteTimeManual
	// 27 add or remove Request from one
	CommentTypeReviewRequest
	// 28 merge pull request
	CommentTypeMergePull
	// 29 push to PR head branch
	CommentTypePullRequestPush
	// 30 Project changed
	CommentTypeProject
	// 31 Project board changed
	CommentTypeProjectBoard
	// 32 Dismiss Review
	CommentTypeDismissReview
	// 33 Change issue ref
	CommentTypeChangeIssueRef
	// 34 pr was scheduled to auto merge when checks succeed
	CommentTypePRScheduledToAutoMerge
	// 35 pr was un scheduled to auto merge when checks succeed
	CommentTypePRUnScheduledToAutoMerge
)

var commentStrings = []string{
	"comment",
	"reopen",
	"close",
	"issue_ref",
	"commit_ref",
	"comment_ref",
	"pull_ref",
	"label",
	"milestone",
	"assignees",
	"change_title",
	"delete_branch",
	"start_tracking",
	"stop_tracking",
	"add_time_manual",
	"cancel_tracking",
	"added_deadline",
	"modified_deadline",
	"removed_deadline",
	"add_dependency",
	"remove_dependency",
	"code",
	"review",
	"lock",
	"unlock",
	"change_target_branch",
	"delete_time_manual",
	"review_request",
	"merge_pull",
	"pull_push",
	"project",
	"project_board",
	"dismiss_review",
	"change_issue_ref",
	"pull_scheduled_merge",
	"pull_cancel_scheduled_merge",
}

func (t CommentType) String() string {
	return commentStrings[t]
}

<<<<<<< HEAD
// GetCommentTypeByString return the comment type by given comment type string
func GetCommentTypeByString(s string) CommentType {
	for i, cs := range commentStrings {
		if cs == s {
			return CommentType(i)
		}
	}
	return -1
=======
func AsCommentType(typeName string) CommentType {
	for index, name := range commentStrings {
		if typeName == name {
			return CommentType(index)
		}
	}
	return CommentTypeUnknown
>>>>>>> 7fd5d388
}

// RoleDescriptor defines comment tag type
type RoleDescriptor int

// Enumerate all the role tags.
const (
	RoleDescriptorNone RoleDescriptor = iota
	RoleDescriptorPoster
	RoleDescriptorWriter
	RoleDescriptorOwner
)

// WithRole enable a specific tag on the RoleDescriptor.
func (rd RoleDescriptor) WithRole(role RoleDescriptor) RoleDescriptor {
	return rd | (1 << role)
}

func stringToRoleDescriptor(role string) RoleDescriptor {
	switch role {
	case "Poster":
		return RoleDescriptorPoster
	case "Writer":
		return RoleDescriptorWriter
	case "Owner":
		return RoleDescriptorOwner
	default:
		return RoleDescriptorNone
	}
}

// HasRole returns if a certain role is enabled on the RoleDescriptor.
func (rd RoleDescriptor) HasRole(role string) bool {
	roleDescriptor := stringToRoleDescriptor(role)
	bitValue := rd & (1 << roleDescriptor)
	return (bitValue > 0)
}

// Comment represents a comment in commit and issue page.
type Comment struct {
	ID               int64            `xorm:"pk autoincr"`
	Type             CommentType      `xorm:"INDEX"`
	PosterID         int64            `xorm:"INDEX"`
	Poster           *user_model.User `xorm:"-"`
	OriginalAuthor   string
	OriginalAuthorID int64
	IssueID          int64  `xorm:"INDEX"`
	Issue            *Issue `xorm:"-"`
	LabelID          int64
	Label            *Label   `xorm:"-"`
	AddedLabels      []*Label `xorm:"-"`
	RemovedLabels    []*Label `xorm:"-"`
	OldProjectID     int64
	ProjectID        int64
	OldProject       *project_model.Project `xorm:"-"`
	Project          *project_model.Project `xorm:"-"`
	OldMilestoneID   int64
	MilestoneID      int64
	OldMilestone     *Milestone `xorm:"-"`
	Milestone        *Milestone `xorm:"-"`
	TimeID           int64
	Time             *TrackedTime `xorm:"-"`
	AssigneeID       int64
	RemovedAssignee  bool
	Assignee         *user_model.User   `xorm:"-"`
	AssigneeTeamID   int64              `xorm:"NOT NULL DEFAULT 0"`
	AssigneeTeam     *organization.Team `xorm:"-"`
	ResolveDoerID    int64
	ResolveDoer      *user_model.User `xorm:"-"`
	OldTitle         string
	NewTitle         string
	OldRef           string
	NewRef           string
	DependentIssueID int64
	DependentIssue   *Issue `xorm:"-"`

	CommitID        int64
	Line            int64 // - previous line / + proposed line
	TreePath        string
	Content         string `xorm:"LONGTEXT"`
	RenderedContent string `xorm:"-"`

	// Path represents the 4 lines of code cemented by this comment
	Patch       string `xorm:"-"`
	PatchQuoted string `xorm:"LONGTEXT patch"`

	CreatedUnix timeutil.TimeStamp `xorm:"INDEX created"`
	UpdatedUnix timeutil.TimeStamp `xorm:"INDEX updated"`

	// Reference issue in commit message
	CommitSHA string `xorm:"VARCHAR(40)"`

	Attachments []*repo_model.Attachment `xorm:"-"`
	Reactions   ReactionList             `xorm:"-"`

	// For view issue page.
	ShowRole RoleDescriptor `xorm:"-"`

	Review      *Review `xorm:"-"`
	ReviewID    int64   `xorm:"index"`
	Invalidated bool

	// Reference an issue or pull from another comment, issue or PR
	// All information is about the origin of the reference
	RefRepoID    int64                 `xorm:"index"` // Repo where the referencing
	RefIssueID   int64                 `xorm:"index"`
	RefCommentID int64                 `xorm:"index"`    // 0 if origin is Issue title or content (or PR's)
	RefAction    references.XRefAction `xorm:"SMALLINT"` // What happens if RefIssueID resolves
	RefIsPull    bool

	RefRepo    *repo_model.Repository `xorm:"-"`
	RefIssue   *Issue                 `xorm:"-"`
	RefComment *Comment               `xorm:"-"`

	Commits     []*git_model.SignCommitWithStatuses `xorm:"-"`
	OldCommit   string                              `xorm:"-"`
	NewCommit   string                              `xorm:"-"`
	CommitsNum  int64                               `xorm:"-"`
	IsForcePush bool                                `xorm:"-"`
}

func init() {
	db.RegisterModel(new(Comment))
}

// PushActionContent is content of push pull comment
type PushActionContent struct {
	IsForcePush bool     `json:"is_force_push"`
	CommitIDs   []string `json:"commit_ids"`
}

// LoadIssue loads the issue reference for the comment
func (c *Comment) LoadIssue(ctx context.Context) (err error) {
	if c.Issue != nil {
		return nil
	}
	c.Issue, err = GetIssueByID(ctx, c.IssueID)
	return err
}

// BeforeInsert will be invoked by XORM before inserting a record
func (c *Comment) BeforeInsert() {
	c.PatchQuoted = c.Patch
	if !utf8.ValidString(c.Patch) {
		c.PatchQuoted = strconv.Quote(c.Patch)
	}
}

// BeforeUpdate will be invoked by XORM before updating a record
func (c *Comment) BeforeUpdate() {
	c.PatchQuoted = c.Patch
	if !utf8.ValidString(c.Patch) {
		c.PatchQuoted = strconv.Quote(c.Patch)
	}
}

// AfterLoad is invoked from XORM after setting the values of all fields of this object.
func (c *Comment) AfterLoad(session *xorm.Session) {
	c.Patch = c.PatchQuoted
	if len(c.PatchQuoted) > 0 && c.PatchQuoted[0] == '"' {
		unquoted, err := strconv.Unquote(c.PatchQuoted)
		if err == nil {
			c.Patch = unquoted
		}
	}
}

// LoadPoster loads comment poster
func (c *Comment) LoadPoster(ctx context.Context) (err error) {
	if c.PosterID <= 0 || c.Poster != nil {
		return nil
	}

	c.Poster, err = user_model.GetPossibleUserByID(ctx, c.PosterID)
	if err != nil {
		if user_model.IsErrUserNotExist(err) {
			c.PosterID = -1
			c.Poster = user_model.NewGhostUser()
		} else {
			log.Error("getUserByID[%d]: %v", c.ID, err)
		}
	}
	return err
}

// AfterDelete is invoked from XORM after the object is deleted.
func (c *Comment) AfterDelete() {
	if c.ID <= 0 {
		return
	}

	_, err := repo_model.DeleteAttachmentsByComment(c.ID, true)
	if err != nil {
		log.Info("Could not delete files for comment %d on issue #%d: %s", c.ID, c.IssueID, err)
	}
}

// HTMLURL formats a URL-string to the issue-comment
func (c *Comment) HTMLURL() string {
	err := c.LoadIssue(db.DefaultContext)
	if err != nil { // Silently dropping errors :unamused:
		log.Error("LoadIssue(%d): %v", c.IssueID, err)
		return ""
	}
	err = c.Issue.LoadRepo(db.DefaultContext)
	if err != nil { // Silently dropping errors :unamused:
		log.Error("loadRepo(%d): %v", c.Issue.RepoID, err)
		return ""
	}
	if c.Type == CommentTypeCode {
		if c.ReviewID == 0 {
			return fmt.Sprintf("%s/files#%s", c.Issue.HTMLURL(), c.HashTag())
		}
		if c.Review == nil {
			if err := c.LoadReview(); err != nil {
				log.Warn("LoadReview(%d): %v", c.ReviewID, err)
				return fmt.Sprintf("%s/files#%s", c.Issue.HTMLURL(), c.HashTag())
			}
		}
		if c.Review.Type <= ReviewTypePending {
			return fmt.Sprintf("%s/files#%s", c.Issue.HTMLURL(), c.HashTag())
		}
	}
	return fmt.Sprintf("%s#%s", c.Issue.HTMLURL(), c.HashTag())
}

// APIURL formats a API-string to the issue-comment
func (c *Comment) APIURL() string {
	err := c.LoadIssue(db.DefaultContext)
	if err != nil { // Silently dropping errors :unamused:
		log.Error("LoadIssue(%d): %v", c.IssueID, err)
		return ""
	}
	err = c.Issue.LoadRepo(db.DefaultContext)
	if err != nil { // Silently dropping errors :unamused:
		log.Error("loadRepo(%d): %v", c.Issue.RepoID, err)
		return ""
	}

	return fmt.Sprintf("%s/issues/comments/%d", c.Issue.Repo.APIURL(), c.ID)
}

// IssueURL formats a URL-string to the issue
func (c *Comment) IssueURL() string {
	err := c.LoadIssue(db.DefaultContext)
	if err != nil { // Silently dropping errors :unamused:
		log.Error("LoadIssue(%d): %v", c.IssueID, err)
		return ""
	}

	if c.Issue.IsPull {
		return ""
	}

	err = c.Issue.LoadRepo(db.DefaultContext)
	if err != nil { // Silently dropping errors :unamused:
		log.Error("loadRepo(%d): %v", c.Issue.RepoID, err)
		return ""
	}
	return c.Issue.HTMLURL()
}

// PRURL formats a URL-string to the pull-request
func (c *Comment) PRURL() string {
	err := c.LoadIssue(db.DefaultContext)
	if err != nil { // Silently dropping errors :unamused:
		log.Error("LoadIssue(%d): %v", c.IssueID, err)
		return ""
	}

	err = c.Issue.LoadRepo(db.DefaultContext)
	if err != nil { // Silently dropping errors :unamused:
		log.Error("loadRepo(%d): %v", c.Issue.RepoID, err)
		return ""
	}

	if !c.Issue.IsPull {
		return ""
	}
	return c.Issue.HTMLURL()
}

// CommentHashTag returns unique hash tag for comment id.
func CommentHashTag(id int64) string {
	return fmt.Sprintf("issuecomment-%d", id)
}

// HashTag returns unique hash tag for comment.
func (c *Comment) HashTag() string {
	return CommentHashTag(c.ID)
}

// EventTag returns unique event hash tag for comment.
func (c *Comment) EventTag() string {
	return fmt.Sprintf("event-%d", c.ID)
}

// LoadLabel if comment.Type is CommentTypeLabel, then load Label
func (c *Comment) LoadLabel() error {
	var label Label
	has, err := db.GetEngine(db.DefaultContext).ID(c.LabelID).Get(&label)
	if err != nil {
		return err
	} else if has {
		c.Label = &label
	} else {
		// Ignore Label is deleted, but not clear this table
		log.Warn("Commit %d cannot load label %d", c.ID, c.LabelID)
	}

	return nil
}

// LoadProject if comment.Type is CommentTypeProject, then load project.
func (c *Comment) LoadProject() error {
	if c.OldProjectID > 0 {
		var oldProject project_model.Project
		has, err := db.GetEngine(db.DefaultContext).ID(c.OldProjectID).Get(&oldProject)
		if err != nil {
			return err
		} else if has {
			c.OldProject = &oldProject
		}
	}

	if c.ProjectID > 0 {
		var project project_model.Project
		has, err := db.GetEngine(db.DefaultContext).ID(c.ProjectID).Get(&project)
		if err != nil {
			return err
		} else if has {
			c.Project = &project
		}
	}

	return nil
}

// LoadMilestone if comment.Type is CommentTypeMilestone, then load milestone
func (c *Comment) LoadMilestone(ctx context.Context) error {
	if c.OldMilestoneID > 0 {
		var oldMilestone Milestone
		has, err := db.GetEngine(ctx).ID(c.OldMilestoneID).Get(&oldMilestone)
		if err != nil {
			return err
		} else if has {
			c.OldMilestone = &oldMilestone
		}
	}

	if c.MilestoneID > 0 {
		var milestone Milestone
		has, err := db.GetEngine(ctx).ID(c.MilestoneID).Get(&milestone)
		if err != nil {
			return err
		} else if has {
			c.Milestone = &milestone
		}
	}
	return nil
}

// LoadAttachments loads attachments (it never returns error, the error during `GetAttachmentsByCommentIDCtx` is ignored)
func (c *Comment) LoadAttachments(ctx context.Context) error {
	if len(c.Attachments) > 0 {
		return nil
	}

	var err error
	c.Attachments, err = repo_model.GetAttachmentsByCommentID(ctx, c.ID)
	if err != nil {
		log.Error("getAttachmentsByCommentID[%d]: %v", c.ID, err)
	}
	return nil
}

// UpdateAttachments update attachments by UUIDs for the comment
func (c *Comment) UpdateAttachments(uuids []string) error {
	ctx, committer, err := db.TxContext(db.DefaultContext)
	if err != nil {
		return err
	}
	defer committer.Close()

	attachments, err := repo_model.GetAttachmentsByUUIDs(ctx, uuids)
	if err != nil {
		return fmt.Errorf("getAttachmentsByUUIDs [uuids: %v]: %w", uuids, err)
	}
	for i := 0; i < len(attachments); i++ {
		attachments[i].IssueID = c.IssueID
		attachments[i].CommentID = c.ID
		if err := repo_model.UpdateAttachment(ctx, attachments[i]); err != nil {
			return fmt.Errorf("update attachment [id: %d]: %w", attachments[i].ID, err)
		}
	}
	return committer.Commit()
}

// LoadAssigneeUserAndTeam if comment.Type is CommentTypeAssignees, then load assignees
func (c *Comment) LoadAssigneeUserAndTeam() error {
	var err error

	if c.AssigneeID > 0 && c.Assignee == nil {
		c.Assignee, err = user_model.GetUserByID(db.DefaultContext, c.AssigneeID)
		if err != nil {
			if !user_model.IsErrUserNotExist(err) {
				return err
			}
			c.Assignee = user_model.NewGhostUser()
		}
	} else if c.AssigneeTeamID > 0 && c.AssigneeTeam == nil {
		if err = c.LoadIssue(db.DefaultContext); err != nil {
			return err
		}

		if err = c.Issue.LoadRepo(db.DefaultContext); err != nil {
			return err
		}

		if err = c.Issue.Repo.GetOwner(db.DefaultContext); err != nil {
			return err
		}

		if c.Issue.Repo.Owner.IsOrganization() {
			c.AssigneeTeam, err = organization.GetTeamByID(db.DefaultContext, c.AssigneeTeamID)
			if err != nil && !organization.IsErrTeamNotExist(err) {
				return err
			}
		}
	}
	return nil
}

// LoadResolveDoer if comment.Type is CommentTypeCode and ResolveDoerID not zero, then load resolveDoer
func (c *Comment) LoadResolveDoer() (err error) {
	if c.ResolveDoerID == 0 || c.Type != CommentTypeCode {
		return nil
	}
	c.ResolveDoer, err = user_model.GetUserByID(db.DefaultContext, c.ResolveDoerID)
	if err != nil {
		if user_model.IsErrUserNotExist(err) {
			c.ResolveDoer = user_model.NewGhostUser()
			err = nil
		}
	}
	return err
}

// IsResolved check if an code comment is resolved
func (c *Comment) IsResolved() bool {
	return c.ResolveDoerID != 0 && c.Type == CommentTypeCode
}

// LoadDepIssueDetails loads Dependent Issue Details
func (c *Comment) LoadDepIssueDetails() (err error) {
	if c.DependentIssueID <= 0 || c.DependentIssue != nil {
		return nil
	}
	c.DependentIssue, err = GetIssueByID(db.DefaultContext, c.DependentIssueID)
	return err
}

// LoadTime loads the associated time for a CommentTypeAddTimeManual
func (c *Comment) LoadTime() error {
	if c.Time != nil || c.TimeID == 0 {
		return nil
	}
	var err error
	c.Time, err = GetTrackedTimeByID(c.TimeID)
	return err
}

func (c *Comment) loadReactions(ctx context.Context, repo *repo_model.Repository) (err error) {
	if c.Reactions != nil {
		return nil
	}
	c.Reactions, _, err = FindReactions(ctx, FindReactionsOptions{
		IssueID:   c.IssueID,
		CommentID: c.ID,
	})
	if err != nil {
		return err
	}
	// Load reaction user data
	if _, err := c.Reactions.LoadUsers(ctx, repo); err != nil {
		return err
	}
	return nil
}

// LoadReactions loads comment reactions
func (c *Comment) LoadReactions(repo *repo_model.Repository) error {
	return c.loadReactions(db.DefaultContext, repo)
}

func (c *Comment) loadReview(ctx context.Context) (err error) {
	if c.Review == nil {
		if c.Review, err = GetReviewByID(ctx, c.ReviewID); err != nil {
			return err
		}
	}
	c.Review.Issue = c.Issue
	return nil
}

// LoadReview loads the associated review
func (c *Comment) LoadReview() error {
	return c.loadReview(db.DefaultContext)
}

// DiffSide returns "previous" if Comment.Line is a LOC of the previous changes and "proposed" if it is a LOC of the proposed changes.
func (c *Comment) DiffSide() string {
	if c.Line < 0 {
		return "previous"
	}
	return "proposed"
}

// UnsignedLine returns the LOC of the code comment without + or -
func (c *Comment) UnsignedLine() uint64 {
	if c.Line < 0 {
		return uint64(c.Line * -1)
	}
	return uint64(c.Line)
}

// CodeCommentURL returns the url to a comment in code
func (c *Comment) CodeCommentURL() string {
	err := c.LoadIssue(db.DefaultContext)
	if err != nil { // Silently dropping errors :unamused:
		log.Error("LoadIssue(%d): %v", c.IssueID, err)
		return ""
	}
	err = c.Issue.LoadRepo(db.DefaultContext)
	if err != nil { // Silently dropping errors :unamused:
		log.Error("loadRepo(%d): %v", c.Issue.RepoID, err)
		return ""
	}
	return fmt.Sprintf("%s/files#%s", c.Issue.HTMLURL(), c.HashTag())
}

// LoadPushCommits Load push commits
func (c *Comment) LoadPushCommits(ctx context.Context) (err error) {
	if c.Content == "" || c.Commits != nil || c.Type != CommentTypePullRequestPush {
		return nil
	}

	var data PushActionContent

	err = json.Unmarshal([]byte(c.Content), &data)
	if err != nil {
		return
	}

	c.IsForcePush = data.IsForcePush

	if c.IsForcePush {
		if len(data.CommitIDs) != 2 {
			return nil
		}
		c.OldCommit = data.CommitIDs[0]
		c.NewCommit = data.CommitIDs[1]
	} else {
		repoPath := c.Issue.Repo.RepoPath()
		gitRepo, closer, err := git.RepositoryFromContextOrOpen(ctx, repoPath)
		if err != nil {
			return err
		}
		defer closer.Close()

		c.Commits = git_model.ConvertFromGitCommit(ctx, gitRepo.GetCommitsFromIDs(data.CommitIDs), c.Issue.Repo)
		c.CommitsNum = int64(len(c.Commits))
	}

	return err
}

// CreateComment creates comment with context
func CreateComment(ctx context.Context, opts *CreateCommentOptions) (_ *Comment, err error) {
	e := db.GetEngine(ctx)
	var LabelID int64
	if opts.Label != nil {
		LabelID = opts.Label.ID
	}

	comment := &Comment{
		Type:             opts.Type,
		PosterID:         opts.Doer.ID,
		Poster:           opts.Doer,
		IssueID:          opts.Issue.ID,
		LabelID:          LabelID,
		OldMilestoneID:   opts.OldMilestoneID,
		MilestoneID:      opts.MilestoneID,
		OldProjectID:     opts.OldProjectID,
		ProjectID:        opts.ProjectID,
		TimeID:           opts.TimeID,
		RemovedAssignee:  opts.RemovedAssignee,
		AssigneeID:       opts.AssigneeID,
		AssigneeTeamID:   opts.AssigneeTeamID,
		CommitID:         opts.CommitID,
		CommitSHA:        opts.CommitSHA,
		Line:             opts.LineNum,
		Content:          opts.Content,
		OldTitle:         opts.OldTitle,
		NewTitle:         opts.NewTitle,
		OldRef:           opts.OldRef,
		NewRef:           opts.NewRef,
		DependentIssueID: opts.DependentIssueID,
		TreePath:         opts.TreePath,
		ReviewID:         opts.ReviewID,
		Patch:            opts.Patch,
		RefRepoID:        opts.RefRepoID,
		RefIssueID:       opts.RefIssueID,
		RefCommentID:     opts.RefCommentID,
		RefAction:        opts.RefAction,
		RefIsPull:        opts.RefIsPull,
		IsForcePush:      opts.IsForcePush,
		Invalidated:      opts.Invalidated,
	}
	if _, err = e.Insert(comment); err != nil {
		return nil, err
	}

	if err = opts.Repo.GetOwner(ctx); err != nil {
		return nil, err
	}

	if err = updateCommentInfos(ctx, opts, comment); err != nil {
		return nil, err
	}

	if err = comment.AddCrossReferences(ctx, opts.Doer, false); err != nil {
		return nil, err
	}

	return comment, nil
}

func updateCommentInfos(ctx context.Context, opts *CreateCommentOptions, comment *Comment) (err error) {
	// Check comment type.
	switch opts.Type {
	case CommentTypeCode:
		if comment.ReviewID != 0 {
			if comment.Review == nil {
				if err := comment.loadReview(ctx); err != nil {
					return err
				}
			}
			if comment.Review.Type <= ReviewTypePending {
				return nil
			}
		}
		fallthrough
	case CommentTypeComment:
		if _, err = db.Exec(ctx, "UPDATE `issue` SET num_comments=num_comments+1 WHERE id=?", opts.Issue.ID); err != nil {
			return err
		}
		fallthrough
	case CommentTypeReview:
		// Check attachments
		attachments, err := repo_model.GetAttachmentsByUUIDs(ctx, opts.Attachments)
		if err != nil {
			return fmt.Errorf("getAttachmentsByUUIDs [uuids: %v]: %w", opts.Attachments, err)
		}

		for i := range attachments {
			attachments[i].IssueID = opts.Issue.ID
			attachments[i].CommentID = comment.ID
			// No assign value could be 0, so ignore AllCols().
			if _, err = db.GetEngine(ctx).ID(attachments[i].ID).Update(attachments[i]); err != nil {
				return fmt.Errorf("update attachment [%d]: %w", attachments[i].ID, err)
			}
		}

		comment.Attachments = attachments
	case CommentTypeReopen, CommentTypeClose:
		if err = repo_model.UpdateRepoIssueNumbers(ctx, opts.Issue.RepoID, opts.Issue.IsPull, true); err != nil {
			return err
		}
	}
	// update the issue's updated_unix column
	return UpdateIssueCols(ctx, opts.Issue, "updated_unix")
}

func createDeadlineComment(ctx context.Context, doer *user_model.User, issue *Issue, newDeadlineUnix timeutil.TimeStamp) (*Comment, error) {
	var content string
	var commentType CommentType

	// newDeadline = 0 means deleting
	if newDeadlineUnix == 0 {
		commentType = CommentTypeRemovedDeadline
		content = issue.DeadlineUnix.Format("2006-01-02")
	} else if issue.DeadlineUnix == 0 {
		// Check if the new date was added or modified
		// If the actual deadline is 0 => deadline added
		commentType = CommentTypeAddedDeadline
		content = newDeadlineUnix.Format("2006-01-02")
	} else { // Otherwise modified
		commentType = CommentTypeModifiedDeadline
		content = newDeadlineUnix.Format("2006-01-02") + "|" + issue.DeadlineUnix.Format("2006-01-02")
	}

	if err := issue.LoadRepo(ctx); err != nil {
		return nil, err
	}

	opts := &CreateCommentOptions{
		Type:    commentType,
		Doer:    doer,
		Repo:    issue.Repo,
		Issue:   issue,
		Content: content,
	}
	comment, err := CreateComment(ctx, opts)
	if err != nil {
		return nil, err
	}
	return comment, nil
}

// Creates issue dependency comment
func createIssueDependencyComment(ctx context.Context, doer *user_model.User, issue, dependentIssue *Issue, add bool) (err error) {
	cType := CommentTypeAddDependency
	if !add {
		cType = CommentTypeRemoveDependency
	}
	if err = issue.LoadRepo(ctx); err != nil {
		return
	}

	// Make two comments, one in each issue
	opts := &CreateCommentOptions{
		Type:             cType,
		Doer:             doer,
		Repo:             issue.Repo,
		Issue:            issue,
		DependentIssueID: dependentIssue.ID,
	}
	if _, err = CreateComment(ctx, opts); err != nil {
		return
	}

	opts = &CreateCommentOptions{
		Type:             cType,
		Doer:             doer,
		Repo:             issue.Repo,
		Issue:            dependentIssue,
		DependentIssueID: issue.ID,
	}
	_, err = CreateComment(ctx, opts)
	return err
}

// CreateCommentOptions defines options for creating comment
type CreateCommentOptions struct {
	Type  CommentType
	Doer  *user_model.User
	Repo  *repo_model.Repository
	Issue *Issue
	Label *Label

	DependentIssueID int64
	OldMilestoneID   int64
	MilestoneID      int64
	OldProjectID     int64
	ProjectID        int64
	TimeID           int64
	AssigneeID       int64
	AssigneeTeamID   int64
	RemovedAssignee  bool
	OldTitle         string
	NewTitle         string
	OldRef           string
	NewRef           string
	CommitID         int64
	CommitSHA        string
	Patch            string
	LineNum          int64
	TreePath         string
	ReviewID         int64
	Content          string
	Attachments      []string // UUIDs of attachments
	RefRepoID        int64
	RefIssueID       int64
	RefCommentID     int64
	RefAction        references.XRefAction
	RefIsPull        bool
	IsForcePush      bool
	Invalidated      bool
}

// GetCommentByID returns the comment by given ID.
func GetCommentByID(ctx context.Context, id int64) (*Comment, error) {
	c := new(Comment)
	has, err := db.GetEngine(ctx).ID(id).Get(c)
	if err != nil {
		return nil, err
	} else if !has {
		return nil, ErrCommentNotExist{id, 0}
	}
	return c, nil
}

// FindCommentsOptions describes the conditions to Find comments
type FindCommentsOptions struct {
	db.ListOptions
	RepoID      int64
	IssueID     int64
	ReviewID    int64
	Since       int64
	Before      int64
	Line        int64
	TreePath    string
	Type        CommentType
	IssueIDs    []int64
	Invalidated util.OptionalBool
}

// ToConds implements FindOptions interface
func (opts *FindCommentsOptions) ToConds() builder.Cond {
	cond := builder.NewCond()
	if opts.RepoID > 0 {
		cond = cond.And(builder.Eq{"issue.repo_id": opts.RepoID})
	}
	if opts.IssueID > 0 {
		cond = cond.And(builder.Eq{"comment.issue_id": opts.IssueID})
	} else if len(opts.IssueIDs) > 0 {
		cond = cond.And(builder.In("comment.issue_id", opts.IssueIDs))
	}
	if opts.ReviewID > 0 {
		cond = cond.And(builder.Eq{"comment.review_id": opts.ReviewID})
	}
	if opts.Since > 0 {
		cond = cond.And(builder.Gte{"comment.updated_unix": opts.Since})
	}
	if opts.Before > 0 {
		cond = cond.And(builder.Lte{"comment.updated_unix": opts.Before})
	}
	if opts.Type != CommentTypeUnknown {
		cond = cond.And(builder.Eq{"comment.type": opts.Type})
	}
	if opts.Line != 0 {
		cond = cond.And(builder.Eq{"comment.line": opts.Line})
	}
	if len(opts.TreePath) > 0 {
		cond = cond.And(builder.Eq{"comment.tree_path": opts.TreePath})
	}
	if !opts.Invalidated.IsNone() {
		cond = cond.And(builder.Eq{"comment.invalidated": opts.Invalidated.IsTrue()})
	}
	return cond
}

// FindComments returns all comments according options
func FindComments(ctx context.Context, opts *FindCommentsOptions) ([]*Comment, error) {
	comments := make([]*Comment, 0, 10)
	sess := db.GetEngine(ctx).Where(opts.ToConds())
	if opts.RepoID > 0 {
		sess.Join("INNER", "issue", "issue.id = comment.issue_id")
	}

	if opts.Page != 0 {
		sess = db.SetSessionPagination(sess, opts)
	}

	// WARNING: If you change this order you will need to fix createCodeComment

	return comments, sess.
		Asc("comment.created_unix").
		Asc("comment.id").
		Find(&comments)
}

// CountComments count all comments according options by ignoring pagination
func CountComments(opts *FindCommentsOptions) (int64, error) {
	sess := db.GetEngine(db.DefaultContext).Where(opts.ToConds())
	if opts.RepoID > 0 {
		sess.Join("INNER", "issue", "issue.id = comment.issue_id")
	}
	return sess.Count(&Comment{})
}

// UpdateCommentInvalidate updates comment invalidated column
func UpdateCommentInvalidate(ctx context.Context, c *Comment) error {
	_, err := db.GetEngine(ctx).ID(c.ID).Cols("invalidated").Update(c)
	return err
}

// UpdateComment updates information of comment.
func UpdateComment(c *Comment, doer *user_model.User) error {
	ctx, committer, err := db.TxContext(db.DefaultContext)
	if err != nil {
		return err
	}
	defer committer.Close()
	sess := db.GetEngine(ctx)

	if _, err := sess.ID(c.ID).AllCols().Update(c); err != nil {
		return err
	}
	if err := c.LoadIssue(ctx); err != nil {
		return err
	}
	if err := c.AddCrossReferences(ctx, doer, true); err != nil {
		return err
	}
	if err := committer.Commit(); err != nil {
		return fmt.Errorf("Commit: %w", err)
	}

	return nil
}

// DeleteComment deletes the comment
func DeleteComment(ctx context.Context, comment *Comment) error {
	e := db.GetEngine(ctx)
	if _, err := e.ID(comment.ID).NoAutoCondition().Delete(comment); err != nil {
		return err
	}

	if _, err := db.DeleteByBean(ctx, &ContentHistory{
		CommentID: comment.ID,
	}); err != nil {
		return err
	}

	if comment.Type == CommentTypeComment {
		if _, err := e.ID(comment.IssueID).Decr("num_comments").Update(new(Issue)); err != nil {
			return err
		}
	}
	if _, err := e.Table("action").
		Where("comment_id = ?", comment.ID).
		Update(map[string]interface{}{
			"is_deleted": true,
		}); err != nil {
		return err
	}

	if err := comment.neuterCrossReferences(ctx); err != nil {
		return err
	}

	return DeleteReaction(ctx, &ReactionOptions{CommentID: comment.ID})
}

// UpdateCommentsMigrationsByType updates comments' migrations information via given git service type and original id and poster id
func UpdateCommentsMigrationsByType(tp structs.GitServiceType, originalAuthorID string, posterID int64) error {
	_, err := db.GetEngine(db.DefaultContext).Table("comment").
		Where(builder.In("issue_id",
			builder.Select("issue.id").
				From("issue").
				InnerJoin("repository", "issue.repo_id = repository.id").
				Where(builder.Eq{
					"repository.original_service_type": tp,
				}),
		)).
		And("comment.original_author_id = ?", originalAuthorID).
		Update(map[string]interface{}{
			"poster_id":          posterID,
			"original_author":    "",
			"original_author_id": 0,
		})
	return err
}

// CreateAutoMergeComment is a internal function, only use it for CommentTypePRScheduledToAutoMerge and CommentTypePRUnScheduledToAutoMerge CommentTypes
func CreateAutoMergeComment(ctx context.Context, typ CommentType, pr *PullRequest, doer *user_model.User) (comment *Comment, err error) {
	if typ != CommentTypePRScheduledToAutoMerge && typ != CommentTypePRUnScheduledToAutoMerge {
		return nil, fmt.Errorf("comment type %d cannot be used to create an auto merge comment", typ)
	}
	if err = pr.LoadIssue(ctx); err != nil {
		return
	}

	if err = pr.LoadBaseRepo(ctx); err != nil {
		return
	}

	comment, err = CreateComment(ctx, &CreateCommentOptions{
		Type:  typ,
		Doer:  doer,
		Repo:  pr.BaseRepo,
		Issue: pr.Issue,
	})
	return comment, err
}

// RemapExternalUser ExternalUserRemappable interface
func (c *Comment) RemapExternalUser(externalName string, externalID, userID int64) error {
	c.OriginalAuthor = externalName
	c.OriginalAuthorID = externalID
	c.PosterID = userID
	return nil
}

// GetUserID ExternalUserRemappable interface
func (c *Comment) GetUserID() int64 { return c.PosterID }

// GetExternalName ExternalUserRemappable interface
func (c *Comment) GetExternalName() string { return c.OriginalAuthor }

// GetExternalID ExternalUserRemappable interface
func (c *Comment) GetExternalID() int64 { return c.OriginalAuthorID }

// CountCommentTypeLabelWithEmptyLabel count label comments with empty label
func CountCommentTypeLabelWithEmptyLabel(ctx context.Context) (int64, error) {
	return db.GetEngine(ctx).Where(builder.Eq{"type": CommentTypeLabel, "label_id": 0}).Count(new(Comment))
}

// FixCommentTypeLabelWithEmptyLabel count label comments with empty label
func FixCommentTypeLabelWithEmptyLabel(ctx context.Context) (int64, error) {
	return db.GetEngine(ctx).Where(builder.Eq{"type": CommentTypeLabel, "label_id": 0}).Delete(new(Comment))
}

// CountCommentTypeLabelWithOutsideLabels count label comments with outside label
func CountCommentTypeLabelWithOutsideLabels(ctx context.Context) (int64, error) {
	return db.GetEngine(ctx).Where("comment.type = ? AND ((label.org_id = 0 AND issue.repo_id != label.repo_id) OR (label.repo_id = 0 AND label.org_id != repository.owner_id))", CommentTypeLabel).
		Table("comment").
		Join("inner", "label", "label.id = comment.label_id").
		Join("inner", "issue", "issue.id = comment.issue_id ").
		Join("inner", "repository", "issue.repo_id = repository.id").
		Count()
}

// FixCommentTypeLabelWithOutsideLabels count label comments with outside label
func FixCommentTypeLabelWithOutsideLabels(ctx context.Context) (int64, error) {
	res, err := db.GetEngine(ctx).Exec(`DELETE FROM comment WHERE comment.id IN (
		SELECT il_too.id FROM (
			SELECT com.id
				FROM comment AS com
					INNER JOIN label ON com.label_id = label.id
					INNER JOIN issue on issue.id = com.issue_id
					INNER JOIN repository ON issue.repo_id = repository.id
				WHERE
					com.type = ? AND ((label.org_id = 0 AND issue.repo_id != label.repo_id) OR (label.repo_id = 0 AND label.org_id != repository.owner_id))
	) AS il_too)`, CommentTypeLabel)
	if err != nil {
		return 0, err
	}

	return res.RowsAffected()
}<|MERGE_RESOLUTION|>--- conflicted
+++ resolved
@@ -175,16 +175,6 @@
 	return commentStrings[t]
 }
 
-<<<<<<< HEAD
-// GetCommentTypeByString return the comment type by given comment type string
-func GetCommentTypeByString(s string) CommentType {
-	for i, cs := range commentStrings {
-		if cs == s {
-			return CommentType(i)
-		}
-	}
-	return -1
-=======
 func AsCommentType(typeName string) CommentType {
 	for index, name := range commentStrings {
 		if typeName == name {
@@ -192,7 +182,6 @@
 		}
 	}
 	return CommentTypeUnknown
->>>>>>> 7fd5d388
 }
 
 // RoleDescriptor defines comment tag type
