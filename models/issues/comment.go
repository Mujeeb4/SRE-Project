// Copyright 2018 The Gitea Authors.
// Copyright 2016 The Gogs Authors.
// All rights reserved.
// SPDX-License-Identifier: MIT

package issues

import (
	"context"
	"fmt"
	"strconv"
	"unicode/utf8"

	"code.gitea.io/gitea/models/db"
	git_model "code.gitea.io/gitea/models/git"
	"code.gitea.io/gitea/models/organization"
	project_model "code.gitea.io/gitea/models/project"
	repo_model "code.gitea.io/gitea/models/repo"
	user_model "code.gitea.io/gitea/models/user"
	"code.gitea.io/gitea/modules/git"
	"code.gitea.io/gitea/modules/json"
	"code.gitea.io/gitea/modules/log"
	"code.gitea.io/gitea/modules/references"
	"code.gitea.io/gitea/modules/structs"
	"code.gitea.io/gitea/modules/timeutil"
	"code.gitea.io/gitea/modules/util"

	"xorm.io/builder"
	"xorm.io/xorm"
)

// ErrCommentNotExist represents a "CommentNotExist" kind of error.
type ErrCommentNotExist struct {
	ID      int64
	IssueID int64
}

// IsErrCommentNotExist checks if an error is a ErrCommentNotExist.
func IsErrCommentNotExist(err error) bool {
	_, ok := err.(ErrCommentNotExist)
	return ok
}

func (err ErrCommentNotExist) Error() string {
	return fmt.Sprintf("comment does not exist [id: %d, issue_id: %d]", err.ID, err.IssueID)
}

func (err ErrCommentNotExist) Unwrap() error {
	return util.ErrNotExist
}

// CommentType defines whether a comment is just a simple comment, an action (like close) or a reference.
type CommentType int

// CommentTypeUndefined is used to search for comments of any type
const CommentTypeUndefined CommentType = -1

const (
<<<<<<< HEAD
	// 0 Plain comment, can be associated with a commit (CommitID > 0) and a line (LineNum > 0)
	CommentTypeComment CommentType = iota
	CommentTypeReopen              // 1
	CommentTypeClose               // 2

	// 3 References.
	CommentTypeIssueRef
	// 4 Reference from a commit (not part of a pull request)
	CommentTypeCommitRef
	// 5 Reference from a comment
	CommentTypeCommentRef
	// 6 Reference from a pull request
	CommentTypePullRef
	// 7 Labels changed
	CommentTypeLabel
	// 8 Milestone changed
	CommentTypeMilestone
	// 9 Assignees changed
	CommentTypeAssignees
	// 10 Change Title
	CommentTypeChangeTitle
	// 11 Delete Branch
	CommentTypeDeleteBranch
	// 12 Start a stopwatch for time tracking
	CommentTypeStartTracking
	// 13 Stop a stopwatch for time tracking
	CommentTypeStopTracking
	// 14 Add time manual for time tracking
	CommentTypeAddTimeManual
	// 15 Cancel a stopwatch for time tracking
	CommentTypeCancelTracking
	// 16 Added a due date
	CommentTypeAddedDeadline
	// 17 Modified the due date
	CommentTypeModifiedDeadline
	// 18 Removed a due date
	CommentTypeRemovedDeadline
	// 19 Dependency added
	CommentTypeAddDependency
	// 20 Dependency removed
	CommentTypeRemoveDependency
	// 21 Comment a line of code
	CommentTypeCode
	// 22 Reviews a pull request by giving general feedback
	CommentTypeReview
	// 23 Lock an issue, giving only collaborators access
	CommentTypeLock
	// 24 Unlocks a previously locked issue
	CommentTypeUnlock
	// 25 Change pull request's target branch
	CommentTypeChangeTargetBranch
	// 26 Delete time manual for time tracking
	CommentTypeDeleteTimeManual
	// 27 add or remove Request from one
	CommentTypeReviewRequest
	// 28 merge pull request
	CommentTypeMergePull
	// 29 push to PR head branch
	CommentTypePullRequestPush
	// 30 Project changed
	CommentTypeProject
	// 31 Project board changed
	CommentTypeProjectBoard
	// 32 Dismiss Review
	CommentTypeDismissReview
	// 33 Change issue ref
	CommentTypeChangeIssueRef
	// 34 pr was scheduled to auto merge when checks succeed
	CommentTypePRScheduledToAutoMerge
	// 35 pr was un scheduled to auto merge when checks succeed
	CommentTypePRUnScheduledToAutoMerge
	// 36 Change time estimate
	CommentTypeChangeTimeEstimate
=======
	CommentTypeComment CommentType = iota // 0 Plain comment, can be associated with a commit (CommitID > 0) and a line (LineNum > 0)

	CommentTypeReopen // 1
	CommentTypeClose  // 2

	CommentTypeIssueRef   // 3 References.
	CommentTypeCommitRef  // 4 Reference from a commit (not part of a pull request)
	CommentTypeCommentRef // 5 Reference from a comment
	CommentTypePullRef    // 6 Reference from a pull request

	CommentTypeLabel        // 7 Labels changed
	CommentTypeMilestone    // 8 Milestone changed
	CommentTypeAssignees    // 9 Assignees changed
	CommentTypeChangeTitle  // 10 Change Title
	CommentTypeDeleteBranch // 11 Delete Branch

	CommentTypeStartTracking    // 12 Start a stopwatch for time tracking
	CommentTypeStopTracking     // 13 Stop a stopwatch for time tracking
	CommentTypeAddTimeManual    // 14 Add time manual for time tracking
	CommentTypeCancelTracking   // 15 Cancel a stopwatch for time tracking
	CommentTypeAddedDeadline    // 16 Added a due date
	CommentTypeModifiedDeadline // 17 Modified the due date
	CommentTypeRemovedDeadline  // 18 Removed a due date

	CommentTypeAddDependency    // 19 Dependency added
	CommentTypeRemoveDependency // 20 Dependency removed

	CommentTypeCode   // 21 Comment a line of code
	CommentTypeReview // 22 Reviews a pull request by giving general feedback

	CommentTypeLock   // 23 Lock an issue, giving only collaborators access
	CommentTypeUnlock // 24 Unlocks a previously locked issue

	CommentTypeChangeTargetBranch // 25 Change pull request's target branch

	CommentTypeDeleteTimeManual // 26 Delete time manual for time tracking

	CommentTypeReviewRequest   // 27 add or remove Request from one
	CommentTypeMergePull       // 28 merge pull request
	CommentTypePullRequestPush // 29 push to PR head branch

	CommentTypeProject      // 30 Project changed
	CommentTypeProjectBoard // 31 Project board changed

	CommentTypeDismissReview // 32 Dismiss Review

	CommentTypeChangeIssueRef // 33 Change issue ref

	CommentTypePRScheduledToAutoMerge   // 34 pr was scheduled to auto merge when checks succeed
	CommentTypePRUnScheduledToAutoMerge // 35 pr was un scheduled to auto merge when checks succeed

	CommentTypePin   // 36 pin Issue
	CommentTypeUnpin // 37 unpin Issue
>>>>>>> 520eb57d
)

var commentStrings = []string{
	"comment",
	"reopen",
	"close",
	"issue_ref",
	"commit_ref",
	"comment_ref",
	"pull_ref",
	"label",
	"milestone",
	"assignees",
	"change_title",
	"delete_branch",
	"start_tracking",
	"stop_tracking",
	"add_time_manual",
	"cancel_tracking",
	"added_deadline",
	"modified_deadline",
	"removed_deadline",
	"add_dependency",
	"remove_dependency",
	"code",
	"review",
	"lock",
	"unlock",
	"change_target_branch",
	"delete_time_manual",
	"review_request",
	"merge_pull",
	"pull_push",
	"project",
	"project_board",
	"dismiss_review",
	"change_issue_ref",
	"pull_scheduled_merge",
	"pull_cancel_scheduled_merge",
<<<<<<< HEAD
	"change_time_estimate",
=======
	"pin",
	"unpin",
>>>>>>> 520eb57d
}

func (t CommentType) String() string {
	return commentStrings[t]
}

func AsCommentType(typeName string) CommentType {
	for index, name := range commentStrings {
		if typeName == name {
			return CommentType(index)
		}
	}
	return CommentTypeUndefined
}

func (t CommentType) HasContentSupport() bool {
	switch t {
	case CommentTypeComment, CommentTypeCode, CommentTypeReview:
		return true
	}
	return false
}

func (t CommentType) HasAttachmentSupport() bool {
	switch t {
	case CommentTypeComment, CommentTypeCode, CommentTypeReview:
		return true
	}
	return false
}

// RoleDescriptor defines comment tag type
type RoleDescriptor int

// Enumerate all the role tags.
const (
	RoleDescriptorNone RoleDescriptor = iota
	RoleDescriptorPoster
	RoleDescriptorWriter
	RoleDescriptorOwner
)

// WithRole enable a specific tag on the RoleDescriptor.
func (rd RoleDescriptor) WithRole(role RoleDescriptor) RoleDescriptor {
	return rd | (1 << role)
}

func stringToRoleDescriptor(role string) RoleDescriptor {
	switch role {
	case "Poster":
		return RoleDescriptorPoster
	case "Writer":
		return RoleDescriptorWriter
	case "Owner":
		return RoleDescriptorOwner
	default:
		return RoleDescriptorNone
	}
}

// HasRole returns if a certain role is enabled on the RoleDescriptor.
func (rd RoleDescriptor) HasRole(role string) bool {
	roleDescriptor := stringToRoleDescriptor(role)
	bitValue := rd & (1 << roleDescriptor)
	return (bitValue > 0)
}

// Comment represents a comment in commit and issue page.
type Comment struct {
	ID               int64            `xorm:"pk autoincr"`
	Type             CommentType      `xorm:"INDEX"`
	PosterID         int64            `xorm:"INDEX"`
	Poster           *user_model.User `xorm:"-"`
	OriginalAuthor   string
	OriginalAuthorID int64
	IssueID          int64  `xorm:"INDEX"`
	Issue            *Issue `xorm:"-"`
	LabelID          int64
	Label            *Label   `xorm:"-"`
	AddedLabels      []*Label `xorm:"-"`
	RemovedLabels    []*Label `xorm:"-"`
	OldProjectID     int64
	ProjectID        int64
	OldProject       *project_model.Project `xorm:"-"`
	Project          *project_model.Project `xorm:"-"`
	OldMilestoneID   int64
	MilestoneID      int64
	OldMilestone     *Milestone `xorm:"-"`
	Milestone        *Milestone `xorm:"-"`
	TimeID           int64
	Time             *TrackedTime `xorm:"-"`
	TimeTracked      int64        `xorm:"NOT NULL DEFAULT 0"`
	AssigneeID       int64
	RemovedAssignee  bool
	Assignee         *user_model.User   `xorm:"-"`
	AssigneeTeamID   int64              `xorm:"NOT NULL DEFAULT 0"`
	AssigneeTeam     *organization.Team `xorm:"-"`
	ResolveDoerID    int64
	ResolveDoer      *user_model.User `xorm:"-"`
	OldTitle         string
	NewTitle         string
	OldRef           string
	NewRef           string
	DependentIssueID int64
	DependentIssue   *Issue `xorm:"-"`

	CommitID        int64
	Line            int64 // - previous line / + proposed line
	TreePath        string
	Content         string `xorm:"LONGTEXT"`
	RenderedContent string `xorm:"-"`

	// Path represents the 4 lines of code cemented by this comment
	Patch       string `xorm:"-"`
	PatchQuoted string `xorm:"LONGTEXT patch"`

	CreatedUnix timeutil.TimeStamp `xorm:"INDEX created"`
	UpdatedUnix timeutil.TimeStamp `xorm:"INDEX updated"`

	// Reference issue in commit message
	CommitSHA string `xorm:"VARCHAR(40)"`

	Attachments []*repo_model.Attachment `xorm:"-"`
	Reactions   ReactionList             `xorm:"-"`

	// For view issue page.
	ShowRole RoleDescriptor `xorm:"-"`

	Review      *Review `xorm:"-"`
	ReviewID    int64   `xorm:"index"`
	Invalidated bool

	// Reference an issue or pull from another comment, issue or PR
	// All information is about the origin of the reference
	RefRepoID    int64                 `xorm:"index"` // Repo where the referencing
	RefIssueID   int64                 `xorm:"index"`
	RefCommentID int64                 `xorm:"index"`    // 0 if origin is Issue title or content (or PR's)
	RefAction    references.XRefAction `xorm:"SMALLINT"` // What happens if RefIssueID resolves
	RefIsPull    bool

	RefRepo    *repo_model.Repository `xorm:"-"`
	RefIssue   *Issue                 `xorm:"-"`
	RefComment *Comment               `xorm:"-"`

	Commits     []*git_model.SignCommitWithStatuses `xorm:"-"`
	OldCommit   string                              `xorm:"-"`
	NewCommit   string                              `xorm:"-"`
	CommitsNum  int64                               `xorm:"-"`
	IsForcePush bool                                `xorm:"-"`

	TimeEstimate int64 `xorm:"NOT NULL DEFAULT 0"`
}

func init() {
	db.RegisterModel(new(Comment))
}

// PushActionContent is content of push pull comment
type PushActionContent struct {
	IsForcePush bool     `json:"is_force_push"`
	CommitIDs   []string `json:"commit_ids"`
}

// LoadIssue loads the issue reference for the comment
func (c *Comment) LoadIssue(ctx context.Context) (err error) {
	if c.Issue != nil {
		return nil
	}
	c.Issue, err = GetIssueByID(ctx, c.IssueID)
	return err
}

// BeforeInsert will be invoked by XORM before inserting a record
func (c *Comment) BeforeInsert() {
	c.PatchQuoted = c.Patch
	if !utf8.ValidString(c.Patch) {
		c.PatchQuoted = strconv.Quote(c.Patch)
	}
}

// BeforeUpdate will be invoked by XORM before updating a record
func (c *Comment) BeforeUpdate() {
	c.PatchQuoted = c.Patch
	if !utf8.ValidString(c.Patch) {
		c.PatchQuoted = strconv.Quote(c.Patch)
	}
}

// AfterLoad is invoked from XORM after setting the values of all fields of this object.
func (c *Comment) AfterLoad(session *xorm.Session) {
	c.Patch = c.PatchQuoted
	if len(c.PatchQuoted) > 0 && c.PatchQuoted[0] == '"' {
		unquoted, err := strconv.Unquote(c.PatchQuoted)
		if err == nil {
			c.Patch = unquoted
		}
	}
}

// LoadPoster loads comment poster
func (c *Comment) LoadPoster(ctx context.Context) (err error) {
	if c.PosterID <= 0 || c.Poster != nil {
		return nil
	}

	c.Poster, err = user_model.GetPossibleUserByID(ctx, c.PosterID)
	if err != nil {
		if user_model.IsErrUserNotExist(err) {
			c.PosterID = -1
			c.Poster = user_model.NewGhostUser()
		} else {
			log.Error("getUserByID[%d]: %v", c.ID, err)
		}
	}
	return err
}

// AfterDelete is invoked from XORM after the object is deleted.
func (c *Comment) AfterDelete() {
	if c.ID <= 0 {
		return
	}

	_, err := repo_model.DeleteAttachmentsByComment(c.ID, true)
	if err != nil {
		log.Info("Could not delete files for comment %d on issue #%d: %s", c.ID, c.IssueID, err)
	}
}

// HTMLURL formats a URL-string to the issue-comment
func (c *Comment) HTMLURL() string {
	err := c.LoadIssue(db.DefaultContext)
	if err != nil { // Silently dropping errors :unamused:
		log.Error("LoadIssue(%d): %v", c.IssueID, err)
		return ""
	}
	err = c.Issue.LoadRepo(db.DefaultContext)
	if err != nil { // Silently dropping errors :unamused:
		log.Error("loadRepo(%d): %v", c.Issue.RepoID, err)
		return ""
	}
	return c.Issue.HTMLURL() + c.hashLink()
}

// Link formats a relative URL-string to the issue-comment
func (c *Comment) Link() string {
	err := c.LoadIssue(db.DefaultContext)
	if err != nil { // Silently dropping errors :unamused:
		log.Error("LoadIssue(%d): %v", c.IssueID, err)
		return ""
	}
	err = c.Issue.LoadRepo(db.DefaultContext)
	if err != nil { // Silently dropping errors :unamused:
		log.Error("loadRepo(%d): %v", c.Issue.RepoID, err)
		return ""
	}
	return c.Issue.Link() + c.hashLink()
}

func (c *Comment) hashLink() string {
	if c.Type == CommentTypeCode {
		if c.ReviewID == 0 {
			return "/files#" + c.HashTag()
		}
		if c.Review == nil {
			if err := c.LoadReview(); err != nil {
				log.Warn("LoadReview(%d): %v", c.ReviewID, err)
				return "/files#" + c.HashTag()
			}
		}
		if c.Review.Type <= ReviewTypePending {
			return "/files#" + c.HashTag()
		}
	}
	return "#" + c.HashTag()
}

// APIURL formats a API-string to the issue-comment
func (c *Comment) APIURL() string {
	err := c.LoadIssue(db.DefaultContext)
	if err != nil { // Silently dropping errors :unamused:
		log.Error("LoadIssue(%d): %v", c.IssueID, err)
		return ""
	}
	err = c.Issue.LoadRepo(db.DefaultContext)
	if err != nil { // Silently dropping errors :unamused:
		log.Error("loadRepo(%d): %v", c.Issue.RepoID, err)
		return ""
	}

	return fmt.Sprintf("%s/issues/comments/%d", c.Issue.Repo.APIURL(), c.ID)
}

// IssueURL formats a URL-string to the issue
func (c *Comment) IssueURL() string {
	err := c.LoadIssue(db.DefaultContext)
	if err != nil { // Silently dropping errors :unamused:
		log.Error("LoadIssue(%d): %v", c.IssueID, err)
		return ""
	}

	if c.Issue.IsPull {
		return ""
	}

	err = c.Issue.LoadRepo(db.DefaultContext)
	if err != nil { // Silently dropping errors :unamused:
		log.Error("loadRepo(%d): %v", c.Issue.RepoID, err)
		return ""
	}
	return c.Issue.HTMLURL()
}

// PRURL formats a URL-string to the pull-request
func (c *Comment) PRURL() string {
	err := c.LoadIssue(db.DefaultContext)
	if err != nil { // Silently dropping errors :unamused:
		log.Error("LoadIssue(%d): %v", c.IssueID, err)
		return ""
	}

	err = c.Issue.LoadRepo(db.DefaultContext)
	if err != nil { // Silently dropping errors :unamused:
		log.Error("loadRepo(%d): %v", c.Issue.RepoID, err)
		return ""
	}

	if !c.Issue.IsPull {
		return ""
	}
	return c.Issue.HTMLURL()
}

// CommentHashTag returns unique hash tag for comment id.
func CommentHashTag(id int64) string {
	return fmt.Sprintf("issuecomment-%d", id)
}

// HashTag returns unique hash tag for comment.
func (c *Comment) HashTag() string {
	return CommentHashTag(c.ID)
}

// EventTag returns unique event hash tag for comment.
func (c *Comment) EventTag() string {
	return fmt.Sprintf("event-%d", c.ID)
}

// LoadLabel if comment.Type is CommentTypeLabel, then load Label
func (c *Comment) LoadLabel() error {
	var label Label
	has, err := db.GetEngine(db.DefaultContext).ID(c.LabelID).Get(&label)
	if err != nil {
		return err
	} else if has {
		c.Label = &label
	} else {
		// Ignore Label is deleted, but not clear this table
		log.Warn("Commit %d cannot load label %d", c.ID, c.LabelID)
	}

	return nil
}

// LoadProject if comment.Type is CommentTypeProject, then load project.
func (c *Comment) LoadProject() error {
	if c.OldProjectID > 0 {
		var oldProject project_model.Project
		has, err := db.GetEngine(db.DefaultContext).ID(c.OldProjectID).Get(&oldProject)
		if err != nil {
			return err
		} else if has {
			c.OldProject = &oldProject
		}
	}

	if c.ProjectID > 0 {
		var project project_model.Project
		has, err := db.GetEngine(db.DefaultContext).ID(c.ProjectID).Get(&project)
		if err != nil {
			return err
		} else if has {
			c.Project = &project
		}
	}

	return nil
}

// LoadMilestone if comment.Type is CommentTypeMilestone, then load milestone
func (c *Comment) LoadMilestone(ctx context.Context) error {
	if c.OldMilestoneID > 0 {
		var oldMilestone Milestone
		has, err := db.GetEngine(ctx).ID(c.OldMilestoneID).Get(&oldMilestone)
		if err != nil {
			return err
		} else if has {
			c.OldMilestone = &oldMilestone
		}
	}

	if c.MilestoneID > 0 {
		var milestone Milestone
		has, err := db.GetEngine(ctx).ID(c.MilestoneID).Get(&milestone)
		if err != nil {
			return err
		} else if has {
			c.Milestone = &milestone
		}
	}
	return nil
}

// LoadAttachments loads attachments (it never returns error, the error during `GetAttachmentsByCommentIDCtx` is ignored)
func (c *Comment) LoadAttachments(ctx context.Context) error {
	if len(c.Attachments) > 0 {
		return nil
	}

	var err error
	c.Attachments, err = repo_model.GetAttachmentsByCommentID(ctx, c.ID)
	if err != nil {
		log.Error("getAttachmentsByCommentID[%d]: %v", c.ID, err)
	}
	return nil
}

// UpdateAttachments update attachments by UUIDs for the comment
func (c *Comment) UpdateAttachments(uuids []string) error {
	ctx, committer, err := db.TxContext(db.DefaultContext)
	if err != nil {
		return err
	}
	defer committer.Close()

	attachments, err := repo_model.GetAttachmentsByUUIDs(ctx, uuids)
	if err != nil {
		return fmt.Errorf("getAttachmentsByUUIDs [uuids: %v]: %w", uuids, err)
	}
	for i := 0; i < len(attachments); i++ {
		attachments[i].IssueID = c.IssueID
		attachments[i].CommentID = c.ID
		if err := repo_model.UpdateAttachment(ctx, attachments[i]); err != nil {
			return fmt.Errorf("update attachment [id: %d]: %w", attachments[i].ID, err)
		}
	}
	return committer.Commit()
}

// LoadAssigneeUserAndTeam if comment.Type is CommentTypeAssignees, then load assignees
func (c *Comment) LoadAssigneeUserAndTeam() error {
	var err error

	if c.AssigneeID > 0 && c.Assignee == nil {
		c.Assignee, err = user_model.GetUserByID(db.DefaultContext, c.AssigneeID)
		if err != nil {
			if !user_model.IsErrUserNotExist(err) {
				return err
			}
			c.Assignee = user_model.NewGhostUser()
		}
	} else if c.AssigneeTeamID > 0 && c.AssigneeTeam == nil {
		if err = c.LoadIssue(db.DefaultContext); err != nil {
			return err
		}

		if err = c.Issue.LoadRepo(db.DefaultContext); err != nil {
			return err
		}

		if err = c.Issue.Repo.LoadOwner(db.DefaultContext); err != nil {
			return err
		}

		if c.Issue.Repo.Owner.IsOrganization() {
			c.AssigneeTeam, err = organization.GetTeamByID(db.DefaultContext, c.AssigneeTeamID)
			if err != nil && !organization.IsErrTeamNotExist(err) {
				return err
			}
		}
	}
	return nil
}

// LoadResolveDoer if comment.Type is CommentTypeCode and ResolveDoerID not zero, then load resolveDoer
func (c *Comment) LoadResolveDoer() (err error) {
	if c.ResolveDoerID == 0 || c.Type != CommentTypeCode {
		return nil
	}
	c.ResolveDoer, err = user_model.GetUserByID(db.DefaultContext, c.ResolveDoerID)
	if err != nil {
		if user_model.IsErrUserNotExist(err) {
			c.ResolveDoer = user_model.NewGhostUser()
			err = nil
		}
	}
	return err
}

// IsResolved check if an code comment is resolved
func (c *Comment) IsResolved() bool {
	return c.ResolveDoerID != 0 && c.Type == CommentTypeCode
}

// LoadDepIssueDetails loads Dependent Issue Details
func (c *Comment) LoadDepIssueDetails() (err error) {
	if c.DependentIssueID <= 0 || c.DependentIssue != nil {
		return nil
	}
	c.DependentIssue, err = GetIssueByID(db.DefaultContext, c.DependentIssueID)
	return err
}

// LoadTime loads the associated time for a CommentTypeAddTimeManual
func (c *Comment) LoadTime() error {
	if c.Time != nil || c.TimeID == 0 {
		return nil
	}
	var err error
	c.Time, err = GetTrackedTimeByID(c.TimeID)
	return err
}

func (c *Comment) loadReactions(ctx context.Context, repo *repo_model.Repository) (err error) {
	if c.Reactions != nil {
		return nil
	}
	c.Reactions, _, err = FindReactions(ctx, FindReactionsOptions{
		IssueID:   c.IssueID,
		CommentID: c.ID,
	})
	if err != nil {
		return err
	}
	// Load reaction user data
	if _, err := c.Reactions.LoadUsers(ctx, repo); err != nil {
		return err
	}
	return nil
}

// LoadReactions loads comment reactions
func (c *Comment) LoadReactions(repo *repo_model.Repository) error {
	return c.loadReactions(db.DefaultContext, repo)
}

func (c *Comment) loadReview(ctx context.Context) (err error) {
	if c.Review == nil {
		if c.Review, err = GetReviewByID(ctx, c.ReviewID); err != nil {
			return err
		}
	}
	c.Review.Issue = c.Issue
	return nil
}

// LoadReview loads the associated review
func (c *Comment) LoadReview() error {
	return c.loadReview(db.DefaultContext)
}

// DiffSide returns "previous" if Comment.Line is a LOC of the previous changes and "proposed" if it is a LOC of the proposed changes.
func (c *Comment) DiffSide() string {
	if c.Line < 0 {
		return "previous"
	}
	return "proposed"
}

// UnsignedLine returns the LOC of the code comment without + or -
func (c *Comment) UnsignedLine() uint64 {
	if c.Line < 0 {
		return uint64(c.Line * -1)
	}
	return uint64(c.Line)
}

// CodeCommentLink returns the url to a comment in code
func (c *Comment) CodeCommentLink() string {
	err := c.LoadIssue(db.DefaultContext)
	if err != nil { // Silently dropping errors :unamused:
		log.Error("LoadIssue(%d): %v", c.IssueID, err)
		return ""
	}
	err = c.Issue.LoadRepo(db.DefaultContext)
	if err != nil { // Silently dropping errors :unamused:
		log.Error("loadRepo(%d): %v", c.Issue.RepoID, err)
		return ""
	}
	return fmt.Sprintf("%s/files#%s", c.Issue.Link(), c.HashTag())
}

// LoadPushCommits Load push commits
func (c *Comment) LoadPushCommits(ctx context.Context) (err error) {
	if c.Content == "" || c.Commits != nil || c.Type != CommentTypePullRequestPush {
		return nil
	}

	var data PushActionContent

	err = json.Unmarshal([]byte(c.Content), &data)
	if err != nil {
		return
	}

	c.IsForcePush = data.IsForcePush

	if c.IsForcePush {
		if len(data.CommitIDs) != 2 {
			return nil
		}
		c.OldCommit = data.CommitIDs[0]
		c.NewCommit = data.CommitIDs[1]
	} else {
		repoPath := c.Issue.Repo.RepoPath()
		gitRepo, closer, err := git.RepositoryFromContextOrOpen(ctx, repoPath)
		if err != nil {
			return err
		}
		defer closer.Close()

		c.Commits = git_model.ConvertFromGitCommit(ctx, gitRepo.GetCommitsFromIDs(data.CommitIDs), c.Issue.Repo)
		c.CommitsNum = int64(len(c.Commits))
	}

	return err
}

// CreateComment creates comment with context
func CreateComment(ctx context.Context, opts *CreateCommentOptions) (_ *Comment, err error) {
	e := db.GetEngine(ctx)
	var LabelID int64
	if opts.Label != nil {
		LabelID = opts.Label.ID
	}

	comment := &Comment{
		Type:             opts.Type,
		PosterID:         opts.Doer.ID,
		Poster:           opts.Doer,
		IssueID:          opts.Issue.ID,
		LabelID:          LabelID,
		OldMilestoneID:   opts.OldMilestoneID,
		MilestoneID:      opts.MilestoneID,
		OldProjectID:     opts.OldProjectID,
		ProjectID:        opts.ProjectID,
		TimeID:           opts.TimeID,
		TimeTracked:      opts.TimeTracked,
		RemovedAssignee:  opts.RemovedAssignee,
		AssigneeID:       opts.AssigneeID,
		AssigneeTeamID:   opts.AssigneeTeamID,
		CommitID:         opts.CommitID,
		CommitSHA:        opts.CommitSHA,
		Line:             opts.LineNum,
		Content:          opts.Content,
		OldTitle:         opts.OldTitle,
		NewTitle:         opts.NewTitle,
		OldRef:           opts.OldRef,
		NewRef:           opts.NewRef,
		DependentIssueID: opts.DependentIssueID,
		TreePath:         opts.TreePath,
		ReviewID:         opts.ReviewID,
		Patch:            opts.Patch,
		RefRepoID:        opts.RefRepoID,
		RefIssueID:       opts.RefIssueID,
		RefCommentID:     opts.RefCommentID,
		RefAction:        opts.RefAction,
		RefIsPull:        opts.RefIsPull,
		IsForcePush:      opts.IsForcePush,
		Invalidated:      opts.Invalidated,
		TimeEstimate:     opts.TimeEstimate,
	}
	if _, err = e.Insert(comment); err != nil {
		return nil, err
	}

	if err = opts.Repo.LoadOwner(ctx); err != nil {
		return nil, err
	}

	if err = updateCommentInfos(ctx, opts, comment); err != nil {
		return nil, err
	}

	if err = comment.AddCrossReferences(ctx, opts.Doer, false); err != nil {
		return nil, err
	}

	return comment, nil
}

func updateCommentInfos(ctx context.Context, opts *CreateCommentOptions, comment *Comment) (err error) {
	// Check comment type.
	switch opts.Type {
	case CommentTypeCode:
		if comment.ReviewID != 0 {
			if comment.Review == nil {
				if err := comment.loadReview(ctx); err != nil {
					return err
				}
			}
			if comment.Review.Type <= ReviewTypePending {
				return nil
			}
		}
		fallthrough
	case CommentTypeComment:
		if _, err = db.Exec(ctx, "UPDATE `issue` SET num_comments=num_comments+1 WHERE id=?", opts.Issue.ID); err != nil {
			return err
		}
		fallthrough
	case CommentTypeReview:
		// Check attachments
		attachments, err := repo_model.GetAttachmentsByUUIDs(ctx, opts.Attachments)
		if err != nil {
			return fmt.Errorf("getAttachmentsByUUIDs [uuids: %v]: %w", opts.Attachments, err)
		}

		for i := range attachments {
			attachments[i].IssueID = opts.Issue.ID
			attachments[i].CommentID = comment.ID
			// No assign value could be 0, so ignore AllCols().
			if _, err = db.GetEngine(ctx).ID(attachments[i].ID).Update(attachments[i]); err != nil {
				return fmt.Errorf("update attachment [%d]: %w", attachments[i].ID, err)
			}
		}

		comment.Attachments = attachments
	case CommentTypeReopen, CommentTypeClose:
		if err = repo_model.UpdateRepoIssueNumbers(ctx, opts.Issue.RepoID, opts.Issue.IsPull, true); err != nil {
			return err
		}
	}
	// update the issue's updated_unix column
	return UpdateIssueCols(ctx, opts.Issue, "updated_unix")
}

func createDeadlineComment(ctx context.Context, doer *user_model.User, issue *Issue, newDeadlineUnix timeutil.TimeStamp) (*Comment, error) {
	var content string
	var commentType CommentType

	// newDeadline = 0 means deleting
	if newDeadlineUnix == 0 {
		commentType = CommentTypeRemovedDeadline
		content = issue.DeadlineUnix.Format("2006-01-02")
	} else if issue.DeadlineUnix == 0 {
		// Check if the new date was added or modified
		// If the actual deadline is 0 => deadline added
		commentType = CommentTypeAddedDeadline
		content = newDeadlineUnix.Format("2006-01-02")
	} else { // Otherwise modified
		commentType = CommentTypeModifiedDeadline
		content = newDeadlineUnix.Format("2006-01-02") + "|" + issue.DeadlineUnix.Format("2006-01-02")
	}

	if err := issue.LoadRepo(ctx); err != nil {
		return nil, err
	}

	opts := &CreateCommentOptions{
		Type:    commentType,
		Doer:    doer,
		Repo:    issue.Repo,
		Issue:   issue,
		Content: content,
	}
	comment, err := CreateComment(ctx, opts)
	if err != nil {
		return nil, err
	}
	return comment, nil
}

// Creates issue dependency comment
func createIssueDependencyComment(ctx context.Context, doer *user_model.User, issue, dependentIssue *Issue, add bool) (err error) {
	cType := CommentTypeAddDependency
	if !add {
		cType = CommentTypeRemoveDependency
	}
	if err = issue.LoadRepo(ctx); err != nil {
		return
	}

	// Make two comments, one in each issue
	opts := &CreateCommentOptions{
		Type:             cType,
		Doer:             doer,
		Repo:             issue.Repo,
		Issue:            issue,
		DependentIssueID: dependentIssue.ID,
	}
	if _, err = CreateComment(ctx, opts); err != nil {
		return
	}

	opts = &CreateCommentOptions{
		Type:             cType,
		Doer:             doer,
		Repo:             issue.Repo,
		Issue:            dependentIssue,
		DependentIssueID: issue.ID,
	}
	_, err = CreateComment(ctx, opts)
	return err
}

// CreateCommentOptions defines options for creating comment
type CreateCommentOptions struct {
	Type  CommentType
	Doer  *user_model.User
	Repo  *repo_model.Repository
	Issue *Issue
	Label *Label

	DependentIssueID int64
	OldMilestoneID   int64
	MilestoneID      int64
	OldProjectID     int64
	ProjectID        int64
	TimeID           int64
	TimeTracked      int64
	AssigneeID       int64
	AssigneeTeamID   int64
	RemovedAssignee  bool
	OldTitle         string
	NewTitle         string
	OldRef           string
	NewRef           string
	CommitID         int64
	CommitSHA        string
	Patch            string
	LineNum          int64
	TreePath         string
	ReviewID         int64
	Content          string
	Attachments      []string // UUIDs of attachments
	RefRepoID        int64
	RefIssueID       int64
	RefCommentID     int64
	RefAction        references.XRefAction
	RefIsPull        bool
	IsForcePush      bool
	Invalidated      bool
	TimeEstimate     int64
}

// GetCommentByID returns the comment by given ID.
func GetCommentByID(ctx context.Context, id int64) (*Comment, error) {
	c := new(Comment)
	has, err := db.GetEngine(ctx).ID(id).Get(c)
	if err != nil {
		return nil, err
	} else if !has {
		return nil, ErrCommentNotExist{id, 0}
	}
	return c, nil
}

// FindCommentsOptions describes the conditions to Find comments
type FindCommentsOptions struct {
	db.ListOptions
	RepoID      int64
	IssueID     int64
	ReviewID    int64
	Since       int64
	Before      int64
	Line        int64
	TreePath    string
	Type        CommentType
	IssueIDs    []int64
	Invalidated util.OptionalBool
}

// ToConds implements FindOptions interface
func (opts *FindCommentsOptions) ToConds() builder.Cond {
	cond := builder.NewCond()
	if opts.RepoID > 0 {
		cond = cond.And(builder.Eq{"issue.repo_id": opts.RepoID})
	}
	if opts.IssueID > 0 {
		cond = cond.And(builder.Eq{"comment.issue_id": opts.IssueID})
	} else if len(opts.IssueIDs) > 0 {
		cond = cond.And(builder.In("comment.issue_id", opts.IssueIDs))
	}
	if opts.ReviewID > 0 {
		cond = cond.And(builder.Eq{"comment.review_id": opts.ReviewID})
	}
	if opts.Since > 0 {
		cond = cond.And(builder.Gte{"comment.updated_unix": opts.Since})
	}
	if opts.Before > 0 {
		cond = cond.And(builder.Lte{"comment.updated_unix": opts.Before})
	}
	if opts.Type != CommentTypeUndefined {
		cond = cond.And(builder.Eq{"comment.type": opts.Type})
	}
	if opts.Line != 0 {
		cond = cond.And(builder.Eq{"comment.line": opts.Line})
	}
	if len(opts.TreePath) > 0 {
		cond = cond.And(builder.Eq{"comment.tree_path": opts.TreePath})
	}
	if !opts.Invalidated.IsNone() {
		cond = cond.And(builder.Eq{"comment.invalidated": opts.Invalidated.IsTrue()})
	}
	return cond
}

// FindComments returns all comments according options
func FindComments(ctx context.Context, opts *FindCommentsOptions) (CommentList, error) {
	comments := make([]*Comment, 0, 10)
	sess := db.GetEngine(ctx).Where(opts.ToConds())
	if opts.RepoID > 0 {
		sess.Join("INNER", "issue", "issue.id = comment.issue_id")
	}

	if opts.Page != 0 {
		sess = db.SetSessionPagination(sess, opts)
	}

	// WARNING: If you change this order you will need to fix createCodeComment

	return comments, sess.
		Asc("comment.created_unix").
		Asc("comment.id").
		Find(&comments)
}

// CountComments count all comments according options by ignoring pagination
func CountComments(opts *FindCommentsOptions) (int64, error) {
	sess := db.GetEngine(db.DefaultContext).Where(opts.ToConds())
	if opts.RepoID > 0 {
		sess.Join("INNER", "issue", "issue.id = comment.issue_id")
	}
	return sess.Count(&Comment{})
}

// UpdateCommentInvalidate updates comment invalidated column
func UpdateCommentInvalidate(ctx context.Context, c *Comment) error {
	_, err := db.GetEngine(ctx).ID(c.ID).Cols("invalidated").Update(c)
	return err
}

// UpdateComment updates information of comment.
func UpdateComment(c *Comment, doer *user_model.User) error {
	ctx, committer, err := db.TxContext(db.DefaultContext)
	if err != nil {
		return err
	}
	defer committer.Close()
	sess := db.GetEngine(ctx)

	if _, err := sess.ID(c.ID).AllCols().Update(c); err != nil {
		return err
	}
	if err := c.LoadIssue(ctx); err != nil {
		return err
	}
	if err := c.AddCrossReferences(ctx, doer, true); err != nil {
		return err
	}
	if err := committer.Commit(); err != nil {
		return fmt.Errorf("Commit: %w", err)
	}

	return nil
}

// DeleteComment deletes the comment
func DeleteComment(ctx context.Context, comment *Comment) error {
	e := db.GetEngine(ctx)
	if _, err := e.ID(comment.ID).NoAutoCondition().Delete(comment); err != nil {
		return err
	}

	if _, err := db.DeleteByBean(ctx, &ContentHistory{
		CommentID: comment.ID,
	}); err != nil {
		return err
	}

	if comment.Type == CommentTypeComment {
		if _, err := e.ID(comment.IssueID).Decr("num_comments").Update(new(Issue)); err != nil {
			return err
		}
	}
	if _, err := e.Table("action").
		Where("comment_id = ?", comment.ID).
		Update(map[string]interface{}{
			"is_deleted": true,
		}); err != nil {
		return err
	}

	if err := comment.neuterCrossReferences(ctx); err != nil {
		return err
	}

	return DeleteReaction(ctx, &ReactionOptions{CommentID: comment.ID})
}

// UpdateCommentsMigrationsByType updates comments' migrations information via given git service type and original id and poster id
func UpdateCommentsMigrationsByType(tp structs.GitServiceType, originalAuthorID string, posterID int64) error {
	_, err := db.GetEngine(db.DefaultContext).Table("comment").
		Where(builder.In("issue_id",
			builder.Select("issue.id").
				From("issue").
				InnerJoin("repository", "issue.repo_id = repository.id").
				Where(builder.Eq{
					"repository.original_service_type": tp,
				}),
		)).
		And("comment.original_author_id = ?", originalAuthorID).
		Update(map[string]interface{}{
			"poster_id":          posterID,
			"original_author":    "",
			"original_author_id": 0,
		})
	return err
}

// CreateAutoMergeComment is a internal function, only use it for CommentTypePRScheduledToAutoMerge and CommentTypePRUnScheduledToAutoMerge CommentTypes
func CreateAutoMergeComment(ctx context.Context, typ CommentType, pr *PullRequest, doer *user_model.User) (comment *Comment, err error) {
	if typ != CommentTypePRScheduledToAutoMerge && typ != CommentTypePRUnScheduledToAutoMerge {
		return nil, fmt.Errorf("comment type %d cannot be used to create an auto merge comment", typ)
	}
	if err = pr.LoadIssue(ctx); err != nil {
		return
	}

	if err = pr.LoadBaseRepo(ctx); err != nil {
		return
	}

	comment, err = CreateComment(ctx, &CreateCommentOptions{
		Type:  typ,
		Doer:  doer,
		Repo:  pr.BaseRepo,
		Issue: pr.Issue,
	})
	return comment, err
}

// RemapExternalUser ExternalUserRemappable interface
func (c *Comment) RemapExternalUser(externalName string, externalID, userID int64) error {
	c.OriginalAuthor = externalName
	c.OriginalAuthorID = externalID
	c.PosterID = userID
	return nil
}

// GetUserID ExternalUserRemappable interface
func (c *Comment) GetUserID() int64 { return c.PosterID }

// GetExternalName ExternalUserRemappable interface
func (c *Comment) GetExternalName() string { return c.OriginalAuthor }

// GetExternalID ExternalUserRemappable interface
func (c *Comment) GetExternalID() int64 { return c.OriginalAuthorID }

// CountCommentTypeLabelWithEmptyLabel count label comments with empty label
func CountCommentTypeLabelWithEmptyLabel(ctx context.Context) (int64, error) {
	return db.GetEngine(ctx).Where(builder.Eq{"type": CommentTypeLabel, "label_id": 0}).Count(new(Comment))
}

// FixCommentTypeLabelWithEmptyLabel count label comments with empty label
func FixCommentTypeLabelWithEmptyLabel(ctx context.Context) (int64, error) {
	return db.GetEngine(ctx).Where(builder.Eq{"type": CommentTypeLabel, "label_id": 0}).Delete(new(Comment))
}

// CountCommentTypeLabelWithOutsideLabels count label comments with outside label
func CountCommentTypeLabelWithOutsideLabels(ctx context.Context) (int64, error) {
	return db.GetEngine(ctx).Where("comment.type = ? AND ((label.org_id = 0 AND issue.repo_id != label.repo_id) OR (label.repo_id = 0 AND label.org_id != repository.owner_id))", CommentTypeLabel).
		Table("comment").
		Join("inner", "label", "label.id = comment.label_id").
		Join("inner", "issue", "issue.id = comment.issue_id ").
		Join("inner", "repository", "issue.repo_id = repository.id").
		Count()
}

// FixCommentTypeLabelWithOutsideLabels count label comments with outside label
func FixCommentTypeLabelWithOutsideLabels(ctx context.Context) (int64, error) {
	res, err := db.GetEngine(ctx).Exec(`DELETE FROM comment WHERE comment.id IN (
		SELECT il_too.id FROM (
			SELECT com.id
				FROM comment AS com
					INNER JOIN label ON com.label_id = label.id
					INNER JOIN issue on issue.id = com.issue_id
					INNER JOIN repository ON issue.repo_id = repository.id
				WHERE
					com.type = ? AND ((label.org_id = 0 AND issue.repo_id != label.repo_id) OR (label.repo_id = 0 AND label.org_id != repository.owner_id))
	) AS il_too)`, CommentTypeLabel)
	if err != nil {
		return 0, err
	}

	return res.RowsAffected()
}

// HasOriginalAuthor returns if a comment was migrated and has an original author.
func (c *Comment) HasOriginalAuthor() bool {
	return c.OriginalAuthor != "" && c.OriginalAuthorID != 0
}<|MERGE_RESOLUTION|>--- conflicted
+++ resolved
@@ -56,81 +56,6 @@
 const CommentTypeUndefined CommentType = -1
 
 const (
-<<<<<<< HEAD
-	// 0 Plain comment, can be associated with a commit (CommitID > 0) and a line (LineNum > 0)
-	CommentTypeComment CommentType = iota
-	CommentTypeReopen              // 1
-	CommentTypeClose               // 2
-
-	// 3 References.
-	CommentTypeIssueRef
-	// 4 Reference from a commit (not part of a pull request)
-	CommentTypeCommitRef
-	// 5 Reference from a comment
-	CommentTypeCommentRef
-	// 6 Reference from a pull request
-	CommentTypePullRef
-	// 7 Labels changed
-	CommentTypeLabel
-	// 8 Milestone changed
-	CommentTypeMilestone
-	// 9 Assignees changed
-	CommentTypeAssignees
-	// 10 Change Title
-	CommentTypeChangeTitle
-	// 11 Delete Branch
-	CommentTypeDeleteBranch
-	// 12 Start a stopwatch for time tracking
-	CommentTypeStartTracking
-	// 13 Stop a stopwatch for time tracking
-	CommentTypeStopTracking
-	// 14 Add time manual for time tracking
-	CommentTypeAddTimeManual
-	// 15 Cancel a stopwatch for time tracking
-	CommentTypeCancelTracking
-	// 16 Added a due date
-	CommentTypeAddedDeadline
-	// 17 Modified the due date
-	CommentTypeModifiedDeadline
-	// 18 Removed a due date
-	CommentTypeRemovedDeadline
-	// 19 Dependency added
-	CommentTypeAddDependency
-	// 20 Dependency removed
-	CommentTypeRemoveDependency
-	// 21 Comment a line of code
-	CommentTypeCode
-	// 22 Reviews a pull request by giving general feedback
-	CommentTypeReview
-	// 23 Lock an issue, giving only collaborators access
-	CommentTypeLock
-	// 24 Unlocks a previously locked issue
-	CommentTypeUnlock
-	// 25 Change pull request's target branch
-	CommentTypeChangeTargetBranch
-	// 26 Delete time manual for time tracking
-	CommentTypeDeleteTimeManual
-	// 27 add or remove Request from one
-	CommentTypeReviewRequest
-	// 28 merge pull request
-	CommentTypeMergePull
-	// 29 push to PR head branch
-	CommentTypePullRequestPush
-	// 30 Project changed
-	CommentTypeProject
-	// 31 Project board changed
-	CommentTypeProjectBoard
-	// 32 Dismiss Review
-	CommentTypeDismissReview
-	// 33 Change issue ref
-	CommentTypeChangeIssueRef
-	// 34 pr was scheduled to auto merge when checks succeed
-	CommentTypePRScheduledToAutoMerge
-	// 35 pr was un scheduled to auto merge when checks succeed
-	CommentTypePRUnScheduledToAutoMerge
-	// 36 Change time estimate
-	CommentTypeChangeTimeEstimate
-=======
 	CommentTypeComment CommentType = iota // 0 Plain comment, can be associated with a commit (CommitID > 0) and a line (LineNum > 0)
 
 	CommentTypeReopen // 1
@@ -184,7 +109,8 @@
 
 	CommentTypePin   // 36 pin Issue
 	CommentTypeUnpin // 37 unpin Issue
->>>>>>> 520eb57d
+
+	CommentTypeChangeTimeEstimate // 38 Change time estimate
 )
 
 var commentStrings = []string{
@@ -224,12 +150,9 @@
 	"change_issue_ref",
 	"pull_scheduled_merge",
 	"pull_cancel_scheduled_merge",
-<<<<<<< HEAD
 	"change_time_estimate",
-=======
 	"pin",
 	"unpin",
->>>>>>> 520eb57d
 }
 
 func (t CommentType) String() string {
