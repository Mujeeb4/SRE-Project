--- conflicted
+++ resolved
@@ -350,11 +350,7 @@
 		return nil
 	}
 
-<<<<<<< HEAD
 	c.Poster, err = user_model.GetPossbileUserByID(ctx, c.PosterID)
-=======
-	c.Poster, err = user_model.GetUserByID(ctx, c.PosterID)
->>>>>>> a08584ee
 	if err != nil {
 		if user_model.IsErrUserNotExist(err) {
 			c.PosterID = -1
