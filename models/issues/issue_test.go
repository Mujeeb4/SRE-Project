// Copyright 2017 The Gitea Authors. All rights reserved.
// SPDX-License-Identifier: MIT

package issues_test

import (
	"context"
	"fmt"
	"sort"
	"sync"
	"testing"
	"time"

	"code.gitea.io/gitea/models/db"
	issues_model "code.gitea.io/gitea/models/issues"
	"code.gitea.io/gitea/models/organization"
	repo_model "code.gitea.io/gitea/models/repo"
	"code.gitea.io/gitea/models/unittest"
	user_model "code.gitea.io/gitea/models/user"
	"code.gitea.io/gitea/modules/setting"
	"code.gitea.io/gitea/modules/util"

	"github.com/stretchr/testify/assert"
	"xorm.io/builder"
)

func TestIssue_ReplaceLabels(t *testing.T) {
	assert.NoError(t, unittest.PrepareTestDatabase())

	testSuccess := func(issueID int64, labelIDs, expectedLabelIDs []int64) {
		issue := unittest.AssertExistsAndLoadBean(t, &issues_model.Issue{ID: issueID})
		repo := unittest.AssertExistsAndLoadBean(t, &repo_model.Repository{ID: issue.RepoID})
		doer := unittest.AssertExistsAndLoadBean(t, &user_model.User{ID: repo.OwnerID})

		labels := make([]*issues_model.Label, len(labelIDs))
		for i, labelID := range labelIDs {
			labels[i] = unittest.AssertExistsAndLoadBean(t, &issues_model.Label{ID: labelID, RepoID: repo.ID})
		}
		assert.NoError(t, issues_model.ReplaceIssueLabels(issue, labels, doer))
		unittest.AssertCount(t, &issues_model.IssueLabel{IssueID: issueID}, len(expectedLabelIDs))
		for _, labelID := range expectedLabelIDs {
			unittest.AssertExistsAndLoadBean(t, &issues_model.IssueLabel{IssueID: issueID, LabelID: labelID})
		}
	}

	testSuccess(1, []int64{2}, []int64{2})
	testSuccess(1, []int64{1, 2}, []int64{1, 2})
	testSuccess(1, []int64{}, []int64{})

	// mutually exclusive scoped labels 7 and 8
	testSuccess(18, []int64{6, 7}, []int64{6, 7})
	testSuccess(18, []int64{7, 8}, []int64{8})
	testSuccess(18, []int64{6, 8, 7}, []int64{6, 7})
}

func Test_GetIssueIDsByRepoID(t *testing.T) {
	assert.NoError(t, unittest.PrepareTestDatabase())

	ids, err := issues_model.GetIssueIDsByRepoID(db.DefaultContext, 1)
	assert.NoError(t, err)
	assert.Len(t, ids, 5)
}

func TestIssueAPIURL(t *testing.T) {
	assert.NoError(t, unittest.PrepareTestDatabase())
	issue := unittest.AssertExistsAndLoadBean(t, &issues_model.Issue{ID: 1})
	err := issue.LoadAttributes(db.DefaultContext)

	assert.NoError(t, err)
	assert.Equal(t, "https://try.gitea.io/api/v1/repos/user2/repo1/issues/1", issue.APIURL())
}

func TestGetIssuesByIDs(t *testing.T) {
	assert.NoError(t, unittest.PrepareTestDatabase())
	testSuccess := func(expectedIssueIDs, nonExistentIssueIDs []int64) {
		issues, err := issues_model.GetIssuesByIDs(db.DefaultContext, append(expectedIssueIDs, nonExistentIssueIDs...))
		assert.NoError(t, err)
		actualIssueIDs := make([]int64, len(issues))
		for i, issue := range issues {
			actualIssueIDs[i] = issue.ID
		}
		assert.Equal(t, expectedIssueIDs, actualIssueIDs)
	}
	testSuccess([]int64{1, 2, 3}, []int64{})
	testSuccess([]int64{1, 2, 3}, []int64{unittest.NonexistentID})
}

func TestGetParticipantIDsByIssue(t *testing.T) {
	assert.NoError(t, unittest.PrepareTestDatabase())

	checkParticipants := func(issueID int64, userIDs []int) {
		issue, err := issues_model.GetIssueByID(db.DefaultContext, issueID)
		assert.NoError(t, err)
		participants, err := issue.GetParticipantIDsByIssue(db.DefaultContext)
		if assert.NoError(t, err) {
			participantsIDs := make([]int, len(participants))
			for i, uid := range participants {
				participantsIDs[i] = int(uid)
			}
			sort.Ints(participantsIDs)
			sort.Ints(userIDs)
			assert.Equal(t, userIDs, participantsIDs)
		}
	}

	// User 1 is issue1 poster (see fixtures/issue.yml)
	// User 2 only labeled issue1 (see fixtures/comment.yml)
	// Users 3 and 5 made actual comments (see fixtures/comment.yml)
	// User 3 is inactive, thus not active participant
	checkParticipants(1, []int{1, 5})
}

func TestIssue_ClearLabels(t *testing.T) {
	tests := []struct {
		issueID int64
		doerID  int64
	}{
		{1, 2}, // non-pull-request, has labels
		{2, 2}, // pull-request, has labels
		{3, 2}, // pull-request, has no labels
	}
	for _, test := range tests {
		assert.NoError(t, unittest.PrepareTestDatabase())
		issue := unittest.AssertExistsAndLoadBean(t, &issues_model.Issue{ID: test.issueID})
		doer := unittest.AssertExistsAndLoadBean(t, &user_model.User{ID: test.doerID})
		assert.NoError(t, issues_model.ClearIssueLabels(issue, doer))
		unittest.AssertNotExistsBean(t, &issues_model.IssueLabel{IssueID: test.issueID})
	}
}

func TestUpdateIssueCols(t *testing.T) {
	assert.NoError(t, unittest.PrepareTestDatabase())
	issue := unittest.AssertExistsAndLoadBean(t, &issues_model.Issue{})

	const newTitle = "New Title for unit test"
	issue.Title = newTitle

	prevContent := issue.Content
	issue.Content = "This should have no effect"

	now := time.Now().Unix()
	assert.NoError(t, issues_model.UpdateIssueCols(db.DefaultContext, issue, "name"))
	then := time.Now().Unix()

	updatedIssue := unittest.AssertExistsAndLoadBean(t, &issues_model.Issue{ID: issue.ID})
	assert.EqualValues(t, newTitle, updatedIssue.Title)
	assert.EqualValues(t, prevContent, updatedIssue.Content)
	unittest.AssertInt64InRange(t, now, then, int64(updatedIssue.UpdatedUnix))
}

func TestIssues(t *testing.T) {
	assert.NoError(t, unittest.PrepareTestDatabase())
	for _, test := range []struct {
		Opts             issues_model.IssuesOptions
		ExpectedIssueIDs []int64
	}{
		{
			issues_model.IssuesOptions{
				AssigneeID: 1,
				SortType:   "oldest",
			},
			[]int64{1, 6},
		},
		{
			issues_model.IssuesOptions{
				RepoCond: builder.In("repo_id", 1, 3),
				SortType: "oldest",
				ListOptions: db.ListOptions{
					Page:     1,
					PageSize: 4,
				},
			},
			[]int64{1, 2, 3, 5},
		},
		{
			issues_model.IssuesOptions{
				LabelIDs: []int64{1},
				ListOptions: db.ListOptions{
					Page:     1,
					PageSize: 4,
				},
			},
			[]int64{2, 1},
		},
		{
			issues_model.IssuesOptions{
				LabelIDs: []int64{1, 2},
				ListOptions: db.ListOptions{
					Page:     1,
					PageSize: 4,
				},
			},
			[]int64{}, // issues with **both** label 1 and 2, none of these issues matches, TODO: add more tests
		},
	} {
		issues, err := issues_model.Issues(db.DefaultContext, &test.Opts)
		assert.NoError(t, err)
		if assert.Len(t, issues, len(test.ExpectedIssueIDs)) {
			for i, issue := range issues {
				assert.EqualValues(t, test.ExpectedIssueIDs[i], issue.ID)
			}
		}
	}
}

func TestGetUserIssueStats(t *testing.T) {
	assert.NoError(t, unittest.PrepareTestDatabase())
	for _, test := range []struct {
		FilterMode         int
		Opts               issues_model.IssuesOptions
		ExpectedIssueStats issues_model.IssueStats
	}{
		{
			issues_model.FilterModeAll,
			issues_model.IssuesOptions{
				User:    unittest.AssertExistsAndLoadBean(t, &user_model.User{ID: 1}),
				RepoIDs: []int64{1},
				IsPull:  util.OptionalBoolFalse,
			},
			issues_model.IssueStats{
				YourRepositoriesCount: 1, // 6
				AssignCount:           1, // 6
				CreateCount:           1, // 6
				OpenCount:             1, // 6
				ClosedCount:           1, // 1
			},
		},
		{
			issues_model.FilterModeAll,
			issues_model.IssuesOptions{
				User:     unittest.AssertExistsAndLoadBean(t, &user_model.User{ID: 1}),
				RepoIDs:  []int64{1},
				IsPull:   util.OptionalBoolFalse,
				IsClosed: util.OptionalBoolTrue,
			},
			issues_model.IssueStats{
				YourRepositoriesCount: 1, // 6
				AssignCount:           0,
				CreateCount:           0,
				OpenCount:             1, // 6
				ClosedCount:           1, // 1
			},
		},
		{
			issues_model.FilterModeAssign,
			issues_model.IssuesOptions{
				User:   unittest.AssertExistsAndLoadBean(t, &user_model.User{ID: 1}),
				IsPull: util.OptionalBoolFalse,
			},
			issues_model.IssueStats{
				YourRepositoriesCount: 1, // 6
				AssignCount:           1, // 6
				CreateCount:           1, // 6
				OpenCount:             1, // 6
				ClosedCount:           0,
			},
		},
		{
			issues_model.FilterModeCreate,
			issues_model.IssuesOptions{
				User:   unittest.AssertExistsAndLoadBean(t, &user_model.User{ID: 1}),
				IsPull: util.OptionalBoolFalse,
			},
			issues_model.IssueStats{
				YourRepositoriesCount: 1, // 6
				AssignCount:           1, // 6
				CreateCount:           1, // 6
				OpenCount:             1, // 6
				ClosedCount:           0,
			},
		},
		{
			issues_model.FilterModeMention,
			issues_model.IssuesOptions{
				User:   unittest.AssertExistsAndLoadBean(t, &user_model.User{ID: 1}),
				IsPull: util.OptionalBoolFalse,
			},
			issues_model.IssueStats{
				YourRepositoriesCount: 1, // 6
				AssignCount:           1, // 6
				CreateCount:           1, // 6
				MentionCount:          0,
				OpenCount:             0,
				ClosedCount:           0,
			},
		},
		{
			issues_model.FilterModeCreate,
			issues_model.IssuesOptions{
				User:     unittest.AssertExistsAndLoadBean(t, &user_model.User{ID: 1}),
				IssueIDs: []int64{1},
				IsPull:   util.OptionalBoolFalse,
			},
			issues_model.IssueStats{
				YourRepositoriesCount: 1, // 1
				AssignCount:           1, // 1
				CreateCount:           1, // 1
				OpenCount:             1, // 1
				ClosedCount:           0,
			},
		},
		{
			issues_model.FilterModeAll,
			issues_model.IssuesOptions{
				User:   unittest.AssertExistsAndLoadBean(t, &user_model.User{ID: 2}),
				Org:    unittest.AssertExistsAndLoadBean(t, &organization.Organization{ID: 3}),
				Team:   unittest.AssertExistsAndLoadBean(t, &organization.Team{ID: 7}),
				IsPull: util.OptionalBoolFalse,
			},
			issues_model.IssueStats{
				YourRepositoriesCount: 2,
				AssignCount:           1,
				CreateCount:           1,
				OpenCount:             2,
			},
		},
	} {
		t.Run(fmt.Sprintf("%#v", test.Opts), func(t *testing.T) {
			stats, err := issues_model.GetUserIssueStats(test.FilterMode, test.Opts)
			if !assert.NoError(t, err) {
				return
			}
			assert.Equal(t, test.ExpectedIssueStats, *stats)
		})
	}
}

func TestIssue_loadTotalTimes(t *testing.T) {
	assert.NoError(t, unittest.PrepareTestDatabase())
	ms, err := issues_model.GetIssueByID(db.DefaultContext, 2)
	assert.NoError(t, err)
	assert.NoError(t, ms.LoadTotalTimes(db.DefaultContext))
	assert.Equal(t, int64(3682), ms.TotalTrackedTime)
}

func TestIssue_SearchIssueIDsByKeyword(t *testing.T) {
	assert.NoError(t, unittest.PrepareTestDatabase())
	total, ids, err := issues_model.SearchIssueIDsByKeyword(context.TODO(), "issue2", []int64{1}, 10, 0)
	assert.NoError(t, err)
	assert.EqualValues(t, 1, total)
	assert.EqualValues(t, []int64{2}, ids)

	total, ids, err = issues_model.SearchIssueIDsByKeyword(context.TODO(), "first", []int64{1}, 10, 0)
	assert.NoError(t, err)
	assert.EqualValues(t, 1, total)
	assert.EqualValues(t, []int64{1}, ids)

	total, ids, err = issues_model.SearchIssueIDsByKeyword(context.TODO(), "for", []int64{1}, 10, 0)
	assert.NoError(t, err)
	assert.EqualValues(t, 5, total)
	assert.ElementsMatch(t, []int64{1, 2, 3, 5, 11}, ids)

	// issue1's comment id 2
	total, ids, err = issues_model.SearchIssueIDsByKeyword(context.TODO(), "good", []int64{1}, 10, 0)
	assert.NoError(t, err)
	assert.EqualValues(t, 1, total)
	assert.EqualValues(t, []int64{1}, ids)
}

func TestGetRepoIDsForIssuesOptions(t *testing.T) {
	assert.NoError(t, unittest.PrepareTestDatabase())
	user := unittest.AssertExistsAndLoadBean(t, &user_model.User{ID: 2})
	for _, test := range []struct {
		Opts            issues_model.IssuesOptions
		ExpectedRepoIDs []int64
	}{
		{
			issues_model.IssuesOptions{
				AssigneeID: 2,
			},
			[]int64{3, 32},
		},
		{
			issues_model.IssuesOptions{
				RepoCond: builder.In("repo_id", 1, 2),
			},
			[]int64{1, 2},
		},
	} {
		repoIDs, err := issues_model.GetRepoIDsForIssuesOptions(&test.Opts, user)
		assert.NoError(t, err)
		if assert.Len(t, repoIDs, len(test.ExpectedRepoIDs)) {
			for i, repoID := range repoIDs {
				assert.EqualValues(t, test.ExpectedRepoIDs[i], repoID)
			}
		}
	}
}

func testInsertIssue(t *testing.T, title, content string, expectIndex int64) *issues_model.Issue {
	var newIssue issues_model.Issue
	t.Run(title, func(t *testing.T) {
		repo := unittest.AssertExistsAndLoadBean(t, &repo_model.Repository{ID: 1})
		user := unittest.AssertExistsAndLoadBean(t, &user_model.User{ID: 2})

		issue := issues_model.Issue{
			RepoID:   repo.ID,
			PosterID: user.ID,
			Poster:   user,
			Title:    title,
			Content:  content,
		}
		err := issues_model.NewIssue(repo, &issue, nil, nil)
		assert.NoError(t, err)

		has, err := db.GetEngine(db.DefaultContext).ID(issue.ID).Get(&newIssue)
		assert.NoError(t, err)
		assert.True(t, has)
		assert.EqualValues(t, issue.Title, newIssue.Title)
		assert.EqualValues(t, issue.Content, newIssue.Content)
		if expectIndex > 0 {
			assert.EqualValues(t, expectIndex, newIssue.Index)
		}
	})
	return &newIssue
}

func TestIssue_InsertIssue(t *testing.T) {
	assert.NoError(t, unittest.PrepareTestDatabase())

	// there are 5 issues and max index is 5 on repository 1, so this one should 6
	issue := testInsertIssue(t, "my issue1", "special issue's comments?", 6)
	_, err := db.GetEngine(db.DefaultContext).ID(issue.ID).Delete(new(issues_model.Issue))
	assert.NoError(t, err)

	issue = testInsertIssue(t, `my issue2, this is my son's love \n \r \ `, "special issue's '' comments?", 7)
	_, err = db.GetEngine(db.DefaultContext).ID(issue.ID).Delete(new(issues_model.Issue))
	assert.NoError(t, err)
}

func TestIssue_ResolveMentions(t *testing.T) {
	assert.NoError(t, unittest.PrepareTestDatabase())

	testSuccess := func(owner, repo, doer string, mentions []string, expected []int64) {
		o := unittest.AssertExistsAndLoadBean(t, &user_model.User{LowerName: owner})
		r := unittest.AssertExistsAndLoadBean(t, &repo_model.Repository{OwnerID: o.ID, LowerName: repo})
		issue := &issues_model.Issue{RepoID: r.ID}
		d := unittest.AssertExistsAndLoadBean(t, &user_model.User{LowerName: doer})
		resolved, err := issues_model.ResolveIssueMentionsByVisibility(db.DefaultContext, issue, d, mentions)
		assert.NoError(t, err)
		ids := make([]int64, len(resolved))
		for i, user := range resolved {
			ids[i] = user.ID
		}
		sort.Slice(ids, func(i, j int) bool { return ids[i] < ids[j] })
		assert.EqualValues(t, expected, ids)
	}

	// Public repo, existing user
	testSuccess("user2", "repo1", "user1", []string{"user5"}, []int64{5})
	// Public repo, non-existing user
	testSuccess("user2", "repo1", "user1", []string{"nonexisting"}, []int64{})
	// Public repo, doer
	testSuccess("user2", "repo1", "user1", []string{"user1"}, []int64{})
	// Private repo, team member
	testSuccess("user17", "big_test_private_4", "user20", []string{"user2"}, []int64{2})
	// Private repo, not a team member
	testSuccess("user17", "big_test_private_4", "user20", []string{"user5"}, []int64{})
	// Private repo, whole team
	testSuccess("user17", "big_test_private_4", "user15", []string{"user17/owners"}, []int64{18})
}

func TestResourceIndex(t *testing.T) {
	assert.NoError(t, unittest.PrepareTestDatabase())

	var wg sync.WaitGroup
	for i := 0; i < 100; i++ {
		wg.Add(1)
		go func(i int) {
			testInsertIssue(t, fmt.Sprintf("issue %d", i+1), "my issue", 0)
			wg.Done()
		}(i)
	}
	wg.Wait()
}

func TestCorrectIssueStats(t *testing.T) {
	assert.NoError(t, unittest.PrepareTestDatabase())

	// Because the condition is to have chunked database look-ups,
	// We have to more issues than `maxQueryParameters`, we will insert.
	// maxQueryParameters + 10 issues into the testDatabase.
	// Each new issues will have a constant description "Bugs are nasty"
	// Which will be used later on.

	issueAmount := issues_model.MaxQueryParameters + 10

	var wg sync.WaitGroup
	for i := 0; i < issueAmount; i++ {
		wg.Add(1)
		go func(i int) {
			testInsertIssue(t, fmt.Sprintf("Issue %d", i+1), "Bugs are nasty", 0)
			wg.Done()
		}(i)
	}
	wg.Wait()

	// Now we will get all issueID's that match the "Bugs are nasty" query.
	total, ids, err := issues_model.SearchIssueIDsByKeyword(context.TODO(), "Bugs are nasty", []int64{1}, issueAmount, 0)

	// Just to be sure.
	assert.NoError(t, err)
	assert.EqualValues(t, issueAmount, total)

	// Now we will call the GetIssueStats with these IDs and if working,
	// get the correct stats back.
	issueStats, err := issues_model.GetIssueStats(&issues_model.IssuesOptions{
		RepoIDs:  []int64{1},
		IssueIDs: ids,
	})

	// Now check the values.
	assert.NoError(t, err)
	assert.EqualValues(t, issueStats.OpenCount, issueAmount)
}

func TestMilestoneList_LoadTotalTrackedTimes(t *testing.T) {
	assert.NoError(t, unittest.PrepareTestDatabase())
	miles := issues_model.MilestoneList{
		unittest.AssertExistsAndLoadBean(t, &issues_model.Milestone{ID: 1}),
	}

	assert.NoError(t, miles.LoadTotalTrackedTimes())

	assert.Equal(t, int64(3682), miles[0].TotalTrackedTime)
}

func TestLoadTotalTrackedTime(t *testing.T) {
	assert.NoError(t, unittest.PrepareTestDatabase())
	milestone := unittest.AssertExistsAndLoadBean(t, &issues_model.Milestone{ID: 1})

	assert.NoError(t, milestone.LoadTotalTrackedTime())

	assert.Equal(t, int64(3682), milestone.TotalTrackedTime)
}

func TestCountIssues(t *testing.T) {
	assert.NoError(t, unittest.PrepareTestDatabase())
	count, err := issues_model.CountIssues(db.DefaultContext, &issues_model.IssuesOptions{})
	assert.NoError(t, err)
<<<<<<< HEAD
	assert.EqualValues(t, 19, count)
=======
	assert.EqualValues(t, 18, count)
}

func TestIssueLoadAttributes(t *testing.T) {
	assert.NoError(t, unittest.PrepareTestDatabase())
	setting.Service.EnableTimetracking = true

	issueList := issues_model.IssueList{
		unittest.AssertExistsAndLoadBean(t, &issues_model.Issue{ID: 1}),
		unittest.AssertExistsAndLoadBean(t, &issues_model.Issue{ID: 4}),
	}

	for _, issue := range issueList {
		assert.NoError(t, issue.LoadAttributes(db.DefaultContext))
		assert.EqualValues(t, issue.RepoID, issue.Repo.ID)
		for _, label := range issue.Labels {
			assert.EqualValues(t, issue.RepoID, label.RepoID)
			unittest.AssertExistsAndLoadBean(t, &issues_model.IssueLabel{IssueID: issue.ID, LabelID: label.ID})
		}
		if issue.PosterID > 0 {
			assert.EqualValues(t, issue.PosterID, issue.Poster.ID)
		}
		if issue.AssigneeID > 0 {
			assert.EqualValues(t, issue.AssigneeID, issue.Assignee.ID)
		}
		if issue.MilestoneID > 0 {
			assert.EqualValues(t, issue.MilestoneID, issue.Milestone.ID)
		}
		if issue.IsPull {
			assert.EqualValues(t, issue.ID, issue.PullRequest.IssueID)
		}
		for _, attachment := range issue.Attachments {
			assert.EqualValues(t, issue.ID, attachment.IssueID)
		}
		for _, comment := range issue.Comments {
			assert.EqualValues(t, issue.ID, comment.IssueID)
		}
		if issue.ID == int64(1) {
			assert.Equal(t, int64(400), issue.TotalTrackedTime)
			assert.NotNil(t, issue.Project)
			assert.Equal(t, int64(1), issue.Project.ID)
		} else {
			assert.Nil(t, issue.Project)
		}
	}
>>>>>>> aee14b9c
}<|MERGE_RESOLUTION|>--- conflicted
+++ resolved
@@ -538,10 +538,7 @@
 	assert.NoError(t, unittest.PrepareTestDatabase())
 	count, err := issues_model.CountIssues(db.DefaultContext, &issues_model.IssuesOptions{})
 	assert.NoError(t, err)
-<<<<<<< HEAD
 	assert.EqualValues(t, 19, count)
-=======
-	assert.EqualValues(t, 18, count)
 }
 
 func TestIssueLoadAttributes(t *testing.T) {
@@ -586,5 +583,4 @@
 			assert.Nil(t, issue.Project)
 		}
 	}
->>>>>>> aee14b9c
 }