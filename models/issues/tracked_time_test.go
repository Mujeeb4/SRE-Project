// Copyright 2019 The Gitea Authors. All rights reserved.
// SPDX-License-Identifier: MIT

package issues_test

import (
	"testing"
	"time"

	"code.gitea.io/gitea/models/db"
	issues_model "code.gitea.io/gitea/models/issues"
	"code.gitea.io/gitea/models/unittest"
	user_model "code.gitea.io/gitea/models/user"

	"github.com/stretchr/testify/assert"
)

func TestAddTime(t *testing.T) {
	assert.NoError(t, unittest.PrepareTestDatabase())

	user3, err := user_model.GetUserByID(db.DefaultContext, 3)
	assert.NoError(t, err)

	issue1, err := issues_model.GetIssueByID(db.DefaultContext, 1)
	assert.NoError(t, err)

	// 3661 = 1h 1min 1s
	trackedTime, err := issues_model.AddTime(user3, issue1, 3661, time.Now())
	assert.NoError(t, err)
	assert.Equal(t, int64(3), trackedTime.UserID)
	assert.Equal(t, int64(1), trackedTime.IssueID)
	assert.Equal(t, int64(3661), trackedTime.Time)

	tt := unittest.AssertExistsAndLoadBean(t, &issues_model.TrackedTime{UserID: 3, IssueID: 1})
	assert.Equal(t, int64(3661), tt.Time)

	comment := unittest.AssertExistsAndLoadBean(t, &issues_model.Comment{Type: issues_model.CommentTypeAddTimeManual, PosterID: 3, IssueID: 1})
	assert.Equal(t, comment.TimeTracked, int64(3661))
}

func TestGetTrackedTimes(t *testing.T) {
	assert.NoError(t, unittest.PrepareTestDatabase())

	// by Issue
	times, err := issues_model.GetTrackedTimes(db.DefaultContext, &issues_model.FindTrackedTimesOptions{IssueID: 1})
	assert.NoError(t, err)
	assert.Len(t, times, 1)
	assert.Equal(t, int64(400), times[0].Time)

	times, err = issues_model.GetTrackedTimes(db.DefaultContext, &issues_model.FindTrackedTimesOptions{IssueID: -1})
	assert.NoError(t, err)
	assert.Len(t, times, 0)

	// by User
	times, err = issues_model.GetTrackedTimes(db.DefaultContext, &issues_model.FindTrackedTimesOptions{UserID: 1})
	assert.NoError(t, err)
	assert.Len(t, times, 3)
	assert.Equal(t, int64(400), times[0].Time)

	times, err = issues_model.GetTrackedTimes(db.DefaultContext, &issues_model.FindTrackedTimesOptions{UserID: 3})
	assert.NoError(t, err)
	assert.Len(t, times, 0)

	// by Repo
	times, err = issues_model.GetTrackedTimes(db.DefaultContext, &issues_model.FindTrackedTimesOptions{RepositoryID: 2})
	assert.NoError(t, err)
	assert.Len(t, times, 3)
	assert.Equal(t, int64(1), times[0].Time)
	issue, err := issues_model.GetIssueByID(db.DefaultContext, times[0].IssueID)
	assert.NoError(t, err)
	assert.Equal(t, issue.RepoID, int64(2))

	times, err = issues_model.GetTrackedTimes(db.DefaultContext, &issues_model.FindTrackedTimesOptions{RepositoryID: 1})
	assert.NoError(t, err)
	assert.Len(t, times, 5)

	times, err = issues_model.GetTrackedTimes(db.DefaultContext, &issues_model.FindTrackedTimesOptions{RepositoryID: 10})
	assert.NoError(t, err)
	assert.Len(t, times, 0)
}

func TestTotalTimes(t *testing.T) {
	assert.NoError(t, unittest.PrepareTestDatabase())

	total, err := issues_model.TotalTimes(&issues_model.FindTrackedTimesOptions{IssueID: 1})
	assert.NoError(t, err)
	assert.Len(t, total, 1)
	for user, time := range total {
<<<<<<< HEAD
		assert.Equal(t, int64(1), user.ID)
		assert.Equal(t, "6 minutes", time)
=======
		assert.EqualValues(t, 1, user.ID)
		assert.EqualValues(t, 400, time)
>>>>>>> c0fc53e2
	}

	total, err = issues_model.TotalTimes(&issues_model.FindTrackedTimesOptions{IssueID: 2})
	assert.NoError(t, err)
	assert.Len(t, total, 2)
	for user, time := range total {
		if user.ID == 2 {
			assert.EqualValues(t, 3662, time)
		} else if user.ID == 1 {
			assert.EqualValues(t, 20, time)
		} else {
			assert.Error(t, assert.AnError)
		}
	}

	total, err = issues_model.TotalTimes(&issues_model.FindTrackedTimesOptions{IssueID: 5})
	assert.NoError(t, err)
	assert.Len(t, total, 1)
	for user, time := range total {
		assert.EqualValues(t, 2, user.ID)
		assert.EqualValues(t, 1, time)
	}

	total, err = issues_model.TotalTimes(&issues_model.FindTrackedTimesOptions{IssueID: 4})
	assert.NoError(t, err)
	assert.Len(t, total, 2)
}<|MERGE_RESOLUTION|>--- conflicted
+++ resolved
@@ -86,13 +86,8 @@
 	assert.NoError(t, err)
 	assert.Len(t, total, 1)
 	for user, time := range total {
-<<<<<<< HEAD
-		assert.Equal(t, int64(1), user.ID)
-		assert.Equal(t, "6 minutes", time)
-=======
 		assert.EqualValues(t, 1, user.ID)
 		assert.EqualValues(t, 400, time)
->>>>>>> c0fc53e2
 	}
 
 	total, err = issues_model.TotalTimes(&issues_model.FindTrackedTimesOptions{IssueID: 2})
