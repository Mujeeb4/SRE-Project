// Copyright 2018 The Gitea Authors. All rights reserved.
// SPDX-License-Identifier: MIT

package issues

import (
	"context"
	"fmt"
	"strings"

	"code.gitea.io/gitea/models/db"
	git_model "code.gitea.io/gitea/models/git"
	"code.gitea.io/gitea/models/organization"
	"code.gitea.io/gitea/models/perm"
	access_model "code.gitea.io/gitea/models/perm/access"
	"code.gitea.io/gitea/models/unit"
	user_model "code.gitea.io/gitea/models/user"
	"code.gitea.io/gitea/modules/base"
	"code.gitea.io/gitea/modules/structs"
	"code.gitea.io/gitea/modules/timeutil"
	"code.gitea.io/gitea/modules/util"

	"xorm.io/builder"
)

// ErrReviewNotExist represents a "ReviewNotExist" kind of error.
type ErrReviewNotExist struct {
	ID int64
}

// IsErrReviewNotExist checks if an error is a ErrReviewNotExist.
func IsErrReviewNotExist(err error) bool {
	_, ok := err.(ErrReviewNotExist)
	return ok
}

func (err ErrReviewNotExist) Error() string {
	return fmt.Sprintf("review does not exist [id: %d]", err.ID)
}

func (err ErrReviewNotExist) Unwrap() error {
	return util.ErrNotExist
}

// ErrNotValidReviewRequest an not allowed review request modify
type ErrNotValidReviewRequest struct {
	Reason string
	UserID int64
	RepoID int64
}

// IsErrNotValidReviewRequest checks if an error is a ErrNotValidReviewRequest.
func IsErrNotValidReviewRequest(err error) bool {
	_, ok := err.(ErrNotValidReviewRequest)
	return ok
}

func (err ErrNotValidReviewRequest) Error() string {
	return fmt.Sprintf("%s [user_id: %d, repo_id: %d]",
		err.Reason,
		err.UserID,
		err.RepoID)
}

func (err ErrNotValidReviewRequest) Unwrap() error {
	return util.ErrInvalidArgument
}

// ReviewType defines the sort of feedback a review gives
type ReviewType int

// ReviewTypeUnknown unknown review type
const ReviewTypeUnknown ReviewType = -1

const (
	// ReviewTypePending is a review which is not published yet
	ReviewTypePending ReviewType = iota
	// ReviewTypeApprove approves changes
	ReviewTypeApprove
	// ReviewTypeComment gives general feedback
	ReviewTypeComment
	// ReviewTypeReject gives feedback blocking merge
	ReviewTypeReject
	// ReviewTypeRequest request review from others
	ReviewTypeRequest
)

// Icon returns the corresponding icon for the review type
func (rt ReviewType) Icon() string {
	switch rt {
	case ReviewTypeApprove:
		return "check"
	case ReviewTypeReject:
		return "diff"
	case ReviewTypeComment:
		return "comment"
	case ReviewTypeRequest:
		return "dot-fill"
	default:
		return "comment"
	}
}

// Review represents collection of code comments giving feedback for a PR
type Review struct {
	ID               int64 `xorm:"pk autoincr"`
	Type             ReviewType
	Reviewer         *user_model.User   `xorm:"-"`
	ReviewerID       int64              `xorm:"index"`
	ReviewerTeamID   int64              `xorm:"NOT NULL DEFAULT 0"`
	ReviewerTeam     *organization.Team `xorm:"-"`
	OriginalAuthor   string
	OriginalAuthorID int64
	Issue            *Issue `xorm:"-"`
	IssueID          int64  `xorm:"index"`
	Content          string `xorm:"TEXT"`
	// Official is a review made by an assigned approver (counts towards approval)
	Official  bool   `xorm:"NOT NULL DEFAULT false"`
	CommitID  string `xorm:"VARCHAR(40)"`
	Stale     bool   `xorm:"NOT NULL DEFAULT false"`
	Dismissed bool   `xorm:"NOT NULL DEFAULT false"`

	CreatedUnix timeutil.TimeStamp `xorm:"INDEX created"`
	UpdatedUnix timeutil.TimeStamp `xorm:"INDEX updated"`

	// CodeComments are the initial code comments of the review
	CodeComments CodeComments `xorm:"-"`

	Comments []*Comment `xorm:"-"`
}

func init() {
	db.RegisterModel(new(Review))
}

// LoadCodeComments loads CodeComments
func (r *Review) LoadCodeComments(ctx context.Context) (err error) {
	if r.CodeComments != nil {
		return
	}
	if err = r.loadIssue(ctx); err != nil {
		return
	}
	r.CodeComments, err = fetchCodeCommentsByReview(ctx, r.Issue, nil, r)
	return err
}

func (r *Review) loadIssue(ctx context.Context) (err error) {
	if r.Issue != nil {
		return
	}
	r.Issue, err = GetIssueByID(ctx, r.IssueID)
	return err
}

// LoadReviewer loads reviewer
func (r *Review) LoadReviewer(ctx context.Context) (err error) {
	if r.ReviewerID == 0 || r.Reviewer != nil {
		return
	}
<<<<<<< HEAD
	r.Reviewer, err = user_model.GetPossbileUserByID(ctx, r.ReviewerID)
=======
	r.Reviewer, err = user_model.GetUserByID(ctx, r.ReviewerID)
>>>>>>> a08584ee
	return err
}

// LoadReviewerTeam loads reviewer team
func (r *Review) LoadReviewerTeam(ctx context.Context) (err error) {
	if r.ReviewerTeamID == 0 || r.ReviewerTeam != nil {
		return
	}

	r.ReviewerTeam, err = organization.GetTeamByID(ctx, r.ReviewerTeamID)
	return err
}

// LoadAttributes loads all attributes except CodeComments
func (r *Review) LoadAttributes(ctx context.Context) (err error) {
	if err = r.loadIssue(ctx); err != nil {
		return
	}
	if err = r.LoadCodeComments(ctx); err != nil {
		return
	}
	if err = r.LoadReviewer(ctx); err != nil {
		return
	}
	if err = r.LoadReviewerTeam(ctx); err != nil {
		return
	}
	return err
}

// GetReviewByID returns the review by the given ID
func GetReviewByID(ctx context.Context, id int64) (*Review, error) {
	review := new(Review)
	if has, err := db.GetEngine(ctx).ID(id).Get(review); err != nil {
		return nil, err
	} else if !has {
		return nil, ErrReviewNotExist{ID: id}
	} else {
		return review, nil
	}
}

// FindReviewOptions represent possible filters to find reviews
type FindReviewOptions struct {
	db.ListOptions
	Type         ReviewType
	IssueID      int64
	ReviewerID   int64
	OfficialOnly bool
}

func (opts *FindReviewOptions) toCond() builder.Cond {
	cond := builder.NewCond()
	if opts.IssueID > 0 {
		cond = cond.And(builder.Eq{"issue_id": opts.IssueID})
	}
	if opts.ReviewerID > 0 {
		cond = cond.And(builder.Eq{"reviewer_id": opts.ReviewerID})
	}
	if opts.Type != ReviewTypeUnknown {
		cond = cond.And(builder.Eq{"type": opts.Type})
	}
	if opts.OfficialOnly {
		cond = cond.And(builder.Eq{"official": true})
	}
	return cond
}

// FindReviews returns reviews passing FindReviewOptions
func FindReviews(ctx context.Context, opts FindReviewOptions) ([]*Review, error) {
	reviews := make([]*Review, 0, 10)
	sess := db.GetEngine(ctx).Where(opts.toCond())
	if opts.Page > 0 {
		sess = db.SetSessionPagination(sess, &opts)
	}
	return reviews, sess.
		Asc("created_unix").
		Asc("id").
		Find(&reviews)
}

// CountReviews returns count of reviews passing FindReviewOptions
func CountReviews(opts FindReviewOptions) (int64, error) {
	return db.GetEngine(db.DefaultContext).Where(opts.toCond()).Count(&Review{})
}

// CreateReviewOptions represent the options to create a review. Type, Issue and Reviewer are required.
type CreateReviewOptions struct {
	Content      string
	Type         ReviewType
	Issue        *Issue
	Reviewer     *user_model.User
	ReviewerTeam *organization.Team
	Official     bool
	CommitID     string
	Stale        bool
}

// IsOfficialReviewer check if at least one of the provided reviewers can make official reviews in issue (counts towards required approvals)
func IsOfficialReviewer(ctx context.Context, issue *Issue, reviewers ...*user_model.User) (bool, error) {
	pr, err := GetPullRequestByIssueID(ctx, issue.ID)
	if err != nil {
		return false, err
	}
	if err = pr.LoadProtectedBranch(ctx); err != nil {
		return false, err
	}
	if pr.ProtectedBranch == nil {
		return false, nil
	}

	for _, reviewer := range reviewers {
		official, err := git_model.IsUserOfficialReviewer(ctx, pr.ProtectedBranch, reviewer)
		if official || err != nil {
			return official, err
		}
	}

	return false, nil
}

// IsOfficialReviewerTeam check if reviewer in this team can make official reviews in issue (counts towards required approvals)
func IsOfficialReviewerTeam(ctx context.Context, issue *Issue, team *organization.Team) (bool, error) {
	pr, err := GetPullRequestByIssueID(ctx, issue.ID)
	if err != nil {
		return false, err
	}
	if err = pr.LoadProtectedBranch(ctx); err != nil {
		return false, err
	}
	if pr.ProtectedBranch == nil {
		return false, nil
	}

	if !pr.ProtectedBranch.EnableApprovalsWhitelist {
		return team.UnitAccessModeCtx(ctx, unit.TypeCode) >= perm.AccessModeWrite, nil
	}

	return base.Int64sContains(pr.ProtectedBranch.ApprovalsWhitelistTeamIDs, team.ID), nil
}

// CreateReview creates a new review based on opts
func CreateReview(ctx context.Context, opts CreateReviewOptions) (*Review, error) {
	review := &Review{
		Type:         opts.Type,
		Issue:        opts.Issue,
		IssueID:      opts.Issue.ID,
		Reviewer:     opts.Reviewer,
		ReviewerTeam: opts.ReviewerTeam,
		Content:      opts.Content,
		Official:     opts.Official,
		CommitID:     opts.CommitID,
		Stale:        opts.Stale,
	}
	if opts.Reviewer != nil {
		review.ReviewerID = opts.Reviewer.ID
	} else {
		if review.Type != ReviewTypeRequest {
			review.Type = ReviewTypeRequest
		}
		review.ReviewerTeamID = opts.ReviewerTeam.ID
	}
	return review, db.Insert(ctx, review)
}

// GetCurrentReview returns the current pending review of reviewer for given issue
func GetCurrentReview(ctx context.Context, reviewer *user_model.User, issue *Issue) (*Review, error) {
	if reviewer == nil {
		return nil, nil
	}
	reviews, err := FindReviews(ctx, FindReviewOptions{
		Type:       ReviewTypePending,
		IssueID:    issue.ID,
		ReviewerID: reviewer.ID,
	})
	if err != nil {
		return nil, err
	}
	if len(reviews) == 0 {
		return nil, ErrReviewNotExist{}
	}
	reviews[0].Reviewer = reviewer
	reviews[0].Issue = issue
	return reviews[0], nil
}

// ReviewExists returns whether a review exists for a particular line of code in the PR
func ReviewExists(issue *Issue, treePath string, line int64) (bool, error) {
	return db.GetEngine(db.DefaultContext).Cols("id").Exist(&Comment{IssueID: issue.ID, TreePath: treePath, Line: line, Type: CommentTypeCode})
}

// ContentEmptyErr represents an content empty error
type ContentEmptyErr struct{}

func (ContentEmptyErr) Error() string {
	return "Review content is empty"
}

// IsContentEmptyErr returns true if err is a ContentEmptyErr
func IsContentEmptyErr(err error) bool {
	_, ok := err.(ContentEmptyErr)
	return ok
}

// SubmitReview creates a review out of the existing pending review or creates a new one if no pending review exist
func SubmitReview(doer *user_model.User, issue *Issue, reviewType ReviewType, content, commitID string, stale bool, attachmentUUIDs []string) (*Review, *Comment, error) {
	ctx, committer, err := db.TxContext(db.DefaultContext)
	if err != nil {
		return nil, nil, err
	}
	defer committer.Close()
	sess := db.GetEngine(ctx)

	official := false

	review, err := GetCurrentReview(ctx, doer, issue)
	if err != nil {
		if !IsErrReviewNotExist(err) {
			return nil, nil, err
		}

		if reviewType != ReviewTypeApprove && len(strings.TrimSpace(content)) == 0 {
			return nil, nil, ContentEmptyErr{}
		}

		if reviewType == ReviewTypeApprove || reviewType == ReviewTypeReject {
			// Only reviewers latest review of type approve and reject shall count as "official", so existing reviews needs to be cleared
			if _, err := db.Exec(ctx, "UPDATE `review` SET official=? WHERE issue_id=? AND reviewer_id=?", false, issue.ID, doer.ID); err != nil {
				return nil, nil, err
			}
			if official, err = IsOfficialReviewer(ctx, issue, doer); err != nil {
				return nil, nil, err
			}
		}

		// No current review. Create a new one!
		if review, err = CreateReview(ctx, CreateReviewOptions{
			Type:     reviewType,
			Issue:    issue,
			Reviewer: doer,
			Content:  content,
			Official: official,
			CommitID: commitID,
			Stale:    stale,
		}); err != nil {
			return nil, nil, err
		}
	} else {
		if err := review.LoadCodeComments(ctx); err != nil {
			return nil, nil, err
		}
		if reviewType != ReviewTypeApprove && len(review.CodeComments) == 0 && len(strings.TrimSpace(content)) == 0 {
			return nil, nil, ContentEmptyErr{}
		}

		if reviewType == ReviewTypeApprove || reviewType == ReviewTypeReject {
			// Only reviewers latest review of type approve and reject shall count as "official", so existing reviews needs to be cleared
			if _, err := db.Exec(ctx, "UPDATE `review` SET official=? WHERE issue_id=? AND reviewer_id=?", false, issue.ID, doer.ID); err != nil {
				return nil, nil, err
			}
			if official, err = IsOfficialReviewer(ctx, issue, doer); err != nil {
				return nil, nil, err
			}
		}

		review.Official = official
		review.Issue = issue
		review.Content = content
		review.Type = reviewType
		review.CommitID = commitID
		review.Stale = stale

		if _, err := sess.ID(review.ID).Cols("content, type, official, commit_id, stale").Update(review); err != nil {
			return nil, nil, err
		}
	}

	comm, err := CreateCommentCtx(ctx, &CreateCommentOptions{
		Type:        CommentTypeReview,
		Doer:        doer,
		Content:     review.Content,
		Issue:       issue,
		Repo:        issue.Repo,
		ReviewID:    review.ID,
		Attachments: attachmentUUIDs,
	})
	if err != nil || comm == nil {
		return nil, nil, err
	}

	// try to remove team review request if need
	if issue.Repo.Owner.IsOrganization() && (reviewType == ReviewTypeApprove || reviewType == ReviewTypeReject) {
		teamReviewRequests := make([]*Review, 0, 10)
		if err := sess.SQL("SELECT * FROM review WHERE issue_id = ? AND reviewer_team_id > 0 AND type = ?", issue.ID, ReviewTypeRequest).Find(&teamReviewRequests); err != nil {
			return nil, nil, err
		}

		for _, teamReviewRequest := range teamReviewRequests {
			ok, err := organization.IsTeamMember(ctx, issue.Repo.OwnerID, teamReviewRequest.ReviewerTeamID, doer.ID)
			if err != nil {
				return nil, nil, err
			} else if !ok {
				continue
			}

			if _, err := sess.ID(teamReviewRequest.ID).NoAutoCondition().Delete(teamReviewRequest); err != nil {
				return nil, nil, err
			}
		}
	}

	comm.Review = review
	return review, comm, committer.Commit()
}

// GetReviewOptions represent filter options for GetReviews
type GetReviewOptions struct {
	IssueID    int64
	ReviewerID int64
	Dismissed  util.OptionalBool
}

// GetReviews return reviews based on GetReviewOptions
func GetReviews(ctx context.Context, opts *GetReviewOptions) ([]*Review, error) {
	if opts == nil {
		return nil, fmt.Errorf("opts are nil")
	}

	sess := db.GetEngine(ctx)

	if opts.IssueID != 0 {
		sess = sess.Where("issue_id=?", opts.IssueID)
	}
	if opts.ReviewerID != 0 {
		sess = sess.Where("reviewer_id=?", opts.ReviewerID)
	}
	if !opts.Dismissed.IsNone() {
		sess = sess.Where("dismissed=?", opts.Dismissed.IsTrue())
	}

	reviews := make([]*Review, 0, 4)
	return reviews, sess.Find(&reviews)
}

// GetReviewersByIssueID gets the latest review of each reviewer for a pull request
func GetReviewersByIssueID(issueID int64) ([]*Review, error) {
	reviews := make([]*Review, 0, 10)

	sess := db.GetEngine(db.DefaultContext)

	// Get latest review of each reviewer, sorted in order they were made
	if err := sess.SQL("SELECT * FROM review WHERE id IN (SELECT max(id) as id FROM review WHERE issue_id = ? AND reviewer_team_id = 0 AND type in (?, ?, ?) AND dismissed = ? AND original_author_id = 0 GROUP BY issue_id, reviewer_id) ORDER BY review.updated_unix ASC",
		issueID, ReviewTypeApprove, ReviewTypeReject, ReviewTypeRequest, false).
		Find(&reviews); err != nil {
		return nil, err
	}

	teamReviewRequests := make([]*Review, 0, 5)
	if err := sess.SQL("SELECT * FROM review WHERE id IN (SELECT max(id) as id FROM review WHERE issue_id = ? AND reviewer_team_id <> 0 AND original_author_id = 0 GROUP BY issue_id, reviewer_team_id) ORDER BY review.updated_unix ASC",
		issueID).
		Find(&teamReviewRequests); err != nil {
		return nil, err
	}

	if len(teamReviewRequests) > 0 {
		reviews = append(reviews, teamReviewRequests...)
	}

	return reviews, nil
}

// GetReviewersFromOriginalAuthorsByIssueID gets the latest review of each original authors for a pull request
func GetReviewersFromOriginalAuthorsByIssueID(issueID int64) ([]*Review, error) {
	reviews := make([]*Review, 0, 10)

	// Get latest review of each reviewer, sorted in order they were made
	if err := db.GetEngine(db.DefaultContext).SQL("SELECT * FROM review WHERE id IN (SELECT max(id) as id FROM review WHERE issue_id = ? AND reviewer_team_id = 0 AND type in (?, ?, ?) AND original_author_id <> 0 GROUP BY issue_id, original_author_id) ORDER BY review.updated_unix ASC",
		issueID, ReviewTypeApprove, ReviewTypeReject, ReviewTypeRequest).
		Find(&reviews); err != nil {
		return nil, err
	}

	return reviews, nil
}

// GetReviewByIssueIDAndUserID get the latest review of reviewer for a pull request
func GetReviewByIssueIDAndUserID(ctx context.Context, issueID, userID int64) (*Review, error) {
	review := new(Review)

	has, err := db.GetEngine(ctx).SQL("SELECT * FROM review WHERE id IN (SELECT max(id) as id FROM review WHERE issue_id = ? AND reviewer_id = ? AND original_author_id = 0 AND type in (?, ?, ?))",
		issueID, userID, ReviewTypeApprove, ReviewTypeReject, ReviewTypeRequest).
		Get(review)
	if err != nil {
		return nil, err
	}

	if !has {
		return nil, ErrReviewNotExist{}
	}

	return review, nil
}

// GetTeamReviewerByIssueIDAndTeamID get the latest review request of reviewer team for a pull request
func GetTeamReviewerByIssueIDAndTeamID(ctx context.Context, issueID, teamID int64) (review *Review, err error) {
	review = new(Review)

	var has bool
	if has, err = db.GetEngine(ctx).SQL("SELECT * FROM review WHERE id IN (SELECT max(id) as id FROM review WHERE issue_id = ? AND reviewer_team_id = ?)",
		issueID, teamID).
		Get(review); err != nil {
		return nil, err
	}

	if !has {
		return nil, ErrReviewNotExist{0}
	}

	return review, err
}

// MarkReviewsAsStale marks existing reviews as stale
func MarkReviewsAsStale(issueID int64) (err error) {
	_, err = db.GetEngine(db.DefaultContext).Exec("UPDATE `review` SET stale=? WHERE issue_id=?", true, issueID)

	return err
}

// MarkReviewsAsNotStale marks existing reviews as not stale for a giving commit SHA
func MarkReviewsAsNotStale(issueID int64, commitID string) (err error) {
	_, err = db.GetEngine(db.DefaultContext).Exec("UPDATE `review` SET stale=? WHERE issue_id=? AND commit_id=?", false, issueID, commitID)

	return err
}

// DismissReview change the dismiss status of a review
func DismissReview(review *Review, isDismiss bool) (err error) {
	if review.Dismissed == isDismiss || (review.Type != ReviewTypeApprove && review.Type != ReviewTypeReject) {
		return nil
	}

	review.Dismissed = isDismiss

	if review.ID == 0 {
		return ErrReviewNotExist{}
	}

	_, err = db.GetEngine(db.DefaultContext).ID(review.ID).Cols("dismissed").Update(review)

	return err
}

// InsertReviews inserts review and review comments
func InsertReviews(reviews []*Review) error {
	ctx, committer, err := db.TxContext(db.DefaultContext)
	if err != nil {
		return err
	}
	defer committer.Close()
	sess := db.GetEngine(ctx)

	for _, review := range reviews {
		if _, err := sess.NoAutoTime().Insert(review); err != nil {
			return err
		}

		if _, err := sess.NoAutoTime().Insert(&Comment{
			Type:             CommentTypeReview,
			Content:          review.Content,
			PosterID:         review.ReviewerID,
			OriginalAuthor:   review.OriginalAuthor,
			OriginalAuthorID: review.OriginalAuthorID,
			IssueID:          review.IssueID,
			ReviewID:         review.ID,
			CreatedUnix:      review.CreatedUnix,
			UpdatedUnix:      review.UpdatedUnix,
		}); err != nil {
			return err
		}

		for _, c := range review.Comments {
			c.ReviewID = review.ID
		}

		if len(review.Comments) > 0 {
			if _, err := sess.NoAutoTime().Insert(review.Comments); err != nil {
				return err
			}
		}
	}

	return committer.Commit()
}

// AddReviewRequest add a review request from one reviewer
func AddReviewRequest(issue *Issue, reviewer, doer *user_model.User) (*Comment, error) {
	ctx, committer, err := db.TxContext(db.DefaultContext)
	if err != nil {
		return nil, err
	}
	defer committer.Close()
	sess := db.GetEngine(ctx)

	review, err := GetReviewByIssueIDAndUserID(ctx, issue.ID, reviewer.ID)
	if err != nil && !IsErrReviewNotExist(err) {
		return nil, err
	}

	// skip it when reviewer hase been request to review
	if review != nil && review.Type == ReviewTypeRequest {
		return nil, nil
	}

	official, err := IsOfficialReviewer(ctx, issue, reviewer, doer)
	if err != nil {
		return nil, err
	} else if official {
		if _, err := sess.Exec("UPDATE `review` SET official=? WHERE issue_id=? AND reviewer_id=?", false, issue.ID, reviewer.ID); err != nil {
			return nil, err
		}
	}

	review, err = CreateReview(ctx, CreateReviewOptions{
		Type:     ReviewTypeRequest,
		Issue:    issue,
		Reviewer: reviewer,
		Official: official,
		Stale:    false,
	})
	if err != nil {
		return nil, err
	}

	comment, err := CreateCommentCtx(ctx, &CreateCommentOptions{
		Type:            CommentTypeReviewRequest,
		Doer:            doer,
		Repo:            issue.Repo,
		Issue:           issue,
		RemovedAssignee: false,       // Use RemovedAssignee as !isRequest
		AssigneeID:      reviewer.ID, // Use AssigneeID as reviewer ID
		ReviewID:        review.ID,
	})
	if err != nil {
		return nil, err
	}

	return comment, committer.Commit()
}

// RemoveReviewRequest remove a review request from one reviewer
func RemoveReviewRequest(issue *Issue, reviewer, doer *user_model.User) (*Comment, error) {
	ctx, committer, err := db.TxContext(db.DefaultContext)
	if err != nil {
		return nil, err
	}
	defer committer.Close()

	review, err := GetReviewByIssueIDAndUserID(ctx, issue.ID, reviewer.ID)
	if err != nil && !IsErrReviewNotExist(err) {
		return nil, err
	}

	if review == nil || review.Type != ReviewTypeRequest {
		return nil, nil
	}

	if _, err = db.DeleteByBean(ctx, review); err != nil {
		return nil, err
	}

	official, err := IsOfficialReviewer(ctx, issue, reviewer)
	if err != nil {
		return nil, err
	} else if official {
		// recalculate the latest official review for reviewer
		review, err := GetReviewByIssueIDAndUserID(ctx, issue.ID, reviewer.ID)
		if err != nil && !IsErrReviewNotExist(err) {
			return nil, err
		}

		if review != nil {
			if _, err := db.Exec(ctx, "UPDATE `review` SET official=? WHERE id=?", true, review.ID); err != nil {
				return nil, err
			}
		}
	}

	comment, err := CreateCommentCtx(ctx, &CreateCommentOptions{
		Type:            CommentTypeReviewRequest,
		Doer:            doer,
		Repo:            issue.Repo,
		Issue:           issue,
		RemovedAssignee: true,        // Use RemovedAssignee as !isRequest
		AssigneeID:      reviewer.ID, // Use AssigneeID as reviewer ID
	})
	if err != nil {
		return nil, err
	}

	return comment, committer.Commit()
}

// AddTeamReviewRequest add a review request from one team
func AddTeamReviewRequest(issue *Issue, reviewer *organization.Team, doer *user_model.User) (*Comment, error) {
	ctx, committer, err := db.TxContext(db.DefaultContext)
	if err != nil {
		return nil, err
	}
	defer committer.Close()

	review, err := GetTeamReviewerByIssueIDAndTeamID(ctx, issue.ID, reviewer.ID)
	if err != nil && !IsErrReviewNotExist(err) {
		return nil, err
	}

	// This team already has been requested to review - therefore skip this.
	if review != nil {
		return nil, nil
	}

	official, err := IsOfficialReviewerTeam(ctx, issue, reviewer)
	if err != nil {
		return nil, fmt.Errorf("isOfficialReviewerTeam(): %w", err)
	} else if !official {
		if official, err = IsOfficialReviewer(ctx, issue, doer); err != nil {
			return nil, fmt.Errorf("isOfficialReviewer(): %w", err)
		}
	}

	if review, err = CreateReview(ctx, CreateReviewOptions{
		Type:         ReviewTypeRequest,
		Issue:        issue,
		ReviewerTeam: reviewer,
		Official:     official,
		Stale:        false,
	}); err != nil {
		return nil, err
	}

	if official {
		if _, err := db.Exec(ctx, "UPDATE `review` SET official=? WHERE issue_id=? AND reviewer_team_id=?", false, issue.ID, reviewer.ID); err != nil {
			return nil, err
		}
	}

	comment, err := CreateCommentCtx(ctx, &CreateCommentOptions{
		Type:            CommentTypeReviewRequest,
		Doer:            doer,
		Repo:            issue.Repo,
		Issue:           issue,
		RemovedAssignee: false,       // Use RemovedAssignee as !isRequest
		AssigneeTeamID:  reviewer.ID, // Use AssigneeTeamID as reviewer team ID
		ReviewID:        review.ID,
	})
	if err != nil {
		return nil, fmt.Errorf("CreateCommentCtx(): %w", err)
	}

	return comment, committer.Commit()
}

// RemoveTeamReviewRequest remove a review request from one team
func RemoveTeamReviewRequest(issue *Issue, reviewer *organization.Team, doer *user_model.User) (*Comment, error) {
	ctx, committer, err := db.TxContext(db.DefaultContext)
	if err != nil {
		return nil, err
	}
	defer committer.Close()

	review, err := GetTeamReviewerByIssueIDAndTeamID(ctx, issue.ID, reviewer.ID)
	if err != nil && !IsErrReviewNotExist(err) {
		return nil, err
	}

	if review == nil {
		return nil, nil
	}

	if _, err = db.DeleteByBean(ctx, review); err != nil {
		return nil, err
	}

	official, err := IsOfficialReviewerTeam(ctx, issue, reviewer)
	if err != nil {
		return nil, fmt.Errorf("isOfficialReviewerTeam(): %w", err)
	}

	if official {
		// recalculate which is the latest official review from that team
		review, err := GetReviewByIssueIDAndUserID(ctx, issue.ID, -reviewer.ID)
		if err != nil && !IsErrReviewNotExist(err) {
			return nil, err
		}

		if review != nil {
			if _, err := db.Exec(ctx, "UPDATE `review` SET official=? WHERE id=?", true, review.ID); err != nil {
				return nil, err
			}
		}
	}

	if doer == nil {
		return nil, committer.Commit()
	}

	comment, err := CreateCommentCtx(ctx, &CreateCommentOptions{
		Type:            CommentTypeReviewRequest,
		Doer:            doer,
		Repo:            issue.Repo,
		Issue:           issue,
		RemovedAssignee: true,        // Use RemovedAssignee as !isRequest
		AssigneeTeamID:  reviewer.ID, // Use AssigneeTeamID as reviewer team ID
	})
	if err != nil {
		return nil, fmt.Errorf("CreateCommentCtx(): %w", err)
	}

	return comment, committer.Commit()
}

// MarkConversation Add or remove Conversation mark for a code comment
func MarkConversation(comment *Comment, doer *user_model.User, isResolve bool) (err error) {
	if comment.Type != CommentTypeCode {
		return nil
	}

	if isResolve {
		if comment.ResolveDoerID != 0 {
			return nil
		}

		if _, err = db.GetEngine(db.DefaultContext).Exec("UPDATE `comment` SET resolve_doer_id=? WHERE id=?", doer.ID, comment.ID); err != nil {
			return err
		}
	} else {
		if comment.ResolveDoerID == 0 {
			return nil
		}

		if _, err = db.GetEngine(db.DefaultContext).Exec("UPDATE `comment` SET resolve_doer_id=? WHERE id=?", 0, comment.ID); err != nil {
			return err
		}
	}

	return nil
}

// CanMarkConversation  Add or remove Conversation mark for a code comment permission check
// the PR writer , offfcial reviewer and poster can do it
func CanMarkConversation(issue *Issue, doer *user_model.User) (permResult bool, err error) {
	if doer == nil || issue == nil {
		return false, fmt.Errorf("issue or doer is nil")
	}

	if doer.ID != issue.PosterID {
		if err = issue.LoadRepo(db.DefaultContext); err != nil {
			return false, err
		}

		p, err := access_model.GetUserRepoPermission(db.DefaultContext, issue.Repo, doer)
		if err != nil {
			return false, err
		}

		permResult = p.CanAccess(perm.AccessModeWrite, unit.TypePullRequests)
		if !permResult {
			if permResult, err = IsOfficialReviewer(db.DefaultContext, issue, doer); err != nil {
				return false, err
			}
		}

		if !permResult {
			return false, nil
		}
	}

	return true, nil
}

// DeleteReview delete a review and it's code comments
func DeleteReview(r *Review) error {
	ctx, committer, err := db.TxContext(db.DefaultContext)
	if err != nil {
		return err
	}
	defer committer.Close()
	sess := db.GetEngine(ctx)

	if r.ID == 0 {
		return fmt.Errorf("review is not allowed to be 0")
	}

	if r.Type == ReviewTypeRequest {
		return fmt.Errorf("review request can not be deleted using this method")
	}

	opts := FindCommentsOptions{
		Type:     CommentTypeCode,
		IssueID:  r.IssueID,
		ReviewID: r.ID,
	}

	if _, err := sess.Where(opts.toConds()).Delete(new(Comment)); err != nil {
		return err
	}

	opts = FindCommentsOptions{
		Type:     CommentTypeReview,
		IssueID:  r.IssueID,
		ReviewID: r.ID,
	}

	if _, err := sess.Where(opts.toConds()).Delete(new(Comment)); err != nil {
		return err
	}

	if _, err := sess.ID(r.ID).Delete(new(Review)); err != nil {
		return err
	}

	return committer.Commit()
}

// GetCodeCommentsCount return count of CodeComments a Review has
func (r *Review) GetCodeCommentsCount() int {
	opts := FindCommentsOptions{
		Type:     CommentTypeCode,
		IssueID:  r.IssueID,
		ReviewID: r.ID,
	}
	conds := opts.toConds()
	if r.ID == 0 {
		conds = conds.And(builder.Eq{"invalidated": false})
	}

	count, err := db.GetEngine(db.DefaultContext).Where(conds).Count(new(Comment))
	if err != nil {
		return 0
	}
	return int(count)
}

// HTMLURL formats a URL-string to the related review issue-comment
func (r *Review) HTMLURL() string {
	opts := FindCommentsOptions{
		Type:     CommentTypeReview,
		IssueID:  r.IssueID,
		ReviewID: r.ID,
	}
	comment := new(Comment)
	has, err := db.GetEngine(db.DefaultContext).Where(opts.toConds()).Get(comment)
	if err != nil || !has {
		return ""
	}
	return comment.HTMLURL()
}

// RemapExternalUser ExternalUserRemappable interface
func (r *Review) RemapExternalUser(externalName string, externalID, userID int64) error {
	r.OriginalAuthor = externalName
	r.OriginalAuthorID = externalID
	r.ReviewerID = userID
	return nil
}

// GetUserID ExternalUserRemappable interface
func (r *Review) GetUserID() int64 { return r.ReviewerID }

// GetExternalName ExternalUserRemappable interface
func (r *Review) GetExternalName() string { return r.OriginalAuthor }

// GetExternalID ExternalUserRemappable interface
func (r *Review) GetExternalID() int64 { return r.OriginalAuthorID }

// UpdateReviewsMigrationsByType updates reviews' migrations information via given git service type and original id and poster id
func UpdateReviewsMigrationsByType(tp structs.GitServiceType, originalAuthorID string, posterID int64) error {
	_, err := db.GetEngine(db.DefaultContext).Table("review").
		Where("original_author_id = ?", originalAuthorID).
		And(migratedIssueCond(tp)).
		Update(map[string]interface{}{
			"reviewer_id":        posterID,
			"original_author":    "",
			"original_author_id": 0,
		})
	return err
}<|MERGE_RESOLUTION|>--- conflicted
+++ resolved
@@ -158,11 +158,7 @@
 	if r.ReviewerID == 0 || r.Reviewer != nil {
 		return
 	}
-<<<<<<< HEAD
 	r.Reviewer, err = user_model.GetPossbileUserByID(ctx, r.ReviewerID)
-=======
-	r.Reviewer, err = user_model.GetUserByID(ctx, r.ReviewerID)
->>>>>>> a08584ee
 	return err
 }
 
