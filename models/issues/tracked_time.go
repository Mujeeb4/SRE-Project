// Copyright 2017 The Gitea Authors. All rights reserved.
// SPDX-License-Identifier: MIT

package issues

import (
	"context"
	"errors"
	"fmt"
	"time"

	"code.gitea.io/gitea/models/db"
	user_model "code.gitea.io/gitea/models/user"
	"code.gitea.io/gitea/modules/setting"
	"code.gitea.io/gitea/modules/util"

	"xorm.io/builder"
)

// TrackedTime represents a time that was spent for a specific issue.
type TrackedTime struct {
	ID          int64            `xorm:"pk autoincr"`
	IssueID     int64            `xorm:"INDEX"`
	Issue       *Issue           `xorm:"-"`
	UserID      int64            `xorm:"INDEX"`
	User        *user_model.User `xorm:"-"`
	Created     time.Time        `xorm:"-"`
	CreatedUnix int64            `xorm:"created"`
	Time        int64            `xorm:"NOT NULL"`
	Deleted     bool             `xorm:"NOT NULL DEFAULT false"`
}

func init() {
	db.RegisterModel(new(TrackedTime))
}

// TrackedTimeList is a List of TrackedTime's
type TrackedTimeList []*TrackedTime

// AfterLoad is invoked from XORM after setting the values of all fields of this object.
func (t *TrackedTime) AfterLoad() {
	t.Created = time.Unix(t.CreatedUnix, 0).In(setting.DefaultUILocation)
}

// LoadAttributes load Issue, User
func (t *TrackedTime) LoadAttributes() (err error) {
	return t.loadAttributes(db.DefaultContext)
}

func (t *TrackedTime) loadAttributes(ctx context.Context) (err error) {
	// Load the issue
	if t.Issue == nil {
		t.Issue, err = GetIssueByID(ctx, t.IssueID)
		if err != nil && !errors.Is(err, util.ErrNotExist) {
			return err
		}
	}
	// Now load the repo for the issue (which we may have just loaded)
	if t.Issue != nil {
		err = t.Issue.LoadRepo(ctx)
		if err != nil && !errors.Is(err, util.ErrNotExist) {
			return err
		}
	}
	// Load the user
	if t.User == nil {
		t.User, err = user_model.GetUserByID(ctx, t.UserID)
		if err != nil {
			if !errors.Is(err, util.ErrNotExist) {
				return err
			}
			t.User = user_model.NewGhostUser()
		}
	}
	return nil
}

// LoadAttributes load Issue, User
func (tl TrackedTimeList) LoadAttributes() error {
	for _, t := range tl {
		if err := t.LoadAttributes(); err != nil {
			return err
		}
	}
	return nil
}

// FindTrackedTimesOptions represent the filters for tracked times. If an ID is 0 it will be ignored.
type FindTrackedTimesOptions struct {
	db.ListOptions
	IssueID           int64
	UserID            int64
	RepositoryID      int64
	MilestoneID       int64
	CreatedAfterUnix  int64
	CreatedBeforeUnix int64
}

// toCond will convert each condition into a xorm-Cond
func (opts *FindTrackedTimesOptions) toCond() builder.Cond {
	cond := builder.NewCond().And(builder.Eq{"tracked_time.deleted": false})
	if opts.IssueID != 0 {
		cond = cond.And(builder.Eq{"issue_id": opts.IssueID})
	}
	if opts.UserID != 0 {
		cond = cond.And(builder.Eq{"user_id": opts.UserID})
	}
	if opts.RepositoryID != 0 {
		cond = cond.And(builder.Eq{"issue.repo_id": opts.RepositoryID})
	}
	if opts.MilestoneID != 0 {
		cond = cond.And(builder.Eq{"issue.milestone_id": opts.MilestoneID})
	}
	if opts.CreatedAfterUnix != 0 {
		cond = cond.And(builder.Gte{"tracked_time.created_unix": opts.CreatedAfterUnix})
	}
	if opts.CreatedBeforeUnix != 0 {
		cond = cond.And(builder.Lte{"tracked_time.created_unix": opts.CreatedBeforeUnix})
	}
	return cond
}

// toSession will convert the given options to a xorm Session by using the conditions from toCond and joining with issue table if required
func (opts *FindTrackedTimesOptions) toSession(e db.Engine) db.Engine {
	sess := e
	if opts.RepositoryID > 0 || opts.MilestoneID > 0 {
		sess = e.Join("INNER", "issue", "issue.id = tracked_time.issue_id")
	}

	sess = sess.Where(opts.toCond())

	if opts.Page != 0 {
		sess = db.SetEnginePagination(sess, opts)
	}

	return sess
}

// GetTrackedTimes returns all tracked times that fit to the given options.
func GetTrackedTimes(ctx context.Context, options *FindTrackedTimesOptions) (trackedTimes TrackedTimeList, err error) {
	err = options.toSession(db.GetEngine(ctx)).Find(&trackedTimes)
	return trackedTimes, err
}

// CountTrackedTimes returns count of tracked times that fit to the given options.
func CountTrackedTimes(opts *FindTrackedTimesOptions) (int64, error) {
	sess := db.GetEngine(db.DefaultContext).Where(opts.toCond())
	if opts.RepositoryID > 0 || opts.MilestoneID > 0 {
		sess = sess.Join("INNER", "issue", "issue.id = tracked_time.issue_id")
	}
	return sess.Count(&TrackedTime{})
}

// GetTrackedSeconds return sum of seconds
func GetTrackedSeconds(ctx context.Context, opts FindTrackedTimesOptions) (trackedSeconds int64, err error) {
	return opts.toSession(db.GetEngine(ctx)).SumInt(&TrackedTime{}, "time")
}

// AddTime will add the given time (in seconds) to the issue
func AddTime(user *user_model.User, issue *Issue, amount int64, created time.Time) (*TrackedTime, error) {
	ctx, committer, err := db.TxContext(db.DefaultContext)
	if err != nil {
		return nil, err
	}
	defer committer.Close()

	t, err := addTime(ctx, user, issue, amount, created)
	if err != nil {
		return nil, err
	}

	if err := issue.LoadRepo(ctx); err != nil {
		return nil, err
	}

	if _, err := CreateComment(ctx, &CreateCommentOptions{
<<<<<<< HEAD
		Issue:       issue,
		Repo:        issue.Repo,
		Doer:        user,
		Type:        CommentTypeAddTimeManual,
		TimeID:      t.ID,
		TimeTracked: t.Time,
=======
		Issue: issue,
		Repo:  issue.Repo,
		Doer:  user,
		// Content before v1.21 did store the formated string instead of seconds,
		// so use "|" as delimeter to mark the new format
		Content: fmt.Sprintf("|%d", amount),
		Type:    CommentTypeAddTimeManual,
		TimeID:  t.ID,
>>>>>>> 3c7f5ed7
	}); err != nil {
		return nil, err
	}

	return t, committer.Commit()
}

func addTime(ctx context.Context, user *user_model.User, issue *Issue, amount int64, created time.Time) (*TrackedTime, error) {
	if created.IsZero() {
		created = time.Now()
	}
	tt := &TrackedTime{
		IssueID: issue.ID,
		UserID:  user.ID,
		Time:    amount,
		Created: created,
	}
	return tt, db.Insert(ctx, tt)
}

// TotalTimes returns the spent time in seconds for each user by an issue
func TotalTimes(options *FindTrackedTimesOptions) (map[*user_model.User]int64, error) {
	trackedTimes, err := GetTrackedTimes(db.DefaultContext, options)
	if err != nil {
		return nil, err
	}
	// Adding total time per user ID
	totalTimesByUser := make(map[int64]int64)
	for _, t := range trackedTimes {
		totalTimesByUser[t.UserID] += t.Time
	}

	totalTimes := make(map[*user_model.User]int64)
	// Fetching User and making time human readable
	for userID, total := range totalTimesByUser {
		user, err := user_model.GetUserByID(db.DefaultContext, userID)
		if err != nil {
			if user_model.IsErrUserNotExist(err) {
				continue
			}
			return nil, err
		}
		totalTimes[user] = total
	}
	return totalTimes, nil
}

// DeleteIssueUserTimes deletes times for issue
func DeleteIssueUserTimes(issue *Issue, user *user_model.User) error {
	ctx, committer, err := db.TxContext(db.DefaultContext)
	if err != nil {
		return err
	}
	defer committer.Close()

	opts := FindTrackedTimesOptions{
		IssueID: issue.ID,
		UserID:  user.ID,
	}

	removedTime, err := deleteTimes(ctx, opts)
	if err != nil {
		return err
	}
	if removedTime == 0 {
		return db.ErrNotExist{Resource: "tracked_time"}
	}

	if err := issue.LoadRepo(ctx); err != nil {
		return err
	}
	if _, err := CreateComment(ctx, &CreateCommentOptions{
<<<<<<< HEAD
		Issue:       issue,
		Repo:        issue.Repo,
		Doer:        user,
		TimeTracked: removedTime,
		Type:        CommentTypeDeleteTimeManual,
=======
		Issue: issue,
		Repo:  issue.Repo,
		Doer:  user,
		// Content before v1.21 did store the formated string instead of seconds,
		// so use "|" as delimeter to mark the new format
		Content: fmt.Sprintf("|%d", removedTime),
		Type:    CommentTypeDeleteTimeManual,
>>>>>>> 3c7f5ed7
	}); err != nil {
		return err
	}

	return committer.Commit()
}

// DeleteTime delete a specific Time
func DeleteTime(t *TrackedTime) error {
	ctx, committer, err := db.TxContext(db.DefaultContext)
	if err != nil {
		return err
	}
	defer committer.Close()

	if err := t.loadAttributes(ctx); err != nil {
		return err
	}

	if err := deleteTime(ctx, t); err != nil {
		return err
	}

	if _, err := CreateComment(ctx, &CreateCommentOptions{
<<<<<<< HEAD
		Issue:       t.Issue,
		Repo:        t.Issue.Repo,
		Doer:        t.User,
		TimeTracked: t.Time,
		Type:        CommentTypeDeleteTimeManual,
=======
		Issue: t.Issue,
		Repo:  t.Issue.Repo,
		Doer:  t.User,
		// Content before v1.21 did store the formated string instead of seconds,
		// so use "|" as delimeter to mark the new format
		Content: fmt.Sprintf("|%d", t.Time),
		Type:    CommentTypeDeleteTimeManual,
>>>>>>> 3c7f5ed7
	}); err != nil {
		return err
	}

	return committer.Commit()
}

func deleteTimes(ctx context.Context, opts FindTrackedTimesOptions) (removedTime int64, err error) {
	removedTime, err = GetTrackedSeconds(ctx, opts)
	if err != nil || removedTime == 0 {
		return
	}

	_, err = opts.toSession(db.GetEngine(ctx)).Table("tracked_time").Cols("deleted").Update(&TrackedTime{Deleted: true})
	return removedTime, err
}

func deleteTime(ctx context.Context, t *TrackedTime) error {
	if t.Deleted {
		return db.ErrNotExist{Resource: "tracked_time", ID: t.ID}
	}
	t.Deleted = true
	_, err := db.GetEngine(ctx).ID(t.ID).Cols("deleted").Update(t)
	return err
}

// GetTrackedTimeByID returns raw TrackedTime without loading attributes by id
func GetTrackedTimeByID(id int64) (*TrackedTime, error) {
	time := new(TrackedTime)
	has, err := db.GetEngine(db.DefaultContext).ID(id).Get(time)
	if err != nil {
		return nil, err
	} else if !has {
		return nil, db.ErrNotExist{Resource: "tracked_time", ID: id}
	}
	return time, nil
}<|MERGE_RESOLUTION|>--- conflicted
+++ resolved
@@ -174,14 +174,6 @@
 	}
 
 	if _, err := CreateComment(ctx, &CreateCommentOptions{
-<<<<<<< HEAD
-		Issue:       issue,
-		Repo:        issue.Repo,
-		Doer:        user,
-		Type:        CommentTypeAddTimeManual,
-		TimeID:      t.ID,
-		TimeTracked: t.Time,
-=======
 		Issue: issue,
 		Repo:  issue.Repo,
 		Doer:  user,
@@ -190,7 +182,6 @@
 		Content: fmt.Sprintf("|%d", amount),
 		Type:    CommentTypeAddTimeManual,
 		TimeID:  t.ID,
->>>>>>> 3c7f5ed7
 	}); err != nil {
 		return nil, err
 	}
@@ -263,13 +254,6 @@
 		return err
 	}
 	if _, err := CreateComment(ctx, &CreateCommentOptions{
-<<<<<<< HEAD
-		Issue:       issue,
-		Repo:        issue.Repo,
-		Doer:        user,
-		TimeTracked: removedTime,
-		Type:        CommentTypeDeleteTimeManual,
-=======
 		Issue: issue,
 		Repo:  issue.Repo,
 		Doer:  user,
@@ -277,7 +261,6 @@
 		// so use "|" as delimeter to mark the new format
 		Content: fmt.Sprintf("|%d", removedTime),
 		Type:    CommentTypeDeleteTimeManual,
->>>>>>> 3c7f5ed7
 	}); err != nil {
 		return err
 	}
@@ -302,13 +285,6 @@
 	}
 
 	if _, err := CreateComment(ctx, &CreateCommentOptions{
-<<<<<<< HEAD
-		Issue:       t.Issue,
-		Repo:        t.Issue.Repo,
-		Doer:        t.User,
-		TimeTracked: t.Time,
-		Type:        CommentTypeDeleteTimeManual,
-=======
 		Issue: t.Issue,
 		Repo:  t.Issue.Repo,
 		Doer:  t.User,
@@ -316,7 +292,6 @@
 		// so use "|" as delimeter to mark the new format
 		Content: fmt.Sprintf("|%d", t.Time),
 		Type:    CommentTypeDeleteTimeManual,
->>>>>>> 3c7f5ed7
 	}); err != nil {
 		return err
 	}
