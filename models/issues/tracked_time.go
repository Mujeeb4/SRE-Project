// Copyright 2017 The Gitea Authors. All rights reserved.
// SPDX-License-Identifier: MIT

package issues

import (
	"context"
	"errors"
	"time"

	"code.gitea.io/gitea/models/db"
	user_model "code.gitea.io/gitea/models/user"
	"code.gitea.io/gitea/modules/setting"
	"code.gitea.io/gitea/modules/util"

	"xorm.io/builder"
)

// TrackedTime represents a time that was spent for a specific issue.
type TrackedTime struct {
	ID          int64            `xorm:"pk autoincr"`
	IssueID     int64            `xorm:"INDEX"`
	Issue       *Issue           `xorm:"-"`
	UserID      int64            `xorm:"INDEX"`
	User        *user_model.User `xorm:"-"`
	Created     time.Time        `xorm:"-"`
	CreatedUnix int64            `xorm:"created"`
	Time        int64            `xorm:"NOT NULL"`
	Deleted     bool             `xorm:"NOT NULL DEFAULT false"`
}

func init() {
	db.RegisterModel(new(TrackedTime))
}

// TrackedTimeList is a List of TrackedTime's
type TrackedTimeList []*TrackedTime

// AfterLoad is invoked from XORM after setting the values of all fields of this object.
func (t *TrackedTime) AfterLoad() {
	t.Created = time.Unix(t.CreatedUnix, 0).In(setting.DefaultUILocation)
}

// LoadAttributes load Issue, User
func (t *TrackedTime) LoadAttributes() (err error) {
	return t.loadAttributes(db.DefaultContext)
}

func (t *TrackedTime) loadAttributes(ctx context.Context) (err error) {
	// Load the issue
	if t.Issue == nil {
		t.Issue, err = GetIssueByID(ctx, t.IssueID)
		if err != nil && !errors.Is(err, util.ErrNotExist) {
			return err
		}
	}
	// Now load the repo for the issue (which we may have just loaded)
	if t.Issue != nil {
		err = t.Issue.LoadRepo(ctx)
		if err != nil && !errors.Is(err, util.ErrNotExist) {
			return err
		}
	}
	// Load the user
	if t.User == nil {
		t.User, err = user_model.GetUserByID(ctx, t.UserID)
		if err != nil {
			if !errors.Is(err, util.ErrNotExist) {
				return err
			}
			t.User = user_model.NewGhostUser()
		}
	}
	return nil
}

// LoadAttributes load Issue, User
func (tl TrackedTimeList) LoadAttributes() error {
	for _, t := range tl {
		if err := t.LoadAttributes(); err != nil {
			return err
		}
	}
	return nil
}

// FindTrackedTimesOptions represent the filters for tracked times. If an ID is 0 it will be ignored.
type FindTrackedTimesOptions struct {
	db.ListOptions
	IssueID           int64
	UserID            int64
	RepositoryID      int64
	MilestoneID       int64
	CreatedAfterUnix  int64
	CreatedBeforeUnix int64
}

// toCond will convert each condition into a xorm-Cond
func (opts *FindTrackedTimesOptions) toCond() builder.Cond {
	cond := builder.NewCond().And(builder.Eq{"tracked_time.deleted": false})
	if opts.IssueID != 0 {
		cond = cond.And(builder.Eq{"issue_id": opts.IssueID})
	}
	if opts.UserID != 0 {
		cond = cond.And(builder.Eq{"user_id": opts.UserID})
	}
	if opts.RepositoryID != 0 {
		cond = cond.And(builder.Eq{"issue.repo_id": opts.RepositoryID})
	}
	if opts.MilestoneID != 0 {
		cond = cond.And(builder.Eq{"issue.milestone_id": opts.MilestoneID})
	}
	if opts.CreatedAfterUnix != 0 {
		cond = cond.And(builder.Gte{"tracked_time.created_unix": opts.CreatedAfterUnix})
	}
	if opts.CreatedBeforeUnix != 0 {
		cond = cond.And(builder.Lte{"tracked_time.created_unix": opts.CreatedBeforeUnix})
	}
	return cond
}

// toSession will convert the given options to a xorm Session by using the conditions from toCond and joining with issue table if required
func (opts *FindTrackedTimesOptions) toSession(e db.Engine) db.Engine {
	sess := e
	if opts.RepositoryID > 0 || opts.MilestoneID > 0 {
		sess = e.Join("INNER", "issue", "issue.id = tracked_time.issue_id")
	}

	sess = sess.Where(opts.toCond())

	if opts.Page != 0 {
		sess = db.SetEnginePagination(sess, opts)
	}

	return sess
}

// GetTrackedTimes returns all tracked times that fit to the given options.
func GetTrackedTimes(ctx context.Context, options *FindTrackedTimesOptions) (trackedTimes TrackedTimeList, err error) {
	err = options.toSession(db.GetEngine(ctx)).Find(&trackedTimes)
	return trackedTimes, err
}

// CountTrackedTimes returns count of tracked times that fit to the given options.
func CountTrackedTimes(opts *FindTrackedTimesOptions) (int64, error) {
	sess := db.GetEngine(db.DefaultContext).Where(opts.toCond())
	if opts.RepositoryID > 0 || opts.MilestoneID > 0 {
		sess = sess.Join("INNER", "issue", "issue.id = tracked_time.issue_id")
	}
	return sess.Count(&TrackedTime{})
}

// GetTrackedSeconds return sum of seconds
func GetTrackedSeconds(ctx context.Context, opts FindTrackedTimesOptions) (trackedSeconds int64, err error) {
	return opts.toSession(db.GetEngine(ctx)).SumInt(&TrackedTime{}, "time")
}

// AddTime will add the given time (in seconds) to the issue
func AddTime(user *user_model.User, issue *Issue, amount int64, created time.Time) (*TrackedTime, error) {
	ctx, committer, err := db.TxContext(db.DefaultContext)
	if err != nil {
		return nil, err
	}
	defer committer.Close()

	t, err := addTime(ctx, user, issue, amount, created)
	if err != nil {
		return nil, err
	}

	if err := issue.LoadRepo(ctx); err != nil {
		return nil, err
	}

	if _, err := CreateComment(ctx, &CreateCommentOptions{
		Issue:       issue,
		Repo:        issue.Repo,
		Doer:        user,
		Type:        CommentTypeAddTimeManual,
		TimeID:      t.ID,
		TimeTracked: t.Time,
	}); err != nil {
		return nil, err
	}

	return t, committer.Commit()
}

func addTime(ctx context.Context, user *user_model.User, issue *Issue, amount int64, created time.Time) (*TrackedTime, error) {
	if created.IsZero() {
		created = time.Now()
	}
	tt := &TrackedTime{
		IssueID: issue.ID,
		UserID:  user.ID,
		Time:    amount,
		Created: created,
	}
	return tt, db.Insert(ctx, tt)
}

// TotalTimes returns the spent time in seconds for each user by an issue
func TotalTimes(options *FindTrackedTimesOptions) (map[*user_model.User]int64, error) {
	trackedTimes, err := GetTrackedTimes(db.DefaultContext, options)
	if err != nil {
		return nil, err
	}
	// Adding total time per user ID
	totalTimesByUser := make(map[int64]int64)
	for _, t := range trackedTimes {
		totalTimesByUser[t.UserID] += t.Time
	}

	totalTimes := make(map[*user_model.User]int64)
	// Fetching User and making time human readable
	for userID, total := range totalTimesByUser {
		user, err := user_model.GetUserByID(db.DefaultContext, userID)
		if err != nil {
			if user_model.IsErrUserNotExist(err) {
				continue
			}
			return nil, err
		}
<<<<<<< HEAD

		if total < 60 {
			totalTimes[user] = util.SecToTimeExact(total, true)
		} else {
			totalTimes[user] = util.SecToTimeExact(total, false)
		}
=======
		totalTimes[user] = total
>>>>>>> c0fc53e2
	}
	return totalTimes, nil
}

// DeleteIssueUserTimes deletes times for issue
func DeleteIssueUserTimes(issue *Issue, user *user_model.User) error {
	ctx, committer, err := db.TxContext(db.DefaultContext)
	if err != nil {
		return err
	}
	defer committer.Close()

	opts := FindTrackedTimesOptions{
		IssueID: issue.ID,
		UserID:  user.ID,
	}

	removedTime, err := deleteTimes(ctx, opts)
	if err != nil {
		return err
	}
	if removedTime == 0 {
		return db.ErrNotExist{Resource: "tracked_time"}
	}

	if err := issue.LoadRepo(ctx); err != nil {
		return err
	}
	if _, err := CreateComment(ctx, &CreateCommentOptions{
		Issue:       issue,
		Repo:        issue.Repo,
		Doer:        user,
		TimeTracked: removedTime,
		Type:        CommentTypeDeleteTimeManual,
	}); err != nil {
		return err
	}

	return committer.Commit()
}

// DeleteTime delete a specific Time
func DeleteTime(t *TrackedTime) error {
	ctx, committer, err := db.TxContext(db.DefaultContext)
	if err != nil {
		return err
	}
	defer committer.Close()

	if err := t.loadAttributes(ctx); err != nil {
		return err
	}

	if err := deleteTime(ctx, t); err != nil {
		return err
	}

	if _, err := CreateComment(ctx, &CreateCommentOptions{
		Issue:       t.Issue,
		Repo:        t.Issue.Repo,
		Doer:        t.User,
		TimeTracked: t.Time,
		Type:        CommentTypeDeleteTimeManual,
	}); err != nil {
		return err
	}

	return committer.Commit()
}

func deleteTimes(ctx context.Context, opts FindTrackedTimesOptions) (removedTime int64, err error) {
	removedTime, err = GetTrackedSeconds(ctx, opts)
	if err != nil || removedTime == 0 {
		return
	}

	_, err = opts.toSession(db.GetEngine(ctx)).Table("tracked_time").Cols("deleted").Update(&TrackedTime{Deleted: true})
	return removedTime, err
}

func deleteTime(ctx context.Context, t *TrackedTime) error {
	if t.Deleted {
		return db.ErrNotExist{Resource: "tracked_time", ID: t.ID}
	}
	t.Deleted = true
	_, err := db.GetEngine(ctx).ID(t.ID).Cols("deleted").Update(t)
	return err
}

// GetTrackedTimeByID returns raw TrackedTime without loading attributes by id
func GetTrackedTimeByID(id int64) (*TrackedTime, error) {
	time := new(TrackedTime)
	has, err := db.GetEngine(db.DefaultContext).ID(id).Get(time)
	if err != nil {
		return nil, err
	} else if !has {
		return nil, db.ErrNotExist{Resource: "tracked_time", ID: id}
	}
	return time, nil
}<|MERGE_RESOLUTION|>--- conflicted
+++ resolved
@@ -221,16 +221,7 @@
 			}
 			return nil, err
 		}
-<<<<<<< HEAD
-
-		if total < 60 {
-			totalTimes[user] = util.SecToTimeExact(total, true)
-		} else {
-			totalTimes[user] = util.SecToTimeExact(total, false)
-		}
-=======
 		totalTimes[user] = total
->>>>>>> c0fc53e2
 	}
 	return totalTimes, nil
 }
