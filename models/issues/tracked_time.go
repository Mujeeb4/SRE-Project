// Copyright 2017 The Gitea Authors. All rights reserved.
// SPDX-License-Identifier: MIT

package issues

import (
	"context"
	"errors"
	"time"

	"code.gitea.io/gitea/models/db"
	user_model "code.gitea.io/gitea/models/user"
	"code.gitea.io/gitea/modules/setting"
	"code.gitea.io/gitea/modules/util"

	"xorm.io/builder"
)

// TrackedTime represents a time that was spent for a specific issue.
type TrackedTime struct {
	ID          int64            `xorm:"pk autoincr"`
	IssueID     int64            `xorm:"INDEX"`
	Issue       *Issue           `xorm:"-"`
	UserID      int64            `xorm:"INDEX"`
	User        *user_model.User `xorm:"-"`
	Created     time.Time        `xorm:"-"`
	CreatedUnix int64            `xorm:"created"`
	Time        int64            `xorm:"NOT NULL"`
	Deleted     bool             `xorm:"NOT NULL DEFAULT false"`
}

func init() {
	db.RegisterModel(new(TrackedTime))
}

// TrackedTimeList is a List of TrackedTime's
type TrackedTimeList []*TrackedTime

// AfterLoad is invoked from XORM after setting the values of all fields of this object.
func (t *TrackedTime) AfterLoad() {
	t.Created = time.Unix(t.CreatedUnix, 0).In(setting.DefaultUILocation)
}

// LoadAttributes load Issue, User
func (t *TrackedTime) LoadAttributes() (err error) {
	return t.loadAttributes(db.DefaultContext)
}

func (t *TrackedTime) loadAttributes(ctx context.Context) (err error) {
	// Load the issue
	if t.Issue == nil {
		t.Issue, err = GetIssueByID(ctx, t.IssueID)
		if err != nil && !errors.Is(err, util.ErrNotExist) {
			return err
		}
	}
	// Now load the repo for the issue (which we may have just loaded)
	if t.Issue != nil {
		err = t.Issue.LoadRepo(ctx)
		if err != nil && !errors.Is(err, util.ErrNotExist) {
			return err
		}
	}
	// Load the user
	if t.User == nil {
		t.User, err = user_model.GetUserByID(ctx, t.UserID)
		if err != nil {
			if !errors.Is(err, util.ErrNotExist) {
				return err
			}
			t.User = user_model.NewGhostUser()
		}
	}
	return nil
}

// LoadAttributes load Issue, User
func (tl TrackedTimeList) LoadAttributes() error {
	for _, t := range tl {
		if err := t.LoadAttributes(); err != nil {
			return err
		}
	}
	return nil
}

// FindTrackedTimesOptions represent the filters for tracked times. If an ID is 0 it will be ignored.
type FindTrackedTimesOptions struct {
	db.ListOptions
	IssueID           int64
	UserID            int64
	RepositoryID      int64
	MilestoneID       int64
	CreatedAfterUnix  int64
	CreatedBeforeUnix int64
}

// toCond will convert each condition into a xorm-Cond
func (opts *FindTrackedTimesOptions) toCond() builder.Cond {
	cond := builder.NewCond().And(builder.Eq{"tracked_time.deleted": false})
	if opts.IssueID != 0 {
		cond = cond.And(builder.Eq{"issue_id": opts.IssueID})
	}
	if opts.UserID != 0 {
		cond = cond.And(builder.Eq{"user_id": opts.UserID})
	}
	if opts.RepositoryID != 0 {
		cond = cond.And(builder.Eq{"issue.repo_id": opts.RepositoryID})
	}
	if opts.MilestoneID != 0 {
		cond = cond.And(builder.Eq{"issue.milestone_id": opts.MilestoneID})
	}
	if opts.CreatedAfterUnix != 0 {
		cond = cond.And(builder.Gte{"tracked_time.created_unix": opts.CreatedAfterUnix})
	}
	if opts.CreatedBeforeUnix != 0 {
		cond = cond.And(builder.Lte{"tracked_time.created_unix": opts.CreatedBeforeUnix})
	}
	return cond
}

// toSession will convert the given options to a xorm Session by using the conditions from toCond and joining with issue table if required
func (opts *FindTrackedTimesOptions) toSession(e db.Engine) db.Engine {
	sess := e
	if opts.RepositoryID > 0 || opts.MilestoneID > 0 {
		sess = e.Join("INNER", "issue", "issue.id = tracked_time.issue_id")
	}

	sess = sess.Where(opts.toCond())

	if opts.Page != 0 {
		sess = db.SetEnginePagination(sess, opts)
	}

	return sess
}

// GetTrackedTimes returns all tracked times that fit to the given options.
func GetTrackedTimes(ctx context.Context, options *FindTrackedTimesOptions) (trackedTimes TrackedTimeList, err error) {
	err = options.toSession(db.GetEngine(ctx)).Find(&trackedTimes)
	return trackedTimes, err
}

// CountTrackedTimes returns count of tracked times that fit to the given options.
func CountTrackedTimes(opts *FindTrackedTimesOptions) (int64, error) {
	sess := db.GetEngine(db.DefaultContext).Where(opts.toCond())
	if opts.RepositoryID > 0 || opts.MilestoneID > 0 {
		sess = sess.Join("INNER", "issue", "issue.id = tracked_time.issue_id")
	}
	return sess.Count(&TrackedTime{})
}

// GetTrackedSeconds return sum of seconds
func GetTrackedSeconds(ctx context.Context, opts FindTrackedTimesOptions) (trackedSeconds int64, err error) {
	return opts.toSession(db.GetEngine(ctx)).SumInt(&TrackedTime{}, "time")
}

// AddTime will add the given time (in seconds) to the issue
func AddTime(user *user_model.User, issue *Issue, amount int64, created time.Time) (*TrackedTime, error) {
	ctx, committer, err := db.TxContext(db.DefaultContext)
	if err != nil {
		return nil, err
	}
	defer committer.Close()

	t, err := addTime(ctx, user, issue, amount, created)
	if err != nil {
		return nil, err
	}

	if err := issue.LoadRepo(ctx); err != nil {
		return nil, err
	}

	if _, err := CreateComment(ctx, &CreateCommentOptions{
		Issue:   issue,
		Repo:    issue.Repo,
		Doer:    user,
		Content: util.Sec2TrackedTime(amount),
		Type:    CommentTypeAddTimeManual,
		TimeID:  t.ID,
	}); err != nil {
		return nil, err
	}

	return t, committer.Commit()
}

func addTime(ctx context.Context, user *user_model.User, issue *Issue, amount int64, created time.Time) (*TrackedTime, error) {
	if created.IsZero() {
		created = time.Now()
	}
	tt := &TrackedTime{
		IssueID: issue.ID,
		UserID:  user.ID,
		Time:    amount,
		Created: created,
	}
	return tt, db.Insert(ctx, tt)
}

<<<<<<< HEAD
// TotalTimes returns the spent time for each user by an issue
=======
// TotalTimes returns the spent time in seconds for each user by an issue
>>>>>>> 749802c9
func TotalTimes(options *FindTrackedTimesOptions) (map[*user_model.User]int64, error) {
	trackedTimes, err := GetTrackedTimes(db.DefaultContext, options)
	if err != nil {
		return nil, err
	}
	// Adding total time per user ID
	totalTimesByUser := make(map[int64]int64)
	for _, t := range trackedTimes {
		totalTimesByUser[t.UserID] += t.Time
	}

	totalTimes := make(map[*user_model.User]int64)
	// Fetching User and making time human readable
	for userID, total := range totalTimesByUser {
		user, err := user_model.GetUserByID(db.DefaultContext, userID)
		if err != nil {
			if user_model.IsErrUserNotExist(err) {
				continue
			}
			return nil, err
		}
		totalTimes[user] = total
	}
	return totalTimes, nil
}

// DeleteIssueUserTimes deletes times for issue
func DeleteIssueUserTimes(issue *Issue, user *user_model.User) error {
	ctx, committer, err := db.TxContext(db.DefaultContext)
	if err != nil {
		return err
	}
	defer committer.Close()

	opts := FindTrackedTimesOptions{
		IssueID: issue.ID,
		UserID:  user.ID,
	}

	removedTime, err := deleteTimes(ctx, opts)
	if err != nil {
		return err
	}
	if removedTime == 0 {
		return db.ErrNotExist{Resource: "tracked_time"}
	}

	if err := issue.LoadRepo(ctx); err != nil {
		return err
	}
	if _, err := CreateComment(ctx, &CreateCommentOptions{
		Issue:   issue,
		Repo:    issue.Repo,
		Doer:    user,
		Content: "- " + util.Sec2TrackedTime(removedTime),
		Type:    CommentTypeDeleteTimeManual,
	}); err != nil {
		return err
	}

	return committer.Commit()
}

// DeleteTime delete a specific Time
func DeleteTime(t *TrackedTime) error {
	ctx, committer, err := db.TxContext(db.DefaultContext)
	if err != nil {
		return err
	}
	defer committer.Close()

	if err := t.loadAttributes(ctx); err != nil {
		return err
	}

	if err := deleteTime(ctx, t); err != nil {
		return err
	}

	if _, err := CreateComment(ctx, &CreateCommentOptions{
		Issue:   t.Issue,
		Repo:    t.Issue.Repo,
		Doer:    t.User,
		Content: "- " + util.Sec2TrackedTime(t.Time),
		Type:    CommentTypeDeleteTimeManual,
	}); err != nil {
		return err
	}

	return committer.Commit()
}

func deleteTimes(ctx context.Context, opts FindTrackedTimesOptions) (removedTime int64, err error) {
	removedTime, err = GetTrackedSeconds(ctx, opts)
	if err != nil || removedTime == 0 {
		return
	}

	_, err = opts.toSession(db.GetEngine(ctx)).Table("tracked_time").Cols("deleted").Update(&TrackedTime{Deleted: true})
	return removedTime, err
}

func deleteTime(ctx context.Context, t *TrackedTime) error {
	if t.Deleted {
		return db.ErrNotExist{Resource: "tracked_time", ID: t.ID}
	}
	t.Deleted = true
	_, err := db.GetEngine(ctx).ID(t.ID).Cols("deleted").Update(t)
	return err
}

// GetTrackedTimeByID returns raw TrackedTime without loading attributes by id
func GetTrackedTimeByID(id int64) (*TrackedTime, error) {
	time := new(TrackedTime)
	has, err := db.GetEngine(db.DefaultContext).ID(id).Get(time)
	if err != nil {
		return nil, err
	} else if !has {
		return nil, db.ErrNotExist{Resource: "tracked_time", ID: id}
	}
	return time, nil
}<|MERGE_RESOLUTION|>--- conflicted
+++ resolved
@@ -199,11 +199,7 @@
 	return tt, db.Insert(ctx, tt)
 }
 
-<<<<<<< HEAD
-// TotalTimes returns the spent time for each user by an issue
-=======
 // TotalTimes returns the spent time in seconds for each user by an issue
->>>>>>> 749802c9
 func TotalTimes(options *FindTrackedTimesOptions) (map[*user_model.User]int64, error) {
 	trackedTimes, err := GetTrackedTimes(db.DefaultContext, options)
 	if err != nil {
