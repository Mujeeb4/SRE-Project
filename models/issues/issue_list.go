// Copyright 2017 The Gitea Authors. All rights reserved.
// SPDX-License-Identifier: MIT

package issues

import (
	"context"
	"fmt"

	"code.gitea.io/gitea/models/db"
	project_model "code.gitea.io/gitea/models/project"
	repo_model "code.gitea.io/gitea/models/repo"
	user_model "code.gitea.io/gitea/models/user"
	"code.gitea.io/gitea/modules/container"

	"xorm.io/builder"
)

// IssueList defines a list of issues
type IssueList []*Issue

// get the repo IDs to be loaded later, these IDs are for issue.Repo and issue.PullRequest.HeadRepo
func (issues IssueList) getRepoIDs() []int64 {
	repoIDs := make(container.Set[int64], len(issues))
	for _, issue := range issues {
		if issue.Repo == nil {
			repoIDs.Add(issue.RepoID)
		}
		if issue.PullRequest != nil && issue.PullRequest.HeadRepo == nil {
			repoIDs.Add(issue.PullRequest.HeadRepoID)
		}
	}
	return repoIDs.Values()
}

// LoadRepositories loads issues' all repositories
func (issues IssueList) LoadRepositories(ctx context.Context) (repo_model.RepositoryList, error) {
	if len(issues) == 0 {
		return nil, nil
	}

	repoIDs := issues.getRepoIDs()
	repoMaps := make(map[int64]*repo_model.Repository, len(repoIDs))
	left := len(repoIDs)
	for left > 0 {
		limit := db.DefaultMaxInSize
		if left < limit {
			limit = left
		}
		err := db.GetEngine(ctx).
			In("id", repoIDs[:limit]).
			Find(&repoMaps)
		if err != nil {
			return nil, fmt.Errorf("find repository: %w", err)
		}
		left -= limit
		repoIDs = repoIDs[limit:]
	}

	for _, issue := range issues {
		if issue.Repo == nil {
			issue.Repo = repoMaps[issue.RepoID]
		} else {
			repoMaps[issue.RepoID] = issue.Repo
		}
		if issue.PullRequest != nil {
			issue.PullRequest.BaseRepo = issue.Repo
			if issue.PullRequest.HeadRepo == nil {
				issue.PullRequest.HeadRepo = repoMaps[issue.PullRequest.HeadRepoID]
			}
		}
	}
	return repo_model.ValuesRepository(repoMaps), nil
}

func (issues IssueList) getPosterIDs() []int64 {
	posterIDs := make(container.Set[int64], len(issues))
	for _, issue := range issues {
		posterIDs.Add(issue.PosterID)
	}
	return posterIDs.Values()
}

func (issues IssueList) loadPosters(ctx context.Context) error {
	if len(issues) == 0 {
		return nil
	}

	posterMaps, err := getPosters(ctx, issues.getPosterIDs())
	if err != nil {
		return err
	}

	for _, issue := range issues {
		issue.Poster = getPoster(issue.PosterID, posterMaps)
	}
	return nil
}

func getPosters(ctx context.Context, posterIDs []int64) (map[int64]*user_model.User, error) {
	posterMaps := make(map[int64]*user_model.User, len(posterIDs))
	left := len(posterIDs)
	for left > 0 {
		limit := db.DefaultMaxInSize
		if left < limit {
			limit = left
		}
		err := db.GetEngine(ctx).
			In("id", posterIDs[:limit]).
			Find(&posterMaps)
		if err != nil {
			return nil, err
		}
		left -= limit
		posterIDs = posterIDs[limit:]
	}
	return posterMaps, nil
}

func getPoster(posterID int64, posterMaps map[int64]*user_model.User) *user_model.User {
	if posterID == user_model.ActionsUserID {
		return user_model.NewActionsUser()
	}
	if posterID <= 0 {
		return nil
	}
	poster, ok := posterMaps[posterID]
	if !ok {
		return user_model.NewGhostUser()
	}
	return poster
}

func (issues IssueList) getIssueIDs() []int64 {
	ids := make([]int64, 0, len(issues))
	for _, issue := range issues {
		ids = append(ids, issue.ID)
	}
	return ids
}

func (issues IssueList) loadLabels(ctx context.Context) error {
	if len(issues) == 0 {
		return nil
	}

	type LabelIssue struct {
		Label      *Label      `xorm:"extends"`
		IssueLabel *IssueLabel `xorm:"extends"`
	}

	issueLabels := make(map[int64][]*Label, len(issues)*3)
	issueIDs := issues.getIssueIDs()
	left := len(issueIDs)
	for left > 0 {
		limit := db.DefaultMaxInSize
		if left < limit {
			limit = left
		}
		rows, err := db.GetEngine(ctx).Table("label").
			Join("LEFT", "issue_label", "issue_label.label_id = label.id").
			In("issue_label.issue_id", issueIDs[:limit]).
			Asc("label.name").
			Rows(new(LabelIssue))
		if err != nil {
			return err
		}

		for rows.Next() {
			var labelIssue LabelIssue
			err = rows.Scan(&labelIssue)
			if err != nil {
				if err1 := rows.Close(); err1 != nil {
					return fmt.Errorf("IssueList.loadLabels: Close: %w", err1)
				}
				return err
			}
			issueLabels[labelIssue.IssueLabel.IssueID] = append(issueLabels[labelIssue.IssueLabel.IssueID], labelIssue.Label)
		}
		// When there are no rows left and we try to close it.
		// Since that is not relevant for us, we can safely ignore it.
		if err1 := rows.Close(); err1 != nil {
			return fmt.Errorf("IssueList.loadLabels: Close: %w", err1)
		}
		left -= limit
		issueIDs = issueIDs[limit:]
	}

	for _, issue := range issues {
		issue.Labels = issueLabels[issue.ID]
	}
	return nil
}

func (issues IssueList) getMilestoneIDs() []int64 {
	ids := make(container.Set[int64], len(issues))
	for _, issue := range issues {
		ids.Add(issue.MilestoneID)
	}
	return ids.Values()
}

func (issues IssueList) loadMilestones(ctx context.Context) error {
	milestoneIDs := issues.getMilestoneIDs()
	if len(milestoneIDs) == 0 {
		return nil
	}

	milestoneMaps := make(map[int64]*Milestone, len(milestoneIDs))
	left := len(milestoneIDs)
	for left > 0 {
		limit := db.DefaultMaxInSize
		if left < limit {
			limit = left
		}
		err := db.GetEngine(ctx).
			In("id", milestoneIDs[:limit]).
			Find(&milestoneMaps)
		if err != nil {
			return err
		}
		left -= limit
		milestoneIDs = milestoneIDs[limit:]
	}

	for _, issue := range issues {
		issue.Milestone = milestoneMaps[issue.MilestoneID]
	}
	return nil
}

func (issues IssueList) LoadProjects(ctx context.Context) error {
	issueIDs := issues.getIssueIDs()
	projectMaps := make(map[int64]*project_model.Project, len(issues))
	left := len(issueIDs)

	type projectWithIssueID struct {
		*project_model.Project `xorm:"extends"`
		IssueID                int64
	}

	for left > 0 {
		limit := db.DefaultMaxInSize
		if left < limit {
			limit = left
		}

		projects := make([]*projectWithIssueID, 0, limit)
		err := db.GetEngine(ctx).
			Table("project").
			Select("project.*, project_issue.issue_id").
			Join("INNER", "project_issue", "project.id = project_issue.project_id").
			In("project_issue.issue_id", issueIDs[:limit]).
			Find(&projects)
		if err != nil {
			return err
		}
		for _, project := range projects {
			projectMaps[project.IssueID] = project.Project
		}
		left -= limit
		issueIDs = issueIDs[limit:]
	}

	for _, issue := range issues {
		issue.Project = projectMaps[issue.ID]
	}
	return nil
}

func (issues IssueList) loadAssignees(ctx context.Context) error {
	if len(issues) == 0 {
		return nil
	}

	type AssigneeIssue struct {
		IssueAssignee *IssueAssignees  `xorm:"extends"`
		Assignee      *user_model.User `xorm:"extends"`
	}

	assignees := make(map[int64][]*user_model.User, len(issues))
	issueIDs := issues.getIssueIDs()
	left := len(issueIDs)
	for left > 0 {
		limit := db.DefaultMaxInSize
		if left < limit {
			limit = left
		}
		rows, err := db.GetEngine(ctx).Table("issue_assignees").
			Join("INNER", "`user`", "`user`.id = `issue_assignees`.assignee_id").
			In("`issue_assignees`.issue_id", issueIDs[:limit]).OrderBy(user_model.GetOrderByName()).
			Rows(new(AssigneeIssue))
		if err != nil {
			return err
		}

		for rows.Next() {
			var assigneeIssue AssigneeIssue
			err = rows.Scan(&assigneeIssue)
			if err != nil {
				if err1 := rows.Close(); err1 != nil {
					return fmt.Errorf("IssueList.loadAssignees: Close: %w", err1)
				}
				return err
			}

			assignees[assigneeIssue.IssueAssignee.IssueID] = append(assignees[assigneeIssue.IssueAssignee.IssueID], assigneeIssue.Assignee)
		}
		if err1 := rows.Close(); err1 != nil {
			return fmt.Errorf("IssueList.loadAssignees: Close: %w", err1)
		}
		left -= limit
		issueIDs = issueIDs[limit:]
	}

	for _, issue := range issues {
		issue.Assignees = assignees[issue.ID]
	}
	return nil
}

func (issues IssueList) getPullIssueIDs() []int64 {
	ids := make([]int64, 0, len(issues))
	for _, issue := range issues {
		if issue.IsPull && issue.PullRequest == nil {
			ids = append(ids, issue.ID)
		}
	}
	return ids
}

// LoadPullRequests loads pull requests
func (issues IssueList) LoadPullRequests(ctx context.Context) error {
	issuesIDs := issues.getPullIssueIDs()
	if len(issuesIDs) == 0 {
		return nil
	}

	pullRequestMaps := make(map[int64]*PullRequest, len(issuesIDs))
	left := len(issuesIDs)
	for left > 0 {
		limit := db.DefaultMaxInSize
		if left < limit {
			limit = left
		}
		rows, err := db.GetEngine(ctx).
			In("issue_id", issuesIDs[:limit]).
			Rows(new(PullRequest))
		if err != nil {
			return err
		}

		for rows.Next() {
			var pr PullRequest
			err = rows.Scan(&pr)
			if err != nil {
				if err1 := rows.Close(); err1 != nil {
					return fmt.Errorf("IssueList.loadPullRequests: Close: %w", err1)
				}
				return err
			}
			pullRequestMaps[pr.IssueID] = &pr
		}
		if err1 := rows.Close(); err1 != nil {
			return fmt.Errorf("IssueList.loadPullRequests: Close: %w", err1)
		}
		left -= limit
		issuesIDs = issuesIDs[limit:]
	}

	for _, issue := range issues {
		issue.PullRequest = pullRequestMaps[issue.ID]
		if issue.PullRequest != nil {
			issue.PullRequest.Issue = issue
		}
	}
	return nil
}

// LoadAttachments loads attachments
func (issues IssueList) LoadAttachments(ctx context.Context) (err error) {
	if len(issues) == 0 {
		return nil
	}

	attachments := make(map[int64][]*repo_model.Attachment, len(issues))
	issuesIDs := issues.getIssueIDs()
	left := len(issuesIDs)
	for left > 0 {
		limit := db.DefaultMaxInSize
		if left < limit {
			limit = left
		}
		rows, err := db.GetEngine(ctx).
			In("issue_id", issuesIDs[:limit]).
			Rows(new(repo_model.Attachment))
		if err != nil {
			return err
		}

		for rows.Next() {
			var attachment repo_model.Attachment
			err = rows.Scan(&attachment)
			if err != nil {
				if err1 := rows.Close(); err1 != nil {
					return fmt.Errorf("IssueList.loadAttachments: Close: %w", err1)
				}
				return err
			}
			attachments[attachment.IssueID] = append(attachments[attachment.IssueID], &attachment)
		}
		if err1 := rows.Close(); err1 != nil {
			return fmt.Errorf("IssueList.loadAttachments: Close: %w", err1)
		}
		left -= limit
		issuesIDs = issuesIDs[limit:]
	}

	for _, issue := range issues {
		issue.Attachments = attachments[issue.ID]
	}
	return nil
}

func (issues IssueList) loadComments(ctx context.Context, cond builder.Cond) (err error) {
	if len(issues) == 0 {
		return nil
	}

	comments := make(map[int64][]*Comment, len(issues))
	issuesIDs := issues.getIssueIDs()
	left := len(issuesIDs)
	for left > 0 {
		limit := db.DefaultMaxInSize
		if left < limit {
			limit = left
		}
		rows, err := db.GetEngine(ctx).Table("comment").
			Join("INNER", "issue", "issue.id = comment.issue_id").
			In("issue.id", issuesIDs[:limit]).
			Where(cond).
			Rows(new(Comment))
		if err != nil {
			return err
		}

		for rows.Next() {
			var comment Comment
			err = rows.Scan(&comment)
			if err != nil {
				if err1 := rows.Close(); err1 != nil {
					return fmt.Errorf("IssueList.loadComments: Close: %w", err1)
				}
				return err
			}
			comments[comment.IssueID] = append(comments[comment.IssueID], &comment)
		}
		if err1 := rows.Close(); err1 != nil {
			return fmt.Errorf("IssueList.loadComments: Close: %w", err1)
		}
		left -= limit
		issuesIDs = issuesIDs[limit:]
	}

	for _, issue := range issues {
		issue.Comments = comments[issue.ID]
	}
	return nil
}

func (issues IssueList) loadTotalTrackedTimes(ctx context.Context) (err error) {
	type totalTimesByIssue struct {
		IssueID int64
		Time    int64
	}
	if len(issues) == 0 {
		return nil
	}
	trackedTimes := make(map[int64]int64, len(issues))

	reposMap := make(map[int64]*repo_model.Repository, len(issues))
	for _, issue := range issues {
		reposMap[issue.RepoID] = issue.Repo
	}
	repos := repo_model.RepositoryListOfMap(reposMap)

	if err := repos.LoadUnits(ctx); err != nil {
		return err
	}

	ids := make([]int64, 0, len(issues))
	for _, issue := range issues {
		if issue.Repo.IsTimetrackerEnabled(ctx) {
			ids = append(ids, issue.ID)
		}
	}

	left := len(ids)
	for left > 0 {
		limit := db.DefaultMaxInSize
		if left < limit {
			limit = left
		}

		// select issue_id, sum(time) from tracked_time where issue_id in (<issue ids in current page>) group by issue_id
		rows, err := db.GetEngine(ctx).Table("tracked_time").
			Where("deleted = ?", false).
			Select("issue_id, sum(time) as time").
			In("issue_id", ids[:limit]).
			GroupBy("issue_id").
			Rows(new(totalTimesByIssue))
		if err != nil {
			return err
		}

		for rows.Next() {
			var totalTime totalTimesByIssue
			err = rows.Scan(&totalTime)
			if err != nil {
				if err1 := rows.Close(); err1 != nil {
					return fmt.Errorf("IssueList.loadTotalTrackedTimes: Close: %w", err1)
				}
				return err
			}
			trackedTimes[totalTime.IssueID] = totalTime.Time
		}
		if err1 := rows.Close(); err1 != nil {
			return fmt.Errorf("IssueList.loadTotalTrackedTimes: Close: %w", err1)
		}
		left -= limit
		ids = ids[limit:]
	}

	for _, issue := range issues {
		issue.TotalTrackedTime = trackedTimes[issue.ID]
	}
	return nil
}

// loadAttributes loads all attributes, expect for attachments and comments
func (issues IssueList) LoadAttributes(ctx context.Context) error {
	if _, err := issues.LoadRepositories(ctx); err != nil {
		return fmt.Errorf("issue.loadAttributes: LoadRepositories: %w", err)
	}

	if err := issues.loadPosters(ctx); err != nil {
		return fmt.Errorf("issue.loadAttributes: loadPosters: %w", err)
	}

	if err := issues.loadLabels(ctx); err != nil {
		return fmt.Errorf("issue.loadAttributes: loadLabels: %w", err)
	}

	if err := issues.loadMilestones(ctx); err != nil {
		return fmt.Errorf("issue.loadAttributes: loadMilestones: %w", err)
	}

	if err := issues.LoadProjects(ctx); err != nil {
		return fmt.Errorf("issue.loadAttributes: loadProjects: %w", err)
	}

	if err := issues.loadAssignees(ctx); err != nil {
		return fmt.Errorf("issue.loadAttributes: loadAssignees: %w", err)
	}

	if err := issues.LoadPullRequests(ctx); err != nil {
		return fmt.Errorf("issue.loadAttributes: loadPullRequests: %w", err)
	}

	if err := issues.loadTotalTrackedTimes(ctx); err != nil {
		return fmt.Errorf("issue.loadAttributes: loadTotalTrackedTimes: %w", err)
	}

	return nil
}

// LoadComments loads comments
func (issues IssueList) LoadComments(ctx context.Context) error {
	return issues.loadComments(ctx, builder.NewCond())
}

// LoadDiscussComments loads discuss comments
func (issues IssueList) LoadDiscussComments(ctx context.Context) error {
	return issues.loadComments(ctx, builder.Eq{"comment.type": CommentTypeComment})
}

// GetApprovalCounts returns a map of issue ID to slice of approval counts
// FIXME: only returns official counts due to double counting of non-official approvals
func (issues IssueList) GetApprovalCounts(ctx context.Context) (map[int64][]*ReviewCount, error) {
	rCounts := make([]*ReviewCount, 0, 2*len(issues))
	ids := make([]int64, len(issues))
	for i, issue := range issues {
		ids[i] = issue.ID
	}
	sess := db.GetEngine(ctx).In("issue_id", ids)
	err := sess.Select("issue_id, type, count(id) as `count`").
		Where("official = ? AND dismissed = ?", true, false).
		GroupBy("issue_id, type").
		OrderBy("issue_id").
		Table("review").
		Find(&rCounts)
	if err != nil {
		return nil, err
	}

	approvalCountMap := make(map[int64][]*ReviewCount, len(issues))

	for _, c := range rCounts {
		approvalCountMap[c.IssueID] = append(approvalCountMap[c.IssueID], c)
	}

	return approvalCountMap, nil
}

<<<<<<< HEAD
func (issues IssueList) BlockingDependenciesMap(ctx context.Context) (issueDepsMap map[int64][]*DependencyInfo, err error) {
	var issueDeps []*DependencyInfo

	err = db.GetEngine(ctx).
		Table("issue").
		Join("INNER", "issue_dependency", "issue_dependency.issue_id = issue.id").
		Where(builder.In("issue_dependency.dependency_id", issues.getIssueIDs())).
		// sort by repo id then index
		Asc("`issue`.`repo_id`").
		Asc("`issue`.`index`").
		Find(&issueDeps)
	if err != nil {
		return nil, err
	}

	issueDepsMap = make(map[int64][]*DependencyInfo, len(issues))
	for _, depInfo := range issueDeps {
		depInfo.Issue.Repo = &depInfo.Repository

		issueDepsMap[depInfo.DependencyID] = append(issueDepsMap[depInfo.DependencyID], depInfo)
	}

	return issueDepsMap, nil
}

func (issues IssueList) BlockedByDependenciesMap(ctx context.Context) (issueDepsMap map[int64][]*DependencyInfo, err error) {
	var issueDeps []*DependencyInfo

	err = db.GetEngine(ctx).
		Table("issue").
		Join("INNER", "issue_dependency", "issue_dependency.dependency_id = issue.id").
		Where(builder.In("issue_dependency.issue_id", issues.getIssueIDs())).
		// sort by repo id then index
		Asc("`issue`.`repo_id`").
		Asc("`issue`.`index`").
		Find(&issueDeps)
	if err != nil {
		return nil, err
	}

	issueDepsMap = make(map[int64][]*DependencyInfo, len(issues))
	for _, depInfo := range issueDeps {
		depInfo.Issue.Repo = &depInfo.Repository

		issueDepsMap[depInfo.IssueID] = append(issueDepsMap[depInfo.IssueID], depInfo)
	}

	return issueDepsMap, nil
=======
func (issues IssueList) LoadIsRead(ctx context.Context, userID int64) error {
	issueIDs := issues.getIssueIDs()
	issueUsers := make([]*IssueUser, 0, len(issueIDs))
	if err := db.GetEngine(ctx).Where("uid =?", userID).
		In("issue_id").
		Find(&issueUsers); err != nil {
		return err
	}

	for _, issueUser := range issueUsers {
		for _, issue := range issues {
			if issue.ID == issueUser.IssueID {
				issue.IsRead = issueUser.IsRead
			}
		}
	}

	return nil
>>>>>>> 1ef2eb50
}<|MERGE_RESOLUTION|>--- conflicted
+++ resolved
@@ -612,12 +612,32 @@
 	return approvalCountMap, nil
 }
 
-<<<<<<< HEAD
+func (issues IssueList) LoadIsRead(ctx context.Context, userID int64) error {
+	issueIDs := issues.getIssueIDs()
+	issueUsers := make([]*IssueUser, 0, len(issueIDs))
+	if err := db.GetEngine(ctx).Where("uid =?", userID).
+		In("issue_id").
+		Find(&issueUsers); err != nil {
+		return err
+	}
+
+	for _, issueUser := range issueUsers {
+		for _, issue := range issues {
+			if issue.ID == issueUser.IssueID {
+				issue.IsRead = issueUser.IsRead
+			}
+		}
+	}
+
+	return nil
+}
+
 func (issues IssueList) BlockingDependenciesMap(ctx context.Context) (issueDepsMap map[int64][]*DependencyInfo, err error) {
 	var issueDeps []*DependencyInfo
 
 	err = db.GetEngine(ctx).
 		Table("issue").
+		Join("INNER", "repository", "repository.id = issue.repo_id").
 		Join("INNER", "issue_dependency", "issue_dependency.issue_id = issue.id").
 		Where(builder.In("issue_dependency.dependency_id", issues.getIssueIDs())).
 		// sort by repo id then index
@@ -643,6 +663,7 @@
 
 	err = db.GetEngine(ctx).
 		Table("issue").
+		Join("INNER", "repository", "repository.id = issue.repo_id").
 		Join("INNER", "issue_dependency", "issue_dependency.dependency_id = issue.id").
 		Where(builder.In("issue_dependency.issue_id", issues.getIssueIDs())).
 		// sort by repo id then index
@@ -661,24 +682,4 @@
 	}
 
 	return issueDepsMap, nil
-=======
-func (issues IssueList) LoadIsRead(ctx context.Context, userID int64) error {
-	issueIDs := issues.getIssueIDs()
-	issueUsers := make([]*IssueUser, 0, len(issueIDs))
-	if err := db.GetEngine(ctx).Where("uid =?", userID).
-		In("issue_id").
-		Find(&issueUsers); err != nil {
-		return err
-	}
-
-	for _, issueUser := range issueUsers {
-		for _, issue := range issues {
-			if issue.ID == issueUser.IssueID {
-				issue.IsRead = issueUser.IsRead
-			}
-		}
-	}
-
-	return nil
->>>>>>> 1ef2eb50
 }