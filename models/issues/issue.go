// Copyright 2014 The Gogs Authors. All rights reserved.
// Copyright 2020 The Gitea Authors. All rights reserved.
// SPDX-License-Identifier: MIT

package issues

import (
	"context"
	"fmt"
	"html/template"
	"regexp"
	"slices"

	"code.gitea.io/gitea/models/db"
	project_model "code.gitea.io/gitea/models/project"
	repo_model "code.gitea.io/gitea/models/repo"
	user_model "code.gitea.io/gitea/models/user"
	"code.gitea.io/gitea/modules/container"
	"code.gitea.io/gitea/modules/log"
	"code.gitea.io/gitea/modules/setting"
	api "code.gitea.io/gitea/modules/structs"
	"code.gitea.io/gitea/modules/timeutil"
	"code.gitea.io/gitea/modules/util"

	"xorm.io/builder"
)

// ErrIssueNotExist represents a "IssueNotExist" kind of error.
type ErrIssueNotExist struct {
	ID     int64
	RepoID int64
	Index  int64
}

// IsErrIssueNotExist checks if an error is a ErrIssueNotExist.
func IsErrIssueNotExist(err error) bool {
	_, ok := err.(ErrIssueNotExist)
	return ok
}

func (err ErrIssueNotExist) Error() string {
	return fmt.Sprintf("issue does not exist [id: %d, repo_id: %d, index: %d]", err.ID, err.RepoID, err.Index)
}

func (err ErrIssueNotExist) Unwrap() error {
	return util.ErrNotExist
}

// ErrIssueIsClosed represents a "IssueIsClosed" kind of error.
type ErrIssueIsClosed struct {
	ID     int64
	RepoID int64
	Index  int64
}

// IsErrIssueIsClosed checks if an error is a ErrIssueNotExist.
func IsErrIssueIsClosed(err error) bool {
	_, ok := err.(ErrIssueIsClosed)
	return ok
}

func (err ErrIssueIsClosed) Error() string {
	return fmt.Sprintf("issue is closed [id: %d, repo_id: %d, index: %d]", err.ID, err.RepoID, err.Index)
}

// ErrNewIssueInsert is used when the INSERT statement in newIssue fails
type ErrNewIssueInsert struct {
	OriginalError error
}

// IsErrNewIssueInsert checks if an error is a ErrNewIssueInsert.
func IsErrNewIssueInsert(err error) bool {
	_, ok := err.(ErrNewIssueInsert)
	return ok
}

func (err ErrNewIssueInsert) Error() string {
	return err.OriginalError.Error()
}

// ErrIssueWasClosed is used when close a closed issue
type ErrIssueWasClosed struct {
	ID    int64
	Index int64
}

// IsErrIssueWasClosed checks if an error is a ErrIssueWasClosed.
func IsErrIssueWasClosed(err error) bool {
	_, ok := err.(ErrIssueWasClosed)
	return ok
}

func (err ErrIssueWasClosed) Error() string {
	return fmt.Sprintf("Issue [%d] %d was already closed", err.ID, err.Index)
}

var ErrIssueAlreadyChanged = util.NewInvalidArgumentErrorf("the issue is already changed")

// Issue represents an issue or pull request of repository.
type Issue struct {
	ID               int64                  `xorm:"pk autoincr"`
	RepoID           int64                  `xorm:"INDEX UNIQUE(repo_index)"`
	Repo             *repo_model.Repository `xorm:"-"`
	Index            int64                  `xorm:"UNIQUE(repo_index)"` // Index in one repository.
	PosterID         int64                  `xorm:"INDEX"`
	Poster           *user_model.User       `xorm:"-"`
	OriginalAuthor   string
<<<<<<< HEAD
	OriginalAuthorID int64                    `xorm:"index"`
	Title            string                   `xorm:"name"`
	Content          string                   `xorm:"LONGTEXT"`
	RenderedContent  template.HTML            `xorm:"-"`
	Labels           []*Label                 `xorm:"-"`
	MilestoneID      int64                    `xorm:"INDEX"`
	Milestone        *Milestone               `xorm:"-"`
	Projects         []*project_model.Project `xorm:"-"`
=======
	OriginalAuthorID int64                  `xorm:"index"`
	Title            string                 `xorm:"name"`
	Content          string                 `xorm:"LONGTEXT"`
	RenderedContent  template.HTML          `xorm:"-"`
	ContentVersion   int                    `xorm:"NOT NULL DEFAULT 0"`
	Labels           []*Label               `xorm:"-"`
	MilestoneID      int64                  `xorm:"INDEX"`
	Milestone        *Milestone             `xorm:"-"`
	Project          *project_model.Project `xorm:"-"`
>>>>>>> c93cbc99
	Priority         int
	AssigneeID       int64            `xorm:"-"`
	Assignee         *user_model.User `xorm:"-"`
	IsClosed         bool             `xorm:"INDEX"`
	IsRead           bool             `xorm:"-"`
	IsPull           bool             `xorm:"INDEX"` // Indicates whether is a pull request or not.
	PullRequest      *PullRequest     `xorm:"-"`
	NumComments      int
	Ref              string
	PinOrder         int `xorm:"DEFAULT 0"`

	DeadlineUnix timeutil.TimeStamp `xorm:"INDEX"`

	CreatedUnix timeutil.TimeStamp `xorm:"INDEX created"`
	UpdatedUnix timeutil.TimeStamp `xorm:"INDEX updated"`
	ClosedUnix  timeutil.TimeStamp `xorm:"INDEX"`

	Attachments      []*repo_model.Attachment `xorm:"-"`
	Comments         CommentList              `xorm:"-"`
	Reactions        ReactionList             `xorm:"-"`
	TotalTrackedTime int64                    `xorm:"-"`
	Assignees        []*user_model.User       `xorm:"-"`

	// IsLocked limits commenting abilities to users on an issue
	// with write access
	IsLocked bool `xorm:"NOT NULL DEFAULT false"`

	// For view issue page.
	ShowRole RoleDescriptor `xorm:"-"`
}

var (
	issueTasksPat     = regexp.MustCompile(`(^\s*[-*]\s\[[\sxX]\]\s.)|(\n\s*[-*]\s\[[\sxX]\]\s.)`)
	issueTasksDonePat = regexp.MustCompile(`(^\s*[-*]\s\[[xX]\]\s.)|(\n\s*[-*]\s\[[xX]\]\s.)`)
)

// IssueIndex represents the issue index table
type IssueIndex db.ResourceIndex

func init() {
	db.RegisterModel(new(Issue))
	db.RegisterModel(new(IssueIndex))
}

// LoadTotalTimes load total tracked time
func (issue *Issue) LoadTotalTimes(ctx context.Context) (err error) {
	opts := FindTrackedTimesOptions{IssueID: issue.ID}
	issue.TotalTrackedTime, err = opts.toSession(db.GetEngine(ctx)).SumInt(&TrackedTime{}, "time")
	if err != nil {
		return err
	}
	return nil
}

// IsOverdue checks if the issue is overdue
func (issue *Issue) IsOverdue() bool {
	if issue.IsClosed {
		return issue.ClosedUnix >= issue.DeadlineUnix
	}
	return timeutil.TimeStampNow() >= issue.DeadlineUnix
}

// LoadRepo loads issue's repository
func (issue *Issue) LoadRepo(ctx context.Context) (err error) {
	if issue.Repo == nil && issue.RepoID != 0 {
		issue.Repo, err = repo_model.GetRepositoryByID(ctx, issue.RepoID)
		if err != nil {
			return fmt.Errorf("getRepositoryByID [%d]: %w", issue.RepoID, err)
		}
	}
	return nil
}

// IsTimetrackerEnabled returns true if the repo enables timetracking
func (issue *Issue) IsTimetrackerEnabled(ctx context.Context) bool {
	if err := issue.LoadRepo(ctx); err != nil {
		log.Error(fmt.Sprintf("loadRepo: %v", err))
		return false
	}
	return issue.Repo.IsTimetrackerEnabled(ctx)
}

// LoadPoster loads poster
func (issue *Issue) LoadPoster(ctx context.Context) (err error) {
	if issue.Poster == nil && issue.PosterID != 0 {
		issue.Poster, err = user_model.GetPossibleUserByID(ctx, issue.PosterID)
		if err != nil {
			issue.PosterID = user_model.GhostUserID
			issue.Poster = user_model.NewGhostUser()
			if !user_model.IsErrUserNotExist(err) {
				return fmt.Errorf("getUserByID.(poster) [%d]: %w", issue.PosterID, err)
			}
			return nil
		}
	}
	return err
}

// LoadPullRequest loads pull request info
func (issue *Issue) LoadPullRequest(ctx context.Context) (err error) {
	if issue.IsPull {
		if issue.PullRequest == nil && issue.ID != 0 {
			issue.PullRequest, err = GetPullRequestByIssueID(ctx, issue.ID)
			if err != nil {
				if IsErrPullRequestNotExist(err) {
					return err
				}
				return fmt.Errorf("getPullRequestByIssueID [%d]: %w", issue.ID, err)
			}
		}
		if issue.PullRequest != nil {
			issue.PullRequest.Issue = issue
		}
	}
	return nil
}

func (issue *Issue) loadComments(ctx context.Context) (err error) {
	return issue.loadCommentsByType(ctx, CommentTypeUndefined)
}

// LoadDiscussComments loads discuss comments
func (issue *Issue) LoadDiscussComments(ctx context.Context) error {
	return issue.loadCommentsByType(ctx, CommentTypeComment)
}

func (issue *Issue) loadCommentsByType(ctx context.Context, tp CommentType) (err error) {
	if issue.Comments != nil {
		return nil
	}
	issue.Comments, err = FindComments(ctx, &FindCommentsOptions{
		IssueID: issue.ID,
		Type:    tp,
	})
	return err
}

func (issue *Issue) loadReactions(ctx context.Context) (err error) {
	if issue.Reactions != nil {
		return nil
	}
	reactions, _, err := FindReactions(ctx, FindReactionsOptions{
		IssueID: issue.ID,
	})
	if err != nil {
		return err
	}
	if err = issue.LoadRepo(ctx); err != nil {
		return err
	}
	// Load reaction user data
	if _, err := reactions.LoadUsers(ctx, issue.Repo); err != nil {
		return err
	}

	// Cache comments to map
	comments := make(map[int64]*Comment)
	for _, comment := range issue.Comments {
		comments[comment.ID] = comment
	}
	// Add reactions either to issue or comment
	for _, react := range reactions {
		if react.CommentID == 0 {
			issue.Reactions = append(issue.Reactions, react)
		} else if comment, ok := comments[react.CommentID]; ok {
			comment.Reactions = append(comment.Reactions, react)
		}
	}
	return nil
}

// LoadMilestone load milestone of this issue.
func (issue *Issue) LoadMilestone(ctx context.Context) (err error) {
	if (issue.Milestone == nil || issue.Milestone.ID != issue.MilestoneID) && issue.MilestoneID > 0 {
		issue.Milestone, err = GetMilestoneByRepoID(ctx, issue.RepoID, issue.MilestoneID)
		if err != nil && !IsErrMilestoneNotExist(err) {
			return fmt.Errorf("getMilestoneByRepoID [repo_id: %d, milestone_id: %d]: %w", issue.RepoID, issue.MilestoneID, err)
		}
	}
	return nil
}

// LoadAttributes loads the attribute of this issue.
func (issue *Issue) LoadAttributes(ctx context.Context) (err error) {
	if err = issue.LoadRepo(ctx); err != nil {
		return err
	}

	if err = issue.LoadPoster(ctx); err != nil {
		return err
	}

	if err = issue.LoadLabels(ctx); err != nil {
		return err
	}

	if err = issue.LoadMilestone(ctx); err != nil {
		return err
	}

	if err = issue.LoadProjects(ctx); err != nil {
		return err
	}

	if err = issue.LoadAssignees(ctx); err != nil {
		return err
	}

	if err = issue.LoadPullRequest(ctx); err != nil && !IsErrPullRequestNotExist(err) {
		// It is possible pull request is not yet created.
		return err
	}

	if issue.Attachments == nil {
		issue.Attachments, err = repo_model.GetAttachmentsByIssueID(ctx, issue.ID)
		if err != nil {
			return fmt.Errorf("getAttachmentsByIssueID [%d]: %w", issue.ID, err)
		}
	}

	if err = issue.loadComments(ctx); err != nil {
		return err
	}

	if err = issue.Comments.LoadAttributes(ctx); err != nil {
		return err
	}
	if issue.IsTimetrackerEnabled(ctx) {
		if err = issue.LoadTotalTimes(ctx); err != nil {
			return err
		}
	}

	return issue.loadReactions(ctx)
}

// GetIsRead load the `IsRead` field of the issue
func (issue *Issue) GetIsRead(ctx context.Context, userID int64) error {
	issueUser := &IssueUser{IssueID: issue.ID, UID: userID}
	if has, err := db.GetEngine(ctx).Get(issueUser); err != nil {
		return err
	} else if !has {
		issue.IsRead = false
		return nil
	}
	issue.IsRead = issueUser.IsRead
	return nil
}

// APIURL returns the absolute APIURL to this issue.
func (issue *Issue) APIURL(ctx context.Context) string {
	if issue.Repo == nil {
		err := issue.LoadRepo(ctx)
		if err != nil {
			log.Error("Issue[%d].APIURL(): %v", issue.ID, err)
			return ""
		}
	}
	return fmt.Sprintf("%s/issues/%d", issue.Repo.APIURL(), issue.Index)
}

// HTMLURL returns the absolute URL to this issue.
func (issue *Issue) HTMLURL() string {
	var path string
	if issue.IsPull {
		path = "pulls"
	} else {
		path = "issues"
	}
	return fmt.Sprintf("%s/%s/%d", issue.Repo.HTMLURL(), path, issue.Index)
}

// Link returns the issue's relative URL.
func (issue *Issue) Link() string {
	var path string
	if issue.IsPull {
		path = "pulls"
	} else {
		path = "issues"
	}
	return fmt.Sprintf("%s/%s/%d", issue.Repo.Link(), path, issue.Index)
}

// DiffURL returns the absolute URL to this diff
func (issue *Issue) DiffURL() string {
	if issue.IsPull {
		return fmt.Sprintf("%s/pulls/%d.diff", issue.Repo.HTMLURL(), issue.Index)
	}
	return ""
}

// PatchURL returns the absolute URL to this patch
func (issue *Issue) PatchURL() string {
	if issue.IsPull {
		return fmt.Sprintf("%s/pulls/%d.patch", issue.Repo.HTMLURL(), issue.Index)
	}
	return ""
}

// State returns string representation of issue status.
func (issue *Issue) State() api.StateType {
	if issue.IsClosed {
		return api.StateClosed
	}
	return api.StateOpen
}

// HashTag returns unique hash tag for issue.
func (issue *Issue) HashTag() string {
	return fmt.Sprintf("issue-%d", issue.ID)
}

// IsPoster returns true if given user by ID is the poster.
func (issue *Issue) IsPoster(uid int64) bool {
	return issue.OriginalAuthorID == 0 && issue.PosterID == uid
}

// GetTasks returns the amount of tasks in the issues content
func (issue *Issue) GetTasks() int {
	return len(issueTasksPat.FindAllStringIndex(issue.Content, -1))
}

// GetTasksDone returns the amount of completed tasks in the issues content
func (issue *Issue) GetTasksDone() int {
	return len(issueTasksDonePat.FindAllStringIndex(issue.Content, -1))
}

// GetLastEventTimestamp returns the last user visible event timestamp, either the creation of this issue or the close.
func (issue *Issue) GetLastEventTimestamp() timeutil.TimeStamp {
	if issue.IsClosed {
		return issue.ClosedUnix
	}
	return issue.CreatedUnix
}

// GetLastEventLabel returns the localization label for the current issue.
func (issue *Issue) GetLastEventLabel() string {
	if issue.IsClosed {
		if issue.IsPull && issue.PullRequest.HasMerged {
			return "repo.pulls.merged_by"
		}
		return "repo.issues.closed_by"
	}
	return "repo.issues.opened_by"
}

// GetLastComment return last comment for the current issue.
func (issue *Issue) GetLastComment(ctx context.Context) (*Comment, error) {
	var c Comment
	exist, err := db.GetEngine(ctx).Where("type = ?", CommentTypeComment).
		And("issue_id = ?", issue.ID).Desc("created_unix").Get(&c)
	if err != nil {
		return nil, err
	}
	if !exist {
		return nil, nil
	}
	return &c, nil
}

// GetLastEventLabelFake returns the localization label for the current issue without providing a link in the username.
func (issue *Issue) GetLastEventLabelFake() string {
	if issue.IsClosed {
		if issue.IsPull && issue.PullRequest.HasMerged {
			return "repo.pulls.merged_by_fake"
		}
		return "repo.issues.closed_by_fake"
	}
	return "repo.issues.opened_by_fake"
}

// GetIssueByIndex returns raw issue without loading attributes by index in a repository.
func GetIssueByIndex(ctx context.Context, repoID, index int64) (*Issue, error) {
	if index < 1 {
		return nil, ErrIssueNotExist{}
	}
	issue := &Issue{
		RepoID: repoID,
		Index:  index,
	}
	has, err := db.GetEngine(ctx).Get(issue)
	if err != nil {
		return nil, err
	} else if !has {
		return nil, ErrIssueNotExist{0, repoID, index}
	}
	return issue, nil
}

// GetIssueWithAttrsByIndex returns issue by index in a repository.
func GetIssueWithAttrsByIndex(ctx context.Context, repoID, index int64) (*Issue, error) {
	issue, err := GetIssueByIndex(ctx, repoID, index)
	if err != nil {
		return nil, err
	}
	return issue, issue.LoadAttributes(ctx)
}

// GetIssueByID returns an issue by given ID.
func GetIssueByID(ctx context.Context, id int64) (*Issue, error) {
	issue := new(Issue)
	has, err := db.GetEngine(ctx).ID(id).Get(issue)
	if err != nil {
		return nil, err
	} else if !has {
		return nil, ErrIssueNotExist{id, 0, 0}
	}
	return issue, nil
}

// GetIssuesByIDs return issues with the given IDs.
// If keepOrder is true, the order of the returned issues will be the same as the given IDs.
func GetIssuesByIDs(ctx context.Context, issueIDs []int64, keepOrder ...bool) (IssueList, error) {
	issues := make([]*Issue, 0, len(issueIDs))

	if err := db.GetEngine(ctx).In("id", issueIDs).Find(&issues); err != nil {
		return nil, err
	}

	if len(keepOrder) > 0 && keepOrder[0] {
		m := make(map[int64]*Issue, len(issues))
		appended := container.Set[int64]{}
		for _, issue := range issues {
			m[issue.ID] = issue
		}
		issues = issues[:0]
		for _, id := range issueIDs {
			if issue, ok := m[id]; ok && !appended.Contains(id) { // make sure the id is existed and not appended
				appended.Add(id)
				issues = append(issues, issue)
			}
		}
	}

	return issues, nil
}

// GetIssueIDsByRepoID returns all issue ids by repo id
func GetIssueIDsByRepoID(ctx context.Context, repoID int64) ([]int64, error) {
	ids := make([]int64, 0, 10)
	err := db.GetEngine(ctx).Table("issue").Cols("id").Where("repo_id = ?", repoID).Find(&ids)
	return ids, err
}

// GetParticipantsIDsByIssueID returns the IDs of all users who participated in comments of an issue,
// but skips joining with `user` for performance reasons.
// User permissions must be verified elsewhere if required.
func GetParticipantsIDsByIssueID(ctx context.Context, issueID int64) ([]int64, error) {
	userIDs := make([]int64, 0, 5)
	return userIDs, db.GetEngine(ctx).
		Table("comment").
		Cols("poster_id").
		Where("issue_id = ?", issueID).
		And("type in (?,?,?)", CommentTypeComment, CommentTypeCode, CommentTypeReview).
		Distinct("poster_id").
		Find(&userIDs)
}

// IsUserParticipantsOfIssue return true if user is participants of an issue
func IsUserParticipantsOfIssue(ctx context.Context, user *user_model.User, issue *Issue) bool {
	userIDs, err := issue.GetParticipantIDsByIssue(ctx)
	if err != nil {
		log.Error(err.Error())
		return false
	}
	return slices.Contains(userIDs, user.ID)
}

// DependencyInfo represents high level information about an issue which is a dependency of another issue.
type DependencyInfo struct {
	Issue                 `xorm:"extends"`
	repo_model.Repository `xorm:"extends"`
}

// GetParticipantIDsByIssue returns all userIDs who are participated in comments of an issue and issue author
func (issue *Issue) GetParticipantIDsByIssue(ctx context.Context) ([]int64, error) {
	if issue == nil {
		return nil, nil
	}
	userIDs := make([]int64, 0, 5)
	if err := db.GetEngine(ctx).Table("comment").Cols("poster_id").
		Where("`comment`.issue_id = ?", issue.ID).
		And("`comment`.type in (?,?,?)", CommentTypeComment, CommentTypeCode, CommentTypeReview).
		And("`user`.is_active = ?", true).
		And("`user`.prohibit_login = ?", false).
		Join("INNER", "`user`", "`user`.id = `comment`.poster_id").
		Distinct("poster_id").
		Find(&userIDs); err != nil {
		return nil, fmt.Errorf("get poster IDs: %w", err)
	}
	if !slices.Contains(userIDs, issue.PosterID) {
		return append(userIDs, issue.PosterID), nil
	}
	return userIDs, nil
}

// BlockedByDependencies finds all Dependencies an issue is blocked by
func (issue *Issue) BlockedByDependencies(ctx context.Context, opts db.ListOptions) (issueDeps []*DependencyInfo, err error) {
	sess := db.GetEngine(ctx).
		Table("issue").
		Join("INNER", "repository", "repository.id = issue.repo_id").
		Join("INNER", "issue_dependency", "issue_dependency.dependency_id = issue.id").
		Where("issue_id = ?", issue.ID).
		// sort by repo id then created date, with the issues of the same repo at the beginning of the list
		OrderBy("CASE WHEN issue.repo_id = ? THEN 0 ELSE issue.repo_id END, issue.created_unix DESC", issue.RepoID)
	if opts.Page != 0 {
		sess = db.SetSessionPagination(sess, &opts)
	}
	err = sess.Find(&issueDeps)

	for _, depInfo := range issueDeps {
		depInfo.Issue.Repo = &depInfo.Repository
	}

	return issueDeps, err
}

// BlockingDependencies returns all blocking dependencies, aka all other issues a given issue blocks
func (issue *Issue) BlockingDependencies(ctx context.Context) (issueDeps []*DependencyInfo, err error) {
	err = db.GetEngine(ctx).
		Table("issue").
		Join("INNER", "repository", "repository.id = issue.repo_id").
		Join("INNER", "issue_dependency", "issue_dependency.issue_id = issue.id").
		Where("dependency_id = ?", issue.ID).
		// sort by repo id then created date, with the issues of the same repo at the beginning of the list
		OrderBy("CASE WHEN issue.repo_id = ? THEN 0 ELSE issue.repo_id END, issue.created_unix DESC", issue.RepoID).
		Find(&issueDeps)

	for _, depInfo := range issueDeps {
		depInfo.Issue.Repo = &depInfo.Repository
	}

	return issueDeps, err
}

func migratedIssueCond(tp api.GitServiceType) builder.Cond {
	return builder.In("issue_id",
		builder.Select("issue.id").
			From("issue").
			InnerJoin("repository", "issue.repo_id = repository.id").
			Where(builder.Eq{
				"repository.original_service_type": tp,
			}),
	)
}

// RemapExternalUser ExternalUserRemappable interface
func (issue *Issue) RemapExternalUser(externalName string, externalID, userID int64) error {
	issue.OriginalAuthor = externalName
	issue.OriginalAuthorID = externalID
	issue.PosterID = userID
	return nil
}

// GetUserID ExternalUserRemappable interface
func (issue *Issue) GetUserID() int64 { return issue.PosterID }

// GetExternalName ExternalUserRemappable interface
func (issue *Issue) GetExternalName() string { return issue.OriginalAuthor }

// GetExternalID ExternalUserRemappable interface
func (issue *Issue) GetExternalID() int64 { return issue.OriginalAuthorID }

// HasOriginalAuthor returns if an issue was migrated and has an original author.
func (issue *Issue) HasOriginalAuthor() bool {
	return issue.OriginalAuthor != "" && issue.OriginalAuthorID != 0
}

var ErrIssueMaxPinReached = util.NewInvalidArgumentErrorf("the max number of pinned issues has been readched")

// IsPinned returns if a Issue is pinned
func (issue *Issue) IsPinned() bool {
	return issue.PinOrder != 0
}

// Pin pins a Issue
func (issue *Issue) Pin(ctx context.Context, user *user_model.User) error {
	// If the Issue is already pinned, we don't need to pin it twice
	if issue.IsPinned() {
		return nil
	}

	var maxPin int
	_, err := db.GetEngine(ctx).SQL("SELECT MAX(pin_order) FROM issue WHERE repo_id = ? AND is_pull = ?", issue.RepoID, issue.IsPull).Get(&maxPin)
	if err != nil {
		return err
	}

	// Check if the maximum allowed Pins reached
	if maxPin >= setting.Repository.Issue.MaxPinned {
		return ErrIssueMaxPinReached
	}

	_, err = db.GetEngine(ctx).Table("issue").
		Where("id = ?", issue.ID).
		Update(map[string]any{
			"pin_order": maxPin + 1,
		})
	if err != nil {
		return err
	}

	// Add the pin event to the history
	opts := &CreateCommentOptions{
		Type:  CommentTypePin,
		Doer:  user,
		Repo:  issue.Repo,
		Issue: issue,
	}
	if _, err = CreateComment(ctx, opts); err != nil {
		return err
	}

	return nil
}

// UnpinIssue unpins a Issue
func (issue *Issue) Unpin(ctx context.Context, user *user_model.User) error {
	// If the Issue is not pinned, we don't need to unpin it
	if !issue.IsPinned() {
		return nil
	}

	// This sets the Pin for all Issues that come after the unpined Issue to the correct value
	_, err := db.GetEngine(ctx).Exec("UPDATE issue SET pin_order = pin_order - 1 WHERE repo_id = ? AND is_pull = ? AND pin_order > ?", issue.RepoID, issue.IsPull, issue.PinOrder)
	if err != nil {
		return err
	}

	_, err = db.GetEngine(ctx).Table("issue").
		Where("id = ?", issue.ID).
		Update(map[string]any{
			"pin_order": 0,
		})
	if err != nil {
		return err
	}

	// Add the unpin event to the history
	opts := &CreateCommentOptions{
		Type:  CommentTypeUnpin,
		Doer:  user,
		Repo:  issue.Repo,
		Issue: issue,
	}
	if _, err = CreateComment(ctx, opts); err != nil {
		return err
	}

	return nil
}

// PinOrUnpin pins or unpins a Issue
func (issue *Issue) PinOrUnpin(ctx context.Context, user *user_model.User) error {
	if !issue.IsPinned() {
		return issue.Pin(ctx, user)
	}

	return issue.Unpin(ctx, user)
}

// MovePin moves a Pinned Issue to a new Position
func (issue *Issue) MovePin(ctx context.Context, newPosition int) error {
	// If the Issue is not pinned, we can't move them
	if !issue.IsPinned() {
		return nil
	}

	if newPosition < 1 {
		return fmt.Errorf("The Position can't be lower than 1")
	}

	dbctx, committer, err := db.TxContext(ctx)
	if err != nil {
		return err
	}
	defer committer.Close()

	var maxPin int
	_, err = db.GetEngine(dbctx).SQL("SELECT MAX(pin_order) FROM issue WHERE repo_id = ? AND is_pull = ?", issue.RepoID, issue.IsPull).Get(&maxPin)
	if err != nil {
		return err
	}

	// If the new Position bigger than the current Maximum, set it to the Maximum
	if newPosition > maxPin+1 {
		newPosition = maxPin + 1
	}

	// Lower the Position of all Pinned Issue that came after the current Position
	_, err = db.GetEngine(dbctx).Exec("UPDATE issue SET pin_order = pin_order - 1 WHERE repo_id = ? AND is_pull = ? AND pin_order > ?", issue.RepoID, issue.IsPull, issue.PinOrder)
	if err != nil {
		return err
	}

	// Higher the Position of all Pinned Issues that comes after the new Position
	_, err = db.GetEngine(dbctx).Exec("UPDATE issue SET pin_order = pin_order + 1 WHERE repo_id = ? AND is_pull = ? AND pin_order >= ?", issue.RepoID, issue.IsPull, newPosition)
	if err != nil {
		return err
	}

	_, err = db.GetEngine(dbctx).Table("issue").
		Where("id = ?", issue.ID).
		Update(map[string]any{
			"pin_order": newPosition,
		})
	if err != nil {
		return err
	}

	return committer.Commit()
}

// GetPinnedIssues returns the pinned Issues for the given Repo and type
func GetPinnedIssues(ctx context.Context, repoID int64, isPull bool) (IssueList, error) {
	issues := make(IssueList, 0)

	err := db.GetEngine(ctx).
		Table("issue").
		Where("repo_id = ?", repoID).
		And("is_pull = ?", isPull).
		And("pin_order > 0").
		OrderBy("pin_order").
		Find(&issues)
	if err != nil {
		return nil, err
	}

	err = issues.LoadAttributes(ctx)
	if err != nil {
		return nil, err
	}

	return issues, nil
}

// IsNewPinnedAllowed returns if a new Issue or Pull request can be pinned
func IsNewPinAllowed(ctx context.Context, repoID int64, isPull bool) (bool, error) {
	var maxPin int
	_, err := db.GetEngine(ctx).SQL("SELECT COUNT(pin_order) FROM issue WHERE repo_id = ? AND is_pull = ? AND pin_order > 0", repoID, isPull).Get(&maxPin)
	if err != nil {
		return false, err
	}

	return maxPin < setting.Repository.Issue.MaxPinned, nil
}

// IsErrIssueMaxPinReached returns if the error is, that the User can't pin more Issues
func IsErrIssueMaxPinReached(err error) bool {
	return err == ErrIssueMaxPinReached
}

// InsertIssues insert issues to database
func InsertIssues(ctx context.Context, issues ...*Issue) error {
	ctx, committer, err := db.TxContext(ctx)
	if err != nil {
		return err
	}
	defer committer.Close()

	for _, issue := range issues {
		if err := insertIssue(ctx, issue); err != nil {
			return err
		}
	}
	return committer.Commit()
}

func insertIssue(ctx context.Context, issue *Issue) error {
	sess := db.GetEngine(ctx)
	if _, err := sess.NoAutoTime().Insert(issue); err != nil {
		return err
	}
	issueLabels := make([]IssueLabel, 0, len(issue.Labels))
	for _, label := range issue.Labels {
		issueLabels = append(issueLabels, IssueLabel{
			IssueID: issue.ID,
			LabelID: label.ID,
		})
	}
	if len(issueLabels) > 0 {
		if _, err := sess.Insert(issueLabels); err != nil {
			return err
		}
	}

	for _, reaction := range issue.Reactions {
		reaction.IssueID = issue.ID
	}

	if len(issue.Reactions) > 0 {
		if _, err := sess.Insert(issue.Reactions); err != nil {
			return err
		}
	}

	return nil
}<|MERGE_RESOLUTION|>--- conflicted
+++ resolved
@@ -105,16 +105,6 @@
 	PosterID         int64                  `xorm:"INDEX"`
 	Poster           *user_model.User       `xorm:"-"`
 	OriginalAuthor   string
-<<<<<<< HEAD
-	OriginalAuthorID int64                    `xorm:"index"`
-	Title            string                   `xorm:"name"`
-	Content          string                   `xorm:"LONGTEXT"`
-	RenderedContent  template.HTML            `xorm:"-"`
-	Labels           []*Label                 `xorm:"-"`
-	MilestoneID      int64                    `xorm:"INDEX"`
-	Milestone        *Milestone               `xorm:"-"`
-	Projects         []*project_model.Project `xorm:"-"`
-=======
 	OriginalAuthorID int64                  `xorm:"index"`
 	Title            string                 `xorm:"name"`
 	Content          string                 `xorm:"LONGTEXT"`
@@ -124,7 +114,6 @@
 	MilestoneID      int64                  `xorm:"INDEX"`
 	Milestone        *Milestone             `xorm:"-"`
 	Project          *project_model.Project `xorm:"-"`
->>>>>>> c93cbc99
 	Priority         int
 	AssigneeID       int64            `xorm:"-"`
 	Assignee         *user_model.User `xorm:"-"`
