--- conflicted
+++ resolved
@@ -292,26 +292,6 @@
 	return err
 }
 
-<<<<<<< HEAD
-=======
-// LoadProtectedBranch loads the protected branch of the base branch
-func (pr *PullRequest) LoadProtectedBranch(ctx context.Context) (err error) {
-	if pr.ProtectedBranch == nil {
-		if pr.BaseRepo == nil {
-			if pr.BaseRepoID == 0 {
-				return nil
-			}
-			pr.BaseRepo, err = repo_model.GetRepositoryByID(ctx, pr.BaseRepoID)
-			if err != nil {
-				return
-			}
-		}
-		pr.ProtectedBranch, err = git_model.GetProtectedBranchBy(ctx, pr.BaseRepo.ID, pr.BaseBranch)
-	}
-	return err
-}
-
->>>>>>> 0a7d3ff7
 // ReviewCount represents a count of Reviews
 type ReviewCount struct {
 	IssueID int64
