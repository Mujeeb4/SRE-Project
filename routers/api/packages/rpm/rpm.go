--- conflicted
+++ resolved
@@ -153,13 +153,9 @@
 		apiError(ctx, http.StatusInternalServerError, err)
 		return
 	}
-<<<<<<< HEAD
-
+
+  group := ctx.Params("group")
 	pv, _, err := packages_service.CreatePackageOrAddFileToExisting(
-=======
-	group := ctx.Params("group")
-	_, _, err = packages_service.CreatePackageOrAddFileToExisting(
->>>>>>> 4abd63d3
 		ctx,
 		&packages_service.PackageCreationInfo{
 			PackageInfo: packages_service.PackageInfo{
