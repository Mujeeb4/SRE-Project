// Copyright 2022 The Gitea Authors. All rights reserved.
// SPDX-License-Identifier: MIT

package packages

import (
	gocontext "context"
	"net/http"
	"regexp"
	"strings"

	auth_model "code.gitea.io/gitea/models/auth"
	"code.gitea.io/gitea/models/perm"
	"code.gitea.io/gitea/modules/context"
	"code.gitea.io/gitea/modules/log"
	"code.gitea.io/gitea/modules/setting"
	"code.gitea.io/gitea/modules/web"
	"code.gitea.io/gitea/routers/api/packages/alpine"
	"code.gitea.io/gitea/routers/api/packages/cargo"
	"code.gitea.io/gitea/routers/api/packages/chef"
	"code.gitea.io/gitea/routers/api/packages/composer"
	"code.gitea.io/gitea/routers/api/packages/conan"
	"code.gitea.io/gitea/routers/api/packages/conda"
	"code.gitea.io/gitea/routers/api/packages/container"
<<<<<<< HEAD
	"code.gitea.io/gitea/routers/api/packages/cran"
=======
	"code.gitea.io/gitea/routers/api/packages/debian"
>>>>>>> 9173e079
	"code.gitea.io/gitea/routers/api/packages/generic"
	"code.gitea.io/gitea/routers/api/packages/helm"
	"code.gitea.io/gitea/routers/api/packages/maven"
	"code.gitea.io/gitea/routers/api/packages/npm"
	"code.gitea.io/gitea/routers/api/packages/nuget"
	"code.gitea.io/gitea/routers/api/packages/pub"
	"code.gitea.io/gitea/routers/api/packages/pypi"
	"code.gitea.io/gitea/routers/api/packages/rpm"
	"code.gitea.io/gitea/routers/api/packages/rubygems"
	"code.gitea.io/gitea/routers/api/packages/swift"
	"code.gitea.io/gitea/routers/api/packages/vagrant"
	"code.gitea.io/gitea/services/auth"
	context_service "code.gitea.io/gitea/services/context"
)

func reqPackageAccess(accessMode perm.AccessMode) func(ctx *context.Context) {
	return func(ctx *context.Context) {
		if ctx.Data["IsApiToken"] == true {
			scope, ok := ctx.Data["ApiTokenScope"].(auth_model.AccessTokenScope)
			if ok { // it's a personal access token but not oauth2 token
				scopeMatched := false
				var err error
				if accessMode == perm.AccessModeRead {
					scopeMatched, err = scope.HasScope(auth_model.AccessTokenScopeReadPackage)
					if err != nil {
						ctx.Error(http.StatusInternalServerError, "HasScope", err.Error())
						return
					}
				} else if accessMode == perm.AccessModeWrite {
					scopeMatched, err = scope.HasScope(auth_model.AccessTokenScopeWritePackage)
					if err != nil {
						ctx.Error(http.StatusInternalServerError, "HasScope", err.Error())
						return
					}
				}
				if !scopeMatched {
					ctx.Resp.Header().Set("WWW-Authenticate", `Basic realm="Gitea Package API"`)
					ctx.Error(http.StatusUnauthorized, "reqPackageAccess", "user should have specific permission or be a site admin")
					return
				}
			}
		}

		if ctx.Package.AccessMode < accessMode && !ctx.IsUserSiteAdmin() {
			ctx.Resp.Header().Set("WWW-Authenticate", `Basic realm="Gitea Package API"`)
			ctx.Error(http.StatusUnauthorized, "reqPackageAccess", "user should have specific permission or be a site admin")
			return
		}
	}
}

func verifyAuth(r *web.Route, authMethods []auth.Method) {
	if setting.Service.EnableReverseProxyAuth {
		authMethods = append(authMethods, &auth.ReverseProxy{})
	}
	authGroup := auth.NewGroup(authMethods...)

	r.Use(func(ctx *context.Context) {
		var err error
		ctx.Doer, err = authGroup.Verify(ctx.Req, ctx.Resp, ctx, ctx.Session)
		if err != nil {
			log.Error("Failed to verify user: %v", err)
			ctx.Error(http.StatusUnauthorized, "authGroup.Verify")
			return
		}
		ctx.IsSigned = ctx.Doer != nil
	})
}

// CommonRoutes provide endpoints for most package managers (except containers - see below)
// These are mounted on `/api/packages` (not `/api/v1/packages`)
func CommonRoutes(ctx gocontext.Context) *web.Route {
	r := web.NewRoute()

	r.Use(context.PackageContexter(ctx))

	verifyAuth(r, []auth.Method{
		&auth.OAuth2{},
		&auth.Basic{},
		&nuget.Auth{},
		&conan.Auth{},
		&chef.Auth{},
	})

	r.Group("/{username}", func() {
		r.Group("/alpine", func() {
			r.Get("/key", alpine.GetRepositoryKey)
			r.Group("/{branch}/{repository}", func() {
				r.Put("", reqPackageAccess(perm.AccessModeWrite), alpine.UploadPackageFile)
				r.Group("/{architecture}", func() {
					r.Get("/APKINDEX.tar.gz", alpine.GetRepositoryFile)
					r.Group("/{filename}", func() {
						r.Get("", alpine.DownloadPackageFile)
						r.Delete("", reqPackageAccess(perm.AccessModeWrite), alpine.DeletePackageFile)
					})
				})
			})
		}, reqPackageAccess(perm.AccessModeRead))
		r.Group("/cargo", func() {
			r.Group("/api/v1/crates", func() {
				r.Get("", cargo.SearchPackages)
				r.Put("/new", reqPackageAccess(perm.AccessModeWrite), cargo.UploadPackage)
				r.Group("/{package}", func() {
					r.Group("/{version}", func() {
						r.Get("/download", cargo.DownloadPackageFile)
						r.Delete("/yank", reqPackageAccess(perm.AccessModeWrite), cargo.YankPackage)
						r.Put("/unyank", reqPackageAccess(perm.AccessModeWrite), cargo.UnyankPackage)
					})
					r.Get("/owners", cargo.ListOwners)
				})
			})
			r.Get("/config.json", cargo.RepositoryConfig)
			r.Get("/1/{package}", cargo.EnumeratePackageVersions)
			r.Get("/2/{package}", cargo.EnumeratePackageVersions)
			// Use dummy placeholders because these parts are not of interest
			r.Get("/3/{_}/{package}", cargo.EnumeratePackageVersions)
			r.Get("/{_}/{__}/{package}", cargo.EnumeratePackageVersions)
		}, reqPackageAccess(perm.AccessModeRead))
		r.Group("/chef", func() {
			r.Group("/api/v1", func() {
				r.Get("/universe", chef.PackagesUniverse)
				r.Get("/search", chef.EnumeratePackages)
				r.Group("/cookbooks", func() {
					r.Get("", chef.EnumeratePackages)
					r.Post("", reqPackageAccess(perm.AccessModeWrite), chef.UploadPackage)
					r.Group("/{name}", func() {
						r.Get("", chef.PackageMetadata)
						r.Group("/versions/{version}", func() {
							r.Get("", chef.PackageVersionMetadata)
							r.Delete("", reqPackageAccess(perm.AccessModeWrite), chef.DeletePackageVersion)
							r.Get("/download", chef.DownloadPackage)
						})
						r.Delete("", reqPackageAccess(perm.AccessModeWrite), chef.DeletePackage)
					})
				})
			})
		}, reqPackageAccess(perm.AccessModeRead))
		r.Group("/composer", func() {
			r.Get("/packages.json", composer.ServiceIndex)
			r.Get("/search.json", composer.SearchPackages)
			r.Get("/list.json", composer.EnumeratePackages)
			r.Get("/p2/{vendorname}/{projectname}~dev.json", composer.PackageMetadata)
			r.Get("/p2/{vendorname}/{projectname}.json", composer.PackageMetadata)
			r.Get("/files/{package}/{version}/{filename}", composer.DownloadPackageFile)
			r.Put("", reqPackageAccess(perm.AccessModeWrite), composer.UploadPackage)
		}, reqPackageAccess(perm.AccessModeRead))
		r.Group("/conan", func() {
			r.Group("/v1", func() {
				r.Get("/ping", conan.Ping)
				r.Group("/users", func() {
					r.Get("/authenticate", conan.Authenticate)
					r.Get("/check_credentials", conan.CheckCredentials)
				})
				r.Group("/conans", func() {
					r.Get("/search", conan.SearchRecipes)
					r.Group("/{name}/{version}/{user}/{channel}", func() {
						r.Get("", conan.RecipeSnapshot)
						r.Delete("", reqPackageAccess(perm.AccessModeWrite), conan.DeleteRecipeV1)
						r.Get("/search", conan.SearchPackagesV1)
						r.Get("/digest", conan.RecipeDownloadURLs)
						r.Post("/upload_urls", reqPackageAccess(perm.AccessModeWrite), conan.RecipeUploadURLs)
						r.Get("/download_urls", conan.RecipeDownloadURLs)
						r.Group("/packages", func() {
							r.Post("/delete", reqPackageAccess(perm.AccessModeWrite), conan.DeletePackageV1)
							r.Group("/{package_reference}", func() {
								r.Get("", conan.PackageSnapshot)
								r.Get("/digest", conan.PackageDownloadURLs)
								r.Post("/upload_urls", reqPackageAccess(perm.AccessModeWrite), conan.PackageUploadURLs)
								r.Get("/download_urls", conan.PackageDownloadURLs)
							})
						})
					}, conan.ExtractPathParameters)
				})
				r.Group("/files/{name}/{version}/{user}/{channel}/{recipe_revision}", func() {
					r.Group("/recipe/{filename}", func() {
						r.Get("", conan.DownloadRecipeFile)
						r.Put("", reqPackageAccess(perm.AccessModeWrite), conan.UploadRecipeFile)
					})
					r.Group("/package/{package_reference}/{package_revision}/{filename}", func() {
						r.Get("", conan.DownloadPackageFile)
						r.Put("", reqPackageAccess(perm.AccessModeWrite), conan.UploadPackageFile)
					})
				}, conan.ExtractPathParameters)
			})
			r.Group("/v2", func() {
				r.Get("/ping", conan.Ping)
				r.Group("/users", func() {
					r.Get("/authenticate", conan.Authenticate)
					r.Get("/check_credentials", conan.CheckCredentials)
				})
				r.Group("/conans", func() {
					r.Get("/search", conan.SearchRecipes)
					r.Group("/{name}/{version}/{user}/{channel}", func() {
						r.Delete("", reqPackageAccess(perm.AccessModeWrite), conan.DeleteRecipeV2)
						r.Get("/search", conan.SearchPackagesV2)
						r.Get("/latest", conan.LatestRecipeRevision)
						r.Group("/revisions", func() {
							r.Get("", conan.ListRecipeRevisions)
							r.Group("/{recipe_revision}", func() {
								r.Delete("", reqPackageAccess(perm.AccessModeWrite), conan.DeleteRecipeV2)
								r.Get("/search", conan.SearchPackagesV2)
								r.Group("/files", func() {
									r.Get("", conan.ListRecipeRevisionFiles)
									r.Group("/{filename}", func() {
										r.Get("", conan.DownloadRecipeFile)
										r.Put("", reqPackageAccess(perm.AccessModeWrite), conan.UploadRecipeFile)
									})
								})
								r.Group("/packages", func() {
									r.Delete("", reqPackageAccess(perm.AccessModeWrite), conan.DeletePackageV2)
									r.Group("/{package_reference}", func() {
										r.Delete("", reqPackageAccess(perm.AccessModeWrite), conan.DeletePackageV2)
										r.Get("/latest", conan.LatestPackageRevision)
										r.Group("/revisions", func() {
											r.Get("", conan.ListPackageRevisions)
											r.Group("/{package_revision}", func() {
												r.Delete("", reqPackageAccess(perm.AccessModeWrite), conan.DeletePackageV2)
												r.Group("/files", func() {
													r.Get("", conan.ListPackageRevisionFiles)
													r.Group("/{filename}", func() {
														r.Get("", conan.DownloadPackageFile)
														r.Put("", reqPackageAccess(perm.AccessModeWrite), conan.UploadPackageFile)
													})
												})
											})
										})
									})
								})
							})
						})
					}, conan.ExtractPathParameters)
				})
			})
		}, reqPackageAccess(perm.AccessModeRead))
		r.Group("/conda", func() {
			var (
				downloadPattern = regexp.MustCompile(`\A(.+/)?(.+)/((?:[^/]+(?:\.tar\.bz2|\.conda))|(?:current_)?repodata\.json(?:\.bz2)?)\z`)
				uploadPattern   = regexp.MustCompile(`\A(.+/)?([^/]+(?:\.tar\.bz2|\.conda))\z`)
			)

			r.Get("/*", func(ctx *context.Context) {
				m := downloadPattern.FindStringSubmatch(ctx.Params("*"))
				if len(m) == 0 {
					ctx.Status(http.StatusNotFound)
					return
				}

				ctx.SetParams("channel", strings.TrimSuffix(m[1], "/"))
				ctx.SetParams("architecture", m[2])
				ctx.SetParams("filename", m[3])

				switch m[3] {
				case "repodata.json", "repodata.json.bz2", "current_repodata.json", "current_repodata.json.bz2":
					conda.EnumeratePackages(ctx)
				default:
					conda.DownloadPackageFile(ctx)
				}
			})
			r.Put("/*", reqPackageAccess(perm.AccessModeWrite), func(ctx *context.Context) {
				m := uploadPattern.FindStringSubmatch(ctx.Params("*"))
				if len(m) == 0 {
					ctx.Status(http.StatusNotFound)
					return
				}

				ctx.SetParams("channel", strings.TrimSuffix(m[1], "/"))
				ctx.SetParams("filename", m[2])

				conda.UploadPackageFile(ctx)
			})
		}, reqPackageAccess(perm.AccessModeRead))
<<<<<<< HEAD
		r.Group("/cran", func() {
			r.Group("/src", func() {
				r.Group("/contrib", func() {
					r.Get("/PACKAGES", cran.EnumerateSourcePackages)
					r.Get("/PACKAGES{format}", cran.EnumerateSourcePackages)
					r.Get("/{filename}", cran.DownloadSourcePackageFile)
				})
				r.Put("", reqPackageAccess(perm.AccessModeWrite), cran.UploadSourcePackageFile)
			})
			r.Group("/bin", func() {
				r.Group("/{platform}/contrib/{rversion}", func() {
					r.Get("/PACKAGES", cran.EnumerateBinaryPackages)
					r.Get("/PACKAGES{format}", cran.EnumerateBinaryPackages)
					r.Get("/{filename}", cran.DownloadBinaryPackageFile)
				})
				r.Put("", reqPackageAccess(perm.AccessModeWrite), cran.UploadBinaryPackageFile)
=======
		r.Group("/debian", func() {
			r.Get("/repository.key", debian.GetRepositoryKey)
			r.Group("/dists/{distribution}", func() {
				r.Get("/{filename}", debian.GetRepositoryFile)
				r.Get("/by-hash/{algorithm}/{hash}", debian.GetRepositoryFileByHash)
				r.Group("/{component}/{architecture}", func() {
					r.Get("/{filename}", debian.GetRepositoryFile)
					r.Get("/by-hash/{algorithm}/{hash}", debian.GetRepositoryFileByHash)
				})
			})
			r.Group("/pool/{distribution}/{component}", func() {
				r.Get("/{name}_{version}_{architecture}.deb", debian.DownloadPackageFile)
				r.Group("", func() {
					r.Put("/upload", debian.UploadPackageFile)
					r.Delete("/{name}/{version}/{architecture}", debian.DeletePackageFile)
				}, reqPackageAccess(perm.AccessModeWrite))
>>>>>>> 9173e079
			})
		}, reqPackageAccess(perm.AccessModeRead))
		r.Group("/generic", func() {
			r.Group("/{packagename}/{packageversion}", func() {
				r.Delete("", reqPackageAccess(perm.AccessModeWrite), generic.DeletePackage)
				r.Group("/{filename}", func() {
					r.Get("", generic.DownloadPackageFile)
					r.Group("", func() {
						r.Put("", generic.UploadPackage)
						r.Delete("", generic.DeletePackageFile)
					}, reqPackageAccess(perm.AccessModeWrite))
				})
			})
		}, reqPackageAccess(perm.AccessModeRead))
		r.Group("/helm", func() {
			r.Get("/index.yaml", helm.Index)
			r.Get("/{filename}", helm.DownloadPackageFile)
			r.Post("/api/charts", reqPackageAccess(perm.AccessModeWrite), helm.UploadPackage)
		}, reqPackageAccess(perm.AccessModeRead))
		r.Group("/maven", func() {
			r.Put("/*", reqPackageAccess(perm.AccessModeWrite), maven.UploadPackageFile)
			r.Get("/*", maven.DownloadPackageFile)
			r.Head("/*", maven.ProvidePackageFileHeader)
		}, reqPackageAccess(perm.AccessModeRead))
		r.Group("/nuget", func() {
			r.Group("", func() { // Needs to be unauthenticated for the NuGet client.
				r.Get("/", nuget.ServiceIndexV2)
				r.Get("/index.json", nuget.ServiceIndexV3)
				r.Get("/$metadata", nuget.FeedCapabilityResource)
			})
			r.Group("", func() {
				r.Get("/query", nuget.SearchServiceV3)
				r.Group("/registration/{id}", func() {
					r.Get("/index.json", nuget.RegistrationIndex)
					r.Get("/{version}", nuget.RegistrationLeafV3)
				})
				r.Group("/package/{id}", func() {
					r.Get("/index.json", nuget.EnumeratePackageVersionsV3)
					r.Get("/{version}/{filename}", nuget.DownloadPackageFile)
				})
				r.Group("", func() {
					r.Put("/", nuget.UploadPackage)
					r.Put("/symbolpackage", nuget.UploadSymbolPackage)
					r.Delete("/{id}/{version}", nuget.DeletePackage)
				}, reqPackageAccess(perm.AccessModeWrite))
				r.Get("/symbols/{filename}/{guid:[0-9a-fA-F]{32}[fF]{8}}/{filename2}", nuget.DownloadSymbolFile)
				r.Get("/Packages(Id='{id:[^']+}',Version='{version:[^']+}')", nuget.RegistrationLeafV2)
				r.Group("/Packages()", func() {
					r.Get("", nuget.SearchServiceV2)
					r.Get("/$count", nuget.SearchServiceV2Count)
				})
				r.Group("/FindPackagesById()", func() {
					r.Get("", nuget.EnumeratePackageVersionsV2)
					r.Get("/$count", nuget.EnumeratePackageVersionsV2Count)
				})
				r.Group("/Search()", func() {
					r.Get("", nuget.SearchServiceV2)
					r.Get("/$count", nuget.SearchServiceV2Count)
				})
			}, reqPackageAccess(perm.AccessModeRead))
		})
		r.Group("/npm", func() {
			r.Group("/@{scope}/{id}", func() {
				r.Get("", npm.PackageMetadata)
				r.Put("", reqPackageAccess(perm.AccessModeWrite), npm.UploadPackage)
				r.Group("/-/{version}/{filename}", func() {
					r.Get("", npm.DownloadPackageFile)
					r.Delete("/-rev/{revision}", reqPackageAccess(perm.AccessModeWrite), npm.DeletePackageVersion)
				})
				r.Get("/-/{filename}", npm.DownloadPackageFileByName)
				r.Group("/-rev/{revision}", func() {
					r.Delete("", npm.DeletePackage)
					r.Put("", npm.DeletePreview)
				}, reqPackageAccess(perm.AccessModeWrite))
			})
			r.Group("/{id}", func() {
				r.Get("", npm.PackageMetadata)
				r.Put("", reqPackageAccess(perm.AccessModeWrite), npm.UploadPackage)
				r.Group("/-/{version}/{filename}", func() {
					r.Get("", npm.DownloadPackageFile)
					r.Delete("/-rev/{revision}", reqPackageAccess(perm.AccessModeWrite), npm.DeletePackageVersion)
				})
				r.Get("/-/{filename}", npm.DownloadPackageFileByName)
				r.Group("/-rev/{revision}", func() {
					r.Delete("", npm.DeletePackage)
					r.Put("", npm.DeletePreview)
				}, reqPackageAccess(perm.AccessModeWrite))
			})
			r.Group("/-/package/@{scope}/{id}/dist-tags", func() {
				r.Get("", npm.ListPackageTags)
				r.Group("/{tag}", func() {
					r.Put("", npm.AddPackageTag)
					r.Delete("", npm.DeletePackageTag)
				}, reqPackageAccess(perm.AccessModeWrite))
			})
			r.Group("/-/package/{id}/dist-tags", func() {
				r.Get("", npm.ListPackageTags)
				r.Group("/{tag}", func() {
					r.Put("", npm.AddPackageTag)
					r.Delete("", npm.DeletePackageTag)
				}, reqPackageAccess(perm.AccessModeWrite))
			})
			r.Group("/-/v1/search", func() {
				r.Get("", npm.PackageSearch)
			})
		}, reqPackageAccess(perm.AccessModeRead))
		r.Group("/pub", func() {
			r.Group("/api/packages", func() {
				r.Group("/versions/new", func() {
					r.Get("", pub.RequestUpload)
					r.Post("/upload", pub.UploadPackageFile)
					r.Get("/finalize/{id}/{version}", pub.FinalizePackage)
				}, reqPackageAccess(perm.AccessModeWrite))
				r.Group("/{id}", func() {
					r.Get("", pub.EnumeratePackageVersions)
					r.Get("/files/{version}", pub.DownloadPackageFile)
					r.Get("/{version}", pub.PackageVersionMetadata)
				})
			})
		}, reqPackageAccess(perm.AccessModeRead))
		r.Group("/pypi", func() {
			r.Post("/", reqPackageAccess(perm.AccessModeWrite), pypi.UploadPackageFile)
			r.Get("/files/{id}/{version}/{filename}", pypi.DownloadPackageFile)
			r.Get("/simple/{id}", pypi.PackageMetadata)
		}, reqPackageAccess(perm.AccessModeRead))
		r.Group("/rpm", func() {
			r.Get(".repo", rpm.GetRepositoryConfig)
			r.Get("/repository.key", rpm.GetRepositoryKey)
			r.Put("/upload", reqPackageAccess(perm.AccessModeWrite), rpm.UploadPackageFile)
			r.Group("/package/{name}/{version}/{architecture}", func() {
				r.Get("", rpm.DownloadPackageFile)
				r.Delete("", reqPackageAccess(perm.AccessModeWrite), rpm.DeletePackageFile)
			})
			r.Get("/repodata/{filename}", rpm.GetRepositoryFile)
		}, reqPackageAccess(perm.AccessModeRead))
		r.Group("/rubygems", func() {
			r.Get("/specs.4.8.gz", rubygems.EnumeratePackages)
			r.Get("/latest_specs.4.8.gz", rubygems.EnumeratePackagesLatest)
			r.Get("/prerelease_specs.4.8.gz", rubygems.EnumeratePackagesPreRelease)
			r.Get("/quick/Marshal.4.8/{filename}", rubygems.ServePackageSpecification)
			r.Get("/gems/{filename}", rubygems.DownloadPackageFile)
			r.Group("/api/v1/gems", func() {
				r.Post("/", rubygems.UploadPackageFile)
				r.Delete("/yank", rubygems.DeletePackage)
			}, reqPackageAccess(perm.AccessModeWrite))
		}, reqPackageAccess(perm.AccessModeRead))
		r.Group("/swift", func() {
			r.Group("/{scope}/{name}", func() {
				r.Group("", func() {
					r.Get("", swift.EnumeratePackageVersions)
					r.Get(".json", swift.EnumeratePackageVersions)
				}, swift.CheckAcceptMediaType(swift.AcceptJSON))
				r.Group("/{version}", func() {
					r.Get("/Package.swift", swift.CheckAcceptMediaType(swift.AcceptSwift), swift.DownloadManifest)
					r.Put("", reqPackageAccess(perm.AccessModeWrite), swift.CheckAcceptMediaType(swift.AcceptJSON), swift.UploadPackageFile)
					r.Get("", func(ctx *context.Context) {
						// Can't use normal routes here: https://github.com/go-chi/chi/issues/781

						version := ctx.Params("version")
						if strings.HasSuffix(version, ".zip") {
							swift.CheckAcceptMediaType(swift.AcceptZip)(ctx)
							if ctx.Written() {
								return
							}
							ctx.SetParams("version", version[:len(version)-4])
							swift.DownloadPackageFile(ctx)
						} else {
							swift.CheckAcceptMediaType(swift.AcceptJSON)(ctx)
							if ctx.Written() {
								return
							}
							if strings.HasSuffix(version, ".json") {
								ctx.SetParams("version", version[:len(version)-5])
							}
							swift.PackageVersionMetadata(ctx)
						}
					})
				})
			})
			r.Get("/identifiers", swift.CheckAcceptMediaType(swift.AcceptJSON), swift.LookupPackageIdentifiers)
		}, reqPackageAccess(perm.AccessModeRead))
		r.Group("/vagrant", func() {
			r.Group("/authenticate", func() {
				r.Get("", vagrant.CheckAuthenticate)
			})
			r.Group("/{name}", func() {
				r.Head("", vagrant.CheckBoxAvailable)
				r.Get("", vagrant.EnumeratePackageVersions)
				r.Group("/{version}/{provider}", func() {
					r.Get("", vagrant.DownloadPackageFile)
					r.Put("", reqPackageAccess(perm.AccessModeWrite), vagrant.UploadPackageFile)
				})
			})
		}, reqPackageAccess(perm.AccessModeRead))
	}, context_service.UserAssignmentWeb(), context.PackageAssignment())

	return r
}

// ContainerRoutes provides endpoints that implement the OCI API to serve containers
// These have to be mounted on `/v2/...` to comply with the OCI spec:
// https://github.com/opencontainers/distribution-spec/blob/main/spec.md
func ContainerRoutes(ctx gocontext.Context) *web.Route {
	r := web.NewRoute()

	r.Use(context.PackageContexter(ctx))

	verifyAuth(r, []auth.Method{
		&auth.Basic{},
		&container.Auth{},
	})

	r.Get("", container.ReqContainerAccess, container.DetermineSupport)
	r.Get("/token", container.Authenticate)
	r.Get("/_catalog", container.ReqContainerAccess, container.GetRepositoryList)
	r.Group("/{username}", func() {
		r.Group("/{image}", func() {
			r.Group("/blobs/uploads", func() {
				r.Post("", container.InitiateUploadBlob)
				r.Group("/{uuid}", func() {
					r.Get("", container.GetUploadBlob)
					r.Patch("", container.UploadBlob)
					r.Put("", container.EndUploadBlob)
					r.Delete("", container.CancelUploadBlob)
				})
			}, reqPackageAccess(perm.AccessModeWrite))
			r.Group("/blobs/{digest}", func() {
				r.Head("", container.HeadBlob)
				r.Get("", container.GetBlob)
				r.Delete("", reqPackageAccess(perm.AccessModeWrite), container.DeleteBlob)
			})
			r.Group("/manifests/{reference}", func() {
				r.Put("", reqPackageAccess(perm.AccessModeWrite), container.UploadManifest)
				r.Head("", container.HeadManifest)
				r.Get("", container.GetManifest)
				r.Delete("", reqPackageAccess(perm.AccessModeWrite), container.DeleteManifest)
			})
			r.Get("/tags/list", container.GetTagList)
		}, container.VerifyImageName)

		var (
			blobsUploadsPattern = regexp.MustCompile(`\A(.+)/blobs/uploads/([a-zA-Z0-9-_.=]+)\z`)
			blobsPattern        = regexp.MustCompile(`\A(.+)/blobs/([^/]+)\z`)
			manifestsPattern    = regexp.MustCompile(`\A(.+)/manifests/([^/]+)\z`)
		)

		// Manual mapping of routes because {image} can contain slashes which chi does not support
		r.RouteMethods("/*", "HEAD,GET,POST,PUT,PATCH,DELETE", func(ctx *context.Context) {
			path := ctx.Params("*")
			isHead := ctx.Req.Method == "HEAD"
			isGet := ctx.Req.Method == "GET"
			isPost := ctx.Req.Method == "POST"
			isPut := ctx.Req.Method == "PUT"
			isPatch := ctx.Req.Method == "PATCH"
			isDelete := ctx.Req.Method == "DELETE"

			if isPost && strings.HasSuffix(path, "/blobs/uploads") {
				reqPackageAccess(perm.AccessModeWrite)(ctx)
				if ctx.Written() {
					return
				}

				ctx.SetParams("image", path[:len(path)-14])
				container.VerifyImageName(ctx)
				if ctx.Written() {
					return
				}

				container.InitiateUploadBlob(ctx)
				return
			}
			if isGet && strings.HasSuffix(path, "/tags/list") {
				ctx.SetParams("image", path[:len(path)-10])
				container.VerifyImageName(ctx)
				if ctx.Written() {
					return
				}

				container.GetTagList(ctx)
				return
			}

			m := blobsUploadsPattern.FindStringSubmatch(path)
			if len(m) == 3 && (isGet || isPut || isPatch || isDelete) {
				reqPackageAccess(perm.AccessModeWrite)(ctx)
				if ctx.Written() {
					return
				}

				ctx.SetParams("image", m[1])
				container.VerifyImageName(ctx)
				if ctx.Written() {
					return
				}

				ctx.SetParams("uuid", m[2])

				if isGet {
					container.GetUploadBlob(ctx)
				} else if isPatch {
					container.UploadBlob(ctx)
				} else if isPut {
					container.EndUploadBlob(ctx)
				} else {
					container.CancelUploadBlob(ctx)
				}
				return
			}
			m = blobsPattern.FindStringSubmatch(path)
			if len(m) == 3 && (isHead || isGet || isDelete) {
				ctx.SetParams("image", m[1])
				container.VerifyImageName(ctx)
				if ctx.Written() {
					return
				}

				ctx.SetParams("digest", m[2])

				if isHead {
					container.HeadBlob(ctx)
				} else if isGet {
					container.GetBlob(ctx)
				} else {
					reqPackageAccess(perm.AccessModeWrite)(ctx)
					if ctx.Written() {
						return
					}
					container.DeleteBlob(ctx)
				}
				return
			}
			m = manifestsPattern.FindStringSubmatch(path)
			if len(m) == 3 && (isHead || isGet || isPut || isDelete) {
				ctx.SetParams("image", m[1])
				container.VerifyImageName(ctx)
				if ctx.Written() {
					return
				}

				ctx.SetParams("reference", m[2])

				if isHead {
					container.HeadManifest(ctx)
				} else if isGet {
					container.GetManifest(ctx)
				} else {
					reqPackageAccess(perm.AccessModeWrite)(ctx)
					if ctx.Written() {
						return
					}
					if isPut {
						container.UploadManifest(ctx)
					} else {
						container.DeleteManifest(ctx)
					}
				}
				return
			}

			ctx.Status(http.StatusNotFound)
		})
	}, container.ReqContainerAccess, context_service.UserAssignmentWeb(), context.PackageAssignment(), reqPackageAccess(perm.AccessModeRead))

	return r
}<|MERGE_RESOLUTION|>--- conflicted
+++ resolved
@@ -22,11 +22,8 @@
 	"code.gitea.io/gitea/routers/api/packages/conan"
 	"code.gitea.io/gitea/routers/api/packages/conda"
 	"code.gitea.io/gitea/routers/api/packages/container"
-<<<<<<< HEAD
 	"code.gitea.io/gitea/routers/api/packages/cran"
-=======
 	"code.gitea.io/gitea/routers/api/packages/debian"
->>>>>>> 9173e079
 	"code.gitea.io/gitea/routers/api/packages/generic"
 	"code.gitea.io/gitea/routers/api/packages/helm"
 	"code.gitea.io/gitea/routers/api/packages/maven"
@@ -298,7 +295,6 @@
 				conda.UploadPackageFile(ctx)
 			})
 		}, reqPackageAccess(perm.AccessModeRead))
-<<<<<<< HEAD
 		r.Group("/cran", func() {
 			r.Group("/src", func() {
 				r.Group("/contrib", func() {
@@ -315,7 +311,8 @@
 					r.Get("/{filename}", cran.DownloadBinaryPackageFile)
 				})
 				r.Put("", reqPackageAccess(perm.AccessModeWrite), cran.UploadBinaryPackageFile)
-=======
+			})
+		}, reqPackageAccess(perm.AccessModeRead))
 		r.Group("/debian", func() {
 			r.Get("/repository.key", debian.GetRepositoryKey)
 			r.Group("/dists/{distribution}", func() {
@@ -332,7 +329,6 @@
 					r.Put("/upload", debian.UploadPackageFile)
 					r.Delete("/{name}/{version}/{architecture}", debian.DeletePackageFile)
 				}, reqPackageAccess(perm.AccessModeWrite))
->>>>>>> 9173e079
 			})
 		}, reqPackageAccess(perm.AccessModeRead))
 		r.Group("/generic", func() {
