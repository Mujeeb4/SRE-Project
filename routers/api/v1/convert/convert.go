// Copyright 2015 The Gogs Authors. All rights reserved.
// Use of this source code is governed by a MIT-style
// license that can be found in the LICENSE file.

package convert

import (
	"fmt"
	"time"

	"code.gitea.io/gitea/models"
	"code.gitea.io/gitea/modules/git"
	"code.gitea.io/gitea/modules/log"
	"code.gitea.io/gitea/modules/markup"
	"code.gitea.io/gitea/modules/structs"
	api "code.gitea.io/gitea/modules/structs"
	"code.gitea.io/gitea/modules/util"
	"code.gitea.io/gitea/modules/webhook"

	"github.com/unknwon/com"
)

// ToEmail convert models.EmailAddress to api.Email
func ToEmail(email *models.EmailAddress) *api.Email {
	return &api.Email{
		Email:    email.Email,
		Verified: email.IsActivated,
		Primary:  email.IsPrimary,
	}
}

// ToBranch convert a git.Commit and git.Branch to an api.Branch
func ToBranch(repo *models.Repository, b *git.Branch, c *git.Commit) *api.Branch {
	return &api.Branch{
		Name:   b.Name,
		Commit: ToCommit(repo, c),
	}
}

// ToTag convert a git.Tag to an api.Tag
func ToTag(repo *models.Repository, t *git.Tag) *api.Tag {
	return &api.Tag{
		Name:       t.Name,
		ID:         t.ID.String(),
		Commit:     ToCommitMeta(repo, t),
		ZipballURL: util.URLJoin(repo.HTMLURL(), "archive", t.Name+".zip"),
		TarballURL: util.URLJoin(repo.HTMLURL(), "archive", t.Name+".tar.gz"),
	}
}

// ToCommit convert a git.Commit to api.PayloadCommit
func ToCommit(repo *models.Repository, c *git.Commit) *api.PayloadCommit {
	authorUsername := ""
	if author, err := models.GetUserByEmail(c.Author.Email); err == nil {
		authorUsername = author.Name
	} else if !models.IsErrUserNotExist(err) {
		log.Error("GetUserByEmail: %v", err)
	}

	committerUsername := ""
	if committer, err := models.GetUserByEmail(c.Committer.Email); err == nil {
		committerUsername = committer.Name
	} else if !models.IsErrUserNotExist(err) {
		log.Error("GetUserByEmail: %v", err)
	}

	return &api.PayloadCommit{
		ID:      c.ID.String(),
		Message: c.Message(),
		URL:     util.URLJoin(repo.HTMLURL(), "commit", c.ID.String()),
		Author: &api.PayloadUser{
			Name:     c.Author.Name,
			Email:    c.Author.Email,
			UserName: authorUsername,
		},
		Committer: &api.PayloadUser{
			Name:     c.Committer.Name,
			Email:    c.Committer.Email,
			UserName: committerUsername,
		},
		Timestamp:    c.Author.When,
		Verification: ToVerification(c),
	}
}

// ToVerification convert a git.Commit.Signature to an api.PayloadCommitVerification
func ToVerification(c *git.Commit) *api.PayloadCommitVerification {
	verif := models.ParseCommitWithSignature(c)
	commitVerification := &api.PayloadCommitVerification{
		Verified: verif.Verified,
		Reason:   verif.Reason,
	}
	if c.Signature != nil {
		commitVerification.Signature = c.Signature.Signature
		commitVerification.Payload = c.Signature.Payload
	}
	if verif.SigningUser != nil {
		commitVerification.Signer = &structs.PayloadUser{
			Name:  verif.SigningUser.Name,
			Email: verif.SigningUser.Email,
		}
	}
	return commitVerification
}

// ToPublicKey convert models.PublicKey to api.PublicKey
func ToPublicKey(apiLink string, key *models.PublicKey) *api.PublicKey {
	return &api.PublicKey{
		ID:          key.ID,
		Key:         key.Content,
		URL:         apiLink + com.ToStr(key.ID),
		Title:       key.Name,
		Fingerprint: key.Fingerprint,
		Created:     key.CreatedUnix.AsTime(),
	}
}

// ToGPGKey converts models.GPGKey to api.GPGKey
func ToGPGKey(key *models.GPGKey) *api.GPGKey {
	subkeys := make([]*api.GPGKey, len(key.SubsKey))
	for id, k := range key.SubsKey {
		subkeys[id] = &api.GPGKey{
			ID:                k.ID,
			PrimaryKeyID:      k.PrimaryKeyID,
			KeyID:             k.KeyID,
			PublicKey:         k.Content,
			Created:           k.CreatedUnix.AsTime(),
			Expires:           k.ExpiredUnix.AsTime(),
			CanSign:           k.CanSign,
			CanEncryptComms:   k.CanEncryptComms,
			CanEncryptStorage: k.CanEncryptStorage,
			CanCertify:        k.CanSign,
		}
	}
	emails := make([]*api.GPGKeyEmail, len(key.Emails))
	for i, e := range key.Emails {
		emails[i] = ToGPGKeyEmail(e)
	}
	return &api.GPGKey{
		ID:                key.ID,
		PrimaryKeyID:      key.PrimaryKeyID,
		KeyID:             key.KeyID,
		PublicKey:         key.Content,
		Created:           key.CreatedUnix.AsTime(),
		Expires:           key.ExpiredUnix.AsTime(),
		Emails:            emails,
		SubsKey:           subkeys,
		CanSign:           key.CanSign,
		CanEncryptComms:   key.CanEncryptComms,
		CanEncryptStorage: key.CanEncryptStorage,
		CanCertify:        key.CanSign,
	}
}

// ToGPGKeyEmail convert models.EmailAddress to api.GPGKeyEmail
func ToGPGKeyEmail(email *models.EmailAddress) *api.GPGKeyEmail {
	return &api.GPGKeyEmail{
		Email:    email.Email,
		Verified: email.IsActivated,
	}
}

// ToHook convert models.Webhook to api.Hook
func ToHook(repoLink string, w *models.Webhook) *api.Hook {
	config := map[string]string{
		"url":          w.URL,
		"content_type": w.ContentType.Name(),
	}
	if w.HookTaskType == models.SLACK {
		s := webhook.GetSlackHook(w)
		config["channel"] = s.Channel
		config["username"] = s.Username
		config["icon_url"] = s.IconURL
		config["color"] = s.Color
	}

	return &api.Hook{
		ID:      w.ID,
		Type:    w.HookTaskType.Name(),
		URL:     fmt.Sprintf("%s/settings/hooks/%d", repoLink, w.ID),
		Active:  w.IsActive,
		Config:  config,
		Events:  w.EventsArray(),
		Updated: w.UpdatedUnix.AsTime(),
		Created: w.CreatedUnix.AsTime(),
	}
}

// ToGitHook convert git.Hook to api.GitHook
func ToGitHook(h *git.Hook) *api.GitHook {
	return &api.GitHook{
		Name:     h.Name(),
		IsActive: h.IsActive,
		Content:  h.Content,
	}
}

// ToDeployKey convert models.DeployKey to api.DeployKey
func ToDeployKey(apiLink string, key *models.DeployKey) *api.DeployKey {
	return &api.DeployKey{
		ID:          key.ID,
		KeyID:       key.KeyID,
		Key:         key.Content,
		Fingerprint: key.Fingerprint,
		URL:         apiLink + com.ToStr(key.ID),
		Title:       key.Name,
		Created:     key.CreatedUnix.AsTime(),
		ReadOnly:    key.Mode == models.AccessModeRead, // All deploy keys are read-only.
	}
}

// ToOrganization convert models.User to api.Organization
func ToOrganization(org *models.User) *api.Organization {
	return &api.Organization{
		ID:                        org.ID,
		AvatarURL:                 org.AvatarLink(),
		UserName:                  org.Name,
		FullName:                  org.FullName,
		Description:               org.Description,
		Website:                   org.Website,
		Location:                  org.Location,
		Visibility:                org.Visibility.String(),
		RepoAdminChangeTeamAccess: org.RepoAdminChangeTeamAccess,
	}
}

// ToTeam convert models.Team to api.Team
func ToTeam(team *models.Team) *api.Team {
	return &api.Team{
<<<<<<< HEAD
		ID:               team.ID,
		Name:             team.Name,
		Description:      team.Description,
		Permission:       team.Authorize.String(),
		Units:            team.GetUnitNames(),
		CanCreateOrgRepo: team.CanCreateOrgRepo,
=======
		ID:                      team.ID,
		Name:                    team.Name,
		Description:             team.Description,
		IncludesAllRepositories: team.IncludesAllRepositories,
		Permission:              team.Authorize.String(),
		Units:                   team.GetUnitNames(),
>>>>>>> b7475013
	}
}

// ToUser convert models.User to api.User
func ToUser(user *models.User, signed, authed bool) *api.User {
	result := &api.User{
		UserName:  user.Name,
		AvatarURL: user.AvatarLink(),
		FullName:  markup.Sanitize(user.FullName),
		Created:   user.CreatedUnix.AsTime(),
	}
	// hide primary email if API caller isn't user itself or an admin
	if !signed {
		result.Email = ""
	} else if user.KeepEmailPrivate && !authed {
		result.Email = user.GetEmail()
	} else { // only user himself and admin could visit these information
		result.ID = user.ID
		result.Email = user.Email
		result.IsAdmin = user.IsAdmin
		result.LastLogin = user.LastLoginUnix.AsTime()
	}
	return result
}

// ToAnnotatedTag convert git.Tag to api.AnnotatedTag
func ToAnnotatedTag(repo *models.Repository, t *git.Tag, c *git.Commit) *api.AnnotatedTag {
	return &api.AnnotatedTag{
		Tag:          t.Name,
		SHA:          t.ID.String(),
		Object:       ToAnnotatedTagObject(repo, c),
		Message:      t.Message,
		URL:          util.URLJoin(repo.APIURL(), "git/tags", t.ID.String()),
		Tagger:       ToCommitUser(t.Tagger),
		Verification: ToVerification(c),
	}
}

// ToAnnotatedTagObject convert a git.Commit to an api.AnnotatedTagObject
func ToAnnotatedTagObject(repo *models.Repository, commit *git.Commit) *api.AnnotatedTagObject {
	return &api.AnnotatedTagObject{
		SHA:  commit.ID.String(),
		Type: string(git.ObjectCommit),
		URL:  util.URLJoin(repo.APIURL(), "git/commits", commit.ID.String()),
	}
}

// ToCommitUser convert a git.Signature to an api.CommitUser
func ToCommitUser(sig *git.Signature) *api.CommitUser {
	return &api.CommitUser{
		Identity: api.Identity{
			Name:  sig.Name,
			Email: sig.Email,
		},
		Date: sig.When.UTC().Format(time.RFC3339),
	}
}

// ToCommitMeta convert a git.Tag to an api.CommitMeta
func ToCommitMeta(repo *models.Repository, tag *git.Tag) *api.CommitMeta {
	return &api.CommitMeta{
		SHA: tag.Object.String(),
		// TODO: Add the /commits API endpoint and use it here (https://developer.github.com/v3/repos/commits/#get-a-single-commit)
		URL: util.URLJoin(repo.APIURL(), "git/commits", tag.ID.String()),
	}
}

// ToTopicResponse convert from models.Topic to api.TopicResponse
func ToTopicResponse(topic *models.Topic) *api.TopicResponse {
	return &api.TopicResponse{
		ID:        topic.ID,
		Name:      topic.Name,
		RepoCount: topic.RepoCount,
		Created:   topic.CreatedUnix.AsTime(),
		Updated:   topic.UpdatedUnix.AsTime(),
	}
}<|MERGE_RESOLUTION|>--- conflicted
+++ resolved
@@ -227,21 +227,13 @@
 // ToTeam convert models.Team to api.Team
 func ToTeam(team *models.Team) *api.Team {
 	return &api.Team{
-<<<<<<< HEAD
-		ID:               team.ID,
-		Name:             team.Name,
-		Description:      team.Description,
-		Permission:       team.Authorize.String(),
-		Units:            team.GetUnitNames(),
-		CanCreateOrgRepo: team.CanCreateOrgRepo,
-=======
 		ID:                      team.ID,
 		Name:                    team.Name,
 		Description:             team.Description,
 		IncludesAllRepositories: team.IncludesAllRepositories,
+		CanCreateOrgRepo: team.CanCreateOrgRepo,
 		Permission:              team.Authorize.String(),
 		Units:                   team.GetUnitNames(),
->>>>>>> b7475013
 	}
 }
 
