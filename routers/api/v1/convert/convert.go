// Copyright 2015 The Gogs Authors. All rights reserved.
// Use of this source code is governed by a MIT-style
// license that can be found in the LICENSE file.

package convert

import (
	"fmt"
	"time"

	"code.gitea.io/gitea/models"
	"code.gitea.io/gitea/modules/git"
	"code.gitea.io/gitea/modules/log"
	"code.gitea.io/gitea/modules/setting"
	api "code.gitea.io/gitea/modules/structs"
	"code.gitea.io/gitea/modules/util"

	"github.com/unknwon/com"
)

// ToEmail convert models.EmailAddress to api.Email
func ToEmail(email *models.EmailAddress) *api.Email {
	return &api.Email{
		Email:    email.Email,
		Verified: email.IsActivated,
		Primary:  email.IsPrimary,
	}
}

// ToBranch convert a git.Commit and git.Branch to an api.Branch
func ToBranch(repo *models.Repository, b *git.Branch, c *git.Commit) *api.Branch {
	return &api.Branch{
		Name:   b.Name,
		Commit: ToCommit(repo, c),
	}
}

// ToTag convert a git.Tag to an api.Tag
func ToTag(repo *models.Repository, t *git.Tag) *api.Tag {
	return &api.Tag{
		Name:       t.Name,
		ID:         t.ID.String(),
		Commit:     ToCommitMeta(repo, t),
		ZipballURL: util.URLJoin(repo.HTMLURL(), "archive", t.Name+".zip"),
		TarballURL: util.URLJoin(repo.HTMLURL(), "archive", t.Name+".tar.gz"),
	}
}

// ToCommit convert a git.Commit to api.PayloadCommit
func ToCommit(repo *models.Repository, c *git.Commit) *api.PayloadCommit {
	authorUsername := ""
	if author, err := models.GetUserByEmail(c.Author.Email); err == nil {
		authorUsername = author.Name
	} else if !models.IsErrUserNotExist(err) {
		log.Error("GetUserByEmail: %v", err)
	}

	committerUsername := ""
	if committer, err := models.GetUserByEmail(c.Committer.Email); err == nil {
		committerUsername = committer.Name
	} else if !models.IsErrUserNotExist(err) {
		log.Error("GetUserByEmail: %v", err)
	}

	return &api.PayloadCommit{
		ID:      c.ID.String(),
		Message: c.Message(),
		URL:     util.URLJoin(repo.HTMLURL(), "commit", c.ID.String()),
		Author: &api.PayloadUser{
			Name:     c.Author.Name,
			Email:    c.Author.Email,
			UserName: authorUsername,
		},
		Committer: &api.PayloadUser{
			Name:     c.Committer.Name,
			Email:    c.Committer.Email,
			UserName: committerUsername,
		},
		Timestamp:    c.Author.When,
		Verification: ToVerification(c),
	}
}

// ToVerification convert a git.Commit.Signature to an api.PayloadCommitVerification
func ToVerification(c *git.Commit) *api.PayloadCommitVerification {
	verif := models.ParseCommitWithSignature(c)
	var signature, payload string
	if c.Signature != nil {
		signature = c.Signature.Signature
		payload = c.Signature.Payload
	}
	return &api.PayloadCommitVerification{
		Verified:  verif.Verified,
		Reason:    verif.Reason,
		Signature: signature,
		Payload:   payload,
	}
}

// ToPublicKey convert models.PublicKey to api.PublicKey
func ToPublicKey(apiLink string, key *models.PublicKey) *api.PublicKey {
	return &api.PublicKey{
		ID:          key.ID,
		Key:         key.Content,
		URL:         apiLink + com.ToStr(key.ID),
		Title:       key.Name,
		Fingerprint: key.Fingerprint,
		Created:     key.CreatedUnix.AsTime(),
	}
}

// ToGPGKey converts models.GPGKey to api.GPGKey
func ToGPGKey(key *models.GPGKey) *api.GPGKey {
	subkeys := make([]*api.GPGKey, len(key.SubsKey))
	for id, k := range key.SubsKey {
		subkeys[id] = &api.GPGKey{
			ID:                k.ID,
			PrimaryKeyID:      k.PrimaryKeyID,
			KeyID:             k.KeyID,
			PublicKey:         k.Content,
			Created:           k.CreatedUnix.AsTime(),
			Expires:           k.ExpiredUnix.AsTime(),
			CanSign:           k.CanSign,
			CanEncryptComms:   k.CanEncryptComms,
			CanEncryptStorage: k.CanEncryptStorage,
			CanCertify:        k.CanSign,
		}
	}
	emails := make([]*api.GPGKeyEmail, len(key.Emails))
	for i, e := range key.Emails {
		emails[i] = ToGPGKeyEmail(e)
	}
	return &api.GPGKey{
		ID:                key.ID,
		PrimaryKeyID:      key.PrimaryKeyID,
		KeyID:             key.KeyID,
		PublicKey:         key.Content,
		Created:           key.CreatedUnix.AsTime(),
		Expires:           key.ExpiredUnix.AsTime(),
		Emails:            emails,
		SubsKey:           subkeys,
		CanSign:           key.CanSign,
		CanEncryptComms:   key.CanEncryptComms,
		CanEncryptStorage: key.CanEncryptStorage,
		CanCertify:        key.CanSign,
	}
}

// ToGPGKeyEmail convert models.EmailAddress to api.GPGKeyEmail
func ToGPGKeyEmail(email *models.EmailAddress) *api.GPGKeyEmail {
	return &api.GPGKeyEmail{
		Email:    email.Email,
		Verified: email.IsActivated,
	}
}

// ToHook convert models.Webhook to api.Hook
func ToHook(repoLink string, w *models.Webhook) *api.Hook {
	config := map[string]string{
		"url":          w.URL,
		"content_type": w.ContentType.Name(),
	}
	if w.HookTaskType == models.SLACK {
		s := w.GetSlackHook()
		config["channel"] = s.Channel
		config["username"] = s.Username
		config["icon_url"] = s.IconURL
		config["color"] = s.Color
	}

	return &api.Hook{
		ID:      w.ID,
		Type:    w.HookTaskType.Name(),
		URL:     fmt.Sprintf("%s/settings/hooks/%d", repoLink, w.ID),
		Active:  w.IsActive,
		Config:  config,
		Events:  w.EventsArray(),
		Updated: w.UpdatedUnix.AsTime(),
		Created: w.CreatedUnix.AsTime(),
	}
}

// ToGitHook convert git.Hook to api.GitHook
func ToGitHook(h *git.Hook) *api.GitHook {
	return &api.GitHook{
		Name:     h.Name(),
		IsActive: h.IsActive,
		Content:  h.Content,
	}
}

// ToDeployKey convert models.DeployKey to api.DeployKey
func ToDeployKey(apiLink string, key *models.DeployKey) *api.DeployKey {
	return &api.DeployKey{
		ID:          key.ID,
		KeyID:       key.KeyID,
		Key:         key.Content,
		Fingerprint: key.Fingerprint,
		URL:         apiLink + com.ToStr(key.ID),
		Title:       key.Name,
		Created:     key.CreatedUnix.AsTime(),
		ReadOnly:    key.Mode == models.AccessModeRead, // All deploy keys are read-only.
	}
}

// ToOrganization convert models.User to api.Organization
func ToOrganization(org *models.User) *api.Organization {
	apiURL := setting.AppURL + "api/v1/orgs/" + org.LowerName
	// hide primary email if API caller isn't user itself or an admin
	return &api.Organization{
<<<<<<< HEAD
		ID:               org.ID,
		AvatarURL:        org.AvatarLink(),
		UserName:         org.Name,
		FullName:         org.FullName,
		URL:              apiURL,
		ReposURL:         apiURL + "/repos",
		MembersURL:       apiURL + "/members{/member}",
		PublicMembersURL: apiURL + "/public_members{/member}",
		PublicRepoCount:  models.GetPublicRepositoryCount(org),
		Description:      org.Description,
		Website:          org.Website,
		Location:         org.Location,
		Visibility:       org.Visibility.String(),
		Created:          org.CreatedUnix.AsTime(),
		Updated:          org.UpdatedUnix.AsTime(),
=======
		ID:                        org.ID,
		AvatarURL:                 org.AvatarLink(),
		UserName:                  org.Name,
		FullName:                  org.FullName,
		Description:               org.Description,
		Website:                   org.Website,
		Location:                  org.Location,
		Visibility:                org.Visibility.String(),
		RepoAdminChangeTeamAccess: org.RepoAdminChangeTeamAccess,
>>>>>>> f92a0b68
	}
}

// ToTeam convert models.Team to api.Team
func ToTeam(team *models.Team) *api.Team {
	return &api.Team{
		ID:          team.ID,
		Name:        team.Name,
		Description: team.Description,
		Permission:  team.Authorize.String(),
		Units:       team.GetUnitNames(),
	}
}

// ToUser convert models.User to api.User
func ToUser(user *models.User, signed, authed bool) *api.User {
	apiUser := user.APIFormat()
	if !signed {
		apiUser.Email = ""
	} else if authed {
		apiUser.Email = user.Email
	}
	return apiUser
}

// ToAnnotatedTag convert git.Tag to api.AnnotatedTag
func ToAnnotatedTag(repo *models.Repository, t *git.Tag, c *git.Commit) *api.AnnotatedTag {
	return &api.AnnotatedTag{
		Tag:          t.Name,
		SHA:          t.ID.String(),
		Object:       ToAnnotatedTagObject(repo, c),
		Message:      t.Message,
		URL:          util.URLJoin(repo.APIURL(), "git/tags", t.ID.String()),
		Tagger:       ToCommitUser(t.Tagger),
		Verification: ToVerification(c),
	}
}

// ToAnnotatedTagObject convert a git.Commit to an api.AnnotatedTagObject
func ToAnnotatedTagObject(repo *models.Repository, commit *git.Commit) *api.AnnotatedTagObject {
	return &api.AnnotatedTagObject{
		SHA:  commit.ID.String(),
		Type: string(git.ObjectCommit),
		URL:  util.URLJoin(repo.APIURL(), "git/commits", commit.ID.String()),
	}
}

// ToCommitUser convert a git.Signature to an api.CommitUser
func ToCommitUser(sig *git.Signature) *api.CommitUser {
	return &api.CommitUser{
		Identity: api.Identity{
			Name:  sig.Name,
			Email: sig.Email,
		},
		Date: sig.When.UTC().Format(time.RFC3339),
	}
}

// ToCommitMeta convert a git.Tag to an api.CommitMeta
func ToCommitMeta(repo *models.Repository, tag *git.Tag) *api.CommitMeta {
	return &api.CommitMeta{
		SHA: tag.Object.String(),
		// TODO: Add the /commits API endpoint and use it here (https://developer.github.com/v3/repos/commits/#get-a-single-commit)
		URL: util.URLJoin(repo.APIURL(), "git/commits", tag.ID.String()),
	}
}

// ToTopicResponse convert from models.Topic to api.TopicResponse
func ToTopicResponse(topic *models.Topic) *api.TopicResponse {
	return &api.TopicResponse{
		ID:        topic.ID,
		Name:      topic.Name,
		RepoCount: topic.RepoCount,
		Created:   topic.CreatedUnix.AsTime(),
		Updated:   topic.UpdatedUnix.AsTime(),
	}
}<|MERGE_RESOLUTION|>--- conflicted
+++ resolved
@@ -208,33 +208,22 @@
 	apiURL := setting.AppURL + "api/v1/orgs/" + org.LowerName
 	// hide primary email if API caller isn't user itself or an admin
 	return &api.Organization{
-<<<<<<< HEAD
-		ID:               org.ID,
-		AvatarURL:        org.AvatarLink(),
-		UserName:         org.Name,
-		FullName:         org.FullName,
-		URL:              apiURL,
-		ReposURL:         apiURL + "/repos",
-		MembersURL:       apiURL + "/members{/member}",
-		PublicMembersURL: apiURL + "/public_members{/member}",
-		PublicRepoCount:  models.GetPublicRepositoryCount(org),
-		Description:      org.Description,
-		Website:          org.Website,
-		Location:         org.Location,
-		Visibility:       org.Visibility.String(),
-		Created:          org.CreatedUnix.AsTime(),
-		Updated:          org.UpdatedUnix.AsTime(),
-=======
 		ID:                        org.ID,
 		AvatarURL:                 org.AvatarLink(),
 		UserName:                  org.Name,
 		FullName:                  org.FullName,
+		URL:                       apiURL,
+		ReposURL:                  apiURL + "/repos",
+		MembersURL:                apiURL + "/members{/member}",
+		PublicMembersURL:          apiURL + "/public_members{/member}",
+		PublicRepoCount:           models.GetPublicRepositoryCount(org),
 		Description:               org.Description,
 		Website:                   org.Website,
 		Location:                  org.Location,
 		Visibility:                org.Visibility.String(),
+		Created:                   org.CreatedUnix.AsTime(),
 		RepoAdminChangeTeamAccess: org.RepoAdminChangeTeamAccess,
->>>>>>> f92a0b68
+		Updated:                   org.UpdatedUnix.AsTime(),
 	}
 }
 
