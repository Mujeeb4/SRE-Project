--- conflicted
+++ resolved
@@ -62,14 +62,8 @@
 	//   "200":
 	//     "$ref": "#/responses/RepositoryList"
 
-<<<<<<< HEAD
-	private := ctx.ContextUser.ID == ctx.User.ID
+	private := ctx.ContextUser.ID == ctx.Doer.ID
 	repos, err := getStarredRepos(ctx.ContextUser, private, utils.GetListOptions(ctx))
-=======
-	user := GetUserByParams(ctx)
-	private := user.ID == ctx.Doer.ID
-	repos, err := getStarredRepos(user, private, utils.GetListOptions(ctx))
->>>>>>> 2b55422c
 	if err != nil {
 		ctx.Error(http.StatusInternalServerError, "getStarredRepos", err)
 		return
