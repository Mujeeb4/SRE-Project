// Copyright 2014 The Gogs Authors. All rights reserved.
// Copyright 2018 The Gitea Authors. All rights reserved.
// Use of this source code is governed by a MIT-style
// license that can be found in the LICENSE file.

package repo

import (
	"fmt"
	"net/http"
	"strings"
	"time"

	"code.gitea.io/gitea/models"
	"code.gitea.io/gitea/models/db"
	"code.gitea.io/gitea/models/perm"
	repo_model "code.gitea.io/gitea/models/repo"
	unit_model "code.gitea.io/gitea/models/unit"
	user_model "code.gitea.io/gitea/models/user"
	"code.gitea.io/gitea/modules/context"
	"code.gitea.io/gitea/modules/convert"
	"code.gitea.io/gitea/modules/git"
	"code.gitea.io/gitea/modules/log"
	"code.gitea.io/gitea/modules/setting"
	api "code.gitea.io/gitea/modules/structs"
	"code.gitea.io/gitea/modules/util"
	"code.gitea.io/gitea/modules/validation"
	"code.gitea.io/gitea/modules/web"
	"code.gitea.io/gitea/routers/api/v1/utils"
	repo_service "code.gitea.io/gitea/services/repository"
)

var searchOrderByMap = map[string]map[string]db.SearchOrderBy{
	"asc": {
		"alpha":   db.SearchOrderByAlphabetically,
		"created": db.SearchOrderByOldest,
		"updated": db.SearchOrderByLeastUpdated,
		"size":    db.SearchOrderBySize,
		"id":      db.SearchOrderByID,
	},
	"desc": {
		"alpha":   db.SearchOrderByAlphabeticallyReverse,
		"created": db.SearchOrderByNewest,
		"updated": db.SearchOrderByRecentUpdated,
		"size":    db.SearchOrderBySizeReverse,
		"id":      db.SearchOrderByIDReverse,
	},
}

// Search repositories via options
func Search(ctx *context.APIContext) {
	// swagger:operation GET /repos/search repository repoSearch
	// ---
	// summary: Search for repositories
	// produces:
	// - application/json
	// parameters:
	// - name: q
	//   in: query
	//   description: keyword
	//   type: string
	// - name: topic
	//   in: query
	//   description: Limit search to repositories with keyword as topic
	//   type: boolean
	// - name: includeDesc
	//   in: query
	//   description: include search of keyword within repository description
	//   type: boolean
	// - name: uid
	//   in: query
	//   description: search only for repos that the user with the given id owns or contributes to
	//   type: integer
	//   format: int64
	// - name: priority_owner_id
	//   in: query
	//   description: repo owner to prioritize in the results
	//   type: integer
	//   format: int64
	// - name: team_id
	//   in: query
	//   description: search only for repos that belong to the given team id
	//   type: integer
	//   format: int64
	// - name: starredBy
	//   in: query
	//   description: search only for repos that the user with the given id has starred
	//   type: integer
	//   format: int64
	// - name: private
	//   in: query
	//   description: include private repositories this user has access to (defaults to true)
	//   type: boolean
	// - name: is_private
	//   in: query
	//   description: show only pubic, private or all repositories (defaults to all)
	//   type: boolean
	// - name: template
	//   in: query
	//   description: include template repositories this user has access to (defaults to true)
	//   type: boolean
	// - name: archived
	//   in: query
	//   description: show only archived, non-archived or all repositories (defaults to all)
	//   type: boolean
	// - name: mode
	//   in: query
	//   description: type of repository to search for. Supported values are
	//                "fork", "source", "mirror" and "collaborative"
	//   type: string
	// - name: exclusive
	//   in: query
	//   description: if `uid` is given, search only for repos that the user owns
	//   type: boolean
	// - name: sort
	//   in: query
	//   description: sort repos by attribute. Supported values are
	//                "alpha", "created", "updated", "size", and "id".
	//                Default is "alpha"
	//   type: string
	// - name: order
	//   in: query
	//   description: sort order, either "asc" (ascending) or "desc" (descending).
	//                Default is "asc", ignored if "sort" is not specified.
	//   type: string
	// - name: page
	//   in: query
	//   description: page number of results to return (1-based)
	//   type: integer
	// - name: limit
	//   in: query
	//   description: page size of results
	//   type: integer
	// responses:
	//   "200":
	//     "$ref": "#/responses/SearchResults"
	//   "422":
	//     "$ref": "#/responses/validationError"

	opts := &models.SearchRepoOptions{
		ListOptions:        utils.GetListOptions(ctx),
		Actor:              ctx.User,
		Keyword:            ctx.FormTrim("q"),
		OwnerID:            ctx.FormInt64("uid"),
		PriorityOwnerID:    ctx.FormInt64("priority_owner_id"),
		TeamID:             ctx.FormInt64("team_id"),
		TopicOnly:          ctx.FormBool("topic"),
		Collaborate:        util.OptionalBoolNone,
		Private:            ctx.IsSigned && (ctx.FormString("private") == "" || ctx.FormBool("private")),
		Template:           util.OptionalBoolNone,
		StarredByID:        ctx.FormInt64("starredBy"),
		IncludeDescription: ctx.FormBool("includeDesc"),
	}

	if ctx.FormString("template") != "" {
		opts.Template = util.OptionalBoolOf(ctx.FormBool("template"))
	}

	if ctx.FormBool("exclusive") {
		opts.Collaborate = util.OptionalBoolFalse
	}

	var mode = ctx.FormString("mode")
	switch mode {
	case "source":
		opts.Fork = util.OptionalBoolFalse
		opts.Mirror = util.OptionalBoolFalse
	case "fork":
		opts.Fork = util.OptionalBoolTrue
	case "mirror":
		opts.Mirror = util.OptionalBoolTrue
	case "collaborative":
		opts.Mirror = util.OptionalBoolFalse
		opts.Collaborate = util.OptionalBoolTrue
	case "":
	default:
		ctx.Error(http.StatusUnprocessableEntity, "", fmt.Errorf("Invalid search mode: \"%s\"", mode))
		return
	}

	if ctx.FormString("archived") != "" {
		opts.Archived = util.OptionalBoolOf(ctx.FormBool("archived"))
	}

	if ctx.FormString("is_private") != "" {
		opts.IsPrivate = util.OptionalBoolOf(ctx.FormBool("is_private"))
	}

	var sortMode = ctx.FormString("sort")
	if len(sortMode) > 0 {
		var sortOrder = ctx.FormString("order")
		if len(sortOrder) == 0 {
			sortOrder = "asc"
		}
		if searchModeMap, ok := searchOrderByMap[sortOrder]; ok {
			if orderBy, ok := searchModeMap[sortMode]; ok {
				opts.OrderBy = orderBy
			} else {
				ctx.Error(http.StatusUnprocessableEntity, "", fmt.Errorf("Invalid sort mode: \"%s\"", sortMode))
				return
			}
		} else {
			ctx.Error(http.StatusUnprocessableEntity, "", fmt.Errorf("Invalid sort order: \"%s\"", sortOrder))
			return
		}
	}

	var err error
	repos, count, err := models.SearchRepository(opts)
	if err != nil {
		ctx.JSON(http.StatusInternalServerError, api.SearchError{
			OK:    false,
			Error: err.Error(),
		})
		return
	}

	results := make([]*api.Repository, len(repos))
	for i, repo := range repos {
		if err = repo.GetOwner(db.DefaultContext); err != nil {
			ctx.JSON(http.StatusInternalServerError, api.SearchError{
				OK:    false,
				Error: err.Error(),
			})
			return
		}
		accessMode, err := models.AccessLevel(ctx.User, repo)
		if err != nil {
			ctx.JSON(http.StatusInternalServerError, api.SearchError{
				OK:    false,
				Error: err.Error(),
			})
		}
		results[i] = convert.ToRepo(repo, accessMode)
	}

	ctx.SetLinkHeader(int(count), opts.PageSize)
	ctx.SetTotalCountHeader(count)
	ctx.JSON(http.StatusOK, api.SearchResults{
		OK:   true,
		Data: results,
	})
}

// CreateUserRepo create a repository for a user
func CreateUserRepo(ctx *context.APIContext, owner *user_model.User, opt api.CreateRepoOption) {
	if opt.AutoInit && opt.Readme == "" {
		opt.Readme = "Default"
	}
	repo, err := repo_service.CreateRepository(ctx.User, owner, models.CreateRepoOptions{
		Name:          opt.Name,
		Description:   opt.Description,
		IssueLabels:   opt.IssueLabels,
		Gitignores:    opt.Gitignores,
		License:       opt.License,
		Readme:        opt.Readme,
		IsPrivate:     opt.Private,
		AutoInit:      opt.AutoInit,
		DefaultBranch: opt.DefaultBranch,
		TrustModel:    repo_model.ToTrustModel(opt.TrustModel),
		IsTemplate:    opt.Template,
	})
	if err != nil {
		if repo_model.IsErrRepoAlreadyExist(err) {
			ctx.Error(http.StatusConflict, "", "The repository with the same name already exists.")
		} else if db.IsErrNameReserved(err) ||
			db.IsErrNamePatternNotAllowed(err) {
			ctx.Error(http.StatusUnprocessableEntity, "", err)
		} else {
			ctx.Error(http.StatusInternalServerError, "CreateRepository", err)
		}
		return
	}

	// reload repo from db to get a real state after creation
	repo, err = repo_model.GetRepositoryByID(repo.ID)
	if err != nil {
		ctx.Error(http.StatusInternalServerError, "GetRepositoryByID", err)
	}

	ctx.JSON(http.StatusCreated, convert.ToRepo(repo, perm.AccessModeOwner))
}

// Create one repository of mine
func Create(ctx *context.APIContext) {
	// swagger:operation POST /user/repos repository user createCurrentUserRepo
	// ---
	// summary: Create a repository
	// consumes:
	// - application/json
	// produces:
	// - application/json
	// parameters:
	// - name: body
	//   in: body
	//   schema:
	//     "$ref": "#/definitions/CreateRepoOption"
	// responses:
	//   "201":
	//     "$ref": "#/responses/Repository"
	//   "409":
	//     description: The repository with the same name already exists.
	//   "422":
	//     "$ref": "#/responses/validationError"
	opt := web.GetForm(ctx).(*api.CreateRepoOption)
	if ctx.User.IsOrganization() {
		// Shouldn't reach this condition, but just in case.
		ctx.Error(http.StatusUnprocessableEntity, "", "not allowed creating repository for organization")
		return
	}
	CreateUserRepo(ctx, ctx.User, *opt)
}

// Generate Create a repository using a template
func Generate(ctx *context.APIContext) {
	// swagger:operation POST /repos/{template_owner}/{template_repo}/generate repository generateRepo
	// ---
	// summary: Create a repository using a template
	// consumes:
	// - application/json
	// produces:
	// - application/json
	// parameters:
	// - name: template_owner
	//   in: path
	//   description: name of the template repository owner
	//   type: string
	//   required: true
	// - name: template_repo
	//   in: path
	//   description: name of the template repository
	//   type: string
	//   required: true
	// - name: body
	//   in: body
	//   schema:
	//     "$ref": "#/definitions/GenerateRepoOption"
	// responses:
	//   "201":
	//     "$ref": "#/responses/Repository"
	//   "403":
	//     "$ref": "#/responses/forbidden"
	//   "404":
	//     "$ref": "#/responses/notFound"
	//   "409":
	//     description: The repository with the same name already exists.
	//   "422":
	//     "$ref": "#/responses/validationError"
	form := web.GetForm(ctx).(*api.GenerateRepoOption)

	if !ctx.Repo.Repository.IsTemplate {
		ctx.Error(http.StatusUnprocessableEntity, "", "this is not a template repo")
		return
	}

	if ctx.User.IsOrganization() {
		ctx.Error(http.StatusUnprocessableEntity, "", "not allowed creating repository for organization")
		return
	}

	opts := models.GenerateRepoOptions{
		Name:        form.Name,
		Description: form.Description,
		Private:     form.Private,
		GitContent:  form.GitContent,
		Topics:      form.Topics,
		GitHooks:    form.GitHooks,
		Webhooks:    form.Webhooks,
		Avatar:      form.Avatar,
		IssueLabels: form.Labels,
	}

	if !opts.IsValid() {
		ctx.Error(http.StatusUnprocessableEntity, "", "must select at least one template item")
		return
	}

	ctxUser := ctx.User
	var err error
	if form.Owner != ctxUser.Name {
		ctxUser, err = user_model.GetUserByName(form.Owner)
		if err != nil {
			if user_model.IsErrUserNotExist(err) {
				ctx.JSON(http.StatusNotFound, map[string]interface{}{
					"error": "request owner `" + form.Owner + "` does not exist",
				})
				return
			}

			ctx.Error(http.StatusInternalServerError, "GetUserByName", err)
			return
		}

		if !ctx.User.IsAdmin && !ctxUser.IsOrganization() {
			ctx.Error(http.StatusForbidden, "", "Only admin can generate repository for other user.")
			return
		}

		if !ctx.User.IsAdmin {
			canCreate, err := models.OrgFromUser(ctxUser).CanCreateOrgRepo(ctx.User.ID)
			if err != nil {
				ctx.ServerError("CanCreateOrgRepo", err)
				return
			} else if !canCreate {
				ctx.Error(http.StatusForbidden, "", "Given user is not allowed to create repository in organization.")
				return
			}
		}
	}

	repo, err := repo_service.GenerateRepository(ctx.User, ctxUser, ctx.Repo.Repository, opts)
	if err != nil {
		if repo_model.IsErrRepoAlreadyExist(err) {
			ctx.Error(http.StatusConflict, "", "The repository with the same name already exists.")
		} else if db.IsErrNameReserved(err) ||
			db.IsErrNamePatternNotAllowed(err) {
			ctx.Error(http.StatusUnprocessableEntity, "", err)
		} else {
			ctx.Error(http.StatusInternalServerError, "CreateRepository", err)
		}
		return
	}
	log.Trace("Repository generated [%d]: %s/%s", repo.ID, ctxUser.Name, repo.Name)

	ctx.JSON(http.StatusCreated, convert.ToRepo(repo, perm.AccessModeOwner))
}

// CreateOrgRepoDeprecated create one repository of the organization
func CreateOrgRepoDeprecated(ctx *context.APIContext) {
	// swagger:operation POST /org/{org}/repos organization createOrgRepoDeprecated
	// ---
	// summary: Create a repository in an organization
	// deprecated: true
	// consumes:
	// - application/json
	// produces:
	// - application/json
	// parameters:
	// - name: org
	//   in: path
	//   description: name of organization
	//   type: string
	//   required: true
	// - name: body
	//   in: body
	//   schema:
	//     "$ref": "#/definitions/CreateRepoOption"
	// responses:
	//   "201":
	//     "$ref": "#/responses/Repository"
	//   "422":
	//     "$ref": "#/responses/validationError"
	//   "403":
	//     "$ref": "#/responses/forbidden"

	CreateOrgRepo(ctx)
}

// CreateOrgRepo create one repository of the organization
func CreateOrgRepo(ctx *context.APIContext) {
	// swagger:operation POST /orgs/{org}/repos organization createOrgRepo
	// ---
	// summary: Create a repository in an organization
	// consumes:
	// - application/json
	// produces:
	// - application/json
	// parameters:
	// - name: org
	//   in: path
	//   description: name of organization
	//   type: string
	//   required: true
	// - name: body
	//   in: body
	//   schema:
	//     "$ref": "#/definitions/CreateRepoOption"
	// responses:
	//   "201":
	//     "$ref": "#/responses/Repository"
	//   "404":
	//     "$ref": "#/responses/notFound"
	//   "403":
	//     "$ref": "#/responses/forbidden"
	opt := web.GetForm(ctx).(*api.CreateRepoOption)
	org, err := models.GetOrgByName(ctx.Params(":org"))
	if err != nil {
		if models.IsErrOrgNotExist(err) {
			ctx.Error(http.StatusUnprocessableEntity, "", err)
		} else {
			ctx.Error(http.StatusInternalServerError, "GetOrgByName", err)
		}
		return
	}

	if !models.HasOrgOrUserVisible(org.AsUser(), ctx.User) {
		ctx.NotFound("HasOrgOrUserVisible", nil)
		return
	}

	if !ctx.User.IsAdmin {
		canCreate, err := org.CanCreateOrgRepo(ctx.User.ID)
		if err != nil {
			ctx.Error(http.StatusInternalServerError, "CanCreateOrgRepo", err)
			return
		} else if !canCreate {
			ctx.Error(http.StatusForbidden, "", "Given user is not allowed to create repository in organization.")
			return
		}
	}
	CreateUserRepo(ctx, org.AsUser(), *opt)
}

// Get one repository
func Get(ctx *context.APIContext) {
	// swagger:operation GET /repos/{owner}/{repo} repository repoGet
	// ---
	// summary: Get a repository
	// produces:
	// - application/json
	// parameters:
	// - name: owner
	//   in: path
	//   description: owner of the repo
	//   type: string
	//   required: true
	// - name: repo
	//   in: path
	//   description: name of the repo
	//   type: string
	//   required: true
	// responses:
	//   "200":
	//     "$ref": "#/responses/Repository"

	ctx.JSON(http.StatusOK, convert.ToRepo(ctx.Repo.Repository, ctx.Repo.AccessMode))
}

// GetByID returns a single Repository
func GetByID(ctx *context.APIContext) {
	// swagger:operation GET /repositories/{id} repository repoGetByID
	// ---
	// summary: Get a repository by id
	// produces:
	// - application/json
	// parameters:
	// - name: id
	//   in: path
	//   description: id of the repo to get
	//   type: integer
	//   format: int64
	//   required: true
	// responses:
	//   "200":
	//     "$ref": "#/responses/Repository"

	repo, err := repo_model.GetRepositoryByID(ctx.ParamsInt64(":id"))
	if err != nil {
		if repo_model.IsErrRepoNotExist(err) {
			ctx.NotFound()
		} else {
			ctx.Error(http.StatusInternalServerError, "GetRepositoryByID", err)
		}
		return
	}

	perm, err := models.GetUserRepoPermission(repo, ctx.User)
	if err != nil {
		ctx.Error(http.StatusInternalServerError, "AccessLevel", err)
		return
	} else if !perm.HasAccess() {
		ctx.NotFound()
		return
	}
	ctx.JSON(http.StatusOK, convert.ToRepo(repo, perm.AccessMode))
}

// Edit edit repository properties
func Edit(ctx *context.APIContext) {
	// swagger:operation PATCH /repos/{owner}/{repo} repository repoEdit
	// ---
	// summary: Edit a repository's properties. Only fields that are set will be changed.
	// produces:
	// - application/json
	// parameters:
	// - name: owner
	//   in: path
	//   description: owner of the repo to edit
	//   type: string
	//   required: true
	// - name: repo
	//   in: path
	//   description: name of the repo to edit
	//   type: string
	//   required: true
	//   required: true
	// - name: body
	//   in: body
	//   description: "Properties of a repo that you can edit"
	//   schema:
	//     "$ref": "#/definitions/EditRepoOption"
	// responses:
	//   "200":
	//     "$ref": "#/responses/Repository"
	//   "403":
	//     "$ref": "#/responses/forbidden"
	//   "422":
	//     "$ref": "#/responses/validationError"

	opts := *web.GetForm(ctx).(*api.EditRepoOption)

	if err := updateBasicProperties(ctx, opts); err != nil {
		return
	}

	if err := updateRepoUnits(ctx, opts); err != nil {
		return
	}

	if opts.Archived != nil {
		if err := updateRepoArchivedState(ctx, opts); err != nil {
			return
		}
	}

	if opts.MirrorInterval != nil {
		if err := updateMirrorInterval(ctx, opts); err != nil {
			return
		}
	}

	repo, err := repo_model.GetRepositoryByID(ctx.Repo.Repository.ID)
	if err != nil {
		ctx.InternalServerError(err)
		return
	}

	ctx.JSON(http.StatusOK, convert.ToRepo(repo, ctx.Repo.AccessMode))
}

// updateBasicProperties updates the basic properties of a repo: Name, Description, Website and Visibility
func updateBasicProperties(ctx *context.APIContext, opts api.EditRepoOption) error {
	owner := ctx.Repo.Owner
	repo := ctx.Repo.Repository
	newRepoName := repo.Name
	if opts.Name != nil {
		newRepoName = *opts.Name
	}
	// Check if repository name has been changed and not just a case change
	if repo.LowerName != strings.ToLower(newRepoName) {
		if err := repo_service.ChangeRepositoryName(ctx.User, repo, newRepoName); err != nil {
			switch {
			case repo_model.IsErrRepoAlreadyExist(err):
				ctx.Error(http.StatusUnprocessableEntity, fmt.Sprintf("repo name is already taken [name: %s]", newRepoName), err)
			case db.IsErrNameReserved(err):
				ctx.Error(http.StatusUnprocessableEntity, fmt.Sprintf("repo name is reserved [name: %s]", newRepoName), err)
			case db.IsErrNamePatternNotAllowed(err):
				ctx.Error(http.StatusUnprocessableEntity, fmt.Sprintf("repo name's pattern is not allowed [name: %s, pattern: %s]", newRepoName, err.(db.ErrNamePatternNotAllowed).Pattern), err)
			default:
				ctx.Error(http.StatusUnprocessableEntity, "ChangeRepositoryName", err)
			}
			return err
		}

		log.Trace("Repository name changed: %s/%s -> %s", ctx.Repo.Owner.Name, repo.Name, newRepoName)
	}
	// Update the name in the repo object for the response
	repo.Name = newRepoName
	repo.LowerName = strings.ToLower(newRepoName)

	if opts.Description != nil {
		repo.Description = *opts.Description
	}

	if opts.Website != nil {
		repo.Website = *opts.Website
	}

	visibilityChanged := false
	if opts.Private != nil {
		// Visibility of forked repository is forced sync with base repository.
		if repo.IsFork {
			if err := repo.GetBaseRepo(); err != nil {
				ctx.Error(http.StatusInternalServerError, "Unable to load base repository", err)
				return err
			}
			*opts.Private = repo.BaseRepo.IsPrivate
		}

		visibilityChanged = repo.IsPrivate != *opts.Private
		// when ForcePrivate enabled, you could change public repo to private, but only admin users can change private to public
		if visibilityChanged && setting.Repository.ForcePrivate && !*opts.Private && !ctx.User.IsAdmin {
			err := fmt.Errorf("cannot change private repository to public")
			ctx.Error(http.StatusUnprocessableEntity, "Force Private enabled", err)
			return err
		}

		repo.IsPrivate = *opts.Private
	}

	if opts.Template != nil {
		repo.IsTemplate = *opts.Template
	}

	if ctx.Repo.GitRepo == nil && !repo.IsEmpty {
		var err error
		ctx.Repo.GitRepo, err = git.OpenRepositoryCtx(ctx, ctx.Repo.Repository.RepoPath())
		if err != nil {
			ctx.Error(http.StatusInternalServerError, "Unable to OpenRepository", err)
			return err
		}
		defer ctx.Repo.GitRepo.Close()
	}

	// Default branch only updated if changed and exist or the repository is empty
	if opts.DefaultBranch != nil && repo.DefaultBranch != *opts.DefaultBranch && (repo.IsEmpty || ctx.Repo.GitRepo.IsBranchExist(*opts.DefaultBranch)) {
		if !repo.IsEmpty {
			if err := ctx.Repo.GitRepo.SetDefaultBranch(*opts.DefaultBranch); err != nil {
				if !git.IsErrUnsupportedVersion(err) {
					ctx.Error(http.StatusInternalServerError, "SetDefaultBranch", err)
					return err
				}
			}
		}
		repo.DefaultBranch = *opts.DefaultBranch
	}

	if err := models.UpdateRepository(repo, visibilityChanged); err != nil {
		ctx.Error(http.StatusInternalServerError, "UpdateRepository", err)
		return err
	}

	log.Trace("Repository basic settings updated: %s/%s", owner.Name, repo.Name)
	return nil
}

// updateRepoUnits updates repo units: Issue settings, Wiki settings, PR settings
func updateRepoUnits(ctx *context.APIContext, opts api.EditRepoOption) error {
	owner := ctx.Repo.Owner
	repo := ctx.Repo.Repository

	var units []repo_model.RepoUnit
	var deleteUnitTypes []unit_model.Type

	if opts.HasIssues != nil {
		if *opts.HasIssues && opts.ExternalTracker != nil && !unit_model.TypeExternalTracker.UnitGlobalDisabled() {
			// Check that values are valid
			if !validation.IsValidExternalURL(opts.ExternalTracker.ExternalTrackerURL) {
				err := fmt.Errorf("External tracker URL not valid")
				ctx.Error(http.StatusUnprocessableEntity, "Invalid external tracker URL", err)
				return err
			}
			if len(opts.ExternalTracker.ExternalTrackerFormat) != 0 && !validation.IsValidExternalTrackerURLFormat(opts.ExternalTracker.ExternalTrackerFormat) {
				err := fmt.Errorf("External tracker URL format not valid")
				ctx.Error(http.StatusUnprocessableEntity, "Invalid external tracker URL format", err)
				return err
			}

			units = append(units, repo_model.RepoUnit{
				RepoID: repo.ID,
				Type:   unit_model.TypeExternalTracker,
				Config: &repo_model.ExternalTrackerConfig{
					ExternalTrackerURL:    opts.ExternalTracker.ExternalTrackerURL,
					ExternalTrackerFormat: opts.ExternalTracker.ExternalTrackerFormat,
					ExternalTrackerStyle:  opts.ExternalTracker.ExternalTrackerStyle,
				},
			})
			deleteUnitTypes = append(deleteUnitTypes, unit_model.TypeIssues)
		} else if *opts.HasIssues && opts.ExternalTracker == nil && !unit_model.TypeIssues.UnitGlobalDisabled() {
			// Default to built-in tracker
			var config *repo_model.IssuesConfig

			if opts.InternalTracker != nil {
				config = &repo_model.IssuesConfig{
					EnableTimetracker:                opts.InternalTracker.EnableTimeTracker,
					AllowOnlyContributorsToTrackTime: opts.InternalTracker.AllowOnlyContributorsToTrackTime,
					EnableDependencies:               opts.InternalTracker.EnableIssueDependencies,
				}
			} else if unit, err := repo.GetUnit(unit_model.TypeIssues); err != nil {
				// Unit type doesn't exist so we make a new config file with default values
				config = &repo_model.IssuesConfig{
					EnableTimetracker:                true,
					AllowOnlyContributorsToTrackTime: true,
					EnableDependencies:               true,
				}
			} else {
				config = unit.IssuesConfig()
			}

			units = append(units, repo_model.RepoUnit{
				RepoID: repo.ID,
				Type:   unit_model.TypeIssues,
				Config: config,
			})
			deleteUnitTypes = append(deleteUnitTypes, unit_model.TypeExternalTracker)
		} else if !*opts.HasIssues {
			if !unit_model.TypeExternalTracker.UnitGlobalDisabled() {
				deleteUnitTypes = append(deleteUnitTypes, unit_model.TypeExternalTracker)
			}
			if !unit_model.TypeIssues.UnitGlobalDisabled() {
				deleteUnitTypes = append(deleteUnitTypes, unit_model.TypeIssues)
			}
		}
	}

	if opts.HasWiki != nil {
		if *opts.HasWiki && opts.ExternalWiki != nil && !unit_model.TypeExternalWiki.UnitGlobalDisabled() {
			// Check that values are valid
			if !validation.IsValidExternalURL(opts.ExternalWiki.ExternalWikiURL) {
				err := fmt.Errorf("External wiki URL not valid")
				ctx.Error(http.StatusUnprocessableEntity, "", "Invalid external wiki URL")
				return err
			}

			units = append(units, repo_model.RepoUnit{
				RepoID: repo.ID,
				Type:   unit_model.TypeExternalWiki,
				Config: &repo_model.ExternalWikiConfig{
					ExternalWikiURL: opts.ExternalWiki.ExternalWikiURL,
				},
			})
			deleteUnitTypes = append(deleteUnitTypes, unit_model.TypeWiki)
		} else if *opts.HasWiki && opts.ExternalWiki == nil && !unit_model.TypeWiki.UnitGlobalDisabled() {
			config := &repo_model.UnitConfig{}
			units = append(units, repo_model.RepoUnit{
				RepoID: repo.ID,
				Type:   unit_model.TypeWiki,
				Config: config,
			})
			deleteUnitTypes = append(deleteUnitTypes, unit_model.TypeExternalWiki)
		} else if !*opts.HasWiki {
			if !unit_model.TypeExternalWiki.UnitGlobalDisabled() {
				deleteUnitTypes = append(deleteUnitTypes, unit_model.TypeExternalWiki)
			}
			if !unit_model.TypeWiki.UnitGlobalDisabled() {
				deleteUnitTypes = append(deleteUnitTypes, unit_model.TypeWiki)
			}
		}
	}

	if opts.HasPullRequests != nil {
		if *opts.HasPullRequests && !unit_model.TypePullRequests.UnitGlobalDisabled() {
			// We do allow setting individual PR settings through the API, so
			// we get the config settings and then set them
			// if those settings were provided in the opts.
			unit, err := repo.GetUnit(unit_model.TypePullRequests)
			var config *repo_model.PullRequestsConfig
			if err != nil {
				// Unit type doesn't exist so we make a new config file with default values
				config = &repo_model.PullRequestsConfig{
					IgnoreWhitespaceConflicts:     false,
					AllowMerge:                    true,
					AllowRebase:                   true,
					AllowRebaseMerge:              true,
					AllowSquash:                   true,
					AllowManualMerge:              true,
					AutodetectManualMerge:         false,
					DefaultDeleteBranchAfterMerge: false,
					DefaultMergeStyle:             repo_model.MergeStyleMerge,
				}
			} else {
				config = unit.PullRequestsConfig()
			}

			if opts.IgnoreWhitespaceConflicts != nil {
				config.IgnoreWhitespaceConflicts = *opts.IgnoreWhitespaceConflicts
			}
			if opts.AllowMerge != nil {
				config.AllowMerge = *opts.AllowMerge
			}
			if opts.AllowRebase != nil {
				config.AllowRebase = *opts.AllowRebase
			}
			if opts.AllowRebaseMerge != nil {
				config.AllowRebaseMerge = *opts.AllowRebaseMerge
			}
			if opts.AllowSquash != nil {
				config.AllowSquash = *opts.AllowSquash
			}
			if opts.AllowManualMerge != nil {
				config.AllowManualMerge = *opts.AllowManualMerge
			}
			if opts.AutodetectManualMerge != nil {
				config.AutodetectManualMerge = *opts.AutodetectManualMerge
			}
			if opts.DefaultDeleteBranchAfterMerge != nil {
				config.DefaultDeleteBranchAfterMerge = *opts.DefaultDeleteBranchAfterMerge
			}
			if opts.DefaultMergeStyle != nil {
				config.DefaultMergeStyle = repo_model.MergeStyle(*opts.DefaultMergeStyle)
			}

			units = append(units, repo_model.RepoUnit{
				RepoID: repo.ID,
				Type:   unit_model.TypePullRequests,
				Config: config,
			})
		} else if !*opts.HasPullRequests && !unit_model.TypePullRequests.UnitGlobalDisabled() {
			deleteUnitTypes = append(deleteUnitTypes, unit_model.TypePullRequests)
		}
	}

	if opts.HasProjects != nil && !unit_model.TypeProjects.UnitGlobalDisabled() {
		if *opts.HasProjects {
			units = append(units, repo_model.RepoUnit{
				RepoID: repo.ID,
				Type:   unit_model.TypeProjects,
			})
		} else {
			deleteUnitTypes = append(deleteUnitTypes, unit_model.TypeProjects)
		}
	}

	if err := repo_model.UpdateRepositoryUnits(repo, units, deleteUnitTypes); err != nil {
		ctx.Error(http.StatusInternalServerError, "UpdateRepositoryUnits", err)
		return err
	}

	log.Trace("Repository advanced settings updated: %s/%s", owner.Name, repo.Name)
	return nil
}

// updateRepoArchivedState updates repo's archive state
func updateRepoArchivedState(ctx *context.APIContext, opts api.EditRepoOption) error {
	repo := ctx.Repo.Repository
	// archive / un-archive
	if opts.Archived != nil {
		if repo.IsMirror {
			err := fmt.Errorf("repo is a mirror, cannot archive/un-archive")
			ctx.Error(http.StatusUnprocessableEntity, err.Error(), err)
			return err
		}
		if *opts.Archived {
			if err := repo_model.SetArchiveRepoState(repo, *opts.Archived); err != nil {
				log.Error("Tried to archive a repo: %s", err)
				ctx.Error(http.StatusInternalServerError, "ArchiveRepoState", err)
				return err
			}
			log.Trace("Repository was archived: %s/%s", ctx.Repo.Owner.Name, repo.Name)
		} else {
			if err := repo_model.SetArchiveRepoState(repo, *opts.Archived); err != nil {
				log.Error("Tried to un-archive a repo: %s", err)
				ctx.Error(http.StatusInternalServerError, "ArchiveRepoState", err)
				return err
			}
			log.Trace("Repository was un-archived: %s/%s", ctx.Repo.Owner.Name, repo.Name)
		}
	}
	return nil
}

// updateMirrorInterval updates the repo's mirror Interval
func updateMirrorInterval(ctx *context.APIContext, opts api.EditRepoOption) error {
	repo := ctx.Repo.Repository

	if opts.MirrorInterval != nil {
		if !repo.IsMirror {
			err := fmt.Errorf("repo is not a mirror, can not change mirror interval")
			ctx.Error(http.StatusUnprocessableEntity, err.Error(), err)
			return err
		}
		mirror, err := repo_model.GetMirrorByRepoID(repo.ID)
		if err != nil {
			log.Error("Failed to get mirror: %s", err)
			ctx.Error(http.StatusInternalServerError, "MirrorInterval", err)
			return err
		}
		if interval, err := time.ParseDuration(*opts.MirrorInterval); err == nil {
			mirror.Interval = interval
			mirror.Repo = repo
			if err := repo_model.UpdateMirror(mirror); err != nil {
				log.Error("Failed to Set Mirror Interval: %s", err)
				ctx.Error(http.StatusUnprocessableEntity, "MirrorInterval", err)
				return err
			}
			log.Trace("Repository %s/%s Mirror Interval was Updated to %s", ctx.Repo.Owner.Name, repo.Name, interval)
		} else {
			log.Error("Wrong format for MirrorInternal Sent: %s", err)
			ctx.Error(http.StatusUnprocessableEntity, "MirrorInterval", err)
			return err
		}
	}
	return nil
}

// Delete one repository
func Delete(ctx *context.APIContext) {
	// swagger:operation DELETE /repos/{owner}/{repo} repository repoDelete
	// ---
	// summary: Delete a repository
	// produces:
	// - application/json
	// parameters:
	// - name: owner
	//   in: path
	//   description: owner of the repo to delete
	//   type: string
	//   required: true
	// - name: repo
	//   in: path
	//   description: name of the repo to delete
	//   type: string
	//   required: true
	// responses:
	//   "204":
	//     "$ref": "#/responses/empty"
	//   "403":
	//     "$ref": "#/responses/forbidden"

	owner := ctx.Repo.Owner
	repo := ctx.Repo.Repository

	canDelete, err := models.CanUserDelete(repo, ctx.User)
	if err != nil {
		ctx.Error(http.StatusInternalServerError, "CanUserDelete", err)
		return
	} else if !canDelete {
		ctx.Error(http.StatusForbidden, "", "Given user is not owner of organization.")
		return
	}

	if ctx.Repo.GitRepo != nil {
		ctx.Repo.GitRepo.Close()
	}

<<<<<<< HEAD
	if err := repo_service.DeleteRepository(ctx, ctx.User, repo); err != nil {
=======
	if err := repo_service.DeleteRepository(ctx.User, repo, true); err != nil {
>>>>>>> 39eb8244
		ctx.Error(http.StatusInternalServerError, "DeleteRepository", err)
		return
	}

	log.Trace("Repository deleted: %s/%s", owner.Name, repo.Name)
	ctx.Status(http.StatusNoContent)
}

// GetIssueTemplates returns the issue templates for a repository
func GetIssueTemplates(ctx *context.APIContext) {
	// swagger:operation GET /repos/{owner}/{repo}/issue_templates repository repoGetIssueTemplates
	// ---
	// summary: Get available issue templates for a repository
	// produces:
	// - application/json
	// parameters:
	// - name: owner
	//   in: path
	//   description: owner of the repo
	//   type: string
	//   required: true
	// - name: repo
	//   in: path
	//   description: name of the repo
	//   type: string
	//   required: true
	// responses:
	//   "200":
	//     "$ref": "#/responses/IssueTemplates"

	ctx.JSON(http.StatusOK, ctx.IssueTemplatesFromDefaultBranch())
}<|MERGE_RESOLUTION|>--- conflicted
+++ resolved
@@ -1023,11 +1023,7 @@
 		ctx.Repo.GitRepo.Close()
 	}
 
-<<<<<<< HEAD
-	if err := repo_service.DeleteRepository(ctx, ctx.User, repo); err != nil {
-=======
-	if err := repo_service.DeleteRepository(ctx.User, repo, true); err != nil {
->>>>>>> 39eb8244
+	if err := repo_service.DeleteRepository(ctx, ctx.User, repo, true); err != nil {
 		ctx.Error(http.StatusInternalServerError, "DeleteRepository", err)
 		return
 	}
