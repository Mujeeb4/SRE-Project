--- conflicted
+++ resolved
@@ -310,7 +310,7 @@
 	//     "$ref": "#/responses/validationError"
 	//   "403":
 	//     "$ref": "#/responses/forbidden"
-<<<<<<< HEAD
+
 	CreateOrgRepo(ctx, opt)
 }
 
@@ -341,9 +341,7 @@
 	//     "$ref": "#/responses/notFound"
 	//   "403":
 	//     "$ref": "#/responses/forbidden"
-=======
-
->>>>>>> 8149ed70
+
 	org, err := models.GetOrgByName(ctx.Params(":org"))
 	if err != nil {
 		if models.IsErrOrgNotExist(err) {
