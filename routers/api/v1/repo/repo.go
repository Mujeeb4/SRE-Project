--- conflicted
+++ resolved
@@ -206,10 +206,6 @@
 		return
 	}
 
-	// Undocumented mode for internal usages, only return
-	// information that's useful for the dashboard's repo list.
-	minimalMode := ctx.FormBool("minimal")
-
 	results := make([]*api.Repository, len(repos))
 	for i, repo := range repos {
 		if err = repo.GetOwner(ctx); err != nil {
@@ -219,37 +215,14 @@
 			})
 			return
 		}
-<<<<<<< HEAD
-		if minimalMode {
-			results[i] = &api.Repository{
-				ID:       repo.ID,
-				FullName: repo.FullName(),
-				Fork:     repo.IsFork,
-				Private:  repo.IsPrivate,
-				Template: repo.IsTemplate,
-				Mirror:   repo.IsMirror,
-				Stars:    repo.NumStars,
-				HTMLURL:  repo.HTMLURL(),
-				Internal: !repo.IsPrivate && repo.Owner.Visibility == api.VisibleTypePrivate,
-			}
-		} else {
-			accessMode, err := models.AccessLevel(ctx.User, repo)
-			if err != nil {
-				ctx.JSON(http.StatusInternalServerError, api.SearchError{
-					OK:    false,
-					Error: err.Error(),
-				})
-			}
-			results[i] = convert.ToRepo(repo, accessMode)
-=======
 		accessMode, err := models.AccessLevel(ctx.Doer, repo)
 		if err != nil {
 			ctx.JSON(http.StatusInternalServerError, api.SearchError{
 				OK:    false,
 				Error: err.Error(),
 			})
->>>>>>> d139c239
-		}
+		}
+		results[i] = convert.ToRepo(repo, accessMode)
 	}
 	ctx.SetLinkHeader(int(count), opts.PageSize)
 	ctx.SetTotalCountHeader(count)
