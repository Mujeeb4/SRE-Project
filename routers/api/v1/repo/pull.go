--- conflicted
+++ resolved
@@ -405,11 +405,8 @@
 		}
 	}
 
-<<<<<<< HEAD
-	if ctx.Repo.IsWriter() && form.Labels != nil {
-=======
-	if ctx.Repo.CanWrite(models.UnitTypePullRequests) && (form.Labels != nil && len(form.Labels) > 0) {
->>>>>>> c8a9384a
+	if ctx.Repo.CanWrite(models.UnitTypePullRequests) && form.Labels != nil {
+
 		labels, err := models.GetLabelsInRepoByIDs(ctx.Repo.Repository.ID, form.Labels)
 		if err != nil {
 			ctx.Error(500, "GetLabelsInRepoByIDsError", err)
