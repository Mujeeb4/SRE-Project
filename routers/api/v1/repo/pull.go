// Copyright 2016 The Gitea Authors. All rights reserved.
// SPDX-License-Identifier: MIT

package repo

import (
	"errors"
	"fmt"
	"math"
	"net/http"
	"strconv"
	"strings"
	"time"

	"code.gitea.io/gitea/models"
	activities_model "code.gitea.io/gitea/models/activities"
	git_model "code.gitea.io/gitea/models/git"
	issues_model "code.gitea.io/gitea/models/issues"
	access_model "code.gitea.io/gitea/models/perm/access"
	pull_model "code.gitea.io/gitea/models/pull"
	repo_model "code.gitea.io/gitea/models/repo"
	"code.gitea.io/gitea/models/unit"
	user_model "code.gitea.io/gitea/models/user"
	"code.gitea.io/gitea/modules/context"
	"code.gitea.io/gitea/modules/git"
	"code.gitea.io/gitea/modules/log"
	"code.gitea.io/gitea/modules/notification"
	"code.gitea.io/gitea/modules/setting"
	api "code.gitea.io/gitea/modules/structs"
	"code.gitea.io/gitea/modules/timeutil"
	"code.gitea.io/gitea/modules/web"
	"code.gitea.io/gitea/routers/api/v1/utils"
	asymkey_service "code.gitea.io/gitea/services/asymkey"
	"code.gitea.io/gitea/services/automerge"
	"code.gitea.io/gitea/services/convert"
	"code.gitea.io/gitea/services/forms"
	"code.gitea.io/gitea/services/gitdiff"
	issue_service "code.gitea.io/gitea/services/issue"
	pull_service "code.gitea.io/gitea/services/pull"
	repo_service "code.gitea.io/gitea/services/repository"
)

// ListPullRequests returns a list of all PRs
func ListPullRequests(ctx *context.APIContext) {
	// swagger:operation GET /repos/{owner}/{repo}/pulls repository repoListPullRequests
	// ---
	// summary: List a repo's pull requests
	// produces:
	// - application/json
	// parameters:
	// - name: owner
	//   in: path
	//   description: owner of the repo
	//   type: string
	//   required: true
	// - name: repo
	//   in: path
	//   description: name of the repo
	//   type: string
	//   required: true
	// - name: state
	//   in: query
	//   description: "State of pull request: open or closed (optional)"
	//   type: string
	//   enum: [closed, open, all]
	// - name: sort
	//   in: query
	//   description: "Type of sort"
	//   type: string
	//   enum: [oldest, recentupdate, leastupdate, mostcomment, leastcomment, priority]
	// - name: milestone
	//   in: query
	//   description: "ID of the milestone"
	//   type: integer
	//   format: int64
	// - name: labels
	//   in: query
	//   description: "Label IDs"
	//   type: array
	//   collectionFormat: multi
	//   items:
	//     type: integer
	//     format: int64
	// - name: page
	//   in: query
	//   description: page number of results to return (1-based)
	//   type: integer
	// - name: limit
	//   in: query
	//   description: page size of results
	//   type: integer
	// responses:
	//   "200":
	//     "$ref": "#/responses/PullRequestList"

	listOptions := utils.GetListOptions(ctx)

	prs, maxResults, err := issues_model.PullRequests(ctx.Repo.Repository.ID, &issues_model.PullRequestsOptions{
		ListOptions: listOptions,
		State:       ctx.FormTrim("state"),
		SortType:    ctx.FormTrim("sort"),
		Labels:      ctx.FormStrings("labels"),
		MilestoneID: ctx.FormInt64("milestone"),
	})
	if err != nil {
		ctx.Error(http.StatusInternalServerError, "PullRequests", err)
		return
	}

	apiPrs := make([]*api.PullRequest, len(prs))
	for i := range prs {
		if err = prs[i].LoadIssue(ctx); err != nil {
			ctx.Error(http.StatusInternalServerError, "LoadIssue", err)
			return
		}
		if err = prs[i].LoadAttributes(ctx); err != nil {
			ctx.Error(http.StatusInternalServerError, "LoadAttributes", err)
			return
		}
		if err = prs[i].LoadBaseRepo(ctx); err != nil {
			ctx.Error(http.StatusInternalServerError, "LoadBaseRepo", err)
			return
		}
		if err = prs[i].LoadHeadRepo(ctx); err != nil {
			ctx.Error(http.StatusInternalServerError, "LoadHeadRepo", err)
			return
		}
		apiPrs[i] = convert.ToAPIPullRequest(ctx, prs[i], ctx.Doer)
	}

	ctx.SetLinkHeader(int(maxResults), listOptions.PageSize)
	ctx.SetTotalCountHeader(maxResults)
	ctx.JSON(http.StatusOK, &apiPrs)
}

// GetPullRequest returns a single PR based on index
func GetPullRequest(ctx *context.APIContext) {
	// swagger:operation GET /repos/{owner}/{repo}/pulls/{index} repository repoGetPullRequest
	// ---
	// summary: Get a pull request
	// produces:
	// - application/json
	// parameters:
	// - name: owner
	//   in: path
	//   description: owner of the repo
	//   type: string
	//   required: true
	// - name: repo
	//   in: path
	//   description: name of the repo
	//   type: string
	//   required: true
	// - name: index
	//   in: path
	//   description: index of the pull request to get
	//   type: integer
	//   format: int64
	//   required: true
	// responses:
	//   "200":
	//     "$ref": "#/responses/PullRequest"
	//   "404":
	//     "$ref": "#/responses/notFound"

	pr, err := issues_model.GetPullRequestByIndex(ctx, ctx.Repo.Repository.ID, ctx.ParamsInt64(":index"))
	if err != nil {
		if issues_model.IsErrPullRequestNotExist(err) {
			ctx.NotFound()
		} else {
			ctx.Error(http.StatusInternalServerError, "GetPullRequestByIndex", err)
		}
		return
	}

	if err = pr.LoadBaseRepo(ctx); err != nil {
		ctx.Error(http.StatusInternalServerError, "LoadBaseRepo", err)
		return
	}
	if err = pr.LoadHeadRepo(ctx); err != nil {
		ctx.Error(http.StatusInternalServerError, "LoadHeadRepo", err)
		return
	}
	ctx.JSON(http.StatusOK, convert.ToAPIPullRequest(ctx, pr, ctx.Doer))
}

// DownloadPullDiffOrPatch render a pull's raw diff or patch
func DownloadPullDiffOrPatch(ctx *context.APIContext) {
	// swagger:operation GET /repos/{owner}/{repo}/pulls/{index}.{diffType} repository repoDownloadPullDiffOrPatch
	// ---
	// summary: Get a pull request diff or patch
	// produces:
	// - text/plain
	// parameters:
	// - name: owner
	//   in: path
	//   description: owner of the repo
	//   type: string
	//   required: true
	// - name: repo
	//   in: path
	//   description: name of the repo
	//   type: string
	//   required: true
	// - name: index
	//   in: path
	//   description: index of the pull request to get
	//   type: integer
	//   format: int64
	//   required: true
	// - name: diffType
	//   in: path
	//   description: whether the output is diff or patch
	//   type: string
	//   enum: [diff, patch]
	//   required: true
	// - name: binary
	//   in: query
	//   description: whether to include binary file changes. if true, the diff is applicable with `git apply`
	//   type: boolean
	// responses:
	//   "200":
	//     "$ref": "#/responses/string"
	//   "404":
	//     "$ref": "#/responses/notFound"
	pr, err := issues_model.GetPullRequestByIndex(ctx, ctx.Repo.Repository.ID, ctx.ParamsInt64(":index"))
	if err != nil {
		if issues_model.IsErrPullRequestNotExist(err) {
			ctx.NotFound()
		} else {
			ctx.InternalServerError(err)
		}
		return
	}
	var patch bool
	if ctx.Params(":diffType") == "diff" {
		patch = false
	} else {
		patch = true
	}

	binary := ctx.FormBool("binary")

	if err := pull_service.DownloadDiffOrPatch(ctx, pr, ctx, patch, binary); err != nil {
		ctx.InternalServerError(err)
		return
	}
}

// CreatePullRequest does what it says
func CreatePullRequest(ctx *context.APIContext) {
	// swagger:operation POST /repos/{owner}/{repo}/pulls repository repoCreatePullRequest
	// ---
	// summary: Create a pull request
	// consumes:
	// - application/json
	// produces:
	// - application/json
	// parameters:
	// - name: owner
	//   in: path
	//   description: owner of the repo
	//   type: string
	//   required: true
	// - name: repo
	//   in: path
	//   description: name of the repo
	//   type: string
	//   required: true
	// - name: body
	//   in: body
	//   schema:
	//     "$ref": "#/definitions/CreatePullRequestOption"
	// responses:
	//   "201":
	//     "$ref": "#/responses/PullRequest"
	//   "409":
	//     "$ref": "#/responses/error"
	//   "422":
	//     "$ref": "#/responses/validationError"

	form := *web.GetForm(ctx).(*api.CreatePullRequestOption)
	if form.Head == form.Base {
		ctx.Error(http.StatusUnprocessableEntity, "BaseHeadSame",
			"Invalid PullRequest: There are no changes between the head and the base")
		return
	}

	var (
		repo        = ctx.Repo.Repository
		labelIDs    []int64
		milestoneID int64
	)

	// Get repo/branch information
	_, headRepo, headGitRepo, compareInfo, baseBranch, headBranch := parseCompareInfo(ctx, form)
	if ctx.Written() {
		return
	}
	defer headGitRepo.Close()

	// Check if another PR exists with the same targets
	existingPr, err := issues_model.GetUnmergedPullRequest(ctx, headRepo.ID, ctx.Repo.Repository.ID, headBranch, baseBranch, issues_model.PullRequestFlowGithub)
	if err != nil {
		if !issues_model.IsErrPullRequestNotExist(err) {
			ctx.Error(http.StatusInternalServerError, "GetUnmergedPullRequest", err)
			return
		}
	} else {
		err = issues_model.ErrPullRequestAlreadyExists{
			ID:         existingPr.ID,
			IssueID:    existingPr.Index,
			HeadRepoID: existingPr.HeadRepoID,
			BaseRepoID: existingPr.BaseRepoID,
			HeadBranch: existingPr.HeadBranch,
			BaseBranch: existingPr.BaseBranch,
		}
		ctx.Error(http.StatusConflict, "GetUnmergedPullRequest", err)
		return
	}

	if len(form.Labels) > 0 {
		labels, err := issues_model.GetLabelsInRepoByIDs(ctx, ctx.Repo.Repository.ID, form.Labels)
		if err != nil {
			ctx.Error(http.StatusInternalServerError, "GetLabelsInRepoByIDs", err)
			return
		}

		labelIDs = make([]int64, len(form.Labels))
		orgLabelIDs := make([]int64, len(form.Labels))

		for i := range labels {
			labelIDs[i] = labels[i].ID
		}

		if ctx.Repo.Owner.IsOrganization() {
			orgLabels, err := issues_model.GetLabelsInOrgByIDs(ctx, ctx.Repo.Owner.ID, form.Labels)
			if err != nil {
				ctx.Error(http.StatusInternalServerError, "GetLabelsInOrgByIDs", err)
				return
			}

			for i := range orgLabels {
				orgLabelIDs[i] = orgLabels[i].ID
			}
		}

		labelIDs = append(labelIDs, orgLabelIDs...)
	}

	if form.Milestone > 0 {
		milestone, err := issues_model.GetMilestoneByRepoID(ctx, ctx.Repo.Repository.ID, form.Milestone)
		if err != nil {
			if issues_model.IsErrMilestoneNotExist(err) {
				ctx.NotFound()
			} else {
				ctx.Error(http.StatusInternalServerError, "GetMilestoneByRepoID", err)
			}
			return
		}

		milestoneID = milestone.ID
	}

	var deadlineUnix timeutil.TimeStamp
	if form.Deadline != nil {
		deadlineUnix = timeutil.TimeStamp(form.Deadline.Unix())
	}

	prIssue := &issues_model.Issue{
		RepoID:       repo.ID,
		Title:        form.Title,
		PosterID:     ctx.Doer.ID,
		Poster:       ctx.Doer,
		MilestoneID:  milestoneID,
		IsPull:       true,
		Content:      form.Body,
		DeadlineUnix: deadlineUnix,
	}
	pr := &issues_model.PullRequest{
		HeadRepoID: headRepo.ID,
		BaseRepoID: repo.ID,
		HeadBranch: headBranch,
		BaseBranch: baseBranch,
		HeadRepo:   headRepo,
		BaseRepo:   repo,
		MergeBase:  compareInfo.MergeBase,
		Type:       issues_model.PullRequestGitea,
	}

	// Get all assignee IDs
	assigneeIDs, err := issues_model.MakeIDsFromAPIAssigneesToAdd(ctx, form.Assignee, form.Assignees)
	if err != nil {
		if user_model.IsErrUserNotExist(err) {
			ctx.Error(http.StatusUnprocessableEntity, "", fmt.Sprintf("Assignee does not exist: [name: %s]", err))
		} else {
			ctx.Error(http.StatusInternalServerError, "AddAssigneeByName", err)
		}
		return
	}
	// Check if the passed assignees is assignable
	for _, aID := range assigneeIDs {
		assignee, err := user_model.GetUserByID(ctx, aID)
		if err != nil {
			ctx.Error(http.StatusInternalServerError, "GetUserByID", err)
			return
		}

		valid, err := access_model.CanBeAssigned(ctx, assignee, repo, true)
		if err != nil {
			ctx.Error(http.StatusInternalServerError, "canBeAssigned", err)
			return
		}
		if !valid {
			ctx.Error(http.StatusUnprocessableEntity, "canBeAssigned", repo_model.ErrUserDoesNotHaveAccessToRepo{UserID: aID, RepoName: repo.Name})
			return
		}
	}

	if err := pull_service.NewPullRequest(ctx, repo, prIssue, labelIDs, []string{}, pr, assigneeIDs); err != nil {
		if repo_model.IsErrUserDoesNotHaveAccessToRepo(err) {
			ctx.Error(http.StatusBadRequest, "UserDoesNotHaveAccessToRepo", err)
			return
		}
		ctx.Error(http.StatusInternalServerError, "NewPullRequest", err)
		return
	}

	log.Trace("Pull request created: %d/%d", repo.ID, prIssue.ID)
	ctx.JSON(http.StatusCreated, convert.ToAPIPullRequest(ctx, pr, ctx.Doer))
}

// EditPullRequest does what it says
func EditPullRequest(ctx *context.APIContext) {
	// swagger:operation PATCH /repos/{owner}/{repo}/pulls/{index} repository repoEditPullRequest
	// ---
	// summary: Update a pull request. If using deadline only the date will be taken into account, and time of day ignored.
	// consumes:
	// - application/json
	// produces:
	// - application/json
	// parameters:
	// - name: owner
	//   in: path
	//   description: owner of the repo
	//   type: string
	//   required: true
	// - name: repo
	//   in: path
	//   description: name of the repo
	//   type: string
	//   required: true
	// - name: index
	//   in: path
	//   description: index of the pull request to edit
	//   type: integer
	//   format: int64
	//   required: true
	// - name: body
	//   in: body
	//   schema:
	//     "$ref": "#/definitions/EditPullRequestOption"
	// responses:
	//   "201":
	//     "$ref": "#/responses/PullRequest"
	//   "403":
	//     "$ref": "#/responses/forbidden"
	//   "409":
	//     "$ref": "#/responses/error"
	//   "412":
	//     "$ref": "#/responses/error"
	//   "422":
	//     "$ref": "#/responses/validationError"

	form := web.GetForm(ctx).(*api.EditPullRequestOption)
	pr, err := issues_model.GetPullRequestByIndex(ctx, ctx.Repo.Repository.ID, ctx.ParamsInt64(":index"))
	if err != nil {
		if issues_model.IsErrPullRequestNotExist(err) {
			ctx.NotFound()
		} else {
			ctx.Error(http.StatusInternalServerError, "GetPullRequestByIndex", err)
		}
		return
	}

	err = pr.LoadIssue(ctx)
	if err != nil {
		ctx.Error(http.StatusInternalServerError, "LoadIssue", err)
		return
	}
	issue := pr.Issue
	issue.Repo = ctx.Repo.Repository

	if err := issue.LoadAttributes(ctx); err != nil {
		ctx.Error(http.StatusInternalServerError, "LoadAttributes", err)
		return
	}

	if !issue.IsPoster(ctx.Doer.ID) && !ctx.Repo.CanWrite(unit.TypePullRequests) {
		ctx.Status(http.StatusForbidden)
		return
	}

	oldTitle := issue.Title
	if len(form.Title) > 0 {
		issue.Title = form.Title
	}
	if len(form.Body) > 0 {
		issue.Content = form.Body
	}

	// Update or remove deadline if set
	if form.Deadline != nil || form.RemoveDeadline != nil {
		var deadlineUnix timeutil.TimeStamp
		if (form.RemoveDeadline == nil || !*form.RemoveDeadline) && !form.Deadline.IsZero() {
			deadline := time.Date(form.Deadline.Year(), form.Deadline.Month(), form.Deadline.Day(),
				23, 59, 59, 0, form.Deadline.Location())
			deadlineUnix = timeutil.TimeStamp(deadline.Unix())
		}

		if err := issues_model.UpdateIssueDeadline(issue, deadlineUnix, ctx.Doer); err != nil {
			ctx.Error(http.StatusInternalServerError, "UpdateIssueDeadline", err)
			return
		}
		issue.DeadlineUnix = deadlineUnix
	}

	// Add/delete assignees

	// Deleting is done the GitHub way (quote from their api documentation):
	// https://developer.github.com/v3/issues/#edit-an-issue
	// "assignees" (array): Logins for Users to assign to this issue.
	// Pass one or more user logins to replace the set of assignees on this Issue.
	// Send an empty array ([]) to clear all assignees from the Issue.

	if ctx.Repo.CanWrite(unit.TypePullRequests) && (form.Assignees != nil || len(form.Assignee) > 0) {
		err = issue_service.UpdateAssignees(ctx, issue, form.Assignee, form.Assignees, ctx.Doer)
		if err != nil {
			if user_model.IsErrUserNotExist(err) {
				ctx.Error(http.StatusUnprocessableEntity, "", fmt.Sprintf("Assignee does not exist: [name: %s]", err))
			} else {
				ctx.Error(http.StatusInternalServerError, "UpdateAssignees", err)
			}
			return
		}
	}

	if ctx.Repo.CanWrite(unit.TypePullRequests) && form.Milestone != 0 &&
		issue.MilestoneID != form.Milestone {
		oldMilestoneID := issue.MilestoneID
		issue.MilestoneID = form.Milestone
		if err = issue_service.ChangeMilestoneAssign(issue, ctx.Doer, oldMilestoneID); err != nil {
			ctx.Error(http.StatusInternalServerError, "ChangeMilestoneAssign", err)
			return
		}
	}

	if ctx.Repo.CanWrite(unit.TypePullRequests) && form.Labels != nil {
		labels, err := issues_model.GetLabelsInRepoByIDs(ctx, ctx.Repo.Repository.ID, form.Labels)
		if err != nil {
			ctx.Error(http.StatusInternalServerError, "GetLabelsInRepoByIDsError", err)
			return
		}

		if ctx.Repo.Owner.IsOrganization() {
			orgLabels, err := issues_model.GetLabelsInOrgByIDs(ctx, ctx.Repo.Owner.ID, form.Labels)
			if err != nil {
				ctx.Error(http.StatusInternalServerError, "GetLabelsInOrgByIDs", err)
				return
			}

			labels = append(labels, orgLabels...)
		}

		if err = issues_model.ReplaceIssueLabels(issue, labels, ctx.Doer); err != nil {
			ctx.Error(http.StatusInternalServerError, "ReplaceLabelsError", err)
			return
		}
	}

	if form.State != nil {
		if pr.HasMerged {
			ctx.Error(http.StatusPreconditionFailed, "MergedPRState", "cannot change state of this pull request, it was already merged")
			return
		}
		issue.IsClosed = api.StateClosed == api.StateType(*form.State)
	}
	statusChangeComment, titleChanged, err := issues_model.UpdateIssueByAPI(issue, ctx.Doer)
	if err != nil {
		if issues_model.IsErrDependenciesLeft(err) {
			ctx.Error(http.StatusPreconditionFailed, "DependenciesLeft", "cannot close this pull request because it still has open dependencies")
			return
		}
		ctx.Error(http.StatusInternalServerError, "UpdateIssueByAPI", err)
		return
	}

	if titleChanged {
		notification.NotifyIssueChangeTitle(ctx, ctx.Doer, issue, oldTitle)
	}

	if statusChangeComment != nil {
		notification.NotifyIssueChangeStatus(ctx, ctx.Doer, "", issue, statusChangeComment, issue.IsClosed)
	}

	// change pull target branch
	if !pr.HasMerged && len(form.Base) != 0 && form.Base != pr.BaseBranch {
		if !ctx.Repo.GitRepo.IsBranchExist(form.Base) {
			ctx.Error(http.StatusNotFound, "NewBaseBranchNotExist", fmt.Errorf("new base '%s' not exist", form.Base))
			return
		}
		if err := pull_service.ChangeTargetBranch(ctx, pr, ctx.Doer, form.Base); err != nil {
			if issues_model.IsErrPullRequestAlreadyExists(err) {
				ctx.Error(http.StatusConflict, "IsErrPullRequestAlreadyExists", err)
				return
			} else if issues_model.IsErrIssueIsClosed(err) {
				ctx.Error(http.StatusUnprocessableEntity, "IsErrIssueIsClosed", err)
				return
			} else if models.IsErrPullRequestHasMerged(err) {
				ctx.Error(http.StatusConflict, "IsErrPullRequestHasMerged", err)
				return
			} else {
				ctx.InternalServerError(err)
			}
			return
		}
		notification.NotifyPullRequestChangeTargetBranch(ctx, ctx.Doer, pr, form.Base)
	}

	// update allow edits
	if form.AllowMaintainerEdit != nil {
		if err := pull_service.SetAllowEdits(ctx, ctx.Doer, pr, *form.AllowMaintainerEdit); err != nil {
			if errors.Is(pull_service.ErrUserHasNoPermissionForAction, err) {
				ctx.Error(http.StatusForbidden, "SetAllowEdits", fmt.Sprintf("SetAllowEdits: %s", err))
				return
			}
			ctx.ServerError("SetAllowEdits", err)
			return
		}
	}

	// Refetch from database
	pr, err = issues_model.GetPullRequestByIndex(ctx, ctx.Repo.Repository.ID, pr.Index)
	if err != nil {
		if issues_model.IsErrPullRequestNotExist(err) {
			ctx.NotFound()
		} else {
			ctx.Error(http.StatusInternalServerError, "GetPullRequestByIndex", err)
		}
		return
	}

	// TODO this should be 200, not 201
	ctx.JSON(http.StatusCreated, convert.ToAPIPullRequest(ctx, pr, ctx.Doer))
}

// IsPullRequestMerged checks if a PR exists given an index
func IsPullRequestMerged(ctx *context.APIContext) {
	// swagger:operation GET /repos/{owner}/{repo}/pulls/{index}/merge repository repoPullRequestIsMerged
	// ---
	// summary: Check if a pull request has been merged
	// produces:
	// - application/json
	// parameters:
	// - name: owner
	//   in: path
	//   description: owner of the repo
	//   type: string
	//   required: true
	// - name: repo
	//   in: path
	//   description: name of the repo
	//   type: string
	//   required: true
	// - name: index
	//   in: path
	//   description: index of the pull request
	//   type: integer
	//   format: int64
	//   required: true
	// responses:
	//   "204":
	//     description: pull request has been merged
	//   "404":
	//     description: pull request has not been merged

	pr, err := issues_model.GetPullRequestByIndex(ctx, ctx.Repo.Repository.ID, ctx.ParamsInt64(":index"))
	if err != nil {
		if issues_model.IsErrPullRequestNotExist(err) {
			ctx.NotFound()
		} else {
			ctx.Error(http.StatusInternalServerError, "GetPullRequestByIndex", err)
		}
		return
	}

	if pr.HasMerged {
		ctx.Status(http.StatusNoContent)
	}
	ctx.NotFound()
}

// MergePullRequest merges a PR given an index
func MergePullRequest(ctx *context.APIContext) {
	// swagger:operation POST /repos/{owner}/{repo}/pulls/{index}/merge repository repoMergePullRequest
	// ---
	// summary: Merge a pull request
	// produces:
	// - application/json
	// parameters:
	// - name: owner
	//   in: path
	//   description: owner of the repo
	//   type: string
	//   required: true
	// - name: repo
	//   in: path
	//   description: name of the repo
	//   type: string
	//   required: true
	// - name: index
	//   in: path
	//   description: index of the pull request to merge
	//   type: integer
	//   format: int64
	//   required: true
	// - name: body
	//   in: body
	//   schema:
	//     $ref: "#/definitions/MergePullRequestOption"
	// responses:
	//   "200":
	//     "$ref": "#/responses/empty"
	//   "405":
	//     "$ref": "#/responses/empty"
	//   "409":
	//     "$ref": "#/responses/error"
	form := web.GetForm(ctx).(*forms.MergePullRequestForm)

	pr, err := issues_model.GetPullRequestByIndex(ctx, ctx.Repo.Repository.ID, ctx.ParamsInt64(":index"))
	if err != nil {
		if issues_model.IsErrPullRequestNotExist(err) {
			ctx.NotFound("GetPullRequestByIndex", err)
		} else {
			ctx.Error(http.StatusInternalServerError, "GetPullRequestByIndex", err)
		}
		return
	}

	if err := pr.LoadHeadRepo(ctx); err != nil {
		ctx.Error(http.StatusInternalServerError, "LoadHeadRepo", err)
		return
	}

	if err := pr.LoadIssue(ctx); err != nil {
		ctx.Error(http.StatusInternalServerError, "LoadIssue", err)
		return
	}
	pr.Issue.Repo = ctx.Repo.Repository

	if ctx.IsSigned {
		// Update issue-user.
		if err = activities_model.SetIssueReadBy(ctx, pr.Issue.ID, ctx.Doer.ID); err != nil {
			ctx.Error(http.StatusInternalServerError, "ReadBy", err)
			return
		}
	}

	manuallyMerged := repo_model.MergeStyle(form.Do) == repo_model.MergeStyleManuallyMerged

	mergeCheckType := pull_service.MergeCheckTypeGeneral
	if form.MergeWhenChecksSucceed {
		mergeCheckType = pull_service.MergeCheckTypeAuto
	}
	if manuallyMerged {
		mergeCheckType = pull_service.MergeCheckTypeManually
	}

	// start with merging by checking
	if err := pull_service.CheckPullMergable(ctx, ctx.Doer, &ctx.Repo.Permission, pr, mergeCheckType, form.ForceMerge); err != nil {
		// If there are conflicts, they might be solved by the resolution strategy
		if !errors.Is(err, pull_service.ErrNotMergableState) {
			if errors.Is(err, pull_service.ErrIsClosed) {
				ctx.NotFound()
			} else if errors.Is(err, pull_service.ErrUserNotAllowedToMerge) {
				ctx.Error(http.StatusMethodNotAllowed, "Merge", "User not allowed to merge PR")
			} else if errors.Is(err, pull_service.ErrHasMerged) {
				ctx.Error(http.StatusMethodNotAllowed, "PR already merged", "")
			} else if errors.Is(err, pull_service.ErrIsWorkInProgress) {
				ctx.Error(http.StatusMethodNotAllowed, "PR is a work in progress", "Work in progress PRs cannot be merged")
			} else if models.IsErrDisallowedToMerge(err) {
				ctx.Error(http.StatusMethodNotAllowed, "PR is not ready to be merged", err)
			} else if asymkey_service.IsErrWontSign(err) {
				ctx.Error(http.StatusMethodNotAllowed, fmt.Sprintf("Protected branch %s requires signed commits but this merge would not be signed", pr.BaseBranch), err)
			} else {
				ctx.InternalServerError(err)
			}

			return
		}
	}

	// handle manually-merged mark
	if manuallyMerged {
		if err := pull_service.MergedManually(pr, ctx.Doer, ctx.Repo.GitRepo, form.MergeCommitID); err != nil {
			if models.IsErrInvalidMergeStyle(err) {
				ctx.Error(http.StatusMethodNotAllowed, "Invalid merge style", fmt.Errorf("%s is not allowed an allowed merge style for this repository", repo_model.MergeStyle(form.Do)))
				return
			}
			if strings.Contains(err.Error(), "Wrong commit ID") {
				ctx.JSON(http.StatusConflict, err)
				return
			}
			ctx.Error(http.StatusInternalServerError, "Manually-Merged", err)
			return
		}
		ctx.Status(http.StatusOK)
		return
	}

	if len(form.Do) == 0 {
		form.Do = string(repo_model.MergeStyleMerge)
	}

	message := strings.TrimSpace(form.MergeTitleField)
	if len(message) == 0 {
		message, _, err = pull_service.GetDefaultMergeMessage(ctx, ctx.Repo.GitRepo, pr, repo_model.MergeStyle(form.Do))
		if err != nil {
			ctx.Error(http.StatusInternalServerError, "GetDefaultMergeMessage", err)
			return
		}
	}

	form.MergeMessageField = strings.TrimSpace(form.MergeMessageField)
	if len(form.MergeMessageField) > 0 {
		message += "\n\n" + form.MergeMessageField
	}

	if form.MergeWhenChecksSucceed {
		scheduled, err := automerge.ScheduleAutoMerge(ctx, ctx.Doer, pr, repo_model.MergeStyle(form.Do), message)
		if err != nil {
			if pull_model.IsErrAlreadyScheduledToAutoMerge(err) {
				ctx.Error(http.StatusConflict, "ScheduleAutoMerge", err)
				return
			}
			ctx.Error(http.StatusInternalServerError, "ScheduleAutoMerge", err)
			return
		} else if scheduled {
			// nothing more to do ...
			ctx.Status(http.StatusCreated)
			return
		}
	}

	// Verify that the merge strategy is valid
	strategy := form.Strategy
	for _, s := range strategy {
		if !pull_service.IsStrategyValid(s.Strategy) {
			log.Warn("Path %s has invalid strategy %s", s.Path, s.Strategy)
			return
		}
	}

	if err := pull_service.Merge(ctx, pr, ctx.Doer, ctx.Repo.GitRepo, repo_model.MergeStyle(form.Do), form.HeadCommitID, message, false, strategy); err != nil {
		if models.IsErrInvalidMergeStyle(err) {
			ctx.Error(http.StatusMethodNotAllowed, "Invalid merge style", fmt.Errorf("%s is not allowed an allowed merge style for this repository", repo_model.MergeStyle(form.Do)))
		} else if models.IsErrMergeConflicts(err) {
			conflictError := err.(models.ErrMergeConflicts)
			ctx.JSON(http.StatusConflict, conflictError)
		} else if models.IsErrRebaseConflicts(err) {
			conflictError := err.(models.ErrRebaseConflicts)
			ctx.JSON(http.StatusConflict, conflictError)
		} else if models.IsErrMergeUnrelatedHistories(err) {
			conflictError := err.(models.ErrMergeUnrelatedHistories)
			ctx.JSON(http.StatusConflict, conflictError)
		} else if git.IsErrPushOutOfDate(err) {
			ctx.Error(http.StatusConflict, "Merge", "merge push out of date")
		} else if models.IsErrSHADoesNotMatch(err) {
			ctx.Error(http.StatusConflict, "Merge", "head out of date")
		} else if git.IsErrPushRejected(err) {
			errPushRej := err.(*git.ErrPushRejected)
			if len(errPushRej.Message) == 0 {
				ctx.Error(http.StatusConflict, "Merge", "PushRejected without remote error message")
			} else {
				ctx.Error(http.StatusConflict, "Merge", "PushRejected with remote message: "+errPushRej.Message)
			}
		} else {
			ctx.Error(http.StatusInternalServerError, "Merge", err)
		}
		return
	}
	log.Trace("Pull request merged: %d", pr.ID)

	if form.DeleteBranchAfterMerge {
		// Don't cleanup when there are other PR's that use this branch as head branch.
		exist, err := issues_model.HasUnmergedPullRequestsByHeadInfo(ctx, pr.HeadRepoID, pr.HeadBranch)
		if err != nil {
			ctx.ServerError("HasUnmergedPullRequestsByHeadInfo", err)
			return
		}
		if exist {
			ctx.Status(http.StatusOK)
			return
		}

		var headRepo *git.Repository
		if ctx.Repo != nil && ctx.Repo.Repository != nil && ctx.Repo.Repository.ID == pr.HeadRepoID && ctx.Repo.GitRepo != nil {
			headRepo = ctx.Repo.GitRepo
		} else {
			headRepo, err = git.OpenRepository(ctx, pr.HeadRepo.RepoPath())
			if err != nil {
				ctx.ServerError(fmt.Sprintf("OpenRepository[%s]", pr.HeadRepo.RepoPath()), err)
				return
			}
			defer headRepo.Close()
		}
		if err := repo_service.DeleteBranch(ctx, ctx.Doer, pr.HeadRepo, headRepo, pr.HeadBranch); err != nil {
			switch {
			case git.IsErrBranchNotExist(err):
				ctx.NotFound(err)
			case errors.Is(err, repo_service.ErrBranchIsDefault):
				ctx.Error(http.StatusForbidden, "DefaultBranch", fmt.Errorf("can not delete default branch"))
			case errors.Is(err, git_model.ErrBranchIsProtected):
				ctx.Error(http.StatusForbidden, "IsProtectedBranch", fmt.Errorf("branch protected"))
			default:
				ctx.Error(http.StatusInternalServerError, "DeleteBranch", err)
			}
			return
		}
		if err := issues_model.AddDeletePRBranchComment(ctx, ctx.Doer, pr.BaseRepo, pr.Issue.ID, pr.HeadBranch); err != nil {
			// Do not fail here as branch has already been deleted
			log.Error("DeleteBranch: %v", err)
		}
	}

	ctx.Status(http.StatusOK)
}

func parseCompareInfo(ctx *context.APIContext, form api.CreatePullRequestOption) (*user_model.User, *repo_model.Repository, *git.Repository, *git.CompareInfo, string, string) {
	baseRepo := ctx.Repo.Repository

	// Get compared branches information
	// format: <base branch>...[<head repo>:]<head branch>
	// base<-head: master...head:feature
	// same repo: master...feature

	// TODO: Validate form first?

	baseBranch := form.Base

	var (
		headUser   *user_model.User
		headBranch string
		isSameRepo bool
		err        error
	)

	// If there is no head repository, it means pull request between same repository.
	headInfos := strings.Split(form.Head, ":")
	if len(headInfos) == 1 {
		isSameRepo = true
		headUser = ctx.Repo.Owner
		headBranch = headInfos[0]

	} else if len(headInfos) == 2 {
		headUser, err = user_model.GetUserByName(ctx, headInfos[0])
		if err != nil {
			if user_model.IsErrUserNotExist(err) {
				ctx.NotFound("GetUserByName")
			} else {
				ctx.Error(http.StatusInternalServerError, "GetUserByName", err)
			}
			return nil, nil, nil, nil, "", ""
		}
		headBranch = headInfos[1]

	} else {
		ctx.NotFound()
		return nil, nil, nil, nil, "", ""
	}

	ctx.Repo.PullRequest.SameRepo = isSameRepo
	log.Info("Base branch: %s", baseBranch)
	log.Info("Repo path: %s", ctx.Repo.GitRepo.Path)
	// Check if base branch is valid.
	if !ctx.Repo.GitRepo.IsBranchExist(baseBranch) {
		ctx.NotFound("IsBranchExist")
		return nil, nil, nil, nil, "", ""
	}

	// Check if current user has fork of repository or in the same repository.
	headRepo := repo_model.GetForkedRepo(headUser.ID, baseRepo.ID)
	if headRepo == nil && !isSameRepo {
		log.Trace("parseCompareInfo[%d]: does not have fork or in same repository", baseRepo.ID)
		ctx.NotFound("GetForkedRepo")
		return nil, nil, nil, nil, "", ""
	}

	var headGitRepo *git.Repository
	if isSameRepo {
		headRepo = ctx.Repo.Repository
		headGitRepo = ctx.Repo.GitRepo
	} else {
		headGitRepo, err = git.OpenRepository(ctx, repo_model.RepoPath(headUser.Name, headRepo.Name))
		if err != nil {
			ctx.Error(http.StatusInternalServerError, "OpenRepository", err)
			return nil, nil, nil, nil, "", ""
		}
	}

	// user should have permission to read baseRepo's codes and pulls, NOT headRepo's
	permBase, err := access_model.GetUserRepoPermission(ctx, baseRepo, ctx.Doer)
	if err != nil {
		headGitRepo.Close()
		ctx.Error(http.StatusInternalServerError, "GetUserRepoPermission", err)
		return nil, nil, nil, nil, "", ""
	}
	if !permBase.CanReadIssuesOrPulls(true) || !permBase.CanRead(unit.TypeCode) {
		if log.IsTrace() {
			log.Trace("Permission Denied: User %-v cannot create/read pull requests or cannot read code in Repo %-v\nUser in baseRepo has Permissions: %-+v",
				ctx.Doer,
				baseRepo,
				permBase)
		}
		headGitRepo.Close()
		ctx.NotFound("Can't read pulls or can't read UnitTypeCode")
		return nil, nil, nil, nil, "", ""
	}

	// user should have permission to read headrepo's codes
	permHead, err := access_model.GetUserRepoPermission(ctx, headRepo, ctx.Doer)
	if err != nil {
		headGitRepo.Close()
		ctx.Error(http.StatusInternalServerError, "GetUserRepoPermission", err)
		return nil, nil, nil, nil, "", ""
	}
	if !permHead.CanRead(unit.TypeCode) {
		if log.IsTrace() {
			log.Trace("Permission Denied: User: %-v cannot read code in Repo: %-v\nUser in headRepo has Permissions: %-+v",
				ctx.Doer,
				headRepo,
				permHead)
		}
		headGitRepo.Close()
		ctx.NotFound("Can't read headRepo UnitTypeCode")
		return nil, nil, nil, nil, "", ""
	}

	// Check if head branch is valid.
	if !headGitRepo.IsBranchExist(headBranch) {
		headGitRepo.Close()
		ctx.NotFound()
		return nil, nil, nil, nil, "", ""
	}

	compareInfo, err := headGitRepo.GetCompareInfo(repo_model.RepoPath(baseRepo.Owner.Name, baseRepo.Name), baseBranch, headBranch, false, false)
	if err != nil {
		headGitRepo.Close()
		ctx.Error(http.StatusInternalServerError, "GetCompareInfo", err)
		return nil, nil, nil, nil, "", ""
	}

	return headUser, headRepo, headGitRepo, compareInfo, baseBranch, headBranch
}

// UpdatePullRequest merge PR's baseBranch into headBranch
func UpdatePullRequest(ctx *context.APIContext) {
	// swagger:operation POST /repos/{owner}/{repo}/pulls/{index}/update repository repoUpdatePullRequest
	// ---
	// summary: Merge PR's baseBranch into headBranch
	// produces:
	// - application/json
	// parameters:
	// - name: owner
	//   in: path
	//   description: owner of the repo
	//   type: string
	//   required: true
	// - name: repo
	//   in: path
	//   description: name of the repo
	//   type: string
	//   required: true
	// - name: index
	//   in: path
	//   description: index of the pull request to get
	//   type: integer
	//   format: int64
	//   required: true
	// - name: style
	//   in: query
	//   description: how to update pull request
	//   type: string
	//   enum: [merge, rebase]
	// responses:
	//   "200":
	//     "$ref": "#/responses/empty"
	//   "403":
	//     "$ref": "#/responses/forbidden"
	//   "404":
	//     "$ref": "#/responses/notFound"
	//   "409":
	//     "$ref": "#/responses/error"
	//   "422":
	//     "$ref": "#/responses/validationError"

	pr, err := issues_model.GetPullRequestByIndex(ctx, ctx.Repo.Repository.ID, ctx.ParamsInt64(":index"))
	if err != nil {
		if issues_model.IsErrPullRequestNotExist(err) {
			ctx.NotFound()
		} else {
			ctx.Error(http.StatusInternalServerError, "GetPullRequestByIndex", err)
		}
		return
	}

	if pr.HasMerged {
		ctx.Error(http.StatusUnprocessableEntity, "UpdatePullRequest", err)
		return
	}

	if err = pr.LoadIssue(ctx); err != nil {
		ctx.Error(http.StatusInternalServerError, "LoadIssue", err)
		return
	}

	if pr.Issue.IsClosed {
		ctx.Error(http.StatusUnprocessableEntity, "UpdatePullRequest", err)
		return
	}

	if err = pr.LoadBaseRepo(ctx); err != nil {
		ctx.Error(http.StatusInternalServerError, "LoadBaseRepo", err)
		return
	}
	if err = pr.LoadHeadRepo(ctx); err != nil {
		ctx.Error(http.StatusInternalServerError, "LoadHeadRepo", err)
		return
	}

	rebase := ctx.FormString("style") == "rebase"

	allowedUpdateByMerge, allowedUpdateByRebase, err := pull_service.IsUserAllowedToUpdate(ctx, pr, ctx.Doer)
	if err != nil {
		ctx.Error(http.StatusInternalServerError, "IsUserAllowedToMerge", err)
		return
	}

	if (!allowedUpdateByMerge && !rebase) || (rebase && !allowedUpdateByRebase) {
		ctx.Status(http.StatusForbidden)
		return
	}

	// default merge commit message
	message := fmt.Sprintf("Merge branch '%s' into %s", pr.BaseBranch, pr.HeadBranch)

	if err = pull_service.Update(ctx, pr, ctx.Doer, message, rebase); err != nil {
		if models.IsErrMergeConflicts(err) {
			ctx.Error(http.StatusConflict, "Update", "merge failed because of conflict")
			return
		} else if models.IsErrRebaseConflicts(err) {
			ctx.Error(http.StatusConflict, "Update", "rebase failed because of conflict")
			return
		}
		ctx.Error(http.StatusInternalServerError, "pull_service.Update", err)
		return
	}

	ctx.Status(http.StatusOK)
}

// MergePullRequest cancel an auto merge scheduled for a given PullRequest by index
func CancelScheduledAutoMerge(ctx *context.APIContext) {
	// swagger:operation DELETE /repos/{owner}/{repo}/pulls/{index}/merge repository repoCancelScheduledAutoMerge
	// ---
	// summary: Cancel the scheduled auto merge for the given pull request
	// produces:
	// - application/json
	// parameters:
	// - name: owner
	//   in: path
	//   description: owner of the repo
	//   type: string
	//   required: true
	// - name: repo
	//   in: path
	//   description: name of the repo
	//   type: string
	//   required: true
	// - name: index
	//   in: path
	//   description: index of the pull request to merge
	//   type: integer
	//   format: int64
	//   required: true
	// responses:
	//   "204":
	//     "$ref": "#/responses/empty"
	//   "403":
	//     "$ref": "#/responses/forbidden"
	//   "404":
	//     "$ref": "#/responses/notFound"

	pullIndex := ctx.ParamsInt64(":index")
	pull, err := issues_model.GetPullRequestByIndex(ctx, ctx.Repo.Repository.ID, pullIndex)
	if err != nil {
		if issues_model.IsErrPullRequestNotExist(err) {
			ctx.NotFound()
			return
		}
		ctx.InternalServerError(err)
		return
	}

	exist, autoMerge, err := pull_model.GetScheduledMergeByPullID(ctx, pull.ID)
	if err != nil {
		ctx.InternalServerError(err)
		return
	}
	if !exist {
		ctx.NotFound()
		return
	}

	if ctx.Doer.ID != autoMerge.DoerID {
		allowed, err := access_model.IsUserRepoAdmin(ctx, ctx.Repo.Repository, ctx.Doer)
		if err != nil {
			ctx.InternalServerError(err)
			return
		}
		if !allowed {
			ctx.Error(http.StatusForbidden, "No permission to cancel", "user has no permission to cancel the scheduled auto merge")
			return
		}
	}

	if err := automerge.RemoveScheduledAutoMerge(ctx, ctx.Doer, pull); err != nil {
		ctx.InternalServerError(err)
	} else {
		ctx.Status(http.StatusNoContent)
	}
}

// GetPullRequestCommits gets all commits associated with a given PR
func GetPullRequestCommits(ctx *context.APIContext) {
	// swagger:operation GET /repos/{owner}/{repo}/pulls/{index}/commits repository repoGetPullRequestCommits
	// ---
	// summary: Get commits for a pull request
	// produces:
	// - application/json
	// parameters:
	// - name: owner
	//   in: path
	//   description: owner of the repo
	//   type: string
	//   required: true
	// - name: repo
	//   in: path
	//   description: name of the repo
	//   type: string
	//   required: true
	// - name: index
	//   in: path
	//   description: index of the pull request to get
	//   type: integer
	//   format: int64
	//   required: true
	// - name: page
	//   in: query
	//   description: page number of results to return (1-based)
	//   type: integer
	// - name: limit
	//   in: query
	//   description: page size of results
	//   type: integer
	// responses:
	//   "200":
	//     "$ref": "#/responses/CommitList"
	//   "404":
	//     "$ref": "#/responses/notFound"

	pr, err := issues_model.GetPullRequestByIndex(ctx, ctx.Repo.Repository.ID, ctx.ParamsInt64(":index"))
	if err != nil {
		if issues_model.IsErrPullRequestNotExist(err) {
			ctx.NotFound()
		} else {
			ctx.Error(http.StatusInternalServerError, "GetPullRequestByIndex", err)
		}
		return
	}

	if err := pr.LoadBaseRepo(ctx); err != nil {
		ctx.InternalServerError(err)
		return
	}

	var prInfo *git.CompareInfo
	baseGitRepo, closer, err := git.RepositoryFromContextOrOpen(ctx, pr.BaseRepo.RepoPath())
	if err != nil {
		ctx.ServerError("OpenRepository", err)
		return
	}
	defer closer.Close()

	if pr.HasMerged {
		prInfo, err = baseGitRepo.GetCompareInfo(pr.BaseRepo.RepoPath(), pr.MergeBase, pr.GetGitRefName(), false, false)
	} else {
		prInfo, err = baseGitRepo.GetCompareInfo(pr.BaseRepo.RepoPath(), pr.BaseBranch, pr.GetGitRefName(), false, false)
	}
	if err != nil {
		ctx.ServerError("GetCompareInfo", err)
		return
	}
	commits := prInfo.Commits

	listOptions := utils.GetListOptions(ctx)

	totalNumberOfCommits := len(commits)
	totalNumberOfPages := int(math.Ceil(float64(totalNumberOfCommits) / float64(listOptions.PageSize)))

	userCache := make(map[string]*user_model.User)

	start, end := listOptions.GetStartEnd()

	if end > totalNumberOfCommits {
		end = totalNumberOfCommits
	}

	apiCommits := make([]*api.Commit, 0, end-start)
	for i := start; i < end; i++ {
<<<<<<< HEAD
		apiCommit, err := convert.ToCommit(ctx, ctx.Repo.Repository, baseGitRepo, commits[i], userCache, true, true, true, true)
=======
		apiCommit, err := convert.ToCommit(ctx, ctx.Repo.Repository, baseGitRepo, commits[i], userCache, convert.ToCommitOptions{Stat: true})
>>>>>>> 36a26b34
		if err != nil {
			ctx.ServerError("toCommit", err)
			return
		}
		apiCommits = append(apiCommits, apiCommit)
	}

	ctx.SetLinkHeader(totalNumberOfCommits, listOptions.PageSize)
	ctx.SetTotalCountHeader(int64(totalNumberOfCommits))

	ctx.RespHeader().Set("X-Page", strconv.Itoa(listOptions.Page))
	ctx.RespHeader().Set("X-PerPage", strconv.Itoa(listOptions.PageSize))
	ctx.RespHeader().Set("X-PageCount", strconv.Itoa(totalNumberOfPages))
	ctx.RespHeader().Set("X-HasMore", strconv.FormatBool(listOptions.Page < totalNumberOfPages))
	ctx.AppendAccessControlExposeHeaders("X-Page", "X-PerPage", "X-PageCount", "X-HasMore")

	ctx.JSON(http.StatusOK, &apiCommits)
}

// GetPullRequestFiles gets all changed files associated with a given PR
func GetPullRequestFiles(ctx *context.APIContext) {
	// swagger:operation GET /repos/{owner}/{repo}/pulls/{index}/files repository repoGetPullRequestFiles
	// ---
	// summary: Get changed files for a pull request
	// produces:
	// - application/json
	// parameters:
	// - name: owner
	//   in: path
	//   description: owner of the repo
	//   type: string
	//   required: true
	// - name: repo
	//   in: path
	//   description: name of the repo
	//   type: string
	//   required: true
	// - name: index
	//   in: path
	//   description: index of the pull request to get
	//   type: integer
	//   format: int64
	//   required: true
	// - name: skip-to
	//   in: query
	//   description: skip to given file
	//   type: string
	// - name: whitespace
	//   in: query
	//   description: whitespace behavior
	//   type: string
	//   enum: [ignore-all, ignore-change, ignore-eol, show-all]
	// - name: page
	//   in: query
	//   description: page number of results to return (1-based)
	//   type: integer
	// - name: limit
	//   in: query
	//   description: page size of results
	//   type: integer
	// responses:
	//   "200":
	//     "$ref": "#/responses/ChangedFileList"
	//   "404":
	//     "$ref": "#/responses/notFound"

	pr, err := issues_model.GetPullRequestByIndex(ctx, ctx.Repo.Repository.ID, ctx.ParamsInt64(":index"))
	if err != nil {
		if issues_model.IsErrPullRequestNotExist(err) {
			ctx.NotFound()
		} else {
			ctx.Error(http.StatusInternalServerError, "GetPullRequestByIndex", err)
		}
		return
	}

	if err := pr.LoadBaseRepo(ctx); err != nil {
		ctx.InternalServerError(err)
		return
	}

	if err := pr.LoadHeadRepo(ctx); err != nil {
		ctx.InternalServerError(err)
		return
	}

	baseGitRepo := ctx.Repo.GitRepo

	var prInfo *git.CompareInfo
	if pr.HasMerged {
		prInfo, err = baseGitRepo.GetCompareInfo(pr.BaseRepo.RepoPath(), pr.MergeBase, pr.GetGitRefName(), true, false)
	} else {
		prInfo, err = baseGitRepo.GetCompareInfo(pr.BaseRepo.RepoPath(), pr.BaseBranch, pr.GetGitRefName(), true, false)
	}
	if err != nil {
		ctx.ServerError("GetCompareInfo", err)
		return
	}

	headCommitID, err := baseGitRepo.GetRefCommitID(pr.GetGitRefName())
	if err != nil {
		ctx.ServerError("GetRefCommitID", err)
		return
	}

	startCommitID := prInfo.MergeBase
	endCommitID := headCommitID

	maxLines := setting.Git.MaxGitDiffLines

	// FIXME: If there are too many files in the repo, may cause some unpredictable issues.
	diff, err := gitdiff.GetDiff(baseGitRepo,
		&gitdiff.DiffOptions{
			BeforeCommitID:     startCommitID,
			AfterCommitID:      endCommitID,
			SkipTo:             ctx.FormString("skip-to"),
			MaxLines:           maxLines,
			MaxLineCharacters:  setting.Git.MaxGitDiffLineCharacters,
			MaxFiles:           -1, // GetDiff() will return all files
			WhitespaceBehavior: gitdiff.GetWhitespaceFlag(ctx.FormString("whitespace")),
		})
	if err != nil {
		ctx.ServerError("GetDiff", err)
		return
	}

	listOptions := utils.GetListOptions(ctx)

	totalNumberOfFiles := diff.NumFiles
	totalNumberOfPages := int(math.Ceil(float64(totalNumberOfFiles) / float64(listOptions.PageSize)))

	start, end := listOptions.GetStartEnd()

	if end > totalNumberOfFiles {
		end = totalNumberOfFiles
	}

	lenFiles := end - start
	if lenFiles < 0 {
		lenFiles = 0
	}

	apiFiles := make([]*api.ChangedFile, 0, lenFiles)
	for i := start; i < end; i++ {
		apiFiles = append(apiFiles, convert.ToChangedFile(diff.Files[i], pr.HeadRepo, endCommitID, pr.ConflictedFiles))
	}

	ctx.SetLinkHeader(totalNumberOfFiles, listOptions.PageSize)
	ctx.SetTotalCountHeader(int64(totalNumberOfFiles))

	ctx.RespHeader().Set("X-Page", strconv.Itoa(listOptions.Page))
	ctx.RespHeader().Set("X-PerPage", strconv.Itoa(listOptions.PageSize))
	ctx.RespHeader().Set("X-PageCount", strconv.Itoa(totalNumberOfPages))
	ctx.RespHeader().Set("X-HasMore", strconv.FormatBool(listOptions.Page < totalNumberOfPages))
	ctx.AppendAccessControlExposeHeaders("X-Page", "X-PerPage", "X-PageCount", "X-HasMore")

	ctx.JSON(http.StatusOK, &apiFiles)
}<|MERGE_RESOLUTION|>--- conflicted
+++ resolved
@@ -1328,11 +1328,7 @@
 
 	apiCommits := make([]*api.Commit, 0, end-start)
 	for i := start; i < end; i++ {
-<<<<<<< HEAD
-		apiCommit, err := convert.ToCommit(ctx, ctx.Repo.Repository, baseGitRepo, commits[i], userCache, true, true, true, true)
-=======
 		apiCommit, err := convert.ToCommit(ctx, ctx.Repo.Repository, baseGitRepo, commits[i], userCache, convert.ToCommitOptions{Stat: true})
->>>>>>> 36a26b34
 		if err != nil {
 			ctx.ServerError("toCommit", err)
 			return
