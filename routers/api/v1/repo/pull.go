--- conflicted
+++ resolved
@@ -838,11 +838,7 @@
 		message += "\n\n" + form.MergeMessageField
 	}
 
-<<<<<<< HEAD
-	if err := pull_service.Merge(ctx, pr, ctx.User, ctx.Repo.GitRepo, repo_model.MergeStyle(form.Do), message); err != nil {
-=======
-	if err := pull_service.Merge(pr, ctx.User, ctx.Repo.GitRepo, repo_model.MergeStyle(form.Do), form.HeadCommitID, message); err != nil {
->>>>>>> 7821370c
+	if err := pull_service.Merge(ctx, pr, ctx.User, ctx.Repo.GitRepo, repo_model.MergeStyle(form.Do), form.HeadCommitID, message); err != nil {
 		if models.IsErrInvalidMergeStyle(err) {
 			ctx.Error(http.StatusMethodNotAllowed, "Invalid merge style", fmt.Errorf("%s is not allowed an allowed merge style for this repository", repo_model.MergeStyle(form.Do)))
 			return
