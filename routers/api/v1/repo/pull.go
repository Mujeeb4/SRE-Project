--- conflicted
+++ resolved
@@ -330,9 +330,7 @@
 		issue.Content = form.Body
 	}
 
-<<<<<<< HEAD
-	// Add/delete assignees
-=======
+	// Update Deadline
 	var deadlineUnix util.TimeStamp
 	if form.Deadline != nil && !form.Deadline.IsZero() {
 		deadlineUnix = util.TimeStamp(form.Deadline.Unix())
@@ -343,23 +341,7 @@
 		return
 	}
 
-	if ctx.Repo.IsWriter() && len(form.Assignee) > 0 &&
-		(issue.Assignee == nil || issue.Assignee.LowerName != strings.ToLower(form.Assignee)) {
-		if len(form.Assignee) == 0 {
-			issue.AssigneeID = 0
-		} else {
-			assignee, err := models.GetUserByName(form.Assignee)
-			if err != nil {
-				if models.IsErrUserNotExist(err) {
-					ctx.Error(422, "", fmt.Sprintf("assignee does not exist: [name: %s]", form.Assignee))
-				} else {
-					ctx.Error(500, "GetUserByName", err)
-				}
-				return
-			}
-			issue.AssigneeID = assignee.ID
-		}
->>>>>>> a98add19
+	// Add/delete assignees
 
 	// Deleting is done the Github way (quote from their api documentation):
 	// https://developer.github.com/v3/issues/#edit-an-issue
