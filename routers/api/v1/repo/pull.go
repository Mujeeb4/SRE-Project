// Copyright 2016 The Gitea Authors. All rights reserved.
// Use of this source code is governed by a MIT-style
// license that can be found in the LICENSE file.

package repo

import (
	"errors"
	"fmt"
	"math"
	"net/http"
	"strconv"
	"strings"
	"time"

	"code.gitea.io/gitea/models"
	"code.gitea.io/gitea/models/db"
	issues_model "code.gitea.io/gitea/models/issues"
	pull_model "code.gitea.io/gitea/models/pull"
	repo_model "code.gitea.io/gitea/models/repo"
	"code.gitea.io/gitea/models/unit"
	user_model "code.gitea.io/gitea/models/user"
	"code.gitea.io/gitea/modules/context"
	"code.gitea.io/gitea/modules/convert"
	"code.gitea.io/gitea/modules/git"
	"code.gitea.io/gitea/modules/log"
	"code.gitea.io/gitea/modules/notification"
	api "code.gitea.io/gitea/modules/structs"
	"code.gitea.io/gitea/modules/timeutil"
	"code.gitea.io/gitea/modules/web"
	"code.gitea.io/gitea/routers/api/v1/utils"
	asymkey_service "code.gitea.io/gitea/services/asymkey"
	"code.gitea.io/gitea/services/automerge"
	"code.gitea.io/gitea/services/forms"
	issue_service "code.gitea.io/gitea/services/issue"
	pull_service "code.gitea.io/gitea/services/pull"
	repo_service "code.gitea.io/gitea/services/repository"
)

// ListPullRequests returns a list of all PRs
func ListPullRequests(ctx *context.APIContext) {
	// swagger:operation GET /repos/{owner}/{repo}/pulls repository repoListPullRequests
	// ---
	// summary: List a repo's pull requests
	// produces:
	// - application/json
	// parameters:
	// - name: owner
	//   in: path
	//   description: owner of the repo
	//   type: string
	//   required: true
	// - name: repo
	//   in: path
	//   description: name of the repo
	//   type: string
	//   required: true
	// - name: state
	//   in: query
	//   description: "State of pull request: open or closed (optional)"
	//   type: string
	//   enum: [closed, open, all]
	// - name: sort
	//   in: query
	//   description: "Type of sort"
	//   type: string
	//   enum: [oldest, recentupdate, leastupdate, mostcomment, leastcomment, priority]
	// - name: milestone
	//   in: query
	//   description: "ID of the milestone"
	//   type: integer
	//   format: int64
	// - name: labels
	//   in: query
	//   description: "Label IDs"
	//   type: array
	//   collectionFormat: multi
	//   items:
	//     type: integer
	//     format: int64
	// - name: page
	//   in: query
	//   description: page number of results to return (1-based)
	//   type: integer
	// - name: limit
	//   in: query
	//   description: page size of results
	//   type: integer
	// responses:
	//   "200":
	//     "$ref": "#/responses/PullRequestList"

	listOptions := utils.GetListOptions(ctx)

	prs, maxResults, err := models.PullRequests(ctx.Repo.Repository.ID, &models.PullRequestsOptions{
		ListOptions: listOptions,
		State:       ctx.FormTrim("state"),
		SortType:    ctx.FormTrim("sort"),
		Labels:      ctx.FormStrings("labels"),
		MilestoneID: ctx.FormInt64("milestone"),
	})
	if err != nil {
		ctx.Error(http.StatusInternalServerError, "PullRequests", err)
		return
	}

	apiPrs := make([]*api.PullRequest, len(prs))
	for i := range prs {
		if err = prs[i].LoadIssue(); err != nil {
			ctx.Error(http.StatusInternalServerError, "LoadIssue", err)
			return
		}
		if err = prs[i].LoadAttributes(); err != nil {
			ctx.Error(http.StatusInternalServerError, "LoadAttributes", err)
			return
		}
		if err = prs[i].LoadBaseRepoCtx(ctx); err != nil {
			ctx.Error(http.StatusInternalServerError, "LoadBaseRepo", err)
			return
		}
		if err = prs[i].LoadHeadRepoCtx(ctx); err != nil {
			ctx.Error(http.StatusInternalServerError, "LoadHeadRepo", err)
			return
		}
		apiPrs[i] = convert.ToAPIPullRequest(ctx, prs[i], ctx.Doer)
	}

	ctx.SetLinkHeader(int(maxResults), listOptions.PageSize)
	ctx.SetTotalCountHeader(maxResults)
	ctx.JSON(http.StatusOK, &apiPrs)
}

// GetPullRequest returns a single PR based on index
func GetPullRequest(ctx *context.APIContext) {
	// swagger:operation GET /repos/{owner}/{repo}/pulls/{index} repository repoGetPullRequest
	// ---
	// summary: Get a pull request
	// produces:
	// - application/json
	// parameters:
	// - name: owner
	//   in: path
	//   description: owner of the repo
	//   type: string
	//   required: true
	// - name: repo
	//   in: path
	//   description: name of the repo
	//   type: string
	//   required: true
	// - name: index
	//   in: path
	//   description: index of the pull request to get
	//   type: integer
	//   format: int64
	//   required: true
	// responses:
	//   "200":
	//     "$ref": "#/responses/PullRequest"
	//   "404":
	//     "$ref": "#/responses/notFound"

	pr, err := models.GetPullRequestByIndex(ctx.Repo.Repository.ID, ctx.ParamsInt64(":index"))
	if err != nil {
		if models.IsErrPullRequestNotExist(err) {
			ctx.NotFound()
		} else {
			ctx.Error(http.StatusInternalServerError, "GetPullRequestByIndex", err)
		}
		return
	}

	if err = pr.LoadBaseRepoCtx(ctx); err != nil {
		ctx.Error(http.StatusInternalServerError, "LoadBaseRepo", err)
		return
	}
	if err = pr.LoadHeadRepoCtx(ctx); err != nil {
		ctx.Error(http.StatusInternalServerError, "LoadHeadRepo", err)
		return
	}
	ctx.JSON(http.StatusOK, convert.ToAPIPullRequest(ctx, pr, ctx.Doer))
}

// DownloadPullDiffOrPatch render a pull's raw diff or patch
func DownloadPullDiffOrPatch(ctx *context.APIContext) {
	// swagger:operation GET /repos/{owner}/{repo}/pulls/{index}.{diffType} repository repoDownloadPullDiffOrPatch
	// ---
	// summary: Get a pull request diff or patch
	// produces:
	// - text/plain
	// parameters:
	// - name: owner
	//   in: path
	//   description: owner of the repo
	//   type: string
	//   required: true
	// - name: repo
	//   in: path
	//   description: name of the repo
	//   type: string
	//   required: true
	// - name: index
	//   in: path
	//   description: index of the pull request to get
	//   type: integer
	//   format: int64
	//   required: true
	// - name: diffType
	//   in: path
	//   description: whether the output is diff or patch
	//   type: string
	//   enum: [diff, patch]
	//   required: true
	// - name: binary
	//   in: query
	//   description: whether to include binary file changes. if true, the diff is applicable with `git apply`
	//   type: boolean
	// responses:
	//   "200":
	//     "$ref": "#/responses/string"
	//   "404":
	//     "$ref": "#/responses/notFound"
	pr, err := models.GetPullRequestByIndex(ctx.Repo.Repository.ID, ctx.ParamsInt64(":index"))
	if err != nil {
		if models.IsErrPullRequestNotExist(err) {
			ctx.NotFound()
		} else {
			ctx.InternalServerError(err)
		}
		return
	}
	var patch bool
	if ctx.Params(":diffType") == "diff" {
		patch = false
	} else {
		patch = true
	}

	binary := ctx.FormBool("binary")

	if err := pull_service.DownloadDiffOrPatch(ctx, pr, ctx, patch, binary); err != nil {
		ctx.InternalServerError(err)
		return
	}
}

// CreatePullRequest does what it says
func CreatePullRequest(ctx *context.APIContext) {
	// swagger:operation POST /repos/{owner}/{repo}/pulls repository repoCreatePullRequest
	// ---
	// summary: Create a pull request
	// consumes:
	// - application/json
	// produces:
	// - application/json
	// parameters:
	// - name: owner
	//   in: path
	//   description: owner of the repo
	//   type: string
	//   required: true
	// - name: repo
	//   in: path
	//   description: name of the repo
	//   type: string
	//   required: true
	// - name: body
	//   in: body
	//   schema:
	//     "$ref": "#/definitions/CreatePullRequestOption"
	// responses:
	//   "201":
	//     "$ref": "#/responses/PullRequest"
	//   "409":
	//     "$ref": "#/responses/error"
	//   "422":
	//     "$ref": "#/responses/validationError"

	form := *web.GetForm(ctx).(*api.CreatePullRequestOption)
	if form.Head == form.Base {
		ctx.Error(http.StatusUnprocessableEntity, "BaseHeadSame",
			"Invalid PullRequest: There are no changes between the head and the base")
		return
	}

	var (
		repo        = ctx.Repo.Repository
		labelIDs    []int64
		milestoneID int64
	)

	// Get repo/branch information
	_, headRepo, headGitRepo, compareInfo, baseBranch, headBranch := parseCompareInfo(ctx, form)
	if ctx.Written() {
		return
	}
	defer headGitRepo.Close()

	// Check if another PR exists with the same targets
	existingPr, err := models.GetUnmergedPullRequest(headRepo.ID, ctx.Repo.Repository.ID, headBranch, baseBranch, models.PullRequestFlowGithub)
	if err != nil {
		if !models.IsErrPullRequestNotExist(err) {
			ctx.Error(http.StatusInternalServerError, "GetUnmergedPullRequest", err)
			return
		}
	} else {
		err = models.ErrPullRequestAlreadyExists{
			ID:         existingPr.ID,
			IssueID:    existingPr.Index,
			HeadRepoID: existingPr.HeadRepoID,
			BaseRepoID: existingPr.BaseRepoID,
			HeadBranch: existingPr.HeadBranch,
			BaseBranch: existingPr.BaseBranch,
		}
		ctx.Error(http.StatusConflict, "GetUnmergedPullRequest", err)
		return
	}

	if len(form.Labels) > 0 {
		labels, err := models.GetLabelsInRepoByIDs(ctx.Repo.Repository.ID, form.Labels)
		if err != nil {
			ctx.Error(http.StatusInternalServerError, "GetLabelsInRepoByIDs", err)
			return
		}

		labelIDs = make([]int64, len(form.Labels))
		orgLabelIDs := make([]int64, len(form.Labels))

		for i := range labels {
			labelIDs[i] = labels[i].ID
		}

		if ctx.Repo.Owner.IsOrganization() {
			orgLabels, err := models.GetLabelsInOrgByIDs(ctx.Repo.Owner.ID, form.Labels)
			if err != nil {
				ctx.Error(http.StatusInternalServerError, "GetLabelsInOrgByIDs", err)
				return
			}

			for i := range orgLabels {
				orgLabelIDs[i] = orgLabels[i].ID
			}
		}

		labelIDs = append(labelIDs, orgLabelIDs...)
	}

	if form.Milestone > 0 {
		milestone, err := issues_model.GetMilestoneByRepoID(ctx, ctx.Repo.Repository.ID, form.Milestone)
		if err != nil {
			if issues_model.IsErrMilestoneNotExist(err) {
				ctx.NotFound()
			} else {
				ctx.Error(http.StatusInternalServerError, "GetMilestoneByRepoID", err)
			}
			return
		}

		milestoneID = milestone.ID
	}

	var deadlineUnix timeutil.TimeStamp
	if form.Deadline != nil {
		deadlineUnix = timeutil.TimeStamp(form.Deadline.Unix())
	}

	prIssue := &models.Issue{
		RepoID:       repo.ID,
		Title:        form.Title,
		PosterID:     ctx.Doer.ID,
		Poster:       ctx.Doer,
		MilestoneID:  milestoneID,
		IsPull:       true,
		Content:      form.Body,
		DeadlineUnix: deadlineUnix,
	}
	pr := &models.PullRequest{
		HeadRepoID: headRepo.ID,
		BaseRepoID: repo.ID,
		HeadBranch: headBranch,
		BaseBranch: baseBranch,
		HeadRepo:   headRepo,
		BaseRepo:   repo,
		MergeBase:  compareInfo.MergeBase,
		Type:       models.PullRequestGitea,
	}

	// Get all assignee IDs
	assigneeIDs, err := models.MakeIDsFromAPIAssigneesToAdd(form.Assignee, form.Assignees)
	if err != nil {
		if user_model.IsErrUserNotExist(err) {
			ctx.Error(http.StatusUnprocessableEntity, "", fmt.Sprintf("Assignee does not exist: [name: %s]", err))
		} else {
			ctx.Error(http.StatusInternalServerError, "AddAssigneeByName", err)
		}
		return
	}
	// Check if the passed assignees is assignable
	for _, aID := range assigneeIDs {
		assignee, err := user_model.GetUserByID(aID)
		if err != nil {
			ctx.Error(http.StatusInternalServerError, "GetUserByID", err)
			return
		}

		valid, err := models.CanBeAssigned(assignee, repo, true)
		if err != nil {
			ctx.Error(http.StatusInternalServerError, "canBeAssigned", err)
			return
		}
		if !valid {
			ctx.Error(http.StatusUnprocessableEntity, "canBeAssigned", models.ErrUserDoesNotHaveAccessToRepo{UserID: aID, RepoName: repo.Name})
			return
		}
	}

	if err := pull_service.NewPullRequest(ctx, repo, prIssue, labelIDs, []string{}, pr, assigneeIDs); err != nil {
		if models.IsErrUserDoesNotHaveAccessToRepo(err) {
			ctx.Error(http.StatusBadRequest, "UserDoesNotHaveAccessToRepo", err)
			return
		}
		ctx.Error(http.StatusInternalServerError, "NewPullRequest", err)
		return
	}

	log.Trace("Pull request created: %d/%d", repo.ID, prIssue.ID)
	ctx.JSON(http.StatusCreated, convert.ToAPIPullRequest(ctx, pr, ctx.Doer))
}

// EditPullRequest does what it says
func EditPullRequest(ctx *context.APIContext) {
	// swagger:operation PATCH /repos/{owner}/{repo}/pulls/{index} repository repoEditPullRequest
	// ---
	// summary: Update a pull request. If using deadline only the date will be taken into account, and time of day ignored.
	// consumes:
	// - application/json
	// produces:
	// - application/json
	// parameters:
	// - name: owner
	//   in: path
	//   description: owner of the repo
	//   type: string
	//   required: true
	// - name: repo
	//   in: path
	//   description: name of the repo
	//   type: string
	//   required: true
	// - name: index
	//   in: path
	//   description: index of the pull request to edit
	//   type: integer
	//   format: int64
	//   required: true
	// - name: body
	//   in: body
	//   schema:
	//     "$ref": "#/definitions/EditPullRequestOption"
	// responses:
	//   "201":
	//     "$ref": "#/responses/PullRequest"
	//   "403":
	//     "$ref": "#/responses/forbidden"
	//   "409":
	//     "$ref": "#/responses/error"
	//   "412":
	//     "$ref": "#/responses/error"
	//   "422":
	//     "$ref": "#/responses/validationError"

	form := web.GetForm(ctx).(*api.EditPullRequestOption)
	pr, err := models.GetPullRequestByIndex(ctx.Repo.Repository.ID, ctx.ParamsInt64(":index"))
	if err != nil {
		if models.IsErrPullRequestNotExist(err) {
			ctx.NotFound()
		} else {
			ctx.Error(http.StatusInternalServerError, "GetPullRequestByIndex", err)
		}
		return
	}

	err = pr.LoadIssue()
	if err != nil {
		ctx.Error(http.StatusInternalServerError, "LoadIssue", err)
		return
	}
	issue := pr.Issue
	issue.Repo = ctx.Repo.Repository

	if !issue.IsPoster(ctx.Doer.ID) && !ctx.Repo.CanWrite(unit.TypePullRequests) {
		ctx.Status(http.StatusForbidden)
		return
	}

	oldTitle := issue.Title
	if len(form.Title) > 0 {
		issue.Title = form.Title
	}
	if len(form.Body) > 0 {
		issue.Content = form.Body
	}

	// Update or remove deadline if set
	if form.Deadline != nil || form.RemoveDeadline != nil {
		var deadlineUnix timeutil.TimeStamp
		if (form.RemoveDeadline == nil || !*form.RemoveDeadline) && !form.Deadline.IsZero() {
			deadline := time.Date(form.Deadline.Year(), form.Deadline.Month(), form.Deadline.Day(),
				23, 59, 59, 0, form.Deadline.Location())
			deadlineUnix = timeutil.TimeStamp(deadline.Unix())
		}

		if err := models.UpdateIssueDeadline(issue, deadlineUnix, ctx.Doer); err != nil {
			ctx.Error(http.StatusInternalServerError, "UpdateIssueDeadline", err)
			return
		}
		issue.DeadlineUnix = deadlineUnix
	}

	// Add/delete assignees

	// Deleting is done the GitHub way (quote from their api documentation):
	// https://developer.github.com/v3/issues/#edit-an-issue
	// "assignees" (array): Logins for Users to assign to this issue.
	// Pass one or more user logins to replace the set of assignees on this Issue.
	// Send an empty array ([]) to clear all assignees from the Issue.

	if ctx.Repo.CanWrite(unit.TypePullRequests) && (form.Assignees != nil || len(form.Assignee) > 0) {
		err = issue_service.UpdateAssignees(issue, form.Assignee, form.Assignees, ctx.Doer)
		if err != nil {
			if user_model.IsErrUserNotExist(err) {
				ctx.Error(http.StatusUnprocessableEntity, "", fmt.Sprintf("Assignee does not exist: [name: %s]", err))
			} else {
				ctx.Error(http.StatusInternalServerError, "UpdateAssignees", err)
			}
			return
		}
	}

	if ctx.Repo.CanWrite(unit.TypePullRequests) && form.Milestone != 0 &&
		issue.MilestoneID != form.Milestone {
		oldMilestoneID := issue.MilestoneID
		issue.MilestoneID = form.Milestone
		if err = issue_service.ChangeMilestoneAssign(issue, ctx.Doer, oldMilestoneID); err != nil {
			ctx.Error(http.StatusInternalServerError, "ChangeMilestoneAssign", err)
			return
		}
	}

	if ctx.Repo.CanWrite(unit.TypePullRequests) && form.Labels != nil {
		labels, err := models.GetLabelsInRepoByIDs(ctx.Repo.Repository.ID, form.Labels)
		if err != nil {
			ctx.Error(http.StatusInternalServerError, "GetLabelsInRepoByIDsError", err)
			return
		}

		if ctx.Repo.Owner.IsOrganization() {
			orgLabels, err := models.GetLabelsInOrgByIDs(ctx.Repo.Owner.ID, form.Labels)
			if err != nil {
				ctx.Error(http.StatusInternalServerError, "GetLabelsInOrgByIDs", err)
				return
			}

			labels = append(labels, orgLabels...)
		}

		if err = models.ReplaceIssueLabels(issue, labels, ctx.Doer); err != nil {
			ctx.Error(http.StatusInternalServerError, "ReplaceLabelsError", err)
			return
		}
	}

	if form.State != nil {
		if pr.HasMerged {
			ctx.Error(http.StatusPreconditionFailed, "MergedPRState", "cannot change state of this pull request, it was already merged")
			return
		}
		issue.IsClosed = api.StateClosed == api.StateType(*form.State)
	}
	statusChangeComment, titleChanged, err := models.UpdateIssueByAPI(issue, ctx.Doer)
	if err != nil {
		if models.IsErrDependenciesLeft(err) {
			ctx.Error(http.StatusPreconditionFailed, "DependenciesLeft", "cannot close this pull request because it still has open dependencies")
			return
		}
		ctx.Error(http.StatusInternalServerError, "UpdateIssueByAPI", err)
		return
	}

	if titleChanged {
		notification.NotifyIssueChangeTitle(ctx.Doer, issue, oldTitle)
	}

	if statusChangeComment != nil {
		notification.NotifyIssueChangeStatus(ctx.Doer, issue, statusChangeComment, issue.IsClosed)
	}

	// change pull target branch
	if !pr.HasMerged && len(form.Base) != 0 && form.Base != pr.BaseBranch {
		if !ctx.Repo.GitRepo.IsBranchExist(form.Base) {
			ctx.Error(http.StatusNotFound, "NewBaseBranchNotExist", fmt.Errorf("new base '%s' not exist", form.Base))
			return
		}
		if err := pull_service.ChangeTargetBranch(ctx, pr, ctx.Doer, form.Base); err != nil {
			if models.IsErrPullRequestAlreadyExists(err) {
				ctx.Error(http.StatusConflict, "IsErrPullRequestAlreadyExists", err)
				return
			} else if models.IsErrIssueIsClosed(err) {
				ctx.Error(http.StatusUnprocessableEntity, "IsErrIssueIsClosed", err)
				return
			} else if models.IsErrPullRequestHasMerged(err) {
				ctx.Error(http.StatusConflict, "IsErrPullRequestHasMerged", err)
				return
			} else {
				ctx.InternalServerError(err)
			}
			return
		}
		notification.NotifyPullRequestChangeTargetBranch(ctx.Doer, pr, form.Base)
	}

	// Refetch from database
	pr, err = models.GetPullRequestByIndex(ctx.Repo.Repository.ID, pr.Index)
	if err != nil {
		if models.IsErrPullRequestNotExist(err) {
			ctx.NotFound()
		} else {
			ctx.Error(http.StatusInternalServerError, "GetPullRequestByIndex", err)
		}
		return
	}

	// TODO this should be 200, not 201
	ctx.JSON(http.StatusCreated, convert.ToAPIPullRequest(ctx, pr, ctx.Doer))
}

// IsPullRequestMerged checks if a PR exists given an index
func IsPullRequestMerged(ctx *context.APIContext) {
	// swagger:operation GET /repos/{owner}/{repo}/pulls/{index}/merge repository repoPullRequestIsMerged
	// ---
	// summary: Check if a pull request has been merged
	// produces:
	// - application/json
	// parameters:
	// - name: owner
	//   in: path
	//   description: owner of the repo
	//   type: string
	//   required: true
	// - name: repo
	//   in: path
	//   description: name of the repo
	//   type: string
	//   required: true
	// - name: index
	//   in: path
	//   description: index of the pull request
	//   type: integer
	//   format: int64
	//   required: true
	// responses:
	//   "204":
	//     description: pull request has been merged
	//   "404":
	//     description: pull request has not been merged

	pr, err := models.GetPullRequestByIndex(ctx.Repo.Repository.ID, ctx.ParamsInt64(":index"))
	if err != nil {
		if models.IsErrPullRequestNotExist(err) {
			ctx.NotFound()
		} else {
			ctx.Error(http.StatusInternalServerError, "GetPullRequestByIndex", err)
		}
		return
	}

	if pr.HasMerged {
		ctx.Status(http.StatusNoContent)
	}
	ctx.NotFound()
}

// MergePullRequest merges a PR given an index
func MergePullRequest(ctx *context.APIContext) {
	// swagger:operation POST /repos/{owner}/{repo}/pulls/{index}/merge repository repoMergePullRequest
	// ---
	// summary: Merge a pull request
	// produces:
	// - application/json
	// parameters:
	// - name: owner
	//   in: path
	//   description: owner of the repo
	//   type: string
	//   required: true
	// - name: repo
	//   in: path
	//   description: name of the repo
	//   type: string
	//   required: true
	// - name: index
	//   in: path
	//   description: index of the pull request to merge
	//   type: integer
	//   format: int64
	//   required: true
	// - name: body
	//   in: body
	//   schema:
	//     $ref: "#/definitions/MergePullRequestOption"
	// responses:
	//   "200":
	//     "$ref": "#/responses/empty"
	//   "405":
	//     "$ref": "#/responses/empty"
	//   "409":
	//     "$ref": "#/responses/error"

	form := web.GetForm(ctx).(*forms.MergePullRequestForm)
	dbCtx, committer, err := db.TxContext()
	if err != nil {
		ctx.InternalServerError(err)
		return
	}
	defer committer.Close()
	dbCtx = dbCtx.WithContext(ctx)

	pr, err := models.GetPullRequestByIndexCtx(dbCtx, ctx.Repo.Repository.ID, ctx.ParamsInt64(":index"))
	if err != nil {
		if models.IsErrPullRequestNotExist(err) {
			ctx.NotFound("GetPullRequestByIndex", err)
		} else {
			ctx.Error(http.StatusInternalServerError, "GetPullRequestByIndex", err)
		}
		return
	}

<<<<<<< HEAD
	if err := pr.LoadHeadRepoCtx(dbCtx); err != nil {
=======
	if err := pr.LoadHeadRepoCtx(ctx); err != nil {
>>>>>>> bc474bb5
		ctx.Error(http.StatusInternalServerError, "LoadHeadRepo", err)
		return
	}

	if err := pr.LoadIssueCtx(dbCtx); err != nil {
		ctx.Error(http.StatusInternalServerError, "LoadIssue", err)
		return
	}
	pr.Issue.Repo = ctx.Repo.Repository

	if ctx.IsSigned {
		// Update issue-user.
		if err = pr.Issue.ReadBy(dbCtx, ctx.Doer.ID); err != nil {
			ctx.Error(http.StatusInternalServerError, "ReadBy", err)
			return
		}
	}

	manuallMerge := repo_model.MergeStyle(form.Do) == repo_model.MergeStyleManuallyMerged
	force := form.ForceMerge != nil && *form.ForceMerge

	if err := pull_service.CheckPullMergable(dbCtx, ctx.Doer, &ctx.Repo.Permission, pr, manuallMerge, force); err != nil {
		if errors.Is(err, pull_service.ErrIsClosed) {
			ctx.NotFound()
		} else if errors.Is(err, pull_service.ErrUserNotAllowedToMerge) {
			ctx.Error(http.StatusMethodNotAllowed, "Merge", "User not allowed to merge PR")
		} else if errors.Is(err, pull_service.ErrHasMerged) {
			ctx.Error(http.StatusMethodNotAllowed, "PR already merged", "")
		} else if errors.Is(err, pull_service.ErrIsWorkInProgress) {
			ctx.Error(http.StatusMethodNotAllowed, "PR is a work in progress", "Work in progress PRs cannot be merged")
		} else if errors.Is(err, pull_service.ErrNotMergableState) {
			ctx.Error(http.StatusMethodNotAllowed, "PR not in mergeable state", "Please try again later")
		} else if models.IsErrDisallowedToMerge(err) {
			ctx.Error(http.StatusMethodNotAllowed, "PR is not ready to be merged", err)
		} else if asymkey_service.IsErrWontSign(err) {
			ctx.Error(http.StatusMethodNotAllowed, fmt.Sprintf("Protected branch %s requires signed commits but this merge would not be signed", pr.BaseBranch), err)
		} else {
			ctx.InternalServerError(err)
		}
		return
	}

	// handle manually-merged mark
	if manuallMerge {
		if err := pull_service.MergedManually(pr, ctx.Doer, ctx.Repo.GitRepo, form.MergeCommitID); err != nil {
			if models.IsErrInvalidMergeStyle(err) {
				ctx.Error(http.StatusMethodNotAllowed, "Invalid merge style", fmt.Errorf("%s is not allowed an allowed merge style for this repository", repo_model.MergeStyle(form.Do)))
				return
			}
			if strings.Contains(err.Error(), "Wrong commit ID") {
				ctx.JSON(http.StatusConflict, err)
				return
			}
			ctx.Error(http.StatusInternalServerError, "Manually-Merged", err)
			return
		}
		if err := committer.Commit(); err != nil {
			ctx.InternalServerError(err)
			return
		}
		ctx.Status(http.StatusOK)
		return
	}

	// set defaults to propagate needed fields
	if err := form.SetDefaults(pr); err != nil {
		ctx.ServerError("SetDefaults", fmt.Errorf("SetDefaults: %v", err))
		return
	}

	if form.MergeWhenChecksSucceed {
		scheduled, err := automerge.ScheduleAutoMerge(dbCtx, ctx.Doer, pr, repo_model.MergeStyle(form.Do), form.MergeTitleField)
		if err != nil {
			if pull_model.IsErrAlreadyScheduledToAutoMerge(err) {
				ctx.Error(http.StatusConflict, "ScheduleAutoMerge", err)
				return
			}
			ctx.Error(http.StatusInternalServerError, "ScheduleAutoMerge", err)
			return
		} else if scheduled {
			// nothing more to do ...
			if err := committer.Commit(); err != nil {
				ctx.InternalServerError(err)
				return
			}
			ctx.Status(http.StatusCreated)
			return
		}
	}

	if err := pull_service.Merge(dbCtx, pr, ctx.Doer, ctx.Repo.GitRepo, repo_model.MergeStyle(form.Do), form.HeadCommitID, form.MergeTitleField); err != nil {
		if models.IsErrInvalidMergeStyle(err) {
			ctx.Error(http.StatusMethodNotAllowed, "Invalid merge style", fmt.Errorf("%s is not allowed an allowed merge style for this repository", repo_model.MergeStyle(form.Do)))
			return
		} else if models.IsErrMergeConflicts(err) {
			conflictError := err.(models.ErrMergeConflicts)
			ctx.JSON(http.StatusConflict, conflictError)
		} else if models.IsErrRebaseConflicts(err) {
			conflictError := err.(models.ErrRebaseConflicts)
			ctx.JSON(http.StatusConflict, conflictError)
		} else if models.IsErrMergeUnrelatedHistories(err) {
			conflictError := err.(models.ErrMergeUnrelatedHistories)
			ctx.JSON(http.StatusConflict, conflictError)
		} else if git.IsErrPushOutOfDate(err) {
			ctx.Error(http.StatusConflict, "Merge", "merge push out of date")
			return
		} else if models.IsErrSHADoesNotMatch(err) {
			ctx.Error(http.StatusConflict, "Merge", "head out of date")
			return
		} else if git.IsErrPushRejected(err) {
			errPushRej := err.(*git.ErrPushRejected)
			if len(errPushRej.Message) == 0 {
				ctx.Error(http.StatusConflict, "Merge", "PushRejected without remote error message")
				return
			}
			ctx.Error(http.StatusConflict, "Merge", "PushRejected with remote message: "+errPushRej.Message)
			return
		}
		ctx.Error(http.StatusInternalServerError, "Merge", err)
		return
	}

	log.Trace("Pull request merged: %d", pr.ID)

	if form.DeleteBranchAfterMerge {
		// Don't cleanup when there are other PR's that use this branch as head branch.
		exist, err := models.HasUnmergedPullRequestsByHeadInfo(dbCtx, pr.HeadRepoID, pr.HeadBranch)
		if err != nil {
			ctx.ServerError("HasUnmergedPullRequestsByHeadInfo", err)
			return
		}
		if exist {
			if err := committer.Commit(); err != nil {
				ctx.InternalServerError(err)
				return
			}
			ctx.Status(http.StatusOK)
			return
		}

		var headRepo *git.Repository
		if ctx.Repo != nil && ctx.Repo.Repository != nil && ctx.Repo.Repository.ID == pr.HeadRepoID && ctx.Repo.GitRepo != nil {
			headRepo = ctx.Repo.GitRepo
		} else {
			headRepo, err = git.OpenRepository(ctx, pr.HeadRepo.RepoPath())
			if err != nil {
				ctx.ServerError(fmt.Sprintf("OpenRepository[%s]", pr.HeadRepo.RepoPath()), err)
				return
			}
			defer headRepo.Close()
		}
		if err := repo_service.DeleteBranch(ctx.Doer, pr.HeadRepo, headRepo, pr.HeadBranch); err != nil {
			switch {
			case git.IsErrBranchNotExist(err):
				ctx.NotFound(err)
			case errors.Is(err, repo_service.ErrBranchIsDefault):
				ctx.Error(http.StatusForbidden, "DefaultBranch", fmt.Errorf("can not delete default branch"))
			case errors.Is(err, repo_service.ErrBranchIsProtected):
				ctx.Error(http.StatusForbidden, "IsProtectedBranch", fmt.Errorf("branch protected"))
			default:
				ctx.Error(http.StatusInternalServerError, "DeleteBranch", err)
			}
			return
		}
		if err := models.AddDeletePRBranchComment(dbCtx, ctx.Doer, pr.BaseRepo, pr.Issue.ID, pr.HeadBranch); err != nil {
			// Do not fail here as branch has already been deleted
			log.Error("DeleteBranch: %v", err)
		}
	}

	if err := committer.Commit(); err != nil {
		ctx.InternalServerError(err)
		return
	}
	ctx.Status(http.StatusOK)
}

func parseCompareInfo(ctx *context.APIContext, form api.CreatePullRequestOption) (*user_model.User, *repo_model.Repository, *git.Repository, *git.CompareInfo, string, string) {
	baseRepo := ctx.Repo.Repository

	// Get compared branches information
	// format: <base branch>...[<head repo>:]<head branch>
	// base<-head: master...head:feature
	// same repo: master...feature

	// TODO: Validate form first?

	baseBranch := form.Base

	var (
		headUser   *user_model.User
		headBranch string
		isSameRepo bool
		err        error
	)

	// If there is no head repository, it means pull request between same repository.
	headInfos := strings.Split(form.Head, ":")
	if len(headInfos) == 1 {
		isSameRepo = true
		headUser = ctx.Repo.Owner
		headBranch = headInfos[0]

	} else if len(headInfos) == 2 {
		headUser, err = user_model.GetUserByName(headInfos[0])
		if err != nil {
			if user_model.IsErrUserNotExist(err) {
				ctx.NotFound("GetUserByName")
			} else {
				ctx.Error(http.StatusInternalServerError, "GetUserByName", err)
			}
			return nil, nil, nil, nil, "", ""
		}
		headBranch = headInfos[1]

	} else {
		ctx.NotFound()
		return nil, nil, nil, nil, "", ""
	}

	ctx.Repo.PullRequest.SameRepo = isSameRepo
	log.Info("Base branch: %s", baseBranch)
	log.Info("Repo path: %s", ctx.Repo.GitRepo.Path)
	// Check if base branch is valid.
	if !ctx.Repo.GitRepo.IsBranchExist(baseBranch) {
		ctx.NotFound("IsBranchExist")
		return nil, nil, nil, nil, "", ""
	}

	// Check if current user has fork of repository or in the same repository.
	headRepo := repo_model.GetForkedRepo(headUser.ID, baseRepo.ID)
	if headRepo == nil && !isSameRepo {
		log.Trace("parseCompareInfo[%d]: does not have fork or in same repository", baseRepo.ID)
		ctx.NotFound("GetForkedRepo")
		return nil, nil, nil, nil, "", ""
	}

	var headGitRepo *git.Repository
	if isSameRepo {
		headRepo = ctx.Repo.Repository
		headGitRepo = ctx.Repo.GitRepo
	} else {
		headGitRepo, err = git.OpenRepository(ctx, repo_model.RepoPath(headUser.Name, headRepo.Name))
		if err != nil {
			ctx.Error(http.StatusInternalServerError, "OpenRepository", err)
			return nil, nil, nil, nil, "", ""
		}
	}

	// user should have permission to read baseRepo's codes and pulls, NOT headRepo's
	permBase, err := models.GetUserRepoPermission(ctx, baseRepo, ctx.Doer)
	if err != nil {
		headGitRepo.Close()
		ctx.Error(http.StatusInternalServerError, "GetUserRepoPermission", err)
		return nil, nil, nil, nil, "", ""
	}
	if !permBase.CanReadIssuesOrPulls(true) || !permBase.CanRead(unit.TypeCode) {
		if log.IsTrace() {
			log.Trace("Permission Denied: User %-v cannot create/read pull requests or cannot read code in Repo %-v\nUser in baseRepo has Permissions: %-+v",
				ctx.Doer,
				baseRepo,
				permBase)
		}
		headGitRepo.Close()
		ctx.NotFound("Can't read pulls or can't read UnitTypeCode")
		return nil, nil, nil, nil, "", ""
	}

	// user should have permission to read headrepo's codes
	permHead, err := models.GetUserRepoPermission(ctx, headRepo, ctx.Doer)
	if err != nil {
		headGitRepo.Close()
		ctx.Error(http.StatusInternalServerError, "GetUserRepoPermission", err)
		return nil, nil, nil, nil, "", ""
	}
	if !permHead.CanRead(unit.TypeCode) {
		if log.IsTrace() {
			log.Trace("Permission Denied: User: %-v cannot read code in Repo: %-v\nUser in headRepo has Permissions: %-+v",
				ctx.Doer,
				headRepo,
				permHead)
		}
		headGitRepo.Close()
		ctx.NotFound("Can't read headRepo UnitTypeCode")
		return nil, nil, nil, nil, "", ""
	}

	// Check if head branch is valid.
	if !headGitRepo.IsBranchExist(headBranch) {
		headGitRepo.Close()
		ctx.NotFound()
		return nil, nil, nil, nil, "", ""
	}

	compareInfo, err := headGitRepo.GetCompareInfo(repo_model.RepoPath(baseRepo.Owner.Name, baseRepo.Name), baseBranch, headBranch, false, false)
	if err != nil {
		headGitRepo.Close()
		ctx.Error(http.StatusInternalServerError, "GetCompareInfo", err)
		return nil, nil, nil, nil, "", ""
	}

	return headUser, headRepo, headGitRepo, compareInfo, baseBranch, headBranch
}

// UpdatePullRequest merge PR's baseBranch into headBranch
func UpdatePullRequest(ctx *context.APIContext) {
	// swagger:operation POST /repos/{owner}/{repo}/pulls/{index}/update repository repoUpdatePullRequest
	// ---
	// summary: Merge PR's baseBranch into headBranch
	// produces:
	// - application/json
	// parameters:
	// - name: owner
	//   in: path
	//   description: owner of the repo
	//   type: string
	//   required: true
	// - name: repo
	//   in: path
	//   description: name of the repo
	//   type: string
	//   required: true
	// - name: index
	//   in: path
	//   description: index of the pull request to get
	//   type: integer
	//   format: int64
	//   required: true
	// - name: style
	//   in: query
	//   description: how to update pull request
	//   type: string
	//   enum: [merge, rebase]
	// responses:
	//   "200":
	//     "$ref": "#/responses/empty"
	//   "403":
	//     "$ref": "#/responses/forbidden"
	//   "404":
	//     "$ref": "#/responses/notFound"
	//   "409":
	//     "$ref": "#/responses/error"
	//   "422":
	//     "$ref": "#/responses/validationError"

	pr, err := models.GetPullRequestByIndex(ctx.Repo.Repository.ID, ctx.ParamsInt64(":index"))
	if err != nil {
		if models.IsErrPullRequestNotExist(err) {
			ctx.NotFound()
		} else {
			ctx.Error(http.StatusInternalServerError, "GetPullRequestByIndex", err)
		}
		return
	}

	if pr.HasMerged {
		ctx.Error(http.StatusUnprocessableEntity, "UpdatePullRequest", err)
		return
	}

	if err = pr.LoadIssue(); err != nil {
		ctx.Error(http.StatusInternalServerError, "LoadIssue", err)
		return
	}

	if pr.Issue.IsClosed {
		ctx.Error(http.StatusUnprocessableEntity, "UpdatePullRequest", err)
		return
	}

	if err = pr.LoadBaseRepoCtx(ctx); err != nil {
		ctx.Error(http.StatusInternalServerError, "LoadBaseRepo", err)
		return
	}
	if err = pr.LoadHeadRepoCtx(ctx); err != nil {
		ctx.Error(http.StatusInternalServerError, "LoadHeadRepo", err)
		return
	}

	rebase := ctx.FormString("style") == "rebase"

	allowedUpdateByMerge, allowedUpdateByRebase, err := pull_service.IsUserAllowedToUpdate(ctx, pr, ctx.Doer)
	if err != nil {
		ctx.Error(http.StatusInternalServerError, "IsUserAllowedToMerge", err)
		return
	}

	if (!allowedUpdateByMerge && !rebase) || (rebase && !allowedUpdateByRebase) {
		ctx.Status(http.StatusForbidden)
		return
	}

	// default merge commit message
	message := fmt.Sprintf("Merge branch '%s' into %s", pr.BaseBranch, pr.HeadBranch)

	if err = pull_service.Update(ctx, pr, ctx.Doer, message, rebase); err != nil {
		if models.IsErrMergeConflicts(err) {
			ctx.Error(http.StatusConflict, "Update", "merge failed because of conflict")
			return
		} else if models.IsErrRebaseConflicts(err) {
			ctx.Error(http.StatusConflict, "Update", "rebase failed because of conflict")
			return
		}
		ctx.Error(http.StatusInternalServerError, "pull_service.Update", err)
		return
	}

	ctx.Status(http.StatusOK)
}

// GetPullRequestCommits gets all commits associated with a given PR
func GetPullRequestCommits(ctx *context.APIContext) {
	// swagger:operation GET /repos/{owner}/{repo}/pulls/{index}/commits repository repoGetPullRequestCommits
	// ---
	// summary: Get commits for a pull request
	// produces:
	// - application/json
	// parameters:
	// - name: owner
	//   in: path
	//   description: owner of the repo
	//   type: string
	//   required: true
	// - name: repo
	//   in: path
	//   description: name of the repo
	//   type: string
	//   required: true
	// - name: index
	//   in: path
	//   description: index of the pull request to get
	//   type: integer
	//   format: int64
	//   required: true
	// - name: page
	//   in: query
	//   description: page number of results to return (1-based)
	//   type: integer
	// - name: limit
	//   in: query
	//   description: page size of results
	//   type: integer
	// responses:
	//   "200":
	//     "$ref": "#/responses/CommitList"
	//   "404":
	//     "$ref": "#/responses/notFound"

	pr, err := models.GetPullRequestByIndex(ctx.Repo.Repository.ID, ctx.ParamsInt64(":index"))
	if err != nil {
		if models.IsErrPullRequestNotExist(err) {
			ctx.NotFound()
		} else {
			ctx.Error(http.StatusInternalServerError, "GetPullRequestByIndex", err)
		}
		return
	}

	if err := pr.LoadBaseRepoCtx(ctx); err != nil {
		ctx.InternalServerError(err)
		return
	}

	var prInfo *git.CompareInfo
	baseGitRepo, closer, err := git.RepositoryFromContextOrOpen(ctx, pr.BaseRepo.RepoPath())
	if err != nil {
		ctx.ServerError("OpenRepository", err)
		return
	}
	defer closer.Close()

	if pr.HasMerged {
		prInfo, err = baseGitRepo.GetCompareInfo(pr.BaseRepo.RepoPath(), pr.MergeBase, pr.GetGitRefName(), false, false)
	} else {
		prInfo, err = baseGitRepo.GetCompareInfo(pr.BaseRepo.RepoPath(), pr.BaseBranch, pr.GetGitRefName(), false, false)
	}
	if err != nil {
		ctx.ServerError("GetCompareInfo", err)
		return
	}
	commits := prInfo.Commits

	listOptions := utils.GetListOptions(ctx)

	totalNumberOfCommits := len(commits)
	totalNumberOfPages := int(math.Ceil(float64(totalNumberOfCommits) / float64(listOptions.PageSize)))

	userCache := make(map[string]*user_model.User)

	start, end := listOptions.GetStartEnd()

	if end > totalNumberOfCommits {
		end = totalNumberOfCommits
	}

	apiCommits := make([]*api.Commit, 0, end-start)
	for i := start; i < end; i++ {
		apiCommit, err := convert.ToCommit(ctx.Repo.Repository, baseGitRepo, commits[i], userCache)
		if err != nil {
			ctx.ServerError("toCommit", err)
			return
		}
		apiCommits = append(apiCommits, apiCommit)
	}

	ctx.SetLinkHeader(totalNumberOfCommits, listOptions.PageSize)
	ctx.SetTotalCountHeader(int64(totalNumberOfCommits))

	ctx.RespHeader().Set("X-Page", strconv.Itoa(listOptions.Page))
	ctx.RespHeader().Set("X-PerPage", strconv.Itoa(listOptions.PageSize))
	ctx.RespHeader().Set("X-PageCount", strconv.Itoa(totalNumberOfPages))
	ctx.RespHeader().Set("X-HasMore", strconv.FormatBool(listOptions.Page < totalNumberOfPages))
	ctx.AppendAccessControlExposeHeaders("X-Page", "X-PerPage", "X-PageCount", "X-HasMore")

	ctx.JSON(http.StatusOK, &apiCommits)
}<|MERGE_RESOLUTION|>--- conflicted
+++ resolved
@@ -735,11 +735,7 @@
 		return
 	}
 
-<<<<<<< HEAD
 	if err := pr.LoadHeadRepoCtx(dbCtx); err != nil {
-=======
-	if err := pr.LoadHeadRepoCtx(ctx); err != nil {
->>>>>>> bc474bb5
 		ctx.Error(http.StatusInternalServerError, "LoadHeadRepo", err)
 		return
 	}
