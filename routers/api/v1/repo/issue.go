// Copyright 2016 The Gogs Authors. All rights reserved.
// Copyright 2018 The Gitea Authors. All rights reserved.
// SPDX-License-Identifier: MIT

package repo

import (
	"fmt"
	"net/http"
	"strconv"
	"strings"
	"time"

	"code.gitea.io/gitea/models/db"
	issues_model "code.gitea.io/gitea/models/issues"
	"code.gitea.io/gitea/models/organization"
	access_model "code.gitea.io/gitea/models/perm/access"
	repo_model "code.gitea.io/gitea/models/repo"
	"code.gitea.io/gitea/models/unit"
	user_model "code.gitea.io/gitea/models/user"
	"code.gitea.io/gitea/modules/context"
	issue_indexer "code.gitea.io/gitea/modules/indexer/issues"
	"code.gitea.io/gitea/modules/setting"
	api "code.gitea.io/gitea/modules/structs"
	"code.gitea.io/gitea/modules/timeutil"
	"code.gitea.io/gitea/modules/util"
	"code.gitea.io/gitea/modules/web"
	"code.gitea.io/gitea/routers/api/v1/utils"
	"code.gitea.io/gitea/services/convert"
	issue_service "code.gitea.io/gitea/services/issue"
	"code.gitea.io/gitea/services/notify"
)

// SearchIssues searches for issues across the repositories that the user has access to
func SearchIssues(ctx *context.APIContext) {
	// swagger:operation GET /repos/issues/search issue issueSearchIssues
	// ---
	// summary: Search for issues across the repositories that the user has access to
	// produces:
	// - application/json
	// parameters:
	// - name: state
	//   in: query
	//   description: whether issue is open or closed
	//   type: string
	// - name: labels
	//   in: query
	//   description: comma separated list of labels. Fetch only issues that have any of this labels. Non existent labels are discarded
	//   type: string
	// - name: milestones
	//   in: query
	//   description: comma separated list of milestone names. Fetch only issues that have any of this milestones. Non existent are discarded
	//   type: string
	// - name: q
	//   in: query
	//   description: search string
	//   type: string
	// - name: priority_repo_id
	//   in: query
	//   description: repository to prioritize in the results
	//   type: integer
	//   format: int64
	// - name: type
	//   in: query
	//   description: filter by type (issues / pulls) if set
	//   type: string
	// - name: since
	//   in: query
	//   description: Only show notifications updated after the given time. This is a timestamp in RFC 3339 format
	//   type: string
	//   format: date-time
	//   required: false
	// - name: before
	//   in: query
	//   description: Only show notifications updated before the given time. This is a timestamp in RFC 3339 format
	//   type: string
	//   format: date-time
	//   required: false
	// - name: assigned
	//   in: query
	//   description: filter (issues / pulls) assigned to you, default is false
	//   type: boolean
	// - name: created
	//   in: query
	//   description: filter (issues / pulls) created by you, default is false
	//   type: boolean
	// - name: mentioned
	//   in: query
	//   description: filter (issues / pulls) mentioning you, default is false
	//   type: boolean
	// - name: review_requested
	//   in: query
	//   description: filter pulls requesting your review, default is false
	//   type: boolean
	// - name: owner
	//   in: query
	//   description: filter by owner
	//   type: string
	// - name: team
	//   in: query
	//   description: filter by team (requires organization owner parameter to be provided)
	//   type: string
	// - name: page
	//   in: query
	//   description: page number of results to return (1-based)
	//   type: integer
	// - name: limit
	//   in: query
	//   description: page size of results
	//   type: integer
	// responses:
	//   "200":
	//     "$ref": "#/responses/IssueList"

	before, since, err := context.GetQueryBeforeSince(ctx.Context)
	if err != nil {
		ctx.Error(http.StatusUnprocessableEntity, "GetQueryBeforeSince", err)
		return
	}

	var isClosed util.OptionalBool
	switch ctx.FormString("state") {
	case "closed":
		isClosed = util.OptionalBoolTrue
	case "all":
		isClosed = util.OptionalBoolNone
	default:
		isClosed = util.OptionalBoolFalse
	}

	// find repos user can access (for issue search)
	opts := &repo_model.SearchRepoOptions{
		Private:     false,
		AllPublic:   true,
		TopicOnly:   false,
		Collaborate: util.OptionalBoolNone,
		// This needs to be a column that is not nil in fixtures or
		// MySQL will return different results when sorting by null in some cases
		OrderBy: db.SearchOrderByAlphabetically,
		Actor:   ctx.Doer,
	}
	if ctx.IsSigned {
		opts.Private = true
		opts.AllLimited = true
	}
	if ctx.FormString("owner") != "" {
		owner, err := user_model.GetUserByName(ctx, ctx.FormString("owner"))
		if err != nil {
			if user_model.IsErrUserNotExist(err) {
				ctx.Error(http.StatusBadRequest, "Owner not found", err)
			} else {
				ctx.Error(http.StatusInternalServerError, "GetUserByName", err)
			}
			return
		}
		opts.OwnerID = owner.ID
		opts.AllLimited = false
		opts.AllPublic = false
		opts.Collaborate = util.OptionalBoolFalse
	}
	if ctx.FormString("team") != "" {
		if ctx.FormString("owner") == "" {
			ctx.Error(http.StatusBadRequest, "", "Owner organisation is required for filtering on team")
			return
		}
		team, err := organization.GetTeam(ctx, opts.OwnerID, ctx.FormString("team"))
		if err != nil {
			if organization.IsErrTeamNotExist(err) {
				ctx.Error(http.StatusBadRequest, "Team not found", err)
			} else {
				ctx.Error(http.StatusInternalServerError, "GetUserByName", err)
			}
			return
		}
		opts.TeamID = team.ID
	}

	repoCond := repo_model.SearchRepositoryCondition(opts)
	repoIDs, _, err := repo_model.SearchRepositoryIDs(opts)
	if err != nil {
		ctx.Error(http.StatusInternalServerError, "SearchRepositoryIDs", err)
		return
	}

	var issues []*issues_model.Issue
	var filteredCount int64

	keyword := ctx.FormTrim("q")
	if strings.IndexByte(keyword, 0) >= 0 {
		keyword = ""
	}
	var issueIDs []int64
	if len(keyword) > 0 && len(repoIDs) > 0 {
		if issueIDs, err = issue_indexer.SearchIssuesByKeyword(ctx, repoIDs, keyword); err != nil {
			ctx.Error(http.StatusInternalServerError, "SearchIssuesByKeyword", err)
			return
		}
	}

	var isPull util.OptionalBool
	switch ctx.FormString("type") {
	case "pulls":
		isPull = util.OptionalBoolTrue
	case "issues":
		isPull = util.OptionalBoolFalse
	default:
		isPull = util.OptionalBoolNone
	}

	labels := ctx.FormTrim("labels")
	var includedLabelNames []string
	if len(labels) > 0 {
		includedLabelNames = strings.Split(labels, ",")
	}

	milestones := ctx.FormTrim("milestones")
	var includedMilestones []string
	if len(milestones) > 0 {
		includedMilestones = strings.Split(milestones, ",")
	}

	// this api is also used in UI,
	// so the default limit is set to fit UI needs
	limit := ctx.FormInt("limit")
	if limit == 0 {
		limit = setting.UI.IssuePagingNum
	} else if limit > setting.API.MaxResponseItems {
		limit = setting.API.MaxResponseItems
	}

	// Only fetch the issues if we either don't have a keyword or the search returned issues
	// This would otherwise return all issues if no issues were found by the search.
	if len(keyword) == 0 || len(issueIDs) > 0 || len(includedLabelNames) > 0 || len(includedMilestones) > 0 {
		issuesOpt := &issues_model.IssuesOptions{
			ListOptions: db.ListOptions{
				Page:     ctx.FormInt("page"),
				PageSize: limit,
			},
			RepoCond:           repoCond,
			IsClosed:           isClosed,
			IssueIDs:           issueIDs,
			IncludedLabelNames: includedLabelNames,
			IncludeMilestones:  includedMilestones,
			SortType:           "priorityrepo",
			PriorityRepoID:     ctx.FormInt64("priority_repo_id"),
			IsPull:             isPull,
			UpdatedBeforeUnix:  before,
			UpdatedAfterUnix:   since,
		}

		ctxUserID := int64(0)
		if ctx.IsSigned {
			ctxUserID = ctx.Doer.ID
		}

		// Filter for: Created by User, Assigned to User, Mentioning User, Review of User Requested
		if ctx.FormBool("created") {
			issuesOpt.PosterID = ctxUserID
		}
		if ctx.FormBool("assigned") {
			issuesOpt.AssigneeID = ctxUserID
		}
		if ctx.FormBool("mentioned") {
			issuesOpt.MentionedID = ctxUserID
		}
		if ctx.FormBool("review_requested") {
			issuesOpt.ReviewRequestedID = ctxUserID
		}

		if issues, err = issues_model.Issues(ctx, issuesOpt); err != nil {
			ctx.Error(http.StatusInternalServerError, "Issues", err)
			return
		}

		issuesOpt.ListOptions = db.ListOptions{
			Page: -1,
		}
		if filteredCount, err = issues_model.CountIssues(ctx, issuesOpt); err != nil {
			ctx.Error(http.StatusInternalServerError, "CountIssues", err)
			return
		}
	}

	ctx.SetLinkHeader(int(filteredCount), limit)
	ctx.SetTotalCountHeader(filteredCount)
	ctx.JSON(http.StatusOK, convert.ToAPIIssueList(ctx, issues))
}

// ListIssues list the issues of a repository
func ListIssues(ctx *context.APIContext) {
	// swagger:operation GET /repos/{owner}/{repo}/issues issue issueListIssues
	// ---
	// summary: List a repository's issues
	// produces:
	// - application/json
	// parameters:
	// - name: owner
	//   in: path
	//   description: owner of the repo
	//   type: string
	//   required: true
	// - name: repo
	//   in: path
	//   description: name of the repo
	//   type: string
	//   required: true
	// - name: state
	//   in: query
	//   description: whether issue is open or closed
	//   type: string
	//   enum: [closed, open, all]
	// - name: labels
	//   in: query
	//   description: comma separated list of labels. Fetch only issues that have any of this labels. Non existent labels are discarded
	//   type: string
	// - name: q
	//   in: query
	//   description: search string
	//   type: string
	// - name: type
	//   in: query
	//   description: filter by type (issues / pulls) if set
	//   type: string
	//   enum: [issues, pulls]
	// - name: milestones
	//   in: query
	//   description: comma separated list of milestone names or ids. It uses names and fall back to ids. Fetch only issues that have any of this milestones. Non existent milestones are discarded
	//   type: string
	// - name: since
	//   in: query
	//   description: Only show items updated after the given time. This is a timestamp in RFC 3339 format
	//   type: string
	//   format: date-time
	//   required: false
	// - name: before
	//   in: query
	//   description: Only show items updated before the given time. This is a timestamp in RFC 3339 format
	//   type: string
	//   format: date-time
	//   required: false
	// - name: created_by
	//   in: query
	//   description: Only show items which were created by the the given user
	//   type: string
	// - name: assigned_by
	//   in: query
	//   description: Only show items for which the given user is assigned
	//   type: string
	// - name: mentioned_by
	//   in: query
	//   description: Only show items in which the given user was mentioned
	//   type: string
	// - name: page
	//   in: query
	//   description: page number of results to return (1-based)
	//   type: integer
	// - name: limit
	//   in: query
	//   description: page size of results
	//   type: integer
	// responses:
	//   "200":
	//     "$ref": "#/responses/IssueList"
	before, since, err := context.GetQueryBeforeSince(ctx.Context)
	if err != nil {
		ctx.Error(http.StatusUnprocessableEntity, "GetQueryBeforeSince", err)
		return
	}

	var isClosed util.OptionalBool
	switch ctx.FormString("state") {
	case "closed":
		isClosed = util.OptionalBoolTrue
	case "all":
		isClosed = util.OptionalBoolNone
	default:
		isClosed = util.OptionalBoolFalse
	}

	var issues []*issues_model.Issue
	var filteredCount int64

	keyword := ctx.FormTrim("q")
	if strings.IndexByte(keyword, 0) >= 0 {
		keyword = ""
	}
	var issueIDs []int64
	var labelIDs []int64
	if len(keyword) > 0 {
		issueIDs, err = issue_indexer.SearchIssuesByKeyword(ctx, []int64{ctx.Repo.Repository.ID}, keyword)
		if err != nil {
			ctx.Error(http.StatusInternalServerError, "SearchIssuesByKeyword", err)
			return
		}
	}

	if splitted := strings.Split(ctx.FormString("labels"), ","); len(splitted) > 0 {
		labelIDs, err = issues_model.GetLabelIDsInRepoByNames(ctx.Repo.Repository.ID, splitted)
		if err != nil {
			ctx.Error(http.StatusInternalServerError, "GetLabelIDsInRepoByNames", err)
			return
		}
	}

	var mileIDs []int64
	if part := strings.Split(ctx.FormString("milestones"), ","); len(part) > 0 {
		for i := range part {
			// uses names and fall back to ids
			// non existent milestones are discarded
			mile, err := issues_model.GetMilestoneByRepoIDANDName(ctx.Repo.Repository.ID, part[i])
			if err == nil {
				mileIDs = append(mileIDs, mile.ID)
				continue
			}
			if !issues_model.IsErrMilestoneNotExist(err) {
				ctx.Error(http.StatusInternalServerError, "GetMilestoneByRepoIDANDName", err)
				return
			}
			id, err := strconv.ParseInt(part[i], 10, 64)
			if err != nil {
				continue
			}
			mile, err = issues_model.GetMilestoneByRepoID(ctx, ctx.Repo.Repository.ID, id)
			if err == nil {
				mileIDs = append(mileIDs, mile.ID)
				continue
			}
			if issues_model.IsErrMilestoneNotExist(err) {
				continue
			}
			ctx.Error(http.StatusInternalServerError, "GetMilestoneByRepoID", err)
		}
	}

	listOptions := utils.GetListOptions(ctx)

	var isPull util.OptionalBool
	switch ctx.FormString("type") {
	case "pulls":
		isPull = util.OptionalBoolTrue
	case "issues":
		isPull = util.OptionalBoolFalse
	default:
		isPull = util.OptionalBoolNone
	}

	// FIXME: we should be more efficient here
	createdByID := getUserIDForFilter(ctx, "created_by")
	if ctx.Written() {
		return
	}
	assignedByID := getUserIDForFilter(ctx, "assigned_by")
	if ctx.Written() {
		return
	}
	mentionedByID := getUserIDForFilter(ctx, "mentioned_by")
	if ctx.Written() {
		return
	}

	// Only fetch the issues if we either don't have a keyword or the search returned issues
	// This would otherwise return all issues if no issues were found by the search.
	if len(keyword) == 0 || len(issueIDs) > 0 || len(labelIDs) > 0 {
		issuesOpt := &issues_model.IssuesOptions{
			ListOptions:       listOptions,
			RepoID:            ctx.Repo.Repository.ID,
			IsClosed:          isClosed,
			IssueIDs:          issueIDs,
			LabelIDs:          labelIDs,
			MilestoneIDs:      mileIDs,
			IsPull:            isPull,
			UpdatedBeforeUnix: before,
			UpdatedAfterUnix:  since,
			PosterID:          createdByID,
			AssigneeID:        assignedByID,
			MentionedID:       mentionedByID,
		}

		if issues, err = issues_model.Issues(ctx, issuesOpt); err != nil {
			ctx.Error(http.StatusInternalServerError, "Issues", err)
			return
		}

		issuesOpt.ListOptions = db.ListOptions{
			Page: -1,
		}
		if filteredCount, err = issues_model.CountIssues(ctx, issuesOpt); err != nil {
			ctx.Error(http.StatusInternalServerError, "CountIssues", err)
			return
		}
	}

	ctx.SetLinkHeader(int(filteredCount), listOptions.PageSize)
	ctx.SetTotalCountHeader(filteredCount)
	ctx.JSON(http.StatusOK, convert.ToAPIIssueList(ctx, issues))
}

func getUserIDForFilter(ctx *context.APIContext, queryName string) int64 {
	userName := ctx.FormString(queryName)
	if len(userName) == 0 {
		return 0
	}

	user, err := user_model.GetUserByName(ctx, userName)
	if user_model.IsErrUserNotExist(err) {
		ctx.NotFound(err)
		return 0
	}

	if err != nil {
		ctx.InternalServerError(err)
		return 0
	}

	return user.ID
}

// GetIssue get an issue of a repository
func GetIssue(ctx *context.APIContext) {
	// swagger:operation GET /repos/{owner}/{repo}/issues/{index} issue issueGetIssue
	// ---
	// summary: Get an issue
	// produces:
	// - application/json
	// parameters:
	// - name: owner
	//   in: path
	//   description: owner of the repo
	//   type: string
	//   required: true
	// - name: repo
	//   in: path
	//   description: name of the repo
	//   type: string
	//   required: true
	// - name: index
	//   in: path
	//   description: index of the issue to get
	//   type: integer
	//   format: int64
	//   required: true
	// responses:
	//   "200":
	//     "$ref": "#/responses/Issue"
	//   "404":
	//     "$ref": "#/responses/notFound"

	issue, err := issues_model.GetIssueWithAttrsByIndex(ctx.Repo.Repository.ID, ctx.ParamsInt64(":index"))
	if err != nil {
		if issues_model.IsErrIssueNotExist(err) {
			ctx.NotFound()
		} else {
			ctx.Error(http.StatusInternalServerError, "GetIssueByIndex", err)
		}
		return
	}
	ctx.JSON(http.StatusOK, convert.ToAPIIssue(ctx, issue))
}

// CreateIssue create an issue of a repository
func CreateIssue(ctx *context.APIContext) {
	// swagger:operation POST /repos/{owner}/{repo}/issues issue issueCreateIssue
	// ---
	// summary: Create an issue. If using deadline only the date will be taken into account, and time of day ignored.
	// consumes:
	// - application/json
	// produces:
	// - application/json
	// parameters:
	// - name: owner
	//   in: path
	//   description: owner of the repo
	//   type: string
	//   required: true
	// - name: repo
	//   in: path
	//   description: name of the repo
	//   type: string
	//   required: true
	// - name: body
	//   in: body
	//   schema:
	//     "$ref": "#/definitions/CreateIssueOption"
	// responses:
	//   "201":
	//     "$ref": "#/responses/Issue"
	//   "403":
	//     "$ref": "#/responses/forbidden"
	//   "412":
	//     "$ref": "#/responses/error"
	//   "422":
	//     "$ref": "#/responses/validationError"
	form := web.GetForm(ctx).(*api.CreateIssueOption)
	var deadlineUnix timeutil.TimeStamp
	if form.Deadline != nil && ctx.Repo.CanWrite(unit.TypeIssues) {
		deadlineUnix = timeutil.TimeStamp(form.Deadline.Unix())
	}

	issue := &issues_model.Issue{
		RepoID:       ctx.Repo.Repository.ID,
		Repo:         ctx.Repo.Repository,
		Title:        form.Title,
		PosterID:     ctx.Doer.ID,
		Poster:       ctx.Doer,
		Content:      form.Body,
		Ref:          form.Ref,
		DeadlineUnix: deadlineUnix,
	}

	assigneeIDs := make([]int64, 0)
	var err error
	if ctx.Repo.CanWrite(unit.TypeIssues) {
		issue.MilestoneID = form.Milestone
		assigneeIDs, err = issues_model.MakeIDsFromAPIAssigneesToAdd(ctx, form.Assignee, form.Assignees)
		if err != nil {
			if user_model.IsErrUserNotExist(err) {
				ctx.Error(http.StatusUnprocessableEntity, "", fmt.Sprintf("Assignee does not exist: [name: %s]", err))
			} else {
				ctx.Error(http.StatusInternalServerError, "AddAssigneeByName", err)
			}
			return
		}

		// Check if the passed assignees is assignable
		for _, aID := range assigneeIDs {
			assignee, err := user_model.GetUserByID(ctx, aID)
			if err != nil {
				ctx.Error(http.StatusInternalServerError, "GetUserByID", err)
				return
			}

			valid, err := access_model.CanBeAssigned(ctx, assignee, ctx.Repo.Repository, false)
			if err != nil {
				ctx.Error(http.StatusInternalServerError, "canBeAssigned", err)
				return
			}
			if !valid {
				ctx.Error(http.StatusUnprocessableEntity, "canBeAssigned", repo_model.ErrUserDoesNotHaveAccessToRepo{UserID: aID, RepoName: ctx.Repo.Repository.Name})
				return
			}
		}
	} else {
		// setting labels is not allowed if user is not a writer
		form.Labels = make([]int64, 0)
	}

	if err := issue_service.NewIssue(ctx.Repo.Repository, issue, form.Labels, nil, assigneeIDs); err != nil {
		if repo_model.IsErrUserDoesNotHaveAccessToRepo(err) {
			ctx.Error(http.StatusBadRequest, "UserDoesNotHaveAccessToRepo", err)
			return
		}
		ctx.Error(http.StatusInternalServerError, "NewIssue", err)
		return
	}

	if form.Closed {
		if err := issue_service.ChangeStatus(issue, ctx.Doer, "", true); err != nil {
			if issues_model.IsErrDependenciesLeft(err) {
				ctx.Error(http.StatusPreconditionFailed, "DependenciesLeft", "cannot close this issue because it still has open dependencies")
				return
			}
			ctx.Error(http.StatusInternalServerError, "ChangeStatus", err)
			return
		}
	}

	// Refetch from database to assign some automatic values
	issue, err = issues_model.GetIssueByID(ctx, issue.ID)
	if err != nil {
		ctx.Error(http.StatusInternalServerError, "GetIssueByID", err)
		return
	}
	ctx.JSON(http.StatusCreated, convert.ToAPIIssue(ctx, issue))
}

// EditIssue modify an issue of a repository
func EditIssue(ctx *context.APIContext) {
	// swagger:operation PATCH /repos/{owner}/{repo}/issues/{index} issue issueEditIssue
	// ---
	// summary: Edit an issue. If using deadline only the date will be taken into account, and time of day ignored.
	// consumes:
	// - application/json
	// produces:
	// - application/json
	// parameters:
	// - name: owner
	//   in: path
	//   description: owner of the repo
	//   type: string
	//   required: true
	// - name: repo
	//   in: path
	//   description: name of the repo
	//   type: string
	//   required: true
	// - name: index
	//   in: path
	//   description: index of the issue to edit
	//   type: integer
	//   format: int64
	//   required: true
	// - name: body
	//   in: body
	//   schema:
	//     "$ref": "#/definitions/EditIssueOption"
	// responses:
	//   "201":
	//     "$ref": "#/responses/Issue"
	//   "403":
	//     "$ref": "#/responses/forbidden"
	//   "404":
	//     "$ref": "#/responses/notFound"
	//   "412":
	//     "$ref": "#/responses/error"

	form := web.GetForm(ctx).(*api.EditIssueOption)
	issue, err := issues_model.GetIssueByIndex(ctx.Repo.Repository.ID, ctx.ParamsInt64(":index"))
	if err != nil {
		if issues_model.IsErrIssueNotExist(err) {
			ctx.NotFound()
		} else {
			ctx.Error(http.StatusInternalServerError, "GetIssueByIndex", err)
		}
		return
	}
	issue.Repo = ctx.Repo.Repository
	canWrite := ctx.Repo.CanWriteIssuesOrPulls(issue.IsPull)

	err = issue.LoadAttributes(ctx)
	if err != nil {
		ctx.Error(http.StatusInternalServerError, "LoadAttributes", err)
		return
	}

	if !issue.IsPoster(ctx.Doer.ID) && !canWrite {
		ctx.Status(http.StatusForbidden)
		return
	}

	oldTitle := issue.Title
	if len(form.Title) > 0 {
		issue.Title = form.Title
	}
	if form.Body != nil {
		issue.Content = *form.Body
	}
	if form.Ref != nil {
		err = issue_service.ChangeIssueRef(issue, ctx.Doer, *form.Ref)
		if err != nil {
			ctx.Error(http.StatusInternalServerError, "UpdateRef", err)
			return
		}
	}

	// Update or remove the deadline, only if set and allowed
	if (form.Deadline != nil || form.RemoveDeadline != nil) && canWrite {
		var deadlineUnix timeutil.TimeStamp

		if (form.RemoveDeadline == nil || !*form.RemoveDeadline) && !form.Deadline.IsZero() {
			deadline := time.Date(form.Deadline.Year(), form.Deadline.Month(), form.Deadline.Day(),
				23, 59, 59, 0, form.Deadline.Location())
			deadlineUnix = timeutil.TimeStamp(deadline.Unix())
		}

		if err := issues_model.UpdateIssueDeadline(issue, deadlineUnix, ctx.Doer); err != nil {
			ctx.Error(http.StatusInternalServerError, "UpdateIssueDeadline", err)
			return
		}
		issue.DeadlineUnix = deadlineUnix
	}

	// Add/delete assignees

	// Deleting is done the GitHub way (quote from their api documentation):
	// https://developer.github.com/v3/issues/#edit-an-issue
	// "assignees" (array): Logins for Users to assign to this issue.
	// Pass one or more user logins to replace the set of assignees on this Issue.
	// Send an empty array ([]) to clear all assignees from the Issue.

	if canWrite && (form.Assignees != nil || form.Assignee != nil) {
		oneAssignee := ""
		if form.Assignee != nil {
			oneAssignee = *form.Assignee
		}

		err = issue_service.UpdateAssignees(issue, oneAssignee, form.Assignees, ctx.Doer)
		if err != nil {
			ctx.Error(http.StatusInternalServerError, "UpdateAssignees", err)
			return
		}
	}

	if canWrite && form.Milestone != nil &&
		issue.MilestoneID != *form.Milestone {
		oldMilestoneID := issue.MilestoneID
		issue.MilestoneID = *form.Milestone
		if err = issue_service.ChangeMilestoneAssign(issue, ctx.Doer, oldMilestoneID); err != nil {
			ctx.Error(http.StatusInternalServerError, "ChangeMilestoneAssign", err)
			return
		}
	}
	if form.State != nil {
		if issue.IsPull {
			if pr, err := issue.GetPullRequest(); err != nil {
				ctx.Error(http.StatusInternalServerError, "GetPullRequest", err)
				return
			} else if pr.HasMerged {
				ctx.Error(http.StatusPreconditionFailed, "MergedPRState", "cannot change state of this pull request, it was already merged")
				return
			}
		}
		issue.IsClosed = api.StateClosed == api.StateType(*form.State)
	}
	statusChangeComment, titleChanged, err := issues_model.UpdateIssueByAPI(issue, ctx.Doer)
	if err != nil {
		if issues_model.IsErrDependenciesLeft(err) {
			ctx.Error(http.StatusPreconditionFailed, "DependenciesLeft", "cannot close this issue because it still has open dependencies")
			return
		}
		ctx.Error(http.StatusInternalServerError, "UpdateIssueByAPI", err)
		return
	}

	if titleChanged {
		notify.IssueChangeTitle(ctx, ctx.Doer, issue, oldTitle)
	}

	if statusChangeComment != nil {
<<<<<<< HEAD
		notify.IssueChangeStatus(ctx, ctx.Doer, issue, statusChangeComment, issue.IsClosed)
=======
		notification.NotifyIssueChangeStatus(ctx, ctx.Doer, "", issue, statusChangeComment, issue.IsClosed)
>>>>>>> e88b529b
	}

	// Refetch from database to assign some automatic values
	issue, err = issues_model.GetIssueByID(ctx, issue.ID)
	if err != nil {
		ctx.InternalServerError(err)
		return
	}
	if err = issue.LoadMilestone(ctx); err != nil {
		ctx.InternalServerError(err)
		return
	}
	ctx.JSON(http.StatusCreated, convert.ToAPIIssue(ctx, issue))
}

func DeleteIssue(ctx *context.APIContext) {
	// swagger:operation DELETE /repos/{owner}/{repo}/issues/{index} issue issueDelete
	// ---
	// summary: Delete an issue
	// parameters:
	// - name: owner
	//   in: path
	//   description: owner of the repo
	//   type: string
	//   required: true
	// - name: repo
	//   in: path
	//   description: name of the repo
	//   type: string
	//   required: true
	// - name: index
	//   in: path
	//   description: index of issue to delete
	//   type: integer
	//   format: int64
	//   required: true
	// responses:
	//   "204":
	//     "$ref": "#/responses/empty"
	//   "403":
	//     "$ref": "#/responses/forbidden"
	//   "404":
	//     "$ref": "#/responses/notFound"
	issue, err := issues_model.GetIssueByIndex(ctx.Repo.Repository.ID, ctx.ParamsInt64(":index"))
	if err != nil {
		if issues_model.IsErrIssueNotExist(err) {
			ctx.NotFound(err)
		} else {
			ctx.Error(http.StatusInternalServerError, "GetIssueByID", err)
		}
		return
	}

	if err = issue_service.DeleteIssue(ctx.Doer, ctx.Repo.GitRepo, issue); err != nil {
		ctx.Error(http.StatusInternalServerError, "DeleteIssueByID", err)
		return
	}

	ctx.Status(http.StatusNoContent)
}

// UpdateIssueDeadline updates an issue deadline
func UpdateIssueDeadline(ctx *context.APIContext) {
	// swagger:operation POST /repos/{owner}/{repo}/issues/{index}/deadline issue issueEditIssueDeadline
	// ---
	// summary: Set an issue deadline. If set to null, the deadline is deleted. If using deadline only the date will be taken into account, and time of day ignored.
	// consumes:
	// - application/json
	// produces:
	// - application/json
	// parameters:
	// - name: owner
	//   in: path
	//   description: owner of the repo
	//   type: string
	//   required: true
	// - name: repo
	//   in: path
	//   description: name of the repo
	//   type: string
	//   required: true
	// - name: index
	//   in: path
	//   description: index of the issue to create or update a deadline on
	//   type: integer
	//   format: int64
	//   required: true
	// - name: body
	//   in: body
	//   schema:
	//     "$ref": "#/definitions/EditDeadlineOption"
	// responses:
	//   "201":
	//     "$ref": "#/responses/IssueDeadline"
	//   "403":
	//     "$ref": "#/responses/forbidden"
	//   "404":
	//     "$ref": "#/responses/notFound"
	form := web.GetForm(ctx).(*api.EditDeadlineOption)
	issue, err := issues_model.GetIssueByIndex(ctx.Repo.Repository.ID, ctx.ParamsInt64(":index"))
	if err != nil {
		if issues_model.IsErrIssueNotExist(err) {
			ctx.NotFound()
		} else {
			ctx.Error(http.StatusInternalServerError, "GetIssueByIndex", err)
		}
		return
	}

	if !ctx.Repo.CanWriteIssuesOrPulls(issue.IsPull) {
		ctx.Error(http.StatusForbidden, "", "Not repo writer")
		return
	}

	var deadlineUnix timeutil.TimeStamp
	var deadline time.Time
	if form.Deadline != nil && !form.Deadline.IsZero() {
		deadline = time.Date(form.Deadline.Year(), form.Deadline.Month(), form.Deadline.Day(),
			23, 59, 59, 0, time.Local)
		deadlineUnix = timeutil.TimeStamp(deadline.Unix())
	}

	if err := issues_model.UpdateIssueDeadline(issue, deadlineUnix, ctx.Doer); err != nil {
		ctx.Error(http.StatusInternalServerError, "UpdateIssueDeadline", err)
		return
	}

	ctx.JSON(http.StatusCreated, api.IssueDeadline{Deadline: &deadline})
}<|MERGE_RESOLUTION|>--- conflicted
+++ resolved
@@ -826,11 +826,7 @@
 	}
 
 	if statusChangeComment != nil {
-<<<<<<< HEAD
-		notify.IssueChangeStatus(ctx, ctx.Doer, issue, statusChangeComment, issue.IsClosed)
-=======
-		notification.NotifyIssueChangeStatus(ctx, ctx.Doer, "", issue, statusChangeComment, issue.IsClosed)
->>>>>>> e88b529b
+		notify.IssueChangeStatus(ctx, ctx.Doer, "", issue, statusChangeComment, issue.IsClosed)
 	}
 
 	// Refetch from database to assign some automatic values
