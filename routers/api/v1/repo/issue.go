// Copyright 2016 The Gogs Authors. All rights reserved.
// Copyright 2018 The Gitea Authors. All rights reserved.
// Use of this source code is governed by a MIT-style
// license that can be found in the LICENSE file.

package repo

import (
	"fmt"
	"net/http"
	"strings"
	"time"

	"code.gitea.io/gitea/models"
	"code.gitea.io/gitea/modules/context"
	issue_indexer "code.gitea.io/gitea/modules/indexer/issues"
	"code.gitea.io/gitea/modules/log"
	"code.gitea.io/gitea/modules/setting"
	api "code.gitea.io/gitea/modules/structs"
	"code.gitea.io/gitea/modules/timeutil"
	"code.gitea.io/gitea/modules/util"
	"code.gitea.io/gitea/routers/api/v1/utils"
	issue_service "code.gitea.io/gitea/services/issue"
)

// SearchIssues searches for issues across the repositories that the user has access to
func SearchIssues(ctx *context.APIContext) {
	// swagger:operation GET /repos/issues/search issue issueSearchIssues
	// ---
	// summary: Search for issues across the repositories that the user has access to
	// produces:
	// - application/json
	// parameters:
	// - name: state
	//   in: query
	//   description: whether issue is open or closed
	//   type: string
	// - name: labels
	//   in: query
	//   description: comma separated list of labels. Fetch only issues that have any of this labels. Non existent labels are discarded
	//   type: string
	// - name: q
	//   in: query
	//   description: search string
	//   type: string
	// - name: priority_repo_id
	//   in: query
	//   description: repository to prioritize in the results
	//   type: integer
	//   format: int64
	// - name: page
	//   in: query
	//   description: page number of requested issues
	//   type: integer
	// responses:
	//   "200":
	//     "$ref": "#/responses/IssueList"

	var isClosed util.OptionalBool
	switch ctx.Query("state") {
	case "closed":
		isClosed = util.OptionalBoolTrue
	case "all":
		isClosed = util.OptionalBoolNone
	default:
		isClosed = util.OptionalBoolFalse
	}

	// find repos user can access (for issue search)
	repoIDs := make([]int64, 0)
	opts := &models.SearchRepoOptions{
		PageSize:    15,
		Private:     false,
		AllPublic:   true,
		TopicOnly:   false,
		Collaborate: util.OptionalBoolNone,
		UserIsAdmin: ctx.IsUserSiteAdmin(),
		OrderBy:     models.SearchOrderByRecentUpdated,
	}
	if ctx.IsSigned {
		opts.Private = true
		opts.AllLimited = true
		opts.UserID = ctx.User.ID
	}
	issueCount := 0
	for page := 1; ; page++ {
<<<<<<< HEAD
		repos, count, err := models.SearchRepositoryByName(&models.SearchRepoOptions{
			ListOptions: models.ListOptions{
				Page:     page,
				PageSize: 15,
			},
			Private:     true,
			Keyword:     "",
			OwnerID:     ctx.User.ID,
			TopicOnly:   false,
			Collaborate: util.OptionalBoolNone,
			UserIsAdmin: ctx.IsUserSiteAdmin(),
			UserID:      ctx.User.ID,
			OrderBy:     models.SearchOrderByRecentUpdated,
		})
=======
		opts.Page = page
		repos, count, err := models.SearchRepositoryByName(opts)
>>>>>>> 625057c6
		if err != nil {
			ctx.Error(http.StatusInternalServerError, "SearchRepositoryByName", err)
			return
		}

		if len(repos) == 0 {
			break
		}
		log.Trace("Processing next %d repos of %d", len(repos), count)
		for _, repo := range repos {
			switch isClosed {
			case util.OptionalBoolTrue:
				issueCount += repo.NumClosedIssues
			case util.OptionalBoolFalse:
				issueCount += repo.NumOpenIssues
			case util.OptionalBoolNone:
				issueCount += repo.NumIssues
			}
			repoIDs = append(repoIDs, repo.ID)
		}
	}

	var issues []*models.Issue

	keyword := strings.Trim(ctx.Query("q"), " ")
	if strings.IndexByte(keyword, 0) >= 0 {
		keyword = ""
	}
	var issueIDs []int64
	var labelIDs []int64
	var err error
	if len(keyword) > 0 && len(repoIDs) > 0 {
		issueIDs, err = issue_indexer.SearchIssuesByKeyword(repoIDs, keyword)
	}

	labels := ctx.Query("labels")
	if splitted := strings.Split(labels, ","); labels != "" && len(splitted) > 0 {
		labelIDs, err = models.GetLabelIDsInReposByNames(repoIDs, splitted)
		if err != nil {
			ctx.Error(http.StatusInternalServerError, "GetLabelIDsInRepoByNames", err)
			return
		}
	}

	// Only fetch the issues if we either don't have a keyword or the search returned issues
	// This would otherwise return all issues if no issues were found by the search.
	if len(keyword) == 0 || len(issueIDs) > 0 || len(labelIDs) > 0 {
		issues, err = models.Issues(&models.IssuesOptions{
			ListOptions: models.ListOptions{
				Page:     ctx.QueryInt("page"),
				PageSize: setting.UI.IssuePagingNum,
			},
			RepoIDs:        repoIDs,
			IsClosed:       isClosed,
			IssueIDs:       issueIDs,
			LabelIDs:       labelIDs,
			SortType:       "priorityrepo",
			PriorityRepoID: ctx.QueryInt64("priority_repo_id"),
		})
	}

	if err != nil {
		ctx.Error(http.StatusInternalServerError, "Issues", err)
		return
	}

	apiIssues := make([]*api.Issue, len(issues))
	for i := range issues {
		apiIssues[i] = issues[i].APIFormat()
	}

	ctx.SetLinkHeader(issueCount, setting.UI.IssuePagingNum)
	ctx.JSON(http.StatusOK, &apiIssues)
}

// ListIssues list the issues of a repository
func ListIssues(ctx *context.APIContext) {
	// swagger:operation GET /repos/{owner}/{repo}/issues issue issueListIssues
	// ---
	// summary: List a repository's issues
	// produces:
	// - application/json
	// parameters:
	// - name: owner
	//   in: path
	//   description: owner of the repo
	//   type: string
	//   required: true
	// - name: repo
	//   in: path
	//   description: name of the repo
	//   type: string
	//   required: true
	// - name: state
	//   in: query
	//   description: whether issue is open or closed
	//   type: string
	// - name: labels
	//   in: query
	//   description: comma separated list of labels. Fetch only issues that have any of this labels. Non existent labels are discarded
	//   type: string
	// - name: q
	//   in: query
	//   description: search string
	//   type: string
	// - name: page
	//   in: query
	//   description: page number of results to return (1-based)
	//   type: integer
	// - name: limit
	//   in: query
	//   description: page size of results, maximum page size is 50
	//   type: integer
	// responses:
	//   "200":
	//     "$ref": "#/responses/IssueList"

	var isClosed util.OptionalBool
	switch ctx.Query("state") {
	case "closed":
		isClosed = util.OptionalBoolTrue
	case "all":
		isClosed = util.OptionalBoolNone
	default:
		isClosed = util.OptionalBoolFalse
	}

	var issues []*models.Issue

	keyword := strings.Trim(ctx.Query("q"), " ")
	if strings.IndexByte(keyword, 0) >= 0 {
		keyword = ""
	}
	var issueIDs []int64
	var labelIDs []int64
	var err error
	if len(keyword) > 0 {
		issueIDs, err = issue_indexer.SearchIssuesByKeyword([]int64{ctx.Repo.Repository.ID}, keyword)
	}

	if splitted := strings.Split(ctx.Query("labels"), ","); len(splitted) > 0 {
		labelIDs, err = models.GetLabelIDsInRepoByNames(ctx.Repo.Repository.ID, splitted)
		if err != nil {
			ctx.Error(http.StatusInternalServerError, "GetLabelIDsInRepoByNames", err)
			return
		}
	}

	listOptions := utils.GetListOptions(ctx)

	// Only fetch the issues if we either don't have a keyword or the search returned issues
	// This would otherwise return all issues if no issues were found by the search.
	if len(keyword) == 0 || len(issueIDs) > 0 || len(labelIDs) > 0 {
		issues, err = models.Issues(&models.IssuesOptions{
			ListOptions: listOptions,
			RepoIDs:     []int64{ctx.Repo.Repository.ID},
			IsClosed:    isClosed,
			IssueIDs:    issueIDs,
			LabelIDs:    labelIDs,
		})
	}

	if err != nil {
		ctx.Error(http.StatusInternalServerError, "Issues", err)
		return
	}

	apiIssues := make([]*api.Issue, len(issues))
	for i := range issues {
		apiIssues[i] = issues[i].APIFormat()
	}

	ctx.SetLinkHeader(ctx.Repo.Repository.NumIssues, listOptions.PageSize)
	ctx.JSON(http.StatusOK, &apiIssues)
}

// GetIssue get an issue of a repository
func GetIssue(ctx *context.APIContext) {
	// swagger:operation GET /repos/{owner}/{repo}/issues/{index} issue issueGetIssue
	// ---
	// summary: Get an issue
	// produces:
	// - application/json
	// parameters:
	// - name: owner
	//   in: path
	//   description: owner of the repo
	//   type: string
	//   required: true
	// - name: repo
	//   in: path
	//   description: name of the repo
	//   type: string
	//   required: true
	// - name: index
	//   in: path
	//   description: index of the issue to get
	//   type: integer
	//   format: int64
	//   required: true
	// responses:
	//   "200":
	//     "$ref": "#/responses/Issue"
	//   "404":
	//     "$ref": "#/responses/notFound"

	issue, err := models.GetIssueWithAttrsByIndex(ctx.Repo.Repository.ID, ctx.ParamsInt64(":index"))
	if err != nil {
		if models.IsErrIssueNotExist(err) {
			ctx.NotFound()
		} else {
			ctx.Error(http.StatusInternalServerError, "GetIssueByIndex", err)
		}
		return
	}
	ctx.JSON(http.StatusOK, issue.APIFormat())
}

// CreateIssue create an issue of a repository
func CreateIssue(ctx *context.APIContext, form api.CreateIssueOption) {
	// swagger:operation POST /repos/{owner}/{repo}/issues issue issueCreateIssue
	// ---
	// summary: Create an issue. If using deadline only the date will be taken into account, and time of day ignored.
	// consumes:
	// - application/json
	// produces:
	// - application/json
	// parameters:
	// - name: owner
	//   in: path
	//   description: owner of the repo
	//   type: string
	//   required: true
	// - name: repo
	//   in: path
	//   description: name of the repo
	//   type: string
	//   required: true
	// - name: body
	//   in: body
	//   schema:
	//     "$ref": "#/definitions/CreateIssueOption"
	// responses:
	//   "201":
	//     "$ref": "#/responses/Issue"
	//   "403":
	//     "$ref": "#/responses/forbidden"
	//   "412":
	//     "$ref": "#/responses/error"
	//   "422":
	//     "$ref": "#/responses/validationError"

	var deadlineUnix timeutil.TimeStamp
	if form.Deadline != nil && ctx.Repo.CanWrite(models.UnitTypeIssues) {
		deadlineUnix = timeutil.TimeStamp(form.Deadline.Unix())
	}

	issue := &models.Issue{
		RepoID:       ctx.Repo.Repository.ID,
		Repo:         ctx.Repo.Repository,
		Title:        form.Title,
		PosterID:     ctx.User.ID,
		Poster:       ctx.User,
		Content:      form.Body,
		DeadlineUnix: deadlineUnix,
	}

	var assigneeIDs = make([]int64, 0)
	var err error
	if ctx.Repo.CanWrite(models.UnitTypeIssues) {
		issue.MilestoneID = form.Milestone
		assigneeIDs, err = models.MakeIDsFromAPIAssigneesToAdd(form.Assignee, form.Assignees)
		if err != nil {
			if models.IsErrUserNotExist(err) {
				ctx.Error(http.StatusUnprocessableEntity, "", fmt.Sprintf("Assignee does not exist: [name: %s]", err))
			} else {
				ctx.Error(http.StatusInternalServerError, "AddAssigneeByName", err)
			}
			return
		}

		// Check if the passed assignees is assignable
		for _, aID := range assigneeIDs {
			assignee, err := models.GetUserByID(aID)
			if err != nil {
				ctx.Error(http.StatusInternalServerError, "GetUserByID", err)
				return
			}

			valid, err := models.CanBeAssigned(assignee, ctx.Repo.Repository, false)
			if err != nil {
				ctx.Error(http.StatusInternalServerError, "canBeAssigned", err)
				return
			}
			if !valid {
				ctx.Error(http.StatusUnprocessableEntity, "canBeAssigned", models.ErrUserDoesNotHaveAccessToRepo{UserID: aID, RepoName: ctx.Repo.Repository.Name})
				return
			}
		}
	} else {
		// setting labels is not allowed if user is not a writer
		form.Labels = make([]int64, 0)
	}

	if err := issue_service.NewIssue(ctx.Repo.Repository, issue, form.Labels, nil, assigneeIDs); err != nil {
		if models.IsErrUserDoesNotHaveAccessToRepo(err) {
			ctx.Error(http.StatusBadRequest, "UserDoesNotHaveAccessToRepo", err)
			return
		}
		ctx.Error(http.StatusInternalServerError, "NewIssue", err)
		return
	}

	if form.Closed {
		if err := issue_service.ChangeStatus(issue, ctx.User, true); err != nil {
			if models.IsErrDependenciesLeft(err) {
				ctx.Error(http.StatusPreconditionFailed, "DependenciesLeft", "cannot close this issue because it still has open dependencies")
				return
			}
			ctx.Error(http.StatusInternalServerError, "ChangeStatus", err)
			return
		}
	}

	// Refetch from database to assign some automatic values
	issue, err = models.GetIssueByID(issue.ID)
	if err != nil {
		ctx.Error(http.StatusInternalServerError, "GetIssueByID", err)
		return
	}
	ctx.JSON(http.StatusCreated, issue.APIFormat())
}

// EditIssue modify an issue of a repository
func EditIssue(ctx *context.APIContext, form api.EditIssueOption) {
	// swagger:operation PATCH /repos/{owner}/{repo}/issues/{index} issue issueEditIssue
	// ---
	// summary: Edit an issue. If using deadline only the date will be taken into account, and time of day ignored.
	// consumes:
	// - application/json
	// produces:
	// - application/json
	// parameters:
	// - name: owner
	//   in: path
	//   description: owner of the repo
	//   type: string
	//   required: true
	// - name: repo
	//   in: path
	//   description: name of the repo
	//   type: string
	//   required: true
	// - name: index
	//   in: path
	//   description: index of the issue to edit
	//   type: integer
	//   format: int64
	//   required: true
	// - name: body
	//   in: body
	//   schema:
	//     "$ref": "#/definitions/EditIssueOption"
	// responses:
	//   "201":
	//     "$ref": "#/responses/Issue"
	//   "403":
	//     "$ref": "#/responses/forbidden"
	//   "404":
	//     "$ref": "#/responses/notFound"
	//   "412":
	//     "$ref": "#/responses/error"

	issue, err := models.GetIssueByIndex(ctx.Repo.Repository.ID, ctx.ParamsInt64(":index"))
	if err != nil {
		if models.IsErrIssueNotExist(err) {
			ctx.NotFound()
		} else {
			ctx.Error(http.StatusInternalServerError, "GetIssueByIndex", err)
		}
		return
	}
	issue.Repo = ctx.Repo.Repository

	err = issue.LoadAttributes()
	if err != nil {
		ctx.Error(http.StatusInternalServerError, "LoadAttributes", err)
		return
	}

	if !issue.IsPoster(ctx.User.ID) && !ctx.Repo.CanWrite(models.UnitTypeIssues) {
		ctx.Status(http.StatusForbidden)
		return
	}

	if len(form.Title) > 0 {
		issue.Title = form.Title
	}
	if form.Body != nil {
		issue.Content = *form.Body
	}

	// Update or remove the deadline, only if set and allowed
	if (form.Deadline != nil || form.RemoveDeadline != nil) && ctx.Repo.CanWrite(models.UnitTypeIssues) {
		var deadlineUnix timeutil.TimeStamp

		if (form.RemoveDeadline == nil || !*form.RemoveDeadline) && !form.Deadline.IsZero() {
			deadline := time.Date(form.Deadline.Year(), form.Deadline.Month(), form.Deadline.Day(),
				23, 59, 59, 0, form.Deadline.Location())
			deadlineUnix = timeutil.TimeStamp(deadline.Unix())
		}

		if err := models.UpdateIssueDeadline(issue, deadlineUnix, ctx.User); err != nil {
			ctx.Error(http.StatusInternalServerError, "UpdateIssueDeadline", err)
			return
		}
		issue.DeadlineUnix = deadlineUnix
	}

	// Add/delete assignees

	// Deleting is done the GitHub way (quote from their api documentation):
	// https://developer.github.com/v3/issues/#edit-an-issue
	// "assignees" (array): Logins for Users to assign to this issue.
	// Pass one or more user logins to replace the set of assignees on this Issue.
	// Send an empty array ([]) to clear all assignees from the Issue.

	if ctx.Repo.CanWrite(models.UnitTypeIssues) && (form.Assignees != nil || form.Assignee != nil) {
		oneAssignee := ""
		if form.Assignee != nil {
			oneAssignee = *form.Assignee
		}

		err = issue_service.UpdateAssignees(issue, oneAssignee, form.Assignees, ctx.User)
		if err != nil {
			ctx.Error(http.StatusInternalServerError, "UpdateAssignees", err)
			return
		}
	}

	if ctx.Repo.CanWrite(models.UnitTypeIssues) && form.Milestone != nil &&
		issue.MilestoneID != *form.Milestone {
		oldMilestoneID := issue.MilestoneID
		issue.MilestoneID = *form.Milestone
		if err = issue_service.ChangeMilestoneAssign(issue, ctx.User, oldMilestoneID); err != nil {
			ctx.Error(http.StatusInternalServerError, "ChangeMilestoneAssign", err)
			return
		}
	}

	if err = models.UpdateIssueByAPI(issue); err != nil {
		ctx.Error(http.StatusInternalServerError, "UpdateIssueByAPI", err)
		return
	}
	if form.State != nil {
		if err = issue_service.ChangeStatus(issue, ctx.User, api.StateClosed == api.StateType(*form.State)); err != nil {
			if models.IsErrDependenciesLeft(err) {
				ctx.Error(http.StatusPreconditionFailed, "DependenciesLeft", "cannot close this issue because it still has open dependencies")
				return
			}
			ctx.Error(http.StatusInternalServerError, "ChangeStatus", err)
			return
		}
	}

	// Refetch from database to assign some automatic values
	issue, err = models.GetIssueByID(issue.ID)
	if err != nil {
		ctx.InternalServerError(err)
		return
	}
	if err = issue.LoadMilestone(); err != nil {
		ctx.InternalServerError(err)
		return
	}
	ctx.JSON(http.StatusCreated, issue.APIFormat())
}

// UpdateIssueDeadline updates an issue deadline
func UpdateIssueDeadline(ctx *context.APIContext, form api.EditDeadlineOption) {
	// swagger:operation POST /repos/{owner}/{repo}/issues/{index}/deadline issue issueEditIssueDeadline
	// ---
	// summary: Set an issue deadline. If set to null, the deadline is deleted. If using deadline only the date will be taken into account, and time of day ignored.
	// consumes:
	// - application/json
	// produces:
	// - application/json
	// parameters:
	// - name: owner
	//   in: path
	//   description: owner of the repo
	//   type: string
	//   required: true
	// - name: repo
	//   in: path
	//   description: name of the repo
	//   type: string
	//   required: true
	// - name: index
	//   in: path
	//   description: index of the issue to create or update a deadline on
	//   type: integer
	//   format: int64
	//   required: true
	// - name: body
	//   in: body
	//   schema:
	//     "$ref": "#/definitions/EditDeadlineOption"
	// responses:
	//   "201":
	//     "$ref": "#/responses/IssueDeadline"
	//   "403":
	//     "$ref": "#/responses/forbidden"
	//   "404":
	//     "$ref": "#/responses/notFound"

	issue, err := models.GetIssueByIndex(ctx.Repo.Repository.ID, ctx.ParamsInt64(":index"))
	if err != nil {
		if models.IsErrIssueNotExist(err) {
			ctx.NotFound()
		} else {
			ctx.Error(http.StatusInternalServerError, "GetIssueByIndex", err)
		}
		return
	}

	if !ctx.Repo.CanWrite(models.UnitTypeIssues) {
		ctx.Error(http.StatusForbidden, "", "Not repo writer")
		return
	}

	var deadlineUnix timeutil.TimeStamp
	var deadline time.Time
	if form.Deadline != nil && !form.Deadline.IsZero() {
		deadline = time.Date(form.Deadline.Year(), form.Deadline.Month(), form.Deadline.Day(),
			23, 59, 59, 0, form.Deadline.Location())
		deadlineUnix = timeutil.TimeStamp(deadline.Unix())
	}

	if err := models.UpdateIssueDeadline(issue, deadlineUnix, ctx.User); err != nil {
		ctx.Error(http.StatusInternalServerError, "UpdateIssueDeadline", err)
		return
	}

	ctx.JSON(http.StatusCreated, api.IssueDeadline{Deadline: &deadline})
}<|MERGE_RESOLUTION|>--- conflicted
+++ resolved
@@ -69,7 +69,9 @@
 	// find repos user can access (for issue search)
 	repoIDs := make([]int64, 0)
 	opts := &models.SearchRepoOptions{
-		PageSize:    15,
+		ListOptions: models.ListOptions{
+			PageSize: 15,
+		},
 		Private:     false,
 		AllPublic:   true,
 		TopicOnly:   false,
@@ -84,25 +86,8 @@
 	}
 	issueCount := 0
 	for page := 1; ; page++ {
-<<<<<<< HEAD
-		repos, count, err := models.SearchRepositoryByName(&models.SearchRepoOptions{
-			ListOptions: models.ListOptions{
-				Page:     page,
-				PageSize: 15,
-			},
-			Private:     true,
-			Keyword:     "",
-			OwnerID:     ctx.User.ID,
-			TopicOnly:   false,
-			Collaborate: util.OptionalBoolNone,
-			UserIsAdmin: ctx.IsUserSiteAdmin(),
-			UserID:      ctx.User.ID,
-			OrderBy:     models.SearchOrderByRecentUpdated,
-		})
-=======
 		opts.Page = page
 		repos, count, err := models.SearchRepositoryByName(opts)
->>>>>>> 625057c6
 		if err != nil {
 			ctx.Error(http.StatusInternalServerError, "SearchRepositoryByName", err)
 			return
