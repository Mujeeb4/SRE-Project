// Copyright 2023 The Gitea Authors. All rights reserved.
// SPDX-License-Identifier: MIT

package repo

import (
	"errors"
	"net/http"

	actions_model "code.gitea.io/gitea/models/actions"
	"code.gitea.io/gitea/models/db"
	secret_model "code.gitea.io/gitea/models/secret"
	api "code.gitea.io/gitea/modules/structs"
	"code.gitea.io/gitea/modules/util"
	"code.gitea.io/gitea/modules/web"
	"code.gitea.io/gitea/routers/api/v1/shared"
	"code.gitea.io/gitea/routers/api/v1/utils"
	actions_service "code.gitea.io/gitea/services/actions"
	"code.gitea.io/gitea/services/context"
	"code.gitea.io/gitea/services/convert"
	secret_service "code.gitea.io/gitea/services/secrets"
)

// ListActionsSecrets list an repo's actions secrets
func (Action) ListActionsSecrets(ctx *context.APIContext) {
	// swagger:operation GET /repos/{owner}/{repo}/actions/secrets repository repoListActionsSecrets
	// ---
	// summary: List an repo's actions secrets
	// produces:
	// - application/json
	// parameters:
	// - name: owner
	//   in: path
	//   description: owner of the repository
	//   type: string
	//   required: true
	// - name: repo
	//   in: path
	//   description: name of the repository
	//   type: string
	//   required: true
	// - name: page
	//   in: query
	//   description: page number of results to return (1-based)
	//   type: integer
	// - name: limit
	//   in: query
	//   description: page size of results
	//   type: integer
	// responses:
	//   "200":
	//     "$ref": "#/responses/SecretList"
	//   "404":
	//     "$ref": "#/responses/notFound"

	repo := ctx.Repo.Repository

	opts := &secret_model.FindSecretsOptions{
		RepoID:      repo.ID,
		ListOptions: utils.GetListOptions(ctx),
	}

	secrets, count, err := db.FindAndCount[secret_model.Secret](ctx, opts)
	if err != nil {
		ctx.InternalServerError(err)
		return
	}

	apiSecrets := make([]*api.Secret, len(secrets))
	for k, v := range secrets {
		apiSecrets[k] = &api.Secret{
			Name:    v.Name,
			Created: v.CreatedUnix.AsTime(),
		}
	}

	ctx.SetTotalCountHeader(count)
	ctx.JSON(http.StatusOK, apiSecrets)
}

// create or update one secret of the repository
func (Action) CreateOrUpdateSecret(ctx *context.APIContext) {
	// swagger:operation PUT /repos/{owner}/{repo}/actions/secrets/{secretname} repository updateRepoSecret
	// ---
	// summary: Create or Update a secret value in a repository
	// consumes:
	// - application/json
	// produces:
	// - application/json
	// parameters:
	// - name: owner
	//   in: path
	//   description: owner of the repository
	//   type: string
	//   required: true
	// - name: repo
	//   in: path
	//   description: name of the repository
	//   type: string
	//   required: true
	// - name: secretname
	//   in: path
	//   description: name of the secret
	//   type: string
	//   required: true
	// - name: body
	//   in: body
	//   schema:
	//     "$ref": "#/definitions/CreateOrUpdateSecretOption"
	// responses:
	//   "201":
	//     description: response when creating a secret
	//   "204":
	//     description: response when updating a secret
	//   "400":
	//     "$ref": "#/responses/error"
	//   "404":
	//     "$ref": "#/responses/notFound"

<<<<<<< HEAD
	opt := web.GetForm(ctx).(*api.CreateOrUpdateSecretOption)

	_, created, err := secret_service.CreateOrUpdateSecret(ctx, ctx.Doer, ctx.Repo.Owner, ctx.Repo.Repository, ctx.PathParam("secretname"), opt.Data)
=======
	repo := ctx.Repo.Repository

	opt := web.GetForm(ctx).(*api.CreateOrUpdateSecretOption)

	_, created, err := secret_service.CreateOrUpdateSecret(ctx, 0, repo.ID, ctx.PathParam("secretname"), opt.Data)
>>>>>>> c649a04d
	if err != nil {
		if errors.Is(err, util.ErrInvalidArgument) {
			ctx.Error(http.StatusBadRequest, "CreateOrUpdateSecret", err)
		} else if errors.Is(err, util.ErrNotExist) {
			ctx.Error(http.StatusNotFound, "CreateOrUpdateSecret", err)
		} else {
			ctx.Error(http.StatusInternalServerError, "CreateOrUpdateSecret", err)
		}
		return
	}

	if created {
		ctx.Status(http.StatusCreated)
	} else {
		ctx.Status(http.StatusNoContent)
	}
}

// DeleteSecret delete one secret of the repository
func (Action) DeleteSecret(ctx *context.APIContext) {
	// swagger:operation DELETE /repos/{owner}/{repo}/actions/secrets/{secretname} repository deleteRepoSecret
	// ---
	// summary: Delete a secret in a repository
	// consumes:
	// - application/json
	// produces:
	// - application/json
	// parameters:
	// - name: owner
	//   in: path
	//   description: owner of the repository
	//   type: string
	//   required: true
	// - name: repo
	//   in: path
	//   description: name of the repository
	//   type: string
	//   required: true
	// - name: secretname
	//   in: path
	//   description: name of the secret
	//   type: string
	//   required: true
	// responses:
	//   "204":
	//     description: delete one secret of the organization
	//   "400":
	//     "$ref": "#/responses/error"
	//   "404":
	//     "$ref": "#/responses/notFound"

<<<<<<< HEAD
	err := secret_service.DeleteSecretByName(ctx, ctx.Doer, ctx.Repo.Owner, ctx.Repo.Repository, ctx.PathParam("secretname"))
=======
	repo := ctx.Repo.Repository

	err := secret_service.DeleteSecretByName(ctx, 0, repo.ID, ctx.PathParam("secretname"))
>>>>>>> c649a04d
	if err != nil {
		if errors.Is(err, util.ErrInvalidArgument) {
			ctx.Error(http.StatusBadRequest, "DeleteSecret", err)
		} else if errors.Is(err, util.ErrNotExist) {
			ctx.Error(http.StatusNotFound, "DeleteSecret", err)
		} else {
			ctx.Error(http.StatusInternalServerError, "DeleteSecret", err)
		}
		return
	}

	ctx.Status(http.StatusNoContent)
}

// GetVariable get a repo-level variable
func (Action) GetVariable(ctx *context.APIContext) {
	// swagger:operation GET /repos/{owner}/{repo}/actions/variables/{variablename} repository getRepoVariable
	// ---
	// summary: Get a repo-level variable
	// produces:
	// - application/json
	// parameters:
	// - name: owner
	//   in: path
	//   description: name of the owner
	//   type: string
	//   required: true
	// - name: repo
	//   in: path
	//   description: name of the repository
	//   type: string
	//   required: true
	// - name: variablename
	//   in: path
	//   description: name of the variable
	//   type: string
	//   required: true
	// responses:
	//   "200":
	//			"$ref": "#/responses/ActionVariable"
	//   "400":
	//     "$ref": "#/responses/error"
	//   "404":
	//     "$ref": "#/responses/notFound"
	v, err := actions_service.GetVariable(ctx, actions_model.FindVariablesOpts{
		RepoID: ctx.Repo.Repository.ID,
		Name:   ctx.PathParam("variablename"),
	})
	if err != nil {
		if errors.Is(err, util.ErrNotExist) {
			ctx.Error(http.StatusNotFound, "GetVariable", err)
		} else {
			ctx.Error(http.StatusInternalServerError, "GetVariable", err)
		}
		return
	}

	variable := &api.ActionVariable{
		OwnerID: v.OwnerID,
		RepoID:  v.RepoID,
		Name:    v.Name,
		Data:    v.Data,
	}

	ctx.JSON(http.StatusOK, variable)
}

// DeleteVariable delete a repo-level variable
func (Action) DeleteVariable(ctx *context.APIContext) {
	// swagger:operation DELETE /repos/{owner}/{repo}/actions/variables/{variablename} repository deleteRepoVariable
	// ---
	// summary: Delete a repo-level variable
	// produces:
	// - application/json
	// parameters:
	// - name: owner
	//   in: path
	//   description: name of the owner
	//   type: string
	//   required: true
	// - name: repo
	//   in: path
	//   description: name of the repository
	//   type: string
	//   required: true
	// - name: variablename
	//   in: path
	//   description: name of the variable
	//   type: string
	//   required: true
	// responses:
	//   "200":
	//			"$ref": "#/responses/ActionVariable"
	//   "201":
	//     description: response when deleting a variable
	//   "204":
	//     description: response when deleting a variable
	//   "400":
	//     "$ref": "#/responses/error"
	//   "404":
	//     "$ref": "#/responses/notFound"

	if err := actions_service.DeleteVariableByName(ctx, 0, ctx.Repo.Repository.ID, ctx.PathParam("variablename")); err != nil {
		if errors.Is(err, util.ErrInvalidArgument) {
			ctx.Error(http.StatusBadRequest, "DeleteVariableByName", err)
		} else if errors.Is(err, util.ErrNotExist) {
			ctx.Error(http.StatusNotFound, "DeleteVariableByName", err)
		} else {
			ctx.Error(http.StatusInternalServerError, "DeleteVariableByName", err)
		}
		return
	}

	ctx.Status(http.StatusNoContent)
}

// CreateVariable create a repo-level variable
func (Action) CreateVariable(ctx *context.APIContext) {
	// swagger:operation POST /repos/{owner}/{repo}/actions/variables/{variablename} repository createRepoVariable
	// ---
	// summary: Create a repo-level variable
	// produces:
	// - application/json
	// parameters:
	// - name: owner
	//   in: path
	//   description: name of the owner
	//   type: string
	//   required: true
	// - name: repo
	//   in: path
	//   description: name of the repository
	//   type: string
	//   required: true
	// - name: variablename
	//   in: path
	//   description: name of the variable
	//   type: string
	//   required: true
	// - name: body
	//   in: body
	//   schema:
	//     "$ref": "#/definitions/CreateVariableOption"
	// responses:
	//   "201":
	//     description: response when creating a repo-level variable
	//   "204":
	//     description: response when creating a repo-level variable
	//   "400":
	//     "$ref": "#/responses/error"
	//   "404":
	//     "$ref": "#/responses/notFound"

	opt := web.GetForm(ctx).(*api.CreateVariableOption)

	repoID := ctx.Repo.Repository.ID
	variableName := ctx.PathParam("variablename")

	v, err := actions_service.GetVariable(ctx, actions_model.FindVariablesOpts{
		RepoID: repoID,
		Name:   variableName,
	})
	if err != nil && !errors.Is(err, util.ErrNotExist) {
		ctx.Error(http.StatusInternalServerError, "GetVariable", err)
		return
	}
	if v != nil && v.ID > 0 {
		ctx.Error(http.StatusConflict, "VariableNameAlreadyExists", util.NewAlreadyExistErrorf("variable name %s already exists", variableName))
		return
	}

	if _, err := actions_service.CreateVariable(ctx, 0, repoID, variableName, opt.Value); err != nil {
		if errors.Is(err, util.ErrInvalidArgument) {
			ctx.Error(http.StatusBadRequest, "CreateVariable", err)
		} else {
			ctx.Error(http.StatusInternalServerError, "CreateVariable", err)
		}
		return
	}

	ctx.Status(http.StatusNoContent)
}

// UpdateVariable update a repo-level variable
func (Action) UpdateVariable(ctx *context.APIContext) {
	// swagger:operation PUT /repos/{owner}/{repo}/actions/variables/{variablename} repository updateRepoVariable
	// ---
	// summary: Update a repo-level variable
	// produces:
	// - application/json
	// parameters:
	// - name: owner
	//   in: path
	//   description: name of the owner
	//   type: string
	//   required: true
	// - name: repo
	//   in: path
	//   description: name of the repository
	//   type: string
	//   required: true
	// - name: variablename
	//   in: path
	//   description: name of the variable
	//   type: string
	//   required: true
	// - name: body
	//   in: body
	//   schema:
	//     "$ref": "#/definitions/UpdateVariableOption"
	// responses:
	//   "201":
	//     description: response when updating a repo-level variable
	//   "204":
	//     description: response when updating a repo-level variable
	//   "400":
	//     "$ref": "#/responses/error"
	//   "404":
	//     "$ref": "#/responses/notFound"

	opt := web.GetForm(ctx).(*api.UpdateVariableOption)

	v, err := actions_service.GetVariable(ctx, actions_model.FindVariablesOpts{
		RepoID: ctx.Repo.Repository.ID,
		Name:   ctx.PathParam("variablename"),
	})
	if err != nil {
		if errors.Is(err, util.ErrNotExist) {
			ctx.Error(http.StatusNotFound, "GetVariable", err)
		} else {
			ctx.Error(http.StatusInternalServerError, "GetVariable", err)
		}
		return
	}

	if opt.Name == "" {
		opt.Name = ctx.PathParam("variablename")
	}
	if _, err := actions_service.UpdateVariable(ctx, v.ID, opt.Name, opt.Value); err != nil {
		if errors.Is(err, util.ErrInvalidArgument) {
			ctx.Error(http.StatusBadRequest, "UpdateVariable", err)
		} else {
			ctx.Error(http.StatusInternalServerError, "UpdateVariable", err)
		}
		return
	}

	ctx.Status(http.StatusNoContent)
}

// ListVariables list repo-level variables
func (Action) ListVariables(ctx *context.APIContext) {
	// swagger:operation GET /repos/{owner}/{repo}/actions/variables repository getRepoVariablesList
	// ---
	// summary: Get repo-level variables list
	// produces:
	// - application/json
	// parameters:
	// - name: owner
	//   in: path
	//   description: name of the owner
	//   type: string
	//   required: true
	// - name: repo
	//   in: path
	//   description: name of the repository
	//   type: string
	//   required: true
	// - name: page
	//   in: query
	//   description: page number of results to return (1-based)
	//   type: integer
	// - name: limit
	//   in: query
	//   description: page size of results
	//   type: integer
	// responses:
	//   "200":
	//		 "$ref": "#/responses/VariableList"
	//   "400":
	//     "$ref": "#/responses/error"
	//   "404":
	//     "$ref": "#/responses/notFound"

	vars, count, err := db.FindAndCount[actions_model.ActionVariable](ctx, &actions_model.FindVariablesOpts{
		RepoID:      ctx.Repo.Repository.ID,
		ListOptions: utils.GetListOptions(ctx),
	})
	if err != nil {
		ctx.Error(http.StatusInternalServerError, "FindVariables", err)
		return
	}

	variables := make([]*api.ActionVariable, len(vars))
	for i, v := range vars {
		variables[i] = &api.ActionVariable{
			OwnerID: v.OwnerID,
			RepoID:  v.RepoID,
			Name:    v.Name,
		}
	}

	ctx.SetTotalCountHeader(count)
	ctx.JSON(http.StatusOK, variables)
}

// GetRegistrationToken returns the token to register repo runners
func (Action) GetRegistrationToken(ctx *context.APIContext) {
	// swagger:operation GET /repos/{owner}/{repo}/actions/runners/registration-token repository repoGetRunnerRegistrationToken
	// ---
	// summary: Get a repository's actions runner registration token
	// produces:
	// - application/json
	// parameters:
	// - name: owner
	//   in: path
	//   description: owner of the repo
	//   type: string
	//   required: true
	// - name: repo
	//   in: path
	//   description: name of the repo
	//   type: string
	//   required: true
	// responses:
	//   "200":
	//     "$ref": "#/responses/RegistrationToken"

	shared.GetRegistrationToken(ctx, 0, ctx.Repo.Repository.ID)
}

var _ actions_service.API = new(Action)

// Action implements actions_service.API
type Action struct{}

// NewAction creates a new Action service
func NewAction() actions_service.API {
	return Action{}
}

// ListActionTasks list all the actions of a repository
func ListActionTasks(ctx *context.APIContext) {
	// swagger:operation GET /repos/{owner}/{repo}/actions/tasks repository ListActionTasks
	// ---
	// summary: List a repository's action tasks
	// produces:
	// - application/json
	// parameters:
	// - name: owner
	//   in: path
	//   description: owner of the repo
	//   type: string
	//   required: true
	// - name: repo
	//   in: path
	//   description: name of the repo
	//   type: string
	//   required: true
	// - name: page
	//   in: query
	//   description: page number of results to return (1-based)
	//   type: integer
	// - name: limit
	//   in: query
	//   description: page size of results, default maximum page size is 50
	//   type: integer
	// responses:
	//   "200":
	//     "$ref": "#/responses/TasksList"
	//   "400":
	//     "$ref": "#/responses/error"
	//   "403":
	//     "$ref": "#/responses/forbidden"
	//   "404":
	//     "$ref": "#/responses/notFound"
	//   "409":
	//     "$ref": "#/responses/conflict"
	//   "422":
	//     "$ref": "#/responses/validationError"

	tasks, total, err := db.FindAndCount[actions_model.ActionTask](ctx, &actions_model.FindTaskOptions{
		ListOptions: utils.GetListOptions(ctx),
		RepoID:      ctx.Repo.Repository.ID,
	})
	if err != nil {
		ctx.Error(http.StatusInternalServerError, "ListActionTasks", err)
		return
	}

	res := new(api.ActionTaskResponse)
	res.TotalCount = total

	res.Entries = make([]*api.ActionTask, len(tasks))
	for i := range tasks {
		convertedTask, err := convert.ToActionTask(ctx, tasks[i])
		if err != nil {
			ctx.Error(http.StatusInternalServerError, "ToActionTask", err)
			return
		}
		res.Entries[i] = convertedTask
	}

	ctx.JSON(http.StatusOK, &res)
}<|MERGE_RESOLUTION|>--- conflicted
+++ resolved
@@ -117,17 +117,9 @@
 	//   "404":
 	//     "$ref": "#/responses/notFound"
 
-<<<<<<< HEAD
 	opt := web.GetForm(ctx).(*api.CreateOrUpdateSecretOption)
 
 	_, created, err := secret_service.CreateOrUpdateSecret(ctx, ctx.Doer, ctx.Repo.Owner, ctx.Repo.Repository, ctx.PathParam("secretname"), opt.Data)
-=======
-	repo := ctx.Repo.Repository
-
-	opt := web.GetForm(ctx).(*api.CreateOrUpdateSecretOption)
-
-	_, created, err := secret_service.CreateOrUpdateSecret(ctx, 0, repo.ID, ctx.PathParam("secretname"), opt.Data)
->>>>>>> c649a04d
 	if err != nil {
 		if errors.Is(err, util.ErrInvalidArgument) {
 			ctx.Error(http.StatusBadRequest, "CreateOrUpdateSecret", err)
@@ -179,13 +171,7 @@
 	//   "404":
 	//     "$ref": "#/responses/notFound"
 
-<<<<<<< HEAD
 	err := secret_service.DeleteSecretByName(ctx, ctx.Doer, ctx.Repo.Owner, ctx.Repo.Repository, ctx.PathParam("secretname"))
-=======
-	repo := ctx.Repo.Repository
-
-	err := secret_service.DeleteSecretByName(ctx, 0, repo.ID, ctx.PathParam("secretname"))
->>>>>>> c649a04d
 	if err != nil {
 		if errors.Is(err, util.ErrInvalidArgument) {
 			ctx.Error(http.StatusBadRequest, "DeleteSecret", err)
