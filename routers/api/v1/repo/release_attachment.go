--- conflicted
+++ resolved
@@ -184,16 +184,12 @@
 	}
 
 	// Create a new attachment and save the file
-<<<<<<< HEAD
-	attach, err := attachment.UploadAttachment(file, setting.Repository.Release.AllowedTypes, &models.Attachment{
+	attach, err := attachment.UploadAttachment(file, setting.Repository.Release.AllowedTypes, &repo_model.Attachment{
 		Name:       filename,
-		UploaderID: ctx.User.ID,
+		UploaderID: ctx.Doer.ID,
 		RepoID:     release.RepoID,
 		ReleaseID:  releaseID,
 	})
-=======
-	attach, err := attachment.UploadAttachment(file, ctx.Doer.ID, release.RepoID, releaseID, filename, setting.Repository.Release.AllowedTypes)
->>>>>>> 240b3aa2
 	if err != nil {
 		if upload.IsErrFileTypeForbidden(err) {
 			ctx.Error(http.StatusBadRequest, "DetectContentType", err)
