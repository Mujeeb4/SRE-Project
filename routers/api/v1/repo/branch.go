// Copyright 2016 The Gogs Authors. All rights reserved.
// Copyright 2019 The Gitea Authors. All rights reserved.
// SPDX-License-Identifier: MIT

package repo

import (
	"errors"
	"fmt"
	"net/http"

	"code.gitea.io/gitea/models"
	git_model "code.gitea.io/gitea/models/git"
	"code.gitea.io/gitea/models/organization"
	user_model "code.gitea.io/gitea/models/user"
	"code.gitea.io/gitea/modules/context"
	"code.gitea.io/gitea/modules/git"
	api "code.gitea.io/gitea/modules/structs"
	"code.gitea.io/gitea/modules/web"
	"code.gitea.io/gitea/routers/api/v1/utils"
	"code.gitea.io/gitea/services/convert"
	pull_service "code.gitea.io/gitea/services/pull"
	repo_service "code.gitea.io/gitea/services/repository"
)

// GetBranch get a branch of a repository
func GetBranch(ctx *context.APIContext) {
	// swagger:operation GET /repos/{owner}/{repo}/branches/{branch} repository repoGetBranch
	// ---
	// summary: Retrieve a specific branch from a repository, including its effective branch protection
	// produces:
	// - application/json
	// parameters:
	// - name: owner
	//   in: path
	//   description: owner of the repo
	//   type: string
	//   required: true
	// - name: repo
	//   in: path
	//   description: name of the repo
	//   type: string
	//   required: true
	// - name: branch
	//   in: path
	//   description: branch to get
	//   type: string
	//   required: true
	// responses:
	//   "200":
	//     "$ref": "#/responses/Branch"
	//   "404":
	//     "$ref": "#/responses/notFound"

	branchName := ctx.Params("*")

	branch, err := ctx.Repo.GitRepo.GetBranch(branchName)
	if err != nil {
		if git.IsErrBranchNotExist(err) {
			ctx.NotFound(err)
		} else {
			ctx.Error(http.StatusInternalServerError, "GetBranch", err)
		}
		return
	}

	c, err := branch.GetCommit()
	if err != nil {
		ctx.Error(http.StatusInternalServerError, "GetCommit", err)
		return
	}

	branchProtection, err := git_model.GetFirstMatchProtectedBranchRule(ctx, ctx.Repo.Repository.ID, branchName)
	if err != nil {
		ctx.Error(http.StatusInternalServerError, "GetBranchProtection", err)
		return
	}

	br, err := convert.ToBranch(ctx.Repo.Repository, branch, c, branchProtection, ctx.Doer, ctx.Repo.IsAdmin())
	if err != nil {
		ctx.Error(http.StatusInternalServerError, "convert.ToBranch", err)
		return
	}

	ctx.JSON(http.StatusOK, br)
}

// DeleteBranch get a branch of a repository
func DeleteBranch(ctx *context.APIContext) {
	// swagger:operation DELETE /repos/{owner}/{repo}/branches/{branch} repository repoDeleteBranch
	// ---
	// summary: Delete a specific branch from a repository
	// produces:
	// - application/json
	// parameters:
	// - name: owner
	//   in: path
	//   description: owner of the repo
	//   type: string
	//   required: true
	// - name: repo
	//   in: path
	//   description: name of the repo
	//   type: string
	//   required: true
	// - name: branch
	//   in: path
	//   description: branch to delete
	//   type: string
	//   required: true
	// responses:
	//   "204":
	//     "$ref": "#/responses/empty"
	//   "403":
	//     "$ref": "#/responses/error"
	//   "404":
	//     "$ref": "#/responses/notFound"

	branchName := ctx.Params("*")

	if err := repo_service.DeleteBranch(ctx.Doer, ctx.Repo.Repository, ctx.Repo.GitRepo, branchName); err != nil {
		switch {
		case git.IsErrBranchNotExist(err):
			ctx.NotFound(err)
		case errors.Is(err, repo_service.ErrBranchIsDefault):
			ctx.Error(http.StatusForbidden, "DefaultBranch", fmt.Errorf("can not delete default branch"))
		case errors.Is(err, git_model.ErrBranchIsProtected):
			ctx.Error(http.StatusForbidden, "IsProtectedBranch", fmt.Errorf("branch protected"))
		default:
			ctx.Error(http.StatusInternalServerError, "DeleteBranch", err)
		}
		return
	}

	ctx.Status(http.StatusNoContent)
}

// CreateBranch creates a branch for a user's repository
func CreateBranch(ctx *context.APIContext) {
	// swagger:operation POST /repos/{owner}/{repo}/branches repository repoCreateBranch
	// ---
	// summary: Create a branch
	// consumes:
	// - application/json
	// produces:
	// - application/json
	// parameters:
	// - name: owner
	//   in: path
	//   description: owner of the repo
	//   type: string
	//   required: true
	// - name: repo
	//   in: path
	//   description: name of the repo
	//   type: string
	//   required: true
	// - name: body
	//   in: body
	//   schema:
	//     "$ref": "#/definitions/CreateBranchRepoOption"
	// responses:
	//   "201":
	//     "$ref": "#/responses/Branch"
	//   "404":
	//     description: The old branch does not exist.
	//   "409":
	//     description: The branch with the same name already exists.

	opt := web.GetForm(ctx).(*api.CreateBranchRepoOption)
	if ctx.Repo.Repository.IsEmpty {
		ctx.Error(http.StatusNotFound, "", "Git Repository is empty.")
		return
	}

	if len(opt.OldBranchName) == 0 {
		opt.OldBranchName = ctx.Repo.Repository.DefaultBranch
	}

	err := repo_service.CreateNewBranch(ctx, ctx.Doer, ctx.Repo.Repository, opt.OldBranchName, opt.BranchName)
	if err != nil {
		if models.IsErrBranchDoesNotExist(err) {
			ctx.Error(http.StatusNotFound, "", "The old branch does not exist")
		}
		if models.IsErrTagAlreadyExists(err) {
			ctx.Error(http.StatusConflict, "", "The branch with the same tag already exists.")
		} else if models.IsErrBranchAlreadyExists(err) || git.IsErrPushOutOfDate(err) {
			ctx.Error(http.StatusConflict, "", "The branch already exists.")
		} else if models.IsErrBranchNameConflict(err) {
			ctx.Error(http.StatusConflict, "", "The branch with the same name already exists.")
		} else {
			ctx.Error(http.StatusInternalServerError, "CreateRepoBranch", err)
		}
		return
	}

	branch, err := ctx.Repo.GitRepo.GetBranch(opt.BranchName)
	if err != nil {
		ctx.Error(http.StatusInternalServerError, "GetBranch", err)
		return
	}

	commit, err := branch.GetCommit()
	if err != nil {
		ctx.Error(http.StatusInternalServerError, "GetCommit", err)
		return
	}

	branchProtection, err := git_model.GetFirstMatchProtectedBranchRule(ctx, ctx.Repo.Repository.ID, branch.Name)
	if err != nil {
		ctx.Error(http.StatusInternalServerError, "GetBranchProtection", err)
		return
	}

	br, err := convert.ToBranch(ctx.Repo.Repository, branch, commit, branchProtection, ctx.Doer, ctx.Repo.IsAdmin())
	if err != nil {
		ctx.Error(http.StatusInternalServerError, "convert.ToBranch", err)
		return
	}

	ctx.JSON(http.StatusCreated, br)
}

// ListBranches list all the branches of a repository
func ListBranches(ctx *context.APIContext) {
	// swagger:operation GET /repos/{owner}/{repo}/branches repository repoListBranches
	// ---
	// summary: List a repository's branches
	// produces:
	// - application/json
	// parameters:
	// - name: owner
	//   in: path
	//   description: owner of the repo
	//   type: string
	//   required: true
	// - name: repo
	//   in: path
	//   description: name of the repo
	//   type: string
	//   required: true
	// - name: page
	//   in: query
	//   description: page number of results to return (1-based)
	//   type: integer
	// - name: limit
	//   in: query
	//   description: page size of results
	//   type: integer
	// responses:
	//   "200":
	//     "$ref": "#/responses/BranchList"

	var totalNumOfBranches int
	var apiBranches []*api.Branch

	listOptions := utils.GetListOptions(ctx)

	if !ctx.Repo.Repository.IsEmpty && ctx.Repo.GitRepo != nil {
		rules, err := git_model.FindRepoProtectedBranchRules(ctx, ctx.Repo.Repository.ID)
		if err != nil {
			ctx.Error(http.StatusInternalServerError, "FindMatchedProtectedBranchRules", err)
			return
		}

		skip, _ := listOptions.GetStartEnd()
		branches, total, err := ctx.Repo.GitRepo.GetBranches(skip, listOptions.PageSize)
		if err != nil {
			ctx.Error(http.StatusInternalServerError, "GetBranches", err)
			return
		}

		apiBranches = make([]*api.Branch, 0, len(branches))
		for i := range branches {
			c, err := branches[i].GetCommit()
			if err != nil {
				// Skip if this branch doesn't exist anymore.
				if git.IsErrNotExist(err) {
					total--
					continue
				}
				ctx.Error(http.StatusInternalServerError, "GetCommit", err)
				return
			}

			branchProtection := rules.GetFirstMatched(branches[i].Name)
			apiBranch, err := convert.ToBranch(ctx.Repo.Repository, branches[i], c, branchProtection, ctx.Doer, ctx.Repo.IsAdmin())
			if err != nil {
				ctx.Error(http.StatusInternalServerError, "convert.ToBranch", err)
				return
			}
			apiBranches = append(apiBranches, apiBranch)
		}

		totalNumOfBranches = total
	}

	ctx.SetLinkHeader(totalNumOfBranches, listOptions.PageSize)
	ctx.SetTotalCountHeader(int64(totalNumOfBranches))
	ctx.JSON(http.StatusOK, apiBranches)
}

// GetBranchProtection gets a branch protection
func GetBranchProtection(ctx *context.APIContext) {
	// swagger:operation GET /repos/{owner}/{repo}/branch_protections/{name} repository repoGetBranchProtection
	// ---
	// summary: Get a specific branch protection for the repository
	// produces:
	// - application/json
	// parameters:
	// - name: owner
	//   in: path
	//   description: owner of the repo
	//   type: string
	//   required: true
	// - name: repo
	//   in: path
	//   description: name of the repo
	//   type: string
	//   required: true
	// - name: name
	//   in: path
	//   description: name of protected branch
	//   type: string
	//   required: true
	// responses:
	//   "200":
	//     "$ref": "#/responses/BranchProtection"
	//   "404":
	//     "$ref": "#/responses/notFound"

	repo := ctx.Repo.Repository
	bpName := ctx.Params(":name")
	bp, err := git_model.GetProtectedBranchRuleByName(ctx, repo.ID, bpName)
	if err != nil {
		ctx.Error(http.StatusInternalServerError, "GetProtectedBranchByID", err)
		return
	}
	if bp == nil || bp.RepoID != repo.ID {
		ctx.NotFound()
		return
	}

	ctx.JSON(http.StatusOK, convert.ToBranchProtection(bp))
}

// ListBranchProtections list branch protections for a repo
func ListBranchProtections(ctx *context.APIContext) {
	// swagger:operation GET /repos/{owner}/{repo}/branch_protections repository repoListBranchProtection
	// ---
	// summary: List branch protections for a repository
	// produces:
	// - application/json
	// parameters:
	// - name: owner
	//   in: path
	//   description: owner of the repo
	//   type: string
	//   required: true
	// - name: repo
	//   in: path
	//   description: name of the repo
	//   type: string
	//   required: true
	// responses:
	//   "200":
	//     "$ref": "#/responses/BranchProtectionList"

	repo := ctx.Repo.Repository
<<<<<<< HEAD
	bps, err := git_model.FindRepoProtectedBranchRules(ctx, repo.ID)
=======
	bps, err := git_model.GetProtectedBranches(ctx, repo.ID)
>>>>>>> 3b804ff7
	if err != nil {
		ctx.Error(http.StatusInternalServerError, "GetProtectedBranches", err)
		return
	}
	apiBps := make([]*api.BranchProtection, len(bps))
	for i := range bps {
		apiBps[i] = convert.ToBranchProtection(bps[i])
	}

	ctx.JSON(http.StatusOK, apiBps)
}

// CreateBranchProtection creates a branch protection for a repo
func CreateBranchProtection(ctx *context.APIContext) {
	// swagger:operation POST /repos/{owner}/{repo}/branch_protections repository repoCreateBranchProtection
	// ---
	// summary: Create a branch protections for a repository
	// consumes:
	// - application/json
	// produces:
	// - application/json
	// parameters:
	// - name: owner
	//   in: path
	//   description: owner of the repo
	//   type: string
	//   required: true
	// - name: repo
	//   in: path
	//   description: name of the repo
	//   type: string
	//   required: true
	// - name: body
	//   in: body
	//   schema:
	//     "$ref": "#/definitions/CreateBranchProtectionOption"
	// responses:
	//   "201":
	//     "$ref": "#/responses/BranchProtection"
	//   "403":
	//     "$ref": "#/responses/forbidden"
	//   "404":
	//     "$ref": "#/responses/notFound"
	//   "422":
	//     "$ref": "#/responses/validationError"

	form := web.GetForm(ctx).(*api.CreateBranchProtectionOption)
	repo := ctx.Repo.Repository

	ruleName := form.RuleName
	if ruleName == "" {
		ruleName = form.BranchName //nolint
	}

	isPlainRule := !git_model.IsRuleNameSpecial(ruleName)
	var isBranchExist bool
	if isPlainRule {
		isBranchExist = git.IsBranchExist(ctx.Req.Context(), ctx.Repo.Repository.RepoPath(), ruleName)
	}

	protectBranch, err := git_model.GetProtectedBranchRuleByName(ctx, repo.ID, ruleName)
	if err != nil {
		ctx.Error(http.StatusInternalServerError, "GetProtectBranchOfRepoByName", err)
		return
	} else if protectBranch != nil {
		ctx.Error(http.StatusForbidden, "Create branch protection", "Branch protection already exist")
		return
	}

	var requiredApprovals int64
	if form.RequiredApprovals > 0 {
		requiredApprovals = form.RequiredApprovals
	}

	whitelistUsers, err := user_model.GetUserIDsByNames(ctx, form.PushWhitelistUsernames, false)
	if err != nil {
		if user_model.IsErrUserNotExist(err) {
			ctx.Error(http.StatusUnprocessableEntity, "User does not exist", err)
			return
		}
		ctx.Error(http.StatusInternalServerError, "GetUserIDsByNames", err)
		return
	}
	mergeWhitelistUsers, err := user_model.GetUserIDsByNames(ctx, form.MergeWhitelistUsernames, false)
	if err != nil {
		if user_model.IsErrUserNotExist(err) {
			ctx.Error(http.StatusUnprocessableEntity, "User does not exist", err)
			return
		}
		ctx.Error(http.StatusInternalServerError, "GetUserIDsByNames", err)
		return
	}
	approvalsWhitelistUsers, err := user_model.GetUserIDsByNames(ctx, form.ApprovalsWhitelistUsernames, false)
	if err != nil {
		if user_model.IsErrUserNotExist(err) {
			ctx.Error(http.StatusUnprocessableEntity, "User does not exist", err)
			return
		}
		ctx.Error(http.StatusInternalServerError, "GetUserIDsByNames", err)
		return
	}
	var whitelistTeams, mergeWhitelistTeams, approvalsWhitelistTeams []int64
	if repo.Owner.IsOrganization() {
		whitelistTeams, err = organization.GetTeamIDsByNames(repo.OwnerID, form.PushWhitelistTeams, false)
		if err != nil {
			if organization.IsErrTeamNotExist(err) {
				ctx.Error(http.StatusUnprocessableEntity, "Team does not exist", err)
				return
			}
			ctx.Error(http.StatusInternalServerError, "GetTeamIDsByNames", err)
			return
		}
		mergeWhitelistTeams, err = organization.GetTeamIDsByNames(repo.OwnerID, form.MergeWhitelistTeams, false)
		if err != nil {
			if organization.IsErrTeamNotExist(err) {
				ctx.Error(http.StatusUnprocessableEntity, "Team does not exist", err)
				return
			}
			ctx.Error(http.StatusInternalServerError, "GetTeamIDsByNames", err)
			return
		}
		approvalsWhitelistTeams, err = organization.GetTeamIDsByNames(repo.OwnerID, form.ApprovalsWhitelistTeams, false)
		if err != nil {
			if organization.IsErrTeamNotExist(err) {
				ctx.Error(http.StatusUnprocessableEntity, "Team does not exist", err)
				return
			}
			ctx.Error(http.StatusInternalServerError, "GetTeamIDsByNames", err)
			return
		}
	}

	protectBranch = &git_model.ProtectedBranch{
		RepoID:                        ctx.Repo.Repository.ID,
		RuleName:                      form.RuleName,
		CanPush:                       form.EnablePush,
		EnableWhitelist:               form.EnablePush && form.EnablePushWhitelist,
		EnableMergeWhitelist:          form.EnableMergeWhitelist,
		WhitelistDeployKeys:           form.EnablePush && form.EnablePushWhitelist && form.PushWhitelistDeployKeys,
		EnableStatusCheck:             form.EnableStatusCheck,
		StatusCheckContexts:           form.StatusCheckContexts,
		EnableApprovalsWhitelist:      form.EnableApprovalsWhitelist,
		RequiredApprovals:             requiredApprovals,
		BlockOnRejectedReviews:        form.BlockOnRejectedReviews,
		BlockOnOfficialReviewRequests: form.BlockOnOfficialReviewRequests,
		DismissStaleApprovals:         form.DismissStaleApprovals,
		RequireSignedCommits:          form.RequireSignedCommits,
		ProtectedFilePatterns:         form.ProtectedFilePatterns,
		UnprotectedFilePatterns:       form.UnprotectedFilePatterns,
		BlockOnOutdatedBranch:         form.BlockOnOutdatedBranch,
	}

	err = git_model.UpdateProtectBranch(ctx, ctx.Repo.Repository, protectBranch, git_model.WhitelistOptions{
		UserIDs:          whitelistUsers,
		TeamIDs:          whitelistTeams,
		MergeUserIDs:     mergeWhitelistUsers,
		MergeTeamIDs:     mergeWhitelistTeams,
		ApprovalsUserIDs: approvalsWhitelistUsers,
		ApprovalsTeamIDs: approvalsWhitelistTeams,
	})
	if err != nil {
		ctx.Error(http.StatusInternalServerError, "UpdateProtectBranch", err)
		return
	}

	if isBranchExist {
		if err = pull_service.CheckPRsForBaseBranch(ctx.Repo.Repository, form.RuleName); err != nil {
			ctx.Error(http.StatusInternalServerError, "CheckPRsForBaseBranch", err)
			return
		}
	} else {
		if !isPlainRule {
			if ctx.Repo.GitRepo == nil {
				ctx.Repo.GitRepo, err = git.OpenRepository(ctx, ctx.Repo.Repository.RepoPath())
				if err != nil {
					ctx.Error(http.StatusInternalServerError, "OpenRepository", err)
					return
				}
				defer func() {
					ctx.Repo.GitRepo.Close()
					ctx.Repo.GitRepo = nil
				}()
			}
			// FIXME: since we only need to recheck files protected rules, we could improve this
			matchedBranches, err := git_model.FindAllMatchedBranches(ctx, ctx.Repo.GitRepo, form.RuleName)
			if err != nil {
				ctx.Error(http.StatusInternalServerError, "FindAllMatchedBranches", err)
				return
			}

			for _, branchName := range matchedBranches {
				if err = pull_service.CheckPRsForBaseBranch(ctx.Repo.Repository, branchName); err != nil {
					ctx.Error(http.StatusInternalServerError, "CheckPRsForBaseBranch", err)
					return
				}
			}
		}
	}

	// Reload from db to get all whitelists
	bp, err := git_model.GetProtectedBranchRuleByName(ctx, ctx.Repo.Repository.ID, form.RuleName)
	if err != nil {
		ctx.Error(http.StatusInternalServerError, "GetProtectedBranchByID", err)
		return
	}
	if bp == nil || bp.RepoID != ctx.Repo.Repository.ID {
		ctx.Error(http.StatusInternalServerError, "New branch protection not found", err)
		return
	}

	ctx.JSON(http.StatusCreated, convert.ToBranchProtection(bp))
}

// EditBranchProtection edits a branch protection for a repo
func EditBranchProtection(ctx *context.APIContext) {
	// swagger:operation PATCH /repos/{owner}/{repo}/branch_protections/{name} repository repoEditBranchProtection
	// ---
	// summary: Edit a branch protections for a repository. Only fields that are set will be changed
	// consumes:
	// - application/json
	// produces:
	// - application/json
	// parameters:
	// - name: owner
	//   in: path
	//   description: owner of the repo
	//   type: string
	//   required: true
	// - name: repo
	//   in: path
	//   description: name of the repo
	//   type: string
	//   required: true
	// - name: name
	//   in: path
	//   description: name of protected branch
	//   type: string
	//   required: true
	// - name: body
	//   in: body
	//   schema:
	//     "$ref": "#/definitions/EditBranchProtectionOption"
	// responses:
	//   "200":
	//     "$ref": "#/responses/BranchProtection"
	//   "404":
	//     "$ref": "#/responses/notFound"
	//   "422":
	//     "$ref": "#/responses/validationError"
	form := web.GetForm(ctx).(*api.EditBranchProtectionOption)
	repo := ctx.Repo.Repository
	bpName := ctx.Params(":name")
	protectBranch, err := git_model.GetProtectedBranchRuleByName(ctx, repo.ID, bpName)
	if err != nil {
		ctx.Error(http.StatusInternalServerError, "GetProtectedBranchByID", err)
		return
	}
	if protectBranch == nil || protectBranch.RepoID != repo.ID {
		ctx.NotFound()
		return
	}

	if form.EnablePush != nil {
		if !*form.EnablePush {
			protectBranch.CanPush = false
			protectBranch.EnableWhitelist = false
			protectBranch.WhitelistDeployKeys = false
		} else {
			protectBranch.CanPush = true
			if form.EnablePushWhitelist != nil {
				if !*form.EnablePushWhitelist {
					protectBranch.EnableWhitelist = false
					protectBranch.WhitelistDeployKeys = false
				} else {
					protectBranch.EnableWhitelist = true
					if form.PushWhitelistDeployKeys != nil {
						protectBranch.WhitelistDeployKeys = *form.PushWhitelistDeployKeys
					}
				}
			}
		}
	}

	if form.EnableMergeWhitelist != nil {
		protectBranch.EnableMergeWhitelist = *form.EnableMergeWhitelist
	}

	if form.EnableStatusCheck != nil {
		protectBranch.EnableStatusCheck = *form.EnableStatusCheck
	}
	if protectBranch.EnableStatusCheck {
		protectBranch.StatusCheckContexts = form.StatusCheckContexts
	}

	if form.RequiredApprovals != nil && *form.RequiredApprovals >= 0 {
		protectBranch.RequiredApprovals = *form.RequiredApprovals
	}

	if form.EnableApprovalsWhitelist != nil {
		protectBranch.EnableApprovalsWhitelist = *form.EnableApprovalsWhitelist
	}

	if form.BlockOnRejectedReviews != nil {
		protectBranch.BlockOnRejectedReviews = *form.BlockOnRejectedReviews
	}

	if form.BlockOnOfficialReviewRequests != nil {
		protectBranch.BlockOnOfficialReviewRequests = *form.BlockOnOfficialReviewRequests
	}

	if form.DismissStaleApprovals != nil {
		protectBranch.DismissStaleApprovals = *form.DismissStaleApprovals
	}

	if form.RequireSignedCommits != nil {
		protectBranch.RequireSignedCommits = *form.RequireSignedCommits
	}

	if form.ProtectedFilePatterns != nil {
		protectBranch.ProtectedFilePatterns = *form.ProtectedFilePatterns
	}

	if form.UnprotectedFilePatterns != nil {
		protectBranch.UnprotectedFilePatterns = *form.UnprotectedFilePatterns
	}

	if form.BlockOnOutdatedBranch != nil {
		protectBranch.BlockOnOutdatedBranch = *form.BlockOnOutdatedBranch
	}

	var whitelistUsers []int64
	if form.PushWhitelistUsernames != nil {
		whitelistUsers, err = user_model.GetUserIDsByNames(ctx, form.PushWhitelistUsernames, false)
		if err != nil {
			if user_model.IsErrUserNotExist(err) {
				ctx.Error(http.StatusUnprocessableEntity, "User does not exist", err)
				return
			}
			ctx.Error(http.StatusInternalServerError, "GetUserIDsByNames", err)
			return
		}
	} else {
		whitelistUsers = protectBranch.WhitelistUserIDs
	}
	var mergeWhitelistUsers []int64
	if form.MergeWhitelistUsernames != nil {
		mergeWhitelistUsers, err = user_model.GetUserIDsByNames(ctx, form.MergeWhitelistUsernames, false)
		if err != nil {
			if user_model.IsErrUserNotExist(err) {
				ctx.Error(http.StatusUnprocessableEntity, "User does not exist", err)
				return
			}
			ctx.Error(http.StatusInternalServerError, "GetUserIDsByNames", err)
			return
		}
	} else {
		mergeWhitelistUsers = protectBranch.MergeWhitelistUserIDs
	}
	var approvalsWhitelistUsers []int64
	if form.ApprovalsWhitelistUsernames != nil {
		approvalsWhitelistUsers, err = user_model.GetUserIDsByNames(ctx, form.ApprovalsWhitelistUsernames, false)
		if err != nil {
			if user_model.IsErrUserNotExist(err) {
				ctx.Error(http.StatusUnprocessableEntity, "User does not exist", err)
				return
			}
			ctx.Error(http.StatusInternalServerError, "GetUserIDsByNames", err)
			return
		}
	} else {
		approvalsWhitelistUsers = protectBranch.ApprovalsWhitelistUserIDs
	}

	var whitelistTeams, mergeWhitelistTeams, approvalsWhitelistTeams []int64
	if repo.Owner.IsOrganization() {
		if form.PushWhitelistTeams != nil {
			whitelistTeams, err = organization.GetTeamIDsByNames(repo.OwnerID, form.PushWhitelistTeams, false)
			if err != nil {
				if organization.IsErrTeamNotExist(err) {
					ctx.Error(http.StatusUnprocessableEntity, "Team does not exist", err)
					return
				}
				ctx.Error(http.StatusInternalServerError, "GetTeamIDsByNames", err)
				return
			}
		} else {
			whitelistTeams = protectBranch.WhitelistTeamIDs
		}
		if form.MergeWhitelistTeams != nil {
			mergeWhitelistTeams, err = organization.GetTeamIDsByNames(repo.OwnerID, form.MergeWhitelistTeams, false)
			if err != nil {
				if organization.IsErrTeamNotExist(err) {
					ctx.Error(http.StatusUnprocessableEntity, "Team does not exist", err)
					return
				}
				ctx.Error(http.StatusInternalServerError, "GetTeamIDsByNames", err)
				return
			}
		} else {
			mergeWhitelistTeams = protectBranch.MergeWhitelistTeamIDs
		}
		if form.ApprovalsWhitelistTeams != nil {
			approvalsWhitelistTeams, err = organization.GetTeamIDsByNames(repo.OwnerID, form.ApprovalsWhitelistTeams, false)
			if err != nil {
				if organization.IsErrTeamNotExist(err) {
					ctx.Error(http.StatusUnprocessableEntity, "Team does not exist", err)
					return
				}
				ctx.Error(http.StatusInternalServerError, "GetTeamIDsByNames", err)
				return
			}
		} else {
			approvalsWhitelistTeams = protectBranch.ApprovalsWhitelistTeamIDs
		}
	}

	err = git_model.UpdateProtectBranch(ctx, ctx.Repo.Repository, protectBranch, git_model.WhitelistOptions{
		UserIDs:          whitelistUsers,
		TeamIDs:          whitelistTeams,
		MergeUserIDs:     mergeWhitelistUsers,
		MergeTeamIDs:     mergeWhitelistTeams,
		ApprovalsUserIDs: approvalsWhitelistUsers,
		ApprovalsTeamIDs: approvalsWhitelistTeams,
	})
	if err != nil {
		ctx.Error(http.StatusInternalServerError, "UpdateProtectBranch", err)
		return
	}

	isPlainRule := !git_model.IsRuleNameSpecial(bpName)
	var isBranchExist bool
	if isPlainRule {
		isBranchExist = git.IsBranchExist(ctx.Req.Context(), ctx.Repo.Repository.RepoPath(), bpName)
	}

	if isBranchExist {
		if err = pull_service.CheckPRsForBaseBranch(ctx.Repo.Repository, bpName); err != nil {
			ctx.Error(http.StatusInternalServerError, "CheckPrsForBaseBranch", err)
			return
		}
	} else {
		if !isPlainRule {
			if ctx.Repo.GitRepo == nil {
				ctx.Repo.GitRepo, err = git.OpenRepository(ctx, ctx.Repo.Repository.RepoPath())
				if err != nil {
					ctx.Error(http.StatusInternalServerError, "OpenRepository", err)
					return
				}
				defer func() {
					ctx.Repo.GitRepo.Close()
					ctx.Repo.GitRepo = nil
				}()
			}

			// FIXME: since we only need to recheck files protected rules, we could improve this
			matchedBranches, err := git_model.FindAllMatchedBranches(ctx, ctx.Repo.GitRepo, protectBranch.RuleName)
			if err != nil {
				ctx.Error(http.StatusInternalServerError, "FindAllMatchedBranches", err)
				return
			}

			for _, branchName := range matchedBranches {
				if err = pull_service.CheckPRsForBaseBranch(ctx.Repo.Repository, branchName); err != nil {
					ctx.Error(http.StatusInternalServerError, "CheckPrsForBaseBranch", err)
					return
				}
			}
		}
	}

	// Reload from db to ensure get all whitelists
	bp, err := git_model.GetProtectedBranchRuleByName(ctx, repo.ID, bpName)
	if err != nil {
		ctx.Error(http.StatusInternalServerError, "GetProtectedBranchBy", err)
		return
	}
	if bp == nil || bp.RepoID != ctx.Repo.Repository.ID {
		ctx.Error(http.StatusInternalServerError, "New branch protection not found", err)
		return
	}

	ctx.JSON(http.StatusOK, convert.ToBranchProtection(bp))
}

// DeleteBranchProtection deletes a branch protection for a repo
func DeleteBranchProtection(ctx *context.APIContext) {
	// swagger:operation DELETE /repos/{owner}/{repo}/branch_protections/{name} repository repoDeleteBranchProtection
	// ---
	// summary: Delete a specific branch protection for the repository
	// produces:
	// - application/json
	// parameters:
	// - name: owner
	//   in: path
	//   description: owner of the repo
	//   type: string
	//   required: true
	// - name: repo
	//   in: path
	//   description: name of the repo
	//   type: string
	//   required: true
	// - name: name
	//   in: path
	//   description: name of protected branch
	//   type: string
	//   required: true
	// responses:
	//   "204":
	//     "$ref": "#/responses/empty"
	//   "404":
	//     "$ref": "#/responses/notFound"

	repo := ctx.Repo.Repository
	bpName := ctx.Params(":name")
	bp, err := git_model.GetProtectedBranchRuleByName(ctx, repo.ID, bpName)
	if err != nil {
		ctx.Error(http.StatusInternalServerError, "GetProtectedBranchByID", err)
		return
	}
	if bp == nil || bp.RepoID != repo.ID {
		ctx.NotFound()
		return
	}

	if err := git_model.DeleteProtectedBranch(ctx, ctx.Repo.Repository.ID, bp.ID); err != nil {
		ctx.Error(http.StatusInternalServerError, "DeleteProtectedBranch", err)
		return
	}

	ctx.Status(http.StatusNoContent)
}<|MERGE_RESOLUTION|>--- conflicted
+++ resolved
@@ -367,11 +367,7 @@
 	//     "$ref": "#/responses/BranchProtectionList"
 
 	repo := ctx.Repo.Repository
-<<<<<<< HEAD
 	bps, err := git_model.FindRepoProtectedBranchRules(ctx, repo.ID)
-=======
-	bps, err := git_model.GetProtectedBranches(ctx, repo.ID)
->>>>>>> 3b804ff7
 	if err != nil {
 		ctx.Error(http.StatusInternalServerError, "GetProtectedBranches", err)
 		return
