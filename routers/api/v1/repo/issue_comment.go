// Copyright 2015 The Gogs Authors. All rights reserved.
// Copyright 2020 The Gitea Authors.
// Use of this source code is governed by a MIT-style
// license that can be found in the LICENSE file.

package repo

import (
	"errors"
	"net/http"

	"code.gitea.io/gitea/models"
	"code.gitea.io/gitea/modules/context"
	api "code.gitea.io/gitea/modules/structs"
	"code.gitea.io/gitea/routers/api/v1/utils"
	comment_service "code.gitea.io/gitea/services/comments"
)

// ListIssueComments list all the comments of an issue
func ListIssueComments(ctx *context.APIContext) {
	// swagger:operation GET /repos/{owner}/{repo}/issues/{index}/comments issue issueGetComments
	// ---
	// summary: List all comments on an issue
	// produces:
	// - application/json
	// parameters:
	// - name: owner
	//   in: path
	//   description: owner of the repo
	//   type: string
	//   required: true
	// - name: repo
	//   in: path
	//   description: name of the repo
	//   type: string
	//   required: true
	// - name: index
	//   in: path
	//   description: index of the issue
	//   type: integer
	//   format: int64
	//   required: true
	// - name: since
	//   in: query
	//   description: if provided, only comments updated since the specified time are returned.
	//   type: string
	//   format: date-time
	// - name: before
	//   in: query
	//   description: if provided, only comments updated before the provided time are returned.
	//   type: string
	//   format: date-time
	// responses:
	//   "200":
	//     "$ref": "#/responses/CommentList"

	before, since, err := utils.GetQueryBeforeSince(ctx)
	if err != nil {
		ctx.Error(http.StatusInternalServerError, "GetQueryBeforeSince", err)
		return
	}
	issue, err := models.GetIssueByIndex(ctx.Repo.Repository.ID, ctx.ParamsInt64(":index"))
	if err != nil {
		ctx.Error(http.StatusInternalServerError, "GetRawIssueByIndex", err)
		return
	}
	issue.Repo = ctx.Repo.Repository

	comments, err := models.FindComments(models.FindCommentsOptions{
		IssueID: issue.ID,
		Since:   since,
		Before:  before,
		Type:    models.CommentTypeComment,
	})
	if err != nil {
		ctx.Error(http.StatusInternalServerError, "FindComments", err)
		return
	}

	if err := models.CommentList(comments).LoadPosters(); err != nil {
		ctx.Error(http.StatusInternalServerError, "LoadPosters", err)
		return
	}

	apiComments := make([]*api.Comment, len(comments))
	for i, comment := range comments {
		comment.Issue = issue
		apiComments[i] = comments[i].APIFormat()
	}
	ctx.JSON(http.StatusOK, &apiComments)
}

// ListRepoIssueComments returns all issue-comments for a repo
func ListRepoIssueComments(ctx *context.APIContext) {
	// swagger:operation GET /repos/{owner}/{repo}/issues/comments issue issueGetRepoComments
	// ---
	// summary: List all comments in a repository
	// produces:
	// - application/json
	// parameters:
	// - name: owner
	//   in: path
	//   description: owner of the repo
	//   type: string
	//   required: true
	// - name: repo
	//   in: path
	//   description: name of the repo
	//   type: string
	//   required: true
	// - name: since
	//   in: query
	//   description: if provided, only comments updated since the provided time are returned.
	//   type: string
<<<<<<< HEAD
	// - name: page
	//   in: query
	//   description: page number of results to return (1-based)
	//   type: integer
	// - name: limit
	//   in: query
	//   description: page size of results, maximum page size is 50
	//   type: integer
=======
	//   format: date-time
	// - name: before
	//   in: query
	//   description: if provided, only comments updated before the provided time are returned.
	//   type: string
	//   format: date-time
>>>>>>> 0b3aaa61
	// responses:
	//   "200":
	//     "$ref": "#/responses/CommentList"

	before, since, err := utils.GetQueryBeforeSince(ctx)
	if err != nil {
		ctx.Error(http.StatusInternalServerError, "GetQueryBeforeSince", err)
		return
	}

	comments, err := models.FindComments(models.FindCommentsOptions{
<<<<<<< HEAD
		ListOptions: utils.GetListOptions(ctx),
		RepoID:      ctx.Repo.Repository.ID,
		Since:       since.Unix(),
		Type:        models.CommentTypeComment,
=======
		RepoID: ctx.Repo.Repository.ID,
		Since:  since,
		Before: before,
		Type:   models.CommentTypeComment,
>>>>>>> 0b3aaa61
	})
	if err != nil {
		ctx.Error(http.StatusInternalServerError, "FindComments", err)
		return
	}

	if err = models.CommentList(comments).LoadPosters(); err != nil {
		ctx.Error(http.StatusInternalServerError, "LoadPosters", err)
		return
	}

	apiComments := make([]*api.Comment, len(comments))
	if err := models.CommentList(comments).LoadIssues(); err != nil {
		ctx.Error(http.StatusInternalServerError, "LoadIssues", err)
		return
	}
	if err := models.CommentList(comments).LoadPosters(); err != nil {
		ctx.Error(http.StatusInternalServerError, "LoadPosters", err)
		return
	}
	if _, err := models.CommentList(comments).Issues().LoadRepositories(); err != nil {
		ctx.Error(http.StatusInternalServerError, "LoadRepositories", err)
		return
	}
	for i := range comments {
		apiComments[i] = comments[i].APIFormat()
	}
	ctx.JSON(http.StatusOK, &apiComments)
}

// CreateIssueComment create a comment for an issue
func CreateIssueComment(ctx *context.APIContext, form api.CreateIssueCommentOption) {
	// swagger:operation POST /repos/{owner}/{repo}/issues/{index}/comments issue issueCreateComment
	// ---
	// summary: Add a comment to an issue
	// consumes:
	// - application/json
	// produces:
	// - application/json
	// parameters:
	// - name: owner
	//   in: path
	//   description: owner of the repo
	//   type: string
	//   required: true
	// - name: repo
	//   in: path
	//   description: name of the repo
	//   type: string
	//   required: true
	// - name: index
	//   in: path
	//   description: index of the issue
	//   type: integer
	//   format: int64
	//   required: true
	// - name: body
	//   in: body
	//   schema:
	//     "$ref": "#/definitions/CreateIssueCommentOption"
	// responses:
	//   "201":
	//     "$ref": "#/responses/Comment"
	//   "403":
	//     "$ref": "#/responses/forbidden"

	issue, err := models.GetIssueByIndex(ctx.Repo.Repository.ID, ctx.ParamsInt64(":index"))
	if err != nil {
		ctx.Error(http.StatusInternalServerError, "GetIssueByIndex", err)
		return
	}

	if issue.IsLocked && !ctx.Repo.CanWrite(models.UnitTypeIssues) && !ctx.User.IsAdmin {
		ctx.Error(http.StatusForbidden, "CreateIssueComment", errors.New(ctx.Tr("repo.issues.comment_on_locked")))
		return
	}

	comment, err := comment_service.CreateIssueComment(ctx.User, ctx.Repo.Repository, issue, form.Body, nil)
	if err != nil {
		ctx.Error(http.StatusInternalServerError, "CreateIssueComment", err)
		return
	}

	ctx.JSON(http.StatusCreated, comment.APIFormat())
}

// GetIssueComment Get a comment by ID
func GetIssueComment(ctx *context.APIContext) {
	// swagger:operation GET /repos/{owner}/{repo}/issues/comments/{id} issue issueGetComment
	// ---
	// summary: Get a comment
	// consumes:
	// - application/json
	// produces:
	// - application/json
	// parameters:
	// - name: owner
	//   in: path
	//   description: owner of the repo
	//   type: string
	//   required: true
	// - name: repo
	//   in: path
	//   description: name of the repo
	//   type: string
	//   required: true
	// - name: id
	//   in: path
	//   description: id of the comment
	//   type: integer
	//   format: int64
	//   required: true
	// responses:
	//   "200":
	//     "$ref": "#/responses/Comment"
	//   "204":
	//     "$ref": "#/responses/empty"
	//   "403":
	//     "$ref": "#/responses/forbidden"
	//   "404":
	//     "$ref": "#/responses/notFound"

	comment, err := models.GetCommentByID(ctx.ParamsInt64(":id"))
	if err != nil {
		if models.IsErrCommentNotExist(err) {
			ctx.NotFound(err)
		} else {
			ctx.Error(http.StatusInternalServerError, "GetCommentByID", err)
		}
		return
	}

	if err = comment.LoadIssue(); err != nil {
		ctx.InternalServerError(err)
		return
	}
	if comment.Issue.RepoID != ctx.Repo.Repository.ID {
		ctx.Status(http.StatusNotFound)
		return
	}

	if comment.Type != models.CommentTypeComment {
		ctx.Status(http.StatusNoContent)
		return
	}

	if err := comment.LoadPoster(); err != nil {
		ctx.Error(http.StatusInternalServerError, "comment.LoadPoster", err)
		return
	}

	ctx.JSON(http.StatusOK, comment.APIFormat())
}

// EditIssueComment modify a comment of an issue
func EditIssueComment(ctx *context.APIContext, form api.EditIssueCommentOption) {
	// swagger:operation PATCH /repos/{owner}/{repo}/issues/comments/{id} issue issueEditComment
	// ---
	// summary: Edit a comment
	// consumes:
	// - application/json
	// produces:
	// - application/json
	// parameters:
	// - name: owner
	//   in: path
	//   description: owner of the repo
	//   type: string
	//   required: true
	// - name: repo
	//   in: path
	//   description: name of the repo
	//   type: string
	//   required: true
	// - name: id
	//   in: path
	//   description: id of the comment to edit
	//   type: integer
	//   format: int64
	//   required: true
	// - name: body
	//   in: body
	//   schema:
	//     "$ref": "#/definitions/EditIssueCommentOption"
	// responses:
	//   "200":
	//     "$ref": "#/responses/Comment"
	//   "204":
	//     "$ref": "#/responses/empty"
	//   "403":
	//     "$ref": "#/responses/forbidden"
	//   "404":
	//     "$ref": "#/responses/notFound"

	editIssueComment(ctx, form)
}

// EditIssueCommentDeprecated modify a comment of an issue
func EditIssueCommentDeprecated(ctx *context.APIContext, form api.EditIssueCommentOption) {
	// swagger:operation PATCH /repos/{owner}/{repo}/issues/{index}/comments/{id} issue issueEditCommentDeprecated
	// ---
	// summary: Edit a comment
	// deprecated: true
	// consumes:
	// - application/json
	// produces:
	// - application/json
	// parameters:
	// - name: owner
	//   in: path
	//   description: owner of the repo
	//   type: string
	//   required: true
	// - name: repo
	//   in: path
	//   description: name of the repo
	//   type: string
	//   required: true
	// - name: index
	//   in: path
	//   description: this parameter is ignored
	//   type: integer
	//   required: true
	// - name: id
	//   in: path
	//   description: id of the comment to edit
	//   type: integer
	//   format: int64
	//   required: true
	// - name: body
	//   in: body
	//   schema:
	//     "$ref": "#/definitions/EditIssueCommentOption"
	// responses:
	//   "200":
	//     "$ref": "#/responses/Comment"
	//   "204":
	//     "$ref": "#/responses/empty"
	//   "403":
	//     "$ref": "#/responses/forbidden"
	//   "404":
	//     "$ref": "#/responses/notFound"

	editIssueComment(ctx, form)
}

func editIssueComment(ctx *context.APIContext, form api.EditIssueCommentOption) {
	comment, err := models.GetCommentByID(ctx.ParamsInt64(":id"))
	if err != nil {
		if models.IsErrCommentNotExist(err) {
			ctx.NotFound(err)
		} else {
			ctx.Error(http.StatusInternalServerError, "GetCommentByID", err)
		}
		return
	}

	if !ctx.IsSigned || (ctx.User.ID != comment.PosterID && !ctx.Repo.IsAdmin()) {
		ctx.Status(http.StatusForbidden)
		return
	} else if comment.Type != models.CommentTypeComment {
		ctx.Status(http.StatusNoContent)
		return
	}

	oldContent := comment.Content
	comment.Content = form.Body
	if err := comment_service.UpdateComment(comment, ctx.User, oldContent); err != nil {
		ctx.Error(http.StatusInternalServerError, "UpdateComment", err)
		return
	}

	ctx.JSON(http.StatusOK, comment.APIFormat())
}

// DeleteIssueComment delete a comment from an issue
func DeleteIssueComment(ctx *context.APIContext) {
	// swagger:operation DELETE /repos/{owner}/{repo}/issues/comments/{id} issue issueDeleteComment
	// ---
	// summary: Delete a comment
	// parameters:
	// - name: owner
	//   in: path
	//   description: owner of the repo
	//   type: string
	//   required: true
	// - name: repo
	//   in: path
	//   description: name of the repo
	//   type: string
	//   required: true
	// - name: id
	//   in: path
	//   description: id of comment to delete
	//   type: integer
	//   format: int64
	//   required: true
	// responses:
	//   "204":
	//     "$ref": "#/responses/empty"
	//   "403":
	//     "$ref": "#/responses/forbidden"
	//   "404":
	//     "$ref": "#/responses/notFound"

	deleteIssueComment(ctx)
}

// DeleteIssueCommentDeprecated delete a comment from an issue
func DeleteIssueCommentDeprecated(ctx *context.APIContext) {
	// swagger:operation DELETE /repos/{owner}/{repo}/issues/{index}/comments/{id} issue issueDeleteCommentDeprecated
	// ---
	// summary: Delete a comment
	// deprecated: true
	// parameters:
	// - name: owner
	//   in: path
	//   description: owner of the repo
	//   type: string
	//   required: true
	// - name: repo
	//   in: path
	//   description: name of the repo
	//   type: string
	//   required: true
	// - name: index
	//   in: path
	//   description: this parameter is ignored
	//   type: integer
	//   required: true
	// - name: id
	//   in: path
	//   description: id of comment to delete
	//   type: integer
	//   format: int64
	//   required: true
	// responses:
	//   "204":
	//     "$ref": "#/responses/empty"
	//   "403":
	//     "$ref": "#/responses/forbidden"
	//   "404":
	//     "$ref": "#/responses/notFound"

	deleteIssueComment(ctx)
}

func deleteIssueComment(ctx *context.APIContext) {
	comment, err := models.GetCommentByID(ctx.ParamsInt64(":id"))
	if err != nil {
		if models.IsErrCommentNotExist(err) {
			ctx.NotFound(err)
		} else {
			ctx.Error(http.StatusInternalServerError, "GetCommentByID", err)
		}
		return
	}

	if !ctx.IsSigned || (ctx.User.ID != comment.PosterID && !ctx.Repo.IsAdmin()) {
		ctx.Status(http.StatusForbidden)
		return
	} else if comment.Type != models.CommentTypeComment {
		ctx.Status(http.StatusNoContent)
		return
	}

	if err = comment_service.DeleteComment(comment, ctx.User); err != nil {
		ctx.Error(http.StatusInternalServerError, "DeleteCommentByID", err)
		return
	}

	ctx.Status(http.StatusNoContent)
}<|MERGE_RESOLUTION|>--- conflicted
+++ resolved
@@ -112,23 +112,20 @@
 	//   in: query
 	//   description: if provided, only comments updated since the provided time are returned.
 	//   type: string
-<<<<<<< HEAD
-	// - name: page
-	//   in: query
-	//   description: page number of results to return (1-based)
-	//   type: integer
-	// - name: limit
-	//   in: query
-	//   description: page size of results, maximum page size is 50
-	//   type: integer
-=======
 	//   format: date-time
 	// - name: before
 	//   in: query
 	//   description: if provided, only comments updated before the provided time are returned.
 	//   type: string
 	//   format: date-time
->>>>>>> 0b3aaa61
+	// - name: page
+	//   in: query
+	//   description: page number of results to return (1-based)
+	//   type: integer
+	// - name: limit
+	//   in: query
+	//   description: page size of results, maximum page size is 50
+	//   type: integer
 	// responses:
 	//   "200":
 	//     "$ref": "#/responses/CommentList"
@@ -140,17 +137,11 @@
 	}
 
 	comments, err := models.FindComments(models.FindCommentsOptions{
-<<<<<<< HEAD
 		ListOptions: utils.GetListOptions(ctx),
 		RepoID:      ctx.Repo.Repository.ID,
-		Since:       since.Unix(),
 		Type:        models.CommentTypeComment,
-=======
-		RepoID: ctx.Repo.Repository.ID,
-		Since:  since,
-		Before: before,
-		Type:   models.CommentTypeComment,
->>>>>>> 0b3aaa61
+		Since:       since,
+		Before:      before,
 	})
 	if err != nil {
 		ctx.Error(http.StatusInternalServerError, "FindComments", err)
