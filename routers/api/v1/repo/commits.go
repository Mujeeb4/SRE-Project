--- conflicted
+++ resolved
@@ -90,11 +90,7 @@
 		return
 	}
 
-<<<<<<< HEAD
 	json, err := convert.ToCommit(ctx, ctx.Repo.Repository, ctx.Repo.GitRepo, commit, nil, toCommitOpts)
-=======
-	json, err := convert.ToCommit(ctx, ctx.Repo.Repository, ctx.Repo.GitRepo, commit, nil, convert.ToCommitOptions{Stat: true})
->>>>>>> cd9a13eb
 	if err != nil {
 		ctx.Error(http.StatusInternalServerError, "toCommit", err)
 		return
