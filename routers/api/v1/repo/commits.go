--- conflicted
+++ resolved
@@ -214,117 +214,4 @@
 	ctx.Header().Set("Access-Control-Expose-Headers", "X-Total-Count, X-PerPage, X-Total, X-PageCount, X-HasMore, Link")
 
 	ctx.JSON(http.StatusOK, &apiCommits)
-<<<<<<< HEAD
-}
-
-func toCommit(ctx *context.APIContext, repo *models.Repository, commit *git.Commit, userCache map[string]*models.User) (*api.Commit, error) {
-
-	var apiAuthor, apiCommitter *api.User
-
-	// Retrieve author and committer information
-
-	var cacheAuthor *models.User
-	var ok bool
-	if userCache == nil {
-		cacheAuthor = ((*models.User)(nil))
-		ok = false
-	} else {
-		cacheAuthor, ok = userCache[commit.Author.Email]
-	}
-
-	if ok {
-		apiAuthor = cacheAuthor.APIFormat()
-	} else {
-		author, err := models.GetUserByEmail(commit.Author.Email)
-		if err != nil && !models.IsErrUserNotExist(err) {
-			return nil, err
-		} else if err == nil {
-			apiAuthor = author.APIFormat()
-			if userCache != nil {
-				userCache[commit.Author.Email] = author
-			}
-		}
-	}
-
-	var cacheCommitter *models.User
-	if userCache == nil {
-		cacheCommitter = ((*models.User)(nil))
-		ok = false
-	} else {
-		cacheCommitter, ok = userCache[commit.Committer.Email]
-	}
-
-	if ok {
-		apiCommitter = cacheCommitter.APIFormat()
-	} else {
-		committer, err := models.GetUserByEmail(commit.Committer.Email)
-		if err != nil && !models.IsErrUserNotExist(err) {
-			return nil, err
-		} else if err == nil {
-			apiCommitter = committer.APIFormat()
-			if userCache != nil {
-				userCache[commit.Committer.Email] = committer
-			}
-		}
-	}
-
-	// Retrieve parent(s) of the commit
-	apiParents := make([]*api.CommitMeta, commit.ParentCount())
-	for i := 0; i < commit.ParentCount(); i++ {
-		sha, _ := commit.ParentID(i)
-		apiParents[i] = &api.CommitMeta{
-			URL: repo.APIURL() + "/git/commits/" + sha.String(),
-			SHA: sha.String(),
-		}
-	}
-
-	// Retrieve files affected by the commit
-	fileStatus, err := git.GetCommitFileStatus(repo.RepoPath(), commit.ID.String())
-	if err != nil {
-		return nil, err
-	}
-	affectedFiles := append(fileStatus.Added, fileStatus.Removed...)
-	affectedFiles = append(affectedFiles, fileStatus.Modified...)
-	affectedFileList := make([]*api.CommitAffectedFiles, len(affectedFiles))
-	for i := 0; i < len(affectedFiles); i++ {
-		affectedFileList[i] = &api.CommitAffectedFiles{
-			Filename: affectedFiles[i],
-		}
-	}
-
-	return &api.Commit{
-		CommitMeta: &api.CommitMeta{
-			URL: repo.APIURL() + "/git/commits/" + commit.ID.String(),
-			SHA: commit.ID.String(),
-		},
-		HTMLURL: repo.HTMLURL() + "/commit/" + commit.ID.String(),
-		RepoCommit: &api.RepoCommit{
-			URL: repo.APIURL() + "/git/commits/" + commit.ID.String(),
-			Author: &api.CommitUser{
-				Identity: api.Identity{
-					Name:  commit.Committer.Name,
-					Email: commit.Committer.Email,
-				},
-				Date: commit.Author.When.Format(time.RFC3339),
-			},
-			Committer: &api.CommitUser{
-				Identity: api.Identity{
-					Name:  commit.Committer.Name,
-					Email: commit.Committer.Email,
-				},
-				Date: commit.Committer.When.Format(time.RFC3339),
-			},
-			Message: commit.Message(),
-			Tree: &api.CommitMeta{
-				URL: repo.APIURL() + "/git/trees/" + commit.ID.String(),
-				SHA: commit.ID.String(),
-			},
-		},
-		Author:    apiAuthor,
-		Committer: apiCommitter,
-		Parents:   apiParents,
-		Files:     affectedFileList,
-	}, nil
-=======
->>>>>>> 63e8bdaf
 }