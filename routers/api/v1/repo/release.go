// Copyright 2016 The Gitea Authors. All rights reserved.
// Use of this source code is governed by a MIT-style
// license that can be found in the LICENSE file.

package repo

import (
	"net/http"

	"code.gitea.io/gitea/models"
	"code.gitea.io/gitea/modules/context"
	api "code.gitea.io/gitea/modules/structs"
	"code.gitea.io/gitea/routers/api/v1/utils"
	releaseservice "code.gitea.io/gitea/services/release"
)

// GetRelease get a single release of a repository
func GetRelease(ctx *context.APIContext) {
	// swagger:operation GET /repos/{owner}/{repo}/releases/{id} repository repoGetRelease
	// ---
	// summary: Get a release
	// produces:
	// - application/json
	// parameters:
	// - name: owner
	//   in: path
	//   description: owner of the repo
	//   type: string
	//   required: true
	// - name: repo
	//   in: path
	//   description: name of the repo
	//   type: string
	//   required: true
	// - name: id
	//   in: path
	//   description: id of the release to get
	//   type: integer
	//   format: int64
	//   required: true
	// responses:
	//   "200":
	//     "$ref": "#/responses/Release"

	id := ctx.ParamsInt64(":id")
	release, err := models.GetReleaseByID(id)
	if err != nil {
		ctx.Error(http.StatusInternalServerError, "GetReleaseByID", err)
		return
	}
	if release.RepoID != ctx.Repo.Repository.ID {
		ctx.NotFound()
		return
	}
	if err := release.LoadAttributes(); err != nil {
		ctx.Error(http.StatusInternalServerError, "LoadAttributes", err)
		return
	}
	ctx.JSON(http.StatusOK, release.APIFormat())
}

// ListReleases list a repository's releases
func ListReleases(ctx *context.APIContext) {
	// swagger:operation GET /repos/{owner}/{repo}/releases repository repoListReleases
	// ---
	// summary: List a repo's releases
	// produces:
	// - application/json
	// parameters:
	// - name: owner
	//   in: path
	//   description: owner of the repo
	//   type: string
	//   required: true
	// - name: repo
	//   in: path
	//   description: name of the repo
	//   type: string
	//   required: true
	// - name: per_page
	//   in: query
	//   description: items count every page wants to load
	//   type: integer
	//   deprecated: true
	// - name: page
	//   in: query
	//   description: page number of results to return (1-based)
	//   type: integer
	// - name: limit
	//   in: query
	//   description: page size of results, maximum page size is 50
	//   type: integer
	// responses:
	//   "200":
	//     "$ref": "#/responses/ReleaseList"
	listOptions := utils.GetListOptions(ctx)
	if ctx.QueryInt("per_page") != 0 {
		listOptions.PageSize = ctx.QueryInt("per_page")
	}

	releases, err := models.GetReleasesByRepoID(ctx.Repo.Repository.ID, models.FindReleasesOptions{
<<<<<<< HEAD
		IncludeDrafts: ctx.Repo.UnitAccessMode(models.UnitTypeReleases) >= models.AccessModeWrite,
=======
		ListOptions:   listOptions,
		IncludeDrafts: ctx.Repo.AccessMode >= models.AccessModeWrite,
>>>>>>> c01221e7
		IncludeTags:   false,
	})
	if err != nil {
		ctx.Error(http.StatusInternalServerError, "GetReleasesByRepoID", err)
		return
	}
	rels := make([]*api.Release, len(releases))
	for i, release := range releases {
		if err := release.LoadAttributes(); err != nil {
			ctx.Error(http.StatusInternalServerError, "LoadAttributes", err)
			return
		}
		rels[i] = release.APIFormat()
	}
	ctx.JSON(http.StatusOK, rels)
}

// CreateRelease create a release
func CreateRelease(ctx *context.APIContext, form api.CreateReleaseOption) {
	// swagger:operation POST /repos/{owner}/{repo}/releases repository repoCreateRelease
	// ---
	// summary: Create a release
	// consumes:
	// - application/json
	// produces:
	// - application/json
	// parameters:
	// - name: owner
	//   in: path
	//   description: owner of the repo
	//   type: string
	//   required: true
	// - name: repo
	//   in: path
	//   description: name of the repo
	//   type: string
	//   required: true
	// - name: body
	//   in: body
	//   schema:
	//     "$ref": "#/definitions/CreateReleaseOption"
	// responses:
	//   "201":
	//     "$ref": "#/responses/Release"
	//   "409":
	//     "$ref": "#/responses/error"

	rel, err := models.GetRelease(ctx.Repo.Repository.ID, form.TagName)
	if err != nil {
		if !models.IsErrReleaseNotExist(err) {
			ctx.ServerError("GetRelease", err)
			return
		}
		// If target is not provided use default branch
		if len(form.Target) == 0 {
			form.Target = ctx.Repo.Repository.DefaultBranch
		}
		rel = &models.Release{
			RepoID:       ctx.Repo.Repository.ID,
			PublisherID:  ctx.User.ID,
			Publisher:    ctx.User,
			TagName:      form.TagName,
			Target:       form.Target,
			Title:        form.Title,
			Note:         form.Note,
			IsDraft:      form.IsDraft,
			IsPrerelease: form.IsPrerelease,
			IsTag:        false,
			Repo:         ctx.Repo.Repository,
		}
		if err := releaseservice.CreateRelease(ctx.Repo.GitRepo, rel, nil); err != nil {
			if models.IsErrReleaseAlreadyExist(err) {
				ctx.Error(http.StatusConflict, "ReleaseAlreadyExist", err)
			} else {
				ctx.Error(http.StatusInternalServerError, "CreateRelease", err)
			}
			return
		}
	} else {
		if !rel.IsTag {
			ctx.Error(http.StatusConflict, "GetRelease", "Release is has no Tag")
			return
		}

		rel.Title = form.Title
		rel.Note = form.Note
		rel.IsDraft = form.IsDraft
		rel.IsPrerelease = form.IsPrerelease
		rel.PublisherID = ctx.User.ID
		rel.IsTag = false
		rel.Repo = ctx.Repo.Repository
		rel.Publisher = ctx.User

		if err = releaseservice.UpdateRelease(ctx.User, ctx.Repo.GitRepo, rel, nil); err != nil {
			ctx.ServerError("UpdateRelease", err)
			return
		}
	}
	ctx.JSON(http.StatusCreated, rel.APIFormat())
}

// EditRelease edit a release
func EditRelease(ctx *context.APIContext, form api.EditReleaseOption) {
	// swagger:operation PATCH /repos/{owner}/{repo}/releases/{id} repository repoEditRelease
	// ---
	// summary: Update a release
	// consumes:
	// - application/json
	// produces:
	// - application/json
	// parameters:
	// - name: owner
	//   in: path
	//   description: owner of the repo
	//   type: string
	//   required: true
	// - name: repo
	//   in: path
	//   description: name of the repo
	//   type: string
	//   required: true
	// - name: id
	//   in: path
	//   description: id of the release to edit
	//   type: integer
	//   format: int64
	//   required: true
	// - name: body
	//   in: body
	//   schema:
	//     "$ref": "#/definitions/EditReleaseOption"
	// responses:
	//   "200":
	//     "$ref": "#/responses/Release"

	id := ctx.ParamsInt64(":id")
	rel, err := models.GetReleaseByID(id)
	if err != nil && !models.IsErrReleaseNotExist(err) {
		ctx.Error(http.StatusInternalServerError, "GetReleaseByID", err)
		return
	}
	if err != nil && models.IsErrReleaseNotExist(err) ||
		rel.IsTag || rel.RepoID != ctx.Repo.Repository.ID {
		ctx.NotFound()
		return
	}

	if len(form.TagName) > 0 {
		rel.TagName = form.TagName
	}
	if len(form.Target) > 0 {
		rel.Target = form.Target
	}
	if len(form.Title) > 0 {
		rel.Title = form.Title
	}
	if len(form.Note) > 0 {
		rel.Note = form.Note
	}
	if form.IsDraft != nil {
		rel.IsDraft = *form.IsDraft
	}
	if form.IsPrerelease != nil {
		rel.IsPrerelease = *form.IsPrerelease
	}
	if err := releaseservice.UpdateRelease(ctx.User, ctx.Repo.GitRepo, rel, nil); err != nil {
		ctx.Error(http.StatusInternalServerError, "UpdateRelease", err)
		return
	}

	rel, err = models.GetReleaseByID(id)
	if err != nil {
		ctx.Error(http.StatusInternalServerError, "GetReleaseByID", err)
		return
	}
	if err := rel.LoadAttributes(); err != nil {
		ctx.Error(http.StatusInternalServerError, "LoadAttributes", err)
		return
	}
	ctx.JSON(http.StatusOK, rel.APIFormat())
}

// DeleteRelease delete a release from a repository
func DeleteRelease(ctx *context.APIContext) {
	// swagger:operation DELETE /repos/{owner}/{repo}/releases/{id} repository repoDeleteRelease
	// ---
	// summary: Delete a release
	// parameters:
	// - name: owner
	//   in: path
	//   description: owner of the repo
	//   type: string
	//   required: true
	// - name: repo
	//   in: path
	//   description: name of the repo
	//   type: string
	//   required: true
	// - name: id
	//   in: path
	//   description: id of the release to delete
	//   type: integer
	//   format: int64
	//   required: true
	// responses:
	//   "204":
	//     "$ref": "#/responses/empty"

	id := ctx.ParamsInt64(":id")
	rel, err := models.GetReleaseByID(id)
	if err != nil && !models.IsErrReleaseNotExist(err) {
		ctx.Error(http.StatusInternalServerError, "GetReleaseByID", err)
		return
	}
	if err != nil && models.IsErrReleaseNotExist(err) ||
		rel.IsTag || rel.RepoID != ctx.Repo.Repository.ID {
		ctx.NotFound()
		return
	}
	if err := releaseservice.DeleteReleaseByID(id, ctx.User, false); err != nil {
		ctx.Error(http.StatusInternalServerError, "DeleteReleaseByID", err)
		return
	}
	ctx.Status(http.StatusNoContent)
}<|MERGE_RESOLUTION|>--- conflicted
+++ resolved
@@ -99,12 +99,8 @@
 	}
 
 	releases, err := models.GetReleasesByRepoID(ctx.Repo.Repository.ID, models.FindReleasesOptions{
-<<<<<<< HEAD
+		ListOptions:   listOptions,
 		IncludeDrafts: ctx.Repo.UnitAccessMode(models.UnitTypeReleases) >= models.AccessModeWrite,
-=======
-		ListOptions:   listOptions,
-		IncludeDrafts: ctx.Repo.AccessMode >= models.AccessModeWrite,
->>>>>>> c01221e7
 		IncludeTags:   false,
 	})
 	if err != nil {
