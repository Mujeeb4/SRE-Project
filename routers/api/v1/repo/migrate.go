--- conflicted
+++ resolved
@@ -120,7 +120,6 @@
 	}
 
 	var opts = migrations.MigrateOptions{
-<<<<<<< HEAD
 		CloneAddr:            remoteAddr,
 		RepoName:             form.RepoName,
 		Description:          form.Description,
@@ -128,6 +127,7 @@
 		Mirror:               form.Mirror,
 		AuthUsername:         form.AuthUsername,
 		AuthPassword:         form.AuthPassword,
+		AuthToken:            form.AuthToken,
 		Wiki:                 form.Wiki,
 		Issues:               form.Issues,
 		Milestones:           form.Milestones,
@@ -137,24 +137,6 @@
 		Releases:             form.Releases,
 		GitServiceType:       gitServiceType,
 		OverwritePreExisting: form.OverwritePreExisting,
-=======
-		CloneAddr:      remoteAddr,
-		RepoName:       form.RepoName,
-		Description:    form.Description,
-		Private:        form.Private || setting.Repository.ForcePrivate,
-		Mirror:         form.Mirror,
-		AuthUsername:   form.AuthUsername,
-		AuthPassword:   form.AuthPassword,
-		AuthToken:      form.AuthToken,
-		Wiki:           form.Wiki,
-		Issues:         form.Issues,
-		Milestones:     form.Milestones,
-		Labels:         form.Labels,
-		Comments:       true,
-		PullRequests:   form.PullRequests,
-		Releases:       form.Releases,
-		GitServiceType: gitServiceType,
->>>>>>> a9decf0d
 	}
 	if opts.Mirror {
 		opts.Issues = false
@@ -165,8 +147,7 @@
 		opts.Releases = false
 	}
 
-<<<<<<< HEAD
-	repo, err := repo_module.CreateRepository(ctx.User, ctxUser, models.CreateRepoOptions{
+	repo, err := repo_module.CreateRepository(ctx.User, repoOwner, models.CreateRepoOptions{
 		Name:                 opts.RepoName,
 		Description:          opts.Description,
 		OriginalURL:          form.CloneAddr,
@@ -175,16 +156,6 @@
 		IsMirror:             opts.Mirror,
 		Status:               models.RepositoryBeingMigrated,
 		OverwritePreExisting: opts.OverwritePreExisting && (ctx.User.IsAdmin || setting.Repository.AllowOverwriteOfUnadoptedRepositories),
-=======
-	repo, err := repo_module.CreateRepository(ctx.User, repoOwner, models.CreateRepoOptions{
-		Name:           opts.RepoName,
-		Description:    opts.Description,
-		OriginalURL:    form.CloneAddr,
-		GitServiceType: gitServiceType,
-		IsPrivate:      opts.Private,
-		IsMirror:       opts.Mirror,
-		Status:         models.RepositoryBeingMigrated,
->>>>>>> a9decf0d
 	})
 	if err != nil {
 		handleMigrateError(ctx, repoOwner, remoteAddr, err)
