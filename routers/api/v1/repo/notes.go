--- conflicted
+++ resolved
@@ -78,11 +78,7 @@
 		return
 	}
 
-<<<<<<< HEAD
-	cmt, err := convert.ToCommit(ctx, ctx.Repo.Repository, ctx.Repo.GitRepo, note.Commit, nil, true, true, true, true)
-=======
 	cmt, err := convert.ToCommit(ctx, ctx.Repo.Repository, ctx.Repo.GitRepo, note.Commit, nil, convert.ToCommitOptions{Stat: true})
->>>>>>> 36a26b34
 	if err != nil {
 		ctx.Error(http.StatusInternalServerError, "ToCommit", err)
 		return
