// Copyright 2017 The Gitea Authors. All rights reserved.
// Use of this source code is governed by a MIT-style
// license that can be found in the LICENSE file.

package repo

import (
<<<<<<< HEAD
	"time"
=======
	"net/http"
>>>>>>> 8149ed70

	"code.gitea.io/gitea/models"
	"code.gitea.io/gitea/modules/context"
	api "code.gitea.io/gitea/modules/structs"
)

// ListTrackedTimes list all the tracked times of an issue
func ListTrackedTimes(ctx *context.APIContext) {
	// swagger:operation GET /repos/{owner}/{repo}/issues/{index}/times issue issueTrackedTimes
	// ---
	// summary: List an issue's tracked times
	// produces:
	// - application/json
	// parameters:
	// - name: owner
	//   in: path
	//   description: owner of the repo
	//   type: string
	//   required: true
	// - name: repo
	//   in: path
	//   description: name of the repo
	//   type: string
	//   required: true
	// - name: index
	//   in: path
	//   description: index of the issue
	//   type: integer
	//   format: int64
	//   required: true
	// responses:
	//   "200":
	//     "$ref": "#/responses/TrackedTimeList"
	//   "404":
	//     "$ref": "#/responses/notFound"

	if !ctx.Repo.Repository.IsTimetrackerEnabled() {
		ctx.NotFound("Timetracker is disabled")
		return
	}
	issue, err := models.GetIssueByIndex(ctx.Repo.Repository.ID, ctx.ParamsInt64(":index"))
	if err != nil {
		if models.IsErrIssueNotExist(err) {
			ctx.NotFound(err)
		} else {
			ctx.Error(http.StatusInternalServerError, "GetIssueByIndex", err)
		}
		return
	}

	opts := models.FindTrackedTimesOptions{
		RepositoryID: ctx.Repo.Repository.ID,
		IssueID:      issue.ID,
	}

	if !ctx.IsUserRepoAdmin() && !ctx.User.IsAdmin {
		opts.UserID = ctx.User.ID
	}

	trackedTimes, err := models.GetTrackedTimes(opts)
	if err != nil {
<<<<<<< HEAD
		ctx.Error(500, "GetTrackedTimes", err)
		return
	}
	ctx.JSON(200, trackedTimes.APIFormat())
=======
		ctx.Error(http.StatusInternalServerError, "GetTrackedTimesByIssue", err)
		return
	}
	apiTrackedTimes := trackedTimesToAPIFormat(trackedTimes)
	ctx.JSON(http.StatusOK, &apiTrackedTimes)
>>>>>>> 8149ed70
}

// AddTime add time manual to the given issue
func AddTime(ctx *context.APIContext, form api.AddTimeOption) {
	// swagger:operation Post /repos/{owner}/{repo}/issues/{index}/times issue issueAddTime
	// ---
	// summary: Add tracked time to a issue
	// consumes:
	// - application/json
	// produces:
	// - application/json
	// parameters:
	// - name: owner
	//   in: path
	//   description: owner of the repo
	//   type: string
	//   required: true
	// - name: repo
	//   in: path
	//   description: name of the repo
	//   type: string
	//   required: true
	// - name: index
	//   in: path
	//   description: index of the issue
	//   type: integer
	//   format: int64
	//   required: true
	// - name: body
	//   in: body
	//   schema:
	//     "$ref": "#/definitions/AddTimeOption"
	// responses:
	//   "200":
	//     "$ref": "#/responses/TrackedTime"
	//   "400":
	//     "$ref": "#/responses/error"
	//   "403":
	//     "$ref": "#/responses/forbidden"

	issue, err := models.GetIssueByIndex(ctx.Repo.Repository.ID, ctx.ParamsInt64(":index"))
	if err != nil {
		if models.IsErrIssueNotExist(err) {
			ctx.NotFound(err)
		} else {
			ctx.Error(http.StatusInternalServerError, "GetIssueByIndex", err)
		}
		return
	}

	if !ctx.Repo.CanUseTimetracker(issue, ctx.User) {
		if !ctx.Repo.Repository.IsTimetrackerEnabled() {
			ctx.Error(http.StatusBadRequest, "", "time tracking disabled")
			return
		}
		ctx.Status(http.StatusForbidden)
		return
	}

	user := ctx.User
	if form.User != "" {
		if (ctx.IsUserRepoAdmin() && ctx.User.Name != form.User) || ctx.User.IsAdmin {
			//allow only RepoAdmin, Admin and User to add time
			user, err = models.GetUserByName(form.User)
			if err != nil {
				ctx.Error(500, "GetUserByName", err)
			}
		}
	}

	created := time.Time{}
	if !form.Created.IsZero() {
		created = form.Created
	}

	trackedTime, err := models.AddTimeCreatedAt(user, issue, form.Time, created)
	if err != nil {
		ctx.Error(http.StatusInternalServerError, "AddTime", err)
		return
	}
	ctx.JSON(http.StatusOK, trackedTime.APIFormat())
}

// ResetIssueTime reset time manual to the given issue
func ResetIssueTime(ctx *context.APIContext) {
	// swagger:operation Delete /repos/{owner}/{repo}/issues/{index}/times issue issueResetTime
	// ---
	// summary: Reset a tracked time of an issue
	// consumes:
	// - application/json
	// produces:
	// - application/json
	// parameters:
	// - name: owner
	//   in: path
	//   description: owner of the repo
	//   type: string
	//   required: true
	// - name: repo
	//   in: path
	//   description: name of the repo
	//   type: string
	//   required: true
	// - name: index
	//   in: path
	//   description: index of the issue to add tracked time to
	//   type: integer
	//   format: int64
	//   required: true
	// responses:
	//   "204":
	//     "$ref": "#/responses/empty"
	//   "400":
	//     "$ref": "#/responses/error"
	//   "403":
	//     "$ref": "#/responses/error"
	issue, err := models.GetIssueByIndex(ctx.Repo.Repository.ID, ctx.ParamsInt64(":index"))
	if err != nil {
		if models.IsErrIssueNotExist(err) {
			ctx.NotFound(err)
		} else {
			ctx.Error(500, "GetIssueByIndex", err)
		}
		return
	}

	if !ctx.Repo.CanUseTimetracker(issue, ctx.User) {
		if !ctx.Repo.Repository.IsTimetrackerEnabled() {
			ctx.JSON(400, struct{ Message string }{Message: "time tracking disabled"})
			return
		}
		ctx.Status(403)
		return
	}

	err = models.DeleteIssueUserTimes(issue, ctx.User)
	if err != nil {
		if models.IsErrNotExist(err) {
			ctx.Error(404, "DeleteIssueUserTimes", err)
		} else {
			ctx.Error(500, "DeleteIssueUserTimes", err)
		}
		return
	}
	ctx.Status(204)
}

// DeleteTime delete a specific time by id
func DeleteTime(ctx *context.APIContext) {
	// swagger:operation Delete /repos/{owner}/{repo}/issues/{index}/times/{id} issue issueDeleteTime
	// ---
	// summary: Delete specific tracked time
	// consumes:
	// - application/json
	// produces:
	// - application/json
	// parameters:
	// - name: owner
	//   in: path
	//   description: owner of the repo
	//   type: string
	//   required: true
	// - name: repo
	//   in: path
	//   description: name of the repo
	//   type: string
	//   required: true
	// - name: index
	//   in: path
	//   description: index of the issue
	//   type: integer
	//   format: int64
	//   required: true
	// - name: id
	//   in: path
	//   description: id of time to delete
	//   type: integer
	//   format: int64
	//   required: true
	// responses:
	//   "204":
	//     "$ref": "#/responses/empty"
	//   "400":
	//     "$ref": "#/responses/error"
	//   "403":
	//     "$ref": "#/responses/error"
	issue, err := models.GetIssueByIndex(ctx.Repo.Repository.ID, ctx.ParamsInt64(":index"))
	if err != nil {
		if models.IsErrIssueNotExist(err) {
			ctx.NotFound(err)
		} else {
			ctx.Error(500, "GetIssueByIndex", err)
		}
		return
	}

	if !ctx.Repo.CanUseTimetracker(issue, ctx.User) {
		if !ctx.Repo.Repository.IsTimetrackerEnabled() {
			ctx.JSON(400, struct{ Message string }{Message: "time tracking disabled"})
			return
		}
		ctx.Status(403)
		return
	}

	time, err := models.GetTrackedTimeByID(ctx.ParamsInt64(":id"))
	if err != nil {
		ctx.Error(500, "GetTrackedTimeByID", err)
		return
	}

	if !ctx.User.IsAdmin && time.UserID != ctx.User.ID {
		//Only Admin and User itself can delete there time
		ctx.Status(403)
		return
	}

	err = models.DeleteTime(time)
	if err != nil {
		ctx.Error(500, "DeleteTime", err)
		return
	}
	ctx.Status(204)
}

// ListTrackedTimesByUser  lists all tracked times of the user
func ListTrackedTimesByUser(ctx *context.APIContext) {
	// swagger:operation GET /repos/{owner}/{repo}/times/{user} user userTrackedTimes
	// ---
	// summary: List a user's tracked times in a repo
	// produces:
	// - application/json
	// parameters:
	// - name: owner
	//   in: path
	//   description: owner of the repo
	//   type: string
	//   required: true
	// - name: repo
	//   in: path
	//   description: name of the repo
	//   type: string
	//   required: true
	// - name: user
	//   in: path
	//   description: username of user
	//   type: string
	//   required: true
	// responses:
	//   "200":
	//     "$ref": "#/responses/TrackedTimeList"
	//   "400":
	//     "$ref": "#/responses/error"

	if !ctx.Repo.Repository.IsTimetrackerEnabled() {
		ctx.Error(http.StatusBadRequest, "", "time tracking disabled")
		return
	}
	user, err := models.GetUserByName(ctx.Params(":timetrackingusername"))
	if err != nil {
		if models.IsErrUserNotExist(err) {
			ctx.NotFound(err)
		} else {
			ctx.Error(http.StatusInternalServerError, "GetUserByName", err)
		}
		return
	}
	if user == nil {
		ctx.NotFound()
		return
	}
	trackedTimes, err := models.GetTrackedTimes(models.FindTrackedTimesOptions{
		UserID:       user.ID,
		RepositoryID: ctx.Repo.Repository.ID})
	if err != nil {
		ctx.Error(http.StatusInternalServerError, "GetTrackedTimesByUser", err)
		return
	}
<<<<<<< HEAD
	ctx.JSON(200, trackedTimes.APIFormat())
=======
	apiTrackedTimes := trackedTimesToAPIFormat(trackedTimes)
	ctx.JSON(http.StatusOK, &apiTrackedTimes)
>>>>>>> 8149ed70
}

// ListTrackedTimesByRepository lists all tracked times of the repository
func ListTrackedTimesByRepository(ctx *context.APIContext) {
	// swagger:operation GET /repos/{owner}/{repo}/times repository repoTrackedTimes
	// ---
	// summary: List a repo's tracked times
	// produces:
	// - application/json
	// parameters:
	// - name: owner
	//   in: path
	//   description: owner of the repo
	//   type: string
	//   required: true
	// - name: repo
	//   in: path
	//   description: name of the repo
	//   type: string
	//   required: true
	// responses:
	//   "200":
	//     "$ref": "#/responses/TrackedTimeList"
	//   "400":
	//     "$ref": "#/responses/error"

	if !ctx.Repo.Repository.IsTimetrackerEnabled() {
		ctx.Error(http.StatusBadRequest, "", "time tracking disabled")
		return
	}

	opts := models.FindTrackedTimesOptions{
		RepositoryID: ctx.Repo.Repository.ID,
	}

	if !ctx.IsUserRepoAdmin() && !ctx.User.IsAdmin {
		opts.UserID = ctx.User.ID
	}

	trackedTimes, err := models.GetTrackedTimes(opts)
	if err != nil {
<<<<<<< HEAD
		ctx.Error(500, "GetTrackedTimes", err)
		return
	}
	ctx.JSON(200, trackedTimes.APIFormat())
=======
		ctx.Error(http.StatusInternalServerError, "GetTrackedTimesByUser", err)
		return
	}
	apiTrackedTimes := trackedTimesToAPIFormat(trackedTimes)
	ctx.JSON(http.StatusOK, &apiTrackedTimes)
>>>>>>> 8149ed70
}

// ListMyTrackedTimes lists all tracked times of the current user
func ListMyTrackedTimes(ctx *context.APIContext) {
	// swagger:operation GET /user/times user userCurrentTrackedTimes
	// ---
	// summary: List the current user's tracked times
	// produces:
	// - application/json
	// responses:
	//   "200":
	//     "$ref": "#/responses/TrackedTimeList"

	trackedTimes, err := models.GetTrackedTimes(models.FindTrackedTimesOptions{UserID: ctx.User.ID})
	if err != nil {
		ctx.Error(http.StatusInternalServerError, "GetTrackedTimesByUser", err)
		return
	}
<<<<<<< HEAD
	ctx.JSON(200, trackedTimes.APIFormat())
=======
	apiTrackedTimes := trackedTimesToAPIFormat(trackedTimes)
	ctx.JSON(http.StatusOK, &apiTrackedTimes)
>>>>>>> 8149ed70
}<|MERGE_RESOLUTION|>--- conflicted
+++ resolved
@@ -5,11 +5,8 @@
 package repo
 
 import (
-<<<<<<< HEAD
+	"net/http"
 	"time"
-=======
-	"net/http"
->>>>>>> 8149ed70
 
 	"code.gitea.io/gitea/models"
 	"code.gitea.io/gitea/modules/context"
@@ -71,18 +68,10 @@
 
 	trackedTimes, err := models.GetTrackedTimes(opts)
 	if err != nil {
-<<<<<<< HEAD
-		ctx.Error(500, "GetTrackedTimes", err)
-		return
-	}
-	ctx.JSON(200, trackedTimes.APIFormat())
-=======
-		ctx.Error(http.StatusInternalServerError, "GetTrackedTimesByIssue", err)
-		return
-	}
-	apiTrackedTimes := trackedTimesToAPIFormat(trackedTimes)
-	ctx.JSON(http.StatusOK, &apiTrackedTimes)
->>>>>>> 8149ed70
+		ctx.Error(http.StatusInternalServerError, "GetTrackedTimes", err)
+		return
+	}
+	ctx.JSON(http.StatusOK, trackedTimes.APIFormat())
 }
 
 // AddTime add time manual to the given issue
@@ -361,12 +350,7 @@
 		ctx.Error(http.StatusInternalServerError, "GetTrackedTimesByUser", err)
 		return
 	}
-<<<<<<< HEAD
-	ctx.JSON(200, trackedTimes.APIFormat())
-=======
-	apiTrackedTimes := trackedTimesToAPIFormat(trackedTimes)
-	ctx.JSON(http.StatusOK, &apiTrackedTimes)
->>>>>>> 8149ed70
+	ctx.JSON(http.StatusOK, trackedTimes.APIFormat())
 }
 
 // ListTrackedTimesByRepository lists all tracked times of the repository
@@ -408,18 +392,10 @@
 
 	trackedTimes, err := models.GetTrackedTimes(opts)
 	if err != nil {
-<<<<<<< HEAD
-		ctx.Error(500, "GetTrackedTimes", err)
-		return
-	}
-	ctx.JSON(200, trackedTimes.APIFormat())
-=======
-		ctx.Error(http.StatusInternalServerError, "GetTrackedTimesByUser", err)
-		return
-	}
-	apiTrackedTimes := trackedTimesToAPIFormat(trackedTimes)
-	ctx.JSON(http.StatusOK, &apiTrackedTimes)
->>>>>>> 8149ed70
+		ctx.Error(http.StatusInternalServerError, "GetTrackedTimes", err)
+		return
+	}
+	ctx.JSON(http.StatusOK, trackedTimes.APIFormat())
 }
 
 // ListMyTrackedTimes lists all tracked times of the current user
@@ -438,10 +414,5 @@
 		ctx.Error(http.StatusInternalServerError, "GetTrackedTimesByUser", err)
 		return
 	}
-<<<<<<< HEAD
-	ctx.JSON(200, trackedTimes.APIFormat())
-=======
-	apiTrackedTimes := trackedTimesToAPIFormat(trackedTimes)
-	ctx.JSON(http.StatusOK, &apiTrackedTimes)
->>>>>>> 8149ed70
+	ctx.JSON(http.StatusOK, trackedTimes.APIFormat())
 }