--- conflicted
+++ resolved
@@ -9,7 +9,6 @@
 
 	"code.gitea.io/gitea/models/organization"
 	"code.gitea.io/gitea/modules/context"
-	"code.gitea.io/gitea/services/audit"
 	"code.gitea.io/gitea/services/convert"
 	org_service "code.gitea.io/gitea/services/org"
 	repo_service "code.gitea.io/gitea/services/repository"
@@ -206,24 +205,13 @@
 			ctx.Error(http.StatusUnprocessableEntity, "alreadyAdded", fmt.Errorf("team '%s' is already added to repo", team.Name))
 			return
 		}
-<<<<<<< HEAD
-		err = org_service.TeamAddRepository(ctx.Doer, team, ctx.Repo.Repository)
-=======
-		err = org_service.TeamAddRepository(ctx, team, ctx.Repo.Repository)
->>>>>>> e5ec57cd
+		err = org_service.TeamAddRepository(ctx, ctx.Doer, team, ctx.Repo.Repository)
 	} else {
 		if !repoHasTeam {
 			ctx.Error(http.StatusUnprocessableEntity, "notAdded", fmt.Errorf("team '%s' was not added to repo", team.Name))
 			return
 		}
-<<<<<<< HEAD
-		err = models.RemoveRepository(team, ctx.Repo.Repository.ID)
-		if err == nil {
-			audit.Record(audit.RepositoryCollaboratorTeamRemove, ctx.Doer, ctx.Repo.Repository, team, "Removed team %s as collaborator from %s.", team.Name, ctx.Repo.Repository.FullName())
-		}
-=======
-		err = repo_service.RemoveRepositoryFromTeam(ctx, team, ctx.Repo.Repository.ID)
->>>>>>> e5ec57cd
+		err = repo_service.RemoveRepositoryFromTeam(ctx, ctx.Doer, team, ctx.Repo.Repository)
 	}
 	if err != nil {
 		ctx.InternalServerError(err)
