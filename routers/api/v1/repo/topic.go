--- conflicted
+++ resolved
@@ -275,22 +275,11 @@
 	//     "$ref": "#/responses/forbidden"
 
 	opts := &models.FindTopicOptions{
-		Keyword:     ctx.Query("q"),
+		Keyword:     ctx.Form("q"),
 		ListOptions: utils.GetListOptions(ctx),
 	}
 
-<<<<<<< HEAD
 	topics, total, err := models.FindTopics(opts)
-=======
-	kw := ctx.Form("q")
-
-	listOptions := utils.GetListOptions(ctx)
-
-	topics, err := models.FindTopics(&models.FindTopicOptions{
-		Keyword:     kw,
-		ListOptions: listOptions,
-	})
->>>>>>> b9a0e332
 	if err != nil {
 		ctx.InternalServerError(err)
 		return
