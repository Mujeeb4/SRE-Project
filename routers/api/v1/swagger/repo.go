// Copyright 2017 The Gitea Authors. All rights reserved.
// SPDX-License-Identifier: MIT

package swagger

import (
	api "code.gitea.io/gitea/modules/structs"
)

// Repository
// swagger:response Repository
type swaggerResponseRepository struct {
	// in:body
	Body api.Repository `json:"body"`
}

// RepositoryList
// swagger:response RepositoryList
type swaggerResponseRepositoryList struct {
	// in:body
	Body []api.Repository `json:"body"`
}

// Branch
// swagger:response Branch
type swaggerResponseBranch struct {
	// in:body
	Body api.Branch `json:"body"`
}

// BranchList
// swagger:response BranchList
type swaggerResponseBranchList struct {
	// in:body
	Body []api.Branch `json:"body"`
}

// BranchProtection
// swagger:response BranchProtection
type swaggerResponseBranchProtection struct {
	// in:body
	Body api.BranchProtection `json:"body"`
}

// BranchProtectionList
// swagger:response BranchProtectionList
type swaggerResponseBranchProtectionList struct {
	// in:body
	Body []api.BranchProtection `json:"body"`
}

// TagList
// swagger:response TagList
type swaggerResponseTagList struct {
	// in:body
	Body []api.Tag `json:"body"`
}

// Tag
// swagger:response Tag
type swaggerResponseTag struct {
	// in:body
	Body api.Tag `json:"body"`
}

// AnnotatedTag
// swagger:response AnnotatedTag
type swaggerResponseAnnotatedTag struct {
	// in:body
	Body api.AnnotatedTag `json:"body"`
}

// Reference
// swagger:response Reference
type swaggerResponseReference struct {
	// in:body
	Body api.Reference `json:"body"`
}

// ReferenceList
// swagger:response ReferenceList
type swaggerResponseReferenceList struct {
	// in:body
	Body []api.Reference `json:"body"`
}

// Hook
// swagger:response Hook
type swaggerResponseHook struct {
	// in:body
	Body api.Hook `json:"body"`
}

// HookList
// swagger:response HookList
type swaggerResponseHookList struct {
	// in:body
	Body []api.Hook `json:"body"`
}

// GitHook
// swagger:response GitHook
type swaggerResponseGitHook struct {
	// in:body
	Body api.GitHook `json:"body"`
}

// GitHookList
// swagger:response GitHookList
type swaggerResponseGitHookList struct {
	// in:body
	Body []api.GitHook `json:"body"`
}

// Release
// swagger:response Release
type swaggerResponseRelease struct {
	// in:body
	Body api.Release `json:"body"`
}

// ReleaseList
// swagger:response ReleaseList
type swaggerResponseReleaseList struct {
	// in:body
	Body []api.Release `json:"body"`
}

// PullRequest
// swagger:response PullRequest
type swaggerResponsePullRequest struct {
	// in:body
	Body api.PullRequest `json:"body"`
}

// PullRequestList
// swagger:response PullRequestList
type swaggerResponsePullRequestList struct {
	// in:body
	Body []api.PullRequest `json:"body"`
}

// PullReview
// swagger:response PullReview
type swaggerResponsePullReview struct {
	// in:body
	Body api.PullReview `json:"body"`
}

// PullReviewList
// swagger:response PullReviewList
type swaggerResponsePullReviewList struct {
	// in:body
	Body []api.PullReview `json:"body"`
}

// PullComment
// swagger:response PullReviewComment
type swaggerPullReviewComment struct {
	// in:body
	Body api.PullReviewComment `json:"body"`
}

// PullCommentList
// swagger:response PullReviewCommentList
type swaggerResponsePullReviewCommentList struct {
	// in:body
	Body []api.PullReviewComment `json:"body"`
}

// CommitStatus
// swagger:response CommitStatus
type swaggerResponseStatus struct {
	// in:body
	Body api.CommitStatus `json:"body"`
}

// CommitStatusList
// swagger:response CommitStatusList
type swaggerResponseCommitStatusList struct {
	// in:body
	Body []api.CommitStatus `json:"body"`
}

// WatchInfo
// swagger:response WatchInfo
type swaggerResponseWatchInfo struct {
	// in:body
	Body api.WatchInfo `json:"body"`
}

// SearchResults
// swagger:response SearchResults
type swaggerResponseSearchResults struct {
	// in:body
	Body api.SearchResults `json:"body"`
}

// AttachmentList
// swagger:response AttachmentList
type swaggerResponseAttachmentList struct {
	// in: body
	Body []api.Attachment `json:"body"`
}

// Attachment
// swagger:response Attachment
type swaggerResponseAttachment struct {
	// in: body
	Body api.Attachment `json:"body"`
}

// GitTreeResponse
// swagger:response GitTreeResponse
type swaggerGitTreeResponse struct {
	// in: body
	Body api.GitTreeResponse `json:"body"`
}

// GitBlobResponse
// swagger:response GitBlobResponse
type swaggerGitBlobResponse struct {
	// in: body
	Body api.GitBlobResponse `json:"body"`
}

// Commit
// swagger:response Commit
type swaggerCommit struct {
	// in: body
	Body api.Commit `json:"body"`
}

// CommitList
// swagger:response CommitList
type swaggerCommitList struct {
	// The current page
	Page int `json:"X-Page"`

	// Commits per page
	PerPage int `json:"X-PerPage"`

	// Total commit count
	Total int `json:"X-Total"`

	// Total number of pages
	PageCount int `json:"X-PageCount"`

	// True if there is another page
	HasMore bool `json:"X-HasMore"`

	// in: body
	Body []api.Commit `json:"body"`
}

// ChangedFileList
// swagger:response ChangedFileList
type swaggerChangedFileList struct {
	// The current page
	Page int `json:"X-Page"`

	// Commits per page
	PerPage int `json:"X-PerPage"`

	// Total commit count
	Total int `json:"X-Total"`

	// Total number of pages
	PageCount int `json:"X-PageCount"`

	// True if there is another page
	HasMore bool `json:"X-HasMore"`

	// in: body
	Body []api.ChangedFile `json:"body"`
}

// Note
// swagger:response Note
type swaggerNote struct {
	// in: body
	Body api.Note `json:"body"`
}

// EmptyRepository
// swagger:response EmptyRepository
type swaggerEmptyRepository struct {
	// in: body
	Body api.APIError `json:"body"`
}

// FileResponse
// swagger:response FileResponse
type swaggerFileResponse struct {
	// in: body
	Body api.FileResponse `json:"body"`
}

// FilesResponse
// swagger:response FilesResponse
type swaggerFilesResponse struct {
	// in: body
	Body api.FilesResponse `json:"body"`
}

// ContentsResponse
// swagger:response ContentsResponse
type swaggerContentsResponse struct {
	// in: body
	Body api.ContentsResponse `json:"body"`
}

// ContentsListResponse
// swagger:response ContentsListResponse
type swaggerContentsListResponse struct {
	// in:body
	Body []api.ContentsResponse `json:"body"`
}

// FileDeleteResponse
// swagger:response FileDeleteResponse
type swaggerFileDeleteResponse struct {
	// in: body
	Body api.FileDeleteResponse `json:"body"`
}

// TopicListResponse
// swagger:response TopicListResponse
type swaggerTopicListResponse struct {
	// in: body
	Body []api.TopicResponse `json:"body"`
}

// TopicNames
// swagger:response TopicNames
type swaggerTopicNames struct {
	// in: body
	Body api.TopicName `json:"body"`
}

// LanguageStatistics
// swagger:response LanguageStatistics
type swaggerLanguageStatistics struct {
	// in: body
	Body map[string]int64 `json:"body"`
}

// CombinedStatus
// swagger:response CombinedStatus
type swaggerCombinedStatus struct {
	// in: body
	Body api.CombinedStatus `json:"body"`
}

// WikiPageList
// swagger:response WikiPageList
type swaggerWikiPageList struct {
	// in:body
	Body []api.WikiPageMetaData `json:"body"`
}

// WikiPage
// swagger:response WikiPage
type swaggerWikiPage struct {
	// in:body
	Body api.WikiPage `json:"body"`
}

// WikiCommitList
// swagger:response WikiCommitList
type swaggerWikiCommitList struct {
	// in:body
	Body api.WikiCommitList `json:"body"`
}

// PushMirror
// swagger:response PushMirror
type swaggerPushMirror struct {
	// in:body
	Body api.PushMirror `json:"body"`
}

// PushMirrorList
// swagger:response PushMirrorList
type swaggerPushMirrorList struct {
	// in:body
	Body []api.PushMirror `json:"body"`
}

// RepoCollaboratorPermission
// swagger:response RepoCollaboratorPermission
type swaggerRepoCollaboratorPermission struct {
	// in:body
	Body api.RepoCollaboratorPermission `json:"body"`
}

// RepoIssueConfig
// swagger:response RepoIssueConfig
type swaggerRepoIssueConfig struct {
	// in:body
	Body api.IssueConfig `json:"body"`
}

// RepoIssueConfigValidation
// swagger:response RepoIssueConfigValidation
type swaggerRepoIssueConfigValidation struct {
	// in:body
	Body api.IssueConfigValidation `json:"body"`
}

<<<<<<< HEAD
// Project
// swagger:response Project
type swaggerProject struct {
	// in:body
	Body api.Project `json:"body"`
}

// ProjectList
// swagger:response ProjectList
type swaggerProjectList struct {
	// in:body
	Body []api.Project `json:"body"`
}

// ProjectBoard
// swagger:response ProjectBoard
type swaggerProjectBoard struct {
	// in:body
	Body api.ProjectBoard `json:"body"`
}

// ProjectBoardList
// swagger:response ProjectBoardList
type swaggerProjectBoardList struct {
	// in:body
	Body []api.ProjectBoard `json:"body"`
=======
// RepoNewIssuePinsAllowed
// swagger:response RepoNewIssuePinsAllowed
type swaggerRepoNewIssuePinsAllowed struct {
	// in:body
	Body api.NewIssuePinsAllowed `json:"body"`
>>>>>>> 491cc06f
}<|MERGE_RESOLUTION|>--- conflicted
+++ resolved
@@ -408,7 +408,13 @@
 	Body api.IssueConfigValidation `json:"body"`
 }
 
-<<<<<<< HEAD
+// RepoNewIssuePinsAllowed
+// swagger:response RepoNewIssuePinsAllowed
+type swaggerRepoNewIssuePinsAllowed struct {
+	// in:body
+	Body api.NewIssuePinsAllowed `json:"body"`
+}
+
 // Project
 // swagger:response Project
 type swaggerProject struct {
@@ -435,11 +441,4 @@
 type swaggerProjectBoardList struct {
 	// in:body
 	Body []api.ProjectBoard `json:"body"`
-=======
-// RepoNewIssuePinsAllowed
-// swagger:response RepoNewIssuePinsAllowed
-type swaggerRepoNewIssuePinsAllowed struct {
-	// in:body
-	Body api.NewIssuePinsAllowed `json:"body"`
->>>>>>> 491cc06f
 }