// Copyright 2017 The Gitea Authors. All rights reserved.
// SPDX-License-Identifier: MIT

package swagger

import (
	api "code.gitea.io/gitea/modules/structs"
)

// Repository
// swagger:response Repository
type swaggerResponseRepository struct {
	// in:body
	Body api.Repository `json:"body"`
}

// RepositoryList
// swagger:response RepositoryList
type swaggerResponseRepositoryList struct {
	// in:body
	Body []api.Repository `json:"body"`
}

// Branch
// swagger:response Branch
type swaggerResponseBranch struct {
	// in:body
	Body api.Branch `json:"body"`
}

// BranchList
// swagger:response BranchList
type swaggerResponseBranchList struct {
	// in:body
	Body []api.Branch `json:"body"`
}

// BranchProtection
// swagger:response BranchProtection
type swaggerResponseBranchProtection struct {
	// in:body
	Body api.BranchProtection `json:"body"`
}

// BranchProtectionList
// swagger:response BranchProtectionList
type swaggerResponseBranchProtectionList struct {
	// in:body
	Body []api.BranchProtection `json:"body"`
}

// TagList
// swagger:response TagList
type swaggerResponseTagList struct {
	// in:body
	Body []api.Tag `json:"body"`
}

// Tag
// swagger:response Tag
type swaggerResponseTag struct {
	// in:body
	Body api.Tag `json:"body"`
}

// AnnotatedTag
// swagger:response AnnotatedTag
type swaggerResponseAnnotatedTag struct {
	// in:body
	Body api.AnnotatedTag `json:"body"`
}

// Reference
// swagger:response Reference
type swaggerResponseReference struct {
	// in:body
	Body api.Reference `json:"body"`
}

// ReferenceList
// swagger:response ReferenceList
type swaggerResponseReferenceList struct {
	// in:body
	Body []api.Reference `json:"body"`
}

// Hook
// swagger:response Hook
type swaggerResponseHook struct {
	// in:body
	Body api.Hook `json:"body"`
}

// HookList
// swagger:response HookList
type swaggerResponseHookList struct {
	// in:body
	Body []api.Hook `json:"body"`
}

// GitHook
// swagger:response GitHook
type swaggerResponseGitHook struct {
	// in:body
	Body api.GitHook `json:"body"`
}

// GitHookList
// swagger:response GitHookList
type swaggerResponseGitHookList struct {
	// in:body
	Body []api.GitHook `json:"body"`
}

// Release
// swagger:response Release
type swaggerResponseRelease struct {
	// in:body
	Body api.Release `json:"body"`
}

// ReleaseList
// swagger:response ReleaseList
type swaggerResponseReleaseList struct {
	// in:body
	Body []api.Release `json:"body"`
}

// PullRequest
// swagger:response PullRequest
type swaggerResponsePullRequest struct {
	// in:body
	Body api.PullRequest `json:"body"`
}

// PullRequestList
// swagger:response PullRequestList
type swaggerResponsePullRequestList struct {
	// in:body
	Body []api.PullRequest `json:"body"`
}

// PullReview
// swagger:response PullReview
type swaggerResponsePullReview struct {
	// in:body
	Body api.PullReview `json:"body"`
}

// PullReviewList
// swagger:response PullReviewList
type swaggerResponsePullReviewList struct {
	// in:body
	Body []api.PullReview `json:"body"`
}

// PullComment
// swagger:response PullReviewComment
type swaggerPullReviewComment struct {
	// in:body
	Body api.PullReviewComment `json:"body"`
}

// PullCommentList
// swagger:response PullReviewCommentList
type swaggerResponsePullReviewCommentList struct {
	// in:body
	Body []api.PullReviewComment `json:"body"`
}

// CommitStatus
// swagger:response CommitStatus
type swaggerResponseStatus struct {
	// in:body
	Body api.CommitStatus `json:"body"`
}

// CommitStatusList
// swagger:response CommitStatusList
type swaggerResponseCommitStatusList struct {
	// in:body
	Body []api.CommitStatus `json:"body"`
}

// WatchInfo
// swagger:response WatchInfo
type swaggerResponseWatchInfo struct {
	// in:body
	Body api.WatchInfo `json:"body"`
}

// SearchResults
// swagger:response SearchResults
type swaggerResponseSearchResults struct {
	// in:body
	Body api.SearchResults `json:"body"`
}

// AttachmentList
// swagger:response AttachmentList
type swaggerResponseAttachmentList struct {
	// in: body
	Body []api.Attachment `json:"body"`
}

// Attachment
// swagger:response Attachment
type swaggerResponseAttachment struct {
	// in: body
	Body api.Attachment `json:"body"`
}

// GitTreeResponse
// swagger:response GitTreeResponse
type swaggerGitTreeResponse struct {
	// in: body
	Body api.GitTreeResponse `json:"body"`
}

// GitBlobResponse
// swagger:response GitBlobResponse
type swaggerGitBlobResponse struct {
	// in: body
	Body api.GitBlobResponse `json:"body"`
}

// Commit
// swagger:response Commit
type swaggerCommit struct {
	// in: body
	Body api.Commit `json:"body"`
}

// CommitList
// swagger:response CommitList
type swaggerCommitList struct {
	// The current page
	Page int `json:"X-Page"`

	// Commits per page
	PerPage int `json:"X-PerPage"`

	// Total commit count
	Total int `json:"X-Total"`

	// Total number of pages
	PageCount int `json:"X-PageCount"`

	// True if there is another page
	HasMore bool `json:"X-HasMore"`

	// in: body
	Body []api.Commit `json:"body"`
}

// ChangedFileList
// swagger:response ChangedFileList
type swaggerChangedFileList struct {
	// The current page
	Page int `json:"X-Page"`

	// Commits per page
	PerPage int `json:"X-PerPage"`

	// Total commit count
	Total int `json:"X-Total"`

	// Total number of pages
	PageCount int `json:"X-PageCount"`

	// True if there is another page
	HasMore bool `json:"X-HasMore"`

	// in: body
	Body []api.ChangedFile `json:"body"`
}

// Note
// swagger:response Note
type swaggerNote struct {
	// in: body
	Body api.Note `json:"body"`
}

// EmptyRepository
// swagger:response EmptyRepository
type swaggerEmptyRepository struct {
	// in: body
	Body api.APIError `json:"body"`
}

// FileResponse
// swagger:response FileResponse
type swaggerFileResponse struct {
	// in: body
	Body api.FileResponse `json:"body"`
}

// ContentsResponse
// swagger:response ContentsResponse
type swaggerContentsResponse struct {
	// in: body
	Body api.ContentsResponse `json:"body"`
}

// ContentsListResponse
// swagger:response ContentsListResponse
type swaggerContentsListResponse struct {
	// in:body
	Body []api.ContentsResponse `json:"body"`
}

// FileDeleteResponse
// swagger:response FileDeleteResponse
type swaggerFileDeleteResponse struct {
	// in: body
	Body api.FileDeleteResponse `json:"body"`
}

// TopicListResponse
// swagger:response TopicListResponse
type swaggerTopicListResponse struct {
	// in: body
	Body []api.TopicResponse `json:"body"`
}

// TopicNames
// swagger:response TopicNames
type swaggerTopicNames struct {
	// in: body
	Body api.TopicName `json:"body"`
}

// LanguageStatistics
// swagger:response LanguageStatistics
type swaggerLanguageStatistics struct {
	// in: body
	Body map[string]int64 `json:"body"`
}

// CombinedStatus
// swagger:response CombinedStatus
type swaggerCombinedStatus struct {
	// in: body
	Body api.CombinedStatus `json:"body"`
}

// WikiPageList
// swagger:response WikiPageList
type swaggerWikiPageList struct {
	// in:body
	Body []api.WikiPageMetaData `json:"body"`
}

// WikiPage
// swagger:response WikiPage
type swaggerWikiPage struct {
	// in:body
	Body api.WikiPage `json:"body"`
}

// WikiCommitList
// swagger:response WikiCommitList
type swaggerWikiCommitList struct {
	// in:body
	Body api.WikiCommitList `json:"body"`
}

// PushMirror
// swagger:response PushMirror
type swaggerPushMirror struct {
	// in:body
	Body api.PushMirror `json:"body"`
}

// PushMirrorList
// swagger:response PushMirrorList
type swaggerPushMirrorList struct {
	// in:body
	Body []api.PushMirror `json:"body"`
}

// RepoCollaboratorPermission
// swagger:response RepoCollaboratorPermission
type swaggerRepoCollaboratorPermission struct {
	// in:body
	Body api.RepoCollaboratorPermission `json:"body"`
}

<<<<<<< HEAD
// Project
// swagger:response Project
type swaggerProject struct {
	// in:body
	Body api.Project `json:"body"`
}

// ProjectList
// swagger:response ProjectList
type swaggerProjectList struct {
	// in:body
	Body []api.Project `json:"body"`
}

// ProjectBoard
// swagger:response ProjectBoard
type swaggerProjectBoard struct {
	// in:body
	Body api.ProjectBoard `json:"body"`
}

// ProjectBoardList
// swagger:response ProjectBoardList
type swaggerProjectBoardList struct {
	// in:body
	Body []api.ProjectBoard `json:"body"`
=======
// RepoIssueConfig
// swagger:response RepoIssueConfig
type swaggerRepoIssueConfig struct {
	// in:body
	Body api.IssueConfig `json:"body"`
}

// RepoIssueConfigValidation
// swagger:response RepoIssueConfigValidation
type swaggerRepoIssueConfigValidation struct {
	// in:body
	Body api.IssueConfigValidation `json:"body"`
>>>>>>> f020fc27
}<|MERGE_RESOLUTION|>--- conflicted
+++ resolved
@@ -387,7 +387,20 @@
 	Body api.RepoCollaboratorPermission `json:"body"`
 }
 
-<<<<<<< HEAD
+// RepoIssueConfig
+// swagger:response RepoIssueConfig
+type swaggerRepoIssueConfig struct {
+	// in:body
+	Body api.IssueConfig `json:"body"`
+}
+
+// RepoIssueConfigValidation
+// swagger:response RepoIssueConfigValidation
+type swaggerRepoIssueConfigValidation struct {
+	// in:body
+	Body api.IssueConfigValidation `json:"body"`
+}
+
 // Project
 // swagger:response Project
 type swaggerProject struct {
@@ -414,18 +427,4 @@
 type swaggerProjectBoardList struct {
 	// in:body
 	Body []api.ProjectBoard `json:"body"`
-=======
-// RepoIssueConfig
-// swagger:response RepoIssueConfig
-type swaggerRepoIssueConfig struct {
-	// in:body
-	Body api.IssueConfig `json:"body"`
-}
-
-// RepoIssueConfigValidation
-// swagger:response RepoIssueConfigValidation
-type swaggerRepoIssueConfigValidation struct {
-	// in:body
-	Body api.IssueConfigValidation `json:"body"`
->>>>>>> f020fc27
 }