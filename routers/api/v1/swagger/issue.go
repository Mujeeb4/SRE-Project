--- conflicted
+++ resolved
@@ -110,15 +110,7 @@
 // swagger:response ReactionList
 type swaggerReactionList struct {
 	// in:body
-<<<<<<< HEAD
-	Body api.ReactionResponse `json:"body"`
-}
-
-// ReactionResponseList
-// swagger:response ReactionResponseList
-type swaggerReactionResponseList struct {
-	// in:body
-	Body []api.ReactionResponse `json:"body"`
+	Body []api.Reaction `json:"body"`
 }
 
 // ReactionSummary
@@ -126,7 +118,4 @@
 type swaggerReactionSummary struct {
 	// in:body
 	Body api.ReactionSummary `json:"body"`
-=======
-	Body []api.Reaction `json:"body"`
->>>>>>> ad94a941
 }