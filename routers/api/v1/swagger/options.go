// Copyright 2017 The Gitea Authors. All rights reserved.
// SPDX-License-Identifier: MIT

package swagger

import (
	api "code.gitea.io/gitea/modules/structs"
	"code.gitea.io/gitea/services/forms"
)

// not actually a response, just a hack to get go-swagger to include definitions
// of the various XYZOption structs

// parameterBodies
// swagger:response parameterBodies
type swaggerParameterBodies struct {
	// in:body
	AddCollaboratorOption api.AddCollaboratorOption

	// in:body
	CreateEmailOption api.CreateEmailOption
	// in:body
	DeleteEmailOption api.DeleteEmailOption

	// in:body
	CreateHookOption api.CreateHookOption
	// in:body
	EditHookOption api.EditHookOption

	// in:body
	EditGitHookOption api.EditGitHookOption

	// in:body
	CreateIssueOption api.CreateIssueOption
	// in:body
	EditIssueOption api.EditIssueOption
	// in:body
	EditDeadlineOption api.EditDeadlineOption

	// in:body
	CreateIssueCommentOption api.CreateIssueCommentOption
	// in:body
	EditIssueCommentOption api.EditIssueCommentOption
	// in:body
	IssueMeta api.IssueMeta

	// in:body
	IssueLabelsOption api.IssueLabelsOption

	// in:body
	CreateKeyOption api.CreateKeyOption

	// in:body
	RenameUserOption api.RenameUserOption

	// in:body
	CreateLabelOption api.CreateLabelOption
	// in:body
	EditLabelOption api.EditLabelOption

	// in:body
	MarkupOption api.MarkupOption
	// in:body
	MarkdownOption api.MarkdownOption

	// in:body
	CreateMilestoneOption api.CreateMilestoneOption
	// in:body
	EditMilestoneOption api.EditMilestoneOption

	// in:body
	CreateOrgOption api.CreateOrgOption
	// in:body
	EditOrgOption api.EditOrgOption

	// in:body
	CreatePullRequestOption api.CreatePullRequestOption
	// in:body
	EditPullRequestOption api.EditPullRequestOption
	// in:body
	MergePullRequestOption forms.MergePullRequestForm

	// in:body
	CreateReleaseOption api.CreateReleaseOption
	// in:body
	EditReleaseOption api.EditReleaseOption

	// in:body
	CreateRepoOption api.CreateRepoOption
	// in:body
	EditRepoOption api.EditRepoOption
	// in:body
	TransferRepoOption api.TransferRepoOption
	// in:body
	CreateForkOption api.CreateForkOption
	// in:body
	GenerateRepoOption api.GenerateRepoOption

	// in:body
	CreateStatusOption api.CreateStatusOption

	// in:body
	CreateTeamOption api.CreateTeamOption
	// in:body
	EditTeamOption api.EditTeamOption

	// in:body
	AddTimeOption api.AddTimeOption

	// in:body
	CreateUserOption api.CreateUserOption

	// in:body
	EditUserOption api.EditUserOption

	// in:body
	EditAttachmentOptions api.EditAttachmentOptions

	// in:body
	ChangeFilesOptions api.ChangeFilesOptions

	// in:body
	CreateFileOptions api.CreateFileOptions

	// in:body
	UpdateFileOptions api.UpdateFileOptions

	// in:body
	DeleteFileOptions api.DeleteFileOptions

	// in:body
	CommitDateOptions api.CommitDateOptions

	// in:body
	RepoTopicOptions api.RepoTopicOptions

	// in:body
	EditReactionOption api.EditReactionOption

	// in:body
	CreateBranchRepoOption api.CreateBranchRepoOption

	// in:body
	CreateBranchProtectionOption api.CreateBranchProtectionOption

	// in:body
	EditBranchProtectionOption api.EditBranchProtectionOption

	// in:body
	CreateOAuth2ApplicationOptions api.CreateOAuth2ApplicationOptions

	// in:body
	CreatePullReviewOptions api.CreatePullReviewOptions

	// in:body
	CreatePullReviewComment api.CreatePullReviewComment

	// in:body
	SubmitPullReviewOptions api.SubmitPullReviewOptions

	// in:body
	DismissPullReviewOptions api.DismissPullReviewOptions

	// in:body
	MigrateRepoOptions api.MigrateRepoOptions

	// in:body
	PullReviewRequestOptions api.PullReviewRequestOptions

	// in:body
	CreateTagOption api.CreateTagOption

	// in:body
	CreateAccessTokenOption api.CreateAccessTokenOption

	// in:body
	UserSettingsOptions api.UserSettingsOptions

	// in:body
	CreateWikiPageOptions api.CreateWikiPageOptions

	// in:body
	CreatePushMirrorOption api.CreatePushMirrorOption

	// in:body
	UpdateUserAvatarOptions api.UpdateUserAvatarOption

	// in:body
	UpdateRepoAvatarOptions api.UpdateRepoAvatarOption

	// in:body
	CreateOrUpdateSecretOption api.CreateOrUpdateSecretOption

	// in:body
	UserBadgeOption api.UserBadgeOption

	// in:body
<<<<<<< HEAD
	CreateEditStarListOptions api.CreateEditStarListOptions
=======
	CreateVariableOption api.CreateVariableOption

	// in:body
	UpdateVariableOption api.UpdateVariableOption
>>>>>>> 50099d7a
}<|MERGE_RESOLUTION|>--- conflicted
+++ resolved
@@ -195,12 +195,11 @@
 	UserBadgeOption api.UserBadgeOption
 
 	// in:body
-<<<<<<< HEAD
 	CreateEditStarListOptions api.CreateEditStarListOptions
-=======
+  
+  // in:body
 	CreateVariableOption api.CreateVariableOption
 
 	// in:body
 	UpdateVariableOption api.UpdateVariableOption
->>>>>>> 50099d7a
 }