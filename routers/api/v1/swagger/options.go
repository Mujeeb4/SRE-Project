--- conflicted
+++ resolved
@@ -151,12 +151,11 @@
 	SubmitPullReviewOptions api.SubmitPullReviewOptions
 
 	// in:body
-<<<<<<< HEAD
 	DismissPullReviewOptions api.DismissPullReviewOptions
-=======
+
+	// in:body
 	MigrateRepoOptions api.MigrateRepoOptions
 
 	// in:body
 	PullReviewRequestOptions api.PullReviewRequestOptions
->>>>>>> f719e2e8
 }