--- conflicted
+++ resolved
@@ -160,9 +160,8 @@
 	PullReviewRequestOptions api.PullReviewRequestOptions
 
 	// in:body
-<<<<<<< HEAD
+	CreateTagOption api.CreateTagOption
+
+	// in:body
 	UserSettingsOptions api.UserSettingsOptions
-=======
-	CreateTagOption api.CreateTagOption
->>>>>>> f7cd3946
 }