// Copyright 2015 The Gogs Authors. All rights reserved.
// Copyright 2019 The Gitea Authors. All rights reserved.
// Use of this source code is governed by a MIT-style
// license that can be found in the LICENSE file.

package admin

import (
	"errors"
	"fmt"
	"net/http"
	"strings"

	"code.gitea.io/gitea/models"
	asymkey_model "code.gitea.io/gitea/models/asymkey"
	"code.gitea.io/gitea/models/auth"
	"code.gitea.io/gitea/models/db"
	user_model "code.gitea.io/gitea/models/user"
	"code.gitea.io/gitea/modules/context"
	"code.gitea.io/gitea/modules/convert"
	"code.gitea.io/gitea/modules/log"
	"code.gitea.io/gitea/modules/password"
	"code.gitea.io/gitea/modules/setting"
	api "code.gitea.io/gitea/modules/structs"
	"code.gitea.io/gitea/modules/web"
	"code.gitea.io/gitea/routers/api/v1/user"
	"code.gitea.io/gitea/routers/api/v1/utils"
	asymkey_service "code.gitea.io/gitea/services/asymkey"
	"code.gitea.io/gitea/services/mailer"
	user_service "code.gitea.io/gitea/services/user"
)

func parseAuthSource(ctx *context.APIContext, u *user_model.User, sourceID int64, loginName string) {
	if sourceID == 0 {
		return
	}

	source, err := auth.GetSourceByID(sourceID)
	if err != nil {
		if auth.IsErrSourceNotExist(err) {
			ctx.Error(http.StatusUnprocessableEntity, "", err)
		} else {
			ctx.Error(http.StatusInternalServerError, "auth.GetSourceByID", err)
		}
		return
	}

	u.LoginType = source.Type
	u.LoginSource = source.ID
	u.LoginName = loginName
}

// CreateUser create a user
func CreateUser(ctx *context.APIContext) {
	// swagger:operation POST /admin/users admin adminCreateUser
	// ---
	// summary: Create a user
	// consumes:
	// - application/json
	// produces:
	// - application/json
	// parameters:
	// - name: body
	//   in: body
	//   schema:
	//     "$ref": "#/definitions/CreateUserOption"
	// responses:
	//   "201":
	//     "$ref": "#/responses/User"
	//   "400":
	//     "$ref": "#/responses/error"
	//   "403":
	//     "$ref": "#/responses/forbidden"
	//   "422":
	//     "$ref": "#/responses/validationError"

	form := web.GetForm(ctx).(*api.CreateUserOption)

	u := &user_model.User{
		Name:               form.Username,
		FullName:           form.FullName,
		Email:              form.Email,
		Passwd:             form.Password,
		MustChangePassword: true,
		IsActive:           true,
		LoginType:          auth.Plain,
	}
	if form.MustChangePassword != nil {
		u.MustChangePassword = *form.MustChangePassword
	}

	parseAuthSource(ctx, u, form.SourceID, form.LoginName)
	if ctx.Written() {
		return
	}
	if !password.IsComplexEnough(form.Password) {
		err := errors.New("PasswordComplexity")
		ctx.Error(http.StatusBadRequest, "PasswordComplexity", err)
		return
	}
	pwned, err := password.IsPwned(ctx, form.Password)
	if pwned {
		if err != nil {
			log.Error(err.Error())
		}
		ctx.Data["Err_Password"] = true
		ctx.Error(http.StatusBadRequest, "PasswordPwned", errors.New("PasswordPwned"))
		return
	}

	var overwriteDefault *user_model.CreateUserOverwriteOptions
	if form.Visibility != "" {
		overwriteDefault = &user_model.CreateUserOverwriteOptions{
			Visibility: api.VisibilityModes[form.Visibility],
		}
	}

	if err := user_model.CreateUser(u, overwriteDefault); err != nil {
		if user_model.IsErrUserAlreadyExist(err) ||
			user_model.IsErrEmailAlreadyUsed(err) ||
			db.IsErrNameReserved(err) ||
			db.IsErrNameCharsNotAllowed(err) ||
			user_model.IsErrEmailCharIsNotSupported(err) ||
			user_model.IsErrEmailInvalid(err) ||
			db.IsErrNamePatternNotAllowed(err) {
			ctx.Error(http.StatusUnprocessableEntity, "", err)
		} else {
			ctx.Error(http.StatusInternalServerError, "CreateUser", err)
		}
		return
	}
	log.Trace("Account created by admin (%s): %s", ctx.User.Name, u.Name)

	// Send email notification.
	if form.SendNotify {
		mailer.SendRegisterNotifyMail(u)
	}
	ctx.JSON(http.StatusCreated, convert.ToUser(u, ctx.User))
}

// EditUser api for modifying a user's information
func EditUser(ctx *context.APIContext) {
	// swagger:operation PATCH /admin/users/{username} admin adminEditUser
	// ---
	// summary: Edit an existing user
	// consumes:
	// - application/json
	// produces:
	// - application/json
	// parameters:
	// - name: username
	//   in: path
	//   description: username of user to edit
	//   type: string
	//   required: true
	// - name: body
	//   in: body
	//   schema:
	//     "$ref": "#/definitions/EditUserOption"
	// responses:
	//   "200":
	//     "$ref": "#/responses/User"
	//   "403":
	//     "$ref": "#/responses/forbidden"
	//   "422":
	//     "$ref": "#/responses/validationError"

	form := web.GetForm(ctx).(*api.EditUserOption)

	parseAuthSource(ctx, ctx.ContextUser, form.SourceID, form.LoginName)
	if ctx.Written() {
		return
	}

	if len(form.Password) != 0 {
		if len(form.Password) < setting.MinPasswordLength {
			ctx.Error(http.StatusBadRequest, "PasswordTooShort", fmt.Errorf("password must be at least %d characters", setting.MinPasswordLength))
			return
		}
		if !password.IsComplexEnough(form.Password) {
			err := errors.New("PasswordComplexity")
			ctx.Error(http.StatusBadRequest, "PasswordComplexity", err)
			return
		}
		pwned, err := password.IsPwned(ctx, form.Password)
		if pwned {
			if err != nil {
				log.Error(err.Error())
			}
			ctx.Data["Err_Password"] = true
			ctx.Error(http.StatusBadRequest, "PasswordPwned", errors.New("PasswordPwned"))
			return
		}
		if ctx.ContextUser.Salt, err = user_model.GetUserSalt(); err != nil {
			ctx.Error(http.StatusInternalServerError, "UpdateUser", err)
			return
		}
		if err = ctx.ContextUser.SetPassword(form.Password); err != nil {
			ctx.InternalServerError(err)
			return
		}
	}

	if form.MustChangePassword != nil {
		ctx.ContextUser.MustChangePassword = *form.MustChangePassword
	}

	ctx.ContextUser.LoginName = form.LoginName

	if form.FullName != nil {
		ctx.ContextUser.FullName = *form.FullName
	}
	var emailChanged bool
	if form.Email != nil {
		email := strings.TrimSpace(*form.Email)
		if len(email) == 0 {
			ctx.Error(http.StatusUnprocessableEntity, "", fmt.Errorf("email is not allowed to be empty string"))
			return
		}

		if err := user_model.ValidateEmail(email); err != nil {
			ctx.InternalServerError(err)
			return
		}

		emailChanged = !strings.EqualFold(ctx.ContextUser.Email, email)
		ctx.ContextUser.Email = email
	}
	if form.Website != nil {
		ctx.ContextUser.Website = *form.Website
	}
	if form.Location != nil {
		ctx.ContextUser.Location = *form.Location
	}
	if form.Description != nil {
		ctx.ContextUser.Description = *form.Description
	}
	if form.Active != nil {
		ctx.ContextUser.IsActive = *form.Active
	}
	if len(form.Visibility) != 0 {
		ctx.ContextUser.Visibility = api.VisibilityModes[form.Visibility]
	}
	if form.Admin != nil {
		ctx.ContextUser.IsAdmin = *form.Admin
	}
	if form.AllowGitHook != nil {
		ctx.ContextUser.AllowGitHook = *form.AllowGitHook
	}
	if form.AllowImportLocal != nil {
		ctx.ContextUser.AllowImportLocal = *form.AllowImportLocal
	}
	if form.MaxRepoCreation != nil {
		ctx.ContextUser.MaxRepoCreation = *form.MaxRepoCreation
	}
	if form.AllowCreateOrganization != nil {
		ctx.ContextUser.AllowCreateOrganization = *form.AllowCreateOrganization
	}
	if form.ProhibitLogin != nil {
		ctx.ContextUser.ProhibitLogin = *form.ProhibitLogin
	}
	if form.Restricted != nil {
		ctx.ContextUser.IsRestricted = *form.Restricted
	}

<<<<<<< HEAD
	if err := user_model.UpdateUser(ctx.ContextUser, emailChanged); err != nil {
		if user_model.IsErrEmailAlreadyUsed(err) || user_model.IsErrEmailInvalid(err) {
=======
	if err := user_model.UpdateUser(u, emailChanged); err != nil {
		if user_model.IsErrEmailAlreadyUsed(err) ||
			user_model.IsErrEmailCharIsNotSupported(err) ||
			user_model.IsErrEmailInvalid(err) {
>>>>>>> bfe2e3d5
			ctx.Error(http.StatusUnprocessableEntity, "", err)
		} else {
			ctx.Error(http.StatusInternalServerError, "UpdateUser", err)
		}
		return
	}
	log.Trace("Account profile updated by admin (%s): %s", ctx.User.Name, ctx.ContextUser.Name)

	ctx.JSON(http.StatusOK, convert.ToUser(ctx.ContextUser, ctx.User))
}

// DeleteUser api for deleting a user
func DeleteUser(ctx *context.APIContext) {
	// swagger:operation DELETE /admin/users/{username} admin adminDeleteUser
	// ---
	// summary: Delete a user
	// produces:
	// - application/json
	// parameters:
	// - name: username
	//   in: path
	//   description: username of user to delete
	//   type: string
	//   required: true
	// responses:
	//   "204":
	//     "$ref": "#/responses/empty"
	//   "403":
	//     "$ref": "#/responses/forbidden"
	//   "422":
	//     "$ref": "#/responses/validationError"

	if ctx.ContextUser.IsOrganization() {
		ctx.Error(http.StatusUnprocessableEntity, "", fmt.Errorf("%s is an organization not a user", ctx.ContextUser.Name))
		return
	}

	if err := user_service.DeleteUser(ctx.ContextUser); err != nil {
		if models.IsErrUserOwnRepos(err) ||
			models.IsErrUserHasOrgs(err) {
			ctx.Error(http.StatusUnprocessableEntity, "", err)
		} else {
			ctx.Error(http.StatusInternalServerError, "DeleteUser", err)
		}
		return
	}
	log.Trace("Account deleted by admin(%s): %s", ctx.User.Name, ctx.ContextUser.Name)

	ctx.Status(http.StatusNoContent)
}

// CreatePublicKey api for creating a public key to a user
func CreatePublicKey(ctx *context.APIContext) {
	// swagger:operation POST /admin/users/{username}/keys admin adminCreatePublicKey
	// ---
	// summary: Add a public key on behalf of a user
	// consumes:
	// - application/json
	// produces:
	// - application/json
	// parameters:
	// - name: username
	//   in: path
	//   description: username of the user
	//   type: string
	//   required: true
	// - name: key
	//   in: body
	//   schema:
	//     "$ref": "#/definitions/CreateKeyOption"
	// responses:
	//   "201":
	//     "$ref": "#/responses/PublicKey"
	//   "403":
	//     "$ref": "#/responses/forbidden"
	//   "422":
	//     "$ref": "#/responses/validationError"

	form := web.GetForm(ctx).(*api.CreateKeyOption)

	user.CreateUserPublicKey(ctx, *form, ctx.ContextUser.ID)
}

// DeleteUserPublicKey api for deleting a user's public key
func DeleteUserPublicKey(ctx *context.APIContext) {
	// swagger:operation DELETE /admin/users/{username}/keys/{id} admin adminDeleteUserPublicKey
	// ---
	// summary: Delete a user's public key
	// produces:
	// - application/json
	// parameters:
	// - name: username
	//   in: path
	//   description: username of user
	//   type: string
	//   required: true
	// - name: id
	//   in: path
	//   description: id of the key to delete
	//   type: integer
	//   format: int64
	//   required: true
	// responses:
	//   "204":
	//     "$ref": "#/responses/empty"
	//   "403":
	//     "$ref": "#/responses/forbidden"
	//   "404":
	//     "$ref": "#/responses/notFound"

	if err := asymkey_service.DeletePublicKey(ctx.ContextUser, ctx.ParamsInt64(":id")); err != nil {
		if asymkey_model.IsErrKeyNotExist(err) {
			ctx.NotFound()
		} else if asymkey_model.IsErrKeyAccessDenied(err) {
			ctx.Error(http.StatusForbidden, "", "You do not have access to this key")
		} else {
			ctx.Error(http.StatusInternalServerError, "DeleteUserPublicKey", err)
		}
		return
	}
	log.Trace("Key deleted by admin(%s): %s", ctx.User.Name, ctx.ContextUser.Name)

	ctx.Status(http.StatusNoContent)
}

// GetAllUsers API for getting information of all the users
func GetAllUsers(ctx *context.APIContext) {
	// swagger:operation GET /admin/users admin adminGetAllUsers
	// ---
	// summary: List all users
	// produces:
	// - application/json
	// parameters:
	// - name: page
	//   in: query
	//   description: page number of results to return (1-based)
	//   type: integer
	// - name: limit
	//   in: query
	//   description: page size of results
	//   type: integer
	// responses:
	//   "200":
	//     "$ref": "#/responses/UserList"
	//   "403":
	//     "$ref": "#/responses/forbidden"

	listOptions := utils.GetListOptions(ctx)

	users, maxResults, err := user_model.SearchUsers(&user_model.SearchUserOptions{
		Actor:       ctx.User,
		Type:        user_model.UserTypeIndividual,
		OrderBy:     db.SearchOrderByAlphabetically,
		ListOptions: listOptions,
	})
	if err != nil {
		ctx.Error(http.StatusInternalServerError, "GetAllUsers", err)
		return
	}

	results := make([]*api.User, len(users))
	for i := range users {
		results[i] = convert.ToUser(users[i], ctx.User)
	}

	ctx.SetLinkHeader(int(maxResults), listOptions.PageSize)
	ctx.SetTotalCountHeader(maxResults)
	ctx.JSON(http.StatusOK, &results)
}<|MERGE_RESOLUTION|>--- conflicted
+++ resolved
@@ -263,15 +263,10 @@
 		ctx.ContextUser.IsRestricted = *form.Restricted
 	}
 
-<<<<<<< HEAD
 	if err := user_model.UpdateUser(ctx.ContextUser, emailChanged); err != nil {
-		if user_model.IsErrEmailAlreadyUsed(err) || user_model.IsErrEmailInvalid(err) {
-=======
-	if err := user_model.UpdateUser(u, emailChanged); err != nil {
 		if user_model.IsErrEmailAlreadyUsed(err) ||
 			user_model.IsErrEmailCharIsNotSupported(err) ||
 			user_model.IsErrEmailInvalid(err) {
->>>>>>> bfe2e3d5
 			ctx.Error(http.StatusUnprocessableEntity, "", err)
 		} else {
 			ctx.Error(http.StatusInternalServerError, "UpdateUser", err)
