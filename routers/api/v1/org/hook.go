// Copyright 2016 The Gitea Authors. All rights reserved.
// SPDX-License-Identifier: MIT

package org

import (
	"net/http"

	"code.gitea.io/gitea/models/webhook"
	"code.gitea.io/gitea/modules/context"
	api "code.gitea.io/gitea/modules/structs"
	"code.gitea.io/gitea/modules/web"
	"code.gitea.io/gitea/routers/api/v1/utils"
<<<<<<< HEAD
	webhook_service "code.gitea.io/gitea/services/webhook"
=======
	"code.gitea.io/gitea/services/convert"
>>>>>>> a3574989
)

// ListHooks list an organziation's webhooks
func ListHooks(ctx *context.APIContext) {
	// swagger:operation GET /orgs/{org}/hooks organization orgListHooks
	// ---
	// summary: List an organization's webhooks
	// produces:
	// - application/json
	// parameters:
	// - name: org
	//   in: path
	//   description: name of the organization
	//   type: string
	//   required: true
	// - name: page
	//   in: query
	//   description: page number of results to return (1-based)
	//   type: integer
	// - name: limit
	//   in: query
	//   description: page size of results
	//   type: integer
	// responses:
	//   "200":
	//     "$ref": "#/responses/HookList"

	opts := &webhook.ListWebhookOptions{
		ListOptions: utils.GetListOptions(ctx),
		OrgID:       ctx.Org.Organization.ID,
	}

	count, err := webhook.CountWebhooksByOpts(opts)
	if err != nil {
		ctx.InternalServerError(err)
		return
	}

	orgHooks, err := webhook.ListWebhooksByOpts(ctx, opts)
	if err != nil {
		ctx.InternalServerError(err)
		return
	}

	hooks := make([]*api.Hook, len(orgHooks))
	for i, hook := range orgHooks {
		hooks[i], err = webhook_service.ToHook(ctx.Org.Organization.AsUser().HomeLink(), hook)
		if err != nil {
			ctx.InternalServerError(err)
			return
		}
	}

	ctx.SetTotalCountHeader(count)
	ctx.JSON(http.StatusOK, hooks)
}

// GetHook get an organization's hook by id
func GetHook(ctx *context.APIContext) {
	// swagger:operation GET /orgs/{org}/hooks/{id} organization orgGetHook
	// ---
	// summary: Get a hook
	// produces:
	// - application/json
	// parameters:
	// - name: org
	//   in: path
	//   description: name of the organization
	//   type: string
	//   required: true
	// - name: id
	//   in: path
	//   description: id of the hook to get
	//   type: integer
	//   format: int64
	//   required: true
	// responses:
	//   "200":
	//     "$ref": "#/responses/Hook"

	org := ctx.Org.Organization
	hookID := ctx.ParamsInt64(":id")
	hook, err := utils.GetOrgHook(ctx, org.ID, hookID)
	if err != nil {
		return
	}

	apiHook, err := webhook_service.ToHook(org.AsUser().HomeLink(), hook)
	if err != nil {
		ctx.InternalServerError(err)
		return
	}
	ctx.JSON(http.StatusOK, apiHook)
}

// CreateHook create a hook for an organization
func CreateHook(ctx *context.APIContext) {
	// swagger:operation POST /orgs/{org}/hooks organization orgCreateHook
	// ---
	// summary: Create a hook
	// consumes:
	// - application/json
	// produces:
	// - application/json
	// parameters:
	// - name: org
	//   in: path
	//   description: name of the organization
	//   type: string
	//   required: true
	// - name: body
	//   in: body
	//   required: true
	//   schema:
	//     "$ref": "#/definitions/CreateHookOption"
	// responses:
	//   "201":
	//     "$ref": "#/responses/Hook"

	form := web.GetForm(ctx).(*api.CreateHookOption)
	// TODO in body params
	if !utils.CheckCreateHookOption(ctx, form) {
		return
	}
	utils.AddOrgHook(ctx, form)
}

// EditHook modify a hook of a repository
func EditHook(ctx *context.APIContext) {
	// swagger:operation PATCH /orgs/{org}/hooks/{id} organization orgEditHook
	// ---
	// summary: Update a hook
	// consumes:
	// - application/json
	// produces:
	// - application/json
	// parameters:
	// - name: org
	//   in: path
	//   description: name of the organization
	//   type: string
	//   required: true
	// - name: id
	//   in: path
	//   description: id of the hook to update
	//   type: integer
	//   format: int64
	//   required: true
	// - name: body
	//   in: body
	//   schema:
	//     "$ref": "#/definitions/EditHookOption"
	// responses:
	//   "200":
	//     "$ref": "#/responses/Hook"

	form := web.GetForm(ctx).(*api.EditHookOption)

	// TODO in body params
	hookID := ctx.ParamsInt64(":id")
	utils.EditOrgHook(ctx, form, hookID)
}

// DeleteHook delete a hook of an organization
func DeleteHook(ctx *context.APIContext) {
	// swagger:operation DELETE /orgs/{org}/hooks/{id} organization orgDeleteHook
	// ---
	// summary: Delete a hook
	// produces:
	// - application/json
	// parameters:
	// - name: org
	//   in: path
	//   description: name of the organization
	//   type: string
	//   required: true
	// - name: id
	//   in: path
	//   description: id of the hook to delete
	//   type: integer
	//   format: int64
	//   required: true
	// responses:
	//   "204":
	//     "$ref": "#/responses/empty"

	org := ctx.Org.Organization
	hookID := ctx.ParamsInt64(":id")
	if err := webhook.DeleteWebhookByOrgID(org.ID, hookID); err != nil {
		if webhook.IsErrWebhookNotExist(err) {
			ctx.NotFound()
		} else {
			ctx.Error(http.StatusInternalServerError, "DeleteWebhookByOrgID", err)
		}
		return
	}
	ctx.Status(http.StatusNoContent)
}<|MERGE_RESOLUTION|>--- conflicted
+++ resolved
@@ -11,11 +11,7 @@
 	api "code.gitea.io/gitea/modules/structs"
 	"code.gitea.io/gitea/modules/web"
 	"code.gitea.io/gitea/routers/api/v1/utils"
-<<<<<<< HEAD
-	webhook_service "code.gitea.io/gitea/services/webhook"
-=======
 	"code.gitea.io/gitea/services/convert"
->>>>>>> a3574989
 )
 
 // ListHooks list an organziation's webhooks
@@ -62,7 +58,7 @@
 
 	hooks := make([]*api.Hook, len(orgHooks))
 	for i, hook := range orgHooks {
-		hooks[i], err = webhook_service.ToHook(ctx.Org.Organization.AsUser().HomeLink(), hook)
+		hooks[i], err = convert.ToHook(ctx.Org.Organization.AsUser().HomeLink(), hook)
 		if err != nil {
 			ctx.InternalServerError(err)
 			return
@@ -103,7 +99,7 @@
 		return
 	}
 
-	apiHook, err := webhook_service.ToHook(org.AsUser().HomeLink(), hook)
+	apiHook, err := convert.ToHook(org.AsUser().HomeLink(), hook)
 	if err != nil {
 		ctx.InternalServerError(err)
 		return
