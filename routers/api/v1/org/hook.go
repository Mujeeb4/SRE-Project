// Copyright 2016 The Gitea Authors. All rights reserved.
// Use of this source code is governed by a MIT-style
// license that can be found in the LICENSE file.

package org

import (
	"net/http"

	"code.gitea.io/gitea/modules/context"
	"code.gitea.io/gitea/modules/convert"
	api "code.gitea.io/gitea/modules/structs"
	"code.gitea.io/gitea/modules/web"
	"code.gitea.io/gitea/routers/api/v1/utils"
)

// ListHooks list an organziation's webhooks
func ListHooks(ctx *context.APIContext) {
	// swagger:operation GET /orgs/{org}/hooks organization orgListHooks
	// ---
	// summary: List an organization's webhooks
	// produces:
	// - application/json
	// parameters:
	// - name: org
	//   in: path
	//   description: name of the organization
	//   type: string
	//   required: true
	// - name: page
	//   in: query
	//   description: page number of results to return (1-based)
	//   type: integer
	// - name: limit
	//   in: query
	//   description: page size of results
	//   type: integer
	// responses:
	//   "200":
	//     "$ref": "#/responses/HookList"

<<<<<<< HEAD
	utils.ListOwnerHooks(
		ctx,
		ctx.ContextUser,
	)
=======
	opts := &webhook.ListWebhookOptions{
		ListOptions: utils.GetListOptions(ctx),
		OrgID:       ctx.Org.Organization.ID,
	}

	count, err := webhook.CountWebhooksByOpts(opts)
	if err != nil {
		ctx.InternalServerError(err)
		return
	}

	orgHooks, err := webhook.ListWebhooksByOpts(ctx, opts)
	if err != nil {
		ctx.InternalServerError(err)
		return
	}

	hooks := make([]*api.Hook, len(orgHooks))
	for i, hook := range orgHooks {
		hooks[i], err = convert.ToHook(ctx.Org.Organization.AsUser().HomeLink(), hook)
		if err != nil {
			ctx.InternalServerError(err)
			return
		}
	}

	ctx.SetTotalCountHeader(count)
	ctx.JSON(http.StatusOK, hooks)
>>>>>>> cb447369
}

// GetHook get an organization's hook by id
func GetHook(ctx *context.APIContext) {
	// swagger:operation GET /orgs/{org}/hooks/{id} organization orgGetHook
	// ---
	// summary: Get a hook
	// produces:
	// - application/json
	// parameters:
	// - name: org
	//   in: path
	//   description: name of the organization
	//   type: string
	//   required: true
	// - name: id
	//   in: path
	//   description: id of the hook to get
	//   type: integer
	//   format: int64
	//   required: true
	// responses:
	//   "200":
	//     "$ref": "#/responses/Hook"

	hook, err := utils.GetOwnerHook(ctx, ctx.ContextUser.ID, ctx.ParamsInt64("id"))
	if err != nil {
		return
	}
<<<<<<< HEAD
	ctx.JSON(http.StatusOK, convert.ToHook(ctx.ContextUser.HomeLink(), hook))
=======

	apiHook, err := convert.ToHook(org.AsUser().HomeLink(), hook)
	if err != nil {
		ctx.InternalServerError(err)
		return
	}
	ctx.JSON(http.StatusOK, apiHook)
>>>>>>> cb447369
}

// CreateHook create a hook for an organization
func CreateHook(ctx *context.APIContext) {
	// swagger:operation POST /orgs/{org}/hooks organization orgCreateHook
	// ---
	// summary: Create a hook
	// consumes:
	// - application/json
	// produces:
	// - application/json
	// parameters:
	// - name: org
	//   in: path
	//   description: name of the organization
	//   type: string
	//   required: true
	// - name: body
	//   in: body
	//   required: true
	//   schema:
	//     "$ref": "#/definitions/CreateHookOption"
	// responses:
	//   "201":
	//     "$ref": "#/responses/Hook"

	utils.AddOwnerHook(
		ctx,
		ctx.ContextUser,
		web.GetForm(ctx).(*api.CreateHookOption),
	)
}

// EditHook modify a hook of an organization
func EditHook(ctx *context.APIContext) {
	// swagger:operation PATCH /orgs/{org}/hooks/{id} organization orgEditHook
	// ---
	// summary: Update a hook
	// consumes:
	// - application/json
	// produces:
	// - application/json
	// parameters:
	// - name: org
	//   in: path
	//   description: name of the organization
	//   type: string
	//   required: true
	// - name: id
	//   in: path
	//   description: id of the hook to update
	//   type: integer
	//   format: int64
	//   required: true
	// - name: body
	//   in: body
	//   schema:
	//     "$ref": "#/definitions/EditHookOption"
	// responses:
	//   "200":
	//     "$ref": "#/responses/Hook"

	utils.EditOwnerHook(
		ctx,
		ctx.ContextUser,
		web.GetForm(ctx).(*api.EditHookOption),
		ctx.ParamsInt64("id"),
	)
}

// DeleteHook delete a hook of an organization
func DeleteHook(ctx *context.APIContext) {
	// swagger:operation DELETE /orgs/{org}/hooks/{id} organization orgDeleteHook
	// ---
	// summary: Delete a hook
	// produces:
	// - application/json
	// parameters:
	// - name: org
	//   in: path
	//   description: name of the organization
	//   type: string
	//   required: true
	// - name: id
	//   in: path
	//   description: id of the hook to delete
	//   type: integer
	//   format: int64
	//   required: true
	// responses:
	//   "204":
	//     "$ref": "#/responses/empty"

	utils.DeleteOwnerHook(
		ctx,
		ctx.ContextUser,
		ctx.ParamsInt64("id"),
	)
}<|MERGE_RESOLUTION|>--- conflicted
+++ resolved
@@ -39,41 +39,10 @@
 	//   "200":
 	//     "$ref": "#/responses/HookList"
 
-<<<<<<< HEAD
 	utils.ListOwnerHooks(
 		ctx,
 		ctx.ContextUser,
 	)
-=======
-	opts := &webhook.ListWebhookOptions{
-		ListOptions: utils.GetListOptions(ctx),
-		OrgID:       ctx.Org.Organization.ID,
-	}
-
-	count, err := webhook.CountWebhooksByOpts(opts)
-	if err != nil {
-		ctx.InternalServerError(err)
-		return
-	}
-
-	orgHooks, err := webhook.ListWebhooksByOpts(ctx, opts)
-	if err != nil {
-		ctx.InternalServerError(err)
-		return
-	}
-
-	hooks := make([]*api.Hook, len(orgHooks))
-	for i, hook := range orgHooks {
-		hooks[i], err = convert.ToHook(ctx.Org.Organization.AsUser().HomeLink(), hook)
-		if err != nil {
-			ctx.InternalServerError(err)
-			return
-		}
-	}
-
-	ctx.SetTotalCountHeader(count)
-	ctx.JSON(http.StatusOK, hooks)
->>>>>>> cb447369
 }
 
 // GetHook get an organization's hook by id
@@ -103,17 +72,13 @@
 	if err != nil {
 		return
 	}
-<<<<<<< HEAD
-	ctx.JSON(http.StatusOK, convert.ToHook(ctx.ContextUser.HomeLink(), hook))
-=======
 
-	apiHook, err := convert.ToHook(org.AsUser().HomeLink(), hook)
+	apiHook, err := convert.ToHook(ctx.ContextUser.HomeLink(), hook)
 	if err != nil {
 		ctx.InternalServerError(err)
 		return
 	}
 	ctx.JSON(http.StatusOK, apiHook)
->>>>>>> cb447369
 }
 
 // CreateHook create a hook for an organization
