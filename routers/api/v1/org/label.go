// Copyright 2020 The Gitea Authors. All rights reserved.
// Use of this source code is governed by a MIT-style
// license that can be found in the LICENSE file.

package org

import (
	"fmt"
	"net/http"
	"strconv"
	"strings"

	"code.gitea.io/gitea/models"
	"code.gitea.io/gitea/modules/context"
	"code.gitea.io/gitea/modules/convert"
	api "code.gitea.io/gitea/modules/structs"
	"code.gitea.io/gitea/modules/web"
	"code.gitea.io/gitea/routers/api/v1/utils"
)

// ListLabels list all the labels of an organization
func ListLabels(ctx *context.APIContext) {
	// swagger:operation GET /orgs/{org}/labels organization orgListLabels
	// ---
	// summary: List an organization's labels
	// produces:
	// - application/json
	// parameters:
	// - name: org
	//   in: path
	//   description: name of the organization
	//   type: string
	//   required: true
	// - name: page
	//   in: query
	//   description: page number of results to return (1-based)
	//   type: integer
	// - name: limit
	//   in: query
	//   description: page size of results
	//   type: integer
	// responses:
	//   "200":
	//     "$ref": "#/responses/LabelList"

	labels, err := models.GetLabelsByOrgID(ctx.Org.Organization.ID, ctx.FormString("sort"), utils.GetListOptions(ctx))
	if err != nil {
		ctx.Error(http.StatusInternalServerError, "GetLabelsByOrgID", err)
		return
	}
<<<<<<< HEAD
	orgCache := make(map[int64]*models.User)
	orgCache[ctx.Org.Organization.ID] = ctx.Org.Organization
	ctx.JSON(http.StatusOK, convert.ToLabelList(labels, nil, orgCache))
=======

	count, err := models.CountLabelsByOrgID(ctx.Org.Organization.ID)
	if err != nil {
		ctx.InternalServerError(err)
		return
	}

	ctx.SetTotalCountHeader(count)
	ctx.JSON(http.StatusOK, convert.ToLabelList(labels))
>>>>>>> d24eb6e6
}

// CreateLabel create a label for a repository
func CreateLabel(ctx *context.APIContext) {
	// swagger:operation POST /orgs/{org}/labels organization orgCreateLabel
	// ---
	// summary: Create a label for an organization
	// consumes:
	// - application/json
	// produces:
	// - application/json
	// parameters:
	// - name: org
	//   in: path
	//   description: name of the organization
	//   type: string
	//   required: true
	// - name: body
	//   in: body
	//   schema:
	//     "$ref": "#/definitions/CreateLabelOption"
	// responses:
	//   "201":
	//     "$ref": "#/responses/Label"
	//   "422":
	//     "$ref": "#/responses/validationError"
	form := web.GetForm(ctx).(*api.CreateLabelOption)
	form.Color = strings.Trim(form.Color, " ")
	if len(form.Color) == 6 {
		form.Color = "#" + form.Color
	}
	if !models.LabelColorPattern.MatchString(form.Color) {
		ctx.Error(http.StatusUnprocessableEntity, "ColorPattern", fmt.Errorf("bad color code: %s", form.Color))
		return
	}

	label := &models.Label{
		Name:        form.Name,
		Color:       form.Color,
		OrgID:       ctx.Org.Organization.ID,
		Description: form.Description,
	}
	if err := models.NewLabel(label); err != nil {
		ctx.Error(http.StatusInternalServerError, "NewLabel", err)
		return
	}
	orgCache := make(map[int64]*models.User)
	orgCache[ctx.Org.Organization.ID] = ctx.Org.Organization
	ctx.JSON(http.StatusCreated, convert.ToLabel(label, nil, orgCache))
}

// GetLabel get label by organization and label id
func GetLabel(ctx *context.APIContext) {
	// swagger:operation GET /orgs/{org}/labels/{id} organization orgGetLabel
	// ---
	// summary: Get a single label
	// produces:
	// - application/json
	// parameters:
	// - name: org
	//   in: path
	//   description: name of the organization
	//   type: string
	//   required: true
	// - name: id
	//   in: path
	//   description: id of the label to get
	//   type: integer
	//   format: int64
	//   required: true
	// responses:
	//   "200":
	//     "$ref": "#/responses/Label"

	var (
		label *models.Label
		err   error
	)
	strID := ctx.Params(":id")
	if intID, err2 := strconv.ParseInt(strID, 10, 64); err2 != nil {
		label, err = models.GetLabelInOrgByName(ctx.Org.Organization.ID, strID)
	} else {
		label, err = models.GetLabelInOrgByID(ctx.Org.Organization.ID, intID)
	}
	if err != nil {
		if models.IsErrOrgLabelNotExist(err) {
			ctx.NotFound()
		} else {
			ctx.Error(http.StatusInternalServerError, "GetLabelByOrgID", err)
		}
		return
	}

	orgCache := make(map[int64]*models.User)
	orgCache[ctx.Org.Organization.ID] = ctx.Org.Organization
	ctx.JSON(http.StatusOK, convert.ToLabel(label, nil, orgCache))
}

// EditLabel modify a label for an Organization
func EditLabel(ctx *context.APIContext) {
	// swagger:operation PATCH /orgs/{org}/labels/{id} organization orgEditLabel
	// ---
	// summary: Update a label
	// consumes:
	// - application/json
	// produces:
	// - application/json
	// parameters:
	// - name: org
	//   in: path
	//   description: name of the organization
	//   type: string
	//   required: true
	// - name: id
	//   in: path
	//   description: id of the label to edit
	//   type: integer
	//   format: int64
	//   required: true
	// - name: body
	//   in: body
	//   schema:
	//     "$ref": "#/definitions/EditLabelOption"
	// responses:
	//   "200":
	//     "$ref": "#/responses/Label"
	//   "422":
	//     "$ref": "#/responses/validationError"
	form := web.GetForm(ctx).(*api.EditLabelOption)
	label, err := models.GetLabelInOrgByID(ctx.Org.Organization.ID, ctx.ParamsInt64(":id"))
	if err != nil {
		if models.IsErrOrgLabelNotExist(err) {
			ctx.NotFound()
		} else {
			ctx.Error(http.StatusInternalServerError, "GetLabelByRepoID", err)
		}
		return
	}

	if form.Name != nil {
		label.Name = *form.Name
	}
	if form.Color != nil {
		label.Color = strings.Trim(*form.Color, " ")
		if len(label.Color) == 6 {
			label.Color = "#" + label.Color
		}
		if !models.LabelColorPattern.MatchString(label.Color) {
			ctx.Error(http.StatusUnprocessableEntity, "ColorPattern", fmt.Errorf("bad color code: %s", label.Color))
			return
		}
	}
	if form.Description != nil {
		label.Description = *form.Description
	}
	if err := models.UpdateLabel(label); err != nil {
		ctx.Error(http.StatusInternalServerError, "UpdateLabel", err)
		return
	}

	orgCache := make(map[int64]*models.User)
	orgCache[ctx.Org.Organization.ID] = ctx.Org.Organization
	ctx.JSON(http.StatusOK, convert.ToLabel(label, nil, orgCache))
}

// DeleteLabel delete a label for an organization
func DeleteLabel(ctx *context.APIContext) {
	// swagger:operation DELETE /orgs/{org}/labels/{id} organization orgDeleteLabel
	// ---
	// summary: Delete a label
	// parameters:
	// - name: org
	//   in: path
	//   description: name of the organization
	//   type: string
	//   required: true
	// - name: id
	//   in: path
	//   description: id of the label to delete
	//   type: integer
	//   format: int64
	//   required: true
	// responses:
	//   "204":
	//     "$ref": "#/responses/empty"

	if err := models.DeleteLabel(ctx.Org.Organization.ID, ctx.ParamsInt64(":id")); err != nil {
		ctx.Error(http.StatusInternalServerError, "DeleteLabel", err)
		return
	}

	ctx.Status(http.StatusNoContent)
}<|MERGE_RESOLUTION|>--- conflicted
+++ resolved
@@ -48,21 +48,18 @@
 		ctx.Error(http.StatusInternalServerError, "GetLabelsByOrgID", err)
 		return
 	}
-<<<<<<< HEAD
-	orgCache := make(map[int64]*models.User)
-	orgCache[ctx.Org.Organization.ID] = ctx.Org.Organization
+
+	orgCache := make(map[int64]*models.User)
+	orgCache[ctx.Org.Organization.ID] = ctx.Org.Organization
+
+	count, err := models.CountLabelsByOrgID(ctx.Org.Organization.ID)
+	if err != nil {
+		ctx.InternalServerError(err)
+		return
+	}
+
+	ctx.SetTotalCountHeader(count)
 	ctx.JSON(http.StatusOK, convert.ToLabelList(labels, nil, orgCache))
-=======
-
-	count, err := models.CountLabelsByOrgID(ctx.Org.Organization.ID)
-	if err != nil {
-		ctx.InternalServerError(err)
-		return
-	}
-
-	ctx.SetTotalCountHeader(count)
-	ctx.JSON(http.StatusOK, convert.ToLabelList(labels))
->>>>>>> d24eb6e6
 }
 
 // CreateLabel create a label for a repository
