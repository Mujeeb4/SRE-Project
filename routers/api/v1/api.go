--- conflicted
+++ resolved
@@ -930,13 +930,8 @@
 					})
 					m.Group("/{index}", func() {
 						m.Combo("").Get(repo.GetIssue).
-<<<<<<< HEAD
 							Patch(reqToken(auth_model.AccessTokenScopeRepo), bind(api.EditIssueOption{}), repo.EditIssue).
-							Delete(reqToken(auth_model.AccessTokenScopeRepo), reqAdmin(), repo.DeleteIssue)
-=======
-							Patch(reqToken(), bind(api.EditIssueOption{}), repo.EditIssue).
-							Delete(reqToken(), reqAdmin(), context.ReferencesGitRepo(), repo.DeleteIssue)
->>>>>>> bf207864
+							Delete(reqToken(auth_model.AccessTokenScopeRepo), reqAdmin(), context.ReferencesGitRepo(), repo.DeleteIssue)
 						m.Group("/comments", func() {
 							m.Combo("").Get(repo.ListIssueComments).
 								Post(reqToken(auth_model.AccessTokenScopeRepo), mustNotBeArchived, bind(api.CreateIssueCommentOption{}), repo.CreateIssueComment)
