// Copyright 2015 The Gogs Authors. All rights reserved.
// Copyright 2016 The Gitea Authors. All rights reserved.
// SPDX-License-Identifier: MIT

// Package v1 Gitea API.
//
// This documentation describes the Gitea API.
//
//	Schemes: http, https
//	BasePath: /api/v1
//	Version: {{AppVer | JSEscape | Safe}}
//	License: MIT http://opensource.org/licenses/MIT
//
//	Consumes:
//	- application/json
//	- text/plain
//
//	Produces:
//	- application/json
//	- text/html
//
//	Security:
//	- BasicAuth :
//	- Token :
//	- AccessToken :
//	- AuthorizationHeaderToken :
//	- SudoParam :
//	- SudoHeader :
//	- TOTPHeader :
//
//	SecurityDefinitions:
//	BasicAuth:
//	     type: basic
//	Token:
//	     type: apiKey
//	     name: token
//	     in: query
//	AccessToken:
//	     type: apiKey
//	     name: access_token
//	     in: query
//	AuthorizationHeaderToken:
//	     type: apiKey
//	     name: Authorization
//	     in: header
//	     description: API tokens must be prepended with "token" followed by a space.
//	SudoParam:
//	     type: apiKey
//	     name: sudo
//	     in: query
//	     description: Sudo API request as the user provided as the key. Admin privileges are required.
//	SudoHeader:
//	     type: apiKey
//	     name: Sudo
//	     in: header
//	     description: Sudo API request as the user provided as the key. Admin privileges are required.
//	TOTPHeader:
//	     type: apiKey
//	     name: X-GITEA-OTP
//	     in: header
//	     description: Must be used in combination with BasicAuth if two-factor authentication is enabled.
//
// swagger:meta
package v1

import (
	"fmt"
	"net/http"
	"strings"

	actions_model "code.gitea.io/gitea/models/actions"
	auth_model "code.gitea.io/gitea/models/auth"
	"code.gitea.io/gitea/models/organization"
	"code.gitea.io/gitea/models/perm"
	access_model "code.gitea.io/gitea/models/perm/access"
	repo_model "code.gitea.io/gitea/models/repo"
	"code.gitea.io/gitea/models/unit"
	user_model "code.gitea.io/gitea/models/user"
	"code.gitea.io/gitea/modules/context"
	"code.gitea.io/gitea/modules/log"
	"code.gitea.io/gitea/modules/setting"
	api "code.gitea.io/gitea/modules/structs"
	"code.gitea.io/gitea/modules/web"
	"code.gitea.io/gitea/routers/api/v1/activitypub"
	"code.gitea.io/gitea/routers/api/v1/admin"
	"code.gitea.io/gitea/routers/api/v1/misc"
	"code.gitea.io/gitea/routers/api/v1/notify"
	"code.gitea.io/gitea/routers/api/v1/org"
	"code.gitea.io/gitea/routers/api/v1/packages"
	"code.gitea.io/gitea/routers/api/v1/repo"
	"code.gitea.io/gitea/routers/api/v1/settings"
	"code.gitea.io/gitea/routers/api/v1/user"
<<<<<<< HEAD
	"code.gitea.io/gitea/services/audit"
=======
	"code.gitea.io/gitea/routers/common"
>>>>>>> e5ec57cd
	"code.gitea.io/gitea/services/auth"
	context_service "code.gitea.io/gitea/services/context"
	"code.gitea.io/gitea/services/forms"

	_ "code.gitea.io/gitea/routers/api/v1/swagger" // for swagger generation

	"gitea.com/go-chi/binding"
	"github.com/go-chi/cors"
)

func sudo() func(ctx *context.APIContext) {
	return func(ctx *context.APIContext) {
		sudo := ctx.FormString("sudo")
		if len(sudo) == 0 {
			sudo = ctx.Req.Header.Get("Sudo")
		}

		if len(sudo) > 0 {
			if ctx.IsSigned && ctx.Doer.IsAdmin {
				user, err := user_model.GetUserByName(ctx, sudo)
				if err != nil {
					if user_model.IsErrUserNotExist(err) {
						ctx.NotFound()
					} else {
						ctx.Error(http.StatusInternalServerError, "GetUserByName", err)
					}
					return
				}

				audit.Record(audit.UserImpersonation, ctx.Doer, ctx.Doer, ctx.Doer, "User %s impersonating user %s.", ctx.Doer.Name, user.Name)

				log.Trace("Sudo from (%s) to: %s", ctx.Doer.Name, user.Name)
				ctx.Doer = user
			} else {
				ctx.JSON(http.StatusForbidden, map[string]string{
					"message": "Only administrators allowed to sudo.",
				})
				return
			}
		}
	}
}

func repoAssignment() func(ctx *context.APIContext) {
	return func(ctx *context.APIContext) {
		userName := ctx.Params("username")
		repoName := ctx.Params("reponame")

		var (
			owner *user_model.User
			err   error
		)

		// Check if the user is the same as the repository owner.
		if ctx.IsSigned && ctx.Doer.LowerName == strings.ToLower(userName) {
			owner = ctx.Doer
		} else {
			owner, err = user_model.GetUserByName(ctx, userName)
			if err != nil {
				if user_model.IsErrUserNotExist(err) {
					if redirectUserID, err := user_model.LookupUserRedirect(userName); err == nil {
						context.RedirectToUser(ctx.Base, userName, redirectUserID)
					} else if user_model.IsErrUserRedirectNotExist(err) {
						ctx.NotFound("GetUserByName", err)
					} else {
						ctx.Error(http.StatusInternalServerError, "LookupUserRedirect", err)
					}
				} else {
					ctx.Error(http.StatusInternalServerError, "GetUserByName", err)
				}
				return
			}
		}
		ctx.Repo.Owner = owner
		ctx.ContextUser = owner

		// Get repository.
		repo, err := repo_model.GetRepositoryByName(owner.ID, repoName)
		if err != nil {
			if repo_model.IsErrRepoNotExist(err) {
				redirectRepoID, err := repo_model.LookupRedirect(owner.ID, repoName)
				if err == nil {
					context.RedirectToRepo(ctx.Base, redirectRepoID)
				} else if repo_model.IsErrRedirectNotExist(err) {
					ctx.NotFound()
				} else {
					ctx.Error(http.StatusInternalServerError, "LookupRepoRedirect", err)
				}
			} else {
				ctx.Error(http.StatusInternalServerError, "GetRepositoryByName", err)
			}
			return
		}

		repo.Owner = owner
		ctx.Repo.Repository = repo

		if ctx.Doer != nil && ctx.Doer.ID == user_model.ActionsUserID {
			taskID := ctx.Data["ActionsTaskID"].(int64)
			task, err := actions_model.GetTaskByID(ctx, taskID)
			if err != nil {
				ctx.Error(http.StatusInternalServerError, "actions_model.GetTaskByID", err)
				return
			}
			if task.RepoID != repo.ID {
				ctx.NotFound()
				return
			}

			if task.IsForkPullRequest {
				ctx.Repo.Permission.AccessMode = perm.AccessModeRead
			} else {
				ctx.Repo.Permission.AccessMode = perm.AccessModeWrite
			}

			if err := ctx.Repo.Repository.LoadUnits(ctx); err != nil {
				ctx.Error(http.StatusInternalServerError, "LoadUnits", err)
				return
			}
			ctx.Repo.Permission.Units = ctx.Repo.Repository.Units
			ctx.Repo.Permission.UnitsMode = make(map[unit.Type]perm.AccessMode)
			for _, u := range ctx.Repo.Repository.Units {
				ctx.Repo.Permission.UnitsMode[u.Type] = ctx.Repo.Permission.AccessMode
			}
		} else {
			ctx.Repo.Permission, err = access_model.GetUserRepoPermission(ctx, repo, ctx.Doer)
			if err != nil {
				ctx.Error(http.StatusInternalServerError, "GetUserRepoPermission", err)
				return
			}
		}

		if !ctx.Repo.HasAccess() {
			ctx.NotFound()
			return
		}
	}
}

func reqPackageAccess(accessMode perm.AccessMode) func(ctx *context.APIContext) {
	return func(ctx *context.APIContext) {
		if ctx.Package.AccessMode < accessMode && !ctx.IsUserSiteAdmin() {
			ctx.Error(http.StatusForbidden, "reqPackageAccess", "user should have specific permission or be a site admin")
			return
		}
	}
}

// if a token is being used for auth, we check that it contains the required scope
// if a token is not being used, reqToken will enforce other sign in methods
func tokenRequiresScopes(requiredScopeCategories ...auth_model.AccessTokenScopeCategory) func(ctx *context.APIContext) {
	return func(ctx *context.APIContext) {
		// no scope required
		if len(requiredScopeCategories) == 0 {
			return
		}

		// Need OAuth2 token to be present.
		scope, scopeExists := ctx.Data["ApiTokenScope"].(auth_model.AccessTokenScope)
		if ctx.Data["IsApiToken"] != true || !scopeExists {
			return
		}

		ctx.Data["ApiTokenScopePublicRepoOnly"] = false
		ctx.Data["ApiTokenScopePublicOrgOnly"] = false

		// use the http method to determine the access level
		requiredScopeLevel := auth_model.Read
		if ctx.Req.Method == "POST" || ctx.Req.Method == "PUT" || ctx.Req.Method == "PATCH" || ctx.Req.Method == "DELETE" {
			requiredScopeLevel = auth_model.Write
		}

		// get the required scope for the given access level and category
		requiredScopes := auth_model.GetRequiredScopes(requiredScopeLevel, requiredScopeCategories...)

		// check if scope only applies to public resources
		publicOnly, err := scope.PublicOnly()
		if err != nil {
			ctx.Error(http.StatusForbidden, "tokenRequiresScope", "parsing public resource scope failed: "+err.Error())
			return
		}

		// this context is used by the middleware in the specific route
		ctx.Data["ApiTokenScopePublicRepoOnly"] = publicOnly && auth_model.ContainsCategory(requiredScopeCategories, auth_model.AccessTokenScopeCategoryRepository)
		ctx.Data["ApiTokenScopePublicOrgOnly"] = publicOnly && auth_model.ContainsCategory(requiredScopeCategories, auth_model.AccessTokenScopeCategoryOrganization)

		allow, err := scope.HasScope(requiredScopes...)
		if err != nil {
			ctx.Error(http.StatusForbidden, "tokenRequiresScope", "checking scope failed: "+err.Error())
			return
		}

		if allow {
			return
		}

		ctx.Error(http.StatusForbidden, "tokenRequiresScope", fmt.Sprintf("token does not have at least one of required scope(s): %v", requiredScopes))
	}
}

// Contexter middleware already checks token for user sign in process.
func reqToken() func(ctx *context.APIContext) {
	return func(ctx *context.APIContext) {
		// If actions token is present
		if true == ctx.Data["IsActionsToken"] {
			return
		}

		if true == ctx.Data["IsApiToken"] {
			publicRepo, pubRepoExists := ctx.Data["ApiTokenScopePublicRepoOnly"]
			publicOrg, pubOrgExists := ctx.Data["ApiTokenScopePublicOrgOnly"]

			if pubRepoExists && publicRepo.(bool) &&
				ctx.Repo.Repository != nil && ctx.Repo.Repository.IsPrivate {
				ctx.Error(http.StatusForbidden, "reqToken", "token scope is limited to public repos")
				return
			}

			if pubOrgExists && publicOrg.(bool) &&
				ctx.Org.Organization != nil && ctx.Org.Organization.Visibility != api.VisibleTypePublic {
				ctx.Error(http.StatusForbidden, "reqToken", "token scope is limited to public orgs")
				return
			}

			return
		}

		if ctx.IsBasicAuth {
			ctx.CheckForOTP()
			return
		}
		if ctx.IsSigned {
			return
		}
		ctx.Error(http.StatusUnauthorized, "reqToken", "token is required")
	}
}

func reqExploreSignIn() func(ctx *context.APIContext) {
	return func(ctx *context.APIContext) {
		if setting.Service.Explore.RequireSigninView && !ctx.IsSigned {
			ctx.Error(http.StatusUnauthorized, "reqExploreSignIn", "you must be signed in to search for users")
		}
	}
}

func reqBasicOrRevProxyAuth() func(ctx *context.APIContext) {
	return func(ctx *context.APIContext) {
		if ctx.IsSigned && setting.Service.EnableReverseProxyAuthAPI && ctx.Data["AuthedMethod"].(string) == auth.ReverseProxyMethodName {
			return
		}
		if !ctx.IsBasicAuth {
			ctx.Error(http.StatusUnauthorized, "reqBasicAuth", "auth required")
			return
		}
		ctx.CheckForOTP()
	}
}

// reqSiteAdmin user should be the site admin
func reqSiteAdmin() func(ctx *context.APIContext) {
	return func(ctx *context.APIContext) {
		if !ctx.IsUserSiteAdmin() {
			ctx.Error(http.StatusForbidden, "reqSiteAdmin", "user should be the site admin")
			return
		}
	}
}

// reqOwner user should be the owner of the repo or site admin.
func reqOwner() func(ctx *context.APIContext) {
	return func(ctx *context.APIContext) {
		if !ctx.Repo.IsOwner() && !ctx.IsUserSiteAdmin() {
			ctx.Error(http.StatusForbidden, "reqOwner", "user should be the owner of the repo")
			return
		}
	}
}

// reqAdmin user should be an owner or a collaborator with admin write of a repository, or site admin
func reqAdmin() func(ctx *context.APIContext) {
	return func(ctx *context.APIContext) {
		if !ctx.IsUserRepoAdmin() && !ctx.IsUserSiteAdmin() {
			ctx.Error(http.StatusForbidden, "reqAdmin", "user should be an owner or a collaborator with admin write of a repository")
			return
		}
	}
}

// reqRepoWriter user should have a permission to write to a repo, or be a site admin
func reqRepoWriter(unitTypes ...unit.Type) func(ctx *context.APIContext) {
	return func(ctx *context.APIContext) {
		if !ctx.IsUserRepoWriter(unitTypes) && !ctx.IsUserRepoAdmin() && !ctx.IsUserSiteAdmin() {
			ctx.Error(http.StatusForbidden, "reqRepoWriter", "user should have a permission to write to a repo")
			return
		}
	}
}

// reqRepoBranchWriter user should have a permission to write to a branch, or be a site admin
func reqRepoBranchWriter(ctx *context.APIContext) {
	options, ok := web.GetForm(ctx).(api.FileOptionInterface)
	if !ok || (!ctx.Repo.CanWriteToBranch(ctx, ctx.Doer, options.Branch()) && !ctx.IsUserSiteAdmin()) {
		ctx.Error(http.StatusForbidden, "reqRepoBranchWriter", "user should have a permission to write to this branch")
		return
	}
}

// reqRepoReader user should have specific read permission or be a repo admin or a site admin
func reqRepoReader(unitType unit.Type) func(ctx *context.APIContext) {
	return func(ctx *context.APIContext) {
		if !ctx.Repo.CanRead(unitType) && !ctx.IsUserRepoAdmin() && !ctx.IsUserSiteAdmin() {
			ctx.Error(http.StatusForbidden, "reqRepoReader", "user should have specific read permission or be a repo admin or a site admin")
			return
		}
	}
}

// reqAnyRepoReader user should have any permission to read repository or permissions of site admin
func reqAnyRepoReader() func(ctx *context.APIContext) {
	return func(ctx *context.APIContext) {
		if !ctx.Repo.HasAccess() && !ctx.IsUserSiteAdmin() {
			ctx.Error(http.StatusForbidden, "reqAnyRepoReader", "user should have any permission to read repository or permissions of site admin")
			return
		}
	}
}

// reqOrgOwnership user should be an organization owner, or a site admin
func reqOrgOwnership() func(ctx *context.APIContext) {
	return func(ctx *context.APIContext) {
		if ctx.IsUserSiteAdmin() {
			return
		}

		var orgID int64
		if ctx.Org.Organization != nil {
			orgID = ctx.Org.Organization.ID
		} else if ctx.Org.Team != nil {
			orgID = ctx.Org.Team.OrgID
		} else {
			ctx.Error(http.StatusInternalServerError, "", "reqOrgOwnership: unprepared context")
			return
		}

		isOwner, err := organization.IsOrganizationOwner(ctx, orgID, ctx.Doer.ID)
		if err != nil {
			ctx.Error(http.StatusInternalServerError, "IsOrganizationOwner", err)
			return
		} else if !isOwner {
			if ctx.Org.Organization != nil {
				ctx.Error(http.StatusForbidden, "", "Must be an organization owner")
			} else {
				ctx.NotFound()
			}
			return
		}
	}
}

// reqTeamMembership user should be an team member, or a site admin
func reqTeamMembership() func(ctx *context.APIContext) {
	return func(ctx *context.APIContext) {
		if ctx.IsUserSiteAdmin() {
			return
		}
		if ctx.Org.Team == nil {
			ctx.Error(http.StatusInternalServerError, "", "reqTeamMembership: unprepared context")
			return
		}

		orgID := ctx.Org.Team.OrgID
		isOwner, err := organization.IsOrganizationOwner(ctx, orgID, ctx.Doer.ID)
		if err != nil {
			ctx.Error(http.StatusInternalServerError, "IsOrganizationOwner", err)
			return
		} else if isOwner {
			return
		}

		if isTeamMember, err := organization.IsTeamMember(ctx, orgID, ctx.Org.Team.ID, ctx.Doer.ID); err != nil {
			ctx.Error(http.StatusInternalServerError, "IsTeamMember", err)
			return
		} else if !isTeamMember {
			isOrgMember, err := organization.IsOrganizationMember(ctx, orgID, ctx.Doer.ID)
			if err != nil {
				ctx.Error(http.StatusInternalServerError, "IsOrganizationMember", err)
			} else if isOrgMember {
				ctx.Error(http.StatusForbidden, "", "Must be a team member")
			} else {
				ctx.NotFound()
			}
			return
		}
	}
}

// reqOrgMembership user should be an organization member, or a site admin
func reqOrgMembership() func(ctx *context.APIContext) {
	return func(ctx *context.APIContext) {
		if ctx.IsUserSiteAdmin() {
			return
		}

		var orgID int64
		if ctx.Org.Organization != nil {
			orgID = ctx.Org.Organization.ID
		} else if ctx.Org.Team != nil {
			orgID = ctx.Org.Team.OrgID
		} else {
			ctx.Error(http.StatusInternalServerError, "", "reqOrgMembership: unprepared context")
			return
		}

		if isMember, err := organization.IsOrganizationMember(ctx, orgID, ctx.Doer.ID); err != nil {
			ctx.Error(http.StatusInternalServerError, "IsOrganizationMember", err)
			return
		} else if !isMember {
			if ctx.Org.Organization != nil {
				ctx.Error(http.StatusForbidden, "", "Must be an organization member")
			} else {
				ctx.NotFound()
			}
			return
		}
	}
}

func reqGitHook() func(ctx *context.APIContext) {
	return func(ctx *context.APIContext) {
		if !ctx.Doer.CanEditGitHook() {
			ctx.Error(http.StatusForbidden, "", "must be allowed to edit Git hooks")
			return
		}
	}
}

// reqWebhooksEnabled requires webhooks to be enabled by admin.
func reqWebhooksEnabled() func(ctx *context.APIContext) {
	return func(ctx *context.APIContext) {
		if setting.DisableWebhooks {
			ctx.Error(http.StatusForbidden, "", "webhooks disabled by administrator")
			return
		}
	}
}

func orgAssignment(args ...bool) func(ctx *context.APIContext) {
	var (
		assignOrg  bool
		assignTeam bool
	)
	if len(args) > 0 {
		assignOrg = args[0]
	}
	if len(args) > 1 {
		assignTeam = args[1]
	}
	return func(ctx *context.APIContext) {
		ctx.Org = new(context.APIOrganization)

		var err error
		if assignOrg {
			ctx.Org.Organization, err = organization.GetOrgByName(ctx, ctx.Params(":org"))
			if err != nil {
				if organization.IsErrOrgNotExist(err) {
					redirectUserID, err := user_model.LookupUserRedirect(ctx.Params(":org"))
					if err == nil {
						context.RedirectToUser(ctx.Base, ctx.Params(":org"), redirectUserID)
					} else if user_model.IsErrUserRedirectNotExist(err) {
						ctx.NotFound("GetOrgByName", err)
					} else {
						ctx.Error(http.StatusInternalServerError, "LookupUserRedirect", err)
					}
				} else {
					ctx.Error(http.StatusInternalServerError, "GetOrgByName", err)
				}
				return
			}
			ctx.ContextUser = ctx.Org.Organization.AsUser()
		}

		if assignTeam {
			ctx.Org.Team, err = organization.GetTeamByID(ctx, ctx.ParamsInt64(":teamid"))
			if err != nil {
				if organization.IsErrTeamNotExist(err) {
					ctx.NotFound()
				} else {
					ctx.Error(http.StatusInternalServerError, "GetTeamById", err)
				}
				return
			}
		}
	}
}

func mustEnableIssues(ctx *context.APIContext) {
	if !ctx.Repo.CanRead(unit.TypeIssues) {
		if log.IsTrace() {
			if ctx.IsSigned {
				log.Trace("Permission Denied: User %-v cannot read %-v in Repo %-v\n"+
					"User in Repo has Permissions: %-+v",
					ctx.Doer,
					unit.TypeIssues,
					ctx.Repo.Repository,
					ctx.Repo.Permission)
			} else {
				log.Trace("Permission Denied: Anonymous user cannot read %-v in Repo %-v\n"+
					"Anonymous user in Repo has Permissions: %-+v",
					unit.TypeIssues,
					ctx.Repo.Repository,
					ctx.Repo.Permission)
			}
		}
		ctx.NotFound()
		return
	}
}

func mustAllowPulls(ctx *context.APIContext) {
	if !(ctx.Repo.Repository.CanEnablePulls() && ctx.Repo.CanRead(unit.TypePullRequests)) {
		if ctx.Repo.Repository.CanEnablePulls() && log.IsTrace() {
			if ctx.IsSigned {
				log.Trace("Permission Denied: User %-v cannot read %-v in Repo %-v\n"+
					"User in Repo has Permissions: %-+v",
					ctx.Doer,
					unit.TypePullRequests,
					ctx.Repo.Repository,
					ctx.Repo.Permission)
			} else {
				log.Trace("Permission Denied: Anonymous user cannot read %-v in Repo %-v\n"+
					"Anonymous user in Repo has Permissions: %-+v",
					unit.TypePullRequests,
					ctx.Repo.Repository,
					ctx.Repo.Permission)
			}
		}
		ctx.NotFound()
		return
	}
}

func mustEnableIssuesOrPulls(ctx *context.APIContext) {
	if !ctx.Repo.CanRead(unit.TypeIssues) &&
		!(ctx.Repo.Repository.CanEnablePulls() && ctx.Repo.CanRead(unit.TypePullRequests)) {
		if ctx.Repo.Repository.CanEnablePulls() && log.IsTrace() {
			if ctx.IsSigned {
				log.Trace("Permission Denied: User %-v cannot read %-v and %-v in Repo %-v\n"+
					"User in Repo has Permissions: %-+v",
					ctx.Doer,
					unit.TypeIssues,
					unit.TypePullRequests,
					ctx.Repo.Repository,
					ctx.Repo.Permission)
			} else {
				log.Trace("Permission Denied: Anonymous user cannot read %-v and %-v in Repo %-v\n"+
					"Anonymous user in Repo has Permissions: %-+v",
					unit.TypeIssues,
					unit.TypePullRequests,
					ctx.Repo.Repository,
					ctx.Repo.Permission)
			}
		}
		ctx.NotFound()
		return
	}
}

func mustEnableWiki(ctx *context.APIContext) {
	if !(ctx.Repo.CanRead(unit.TypeWiki)) {
		ctx.NotFound()
		return
	}
}

func mustNotBeArchived(ctx *context.APIContext) {
	if ctx.Repo.Repository.IsArchived {
		ctx.NotFound()
		return
	}
}

func mustEnableAttachments(ctx *context.APIContext) {
	if !setting.Attachment.Enabled {
		ctx.NotFound()
		return
	}
}

// bind binding an obj to a func(ctx *context.APIContext)
func bind[T any](_ T) any {
	return func(ctx *context.APIContext) {
		theObj := new(T) // create a new form obj for every request but not use obj directly
		errs := binding.Bind(ctx.Req, theObj)
		if len(errs) > 0 {
			ctx.Error(http.StatusUnprocessableEntity, "validationError", fmt.Sprintf("%s: %s", errs[0].FieldNames, errs[0].Error()))
			return
		}
		web.SetForm(ctx, theObj)
	}
}

// The OAuth2 plugin is expected to be executed first, as it must ignore the user id stored
// in the session (if there is a user id stored in session other plugins might return the user
// object for that id).
//
// The Session plugin is expected to be executed second, in order to skip authentication
// for users that have already signed in.
func buildAuthGroup() *auth.Group {
	group := auth.NewGroup(
		&auth.OAuth2{},
		&auth.HTTPSign{},
		&auth.Basic{}, // FIXME: this should be removed once we don't allow basic auth in API
	)
	if setting.Service.EnableReverseProxyAuthAPI {
		group.Add(&auth.ReverseProxy{})
	}
	specialAdd(group)

	return group
}

func apiAuth(authMethod auth.Method) func(*context.APIContext) {
	return func(ctx *context.APIContext) {
		ar, err := common.AuthShared(ctx.Base, nil, authMethod)
		if err != nil {
			ctx.Error(http.StatusUnauthorized, "APIAuth", err)
			return
		}
		ctx.Doer = ar.Doer
		ctx.IsSigned = ar.Doer != nil
		ctx.IsBasicAuth = ar.IsBasicAuth
	}
}

// verifyAuthWithOptions checks authentication according to options
func verifyAuthWithOptions(options *common.VerifyOptions) func(ctx *context.APIContext) {
	return func(ctx *context.APIContext) {
		// Check prohibit login users.
		if ctx.IsSigned {
			if !ctx.Doer.IsActive && setting.Service.RegisterEmailConfirm {
				ctx.Data["Title"] = ctx.Tr("auth.active_your_account")
				ctx.JSON(http.StatusForbidden, map[string]string{
					"message": "This account is not activated.",
				})
				return
			}
			if !ctx.Doer.IsActive || ctx.Doer.ProhibitLogin {
				log.Info("Failed authentication attempt for %s from %s", ctx.Doer.Name, ctx.RemoteAddr())
				ctx.Data["Title"] = ctx.Tr("auth.prohibit_login")
				ctx.JSON(http.StatusForbidden, map[string]string{
					"message": "This account is prohibited from signing in, please contact your site administrator.",
				})
				return
			}

			if ctx.Doer.MustChangePassword {
				ctx.JSON(http.StatusForbidden, map[string]string{
					"message": "You must change your password. Change it at: " + setting.AppURL + "/user/change_password",
				})
				return
			}
		}

		// Redirect to dashboard if user tries to visit any non-login page.
		if options.SignOutRequired && ctx.IsSigned && ctx.Req.URL.RequestURI() != "/" {
			ctx.Redirect(setting.AppSubURL + "/")
			return
		}

		if options.SignInRequired {
			if !ctx.IsSigned {
				// Restrict API calls with error message.
				ctx.JSON(http.StatusForbidden, map[string]string{
					"message": "Only signed in user is allowed to call APIs.",
				})
				return
			} else if !ctx.Doer.IsActive && setting.Service.RegisterEmailConfirm {
				ctx.Data["Title"] = ctx.Tr("auth.active_your_account")
				ctx.JSON(http.StatusForbidden, map[string]string{
					"message": "This account is not activated.",
				})
				return
			}
			if ctx.IsSigned && ctx.IsBasicAuth {
				if skip, ok := ctx.Data["SkipLocalTwoFA"]; ok && skip.(bool) {
					return // Skip 2FA
				}
				twofa, err := auth_model.GetTwoFactorByUID(ctx, ctx.Doer.ID)
				if err != nil {
					if auth_model.IsErrTwoFactorNotEnrolled(err) {
						return // No 2FA enrollment for this user
					}
					ctx.InternalServerError(err)
					return
				}
				otpHeader := ctx.Req.Header.Get("X-Gitea-OTP")
				ok, err := twofa.ValidateTOTP(otpHeader)
				if err != nil {
					ctx.InternalServerError(err)
					return
				}
				if !ok {
					ctx.JSON(http.StatusForbidden, map[string]string{
						"message": "Only signed in user is allowed to call APIs.",
					})
					return
				}
			}
		}

		if options.AdminRequired {
			if !ctx.Doer.IsAdmin {
				ctx.JSON(http.StatusForbidden, map[string]string{
					"message": "You have no permission to request for this.",
				})
				return
			}
		}
	}
}

// Routes registers all v1 APIs routes to web application.
func Routes() *web.Route {
	m := web.NewRoute()

	m.Use(securityHeaders())
	if setting.CORSConfig.Enabled {
		m.Use(cors.Handler(cors.Options{
			// Scheme:           setting.CORSConfig.Scheme, // FIXME: the cors middleware needs scheme option
			AllowedOrigins: setting.CORSConfig.AllowDomain,
			// setting.CORSConfig.AllowSubdomain // FIXME: the cors middleware needs allowSubdomain option
			AllowedMethods:   setting.CORSConfig.Methods,
			AllowCredentials: setting.CORSConfig.AllowCredentials,
			AllowedHeaders:   append([]string{"Authorization", "X-Gitea-OTP"}, setting.CORSConfig.Headers...),
			MaxAge:           int(setting.CORSConfig.MaxAge.Seconds()),
		}))
	}
	m.Use(context.APIContexter())

	// Get user from session if logged in.
	m.Use(apiAuth(buildAuthGroup()))

	m.Use(verifyAuthWithOptions(&common.VerifyOptions{
		SignInRequired: setting.Service.RequireSignInView,
	}))

	m.Group("", func() {
		// Miscellaneous (no scope required)
		if setting.API.EnableSwagger {
			m.Get("/swagger", func(ctx *context.APIContext) {
				ctx.Redirect(setting.AppSubURL + "/api/swagger")
			})
		}

		if setting.Federation.Enabled {
			m.Get("/nodeinfo", misc.NodeInfo)
			m.Group("/activitypub", func() {
				// deprecated, remove in 1.20, use /user-id/{user-id} instead
				m.Group("/user/{username}", func() {
					m.Get("", activitypub.Person)
					m.Post("/inbox", activitypub.ReqHTTPSignature(), activitypub.PersonInbox)
				}, context_service.UserAssignmentAPI())
				m.Group("/user-id/{user-id}", func() {
					m.Get("", activitypub.Person)
					m.Post("/inbox", activitypub.ReqHTTPSignature(), activitypub.PersonInbox)
				}, context_service.UserIDAssignmentAPI())
			}, tokenRequiresScopes(auth_model.AccessTokenScopeCategoryActivityPub))
		}

		// Misc (public accessible)
		m.Group("", func() {
			m.Get("/version", misc.Version)
			m.Get("/signing-key.gpg", misc.SigningKey)
			m.Post("/markup", reqToken(), bind(api.MarkupOption{}), misc.Markup)
			m.Post("/markdown", reqToken(), bind(api.MarkdownOption{}), misc.Markdown)
			m.Post("/markdown/raw", reqToken(), misc.MarkdownRaw)
			m.Get("/gitignore/templates", misc.ListGitignoresTemplates)
			m.Get("/gitignore/templates/{name}", misc.GetGitignoreTemplateInfo)
			m.Get("/licenses", misc.ListLicenseTemplates)
			m.Get("/licenses/{name}", misc.GetLicenseTemplateInfo)
			m.Get("/label/templates", misc.ListLabelTemplates)
			m.Get("/label/templates/{name}", misc.GetLabelTemplate)

			m.Group("/settings", func() {
				m.Get("/ui", settings.GetGeneralUISettings)
				m.Get("/api", settings.GetGeneralAPISettings)
				m.Get("/attachment", settings.GetGeneralAttachmentSettings)
				m.Get("/repository", settings.GetGeneralRepoSettings)
			})
		})

		// Notifications (requires 'notifications' scope)
		m.Group("/notifications", func() {
			m.Combo("").
				Get(reqToken(), notify.ListNotifications).
				Put(reqToken(), notify.ReadNotifications)
			m.Get("/new", reqToken(), notify.NewAvailable)
			m.Combo("/threads/{id}").
				Get(reqToken(), notify.GetThread).
				Patch(reqToken(), notify.ReadThread)
		}, tokenRequiresScopes(auth_model.AccessTokenScopeCategoryNotification))

		// Users (requires user scope)
		m.Group("/users", func() {
			m.Get("/search", reqExploreSignIn(), user.Search)

			m.Group("/{username}", func() {
				m.Get("", reqExploreSignIn(), user.GetInfo)

				if setting.Service.EnableUserHeatmap {
					m.Get("/heatmap", user.GetUserHeatmapData)
				}

				m.Get("/repos", tokenRequiresScopes(auth_model.AccessTokenScopeCategoryRepository), reqExploreSignIn(), user.ListUserRepos)
				m.Group("/tokens", func() {
					m.Combo("").Get(user.ListAccessTokens).
						Post(bind(api.CreateAccessTokenOption{}), reqToken(), user.CreateAccessToken)
					m.Combo("/{id}").Delete(reqToken(), user.DeleteAccessToken)
				}, reqBasicOrRevProxyAuth())

				m.Get("/activities/feeds", user.ListUserActivityFeeds)
			}, context_service.UserAssignmentAPI())
		}, tokenRequiresScopes(auth_model.AccessTokenScopeCategoryUser))

		// Users (requires user scope)
		m.Group("/users", func() {
			m.Group("/{username}", func() {
				m.Get("/keys", user.ListPublicKeys)
				m.Get("/gpg_keys", user.ListGPGKeys)

				m.Get("/followers", user.ListFollowers)
				m.Group("/following", func() {
					m.Get("", user.ListFollowing)
					m.Get("/{target}", user.CheckFollowing)
				})

				m.Get("/starred", user.GetStarredRepos)

				m.Get("/subscriptions", user.GetWatchedRepos)
			}, context_service.UserAssignmentAPI())
		}, tokenRequiresScopes(auth_model.AccessTokenScopeCategoryUser), reqToken())

		// Users (requires user scope)
		m.Group("/user", func() {
			m.Get("", user.GetAuthenticatedUser)
			m.Group("/settings", func() {
				m.Get("", user.GetUserSettings)
				m.Patch("", bind(api.UserSettingsOptions{}), user.UpdateUserSettings)
			}, reqToken())
			m.Combo("/emails").
				Get(user.ListEmails).
				Post(bind(api.CreateEmailOption{}), user.AddEmail).
				Delete(bind(api.DeleteEmailOption{}), user.DeleteEmail)

			// create or update a user's actions secrets
			m.Group("/actions/secrets", func() {
				m.Combo("/{secretname}").
					Put(bind(api.CreateOrUpdateSecretOption{}), user.CreateOrUpdateSecret).
					Delete(repo.DeleteSecret)
			})

			m.Get("/followers", user.ListMyFollowers)
			m.Group("/following", func() {
				m.Get("", user.ListMyFollowing)
				m.Group("/{username}", func() {
					m.Get("", user.CheckMyFollowing)
					m.Put("", user.Follow)
					m.Delete("", user.Unfollow)
				}, context_service.UserAssignmentAPI())
			})

			// (admin:public_key scope)
			m.Group("/keys", func() {
				m.Combo("").Get(user.ListMyPublicKeys).
					Post(bind(api.CreateKeyOption{}), user.CreatePublicKey)
				m.Combo("/{id}").Get(user.GetPublicKey).
					Delete(user.DeletePublicKey)
			})

			// (admin:application scope)
			m.Group("/applications", func() {
				m.Combo("/oauth2").
					Get(user.ListOauth2Applications).
					Post(bind(api.CreateOAuth2ApplicationOptions{}), user.CreateOauth2Application)
				m.Combo("/oauth2/{id}").
					Delete(user.DeleteOauth2Application).
					Patch(bind(api.CreateOAuth2ApplicationOptions{}), user.UpdateOauth2Application).
					Get(user.GetOauth2Application)
			})

			// (admin:gpg_key scope)
			m.Group("/gpg_keys", func() {
				m.Combo("").Get(user.ListMyGPGKeys).
					Post(bind(api.CreateGPGKeyOption{}), user.CreateGPGKey)
				m.Combo("/{id}").Get(user.GetGPGKey).
					Delete(user.DeleteGPGKey)
			})
			m.Get("/gpg_key_token", user.GetVerificationToken)
			m.Post("/gpg_key_verify", bind(api.VerifyGPGKeyOption{}), user.VerifyUserGPGKey)

			// (repo scope)
			m.Combo("/repos", tokenRequiresScopes(auth_model.AccessTokenScopeCategoryRepository)).Get(user.ListMyRepos).
				Post(bind(api.CreateRepoOption{}), repo.Create)

			// (repo scope)
			m.Group("/starred", func() {
				m.Get("", user.GetMyStarredRepos)
				m.Group("/{username}/{reponame}", func() {
					m.Get("", user.IsStarring)
					m.Put("", user.Star)
					m.Delete("", user.Unstar)
				}, repoAssignment())
			}, tokenRequiresScopes(auth_model.AccessTokenScopeCategoryRepository))
			m.Get("/times", repo.ListMyTrackedTimes)
			m.Get("/stopwatches", repo.GetStopwatches)
			m.Get("/subscriptions", user.GetMyWatchedRepos)
			m.Get("/teams", org.ListUserTeams)
			m.Group("/hooks", func() {
				m.Combo("").Get(user.ListHooks).
					Post(bind(api.CreateHookOption{}), user.CreateHook)
				m.Combo("/{id}").Get(user.GetHook).
					Patch(bind(api.EditHookOption{}), user.EditHook).
					Delete(user.DeleteHook)
			}, reqWebhooksEnabled())

			m.Group("/avatar", func() {
				m.Post("", bind(api.UpdateUserAvatarOption{}), user.UpdateAvatar)
				m.Delete("", user.DeleteAvatar)
			}, reqToken())
		}, tokenRequiresScopes(auth_model.AccessTokenScopeCategoryUser), reqToken())

		// Repositories (requires repo scope, org scope)
		m.Post("/org/{org}/repos",
			tokenRequiresScopes(auth_model.AccessTokenScopeCategoryOrganization, auth_model.AccessTokenScopeCategoryRepository),
			reqToken(),
			bind(api.CreateRepoOption{}),
			repo.CreateOrgRepoDeprecated)

		// requires repo scope
		m.Combo("/repositories/{id}", reqToken(), tokenRequiresScopes(auth_model.AccessTokenScopeCategoryRepository)).Get(repo.GetByID)

		// Repos (requires repo scope)
		m.Group("/repos", func() {
			m.Get("/search", repo.Search)

			// (repo scope)
			m.Post("/migrate", reqToken(), bind(api.MigrateRepoOptions{}), repo.Migrate)

			m.Group("/{username}/{reponame}", func() {
				m.Combo("").Get(reqAnyRepoReader(), repo.Get).
					Delete(reqToken(), reqOwner(), repo.Delete).
					Patch(reqToken(), reqAdmin(), bind(api.EditRepoOption{}), repo.Edit)
				m.Post("/generate", reqToken(), reqRepoReader(unit.TypeCode), bind(api.GenerateRepoOption{}), repo.Generate)
				m.Group("/transfer", func() {
					m.Post("", reqOwner(), bind(api.TransferRepoOption{}), repo.Transfer)
					m.Post("/accept", repo.AcceptTransfer)
					m.Post("/reject", repo.RejectTransfer)
				}, reqToken())
				m.Group("/actions/secrets", func() {
					m.Combo("/{secretname}").
						Put(reqToken(), reqOwner(), bind(api.CreateOrUpdateSecretOption{}), repo.CreateOrUpdateSecret).
						Delete(reqToken(), reqOwner(), repo.DeleteSecret)
				})
				m.Group("/hooks/git", func() {
					m.Combo("").Get(repo.ListGitHooks)
					m.Group("/{id}", func() {
						m.Combo("").Get(repo.GetGitHook).
							Patch(bind(api.EditGitHookOption{}), repo.EditGitHook).
							Delete(repo.DeleteGitHook)
					})
				}, reqToken(), reqAdmin(), reqGitHook(), context.ReferencesGitRepo(true))
				m.Group("/hooks", func() {
					m.Combo("").Get(repo.ListHooks).
						Post(bind(api.CreateHookOption{}), repo.CreateHook)
					m.Group("/{id}", func() {
						m.Combo("").Get(repo.GetHook).
							Patch(bind(api.EditHookOption{}), repo.EditHook).
							Delete(repo.DeleteHook)
						m.Post("/tests", context.ReferencesGitRepo(), context.RepoRefForAPI, repo.TestHook)
					})
				}, reqToken(), reqAdmin(), reqWebhooksEnabled())
				m.Group("/collaborators", func() {
					m.Get("", reqAnyRepoReader(), repo.ListCollaborators)
					m.Group("/{collaborator}", func() {
						m.Combo("").Get(reqAnyRepoReader(), repo.IsCollaborator).
							Put(reqAdmin(), bind(api.AddCollaboratorOption{}), repo.AddCollaborator).
							Delete(reqAdmin(), repo.DeleteCollaborator)
						m.Get("/permission", repo.GetRepoPermissions)
					})
				}, reqToken())
				m.Get("/assignees", reqToken(), reqAnyRepoReader(), repo.GetAssignees)
				m.Get("/reviewers", reqToken(), reqAnyRepoReader(), repo.GetReviewers)
				m.Group("/teams", func() {
					m.Get("", reqAnyRepoReader(), repo.ListTeams)
					m.Combo("/{team}").Get(reqAnyRepoReader(), repo.IsTeam).
						Put(reqAdmin(), repo.AddTeam).
						Delete(reqAdmin(), repo.DeleteTeam)
				}, reqToken())
				m.Get("/raw/*", context.ReferencesGitRepo(), context.RepoRefForAPI, reqRepoReader(unit.TypeCode), repo.GetRawFile)
				m.Get("/media/*", context.ReferencesGitRepo(), context.RepoRefForAPI, reqRepoReader(unit.TypeCode), repo.GetRawFileOrLFS)
				m.Get("/archive/*", reqRepoReader(unit.TypeCode), repo.GetArchive)
				m.Combo("/forks").Get(repo.ListForks).
					Post(reqToken(), reqRepoReader(unit.TypeCode), bind(api.CreateForkOption{}), repo.CreateFork)
				m.Group("/branches", func() {
					m.Get("", repo.ListBranches)
					m.Get("/*", repo.GetBranch)
					m.Delete("/*", reqToken(), reqRepoWriter(unit.TypeCode), repo.DeleteBranch)
					m.Post("", reqToken(), reqRepoWriter(unit.TypeCode), bind(api.CreateBranchRepoOption{}), repo.CreateBranch)
				}, context.ReferencesGitRepo(), reqRepoReader(unit.TypeCode))
				m.Group("/branch_protections", func() {
					m.Get("", repo.ListBranchProtections)
					m.Post("", bind(api.CreateBranchProtectionOption{}), repo.CreateBranchProtection)
					m.Group("/{name}", func() {
						m.Get("", repo.GetBranchProtection)
						m.Patch("", bind(api.EditBranchProtectionOption{}), repo.EditBranchProtection)
						m.Delete("", repo.DeleteBranchProtection)
					})
				}, reqToken(), reqAdmin())
				m.Group("/tags", func() {
					m.Get("", repo.ListTags)
					m.Get("/*", repo.GetTag)
					m.Post("", reqToken(), reqRepoWriter(unit.TypeCode), bind(api.CreateTagOption{}), repo.CreateTag)
					m.Delete("/*", reqToken(), repo.DeleteTag)
				}, reqRepoReader(unit.TypeCode), context.ReferencesGitRepo(true))
				m.Group("/keys", func() {
					m.Combo("").Get(repo.ListDeployKeys).
						Post(bind(api.CreateKeyOption{}), repo.CreateDeployKey)
					m.Combo("/{id}").Get(repo.GetDeployKey).
						Delete(repo.DeleteDeploykey)
				}, reqToken(), reqAdmin())
				m.Group("/times", func() {
					m.Combo("").Get(repo.ListTrackedTimesByRepository)
					m.Combo("/{timetrackingusername}").Get(repo.ListTrackedTimesByUser)
				}, mustEnableIssues, reqToken())
				m.Group("/wiki", func() {
					m.Combo("/page/{pageName}").
						Get(repo.GetWikiPage).
						Patch(mustNotBeArchived, reqToken(), reqRepoWriter(unit.TypeWiki), bind(api.CreateWikiPageOptions{}), repo.EditWikiPage).
						Delete(mustNotBeArchived, reqToken(), reqRepoWriter(unit.TypeWiki), repo.DeleteWikiPage)
					m.Get("/revisions/{pageName}", repo.ListPageRevisions)
					m.Post("/new", reqToken(), mustNotBeArchived, reqRepoWriter(unit.TypeWiki), bind(api.CreateWikiPageOptions{}), repo.NewWikiPage)
					m.Get("/pages", repo.ListWikiPages)
				}, mustEnableWiki)
				m.Post("/markup", reqToken(), bind(api.MarkupOption{}), misc.Markup)
				m.Post("/markdown", reqToken(), bind(api.MarkdownOption{}), misc.Markdown)
				m.Post("/markdown/raw", reqToken(), misc.MarkdownRaw)
				m.Get("/stargazers", repo.ListStargazers)
				m.Get("/subscribers", repo.ListSubscribers)
				m.Group("/subscription", func() {
					m.Get("", user.IsWatching)
					m.Put("", reqToken(), user.Watch)
					m.Delete("", reqToken(), user.Unwatch)
				})
				m.Group("/releases", func() {
					m.Combo("").Get(repo.ListReleases).
						Post(reqToken(), reqRepoWriter(unit.TypeReleases), context.ReferencesGitRepo(), bind(api.CreateReleaseOption{}), repo.CreateRelease)
					m.Combo("/latest").Get(repo.GetLatestRelease)
					m.Group("/{id}", func() {
						m.Combo("").Get(repo.GetRelease).
							Patch(reqToken(), reqRepoWriter(unit.TypeReleases), context.ReferencesGitRepo(), bind(api.EditReleaseOption{}), repo.EditRelease).
							Delete(reqToken(), reqRepoWriter(unit.TypeReleases), repo.DeleteRelease)
						m.Group("/assets", func() {
							m.Combo("").Get(repo.ListReleaseAttachments).
								Post(reqToken(), reqRepoWriter(unit.TypeReleases), repo.CreateReleaseAttachment)
							m.Combo("/{attachment_id}").Get(repo.GetReleaseAttachment).
								Patch(reqToken(), reqRepoWriter(unit.TypeReleases), bind(api.EditAttachmentOptions{}), repo.EditReleaseAttachment).
								Delete(reqToken(), reqRepoWriter(unit.TypeReleases), repo.DeleteReleaseAttachment)
						})
					})
					m.Group("/tags", func() {
						m.Combo("/{tag}").
							Get(repo.GetReleaseByTag).
							Delete(reqToken(), reqRepoWriter(unit.TypeReleases), repo.DeleteReleaseByTag)
					})
				}, reqRepoReader(unit.TypeReleases))
				m.Post("/mirror-sync", reqToken(), reqRepoWriter(unit.TypeCode), repo.MirrorSync)
				m.Post("/push_mirrors-sync", reqAdmin(), reqToken(), repo.PushMirrorSync)
				m.Group("/push_mirrors", func() {
					m.Combo("").Get(repo.ListPushMirrors).
						Post(bind(api.CreatePushMirrorOption{}), repo.AddPushMirror)
					m.Combo("/{name}").
						Delete(repo.DeletePushMirrorByRemoteName).
						Get(repo.GetPushMirrorByName)
				}, reqAdmin(), reqToken())

				m.Get("/editorconfig/{filename}", context.ReferencesGitRepo(), context.RepoRefForAPI, reqRepoReader(unit.TypeCode), repo.GetEditorconfig)
				m.Group("/pulls", func() {
					m.Combo("").Get(repo.ListPullRequests).
						Post(reqToken(), mustNotBeArchived, bind(api.CreatePullRequestOption{}), repo.CreatePullRequest)
					m.Get("/pinned", repo.ListPinnedPullRequests)
					m.Group("/{index}", func() {
						m.Combo("").Get(repo.GetPullRequest).
							Patch(reqToken(), bind(api.EditPullRequestOption{}), repo.EditPullRequest)
						m.Get(".{diffType:diff|patch}", repo.DownloadPullDiffOrPatch)
						m.Post("/update", reqToken(), repo.UpdatePullRequest)
						m.Get("/commits", repo.GetPullRequestCommits)
						m.Get("/files", repo.GetPullRequestFiles)
						m.Combo("/merge").Get(repo.IsPullRequestMerged).
							Post(reqToken(), mustNotBeArchived, bind(forms.MergePullRequestForm{}), repo.MergePullRequest).
							Delete(reqToken(), mustNotBeArchived, repo.CancelScheduledAutoMerge)
						m.Group("/reviews", func() {
							m.Combo("").
								Get(repo.ListPullReviews).
								Post(reqToken(), bind(api.CreatePullReviewOptions{}), repo.CreatePullReview)
							m.Group("/{id}", func() {
								m.Combo("").
									Get(repo.GetPullReview).
									Delete(reqToken(), repo.DeletePullReview).
									Post(reqToken(), bind(api.SubmitPullReviewOptions{}), repo.SubmitPullReview)
								m.Combo("/comments").
									Get(repo.GetPullReviewComments)
								m.Post("/dismissals", reqToken(), bind(api.DismissPullReviewOptions{}), repo.DismissPullReview)
								m.Post("/undismissals", reqToken(), repo.UnDismissPullReview)
							})
						})
						m.Combo("/requested_reviewers", reqToken()).
							Delete(bind(api.PullReviewRequestOptions{}), repo.DeleteReviewRequests).
							Post(bind(api.PullReviewRequestOptions{}), repo.CreateReviewRequests)
					})
				}, mustAllowPulls, reqRepoReader(unit.TypeCode), context.ReferencesGitRepo())
				m.Group("/statuses", func() {
					m.Combo("/{sha}").Get(repo.GetCommitStatuses).
						Post(reqToken(), reqRepoWriter(unit.TypeCode), bind(api.CreateStatusOption{}), repo.NewCommitStatus)
				}, reqRepoReader(unit.TypeCode))
				m.Group("/commits", func() {
					m.Get("", context.ReferencesGitRepo(), repo.GetAllCommits)
					m.Group("/{ref}", func() {
						m.Get("/status", repo.GetCombinedCommitStatusByRef)
						m.Get("/statuses", repo.GetCommitStatusesByRef)
					}, context.ReferencesGitRepo())
				}, reqRepoReader(unit.TypeCode))
				m.Group("/git", func() {
					m.Group("/commits", func() {
						m.Get("/{sha}", repo.GetSingleCommit)
						m.Get("/{sha}.{diffType:diff|patch}", repo.DownloadCommitDiffOrPatch)
					})
					m.Get("/refs", repo.GetGitAllRefs)
					m.Get("/refs/*", repo.GetGitRefs)
					m.Get("/trees/{sha}", repo.GetTree)
					m.Get("/blobs/{sha}", repo.GetBlob)
					m.Get("/tags/{sha}", repo.GetAnnotatedTag)
					m.Get("/notes/{sha}", repo.GetNote)
				}, context.ReferencesGitRepo(true), reqRepoReader(unit.TypeCode))
				m.Post("/diffpatch", reqRepoWriter(unit.TypeCode), reqToken(), bind(api.ApplyDiffPatchFileOptions{}), repo.ApplyDiffPatch)
				m.Group("/contents", func() {
					m.Get("", repo.GetContentsList)
					m.Post("", reqToken(), bind(api.ChangeFilesOptions{}), reqRepoBranchWriter, repo.ChangeFiles)
					m.Get("/*", repo.GetContents)
					m.Group("/*", func() {
						m.Post("", bind(api.CreateFileOptions{}), reqRepoBranchWriter, repo.CreateFile)
						m.Put("", bind(api.UpdateFileOptions{}), reqRepoBranchWriter, repo.UpdateFile)
						m.Delete("", bind(api.DeleteFileOptions{}), reqRepoBranchWriter, repo.DeleteFile)
					}, reqToken())
				}, reqRepoReader(unit.TypeCode))
				m.Get("/signing-key.gpg", misc.SigningKey)
				m.Group("/topics", func() {
					m.Combo("").Get(repo.ListTopics).
						Put(reqToken(), reqAdmin(), bind(api.RepoTopicOptions{}), repo.UpdateTopics)
					m.Group("/{topic}", func() {
						m.Combo("").Put(reqToken(), repo.AddTopic).
							Delete(reqToken(), repo.DeleteTopic)
					}, reqAdmin())
				}, reqAnyRepoReader())
				m.Get("/issue_templates", context.ReferencesGitRepo(), repo.GetIssueTemplates)
				m.Get("/issue_config", context.ReferencesGitRepo(), repo.GetIssueConfig)
				m.Get("/issue_config/validate", context.ReferencesGitRepo(), repo.ValidateIssueConfig)
				m.Get("/languages", reqRepoReader(unit.TypeCode), repo.GetLanguages)
				m.Get("/activities/feeds", repo.ListRepoActivityFeeds)
				m.Get("/new_pin_allowed", repo.AreNewIssuePinsAllowed)
				m.Group("/avatar", func() {
					m.Post("", bind(api.UpdateRepoAvatarOption{}), repo.UpdateAvatar)
					m.Delete("", repo.DeleteAvatar)
				}, reqAdmin(), reqToken())
			}, repoAssignment())
		}, tokenRequiresScopes(auth_model.AccessTokenScopeCategoryRepository))

		// Notifications (requires notifications scope)
		m.Group("/repos", func() {
			m.Group("/{username}/{reponame}", func() {
				m.Combo("/notifications", reqToken()).
					Get(notify.ListRepoNotifications).
					Put(notify.ReadRepoNotifications)
			}, repoAssignment())
		}, tokenRequiresScopes(auth_model.AccessTokenScopeCategoryNotification))

		// Issue (requires issue scope)
		m.Group("/repos", func() {
			m.Get("/issues/search", repo.SearchIssues)

			m.Group("/{username}/{reponame}", func() {
				m.Group("/issues", func() {
					m.Combo("").Get(repo.ListIssues).
						Post(reqToken(), mustNotBeArchived, bind(api.CreateIssueOption{}), repo.CreateIssue)
					m.Get("/pinned", repo.ListPinnedIssues)
					m.Group("/comments", func() {
						m.Get("", repo.ListRepoIssueComments)
						m.Group("/{id}", func() {
							m.Combo("").
								Get(repo.GetIssueComment).
								Patch(mustNotBeArchived, reqToken(), bind(api.EditIssueCommentOption{}), repo.EditIssueComment).
								Delete(reqToken(), repo.DeleteIssueComment)
							m.Combo("/reactions").
								Get(repo.GetIssueCommentReactions).
								Post(reqToken(), bind(api.EditReactionOption{}), repo.PostIssueCommentReaction).
								Delete(reqToken(), bind(api.EditReactionOption{}), repo.DeleteIssueCommentReaction)
							m.Group("/assets", func() {
								m.Combo("").
									Get(repo.ListIssueCommentAttachments).
									Post(reqToken(), mustNotBeArchived, repo.CreateIssueCommentAttachment)
								m.Combo("/{attachment_id}").
									Get(repo.GetIssueCommentAttachment).
									Patch(reqToken(), mustNotBeArchived, bind(api.EditAttachmentOptions{}), repo.EditIssueCommentAttachment).
									Delete(reqToken(), mustNotBeArchived, repo.DeleteIssueCommentAttachment)
							}, mustEnableAttachments)
						})
					})
					m.Group("/{index}", func() {
						m.Combo("").Get(repo.GetIssue).
							Patch(reqToken(), bind(api.EditIssueOption{}), repo.EditIssue).
							Delete(reqToken(), reqAdmin(), context.ReferencesGitRepo(), repo.DeleteIssue)
						m.Group("/comments", func() {
							m.Combo("").Get(repo.ListIssueComments).
								Post(reqToken(), mustNotBeArchived, bind(api.CreateIssueCommentOption{}), repo.CreateIssueComment)
							m.Combo("/{id}", reqToken()).Patch(bind(api.EditIssueCommentOption{}), repo.EditIssueCommentDeprecated).
								Delete(repo.DeleteIssueCommentDeprecated)
						})
						m.Get("/timeline", repo.ListIssueCommentsAndTimeline)
						m.Group("/labels", func() {
							m.Combo("").Get(repo.ListIssueLabels).
								Post(reqToken(), bind(api.IssueLabelsOption{}), repo.AddIssueLabels).
								Put(reqToken(), bind(api.IssueLabelsOption{}), repo.ReplaceIssueLabels).
								Delete(reqToken(), repo.ClearIssueLabels)
							m.Delete("/{id}", reqToken(), repo.DeleteIssueLabel)
						})
						m.Group("/times", func() {
							m.Combo("").
								Get(repo.ListTrackedTimes).
								Post(bind(api.AddTimeOption{}), repo.AddTime).
								Delete(repo.ResetIssueTime)
							m.Delete("/{id}", repo.DeleteTime)
						}, reqToken())
						m.Combo("/deadline").Post(reqToken(), bind(api.EditDeadlineOption{}), repo.UpdateIssueDeadline)
						m.Group("/stopwatch", func() {
							m.Post("/start", repo.StartIssueStopwatch)
							m.Post("/stop", repo.StopIssueStopwatch)
							m.Delete("/delete", repo.DeleteIssueStopwatch)
						}, reqToken())
						m.Group("/subscriptions", func() {
							m.Get("", repo.GetIssueSubscribers)
							m.Get("/check", reqToken(), repo.CheckIssueSubscription)
							m.Put("/{user}", reqToken(), repo.AddIssueSubscription)
							m.Delete("/{user}", reqToken(), repo.DelIssueSubscription)
						})
						m.Combo("/reactions").
							Get(repo.GetIssueReactions).
							Post(reqToken(), bind(api.EditReactionOption{}), repo.PostIssueReaction).
							Delete(reqToken(), bind(api.EditReactionOption{}), repo.DeleteIssueReaction)
						m.Group("/assets", func() {
							m.Combo("").
								Get(repo.ListIssueAttachments).
								Post(reqToken(), mustNotBeArchived, repo.CreateIssueAttachment)
							m.Combo("/{attachment_id}").
								Get(repo.GetIssueAttachment).
								Patch(reqToken(), mustNotBeArchived, bind(api.EditAttachmentOptions{}), repo.EditIssueAttachment).
								Delete(reqToken(), mustNotBeArchived, repo.DeleteIssueAttachment)
						}, mustEnableAttachments)
						m.Combo("/dependencies").
							Get(repo.GetIssueDependencies).
							Post(reqToken(), mustNotBeArchived, bind(api.IssueMeta{}), repo.CreateIssueDependency).
							Delete(reqToken(), mustNotBeArchived, bind(api.IssueMeta{}), repo.RemoveIssueDependency)
						m.Combo("/blocks").
							Get(repo.GetIssueBlocks).
							Post(reqToken(), bind(api.IssueMeta{}), repo.CreateIssueBlocking).
							Delete(reqToken(), bind(api.IssueMeta{}), repo.RemoveIssueBlocking)
						m.Group("/pin", func() {
							m.Combo("").
								Post(reqToken(), reqAdmin(), repo.PinIssue).
								Delete(reqToken(), reqAdmin(), repo.UnpinIssue)
							m.Patch("/{position}", reqToken(), reqAdmin(), repo.MoveIssuePin)
						})
					})
				}, mustEnableIssuesOrPulls)
				m.Group("/labels", func() {
					m.Combo("").Get(repo.ListLabels).
						Post(reqToken(), reqRepoWriter(unit.TypeIssues, unit.TypePullRequests), bind(api.CreateLabelOption{}), repo.CreateLabel)
					m.Combo("/{id}").Get(repo.GetLabel).
						Patch(reqToken(), reqRepoWriter(unit.TypeIssues, unit.TypePullRequests), bind(api.EditLabelOption{}), repo.EditLabel).
						Delete(reqToken(), reqRepoWriter(unit.TypeIssues, unit.TypePullRequests), repo.DeleteLabel)
				})
				m.Group("/milestones", func() {
					m.Combo("").Get(repo.ListMilestones).
						Post(reqToken(), reqRepoWriter(unit.TypeIssues, unit.TypePullRequests), bind(api.CreateMilestoneOption{}), repo.CreateMilestone)
					m.Combo("/{id}").Get(repo.GetMilestone).
						Patch(reqToken(), reqRepoWriter(unit.TypeIssues, unit.TypePullRequests), bind(api.EditMilestoneOption{}), repo.EditMilestone).
						Delete(reqToken(), reqRepoWriter(unit.TypeIssues, unit.TypePullRequests), repo.DeleteMilestone)
				})
			}, repoAssignment())
		}, tokenRequiresScopes(auth_model.AccessTokenScopeCategoryIssue))

		// NOTE: these are Gitea package management API - see packages.CommonRoutes and packages.DockerContainerRoutes for endpoints that implement package manager APIs
		m.Group("/packages/{username}", func() {
			m.Group("/{type}/{name}/{version}", func() {
				m.Get("", reqToken(), packages.GetPackage)
				m.Delete("", reqToken(), reqPackageAccess(perm.AccessModeWrite), packages.DeletePackage)
				m.Get("/files", reqToken(), packages.ListPackageFiles)
			})
			m.Get("/", reqToken(), packages.ListPackages)
		}, tokenRequiresScopes(auth_model.AccessTokenScopeCategoryPackage), context_service.UserAssignmentAPI(), context.PackageAssignmentAPI(), reqPackageAccess(perm.AccessModeRead))

		// Organizations
		m.Get("/user/orgs", reqToken(), tokenRequiresScopes(auth_model.AccessTokenScopeCategoryUser, auth_model.AccessTokenScopeCategoryOrganization), org.ListMyOrgs)
		m.Group("/users/{username}/orgs", func() {
			m.Get("", reqToken(), org.ListUserOrgs)
			m.Get("/{org}/permissions", reqToken(), org.GetUserOrgsPermissions)
		}, tokenRequiresScopes(auth_model.AccessTokenScopeCategoryUser, auth_model.AccessTokenScopeCategoryOrganization), context_service.UserAssignmentAPI())
		m.Post("/orgs", tokenRequiresScopes(auth_model.AccessTokenScopeCategoryOrganization), reqToken(), bind(api.CreateOrgOption{}), org.Create)
		m.Get("/orgs", org.GetAll, tokenRequiresScopes(auth_model.AccessTokenScopeCategoryOrganization))
		m.Group("/orgs/{org}", func() {
			m.Combo("").Get(org.Get).
				Patch(reqToken(), reqOrgOwnership(), bind(api.EditOrgOption{}), org.Edit).
				Delete(reqToken(), reqOrgOwnership(), org.Delete)
			m.Combo("/repos").Get(user.ListOrgRepos).
				Post(reqToken(), bind(api.CreateRepoOption{}), repo.CreateOrgRepo)
			m.Group("/members", func() {
				m.Get("", reqToken(), org.ListMembers)
				m.Combo("/{username}").Get(reqToken(), org.IsMember).
					Delete(reqToken(), reqOrgOwnership(), org.DeleteMember)
			})
			m.Group("/actions/secrets", func() {
				m.Get("", reqToken(), reqOrgOwnership(), org.ListActionsSecrets)
				m.Combo("/{secretname}").
					Put(reqToken(), reqOrgOwnership(), bind(api.CreateOrUpdateSecretOption{}), org.CreateOrUpdateSecret).
					Delete(reqToken(), reqOrgOwnership(), org.DeleteSecret)
			})
			m.Group("/public_members", func() {
				m.Get("", org.ListPublicMembers)
				m.Combo("/{username}").Get(org.IsPublicMember).
					Put(reqToken(), reqOrgMembership(), org.PublicizeMember).
					Delete(reqToken(), reqOrgMembership(), org.ConcealMember)
			})
			m.Group("/teams", func() {
				m.Get("", reqToken(), org.ListTeams)
				m.Post("", reqToken(), reqOrgOwnership(), bind(api.CreateTeamOption{}), org.CreateTeam)
				m.Get("/search", reqToken(), org.SearchTeam)
			}, reqOrgMembership())
			m.Group("/labels", func() {
				m.Get("", org.ListLabels)
				m.Post("", reqToken(), reqOrgOwnership(), bind(api.CreateLabelOption{}), org.CreateLabel)
				m.Combo("/{id}").Get(reqToken(), org.GetLabel).
					Patch(reqToken(), reqOrgOwnership(), bind(api.EditLabelOption{}), org.EditLabel).
					Delete(reqToken(), reqOrgOwnership(), org.DeleteLabel)
			})
			m.Group("/hooks", func() {
				m.Combo("").Get(org.ListHooks).
					Post(bind(api.CreateHookOption{}), org.CreateHook)
				m.Combo("/{id}").Get(org.GetHook).
					Patch(bind(api.EditHookOption{}), org.EditHook).
					Delete(org.DeleteHook)
			}, reqToken(), reqOrgOwnership(), reqWebhooksEnabled())
			m.Group("/avatar", func() {
				m.Post("", bind(api.UpdateUserAvatarOption{}), org.UpdateAvatar)
				m.Delete("", org.DeleteAvatar)
			}, reqToken(), reqOrgOwnership())
			m.Get("/activities/feeds", org.ListOrgActivityFeeds)
		}, tokenRequiresScopes(auth_model.AccessTokenScopeCategoryOrganization), orgAssignment(true))
		m.Group("/teams/{teamid}", func() {
			m.Combo("").Get(reqToken(), org.GetTeam).
				Patch(reqToken(), reqOrgOwnership(), bind(api.EditTeamOption{}), org.EditTeam).
				Delete(reqToken(), reqOrgOwnership(), org.DeleteTeam)
			m.Group("/members", func() {
				m.Get("", reqToken(), org.GetTeamMembers)
				m.Combo("/{username}").
					Get(reqToken(), org.GetTeamMember).
					Put(reqToken(), reqOrgOwnership(), org.AddTeamMember).
					Delete(reqToken(), reqOrgOwnership(), org.RemoveTeamMember)
			})
			m.Group("/repos", func() {
				m.Get("", reqToken(), org.GetTeamRepos)
				m.Combo("/{org}/{reponame}").
					Put(reqToken(), org.AddTeamRepository).
					Delete(reqToken(), org.RemoveTeamRepository).
					Get(reqToken(), org.GetTeamRepo)
			})
			m.Get("/activities/feeds", org.ListTeamActivityFeeds)
		}, tokenRequiresScopes(auth_model.AccessTokenScopeCategoryOrganization), orgAssignment(false, true), reqToken(), reqTeamMembership())

		m.Group("/admin", func() {
			m.Group("/cron", func() {
				m.Get("", admin.ListCronTasks)
				m.Post("/{task}", admin.PostCronTask)
			})
			m.Get("/orgs", admin.GetAllOrgs)
			m.Group("/users", func() {
				m.Get("", admin.SearchUsers)
				m.Post("", bind(api.CreateUserOption{}), admin.CreateUser)
				m.Group("/{username}", func() {
					m.Combo("").Patch(bind(api.EditUserOption{}), admin.EditUser).
						Delete(admin.DeleteUser)
					m.Group("/keys", func() {
						m.Post("", bind(api.CreateKeyOption{}), admin.CreatePublicKey)
						m.Delete("/{id}", admin.DeleteUserPublicKey)
					})
					m.Get("/orgs", org.ListUserOrgs)
					m.Post("/orgs", bind(api.CreateOrgOption{}), admin.CreateOrg)
					m.Post("/repos", bind(api.CreateRepoOption{}), admin.CreateRepo)
					m.Post("/rename", bind(api.RenameUserOption{}), admin.RenameUser)
				}, context_service.UserAssignmentAPI())
			})
			m.Group("/emails", func() {
				m.Get("", admin.GetAllEmails)
				m.Get("/search", admin.SearchEmail)
			})
			m.Group("/unadopted", func() {
				m.Get("", admin.ListUnadoptedRepositories)
				m.Post("/{username}/{reponame}", admin.AdoptRepository)
				m.Delete("/{username}/{reponame}", admin.DeleteUnadoptedRepository)
			})
			m.Group("/hooks", func() {
				m.Combo("").Get(admin.ListHooks).
					Post(bind(api.CreateHookOption{}), admin.CreateHook)
				m.Combo("/{id}").Get(admin.GetHook).
					Patch(bind(api.EditHookOption{}), admin.EditHook).
					Delete(admin.DeleteHook)
			})
		}, tokenRequiresScopes(auth_model.AccessTokenScopeCategoryAdmin), reqToken(), reqSiteAdmin())

		m.Group("/topics", func() {
			m.Get("/search", repo.TopicSearch)
		}, tokenRequiresScopes(auth_model.AccessTokenScopeCategoryRepository))
	}, sudo())

	return m
}

func securityHeaders() func(http.Handler) http.Handler {
	return func(next http.Handler) http.Handler {
		return http.HandlerFunc(func(resp http.ResponseWriter, req *http.Request) {
			// CORB: https://www.chromium.org/Home/chromium-security/corb-for-developers
			// http://stackoverflow.com/a/3146618/244009
			resp.Header().Set("x-content-type-options", "nosniff")
			next.ServeHTTP(resp, req)
		})
	}
}<|MERGE_RESOLUTION|>--- conflicted
+++ resolved
@@ -90,11 +90,8 @@
 	"code.gitea.io/gitea/routers/api/v1/repo"
 	"code.gitea.io/gitea/routers/api/v1/settings"
 	"code.gitea.io/gitea/routers/api/v1/user"
-<<<<<<< HEAD
+	"code.gitea.io/gitea/routers/common"
 	"code.gitea.io/gitea/services/audit"
-=======
-	"code.gitea.io/gitea/routers/common"
->>>>>>> e5ec57cd
 	"code.gitea.io/gitea/services/auth"
 	context_service "code.gitea.io/gitea/services/context"
 	"code.gitea.io/gitea/services/forms"
@@ -798,6 +795,8 @@
 					return
 				}
 				if !ok {
+					audit.Record(audit.UserAuthenticationFailTwoFactor, ctx.Doer, ctx.Doer, twofa, "Failed two-factor authentication for user %s.", ctx.Doer.Name)
+
 					ctx.JSON(http.StatusForbidden, map[string]string{
 						"message": "Only signed in user is allowed to call APIs.",
 					})
