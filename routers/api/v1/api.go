// Copyright 2015 The Gogs Authors. All rights reserved.
// Copyright 2016 The Gitea Authors. All rights reserved.
// SPDX-License-Identifier: MIT

// Package v1 Gitea API.
//
// This documentation describes the Gitea API.
//
//	Schemes: http, https
//	BasePath: /api/v1
//	Version: {{AppVer | JSEscape | Safe}}
//	License: MIT http://opensource.org/licenses/MIT
//
//	Consumes:
//	- application/json
//	- text/plain
//
//	Produces:
//	- application/json
//	- text/html
//
//	Security:
//	- BasicAuth :
//	- Token :
//	- AccessToken :
//	- AuthorizationHeaderToken :
//	- SudoParam :
//	- SudoHeader :
//	- TOTPHeader :
//
//	SecurityDefinitions:
//	BasicAuth:
//	     type: basic
//	Token:
//	     type: apiKey
//	     name: token
//	     in: query
//	AccessToken:
//	     type: apiKey
//	     name: access_token
//	     in: query
//	AuthorizationHeaderToken:
//	     type: apiKey
//	     name: Authorization
//	     in: header
//	     description: API tokens must be prepended with "token" followed by a space.
//	SudoParam:
//	     type: apiKey
//	     name: sudo
//	     in: query
//	     description: Sudo API request as the user provided as the key. Admin privileges are required.
//	SudoHeader:
//	     type: apiKey
//	     name: Sudo
//	     in: header
//	     description: Sudo API request as the user provided as the key. Admin privileges are required.
//	TOTPHeader:
//	     type: apiKey
//	     name: X-GITEA-OTP
//	     in: header
//	     description: Must be used in combination with BasicAuth if two-factor authentication is enabled.
//
// swagger:meta
package v1

import (
	gocontext "context"
	"fmt"
	"net/http"
	"strings"

<<<<<<< HEAD
	actions_model "code.gitea.io/gitea/models/actions"
=======
	auth_model "code.gitea.io/gitea/models/auth"
>>>>>>> 7ddc11de
	"code.gitea.io/gitea/models/organization"
	"code.gitea.io/gitea/models/perm"
	access_model "code.gitea.io/gitea/models/perm/access"
	repo_model "code.gitea.io/gitea/models/repo"
	"code.gitea.io/gitea/models/unit"
	user_model "code.gitea.io/gitea/models/user"
	"code.gitea.io/gitea/modules/context"
	"code.gitea.io/gitea/modules/log"
	"code.gitea.io/gitea/modules/setting"
	api "code.gitea.io/gitea/modules/structs"
	"code.gitea.io/gitea/modules/web"
	"code.gitea.io/gitea/routers/api/v1/activitypub"
	"code.gitea.io/gitea/routers/api/v1/admin"
	"code.gitea.io/gitea/routers/api/v1/misc"
	"code.gitea.io/gitea/routers/api/v1/notify"
	"code.gitea.io/gitea/routers/api/v1/org"
	"code.gitea.io/gitea/routers/api/v1/packages"
	"code.gitea.io/gitea/routers/api/v1/repo"
	"code.gitea.io/gitea/routers/api/v1/settings"
	"code.gitea.io/gitea/routers/api/v1/user"
	"code.gitea.io/gitea/services/auth"
	context_service "code.gitea.io/gitea/services/context"
	"code.gitea.io/gitea/services/forms"

	_ "code.gitea.io/gitea/routers/api/v1/swagger" // for swagger generation

	"gitea.com/go-chi/binding"
	"github.com/go-chi/cors"
)

func sudo() func(ctx *context.APIContext) {
	return func(ctx *context.APIContext) {
		sudo := ctx.FormString("sudo")
		if len(sudo) == 0 {
			sudo = ctx.Req.Header.Get("Sudo")
		}

		if len(sudo) > 0 {
			if ctx.IsSigned && ctx.Doer.IsAdmin {
				user, err := user_model.GetUserByName(ctx, sudo)
				if err != nil {
					if user_model.IsErrUserNotExist(err) {
						ctx.NotFound()
					} else {
						ctx.Error(http.StatusInternalServerError, "GetUserByName", err)
					}
					return
				}
				log.Trace("Sudo from (%s) to: %s", ctx.Doer.Name, user.Name)
				ctx.Doer = user
			} else {
				ctx.JSON(http.StatusForbidden, map[string]string{
					"message": "Only administrators allowed to sudo.",
				})
				return
			}
		}
	}
}

func repoAssignment() func(ctx *context.APIContext) {
	return func(ctx *context.APIContext) {
		userName := ctx.Params("username")
		repoName := ctx.Params("reponame")

		var (
			owner *user_model.User
			err   error
		)

		// Check if the user is the same as the repository owner.
		if ctx.IsSigned && ctx.Doer.LowerName == strings.ToLower(userName) {
			owner = ctx.Doer
		} else {
			owner, err = user_model.GetUserByName(ctx, userName)
			if err != nil {
				if user_model.IsErrUserNotExist(err) {
					if redirectUserID, err := user_model.LookupUserRedirect(userName); err == nil {
						context.RedirectToUser(ctx.Context, userName, redirectUserID)
					} else if user_model.IsErrUserRedirectNotExist(err) {
						ctx.NotFound("GetUserByName", err)
					} else {
						ctx.Error(http.StatusInternalServerError, "LookupUserRedirect", err)
					}
				} else {
					ctx.Error(http.StatusInternalServerError, "GetUserByName", err)
				}
				return
			}
		}
		ctx.Repo.Owner = owner
		ctx.ContextUser = owner

		// Get repository.
		repo, err := repo_model.GetRepositoryByName(owner.ID, repoName)
		if err != nil {
			if repo_model.IsErrRepoNotExist(err) {
				redirectRepoID, err := repo_model.LookupRedirect(owner.ID, repoName)
				if err == nil {
					context.RedirectToRepo(ctx.Context, redirectRepoID)
				} else if repo_model.IsErrRedirectNotExist(err) {
					ctx.NotFound()
				} else {
					ctx.Error(http.StatusInternalServerError, "LookupRepoRedirect", err)
				}
			} else {
				ctx.Error(http.StatusInternalServerError, "GetRepositoryByName", err)
			}
			return
		}

		repo.Owner = owner
		ctx.Repo.Repository = repo

		if ctx.Doer != nil && ctx.Doer.ID == user_model.ActionsUserID {
			taskID := ctx.Data["ActionsTaskID"].(int64)
			task, err := actions_model.GetTaskByID(ctx, taskID)
			if err != nil {
				ctx.Error(http.StatusInternalServerError, "actions_model.GetTaskByID", err)
				return
			}
			if task.RepoID != repo.ID {
				ctx.NotFound()
				return
			}

			if task.IsForkPullRequest {
				ctx.Repo.Permission.AccessMode = perm.AccessModeRead
			} else {
				ctx.Repo.Permission.AccessMode = perm.AccessModeWrite
			}

			if err := ctx.Repo.Repository.LoadUnits(ctx); err != nil {
				ctx.Error(http.StatusInternalServerError, "LoadUnits", err)
				return
			}
			ctx.Repo.Permission.Units = ctx.Repo.Repository.Units
			ctx.Repo.Permission.UnitsMode = make(map[unit.Type]perm.AccessMode)
			for _, u := range ctx.Repo.Repository.Units {
				ctx.Repo.Permission.UnitsMode[u.Type] = ctx.Repo.Permission.AccessMode
			}
		} else {
			ctx.Repo.Permission, err = access_model.GetUserRepoPermission(ctx, repo, ctx.Doer)
			if err != nil {
				ctx.Error(http.StatusInternalServerError, "GetUserRepoPermission", err)
				return
			}
		}

		if !ctx.Repo.HasAccess() {
			ctx.NotFound()
			return
		}
	}
}

func reqPackageAccess(accessMode perm.AccessMode) func(ctx *context.APIContext) {
	return func(ctx *context.APIContext) {
		if ctx.Package.AccessMode < accessMode && !ctx.IsUserSiteAdmin() {
			ctx.Error(http.StatusForbidden, "reqPackageAccess", "user should have specific permission or be a site admin")
			return
		}
	}
}

// Contexter middleware already checks token for user sign in process.
func reqToken(requiredScope auth_model.AccessTokenScope) func(ctx *context.APIContext) {
	return func(ctx *context.APIContext) {
<<<<<<< HEAD
		if true == ctx.Data["IsApiToken"] || true == ctx.Data["IsActionsToken"] {
=======
		// If OAuth2 token is present
		if _, ok := ctx.Data["ApiTokenScope"]; ctx.Data["IsApiToken"] == true && ok {
			// no scope required
			if requiredScope == "" {
				return
			}

			// check scope
			scope := ctx.Data["ApiTokenScope"].(auth_model.AccessTokenScope)
			allow, err := scope.HasScope(requiredScope)
			if err != nil {
				ctx.Error(http.StatusForbidden, "reqToken", "parsing token failed: "+err.Error())
				return
			}
			if allow {
				return
			}

			// if requires 'repo' scope, but only has 'public_repo' scope, allow it only if the repo is public
			if requiredScope == auth_model.AccessTokenScopeRepo {
				if allowPublicRepo, err := scope.HasScope(auth_model.AccessTokenScopePublicRepo); err == nil && allowPublicRepo {
					if ctx.Repo.Repository != nil && !ctx.Repo.Repository.IsPrivate {
						return
					}
				}
			}

			ctx.Error(http.StatusForbidden, "reqToken", "token does not have required scope: "+requiredScope)
>>>>>>> 7ddc11de
			return
		}
		if ctx.Context.IsBasicAuth {
			ctx.CheckForOTP()
			return
		}
		if ctx.IsSigned {
			return
		}
		ctx.Error(http.StatusUnauthorized, "reqToken", "token is required")
	}
}

func reqExploreSignIn() func(ctx *context.APIContext) {
	return func(ctx *context.APIContext) {
		if setting.Service.Explore.RequireSigninView && !ctx.IsSigned {
			ctx.Error(http.StatusUnauthorized, "reqExploreSignIn", "you must be signed in to search for users")
		}
	}
}

func reqBasicAuth() func(ctx *context.APIContext) {
	return func(ctx *context.APIContext) {
		if !ctx.Context.IsBasicAuth {
			ctx.Error(http.StatusUnauthorized, "reqBasicAuth", "auth required")
			return
		}
		ctx.CheckForOTP()
	}
}

// reqSiteAdmin user should be the site admin
func reqSiteAdmin() func(ctx *context.APIContext) {
	return func(ctx *context.APIContext) {
		if !ctx.IsUserSiteAdmin() {
			ctx.Error(http.StatusForbidden, "reqSiteAdmin", "user should be the site admin")
			return
		}
	}
}

// reqOwner user should be the owner of the repo or site admin.
func reqOwner() func(ctx *context.APIContext) {
	return func(ctx *context.APIContext) {
		if !ctx.IsUserRepoOwner() && !ctx.IsUserSiteAdmin() {
			ctx.Error(http.StatusForbidden, "reqOwner", "user should be the owner of the repo")
			return
		}
	}
}

// reqAdmin user should be an owner or a collaborator with admin write of a repository, or site admin
func reqAdmin() func(ctx *context.APIContext) {
	return func(ctx *context.APIContext) {
		if !ctx.IsUserRepoAdmin() && !ctx.IsUserSiteAdmin() {
			ctx.Error(http.StatusForbidden, "reqAdmin", "user should be an owner or a collaborator with admin write of a repository")
			return
		}
	}
}

// reqRepoWriter user should have a permission to write to a repo, or be a site admin
func reqRepoWriter(unitTypes ...unit.Type) func(ctx *context.APIContext) {
	return func(ctx *context.APIContext) {
		if !ctx.IsUserRepoWriter(unitTypes) && !ctx.IsUserRepoAdmin() && !ctx.IsUserSiteAdmin() {
			ctx.Error(http.StatusForbidden, "reqRepoWriter", "user should have a permission to write to a repo")
			return
		}
	}
}

// reqRepoBranchWriter user should have a permission to write to a branch, or be a site admin
func reqRepoBranchWriter(ctx *context.APIContext) {
	options, ok := web.GetForm(ctx).(api.FileOptionInterface)
	if !ok || (!ctx.Repo.CanWriteToBranch(ctx.Doer, options.Branch()) && !ctx.IsUserSiteAdmin()) {
		ctx.Error(http.StatusForbidden, "reqRepoBranchWriter", "user should have a permission to write to this branch")
		return
	}
}

// reqRepoReader user should have specific read permission or be a repo admin or a site admin
func reqRepoReader(unitType unit.Type) func(ctx *context.APIContext) {
	return func(ctx *context.APIContext) {
		if !ctx.IsUserRepoReaderSpecific(unitType) && !ctx.IsUserRepoAdmin() && !ctx.IsUserSiteAdmin() {
			ctx.Error(http.StatusForbidden, "reqRepoReader", "user should have specific read permission or be a repo admin or a site admin")
			return
		}
	}
}

// reqAnyRepoReader user should have any permission to read repository or permissions of site admin
func reqAnyRepoReader() func(ctx *context.APIContext) {
	return func(ctx *context.APIContext) {
		if !ctx.IsUserRepoReaderAny() && !ctx.IsUserSiteAdmin() {
			ctx.Error(http.StatusForbidden, "reqAnyRepoReader", "user should have any permission to read repository or permissions of site admin")
			return
		}
	}
}

// reqOrgOwnership user should be an organization owner, or a site admin
func reqOrgOwnership() func(ctx *context.APIContext) {
	return func(ctx *context.APIContext) {
		if ctx.Context.IsUserSiteAdmin() {
			return
		}

		var orgID int64
		if ctx.Org.Organization != nil {
			orgID = ctx.Org.Organization.ID
		} else if ctx.Org.Team != nil {
			orgID = ctx.Org.Team.OrgID
		} else {
			ctx.Error(http.StatusInternalServerError, "", "reqOrgOwnership: unprepared context")
			return
		}

		isOwner, err := organization.IsOrganizationOwner(ctx, orgID, ctx.Doer.ID)
		if err != nil {
			ctx.Error(http.StatusInternalServerError, "IsOrganizationOwner", err)
			return
		} else if !isOwner {
			if ctx.Org.Organization != nil {
				ctx.Error(http.StatusForbidden, "", "Must be an organization owner")
			} else {
				ctx.NotFound()
			}
			return
		}
	}
}

// reqTeamMembership user should be an team member, or a site admin
func reqTeamMembership() func(ctx *context.APIContext) {
	return func(ctx *context.APIContext) {
		if ctx.Context.IsUserSiteAdmin() {
			return
		}
		if ctx.Org.Team == nil {
			ctx.Error(http.StatusInternalServerError, "", "reqTeamMembership: unprepared context")
			return
		}

		orgID := ctx.Org.Team.OrgID
		isOwner, err := organization.IsOrganizationOwner(ctx, orgID, ctx.Doer.ID)
		if err != nil {
			ctx.Error(http.StatusInternalServerError, "IsOrganizationOwner", err)
			return
		} else if isOwner {
			return
		}

		if isTeamMember, err := organization.IsTeamMember(ctx, orgID, ctx.Org.Team.ID, ctx.Doer.ID); err != nil {
			ctx.Error(http.StatusInternalServerError, "IsTeamMember", err)
			return
		} else if !isTeamMember {
			isOrgMember, err := organization.IsOrganizationMember(ctx, orgID, ctx.Doer.ID)
			if err != nil {
				ctx.Error(http.StatusInternalServerError, "IsOrganizationMember", err)
			} else if isOrgMember {
				ctx.Error(http.StatusForbidden, "", "Must be a team member")
			} else {
				ctx.NotFound()
			}
			return
		}
	}
}

// reqOrgMembership user should be an organization member, or a site admin
func reqOrgMembership() func(ctx *context.APIContext) {
	return func(ctx *context.APIContext) {
		if ctx.Context.IsUserSiteAdmin() {
			return
		}

		var orgID int64
		if ctx.Org.Organization != nil {
			orgID = ctx.Org.Organization.ID
		} else if ctx.Org.Team != nil {
			orgID = ctx.Org.Team.OrgID
		} else {
			ctx.Error(http.StatusInternalServerError, "", "reqOrgMembership: unprepared context")
			return
		}

		if isMember, err := organization.IsOrganizationMember(ctx, orgID, ctx.Doer.ID); err != nil {
			ctx.Error(http.StatusInternalServerError, "IsOrganizationMember", err)
			return
		} else if !isMember {
			if ctx.Org.Organization != nil {
				ctx.Error(http.StatusForbidden, "", "Must be an organization member")
			} else {
				ctx.NotFound()
			}
			return
		}
	}
}

func reqGitHook() func(ctx *context.APIContext) {
	return func(ctx *context.APIContext) {
		if !ctx.Doer.CanEditGitHook() {
			ctx.Error(http.StatusForbidden, "", "must be allowed to edit Git hooks")
			return
		}
	}
}

// reqWebhooksEnabled requires webhooks to be enabled by admin.
func reqWebhooksEnabled() func(ctx *context.APIContext) {
	return func(ctx *context.APIContext) {
		if setting.DisableWebhooks {
			ctx.Error(http.StatusForbidden, "", "webhooks disabled by administrator")
			return
		}
	}
}

func orgAssignment(args ...bool) func(ctx *context.APIContext) {
	var (
		assignOrg  bool
		assignTeam bool
	)
	if len(args) > 0 {
		assignOrg = args[0]
	}
	if len(args) > 1 {
		assignTeam = args[1]
	}
	return func(ctx *context.APIContext) {
		ctx.Org = new(context.APIOrganization)

		var err error
		if assignOrg {
			ctx.Org.Organization, err = organization.GetOrgByName(ctx.Params(":org"))
			if err != nil {
				if organization.IsErrOrgNotExist(err) {
					redirectUserID, err := user_model.LookupUserRedirect(ctx.Params(":org"))
					if err == nil {
						context.RedirectToUser(ctx.Context, ctx.Params(":org"), redirectUserID)
					} else if user_model.IsErrUserRedirectNotExist(err) {
						ctx.NotFound("GetOrgByName", err)
					} else {
						ctx.Error(http.StatusInternalServerError, "LookupUserRedirect", err)
					}
				} else {
					ctx.Error(http.StatusInternalServerError, "GetOrgByName", err)
				}
				return
			}
			ctx.ContextUser = ctx.Org.Organization.AsUser()
		}

		if assignTeam {
			ctx.Org.Team, err = organization.GetTeamByID(ctx, ctx.ParamsInt64(":teamid"))
			if err != nil {
				if organization.IsErrTeamNotExist(err) {
					ctx.NotFound()
				} else {
					ctx.Error(http.StatusInternalServerError, "GetTeamById", err)
				}
				return
			}
		}
	}
}

func mustEnableIssues(ctx *context.APIContext) {
	if !ctx.Repo.CanRead(unit.TypeIssues) {
		if log.IsTrace() {
			if ctx.IsSigned {
				log.Trace("Permission Denied: User %-v cannot read %-v in Repo %-v\n"+
					"User in Repo has Permissions: %-+v",
					ctx.Doer,
					unit.TypeIssues,
					ctx.Repo.Repository,
					ctx.Repo.Permission)
			} else {
				log.Trace("Permission Denied: Anonymous user cannot read %-v in Repo %-v\n"+
					"Anonymous user in Repo has Permissions: %-+v",
					unit.TypeIssues,
					ctx.Repo.Repository,
					ctx.Repo.Permission)
			}
		}
		ctx.NotFound()
		return
	}
}

func mustAllowPulls(ctx *context.APIContext) {
	if !(ctx.Repo.Repository.CanEnablePulls() && ctx.Repo.CanRead(unit.TypePullRequests)) {
		if ctx.Repo.Repository.CanEnablePulls() && log.IsTrace() {
			if ctx.IsSigned {
				log.Trace("Permission Denied: User %-v cannot read %-v in Repo %-v\n"+
					"User in Repo has Permissions: %-+v",
					ctx.Doer,
					unit.TypePullRequests,
					ctx.Repo.Repository,
					ctx.Repo.Permission)
			} else {
				log.Trace("Permission Denied: Anonymous user cannot read %-v in Repo %-v\n"+
					"Anonymous user in Repo has Permissions: %-+v",
					unit.TypePullRequests,
					ctx.Repo.Repository,
					ctx.Repo.Permission)
			}
		}
		ctx.NotFound()
		return
	}
}

func mustEnableIssuesOrPulls(ctx *context.APIContext) {
	if !ctx.Repo.CanRead(unit.TypeIssues) &&
		!(ctx.Repo.Repository.CanEnablePulls() && ctx.Repo.CanRead(unit.TypePullRequests)) {
		if ctx.Repo.Repository.CanEnablePulls() && log.IsTrace() {
			if ctx.IsSigned {
				log.Trace("Permission Denied: User %-v cannot read %-v and %-v in Repo %-v\n"+
					"User in Repo has Permissions: %-+v",
					ctx.Doer,
					unit.TypeIssues,
					unit.TypePullRequests,
					ctx.Repo.Repository,
					ctx.Repo.Permission)
			} else {
				log.Trace("Permission Denied: Anonymous user cannot read %-v and %-v in Repo %-v\n"+
					"Anonymous user in Repo has Permissions: %-+v",
					unit.TypeIssues,
					unit.TypePullRequests,
					ctx.Repo.Repository,
					ctx.Repo.Permission)
			}
		}
		ctx.NotFound()
		return
	}
}

func mustEnableWiki(ctx *context.APIContext) {
	if !(ctx.Repo.CanRead(unit.TypeWiki)) {
		ctx.NotFound()
		return
	}
}

func mustNotBeArchived(ctx *context.APIContext) {
	if ctx.Repo.Repository.IsArchived {
		ctx.NotFound()
		return
	}
}

func mustEnableAttachments(ctx *context.APIContext) {
	if !setting.Attachment.Enabled {
		ctx.NotFound()
		return
	}
}

// bind binding an obj to a func(ctx *context.APIContext)
func bind[T any](obj T) http.HandlerFunc {
	return web.Wrap(func(ctx *context.APIContext) {
		theObj := new(T) // create a new form obj for every request but not use obj directly
		errs := binding.Bind(ctx.Req, theObj)
		if len(errs) > 0 {
			ctx.Error(http.StatusUnprocessableEntity, "validationError", fmt.Sprintf("%s: %s", errs[0].FieldNames, errs[0].Error()))
			return
		}
		web.SetForm(ctx, theObj)
	})
}

// The OAuth2 plugin is expected to be executed first, as it must ignore the user id stored
// in the session (if there is a user id stored in session other plugins might return the user
// object for that id).
//
// The Session plugin is expected to be executed second, in order to skip authentication
// for users that have already signed in.
func buildAuthGroup() *auth.Group {
	group := auth.NewGroup(
		&auth.OAuth2{},
		&auth.HTTPSign{},
		&auth.Basic{}, // FIXME: this should be removed once we don't allow basic auth in API
	)
	specialAdd(group)

	return group
}

// Routes registers all v1 APIs routes to web application.
func Routes(ctx gocontext.Context) *web.Route {
	m := web.NewRoute()

	m.Use(securityHeaders())
	if setting.CORSConfig.Enabled {
		m.Use(cors.Handler(cors.Options{
			// Scheme:           setting.CORSConfig.Scheme, // FIXME: the cors middleware needs scheme option
			AllowedOrigins: setting.CORSConfig.AllowDomain,
			// setting.CORSConfig.AllowSubdomain // FIXME: the cors middleware needs allowSubdomain option
			AllowedMethods:   setting.CORSConfig.Methods,
			AllowCredentials: setting.CORSConfig.AllowCredentials,
			AllowedHeaders:   append([]string{"Authorization", "X-Gitea-OTP"}, setting.CORSConfig.Headers...),
			MaxAge:           int(setting.CORSConfig.MaxAge.Seconds()),
		}))
	}
	m.Use(context.APIContexter())

	group := buildAuthGroup()
	if err := group.Init(ctx); err != nil {
		log.Error("Could not initialize '%s' auth method, error: %s", group.Name(), err)
	}

	// Get user from session if logged in.
	m.Use(context.APIAuth(group))

	m.Use(context.ToggleAPI(&context.ToggleOptions{
		SignInRequired: setting.Service.RequireSignInView,
	}))

	m.Group("", func() {
		// Miscellaneous (no scope required)
		if setting.API.EnableSwagger {
			m.Get("/swagger", func(ctx *context.APIContext) {
				ctx.Redirect(setting.AppSubURL + "/api/swagger")
			})
		}
		m.Get("/version", misc.Version)
		if setting.Federation.Enabled {
			m.Get("/nodeinfo", misc.NodeInfo)
			m.Group("/activitypub", func() {
				m.Group("/user/{username}", func() {
					m.Get("", activitypub.Person)
					m.Post("/inbox", activitypub.ReqHTTPSignature(), activitypub.PersonInbox)
				}, context_service.UserAssignmentAPI())
			})
		}
		m.Get("/signing-key.gpg", misc.SigningKey)
		m.Post("/markdown", bind(api.MarkdownOption{}), misc.Markdown)
		m.Post("/markdown/raw", misc.MarkdownRaw)
		m.Group("/settings", func() {
			m.Get("/ui", settings.GetGeneralUISettings)
			m.Get("/api", settings.GetGeneralAPISettings)
			m.Get("/attachment", settings.GetGeneralAttachmentSettings)
			m.Get("/repository", settings.GetGeneralRepoSettings)
		})

		// Notifications (requires 'notification' scope)
		m.Group("/notifications", func() {
			m.Combo("").
				Get(notify.ListNotifications).
				Put(notify.ReadNotifications)
			m.Get("/new", notify.NewAvailable)
			m.Combo("/threads/{id}").
				Get(notify.GetThread).
				Patch(notify.ReadThread)
		}, reqToken(auth_model.AccessTokenScopeNotification))

		// Users (no scope required)
		m.Group("/users", func() {
			m.Get("/search", reqExploreSignIn(), user.Search)

			m.Group("/{username}", func() {
				m.Get("", reqExploreSignIn(), user.GetInfo)

				if setting.Service.EnableUserHeatmap {
					m.Get("/heatmap", user.GetUserHeatmapData)
				}

				m.Get("/repos", reqExploreSignIn(), user.ListUserRepos)
				m.Group("/tokens", func() {
					m.Combo("").Get(user.ListAccessTokens).
						Post(bind(api.CreateAccessTokenOption{}), user.CreateAccessToken)
					m.Combo("/{id}").Delete(user.DeleteAccessToken)
				}, reqBasicAuth())
			}, context_service.UserAssignmentAPI())
		})

		// (no scope required)
		m.Group("/users", func() {
			m.Group("/{username}", func() {
				m.Get("/keys", user.ListPublicKeys)
				m.Get("/gpg_keys", user.ListGPGKeys)

				m.Get("/followers", user.ListFollowers)
				m.Group("/following", func() {
					m.Get("", user.ListFollowing)
					m.Get("/{target}", user.CheckFollowing)
				})

				m.Get("/starred", user.GetStarredRepos)

				m.Get("/subscriptions", user.GetWatchedRepos)
			}, context_service.UserAssignmentAPI())
		}, reqToken(""))

		m.Group("/user", func() {
			m.Get("", user.GetAuthenticatedUser)
			m.Group("/settings", func() {
				m.Get("", reqToken(auth_model.AccessTokenScopeReadUser), user.GetUserSettings)
				m.Patch("", reqToken(auth_model.AccessTokenScopeUser), bind(api.UserSettingsOptions{}), user.UpdateUserSettings)
			})
			m.Combo("/emails").Get(reqToken(auth_model.AccessTokenScopeReadUser), user.ListEmails).
				Post(reqToken(auth_model.AccessTokenScopeUser), bind(api.CreateEmailOption{}), user.AddEmail).
				Delete(reqToken(auth_model.AccessTokenScopeUser), bind(api.DeleteEmailOption{}), user.DeleteEmail)

			m.Get("/followers", user.ListMyFollowers)
			m.Group("/following", func() {
				m.Get("", user.ListMyFollowing)
				m.Group("/{username}", func() {
					m.Get("", user.CheckMyFollowing)
					m.Put("", reqToken(auth_model.AccessTokenScopeUserFollow), user.Follow)      // requires 'user:follow' scope
					m.Delete("", reqToken(auth_model.AccessTokenScopeUserFollow), user.Unfollow) // requires 'user:follow' scope
				}, context_service.UserAssignmentAPI())
			})

			// (admin:public_key scope)
			m.Group("/keys", func() {
				m.Combo("").Get(reqToken(auth_model.AccessTokenScopeReadPublicKey), user.ListMyPublicKeys).
					Post(reqToken(auth_model.AccessTokenScopeWritePublicKey), bind(api.CreateKeyOption{}), user.CreatePublicKey)
				m.Combo("/{id}").Get(reqToken(auth_model.AccessTokenScopeReadPublicKey), user.GetPublicKey).
					Delete(reqToken(auth_model.AccessTokenScopeWritePublicKey), user.DeletePublicKey)
			})

			// (admin:application scope)
			m.Group("/applications", func() {
				m.Combo("/oauth2").
					Get(reqToken(auth_model.AccessTokenScopeReadApplication), user.ListOauth2Applications).
					Post(reqToken(auth_model.AccessTokenScopeWriteApplication), bind(api.CreateOAuth2ApplicationOptions{}), user.CreateOauth2Application)
				m.Combo("/oauth2/{id}").
					Delete(reqToken(auth_model.AccessTokenScopeWriteApplication), user.DeleteOauth2Application).
					Patch(reqToken(auth_model.AccessTokenScopeWriteApplication), bind(api.CreateOAuth2ApplicationOptions{}), user.UpdateOauth2Application).
					Get(reqToken(auth_model.AccessTokenScopeReadApplication), user.GetOauth2Application)
			})

			// (admin:gpg_key scope)
			m.Group("/gpg_keys", func() {
				m.Combo("").Get(reqToken(auth_model.AccessTokenScopeReadGPGKey), user.ListMyGPGKeys).
					Post(reqToken(auth_model.AccessTokenScopeWriteGPGKey), bind(api.CreateGPGKeyOption{}), user.CreateGPGKey)
				m.Combo("/{id}").Get(reqToken(auth_model.AccessTokenScopeReadGPGKey), user.GetGPGKey).
					Delete(reqToken(auth_model.AccessTokenScopeWriteGPGKey), user.DeleteGPGKey)
			})
			m.Get("/gpg_key_token", reqToken(auth_model.AccessTokenScopeReadGPGKey), user.GetVerificationToken)
			m.Post("/gpg_key_verify", reqToken(auth_model.AccessTokenScopeReadGPGKey), bind(api.VerifyGPGKeyOption{}), user.VerifyUserGPGKey)

			// (repo scope)
			m.Combo("/repos", reqToken(auth_model.AccessTokenScopeRepo)).Get(user.ListMyRepos).
				Post(bind(api.CreateRepoOption{}), repo.Create)

			// (repo scope)
			m.Group("/starred", func() {
				m.Get("", user.GetMyStarredRepos)
				m.Group("/{username}/{reponame}", func() {
					m.Get("", user.IsStarring)
					m.Put("", user.Star)
					m.Delete("", user.Unstar)
				}, repoAssignment())
			}, reqToken(auth_model.AccessTokenScopeRepo))
			m.Get("/times", reqToken(auth_model.AccessTokenScopeRepo), repo.ListMyTrackedTimes)
			m.Get("/stopwatches", reqToken(auth_model.AccessTokenScopeRepo), repo.GetStopwatches)
			m.Get("/subscriptions", reqToken(auth_model.AccessTokenScopeRepo), user.GetMyWatchedRepos)
			m.Get("/teams", reqToken(auth_model.AccessTokenScopeRepo), org.ListUserTeams)
		}, reqToken(""))

		// Repositories
		m.Post("/org/{org}/repos", reqToken(auth_model.AccessTokenScopeAdminOrg), bind(api.CreateRepoOption{}), repo.CreateOrgRepoDeprecated)

		m.Combo("/repositories/{id}", reqToken(auth_model.AccessTokenScopeRepo)).Get(repo.GetByID)

		m.Group("/repos", func() {
			m.Get("/search", repo.Search)

			m.Get("/issues/search", repo.SearchIssues)

			// (repo scope)
			m.Post("/migrate", reqToken(auth_model.AccessTokenScopeRepo), bind(api.MigrateRepoOptions{}), repo.Migrate)

			m.Group("/{username}/{reponame}", func() {
				m.Combo("").Get(reqAnyRepoReader(), repo.Get).
					Delete(reqToken(auth_model.AccessTokenScopeDeleteRepo), reqOwner(), repo.Delete).
					Patch(reqToken(auth_model.AccessTokenScopeRepo), reqAdmin(), bind(api.EditRepoOption{}), repo.Edit)
				m.Post("/generate", reqToken(auth_model.AccessTokenScopeRepo), reqRepoReader(unit.TypeCode), bind(api.GenerateRepoOption{}), repo.Generate)
				m.Group("/transfer", func() {
					m.Post("", reqOwner(), bind(api.TransferRepoOption{}), repo.Transfer)
					m.Post("/accept", repo.AcceptTransfer)
					m.Post("/reject", repo.RejectTransfer)
				}, reqToken(auth_model.AccessTokenScopeRepo))
				m.Combo("/notifications", reqToken(auth_model.AccessTokenScopeNotification)).
					Get(notify.ListRepoNotifications).
					Put(notify.ReadRepoNotifications)
				m.Group("/hooks/git", func() {
					m.Combo("").Get(reqToken(auth_model.AccessTokenScopeReadRepoHook), repo.ListGitHooks)
					m.Group("/{id}", func() {
						m.Combo("").Get(reqToken(auth_model.AccessTokenScopeReadRepoHook), repo.GetGitHook).
							Patch(reqToken(auth_model.AccessTokenScopeWriteRepoHook), bind(api.EditGitHookOption{}), repo.EditGitHook).
							Delete(reqToken(auth_model.AccessTokenScopeWriteRepoHook), repo.DeleteGitHook)
					})
				}, reqAdmin(), reqGitHook(), context.ReferencesGitRepo(true))
				m.Group("/hooks", func() {
					m.Combo("").Get(reqToken(auth_model.AccessTokenScopeReadRepoHook), repo.ListHooks).
						Post(reqToken(auth_model.AccessTokenScopeWriteRepoHook), bind(api.CreateHookOption{}), repo.CreateHook)
					m.Group("/{id}", func() {
						m.Combo("").Get(reqToken(auth_model.AccessTokenScopeReadRepoHook), repo.GetHook).
							Patch(reqToken(auth_model.AccessTokenScopeWriteRepoHook), bind(api.EditHookOption{}), repo.EditHook).
							Delete(reqToken(auth_model.AccessTokenScopeWriteRepoHook), repo.DeleteHook)
						m.Post("/tests", reqToken(auth_model.AccessTokenScopeReadRepoHook), context.ReferencesGitRepo(), context.RepoRefForAPI, repo.TestHook)
					})
				}, reqAdmin(), reqWebhooksEnabled())
				m.Group("/collaborators", func() {
					m.Get("", reqAnyRepoReader(), repo.ListCollaborators)
					m.Group("/{collaborator}", func() {
						m.Combo("").Get(reqAnyRepoReader(), repo.IsCollaborator).
							Put(reqAdmin(), bind(api.AddCollaboratorOption{}), repo.AddCollaborator).
							Delete(reqAdmin(), repo.DeleteCollaborator)
						m.Get("/permission", repo.GetRepoPermissions)
					})
				}, reqToken(auth_model.AccessTokenScopeRepo))
				m.Get("/assignees", reqToken(auth_model.AccessTokenScopeRepo), reqAnyRepoReader(), repo.GetAssignees)
				m.Get("/reviewers", reqToken(auth_model.AccessTokenScopeRepo), reqAnyRepoReader(), repo.GetReviewers)
				m.Group("/teams", func() {
					m.Get("", reqAnyRepoReader(), repo.ListTeams)
					m.Combo("/{team}").Get(reqAnyRepoReader(), repo.IsTeam).
						Put(reqAdmin(), repo.AddTeam).
						Delete(reqAdmin(), repo.DeleteTeam)
				}, reqToken(auth_model.AccessTokenScopeRepo))
				m.Get("/raw/*", context.ReferencesGitRepo(), context.RepoRefForAPI, reqRepoReader(unit.TypeCode), repo.GetRawFile)
				m.Get("/media/*", context.ReferencesGitRepo(), context.RepoRefForAPI, reqRepoReader(unit.TypeCode), repo.GetRawFileOrLFS)
				m.Get("/archive/*", reqRepoReader(unit.TypeCode), repo.GetArchive)
				m.Combo("/forks").Get(repo.ListForks).
					Post(reqToken(auth_model.AccessTokenScopeRepo), reqRepoReader(unit.TypeCode), bind(api.CreateForkOption{}), repo.CreateFork)
				m.Group("/branches", func() {
					m.Get("", repo.ListBranches)
					m.Get("/*", repo.GetBranch)
					m.Delete("/*", reqToken(auth_model.AccessTokenScopeRepo), reqRepoWriter(unit.TypeCode), repo.DeleteBranch)
					m.Post("", reqToken(auth_model.AccessTokenScopeRepo), reqRepoWriter(unit.TypeCode), bind(api.CreateBranchRepoOption{}), repo.CreateBranch)
				}, context.ReferencesGitRepo(), reqRepoReader(unit.TypeCode))
				m.Group("/branch_protections", func() {
					m.Get("", repo.ListBranchProtections)
					m.Post("", bind(api.CreateBranchProtectionOption{}), repo.CreateBranchProtection)
					m.Group("/{name}", func() {
						m.Get("", repo.GetBranchProtection)
						m.Patch("", bind(api.EditBranchProtectionOption{}), repo.EditBranchProtection)
						m.Delete("", repo.DeleteBranchProtection)
					})
				}, reqToken(auth_model.AccessTokenScopeRepo), reqAdmin())
				m.Group("/tags", func() {
					m.Get("", repo.ListTags)
					m.Get("/*", repo.GetTag)
					m.Post("", reqToken(auth_model.AccessTokenScopeRepo), reqRepoWriter(unit.TypeCode), bind(api.CreateTagOption{}), repo.CreateTag)
					m.Delete("/*", reqToken(auth_model.AccessTokenScopeRepo), repo.DeleteTag)
				}, reqRepoReader(unit.TypeCode), context.ReferencesGitRepo(true))
				m.Group("/keys", func() {
					m.Combo("").Get(repo.ListDeployKeys).
						Post(bind(api.CreateKeyOption{}), repo.CreateDeployKey)
					m.Combo("/{id}").Get(repo.GetDeployKey).
						Delete(repo.DeleteDeploykey)
				}, reqToken(auth_model.AccessTokenScopeRepo), reqAdmin())
				m.Group("/times", func() {
					m.Combo("").Get(repo.ListTrackedTimesByRepository)
					m.Combo("/{timetrackingusername}").Get(repo.ListTrackedTimesByUser)
				}, mustEnableIssues, reqToken(auth_model.AccessTokenScopeRepo))
				m.Group("/wiki", func() {
					m.Combo("/page/{pageName}").
						Get(repo.GetWikiPage).
						Patch(mustNotBeArchived, reqToken(auth_model.AccessTokenScopeRepo), reqRepoWriter(unit.TypeWiki), bind(api.CreateWikiPageOptions{}), repo.EditWikiPage).
						Delete(mustNotBeArchived, reqToken(auth_model.AccessTokenScopeRepo), reqRepoWriter(unit.TypeWiki), repo.DeleteWikiPage)
					m.Get("/revisions/{pageName}", repo.ListPageRevisions)
					m.Post("/new", mustNotBeArchived, reqToken(auth_model.AccessTokenScopeRepo), reqRepoWriter(unit.TypeWiki), bind(api.CreateWikiPageOptions{}), repo.NewWikiPage)
					m.Get("/pages", repo.ListWikiPages)
				}, mustEnableWiki)
				m.Group("/issues", func() {
					m.Combo("").Get(repo.ListIssues).
						Post(reqToken(auth_model.AccessTokenScopeRepo), mustNotBeArchived, bind(api.CreateIssueOption{}), repo.CreateIssue)
					m.Group("/comments", func() {
						m.Get("", repo.ListRepoIssueComments)
						m.Group("/{id}", func() {
							m.Combo("").
								Get(repo.GetIssueComment).
								Patch(mustNotBeArchived, reqToken(auth_model.AccessTokenScopeRepo), bind(api.EditIssueCommentOption{}), repo.EditIssueComment).
								Delete(reqToken(auth_model.AccessTokenScopeRepo), repo.DeleteIssueComment)
							m.Combo("/reactions").
								Get(repo.GetIssueCommentReactions).
								Post(reqToken(auth_model.AccessTokenScopeRepo), bind(api.EditReactionOption{}), repo.PostIssueCommentReaction).
								Delete(reqToken(auth_model.AccessTokenScopeRepo), bind(api.EditReactionOption{}), repo.DeleteIssueCommentReaction)
							m.Group("/assets", func() {
								m.Combo("").
									Get(repo.ListIssueCommentAttachments).
									Post(reqToken(auth_model.AccessTokenScopeRepo), mustNotBeArchived, repo.CreateIssueCommentAttachment)
								m.Combo("/{asset}").
									Get(repo.GetIssueCommentAttachment).
									Patch(reqToken(auth_model.AccessTokenScopeRepo), mustNotBeArchived, bind(api.EditAttachmentOptions{}), repo.EditIssueCommentAttachment).
									Delete(reqToken(auth_model.AccessTokenScopeRepo), mustNotBeArchived, repo.DeleteIssueCommentAttachment)
							}, mustEnableAttachments)
						})
					})
					m.Group("/{index}", func() {
						m.Combo("").Get(repo.GetIssue).
							Patch(reqToken(auth_model.AccessTokenScopeRepo), bind(api.EditIssueOption{}), repo.EditIssue).
							Delete(reqToken(auth_model.AccessTokenScopeRepo), reqAdmin(), context.ReferencesGitRepo(), repo.DeleteIssue)
						m.Group("/comments", func() {
							m.Combo("").Get(repo.ListIssueComments).
								Post(reqToken(auth_model.AccessTokenScopeRepo), mustNotBeArchived, bind(api.CreateIssueCommentOption{}), repo.CreateIssueComment)
							m.Combo("/{id}", reqToken(auth_model.AccessTokenScopeRepo)).Patch(bind(api.EditIssueCommentOption{}), repo.EditIssueCommentDeprecated).
								Delete(repo.DeleteIssueCommentDeprecated)
						})
						m.Get("/timeline", repo.ListIssueCommentsAndTimeline)
						m.Group("/labels", func() {
							m.Combo("").Get(repo.ListIssueLabels).
								Post(reqToken(auth_model.AccessTokenScopeRepo), bind(api.IssueLabelsOption{}), repo.AddIssueLabels).
								Put(reqToken(auth_model.AccessTokenScopeRepo), bind(api.IssueLabelsOption{}), repo.ReplaceIssueLabels).
								Delete(reqToken(auth_model.AccessTokenScopeRepo), repo.ClearIssueLabels)
							m.Delete("/{id}", reqToken(auth_model.AccessTokenScopeRepo), repo.DeleteIssueLabel)
						})
						m.Group("/times", func() {
							m.Combo("").
								Get(repo.ListTrackedTimes).
								Post(bind(api.AddTimeOption{}), repo.AddTime).
								Delete(repo.ResetIssueTime)
							m.Delete("/{id}", repo.DeleteTime)
						}, reqToken(auth_model.AccessTokenScopeRepo))
						m.Combo("/deadline").Post(reqToken(auth_model.AccessTokenScopeRepo), bind(api.EditDeadlineOption{}), repo.UpdateIssueDeadline)
						m.Group("/stopwatch", func() {
							m.Post("/start", reqToken(auth_model.AccessTokenScopeRepo), repo.StartIssueStopwatch)
							m.Post("/stop", reqToken(auth_model.AccessTokenScopeRepo), repo.StopIssueStopwatch)
							m.Delete("/delete", reqToken(auth_model.AccessTokenScopeRepo), repo.DeleteIssueStopwatch)
						})
						m.Group("/subscriptions", func() {
							m.Get("", repo.GetIssueSubscribers)
							m.Get("/check", reqToken(auth_model.AccessTokenScopeRepo), repo.CheckIssueSubscription)
							m.Put("/{user}", reqToken(auth_model.AccessTokenScopeRepo), repo.AddIssueSubscription)
							m.Delete("/{user}", reqToken(auth_model.AccessTokenScopeRepo), repo.DelIssueSubscription)
						})
						m.Combo("/reactions").
							Get(repo.GetIssueReactions).
							Post(reqToken(auth_model.AccessTokenScopeRepo), bind(api.EditReactionOption{}), repo.PostIssueReaction).
							Delete(reqToken(auth_model.AccessTokenScopeRepo), bind(api.EditReactionOption{}), repo.DeleteIssueReaction)
						m.Group("/assets", func() {
							m.Combo("").
								Get(repo.ListIssueAttachments).
								Post(reqToken(auth_model.AccessTokenScopeRepo), mustNotBeArchived, repo.CreateIssueAttachment)
							m.Combo("/{asset}").
								Get(repo.GetIssueAttachment).
								Patch(reqToken(auth_model.AccessTokenScopeRepo), mustNotBeArchived, bind(api.EditAttachmentOptions{}), repo.EditIssueAttachment).
								Delete(reqToken(auth_model.AccessTokenScopeRepo), mustNotBeArchived, repo.DeleteIssueAttachment)
						}, mustEnableAttachments)
					})
				}, mustEnableIssuesOrPulls)
				m.Group("/labels", func() {
					m.Combo("").Get(repo.ListLabels).
						Post(reqToken(auth_model.AccessTokenScopeRepo), reqRepoWriter(unit.TypeIssues, unit.TypePullRequests), bind(api.CreateLabelOption{}), repo.CreateLabel)
					m.Combo("/{id}").Get(repo.GetLabel).
						Patch(reqToken(auth_model.AccessTokenScopeRepo), reqRepoWriter(unit.TypeIssues, unit.TypePullRequests), bind(api.EditLabelOption{}), repo.EditLabel).
						Delete(reqToken(auth_model.AccessTokenScopeRepo), reqRepoWriter(unit.TypeIssues, unit.TypePullRequests), repo.DeleteLabel)
				})
				m.Post("/markdown", reqToken(auth_model.AccessTokenScopeRepo), bind(api.MarkdownOption{}), misc.Markdown)
				m.Post("/markdown/raw", reqToken(auth_model.AccessTokenScopeRepo), misc.MarkdownRaw)
				m.Group("/milestones", func() {
					m.Combo("").Get(repo.ListMilestones).
						Post(reqToken(auth_model.AccessTokenScopeRepo), reqRepoWriter(unit.TypeIssues, unit.TypePullRequests), bind(api.CreateMilestoneOption{}), repo.CreateMilestone)
					m.Combo("/{id}").Get(repo.GetMilestone).
						Patch(reqToken(auth_model.AccessTokenScopeRepo), reqRepoWriter(unit.TypeIssues, unit.TypePullRequests), bind(api.EditMilestoneOption{}), repo.EditMilestone).
						Delete(reqToken(auth_model.AccessTokenScopeRepo), reqRepoWriter(unit.TypeIssues, unit.TypePullRequests), repo.DeleteMilestone)
				})
				m.Get("/stargazers", repo.ListStargazers)
				m.Get("/subscribers", repo.ListSubscribers)
				m.Group("/subscription", func() {
					m.Get("", user.IsWatching)
					m.Put("", reqToken(auth_model.AccessTokenScopeRepo), user.Watch)
					m.Delete("", reqToken(auth_model.AccessTokenScopeRepo), user.Unwatch)
				})
				m.Group("/releases", func() {
					m.Combo("").Get(repo.ListReleases).
						Post(reqToken(auth_model.AccessTokenScopeRepo), reqRepoWriter(unit.TypeReleases), context.ReferencesGitRepo(), bind(api.CreateReleaseOption{}), repo.CreateRelease)
					m.Group("/{id}", func() {
						m.Combo("").Get(repo.GetRelease).
							Patch(reqToken(auth_model.AccessTokenScopeRepo), reqRepoWriter(unit.TypeReleases), context.ReferencesGitRepo(), bind(api.EditReleaseOption{}), repo.EditRelease).
							Delete(reqToken(auth_model.AccessTokenScopeRepo), reqRepoWriter(unit.TypeReleases), repo.DeleteRelease)
						m.Group("/assets", func() {
							m.Combo("").Get(repo.ListReleaseAttachments).
								Post(reqToken(auth_model.AccessTokenScopeRepo), reqRepoWriter(unit.TypeReleases), repo.CreateReleaseAttachment)
							m.Combo("/{asset}").Get(repo.GetReleaseAttachment).
								Patch(reqToken(auth_model.AccessTokenScopeRepo), reqRepoWriter(unit.TypeReleases), bind(api.EditAttachmentOptions{}), repo.EditReleaseAttachment).
								Delete(reqToken(auth_model.AccessTokenScopeRepo), reqRepoWriter(unit.TypeReleases), repo.DeleteReleaseAttachment)
						})
					})
					m.Group("/tags", func() {
						m.Combo("/{tag}").
							Get(repo.GetReleaseByTag).
							Delete(reqToken(auth_model.AccessTokenScopeRepo), reqRepoWriter(unit.TypeReleases), repo.DeleteReleaseByTag)
					})
				}, reqRepoReader(unit.TypeReleases))
				m.Post("/mirror-sync", reqToken(auth_model.AccessTokenScopeRepo), reqRepoWriter(unit.TypeCode), repo.MirrorSync)
				m.Post("/push_mirrors-sync", reqAdmin(), reqToken(auth_model.AccessTokenScopeRepo), repo.PushMirrorSync)
				m.Group("/push_mirrors", func() {
					m.Combo("").Get(repo.ListPushMirrors).
						Post(bind(api.CreatePushMirrorOption{}), repo.AddPushMirror)
					m.Combo("/{name}").
						Delete(repo.DeletePushMirrorByRemoteName).
						Get(repo.GetPushMirrorByName)
				}, reqAdmin(), reqToken(auth_model.AccessTokenScopeRepo))

				m.Get("/editorconfig/{filename}", context.ReferencesGitRepo(), context.RepoRefForAPI, reqRepoReader(unit.TypeCode), repo.GetEditorconfig)
				m.Group("/pulls", func() {
					m.Combo("").Get(repo.ListPullRequests).
						Post(reqToken(auth_model.AccessTokenScopeRepo), mustNotBeArchived, bind(api.CreatePullRequestOption{}), repo.CreatePullRequest)
					m.Group("/{index}", func() {
						m.Combo("").Get(repo.GetPullRequest).
							Patch(reqToken(auth_model.AccessTokenScopeRepo), bind(api.EditPullRequestOption{}), repo.EditPullRequest)
						m.Get(".{diffType:diff|patch}", repo.DownloadPullDiffOrPatch)
						m.Post("/update", reqToken(auth_model.AccessTokenScopeRepo), repo.UpdatePullRequest)
						m.Get("/commits", repo.GetPullRequestCommits)
						m.Get("/files", repo.GetPullRequestFiles)
						m.Combo("/merge").Get(repo.IsPullRequestMerged).
							Post(reqToken(auth_model.AccessTokenScopeRepo), mustNotBeArchived, bind(forms.MergePullRequestForm{}), repo.MergePullRequest).
							Delete(reqToken(auth_model.AccessTokenScopeRepo), mustNotBeArchived, repo.CancelScheduledAutoMerge)
						m.Group("/reviews", func() {
							m.Combo("").
								Get(repo.ListPullReviews).
								Post(reqToken(auth_model.AccessTokenScopeRepo), bind(api.CreatePullReviewOptions{}), repo.CreatePullReview)
							m.Group("/{id}", func() {
								m.Combo("").
									Get(repo.GetPullReview).
									Delete(reqToken(auth_model.AccessTokenScopeRepo), repo.DeletePullReview).
									Post(reqToken(auth_model.AccessTokenScopeRepo), bind(api.SubmitPullReviewOptions{}), repo.SubmitPullReview)
								m.Combo("/comments").
									Get(repo.GetPullReviewComments)
								m.Post("/dismissals", reqToken(auth_model.AccessTokenScopeRepo), bind(api.DismissPullReviewOptions{}), repo.DismissPullReview)
								m.Post("/undismissals", reqToken(auth_model.AccessTokenScopeRepo), repo.UnDismissPullReview)
							})
						})
						m.Combo("/requested_reviewers", reqToken(auth_model.AccessTokenScopeRepo)).
							Delete(bind(api.PullReviewRequestOptions{}), repo.DeleteReviewRequests).
							Post(bind(api.PullReviewRequestOptions{}), repo.CreateReviewRequests)
					})
				}, mustAllowPulls, reqRepoReader(unit.TypeCode), context.ReferencesGitRepo())
				m.Group("/statuses", func() {
					m.Combo("/{sha}").Get(repo.GetCommitStatuses).
						Post(reqToken(auth_model.AccessTokenScopeRepoStatus), reqRepoWriter(unit.TypeCode), bind(api.CreateStatusOption{}), repo.NewCommitStatus)
				}, reqRepoReader(unit.TypeCode))
				m.Group("/commits", func() {
					m.Get("", context.ReferencesGitRepo(), repo.GetAllCommits)
					m.Group("/{ref}", func() {
						m.Get("/status", repo.GetCombinedCommitStatusByRef)
						m.Get("/statuses", repo.GetCommitStatusesByRef)
					}, context.ReferencesGitRepo())
				}, reqRepoReader(unit.TypeCode))
				m.Group("/git", func() {
					m.Group("/commits", func() {
						m.Get("/{sha}", repo.GetSingleCommit)
						m.Get("/{sha}.{diffType:diff|patch}", repo.DownloadCommitDiffOrPatch)
					})
					m.Get("/refs", repo.GetGitAllRefs)
					m.Get("/refs/*", repo.GetGitRefs)
					m.Get("/trees/{sha}", repo.GetTree)
					m.Get("/blobs/{sha}", repo.GetBlob)
					m.Get("/tags/{sha}", repo.GetAnnotatedTag)
					m.Get("/notes/{sha}", repo.GetNote)
				}, context.ReferencesGitRepo(true), reqRepoReader(unit.TypeCode))
				m.Post("/diffpatch", reqRepoWriter(unit.TypeCode), reqToken(auth_model.AccessTokenScopeRepo), bind(api.ApplyDiffPatchFileOptions{}), repo.ApplyDiffPatch)
				m.Group("/contents", func() {
					m.Get("", repo.GetContentsList)
					m.Get("/*", repo.GetContents)
					m.Group("/*", func() {
						m.Post("", bind(api.CreateFileOptions{}), reqRepoBranchWriter, repo.CreateFile)
						m.Put("", bind(api.UpdateFileOptions{}), reqRepoBranchWriter, repo.UpdateFile)
						m.Delete("", bind(api.DeleteFileOptions{}), reqRepoBranchWriter, repo.DeleteFile)
					}, reqToken(auth_model.AccessTokenScopeRepo))
				}, reqRepoReader(unit.TypeCode))
				m.Get("/signing-key.gpg", misc.SigningKey)
				m.Group("/topics", func() {
					m.Combo("").Get(repo.ListTopics).
						Put(reqToken(auth_model.AccessTokenScopeRepo), reqAdmin(), bind(api.RepoTopicOptions{}), repo.UpdateTopics)
					m.Group("/{topic}", func() {
						m.Combo("").Put(reqToken(auth_model.AccessTokenScopeRepo), repo.AddTopic).
							Delete(reqToken(auth_model.AccessTokenScopeRepo), repo.DeleteTopic)
					}, reqAdmin())
				}, reqAnyRepoReader())
				m.Get("/issue_templates", context.ReferencesGitRepo(), repo.GetIssueTemplates)
				m.Get("/languages", reqRepoReader(unit.TypeCode), repo.GetLanguages)
			}, repoAssignment())
		})

		// NOTE: these are Gitea package management API - see packages.CommonRoutes and packages.DockerContainerRoutes for endpoints that implement package manager APIs
		m.Group("/packages/{username}", func() {
			m.Group("/{type}/{name}/{version}", func() {
				m.Get("", reqToken(auth_model.AccessTokenScopeReadPackage), packages.GetPackage)
				m.Delete("", reqToken(auth_model.AccessTokenScopeDeletePackage), reqPackageAccess(perm.AccessModeWrite), packages.DeletePackage)
				m.Get("/files", reqToken(auth_model.AccessTokenScopeReadPackage), packages.ListPackageFiles)
			})
			m.Get("/", reqToken(auth_model.AccessTokenScopeReadPackage), packages.ListPackages)
		}, context_service.UserAssignmentAPI(), context.PackageAssignmentAPI(), reqPackageAccess(perm.AccessModeRead))

		// Organizations
		m.Get("/user/orgs", reqToken(auth_model.AccessTokenScopeReadOrg), org.ListMyOrgs)
		m.Group("/users/{username}/orgs", func() {
			m.Get("", reqToken(auth_model.AccessTokenScopeReadOrg), org.ListUserOrgs)
			m.Get("/{org}/permissions", reqToken(auth_model.AccessTokenScopeReadOrg), org.GetUserOrgsPermissions)
		}, context_service.UserAssignmentAPI())
		m.Post("/orgs", reqToken(auth_model.AccessTokenScopeWriteOrg), bind(api.CreateOrgOption{}), org.Create)
		m.Get("/orgs", reqToken(auth_model.AccessTokenScopeReadOrg), org.GetAll)
		m.Group("/orgs/{org}", func() {
			m.Combo("").Get(reqToken(auth_model.AccessTokenScopeReadOrg), org.Get).
				Patch(reqToken(auth_model.AccessTokenScopeWriteOrg), reqOrgOwnership(), bind(api.EditOrgOption{}), org.Edit).
				Delete(reqToken(auth_model.AccessTokenScopeWriteOrg), reqOrgOwnership(), org.Delete)
			m.Combo("/repos").Get(reqToken(auth_model.AccessTokenScopeReadOrg), user.ListOrgRepos).
				Post(reqToken(auth_model.AccessTokenScopeWriteOrg), bind(api.CreateRepoOption{}), repo.CreateOrgRepo)
			m.Group("/members", func() {
				m.Get("", reqToken(auth_model.AccessTokenScopeReadOrg), org.ListMembers)
				m.Combo("/{username}").Get(reqToken(auth_model.AccessTokenScopeReadOrg), org.IsMember).
					Delete(reqToken(auth_model.AccessTokenScopeWriteOrg), reqOrgOwnership(), org.DeleteMember)
			})
			m.Group("/public_members", func() {
				m.Get("", reqToken(auth_model.AccessTokenScopeReadOrg), org.ListPublicMembers)
				m.Combo("/{username}").Get(reqToken(auth_model.AccessTokenScopeReadOrg), org.IsPublicMember).
					Put(reqToken(auth_model.AccessTokenScopeWriteOrg), reqOrgMembership(), org.PublicizeMember).
					Delete(reqToken(auth_model.AccessTokenScopeWriteOrg), reqOrgMembership(), org.ConcealMember)
			})
			m.Group("/teams", func() {
				m.Get("", reqToken(auth_model.AccessTokenScopeReadOrg), org.ListTeams)
				m.Post("", reqToken(auth_model.AccessTokenScopeWriteOrg), reqOrgOwnership(), bind(api.CreateTeamOption{}), org.CreateTeam)
				m.Get("/search", reqToken(auth_model.AccessTokenScopeReadOrg), org.SearchTeam)
			}, reqOrgMembership())
			m.Group("/labels", func() {
				m.Get("", reqToken(auth_model.AccessTokenScopeReadOrg), org.ListLabels)
				m.Post("", reqToken(auth_model.AccessTokenScopeWriteOrg), reqOrgOwnership(), bind(api.CreateLabelOption{}), org.CreateLabel)
				m.Combo("/{id}").Get(reqToken(auth_model.AccessTokenScopeReadOrg), org.GetLabel).
					Patch(reqToken(auth_model.AccessTokenScopeWriteOrg), reqOrgOwnership(), bind(api.EditLabelOption{}), org.EditLabel).
					Delete(reqToken(auth_model.AccessTokenScopeWriteOrg), reqOrgOwnership(), org.DeleteLabel)
			})
			m.Group("/hooks", func() {
				m.Combo("").Get(org.ListHooks).
					Post(bind(api.CreateHookOption{}), org.CreateHook)
				m.Combo("/{id}").Get(org.GetHook).
					Patch(bind(api.EditHookOption{}), org.EditHook).
					Delete(org.DeleteHook)
			}, reqToken(auth_model.AccessTokenScopeAdminOrgHook), reqOrgOwnership(), reqWebhooksEnabled())
		}, orgAssignment(true))
		m.Group("/teams/{teamid}", func() {
			m.Combo("").Get(reqToken(auth_model.AccessTokenScopeReadOrg), org.GetTeam).
				Patch(reqToken(auth_model.AccessTokenScopeWriteOrg), reqOrgOwnership(), bind(api.EditTeamOption{}), org.EditTeam).
				Delete(reqToken(auth_model.AccessTokenScopeWriteOrg), reqOrgOwnership(), org.DeleteTeam)
			m.Group("/members", func() {
				m.Get("", reqToken(auth_model.AccessTokenScopeReadOrg), org.GetTeamMembers)
				m.Combo("/{username}").
					Get(reqToken(auth_model.AccessTokenScopeReadOrg), org.GetTeamMember).
					Put(reqToken(auth_model.AccessTokenScopeWriteOrg), reqOrgOwnership(), org.AddTeamMember).
					Delete(reqToken(auth_model.AccessTokenScopeWriteOrg), reqOrgOwnership(), org.RemoveTeamMember)
			})
			m.Group("/repos", func() {
				m.Get("", reqToken(auth_model.AccessTokenScopeReadOrg), org.GetTeamRepos)
				m.Combo("/{org}/{reponame}").
					Put(reqToken(auth_model.AccessTokenScopeWriteOrg), org.AddTeamRepository).
					Delete(reqToken(auth_model.AccessTokenScopeWriteOrg), org.RemoveTeamRepository).
					Get(reqToken(auth_model.AccessTokenScopeReadOrg), org.GetTeamRepo)
			})
		}, orgAssignment(false, true), reqToken(""), reqTeamMembership())

		m.Group("/admin", func() {
			m.Group("/cron", func() {
				m.Get("", admin.ListCronTasks)
				m.Post("/{task}", admin.PostCronTask)
			})
			m.Get("/orgs", admin.GetAllOrgs)
			m.Group("/users", func() {
				m.Get("", admin.GetAllUsers)
				m.Post("", bind(api.CreateUserOption{}), admin.CreateUser)
				m.Group("/{username}", func() {
					m.Combo("").Patch(bind(api.EditUserOption{}), admin.EditUser).
						Delete(admin.DeleteUser)
					m.Group("/keys", func() {
						m.Post("", bind(api.CreateKeyOption{}), admin.CreatePublicKey)
						m.Delete("/{id}", admin.DeleteUserPublicKey)
					})
					m.Get("/orgs", org.ListUserOrgs)
					m.Post("/orgs", bind(api.CreateOrgOption{}), admin.CreateOrg)
					m.Post("/repos", bind(api.CreateRepoOption{}), admin.CreateRepo)
				}, context_service.UserAssignmentAPI())
			})
			m.Group("/unadopted", func() {
				m.Get("", admin.ListUnadoptedRepositories)
				m.Post("/{username}/{reponame}", admin.AdoptRepository)
				m.Delete("/{username}/{reponame}", admin.DeleteUnadoptedRepository)
			})
		}, reqToken(auth_model.AccessTokenScopeSudo), reqSiteAdmin())

		m.Group("/topics", func() {
			m.Get("/search", repo.TopicSearch)
		})
	}, sudo())

	return m
}

func securityHeaders() func(http.Handler) http.Handler {
	return func(next http.Handler) http.Handler {
		return http.HandlerFunc(func(resp http.ResponseWriter, req *http.Request) {
			// CORB: https://www.chromium.org/Home/chromium-security/corb-for-developers
			// http://stackoverflow.com/a/3146618/244009
			resp.Header().Set("x-content-type-options", "nosniff")
			next.ServeHTTP(resp, req)
		})
	}
}<|MERGE_RESOLUTION|>--- conflicted
+++ resolved
@@ -69,11 +69,8 @@
 	"net/http"
 	"strings"
 
-<<<<<<< HEAD
 	actions_model "code.gitea.io/gitea/models/actions"
-=======
 	auth_model "code.gitea.io/gitea/models/auth"
->>>>>>> 7ddc11de
 	"code.gitea.io/gitea/models/organization"
 	"code.gitea.io/gitea/models/perm"
 	access_model "code.gitea.io/gitea/models/perm/access"
@@ -242,9 +239,11 @@
 // Contexter middleware already checks token for user sign in process.
 func reqToken(requiredScope auth_model.AccessTokenScope) func(ctx *context.APIContext) {
 	return func(ctx *context.APIContext) {
-<<<<<<< HEAD
-		if true == ctx.Data["IsApiToken"] || true == ctx.Data["IsActionsToken"] {
-=======
+		// If actions token is present
+		if true == ctx.Data["IsActionsToken"] {
+			return
+		}
+
 		// If OAuth2 token is present
 		if _, ok := ctx.Data["ApiTokenScope"]; ctx.Data["IsApiToken"] == true && ok {
 			// no scope required
@@ -273,7 +272,6 @@
 			}
 
 			ctx.Error(http.StatusForbidden, "reqToken", "token does not have required scope: "+requiredScope)
->>>>>>> 7ddc11de
 			return
 		}
 		if ctx.Context.IsBasicAuth {
