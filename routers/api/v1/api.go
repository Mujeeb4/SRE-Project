// Copyright 2015 The Gogs Authors. All rights reserved.
// Copyright 2016 The Gitea Authors. All rights reserved.
// SPDX-License-Identifier: MIT

// Package v1 Gitea API
//
// This documentation describes the Gitea API.
//
//	Schemes: http, https
//	BasePath: /api/v1
//	Version: {{AppVer | JSEscape | Safe}}
//	License: MIT http://opensource.org/licenses/MIT
//
//	Consumes:
//	- application/json
//	- text/plain
//
//	Produces:
//	- application/json
//	- text/html
//
//	Security:
//	- BasicAuth :
//	- Token :
//	- AccessToken :
//	- AuthorizationHeaderToken :
//	- SudoParam :
//	- SudoHeader :
//	- TOTPHeader :
//
//	SecurityDefinitions:
//	BasicAuth:
//	     type: basic
//	Token:
//	     type: apiKey
//	     name: token
//	     in: query
//	     description: This authentication option is deprecated for removal in Gitea 1.23. Please use AuthorizationHeaderToken instead.
//	AccessToken:
//	     type: apiKey
//	     name: access_token
//	     in: query
//	     description: This authentication option is deprecated for removal in Gitea 1.23. Please use AuthorizationHeaderToken instead.
//	AuthorizationHeaderToken:
//	     type: apiKey
//	     name: Authorization
//	     in: header
//	     description: API tokens must be prepended with "token" followed by a space.
//	SudoParam:
//	     type: apiKey
//	     name: sudo
//	     in: query
//	     description: Sudo API request as the user provided as the key. Admin privileges are required.
//	SudoHeader:
//	     type: apiKey
//	     name: Sudo
//	     in: header
//	     description: Sudo API request as the user provided as the key. Admin privileges are required.
//	TOTPHeader:
//	     type: apiKey
//	     name: X-GITEA-OTP
//	     in: header
//	     description: Must be used in combination with BasicAuth if two-factor authentication is enabled.
//
// swagger:meta
package v1

import (
	"fmt"
	"net/http"
	"strings"

	actions_model "code.gitea.io/gitea/models/actions"
	auth_model "code.gitea.io/gitea/models/auth"
	"code.gitea.io/gitea/models/db"
	"code.gitea.io/gitea/models/organization"
	"code.gitea.io/gitea/models/perm"
	access_model "code.gitea.io/gitea/models/perm/access"
	repo_model "code.gitea.io/gitea/models/repo"
	"code.gitea.io/gitea/models/unit"
	user_model "code.gitea.io/gitea/models/user"
	"code.gitea.io/gitea/modules/context"
	"code.gitea.io/gitea/modules/log"
	"code.gitea.io/gitea/modules/setting"
	api "code.gitea.io/gitea/modules/structs"
	"code.gitea.io/gitea/modules/web"
	"code.gitea.io/gitea/routers/api/v1/activitypub"
	"code.gitea.io/gitea/routers/api/v1/admin"
	"code.gitea.io/gitea/routers/api/v1/misc"
	"code.gitea.io/gitea/routers/api/v1/notify"
	"code.gitea.io/gitea/routers/api/v1/org"
	"code.gitea.io/gitea/routers/api/v1/packages"
	"code.gitea.io/gitea/routers/api/v1/repo"
	"code.gitea.io/gitea/routers/api/v1/settings"
	"code.gitea.io/gitea/routers/api/v1/user"
	"code.gitea.io/gitea/routers/common"
	"code.gitea.io/gitea/services/auth"
	context_service "code.gitea.io/gitea/services/context"
	"code.gitea.io/gitea/services/forms"

	_ "code.gitea.io/gitea/routers/api/v1/swagger" // for swagger generation

	"gitea.com/go-chi/binding"
	"github.com/go-chi/cors"
)

func sudo() func(ctx *context.APIContext) {
	return func(ctx *context.APIContext) {
		sudo := ctx.FormString("sudo")
		if len(sudo) == 0 {
			sudo = ctx.Req.Header.Get("Sudo")
		}

		if len(sudo) > 0 {
			if ctx.IsSigned && ctx.Doer.IsAdmin {
				user, err := user_model.GetUserByName(ctx, sudo)
				if err != nil {
					if user_model.IsErrUserNotExist(err) {
						ctx.NotFound()
					} else {
						ctx.Error(http.StatusInternalServerError, "GetUserByName", err)
					}
					return
				}
				log.Trace("Sudo from (%s) to: %s", ctx.Doer.Name, user.Name)
				ctx.Doer = user
			} else {
				ctx.JSON(http.StatusForbidden, map[string]string{
					"message": "Only administrators allowed to sudo.",
				})
				return
			}
		}
	}
}

func repoAssignment() func(ctx *context.APIContext) {
	return func(ctx *context.APIContext) {
		userName := ctx.Params("username")
		repoName := ctx.Params("reponame")

		var (
			owner *user_model.User
			err   error
		)

		// Check if the user is the same as the repository owner.
		if ctx.IsSigned && ctx.Doer.LowerName == strings.ToLower(userName) {
			owner = ctx.Doer
		} else {
			owner, err = user_model.GetUserByName(ctx, userName)
			if err != nil {
				if user_model.IsErrUserNotExist(err) {
					if redirectUserID, err := user_model.LookupUserRedirect(ctx, userName); err == nil {
						context.RedirectToUser(ctx.Base, userName, redirectUserID)
					} else if user_model.IsErrUserRedirectNotExist(err) {
						ctx.NotFound("GetUserByName", err)
					} else {
						ctx.Error(http.StatusInternalServerError, "LookupUserRedirect", err)
					}
				} else {
					ctx.Error(http.StatusInternalServerError, "GetUserByName", err)
				}
				return
			}
		}
		ctx.Repo.Owner = owner
		ctx.ContextUser = owner

		// Get repository.
		repo, err := repo_model.GetRepositoryByName(ctx, owner.ID, repoName)
		if err != nil {
			if repo_model.IsErrRepoNotExist(err) {
				redirectRepoID, err := repo_model.LookupRedirect(ctx, owner.ID, repoName)
				if err == nil {
					context.RedirectToRepo(ctx.Base, redirectRepoID)
				} else if repo_model.IsErrRedirectNotExist(err) {
					ctx.NotFound()
				} else {
					ctx.Error(http.StatusInternalServerError, "LookupRepoRedirect", err)
				}
			} else {
				ctx.Error(http.StatusInternalServerError, "GetRepositoryByName", err)
			}
			return
		}

		repo.Owner = owner
		ctx.Repo.Repository = repo

		if ctx.Doer != nil && ctx.Doer.ID == user_model.ActionsUserID {
			taskID := ctx.Data["ActionsTaskID"].(int64)
			task, err := actions_model.GetTaskByID(ctx, taskID)
			if err != nil {
				ctx.Error(http.StatusInternalServerError, "actions_model.GetTaskByID", err)
				return
			}
			if task.RepoID != repo.ID {
				ctx.NotFound()
				return
			}

			if task.IsForkPullRequest {
				ctx.Repo.Permission.AccessMode = perm.AccessModeRead
			} else {
				ctx.Repo.Permission.AccessMode = perm.AccessModeWrite
			}

			if err := ctx.Repo.Repository.LoadUnits(ctx); err != nil {
				ctx.Error(http.StatusInternalServerError, "LoadUnits", err)
				return
			}
			ctx.Repo.Permission.Units = ctx.Repo.Repository.Units
			ctx.Repo.Permission.UnitsMode = make(map[unit.Type]perm.AccessMode)
			for _, u := range ctx.Repo.Repository.Units {
				ctx.Repo.Permission.UnitsMode[u.Type] = ctx.Repo.Permission.AccessMode
			}
		} else {
			ctx.Repo.Permission, err = access_model.GetUserRepoPermission(ctx, repo, ctx.Doer)
			if err != nil {
				ctx.Error(http.StatusInternalServerError, "GetUserRepoPermission", err)
				return
			}
		}

		if !ctx.Repo.HasAccess() {
			ctx.NotFound()
			return
		}
	}
}

func reqPackageAccess(accessMode perm.AccessMode) func(ctx *context.APIContext) {
	return func(ctx *context.APIContext) {
		if ctx.Package.AccessMode < accessMode && !ctx.IsUserSiteAdmin() {
			ctx.Error(http.StatusForbidden, "reqPackageAccess", "user should have specific permission or be a site admin")
			return
		}
	}
}

// if a token is being used for auth, we check that it contains the required scope
// if a token is not being used, reqToken will enforce other sign in methods
func tokenRequiresScopes(requiredScopeCategories ...auth_model.AccessTokenScopeCategory) func(ctx *context.APIContext) {
	return func(ctx *context.APIContext) {
		// no scope required
		if len(requiredScopeCategories) == 0 {
			return
		}

		// Need OAuth2 token to be present.
		scope, scopeExists := ctx.Data["ApiTokenScope"].(auth_model.AccessTokenScope)
		if ctx.Data["IsApiToken"] != true || !scopeExists {
			return
		}

		ctx.Data["ApiTokenScopePublicRepoOnly"] = false
		ctx.Data["ApiTokenScopePublicOrgOnly"] = false

		// use the http method to determine the access level
		requiredScopeLevel := auth_model.Read
		if ctx.Req.Method == "POST" || ctx.Req.Method == "PUT" || ctx.Req.Method == "PATCH" || ctx.Req.Method == "DELETE" {
			requiredScopeLevel = auth_model.Write
		}

		// get the required scope for the given access level and category
		requiredScopes := auth_model.GetRequiredScopes(requiredScopeLevel, requiredScopeCategories...)

		// check if scope only applies to public resources
		publicOnly, err := scope.PublicOnly()
		if err != nil {
			ctx.Error(http.StatusForbidden, "tokenRequiresScope", "parsing public resource scope failed: "+err.Error())
			return
		}

		// this context is used by the middleware in the specific route
		ctx.Data["ApiTokenScopePublicRepoOnly"] = publicOnly && auth_model.ContainsCategory(requiredScopeCategories, auth_model.AccessTokenScopeCategoryRepository)
		ctx.Data["ApiTokenScopePublicOrgOnly"] = publicOnly && auth_model.ContainsCategory(requiredScopeCategories, auth_model.AccessTokenScopeCategoryOrganization)

		allow, err := scope.HasScope(requiredScopes...)
		if err != nil {
			ctx.Error(http.StatusForbidden, "tokenRequiresScope", "checking scope failed: "+err.Error())
			return
		}

		if allow {
			return
		}

		ctx.Error(http.StatusForbidden, "tokenRequiresScope", fmt.Sprintf("token does not have at least one of required scope(s): %v", requiredScopes))
	}
}

// Contexter middleware already checks token for user sign in process.
func reqToken() func(ctx *context.APIContext) {
	return func(ctx *context.APIContext) {
		// If actions token is present
		if true == ctx.Data["IsActionsToken"] {
			return
		}

		if true == ctx.Data["IsApiToken"] {
			publicRepo, pubRepoExists := ctx.Data["ApiTokenScopePublicRepoOnly"]
			publicOrg, pubOrgExists := ctx.Data["ApiTokenScopePublicOrgOnly"]

			if pubRepoExists && publicRepo.(bool) &&
				ctx.Repo.Repository != nil && ctx.Repo.Repository.IsPrivate {
				ctx.Error(http.StatusForbidden, "reqToken", "token scope is limited to public repos")
				return
			}

			if pubOrgExists && publicOrg.(bool) &&
				ctx.Org.Organization != nil && ctx.Org.Organization.Visibility != api.VisibleTypePublic {
				ctx.Error(http.StatusForbidden, "reqToken", "token scope is limited to public orgs")
				return
			}

			return
		}

		if ctx.IsSigned {
			return
		}
		ctx.Error(http.StatusUnauthorized, "reqToken", "token is required")
	}
}

func reqExploreSignIn() func(ctx *context.APIContext) {
	return func(ctx *context.APIContext) {
		if setting.Service.Explore.RequireSigninView && !ctx.IsSigned {
			ctx.Error(http.StatusUnauthorized, "reqExploreSignIn", "you must be signed in to search for users")
		}
	}
}

func reqBasicOrRevProxyAuth() func(ctx *context.APIContext) {
	return func(ctx *context.APIContext) {
		if ctx.IsSigned && setting.Service.EnableReverseProxyAuthAPI && ctx.Data["AuthedMethod"].(string) == auth.ReverseProxyMethodName {
			return
		}
		if !ctx.IsBasicAuth {
			ctx.Error(http.StatusUnauthorized, "reqBasicAuth", "auth required")
			return
		}
	}
}

// reqSiteAdmin user should be the site admin
func reqSiteAdmin() func(ctx *context.APIContext) {
	return func(ctx *context.APIContext) {
		if !ctx.IsUserSiteAdmin() {
			ctx.Error(http.StatusForbidden, "reqSiteAdmin", "user should be the site admin")
			return
		}
	}
}

// reqOwner user should be the owner of the repo or site admin.
func reqOwner() func(ctx *context.APIContext) {
	return func(ctx *context.APIContext) {
		if !ctx.Repo.IsOwner() && !ctx.IsUserSiteAdmin() {
			ctx.Error(http.StatusForbidden, "reqOwner", "user should be the owner of the repo")
			return
		}
	}
}

// reqSelfOrAdmin doer should be the same as the contextUser or site admin
func reqSelfOrAdmin() func(ctx *context.APIContext) {
	return func(ctx *context.APIContext) {
		if !ctx.IsUserSiteAdmin() && ctx.ContextUser != ctx.Doer {
			ctx.Error(http.StatusForbidden, "reqSelfOrAdmin", "doer should be the site admin or be same as the contextUser")
			return
		}
	}
}

// reqAdmin user should be an owner or a collaborator with admin write of a repository, or site admin
func reqAdmin() func(ctx *context.APIContext) {
	return func(ctx *context.APIContext) {
		if !ctx.IsUserRepoAdmin() && !ctx.IsUserSiteAdmin() {
			ctx.Error(http.StatusForbidden, "reqAdmin", "user should be an owner or a collaborator with admin write of a repository")
			return
		}
	}
}

// reqRepoWriter user should have a permission to write to a repo, or be a site admin
func reqRepoWriter(unitTypes ...unit.Type) func(ctx *context.APIContext) {
	return func(ctx *context.APIContext) {
		if !ctx.IsUserRepoWriter(unitTypes) && !ctx.IsUserRepoAdmin() && !ctx.IsUserSiteAdmin() {
			ctx.Error(http.StatusForbidden, "reqRepoWriter", "user should have a permission to write to a repo")
			return
		}
	}
}

// reqRepoBranchWriter user should have a permission to write to a branch, or be a site admin
func reqRepoBranchWriter(ctx *context.APIContext) {
	options, ok := web.GetForm(ctx).(api.FileOptionInterface)
	if !ok || (!ctx.Repo.CanWriteToBranch(ctx, ctx.Doer, options.Branch()) && !ctx.IsUserSiteAdmin()) {
		ctx.Error(http.StatusForbidden, "reqRepoBranchWriter", "user should have a permission to write to this branch")
		return
	}
}

// reqRepoReader user should have specific read permission or be a repo admin or a site admin
func reqRepoReader(unitType unit.Type) func(ctx *context.APIContext) {
	return func(ctx *context.APIContext) {
		if !ctx.Repo.CanRead(unitType) && !ctx.IsUserRepoAdmin() && !ctx.IsUserSiteAdmin() {
			ctx.Error(http.StatusForbidden, "reqRepoReader", "user should have specific read permission or be a repo admin or a site admin")
			return
		}
	}
}

// reqAnyRepoReader user should have any permission to read repository or permissions of site admin
func reqAnyRepoReader() func(ctx *context.APIContext) {
	return func(ctx *context.APIContext) {
		if !ctx.Repo.HasAccess() && !ctx.IsUserSiteAdmin() {
			ctx.Error(http.StatusForbidden, "reqAnyRepoReader", "user should have any permission to read repository or permissions of site admin")
			return
		}
	}
}

// reqOrgOwnership user should be an organization owner, or a site admin
func reqOrgOwnership() func(ctx *context.APIContext) {
	return func(ctx *context.APIContext) {
		if ctx.IsUserSiteAdmin() {
			return
		}

		var orgID int64
		if ctx.Org.Organization != nil {
			orgID = ctx.Org.Organization.ID
		} else if ctx.Org.Team != nil {
			orgID = ctx.Org.Team.OrgID
		} else {
			ctx.Error(http.StatusInternalServerError, "", "reqOrgOwnership: unprepared context")
			return
		}

		isOwner, err := organization.IsOrganizationOwner(ctx, orgID, ctx.Doer.ID)
		if err != nil {
			ctx.Error(http.StatusInternalServerError, "IsOrganizationOwner", err)
			return
		} else if !isOwner {
			if ctx.Org.Organization != nil {
				ctx.Error(http.StatusForbidden, "", "Must be an organization owner")
			} else {
				ctx.NotFound()
			}
			return
		}
	}
}

// reqTeamMembership user should be an team member, or a site admin
func reqTeamMembership() func(ctx *context.APIContext) {
	return func(ctx *context.APIContext) {
		if ctx.IsUserSiteAdmin() {
			return
		}
		if ctx.Org.Team == nil {
			ctx.Error(http.StatusInternalServerError, "", "reqTeamMembership: unprepared context")
			return
		}

		orgID := ctx.Org.Team.OrgID
		isOwner, err := organization.IsOrganizationOwner(ctx, orgID, ctx.Doer.ID)
		if err != nil {
			ctx.Error(http.StatusInternalServerError, "IsOrganizationOwner", err)
			return
		} else if isOwner {
			return
		}

		if isTeamMember, err := organization.IsTeamMember(ctx, orgID, ctx.Org.Team.ID, ctx.Doer.ID); err != nil {
			ctx.Error(http.StatusInternalServerError, "IsTeamMember", err)
			return
		} else if !isTeamMember {
			isOrgMember, err := organization.IsOrganizationMember(ctx, orgID, ctx.Doer.ID)
			if err != nil {
				ctx.Error(http.StatusInternalServerError, "IsOrganizationMember", err)
			} else if isOrgMember {
				ctx.Error(http.StatusForbidden, "", "Must be a team member")
			} else {
				ctx.NotFound()
			}
			return
		}
	}
}

// reqOrgMembership user should be an organization member, or a site admin
func reqOrgMembership() func(ctx *context.APIContext) {
	return func(ctx *context.APIContext) {
		if ctx.IsUserSiteAdmin() {
			return
		}

		var orgID int64
		if ctx.Org.Organization != nil {
			orgID = ctx.Org.Organization.ID
		} else if ctx.Org.Team != nil {
			orgID = ctx.Org.Team.OrgID
		} else {
			ctx.Error(http.StatusInternalServerError, "", "reqOrgMembership: unprepared context")
			return
		}

		if isMember, err := organization.IsOrganizationMember(ctx, orgID, ctx.Doer.ID); err != nil {
			ctx.Error(http.StatusInternalServerError, "IsOrganizationMember", err)
			return
		} else if !isMember {
			if ctx.Org.Organization != nil {
				ctx.Error(http.StatusForbidden, "", "Must be an organization member")
			} else {
				ctx.NotFound()
			}
			return
		}
	}
}

func reqGitHook() func(ctx *context.APIContext) {
	return func(ctx *context.APIContext) {
		if !ctx.Doer.CanEditGitHook() {
			ctx.Error(http.StatusForbidden, "", "must be allowed to edit Git hooks")
			return
		}
	}
}

// reqWebhooksEnabled requires webhooks to be enabled by admin.
func reqWebhooksEnabled() func(ctx *context.APIContext) {
	return func(ctx *context.APIContext) {
		if setting.DisableWebhooks {
			ctx.Error(http.StatusForbidden, "", "webhooks disabled by administrator")
			return
		}
	}
}

func orgAssignment(args ...bool) func(ctx *context.APIContext) {
	var (
		assignOrg  bool
		assignTeam bool
	)
	if len(args) > 0 {
		assignOrg = args[0]
	}
	if len(args) > 1 {
		assignTeam = args[1]
	}
	return func(ctx *context.APIContext) {
		ctx.Org = new(context.APIOrganization)

		var err error
		if assignOrg {
			ctx.Org.Organization, err = organization.GetOrgByName(ctx, ctx.Params(":org"))
			if err != nil {
				if organization.IsErrOrgNotExist(err) {
					redirectUserID, err := user_model.LookupUserRedirect(ctx, ctx.Params(":org"))
					if err == nil {
						context.RedirectToUser(ctx.Base, ctx.Params(":org"), redirectUserID)
					} else if user_model.IsErrUserRedirectNotExist(err) {
						ctx.NotFound("GetOrgByName", err)
					} else {
						ctx.Error(http.StatusInternalServerError, "LookupUserRedirect", err)
					}
				} else {
					ctx.Error(http.StatusInternalServerError, "GetOrgByName", err)
				}
				return
			}
			ctx.ContextUser = ctx.Org.Organization.AsUser()
		}

		if assignTeam {
			ctx.Org.Team, err = organization.GetTeamByID(ctx, ctx.ParamsInt64(":teamid"))
			if err != nil {
				if organization.IsErrTeamNotExist(err) {
					ctx.NotFound()
				} else {
					ctx.Error(http.StatusInternalServerError, "GetTeamById", err)
				}
				return
			}
		}
	}
}

func mustEnableIssues(ctx *context.APIContext) {
	if !ctx.Repo.CanRead(unit.TypeIssues) {
		if log.IsTrace() {
			if ctx.IsSigned {
				log.Trace("Permission Denied: User %-v cannot read %-v in Repo %-v\n"+
					"User in Repo has Permissions: %-+v",
					ctx.Doer,
					unit.TypeIssues,
					ctx.Repo.Repository,
					ctx.Repo.Permission)
			} else {
				log.Trace("Permission Denied: Anonymous user cannot read %-v in Repo %-v\n"+
					"Anonymous user in Repo has Permissions: %-+v",
					unit.TypeIssues,
					ctx.Repo.Repository,
					ctx.Repo.Permission)
			}
		}
		ctx.NotFound()
		return
	}
}

func mustAllowPulls(ctx *context.APIContext) {
	if !(ctx.Repo.Repository.CanEnablePulls() && ctx.Repo.CanRead(unit.TypePullRequests)) {
		if ctx.Repo.Repository.CanEnablePulls() && log.IsTrace() {
			if ctx.IsSigned {
				log.Trace("Permission Denied: User %-v cannot read %-v in Repo %-v\n"+
					"User in Repo has Permissions: %-+v",
					ctx.Doer,
					unit.TypePullRequests,
					ctx.Repo.Repository,
					ctx.Repo.Permission)
			} else {
				log.Trace("Permission Denied: Anonymous user cannot read %-v in Repo %-v\n"+
					"Anonymous user in Repo has Permissions: %-+v",
					unit.TypePullRequests,
					ctx.Repo.Repository,
					ctx.Repo.Permission)
			}
		}
		ctx.NotFound()
		return
	}
}

func mustEnableIssuesOrPulls(ctx *context.APIContext) {
	if !ctx.Repo.CanRead(unit.TypeIssues) &&
		!(ctx.Repo.Repository.CanEnablePulls() && ctx.Repo.CanRead(unit.TypePullRequests)) {
		if ctx.Repo.Repository.CanEnablePulls() && log.IsTrace() {
			if ctx.IsSigned {
				log.Trace("Permission Denied: User %-v cannot read %-v and %-v in Repo %-v\n"+
					"User in Repo has Permissions: %-+v",
					ctx.Doer,
					unit.TypeIssues,
					unit.TypePullRequests,
					ctx.Repo.Repository,
					ctx.Repo.Permission)
			} else {
				log.Trace("Permission Denied: Anonymous user cannot read %-v and %-v in Repo %-v\n"+
					"Anonymous user in Repo has Permissions: %-+v",
					unit.TypeIssues,
					unit.TypePullRequests,
					ctx.Repo.Repository,
					ctx.Repo.Permission)
			}
		}
		ctx.NotFound()
		return
	}
}

func mustEnableWiki(ctx *context.APIContext) {
	if !(ctx.Repo.CanRead(unit.TypeWiki)) {
		ctx.NotFound()
		return
	}
}

func mustNotBeArchived(ctx *context.APIContext) {
	if ctx.Repo.Repository.IsArchived {
		ctx.Error(http.StatusLocked, "RepoArchived", fmt.Errorf("%s is archived", ctx.Repo.Repository.LogString()))
		return
	}
}

func mustEnableAttachments(ctx *context.APIContext) {
	if !setting.Attachment.Enabled {
		ctx.NotFound()
		return
	}
}

// bind binding an obj to a func(ctx *context.APIContext)
func bind[T any](_ T) any {
	return func(ctx *context.APIContext) {
		theObj := new(T) // create a new form obj for every request but not use obj directly
		errs := binding.Bind(ctx.Req, theObj)
		if len(errs) > 0 {
			ctx.Error(http.StatusUnprocessableEntity, "validationError", fmt.Sprintf("%s: %s", errs[0].FieldNames, errs[0].Error()))
			return
		}
		web.SetForm(ctx, theObj)
	}
}

func buildAuthGroup() *auth.Group {
	group := auth.NewGroup(
		&auth.OAuth2{},
		&auth.HTTPSign{},
		&auth.Basic{}, // FIXME: this should be removed once we don't allow basic auth in API
	)
	if setting.Service.EnableReverseProxyAuthAPI {
		group.Add(&auth.ReverseProxy{})
	}

	if setting.IsWindows && auth_model.IsSSPIEnabled(db.DefaultContext) {
		group.Add(&auth.SSPI{}) // it MUST be the last, see the comment of SSPI
	}

	return group
}

func apiAuth(authMethod auth.Method) func(*context.APIContext) {
	return func(ctx *context.APIContext) {
		ar, err := common.AuthShared(ctx.Base, nil, authMethod)
		if err != nil {
			ctx.Error(http.StatusUnauthorized, "APIAuth", err)
			return
		}
		ctx.Doer = ar.Doer
		ctx.IsSigned = ar.Doer != nil
		ctx.IsBasicAuth = ar.IsBasicAuth
	}
}

// verifyAuthWithOptions checks authentication according to options
func verifyAuthWithOptions(options *common.VerifyOptions) func(ctx *context.APIContext) {
	return func(ctx *context.APIContext) {
		// Check prohibit login users.
		if ctx.IsSigned {
			if !ctx.Doer.IsActive && setting.Service.RegisterEmailConfirm {
				ctx.Data["Title"] = ctx.Tr("auth.active_your_account")
				ctx.JSON(http.StatusForbidden, map[string]string{
					"message": "This account is not activated.",
				})
				return
			}
			if !ctx.Doer.IsActive || ctx.Doer.ProhibitLogin {
				log.Info("Failed authentication attempt for %s from %s", ctx.Doer.Name, ctx.RemoteAddr())
				ctx.Data["Title"] = ctx.Tr("auth.prohibit_login")
				ctx.JSON(http.StatusForbidden, map[string]string{
					"message": "This account is prohibited from signing in, please contact your site administrator.",
				})
				return
			}

			if ctx.Doer.MustChangePassword {
				ctx.JSON(http.StatusForbidden, map[string]string{
					"message": "You must change your password. Change it at: " + setting.AppURL + "/user/change_password",
				})
				return
			}
		}

		// Redirect to dashboard if user tries to visit any non-login page.
		if options.SignOutRequired && ctx.IsSigned && ctx.Req.URL.RequestURI() != "/" {
			ctx.Redirect(setting.AppSubURL + "/")
			return
		}

		if options.SignInRequired {
			if !ctx.IsSigned {
				// Restrict API calls with error message.
				ctx.JSON(http.StatusForbidden, map[string]string{
					"message": "Only signed in user is allowed to call APIs.",
				})
				return
			} else if !ctx.Doer.IsActive && setting.Service.RegisterEmailConfirm {
				ctx.Data["Title"] = ctx.Tr("auth.active_your_account")
				ctx.JSON(http.StatusForbidden, map[string]string{
					"message": "This account is not activated.",
				})
				return
			}
		}

		if options.AdminRequired {
			if !ctx.Doer.IsAdmin {
				ctx.JSON(http.StatusForbidden, map[string]string{
					"message": "You have no permission to request for this.",
				})
				return
			}
		}
	}
}

func individualPermsChecker(ctx *context.APIContext) {
	// org permissions have been checked in context.OrgAssignment(), but individual permissions haven't been checked.
	if ctx.ContextUser.IsIndividual() {
		switch {
		case ctx.ContextUser.Visibility == api.VisibleTypePrivate:
			if ctx.Doer == nil || (ctx.ContextUser.ID != ctx.Doer.ID && !ctx.Doer.IsAdmin) {
				ctx.NotFound("Visit Project", nil)
				return
			}
		case ctx.ContextUser.Visibility == api.VisibleTypeLimited:
			if ctx.Doer == nil {
				ctx.NotFound("Visit Project", nil)
				return
			}
		}
	}
}

// check for and warn against deprecated authentication options
func checkDeprecatedAuthMethods(ctx *context.APIContext) {
	if ctx.FormString("token") != "" || ctx.FormString("access_token") != "" {
		ctx.Resp.Header().Set("Warning", "token and access_token API authentication is deprecated and will be removed in gitea 1.23. Please use AuthorizationHeaderToken instead. Existing queries will continue to work but without authorization.")
	}
}

// Routes registers all v1 APIs routes to web application.
func Routes() *web.Route {
	m := web.NewRoute()

	m.Use(securityHeaders())
	if setting.CORSConfig.Enabled {
		m.Use(cors.Handler(cors.Options{
			AllowedOrigins:   setting.CORSConfig.AllowDomain,
			AllowedMethods:   setting.CORSConfig.Methods,
			AllowCredentials: setting.CORSConfig.AllowCredentials,
			AllowedHeaders:   append([]string{"Authorization", "X-Gitea-OTP"}, setting.CORSConfig.Headers...),
			MaxAge:           int(setting.CORSConfig.MaxAge.Seconds()),
		}))
	}
	m.Use(context.APIContexter())

	m.Use(checkDeprecatedAuthMethods)

	// Get user from session if logged in.
	m.Use(apiAuth(buildAuthGroup()))

	m.Use(verifyAuthWithOptions(&common.VerifyOptions{
		SignInRequired: setting.Service.RequireSignInView,
	}))

	m.Group("", func() {
		// Miscellaneous (no scope required)
		if setting.API.EnableSwagger {
			m.Get("/swagger", func(ctx *context.APIContext) {
				ctx.Redirect(setting.AppSubURL + "/api/swagger")
			})
		}

		if setting.Federation.Enabled {
			m.Get("/nodeinfo", misc.NodeInfo)
			m.Group("/activitypub", func() {
				// deprecated, remove in 1.20, use /user-id/{user-id} instead
				m.Group("/user/{username}", func() {
					m.Get("", activitypub.Person)
					m.Post("/inbox", activitypub.ReqHTTPSignature(), activitypub.PersonInbox)
				}, context_service.UserAssignmentAPI())
				m.Group("/user-id/{user-id}", func() {
					m.Get("", activitypub.Person)
					m.Post("/inbox", activitypub.ReqHTTPSignature(), activitypub.PersonInbox)
				}, context_service.UserIDAssignmentAPI())
			}, tokenRequiresScopes(auth_model.AccessTokenScopeCategoryActivityPub))
		}

		// Misc (public accessible)
		m.Group("", func() {
			m.Get("/version", misc.Version)
			m.Get("/signing-key.gpg", misc.SigningKey)
			m.Post("/markup", reqToken(), bind(api.MarkupOption{}), misc.Markup)
			m.Post("/markdown", reqToken(), bind(api.MarkdownOption{}), misc.Markdown)
			m.Post("/markdown/raw", reqToken(), misc.MarkdownRaw)
			m.Get("/gitignore/templates", misc.ListGitignoresTemplates)
			m.Get("/gitignore/templates/{name}", misc.GetGitignoreTemplateInfo)
			m.Get("/licenses", misc.ListLicenseTemplates)
			m.Get("/licenses/{name}", misc.GetLicenseTemplateInfo)
			m.Get("/label/templates", misc.ListLabelTemplates)
			m.Get("/label/templates/{name}", misc.GetLabelTemplate)
			m.Get("/code_search", misc.CodeSearch)

			m.Group("/settings", func() {
				m.Get("/ui", settings.GetGeneralUISettings)
				m.Get("/api", settings.GetGeneralAPISettings)
				m.Get("/attachment", settings.GetGeneralAttachmentSettings)
				m.Get("/repository", settings.GetGeneralRepoSettings)
			})
		})

		// Notifications (requires 'notifications' scope)
		m.Group("/notifications", func() {
			m.Combo("").
				Get(reqToken(), notify.ListNotifications).
				Put(reqToken(), notify.ReadNotifications)
			m.Get("/new", reqToken(), notify.NewAvailable)
			m.Combo("/threads/{id}").
				Get(reqToken(), notify.GetThread).
				Patch(reqToken(), notify.ReadThread)
		}, tokenRequiresScopes(auth_model.AccessTokenScopeCategoryNotification))

		// Users (requires user scope)
		m.Group("/users", func() {
			m.Get("/search", reqExploreSignIn(), user.Search)

			m.Group("/{username}", func() {
				m.Get("", reqExploreSignIn(), user.GetInfo)

				if setting.Service.EnableUserHeatmap {
					m.Get("/heatmap", user.GetUserHeatmapData)
				}

				m.Get("/repos", tokenRequiresScopes(auth_model.AccessTokenScopeCategoryRepository), reqExploreSignIn(), user.ListUserRepos)
				m.Group("/tokens", func() {
					m.Combo("").Get(user.ListAccessTokens).
						Post(bind(api.CreateAccessTokenOption{}), reqToken(), user.CreateAccessToken)
					m.Combo("/{id}").Delete(reqToken(), user.DeleteAccessToken)
				}, reqSelfOrAdmin(), reqBasicOrRevProxyAuth())

				m.Get("/activities/feeds", user.ListUserActivityFeeds)
<<<<<<< HEAD
				m.Get("/code_search", tokenRequiresScopes(auth_model.AccessTokenScopeCategoryRepository), user.CodeSearch)
			}, context_service.UserAssignmentAPI())
=======
			}, context_service.UserAssignmentAPI(), individualPermsChecker)
>>>>>>> cb10f276
		}, tokenRequiresScopes(auth_model.AccessTokenScopeCategoryUser))

		// Users (requires user scope)
		m.Group("/users", func() {
			m.Group("/{username}", func() {
				m.Get("/keys", user.ListPublicKeys)
				m.Get("/gpg_keys", user.ListGPGKeys)

				m.Get("/followers", user.ListFollowers)
				m.Group("/following", func() {
					m.Get("", user.ListFollowing)
					m.Get("/{target}", user.CheckFollowing)
				})

				m.Get("/starred", user.GetStarredRepos)

				m.Get("/subscriptions", user.GetWatchedRepos)
			}, context_service.UserAssignmentAPI())
		}, tokenRequiresScopes(auth_model.AccessTokenScopeCategoryUser), reqToken())

		// Users (requires user scope)
		m.Group("/user", func() {
			m.Get("", user.GetAuthenticatedUser)
			m.Group("/settings", func() {
				m.Get("", user.GetUserSettings)
				m.Patch("", bind(api.UserSettingsOptions{}), user.UpdateUserSettings)
			}, reqToken())
			m.Combo("/emails").
				Get(user.ListEmails).
				Post(bind(api.CreateEmailOption{}), user.AddEmail).
				Delete(bind(api.DeleteEmailOption{}), user.DeleteEmail)

			// manage user-level actions features
			m.Group("/actions", func() {
				m.Group("/secrets", func() {
					m.Combo("/{secretname}").
						Put(bind(api.CreateOrUpdateSecretOption{}), user.CreateOrUpdateSecret).
						Delete(user.DeleteSecret)
				})

				m.Group("/runners", func() {
					m.Get("/registration-token", reqToken(), user.GetRegistrationToken)
				})
			})

			m.Get("/followers", user.ListMyFollowers)
			m.Group("/following", func() {
				m.Get("", user.ListMyFollowing)
				m.Group("/{username}", func() {
					m.Get("", user.CheckMyFollowing)
					m.Put("", user.Follow)
					m.Delete("", user.Unfollow)
				}, context_service.UserAssignmentAPI())
			})

			// (admin:public_key scope)
			m.Group("/keys", func() {
				m.Combo("").Get(user.ListMyPublicKeys).
					Post(bind(api.CreateKeyOption{}), user.CreatePublicKey)
				m.Combo("/{id}").Get(user.GetPublicKey).
					Delete(user.DeletePublicKey)
			})

			// (admin:application scope)
			m.Group("/applications", func() {
				m.Combo("/oauth2").
					Get(user.ListOauth2Applications).
					Post(bind(api.CreateOAuth2ApplicationOptions{}), user.CreateOauth2Application)
				m.Combo("/oauth2/{id}").
					Delete(user.DeleteOauth2Application).
					Patch(bind(api.CreateOAuth2ApplicationOptions{}), user.UpdateOauth2Application).
					Get(user.GetOauth2Application)
			})

			// (admin:gpg_key scope)
			m.Group("/gpg_keys", func() {
				m.Combo("").Get(user.ListMyGPGKeys).
					Post(bind(api.CreateGPGKeyOption{}), user.CreateGPGKey)
				m.Combo("/{id}").Get(user.GetGPGKey).
					Delete(user.DeleteGPGKey)
			})
			m.Get("/gpg_key_token", user.GetVerificationToken)
			m.Post("/gpg_key_verify", bind(api.VerifyGPGKeyOption{}), user.VerifyUserGPGKey)

			// (repo scope)
			m.Combo("/repos", tokenRequiresScopes(auth_model.AccessTokenScopeCategoryRepository)).Get(user.ListMyRepos).
				Post(bind(api.CreateRepoOption{}), repo.Create)

			// (repo scope)
			m.Group("/starred", func() {
				m.Get("", user.GetMyStarredRepos)
				m.Group("/{username}/{reponame}", func() {
					m.Get("", user.IsStarring)
					m.Put("", user.Star)
					m.Delete("", user.Unstar)
				}, repoAssignment())
			}, tokenRequiresScopes(auth_model.AccessTokenScopeCategoryRepository))
			m.Get("/times", repo.ListMyTrackedTimes)
			m.Get("/stopwatches", repo.GetStopwatches)
			m.Get("/subscriptions", user.GetMyWatchedRepos)
			m.Get("/teams", org.ListUserTeams)
			m.Group("/hooks", func() {
				m.Combo("").Get(user.ListHooks).
					Post(bind(api.CreateHookOption{}), user.CreateHook)
				m.Combo("/{id}").Get(user.GetHook).
					Patch(bind(api.EditHookOption{}), user.EditHook).
					Delete(user.DeleteHook)
			}, reqWebhooksEnabled())

			m.Group("/avatar", func() {
				m.Post("", bind(api.UpdateUserAvatarOption{}), user.UpdateAvatar)
				m.Delete("", user.DeleteAvatar)
			}, reqToken())
		}, tokenRequiresScopes(auth_model.AccessTokenScopeCategoryUser), reqToken())

		// Repositories (requires repo scope, org scope)
		m.Post("/org/{org}/repos",
			tokenRequiresScopes(auth_model.AccessTokenScopeCategoryOrganization, auth_model.AccessTokenScopeCategoryRepository),
			reqToken(),
			bind(api.CreateRepoOption{}),
			repo.CreateOrgRepoDeprecated)

		// requires repo scope
		m.Combo("/repositories/{id}", reqToken(), tokenRequiresScopes(auth_model.AccessTokenScopeCategoryRepository)).Get(repo.GetByID)

		// Repos (requires repo scope)
		m.Group("/repos", func() {
			m.Get("/search", repo.Search)

			// (repo scope)
			m.Post("/migrate", reqToken(), bind(api.MigrateRepoOptions{}), repo.Migrate)

			m.Group("/{username}/{reponame}", func() {
				m.Combo("").Get(reqAnyRepoReader(), repo.Get).
					Delete(reqToken(), reqOwner(), repo.Delete).
					Patch(reqToken(), reqAdmin(), bind(api.EditRepoOption{}), repo.Edit)
				m.Post("/generate", reqToken(), reqRepoReader(unit.TypeCode), bind(api.GenerateRepoOption{}), repo.Generate)
				m.Group("/transfer", func() {
					m.Post("", reqOwner(), bind(api.TransferRepoOption{}), repo.Transfer)
					m.Post("/accept", repo.AcceptTransfer)
					m.Post("/reject", repo.RejectTransfer)
				}, reqToken())
				m.Group("/actions", func() {
					m.Group("/secrets", func() {
						m.Combo("/{secretname}").
							Put(reqToken(), reqOwner(), bind(api.CreateOrUpdateSecretOption{}), repo.CreateOrUpdateSecret).
							Delete(reqToken(), reqOwner(), repo.DeleteSecret)
					})

					m.Group("/runners", func() {
						m.Get("/registration-token", reqToken(), reqOwner(), repo.GetRegistrationToken)
					})
				})
				m.Group("/hooks/git", func() {
					m.Combo("").Get(repo.ListGitHooks)
					m.Group("/{id}", func() {
						m.Combo("").Get(repo.GetGitHook).
							Patch(bind(api.EditGitHookOption{}), repo.EditGitHook).
							Delete(repo.DeleteGitHook)
					})
				}, reqToken(), reqAdmin(), reqGitHook(), context.ReferencesGitRepo(true))
				m.Group("/hooks", func() {
					m.Combo("").Get(repo.ListHooks).
						Post(bind(api.CreateHookOption{}), repo.CreateHook)
					m.Group("/{id}", func() {
						m.Combo("").Get(repo.GetHook).
							Patch(bind(api.EditHookOption{}), repo.EditHook).
							Delete(repo.DeleteHook)
						m.Post("/tests", context.ReferencesGitRepo(), context.RepoRefForAPI, repo.TestHook)
					})
				}, reqToken(), reqAdmin(), reqWebhooksEnabled())
				m.Group("/collaborators", func() {
					m.Get("", reqAnyRepoReader(), repo.ListCollaborators)
					m.Group("/{collaborator}", func() {
						m.Combo("").Get(reqAnyRepoReader(), repo.IsCollaborator).
							Put(reqAdmin(), bind(api.AddCollaboratorOption{}), repo.AddCollaborator).
							Delete(reqAdmin(), repo.DeleteCollaborator)
						m.Get("/permission", repo.GetRepoPermissions)
					})
				}, reqToken())
				m.Get("/assignees", reqToken(), reqAnyRepoReader(), repo.GetAssignees)
				m.Get("/reviewers", reqToken(), reqAnyRepoReader(), repo.GetReviewers)
				m.Group("/teams", func() {
					m.Get("", reqAnyRepoReader(), repo.ListTeams)
					m.Combo("/{team}").Get(reqAnyRepoReader(), repo.IsTeam).
						Put(reqAdmin(), repo.AddTeam).
						Delete(reqAdmin(), repo.DeleteTeam)
				}, reqToken())
				m.Get("/raw/*", context.ReferencesGitRepo(), context.RepoRefForAPI, reqRepoReader(unit.TypeCode), repo.GetRawFile)
				m.Get("/media/*", context.ReferencesGitRepo(), context.RepoRefForAPI, reqRepoReader(unit.TypeCode), repo.GetRawFileOrLFS)
				m.Get("/archive/*", reqRepoReader(unit.TypeCode), repo.GetArchive)
				m.Combo("/forks").Get(repo.ListForks).
					Post(reqToken(), reqRepoReader(unit.TypeCode), bind(api.CreateForkOption{}), repo.CreateFork)
				m.Group("/branches", func() {
					m.Get("", repo.ListBranches)
					m.Get("/*", repo.GetBranch)
					m.Delete("/*", reqToken(), reqRepoWriter(unit.TypeCode), mustNotBeArchived, repo.DeleteBranch)
					m.Post("", reqToken(), reqRepoWriter(unit.TypeCode), mustNotBeArchived, bind(api.CreateBranchRepoOption{}), repo.CreateBranch)
				}, context.ReferencesGitRepo(), reqRepoReader(unit.TypeCode))
				m.Group("/branch_protections", func() {
					m.Get("", repo.ListBranchProtections)
					m.Post("", bind(api.CreateBranchProtectionOption{}), mustNotBeArchived, repo.CreateBranchProtection)
					m.Group("/{name}", func() {
						m.Get("", repo.GetBranchProtection)
						m.Patch("", bind(api.EditBranchProtectionOption{}), mustNotBeArchived, repo.EditBranchProtection)
						m.Delete("", repo.DeleteBranchProtection)
					})
				}, reqToken(), reqAdmin())
				m.Group("/tags", func() {
					m.Get("", repo.ListTags)
					m.Get("/*", repo.GetTag)
					m.Post("", reqToken(), reqRepoWriter(unit.TypeCode), mustNotBeArchived, bind(api.CreateTagOption{}), repo.CreateTag)
					m.Delete("/*", reqToken(), reqRepoWriter(unit.TypeCode), mustNotBeArchived, repo.DeleteTag)
				}, reqRepoReader(unit.TypeCode), context.ReferencesGitRepo(true))
				m.Group("/keys", func() {
					m.Combo("").Get(repo.ListDeployKeys).
						Post(bind(api.CreateKeyOption{}), repo.CreateDeployKey)
					m.Combo("/{id}").Get(repo.GetDeployKey).
						Delete(repo.DeleteDeploykey)
				}, reqToken(), reqAdmin())
				m.Group("/times", func() {
					m.Combo("").Get(repo.ListTrackedTimesByRepository)
					m.Combo("/{timetrackingusername}").Get(repo.ListTrackedTimesByUser)
				}, mustEnableIssues, reqToken())
				m.Group("/wiki", func() {
					m.Combo("/page/{pageName}").
						Get(repo.GetWikiPage).
						Patch(mustNotBeArchived, reqToken(), reqRepoWriter(unit.TypeWiki), bind(api.CreateWikiPageOptions{}), repo.EditWikiPage).
						Delete(mustNotBeArchived, reqToken(), reqRepoWriter(unit.TypeWiki), repo.DeleteWikiPage)
					m.Get("/revisions/{pageName}", repo.ListPageRevisions)
					m.Post("/new", reqToken(), mustNotBeArchived, reqRepoWriter(unit.TypeWiki), bind(api.CreateWikiPageOptions{}), repo.NewWikiPage)
					m.Get("/pages", repo.ListWikiPages)
				}, mustEnableWiki)
				m.Post("/markup", reqToken(), bind(api.MarkupOption{}), misc.Markup)
				m.Post("/markdown", reqToken(), bind(api.MarkdownOption{}), misc.Markdown)
				m.Post("/markdown/raw", reqToken(), misc.MarkdownRaw)
				m.Get("/stargazers", repo.ListStargazers)
				m.Get("/subscribers", repo.ListSubscribers)
				m.Group("/subscription", func() {
					m.Get("", user.IsWatching)
					m.Put("", reqToken(), user.Watch)
					m.Delete("", reqToken(), user.Unwatch)
				})
				m.Group("/releases", func() {
					m.Combo("").Get(repo.ListReleases).
						Post(reqToken(), reqRepoWriter(unit.TypeReleases), context.ReferencesGitRepo(), bind(api.CreateReleaseOption{}), repo.CreateRelease)
					m.Combo("/latest").Get(repo.GetLatestRelease)
					m.Group("/{id}", func() {
						m.Combo("").Get(repo.GetRelease).
							Patch(reqToken(), reqRepoWriter(unit.TypeReleases), context.ReferencesGitRepo(), bind(api.EditReleaseOption{}), repo.EditRelease).
							Delete(reqToken(), reqRepoWriter(unit.TypeReleases), repo.DeleteRelease)
						m.Group("/assets", func() {
							m.Combo("").Get(repo.ListReleaseAttachments).
								Post(reqToken(), reqRepoWriter(unit.TypeReleases), repo.CreateReleaseAttachment)
							m.Combo("/{attachment_id}").Get(repo.GetReleaseAttachment).
								Patch(reqToken(), reqRepoWriter(unit.TypeReleases), bind(api.EditAttachmentOptions{}), repo.EditReleaseAttachment).
								Delete(reqToken(), reqRepoWriter(unit.TypeReleases), repo.DeleteReleaseAttachment)
						})
					})
					m.Group("/tags", func() {
						m.Combo("/{tag}").
							Get(repo.GetReleaseByTag).
							Delete(reqToken(), reqRepoWriter(unit.TypeReleases), repo.DeleteReleaseByTag)
					})
				}, reqRepoReader(unit.TypeReleases))
				m.Post("/mirror-sync", reqToken(), reqRepoWriter(unit.TypeCode), repo.MirrorSync)
				m.Post("/push_mirrors-sync", reqAdmin(), reqToken(), repo.PushMirrorSync)
				m.Group("/push_mirrors", func() {
					m.Combo("").Get(repo.ListPushMirrors).
						Post(bind(api.CreatePushMirrorOption{}), repo.AddPushMirror)
					m.Combo("/{name}").
						Delete(repo.DeletePushMirrorByRemoteName).
						Get(repo.GetPushMirrorByName)
				}, reqAdmin(), reqToken())

				m.Get("/editorconfig/{filename}", context.ReferencesGitRepo(), context.RepoRefForAPI, reqRepoReader(unit.TypeCode), repo.GetEditorconfig)
				m.Group("/pulls", func() {
					m.Combo("").Get(repo.ListPullRequests).
						Post(reqToken(), mustNotBeArchived, bind(api.CreatePullRequestOption{}), repo.CreatePullRequest)
					m.Get("/pinned", repo.ListPinnedPullRequests)
					m.Group("/{index}", func() {
						m.Combo("").Get(repo.GetPullRequest).
							Patch(reqToken(), bind(api.EditPullRequestOption{}), repo.EditPullRequest)
						m.Get(".{diffType:diff|patch}", repo.DownloadPullDiffOrPatch)
						m.Post("/update", reqToken(), repo.UpdatePullRequest)
						m.Get("/commits", repo.GetPullRequestCommits)
						m.Get("/files", repo.GetPullRequestFiles)
						m.Combo("/merge").Get(repo.IsPullRequestMerged).
							Post(reqToken(), mustNotBeArchived, bind(forms.MergePullRequestForm{}), repo.MergePullRequest).
							Delete(reqToken(), mustNotBeArchived, repo.CancelScheduledAutoMerge)
						m.Group("/reviews", func() {
							m.Combo("").
								Get(repo.ListPullReviews).
								Post(reqToken(), bind(api.CreatePullReviewOptions{}), repo.CreatePullReview)
							m.Group("/{id}", func() {
								m.Combo("").
									Get(repo.GetPullReview).
									Delete(reqToken(), repo.DeletePullReview).
									Post(reqToken(), bind(api.SubmitPullReviewOptions{}), repo.SubmitPullReview)
								m.Combo("/comments").
									Get(repo.GetPullReviewComments)
								m.Post("/dismissals", reqToken(), bind(api.DismissPullReviewOptions{}), repo.DismissPullReview)
								m.Post("/undismissals", reqToken(), repo.UnDismissPullReview)
							})
						})
						m.Combo("/requested_reviewers", reqToken()).
							Delete(bind(api.PullReviewRequestOptions{}), repo.DeleteReviewRequests).
							Post(bind(api.PullReviewRequestOptions{}), repo.CreateReviewRequests)
					})
				}, mustAllowPulls, reqRepoReader(unit.TypeCode), context.ReferencesGitRepo())
				m.Group("/statuses", func() {
					m.Combo("/{sha}").Get(repo.GetCommitStatuses).
						Post(reqToken(), reqRepoWriter(unit.TypeCode), bind(api.CreateStatusOption{}), repo.NewCommitStatus)
				}, reqRepoReader(unit.TypeCode))
				m.Group("/commits", func() {
					m.Get("", context.ReferencesGitRepo(), repo.GetAllCommits)
					m.Group("/{ref}", func() {
						m.Get("/status", repo.GetCombinedCommitStatusByRef)
						m.Get("/statuses", repo.GetCommitStatusesByRef)
					}, context.ReferencesGitRepo())
				}, reqRepoReader(unit.TypeCode))
				m.Group("/git", func() {
					m.Group("/commits", func() {
						m.Get("/{sha}", repo.GetSingleCommit)
						m.Get("/{sha}.{diffType:diff|patch}", repo.DownloadCommitDiffOrPatch)
					})
					m.Get("/refs", repo.GetGitAllRefs)
					m.Get("/refs/*", repo.GetGitRefs)
					m.Get("/trees/{sha}", repo.GetTree)
					m.Get("/blobs/{sha}", repo.GetBlob)
					m.Get("/tags/{sha}", repo.GetAnnotatedTag)
					m.Get("/notes/{sha}", repo.GetNote)
				}, context.ReferencesGitRepo(true), reqRepoReader(unit.TypeCode))
				m.Post("/diffpatch", reqRepoWriter(unit.TypeCode), reqToken(), bind(api.ApplyDiffPatchFileOptions{}), mustNotBeArchived, repo.ApplyDiffPatch)
				m.Group("/contents", func() {
					m.Get("", repo.GetContentsList)
					m.Post("", reqToken(), bind(api.ChangeFilesOptions{}), reqRepoBranchWriter, mustNotBeArchived, repo.ChangeFiles)
					m.Get("/*", repo.GetContents)
					m.Group("/*", func() {
						m.Post("", bind(api.CreateFileOptions{}), reqRepoBranchWriter, mustNotBeArchived, repo.CreateFile)
						m.Put("", bind(api.UpdateFileOptions{}), reqRepoBranchWriter, mustNotBeArchived, repo.UpdateFile)
						m.Delete("", bind(api.DeleteFileOptions{}), reqRepoBranchWriter, mustNotBeArchived, repo.DeleteFile)
					}, reqToken())
				}, reqRepoReader(unit.TypeCode))
				m.Get("/signing-key.gpg", misc.SigningKey)
				m.Group("/topics", func() {
					m.Combo("").Get(repo.ListTopics).
						Put(reqToken(), reqAdmin(), bind(api.RepoTopicOptions{}), repo.UpdateTopics)
					m.Group("/{topic}", func() {
						m.Combo("").Put(reqToken(), repo.AddTopic).
							Delete(reqToken(), repo.DeleteTopic)
					}, reqAdmin())
				}, reqAnyRepoReader())
				m.Get("/issue_templates", context.ReferencesGitRepo(), repo.GetIssueTemplates)
				m.Get("/issue_config", context.ReferencesGitRepo(), repo.GetIssueConfig)
				m.Get("/issue_config/validate", context.ReferencesGitRepo(), repo.ValidateIssueConfig)
				m.Get("/languages", reqRepoReader(unit.TypeCode), repo.GetLanguages)
				m.Get("/code_search", repo.CodeSearch)
				m.Get("/activities/feeds", repo.ListRepoActivityFeeds)
				m.Get("/new_pin_allowed", repo.AreNewIssuePinsAllowed)
				m.Group("/avatar", func() {
					m.Post("", bind(api.UpdateRepoAvatarOption{}), repo.UpdateAvatar)
					m.Delete("", repo.DeleteAvatar)
				}, reqAdmin(), reqToken())
			}, repoAssignment())
		}, tokenRequiresScopes(auth_model.AccessTokenScopeCategoryRepository))

		// Notifications (requires notifications scope)
		m.Group("/repos", func() {
			m.Group("/{username}/{reponame}", func() {
				m.Combo("/notifications", reqToken()).
					Get(notify.ListRepoNotifications).
					Put(notify.ReadRepoNotifications)
			}, repoAssignment())
		}, tokenRequiresScopes(auth_model.AccessTokenScopeCategoryNotification))

		// Issue (requires issue scope)
		m.Group("/repos", func() {
			m.Get("/issues/search", repo.SearchIssues)

			m.Group("/{username}/{reponame}", func() {
				m.Group("/issues", func() {
					m.Combo("").Get(repo.ListIssues).
						Post(reqToken(), mustNotBeArchived, bind(api.CreateIssueOption{}), reqRepoReader(unit.TypeIssues), repo.CreateIssue)
					m.Get("/pinned", reqRepoReader(unit.TypeIssues), repo.ListPinnedIssues)
					m.Group("/comments", func() {
						m.Get("", repo.ListRepoIssueComments)
						m.Group("/{id}", func() {
							m.Combo("").
								Get(repo.GetIssueComment).
								Patch(mustNotBeArchived, reqToken(), bind(api.EditIssueCommentOption{}), repo.EditIssueComment).
								Delete(reqToken(), repo.DeleteIssueComment)
							m.Combo("/reactions").
								Get(repo.GetIssueCommentReactions).
								Post(reqToken(), bind(api.EditReactionOption{}), repo.PostIssueCommentReaction).
								Delete(reqToken(), bind(api.EditReactionOption{}), repo.DeleteIssueCommentReaction)
							m.Group("/assets", func() {
								m.Combo("").
									Get(repo.ListIssueCommentAttachments).
									Post(reqToken(), mustNotBeArchived, repo.CreateIssueCommentAttachment)
								m.Combo("/{attachment_id}").
									Get(repo.GetIssueCommentAttachment).
									Patch(reqToken(), mustNotBeArchived, bind(api.EditAttachmentOptions{}), repo.EditIssueCommentAttachment).
									Delete(reqToken(), mustNotBeArchived, repo.DeleteIssueCommentAttachment)
							}, mustEnableAttachments)
						})
					})
					m.Group("/{index}", func() {
						m.Combo("").Get(repo.GetIssue).
							Patch(reqToken(), bind(api.EditIssueOption{}), repo.EditIssue).
							Delete(reqToken(), reqAdmin(), context.ReferencesGitRepo(), repo.DeleteIssue)
						m.Group("/comments", func() {
							m.Combo("").Get(repo.ListIssueComments).
								Post(reqToken(), mustNotBeArchived, bind(api.CreateIssueCommentOption{}), repo.CreateIssueComment)
							m.Combo("/{id}", reqToken()).Patch(bind(api.EditIssueCommentOption{}), repo.EditIssueCommentDeprecated).
								Delete(repo.DeleteIssueCommentDeprecated)
						})
						m.Get("/timeline", repo.ListIssueCommentsAndTimeline)
						m.Group("/labels", func() {
							m.Combo("").Get(repo.ListIssueLabels).
								Post(reqToken(), bind(api.IssueLabelsOption{}), repo.AddIssueLabels).
								Put(reqToken(), bind(api.IssueLabelsOption{}), repo.ReplaceIssueLabels).
								Delete(reqToken(), repo.ClearIssueLabels)
							m.Delete("/{id}", reqToken(), repo.DeleteIssueLabel)
						})
						m.Group("/times", func() {
							m.Combo("").
								Get(repo.ListTrackedTimes).
								Post(bind(api.AddTimeOption{}), repo.AddTime).
								Delete(repo.ResetIssueTime)
							m.Delete("/{id}", repo.DeleteTime)
						}, reqToken())
						m.Combo("/deadline").Post(reqToken(), bind(api.EditDeadlineOption{}), repo.UpdateIssueDeadline)
						m.Group("/stopwatch", func() {
							m.Post("/start", repo.StartIssueStopwatch)
							m.Post("/stop", repo.StopIssueStopwatch)
							m.Delete("/delete", repo.DeleteIssueStopwatch)
						}, reqToken())
						m.Group("/subscriptions", func() {
							m.Get("", repo.GetIssueSubscribers)
							m.Get("/check", reqToken(), repo.CheckIssueSubscription)
							m.Put("/{user}", reqToken(), repo.AddIssueSubscription)
							m.Delete("/{user}", reqToken(), repo.DelIssueSubscription)
						})
						m.Combo("/reactions").
							Get(repo.GetIssueReactions).
							Post(reqToken(), bind(api.EditReactionOption{}), repo.PostIssueReaction).
							Delete(reqToken(), bind(api.EditReactionOption{}), repo.DeleteIssueReaction)
						m.Group("/assets", func() {
							m.Combo("").
								Get(repo.ListIssueAttachments).
								Post(reqToken(), mustNotBeArchived, repo.CreateIssueAttachment)
							m.Combo("/{attachment_id}").
								Get(repo.GetIssueAttachment).
								Patch(reqToken(), mustNotBeArchived, bind(api.EditAttachmentOptions{}), repo.EditIssueAttachment).
								Delete(reqToken(), mustNotBeArchived, repo.DeleteIssueAttachment)
						}, mustEnableAttachments)
						m.Combo("/dependencies").
							Get(repo.GetIssueDependencies).
							Post(reqToken(), mustNotBeArchived, bind(api.IssueMeta{}), repo.CreateIssueDependency).
							Delete(reqToken(), mustNotBeArchived, bind(api.IssueMeta{}), repo.RemoveIssueDependency)
						m.Combo("/blocks").
							Get(repo.GetIssueBlocks).
							Post(reqToken(), bind(api.IssueMeta{}), repo.CreateIssueBlocking).
							Delete(reqToken(), bind(api.IssueMeta{}), repo.RemoveIssueBlocking)
						m.Group("/pin", func() {
							m.Combo("").
								Post(reqToken(), reqAdmin(), repo.PinIssue).
								Delete(reqToken(), reqAdmin(), repo.UnpinIssue)
							m.Patch("/{position}", reqToken(), reqAdmin(), repo.MoveIssuePin)
						})
					})
				}, mustEnableIssuesOrPulls)
				m.Group("/labels", func() {
					m.Combo("").Get(repo.ListLabels).
						Post(reqToken(), reqRepoWriter(unit.TypeIssues, unit.TypePullRequests), bind(api.CreateLabelOption{}), repo.CreateLabel)
					m.Combo("/{id}").Get(repo.GetLabel).
						Patch(reqToken(), reqRepoWriter(unit.TypeIssues, unit.TypePullRequests), bind(api.EditLabelOption{}), repo.EditLabel).
						Delete(reqToken(), reqRepoWriter(unit.TypeIssues, unit.TypePullRequests), repo.DeleteLabel)
				})
				m.Group("/milestones", func() {
					m.Combo("").Get(repo.ListMilestones).
						Post(reqToken(), reqRepoWriter(unit.TypeIssues, unit.TypePullRequests), bind(api.CreateMilestoneOption{}), repo.CreateMilestone)
					m.Combo("/{id}").Get(repo.GetMilestone).
						Patch(reqToken(), reqRepoWriter(unit.TypeIssues, unit.TypePullRequests), bind(api.EditMilestoneOption{}), repo.EditMilestone).
						Delete(reqToken(), reqRepoWriter(unit.TypeIssues, unit.TypePullRequests), repo.DeleteMilestone)
				})
			}, repoAssignment())
		}, tokenRequiresScopes(auth_model.AccessTokenScopeCategoryIssue))

		// NOTE: these are Gitea package management API - see packages.CommonRoutes and packages.DockerContainerRoutes for endpoints that implement package manager APIs
		m.Group("/packages/{username}", func() {
			m.Group("/{type}/{name}/{version}", func() {
				m.Get("", reqToken(), packages.GetPackage)
				m.Delete("", reqToken(), reqPackageAccess(perm.AccessModeWrite), packages.DeletePackage)
				m.Get("/files", reqToken(), packages.ListPackageFiles)
			})
			m.Get("/", reqToken(), packages.ListPackages)
		}, tokenRequiresScopes(auth_model.AccessTokenScopeCategoryPackage), context_service.UserAssignmentAPI(), context.PackageAssignmentAPI(), reqPackageAccess(perm.AccessModeRead))

		// Organizations
		m.Get("/user/orgs", reqToken(), tokenRequiresScopes(auth_model.AccessTokenScopeCategoryUser, auth_model.AccessTokenScopeCategoryOrganization), org.ListMyOrgs)
		m.Group("/users/{username}/orgs", func() {
			m.Get("", reqToken(), org.ListUserOrgs)
			m.Get("/{org}/permissions", reqToken(), org.GetUserOrgsPermissions)
		}, tokenRequiresScopes(auth_model.AccessTokenScopeCategoryUser, auth_model.AccessTokenScopeCategoryOrganization), context_service.UserAssignmentAPI())
		m.Post("/orgs", tokenRequiresScopes(auth_model.AccessTokenScopeCategoryOrganization), reqToken(), bind(api.CreateOrgOption{}), org.Create)
		m.Get("/orgs", org.GetAll, tokenRequiresScopes(auth_model.AccessTokenScopeCategoryOrganization))
		m.Group("/orgs/{org}", func() {
			m.Combo("").Get(org.Get).
				Patch(reqToken(), reqOrgOwnership(), bind(api.EditOrgOption{}), org.Edit).
				Delete(reqToken(), reqOrgOwnership(), org.Delete)
			m.Combo("/repos").Get(user.ListOrgRepos).
				Post(reqToken(), bind(api.CreateRepoOption{}), repo.CreateOrgRepo)
			m.Group("/members", func() {
				m.Get("", reqToken(), org.ListMembers)
				m.Combo("/{username}").Get(reqToken(), org.IsMember).
					Delete(reqToken(), reqOrgOwnership(), org.DeleteMember)
			})
			m.Group("/actions", func() {
				m.Group("/secrets", func() {
					m.Get("", reqToken(), reqOrgOwnership(), org.ListActionsSecrets)
					m.Combo("/{secretname}").
						Put(reqToken(), reqOrgOwnership(), bind(api.CreateOrUpdateSecretOption{}), org.CreateOrUpdateSecret).
						Delete(reqToken(), reqOrgOwnership(), org.DeleteSecret)
				})

				m.Group("/runners", func() {
					m.Get("/registration-token", reqToken(), reqOrgOwnership(), org.GetRegistrationToken)
				})
			})
			m.Group("/public_members", func() {
				m.Get("", org.ListPublicMembers)
				m.Combo("/{username}").Get(org.IsPublicMember).
					Put(reqToken(), reqOrgMembership(), org.PublicizeMember).
					Delete(reqToken(), reqOrgMembership(), org.ConcealMember)
			})
			m.Group("/teams", func() {
				m.Get("", org.ListTeams)
				m.Post("", reqOrgOwnership(), bind(api.CreateTeamOption{}), org.CreateTeam)
				m.Get("/search", org.SearchTeam)
			}, reqToken(), reqOrgMembership())
			m.Group("/labels", func() {
				m.Get("", org.ListLabels)
				m.Post("", reqToken(), reqOrgOwnership(), bind(api.CreateLabelOption{}), org.CreateLabel)
				m.Combo("/{id}").Get(reqToken(), org.GetLabel).
					Patch(reqToken(), reqOrgOwnership(), bind(api.EditLabelOption{}), org.EditLabel).
					Delete(reqToken(), reqOrgOwnership(), org.DeleteLabel)
			})
			m.Group("/hooks", func() {
				m.Combo("").Get(org.ListHooks).
					Post(bind(api.CreateHookOption{}), org.CreateHook)
				m.Combo("/{id}").Get(org.GetHook).
					Patch(bind(api.EditHookOption{}), org.EditHook).
					Delete(org.DeleteHook)
			}, reqToken(), reqOrgOwnership(), reqWebhooksEnabled())
			m.Group("/avatar", func() {
				m.Post("", bind(api.UpdateUserAvatarOption{}), org.UpdateAvatar)
				m.Delete("", org.DeleteAvatar)
			}, reqToken(), reqOrgOwnership())
			m.Get("/activities/feeds", org.ListOrgActivityFeeds)
			m.Get("/code_search", org.CodeSearch)
		}, tokenRequiresScopes(auth_model.AccessTokenScopeCategoryOrganization), orgAssignment(true))
		m.Group("/teams/{teamid}", func() {
			m.Combo("").Get(reqToken(), org.GetTeam).
				Patch(reqToken(), reqOrgOwnership(), bind(api.EditTeamOption{}), org.EditTeam).
				Delete(reqToken(), reqOrgOwnership(), org.DeleteTeam)
			m.Group("/members", func() {
				m.Get("", reqToken(), org.GetTeamMembers)
				m.Combo("/{username}").
					Get(reqToken(), org.GetTeamMember).
					Put(reqToken(), reqOrgOwnership(), org.AddTeamMember).
					Delete(reqToken(), reqOrgOwnership(), org.RemoveTeamMember)
			})
			m.Group("/repos", func() {
				m.Get("", reqToken(), org.GetTeamRepos)
				m.Combo("/{org}/{reponame}").
					Put(reqToken(), org.AddTeamRepository).
					Delete(reqToken(), org.RemoveTeamRepository).
					Get(reqToken(), org.GetTeamRepo)
			})
			m.Get("/activities/feeds", org.ListTeamActivityFeeds)
		}, tokenRequiresScopes(auth_model.AccessTokenScopeCategoryOrganization), orgAssignment(false, true), reqToken(), reqTeamMembership())

		m.Group("/admin", func() {
			m.Group("/cron", func() {
				m.Get("", admin.ListCronTasks)
				m.Post("/{task}", admin.PostCronTask)
			})
			m.Get("/orgs", admin.GetAllOrgs)
			m.Group("/users", func() {
				m.Get("", admin.SearchUsers)
				m.Post("", bind(api.CreateUserOption{}), admin.CreateUser)
				m.Group("/{username}", func() {
					m.Combo("").Patch(bind(api.EditUserOption{}), admin.EditUser).
						Delete(admin.DeleteUser)
					m.Group("/keys", func() {
						m.Post("", bind(api.CreateKeyOption{}), admin.CreatePublicKey)
						m.Delete("/{id}", admin.DeleteUserPublicKey)
					})
					m.Get("/orgs", org.ListUserOrgs)
					m.Post("/orgs", bind(api.CreateOrgOption{}), admin.CreateOrg)
					m.Post("/repos", bind(api.CreateRepoOption{}), admin.CreateRepo)
					m.Post("/rename", bind(api.RenameUserOption{}), admin.RenameUser)
				}, context_service.UserAssignmentAPI())
			})
			m.Group("/emails", func() {
				m.Get("", admin.GetAllEmails)
				m.Get("/search", admin.SearchEmail)
			})
			m.Group("/unadopted", func() {
				m.Get("", admin.ListUnadoptedRepositories)
				m.Post("/{username}/{reponame}", admin.AdoptRepository)
				m.Delete("/{username}/{reponame}", admin.DeleteUnadoptedRepository)
			})
			m.Group("/hooks", func() {
				m.Combo("").Get(admin.ListHooks).
					Post(bind(api.CreateHookOption{}), admin.CreateHook)
				m.Combo("/{id}").Get(admin.GetHook).
					Patch(bind(api.EditHookOption{}), admin.EditHook).
					Delete(admin.DeleteHook)
			})
			m.Group("/runners", func() {
				m.Get("/registration-token", admin.GetRegistrationToken)
			})
		}, tokenRequiresScopes(auth_model.AccessTokenScopeCategoryAdmin), reqToken(), reqSiteAdmin())

		m.Group("/topics", func() {
			m.Get("/search", repo.TopicSearch)
		}, tokenRequiresScopes(auth_model.AccessTokenScopeCategoryRepository))
	}, sudo())

	return m
}

func securityHeaders() func(http.Handler) http.Handler {
	return func(next http.Handler) http.Handler {
		return http.HandlerFunc(func(resp http.ResponseWriter, req *http.Request) {
			// CORB: https://www.chromium.org/Home/chromium-security/corb-for-developers
			// http://stackoverflow.com/a/3146618/244009
			resp.Header().Set("x-content-type-options", "nosniff")
			next.ServeHTTP(resp, req)
		})
	}
}<|MERGE_RESOLUTION|>--- conflicted
+++ resolved
@@ -916,12 +916,8 @@
 				}, reqSelfOrAdmin(), reqBasicOrRevProxyAuth())
 
 				m.Get("/activities/feeds", user.ListUserActivityFeeds)
-<<<<<<< HEAD
 				m.Get("/code_search", tokenRequiresScopes(auth_model.AccessTokenScopeCategoryRepository), user.CodeSearch)
-			}, context_service.UserAssignmentAPI())
-=======
 			}, context_service.UserAssignmentAPI(), individualPermsChecker)
->>>>>>> cb10f276
 		}, tokenRequiresScopes(auth_model.AccessTokenScopeCategoryUser))
 
 		// Users (requires user scope)
