--- conflicted
+++ resolved
@@ -722,17 +722,13 @@
 						Put(reqAdmin(), bind(api.AddCollaboratorOption{}), repo.AddCollaborator).
 						Delete(reqAdmin(), repo.DeleteCollaborator)
 				}, reqToken())
-<<<<<<< HEAD
 				m.Group("/teams", func() {
 					m.Get("", reqAnyRepoReader(), repo.ListTeams)
-					m.Combo("/:team").Get(reqAnyRepoReader(), repo.IsTeam).
+					m.Combo("/{team}").Get(reqAnyRepoReader(), repo.IsTeam).
 						Put(reqAdmin(), repo.AddTeam).
 						Delete(reqAdmin(), repo.DeleteTeam)
 				}, reqToken())
-				m.Get("/raw/*", context.RepoRefForAPI(), reqRepoReader(models.UnitTypeCode), repo.GetRawFile)
-=======
 				m.Get("/raw/*", context.RepoRefForAPI, reqRepoReader(models.UnitTypeCode), repo.GetRawFile)
->>>>>>> 2e90a256
 				m.Get("/archive/*", reqRepoReader(models.UnitTypeCode), repo.GetArchive)
 				m.Combo("/forks").Get(repo.ListForks).
 					Post(reqToken(), reqRepoReader(models.UnitTypeCode), bind(api.CreateForkOption{}), repo.CreateFork)
