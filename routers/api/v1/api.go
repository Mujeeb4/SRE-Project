--- conflicted
+++ resolved
@@ -789,7 +789,6 @@
 	}
 }
 
-<<<<<<< HEAD
 func individualPermsChecker(ctx *context.APIContext) {
 	// org permissions have been checked in context.OrgAssignment(), but individual permissions haven't been checked.
 	if ctx.ContextUser.IsIndividual() {
@@ -805,12 +804,13 @@
 				return
 			}
 		}
-=======
+	}
+}
+
 // check for and warn against deprecated authentication options
 func checkDeprecatedAuthMethods(ctx *context.APIContext) {
 	if ctx.FormString("token") != "" || ctx.FormString("access_token") != "" {
 		ctx.Resp.Header().Set("Warning", "token and access_token API authentication is deprecated and will be removed in gitea 1.23. Please use AuthorizationHeaderToken instead. Existing queries will continue to work but without authorization.")
->>>>>>> f144521a
 	}
 }
 
