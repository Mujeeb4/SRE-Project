// Copyright 2015 The Gogs Authors. All rights reserved.
// Copyright 2016 The Gitea Authors. All rights reserved.
// Use of this source code is governed by a MIT-style
// license that can be found in the LICENSE file.

// Package v1 Gitea API.
//
// This documentation describes the Gitea API.
//
//     Schemes: http, https
//     BasePath: /api/v1
//     Version: {{AppVer | JSEscape | Safe}}
//     License: MIT http://opensource.org/licenses/MIT
//
//     Consumes:
//     - application/json
//     - text/plain
//
//     Produces:
//     - application/json
//     - text/html
//
//     Security:
//     - BasicAuth :
//     - Token :
//     - AccessToken :
//     - AuthorizationHeaderToken :
//     - SudoParam :
//     - SudoHeader :
//     - TOTPHeader :
//
//     SecurityDefinitions:
//     BasicAuth:
//          type: basic
//     Token:
//          type: apiKey
//          name: token
//          in: query
//     AccessToken:
//          type: apiKey
//          name: access_token
//          in: query
//     AuthorizationHeaderToken:
//          type: apiKey
//          name: Authorization
//          in: header
//          description: API tokens must be prepended with "token" followed by a space.
//     SudoParam:
//          type: apiKey
//          name: sudo
//          in: query
//          description: Sudo API request as the user provided as the key. Admin privileges are required.
//     SudoHeader:
//          type: apiKey
//          name: Sudo
//          in: header
//          description: Sudo API request as the user provided as the key. Admin privileges are required.
//     TOTPHeader:
//          type: apiKey
//          name: X-GITEA-OTP
//          in: header
//          description: Must be used in combination with BasicAuth if two-factor authentication is enabled.
//
// swagger:meta
package v1

import (
	"fmt"
	"net/http"
	"reflect"
	"strings"

	"code.gitea.io/gitea/models/organization"
	"code.gitea.io/gitea/models/perm"
	access_model "code.gitea.io/gitea/models/perm/access"
	repo_model "code.gitea.io/gitea/models/repo"
	"code.gitea.io/gitea/models/unit"
	user_model "code.gitea.io/gitea/models/user"
	"code.gitea.io/gitea/modules/context"
	"code.gitea.io/gitea/modules/log"
	"code.gitea.io/gitea/modules/setting"
	api "code.gitea.io/gitea/modules/structs"
	"code.gitea.io/gitea/modules/web"
	"code.gitea.io/gitea/routers/api/v1/activitypub"
	"code.gitea.io/gitea/routers/api/v1/admin"
	"code.gitea.io/gitea/routers/api/v1/misc"
	"code.gitea.io/gitea/routers/api/v1/notify"
	"code.gitea.io/gitea/routers/api/v1/org"
	"code.gitea.io/gitea/routers/api/v1/packages"
	"code.gitea.io/gitea/routers/api/v1/repo"
	"code.gitea.io/gitea/routers/api/v1/settings"
	"code.gitea.io/gitea/routers/api/v1/user"
	"code.gitea.io/gitea/services/auth"
	context_service "code.gitea.io/gitea/services/context"
	"code.gitea.io/gitea/services/forms"

	_ "code.gitea.io/gitea/routers/api/v1/swagger" // for swagger generation

	"gitea.com/go-chi/binding"
	"github.com/go-chi/cors"
)

func sudo() func(ctx *context.APIContext) {
	return func(ctx *context.APIContext) {
		sudo := ctx.FormString("sudo")
		if len(sudo) == 0 {
			sudo = ctx.Req.Header.Get("Sudo")
		}

		if len(sudo) > 0 {
			if ctx.IsSigned && ctx.Doer.IsAdmin {
				user, err := user_model.GetUserByName(ctx, sudo)
				if err != nil {
					if user_model.IsErrUserNotExist(err) {
						ctx.NotFound()
					} else {
						ctx.Error(http.StatusInternalServerError, "GetUserByName", err)
					}
					return
				}
				log.Trace("Sudo from (%s) to: %s", ctx.Doer.Name, user.Name)
				ctx.Doer = user
			} else {
				ctx.JSON(http.StatusForbidden, map[string]string{
					"message": "Only administrators allowed to sudo.",
				})
				return
			}
		}
	}
}

func repoAssignment() func(ctx *context.APIContext) {
	return func(ctx *context.APIContext) {
		userName := ctx.Params("username")
		repoName := ctx.Params("reponame")

		var (
			owner *user_model.User
			err   error
		)

		// Check if the user is the same as the repository owner.
		if ctx.IsSigned && ctx.Doer.LowerName == strings.ToLower(userName) {
			owner = ctx.Doer
		} else {
			owner, err = user_model.GetUserByName(ctx, userName)
			if err != nil {
				if user_model.IsErrUserNotExist(err) {
					if redirectUserID, err := user_model.LookupUserRedirect(userName); err == nil {
						context.RedirectToUser(ctx.Context, userName, redirectUserID)
					} else if user_model.IsErrUserRedirectNotExist(err) {
						ctx.NotFound("GetUserByName", err)
					} else {
						ctx.Error(http.StatusInternalServerError, "LookupUserRedirect", err)
					}
				} else {
					ctx.Error(http.StatusInternalServerError, "GetUserByName", err)
				}
				return
			}
		}
		ctx.Repo.Owner = owner
		ctx.ContextUser = owner

		// Get repository.
		repo, err := repo_model.GetRepositoryByName(owner.ID, repoName)
		if err != nil {
			if repo_model.IsErrRepoNotExist(err) {
				redirectRepoID, err := repo_model.LookupRedirect(owner.ID, repoName)
				if err == nil {
					context.RedirectToRepo(ctx.Context, redirectRepoID)
				} else if repo_model.IsErrRedirectNotExist(err) {
					ctx.NotFound()
				} else {
					ctx.Error(http.StatusInternalServerError, "LookupRepoRedirect", err)
				}
			} else {
				ctx.Error(http.StatusInternalServerError, "GetRepositoryByName", err)
			}
			return
		}

		repo.Owner = owner
		ctx.Repo.Repository = repo

		ctx.Repo.Permission, err = access_model.GetUserRepoPermission(ctx, repo, ctx.Doer)
		if err != nil {
			ctx.Error(http.StatusInternalServerError, "GetUserRepoPermission", err)
			return
		}

		if !ctx.Repo.HasAccess() {
			ctx.NotFound()
			return
		}
	}
}

func reqPackageAccess(accessMode perm.AccessMode) func(ctx *context.APIContext) {
	return func(ctx *context.APIContext) {
		if ctx.Package.AccessMode < accessMode && !ctx.IsUserSiteAdmin() {
			ctx.Error(http.StatusForbidden, "reqPackageAccess", "user should have specific permission or be a site admin")
			return
		}
	}
}

// Contexter middleware already checks token for user sign in process.
func reqToken() func(ctx *context.APIContext) {
	return func(ctx *context.APIContext) {
		if true == ctx.Data["IsApiToken"] {
			return
		}
		if ctx.Context.IsBasicAuth {
			ctx.CheckForOTP()
			return
		}
		if ctx.IsSigned {
			return
		}
		ctx.Error(http.StatusUnauthorized, "reqToken", "token is required")
	}
}

func reqExploreSignIn() func(ctx *context.APIContext) {
	return func(ctx *context.APIContext) {
		if setting.Service.Explore.RequireSigninView && !ctx.IsSigned {
			ctx.Error(http.StatusUnauthorized, "reqExploreSignIn", "you must be signed in to search for users")
		}
	}
}

func reqBasicOrRevProxyAuth() func(ctx *context.APIContext) {
	return func(ctx *context.APIContext) {
		if ctx.IsSigned && setting.Service.EnableReverseProxyAuth && ctx.Data["AuthedMethod"].(string) == auth.ReverseProxyMethodName {
			return
		}
		if !ctx.Context.IsBasicAuth {
			ctx.Error(http.StatusUnauthorized, "reqBasicOrRevProxyAuth", "auth required")
			return
		}
		ctx.CheckForOTP()
	}
}

// reqSiteAdmin user should be the site admin
func reqSiteAdmin() func(ctx *context.APIContext) {
	return func(ctx *context.APIContext) {
		if !ctx.IsUserSiteAdmin() {
			ctx.Error(http.StatusForbidden, "reqSiteAdmin", "user should be the site admin")
			return
		}
	}
}

// reqOwner user should be the owner of the repo or site admin.
func reqOwner() func(ctx *context.APIContext) {
	return func(ctx *context.APIContext) {
		if !ctx.IsUserRepoOwner() && !ctx.IsUserSiteAdmin() {
			ctx.Error(http.StatusForbidden, "reqOwner", "user should be the owner of the repo")
			return
		}
	}
}

// reqAdmin user should be an owner or a collaborator with admin write of a repository, or site admin
func reqAdmin() func(ctx *context.APIContext) {
	return func(ctx *context.APIContext) {
		if !ctx.IsUserRepoAdmin() && !ctx.IsUserSiteAdmin() {
			ctx.Error(http.StatusForbidden, "reqAdmin", "user should be an owner or a collaborator with admin write of a repository")
			return
		}
	}
}

// reqRepoWriter user should have a permission to write to a repo, or be a site admin
func reqRepoWriter(unitTypes ...unit.Type) func(ctx *context.APIContext) {
	return func(ctx *context.APIContext) {
		if !ctx.IsUserRepoWriter(unitTypes) && !ctx.IsUserRepoAdmin() && !ctx.IsUserSiteAdmin() {
			ctx.Error(http.StatusForbidden, "reqRepoWriter", "user should have a permission to write to a repo")
			return
		}
	}
}

// reqRepoBranchWriter user should have a permission to write to a branch, or be a site admin
func reqRepoBranchWriter(ctx *context.APIContext) {
	options, ok := web.GetForm(ctx).(api.FileOptionInterface)
	if !ok || (!ctx.Repo.CanWriteToBranch(ctx.Doer, options.Branch()) && !ctx.IsUserSiteAdmin()) {
		ctx.Error(http.StatusForbidden, "reqRepoBranchWriter", "user should have a permission to write to this branch")
		return
	}
}

// reqRepoReader user should have specific read permission or be a repo admin or a site admin
func reqRepoReader(unitType unit.Type) func(ctx *context.APIContext) {
	return func(ctx *context.APIContext) {
		if !ctx.IsUserRepoReaderSpecific(unitType) && !ctx.IsUserRepoAdmin() && !ctx.IsUserSiteAdmin() {
			ctx.Error(http.StatusForbidden, "reqRepoReader", "user should have specific read permission or be a repo admin or a site admin")
			return
		}
	}
}

// reqAnyRepoReader user should have any permission to read repository or permissions of site admin
func reqAnyRepoReader() func(ctx *context.APIContext) {
	return func(ctx *context.APIContext) {
		if !ctx.IsUserRepoReaderAny() && !ctx.IsUserSiteAdmin() {
			ctx.Error(http.StatusForbidden, "reqAnyRepoReader", "user should have any permission to read repository or permissions of site admin")
			return
		}
	}
}

// reqOrgOwnership user should be an organization owner, or a site admin
func reqOrgOwnership() func(ctx *context.APIContext) {
	return func(ctx *context.APIContext) {
		if ctx.Context.IsUserSiteAdmin() {
			return
		}

		var orgID int64
		if ctx.Org.Organization != nil {
			orgID = ctx.Org.Organization.ID
		} else if ctx.Org.Team != nil {
			orgID = ctx.Org.Team.OrgID
		} else {
			ctx.Error(http.StatusInternalServerError, "", "reqOrgOwnership: unprepared context")
			return
		}

		isOwner, err := organization.IsOrganizationOwner(ctx, orgID, ctx.Doer.ID)
		if err != nil {
			ctx.Error(http.StatusInternalServerError, "IsOrganizationOwner", err)
			return
		} else if !isOwner {
			if ctx.Org.Organization != nil {
				ctx.Error(http.StatusForbidden, "", "Must be an organization owner")
			} else {
				ctx.NotFound()
			}
			return
		}
	}
}

// reqTeamMembership user should be an team member, or a site admin
func reqTeamMembership() func(ctx *context.APIContext) {
	return func(ctx *context.APIContext) {
		if ctx.Context.IsUserSiteAdmin() {
			return
		}
		if ctx.Org.Team == nil {
			ctx.Error(http.StatusInternalServerError, "", "reqTeamMembership: unprepared context")
			return
		}

		orgID := ctx.Org.Team.OrgID
		isOwner, err := organization.IsOrganizationOwner(ctx, orgID, ctx.Doer.ID)
		if err != nil {
			ctx.Error(http.StatusInternalServerError, "IsOrganizationOwner", err)
			return
		} else if isOwner {
			return
		}

		if isTeamMember, err := organization.IsTeamMember(ctx, orgID, ctx.Org.Team.ID, ctx.Doer.ID); err != nil {
			ctx.Error(http.StatusInternalServerError, "IsTeamMember", err)
			return
		} else if !isTeamMember {
			isOrgMember, err := organization.IsOrganizationMember(ctx, orgID, ctx.Doer.ID)
			if err != nil {
				ctx.Error(http.StatusInternalServerError, "IsOrganizationMember", err)
			} else if isOrgMember {
				ctx.Error(http.StatusForbidden, "", "Must be a team member")
			} else {
				ctx.NotFound()
			}
			return
		}
	}
}

// reqOrgMembership user should be an organization member, or a site admin
func reqOrgMembership() func(ctx *context.APIContext) {
	return func(ctx *context.APIContext) {
		if ctx.Context.IsUserSiteAdmin() {
			return
		}

		var orgID int64
		if ctx.Org.Organization != nil {
			orgID = ctx.Org.Organization.ID
		} else if ctx.Org.Team != nil {
			orgID = ctx.Org.Team.OrgID
		} else {
			ctx.Error(http.StatusInternalServerError, "", "reqOrgMembership: unprepared context")
			return
		}

		if isMember, err := organization.IsOrganizationMember(ctx, orgID, ctx.Doer.ID); err != nil {
			ctx.Error(http.StatusInternalServerError, "IsOrganizationMember", err)
			return
		} else if !isMember {
			if ctx.Org.Organization != nil {
				ctx.Error(http.StatusForbidden, "", "Must be an organization member")
			} else {
				ctx.NotFound()
			}
			return
		}
	}
}

func reqGitHook() func(ctx *context.APIContext) {
	return func(ctx *context.APIContext) {
		if !ctx.Doer.CanEditGitHook() {
			ctx.Error(http.StatusForbidden, "", "must be allowed to edit Git hooks")
			return
		}
	}
}

// reqWebhooksEnabled requires webhooks to be enabled by admin.
func reqWebhooksEnabled() func(ctx *context.APIContext) {
	return func(ctx *context.APIContext) {
		if setting.DisableWebhooks {
			ctx.Error(http.StatusForbidden, "", "webhooks disabled by administrator")
			return
		}
	}
}

func orgAssignment(args ...bool) func(ctx *context.APIContext) {
	var (
		assignOrg  bool
		assignTeam bool
	)
	if len(args) > 0 {
		assignOrg = args[0]
	}
	if len(args) > 1 {
		assignTeam = args[1]
	}
	return func(ctx *context.APIContext) {
		ctx.Org = new(context.APIOrganization)

		var err error
		if assignOrg {
			ctx.Org.Organization, err = organization.GetOrgByName(ctx.Params(":org"))
			if err != nil {
				if organization.IsErrOrgNotExist(err) {
					redirectUserID, err := user_model.LookupUserRedirect(ctx.Params(":org"))
					if err == nil {
						context.RedirectToUser(ctx.Context, ctx.Params(":org"), redirectUserID)
					} else if user_model.IsErrUserRedirectNotExist(err) {
						ctx.NotFound("GetOrgByName", err)
					} else {
						ctx.Error(http.StatusInternalServerError, "LookupUserRedirect", err)
					}
				} else {
					ctx.Error(http.StatusInternalServerError, "GetOrgByName", err)
				}
				return
			}
			ctx.ContextUser = ctx.Org.Organization.AsUser()
		}

		if assignTeam {
			ctx.Org.Team, err = organization.GetTeamByID(ctx, ctx.ParamsInt64(":teamid"))
			if err != nil {
				if organization.IsErrTeamNotExist(err) {
					ctx.NotFound()
				} else {
					ctx.Error(http.StatusInternalServerError, "GetTeamById", err)
				}
				return
			}
		}
	}
}

func mustEnableIssues(ctx *context.APIContext) {
	if !ctx.Repo.CanRead(unit.TypeIssues) {
		if log.IsTrace() {
			if ctx.IsSigned {
				log.Trace("Permission Denied: User %-v cannot read %-v in Repo %-v\n"+
					"User in Repo has Permissions: %-+v",
					ctx.Doer,
					unit.TypeIssues,
					ctx.Repo.Repository,
					ctx.Repo.Permission)
			} else {
				log.Trace("Permission Denied: Anonymous user cannot read %-v in Repo %-v\n"+
					"Anonymous user in Repo has Permissions: %-+v",
					unit.TypeIssues,
					ctx.Repo.Repository,
					ctx.Repo.Permission)
			}
		}
		ctx.NotFound()
		return
	}
}

func mustAllowPulls(ctx *context.APIContext) {
	if !(ctx.Repo.Repository.CanEnablePulls() && ctx.Repo.CanRead(unit.TypePullRequests)) {
		if ctx.Repo.Repository.CanEnablePulls() && log.IsTrace() {
			if ctx.IsSigned {
				log.Trace("Permission Denied: User %-v cannot read %-v in Repo %-v\n"+
					"User in Repo has Permissions: %-+v",
					ctx.Doer,
					unit.TypePullRequests,
					ctx.Repo.Repository,
					ctx.Repo.Permission)
			} else {
				log.Trace("Permission Denied: Anonymous user cannot read %-v in Repo %-v\n"+
					"Anonymous user in Repo has Permissions: %-+v",
					unit.TypePullRequests,
					ctx.Repo.Repository,
					ctx.Repo.Permission)
			}
		}
		ctx.NotFound()
		return
	}
}

func mustEnableIssuesOrPulls(ctx *context.APIContext) {
	if !ctx.Repo.CanRead(unit.TypeIssues) &&
		!(ctx.Repo.Repository.CanEnablePulls() && ctx.Repo.CanRead(unit.TypePullRequests)) {
		if ctx.Repo.Repository.CanEnablePulls() && log.IsTrace() {
			if ctx.IsSigned {
				log.Trace("Permission Denied: User %-v cannot read %-v and %-v in Repo %-v\n"+
					"User in Repo has Permissions: %-+v",
					ctx.Doer,
					unit.TypeIssues,
					unit.TypePullRequests,
					ctx.Repo.Repository,
					ctx.Repo.Permission)
			} else {
				log.Trace("Permission Denied: Anonymous user cannot read %-v and %-v in Repo %-v\n"+
					"Anonymous user in Repo has Permissions: %-+v",
					unit.TypeIssues,
					unit.TypePullRequests,
					ctx.Repo.Repository,
					ctx.Repo.Permission)
			}
		}
		ctx.NotFound()
		return
	}
}

func mustEnableWiki(ctx *context.APIContext) {
	if !(ctx.Repo.CanRead(unit.TypeWiki)) {
		ctx.NotFound()
		return
	}
}

func mustNotBeArchived(ctx *context.APIContext) {
	if ctx.Repo.Repository.IsArchived {
		ctx.NotFound()
		return
	}
}

// bind binding an obj to a func(ctx *context.APIContext)
func bind(obj interface{}) http.HandlerFunc {
	tp := reflect.TypeOf(obj)
	for tp.Kind() == reflect.Ptr {
		tp = tp.Elem()
	}
	return web.Wrap(func(ctx *context.APIContext) {
		theObj := reflect.New(tp).Interface() // create a new form obj for every request but not use obj directly
		errs := binding.Bind(ctx.Req, theObj)
		if len(errs) > 0 {
			ctx.Error(http.StatusUnprocessableEntity, "validationError", fmt.Sprintf("%s: %s", errs[0].FieldNames, errs[0].Error()))
			return
		}
		web.SetForm(ctx, theObj)
	})
}

// The OAuth2 plugin is expected to be executed first, as it must ignore the user id stored
// in the session (if there is a user id stored in session other plugins might return the user
// object for that id).
//
// The Session plugin is expected to be executed second, in order to skip authentication
// for users that have already signed in.
func buildAuthGroup() *auth.Group {
	group := auth.NewGroup(
		&auth.OAuth2{},
		&auth.HTTPSign{},
		&auth.Basic{}, // FIXME: this should be removed once we don't allow basic auth in API
	)
	if setting.Service.EnableReverseProxyAuth {
		group.Add(&auth.ReverseProxy{})
	}
	specialAdd(group)

	return group
}

// Routes registers all v1 APIs routes to web application.
func Routes() *web.Route {
	m := web.NewRoute()

	m.Use(securityHeaders())
	if setting.CORSConfig.Enabled {
		m.Use(cors.Handler(cors.Options{
			// Scheme:           setting.CORSConfig.Scheme, // FIXME: the cors middleware needs scheme option
			AllowedOrigins: setting.CORSConfig.AllowDomain,
			// setting.CORSConfig.AllowSubdomain // FIXME: the cors middleware needs allowSubdomain option
			AllowedMethods:   setting.CORSConfig.Methods,
			AllowCredentials: setting.CORSConfig.AllowCredentials,
			AllowedHeaders:   []string{"Authorization", "X-Gitea-OTP"},
			MaxAge:           int(setting.CORSConfig.MaxAge.Seconds()),
		}))
	}
	m.Use(context.APIContexter())

	group := buildAuthGroup()
	if err := group.Init(); err != nil {
		log.Error("Could not initialize '%s' auth method, error: %s", group.Name(), err)
	}

	// Get user from session if logged in.
	m.Use(context.APIAuth(group))

	m.Use(context.ToggleAPI(&context.ToggleOptions{
		SignInRequired: setting.Service.RequireSignInView,
	}))

	m.Group("", func() {
		// Miscellaneous
		if setting.API.EnableSwagger {
			m.Get("/swagger", func(ctx *context.APIContext) {
				ctx.Redirect(setting.AppSubURL + "/api/swagger")
			})
		}
		m.Get("/version", misc.Version)
		if setting.Federation.Enabled {
			m.Get("/nodeinfo", misc.NodeInfo)
			m.Group("/activitypub", func() {
				m.Group("/user/{username}", func() {
					m.Get("", activitypub.Person)
					m.Post("/inbox", activitypub.ReqSignature(), activitypub.PersonInbox)
<<<<<<< HEAD
					m.Get("/outbox", activitypub.PersonOutbox)
					m.Get("/following", activitypub.PersonFollowing)
					m.Get("/followers", activitypub.PersonFollowers)
				})
=======
				}, context_service.UserAssignmentAPI())
>>>>>>> a3120079
			})
		}
		m.Get("/signing-key.gpg", misc.SigningKey)
		m.Post("/markdown", bind(api.MarkdownOption{}), misc.Markdown)
		m.Post("/markdown/raw", misc.MarkdownRaw)
		m.Group("/settings", func() {
			m.Get("/ui", settings.GetGeneralUISettings)
			m.Get("/api", settings.GetGeneralAPISettings)
			m.Get("/attachment", settings.GetGeneralAttachmentSettings)
			m.Get("/repository", settings.GetGeneralRepoSettings)
		})

		// Notifications
		m.Group("/notifications", func() {
			m.Combo("").
				Get(notify.ListNotifications).
				Put(notify.ReadNotifications)
			m.Get("/new", notify.NewAvailable)
			m.Combo("/threads/{id}").
				Get(notify.GetThread).
				Patch(notify.ReadThread)
		}, reqToken())

		// Users
		m.Group("/users", func() {
			m.Get("/search", reqExploreSignIn(), user.Search)

			m.Group("/{username}", func() {
				m.Get("", reqExploreSignIn(), user.GetInfo)

				if setting.Service.EnableUserHeatmap {
					m.Get("/heatmap", user.GetUserHeatmapData)
				}

				m.Get("/repos", reqExploreSignIn(), user.ListUserRepos)
				m.Group("/tokens", func() {
					m.Combo("").Get(user.ListAccessTokens).
						Post(bind(api.CreateAccessTokenOption{}), user.CreateAccessToken)
					m.Combo("/{id}").Delete(user.DeleteAccessToken)
				}, reqBasicOrRevProxyAuth())
			}, context_service.UserAssignmentAPI())
		})

		m.Group("/users", func() {
			m.Group("/{username}", func() {
				m.Get("/keys", user.ListPublicKeys)
				m.Get("/gpg_keys", user.ListGPGKeys)

				m.Get("/followers", user.ListFollowers)
				m.Group("/following", func() {
					m.Get("", user.ListFollowing)
					m.Get("/{target}", user.CheckFollowing)
				})

				m.Get("/starred", user.GetStarredRepos)

				m.Get("/subscriptions", user.GetWatchedRepos)
			}, context_service.UserAssignmentAPI())
		}, reqToken())

		m.Group("/user", func() {
			m.Get("", user.GetAuthenticatedUser)
			m.Group("/settings", func() {
				m.Get("", user.GetUserSettings)
				m.Patch("", bind(api.UserSettingsOptions{}), user.UpdateUserSettings)
			}, reqToken())
			m.Combo("/emails").Get(user.ListEmails).
				Post(bind(api.CreateEmailOption{}), user.AddEmail).
				Delete(bind(api.DeleteEmailOption{}), user.DeleteEmail)

			m.Get("/followers", user.ListMyFollowers)
			m.Group("/following", func() {
				m.Get("", user.ListMyFollowing)
				m.Group("/{username}", func() {
					m.Get("", user.CheckMyFollowing)
					m.Put("", user.Follow)
					m.Delete("", user.Unfollow)
				}, context_service.UserAssignmentAPI())
			})

			m.Group("/keys", func() {
				m.Combo("").Get(user.ListMyPublicKeys).
					Post(bind(api.CreateKeyOption{}), user.CreatePublicKey)
				m.Combo("/{id}").Get(user.GetPublicKey).
					Delete(user.DeletePublicKey)
			})
			m.Group("/applications", func() {
				m.Combo("/oauth2").
					Get(user.ListOauth2Applications).
					Post(bind(api.CreateOAuth2ApplicationOptions{}), user.CreateOauth2Application)
				m.Combo("/oauth2/{id}").
					Delete(user.DeleteOauth2Application).
					Patch(bind(api.CreateOAuth2ApplicationOptions{}), user.UpdateOauth2Application).
					Get(user.GetOauth2Application)
			}, reqToken())

			m.Group("/gpg_keys", func() {
				m.Combo("").Get(user.ListMyGPGKeys).
					Post(bind(api.CreateGPGKeyOption{}), user.CreateGPGKey)
				m.Combo("/{id}").Get(user.GetGPGKey).
					Delete(user.DeleteGPGKey)
			})

			m.Get("/gpg_key_token", user.GetVerificationToken)
			m.Post("/gpg_key_verify", bind(api.VerifyGPGKeyOption{}), user.VerifyUserGPGKey)

			m.Combo("/repos").Get(user.ListMyRepos).
				Post(bind(api.CreateRepoOption{}), repo.Create)

			m.Group("/starred", func() {
				m.Get("", user.GetMyStarredRepos)
				m.Group("/{username}/{reponame}", func() {
					m.Get("", user.IsStarring)
					m.Put("", user.Star)
					m.Delete("", user.Unstar)
				}, repoAssignment())
			})
			m.Get("/times", repo.ListMyTrackedTimes)

			m.Get("/stopwatches", repo.GetStopwatches)

			m.Get("/subscriptions", user.GetMyWatchedRepos)

			m.Get("/teams", org.ListUserTeams)
		}, reqToken())

		// Repositories
		m.Post("/org/{org}/repos", reqToken(), bind(api.CreateRepoOption{}), repo.CreateOrgRepoDeprecated)

		m.Combo("/repositories/{id}", reqToken()).Get(repo.GetByID)

		m.Group("/repos", func() {
			m.Get("/search", repo.Search)

			m.Get("/issues/search", repo.SearchIssues)

			m.Post("/migrate", reqToken(), bind(api.MigrateRepoOptions{}), repo.Migrate)

			m.Group("/{username}/{reponame}", func() {
				m.Combo("").Get(reqAnyRepoReader(), repo.Get).
					Delete(reqToken(), reqOwner(), repo.Delete).
					Patch(reqToken(), reqAdmin(), bind(api.EditRepoOption{}), repo.Edit)
				m.Post("/generate", reqToken(), reqRepoReader(unit.TypeCode), bind(api.GenerateRepoOption{}), repo.Generate)
				m.Post("/transfer", reqOwner(), bind(api.TransferRepoOption{}), repo.Transfer)
				m.Post("/transfer/accept", reqToken(), repo.AcceptTransfer)
				m.Post("/transfer/reject", reqToken(), repo.RejectTransfer)
				m.Combo("/notifications").
					Get(reqToken(), notify.ListRepoNotifications).
					Put(reqToken(), notify.ReadRepoNotifications)
				m.Group("/hooks/git", func() {
					m.Combo("").Get(repo.ListGitHooks)
					m.Group("/{id}", func() {
						m.Combo("").Get(repo.GetGitHook).
							Patch(bind(api.EditGitHookOption{}), repo.EditGitHook).
							Delete(repo.DeleteGitHook)
					})
				}, reqToken(), reqAdmin(), reqGitHook(), context.ReferencesGitRepo(true))
				m.Group("/hooks", func() {
					m.Combo("").Get(repo.ListHooks).
						Post(bind(api.CreateHookOption{}), repo.CreateHook)
					m.Group("/{id}", func() {
						m.Combo("").Get(repo.GetHook).
							Patch(bind(api.EditHookOption{}), repo.EditHook).
							Delete(repo.DeleteHook)
						m.Post("/tests", context.ReferencesGitRepo(), context.RepoRefForAPI, repo.TestHook)
					})
				}, reqToken(), reqAdmin(), reqWebhooksEnabled())
				m.Group("/collaborators", func() {
					m.Get("", reqAnyRepoReader(), repo.ListCollaborators)
					m.Group("/{collaborator}", func() {
						m.Combo("").Get(reqAnyRepoReader(), repo.IsCollaborator).
							Put(reqAdmin(), bind(api.AddCollaboratorOption{}), repo.AddCollaborator).
							Delete(reqAdmin(), repo.DeleteCollaborator)
						m.Get("/permission", repo.GetRepoPermissions)
					}, reqToken())
				}, reqToken())
				m.Get("/assignees", reqToken(), reqAnyRepoReader(), repo.GetAssignees)
				m.Get("/reviewers", reqToken(), reqAnyRepoReader(), repo.GetReviewers)
				m.Group("/teams", func() {
					m.Get("", reqAnyRepoReader(), repo.ListTeams)
					m.Combo("/{team}").Get(reqAnyRepoReader(), repo.IsTeam).
						Put(reqAdmin(), repo.AddTeam).
						Delete(reqAdmin(), repo.DeleteTeam)
				}, reqToken())
				m.Get("/raw/*", context.ReferencesGitRepo(), context.RepoRefForAPI, reqRepoReader(unit.TypeCode), repo.GetRawFile)
				m.Get("/media/*", context.ReferencesGitRepo(), context.RepoRefForAPI, reqRepoReader(unit.TypeCode), repo.GetRawFileOrLFS)
				m.Get("/archive/*", reqRepoReader(unit.TypeCode), repo.GetArchive)
				m.Combo("/forks").Get(repo.ListForks).
					Post(reqToken(), reqRepoReader(unit.TypeCode), bind(api.CreateForkOption{}), repo.CreateFork)
				m.Group("/branches", func() {
					m.Get("", repo.ListBranches)
					m.Get("/*", repo.GetBranch)
					m.Delete("/*", reqRepoWriter(unit.TypeCode), repo.DeleteBranch)
					m.Post("", reqRepoWriter(unit.TypeCode), bind(api.CreateBranchRepoOption{}), repo.CreateBranch)
				}, context.ReferencesGitRepo(), reqRepoReader(unit.TypeCode))
				m.Group("/branch_protections", func() {
					m.Get("", repo.ListBranchProtections)
					m.Post("", bind(api.CreateBranchProtectionOption{}), repo.CreateBranchProtection)
					m.Group("/{name}", func() {
						m.Get("", repo.GetBranchProtection)
						m.Patch("", bind(api.EditBranchProtectionOption{}), repo.EditBranchProtection)
						m.Delete("", repo.DeleteBranchProtection)
					})
				}, reqToken(), reqAdmin())
				m.Group("/tags", func() {
					m.Get("", repo.ListTags)
					m.Get("/*", repo.GetTag)
					m.Post("", reqRepoWriter(unit.TypeCode), bind(api.CreateTagOption{}), repo.CreateTag)
					m.Delete("/*", repo.DeleteTag)
				}, reqRepoReader(unit.TypeCode), context.ReferencesGitRepo(true))
				m.Group("/keys", func() {
					m.Combo("").Get(repo.ListDeployKeys).
						Post(bind(api.CreateKeyOption{}), repo.CreateDeployKey)
					m.Combo("/{id}").Get(repo.GetDeployKey).
						Delete(repo.DeleteDeploykey)
				}, reqToken(), reqAdmin())
				m.Group("/times", func() {
					m.Combo("").Get(repo.ListTrackedTimesByRepository)
					m.Combo("/{timetrackingusername}").Get(repo.ListTrackedTimesByUser)
				}, mustEnableIssues, reqToken())
				m.Group("/wiki", func() {
					m.Combo("/page/{pageName}").
						Get(repo.GetWikiPage).
						Patch(mustNotBeArchived, reqRepoWriter(unit.TypeWiki), bind(api.CreateWikiPageOptions{}), repo.EditWikiPage).
						Delete(mustNotBeArchived, reqRepoWriter(unit.TypeWiki), repo.DeleteWikiPage)
					m.Get("/revisions/{pageName}", repo.ListPageRevisions)
					m.Post("/new", mustNotBeArchived, reqRepoWriter(unit.TypeWiki), bind(api.CreateWikiPageOptions{}), repo.NewWikiPage)
					m.Get("/pages", repo.ListWikiPages)
				}, mustEnableWiki)
				m.Group("/issues", func() {
					m.Combo("").Get(repo.ListIssues).
						Post(reqToken(), mustNotBeArchived, bind(api.CreateIssueOption{}), repo.CreateIssue)
					m.Group("/comments", func() {
						m.Get("", repo.ListRepoIssueComments)
						m.Group("/{id}", func() {
							m.Combo("").
								Get(repo.GetIssueComment).
								Patch(mustNotBeArchived, reqToken(), bind(api.EditIssueCommentOption{}), repo.EditIssueComment).
								Delete(reqToken(), repo.DeleteIssueComment)
							m.Combo("/reactions").
								Get(repo.GetIssueCommentReactions).
								Post(reqToken(), bind(api.EditReactionOption{}), repo.PostIssueCommentReaction).
								Delete(reqToken(), bind(api.EditReactionOption{}), repo.DeleteIssueCommentReaction)
						})
					})
					m.Group("/{index}", func() {
						m.Combo("").Get(repo.GetIssue).
							Patch(reqToken(), bind(api.EditIssueOption{}), repo.EditIssue).
							Delete(reqToken(), reqAdmin(), repo.DeleteIssue)
						m.Group("/comments", func() {
							m.Combo("").Get(repo.ListIssueComments).
								Post(reqToken(), mustNotBeArchived, bind(api.CreateIssueCommentOption{}), repo.CreateIssueComment)
							m.Combo("/{id}", reqToken()).Patch(bind(api.EditIssueCommentOption{}), repo.EditIssueCommentDeprecated).
								Delete(repo.DeleteIssueCommentDeprecated)
						})
						m.Get("/timeline", repo.ListIssueCommentsAndTimeline)
						m.Group("/labels", func() {
							m.Combo("").Get(repo.ListIssueLabels).
								Post(reqToken(), bind(api.IssueLabelsOption{}), repo.AddIssueLabels).
								Put(reqToken(), bind(api.IssueLabelsOption{}), repo.ReplaceIssueLabels).
								Delete(reqToken(), repo.ClearIssueLabels)
							m.Delete("/{id}", reqToken(), repo.DeleteIssueLabel)
						})
						m.Group("/times", func() {
							m.Combo("").
								Get(repo.ListTrackedTimes).
								Post(bind(api.AddTimeOption{}), repo.AddTime).
								Delete(repo.ResetIssueTime)
							m.Delete("/{id}", repo.DeleteTime)
						}, reqToken())
						m.Combo("/deadline").Post(reqToken(), bind(api.EditDeadlineOption{}), repo.UpdateIssueDeadline)
						m.Group("/stopwatch", func() {
							m.Post("/start", reqToken(), repo.StartIssueStopwatch)
							m.Post("/stop", reqToken(), repo.StopIssueStopwatch)
							m.Delete("/delete", reqToken(), repo.DeleteIssueStopwatch)
						})
						m.Group("/subscriptions", func() {
							m.Get("", repo.GetIssueSubscribers)
							m.Get("/check", reqToken(), repo.CheckIssueSubscription)
							m.Put("/{user}", reqToken(), repo.AddIssueSubscription)
							m.Delete("/{user}", reqToken(), repo.DelIssueSubscription)
						})
						m.Combo("/reactions").
							Get(repo.GetIssueReactions).
							Post(reqToken(), bind(api.EditReactionOption{}), repo.PostIssueReaction).
							Delete(reqToken(), bind(api.EditReactionOption{}), repo.DeleteIssueReaction)
					})
				}, mustEnableIssuesOrPulls)
				m.Group("/labels", func() {
					m.Combo("").Get(repo.ListLabels).
						Post(reqToken(), reqRepoWriter(unit.TypeIssues, unit.TypePullRequests), bind(api.CreateLabelOption{}), repo.CreateLabel)
					m.Combo("/{id}").Get(repo.GetLabel).
						Patch(reqToken(), reqRepoWriter(unit.TypeIssues, unit.TypePullRequests), bind(api.EditLabelOption{}), repo.EditLabel).
						Delete(reqToken(), reqRepoWriter(unit.TypeIssues, unit.TypePullRequests), repo.DeleteLabel)
				})
				m.Post("/markdown", bind(api.MarkdownOption{}), misc.Markdown)
				m.Post("/markdown/raw", misc.MarkdownRaw)
				m.Group("/milestones", func() {
					m.Combo("").Get(repo.ListMilestones).
						Post(reqToken(), reqRepoWriter(unit.TypeIssues, unit.TypePullRequests), bind(api.CreateMilestoneOption{}), repo.CreateMilestone)
					m.Combo("/{id}").Get(repo.GetMilestone).
						Patch(reqToken(), reqRepoWriter(unit.TypeIssues, unit.TypePullRequests), bind(api.EditMilestoneOption{}), repo.EditMilestone).
						Delete(reqToken(), reqRepoWriter(unit.TypeIssues, unit.TypePullRequests), repo.DeleteMilestone)
				})
				m.Get("/stargazers", repo.ListStargazers)
				m.Get("/subscribers", repo.ListSubscribers)
				m.Group("/subscription", func() {
					m.Get("", user.IsWatching)
					m.Put("", reqToken(), user.Watch)
					m.Delete("", reqToken(), user.Unwatch)
				})
				m.Group("/releases", func() {
					m.Combo("").Get(repo.ListReleases).
						Post(reqToken(), reqRepoWriter(unit.TypeReleases), context.ReferencesGitRepo(), bind(api.CreateReleaseOption{}), repo.CreateRelease)
					m.Group("/{id}", func() {
						m.Combo("").Get(repo.GetRelease).
							Patch(reqToken(), reqRepoWriter(unit.TypeReleases), context.ReferencesGitRepo(), bind(api.EditReleaseOption{}), repo.EditRelease).
							Delete(reqToken(), reqRepoWriter(unit.TypeReleases), repo.DeleteRelease)
						m.Group("/assets", func() {
							m.Combo("").Get(repo.ListReleaseAttachments).
								Post(reqToken(), reqRepoWriter(unit.TypeReleases), repo.CreateReleaseAttachment)
							m.Combo("/{asset}").Get(repo.GetReleaseAttachment).
								Patch(reqToken(), reqRepoWriter(unit.TypeReleases), bind(api.EditAttachmentOptions{}), repo.EditReleaseAttachment).
								Delete(reqToken(), reqRepoWriter(unit.TypeReleases), repo.DeleteReleaseAttachment)
						})
					})
					m.Group("/tags", func() {
						m.Combo("/{tag}").
							Get(repo.GetReleaseByTag).
							Delete(reqToken(), reqRepoWriter(unit.TypeReleases), repo.DeleteReleaseByTag)
					})
				}, reqRepoReader(unit.TypeReleases))
				m.Post("/mirror-sync", reqToken(), reqRepoWriter(unit.TypeCode), repo.MirrorSync)
				m.Get("/editorconfig/{filename}", context.ReferencesGitRepo(), context.RepoRefForAPI, reqRepoReader(unit.TypeCode), repo.GetEditorconfig)
				m.Group("/pulls", func() {
					m.Combo("").Get(repo.ListPullRequests).
						Post(reqToken(), mustNotBeArchived, bind(api.CreatePullRequestOption{}), repo.CreatePullRequest)
					m.Group("/{index}", func() {
						m.Combo("").Get(repo.GetPullRequest).
							Patch(reqToken(), bind(api.EditPullRequestOption{}), repo.EditPullRequest)
						m.Get(".{diffType:diff|patch}", repo.DownloadPullDiffOrPatch)
						m.Post("/update", reqToken(), repo.UpdatePullRequest)
						m.Get("/commits", repo.GetPullRequestCommits)
						m.Combo("/merge").Get(repo.IsPullRequestMerged).
							Post(reqToken(), mustNotBeArchived, bind(forms.MergePullRequestForm{}), repo.MergePullRequest).
							Delete(reqToken(), mustNotBeArchived, repo.CancelScheduledAutoMerge)
						m.Group("/reviews", func() {
							m.Combo("").
								Get(repo.ListPullReviews).
								Post(reqToken(), bind(api.CreatePullReviewOptions{}), repo.CreatePullReview)
							m.Group("/{id}", func() {
								m.Combo("").
									Get(repo.GetPullReview).
									Delete(reqToken(), repo.DeletePullReview).
									Post(reqToken(), bind(api.SubmitPullReviewOptions{}), repo.SubmitPullReview)
								m.Combo("/comments").
									Get(repo.GetPullReviewComments)
								m.Post("/dismissals", reqToken(), bind(api.DismissPullReviewOptions{}), repo.DismissPullReview)
								m.Post("/undismissals", reqToken(), repo.UnDismissPullReview)
							})
						})
						m.Combo("/requested_reviewers").
							Delete(reqToken(), bind(api.PullReviewRequestOptions{}), repo.DeleteReviewRequests).
							Post(reqToken(), bind(api.PullReviewRequestOptions{}), repo.CreateReviewRequests)
					})
				}, mustAllowPulls, reqRepoReader(unit.TypeCode), context.ReferencesGitRepo())
				m.Group("/statuses", func() {
					m.Combo("/{sha}").Get(repo.GetCommitStatuses).
						Post(reqToken(), bind(api.CreateStatusOption{}), repo.NewCommitStatus)
				}, reqRepoReader(unit.TypeCode))
				m.Group("/commits", func() {
					m.Get("", context.ReferencesGitRepo(), repo.GetAllCommits)
					m.Group("/{ref}", func() {
						m.Get("/status", repo.GetCombinedCommitStatusByRef)
						m.Get("/statuses", repo.GetCommitStatusesByRef)
					}, context.ReferencesGitRepo())
				}, reqRepoReader(unit.TypeCode))
				m.Group("/git", func() {
					m.Group("/commits", func() {
						m.Get("/{sha}", repo.GetSingleCommit)
						m.Get("/{sha}.{diffType:diff|patch}", repo.DownloadCommitDiffOrPatch)
					})
					m.Get("/refs", repo.GetGitAllRefs)
					m.Get("/refs/*", repo.GetGitRefs)
					m.Get("/trees/{sha}", repo.GetTree)
					m.Get("/blobs/{sha}", repo.GetBlob)
					m.Get("/tags/{sha}", repo.GetAnnotatedTag)
					m.Get("/notes/{sha}", repo.GetNote)
				}, context.ReferencesGitRepo(), reqRepoReader(unit.TypeCode))
				m.Post("/diffpatch", reqRepoWriter(unit.TypeCode), reqToken(), bind(api.ApplyDiffPatchFileOptions{}), repo.ApplyDiffPatch)
				m.Group("/contents", func() {
					m.Get("", repo.GetContentsList)
					m.Get("/*", repo.GetContents)
					m.Group("/*", func() {
						m.Post("", bind(api.CreateFileOptions{}), reqRepoBranchWriter, repo.CreateFile)
						m.Put("", bind(api.UpdateFileOptions{}), reqRepoBranchWriter, repo.UpdateFile)
						m.Delete("", bind(api.DeleteFileOptions{}), reqRepoBranchWriter, repo.DeleteFile)
					}, reqToken())
				}, reqRepoReader(unit.TypeCode))
				m.Get("/signing-key.gpg", misc.SigningKey)
				m.Group("/topics", func() {
					m.Combo("").Get(repo.ListTopics).
						Put(reqToken(), reqAdmin(), bind(api.RepoTopicOptions{}), repo.UpdateTopics)
					m.Group("/{topic}", func() {
						m.Combo("").Put(reqToken(), repo.AddTopic).
							Delete(reqToken(), repo.DeleteTopic)
					}, reqAdmin())
				}, reqAnyRepoReader())
				m.Get("/issue_templates", context.ReferencesGitRepo(), repo.GetIssueTemplates)
				m.Get("/languages", reqRepoReader(unit.TypeCode), repo.GetLanguages)
			}, repoAssignment())
		})

		m.Group("/packages/{username}", func() {
			m.Group("/{type}/{name}/{version}", func() {
				m.Get("", packages.GetPackage)
				m.Delete("", reqPackageAccess(perm.AccessModeWrite), packages.DeletePackage)
				m.Get("/files", packages.ListPackageFiles)
			})
			m.Get("/", packages.ListPackages)
		}, context_service.UserAssignmentAPI(), context.PackageAssignmentAPI(), reqPackageAccess(perm.AccessModeRead))

		// Organizations
		m.Get("/user/orgs", reqToken(), org.ListMyOrgs)
		m.Group("/users/{username}/orgs", func() {
			m.Get("", org.ListUserOrgs)
			m.Get("/{org}/permissions", reqToken(), org.GetUserOrgsPermissions)
		}, context_service.UserAssignmentAPI())
		m.Post("/orgs", reqToken(), bind(api.CreateOrgOption{}), org.Create)
		m.Get("/orgs", org.GetAll)
		m.Group("/orgs/{org}", func() {
			m.Combo("").Get(org.Get).
				Patch(reqToken(), reqOrgOwnership(), bind(api.EditOrgOption{}), org.Edit).
				Delete(reqToken(), reqOrgOwnership(), org.Delete)
			m.Combo("/repos").Get(user.ListOrgRepos).
				Post(reqToken(), bind(api.CreateRepoOption{}), repo.CreateOrgRepo)
			m.Group("/members", func() {
				m.Get("", org.ListMembers)
				m.Combo("/{username}").Get(org.IsMember).
					Delete(reqToken(), reqOrgOwnership(), org.DeleteMember)
			})
			m.Group("/public_members", func() {
				m.Get("", org.ListPublicMembers)
				m.Combo("/{username}").Get(org.IsPublicMember).
					Put(reqToken(), reqOrgMembership(), org.PublicizeMember).
					Delete(reqToken(), reqOrgMembership(), org.ConcealMember)
			})
			m.Group("/teams", func() {
				m.Get("", org.ListTeams)
				m.Post("", reqOrgOwnership(), bind(api.CreateTeamOption{}), org.CreateTeam)
				m.Get("/search", org.SearchTeam)
			}, reqToken(), reqOrgMembership())
			m.Group("/labels", func() {
				m.Get("", org.ListLabels)
				m.Post("", reqToken(), reqOrgOwnership(), bind(api.CreateLabelOption{}), org.CreateLabel)
				m.Combo("/{id}").Get(org.GetLabel).
					Patch(reqToken(), reqOrgOwnership(), bind(api.EditLabelOption{}), org.EditLabel).
					Delete(reqToken(), reqOrgOwnership(), org.DeleteLabel)
			})
			m.Group("/hooks", func() {
				m.Combo("").Get(org.ListHooks).
					Post(bind(api.CreateHookOption{}), org.CreateHook)
				m.Combo("/{id}").Get(org.GetHook).
					Patch(bind(api.EditHookOption{}), org.EditHook).
					Delete(org.DeleteHook)
			}, reqToken(), reqOrgOwnership(), reqWebhooksEnabled())
		}, orgAssignment(true))
		m.Group("/teams/{teamid}", func() {
			m.Combo("").Get(org.GetTeam).
				Patch(reqOrgOwnership(), bind(api.EditTeamOption{}), org.EditTeam).
				Delete(reqOrgOwnership(), org.DeleteTeam)
			m.Group("/members", func() {
				m.Get("", org.GetTeamMembers)
				m.Combo("/{username}").
					Get(org.GetTeamMember).
					Put(reqOrgOwnership(), org.AddTeamMember).
					Delete(reqOrgOwnership(), org.RemoveTeamMember)
			})
			m.Group("/repos", func() {
				m.Get("", org.GetTeamRepos)
				m.Combo("/{org}/{reponame}").
					Put(org.AddTeamRepository).
					Delete(org.RemoveTeamRepository).
					Get(org.GetTeamRepo)
			})
		}, orgAssignment(false, true), reqToken(), reqTeamMembership())

		m.Group("/admin", func() {
			m.Group("/cron", func() {
				m.Get("", admin.ListCronTasks)
				m.Post("/{task}", admin.PostCronTask)
			})
			m.Get("/orgs", admin.GetAllOrgs)
			m.Group("/users", func() {
				m.Get("", admin.GetAllUsers)
				m.Post("", bind(api.CreateUserOption{}), admin.CreateUser)
				m.Group("/{username}", func() {
					m.Combo("").Patch(bind(api.EditUserOption{}), admin.EditUser).
						Delete(admin.DeleteUser)
					m.Group("/keys", func() {
						m.Post("", bind(api.CreateKeyOption{}), admin.CreatePublicKey)
						m.Delete("/{id}", admin.DeleteUserPublicKey)
					})
					m.Get("/orgs", org.ListUserOrgs)
					m.Post("/orgs", bind(api.CreateOrgOption{}), admin.CreateOrg)
					m.Post("/repos", bind(api.CreateRepoOption{}), admin.CreateRepo)
				}, context_service.UserAssignmentAPI())
			})
			m.Group("/unadopted", func() {
				m.Get("", admin.ListUnadoptedRepositories)
				m.Post("/{username}/{reponame}", admin.AdoptRepository)
				m.Delete("/{username}/{reponame}", admin.DeleteUnadoptedRepository)
			})
		}, reqToken(), reqSiteAdmin())

		m.Group("/topics", func() {
			m.Get("/search", repo.TopicSearch)
		})
	}, sudo())

	return m
}

func securityHeaders() func(http.Handler) http.Handler {
	return func(next http.Handler) http.Handler {
		return http.HandlerFunc(func(resp http.ResponseWriter, req *http.Request) {
			// CORB: https://www.chromium.org/Home/chromium-security/corb-for-developers
			// http://stackoverflow.com/a/3146618/244009
			resp.Header().Set("x-content-type-options", "nosniff")
			next.ServeHTTP(resp, req)
		})
	}
}<|MERGE_RESOLUTION|>--- conflicted
+++ resolved
@@ -648,14 +648,10 @@
 				m.Group("/user/{username}", func() {
 					m.Get("", activitypub.Person)
 					m.Post("/inbox", activitypub.ReqSignature(), activitypub.PersonInbox)
-<<<<<<< HEAD
 					m.Get("/outbox", activitypub.PersonOutbox)
 					m.Get("/following", activitypub.PersonFollowing)
 					m.Get("/followers", activitypub.PersonFollowers)
-				})
-=======
 				}, context_service.UserAssignmentAPI())
->>>>>>> a3120079
 			})
 		}
 		m.Get("/signing-key.gpg", misc.SigningKey)
