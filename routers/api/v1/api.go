// Copyright 2015 The Gogs Authors. All rights reserved.
// Copyright 2016 The Gitea Authors. All rights reserved.
// Use of this source code is governed by a MIT-style
// license that can be found in the LICENSE file.

// Package v1 Gitea API.
//
// This documentation describes the Gitea API.
//
//     Schemes: http, https
//     BasePath: /api/v1
//     Version: 1.1.1
//     License: MIT http://opensource.org/licenses/MIT
//
//     Consumes:
//     - application/json
//     - text/plain
//
//     Produces:
//     - application/json
//     - text/html
//
//     Security:
//     - BasicAuth :
//     - Token :
//     - AccessToken :
//     - AuthorizationHeaderToken :
//     - SudoParam :
//     - SudoHeader :
//     - TOTPHeader :
//
//     SecurityDefinitions:
//     BasicAuth:
//          type: basic
//     Token:
//          type: apiKey
//          name: token
//          in: query
//     AccessToken:
//          type: apiKey
//          name: access_token
//          in: query
//     AuthorizationHeaderToken:
//          type: apiKey
//          name: Authorization
//          in: header
//          description: API tokens must be prepended with "token" followed by a space.
//     SudoParam:
//          type: apiKey
//          name: sudo
//          in: query
//          description: Sudo API request as the user provided as the key. Admin privileges are required.
//     SudoHeader:
//          type: apiKey
//          name: Sudo
//          in: header
//          description: Sudo API request as the user provided as the key. Admin privileges are required.
//     TOTPHeader:
//          type: apiKey
//          name: X-GITEA-OTP
//          in: header
//          description: Must be used in combination with BasicAuth if two-factor authentication is enabled.
//
// swagger:meta
package v1

import (
	"net/http"
	"reflect"
	"strings"

	"code.gitea.io/gitea/models"
	"code.gitea.io/gitea/modules/context"
	auth "code.gitea.io/gitea/modules/forms"
	"code.gitea.io/gitea/modules/log"
	"code.gitea.io/gitea/modules/setting"
	api "code.gitea.io/gitea/modules/structs"
	"code.gitea.io/gitea/modules/web"
	"code.gitea.io/gitea/routers/api/v1/admin"
	"code.gitea.io/gitea/routers/api/v1/misc"
	"code.gitea.io/gitea/routers/api/v1/notify"
	"code.gitea.io/gitea/routers/api/v1/org"
	"code.gitea.io/gitea/routers/api/v1/repo"
	"code.gitea.io/gitea/routers/api/v1/settings"
	_ "code.gitea.io/gitea/routers/api/v1/swagger" // for swagger generation
	"code.gitea.io/gitea/routers/api/v1/user"

	"gitea.com/go-chi/binding"
	"gitea.com/go-chi/session"
	"github.com/go-chi/cors"
)

func sudo() func(ctx *context.APIContext) {
	return func(ctx *context.APIContext) {
		sudo := ctx.Query("sudo")
		if len(sudo) == 0 {
			sudo = ctx.Req.Header.Get("Sudo")
		}

		if len(sudo) > 0 {
			if ctx.IsSigned && ctx.User.IsAdmin {
				user, err := models.GetUserByName(sudo)
				if err != nil {
					if models.IsErrUserNotExist(err) {
						ctx.NotFound()
					} else {
						ctx.Error(http.StatusInternalServerError, "GetUserByName", err)
					}
					return
				}
				log.Trace("Sudo from (%s) to: %s", ctx.User.Name, user.Name)
				ctx.User = user
			} else {
				ctx.JSON(http.StatusForbidden, map[string]string{
					"message": "Only administrators allowed to sudo.",
				})
				return
			}
		}
	}
}

func repoAssignment() func(ctx *context.APIContext) {
	return func(ctx *context.APIContext) {
		userName := ctx.Params("username")
		repoName := ctx.Params("reponame")

		var (
			owner *models.User
			err   error
		)

		// Check if the user is the same as the repository owner.
		if ctx.IsSigned && ctx.User.LowerName == strings.ToLower(userName) {
			owner = ctx.User
		} else {
			owner, err = models.GetUserByName(userName)
			if err != nil {
				if models.IsErrUserNotExist(err) {
					if redirectUserID, err := models.LookupUserRedirect(userName); err == nil {
						context.RedirectToUser(ctx.Context, userName, redirectUserID)
					} else if models.IsErrUserRedirectNotExist(err) {
						ctx.NotFound("GetUserByName", err)
					} else {
						ctx.Error(http.StatusInternalServerError, "LookupUserRedirect", err)
					}
				} else {
					ctx.Error(http.StatusInternalServerError, "GetUserByName", err)
				}
				return
			}
		}
		ctx.Repo.Owner = owner

		// Get repository.
		repo, err := models.GetRepositoryByName(owner.ID, repoName)
		if err != nil {
			if models.IsErrRepoNotExist(err) {
				redirectRepoID, err := models.LookupRepoRedirect(owner.ID, repoName)
				if err == nil {
					context.RedirectToRepo(ctx.Context, redirectRepoID)
				} else if models.IsErrRepoRedirectNotExist(err) {
					ctx.NotFound()
				} else {
					ctx.Error(http.StatusInternalServerError, "LookupRepoRedirect", err)
				}
			} else {
				ctx.Error(http.StatusInternalServerError, "GetRepositoryByName", err)
			}
			return
		}

		repo.Owner = owner
		ctx.Repo.Repository = repo

		ctx.Repo.Permission, err = models.GetUserRepoPermission(repo, ctx.User)
		if err != nil {
			ctx.Error(http.StatusInternalServerError, "GetUserRepoPermission", err)
			return
		}

		if !ctx.Repo.HasAccess() {
			ctx.NotFound()
			return
		}
	}
}

// Contexter middleware already checks token for user sign in process.
func reqToken() func(ctx *context.APIContext) {
	return func(ctx *context.APIContext) {
		if true == ctx.Data["IsApiToken"] {
			return
		}
		if ctx.Context.IsBasicAuth {
			ctx.CheckForOTP()
			return
		}
		if ctx.IsSigned {
			ctx.RequireCSRF()
			return
		}
		ctx.Error(http.StatusUnauthorized, "reqToken", "token is required")
	}
}

func reqBasicAuth() func(ctx *context.APIContext) {
	return func(ctx *context.APIContext) {
		if !ctx.Context.IsBasicAuth {
			ctx.Error(http.StatusUnauthorized, "reqBasicAuth", "basic auth required")
			return
		}
		ctx.CheckForOTP()
	}
}

// reqSiteAdmin user should be the site admin
func reqSiteAdmin() func(ctx *context.APIContext) {
	return func(ctx *context.APIContext) {
		if !ctx.IsUserSiteAdmin() {
			ctx.Error(http.StatusForbidden, "reqSiteAdmin", "user should be the site admin")
			return
		}
	}
}

// reqOwner user should be the owner of the repo or site admin.
func reqOwner() func(ctx *context.APIContext) {
	return func(ctx *context.APIContext) {
		if !ctx.IsUserRepoOwner() && !ctx.IsUserSiteAdmin() {
			ctx.Error(http.StatusForbidden, "reqOwner", "user should be the owner of the repo")
			return
		}
	}
}

// reqAdmin user should be an owner or a collaborator with admin write of a repository, or site admin
func reqAdmin() func(ctx *context.APIContext) {
	return func(ctx *context.APIContext) {
		if !ctx.IsUserRepoAdmin() && !ctx.IsUserSiteAdmin() {
			ctx.Error(http.StatusForbidden, "reqAdmin", "user should be an owner or a collaborator with admin write of a repository")
			return
		}
	}
}

// reqRepoWriter user should have a permission to write to a repo, or be a site admin
func reqRepoWriter(unitTypes ...models.UnitType) func(ctx *context.APIContext) {
	return func(ctx *context.APIContext) {
		if !ctx.IsUserRepoWriter(unitTypes) && !ctx.IsUserRepoAdmin() && !ctx.IsUserSiteAdmin() {
			ctx.Error(http.StatusForbidden, "reqRepoWriter", "user should have a permission to write to a repo")
			return
		}
	}
}

// reqRepoReader user should have specific read permission or be a repo admin or a site admin
func reqRepoReader(unitType models.UnitType) func(ctx *context.APIContext) {
	return func(ctx *context.APIContext) {
		if !ctx.IsUserRepoReaderSpecific(unitType) && !ctx.IsUserRepoAdmin() && !ctx.IsUserSiteAdmin() {
			ctx.Error(http.StatusForbidden, "reqRepoReader", "user should have specific read permission or be a repo admin or a site admin")
			return
		}
	}
}

// reqAnyRepoReader user should have any permission to read repository or permissions of site admin
func reqAnyRepoReader() func(ctx *context.APIContext) {
	return func(ctx *context.APIContext) {
		if !ctx.IsUserRepoReaderAny() && !ctx.IsUserSiteAdmin() {
			ctx.Error(http.StatusForbidden, "reqAnyRepoReader", "user should have any permission to read repository or permissions of site admin")
			return
		}
	}
}

// reqOrgOwnership user should be an organization owner, or a site admin
func reqOrgOwnership() func(ctx *context.APIContext) {
	return func(ctx *context.APIContext) {
		if ctx.Context.IsUserSiteAdmin() {
			return
		}

		var orgID int64
		if ctx.Org.Organization != nil {
			orgID = ctx.Org.Organization.ID
		} else if ctx.Org.Team != nil {
			orgID = ctx.Org.Team.OrgID
		} else {
			ctx.Error(http.StatusInternalServerError, "", "reqOrgOwnership: unprepared context")
			return
		}

		isOwner, err := models.IsOrganizationOwner(orgID, ctx.User.ID)
		if err != nil {
			ctx.Error(http.StatusInternalServerError, "IsOrganizationOwner", err)
			return
		} else if !isOwner {
			if ctx.Org.Organization != nil {
				ctx.Error(http.StatusForbidden, "", "Must be an organization owner")
			} else {
				ctx.NotFound()
			}
			return
		}
	}
}

// reqTeamMembership user should be an team member, or a site admin
func reqTeamMembership() func(ctx *context.APIContext) {
	return func(ctx *context.APIContext) {
		if ctx.Context.IsUserSiteAdmin() {
			return
		}
		if ctx.Org.Team == nil {
			ctx.Error(http.StatusInternalServerError, "", "reqTeamMembership: unprepared context")
			return
		}

		var orgID = ctx.Org.Team.OrgID
		isOwner, err := models.IsOrganizationOwner(orgID, ctx.User.ID)
		if err != nil {
			ctx.Error(http.StatusInternalServerError, "IsOrganizationOwner", err)
			return
		} else if isOwner {
			return
		}

		if isTeamMember, err := models.IsTeamMember(orgID, ctx.Org.Team.ID, ctx.User.ID); err != nil {
			ctx.Error(http.StatusInternalServerError, "IsTeamMember", err)
			return
		} else if !isTeamMember {
			isOrgMember, err := models.IsOrganizationMember(orgID, ctx.User.ID)
			if err != nil {
				ctx.Error(http.StatusInternalServerError, "IsOrganizationMember", err)
			} else if isOrgMember {
				ctx.Error(http.StatusForbidden, "", "Must be a team member")
			} else {
				ctx.NotFound()
			}
			return
		}
	}
}

// reqOrgMembership user should be an organization member, or a site admin
func reqOrgMembership() func(ctx *context.APIContext) {
	return func(ctx *context.APIContext) {
		if ctx.Context.IsUserSiteAdmin() {
			return
		}

		var orgID int64
		if ctx.Org.Organization != nil {
			orgID = ctx.Org.Organization.ID
		} else if ctx.Org.Team != nil {
			orgID = ctx.Org.Team.OrgID
		} else {
			ctx.Error(http.StatusInternalServerError, "", "reqOrgMembership: unprepared context")
			return
		}

		if isMember, err := models.IsOrganizationMember(orgID, ctx.User.ID); err != nil {
			ctx.Error(http.StatusInternalServerError, "IsOrganizationMember", err)
			return
		} else if !isMember {
			if ctx.Org.Organization != nil {
				ctx.Error(http.StatusForbidden, "", "Must be an organization member")
			} else {
				ctx.NotFound()
			}
			return
		}
	}
}

func reqGitHook() func(ctx *context.APIContext) {
	return func(ctx *context.APIContext) {
		if !ctx.User.CanEditGitHook() {
			ctx.Error(http.StatusForbidden, "", "must be allowed to edit Git hooks")
			return
		}
	}
}

<<<<<<< HEAD
// reqWebhooksEnabled requires webhooks to be enabled by admin.
func reqWebhooksEnabled() macaron.Handler {
	return func(ctx *context.APIContext) {
		if setting.DisableWebhooks {
			ctx.Error(http.StatusForbidden, "", "webhooks disabled by administrator")
			return
		}
	}
}

func orgAssignment(args ...bool) macaron.Handler {
=======
func orgAssignment(args ...bool) func(ctx *context.APIContext) {
>>>>>>> 0a230794
	var (
		assignOrg  bool
		assignTeam bool
	)
	if len(args) > 0 {
		assignOrg = args[0]
	}
	if len(args) > 1 {
		assignTeam = args[1]
	}
	return func(ctx *context.APIContext) {
		ctx.Org = new(context.APIOrganization)

		var err error
		if assignOrg {
			ctx.Org.Organization, err = models.GetOrgByName(ctx.Params(":org"))
			if err != nil {
				if models.IsErrOrgNotExist(err) {
					redirectUserID, err := models.LookupUserRedirect(ctx.Params(":org"))
					if err == nil {
						context.RedirectToUser(ctx.Context, ctx.Params(":org"), redirectUserID)
					} else if models.IsErrUserRedirectNotExist(err) {
						ctx.NotFound("GetOrgByName", err)
					} else {
						ctx.Error(http.StatusInternalServerError, "LookupUserRedirect", err)
					}
				} else {
					ctx.Error(http.StatusInternalServerError, "GetOrgByName", err)
				}
				return
			}
		}

		if assignTeam {
			ctx.Org.Team, err = models.GetTeamByID(ctx.ParamsInt64(":teamid"))
			if err != nil {
				if models.IsErrTeamNotExist(err) {
					ctx.NotFound()
				} else {
					ctx.Error(http.StatusInternalServerError, "GetTeamById", err)
				}
				return
			}
		}
	}
}

func mustEnableIssues(ctx *context.APIContext) {
	if !ctx.Repo.CanRead(models.UnitTypeIssues) {
		if log.IsTrace() {
			if ctx.IsSigned {
				log.Trace("Permission Denied: User %-v cannot read %-v in Repo %-v\n"+
					"User in Repo has Permissions: %-+v",
					ctx.User,
					models.UnitTypeIssues,
					ctx.Repo.Repository,
					ctx.Repo.Permission)
			} else {
				log.Trace("Permission Denied: Anonymous user cannot read %-v in Repo %-v\n"+
					"Anonymous user in Repo has Permissions: %-+v",
					models.UnitTypeIssues,
					ctx.Repo.Repository,
					ctx.Repo.Permission)
			}
		}
		ctx.NotFound()
		return
	}
}

func mustAllowPulls(ctx *context.APIContext) {
	if !(ctx.Repo.Repository.CanEnablePulls() && ctx.Repo.CanRead(models.UnitTypePullRequests)) {
		if ctx.Repo.Repository.CanEnablePulls() && log.IsTrace() {
			if ctx.IsSigned {
				log.Trace("Permission Denied: User %-v cannot read %-v in Repo %-v\n"+
					"User in Repo has Permissions: %-+v",
					ctx.User,
					models.UnitTypePullRequests,
					ctx.Repo.Repository,
					ctx.Repo.Permission)
			} else {
				log.Trace("Permission Denied: Anonymous user cannot read %-v in Repo %-v\n"+
					"Anonymous user in Repo has Permissions: %-+v",
					models.UnitTypePullRequests,
					ctx.Repo.Repository,
					ctx.Repo.Permission)
			}
		}
		ctx.NotFound()
		return
	}
}

func mustEnableIssuesOrPulls(ctx *context.APIContext) {
	if !ctx.Repo.CanRead(models.UnitTypeIssues) &&
		!(ctx.Repo.Repository.CanEnablePulls() && ctx.Repo.CanRead(models.UnitTypePullRequests)) {
		if ctx.Repo.Repository.CanEnablePulls() && log.IsTrace() {
			if ctx.IsSigned {
				log.Trace("Permission Denied: User %-v cannot read %-v and %-v in Repo %-v\n"+
					"User in Repo has Permissions: %-+v",
					ctx.User,
					models.UnitTypeIssues,
					models.UnitTypePullRequests,
					ctx.Repo.Repository,
					ctx.Repo.Permission)
			} else {
				log.Trace("Permission Denied: Anonymous user cannot read %-v and %-v in Repo %-v\n"+
					"Anonymous user in Repo has Permissions: %-+v",
					models.UnitTypeIssues,
					models.UnitTypePullRequests,
					ctx.Repo.Repository,
					ctx.Repo.Permission)
			}
		}
		ctx.NotFound()
		return
	}
}

func mustNotBeArchived(ctx *context.APIContext) {
	if ctx.Repo.Repository.IsArchived {
		ctx.NotFound()
		return
	}
}

// bind binding an obj to a func(ctx *context.APIContext)
func bind(obj interface{}) http.HandlerFunc {
	var tp = reflect.TypeOf(obj)
	for tp.Kind() == reflect.Ptr {
		tp = tp.Elem()
	}
	return web.Wrap(func(ctx *context.APIContext) {
		var theObj = reflect.New(tp).Interface() // create a new form obj for every request but not use obj directly
		errs := binding.Bind(ctx.Req, theObj)
		if len(errs) > 0 {
			ctx.Error(422, "validationError", errs[0].Error())
			return
		}
		web.SetForm(ctx, theObj)
	})
}

// Routes registers all v1 APIs routes to web application.
func Routes() *web.Route {
	var m = web.NewRoute()

	m.Use(session.Sessioner(session.Options{
		Provider:       setting.SessionConfig.Provider,
		ProviderConfig: setting.SessionConfig.ProviderConfig,
		CookieName:     setting.SessionConfig.CookieName,
		CookiePath:     setting.SessionConfig.CookiePath,
		Gclifetime:     setting.SessionConfig.Gclifetime,
		Maxlifetime:    setting.SessionConfig.Maxlifetime,
		Secure:         setting.SessionConfig.Secure,
		Domain:         setting.SessionConfig.Domain,
	}))
	m.Use(securityHeaders())
	if setting.CORSConfig.Enabled {
		m.Use(cors.Handler(cors.Options{
			//Scheme:           setting.CORSConfig.Scheme, // FIXME: the cors middleware needs scheme option
			AllowedOrigins: setting.CORSConfig.AllowDomain,
			//setting.CORSConfig.AllowSubdomain // FIXME: the cors middleware needs allowSubdomain option
			AllowedMethods:   setting.CORSConfig.Methods,
			AllowCredentials: setting.CORSConfig.AllowCredentials,
			MaxAge:           int(setting.CORSConfig.MaxAge.Seconds()),
		}))
	}
	m.Use(context.APIContexter())

	if setting.EnableAccessLog {
		m.Use(context.AccessLogger())
	}

	m.Use(context.ToggleAPI(&context.ToggleOptions{
		SignInRequired: setting.Service.RequireSignInView,
	}))

	m.Group("", func() {
		// Miscellaneous
		if setting.API.EnableSwagger {
			m.Get("/swagger", func(ctx *context.APIContext) {
				ctx.Redirect("/api/swagger")
			})
		}
		m.Get("/version", misc.Version)
		m.Get("/signing-key.gpg", misc.SigningKey)
		m.Post("/markdown", bind(api.MarkdownOption{}), misc.Markdown)
		m.Post("/markdown/raw", misc.MarkdownRaw)
		m.Group("/settings", func() {
			m.Get("/ui", settings.GetGeneralUISettings)
			m.Get("/api", settings.GetGeneralAPISettings)
			m.Get("/attachment", settings.GetGeneralAttachmentSettings)
			m.Get("/repository", settings.GetGeneralRepoSettings)
		})

		// Notifications
		m.Group("/notifications", func() {
			m.Combo("").
				Get(notify.ListNotifications).
				Put(notify.ReadNotifications)
			m.Get("/new", notify.NewAvailable)
			m.Combo("/threads/{id}").
				Get(notify.GetThread).
				Patch(notify.ReadThread)
		}, reqToken())

		// Users
		m.Group("/users", func() {
			m.Get("/search", user.Search)

			m.Group("/{username}", func() {
				m.Get("", user.GetInfo)

				if setting.Service.EnableUserHeatmap {
					m.Get("/heatmap", user.GetUserHeatmapData)
				}

				m.Get("/repos", user.ListUserRepos)
				m.Group("/tokens", func() {
					m.Combo("").Get(user.ListAccessTokens).
						Post(bind(api.CreateAccessTokenOption{}), user.CreateAccessToken)
					m.Combo("/{id}").Delete(user.DeleteAccessToken)
				}, reqBasicAuth())
			})
		})

		m.Group("/users", func() {
			m.Group("/{username}", func() {
				m.Get("/keys", user.ListPublicKeys)
				m.Get("/gpg_keys", user.ListGPGKeys)

				m.Get("/followers", user.ListFollowers)
				m.Group("/following", func() {
					m.Get("", user.ListFollowing)
					m.Get("/{target}", user.CheckFollowing)
				})

				m.Get("/starred", user.GetStarredRepos)

				m.Get("/subscriptions", user.GetWatchedRepos)
			})
		}, reqToken())

		m.Group("/user", func() {
			m.Get("", user.GetAuthenticatedUser)
			m.Combo("/emails").Get(user.ListEmails).
				Post(bind(api.CreateEmailOption{}), user.AddEmail).
				Delete(bind(api.DeleteEmailOption{}), user.DeleteEmail)

			m.Get("/followers", user.ListMyFollowers)
			m.Group("/following", func() {
				m.Get("", user.ListMyFollowing)
				m.Combo("/{username}").Get(user.CheckMyFollowing).Put(user.Follow).Delete(user.Unfollow)
			})

			m.Group("/keys", func() {
				m.Combo("").Get(user.ListMyPublicKeys).
					Post(bind(api.CreateKeyOption{}), user.CreatePublicKey)
				m.Combo("/{id}").Get(user.GetPublicKey).
					Delete(user.DeletePublicKey)
			})
			m.Group("/applications", func() {
				m.Combo("/oauth2").
					Get(user.ListOauth2Applications).
					Post(bind(api.CreateOAuth2ApplicationOptions{}), user.CreateOauth2Application)
				m.Combo("/oauth2/{id}").
					Delete(user.DeleteOauth2Application).
					Patch(bind(api.CreateOAuth2ApplicationOptions{}), user.UpdateOauth2Application).
					Get(user.GetOauth2Application)
			}, reqToken())

			m.Group("/gpg_keys", func() {
				m.Combo("").Get(user.ListMyGPGKeys).
					Post(bind(api.CreateGPGKeyOption{}), user.CreateGPGKey)
				m.Combo("/{id}").Get(user.GetGPGKey).
					Delete(user.DeleteGPGKey)
			})

			m.Combo("/repos").Get(user.ListMyRepos).
				Post(bind(api.CreateRepoOption{}), repo.Create)

			m.Group("/starred", func() {
				m.Get("", user.GetMyStarredRepos)
				m.Group("/{username}/{reponame}", func() {
					m.Get("", user.IsStarring)
					m.Put("", user.Star)
					m.Delete("", user.Unstar)
				}, repoAssignment())
			})
			m.Get("/times", repo.ListMyTrackedTimes)

			m.Get("/stopwatches", repo.GetStopwatches)

			m.Get("/subscriptions", user.GetMyWatchedRepos)

			m.Get("/teams", org.ListUserTeams)
		}, reqToken())

		// Repositories
		m.Post("/org/{org}/repos", reqToken(), bind(api.CreateRepoOption{}), repo.CreateOrgRepoDeprecated)

		m.Combo("/repositories/{id}", reqToken()).Get(repo.GetByID)

		m.Group("/repos", func() {
			m.Get("/search", repo.Search)

			m.Get("/issues/search", repo.SearchIssues)

			m.Post("/migrate", reqToken(), bind(api.MigrateRepoOptions{}), repo.Migrate)

			m.Group("/{username}/{reponame}", func() {
				m.Combo("").Get(reqAnyRepoReader(), repo.Get).
					Delete(reqToken(), reqOwner(), repo.Delete).
					Patch(reqToken(), reqAdmin(), context.RepoRefForAPI, bind(api.EditRepoOption{}), repo.Edit)
				m.Post("/transfer", reqOwner(), bind(api.TransferRepoOption{}), repo.Transfer)
				m.Combo("/notifications").
					Get(reqToken(), notify.ListRepoNotifications).
					Put(reqToken(), notify.ReadRepoNotifications)
				m.Group("/hooks/git", func() {
					m.Combo("").Get(repo.ListGitHooks)
					m.Group("/:id", func() {
						m.Combo("").Get(repo.GetGitHook).
							Patch(bind(api.EditGitHookOption{}), repo.EditGitHook).
							Delete(repo.DeleteGitHook)
					})
				}, reqToken(), reqAdmin(), reqGitHook(), context.ReferencesGitRepo(true))
				m.Group("/hooks", func() {
					m.Combo("").Get(repo.ListHooks).
						Post(bind(api.CreateHookOption{}), repo.CreateHook)
					m.Group("/{id}", func() {
						m.Combo("").Get(repo.GetHook).
							Patch(bind(api.EditHookOption{}), repo.EditHook).
							Delete(repo.DeleteHook)
						m.Post("/tests", context.RepoRefForAPI, repo.TestHook)
					})
<<<<<<< HEAD
				}, reqToken(), reqAdmin(), reqWebhooksEnabled())
=======
					m.Group("/git", func() {
						m.Combo("").Get(repo.ListGitHooks)
						m.Group("/{id}", func() {
							m.Combo("").Get(repo.GetGitHook).
								Patch(bind(api.EditGitHookOption{}), repo.EditGitHook).
								Delete(repo.DeleteGitHook)
						})
					}, reqGitHook(), context.ReferencesGitRepo(true))
				}, reqToken(), reqAdmin())
>>>>>>> 0a230794
				m.Group("/collaborators", func() {
					m.Get("", reqAnyRepoReader(), repo.ListCollaborators)
					m.Combo("/{collaborator}").Get(reqAnyRepoReader(), repo.IsCollaborator).
						Put(reqAdmin(), bind(api.AddCollaboratorOption{}), repo.AddCollaborator).
						Delete(reqAdmin(), repo.DeleteCollaborator)
				}, reqToken())
				m.Group("/teams", func() {
					m.Get("", reqAnyRepoReader(), repo.ListTeams)
					m.Combo("/{team}").Get(reqAnyRepoReader(), repo.IsTeam).
						Put(reqAdmin(), repo.AddTeam).
						Delete(reqAdmin(), repo.DeleteTeam)
				}, reqToken())
				m.Get("/raw/*", context.RepoRefForAPI, reqRepoReader(models.UnitTypeCode), repo.GetRawFile)
				m.Get("/archive/*", reqRepoReader(models.UnitTypeCode), repo.GetArchive)
				m.Combo("/forks").Get(repo.ListForks).
					Post(reqToken(), reqRepoReader(models.UnitTypeCode), bind(api.CreateForkOption{}), repo.CreateFork)
				m.Group("/branches", func() {
					m.Get("", repo.ListBranches)
					m.Get("/*", repo.GetBranch)
					m.Delete("/*", context.ReferencesGitRepo(false), reqRepoWriter(models.UnitTypeCode), repo.DeleteBranch)
					m.Post("", reqRepoWriter(models.UnitTypeCode), bind(api.CreateBranchRepoOption{}), repo.CreateBranch)
				}, reqRepoReader(models.UnitTypeCode))
				m.Group("/branch_protections", func() {
					m.Get("", repo.ListBranchProtections)
					m.Post("", bind(api.CreateBranchProtectionOption{}), repo.CreateBranchProtection)
					m.Group("/{name}", func() {
						m.Get("", repo.GetBranchProtection)
						m.Patch("", bind(api.EditBranchProtectionOption{}), repo.EditBranchProtection)
						m.Delete("", repo.DeleteBranchProtection)
					})
				}, reqToken(), reqAdmin())
				m.Group("/tags", func() {
					m.Get("", repo.ListTags)
					m.Delete("/{tag}", repo.DeleteTag)
				}, reqRepoReader(models.UnitTypeCode), context.ReferencesGitRepo(true))
				m.Group("/keys", func() {
					m.Combo("").Get(repo.ListDeployKeys).
						Post(bind(api.CreateKeyOption{}), repo.CreateDeployKey)
					m.Combo("/{id}").Get(repo.GetDeployKey).
						Delete(repo.DeleteDeploykey)
				}, reqToken(), reqAdmin())
				m.Group("/times", func() {
					m.Combo("").Get(repo.ListTrackedTimesByRepository)
					m.Combo("/{timetrackingusername}").Get(repo.ListTrackedTimesByUser)
				}, mustEnableIssues, reqToken())
				m.Group("/issues", func() {
					m.Combo("").Get(repo.ListIssues).
						Post(reqToken(), mustNotBeArchived, bind(api.CreateIssueOption{}), repo.CreateIssue)
					m.Group("/comments", func() {
						m.Get("", repo.ListRepoIssueComments)
						m.Group("/{id}", func() {
							m.Combo("").
								Get(repo.GetIssueComment).
								Patch(mustNotBeArchived, reqToken(), bind(api.EditIssueCommentOption{}), repo.EditIssueComment).
								Delete(reqToken(), repo.DeleteIssueComment)
							m.Combo("/reactions").
								Get(repo.GetIssueCommentReactions).
								Post(reqToken(), bind(api.EditReactionOption{}), repo.PostIssueCommentReaction).
								Delete(reqToken(), bind(api.EditReactionOption{}), repo.DeleteIssueCommentReaction)
						})
					})
					m.Group("/{index}", func() {
						m.Combo("").Get(repo.GetIssue).
							Patch(reqToken(), bind(api.EditIssueOption{}), repo.EditIssue)
						m.Group("/comments", func() {
							m.Combo("").Get(repo.ListIssueComments).
								Post(reqToken(), mustNotBeArchived, bind(api.CreateIssueCommentOption{}), repo.CreateIssueComment)
							m.Combo("/{id}", reqToken()).Patch(bind(api.EditIssueCommentOption{}), repo.EditIssueCommentDeprecated).
								Delete(repo.DeleteIssueCommentDeprecated)
						})
						m.Group("/labels", func() {
							m.Combo("").Get(repo.ListIssueLabels).
								Post(reqToken(), bind(api.IssueLabelsOption{}), repo.AddIssueLabels).
								Put(reqToken(), bind(api.IssueLabelsOption{}), repo.ReplaceIssueLabels).
								Delete(reqToken(), repo.ClearIssueLabels)
							m.Delete("/{id}", reqToken(), repo.DeleteIssueLabel)
						})
						m.Group("/times", func() {
							m.Combo("").
								Get(repo.ListTrackedTimes).
								Post(bind(api.AddTimeOption{}), repo.AddTime).
								Delete(repo.ResetIssueTime)
							m.Delete("/{id}", repo.DeleteTime)
						}, reqToken())
						m.Combo("/deadline").Post(reqToken(), bind(api.EditDeadlineOption{}), repo.UpdateIssueDeadline)
						m.Group("/stopwatch", func() {
							m.Post("/start", reqToken(), repo.StartIssueStopwatch)
							m.Post("/stop", reqToken(), repo.StopIssueStopwatch)
							m.Delete("/delete", reqToken(), repo.DeleteIssueStopwatch)
						})
						m.Group("/subscriptions", func() {
							m.Get("", repo.GetIssueSubscribers)
							m.Get("/check", reqToken(), repo.CheckIssueSubscription)
							m.Put("/{user}", reqToken(), repo.AddIssueSubscription)
							m.Delete("/{user}", reqToken(), repo.DelIssueSubscription)
						})
						m.Combo("/reactions").
							Get(repo.GetIssueReactions).
							Post(reqToken(), bind(api.EditReactionOption{}), repo.PostIssueReaction).
							Delete(reqToken(), bind(api.EditReactionOption{}), repo.DeleteIssueReaction)
					})
				}, mustEnableIssuesOrPulls)
				m.Group("/labels", func() {
					m.Combo("").Get(repo.ListLabels).
						Post(reqToken(), reqRepoWriter(models.UnitTypeIssues, models.UnitTypePullRequests), bind(api.CreateLabelOption{}), repo.CreateLabel)
					m.Combo("/{id}").Get(repo.GetLabel).
						Patch(reqToken(), reqRepoWriter(models.UnitTypeIssues, models.UnitTypePullRequests), bind(api.EditLabelOption{}), repo.EditLabel).
						Delete(reqToken(), reqRepoWriter(models.UnitTypeIssues, models.UnitTypePullRequests), repo.DeleteLabel)
				})
				m.Post("/markdown", bind(api.MarkdownOption{}), misc.Markdown)
				m.Post("/markdown/raw", misc.MarkdownRaw)
				m.Group("/milestones", func() {
					m.Combo("").Get(repo.ListMilestones).
						Post(reqToken(), reqRepoWriter(models.UnitTypeIssues, models.UnitTypePullRequests), bind(api.CreateMilestoneOption{}), repo.CreateMilestone)
					m.Combo("/{id}").Get(repo.GetMilestone).
						Patch(reqToken(), reqRepoWriter(models.UnitTypeIssues, models.UnitTypePullRequests), bind(api.EditMilestoneOption{}), repo.EditMilestone).
						Delete(reqToken(), reqRepoWriter(models.UnitTypeIssues, models.UnitTypePullRequests), repo.DeleteMilestone)
				})
				m.Get("/stargazers", repo.ListStargazers)
				m.Get("/subscribers", repo.ListSubscribers)
				m.Group("/subscription", func() {
					m.Get("", user.IsWatching)
					m.Put("", reqToken(), user.Watch)
					m.Delete("", reqToken(), user.Unwatch)
				})
				m.Group("/releases", func() {
					m.Combo("").Get(repo.ListReleases).
						Post(reqToken(), reqRepoWriter(models.UnitTypeReleases), context.ReferencesGitRepo(false), bind(api.CreateReleaseOption{}), repo.CreateRelease)
					m.Group("/{id}", func() {
						m.Combo("").Get(repo.GetRelease).
							Patch(reqToken(), reqRepoWriter(models.UnitTypeReleases), context.ReferencesGitRepo(false), bind(api.EditReleaseOption{}), repo.EditRelease).
							Delete(reqToken(), reqRepoWriter(models.UnitTypeReleases), repo.DeleteRelease)
						m.Group("/assets", func() {
							m.Combo("").Get(repo.ListReleaseAttachments).
								Post(reqToken(), reqRepoWriter(models.UnitTypeReleases), repo.CreateReleaseAttachment)
							m.Combo("/{asset}").Get(repo.GetReleaseAttachment).
								Patch(reqToken(), reqRepoWriter(models.UnitTypeReleases), bind(api.EditAttachmentOptions{}), repo.EditReleaseAttachment).
								Delete(reqToken(), reqRepoWriter(models.UnitTypeReleases), repo.DeleteReleaseAttachment)
						})
					})
					m.Group("/tags", func() {
						m.Combo("/{tag}").
							Get(repo.GetReleaseByTag).
							Delete(reqToken(), reqRepoWriter(models.UnitTypeReleases), repo.DeleteReleaseByTag)
					})
				}, reqRepoReader(models.UnitTypeReleases))
				m.Post("/mirror-sync", reqToken(), reqRepoWriter(models.UnitTypeCode), repo.MirrorSync)
				m.Get("/editorconfig/{filename}", context.RepoRefForAPI, reqRepoReader(models.UnitTypeCode), repo.GetEditorconfig)
				m.Group("/pulls", func() {
					m.Combo("").Get(repo.ListPullRequests).
						Post(reqToken(), mustNotBeArchived, bind(api.CreatePullRequestOption{}), repo.CreatePullRequest)
					m.Group("/{index}", func() {
						m.Combo("").Get(repo.GetPullRequest).
							Patch(reqToken(), reqRepoWriter(models.UnitTypePullRequests), bind(api.EditPullRequestOption{}), repo.EditPullRequest)
						m.Get(".diff", repo.DownloadPullDiff)
						m.Get(".patch", repo.DownloadPullPatch)
						m.Post("/update", reqToken(), repo.UpdatePullRequest)
						m.Combo("/merge").Get(repo.IsPullRequestMerged).
							Post(reqToken(), mustNotBeArchived, bind(auth.MergePullRequestForm{}), repo.MergePullRequest)
						m.Group("/reviews", func() {
							m.Combo("").
								Get(repo.ListPullReviews).
								Post(reqToken(), bind(api.CreatePullReviewOptions{}), repo.CreatePullReview)
							m.Group("/{id}", func() {
								m.Combo("").
									Get(repo.GetPullReview).
									Delete(reqToken(), repo.DeletePullReview).
									Post(reqToken(), bind(api.SubmitPullReviewOptions{}), repo.SubmitPullReview)
								m.Combo("/comments").
									Get(repo.GetPullReviewComments)
							})
						})
						m.Combo("/requested_reviewers").
							Delete(reqToken(), bind(api.PullReviewRequestOptions{}), repo.DeleteReviewRequests).
							Post(reqToken(), bind(api.PullReviewRequestOptions{}), repo.CreateReviewRequests)
					})
				}, mustAllowPulls, reqRepoReader(models.UnitTypeCode), context.ReferencesGitRepo(false))
				m.Group("/statuses", func() {
					m.Combo("/{sha}").Get(repo.GetCommitStatuses).
						Post(reqToken(), bind(api.CreateStatusOption{}), repo.NewCommitStatus)
				}, reqRepoReader(models.UnitTypeCode))
				m.Group("/commits", func() {
					m.Get("", repo.GetAllCommits)
					m.Group("/{ref}", func() {
						m.Get("/status", repo.GetCombinedCommitStatusByRef)
						m.Get("/statuses", repo.GetCommitStatusesByRef)
					})
				}, reqRepoReader(models.UnitTypeCode))
				m.Group("/git", func() {
					m.Group("/commits", func() {
						m.Get("/{sha}", repo.GetSingleCommit)
					})
					m.Get("/refs", repo.GetGitAllRefs)
					m.Get("/refs/*", repo.GetGitRefs)
					m.Get("/trees/{sha}", context.RepoRefForAPI, repo.GetTree)
					m.Get("/blobs/{sha}", context.RepoRefForAPI, repo.GetBlob)
					m.Get("/tags/{sha}", context.RepoRefForAPI, repo.GetTag)
				}, reqRepoReader(models.UnitTypeCode))
				m.Group("/contents", func() {
					m.Get("", repo.GetContentsList)
					m.Get("/*", repo.GetContents)
					m.Group("/*", func() {
						m.Post("", bind(api.CreateFileOptions{}), repo.CreateFile)
						m.Put("", bind(api.UpdateFileOptions{}), repo.UpdateFile)
						m.Delete("", bind(api.DeleteFileOptions{}), repo.DeleteFile)
					}, reqRepoWriter(models.UnitTypeCode), reqToken())
				}, reqRepoReader(models.UnitTypeCode))
				m.Get("/signing-key.gpg", misc.SigningKey)
				m.Group("/topics", func() {
					m.Combo("").Get(repo.ListTopics).
						Put(reqToken(), reqAdmin(), bind(api.RepoTopicOptions{}), repo.UpdateTopics)
					m.Group("/{topic}", func() {
						m.Combo("").Put(reqToken(), repo.AddTopic).
							Delete(reqToken(), repo.DeleteTopic)
					}, reqAdmin())
				}, reqAnyRepoReader())
				m.Get("/issue_templates", context.ReferencesGitRepo(false), repo.GetIssueTemplates)
				m.Get("/languages", reqRepoReader(models.UnitTypeCode), repo.GetLanguages)
			}, repoAssignment())
		})

		// Organizations
		m.Get("/user/orgs", reqToken(), org.ListMyOrgs)
		m.Get("/users/{username}/orgs", org.ListUserOrgs)
		m.Post("/orgs", reqToken(), bind(api.CreateOrgOption{}), org.Create)
		m.Get("/orgs", org.GetAll)
		m.Group("/orgs/{org}", func() {
			m.Combo("").Get(org.Get).
				Patch(reqToken(), reqOrgOwnership(), bind(api.EditOrgOption{}), org.Edit).
				Delete(reqToken(), reqOrgOwnership(), org.Delete)
			m.Combo("/repos").Get(user.ListOrgRepos).
				Post(reqToken(), bind(api.CreateRepoOption{}), repo.CreateOrgRepo)
			m.Group("/members", func() {
				m.Get("", org.ListMembers)
				m.Combo("/{username}").Get(org.IsMember).
					Delete(reqToken(), reqOrgOwnership(), org.DeleteMember)
			})
			m.Group("/public_members", func() {
				m.Get("", org.ListPublicMembers)
				m.Combo("/{username}").Get(org.IsPublicMember).
					Put(reqToken(), reqOrgMembership(), org.PublicizeMember).
					Delete(reqToken(), reqOrgMembership(), org.ConcealMember)
			})
			m.Group("/teams", func() {
				m.Combo("", reqToken()).Get(org.ListTeams).
					Post(reqOrgOwnership(), bind(api.CreateTeamOption{}), org.CreateTeam)
				m.Get("/search", org.SearchTeam)
			}, reqOrgMembership())
			m.Group("/labels", func() {
				m.Get("", org.ListLabels)
				m.Post("", reqToken(), reqOrgOwnership(), bind(api.CreateLabelOption{}), org.CreateLabel)
				m.Combo("/{id}").Get(org.GetLabel).
					Patch(reqToken(), reqOrgOwnership(), bind(api.EditLabelOption{}), org.EditLabel).
					Delete(reqToken(), reqOrgOwnership(), org.DeleteLabel)
			})
			m.Group("/hooks", func() {
				m.Combo("").Get(org.ListHooks).
					Post(bind(api.CreateHookOption{}), org.CreateHook)
				m.Combo("/{id}").Get(org.GetHook).
					Patch(bind(api.EditHookOption{}), org.EditHook).
					Delete(org.DeleteHook)
			}, reqToken(), reqOrgOwnership(), reqWebhooksEnabled())
		}, orgAssignment(true))
		m.Group("/teams/{teamid}", func() {
			m.Combo("").Get(org.GetTeam).
				Patch(reqOrgOwnership(), bind(api.EditTeamOption{}), org.EditTeam).
				Delete(reqOrgOwnership(), org.DeleteTeam)
			m.Group("/members", func() {
				m.Get("", org.GetTeamMembers)
				m.Combo("/{username}").
					Get(org.GetTeamMember).
					Put(reqOrgOwnership(), org.AddTeamMember).
					Delete(reqOrgOwnership(), org.RemoveTeamMember)
			})
			m.Group("/repos", func() {
				m.Get("", org.GetTeamRepos)
				m.Combo("/{org}/{reponame}").
					Put(org.AddTeamRepository).
					Delete(org.RemoveTeamRepository)
			})
		}, orgAssignment(false, true), reqToken(), reqTeamMembership())

		m.Group("/admin", func() {
			m.Group("/cron", func() {
				m.Get("", admin.ListCronTasks)
				m.Post("/{task}", admin.PostCronTask)
			})
			m.Get("/orgs", admin.GetAllOrgs)
			m.Group("/users", func() {
				m.Get("", admin.GetAllUsers)
				m.Post("", bind(api.CreateUserOption{}), admin.CreateUser)
				m.Group("/{username}", func() {
					m.Combo("").Patch(bind(api.EditUserOption{}), admin.EditUser).
						Delete(admin.DeleteUser)
					m.Group("/keys", func() {
						m.Post("", bind(api.CreateKeyOption{}), admin.CreatePublicKey)
						m.Delete("/{id}", admin.DeleteUserPublicKey)
					})
					m.Get("/orgs", org.ListUserOrgs)
					m.Post("/orgs", bind(api.CreateOrgOption{}), admin.CreateOrg)
					m.Post("/repos", bind(api.CreateRepoOption{}), admin.CreateRepo)
				})
			})
			m.Group("/unadopted", func() {
				m.Get("", admin.ListUnadoptedRepositories)
				m.Post("/{username}/{reponame}", admin.AdoptRepository)
				m.Delete("/{username}/{reponame}", admin.DeleteUnadoptedRepository)
			})
		}, reqToken(), reqSiteAdmin())

		m.Group("/topics", func() {
			m.Get("/search", repo.TopicSearch)
		})
	}, sudo())

	return m
}

func securityHeaders() func(http.Handler) http.Handler {
	return func(next http.Handler) http.Handler {
		return http.HandlerFunc(func(resp http.ResponseWriter, req *http.Request) {
			// CORB: https://www.chromium.org/Home/chromium-security/corb-for-developers
			// http://stackoverflow.com/a/3146618/244009
			resp.Header().Set("x-content-type-options", "nosniff")
			next.ServeHTTP(resp, req)
		})
	}
}<|MERGE_RESOLUTION|>--- conflicted
+++ resolved
@@ -383,9 +383,8 @@
 	}
 }
 
-<<<<<<< HEAD
 // reqWebhooksEnabled requires webhooks to be enabled by admin.
-func reqWebhooksEnabled() macaron.Handler {
+func reqWebhooksEnabled() func(ctx *context.APIContext) {
 	return func(ctx *context.APIContext) {
 		if setting.DisableWebhooks {
 			ctx.Error(http.StatusForbidden, "", "webhooks disabled by administrator")
@@ -394,10 +393,7 @@
 	}
 }
 
-func orgAssignment(args ...bool) macaron.Handler {
-=======
 func orgAssignment(args ...bool) func(ctx *context.APIContext) {
->>>>>>> 0a230794
 	var (
 		assignOrg  bool
 		assignTeam bool
@@ -719,7 +715,7 @@
 					Put(reqToken(), notify.ReadRepoNotifications)
 				m.Group("/hooks/git", func() {
 					m.Combo("").Get(repo.ListGitHooks)
-					m.Group("/:id", func() {
+					m.Group("/{id}", func() {
 						m.Combo("").Get(repo.GetGitHook).
 							Patch(bind(api.EditGitHookOption{}), repo.EditGitHook).
 							Delete(repo.DeleteGitHook)
@@ -734,19 +730,7 @@
 							Delete(repo.DeleteHook)
 						m.Post("/tests", context.RepoRefForAPI, repo.TestHook)
 					})
-<<<<<<< HEAD
 				}, reqToken(), reqAdmin(), reqWebhooksEnabled())
-=======
-					m.Group("/git", func() {
-						m.Combo("").Get(repo.ListGitHooks)
-						m.Group("/{id}", func() {
-							m.Combo("").Get(repo.GetGitHook).
-								Patch(bind(api.EditGitHookOption{}), repo.EditGitHook).
-								Delete(repo.DeleteGitHook)
-						})
-					}, reqGitHook(), context.ReferencesGitRepo(true))
-				}, reqToken(), reqAdmin())
->>>>>>> 0a230794
 				m.Group("/collaborators", func() {
 					m.Get("", reqAnyRepoReader(), repo.ListCollaborators)
 					m.Combo("/{collaborator}").Get(reqAnyRepoReader(), repo.IsCollaborator).
