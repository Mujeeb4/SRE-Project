// Copyright 2015 The Gogs Authors. All rights reserved.
// Copyright 2016 The Gitea Authors. All rights reserved.
// Use of this source code is governed by a MIT-style
// license that can be found in the LICENSE file.

// Package v1 Gitea API.
//
// This documentation describes the Gitea API.
//
//     Schemes: http, https
//     BasePath: /api/v1
//     Version: 1.1.1
//     License: MIT http://opensource.org/licenses/MIT
//
//     Consumes:
//     - application/json
//     - text/plain
//
//     Produces:
//     - application/json
//     - text/html
//
//     Security:
//     - BasicAuth :
//     - Token :
//     - AccessToken :
//     - AuthorizationHeaderToken :
//     - SudoParam :
//     - SudoHeader :
//
//     SecurityDefinitions:
//     BasicAuth:
//          type: basic
//     Token:
//          type: apiKey
//          name: token
//          in: query
//     AccessToken:
//          type: apiKey
//          name: access_token
//          in: query
//     AuthorizationHeaderToken:
//          type: apiKey
//          name: Authorization
//          in: header
//     SudoParam:
//          type: apiKey
//          name: sudo
//          in: query
//          description: Sudo API request as the user provided as the key. Admin privileges are required.
//     SudoHeader:
//          type: apiKey
//          name: Sudo
//          in: header
//          description: Sudo API request as the user provided as the key. Admin privileges are required.
//
// swagger:meta
package v1

import (
	"strings"

	"code.gitea.io/gitea/models"
	"code.gitea.io/gitea/modules/auth"
	"code.gitea.io/gitea/modules/context"
	"code.gitea.io/gitea/modules/log"
	"code.gitea.io/gitea/modules/setting"
	"code.gitea.io/gitea/routers/api/v1/admin"
	"code.gitea.io/gitea/routers/api/v1/misc"
	"code.gitea.io/gitea/routers/api/v1/org"
	"code.gitea.io/gitea/routers/api/v1/repo"
	_ "code.gitea.io/gitea/routers/api/v1/swagger" // for swagger generation
	"code.gitea.io/gitea/routers/api/v1/user"
	api "code.gitea.io/sdk/gitea"

	"github.com/go-macaron/binding"
	"gopkg.in/macaron.v1"
)

func sudo() macaron.Handler {
	return func(ctx *context.APIContext) {
		sudo := ctx.Query("sudo")
		if len(sudo) == 0 {
			sudo = ctx.Req.Header.Get("Sudo")
		}

		if len(sudo) > 0 {
			if ctx.User.IsAdmin {
				user, err := models.GetUserByName(sudo)
				if err != nil {
					if models.IsErrUserNotExist(err) {
						ctx.Status(404)
					} else {
						ctx.Error(500, "GetUserByName", err)
					}
					return
				}
				log.Trace("Sudo from (%s) to: %s", ctx.User.Name, user.Name)
				ctx.User = user
			} else {
				ctx.JSON(403, map[string]string{
					"message": "Only administrators allowed to sudo.",
				})
				return
			}
		}
	}
}

func repoAssignment() macaron.Handler {
	return func(ctx *context.APIContext) {
		userName := ctx.Params(":username")
		repoName := ctx.Params(":reponame")

		var (
			owner *models.User
			err   error
		)

		// Check if the user is the same as the repository owner.
		if ctx.IsSigned && ctx.User.LowerName == strings.ToLower(userName) {
			owner = ctx.User
		} else {
			owner, err = models.GetUserByName(userName)
			if err != nil {
				if models.IsErrUserNotExist(err) {
					ctx.Status(404)
				} else {
					ctx.Error(500, "GetUserByName", err)
				}
				return
			}
		}
		ctx.Repo.Owner = owner

		// Get repository.
		repo, err := models.GetRepositoryByName(owner.ID, repoName)
		if err != nil {
			if models.IsErrRepoNotExist(err) {
				redirectRepoID, err := models.LookupRepoRedirect(owner.ID, repoName)
				if err == nil {
					context.RedirectToRepo(ctx.Context, redirectRepoID)
				} else if models.IsErrRepoRedirectNotExist(err) {
					ctx.Status(404)
				} else {
					ctx.Error(500, "LookupRepoRedirect", err)
				}
			} else {
				ctx.Error(500, "GetRepositoryByName", err)
			}
			return
		}
		repo.Owner = owner
		ctx.Repo.Repository = repo

		ctx.Repo.Permission, err = models.GetUserRepoPermission(repo, ctx.User)
		if err != nil {
			ctx.Error(500, "GetUserRepoPermission", err)
			return
		}

		if !ctx.Repo.HasAccess() {
			ctx.Status(404)
			return
		}
	}
}

// Contexter middleware already checks token for user sign in process.
func reqToken() macaron.Handler {
	return func(ctx *context.APIContext) {
		if true == ctx.Data["IsApiToken"] {
			return
		}
		if ctx.IsSigned {
			ctx.RequireCSRF()
			return
		}
		ctx.Context.Error(401)
	}
}

func reqBasicAuth() macaron.Handler {
	return func(ctx *context.Context) {
		if !ctx.IsBasicAuth {
			ctx.Error(401)
			return
		}
	}
}

// reqSiteAdmin user should be the site admin
func reqSiteAdmin() macaron.Handler {
	return func(ctx *context.Context) {
		if !ctx.IsSigned || !ctx.User.IsAdmin {
			ctx.Error(403)
			return
		}
	}
}

// reqOwner user should be the owner of the repo.
func reqOwner() macaron.Handler {
	return func(ctx *context.Context) {
		if !ctx.Repo.IsOwner() {
			ctx.Error(403)
			return
		}
	}
}

// reqAdmin user should be an owner or a collaborator with admin write of a repository
func reqAdmin() macaron.Handler {
	return func(ctx *context.Context) {
		if !ctx.Repo.IsAdmin() {
			ctx.Error(403)
			return
		}
	}
}

func reqRepoReader(unitType models.UnitType) macaron.Handler {
	return func(ctx *context.Context) {
		if !ctx.Repo.CanRead(unitType) {
			ctx.Error(403)
			return
		}
	}
}

func reqAnyRepoReader() macaron.Handler {
	return func(ctx *context.Context) {
		if !ctx.Repo.HasAccess() {
			ctx.Error(403)
			return
		}
	}
}

func reqRepoWriter(unitTypes ...models.UnitType) macaron.Handler {
	return func(ctx *context.Context) {
		for _, unitType := range unitTypes {
			if ctx.Repo.CanWrite(unitType) {
				return
			}
		}

		ctx.Error(403)
	}
}

func reqOrgMembership() macaron.Handler {
	return func(ctx *context.APIContext) {
		var orgID int64
		if ctx.Org.Organization != nil {
			orgID = ctx.Org.Organization.ID
		} else if ctx.Org.Team != nil {
			orgID = ctx.Org.Team.OrgID
		} else {
			ctx.Error(500, "", "reqOrgMembership: unprepared context")
			return
		}

		if isMember, err := models.IsOrganizationMember(orgID, ctx.User.ID); err != nil {
			ctx.Error(500, "IsOrganizationMember", err)
			return
		} else if !isMember {
			if ctx.Org.Organization != nil {
				ctx.Error(403, "", "Must be an organization member")
			} else {
				ctx.Status(404)
			}
			return
		}
	}
}

func reqOrgOwnership() macaron.Handler {
	return func(ctx *context.APIContext) {
		var orgID int64
		if ctx.Org.Organization != nil {
			orgID = ctx.Org.Organization.ID
		} else if ctx.Org.Team != nil {
			orgID = ctx.Org.Team.OrgID
		} else {
			ctx.Error(500, "", "reqOrgOwnership: unprepared context")
			return
		}

		isOwner, err := models.IsOrganizationOwner(orgID, ctx.User.ID)
		if err != nil {
			ctx.Error(500, "IsOrganizationOwner", err)
		} else if !isOwner {
			if ctx.Org.Organization != nil {
				ctx.Error(403, "", "Must be an organization owner")
			} else {
				ctx.Status(404)
			}
			return
		}
	}
}

func orgAssignment(args ...bool) macaron.Handler {
	var (
		assignOrg  bool
		assignTeam bool
	)
	if len(args) > 0 {
		assignOrg = args[0]
	}
	if len(args) > 1 {
		assignTeam = args[1]
	}
	return func(ctx *context.APIContext) {
		ctx.Org = new(context.APIOrganization)

		var err error
		if assignOrg {
			ctx.Org.Organization, err = models.GetOrgByName(ctx.Params(":orgname"))
			if err != nil {
				if models.IsErrOrgNotExist(err) {
					ctx.Status(404)
				} else {
					ctx.Error(500, "GetOrgByName", err)
				}
				return
			}
		}

		if assignTeam {
			ctx.Org.Team, err = models.GetTeamByID(ctx.ParamsInt64(":teamid"))
			if err != nil {
				if models.IsErrUserNotExist(err) {
					ctx.Status(404)
				} else {
					ctx.Error(500, "GetTeamById", err)
				}
				return
			}
		}
	}
}

func mustEnableIssues(ctx *context.APIContext) {
	if !ctx.Repo.CanRead(models.UnitTypeIssues) {
		ctx.Status(404)
		return
	}
}

func mustAllowPulls(ctx *context.Context) {
	if !(ctx.Repo.Repository.CanEnablePulls() && ctx.Repo.CanRead(models.UnitTypePullRequests)) {
		ctx.Status(404)
		return
	}
}

func mustEnableIssuesOrPulls(ctx *context.Context) {
	if !ctx.Repo.CanRead(models.UnitTypeIssues) &&
		!(ctx.Repo.Repository.CanEnablePulls() && ctx.Repo.CanRead(models.UnitTypePullRequests)) {
		ctx.Status(404)
		return
	}
}

func mustEnableUserHeatmap(ctx *context.Context) {
	if !setting.Service.EnableUserHeatmap {
		ctx.Status(404)
		return
	}
}

// RegisterRoutes registers all v1 APIs routes to web application.
// FIXME: custom form error response
func RegisterRoutes(m *macaron.Macaron) {
	bind := binding.Bind

	if setting.API.EnableSwagger {
		m.Get("/swagger", misc.Swagger) //Render V1 by default
	}

	m.Group("/v1", func() {
		// Miscellaneous
		if setting.API.EnableSwagger {
			m.Get("/swagger", misc.Swagger)
		}
		m.Get("/version", misc.Version)
		m.Post("/markdown", bind(api.MarkdownOption{}), misc.Markdown)
		m.Post("/markdown/raw", misc.MarkdownRaw)

		// Users
		m.Group("/users", func() {
			m.Get("/search", user.Search)

			m.Group("/:username", func() {
				m.Get("", user.GetInfo)
				m.Get("/heatmap", mustEnableUserHeatmap, user.GetUserHeatmapData)

				m.Get("/repos", user.ListUserRepos)
				m.Group("/tokens", func() {
					m.Combo("").Get(user.ListAccessTokens).
						Post(bind(api.CreateAccessTokenOption{}), user.CreateAccessToken)
					m.Combo("/:id").Delete(user.DeleteAccessToken)
				}, reqBasicAuth())
			})
		})

		m.Group("/users", func() {
			m.Group("/:username", func() {
				m.Get("/keys", user.ListPublicKeys)
				m.Get("/gpg_keys", user.ListGPGKeys)

				m.Get("/followers", user.ListFollowers)
				m.Group("/following", func() {
					m.Get("", user.ListFollowing)
					m.Get("/:target", user.CheckFollowing)
				})

				m.Get("/starred", user.GetStarredRepos)

				m.Get("/subscriptions", user.GetWatchedRepos)
			})
		}, reqToken())

		m.Group("/user", func() {
			m.Get("", user.GetAuthenticatedUser)
			m.Combo("/emails").Get(user.ListEmails).
				Post(bind(api.CreateEmailOption{}), user.AddEmail).
				Delete(bind(api.DeleteEmailOption{}), user.DeleteEmail)

			m.Get("/followers", user.ListMyFollowers)
			m.Group("/following", func() {
				m.Get("", user.ListMyFollowing)
				m.Combo("/:username").Get(user.CheckMyFollowing).Put(user.Follow).Delete(user.Unfollow)
			})

			m.Group("/keys", func() {
				m.Combo("").Get(user.ListMyPublicKeys).
					Post(bind(api.CreateKeyOption{}), user.CreatePublicKey)
				m.Combo("/:id").Get(user.GetPublicKey).
					Delete(user.DeletePublicKey)
			})

			m.Group("/gpg_keys", func() {
				m.Combo("").Get(user.ListMyGPGKeys).
					Post(bind(api.CreateGPGKeyOption{}), user.CreateGPGKey)
				m.Combo("/:id").Get(user.GetGPGKey).
					Delete(user.DeleteGPGKey)
			})

			m.Combo("/repos").Get(user.ListMyRepos).
				Post(bind(api.CreateRepoOption{}), repo.Create)

			m.Group("/starred", func() {
				m.Get("", user.GetMyStarredRepos)
				m.Group("/:username/:reponame", func() {
					m.Get("", user.IsStarring)
					m.Put("", user.Star)
					m.Delete("", user.Unstar)
				}, repoAssignment())
			})
			m.Get("/times", repo.ListMyTrackedTimes)

			m.Get("/subscriptions", user.GetMyWatchedRepos)
		}, reqToken())

		// Repositories
		m.Post("/org/:org/repos", reqToken(), bind(api.CreateRepoOption{}), repo.CreateOrgRepo)

		m.Group("/repos", func() {
			m.Get("/search", repo.Search)
		})

		m.Combo("/repositories/:id", reqToken()).Get(repo.GetByID)

		m.Group("/repos", func() {
			m.Post("/migrate", reqToken(), bind(auth.MigrateRepoForm{}), repo.Migrate)

			m.Group("/:username/:reponame", func() {
<<<<<<< HEAD
				m.Combo("").Get(repo.Get).Delete(reqToken(), repo.Delete)
				m.Group("/git/trees", func() {
					m.Combo("/:sha", context.RepoRef()).Get(repo.GetTree)
				})
=======
				m.Combo("").Get(reqAnyRepoReader(), repo.Get).
					Delete(reqToken(), reqOwner(), repo.Delete)
>>>>>>> eabbddcd
				m.Group("/hooks", func() {
					m.Combo("").Get(repo.ListHooks).
						Post(bind(api.CreateHookOption{}), repo.CreateHook)
					m.Group("/:id", func() {
						m.Combo("").Get(repo.GetHook).
							Patch(bind(api.EditHookOption{}), repo.EditHook).
							Delete(repo.DeleteHook)
						m.Post("/tests", context.RepoRef(), repo.TestHook)
					})
				}, reqToken(), reqAdmin())
				m.Group("/collaborators", func() {
					m.Get("", repo.ListCollaborators)
					m.Combo("/:collaborator").Get(repo.IsCollaborator).
						Put(bind(api.AddCollaboratorOption{}), repo.AddCollaborator).
						Delete(repo.DeleteCollaborator)
				}, reqToken(), reqAdmin())
				m.Get("/raw/*", context.RepoRefByType(context.RepoRefAny), reqRepoReader(models.UnitTypeCode), repo.GetRawFile)
				m.Get("/archive/*", reqRepoReader(models.UnitTypeCode), repo.GetArchive)
				m.Combo("/forks").Get(repo.ListForks).
					Post(reqToken(), reqRepoReader(models.UnitTypeCode), bind(api.CreateForkOption{}), repo.CreateFork)
				m.Group("/branches", func() {
					m.Get("", repo.ListBranches)
					m.Get("/*", context.RepoRefByType(context.RepoRefBranch), repo.GetBranch)
				}, reqRepoReader(models.UnitTypeCode))
				m.Group("/keys", func() {
					m.Combo("").Get(repo.ListDeployKeys).
						Post(bind(api.CreateKeyOption{}), repo.CreateDeployKey)
					m.Combo("/:id").Get(repo.GetDeployKey).
						Delete(repo.DeleteDeploykey)
				}, reqToken(), reqAdmin())
				m.Group("/times", func() {
					m.Combo("").Get(repo.ListTrackedTimesByRepository)
					m.Combo("/:timetrackingusername").Get(repo.ListTrackedTimesByUser)
				}, mustEnableIssues)
				m.Group("/issues", func() {
					m.Combo("").Get(repo.ListIssues).
						Post(reqToken(), bind(api.CreateIssueOption{}), repo.CreateIssue)
					m.Group("/comments", func() {
						m.Get("", repo.ListRepoIssueComments)
						m.Combo("/:id", reqToken()).
							Patch(bind(api.EditIssueCommentOption{}), repo.EditIssueComment).
							Delete(repo.DeleteIssueComment)
					})
					m.Group("/:index", func() {
						m.Combo("").Get(repo.GetIssue).
							Patch(reqToken(), bind(api.EditIssueOption{}), repo.EditIssue)

						m.Group("/comments", func() {
							m.Combo("").Get(repo.ListIssueComments).
								Post(reqToken(), bind(api.CreateIssueCommentOption{}), repo.CreateIssueComment)
							m.Combo("/:id", reqToken()).Patch(bind(api.EditIssueCommentOption{}), repo.EditIssueCommentDeprecated).
								Delete(repo.DeleteIssueCommentDeprecated)
						})

						m.Group("/labels", func() {
							m.Combo("").Get(repo.ListIssueLabels).
								Post(reqToken(), bind(api.IssueLabelsOption{}), repo.AddIssueLabels).
								Put(reqToken(), bind(api.IssueLabelsOption{}), repo.ReplaceIssueLabels).
								Delete(reqToken(), repo.ClearIssueLabels)
							m.Delete("/:id", reqToken(), repo.DeleteIssueLabel)
						})

						m.Group("/times", func() {
							m.Combo("").Get(repo.ListTrackedTimes).
								Post(reqToken(), bind(api.AddTimeOption{}), repo.AddTime)
						})

						m.Combo("/deadline").Post(reqToken(), bind(api.EditDeadlineOption{}), repo.UpdateIssueDeadline)
					})
				}, mustEnableIssuesOrPulls)
				m.Group("/labels", func() {
					m.Combo("").Get(repo.ListLabels).
						Post(reqToken(), reqRepoWriter(models.UnitTypeIssues, models.UnitTypePullRequests), bind(api.CreateLabelOption{}), repo.CreateLabel)
					m.Combo("/:id").Get(repo.GetLabel).
						Patch(reqToken(), reqRepoWriter(models.UnitTypeIssues, models.UnitTypePullRequests), bind(api.EditLabelOption{}), repo.EditLabel).
						Delete(reqToken(), reqRepoWriter(models.UnitTypeIssues, models.UnitTypePullRequests), repo.DeleteLabel)
				})
				m.Group("/milestones", func() {
					m.Combo("").Get(repo.ListMilestones).
						Post(reqToken(), reqRepoWriter(models.UnitTypeIssues, models.UnitTypePullRequests), bind(api.CreateMilestoneOption{}), repo.CreateMilestone)
					m.Combo("/:id").Get(repo.GetMilestone).
						Patch(reqToken(), reqRepoWriter(models.UnitTypeIssues, models.UnitTypePullRequests), bind(api.EditMilestoneOption{}), repo.EditMilestone).
						Delete(reqToken(), reqRepoWriter(models.UnitTypeIssues, models.UnitTypePullRequests), repo.DeleteMilestone)
				})
				m.Get("/stargazers", repo.ListStargazers)
				m.Get("/subscribers", repo.ListSubscribers)
				m.Group("/subscription", func() {
					m.Get("", user.IsWatching)
					m.Put("", reqToken(), user.Watch)
					m.Delete("", reqToken(), user.Unwatch)
				})
				m.Group("/releases", func() {
					m.Combo("").Get(repo.ListReleases).
						Post(reqToken(), reqRepoWriter(models.UnitTypeReleases), context.ReferencesGitRepo(), bind(api.CreateReleaseOption{}), repo.CreateRelease)
					m.Group("/:id", func() {
						m.Combo("").Get(repo.GetRelease).
							Patch(reqToken(), reqRepoWriter(models.UnitTypeReleases), context.ReferencesGitRepo(), bind(api.EditReleaseOption{}), repo.EditRelease).
							Delete(reqToken(), reqRepoWriter(models.UnitTypeReleases), repo.DeleteRelease)
						m.Group("/assets", func() {
							m.Combo("").Get(repo.ListReleaseAttachments).
								Post(reqToken(), reqRepoWriter(models.UnitTypeReleases), repo.CreateReleaseAttachment)
							m.Combo("/:asset").Get(repo.GetReleaseAttachment).
								Patch(reqToken(), reqRepoWriter(models.UnitTypeReleases), bind(api.EditAttachmentOptions{}), repo.EditReleaseAttachment).
								Delete(reqToken(), reqRepoWriter(models.UnitTypeReleases), repo.DeleteReleaseAttachment)
						})
					})
				}, reqRepoReader(models.UnitTypeReleases))
				m.Post("/mirror-sync", reqToken(), reqRepoWriter(models.UnitTypeCode), repo.MirrorSync)
				m.Get("/editorconfig/:filename", context.RepoRef(), reqRepoReader(models.UnitTypeCode), repo.GetEditorconfig)
				m.Group("/pulls", func() {
					m.Combo("").Get(bind(api.ListPullRequestsOptions{}), repo.ListPullRequests).
						Post(reqToken(), bind(api.CreatePullRequestOption{}), repo.CreatePullRequest)
					m.Group("/:index", func() {
						m.Combo("").Get(repo.GetPullRequest).
							Patch(reqToken(), reqRepoWriter(models.UnitTypePullRequests), bind(api.EditPullRequestOption{}), repo.EditPullRequest)
						m.Combo("/merge").Get(repo.IsPullRequestMerged).
							Post(reqToken(), reqRepoWriter(models.UnitTypePullRequests), bind(auth.MergePullRequestForm{}), repo.MergePullRequest)
					})
				}, mustAllowPulls, reqRepoReader(models.UnitTypeCode), context.ReferencesGitRepo())
				m.Group("/statuses", func() {
					m.Combo("/:sha").Get(repo.GetCommitStatuses).
						Post(reqToken(), bind(api.CreateStatusOption{}), repo.NewCommitStatus)
				}, reqRepoReader(models.UnitTypeCode))
				m.Group("/commits/:ref", func() {
					m.Get("/status", repo.GetCombinedCommitStatusByRef)
					m.Get("/statuses", repo.GetCommitStatusesByRef)
				}, reqRepoReader(models.UnitTypeCode))
				m.Group("/git", func() {
					m.Get("/refs", repo.GetGitAllRefs)
					m.Get("/refs/*", repo.GetGitRefs)
				}, reqRepoReader(models.UnitTypeCode))
			}, repoAssignment())
		})

		// Organizations
		m.Get("/user/orgs", reqToken(), org.ListMyOrgs)
		m.Get("/users/:username/orgs", org.ListUserOrgs)
		m.Post("/orgs", reqToken(), bind(api.CreateOrgOption{}), org.Create)
		m.Group("/orgs/:orgname", func() {
			m.Get("/repos", user.ListOrgRepos)
			m.Combo("").Get(org.Get).
				Patch(reqToken(), reqOrgOwnership(), bind(api.EditOrgOption{}), org.Edit)
			m.Group("/members", func() {
				m.Get("", org.ListMembers)
				m.Combo("/:username").Get(org.IsMember).
					Delete(reqToken(), reqOrgOwnership(), org.DeleteMember)
			})
			m.Group("/public_members", func() {
				m.Get("", org.ListPublicMembers)
				m.Combo("/:username").Get(org.IsPublicMember).
					Put(reqToken(), reqOrgMembership(), org.PublicizeMember).
					Delete(reqToken(), reqOrgMembership(), org.ConcealMember)
			})
			m.Combo("/teams", reqToken(), reqOrgMembership()).Get(org.ListTeams).
				Post(bind(api.CreateTeamOption{}), org.CreateTeam)
			m.Group("/hooks", func() {
				m.Combo("").Get(org.ListHooks).
					Post(bind(api.CreateHookOption{}), org.CreateHook)
				m.Combo("/:id").Get(org.GetHook).
					Patch(reqOrgOwnership(), bind(api.EditHookOption{}), org.EditHook).
					Delete(reqOrgOwnership(), org.DeleteHook)
			}, reqToken(), reqOrgMembership())
		}, orgAssignment(true))
		m.Group("/teams/:teamid", func() {
			m.Combo("").Get(org.GetTeam).
				Patch(reqOrgOwnership(), bind(api.EditTeamOption{}), org.EditTeam).
				Delete(reqOrgOwnership(), org.DeleteTeam)
			m.Group("/members", func() {
				m.Get("", org.GetTeamMembers)
				m.Combo("/:username").
					Put(reqOrgOwnership(), org.AddTeamMember).
					Delete(reqOrgOwnership(), org.RemoveTeamMember)
			})
			m.Group("/repos", func() {
				m.Get("", org.GetTeamRepos)
				m.Combo("/:orgname/:reponame").
					Put(org.AddTeamRepository).
					Delete(org.RemoveTeamRepository)
			})
		}, orgAssignment(false, true), reqToken(), reqOrgMembership())

		m.Any("/*", func(ctx *context.Context) {
			ctx.Error(404)
		})

		m.Group("/admin", func() {
			m.Group("/users", func() {
				m.Post("", bind(api.CreateUserOption{}), admin.CreateUser)
				m.Group("/:username", func() {
					m.Combo("").Patch(bind(api.EditUserOption{}), admin.EditUser).
						Delete(admin.DeleteUser)
					m.Group("/keys", func() {
						m.Post("", bind(api.CreateKeyOption{}), admin.CreatePublicKey)
						m.Delete("/:id", admin.DeleteUserPublicKey)
					})
					m.Post("/orgs", bind(api.CreateOrgOption{}), admin.CreateOrg)
					m.Post("/repos", bind(api.CreateRepoOption{}), admin.CreateRepo)
				})
			})
		}, reqToken(), reqSiteAdmin())

		m.Group("/topics", func() {
			m.Get("/search", repo.TopicSearch)
		})
	}, context.APIContexter(), sudo())
}<|MERGE_RESOLUTION|>--- conflicted
+++ resolved
@@ -478,15 +478,11 @@
 			m.Post("/migrate", reqToken(), bind(auth.MigrateRepoForm{}), repo.Migrate)
 
 			m.Group("/:username/:reponame", func() {
-<<<<<<< HEAD
-				m.Combo("").Get(repo.Get).Delete(reqToken(), repo.Delete)
-				m.Group("/git/trees", func() {
+				m.Combo("").Get(reqAnyRepoReader(), repo.Get).
+					Delete(reqToken(), reqOwner(), repo.Delete)
+        m.Group("/git/trees", func() {
 					m.Combo("/:sha", context.RepoRef()).Get(repo.GetTree)
 				})
-=======
-				m.Combo("").Get(reqAnyRepoReader(), repo.Get).
-					Delete(reqToken(), reqOwner(), repo.Delete)
->>>>>>> eabbddcd
 				m.Group("/hooks", func() {
 					m.Combo("").Get(repo.ListHooks).
 						Post(bind(api.CreateHookOption{}), repo.CreateHook)
