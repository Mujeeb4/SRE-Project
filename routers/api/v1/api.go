--- conflicted
+++ resolved
@@ -793,8 +793,7 @@
 						m.Combo("").Get(repo.GetPullRequest).
 							Patch(reqToken(), reqRepoWriter(models.UnitTypePullRequests), bind(api.EditPullRequestOption{}), repo.EditPullRequest)
 						m.Combo("/merge").Get(repo.IsPullRequestMerged).
-<<<<<<< HEAD
-							Post(reqToken(), mustNotBeArchived, reqRepoWriter(models.UnitTypePullRequests), bind(auth.MergePullRequestForm{}), repo.MergePullRequest)
+							Post(reqToken(), mustNotBeArchived, bind(auth.MergePullRequestForm{}), repo.MergePullRequest)
 						m.Group("/reviews", func() {
 							m.Combo("").Get(repo.ListPullReviews)
 							m.Group("/:id", func() {
@@ -803,9 +802,6 @@
 							})
 						})
 
-=======
-							Post(reqToken(), mustNotBeArchived, bind(auth.MergePullRequestForm{}), repo.MergePullRequest)
->>>>>>> 9f959ac0
 					})
 				}, mustAllowPulls, reqRepoReader(models.UnitTypeCode), context.ReferencesGitRepo(false))
 				m.Group("/statuses", func() {
