// Copyright 2015 The Gogs Authors. All rights reserved.
// Use of this source code is governed by a MIT-style
// license that can be found in the LICENSE file.

// Package v1 Gitea API.
//
// This provide API interface to communicate with this Gitea instance.
//
// Terms Of Service:
//
// there are no TOS at this moment, use at your own risk we take no responsibility
//
//     Schemes: http, https
//     BasePath: /api/v1
//     Version: 1.1.1
//     License: MIT http://opensource.org/licenses/MIT
//
//     Consumes:
//     - application/json
//     - text/plain
//
//     Produces:
//     - application/json
//     - text/html
//
// swagger:meta
package v1

import (
	"strings"

	"github.com/go-macaron/binding"
	"gopkg.in/macaron.v1"

	api "code.gitea.io/sdk/gitea"

	"code.gitea.io/gitea/models"
	"code.gitea.io/gitea/modules/auth"
	"code.gitea.io/gitea/modules/context"
	"code.gitea.io/gitea/routers/api/v1/admin"
	"code.gitea.io/gitea/routers/api/v1/misc"
	"code.gitea.io/gitea/routers/api/v1/org"
	"code.gitea.io/gitea/routers/api/v1/repo"
	"code.gitea.io/gitea/routers/api/v1/user"
	"code.gitea.io/gitea/routers/api/v1/utils"
)

func repoAssignment() macaron.Handler {
	return func(ctx *context.APIContext) {
		userName := ctx.Params(":username")
		repoName := ctx.Params(":reponame")

		var (
			owner *models.User
			err   error
		)

		// Check if the user is the same as the repository owner.
		if ctx.IsSigned && ctx.User.LowerName == strings.ToLower(userName) {
			owner = ctx.User
		} else {
			owner, err = models.GetUserByName(userName)
			if err != nil {
				if models.IsErrUserNotExist(err) {
					ctx.Status(404)
				} else {
					ctx.Error(500, "GetUserByName", err)
				}
				return
			}
		}
		ctx.Repo.Owner = owner

		// Get repository.
		repo, err := models.GetRepositoryByName(owner.ID, repoName)
		if err != nil {
			if models.IsErrRepoNotExist(err) {
				redirectRepoID, err := models.LookupRepoRedirect(owner.ID, repoName)
				if err == nil {
					context.RedirectToRepo(ctx.Context, redirectRepoID)
				} else if models.IsErrRepoRedirectNotExist(err) {
					ctx.Status(404)
				} else {
					ctx.Error(500, "LookupRepoRedirect", err)
				}
			} else {
				ctx.Error(500, "GetRepositoryByName", err)
			}
			return
		}
		repo.Owner = owner

		if ctx.IsSigned && ctx.User.IsAdmin {
			ctx.Repo.AccessMode = models.AccessModeOwner
		} else {
			mode, err := models.AccessLevel(utils.UserID(ctx), repo)
			if err != nil {
				ctx.Error(500, "AccessLevel", err)
				return
			}
			ctx.Repo.AccessMode = mode
		}

		if !ctx.Repo.HasAccess() {
			ctx.Status(404)
			return
		}

		ctx.Repo.Repository = repo
	}
}

// Contexter middleware already checks token for user sign in process.
func reqToken() macaron.Handler {
	return func(ctx *context.Context) {
		if !ctx.IsSigned {
			ctx.Error(401)
			return
		}
	}
}

func reqBasicAuth() macaron.Handler {
	return func(ctx *context.Context) {
		if !ctx.IsBasicAuth {
			ctx.Error(401)
			return
		}
	}
}

func reqAdmin() macaron.Handler {
	return func(ctx *context.Context) {
		if !ctx.IsSigned || !ctx.User.IsAdmin {
			ctx.Error(403)
			return
		}
	}
}

func reqRepoWriter() macaron.Handler {
	return func(ctx *context.Context) {
		if !ctx.Repo.IsWriter() {
			ctx.Error(403)
			return
		}
	}
}

func reqOrgMembership() macaron.Handler {
	return func(ctx *context.APIContext) {
		var orgID int64
		if ctx.Org.Organization != nil {
			orgID = ctx.Org.Organization.ID
		} else if ctx.Org.Team != nil {
			orgID = ctx.Org.Team.OrgID
		} else {
			ctx.Error(500, "", "reqOrgMembership: unprepared context")
			return
		}

		if !models.IsOrganizationMember(orgID, ctx.User.ID) {
			if ctx.Org.Organization != nil {
				ctx.Error(403, "", "Must be an organization member")
			} else {
				ctx.Status(404)
			}
			return
		}
	}
}

func reqOrgOwnership() macaron.Handler {
	return func(ctx *context.APIContext) {
		var orgID int64
		if ctx.Org.Organization != nil {
			orgID = ctx.Org.Organization.ID
		} else if ctx.Org.Team != nil {
			orgID = ctx.Org.Team.OrgID
		} else {
			ctx.Error(500, "", "reqOrgOwnership: unprepared context")
			return
		}

		if !models.IsOrganizationOwner(orgID, ctx.User.ID) {
			if ctx.Org.Organization != nil {
				ctx.Error(403, "", "Must be an organization owner")
			} else {
				ctx.Status(404)
			}
			return
		}
	}
}

func orgAssignment(args ...bool) macaron.Handler {
	var (
		assignOrg  bool
		assignTeam bool
	)
	if len(args) > 0 {
		assignOrg = args[0]
	}
	if len(args) > 1 {
		assignTeam = args[1]
	}
	return func(ctx *context.APIContext) {
		ctx.Org = new(context.APIOrganization)

		var err error
		if assignOrg {
			ctx.Org.Organization, err = models.GetOrgByName(ctx.Params(":orgname"))
			if err != nil {
				if models.IsErrOrgNotExist(err) {
					ctx.Status(404)
				} else {
					ctx.Error(500, "GetOrgByName", err)
				}
				return
			}
		}

		if assignTeam {
			ctx.Org.Team, err = models.GetTeamByID(ctx.ParamsInt64(":teamid"))
			if err != nil {
				if models.IsErrUserNotExist(err) {
					ctx.Status(404)
				} else {
					ctx.Error(500, "GetTeamById", err)
				}
				return
			}
		}
	}
}

func mustEnableIssues(ctx *context.APIContext) {
	if !ctx.Repo.Repository.EnableUnit(models.UnitTypeIssues) {
		ctx.Status(404)
		return
	}
}

func mustAllowPulls(ctx *context.Context) {
	if !ctx.Repo.Repository.AllowsPulls() {
		ctx.Status(404)
		return
	}
}

// RegisterRoutes registers all v1 APIs routes to web application.
// FIXME: custom form error response
func RegisterRoutes(m *macaron.Macaron) {
	bind := binding.Bind

	m.Group("/v1", func() {
		// Miscellaneous
		m.Get("/version", misc.Version)
		m.Post("/markdown", bind(api.MarkdownOption{}), misc.Markdown)
		m.Post("/markdown/raw", misc.MarkdownRaw)

		// Users
		m.Group("/users", func() {
			m.Get("/search", user.Search)

			m.Group("/:username", func() {
				m.Get("", user.GetInfo)

				m.Get("/repos", user.ListUserRepos)
				m.Group("/tokens", func() {
					m.Combo("").Get(user.ListAccessTokens).
						Post(bind(api.CreateAccessTokenOption{}), user.CreateAccessToken)
				}, reqBasicAuth())
			})
		})

		m.Group("/users", func() {
			m.Group("/:username", func() {
				m.Get("/keys", user.ListPublicKeys)
				m.Get("/gpg_keys", user.ListGPGKeys)

				m.Get("/followers", user.ListFollowers)
				m.Group("/following", func() {
					m.Get("", user.ListFollowing)
					m.Get("/:target", user.CheckFollowing)
				})

				m.Get("/starred", user.GetStarredRepos)

				m.Get("/subscriptions", user.GetWatchedRepos)
			})
		}, reqToken())

		m.Group("/user", func() {
			m.Get("", user.GetAuthenticatedUser)
			m.Combo("/emails").Get(user.ListEmails).
				Post(bind(api.CreateEmailOption{}), user.AddEmail).
				Delete(bind(api.CreateEmailOption{}), user.DeleteEmail)

			m.Get("/followers", user.ListMyFollowers)
			m.Group("/following", func() {
				m.Get("", user.ListMyFollowing)
				m.Combo("/:username").Get(user.CheckMyFollowing).Put(user.Follow).Delete(user.Unfollow)
			})

			m.Group("/keys", func() {
				m.Combo("").Get(user.ListMyPublicKeys).
					Post(bind(api.CreateKeyOption{}), user.CreatePublicKey)
				m.Combo("/:id").Get(user.GetPublicKey).
					Delete(user.DeletePublicKey)
			})

			m.Group("/gpg_keys", func() {
				m.Combo("").Get(user.ListMyGPGKeys).
					Post(bind(api.CreateGPGKeyOption{}), user.CreateGPGKey)
				m.Combo("/:id").Get(user.GetGPGKey).
					Delete(user.DeleteGPGKey)
			})

			m.Combo("/repos").Get(user.ListMyRepos).
				Post(bind(api.CreateRepoOption{}), repo.Create)

			m.Group("/starred", func() {
				m.Get("", user.GetMyStarredRepos)
				m.Group("/:username/:reponame", func() {
					m.Get("", user.IsStarring)
					m.Put("", user.Star)
					m.Delete("", user.Unstar)
				}, repoAssignment())
			})
			m.Get("/times", repo.ListMyTrackedTimes)

			m.Get("/subscriptions", user.GetMyWatchedRepos)
		}, reqToken())

		// Repositories
		m.Post("/org/:org/repos", reqToken(), bind(api.CreateRepoOption{}), repo.CreateOrgRepo)

		m.Group("/repos", func() {
			m.Get("/search", repo.Search)
		})

		m.Combo("/repositories/:id", reqToken()).Get(repo.GetByID)

		m.Group("/repos", func() {
			m.Post("/migrate", reqToken(), bind(auth.MigrateRepoForm{}), repo.Migrate)

			m.Group("/:username/:reponame", func() {
				m.Combo("").Get(repo.Get).Delete(reqToken(), repo.Delete)
				m.Group("/hooks", func() {
					m.Combo("").Get(repo.ListHooks).
						Post(bind(api.CreateHookOption{}), repo.CreateHook)
					m.Combo("/:id").Get(repo.GetHook).
						Patch(bind(api.EditHookOption{}), repo.EditHook).
						Delete(repo.DeleteHook)
				}, reqToken(), reqRepoWriter())
				m.Group("/collaborators", func() {
					m.Get("", repo.ListCollaborators)
					m.Combo("/:collaborator").Get(repo.IsCollaborator).
						Put(bind(api.AddCollaboratorOption{}), repo.AddCollaborator).
						Delete(repo.DeleteCollaborator)
				}, reqToken())
				m.Get("/raw/*", context.RepoRef(), repo.GetRawFile)
				m.Get("/archive/*", repo.GetArchive)
				m.Combo("/forks").Get(repo.ListForks).
					Post(reqToken(), bind(api.CreateForkOption{}), repo.CreateFork)
				m.Group("/branches", func() {
					m.Get("", repo.ListBranches)
					m.Get("/*", context.RepoRef(), repo.GetBranch)
				})
				m.Group("/keys", func() {
					m.Combo("").Get(repo.ListDeployKeys).
						Post(bind(api.CreateKeyOption{}), repo.CreateDeployKey)
					m.Combo("/:id").Get(repo.GetDeployKey).
						Delete(repo.DeleteDeploykey)
<<<<<<< HEAD
				}, reqToken())
				m.Group("/times", func() {
					m.Combo("").Get(repo.ListTrackedTimesByRepository)
					m.Combo("/:timetrackingusername").Get(repo.ListTrackedTimesByUser)

				}, mustEnableIssues)
=======
				}, reqToken(), reqRepoWriter())
>>>>>>> 60d7e56c
				m.Group("/issues", func() {
					m.Combo("").Get(repo.ListIssues).
						Post(reqToken(), bind(api.CreateIssueOption{}), repo.CreateIssue)
					m.Group("/comments", func() {
						m.Get("", repo.ListRepoIssueComments)
						m.Combo("/:id", reqToken()).
							Patch(bind(api.EditIssueCommentOption{}), repo.EditIssueComment)
					})
					m.Group("/:index", func() {
						m.Combo("").Get(repo.GetIssue).
							Patch(reqToken(), bind(api.EditIssueOption{}), repo.EditIssue)

						m.Group("/comments", func() {
							m.Combo("").Get(repo.ListIssueComments).
								Post(reqToken(), bind(api.CreateIssueCommentOption{}), repo.CreateIssueComment)
							m.Combo("/:id", reqToken()).Patch(bind(api.EditIssueCommentOption{}), repo.EditIssueComment).
								Delete(repo.DeleteIssueComment)
						})

						m.Group("/labels", func() {
							m.Combo("").Get(repo.ListIssueLabels).
								Post(reqToken(), bind(api.IssueLabelsOption{}), repo.AddIssueLabels).
								Put(reqToken(), bind(api.IssueLabelsOption{}), repo.ReplaceIssueLabels).
								Delete(reqToken(), repo.ClearIssueLabels)
							m.Delete("/:id", reqToken(), repo.DeleteIssueLabel)
						})

						m.Group("/times", func() {
							m.Combo("").Get(repo.ListTrackedTimes).
								Post(reqToken(), bind(api.AddTimeOption{}), repo.AddTime)
						})

					})
				}, mustEnableIssues)
				m.Group("/labels", func() {
					m.Combo("").Get(repo.ListLabels).
						Post(reqToken(), bind(api.CreateLabelOption{}), repo.CreateLabel)
					m.Combo("/:id").Get(repo.GetLabel).
						Patch(reqToken(), bind(api.EditLabelOption{}), repo.EditLabel).
						Delete(reqToken(), repo.DeleteLabel)
				})
				m.Group("/milestones", func() {
					m.Combo("").Get(repo.ListMilestones).
						Post(reqToken(), reqRepoWriter(), bind(api.CreateMilestoneOption{}), repo.CreateMilestone)
					m.Combo("/:id").Get(repo.GetMilestone).
						Patch(reqToken(), reqRepoWriter(), bind(api.EditMilestoneOption{}), repo.EditMilestone).
						Delete(reqToken(), reqRepoWriter(), repo.DeleteMilestone)
				})
				m.Get("/stargazers", repo.ListStargazers)
				m.Get("/subscribers", repo.ListSubscribers)
				m.Group("/subscription", func() {
					m.Get("", user.IsWatching)
					m.Put("", reqToken(), user.Watch)
					m.Delete("", reqToken(), user.Unwatch)
				})
				m.Group("/releases", func() {
					m.Combo("").Get(repo.ListReleases).
						Post(reqToken(), reqRepoWriter(), bind(api.CreateReleaseOption{}), repo.CreateRelease)
					m.Combo("/:id").Get(repo.GetRelease).
						Patch(reqToken(), reqRepoWriter(), bind(api.EditReleaseOption{}), repo.EditRelease).
						Delete(reqToken(), reqRepoWriter(), repo.DeleteRelease)
				})
				m.Post("/mirror-sync", reqToken(), reqRepoWriter(), repo.MirrorSync)
				m.Get("/editorconfig/:filename", context.RepoRef(), repo.GetEditorconfig)
				m.Group("/pulls", func() {
					m.Combo("").Get(bind(api.ListPullRequestsOptions{}), repo.ListPullRequests).
						Post(reqToken(), reqRepoWriter(), bind(api.CreatePullRequestOption{}), repo.CreatePullRequest)
					m.Group("/:index", func() {
						m.Combo("").Get(repo.GetPullRequest).
							Patch(reqToken(), reqRepoWriter(), bind(api.EditPullRequestOption{}), repo.EditPullRequest)
						m.Combo("/merge").Get(repo.IsPullRequestMerged).
							Post(reqToken(), reqRepoWriter(), repo.MergePullRequest)
					})

				}, mustAllowPulls, context.ReferencesGitRepo())
				m.Group("/statuses", func() {
					m.Combo("/:sha").Get(repo.GetCommitStatuses).
						Post(reqToken(), reqRepoWriter(), bind(api.CreateStatusOption{}), repo.NewCommitStatus)
				})
				m.Group("/commits/:ref", func() {
					m.Get("/status", repo.GetCombinedCommitStatus)
					m.Get("/statuses", repo.GetCommitStatuses)
				})
			}, repoAssignment())
		})

		// Organizations
		m.Get("/user/orgs", reqToken(), org.ListMyOrgs)
		m.Get("/users/:username/orgs", org.ListUserOrgs)
		m.Group("/orgs/:orgname", func() {
			m.Get("/repos", user.ListOrgRepos)
			m.Combo("").Get(org.Get).
				Patch(reqToken(), reqOrgOwnership(), bind(api.EditOrgOption{}), org.Edit)
			m.Group("/members", func() {
				m.Get("", org.ListMembers)
				m.Combo("/:username").Get(org.IsMember).
					Delete(reqToken(), reqOrgOwnership(), org.DeleteMember)
			})
			m.Group("/public_members", func() {
				m.Get("", org.ListPublicMembers)
				m.Combo("/:username").Get(org.IsPublicMember).
					Put(reqToken(), reqOrgMembership(), org.PublicizeMember).
					Delete(reqToken(), reqOrgMembership(), org.ConcealMember)
			})
			m.Combo("/teams", reqToken(), reqOrgMembership()).Get(org.ListTeams).
				Post(bind(api.CreateTeamOption{}), org.CreateTeam)
			m.Group("/hooks", func() {
				m.Combo("").Get(org.ListHooks).
					Post(bind(api.CreateHookOption{}), org.CreateHook)
				m.Combo("/:id").Get(org.GetHook).
					Patch(reqOrgOwnership(), bind(api.EditHookOption{}), org.EditHook).
					Delete(reqOrgOwnership(), org.DeleteHook)
			}, reqToken(), reqOrgMembership())
		}, orgAssignment(true))
		m.Group("/teams/:teamid", func() {
			m.Combo("").Get(org.GetTeam).
				Patch(reqOrgOwnership(), bind(api.EditTeamOption{}), org.EditTeam).
				Delete(reqOrgOwnership(), org.DeleteTeam)
			m.Group("/members", func() {
				m.Get("", org.GetTeamMembers)
				m.Combo("/:username").
					Put(reqOrgOwnership(), org.AddTeamMember).
					Delete(reqOrgOwnership(), org.RemoveTeamMember)
			})
			m.Group("/repos", func() {
				m.Get("", org.GetTeamRepos)
				m.Combo("/:orgname/:reponame").
					Put(org.AddTeamRepository).
					Delete(org.RemoveTeamRepository)
			})
		}, orgAssignment(false, true), reqToken(), reqOrgMembership())

		m.Any("/*", func(ctx *context.Context) {
			ctx.Error(404)
		})

		m.Group("/admin", func() {
			m.Group("/users", func() {
				m.Post("", bind(api.CreateUserOption{}), admin.CreateUser)
				m.Group("/:username", func() {
					m.Combo("").Patch(bind(api.EditUserOption{}), admin.EditUser).
						Delete(admin.DeleteUser)
					m.Post("/keys", bind(api.CreateKeyOption{}), admin.CreatePublicKey)
					m.Post("/orgs", bind(api.CreateOrgOption{}), admin.CreateOrg)
					m.Post("/repos", bind(api.CreateRepoOption{}), admin.CreateRepo)
				})
			})
		}, reqAdmin())
	}, context.APIContexter())
}<|MERGE_RESOLUTION|>--- conflicted
+++ resolved
@@ -373,16 +373,12 @@
 						Post(bind(api.CreateKeyOption{}), repo.CreateDeployKey)
 					m.Combo("/:id").Get(repo.GetDeployKey).
 						Delete(repo.DeleteDeploykey)
-<<<<<<< HEAD
-				}, reqToken())
+				}, reqToken(), reqRepoWriter())
 				m.Group("/times", func() {
 					m.Combo("").Get(repo.ListTrackedTimesByRepository)
 					m.Combo("/:timetrackingusername").Get(repo.ListTrackedTimesByUser)
 
 				}, mustEnableIssues)
-=======
-				}, reqToken(), reqRepoWriter())
->>>>>>> 60d7e56c
 				m.Group("/issues", func() {
 					m.Combo("").Get(repo.ListIssues).
 						Post(reqToken(), bind(api.CreateIssueOption{}), repo.CreateIssue)
