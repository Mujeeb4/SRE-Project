--- conflicted
+++ resolved
@@ -779,36 +779,6 @@
 				})
 				return
 			}
-<<<<<<< HEAD
-			if ctx.IsSigned && ctx.IsBasicAuth {
-				if skip, ok := ctx.Data["SkipLocalTwoFA"]; ok && skip.(bool) {
-					return // Skip 2FA
-				}
-				twofa, err := auth_model.GetTwoFactorByUID(ctx, ctx.Doer.ID)
-				if err != nil {
-					if auth_model.IsErrTwoFactorNotEnrolled(err) {
-						return // No 2FA enrollment for this user
-					}
-					ctx.InternalServerError(err)
-					return
-				}
-				otpHeader := ctx.Req.Header.Get("X-Gitea-OTP")
-				ok, err := twofa.ValidateTOTP(otpHeader)
-				if err != nil {
-					ctx.InternalServerError(err)
-					return
-				}
-				if !ok {
-					audit.Record(audit.UserAuthenticationFailTwoFactor, ctx.Doer, ctx.Doer, twofa, "Failed two-factor authentication for user %s.", ctx.Doer.Name)
-
-					ctx.JSON(http.StatusForbidden, map[string]string{
-						"message": "Only signed in user is allowed to call APIs.",
-					})
-					return
-				}
-			}
-=======
->>>>>>> d95102d6
 		}
 
 		if options.AdminRequired {
