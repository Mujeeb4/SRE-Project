--- conflicted
+++ resolved
@@ -114,32 +114,19 @@
 		}
 		count = opts.Counter(opts.Private)
 	} else {
-<<<<<<< HEAD
-		repos, count, err = models.SearchRepositoryByName(&models.SearchRepoOptions{
-			Keyword:  keyword,
-			OrderBy:  orderBy,
-			Private:  opts.Private,
-			Page:     page,
-			PageSize: opts.PageSize,
-			Searcher: ctx.User,
-		})
-		if err != nil {
-			ctx.Handle(500, "SearchRepositoryByName", err)
-			return
-=======
 		if isKeywordValid(keyword) {
 			repos, count, err = models.SearchRepositoryByName(&models.SearchRepoOptions{
 				Keyword:  keyword,
-				OrderBy:  opts.OrderBy,
+				OrderBy:  orderBy,
 				Private:  opts.Private,
 				Page:     page,
 				PageSize: opts.PageSize,
+				Searcher: ctx.User,
 			})
 			if err != nil {
 				ctx.Handle(500, "SearchRepositoryByName", err)
 				return
 			}
->>>>>>> f27d87d9
 		}
 	}
 	ctx.Data["Keyword"] = keyword
@@ -224,23 +211,11 @@
 		}
 		count = opts.Counter()
 	} else {
-<<<<<<< HEAD
-		users, count, err = models.SearchUserByName(&models.SearchUserOptions{
-			Keyword:  keyword,
-			Type:     opts.Type,
-			OrderBy:  orderBy,
-			Page:     page,
-			PageSize: opts.PageSize,
-		})
-		if err != nil {
-			ctx.Handle(500, "SearchUserByName", err)
-			return
-=======
 		if isKeywordValid(keyword) {
 			users, count, err = models.SearchUserByName(&models.SearchUserOptions{
 				Keyword:  keyword,
 				Type:     opts.Type,
-				OrderBy:  opts.OrderBy,
+				OrderBy:  orderBy,
 				Page:     page,
 				PageSize: opts.PageSize,
 			})
@@ -248,7 +223,6 @@
 				ctx.Handle(500, "SearchUserByName", err)
 				return
 			}
->>>>>>> f27d87d9
 		}
 	}
 	ctx.Data["Keyword"] = keyword
