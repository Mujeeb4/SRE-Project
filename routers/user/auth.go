--- conflicted
+++ resolved
@@ -107,6 +107,7 @@
 
 // SignIn render sign in page
 func SignIn(ctx *context.Context) {
+	ctx.Data["Title"] = ctx.Tr("sign_in")
 
 	// Check auto-login.
 	if checkAutoLogin(ctx) {
@@ -130,13 +131,9 @@
 
 // SignInPost response for sign in request
 func SignInPost(ctx *context.Context, form auth.SignInForm) {
-<<<<<<< HEAD
 	ctx.Data["Title"] = ctx.Tr("sign_in")
 
 	orderedOAuth2Names, oauth2Providers, err := models.GetActiveOAuth2Providers()
-=======
-	oauth2Providers, err := models.GetActiveOAuth2Providers()
->>>>>>> 6a451a2b
 	if err != nil {
 		ctx.Handle(500, "UserSignIn", err)
 		return
