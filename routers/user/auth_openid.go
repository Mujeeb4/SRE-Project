// Copyright 2017 The Gitea Authors. All rights reserved.
// Use of this source code is governed by a MIT-style
// license that can be found in the LICENSE file.

package user

import (
	"fmt"
	"net/url"

	"code.gitea.io/gitea/models"
	"code.gitea.io/gitea/modules/auth"
	"code.gitea.io/gitea/modules/auth/openid"
	"code.gitea.io/gitea/modules/base"
	"code.gitea.io/gitea/modules/context"
	"code.gitea.io/gitea/modules/generate"
	"code.gitea.io/gitea/modules/log"
	"code.gitea.io/gitea/modules/recaptcha"
	"code.gitea.io/gitea/modules/setting"
	"code.gitea.io/gitea/modules/timeutil"
	"code.gitea.io/gitea/services/mailer"

	"gitea.com/macaron/captcha"
)

const (
	tplSignInOpenID base.TplName = "user/auth/signin_openid"
	tplConnectOID   base.TplName = "user/auth/signup_openid_connect"
	tplSignUpOID    base.TplName = "user/auth/signup_openid_register"
)

// SignInOpenID render sign in page
func SignInOpenID(ctx *context.Context) {
	ctx.Data["Title"] = ctx.Tr("sign_in")

	if ctx.Query("openid.return_to") != "" {
		signInOpenIDVerify(ctx)
		return
	}

	// Check auto-login.
	isSucceed, err := AutoSignIn(ctx)
	if err != nil {
		ctx.ServerError("AutoSignIn", err)
		return
	}

	redirectTo := ctx.Query("redirect_to")
	if len(redirectTo) > 0 {
		ctx.SetCookie("redirect_to", redirectTo, 0, setting.AppSubURL, "", setting.SessionConfig.Secure, true)
	} else {
		redirectTo = ctx.GetCookie("redirect_to")
	}

	if isSucceed {
		ctx.SetCookie("redirect_to", "", -1, setting.AppSubURL, "", setting.SessionConfig.Secure, true)
		ctx.RedirectToFirst(redirectTo)
		return
	}

	ctx.Data["PageIsSignIn"] = true
	ctx.Data["PageIsLoginOpenID"] = true
	ctx.HTML(200, tplSignInOpenID)
}

// Check if the given OpenID URI is allowed by blacklist/whitelist
func allowedOpenIDURI(uri string) (err error) {

	// In case a Whitelist is present, URI must be in it
	// in order to be accepted
	if len(setting.Service.OpenIDWhitelist) != 0 {
		for _, pat := range setting.Service.OpenIDWhitelist {
			if pat.MatchString(uri) {
				return nil // pass
			}
		}
		// must match one of this or be refused
		return fmt.Errorf("URI not allowed by whitelist")
	}

	// A blacklist match expliclty forbids
	for _, pat := range setting.Service.OpenIDBlacklist {
		if pat.MatchString(uri) {
			return fmt.Errorf("URI forbidden by blacklist")
		}
	}

	return nil
}

// SignInOpenIDPost response for openid sign in request
func SignInOpenIDPost(ctx *context.Context, form auth.SignInOpenIDForm) {
	ctx.Data["Title"] = ctx.Tr("sign_in")
	ctx.Data["PageIsSignIn"] = true
	ctx.Data["PageIsLoginOpenID"] = true

	if ctx.HasError() {
		ctx.HTML(200, tplSignInOpenID)
		return
	}

	id, err := openid.Normalize(form.Openid)
	if err != nil {
		ctx.RenderWithErr(err.Error(), tplSignInOpenID, &form)
		return
	}
	form.Openid = id

	log.Trace("OpenID uri: " + id)

	err = allowedOpenIDURI(id)
	if err != nil {
		ctx.RenderWithErr(err.Error(), tplSignInOpenID, &form)
		return
	}

	redirectTo := setting.AppURL + "user/login/openid"
	url, err := openid.RedirectURL(id, redirectTo, setting.AppURL)
	if err != nil {
		log.Error("Error in OpenID redirect URL: %s, %v", redirectTo, err.Error())
		ctx.RenderWithErr(fmt.Sprintf("Unable to find OpenID provider in %s", redirectTo), tplSignInOpenID, &form)
		return
	}

	// Request optional nickname and email info
	// NOTE: change to `openid.sreg.required` to require it
	url += "&openid.ns.sreg=http%3A%2F%2Fopenid.net%2Fextensions%2Fsreg%2F1.1"
	url += "&openid.sreg.optional=nickname%2Cemail"

	log.Trace("Form-passed openid-remember: %t", form.Remember)
	err = ctx.Session.Set("openid_signin_remember", form.Remember)
	if err != nil {
		log.Error("SignInOpenIDPost: Could not set session: %v", err.Error())
	}

	ctx.Redirect(url)
}

// signInOpenIDVerify handles response from OpenID provider
func signInOpenIDVerify(ctx *context.Context) {

	log.Trace("Incoming call to: " + ctx.Req.Request.URL.String())

	fullURL := setting.AppURL + ctx.Req.Request.URL.String()[1:]
	log.Trace("Full URL: " + fullURL)

	var id, err = openid.Verify(fullURL)
	if err != nil {
		ctx.RenderWithErr(err.Error(), tplSignInOpenID, &auth.SignInOpenIDForm{
			Openid: id,
		})
		return
	}

	log.Trace("Verified ID: " + id)

	/* Now we should seek for the user and log him in, or prompt
	 * to register if not found */

	u, err := models.GetUserByOpenID(id)
	if err != nil {
		if !models.IsErrUserNotExist(err) {
			ctx.RenderWithErr(err.Error(), tplSignInOpenID, &auth.SignInOpenIDForm{
				Openid: id,
			})
			return
		}
		log.Error("signInOpenIDVerify: %v", err)
	}
	if u != nil {
		log.Trace("User exists, logging in")
		remember, _ := ctx.Session.Get("openid_signin_remember").(bool)
		log.Trace("Session stored openid-remember: %t", remember)
		handleSignIn(ctx, u, remember)
		return
	}

	log.Trace("User with openid " + id + " does not exist, should connect or register")

	parsedURL, err := url.Parse(fullURL)
	if err != nil {
		ctx.RenderWithErr(err.Error(), tplSignInOpenID, &auth.SignInOpenIDForm{
			Openid: id,
		})
		return
	}
	values, err := url.ParseQuery(parsedURL.RawQuery)
	if err != nil {
		ctx.RenderWithErr(err.Error(), tplSignInOpenID, &auth.SignInOpenIDForm{
			Openid: id,
		})
		return
	}
	email := values.Get("openid.sreg.email")
	nickname := values.Get("openid.sreg.nickname")

	log.Trace("User has email=" + email + " and nickname=" + nickname)

	if email != "" {
		u, err = models.GetUserByEmail(email)
		if err != nil {
			if !models.IsErrUserNotExist(err) {
				ctx.RenderWithErr(err.Error(), tplSignInOpenID, &auth.SignInOpenIDForm{
					Openid: id,
				})
				return
			}
			log.Error("signInOpenIDVerify: %v", err)
		}
		if u != nil {
			log.Trace("Local user " + u.LowerName + " has OpenID provided email " + email)
		}
	}

	if u == nil && nickname != "" {
		u, _ = models.GetUserByName(nickname)
		if err != nil {
			if !models.IsErrUserNotExist(err) {
				ctx.RenderWithErr(err.Error(), tplSignInOpenID, &auth.SignInOpenIDForm{
					Openid: id,
				})
				return
			}
		}
		if u != nil {
			log.Trace("Local user " + u.LowerName + " has OpenID provided nickname " + nickname)
		}
	}

	err = ctx.Session.Set("openid_verified_uri", id)
	if err != nil {
		log.Error("signInOpenIDVerify: Could not set session: %v", err.Error())
	}

	err = ctx.Session.Set("openid_determined_email", email)
	if err != nil {
		log.Error("signInOpenIDVerify: Could not set session: %v", err.Error())
	}

	if u != nil {
		nickname = u.LowerName
	}

	err = ctx.Session.Set("openid_determined_username", nickname)
	if err != nil {
		log.Error("signInOpenIDVerify: Could not set session: %v", err.Error())
	}

	if u != nil || !setting.Service.EnableOpenIDSignUp {
		ctx.Redirect(setting.AppSubURL + "/user/openid/connect")
	} else {
		ctx.Redirect(setting.AppSubURL + "/user/openid/register")
	}
}

// ConnectOpenID shows a form to connect an OpenID URI to an existing account
func ConnectOpenID(ctx *context.Context) {
	oid, _ := ctx.Session.Get("openid_verified_uri").(string)
	if oid == "" {
		ctx.Redirect(setting.AppSubURL + "/user/login/openid")
		return
	}
	ctx.Data["Title"] = "OpenID connect"
	ctx.Data["PageIsSignIn"] = true
	ctx.Data["PageIsOpenIDConnect"] = true
	ctx.Data["EnableOpenIDSignUp"] = setting.Service.EnableOpenIDSignUp
	ctx.Data["OpenID"] = oid
	userName, _ := ctx.Session.Get("openid_determined_username").(string)
	if userName != "" {
		ctx.Data["user_name"] = userName
	}
	ctx.HTML(200, tplConnectOID)
}

// ConnectOpenIDPost handles submission of a form to connect an OpenID URI to an existing account
func ConnectOpenIDPost(ctx *context.Context, form auth.ConnectOpenIDForm) {

	oid, _ := ctx.Session.Get("openid_verified_uri").(string)
	if oid == "" {
		ctx.Redirect(setting.AppSubURL + "/user/login/openid")
		return
	}
	ctx.Data["Title"] = "OpenID connect"
	ctx.Data["PageIsSignIn"] = true
	ctx.Data["PageIsOpenIDConnect"] = true
	ctx.Data["EnableOpenIDSignUp"] = setting.Service.EnableOpenIDSignUp
	ctx.Data["OpenID"] = oid

	u, err := models.UserSignIn(form.UserName, form.Password)
	if err != nil {
		if models.IsErrUserNotExist(err) {
			ctx.RenderWithErr(ctx.Tr("form.username_password_incorrect"), tplConnectOID, &form)
		} else {
			ctx.ServerError("ConnectOpenIDPost", err)
		}
		return
	}

	// add OpenID for the user
	userOID := &models.UserOpenID{UID: u.ID, URI: oid}
	if err = models.AddUserOpenID(userOID); err != nil {
		if models.IsErrOpenIDAlreadyUsed(err) {
			ctx.RenderWithErr(ctx.Tr("form.openid_been_used", oid), tplConnectOID, &form)
			return
		}
		ctx.ServerError("AddUserOpenID", err)
		return
	}

	ctx.Flash.Success(ctx.Tr("settings.add_openid_success"))

	remember, _ := ctx.Session.Get("openid_signin_remember").(bool)
	log.Trace("Session stored openid-remember: %t", remember)
	handleSignIn(ctx, u, remember)
}

// RegisterOpenID shows a form to create a new user authenticated via an OpenID URI
func RegisterOpenID(ctx *context.Context) {
	oid, _ := ctx.Session.Get("openid_verified_uri").(string)
	if oid == "" {
		ctx.Redirect(setting.AppSubURL + "/user/login/openid")
		return
	}
	ctx.Data["Title"] = "OpenID signup"
	ctx.Data["PageIsSignIn"] = true
	ctx.Data["PageIsOpenIDRegister"] = true
	ctx.Data["EnableOpenIDSignUp"] = setting.Service.EnableOpenIDSignUp
	ctx.Data["EnableCaptcha"] = setting.Service.EnableCaptcha
	ctx.Data["CaptchaType"] = setting.Service.CaptchaType
	ctx.Data["RecaptchaSitekey"] = setting.Service.RecaptchaSitekey
	ctx.Data["RecaptchaURL"] = setting.Service.RecaptchaURL
	ctx.Data["OpenID"] = oid
	userName, _ := ctx.Session.Get("openid_determined_username").(string)
	if userName != "" {
		ctx.Data["user_name"] = userName
	}
	email, _ := ctx.Session.Get("openid_determined_email").(string)
	if email != "" {
		ctx.Data["email"] = email
	}
	ctx.HTML(200, tplSignUpOID)
}

// RegisterOpenIDPost handles submission of a form to create a new user authenticated via an OpenID URI
func RegisterOpenIDPost(ctx *context.Context, cpt *captcha.Captcha, form auth.SignUpOpenIDForm) {
	oid, _ := ctx.Session.Get("openid_verified_uri").(string)
	if oid == "" {
		ctx.Redirect(setting.AppSubURL + "/user/login/openid")
		return
	}

	ctx.Data["Title"] = "OpenID signup"
	ctx.Data["PageIsSignIn"] = true
	ctx.Data["PageIsOpenIDRegister"] = true
	ctx.Data["EnableOpenIDSignUp"] = setting.Service.EnableOpenIDSignUp
	ctx.Data["EnableCaptcha"] = setting.Service.EnableCaptcha
	ctx.Data["RecaptchaURL"] = setting.Service.RecaptchaURL
	ctx.Data["CaptchaType"] = setting.Service.CaptchaType
	ctx.Data["RecaptchaSitekey"] = setting.Service.RecaptchaSitekey
	ctx.Data["OpenID"] = oid

	if setting.Service.EnableCaptcha {
		var valid bool
		switch setting.Service.CaptchaType {
		case setting.ImageCaptcha:
			valid = cpt.VerifyReq(ctx.Req)
		case setting.ReCaptcha:
			err := ctx.Req.ParseForm()
			if err != nil {
				ctx.ServerError("", err)
				return
			}
			valid, _ = recaptcha.Verify(form.GRecaptchaResponse)
		default:
			ctx.ServerError("Unknown Captcha Type", fmt.Errorf("Unknown Captcha Type: %s", setting.Service.CaptchaType))
			return
		}

		if !valid {
			ctx.Data["Err_Captcha"] = true
			ctx.RenderWithErr(ctx.Tr("form.captcha_incorrect"), tplSignUpOID, &form)
			return
		}
	}

	length := setting.MinPasswordLength
	if length < 256 {
		length = 256
	}
	password, err := generate.GetRandomString(length)
	if err != nil {
		ctx.RenderWithErr(err.Error(), tplSignUpOID, form)
		return
	}

	u := &models.User{
		Name:     form.UserName,
		Email:    form.Email,
		Passwd:   password,
		IsActive: !setting.Service.RegisterEmailConfirm,
	}
<<<<<<< HEAD
	if !createUserInContext(ctx, tplSignUpOID, form, u) {
		// error already handled
=======
	//nolint: dupl
	if err := models.CreateUser(u); err != nil {
		switch {
		case models.IsErrUserAlreadyExist(err):
			ctx.Data["Err_UserName"] = true
			ctx.RenderWithErr(ctx.Tr("form.username_been_taken"), tplSignUpOID, &form)
		case models.IsErrEmailAlreadyUsed(err):
			ctx.Data["Err_Email"] = true
			ctx.RenderWithErr(ctx.Tr("form.email_been_used"), tplSignUpOID, &form)
		case models.IsErrNameReserved(err):
			ctx.Data["Err_UserName"] = true
			ctx.RenderWithErr(ctx.Tr("user.form.name_reserved", err.(models.ErrNameReserved).Name), tplSignUpOID, &form)
		case models.IsErrNamePatternNotAllowed(err):
			ctx.Data["Err_UserName"] = true
			ctx.RenderWithErr(ctx.Tr("user.form.name_pattern_not_allowed", err.(models.ErrNamePatternNotAllowed).Pattern), tplSignUpOID, &form)
		case models.IsErrNameCharsNotAllowed(err):
			ctx.Data["Err_UserName"] = true
			ctx.RenderWithErr(ctx.Tr("user.form.name_chars_not_allowed", err.(models.ErrNameCharsNotAllowed).Name), tplSignUpOID, &form)
		default:
			ctx.ServerError("CreateUser", err)
		}
>>>>>>> c97433d0
		return
	}

	// add OpenID for the user
	userOID := &models.UserOpenID{UID: u.ID, URI: oid}
	if err = models.AddUserOpenID(userOID); err != nil {
		if models.IsErrOpenIDAlreadyUsed(err) {
			ctx.RenderWithErr(ctx.Tr("form.openid_been_used", oid), tplSignUpOID, &form)
			return
		}
		ctx.ServerError("AddUserOpenID", err)
		return
	}

<<<<<<< HEAD
	if !handleUserCreated(ctx, u) {
		// error already handled
=======
	// Auto-set admin for the only user.
	if models.CountUsers() == 1 {
		u.IsAdmin = true
		u.IsActive = true
		u.SetLastLogin()
		if err := models.UpdateUserCols(u, "is_admin", "is_active", "last_login_unix"); err != nil {
			ctx.ServerError("UpdateUser", err)
			return
		}
	}

	// Send confirmation email, no need for social account.
	if setting.Service.RegisterEmailConfirm && u.ID > 1 {
		mailer.SendActivateAccountMail(ctx.Locale, u)

		ctx.Data["IsSendRegisterMail"] = true
		ctx.Data["Email"] = u.Email
		ctx.Data["ActiveCodeLives"] = timeutil.MinutesToFriendly(setting.Service.ActiveCodeLives, ctx.Locale.Language())
		ctx.HTML(200, TplActivate)

		if err := ctx.Cache.Put("MailResendLimit_"+u.LowerName, u.LowerName, 180); err != nil {
			log.Error("Set cache(MailResendLimit) fail: %v", err)
		}
>>>>>>> c97433d0
		return
	}

	remember, _ := ctx.Session.Get("openid_signin_remember").(bool)
	log.Trace("Session stored openid-remember: %t", remember)
	handleSignIn(ctx, u, remember)
}<|MERGE_RESOLUTION|>--- conflicted
+++ resolved
@@ -17,8 +17,6 @@
 	"code.gitea.io/gitea/modules/log"
 	"code.gitea.io/gitea/modules/recaptcha"
 	"code.gitea.io/gitea/modules/setting"
-	"code.gitea.io/gitea/modules/timeutil"
-	"code.gitea.io/gitea/services/mailer"
 
 	"gitea.com/macaron/captcha"
 )
@@ -399,32 +397,8 @@
 		Passwd:   password,
 		IsActive: !setting.Service.RegisterEmailConfirm,
 	}
-<<<<<<< HEAD
 	if !createUserInContext(ctx, tplSignUpOID, form, u) {
 		// error already handled
-=======
-	//nolint: dupl
-	if err := models.CreateUser(u); err != nil {
-		switch {
-		case models.IsErrUserAlreadyExist(err):
-			ctx.Data["Err_UserName"] = true
-			ctx.RenderWithErr(ctx.Tr("form.username_been_taken"), tplSignUpOID, &form)
-		case models.IsErrEmailAlreadyUsed(err):
-			ctx.Data["Err_Email"] = true
-			ctx.RenderWithErr(ctx.Tr("form.email_been_used"), tplSignUpOID, &form)
-		case models.IsErrNameReserved(err):
-			ctx.Data["Err_UserName"] = true
-			ctx.RenderWithErr(ctx.Tr("user.form.name_reserved", err.(models.ErrNameReserved).Name), tplSignUpOID, &form)
-		case models.IsErrNamePatternNotAllowed(err):
-			ctx.Data["Err_UserName"] = true
-			ctx.RenderWithErr(ctx.Tr("user.form.name_pattern_not_allowed", err.(models.ErrNamePatternNotAllowed).Pattern), tplSignUpOID, &form)
-		case models.IsErrNameCharsNotAllowed(err):
-			ctx.Data["Err_UserName"] = true
-			ctx.RenderWithErr(ctx.Tr("user.form.name_chars_not_allowed", err.(models.ErrNameCharsNotAllowed).Name), tplSignUpOID, &form)
-		default:
-			ctx.ServerError("CreateUser", err)
-		}
->>>>>>> c97433d0
 		return
 	}
 
@@ -439,34 +413,8 @@
 		return
 	}
 
-<<<<<<< HEAD
-	if !handleUserCreated(ctx, u) {
+	if !handleUserCreated(ctx, u, nil) {
 		// error already handled
-=======
-	// Auto-set admin for the only user.
-	if models.CountUsers() == 1 {
-		u.IsAdmin = true
-		u.IsActive = true
-		u.SetLastLogin()
-		if err := models.UpdateUserCols(u, "is_admin", "is_active", "last_login_unix"); err != nil {
-			ctx.ServerError("UpdateUser", err)
-			return
-		}
-	}
-
-	// Send confirmation email, no need for social account.
-	if setting.Service.RegisterEmailConfirm && u.ID > 1 {
-		mailer.SendActivateAccountMail(ctx.Locale, u)
-
-		ctx.Data["IsSendRegisterMail"] = true
-		ctx.Data["Email"] = u.Email
-		ctx.Data["ActiveCodeLives"] = timeutil.MinutesToFriendly(setting.Service.ActiveCodeLives, ctx.Locale.Language())
-		ctx.HTML(200, TplActivate)
-
-		if err := ctx.Cache.Put("MailResendLimit_"+u.LowerName, u.LowerName, 180); err != nil {
-			log.Error("Set cache(MailResendLimit) fail: %v", err)
-		}
->>>>>>> c97433d0
 		return
 	}
 
