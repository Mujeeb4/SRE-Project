--- conflicted
+++ resolved
@@ -412,9 +412,11 @@
 
 	isPullList := unitType == models.UnitTypePullRequests
 	opts := &models.IssuesOptions{
-		IsPull:     util.OptionalBoolOf(isPullList),
-		SortType:   sortType,
-		IsArchived: util.OptionalBoolFalse,
+		IsPull:       util.OptionalBoolOf(isPullList),
+		SortType:     sortType,
+		IsArchived:   util.OptionalBoolFalse,
+		Doer:         ctx.User,
+		Confidential: true,
 	}
 
 	// Get repository IDs where User/Org/Team has access.
@@ -422,19 +424,10 @@
 	if ctx.Org != nil {
 		team = ctx.Org.Team
 	}
-<<<<<<< HEAD
-
-	opts := &models.IssuesOptions{
-		IsPull:       util.OptionalBoolOf(isPullList),
-		SortType:     sortType,
-		Doer:         ctx.User,
-		Confidential: true,
-=======
 	userRepoIDs, err := getActiveUserRepoIDs(ctxUser, team, unitType)
 	if err != nil {
 		ctx.ServerError("userRepoIDs", err)
 		return
->>>>>>> 2a42d80d
 	}
 
 	switch filterMode {
