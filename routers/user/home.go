// Copyright 2014 The Gogs Authors. All rights reserved.
// Copyright 2019 The Gitea Authors. All rights reserved.
// Use of this source code is governed by a MIT-style
// license that can be found in the LICENSE file.

package user

import (
	"bytes"
	"encoding/json"
	"fmt"
	"regexp"
	"sort"
	"strconv"
	"strings"

	"code.gitea.io/gitea/models"
	"code.gitea.io/gitea/modules/base"
	"code.gitea.io/gitea/modules/context"
	issue_indexer "code.gitea.io/gitea/modules/indexer/issues"
	"code.gitea.io/gitea/modules/log"
	"code.gitea.io/gitea/modules/markup/markdown"
	"code.gitea.io/gitea/modules/setting"
	"code.gitea.io/gitea/modules/util"

	"github.com/keybase/go-crypto/openpgp"
	"github.com/keybase/go-crypto/openpgp/armor"
	"github.com/unknwon/com"
)

const (
	tplDashboard  base.TplName = "user/dashboard/dashboard"
	tplIssues     base.TplName = "user/dashboard/issues"
	tplMilestones base.TplName = "user/dashboard/milestones"
	tplProfile    base.TplName = "user/profile"
)

// getDashboardContextUser finds out dashboard is viewing as which context user.
func getDashboardContextUser(ctx *context.Context) *models.User {
	ctxUser := ctx.User
	orgName := ctx.Params(":org")
	if len(orgName) > 0 {
		// Organization.
		org, err := models.GetUserByName(orgName)
		if err != nil {
			if models.IsErrUserNotExist(err) {
				ctx.NotFound("GetUserByName", err)
			} else {
				ctx.ServerError("GetUserByName", err)
			}
			return nil
		}
		ctxUser = org
	}
	ctx.Data["ContextUser"] = ctxUser

	if err := ctx.User.GetOrganizations(&models.SearchOrganizationsOptions{All: true}); err != nil {
		ctx.ServerError("GetOrganizations", err)
		return nil
	}
	ctx.Data["Orgs"] = ctx.User.Orgs

	return ctxUser
}

// retrieveFeeds loads feeds for the specified user
func retrieveFeeds(ctx *context.Context, options models.GetFeedsOptions) {
	actions, err := models.GetFeeds(options)
	if err != nil {
		ctx.ServerError("GetFeeds", err)
		return
	}

	userCache := map[int64]*models.User{options.RequestedUser.ID: options.RequestedUser}
	if ctx.User != nil {
		userCache[ctx.User.ID] = ctx.User
	}
	for _, act := range actions {
		if act.ActUser != nil {
			userCache[act.ActUserID] = act.ActUser
		}
	}

	for _, act := range actions {
		repoOwner, ok := userCache[act.Repo.OwnerID]
		if !ok {
			repoOwner, err = models.GetUserByID(act.Repo.OwnerID)
			if err != nil {
				if models.IsErrUserNotExist(err) {
					continue
				}
				ctx.ServerError("GetUserByID", err)
				return
			}
			userCache[repoOwner.ID] = repoOwner
		}
		act.Repo.Owner = repoOwner
	}
	ctx.Data["Feeds"] = actions
}

// Dashboard render the dashborad page
func Dashboard(ctx *context.Context) {
	ctxUser := getDashboardContextUser(ctx)
	if ctx.Written() {
		return
	}

	ctx.Data["Title"] = ctxUser.DisplayName() + " - " + ctx.Tr("dashboard")
	ctx.Data["PageIsDashboard"] = true
	ctx.Data["PageIsNews"] = true
	ctx.Data["SearchLimit"] = setting.UI.User.RepoPagingNum
	ctx.Data["EnableHeatmap"] = setting.Service.EnableUserHeatmap
	ctx.Data["HeatmapUser"] = ctxUser.Name

	var err error
	var mirrors []*models.Repository
	if ctxUser.IsOrganization() {
		env, err := ctxUser.AccessibleReposEnv(ctx.User.ID)
		if err != nil {
			ctx.ServerError("AccessibleReposEnv", err)
			return
		}

		mirrors, err = env.MirrorRepos()
		if err != nil {
			ctx.ServerError("env.MirrorRepos", err)
			return
		}
	} else {
		mirrors, err = ctxUser.GetMirrorRepositories()
		if err != nil {
			ctx.ServerError("GetMirrorRepositories", err)
			return
		}
	}
	ctx.Data["MaxShowRepoNum"] = setting.UI.User.RepoPagingNum

	if err := models.MirrorRepositoryList(mirrors).LoadAttributes(); err != nil {
		ctx.ServerError("MirrorRepositoryList.LoadAttributes", err)
		return
	}
	ctx.Data["MirrorCount"] = len(mirrors)
	ctx.Data["Mirrors"] = mirrors

	retrieveFeeds(ctx, models.GetFeedsOptions{
		RequestedUser:   ctxUser,
		Actor:           ctx.User,
		IncludePrivate:  true,
		OnlyPerformedBy: false,
		IncludeDeleted:  false,
	})

	if ctx.Written() {
		return
	}
	ctx.HTML(200, tplDashboard)
}

// Milestones render the user milestones page
func Milestones(ctx *context.Context) {
	if models.UnitTypeIssues.UnitGlobalDisabled() && models.UnitTypePullRequests.UnitGlobalDisabled() {
		log.Debug("Milestones overview page not available as both issues and pull requests are globally disabled")
		ctx.Status(404)
		return
	}

	ctx.Data["Title"] = ctx.Tr("milestones")
	ctx.Data["PageIsMilestonesDashboard"] = true

	ctxUser := getDashboardContextUser(ctx)
	if ctx.Written() {
		return
	}

	sortType := ctx.Query("sort")
	page := ctx.QueryInt("page")
	if page <= 1 {
		page = 1
	}

	reposQuery := ctx.Query("repos")
	isShowClosed := ctx.Query("state") == "closed"

	// Get repositories.
	var err error
	var userRepoIDs []int64
	if ctxUser.IsOrganization() {
		env, err := ctxUser.AccessibleReposEnv(ctx.User.ID)
		if err != nil {
			ctx.ServerError("AccessibleReposEnv", err)
			return
		}
		userRepoIDs, err = env.RepoIDs(1, ctxUser.NumRepos)
		if err != nil {
			ctx.ServerError("env.RepoIDs", err)
			return
		}
		userRepoIDs, err = models.FilterOutRepoIdsWithoutUnitAccess(ctx.User, userRepoIDs, models.UnitTypeIssues, models.UnitTypePullRequests)
		if err != nil {
			ctx.ServerError("FilterOutRepoIdsWithoutUnitAccess", err)
			return
		}
	} else {
		userRepoIDs, err = ctxUser.GetAccessRepoIDs(models.UnitTypeIssues, models.UnitTypePullRequests)
		if err != nil {
			ctx.ServerError("ctxUser.GetAccessRepoIDs", err)
			return
		}
	}
	if len(userRepoIDs) == 0 {
		userRepoIDs = []int64{-1}
	}

	var repoIDs []int64
	if len(reposQuery) != 0 {
		if issueReposQueryPattern.MatchString(reposQuery) {
			// remove "[" and "]" from string
			reposQuery = reposQuery[1 : len(reposQuery)-1]
			//for each ID (delimiter ",") add to int to repoIDs
			reposSet := false
			for _, rID := range strings.Split(reposQuery, ",") {
				// Ensure nonempty string entries
				if rID != "" && rID != "0" {
					reposSet = true
					rIDint64, err := strconv.ParseInt(rID, 10, 64)
					// If the repo id specified by query is not parseable or not accessible by user, just ignore it.
					if err == nil && com.IsSliceContainsInt64(userRepoIDs, rIDint64) {
						repoIDs = append(repoIDs, rIDint64)
					}
				}
			}
			if reposSet && len(repoIDs) == 0 {
				// force an empty result
				repoIDs = []int64{-1}
			}
		} else {
			log.Warn("issueReposQueryPattern not match with query")
		}
	}

	if len(repoIDs) == 0 {
		repoIDs = userRepoIDs
	}

	counts, err := models.CountMilestonesByRepoIDs(userRepoIDs, isShowClosed)
	if err != nil {
		ctx.ServerError("CountMilestonesByRepoIDs", err)
		return
	}

	milestones, err := models.GetMilestonesByRepoIDs(repoIDs, page, isShowClosed, sortType)
	if err != nil {
		ctx.ServerError("GetMilestonesByRepoIDs", err)
		return
	}

	showReposMap := make(map[int64]*models.Repository, len(counts))
	for rID := range counts {
		if rID == -1 {
			break
		}
		repo, err := models.GetRepositoryByID(rID)
		if err != nil {
			if models.IsErrRepoNotExist(err) {
				ctx.NotFound("GetRepositoryByID", err)
				return
			} else if err != nil {
				ctx.ServerError("GetRepositoryByID", fmt.Errorf("[%d]%v", rID, err))
				return
			}
		}
		showReposMap[rID] = repo
	}

	showRepos := models.RepositoryListOfMap(showReposMap)
	sort.Sort(showRepos)
	if err = showRepos.LoadAttributes(); err != nil {
		ctx.ServerError("LoadAttributes", err)
		return
	}

	for _, m := range milestones {
		m.Repo = showReposMap[m.RepoID]
		m.RenderedContent = string(markdown.Render([]byte(m.Content), m.Repo.Link(), m.Repo.ComposeMetas()))
		if m.Repo.IsTimetrackerEnabled() {
			err := m.LoadTotalTrackedTime()
			if err != nil {
				ctx.ServerError("LoadTotalTrackedTime", err)
				return
			}
		}
	}

	milestoneStats, err := models.GetMilestonesStats(repoIDs)
	if err != nil {
		ctx.ServerError("GetMilestoneStats", err)
		return
	}

	totalMilestoneStats, err := models.GetMilestonesStats(userRepoIDs)
	if err != nil {
		ctx.ServerError("GetMilestoneStats", err)
		return
	}

	var pagerCount int
	if isShowClosed {
		ctx.Data["State"] = "closed"
		ctx.Data["Total"] = totalMilestoneStats.ClosedCount
		pagerCount = int(milestoneStats.ClosedCount)
	} else {
		ctx.Data["State"] = "open"
		ctx.Data["Total"] = totalMilestoneStats.OpenCount
		pagerCount = int(milestoneStats.OpenCount)
	}

	ctx.Data["Milestones"] = milestones
	ctx.Data["Repos"] = showRepos
	ctx.Data["Counts"] = counts
	ctx.Data["MilestoneStats"] = milestoneStats
	ctx.Data["SortType"] = sortType
	if len(repoIDs) != len(userRepoIDs) {
		ctx.Data["RepoIDs"] = repoIDs
	}
	ctx.Data["IsShowClosed"] = isShowClosed

	pager := context.NewPagination(pagerCount, setting.UI.IssuePagingNum, page, 5)
	pager.AddParam(ctx, "repos", "RepoIDs")
	pager.AddParam(ctx, "sort", "SortType")
	pager.AddParam(ctx, "state", "State")
	ctx.Data["Page"] = pager

	ctx.HTML(200, tplMilestones)
}

// Regexp for repos query
var issueReposQueryPattern = regexp.MustCompile(`^\[\d+(,\d+)*,?\]$`)

// Issues render the user issues page
func Issues(ctx *context.Context) {
	isPullList := ctx.Params(":type") == "pulls"
	unitType := models.UnitTypeIssues
	if isPullList {
		if models.UnitTypePullRequests.UnitGlobalDisabled() {
			log.Debug("Pull request overview page not available as it is globally disabled.")
			ctx.Status(404)
			return
		}

		ctx.Data["Title"] = ctx.Tr("pull_requests")
		ctx.Data["PageIsPulls"] = true
		unitType = models.UnitTypePullRequests
	} else {
		if models.UnitTypeIssues.UnitGlobalDisabled() {
			log.Debug("Issues overview page not available as it is globally disabled.")
			ctx.Status(404)
			return
		}

		ctx.Data["Title"] = ctx.Tr("issues")
		ctx.Data["PageIsIssues"] = true
	}

	ctxUser := getDashboardContextUser(ctx)
	if ctx.Written() {
		return
	}

	// Organization does not have view type and filter mode.
	var (
		viewType   string
		sortType   = ctx.Query("sort")
		filterMode = models.FilterModeAll
	)

	if ctxUser.IsOrganization() {
		viewType = "your_repositories"
	} else {
		viewType = ctx.Query("type")
		switch viewType {
		case "assigned":
			filterMode = models.FilterModeAssign
		case "created_by":
			filterMode = models.FilterModeCreate
		case "mentioned":
			filterMode = models.FilterModeMention
		case "your_repositories": // filterMode already set to All
		default:
			viewType = "your_repositories"
		}
	}

	page := ctx.QueryInt("page")
	if page <= 1 {
		page = 1
	}

	reposQuery := ctx.Query("repos")
	var repoIDs []int64
	if len(reposQuery) != 0 {
		if issueReposQueryPattern.MatchString(reposQuery) {
			// remove "[" and "]" from string
			reposQuery = reposQuery[1 : len(reposQuery)-1]
			//for each ID (delimiter ",") add to int to repoIDs
			for _, rID := range strings.Split(reposQuery, ",") {
				// Ensure nonempty string entries
				if rID != "" && rID != "0" {
					rIDint64, err := strconv.ParseInt(rID, 10, 64)
					if err == nil {
						repoIDs = append(repoIDs, rIDint64)
					}
				}
			}
		} else {
			log.Warn("issueReposQueryPattern not match with query")
		}
	}

	isShowClosed := ctx.Query("state") == "closed"

	// Get repositories.
	var err error
	var userRepoIDs []int64
	if ctxUser.IsOrganization() {
		env, err := ctxUser.AccessibleReposEnv(ctx.User.ID)
		if err != nil {
			ctx.ServerError("AccessibleReposEnv", err)
			return
		}
		userRepoIDs, err = env.RepoIDs(1, ctxUser.NumRepos)
		if err != nil {
			ctx.ServerError("env.RepoIDs", err)
			return
		}
		userRepoIDs, err = models.FilterOutRepoIdsWithoutUnitAccess(ctx.User, userRepoIDs, unitType)
		if err != nil {
			ctx.ServerError("FilterOutRepoIdsWithoutUnitAccess", err)
			return
		}
	} else {
		userRepoIDs, err = ctxUser.GetAccessRepoIDs(unitType)
		if err != nil {
			ctx.ServerError("ctxUser.GetAccessRepoIDs", err)
			return
		}
	}
	if len(userRepoIDs) == 0 {
		userRepoIDs = []int64{-1}
	}

	opts := &models.IssuesOptions{
		IsPull:   util.OptionalBoolOf(isPullList),
		SortType: sortType,
	}

	switch filterMode {
	case models.FilterModeAll:
		opts.RepoIDs = userRepoIDs
	case models.FilterModeAssign:
		opts.AssigneeID = ctxUser.ID
	case models.FilterModeCreate:
		opts.PosterID = ctxUser.ID
	case models.FilterModeMention:
		opts.MentionedID = ctxUser.ID
	}

	var forceEmpty bool
	var issueIDsFromSearch []int64
	var keyword string
	if !isPullList {
		keyword = strings.Trim(ctx.Query("q"), " ")
		if bytes.Contains([]byte(keyword), []byte{0x00}) {
			keyword = ""
		}

		if len(keyword) > 0 {
			searchRepoIDs, err := models.GetRepoIDsForIssuesOptions(opts, ctxUser)
			if err != nil {
				ctx.ServerError("GetRepoIDsForIssuesOptions", err)
				return
			}
			issueIDsFromSearch, err = issue_indexer.SearchIssuesByKeyword(searchRepoIDs, keyword)
			if err != nil {
				ctx.ServerError("SearchIssuesByKeyword", err)
				return
			}
			if len(issueIDsFromSearch) > 0 {
				opts.IssueIDs = issueIDsFromSearch
			} else {
				forceEmpty = true
			}
		}
	}
	ctx.Data["Keyword"] = keyword

	opts.IsClosed = util.OptionalBoolOf(isShowClosed)

	var counts map[int64]int64
	if !forceEmpty {
		counts, err = models.CountIssuesByRepo(opts)
		if err != nil {
			ctx.ServerError("CountIssuesByRepo", err)
			return
		}
	}

	opts.Page = page
	opts.PageSize = setting.UI.IssuePagingNum
	var labelIDs []int64
	selectLabels := ctx.Query("labels")
	if len(selectLabels) > 0 && selectLabels != "0" {
		labelIDs, err = base.StringsToInt64s(strings.Split(selectLabels, ","))
		if err != nil {
			ctx.ServerError("StringsToInt64s", err)
			return
		}
	}
	opts.LabelIDs = labelIDs

	if len(repoIDs) > 0 {
		opts.RepoIDs = repoIDs
	}

	var issues []*models.Issue
	if !forceEmpty {
		issues, err = models.Issues(opts)
		if err != nil {
			ctx.ServerError("Issues", err)
			return
		}
	} else {
		issues = []*models.Issue{}
	}

	showReposMap := make(map[int64]*models.Repository, len(counts))
	for repoID := range counts {
		if repoID > 0 {
			if _, ok := showReposMap[repoID]; !ok {
				repo, err := models.GetRepositoryByID(repoID)
				if models.IsErrRepoNotExist(err) {
					ctx.NotFound("GetRepositoryByID", err)
					return
				} else if err != nil {
					ctx.ServerError("GetRepositoryByID", fmt.Errorf("[%d]%v", repoID, err))
					return
				}
				showReposMap[repoID] = repo
			}
			repo := showReposMap[repoID]

			// Check if user has access to given repository.
			perm, err := models.GetUserRepoPermission(repo, ctxUser)
			if err != nil {
				ctx.ServerError("GetUserRepoPermission", fmt.Errorf("[%d]%v", repoID, err))
				return
			}
			if !perm.CanRead(models.UnitTypeIssues) {
				log.Error("User created Issues in Repository which they no longer have access to: [%d]", repoID)
			}
		}
	}

	showRepos := models.RepositoryListOfMap(showReposMap)
	sort.Sort(showRepos)
	if err = showRepos.LoadAttributes(); err != nil {
		ctx.ServerError("LoadAttributes", err)
		return
	}

	var commitStatus = make(map[int64]*models.CommitStatus, len(issues))
	for _, issue := range issues {
		issue.Repo = showReposMap[issue.RepoID]

		if isPullList {
			commitStatus[issue.PullRequest.ID], _ = issue.PullRequest.GetLastCommitStatus()
		}
	}

<<<<<<< HEAD
	userIssueStats, err := models.GetUserIssueStats(models.UserIssueStatsOptions{
=======
	issueStatsOpts := models.UserIssueStatsOptions{
>>>>>>> e959d1a4
		UserID:      ctxUser.ID,
		UserRepoIDs: userRepoIDs,
		FilterMode:  filterMode,
		IsPull:      isPullList,
		IsClosed:    isShowClosed,
	}
	if len(repoIDs) > 0 {
		issueStatsOpts.UserRepoIDs = repoIDs
	}
	issueStats, err := models.GetUserIssueStats(issueStatsOpts)
	if err != nil {
		ctx.ServerError("GetUserIssueStats User", err)
		return
	}

	var shownIssueStats *models.IssueStats
	if !forceEmpty {
		statsOpts := models.UserIssueStatsOptions{
			UserID:      ctxUser.ID,
			UserRepoIDs: userRepoIDs,
			FilterMode:  filterMode,
			IsPull:      isPullList,
			IsClosed:    isShowClosed,
			IssueIDs:    issueIDsFromSearch,
		}
		if len(repoIDs) > 0 {
			statsOpts.RepoIDs = repoIDs
		}
		shownIssueStats, err = models.GetUserIssueStats(statsOpts)
		if err != nil {
			ctx.ServerError("GetUserIssueStats Shown", err)
			return
		}
	} else {
		shownIssueStats = &models.IssueStats{}
	}

	var allIssueStats *models.IssueStats
	if !forceEmpty {
		allIssueStats, err = models.GetUserIssueStats(models.UserIssueStatsOptions{
			UserID:      ctxUser.ID,
			UserRepoIDs: userRepoIDs,
			FilterMode:  filterMode,
			IsPull:      isPullList,
			IsClosed:    isShowClosed,
			IssueIDs:    issueIDsFromSearch,
		})
		if err != nil {
			ctx.ServerError("GetUserIssueStats All", err)
			return
		}
	} else {
		allIssueStats = &models.IssueStats{}
	}

	var shownIssues int
	var totalIssues int
	if !isShowClosed {
		shownIssues = int(shownIssueStats.OpenCount)
		totalIssues = int(allIssueStats.OpenCount)
	} else {
		shownIssues = int(shownIssueStats.ClosedCount)
		totalIssues = int(allIssueStats.ClosedCount)
	}

	ctx.Data["Issues"] = issues
	ctx.Data["CommitStatus"] = commitStatus
	ctx.Data["Repos"] = showRepos
	ctx.Data["Counts"] = counts
	ctx.Data["IssueStats"] = userIssueStats
	ctx.Data["ShownIssueStats"] = shownIssueStats
	ctx.Data["ViewType"] = viewType
	ctx.Data["SortType"] = sortType
	ctx.Data["RepoIDs"] = repoIDs
	ctx.Data["IsShowClosed"] = isShowClosed
	ctx.Data["TotalIssueCount"] = totalIssues

	if isShowClosed {
		ctx.Data["State"] = "closed"
	} else {
		ctx.Data["State"] = "open"
	}

	// Convert []int64 to string
	reposParam, _ := json.Marshal(repoIDs)

	ctx.Data["ReposParam"] = string(reposParam)

	pager := context.NewPagination(shownIssues, setting.UI.IssuePagingNum, page, 5)
	pager.AddParam(ctx, "q", "Keyword")
	pager.AddParam(ctx, "type", "ViewType")
	pager.AddParam(ctx, "repos", "ReposParam")
	pager.AddParam(ctx, "sort", "SortType")
	pager.AddParam(ctx, "state", "State")
	pager.AddParam(ctx, "labels", "SelectLabels")
	pager.AddParam(ctx, "milestone", "MilestoneID")
	pager.AddParam(ctx, "assignee", "AssigneeID")
	ctx.Data["Page"] = pager

	ctx.HTML(200, tplIssues)
}

// ShowSSHKeys output all the ssh keys of user by uid
func ShowSSHKeys(ctx *context.Context, uid int64) {
	keys, err := models.ListPublicKeys(uid, models.ListOptions{})
	if err != nil {
		ctx.ServerError("ListPublicKeys", err)
		return
	}

	var buf bytes.Buffer
	for i := range keys {
		buf.WriteString(keys[i].OmitEmail())
		buf.WriteString("\n")
	}
	ctx.PlainText(200, buf.Bytes())
}

// ShowGPGKeys output all the public GPG keys of user by uid
func ShowGPGKeys(ctx *context.Context, uid int64) {
	keys, err := models.ListGPGKeys(uid, models.ListOptions{})
	if err != nil {
		ctx.ServerError("ListGPGKeys", err)
		return
	}
	entities := make([]*openpgp.Entity, 0)
	failedEntitiesID := make([]string, 0)
	for _, k := range keys {
		e, err := models.GPGKeyToEntity(k)
		if err != nil {
			if models.IsErrGPGKeyImportNotExist(err) {
				failedEntitiesID = append(failedEntitiesID, k.KeyID)
				continue //Skip previous import without backup of imported armored key
			}
			ctx.ServerError("ShowGPGKeys", err)
			return
		}
		entities = append(entities, e)
	}
	var buf bytes.Buffer

	headers := make(map[string]string)
	if len(failedEntitiesID) > 0 { //If some key need re-import to be exported
		headers["Note"] = fmt.Sprintf("The keys with the following IDs couldn't be exported and need to be reuploaded %s", strings.Join(failedEntitiesID, ", "))
	}
	writer, _ := armor.Encode(&buf, "PGP PUBLIC KEY BLOCK", headers)
	for _, e := range entities {
		err = e.Serialize(writer) //TODO find why key are exported with a different cipherTypeByte as original (should not be blocking but strange)
		if err != nil {
			ctx.ServerError("ShowGPGKeys", err)
			return
		}
	}
	writer.Close()
	ctx.PlainText(200, buf.Bytes())
}

// Email2User show user page via email
func Email2User(ctx *context.Context) {
	u, err := models.GetUserByEmail(ctx.Query("email"))
	if err != nil {
		if models.IsErrUserNotExist(err) {
			ctx.NotFound("GetUserByEmail", err)
		} else {
			ctx.ServerError("GetUserByEmail", err)
		}
		return
	}
	ctx.Redirect(setting.AppSubURL + "/user/" + u.Name)
}<|MERGE_RESOLUTION|>--- conflicted
+++ resolved
@@ -577,11 +577,7 @@
 		}
 	}
 
-<<<<<<< HEAD
-	userIssueStats, err := models.GetUserIssueStats(models.UserIssueStatsOptions{
-=======
-	issueStatsOpts := models.UserIssueStatsOptions{
->>>>>>> e959d1a4
+	userIssueStatsOpts := models.UserIssueStatsOptions{
 		UserID:      ctxUser.ID,
 		UserRepoIDs: userRepoIDs,
 		FilterMode:  filterMode,
@@ -589,9 +585,9 @@
 		IsClosed:    isShowClosed,
 	}
 	if len(repoIDs) > 0 {
-		issueStatsOpts.UserRepoIDs = repoIDs
-	}
-	issueStats, err := models.GetUserIssueStats(issueStatsOpts)
+		userIssueStatsOpts.UserRepoIDs = repoIDs
+	}
+	userIssueStats, err := models.GetUserIssueStats(userIssueStatsOpts)
 	if err != nil {
 		ctx.ServerError("GetUserIssueStats User", err)
 		return
