// Copyright 2016 The Gitea Authors. All rights reserved.
// Use of this source code is governed by a MIT-style
// license that can be found in the LICENSE file.

package routers

import (
	"context"
	"strings"

	"code.gitea.io/gitea/models"
	"code.gitea.io/gitea/modules/cache"
	"code.gitea.io/gitea/modules/cron"
	"code.gitea.io/gitea/modules/eventsource"
	"code.gitea.io/gitea/modules/git"
	"code.gitea.io/gitea/modules/highlight"
	code_indexer "code.gitea.io/gitea/modules/indexer/code"
	issue_indexer "code.gitea.io/gitea/modules/indexer/issues"
	stats_indexer "code.gitea.io/gitea/modules/indexer/stats"
	"code.gitea.io/gitea/modules/log"
	"code.gitea.io/gitea/modules/markup"
	"code.gitea.io/gitea/modules/markup/external"
	repo_migrations "code.gitea.io/gitea/modules/migrations"
	"code.gitea.io/gitea/modules/notification"
	"code.gitea.io/gitea/modules/setting"
	"code.gitea.io/gitea/modules/ssh"
	"code.gitea.io/gitea/modules/storage"
	"code.gitea.io/gitea/modules/svg"
	"code.gitea.io/gitea/modules/task"
	"code.gitea.io/gitea/modules/translation"
	"code.gitea.io/gitea/modules/web"
	apiv1 "code.gitea.io/gitea/routers/api/v1"
	"code.gitea.io/gitea/routers/common"
	"code.gitea.io/gitea/routers/private"
	web_routers "code.gitea.io/gitea/routers/web"
	"code.gitea.io/gitea/services/archiver"
	"code.gitea.io/gitea/services/auth"
	"code.gitea.io/gitea/services/mailer"
	mirror_service "code.gitea.io/gitea/services/mirror"
	pull_service "code.gitea.io/gitea/services/pull"
	"code.gitea.io/gitea/services/repository"
	"code.gitea.io/gitea/services/webhook"
)

// NewServices init new services
func NewServices() {
	setting.NewServices()
	if err := storage.Init(); err != nil {
		log.Fatal("storage init failed: %v", err)
	}
	if err := repository.NewContext(); err != nil {
		log.Fatal("repository init failed: %v", err)
	}
	mailer.NewContext()
	_ = cache.NewContext()
	notification.NewContext()
	if err := archiver.Init(); err != nil {
		log.Fatal("archiver init failed: %v", err)
	}
}

// GlobalInit is for global configuration reload-able.
func GlobalInit(ctx context.Context) {
	setting.NewContext()
	if !setting.InstallLock {
		log.Fatal("Gitea is not installed")
	}

	if err := git.Init(ctx); err != nil {
		log.Fatal("Git module init failed: %v", err)
	}
<<<<<<< HEAD
	setting.CheckLFSVersion()
	log.Info("AppPath: %s", setting.AppPath)
	log.Info("AppWorkPath: %s", setting.AppWorkPath)
	log.Info("Custom path: %s", setting.CustomPath)
	log.Info("Log path: %s", setting.LogRootPath)
=======
	log.Info(git.VersionInfo())

	git.CheckLFSVersion()
	log.Trace("AppPath: %s", setting.AppPath)
	log.Trace("AppWorkPath: %s", setting.AppWorkPath)
	log.Trace("Custom path: %s", setting.CustomPath)
	log.Trace("Log path: %s", setting.LogRootPath)
>>>>>>> e3c62683
	log.Info("Run Mode: %s", strings.Title(setting.RunMode))

	// Setup i18n
	translation.InitLocales()

	NewServices()

	highlight.NewContext()
	external.RegisterRenderers()
	markup.Init()

	if setting.EnableSQLite3 {
		log.Info("SQLite3 Supported")
	} else if setting.Database.UseSQLite3 {
		log.Fatal("SQLite3 is set in settings but NOT Supported")
	}
	if err := common.InitDBEngine(ctx); err == nil {
		log.Info("ORM engine initialization successful!")
	} else {
		log.Fatal("ORM engine initialization failed: %v", err)
	}

	if err := models.InitOAuth2(); err != nil {
		log.Fatal("Failed to initialize OAuth2 support: %v", err)
	}

	models.NewRepoContext()

	// Booting long running goroutines.
	cron.NewContext()
	issue_indexer.InitIssueIndexer(false)
	code_indexer.Init()
	if err := stats_indexer.Init(); err != nil {
		log.Fatal("Failed to initialize repository stats indexer queue: %v", err)
	}
	mirror_service.InitSyncMirrors()
	webhook.InitDeliverHooks()
	if err := pull_service.Init(); err != nil {
		log.Fatal("Failed to initialize test pull requests queue: %v", err)
	}
	if err := task.Init(); err != nil {
		log.Fatal("Failed to initialize task scheduler: %v", err)
	}
	if err := repo_migrations.Init(); err != nil {
		log.Fatal("Failed to initialize repository migrations: %v", err)
	}
	eventsource.GetManager().Init()

	if setting.SSH.StartBuiltinServer {
		ssh.Listen(setting.SSH.ListenHost, setting.SSH.ListenPort, setting.SSH.ServerCiphers, setting.SSH.ServerKeyExchanges, setting.SSH.ServerMACs)
		log.Info("SSH server started on %s:%d. Cipher list (%v), key exchange algorithms (%v), MACs (%v)", setting.SSH.ListenHost, setting.SSH.ListenPort, setting.SSH.ServerCiphers, setting.SSH.ServerKeyExchanges, setting.SSH.ServerMACs)
	} else {
		ssh.Unused()
	}
	auth.Init()

	svg.Init()
}

// NormalRoutes represents non install routes
func NormalRoutes() *web.Route {
	r := web.NewRoute()
	for _, middle := range common.Middlewares() {
		r.Use(middle)
	}

	r.Mount("/", web_routers.Routes())
	r.Mount("/api/v1", apiv1.Routes())
	r.Mount("/api/internal", private.Routes())
	return r
}<|MERGE_RESOLUTION|>--- conflicted
+++ resolved
@@ -69,21 +69,13 @@
 	if err := git.Init(ctx); err != nil {
 		log.Fatal("Git module init failed: %v", err)
 	}
-<<<<<<< HEAD
-	setting.CheckLFSVersion()
+	log.Info(git.VersionInfo())
+
+	git.CheckLFSVersion()
 	log.Info("AppPath: %s", setting.AppPath)
 	log.Info("AppWorkPath: %s", setting.AppWorkPath)
 	log.Info("Custom path: %s", setting.CustomPath)
 	log.Info("Log path: %s", setting.LogRootPath)
-=======
-	log.Info(git.VersionInfo())
-
-	git.CheckLFSVersion()
-	log.Trace("AppPath: %s", setting.AppPath)
-	log.Trace("AppWorkPath: %s", setting.AppWorkPath)
-	log.Trace("Custom path: %s", setting.CustomPath)
-	log.Trace("Log path: %s", setting.LogRootPath)
->>>>>>> e3c62683
 	log.Info("Run Mode: %s", strings.Title(setting.RunMode))
 
 	// Setup i18n
