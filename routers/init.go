--- conflicted
+++ resolved
@@ -49,13 +49,8 @@
 
 	if setting.InstallLock {
 		highlight.NewContext()
-<<<<<<< HEAD
-		markdown.InitMarkdown()
-		markdown.NewSanitizer()
-=======
 		markup.Init()
 
->>>>>>> b0f7457d
 		if err := models.NewEngine(migrations.Migrate); err != nil {
 			log.Fatal(4, "Failed to initialize ORM engine: %v", err)
 		}
