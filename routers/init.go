--- conflicted
+++ resolved
@@ -72,16 +72,13 @@
 	}
 }
 
-<<<<<<< HEAD
-=======
 // InitGitServices init new services for git, this is also called in `contrib/pr/checkout.go`
-func InitGitServices() {
-	setting.LoadSettings()
+func InitGitServices(ctx context.Context) {
+	mustInitCtx(ctx, setting.LoadSettings)
 	mustInit(storage.Init)
-	mustInit(repo_service.Init)
-}
-
->>>>>>> e37ef4d3
+	mustInitCtx(ctx, repo_service.Init)
+}
+
 func syncAppConfForGit(ctx context.Context) error {
 	runtimeState := new(system.RuntimeState)
 	if err := system.AppState.Get(runtimeState); err != nil {
@@ -131,15 +128,9 @@
 	// Setup i18n
 	translation.InitLocales(ctx)
 
-<<<<<<< HEAD
 	initiator.RegisterService(setting.ServiceConfig)
 	initiator.RegisterService(storage.ServiceConfig)
-	initiator.RegisterService(repo_service.ServiceConfig)
 	mustInitCtx(ctx, initiator.Init)
-=======
-	setting.LoadSettings()
-	mustInit(storage.Init)
->>>>>>> e37ef4d3
 
 	mailer.NewContext(ctx)
 	mustInit(cache.NewContext)
@@ -160,13 +151,9 @@
 	log.Info("ORM engine initialization successful!")
 	mustInit(system.Init)
 	mustInit(oauth2.Init)
-<<<<<<< HEAD
-	mustInit(models.Init)
-=======
 
 	mustInitCtx(ctx, models.Init)
-	mustInit(repo_service.Init)
->>>>>>> e37ef4d3
+	mustInitCtx(ctx, repo_service.Init)
 
 	// Booting long running goroutines.
 	issue_indexer.InitIssueIndexer(false)
