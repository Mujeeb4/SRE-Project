<<<<<<< HEAD
// Copyright 2022 The Gitea Authors. All rights reserved.
// Use of this source code is governed by a MIT-style
// license that can be found in the LICENSE file.
=======
// Copyright 2021 The Gitea Authors. All rights reserved.
// SPDX-License-Identifier: MIT
>>>>>>> 8fb1e53c

package common

import (
	"fmt"
	"net/http"
	"strings"

	"code.gitea.io/gitea/modules/context"
	"code.gitea.io/gitea/modules/log"
	"code.gitea.io/gitea/modules/process"
	"code.gitea.io/gitea/modules/setting"
	"code.gitea.io/gitea/modules/web/routing"

	"github.com/chi-middleware/proxy"
	"github.com/go-chi/chi/v5/middleware"
)

// Middlewares returns common middlewares
func Middlewares() []func(http.Handler) http.Handler {
	handlers := []func(http.Handler) http.Handler{
		func(next http.Handler) http.Handler {
			return http.HandlerFunc(func(resp http.ResponseWriter, req *http.Request) {
				// First of all escape the URL RawPath to ensure that all routing is done using a correctly escaped URL
				req.URL.RawPath = req.URL.EscapedPath()

				ctx, _, finished := process.GetManager().AddTypedContext(req.Context(), fmt.Sprintf("%s: %s", req.Method, req.RequestURI), process.RequestProcessType, true)
				defer finished()
				next.ServeHTTP(context.NewResponse(resp), req.WithContext(ctx))
			})
		},
	}

	if setting.ReverseProxyLimit > 0 {
		opt := proxy.NewForwardedHeadersOptions().
			WithForwardLimit(setting.ReverseProxyLimit).
			ClearTrustedProxies()
		for _, n := range setting.ReverseProxyTrustedProxies {
			if !strings.Contains(n, "/") {
				opt.AddTrustedProxy(n)
			} else {
				opt.AddTrustedNetwork(n)
			}
		}
		handlers = append(handlers, proxy.ForwardedHeaders(opt))
	}

	handlers = append(handlers, middleware.StripSlashes)

	if !setting.DisableRouterLog {
		handlers = append(handlers, routing.NewLoggerHandler())
	}

	if setting.EnableAccessLog {
		handlers = append(handlers, context.AccessLogger())
	}

	handlers = append(handlers, func(next http.Handler) http.Handler {
		return http.HandlerFunc(func(resp http.ResponseWriter, req *http.Request) {
			// Why we need this? The Recovery() will try to render a beautiful
			// error page for user, but the process can still panic again, and other
			// middleware like session also may panic then we have to recover twice
			// and send a simple error page that should not panic anymore.
			defer func() {
				if err := recover(); err != nil {
					routing.UpdatePanicError(req.Context(), err)
					combinedErr := fmt.Sprintf("PANIC: %v\n%s", err, log.Stack(2))
					log.Error("%v", combinedErr)
					if setting.IsProd {
						http.Error(resp, http.StatusText(http.StatusInternalServerError), http.StatusInternalServerError)
					} else {
						http.Error(resp, combinedErr, http.StatusInternalServerError)
					}
				}
			}()
			next.ServeHTTP(resp, req)
		})
	})

	// Add CSRF handler.
	handlers = append(handlers, csrfHandler())

	return handlers
}

// csfrHandler blocks recognized CSRF attempts.
// WARNING: for this proctection to work, web browser compatible with
// Fetch Metadata Request Headers (https://w3c.github.io/webappsec-fetch-metadata)
// must be used.
func csrfHandler() func(next http.Handler) http.Handler {
	return func(next http.Handler) http.Handler {
		return http.HandlerFunc(func(resp http.ResponseWriter, req *http.Request) {

			// Put header names we use for CSRF recognition into Vary response header.
			if setting.CORSConfig.Enabled {
				resp.Header().Set("Vary", "Origin, Sec-Fetch-Site")
			} else {
				resp.Header().Set("Vary", "Sec-Fetch-Site")
			}

			// Allow requests not recognized as CSRF.
			secFetchSite := strings.ToLower(req.Header.Get("Sec-Fetch-Site"))
			if req.Method == "GET" || // GET must not be used for changing state (CSRF resistant).
				secFetchSite == "" || // Accept requests from clients without Fetch Metadata Request Headers support.
				secFetchSite == "same-origin" || // Accept requests from own origin.
				secFetchSite == "none" || // Accept requests initiated by user (i.e. using bookmark).
				((secFetchSite == "same-site" || secFetchSite == "cross-site") && // Accept cross site requests allowed by CORS.
					setting.CORSConfig.Enabled && setting.Cors.OriginAllowed(req)) {
				next.ServeHTTP(resp, req)
				return
			}

			// Forbid and log other requests as CSRF.
			log.Error("CSRF rejected: METHOD=\"%s\", Origin=\"%s\", Sec-Fetch-Site=\"%s\"", req.Method, req.Header.Get("Origin"), secFetchSite)
			http.Error(resp, http.StatusText(http.StatusForbidden), http.StatusForbidden)
		})
	}
}<|MERGE_RESOLUTION|>--- conflicted
+++ resolved
@@ -1,11 +1,5 @@
-<<<<<<< HEAD
 // Copyright 2022 The Gitea Authors. All rights reserved.
-// Use of this source code is governed by a MIT-style
-// license that can be found in the LICENSE file.
-=======
-// Copyright 2021 The Gitea Authors. All rights reserved.
 // SPDX-License-Identifier: MIT
->>>>>>> 8fb1e53c
 
 package common
 
