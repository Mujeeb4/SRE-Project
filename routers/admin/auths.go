// Copyright 2014 The Gogs Authors. All rights reserved.
// Use of this source code is governed by a MIT-style
// license that can be found in the LICENSE file.

package admin

import (
	"fmt"

	"code.gitea.io/gitea/models"
	"code.gitea.io/gitea/modules/auth"
	"code.gitea.io/gitea/modules/auth/ldap"
	"code.gitea.io/gitea/modules/auth/oauth2"
	"code.gitea.io/gitea/modules/base"
	"code.gitea.io/gitea/modules/context"
	"code.gitea.io/gitea/modules/log"
	"code.gitea.io/gitea/modules/setting"

	"github.com/Unknwon/com"
	"github.com/go-xorm/core"
)

const (
	tplAuths    base.TplName = "admin/auth/list"
	tplAuthNew  base.TplName = "admin/auth/new"
	tplAuthEdit base.TplName = "admin/auth/edit"
)

// Authentications show authentication config page
func Authentications(ctx *context.Context) {
	ctx.Data["Title"] = ctx.Tr("admin.authentication")
	ctx.Data["PageIsAdmin"] = true
	ctx.Data["PageIsAdminAuthentications"] = true

	var err error
	ctx.Data["Sources"], err = models.LoginSources()
	if err != nil {
		ctx.ServerError("LoginSources", err)
		return
	}

	ctx.Data["Total"] = models.CountLoginSources()
	ctx.HTML(200, tplAuths)
}

type dropdownItem struct {
	Name string
	Type interface{}
}

var (
	authSources = []dropdownItem{
		{models.LoginNames[models.LoginLDAP], models.LoginLDAP},
		{models.LoginNames[models.LoginDLDAP], models.LoginDLDAP},
		{models.LoginNames[models.LoginSMTP], models.LoginSMTP},
		{models.LoginNames[models.LoginPAM], models.LoginPAM},
		{models.LoginNames[models.LoginOAuth2], models.LoginOAuth2},
	}
	securityProtocols = []dropdownItem{
		{models.SecurityProtocolNames[ldap.SecurityProtocolUnencrypted], ldap.SecurityProtocolUnencrypted},
		{models.SecurityProtocolNames[ldap.SecurityProtocolLDAPS], ldap.SecurityProtocolLDAPS},
		{models.SecurityProtocolNames[ldap.SecurityProtocolStartTLS], ldap.SecurityProtocolStartTLS},
	}
)

// NewAuthSource render adding a new auth source page
func NewAuthSource(ctx *context.Context) {
	ctx.Data["Title"] = ctx.Tr("admin.auths.new")
	ctx.Data["PageIsAdmin"] = true
	ctx.Data["PageIsAdminAuthentications"] = true

	ctx.Data["type"] = models.LoginLDAP
	ctx.Data["CurrentTypeName"] = models.LoginNames[models.LoginLDAP]
	ctx.Data["CurrentSecurityProtocol"] = models.SecurityProtocolNames[ldap.SecurityProtocolUnencrypted]
	ctx.Data["smtp_auth"] = "PLAIN"
	ctx.Data["is_active"] = true
	ctx.Data["is_sync_enabled"] = true
	ctx.Data["AuthSources"] = authSources
	ctx.Data["SecurityProtocols"] = securityProtocols
	ctx.Data["SMTPAuths"] = models.SMTPAuths
	ctx.Data["OAuth2Providers"] = models.OAuth2Providers
	ctx.Data["OAuth2DefaultCustomURLMappings"] = models.OAuth2DefaultCustomURLMappings

	// only the first as default
	for key := range models.OAuth2Providers {
		ctx.Data["oauth2_provider"] = key
		break
	}

	ctx.HTML(200, tplAuthNew)
}

func parseLDAPConfig(form auth.AuthenticationForm) *models.LDAPConfig {
	var pageSize uint32
	if form.UsePagedSearch {
		pageSize = uint32(form.SearchPageSize)
	}
	return &models.LDAPConfig{
		Source: &ldap.Source{
<<<<<<< HEAD
			Name:                  form.Name,
			Host:                  form.Host,
			Port:                  form.Port,
			SecurityProtocol:      ldap.SecurityProtocol(form.SecurityProtocol),
			SkipVerify:            form.SkipVerify,
			BindDN:                form.BindDN,
			UserDN:                form.UserDN,
			BindPassword:          form.BindPassword,
			UserBase:              form.UserBase,
			AttributeUsername:     form.AttributeUsername,
			AttributeName:         form.AttributeName,
			AttributeSurname:      form.AttributeSurname,
			AttributeMail:         form.AttributeMail,
			AttributeSSHPublicKey: form.AttributeSSHPublicKey,
			AttributesInBind:      form.AttributesInBind,
			Filter:                form.Filter,
			AdminFilter:           form.AdminFilter,
			Enabled:               true,
=======
			Name:              form.Name,
			Host:              form.Host,
			Port:              form.Port,
			SecurityProtocol:  ldap.SecurityProtocol(form.SecurityProtocol),
			SkipVerify:        form.SkipVerify,
			BindDN:            form.BindDN,
			UserDN:            form.UserDN,
			BindPassword:      form.BindPassword,
			UserBase:          form.UserBase,
			AttributeUsername: form.AttributeUsername,
			AttributeName:     form.AttributeName,
			AttributeSurname:  form.AttributeSurname,
			AttributeMail:     form.AttributeMail,
			AttributesInBind:  form.AttributesInBind,
			SearchPageSize:    pageSize,
			Filter:            form.Filter,
			AdminFilter:       form.AdminFilter,
			Enabled:           true,
>>>>>>> 81b4d38f
		},
	}
}

func parseSMTPConfig(form auth.AuthenticationForm) *models.SMTPConfig {
	return &models.SMTPConfig{
		Auth:           form.SMTPAuth,
		Host:           form.SMTPHost,
		Port:           form.SMTPPort,
		AllowedDomains: form.AllowedDomains,
		TLS:            form.TLS,
		SkipVerify:     form.SkipVerify,
	}
}

func parseOAuth2Config(form auth.AuthenticationForm) *models.OAuth2Config {
	var customURLMapping *oauth2.CustomURLMapping
	if form.Oauth2UseCustomURL {
		customURLMapping = &oauth2.CustomURLMapping{
			TokenURL:   form.Oauth2TokenURL,
			AuthURL:    form.Oauth2AuthURL,
			ProfileURL: form.Oauth2ProfileURL,
			EmailURL:   form.Oauth2EmailURL,
		}
	} else {
		customURLMapping = nil
	}
	return &models.OAuth2Config{
		Provider:                      form.Oauth2Provider,
		ClientID:                      form.Oauth2Key,
		ClientSecret:                  form.Oauth2Secret,
		OpenIDConnectAutoDiscoveryURL: form.OpenIDConnectAutoDiscoveryURL,
		CustomURLMapping:              customURLMapping,
	}
}

// NewAuthSourcePost response for adding an auth source
func NewAuthSourcePost(ctx *context.Context, form auth.AuthenticationForm) {
	ctx.Data["Title"] = ctx.Tr("admin.auths.new")
	ctx.Data["PageIsAdmin"] = true
	ctx.Data["PageIsAdminAuthentications"] = true

	ctx.Data["CurrentTypeName"] = models.LoginNames[models.LoginType(form.Type)]
	ctx.Data["CurrentSecurityProtocol"] = models.SecurityProtocolNames[ldap.SecurityProtocol(form.SecurityProtocol)]
	ctx.Data["AuthSources"] = authSources
	ctx.Data["SecurityProtocols"] = securityProtocols
	ctx.Data["SMTPAuths"] = models.SMTPAuths
	ctx.Data["OAuth2Providers"] = models.OAuth2Providers
	ctx.Data["OAuth2DefaultCustomURLMappings"] = models.OAuth2DefaultCustomURLMappings

	hasTLS := false
	var config core.Conversion
	switch models.LoginType(form.Type) {
	case models.LoginLDAP, models.LoginDLDAP:
		config = parseLDAPConfig(form)
		hasTLS = ldap.SecurityProtocol(form.SecurityProtocol) > ldap.SecurityProtocolUnencrypted
	case models.LoginSMTP:
		config = parseSMTPConfig(form)
		hasTLS = true
	case models.LoginPAM:
		config = &models.PAMConfig{
			ServiceName: form.PAMServiceName,
		}
	case models.LoginOAuth2:
		config = parseOAuth2Config(form)
	default:
		ctx.Error(400)
		return
	}
	ctx.Data["HasTLS"] = hasTLS

	if ctx.HasError() {
		ctx.HTML(200, tplAuthNew)
		return
	}

	if err := models.CreateLoginSource(&models.LoginSource{
		Type:          models.LoginType(form.Type),
		Name:          form.Name,
		IsActived:     form.IsActive,
		IsSyncEnabled: form.IsSyncEnabled,
		Cfg:           config,
	}); err != nil {
		if models.IsErrLoginSourceAlreadyExist(err) {
			ctx.Data["Err_Name"] = true
			ctx.RenderWithErr(ctx.Tr("admin.auths.login_source_exist", err.(models.ErrLoginSourceAlreadyExist).Name), tplAuthNew, form)
		} else {
			ctx.ServerError("CreateSource", err)
		}
		return
	}

	log.Trace("Authentication created by admin(%s): %s", ctx.User.Name, form.Name)

	ctx.Flash.Success(ctx.Tr("admin.auths.new_success", form.Name))
	ctx.Redirect(setting.AppSubURL + "/admin/auths")
}

// EditAuthSource render editing auth source page
func EditAuthSource(ctx *context.Context) {
	ctx.Data["Title"] = ctx.Tr("admin.auths.edit")
	ctx.Data["PageIsAdmin"] = true
	ctx.Data["PageIsAdminAuthentications"] = true

	ctx.Data["SecurityProtocols"] = securityProtocols
	ctx.Data["SMTPAuths"] = models.SMTPAuths
	ctx.Data["OAuth2Providers"] = models.OAuth2Providers
	ctx.Data["OAuth2DefaultCustomURLMappings"] = models.OAuth2DefaultCustomURLMappings

	source, err := models.GetLoginSourceByID(ctx.ParamsInt64(":authid"))
	if err != nil {
		ctx.ServerError("GetLoginSourceByID", err)
		return
	}
	ctx.Data["Source"] = source
	ctx.Data["HasTLS"] = source.HasTLS()

	if source.IsOAuth2() {
		ctx.Data["CurrentOAuth2Provider"] = models.OAuth2Providers[source.OAuth2().Provider]
	}
	ctx.HTML(200, tplAuthEdit)
}

// EditAuthSourcePost response for editing auth source
func EditAuthSourcePost(ctx *context.Context, form auth.AuthenticationForm) {
	ctx.Data["Title"] = ctx.Tr("admin.auths.edit")
	ctx.Data["PageIsAdmin"] = true
	ctx.Data["PageIsAdminAuthentications"] = true

	ctx.Data["SMTPAuths"] = models.SMTPAuths
	ctx.Data["OAuth2Providers"] = models.OAuth2Providers
	ctx.Data["OAuth2DefaultCustomURLMappings"] = models.OAuth2DefaultCustomURLMappings

	source, err := models.GetLoginSourceByID(ctx.ParamsInt64(":authid"))
	if err != nil {
		ctx.ServerError("GetLoginSourceByID", err)
		return
	}
	ctx.Data["Source"] = source
	ctx.Data["HasTLS"] = source.HasTLS()

	if ctx.HasError() {
		ctx.HTML(200, tplAuthEdit)
		return
	}

	var config core.Conversion
	switch models.LoginType(form.Type) {
	case models.LoginLDAP, models.LoginDLDAP:
		config = parseLDAPConfig(form)
	case models.LoginSMTP:
		config = parseSMTPConfig(form)
	case models.LoginPAM:
		config = &models.PAMConfig{
			ServiceName: form.PAMServiceName,
		}
	case models.LoginOAuth2:
		config = parseOAuth2Config(form)
	default:
		ctx.Error(400)
		return
	}

	source.Name = form.Name
	source.IsActived = form.IsActive
	source.IsSyncEnabled = form.IsSyncEnabled
	source.Cfg = config
	if err := models.UpdateSource(source); err != nil {
		if models.IsErrOpenIDConnectInitialize(err) {
			ctx.Flash.Error(err.Error(), true)
			ctx.HTML(200, tplAuthEdit)
		} else {
			ctx.ServerError("UpdateSource", err)
		}
		return
	}
	log.Trace("Authentication changed by admin(%s): %d", ctx.User.Name, source.ID)

	ctx.Flash.Success(ctx.Tr("admin.auths.update_success"))
	ctx.Redirect(setting.AppSubURL + "/admin/auths/" + com.ToStr(form.ID))
}

// DeleteAuthSource response for deleting an auth source
func DeleteAuthSource(ctx *context.Context) {
	source, err := models.GetLoginSourceByID(ctx.ParamsInt64(":authid"))
	if err != nil {
		ctx.ServerError("GetLoginSourceByID", err)
		return
	}

	if err = models.DeleteSource(source); err != nil {
		if models.IsErrLoginSourceInUse(err) {
			ctx.Flash.Error(ctx.Tr("admin.auths.still_in_used"))
		} else {
			ctx.Flash.Error(fmt.Sprintf("DeleteSource: %v", err))
		}
		ctx.JSON(200, map[string]interface{}{
			"redirect": setting.AppSubURL + "/admin/auths/" + ctx.Params(":authid"),
		})
		return
	}
	log.Trace("Authentication deleted by admin(%s): %d", ctx.User.Name, source.ID)

	ctx.Flash.Success(ctx.Tr("admin.auths.deletion_success"))
	ctx.JSON(200, map[string]interface{}{
		"redirect": setting.AppSubURL + "/admin/auths",
	})
}<|MERGE_RESOLUTION|>--- conflicted
+++ resolved
@@ -97,26 +97,6 @@
 	}
 	return &models.LDAPConfig{
 		Source: &ldap.Source{
-<<<<<<< HEAD
-			Name:                  form.Name,
-			Host:                  form.Host,
-			Port:                  form.Port,
-			SecurityProtocol:      ldap.SecurityProtocol(form.SecurityProtocol),
-			SkipVerify:            form.SkipVerify,
-			BindDN:                form.BindDN,
-			UserDN:                form.UserDN,
-			BindPassword:          form.BindPassword,
-			UserBase:              form.UserBase,
-			AttributeUsername:     form.AttributeUsername,
-			AttributeName:         form.AttributeName,
-			AttributeSurname:      form.AttributeSurname,
-			AttributeMail:         form.AttributeMail,
-			AttributeSSHPublicKey: form.AttributeSSHPublicKey,
-			AttributesInBind:      form.AttributesInBind,
-			Filter:                form.Filter,
-			AdminFilter:           form.AdminFilter,
-			Enabled:               true,
-=======
 			Name:              form.Name,
 			Host:              form.Host,
 			Port:              form.Port,
@@ -131,11 +111,11 @@
 			AttributeSurname:  form.AttributeSurname,
 			AttributeMail:     form.AttributeMail,
 			AttributesInBind:  form.AttributesInBind,
+			AttributeSSHPublicKey: form.AttributeSSHPublicKey,
 			SearchPageSize:    pageSize,
 			Filter:            form.Filter,
 			AdminFilter:       form.AdminFilter,
 			Enabled:           true,
->>>>>>> 81b4d38f
 		},
 	}
 }
