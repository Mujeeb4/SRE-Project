// Copyright 2014 The Gogs Authors. All rights reserved.
// Copyright 2018 The Gitea Authors. All rights reserved.
// Use of this source code is governed by a MIT-style
// license that can be found in the LICENSE file.

package repo

import (
	"errors"
	"fmt"
	"io/ioutil"
<<<<<<< HEAD
	"strconv"
=======
	"net/http"
>>>>>>> e10d028b
	"strings"
	"time"

	"code.gitea.io/gitea/models"
	"code.gitea.io/gitea/modules/base"
	"code.gitea.io/gitea/modules/context"
	auth "code.gitea.io/gitea/modules/forms"
	"code.gitea.io/gitea/modules/generate"
	"code.gitea.io/gitea/modules/git"
	"code.gitea.io/gitea/modules/log"
	"code.gitea.io/gitea/modules/migrations"
	"code.gitea.io/gitea/modules/repository"
	"code.gitea.io/gitea/modules/setting"
	"code.gitea.io/gitea/modules/structs"
	"code.gitea.io/gitea/modules/timeutil"
	"code.gitea.io/gitea/modules/validation"
	"code.gitea.io/gitea/modules/web"
	"code.gitea.io/gitea/routers/utils"
	"code.gitea.io/gitea/services/mailer"
	mirror_service "code.gitea.io/gitea/services/mirror"
	repo_service "code.gitea.io/gitea/services/repository"
)

const (
	tplSettingsOptions base.TplName = "repo/settings/options"
	tplCollaboration   base.TplName = "repo/settings/collaboration"
	tplBranches        base.TplName = "repo/settings/branches"
	tplGithooks        base.TplName = "repo/settings/githooks"
	tplGithookEdit     base.TplName = "repo/settings/githook_edit"
	tplDeployKeys      base.TplName = "repo/settings/deploy_keys"
	tplProtectedBranch base.TplName = "repo/settings/protected_branch"
)

// Settings show a repository's settings page
func Settings(ctx *context.Context) {
	ctx.Data["Title"] = ctx.Tr("repo.settings")
	ctx.Data["PageIsSettingsOptions"] = true
	ctx.Data["ForcePrivate"] = setting.Repository.ForcePrivate
	ctx.Data["DisabledMirrors"] = setting.Repository.DisableMirrors
	ctx.Data["DefaultMirrorInterval"] = setting.Mirror.DefaultInterval

	signing, _ := models.SigningKey(ctx.Repo.Repository.RepoPath())
	ctx.Data["SigningKeyAvailable"] = len(signing) > 0
	ctx.Data["SigningSettings"] = setting.Repository.Signing

	ctx.HTML(http.StatusOK, tplSettingsOptions)
}

// SettingsPost response for changes of a repository
func SettingsPost(ctx *context.Context) {
	form := web.GetForm(ctx).(*auth.RepoSettingForm)
	ctx.Data["Title"] = ctx.Tr("repo.settings")
	ctx.Data["PageIsSettingsOptions"] = true

	repo := ctx.Repo.Repository

	switch ctx.Query("action") {
	case "update":
		if ctx.HasError() {
			ctx.HTML(http.StatusOK, tplSettingsOptions)
			return
		}

		newRepoName := form.RepoName
		// Check if repository name has been changed.
		if repo.LowerName != strings.ToLower(newRepoName) {
			// Close the GitRepo if open
			if ctx.Repo.GitRepo != nil {
				ctx.Repo.GitRepo.Close()
				ctx.Repo.GitRepo = nil
			}
			if err := repo_service.ChangeRepositoryName(ctx.User, repo, newRepoName); err != nil {
				ctx.Data["Err_RepoName"] = true
				switch {
				case models.IsErrRepoAlreadyExist(err):
					ctx.RenderWithErr(ctx.Tr("form.repo_name_been_taken"), tplSettingsOptions, &form)
				case models.IsErrNameReserved(err):
					ctx.RenderWithErr(ctx.Tr("repo.form.name_reserved", err.(models.ErrNameReserved).Name), tplSettingsOptions, &form)
				case models.IsErrRepoFilesAlreadyExist(err):
					ctx.Data["Err_RepoName"] = true
					switch {
					case ctx.IsUserSiteAdmin() || (setting.Repository.AllowAdoptionOfUnadoptedRepositories && setting.Repository.AllowDeleteOfUnadoptedRepositories):
						ctx.RenderWithErr(ctx.Tr("form.repository_files_already_exist.adopt_or_delete"), tplSettingsOptions, form)
					case setting.Repository.AllowAdoptionOfUnadoptedRepositories:
						ctx.RenderWithErr(ctx.Tr("form.repository_files_already_exist.adopt"), tplSettingsOptions, form)
					case setting.Repository.AllowDeleteOfUnadoptedRepositories:
						ctx.RenderWithErr(ctx.Tr("form.repository_files_already_exist.delete"), tplSettingsOptions, form)
					default:
						ctx.RenderWithErr(ctx.Tr("form.repository_files_already_exist"), tplSettingsOptions, form)
					}
				case models.IsErrNamePatternNotAllowed(err):
					ctx.RenderWithErr(ctx.Tr("repo.form.name_pattern_not_allowed", err.(models.ErrNamePatternNotAllowed).Pattern), tplSettingsOptions, &form)
				default:
					ctx.ServerError("ChangeRepositoryName", err)
				}
				return
			}

			log.Trace("Repository name changed: %s/%s -> %s", ctx.Repo.Owner.Name, repo.Name, newRepoName)
		}
		// In case it's just a case change.
		repo.Name = newRepoName
		repo.LowerName = strings.ToLower(newRepoName)
		repo.Description = form.Description
		repo.Website = form.Website
		repo.IsTemplate = form.Template

		// Visibility of forked repository is forced sync with base repository.
		if repo.IsFork {
			form.Private = repo.BaseRepo.IsPrivate || repo.BaseRepo.Owner.Visibility == structs.VisibleTypePrivate
		}

		visibilityChanged := repo.IsPrivate != form.Private
		// when ForcePrivate enabled, you could change public repo to private, but only admin users can change private to public
		if visibilityChanged && setting.Repository.ForcePrivate && !form.Private && !ctx.User.IsAdmin {
			ctx.ServerError("Force Private enabled", errors.New("cannot change private repository to public"))
			return
		}

		repo.IsPrivate = form.Private
		if err := models.UpdateRepository(repo, visibilityChanged); err != nil {
			ctx.ServerError("UpdateRepository", err)
			return
		}
		log.Trace("Repository basic settings updated: %s/%s", ctx.Repo.Owner.Name, repo.Name)

		ctx.Flash.Success(ctx.Tr("repo.settings.update_settings_success"))
		ctx.Redirect(repo.Link() + "/settings")

	case "mirror":
		if !repo.IsMirror {
			ctx.NotFound("", nil)
			return
		}

		// This section doesn't require repo_name/RepoName to be set in the form, don't show it
		// as an error on the UI for this action
		ctx.Data["Err_RepoName"] = nil

		interval, err := time.ParseDuration(form.Interval)
		if err != nil || (interval != 0 && interval < setting.Mirror.MinInterval) {
			ctx.Data["Err_Interval"] = true
			ctx.RenderWithErr(ctx.Tr("repo.mirror_interval_invalid"), tplSettingsOptions, &form)
		} else {
			ctx.Repo.Mirror.EnablePrune = form.EnablePrune
			ctx.Repo.Mirror.Interval = interval
			if interval != 0 {
				ctx.Repo.Mirror.NextUpdateUnix = timeutil.TimeStampNow().AddDuration(interval)
			} else {
				ctx.Repo.Mirror.NextUpdateUnix = 0
			}
			if err := models.UpdateMirror(ctx.Repo.Mirror); err != nil {
				ctx.Data["Err_Interval"] = true
				ctx.RenderWithErr(ctx.Tr("repo.mirror_interval_invalid"), tplSettingsOptions, &form)
				return
			}
		}

		address, err := auth.ParseRemoteAddr(form.MirrorAddress, form.MirrorUsername, form.MirrorPassword)
		if err == nil {
			err = migrations.IsMigrateURLAllowed(address, ctx.User)
		}
		if err != nil {
			ctx.Data["Err_MirrorAddress"] = true
			handleMirrorAddressError(ctx, err, form)
			return
		}

		if err := mirror_service.UpdateAddress(ctx.Repo.Mirror, address); err != nil {
			ctx.ServerError("UpdateAddress", err)
			return
		}

		ctx.Flash.Success(ctx.Tr("repo.settings.update_settings_success"))
		ctx.Redirect(repo.Link() + "/settings")

	case "mirror-sync":
		if !repo.IsMirror {
			ctx.NotFound("", nil)
			return
		}

		mirror_service.StartToMirror(repo.ID)

		ctx.Flash.Info(ctx.Tr("repo.settings.mirror_sync_in_progress"))
		ctx.Redirect(repo.Link() + "/settings")

	case "push-mirror-sync":
		m, err := selectPushMirrorByForm(form, repo)
		if err != nil {
			ctx.NotFound("", nil)
			return
		}

		mirror_service.AddPushMirrorToQueue(m.ID)

		ctx.Flash.Info(ctx.Tr("repo.settings.mirror_sync_in_progress"))
		ctx.Redirect(repo.Link() + "/settings")

	case "push-mirror-remove":
		// This section doesn't require repo_name/RepoName to be set in the form, don't show it
		// as an error on the UI for this action
		ctx.Data["Err_RepoName"] = nil

		m, err := selectPushMirrorByForm(form, repo)
		if err != nil {
			ctx.NotFound("", nil)
			return
		}

		if err = mirror_service.RemovePushMirrorRemote(m); err != nil {
			ctx.ServerError("RemovePushMirrorRemote", err)
			return
		}

		if err = models.DeletePushMirrorByID(m.ID); err != nil {
			ctx.ServerError("DeletePushMirrorByID", err)
			return
		}

		ctx.Flash.Success(ctx.Tr("repo.settings.update_settings_success"))
		ctx.Redirect(repo.Link() + "/settings")

	case "push-mirror-add":
		// This section doesn't require repo_name/RepoName to be set in the form, don't show it
		// as an error on the UI for this action
		ctx.Data["Err_RepoName"] = nil

		interval, err := time.ParseDuration(form.PushMirrorInterval)
		if err != nil || (interval != 0 && interval < setting.Mirror.MinInterval) {
			ctx.Data["Err_PushMirrorInterval"] = true
			ctx.RenderWithErr(ctx.Tr("repo.mirror_interval_invalid"), tplSettingsOptions, &form)
			return
		}

		address, err := auth.ParseRemoteAddr(form.PushMirrorAddress, form.PushMirrorUsername, form.PushMirrorPassword)
		if err == nil {
			err = migrations.IsMigrateURLAllowed(address, ctx.User)
		}
		if err != nil {
			ctx.Data["Err_PushMirrorAddress"] = true
			handleMirrorAddressError(ctx, err, form)
			return
		}

		remoteSuffix, err := generate.GetRandomString(10)
		if err != nil {
			ctx.ServerError("GetRandomString", err)
			return
		}

		m := &models.PushMirror{
			RepoID:     repo.ID,
			Repo:       repo,
			RemoteName: fmt.Sprintf("remote_mirror_%s", remoteSuffix),
			Interval:   interval,
		}
		if interval != 0 {
			m.NextUpdateUnix = timeutil.TimeStampNow().AddDuration(interval)
		}
		if err := models.InsertPushMirror(m); err != nil {
			ctx.ServerError("InsertPushMirror", err)
			return
		}

		if err := mirror_service.AddPushMirrorRemote(m, address); err != nil {
			if err := models.DeletePushMirrorByID(m.ID); err != nil {
				log.Error("DeletePushMirrorByID %v", err)
			}
			ctx.ServerError("AddPushMirrorRemote", err)
			return
		}

		ctx.Flash.Success(ctx.Tr("repo.settings.update_settings_success"))
		ctx.Redirect(repo.Link() + "/settings")

	case "advanced":
		var repoChanged bool
		var units []models.RepoUnit
		var deleteUnitTypes []models.UnitType

		// This section doesn't require repo_name/RepoName to be set in the form, don't show it
		// as an error on the UI for this action
		ctx.Data["Err_RepoName"] = nil

		if repo.CloseIssuesViaCommitInAnyBranch != form.EnableCloseIssuesViaCommitInAnyBranch {
			repo.CloseIssuesViaCommitInAnyBranch = form.EnableCloseIssuesViaCommitInAnyBranch
			repoChanged = true
		}

		if form.EnableWiki && form.EnableExternalWiki && !models.UnitTypeExternalWiki.UnitGlobalDisabled() {
			if !validation.IsValidExternalURL(form.ExternalWikiURL) {
				ctx.Flash.Error(ctx.Tr("repo.settings.external_wiki_url_error"))
				ctx.Redirect(repo.Link() + "/settings")
				return
			}

			units = append(units, models.RepoUnit{
				RepoID: repo.ID,
				Type:   models.UnitTypeExternalWiki,
				Config: &models.ExternalWikiConfig{
					ExternalWikiURL: form.ExternalWikiURL,
				},
			})
			deleteUnitTypes = append(deleteUnitTypes, models.UnitTypeWiki)
		} else if form.EnableWiki && !form.EnableExternalWiki && !models.UnitTypeWiki.UnitGlobalDisabled() {
			units = append(units, models.RepoUnit{
				RepoID: repo.ID,
				Type:   models.UnitTypeWiki,
				Config: new(models.UnitConfig),
			})
			deleteUnitTypes = append(deleteUnitTypes, models.UnitTypeExternalWiki)
		} else {
			if !models.UnitTypeExternalWiki.UnitGlobalDisabled() {
				deleteUnitTypes = append(deleteUnitTypes, models.UnitTypeExternalWiki)
			}
			if !models.UnitTypeWiki.UnitGlobalDisabled() {
				deleteUnitTypes = append(deleteUnitTypes, models.UnitTypeWiki)
			}
		}

		if form.EnableIssues && form.EnableExternalTracker && !models.UnitTypeExternalTracker.UnitGlobalDisabled() {
			if !validation.IsValidExternalURL(form.ExternalTrackerURL) {
				ctx.Flash.Error(ctx.Tr("repo.settings.external_tracker_url_error"))
				ctx.Redirect(repo.Link() + "/settings")
				return
			}
			if len(form.TrackerURLFormat) != 0 && !validation.IsValidExternalTrackerURLFormat(form.TrackerURLFormat) {
				ctx.Flash.Error(ctx.Tr("repo.settings.tracker_url_format_error"))
				ctx.Redirect(repo.Link() + "/settings")
				return
			}
			units = append(units, models.RepoUnit{
				RepoID: repo.ID,
				Type:   models.UnitTypeExternalTracker,
				Config: &models.ExternalTrackerConfig{
					ExternalTrackerURL:    form.ExternalTrackerURL,
					ExternalTrackerFormat: form.TrackerURLFormat,
					ExternalTrackerStyle:  form.TrackerIssueStyle,
				},
			})
			deleteUnitTypes = append(deleteUnitTypes, models.UnitTypeIssues)
		} else if form.EnableIssues && !form.EnableExternalTracker && !models.UnitTypeIssues.UnitGlobalDisabled() {
			units = append(units, models.RepoUnit{
				RepoID: repo.ID,
				Type:   models.UnitTypeIssues,
				Config: &models.IssuesConfig{
					EnableTimetracker:                form.EnableTimetracker,
					AllowOnlyContributorsToTrackTime: form.AllowOnlyContributorsToTrackTime,
					EnableDependencies:               form.EnableIssueDependencies,
				},
			})
			deleteUnitTypes = append(deleteUnitTypes, models.UnitTypeExternalTracker)
		} else {
			if !models.UnitTypeExternalTracker.UnitGlobalDisabled() {
				deleteUnitTypes = append(deleteUnitTypes, models.UnitTypeExternalTracker)
			}
			if !models.UnitTypeIssues.UnitGlobalDisabled() {
				deleteUnitTypes = append(deleteUnitTypes, models.UnitTypeIssues)
			}
		}

		if form.EnableProjects && !models.UnitTypeProjects.UnitGlobalDisabled() {
			units = append(units, models.RepoUnit{
				RepoID: repo.ID,
				Type:   models.UnitTypeProjects,
			})
		} else if !models.UnitTypeProjects.UnitGlobalDisabled() {
			deleteUnitTypes = append(deleteUnitTypes, models.UnitTypeProjects)
		}

		if form.EnablePulls && !models.UnitTypePullRequests.UnitGlobalDisabled() {
			units = append(units, models.RepoUnit{
				RepoID: repo.ID,
				Type:   models.UnitTypePullRequests,
				Config: &models.PullRequestsConfig{
					IgnoreWhitespaceConflicts: form.PullsIgnoreWhitespace,
					AllowMerge:                form.PullsAllowMerge,
					AllowRebase:               form.PullsAllowRebase,
					AllowRebaseMerge:          form.PullsAllowRebaseMerge,
					AllowSquash:               form.PullsAllowSquash,
					AllowManualMerge:          form.PullsAllowManualMerge,
					AutodetectManualMerge:     form.EnableAutodetectManualMerge,
					DefaultMergeStyle:         models.MergeStyle(form.PullsDefaultMergeStyle),
				},
			})
		} else if !models.UnitTypePullRequests.UnitGlobalDisabled() {
			deleteUnitTypes = append(deleteUnitTypes, models.UnitTypePullRequests)
		}

		if err := models.UpdateRepositoryUnits(repo, units, deleteUnitTypes); err != nil {
			ctx.ServerError("UpdateRepositoryUnits", err)
			return
		}
		if repoChanged {
			if err := models.UpdateRepository(repo, false); err != nil {
				ctx.ServerError("UpdateRepository", err)
				return
			}
		}
		log.Trace("Repository advanced settings updated: %s/%s", ctx.Repo.Owner.Name, repo.Name)

		ctx.Flash.Success(ctx.Tr("repo.settings.update_settings_success"))
		ctx.Redirect(ctx.Repo.RepoLink + "/settings")

	case "signing":
		changed := false

		trustModel := models.ToTrustModel(form.TrustModel)
		if trustModel != repo.TrustModel {
			repo.TrustModel = trustModel
			changed = true
		}

		if changed {
			if err := models.UpdateRepository(repo, false); err != nil {
				ctx.ServerError("UpdateRepository", err)
				return
			}
		}
		log.Trace("Repository signing settings updated: %s/%s", ctx.Repo.Owner.Name, repo.Name)

		ctx.Flash.Success(ctx.Tr("repo.settings.update_settings_success"))
		ctx.Redirect(ctx.Repo.RepoLink + "/settings")

	case "admin":
		if !ctx.User.IsAdmin {
			ctx.Error(http.StatusForbidden)
			return
		}

		if repo.IsFsckEnabled != form.EnableHealthCheck {
			repo.IsFsckEnabled = form.EnableHealthCheck
		}

		if err := models.UpdateRepository(repo, false); err != nil {
			ctx.ServerError("UpdateRepository", err)
			return
		}

		log.Trace("Repository admin settings updated: %s/%s", ctx.Repo.Owner.Name, repo.Name)

		ctx.Flash.Success(ctx.Tr("repo.settings.update_settings_success"))
		ctx.Redirect(ctx.Repo.RepoLink + "/settings")

	case "convert":
		if !ctx.Repo.IsOwner() {
			ctx.Error(http.StatusNotFound)
			return
		}
		if repo.Name != form.RepoName {
			ctx.RenderWithErr(ctx.Tr("form.enterred_invalid_repo_name"), tplSettingsOptions, nil)
			return
		}

		if !repo.IsMirror {
			ctx.Error(http.StatusNotFound)
			return
		}
		repo.IsMirror = false

		if _, err := repository.CleanUpMigrateInfo(repo); err != nil {
			ctx.ServerError("CleanUpMigrateInfo", err)
			return
		} else if err = models.DeleteMirrorByRepoID(ctx.Repo.Repository.ID); err != nil {
			ctx.ServerError("DeleteMirrorByRepoID", err)
			return
		}
		log.Trace("Repository converted from mirror to regular: %s", repo.FullName())
		ctx.Flash.Success(ctx.Tr("repo.settings.convert_succeed"))
		ctx.Redirect(repo.Link())

	case "convert_fork":
		if !ctx.Repo.IsOwner() {
			ctx.Error(http.StatusNotFound)
			return
		}
		if err := repo.GetOwner(); err != nil {
			ctx.ServerError("Convert Fork", err)
			return
		}
		if repo.Name != form.RepoName {
			ctx.RenderWithErr(ctx.Tr("form.enterred_invalid_repo_name"), tplSettingsOptions, nil)
			return
		}

		if !repo.IsFork {
			ctx.Error(http.StatusNotFound)
			return
		}

		if !ctx.Repo.Owner.CanCreateRepo() {
			ctx.Flash.Error(ctx.Tr("repo.form.reach_limit_of_creation", ctx.User.MaxCreationLimit()))
			ctx.Redirect(repo.Link() + "/settings")
			return
		}

		repo.IsFork = false
		repo.ForkID = 0
		if err := models.UpdateRepository(repo, false); err != nil {
			log.Error("Unable to update repository %-v whilst converting from fork", repo)
			ctx.ServerError("Convert Fork", err)
			return
		}

		log.Trace("Repository converted from fork to regular: %s", repo.FullName())
		ctx.Flash.Success(ctx.Tr("repo.settings.convert_fork_succeed"))
		ctx.Redirect(repo.Link())

	case "transfer":
		if !ctx.Repo.IsOwner() {
			ctx.Error(http.StatusNotFound)
			return
		}
		if repo.Name != form.RepoName {
			ctx.RenderWithErr(ctx.Tr("form.enterred_invalid_repo_name"), tplSettingsOptions, nil)
			return
		}

		newOwner, err := models.GetUserByName(ctx.Query("new_owner_name"))
		if err != nil {
			if models.IsErrUserNotExist(err) {
				ctx.RenderWithErr(ctx.Tr("form.enterred_invalid_owner_name"), tplSettingsOptions, nil)
				return
			}
			ctx.ServerError("IsUserExist", err)
			return
		}

		if newOwner.Type == models.UserTypeOrganization {
			if !ctx.User.IsAdmin && newOwner.Visibility == structs.VisibleTypePrivate && !newOwner.HasMemberWithUserID(ctx.User.ID) {
				// The user shouldn't know about this organization
				ctx.RenderWithErr(ctx.Tr("form.enterred_invalid_owner_name"), tplSettingsOptions, nil)
				return
			}
		}

		// Close the GitRepo if open
		if ctx.Repo.GitRepo != nil {
			ctx.Repo.GitRepo.Close()
			ctx.Repo.GitRepo = nil
		}

		if err := repo_service.StartRepositoryTransfer(ctx.User, newOwner, repo, nil); err != nil {
			if models.IsErrRepoAlreadyExist(err) {
				ctx.RenderWithErr(ctx.Tr("repo.settings.new_owner_has_same_repo"), tplSettingsOptions, nil)
			} else if models.IsErrRepoTransferInProgress(err) {
				ctx.RenderWithErr(ctx.Tr("repo.settings.transfer_in_progress"), tplSettingsOptions, nil)
			} else {
				ctx.ServerError("TransferOwnership", err)
			}

			return
		}

		log.Trace("Repository transfer process was started: %s/%s -> %s", ctx.Repo.Owner.Name, repo.Name, newOwner)
		ctx.Flash.Success(ctx.Tr("repo.settings.transfer_started", newOwner.DisplayName()))
		ctx.Redirect(setting.AppSubURL + "/" + ctx.Repo.Owner.Name + "/" + repo.Name + "/settings")

	case "cancel_transfer":
		if !ctx.Repo.IsOwner() {
			ctx.Error(http.StatusNotFound)
			return
		}

		repoTransfer, err := models.GetPendingRepositoryTransfer(ctx.Repo.Repository)
		if err != nil {
			if models.IsErrNoPendingTransfer(err) {
				ctx.Flash.Error("repo.settings.transfer_abort_invalid")
				ctx.Redirect(setting.AppSubURL + "/" + ctx.User.Name + "/" + repo.Name + "/settings")
			} else {
				ctx.ServerError("GetPendingRepositoryTransfer", err)
			}

			return
		}

		if err := repoTransfer.LoadAttributes(); err != nil {
			ctx.ServerError("LoadRecipient", err)
			return
		}

		if err := models.CancelRepositoryTransfer(ctx.Repo.Repository); err != nil {
			ctx.ServerError("CancelRepositoryTransfer", err)
			return
		}

		log.Trace("Repository transfer process was cancelled: %s/%s ", ctx.Repo.Owner.Name, repo.Name)
		ctx.Flash.Success(ctx.Tr("repo.settings.transfer_abort_success", repoTransfer.Recipient.Name))
		ctx.Redirect(setting.AppSubURL + "/" + ctx.Repo.Owner.Name + "/" + repo.Name + "/settings")

	case "delete":
		if !ctx.Repo.IsOwner() {
			ctx.Error(http.StatusNotFound)
			return
		}
		if repo.Name != form.RepoName {
			ctx.RenderWithErr(ctx.Tr("form.enterred_invalid_repo_name"), tplSettingsOptions, nil)
			return
		}

		if err := repo_service.DeleteRepository(ctx.User, ctx.Repo.Repository); err != nil {
			ctx.ServerError("DeleteRepository", err)
			return
		}
		log.Trace("Repository deleted: %s/%s", ctx.Repo.Owner.Name, repo.Name)

		ctx.Flash.Success(ctx.Tr("repo.settings.deletion_success"))
		ctx.Redirect(ctx.Repo.Owner.DashboardLink())

	case "delete-wiki":
		if !ctx.Repo.IsOwner() {
			ctx.Error(http.StatusNotFound)
			return
		}
		if repo.Name != form.RepoName {
			ctx.RenderWithErr(ctx.Tr("form.enterred_invalid_repo_name"), tplSettingsOptions, nil)
			return
		}

		err := repo.DeleteWiki()
		if err != nil {
			log.Error("Delete Wiki: %v", err.Error())
		}
		log.Trace("Repository wiki deleted: %s/%s", ctx.Repo.Owner.Name, repo.Name)

		ctx.Flash.Success(ctx.Tr("repo.settings.wiki_deletion_success"))
		ctx.Redirect(ctx.Repo.RepoLink + "/settings")

	case "archive":
		if !ctx.Repo.IsOwner() {
			ctx.Error(http.StatusForbidden)
			return
		}

		if repo.IsMirror {
			ctx.Flash.Error(ctx.Tr("repo.settings.archive.error_ismirror"))
			ctx.Redirect(ctx.Repo.RepoLink + "/settings")
			return
		}

		if err := repo.SetArchiveRepoState(true); err != nil {
			log.Error("Tried to archive a repo: %s", err)
			ctx.Flash.Error(ctx.Tr("repo.settings.archive.error"))
			ctx.Redirect(ctx.Repo.RepoLink + "/settings")
			return
		}

		ctx.Flash.Success(ctx.Tr("repo.settings.archive.success"))

		log.Trace("Repository was archived: %s/%s", ctx.Repo.Owner.Name, repo.Name)
		ctx.Redirect(ctx.Repo.RepoLink + "/settings")
	case "unarchive":
		if !ctx.Repo.IsOwner() {
			ctx.Error(http.StatusForbidden)
			return
		}

		if err := repo.SetArchiveRepoState(false); err != nil {
			log.Error("Tried to unarchive a repo: %s", err)
			ctx.Flash.Error(ctx.Tr("repo.settings.unarchive.error"))
			ctx.Redirect(ctx.Repo.RepoLink + "/settings")
			return
		}

		ctx.Flash.Success(ctx.Tr("repo.settings.unarchive.success"))

		log.Trace("Repository was un-archived: %s/%s", ctx.Repo.Owner.Name, repo.Name)
		ctx.Redirect(ctx.Repo.RepoLink + "/settings")

	default:
		ctx.NotFound("", nil)
	}
}

func handleMirrorAddressError(ctx *context.Context, err error, form *auth.RepoSettingForm) {
	if models.IsErrInvalidCloneAddr(err) {
		addrErr := err.(*models.ErrInvalidCloneAddr)
		switch {
		case addrErr.IsProtocolInvalid:
			ctx.RenderWithErr(ctx.Tr("repo.mirror_address_protocol_invalid"), tplSettingsOptions, form)
		case addrErr.IsURLError:
			ctx.RenderWithErr(ctx.Tr("form.url_error"), tplSettingsOptions, form)
		case addrErr.IsPermissionDenied:
			if addrErr.LocalPath {
				ctx.RenderWithErr(ctx.Tr("repo.migrate.permission_denied"), tplSettingsOptions, form)
			} else if len(addrErr.PrivateNet) == 0 {
				ctx.RenderWithErr(ctx.Tr("repo.migrate.permission_denied_blocked"), tplSettingsOptions, form)
			} else {
				ctx.RenderWithErr(ctx.Tr("repo.migrate.permission_denied_private_ip"), tplSettingsOptions, form)
			}
		case addrErr.IsInvalidPath:
			ctx.RenderWithErr(ctx.Tr("repo.migrate.invalid_local_path"), tplSettingsOptions, form)
		default:
			ctx.ServerError("Unknown error", err)
		}
	}
	ctx.RenderWithErr(ctx.Tr("repo.mirror_address_url_invalid"), tplSettingsOptions, form)
}

// Collaboration render a repository's collaboration page
func Collaboration(ctx *context.Context) {
	ctx.Data["Title"] = ctx.Tr("repo.settings")
	ctx.Data["PageIsSettingsCollaboration"] = true

	users, err := ctx.Repo.Repository.GetCollaborators(models.ListOptions{})
	if err != nil {
		ctx.ServerError("GetCollaborators", err)
		return
	}
	ctx.Data["Collaborators"] = users

	teams, err := ctx.Repo.Repository.GetRepoTeams()
	if err != nil {
		ctx.ServerError("GetRepoTeams", err)
		return
	}
	ctx.Data["Teams"] = teams
	ctx.Data["Repo"] = ctx.Repo.Repository
	ctx.Data["OrgID"] = ctx.Repo.Repository.OwnerID
	ctx.Data["OrgName"] = ctx.Repo.Repository.OwnerName
	ctx.Data["Org"] = ctx.Repo.Repository.Owner
	ctx.Data["Units"] = models.Units

	ctx.HTML(http.StatusOK, tplCollaboration)
}

// CollaborationPost response for actions for a collaboration of a repository
func CollaborationPost(ctx *context.Context) {
	name := utils.RemoveUsernameParameterSuffix(strings.ToLower(ctx.Query("collaborator")))
	if len(name) == 0 || ctx.Repo.Owner.LowerName == name {
		ctx.Redirect(setting.AppSubURL + ctx.Req.URL.Path)
		return
	}

	u, err := models.GetUserByName(name)
	if err != nil {
		if models.IsErrUserNotExist(err) {
			ctx.Flash.Error(ctx.Tr("form.user_not_exist"))
			ctx.Redirect(setting.AppSubURL + ctx.Req.URL.Path)
		} else {
			ctx.ServerError("GetUserByName", err)
		}
		return
	}

	if !u.IsActive {
		ctx.Flash.Error(ctx.Tr("repo.settings.add_collaborator_inactive_user"))
		ctx.Redirect(setting.AppSubURL + ctx.Req.URL.Path)
		return
	}

	// Organization is not allowed to be added as a collaborator.
	if u.IsOrganization() {
		ctx.Flash.Error(ctx.Tr("repo.settings.org_not_allowed_to_be_collaborator"))
		ctx.Redirect(setting.AppSubURL + ctx.Req.URL.Path)
		return
	}

	if got, err := ctx.Repo.Repository.IsCollaborator(u.ID); err == nil && got {
		ctx.Flash.Error(ctx.Tr("repo.settings.add_collaborator_duplicate"))
		ctx.Redirect(ctx.Repo.RepoLink + "/settings/collaboration")
		return
	}

	if err = ctx.Repo.Repository.AddCollaborator(u); err != nil {
		ctx.ServerError("AddCollaborator", err)
		return
	}

	if setting.Service.EnableNotifyMail {
		mailer.SendCollaboratorMail(u, ctx.User, ctx.Repo.Repository)
	}

	ctx.Flash.Success(ctx.Tr("repo.settings.add_collaborator_success"))
	ctx.Redirect(setting.AppSubURL + ctx.Req.URL.Path)
}

// ChangeCollaborationAccessMode response for changing access of a collaboration
func ChangeCollaborationAccessMode(ctx *context.Context) {
	if err := ctx.Repo.Repository.ChangeCollaborationAccessMode(
		ctx.QueryInt64("uid"),
		models.AccessMode(ctx.QueryInt("mode"))); err != nil {
		log.Error("ChangeCollaborationAccessMode: %v", err)
	}
}

// DeleteCollaboration delete a collaboration for a repository
func DeleteCollaboration(ctx *context.Context) {
	if err := ctx.Repo.Repository.DeleteCollaboration(ctx.QueryInt64("id")); err != nil {
		ctx.Flash.Error("DeleteCollaboration: " + err.Error())
	} else {
		ctx.Flash.Success(ctx.Tr("repo.settings.remove_collaborator_success"))
	}

	ctx.JSON(http.StatusOK, map[string]interface{}{
		"redirect": ctx.Repo.RepoLink + "/settings/collaboration",
	})
}

// AddTeamPost response for adding a team to a repository
func AddTeamPost(ctx *context.Context) {
	if !ctx.Repo.Owner.RepoAdminChangeTeamAccess && !ctx.Repo.IsOwner() {
		ctx.Flash.Error(ctx.Tr("repo.settings.change_team_access_not_allowed"))
		ctx.Redirect(ctx.Repo.RepoLink + "/settings/collaboration")
		return
	}

	name := utils.RemoveUsernameParameterSuffix(strings.ToLower(ctx.Query("team")))
	if len(name) == 0 {
		ctx.Redirect(ctx.Repo.RepoLink + "/settings/collaboration")
		return
	}

	team, err := ctx.Repo.Owner.GetTeam(name)
	if err != nil {
		if models.IsErrTeamNotExist(err) {
			ctx.Flash.Error(ctx.Tr("form.team_not_exist"))
			ctx.Redirect(ctx.Repo.RepoLink + "/settings/collaboration")
		} else {
			ctx.ServerError("GetTeam", err)
		}
		return
	}

	if team.OrgID != ctx.Repo.Repository.OwnerID {
		ctx.Flash.Error(ctx.Tr("repo.settings.team_not_in_organization"))
		ctx.Redirect(ctx.Repo.RepoLink + "/settings/collaboration")
		return
	}

	if models.HasTeamRepo(ctx.Repo.Repository.OwnerID, team.ID, ctx.Repo.Repository.ID) {
		ctx.Flash.Error(ctx.Tr("repo.settings.add_team_duplicate"))
		ctx.Redirect(ctx.Repo.RepoLink + "/settings/collaboration")
		return
	}

	if err = team.AddRepository(ctx.Repo.Repository); err != nil {
		ctx.ServerError("team.AddRepository", err)
		return
	}

	ctx.Flash.Success(ctx.Tr("repo.settings.add_team_success"))
	ctx.Redirect(ctx.Repo.RepoLink + "/settings/collaboration")
}

// DeleteTeam response for deleting a team from a repository
func DeleteTeam(ctx *context.Context) {
	if !ctx.Repo.Owner.RepoAdminChangeTeamAccess && !ctx.Repo.IsOwner() {
		ctx.Flash.Error(ctx.Tr("repo.settings.change_team_access_not_allowed"))
		ctx.Redirect(ctx.Repo.RepoLink + "/settings/collaboration")
		return
	}

	team, err := models.GetTeamByID(ctx.QueryInt64("id"))
	if err != nil {
		ctx.ServerError("GetTeamByID", err)
		return
	}

	if err = team.RemoveRepository(ctx.Repo.Repository.ID); err != nil {
		ctx.ServerError("team.RemoveRepositorys", err)
		return
	}

	ctx.Flash.Success(ctx.Tr("repo.settings.remove_team_success"))
	ctx.JSON(http.StatusOK, map[string]interface{}{
		"redirect": ctx.Repo.RepoLink + "/settings/collaboration",
	})
}

// parseOwnerAndRepo get repos by owner
func parseOwnerAndRepo(ctx *context.Context) (*models.User, *models.Repository) {
	owner, err := models.GetUserByName(ctx.Params(":username"))
	if err != nil {
		if models.IsErrUserNotExist(err) {
			ctx.NotFound("GetUserByName", err)
		} else {
			ctx.ServerError("GetUserByName", err)
		}
		return nil, nil
	}

	repo, err := models.GetRepositoryByName(owner.ID, ctx.Params(":reponame"))
	if err != nil {
		if models.IsErrRepoNotExist(err) {
			ctx.NotFound("GetRepositoryByName", err)
		} else {
			ctx.ServerError("GetRepositoryByName", err)
		}
		return nil, nil
	}

	return owner, repo
}

// GitHooks hooks of a repository
func GitHooks(ctx *context.Context) {
	ctx.Data["Title"] = ctx.Tr("repo.settings.githooks")
	ctx.Data["PageIsSettingsGitHooks"] = true

	hooks, err := ctx.Repo.GitRepo.Hooks()
	if err != nil {
		ctx.ServerError("Hooks", err)
		return
	}
	ctx.Data["Hooks"] = hooks

	ctx.HTML(http.StatusOK, tplGithooks)
}

// GitHooksEdit render for editing a hook of repository page
func GitHooksEdit(ctx *context.Context) {
	ctx.Data["Title"] = ctx.Tr("repo.settings.githooks")
	ctx.Data["PageIsSettingsGitHooks"] = true

	name := ctx.Params(":name")
	hook, err := ctx.Repo.GitRepo.GetHook(name)
	if err != nil {
		if err == git.ErrNotValidHook {
			ctx.NotFound("GetHook", err)
		} else {
			ctx.ServerError("GetHook", err)
		}
		return
	}
	ctx.Data["Hook"] = hook
	ctx.HTML(http.StatusOK, tplGithookEdit)
}

// GitHooksEditPost response for editing a git hook of a repository
func GitHooksEditPost(ctx *context.Context) {
	name := ctx.Params(":name")
	hook, err := ctx.Repo.GitRepo.GetHook(name)
	if err != nil {
		if err == git.ErrNotValidHook {
			ctx.NotFound("GetHook", err)
		} else {
			ctx.ServerError("GetHook", err)
		}
		return
	}
	hook.Content = ctx.Query("content")
	if err = hook.Update(); err != nil {
		ctx.ServerError("hook.Update", err)
		return
	}
	ctx.Redirect(ctx.Repo.RepoLink + "/settings/hooks/git")
}

// DeployKeys render the deploy keys list of a repository page
func DeployKeys(ctx *context.Context) {
	ctx.Data["Title"] = ctx.Tr("repo.settings.deploy_keys")
	ctx.Data["PageIsSettingsKeys"] = true
	ctx.Data["DisableSSH"] = setting.SSH.Disabled

	keys, err := models.ListDeployKeys(ctx.Repo.Repository.ID, models.ListOptions{})
	if err != nil {
		ctx.ServerError("ListDeployKeys", err)
		return
	}
	ctx.Data["Deploykeys"] = keys

	ctx.HTML(http.StatusOK, tplDeployKeys)
}

// DeployKeysPost response for adding a deploy key of a repository
func DeployKeysPost(ctx *context.Context) {
	form := web.GetForm(ctx).(*auth.AddKeyForm)
	ctx.Data["Title"] = ctx.Tr("repo.settings.deploy_keys")
	ctx.Data["PageIsSettingsKeys"] = true

	keys, err := models.ListDeployKeys(ctx.Repo.Repository.ID, models.ListOptions{})
	if err != nil {
		ctx.ServerError("ListDeployKeys", err)
		return
	}
	ctx.Data["Deploykeys"] = keys

	if ctx.HasError() {
		ctx.HTML(http.StatusOK, tplDeployKeys)
		return
	}

	content, err := models.CheckPublicKeyString(form.Content)
	if err != nil {
		if models.IsErrSSHDisabled(err) {
			ctx.Flash.Info(ctx.Tr("settings.ssh_disabled"))
		} else if models.IsErrKeyUnableVerify(err) {
			ctx.Flash.Info(ctx.Tr("form.unable_verify_ssh_key"))
		} else {
			ctx.Data["HasError"] = true
			ctx.Data["Err_Content"] = true
			ctx.Flash.Error(ctx.Tr("form.invalid_ssh_key", err.Error()))
		}
		ctx.Redirect(ctx.Repo.RepoLink + "/settings/keys")
		return
	}

	key, err := models.AddDeployKey(ctx.Repo.Repository.ID, form.Title, content, !form.IsWritable)
	if err != nil {
		ctx.Data["HasError"] = true
		switch {
		case models.IsErrDeployKeyAlreadyExist(err):
			ctx.Data["Err_Content"] = true
			ctx.RenderWithErr(ctx.Tr("repo.settings.key_been_used"), tplDeployKeys, &form)
		case models.IsErrKeyAlreadyExist(err):
			ctx.Data["Err_Content"] = true
			ctx.RenderWithErr(ctx.Tr("settings.ssh_key_been_used"), tplDeployKeys, &form)
		case models.IsErrKeyNameAlreadyUsed(err):
			ctx.Data["Err_Title"] = true
			ctx.RenderWithErr(ctx.Tr("repo.settings.key_name_used"), tplDeployKeys, &form)
		case models.IsErrDeployKeyNameAlreadyUsed(err):
			ctx.Data["Err_Title"] = true
			ctx.RenderWithErr(ctx.Tr("repo.settings.key_name_used"), tplDeployKeys, &form)
		default:
			ctx.ServerError("AddDeployKey", err)
		}
		return
	}

	log.Trace("Deploy key added: %d", ctx.Repo.Repository.ID)
	ctx.Flash.Success(ctx.Tr("repo.settings.add_key_success", key.Name))
	ctx.Redirect(ctx.Repo.RepoLink + "/settings/keys")
}

// DeleteDeployKey response for deleting a deploy key
func DeleteDeployKey(ctx *context.Context) {
	if err := models.DeleteDeployKey(ctx.User, ctx.QueryInt64("id")); err != nil {
		ctx.Flash.Error("DeleteDeployKey: " + err.Error())
	} else {
		ctx.Flash.Success(ctx.Tr("repo.settings.deploy_key_deletion_success"))
	}

	ctx.JSON(http.StatusOK, map[string]interface{}{
		"redirect": ctx.Repo.RepoLink + "/settings/keys",
	})
}

// UpdateAvatarSetting update repo's avatar
func UpdateAvatarSetting(ctx *context.Context, form auth.AvatarForm) error {
	ctxRepo := ctx.Repo.Repository

	if form.Avatar == nil {
		// No avatar is uploaded and we not removing it here.
		// No random avatar generated here.
		// Just exit, no action.
		if ctxRepo.CustomAvatarRelativePath() == "" {
			log.Trace("No avatar was uploaded for repo: %d. Default icon will appear instead.", ctxRepo.ID)
		}
		return nil
	}

	r, err := form.Avatar.Open()
	if err != nil {
		return fmt.Errorf("Avatar.Open: %v", err)
	}
	defer r.Close()

	if form.Avatar.Size > setting.Avatar.MaxFileSize {
		return errors.New(ctx.Tr("settings.uploaded_avatar_is_too_big"))
	}

	data, err := ioutil.ReadAll(r)
	if err != nil {
		return fmt.Errorf("ioutil.ReadAll: %v", err)
	}
	if !base.IsImageFile(data) {
		return errors.New(ctx.Tr("settings.uploaded_avatar_not_a_image"))
	}
	if err = ctxRepo.UploadAvatar(data); err != nil {
		return fmt.Errorf("UploadAvatar: %v", err)
	}
	return nil
}

// SettingsAvatar save new POSTed repository avatar
func SettingsAvatar(ctx *context.Context) {
	form := web.GetForm(ctx).(*auth.AvatarForm)
	form.Source = auth.AvatarLocal
	if err := UpdateAvatarSetting(ctx, *form); err != nil {
		ctx.Flash.Error(err.Error())
	} else {
		ctx.Flash.Success(ctx.Tr("repo.settings.update_avatar_success"))
	}
	ctx.Redirect(ctx.Repo.RepoLink + "/settings")
}

// SettingsDeleteAvatar delete repository avatar
func SettingsDeleteAvatar(ctx *context.Context) {
	if err := ctx.Repo.Repository.DeleteAvatar(); err != nil {
		ctx.Flash.Error(fmt.Sprintf("DeleteAvatar: %v", err))
	}
	ctx.Redirect(ctx.Repo.RepoLink + "/settings")
}

func selectPushMirrorByForm(form *auth.RepoSettingForm, repo *models.Repository) (*models.PushMirror, error) {
	id, err := strconv.ParseInt(form.PushMirrorID, 10, 64)
	if err != nil {
		return nil, err
	}

	if err = repo.LoadPushMirrors(); err != nil {
		return nil, err
	}

	for _, m := range repo.PushMirrors {
		if m.ID == id {
			return m, nil
		}
	}

	return nil, fmt.Errorf("PushMirror[%v] not associated to repository %v", id, repo)
}<|MERGE_RESOLUTION|>--- conflicted
+++ resolved
@@ -9,11 +9,8 @@
 	"errors"
 	"fmt"
 	"io/ioutil"
-<<<<<<< HEAD
+	"net/http"
 	"strconv"
-=======
-	"net/http"
->>>>>>> e10d028b
 	"strings"
 	"time"
 
