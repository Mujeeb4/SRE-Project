--- conflicted
+++ resolved
@@ -17,11 +17,7 @@
 	"code.gitea.io/gitea/models"
 	"code.gitea.io/gitea/modules/base"
 	"code.gitea.io/gitea/modules/context"
-<<<<<<< HEAD
-	auth "code.gitea.io/gitea/modules/forms"
 	"code.gitea.io/gitea/modules/generate"
-=======
->>>>>>> 013657ec
 	"code.gitea.io/gitea/modules/git"
 	"code.gitea.io/gitea/modules/lfs"
 	"code.gitea.io/gitea/modules/log"
@@ -180,11 +176,7 @@
 		}
 		if err != nil {
 			ctx.Data["Err_MirrorAddress"] = true
-<<<<<<< HEAD
-			handleMirrorAddressError(ctx, err, form)
-=======
 			handleSettingRemoteAddrError(ctx, err, form)
->>>>>>> 013657ec
 			return
 		}
 
@@ -279,13 +271,13 @@
 			return
 		}
 
-		address, err := auth.ParseRemoteAddr(form.PushMirrorAddress, form.PushMirrorUsername, form.PushMirrorPassword)
+		address, err := forms.ParseRemoteAddr(form.PushMirrorAddress, form.PushMirrorUsername, form.PushMirrorPassword)
 		if err == nil {
 			err = migrations.IsMigrateURLAllowed(address, ctx.User)
 		}
 		if err != nil {
 			ctx.Data["Err_PushMirrorAddress"] = true
-			handleMirrorAddressError(ctx, err, form)
+			handleSettingRemoteAddrError(ctx, err, form)
 			return
 		}
 
@@ -719,11 +711,7 @@
 	}
 }
 
-<<<<<<< HEAD
-func handleMirrorAddressError(ctx *context.Context, err error, form *auth.RepoSettingForm) {
-=======
 func handleSettingRemoteAddrError(ctx *context.Context, err error, form *forms.RepoSettingForm) {
->>>>>>> 013657ec
 	if models.IsErrInvalidCloneAddr(err) {
 		addrErr := err.(*models.ErrInvalidCloneAddr)
 		switch {
@@ -1144,7 +1132,7 @@
 	ctx.Redirect(ctx.Repo.RepoLink + "/settings")
 }
 
-func selectPushMirrorByForm(form *auth.RepoSettingForm, repo *models.Repository) (*models.PushMirror, error) {
+func selectPushMirrorByForm(form *forms.RepoSettingForm, repo *models.Repository) (*models.PushMirror, error) {
 	id, err := strconv.ParseInt(form.PushMirrorID, 10, 64)
 	if err != nil {
 		return nil, err
