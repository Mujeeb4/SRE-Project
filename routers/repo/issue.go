--- conflicted
+++ resolved
@@ -204,12 +204,9 @@
 			PosterID:    posterID,
 			MentionedID: mentionedID,
 			MilestoneID: milestoneID,
-<<<<<<< HEAD
 			ProjectID:   projectID,
 			Page:        pager.Paginater.Current(),
 			PageSize:    setting.UI.IssuePagingNum,
-=======
->>>>>>> 74a4a1e1
 			IsClosed:    util.OptionalBoolOf(isShowClosed),
 			IsPull:      isPullOption,
 			LabelIDs:    labelIDs,
