// Copyright 2014 The Gogs Authors. All rights reserved.
// Copyright 2018 The Gitea Authors. All rights reserved.
// Use of this source code is governed by a MIT-style
// license that can be found in the LICENSE file.

package repo

import (
	"bytes"
	"errors"
	"fmt"
	"io/ioutil"
	"net/http"
	"path"
	"strconv"
	"strings"

	"code.gitea.io/gitea/models"
	"code.gitea.io/gitea/modules/auth"
	"code.gitea.io/gitea/modules/base"
	"code.gitea.io/gitea/modules/context"
	"code.gitea.io/gitea/modules/convert"
	"code.gitea.io/gitea/modules/git"
	issue_indexer "code.gitea.io/gitea/modules/indexer/issues"
	"code.gitea.io/gitea/modules/log"
	"code.gitea.io/gitea/modules/markup"
	"code.gitea.io/gitea/modules/markup/markdown"
	"code.gitea.io/gitea/modules/setting"
	api "code.gitea.io/gitea/modules/structs"
	"code.gitea.io/gitea/modules/upload"
	"code.gitea.io/gitea/modules/util"
	comment_service "code.gitea.io/gitea/services/comments"
	issue_service "code.gitea.io/gitea/services/issue"
	pull_service "code.gitea.io/gitea/services/pull"

	"github.com/unknwon/com"
)

const (
	tplAttachment base.TplName = "repo/issue/view_content/attachments"

	tplIssues      base.TplName = "repo/issue/list"
	tplIssueNew    base.TplName = "repo/issue/new"
	tplIssueChoose base.TplName = "repo/issue/choose"
	tplIssueView   base.TplName = "repo/issue/view"

	tplReactions base.TplName = "repo/issue/view_content/reactions"

	issueTemplateKey      = "IssueTemplate"
	issueTemplateTitleKey = "IssueTemplateTitle"
)

var (
	// ErrTooManyFiles upload too many files
	ErrTooManyFiles = errors.New("Maximum number of files to upload exceeded")
	// IssueTemplateCandidates issue templates
	IssueTemplateCandidates = []string{
		"ISSUE_TEMPLATE.md",
		"issue_template.md",
		".gitea/ISSUE_TEMPLATE.md",
		".gitea/issue_template.md",
		".github/ISSUE_TEMPLATE.md",
		".github/issue_template.md",
	}
)

// MustAllowUserComment checks to make sure if an issue is locked.
// If locked and user has permissions to write to the repository,
// then the comment is allowed, else it is blocked
func MustAllowUserComment(ctx *context.Context) {
	issue := GetActionIssue(ctx)
	if ctx.Written() {
		return
	}

	if issue.IsLocked && !ctx.Repo.CanWriteIssuesOrPulls(issue.IsPull) && !ctx.User.IsAdmin {
		ctx.Flash.Error(ctx.Tr("repo.issues.comment_on_locked"))
		ctx.Redirect(issue.HTMLURL())
		return
	}
}

// MustEnableIssues check if repository enable internal issues
func MustEnableIssues(ctx *context.Context) {
	if !ctx.Repo.CanRead(models.UnitTypeIssues) &&
		!ctx.Repo.CanRead(models.UnitTypeExternalTracker) {
		ctx.NotFound("MustEnableIssues", nil)
		return
	}

	unit, err := ctx.Repo.Repository.GetUnit(models.UnitTypeExternalTracker)
	if err == nil {
		ctx.Redirect(unit.ExternalTrackerConfig().ExternalTrackerURL)
		return
	}
}

// MustAllowPulls check if repository enable pull requests and user have right to do that
func MustAllowPulls(ctx *context.Context) {
	if !ctx.Repo.Repository.CanEnablePulls() || !ctx.Repo.CanRead(models.UnitTypePullRequests) {
		ctx.NotFound("MustAllowPulls", nil)
		return
	}

	// User can send pull request if owns a forked repository.
	if ctx.IsSigned && ctx.User.HasForkedRepo(ctx.Repo.Repository.ID) {
		ctx.Repo.PullRequest.Allowed = true
		ctx.Repo.PullRequest.HeadInfo = ctx.User.Name + ":" + ctx.Repo.BranchName
	}
}

func issues(ctx *context.Context, milestoneID, projectID int64, isPullOption util.OptionalBool) {
	var err error
	viewType := ctx.Query("type")
	sortType := ctx.Query("sort")
	types := []string{"all", "your_repositories", "assigned", "created_by", "mentioned"}
	if !com.IsSliceContainsStr(types, viewType) {
		viewType = "all"
	}

	var (
		assigneeID  = ctx.QueryInt64("assignee")
		posterID    int64
		mentionedID int64
		forceEmpty  bool
	)

	if ctx.IsSigned {
		switch viewType {
		case "created_by":
			posterID = ctx.User.ID
		case "mentioned":
			mentionedID = ctx.User.ID
		case "assigned":
			assigneeID = ctx.User.ID
		}
	}

	repo := ctx.Repo.Repository
	var labelIDs []int64
	selectLabels := ctx.Query("labels")
	if len(selectLabels) > 0 && selectLabels != "0" {
		labelIDs, err = base.StringsToInt64s(strings.Split(selectLabels, ","))
		if err != nil {
			ctx.ServerError("StringsToInt64s", err)
			return
		}
	}

	keyword := strings.Trim(ctx.Query("q"), " ")
	if bytes.Contains([]byte(keyword), []byte{0x00}) {
		keyword = ""
	}

	var issueIDs []int64
	if len(keyword) > 0 {
		issueIDs, err = issue_indexer.SearchIssuesByKeyword([]int64{repo.ID}, keyword)
		if err != nil {
			ctx.ServerError("issueIndexer.Search", err)
			return
		}
		if len(issueIDs) == 0 {
			forceEmpty = true
		}
	}

	var issueStats *models.IssueStats
	if forceEmpty {
		issueStats = &models.IssueStats{}
	} else {
		issueStats, err = models.GetIssueStats(&models.IssueStatsOptions{
			RepoID:      repo.ID,
			Labels:      selectLabels,
			MilestoneID: milestoneID,
			AssigneeID:  assigneeID,
			MentionedID: mentionedID,
			PosterID:    posterID,
			IsPull:      isPullOption,
			IssueIDs:    issueIDs,
		})
		if err != nil {
			ctx.ServerError("GetIssueStats", err)
			return
		}
	}

	isShowClosed := ctx.Query("state") == "closed"
	// if open issues are zero and close don't, use closed as default
	if len(ctx.Query("state")) == 0 && issueStats.OpenCount == 0 && issueStats.ClosedCount != 0 {
		isShowClosed = true
	}

	page := ctx.QueryInt("page")
	if page <= 1 {
		page = 1
	}

	var total int
	if !isShowClosed {
		total = int(issueStats.OpenCount)
	} else {
		total = int(issueStats.ClosedCount)
	}
	pager := context.NewPagination(total, setting.UI.IssuePagingNum, page, 5)

	var mileIDs []int64
	if milestoneID > 0 {
		mileIDs = []int64{milestoneID}
	}

	var issues []*models.Issue
	if forceEmpty {
		issues = []*models.Issue{}
	} else {
		issues, err = models.Issues(&models.IssuesOptions{
			ListOptions: models.ListOptions{
				Page:     pager.Paginater.Current(),
				PageSize: setting.UI.IssuePagingNum,
			},
			RepoIDs:      []int64{repo.ID},
			AssigneeID:   assigneeID,
			PosterID:     posterID,
			MentionedID:  mentionedID,
			MilestoneIDs: mileIDs,
			ProjectID:    projectID,
			IsClosed:     util.OptionalBoolOf(isShowClosed),
			IsPull:       isPullOption,
			LabelIDs:     labelIDs,
			SortType:     sortType,
			IssueIDs:     issueIDs,
		})
		if err != nil {
			ctx.ServerError("Issues", err)
			return
		}
	}

	approvalCounts, err := models.IssueList(issues).GetApprovalCounts()
	if err != nil {
		ctx.ServerError("ApprovalCounts", err)
		return
	}

	var commitStatus = make(map[int64]*models.CommitStatus, len(issues))

	// Get posters.
	for i := range issues {
		// Check read status
		if !ctx.IsSigned {
			issues[i].IsRead = true
		} else if err = issues[i].GetIsRead(ctx.User.ID); err != nil {
			ctx.ServerError("GetIsRead", err)
			return
		}

		if issues[i].IsPull {
			if err := issues[i].LoadPullRequest(); err != nil {
				ctx.ServerError("LoadPullRequest", err)
				return
			}

			commitStatus[issues[i].PullRequest.ID], _ = pull_service.GetLastCommitStatus(issues[i].PullRequest)
		}
	}

	ctx.Data["Issues"] = issues
	ctx.Data["CommitStatus"] = commitStatus

	// Get assignees.
	ctx.Data["Assignees"], err = repo.GetAssignees()
	if err != nil {
		ctx.ServerError("GetAssignees", err)
		return
	}

	labels, err := models.GetLabelsByRepoID(repo.ID, "", models.ListOptions{})
	if err != nil {
		ctx.ServerError("GetLabelsByRepoID", err)
		return
	}

	if repo.Owner.IsOrganization() {
		orgLabels, err := models.GetLabelsByOrgID(repo.Owner.ID, ctx.Query("sort"), models.ListOptions{})
		if err != nil {
			ctx.ServerError("GetLabelsByOrgID", err)
			return
		}

		ctx.Data["OrgLabels"] = orgLabels
		labels = append(labels, orgLabels...)
	}

	for _, l := range labels {
		l.LoadSelectedLabelsAfterClick(labelIDs)
	}
	ctx.Data["Labels"] = labels
	ctx.Data["NumLabels"] = len(labels)

	if ctx.QueryInt64("assignee") == 0 {
		assigneeID = 0 // Reset ID to prevent unexpected selection of assignee.
	}

	ctx.Data["IssueRefEndNames"], ctx.Data["IssueRefURLs"] =
		issue_service.GetRefEndNamesAndURLs(issues, ctx.Repo.RepoLink)

	ctx.Data["ApprovalCounts"] = func(issueID int64, typ string) int64 {
		counts, ok := approvalCounts[issueID]
		if !ok || len(counts) == 0 {
			return 0
		}
		reviewTyp := models.ReviewTypeApprove
		if typ == "reject" {
			reviewTyp = models.ReviewTypeReject
		} else if typ == "waiting" {
			reviewTyp = models.ReviewTypeRequest
		}
		for _, count := range counts {
			if count.Type == reviewTyp {
				return count.Count
			}
		}
		return 0
	}
	ctx.Data["IssueStats"] = issueStats
	ctx.Data["SelLabelIDs"] = labelIDs
	ctx.Data["SelectLabels"] = selectLabels
	ctx.Data["ViewType"] = viewType
	ctx.Data["SortType"] = sortType
	ctx.Data["MilestoneID"] = milestoneID
	ctx.Data["AssigneeID"] = assigneeID
	ctx.Data["IsShowClosed"] = isShowClosed
	ctx.Data["Keyword"] = keyword
	if isShowClosed {
		ctx.Data["State"] = "closed"
	} else {
		ctx.Data["State"] = "open"
	}

	pager.AddParam(ctx, "q", "Keyword")
	pager.AddParam(ctx, "type", "ViewType")
	pager.AddParam(ctx, "sort", "SortType")
	pager.AddParam(ctx, "state", "State")
	pager.AddParam(ctx, "labels", "SelectLabels")
	pager.AddParam(ctx, "milestone", "MilestoneID")
	pager.AddParam(ctx, "assignee", "AssigneeID")
	ctx.Data["Page"] = pager
}

// Issues render issues page
func Issues(ctx *context.Context) {
	isPullList := ctx.Params(":type") == "pulls"
	if isPullList {
		MustAllowPulls(ctx)
		if ctx.Written() {
			return
		}
		ctx.Data["Title"] = ctx.Tr("repo.pulls")
		ctx.Data["PageIsPullList"] = true
	} else {
		MustEnableIssues(ctx)
		if ctx.Written() {
			return
		}
		ctx.Data["Title"] = ctx.Tr("repo.issues")
		ctx.Data["PageIsIssueList"] = true
		ctx.Data["NewIssueChooseTemplate"] = len(ctx.IssueTemplatesFromDefaultBranch()) > 0
	}

	issues(ctx, ctx.QueryInt64("milestone"), ctx.QueryInt64("project"), util.OptionalBoolOf(isPullList))

	var err error
	// Get milestones
	ctx.Data["Milestones"], err = models.GetMilestones(models.GetMilestonesOption{
		RepoID: ctx.Repo.Repository.ID,
		State:  api.StateType(ctx.Query("state")),
	})
	if err != nil {
		ctx.ServerError("GetAllRepoMilestones", err)
		return
	}

	ctx.Data["CanWriteIssuesOrPulls"] = ctx.Repo.CanWriteIssuesOrPulls(isPullList)

	ctx.HTML(200, tplIssues)
}

// RetrieveRepoMilestonesAndAssignees find all the milestones and assignees of a repository
func RetrieveRepoMilestonesAndAssignees(ctx *context.Context, repo *models.Repository) {
	var err error
	ctx.Data["OpenMilestones"], err = models.GetMilestones(models.GetMilestonesOption{
		RepoID: repo.ID,
		State:  api.StateOpen,
	})
	if err != nil {
		ctx.ServerError("GetMilestones", err)
		return
	}
	ctx.Data["ClosedMilestones"], err = models.GetMilestones(models.GetMilestonesOption{
		RepoID: repo.ID,
		State:  api.StateClosed,
	})
	if err != nil {
		ctx.ServerError("GetMilestones", err)
		return
	}

	ctx.Data["Assignees"], err = repo.GetAssignees()
	if err != nil {
		ctx.ServerError("GetAssignees", err)
		return
	}
}

func retrieveProjects(ctx *context.Context, repo *models.Repository) {

	var err error

	ctx.Data["OpenProjects"], _, err = models.GetProjects(models.ProjectSearchOptions{
		RepoID:   repo.ID,
		Page:     -1,
		IsClosed: util.OptionalBoolFalse,
		Type:     models.ProjectTypeRepository,
	})
	if err != nil {
		ctx.ServerError("GetProjects", err)
		return
	}

	ctx.Data["ClosedProjects"], _, err = models.GetProjects(models.ProjectSearchOptions{
		RepoID:   repo.ID,
		Page:     -1,
		IsClosed: util.OptionalBoolTrue,
		Type:     models.ProjectTypeRepository,
	})
	if err != nil {
		ctx.ServerError("GetProjects", err)
		return
	}
}

// repoReviewerSelection items to bee shown
type repoReviewerSelection struct {
	IsTeam    bool
	Team      *models.Team
	User      *models.User
	Review    *models.Review
	CanChange bool
	Checked   bool
	ItemID    int64
}

// RetrieveRepoReviewers find all reviewers of a repository
func RetrieveRepoReviewers(ctx *context.Context, repo *models.Repository, issue *models.Issue, canChooseReviewer bool) {
	ctx.Data["CanChooseReviewer"] = canChooseReviewer

	originalAuthorReviews, err := models.GetReviewersFromOriginalAuthorsByIssueID(issue.ID)
	if err != nil {
		ctx.ServerError("GetReviewersFromOriginalAuthorsByIssueID", err)
		return
	}
	ctx.Data["OriginalReviews"] = originalAuthorReviews

	reviews, err := models.GetReviewersByIssueID(issue.ID)
	if err != nil {
		ctx.ServerError("GetReviewersByIssueID", err)
		return
	}

	if len(reviews) == 0 && !canChooseReviewer {
		return
	}

	var (
		pullReviews         []*repoReviewerSelection
		reviewersResult     []*repoReviewerSelection
		teamReviewersResult []*repoReviewerSelection
		teamReviewers       []*models.Team
		reviewers           []*models.User
	)

	if canChooseReviewer {
		posterID := issue.PosterID
		if issue.OriginalAuthorID > 0 {
			posterID = 0
		}

		reviewers, err = repo.GetReviewers(ctx.User.ID, posterID)
		if err != nil {
			ctx.ServerError("GetReviewers", err)
			return
		}

		teamReviewers, err = repo.GetReviewerTeams()
		if err != nil {
			ctx.ServerError("GetReviewerTeams", err)
			return
		}

		if len(reviewers) > 0 {
			reviewersResult = make([]*repoReviewerSelection, 0, len(reviewers))
		}

		if len(teamReviewers) > 0 {
			teamReviewersResult = make([]*repoReviewerSelection, 0, len(teamReviewers))
		}
	}

	pullReviews = make([]*repoReviewerSelection, 0, len(reviews))

	for _, review := range reviews {
		tmp := &repoReviewerSelection{
			Checked: review.Type == models.ReviewTypeRequest,
			Review:  review,
			ItemID:  review.ReviewerID,
		}
		if review.ReviewerTeamID > 0 {
			tmp.IsTeam = true
			tmp.ItemID = -review.ReviewerTeamID
		}

		if ctx.Repo.IsAdmin() {
			// Admin can dismiss or re-request any review requests
			tmp.CanChange = true
		} else if ctx.User != nil && ctx.User.ID == review.ReviewerID && review.Type == models.ReviewTypeRequest {
			// A user can refuse review requests
			tmp.CanChange = true
		} else if (canChooseReviewer || (ctx.User != nil && ctx.User.ID == issue.PosterID)) && review.Type != models.ReviewTypeRequest &&
			ctx.User.ID != review.ReviewerID {
			// The poster of the PR, a manager, or official reviewers can re-request review from other reviewers
			tmp.CanChange = true
		}

		pullReviews = append(pullReviews, tmp)

		if canChooseReviewer {
			if tmp.IsTeam {
				teamReviewersResult = append(teamReviewersResult, tmp)
			} else {
				reviewersResult = append(reviewersResult, tmp)
			}
		}
	}

	if len(pullReviews) > 0 {
		// Drop all non-existing users and teams from the reviews
		currentPullReviewers := make([]*repoReviewerSelection, 0, len(pullReviews))
		for _, item := range pullReviews {
			if item.Review.ReviewerID > 0 {
				if err = item.Review.LoadReviewer(); err != nil {
					if models.IsErrUserNotExist(err) {
						continue
					}
					ctx.ServerError("LoadReviewer", err)
					return
				}
				item.User = item.Review.Reviewer
			} else if item.Review.ReviewerTeamID > 0 {
				if err = item.Review.LoadReviewerTeam(); err != nil {
					if models.IsErrTeamNotExist(err) {
						continue
					}
					ctx.ServerError("LoadReviewerTeam", err)
					return
				}
				item.Team = item.Review.ReviewerTeam
			} else {
				continue
			}

			currentPullReviewers = append(currentPullReviewers, item)
		}
		ctx.Data["PullReviewers"] = currentPullReviewers
	}

	if canChooseReviewer && reviewersResult != nil {
		preadded := len(reviewersResult)
		for _, reviewer := range reviewers {
			found := false
		reviewAddLoop:
			for _, tmp := range reviewersResult[:preadded] {
				if tmp.ItemID == reviewer.ID {
					tmp.User = reviewer
					found = true
					break reviewAddLoop
				}
			}

			if found {
				continue
			}

			reviewersResult = append(reviewersResult, &repoReviewerSelection{
				IsTeam:    false,
				CanChange: true,
				User:      reviewer,
				ItemID:    reviewer.ID,
			})
		}

		ctx.Data["Reviewers"] = reviewersResult
	}

	if canChooseReviewer && teamReviewersResult != nil {
		preadded := len(teamReviewersResult)
		for _, team := range teamReviewers {
			found := false
		teamReviewAddLoop:
			for _, tmp := range teamReviewersResult[:preadded] {
				if tmp.ItemID == -team.ID {
					tmp.Team = team
					found = true
					break teamReviewAddLoop
				}
			}

			if found {
				continue
			}

			teamReviewersResult = append(teamReviewersResult, &repoReviewerSelection{
				IsTeam:    true,
				CanChange: true,
				Team:      team,
				ItemID:    -team.ID,
			})
		}

		ctx.Data["TeamReviewers"] = teamReviewersResult
	}
}

// RetrieveRepoMetas find all the meta information of a repository
func RetrieveRepoMetas(ctx *context.Context, repo *models.Repository, isPull bool) []*models.Label {
	if !ctx.Repo.CanWriteIssuesOrPulls(isPull) {
		return nil
	}

	labels, err := models.GetLabelsByRepoID(repo.ID, "", models.ListOptions{})
	if err != nil {
		ctx.ServerError("GetLabelsByRepoID", err)
		return nil
	}
	ctx.Data["Labels"] = labels
	if repo.Owner.IsOrganization() {
		orgLabels, err := models.GetLabelsByOrgID(repo.Owner.ID, ctx.Query("sort"), models.ListOptions{})
		if err != nil {
			return nil
		}

		ctx.Data["OrgLabels"] = orgLabels
		labels = append(labels, orgLabels...)
	}

	RetrieveRepoMilestonesAndAssignees(ctx, repo)
	if ctx.Written() {
		return nil
	}

	retrieveProjects(ctx, repo)
	if ctx.Written() {
		return nil
	}

	brs, err := ctx.Repo.GitRepo.GetBranches()
	if err != nil {
		ctx.ServerError("GetBranches", err)
		return nil
	}
	ctx.Data["Branches"] = brs

	// Contains true if the user can create issue dependencies
	ctx.Data["CanCreateIssueDependencies"] = ctx.Repo.CanCreateIssueDependencies(ctx.User, isPull)

	return labels
}

func getFileContentFromDefaultBranch(ctx *context.Context, filename string) (string, bool) {
	var bytes []byte

	if ctx.Repo.Commit == nil {
		var err error
		ctx.Repo.Commit, err = ctx.Repo.GitRepo.GetBranchCommit(ctx.Repo.Repository.DefaultBranch)
		if err != nil {
			return "", false
		}
	}

	entry, err := ctx.Repo.Commit.GetTreeEntryByPath(filename)
	if err != nil {
		return "", false
	}
	if entry.Blob().Size() >= setting.UI.MaxDisplayFileSize {
		return "", false
	}
	r, err := entry.Blob().DataAsync()
	if err != nil {
		return "", false
	}
	defer r.Close()
	bytes, err = ioutil.ReadAll(r)
	if err != nil {
		return "", false
	}
	return string(bytes), true
}

func setTemplateIfExists(ctx *context.Context, ctxDataKey string, possibleDirs []string, possibleFiles []string) {
	templateCandidates := make([]string, 0, len(possibleFiles))
	if ctx.Query("template") != "" {
		for _, dirName := range possibleDirs {
			templateCandidates = append(templateCandidates, path.Join(dirName, ctx.Query("template")))
		}
	}
	templateCandidates = append(templateCandidates, possibleFiles...) // Append files to the end because they should be fallback
	for _, filename := range templateCandidates {
		templateContent, found := getFileContentFromDefaultBranch(ctx, filename)
		if found {
			var meta api.IssueTemplate
			templateBody, err := markdown.ExtractMetadata(templateContent, &meta)
			if err != nil {
				log.Debug("could not extract metadata from %s [%s]: %v", filename, ctx.Repo.Repository.FullName(), err)
				ctx.Data[ctxDataKey] = templateContent
				return
			}
			ctx.Data[issueTemplateTitleKey] = meta.Title
			ctx.Data[ctxDataKey] = templateBody
			labelIDs := make([]string, 0, len(meta.Labels))
			if repoLabels, err := models.GetLabelsByRepoID(ctx.Repo.Repository.ID, "", models.ListOptions{}); err == nil {
				for _, metaLabel := range meta.Labels {
					for _, repoLabel := range repoLabels {
						if strings.EqualFold(repoLabel.Name, metaLabel) {
							repoLabel.IsChecked = true
							labelIDs = append(labelIDs, fmt.Sprintf("%d", repoLabel.ID))
							break
						}
					}
				}
				ctx.Data["Labels"] = repoLabels
			}
			ctx.Data["HasSelectedLabel"] = len(labelIDs) > 0
			ctx.Data["label_ids"] = strings.Join(labelIDs, ",")
			return
		}
	}
}

// NewIssue render creating issue page
func NewIssue(ctx *context.Context) {
	ctx.Data["Title"] = ctx.Tr("repo.issues.new")
	ctx.Data["PageIsIssueList"] = true
	ctx.Data["NewIssueChooseTemplate"] = len(ctx.IssueTemplatesFromDefaultBranch()) > 0
	ctx.Data["RequireHighlightJS"] = true
	ctx.Data["RequireSimpleMDE"] = true
	ctx.Data["RequireTribute"] = true
	ctx.Data["PullRequestWorkInProgressPrefixes"] = setting.Repository.PullRequest.WorkInProgressPrefixes
	title := ctx.Query("title")
	ctx.Data["TitleQuery"] = title
	body := ctx.Query("body")
	ctx.Data["BodyQuery"] = body
	ctx.Data["IsProjectsEnabled"] = ctx.Repo.CanRead(models.UnitTypeProjects)
	ctx.Data["IsAttachmentEnabled"] = setting.Attachment.Enabled
	upload.AddUploadContext(ctx, "comment")

	milestoneID := ctx.QueryInt64("milestone")
	if milestoneID > 0 {
		milestone, err := models.GetMilestoneByID(milestoneID)
		if err != nil {
			log.Error("GetMilestoneByID: %d: %v", milestoneID, err)
		} else {
			ctx.Data["milestone_id"] = milestoneID
			ctx.Data["Milestone"] = milestone
		}
	}

	projectID := ctx.QueryInt64("project")
	if projectID > 0 {
		project, err := models.GetProjectByID(projectID)
		if err != nil {
			log.Error("GetProjectByID: %d: %v", projectID, err)
		} else if project.RepoID != ctx.Repo.Repository.ID {
			log.Error("GetProjectByID: %d: %v", projectID, fmt.Errorf("project[%d] not in repo [%d]", project.ID, ctx.Repo.Repository.ID))
		} else {
			ctx.Data["project_id"] = projectID
			ctx.Data["Project"] = project
		}

	}

	RetrieveRepoMetas(ctx, ctx.Repo.Repository, false)
	setTemplateIfExists(ctx, issueTemplateKey, context.IssueTemplateDirCandidates, IssueTemplateCandidates)
	if ctx.Written() {
		return
	}

	ctx.Data["HasIssuesOrPullsWritePermission"] = ctx.Repo.CanWrite(models.UnitTypeIssues)

	ctx.HTML(200, tplIssueNew)
}

// NewIssueChooseTemplate render creating issue from template page
func NewIssueChooseTemplate(ctx *context.Context) {
	ctx.Data["Title"] = ctx.Tr("repo.issues.new")
	ctx.Data["PageIsIssueList"] = true
	ctx.Data["milestone"] = ctx.QueryInt64("milestone")

	issueTemplates := ctx.IssueTemplatesFromDefaultBranch()
	ctx.Data["NewIssueChooseTemplate"] = len(issueTemplates) > 0
	ctx.Data["IssueTemplates"] = issueTemplates

	ctx.HTML(200, tplIssueChoose)
}

// ValidateRepoMetas check and returns repository's meta informations
func ValidateRepoMetas(ctx *context.Context, form auth.CreateIssueForm, isPull bool) ([]int64, []int64, int64, int64) {
	var (
		repo = ctx.Repo.Repository
		err  error
	)

	labels := RetrieveRepoMetas(ctx, ctx.Repo.Repository, isPull)
	if ctx.Written() {
		return nil, nil, 0, 0
	}

	var labelIDs []int64
	hasSelected := false
	// Check labels.
	if len(form.LabelIDs) > 0 {
		labelIDs, err = base.StringsToInt64s(strings.Split(form.LabelIDs, ","))
		if err != nil {
			return nil, nil, 0, 0
		}
		labelIDMark := base.Int64sToMap(labelIDs)

		for i := range labels {
			if labelIDMark[labels[i].ID] {
				labels[i].IsChecked = true
				hasSelected = true
			}
		}
	}

	ctx.Data["Labels"] = labels
	ctx.Data["HasSelectedLabel"] = hasSelected
	ctx.Data["label_ids"] = form.LabelIDs

	// Check milestone.
	milestoneID := form.MilestoneID
	if milestoneID > 0 {
		ctx.Data["Milestone"], err = repo.GetMilestoneByID(milestoneID)
		if err != nil {
			ctx.ServerError("GetMilestoneByID", err)
			return nil, nil, 0, 0
		}
		ctx.Data["milestone_id"] = milestoneID
	}

	if form.ProjectID > 0 {
		p, err := models.GetProjectByID(form.ProjectID)
		if err != nil {
			ctx.ServerError("GetProjectByID", err)
			return nil, nil, 0, 0
		}
		if p.RepoID != ctx.Repo.Repository.ID {
			ctx.NotFound("", nil)
			return nil, nil, 0, 0
		}

		ctx.Data["Project"] = p
		ctx.Data["project_id"] = form.ProjectID
	}

	// Check assignees
	var assigneeIDs []int64
	if len(form.AssigneeIDs) > 0 {
		assigneeIDs, err = base.StringsToInt64s(strings.Split(form.AssigneeIDs, ","))
		if err != nil {
			return nil, nil, 0, 0
		}

		// Check if the passed assignees actually exists and is assignable
		for _, aID := range assigneeIDs {
			assignee, err := models.GetUserByID(aID)
			if err != nil {
				ctx.ServerError("GetUserByID", err)
				return nil, nil, 0, 0
			}

			valid, err := models.CanBeAssigned(assignee, repo, isPull)
			if err != nil {
				ctx.ServerError("CanBeAssigned", err)
				return nil, nil, 0, 0
			}

			if !valid {
				ctx.ServerError("canBeAssigned", models.ErrUserDoesNotHaveAccessToRepo{UserID: aID, RepoName: repo.Name})
				return nil, nil, 0, 0
			}
		}
	}

	// Keep the old assignee id thingy for compatibility reasons
	if form.AssigneeID > 0 {
		assigneeIDs = append(assigneeIDs, form.AssigneeID)
	}

	return labelIDs, assigneeIDs, milestoneID, form.ProjectID
}

// NewIssuePost response for creating new issue
func NewIssuePost(ctx *context.Context, form auth.CreateIssueForm) {
	ctx.Data["Title"] = ctx.Tr("repo.issues.new")
	ctx.Data["PageIsIssueList"] = true
	ctx.Data["NewIssueChooseTemplate"] = len(ctx.IssueTemplatesFromDefaultBranch()) > 0
	ctx.Data["RequireHighlightJS"] = true
	ctx.Data["RequireSimpleMDE"] = true
	ctx.Data["ReadOnly"] = false
	ctx.Data["PullRequestWorkInProgressPrefixes"] = setting.Repository.PullRequest.WorkInProgressPrefixes
	ctx.Data["IsAttachmentEnabled"] = setting.Attachment.Enabled
	upload.AddUploadContext(ctx, "comment")

	var (
		repo        = ctx.Repo.Repository
		attachments []string
	)

	labelIDs, assigneeIDs, milestoneID, projectID := ValidateRepoMetas(ctx, form, false)
	if ctx.Written() {
		return
	}

	if setting.Attachment.Enabled {
		attachments = form.Files
	}

	if ctx.HasError() {
		ctx.HTML(200, tplIssueNew)
		return
	}

	if util.IsEmptyString(form.Title) {
		ctx.RenderWithErr(ctx.Tr("repo.issues.new.title_empty"), tplIssueNew, form)
		return
	}

	issue := &models.Issue{
		RepoID:      repo.ID,
		Title:       form.Title,
		PosterID:    ctx.User.ID,
		Poster:      ctx.User,
		MilestoneID: milestoneID,
		Content:     form.Content,
		Ref:         form.Ref,
	}

	if err := issue_service.NewIssue(repo, issue, labelIDs, attachments, assigneeIDs); err != nil {
		if models.IsErrUserDoesNotHaveAccessToRepo(err) {
			ctx.Error(400, "UserDoesNotHaveAccessToRepo", err.Error())
			return
		}
		ctx.ServerError("NewIssue", err)
		return
	}

	if projectID > 0 {
		if err := models.ChangeProjectAssign(issue, ctx.User, projectID); err != nil {
			ctx.ServerError("ChangeProjectAssign", err)
			return
		}
	}

	log.Trace("Issue created: %d/%d", repo.ID, issue.ID)
	ctx.Redirect(ctx.Repo.RepoLink + "/issues/" + com.ToStr(issue.Index))
}

// commentTag returns the CommentTag for a comment in/with the given repo, poster and issue
func commentTag(repo *models.Repository, poster *models.User, issue *models.Issue) (models.CommentTag, error) {
	perm, err := models.GetUserRepoPermission(repo, poster)
	if err != nil {
		return models.CommentTagNone, err
	}
	if perm.IsOwner() {
		if !poster.IsAdmin {
			return models.CommentTagOwner, nil
		}

		ok, err := models.IsUserRealRepoAdmin(repo, poster)
		if err != nil {
			return models.CommentTagNone, err
		}

		if ok {
			return models.CommentTagOwner, nil
		}

		if ok, err = repo.IsCollaborator(poster.ID); ok && err == nil {
			return models.CommentTagWriter, nil
		}

		return models.CommentTagNone, err
	}

	if perm.CanWrite(models.UnitTypeCode) {
		return models.CommentTagWriter, nil
	}

	return models.CommentTagNone, nil
}

func getBranchData(ctx *context.Context, issue *models.Issue) {
	ctx.Data["BaseBranch"] = nil
	ctx.Data["HeadBranch"] = nil
	ctx.Data["HeadUserName"] = nil
	ctx.Data["BaseName"] = ctx.Repo.Repository.OwnerName
	if issue.IsPull {
		pull := issue.PullRequest
		ctx.Data["BaseBranch"] = pull.BaseBranch
		ctx.Data["HeadBranch"] = pull.HeadBranch
		ctx.Data["HeadUserName"] = pull.MustHeadUserName()
	}
}

// ViewIssue render issue view page
func ViewIssue(ctx *context.Context) {
	if ctx.Params(":type") == "issues" {
		// If issue was requested we check if repo has external tracker and redirect
		extIssueUnit, err := ctx.Repo.Repository.GetUnit(models.UnitTypeExternalTracker)
		if err == nil && extIssueUnit != nil {
			if extIssueUnit.ExternalTrackerConfig().ExternalTrackerStyle == markup.IssueNameStyleNumeric || extIssueUnit.ExternalTrackerConfig().ExternalTrackerStyle == "" {
				metas := ctx.Repo.Repository.ComposeMetas()
				metas["index"] = ctx.Params(":index")
				ctx.Redirect(com.Expand(extIssueUnit.ExternalTrackerConfig().ExternalTrackerFormat, metas))
				return
			}
		} else if err != nil && !models.IsErrUnitTypeNotExist(err) {
			ctx.ServerError("GetUnit", err)
			return
		}
	}

	issue, err := models.GetIssueByIndex(ctx.Repo.Repository.ID, ctx.ParamsInt64(":index"))
	if err != nil {
		if models.IsErrIssueNotExist(err) {
			ctx.NotFound("GetIssueByIndex", err)
		} else {
			ctx.ServerError("GetIssueByIndex", err)
		}
		return
	}

	// Make sure type and URL matches.
	if ctx.Params(":type") == "issues" && issue.IsPull {
		ctx.Redirect(ctx.Repo.RepoLink + "/pulls/" + com.ToStr(issue.Index))
		return
	} else if ctx.Params(":type") == "pulls" && !issue.IsPull {
		ctx.Redirect(ctx.Repo.RepoLink + "/issues/" + com.ToStr(issue.Index))
		return
	}

	if issue.IsPull {
		MustAllowPulls(ctx)
		if ctx.Written() {
			return
		}
		ctx.Data["PageIsPullList"] = true
		ctx.Data["PageIsPullConversation"] = true
	} else {
		MustEnableIssues(ctx)
		if ctx.Written() {
			return
		}
		ctx.Data["PageIsIssueList"] = true
		ctx.Data["NewIssueChooseTemplate"] = len(ctx.IssueTemplatesFromDefaultBranch()) > 0
	}

	if issue.IsPull && !ctx.Repo.CanRead(models.UnitTypeIssues) {
		ctx.Data["IssueType"] = "pulls"
	} else if !issue.IsPull && !ctx.Repo.CanRead(models.UnitTypePullRequests) {
		ctx.Data["IssueType"] = "issues"
	} else {
		ctx.Data["IssueType"] = "all"
	}

	ctx.Data["RequireHighlightJS"] = true
	ctx.Data["RequireTribute"] = true
	ctx.Data["RequireSimpleMDE"] = true
	ctx.Data["IsProjectsEnabled"] = ctx.Repo.CanRead(models.UnitTypeProjects)
	ctx.Data["IsAttachmentEnabled"] = setting.Attachment.Enabled
	upload.AddUploadContext(ctx, "comment")

	if err = issue.LoadAttributes(); err != nil {
		ctx.ServerError("LoadAttributes", err)
		return
	}

	if err = filterXRefComments(ctx, issue); err != nil {
		ctx.ServerError("filterXRefComments", err)
		return
	}

	ctx.Data["Title"] = fmt.Sprintf("#%d - %s", issue.Index, issue.Title)

	iw := new(models.IssueWatch)
	if ctx.User != nil {
		iw.UserID = ctx.User.ID
		iw.IssueID = issue.ID
		iw.IsWatching, err = models.CheckIssueWatch(ctx.User, issue)
		if err != nil {
			ctx.InternalServerError(err)
			return
		}
	}
	ctx.Data["IssueWatch"] = iw

	issue.RenderedContent = string(markdown.Render([]byte(issue.Content), ctx.Repo.RepoLink,
		ctx.Repo.Repository.ComposeMetas()))

	repo := ctx.Repo.Repository

	// Get more information if it's a pull request.
	if issue.IsPull {
		if issue.PullRequest.HasMerged {
			ctx.Data["DisableStatusChange"] = issue.PullRequest.HasMerged
			PrepareMergedViewPullInfo(ctx, issue)
		} else {
			PrepareViewPullInfo(ctx, issue)
			ctx.Data["DisableStatusChange"] = ctx.Data["IsPullRequestBroken"] == true && issue.IsClosed
		}
		if ctx.Written() {
			return
		}
	}

	// Metas.
	// Check labels.
	labelIDMark := make(map[int64]bool)
	for i := range issue.Labels {
		labelIDMark[issue.Labels[i].ID] = true
	}
	labels, err := models.GetLabelsByRepoID(repo.ID, "", models.ListOptions{})
	if err != nil {
		ctx.ServerError("GetLabelsByRepoID", err)
		return
	}
	ctx.Data["Labels"] = labels

	if repo.Owner.IsOrganization() {
		orgLabels, err := models.GetLabelsByOrgID(repo.Owner.ID, ctx.Query("sort"), models.ListOptions{})
		if err != nil {
			ctx.ServerError("GetLabelsByOrgID", err)
			return
		}
		ctx.Data["OrgLabels"] = orgLabels

		labels = append(labels, orgLabels...)
	}

	hasSelected := false
	for i := range labels {
		if labelIDMark[labels[i].ID] {
			labels[i].IsChecked = true
			hasSelected = true
		}
	}
	ctx.Data["HasSelectedLabel"] = hasSelected

	// Check milestone and assignee.
	if ctx.Repo.CanWriteIssuesOrPulls(issue.IsPull) {
		RetrieveRepoMilestonesAndAssignees(ctx, repo)
		retrieveProjects(ctx, repo)

		if ctx.Written() {
			return
		}
	}

	if issue.IsPull {
		canChooseReviewer := ctx.Repo.CanWrite(models.UnitTypePullRequests)
		if !canChooseReviewer && ctx.User != nil && ctx.IsSigned {
			canChooseReviewer, err = models.IsOfficialReviewer(issue, ctx.User)
			if err != nil {
				ctx.ServerError("IsOfficialReviewer", err)
				return
			}
		}

		RetrieveRepoReviewers(ctx, repo, issue, canChooseReviewer)
		if ctx.Written() {
			return
		}
	}

	if ctx.IsSigned {
		// Update issue-user.
		if err = issue.ReadBy(ctx.User.ID); err != nil {
			ctx.ServerError("ReadBy", err)
			return
		}
	}

	var (
		tag          models.CommentTag
		ok           bool
		marked       = make(map[int64]models.CommentTag)
		comment      *models.Comment
		participants = make([]*models.User, 1, 10)
	)
	if ctx.Repo.Repository.IsTimetrackerEnabled() {
		if ctx.IsSigned {
			// Deal with the stopwatch
			ctx.Data["IsStopwatchRunning"] = models.StopwatchExists(ctx.User.ID, issue.ID)
			if !ctx.Data["IsStopwatchRunning"].(bool) {
				var exists bool
				var sw *models.Stopwatch
				if exists, sw, err = models.HasUserStopwatch(ctx.User.ID); err != nil {
					ctx.ServerError("HasUserStopwatch", err)
					return
				}
				ctx.Data["HasUserStopwatch"] = exists
				if exists {
					// Add warning if the user has already a stopwatch
					var otherIssue *models.Issue
					if otherIssue, err = models.GetIssueByID(sw.IssueID); err != nil {
						ctx.ServerError("GetIssueByID", err)
						return
					}
					if err = otherIssue.LoadRepo(); err != nil {
						ctx.ServerError("LoadRepo", err)
						return
					}
					// Add link to the issue of the already running stopwatch
					ctx.Data["OtherStopwatchURL"] = otherIssue.HTMLURL()
				}
			}
			ctx.Data["CanUseTimetracker"] = ctx.Repo.CanUseTimetracker(issue, ctx.User)
		} else {
			ctx.Data["CanUseTimetracker"] = false
		}
		if ctx.Data["WorkingUsers"], err = models.TotalTimes(models.FindTrackedTimesOptions{IssueID: issue.ID}); err != nil {
			ctx.ServerError("TotalTimes", err)
			return
		}
	}

	// Check if the user can use the dependencies
	ctx.Data["CanCreateIssueDependencies"] = ctx.Repo.CanCreateIssueDependencies(ctx.User, issue.IsPull)

	// check if dependencies can be created across repositories
	ctx.Data["AllowCrossRepositoryDependencies"] = setting.Service.AllowCrossRepositoryDependencies

	if issue.ShowTag, err = commentTag(repo, issue.Poster, issue); err != nil {
		ctx.ServerError("commentTag", err)
		return
	}
	marked[issue.PosterID] = issue.ShowTag

	// Render comments and and fetch participants.
	participants[0] = issue.Poster
	for _, comment = range issue.Comments {
		comment.Issue = issue

		if err := comment.LoadPoster(); err != nil {
			ctx.ServerError("LoadPoster", err)
			return
		}

		if comment.Type == models.CommentTypeComment {
			if err := comment.LoadAttachments(); err != nil {
				ctx.ServerError("LoadAttachments", err)
				return
			}

			comment.RenderedContent = string(markdown.Render([]byte(comment.Content), ctx.Repo.RepoLink,
				ctx.Repo.Repository.ComposeMetas()))

			// Check tag.
			tag, ok = marked[comment.PosterID]
			if ok {
				comment.ShowTag = tag
				continue
			}

			comment.ShowTag, err = commentTag(repo, comment.Poster, issue)
			if err != nil {
				ctx.ServerError("commentTag", err)
				return
			}
			marked[comment.PosterID] = comment.ShowTag
			participants = addParticipant(comment.Poster, participants)
		} else if comment.Type == models.CommentTypeLabel {
			if err = comment.LoadLabel(); err != nil {
				ctx.ServerError("LoadLabel", err)
				return
			}
		} else if comment.Type == models.CommentTypeMilestone {
			if err = comment.LoadMilestone(); err != nil {
				ctx.ServerError("LoadMilestone", err)
				return
			}
			ghostMilestone := &models.Milestone{
				ID:   -1,
				Name: ctx.Tr("repo.issues.deleted_milestone"),
			}
			if comment.OldMilestoneID > 0 && comment.OldMilestone == nil {
				comment.OldMilestone = ghostMilestone
			}
			if comment.MilestoneID > 0 && comment.Milestone == nil {
				comment.Milestone = ghostMilestone
			}
		} else if comment.Type == models.CommentTypeProject {

			if err = comment.LoadProject(); err != nil {
				ctx.ServerError("LoadProject", err)
				return
			}

			ghostProject := &models.Project{
				ID:    -1,
				Title: ctx.Tr("repo.issues.deleted_project"),
			}

			if comment.OldProjectID > 0 && comment.OldProject == nil {
				comment.OldProject = ghostProject
			}

			if comment.ProjectID > 0 && comment.Project == nil {
				comment.Project = ghostProject
			}

		} else if comment.Type == models.CommentTypeAssignees || comment.Type == models.CommentTypeReviewRequest {
			if err = comment.LoadAssigneeUserAndTeam(); err != nil {
				ctx.ServerError("LoadAssigneeUserAndTeam", err)
				return
			}
		} else if comment.Type == models.CommentTypeRemoveDependency || comment.Type == models.CommentTypeAddDependency {
			if err = comment.LoadDepIssueDetails(); err != nil {
				if !models.IsErrIssueNotExist(err) {
					ctx.ServerError("LoadDepIssueDetails", err)
					return
				}
			}
		} else if comment.Type == models.CommentTypeCode || comment.Type == models.CommentTypeReview {
			comment.RenderedContent = string(markdown.Render([]byte(comment.Content), ctx.Repo.RepoLink,
				ctx.Repo.Repository.ComposeMetas()))
			if err = comment.LoadReview(); err != nil && !models.IsErrReviewNotExist(err) {
				ctx.ServerError("LoadReview", err)
				return
			}
			participants = addParticipant(comment.Poster, participants)
			if comment.Review == nil {
				continue
			}
			if err = comment.Review.LoadAttributes(); err != nil {
				if !models.IsErrUserNotExist(err) {
					ctx.ServerError("Review.LoadAttributes", err)
					return
				}
				comment.Review.Reviewer = models.NewGhostUser()
			}
			if err = comment.Review.LoadCodeComments(); err != nil {
				ctx.ServerError("Review.LoadCodeComments", err)
				return
			}

			if err = comment.LoadResolveDoer(); err != nil {
				ctx.ServerError("LoadResolveDoer", err)
				return
			}
		} else if comment.Type == models.CommentTypePullPush {
			participants = addParticipant(comment.Poster, participants)
			if err = comment.LoadPushCommits(); err != nil {
				ctx.ServerError("LoadPushCommits", err)
				return
			}
		}
	}

	// Combine multiple label assignments into a single comment
	combineLabelComments(issue)

	getBranchData(ctx, issue)
	if issue.IsPull {
		pull := issue.PullRequest
		pull.Issue = issue
		canDelete := false
		ctx.Data["AllowMerge"] = false

		if ctx.IsSigned {
			if err := pull.LoadHeadRepo(); err != nil {
				log.Error("LoadHeadRepo: %v", err)
			} else if pull.HeadRepo != nil && pull.HeadBranch != pull.HeadRepo.DefaultBranch {
				perm, err := models.GetUserRepoPermission(pull.HeadRepo, ctx.User)
				if err != nil {
					ctx.ServerError("GetUserRepoPermission", err)
					return
				}
				if perm.CanWrite(models.UnitTypeCode) {
					// Check if branch is not protected
					if protected, err := pull.HeadRepo.IsProtectedBranch(pull.HeadBranch, ctx.User); err != nil {
						log.Error("IsProtectedBranch: %v", err)
					} else if !protected {
						canDelete = true
						ctx.Data["DeleteBranchLink"] = ctx.Repo.RepoLink + "/pulls/" + com.ToStr(issue.Index) + "/cleanup"
					}
				}
			}

			if err := pull.LoadBaseRepo(); err != nil {
				log.Error("LoadBaseRepo: %v", err)
			}
			perm, err := models.GetUserRepoPermission(pull.BaseRepo, ctx.User)
			if err != nil {
				ctx.ServerError("GetUserRepoPermission", err)
				return
			}
			ctx.Data["AllowMerge"], err = pull_service.IsUserAllowedToMerge(pull, perm, ctx.User)
			if err != nil {
				ctx.ServerError("IsUserAllowedToMerge", err)
				return
			}

			if ctx.Data["CanMarkConversation"], err = models.CanMarkConversation(issue, ctx.User); err != nil {
				ctx.ServerError("CanMarkConversation", err)
				return
			}
		}

		prUnit, err := repo.GetUnit(models.UnitTypePullRequests)
		if err != nil {
			ctx.ServerError("GetUnit", err)
			return
		}
		prConfig := prUnit.PullRequestsConfig()

		// Check correct values and select default
		if ms, ok := ctx.Data["MergeStyle"].(models.MergeStyle); !ok ||
			!prConfig.IsMergeStyleAllowed(ms) {
			if prConfig.AllowMerge {
				ctx.Data["MergeStyle"] = models.MergeStyleMerge
			} else if prConfig.AllowRebase {
				ctx.Data["MergeStyle"] = models.MergeStyleRebase
			} else if prConfig.AllowRebaseMerge {
				ctx.Data["MergeStyle"] = models.MergeStyleRebaseMerge
			} else if prConfig.AllowSquash {
				ctx.Data["MergeStyle"] = models.MergeStyleSquash
			} else {
				ctx.Data["MergeStyle"] = ""
			}
		}
		if err = pull.LoadProtectedBranch(); err != nil {
			ctx.ServerError("LoadProtectedBranch", err)
			return
		}
		if pull.ProtectedBranch != nil {
			cnt := pull.ProtectedBranch.GetGrantedApprovalsCount(pull)
			ctx.Data["IsBlockedByApprovals"] = !pull.ProtectedBranch.HasEnoughApprovals(pull)
			ctx.Data["IsBlockedByRejection"] = pull.ProtectedBranch.MergeBlockedByRejectedReview(pull)
			ctx.Data["IsBlockedByOfficialReviewRequests"] = pull.ProtectedBranch.MergeBlockedByOfficialReviewRequests(pull)
			ctx.Data["IsBlockedByOutdatedBranch"] = pull.ProtectedBranch.MergeBlockedByOutdatedBranch(pull)
			ctx.Data["GrantedApprovals"] = cnt
			ctx.Data["RequireSigned"] = pull.ProtectedBranch.RequireSignedCommits
			ctx.Data["ChangedProtectedFiles"] = pull.ChangedProtectedFiles
			ctx.Data["IsBlockedByChangedProtectedFiles"] = len(pull.ChangedProtectedFiles) != 0
			ctx.Data["ChangedProtectedFilesNum"] = len(pull.ChangedProtectedFiles)
		}
		ctx.Data["WillSign"] = false
		if ctx.User != nil {
			sign, key, _, err := pull.SignMerge(ctx.User, pull.BaseRepo.RepoPath(), pull.BaseBranch, pull.GetGitRefName())
			ctx.Data["WillSign"] = sign
			ctx.Data["SigningKey"] = key
			if err != nil {
				if models.IsErrWontSign(err) {
					ctx.Data["WontSignReason"] = err.(*models.ErrWontSign).Reason
				} else {
					ctx.Data["WontSignReason"] = "error"
					log.Error("Error whilst checking if could sign pr %d in repo %s. Error: %v", pull.ID, pull.BaseRepo.FullName(), err)
				}
			}
		} else {
			ctx.Data["WontSignReason"] = "not_signed_in"
		}
		ctx.Data["IsPullBranchDeletable"] = canDelete &&
			pull.HeadRepo != nil &&
			git.IsBranchExist(pull.HeadRepo.RepoPath(), pull.HeadBranch) &&
			(!pull.HasMerged || ctx.Data["HeadBranchCommitID"] == ctx.Data["PullHeadCommitID"])
<<<<<<< HEAD

		ctx.Data["PullReviewers"], err = models.GetReviewersByIssueID(issue.ID)
		if err != nil {
			ctx.ServerError("GetReviewersByIssueID", err)
			return
		}

		// Check if there is a pending pr merge
		ctx.Data["HasPendingPullRequestMerge"], ctx.Data["PendingPullRequestMerge"], err = models.GetScheduledMergeRequestByPullID(pull.ID)
		if err != nil {
			ctx.ServerError("GetScheduledMergeRequestByPullID", err)
			return
		}
=======
>>>>>>> 980b0df8
	}

	// Get Dependencies
	ctx.Data["BlockedByDependencies"], err = issue.BlockedByDependencies()
	if err != nil {
		ctx.ServerError("BlockedByDependencies", err)
		return
	}
	ctx.Data["BlockingDependencies"], err = issue.BlockingDependencies()
	if err != nil {
		ctx.ServerError("BlockingDependencies", err)
		return
	}

	ctx.Data["Participants"] = participants
	ctx.Data["NumParticipants"] = len(participants)
	ctx.Data["Issue"] = issue
	ctx.Data["ReadOnly"] = false
	ctx.Data["SignInLink"] = setting.AppSubURL + "/user/login?redirect_to=" + ctx.Data["Link"].(string)
	ctx.Data["IsIssuePoster"] = ctx.IsSigned && issue.IsPoster(ctx.User.ID)
	ctx.Data["HasIssuesOrPullsWritePermission"] = ctx.Repo.CanWriteIssuesOrPulls(issue.IsPull)
	ctx.Data["HasProjectsWritePermission"] = ctx.Repo.CanWrite(models.UnitTypeProjects)
	ctx.Data["IsRepoAdmin"] = ctx.IsSigned && (ctx.Repo.IsAdmin() || ctx.User.IsAdmin)
	ctx.Data["LockReasons"] = setting.Repository.Issue.LockReasons
	ctx.Data["RefEndName"] = git.RefEndName(issue.Ref)
	ctx.HTML(200, tplIssueView)
}

// GetActionIssue will return the issue which is used in the context.
func GetActionIssue(ctx *context.Context) *models.Issue {
	issue, err := models.GetIssueByIndex(ctx.Repo.Repository.ID, ctx.ParamsInt64(":index"))
	if err != nil {
		ctx.NotFoundOrServerError("GetIssueByIndex", models.IsErrIssueNotExist, err)
		return nil
	}
	issue.Repo = ctx.Repo.Repository
	checkIssueRights(ctx, issue)
	if ctx.Written() {
		return nil
	}
	if err = issue.LoadAttributes(); err != nil {
		ctx.ServerError("LoadAttributes", nil)
		return nil
	}
	return issue
}

func checkIssueRights(ctx *context.Context, issue *models.Issue) {
	if issue.IsPull && !ctx.Repo.CanRead(models.UnitTypePullRequests) ||
		!issue.IsPull && !ctx.Repo.CanRead(models.UnitTypeIssues) {
		ctx.NotFound("IssueOrPullRequestUnitNotAllowed", nil)
	}
}

func getActionIssues(ctx *context.Context) []*models.Issue {
	commaSeparatedIssueIDs := ctx.Query("issue_ids")
	if len(commaSeparatedIssueIDs) == 0 {
		return nil
	}
	issueIDs := make([]int64, 0, 10)
	for _, stringIssueID := range strings.Split(commaSeparatedIssueIDs, ",") {
		issueID, err := strconv.ParseInt(stringIssueID, 10, 64)
		if err != nil {
			ctx.ServerError("ParseInt", err)
			return nil
		}
		issueIDs = append(issueIDs, issueID)
	}
	issues, err := models.GetIssuesByIDs(issueIDs)
	if err != nil {
		ctx.ServerError("GetIssuesByIDs", err)
		return nil
	}
	// Check access rights for all issues
	issueUnitEnabled := ctx.Repo.CanRead(models.UnitTypeIssues)
	prUnitEnabled := ctx.Repo.CanRead(models.UnitTypePullRequests)
	for _, issue := range issues {
		if issue.IsPull && !prUnitEnabled || !issue.IsPull && !issueUnitEnabled {
			ctx.NotFound("IssueOrPullRequestUnitNotAllowed", nil)
			return nil
		}
		if err = issue.LoadAttributes(); err != nil {
			ctx.ServerError("LoadAttributes", err)
			return nil
		}
	}
	return issues
}

// UpdateIssueTitle change issue's title
func UpdateIssueTitle(ctx *context.Context) {
	issue := GetActionIssue(ctx)
	if ctx.Written() {
		return
	}

	if !ctx.IsSigned || (!issue.IsPoster(ctx.User.ID) && !ctx.Repo.CanWriteIssuesOrPulls(issue.IsPull)) {
		ctx.Error(403)
		return
	}

	title := ctx.QueryTrim("title")
	if len(title) == 0 {
		ctx.Error(204)
		return
	}

	if err := issue_service.ChangeTitle(issue, ctx.User, title); err != nil {
		ctx.ServerError("ChangeTitle", err)
		return
	}

	ctx.JSON(200, map[string]interface{}{
		"title": issue.Title,
	})
}

// UpdateIssueRef change issue's ref (branch)
func UpdateIssueRef(ctx *context.Context) {
	issue := GetActionIssue(ctx)
	if ctx.Written() {
		return
	}

	if !ctx.IsSigned || (!issue.IsPoster(ctx.User.ID) && !ctx.Repo.CanWriteIssuesOrPulls(issue.IsPull)) || issue.IsPull {
		ctx.Error(403)
		return
	}

	ref := ctx.QueryTrim("ref")

	if err := issue_service.ChangeIssueRef(issue, ctx.User, ref); err != nil {
		ctx.ServerError("ChangeRef", err)
		return
	}

	ctx.JSON(200, map[string]interface{}{
		"ref": ref,
	})
}

// UpdateIssueContent change issue's content
func UpdateIssueContent(ctx *context.Context) {
	issue := GetActionIssue(ctx)
	if ctx.Written() {
		return
	}

	if !ctx.IsSigned || (ctx.User.ID != issue.PosterID && !ctx.Repo.CanWriteIssuesOrPulls(issue.IsPull)) {
		ctx.Error(403)
		return
	}

	content := ctx.Query("content")
	if err := issue_service.ChangeContent(issue, ctx.User, content); err != nil {
		ctx.ServerError("ChangeContent", err)
		return
	}

	files := ctx.QueryStrings("files[]")
	if err := updateAttachments(issue, files); err != nil {
		ctx.ServerError("UpdateAttachments", err)
	}

	ctx.JSON(200, map[string]interface{}{
		"content":     string(markdown.Render([]byte(issue.Content), ctx.Query("context"), ctx.Repo.Repository.ComposeMetas())),
		"attachments": attachmentsHTML(ctx, issue.Attachments, issue.Content),
	})
}

// UpdateIssueMilestone change issue's milestone
func UpdateIssueMilestone(ctx *context.Context) {
	issues := getActionIssues(ctx)
	if ctx.Written() {
		return
	}

	milestoneID := ctx.QueryInt64("id")
	for _, issue := range issues {
		oldMilestoneID := issue.MilestoneID
		if oldMilestoneID == milestoneID {
			continue
		}
		issue.MilestoneID = milestoneID
		if err := issue_service.ChangeMilestoneAssign(issue, ctx.User, oldMilestoneID); err != nil {
			ctx.ServerError("ChangeMilestoneAssign", err)
			return
		}
	}

	ctx.JSON(200, map[string]interface{}{
		"ok": true,
	})
}

// UpdateIssueAssignee change issue's or pull's assignee
func UpdateIssueAssignee(ctx *context.Context) {
	issues := getActionIssues(ctx)
	if ctx.Written() {
		return
	}

	assigneeID := ctx.QueryInt64("id")
	action := ctx.Query("action")

	for _, issue := range issues {
		switch action {
		case "clear":
			if err := issue_service.DeleteNotPassedAssignee(issue, ctx.User, []*models.User{}); err != nil {
				ctx.ServerError("ClearAssignees", err)
				return
			}
		default:
			assignee, err := models.GetUserByID(assigneeID)
			if err != nil {
				ctx.ServerError("GetUserByID", err)
				return
			}

			valid, err := models.CanBeAssigned(assignee, issue.Repo, issue.IsPull)
			if err != nil {
				ctx.ServerError("canBeAssigned", err)
				return
			}
			if !valid {
				ctx.ServerError("canBeAssigned", models.ErrUserDoesNotHaveAccessToRepo{UserID: assigneeID, RepoName: issue.Repo.Name})
				return
			}

			_, _, err = issue_service.ToggleAssignee(issue, ctx.User, assigneeID)
			if err != nil {
				ctx.ServerError("ToggleAssignee", err)
				return
			}
		}
	}
	ctx.JSON(200, map[string]interface{}{
		"ok": true,
	})
}

// UpdatePullReviewRequest add or remove review request
func UpdatePullReviewRequest(ctx *context.Context) {
	issues := getActionIssues(ctx)
	if ctx.Written() {
		return
	}

	reviewID := ctx.QueryInt64("id")
	action := ctx.Query("action")

	// TODO: Not support 'clear' now
	if action != "attach" && action != "detach" {
		ctx.Status(403)
		return
	}

	for _, issue := range issues {
		if err := issue.LoadRepo(); err != nil {
			ctx.ServerError("issue.LoadRepo", err)
			return
		}

		if !issue.IsPull {
			log.Warn(
				"UpdatePullReviewRequest: refusing to add review request for non-PR issue %-v#%d",
				issue.Repo, issue.Index,
			)
			ctx.Status(403)
			return
		}
		if reviewID < 0 {
			// negative reviewIDs represent team requests
			if err := issue.Repo.GetOwner(); err != nil {
				ctx.ServerError("issue.Repo.GetOwner", err)
				return
			}

			if !issue.Repo.Owner.IsOrganization() {
				log.Warn(
					"UpdatePullReviewRequest: refusing to add team review request for %s#%d owned by non organization UID[%d]",
					issue.Repo.FullName(), issue.Index, issue.Repo.ID,
				)
				ctx.Status(403)
				return
			}

			team, err := models.GetTeamByID(-reviewID)
			if err != nil {
				ctx.ServerError("models.GetTeamByID", err)
				return
			}

			if team.OrgID != issue.Repo.OwnerID {
				log.Warn(
					"UpdatePullReviewRequest: refusing to add team review request for UID[%d] team %s to %s#%d owned by UID[%d]",
					team.OrgID, team.Name, issue.Repo.FullName(), issue.Index, issue.Repo.ID)
				ctx.Status(403)
				return
			}

			err = issue_service.IsValidTeamReviewRequest(team, ctx.User, action == "attach", issue)
			if err != nil {
				if models.IsErrNotValidReviewRequest(err) {
					log.Warn(
						"UpdatePullReviewRequest: refusing to add invalid team review request for UID[%d] team %s to %s#%d owned by UID[%d]: Error: %v",
						team.OrgID, team.Name, issue.Repo.FullName(), issue.Index, issue.Repo.ID,
						err,
					)
					ctx.Status(403)
					return
				}
				ctx.ServerError("IsValidTeamReviewRequest", err)
				return
			}

			_, err = issue_service.TeamReviewRequest(issue, ctx.User, team, action == "attach")
			if err != nil {
				ctx.ServerError("TeamReviewRequest", err)
				return
			}
			continue
		}

		reviewer, err := models.GetUserByID(reviewID)
		if err != nil {
			if models.IsErrUserNotExist(err) {
				log.Warn(
					"UpdatePullReviewRequest: requested reviewer [%d] for %-v to %-v#%d is not exist: Error: %v",
					reviewID, issue.Repo, issue.Index,
					err,
				)
				ctx.Status(403)
				return
			}
			ctx.ServerError("GetUserByID", err)
			return
		}

		err = issue_service.IsValidReviewRequest(reviewer, ctx.User, action == "attach", issue, nil)
		if err != nil {
			if models.IsErrNotValidReviewRequest(err) {
				log.Warn(
					"UpdatePullReviewRequest: refusing to add invalid review request for %-v to %-v#%d: Error: %v",
					reviewer, issue.Repo, issue.Index,
					err,
				)
				ctx.Status(403)
				return
			}
			ctx.ServerError("isValidReviewRequest", err)
			return
		}

		_, err = issue_service.ReviewRequest(issue, ctx.User, reviewer, action == "attach")
		if err != nil {
			ctx.ServerError("ReviewRequest", err)
			return
		}
	}

	ctx.JSON(200, map[string]interface{}{
		"ok": true,
	})
}

// UpdateIssueStatus change issue's status
func UpdateIssueStatus(ctx *context.Context) {
	issues := getActionIssues(ctx)
	if ctx.Written() {
		return
	}

	var isClosed bool
	switch action := ctx.Query("action"); action {
	case "open":
		isClosed = false
	case "close":
		isClosed = true
	default:
		log.Warn("Unrecognized action: %s", action)
	}

	if _, err := models.IssueList(issues).LoadRepositories(); err != nil {
		ctx.ServerError("LoadRepositories", err)
		return
	}
	for _, issue := range issues {
		if issue.IsClosed != isClosed {
			if err := issue_service.ChangeStatus(issue, ctx.User, isClosed); err != nil {
				if models.IsErrDependenciesLeft(err) {
					ctx.JSON(http.StatusPreconditionFailed, map[string]interface{}{
						"error": "cannot close this issue because it still has open dependencies",
					})
					return
				}
				ctx.ServerError("ChangeStatus", err)
				return
			}
		}
	}
	ctx.JSON(200, map[string]interface{}{
		"ok": true,
	})
}

// NewComment create a comment for issue
func NewComment(ctx *context.Context, form auth.CreateCommentForm) {
	issue := GetActionIssue(ctx)
	if ctx.Written() {
		return
	}

	if !ctx.IsSigned || (ctx.User.ID != issue.PosterID && !ctx.Repo.CanReadIssuesOrPulls(issue.IsPull)) {
		if log.IsTrace() {
			if ctx.IsSigned {
				issueType := "issues"
				if issue.IsPull {
					issueType = "pulls"
				}
				log.Trace("Permission Denied: User %-v not the Poster (ID: %d) and cannot read %s in Repo %-v.\n"+
					"User in Repo has Permissions: %-+v",
					ctx.User,
					log.NewColoredIDValue(issue.PosterID),
					issueType,
					ctx.Repo.Repository,
					ctx.Repo.Permission)
			} else {
				log.Trace("Permission Denied: Not logged in")
			}
		}

		ctx.Error(403)
		return
	}

	if issue.IsLocked && !ctx.Repo.CanWriteIssuesOrPulls(issue.IsPull) && !ctx.User.IsAdmin {
		ctx.Flash.Error(ctx.Tr("repo.issues.comment_on_locked"))
		ctx.Redirect(issue.HTMLURL(), http.StatusSeeOther)
		return
	}

	var attachments []string
	if setting.Attachment.Enabled {
		attachments = form.Files
	}

	if ctx.HasError() {
		ctx.Flash.Error(ctx.Data["ErrorMsg"].(string))
		ctx.Redirect(issue.HTMLURL())
		return
	}

	var comment *models.Comment
	defer func() {
		// Check if issue admin/poster changes the status of issue.
		if (ctx.Repo.CanWriteIssuesOrPulls(issue.IsPull) || (ctx.IsSigned && issue.IsPoster(ctx.User.ID))) &&
			(form.Status == "reopen" || form.Status == "close") &&
			!(issue.IsPull && issue.PullRequest.HasMerged) {

			// Duplication and conflict check should apply to reopen pull request.
			var pr *models.PullRequest

			if form.Status == "reopen" && issue.IsPull {
				pull := issue.PullRequest
				var err error
				pr, err = models.GetUnmergedPullRequest(pull.HeadRepoID, pull.BaseRepoID, pull.HeadBranch, pull.BaseBranch)
				if err != nil {
					if !models.IsErrPullRequestNotExist(err) {
						ctx.ServerError("GetUnmergedPullRequest", err)
						return
					}
				}

				// Regenerate patch and test conflict.
				if pr == nil {
					pull_service.AddToTaskQueue(issue.PullRequest)
				}
			}

			if pr != nil {
				ctx.Flash.Info(ctx.Tr("repo.pulls.open_unmerged_pull_exists", pr.Index))
			} else {
				isClosed := form.Status == "close"
				if err := issue_service.ChangeStatus(issue, ctx.User, isClosed); err != nil {
					log.Error("ChangeStatus: %v", err)

					if models.IsErrDependenciesLeft(err) {
						if issue.IsPull {
							ctx.Flash.Error(ctx.Tr("repo.issues.dependency.pr_close_blocked"))
							ctx.Redirect(fmt.Sprintf("%s/pulls/%d", ctx.Repo.RepoLink, issue.Index), http.StatusSeeOther)
						} else {
							ctx.Flash.Error(ctx.Tr("repo.issues.dependency.issue_close_blocked"))
							ctx.Redirect(fmt.Sprintf("%s/issues/%d", ctx.Repo.RepoLink, issue.Index), http.StatusSeeOther)
						}
						return
					}
				} else {
					if err := stopTimerIfAvailable(ctx.User, issue); err != nil {
						ctx.ServerError("CreateOrStopIssueStopwatch", err)
						return
					}

					log.Trace("Issue [%d] status changed to closed: %v", issue.ID, issue.IsClosed)
				}
			}
		}

		// Redirect to comment hashtag if there is any actual content.
		typeName := "issues"
		if issue.IsPull {
			typeName = "pulls"
		}
		if comment != nil {
			ctx.Redirect(fmt.Sprintf("%s/%s/%d#%s", ctx.Repo.RepoLink, typeName, issue.Index, comment.HashTag()))
		} else {
			ctx.Redirect(fmt.Sprintf("%s/%s/%d", ctx.Repo.RepoLink, typeName, issue.Index))
		}
	}()

	// Fix #321: Allow empty comments, as long as we have attachments.
	if len(form.Content) == 0 && len(attachments) == 0 {
		return
	}

	comment, err := comment_service.CreateIssueComment(ctx.User, ctx.Repo.Repository, issue, form.Content, attachments)
	if err != nil {
		ctx.ServerError("CreateIssueComment", err)
		return
	}

	log.Trace("Comment created: %d/%d/%d", ctx.Repo.Repository.ID, issue.ID, comment.ID)
}

// UpdateCommentContent change comment of issue's content
func UpdateCommentContent(ctx *context.Context) {
	comment, err := models.GetCommentByID(ctx.ParamsInt64(":id"))
	if err != nil {
		ctx.NotFoundOrServerError("GetCommentByID", models.IsErrCommentNotExist, err)
		return
	}

	if err := comment.LoadIssue(); err != nil {
		ctx.NotFoundOrServerError("LoadIssue", models.IsErrIssueNotExist, err)
		return
	}

	if comment.Type == models.CommentTypeComment {
		if err := comment.LoadAttachments(); err != nil {
			ctx.ServerError("LoadAttachments", err)
			return
		}
	}

	if !ctx.IsSigned || (ctx.User.ID != comment.PosterID && !ctx.Repo.CanWriteIssuesOrPulls(comment.Issue.IsPull)) {
		ctx.Error(403)
		return
	} else if comment.Type != models.CommentTypeComment && comment.Type != models.CommentTypeCode {
		ctx.Error(204)
		return
	}

	oldContent := comment.Content
	comment.Content = ctx.Query("content")
	if len(comment.Content) == 0 {
		ctx.JSON(200, map[string]interface{}{
			"content": "",
		})
		return
	}
	if err = comment_service.UpdateComment(comment, ctx.User, oldContent); err != nil {
		ctx.ServerError("UpdateComment", err)
		return
	}

	files := ctx.QueryStrings("files[]")
	if err := updateAttachments(comment, files); err != nil {
		ctx.ServerError("UpdateAttachments", err)
	}

	ctx.JSON(200, map[string]interface{}{
		"content":     string(markdown.Render([]byte(comment.Content), ctx.Query("context"), ctx.Repo.Repository.ComposeMetas())),
		"attachments": attachmentsHTML(ctx, comment.Attachments, comment.Content),
	})
}

// DeleteComment delete comment of issue
func DeleteComment(ctx *context.Context) {
	comment, err := models.GetCommentByID(ctx.ParamsInt64(":id"))
	if err != nil {
		ctx.NotFoundOrServerError("GetCommentByID", models.IsErrCommentNotExist, err)
		return
	}

	if err := comment.LoadIssue(); err != nil {
		ctx.NotFoundOrServerError("LoadIssue", models.IsErrIssueNotExist, err)
		return
	}

	if !ctx.IsSigned || (ctx.User.ID != comment.PosterID && !ctx.Repo.CanWriteIssuesOrPulls(comment.Issue.IsPull)) {
		ctx.Error(403)
		return
	} else if comment.Type != models.CommentTypeComment && comment.Type != models.CommentTypeCode {
		ctx.Error(204)
		return
	}

	if err = comment_service.DeleteComment(comment, ctx.User); err != nil {
		ctx.ServerError("DeleteCommentByID", err)
		return
	}

	ctx.Status(200)
}

// ChangeIssueReaction create a reaction for issue
func ChangeIssueReaction(ctx *context.Context, form auth.ReactionForm) {
	issue := GetActionIssue(ctx)
	if ctx.Written() {
		return
	}

	if !ctx.IsSigned || (ctx.User.ID != issue.PosterID && !ctx.Repo.CanReadIssuesOrPulls(issue.IsPull)) {
		if log.IsTrace() {
			if ctx.IsSigned {
				issueType := "issues"
				if issue.IsPull {
					issueType = "pulls"
				}
				log.Trace("Permission Denied: User %-v not the Poster (ID: %d) and cannot read %s in Repo %-v.\n"+
					"User in Repo has Permissions: %-+v",
					ctx.User,
					log.NewColoredIDValue(issue.PosterID),
					issueType,
					ctx.Repo.Repository,
					ctx.Repo.Permission)
			} else {
				log.Trace("Permission Denied: Not logged in")
			}
		}

		ctx.Error(403)
		return
	}

	if ctx.HasError() {
		ctx.ServerError("ChangeIssueReaction", errors.New(ctx.GetErrMsg()))
		return
	}

	switch ctx.Params(":action") {
	case "react":
		reaction, err := models.CreateIssueReaction(ctx.User, issue, form.Content)
		if err != nil {
			if models.IsErrForbiddenIssueReaction(err) {
				ctx.ServerError("ChangeIssueReaction", err)
				return
			}
			log.Info("CreateIssueReaction: %s", err)
			break
		}
		// Reload new reactions
		issue.Reactions = nil
		if err = issue.LoadAttributes(); err != nil {
			log.Info("issue.LoadAttributes: %s", err)
			break
		}

		log.Trace("Reaction for issue created: %d/%d/%d", ctx.Repo.Repository.ID, issue.ID, reaction.ID)
	case "unreact":
		if err := models.DeleteIssueReaction(ctx.User, issue, form.Content); err != nil {
			ctx.ServerError("DeleteIssueReaction", err)
			return
		}

		// Reload new reactions
		issue.Reactions = nil
		if err := issue.LoadAttributes(); err != nil {
			log.Info("issue.LoadAttributes: %s", err)
			break
		}

		log.Trace("Reaction for issue removed: %d/%d", ctx.Repo.Repository.ID, issue.ID)
	default:
		ctx.NotFound(fmt.Sprintf("Unknown action %s", ctx.Params(":action")), nil)
		return
	}

	if len(issue.Reactions) == 0 {
		ctx.JSON(200, map[string]interface{}{
			"empty": true,
			"html":  "",
		})
		return
	}

	html, err := ctx.HTMLString(string(tplReactions), map[string]interface{}{
		"ctx":       ctx.Data,
		"ActionURL": fmt.Sprintf("%s/issues/%d/reactions", ctx.Repo.RepoLink, issue.Index),
		"Reactions": issue.Reactions.GroupByType(),
	})
	if err != nil {
		ctx.ServerError("ChangeIssueReaction.HTMLString", err)
		return
	}
	ctx.JSON(200, map[string]interface{}{
		"html": html,
	})
}

// ChangeCommentReaction create a reaction for comment
func ChangeCommentReaction(ctx *context.Context, form auth.ReactionForm) {
	comment, err := models.GetCommentByID(ctx.ParamsInt64(":id"))
	if err != nil {
		ctx.NotFoundOrServerError("GetCommentByID", models.IsErrCommentNotExist, err)
		return
	}

	if err := comment.LoadIssue(); err != nil {
		ctx.NotFoundOrServerError("LoadIssue", models.IsErrIssueNotExist, err)
		return
	}

	if !ctx.IsSigned || (ctx.User.ID != comment.PosterID && !ctx.Repo.CanReadIssuesOrPulls(comment.Issue.IsPull)) {
		if log.IsTrace() {
			if ctx.IsSigned {
				issueType := "issues"
				if comment.Issue.IsPull {
					issueType = "pulls"
				}
				log.Trace("Permission Denied: User %-v not the Poster (ID: %d) and cannot read %s in Repo %-v.\n"+
					"User in Repo has Permissions: %-+v",
					ctx.User,
					log.NewColoredIDValue(comment.Issue.PosterID),
					issueType,
					ctx.Repo.Repository,
					ctx.Repo.Permission)
			} else {
				log.Trace("Permission Denied: Not logged in")
			}
		}

		ctx.Error(403)
		return
	} else if comment.Type != models.CommentTypeComment && comment.Type != models.CommentTypeCode {
		ctx.Error(204)
		return
	}

	switch ctx.Params(":action") {
	case "react":
		reaction, err := models.CreateCommentReaction(ctx.User, comment.Issue, comment, form.Content)
		if err != nil {
			if models.IsErrForbiddenIssueReaction(err) {
				ctx.ServerError("ChangeIssueReaction", err)
				return
			}
			log.Info("CreateCommentReaction: %s", err)
			break
		}
		// Reload new reactions
		comment.Reactions = nil
		if err = comment.LoadReactions(ctx.Repo.Repository); err != nil {
			log.Info("comment.LoadReactions: %s", err)
			break
		}

		log.Trace("Reaction for comment created: %d/%d/%d/%d", ctx.Repo.Repository.ID, comment.Issue.ID, comment.ID, reaction.ID)
	case "unreact":
		if err := models.DeleteCommentReaction(ctx.User, comment.Issue, comment, form.Content); err != nil {
			ctx.ServerError("DeleteCommentReaction", err)
			return
		}

		// Reload new reactions
		comment.Reactions = nil
		if err = comment.LoadReactions(ctx.Repo.Repository); err != nil {
			log.Info("comment.LoadReactions: %s", err)
			break
		}

		log.Trace("Reaction for comment removed: %d/%d/%d", ctx.Repo.Repository.ID, comment.Issue.ID, comment.ID)
	default:
		ctx.NotFound(fmt.Sprintf("Unknown action %s", ctx.Params(":action")), nil)
		return
	}

	if len(comment.Reactions) == 0 {
		ctx.JSON(200, map[string]interface{}{
			"empty": true,
			"html":  "",
		})
		return
	}

	html, err := ctx.HTMLString(string(tplReactions), map[string]interface{}{
		"ctx":       ctx.Data,
		"ActionURL": fmt.Sprintf("%s/comments/%d/reactions", ctx.Repo.RepoLink, comment.ID),
		"Reactions": comment.Reactions.GroupByType(),
	})
	if err != nil {
		ctx.ServerError("ChangeCommentReaction.HTMLString", err)
		return
	}
	ctx.JSON(200, map[string]interface{}{
		"html": html,
	})
}

func addParticipant(poster *models.User, participants []*models.User) []*models.User {
	for _, part := range participants {
		if poster.ID == part.ID {
			return participants
		}
	}
	return append(participants, poster)
}

func filterXRefComments(ctx *context.Context, issue *models.Issue) error {
	// Remove comments that the user has no permissions to see
	for i := 0; i < len(issue.Comments); {
		c := issue.Comments[i]
		if models.CommentTypeIsRef(c.Type) && c.RefRepoID != issue.RepoID && c.RefRepoID != 0 {
			var err error
			// Set RefRepo for description in template
			c.RefRepo, err = models.GetRepositoryByID(c.RefRepoID)
			if err != nil {
				return err
			}
			perm, err := models.GetUserRepoPermission(c.RefRepo, ctx.User)
			if err != nil {
				return err
			}
			if !perm.CanReadIssuesOrPulls(c.RefIsPull) {
				issue.Comments = append(issue.Comments[:i], issue.Comments[i+1:]...)
				continue
			}
		}
		i++
	}
	return nil
}

// GetIssueAttachments returns attachments for the issue
func GetIssueAttachments(ctx *context.Context) {
	issue := GetActionIssue(ctx)
	var attachments = make([]*api.Attachment, len(issue.Attachments))
	for i := 0; i < len(issue.Attachments); i++ {
		attachments[i] = convert.ToReleaseAttachment(issue.Attachments[i])
	}
	ctx.JSON(200, attachments)
}

// GetCommentAttachments returns attachments for the comment
func GetCommentAttachments(ctx *context.Context) {
	comment, err := models.GetCommentByID(ctx.ParamsInt64(":id"))
	if err != nil {
		ctx.NotFoundOrServerError("GetCommentByID", models.IsErrCommentNotExist, err)
		return
	}
	var attachments = make([]*api.Attachment, 0)
	if comment.Type == models.CommentTypeComment {
		if err := comment.LoadAttachments(); err != nil {
			ctx.ServerError("LoadAttachments", err)
			return
		}
		for i := 0; i < len(comment.Attachments); i++ {
			attachments = append(attachments, convert.ToReleaseAttachment(comment.Attachments[i]))
		}
	}
	ctx.JSON(200, attachments)
}

func updateAttachments(item interface{}, files []string) error {
	var attachments []*models.Attachment
	switch content := item.(type) {
	case *models.Issue:
		attachments = content.Attachments
	case *models.Comment:
		attachments = content.Attachments
	default:
		return fmt.Errorf("Unknown Type: %T", content)
	}
	for i := 0; i < len(attachments); i++ {
		if util.IsStringInSlice(attachments[i].UUID, files) {
			continue
		}
		if err := models.DeleteAttachment(attachments[i], true); err != nil {
			return err
		}
	}
	var err error
	if len(files) > 0 {
		switch content := item.(type) {
		case *models.Issue:
			err = content.UpdateAttachments(files)
		case *models.Comment:
			err = content.UpdateAttachments(files)
		default:
			return fmt.Errorf("Unknown Type: %T", content)
		}
		if err != nil {
			return err
		}
	}
	switch content := item.(type) {
	case *models.Issue:
		content.Attachments, err = models.GetAttachmentsByIssueID(content.ID)
	case *models.Comment:
		content.Attachments, err = models.GetAttachmentsByCommentID(content.ID)
	default:
		return fmt.Errorf("Unknown Type: %T", content)
	}
	return err
}

func attachmentsHTML(ctx *context.Context, attachments []*models.Attachment, content string) string {
	attachHTML, err := ctx.HTMLString(string(tplAttachment), map[string]interface{}{
		"ctx":         ctx.Data,
		"Attachments": attachments,
		"Content":     content,
	})
	if err != nil {
		ctx.ServerError("attachmentsHTML.HTMLString", err)
		return ""
	}
	return attachHTML
}

func combineLabelComments(issue *models.Issue) {
	for i := 0; i < len(issue.Comments); i++ {
		var (
			prev *models.Comment
			cur  = issue.Comments[i]
		)
		if i > 0 {
			prev = issue.Comments[i-1]
		}
		if i == 0 || cur.Type != models.CommentTypeLabel ||
			(prev != nil && prev.PosterID != cur.PosterID) ||
			(prev != nil && cur.CreatedUnix-prev.CreatedUnix >= 60) {
			if cur.Type == models.CommentTypeLabel {
				if cur.Content != "1" {
					cur.RemovedLabels = append(cur.RemovedLabels, cur.Label)
				} else {
					cur.AddedLabels = append(cur.AddedLabels, cur.Label)
				}
			}
			continue
		}

		if cur.Content != "1" {
			prev.RemovedLabels = append(prev.RemovedLabels, cur.Label)
		} else {
			prev.AddedLabels = append(prev.AddedLabels, cur.Label)
		}
		prev.CreatedUnix = cur.CreatedUnix
		issue.Comments = append(issue.Comments[:i], issue.Comments[i+1:]...)
		i--
	}
}<|MERGE_RESOLUTION|>--- conflicted
+++ resolved
@@ -1483,13 +1483,6 @@
 			pull.HeadRepo != nil &&
 			git.IsBranchExist(pull.HeadRepo.RepoPath(), pull.HeadBranch) &&
 			(!pull.HasMerged || ctx.Data["HeadBranchCommitID"] == ctx.Data["PullHeadCommitID"])
-<<<<<<< HEAD
-
-		ctx.Data["PullReviewers"], err = models.GetReviewersByIssueID(issue.ID)
-		if err != nil {
-			ctx.ServerError("GetReviewersByIssueID", err)
-			return
-		}
 
 		// Check if there is a pending pr merge
 		ctx.Data["HasPendingPullRequestMerge"], ctx.Data["PendingPullRequestMerge"], err = models.GetScheduledMergeRequestByPullID(pull.ID)
@@ -1497,8 +1490,6 @@
 			ctx.ServerError("GetScheduledMergeRequestByPullID", err)
 			return
 		}
-=======
->>>>>>> 980b0df8
 	}
 
 	// Get Dependencies
