// Copyright 2014 The Gogs Authors. All rights reserved.
// Copyright 2018 The Gitea Authors. All rights reserved.
// Use of this source code is governed by a MIT-style
// license that can be found in the LICENSE file.

package repo

import (
	"bytes"
	"errors"
	"fmt"
	"io/ioutil"
	"net/http"
	"strconv"
	"strings"

	"code.gitea.io/gitea/models"
	"code.gitea.io/gitea/modules/auth"
	"code.gitea.io/gitea/modules/base"
	"code.gitea.io/gitea/modules/context"
	"code.gitea.io/gitea/modules/git"
	issue_indexer "code.gitea.io/gitea/modules/indexer/issues"
	"code.gitea.io/gitea/modules/log"
	"code.gitea.io/gitea/modules/markup"
	"code.gitea.io/gitea/modules/markup/markdown"
	"code.gitea.io/gitea/modules/setting"
	api "code.gitea.io/gitea/modules/structs"
	"code.gitea.io/gitea/modules/util"
	comment_service "code.gitea.io/gitea/services/comments"
	issue_service "code.gitea.io/gitea/services/issue"
	pull_service "code.gitea.io/gitea/services/pull"

	"github.com/unknwon/com"
)

const (
	tplAttachment base.TplName = "repo/issue/view_content/attachments"

	tplIssues    base.TplName = "repo/issue/list"
	tplIssueNew  base.TplName = "repo/issue/new"
	tplIssueView base.TplName = "repo/issue/view"

	tplReactions base.TplName = "repo/issue/view_content/reactions"

	issueTemplateKey = "IssueTemplate"
)

var (
	// ErrTooManyFiles upload too many files
	ErrTooManyFiles = errors.New("Maximum number of files to upload exceeded")
	// IssueTemplateCandidates issue templates
	IssueTemplateCandidates = []string{
		"ISSUE_TEMPLATE.md",
		"issue_template.md",
		".gitea/ISSUE_TEMPLATE.md",
		".gitea/issue_template.md",
		".github/ISSUE_TEMPLATE.md",
		".github/issue_template.md",
	}
)

// MustAllowUserComment checks to make sure if an issue is locked.
// If locked and user has permissions to write to the repository,
// then the comment is allowed, else it is blocked
func MustAllowUserComment(ctx *context.Context) {
	issue := GetActionIssue(ctx)
	if ctx.Written() {
		return
	}

	if issue.IsLocked && !ctx.Repo.CanWriteIssuesOrPulls(issue.IsPull) && !ctx.User.IsAdmin {
		ctx.Flash.Error(ctx.Tr("repo.issues.comment_on_locked"))
		ctx.Redirect(issue.HTMLURL())
		return
	}
}

// MustEnableIssues check if repository enable internal issues
func MustEnableIssues(ctx *context.Context) {
	if !ctx.Repo.CanRead(models.UnitTypeIssues) &&
		!ctx.Repo.CanRead(models.UnitTypeExternalTracker) {
		ctx.NotFound("MustEnableIssues", nil)
		return
	}

	unit, err := ctx.Repo.Repository.GetUnit(models.UnitTypeExternalTracker)
	if err == nil {
		ctx.Redirect(unit.ExternalTrackerConfig().ExternalTrackerURL)
		return
	}
}

// MustAllowPulls check if repository enable pull requests and user have right to do that
func MustAllowPulls(ctx *context.Context) {
	if !ctx.Repo.Repository.CanEnablePulls() || !ctx.Repo.CanRead(models.UnitTypePullRequests) {
		ctx.NotFound("MustAllowPulls", nil)
		return
	}

	// User can send pull request if owns a forked repository.
	if ctx.IsSigned && ctx.User.HasForkedRepo(ctx.Repo.Repository.ID) {
		ctx.Repo.PullRequest.Allowed = true
		ctx.Repo.PullRequest.HeadInfo = ctx.User.Name + ":" + ctx.Repo.BranchName
	}
}

func issues(ctx *context.Context, milestoneID int64, isPullOption util.OptionalBool) {
	var err error
	viewType := ctx.Query("type")
	sortType := ctx.Query("sort")
	types := []string{"all", "your_repositories", "assigned", "created_by", "mentioned"}
	if !com.IsSliceContainsStr(types, viewType) {
		viewType = "all"
	}

	var (
		assigneeID  = ctx.QueryInt64("assignee")
		posterID    int64
		mentionedID int64
		forceEmpty  bool
	)

	if ctx.IsSigned {
		switch viewType {
		case "created_by":
			posterID = ctx.User.ID
		case "mentioned":
			mentionedID = ctx.User.ID
		}
	}

	repo := ctx.Repo.Repository
	var labelIDs []int64
	selectLabels := ctx.Query("labels")
	if len(selectLabels) > 0 && selectLabels != "0" {
		labelIDs, err = base.StringsToInt64s(strings.Split(selectLabels, ","))
		if err != nil {
			ctx.ServerError("StringsToInt64s", err)
			return
		}
	}
	isShowClosed := ctx.Query("state") == "closed"

	keyword := strings.Trim(ctx.Query("q"), " ")
	if bytes.Contains([]byte(keyword), []byte{0x00}) {
		keyword = ""
	}

	var issueIDs []int64
	if len(keyword) > 0 {
		issueIDs, err = issue_indexer.SearchIssuesByKeyword([]int64{repo.ID}, keyword)
		if err != nil {
			ctx.ServerError("issueIndexer.Search", err)
			return
		}
		if len(issueIDs) == 0 {
			forceEmpty = true
		}
	}

	var issueStats *models.IssueStats
	if forceEmpty {
		issueStats = &models.IssueStats{}
	} else {
		issueStats, err = models.GetIssueStats(&models.IssueStatsOptions{
			RepoID:      repo.ID,
			Labels:      selectLabels,
			MilestoneID: milestoneID,
			AssigneeID:  assigneeID,
			MentionedID: mentionedID,
			PosterID:    posterID,
			IsPull:      isPullOption,
			IssueIDs:    issueIDs,
		})
		if err != nil {
			ctx.ServerError("GetIssueStats", err)
			return
		}
	}
	page := ctx.QueryInt("page")
	if page <= 1 {
		page = 1
	}

	var total int
	if !isShowClosed {
		total = int(issueStats.OpenCount)
	} else {
		total = int(issueStats.ClosedCount)
	}
	pager := context.NewPagination(total, setting.UI.IssuePagingNum, page, 5)

	var mileIDs []int64
	if milestoneID > 0 {
		mileIDs = []int64{milestoneID}
	}

	var issues []*models.Issue
	if forceEmpty {
		issues = []*models.Issue{}
	} else {
		issues, err = models.Issues(&models.IssuesOptions{
			ListOptions: models.ListOptions{
				Page:     pager.Paginater.Current(),
				PageSize: setting.UI.IssuePagingNum,
			},
			RepoIDs:      []int64{repo.ID},
			AssigneeID:   assigneeID,
			PosterID:     posterID,
			MentionedID:  mentionedID,
			MilestoneIDs: mileIDs,
			IsClosed:     util.OptionalBoolOf(isShowClosed),
			IsPull:       isPullOption,
			LabelIDs:     labelIDs,
			SortType:     sortType,
			IssueIDs:     issueIDs,
		})
		if err != nil {
			ctx.ServerError("Issues", err)
			return
		}
	}

	approvalCounts, err := models.IssueList(issues).GetApprovalCounts()
	if err != nil {
		ctx.ServerError("ApprovalCounts", err)
		return
	}

	var commitStatus = make(map[int64]*models.CommitStatus, len(issues))

	// Get posters.
	for i := range issues {
		// Check read status
		if !ctx.IsSigned {
			issues[i].IsRead = true
		} else if err = issues[i].GetIsRead(ctx.User.ID); err != nil {
			ctx.ServerError("GetIsRead", err)
			return
		}

		if issues[i].IsPull {
			if err := issues[i].LoadPullRequest(); err != nil {
				ctx.ServerError("LoadPullRequest", err)
				return
			}

			commitStatus[issues[i].PullRequest.ID], _ = pull_service.GetLastCommitStatus(issues[i].PullRequest)
		}
	}

	ctx.Data["Issues"] = issues
	ctx.Data["CommitStatus"] = commitStatus

	// Get assignees.
	ctx.Data["Assignees"], err = repo.GetAssignees()
	if err != nil {
		ctx.ServerError("GetAssignees", err)
		return
	}

	labels, err := models.GetLabelsByRepoID(repo.ID, "", models.ListOptions{})
	if err != nil {
		ctx.ServerError("GetLabelsByRepoID", err)
		return
	}

	if repo.Owner.IsOrganization() {
		orgLabels, err := models.GetLabelsByOrgID(repo.Owner.ID, ctx.Query("sort"), models.ListOptions{})
		if err != nil {
			ctx.ServerError("GetLabelsByOrgID", err)
			return
		}

		ctx.Data["OrgLabels"] = orgLabels
		labels = append(labels, orgLabels...)
	}

	for _, l := range labels {
		l.LoadSelectedLabelsAfterClick(labelIDs)
	}
	ctx.Data["Labels"] = labels
	ctx.Data["NumLabels"] = len(labels)

	if ctx.QueryInt64("assignee") == 0 {
		assigneeID = 0 // Reset ID to prevent unexpected selection of assignee.
	}

	ctx.Data["IssueRefEndNames"], ctx.Data["IssueRefURLs"] =
		issue_service.GetRefEndNamesAndURLs(issues, ctx.Repo.RepoLink)

	ctx.Data["ApprovalCounts"] = func(issueID int64, typ string) int64 {
		counts, ok := approvalCounts[issueID]
		if !ok || len(counts) == 0 {
			return 0
		}
		reviewTyp := models.ReviewTypeApprove
		if typ == "reject" {
			reviewTyp = models.ReviewTypeReject
		} else if typ == "waiting" {
			reviewTyp = models.ReviewTypeRequest
		}
		for _, count := range counts {
			if count.Type == reviewTyp {
				return count.Count
			}
		}
		return 0
	}
	ctx.Data["IssueStats"] = issueStats
	ctx.Data["SelLabelIDs"] = labelIDs
	ctx.Data["SelectLabels"] = selectLabels
	ctx.Data["ViewType"] = viewType
	ctx.Data["SortType"] = sortType
	ctx.Data["MilestoneID"] = milestoneID
	ctx.Data["AssigneeID"] = assigneeID
	ctx.Data["IsShowClosed"] = isShowClosed
	ctx.Data["Keyword"] = keyword
	if isShowClosed {
		ctx.Data["State"] = "closed"
	} else {
		ctx.Data["State"] = "open"
	}

	pager.AddParam(ctx, "q", "Keyword")
	pager.AddParam(ctx, "type", "ViewType")
	pager.AddParam(ctx, "sort", "SortType")
	pager.AddParam(ctx, "state", "State")
	pager.AddParam(ctx, "labels", "SelectLabels")
	pager.AddParam(ctx, "milestone", "MilestoneID")
	pager.AddParam(ctx, "assignee", "AssigneeID")
	ctx.Data["Page"] = pager
}

// Issues render issues page
func Issues(ctx *context.Context) {
	isPullList := ctx.Params(":type") == "pulls"
	if isPullList {
		MustAllowPulls(ctx)
		if ctx.Written() {
			return
		}
		ctx.Data["Title"] = ctx.Tr("repo.pulls")
		ctx.Data["PageIsPullList"] = true
	} else {
		MustEnableIssues(ctx)
		if ctx.Written() {
			return
		}
		ctx.Data["Title"] = ctx.Tr("repo.issues")
		ctx.Data["PageIsIssueList"] = true
	}

	issues(ctx, ctx.QueryInt64("milestone"), util.OptionalBoolOf(isPullList))

	var err error
	// Get milestones.
	ctx.Data["Milestones"], err = models.GetMilestonesByRepoID(ctx.Repo.Repository.ID, api.StateType(ctx.Query("state")), models.ListOptions{})
	if err != nil {
		ctx.ServerError("GetAllRepoMilestones", err)
		return
	}

	ctx.Data["CanWriteIssuesOrPulls"] = ctx.Repo.CanWriteIssuesOrPulls(isPullList)

	ctx.HTML(200, tplIssues)
}

// RetrieveRepoMilestonesAndAssignees find all the milestones and assignees of a repository
func RetrieveRepoMilestonesAndAssignees(ctx *context.Context, repo *models.Repository) {
	var err error
	ctx.Data["OpenMilestones"], err = models.GetMilestones(repo.ID, -1, false, "")
	if err != nil {
		ctx.ServerError("GetMilestones", err)
		return
	}
	ctx.Data["ClosedMilestones"], err = models.GetMilestones(repo.ID, -1, true, "")
	if err != nil {
		ctx.ServerError("GetMilestones", err)
		return
	}

	ctx.Data["Assignees"], err = repo.GetAssignees()
	if err != nil {
		ctx.ServerError("GetAssignees", err)
		return
	}
}

// RetrieveRepoReviewers find all reviewers of a repository
func RetrieveRepoReviewers(ctx *context.Context, repo *models.Repository, issuePosterID int64) {
	var err error
	ctx.Data["Reviewers"], err = repo.GetReviewers(ctx.User.ID, issuePosterID)
	if err != nil {
		ctx.ServerError("GetReviewers", err)
		return
	}
}

// RetrieveRepoMetas find all the meta information of a repository
func RetrieveRepoMetas(ctx *context.Context, repo *models.Repository, isPull bool) []*models.Label {
	if !ctx.Repo.CanWriteIssuesOrPulls(isPull) {
		return nil
	}

	labels, err := models.GetLabelsByRepoID(repo.ID, "", models.ListOptions{})
	if err != nil {
		ctx.ServerError("GetLabelsByRepoID", err)
		return nil
	}
	ctx.Data["Labels"] = labels
	if repo.Owner.IsOrganization() {
		orgLabels, err := models.GetLabelsByOrgID(repo.Owner.ID, ctx.Query("sort"), models.ListOptions{})
		if err != nil {
			return nil
		}

		ctx.Data["OrgLabels"] = orgLabels
		labels = append(labels, orgLabels...)
	}

	RetrieveRepoMilestonesAndAssignees(ctx, repo)
	if ctx.Written() {
		return nil
	}

	brs, err := ctx.Repo.GitRepo.GetBranches()
	if err != nil {
		ctx.ServerError("GetBranches", err)
		return nil
	}
	ctx.Data["Branches"] = brs

	// Contains true if the user can create issue dependencies
	ctx.Data["CanCreateIssueDependencies"] = ctx.Repo.CanCreateIssueDependencies(ctx.User, isPull)

	return labels
}

func getFileContentFromDefaultBranch(ctx *context.Context, filename string) (string, bool) {
	var bytes []byte

	if ctx.Repo.Commit == nil {
		var err error
		ctx.Repo.Commit, err = ctx.Repo.GitRepo.GetBranchCommit(ctx.Repo.Repository.DefaultBranch)
		if err != nil {
			return "", false
		}
	}

	entry, err := ctx.Repo.Commit.GetTreeEntryByPath(filename)
	if err != nil {
		return "", false
	}
	if entry.Blob().Size() >= setting.UI.MaxDisplayFileSize {
		return "", false
	}
	r, err := entry.Blob().DataAsync()
	if err != nil {
		return "", false
	}
	defer r.Close()
	bytes, err = ioutil.ReadAll(r)
	if err != nil {
		return "", false
	}
	return string(bytes), true
}

func setTemplateIfExists(ctx *context.Context, ctxDataKey string, possibleFiles []string) {
	for _, filename := range possibleFiles {
		content, found := getFileContentFromDefaultBranch(ctx, filename)
		if found {
			ctx.Data[ctxDataKey] = content
			return
		}
	}
}

// NewIssue render creating issue page
func NewIssue(ctx *context.Context) {
	ctx.Data["Title"] = ctx.Tr("repo.issues.new")
	ctx.Data["PageIsIssueList"] = true
	ctx.Data["RequireHighlightJS"] = true
	ctx.Data["RequireSimpleMDE"] = true
	ctx.Data["RequireTribute"] = true
	ctx.Data["PullRequestWorkInProgressPrefixes"] = setting.Repository.PullRequest.WorkInProgressPrefixes
	body := ctx.Query("body")
	ctx.Data["BodyQuery"] = body

	milestoneID := ctx.QueryInt64("milestone")
	if milestoneID > 0 {
		milestone, err := models.GetMilestoneByID(milestoneID)
		if err != nil {
			log.Error("GetMilestoneByID: %d: %v", milestoneID, err)
		} else {
			ctx.Data["milestone_id"] = milestoneID
			ctx.Data["Milestone"] = milestone
		}
	}

	setTemplateIfExists(ctx, issueTemplateKey, IssueTemplateCandidates)
	renderAttachmentSettings(ctx)

	RetrieveRepoMetas(ctx, ctx.Repo.Repository, false)
	if ctx.Written() {
		return
	}

	ctx.Data["HasIssuesOrPullsWritePermission"] = ctx.Repo.CanWrite(models.UnitTypeIssues)

	ctx.HTML(200, tplIssueNew)
}

// ValidateRepoMetas check and returns repository's meta informations
func ValidateRepoMetas(ctx *context.Context, form auth.CreateIssueForm, isPull bool) ([]int64, []int64, int64) {
	var (
		repo = ctx.Repo.Repository
		err  error
	)

	labels := RetrieveRepoMetas(ctx, ctx.Repo.Repository, isPull)
	if ctx.Written() {
		return nil, nil, 0
	}

	var labelIDs []int64
	hasSelected := false
	// Check labels.
	if len(form.LabelIDs) > 0 {
		labelIDs, err = base.StringsToInt64s(strings.Split(form.LabelIDs, ","))
		if err != nil {
			return nil, nil, 0
		}
		labelIDMark := base.Int64sToMap(labelIDs)

		for i := range labels {
			if labelIDMark[labels[i].ID] {
				labels[i].IsChecked = true
				hasSelected = true
			}
		}
	}

	ctx.Data["Labels"] = labels
	ctx.Data["HasSelectedLabel"] = hasSelected
	ctx.Data["label_ids"] = form.LabelIDs

	// Check milestone.
	milestoneID := form.MilestoneID
	if milestoneID > 0 {
		ctx.Data["Milestone"], err = repo.GetMilestoneByID(milestoneID)
		if err != nil {
			ctx.ServerError("GetMilestoneByID", err)
			return nil, nil, 0
		}
		ctx.Data["milestone_id"] = milestoneID
	}

	// Check assignees
	var assigneeIDs []int64
	if len(form.AssigneeIDs) > 0 {
		assigneeIDs, err = base.StringsToInt64s(strings.Split(form.AssigneeIDs, ","))
		if err != nil {
			return nil, nil, 0
		}

		// Check if the passed assignees actually exists and is assignable
		for _, aID := range assigneeIDs {
			assignee, err := models.GetUserByID(aID)
			if err != nil {
				ctx.ServerError("GetUserByID", err)
				return nil, nil, 0
			}

			valid, err := models.CanBeAssigned(assignee, repo, isPull)
			if err != nil {
				ctx.ServerError("canBeAssigned", err)
				return nil, nil, 0
			}
			if !valid {
				ctx.ServerError("canBeAssigned", models.ErrUserDoesNotHaveAccessToRepo{UserID: aID, RepoName: repo.Name})
				return nil, nil, 0
			}
		}
	}

	// Keep the old assignee id thingy for compatibility reasons
	if form.AssigneeID > 0 {
		assigneeIDs = append(assigneeIDs, form.AssigneeID)
	}

	return labelIDs, assigneeIDs, milestoneID
}

// NewIssuePost response for creating new issue
func NewIssuePost(ctx *context.Context, form auth.CreateIssueForm) {
	ctx.Data["Title"] = ctx.Tr("repo.issues.new")
	ctx.Data["PageIsIssueList"] = true
	ctx.Data["RequireHighlightJS"] = true
	ctx.Data["RequireSimpleMDE"] = true
	ctx.Data["ReadOnly"] = false
	ctx.Data["PullRequestWorkInProgressPrefixes"] = setting.Repository.PullRequest.WorkInProgressPrefixes
	renderAttachmentSettings(ctx)

	var (
		repo        = ctx.Repo.Repository
		attachments []string
	)

	labelIDs, assigneeIDs, milestoneID := ValidateRepoMetas(ctx, form, false)
	if ctx.Written() {
		return
	}

	if setting.AttachmentEnabled {
		attachments = form.Files
	}

	if ctx.HasError() {
		ctx.HTML(200, tplIssueNew)
		return
	}

	if util.IsEmptyString(form.Title) {
		ctx.RenderWithErr(ctx.Tr("repo.issues.new.title_empty"), tplIssueNew, form)
		return
	}

	issue := &models.Issue{
		RepoID:      repo.ID,
		Title:       form.Title,
		PosterID:    ctx.User.ID,
		Poster:      ctx.User,
		MilestoneID: milestoneID,
		Content:     form.Content,
		Ref:         form.Ref,
	}

	if err := issue_service.NewIssue(repo, issue, labelIDs, attachments, assigneeIDs); err != nil {
		if models.IsErrUserDoesNotHaveAccessToRepo(err) {
			ctx.Error(400, "UserDoesNotHaveAccessToRepo", err.Error())
			return
		}
		ctx.ServerError("NewIssue", err)
		return
	}

	log.Trace("Issue created: %d/%d", repo.ID, issue.ID)
	ctx.Redirect(ctx.Repo.RepoLink + "/issues/" + com.ToStr(issue.Index))
}

// commentTag returns the CommentTag for a comment in/with the given repo, poster and issue
func commentTag(repo *models.Repository, poster *models.User, issue *models.Issue) (models.CommentTag, error) {
	perm, err := models.GetUserRepoPermission(repo, poster)
	if err != nil {
		return models.CommentTagNone, err
	}
	if perm.IsOwner() {
		return models.CommentTagOwner, nil
	} else if poster.ID == issue.PosterID {
		return models.CommentTagPoster, nil
	} else if perm.CanWrite(models.UnitTypeCode) {
		return models.CommentTagWriter, nil
	}

	return models.CommentTagNone, nil
}

func getBranchData(ctx *context.Context, issue *models.Issue) {
	ctx.Data["BaseBranch"] = nil
	ctx.Data["HeadBranch"] = nil
	ctx.Data["HeadUserName"] = nil
	ctx.Data["BaseName"] = ctx.Repo.Repository.OwnerName
	if issue.IsPull {
		pull := issue.PullRequest
		ctx.Data["BaseBranch"] = pull.BaseBranch
		ctx.Data["HeadBranch"] = pull.HeadBranch
		ctx.Data["HeadUserName"] = pull.MustHeadUserName()
	}
}

// ViewIssue render issue view page
func ViewIssue(ctx *context.Context) {
	if ctx.Params(":type") == "issues" {
		// If issue was requested we check if repo has external tracker and redirect
		extIssueUnit, err := ctx.Repo.Repository.GetUnit(models.UnitTypeExternalTracker)
		if err == nil && extIssueUnit != nil {
			if extIssueUnit.ExternalTrackerConfig().ExternalTrackerStyle == markup.IssueNameStyleNumeric || extIssueUnit.ExternalTrackerConfig().ExternalTrackerStyle == "" {
				metas := ctx.Repo.Repository.ComposeMetas()
				metas["index"] = ctx.Params(":index")
				ctx.Redirect(com.Expand(extIssueUnit.ExternalTrackerConfig().ExternalTrackerFormat, metas))
				return
			}
		} else if err != nil && !models.IsErrUnitTypeNotExist(err) {
			ctx.ServerError("GetUnit", err)
			return
		}
	}

	issue, err := models.GetIssueByIndex(ctx.Repo.Repository.ID, ctx.ParamsInt64(":index"))
	if err != nil {
		if models.IsErrIssueNotExist(err) {
			ctx.NotFound("GetIssueByIndex", err)
		} else {
			ctx.ServerError("GetIssueByIndex", err)
		}
		return
	}

	// Make sure type and URL matches.
	if ctx.Params(":type") == "issues" && issue.IsPull {
		ctx.Redirect(ctx.Repo.RepoLink + "/pulls/" + com.ToStr(issue.Index))
		return
	} else if ctx.Params(":type") == "pulls" && !issue.IsPull {
		ctx.Redirect(ctx.Repo.RepoLink + "/issues/" + com.ToStr(issue.Index))
		return
	}

	if issue.IsPull {
		MustAllowPulls(ctx)
		if ctx.Written() {
			return
		}
		ctx.Data["PageIsPullList"] = true
		ctx.Data["PageIsPullConversation"] = true
	} else {
		MustEnableIssues(ctx)
		if ctx.Written() {
			return
		}
		ctx.Data["PageIsIssueList"] = true
	}

	if issue.IsPull && !ctx.Repo.CanRead(models.UnitTypeIssues) {
		ctx.Data["IssueType"] = "pulls"
	} else if !issue.IsPull && !ctx.Repo.CanRead(models.UnitTypePullRequests) {
		ctx.Data["IssueType"] = "issues"
	} else {
		ctx.Data["IssueType"] = "all"
	}

	ctx.Data["RequireHighlightJS"] = true
	ctx.Data["RequireTribute"] = true
	ctx.Data["RequireSimpleMDE"] = true
	renderAttachmentSettings(ctx)

	if err = issue.LoadAttributes(); err != nil {
		ctx.ServerError("LoadAttributes", err)
		return
	}

	if err = filterXRefComments(ctx, issue); err != nil {
		ctx.ServerError("filterXRefComments", err)
		return
	}

	ctx.Data["Title"] = fmt.Sprintf("#%d - %s", issue.Index, issue.Title)

	iw := new(models.IssueWatch)
	if ctx.User != nil {
		iw.UserID = ctx.User.ID
		iw.IssueID = issue.ID
		iw.IsWatching, err = models.CheckIssueWatch(ctx.User, issue)
		if err != nil {
			ctx.InternalServerError(err)
			return
		}
	}
	ctx.Data["IssueWatch"] = iw

	issue.RenderedContent = string(markdown.Render([]byte(issue.Content), ctx.Repo.RepoLink,
		ctx.Repo.Repository.ComposeMetas()))

	repo := ctx.Repo.Repository

	// Get more information if it's a pull request.
	if issue.IsPull {
		if issue.PullRequest.HasMerged {
			ctx.Data["DisableStatusChange"] = issue.PullRequest.HasMerged
			PrepareMergedViewPullInfo(ctx, issue)
		} else {
			PrepareViewPullInfo(ctx, issue)
			ctx.Data["DisableStatusChange"] = ctx.Data["IsPullRequestBroken"] == true && issue.IsClosed
		}
		if ctx.Written() {
			return
		}
	}

	// Metas.
	// Check labels.
	labelIDMark := make(map[int64]bool)
	for i := range issue.Labels {
		labelIDMark[issue.Labels[i].ID] = true
	}
	labels, err := models.GetLabelsByRepoID(repo.ID, "", models.ListOptions{})
	if err != nil {
		ctx.ServerError("GetLabelsByRepoID", err)
		return
	}
	ctx.Data["Labels"] = labels

	if repo.Owner.IsOrganization() {
		orgLabels, err := models.GetLabelsByOrgID(repo.Owner.ID, ctx.Query("sort"), models.ListOptions{})
		if err != nil {
			ctx.ServerError("GetLabelsByOrgID", err)
			return
		}
		ctx.Data["OrgLabels"] = orgLabels

		labels = append(labels, orgLabels...)
	}

	hasSelected := false
	for i := range labels {
		if labelIDMark[labels[i].ID] {
			labels[i].IsChecked = true
			hasSelected = true
		}
	}
	ctx.Data["HasSelectedLabel"] = hasSelected

	// Check milestone and assignee.
	if ctx.Repo.CanWriteIssuesOrPulls(issue.IsPull) {
		RetrieveRepoMilestonesAndAssignees(ctx, repo)
		if ctx.Written() {
			return
		}
	}

	if issue.IsPull {
		canChooseReviewer := ctx.Repo.CanWrite(models.UnitTypePullRequests)
		if !canChooseReviewer && ctx.User != nil && ctx.IsSigned {
			canChooseReviewer, err = models.IsOfficialReviewer(issue, ctx.User)
			if err != nil {
				ctx.ServerError("IsOfficialReviewer", err)
				return
			}
		}

		if canChooseReviewer {
			RetrieveRepoReviewers(ctx, repo, issue.PosterID)
			ctx.Data["CanChooseReviewer"] = true
		} else {
			ctx.Data["CanChooseReviewer"] = false
		}

		if ctx.Written() {
			return
		}
	}

	if ctx.IsSigned {
		// Update issue-user.
		if err = issue.ReadBy(ctx.User.ID); err != nil {
			ctx.ServerError("ReadBy", err)
			return
		}
	}

	var (
		tag          models.CommentTag
		ok           bool
		marked       = make(map[int64]models.CommentTag)
		comment      *models.Comment
		participants = make([]*models.User, 1, 10)
	)
	if ctx.Repo.Repository.IsTimetrackerEnabled() {
		if ctx.IsSigned {
			// Deal with the stopwatch
			ctx.Data["IsStopwatchRunning"] = models.StopwatchExists(ctx.User.ID, issue.ID)
			if !ctx.Data["IsStopwatchRunning"].(bool) {
				var exists bool
				var sw *models.Stopwatch
				if exists, sw, err = models.HasUserStopwatch(ctx.User.ID); err != nil {
					ctx.ServerError("HasUserStopwatch", err)
					return
				}
				ctx.Data["HasUserStopwatch"] = exists
				if exists {
					// Add warning if the user has already a stopwatch
					var otherIssue *models.Issue
					if otherIssue, err = models.GetIssueByID(sw.IssueID); err != nil {
						ctx.ServerError("GetIssueByID", err)
						return
					}
					if err = otherIssue.LoadRepo(); err != nil {
						ctx.ServerError("LoadRepo", err)
						return
					}
					// Add link to the issue of the already running stopwatch
					ctx.Data["OtherStopwatchURL"] = otherIssue.HTMLURL()
				}
			}
			ctx.Data["CanUseTimetracker"] = ctx.Repo.CanUseTimetracker(issue, ctx.User)
		} else {
			ctx.Data["CanUseTimetracker"] = false
		}
		if ctx.Data["WorkingUsers"], err = models.TotalTimes(models.FindTrackedTimesOptions{IssueID: issue.ID}); err != nil {
			ctx.ServerError("TotalTimes", err)
			return
		}
	}

	// Check if the user can use the dependencies
	ctx.Data["CanCreateIssueDependencies"] = ctx.Repo.CanCreateIssueDependencies(ctx.User, issue.IsPull)

	// check if dependencies can be created across repositories
	ctx.Data["AllowCrossRepositoryDependencies"] = setting.Service.AllowCrossRepositoryDependencies

	// Render comments and and fetch participants.
	participants[0] = issue.Poster
	for _, comment = range issue.Comments {
		comment.Issue = issue

		if err := comment.LoadPoster(); err != nil {
			ctx.ServerError("LoadPoster", err)
			return
		}

		if comment.Type == models.CommentTypeComment {
			if err := comment.LoadAttachments(); err != nil {
				ctx.ServerError("LoadAttachments", err)
				return
			}

			comment.RenderedContent = string(markdown.Render([]byte(comment.Content), ctx.Repo.RepoLink,
				ctx.Repo.Repository.ComposeMetas()))

			// Check tag.
			tag, ok = marked[comment.PosterID]
			if ok {
				comment.ShowTag = tag
				continue
			}

			comment.ShowTag, err = commentTag(repo, comment.Poster, issue)
			if err != nil {
				ctx.ServerError("commentTag", err)
				return
			}
			marked[comment.PosterID] = comment.ShowTag
			participants = addParticipant(comment.Poster, participants)
		} else if comment.Type == models.CommentTypeLabel {
			if err = comment.LoadLabel(); err != nil {
				ctx.ServerError("LoadLabel", err)
				return
			}
		} else if comment.Type == models.CommentTypeMilestone {
			if err = comment.LoadMilestone(); err != nil {
				ctx.ServerError("LoadMilestone", err)
				return
			}
			ghostMilestone := &models.Milestone{
				ID:   -1,
				Name: ctx.Tr("repo.issues.deleted_milestone"),
			}
			if comment.OldMilestoneID > 0 && comment.OldMilestone == nil {
				comment.OldMilestone = ghostMilestone
			}
			if comment.MilestoneID > 0 && comment.Milestone == nil {
				comment.Milestone = ghostMilestone
			}
		} else if comment.Type == models.CommentTypeAssignees || comment.Type == models.CommentTypeReviewRequest {
			if err = comment.LoadAssigneeUser(); err != nil {
				ctx.ServerError("LoadAssigneeUser", err)
				return
			}
		} else if comment.Type == models.CommentTypeRemoveDependency || comment.Type == models.CommentTypeAddDependency {
			if err = comment.LoadDepIssueDetails(); err != nil {
				ctx.ServerError("LoadDepIssueDetails", err)
				return
			}
		} else if comment.Type == models.CommentTypeCode || comment.Type == models.CommentTypeReview {
			comment.RenderedContent = string(markdown.Render([]byte(comment.Content), ctx.Repo.RepoLink,
				ctx.Repo.Repository.ComposeMetas()))
			if err = comment.LoadReview(); err != nil && !models.IsErrReviewNotExist(err) {
				ctx.ServerError("LoadReview", err)
				return
			}
			participants = addParticipant(comment.Poster, participants)
			if comment.Review == nil {
				continue
			}
			if err = comment.Review.LoadAttributes(); err != nil {
				if !models.IsErrUserNotExist(err) {
					ctx.ServerError("Review.LoadAttributes", err)
					return
				}
				comment.Review.Reviewer = models.NewGhostUser()
			}
			if err = comment.Review.LoadCodeComments(); err != nil {
				ctx.ServerError("Review.LoadCodeComments", err)
				return
			}

			if err = comment.LoadResolveDoer(); err != nil {
				ctx.ServerError("LoadResolveDoer", err)
				return
			}
		} else if comment.Type == models.CommentTypePullPush {
			participants = addParticipant(comment.Poster, participants)
			if err = comment.LoadPushCommits(); err != nil {
				ctx.ServerError("LoadPushCommits", err)
				return
			}
		}
	}

	getBranchData(ctx, issue)
	if issue.IsPull {
		pull := issue.PullRequest
		pull.Issue = issue
		canDelete := false
		ctx.Data["AllowMerge"] = false

		if ctx.IsSigned {
			if err := pull.LoadHeadRepo(); err != nil {
				log.Error("LoadHeadRepo: %v", err)
			} else if pull.HeadRepo != nil && pull.HeadBranch != pull.HeadRepo.DefaultBranch {
				perm, err := models.GetUserRepoPermission(pull.HeadRepo, ctx.User)
				if err != nil {
					ctx.ServerError("GetUserRepoPermission", err)
					return
				}
				if perm.CanWrite(models.UnitTypeCode) {
					// Check if branch is not protected
					if protected, err := pull.HeadRepo.IsProtectedBranch(pull.HeadBranch, ctx.User); err != nil {
						log.Error("IsProtectedBranch: %v", err)
					} else if !protected {
						canDelete = true
						ctx.Data["DeleteBranchLink"] = ctx.Repo.RepoLink + "/pulls/" + com.ToStr(issue.Index) + "/cleanup"
					}
				}
			}

			if err := pull.LoadBaseRepo(); err != nil {
				log.Error("LoadBaseRepo: %v", err)
			}
			perm, err := models.GetUserRepoPermission(pull.BaseRepo, ctx.User)
			if err != nil {
				ctx.ServerError("GetUserRepoPermission", err)
				return
			}
			ctx.Data["AllowMerge"], err = pull_service.IsUserAllowedToMerge(pull, perm, ctx.User)
			if err != nil {
				ctx.ServerError("IsUserAllowedToMerge", err)
				return
			}

			if ctx.Data["CanMarkConversation"], err = models.CanMarkConversation(issue, ctx.User); err != nil {
				ctx.ServerError("CanMarkConversation", err)
				return
			}
		}

		prUnit, err := repo.GetUnit(models.UnitTypePullRequests)
		if err != nil {
			ctx.ServerError("GetUnit", err)
			return
		}
		prConfig := prUnit.PullRequestsConfig()

		// Check correct values and select default
		if ms, ok := ctx.Data["MergeStyle"].(models.MergeStyle); !ok ||
			!prConfig.IsMergeStyleAllowed(ms) {
			if prConfig.AllowMerge {
				ctx.Data["MergeStyle"] = models.MergeStyleMerge
			} else if prConfig.AllowRebase {
				ctx.Data["MergeStyle"] = models.MergeStyleRebase
			} else if prConfig.AllowRebaseMerge {
				ctx.Data["MergeStyle"] = models.MergeStyleRebaseMerge
			} else if prConfig.AllowSquash {
				ctx.Data["MergeStyle"] = models.MergeStyleSquash
			} else {
				ctx.Data["MergeStyle"] = ""
			}
		}
		if err = pull.LoadProtectedBranch(); err != nil {
			ctx.ServerError("LoadProtectedBranch", err)
			return
		}
		if pull.ProtectedBranch != nil {
			cnt := pull.ProtectedBranch.GetGrantedApprovalsCount(pull)
			ctx.Data["IsBlockedByApprovals"] = !pull.ProtectedBranch.HasEnoughApprovals(pull)
			ctx.Data["IsBlockedByRejection"] = pull.ProtectedBranch.MergeBlockedByRejectedReview(pull)
			ctx.Data["IsBlockedByOutdatedBranch"] = pull.ProtectedBranch.MergeBlockedByOutdatedBranch(pull)
			ctx.Data["GrantedApprovals"] = cnt
			ctx.Data["RequireSigned"] = pull.ProtectedBranch.RequireSignedCommits
		}
		ctx.Data["WillSign"] = false
		if ctx.User != nil {
			sign, key, err := pull.SignMerge(ctx.User, pull.BaseRepo.RepoPath(), pull.BaseBranch, pull.GetGitRefName())
			ctx.Data["WillSign"] = sign
			ctx.Data["SigningKey"] = key
			if err != nil {
				if models.IsErrWontSign(err) {
					ctx.Data["WontSignReason"] = err.(*models.ErrWontSign).Reason
				} else {
					ctx.Data["WontSignReason"] = "error"
					log.Error("Error whilst checking if could sign pr %d in repo %s. Error: %v", pull.ID, pull.BaseRepo.FullName(), err)
				}
			}
		}
		ctx.Data["IsPullBranchDeletable"] = canDelete &&
			pull.HeadRepo != nil &&
			git.IsBranchExist(pull.HeadRepo.RepoPath(), pull.HeadBranch) &&
			(!pull.HasMerged || ctx.Data["HeadBranchCommitID"] == ctx.Data["PullHeadCommitID"])

		ctx.Data["PullReviewers"], err = models.GetReviewersByIssueID(issue.ID)
		if err != nil {
			ctx.ServerError("GetReviewersByIssueID", err)
			return
		}

		// Check if there is a pending pr merge
		ctx.Data["HasPendingPullRequestMerge"], ctx.Data["PendingPullRequestMerge"], err = models.GetScheduledMergeRequestByPullID(pull.ID)
		if err != nil {
<<<<<<< HEAD
			ctx.ServerError("GetReviewersByIssueID", err)
=======
			ctx.ServerError("GetScheduledMergeRequestByPullID", err)
>>>>>>> de13e7a0
			return
		}
	}

	// Get Dependencies
	ctx.Data["BlockedByDependencies"], err = issue.BlockedByDependencies()
	if err != nil {
		ctx.ServerError("BlockedByDependencies", err)
		return
	}
	ctx.Data["BlockingDependencies"], err = issue.BlockingDependencies()
	if err != nil {
		ctx.ServerError("BlockingDependencies", err)
		return
	}

	ctx.Data["Participants"] = participants
	ctx.Data["NumParticipants"] = len(participants)
	ctx.Data["Issue"] = issue
	ctx.Data["ReadOnly"] = true
	ctx.Data["SignInLink"] = setting.AppSubURL + "/user/login?redirect_to=" + ctx.Data["Link"].(string)
	ctx.Data["IsIssuePoster"] = ctx.IsSigned && issue.IsPoster(ctx.User.ID)
	ctx.Data["HasIssuesOrPullsWritePermission"] = ctx.Repo.CanWriteIssuesOrPulls(issue.IsPull)
	ctx.Data["IsRepoAdmin"] = ctx.IsSigned && (ctx.Repo.IsAdmin() || ctx.User.IsAdmin)
	ctx.Data["LockReasons"] = setting.Repository.Issue.LockReasons
	ctx.Data["RefEndName"] = git.RefEndName(issue.Ref)
	ctx.HTML(200, tplIssueView)
}

// GetActionIssue will return the issue which is used in the context.
func GetActionIssue(ctx *context.Context) *models.Issue {
	issue, err := models.GetIssueByIndex(ctx.Repo.Repository.ID, ctx.ParamsInt64(":index"))
	if err != nil {
		ctx.NotFoundOrServerError("GetIssueByIndex", models.IsErrIssueNotExist, err)
		return nil
	}
	issue.Repo = ctx.Repo.Repository
	checkIssueRights(ctx, issue)
	if ctx.Written() {
		return nil
	}
	if err = issue.LoadAttributes(); err != nil {
		ctx.ServerError("LoadAttributes", nil)
		return nil
	}
	return issue
}

func checkIssueRights(ctx *context.Context, issue *models.Issue) {
	if issue.IsPull && !ctx.Repo.CanRead(models.UnitTypePullRequests) ||
		!issue.IsPull && !ctx.Repo.CanRead(models.UnitTypeIssues) {
		ctx.NotFound("IssueOrPullRequestUnitNotAllowed", nil)
	}
}

func getActionIssues(ctx *context.Context) []*models.Issue {
	commaSeparatedIssueIDs := ctx.Query("issue_ids")
	if len(commaSeparatedIssueIDs) == 0 {
		return nil
	}
	issueIDs := make([]int64, 0, 10)
	for _, stringIssueID := range strings.Split(commaSeparatedIssueIDs, ",") {
		issueID, err := strconv.ParseInt(stringIssueID, 10, 64)
		if err != nil {
			ctx.ServerError("ParseInt", err)
			return nil
		}
		issueIDs = append(issueIDs, issueID)
	}
	issues, err := models.GetIssuesByIDs(issueIDs)
	if err != nil {
		ctx.ServerError("GetIssuesByIDs", err)
		return nil
	}
	// Check access rights for all issues
	issueUnitEnabled := ctx.Repo.CanRead(models.UnitTypeIssues)
	prUnitEnabled := ctx.Repo.CanRead(models.UnitTypePullRequests)
	for _, issue := range issues {
		if issue.IsPull && !prUnitEnabled || !issue.IsPull && !issueUnitEnabled {
			ctx.NotFound("IssueOrPullRequestUnitNotAllowed", nil)
			return nil
		}
		if err = issue.LoadAttributes(); err != nil {
			ctx.ServerError("LoadAttributes", err)
			return nil
		}
	}
	return issues
}

// UpdateIssueTitle change issue's title
func UpdateIssueTitle(ctx *context.Context) {
	issue := GetActionIssue(ctx)
	if ctx.Written() {
		return
	}

	if !ctx.IsSigned || (!issue.IsPoster(ctx.User.ID) && !ctx.Repo.CanWriteIssuesOrPulls(issue.IsPull)) {
		ctx.Error(403)
		return
	}

	title := ctx.QueryTrim("title")
	if len(title) == 0 {
		ctx.Error(204)
		return
	}

	if err := issue_service.ChangeTitle(issue, ctx.User, title); err != nil {
		ctx.ServerError("ChangeTitle", err)
		return
	}

	ctx.JSON(200, map[string]interface{}{
		"title": issue.Title,
	})
}

// UpdateIssueContent change issue's content
func UpdateIssueContent(ctx *context.Context) {
	issue := GetActionIssue(ctx)
	if ctx.Written() {
		return
	}

	if !ctx.IsSigned || (ctx.User.ID != issue.PosterID && !ctx.Repo.CanWriteIssuesOrPulls(issue.IsPull)) {
		ctx.Error(403)
		return
	}

	content := ctx.Query("content")
	if err := issue_service.ChangeContent(issue, ctx.User, content); err != nil {
		ctx.ServerError("ChangeContent", err)
		return
	}

	files := ctx.QueryStrings("files[]")
	if err := updateAttachments(issue, files); err != nil {
		ctx.ServerError("UpdateAttachments", err)
	}

	ctx.JSON(200, map[string]interface{}{
		"content":     string(markdown.Render([]byte(issue.Content), ctx.Query("context"), ctx.Repo.Repository.ComposeMetas())),
		"attachments": attachmentsHTML(ctx, issue.Attachments),
	})
}

// UpdateIssueMilestone change issue's milestone
func UpdateIssueMilestone(ctx *context.Context) {
	issues := getActionIssues(ctx)
	if ctx.Written() {
		return
	}

	milestoneID := ctx.QueryInt64("id")
	for _, issue := range issues {
		oldMilestoneID := issue.MilestoneID
		if oldMilestoneID == milestoneID {
			continue
		}
		issue.MilestoneID = milestoneID
		if err := issue_service.ChangeMilestoneAssign(issue, ctx.User, oldMilestoneID); err != nil {
			ctx.ServerError("ChangeMilestoneAssign", err)
			return
		}
	}

	ctx.JSON(200, map[string]interface{}{
		"ok": true,
	})
}

// UpdateIssueAssignee change issue's or pull's assignee
func UpdateIssueAssignee(ctx *context.Context) {
	issues := getActionIssues(ctx)
	if ctx.Written() {
		return
	}

	assigneeID := ctx.QueryInt64("id")
	action := ctx.Query("action")

	for _, issue := range issues {
		switch action {
		case "clear":
			if err := issue_service.DeleteNotPassedAssignee(issue, ctx.User, []*models.User{}); err != nil {
				ctx.ServerError("ClearAssignees", err)
				return
			}
		default:
			assignee, err := models.GetUserByID(assigneeID)
			if err != nil {
				ctx.ServerError("GetUserByID", err)
				return
			}

			valid, err := models.CanBeAssigned(assignee, issue.Repo, issue.IsPull)
			if err != nil {
				ctx.ServerError("canBeAssigned", err)
				return
			}
			if !valid {
				ctx.ServerError("canBeAssigned", models.ErrUserDoesNotHaveAccessToRepo{UserID: assigneeID, RepoName: issue.Repo.Name})
				return
			}

			_, _, err = issue_service.ToggleAssignee(issue, ctx.User, assigneeID)
			if err != nil {
				ctx.ServerError("ToggleAssignee", err)
				return
			}
		}
	}
	ctx.JSON(200, map[string]interface{}{
		"ok": true,
	})
}

func isLegalReviewRequest(reviewer, doer *models.User, isAdd bool, issue *models.Issue) error {
	if reviewer.IsOrganization() {
		return fmt.Errorf("Organization can't be added as reviewer [user_id: %d, repo_id: %d]", reviewer.ID, issue.PullRequest.BaseRepo.ID)
	}
	if doer.IsOrganization() {
		return fmt.Errorf("Organization can't be doer to add reviewer [user_id: %d, repo_id: %d]", doer.ID, issue.PullRequest.BaseRepo.ID)
	}

	permReviewer, err := models.GetUserRepoPermission(issue.Repo, reviewer)
	if err != nil {
		return err
	}

	permDoer, err := models.GetUserRepoPermission(issue.Repo, doer)
	if err != nil {
		return err
	}

	lastreview, err := models.GetReviewerByIssueIDAndUserID(issue.ID, reviewer.ID)
	if err != nil {
		return err
	}

	var pemResult bool
	if isAdd {
		pemResult = permReviewer.CanAccessAny(models.AccessModeRead, models.UnitTypePullRequests)
		if !pemResult {
			return fmt.Errorf("Reviewer can't read [user_id: %d, repo_name: %s]", reviewer.ID, issue.Repo.Name)
		}

		if doer.ID == issue.PosterID && lastreview != nil && lastreview.Type != models.ReviewTypeRequest {
			return nil
		}

		pemResult = permDoer.CanAccessAny(models.AccessModeWrite, models.UnitTypePullRequests)
		if !pemResult {
			pemResult, err = models.IsOfficialReviewer(issue, doer)
			if err != nil {
				return err
			}
			if !pemResult {
				return fmt.Errorf("Doer can't choose reviewer [user_id: %d, repo_name: %s, issue_id: %d]", doer.ID, issue.Repo.Name, issue.ID)
			}
		}

		if doer.ID == reviewer.ID {
			return fmt.Errorf("doer can't be reviewer [user_id: %d, repo_name: %s]", doer.ID, issue.Repo.Name)
		}

		if reviewer.ID == issue.PosterID {
			return fmt.Errorf("poster of pr can't be reviewer [user_id: %d, repo_name: %s]", reviewer.ID, issue.Repo.Name)
		}
	} else {
		if lastreview.Type == models.ReviewTypeRequest && lastreview.ReviewerID == doer.ID {
			return nil
		}

		pemResult = permDoer.IsAdmin()
		if !pemResult {
			return fmt.Errorf("Doer is not admin [user_id: %d, repo_name: %s]", doer.ID, issue.Repo.Name)
		}
	}

	return nil
}

// updatePullReviewRequest change pull's request reviewers
func updatePullReviewRequest(ctx *context.Context) {
	issues := getActionIssues(ctx)
	if ctx.Written() {
		return
	}

	reviewID := ctx.QueryInt64("id")
	event := ctx.Query("is_add")

	if event != "add" && event != "remove" {
		ctx.ServerError("updatePullReviewRequest", fmt.Errorf("is_add should not be \"%s\"", event))
		return
	}

	for _, issue := range issues {
		if issue.IsPull {

			reviewer, err := models.GetUserByID(reviewID)
			if err != nil {
				ctx.ServerError("GetUserByID", err)
				return
			}

			err = isLegalReviewRequest(reviewer, ctx.User, event == "add", issue)
			if err != nil {
				ctx.ServerError("isLegalRequestReview", err)
				return
			}

			err = issue_service.ReviewRequest(issue, ctx.User, reviewer, event == "add")
			if err != nil {
				ctx.ServerError("ReviewRequest", err)
				return
			}
		} else {
			ctx.ServerError("updatePullReviewRequest", fmt.Errorf("%d in %d is not Pull Request", issue.ID, issue.Repo.ID))
		}
	}

	ctx.JSON(200, map[string]interface{}{
		"ok": true,
	})
}

// UpdatePullReviewRequest add or remove review request
func UpdatePullReviewRequest(ctx *context.Context) {
	updatePullReviewRequest(ctx)
}

// UpdateIssueStatus change issue's status
func UpdateIssueStatus(ctx *context.Context) {
	issues := getActionIssues(ctx)
	if ctx.Written() {
		return
	}

	var isClosed bool
	switch action := ctx.Query("action"); action {
	case "open":
		isClosed = false
	case "close":
		isClosed = true
	default:
		log.Warn("Unrecognized action: %s", action)
	}

	if _, err := models.IssueList(issues).LoadRepositories(); err != nil {
		ctx.ServerError("LoadRepositories", err)
		return
	}
	for _, issue := range issues {
		if issue.IsClosed != isClosed {
			if err := issue_service.ChangeStatus(issue, ctx.User, isClosed); err != nil {
				if models.IsErrDependenciesLeft(err) {
					ctx.JSON(http.StatusPreconditionFailed, map[string]interface{}{
						"error": "cannot close this issue because it still has open dependencies",
					})
					return
				}
				ctx.ServerError("ChangeStatus", err)
				return
			}
		}
	}
	ctx.JSON(200, map[string]interface{}{
		"ok": true,
	})
}

// NewComment create a comment for issue
func NewComment(ctx *context.Context, form auth.CreateCommentForm) {
	issue := GetActionIssue(ctx)
	if ctx.Written() {
		return
	}

	if !ctx.IsSigned || (ctx.User.ID != issue.PosterID && !ctx.Repo.CanReadIssuesOrPulls(issue.IsPull)) {
		if log.IsTrace() {
			if ctx.IsSigned {
				issueType := "issues"
				if issue.IsPull {
					issueType = "pulls"
				}
				log.Trace("Permission Denied: User %-v not the Poster (ID: %d) and cannot read %s in Repo %-v.\n"+
					"User in Repo has Permissions: %-+v",
					ctx.User,
					log.NewColoredIDValue(issue.PosterID),
					issueType,
					ctx.Repo.Repository,
					ctx.Repo.Permission)
			} else {
				log.Trace("Permission Denied: Not logged in")
			}
		}

		ctx.Error(403)
		return
	}

	if issue.IsLocked && !ctx.Repo.CanWriteIssuesOrPulls(issue.IsPull) && !ctx.User.IsAdmin {
		ctx.Flash.Error(ctx.Tr("repo.issues.comment_on_locked"))
		ctx.Redirect(issue.HTMLURL(), http.StatusSeeOther)
		return
	}

	var attachments []string
	if setting.AttachmentEnabled {
		attachments = form.Files
	}

	if ctx.HasError() {
		ctx.Flash.Error(ctx.Data["ErrorMsg"].(string))
		ctx.Redirect(issue.HTMLURL())
		return
	}

	var comment *models.Comment
	defer func() {
		// Check if issue admin/poster changes the status of issue.
		if (ctx.Repo.CanWriteIssuesOrPulls(issue.IsPull) || (ctx.IsSigned && issue.IsPoster(ctx.User.ID))) &&
			(form.Status == "reopen" || form.Status == "close") &&
			!(issue.IsPull && issue.PullRequest.HasMerged) {

			// Duplication and conflict check should apply to reopen pull request.
			var pr *models.PullRequest

			if form.Status == "reopen" && issue.IsPull {
				pull := issue.PullRequest
				var err error
				pr, err = models.GetUnmergedPullRequest(pull.HeadRepoID, pull.BaseRepoID, pull.HeadBranch, pull.BaseBranch)
				if err != nil {
					if !models.IsErrPullRequestNotExist(err) {
						ctx.ServerError("GetUnmergedPullRequest", err)
						return
					}
				}

				// Regenerate patch and test conflict.
				if pr == nil {
					pull_service.AddToTaskQueue(issue.PullRequest)
				}
			}

			if pr != nil {
				ctx.Flash.Info(ctx.Tr("repo.pulls.open_unmerged_pull_exists", pr.Index))
			} else {
				isClosed := form.Status == "close"
				if err := issue_service.ChangeStatus(issue, ctx.User, isClosed); err != nil {
					log.Error("ChangeStatus: %v", err)

					if models.IsErrDependenciesLeft(err) {
						if issue.IsPull {
							ctx.Flash.Error(ctx.Tr("repo.issues.dependency.pr_close_blocked"))
							ctx.Redirect(fmt.Sprintf("%s/pulls/%d", ctx.Repo.RepoLink, issue.Index), http.StatusSeeOther)
						} else {
							ctx.Flash.Error(ctx.Tr("repo.issues.dependency.issue_close_blocked"))
							ctx.Redirect(fmt.Sprintf("%s/issues/%d", ctx.Repo.RepoLink, issue.Index), http.StatusSeeOther)
						}
						return
					}
				} else {
					if err := stopTimerIfAvailable(ctx.User, issue); err != nil {
						ctx.ServerError("CreateOrStopIssueStopwatch", err)
						return
					}

					log.Trace("Issue [%d] status changed to closed: %v", issue.ID, issue.IsClosed)
				}
			}
		}

		// Redirect to comment hashtag if there is any actual content.
		typeName := "issues"
		if issue.IsPull {
			typeName = "pulls"
		}
		if comment != nil {
			ctx.Redirect(fmt.Sprintf("%s/%s/%d#%s", ctx.Repo.RepoLink, typeName, issue.Index, comment.HashTag()))
		} else {
			ctx.Redirect(fmt.Sprintf("%s/%s/%d", ctx.Repo.RepoLink, typeName, issue.Index))
		}
	}()

	// Fix #321: Allow empty comments, as long as we have attachments.
	if len(form.Content) == 0 && len(attachments) == 0 {
		return
	}

	comment, err := comment_service.CreateIssueComment(ctx.User, ctx.Repo.Repository, issue, form.Content, attachments)
	if err != nil {
		ctx.ServerError("CreateIssueComment", err)
		return
	}

	log.Trace("Comment created: %d/%d/%d", ctx.Repo.Repository.ID, issue.ID, comment.ID)
}

// UpdateCommentContent change comment of issue's content
func UpdateCommentContent(ctx *context.Context) {
	comment, err := models.GetCommentByID(ctx.ParamsInt64(":id"))
	if err != nil {
		ctx.NotFoundOrServerError("GetCommentByID", models.IsErrCommentNotExist, err)
		return
	}

	if err := comment.LoadIssue(); err != nil {
		ctx.NotFoundOrServerError("LoadIssue", models.IsErrIssueNotExist, err)
		return
	}

	if comment.Type == models.CommentTypeComment {
		if err := comment.LoadAttachments(); err != nil {
			ctx.ServerError("LoadAttachments", err)
			return
		}
	}

	if !ctx.IsSigned || (ctx.User.ID != comment.PosterID && !ctx.Repo.CanWriteIssuesOrPulls(comment.Issue.IsPull)) {
		ctx.Error(403)
		return
	} else if comment.Type != models.CommentTypeComment && comment.Type != models.CommentTypeCode {
		ctx.Error(204)
		return
	}

	oldContent := comment.Content
	comment.Content = ctx.Query("content")
	if len(comment.Content) == 0 {
		ctx.JSON(200, map[string]interface{}{
			"content": "",
		})
		return
	}
	if err = comment_service.UpdateComment(comment, ctx.User, oldContent); err != nil {
		ctx.ServerError("UpdateComment", err)
		return
	}

	files := ctx.QueryStrings("files[]")
	if err := updateAttachments(comment, files); err != nil {
		ctx.ServerError("UpdateAttachments", err)
	}

	ctx.JSON(200, map[string]interface{}{
		"content":     string(markdown.Render([]byte(comment.Content), ctx.Query("context"), ctx.Repo.Repository.ComposeMetas())),
		"attachments": attachmentsHTML(ctx, comment.Attachments),
	})
}

// DeleteComment delete comment of issue
func DeleteComment(ctx *context.Context) {
	comment, err := models.GetCommentByID(ctx.ParamsInt64(":id"))
	if err != nil {
		ctx.NotFoundOrServerError("GetCommentByID", models.IsErrCommentNotExist, err)
		return
	}

	if err := comment.LoadIssue(); err != nil {
		ctx.NotFoundOrServerError("LoadIssue", models.IsErrIssueNotExist, err)
		return
	}

	if !ctx.IsSigned || (ctx.User.ID != comment.PosterID && !ctx.Repo.CanWriteIssuesOrPulls(comment.Issue.IsPull)) {
		ctx.Error(403)
		return
	} else if comment.Type != models.CommentTypeComment && comment.Type != models.CommentTypeCode {
		ctx.Error(204)
		return
	}

	if err = comment_service.DeleteComment(comment, ctx.User); err != nil {
		ctx.ServerError("DeleteCommentByID", err)
		return
	}

	ctx.Status(200)
}

// ChangeIssueReaction create a reaction for issue
func ChangeIssueReaction(ctx *context.Context, form auth.ReactionForm) {
	issue := GetActionIssue(ctx)
	if ctx.Written() {
		return
	}

	if !ctx.IsSigned || (ctx.User.ID != issue.PosterID && !ctx.Repo.CanReadIssuesOrPulls(issue.IsPull)) {
		if log.IsTrace() {
			if ctx.IsSigned {
				issueType := "issues"
				if issue.IsPull {
					issueType = "pulls"
				}
				log.Trace("Permission Denied: User %-v not the Poster (ID: %d) and cannot read %s in Repo %-v.\n"+
					"User in Repo has Permissions: %-+v",
					ctx.User,
					log.NewColoredIDValue(issue.PosterID),
					issueType,
					ctx.Repo.Repository,
					ctx.Repo.Permission)
			} else {
				log.Trace("Permission Denied: Not logged in")
			}
		}

		ctx.Error(403)
		return
	}

	if ctx.HasError() {
		ctx.ServerError("ChangeIssueReaction", errors.New(ctx.GetErrMsg()))
		return
	}

	switch ctx.Params(":action") {
	case "react":
		reaction, err := models.CreateIssueReaction(ctx.User, issue, form.Content)
		if err != nil {
			if models.IsErrForbiddenIssueReaction(err) {
				ctx.ServerError("ChangeIssueReaction", err)
				return
			}
			log.Info("CreateIssueReaction: %s", err)
			break
		}
		// Reload new reactions
		issue.Reactions = nil
		if err = issue.LoadAttributes(); err != nil {
			log.Info("issue.LoadAttributes: %s", err)
			break
		}

		log.Trace("Reaction for issue created: %d/%d/%d", ctx.Repo.Repository.ID, issue.ID, reaction.ID)
	case "unreact":
		if err := models.DeleteIssueReaction(ctx.User, issue, form.Content); err != nil {
			ctx.ServerError("DeleteIssueReaction", err)
			return
		}

		// Reload new reactions
		issue.Reactions = nil
		if err := issue.LoadAttributes(); err != nil {
			log.Info("issue.LoadAttributes: %s", err)
			break
		}

		log.Trace("Reaction for issue removed: %d/%d", ctx.Repo.Repository.ID, issue.ID)
	default:
		ctx.NotFound(fmt.Sprintf("Unknown action %s", ctx.Params(":action")), nil)
		return
	}

	if len(issue.Reactions) == 0 {
		ctx.JSON(200, map[string]interface{}{
			"empty": true,
			"html":  "",
		})
		return
	}

	html, err := ctx.HTMLString(string(tplReactions), map[string]interface{}{
		"ctx":       ctx.Data,
		"ActionURL": fmt.Sprintf("%s/issues/%d/reactions", ctx.Repo.RepoLink, issue.Index),
		"Reactions": issue.Reactions.GroupByType(),
	})
	if err != nil {
		ctx.ServerError("ChangeIssueReaction.HTMLString", err)
		return
	}
	ctx.JSON(200, map[string]interface{}{
		"html": html,
	})
}

// ChangeCommentReaction create a reaction for comment
func ChangeCommentReaction(ctx *context.Context, form auth.ReactionForm) {
	comment, err := models.GetCommentByID(ctx.ParamsInt64(":id"))
	if err != nil {
		ctx.NotFoundOrServerError("GetCommentByID", models.IsErrCommentNotExist, err)
		return
	}

	if err := comment.LoadIssue(); err != nil {
		ctx.NotFoundOrServerError("LoadIssue", models.IsErrIssueNotExist, err)
		return
	}

	if !ctx.IsSigned || (ctx.User.ID != comment.PosterID && !ctx.Repo.CanReadIssuesOrPulls(comment.Issue.IsPull)) {
		if log.IsTrace() {
			if ctx.IsSigned {
				issueType := "issues"
				if comment.Issue.IsPull {
					issueType = "pulls"
				}
				log.Trace("Permission Denied: User %-v not the Poster (ID: %d) and cannot read %s in Repo %-v.\n"+
					"User in Repo has Permissions: %-+v",
					ctx.User,
					log.NewColoredIDValue(comment.Issue.PosterID),
					issueType,
					ctx.Repo.Repository,
					ctx.Repo.Permission)
			} else {
				log.Trace("Permission Denied: Not logged in")
			}
		}

		ctx.Error(403)
		return
	} else if comment.Type != models.CommentTypeComment && comment.Type != models.CommentTypeCode {
		ctx.Error(204)
		return
	}

	switch ctx.Params(":action") {
	case "react":
		reaction, err := models.CreateCommentReaction(ctx.User, comment.Issue, comment, form.Content)
		if err != nil {
			if models.IsErrForbiddenIssueReaction(err) {
				ctx.ServerError("ChangeIssueReaction", err)
				return
			}
			log.Info("CreateCommentReaction: %s", err)
			break
		}
		// Reload new reactions
		comment.Reactions = nil
		if err = comment.LoadReactions(ctx.Repo.Repository); err != nil {
			log.Info("comment.LoadReactions: %s", err)
			break
		}

		log.Trace("Reaction for comment created: %d/%d/%d/%d", ctx.Repo.Repository.ID, comment.Issue.ID, comment.ID, reaction.ID)
	case "unreact":
		if err := models.DeleteCommentReaction(ctx.User, comment.Issue, comment, form.Content); err != nil {
			ctx.ServerError("DeleteCommentReaction", err)
			return
		}

		// Reload new reactions
		comment.Reactions = nil
		if err = comment.LoadReactions(ctx.Repo.Repository); err != nil {
			log.Info("comment.LoadReactions: %s", err)
			break
		}

		log.Trace("Reaction for comment removed: %d/%d/%d", ctx.Repo.Repository.ID, comment.Issue.ID, comment.ID)
	default:
		ctx.NotFound(fmt.Sprintf("Unknown action %s", ctx.Params(":action")), nil)
		return
	}

	if len(comment.Reactions) == 0 {
		ctx.JSON(200, map[string]interface{}{
			"empty": true,
			"html":  "",
		})
		return
	}

	html, err := ctx.HTMLString(string(tplReactions), map[string]interface{}{
		"ctx":       ctx.Data,
		"ActionURL": fmt.Sprintf("%s/comments/%d/reactions", ctx.Repo.RepoLink, comment.ID),
		"Reactions": comment.Reactions.GroupByType(),
	})
	if err != nil {
		ctx.ServerError("ChangeCommentReaction.HTMLString", err)
		return
	}
	ctx.JSON(200, map[string]interface{}{
		"html": html,
	})
}

func addParticipant(poster *models.User, participants []*models.User) []*models.User {
	for _, part := range participants {
		if poster.ID == part.ID {
			return participants
		}
	}
	return append(participants, poster)
}

func filterXRefComments(ctx *context.Context, issue *models.Issue) error {
	// Remove comments that the user has no permissions to see
	for i := 0; i < len(issue.Comments); {
		c := issue.Comments[i]
		if models.CommentTypeIsRef(c.Type) && c.RefRepoID != issue.RepoID && c.RefRepoID != 0 {
			var err error
			// Set RefRepo for description in template
			c.RefRepo, err = models.GetRepositoryByID(c.RefRepoID)
			if err != nil {
				return err
			}
			perm, err := models.GetUserRepoPermission(c.RefRepo, ctx.User)
			if err != nil {
				return err
			}
			if !perm.CanReadIssuesOrPulls(c.RefIsPull) {
				issue.Comments = append(issue.Comments[:i], issue.Comments[i+1:]...)
				continue
			}
		}
		i++
	}
	return nil
}

// GetIssueAttachments returns attachments for the issue
func GetIssueAttachments(ctx *context.Context) {
	issue := GetActionIssue(ctx)
	var attachments = make([]*api.Attachment, len(issue.Attachments))
	for i := 0; i < len(issue.Attachments); i++ {
		attachments[i] = issue.Attachments[i].APIFormat()
	}
	ctx.JSON(200, attachments)
}

// GetCommentAttachments returns attachments for the comment
func GetCommentAttachments(ctx *context.Context) {
	comment, err := models.GetCommentByID(ctx.ParamsInt64(":id"))
	if err != nil {
		ctx.NotFoundOrServerError("GetCommentByID", models.IsErrCommentNotExist, err)
		return
	}
	var attachments = make([]*api.Attachment, 0)
	if comment.Type == models.CommentTypeComment {
		if err := comment.LoadAttachments(); err != nil {
			ctx.ServerError("LoadAttachments", err)
			return
		}
		for i := 0; i < len(comment.Attachments); i++ {
			attachments = append(attachments, comment.Attachments[i].APIFormat())
		}
	}
	ctx.JSON(200, attachments)
}

func updateAttachments(item interface{}, files []string) error {
	var attachments []*models.Attachment
	switch content := item.(type) {
	case *models.Issue:
		attachments = content.Attachments
	case *models.Comment:
		attachments = content.Attachments
	default:
		return fmt.Errorf("Unknow Type")
	}
	for i := 0; i < len(attachments); i++ {
		if util.IsStringInSlice(attachments[i].UUID, files) {
			continue
		}
		if err := models.DeleteAttachment(attachments[i], true); err != nil {
			return err
		}
	}
	var err error
	if len(files) > 0 {
		switch content := item.(type) {
		case *models.Issue:
			err = content.UpdateAttachments(files)
		case *models.Comment:
			err = content.UpdateAttachments(files)
		default:
			return fmt.Errorf("Unknow Type")
		}
		if err != nil {
			return err
		}
	}
	switch content := item.(type) {
	case *models.Issue:
		content.Attachments, err = models.GetAttachmentsByIssueID(content.ID)
	case *models.Comment:
		content.Attachments, err = models.GetAttachmentsByCommentID(content.ID)
	default:
		return fmt.Errorf("Unknow Type")
	}
	return err
}

func attachmentsHTML(ctx *context.Context, attachments []*models.Attachment) string {
	attachHTML, err := ctx.HTMLString(string(tplAttachment), map[string]interface{}{
		"ctx":         ctx.Data,
		"Attachments": attachments,
	})
	if err != nil {
		ctx.ServerError("attachmentsHTML.HTMLString", err)
		return ""
	}
	return attachHTML
}<|MERGE_RESOLUTION|>--- conflicted
+++ resolved
@@ -1117,11 +1117,7 @@
 		// Check if there is a pending pr merge
 		ctx.Data["HasPendingPullRequestMerge"], ctx.Data["PendingPullRequestMerge"], err = models.GetScheduledMergeRequestByPullID(pull.ID)
 		if err != nil {
-<<<<<<< HEAD
-			ctx.ServerError("GetReviewersByIssueID", err)
-=======
 			ctx.ServerError("GetScheduledMergeRequestByPullID", err)
->>>>>>> de13e7a0
 			return
 		}
 	}
