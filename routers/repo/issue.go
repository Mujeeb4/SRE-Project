--- conflicted
+++ resolved
@@ -14,7 +14,6 @@
 	"strconv"
 	"strings"
 	"time"
-	"regexp"
 
 	"github.com/Unknwon/com"
 	"github.com/Unknwon/paginater"
@@ -464,7 +463,6 @@
 	tasksdoneMatches := regExpTasksdone.FindAllStringIndex(form.Content, -1)
 	tasksdone := len(tasksdoneMatches)
 
-<<<<<<< HEAD
 	issue := &models.Issue{
 		RepoID:      repo.ID,
 		Title:       form.Title,
@@ -476,25 +474,6 @@
 		Ref:         form.Ref,
 		Tasks:       tasks,
 		Tasksdone:   tasksdone,
-=======
-	tasksprogress := 0
-	if(tasks > 0) {
-		tasksprogress = 100 * tasksdone / tasks
-	}
-
-	issue := &models.Issue{
-		RepoID:        repo.ID,
-		Title:         form.Title,
-		PosterID:      ctx.User.ID,
-		Poster:        ctx.User,
-		MilestoneID:   milestoneID,
-		AssigneeID:    assigneeID,
-		Content:       form.Content,
-		Ref:           form.Ref,
-		Tasks:         tasks,
-		Tasksdone:     tasksdone,
-		Tasksprogress: tasksprogress,
->>>>>>> 74adf368
 	}
 	if err := models.NewIssue(repo, issue, labelIDs, attachments); err != nil {
 		ctx.Handle(500, "NewIssue", err)
