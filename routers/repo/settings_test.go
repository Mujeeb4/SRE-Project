--- conflicted
+++ resolved
@@ -97,16 +97,11 @@
 	assert.True(t, exists)
 }
 
-<<<<<<< HEAD
 func TestCollaborationPost_InactiveUser(t *testing.T) {
-=======
-func TestCollaborationPost_AddCollaboratorTwice(t *testing.T) {
->>>>>>> c7a6ee5c
 
 	models.PrepareTestEnv(t)
 	ctx := test.MockContext(t, "user2/repo1/issues/labels")
 	test.LoadUser(t, ctx, 2)
-<<<<<<< HEAD
 	test.LoadUser(t, ctx, 9)
 	test.LoadRepo(t, ctx, 1)
 
@@ -116,7 +111,21 @@
 		Owner: &models.User{
 			LowerName: "user2",
 		},
-=======
+	}
+
+	ctx.Repo = repo
+
+	CollaborationPost(ctx)
+
+	assert.EqualValues(t, http.StatusFound, ctx.Resp.Status())
+	assert.NotEmpty(t, ctx.Flash.ErrorMsg)
+}
+
+func TestCollaborationPost_AddCollaboratorTwice(t *testing.T) {
+
+	models.PrepareTestEnv(t)
+	ctx := test.MockContext(t, "user2/repo1/issues/labels")
+	test.LoadUser(t, ctx, 2)
 	test.LoadUser(t, ctx, 4)
 	test.LoadRepo(t, ctx, 1)
 
@@ -135,7 +144,6 @@
 	repo := &context.Repository{
 		Owner:      u,
 		Repository: re,
->>>>>>> c7a6ee5c
 	}
 
 	ctx.Repo = repo
@@ -143,8 +151,6 @@
 	CollaborationPost(ctx)
 
 	assert.EqualValues(t, http.StatusFound, ctx.Resp.Status())
-<<<<<<< HEAD
-=======
 
 	exists, err := re.IsCollaborator(4)
 	assert.NoError(t, err)
@@ -154,7 +160,6 @@
 	CollaborationPost(ctx)
 
 	assert.EqualValues(t, http.StatusFound, ctx.Resp.Status())
->>>>>>> c7a6ee5c
 	assert.NotEmpty(t, ctx.Flash.ErrorMsg)
 }
 
