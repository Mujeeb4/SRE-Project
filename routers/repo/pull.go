--- conflicted
+++ resolved
@@ -31,6 +31,7 @@
 	"code.gitea.io/gitea/services/gitdiff"
 	pull_service "code.gitea.io/gitea/services/pull"
 	repo_service "code.gitea.io/gitea/services/repository"
+	"github.com/unknwon/com"
 )
 
 const (
@@ -794,7 +795,6 @@
 		return
 	}
 
-<<<<<<< HEAD
 	if pr.HasMerged {
 		ctx.Flash.Error(ctx.Tr("repo.pulls.has_merged"))
 		ctx.Redirect(ctx.Repo.RepoLink + "/pulls/" + com.ToStr(issue.Index))
@@ -825,17 +825,6 @@
 	if !pr.CanAutoMerge() {
 		ctx.Flash.Error(ctx.Tr("repo.pulls.no_merge_not_ready"))
 		ctx.Redirect(ctx.Repo.RepoLink + "/pulls/" + com.ToStr(issue.Index))
-=======
-	if !pr.CanAutoMerge() {
-		ctx.Flash.Error(ctx.Tr("repo.pulls.no_merge_not_ready"))
-		ctx.Redirect(ctx.Repo.RepoLink + "/pulls/" + fmt.Sprint(issue.Index))
-		return
-	}
-
-	if pr.HasMerged {
-		ctx.Flash.Error(ctx.Tr("repo.pulls.has_merged"))
-		ctx.Redirect(ctx.Repo.RepoLink + "/pulls/" + fmt.Sprint(issue.Index))
->>>>>>> efe42354
 		return
 	}
 
