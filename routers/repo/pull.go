// Copyright 2018 The Gitea Authors.
// Copyright 2014 The Gogs Authors.
// All rights reserved.
// Use of this source code is governed by a MIT-style
// license that can be found in the LICENSE file.

package repo

import (
	"container/list"
	"crypto/subtle"
	"fmt"
	"html"
<<<<<<< HEAD
	"io"
	"net/http"
=======
>>>>>>> 484e3dc5
	"path"
	"strings"

	"code.gitea.io/gitea/models"
	"code.gitea.io/gitea/modules/auth"
	"code.gitea.io/gitea/modules/base"
	"code.gitea.io/gitea/modules/context"
	"code.gitea.io/gitea/modules/git"
	"code.gitea.io/gitea/modules/log"
	"code.gitea.io/gitea/modules/notification"
	"code.gitea.io/gitea/modules/setting"
	"code.gitea.io/gitea/modules/util"
	"code.gitea.io/gitea/services/gitdiff"
	pull_service "code.gitea.io/gitea/services/pull"
	repo_service "code.gitea.io/gitea/services/repository"

	"github.com/unknwon/com"
)

const (
	tplFork        base.TplName = "repo/pulls/fork"
	tplCompareDiff base.TplName = "repo/diff/compare"
	tplPullCommits base.TplName = "repo/pulls/commits"
	tplPullFiles   base.TplName = "repo/pulls/files"

	pullRequestTemplateKey = "PullRequestTemplate"
)

var (
	pullRequestTemplateCandidates = []string{
		"PULL_REQUEST_TEMPLATE.md",
		"pull_request_template.md",
		".gitea/PULL_REQUEST_TEMPLATE.md",
		".gitea/pull_request_template.md",
		".github/PULL_REQUEST_TEMPLATE.md",
		".github/pull_request_template.md",
	}
)

func getRepository(ctx *context.Context, repoID int64) *models.Repository {
	repo, err := models.GetRepositoryByID(repoID)
	if err != nil {
		if models.IsErrRepoNotExist(err) {
			ctx.NotFound("GetRepositoryByID", nil)
		} else {
			ctx.ServerError("GetRepositoryByID", err)
		}
		return nil
	}

	perm, err := models.GetUserRepoPermission(repo, ctx.User)
	if err != nil {
		ctx.ServerError("GetUserRepoPermission", err)
		return nil
	}

	if !perm.CanRead(models.UnitTypeCode) {
		log.Trace("Permission Denied: User %-v cannot read %-v of repo %-v\n"+
			"User in repo has Permissions: %-+v",
			ctx.User,
			models.UnitTypeCode,
			ctx.Repo,
			perm)
		ctx.NotFound("getRepository", nil)
		return nil
	}
	return repo
}

func getForkRepository(ctx *context.Context) *models.Repository {
	forkRepo := getRepository(ctx, ctx.ParamsInt64(":repoid"))
	if ctx.Written() {
		return nil
	}

	if forkRepo.IsEmpty {
		log.Trace("Empty repository %-v", forkRepo)
		ctx.NotFound("getForkRepository", nil)
		return nil
	}

	ctx.Data["repo_name"] = forkRepo.Name
	ctx.Data["description"] = forkRepo.Description
	ctx.Data["IsPrivate"] = forkRepo.IsPrivate
	canForkToUser := forkRepo.OwnerID != ctx.User.ID && !ctx.User.HasForkedRepo(forkRepo.ID)

	if err := forkRepo.GetOwner(); err != nil {
		ctx.ServerError("GetOwner", err)
		return nil
	}
	ctx.Data["ForkFrom"] = forkRepo.Owner.Name + "/" + forkRepo.Name
	ctx.Data["ForkFromOwnerID"] = forkRepo.Owner.ID

	if err := ctx.User.GetOwnedOrganizations(); err != nil {
		ctx.ServerError("GetOwnedOrganizations", err)
		return nil
	}
	var orgs []*models.User
	for _, org := range ctx.User.OwnedOrgs {
		if forkRepo.OwnerID != org.ID && !org.HasForkedRepo(forkRepo.ID) {
			orgs = append(orgs, org)
		}
	}

	var traverseParentRepo = forkRepo
	var err error
	for {
		if ctx.User.ID == traverseParentRepo.OwnerID {
			canForkToUser = false
		} else {
			for i, org := range orgs {
				if org.ID == traverseParentRepo.OwnerID {
					orgs = append(orgs[:i], orgs[i+1:]...)
					break
				}
			}
		}

		if !traverseParentRepo.IsFork {
			break
		}
		traverseParentRepo, err = models.GetRepositoryByID(traverseParentRepo.ForkID)
		if err != nil {
			ctx.ServerError("GetRepositoryByID", err)
			return nil
		}
	}

	ctx.Data["CanForkToUser"] = canForkToUser
	ctx.Data["Orgs"] = orgs

	if canForkToUser {
		ctx.Data["ContextUser"] = ctx.User
	} else if len(orgs) > 0 {
		ctx.Data["ContextUser"] = orgs[0]
	}

	return forkRepo
}

// Fork render repository fork page
func Fork(ctx *context.Context) {
	ctx.Data["Title"] = ctx.Tr("new_fork")

	getForkRepository(ctx)
	if ctx.Written() {
		return
	}

	ctx.HTML(200, tplFork)
}

// ForkPost response for forking a repository
func ForkPost(ctx *context.Context, form auth.CreateRepoForm) {
	ctx.Data["Title"] = ctx.Tr("new_fork")

	ctxUser := checkContextUser(ctx, form.UID)
	if ctx.Written() {
		return
	}

	forkRepo := getForkRepository(ctx)
	if ctx.Written() {
		return
	}

	ctx.Data["ContextUser"] = ctxUser

	if ctx.HasError() {
		ctx.HTML(200, tplFork)
		return
	}

	var err error
	var traverseParentRepo = forkRepo
	for {
		if ctxUser.ID == traverseParentRepo.OwnerID {
			ctx.RenderWithErr(ctx.Tr("repo.settings.new_owner_has_same_repo"), tplFork, &form)
			return
		}
		repo, has := models.HasForkedRepo(ctxUser.ID, traverseParentRepo.ID)
		if has {
			ctx.Redirect(setting.AppSubURL + "/" + ctxUser.Name + "/" + repo.Name)
			return
		}
		if !traverseParentRepo.IsFork {
			break
		}
		traverseParentRepo, err = models.GetRepositoryByID(traverseParentRepo.ForkID)
		if err != nil {
			ctx.ServerError("GetRepositoryByID", err)
			return
		}
	}

	// Check ownership of organization.
	if ctxUser.IsOrganization() {
		isOwner, err := ctxUser.IsOwnedBy(ctx.User.ID)
		if err != nil {
			ctx.ServerError("IsOwnedBy", err)
			return
		} else if !isOwner {
			ctx.Error(403)
			return
		}
	}

	repo, err := repo_service.ForkRepository(ctx.User, ctxUser, forkRepo, form.RepoName, form.Description)
	if err != nil {
		ctx.Data["Err_RepoName"] = true
		switch {
		case models.IsErrRepoAlreadyExist(err):
			ctx.RenderWithErr(ctx.Tr("repo.settings.new_owner_has_same_repo"), tplFork, &form)
		case models.IsErrNameReserved(err):
			ctx.RenderWithErr(ctx.Tr("repo.form.name_reserved", err.(models.ErrNameReserved).Name), tplFork, &form)
		case models.IsErrNamePatternNotAllowed(err):
			ctx.RenderWithErr(ctx.Tr("repo.form.name_pattern_not_allowed", err.(models.ErrNamePatternNotAllowed).Pattern), tplFork, &form)
		default:
			ctx.ServerError("ForkPost", err)
		}
		return
	}

	log.Trace("Repository forked[%d]: %s/%s", forkRepo.ID, ctxUser.Name, repo.Name)
	ctx.Redirect(setting.AppSubURL + "/" + ctxUser.Name + "/" + repo.Name)
}

func checkPullInfo(ctx *context.Context) *models.Issue {
	issue, err := models.GetIssueByIndex(ctx.Repo.Repository.ID, ctx.ParamsInt64(":index"))
	if err != nil {
		if models.IsErrIssueNotExist(err) {
			ctx.NotFound("GetIssueByIndex", err)
		} else {
			ctx.ServerError("GetIssueByIndex", err)
		}
		return nil
	}
	if err = issue.LoadPoster(); err != nil {
		ctx.ServerError("LoadPoster", err)
		return nil
	}
	if err := issue.LoadRepo(); err != nil {
		ctx.ServerError("LoadRepo", err)
		return nil
	}
	ctx.Data["Title"] = fmt.Sprintf("#%d - %s", issue.Index, issue.Title)
	ctx.Data["Issue"] = issue

	if !issue.IsPull {
		ctx.NotFound("ViewPullCommits", nil)
		return nil
	}

	if err = issue.LoadPullRequest(); err != nil {
		ctx.ServerError("LoadPullRequest", err)
		return nil
	}

	if err = issue.PullRequest.GetHeadRepo(); err != nil {
		ctx.ServerError("GetHeadRepo", err)
		return nil
	}

	if ctx.IsSigned {
		// Update issue-user.
		if err = issue.ReadBy(ctx.User.ID); err != nil {
			ctx.ServerError("ReadBy", err)
			return nil
		}
	}

	return issue
}

func setMergeTarget(ctx *context.Context, pull *models.PullRequest) {
	if ctx.Repo.Owner.Name == pull.MustHeadUserName() {
		ctx.Data["HeadTarget"] = pull.HeadBranch
	} else if pull.HeadRepo == nil {
		ctx.Data["HeadTarget"] = pull.MustHeadUserName() + ":" + pull.HeadBranch
	} else {
		ctx.Data["HeadTarget"] = pull.MustHeadUserName() + "/" + pull.HeadRepo.Name + ":" + pull.HeadBranch
	}
	ctx.Data["BaseTarget"] = pull.BaseBranch
}

// PrepareMergedViewPullInfo show meta information for a merged pull request view page
func PrepareMergedViewPullInfo(ctx *context.Context, issue *models.Issue) *git.CompareInfo {
	pull := issue.PullRequest

	setMergeTarget(ctx, pull)
	ctx.Data["HasMerged"] = true

	compareInfo, err := ctx.Repo.GitRepo.GetCompareInfo(ctx.Repo.Repository.RepoPath(),
		pull.MergeBase, pull.GetGitRefName())

	if err != nil {
		if strings.Contains(err.Error(), "fatal: Not a valid object name") {
			ctx.Data["IsPullRequestBroken"] = true
			ctx.Data["BaseTarget"] = "deleted"
			ctx.Data["NumCommits"] = 0
			ctx.Data["NumFiles"] = 0
			return nil
		}

		ctx.ServerError("GetCompareInfo", err)
		return nil
	}
	ctx.Data["NumCommits"] = compareInfo.Commits.Len()
	ctx.Data["NumFiles"] = compareInfo.NumFiles
	return compareInfo
}

// PrepareViewPullInfo show meta information for a pull request preview page
func PrepareViewPullInfo(ctx *context.Context, issue *models.Issue) *git.CompareInfo {
	repo := ctx.Repo.Repository
	pull := issue.PullRequest

	var err error
	if err = pull.GetHeadRepo(); err != nil {
		ctx.ServerError("GetHeadRepo", err)
		return nil
	}

	setMergeTarget(ctx, pull)

	if err = pull.LoadProtectedBranch(); err != nil {
		ctx.ServerError("GetLatestCommitStatus", err)
		return nil
	}
	ctx.Data["EnableStatusCheck"] = pull.ProtectedBranch != nil && pull.ProtectedBranch.EnableStatusCheck

	var headGitRepo *git.Repository
	var headBranchExist bool
	// HeadRepo may be missing
	if pull.HeadRepo != nil {
		headGitRepo, err = git.OpenRepository(pull.HeadRepo.RepoPath())
		if err != nil {
			ctx.ServerError("OpenRepository", err)
			return nil
		}
		defer headGitRepo.Close()

		headBranchExist = headGitRepo.IsBranchExist(pull.HeadBranch)

		if headBranchExist {
			sha, err := headGitRepo.GetBranchCommitID(pull.HeadBranch)
			if err != nil {
				ctx.ServerError("GetBranchCommitID", err)
				return nil
			}

			commitStatuses, err := models.GetLatestCommitStatus(repo, sha, 0)
			if err != nil {
				ctx.ServerError("GetLatestCommitStatus", err)
				return nil
			}
			if len(commitStatuses) > 0 {
				ctx.Data["LatestCommitStatuses"] = commitStatuses
				ctx.Data["LatestCommitStatus"] = models.CalcCommitStatus(commitStatuses)
			}

			if pull.ProtectedBranch != nil && pull.ProtectedBranch.EnableStatusCheck {
				ctx.Data["is_context_required"] = func(context string) bool {
					for _, c := range pull.ProtectedBranch.StatusCheckContexts {
						if c == context {
							return true
						}
					}
					return false
				}
				ctx.Data["IsRequiredStatusCheckSuccess"] = pull_service.IsCommitStatusContextSuccess(commitStatuses, pull.ProtectedBranch.StatusCheckContexts)
			}
		}
	}

	if pull.HeadRepo == nil || !headBranchExist {
		ctx.Data["IsPullRequestBroken"] = true
		ctx.Data["HeadTarget"] = "deleted"
		ctx.Data["NumCommits"] = 0
		ctx.Data["NumFiles"] = 0
		return nil
	}

	compareInfo, err := headGitRepo.GetCompareInfo(models.RepoPath(repo.Owner.Name, repo.Name),
		pull.BaseBranch, pull.HeadBranch)
	if err != nil {
		if strings.Contains(err.Error(), "fatal: Not a valid object name") {
			ctx.Data["IsPullRequestBroken"] = true
			ctx.Data["BaseTarget"] = "deleted"
			ctx.Data["NumCommits"] = 0
			ctx.Data["NumFiles"] = 0
			return nil
		}

		ctx.ServerError("GetCompareInfo", err)
		return nil
	}

	if pull.IsWorkInProgress() {
		ctx.Data["IsPullWorkInProgress"] = true
		ctx.Data["WorkInProgressPrefix"] = pull.GetWorkInProgressPrefix()
	}

	if pull.IsFilesConflicted() {
		ctx.Data["IsPullFilesConflicted"] = true
		ctx.Data["ConflictedFiles"] = pull.ConflictedFiles
	}

	ctx.Data["NumCommits"] = compareInfo.Commits.Len()
	ctx.Data["NumFiles"] = compareInfo.NumFiles
	ctx.Data["AllowedReactions"] = setting.UI.Reactions
	return compareInfo
}

// ViewPullCommits show commits for a pull request
func ViewPullCommits(ctx *context.Context) {
	ctx.Data["PageIsPullList"] = true
	ctx.Data["PageIsPullCommits"] = true

	issue := checkPullInfo(ctx)
	if ctx.Written() {
		return
	}
	pull := issue.PullRequest

	var commits *list.List
	if pull.HasMerged {
		prInfo := PrepareMergedViewPullInfo(ctx, issue)
		if ctx.Written() {
			return
		} else if prInfo == nil {
			ctx.NotFound("ViewPullCommits", nil)
			return
		}
		ctx.Data["Username"] = ctx.Repo.Owner.Name
		ctx.Data["Reponame"] = ctx.Repo.Repository.Name
		commits = prInfo.Commits
	} else {
		prInfo := PrepareViewPullInfo(ctx, issue)
		if ctx.Written() {
			return
		} else if prInfo == nil {
			ctx.NotFound("ViewPullCommits", nil)
			return
		}
		ctx.Data["Username"] = pull.MustHeadUserName()
		ctx.Data["Reponame"] = pull.HeadRepo.Name
		commits = prInfo.Commits
	}

	commits = models.ValidateCommitsWithEmails(commits)
	commits = models.ParseCommitsWithSignature(commits)
	commits = models.ParseCommitsWithStatus(commits, ctx.Repo.Repository)
	ctx.Data["Commits"] = commits
	ctx.Data["CommitCount"] = commits.Len()

	getBranchData(ctx, issue)
	ctx.HTML(200, tplPullCommits)
}

// ViewPullFiles render pull request changed files list page
func ViewPullFiles(ctx *context.Context) {
	ctx.Data["PageIsPullList"] = true
	ctx.Data["PageIsPullFiles"] = true

	issue := checkPullInfo(ctx)
	if ctx.Written() {
		return
	}
	pull := issue.PullRequest

	whitespaceFlags := map[string]string{
		"ignore-all":    "-w",
		"ignore-change": "-b",
		"ignore-eol":    "--ignore-space-at-eol",
		"":              ""}

	var (
		diffRepoPath  string
		startCommitID string
		endCommitID   string
		gitRepo       *git.Repository
	)

	var headTarget string
	if pull.HasMerged {
		prInfo := PrepareMergedViewPullInfo(ctx, issue)
		if ctx.Written() {
			return
		} else if prInfo == nil {
			ctx.NotFound("ViewPullFiles", nil)
			return
		}

		diffRepoPath = ctx.Repo.GitRepo.Path
		gitRepo = ctx.Repo.GitRepo

		headCommitID, err := gitRepo.GetRefCommitID(pull.GetGitRefName())
		if err != nil {
			ctx.ServerError("GetRefCommitID", err)
			return
		}

		startCommitID = prInfo.MergeBase
		endCommitID = headCommitID

		headTarget = path.Join(ctx.Repo.Owner.Name, ctx.Repo.Repository.Name)
		ctx.Data["Username"] = ctx.Repo.Owner.Name
		ctx.Data["Reponame"] = ctx.Repo.Repository.Name
	} else {
		prInfo := PrepareViewPullInfo(ctx, issue)
		if ctx.Written() {
			return
		} else if prInfo == nil {
			ctx.NotFound("ViewPullFiles", nil)
			return
		}

		headRepoPath := pull.HeadRepo.RepoPath()

		headGitRepo, err := git.OpenRepository(headRepoPath)
		if err != nil {
			ctx.ServerError("OpenRepository", err)
			return
		}
		defer headGitRepo.Close()

		headCommitID, err := headGitRepo.GetBranchCommitID(pull.HeadBranch)
		if err != nil {
			ctx.ServerError("GetBranchCommitID", err)
			return
		}

		diffRepoPath = headRepoPath
		startCommitID = prInfo.MergeBase
		endCommitID = headCommitID
		gitRepo = headGitRepo

		headTarget = path.Join(pull.MustHeadUserName(), pull.HeadRepo.Name)
		ctx.Data["Username"] = pull.MustHeadUserName()
		ctx.Data["Reponame"] = pull.HeadRepo.Name
	}
	ctx.Data["AfterCommitID"] = endCommitID

	diff, err := gitdiff.GetDiffRangeWithWhitespaceBehavior(diffRepoPath,
		startCommitID, endCommitID, setting.Git.MaxGitDiffLines,
		setting.Git.MaxGitDiffLineCharacters, setting.Git.MaxGitDiffFiles,
		whitespaceFlags[ctx.Data["WhitespaceBehavior"].(string)])
	if err != nil {
		ctx.ServerError("GetDiffRangeWithWhitespaceBehavior", err)
		return
	}

	if err = diff.LoadComments(issue, ctx.User); err != nil {
		ctx.ServerError("LoadComments", err)
		return
	}

	ctx.Data["Diff"] = diff
	ctx.Data["DiffNotAvailable"] = diff.NumFiles() == 0

	baseCommit, err := ctx.Repo.GitRepo.GetCommit(startCommitID)
	if err != nil {
		ctx.ServerError("GetCommit", err)
		return
	}
	commit, err := gitRepo.GetCommit(endCommitID)
	if err != nil {
		ctx.ServerError("GetCommit", err)
		return
	}

	setImageCompareContext(ctx, baseCommit, commit)
	setPathsCompareContext(ctx, baseCommit, commit, headTarget)

	ctx.Data["RequireHighlightJS"] = true
	ctx.Data["RequireTribute"] = true
	if ctx.Data["Assignees"], err = ctx.Repo.Repository.GetAssignees(); err != nil {
		ctx.ServerError("GetAssignees", err)
		return
	}
	ctx.Data["CurrentReview"], err = models.GetCurrentReview(ctx.User, issue)
	if err != nil && !models.IsErrReviewNotExist(err) {
		ctx.ServerError("GetCurrentReview", err)
		return
	}
	getBranchData(ctx, issue)
	ctx.HTML(200, tplPullFiles)
}

// MergePullRequest response for merging pull request
func MergePullRequest(ctx *context.Context, form auth.MergePullRequestForm) {
	issue := checkPullInfo(ctx)
	if ctx.Written() {
		return
	}
	if issue.IsClosed {
		ctx.NotFound("MergePullRequest", nil)
		return
	}

	pr := issue.PullRequest

	if !pr.CanAutoMerge() || pr.HasMerged {
		ctx.NotFound("MergePullRequest", nil)
		return
	}

	if pr.IsWorkInProgress() {
		ctx.Flash.Error(ctx.Tr("repo.pulls.no_merge_wip"))
		ctx.Redirect(ctx.Repo.RepoLink + "/pulls/" + com.ToStr(pr.Index))
		return
	}

	isPass, err := pull_service.IsPullCommitStatusPass(pr)
	if err != nil {
		ctx.ServerError("IsPullCommitStatusPass", err)
		return
	}
	if !isPass && !ctx.IsUserRepoAdmin() {
		ctx.Flash.Error(ctx.Tr("repo.pulls.no_merge_status_check"))
		ctx.Redirect(ctx.Repo.RepoLink + "/pulls/" + com.ToStr(pr.Index))
		return
	}

	if ctx.HasError() {
		ctx.Flash.Error(ctx.Data["ErrorMsg"].(string))
		ctx.Redirect(ctx.Repo.RepoLink + "/pulls/" + com.ToStr(pr.Index))
		return
	}

	message := strings.TrimSpace(form.MergeTitleField)
	if len(message) == 0 {
		if models.MergeStyle(form.Do) == models.MergeStyleMerge {
			message = pr.GetDefaultMergeMessage()
		}
		if models.MergeStyle(form.Do) == models.MergeStyleRebaseMerge {
			message = pr.GetDefaultMergeMessage()
		}
		if models.MergeStyle(form.Do) == models.MergeStyleSquash {
			message = pr.GetDefaultSquashMessage()
		}
	}

	form.MergeMessageField = strings.TrimSpace(form.MergeMessageField)
	if len(form.MergeMessageField) > 0 {
		message += "\n\n" + form.MergeMessageField
	}

	pr.Issue = issue
	pr.Issue.Repo = ctx.Repo.Repository

	noDeps, err := models.IssueNoDependenciesLeft(issue)
	if err != nil {
		return
	}

	if !noDeps {
		ctx.Flash.Error(ctx.Tr("repo.issues.dependency.pr_close_blocked"))
		ctx.Redirect(ctx.Repo.RepoLink + "/pulls/" + com.ToStr(pr.Index))
		return
	}

	if err = pull_service.Merge(pr, ctx.User, ctx.Repo.GitRepo, models.MergeStyle(form.Do), message); err != nil {
		sanitize := func(x string) string {
			runes := []rune(x)

			if len(runes) > 512 {
				x = "..." + string(runes[len(runes)-512:])
			}

			return strings.Replace(html.EscapeString(x), "\n", "<br>", -1)
		}
		if models.IsErrInvalidMergeStyle(err) {
			ctx.Flash.Error(ctx.Tr("repo.pulls.invalid_merge_option"))
			ctx.Redirect(ctx.Repo.RepoLink + "/pulls/" + com.ToStr(pr.Index))
			return
		} else if models.IsErrMergeConflicts(err) {
			conflictError := err.(models.ErrMergeConflicts)
			ctx.Flash.Error(ctx.Tr("repo.pulls.merge_conflict", sanitize(conflictError.StdErr), sanitize(conflictError.StdOut)))
			ctx.Redirect(ctx.Repo.RepoLink + "/pulls/" + com.ToStr(pr.Index))
			return
		} else if models.IsErrRebaseConflicts(err) {
			conflictError := err.(models.ErrRebaseConflicts)
			ctx.Flash.Error(ctx.Tr("repo.pulls.rebase_conflict", sanitize(conflictError.CommitSHA), sanitize(conflictError.StdErr), sanitize(conflictError.StdOut)))
			ctx.Redirect(ctx.Repo.RepoLink + "/pulls/" + com.ToStr(pr.Index))
			return
		} else if models.IsErrMergeUnrelatedHistories(err) {
			log.Debug("MergeUnrelatedHistories error: %v", err)
			ctx.Flash.Error(ctx.Tr("repo.pulls.unrelated_histories"))
			ctx.Redirect(ctx.Repo.RepoLink + "/pulls/" + com.ToStr(pr.Index))
			return
		} else if models.IsErrMergePushOutOfDate(err) {
			log.Debug("MergePushOutOfDate error: %v", err)
			ctx.Flash.Error(ctx.Tr("repo.pulls.merge_out_of_date"))
			ctx.Redirect(ctx.Repo.RepoLink + "/pulls/" + com.ToStr(pr.Index))
			return
		}
		ctx.ServerError("Merge", err)
		return
	}

	if err := stopTimerIfAvailable(ctx.User, issue); err != nil {
		ctx.ServerError("CreateOrStopIssueStopwatch", err)
		return
	}

	log.Trace("Pull request merged: %d", pr.ID)
	ctx.Redirect(ctx.Repo.RepoLink + "/pulls/" + com.ToStr(pr.Index))
}

func stopTimerIfAvailable(user *models.User, issue *models.Issue) error {

	if models.StopwatchExists(user.ID, issue.ID) {
		if err := models.CreateOrStopIssueStopwatch(user, issue); err != nil {
			return err
		}
	}

	return nil
}

// CompareAndPullRequestPost response for creating pull request
func CompareAndPullRequestPost(ctx *context.Context, form auth.CreateIssueForm) {
	ctx.Data["Title"] = ctx.Tr("repo.pulls.compare_changes")
	ctx.Data["PageIsComparePull"] = true
	ctx.Data["IsDiffCompare"] = true
	ctx.Data["RequireHighlightJS"] = true
	ctx.Data["PullRequestWorkInProgressPrefixes"] = setting.Repository.PullRequest.WorkInProgressPrefixes
	renderAttachmentSettings(ctx)

	var (
		repo        = ctx.Repo.Repository
		attachments []string
	)

	headUser, headRepo, headGitRepo, prInfo, baseBranch, headBranch := ParseCompareInfo(ctx)
	if ctx.Written() {
		return
	}
	defer headGitRepo.Close()

	labelIDs, assigneeIDs, milestoneID := ValidateRepoMetas(ctx, form, true)
	if ctx.Written() {
		return
	}

	if setting.AttachmentEnabled {
		attachments = form.Files
	}

	if ctx.HasError() {
		auth.AssignForm(form, ctx.Data)

		// This stage is already stop creating new pull request, so it does not matter if it has
		// something to compare or not.
		PrepareCompareDiff(ctx, headUser, headRepo, headGitRepo, prInfo, baseBranch, headBranch)
		if ctx.Written() {
			return
		}

		ctx.HTML(200, tplCompareDiff)
		return
	}

	if util.IsEmptyString(form.Title) {
		PrepareCompareDiff(ctx, headUser, headRepo, headGitRepo, prInfo, baseBranch, headBranch)
		if ctx.Written() {
			return
		}

		ctx.RenderWithErr(ctx.Tr("repo.issues.new.title_empty"), tplCompareDiff, form)
		return
	}

	pullIssue := &models.Issue{
		RepoID:      repo.ID,
		Title:       form.Title,
		PosterID:    ctx.User.ID,
		Poster:      ctx.User,
		MilestoneID: milestoneID,
		IsPull:      true,
		Content:     form.Content,
	}
	pullRequest := &models.PullRequest{
		HeadRepoID: headRepo.ID,
		BaseRepoID: repo.ID,
		HeadBranch: headBranch,
		BaseBranch: baseBranch,
		HeadRepo:   headRepo,
		BaseRepo:   repo,
		MergeBase:  prInfo.MergeBase,
		Type:       models.PullRequestGitea,
	}
	// FIXME: check error in the case two people send pull request at almost same time, give nice error prompt
	// instead of 500.

	if err := pull_service.NewPullRequest(repo, pullIssue, labelIDs, attachments, pullRequest, assigneeIDs); err != nil {
		if models.IsErrUserDoesNotHaveAccessToRepo(err) {
			ctx.Error(400, "UserDoesNotHaveAccessToRepo", err.Error())
			return
		}
		ctx.ServerError("NewPullRequest", err)
		return
	} else if err := pullRequest.PushToBaseRepo(); err != nil {
		ctx.ServerError("PushToBaseRepo", err)
		return
	}

	notification.NotifyNewPullRequest(pullRequest)

	log.Trace("Pull request created: %d/%d", repo.ID, pullIssue.ID)
	ctx.Redirect(ctx.Repo.RepoLink + "/pulls/" + com.ToStr(pullIssue.Index))
}

// TriggerTask response for a trigger task request
func TriggerTask(ctx *context.Context) {
	pusherID := ctx.QueryInt64("pusher")
	branch := ctx.Query("branch")
	secret := ctx.Query("secret")
	if len(branch) == 0 || len(secret) == 0 || pusherID <= 0 {
		ctx.Error(404)
		log.Trace("TriggerTask: branch or secret is empty, or pusher ID is not valid")
		return
	}
	owner, repo := parseOwnerAndRepo(ctx)
	if ctx.Written() {
		return
	}
	got := []byte(base.EncodeMD5(owner.Salt))
	want := []byte(secret)
	if subtle.ConstantTimeCompare(got, want) != 1 {
		ctx.Error(404)
		log.Trace("TriggerTask [%s/%s]: invalid secret", owner.Name, repo.Name)
		return
	}

	pusher, err := models.GetUserByID(pusherID)
	if err != nil {
		if models.IsErrUserNotExist(err) {
			ctx.Error(404)
		} else {
			ctx.ServerError("GetUserByID", err)
		}
		return
	}

	log.Trace("TriggerTask '%s/%s' by %s", repo.Name, branch, pusher.Name)

	go pull_service.AddTestPullRequestTask(pusher, repo.ID, branch, true)
	ctx.Status(202)
}

// CleanUpPullRequest responses for delete merged branch when PR has been merged
func CleanUpPullRequest(ctx *context.Context) {
	issue := checkPullInfo(ctx)
	if ctx.Written() {
		return
	}

	pr := issue.PullRequest

	// Don't cleanup unmerged and unclosed PRs
	if !pr.HasMerged && !issue.IsClosed {
		ctx.NotFound("CleanUpPullRequest", nil)
		return
	}

	if err := pr.GetHeadRepo(); err != nil {
		ctx.ServerError("GetHeadRepo", err)
		return
	} else if pr.HeadRepo == nil {
		// Forked repository has already been deleted
		ctx.NotFound("CleanUpPullRequest", nil)
		return
	} else if err = pr.GetBaseRepo(); err != nil {
		ctx.ServerError("GetBaseRepo", err)
		return
	} else if err = pr.HeadRepo.GetOwner(); err != nil {
		ctx.ServerError("HeadRepo.GetOwner", err)
		return
	}

	perm, err := models.GetUserRepoPermission(pr.HeadRepo, ctx.User)
	if err != nil {
		ctx.ServerError("GetUserRepoPermission", err)
		return
	}
	if !perm.CanWrite(models.UnitTypeCode) {
		ctx.NotFound("CleanUpPullRequest", nil)
		return
	}

	fullBranchName := pr.HeadRepo.Owner.Name + "/" + pr.HeadBranch

	gitRepo, err := git.OpenRepository(pr.HeadRepo.RepoPath())
	if err != nil {
		ctx.ServerError(fmt.Sprintf("OpenRepository[%s]", pr.HeadRepo.RepoPath()), err)
		return
	}
	defer gitRepo.Close()

	gitBaseRepo, err := git.OpenRepository(pr.BaseRepo.RepoPath())
	if err != nil {
		ctx.ServerError(fmt.Sprintf("OpenRepository[%s]", pr.BaseRepo.RepoPath()), err)
		return
	}
	defer gitBaseRepo.Close()

	defer func() {
		ctx.JSON(200, map[string]interface{}{
			"redirect": pr.BaseRepo.Link() + "/pulls/" + com.ToStr(issue.Index),
		})
	}()

	if pr.HeadBranch == pr.HeadRepo.DefaultBranch || !gitRepo.IsBranchExist(pr.HeadBranch) {
		ctx.Flash.Error(ctx.Tr("repo.branch.deletion_failed", fullBranchName))
		return
	}

	// Check if branch is not protected
	if protected, err := pr.HeadRepo.IsProtectedBranch(pr.HeadBranch, ctx.User); err != nil || protected {
		if err != nil {
			log.Error("HeadRepo.IsProtectedBranch: %v", err)
		}
		ctx.Flash.Error(ctx.Tr("repo.branch.deletion_failed", fullBranchName))
		return
	}

	// Check if branch has no new commits
	headCommitID, err := gitBaseRepo.GetRefCommitID(pr.GetGitRefName())
	if err != nil {
		log.Error("GetRefCommitID: %v", err)
		ctx.Flash.Error(ctx.Tr("repo.branch.deletion_failed", fullBranchName))
		return
	}
	branchCommitID, err := gitRepo.GetBranchCommitID(pr.HeadBranch)
	if err != nil {
		log.Error("GetBranchCommitID: %v", err)
		ctx.Flash.Error(ctx.Tr("repo.branch.deletion_failed", fullBranchName))
		return
	}
	if headCommitID != branchCommitID {
		ctx.Flash.Error(ctx.Tr("repo.branch.delete_branch_has_new_commits", fullBranchName))
		return
	}

	if err := gitRepo.DeleteBranch(pr.HeadBranch, git.DeleteBranchOptions{
		Force: true,
	}); err != nil {
		log.Error("DeleteBranch: %v", err)
		ctx.Flash.Error(ctx.Tr("repo.branch.deletion_failed", fullBranchName))
		return
	}

	if err := models.AddDeletePRBranchComment(ctx.User, pr.BaseRepo, issue.ID, pr.HeadBranch); err != nil {
		// Do not fail here as branch has already been deleted
		log.Error("DeleteBranch: %v", err)
	}

	ctx.Flash.Success(ctx.Tr("repo.branch.deletion_success", fullBranchName))
}

// DownloadPullDiff render a pull's raw diff
func DownloadPullDiff(ctx *context.Context) {
	DownloadPullDiffOrPatch(ctx, false)
}

// DownloadPullPatch render a pull's raw patch
func DownloadPullPatch(ctx *context.Context) {
	DownloadPullDiffOrPatch(ctx, true)
}

// DownloadPullDiffOrPatch render a pull's raw diff or patch
func DownloadPullDiffOrPatch(ctx *context.Context, patch bool) {
	issue, err := models.GetIssueByIndex(ctx.Repo.Repository.ID, ctx.ParamsInt64(":index"))
	if err != nil {
		if models.IsErrIssueNotExist(err) {
			ctx.NotFound("GetIssueByIndex", err)
		} else {
			ctx.ServerError("GetIssueByIndex", err)
		}
		return
	}

	// Return not found if it's not a pull request
	if !issue.IsPull {
		ctx.NotFound("DownloadPullDiff",
			fmt.Errorf("Issue is not a pull request"))
		return
	}

	if err = issue.LoadPullRequest(); err != nil {
		ctx.ServerError("LoadPullRequest", err)
		return
	}

	pr := issue.PullRequest

	if err := pull_service.DownloadDiffOrPatch(pr, ctx, patch); err != nil {
		ctx.ServerError("DownloadDiffOrPatch", err)
		return
	}
}

// UpdatePullRequestTarget change pull request's target branch
func UpdatePullRequestTarget(ctx *context.Context) {
	issue := GetActionIssue(ctx)
	pr := issue.PullRequest
	if ctx.Written() {
		return
	}
	if !issue.IsPull {
		ctx.Error(http.StatusNotFound)
		return
	}

	if !ctx.IsSigned || (!issue.IsPoster(ctx.User.ID) && !ctx.Repo.CanWriteIssuesOrPulls(issue.IsPull)) {
		ctx.Error(http.StatusForbidden)
		return
	}

	targetBranch := ctx.QueryTrim("target_branch")
	if len(targetBranch) == 0 {
		ctx.Error(http.StatusNoContent)
		return
	}

	if err := pull_service.ChangeTargetBranch(pr, ctx.User, targetBranch); err != nil {
		if models.IsErrPullRequestAlreadyExists(err) {
			err := err.(models.ErrPullRequestAlreadyExists)

			RepoRelPath := ctx.Repo.Owner.Name + "/" + ctx.Repo.Repository.Name
			errorMessage := ctx.Tr("repo.pulls.has_pull_request", ctx.Repo.RepoLink, RepoRelPath, err.IssueID)

			ctx.Flash.Error(errorMessage)
			ctx.JSON(http.StatusConflict, map[string]interface{}{
				"error":      err.Error(),
				"user_error": errorMessage,
			})
		} else if models.IsErrIssueIsClosed(err) {
			errorMessage := ctx.Tr("repo.pulls.is_closed")

			ctx.Flash.Error(errorMessage)
			ctx.JSON(http.StatusConflict, map[string]interface{}{
				"error":      err.Error(),
				"user_error": errorMessage,
			})
		} else if models.IsErrPullRequestHasMerged(err) {
			errorMessage := ctx.Tr("repo.pulls.has_merged")

			ctx.Flash.Error(errorMessage)
			ctx.JSON(http.StatusConflict, map[string]interface{}{
				"error":      err.Error(),
				"user_error": errorMessage,
			})
		} else if models.IsErrBranchesEqual(err) {
			errorMessage := ctx.Tr("repo.pulls.nothing_to_compare")

			ctx.Flash.Error(errorMessage)
			ctx.JSON(http.StatusBadRequest, map[string]interface{}{
				"error":      err.Error(),
				"user_error": errorMessage,
			})
		} else {
			ctx.ServerError("UpdatePullRequestTarget", err)
		}
		return
	}
	notification.NotifyPullRequestChangeTargetBranch(ctx.User, pr, targetBranch)

	ctx.JSON(http.StatusOK, map[string]interface{}{
		"base_branch": pr.BaseBranch,
	})
}<|MERGE_RESOLUTION|>--- conflicted
+++ resolved
@@ -11,11 +11,7 @@
 	"crypto/subtle"
 	"fmt"
 	"html"
-<<<<<<< HEAD
-	"io"
 	"net/http"
-=======
->>>>>>> 484e3dc5
 	"path"
 	"strings"
 
