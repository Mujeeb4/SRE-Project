--- conflicted
+++ resolved
@@ -331,13 +331,8 @@
 	ctx.Redirect(orCtx.Link)
 }
 
-<<<<<<< HEAD
-// MSTeamsHooksNewPost response for creating MS Teams hook
-func MSTeamsHooksNewPost(ctx *context.Context, form auth.NewMSTeamsHookForm) {
-=======
 // TelegramHooksNewPost response for creating telegram hook
 func TelegramHooksNewPost(ctx *context.Context, form auth.NewTelegramHookForm) {
->>>>>>> 56da2568
 	ctx.Data["Title"] = ctx.Tr("repo.settings")
 	ctx.Data["PageIsSettingsHooks"] = true
 	ctx.Data["PageIsSettingsHooksNew"] = true
@@ -354,16 +349,6 @@
 		return
 	}
 
-<<<<<<< HEAD
-	w := &models.Webhook{
-		RepoID:       orCtx.RepoID,
-		URL:          form.PayloadURL,
-		ContentType:  models.ContentTypeJSON,
-		HookEvent:    ParseHookEvent(form.WebhookForm),
-		IsActive:     form.Active,
-		HookTaskType: models.MSTEAMS,
-		Meta:         "",
-=======
 	meta, err := json.Marshal(&models.TelegramMeta{
 		BotToken: form.BotToken,
 		ChatID:   form.ChatID,
@@ -381,7 +366,6 @@
 		IsActive:     form.Active,
 		HookTaskType: models.TELEGRAM,
 		Meta:         string(meta),
->>>>>>> 56da2568
 		OrgID:        orCtx.OrgID,
 	}
 	if err := w.UpdateEvent(); err != nil {
@@ -395,6 +379,54 @@
 	ctx.Flash.Success(ctx.Tr("repo.settings.add_hook_success"))
 	ctx.Redirect(orCtx.Link)
 }
+
+// MSTeamsHooksNewPost response for creating MS Teams hook
+func MSTeamsHooksNewPost(ctx *context.Context, form auth.NewMSTeamsHookForm) {
+  ctx.Data["Title"] = ctx.Tr("repo.settings")
+	ctx.Data["PageIsSettingsHooks"] = true
+	ctx.Data["PageIsSettingsHooksNew"] = true
+	ctx.Data["Webhook"] = models.Webhook{HookEvent: &models.HookEvent{}}
+
+	orCtx, err := getOrgRepoCtx(ctx)
+	if err != nil {
+		ctx.ServerError("getOrgRepoCtx", err)
+		return
+	}
+
+	if ctx.HasError() {
+		ctx.HTML(200, orCtx.NewTemplate)
+		return
+	}
+
+	meta, err := json.Marshal(&models.TelegramMeta{
+		BotToken: form.BotToken,
+		ChatID:   form.ChatID,
+	})
+	if err != nil {
+		ctx.ServerError("Marshal", err)
+		return
+	}
+
+  w := &models.Webhook{
+		RepoID:       orCtx.RepoID,
+		URL:          form.PayloadURL,
+		ContentType:  models.ContentTypeJSON,
+		HookEvent:    ParseHookEvent(form.WebhookForm),
+		IsActive:     form.Active,
+		HookTaskType: models.MSTEAMS,
+		Meta:         "",
+    OrgID:        orCtx.OrgID,
+	}
+	if err := w.UpdateEvent(); err != nil {
+		ctx.ServerError("UpdateEvent", err)
+		return
+	} else if err := models.CreateWebhook(w); err != nil {
+		ctx.ServerError("CreateWebhook", err)
+		return
+	}
+
+	ctx.Flash.Success(ctx.Tr("repo.settings.add_hook_success"))
+	ctx.Redirect(orCtx.Link)
 
 // SlackHooksNewPost response for creating slack hook
 func SlackHooksNewPost(ctx *context.Context, form auth.NewSlackHookForm) {
@@ -714,13 +746,8 @@
 	ctx.Redirect(fmt.Sprintf("%s/%d", orCtx.Link, w.ID))
 }
 
-<<<<<<< HEAD
-// MSTeamsHooksEditPost response for editing MS Teams hook
-func MSTeamsHooksEditPost(ctx *context.Context, form auth.NewMSTeamsHookForm) {
-=======
 // TelegramHooksEditPost response for editing discord hook
 func TelegramHooksEditPost(ctx *context.Context, form auth.NewTelegramHookForm) {
->>>>>>> 56da2568
 	ctx.Data["Title"] = ctx.Tr("repo.settings")
 	ctx.Data["PageIsSettingsHooks"] = true
 	ctx.Data["PageIsSettingsHooksEdit"] = true
@@ -735,10 +762,6 @@
 		ctx.HTML(200, orCtx.NewTemplate)
 		return
 	}
-<<<<<<< HEAD
-
-	w.URL = form.PayloadURL
-=======
 	meta, err := json.Marshal(&models.TelegramMeta{
 		BotToken: form.BotToken,
 		ChatID:   form.ChatID,
@@ -749,7 +772,6 @@
 	}
 	w.Meta = string(meta)
 	w.URL = fmt.Sprintf("https://api.telegram.org/bot%s/sendMessage?chat_id=%s", form.BotToken, form.ChatID)
->>>>>>> 56da2568
 	w.HookEvent = ParseHookEvent(form.WebhookForm)
 	w.IsActive = form.Active
 	if err := w.UpdateEvent(); err != nil {
@@ -764,6 +786,38 @@
 	ctx.Redirect(fmt.Sprintf("%s/%d", orCtx.Link, w.ID))
 }
 
+  // MSTeamsHooksEditPost response for editing MS Teams hook
+func MSTeamsHooksEditPost(ctx *context.Context, form auth.NewMSTeamsHookForm) {
+  ctx.Data["Title"] = ctx.Tr("repo.settings")
+	ctx.Data["PageIsSettingsHooks"] = true
+	ctx.Data["PageIsSettingsHooksEdit"] = true
+
+	orCtx, w := checkWebhook(ctx)
+	if ctx.Written() {
+		return
+	}
+	ctx.Data["Webhook"] = w
+
+	if ctx.HasError() {
+		ctx.HTML(200, orCtx.NewTemplate)
+		return
+	}
+
+	w.URL = form.PayloadURL
+  w.HookEvent = ParseHookEvent(form.WebhookForm)
+	w.IsActive = form.Active
+	if err := w.UpdateEvent(); err != nil {
+		ctx.ServerError("UpdateEvent", err)
+		return
+	} else if err := models.UpdateWebhook(w); err != nil {
+		ctx.ServerError("UpdateWebhook", err)
+		return
+	}
+
+	ctx.Flash.Success(ctx.Tr("repo.settings.update_hook_success"))
+	ctx.Redirect(fmt.Sprintf("%s/%d", orCtx.Link, w.ID))
+}
+  
 // TestWebhook test if web hook is work fine
 func TestWebhook(ctx *context.Context) {
 	hookID := ctx.ParamsInt64(":id")
