// Copyright 2014 The Gogs Authors. All rights reserved.
// Copyright 2020 The Gitea Authors. All rights reserved.
// Use of this source code is governed by a MIT-style
// license that can be found in the LICENSE file.

package repo

import (
	"fmt"
	"os"
	"path"
	"strings"

	"code.gitea.io/gitea/models"
	"code.gitea.io/gitea/modules/auth"
	"code.gitea.io/gitea/modules/base"
	"code.gitea.io/gitea/modules/context"
	"code.gitea.io/gitea/modules/git"
	"code.gitea.io/gitea/modules/log"
	"code.gitea.io/gitea/modules/setting"
	repo_service "code.gitea.io/gitea/services/repository"

	"github.com/unknwon/com"
)

const (
	tplCreate base.TplName = "repo/create"
)

// MustBeNotEmpty render when a repo is a empty git dir
func MustBeNotEmpty(ctx *context.Context) {
	if ctx.Repo.Repository.IsEmpty {
		ctx.NotFound("MustBeNotEmpty", nil)
	}
}

// MustBeEditable check that repo can be edited
func MustBeEditable(ctx *context.Context) {
	if !ctx.Repo.Repository.CanEnableEditor() || ctx.Repo.IsViewCommit {
		ctx.NotFound("", nil)
		return
	}
}

// MustBeAbleToUpload check that repo can be uploaded to
func MustBeAbleToUpload(ctx *context.Context) {
	if !setting.Repository.Upload.Enabled {
		ctx.NotFound("", nil)
	}
}

func checkContextUser(ctx *context.Context, uid int64) *models.User {
	orgs, err := models.GetOrgsCanCreateRepoByUserID(ctx.User.ID)
	if err != nil {
		ctx.ServerError("GetOrgsCanCreateRepoByUserID", err)
		return nil
	}

	if !ctx.User.IsAdmin {
		orgsAvailable := []*models.User{}
		for i := 0; i < len(orgs); i++ {
			if orgs[i].CanCreateRepo() {
				orgsAvailable = append(orgsAvailable, orgs[i])
			}
		}
		ctx.Data["Orgs"] = orgsAvailable
	} else {
		ctx.Data["Orgs"] = orgs
	}

	// Not equal means current user is an organization.
	if uid == ctx.User.ID || uid == 0 {
		return ctx.User
	}

	org, err := models.GetUserByID(uid)
	if models.IsErrUserNotExist(err) {
		return ctx.User
	}

	if err != nil {
		ctx.ServerError("GetUserByID", fmt.Errorf("[%d]: %v", uid, err))
		return nil
	}

	// Check ownership of organization.
	if !org.IsOrganization() {
		ctx.Error(403)
		return nil
	}
	if !ctx.User.IsAdmin {
		canCreate, err := org.CanCreateOrgRepo(ctx.User.ID)
		if err != nil {
			ctx.ServerError("CanCreateOrgRepo", err)
			return nil
		} else if !canCreate {
			ctx.Error(403)
			return nil
		}
	} else {
		ctx.Data["Orgs"] = orgs
	}
	return org
}

func getRepoPrivate(ctx *context.Context) bool {
	switch strings.ToLower(setting.Repository.DefaultPrivate) {
	case setting.RepoCreatingLastUserVisibility:
		return ctx.User.LastRepoVisibility
	case setting.RepoCreatingPrivate:
		return true
	case setting.RepoCreatingPublic:
		return false
	default:
		return ctx.User.LastRepoVisibility
	}
}

// Create render creating repository page
func Create(ctx *context.Context) {
	ctx.Data["Title"] = ctx.Tr("new_repo")

	// Give default value for template to render.
	ctx.Data["Gitignores"] = models.Gitignores
	ctx.Data["LabelTemplates"] = models.LabelTemplates
	ctx.Data["Licenses"] = models.Licenses
	ctx.Data["Readmes"] = models.Readmes
	ctx.Data["readme"] = "Default"
	ctx.Data["private"] = getRepoPrivate(ctx)
	ctx.Data["IsForcedPrivate"] = setting.Repository.ForcePrivate
	ctx.Data["default_branch"] = setting.Repository.DefaultBranch
	ctx.Data["allowAdoption"] = ctx.IsUserSiteAdmin() || setting.Repository.AllowAdoptionOfUnadoptedRepositories
	ctx.Data["allowOverwrite"] = ctx.IsUserSiteAdmin() || setting.Repository.AllowOverwriteOfUnadoptedRepositories

	ctxUser := checkContextUser(ctx, ctx.QueryInt64("org"))
	if ctx.Written() {
		return
	}
	ctx.Data["ContextUser"] = ctxUser

	ctx.Data["repo_template_name"] = ctx.Tr("repo.template_select")
	templateID := ctx.QueryInt64("template_id")
	if templateID > 0 {
		templateRepo, err := models.GetRepositoryByID(templateID)
		if err == nil && templateRepo.CheckUnitUser(ctxUser, models.UnitTypeCode) {
			ctx.Data["repo_template"] = templateID
			ctx.Data["repo_template_name"] = templateRepo.Name
		}
	}

	if !ctx.User.CanCreateRepo() {
		ctx.RenderWithErr(ctx.Tr("repo.form.reach_limit_of_creation", ctx.User.MaxCreationLimit()), tplCreate, nil)
	} else {
		ctx.HTML(200, tplCreate)
	}
}

func handleCreateError(ctx *context.Context, owner *models.User, err error, name string, tpl base.TplName, form interface{}) {
	switch {
	case models.IsErrReachLimitOfRepo(err):
		ctx.RenderWithErr(ctx.Tr("repo.form.reach_limit_of_creation", owner.MaxCreationLimit()), tpl, form)
	case models.IsErrRepoAlreadyExist(err):
		ctx.Data["Err_RepoName"] = true
		ctx.RenderWithErr(ctx.Tr("form.repo_name_been_taken"), tpl, form)
	case models.IsErrRepoFilesAlreadyExist(err):
		ctx.Data["Err_RepoName"] = true
		ctx.Data["Err_AdoptOrDelete"] = true
		switch {
		case ctx.IsUserSiteAdmin() || (setting.Repository.AllowAdoptionOfUnadoptedRepositories && setting.Repository.AllowOverwriteOfUnadoptedRepositories):
			ctx.RenderWithErr(ctx.Tr("form.repository_files_already_exist.adopt_or_overwrite"), tpl, form)
		case setting.Repository.AllowAdoptionOfUnadoptedRepositories:
			ctx.RenderWithErr(ctx.Tr("form.repository_files_already_exist.adopt"), tpl, form)
		case setting.Repository.AllowOverwriteOfUnadoptedRepositories:
			ctx.RenderWithErr(ctx.Tr("form.repository_files_already_exist.overwrite"), tpl, form)
		default:
			ctx.RenderWithErr(ctx.Tr("form.repository_files_already_exist"), tpl, form)
		}
	case models.IsErrNameReserved(err):
		ctx.Data["Err_RepoName"] = true
		ctx.RenderWithErr(ctx.Tr("repo.form.name_reserved", err.(models.ErrNameReserved).Name), tpl, form)
	case models.IsErrNamePatternNotAllowed(err):
		ctx.Data["Err_RepoName"] = true
		ctx.RenderWithErr(ctx.Tr("repo.form.name_pattern_not_allowed", err.(models.ErrNamePatternNotAllowed).Pattern), tpl, form)
	default:
		ctx.ServerError(name, err)
	}
}

// CreatePost response for creating repository
func CreatePost(ctx *context.Context, form auth.CreateRepoForm) {
	ctx.Data["Title"] = ctx.Tr("new_repo")

	ctx.Data["Gitignores"] = models.Gitignores
	ctx.Data["LabelTemplates"] = models.LabelTemplates
	ctx.Data["Licenses"] = models.Licenses
	ctx.Data["Readmes"] = models.Readmes
	ctx.Data["allowAdoption"] = ctx.IsUserSiteAdmin() || setting.Repository.AllowAdoptionOfUnadoptedRepositories
	ctx.Data["allowOverwrite"] = ctx.IsUserSiteAdmin() || setting.Repository.AllowOverwriteOfUnadoptedRepositories

	ctxUser := checkContextUser(ctx, form.UID)
	if ctx.Written() {
		return
	}
	ctx.Data["ContextUser"] = ctxUser

	if ctx.HasError() {
		ctx.HTML(200, tplCreate)
		return
	}

	var repo *models.Repository
	var err error
	if form.RepoTemplate > 0 {
		opts := models.GenerateRepoOptions{
			Name:                 form.RepoName,
			Description:          form.Description,
			Private:              form.Private,
			GitContent:           form.GitContent,
			Topics:               form.Topics,
			GitHooks:             form.GitHooks,
			Webhooks:             form.Webhooks,
			Avatar:               form.Avatar,
			IssueLabels:          form.Labels,
			OverwritePreExisting: form.OverwritePreExisting && (ctx.IsUserSiteAdmin() || setting.Repository.AllowOverwriteOfUnadoptedRepositories),
		}

		if !opts.IsValid() {
			ctx.RenderWithErr(ctx.Tr("repo.template.one_item"), tplCreate, form)
			return
		}

		templateRepo := getRepository(ctx, form.RepoTemplate)
		if ctx.Written() {
			return
		}

		if !templateRepo.IsTemplate {
			ctx.RenderWithErr(ctx.Tr("repo.template.invalid"), tplCreate, form)
			return
		}

		repo, err = repo_service.GenerateRepository(ctx.User, ctxUser, templateRepo, opts)
		if err == nil {
			log.Trace("Repository generated [%d]: %s/%s", repo.ID, ctxUser.Name, repo.Name)
			ctx.Redirect(setting.AppSubURL + "/" + ctxUser.Name + "/" + repo.Name)
			return
		}
	} else {
		repo, err = repo_service.CreateRepository(ctx.User, ctxUser, models.CreateRepoOptions{
<<<<<<< HEAD
			Name:                 form.RepoName,
			Description:          form.Description,
			Gitignores:           form.Gitignores,
			IssueLabels:          form.IssueLabels,
			License:              form.License,
			Readme:               form.Readme,
			IsPrivate:            form.Private || setting.Repository.ForcePrivate,
			DefaultBranch:        form.DefaultBranch,
			AutoInit:             form.AutoInit,
			AdoptPreExisting:     form.AdoptPreExisting && (ctx.IsUserSiteAdmin() || setting.Repository.AllowAdoptionOfUnadoptedRepositories),
			OverwritePreExisting: form.OverwritePreExisting && (ctx.IsUserSiteAdmin() || setting.Repository.AllowOverwriteOfUnadoptedRepositories),
=======
			Name:          form.RepoName,
			Description:   form.Description,
			Gitignores:    form.Gitignores,
			IssueLabels:   form.IssueLabels,
			License:       form.License,
			Readme:        form.Readme,
			IsPrivate:     form.Private || setting.Repository.ForcePrivate,
			DefaultBranch: form.DefaultBranch,
			AutoInit:      form.AutoInit,
			TrustModel:    models.ToTrustModel(form.TrustModel),
>>>>>>> 355788db
		})
		if err == nil {
			log.Trace("Repository created [%d]: %s/%s", repo.ID, ctxUser.Name, repo.Name)
			ctx.Redirect(setting.AppSubURL + "/" + ctxUser.Name + "/" + repo.Name)
			return
		}
	}

	handleCreateError(ctx, ctxUser, err, "CreatePost", tplCreate, &form)
}

// Action response for actions to a repository
func Action(ctx *context.Context) {
	var err error
	switch ctx.Params(":action") {
	case "watch":
		err = models.WatchRepo(ctx.User.ID, ctx.Repo.Repository.ID, true)
	case "unwatch":
		err = models.WatchRepo(ctx.User.ID, ctx.Repo.Repository.ID, false)
	case "star":
		err = models.StarRepo(ctx.User.ID, ctx.Repo.Repository.ID, true)
	case "unstar":
		err = models.StarRepo(ctx.User.ID, ctx.Repo.Repository.ID, false)
	case "desc": // FIXME: this is not used
		if !ctx.Repo.IsOwner() {
			ctx.Error(404)
			return
		}

		ctx.Repo.Repository.Description = ctx.Query("desc")
		ctx.Repo.Repository.Website = ctx.Query("site")
		err = models.UpdateRepository(ctx.Repo.Repository, false)
	}

	if err != nil {
		ctx.ServerError(fmt.Sprintf("Action (%s)", ctx.Params(":action")), err)
		return
	}

	ctx.RedirectToFirst(ctx.Query("redirect_to"), ctx.Repo.RepoLink)
}

// RedirectDownload return a file based on the following infos:
func RedirectDownload(ctx *context.Context) {
	var (
		vTag     = ctx.Params("vTag")
		fileName = ctx.Params("fileName")
	)
	tagNames := []string{vTag}
	curRepo := ctx.Repo.Repository
	releases, err := models.GetReleasesByRepoIDAndNames(models.DefaultDBContext(), curRepo.ID, tagNames)
	if err != nil {
		if models.IsErrAttachmentNotExist(err) {
			ctx.Error(404)
			return
		}
		ctx.ServerError("RedirectDownload", err)
		return
	}
	if len(releases) == 1 {
		release := releases[0]
		att, err := models.GetAttachmentByReleaseIDFileName(release.ID, fileName)
		if err != nil {
			ctx.Error(404)
			return
		}
		if att != nil {
			ctx.Redirect(att.DownloadURL())
			return
		}
	}
	ctx.Error(404)
}

// Download download an archive of a repository
func Download(ctx *context.Context) {
	var (
		uri         = ctx.Params("*")
		refName     string
		ext         string
		archivePath string
		archiveType git.ArchiveType
	)

	switch {
	case strings.HasSuffix(uri, ".zip"):
		ext = ".zip"
		archivePath = path.Join(ctx.Repo.GitRepo.Path, "archives/zip")
		archiveType = git.ZIP
	case strings.HasSuffix(uri, ".tar.gz"):
		ext = ".tar.gz"
		archivePath = path.Join(ctx.Repo.GitRepo.Path, "archives/targz")
		archiveType = git.TARGZ
	default:
		log.Trace("Unknown format: %s", uri)
		ctx.Error(404)
		return
	}
	refName = strings.TrimSuffix(uri, ext)

	if !com.IsDir(archivePath) {
		if err := os.MkdirAll(archivePath, os.ModePerm); err != nil {
			ctx.ServerError("Download -> os.MkdirAll(archivePath)", err)
			return
		}
	}

	// Get corresponding commit.
	var (
		commit *git.Commit
		err    error
	)
	gitRepo := ctx.Repo.GitRepo
	if gitRepo.IsBranchExist(refName) {
		commit, err = gitRepo.GetBranchCommit(refName)
		if err != nil {
			ctx.ServerError("GetBranchCommit", err)
			return
		}
	} else if gitRepo.IsTagExist(refName) {
		commit, err = gitRepo.GetTagCommit(refName)
		if err != nil {
			ctx.ServerError("GetTagCommit", err)
			return
		}
	} else if len(refName) >= 4 && len(refName) <= 40 {
		commit, err = gitRepo.GetCommit(refName)
		if err != nil {
			ctx.NotFound("GetCommit", nil)
			return
		}
	} else {
		ctx.NotFound("Download", nil)
		return
	}

	archivePath = path.Join(archivePath, base.ShortSha(commit.ID.String())+ext)
	if !com.IsFile(archivePath) {
		if err := commit.CreateArchive(ctx.Req.Context(), archivePath, git.CreateArchiveOpts{
			Format: archiveType,
			Prefix: setting.Repository.PrefixArchiveFiles,
		}); err != nil {
			ctx.ServerError("Download -> CreateArchive "+archivePath, err)
			return
		}
	}

	ctx.ServeFile(archivePath, ctx.Repo.Repository.Name+"-"+refName+ext)
}

// Status returns repository's status
func Status(ctx *context.Context) {
	task, err := models.GetMigratingTask(ctx.Repo.Repository.ID)
	if err != nil {
		ctx.JSON(500, map[string]interface{}{
			"err": err,
		})
		return
	}

	ctx.JSON(200, map[string]interface{}{
		"status": ctx.Repo.Repository.Status,
		"err":    task.Errors,
	})
}<|MERGE_RESOLUTION|>--- conflicted
+++ resolved
@@ -247,7 +247,6 @@
 		}
 	} else {
 		repo, err = repo_service.CreateRepository(ctx.User, ctxUser, models.CreateRepoOptions{
-<<<<<<< HEAD
 			Name:                 form.RepoName,
 			Description:          form.Description,
 			Gitignores:           form.Gitignores,
@@ -257,20 +256,9 @@
 			IsPrivate:            form.Private || setting.Repository.ForcePrivate,
 			DefaultBranch:        form.DefaultBranch,
 			AutoInit:             form.AutoInit,
+			TrustModel:           models.ToTrustModel(form.TrustModel),
 			AdoptPreExisting:     form.AdoptPreExisting && (ctx.IsUserSiteAdmin() || setting.Repository.AllowAdoptionOfUnadoptedRepositories),
 			OverwritePreExisting: form.OverwritePreExisting && (ctx.IsUserSiteAdmin() || setting.Repository.AllowOverwriteOfUnadoptedRepositories),
-=======
-			Name:          form.RepoName,
-			Description:   form.Description,
-			Gitignores:    form.Gitignores,
-			IssueLabels:   form.IssueLabels,
-			License:       form.License,
-			Readme:        form.Readme,
-			IsPrivate:     form.Private || setting.Repository.ForcePrivate,
-			DefaultBranch: form.DefaultBranch,
-			AutoInit:      form.AutoInit,
-			TrustModel:    models.ToTrustModel(form.TrustModel),
->>>>>>> 355788db
 		})
 		if err == nil {
 			log.Trace("Repository created [%d]: %s/%s", repo.ID, ctxUser.Name, repo.Name)
