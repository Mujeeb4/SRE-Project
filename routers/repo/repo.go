--- conflicted
+++ resolved
@@ -288,13 +288,10 @@
 	ctx.Data["pull_requests"] = ctx.Query("pull_requests") == "1"
 	ctx.Data["releases"] = ctx.Query("releases") == "1"
 	ctx.Data["LFSActive"] = setting.LFS.StartServer
-<<<<<<< HEAD
-	ctx.Data["allowOverwrite"] = ctx.IsUserSiteAdmin() || setting.Repository.AllowOverwriteOfUnadoptedRepositories
-=======
 	// Plain git should be first
 	ctx.Data["service"] = structs.PlainGitService
 	ctx.Data["Services"] = append([]structs.GitServiceType{structs.PlainGitService}, structs.SupportedFullGitService...)
->>>>>>> a755e5ad
+	ctx.Data["allowOverwrite"] = ctx.IsUserSiteAdmin() || setting.Repository.AllowOverwriteOfUnadoptedRepositories
 
 	ctxUser := checkContextUser(ctx, ctx.QueryInt64("org"))
 	if ctx.Written() {
@@ -355,13 +352,10 @@
 // MigratePost response for migrating from external git repository
 func MigratePost(ctx *context.Context, form auth.MigrateRepoForm) {
 	ctx.Data["Title"] = ctx.Tr("new_migrate")
-<<<<<<< HEAD
-	ctx.Data["allowOverwrite"] = ctx.IsUserSiteAdmin() || setting.Repository.AllowOverwriteOfUnadoptedRepositories
-=======
 	// Plain git should be first
 	ctx.Data["service"] = structs.PlainGitService
 	ctx.Data["Services"] = append([]structs.GitServiceType{structs.PlainGitService}, structs.SupportedFullGitService...)
->>>>>>> a755e5ad
+	ctx.Data["allowOverwrite"] = ctx.IsUserSiteAdmin() || setting.Repository.AllowOverwriteOfUnadoptedRepositories
 
 	ctxUser := checkContextUser(ctx, form.UID)
 	if ctx.Written() {
@@ -396,9 +390,8 @@
 	}
 
 	var opts = migrations.MigrateOptions{
-<<<<<<< HEAD
 		OriginalURL:          form.CloneAddr,
-		GitServiceType:       gitServiceType,
+		GitServiceType:       structs.GitServiceType(form.Service),
 		CloneAddr:            remoteAddr,
 		RepoName:             form.RepoName,
 		Description:          form.Description,
@@ -406,6 +399,7 @@
 		Mirror:               form.Mirror && !setting.Repository.DisableMirrors,
 		AuthUsername:         form.AuthUsername,
 		AuthPassword:         form.AuthPassword,
+		AuthToken:            form.AuthToken,
 		Wiki:                 form.Wiki,
 		Issues:               form.Issues,
 		Milestones:           form.Milestones,
@@ -414,25 +408,6 @@
 		PullRequests:         form.PullRequests,
 		Releases:             form.Releases,
 		OverwritePreExisting: form.OverwritePreExisting,
-=======
-		OriginalURL:    form.CloneAddr,
-		GitServiceType: structs.GitServiceType(form.Service),
-		CloneAddr:      remoteAddr,
-		RepoName:       form.RepoName,
-		Description:    form.Description,
-		Private:        form.Private || setting.Repository.ForcePrivate,
-		Mirror:         form.Mirror && !setting.Repository.DisableMirrors,
-		AuthUsername:   form.AuthUsername,
-		AuthPassword:   form.AuthPassword,
-		AuthToken:      form.AuthToken,
-		Wiki:           form.Wiki,
-		Issues:         form.Issues,
-		Milestones:     form.Milestones,
-		Labels:         form.Labels,
-		Comments:       true,
-		PullRequests:   form.PullRequests,
-		Releases:       form.Releases,
->>>>>>> a755e5ad
 	}
 	if opts.Mirror {
 		opts.Issues = false
