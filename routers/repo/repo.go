--- conflicted
+++ resolved
@@ -249,152 +249,6 @@
 	handleCreateError(ctx, ctxUser, err, "CreatePost", tplCreate, &form)
 }
 
-<<<<<<< HEAD
-// Migrate render migration of repository page
-func Migrate(ctx *context.Context) {
-	ctx.Data["Title"] = ctx.Tr("new_migrate")
-	ctx.Data["private"] = getRepoPrivate(ctx)
-	ctx.Data["IsForcedPrivate"] = setting.Repository.ForcePrivate
-	ctx.Data["DisableMirrors"] = setting.Repository.DisableMirrors
-	ctx.Data["mirror"] = ctx.Query("mirror") == "1"
-	ctx.Data["wiki"] = ctx.Query("wiki") == "1"
-	ctx.Data["milestones"] = ctx.Query("milestones") == "1"
-	ctx.Data["labels"] = ctx.Query("labels") == "1"
-	ctx.Data["issues"] = ctx.Query("issues") == "1"
-	ctx.Data["pull_requests"] = ctx.Query("pull_requests") == "1"
-	ctx.Data["releases"] = ctx.Query("releases") == "1"
-	ctx.Data["LFSActive"] = setting.LFS.StartServer
-	// Plain git should be first
-	ctx.Data["service"] = structs.PlainGitService
-	ctx.Data["Services"] = append([]structs.GitServiceType{structs.PlainGitService}, structs.SupportedFullGitService...)
-
-	ctxUser := checkContextUser(ctx, ctx.QueryInt64("org"))
-	if ctx.Written() {
-		return
-	}
-	ctx.Data["ContextUser"] = ctxUser
-
-	ctx.HTML(200, tplMigrate)
-}
-
-func handleMigrateError(ctx *context.Context, owner *models.User, err error, name string, tpl base.TplName, form *auth.MigrateRepoForm) {
-	switch {
-	case migrations.IsRateLimitError(err):
-		ctx.RenderWithErr(ctx.Tr("form.visit_rate_limit"), tpl, form)
-	case migrations.IsTwoFactorAuthError(err):
-		ctx.RenderWithErr(ctx.Tr("form.2fa_auth_required"), tpl, form)
-	case models.IsErrReachLimitOfRepo(err):
-		ctx.RenderWithErr(ctx.Tr("repo.form.reach_limit_of_creation", owner.MaxCreationLimit()), tpl, form)
-	case models.IsErrRepoAlreadyExist(err):
-		ctx.Data["Err_RepoName"] = true
-		ctx.RenderWithErr(ctx.Tr("form.repo_name_been_taken"), tpl, form)
-	case models.IsErrNameReserved(err):
-		ctx.Data["Err_RepoName"] = true
-		ctx.RenderWithErr(ctx.Tr("repo.form.name_reserved", err.(models.ErrNameReserved).Name), tpl, form)
-	case models.IsErrNamePatternNotAllowed(err):
-		ctx.Data["Err_RepoName"] = true
-		ctx.RenderWithErr(ctx.Tr("repo.form.name_pattern_not_allowed", err.(models.ErrNamePatternNotAllowed).Pattern), tpl, form)
-	default:
-		remoteAddr, _ := auth.ParseRemoteAddr(form.CloneAddr, form.AuthUsername, form.AuthPassword, owner)
-		err = util.URLSanitizedError(err, remoteAddr)
-		if strings.Contains(err.Error(), "Authentication failed") ||
-			strings.Contains(err.Error(), "Bad credentials") ||
-			strings.Contains(err.Error(), "could not read Username") {
-			ctx.Data["Err_Auth"] = true
-			ctx.RenderWithErr(ctx.Tr("form.auth_failed", err.Error()), tpl, form)
-		} else if strings.Contains(err.Error(), "fatal:") {
-			ctx.Data["Err_CloneAddr"] = true
-			ctx.RenderWithErr(ctx.Tr("repo.migrate.failed", err.Error()), tpl, form)
-		} else {
-			ctx.ServerError(name, err)
-		}
-	}
-}
-
-// MigratePost response for migrating from external git repository
-func MigratePost(ctx *context.Context, form auth.MigrateRepoForm) {
-	ctx.Data["Title"] = ctx.Tr("new_migrate")
-	// Plain git should be first
-	ctx.Data["service"] = structs.PlainGitService
-	ctx.Data["Services"] = append([]structs.GitServiceType{structs.PlainGitService}, structs.SupportedFullGitService...)
-
-	ctxUser := checkContextUser(ctx, form.UID)
-	if ctx.Written() {
-		return
-	}
-	ctx.Data["ContextUser"] = ctxUser
-
-	if ctx.HasError() {
-		ctx.HTML(200, tplMigrate)
-		return
-	}
-
-	remoteAddr, err := auth.ParseRemoteAddr(form.CloneAddr, form.AuthUsername, form.AuthPassword, ctx.User)
-	if err != nil {
-		if models.IsErrInvalidCloneAddr(err) {
-			ctx.Data["Err_CloneAddr"] = true
-			addrErr := err.(models.ErrInvalidCloneAddr)
-			switch {
-			case addrErr.IsURLError:
-				ctx.RenderWithErr(ctx.Tr("form.url_error"), tplMigrate, &form)
-			case addrErr.IsPermissionDenied:
-				ctx.RenderWithErr(ctx.Tr("repo.migrate.permission_denied"), tplMigrate, &form)
-			case addrErr.IsInvalidPath:
-				ctx.RenderWithErr(ctx.Tr("repo.migrate.invalid_local_path"), tplMigrate, &form)
-			default:
-				ctx.ServerError("Unknown error", err)
-			}
-		} else {
-			ctx.ServerError("ParseRemoteAddr", err)
-		}
-		return
-	}
-
-	var opts = migrations.MigrateOptions{
-		OriginalURL:    form.CloneAddr,
-		GitServiceType: structs.GitServiceType(form.Service),
-		CloneAddr:      remoteAddr,
-		RepoName:       form.RepoName,
-		Description:    form.Description,
-		Private:        form.Private || setting.Repository.ForcePrivate,
-		Mirror:         form.Mirror && !setting.Repository.DisableMirrors,
-		AuthUsername:   form.AuthUsername,
-		AuthPassword:   form.AuthPassword,
-		AuthToken:      form.AuthToken,
-		Wiki:           form.Wiki,
-		Issues:         form.Issues,
-		Milestones:     form.Milestones,
-		Labels:         form.Labels,
-		Comments:       true,
-		PullRequests:   form.PullRequests,
-		Releases:       form.Releases,
-	}
-	if opts.Mirror {
-		opts.Issues = false
-		opts.Milestones = false
-		opts.Labels = false
-		opts.Comments = false
-		opts.PullRequests = false
-		opts.Releases = false
-	}
-
-	err = models.CheckCreateRepository(ctx.User, ctxUser, opts.RepoName)
-	if err != nil {
-		handleMigrateError(ctx, ctxUser, err, "MigratePost", tplMigrate, &form)
-		return
-	}
-
-	err = task.MigrateRepository(ctx.User, ctxUser, opts)
-	if err == nil {
-		ctx.Redirect(setting.AppSubURL + "/" + ctxUser.Name + "/" + opts.RepoName)
-		return
-	}
-
-	handleMigrateError(ctx, ctxUser, err, "MigratePost", tplMigrate, &form)
-}
-
-=======
->>>>>>> b333aa7d
 // Action response for actions to a repository
 func Action(ctx *context.Context) {
 	var err error
