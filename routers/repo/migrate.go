// Copyright 2014 The Gogs Authors. All rights reserved.
// Copyright 2020 The Gitea Authors. All rights reserved.
// Use of this source code is governed by a MIT-style
// license that can be found in the LICENSE file.

package repo

import (
	"net/http"
	"strings"

	"code.gitea.io/gitea/models"
	"code.gitea.io/gitea/modules/base"
	"code.gitea.io/gitea/modules/context"
	auth "code.gitea.io/gitea/modules/forms"
	"code.gitea.io/gitea/modules/lfs"
	"code.gitea.io/gitea/modules/log"
	"code.gitea.io/gitea/modules/migrations"
	"code.gitea.io/gitea/modules/setting"
	"code.gitea.io/gitea/modules/structs"
	"code.gitea.io/gitea/modules/task"
	"code.gitea.io/gitea/modules/util"
	"code.gitea.io/gitea/modules/web"
)

const (
	tplMigrate base.TplName = "repo/migrate/migrate"
)

// Migrate render migration of repository page
func Migrate(ctx *context.Context) {
	if setting.Repository.DisableMigrations {
		ctx.Error(http.StatusForbidden, "Migrate: the site administrator has disabled migrations")
		return
	}

	serviceType := structs.GitServiceType(ctx.QueryInt("service_type"))

	setMigrationContextData(ctx, serviceType)

	if serviceType == 0 {
		ctx.Data["Org"] = ctx.Query("org")
		ctx.Data["Mirror"] = ctx.Query("mirror")

		ctx.HTML(200, tplMigrate)
		return
	}

	ctx.Data["private"] = getRepoPrivate(ctx)
	ctx.Data["mirror"] = ctx.Query("mirror") == "1"
	ctx.Data["lfs"] = ctx.Query("lfs") == "1"
	ctx.Data["wiki"] = ctx.Query("wiki") == "1"
	ctx.Data["milestones"] = ctx.Query("milestones") == "1"
	ctx.Data["labels"] = ctx.Query("labels") == "1"
	ctx.Data["issues"] = ctx.Query("issues") == "1"
	ctx.Data["pull_requests"] = ctx.Query("pull_requests") == "1"
	ctx.Data["releases"] = ctx.Query("releases") == "1"

	ctxUser := checkContextUser(ctx, ctx.QueryInt64("org"))
	if ctx.Written() {
		return
	}
	ctx.Data["ContextUser"] = ctxUser

	ctx.HTML(200, base.TplName("repo/migrate/"+serviceType.Name()))
}

func handleMigrateError(ctx *context.Context, owner *models.User, err error, name string, tpl base.TplName, form *auth.MigrateRepoForm) {
	if setting.Repository.DisableMigrations {
		ctx.Error(http.StatusForbidden, "MigrateError: the site administrator has disabled migrations")
		return
	}

	switch {
	case migrations.IsRateLimitError(err):
		ctx.RenderWithErr(ctx.Tr("form.visit_rate_limit"), tpl, form)
	case migrations.IsTwoFactorAuthError(err):
		ctx.RenderWithErr(ctx.Tr("form.2fa_auth_required"), tpl, form)
	case models.IsErrReachLimitOfRepo(err):
		ctx.RenderWithErr(ctx.Tr("repo.form.reach_limit_of_creation", owner.MaxCreationLimit()), tpl, form)
	case models.IsErrRepoAlreadyExist(err):
		ctx.Data["Err_RepoName"] = true
		ctx.RenderWithErr(ctx.Tr("form.repo_name_been_taken"), tpl, form)
	case models.IsErrRepoFilesAlreadyExist(err):
		ctx.Data["Err_RepoName"] = true
		switch {
		case ctx.IsUserSiteAdmin() || (setting.Repository.AllowAdoptionOfUnadoptedRepositories && setting.Repository.AllowDeleteOfUnadoptedRepositories):
			ctx.RenderWithErr(ctx.Tr("form.repository_files_already_exist.adopt_or_delete"), tpl, form)
		case setting.Repository.AllowAdoptionOfUnadoptedRepositories:
			ctx.RenderWithErr(ctx.Tr("form.repository_files_already_exist.adopt"), tpl, form)
		case setting.Repository.AllowDeleteOfUnadoptedRepositories:
			ctx.RenderWithErr(ctx.Tr("form.repository_files_already_exist.delete"), tpl, form)
		default:
			ctx.RenderWithErr(ctx.Tr("form.repository_files_already_exist"), tpl, form)
		}
	case models.IsErrNameReserved(err):
		ctx.Data["Err_RepoName"] = true
		ctx.RenderWithErr(ctx.Tr("repo.form.name_reserved", err.(models.ErrNameReserved).Name), tpl, form)
	case models.IsErrNamePatternNotAllowed(err):
		ctx.Data["Err_RepoName"] = true
		ctx.RenderWithErr(ctx.Tr("repo.form.name_pattern_not_allowed", err.(models.ErrNamePatternNotAllowed).Pattern), tpl, form)
	default:
		remoteAddr, _ := auth.ParseRemoteAddr(form.CloneAddr, form.AuthUsername, form.AuthPassword)
		err = util.URLSanitizedError(err, remoteAddr)
		if strings.Contains(err.Error(), "Authentication failed") ||
			strings.Contains(err.Error(), "Bad credentials") ||
			strings.Contains(err.Error(), "could not read Username") {
			ctx.Data["Err_Auth"] = true
			ctx.RenderWithErr(ctx.Tr("form.auth_failed", err.Error()), tpl, form)
		} else if strings.Contains(err.Error(), "fatal:") {
			ctx.Data["Err_CloneAddr"] = true
			ctx.RenderWithErr(ctx.Tr("repo.migrate.failed", err.Error()), tpl, form)
		} else {
			ctx.ServerError(name, err)
		}
	}
}

func handleRemoteAddrError(ctx *context.Context, err error, errorField string, tpl base.TplName, form *auth.MigrateRepoForm) {
	if models.IsErrInvalidCloneAddr(err) {
		ctx.Data[errorField] = true
		addrErr := err.(*models.ErrInvalidCloneAddr)
		switch {
		case addrErr.IsProtocolInvalid:
			ctx.RenderWithErr(ctx.Tr("repo.mirror_address_protocol_invalid"), tpl, form)
		case addrErr.IsURLError:
			ctx.RenderWithErr(ctx.Tr("form.url_error"), tpl, form)
		case addrErr.IsPermissionDenied:
			if len(addrErr.PrivateNet) == 0 {
				ctx.RenderWithErr(ctx.Tr("repo.migrate.permission_denied_private_ip"), tpl, form)
			} else if !addrErr.LocalPath {
				ctx.RenderWithErr(ctx.Tr("repo.migrate.permission_denied_blocked"), tpl, form)
			} else {
				ctx.RenderWithErr(ctx.Tr("repo.migrate.permission_denied"), tpl, form)
			}
		case addrErr.IsInvalidPath:
			ctx.RenderWithErr(ctx.Tr("repo.migrate.invalid_local_path"), tpl, form)
		default:
			log.Error("Error whilst updating url: %v", err)
			ctx.RenderWithErr(ctx.Tr("form.url_error"), tpl, form)
		}
	} else {
		log.Error("Error whilst updating url: %v", err)
		ctx.RenderWithErr(ctx.Tr("form.url_error"), tpl, &form)
	}
}

// MigratePost response for migrating from external git repository
func MigratePost(ctx *context.Context) {
	form := web.GetForm(ctx).(*auth.MigrateRepoForm)
	if setting.Repository.DisableMigrations {
		ctx.Error(http.StatusForbidden, "MigratePost: the site administrator has disabled migrations")
		return
	}

	serviceType := structs.GitServiceType(form.Service)

	setMigrationContextData(ctx, serviceType)

	ctxUser := checkContextUser(ctx, form.UID)
	if ctx.Written() {
		return
	}
	ctx.Data["ContextUser"] = ctxUser

	tpl := base.TplName("repo/migrate/" + serviceType.Name())

	if ctx.HasError() {
		ctx.HTML(200, tpl)
		return
	}

	remoteAddr, err := auth.ParseRemoteAddr(form.CloneAddr, form.AuthUsername, form.AuthPassword)
	if err == nil {
		err = migrations.IsMigrateURLAllowed(remoteAddr, ctx.User)
	}
	if err != nil {
<<<<<<< HEAD
		handleRemoteAddrError(ctx, err, "Err_CloneAddr", tpl, form)
=======
		if models.IsErrInvalidCloneAddr(err) {
			ctx.Data["Err_CloneAddr"] = true
			addrErr := err.(*models.ErrInvalidCloneAddr)
			switch {
			case addrErr.IsProtocolInvalid:
				ctx.RenderWithErr(ctx.Tr("repo.mirror_address_protocol_invalid"), tpl, &form)
			case addrErr.IsURLError:
				ctx.RenderWithErr(ctx.Tr("form.url_error"), tpl, &form)
			case addrErr.IsPermissionDenied:
				if addrErr.LocalPath {
					ctx.RenderWithErr(ctx.Tr("repo.migrate.permission_denied"), tpl, &form)
				} else if len(addrErr.PrivateNet) == 0 {
					ctx.RenderWithErr(ctx.Tr("repo.migrate.permission_denied_blocked"), tpl, &form)
				} else {
					ctx.RenderWithErr(ctx.Tr("repo.migrate.permission_denied_private_ip"), tpl, &form)
				}
			case addrErr.IsInvalidPath:
				ctx.RenderWithErr(ctx.Tr("repo.migrate.invalid_local_path"), tpl, &form)
			default:
				log.Error("Error whilst updating url: %v", err)
				ctx.RenderWithErr(ctx.Tr("form.url_error"), tpl, &form)
			}
		} else {
			log.Error("Error whilst updating url: %v", err)
			ctx.RenderWithErr(ctx.Tr("form.url_error"), tpl, &form)
		}
>>>>>>> df891dc5
		return
	}

	form.LFS = form.LFS && setting.LFS.StartServer

	if form.LFS && len(form.LFSEndpoint) > 0 {
		ep := lfs.DetermineEndpoint("", form.LFSEndpoint)
		if ep == nil {
			ctx.Data["Err_LFSEndpoint"] = true
			ctx.RenderWithErr(ctx.Tr("repo.migrate.invalid_lfs_endpoint"), tpl, &form)
			return
		}
		err = migrations.IsMigrateURLAllowed(form.LFSEndpoint, ctx.User)
		if err != nil {
			handleRemoteAddrError(ctx, err, "Err_LFSEndpoint", tpl, form)
			return
		}
	}

	var opts = migrations.MigrateOptions{
		OriginalURL:    form.CloneAddr,
		GitServiceType: serviceType,
		CloneAddr:      remoteAddr,
		RepoName:       form.RepoName,
		Description:    form.Description,
		Private:        form.Private || setting.Repository.ForcePrivate,
		Mirror:         form.Mirror && !setting.Repository.DisableMirrors,
		LFS:            form.LFS,
		LFSEndpoint:    form.LFSEndpoint,
		AuthUsername:   form.AuthUsername,
		AuthPassword:   form.AuthPassword,
		AuthToken:      form.AuthToken,
		Wiki:           form.Wiki,
		Issues:         form.Issues,
		Milestones:     form.Milestones,
		Labels:         form.Labels,
		Comments:       form.Issues || form.PullRequests,
		PullRequests:   form.PullRequests,
		Releases:       form.Releases,
	}
	if opts.Mirror {
		opts.Issues = false
		opts.Milestones = false
		opts.Labels = false
		opts.Comments = false
		opts.PullRequests = false
		opts.Releases = false
	}

	err = models.CheckCreateRepository(ctx.User, ctxUser, opts.RepoName, false)
	if err != nil {
		handleMigrateError(ctx, ctxUser, err, "MigratePost", tpl, form)
		return
	}

	err = task.MigrateRepository(ctx.User, ctxUser, opts)
	if err == nil {
		ctx.Redirect(setting.AppSubURL + "/" + ctxUser.Name + "/" + opts.RepoName)
		return
	}

	handleMigrateError(ctx, ctxUser, err, "MigratePost", tpl, form)
}

func setMigrationContextData(ctx *context.Context, serviceType structs.GitServiceType) {
	ctx.Data["Title"] = ctx.Tr("new_migrate")

	ctx.Data["LFSActive"] = setting.LFS.StartServer
	ctx.Data["IsForcedPrivate"] = setting.Repository.ForcePrivate
	ctx.Data["DisableMirrors"] = setting.Repository.DisableMirrors

	// Plain git should be first
	ctx.Data["Services"] = append([]structs.GitServiceType{structs.PlainGitService}, structs.SupportedFullGitService...)
	ctx.Data["service"] = serviceType
}<|MERGE_RESOLUTION|>--- conflicted
+++ resolved
@@ -126,12 +126,12 @@
 		case addrErr.IsURLError:
 			ctx.RenderWithErr(ctx.Tr("form.url_error"), tpl, form)
 		case addrErr.IsPermissionDenied:
-			if len(addrErr.PrivateNet) == 0 {
-				ctx.RenderWithErr(ctx.Tr("repo.migrate.permission_denied_private_ip"), tpl, form)
-			} else if !addrErr.LocalPath {
-				ctx.RenderWithErr(ctx.Tr("repo.migrate.permission_denied_blocked"), tpl, form)
+			if addrErr.LocalPath {
+				ctx.RenderWithErr(ctx.Tr("repo.migrate.permission_denied"), tpl, &form)
+			} else if len(addrErr.PrivateNet) == 0 {
+				ctx.RenderWithErr(ctx.Tr("repo.migrate.permission_denied_blocked"), tpl, &form)
 			} else {
-				ctx.RenderWithErr(ctx.Tr("repo.migrate.permission_denied"), tpl, form)
+				ctx.RenderWithErr(ctx.Tr("repo.migrate.permission_denied_private_ip"), tpl, &form)
 			}
 		case addrErr.IsInvalidPath:
 			ctx.RenderWithErr(ctx.Tr("repo.migrate.invalid_local_path"), tpl, form)
@@ -175,36 +175,7 @@
 		err = migrations.IsMigrateURLAllowed(remoteAddr, ctx.User)
 	}
 	if err != nil {
-<<<<<<< HEAD
 		handleRemoteAddrError(ctx, err, "Err_CloneAddr", tpl, form)
-=======
-		if models.IsErrInvalidCloneAddr(err) {
-			ctx.Data["Err_CloneAddr"] = true
-			addrErr := err.(*models.ErrInvalidCloneAddr)
-			switch {
-			case addrErr.IsProtocolInvalid:
-				ctx.RenderWithErr(ctx.Tr("repo.mirror_address_protocol_invalid"), tpl, &form)
-			case addrErr.IsURLError:
-				ctx.RenderWithErr(ctx.Tr("form.url_error"), tpl, &form)
-			case addrErr.IsPermissionDenied:
-				if addrErr.LocalPath {
-					ctx.RenderWithErr(ctx.Tr("repo.migrate.permission_denied"), tpl, &form)
-				} else if len(addrErr.PrivateNet) == 0 {
-					ctx.RenderWithErr(ctx.Tr("repo.migrate.permission_denied_blocked"), tpl, &form)
-				} else {
-					ctx.RenderWithErr(ctx.Tr("repo.migrate.permission_denied_private_ip"), tpl, &form)
-				}
-			case addrErr.IsInvalidPath:
-				ctx.RenderWithErr(ctx.Tr("repo.migrate.invalid_local_path"), tpl, &form)
-			default:
-				log.Error("Error whilst updating url: %v", err)
-				ctx.RenderWithErr(ctx.Tr("form.url_error"), tpl, &form)
-			}
-		} else {
-			log.Error("Error whilst updating url: %v", err)
-			ctx.RenderWithErr(ctx.Tr("form.url_error"), tpl, &form)
-		}
->>>>>>> df891dc5
 		return
 	}
 
