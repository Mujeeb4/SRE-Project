// Copyright 2017 The Gitea Authors. All rights reserved.
// Use of this source code is governed by a MIT-style
// license that can be found in the LICENSE file.

package repo

import (
	"fmt"
	"strings"

	"code.gitea.io/git"
	"code.gitea.io/gitea/models"
	"code.gitea.io/gitea/modules/auth"
	"code.gitea.io/gitea/modules/base"
	"code.gitea.io/gitea/modules/context"
	"code.gitea.io/gitea/modules/log"
	"code.gitea.io/gitea/modules/setting"
)

// ProtectedBranch render the page to protect the repository
func ProtectedBranch(ctx *context.Context) {
	ctx.Data["Title"] = ctx.Tr("repo.settings")
	ctx.Data["PageIsSettingsBranches"] = true

	protectedBranches, err := ctx.Repo.Repository.GetProtectedBranches()
	if err != nil {
		ctx.ServerError("GetProtectedBranches", err)
		return
	}
	ctx.Data["ProtectedBranches"] = protectedBranches

	branches := ctx.Data["Branches"].([]string)
	leftBranches := make([]string, 0, len(branches)-len(protectedBranches))
	for _, b := range branches {
		var protected bool
		for _, pb := range protectedBranches {
			if b == pb.BranchName {
				protected = true
				break
			}
		}
		if !protected {
			leftBranches = append(leftBranches, b)
		}
	}

	ctx.Data["LeftBranches"] = leftBranches

	ctx.HTML(200, tplBranches)
}

// ProtectedBranchPost response for protect for a branch of a repository
func ProtectedBranchPost(ctx *context.Context) {
	ctx.Data["Title"] = ctx.Tr("repo.settings")
	ctx.Data["PageIsSettingsBranches"] = true

	repo := ctx.Repo.Repository

	switch ctx.Query("action") {
	case "default_branch":
		if ctx.HasError() {
			ctx.HTML(200, tplBranches)
			return
		}

		branch := ctx.Query("branch")
		if !ctx.Repo.GitRepo.IsBranchExist(branch) {
			ctx.Status(404)
			return
		} else if repo.DefaultBranch != branch {
			repo.DefaultBranch = branch
			if err := ctx.Repo.GitRepo.SetDefaultBranch(branch); err != nil {
				if !git.IsErrUnsupportedVersion(err) {
					ctx.ServerError("SetDefaultBranch", err)
					return
				}
			}
			if err := repo.UpdateDefaultBranch(); err != nil {
				ctx.ServerError("SetDefaultBranch", err)
				return
			}
		}

		log.Trace("Repository basic settings updated: %s/%s", ctx.Repo.Owner.Name, repo.Name)

		ctx.Flash.Success(ctx.Tr("repo.settings.update_settings_success"))
		ctx.Redirect(setting.AppSubURL + ctx.Req.URL.Path)
	default:
		ctx.NotFound("", nil)
	}
}

// SettingsProtectedBranch renders the protected branch setting page
func SettingsProtectedBranch(c *context.Context) {
	branch := c.Params("*")
	if !c.Repo.GitRepo.IsBranchExist(branch) {
		c.NotFound("IsBranchExist", nil)
		return
	}

	c.Data["Title"] = c.Tr("repo.settings.protected_branch") + " - " + branch
	c.Data["PageIsSettingsBranches"] = true

	protectBranch, err := models.GetProtectedBranchBy(c.Repo.Repository.ID, branch)
	if err != nil {
		if !models.IsErrBranchNotExist(err) {
			c.ServerError("GetProtectBranchOfRepoByName", err)
			return
		}
	}

	if protectBranch == nil {
		// No options found, create defaults.
		protectBranch = &models.ProtectedBranch{
			BranchName: branch,
		}
	}

	users, err := c.Repo.Repository.GetWriters()
	if err != nil {
		c.ServerError("Repo.Repository.GetWriters", err)
		return
	}
	c.Data["Users"] = users
	c.Data["whitelist_users"] = strings.Join(base.Int64sToStrings(protectBranch.WhitelistUserIDs), ",")
	c.Data["merge_whitelist_users"] = strings.Join(base.Int64sToStrings(protectBranch.MergeWhitelistUserIDs), ",")
	c.Data["approvals_whitelist_users"] = strings.Join(base.Int64sToStrings(protectBranch.ApprovalsWhitelistUserIDs), ",")

	if c.Repo.Owner.IsOrganization() {
		teams, err := c.Repo.Owner.TeamsWithAccessToRepo(c.Repo.Repository.ID, models.AccessModeRead)
		if err != nil {
			c.ServerError("Repo.Owner.TeamsWithAccessToRepo", err)
			return
		}
		c.Data["Teams"] = teams
		c.Data["whitelist_teams"] = strings.Join(base.Int64sToStrings(protectBranch.WhitelistTeamIDs), ",")
		c.Data["merge_whitelist_teams"] = strings.Join(base.Int64sToStrings(protectBranch.MergeWhitelistTeamIDs), ",")
		c.Data["approvals_whitelist_teams"] = strings.Join(base.Int64sToStrings(protectBranch.ApprovalsWhitelistTeamIDs), ",")
	}

	c.Data["Branch"] = protectBranch
	c.HTML(200, tplProtectedBranch)
}

// SettingsProtectedBranchPost updates the protected branch settings
func SettingsProtectedBranchPost(ctx *context.Context, f auth.ProtectBranchForm) {
	branch := ctx.Params("*")
	if !ctx.Repo.GitRepo.IsBranchExist(branch) {
		ctx.NotFound("IsBranchExist", nil)
		return
	}

	protectBranch, err := models.GetProtectedBranchBy(ctx.Repo.Repository.ID, branch)
	if err != nil {
		if !models.IsErrBranchNotExist(err) {
			ctx.ServerError("GetProtectBranchOfRepoByName", err)
			return
		}
	}

	if f.Protected {
		if protectBranch == nil {
			// No options found, create defaults.
			protectBranch = &models.ProtectedBranch{
				RepoID:     ctx.Repo.Repository.ID,
				BranchName: branch,
			}
		}
		if f.RequiredApprovals < 0 {
			ctx.Flash.Error(ctx.Tr("repo.settings.protected_branch_required_approvals_min"))
			ctx.Redirect(fmt.Sprintf("%s/settings/branches/%s", ctx.Repo.RepoLink, branch))
		}

		var whitelistUsers, whitelistTeams, mergeWhitelistUsers, mergeWhitelistTeams []int64
		protectBranch.EnableWhitelist = f.EnableWhitelist
		if strings.TrimSpace(f.WhitelistUsers) != "" {
			whitelistUsers, _ = base.StringsToInt64s(strings.Split(f.WhitelistUsers, ","))
		}
		if strings.TrimSpace(f.WhitelistTeams) != "" {
			whitelistTeams, _ = base.StringsToInt64s(strings.Split(f.WhitelistTeams, ","))
		}
		protectBranch.EnableMergeWhitelist = f.EnableMergeWhitelist
<<<<<<< HEAD
		mergeWhitelistUsers, _ := base.StringsToInt64s(strings.Split(f.MergeWhitelistUsers, ","))
		mergeWhitelistTeams, _ := base.StringsToInt64s(strings.Split(f.MergeWhitelistTeams, ","))
		protectBranch.RequiredApprovals = f.RequiredApprovals
		approvalsWhitelistUsers, _ := base.StringsToInt64s(strings.Split(f.ApprovalsWhitelistUsers, ","))
		approvalsWhitelistTeams, _ := base.StringsToInt64s(strings.Split(f.ApprovalsWhitelistTeams, ","))
		err = models.UpdateProtectBranch(ctx.Repo.Repository, protectBranch, models.WhitelistOptions{
			UserIDs:          whitelistUsers,
			TeamIDs:          whitelistTeams,
			MergeUserIDs:     mergeWhitelistUsers,
			MergeTeamIDs:     mergeWhitelistTeams,
			ApprovalsUserIDs: approvalsWhitelistUsers,
			ApprovalsTeamIDs: approvalsWhitelistTeams,
		})
=======
		if strings.TrimSpace(f.MergeWhitelistUsers) != "" {
			mergeWhitelistUsers, _ = base.StringsToInt64s(strings.Split(f.MergeWhitelistUsers, ","))
		}
		if strings.TrimSpace(f.MergeWhitelistTeams) != "" {
			mergeWhitelistTeams, _ = base.StringsToInt64s(strings.Split(f.MergeWhitelistTeams, ","))
		}
		err = models.UpdateProtectBranch(ctx.Repo.Repository, protectBranch, whitelistUsers, whitelistTeams, mergeWhitelistUsers, mergeWhitelistTeams)
>>>>>>> c8a9384a
		if err != nil {
			ctx.ServerError("UpdateProtectBranch", err)
			return
		}
		ctx.Flash.Success(ctx.Tr("repo.settings.update_protect_branch_success", branch))
		ctx.Redirect(fmt.Sprintf("%s/settings/branches/%s", ctx.Repo.RepoLink, branch))
	} else {
		if protectBranch != nil {
			if err := ctx.Repo.Repository.DeleteProtectedBranch(protectBranch.ID); err != nil {
				ctx.ServerError("DeleteProtectedBranch", err)
				return
			}
		}
		ctx.Flash.Success(ctx.Tr("repo.settings.remove_protected_branch_success", branch))
		ctx.Redirect(fmt.Sprintf("%s/settings/branches", ctx.Repo.RepoLink))
	}
}<|MERGE_RESOLUTION|>--- conflicted
+++ resolved
@@ -171,7 +171,7 @@
 			ctx.Redirect(fmt.Sprintf("%s/settings/branches/%s", ctx.Repo.RepoLink, branch))
 		}
 
-		var whitelistUsers, whitelistTeams, mergeWhitelistUsers, mergeWhitelistTeams []int64
+		var whitelistUsers, whitelistTeams, mergeWhitelistUsers, mergeWhitelistTeams, approvalsWhitelistUsers, approvalsWhitelistTeams []int64
 		protectBranch.EnableWhitelist = f.EnableWhitelist
 		if strings.TrimSpace(f.WhitelistUsers) != "" {
 			whitelistUsers, _ = base.StringsToInt64s(strings.Split(f.WhitelistUsers, ","))
@@ -180,12 +180,19 @@
 			whitelistTeams, _ = base.StringsToInt64s(strings.Split(f.WhitelistTeams, ","))
 		}
 		protectBranch.EnableMergeWhitelist = f.EnableMergeWhitelist
-<<<<<<< HEAD
-		mergeWhitelistUsers, _ := base.StringsToInt64s(strings.Split(f.MergeWhitelistUsers, ","))
-		mergeWhitelistTeams, _ := base.StringsToInt64s(strings.Split(f.MergeWhitelistTeams, ","))
+		if strings.TrimSpace(f.MergeWhitelistUsers) != "" {
+			mergeWhitelistUsers, _ = base.StringsToInt64s(strings.Split(f.MergeWhitelistUsers, ","))
+		}
+		if strings.TrimSpace(f.MergeWhitelistTeams) != "" {
+			mergeWhitelistTeams, _ = base.StringsToInt64s(strings.Split(f.MergeWhitelistTeams, ","))
+		}
 		protectBranch.RequiredApprovals = f.RequiredApprovals
-		approvalsWhitelistUsers, _ := base.StringsToInt64s(strings.Split(f.ApprovalsWhitelistUsers, ","))
-		approvalsWhitelistTeams, _ := base.StringsToInt64s(strings.Split(f.ApprovalsWhitelistTeams, ","))
+		if strings.TrimSpace(f.ApprovalsWhitelistUsers) != "" {
+			approvalsWhitelistUsers, _ = base.StringsToInt64s(strings.Split(f.ApprovalsWhitelistUsers, ","))
+		}
+		if strings.TrimSpace(f.ApprovalsWhitelistTeams) != "" {
+			approvalsWhitelistTeams, _ = base.StringsToInt64s(strings.Split(f.ApprovalsWhitelistTeams, ","))
+		}
 		err = models.UpdateProtectBranch(ctx.Repo.Repository, protectBranch, models.WhitelistOptions{
 			UserIDs:          whitelistUsers,
 			TeamIDs:          whitelistTeams,
@@ -194,15 +201,6 @@
 			ApprovalsUserIDs: approvalsWhitelistUsers,
 			ApprovalsTeamIDs: approvalsWhitelistTeams,
 		})
-=======
-		if strings.TrimSpace(f.MergeWhitelistUsers) != "" {
-			mergeWhitelistUsers, _ = base.StringsToInt64s(strings.Split(f.MergeWhitelistUsers, ","))
-		}
-		if strings.TrimSpace(f.MergeWhitelistTeams) != "" {
-			mergeWhitelistTeams, _ = base.StringsToInt64s(strings.Split(f.MergeWhitelistTeams, ","))
-		}
-		err = models.UpdateProtectBranch(ctx.Repo.Repository, protectBranch, whitelistUsers, whitelistTeams, mergeWhitelistUsers, mergeWhitelistTeams)
->>>>>>> c8a9384a
 		if err != nil {
 			ctx.ServerError("UpdateProtectBranch", err)
 			return
