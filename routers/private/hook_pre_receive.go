--- conflicted
+++ resolved
@@ -195,7 +195,6 @@
 			})
 			return
 		} else if len(output) > 0 {
-<<<<<<< HEAD
 			if protectBranch.CanForcePush {
 				isForcePush = true
 			} else {
@@ -205,13 +204,6 @@
 				})
 				return
 			}
-=======
-			log.Warn("Forbidden: Branch: %s in %-v is protected from force push", branchName, repo)
-			ctx.JSON(http.StatusForbidden, private.Response{
-				UserMsg: fmt.Sprintf("branch %s is protected from force push", branchName),
-			})
-			return
->>>>>>> 67c1a072
 		}
 	}
 
