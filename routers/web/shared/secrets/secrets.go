--- conflicted
+++ resolved
@@ -40,19 +40,14 @@
 func PerformSecretsPost(ctx *context.Context, doer, owner *user_model.User, repo *repo_model.Repository, redirectURL string) {
 	form := web.GetForm(ctx).(*forms.AddSecretForm)
 
-<<<<<<< HEAD
-	s, err := secret_model.InsertEncryptedSecret(ctx, tryGetOwnerID(owner), tryGetRepositoryID(repo), form.Title, form.Content)
-=======
-	content := form.Content
 	// Since the content is from a form which is a textarea, the line endings are \r\n.
 	// It's a standard behavior of HTML.
 	// But we want to store them as \n like what GitHub does.
 	// And users are unlikely to really need to keep the \r.
 	// Other than this, we should respect the original content, even leading or trailing spaces.
-	content = strings.ReplaceAll(content, "\r\n", "\n")
+	content := strings.ReplaceAll(form.Content, "\r\n", "\n")
 
-	s, err := secret_model.InsertEncryptedSecret(ctx, ownerID, repoID, form.Title, content)
->>>>>>> c367b63b
+	s, err := secret_model.InsertEncryptedSecret(ctx, tryGetOwnerID(owner), tryGetRepositoryID(repo), form.Title, content)
 	if err != nil {
 		log.Error("InsertEncryptedSecret: %v", err)
 		ctx.Flash.Error(ctx.Tr("secrets.creation.failed"))
