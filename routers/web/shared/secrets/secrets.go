--- conflicted
+++ resolved
@@ -4,18 +4,13 @@
 package secrets
 
 import (
-<<<<<<< HEAD
-	"code.gitea.io/gitea/models/db"
 	repo_model "code.gitea.io/gitea/models/repo"
-=======
->>>>>>> bfa22a47
 	secret_model "code.gitea.io/gitea/models/secret"
 	user_model "code.gitea.io/gitea/models/user"
 	"code.gitea.io/gitea/modules/context"
 	"code.gitea.io/gitea/modules/log"
 	"code.gitea.io/gitea/modules/web"
 	"code.gitea.io/gitea/routers/web/shared/actions"
-	"code.gitea.io/gitea/services/audit"
 	"code.gitea.io/gitea/services/forms"
 	secret_service "code.gitea.io/gitea/services/secrets"
 )
@@ -42,23 +37,12 @@
 func PerformSecretsPost(ctx *context.Context, doer, owner *user_model.User, repo *repo_model.Repository, redirectURL string) {
 	form := web.GetForm(ctx).(*forms.AddSecretForm)
 
-<<<<<<< HEAD
-	if err := actions.NameRegexMatch(form.Name); err != nil {
-		ctx.JSONError(ctx.Tr("secrets.creation.failed"))
-		return
-	}
-
-	s, err := secret_model.InsertEncryptedSecret(ctx, tryGetOwnerID(owner), tryGetRepositoryID(repo), form.Name, actions.ReserveLineBreakForTextarea(form.Data))
-=======
-	s, _, err := secret_service.CreateOrUpdateSecret(ctx, ownerID, repoID, form.Name, actions.ReserveLineBreakForTextarea(form.Data))
->>>>>>> bfa22a47
+	s, _, err := secret_service.CreateOrUpdateSecret(ctx, doer, owner, repo, form.Name, actions.ReserveLineBreakForTextarea(form.Data))
 	if err != nil {
 		log.Error("CreateOrUpdateSecret failed: %v", err)
 		ctx.JSONError(ctx.Tr("secrets.creation.failed"))
 		return
 	}
-
-	audit.Record(auditActionSwitch(owner, repo, audit.UserSecretAdd, audit.OrganizationSecretAdd, audit.RepositorySecretAdd), doer, auditScopeSwitch(owner, repo), s, "Added secret %s.", s.Name)
 
 	ctx.Flash.Success(ctx.Tr("secrets.creation.success", s.Name))
 	ctx.JSONRedirect(redirectURL)
@@ -67,65 +51,13 @@
 func PerformSecretsDelete(ctx *context.Context, doer, owner *user_model.User, repo *repo_model.Repository, redirectURL string) {
 	id := ctx.FormInt64("id")
 
-<<<<<<< HEAD
-	s := &secret_model.Secret{OwnerID: tryGetOwnerID(owner), RepoID: tryGetRepositoryID(repo)}
-	if has, err := db.GetByID(ctx, id, s); err != nil {
-		log.Error("GetByID failed: %v", err)
-		ctx.Flash.Error(ctx.Tr("secrets.deletion.failed"))
-		return
-	} else if !has {
-		ctx.Flash.Error(ctx.Tr("secrets.deletion.failed"))
-		return
-	}
-
-	if _, err := db.DeleteByBean(ctx, &secret_model.Secret{ID: id}); err != nil {
-		log.Error("Delete secret %d failed: %v", id, err)
-		ctx.Flash.Error(ctx.Tr("secrets.deletion.failed"))
-		return
-	}
-
-	audit.Record(auditActionSwitch(owner, repo, audit.UserSecretRemove, audit.OrganizationSecretRemove, audit.RepositorySecretRemove), doer, auditScopeSwitch(owner, repo), s, "Removed secret %s.", s.Name)
-
-=======
-	err := secret_service.DeleteSecretByID(ctx, ownerID, repoID, id)
+	err := secret_service.DeleteSecretByID(ctx, doer, owner, repo, id)
 	if err != nil {
 		log.Error("DeleteSecretByID(%d) failed: %v", id, err)
 		ctx.JSONError(ctx.Tr("secrets.deletion.failed"))
 		return
 	}
 
->>>>>>> bfa22a47
 	ctx.Flash.Success(ctx.Tr("secrets.deletion.success"))
 	ctx.JSONRedirect(redirectURL)
-}
-
-func tryGetOwnerID(owner *user_model.User) int64 {
-	if owner == nil {
-		return 0
-	}
-	return owner.ID
-}
-
-func tryGetRepositoryID(repo *repo_model.Repository) int64 {
-	if repo == nil {
-		return 0
-	}
-	return repo.ID
-}
-
-func auditActionSwitch(owner *user_model.User, repo *repo_model.Repository, userAction, orgAction, repoAction audit.Action) audit.Action {
-	if owner == nil {
-		return repoAction
-	}
-	if owner.IsOrganization() {
-		return orgAction
-	}
-	return userAction
-}
-
-func auditScopeSwitch(owner *user_model.User, repo *repo_model.Repository) any {
-	if owner != nil {
-		return owner
-	}
-	return repo
 }