// Copyright 2017 The Gitea Authors. All rights reserved.
// Use of this source code is governed by a MIT-style
// license that can be found in the LICENSE file.

package repo

import (
	"net/http"
	"time"

	"code.gitea.io/gitea/models"
	"code.gitea.io/gitea/models/unit"
	"code.gitea.io/gitea/modules/base"
	"code.gitea.io/gitea/modules/context"
)

const (
	tplActivity base.TplName = "repo/activity"
)

// Activity render the page to show repository latest changes
func Activity(ctx *context.Context) {
	ctx.Data["Title"] = ctx.Tr("repo.activity")
	ctx.Data["PageIsActivity"] = true

	ctx.Data["Period"] = ctx.Params("period")

	timeUntil := time.Now()
	var timeFrom time.Time

	switch ctx.Data["Period"] {
	case "daily":
		timeFrom = timeUntil.Add(-time.Hour * 24)
	case "halfweekly":
		timeFrom = timeUntil.Add(-time.Hour * 72)
	case "weekly":
		timeFrom = timeUntil.Add(-time.Hour * 168)
	case "monthly":
		timeFrom = timeUntil.AddDate(0, -1, 0)
	case "quarterly":
		timeFrom = timeUntil.AddDate(0, -3, 0)
	case "semiyearly":
		timeFrom = timeUntil.AddDate(0, -6, 0)
	case "yearly":
		timeFrom = timeUntil.AddDate(-1, 0, 0)
	default:
		ctx.Data["Period"] = "weekly"
		timeFrom = timeUntil.Add(-time.Hour * 168)
	}
	ctx.Data["DateFrom"] = timeFrom.Format("January 2, 2006")
	ctx.Data["DateUntil"] = timeUntil.Format("January 2, 2006")
	ctx.Data["PeriodText"] = ctx.Tr("repo.activity.period." + ctx.Data["Period"].(string))

	var userID int64
	if ctx.IsSigned {
		userID = ctx.User.ID
	}

	var err error
<<<<<<< HEAD
	if ctx.Data["Activity"], err = models.GetActivityStats(ctx.Repo.Repository, &models.GetActivityStatsOpts{
		TimeFrom:             timeFrom,
		UserID:               userID,
		ShowReleases:         ctx.Repo.CanRead(unit.TypeReleases),
		ShowIssues:           ctx.Repo.CanRead(unit.TypeIssues),
		ShowPRs:              ctx.Repo.CanRead(unit.TypePullRequests),
		ShowCode:             ctx.Repo.CanRead(unit.TypeCode),
		CanReadPrivateIssues: ctx.Repo.CanReadPrivateIssues(),
	}); err != nil {
=======
	if ctx.Data["Activity"], err = models.GetActivityStats(ctx, ctx.Repo.Repository, timeFrom,
		ctx.Repo.CanRead(unit.TypeReleases),
		ctx.Repo.CanRead(unit.TypeIssues),
		ctx.Repo.CanRead(unit.TypePullRequests),
		ctx.Repo.CanRead(unit.TypeCode)); err != nil {
>>>>>>> 814750e6
		ctx.ServerError("GetActivityStats", err)
		return
	}

	if ctx.PageData["repoActivityTopAuthors"], err = models.GetActivityStatsTopAuthors(ctx, ctx.Repo.Repository, timeFrom, 10); err != nil {
		ctx.ServerError("GetActivityStatsTopAuthors", err)
		return
	}

	ctx.HTML(http.StatusOK, tplActivity)
}

// ActivityAuthors renders JSON with top commit authors for given time period over all branches
func ActivityAuthors(ctx *context.Context) {
	timeUntil := time.Now()
	var timeFrom time.Time

	switch ctx.Params("period") {
	case "daily":
		timeFrom = timeUntil.Add(-time.Hour * 24)
	case "halfweekly":
		timeFrom = timeUntil.Add(-time.Hour * 72)
	case "weekly":
		timeFrom = timeUntil.Add(-time.Hour * 168)
	case "monthly":
		timeFrom = timeUntil.AddDate(0, -1, 0)
	case "quarterly":
		timeFrom = timeUntil.AddDate(0, -3, 0)
	case "semiyearly":
		timeFrom = timeUntil.AddDate(0, -6, 0)
	case "yearly":
		timeFrom = timeUntil.AddDate(-1, 0, 0)
	default:
		timeFrom = timeUntil.Add(-time.Hour * 168)
	}

	var err error
	authors, err := models.GetActivityStatsTopAuthors(ctx, ctx.Repo.Repository, timeFrom, 10)
	if err != nil {
		ctx.ServerError("GetActivityStatsTopAuthors", err)
		return
	}

	ctx.JSON(http.StatusOK, authors)
}<|MERGE_RESOLUTION|>--- conflicted
+++ resolved
@@ -57,7 +57,6 @@
 	}
 
 	var err error
-<<<<<<< HEAD
 	if ctx.Data["Activity"], err = models.GetActivityStats(ctx.Repo.Repository, &models.GetActivityStatsOpts{
 		TimeFrom:             timeFrom,
 		UserID:               userID,
@@ -67,13 +66,6 @@
 		ShowCode:             ctx.Repo.CanRead(unit.TypeCode),
 		CanReadPrivateIssues: ctx.Repo.CanReadPrivateIssues(),
 	}); err != nil {
-=======
-	if ctx.Data["Activity"], err = models.GetActivityStats(ctx, ctx.Repo.Repository, timeFrom,
-		ctx.Repo.CanRead(unit.TypeReleases),
-		ctx.Repo.CanRead(unit.TypeIssues),
-		ctx.Repo.CanRead(unit.TypePullRequests),
-		ctx.Repo.CanRead(unit.TypeCode)); err != nil {
->>>>>>> 814750e6
 		ctx.ServerError("GetActivityStats", err)
 		return
 	}
