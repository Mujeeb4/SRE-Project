--- conflicted
+++ resolved
@@ -242,11 +242,7 @@
 // DismissReview dismissing stale review by repo admin
 func DismissReview(ctx *context.Context) {
 	form := web.GetForm(ctx).(*forms.DismissReviewForm)
-<<<<<<< HEAD
-	comm, err := pull_service.DismissReview(ctx, form.ReviewID, form.Message, ctx.Doer, true, true)
-=======
 	comm, err := pull_service.DismissReview(ctx, form.ReviewID, ctx.Repo.Repository.ID, form.Message, ctx.Doer, true, true)
->>>>>>> c0f5111f
 	if err != nil {
 		ctx.ServerError("pull_service.DismissReview", err)
 		return
