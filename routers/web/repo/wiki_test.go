// Copyright 2017 The Gitea Authors. All rights reserved.
// Use of this source code is governed by a MIT-style
// license that can be found in the LICENSE file.

package repo

import (
	"io"
	"net/http"
	"testing"

	"code.gitea.io/gitea/models"
	"code.gitea.io/gitea/models/unittest"
	"code.gitea.io/gitea/modules/git"
	"code.gitea.io/gitea/modules/test"
	"code.gitea.io/gitea/modules/web"
	"code.gitea.io/gitea/services/forms"
	wiki_service "code.gitea.io/gitea/services/wiki"

	"github.com/stretchr/testify/assert"
)

const content = "Wiki contents for unit tests"
const message = "Wiki commit message for unit tests"

func wikiEntry(t *testing.T, repo *models.Repository, wikiName string) *git.TreeEntry {
	wikiRepo, err := git.OpenRepository(repo.WikiPath())
	assert.NoError(t, err)
	defer wikiRepo.Close()
	commit, err := wikiRepo.GetBranchCommit("master")
	assert.NoError(t, err)
	entries, err := commit.ListEntries()
	assert.NoError(t, err)
	for _, entry := range entries {
		if entry.Name() == wiki_service.NameToFilename(wikiName) {
			return entry
		}
	}
	return nil
}

func wikiContent(t *testing.T, repo *models.Repository, wikiName string) string {
	entry := wikiEntry(t, repo, wikiName)
	if !assert.NotNil(t, entry) {
		return ""
	}
	reader, err := entry.Blob().DataAsync()
	assert.NoError(t, err)
	defer reader.Close()
	bytes, err := io.ReadAll(reader)
	assert.NoError(t, err)
	return string(bytes)
}

func assertWikiExists(t *testing.T, repo *models.Repository, wikiName string) {
	assert.NotNil(t, wikiEntry(t, repo, wikiName))
}

func assertWikiNotExists(t *testing.T, repo *models.Repository, wikiName string) {
	assert.Nil(t, wikiEntry(t, repo, wikiName))
}

func assertPagesMetas(t *testing.T, expectedNames []string, metas interface{}) {
	pageMetas, ok := metas.([]PageMeta)
	if !assert.True(t, ok) {
		return
	}
	if !assert.Len(t, pageMetas, len(expectedNames)) {
		return
	}
	for i, pageMeta := range pageMetas {
		assert.EqualValues(t, expectedNames[i], pageMeta.Name)
	}
}

func TestWiki(t *testing.T) {
	unittest.PrepareTestEnv(t)

	ctx := test.MockContext(t, "user2/repo1/wiki/?action=_pages")
	ctx.SetParams("*", "Home")
	test.LoadRepo(t, ctx, 1)
	Wiki(ctx)
	assert.EqualValues(t, http.StatusOK, ctx.Resp.Status())
	assert.EqualValues(t, "Home", ctx.Data["Title"])
	assertPagesMetas(t, []string{"Home", "Page With Image", "Page With Spaced Name", "Unescaped File"}, ctx.Data["Pages"])
}

func TestWikiPages(t *testing.T) {
	unittest.PrepareTestEnv(t)

	ctx := test.MockContext(t, "user2/repo1/wiki/?action=_pages")
	test.LoadRepo(t, ctx, 1)
	WikiPages(ctx)
	assert.EqualValues(t, http.StatusOK, ctx.Resp.Status())
	assertPagesMetas(t, []string{"Home", "Page With Image", "Page With Spaced Name", "Unescaped File"}, ctx.Data["Pages"])
}

func TestNewWiki(t *testing.T) {
	unittest.PrepareTestEnv(t)

	ctx := test.MockContext(t, "user2/repo1/wiki/?action=_new")
	test.LoadUser(t, ctx, 2)
	test.LoadRepo(t, ctx, 1)
	NewWiki(ctx)
	assert.EqualValues(t, http.StatusOK, ctx.Resp.Status())
	assert.EqualValues(t, ctx.Tr("repo.wiki.new_page"), ctx.Data["Title"])
}

func TestNewWikiPost(t *testing.T) {
	for _, title := range []string{
		"New page",
		"&&&&",
	} {
		unittest.PrepareTestEnv(t)

		ctx := test.MockContext(t, "user2/repo1/wiki/?action=_new")
		test.LoadUser(t, ctx, 2)
		test.LoadRepo(t, ctx, 1)
		web.SetForm(ctx, &forms.NewWikiForm{
			Title:   title,
			Content: content,
			Message: message,
		})
		NewWikiPost(ctx)
		assert.EqualValues(t, http.StatusFound, ctx.Resp.Status())
		assertWikiExists(t, ctx.Repo.Repository, title)
		assert.Equal(t, wikiContent(t, ctx.Repo.Repository, title), content)
	}
}

func TestNewWikiPost_ReservedName(t *testing.T) {
	unittest.PrepareTestEnv(t)

	ctx := test.MockContext(t, "user2/repo1/wiki/?action=_new")
	test.LoadUser(t, ctx, 2)
	test.LoadRepo(t, ctx, 1)
	web.SetForm(ctx, &forms.NewWikiForm{
		Title:   "_edit",
		Content: content,
		Message: message,
	})
	NewWikiPost(ctx)
	assert.EqualValues(t, http.StatusOK, ctx.Resp.Status())
	assert.EqualValues(t, ctx.Tr("repo.wiki.reserved_page"), ctx.Flash.ErrorMsg)
	assertWikiNotExists(t, ctx.Repo.Repository, "_edit")
}

func TestEditWiki(t *testing.T) {
	unittest.PrepareTestEnv(t)

	ctx := test.MockContext(t, "user2/repo1/wiki/Home?action=_edit")
	ctx.SetParams("*", "Home")
	test.LoadUser(t, ctx, 2)
	test.LoadRepo(t, ctx, 1)
	EditWiki(ctx)
	assert.EqualValues(t, http.StatusOK, ctx.Resp.Status())
	assert.EqualValues(t, "Home", ctx.Data["Title"])
	assert.Equal(t, wikiContent(t, ctx.Repo.Repository, "Home"), ctx.Data["content"])
}

func TestEditWikiPost(t *testing.T) {
	for _, title := range []string{
		"Home",
		"New/<page>",
	} {
<<<<<<< HEAD
		db.PrepareTestEnv(t)
		ctx := test.MockContext(t, "user2/repo1/wiki/Home?action=_new")
		ctx.SetParams("*", "Home")
=======
		unittest.PrepareTestEnv(t)
		ctx := test.MockContext(t, "user2/repo1/wiki/_new/Home")
		ctx.SetParams(":page", "Home")
>>>>>>> 7e1ae380
		test.LoadUser(t, ctx, 2)
		test.LoadRepo(t, ctx, 1)
		web.SetForm(ctx, &forms.NewWikiForm{
			Title:   title,
			Content: content,
			Message: message,
		})
		EditWikiPost(ctx)
		assert.EqualValues(t, http.StatusFound, ctx.Resp.Status())
		assertWikiExists(t, ctx.Repo.Repository, title)
		assert.Equal(t, wikiContent(t, ctx.Repo.Repository, title), content)
		if title != "Home" {
			assertWikiNotExists(t, ctx.Repo.Repository, "Home")
		}
	}
}

func TestDeleteWikiPagePost(t *testing.T) {
	unittest.PrepareTestEnv(t)

	ctx := test.MockContext(t, "user2/repo1/wiki/Home?action=_delete")
	test.LoadUser(t, ctx, 2)
	test.LoadRepo(t, ctx, 1)
	DeleteWikiPagePost(ctx)
	assert.EqualValues(t, http.StatusOK, ctx.Resp.Status())
	assertWikiNotExists(t, ctx.Repo.Repository, "Home")
}

func TestWikiRaw(t *testing.T) {
	for filepath, filetype := range map[string]string{
		"jpeg.jpg":                 "image/jpeg",
		"images/jpeg.jpg":          "image/jpeg",
		"Page With Spaced Name":    "text/plain; charset=utf-8",
		"Page-With-Spaced-Name":    "text/plain; charset=utf-8",
		"Page With Spaced Name.md": "text/plain; charset=utf-8",
		"Page-With-Spaced-Name.md": "text/plain; charset=utf-8",
	} {
		unittest.PrepareTestEnv(t)

		ctx := test.MockContext(t, "user2/repo1/wiki/raw/"+filepath)
		ctx.SetParams("*", filepath)
		test.LoadUser(t, ctx, 2)
		test.LoadRepo(t, ctx, 1)
		WikiRaw(ctx)
		assert.EqualValues(t, http.StatusOK, ctx.Resp.Status())
		assert.EqualValues(t, filetype, ctx.Resp.Header().Get("Content-Type"))
	}
}<|MERGE_RESOLUTION|>--- conflicted
+++ resolved
@@ -163,15 +163,9 @@
 		"Home",
 		"New/<page>",
 	} {
-<<<<<<< HEAD
-		db.PrepareTestEnv(t)
+		unittest.PrepareTestEnv(t)
 		ctx := test.MockContext(t, "user2/repo1/wiki/Home?action=_new")
 		ctx.SetParams("*", "Home")
-=======
-		unittest.PrepareTestEnv(t)
-		ctx := test.MockContext(t, "user2/repo1/wiki/_new/Home")
-		ctx.SetParams(":page", "Home")
->>>>>>> 7e1ae380
 		test.LoadUser(t, ctx, 2)
 		test.LoadRepo(t, ctx, 1)
 		web.SetForm(ctx, &forms.NewWikiForm{
