--- conflicted
+++ resolved
@@ -920,13 +920,11 @@
 			return
 		}
 
-<<<<<<< HEAD
-		audit.RecordRepositoryArchive(ctx, ctx.Doer, repo)
-=======
 		if err := actions_model.CleanRepoScheduleTasks(ctx, repo); err != nil {
 			log.Error("CleanRepoScheduleTasks for archived repo %s/%s: %v", ctx.Repo.Owner.Name, repo.Name, err)
 		}
->>>>>>> e865de1e
+
+		audit.RecordRepositoryArchive(ctx, ctx.Doer, repo)
 
 		ctx.Flash.Success(ctx.Tr("repo.settings.archive.success"))
 
@@ -946,15 +944,13 @@
 			return
 		}
 
-<<<<<<< HEAD
-		audit.RecordRepositoryUnarchive(ctx, ctx.Doer, repo)
-=======
 		if ctx.Repo.Repository.UnitEnabled(ctx, unit_model.TypeActions) {
 			if err := actions_service.DetectAndHandleSchedules(ctx, repo); err != nil {
 				log.Error("DetectAndHandleSchedules for un-archived repo %s/%s: %v", ctx.Repo.Owner.Name, repo.Name, err)
 			}
 		}
->>>>>>> e865de1e
+
+		audit.RecordRepositoryUnarchive(ctx, ctx.Doer, repo)
 
 		ctx.Flash.Success(ctx.Tr("repo.settings.unarchive.success"))
 
