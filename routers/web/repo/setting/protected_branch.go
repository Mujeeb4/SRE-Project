--- conflicted
+++ resolved
@@ -50,58 +50,6 @@
 	ctx.HTML(http.StatusOK, tplBranches)
 }
 
-<<<<<<< HEAD
-// SetDefaultBranchPost set default branch
-func SetDefaultBranchPost(ctx *context.Context) {
-	ctx.Data["Title"] = ctx.Tr("repo.settings.branches.update_default_branch")
-	ctx.Data["PageIsSettingsBranches"] = true
-
-	repo.PrepareBranchList(ctx)
-	if ctx.Written() {
-		return
-	}
-
-	repo := ctx.Repo.Repository
-
-	switch ctx.FormString("action") {
-	case "default_branch":
-		if ctx.HasError() {
-			ctx.HTML(http.StatusOK, tplBranches)
-			return
-		}
-
-		branch := ctx.FormString("branch")
-		if !ctx.Repo.GitRepo.IsBranchExist(branch) {
-			ctx.Status(http.StatusNotFound)
-			return
-		} else if repo.DefaultBranch != branch {
-			oldBranch := repo.DefaultBranch
-			repo.DefaultBranch = branch
-			if err := ctx.Repo.GitRepo.SetDefaultBranch(branch); err != nil {
-				if !git.IsErrUnsupportedVersion(err) {
-					ctx.ServerError("SetDefaultBranch", err)
-					return
-				}
-			}
-			if err := repo_model.UpdateDefaultBranch(repo); err != nil {
-				ctx.ServerError("SetDefaultBranch", err)
-				return
-			}
-
-			audit.Record(audit.RepositoryBranchDefault, ctx.Doer, repo, repo, "Changed default branch from %s to %s.", oldBranch, branch)
-		}
-
-		log.Trace("Repository basic settings updated: %s/%s", ctx.Repo.Owner.Name, repo.Name)
-
-		ctx.Flash.Success(ctx.Tr("repo.settings.update_settings_success"))
-		ctx.Redirect(setting.AppSubURL + ctx.Req.URL.EscapedPath())
-	default:
-		ctx.NotFound("", nil)
-	}
-}
-
-=======
->>>>>>> e5ec57cd
 // SettingsProtectedBranch renders the protected branch setting page
 func SettingsProtectedBranch(c *context.Context) {
 	ruleName := c.FormString("rule_name")
