// Copyright 2015 The Gogs Authors. All rights reserved.
// Copyright 2017 The Gitea Authors. All rights reserved.
// SPDX-License-Identifier: MIT

package setting

import (
	"errors"
	"fmt"
	"net/http"
	"net/url"
	"path"
	"strings"

	"code.gitea.io/gitea/models/perm"
	access_model "code.gitea.io/gitea/models/perm/access"
	repo_model "code.gitea.io/gitea/models/repo"
	user_model "code.gitea.io/gitea/models/user"
	"code.gitea.io/gitea/models/webhook"
	"code.gitea.io/gitea/modules/base"
	"code.gitea.io/gitea/modules/context"
	"code.gitea.io/gitea/modules/git"
	"code.gitea.io/gitea/modules/json"
	"code.gitea.io/gitea/modules/setting"
	api "code.gitea.io/gitea/modules/structs"
	"code.gitea.io/gitea/modules/util"
	"code.gitea.io/gitea/modules/web"
	webhook_module "code.gitea.io/gitea/modules/webhook"
	"code.gitea.io/gitea/services/audit"
	"code.gitea.io/gitea/services/convert"
	"code.gitea.io/gitea/services/forms"
	webhook_service "code.gitea.io/gitea/services/webhook"
)

const (
	tplHooks        base.TplName = "repo/settings/webhook/base"
	tplHookNew      base.TplName = "repo/settings/webhook/new"
	tplOrgHookNew   base.TplName = "org/settings/hook_new"
	tplUserHookNew  base.TplName = "user/settings/hook_new"
	tplAdminHookNew base.TplName = "admin/hook_new"
)

// Webhooks render web hooks list page
func Webhooks(ctx *context.Context) {
	ctx.Data["Title"] = ctx.Tr("repo.settings.hooks")
	ctx.Data["PageIsSettingsHooks"] = true
	ctx.Data["BaseLink"] = ctx.Repo.RepoLink + "/settings/hooks"
	ctx.Data["BaseLinkNew"] = ctx.Repo.RepoLink + "/settings/hooks"
	ctx.Data["Description"] = ctx.Tr("repo.settings.hooks_desc", "https://docs.gitea.com/usage/webhooks")

	ws, err := webhook.ListWebhooksByOpts(ctx, &webhook.ListWebhookOptions{RepoID: ctx.Repo.Repository.ID})
	if err != nil {
		ctx.ServerError("GetWebhooksByRepoID", err)
		return
	}
	ctx.Data["Webhooks"] = ws

	ctx.HTML(http.StatusOK, tplHooks)
}

type ownerRepoCtx struct {
	Owner           *user_model.User
	Repo            *repo_model.Repository
	IsAdmin         bool
	IsSystemWebhook bool
	Link            string
	LinkNew         string
	NewTemplate     base.TplName
}

func (ctx *ownerRepoCtx) auditActionSwitch(user, org, repo, system audit.Action) audit.Action {
	if ctx.IsAdmin {
		return system
	}
	if ctx.Repo != nil {
		return repo
	}
	if ctx.Owner.IsOrganization() {
		return org
	}
	return user
}

func (ctx *ownerRepoCtx) auditScopeSwitch() any {
	if ctx.IsAdmin {
		return nil
	}
	if ctx.Repo != nil {
		return ctx.Repo
	}
	return ctx.Owner
}

// getOwnerRepoCtx determines whether this is a repo, owner, or admin (both default and system) context.
func getOwnerRepoCtx(ctx *context.Context) (*ownerRepoCtx, error) {
	if ctx.Data["PageIsRepoSettings"] == true {
		return &ownerRepoCtx{
			Repo:        ctx.Repo.Repository,
			Link:        path.Join(ctx.Repo.RepoLink, "settings/hooks"),
			LinkNew:     path.Join(ctx.Repo.RepoLink, "settings/hooks"),
			NewTemplate: tplHookNew,
		}, nil
	}

	if ctx.Data["PageIsOrgSettings"] == true {
		return &ownerRepoCtx{
			Owner:       ctx.ContextUser,
			Link:        path.Join(ctx.Org.OrgLink, "settings/hooks"),
			LinkNew:     path.Join(ctx.Org.OrgLink, "settings/hooks"),
			NewTemplate: tplOrgHookNew,
		}, nil
	}

	if ctx.Data["PageIsUserSettings"] == true {
		return &ownerRepoCtx{
			Owner:       ctx.Doer,
			Link:        path.Join(setting.AppSubURL, "/user/settings/hooks"),
			LinkNew:     path.Join(setting.AppSubURL, "/user/settings/hooks"),
			NewTemplate: tplUserHookNew,
		}, nil
	}

	if ctx.Data["PageIsAdmin"] == true {
		return &ownerRepoCtx{
			IsAdmin:         true,
			IsSystemWebhook: ctx.Params(":configType") == "system-hooks",
			Link:            path.Join(setting.AppSubURL, "/admin/hooks"),
			LinkNew:         path.Join(setting.AppSubURL, "/admin/", ctx.Params(":configType")),
			NewTemplate:     tplAdminHookNew,
		}, nil
	}

	return nil, errors.New("unable to set OwnerRepo context")
}

func checkHookType(ctx *context.Context) string {
	hookType := strings.ToLower(ctx.Params(":type"))
	if !util.SliceContainsString(setting.Webhook.Types, hookType, true) {
		ctx.NotFound("checkHookType", nil)
		return ""
	}
	return hookType
}

// WebhooksNew render creating webhook page
func WebhooksNew(ctx *context.Context) {
	ctx.Data["Title"] = ctx.Tr("repo.settings.add_webhook")
	ctx.Data["Webhook"] = webhook.Webhook{HookEvent: &webhook_module.HookEvent{}}

	orCtx, err := getOwnerRepoCtx(ctx)
	if err != nil {
		ctx.ServerError("getOwnerRepoCtx", err)
		return
	}

	if orCtx.IsAdmin && orCtx.IsSystemWebhook {
		ctx.Data["PageIsAdminSystemHooks"] = true
		ctx.Data["PageIsAdminSystemHooksNew"] = true
	} else if orCtx.IsAdmin {
		ctx.Data["PageIsAdminDefaultHooks"] = true
		ctx.Data["PageIsAdminDefaultHooksNew"] = true
	} else {
		ctx.Data["PageIsSettingsHooks"] = true
		ctx.Data["PageIsSettingsHooksNew"] = true
	}

	hookType := checkHookType(ctx)
	ctx.Data["HookType"] = hookType
	if ctx.Written() {
		return
	}
	if hookType == "discord" {
		ctx.Data["DiscordHook"] = map[string]any{
			"Username": "Gitea",
		}
	}
	ctx.Data["BaseLink"] = orCtx.LinkNew

	ctx.HTML(http.StatusOK, orCtx.NewTemplate)
}

// ParseHookEvent convert web form content to webhook.HookEvent
func ParseHookEvent(form forms.WebhookForm) *webhook_module.HookEvent {
	return &webhook_module.HookEvent{
		PushOnly:       form.PushOnly(),
		SendEverything: form.SendEverything(),
		ChooseEvents:   form.ChooseEvents(),
		HookEvents: webhook_module.HookEvents{
			Create:                   form.Create,
			Delete:                   form.Delete,
			Fork:                     form.Fork,
			Issues:                   form.Issues,
			IssueAssign:              form.IssueAssign,
			IssueLabel:               form.IssueLabel,
			IssueMilestone:           form.IssueMilestone,
			IssueComment:             form.IssueComment,
			Release:                  form.Release,
			Push:                     form.Push,
			PullRequest:              form.PullRequest,
			PullRequestAssign:        form.PullRequestAssign,
			PullRequestLabel:         form.PullRequestLabel,
			PullRequestMilestone:     form.PullRequestMilestone,
			PullRequestComment:       form.PullRequestComment,
			PullRequestReview:        form.PullRequestReview,
			PullRequestSync:          form.PullRequestSync,
			PullRequestReviewRequest: form.PullRequestReviewRequest,
			Wiki:                     form.Wiki,
			Repository:               form.Repository,
			Package:                  form.Package,
		},
		BranchFilter: form.BranchFilter,
	}
}

type webhookParams struct {
	// Type should be imported from webhook package (webhook.XXX)
	Type string

	URL         string
	ContentType webhook.HookContentType
	Secret      string
	HTTPMethod  string
	WebhookForm forms.WebhookForm
	Meta        any
}

func createWebhook(ctx *context.Context, params webhookParams) {
	ctx.Data["Title"] = ctx.Tr("repo.settings.add_webhook")
	ctx.Data["PageIsSettingsHooks"] = true
	ctx.Data["PageIsSettingsHooksNew"] = true
	ctx.Data["Webhook"] = webhook.Webhook{HookEvent: &webhook_module.HookEvent{}}
	ctx.Data["HookType"] = params.Type

	orCtx, err := getOwnerRepoCtx(ctx)
	if err != nil {
		ctx.ServerError("getOwnerRepoCtx", err)
		return
	}
	ctx.Data["BaseLink"] = orCtx.LinkNew

	if ctx.HasError() {
		ctx.HTML(http.StatusOK, orCtx.NewTemplate)
		return
	}

	var meta []byte
	if params.Meta != nil {
		meta, err = json.Marshal(params.Meta)
		if err != nil {
			ctx.ServerError("Marshal", err)
			return
		}
	}

	repoID := int64(0)
	if orCtx.Repo != nil {
		repoID = orCtx.Repo.ID
	}
	ownerID := int64(0)
	if orCtx.Owner != nil {
		ownerID = orCtx.Owner.ID
	}

	w := &webhook.Webhook{
		RepoID:          repoID,
		URL:             params.URL,
		HTTPMethod:      params.HTTPMethod,
		ContentType:     params.ContentType,
		Secret:          params.Secret,
		HookEvent:       ParseHookEvent(params.WebhookForm),
		IsActive:        params.WebhookForm.Active,
		Type:            params.Type,
		Meta:            string(meta),
		OwnerID:         ownerID,
		IsSystemWebhook: orCtx.IsSystemWebhook,
	}
	err = w.SetHeaderAuthorization(params.WebhookForm.AuthorizationHeader)
	if err != nil {
		ctx.ServerError("SetHeaderAuthorization", err)
		return
	}
	if err := w.UpdateEvent(); err != nil {
		ctx.ServerError("UpdateEvent", err)
		return
	} else if err := webhook.CreateWebhook(ctx, w); err != nil {
		ctx.ServerError("CreateWebhook", err)
		return
	}

	audit.Record(orCtx.auditActionSwitch(audit.UserWebhookAdd, audit.OrganizationWebhookAdd, audit.RepositoryWebhookAdd, audit.SystemWebhookAdd), ctx.Doer, orCtx.auditScopeSwitch(), w, "Added webhook %s.", w.URL)

	ctx.Flash.Success(ctx.Tr("repo.settings.add_hook_success"))
	ctx.Redirect(orCtx.Link)
}

func editWebhook(ctx *context.Context, params webhookParams) {
	ctx.Data["Title"] = ctx.Tr("repo.settings.update_webhook")
	ctx.Data["PageIsSettingsHooks"] = true
	ctx.Data["PageIsSettingsHooksEdit"] = true

	orCtx, w := checkWebhook(ctx)
	if ctx.Written() {
		return
	}
	ctx.Data["Webhook"] = w

	if ctx.HasError() {
		ctx.HTML(http.StatusOK, orCtx.NewTemplate)
		return
	}

	var meta []byte
	var err error
	if params.Meta != nil {
		meta, err = json.Marshal(params.Meta)
		if err != nil {
			ctx.ServerError("Marshal", err)
			return
		}
	}

	w.URL = params.URL
	w.ContentType = params.ContentType
	w.Secret = params.Secret
	w.HookEvent = ParseHookEvent(params.WebhookForm)
	w.IsActive = params.WebhookForm.Active
	w.HTTPMethod = params.HTTPMethod
	w.Meta = string(meta)

	err = w.SetHeaderAuthorization(params.WebhookForm.AuthorizationHeader)
	if err != nil {
		ctx.ServerError("SetHeaderAuthorization", err)
		return
	}

	if err := w.UpdateEvent(); err != nil {
		ctx.ServerError("UpdateEvent", err)
		return
	} else if err := webhook.UpdateWebhook(ctx, w); err != nil {
		ctx.ServerError("UpdateWebhook", err)
		return
	}

	audit.Record(orCtx.auditActionSwitch(audit.UserWebhookUpdate, audit.OrganizationWebhookUpdate, audit.RepositoryWebhookUpdate, audit.SystemWebhookUpdate), ctx.Doer, orCtx.auditScopeSwitch(), w, "Updated webhook %s.", w.URL)

	ctx.Flash.Success(ctx.Tr("repo.settings.update_hook_success"))
	ctx.Redirect(fmt.Sprintf("%s/%d", orCtx.Link, w.ID))
}

// GiteaHooksNewPost response for creating Gitea webhook
func GiteaHooksNewPost(ctx *context.Context) {
	createWebhook(ctx, giteaHookParams(ctx))
}

// GiteaHooksEditPost response for editing Gitea webhook
func GiteaHooksEditPost(ctx *context.Context) {
	editWebhook(ctx, giteaHookParams(ctx))
}

func giteaHookParams(ctx *context.Context) webhookParams {
	form := web.GetForm(ctx).(*forms.NewWebhookForm)

	contentType := webhook.ContentTypeJSON
	if webhook.HookContentType(form.ContentType) == webhook.ContentTypeForm {
		contentType = webhook.ContentTypeForm
	}

	return webhookParams{
		Type:        webhook_module.GITEA,
		URL:         form.PayloadURL,
		ContentType: contentType,
		Secret:      form.Secret,
		HTTPMethod:  form.HTTPMethod,
		WebhookForm: form.WebhookForm,
	}
}

// GogsHooksNewPost response for creating Gogs webhook
func GogsHooksNewPost(ctx *context.Context) {
	createWebhook(ctx, gogsHookParams(ctx))
}

// GogsHooksEditPost response for editing Gogs webhook
func GogsHooksEditPost(ctx *context.Context) {
	editWebhook(ctx, gogsHookParams(ctx))
}

func gogsHookParams(ctx *context.Context) webhookParams {
	form := web.GetForm(ctx).(*forms.NewGogshookForm)

	contentType := webhook.ContentTypeJSON
	if webhook.HookContentType(form.ContentType) == webhook.ContentTypeForm {
		contentType = webhook.ContentTypeForm
	}

	return webhookParams{
		Type:        webhook_module.GOGS,
		URL:         form.PayloadURL,
		ContentType: contentType,
		Secret:      form.Secret,
		WebhookForm: form.WebhookForm,
	}
}

// DiscordHooksNewPost response for creating Discord webhook
func DiscordHooksNewPost(ctx *context.Context) {
	createWebhook(ctx, discordHookParams(ctx))
}

// DiscordHooksEditPost response for editing Discord webhook
func DiscordHooksEditPost(ctx *context.Context) {
	editWebhook(ctx, discordHookParams(ctx))
}

func discordHookParams(ctx *context.Context) webhookParams {
	form := web.GetForm(ctx).(*forms.NewDiscordHookForm)

	return webhookParams{
		Type:        webhook_module.DISCORD,
		URL:         form.PayloadURL,
		ContentType: webhook.ContentTypeJSON,
		WebhookForm: form.WebhookForm,
		Meta: &webhook_service.DiscordMeta{
			Username: form.Username,
			IconURL:  form.IconURL,
		},
	}
}

// DingtalkHooksNewPost response for creating Dingtalk webhook
func DingtalkHooksNewPost(ctx *context.Context) {
	createWebhook(ctx, dingtalkHookParams(ctx))
}

// DingtalkHooksEditPost response for editing Dingtalk webhook
func DingtalkHooksEditPost(ctx *context.Context) {
	editWebhook(ctx, dingtalkHookParams(ctx))
}

func dingtalkHookParams(ctx *context.Context) webhookParams {
	form := web.GetForm(ctx).(*forms.NewDingtalkHookForm)

	return webhookParams{
		Type:        webhook_module.DINGTALK,
		URL:         form.PayloadURL,
		ContentType: webhook.ContentTypeJSON,
		WebhookForm: form.WebhookForm,
	}
}

// TelegramHooksNewPost response for creating Telegram webhook
func TelegramHooksNewPost(ctx *context.Context) {
	createWebhook(ctx, telegramHookParams(ctx))
}

// TelegramHooksEditPost response for editing Telegram webhook
func TelegramHooksEditPost(ctx *context.Context) {
	editWebhook(ctx, telegramHookParams(ctx))
}

func telegramHookParams(ctx *context.Context) webhookParams {
	form := web.GetForm(ctx).(*forms.NewTelegramHookForm)

	return webhookParams{
		Type:        webhook_module.TELEGRAM,
		URL:         fmt.Sprintf("https://api.telegram.org/bot%s/sendMessage?chat_id=%s&message_thread_id=%s", url.PathEscape(form.BotToken), url.QueryEscape(form.ChatID), url.QueryEscape(form.ThreadID)),
		ContentType: webhook.ContentTypeJSON,
		WebhookForm: form.WebhookForm,
		Meta: &webhook_service.TelegramMeta{
			BotToken: form.BotToken,
			ChatID:   form.ChatID,
			ThreadID: form.ThreadID,
		},
	}
}

// MatrixHooksNewPost response for creating Matrix webhook
func MatrixHooksNewPost(ctx *context.Context) {
	createWebhook(ctx, matrixHookParams(ctx))
}

// MatrixHooksEditPost response for editing Matrix webhook
func MatrixHooksEditPost(ctx *context.Context) {
	editWebhook(ctx, matrixHookParams(ctx))
}

func matrixHookParams(ctx *context.Context) webhookParams {
	form := web.GetForm(ctx).(*forms.NewMatrixHookForm)

	return webhookParams{
		Type:        webhook_module.MATRIX,
		URL:         fmt.Sprintf("%s/_matrix/client/r0/rooms/%s/send/m.room.message", form.HomeserverURL, url.PathEscape(form.RoomID)),
		ContentType: webhook.ContentTypeJSON,
		HTTPMethod:  http.MethodPut,
		WebhookForm: form.WebhookForm,
		Meta: &webhook_service.MatrixMeta{
			HomeserverURL: form.HomeserverURL,
			Room:          form.RoomID,
			MessageType:   form.MessageType,
		},
	}
}

// MSTeamsHooksNewPost response for creating MSTeams webhook
func MSTeamsHooksNewPost(ctx *context.Context) {
	createWebhook(ctx, mSTeamsHookParams(ctx))
}

// MSTeamsHooksEditPost response for editing MSTeams webhook
func MSTeamsHooksEditPost(ctx *context.Context) {
	editWebhook(ctx, mSTeamsHookParams(ctx))
}

func mSTeamsHookParams(ctx *context.Context) webhookParams {
	form := web.GetForm(ctx).(*forms.NewMSTeamsHookForm)

	return webhookParams{
		Type:        webhook_module.MSTEAMS,
		URL:         form.PayloadURL,
		ContentType: webhook.ContentTypeJSON,
		WebhookForm: form.WebhookForm,
	}
}

// SlackHooksNewPost response for creating Slack webhook
func SlackHooksNewPost(ctx *context.Context) {
	createWebhook(ctx, slackHookParams(ctx))
}

// SlackHooksEditPost response for editing Slack webhook
func SlackHooksEditPost(ctx *context.Context) {
	editWebhook(ctx, slackHookParams(ctx))
}

func slackHookParams(ctx *context.Context) webhookParams {
	form := web.GetForm(ctx).(*forms.NewSlackHookForm)

	return webhookParams{
		Type:        webhook_module.SLACK,
		URL:         form.PayloadURL,
		ContentType: webhook.ContentTypeJSON,
		WebhookForm: form.WebhookForm,
		Meta: &webhook_service.SlackMeta{
			Channel:  strings.TrimSpace(form.Channel),
			Username: form.Username,
			IconURL:  form.IconURL,
			Color:    form.Color,
		},
	}
}

// FeishuHooksNewPost response for creating Feishu webhook
func FeishuHooksNewPost(ctx *context.Context) {
	createWebhook(ctx, feishuHookParams(ctx))
}

// FeishuHooksEditPost response for editing Feishu webhook
func FeishuHooksEditPost(ctx *context.Context) {
	editWebhook(ctx, feishuHookParams(ctx))
}

func feishuHookParams(ctx *context.Context) webhookParams {
	form := web.GetForm(ctx).(*forms.NewFeishuHookForm)

	return webhookParams{
		Type:        webhook_module.FEISHU,
		URL:         form.PayloadURL,
		ContentType: webhook.ContentTypeJSON,
		WebhookForm: form.WebhookForm,
	}
}

// WechatworkHooksNewPost response for creating Wechatwork webhook
func WechatworkHooksNewPost(ctx *context.Context) {
	createWebhook(ctx, wechatworkHookParams(ctx))
}

// WechatworkHooksEditPost response for editing Wechatwork webhook
func WechatworkHooksEditPost(ctx *context.Context) {
	editWebhook(ctx, wechatworkHookParams(ctx))
}

func wechatworkHookParams(ctx *context.Context) webhookParams {
	form := web.GetForm(ctx).(*forms.NewWechatWorkHookForm)

	return webhookParams{
		Type:        webhook_module.WECHATWORK,
		URL:         form.PayloadURL,
		ContentType: webhook.ContentTypeJSON,
		WebhookForm: form.WebhookForm,
	}
}

// PackagistHooksNewPost response for creating Packagist webhook
func PackagistHooksNewPost(ctx *context.Context) {
	createWebhook(ctx, packagistHookParams(ctx))
}

// PackagistHooksEditPost response for editing Packagist webhook
func PackagistHooksEditPost(ctx *context.Context) {
	editWebhook(ctx, packagistHookParams(ctx))
}

func packagistHookParams(ctx *context.Context) webhookParams {
	form := web.GetForm(ctx).(*forms.NewPackagistHookForm)

	return webhookParams{
		Type:        webhook_module.PACKAGIST,
		URL:         fmt.Sprintf("https://packagist.org/api/update-package?username=%s&apiToken=%s", url.QueryEscape(form.Username), url.QueryEscape(form.APIToken)),
		ContentType: webhook.ContentTypeJSON,
		WebhookForm: form.WebhookForm,
		Meta: &webhook_service.PackagistMeta{
			Username:   form.Username,
			APIToken:   form.APIToken,
			PackageURL: form.PackageURL,
		},
	}
}

func checkWebhook(ctx *context.Context) (*ownerRepoCtx, *webhook.Webhook) {
	orCtx, err := getOwnerRepoCtx(ctx)
	if err != nil {
		ctx.ServerError("getOwnerRepoCtx", err)
		return nil, nil
	}
	ctx.Data["BaseLink"] = orCtx.Link

	var w *webhook.Webhook
<<<<<<< HEAD
	if orCtx.Repo != nil {
		w, err = webhook.GetWebhookByRepoID(orCtx.Repo.ID, ctx.ParamsInt64(":id"))
	} else if orCtx.Owner != nil {
		w, err = webhook.GetWebhookByOwnerID(orCtx.Owner.ID, ctx.ParamsInt64(":id"))
=======
	if orCtx.RepoID > 0 {
		w, err = webhook.GetWebhookByRepoID(ctx, orCtx.RepoID, ctx.ParamsInt64(":id"))
	} else if orCtx.OwnerID > 0 {
		w, err = webhook.GetWebhookByOwnerID(ctx, orCtx.OwnerID, ctx.ParamsInt64(":id"))
>>>>>>> 966dcb99
	} else if orCtx.IsAdmin {
		w, err = webhook.GetSystemOrDefaultWebhook(ctx, ctx.ParamsInt64(":id"))
	}
	if err != nil || w == nil {
		if webhook.IsErrWebhookNotExist(err) {
			ctx.NotFound("GetWebhookByID", nil)
		} else {
			ctx.ServerError("GetWebhookByID", err)
		}
		return nil, nil
	}

	ctx.Data["HookType"] = w.Type
	switch w.Type {
	case webhook_module.SLACK:
		ctx.Data["SlackHook"] = webhook_service.GetSlackHook(w)
	case webhook_module.DISCORD:
		ctx.Data["DiscordHook"] = webhook_service.GetDiscordHook(w)
	case webhook_module.TELEGRAM:
		ctx.Data["TelegramHook"] = webhook_service.GetTelegramHook(w)
	case webhook_module.MATRIX:
		ctx.Data["MatrixHook"] = webhook_service.GetMatrixHook(w)
	case webhook_module.PACKAGIST:
		ctx.Data["PackagistHook"] = webhook_service.GetPackagistHook(w)
	}

	ctx.Data["History"], err = w.History(ctx, 1)
	if err != nil {
		ctx.ServerError("History", err)
	}
	return orCtx, w
}

// WebHooksEdit render editing web hook page
func WebHooksEdit(ctx *context.Context) {
	ctx.Data["Title"] = ctx.Tr("repo.settings.update_webhook")
	ctx.Data["PageIsSettingsHooks"] = true
	ctx.Data["PageIsSettingsHooksEdit"] = true

	orCtx, w := checkWebhook(ctx)
	if ctx.Written() {
		return
	}
	ctx.Data["Webhook"] = w

	ctx.HTML(http.StatusOK, orCtx.NewTemplate)
}

// TestWebhook test if web hook is work fine
func TestWebhook(ctx *context.Context) {
	hookID := ctx.ParamsInt64(":id")
	w, err := webhook.GetWebhookByRepoID(ctx, ctx.Repo.Repository.ID, hookID)
	if err != nil {
		ctx.Flash.Error("GetWebhookByRepoID: " + err.Error())
		ctx.Status(http.StatusInternalServerError)
		return
	}

	// Grab latest commit or fake one if it's empty repository.
	commit := ctx.Repo.Commit
	if commit == nil {
		ghost := user_model.NewGhostUser()
		commit = &git.Commit{
			ID:            git.MustIDFromString(git.EmptySHA),
			Author:        ghost.NewGitSig(),
			Committer:     ghost.NewGitSig(),
			CommitMessage: "This is a fake commit",
		}
	}

	apiUser := convert.ToUserWithAccessMode(ctx, ctx.Doer, perm.AccessModeNone)

	apiCommit := &api.PayloadCommit{
		ID:      commit.ID.String(),
		Message: commit.Message(),
		URL:     ctx.Repo.Repository.HTMLURL() + "/commit/" + url.PathEscape(commit.ID.String()),
		Author: &api.PayloadUser{
			Name:  commit.Author.Name,
			Email: commit.Author.Email,
		},
		Committer: &api.PayloadUser{
			Name:  commit.Committer.Name,
			Email: commit.Committer.Email,
		},
	}

	commitID := commit.ID.String()
	p := &api.PushPayload{
		Ref:          git.BranchPrefix + ctx.Repo.Repository.DefaultBranch,
		Before:       commitID,
		After:        commitID,
		CompareURL:   setting.AppURL + ctx.Repo.Repository.ComposeCompareURL(commitID, commitID),
		Commits:      []*api.PayloadCommit{apiCommit},
		TotalCommits: 1,
		HeadCommit:   apiCommit,
		Repo:         convert.ToRepo(ctx, ctx.Repo.Repository, access_model.Permission{AccessMode: perm.AccessModeNone}),
		Pusher:       apiUser,
		Sender:       apiUser,
	}
	if err := webhook_service.PrepareWebhook(ctx, w, webhook_module.HookEventPush, p); err != nil {
		ctx.Flash.Error("PrepareWebhook: " + err.Error())
		ctx.Status(http.StatusInternalServerError)
	} else {
		ctx.Flash.Info(ctx.Tr("repo.settings.webhook.delivery.success"))
		ctx.Status(http.StatusOK)
	}
}

// ReplayWebhook replays a webhook
func ReplayWebhook(ctx *context.Context) {
	hookTaskUUID := ctx.Params(":uuid")

	orCtx, w := checkWebhook(ctx)
	if ctx.Written() {
		return
	}

	if err := webhook_service.ReplayHookTask(ctx, w, hookTaskUUID); err != nil {
		if webhook.IsErrHookTaskNotExist(err) {
			ctx.NotFound("ReplayHookTask", nil)
		} else {
			ctx.ServerError("ReplayHookTask", err)
		}
		return
	}

	ctx.Flash.Success(ctx.Tr("repo.settings.webhook.delivery.success"))
	ctx.Redirect(fmt.Sprintf("%s/%d", orCtx.Link, w.ID))
}

// DeleteWebhook delete a webhook
func DeleteWebhook(ctx *context.Context) {
<<<<<<< HEAD
	hook, err := webhook.GetWebhookByRepoID(ctx.Repo.Repository.ID, ctx.FormInt64("id"))
	if err != nil {
		ctx.ServerError("GetWebhookByRepoID", err)
		return
	}

	if err := webhook.DeleteWebhookByRepoID(ctx.Repo.Repository.ID, ctx.FormInt64("id")); err != nil {
=======
	if err := webhook.DeleteWebhookByRepoID(ctx, ctx.Repo.Repository.ID, ctx.FormInt64("id")); err != nil {
>>>>>>> 966dcb99
		ctx.Flash.Error("DeleteWebhookByRepoID: " + err.Error())
	} else {
		audit.Record(audit.RepositoryWebhookRemove, ctx.Doer, ctx.Repo.Repository, hook, "Removed webhook %s.", hook.URL)

		ctx.Flash.Success(ctx.Tr("repo.settings.webhook_deletion_success"))
	}

	ctx.JSONRedirect(ctx.Repo.RepoLink + "/settings/hooks")
}<|MERGE_RESOLUTION|>--- conflicted
+++ resolved
@@ -626,17 +626,10 @@
 	ctx.Data["BaseLink"] = orCtx.Link
 
 	var w *webhook.Webhook
-<<<<<<< HEAD
 	if orCtx.Repo != nil {
-		w, err = webhook.GetWebhookByRepoID(orCtx.Repo.ID, ctx.ParamsInt64(":id"))
+		w, err = webhook.GetWebhookByRepoID(ctx, orCtx.Repo.ID, ctx.ParamsInt64(":id"))
 	} else if orCtx.Owner != nil {
-		w, err = webhook.GetWebhookByOwnerID(orCtx.Owner.ID, ctx.ParamsInt64(":id"))
-=======
-	if orCtx.RepoID > 0 {
-		w, err = webhook.GetWebhookByRepoID(ctx, orCtx.RepoID, ctx.ParamsInt64(":id"))
-	} else if orCtx.OwnerID > 0 {
-		w, err = webhook.GetWebhookByOwnerID(ctx, orCtx.OwnerID, ctx.ParamsInt64(":id"))
->>>>>>> 966dcb99
+		w, err = webhook.GetWebhookByOwnerID(ctx, orCtx.Owner.ID, ctx.ParamsInt64(":id"))
 	} else if orCtx.IsAdmin {
 		w, err = webhook.GetSystemOrDefaultWebhook(ctx, ctx.ParamsInt64(":id"))
 	}
@@ -769,17 +762,13 @@
 
 // DeleteWebhook delete a webhook
 func DeleteWebhook(ctx *context.Context) {
-<<<<<<< HEAD
-	hook, err := webhook.GetWebhookByRepoID(ctx.Repo.Repository.ID, ctx.FormInt64("id"))
+	hook, err := webhook.GetWebhookByRepoID(ctx, ctx.Repo.Repository.ID, ctx.FormInt64("id"))
 	if err != nil {
 		ctx.ServerError("GetWebhookByRepoID", err)
 		return
 	}
 
-	if err := webhook.DeleteWebhookByRepoID(ctx.Repo.Repository.ID, ctx.FormInt64("id")); err != nil {
-=======
 	if err := webhook.DeleteWebhookByRepoID(ctx, ctx.Repo.Repository.ID, ctx.FormInt64("id")); err != nil {
->>>>>>> 966dcb99
 		ctx.Flash.Error("DeleteWebhookByRepoID: " + err.Error())
 	} else {
 		audit.Record(audit.RepositoryWebhookRemove, ctx.Doer, ctx.Repo.Repository, hook, "Removed webhook %s.", hook.URL)
