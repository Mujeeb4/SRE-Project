// Copyright 2015 The Gogs Authors. All rights reserved.
// Copyright 2017 The Gitea Authors. All rights reserved.
// SPDX-License-Identifier: MIT

package setting

import (
	"errors"
	"fmt"
	"net/http"
	"net/url"
	"path"
	"strings"

	"code.gitea.io/gitea/models/perm"
	access_model "code.gitea.io/gitea/models/perm/access"
	repo_model "code.gitea.io/gitea/models/repo"
	user_model "code.gitea.io/gitea/models/user"
	"code.gitea.io/gitea/models/webhook"
	"code.gitea.io/gitea/modules/base"
	"code.gitea.io/gitea/modules/context"
	"code.gitea.io/gitea/modules/git"
	"code.gitea.io/gitea/modules/json"
	"code.gitea.io/gitea/modules/setting"
	api "code.gitea.io/gitea/modules/structs"
	"code.gitea.io/gitea/modules/util"
	"code.gitea.io/gitea/modules/web"
	webhook_module "code.gitea.io/gitea/modules/webhook"
	"code.gitea.io/gitea/services/audit"
	"code.gitea.io/gitea/services/convert"
	"code.gitea.io/gitea/services/forms"
	webhook_service "code.gitea.io/gitea/services/webhook"
)

const (
	tplHooks        base.TplName = "repo/settings/webhook/base"
	tplHookNew      base.TplName = "repo/settings/webhook/new"
	tplOrgHookNew   base.TplName = "org/settings/hook_new"
	tplUserHookNew  base.TplName = "user/settings/hook_new"
	tplAdminHookNew base.TplName = "admin/hook_new"
)

// Webhooks render web hooks list page
func Webhooks(ctx *context.Context) {
	ctx.Data["Title"] = ctx.Tr("repo.settings.hooks")
	ctx.Data["PageIsSettingsHooks"] = true
	ctx.Data["BaseLink"] = ctx.Repo.RepoLink + "/settings/hooks"
	ctx.Data["BaseLinkNew"] = ctx.Repo.RepoLink + "/settings/hooks"
	ctx.Data["Description"] = ctx.Tr("repo.settings.hooks_desc", "https://docs.gitea.io/en-us/webhooks/")

	ws, err := webhook.ListWebhooksByOpts(ctx, &webhook.ListWebhookOptions{RepoID: ctx.Repo.Repository.ID})
	if err != nil {
		ctx.ServerError("GetWebhooksByRepoID", err)
		return
	}
	ctx.Data["Webhooks"] = ws

	ctx.HTML(http.StatusOK, tplHooks)
}

type ownerRepoCtx struct {
	Owner           *user_model.User
	Repo            *repo_model.Repository
	IsAdmin         bool
	IsSystemWebhook bool
	Link            string
	LinkNew         string
	NewTemplate     base.TplName
}

func (ctx *ownerRepoCtx) auditActionSwitch(user, org, repo, system audit.Action) audit.Action {
	if ctx.IsAdmin {
		return system
	}
	if ctx.Repo != nil {
		return repo
	}
	if ctx.Owner.IsOrganization() {
		return org
	}
	return user
}

func (ctx *ownerRepoCtx) auditScopeSwitch() any {
	if ctx.IsAdmin {
		return nil
	}
	if ctx.Repo != nil {
		return ctx.Repo
	}
	return ctx.Owner
}

// getOwnerRepoCtx determines whether this is a repo, owner, or admin (both default and system) context.
func getOwnerRepoCtx(ctx *context.Context) (*ownerRepoCtx, error) {
	if ctx.Data["PageIsRepoSettings"] == true {
		return &ownerRepoCtx{
			Repo:        ctx.Repo.Repository,
			Link:        path.Join(ctx.Repo.RepoLink, "settings/hooks"),
			LinkNew:     path.Join(ctx.Repo.RepoLink, "settings/hooks"),
			NewTemplate: tplHookNew,
		}, nil
	}

	if ctx.Data["PageIsOrgSettings"] == true {
		return &ownerRepoCtx{
			Owner:       ctx.ContextUser,
			Link:        path.Join(ctx.Org.OrgLink, "settings/hooks"),
			LinkNew:     path.Join(ctx.Org.OrgLink, "settings/hooks"),
			NewTemplate: tplOrgHookNew,
		}, nil
	}

	if ctx.Data["PageIsUserSettings"] == true {
		return &ownerRepoCtx{
			Owner:       ctx.Doer,
			Link:        path.Join(setting.AppSubURL, "/user/settings/hooks"),
			LinkNew:     path.Join(setting.AppSubURL, "/user/settings/hooks"),
			NewTemplate: tplUserHookNew,
		}, nil
	}

	if ctx.Data["PageIsAdmin"] == true {
		return &ownerRepoCtx{
			IsAdmin:         true,
			IsSystemWebhook: ctx.Params(":configType") == "system-hooks",
			Link:            path.Join(setting.AppSubURL, "/admin/hooks"),
			LinkNew:         path.Join(setting.AppSubURL, "/admin/", ctx.Params(":configType")),
			NewTemplate:     tplAdminHookNew,
		}, nil
	}

	return nil, errors.New("unable to set OwnerRepo context")
}

func checkHookType(ctx *context.Context) string {
	hookType := strings.ToLower(ctx.Params(":type"))
	if !util.SliceContainsString(setting.Webhook.Types, hookType, true) {
		ctx.NotFound("checkHookType", nil)
		return ""
	}
	return hookType
}

// WebhooksNew render creating webhook page
func WebhooksNew(ctx *context.Context) {
	ctx.Data["Title"] = ctx.Tr("repo.settings.add_webhook")
	ctx.Data["Webhook"] = webhook.Webhook{HookEvent: &webhook_module.HookEvent{}}

	orCtx, err := getOwnerRepoCtx(ctx)
	if err != nil {
		ctx.ServerError("getOwnerRepoCtx", err)
		return
	}

	if orCtx.IsAdmin && orCtx.IsSystemWebhook {
		ctx.Data["PageIsAdminSystemHooks"] = true
		ctx.Data["PageIsAdminSystemHooksNew"] = true
	} else if orCtx.IsAdmin {
		ctx.Data["PageIsAdminDefaultHooks"] = true
		ctx.Data["PageIsAdminDefaultHooksNew"] = true
	} else {
		ctx.Data["PageIsSettingsHooks"] = true
		ctx.Data["PageIsSettingsHooksNew"] = true
	}

	hookType := checkHookType(ctx)
	ctx.Data["HookType"] = hookType
	if ctx.Written() {
		return
	}
	if hookType == "discord" {
		ctx.Data["DiscordHook"] = map[string]any{
			"Username": "Gitea",
		}
	}
	ctx.Data["BaseLink"] = orCtx.LinkNew

	ctx.HTML(http.StatusOK, orCtx.NewTemplate)
}

// ParseHookEvent convert web form content to webhook.HookEvent
func ParseHookEvent(form forms.WebhookForm) *webhook_module.HookEvent {
	return &webhook_module.HookEvent{
		PushOnly:       form.PushOnly(),
		SendEverything: form.SendEverything(),
		ChooseEvents:   form.ChooseEvents(),
		HookEvents: webhook_module.HookEvents{
			Create:                   form.Create,
			Delete:                   form.Delete,
			Fork:                     form.Fork,
			Issues:                   form.Issues,
			IssueAssign:              form.IssueAssign,
			IssueLabel:               form.IssueLabel,
			IssueMilestone:           form.IssueMilestone,
			IssueComment:             form.IssueComment,
			Release:                  form.Release,
			Push:                     form.Push,
			PullRequest:              form.PullRequest,
			PullRequestAssign:        form.PullRequestAssign,
			PullRequestLabel:         form.PullRequestLabel,
			PullRequestMilestone:     form.PullRequestMilestone,
			PullRequestComment:       form.PullRequestComment,
			PullRequestReview:        form.PullRequestReview,
			PullRequestSync:          form.PullRequestSync,
			PullRequestReviewRequest: form.PullRequestReviewRequest,
			Wiki:                     form.Wiki,
			Repository:               form.Repository,
			Package:                  form.Package,
		},
		BranchFilter: form.BranchFilter,
	}
}

type webhookParams struct {
	// Type should be imported from webhook package (webhook.XXX)
	Type string

	URL         string
	ContentType webhook.HookContentType
	Secret      string
	HTTPMethod  string
	WebhookForm forms.WebhookForm
	Meta        any
}

func createWebhook(ctx *context.Context, params webhookParams) {
	ctx.Data["Title"] = ctx.Tr("repo.settings.add_webhook")
	ctx.Data["PageIsSettingsHooks"] = true
	ctx.Data["PageIsSettingsHooksNew"] = true
	ctx.Data["Webhook"] = webhook.Webhook{HookEvent: &webhook_module.HookEvent{}}
	ctx.Data["HookType"] = params.Type

	orCtx, err := getOwnerRepoCtx(ctx)
	if err != nil {
		ctx.ServerError("getOwnerRepoCtx", err)
		return
	}
	ctx.Data["BaseLink"] = orCtx.LinkNew

	if ctx.HasError() {
		ctx.HTML(http.StatusOK, orCtx.NewTemplate)
		return
	}

	var meta []byte
	if params.Meta != nil {
		meta, err = json.Marshal(params.Meta)
		if err != nil {
			ctx.ServerError("Marshal", err)
			return
		}
	}

	repoID := int64(0)
	if orCtx.Repo != nil {
		repoID = orCtx.Repo.ID
	}
	ownerID := int64(0)
	if orCtx.Owner != nil {
		ownerID = orCtx.Owner.ID
	}

	w := &webhook.Webhook{
		RepoID:          repoID,
		URL:             params.URL,
		HTTPMethod:      params.HTTPMethod,
		ContentType:     params.ContentType,
		Secret:          params.Secret,
		HookEvent:       ParseHookEvent(params.WebhookForm),
		IsActive:        params.WebhookForm.Active,
		Type:            params.Type,
		Meta:            string(meta),
		OwnerID:         ownerID,
		IsSystemWebhook: orCtx.IsSystemWebhook,
	}
	err = w.SetHeaderAuthorization(params.WebhookForm.AuthorizationHeader)
	if err != nil {
		ctx.ServerError("SetHeaderAuthorization", err)
		return
	}
	if err := w.UpdateEvent(); err != nil {
		ctx.ServerError("UpdateEvent", err)
		return
	} else if err := webhook.CreateWebhook(ctx, w); err != nil {
		ctx.ServerError("CreateWebhook", err)
		return
	}

	audit.Record(orCtx.auditActionSwitch(audit.UserWebhookAdd, audit.OrganizationWebhookAdd, audit.RepositoryWebhookAdd, audit.SystemWebhookAdd), ctx.Doer, orCtx.auditScopeSwitch(), w, "Added webhook %s.", w.URL)

	ctx.Flash.Success(ctx.Tr("repo.settings.add_hook_success"))
	ctx.Redirect(orCtx.Link)
}

func editWebhook(ctx *context.Context, params webhookParams) {
	ctx.Data["Title"] = ctx.Tr("repo.settings.update_webhook")
	ctx.Data["PageIsSettingsHooks"] = true
	ctx.Data["PageIsSettingsHooksEdit"] = true

	orCtx, w := checkWebhook(ctx)
	if ctx.Written() {
		return
	}
	ctx.Data["Webhook"] = w

	if ctx.HasError() {
		ctx.HTML(http.StatusOK, orCtx.NewTemplate)
		return
	}

	var meta []byte
	var err error
	if params.Meta != nil {
		meta, err = json.Marshal(params.Meta)
		if err != nil {
			ctx.ServerError("Marshal", err)
			return
		}
	}

	w.URL = params.URL
	w.ContentType = params.ContentType
	w.Secret = params.Secret
	w.HookEvent = ParseHookEvent(params.WebhookForm)
	w.IsActive = params.WebhookForm.Active
	w.HTTPMethod = params.HTTPMethod
	w.Meta = string(meta)

	err = w.SetHeaderAuthorization(params.WebhookForm.AuthorizationHeader)
	if err != nil {
		ctx.ServerError("SetHeaderAuthorization", err)
		return
	}

	if err := w.UpdateEvent(); err != nil {
		ctx.ServerError("UpdateEvent", err)
		return
	} else if err := webhook.UpdateWebhook(w); err != nil {
		ctx.ServerError("UpdateWebhook", err)
		return
	}

	audit.Record(orCtx.auditActionSwitch(audit.UserWebhookUpdate, audit.OrganizationWebhookUpdate, audit.RepositoryWebhookUpdate, audit.SystemWebhookUpdate), ctx.Doer, orCtx.auditScopeSwitch(), w, "Updated webhook %s.", w.URL)

	ctx.Flash.Success(ctx.Tr("repo.settings.update_hook_success"))
	ctx.Redirect(fmt.Sprintf("%s/%d", orCtx.Link, w.ID))
}

// GiteaHooksNewPost response for creating Gitea webhook
func GiteaHooksNewPost(ctx *context.Context) {
	createWebhook(ctx, giteaHookParams(ctx))
}

// GiteaHooksEditPost response for editing Gitea webhook
func GiteaHooksEditPost(ctx *context.Context) {
	editWebhook(ctx, giteaHookParams(ctx))
}

func giteaHookParams(ctx *context.Context) webhookParams {
	form := web.GetForm(ctx).(*forms.NewWebhookForm)

	contentType := webhook.ContentTypeJSON
	if webhook.HookContentType(form.ContentType) == webhook.ContentTypeForm {
		contentType = webhook.ContentTypeForm
	}

	return webhookParams{
		Type:        webhook_module.GITEA,
		URL:         form.PayloadURL,
		ContentType: contentType,
		Secret:      form.Secret,
		HTTPMethod:  form.HTTPMethod,
		WebhookForm: form.WebhookForm,
	}
}

// GogsHooksNewPost response for creating Gogs webhook
func GogsHooksNewPost(ctx *context.Context) {
	createWebhook(ctx, gogsHookParams(ctx))
}

// GogsHooksEditPost response for editing Gogs webhook
func GogsHooksEditPost(ctx *context.Context) {
	editWebhook(ctx, gogsHookParams(ctx))
}

func gogsHookParams(ctx *context.Context) webhookParams {
	form := web.GetForm(ctx).(*forms.NewGogshookForm)

	contentType := webhook.ContentTypeJSON
	if webhook.HookContentType(form.ContentType) == webhook.ContentTypeForm {
		contentType = webhook.ContentTypeForm
	}

	return webhookParams{
		Type:        webhook_module.GOGS,
		URL:         form.PayloadURL,
		ContentType: contentType,
		Secret:      form.Secret,
		WebhookForm: form.WebhookForm,
	}
}

// DiscordHooksNewPost response for creating Discord webhook
func DiscordHooksNewPost(ctx *context.Context) {
	createWebhook(ctx, discordHookParams(ctx))
}

// DiscordHooksEditPost response for editing Discord webhook
func DiscordHooksEditPost(ctx *context.Context) {
	editWebhook(ctx, discordHookParams(ctx))
}

func discordHookParams(ctx *context.Context) webhookParams {
	form := web.GetForm(ctx).(*forms.NewDiscordHookForm)

	return webhookParams{
		Type:        webhook_module.DISCORD,
		URL:         form.PayloadURL,
		ContentType: webhook.ContentTypeJSON,
		WebhookForm: form.WebhookForm,
		Meta: &webhook_service.DiscordMeta{
			Username: form.Username,
			IconURL:  form.IconURL,
		},
	}
}

// DingtalkHooksNewPost response for creating Dingtalk webhook
func DingtalkHooksNewPost(ctx *context.Context) {
	createWebhook(ctx, dingtalkHookParams(ctx))
}

// DingtalkHooksEditPost response for editing Dingtalk webhook
func DingtalkHooksEditPost(ctx *context.Context) {
	editWebhook(ctx, dingtalkHookParams(ctx))
}

func dingtalkHookParams(ctx *context.Context) webhookParams {
	form := web.GetForm(ctx).(*forms.NewDingtalkHookForm)

	return webhookParams{
		Type:        webhook_module.DINGTALK,
		URL:         form.PayloadURL,
		ContentType: webhook.ContentTypeJSON,
		WebhookForm: form.WebhookForm,
	}
}

// TelegramHooksNewPost response for creating Telegram webhook
func TelegramHooksNewPost(ctx *context.Context) {
	createWebhook(ctx, telegramHookParams(ctx))
}

// TelegramHooksEditPost response for editing Telegram webhook
func TelegramHooksEditPost(ctx *context.Context) {
	editWebhook(ctx, telegramHookParams(ctx))
}

func telegramHookParams(ctx *context.Context) webhookParams {
	form := web.GetForm(ctx).(*forms.NewTelegramHookForm)

	return webhookParams{
		Type:        webhook_module.TELEGRAM,
		URL:         fmt.Sprintf("https://api.telegram.org/bot%s/sendMessage?chat_id=%s", url.PathEscape(form.BotToken), url.QueryEscape(form.ChatID)),
		ContentType: webhook.ContentTypeJSON,
		WebhookForm: form.WebhookForm,
		Meta: &webhook_service.TelegramMeta{
			BotToken: form.BotToken,
			ChatID:   form.ChatID,
		},
	}
}

// MatrixHooksNewPost response for creating Matrix webhook
func MatrixHooksNewPost(ctx *context.Context) {
	createWebhook(ctx, matrixHookParams(ctx))
}

// MatrixHooksEditPost response for editing Matrix webhook
func MatrixHooksEditPost(ctx *context.Context) {
	editWebhook(ctx, matrixHookParams(ctx))
}

func matrixHookParams(ctx *context.Context) webhookParams {
	form := web.GetForm(ctx).(*forms.NewMatrixHookForm)

	return webhookParams{
		Type:        webhook_module.MATRIX,
		URL:         fmt.Sprintf("%s/_matrix/client/r0/rooms/%s/send/m.room.message", form.HomeserverURL, url.PathEscape(form.RoomID)),
		ContentType: webhook.ContentTypeJSON,
		HTTPMethod:  http.MethodPut,
		WebhookForm: form.WebhookForm,
		Meta: &webhook_service.MatrixMeta{
			HomeserverURL: form.HomeserverURL,
			Room:          form.RoomID,
			MessageType:   form.MessageType,
		},
	}
}

// MSTeamsHooksNewPost response for creating MSTeams webhook
func MSTeamsHooksNewPost(ctx *context.Context) {
	createWebhook(ctx, mSTeamsHookParams(ctx))
}

// MSTeamsHooksEditPost response for editing MSTeams webhook
func MSTeamsHooksEditPost(ctx *context.Context) {
	editWebhook(ctx, mSTeamsHookParams(ctx))
}

func mSTeamsHookParams(ctx *context.Context) webhookParams {
	form := web.GetForm(ctx).(*forms.NewMSTeamsHookForm)

	return webhookParams{
		Type:        webhook_module.MSTEAMS,
		URL:         form.PayloadURL,
		ContentType: webhook.ContentTypeJSON,
		WebhookForm: form.WebhookForm,
	}
}

// SlackHooksNewPost response for creating Slack webhook
func SlackHooksNewPost(ctx *context.Context) {
	createWebhook(ctx, slackHookParams(ctx))
}

// SlackHooksEditPost response for editing Slack webhook
func SlackHooksEditPost(ctx *context.Context) {
	editWebhook(ctx, slackHookParams(ctx))
}

func slackHookParams(ctx *context.Context) webhookParams {
	form := web.GetForm(ctx).(*forms.NewSlackHookForm)

	return webhookParams{
		Type:        webhook_module.SLACK,
		URL:         form.PayloadURL,
		ContentType: webhook.ContentTypeJSON,
		WebhookForm: form.WebhookForm,
		Meta: &webhook_service.SlackMeta{
			Channel:  strings.TrimSpace(form.Channel),
			Username: form.Username,
			IconURL:  form.IconURL,
			Color:    form.Color,
		},
	}
}

// FeishuHooksNewPost response for creating Feishu webhook
func FeishuHooksNewPost(ctx *context.Context) {
	createWebhook(ctx, feishuHookParams(ctx))
}

// FeishuHooksEditPost response for editing Feishu webhook
func FeishuHooksEditPost(ctx *context.Context) {
	editWebhook(ctx, feishuHookParams(ctx))
}

func feishuHookParams(ctx *context.Context) webhookParams {
	form := web.GetForm(ctx).(*forms.NewFeishuHookForm)

	return webhookParams{
		Type:        webhook_module.FEISHU,
		URL:         form.PayloadURL,
		ContentType: webhook.ContentTypeJSON,
		WebhookForm: form.WebhookForm,
	}
}

// WechatworkHooksNewPost response for creating Wechatwork webhook
func WechatworkHooksNewPost(ctx *context.Context) {
	createWebhook(ctx, wechatworkHookParams(ctx))
}

// WechatworkHooksEditPost response for editing Wechatwork webhook
func WechatworkHooksEditPost(ctx *context.Context) {
	editWebhook(ctx, wechatworkHookParams(ctx))
}

func wechatworkHookParams(ctx *context.Context) webhookParams {
	form := web.GetForm(ctx).(*forms.NewWechatWorkHookForm)

	return webhookParams{
		Type:        webhook_module.WECHATWORK,
		URL:         form.PayloadURL,
		ContentType: webhook.ContentTypeJSON,
		WebhookForm: form.WebhookForm,
	}
}

// PackagistHooksNewPost response for creating Packagist webhook
func PackagistHooksNewPost(ctx *context.Context) {
	createWebhook(ctx, packagistHookParams(ctx))
}

// PackagistHooksEditPost response for editing Packagist webhook
func PackagistHooksEditPost(ctx *context.Context) {
	editWebhook(ctx, packagistHookParams(ctx))
}

func packagistHookParams(ctx *context.Context) webhookParams {
	form := web.GetForm(ctx).(*forms.NewPackagistHookForm)

	return webhookParams{
		Type:        webhook_module.PACKAGIST,
		URL:         fmt.Sprintf("https://packagist.org/api/update-package?username=%s&apiToken=%s", url.QueryEscape(form.Username), url.QueryEscape(form.APIToken)),
		ContentType: webhook.ContentTypeJSON,
		WebhookForm: form.WebhookForm,
		Meta: &webhook_service.PackagistMeta{
			Username:   form.Username,
			APIToken:   form.APIToken,
			PackageURL: form.PackageURL,
		},
	}
}

func checkWebhook(ctx *context.Context) (*ownerRepoCtx, *webhook.Webhook) {
	orCtx, err := getOwnerRepoCtx(ctx)
	if err != nil {
		ctx.ServerError("getOwnerRepoCtx", err)
		return nil, nil
	}
	ctx.Data["BaseLink"] = orCtx.Link

	var w *webhook.Webhook
	if orCtx.Repo != nil {
		w, err = webhook.GetWebhookByRepoID(orCtx.Repo.ID, ctx.ParamsInt64(":id"))
	} else if orCtx.Owner != nil {
		w, err = webhook.GetWebhookByOwnerID(orCtx.Owner.ID, ctx.ParamsInt64(":id"))
	} else if orCtx.IsAdmin {
		w, err = webhook.GetSystemOrDefaultWebhook(ctx, ctx.ParamsInt64(":id"))
	}
	if err != nil || w == nil {
		if webhook.IsErrWebhookNotExist(err) {
			ctx.NotFound("GetWebhookByID", nil)
		} else {
			ctx.ServerError("GetWebhookByID", err)
		}
		return nil, nil
	}

	ctx.Data["HookType"] = w.Type
	switch w.Type {
	case webhook_module.SLACK:
		ctx.Data["SlackHook"] = webhook_service.GetSlackHook(w)
	case webhook_module.DISCORD:
		ctx.Data["DiscordHook"] = webhook_service.GetDiscordHook(w)
	case webhook_module.TELEGRAM:
		ctx.Data["TelegramHook"] = webhook_service.GetTelegramHook(w)
	case webhook_module.MATRIX:
		ctx.Data["MatrixHook"] = webhook_service.GetMatrixHook(w)
	case webhook_module.PACKAGIST:
		ctx.Data["PackagistHook"] = webhook_service.GetPackagistHook(w)
	}

	ctx.Data["History"], err = w.History(1)
	if err != nil {
		ctx.ServerError("History", err)
	}
	return orCtx, w
}

// WebHooksEdit render editing web hook page
func WebHooksEdit(ctx *context.Context) {
	ctx.Data["Title"] = ctx.Tr("repo.settings.update_webhook")
	ctx.Data["PageIsSettingsHooks"] = true
	ctx.Data["PageIsSettingsHooksEdit"] = true

	orCtx, w := checkWebhook(ctx)
	if ctx.Written() {
		return
	}
	ctx.Data["Webhook"] = w

	ctx.HTML(http.StatusOK, orCtx.NewTemplate)
}

// TestWebhook test if web hook is work fine
func TestWebhook(ctx *context.Context) {
	hookID := ctx.ParamsInt64(":id")
	w, err := webhook.GetWebhookByRepoID(ctx.Repo.Repository.ID, hookID)
	if err != nil {
		ctx.Flash.Error("GetWebhookByRepoID: " + err.Error())
		ctx.Status(http.StatusInternalServerError)
		return
	}

	// Grab latest commit or fake one if it's empty repository.
	commit := ctx.Repo.Commit
	if commit == nil {
		ghost := user_model.NewGhostUser()
		commit = &git.Commit{
			ID:            git.MustIDFromString(git.EmptySHA),
			Author:        ghost.NewGitSig(),
			Committer:     ghost.NewGitSig(),
			CommitMessage: "This is a fake commit",
		}
	}

	apiUser := convert.ToUserWithAccessMode(ctx, ctx.Doer, perm.AccessModeNone)

	apiCommit := &api.PayloadCommit{
		ID:      commit.ID.String(),
		Message: commit.Message(),
		URL:     ctx.Repo.Repository.HTMLURL() + "/commit/" + url.PathEscape(commit.ID.String()),
		Author: &api.PayloadUser{
			Name:  commit.Author.Name,
			Email: commit.Author.Email,
		},
		Committer: &api.PayloadUser{
			Name:  commit.Committer.Name,
			Email: commit.Committer.Email,
		},
	}

	commitID := commit.ID.String()
	p := &api.PushPayload{
		Ref:          git.BranchPrefix + ctx.Repo.Repository.DefaultBranch,
		Before:       commitID,
		After:        commitID,
		CompareURL:   setting.AppURL + ctx.Repo.Repository.ComposeCompareURL(commitID, commitID),
		Commits:      []*api.PayloadCommit{apiCommit},
		TotalCommits: 1,
		HeadCommit:   apiCommit,
		Repo:         convert.ToRepo(ctx, ctx.Repo.Repository, access_model.Permission{AccessMode: perm.AccessModeNone}),
		Pusher:       apiUser,
		Sender:       apiUser,
	}
	if err := webhook_service.PrepareWebhook(ctx, w, webhook_module.HookEventPush, p); err != nil {
		ctx.Flash.Error("PrepareWebhook: " + err.Error())
		ctx.Status(http.StatusInternalServerError)
	} else {
		ctx.Flash.Info(ctx.Tr("repo.settings.webhook.delivery.success"))
		ctx.Status(http.StatusOK)
	}
}

// ReplayWebhook replays a webhook
func ReplayWebhook(ctx *context.Context) {
	hookTaskUUID := ctx.Params(":uuid")

	orCtx, w := checkWebhook(ctx)
	if ctx.Written() {
		return
	}

	if err := webhook_service.ReplayHookTask(ctx, w, hookTaskUUID); err != nil {
		if webhook.IsErrHookTaskNotExist(err) {
			ctx.NotFound("ReplayHookTask", nil)
		} else {
			ctx.ServerError("ReplayHookTask", err)
		}
		return
	}

	ctx.Flash.Success(ctx.Tr("repo.settings.webhook.delivery.success"))
	ctx.Redirect(fmt.Sprintf("%s/%d", orCtx.Link, w.ID))
}

// DeleteWebhook delete a webhook
func DeleteWebhook(ctx *context.Context) {
	defer ctx.JSON(http.StatusOK, map[string]any{
		"redirect": ctx.Repo.RepoLink + "/settings/hooks",
	})

	hook, err := webhook.GetWebhookByRepoID(ctx.Repo.Repository.ID, ctx.FormInt64("id"))
	if err != nil {
		ctx.Flash.Error("GetWebhookByRepoID: " + err.Error())
		return
	}

	if err := webhook.DeleteWebhookByRepoID(ctx.Repo.Repository.ID, ctx.FormInt64("id")); err != nil {
		ctx.Flash.Error("DeleteWebhookByRepoID: " + err.Error())
	} else {
		audit.Record(audit.RepositoryWebhookRemove, ctx.Doer, ctx.Repo.Repository, hook, "Removed webhook %s.", hook.URL)

		ctx.Flash.Success(ctx.Tr("repo.settings.webhook_deletion_success"))
	}
<<<<<<< HEAD
=======

	ctx.JSONRedirect(ctx.Repo.RepoLink + "/settings/hooks")
>>>>>>> c1c83dba
}<|MERGE_RESOLUTION|>--- conflicted
+++ resolved
@@ -761,9 +761,7 @@
 
 // DeleteWebhook delete a webhook
 func DeleteWebhook(ctx *context.Context) {
-	defer ctx.JSON(http.StatusOK, map[string]any{
-		"redirect": ctx.Repo.RepoLink + "/settings/hooks",
-	})
+	defer ctx.JSONRedirect(ctx.Repo.RepoLink + "/settings/hooks")
 
 	hook, err := webhook.GetWebhookByRepoID(ctx.Repo.Repository.ID, ctx.FormInt64("id"))
 	if err != nil {
@@ -778,9 +776,4 @@
 
 		ctx.Flash.Success(ctx.Tr("repo.settings.webhook_deletion_success"))
 	}
-<<<<<<< HEAD
-=======
-
-	ctx.JSONRedirect(ctx.Repo.RepoLink + "/settings/hooks")
->>>>>>> c1c83dba
 }