// Copyright 2022 The Gitea Authors. All rights reserved.
// SPDX-License-Identifier: MIT

package repo

import (
	"bytes"
	"io"
	"net/http"
	"path"

	"code.gitea.io/gitea/modules/charset"
	"code.gitea.io/gitea/modules/context"
	"code.gitea.io/gitea/modules/git"
	"code.gitea.io/gitea/modules/markup"
	"code.gitea.io/gitea/modules/typesniffer"
	"code.gitea.io/gitea/modules/util"
)

// RenderFile renders a file by repos path
func RenderFile(ctx *context.Context) {
	blob, err := ctx.Repo.Commit.GetBlobByPath(ctx.Repo.TreePath)
	if err != nil {
		if git.IsErrNotExist(err) {
			ctx.NotFound("GetBlobByPath", err)
		} else {
			ctx.ServerError("GetBlobByPath", err)
		}
		return
	}

	dataRc, err := blob.DataAsync()
	if err != nil {
		ctx.ServerError("DataAsync", err)
		return
	}
	defer dataRc.Close()

	buf := make([]byte, 1024)
	n, _ := util.ReadAtMost(dataRc, buf)
	buf = buf[:n]

	st := typesniffer.DetectContentType(buf)
	isTextFile := st.IsText()

	rd := charset.ToUTF8WithFallbackReader(io.MultiReader(bytes.NewReader(buf), dataRc))

	if markupType := markup.Type(blob.Name()); markupType == "" {
		if isTextFile {
			_, err = io.Copy(ctx.Resp, rd)
			if err != nil {
				ctx.ServerError("Copy", err)
			}
			return
		}
		ctx.Error(http.StatusInternalServerError, "Unsupported file type render")
		return
	}

	ctx.Resp.Header().Add("Content-Security-Policy", "frame-src 'self'; sandbox allow-scripts")
	err = markup.Render(&markup.RenderContext{
<<<<<<< HEAD
		Ctx:          ctx,
		RelativePath: ctx.Repo.TreePath,
		Links: markup.Links{
			Base:       ctx.Repo.RepoLink,
			BranchPath: ctx.Repo.BranchNameSubURL(),
			TreePath:   path.Dir(ctx.Repo.TreePath),
		},
		Metas:            ctx.Repo.Repository.ComposeDocumentMetas(),
=======
		Ctx:              ctx,
		RelativePath:     ctx.Repo.TreePath,
		URLPrefix:        path.Dir(treeLink),
		Metas:            ctx.Repo.Repository.ComposeDocumentMetas(ctx),
>>>>>>> 2e6af43a
		GitRepo:          ctx.Repo.GitRepo,
		InStandalonePage: true,
	}, rd, ctx.Resp)
	if err != nil {
		ctx.ServerError("Render", err)
		return
	}
}<|MERGE_RESOLUTION|>--- conflicted
+++ resolved
@@ -59,7 +59,6 @@
 
 	ctx.Resp.Header().Add("Content-Security-Policy", "frame-src 'self'; sandbox allow-scripts")
 	err = markup.Render(&markup.RenderContext{
-<<<<<<< HEAD
 		Ctx:          ctx,
 		RelativePath: ctx.Repo.TreePath,
 		Links: markup.Links{
@@ -67,13 +66,7 @@
 			BranchPath: ctx.Repo.BranchNameSubURL(),
 			TreePath:   path.Dir(ctx.Repo.TreePath),
 		},
-		Metas:            ctx.Repo.Repository.ComposeDocumentMetas(),
-=======
-		Ctx:              ctx,
-		RelativePath:     ctx.Repo.TreePath,
-		URLPrefix:        path.Dir(treeLink),
 		Metas:            ctx.Repo.Repository.ComposeDocumentMetas(ctx),
->>>>>>> 2e6af43a
 		GitRepo:          ctx.Repo.GitRepo,
 		InStandalonePage: true,
 	}, rd, ctx.Resp)
