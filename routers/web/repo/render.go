// Copyright 2022 The Gitea Authors. All rights reserved.
// SPDX-License-Identifier: MIT

package repo

import (
	"bytes"
	"io"
	"net/http"
	"path"

	"code.gitea.io/gitea/modules/charset"
	"code.gitea.io/gitea/modules/git"
	"code.gitea.io/gitea/modules/log"
	"code.gitea.io/gitea/modules/markup"
	"code.gitea.io/gitea/modules/typesniffer"
	"code.gitea.io/gitea/modules/util"
	"code.gitea.io/gitea/services/context"
)

// RenderFile renders a file by repos path
func RenderFile(ctx *context.Context) {
	blob, err := ctx.Repo.Commit.GetBlobByPath(ctx.Repo.TreePath)
	if err != nil {
		if git.IsErrNotExist(err) {
			ctx.NotFound("GetBlobByPath", err)
		} else {
			ctx.ServerError("GetBlobByPath", err)
		}
		return
	}

	dataRc, err := blob.DataAsync()
	if err != nil {
		ctx.ServerError("DataAsync", err)
		return
	}
	defer dataRc.Close()

	buf := make([]byte, 1024)
	n, _ := util.ReadAtMost(dataRc, buf)
	buf = buf[:n]

	st := typesniffer.DetectContentType(buf)
	isTextFile := st.IsText()

	rd := charset.ToUTF8WithFallbackReader(io.MultiReader(bytes.NewReader(buf), dataRc), charset.ConvertOpts{})
	ctx.Resp.Header().Add("Content-Security-Policy", "frame-src 'self'; sandbox allow-scripts")

	if markupType := markup.Type(blob.Name()); markupType == "" {
		if isTextFile {
			_, _ = io.Copy(ctx.Resp, rd)
		} else {
			http.Error(ctx.Resp, "Unsupported file type render", http.StatusInternalServerError)
		}
		return
	}

<<<<<<< HEAD
	treeLink := ctx.Repo.RepoLink + "/src/" + ctx.Repo.BranchNameSubURL()
	if ctx.Repo.TreePath != "" {
		treeLink += "/" + util.PathEscapeSegments(ctx.Repo.TreePath)
	}

	ctx.Resp.Header().Add("Content-Security-Policy", "frame-src 'self'; sandbox allow-scripts allow-same-origin")
	metaData := ctx.Repo.Repository.ComposeDocumentMetas()
	metaData["BranchNameSubURL"] = ctx.Repo.BranchNameSubURL()
	err = markup.Render(&markup.RenderContext{
		Ctx:              ctx,
		RelativePath:     ctx.Repo.TreePath,
		URLPrefix:        path.Dir(treeLink),
		Metas:            metaData,
=======
	err = markup.Render(&markup.RenderContext{
		Ctx:          ctx,
		RelativePath: ctx.Repo.TreePath,
		Links: markup.Links{
			Base:       ctx.Repo.RepoLink,
			BranchPath: ctx.Repo.BranchNameSubURL(),
			TreePath:   path.Dir(ctx.Repo.TreePath),
		},
		Metas:            ctx.Repo.Repository.ComposeDocumentMetas(ctx),
>>>>>>> c77e8140
		GitRepo:          ctx.Repo.GitRepo,
		InStandalonePage: true,
	}, rd, ctx.Resp)
	if err != nil {
		log.Error("Failed to render file %q: %v", ctx.Repo.TreePath, err)
		http.Error(ctx.Resp, "Failed to render file", http.StatusInternalServerError)
		return
	}
}<|MERGE_RESOLUTION|>--- conflicted
+++ resolved
@@ -45,7 +45,7 @@
 	isTextFile := st.IsText()
 
 	rd := charset.ToUTF8WithFallbackReader(io.MultiReader(bytes.NewReader(buf), dataRc), charset.ConvertOpts{})
-	ctx.Resp.Header().Add("Content-Security-Policy", "frame-src 'self'; sandbox allow-scripts")
+	ctx.Resp.Header().Add("Content-Security-Policy", "frame-src 'self'; sandbox allow-scripts allow-same-origin")
 
 	if markupType := markup.Type(blob.Name()); markupType == "" {
 		if isTextFile {
@@ -56,21 +56,9 @@
 		return
 	}
 
-<<<<<<< HEAD
-	treeLink := ctx.Repo.RepoLink + "/src/" + ctx.Repo.BranchNameSubURL()
-	if ctx.Repo.TreePath != "" {
-		treeLink += "/" + util.PathEscapeSegments(ctx.Repo.TreePath)
-	}
-
-	ctx.Resp.Header().Add("Content-Security-Policy", "frame-src 'self'; sandbox allow-scripts allow-same-origin")
 	metaData := ctx.Repo.Repository.ComposeDocumentMetas()
 	metaData["BranchNameSubURL"] = ctx.Repo.BranchNameSubURL()
-	err = markup.Render(&markup.RenderContext{
-		Ctx:              ctx,
-		RelativePath:     ctx.Repo.TreePath,
-		URLPrefix:        path.Dir(treeLink),
-		Metas:            metaData,
-=======
+
 	err = markup.Render(&markup.RenderContext{
 		Ctx:          ctx,
 		RelativePath: ctx.Repo.TreePath,
@@ -79,8 +67,7 @@
 			BranchPath: ctx.Repo.BranchNameSubURL(),
 			TreePath:   path.Dir(ctx.Repo.TreePath),
 		},
-		Metas:            ctx.Repo.Repository.ComposeDocumentMetas(ctx),
->>>>>>> c77e8140
+		Metas:            metaData,
 		GitRepo:          ctx.Repo.GitRepo,
 		InStandalonePage: true,
 	}, rd, ctx.Resp)
