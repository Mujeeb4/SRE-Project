// Copyright 2014 The Gogs Authors. All rights reserved.
// Copyright 2020 The Gitea Authors. All rights reserved.
// Use of this source code is governed by a MIT-style
// license that can be found in the LICENSE file.

package repo

import (
	"net/http"
	"net/url"
	"strings"

	"code.gitea.io/gitea/models"
	"code.gitea.io/gitea/models/db"
	repo_model "code.gitea.io/gitea/models/repo"
	user_model "code.gitea.io/gitea/models/user"
	"code.gitea.io/gitea/modules/base"
	"code.gitea.io/gitea/modules/context"
	"code.gitea.io/gitea/modules/lfs"
	"code.gitea.io/gitea/modules/log"
	"code.gitea.io/gitea/modules/setting"
	"code.gitea.io/gitea/modules/structs"
	"code.gitea.io/gitea/modules/util"
	"code.gitea.io/gitea/modules/web"
	"code.gitea.io/gitea/services/forms"
	"code.gitea.io/gitea/services/migrations"
	"code.gitea.io/gitea/services/task"
)

const (
	tplMigrate base.TplName = "repo/migrate/migrate"
)

// Migrate render migration of repository page
func Migrate(ctx *context.Context) {
	if setting.Repository.DisableMigrations {
		ctx.Error(http.StatusForbidden, "Migrate: the site administrator has disabled migrations")
		return
	}

	serviceType := structs.GitServiceType(ctx.FormInt("service_type"))

	setMigrationContextData(ctx, serviceType)

	if serviceType == 0 {
		ctx.Data["Org"] = ctx.FormString("org")
		ctx.Data["Mirror"] = ctx.FormString("mirror")

		ctx.HTML(http.StatusOK, tplMigrate)
		return
	}

	ctx.Data["private"] = getRepoPrivate(ctx)
	ctx.Data["mirror"] = ctx.FormString("mirror") == "1"
	ctx.Data["lfs"] = ctx.FormString("lfs") == "1"
	ctx.Data["wiki"] = ctx.FormString("wiki") == "1"
	ctx.Data["milestones"] = ctx.FormString("milestones") == "1"
	ctx.Data["labels"] = ctx.FormString("labels") == "1"
	ctx.Data["issues"] = ctx.FormString("issues") == "1"
	ctx.Data["pull_requests"] = ctx.FormString("pull_requests") == "1"
	ctx.Data["releases"] = ctx.FormString("releases") == "1"

	ctxUser := checkContextUser(ctx, ctx.FormInt64("org"))
	if ctx.Written() {
		return
	}
	ctx.Data["ContextUser"] = ctxUser

	ctx.HTML(http.StatusOK, base.TplName("repo/migrate/"+serviceType.Name()))
}

func handleMigrateError(ctx *context.Context, owner *user_model.User, err error, name string, tpl base.TplName, form *forms.MigrateRepoForm) {
	if setting.Repository.DisableMigrations {
		ctx.Error(http.StatusForbidden, "MigrateError: the site administrator has disabled migrations")
		return
	}

	switch {
	case migrations.IsRateLimitError(err):
		ctx.RenderWithErr(ctx.Tr("form.visit_rate_limit"), tpl, form)
	case migrations.IsTwoFactorAuthError(err):
		ctx.RenderWithErr(ctx.Tr("form.2fa_auth_required"), tpl, form)
	case repo_model.IsErrReachLimitOfRepo(err):
<<<<<<< HEAD
		maxCreationLimit := ctx.User.MaxCreationLimit()
		msg := ctx.TrN(maxCreationLimit, "repo.form.reach_limit_of_creation_1", "repo.form.reach_limit_of_creation_n", maxCreationLimit)
=======
		var msg string
		maxCreationLimit := owner.MaxCreationLimit()
		if maxCreationLimit == 1 {
			msg = ctx.Tr("repo.form.reach_limit_of_creation_1", maxCreationLimit)
		} else {
			msg = ctx.Tr("repo.form.reach_limit_of_creation_n", maxCreationLimit)
		}
>>>>>>> 88da7a71
		ctx.RenderWithErr(msg, tpl, form)
	case repo_model.IsErrRepoAlreadyExist(err):
		ctx.Data["Err_RepoName"] = true
		ctx.RenderWithErr(ctx.Tr("form.repo_name_been_taken"), tpl, form)
	case repo_model.IsErrRepoFilesAlreadyExist(err):
		ctx.Data["Err_RepoName"] = true
		switch {
		case ctx.IsUserSiteAdmin() || (setting.Repository.AllowAdoptionOfUnadoptedRepositories && setting.Repository.AllowDeleteOfUnadoptedRepositories):
			ctx.RenderWithErr(ctx.Tr("form.repository_files_already_exist.adopt_or_delete"), tpl, form)
		case setting.Repository.AllowAdoptionOfUnadoptedRepositories:
			ctx.RenderWithErr(ctx.Tr("form.repository_files_already_exist.adopt"), tpl, form)
		case setting.Repository.AllowDeleteOfUnadoptedRepositories:
			ctx.RenderWithErr(ctx.Tr("form.repository_files_already_exist.delete"), tpl, form)
		default:
			ctx.RenderWithErr(ctx.Tr("form.repository_files_already_exist"), tpl, form)
		}
	case db.IsErrNameReserved(err):
		ctx.Data["Err_RepoName"] = true
		ctx.RenderWithErr(ctx.Tr("repo.form.name_reserved", err.(db.ErrNameReserved).Name), tpl, form)
	case db.IsErrNamePatternNotAllowed(err):
		ctx.Data["Err_RepoName"] = true
		ctx.RenderWithErr(ctx.Tr("repo.form.name_pattern_not_allowed", err.(db.ErrNamePatternNotAllowed).Pattern), tpl, form)
	default:
		remoteAddr, _ := forms.ParseRemoteAddr(form.CloneAddr, form.AuthUsername, form.AuthPassword)
		err = util.NewStringURLSanitizedError(err, remoteAddr, true)
		if strings.Contains(err.Error(), "Authentication failed") ||
			strings.Contains(err.Error(), "Bad credentials") ||
			strings.Contains(err.Error(), "could not read Username") {
			ctx.Data["Err_Auth"] = true
			ctx.RenderWithErr(ctx.Tr("form.auth_failed", err.Error()), tpl, form)
		} else if strings.Contains(err.Error(), "fatal:") {
			ctx.Data["Err_CloneAddr"] = true
			ctx.RenderWithErr(ctx.Tr("repo.migrate.failed", err.Error()), tpl, form)
		} else {
			ctx.ServerError(name, err)
		}
	}
}

func handleMigrateRemoteAddrError(ctx *context.Context, err error, tpl base.TplName, form *forms.MigrateRepoForm) {
	if models.IsErrInvalidCloneAddr(err) {
		addrErr := err.(*models.ErrInvalidCloneAddr)
		switch {
		case addrErr.IsProtocolInvalid:
			ctx.RenderWithErr(ctx.Tr("repo.mirror_address_protocol_invalid"), tpl, form)
		case addrErr.IsURLError:
			ctx.RenderWithErr(ctx.Tr("form.url_error"), tpl, form)
		case addrErr.IsPermissionDenied:
			if addrErr.LocalPath {
				ctx.RenderWithErr(ctx.Tr("repo.migrate.permission_denied"), tpl, form)
			} else {
				ctx.RenderWithErr(ctx.Tr("repo.migrate.permission_denied_blocked"), tpl, form)
			}
		case addrErr.IsInvalidPath:
			ctx.RenderWithErr(ctx.Tr("repo.migrate.invalid_local_path"), tpl, form)
		default:
			log.Error("Error whilst updating url: %v", err)
			ctx.RenderWithErr(ctx.Tr("form.url_error"), tpl, form)
		}
	} else {
		log.Error("Error whilst updating url: %v", err)
		ctx.RenderWithErr(ctx.Tr("form.url_error"), tpl, form)
	}
}

// MigratePost response for migrating from external git repository
func MigratePost(ctx *context.Context) {
	form := web.GetForm(ctx).(*forms.MigrateRepoForm)
	if setting.Repository.DisableMigrations {
		ctx.Error(http.StatusForbidden, "MigratePost: the site administrator has disabled migrations")
		return
	}

	if form.Mirror && setting.Mirror.DisableNewPull {
		ctx.Error(http.StatusBadRequest, "MigratePost: the site administrator has disabled creation of new mirrors")
		return
	}

	setMigrationContextData(ctx, form.Service)

	ctxUser := checkContextUser(ctx, form.UID)
	if ctx.Written() {
		return
	}
	ctx.Data["ContextUser"] = ctxUser

	tpl := base.TplName("repo/migrate/" + form.Service.Name())

	if ctx.HasError() {
		ctx.HTML(http.StatusOK, tpl)
		return
	}

	remoteAddr, err := forms.ParseRemoteAddr(form.CloneAddr, form.AuthUsername, form.AuthPassword)
	if err == nil {
		err = migrations.IsMigrateURLAllowed(remoteAddr, ctx.User)
	}
	if err != nil {
		ctx.Data["Err_CloneAddr"] = true
		handleMigrateRemoteAddrError(ctx, err, tpl, form)
		return
	}

	form.LFS = form.LFS && setting.LFS.StartServer

	if form.LFS && len(form.LFSEndpoint) > 0 {
		ep := lfs.DetermineEndpoint("", form.LFSEndpoint)
		if ep == nil {
			ctx.Data["Err_LFSEndpoint"] = true
			ctx.RenderWithErr(ctx.Tr("repo.migrate.invalid_lfs_endpoint"), tpl, &form)
			return
		}
		err = migrations.IsMigrateURLAllowed(ep.String(), ctx.User)
		if err != nil {
			ctx.Data["Err_LFSEndpoint"] = true
			handleMigrateRemoteAddrError(ctx, err, tpl, form)
			return
		}
	}

	var opts = migrations.MigrateOptions{
		OriginalURL:    form.CloneAddr,
		GitServiceType: form.Service,
		CloneAddr:      remoteAddr,
		RepoName:       form.RepoName,
		Description:    form.Description,
		Private:        form.Private || setting.Repository.ForcePrivate,
		Mirror:         form.Mirror,
		LFS:            form.LFS,
		LFSEndpoint:    form.LFSEndpoint,
		AuthUsername:   form.AuthUsername,
		AuthPassword:   form.AuthPassword,
		AuthToken:      form.AuthToken,
		Wiki:           form.Wiki,
		Issues:         form.Issues,
		Milestones:     form.Milestones,
		Labels:         form.Labels,
		Comments:       form.Issues || form.PullRequests,
		PullRequests:   form.PullRequests,
		Releases:       form.Releases,
	}
	if opts.Mirror {
		opts.Issues = false
		opts.Milestones = false
		opts.Labels = false
		opts.Comments = false
		opts.PullRequests = false
		opts.Releases = false
	}

	err = repo_model.CheckCreateRepository(ctx.User, ctxUser, opts.RepoName, false)
	if err != nil {
		handleMigrateError(ctx, ctxUser, err, "MigratePost", tpl, form)
		return
	}

	err = task.MigrateRepository(ctx.User, ctxUser, opts)
	if err == nil {
		ctx.Redirect(ctxUser.HomeLink() + "/" + url.PathEscape(opts.RepoName))
		return
	}

	handleMigrateError(ctx, ctxUser, err, "MigratePost", tpl, form)
}

func setMigrationContextData(ctx *context.Context, serviceType structs.GitServiceType) {
	ctx.Data["Title"] = ctx.Tr("new_migrate")

	ctx.Data["LFSActive"] = setting.LFS.StartServer
	ctx.Data["IsForcedPrivate"] = setting.Repository.ForcePrivate
	ctx.Data["DisableNewPullMirrors"] = setting.Mirror.DisableNewPull

	// Plain git should be first
	ctx.Data["Services"] = append([]structs.GitServiceType{structs.PlainGitService}, structs.SupportedFullGitService...)
	ctx.Data["service"] = serviceType
}<|MERGE_RESOLUTION|>--- conflicted
+++ resolved
@@ -81,18 +81,8 @@
 	case migrations.IsTwoFactorAuthError(err):
 		ctx.RenderWithErr(ctx.Tr("form.2fa_auth_required"), tpl, form)
 	case repo_model.IsErrReachLimitOfRepo(err):
-<<<<<<< HEAD
-		maxCreationLimit := ctx.User.MaxCreationLimit()
+		maxCreationLimit := owner.MaxCreationLimit()
 		msg := ctx.TrN(maxCreationLimit, "repo.form.reach_limit_of_creation_1", "repo.form.reach_limit_of_creation_n", maxCreationLimit)
-=======
-		var msg string
-		maxCreationLimit := owner.MaxCreationLimit()
-		if maxCreationLimit == 1 {
-			msg = ctx.Tr("repo.form.reach_limit_of_creation_1", maxCreationLimit)
-		} else {
-			msg = ctx.Tr("repo.form.reach_limit_of_creation_n", maxCreationLimit)
-		}
->>>>>>> 88da7a71
 		ctx.RenderWithErr(msg, tpl, form)
 	case repo_model.IsErrRepoAlreadyExist(err):
 		ctx.Data["Err_RepoName"] = true
