// Copyright 2017 The Gitea Authors. All rights reserved.
// Copyright 2014 The Gogs Authors. All rights reserved.
// Use of this source code is governed by a MIT-style
// license that can be found in the LICENSE file.

package repo

import (
	"bytes"
	gocontext "context"
	"encoding/base64"
	"fmt"
	gotemplate "html/template"
	"io"
	"net/http"
	"net/url"
	"path"
	"strconv"
	"strings"
	"time"

	"code.gitea.io/gitea/models"
	"code.gitea.io/gitea/models/db"
	unit_model "code.gitea.io/gitea/models/unit"
	"code.gitea.io/gitea/modules/base"
	"code.gitea.io/gitea/modules/cache"
	"code.gitea.io/gitea/modules/charset"
	"code.gitea.io/gitea/modules/context"
	"code.gitea.io/gitea/modules/git"
	"code.gitea.io/gitea/modules/highlight"
	"code.gitea.io/gitea/modules/lfs"
	"code.gitea.io/gitea/modules/log"
	"code.gitea.io/gitea/modules/markup"
	"code.gitea.io/gitea/modules/setting"
	"code.gitea.io/gitea/modules/structs"
	"code.gitea.io/gitea/modules/typesniffer"
	"code.gitea.io/gitea/modules/util"
)

const (
	tplRepoEMPTY    base.TplName = "repo/empty"
	tplRepoHome     base.TplName = "repo/home"
	tplRepoViewList base.TplName = "repo/view_list"
	tplWatchers     base.TplName = "repo/watchers"
	tplForks        base.TplName = "repo/forks"
	tplMigrating    base.TplName = "repo/migrate/migrating"
)

type namedBlob struct {
	name      string
	isSymlink bool
	blob      *git.Blob
}

func linesBytesCount(s []byte) int {
	nl := []byte{'\n'}
	n := bytes.Count(s, nl)
	if len(s) > 0 && !bytes.HasSuffix(s, nl) {
		n++
	}
	return n
}

// FIXME: There has to be a more efficient way of doing this
func getReadmeFileFromPath(commit *git.Commit, treePath string) (*namedBlob, error) {
	tree, err := commit.SubTree(treePath)
	if err != nil {
		return nil, err
	}

	entries, err := tree.ListEntries()
	if err != nil {
		return nil, err
	}

	var readmeFiles [4]*namedBlob
	var exts = []string{".md", ".txt", ""} // sorted by priority
	for _, entry := range entries {
		if entry.IsDir() {
			continue
		}
		for i, ext := range exts {
			if markup.IsReadmeFile(entry.Name(), ext) {
				if readmeFiles[i] == nil || base.NaturalSortLess(readmeFiles[i].name, entry.Blob().Name()) {
					name := entry.Name()
					isSymlink := entry.IsLink()
					target := entry
					if isSymlink {
						target, err = entry.FollowLinks()
						if err != nil && !git.IsErrBadLink(err) {
							return nil, err
						}
					}
					if target != nil && (target.IsExecutable() || target.IsRegular()) {
						readmeFiles[i] = &namedBlob{
							name,
							isSymlink,
							target.Blob(),
						}
					}
				}
			}
		}

		if markup.IsReadmeFile(entry.Name()) {
			if readmeFiles[3] == nil || base.NaturalSortLess(readmeFiles[3].name, entry.Blob().Name()) {
				name := entry.Name()
				isSymlink := entry.IsLink()
				if isSymlink {
					entry, err = entry.FollowLinks()
					if err != nil && !git.IsErrBadLink(err) {
						return nil, err
					}
				}
				if entry != nil && (entry.IsExecutable() || entry.IsRegular()) {
					readmeFiles[3] = &namedBlob{
						name,
						isSymlink,
						entry.Blob(),
					}
				}
			}
		}
	}
	var readmeFile *namedBlob
	for _, f := range readmeFiles {
		if f != nil {
			readmeFile = f
			break
		}
	}
	return readmeFile, nil
}

func renderDirectory(ctx *context.Context, treeLink string) {
	entries := renderDirectoryFiles(ctx, 1*time.Second)
	if ctx.Written() {
		return
	}

	// 3 for the extensions in exts[] in order
	// the last one is for a readme that doesn't
	// strictly match an extension
	var readmeFiles [4]*namedBlob
	var docsEntries [3]*git.TreeEntry
	var exts = []string{".md", ".txt", ""} // sorted by priority
	for _, entry := range entries {
		if entry.IsDir() {
			lowerName := strings.ToLower(entry.Name())
			switch lowerName {
			case "docs":
				if entry.Name() == "docs" || docsEntries[0] == nil {
					docsEntries[0] = entry
				}
			case ".gitea":
				if entry.Name() == ".gitea" || docsEntries[1] == nil {
					docsEntries[1] = entry
				}
			case ".github":
				if entry.Name() == ".github" || docsEntries[2] == nil {
					docsEntries[2] = entry
				}
			}
			continue
		}

		for i, ext := range exts {
			if markup.IsReadmeFile(entry.Name(), ext) {
				log.Debug("%s", entry.Name())
				name := entry.Name()
				isSymlink := entry.IsLink()
				target := entry
				if isSymlink {
					var err error
					target, err = entry.FollowLinks()
					if err != nil && !git.IsErrBadLink(err) {
						ctx.ServerError("FollowLinks", err)
						return
					}
				}
				log.Debug("%t", target == nil)
				if target != nil && (target.IsExecutable() || target.IsRegular()) {
					readmeFiles[i] = &namedBlob{
						name,
						isSymlink,
						target.Blob(),
					}
				}
			}
		}

		if markup.IsReadmeFile(entry.Name()) {
			name := entry.Name()
			isSymlink := entry.IsLink()
			if isSymlink {
				var err error
				entry, err = entry.FollowLinks()
				if err != nil && !git.IsErrBadLink(err) {
					ctx.ServerError("FollowLinks", err)
					return
				}
			}
			if entry != nil && (entry.IsExecutable() || entry.IsRegular()) {
				readmeFiles[3] = &namedBlob{
					name,
					isSymlink,
					entry.Blob(),
				}
			}
		}
	}

	var readmeFile *namedBlob
	readmeTreelink := treeLink
	for _, f := range readmeFiles {
		if f != nil {
			readmeFile = f
			break
		}
	}

	if ctx.Repo.TreePath == "" && readmeFile == nil {
		for _, entry := range docsEntries {
			if entry == nil {
				continue
			}
			var err error
			readmeFile, err = getReadmeFileFromPath(ctx.Repo.Commit, entry.GetSubJumpablePathName())
			if err != nil {
				ctx.ServerError("getReadmeFileFromPath", err)
				return
			}
			if readmeFile != nil {
				readmeFile.name = entry.Name() + "/" + readmeFile.name
				readmeTreelink = treeLink + "/" + util.PathEscapeSegments(entry.GetSubJumpablePathName())
				break
			}
		}
	}

	if readmeFile != nil {
		ctx.Data["RawFileLink"] = ""
		ctx.Data["ReadmeInList"] = true
		ctx.Data["ReadmeExist"] = true
		ctx.Data["FileIsSymlink"] = readmeFile.isSymlink

		dataRc, err := readmeFile.blob.DataAsync()
		if err != nil {
			ctx.ServerError("Data", err)
			return
		}
		defer dataRc.Close()

		buf := make([]byte, 1024)
		n, _ := util.ReadAtMost(dataRc, buf)
		buf = buf[:n]

		st := typesniffer.DetectContentType(buf)
		isTextFile := st.IsText()

		ctx.Data["FileIsText"] = isTextFile
		ctx.Data["FileName"] = readmeFile.name
		fileSize := int64(0)
		isLFSFile := false
		ctx.Data["IsLFSFile"] = false

		// FIXME: what happens when README file is an image?
		if isTextFile && setting.LFS.StartServer {
			pointer, _ := lfs.ReadPointerFromBuffer(buf)
			if pointer.IsValid() {
				meta, err := ctx.Repo.Repository.GetLFSMetaObjectByOid(pointer.Oid)
				if err != nil && err != models.ErrLFSObjectNotExist {
					ctx.ServerError("GetLFSMetaObject", err)
					return
				}
				if meta != nil {
					ctx.Data["IsLFSFile"] = true
					isLFSFile = true

					// OK read the lfs object
					var err error
					dataRc, err = lfs.ReadMetaObject(pointer)
					if err != nil {
						ctx.ServerError("ReadMetaObject", err)
						return
					}
					defer dataRc.Close()

					buf = make([]byte, 1024)
					n, err = util.ReadAtMost(dataRc, buf)
					if err != nil {
						ctx.ServerError("Data", err)
						return
					}
					buf = buf[:n]

					st = typesniffer.DetectContentType(buf)
					isTextFile = st.IsText()
					ctx.Data["IsTextFile"] = isTextFile

					fileSize = meta.Size
					ctx.Data["FileSize"] = meta.Size
					filenameBase64 := base64.RawURLEncoding.EncodeToString([]byte(readmeFile.name))
					ctx.Data["RawFileLink"] = fmt.Sprintf("%s.git/info/lfs/objects/%s/%s", ctx.Repo.Repository.HTMLURL(), url.PathEscape(meta.Oid), url.PathEscape(filenameBase64))
				}
			}
		}

		if !isLFSFile {
			fileSize = readmeFile.blob.Size()
		}

		if isTextFile {
			if fileSize >= setting.UI.MaxDisplayFileSize {
				// Pretend that this is a normal text file to display 'This file is too large to be shown'
				ctx.Data["IsFileTooLarge"] = true
				ctx.Data["IsTextFile"] = true
				ctx.Data["FileSize"] = fileSize
			} else {
				rd := charset.ToUTF8WithFallbackReader(io.MultiReader(bytes.NewReader(buf), dataRc))

				if markupType := markup.Type(readmeFile.name); markupType != "" {
					ctx.Data["IsMarkup"] = true
					ctx.Data["MarkupType"] = string(markupType)
					var result strings.Builder
					err := markup.Render(&markup.RenderContext{
						Ctx:       ctx,
						Filename:  readmeFile.name,
						URLPrefix: readmeTreelink,
						Metas:     ctx.Repo.Repository.ComposeDocumentMetas(),
						GitRepo:   ctx.Repo.GitRepo,
					}, rd, &result)
					if err != nil {
						log.Error("Render failed: %v then fallback", err)
						buf := &bytes.Buffer{}
						ctx.Data["EscapeStatus"], _ = charset.EscapeControlReader(rd, buf)
						ctx.Data["FileContent"] = strings.ReplaceAll(
							gotemplate.HTMLEscapeString(buf.String()), "\n", `<br>`,
						)
					} else {
						ctx.Data["EscapeStatus"], ctx.Data["FileContent"] = charset.EscapeControlString(result.String())
					}
				} else {
					ctx.Data["IsRenderedHTML"] = true
					buf := &bytes.Buffer{}
					ctx.Data["EscapeStatus"], err = charset.EscapeControlReader(rd, buf)
					if err != nil {
						log.Error("Read failed: %v", err)
					}

					ctx.Data["FileContent"] = strings.ReplaceAll(
						gotemplate.HTMLEscapeString(buf.String()), "\n", `<br>`,
					)
				}
			}
		}
	}

	// Check permission to add or upload new file.
	if ctx.Repo.CanWrite(unit_model.TypeCode) && ctx.Repo.IsViewBranch {
		ctx.Data["CanAddFile"] = !ctx.Repo.Repository.IsArchived
		ctx.Data["CanUploadFile"] = setting.Repository.Upload.Enabled && !ctx.Repo.Repository.IsArchived
	}

}

func renderFile(ctx *context.Context, entry *git.TreeEntry, treeLink, rawLink string) {
	ctx.Data["IsViewFile"] = true
	blob := entry.Blob()
	dataRc, err := blob.DataAsync()
	if err != nil {
		ctx.ServerError("DataAsync", err)
		return
	}
	defer dataRc.Close()

	ctx.Data["Title"] = ctx.Data["Title"].(string) + " - " + ctx.Tr("repo.file.title", ctx.Repo.TreePath, ctx.Repo.RefName)

	fileSize := blob.Size()
	ctx.Data["FileIsSymlink"] = entry.IsLink()
	ctx.Data["FileName"] = blob.Name()
	ctx.Data["RawFileLink"] = rawLink + "/" + util.PathEscapeSegments(ctx.Repo.TreePath)

	buf := make([]byte, 1024)
	n, _ := util.ReadAtMost(dataRc, buf)
	buf = buf[:n]

	st := typesniffer.DetectContentType(buf)
	isTextFile := st.IsText()

	isLFSFile := false
	isDisplayingSource := ctx.FormString("display") == "source"
	isDisplayingRendered := !isDisplayingSource

	//Check for LFS meta file
	if isTextFile && setting.LFS.StartServer {
		pointer, _ := lfs.ReadPointerFromBuffer(buf)
		if pointer.IsValid() {
			meta, err := ctx.Repo.Repository.GetLFSMetaObjectByOid(pointer.Oid)
			if err != nil && err != models.ErrLFSObjectNotExist {
				ctx.ServerError("GetLFSMetaObject", err)
				return
			}
			if meta != nil {
				isLFSFile = true

				// OK read the lfs object
				var err error
				dataRc, err = lfs.ReadMetaObject(pointer)
				if err != nil {
					ctx.ServerError("ReadMetaObject", err)
					return
				}
				defer dataRc.Close()

				buf = make([]byte, 1024)
				n, err = util.ReadAtMost(dataRc, buf)
				if err != nil {
					ctx.ServerError("Data", err)
					return
				}
				buf = buf[:n]

				st = typesniffer.DetectContentType(buf)
				isTextFile = st.IsText()

				fileSize = meta.Size
				ctx.Data["RawFileLink"] = ctx.Repo.RepoLink + "/media/" + ctx.Repo.BranchNameSubURL() + "/" + util.PathEscapeSegments(ctx.Repo.TreePath)
			}
		}
	}

	isRepresentableAsText := st.IsRepresentableAsText()
	if !isRepresentableAsText {
		// If we can't show plain text, always try to render.
		isDisplayingSource = false
		isDisplayingRendered = true
	}
	ctx.Data["IsLFSFile"] = isLFSFile
	ctx.Data["FileSize"] = fileSize
	ctx.Data["IsTextFile"] = isTextFile
	ctx.Data["IsRepresentableAsText"] = isRepresentableAsText
	ctx.Data["IsDisplayingSource"] = isDisplayingSource
	ctx.Data["IsDisplayingRendered"] = isDisplayingRendered
	ctx.Data["IsTextSource"] = isTextFile || isDisplayingSource

	// Check LFS Lock
	lfsLock, err := ctx.Repo.Repository.GetTreePathLock(ctx.Repo.TreePath)
	ctx.Data["LFSLock"] = lfsLock
	if err != nil {
		ctx.ServerError("GetTreePathLock", err)
		return
	}
	if lfsLock != nil {
		ctx.Data["LFSLockOwner"] = lfsLock.Owner.DisplayName()
		ctx.Data["LFSLockHint"] = ctx.Tr("repo.editor.this_file_locked")
	}

	// Assume file is not editable first.
	if isLFSFile {
		ctx.Data["EditFileTooltip"] = ctx.Tr("repo.editor.cannot_edit_lfs_files")
	} else if !isRepresentableAsText {
		ctx.Data["EditFileTooltip"] = ctx.Tr("repo.editor.cannot_edit_non_text_files")
	}

	switch {
	case isRepresentableAsText:
		if st.IsSvgImage() {
			ctx.Data["IsImageFile"] = true
			ctx.Data["HasSourceRenderedToggle"] = true
		}

		if fileSize >= setting.UI.MaxDisplayFileSize {
			ctx.Data["IsFileTooLarge"] = true
			break
		}

		rd := charset.ToUTF8WithFallbackReader(io.MultiReader(bytes.NewReader(buf), dataRc))
		readmeExist := markup.IsReadmeFile(blob.Name())
		ctx.Data["ReadmeExist"] = readmeExist
		if markupType := markup.Type(blob.Name()); markupType != "" {
			ctx.Data["IsMarkup"] = true
			ctx.Data["MarkupType"] = markupType
			var result strings.Builder
			err := markup.Render(&markup.RenderContext{
				Ctx:       ctx,
				Filename:  blob.Name(),
				URLPrefix: path.Dir(treeLink),
				Metas:     ctx.Repo.Repository.ComposeDocumentMetas(),
				GitRepo:   ctx.Repo.GitRepo,
			}, rd, &result)
			if err != nil {
				ctx.ServerError("Render", err)
				return
			}
			ctx.Data["EscapeStatus"], ctx.Data["FileContent"] = charset.EscapeControlString(result.String())
		} else if readmeExist {
			buf := &bytes.Buffer{}
			ctx.Data["IsRenderedHTML"] = true

			ctx.Data["EscapeStatus"], _ = charset.EscapeControlReader(rd, buf)

			ctx.Data["FileContent"] = strings.ReplaceAll(
				gotemplate.HTMLEscapeString(buf.String()), "\n", `<br>`,
			)
		} else {
			buf, _ := io.ReadAll(rd)
			lineNums := linesBytesCount(buf)
			ctx.Data["NumLines"] = strconv.Itoa(lineNums)
			ctx.Data["NumLinesSet"] = true
<<<<<<< HEAD
			fileContent := highlight.File(lineNums, blob.Name(), buf)
			status, _ := charset.EscapeControlReader(bytes.NewReader(buf), io.Discard)
			ctx.Data["EscapeStatus"] = status
			for i, line := range fileContent {
				_, fileContent[i] = charset.EscapeControlString(line)
			}
			ctx.Data["FileContent"] = fileContent
=======

			language := ""

			indexFilename, worktree, deleteTemporaryFile, err := ctx.Repo.GitRepo.ReadTreeToTemporaryIndex(ctx.Repo.CommitID)
			if err == nil {
				defer deleteTemporaryFile()

				filename2attribute2info, err := ctx.Repo.GitRepo.CheckAttribute(git.CheckAttributeOpts{
					CachedOnly: true,
					Attributes: []string{"linguist-language", "gitlab-language"},
					Filenames:  []string{ctx.Repo.TreePath},
					IndexFile:  indexFilename,
					WorkTree:   worktree,
				})
				if err != nil {
					log.Error("Unable to load attributes for %-v:%s. Error: %v", ctx.Repo.Repository, ctx.Repo.TreePath, err)
				}

				language = filename2attribute2info[ctx.Repo.TreePath]["linguist-language"]
				if language == "" || language == "unspecified" {
					language = filename2attribute2info[ctx.Repo.TreePath]["gitlab-language"]
				}
				if language == "unspecified" {
					language = ""
				}
			}
			ctx.Data["FileContent"] = highlight.File(lineNums, blob.Name(), language, buf)
>>>>>>> 55be5fe3
		}
		if !isLFSFile {
			if ctx.Repo.CanEnableEditor() {
				if lfsLock != nil && lfsLock.OwnerID != ctx.User.ID {
					ctx.Data["CanEditFile"] = false
					ctx.Data["EditFileTooltip"] = ctx.Tr("repo.editor.this_file_locked")
				} else {
					ctx.Data["CanEditFile"] = true
					ctx.Data["EditFileTooltip"] = ctx.Tr("repo.editor.edit_this_file")
				}
			} else if !ctx.Repo.IsViewBranch {
				ctx.Data["EditFileTooltip"] = ctx.Tr("repo.editor.must_be_on_a_branch")
			} else if !ctx.Repo.CanWrite(unit_model.TypeCode) {
				ctx.Data["EditFileTooltip"] = ctx.Tr("repo.editor.fork_before_edit")
			}
		}

	case st.IsPDF():
		ctx.Data["IsPDFFile"] = true
	case st.IsVideo():
		ctx.Data["IsVideoFile"] = true
	case st.IsAudio():
		ctx.Data["IsAudioFile"] = true
	case st.IsImage() && (setting.UI.SVG.Enabled || !st.IsSvgImage()):
		ctx.Data["IsImageFile"] = true
	default:
		if fileSize >= setting.UI.MaxDisplayFileSize {
			ctx.Data["IsFileTooLarge"] = true
			break
		}

		if markupType := markup.Type(blob.Name()); markupType != "" {
			rd := io.MultiReader(bytes.NewReader(buf), dataRc)
			ctx.Data["IsMarkup"] = true
			ctx.Data["MarkupType"] = markupType
			var result strings.Builder
			err := markup.Render(&markup.RenderContext{
				Ctx:       ctx,
				Filename:  blob.Name(),
				URLPrefix: path.Dir(treeLink),
				Metas:     ctx.Repo.Repository.ComposeDocumentMetas(),
				GitRepo:   ctx.Repo.GitRepo,
			}, rd, &result)
			if err != nil {
				ctx.ServerError("Render", err)
				return
			}

			ctx.Data["EscapeStatus"], ctx.Data["FileContent"] = charset.EscapeControlString(result.String())
		}
	}

	if ctx.Repo.CanEnableEditor() {
		if lfsLock != nil && lfsLock.OwnerID != ctx.User.ID {
			ctx.Data["CanDeleteFile"] = false
			ctx.Data["DeleteFileTooltip"] = ctx.Tr("repo.editor.this_file_locked")
		} else {
			ctx.Data["CanDeleteFile"] = true
			ctx.Data["DeleteFileTooltip"] = ctx.Tr("repo.editor.delete_this_file")
		}
	} else if !ctx.Repo.IsViewBranch {
		ctx.Data["DeleteFileTooltip"] = ctx.Tr("repo.editor.must_be_on_a_branch")
	} else if !ctx.Repo.CanWrite(unit_model.TypeCode) {
		ctx.Data["DeleteFileTooltip"] = ctx.Tr("repo.editor.must_have_write_access")
	}
}

func safeURL(address string) string {
	u, err := url.Parse(address)
	if err != nil {
		return address
	}
	u.User = nil
	return u.String()
}

func checkHomeCodeViewable(ctx *context.Context) {
	if len(ctx.Repo.Units) > 0 {
		if ctx.Repo.Repository.IsBeingCreated() {
			task, err := models.GetMigratingTask(ctx.Repo.Repository.ID)
			if err != nil {
				if models.IsErrTaskDoesNotExist(err) {
					ctx.Data["Repo"] = ctx.Repo
					ctx.Data["CloneAddr"] = ""
					ctx.Data["Failed"] = true
					ctx.HTML(http.StatusOK, tplMigrating)
					return
				}
				ctx.ServerError("models.GetMigratingTask", err)
				return
			}
			cfg, err := task.MigrateConfig()
			if err != nil {
				ctx.ServerError("task.MigrateConfig", err)
				return
			}

			ctx.Data["Repo"] = ctx.Repo
			ctx.Data["MigrateTask"] = task
			ctx.Data["CloneAddr"] = safeURL(cfg.CloneAddr)
			ctx.Data["Failed"] = task.Status == structs.TaskStatusFailed
			ctx.HTML(http.StatusOK, tplMigrating)
			return
		}

		if ctx.IsSigned {
			// Set repo notification-status read if unread
			if err := ctx.Repo.Repository.ReadBy(ctx.User.ID); err != nil {
				ctx.ServerError("ReadBy", err)
				return
			}
		}

		var firstUnit *unit_model.Unit
		for _, repoUnit := range ctx.Repo.Units {
			if repoUnit.Type == unit_model.TypeCode {
				return
			}

			unit, ok := unit_model.Units[repoUnit.Type]
			if ok && (firstUnit == nil || !firstUnit.IsLessThan(unit)) {
				firstUnit = &unit
			}
		}

		if firstUnit != nil {
			ctx.Redirect(fmt.Sprintf("%s%s", ctx.Repo.Repository.Link(), firstUnit.URI))
			return
		}
	}

	ctx.NotFound("Home", fmt.Errorf(ctx.Tr("units.error.no_unit_allowed_repo")))
}

// Home render repository home page
func Home(ctx *context.Context) {
	checkHomeCodeViewable(ctx)
	if ctx.Written() {
		return
	}

	renderCode(ctx)
}

// LastCommit returns lastCommit data for the provided branch/tag/commit and directory (in url) and filenames in body
func LastCommit(ctx *context.Context) {
	checkHomeCodeViewable(ctx)
	if ctx.Written() {
		return
	}

	renderDirectoryFiles(ctx, 0)
	if ctx.Written() {
		return
	}

	var treeNames []string
	paths := make([]string, 0, 5)
	if len(ctx.Repo.TreePath) > 0 {
		treeNames = strings.Split(ctx.Repo.TreePath, "/")
		for i := range treeNames {
			paths = append(paths, strings.Join(treeNames[:i+1], "/"))
		}

		ctx.Data["HasParentPath"] = true
		if len(paths)-2 >= 0 {
			ctx.Data["ParentPath"] = "/" + paths[len(paths)-2]
		}
	}
	branchLink := ctx.Repo.RepoLink + "/src/" + ctx.Repo.BranchNameSubURL()
	ctx.Data["BranchLink"] = branchLink

	ctx.HTML(http.StatusOK, tplRepoViewList)
}

func renderDirectoryFiles(ctx *context.Context, timeout time.Duration) git.Entries {
	tree, err := ctx.Repo.Commit.SubTree(ctx.Repo.TreePath)
	if err != nil {
		ctx.NotFoundOrServerError("Repo.Commit.SubTree", git.IsErrNotExist, err)
		return nil
	}

	ctx.Data["LastCommitLoaderURL"] = ctx.Repo.RepoLink + "/lastcommit/" + url.PathEscape(ctx.Repo.CommitID) + "/" + util.PathEscapeSegments(ctx.Repo.TreePath)

	// Get current entry user currently looking at.
	entry, err := ctx.Repo.Commit.GetTreeEntryByPath(ctx.Repo.TreePath)
	if err != nil {
		ctx.NotFoundOrServerError("Repo.Commit.GetTreeEntryByPath", git.IsErrNotExist, err)
		return nil
	}

	if !entry.IsDir() {
		ctx.NotFoundOrServerError("Repo.Commit.GetTreeEntryByPath", git.IsErrNotExist, err)
		return nil
	}

	allEntries, err := tree.ListEntries()
	if err != nil {
		ctx.ServerError("ListEntries", err)
		return nil
	}
	allEntries.CustomSort(base.NaturalSortLess)

	commitInfoCtx := gocontext.Context(ctx)
	if timeout > 0 {
		var cancel gocontext.CancelFunc
		commitInfoCtx, cancel = gocontext.WithTimeout(ctx, timeout)
		defer cancel()
	}

	var c *git.LastCommitCache
	if setting.CacheService.LastCommit.Enabled && ctx.Repo.CommitsCount >= setting.CacheService.LastCommit.CommitsCount {
		c = git.NewLastCommitCache(ctx.Repo.Repository.FullName(), ctx.Repo.GitRepo, setting.LastCommitCacheTTLSeconds, cache.GetCache())
	}

	selected := map[string]bool{}
	for _, pth := range ctx.FormStrings("f[]") {
		selected[pth] = true
	}

	entries := allEntries
	if len(selected) > 0 {
		entries = make(git.Entries, 0, len(selected))
		for _, entry := range allEntries {
			if selected[entry.Name()] {
				entries = append(entries, entry)
			}
		}
	}

	var latestCommit *git.Commit
	ctx.Data["Files"], latestCommit, err = entries.GetCommitsInfo(commitInfoCtx, ctx.Repo.Commit, ctx.Repo.TreePath, c)
	if err != nil {
		ctx.ServerError("GetCommitsInfo", err)
		return nil
	}

	// Show latest commit info of repository in table header,
	// or of directory if not in root directory.
	ctx.Data["LatestCommit"] = latestCommit
	if latestCommit != nil {

		verification := models.ParseCommitWithSignature(latestCommit)

		if err := models.CalculateTrustStatus(verification, ctx.Repo.Repository, nil); err != nil {
			ctx.ServerError("CalculateTrustStatus", err)
			return nil
		}
		ctx.Data["LatestCommitVerification"] = verification
		ctx.Data["LatestCommitUser"] = models.ValidateCommitWithEmail(latestCommit)
	}

	statuses, err := models.GetLatestCommitStatus(ctx.Repo.Repository.ID, ctx.Repo.Commit.ID.String(), db.ListOptions{})
	if err != nil {
		log.Error("GetLatestCommitStatus: %v", err)
	}

	ctx.Data["LatestCommitStatus"] = models.CalcCommitStatus(statuses)
	ctx.Data["LatestCommitStatuses"] = statuses

	branchLink := ctx.Repo.RepoLink + "/src/" + ctx.Repo.BranchNameSubURL()
	treeLink := branchLink

	if len(ctx.Repo.TreePath) > 0 {
		treeLink += "/" + util.PathEscapeSegments(ctx.Repo.TreePath)
	}

	ctx.Data["TreeLink"] = treeLink
	ctx.Data["SSHDomain"] = setting.SSH.Domain

	return allEntries
}

func renderLanguageStats(ctx *context.Context) {
	langs, err := ctx.Repo.Repository.GetTopLanguageStats(5)
	if err != nil {
		ctx.ServerError("Repo.GetTopLanguageStats", err)
		return
	}

	ctx.Data["LanguageStats"] = langs
}

func renderRepoTopics(ctx *context.Context) {
	topics, _, err := models.FindTopics(&models.FindTopicOptions{
		RepoID: ctx.Repo.Repository.ID,
	})
	if err != nil {
		ctx.ServerError("models.FindTopics", err)
		return
	}
	ctx.Data["Topics"] = topics
}

func renderCode(ctx *context.Context) {
	ctx.Data["PageIsViewCode"] = true

	if ctx.Repo.Repository.IsEmpty {
		ctx.HTML(http.StatusOK, tplRepoEMPTY)
		return
	}

	title := ctx.Repo.Repository.Owner.Name + "/" + ctx.Repo.Repository.Name
	if len(ctx.Repo.Repository.Description) > 0 {
		title += ": " + ctx.Repo.Repository.Description
	}
	ctx.Data["Title"] = title

	branchLink := ctx.Repo.RepoLink + "/src/" + ctx.Repo.BranchNameSubURL()
	treeLink := branchLink
	rawLink := ctx.Repo.RepoLink + "/raw/" + ctx.Repo.BranchNameSubURL()

	if len(ctx.Repo.TreePath) > 0 {
		treeLink += "/" + util.PathEscapeSegments(ctx.Repo.TreePath)
	}

	// Get Topics of this repo
	renderRepoTopics(ctx)
	if ctx.Written() {
		return
	}

	// Get current entry user currently looking at.
	entry, err := ctx.Repo.Commit.GetTreeEntryByPath(ctx.Repo.TreePath)
	if err != nil {
		ctx.NotFoundOrServerError("Repo.Commit.GetTreeEntryByPath", git.IsErrNotExist, err)
		return
	}

	renderLanguageStats(ctx)
	if ctx.Written() {
		return
	}

	if entry.IsDir() {
		renderDirectory(ctx, treeLink)
	} else {
		renderFile(ctx, entry, treeLink, rawLink)
	}
	if ctx.Written() {
		return
	}

	var treeNames []string
	paths := make([]string, 0, 5)
	if len(ctx.Repo.TreePath) > 0 {
		treeNames = strings.Split(ctx.Repo.TreePath, "/")
		for i := range treeNames {
			paths = append(paths, strings.Join(treeNames[:i+1], "/"))
		}

		ctx.Data["HasParentPath"] = true
		if len(paths)-2 >= 0 {
			ctx.Data["ParentPath"] = "/" + paths[len(paths)-2]
		}
	}

	ctx.Data["Paths"] = paths
	ctx.Data["TreeLink"] = treeLink
	ctx.Data["TreeNames"] = treeNames
	ctx.Data["BranchLink"] = branchLink
	ctx.HTML(http.StatusOK, tplRepoHome)
}

// RenderUserCards render a page show users according the input template
func RenderUserCards(ctx *context.Context, total int, getter func(opts db.ListOptions) ([]*models.User, error), tpl base.TplName) {
	page := ctx.FormInt("page")
	if page <= 0 {
		page = 1
	}
	pager := context.NewPagination(total, models.ItemsPerPage, page, 5)
	ctx.Data["Page"] = pager

	items, err := getter(db.ListOptions{
		Page:     pager.Paginater.Current(),
		PageSize: models.ItemsPerPage,
	})
	if err != nil {
		ctx.ServerError("getter", err)
		return
	}
	ctx.Data["Cards"] = items

	ctx.HTML(http.StatusOK, tpl)
}

// Watchers render repository's watch users
func Watchers(ctx *context.Context) {
	ctx.Data["Title"] = ctx.Tr("repo.watchers")
	ctx.Data["CardsTitle"] = ctx.Tr("repo.watchers")
	ctx.Data["PageIsWatchers"] = true

	RenderUserCards(ctx, ctx.Repo.Repository.NumWatches, ctx.Repo.Repository.GetWatchers, tplWatchers)
}

// Stars render repository's starred users
func Stars(ctx *context.Context) {
	ctx.Data["Title"] = ctx.Tr("repo.stargazers")
	ctx.Data["CardsTitle"] = ctx.Tr("repo.stargazers")
	ctx.Data["PageIsStargazers"] = true
	RenderUserCards(ctx, ctx.Repo.Repository.NumStars, ctx.Repo.Repository.GetStargazers, tplWatchers)
}

// Forks render repository's forked users
func Forks(ctx *context.Context) {
	ctx.Data["Title"] = ctx.Tr("repos.forks")

	page := ctx.FormInt("page")
	if page <= 0 {
		page = 1
	}

	pager := context.NewPagination(ctx.Repo.Repository.NumForks, models.ItemsPerPage, page, 5)
	ctx.Data["Page"] = pager

	forks, err := ctx.Repo.Repository.GetForks(db.ListOptions{
		Page:     pager.Paginater.Current(),
		PageSize: models.ItemsPerPage,
	})
	if err != nil {
		ctx.ServerError("GetForks", err)
		return
	}

	for _, fork := range forks {
		if err = fork.GetOwner(); err != nil {
			ctx.ServerError("GetOwner", err)
			return
		}
	}

	ctx.Data["Forks"] = forks

	ctx.HTML(http.StatusOK, tplForks)
}<|MERGE_RESOLUTION|>--- conflicted
+++ resolved
@@ -508,15 +508,6 @@
 			lineNums := linesBytesCount(buf)
 			ctx.Data["NumLines"] = strconv.Itoa(lineNums)
 			ctx.Data["NumLinesSet"] = true
-<<<<<<< HEAD
-			fileContent := highlight.File(lineNums, blob.Name(), buf)
-			status, _ := charset.EscapeControlReader(bytes.NewReader(buf), io.Discard)
-			ctx.Data["EscapeStatus"] = status
-			for i, line := range fileContent {
-				_, fileContent[i] = charset.EscapeControlString(line)
-			}
-			ctx.Data["FileContent"] = fileContent
-=======
 
 			language := ""
 
@@ -543,8 +534,13 @@
 					language = ""
 				}
 			}
-			ctx.Data["FileContent"] = highlight.File(lineNums, blob.Name(), language, buf)
->>>>>>> 55be5fe3
+			fileContent := highlight.File(lineNums, blob.Name(), language, buf)
+			status, _ := charset.EscapeControlReader(bytes.NewReader(buf), io.Discard)
+			ctx.Data["EscapeStatus"] = status
+			for i, line := range fileContent {
+				_, fileContent[i] = charset.EscapeControlString(line)
+			}
+			ctx.Data["FileContent"] = fileContent
 		}
 		if !isLFSFile {
 			if ctx.Repo.CanEnableEditor() {
