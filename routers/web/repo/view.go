--- conflicted
+++ resolved
@@ -578,18 +578,12 @@
 					language = ""
 				}
 			}
-<<<<<<< HEAD
-			fileContent := highlight.File(lineNums, blob.Name(), language, buf)
-			status := charset.EscapeStatus{}
-=======
 			fileContent, err := highlight.File(blob.Name(), language, buf)
 			if err != nil {
 				log.Error("highlight.File failed, fallback to plain text: %v", err)
 				fileContent = highlight.PlainText(buf)
 			}
-			status, _ := charset.EscapeControlReader(bytes.NewReader(buf), io.Discard)
-			ctx.Data["EscapeStatus"] = status
->>>>>>> ff9b6fa6
+			status := charset.EscapeStatus{}
 			statuses := make([]charset.EscapeStatus, len(fileContent))
 			for i, line := range fileContent {
 				statuses[i], fileContent[i] = charset.EscapeControlHTML(line, ctx.Locale)
