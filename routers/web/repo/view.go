--- conflicted
+++ resolved
@@ -1000,7 +1000,6 @@
 			return
 		}
 
-<<<<<<< HEAD
 		opts := &git_model.FindRecentlyPushedNewBranchesOptions{
 			Actor:    ctx.Doer,
 			Repo:     ctx.Repo.Repository,
@@ -1015,17 +1014,6 @@
 			ctx.Data["RecentlyPushedNewBranches"], err = git_model.FindRecentlyPushedNewBranches(ctx, opts)
 			if err != nil {
 				ctx.ServerError("FindRecentlyPushedNewBranches", err)
-=======
-		showRecentlyPushedNewBranches := true
-		if ctx.Repo.Repository.IsMirror ||
-			!ctx.Repo.Repository.UnitEnabled(ctx, unit_model.TypePullRequests) {
-			showRecentlyPushedNewBranches = false
-		}
-		if showRecentlyPushedNewBranches {
-			ctx.Data["RecentlyPushedNewBranches"], err = git_model.FindRecentlyPushedNewBranches(ctx, ctx.Repo.Repository.ID, ctx.Doer.ID, ctx.Repo.Repository.DefaultBranch)
-			if err != nil {
-				ctx.ServerError("GetRecentlyPushedBranches", err)
->>>>>>> c91a7e8d
 				return
 			}
 		}
