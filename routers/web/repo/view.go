--- conflicted
+++ resolved
@@ -524,28 +524,19 @@
 			ctx.Data["IsMarkup"] = true
 			ctx.Data["MarkupType"] = markupType
 			var result strings.Builder
-<<<<<<< HEAD
+			if !detected {
+				markupType = ""
+			}
 			metas := ctx.Repo.Repository.ComposeDocumentMetas()
 			metas["BranchNameSubURL"] = ctx.Repo.BranchNameSubURL()
 			err := markup.Render(&markup.RenderContext{
 				Ctx:          ctx,
+				Type:         markupType,
 				RelativePath: ctx.Repo.TreePath,
 				URLPrefix:    path.Dir(treeLink),
 				Metas:        metas,
 				GitRepo:      ctx.Repo.GitRepo,
 				AllowIFrame:  true, // allow possible iframe from UI
-=======
-			if !detected {
-				markupType = ""
-			}
-			err := markup.Render(&markup.RenderContext{
-				Ctx:       ctx,
-				Type:      markupType,
-				Filename:  blob.Name(),
-				URLPrefix: path.Dir(treeLink),
-				Metas:     ctx.Repo.Repository.ComposeDocumentMetas(),
-				GitRepo:   ctx.Repo.GitRepo,
->>>>>>> 527e5bd1
 			}, rd, &result)
 			if err != nil {
 				ctx.ServerError("Render", err)
