--- conflicted
+++ resolved
@@ -331,12 +331,6 @@
 		}
 	}
 
-<<<<<<< HEAD
-	// Check permission to add or upload new file.
-	if ctx.Repo.CanWriteToBranch(ctx.Doer, ctx.Repo.BranchName) && ctx.Repo.IsViewBranch {
-		ctx.Data["CanAddFile"] = !ctx.Repo.Repository.IsArchived
-		ctx.Data["CanUploadFile"] = setting.Repository.Upload.Enabled && !ctx.Repo.Repository.IsArchived
-=======
 	if !isTextFile {
 		return
 	}
@@ -387,7 +381,6 @@
 		ctx.Data["FileContent"] = strings.ReplaceAll(
 			gotemplate.HTMLEscapeString(buf.String()), "\n", `<br>`,
 		)
->>>>>>> af09136b
 	}
 }
 
