--- conflicted
+++ resolved
@@ -1959,12 +1959,7 @@
 
 	// when update the request doesn't intend to update attachments (eg: change checkbox state), ignore attachment updates
 	if !ctx.FormBool("ignore_attachments") {
-<<<<<<< HEAD
 		if err := updateAttachments(ctx, issue, ctx.FormStrings("files[]")); err != nil {
-=======
-		files := ctx.FormStrings("files[]")
-		if err := updateAttachments(issue, files); err != nil {
->>>>>>> 5bd533cb
 			ctx.ServerError("UpdateAttachments", err)
 			return
 		}
