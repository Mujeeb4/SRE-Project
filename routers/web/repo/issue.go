--- conflicted
+++ resolved
@@ -2867,23 +2867,10 @@
 
 	defer closeOrReopenIssue(ctx, form, issue, comment)
 
-<<<<<<< HEAD
 	// Fix #321: Allow empty comments, as long as we have attachments.
 	if len(form.Content) == 0 && len(attachments) == 0 {
 		return
 	}
-=======
-			if form.Status == "reopen" && issue.IsPull {
-				pull := issue.PullRequest
-				var err error
-				pr, err = issues_model.GetUnmergedPullRequest(ctx, pull.HeadRepoID, pull.BaseRepoID, pull.HeadBranch, pull.BaseBranch, pull.Flow)
-				if err != nil {
-					if !issues_model.IsErrPullRequestNotExist(err) {
-						ctx.JSONError(ctx.Tr("repo.issues.dependency.pr_close_blocked"))
-						return
-					}
-				}
->>>>>>> feda5063
 
 	comment, err := issue_service.CreateIssueComment(ctx, ctx.Doer, ctx.Repo.Repository, issue, form.Content, attachments)
 	if err != nil {
@@ -2894,7 +2881,6 @@
 	log.Trace("Comment created: %d/%d/%d", ctx.Repo.Repository.ID, issue.ID, comment.ID)
 }
 
-<<<<<<< HEAD
 // closeOrReopenIssue close or reopen Issue(including PR) after creating comment.
 func closeOrReopenIssue(ctx *context.Context, form *forms.CreateCommentForm, issue *issues_model.Issue, comment *issues_model.Comment) {
 	// Check if issue admin/poster changes the status of issue.
@@ -2911,18 +2897,7 @@
 			pr, err = issues_model.GetUnmergedPullRequest(ctx, pull.HeadRepoID, pull.BaseRepoID, pull.HeadBranch, pull.BaseBranch, pull.Flow)
 			if err != nil {
 				if !issues_model.IsErrPullRequestNotExist(err) {
-					ctx.Flash.Error(ctx.Tr("repo.issues.dependency.pr_close_blocked"))
-					ctx.Redirect(fmt.Sprintf("%s/pulls/%d", ctx.Repo.RepoLink, pull.Index))
-=======
-				// get head commit of branch in the head repo
-				if err := pull.LoadHeadRepo(ctx); err != nil {
-					ctx.ServerError("Unable to load head repo", err)
-					return
-				}
-				if ok := git.IsBranchExist(ctx, pull.HeadRepo.RepoPath(), pull.BaseBranch); !ok {
-					// todo localize
-					ctx.JSONError("The origin branch is delete, cannot reopen.")
->>>>>>> feda5063
+					ctx.JSONError(ctx.Tr("repo.issues.dependency.pr_close_blocked"))
 					return
 				}
 			}
@@ -2946,7 +2921,6 @@
 				return
 			}
 
-<<<<<<< HEAD
 			// get head commit of branch in the head repo
 			if err := pull.LoadHeadRepo(ctx); err != nil {
 				ctx.ServerError("Unable to load head repo", err)
@@ -2954,8 +2928,7 @@
 			}
 			if ok := git.IsBranchExist(ctx, pull.HeadRepo.RepoPath(), pull.BaseBranch); !ok {
 				// todo localize
-				ctx.Flash.Error("The origin branch is delete, cannot reopen.")
-				ctx.Redirect(fmt.Sprintf("%s/pulls/%d", ctx.Repo.RepoLink, pull.Index))
+				ctx.JSONError("The origin branch is delete, cannot reopen.")
 				return
 			}
 			headBranchRef := pull.GetGitHeadBranchRefName()
@@ -2964,35 +2937,12 @@
 				ctx.ServerError("Get head commit Id of head branch fail", err)
 				return
 			}
-=======
-			if pr != nil {
-				ctx.Flash.Info(ctx.Tr("repo.pulls.open_unmerged_pull_exists", pr.Index))
-			} else {
-				isClosed := form.Status == "close"
-				if err := issue_service.ChangeStatus(issue, ctx.Doer, "", isClosed); err != nil {
-					log.Error("ChangeStatus: %v", err)
-
-					if issues_model.IsErrDependenciesLeft(err) {
-						if issue.IsPull {
-							ctx.JSONError(ctx.Tr("repo.issues.dependency.pr_close_blocked"))
-						} else {
-							ctx.JSONError(ctx.Tr("repo.issues.dependency.issue_close_blocked"))
-						}
-						return
-					}
-				} else {
-					if err := stopTimerIfAvailable(ctx.Doer, issue); err != nil {
-						ctx.ServerError("CreateOrStopIssueStopwatch", err)
-						return
-					}
->>>>>>> feda5063
 
 			err = pull.LoadIssue(ctx)
 			if err != nil {
 				ctx.ServerError("load the issue of pull request error", err)
 				return
 			}
-<<<<<<< HEAD
 
 			if prHeadCommitID != headBranchCommitID {
 				// force push to base repo
@@ -3022,11 +2972,9 @@
 
 				if issues_model.IsErrDependenciesLeft(err) {
 					if issue.IsPull {
-						ctx.Flash.Error(ctx.Tr("repo.issues.dependency.pr_close_blocked"))
-						ctx.Redirect(fmt.Sprintf("%s/pulls/%d", ctx.Repo.RepoLink, issue.Index))
+						ctx.JSONError(ctx.Tr("repo.issues.dependency.pr_close_blocked"))
 					} else {
-						ctx.Flash.Error(ctx.Tr("repo.issues.dependency.issue_close_blocked"))
-						ctx.Redirect(fmt.Sprintf("%s/issues/%d", ctx.Repo.RepoLink, issue.Index))
+						ctx.JSONError(ctx.Tr("repo.issues.dependency.issue_close_blocked"))
 					}
 					return
 				}
@@ -3038,19 +2986,6 @@
 
 				log.Trace("Issue [%d] status changed to closed: %v", issue.ID, issue.IsClosed)
 			}
-=======
-		}
-
-		// Redirect to comment hashtag if there is any actual content.
-		typeName := "issues"
-		if issue.IsPull {
-			typeName = "pulls"
-		}
-		if comment != nil {
-			ctx.JSONRedirect(fmt.Sprintf("%s/%s/%d#%s", ctx.Repo.RepoLink, typeName, issue.Index, comment.HashTag()))
-		} else {
-			ctx.JSONRedirect(fmt.Sprintf("%s/%s/%d", ctx.Repo.RepoLink, typeName, issue.Index))
->>>>>>> feda5063
 		}
 
 	}
@@ -3061,9 +2996,9 @@
 		typeName = "pulls"
 	}
 	if comment != nil {
-		ctx.Redirect(fmt.Sprintf("%s/%s/%d#%s", ctx.Repo.RepoLink, typeName, issue.Index, comment.HashTag()))
+		ctx.JSONRedirect(fmt.Sprintf("%s/%s/%d#%s", ctx.Repo.RepoLink, typeName, issue.Index, comment.HashTag()))
 	} else {
-		ctx.Redirect(fmt.Sprintf("%s/%s/%d", ctx.Repo.RepoLink, typeName, issue.Index))
+		ctx.JSONRedirect(fmt.Sprintf("%s/%s/%d", ctx.Repo.RepoLink, typeName, issue.Index))
 	}
 }
 
