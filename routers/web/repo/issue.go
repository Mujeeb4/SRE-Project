--- conflicted
+++ resolved
@@ -181,7 +181,7 @@
 
 	var userID int64
 	if ctx.IsSigned {
-		userID = ctx.User.ID
+		userID = ctx.Doer.ID
 	}
 
 	var issueStats *models.IssueStats
@@ -1158,7 +1158,7 @@
 	// permission to view the issue.
 	var userID int64
 	if ctx.IsSigned {
-		userID = ctx.User.ID
+		userID = ctx.Doer.ID
 	}
 	if !issue.CanSeeIssue(userID, &ctx.Repo.Permission) {
 		ctx.NotFound("CanSeePrivateIssues", models.ErrCannotSeePrivateIssue{
@@ -1215,7 +1215,7 @@
 	}
 
 	if issue.IsPrivate {
-		if err = issue.LoadCommentsAsUser(ctx.User, ctx.Repo.CanReadPrivateIssues()); err != nil {
+		if err = issue.LoadCommentsAsUser(ctx.Doer, ctx.Repo.CanReadPrivateIssues()); err != nil {
 			ctx.ServerError("LoadCommentsAsUser", err)
 			return
 		}
@@ -1763,7 +1763,7 @@
 func checkIssueRights(ctx *context.Context, issue *models.Issue) {
 	var userID int64
 	if ctx.IsSigned {
-		userID = ctx.User.ID
+		userID = ctx.Doer.ID
 	}
 	if issue.IsPull && !ctx.Repo.CanRead(unit.TypePullRequests) ||
 		(!issue.IsPull && !ctx.Repo.CanRead(unit.TypeIssues)) ||
@@ -1801,7 +1801,7 @@
 		}
 		var userID int64
 		if ctx.IsSigned {
-			userID = ctx.User.ID
+			userID = ctx.Doer.ID
 		}
 		if !issue.CanSeeIssue(userID, &ctx.Repo.Permission) {
 			ctx.NotFound("IsPrivate", nil)
@@ -1864,14 +1864,14 @@
 		return
 	}
 
-	if !ctx.IsSigned || (!issue.IsPoster(ctx.User.ID) && !ctx.Repo.IsAdmin()) {
+	if !ctx.IsSigned || (!issue.IsPoster(ctx.Doer.ID) && !ctx.Repo.IsAdmin()) {
 		ctx.Error(http.StatusForbidden)
 		return
 	}
 
 	isConfidential := ctx.FormBool("is_confidential")
 
-	if err := issue_service.ChangePrivate(issue, ctx.User, isConfidential); err != nil {
+	if err := issue_service.ChangePrivate(issue, ctx.Doer, isConfidential); err != nil {
 		ctx.ServerError("ChangePrivate", err)
 		return
 	}
@@ -2556,11 +2556,7 @@
 		return
 	}
 
-<<<<<<< HEAD
-	if !ctx.IsSigned || (ctx.User.ID != issue.PosterID && !ctx.Repo.CanReadIssuesOrPulls(issue.IsPull)) || !issue.CanSeeIssue(ctx.User.ID, &ctx.Repo.Permission) {
-=======
-	if !ctx.IsSigned || (ctx.Doer.ID != issue.PosterID && !ctx.Repo.CanReadIssuesOrPulls(issue.IsPull)) {
->>>>>>> 438646e0
+	if !ctx.IsSigned || (ctx.Doer.ID != issue.PosterID && !ctx.Repo.CanReadIssuesOrPulls(issue.IsPull)) || !issue.CanSeeIssue(ctx.Doer.ID, &ctx.Repo.Permission) {
 		if log.IsTrace() {
 			if ctx.IsSigned {
 				issueType := "issues"
