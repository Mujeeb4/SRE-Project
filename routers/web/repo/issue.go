--- conflicted
+++ resolved
@@ -363,7 +363,6 @@
 		return 0
 	}
 
-<<<<<<< HEAD
 	projects, _, err := project_model.GetProjects(ctx, project_model.SearchOptions{
 		RepoID:   repo.ID,
 		Type:     project_model.TypeRepository,
@@ -372,19 +371,6 @@
 	if err != nil {
 		ctx.ServerError("GetProjects", err)
 		return
-=======
-	if ctx.Repo.CanWriteIssuesOrPulls(ctx.Params(":type") == "pulls") {
-		projects, _, err := project_model.FindProjects(ctx, project_model.SearchOptions{
-			RepoID:   repo.ID,
-			Type:     project_model.TypeRepository,
-			IsClosed: util.OptionalBoolOf(isShowClosed),
-		})
-		if err != nil {
-			ctx.ServerError("GetProjects", err)
-			return
-		}
-		ctx.Data["Projects"] = projects
->>>>>>> c8139c0f
 	}
 	ctx.Data["Projects"] = projects
 
