// Copyright 2014 The Gogs Authors. All rights reserved.
// Copyright 2018 The Gitea Authors. All rights reserved.
// Use of this source code is governed by a MIT-style
// license that can be found in the LICENSE file.

package repo

import (
	"errors"
	"fmt"
	"io"
	"net/http"
	"strconv"
	"strings"
	"time"

	"code.gitea.io/gitea/models"
	asymkey_model "code.gitea.io/gitea/models/asymkey"
	"code.gitea.io/gitea/models/db"
	"code.gitea.io/gitea/models/perm"
	repo_model "code.gitea.io/gitea/models/repo"
	unit_model "code.gitea.io/gitea/models/unit"
	user_model "code.gitea.io/gitea/models/user"
	"code.gitea.io/gitea/modules/base"
	"code.gitea.io/gitea/modules/context"
	"code.gitea.io/gitea/modules/git"
	"code.gitea.io/gitea/modules/indexer/code"
	"code.gitea.io/gitea/modules/indexer/stats"
	"code.gitea.io/gitea/modules/lfs"
	"code.gitea.io/gitea/modules/log"
	"code.gitea.io/gitea/modules/repository"
	"code.gitea.io/gitea/modules/setting"
	"code.gitea.io/gitea/modules/structs"
	"code.gitea.io/gitea/modules/timeutil"
	"code.gitea.io/gitea/modules/typesniffer"
	"code.gitea.io/gitea/modules/util"
	"code.gitea.io/gitea/modules/validation"
	"code.gitea.io/gitea/modules/web"
	"code.gitea.io/gitea/routers/utils"
	asymkey_service "code.gitea.io/gitea/services/asymkey"
	"code.gitea.io/gitea/services/forms"
	"code.gitea.io/gitea/services/mailer"
	"code.gitea.io/gitea/services/migrations"
	mirror_service "code.gitea.io/gitea/services/mirror"
	repo_service "code.gitea.io/gitea/services/repository"
	wiki_service "code.gitea.io/gitea/services/wiki"
)

const (
	tplSettingsOptions base.TplName = "repo/settings/options"
	tplCollaboration   base.TplName = "repo/settings/collaboration"
	tplBranches        base.TplName = "repo/settings/branches"
	tplTags            base.TplName = "repo/settings/tags"
	tplGithooks        base.TplName = "repo/settings/githooks"
	tplGithookEdit     base.TplName = "repo/settings/githook_edit"
	tplDeployKeys      base.TplName = "repo/settings/deploy_keys"
	tplProtectedBranch base.TplName = "repo/settings/protected_branch"
)

// Settings show a repository's settings page
func Settings(ctx *context.Context) {
	ctx.Data["Title"] = ctx.Tr("repo.settings")
	ctx.Data["PageIsSettingsOptions"] = true
	ctx.Data["ForcePrivate"] = setting.Repository.ForcePrivate
	ctx.Data["MirrorsEnabled"] = setting.Mirror.Enabled
	ctx.Data["DisableNewPushMirrors"] = setting.Mirror.DisableNewPush
	ctx.Data["DefaultMirrorInterval"] = setting.Mirror.DefaultInterval

	signing, _ := asymkey_service.SigningKey(ctx, ctx.Repo.Repository.RepoPath())
	ctx.Data["SigningKeyAvailable"] = len(signing) > 0
	ctx.Data["SigningSettings"] = setting.Repository.Signing
	ctx.Data["CodeIndexerEnabled"] = setting.Indexer.RepoIndexerEnabled
<<<<<<< HEAD
	ctx.Data["EnableSafeMirror"] = ctx.Repo.Mirror.EnableSafeMirror
	if ctx.User.IsAdmin {
=======
	if ctx.Doer.IsAdmin {
>>>>>>> 80fd2552
		if setting.Indexer.RepoIndexerEnabled {
			status, err := repo_model.GetIndexerStatus(ctx.Repo.Repository, repo_model.RepoIndexerTypeCode)
			if err != nil {
				ctx.ServerError("repo.indexer_status", err)
				return
			}
			ctx.Data["CodeIndexerStatus"] = status
		}
		status, err := repo_model.GetIndexerStatus(ctx.Repo.Repository, repo_model.RepoIndexerTypeStats)
		if err != nil {
			ctx.ServerError("repo.indexer_status", err)
			return
		}
		ctx.Data["StatsIndexerStatus"] = status
	}
	pushMirrors, err := repo_model.GetPushMirrorsByRepoID(ctx.Repo.Repository.ID)
	if err != nil {
		ctx.ServerError("GetPushMirrorsByRepoID", err)
		return
	}
	ctx.Data["PushMirrors"] = pushMirrors

	ctx.HTML(http.StatusOK, tplSettingsOptions)
}

// SettingsPost response for changes of a repository
func SettingsPost(ctx *context.Context) {
	form := web.GetForm(ctx).(*forms.RepoSettingForm)
	ctx.Data["Title"] = ctx.Tr("repo.settings")
	ctx.Data["PageIsSettingsOptions"] = true

	repo := ctx.Repo.Repository

	switch ctx.FormString("action") {
	case "update":
		if ctx.HasError() {
			ctx.HTML(http.StatusOK, tplSettingsOptions)
			return
		}

		newRepoName := form.RepoName
		// Check if repository name has been changed.
		if repo.LowerName != strings.ToLower(newRepoName) {
			// Close the GitRepo if open
			if ctx.Repo.GitRepo != nil {
				ctx.Repo.GitRepo.Close()
				ctx.Repo.GitRepo = nil
			}
			if err := repo_service.ChangeRepositoryName(ctx.Doer, repo, newRepoName); err != nil {
				ctx.Data["Err_RepoName"] = true
				switch {
				case repo_model.IsErrRepoAlreadyExist(err):
					ctx.RenderWithErr(ctx.Tr("form.repo_name_been_taken"), tplSettingsOptions, &form)
				case db.IsErrNameReserved(err):
					ctx.RenderWithErr(ctx.Tr("repo.form.name_reserved", err.(db.ErrNameReserved).Name), tplSettingsOptions, &form)
				case repo_model.IsErrRepoFilesAlreadyExist(err):
					ctx.Data["Err_RepoName"] = true
					switch {
					case ctx.IsUserSiteAdmin() || (setting.Repository.AllowAdoptionOfUnadoptedRepositories && setting.Repository.AllowDeleteOfUnadoptedRepositories):
						ctx.RenderWithErr(ctx.Tr("form.repository_files_already_exist.adopt_or_delete"), tplSettingsOptions, form)
					case setting.Repository.AllowAdoptionOfUnadoptedRepositories:
						ctx.RenderWithErr(ctx.Tr("form.repository_files_already_exist.adopt"), tplSettingsOptions, form)
					case setting.Repository.AllowDeleteOfUnadoptedRepositories:
						ctx.RenderWithErr(ctx.Tr("form.repository_files_already_exist.delete"), tplSettingsOptions, form)
					default:
						ctx.RenderWithErr(ctx.Tr("form.repository_files_already_exist"), tplSettingsOptions, form)
					}
				case db.IsErrNamePatternNotAllowed(err):
					ctx.RenderWithErr(ctx.Tr("repo.form.name_pattern_not_allowed", err.(db.ErrNamePatternNotAllowed).Pattern), tplSettingsOptions, &form)
				default:
					ctx.ServerError("ChangeRepositoryName", err)
				}
				return
			}

			log.Trace("Repository name changed: %s/%s -> %s", ctx.Repo.Owner.Name, repo.Name, newRepoName)
		}
		// In case it's just a case change.
		repo.Name = newRepoName
		repo.LowerName = strings.ToLower(newRepoName)
		repo.Description = form.Description
		repo.Website = form.Website
		repo.IsTemplate = form.Template

		// Visibility of forked repository is forced sync with base repository.
		if repo.IsFork {
			form.Private = repo.BaseRepo.IsPrivate || repo.BaseRepo.Owner.Visibility == structs.VisibleTypePrivate
		}

		visibilityChanged := repo.IsPrivate != form.Private
		// when ForcePrivate enabled, you could change public repo to private, but only admin users can change private to public
		if visibilityChanged && setting.Repository.ForcePrivate && !form.Private && !ctx.Doer.IsAdmin {
			ctx.RenderWithErr(ctx.Tr("form.repository_force_private"), tplSettingsOptions, form)
			return
		}

		repo.IsPrivate = form.Private
		if err := models.UpdateRepository(repo, visibilityChanged); err != nil {
			ctx.ServerError("UpdateRepository", err)
			return
		}
		log.Trace("Repository basic settings updated: %s/%s", ctx.Repo.Owner.Name, repo.Name)

		ctx.Flash.Success(ctx.Tr("repo.settings.update_settings_success"))
		ctx.Redirect(repo.Link() + "/settings")

	case "mirror":
		if !setting.Mirror.Enabled || !repo.IsMirror {
			ctx.NotFound("", nil)
			return
		}

		// This section doesn't require repo_name/RepoName to be set in the form, don't show it
		// as an error on the UI for this action
		ctx.Data["Err_RepoName"] = nil

		interval, err := time.ParseDuration(form.Interval)
		if err != nil || (interval != 0 && interval < setting.Mirror.MinInterval) {
			ctx.Data["Err_Interval"] = true
			ctx.RenderWithErr(ctx.Tr("repo.mirror_interval_invalid"), tplSettingsOptions, &form)
		} else {
			ctx.Repo.Mirror.EnablePrune = form.EnablePrune
			ctx.Repo.Mirror.EnableSafeMirror = form.EnableSafeMirror
			ctx.Repo.Mirror.Interval = interval
			if interval != 0 {
				ctx.Repo.Mirror.NextUpdateUnix = timeutil.TimeStampNow().AddDuration(interval)
			} else {
				ctx.Repo.Mirror.NextUpdateUnix = 0
			}
			if err := repo_model.UpdateMirror(ctx.Repo.Mirror); err != nil {
				ctx.Data["Err_Interval"] = true
				ctx.RenderWithErr(ctx.Tr("repo.mirror_interval_invalid"), tplSettingsOptions, &form)
				return
			}
		}

		u, _ := git.GetRemoteAddress(ctx, ctx.Repo.Repository.RepoPath(), ctx.Repo.Mirror.GetRemoteName())
		if u.User != nil && form.MirrorPassword == "" && form.MirrorUsername == u.User.Username() {
			form.MirrorPassword, _ = u.User.Password()
		}

		address, err := forms.ParseRemoteAddr(form.MirrorAddress, form.MirrorUsername, form.MirrorPassword)
		if err == nil {
			err = migrations.IsMigrateURLAllowed(address, ctx.Doer)
		}
		if err != nil {
			ctx.Data["Err_MirrorAddress"] = true
			handleSettingRemoteAddrError(ctx, err, form)
			return
		}

		if err := mirror_service.UpdateAddress(ctx, ctx.Repo.Mirror, address); err != nil {
			ctx.ServerError("UpdateAddress", err)
			return
		}

		form.LFS = form.LFS && setting.LFS.StartServer

		if len(form.LFSEndpoint) > 0 {
			ep := lfs.DetermineEndpoint("", form.LFSEndpoint)
			if ep == nil {
				ctx.Data["Err_LFSEndpoint"] = true
				ctx.RenderWithErr(ctx.Tr("repo.migrate.invalid_lfs_endpoint"), tplSettingsOptions, &form)
				return
			}
			err = migrations.IsMigrateURLAllowed(ep.String(), ctx.Doer)
			if err != nil {
				ctx.Data["Err_LFSEndpoint"] = true
				handleSettingRemoteAddrError(ctx, err, form)
				return
			}
		}

		ctx.Repo.Mirror.LFS = form.LFS
		ctx.Repo.Mirror.LFSEndpoint = form.LFSEndpoint
		if err := repo_model.UpdateMirror(ctx.Repo.Mirror); err != nil {
			ctx.ServerError("UpdateMirror", err)
			return
		}

		ctx.Flash.Success(ctx.Tr("repo.settings.update_settings_success"))
		ctx.Redirect(repo.Link() + "/settings")

	case "mirror-sync":
		if !setting.Mirror.Enabled || !repo.IsMirror {
			ctx.NotFound("", nil)
			return
		}

		mirror_service.StartToMirror(repo.ID)

		ctx.Flash.Info(ctx.Tr("repo.settings.mirror_sync_in_progress"))
		ctx.Redirect(repo.Link() + "/settings")

	case "push-mirror-sync":
		if !setting.Mirror.Enabled {
			ctx.NotFound("", nil)
			return
		}

		m, err := selectPushMirrorByForm(form, repo)
		if err != nil {
			ctx.NotFound("", nil)
			return
		}

		mirror_service.AddPushMirrorToQueue(m.ID)

		ctx.Flash.Info(ctx.Tr("repo.settings.mirror_sync_in_progress"))
		ctx.Redirect(repo.Link() + "/settings")

	case "push-mirror-remove":
		if !setting.Mirror.Enabled {
			ctx.NotFound("", nil)
			return
		}

		// This section doesn't require repo_name/RepoName to be set in the form, don't show it
		// as an error on the UI for this action
		ctx.Data["Err_RepoName"] = nil

		m, err := selectPushMirrorByForm(form, repo)
		if err != nil {
			ctx.NotFound("", nil)
			return
		}

		if err = mirror_service.RemovePushMirrorRemote(ctx, m); err != nil {
			ctx.ServerError("RemovePushMirrorRemote", err)
			return
		}

		if err = repo_model.DeletePushMirrorByID(m.ID); err != nil {
			ctx.ServerError("DeletePushMirrorByID", err)
			return
		}

		ctx.Flash.Success(ctx.Tr("repo.settings.update_settings_success"))
		ctx.Redirect(repo.Link() + "/settings")

	case "push-mirror-add":
		if setting.Mirror.DisableNewPush {
			ctx.NotFound("", nil)
			return
		}

		// This section doesn't require repo_name/RepoName to be set in the form, don't show it
		// as an error on the UI for this action
		ctx.Data["Err_RepoName"] = nil

		interval, err := time.ParseDuration(form.PushMirrorInterval)
		if err != nil || (interval != 0 && interval < setting.Mirror.MinInterval) {
			ctx.Data["Err_PushMirrorInterval"] = true
			ctx.RenderWithErr(ctx.Tr("repo.mirror_interval_invalid"), tplSettingsOptions, &form)
			return
		}

		address, err := forms.ParseRemoteAddr(form.PushMirrorAddress, form.PushMirrorUsername, form.PushMirrorPassword)
		if err == nil {
			err = migrations.IsMigrateURLAllowed(address, ctx.Doer)
		}
		if err != nil {
			ctx.Data["Err_PushMirrorAddress"] = true
			handleSettingRemoteAddrError(ctx, err, form)
			return
		}

		remoteSuffix, err := util.CryptoRandomString(10)
		if err != nil {
			ctx.ServerError("RandomString", err)
			return
		}

		m := &repo_model.PushMirror{
			RepoID:     repo.ID,
			Repo:       repo,
			RemoteName: fmt.Sprintf("remote_mirror_%s", remoteSuffix),
			Interval:   interval,
		}
		if err := repo_model.InsertPushMirror(m); err != nil {
			ctx.ServerError("InsertPushMirror", err)
			return
		}

		if err := mirror_service.AddPushMirrorRemote(ctx, m, address); err != nil {
			if err := repo_model.DeletePushMirrorByID(m.ID); err != nil {
				log.Error("DeletePushMirrorByID %v", err)
			}
			ctx.ServerError("AddPushMirrorRemote", err)
			return
		}

		ctx.Flash.Success(ctx.Tr("repo.settings.update_settings_success"))
		ctx.Redirect(repo.Link() + "/settings")

	case "advanced":
		var repoChanged bool
		var units []repo_model.RepoUnit
		var deleteUnitTypes []unit_model.Type

		// This section doesn't require repo_name/RepoName to be set in the form, don't show it
		// as an error on the UI for this action
		ctx.Data["Err_RepoName"] = nil

		if repo.CloseIssuesViaCommitInAnyBranch != form.EnableCloseIssuesViaCommitInAnyBranch {
			repo.CloseIssuesViaCommitInAnyBranch = form.EnableCloseIssuesViaCommitInAnyBranch
			repoChanged = true
		}

		if form.EnableWiki && form.EnableExternalWiki && !unit_model.TypeExternalWiki.UnitGlobalDisabled() {
			if !validation.IsValidExternalURL(form.ExternalWikiURL) {
				ctx.Flash.Error(ctx.Tr("repo.settings.external_wiki_url_error"))
				ctx.Redirect(repo.Link() + "/settings")
				return
			}

			units = append(units, repo_model.RepoUnit{
				RepoID: repo.ID,
				Type:   unit_model.TypeExternalWiki,
				Config: &repo_model.ExternalWikiConfig{
					ExternalWikiURL: form.ExternalWikiURL,
				},
			})
			deleteUnitTypes = append(deleteUnitTypes, unit_model.TypeWiki)
		} else if form.EnableWiki && !form.EnableExternalWiki && !unit_model.TypeWiki.UnitGlobalDisabled() {
			units = append(units, repo_model.RepoUnit{
				RepoID: repo.ID,
				Type:   unit_model.TypeWiki,
				Config: new(repo_model.UnitConfig),
			})
			deleteUnitTypes = append(deleteUnitTypes, unit_model.TypeExternalWiki)
		} else {
			if !unit_model.TypeExternalWiki.UnitGlobalDisabled() {
				deleteUnitTypes = append(deleteUnitTypes, unit_model.TypeExternalWiki)
			}
			if !unit_model.TypeWiki.UnitGlobalDisabled() {
				deleteUnitTypes = append(deleteUnitTypes, unit_model.TypeWiki)
			}
		}

		if form.EnableIssues && form.EnableExternalTracker && !unit_model.TypeExternalTracker.UnitGlobalDisabled() {
			if !validation.IsValidExternalURL(form.ExternalTrackerURL) {
				ctx.Flash.Error(ctx.Tr("repo.settings.external_tracker_url_error"))
				ctx.Redirect(repo.Link() + "/settings")
				return
			}
			if len(form.TrackerURLFormat) != 0 && !validation.IsValidExternalTrackerURLFormat(form.TrackerURLFormat) {
				ctx.Flash.Error(ctx.Tr("repo.settings.tracker_url_format_error"))
				ctx.Redirect(repo.Link() + "/settings")
				return
			}
			units = append(units, repo_model.RepoUnit{
				RepoID: repo.ID,
				Type:   unit_model.TypeExternalTracker,
				Config: &repo_model.ExternalTrackerConfig{
					ExternalTrackerURL:    form.ExternalTrackerURL,
					ExternalTrackerFormat: form.TrackerURLFormat,
					ExternalTrackerStyle:  form.TrackerIssueStyle,
				},
			})
			deleteUnitTypes = append(deleteUnitTypes, unit_model.TypeIssues)
		} else if form.EnableIssues && !form.EnableExternalTracker && !unit_model.TypeIssues.UnitGlobalDisabled() {
			units = append(units, repo_model.RepoUnit{
				RepoID: repo.ID,
				Type:   unit_model.TypeIssues,
				Config: &repo_model.IssuesConfig{
					EnableTimetracker:                form.EnableTimetracker,
					AllowOnlyContributorsToTrackTime: form.AllowOnlyContributorsToTrackTime,
					EnableDependencies:               form.EnableIssueDependencies,
				},
			})
			deleteUnitTypes = append(deleteUnitTypes, unit_model.TypeExternalTracker)
		} else {
			if !unit_model.TypeExternalTracker.UnitGlobalDisabled() {
				deleteUnitTypes = append(deleteUnitTypes, unit_model.TypeExternalTracker)
			}
			if !unit_model.TypeIssues.UnitGlobalDisabled() {
				deleteUnitTypes = append(deleteUnitTypes, unit_model.TypeIssues)
			}
		}

		if form.EnableProjects && !unit_model.TypeProjects.UnitGlobalDisabled() {
			units = append(units, repo_model.RepoUnit{
				RepoID: repo.ID,
				Type:   unit_model.TypeProjects,
			})
		} else if !unit_model.TypeProjects.UnitGlobalDisabled() {
			deleteUnitTypes = append(deleteUnitTypes, unit_model.TypeProjects)
		}

		if form.EnablePulls && !unit_model.TypePullRequests.UnitGlobalDisabled() {
			units = append(units, repo_model.RepoUnit{
				RepoID: repo.ID,
				Type:   unit_model.TypePullRequests,
				Config: &repo_model.PullRequestsConfig{
					IgnoreWhitespaceConflicts:     form.PullsIgnoreWhitespace,
					AllowMerge:                    form.PullsAllowMerge,
					AllowRebase:                   form.PullsAllowRebase,
					AllowRebaseMerge:              form.PullsAllowRebaseMerge,
					AllowSquash:                   form.PullsAllowSquash,
					AllowManualMerge:              form.PullsAllowManualMerge,
					AutodetectManualMerge:         form.EnableAutodetectManualMerge,
					AllowRebaseUpdate:             form.PullsAllowRebaseUpdate,
					DefaultDeleteBranchAfterMerge: form.DefaultDeleteBranchAfterMerge,
					DefaultMergeStyle:             repo_model.MergeStyle(form.PullsDefaultMergeStyle),
				},
			})
		} else if !unit_model.TypePullRequests.UnitGlobalDisabled() {
			deleteUnitTypes = append(deleteUnitTypes, unit_model.TypePullRequests)
		}

		if err := repo_model.UpdateRepositoryUnits(repo, units, deleteUnitTypes); err != nil {
			ctx.ServerError("UpdateRepositoryUnits", err)
			return
		}
		if repoChanged {
			if err := models.UpdateRepository(repo, false); err != nil {
				ctx.ServerError("UpdateRepository", err)
				return
			}
		}
		log.Trace("Repository advanced settings updated: %s/%s", ctx.Repo.Owner.Name, repo.Name)

		ctx.Flash.Success(ctx.Tr("repo.settings.update_settings_success"))
		ctx.Redirect(ctx.Repo.RepoLink + "/settings")

	case "signing":
		changed := false
		trustModel := repo_model.ToTrustModel(form.TrustModel)
		if trustModel != repo.TrustModel {
			repo.TrustModel = trustModel
			changed = true
		}

		if changed {
			if err := models.UpdateRepository(repo, false); err != nil {
				ctx.ServerError("UpdateRepository", err)
				return
			}
		}
		log.Trace("Repository signing settings updated: %s/%s", ctx.Repo.Owner.Name, repo.Name)

		ctx.Flash.Success(ctx.Tr("repo.settings.update_settings_success"))
		ctx.Redirect(ctx.Repo.RepoLink + "/settings")

	case "admin":
		if !ctx.Doer.IsAdmin {
			ctx.Error(http.StatusForbidden)
			return
		}

		if repo.IsFsckEnabled != form.EnableHealthCheck {
			repo.IsFsckEnabled = form.EnableHealthCheck
		}

		if err := models.UpdateRepository(repo, false); err != nil {
			ctx.ServerError("UpdateRepository", err)
			return
		}

		log.Trace("Repository admin settings updated: %s/%s", ctx.Repo.Owner.Name, repo.Name)

		ctx.Flash.Success(ctx.Tr("repo.settings.update_settings_success"))
		ctx.Redirect(ctx.Repo.RepoLink + "/settings")

	case "admin_index":
		if !ctx.Doer.IsAdmin {
			ctx.Error(http.StatusForbidden)
			return
		}

		switch form.RequestReindexType {
		case "stats":
			if err := stats.UpdateRepoIndexer(ctx.Repo.Repository); err != nil {
				ctx.ServerError("UpdateStatsRepondexer", err)
				return
			}
		case "code":
			if !setting.Indexer.RepoIndexerEnabled {
				ctx.Error(http.StatusForbidden)
				return
			}
			code.UpdateRepoIndexer(ctx.Repo.Repository)
		default:
			ctx.NotFound("", nil)
			return
		}

		log.Trace("Repository reindex for %s requested: %s/%s", form.RequestReindexType, ctx.Repo.Owner.Name, repo.Name)

		ctx.Flash.Success(ctx.Tr("repo.settings.reindex_requested"))
		ctx.Redirect(ctx.Repo.RepoLink + "/settings")

	case "convert":
		if !ctx.Repo.IsOwner() {
			ctx.Error(http.StatusNotFound)
			return
		}
		if repo.Name != form.RepoName {
			ctx.RenderWithErr(ctx.Tr("form.enterred_invalid_repo_name"), tplSettingsOptions, nil)
			return
		}

		if !repo.IsMirror {
			ctx.Error(http.StatusNotFound)
			return
		}
		repo.IsMirror = false

		if _, err := repository.CleanUpMigrateInfo(ctx, repo); err != nil {
			ctx.ServerError("CleanUpMigrateInfo", err)
			return
		} else if err = repo_model.DeleteMirrorByRepoID(ctx.Repo.Repository.ID); err != nil {
			ctx.ServerError("DeleteMirrorByRepoID", err)
			return
		}
		log.Trace("Repository converted from mirror to regular: %s", repo.FullName())
		ctx.Flash.Success(ctx.Tr("repo.settings.convert_succeed"))
		ctx.Redirect(repo.Link())

	case "convert_fork":
		if !ctx.Repo.IsOwner() {
			ctx.Error(http.StatusNotFound)
			return
		}
		if err := repo.GetOwner(db.DefaultContext); err != nil {
			ctx.ServerError("Convert Fork", err)
			return
		}
		if repo.Name != form.RepoName {
			ctx.RenderWithErr(ctx.Tr("form.enterred_invalid_repo_name"), tplSettingsOptions, nil)
			return
		}

		if !repo.IsFork {
			ctx.Error(http.StatusNotFound)
			return
		}

		if !ctx.Repo.Owner.CanCreateRepo() {
			maxCreationLimit := ctx.Repo.Owner.MaxCreationLimit()
			msg := ctx.TrN(maxCreationLimit, "repo.form.reach_limit_of_creation_1", "repo.form.reach_limit_of_creation_n", maxCreationLimit)
			ctx.Flash.Error(msg)
			ctx.Redirect(repo.Link() + "/settings")
			return
		}

		if err := repo_service.ConvertForkToNormalRepository(repo); err != nil {
			log.Error("Unable to convert repository %-v from fork. Error: %v", repo, err)
			ctx.ServerError("Convert Fork", err)
			return
		}

		log.Trace("Repository converted from fork to regular: %s", repo.FullName())
		ctx.Flash.Success(ctx.Tr("repo.settings.convert_fork_succeed"))
		ctx.Redirect(repo.Link())

	case "transfer":
		if !ctx.Repo.IsOwner() {
			ctx.Error(http.StatusNotFound)
			return
		}
		if repo.Name != form.RepoName {
			ctx.RenderWithErr(ctx.Tr("form.enterred_invalid_repo_name"), tplSettingsOptions, nil)
			return
		}

		newOwner, err := user_model.GetUserByName(ctx.FormString("new_owner_name"))
		if err != nil {
			if user_model.IsErrUserNotExist(err) {
				ctx.RenderWithErr(ctx.Tr("form.enterred_invalid_owner_name"), tplSettingsOptions, nil)
				return
			}
			ctx.ServerError("IsUserExist", err)
			return
		}

		if newOwner.Type == user_model.UserTypeOrganization {
			if !ctx.Doer.IsAdmin && newOwner.Visibility == structs.VisibleTypePrivate && !models.OrgFromUser(newOwner).HasMemberWithUserID(ctx.Doer.ID) {
				// The user shouldn't know about this organization
				ctx.RenderWithErr(ctx.Tr("form.enterred_invalid_owner_name"), tplSettingsOptions, nil)
				return
			}
		}

		// Close the GitRepo if open
		if ctx.Repo.GitRepo != nil {
			ctx.Repo.GitRepo.Close()
			ctx.Repo.GitRepo = nil
		}

		if err := repo_service.StartRepositoryTransfer(ctx.Doer, newOwner, repo, nil); err != nil {
			if repo_model.IsErrRepoAlreadyExist(err) {
				ctx.RenderWithErr(ctx.Tr("repo.settings.new_owner_has_same_repo"), tplSettingsOptions, nil)
			} else if models.IsErrRepoTransferInProgress(err) {
				ctx.RenderWithErr(ctx.Tr("repo.settings.transfer_in_progress"), tplSettingsOptions, nil)
			} else {
				ctx.ServerError("TransferOwnership", err)
			}

			return
		}

		log.Trace("Repository transfer process was started: %s/%s -> %s", ctx.Repo.Owner.Name, repo.Name, newOwner)
		ctx.Flash.Success(ctx.Tr("repo.settings.transfer_started", newOwner.DisplayName()))
		ctx.Redirect(repo.Link() + "/settings")

	case "cancel_transfer":
		if !ctx.Repo.IsOwner() {
			ctx.Error(http.StatusNotFound)
			return
		}

		repoTransfer, err := models.GetPendingRepositoryTransfer(ctx.Repo.Repository)
		if err != nil {
			if models.IsErrNoPendingTransfer(err) {
				ctx.Flash.Error("repo.settings.transfer_abort_invalid")
				ctx.Redirect(repo.Link() + "/settings")
			} else {
				ctx.ServerError("GetPendingRepositoryTransfer", err)
			}

			return
		}

		if err := repoTransfer.LoadAttributes(); err != nil {
			ctx.ServerError("LoadRecipient", err)
			return
		}

		if err := models.CancelRepositoryTransfer(ctx.Repo.Repository); err != nil {
			ctx.ServerError("CancelRepositoryTransfer", err)
			return
		}

		log.Trace("Repository transfer process was cancelled: %s/%s ", ctx.Repo.Owner.Name, repo.Name)
		ctx.Flash.Success(ctx.Tr("repo.settings.transfer_abort_success", repoTransfer.Recipient.Name))
		ctx.Redirect(repo.Link() + "/settings")

	case "delete":
		if !ctx.Repo.IsOwner() {
			ctx.Error(http.StatusNotFound)
			return
		}
		if repo.Name != form.RepoName {
			ctx.RenderWithErr(ctx.Tr("form.enterred_invalid_repo_name"), tplSettingsOptions, nil)
			return
		}

		// Close the gitrepository before doing this.
		if ctx.Repo.GitRepo != nil {
			ctx.Repo.GitRepo.Close()
		}

		if err := repo_service.DeleteRepository(ctx, ctx.Doer, ctx.Repo.Repository, true); err != nil {
			ctx.ServerError("DeleteRepository", err)
			return
		}
		log.Trace("Repository deleted: %s/%s", ctx.Repo.Owner.Name, repo.Name)

		ctx.Flash.Success(ctx.Tr("repo.settings.deletion_success"))
		ctx.Redirect(ctx.Repo.Owner.DashboardLink())

	case "delete-wiki":
		if !ctx.Repo.IsOwner() {
			ctx.Error(http.StatusNotFound)
			return
		}
		if repo.Name != form.RepoName {
			ctx.RenderWithErr(ctx.Tr("form.enterred_invalid_repo_name"), tplSettingsOptions, nil)
			return
		}

		err := wiki_service.DeleteWiki(ctx, repo)
		if err != nil {
			log.Error("Delete Wiki: %v", err.Error())
		}
		log.Trace("Repository wiki deleted: %s/%s", ctx.Repo.Owner.Name, repo.Name)

		ctx.Flash.Success(ctx.Tr("repo.settings.wiki_deletion_success"))
		ctx.Redirect(ctx.Repo.RepoLink + "/settings")

	case "archive":
		if !ctx.Repo.IsOwner() {
			ctx.Error(http.StatusForbidden)
			return
		}

		if repo.IsMirror {
			ctx.Flash.Error(ctx.Tr("repo.settings.archive.error_ismirror"))
			ctx.Redirect(ctx.Repo.RepoLink + "/settings")
			return
		}

		if err := repo_model.SetArchiveRepoState(repo, true); err != nil {
			log.Error("Tried to archive a repo: %s", err)
			ctx.Flash.Error(ctx.Tr("repo.settings.archive.error"))
			ctx.Redirect(ctx.Repo.RepoLink + "/settings")
			return
		}

		ctx.Flash.Success(ctx.Tr("repo.settings.archive.success"))

		log.Trace("Repository was archived: %s/%s", ctx.Repo.Owner.Name, repo.Name)
		ctx.Redirect(ctx.Repo.RepoLink + "/settings")

	case "unarchive":
		if !ctx.Repo.IsOwner() {
			ctx.Error(http.StatusForbidden)
			return
		}

		if err := repo_model.SetArchiveRepoState(repo, false); err != nil {
			log.Error("Tried to unarchive a repo: %s", err)
			ctx.Flash.Error(ctx.Tr("repo.settings.unarchive.error"))
			ctx.Redirect(ctx.Repo.RepoLink + "/settings")
			return
		}

		ctx.Flash.Success(ctx.Tr("repo.settings.unarchive.success"))

		log.Trace("Repository was un-archived: %s/%s", ctx.Repo.Owner.Name, repo.Name)
		ctx.Redirect(ctx.Repo.RepoLink + "/settings")

	default:
		ctx.NotFound("", nil)
	}
}

func handleSettingRemoteAddrError(ctx *context.Context, err error, form *forms.RepoSettingForm) {
	if models.IsErrInvalidCloneAddr(err) {
		addrErr := err.(*models.ErrInvalidCloneAddr)
		switch {
		case addrErr.IsProtocolInvalid:
			ctx.RenderWithErr(ctx.Tr("repo.mirror_address_protocol_invalid"), tplSettingsOptions, form)
		case addrErr.IsURLError:
			ctx.RenderWithErr(ctx.Tr("form.url_error"), tplSettingsOptions, form)
		case addrErr.IsPermissionDenied:
			if addrErr.LocalPath {
				ctx.RenderWithErr(ctx.Tr("repo.migrate.permission_denied"), tplSettingsOptions, form)
			} else {
				ctx.RenderWithErr(ctx.Tr("repo.migrate.permission_denied_blocked"), tplSettingsOptions, form)
			}
		case addrErr.IsInvalidPath:
			ctx.RenderWithErr(ctx.Tr("repo.migrate.invalid_local_path"), tplSettingsOptions, form)
		default:
			ctx.ServerError("Unknown error", err)
		}
		return
	}
	ctx.RenderWithErr(ctx.Tr("repo.mirror_address_url_invalid"), tplSettingsOptions, form)
}

// Collaboration render a repository's collaboration page
func Collaboration(ctx *context.Context) {
	ctx.Data["Title"] = ctx.Tr("repo.settings")
	ctx.Data["PageIsSettingsCollaboration"] = true

	users, err := models.GetCollaborators(ctx.Repo.Repository.ID, db.ListOptions{})
	if err != nil {
		ctx.ServerError("GetCollaborators", err)
		return
	}
	ctx.Data["Collaborators"] = users

	teams, err := models.GetRepoTeams(ctx.Repo.Repository)
	if err != nil {
		ctx.ServerError("GetRepoTeams", err)
		return
	}
	ctx.Data["Teams"] = teams
	ctx.Data["Repo"] = ctx.Repo.Repository
	ctx.Data["OrgID"] = ctx.Repo.Repository.OwnerID
	ctx.Data["OrgName"] = ctx.Repo.Repository.OwnerName
	ctx.Data["Org"] = ctx.Repo.Repository.Owner
	ctx.Data["Units"] = unit_model.Units

	ctx.HTML(http.StatusOK, tplCollaboration)
}

// CollaborationPost response for actions for a collaboration of a repository
func CollaborationPost(ctx *context.Context) {
	name := utils.RemoveUsernameParameterSuffix(strings.ToLower(ctx.FormString("collaborator")))
	if len(name) == 0 || ctx.Repo.Owner.LowerName == name {
		ctx.Redirect(setting.AppSubURL + ctx.Req.URL.EscapedPath())
		return
	}

	u, err := user_model.GetUserByName(name)
	if err != nil {
		if user_model.IsErrUserNotExist(err) {
			ctx.Flash.Error(ctx.Tr("form.user_not_exist"))
			ctx.Redirect(setting.AppSubURL + ctx.Req.URL.EscapedPath())
		} else {
			ctx.ServerError("GetUserByName", err)
		}
		return
	}

	if !u.IsActive {
		ctx.Flash.Error(ctx.Tr("repo.settings.add_collaborator_inactive_user"))
		ctx.Redirect(setting.AppSubURL + ctx.Req.URL.EscapedPath())
		return
	}

	// Organization is not allowed to be added as a collaborator.
	if u.IsOrganization() {
		ctx.Flash.Error(ctx.Tr("repo.settings.org_not_allowed_to_be_collaborator"))
		ctx.Redirect(setting.AppSubURL + ctx.Req.URL.EscapedPath())
		return
	}

	if got, err := models.IsCollaborator(ctx.Repo.Repository.ID, u.ID); err == nil && got {
		ctx.Flash.Error(ctx.Tr("repo.settings.add_collaborator_duplicate"))
		ctx.Redirect(ctx.Repo.RepoLink + "/settings/collaboration")
		return
	}

	if err = models.AddCollaborator(ctx.Repo.Repository, u); err != nil {
		ctx.ServerError("AddCollaborator", err)
		return
	}

	if setting.Service.EnableNotifyMail {
		mailer.SendCollaboratorMail(u, ctx.Doer, ctx.Repo.Repository)
	}

	ctx.Flash.Success(ctx.Tr("repo.settings.add_collaborator_success"))
	ctx.Redirect(setting.AppSubURL + ctx.Req.URL.EscapedPath())
}

// ChangeCollaborationAccessMode response for changing access of a collaboration
func ChangeCollaborationAccessMode(ctx *context.Context) {
	if err := models.ChangeCollaborationAccessMode(
		ctx.Repo.Repository,
		ctx.FormInt64("uid"),
		perm.AccessMode(ctx.FormInt("mode"))); err != nil {
		log.Error("ChangeCollaborationAccessMode: %v", err)
	}
}

// DeleteCollaboration delete a collaboration for a repository
func DeleteCollaboration(ctx *context.Context) {
	if err := models.DeleteCollaboration(ctx.Repo.Repository, ctx.FormInt64("id")); err != nil {
		ctx.Flash.Error("DeleteCollaboration: " + err.Error())
	} else {
		ctx.Flash.Success(ctx.Tr("repo.settings.remove_collaborator_success"))
	}

	ctx.JSON(http.StatusOK, map[string]interface{}{
		"redirect": ctx.Repo.RepoLink + "/settings/collaboration",
	})
}

// AddTeamPost response for adding a team to a repository
func AddTeamPost(ctx *context.Context) {
	if !ctx.Repo.Owner.RepoAdminChangeTeamAccess && !ctx.Repo.IsOwner() {
		ctx.Flash.Error(ctx.Tr("repo.settings.change_team_access_not_allowed"))
		ctx.Redirect(ctx.Repo.RepoLink + "/settings/collaboration")
		return
	}

	name := utils.RemoveUsernameParameterSuffix(strings.ToLower(ctx.FormString("team")))
	if len(name) == 0 {
		ctx.Redirect(ctx.Repo.RepoLink + "/settings/collaboration")
		return
	}

	team, err := models.OrgFromUser(ctx.Repo.Owner).GetTeam(name)
	if err != nil {
		if models.IsErrTeamNotExist(err) {
			ctx.Flash.Error(ctx.Tr("form.team_not_exist"))
			ctx.Redirect(ctx.Repo.RepoLink + "/settings/collaboration")
		} else {
			ctx.ServerError("GetTeam", err)
		}
		return
	}

	if team.OrgID != ctx.Repo.Repository.OwnerID {
		ctx.Flash.Error(ctx.Tr("repo.settings.team_not_in_organization"))
		ctx.Redirect(ctx.Repo.RepoLink + "/settings/collaboration")
		return
	}

	if models.HasTeamRepo(ctx.Repo.Repository.OwnerID, team.ID, ctx.Repo.Repository.ID) {
		ctx.Flash.Error(ctx.Tr("repo.settings.add_team_duplicate"))
		ctx.Redirect(ctx.Repo.RepoLink + "/settings/collaboration")
		return
	}

	if err = team.AddRepository(ctx.Repo.Repository); err != nil {
		ctx.ServerError("team.AddRepository", err)
		return
	}

	ctx.Flash.Success(ctx.Tr("repo.settings.add_team_success"))
	ctx.Redirect(ctx.Repo.RepoLink + "/settings/collaboration")
}

// DeleteTeam response for deleting a team from a repository
func DeleteTeam(ctx *context.Context) {
	if !ctx.Repo.Owner.RepoAdminChangeTeamAccess && !ctx.Repo.IsOwner() {
		ctx.Flash.Error(ctx.Tr("repo.settings.change_team_access_not_allowed"))
		ctx.Redirect(ctx.Repo.RepoLink + "/settings/collaboration")
		return
	}

	team, err := models.GetTeamByID(ctx.FormInt64("id"))
	if err != nil {
		ctx.ServerError("GetTeamByID", err)
		return
	}

	if err = team.RemoveRepository(ctx.Repo.Repository.ID); err != nil {
		ctx.ServerError("team.RemoveRepositorys", err)
		return
	}

	ctx.Flash.Success(ctx.Tr("repo.settings.remove_team_success"))
	ctx.JSON(http.StatusOK, map[string]interface{}{
		"redirect": ctx.Repo.RepoLink + "/settings/collaboration",
	})
}

// GitHooks hooks of a repository
func GitHooks(ctx *context.Context) {
	ctx.Data["Title"] = ctx.Tr("repo.settings.githooks")
	ctx.Data["PageIsSettingsGitHooks"] = true

	hooks, err := ctx.Repo.GitRepo.Hooks()
	if err != nil {
		ctx.ServerError("Hooks", err)
		return
	}
	ctx.Data["Hooks"] = hooks

	ctx.HTML(http.StatusOK, tplGithooks)
}

// GitHooksEdit render for editing a hook of repository page
func GitHooksEdit(ctx *context.Context) {
	ctx.Data["Title"] = ctx.Tr("repo.settings.githooks")
	ctx.Data["PageIsSettingsGitHooks"] = true

	name := ctx.Params(":name")
	hook, err := ctx.Repo.GitRepo.GetHook(name)
	if err != nil {
		if err == git.ErrNotValidHook {
			ctx.NotFound("GetHook", err)
		} else {
			ctx.ServerError("GetHook", err)
		}
		return
	}
	ctx.Data["Hook"] = hook
	ctx.HTML(http.StatusOK, tplGithookEdit)
}

// GitHooksEditPost response for editing a git hook of a repository
func GitHooksEditPost(ctx *context.Context) {
	name := ctx.Params(":name")
	hook, err := ctx.Repo.GitRepo.GetHook(name)
	if err != nil {
		if err == git.ErrNotValidHook {
			ctx.NotFound("GetHook", err)
		} else {
			ctx.ServerError("GetHook", err)
		}
		return
	}
	hook.Content = ctx.FormString("content")
	if err = hook.Update(); err != nil {
		ctx.ServerError("hook.Update", err)
		return
	}
	ctx.Redirect(ctx.Repo.RepoLink + "/settings/hooks/git")
}

// DeployKeys render the deploy keys list of a repository page
func DeployKeys(ctx *context.Context) {
	ctx.Data["Title"] = ctx.Tr("repo.settings.deploy_keys")
	ctx.Data["PageIsSettingsKeys"] = true
	ctx.Data["DisableSSH"] = setting.SSH.Disabled

	keys, err := asymkey_model.ListDeployKeys(db.DefaultContext, &asymkey_model.ListDeployKeysOptions{RepoID: ctx.Repo.Repository.ID})
	if err != nil {
		ctx.ServerError("ListDeployKeys", err)
		return
	}
	ctx.Data["Deploykeys"] = keys

	ctx.HTML(http.StatusOK, tplDeployKeys)
}

// DeployKeysPost response for adding a deploy key of a repository
func DeployKeysPost(ctx *context.Context) {
	form := web.GetForm(ctx).(*forms.AddKeyForm)
	ctx.Data["Title"] = ctx.Tr("repo.settings.deploy_keys")
	ctx.Data["PageIsSettingsKeys"] = true

	keys, err := asymkey_model.ListDeployKeys(db.DefaultContext, &asymkey_model.ListDeployKeysOptions{RepoID: ctx.Repo.Repository.ID})
	if err != nil {
		ctx.ServerError("ListDeployKeys", err)
		return
	}
	ctx.Data["Deploykeys"] = keys

	if ctx.HasError() {
		ctx.HTML(http.StatusOK, tplDeployKeys)
		return
	}

	content, err := asymkey_model.CheckPublicKeyString(form.Content)
	if err != nil {
		if db.IsErrSSHDisabled(err) {
			ctx.Flash.Info(ctx.Tr("settings.ssh_disabled"))
		} else if asymkey_model.IsErrKeyUnableVerify(err) {
			ctx.Flash.Info(ctx.Tr("form.unable_verify_ssh_key"))
		} else {
			ctx.Data["HasError"] = true
			ctx.Data["Err_Content"] = true
			ctx.Flash.Error(ctx.Tr("form.invalid_ssh_key", err.Error()))
		}
		ctx.Redirect(ctx.Repo.RepoLink + "/settings/keys")
		return
	}

	key, err := asymkey_model.AddDeployKey(ctx.Repo.Repository.ID, form.Title, content, !form.IsWritable)
	if err != nil {
		ctx.Data["HasError"] = true
		switch {
		case asymkey_model.IsErrDeployKeyAlreadyExist(err):
			ctx.Data["Err_Content"] = true
			ctx.RenderWithErr(ctx.Tr("repo.settings.key_been_used"), tplDeployKeys, &form)
		case asymkey_model.IsErrKeyAlreadyExist(err):
			ctx.Data["Err_Content"] = true
			ctx.RenderWithErr(ctx.Tr("settings.ssh_key_been_used"), tplDeployKeys, &form)
		case asymkey_model.IsErrKeyNameAlreadyUsed(err):
			ctx.Data["Err_Title"] = true
			ctx.RenderWithErr(ctx.Tr("repo.settings.key_name_used"), tplDeployKeys, &form)
		case asymkey_model.IsErrDeployKeyNameAlreadyUsed(err):
			ctx.Data["Err_Title"] = true
			ctx.RenderWithErr(ctx.Tr("repo.settings.key_name_used"), tplDeployKeys, &form)
		default:
			ctx.ServerError("AddDeployKey", err)
		}
		return
	}

	log.Trace("Deploy key added: %d", ctx.Repo.Repository.ID)
	ctx.Flash.Success(ctx.Tr("repo.settings.add_key_success", key.Name))
	ctx.Redirect(ctx.Repo.RepoLink + "/settings/keys")
}

// DeleteDeployKey response for deleting a deploy key
func DeleteDeployKey(ctx *context.Context) {
	if err := asymkey_service.DeleteDeployKey(ctx.Doer, ctx.FormInt64("id")); err != nil {
		ctx.Flash.Error("DeleteDeployKey: " + err.Error())
	} else {
		ctx.Flash.Success(ctx.Tr("repo.settings.deploy_key_deletion_success"))
	}

	ctx.JSON(http.StatusOK, map[string]interface{}{
		"redirect": ctx.Repo.RepoLink + "/settings/keys",
	})
}

// UpdateAvatarSetting update repo's avatar
func UpdateAvatarSetting(ctx *context.Context, form forms.AvatarForm) error {
	ctxRepo := ctx.Repo.Repository

	if form.Avatar == nil {
		// No avatar is uploaded and we not removing it here.
		// No random avatar generated here.
		// Just exit, no action.
		if ctxRepo.CustomAvatarRelativePath() == "" {
			log.Trace("No avatar was uploaded for repo: %d. Default icon will appear instead.", ctxRepo.ID)
		}
		return nil
	}

	r, err := form.Avatar.Open()
	if err != nil {
		return fmt.Errorf("Avatar.Open: %v", err)
	}
	defer r.Close()

	if form.Avatar.Size > setting.Avatar.MaxFileSize {
		return errors.New(ctx.Tr("settings.uploaded_avatar_is_too_big"))
	}

	data, err := io.ReadAll(r)
	if err != nil {
		return fmt.Errorf("io.ReadAll: %v", err)
	}
	st := typesniffer.DetectContentType(data)
	if !(st.IsImage() && !st.IsSvgImage()) {
		return errors.New(ctx.Tr("settings.uploaded_avatar_not_a_image"))
	}
	if err = repo_service.UploadAvatar(ctxRepo, data); err != nil {
		return fmt.Errorf("UploadAvatar: %v", err)
	}
	return nil
}

// SettingsAvatar save new POSTed repository avatar
func SettingsAvatar(ctx *context.Context) {
	form := web.GetForm(ctx).(*forms.AvatarForm)
	form.Source = forms.AvatarLocal
	if err := UpdateAvatarSetting(ctx, *form); err != nil {
		ctx.Flash.Error(err.Error())
	} else {
		ctx.Flash.Success(ctx.Tr("repo.settings.update_avatar_success"))
	}
	ctx.Redirect(ctx.Repo.RepoLink + "/settings")
}

// SettingsDeleteAvatar delete repository avatar
func SettingsDeleteAvatar(ctx *context.Context) {
	if err := repo_service.DeleteAvatar(ctx.Repo.Repository); err != nil {
		ctx.Flash.Error(fmt.Sprintf("DeleteAvatar: %v", err))
	}
	ctx.Redirect(ctx.Repo.RepoLink + "/settings")
}

func selectPushMirrorByForm(form *forms.RepoSettingForm, repo *repo_model.Repository) (*repo_model.PushMirror, error) {
	id, err := strconv.ParseInt(form.PushMirrorID, 10, 64)
	if err != nil {
		return nil, err
	}

	pushMirrors, err := repo_model.GetPushMirrorsByRepoID(repo.ID)
	if err != nil {
		return nil, err
	}

	for _, m := range pushMirrors {
		if m.ID == id {
			return m, nil
		}
	}

	return nil, fmt.Errorf("PushMirror[%v] not associated to repository %v", id, repo)
}<|MERGE_RESOLUTION|>--- conflicted
+++ resolved
@@ -70,12 +70,9 @@
 	ctx.Data["SigningKeyAvailable"] = len(signing) > 0
 	ctx.Data["SigningSettings"] = setting.Repository.Signing
 	ctx.Data["CodeIndexerEnabled"] = setting.Indexer.RepoIndexerEnabled
-<<<<<<< HEAD
 	ctx.Data["EnableSafeMirror"] = ctx.Repo.Mirror.EnableSafeMirror
-	if ctx.User.IsAdmin {
-=======
+
 	if ctx.Doer.IsAdmin {
->>>>>>> 80fd2552
 		if setting.Indexer.RepoIndexerEnabled {
 			status, err := repo_model.GetIndexerStatus(ctx.Repo.Repository, repo_model.RepoIndexerTypeCode)
 			if err != nil {
