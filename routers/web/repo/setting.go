// Copyright 2014 The Gogs Authors. All rights reserved.
// Copyright 2018 The Gitea Authors. All rights reserved.
// Use of this source code is governed by a MIT-style
// license that can be found in the LICENSE file.

package repo

import (
	"errors"
	"fmt"
	"io"
	"net/http"
	"strconv"
	"strings"
	"time"

	"code.gitea.io/gitea/models"
	asymkey_model "code.gitea.io/gitea/models/asymkey"
	"code.gitea.io/gitea/models/db"
	"code.gitea.io/gitea/models/organization"
	"code.gitea.io/gitea/models/perm"
	repo_model "code.gitea.io/gitea/models/repo"
	unit_model "code.gitea.io/gitea/models/unit"
	user_model "code.gitea.io/gitea/models/user"
	"code.gitea.io/gitea/modules/base"
	"code.gitea.io/gitea/modules/context"
	"code.gitea.io/gitea/modules/git"
	"code.gitea.io/gitea/modules/indexer/code"
	"code.gitea.io/gitea/modules/indexer/stats"
	"code.gitea.io/gitea/modules/lfs"
	"code.gitea.io/gitea/modules/log"
	mirror_module "code.gitea.io/gitea/modules/mirror"
	repo_module "code.gitea.io/gitea/modules/repository"
	"code.gitea.io/gitea/modules/setting"
	"code.gitea.io/gitea/modules/structs"
	"code.gitea.io/gitea/modules/typesniffer"
	"code.gitea.io/gitea/modules/util"
	"code.gitea.io/gitea/modules/validation"
	"code.gitea.io/gitea/modules/web"
	"code.gitea.io/gitea/routers/utils"
	asymkey_service "code.gitea.io/gitea/services/asymkey"
	"code.gitea.io/gitea/services/forms"
	"code.gitea.io/gitea/services/mailer"
	"code.gitea.io/gitea/services/migrations"
	mirror_service "code.gitea.io/gitea/services/mirror"
	org_service "code.gitea.io/gitea/services/org"
	repo_service "code.gitea.io/gitea/services/repository"
	wiki_service "code.gitea.io/gitea/services/wiki"
)

const (
	tplSettingsOptions base.TplName = "repo/settings/options"
	tplCollaboration   base.TplName = "repo/settings/collaboration"
	tplBranches        base.TplName = "repo/settings/branches"
	tplTags            base.TplName = "repo/settings/tags"
	tplGithooks        base.TplName = "repo/settings/githooks"
	tplGithookEdit     base.TplName = "repo/settings/githook_edit"
	tplDeployKeys      base.TplName = "repo/settings/deploy_keys"
	tplProtectedBranch base.TplName = "repo/settings/protected_branch"
)

// SettingsCtxData is a middleware that sets all the general context data for the
// settings template.
func SettingsCtxData(ctx *context.Context) {
	ctx.Data["Title"] = ctx.Tr("repo.settings")
	ctx.Data["PageIsSettingsOptions"] = true
	ctx.Data["ForcePrivate"] = setting.Repository.ForcePrivate
	ctx.Data["MirrorsEnabled"] = setting.Mirror.Enabled
	ctx.Data["DisableNewPushMirrors"] = setting.Mirror.DisableNewPush
	ctx.Data["DefaultMirrorInterval"] = setting.Mirror.DefaultInterval
	ctx.Data["MinimumMirrorInterval"] = setting.Mirror.MinInterval

	signing, _ := asymkey_service.SigningKey(ctx, ctx.Repo.Repository.RepoPath())
	ctx.Data["SigningKeyAvailable"] = len(signing) > 0
	ctx.Data["SigningSettings"] = setting.Repository.Signing
	ctx.Data["CodeIndexerEnabled"] = setting.Indexer.RepoIndexerEnabled

	if ctx.Doer.IsAdmin {
		if setting.Indexer.RepoIndexerEnabled {
			status, err := repo_model.GetIndexerStatus(ctx, ctx.Repo.Repository, repo_model.RepoIndexerTypeCode)
			if err != nil {
				ctx.ServerError("repo.indexer_status", err)
				return
			}
			ctx.Data["CodeIndexerStatus"] = status
		}
		status, err := repo_model.GetIndexerStatus(ctx, ctx.Repo.Repository, repo_model.RepoIndexerTypeStats)
		if err != nil {
			ctx.ServerError("repo.indexer_status", err)
			return
		}
		ctx.Data["StatsIndexerStatus"] = status
	}
	pushMirrors, _, err := repo_model.GetPushMirrorsByRepoID(ctx, ctx.Repo.Repository.ID, db.ListOptions{})
	if err != nil {
		ctx.ServerError("GetPushMirrorsByRepoID", err)
		return
	}
	ctx.Data["PushMirrors"] = pushMirrors
}

// Settings show a repository's settings page
func Settings(ctx *context.Context) {
	ctx.HTML(http.StatusOK, tplSettingsOptions)
}

// SettingsPost response for changes of a repository
func SettingsPost(ctx *context.Context) {
	form := web.GetForm(ctx).(*forms.RepoSettingForm)

	ctx.Data["ForcePrivate"] = setting.Repository.ForcePrivate
	ctx.Data["MirrorsEnabled"] = setting.Mirror.Enabled
	ctx.Data["DisableNewPushMirrors"] = setting.Mirror.DisableNewPush
	ctx.Data["DefaultMirrorInterval"] = setting.Mirror.DefaultInterval
	ctx.Data["MinimumMirrorInterval"] = setting.Mirror.MinInterval

	signing, _ := asymkey_service.SigningKey(ctx, ctx.Repo.Repository.RepoPath())
	ctx.Data["SigningKeyAvailable"] = len(signing) > 0
	ctx.Data["SigningSettings"] = setting.Repository.Signing
	ctx.Data["CodeIndexerEnabled"] = setting.Indexer.RepoIndexerEnabled

	repo := ctx.Repo.Repository

	switch ctx.FormString("action") {
	case "update":
		if ctx.HasError() {
			ctx.HTML(http.StatusOK, tplSettingsOptions)
			return
		}

		newRepoName := form.RepoName
		// Check if repository name has been changed.
		if repo.LowerName != strings.ToLower(newRepoName) {
			// Close the GitRepo if open
			if ctx.Repo.GitRepo != nil {
				ctx.Repo.GitRepo.Close()
				ctx.Repo.GitRepo = nil
			}
			if err := repo_service.ChangeRepositoryName(ctx.Doer, repo, newRepoName); err != nil {
				ctx.Data["Err_RepoName"] = true
				switch {
				case repo_model.IsErrRepoAlreadyExist(err):
					ctx.RenderWithErr(ctx.Tr("form.repo_name_been_taken"), tplSettingsOptions, &form)
				case db.IsErrNameReserved(err):
					ctx.RenderWithErr(ctx.Tr("repo.form.name_reserved", err.(db.ErrNameReserved).Name), tplSettingsOptions, &form)
				case repo_model.IsErrRepoFilesAlreadyExist(err):
					ctx.Data["Err_RepoName"] = true
					switch {
					case ctx.IsUserSiteAdmin() || (setting.Repository.AllowAdoptionOfUnadoptedRepositories && setting.Repository.AllowDeleteOfUnadoptedRepositories):
						ctx.RenderWithErr(ctx.Tr("form.repository_files_already_exist.adopt_or_delete"), tplSettingsOptions, form)
					case setting.Repository.AllowAdoptionOfUnadoptedRepositories:
						ctx.RenderWithErr(ctx.Tr("form.repository_files_already_exist.adopt"), tplSettingsOptions, form)
					case setting.Repository.AllowDeleteOfUnadoptedRepositories:
						ctx.RenderWithErr(ctx.Tr("form.repository_files_already_exist.delete"), tplSettingsOptions, form)
					default:
						ctx.RenderWithErr(ctx.Tr("form.repository_files_already_exist"), tplSettingsOptions, form)
					}
				case db.IsErrNamePatternNotAllowed(err):
					ctx.RenderWithErr(ctx.Tr("repo.form.name_pattern_not_allowed", err.(db.ErrNamePatternNotAllowed).Pattern), tplSettingsOptions, &form)
				default:
					ctx.ServerError("ChangeRepositoryName", err)
				}
				return
			}

			log.Trace("Repository name changed: %s/%s -> %s", ctx.Repo.Owner.Name, repo.Name, newRepoName)
		}
		// In case it's just a case change.
		repo.Name = newRepoName
		repo.LowerName = strings.ToLower(newRepoName)
		repo.Description = form.Description
		repo.Website = form.Website
		repo.IsTemplate = form.Template

		// Visibility of forked repository is forced sync with base repository.
		if repo.IsFork {
			form.Private = repo.BaseRepo.IsPrivate || repo.BaseRepo.Owner.Visibility == structs.VisibleTypePrivate
		}

		visibilityChanged := repo.IsPrivate != form.Private
		// when ForcePrivate enabled, you could change public repo to private, but only admin users can change private to public
		if visibilityChanged && setting.Repository.ForcePrivate && !form.Private && !ctx.Doer.IsAdmin {
			ctx.RenderWithErr(ctx.Tr("form.repository_force_private"), tplSettingsOptions, form)
			return
		}

		repo.IsPrivate = form.Private
		if err := repo_service.UpdateRepository(repo, visibilityChanged); err != nil {
			ctx.ServerError("UpdateRepository", err)
			return
		}
		log.Trace("Repository basic settings updated: %s/%s", ctx.Repo.Owner.Name, repo.Name)

		ctx.Flash.Success(ctx.Tr("repo.settings.update_settings_success"))
		ctx.Redirect(repo.Link() + "/settings")

	case "mirror":
		if !setting.Mirror.Enabled || !repo.IsMirror {
			ctx.NotFound("", nil)
			return
		}

		// This section doesn't require repo_name/RepoName to be set in the form, don't show it
		// as an error on the UI for this action
		ctx.Data["Err_RepoName"] = nil

		interval, err := time.ParseDuration(form.Interval)
		if err != nil || (interval != 0 && interval < setting.Mirror.MinInterval) {
			ctx.Data["Err_Interval"] = true
			ctx.RenderWithErr(ctx.Tr("repo.mirror_interval_invalid"), tplSettingsOptions, &form)
			return
		}

		ctx.Repo.Mirror.EnablePrune = form.EnablePrune
		ctx.Repo.Mirror.Interval = interval
		ctx.Repo.Mirror.ScheduleNextUpdate()
		if err := repo_model.UpdateMirror(ctx, ctx.Repo.Mirror); err != nil {
			ctx.ServerError("UpdateMirror", err)
			return
		}

		u, err := git.GetRemoteURL(ctx, ctx.Repo.Repository.RepoPath(), ctx.Repo.Mirror.GetRemoteName())
		if err != nil {
			ctx.Data["Err_MirrorAddress"] = true
			handleSettingRemoteAddrError(ctx, err, form)
			return
		}
		if u.User != nil && form.MirrorPassword == "" && form.MirrorUsername == u.User.Username() {
			form.MirrorPassword, _ = u.User.Password()
		}

		address, err := forms.ParseRemoteAddr(form.MirrorAddress, form.MirrorUsername, form.MirrorPassword)
		if err == nil {
			err = migrations.IsMigrateURLAllowed(address, ctx.Doer)
		}
		if err != nil {
			ctx.Data["Err_MirrorAddress"] = true
			handleSettingRemoteAddrError(ctx, err, form)
			return
		}

		if err := mirror_service.UpdateAddress(ctx, ctx.Repo.Mirror, address); err != nil {
			ctx.ServerError("UpdateAddress", err)
			return
		}

		form.LFS = form.LFS && setting.LFS.StartServer

		if len(form.LFSEndpoint) > 0 {
			ep := lfs.DetermineEndpoint("", form.LFSEndpoint)
			if ep == nil {
				ctx.Data["Err_LFSEndpoint"] = true
				ctx.RenderWithErr(ctx.Tr("repo.migrate.invalid_lfs_endpoint"), tplSettingsOptions, &form)
				return
			}
			err = migrations.IsMigrateURLAllowed(ep.String(), ctx.Doer)
			if err != nil {
				ctx.Data["Err_LFSEndpoint"] = true
				handleSettingRemoteAddrError(ctx, err, form)
				return
			}
		}

		ctx.Repo.Mirror.LFS = form.LFS
		ctx.Repo.Mirror.LFSEndpoint = form.LFSEndpoint
		if err := repo_model.UpdateMirror(ctx, ctx.Repo.Mirror); err != nil {
			ctx.ServerError("UpdateMirror", err)
			return
		}

		ctx.Flash.Success(ctx.Tr("repo.settings.update_settings_success"))
		ctx.Redirect(repo.Link() + "/settings")

	case "mirror-sync":
		if !setting.Mirror.Enabled || !repo.IsMirror {
			ctx.NotFound("", nil)
			return
		}

		mirror_module.AddPullMirrorToQueue(repo.ID)

		ctx.Flash.Info(ctx.Tr("repo.settings.mirror_sync_in_progress"))
		ctx.Redirect(repo.Link() + "/settings")

	case "push-mirror-sync":
		if !setting.Mirror.Enabled {
			ctx.NotFound("", nil)
			return
		}

		m, err := selectPushMirrorByForm(ctx, form, repo)
		if err != nil {
			ctx.NotFound("", nil)
			return
		}

		mirror_module.AddPushMirrorToQueue(m.ID)

		ctx.Flash.Info(ctx.Tr("repo.settings.mirror_sync_in_progress"))
		ctx.Redirect(repo.Link() + "/settings")

	case "push-mirror-remove":
		if !setting.Mirror.Enabled {
			ctx.NotFound("", nil)
			return
		}

		// This section doesn't require repo_name/RepoName to be set in the form, don't show it
		// as an error on the UI for this action
		ctx.Data["Err_RepoName"] = nil

		m, err := selectPushMirrorByForm(ctx, form, repo)
		if err != nil {
			ctx.NotFound("", nil)
			return
		}

		if err = mirror_service.RemovePushMirrorRemote(ctx, m); err != nil {
			ctx.ServerError("RemovePushMirrorRemote", err)
			return
		}

		if err = repo_model.DeletePushMirrors(ctx, repo_model.PushMirrorOptions{ID: m.ID, RepoID: m.RepoID}); err != nil {
			ctx.ServerError("DeletePushMirrorByID", err)
			return
		}

		ctx.Flash.Success(ctx.Tr("repo.settings.update_settings_success"))
		ctx.Redirect(repo.Link() + "/settings")

	case "push-mirror-add":
		if setting.Mirror.DisableNewPush {
			ctx.NotFound("", nil)
			return
		}

		// This section doesn't require repo_name/RepoName to be set in the form, don't show it
		// as an error on the UI for this action
		ctx.Data["Err_RepoName"] = nil

		interval, err := time.ParseDuration(form.PushMirrorInterval)
		if err != nil || (interval != 0 && interval < setting.Mirror.MinInterval) {
			ctx.Data["Err_PushMirrorInterval"] = true
			ctx.RenderWithErr(ctx.Tr("repo.mirror_interval_invalid"), tplSettingsOptions, &form)
			return
		}

		address, err := forms.ParseRemoteAddr(form.PushMirrorAddress, form.PushMirrorUsername, form.PushMirrorPassword)
		if err == nil {
			err = migrations.IsMigrateURLAllowed(address, ctx.Doer)
		}
		if err != nil {
			ctx.Data["Err_PushMirrorAddress"] = true
			handleSettingRemoteAddrError(ctx, err, form)
			return
		}

		remoteSuffix, err := util.CryptoRandomString(10)
		if err != nil {
			ctx.ServerError("RandomString", err)
			return
		}

		m := &repo_model.PushMirror{
			RepoID:       repo.ID,
			Repo:         repo,
			RemoteName:   fmt.Sprintf("remote_mirror_%s", remoteSuffix),
			SyncOnCommit: form.PushMirrorSyncOnCommit,
			Interval:     interval,
		}
		if err := repo_model.InsertPushMirror(ctx, m); err != nil {
			ctx.ServerError("InsertPushMirror", err)
			return
		}

		if err := mirror_service.AddPushMirrorRemote(ctx, m, address); err != nil {
			if err := repo_model.DeletePushMirrors(ctx, repo_model.PushMirrorOptions{ID: m.ID, RepoID: m.RepoID}); err != nil {
				log.Error("DeletePushMirrors %v", err)
			}
			ctx.ServerError("AddPushMirrorRemote", err)
			return
		}

		ctx.Flash.Success(ctx.Tr("repo.settings.update_settings_success"))
		ctx.Redirect(repo.Link() + "/settings")

	case "advanced":
		var repoChanged bool
		var units []repo_model.RepoUnit
		var deleteUnitTypes []unit_model.Type

		// This section doesn't require repo_name/RepoName to be set in the form, don't show it
		// as an error on the UI for this action
		ctx.Data["Err_RepoName"] = nil

		if repo.CloseIssuesViaCommitInAnyBranch != form.EnableCloseIssuesViaCommitInAnyBranch {
			repo.CloseIssuesViaCommitInAnyBranch = form.EnableCloseIssuesViaCommitInAnyBranch
			repoChanged = true
		}

		if form.EnableWiki && form.EnableExternalWiki && !unit_model.TypeExternalWiki.UnitGlobalDisabled() {
			if !validation.IsValidExternalURL(form.ExternalWikiURL) {
				ctx.Flash.Error(ctx.Tr("repo.settings.external_wiki_url_error"))
				ctx.Redirect(repo.Link() + "/settings")
				return
			}

			units = append(units, repo_model.RepoUnit{
				RepoID: repo.ID,
				Type:   unit_model.TypeExternalWiki,
				Config: &repo_model.ExternalWikiConfig{
					ExternalWikiURL: form.ExternalWikiURL,
				},
			})
			deleteUnitTypes = append(deleteUnitTypes, unit_model.TypeWiki)
		} else if form.EnableWiki && !form.EnableExternalWiki && !unit_model.TypeWiki.UnitGlobalDisabled() {
			units = append(units, repo_model.RepoUnit{
				RepoID: repo.ID,
				Type:   unit_model.TypeWiki,
				Config: new(repo_model.UnitConfig),
			})
			deleteUnitTypes = append(deleteUnitTypes, unit_model.TypeExternalWiki)
		} else {
			if !unit_model.TypeExternalWiki.UnitGlobalDisabled() {
				deleteUnitTypes = append(deleteUnitTypes, unit_model.TypeExternalWiki)
			}
			if !unit_model.TypeWiki.UnitGlobalDisabled() {
				deleteUnitTypes = append(deleteUnitTypes, unit_model.TypeWiki)
			}
		}

		if form.EnableIssues && form.EnableExternalTracker && !unit_model.TypeExternalTracker.UnitGlobalDisabled() {
			if !validation.IsValidExternalURL(form.ExternalTrackerURL) {
				ctx.Flash.Error(ctx.Tr("repo.settings.external_tracker_url_error"))
				ctx.Redirect(repo.Link() + "/settings")
				return
			}
			if len(form.TrackerURLFormat) != 0 && !validation.IsValidExternalTrackerURLFormat(form.TrackerURLFormat) {
				ctx.Flash.Error(ctx.Tr("repo.settings.tracker_url_format_error"))
				ctx.Redirect(repo.Link() + "/settings")
				return
			}
			units = append(units, repo_model.RepoUnit{
				RepoID: repo.ID,
				Type:   unit_model.TypeExternalTracker,
				Config: &repo_model.ExternalTrackerConfig{
					ExternalTrackerURL:           form.ExternalTrackerURL,
					ExternalTrackerFormat:        form.TrackerURLFormat,
					ExternalTrackerStyle:         form.TrackerIssueStyle,
					ExternalTrackerRegexpPattern: form.ExternalTrackerRegexpPattern,
				},
			})
			deleteUnitTypes = append(deleteUnitTypes, unit_model.TypeIssues)
		} else if form.EnableIssues && !form.EnableExternalTracker && !unit_model.TypeIssues.UnitGlobalDisabled() {
			units = append(units, repo_model.RepoUnit{
				RepoID: repo.ID,
				Type:   unit_model.TypeIssues,
				Config: &repo_model.IssuesConfig{
					EnableTimetracker:                form.EnableTimetracker,
					AllowOnlyContributorsToTrackTime: form.AllowOnlyContributorsToTrackTime,
					EnableDependencies:               form.EnableIssueDependencies,
				},
			})
			deleteUnitTypes = append(deleteUnitTypes, unit_model.TypeExternalTracker)
		} else {
			if !unit_model.TypeExternalTracker.UnitGlobalDisabled() {
				deleteUnitTypes = append(deleteUnitTypes, unit_model.TypeExternalTracker)
			}
			if !unit_model.TypeIssues.UnitGlobalDisabled() {
				deleteUnitTypes = append(deleteUnitTypes, unit_model.TypeIssues)
			}
		}

		if form.EnableProjects && !unit_model.TypeProjects.UnitGlobalDisabled() {
			units = append(units, repo_model.RepoUnit{
				RepoID: repo.ID,
				Type:   unit_model.TypeProjects,
			})
		} else if !unit_model.TypeProjects.UnitGlobalDisabled() {
			deleteUnitTypes = append(deleteUnitTypes, unit_model.TypeProjects)
		}

		if form.EnablePackages && !unit_model.TypePackages.UnitGlobalDisabled() {
			units = append(units, repo_model.RepoUnit{
				RepoID: repo.ID,
				Type:   unit_model.TypePackages,
			})
		} else if !unit_model.TypePackages.UnitGlobalDisabled() {
			deleteUnitTypes = append(deleteUnitTypes, unit_model.TypePackages)
		}

		if form.EnablePulls && !unit_model.TypePullRequests.UnitGlobalDisabled() {
			units = append(units, repo_model.RepoUnit{
				RepoID: repo.ID,
				Type:   unit_model.TypePullRequests,
				Config: &repo_model.PullRequestsConfig{
					IgnoreWhitespaceConflicts:     form.PullsIgnoreWhitespace,
					AllowMerge:                    form.PullsAllowMerge,
					AllowRebase:                   form.PullsAllowRebase,
					AllowRebaseMerge:              form.PullsAllowRebaseMerge,
					AllowSquash:                   form.PullsAllowSquash,
					AllowManualMerge:              form.PullsAllowManualMerge,
					AutodetectManualMerge:         form.EnableAutodetectManualMerge,
					AllowRebaseUpdate:             form.PullsAllowRebaseUpdate,
					DefaultDeleteBranchAfterMerge: form.DefaultDeleteBranchAfterMerge,
					DefaultMergeStyle:             repo_model.MergeStyle(form.PullsDefaultMergeStyle),
				},
			})
		} else if !unit_model.TypePullRequests.UnitGlobalDisabled() {
			deleteUnitTypes = append(deleteUnitTypes, unit_model.TypePullRequests)
		}

		if err := repo_model.UpdateRepositoryUnits(repo, units, deleteUnitTypes); err != nil {
			ctx.ServerError("UpdateRepositoryUnits", err)
			return
		}
		if repoChanged {
			if err := repo_service.UpdateRepository(repo, false); err != nil {
				ctx.ServerError("UpdateRepository", err)
				return
			}
		}
		log.Trace("Repository advanced settings updated: %s/%s", ctx.Repo.Owner.Name, repo.Name)

		ctx.Flash.Success(ctx.Tr("repo.settings.update_settings_success"))
		ctx.Redirect(ctx.Repo.RepoLink + "/settings")

	case "signing":
		changed := false
		trustModel := repo_model.ToTrustModel(form.TrustModel)
		if trustModel != repo.TrustModel {
			repo.TrustModel = trustModel
			changed = true
		}

		if changed {
			if err := repo_service.UpdateRepository(repo, false); err != nil {
				ctx.ServerError("UpdateRepository", err)
				return
			}
		}
		log.Trace("Repository signing settings updated: %s/%s", ctx.Repo.Owner.Name, repo.Name)

		ctx.Flash.Success(ctx.Tr("repo.settings.update_settings_success"))
		ctx.Redirect(ctx.Repo.RepoLink + "/settings")

	case "admin":
		if !ctx.Doer.IsAdmin {
			ctx.Error(http.StatusForbidden)
			return
		}

		if repo.IsFsckEnabled != form.EnableHealthCheck {
			repo.IsFsckEnabled = form.EnableHealthCheck
		}

		if err := repo_service.UpdateRepository(repo, false); err != nil {
			ctx.ServerError("UpdateRepository", err)
			return
		}

		log.Trace("Repository admin settings updated: %s/%s", ctx.Repo.Owner.Name, repo.Name)

		ctx.Flash.Success(ctx.Tr("repo.settings.update_settings_success"))
		ctx.Redirect(ctx.Repo.RepoLink + "/settings")

	case "admin_index":
		if !ctx.Doer.IsAdmin {
			ctx.Error(http.StatusForbidden)
			return
		}

		switch form.RequestReindexType {
		case "stats":
			if err := stats.UpdateRepoIndexer(ctx.Repo.Repository); err != nil {
				ctx.ServerError("UpdateStatsRepondexer", err)
				return
			}
		case "code":
			if !setting.Indexer.RepoIndexerEnabled {
				ctx.Error(http.StatusForbidden)
				return
			}
			code.UpdateRepoIndexer(ctx.Repo.Repository)
		default:
			ctx.NotFound("", nil)
			return
		}

		log.Trace("Repository reindex for %s requested: %s/%s", form.RequestReindexType, ctx.Repo.Owner.Name, repo.Name)

		ctx.Flash.Success(ctx.Tr("repo.settings.reindex_requested"))
		ctx.Redirect(ctx.Repo.RepoLink + "/settings")

	case "convert":
		if !ctx.Repo.IsOwner() {
			ctx.Error(http.StatusNotFound)
			return
		}
		if repo.Name != form.RepoName {
			ctx.RenderWithErr(ctx.Tr("form.enterred_invalid_repo_name"), tplSettingsOptions, nil)
			return
		}

		if !repo.IsMirror {
			ctx.Error(http.StatusNotFound)
			return
		}
		repo.IsMirror = false

		if _, err := repo_module.CleanUpMigrateInfo(ctx, repo); err != nil {
			ctx.ServerError("CleanUpMigrateInfo", err)
			return
		} else if err = repo_model.DeleteMirrorByRepoID(ctx.Repo.Repository.ID); err != nil {
			ctx.ServerError("DeleteMirrorByRepoID", err)
			return
		}
		log.Trace("Repository converted from mirror to regular: %s", repo.FullName())
		ctx.Flash.Success(ctx.Tr("repo.settings.convert_succeed"))
		ctx.Redirect(repo.Link())

	case "convert_fork":
		if !ctx.Repo.IsOwner() {
			ctx.Error(http.StatusNotFound)
			return
		}
		if err := repo.GetOwner(ctx); err != nil {
			ctx.ServerError("Convert Fork", err)
			return
		}
		if repo.Name != form.RepoName {
			ctx.RenderWithErr(ctx.Tr("form.enterred_invalid_repo_name"), tplSettingsOptions, nil)
			return
		}

		if !repo.IsFork {
			ctx.Error(http.StatusNotFound)
			return
		}

		if !ctx.Repo.Owner.CanCreateRepo() {
			maxCreationLimit := ctx.Repo.Owner.MaxCreationLimit()
			msg := ctx.TrN(maxCreationLimit, "repo.form.reach_limit_of_creation_1", "repo.form.reach_limit_of_creation_n", maxCreationLimit)
			ctx.Flash.Error(msg)
			ctx.Redirect(repo.Link() + "/settings")
			return
		}

		if err := repo_service.ConvertForkToNormalRepository(repo); err != nil {
			log.Error("Unable to convert repository %-v from fork. Error: %v", repo, err)
			ctx.ServerError("Convert Fork", err)
			return
		}

		log.Trace("Repository converted from fork to regular: %s", repo.FullName())
		ctx.Flash.Success(ctx.Tr("repo.settings.convert_fork_succeed"))
		ctx.Redirect(repo.Link())

	case "transfer":
		if !ctx.Repo.IsOwner() {
			ctx.Error(http.StatusNotFound)
			return
		}
		if repo.Name != form.RepoName {
			ctx.RenderWithErr(ctx.Tr("form.enterred_invalid_repo_name"), tplSettingsOptions, nil)
			return
		}

		newOwner, err := user_model.GetUserByName(ctx, ctx.FormString("new_owner_name"))
		if err != nil {
			if user_model.IsErrUserNotExist(err) {
				ctx.RenderWithErr(ctx.Tr("form.enterred_invalid_owner_name"), tplSettingsOptions, nil)
				return
			}
			ctx.ServerError("IsUserExist", err)
			return
		}

		if newOwner.Type == user_model.UserTypeOrganization {
			if !ctx.Doer.IsAdmin && newOwner.Visibility == structs.VisibleTypePrivate && !organization.OrgFromUser(newOwner).HasMemberWithUserID(ctx.Doer.ID) {
				// The user shouldn't know about this organization
				ctx.RenderWithErr(ctx.Tr("form.enterred_invalid_owner_name"), tplSettingsOptions, nil)
				return
			}
		}

		// Close the GitRepo if open
		if ctx.Repo.GitRepo != nil {
			ctx.Repo.GitRepo.Close()
			ctx.Repo.GitRepo = nil
		}

		if err := repo_service.StartRepositoryTransfer(ctx.Doer, newOwner, repo, nil); err != nil {
			if repo_model.IsErrRepoAlreadyExist(err) {
				ctx.RenderWithErr(ctx.Tr("repo.settings.new_owner_has_same_repo"), tplSettingsOptions, nil)
			} else if models.IsErrRepoTransferInProgress(err) {
				ctx.RenderWithErr(ctx.Tr("repo.settings.transfer_in_progress"), tplSettingsOptions, nil)
			} else {
				ctx.ServerError("TransferOwnership", err)
			}

			return
		}

		log.Trace("Repository transfer process was started: %s/%s -> %s", ctx.Repo.Owner.Name, repo.Name, newOwner)
		ctx.Flash.Success(ctx.Tr("repo.settings.transfer_started", newOwner.DisplayName()))
		ctx.Redirect(repo.Link() + "/settings")

	case "cancel_transfer":
		if !ctx.Repo.IsOwner() {
			ctx.Error(http.StatusNotFound)
			return
		}

		repoTransfer, err := models.GetPendingRepositoryTransfer(ctx.Repo.Repository)
		if err != nil {
			if models.IsErrNoPendingTransfer(err) {
				ctx.Flash.Error("repo.settings.transfer_abort_invalid")
				ctx.Redirect(repo.Link() + "/settings")
			} else {
				ctx.ServerError("GetPendingRepositoryTransfer", err)
			}

			return
		}

		if err := repoTransfer.LoadAttributes(); err != nil {
			ctx.ServerError("LoadRecipient", err)
			return
		}

		if err := models.CancelRepositoryTransfer(ctx.Repo.Repository); err != nil {
			ctx.ServerError("CancelRepositoryTransfer", err)
			return
		}

		log.Trace("Repository transfer process was cancelled: %s/%s ", ctx.Repo.Owner.Name, repo.Name)
		ctx.Flash.Success(ctx.Tr("repo.settings.transfer_abort_success", repoTransfer.Recipient.Name))
		ctx.Redirect(repo.Link() + "/settings")

	case "delete":
		if !ctx.Repo.IsOwner() {
			ctx.Error(http.StatusNotFound)
			return
		}
		if repo.Name != form.RepoName {
			ctx.RenderWithErr(ctx.Tr("form.enterred_invalid_repo_name"), tplSettingsOptions, nil)
			return
		}

		// Close the gitrepository before doing this.
		if ctx.Repo.GitRepo != nil {
			ctx.Repo.GitRepo.Close()
		}

		if err := repo_service.DeleteRepository(ctx, ctx.Doer, ctx.Repo.Repository, true); err != nil {
			ctx.ServerError("DeleteRepository", err)
			return
		}
		log.Trace("Repository deleted: %s/%s", ctx.Repo.Owner.Name, repo.Name)

		ctx.Flash.Success(ctx.Tr("repo.settings.deletion_success"))
		ctx.Redirect(ctx.Repo.Owner.DashboardLink())

	case "delete-wiki":
		if !ctx.Repo.IsOwner() {
			ctx.Error(http.StatusNotFound)
			return
		}
		if repo.Name != form.RepoName {
			ctx.RenderWithErr(ctx.Tr("form.enterred_invalid_repo_name"), tplSettingsOptions, nil)
			return
		}

		err := wiki_service.DeleteWiki(ctx, repo)
		if err != nil {
			log.Error("Delete Wiki: %v", err.Error())
		}
		log.Trace("Repository wiki deleted: %s/%s", ctx.Repo.Owner.Name, repo.Name)

		ctx.Flash.Success(ctx.Tr("repo.settings.wiki_deletion_success"))
		ctx.Redirect(ctx.Repo.RepoLink + "/settings")

	case "archive":
		if !ctx.Repo.IsOwner() {
			ctx.Error(http.StatusForbidden)
			return
		}

		if repo.IsMirror {
			ctx.Flash.Error(ctx.Tr("repo.settings.archive.error_ismirror"))
			ctx.Redirect(ctx.Repo.RepoLink + "/settings")
			return
		}

		if err := repo_model.SetArchiveRepoState(repo, true); err != nil {
			log.Error("Tried to archive a repo: %s", err)
			ctx.Flash.Error(ctx.Tr("repo.settings.archive.error"))
			ctx.Redirect(ctx.Repo.RepoLink + "/settings")
			return
		}

		ctx.Flash.Success(ctx.Tr("repo.settings.archive.success"))

		log.Trace("Repository was archived: %s/%s", ctx.Repo.Owner.Name, repo.Name)
		ctx.Redirect(ctx.Repo.RepoLink + "/settings")

	case "unarchive":
		if !ctx.Repo.IsOwner() {
			ctx.Error(http.StatusForbidden)
			return
		}

		if err := repo_model.SetArchiveRepoState(repo, false); err != nil {
			log.Error("Tried to unarchive a repo: %s", err)
			ctx.Flash.Error(ctx.Tr("repo.settings.unarchive.error"))
			ctx.Redirect(ctx.Repo.RepoLink + "/settings")
			return
		}

		ctx.Flash.Success(ctx.Tr("repo.settings.unarchive.success"))

		log.Trace("Repository was un-archived: %s/%s", ctx.Repo.Owner.Name, repo.Name)
		ctx.Redirect(ctx.Repo.RepoLink + "/settings")

	default:
		ctx.NotFound("", nil)
	}
}

func handleSettingRemoteAddrError(ctx *context.Context, err error, form *forms.RepoSettingForm) {
	if models.IsErrInvalidCloneAddr(err) {
		addrErr := err.(*models.ErrInvalidCloneAddr)
		switch {
		case addrErr.IsProtocolInvalid:
			ctx.RenderWithErr(ctx.Tr("repo.mirror_address_protocol_invalid"), tplSettingsOptions, form)
		case addrErr.IsURLError:
			ctx.RenderWithErr(ctx.Tr("form.url_error", addrErr.Host), tplSettingsOptions, form)
		case addrErr.IsPermissionDenied:
			if addrErr.LocalPath {
				ctx.RenderWithErr(ctx.Tr("repo.migrate.permission_denied"), tplSettingsOptions, form)
			} else {
				ctx.RenderWithErr(ctx.Tr("repo.migrate.permission_denied_blocked"), tplSettingsOptions, form)
			}
		case addrErr.IsInvalidPath:
			ctx.RenderWithErr(ctx.Tr("repo.migrate.invalid_local_path"), tplSettingsOptions, form)
		default:
			ctx.ServerError("Unknown error", err)
		}
		return
	}
	ctx.RenderWithErr(ctx.Tr("repo.mirror_address_url_invalid"), tplSettingsOptions, form)
}

// Collaboration render a repository's collaboration page
func Collaboration(ctx *context.Context) {
	ctx.Data["Title"] = ctx.Tr("repo.settings")
	ctx.Data["PageIsSettingsCollaboration"] = true

	users, err := repo_model.GetCollaborators(ctx, ctx.Repo.Repository.ID, db.ListOptions{})
	if err != nil {
		ctx.ServerError("GetCollaborators", err)
		return
	}
	ctx.Data["Collaborators"] = users

	teams, err := organization.GetRepoTeams(ctx, ctx.Repo.Repository)
	if err != nil {
		ctx.ServerError("GetRepoTeams", err)
		return
	}
	ctx.Data["Teams"] = teams
	ctx.Data["Repo"] = ctx.Repo.Repository
	ctx.Data["OrgID"] = ctx.Repo.Repository.OwnerID
	ctx.Data["OrgName"] = ctx.Repo.Repository.OwnerName
	ctx.Data["Org"] = ctx.Repo.Repository.Owner
	ctx.Data["Units"] = unit_model.Units

	ctx.HTML(http.StatusOK, tplCollaboration)
}

// CollaborationPost response for actions for a collaboration of a repository
func CollaborationPost(ctx *context.Context) {
	name := utils.RemoveUsernameParameterSuffix(strings.ToLower(ctx.FormString("collaborator")))
	if len(name) == 0 || ctx.Repo.Owner.LowerName == name {
		ctx.Redirect(setting.AppSubURL + ctx.Req.URL.EscapedPath())
		return
	}

	u, err := user_model.GetUserByName(ctx, name)
	if err != nil {
		if user_model.IsErrUserNotExist(err) {
			ctx.Flash.Error(ctx.Tr("form.user_not_exist"))
			ctx.Redirect(setting.AppSubURL + ctx.Req.URL.EscapedPath())
		} else {
			ctx.ServerError("GetUserByName", err)
		}
		return
	}

	if !u.IsActive {
		ctx.Flash.Error(ctx.Tr("repo.settings.add_collaborator_inactive_user"))
		ctx.Redirect(setting.AppSubURL + ctx.Req.URL.EscapedPath())
		return
	}

	// Organization is not allowed to be added as a collaborator.
	if u.IsOrganization() {
		ctx.Flash.Error(ctx.Tr("repo.settings.org_not_allowed_to_be_collaborator"))
		ctx.Redirect(setting.AppSubURL + ctx.Req.URL.EscapedPath())
		return
	}

	if got, err := repo_model.IsCollaborator(ctx, ctx.Repo.Repository.ID, u.ID); err == nil && got {
		ctx.Flash.Error(ctx.Tr("repo.settings.add_collaborator_duplicate"))
		ctx.Redirect(ctx.Repo.RepoLink + "/settings/collaboration")
		return
	}

<<<<<<< HEAD
	// find the owner team of the organization the repo belongs too and
	// check if the user we're trying to add is an owner.
	if ctx.Repo.Repository.Owner.IsOrganization() {
		if isOwner, err := organization.IsOrganizationOwner(ctx, ctx.Repo.Repository.Owner.ID, u.ID); err != nil {
			ctx.ServerError("IsOrganizationOwner", err)
			return
		} else if isOwner {
			ctx.Flash.Error(ctx.Tr("repo.settings.add_collaborator_owner"))
			ctx.Redirect(setting.AppSubURL + ctx.Req.URL.EscapedPath())
			return
		}
	}

	if err = models.AddCollaborator(ctx.Repo.Repository, u); err != nil {
=======
	if err = repo_module.AddCollaborator(ctx.Repo.Repository, u); err != nil {
>>>>>>> dabc06d1
		ctx.ServerError("AddCollaborator", err)
		return
	}

	if setting.Service.EnableNotifyMail {
		mailer.SendCollaboratorMail(u, ctx.Doer, ctx.Repo.Repository)
	}

	ctx.Flash.Success(ctx.Tr("repo.settings.add_collaborator_success"))
	ctx.Redirect(setting.AppSubURL + ctx.Req.URL.EscapedPath())
}

// ChangeCollaborationAccessMode response for changing access of a collaboration
func ChangeCollaborationAccessMode(ctx *context.Context) {
	if err := repo_model.ChangeCollaborationAccessMode(
		ctx.Repo.Repository,
		ctx.FormInt64("uid"),
		perm.AccessMode(ctx.FormInt("mode"))); err != nil {
		log.Error("ChangeCollaborationAccessMode: %v", err)
	}
}

// DeleteCollaboration delete a collaboration for a repository
func DeleteCollaboration(ctx *context.Context) {
	if err := models.DeleteCollaboration(ctx.Repo.Repository, ctx.FormInt64("id")); err != nil {
		ctx.Flash.Error("DeleteCollaboration: " + err.Error())
	} else {
		ctx.Flash.Success(ctx.Tr("repo.settings.remove_collaborator_success"))
	}

	ctx.JSON(http.StatusOK, map[string]interface{}{
		"redirect": ctx.Repo.RepoLink + "/settings/collaboration",
	})
}

// AddTeamPost response for adding a team to a repository
func AddTeamPost(ctx *context.Context) {
	if !ctx.Repo.Owner.RepoAdminChangeTeamAccess && !ctx.Repo.IsOwner() {
		ctx.Flash.Error(ctx.Tr("repo.settings.change_team_access_not_allowed"))
		ctx.Redirect(ctx.Repo.RepoLink + "/settings/collaboration")
		return
	}

	name := utils.RemoveUsernameParameterSuffix(strings.ToLower(ctx.FormString("team")))
	if len(name) == 0 {
		ctx.Redirect(ctx.Repo.RepoLink + "/settings/collaboration")
		return
	}

	team, err := organization.OrgFromUser(ctx.Repo.Owner).GetTeam(name)
	if err != nil {
		if organization.IsErrTeamNotExist(err) {
			ctx.Flash.Error(ctx.Tr("form.team_not_exist"))
			ctx.Redirect(ctx.Repo.RepoLink + "/settings/collaboration")
		} else {
			ctx.ServerError("GetTeam", err)
		}
		return
	}

	if team.OrgID != ctx.Repo.Repository.OwnerID {
		ctx.Flash.Error(ctx.Tr("repo.settings.team_not_in_organization"))
		ctx.Redirect(ctx.Repo.RepoLink + "/settings/collaboration")
		return
	}

	if organization.HasTeamRepo(ctx, ctx.Repo.Repository.OwnerID, team.ID, ctx.Repo.Repository.ID) {
		ctx.Flash.Error(ctx.Tr("repo.settings.add_team_duplicate"))
		ctx.Redirect(ctx.Repo.RepoLink + "/settings/collaboration")
		return
	}

	if err = org_service.TeamAddRepository(team, ctx.Repo.Repository); err != nil {
		ctx.ServerError("TeamAddRepository", err)
		return
	}

	ctx.Flash.Success(ctx.Tr("repo.settings.add_team_success"))
	ctx.Redirect(ctx.Repo.RepoLink + "/settings/collaboration")
}

// DeleteTeam response for deleting a team from a repository
func DeleteTeam(ctx *context.Context) {
	if !ctx.Repo.Owner.RepoAdminChangeTeamAccess && !ctx.Repo.IsOwner() {
		ctx.Flash.Error(ctx.Tr("repo.settings.change_team_access_not_allowed"))
		ctx.Redirect(ctx.Repo.RepoLink + "/settings/collaboration")
		return
	}

	team, err := organization.GetTeamByID(ctx, ctx.FormInt64("id"))
	if err != nil {
		ctx.ServerError("GetTeamByID", err)
		return
	}

	if err = models.RemoveRepository(team, ctx.Repo.Repository.ID); err != nil {
		ctx.ServerError("team.RemoveRepositorys", err)
		return
	}

	ctx.Flash.Success(ctx.Tr("repo.settings.remove_team_success"))
	ctx.JSON(http.StatusOK, map[string]interface{}{
		"redirect": ctx.Repo.RepoLink + "/settings/collaboration",
	})
}

// GitHooks hooks of a repository
func GitHooks(ctx *context.Context) {
	ctx.Data["Title"] = ctx.Tr("repo.settings.githooks")
	ctx.Data["PageIsSettingsGitHooks"] = true

	hooks, err := ctx.Repo.GitRepo.Hooks()
	if err != nil {
		ctx.ServerError("Hooks", err)
		return
	}
	ctx.Data["Hooks"] = hooks

	ctx.HTML(http.StatusOK, tplGithooks)
}

// GitHooksEdit render for editing a hook of repository page
func GitHooksEdit(ctx *context.Context) {
	ctx.Data["Title"] = ctx.Tr("repo.settings.githooks")
	ctx.Data["PageIsSettingsGitHooks"] = true

	name := ctx.Params(":name")
	hook, err := ctx.Repo.GitRepo.GetHook(name)
	if err != nil {
		if err == git.ErrNotValidHook {
			ctx.NotFound("GetHook", err)
		} else {
			ctx.ServerError("GetHook", err)
		}
		return
	}
	ctx.Data["Hook"] = hook
	ctx.HTML(http.StatusOK, tplGithookEdit)
}

// GitHooksEditPost response for editing a git hook of a repository
func GitHooksEditPost(ctx *context.Context) {
	name := ctx.Params(":name")
	hook, err := ctx.Repo.GitRepo.GetHook(name)
	if err != nil {
		if err == git.ErrNotValidHook {
			ctx.NotFound("GetHook", err)
		} else {
			ctx.ServerError("GetHook", err)
		}
		return
	}
	hook.Content = ctx.FormString("content")
	if err = hook.Update(); err != nil {
		ctx.ServerError("hook.Update", err)
		return
	}
	ctx.Redirect(ctx.Repo.RepoLink + "/settings/hooks/git")
}

// DeployKeys render the deploy keys list of a repository page
func DeployKeys(ctx *context.Context) {
	ctx.Data["Title"] = ctx.Tr("repo.settings.deploy_keys")
	ctx.Data["PageIsSettingsKeys"] = true
	ctx.Data["DisableSSH"] = setting.SSH.Disabled

	keys, err := asymkey_model.ListDeployKeys(ctx, &asymkey_model.ListDeployKeysOptions{RepoID: ctx.Repo.Repository.ID})
	if err != nil {
		ctx.ServerError("ListDeployKeys", err)
		return
	}
	ctx.Data["Deploykeys"] = keys

	ctx.HTML(http.StatusOK, tplDeployKeys)
}

// DeployKeysPost response for adding a deploy key of a repository
func DeployKeysPost(ctx *context.Context) {
	form := web.GetForm(ctx).(*forms.AddKeyForm)
	ctx.Data["Title"] = ctx.Tr("repo.settings.deploy_keys")
	ctx.Data["PageIsSettingsKeys"] = true
	ctx.Data["DisableSSH"] = setting.SSH.Disabled

	keys, err := asymkey_model.ListDeployKeys(ctx, &asymkey_model.ListDeployKeysOptions{RepoID: ctx.Repo.Repository.ID})
	if err != nil {
		ctx.ServerError("ListDeployKeys", err)
		return
	}
	ctx.Data["Deploykeys"] = keys

	if ctx.HasError() {
		ctx.HTML(http.StatusOK, tplDeployKeys)
		return
	}

	content, err := asymkey_model.CheckPublicKeyString(form.Content)
	if err != nil {
		if db.IsErrSSHDisabled(err) {
			ctx.Flash.Info(ctx.Tr("settings.ssh_disabled"))
		} else if asymkey_model.IsErrKeyUnableVerify(err) {
			ctx.Flash.Info(ctx.Tr("form.unable_verify_ssh_key"))
		} else {
			ctx.Data["HasError"] = true
			ctx.Data["Err_Content"] = true
			ctx.Flash.Error(ctx.Tr("form.invalid_ssh_key", err.Error()))
		}
		ctx.Redirect(ctx.Repo.RepoLink + "/settings/keys")
		return
	}

	key, err := asymkey_model.AddDeployKey(ctx.Repo.Repository.ID, form.Title, content, !form.IsWritable)
	if err != nil {
		ctx.Data["HasError"] = true
		switch {
		case asymkey_model.IsErrDeployKeyAlreadyExist(err):
			ctx.Data["Err_Content"] = true
			ctx.RenderWithErr(ctx.Tr("repo.settings.key_been_used"), tplDeployKeys, &form)
		case asymkey_model.IsErrKeyAlreadyExist(err):
			ctx.Data["Err_Content"] = true
			ctx.RenderWithErr(ctx.Tr("settings.ssh_key_been_used"), tplDeployKeys, &form)
		case asymkey_model.IsErrKeyNameAlreadyUsed(err):
			ctx.Data["Err_Title"] = true
			ctx.RenderWithErr(ctx.Tr("repo.settings.key_name_used"), tplDeployKeys, &form)
		case asymkey_model.IsErrDeployKeyNameAlreadyUsed(err):
			ctx.Data["Err_Title"] = true
			ctx.RenderWithErr(ctx.Tr("repo.settings.key_name_used"), tplDeployKeys, &form)
		default:
			ctx.ServerError("AddDeployKey", err)
		}
		return
	}

	log.Trace("Deploy key added: %d", ctx.Repo.Repository.ID)
	ctx.Flash.Success(ctx.Tr("repo.settings.add_key_success", key.Name))
	ctx.Redirect(ctx.Repo.RepoLink + "/settings/keys")
}

// DeleteDeployKey response for deleting a deploy key
func DeleteDeployKey(ctx *context.Context) {
	if err := asymkey_service.DeleteDeployKey(ctx.Doer, ctx.FormInt64("id")); err != nil {
		ctx.Flash.Error("DeleteDeployKey: " + err.Error())
	} else {
		ctx.Flash.Success(ctx.Tr("repo.settings.deploy_key_deletion_success"))
	}

	ctx.JSON(http.StatusOK, map[string]interface{}{
		"redirect": ctx.Repo.RepoLink + "/settings/keys",
	})
}

// UpdateAvatarSetting update repo's avatar
func UpdateAvatarSetting(ctx *context.Context, form forms.AvatarForm) error {
	ctxRepo := ctx.Repo.Repository

	if form.Avatar == nil {
		// No avatar is uploaded and we not removing it here.
		// No random avatar generated here.
		// Just exit, no action.
		if ctxRepo.CustomAvatarRelativePath() == "" {
			log.Trace("No avatar was uploaded for repo: %d. Default icon will appear instead.", ctxRepo.ID)
		}
		return nil
	}

	r, err := form.Avatar.Open()
	if err != nil {
		return fmt.Errorf("Avatar.Open: %v", err)
	}
	defer r.Close()

	if form.Avatar.Size > setting.Avatar.MaxFileSize {
		return errors.New(ctx.Tr("settings.uploaded_avatar_is_too_big"))
	}

	data, err := io.ReadAll(r)
	if err != nil {
		return fmt.Errorf("io.ReadAll: %v", err)
	}
	st := typesniffer.DetectContentType(data)
	if !(st.IsImage() && !st.IsSvgImage()) {
		return errors.New(ctx.Tr("settings.uploaded_avatar_not_a_image"))
	}
	if err = repo_service.UploadAvatar(ctxRepo, data); err != nil {
		return fmt.Errorf("UploadAvatar: %v", err)
	}
	return nil
}

// SettingsAvatar save new POSTed repository avatar
func SettingsAvatar(ctx *context.Context) {
	form := web.GetForm(ctx).(*forms.AvatarForm)
	form.Source = forms.AvatarLocal
	if err := UpdateAvatarSetting(ctx, *form); err != nil {
		ctx.Flash.Error(err.Error())
	} else {
		ctx.Flash.Success(ctx.Tr("repo.settings.update_avatar_success"))
	}
	ctx.Redirect(ctx.Repo.RepoLink + "/settings")
}

// SettingsDeleteAvatar delete repository avatar
func SettingsDeleteAvatar(ctx *context.Context) {
	if err := repo_service.DeleteAvatar(ctx.Repo.Repository); err != nil {
		ctx.Flash.Error(fmt.Sprintf("DeleteAvatar: %v", err))
	}
	ctx.Redirect(ctx.Repo.RepoLink + "/settings")
}

func selectPushMirrorByForm(ctx *context.Context, form *forms.RepoSettingForm, repo *repo_model.Repository) (*repo_model.PushMirror, error) {
	id, err := strconv.ParseInt(form.PushMirrorID, 10, 64)
	if err != nil {
		return nil, err
	}

	pushMirrors, _, err := repo_model.GetPushMirrorsByRepoID(ctx, repo.ID, db.ListOptions{})
	if err != nil {
		return nil, err
	}

	for _, m := range pushMirrors {
		if m.ID == id {
			m.Repo = repo
			return m, nil
		}
	}

	return nil, fmt.Errorf("PushMirror[%v] not associated to repository %v", id, repo)
}<|MERGE_RESOLUTION|>--- conflicted
+++ resolved
@@ -917,7 +917,6 @@
 		return
 	}
 
-<<<<<<< HEAD
 	// find the owner team of the organization the repo belongs too and
 	// check if the user we're trying to add is an owner.
 	if ctx.Repo.Repository.Owner.IsOrganization() {
@@ -931,10 +930,7 @@
 		}
 	}
 
-	if err = models.AddCollaborator(ctx.Repo.Repository, u); err != nil {
-=======
 	if err = repo_module.AddCollaborator(ctx.Repo.Repository, u); err != nil {
->>>>>>> dabc06d1
 		ctx.ServerError("AddCollaborator", err)
 		return
 	}
