--- conflicted
+++ resolved
@@ -1329,23 +1329,12 @@
 		return
 	}
 
-<<<<<<< HEAD
-	if projectID > 0 {
-		if !ctx.Repo.CanWrite(unit.TypeProjects) {
-			ctx.Error(http.StatusBadRequest, "user hasn't the permission to write to projects")
-			return
-		}
-		if err := issues_model.ChangeProjectAssign(ctx, pullIssue, ctx.Doer, projectID, "attach"); err != nil {
-			ctx.ServerError("ChangeProjectAssign", err)
-			return
-=======
 	if projectID > 0 && ctx.Repo.CanWrite(unit.TypeProjects) {
-		if err := issues_model.IssueAssignOrRemoveProject(ctx, pullIssue, ctx.Doer, projectID, 0); err != nil {
+		if err := issues_model.IssueAssignOrRemoveProject(ctx, pullIssue, ctx.Doer, projectID, 0, "attach"); err != nil {
 			if !errors.Is(err, util.ErrPermissionDenied) {
 				ctx.ServerError("IssueAssignOrRemoveProject", err)
 				return
 			}
->>>>>>> 82a0c363
 		}
 	}
 
