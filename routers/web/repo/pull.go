--- conflicted
+++ resolved
@@ -1219,47 +1219,6 @@
 	ctx.Redirect(pullIssue.Link())
 }
 
-<<<<<<< HEAD
-// TriggerTask response for a trigger task request
-func TriggerTask(ctx *context.Context) {
-	pusherID := ctx.FormInt64("pusher")
-	branch := ctx.FormString("branch")
-	secret := ctx.FormString("secret")
-	if len(branch) == 0 || len(secret) == 0 || pusherID <= 0 {
-		ctx.Error(http.StatusNotFound)
-		log.Trace("TriggerTask: branch or secret is empty, or pusher ID is not valid")
-		return
-	}
-	owner, repo := parseOwnerAndRepo(ctx)
-	if ctx.Written() {
-		return
-	}
-	got := []byte(base.EncodeMD5(owner.Salt))
-	want := []byte(secret)
-	if subtle.ConstantTimeCompare(got, want) != 1 {
-		ctx.Error(http.StatusNotFound)
-		log.Trace("TriggerTask [%s/%s]: invalid secret", owner.Name, repo.Name)
-		return
-	}
-
-	pusher, err := user_model.GetUserByID(pusherID)
-	if err != nil {
-		if user_model.IsErrUserNotExist(err) {
-			ctx.Error(http.StatusNotFound)
-		} else {
-			ctx.ServerError("GetUserByID", err)
-		}
-		return
-	}
-
-	log.Trace("TriggerTask '%s/%s' by %s", repo.Name, branch, pusher.Name)
-
-	go pull_service.AddTestPullRequestTask(pusher, repo.ID, branch, true, "", "")
-	ctx.Status(http.StatusAccepted)
-}
-
-=======
->>>>>>> 3bb028cc
 // CleanUpPullRequest responses for delete merged branch when PR has been merged
 func CleanUpPullRequest(ctx *context.Context) {
 	issue := checkPullInfo(ctx)
