// Copyright 2018 The Gitea Authors.
// Copyright 2014 The Gogs Authors.
// All rights reserved.
// Use of this source code is governed by a MIT-style
// license that can be found in the LICENSE file.

package repo

import (
	"crypto/subtle"
	"errors"
	"fmt"
	"html"
	"net/http"
	"net/url"
	"strconv"
	"strings"
	"time"

	"code.gitea.io/gitea/models"
	"code.gitea.io/gitea/models/db"
	repo_model "code.gitea.io/gitea/models/repo"
	"code.gitea.io/gitea/models/unit"
	user_model "code.gitea.io/gitea/models/user"
	"code.gitea.io/gitea/modules/base"
	"code.gitea.io/gitea/modules/context"
	"code.gitea.io/gitea/modules/git"
	"code.gitea.io/gitea/modules/log"
	"code.gitea.io/gitea/modules/notification"
	"code.gitea.io/gitea/modules/setting"
	"code.gitea.io/gitea/modules/structs"
	"code.gitea.io/gitea/modules/upload"
	"code.gitea.io/gitea/modules/util"
	"code.gitea.io/gitea/modules/web"
	"code.gitea.io/gitea/modules/web/middleware"
	"code.gitea.io/gitea/routers/utils"
	"code.gitea.io/gitea/services/forms"
	"code.gitea.io/gitea/services/gitdiff"
	pull_service "code.gitea.io/gitea/services/pull"
	repo_service "code.gitea.io/gitea/services/repository"
)

const (
	tplFork        base.TplName = "repo/pulls/fork"
	tplCompareDiff base.TplName = "repo/diff/compare"
	tplPullCommits base.TplName = "repo/pulls/commits"
	tplPullFiles   base.TplName = "repo/pulls/files"

	pullRequestTemplateKey = "PullRequestTemplate"
)

var (
	pullRequestTemplateCandidates = []string{
		"PULL_REQUEST_TEMPLATE.md",
		"pull_request_template.md",
		".gitea/PULL_REQUEST_TEMPLATE.md",
		".gitea/pull_request_template.md",
		".github/PULL_REQUEST_TEMPLATE.md",
		".github/pull_request_template.md",
	}
)

func getRepository(ctx *context.Context, repoID int64) *repo_model.Repository {
	repo, err := repo_model.GetRepositoryByID(repoID)
	if err != nil {
		if repo_model.IsErrRepoNotExist(err) {
			ctx.NotFound("GetRepositoryByID", nil)
		} else {
			ctx.ServerError("GetRepositoryByID", err)
		}
		return nil
	}

	perm, err := models.GetUserRepoPermission(repo, ctx.User)
	if err != nil {
		ctx.ServerError("GetUserRepoPermission", err)
		return nil
	}

	if !perm.CanRead(unit.TypeCode) {
		log.Trace("Permission Denied: User %-v cannot read %-v of repo %-v\n"+
			"User in repo has Permissions: %-+v",
			ctx.User,
			unit.TypeCode,
			ctx.Repo,
			perm)
		ctx.NotFound("getRepository", nil)
		return nil
	}
	return repo
}

func getForkRepository(ctx *context.Context) *repo_model.Repository {
	forkRepo := getRepository(ctx, ctx.ParamsInt64(":repoid"))
	if ctx.Written() {
		return nil
	}

	if forkRepo.IsEmpty {
		log.Trace("Empty repository %-v", forkRepo)
		ctx.NotFound("getForkRepository", nil)
		return nil
	}

	if err := forkRepo.GetOwner(db.DefaultContext); err != nil {
		ctx.ServerError("GetOwner", err)
		return nil
	}

	ctx.Data["repo_name"] = forkRepo.Name
	ctx.Data["description"] = forkRepo.Description
	ctx.Data["IsPrivate"] = forkRepo.IsPrivate || forkRepo.Owner.Visibility == structs.VisibleTypePrivate
	canForkToUser := forkRepo.OwnerID != ctx.User.ID && !repo_model.HasForkedRepo(ctx.User.ID, forkRepo.ID)

	ctx.Data["ForkRepo"] = forkRepo

	ownedOrgs, err := models.GetOrgsCanCreateRepoByUserID(ctx.User.ID)
	if err != nil {
		ctx.ServerError("GetOrgsCanCreateRepoByUserID", err)
		return nil
	}
	var orgs []*models.Organization
	for _, org := range ownedOrgs {
		if forkRepo.OwnerID != org.ID && !repo_model.HasForkedRepo(org.ID, forkRepo.ID) {
			orgs = append(orgs, org)
		}
	}

	var traverseParentRepo = forkRepo
	for {
		if ctx.User.ID == traverseParentRepo.OwnerID {
			canForkToUser = false
		} else {
			for i, org := range orgs {
				if org.ID == traverseParentRepo.OwnerID {
					orgs = append(orgs[:i], orgs[i+1:]...)
					break
				}
			}
		}

		if !traverseParentRepo.IsFork {
			break
		}
		traverseParentRepo, err = repo_model.GetRepositoryByID(traverseParentRepo.ForkID)
		if err != nil {
			ctx.ServerError("GetRepositoryByID", err)
			return nil
		}
	}

	ctx.Data["CanForkToUser"] = canForkToUser
	ctx.Data["Orgs"] = orgs

	if canForkToUser {
		ctx.Data["ContextUser"] = ctx.User
	} else if len(orgs) > 0 {
		ctx.Data["ContextUser"] = orgs[0]
	}

	return forkRepo
}

// Fork render repository fork page
func Fork(ctx *context.Context) {
	ctx.Data["Title"] = ctx.Tr("new_fork")

	getForkRepository(ctx)
	if ctx.Written() {
		return
	}

	ctx.HTML(http.StatusOK, tplFork)
}

// ForkPost response for forking a repository
func ForkPost(ctx *context.Context) {
	form := web.GetForm(ctx).(*forms.CreateRepoForm)
	ctx.Data["Title"] = ctx.Tr("new_fork")

	ctxUser := checkContextUser(ctx, form.UID)
	if ctx.Written() {
		return
	}

	forkRepo := getForkRepository(ctx)
	if ctx.Written() {
		return
	}

	ctx.Data["ContextUser"] = ctxUser

	if ctx.HasError() {
		ctx.HTML(http.StatusOK, tplFork)
		return
	}

	var err error
	var traverseParentRepo = forkRepo
	for {
		if ctxUser.ID == traverseParentRepo.OwnerID {
			ctx.RenderWithErr(ctx.Tr("repo.settings.new_owner_has_same_repo"), tplFork, &form)
			return
		}
		repo := repo_model.GetForkedRepo(ctxUser.ID, traverseParentRepo.ID)
		if repo != nil {
			ctx.Redirect(ctxUser.HomeLink() + "/" + url.PathEscape(repo.Name))
			return
		}
		if !traverseParentRepo.IsFork {
			break
		}
		traverseParentRepo, err = repo_model.GetRepositoryByID(traverseParentRepo.ForkID)
		if err != nil {
			ctx.ServerError("GetRepositoryByID", err)
			return
		}
	}

	// Check if user is allowed to create repo's on the organization.
	if ctxUser.IsOrganization() {
		isAllowedToFork, err := models.OrgFromUser(ctxUser).CanCreateOrgRepo(ctx.User.ID)
		if err != nil {
			ctx.ServerError("CanCreateOrgRepo", err)
			return
		} else if !isAllowedToFork {
			ctx.Error(http.StatusForbidden)
			return
		}
	}

	repo, err := repo_service.ForkRepository(ctx.User, ctxUser, repo_service.ForkRepoOptions{
		BaseRepo:    forkRepo,
		Name:        form.RepoName,
		Description: form.Description,
	})
	if err != nil {
		ctx.Data["Err_RepoName"] = true
		switch {
		case repo_model.IsErrRepoAlreadyExist(err):
			ctx.RenderWithErr(ctx.Tr("repo.settings.new_owner_has_same_repo"), tplFork, &form)
		case db.IsErrNameReserved(err):
			ctx.RenderWithErr(ctx.Tr("repo.form.name_reserved", err.(db.ErrNameReserved).Name), tplFork, &form)
		case db.IsErrNamePatternNotAllowed(err):
			ctx.RenderWithErr(ctx.Tr("repo.form.name_pattern_not_allowed", err.(db.ErrNamePatternNotAllowed).Pattern), tplFork, &form)
		default:
			ctx.ServerError("ForkPost", err)
		}
		return
	}

	log.Trace("Repository forked[%d]: %s/%s", forkRepo.ID, ctxUser.Name, repo.Name)
	ctx.Redirect(ctxUser.HomeLink() + "/" + url.PathEscape(repo.Name))
}

func checkPullInfo(ctx *context.Context) *models.Issue {
	issue, err := models.GetIssueByIndex(ctx.Repo.Repository.ID, ctx.ParamsInt64(":index"))
	if err != nil {
		if models.IsErrIssueNotExist(err) {
			ctx.NotFound("GetIssueByIndex", err)
		} else {
			ctx.ServerError("GetIssueByIndex", err)
		}
		return nil
	}
	if err = issue.LoadPoster(); err != nil {
		ctx.ServerError("LoadPoster", err)
		return nil
	}
	if err := issue.LoadRepo(); err != nil {
		ctx.ServerError("LoadRepo", err)
		return nil
	}
	ctx.Data["Title"] = fmt.Sprintf("#%d - %s", issue.Index, issue.Title)
	ctx.Data["Issue"] = issue

	if !issue.IsPull {
		ctx.NotFound("ViewPullCommits", nil)
		return nil
	}

	if err = issue.LoadPullRequest(); err != nil {
		ctx.ServerError("LoadPullRequest", err)
		return nil
	}

	if err = issue.PullRequest.LoadHeadRepo(); err != nil {
		ctx.ServerError("LoadHeadRepo", err)
		return nil
	}

	if ctx.IsSigned {
		// Update issue-user.
		if err = issue.ReadBy(ctx.User.ID); err != nil {
			ctx.ServerError("ReadBy", err)
			return nil
		}
	}

	return issue
}

func setMergeTarget(ctx *context.Context, pull *models.PullRequest) {
	if ctx.Repo.Owner.Name == pull.MustHeadUserName() {
		ctx.Data["HeadTarget"] = pull.HeadBranch
	} else if pull.HeadRepo == nil {
		ctx.Data["HeadTarget"] = pull.MustHeadUserName() + ":" + pull.HeadBranch
	} else {
		ctx.Data["HeadTarget"] = pull.MustHeadUserName() + "/" + pull.HeadRepo.Name + ":" + pull.HeadBranch
	}
	ctx.Data["BaseTarget"] = pull.BaseBranch
	ctx.Data["HeadBranchHTMLURL"] = pull.GetHeadBranchHTMLURL()
	ctx.Data["BaseBranchHTMLURL"] = pull.GetBaseBranchHTMLURL()
}

// PrepareMergedViewPullInfo show meta information for a merged pull request view page
func PrepareMergedViewPullInfo(ctx *context.Context, issue *models.Issue) *git.CompareInfo {
	pull := issue.PullRequest

	setMergeTarget(ctx, pull)
	ctx.Data["HasMerged"] = true

	compareInfo, err := ctx.Repo.GitRepo.GetCompareInfo(ctx.Repo.Repository.RepoPath(),
		pull.MergeBase, pull.GetGitRefName(), true, false)
	if err != nil {
		if strings.Contains(err.Error(), "fatal: Not a valid object name") || strings.Contains(err.Error(), "unknown revision or path not in the working tree") {
			ctx.Data["IsPullRequestBroken"] = true
			ctx.Data["BaseTarget"] = pull.BaseBranch
			ctx.Data["NumCommits"] = 0
			ctx.Data["NumFiles"] = 0
			return nil
		}

		ctx.ServerError("GetCompareInfo", err)
		return nil
	}
	ctx.Data["NumCommits"] = len(compareInfo.Commits)
	ctx.Data["NumFiles"] = compareInfo.NumFiles

	if len(compareInfo.Commits) != 0 {
		sha := compareInfo.Commits[0].ID.String()
		commitStatuses, err := models.GetLatestCommitStatus(ctx.Repo.Repository.ID, sha, db.ListOptions{})
		if err != nil {
			ctx.ServerError("GetLatestCommitStatus", err)
			return nil
		}
		if len(commitStatuses) != 0 {
			ctx.Data["LatestCommitStatuses"] = commitStatuses
			ctx.Data["LatestCommitStatus"] = models.CalcCommitStatus(commitStatuses)
		}
	}

	return compareInfo
}

// PrepareViewPullInfo show meta information for a pull request preview page
func PrepareViewPullInfo(ctx *context.Context, issue *models.Issue) *git.CompareInfo {
	repo := ctx.Repo.Repository
	pull := issue.PullRequest

	if err := pull.LoadHeadRepo(); err != nil {
		ctx.ServerError("LoadHeadRepo", err)
		return nil
	}

	if err := pull.LoadBaseRepo(); err != nil {
		ctx.ServerError("LoadBaseRepo", err)
		return nil
	}

	setMergeTarget(ctx, pull)

	if err := pull.LoadProtectedBranch(); err != nil {
		ctx.ServerError("LoadProtectedBranch", err)
		return nil
	}
	ctx.Data["EnableStatusCheck"] = pull.ProtectedBranch != nil && pull.ProtectedBranch.EnableStatusCheck

	var baseGitRepo *git.Repository
	if pull.BaseRepoID == ctx.Repo.Repository.ID && ctx.Repo.GitRepo != nil {
		baseGitRepo = ctx.Repo.GitRepo
	} else {
		baseGitRepo, err := git.OpenRepositoryCtx(ctx, pull.BaseRepo.RepoPath())
		if err != nil {
			ctx.ServerError("OpenRepository", err)
			return nil
		}
		defer baseGitRepo.Close()
	}

	if !baseGitRepo.IsBranchExist(pull.BaseBranch) {
		ctx.Data["IsPullRequestBroken"] = true
		ctx.Data["BaseTarget"] = pull.BaseBranch
		ctx.Data["HeadTarget"] = pull.HeadBranch

		sha, err := baseGitRepo.GetRefCommitID(pull.GetGitRefName())
		if err != nil {
			ctx.ServerError(fmt.Sprintf("GetRefCommitID(%s)", pull.GetGitRefName()), err)
			return nil
		}
		commitStatuses, err := models.GetLatestCommitStatus(repo.ID, sha, db.ListOptions{})
		if err != nil {
			ctx.ServerError("GetLatestCommitStatus", err)
			return nil
		}
		if len(commitStatuses) > 0 {
			ctx.Data["LatestCommitStatuses"] = commitStatuses
			ctx.Data["LatestCommitStatus"] = models.CalcCommitStatus(commitStatuses)
		}

		compareInfo, err := baseGitRepo.GetCompareInfo(pull.BaseRepo.RepoPath(),
			pull.MergeBase, pull.GetGitRefName(), true, false)
		if err != nil {
			if strings.Contains(err.Error(), "fatal: Not a valid object name") {
				ctx.Data["IsPullRequestBroken"] = true
				ctx.Data["BaseTarget"] = pull.BaseBranch
				ctx.Data["NumCommits"] = 0
				ctx.Data["NumFiles"] = 0
				return nil
			}

			ctx.ServerError("GetCompareInfo", err)
			return nil
		}

		ctx.Data["NumCommits"] = len(compareInfo.Commits)
		ctx.Data["NumFiles"] = compareInfo.NumFiles
		return compareInfo
	}

	var headBranchExist bool
	var headBranchSha string
	// HeadRepo may be missing
	if pull.HeadRepo != nil {
		headGitRepo, err := git.OpenRepositoryCtx(ctx, pull.HeadRepo.RepoPath())
		if err != nil {
			ctx.ServerError("OpenRepository", err)
			return nil
		}
		defer headGitRepo.Close()

		if pull.Flow == models.PullRequestFlowGithub {
			headBranchExist = headGitRepo.IsBranchExist(pull.HeadBranch)
		} else {
			headBranchExist = git.IsReferenceExist(ctx, baseGitRepo.Path, pull.GetGitRefName())
		}

		if headBranchExist {
			if pull.Flow != models.PullRequestFlowGithub {
				headBranchSha, err = baseGitRepo.GetRefCommitID(pull.GetGitRefName())
			} else {
				headBranchSha, err = headGitRepo.GetBranchCommitID(pull.HeadBranch)
			}
			if err != nil {
				ctx.ServerError("GetBranchCommitID", err)
				return nil
			}
		}
	}

	if headBranchExist {
		var err error
		ctx.Data["UpdateAllowed"], ctx.Data["UpdateByRebaseAllowed"], err = pull_service.IsUserAllowedToUpdate(pull, ctx.User)
		if err != nil {
			ctx.ServerError("IsUserAllowedToUpdate", err)
			return nil
		}
		ctx.Data["GetCommitMessages"] = pull_service.GetSquashMergeCommitMessages(ctx, pull)
	}

	sha, err := baseGitRepo.GetRefCommitID(pull.GetGitRefName())
	if err != nil {
		if git.IsErrNotExist(err) {
			ctx.Data["IsPullRequestBroken"] = true
			if pull.IsSameRepo() {
				ctx.Data["HeadTarget"] = pull.HeadBranch
			} else if pull.HeadRepo == nil {
				ctx.Data["HeadTarget"] = "<deleted>:" + pull.HeadBranch
			} else {
				ctx.Data["HeadTarget"] = pull.HeadRepo.OwnerName + ":" + pull.HeadBranch
			}
			ctx.Data["BaseTarget"] = pull.BaseBranch
			ctx.Data["NumCommits"] = 0
			ctx.Data["NumFiles"] = 0
			return nil
		}
		ctx.ServerError(fmt.Sprintf("GetRefCommitID(%s)", pull.GetGitRefName()), err)
		return nil
	}

	commitStatuses, err := models.GetLatestCommitStatus(repo.ID, sha, db.ListOptions{})
	if err != nil {
		ctx.ServerError("GetLatestCommitStatus", err)
		return nil
	}
	if len(commitStatuses) > 0 {
		ctx.Data["LatestCommitStatuses"] = commitStatuses
		ctx.Data["LatestCommitStatus"] = models.CalcCommitStatus(commitStatuses)
	}

	if pull.ProtectedBranch != nil && pull.ProtectedBranch.EnableStatusCheck {
		ctx.Data["is_context_required"] = func(context string) bool {
			for _, c := range pull.ProtectedBranch.StatusCheckContexts {
				if c == context {
					return true
				}
			}
			return false
		}
		ctx.Data["RequiredStatusCheckState"] = pull_service.MergeRequiredContextsCommitStatus(commitStatuses, pull.ProtectedBranch.StatusCheckContexts)
	}

	ctx.Data["HeadBranchMovedOn"] = headBranchSha != sha
	ctx.Data["HeadBranchCommitID"] = headBranchSha
	ctx.Data["PullHeadCommitID"] = sha

	if pull.HeadRepo == nil || !headBranchExist || headBranchSha != sha {
		ctx.Data["IsPullRequestBroken"] = true
		if pull.IsSameRepo() {
			ctx.Data["HeadTarget"] = pull.HeadBranch
		} else if pull.HeadRepo == nil {
			ctx.Data["HeadTarget"] = "<deleted>:" + pull.HeadBranch
		} else {
			ctx.Data["HeadTarget"] = pull.HeadRepo.OwnerName + ":" + pull.HeadBranch
		}
	}

	compareInfo, err := baseGitRepo.GetCompareInfo(pull.BaseRepo.RepoPath(),
		git.BranchPrefix+pull.BaseBranch, pull.GetGitRefName(), true, false)
	if err != nil {
		if strings.Contains(err.Error(), "fatal: Not a valid object name") {
			ctx.Data["IsPullRequestBroken"] = true
			ctx.Data["BaseTarget"] = pull.BaseBranch
			ctx.Data["NumCommits"] = 0
			ctx.Data["NumFiles"] = 0
			return nil
		}

		ctx.ServerError("GetCompareInfo", err)
		return nil
	}

	if compareInfo.HeadCommitID == compareInfo.MergeBase {
		ctx.Data["IsNothingToCompare"] = true
	}

	ctx.Data["PullRequestWorkInProgressPrefixes"] = setting.Repository.PullRequest.WorkInProgressPrefixes

	if pull.IsWorkInProgress() {
		ctx.Data["IsPullWorkInProgress"] = true
		ctx.Data["WorkInProgressPrefix"] = pull.GetWorkInProgressPrefix()
	}

	if pull.IsFilesConflicted() {
		ctx.Data["IsPullFilesConflicted"] = true
		ctx.Data["ConflictedFiles"] = pull.ConflictedFiles
	}

	ctx.Data["NumCommits"] = len(compareInfo.Commits)
	ctx.Data["NumFiles"] = compareInfo.NumFiles
	return compareInfo
}

// ViewPullCommits show commits for a pull request
func ViewPullCommits(ctx *context.Context) {
	ctx.Data["PageIsPullList"] = true
	ctx.Data["PageIsPullCommits"] = true

	issue := checkPullInfo(ctx)
	if ctx.Written() {
		return
	}
	pull := issue.PullRequest

	var prInfo *git.CompareInfo
	if pull.HasMerged {
		prInfo = PrepareMergedViewPullInfo(ctx, issue)
	} else {
		prInfo = PrepareViewPullInfo(ctx, issue)
	}

	if ctx.Written() {
		return
	} else if prInfo == nil {
		ctx.NotFound("ViewPullCommits", nil)
		return
	}

	ctx.Data["Username"] = ctx.Repo.Owner.Name
	ctx.Data["Reponame"] = ctx.Repo.Repository.Name

	commits := models.ConvertFromGitCommit(prInfo.Commits, ctx.Repo.Repository)
	ctx.Data["Commits"] = commits
	ctx.Data["CommitCount"] = len(commits)

	getBranchData(ctx, issue)
	ctx.HTML(http.StatusOK, tplPullCommits)
}

// ViewPullFiles render pull request changed files list page
func ViewPullFiles(ctx *context.Context) {
	ctx.Data["PageIsPullList"] = true
	ctx.Data["PageIsPullFiles"] = true

	issue := checkPullInfo(ctx)
	if ctx.Written() {
		return
	}
	pull := issue.PullRequest

	var (
		startCommitID string
		endCommitID   string
		gitRepo       = ctx.Repo.GitRepo
	)

	var prInfo *git.CompareInfo
	if pull.HasMerged {
		prInfo = PrepareMergedViewPullInfo(ctx, issue)
	} else {
		prInfo = PrepareViewPullInfo(ctx, issue)
	}

	if ctx.Written() {
		return
	} else if prInfo == nil {
		ctx.NotFound("ViewPullFiles", nil)
		return
	}

	headCommitID, err := gitRepo.GetRefCommitID(pull.GetGitRefName())
	if err != nil {
		ctx.ServerError("GetRefCommitID", err)
		return
	}

	startCommitID = prInfo.MergeBase
	endCommitID = headCommitID

	ctx.Data["Username"] = ctx.Repo.Owner.Name
	ctx.Data["Reponame"] = ctx.Repo.Repository.Name
	ctx.Data["AfterCommitID"] = endCommitID

	fileOnly := ctx.FormBool("file-only")

	maxLines, maxFiles := setting.Git.MaxGitDiffLines, setting.Git.MaxGitDiffFiles
	files := ctx.FormStrings("files")
	if fileOnly && (len(files) == 2 || len(files) == 1) {
		maxLines, maxFiles = -1, -1
	}

	diff, err := gitdiff.GetDiff(gitRepo,
		&gitdiff.DiffOptions{
			BeforeCommitID:     startCommitID,
			AfterCommitID:      endCommitID,
			SkipTo:             ctx.FormString("skip-to"),
			MaxLines:           maxLines,
			MaxLineCharacters:  setting.Git.MaxGitDiffLineCharacters,
			MaxFiles:           maxFiles,
			WhitespaceBehavior: gitdiff.GetWhitespaceFlag(ctx.Data["WhitespaceBehavior"].(string)),
		}, ctx.FormStrings("files")...)
	if err != nil {
		ctx.ServerError("GetDiffRangeWithWhitespaceBehavior", err)
		return
	}

	if err = diff.LoadComments(ctx, issue, ctx.User); err != nil {
		ctx.ServerError("LoadComments", err)
		return
	}

	if err = pull.LoadProtectedBranch(); err != nil {
		ctx.ServerError("LoadProtectedBranch", err)
		return
	}

	if pull.ProtectedBranch != nil {
		glob := pull.ProtectedBranch.GetProtectedFilePatterns()
		if len(glob) != 0 {
			for _, file := range diff.Files {
				file.IsProtected = pull.ProtectedBranch.IsProtectedFile(glob, file.Name)
			}
		}
	}

	ctx.Data["Diff"] = diff
	ctx.Data["DiffNotAvailable"] = diff.NumFiles == 0

	baseCommit, err := ctx.Repo.GitRepo.GetCommit(startCommitID)
	if err != nil {
		ctx.ServerError("GetCommit", err)
		return
	}
	commit, err := gitRepo.GetCommit(endCommitID)
	if err != nil {
		ctx.ServerError("GetCommit", err)
		return
	}

	if ctx.IsSigned && ctx.User != nil {
		if ctx.Data["CanMarkConversation"], err = models.CanMarkConversation(issue, ctx.User); err != nil {
			ctx.ServerError("CanMarkConversation", err)
			return
		}
	}

	setCompareContext(ctx, baseCommit, commit, ctx.Repo.Owner.Name, ctx.Repo.Repository.Name)

	ctx.Data["RequireHighlightJS"] = true
	ctx.Data["RequireEasyMDE"] = true
	ctx.Data["RequireTribute"] = true
	if ctx.Data["Assignees"], err = models.GetRepoAssignees(ctx.Repo.Repository); err != nil {
		ctx.ServerError("GetAssignees", err)
		return
	}
	handleTeamMentions(ctx)
	if ctx.Written() {
		return
	}
	ctx.Data["CurrentReview"], err = models.GetCurrentReview(ctx.User, issue)
	if err != nil && !models.IsErrReviewNotExist(err) {
		ctx.ServerError("GetCurrentReview", err)
		return
	}
	getBranchData(ctx, issue)
	ctx.Data["IsIssuePoster"] = ctx.IsSigned && issue.IsPoster(ctx.User.ID)
	ctx.Data["HasIssuesOrPullsWritePermission"] = ctx.Repo.CanWriteIssuesOrPulls(issue.IsPull)

	ctx.Data["IsAttachmentEnabled"] = setting.Attachment.Enabled
	upload.AddUploadContext(ctx, "comment")

	ctx.HTML(http.StatusOK, tplPullFiles)
}

// UpdatePullRequest merge PR's baseBranch into headBranch
func UpdatePullRequest(ctx *context.Context) {
	issue := checkPullInfo(ctx)
	if ctx.Written() {
		return
	}
	if issue.IsClosed {
		ctx.NotFound("MergePullRequest", nil)
		return
	}
	if issue.PullRequest.HasMerged {
		ctx.NotFound("MergePullRequest", nil)
		return
	}

	rebase := ctx.FormString("style") == "rebase"

	if err := issue.PullRequest.LoadBaseRepo(); err != nil {
		ctx.ServerError("LoadBaseRepo", err)
		return
	}
	if err := issue.PullRequest.LoadHeadRepo(); err != nil {
		ctx.ServerError("LoadHeadRepo", err)
		return
	}

	allowedUpdateByMerge, allowedUpdateByRebase, err := pull_service.IsUserAllowedToUpdate(issue.PullRequest, ctx.User)
	if err != nil {
		ctx.ServerError("IsUserAllowedToMerge", err)
		return
	}

	// ToDo: add check if maintainers are allowed to change branch ... (need migration & co)
	if (!allowedUpdateByMerge && !rebase) || (rebase && !allowedUpdateByRebase) {
		ctx.Flash.Error(ctx.Tr("repo.pulls.update_not_allowed"))
		ctx.Redirect(issue.Link())
		return
	}

	// default merge commit message
	message := fmt.Sprintf("Merge branch '%s' into %s", issue.PullRequest.BaseBranch, issue.PullRequest.HeadBranch)

	if err = pull_service.Update(ctx, issue.PullRequest, ctx.User, message, rebase); err != nil {
		if models.IsErrMergeConflicts(err) {
			conflictError := err.(models.ErrMergeConflicts)
			flashError, err := ctx.HTMLString(string(tplAlertDetails), map[string]interface{}{
				"Message": ctx.Tr("repo.pulls.merge_conflict"),
				"Summary": ctx.Tr("repo.pulls.merge_conflict_summary"),
				"Details": utils.SanitizeFlashErrorString(conflictError.StdErr) + "<br>" + utils.SanitizeFlashErrorString(conflictError.StdOut),
			})
			if err != nil {
				ctx.ServerError("UpdatePullRequest.HTMLString", err)
				return
			}
			ctx.Flash.Error(flashError)
			ctx.Redirect(issue.Link())
			return
		} else if models.IsErrRebaseConflicts(err) {
			conflictError := err.(models.ErrRebaseConflicts)
			flashError, err := ctx.HTMLString(string(tplAlertDetails), map[string]interface{}{
				"Message": ctx.Tr("repo.pulls.rebase_conflict", utils.SanitizeFlashErrorString(conflictError.CommitSHA)),
				"Summary": ctx.Tr("repo.pulls.rebase_conflict_summary"),
				"Details": utils.SanitizeFlashErrorString(conflictError.StdErr) + "<br>" + utils.SanitizeFlashErrorString(conflictError.StdOut),
			})
			if err != nil {
				ctx.ServerError("UpdatePullRequest.HTMLString", err)
				return
			}
			ctx.Flash.Error(flashError)
			ctx.Redirect(issue.Link())
			return

		}
		ctx.Flash.Error(err.Error())
		ctx.Redirect(issue.Link())
		return
	}

	time.Sleep(1 * time.Second)

	ctx.Flash.Success(ctx.Tr("repo.pulls.update_branch_success"))
	ctx.Redirect(issue.Link())
}

// MergePullRequest response for merging pull request
func MergePullRequest(ctx *context.Context) {
	form := web.GetForm(ctx).(*forms.MergePullRequestForm)
	issue := checkPullInfo(ctx)
	if ctx.Written() {
		return
	}
	if issue.IsClosed {
		if issue.IsPull {
			ctx.Flash.Error(ctx.Tr("repo.pulls.is_closed"))
			ctx.Redirect(issue.Link())
			return
		}
		ctx.Flash.Error(ctx.Tr("repo.issues.closed_title"))
		ctx.Redirect(issue.Link())
		return
	}

	pr := issue.PullRequest

	allowedMerge, err := pull_service.IsUserAllowedToMerge(pr, ctx.Repo.Permission, ctx.User)
	if err != nil {
		ctx.ServerError("IsUserAllowedToMerge", err)
		return
	}
	if !allowedMerge {
		ctx.Flash.Error(ctx.Tr("repo.pulls.update_not_allowed"))
		ctx.Redirect(issue.Link())
		return
	}

	if pr.HasMerged {
		ctx.Flash.Error(ctx.Tr("repo.pulls.has_merged"))
		ctx.Redirect(issue.Link())
		return
	}

	// handle manually-merged mark
	if repo_model.MergeStyle(form.Do) == repo_model.MergeStyleManuallyMerged {
		if err = pull_service.MergedManually(pr, ctx.User, ctx.Repo.GitRepo, form.MergeCommitID); err != nil {
			if models.IsErrInvalidMergeStyle(err) {
				ctx.Flash.Error(ctx.Tr("repo.pulls.invalid_merge_option"))
				ctx.Redirect(issue.Link())
				return
			} else if strings.Contains(err.Error(), "Wrong commit ID") {
				ctx.Flash.Error(ctx.Tr("repo.pulls.wrong_commit_id"))
				ctx.Redirect(issue.Link())
				return
			}

			ctx.ServerError("MergedManually", err)
			return
		}

		ctx.Redirect(issue.Link())
		return
	}

	if !pr.CanAutoMerge() {
		ctx.Flash.Error(ctx.Tr("repo.pulls.no_merge_not_ready"))
		ctx.Redirect(issue.Link())
		return
	}

	if pr.IsWorkInProgress() {
		ctx.Flash.Error(ctx.Tr("repo.pulls.no_merge_wip"))
		ctx.Redirect(issue.Link())
		return
	}

	if err := pull_service.CheckPRReadyToMerge(ctx, pr, false); err != nil {
		if !models.IsErrNotAllowedToMerge(err) {
			ctx.ServerError("Merge PR status", err)
			return
		}
		if isRepoAdmin, err := models.IsUserRepoAdmin(pr.BaseRepo, ctx.User); err != nil {
			ctx.ServerError("IsUserRepoAdmin", err)
			return
		} else if !isRepoAdmin {
			ctx.Flash.Error(ctx.Tr("repo.pulls.no_merge_not_ready"))
			ctx.Redirect(issue.Link())
			return
		}
	}

	if ctx.HasError() {
		ctx.Flash.Error(ctx.Data["ErrorMsg"].(string))
		ctx.Redirect(issue.Link())
		return
	}

	message := strings.TrimSpace(form.MergeTitleField)
	if len(message) == 0 {
		if repo_model.MergeStyle(form.Do) == repo_model.MergeStyleMerge {
			message = pr.GetDefaultMergeMessage()
		}
		if repo_model.MergeStyle(form.Do) == repo_model.MergeStyleRebaseMerge {
			message = pr.GetDefaultMergeMessage()
		}
		if repo_model.MergeStyle(form.Do) == repo_model.MergeStyleSquash {
			message = pr.GetDefaultSquashMessage()
		}
	}

	form.MergeMessageField = strings.TrimSpace(form.MergeMessageField)
	if len(form.MergeMessageField) > 0 {
		message += "\n\n" + form.MergeMessageField
	}

	pr.Issue = issue
	pr.Issue.Repo = ctx.Repo.Repository

	noDeps, err := models.IssueNoDependenciesLeft(issue)
	if err != nil {
		return
	}

	if !noDeps {
		ctx.Flash.Error(ctx.Tr("repo.issues.dependency.pr_close_blocked"))
		ctx.Redirect(issue.Link())
		return
	}

<<<<<<< HEAD
	if err = pull_service.Merge(ctx, pr, ctx.User, ctx.Repo.GitRepo, models.MergeStyle(form.Do), message); err != nil {
=======
	if err = pull_service.Merge(pr, ctx.User, ctx.Repo.GitRepo, repo_model.MergeStyle(form.Do), message); err != nil {
>>>>>>> 39eb8244
		if models.IsErrInvalidMergeStyle(err) {
			ctx.Flash.Error(ctx.Tr("repo.pulls.invalid_merge_option"))
			ctx.Redirect(issue.Link())
			return
		} else if models.IsErrMergeConflicts(err) {
			conflictError := err.(models.ErrMergeConflicts)
			flashError, err := ctx.HTMLString(string(tplAlertDetails), map[string]interface{}{
				"Message": ctx.Tr("repo.editor.merge_conflict"),
				"Summary": ctx.Tr("repo.editor.merge_conflict_summary"),
				"Details": utils.SanitizeFlashErrorString(conflictError.StdErr) + "<br>" + utils.SanitizeFlashErrorString(conflictError.StdOut),
			})
			if err != nil {
				ctx.ServerError("MergePullRequest.HTMLString", err)
				return
			}
			ctx.Flash.Error(flashError)
			ctx.Redirect(issue.Link())
			return
		} else if models.IsErrRebaseConflicts(err) {
			conflictError := err.(models.ErrRebaseConflicts)
			flashError, err := ctx.HTMLString(string(tplAlertDetails), map[string]interface{}{
				"Message": ctx.Tr("repo.pulls.rebase_conflict", utils.SanitizeFlashErrorString(conflictError.CommitSHA)),
				"Summary": ctx.Tr("repo.pulls.rebase_conflict_summary"),
				"Details": utils.SanitizeFlashErrorString(conflictError.StdErr) + "<br>" + utils.SanitizeFlashErrorString(conflictError.StdOut),
			})
			if err != nil {
				ctx.ServerError("MergePullRequest.HTMLString", err)
				return
			}
			ctx.Flash.Error(flashError)
			ctx.Redirect(issue.Link())
			return
		} else if models.IsErrMergeUnrelatedHistories(err) {
			log.Debug("MergeUnrelatedHistories error: %v", err)
			ctx.Flash.Error(ctx.Tr("repo.pulls.unrelated_histories"))
			ctx.Redirect(issue.Link())
			return
		} else if git.IsErrPushOutOfDate(err) {
			log.Debug("MergePushOutOfDate error: %v", err)
			ctx.Flash.Error(ctx.Tr("repo.pulls.merge_out_of_date"))
			ctx.Redirect(issue.Link())
			return
		} else if git.IsErrPushRejected(err) {
			log.Debug("MergePushRejected error: %v", err)
			pushrejErr := err.(*git.ErrPushRejected)
			message := pushrejErr.Message
			if len(message) == 0 {
				ctx.Flash.Error(ctx.Tr("repo.pulls.push_rejected_no_message"))
			} else {
				flashError, err := ctx.HTMLString(string(tplAlertDetails), map[string]interface{}{
					"Message": ctx.Tr("repo.pulls.push_rejected"),
					"Summary": ctx.Tr("repo.pulls.push_rejected_summary"),
					"Details": utils.SanitizeFlashErrorString(pushrejErr.Message),
				})
				if err != nil {
					ctx.ServerError("MergePullRequest.HTMLString", err)
					return
				}
				ctx.Flash.Error(flashError)
			}
			ctx.Redirect(issue.Link())
			return
		}
		ctx.ServerError("Merge", err)
		return
	}

	if err := stopTimerIfAvailable(ctx.User, issue); err != nil {
		ctx.ServerError("CreateOrStopIssueStopwatch", err)
		return
	}

	log.Trace("Pull request merged: %d", pr.ID)

	if form.DeleteBranchAfterMerge {
		var headRepo *git.Repository
		if ctx.Repo != nil && ctx.Repo.Repository != nil && pr.HeadRepoID == ctx.Repo.Repository.ID && ctx.Repo.GitRepo != nil {
			headRepo = ctx.Repo.GitRepo
		} else {
			headRepo, err = git.OpenRepositoryCtx(ctx, pr.HeadRepo.RepoPath())
			if err != nil {
				ctx.ServerError(fmt.Sprintf("OpenRepository[%s]", pr.HeadRepo.RepoPath()), err)
				return
			}
			defer headRepo.Close()
		}
		deleteBranch(ctx, pr, headRepo)
	}

	ctx.Redirect(issue.Link())
}

func stopTimerIfAvailable(user *user_model.User, issue *models.Issue) error {

	if models.StopwatchExists(user.ID, issue.ID) {
		if err := models.CreateOrStopIssueStopwatch(user, issue); err != nil {
			return err
		}
	}

	return nil
}

// CompareAndPullRequestPost response for creating pull request
func CompareAndPullRequestPost(ctx *context.Context) {
	form := web.GetForm(ctx).(*forms.CreateIssueForm)
	ctx.Data["Title"] = ctx.Tr("repo.pulls.compare_changes")
	ctx.Data["PageIsComparePull"] = true
	ctx.Data["IsDiffCompare"] = true
	ctx.Data["IsRepoToolbarCommits"] = true
	ctx.Data["RequireTribute"] = true
	ctx.Data["RequireEasyMDE"] = true
	ctx.Data["RequireHighlightJS"] = true
	ctx.Data["PullRequestWorkInProgressPrefixes"] = setting.Repository.PullRequest.WorkInProgressPrefixes
	ctx.Data["IsAttachmentEnabled"] = setting.Attachment.Enabled
	upload.AddUploadContext(ctx, "comment")
	ctx.Data["HasIssuesOrPullsWritePermission"] = ctx.Repo.CanWrite(unit.TypePullRequests)

	var (
		repo        = ctx.Repo.Repository
		attachments []string
	)

	ci := ParseCompareInfo(ctx)
	defer func() {
		if ci != nil && ci.HeadGitRepo != nil {
			ci.HeadGitRepo.Close()
		}
	}()
	if ctx.Written() {
		return
	}

	labelIDs, assigneeIDs, milestoneID, _ := ValidateRepoMetas(ctx, *form, true)
	if ctx.Written() {
		return
	}

	if setting.Attachment.Enabled {
		attachments = form.Files
	}

	if ctx.HasError() {
		middleware.AssignForm(form, ctx.Data)

		// This stage is already stop creating new pull request, so it does not matter if it has
		// something to compare or not.
		PrepareCompareDiff(ctx, ci,
			gitdiff.GetWhitespaceFlag(ctx.Data["WhitespaceBehavior"].(string)))
		if ctx.Written() {
			return
		}

		if len(form.Title) > 255 {
			var trailer string
			form.Title, trailer = util.SplitStringAtByteN(form.Title, 255)

			form.Content = trailer + "\n\n" + form.Content
		}
		middleware.AssignForm(form, ctx.Data)

		ctx.HTML(http.StatusOK, tplCompareDiff)
		return
	}

	if util.IsEmptyString(form.Title) {
		PrepareCompareDiff(ctx, ci,
			gitdiff.GetWhitespaceFlag(ctx.Data["WhitespaceBehavior"].(string)))
		if ctx.Written() {
			return
		}

		ctx.RenderWithErr(ctx.Tr("repo.issues.new.title_empty"), tplCompareDiff, form)
		return
	}

	pullIssue := &models.Issue{
		RepoID:      repo.ID,
		Repo:        repo,
		Title:       form.Title,
		PosterID:    ctx.User.ID,
		Poster:      ctx.User,
		MilestoneID: milestoneID,
		IsPull:      true,
		Content:     form.Content,
	}
	pullRequest := &models.PullRequest{
		HeadRepoID: ci.HeadRepo.ID,
		BaseRepoID: repo.ID,
		HeadBranch: ci.HeadBranch,
		BaseBranch: ci.BaseBranch,
		HeadRepo:   ci.HeadRepo,
		BaseRepo:   repo,
		MergeBase:  ci.CompareInfo.MergeBase,
		Type:       models.PullRequestGitea,
	}
	// FIXME: check error in the case two people send pull request at almost same time, give nice error prompt
	// instead of 500.

	if err := pull_service.NewPullRequest(ctx, repo, pullIssue, labelIDs, attachments, pullRequest, assigneeIDs); err != nil {
		if models.IsErrUserDoesNotHaveAccessToRepo(err) {
			ctx.Error(http.StatusBadRequest, "UserDoesNotHaveAccessToRepo", err.Error())
			return
		} else if git.IsErrPushRejected(err) {
			pushrejErr := err.(*git.ErrPushRejected)
			message := pushrejErr.Message
			if len(message) == 0 {
				ctx.Flash.Error(ctx.Tr("repo.pulls.push_rejected_no_message"))
			} else {
				flashError, err := ctx.HTMLString(string(tplAlertDetails), map[string]interface{}{
					"Message": ctx.Tr("repo.pulls.push_rejected"),
					"Summary": ctx.Tr("repo.pulls.push_rejected_summary"),
					"Details": utils.SanitizeFlashErrorString(pushrejErr.Message),
				})
				if err != nil {
					ctx.ServerError("CompareAndPullRequest.HTMLString", err)
					return
				}
				ctx.Flash.Error(flashError)
			}
			ctx.Redirect(pullIssue.Link())
			return
		}
		ctx.ServerError("NewPullRequest", err)
		return
	}

	log.Trace("Pull request created: %d/%d", repo.ID, pullIssue.ID)
	ctx.Redirect(pullIssue.Link())
}

// TriggerTask response for a trigger task request
func TriggerTask(ctx *context.Context) {
	pusherID := ctx.FormInt64("pusher")
	branch := ctx.FormString("branch")
	secret := ctx.FormString("secret")
	if len(branch) == 0 || len(secret) == 0 || pusherID <= 0 {
		ctx.Error(http.StatusNotFound)
		log.Trace("TriggerTask: branch or secret is empty, or pusher ID is not valid")
		return
	}
	owner, repo := parseOwnerAndRepo(ctx)
	if ctx.Written() {
		return
	}
	got := []byte(base.EncodeMD5(owner.Salt))
	want := []byte(secret)
	if subtle.ConstantTimeCompare(got, want) != 1 {
		ctx.Error(http.StatusNotFound)
		log.Trace("TriggerTask [%s/%s]: invalid secret", owner.Name, repo.Name)
		return
	}

	pusher, err := user_model.GetUserByID(pusherID)
	if err != nil {
		if user_model.IsErrUserNotExist(err) {
			ctx.Error(http.StatusNotFound)
		} else {
			ctx.ServerError("GetUserByID", err)
		}
		return
	}

	log.Trace("TriggerTask '%s/%s' by %s", repo.Name, branch, pusher.Name)

	go pull_service.AddTestPullRequestTask(pusher, repo.ID, branch, true, "", "")
	ctx.Status(202)
}

// CleanUpPullRequest responses for delete merged branch when PR has been merged
func CleanUpPullRequest(ctx *context.Context) {
	issue := checkPullInfo(ctx)
	if ctx.Written() {
		return
	}

	pr := issue.PullRequest

	// Don't cleanup unmerged and unclosed PRs
	if !pr.HasMerged && !issue.IsClosed {
		ctx.NotFound("CleanUpPullRequest", nil)
		return
	}

	if err := pr.LoadHeadRepo(); err != nil {
		ctx.ServerError("LoadHeadRepo", err)
		return
	} else if pr.HeadRepo == nil {
		// Forked repository has already been deleted
		ctx.NotFound("CleanUpPullRequest", nil)
		return
	} else if err = pr.LoadBaseRepo(); err != nil {
		ctx.ServerError("LoadBaseRepo", err)
		return
	} else if err = pr.HeadRepo.GetOwner(db.DefaultContext); err != nil {
		ctx.ServerError("HeadRepo.GetOwner", err)
		return
	}

	perm, err := models.GetUserRepoPermission(pr.HeadRepo, ctx.User)
	if err != nil {
		ctx.ServerError("GetUserRepoPermission", err)
		return
	}
	if !perm.CanWrite(unit.TypeCode) {
		ctx.NotFound("CleanUpPullRequest", nil)
		return
	}

	fullBranchName := pr.HeadRepo.Owner.Name + "/" + pr.HeadBranch

	var gitBaseRepo *git.Repository

	// Assume that the base repo is the current context (almost certainly)
	if ctx.Repo != nil && ctx.Repo.Repository != nil && ctx.Repo.Repository.ID == pr.BaseRepoID && ctx.Repo.GitRepo != nil {
		gitBaseRepo = ctx.Repo.GitRepo
	} else {
		// If not just open it
		gitBaseRepo, err = git.OpenRepositoryCtx(ctx, pr.BaseRepo.RepoPath())
		if err != nil {
			ctx.ServerError(fmt.Sprintf("OpenRepository[%s]", pr.BaseRepo.RepoPath()), err)
			return
		}
		defer gitBaseRepo.Close()
	}

	// Now assume that the head repo is the same as the base repo (reasonable chance)
	gitRepo := gitBaseRepo
	// But if not: is it the same as the context?
	if pr.BaseRepoID != pr.HeadRepoID && ctx.Repo != nil && ctx.Repo.Repository != nil && ctx.Repo.Repository.ID == pr.HeadRepoID && ctx.Repo.GitRepo != nil {
		gitRepo = ctx.Repo.GitRepo
	} else if pr.BaseRepoID != pr.HeadRepoID {
		// Otherwise just load it up
		gitRepo, err = git.OpenRepositoryCtx(ctx, pr.HeadRepo.RepoPath())
		if err != nil {
			ctx.ServerError(fmt.Sprintf("OpenRepository[%s]", pr.HeadRepo.RepoPath()), err)
			return
		}
		defer gitRepo.Close()
	}

	defer func() {
		ctx.JSON(http.StatusOK, map[string]interface{}{
			"redirect": issue.Link(),
		})
	}()

	// Check if branch has no new commits
	headCommitID, err := gitBaseRepo.GetRefCommitID(pr.GetGitRefName())
	if err != nil {
		log.Error("GetRefCommitID: %v", err)
		ctx.Flash.Error(ctx.Tr("repo.branch.deletion_failed", fullBranchName))
		return
	}
	branchCommitID, err := gitRepo.GetBranchCommitID(pr.HeadBranch)
	if err != nil {
		log.Error("GetBranchCommitID: %v", err)
		ctx.Flash.Error(ctx.Tr("repo.branch.deletion_failed", fullBranchName))
		return
	}
	if headCommitID != branchCommitID {
		ctx.Flash.Error(ctx.Tr("repo.branch.delete_branch_has_new_commits", fullBranchName))
		return
	}

	deleteBranch(ctx, pr, gitRepo)
}

func deleteBranch(ctx *context.Context, pr *models.PullRequest, gitRepo *git.Repository) {
	fullBranchName := pr.HeadRepo.Owner.Name + "/" + pr.HeadBranch
	if err := repo_service.DeleteBranch(ctx.User, pr.HeadRepo, gitRepo, pr.HeadBranch); err != nil {
		switch {
		case git.IsErrBranchNotExist(err):
			ctx.Flash.Error(ctx.Tr("repo.branch.deletion_failed", fullBranchName))
		case errors.Is(err, repo_service.ErrBranchIsDefault):
			ctx.Flash.Error(ctx.Tr("repo.branch.deletion_failed", fullBranchName))
		case errors.Is(err, repo_service.ErrBranchIsProtected):
			ctx.Flash.Error(ctx.Tr("repo.branch.deletion_failed", fullBranchName))
		default:
			log.Error("DeleteBranch: %v", err)
			ctx.Flash.Error(ctx.Tr("repo.branch.deletion_failed", fullBranchName))
		}
		return
	}

	if err := models.AddDeletePRBranchComment(ctx.User, pr.BaseRepo, pr.IssueID, pr.HeadBranch); err != nil {
		// Do not fail here as branch has already been deleted
		log.Error("DeleteBranch: %v", err)
	}

	ctx.Flash.Success(ctx.Tr("repo.branch.deletion_success", fullBranchName))
}

// DownloadPullDiff render a pull's raw diff
func DownloadPullDiff(ctx *context.Context) {
	DownloadPullDiffOrPatch(ctx, false)
}

// DownloadPullPatch render a pull's raw patch
func DownloadPullPatch(ctx *context.Context) {
	DownloadPullDiffOrPatch(ctx, true)
}

// DownloadPullDiffOrPatch render a pull's raw diff or patch
func DownloadPullDiffOrPatch(ctx *context.Context, patch bool) {
	pr, err := models.GetPullRequestByIndex(ctx.Repo.Repository.ID, ctx.ParamsInt64(":index"))
	if err != nil {
		if models.IsErrPullRequestNotExist(err) {
			ctx.NotFound("GetPullRequestByIndex", err)
		} else {
			ctx.ServerError("GetPullRequestByIndex", err)
		}
		return
	}

	binary := ctx.FormBool("binary")

	if err := pull_service.DownloadDiffOrPatch(ctx, pr, ctx, patch, binary); err != nil {
		ctx.ServerError("DownloadDiffOrPatch", err)
		return
	}
}

// UpdatePullRequestTarget change pull request's target branch
func UpdatePullRequestTarget(ctx *context.Context) {
	issue := GetActionIssue(ctx)
	pr := issue.PullRequest
	if ctx.Written() {
		return
	}
	if !issue.IsPull {
		ctx.Error(http.StatusNotFound)
		return
	}

	if !ctx.IsSigned || (!issue.IsPoster(ctx.User.ID) && !ctx.Repo.CanWriteIssuesOrPulls(issue.IsPull)) {
		ctx.Error(http.StatusForbidden)
		return
	}

	targetBranch := ctx.FormTrim("target_branch")
	if len(targetBranch) == 0 {
		ctx.Error(http.StatusNoContent)
		return
	}

	if err := pull_service.ChangeTargetBranch(ctx, pr, ctx.User, targetBranch); err != nil {
		if models.IsErrPullRequestAlreadyExists(err) {
			err := err.(models.ErrPullRequestAlreadyExists)

			RepoRelPath := ctx.Repo.Owner.Name + "/" + ctx.Repo.Repository.Name
			errorMessage := ctx.Tr("repo.pulls.has_pull_request", html.EscapeString(ctx.Repo.RepoLink+"/pulls/"+strconv.FormatInt(err.IssueID, 10)), html.EscapeString(RepoRelPath), err.IssueID) // FIXME: Creates url insidde locale string

			ctx.Flash.Error(errorMessage)
			ctx.JSON(http.StatusConflict, map[string]interface{}{
				"error":      err.Error(),
				"user_error": errorMessage,
			})
		} else if models.IsErrIssueIsClosed(err) {
			errorMessage := ctx.Tr("repo.pulls.is_closed")

			ctx.Flash.Error(errorMessage)
			ctx.JSON(http.StatusConflict, map[string]interface{}{
				"error":      err.Error(),
				"user_error": errorMessage,
			})
		} else if models.IsErrPullRequestHasMerged(err) {
			errorMessage := ctx.Tr("repo.pulls.has_merged")

			ctx.Flash.Error(errorMessage)
			ctx.JSON(http.StatusConflict, map[string]interface{}{
				"error":      err.Error(),
				"user_error": errorMessage,
			})
		} else if models.IsErrBranchesEqual(err) {
			errorMessage := ctx.Tr("repo.pulls.nothing_to_compare")

			ctx.Flash.Error(errorMessage)
			ctx.JSON(http.StatusBadRequest, map[string]interface{}{
				"error":      err.Error(),
				"user_error": errorMessage,
			})
		} else {
			ctx.ServerError("UpdatePullRequestTarget", err)
		}
		return
	}
	notification.NotifyPullRequestChangeTargetBranch(ctx.User, pr, targetBranch)

	ctx.JSON(http.StatusOK, map[string]interface{}{
		"base_branch": pr.BaseBranch,
	})
}<|MERGE_RESOLUTION|>--- conflicted
+++ resolved
@@ -939,11 +939,7 @@
 		return
 	}
 
-<<<<<<< HEAD
-	if err = pull_service.Merge(ctx, pr, ctx.User, ctx.Repo.GitRepo, models.MergeStyle(form.Do), message); err != nil {
-=======
-	if err = pull_service.Merge(pr, ctx.User, ctx.Repo.GitRepo, repo_model.MergeStyle(form.Do), message); err != nil {
->>>>>>> 39eb8244
+	if err = pull_service.Merge(ctx, pr, ctx.User, ctx.Repo.GitRepo, repo_model.MergeStyle(form.Do), message); err != nil {
 		if models.IsErrInvalidMergeStyle(err) {
 			ctx.Flash.Error(ctx.Tr("repo.pulls.invalid_merge_option"))
 			ctx.Redirect(issue.Link())
