--- conflicted
+++ resolved
@@ -672,7 +672,6 @@
 	ctx.JSON(http.StatusOK, map[string]interface{}{
 		"ok": true,
 	})
-<<<<<<< HEAD
 }
 
 // CreateProject renders the generic project creation page
@@ -719,6 +718,4 @@
 
 	ctx.Flash.Success(ctx.Tr("repo.projects.create_success", form.Title))
 	ctx.Redirect(setting.AppSubURL + "/")
-=======
->>>>>>> 2c6cc0b8
 }