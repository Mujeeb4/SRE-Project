// Copyright 2020 The Gitea Authors. All rights reserved.
// SPDX-License-Identifier: MIT

package repo

import (
	"errors"
	"fmt"
	"net/http"
	"net/url"
	"strings"

	issues_model "code.gitea.io/gitea/models/issues"
	"code.gitea.io/gitea/models/perm"
	project_model "code.gitea.io/gitea/models/project"
	attachment_model "code.gitea.io/gitea/models/repo"
	"code.gitea.io/gitea/models/unit"
	"code.gitea.io/gitea/modules/base"
	"code.gitea.io/gitea/modules/context"
	"code.gitea.io/gitea/modules/json"
	"code.gitea.io/gitea/modules/markup"
	"code.gitea.io/gitea/modules/markup/markdown"
	"code.gitea.io/gitea/modules/setting"
	"code.gitea.io/gitea/modules/util"
	"code.gitea.io/gitea/modules/web"
	"code.gitea.io/gitea/services/forms"
)

const (
	tplProjects     base.TplName = "repo/projects/list"
	tplProjectsNew  base.TplName = "repo/projects/new"
	tplProjectsView base.TplName = "repo/projects/view"
)

// MustEnableProjects check if projects are enabled in settings
func MustEnableProjects(ctx *context.Context) {
	if unit.TypeProjects.UnitGlobalDisabled() {
		ctx.NotFound("EnableKanbanBoard", nil)
		return
	}

	if ctx.Repo.Repository != nil {
		if !ctx.Repo.CanRead(unit.TypeProjects) {
			ctx.NotFound("MustEnableProjects", nil)
			return
		}
	}
}

// Projects renders the home page of projects
func Projects(ctx *context.Context) {
	ctx.Data["Title"] = ctx.Tr("repo.project_board")

	sortType := ctx.FormTrim("sort")

	isShowClosed := strings.ToLower(ctx.FormTrim("state")) == "closed"
	keyword := ctx.FormTrim("q")
	repo := ctx.Repo.Repository
	page := ctx.FormInt("page")
	if page <= 1 {
		page = 1
	}

	ctx.Data["OpenCount"] = repo.NumOpenProjects
	ctx.Data["ClosedCount"] = repo.NumClosedProjects

	var total int
	if !isShowClosed {
		total = repo.NumOpenProjects
	} else {
		total = repo.NumClosedProjects
	}

	projects, count, err := project_model.FindProjects(ctx, project_model.SearchOptions{
		RepoID:   repo.ID,
		Page:     page,
		IsClosed: util.OptionalBoolOf(isShowClosed),
		OrderBy:  project_model.GetSearchOrderByBySortType(sortType),
		Type:     project_model.TypeRepository,
		Title:    keyword,
	})
	if err != nil {
		ctx.ServerError("GetProjects", err)
		return
	}

	for i := range projects {
		projects[i].RenderedContent, err = markdown.RenderString(&markup.RenderContext{
<<<<<<< HEAD
			Links: markup.Links{
				Base: ctx.Repo.RepoLink,
			},
			Metas:   ctx.Repo.Repository.ComposeMetas(),
			GitRepo: ctx.Repo.GitRepo,
			Ctx:     ctx,
=======
			URLPrefix: ctx.Repo.RepoLink,
			Metas:     ctx.Repo.Repository.ComposeMetas(ctx),
			GitRepo:   ctx.Repo.GitRepo,
			Ctx:       ctx,
>>>>>>> 2e6af43a
		}, projects[i].Description)
		if err != nil {
			ctx.ServerError("RenderString", err)
			return
		}
	}

	ctx.Data["Projects"] = projects

	if isShowClosed {
		ctx.Data["State"] = "closed"
	} else {
		ctx.Data["State"] = "open"
	}

	numPages := 0
	if count > 0 {
		numPages = (int(count) - 1/setting.UI.IssuePagingNum)
	}

	pager := context.NewPagination(total, setting.UI.IssuePagingNum, page, numPages)
	pager.AddParam(ctx, "state", "State")
	ctx.Data["Page"] = pager

	ctx.Data["CanWriteProjects"] = ctx.Repo.Permission.CanWrite(unit.TypeProjects)
	ctx.Data["IsShowClosed"] = isShowClosed
	ctx.Data["IsProjectsPage"] = true
	ctx.Data["SortType"] = sortType

	ctx.HTML(http.StatusOK, tplProjects)
}

// RenderNewProject render creating a project page
func RenderNewProject(ctx *context.Context) {
	ctx.Data["Title"] = ctx.Tr("repo.projects.new")
	ctx.Data["BoardTypes"] = project_model.GetBoardConfig()
	ctx.Data["CardTypes"] = project_model.GetCardConfig()
	ctx.Data["CanWriteProjects"] = ctx.Repo.Permission.CanWrite(unit.TypeProjects)
	ctx.Data["CancelLink"] = ctx.Repo.Repository.Link() + "/projects"
	ctx.HTML(http.StatusOK, tplProjectsNew)
}

// NewProjectPost creates a new project
func NewProjectPost(ctx *context.Context) {
	form := web.GetForm(ctx).(*forms.CreateProjectForm)
	ctx.Data["Title"] = ctx.Tr("repo.projects.new")

	if ctx.HasError() {
		RenderNewProject(ctx)
		return
	}

	if err := project_model.NewProject(ctx, &project_model.Project{
		RepoID:      ctx.Repo.Repository.ID,
		Title:       form.Title,
		Description: form.Content,
		CreatorID:   ctx.Doer.ID,
		BoardType:   form.BoardType,
		CardType:    form.CardType,
		Type:        project_model.TypeRepository,
	}); err != nil {
		ctx.ServerError("NewProject", err)
		return
	}

	ctx.Flash.Success(ctx.Tr("repo.projects.create_success", form.Title))
	ctx.Redirect(ctx.Repo.RepoLink + "/projects")
}

// ChangeProjectStatus updates the status of a project between "open" and "close"
func ChangeProjectStatus(ctx *context.Context) {
	var toClose bool
	switch ctx.Params(":action") {
	case "open":
		toClose = false
	case "close":
		toClose = true
	default:
		ctx.JSONRedirect(ctx.Repo.RepoLink + "/projects")
		return
	}
	id := ctx.ParamsInt64(":id")

	if err := project_model.ChangeProjectStatusByRepoIDAndID(ctx, ctx.Repo.Repository.ID, id, toClose); err != nil {
		if project_model.IsErrProjectNotExist(err) {
			ctx.NotFound("", err)
		} else {
			ctx.ServerError("ChangeProjectStatusByIDAndRepoID", err)
		}
		return
	}
	ctx.JSONRedirect(ctx.Repo.RepoLink + "/projects?state=" + url.QueryEscape(ctx.Params(":action")))
}

// DeleteProject delete a project
func DeleteProject(ctx *context.Context) {
	p, err := project_model.GetProjectByID(ctx, ctx.ParamsInt64(":id"))
	if err != nil {
		if project_model.IsErrProjectNotExist(err) {
			ctx.NotFound("", nil)
		} else {
			ctx.ServerError("GetProjectByID", err)
		}
		return
	}
	if p.RepoID != ctx.Repo.Repository.ID {
		ctx.NotFound("", nil)
		return
	}

	if err := project_model.DeleteProjectByID(ctx, p.ID); err != nil {
		ctx.Flash.Error("DeleteProjectByID: " + err.Error())
	} else {
		ctx.Flash.Success(ctx.Tr("repo.projects.deletion_success"))
	}

	ctx.JSONRedirect(ctx.Repo.RepoLink + "/projects")
}

// RenderEditProject allows a project to be edited
func RenderEditProject(ctx *context.Context) {
	ctx.Data["Title"] = ctx.Tr("repo.projects.edit")
	ctx.Data["PageIsEditProjects"] = true
	ctx.Data["CanWriteProjects"] = ctx.Repo.Permission.CanWrite(unit.TypeProjects)
	ctx.Data["CardTypes"] = project_model.GetCardConfig()

	p, err := project_model.GetProjectByID(ctx, ctx.ParamsInt64(":id"))
	if err != nil {
		if project_model.IsErrProjectNotExist(err) {
			ctx.NotFound("", nil)
		} else {
			ctx.ServerError("GetProjectByID", err)
		}
		return
	}
	if p.RepoID != ctx.Repo.Repository.ID {
		ctx.NotFound("", nil)
		return
	}

	ctx.Data["projectID"] = p.ID
	ctx.Data["title"] = p.Title
	ctx.Data["content"] = p.Description
	ctx.Data["card_type"] = p.CardType
	ctx.Data["redirect"] = ctx.FormString("redirect")
	ctx.Data["CancelLink"] = fmt.Sprintf("%s/projects/%d", ctx.Repo.Repository.Link(), p.ID)

	ctx.HTML(http.StatusOK, tplProjectsNew)
}

// EditProjectPost response for editing a project
func EditProjectPost(ctx *context.Context) {
	form := web.GetForm(ctx).(*forms.CreateProjectForm)
	projectID := ctx.ParamsInt64(":id")

	ctx.Data["Title"] = ctx.Tr("repo.projects.edit")
	ctx.Data["PageIsEditProjects"] = true
	ctx.Data["CanWriteProjects"] = ctx.Repo.Permission.CanWrite(unit.TypeProjects)
	ctx.Data["CardTypes"] = project_model.GetCardConfig()
	ctx.Data["CancelLink"] = fmt.Sprintf("%s/projects/%d", ctx.Repo.Repository.Link(), projectID)

	if ctx.HasError() {
		ctx.HTML(http.StatusOK, tplProjectsNew)
		return
	}

	p, err := project_model.GetProjectByID(ctx, projectID)
	if err != nil {
		if project_model.IsErrProjectNotExist(err) {
			ctx.NotFound("", nil)
		} else {
			ctx.ServerError("GetProjectByID", err)
		}
		return
	}
	if p.RepoID != ctx.Repo.Repository.ID {
		ctx.NotFound("", nil)
		return
	}

	p.Title = form.Title
	p.Description = form.Content
	p.CardType = form.CardType
	if err = project_model.UpdateProject(ctx, p); err != nil {
		ctx.ServerError("UpdateProjects", err)
		return
	}

	ctx.Flash.Success(ctx.Tr("repo.projects.edit_success", p.Title))
	if ctx.FormString("redirect") == "project" {
		ctx.Redirect(p.Link(ctx))
	} else {
		ctx.Redirect(ctx.Repo.RepoLink + "/projects")
	}
}

// ViewProject renders the project board for a project
func ViewProject(ctx *context.Context) {
	project, err := project_model.GetProjectByID(ctx, ctx.ParamsInt64(":id"))
	if err != nil {
		if project_model.IsErrProjectNotExist(err) {
			ctx.NotFound("", nil)
		} else {
			ctx.ServerError("GetProjectByID", err)
		}
		return
	}
	if project.RepoID != ctx.Repo.Repository.ID {
		ctx.NotFound("", nil)
		return
	}

	boards, err := project.GetBoards(ctx)
	if err != nil {
		ctx.ServerError("GetProjectBoards", err)
		return
	}

	if boards[0].ID == 0 {
		boards[0].Title = ctx.Tr("repo.projects.type.uncategorized")
	}

	issuesMap, err := issues_model.LoadIssuesFromBoardList(ctx, boards)
	if err != nil {
		ctx.ServerError("LoadIssuesOfBoards", err)
		return
	}

	if project.CardType != project_model.CardTypeTextOnly {
		issuesAttachmentMap := make(map[int64][]*attachment_model.Attachment)
		for _, issuesList := range issuesMap {
			for _, issue := range issuesList {
				if issueAttachment, err := attachment_model.GetAttachmentsByIssueIDImagesLatest(ctx, issue.ID); err == nil {
					issuesAttachmentMap[issue.ID] = issueAttachment
				}
			}
		}
		ctx.Data["issuesAttachmentMap"] = issuesAttachmentMap
	}

	linkedPrsMap := make(map[int64][]*issues_model.Issue)
	for _, issuesList := range issuesMap {
		for _, issue := range issuesList {
			var referencedIds []int64
			for _, comment := range issue.Comments {
				if comment.RefIssueID != 0 && comment.RefIsPull {
					referencedIds = append(referencedIds, comment.RefIssueID)
				}
			}

			if len(referencedIds) > 0 {
				if linkedPrs, err := issues_model.Issues(ctx, &issues_model.IssuesOptions{
					IssueIDs: referencedIds,
					IsPull:   util.OptionalBoolTrue,
				}); err == nil {
					linkedPrsMap[issue.ID] = linkedPrs
				}
			}
		}
	}
	ctx.Data["LinkedPRs"] = linkedPrsMap

	project.RenderedContent, err = markdown.RenderString(&markup.RenderContext{
<<<<<<< HEAD
		Links: markup.Links{
			Base: ctx.Repo.RepoLink,
		},
		Metas:   ctx.Repo.Repository.ComposeMetas(),
		GitRepo: ctx.Repo.GitRepo,
		Ctx:     ctx,
=======
		URLPrefix: ctx.Repo.RepoLink,
		Metas:     ctx.Repo.Repository.ComposeMetas(ctx),
		GitRepo:   ctx.Repo.GitRepo,
		Ctx:       ctx,
>>>>>>> 2e6af43a
	}, project.Description)
	if err != nil {
		ctx.ServerError("RenderString", err)
		return
	}

	ctx.Data["IsProjectsPage"] = true
	ctx.Data["CanWriteProjects"] = ctx.Repo.Permission.CanWrite(unit.TypeProjects)
	ctx.Data["Project"] = project
	ctx.Data["IssuesMap"] = issuesMap
	ctx.Data["Columns"] = boards // TODO: rename boards to columns in backend

	ctx.HTML(http.StatusOK, tplProjectsView)
}

// UpdateIssueProject change an issue's project
func UpdateIssueProject(ctx *context.Context) {
	issues := getActionIssues(ctx)
	if ctx.Written() {
		return
	}

	if err := issues.LoadProjects(ctx); err != nil {
		ctx.ServerError("LoadProjects", err)
		return
	}

	projectID := ctx.FormInt64("id")
	for _, issue := range issues {
		if issue.Project != nil {
			if issue.Project.ID == projectID {
				continue
			}
		}

		if err := issues_model.ChangeProjectAssign(ctx, issue, ctx.Doer, projectID); err != nil {
			ctx.ServerError("ChangeProjectAssign", err)
			return
		}
	}

	ctx.JSONOK()
}

// DeleteProjectBoard allows for the deletion of a project board
func DeleteProjectBoard(ctx *context.Context) {
	if ctx.Doer == nil {
		ctx.JSON(http.StatusForbidden, map[string]string{
			"message": "Only signed in users are allowed to perform this action.",
		})
		return
	}

	if !ctx.Repo.IsOwner() && !ctx.Repo.IsAdmin() && !ctx.Repo.CanAccess(perm.AccessModeWrite, unit.TypeProjects) {
		ctx.JSON(http.StatusForbidden, map[string]string{
			"message": "Only authorized users are allowed to perform this action.",
		})
		return
	}

	project, err := project_model.GetProjectByID(ctx, ctx.ParamsInt64(":id"))
	if err != nil {
		if project_model.IsErrProjectNotExist(err) {
			ctx.NotFound("", nil)
		} else {
			ctx.ServerError("GetProjectByID", err)
		}
		return
	}

	pb, err := project_model.GetBoard(ctx, ctx.ParamsInt64(":boardID"))
	if err != nil {
		ctx.ServerError("GetProjectBoard", err)
		return
	}
	if pb.ProjectID != ctx.ParamsInt64(":id") {
		ctx.JSON(http.StatusUnprocessableEntity, map[string]string{
			"message": fmt.Sprintf("ProjectBoard[%d] is not in Project[%d] as expected", pb.ID, project.ID),
		})
		return
	}

	if project.RepoID != ctx.Repo.Repository.ID {
		ctx.JSON(http.StatusUnprocessableEntity, map[string]string{
			"message": fmt.Sprintf("ProjectBoard[%d] is not in Repository[%d] as expected", pb.ID, ctx.Repo.Repository.ID),
		})
		return
	}

	if err := project_model.DeleteBoardByID(ctx, ctx.ParamsInt64(":boardID")); err != nil {
		ctx.ServerError("DeleteProjectBoardByID", err)
		return
	}

	ctx.JSONOK()
}

// AddBoardToProjectPost allows a new board to be added to a project.
func AddBoardToProjectPost(ctx *context.Context) {
	form := web.GetForm(ctx).(*forms.EditProjectBoardForm)
	if !ctx.Repo.IsOwner() && !ctx.Repo.IsAdmin() && !ctx.Repo.CanAccess(perm.AccessModeWrite, unit.TypeProjects) {
		ctx.JSON(http.StatusForbidden, map[string]string{
			"message": "Only authorized users are allowed to perform this action.",
		})
		return
	}

	project, err := project_model.GetProjectByID(ctx, ctx.ParamsInt64(":id"))
	if err != nil {
		if project_model.IsErrProjectNotExist(err) {
			ctx.NotFound("", nil)
		} else {
			ctx.ServerError("GetProjectByID", err)
		}
		return
	}

	if err := project_model.NewBoard(ctx, &project_model.Board{
		ProjectID: project.ID,
		Title:     form.Title,
		Color:     form.Color,
		CreatorID: ctx.Doer.ID,
	}); err != nil {
		ctx.ServerError("NewProjectBoard", err)
		return
	}

	ctx.JSONOK()
}

func checkProjectBoardChangePermissions(ctx *context.Context) (*project_model.Project, *project_model.Board) {
	if ctx.Doer == nil {
		ctx.JSON(http.StatusForbidden, map[string]string{
			"message": "Only signed in users are allowed to perform this action.",
		})
		return nil, nil
	}

	if !ctx.Repo.IsOwner() && !ctx.Repo.IsAdmin() && !ctx.Repo.CanAccess(perm.AccessModeWrite, unit.TypeProjects) {
		ctx.JSON(http.StatusForbidden, map[string]string{
			"message": "Only authorized users are allowed to perform this action.",
		})
		return nil, nil
	}

	project, err := project_model.GetProjectByID(ctx, ctx.ParamsInt64(":id"))
	if err != nil {
		if project_model.IsErrProjectNotExist(err) {
			ctx.NotFound("", nil)
		} else {
			ctx.ServerError("GetProjectByID", err)
		}
		return nil, nil
	}

	board, err := project_model.GetBoard(ctx, ctx.ParamsInt64(":boardID"))
	if err != nil {
		ctx.ServerError("GetProjectBoard", err)
		return nil, nil
	}
	if board.ProjectID != ctx.ParamsInt64(":id") {
		ctx.JSON(http.StatusUnprocessableEntity, map[string]string{
			"message": fmt.Sprintf("ProjectBoard[%d] is not in Project[%d] as expected", board.ID, project.ID),
		})
		return nil, nil
	}

	if project.RepoID != ctx.Repo.Repository.ID {
		ctx.JSON(http.StatusUnprocessableEntity, map[string]string{
			"message": fmt.Sprintf("ProjectBoard[%d] is not in Repository[%d] as expected", board.ID, ctx.Repo.Repository.ID),
		})
		return nil, nil
	}
	return project, board
}

// EditProjectBoard allows a project board's to be updated
func EditProjectBoard(ctx *context.Context) {
	form := web.GetForm(ctx).(*forms.EditProjectBoardForm)
	_, board := checkProjectBoardChangePermissions(ctx)
	if ctx.Written() {
		return
	}

	if form.Title != "" {
		board.Title = form.Title
	}

	board.Color = form.Color

	if form.Sorting != 0 {
		board.Sorting = form.Sorting
	}

	if err := project_model.UpdateBoard(ctx, board); err != nil {
		ctx.ServerError("UpdateProjectBoard", err)
		return
	}

	ctx.JSONOK()
}

// SetDefaultProjectBoard set default board for uncategorized issues/pulls
func SetDefaultProjectBoard(ctx *context.Context) {
	project, board := checkProjectBoardChangePermissions(ctx)
	if ctx.Written() {
		return
	}

	if err := project_model.SetDefaultBoard(ctx, project.ID, board.ID); err != nil {
		ctx.ServerError("SetDefaultBoard", err)
		return
	}

	ctx.JSONOK()
}

// UnSetDefaultProjectBoard unset default board for uncategorized issues/pulls
func UnSetDefaultProjectBoard(ctx *context.Context) {
	project, _ := checkProjectBoardChangePermissions(ctx)
	if ctx.Written() {
		return
	}

	if err := project_model.SetDefaultBoard(ctx, project.ID, 0); err != nil {
		ctx.ServerError("SetDefaultBoard", err)
		return
	}

	ctx.JSONOK()
}

// MoveIssues moves or keeps issues in a column and sorts them inside that column
func MoveIssues(ctx *context.Context) {
	if ctx.Doer == nil {
		ctx.JSON(http.StatusForbidden, map[string]string{
			"message": "Only signed in users are allowed to perform this action.",
		})
		return
	}

	if !ctx.Repo.IsOwner() && !ctx.Repo.IsAdmin() && !ctx.Repo.CanAccess(perm.AccessModeWrite, unit.TypeProjects) {
		ctx.JSON(http.StatusForbidden, map[string]string{
			"message": "Only authorized users are allowed to perform this action.",
		})
		return
	}

	project, err := project_model.GetProjectByID(ctx, ctx.ParamsInt64(":id"))
	if err != nil {
		if project_model.IsErrProjectNotExist(err) {
			ctx.NotFound("ProjectNotExist", nil)
		} else {
			ctx.ServerError("GetProjectByID", err)
		}
		return
	}
	if project.RepoID != ctx.Repo.Repository.ID {
		ctx.NotFound("InvalidRepoID", nil)
		return
	}

	var board *project_model.Board

	if ctx.ParamsInt64(":boardID") == 0 {
		board = &project_model.Board{
			ID:        0,
			ProjectID: project.ID,
			Title:     ctx.Tr("repo.projects.type.uncategorized"),
		}
	} else {
		board, err = project_model.GetBoard(ctx, ctx.ParamsInt64(":boardID"))
		if err != nil {
			if project_model.IsErrProjectBoardNotExist(err) {
				ctx.NotFound("ProjectBoardNotExist", nil)
			} else {
				ctx.ServerError("GetProjectBoard", err)
			}
			return
		}
		if board.ProjectID != project.ID {
			ctx.NotFound("BoardNotInProject", nil)
			return
		}
	}

	type movedIssuesForm struct {
		Issues []struct {
			IssueID int64 `json:"issueID"`
			Sorting int64 `json:"sorting"`
		} `json:"issues"`
	}

	form := &movedIssuesForm{}
	if err = json.NewDecoder(ctx.Req.Body).Decode(&form); err != nil {
		ctx.ServerError("DecodeMovedIssuesForm", err)
	}

	issueIDs := make([]int64, 0, len(form.Issues))
	sortedIssueIDs := make(map[int64]int64)
	for _, issue := range form.Issues {
		issueIDs = append(issueIDs, issue.IssueID)
		sortedIssueIDs[issue.Sorting] = issue.IssueID
	}
	movedIssues, err := issues_model.GetIssuesByIDs(ctx, issueIDs)
	if err != nil {
		if issues_model.IsErrIssueNotExist(err) {
			ctx.NotFound("IssueNotExisting", nil)
		} else {
			ctx.ServerError("GetIssueByID", err)
		}
		return
	}

	if len(movedIssues) != len(form.Issues) {
		ctx.ServerError("some issues do not exist", errors.New("some issues do not exist"))
		return
	}

	for _, issue := range movedIssues {
		if issue.RepoID != project.RepoID {
			ctx.ServerError("Some issue's repoID is not equal to project's repoID", errors.New("Some issue's repoID is not equal to project's repoID"))
			return
		}
	}

	if err = project_model.MoveIssuesOnProjectBoard(ctx, board, sortedIssueIDs); err != nil {
		ctx.ServerError("MoveIssuesOnProjectBoard", err)
		return
	}

	ctx.JSONOK()
}<|MERGE_RESOLUTION|>--- conflicted
+++ resolved
@@ -86,19 +86,12 @@
 
 	for i := range projects {
 		projects[i].RenderedContent, err = markdown.RenderString(&markup.RenderContext{
-<<<<<<< HEAD
 			Links: markup.Links{
 				Base: ctx.Repo.RepoLink,
 			},
-			Metas:   ctx.Repo.Repository.ComposeMetas(),
+			Metas:   ctx.Repo.Repository.ComposeMetas(ctx),
 			GitRepo: ctx.Repo.GitRepo,
 			Ctx:     ctx,
-=======
-			URLPrefix: ctx.Repo.RepoLink,
-			Metas:     ctx.Repo.Repository.ComposeMetas(ctx),
-			GitRepo:   ctx.Repo.GitRepo,
-			Ctx:       ctx,
->>>>>>> 2e6af43a
 		}, projects[i].Description)
 		if err != nil {
 			ctx.ServerError("RenderString", err)
@@ -362,19 +355,12 @@
 	ctx.Data["LinkedPRs"] = linkedPrsMap
 
 	project.RenderedContent, err = markdown.RenderString(&markup.RenderContext{
-<<<<<<< HEAD
 		Links: markup.Links{
 			Base: ctx.Repo.RepoLink,
 		},
-		Metas:   ctx.Repo.Repository.ComposeMetas(),
+		Metas:   ctx.Repo.Repository.ComposeMetas(ctx),
 		GitRepo: ctx.Repo.GitRepo,
 		Ctx:     ctx,
-=======
-		URLPrefix: ctx.Repo.RepoLink,
-		Metas:     ctx.Repo.Repository.ComposeMetas(ctx),
-		GitRepo:   ctx.Repo.GitRepo,
-		Ctx:       ctx,
->>>>>>> 2e6af43a
 	}, project.Description)
 	if err != nil {
 		ctx.ServerError("RenderString", err)
