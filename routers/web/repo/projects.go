// Copyright 2020 The Gitea Authors. All rights reserved.
// SPDX-License-Identifier: MIT

package repo

import (
	"errors"
	"fmt"
	"net/http"
	"strings"

	"code.gitea.io/gitea/models/db"
	issues_model "code.gitea.io/gitea/models/issues"
	"code.gitea.io/gitea/models/perm"
	project_model "code.gitea.io/gitea/models/project"
	repo_model "code.gitea.io/gitea/models/repo"
	"code.gitea.io/gitea/models/unit"
	"code.gitea.io/gitea/modules/base"
	"code.gitea.io/gitea/modules/json"
	"code.gitea.io/gitea/modules/markup"
	"code.gitea.io/gitea/modules/markup/markdown"
	"code.gitea.io/gitea/modules/optional"
	"code.gitea.io/gitea/modules/setting"
	"code.gitea.io/gitea/modules/util"
	"code.gitea.io/gitea/modules/web"
	"code.gitea.io/gitea/services/context"
	"code.gitea.io/gitea/services/forms"
)

const (
	tplProjects     base.TplName = "repo/projects/list"
	tplProjectsNew  base.TplName = "repo/projects/new"
	tplProjectsView base.TplName = "repo/projects/view"
)

// MustEnableRepoProjects check if repo projects are enabled in settings
func MustEnableRepoProjects(ctx *context.Context) {
	if unit.TypeProjects.UnitGlobalDisabled() {
		ctx.NotFound("EnableRepoProjects", nil)
		return
	}

	if ctx.Repo.Repository != nil {
		projectsUnit := ctx.Repo.Repository.MustGetUnit(ctx, unit.TypeProjects)
		if !ctx.Repo.CanRead(unit.TypeProjects) || !projectsUnit.ProjectsConfig().IsProjectsAllowed(repo_model.ProjectsModeRepo) {
			ctx.NotFound("MustEnableRepoProjects", nil)
			return
		}
	}
}

// Projects renders the home page of projects
func Projects(ctx *context.Context) {
	ctx.Data["Title"] = ctx.Tr("repo.projects")

	sortType := ctx.FormTrim("sort")

	isShowClosed := strings.ToLower(ctx.FormTrim("state")) == "closed"
	keyword := ctx.FormTrim("q")
	repo := ctx.Repo.Repository
	page := ctx.FormInt("page")
	if page <= 1 {
		page = 1
	}

	ctx.Data["OpenCount"] = repo.NumOpenProjects
	ctx.Data["ClosedCount"] = repo.NumClosedProjects

	var total int
	if !isShowClosed {
		total = repo.NumOpenProjects
	} else {
		total = repo.NumClosedProjects
	}

	projects, count, err := db.FindAndCount[project_model.Project](ctx, project_model.SearchOptions{
		ListOptions: db.ListOptions{
			PageSize: setting.UI.IssuePagingNum,
			Page:     page,
		},
		RepoID:   repo.ID,
		IsClosed: optional.Some(isShowClosed),
		OrderBy:  project_model.GetSearchOrderByBySortType(sortType),
		Type:     project_model.TypeRepository,
		Title:    keyword,
	})
	if err != nil {
		ctx.ServerError("GetProjects", err)
		return
	}

	for i := range projects {
		projects[i].RenderedContent, err = markdown.RenderString(&markup.RenderContext{
			Links: markup.Links{
				Base: ctx.Repo.RepoLink,
			},
			Metas:   ctx.Repo.Repository.ComposeMetas(ctx),
			GitRepo: ctx.Repo.GitRepo,
			Ctx:     ctx,
		}, projects[i].Description)
		if err != nil {
			ctx.ServerError("RenderString", err)
			return
		}
	}

	ctx.Data["Projects"] = projects

	if isShowClosed {
		ctx.Data["State"] = "closed"
	} else {
		ctx.Data["State"] = "open"
	}

	numPages := 0
	if count > 0 {
		numPages = (int(count) - 1/setting.UI.IssuePagingNum)
	}

	pager := context.NewPagination(total, setting.UI.IssuePagingNum, page, numPages)
	pager.AddParamString("state", fmt.Sprint(ctx.Data["State"]))
	ctx.Data["Page"] = pager

	ctx.Data["CanWriteProjects"] = ctx.Repo.Permission.CanWrite(unit.TypeProjects)
	ctx.Data["IsShowClosed"] = isShowClosed
	ctx.Data["IsProjectsPage"] = true
	ctx.Data["SortType"] = sortType

	ctx.HTML(http.StatusOK, tplProjects)
}

// RenderNewProject render creating a project page
func RenderNewProject(ctx *context.Context) {
	ctx.Data["Title"] = ctx.Tr("repo.projects.new")
	ctx.Data["TemplateConfigs"] = project_model.GetTemplateConfigs()
	ctx.Data["CardTypes"] = project_model.GetCardConfig()
	ctx.Data["CanWriteProjects"] = ctx.Repo.Permission.CanWrite(unit.TypeProjects)
	ctx.Data["CancelLink"] = ctx.Repo.Repository.Link() + "/projects"
	ctx.HTML(http.StatusOK, tplProjectsNew)
}

// NewProjectPost creates a new project
func NewProjectPost(ctx *context.Context) {
	form := web.GetForm(ctx).(*forms.CreateProjectForm)
	ctx.Data["Title"] = ctx.Tr("repo.projects.new")

	if ctx.HasError() {
		RenderNewProject(ctx)
		return
	}

	if err := project_model.NewProject(ctx, &project_model.Project{
		RepoID:       ctx.Repo.Repository.ID,
		Title:        form.Title,
		Description:  form.Content,
		CreatorID:    ctx.Doer.ID,
		TemplateType: form.TemplateType,
		CardType:     form.CardType,
		Type:         project_model.TypeRepository,
	}); err != nil {
		ctx.ServerError("NewProject", err)
		return
	}

	ctx.Flash.Success(ctx.Tr("repo.projects.create_success", form.Title))
	ctx.Redirect(ctx.Repo.RepoLink + "/projects")
}

// ChangeProjectStatus updates the status of a project between "open" and "close"
func ChangeProjectStatus(ctx *context.Context) {
	var toClose bool
	switch ctx.Params(":action") {
	case "open":
		toClose = false
	case "close":
		toClose = true
	default:
		ctx.JSONRedirect(ctx.Repo.RepoLink + "/projects")
		return
	}
	id := ctx.ParamsInt64(":id")

	if err := project_model.ChangeProjectStatusByRepoIDAndID(ctx, ctx.Repo.Repository.ID, id, toClose); err != nil {
		ctx.NotFoundOrServerError("ChangeProjectStatusByRepoIDAndID", project_model.IsErrProjectNotExist, err)
		return
	}
	ctx.JSONRedirect(fmt.Sprintf("%s/projects/%d", ctx.Repo.RepoLink, id))
}

// DeleteProject delete a project
func DeleteProject(ctx *context.Context) {
	p, err := project_model.GetProjectByID(ctx, ctx.ParamsInt64(":id"))
	if err != nil {
		if project_model.IsErrProjectNotExist(err) {
			ctx.NotFound("", nil)
		} else {
			ctx.ServerError("GetProjectByID", err)
		}
		return
	}
	if p.RepoID != ctx.Repo.Repository.ID {
		ctx.NotFound("", nil)
		return
	}

	if err := project_model.DeleteProjectByID(ctx, p.ID); err != nil {
		ctx.Flash.Error("DeleteProjectByID: " + err.Error())
	} else {
		ctx.Flash.Success(ctx.Tr("repo.projects.deletion_success"))
	}

	ctx.JSONRedirect(ctx.Repo.RepoLink + "/projects")
}

// RenderEditProject allows a project to be edited
func RenderEditProject(ctx *context.Context) {
	ctx.Data["Title"] = ctx.Tr("repo.projects.edit")
	ctx.Data["PageIsEditProjects"] = true
	ctx.Data["CanWriteProjects"] = ctx.Repo.Permission.CanWrite(unit.TypeProjects)
	ctx.Data["CardTypes"] = project_model.GetCardConfig()

	p, err := project_model.GetProjectByID(ctx, ctx.ParamsInt64(":id"))
	if err != nil {
		if project_model.IsErrProjectNotExist(err) {
			ctx.NotFound("", nil)
		} else {
			ctx.ServerError("GetProjectByID", err)
		}
		return
	}
	if p.RepoID != ctx.Repo.Repository.ID {
		ctx.NotFound("", nil)
		return
	}

	ctx.Data["projectID"] = p.ID
	ctx.Data["title"] = p.Title
	ctx.Data["content"] = p.Description
	ctx.Data["card_type"] = p.CardType
	ctx.Data["redirect"] = ctx.FormString("redirect")
	ctx.Data["CancelLink"] = fmt.Sprintf("%s/projects/%d", ctx.Repo.Repository.Link(), p.ID)

	ctx.HTML(http.StatusOK, tplProjectsNew)
}

// EditProjectPost response for editing a project
func EditProjectPost(ctx *context.Context) {
	form := web.GetForm(ctx).(*forms.CreateProjectForm)
	projectID := ctx.ParamsInt64(":id")

	ctx.Data["Title"] = ctx.Tr("repo.projects.edit")
	ctx.Data["PageIsEditProjects"] = true
	ctx.Data["CanWriteProjects"] = ctx.Repo.Permission.CanWrite(unit.TypeProjects)
	ctx.Data["CardTypes"] = project_model.GetCardConfig()
	ctx.Data["CancelLink"] = fmt.Sprintf("%s/projects/%d", ctx.Repo.Repository.Link(), projectID)

	if ctx.HasError() {
		ctx.HTML(http.StatusOK, tplProjectsNew)
		return
	}

	p, err := project_model.GetProjectByID(ctx, projectID)
	if err != nil {
		if project_model.IsErrProjectNotExist(err) {
			ctx.NotFound("", nil)
		} else {
			ctx.ServerError("GetProjectByID", err)
		}
		return
	}
	if p.RepoID != ctx.Repo.Repository.ID {
		ctx.NotFound("", nil)
		return
	}

	p.Title = form.Title
	p.Description = form.Content
	p.CardType = form.CardType
	if err = project_model.UpdateProject(ctx, p); err != nil {
		ctx.ServerError("UpdateProjects", err)
		return
	}

	ctx.Flash.Success(ctx.Tr("repo.projects.edit_success", p.Title))
	if ctx.FormString("redirect") == "project" {
		ctx.Redirect(p.Link(ctx))
	} else {
		ctx.Redirect(ctx.Repo.RepoLink + "/projects")
	}
}

// ViewProject renders the project with board view
func ViewProject(ctx *context.Context) {
	project, err := project_model.GetProjectByID(ctx, ctx.ParamsInt64(":id"))
	if err != nil {
		if project_model.IsErrProjectNotExist(err) {
			ctx.NotFound("", nil)
		} else {
			ctx.ServerError("GetProjectByID", err)
		}
		return
	}
	if project.RepoID != ctx.Repo.Repository.ID {
		ctx.NotFound("", nil)
		return
	}

	columns, err := project.GetColumns(ctx)
	if err != nil {
		ctx.ServerError("GetProjectColumns", err)
		return
	}

	issuesMap, err := issues_model.LoadIssuesFromColumnList(ctx, columns)
	if err != nil {
		ctx.ServerError("LoadIssuesOfColumns", err)
		return
	}

	if project.CardType != project_model.CardTypeTextOnly {
		issuesAttachmentMap := make(map[int64][]*repo_model.Attachment)
		for _, issuesList := range issuesMap {
			for _, issue := range issuesList {
				if issueAttachment, err := repo_model.GetAttachmentsByIssueIDImagesLatest(ctx, issue.ID); err == nil {
					issuesAttachmentMap[issue.ID] = issueAttachment
				}
			}
		}
		ctx.Data["issuesAttachmentMap"] = issuesAttachmentMap
	}

	linkedPrsMap := make(map[int64][]*issues_model.Issue)
	for _, issuesList := range issuesMap {
		for _, issue := range issuesList {
			var referencedIDs []int64
			for _, comment := range issue.Comments {
				if comment.RefIssueID != 0 && comment.RefIsPull {
					referencedIDs = append(referencedIDs, comment.RefIssueID)
				}
			}

			if len(referencedIDs) > 0 {
				if linkedPrs, err := issues_model.Issues(ctx, &issues_model.IssuesOptions{
					IssueIDs: referencedIDs,
					IsPull:   optional.Some(true),
				}); err == nil {
					linkedPrsMap[issue.ID] = linkedPrs
				}
			}
		}
	}
	ctx.Data["LinkedPRs"] = linkedPrsMap

	project.RenderedContent, err = markdown.RenderString(&markup.RenderContext{
		Links: markup.Links{
			Base: ctx.Repo.RepoLink,
		},
		Metas:   ctx.Repo.Repository.ComposeMetas(ctx),
		GitRepo: ctx.Repo.GitRepo,
		Ctx:     ctx,
	}, project.Description)
	if err != nil {
		ctx.ServerError("RenderString", err)
		return
	}

	ctx.Data["IsProjectsPage"] = true
	ctx.Data["CanWriteProjects"] = ctx.Repo.Permission.CanWrite(unit.TypeProjects)
	ctx.Data["Project"] = project
	ctx.Data["IssuesMap"] = issuesMap
	ctx.Data["Columns"] = columns

	ctx.HTML(http.StatusOK, tplProjectsView)
}

// UpdateIssueProject change an issue's project
func UpdateIssueProject(ctx *context.Context) {
	issues := getActionIssues(ctx)
	if ctx.Written() {
		return
	}

	if err := issues.LoadProjects(ctx); err != nil {
		ctx.ServerError("LoadProjects", err)
		return
	}
	if _, err := issues.LoadRepositories(ctx); err != nil {
		ctx.ServerError("LoadProjects", err)
		return
	}

	projectID := ctx.FormInt64("id")
	action := ctx.FormString("action")
	for _, issue := range issues {
		if err := issues_model.IssueAssignOrRemoveProject(ctx, issue, ctx.Doer, projectID, 0, action); err != nil {
			if errors.Is(err, util.ErrPermissionDenied) {
				continue
			}
			ctx.ServerError("IssueAssignOrRemoveProject", err)
			return
		}
	}

	ctx.JSONOK()
}

// DeleteProjectColumn allows for the deletion of a project column
func DeleteProjectColumn(ctx *context.Context) {
	if ctx.Doer == nil {
		ctx.JSON(http.StatusForbidden, map[string]string{
			"message": "Only signed in users are allowed to perform this action.",
		})
		return
	}

	if !ctx.Repo.IsOwner() && !ctx.Repo.IsAdmin() && !ctx.Repo.CanAccess(perm.AccessModeWrite, unit.TypeProjects) {
		ctx.JSON(http.StatusForbidden, map[string]string{
			"message": "Only authorized users are allowed to perform this action.",
		})
		return
	}

	project, err := project_model.GetProjectByID(ctx, ctx.ParamsInt64(":id"))
	if err != nil {
		if project_model.IsErrProjectNotExist(err) {
			ctx.NotFound("", nil)
		} else {
			ctx.ServerError("GetProjectByID", err)
		}
		return
	}

	pb, err := project_model.GetColumn(ctx, ctx.ParamsInt64(":columnID"))
	if err != nil {
		ctx.ServerError("GetProjectColumn", err)
		return
	}
	if pb.ProjectID != ctx.ParamsInt64(":id") {
		ctx.JSON(http.StatusUnprocessableEntity, map[string]string{
			"message": fmt.Sprintf("ProjectColumn[%d] is not in Project[%d] as expected", pb.ID, project.ID),
		})
		return
	}

	if project.RepoID != ctx.Repo.Repository.ID {
		ctx.JSON(http.StatusUnprocessableEntity, map[string]string{
			"message": fmt.Sprintf("ProjectColumn[%d] is not in Repository[%d] as expected", pb.ID, ctx.Repo.Repository.ID),
		})
		return
	}

	if err := project_model.DeleteColumnByID(ctx, ctx.ParamsInt64(":columnID")); err != nil {
		ctx.ServerError("DeleteProjectColumnByID", err)
		return
	}

	ctx.JSONOK()
}

// AddColumnToProjectPost allows a new column to be added to a project.
func AddColumnToProjectPost(ctx *context.Context) {
	form := web.GetForm(ctx).(*forms.EditProjectColumnForm)
	if !ctx.Repo.IsOwner() && !ctx.Repo.IsAdmin() && !ctx.Repo.CanAccess(perm.AccessModeWrite, unit.TypeProjects) {
		ctx.JSON(http.StatusForbidden, map[string]string{
			"message": "Only authorized users are allowed to perform this action.",
		})
		return
	}

	project, err := project_model.GetProjectForRepoByID(ctx, ctx.Repo.Repository.ID, ctx.ParamsInt64(":id"))
	if err != nil {
		if project_model.IsErrProjectNotExist(err) {
			ctx.NotFound("", nil)
		} else {
			ctx.ServerError("GetProjectByID", err)
		}
		return
	}

	if err := project_model.NewColumn(ctx, &project_model.Column{
		ProjectID: project.ID,
		Title:     form.Title,
		Color:     form.Color,
		CreatorID: ctx.Doer.ID,
	}); err != nil {
		ctx.ServerError("NewProjectColumn", err)
		return
	}

	ctx.JSONOK()
}

func checkProjectColumnChangePermissions(ctx *context.Context) (*project_model.Project, *project_model.Column) {
	if ctx.Doer == nil {
		ctx.JSON(http.StatusForbidden, map[string]string{
			"message": "Only signed in users are allowed to perform this action.",
		})
		return nil, nil
	}

	if !ctx.Repo.IsOwner() && !ctx.Repo.IsAdmin() && !ctx.Repo.CanAccess(perm.AccessModeWrite, unit.TypeProjects) {
		ctx.JSON(http.StatusForbidden, map[string]string{
			"message": "Only authorized users are allowed to perform this action.",
		})
		return nil, nil
	}

	project, err := project_model.GetProjectByID(ctx, ctx.ParamsInt64(":id"))
	if err != nil {
		if project_model.IsErrProjectNotExist(err) {
			ctx.NotFound("", nil)
		} else {
			ctx.ServerError("GetProjectByID", err)
		}
		return nil, nil
	}

	column, err := project_model.GetColumn(ctx, ctx.ParamsInt64(":columnID"))
	if err != nil {
		ctx.ServerError("GetProjectColumn", err)
		return nil, nil
	}
	if column.ProjectID != ctx.ParamsInt64(":id") {
		ctx.JSON(http.StatusUnprocessableEntity, map[string]string{
			"message": fmt.Sprintf("ProjectColumn[%d] is not in Project[%d] as expected", column.ID, project.ID),
		})
		return nil, nil
	}

	if project.RepoID != ctx.Repo.Repository.ID {
		ctx.JSON(http.StatusUnprocessableEntity, map[string]string{
			"message": fmt.Sprintf("ProjectColumn[%d] is not in Repository[%d] as expected", column.ID, ctx.Repo.Repository.ID),
		})
		return nil, nil
	}
	return project, column
}

// EditProjectColumn allows a project column's to be updated
func EditProjectColumn(ctx *context.Context) {
	form := web.GetForm(ctx).(*forms.EditProjectColumnForm)
	_, column := checkProjectColumnChangePermissions(ctx)
	if ctx.Written() {
		return
	}

	if form.Title != "" {
		column.Title = form.Title
	}
	column.Color = form.Color
	if form.Sorting != 0 {
		column.Sorting = form.Sorting
	}

	if err := project_model.UpdateColumn(ctx, column); err != nil {
		ctx.ServerError("UpdateProjectColumn", err)
		return
	}

	ctx.JSONOK()
}

// SetDefaultProjectColumn set default column for uncategorized issues/pulls
func SetDefaultProjectColumn(ctx *context.Context) {
	project, column := checkProjectColumnChangePermissions(ctx)
	if ctx.Written() {
		return
	}

	if err := project_model.SetDefaultColumn(ctx, project.ID, column.ID); err != nil {
		ctx.ServerError("SetDefaultColumn", err)
		return
	}

	ctx.JSONOK()
}

// MoveIssues moves or keeps issues in a column and sorts them inside that column
func MoveIssues(ctx *context.Context) {
	if ctx.Doer == nil {
		ctx.JSON(http.StatusForbidden, map[string]string{
			"message": "Only signed in users are allowed to perform this action.",
		})
		return
	}

	if !ctx.Repo.IsOwner() && !ctx.Repo.IsAdmin() && !ctx.Repo.CanAccess(perm.AccessModeWrite, unit.TypeProjects) {
		ctx.JSON(http.StatusForbidden, map[string]string{
			"message": "Only authorized users are allowed to perform this action.",
		})
		return
	}

	project, err := project_model.GetProjectByID(ctx, ctx.ParamsInt64(":id"))
	if err != nil {
		if project_model.IsErrProjectNotExist(err) {
			ctx.NotFound("ProjectNotExist", nil)
		} else {
			ctx.ServerError("GetProjectByID", err)
		}
		return
	}
	if project.RepoID != ctx.Repo.Repository.ID {
		ctx.NotFound("InvalidRepoID", nil)
		return
	}

	column, err := project_model.GetColumn(ctx, ctx.ParamsInt64(":columnID"))
	if err != nil {
		if project_model.IsErrProjectColumnNotExist(err) {
			ctx.NotFound("ProjectColumnNotExist", nil)
		} else {
			ctx.ServerError("GetProjectColumn", err)
		}
		return
	}

	if column.ProjectID != project.ID {
		ctx.NotFound("ColumnNotInProject", nil)
		return
	}

	type movedIssuesForm struct {
		Issues []struct {
			IssueID int64 `json:"issueID"`
			Sorting int64 `json:"sorting"`
		} `json:"issues"`
	}

	form := &movedIssuesForm{}
	if err = json.NewDecoder(ctx.Req.Body).Decode(&form); err != nil {
		ctx.ServerError("DecodeMovedIssuesForm", err)
	}

	issueIDs := make([]int64, 0, len(form.Issues))
	sortedIssueIDs := make(map[int64]int64)
	for _, issue := range form.Issues {
		issueIDs = append(issueIDs, issue.IssueID)
		sortedIssueIDs[issue.Sorting] = issue.IssueID
	}
	movedIssues, err := issues_model.GetIssuesByIDs(ctx, issueIDs)
	if err != nil {
		if issues_model.IsErrIssueNotExist(err) {
			ctx.NotFound("IssueNotExisting", nil)
		} else {
			ctx.ServerError("GetIssueByID", err)
		}
		return
	}

	if len(movedIssues) != len(form.Issues) {
		ctx.ServerError("some issues do not exist", errors.New("some issues do not exist"))
		return
	}

	for _, issue := range movedIssues {
		if issue.RepoID != project.RepoID {
			ctx.ServerError("Some issue's repoID is not equal to project's repoID", errors.New("Some issue's repoID is not equal to project's repoID"))
			return
		}
	}

<<<<<<< HEAD
	if err = project_model.MoveIssuesOnProjectBoard(ctx, board, sortedIssueIDs, project.ID); err != nil {
		ctx.ServerError("MoveIssuesOnProjectBoard", err)
=======
	if err = project_model.MoveIssuesOnProjectColumn(ctx, column, sortedIssueIDs); err != nil {
		ctx.ServerError("MoveIssuesOnProjectColumn", err)
>>>>>>> c93cbc99
		return
	}

	ctx.JSONOK()
}<|MERGE_RESOLUTION|>--- conflicted
+++ resolved
@@ -660,13 +660,8 @@
 		}
 	}
 
-<<<<<<< HEAD
-	if err = project_model.MoveIssuesOnProjectBoard(ctx, board, sortedIssueIDs, project.ID); err != nil {
-		ctx.ServerError("MoveIssuesOnProjectBoard", err)
-=======
-	if err = project_model.MoveIssuesOnProjectColumn(ctx, column, sortedIssueIDs); err != nil {
+	if err = project_model.MoveIssuesOnProjectColumn(ctx, column, sortedIssueIDs, project.ID); err != nil {
 		ctx.ServerError("MoveIssuesOnProjectColumn", err)
->>>>>>> c93cbc99
 		return
 	}
 
