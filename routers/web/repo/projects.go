// Copyright 2020 The Gitea Authors. All rights reserved.
// SPDX-License-Identifier: MIT

package repo

import (
	"errors"
	"fmt"
	"net/http"
	"strings"

	"code.gitea.io/gitea/models/db"
	issues_model "code.gitea.io/gitea/models/issues"
	"code.gitea.io/gitea/models/perm"
	project_model "code.gitea.io/gitea/models/project"
	repo_model "code.gitea.io/gitea/models/repo"
	"code.gitea.io/gitea/models/unit"
	"code.gitea.io/gitea/modules/base"
	"code.gitea.io/gitea/modules/json"
	"code.gitea.io/gitea/modules/markup"
	"code.gitea.io/gitea/modules/markup/markdown"
	"code.gitea.io/gitea/modules/optional"
	"code.gitea.io/gitea/modules/setting"
	"code.gitea.io/gitea/modules/util"
	"code.gitea.io/gitea/modules/web"
	shared_user "code.gitea.io/gitea/routers/web/shared/user"
	"code.gitea.io/gitea/services/context"
	"code.gitea.io/gitea/services/forms"
	project_service "code.gitea.io/gitea/services/projects"
)

const (
	tplProjects     base.TplName = "repo/projects/list"
	tplProjectsNew  base.TplName = "repo/projects/new"
	tplProjectsView base.TplName = "repo/projects/view"
)

// MustEnableRepoProjects check if repo projects are enabled in settings
func MustEnableRepoProjects(ctx *context.Context) {
	if unit.TypeProjects.UnitGlobalDisabled() {
		ctx.NotFound("EnableRepoProjects", nil)
		return
	}

	if ctx.Repo.Repository != nil {
		projectsUnit := ctx.Repo.Repository.MustGetUnit(ctx, unit.TypeProjects)
		if !ctx.Repo.CanRead(unit.TypeProjects) || !projectsUnit.ProjectsConfig().IsProjectsAllowed(repo_model.ProjectsModeRepo) {
			ctx.NotFound("MustEnableRepoProjects", nil)
			return
		}
	}
}

// Projects renders the home page of projects
func Projects(ctx *context.Context) {
	ctx.Data["Title"] = ctx.Tr("repo.projects")

	sortType := ctx.FormTrim("sort")

	isShowClosed := strings.ToLower(ctx.FormTrim("state")) == "closed"
	keyword := ctx.FormTrim("q")
	repo := ctx.Repo.Repository
	page := ctx.FormInt("page")
	if page <= 1 {
		page = 1
	}

	ctx.Data["OpenCount"] = repo.NumOpenProjects
	ctx.Data["ClosedCount"] = repo.NumClosedProjects

	var total int
	if !isShowClosed {
		total = repo.NumOpenProjects
	} else {
		total = repo.NumClosedProjects
	}

	projects, count, err := db.FindAndCount[project_model.Project](ctx, project_model.SearchOptions{
		ListOptions: db.ListOptions{
			PageSize: setting.UI.IssuePagingNum,
			Page:     page,
		},
		RepoID:   repo.ID,
		IsClosed: optional.Some(isShowClosed),
		OrderBy:  project_model.GetSearchOrderByBySortType(sortType),
		Type:     project_model.TypeRepository,
		Title:    keyword,
	})
	if err != nil {
		ctx.ServerError("GetProjects", err)
		return
	}

	for i := range projects {
		projects[i].RenderedContent, err = markdown.RenderString(&markup.RenderContext{
			Links: markup.Links{
				Base: ctx.Repo.RepoLink,
			},
			Metas:   ctx.Repo.Repository.ComposeMetas(ctx),
			GitRepo: ctx.Repo.GitRepo,
			Repo:    ctx.Repo.Repository,
			Ctx:     ctx,
		}, projects[i].Description)
		if err != nil {
			ctx.ServerError("RenderString", err)
			return
		}
	}

	ctx.Data["Projects"] = projects

	if isShowClosed {
		ctx.Data["State"] = "closed"
	} else {
		ctx.Data["State"] = "open"
	}

	numPages := 0
	if count > 0 {
		numPages = (int(count) - 1/setting.UI.IssuePagingNum)
	}

	pager := context.NewPagination(total, setting.UI.IssuePagingNum, page, numPages)
	pager.AddParamString("state", fmt.Sprint(ctx.Data["State"]))
	ctx.Data["Page"] = pager

	ctx.Data["CanWriteProjects"] = ctx.Repo.Permission.CanWrite(unit.TypeProjects)
	ctx.Data["IsShowClosed"] = isShowClosed
	ctx.Data["IsProjectsPage"] = true
	ctx.Data["SortType"] = sortType

	ctx.HTML(http.StatusOK, tplProjects)
}

// RenderNewProject render creating a project page
func RenderNewProject(ctx *context.Context) {
	ctx.Data["Title"] = ctx.Tr("repo.projects.new")
	ctx.Data["TemplateConfigs"] = project_model.GetTemplateConfigs()
	ctx.Data["CardTypes"] = project_model.GetCardConfig()
	ctx.Data["CanWriteProjects"] = ctx.Repo.Permission.CanWrite(unit.TypeProjects)
	ctx.Data["CancelLink"] = ctx.Repo.Repository.Link() + "/projects"
	ctx.HTML(http.StatusOK, tplProjectsNew)
}

// NewProjectPost creates a new project
func NewProjectPost(ctx *context.Context) {
	form := web.GetForm(ctx).(*forms.CreateProjectForm)
	ctx.Data["Title"] = ctx.Tr("repo.projects.new")

	if ctx.HasError() {
		RenderNewProject(ctx)
		return
	}

	if err := project_model.NewProject(ctx, &project_model.Project{
		RepoID:       ctx.Repo.Repository.ID,
		Title:        form.Title,
		Description:  form.Content,
		CreatorID:    ctx.Doer.ID,
		TemplateType: form.TemplateType,
		CardType:     form.CardType,
		Type:         project_model.TypeRepository,
	}); err != nil {
		ctx.ServerError("NewProject", err)
		return
	}

	ctx.Flash.Success(ctx.Tr("repo.projects.create_success", form.Title))
	ctx.Redirect(ctx.Repo.RepoLink + "/projects")
}

// ChangeProjectStatus updates the status of a project between "open" and "close"
func ChangeProjectStatus(ctx *context.Context) {
	var toClose bool
	switch ctx.PathParam(":action") {
	case "open":
		toClose = false
	case "close":
		toClose = true
	default:
		ctx.JSONRedirect(ctx.Repo.RepoLink + "/projects")
		return
	}
	id := ctx.PathParamInt64(":id")

	if err := project_model.ChangeProjectStatusByRepoIDAndID(ctx, ctx.Repo.Repository.ID, id, toClose); err != nil {
		ctx.NotFoundOrServerError("ChangeProjectStatusByRepoIDAndID", project_model.IsErrProjectNotExist, err)
		return
	}
	ctx.JSONRedirect(fmt.Sprintf("%s/projects/%d", ctx.Repo.RepoLink, id))
}

// DeleteProject delete a project
func DeleteProject(ctx *context.Context) {
	p, err := project_model.GetProjectByID(ctx, ctx.PathParamInt64(":id"))
	if err != nil {
		if project_model.IsErrProjectNotExist(err) {
			ctx.NotFound("", nil)
		} else {
			ctx.ServerError("GetProjectByID", err)
		}
		return
	}
	if p.RepoID != ctx.Repo.Repository.ID {
		ctx.NotFound("", nil)
		return
	}

	if err := project_model.DeleteProjectByID(ctx, p.ID); err != nil {
		ctx.Flash.Error("DeleteProjectByID: " + err.Error())
	} else {
		ctx.Flash.Success(ctx.Tr("repo.projects.deletion_success"))
	}

	ctx.JSONRedirect(ctx.Repo.RepoLink + "/projects")
}

// RenderEditProject allows a project to be edited
func RenderEditProject(ctx *context.Context) {
	ctx.Data["Title"] = ctx.Tr("repo.projects.edit")
	ctx.Data["PageIsEditProjects"] = true
	ctx.Data["CanWriteProjects"] = ctx.Repo.Permission.CanWrite(unit.TypeProjects)
	ctx.Data["CardTypes"] = project_model.GetCardConfig()

	p, err := project_model.GetProjectByID(ctx, ctx.PathParamInt64(":id"))
	if err != nil {
		if project_model.IsErrProjectNotExist(err) {
			ctx.NotFound("", nil)
		} else {
			ctx.ServerError("GetProjectByID", err)
		}
		return
	}
	if p.RepoID != ctx.Repo.Repository.ID {
		ctx.NotFound("", nil)
		return
	}

	ctx.Data["projectID"] = p.ID
	ctx.Data["title"] = p.Title
	ctx.Data["content"] = p.Description
	ctx.Data["card_type"] = p.CardType
	ctx.Data["redirect"] = ctx.FormString("redirect")
	ctx.Data["CancelLink"] = fmt.Sprintf("%s/projects/%d", ctx.Repo.Repository.Link(), p.ID)

	ctx.HTML(http.StatusOK, tplProjectsNew)
}

// EditProjectPost response for editing a project
func EditProjectPost(ctx *context.Context) {
	form := web.GetForm(ctx).(*forms.CreateProjectForm)
	projectID := ctx.PathParamInt64(":id")

	ctx.Data["Title"] = ctx.Tr("repo.projects.edit")
	ctx.Data["PageIsEditProjects"] = true
	ctx.Data["CanWriteProjects"] = ctx.Repo.Permission.CanWrite(unit.TypeProjects)
	ctx.Data["CardTypes"] = project_model.GetCardConfig()
	ctx.Data["CancelLink"] = fmt.Sprintf("%s/projects/%d", ctx.Repo.Repository.Link(), projectID)

	if ctx.HasError() {
		ctx.HTML(http.StatusOK, tplProjectsNew)
		return
	}

	p, err := project_model.GetProjectByID(ctx, projectID)
	if err != nil {
		if project_model.IsErrProjectNotExist(err) {
			ctx.NotFound("", nil)
		} else {
			ctx.ServerError("GetProjectByID", err)
		}
		return
	}
	if p.RepoID != ctx.Repo.Repository.ID {
		ctx.NotFound("", nil)
		return
	}

	p.Title = form.Title
	p.Description = form.Content
	p.CardType = form.CardType
	if err = project_model.UpdateProject(ctx, p); err != nil {
		ctx.ServerError("UpdateProjects", err)
		return
	}

	ctx.Flash.Success(ctx.Tr("repo.projects.edit_success", p.Title))
	if ctx.FormString("redirect") == "project" {
		ctx.Redirect(p.Link(ctx))
	} else {
		ctx.Redirect(ctx.Repo.RepoLink + "/projects")
	}
}

// ViewProject renders the project with board view
func ViewProject(ctx *context.Context) {
	project, err := project_model.GetProjectByID(ctx, ctx.PathParamInt64(":id"))
	if err != nil {
		if project_model.IsErrProjectNotExist(err) {
			ctx.NotFound("", nil)
		} else {
			ctx.ServerError("GetProjectByID", err)
		}
		return
	}
	if project.RepoID != ctx.Repo.Repository.ID {
		ctx.NotFound("", nil)
		return
	}

	columns, err := project.GetColumns(ctx)
	if err != nil {
		ctx.ServerError("GetProjectColumns", err)
		return
	}

	var labelIDs []int64
	// 1,-2 means including label 1 and excluding label 2
	// 0 means issues with no label
	// blank means labels will not be filtered for issues
	selectLabels := ctx.FormString("labels")
	if selectLabels == "" {
		ctx.Data["AllLabels"] = true
	} else if selectLabels == "0" {
		ctx.Data["NoLabel"] = true
	}
	if len(selectLabels) > 0 {
		labelIDs, err = base.StringsToInt64s(strings.Split(selectLabels, ","))
		if err != nil {
			ctx.Flash.Error(ctx.Tr("invalid_data", selectLabels), true)
		}
	}

	assigneeID := ctx.FormInt64("assignee")

	issuesMap, err := issues_model.LoadIssuesFromColumnList(ctx, columns, &issues_model.IssuesOptions{
		LabelIDs:   labelIDs,
		AssigneeID: assigneeID,
	})
	if err != nil {
		ctx.ServerError("LoadIssuesOfColumns", err)
		return
	}

	if project.CardType != project_model.CardTypeTextOnly {
		issuesAttachmentMap := make(map[int64][]*repo_model.Attachment)
		for _, issuesList := range issuesMap {
			for _, issue := range issuesList {
				if issueAttachment, err := repo_model.GetAttachmentsByIssueIDImagesLatest(ctx, issue.ID); err == nil {
					issuesAttachmentMap[issue.ID] = issueAttachment
				}
			}
		}
		ctx.Data["issuesAttachmentMap"] = issuesAttachmentMap
	}

	linkedPrsMap := make(map[int64][]*issues_model.Issue)
	for _, issuesList := range issuesMap {
		for _, issue := range issuesList {
			var referencedIDs []int64
			for _, comment := range issue.Comments {
				if comment.RefIssueID != 0 && comment.RefIsPull {
					referencedIDs = append(referencedIDs, comment.RefIssueID)
				}
			}

			if len(referencedIDs) > 0 {
				if linkedPrs, err := issues_model.Issues(ctx, &issues_model.IssuesOptions{
					IssueIDs: referencedIDs,
					IsPull:   optional.Some(true),
				}); err == nil {
					linkedPrsMap[issue.ID] = linkedPrs
				}
			}
		}
	}
	ctx.Data["LinkedPRs"] = linkedPrsMap

	labels, err := issues_model.GetLabelsByRepoID(ctx, project.RepoID, "", db.ListOptions{})
	if err != nil {
		ctx.ServerError("GetLabelsByRepoID", err)
		return
	}

	if ctx.Repo.Owner.IsOrganization() {
		orgLabels, err := issues_model.GetLabelsByOrgID(ctx, ctx.Repo.Owner.ID, "", db.ListOptions{})
		if err != nil {
			ctx.ServerError("GetLabelsByOrgID", err)
			return
		}

		labels = append(labels, orgLabels...)
	}

	// Get the exclusive scope for every label ID
	labelExclusiveScopes := make([]string, 0, len(labelIDs))
	for _, labelID := range labelIDs {
		foundExclusiveScope := false
		for _, label := range labels {
			if label.ID == labelID || label.ID == -labelID {
				labelExclusiveScopes = append(labelExclusiveScopes, label.ExclusiveScope())
				foundExclusiveScope = true
				break
			}
		}
		if !foundExclusiveScope {
			labelExclusiveScopes = append(labelExclusiveScopes, "")
		}
	}

	for _, l := range labels {
		l.LoadSelectedLabelsAfterClick(labelIDs, labelExclusiveScopes)
	}
	ctx.Data["Labels"] = labels
	ctx.Data["NumLabels"] = len(labels)

	// Get assignees.
	assigneeUsers, err := repo_model.GetRepoAssignees(ctx, ctx.Repo.Repository)
	if err != nil {
		ctx.ServerError("GetRepoAssignees", err)
		return
	}
	ctx.Data["Assignees"] = shared_user.MakeSelfOnTop(ctx.Doer, assigneeUsers)

	ctx.Data["SelectLabels"] = selectLabels
	ctx.Data["AssigneeID"] = assigneeID

	project.RenderedContent, err = markdown.RenderString(&markup.RenderContext{
		Links: markup.Links{
			Base: ctx.Repo.RepoLink,
		},
		Metas:   ctx.Repo.Repository.ComposeMetas(ctx),
		GitRepo: ctx.Repo.GitRepo,
		Repo:    ctx.Repo.Repository,
		Ctx:     ctx,
	}, project.Description)
	if err != nil {
		ctx.ServerError("RenderString", err)
		return
	}

	ctx.Data["IsProjectsPage"] = true
	ctx.Data["CanWriteProjects"] = ctx.Repo.Permission.CanWrite(unit.TypeProjects)
	ctx.Data["Project"] = project
	ctx.Data["IssuesMap"] = issuesMap
	ctx.Data["Columns"] = columns

	ctx.HTML(http.StatusOK, tplProjectsView)
}

// UpdateIssueProject change an issue's project
func UpdateIssueProject(ctx *context.Context) {
	issues := getActionIssues(ctx)
	if ctx.Written() {
		return
	}

	if err := issues.LoadProjects(ctx); err != nil {
		ctx.ServerError("LoadProjects", err)
		return
	}
	if _, err := issues.LoadRepositories(ctx); err != nil {
		ctx.ServerError("LoadProjects", err)
		return
	}

	projectID := ctx.FormInt64("id")
	action := ctx.FormString("action")
	for _, issue := range issues {
		if err := issues_model.IssueAssignOrRemoveProject(ctx, issue, ctx.Doer, projectID, 0, action); err != nil {
			if errors.Is(err, util.ErrPermissionDenied) {
				continue
			}
			ctx.ServerError("IssueAssignOrRemoveProject", err)
			return
		}
	}

	ctx.JSONOK()
}

// DeleteProjectColumn allows for the deletion of a project column
func DeleteProjectColumn(ctx *context.Context) {
	if ctx.Doer == nil {
		ctx.JSON(http.StatusForbidden, map[string]string{
			"message": "Only signed in users are allowed to perform this action.",
		})
		return
	}

	if !ctx.Repo.IsOwner() && !ctx.Repo.IsAdmin() && !ctx.Repo.CanAccess(perm.AccessModeWrite, unit.TypeProjects) {
		ctx.JSON(http.StatusForbidden, map[string]string{
			"message": "Only authorized users are allowed to perform this action.",
		})
		return
	}

	project, err := project_model.GetProjectByID(ctx, ctx.PathParamInt64(":id"))
	if err != nil {
		if project_model.IsErrProjectNotExist(err) {
			ctx.NotFound("", nil)
		} else {
			ctx.ServerError("GetProjectByID", err)
		}
		return
	}

	pb, err := project_model.GetColumn(ctx, ctx.PathParamInt64(":columnID"))
	if err != nil {
		ctx.ServerError("GetProjectColumn", err)
		return
	}
	if pb.ProjectID != ctx.PathParamInt64(":id") {
		ctx.JSON(http.StatusUnprocessableEntity, map[string]string{
			"message": fmt.Sprintf("ProjectColumn[%d] is not in Project[%d] as expected", pb.ID, project.ID),
		})
		return
	}

	if project.RepoID != ctx.Repo.Repository.ID {
		ctx.JSON(http.StatusUnprocessableEntity, map[string]string{
			"message": fmt.Sprintf("ProjectColumn[%d] is not in Repository[%d] as expected", pb.ID, ctx.Repo.Repository.ID),
		})
		return
	}

	if err := project_model.DeleteColumnByID(ctx, ctx.PathParamInt64(":columnID")); err != nil {
		ctx.ServerError("DeleteProjectColumnByID", err)
		return
	}

	ctx.JSONOK()
}

// AddColumnToProjectPost allows a new column to be added to a project.
func AddColumnToProjectPost(ctx *context.Context) {
	form := web.GetForm(ctx).(*forms.EditProjectColumnForm)
	if !ctx.Repo.IsOwner() && !ctx.Repo.IsAdmin() && !ctx.Repo.CanAccess(perm.AccessModeWrite, unit.TypeProjects) {
		ctx.JSON(http.StatusForbidden, map[string]string{
			"message": "Only authorized users are allowed to perform this action.",
		})
		return
	}

	project, err := project_model.GetProjectForRepoByID(ctx, ctx.Repo.Repository.ID, ctx.PathParamInt64(":id"))
	if err != nil {
		if project_model.IsErrProjectNotExist(err) {
			ctx.NotFound("", nil)
		} else {
			ctx.ServerError("GetProjectByID", err)
		}
		return
	}

	if err := project_model.NewColumn(ctx, &project_model.Column{
		ProjectID: project.ID,
		Title:     form.Title,
		Color:     form.Color,
		CreatorID: ctx.Doer.ID,
	}); err != nil {
		ctx.ServerError("NewProjectColumn", err)
		return
	}

	ctx.JSONOK()
}

func checkProjectColumnChangePermissions(ctx *context.Context) (*project_model.Project, *project_model.Column) {
	if ctx.Doer == nil {
		ctx.JSON(http.StatusForbidden, map[string]string{
			"message": "Only signed in users are allowed to perform this action.",
		})
		return nil, nil
	}

	if !ctx.Repo.IsOwner() && !ctx.Repo.IsAdmin() && !ctx.Repo.CanAccess(perm.AccessModeWrite, unit.TypeProjects) {
		ctx.JSON(http.StatusForbidden, map[string]string{
			"message": "Only authorized users are allowed to perform this action.",
		})
		return nil, nil
	}

	project, err := project_model.GetProjectByID(ctx, ctx.PathParamInt64(":id"))
	if err != nil {
		if project_model.IsErrProjectNotExist(err) {
			ctx.NotFound("", nil)
		} else {
			ctx.ServerError("GetProjectByID", err)
		}
		return nil, nil
	}

	column, err := project_model.GetColumn(ctx, ctx.PathParamInt64(":columnID"))
	if err != nil {
		ctx.ServerError("GetProjectColumn", err)
		return nil, nil
	}
	if column.ProjectID != ctx.PathParamInt64(":id") {
		ctx.JSON(http.StatusUnprocessableEntity, map[string]string{
			"message": fmt.Sprintf("ProjectColumn[%d] is not in Project[%d] as expected", column.ID, project.ID),
		})
		return nil, nil
	}

	if project.RepoID != ctx.Repo.Repository.ID {
		ctx.JSON(http.StatusUnprocessableEntity, map[string]string{
			"message": fmt.Sprintf("ProjectColumn[%d] is not in Repository[%d] as expected", column.ID, ctx.Repo.Repository.ID),
		})
		return nil, nil
	}
	return project, column
}

// EditProjectColumn allows a project column's to be updated
func EditProjectColumn(ctx *context.Context) {
	form := web.GetForm(ctx).(*forms.EditProjectColumnForm)
	_, column := checkProjectColumnChangePermissions(ctx)
	if ctx.Written() {
		return
	}

	if form.Title != "" {
		column.Title = form.Title
	}
	column.Color = form.Color
	if form.Sorting != 0 {
		column.Sorting = form.Sorting
	}

	if err := project_model.UpdateColumn(ctx, column); err != nil {
		ctx.ServerError("UpdateProjectColumn", err)
		return
	}

	ctx.JSONOK()
}

// SetDefaultProjectColumn set default column for uncategorized issues/pulls
func SetDefaultProjectColumn(ctx *context.Context) {
	project, column := checkProjectColumnChangePermissions(ctx)
	if ctx.Written() {
		return
	}

	if err := project_model.SetDefaultColumn(ctx, project.ID, column.ID); err != nil {
		ctx.ServerError("SetDefaultColumn", err)
		return
	}

	ctx.JSONOK()
}

// MoveIssues moves or keeps issues in a column and sorts them inside that column
func MoveIssues(ctx *context.Context) {
	if ctx.Doer == nil {
		ctx.JSON(http.StatusForbidden, map[string]string{
			"message": "Only signed in users are allowed to perform this action.",
		})
		return
	}

	if !ctx.Repo.IsOwner() && !ctx.Repo.IsAdmin() && !ctx.Repo.CanAccess(perm.AccessModeWrite, unit.TypeProjects) {
		ctx.JSON(http.StatusForbidden, map[string]string{
			"message": "Only authorized users are allowed to perform this action.",
		})
		return
	}

	project, err := project_model.GetProjectByID(ctx, ctx.PathParamInt64(":id"))
	if err != nil {
		if project_model.IsErrProjectNotExist(err) {
			ctx.NotFound("ProjectNotExist", nil)
		} else {
			ctx.ServerError("GetProjectByID", err)
		}
		return
	}
	if project.RepoID != ctx.Repo.Repository.ID {
		ctx.NotFound("InvalidRepoID", nil)
		return
	}

	column, err := project_model.GetColumn(ctx, ctx.PathParamInt64(":columnID"))
	if err != nil {
		if project_model.IsErrProjectColumnNotExist(err) {
			ctx.NotFound("ProjectColumnNotExist", nil)
		} else {
			ctx.ServerError("GetProjectColumn", err)
		}
		return
	}

	if column.ProjectID != project.ID {
		ctx.NotFound("ColumnNotInProject", nil)
		return
	}

	type movedIssuesForm struct {
		Issues []struct {
			IssueID int64 `json:"issueID"`
			Sorting int64 `json:"sorting"`
		} `json:"issues"`
	}

	form := &movedIssuesForm{}
	if err = json.NewDecoder(ctx.Req.Body).Decode(&form); err != nil {
		ctx.ServerError("DecodeMovedIssuesForm", err)
	}

	issueIDs := make([]int64, 0, len(form.Issues))
	sortedIssueIDs := make(map[int64]int64)
	for _, issue := range form.Issues {
		issueIDs = append(issueIDs, issue.IssueID)
		sortedIssueIDs[issue.Sorting] = issue.IssueID
	}
	movedIssues, err := issues_model.GetIssuesByIDs(ctx, issueIDs)
	if err != nil {
		if issues_model.IsErrIssueNotExist(err) {
			ctx.NotFound("IssueNotExisting", nil)
		} else {
			ctx.ServerError("GetIssueByID", err)
		}
		return
	}

	if len(movedIssues) != len(form.Issues) {
		ctx.ServerError("some issues do not exist", errors.New("some issues do not exist"))
		return
	}

	for _, issue := range movedIssues {
		if issue.RepoID != project.RepoID {
			ctx.ServerError("Some issue's repoID is not equal to project's repoID", errors.New("Some issue's repoID is not equal to project's repoID"))
			return
		}
	}

<<<<<<< HEAD
	if err = project_model.MoveIssuesOnProjectColumn(ctx, column, sortedIssueIDs, project.ID); err != nil {
=======
	if err = project_service.MoveIssuesOnProjectColumn(ctx, ctx.Doer, column, sortedIssueIDs); err != nil {
>>>>>>> 2e12343f
		ctx.ServerError("MoveIssuesOnProjectColumn", err)
		return
	}

	ctx.JSONOK()
}<|MERGE_RESOLUTION|>--- conflicted
+++ resolved
@@ -735,11 +735,7 @@
 		}
 	}
 
-<<<<<<< HEAD
-	if err = project_model.MoveIssuesOnProjectColumn(ctx, column, sortedIssueIDs, project.ID); err != nil {
-=======
 	if err = project_service.MoveIssuesOnProjectColumn(ctx, ctx.Doer, column, sortedIssueIDs); err != nil {
->>>>>>> 2e12343f
 		ctx.ServerError("MoveIssuesOnProjectColumn", err)
 		return
 	}
