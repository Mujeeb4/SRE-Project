--- conflicted
+++ resolved
@@ -238,19 +238,12 @@
 	}
 
 	rctx := &markup.RenderContext{
-<<<<<<< HEAD
 		Ctx:   ctx,
-		Metas: ctx.Repo.Repository.ComposeDocumentMetas(),
+		Metas: ctx.Repo.Repository.ComposeDocumentMetas(ctx),
 		Links: markup.Links{
 			Base: ctx.Repo.RepoLink,
 		},
 		IsWiki: true,
-=======
-		Ctx:       ctx,
-		URLPrefix: ctx.Repo.RepoLink,
-		Metas:     ctx.Repo.Repository.ComposeDocumentMetas(ctx),
-		IsWiki:    true,
->>>>>>> 2e6af43a
 	}
 	buf := &strings.Builder{}
 
