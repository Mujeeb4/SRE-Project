--- conflicted
+++ resolved
@@ -672,11 +672,7 @@
 	}
 	ctx.Data["HeadBranches"] = headBranches
 
-<<<<<<< HEAD
-	headTags, err := ci.HeadGitRepo.GetTags()
-=======
-	headTags, err := headGitRepo.GetTags(0, 0)
->>>>>>> cbd5dc4d
+	headTags, err := ci.HeadGitRepo.GetTags(0, 0)
 	if err != nil {
 		ctx.ServerError("GetTags", err)
 		return
