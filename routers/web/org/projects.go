// Copyright 2022 The Gitea Authors. All rights reserved.
// SPDX-License-Identifier: MIT

package org

import (
	"errors"
	"fmt"
	"net/http"
	"strings"

	"code.gitea.io/gitea/models/db"
	issues_model "code.gitea.io/gitea/models/issues"
	project_model "code.gitea.io/gitea/models/project"
	attachment_model "code.gitea.io/gitea/models/repo"
	"code.gitea.io/gitea/models/unit"
	"code.gitea.io/gitea/modules/base"
	"code.gitea.io/gitea/modules/json"
	"code.gitea.io/gitea/modules/markup"
	"code.gitea.io/gitea/modules/markup/markdown"
	"code.gitea.io/gitea/modules/optional"
	"code.gitea.io/gitea/modules/setting"
	"code.gitea.io/gitea/modules/templates"
	"code.gitea.io/gitea/modules/web"
	shared_user "code.gitea.io/gitea/routers/web/shared/user"
	"code.gitea.io/gitea/services/context"
	"code.gitea.io/gitea/services/forms"
)

const (
	tplProjects     base.TplName = "org/projects/list"
	tplProjectsNew  base.TplName = "org/projects/new"
	tplProjectsView base.TplName = "org/projects/view"
)

// MustEnableProjects check if projects are enabled in settings
func MustEnableProjects(ctx *context.Context) {
	if unit.TypeProjects.UnitGlobalDisabled() {
		ctx.NotFound("EnableProjects", nil)
		return
	}
}

// Projects renders the home page of projects
func Projects(ctx *context.Context) {
	shared_user.PrepareContextForProfileBigAvatar(ctx)
	ctx.Data["Title"] = ctx.Tr("repo.projects")

	sortType := ctx.FormTrim("sort")

	isShowClosed := strings.ToLower(ctx.FormTrim("state")) == "closed"
	keyword := ctx.FormTrim("q")
	page := ctx.FormInt("page")
	if page <= 1 {
		page = 1
	}

	var projectType project_model.Type
	if ctx.ContextUser.IsOrganization() {
		projectType = project_model.TypeOrganization
	} else {
		projectType = project_model.TypeIndividual
	}
	projects, total, err := db.FindAndCount[project_model.Project](ctx, project_model.SearchOptions{
		ListOptions: db.ListOptions{
			Page:     page,
			PageSize: setting.UI.IssuePagingNum,
		},
		OwnerID:  ctx.ContextUser.ID,
		IsClosed: optional.Some(isShowClosed),
		OrderBy:  project_model.GetSearchOrderByBySortType(sortType),
		Type:     projectType,
		Title:    keyword,
	})
	if err != nil {
		ctx.ServerError("FindProjects", err)
		return
	}

	opTotal, err := db.Count[project_model.Project](ctx, project_model.SearchOptions{
		OwnerID:  ctx.ContextUser.ID,
		IsClosed: optional.Some(!isShowClosed),
		Type:     projectType,
	})
	if err != nil {
		ctx.ServerError("CountProjects", err)
		return
	}

	if isShowClosed {
		ctx.Data["OpenCount"] = opTotal
		ctx.Data["ClosedCount"] = total
	} else {
		ctx.Data["OpenCount"] = total
		ctx.Data["ClosedCount"] = opTotal
	}

	ctx.Data["Projects"] = projects
	shared_user.RenderUserHeader(ctx)

	if isShowClosed {
		ctx.Data["State"] = "closed"
	} else {
		ctx.Data["State"] = "open"
	}

	for _, project := range projects {
<<<<<<< HEAD
		project.RenderedContent, err = markdown.RenderString(&markup.RenderContext{
			Ctx: ctx,
			Links: markup.Links{
				Base: ctx.ContextUser.HomeLink(),
			},
			Metas: map[string]string{"mode": "document"},
		}, project.Description)
		if err != nil {
			ctx.ServerError("RenderString", err)
			return
		}
=======
		project.RenderedContent = templates.RenderMarkdownToHtml(ctx, project.Description)
>>>>>>> b3ed1e0e
	}

	err = shared_user.LoadHeaderCount(ctx)
	if err != nil {
		ctx.ServerError("LoadHeaderCount", err)
		return
	}

	numPages := 0
	if total > 0 {
		numPages = (int(total) - 1/setting.UI.IssuePagingNum)
	}

	pager := context.NewPagination(int(total), setting.UI.IssuePagingNum, page, numPages)
	pager.AddParamString("state", fmt.Sprint(ctx.Data["State"]))
	ctx.Data["Page"] = pager

	ctx.Data["CanWriteProjects"] = canWriteProjects(ctx)
	ctx.Data["IsShowClosed"] = isShowClosed
	ctx.Data["PageIsViewProjects"] = true
	ctx.Data["SortType"] = sortType

	ctx.HTML(http.StatusOK, tplProjects)
}

func canWriteProjects(ctx *context.Context) bool {
	if ctx.ContextUser.IsOrganization() {
		return ctx.Org.CanWriteUnit(ctx, unit.TypeProjects)
	}
	return ctx.Doer != nil && ctx.ContextUser.ID == ctx.Doer.ID
}

// RenderNewProject render creating a project page
func RenderNewProject(ctx *context.Context) {
	ctx.Data["Title"] = ctx.Tr("repo.projects.new")
	ctx.Data["TemplateConfigs"] = project_model.GetTemplateConfigs()
	ctx.Data["CardTypes"] = project_model.GetCardConfig()
	ctx.Data["CanWriteProjects"] = canWriteProjects(ctx)
	ctx.Data["PageIsViewProjects"] = true
	ctx.Data["HomeLink"] = ctx.ContextUser.HomeLink()
	ctx.Data["CancelLink"] = ctx.ContextUser.HomeLink() + "/-/projects"
	ctx.Data["ProjectMarkdownPreviewURL"] = fmt.Sprintf("%s/-/markup", ctx.ContextUser.HomeLink())
	ctx.Data["ProjectMarkdownPreviewContext"] = ctx.ContextUser.HomeLink()
	ctx.Data["ProjectMarkdownPreviewMode"] = "markdown"
	ctx.Data["ProjectMarkdownHideRepoButtons"] = true
	shared_user.RenderUserHeader(ctx)

	err := shared_user.LoadHeaderCount(ctx)
	if err != nil {
		ctx.ServerError("LoadHeaderCount", err)
		return
	}

	ctx.HTML(http.StatusOK, tplProjectsNew)
}

// NewProjectPost creates a new project
func NewProjectPost(ctx *context.Context) {
	form := web.GetForm(ctx).(*forms.CreateProjectForm)
	ctx.Data["Title"] = ctx.Tr("repo.projects.new")
	shared_user.RenderUserHeader(ctx)

	if ctx.HasError() {
		RenderNewProject(ctx)
		return
	}

	newProject := project_model.Project{
		OwnerID:      ctx.ContextUser.ID,
		Title:        form.Title,
		Description:  form.Content,
		CreatorID:    ctx.Doer.ID,
		TemplateType: form.TemplateType,
		CardType:     form.CardType,
	}

	if ctx.ContextUser.IsOrganization() {
		newProject.Type = project_model.TypeOrganization
	} else {
		newProject.Type = project_model.TypeIndividual
	}

	if err := project_model.NewProject(ctx, &newProject); err != nil {
		ctx.ServerError("NewProject", err)
		return
	}

	ctx.Flash.Success(ctx.Tr("repo.projects.create_success", form.Title))
	ctx.Redirect(ctx.ContextUser.HomeLink() + "/-/projects")
}

// ChangeProjectStatus updates the status of a project between "open" and "close"
func ChangeProjectStatus(ctx *context.Context) {
	var toClose bool
	switch ctx.PathParam(":action") {
	case "open":
		toClose = false
	case "close":
		toClose = true
	default:
		ctx.JSONRedirect(ctx.ContextUser.HomeLink() + "/-/projects")
		return
	}
	id := ctx.PathParamInt64(":id")

	if err := project_model.ChangeProjectStatusByRepoIDAndID(ctx, 0, id, toClose); err != nil {
		ctx.NotFoundOrServerError("ChangeProjectStatusByRepoIDAndID", project_model.IsErrProjectNotExist, err)
		return
	}
	ctx.JSONRedirect(fmt.Sprintf("%s/-/projects/%d", ctx.ContextUser.HomeLink(), id))
}

// DeleteProject delete a project
func DeleteProject(ctx *context.Context) {
	p, err := project_model.GetProjectByID(ctx, ctx.PathParamInt64(":id"))
	if err != nil {
		ctx.NotFoundOrServerError("GetProjectByID", project_model.IsErrProjectNotExist, err)
		return
	}
	if p.OwnerID != ctx.ContextUser.ID {
		ctx.NotFound("", nil)
		return
	}

	if err := project_model.DeleteProjectByID(ctx, p.ID); err != nil {
		ctx.Flash.Error("DeleteProjectByID: " + err.Error())
	} else {
		ctx.Flash.Success(ctx.Tr("repo.projects.deletion_success"))
	}

	ctx.JSONRedirect(ctx.ContextUser.HomeLink() + "/-/projects")
}

// RenderEditProject allows a project to be edited
func RenderEditProject(ctx *context.Context) {
	ctx.Data["Title"] = ctx.Tr("repo.projects.edit")
	ctx.Data["PageIsEditProjects"] = true
	ctx.Data["PageIsViewProjects"] = true
	ctx.Data["CanWriteProjects"] = canWriteProjects(ctx)
	ctx.Data["CardTypes"] = project_model.GetCardConfig()

	shared_user.RenderUserHeader(ctx)

	p, err := project_model.GetProjectByID(ctx, ctx.PathParamInt64(":id"))
	if err != nil {
		ctx.NotFoundOrServerError("GetProjectByID", project_model.IsErrProjectNotExist, err)
		return
	}
	if p.OwnerID != ctx.ContextUser.ID {
		ctx.NotFound("", nil)
		return
	}

	ctx.Data["projectID"] = p.ID
	ctx.Data["title"] = p.Title
	ctx.Data["content"] = p.Description
	ctx.Data["redirect"] = ctx.FormString("redirect")
	ctx.Data["HomeLink"] = ctx.ContextUser.HomeLink()
	ctx.Data["card_type"] = p.CardType
	ctx.Data["CancelLink"] = fmt.Sprintf("%s/-/projects/%d", ctx.ContextUser.HomeLink(), p.ID)
	ctx.Data["ProjectMarkdownPreviewURL"] = fmt.Sprintf("%s/-/markup", ctx.ContextUser.HomeLink())
	ctx.Data["ProjectMarkdownPreviewContext"] = ctx.ContextUser.HomeLink()
	ctx.Data["ProjectMarkdownPreviewMode"] = "markdown"
	ctx.Data["ProjectMarkdownHideRepoButtons"] = true

	ctx.HTML(http.StatusOK, tplProjectsNew)
}

// EditProjectPost response for editing a project
func EditProjectPost(ctx *context.Context) {
	form := web.GetForm(ctx).(*forms.CreateProjectForm)
	projectID := ctx.PathParamInt64(":id")
	ctx.Data["Title"] = ctx.Tr("repo.projects.edit")
	ctx.Data["PageIsEditProjects"] = true
	ctx.Data["PageIsViewProjects"] = true
	ctx.Data["CanWriteProjects"] = canWriteProjects(ctx)
	ctx.Data["CardTypes"] = project_model.GetCardConfig()
	ctx.Data["CancelLink"] = fmt.Sprintf("%s/-/projects/%d", ctx.ContextUser.HomeLink(), projectID)

	shared_user.RenderUserHeader(ctx)

	err := shared_user.LoadHeaderCount(ctx)
	if err != nil {
		ctx.ServerError("LoadHeaderCount", err)
		return
	}

	if ctx.HasError() {
		ctx.HTML(http.StatusOK, tplProjectsNew)
		return
	}

	p, err := project_model.GetProjectByID(ctx, projectID)
	if err != nil {
		ctx.NotFoundOrServerError("GetProjectByID", project_model.IsErrProjectNotExist, err)
		return
	}
	if p.OwnerID != ctx.ContextUser.ID {
		ctx.NotFound("", nil)
		return
	}

	p.Title = form.Title
	p.Description = form.Content
	p.CardType = form.CardType
	if err = project_model.UpdateProject(ctx, p); err != nil {
		ctx.ServerError("UpdateProjects", err)
		return
	}

	ctx.Flash.Success(ctx.Tr("repo.projects.edit_success", p.Title))
	if ctx.FormString("redirect") == "project" {
		ctx.Redirect(p.Link(ctx))
	} else {
		ctx.Redirect(ctx.ContextUser.HomeLink() + "/-/projects")
	}
}

// ViewProject renders the project with board view for a project
func ViewProject(ctx *context.Context) {
	project, err := project_model.GetProjectByID(ctx, ctx.PathParamInt64(":id"))
	if err != nil {
		ctx.NotFoundOrServerError("GetProjectByID", project_model.IsErrProjectNotExist, err)
		return
	}
	if project.OwnerID != ctx.ContextUser.ID {
		ctx.NotFound("", nil)
		return
	}

	columns, err := project.GetColumns(ctx)
	if err != nil {
		ctx.ServerError("GetProjectColumns", err)
		return
	}

	issuesMap, err := issues_model.LoadIssuesFromColumnList(ctx, columns)
	if err != nil {
		ctx.ServerError("LoadIssuesOfColumns", err)
		return
	}

	if project.CardType != project_model.CardTypeTextOnly {
		issuesAttachmentMap := make(map[int64][]*attachment_model.Attachment)
		for _, issuesList := range issuesMap {
			for _, issue := range issuesList {
				if issueAttachment, err := attachment_model.GetAttachmentsByIssueIDImagesLatest(ctx, issue.ID); err == nil {
					issuesAttachmentMap[issue.ID] = issueAttachment
				}
			}
		}
		ctx.Data["issuesAttachmentMap"] = issuesAttachmentMap
	}

	linkedPrsMap := make(map[int64][]*issues_model.Issue)
	for _, issuesList := range issuesMap {
		for _, issue := range issuesList {
			var referencedIDs []int64
			for _, comment := range issue.Comments {
				if comment.RefIssueID != 0 && comment.RefIsPull {
					referencedIDs = append(referencedIDs, comment.RefIssueID)
				}
			}

			if len(referencedIDs) > 0 {
				if linkedPrs, err := issues_model.Issues(ctx, &issues_model.IssuesOptions{
					IssueIDs: referencedIDs,
					IsPull:   optional.Some(true),
				}); err == nil {
					linkedPrsMap[issue.ID] = linkedPrs
				}
			}
		}
	}

<<<<<<< HEAD
	project.RenderedContent, err = markdown.RenderString(&markup.RenderContext{
		Ctx: ctx,
		Links: markup.Links{
			Base: ctx.ContextUser.HomeLink(),
		},
		Metas: map[string]string{"mode": "document"},
	}, project.Description)
	if err != nil {
		ctx.ServerError("RenderString", err)
		return
	}

=======
	project.RenderedContent = templates.RenderMarkdownToHtml(ctx, project.Description)
>>>>>>> b3ed1e0e
	ctx.Data["LinkedPRs"] = linkedPrsMap
	ctx.Data["PageIsViewProjects"] = true
	ctx.Data["CanWriteProjects"] = canWriteProjects(ctx)
	ctx.Data["Project"] = project
	ctx.Data["IssuesMap"] = issuesMap
	ctx.Data["Columns"] = columns
	shared_user.RenderUserHeader(ctx)

	err = shared_user.LoadHeaderCount(ctx)
	if err != nil {
		ctx.ServerError("LoadHeaderCount", err)
		return
	}

	ctx.HTML(http.StatusOK, tplProjectsView)
}

// DeleteProjectColumn allows for the deletion of a project column
func DeleteProjectColumn(ctx *context.Context) {
	if ctx.Doer == nil {
		ctx.JSON(http.StatusForbidden, map[string]string{
			"message": "Only signed in users are allowed to perform this action.",
		})
		return
	}

	project, err := project_model.GetProjectByID(ctx, ctx.PathParamInt64(":id"))
	if err != nil {
		ctx.NotFoundOrServerError("GetProjectByID", project_model.IsErrProjectNotExist, err)
		return
	}

	pb, err := project_model.GetColumn(ctx, ctx.PathParamInt64(":columnID"))
	if err != nil {
		ctx.ServerError("GetProjectColumn", err)
		return
	}
	if pb.ProjectID != ctx.PathParamInt64(":id") {
		ctx.JSON(http.StatusUnprocessableEntity, map[string]string{
			"message": fmt.Sprintf("ProjectColumn[%d] is not in Project[%d] as expected", pb.ID, project.ID),
		})
		return
	}

	if project.OwnerID != ctx.ContextUser.ID {
		ctx.JSON(http.StatusUnprocessableEntity, map[string]string{
			"message": fmt.Sprintf("ProjectColumn[%d] is not in Owner[%d] as expected", pb.ID, ctx.ContextUser.ID),
		})
		return
	}

	if err := project_model.DeleteColumnByID(ctx, ctx.PathParamInt64(":columnID")); err != nil {
		ctx.ServerError("DeleteProjectColumnByID", err)
		return
	}

	ctx.JSONOK()
}

// AddColumnToProjectPost allows a new column to be added to a project.
func AddColumnToProjectPost(ctx *context.Context) {
	form := web.GetForm(ctx).(*forms.EditProjectColumnForm)

	project, err := project_model.GetProjectByID(ctx, ctx.PathParamInt64(":id"))
	if err != nil {
		ctx.NotFoundOrServerError("GetProjectByID", project_model.IsErrProjectNotExist, err)
		return
	}

	if err := project_model.NewColumn(ctx, &project_model.Column{
		ProjectID: project.ID,
		Title:     form.Title,
		Color:     form.Color,
		CreatorID: ctx.Doer.ID,
	}); err != nil {
		ctx.ServerError("NewProjectColumn", err)
		return
	}

	ctx.JSONOK()
}

// CheckProjectColumnChangePermissions check permission
func CheckProjectColumnChangePermissions(ctx *context.Context) (*project_model.Project, *project_model.Column) {
	if ctx.Doer == nil {
		ctx.JSON(http.StatusForbidden, map[string]string{
			"message": "Only signed in users are allowed to perform this action.",
		})
		return nil, nil
	}

	project, err := project_model.GetProjectByID(ctx, ctx.PathParamInt64(":id"))
	if err != nil {
		ctx.NotFoundOrServerError("GetProjectByID", project_model.IsErrProjectNotExist, err)
		return nil, nil
	}

	column, err := project_model.GetColumn(ctx, ctx.PathParamInt64(":columnID"))
	if err != nil {
		ctx.ServerError("GetProjectColumn", err)
		return nil, nil
	}
	if column.ProjectID != ctx.PathParamInt64(":id") {
		ctx.JSON(http.StatusUnprocessableEntity, map[string]string{
			"message": fmt.Sprintf("ProjectColumn[%d] is not in Project[%d] as expected", column.ID, project.ID),
		})
		return nil, nil
	}

	if project.OwnerID != ctx.ContextUser.ID {
		ctx.JSON(http.StatusUnprocessableEntity, map[string]string{
			"message": fmt.Sprintf("ProjectColumn[%d] is not in Repository[%d] as expected", column.ID, project.ID),
		})
		return nil, nil
	}
	return project, column
}

// EditProjectColumn allows a project column's to be updated
func EditProjectColumn(ctx *context.Context) {
	form := web.GetForm(ctx).(*forms.EditProjectColumnForm)
	_, column := CheckProjectColumnChangePermissions(ctx)
	if ctx.Written() {
		return
	}

	if form.Title != "" {
		column.Title = form.Title
	}
	column.Color = form.Color
	if form.Sorting != 0 {
		column.Sorting = form.Sorting
	}

	if err := project_model.UpdateColumn(ctx, column); err != nil {
		ctx.ServerError("UpdateProjectColumn", err)
		return
	}

	ctx.JSONOK()
}

// SetDefaultProjectColumn set default column for uncategorized issues/pulls
func SetDefaultProjectColumn(ctx *context.Context) {
	project, column := CheckProjectColumnChangePermissions(ctx)
	if ctx.Written() {
		return
	}

	if err := project_model.SetDefaultColumn(ctx, project.ID, column.ID); err != nil {
		ctx.ServerError("SetDefaultColumn", err)
		return
	}

	ctx.JSONOK()
}

// MoveIssues moves or keeps issues in a column and sorts them inside that column
func MoveIssues(ctx *context.Context) {
	if ctx.Doer == nil {
		ctx.JSON(http.StatusForbidden, map[string]string{
			"message": "Only signed in users are allowed to perform this action.",
		})
		return
	}

	project, err := project_model.GetProjectByID(ctx, ctx.PathParamInt64(":id"))
	if err != nil {
		ctx.NotFoundOrServerError("GetProjectByID", project_model.IsErrProjectNotExist, err)
		return
	}
	if project.OwnerID != ctx.ContextUser.ID {
		ctx.NotFound("InvalidRepoID", nil)
		return
	}

	column, err := project_model.GetColumn(ctx, ctx.PathParamInt64(":columnID"))
	if err != nil {
		ctx.NotFoundOrServerError("GetProjectColumn", project_model.IsErrProjectColumnNotExist, err)
		return
	}

	if column.ProjectID != project.ID {
		ctx.NotFound("ColumnNotInProject", nil)
		return
	}

	type movedIssuesForm struct {
		Issues []struct {
			IssueID int64 `json:"issueID"`
			Sorting int64 `json:"sorting"`
		} `json:"issues"`
	}

	form := &movedIssuesForm{}
	if err = json.NewDecoder(ctx.Req.Body).Decode(&form); err != nil {
		ctx.ServerError("DecodeMovedIssuesForm", err)
		return
	}

	issueIDs := make([]int64, 0, len(form.Issues))
	sortedIssueIDs := make(map[int64]int64)
	for _, issue := range form.Issues {
		issueIDs = append(issueIDs, issue.IssueID)
		sortedIssueIDs[issue.Sorting] = issue.IssueID
	}
	movedIssues, err := issues_model.GetIssuesByIDs(ctx, issueIDs)
	if err != nil {
		ctx.NotFoundOrServerError("GetIssueByID", issues_model.IsErrIssueNotExist, err)
		return
	}

	if len(movedIssues) != len(form.Issues) {
		ctx.ServerError("some issues do not exist", errors.New("some issues do not exist"))
		return
	}

	if _, err = movedIssues.LoadRepositories(ctx); err != nil {
		ctx.ServerError("LoadRepositories", err)
		return
	}

	for _, issue := range movedIssues {
		if issue.RepoID != project.RepoID && issue.Repo.OwnerID != project.OwnerID {
			ctx.ServerError("Some issue's repoID is not equal to project's repoID", errors.New("Some issue's repoID is not equal to project's repoID"))
			return
		}
	}

	if err = project_model.MoveIssuesOnProjectColumn(ctx, column, sortedIssueIDs); err != nil {
		ctx.ServerError("MoveIssuesOnProjectColumn", err)
		return
	}

	ctx.JSONOK()
}<|MERGE_RESOLUTION|>--- conflicted
+++ resolved
@@ -105,21 +105,7 @@
 	}
 
 	for _, project := range projects {
-<<<<<<< HEAD
-		project.RenderedContent, err = markdown.RenderString(&markup.RenderContext{
-			Ctx: ctx,
-			Links: markup.Links{
-				Base: ctx.ContextUser.HomeLink(),
-			},
-			Metas: map[string]string{"mode": "document"},
-		}, project.Description)
-		if err != nil {
-			ctx.ServerError("RenderString", err)
-			return
-		}
-=======
 		project.RenderedContent = templates.RenderMarkdownToHtml(ctx, project.Description)
->>>>>>> b3ed1e0e
 	}
 
 	err = shared_user.LoadHeaderCount(ctx)
@@ -395,22 +381,7 @@
 		}
 	}
 
-<<<<<<< HEAD
-	project.RenderedContent, err = markdown.RenderString(&markup.RenderContext{
-		Ctx: ctx,
-		Links: markup.Links{
-			Base: ctx.ContextUser.HomeLink(),
-		},
-		Metas: map[string]string{"mode": "document"},
-	}, project.Description)
-	if err != nil {
-		ctx.ServerError("RenderString", err)
-		return
-	}
-
-=======
 	project.RenderedContent = templates.RenderMarkdownToHtml(ctx, project.Description)
->>>>>>> b3ed1e0e
 	ctx.Data["LinkedPRs"] = linkedPrsMap
 	ctx.Data["PageIsViewProjects"] = true
 	ctx.Data["CanWriteProjects"] = canWriteProjects(ctx)
