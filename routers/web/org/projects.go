--- conflicted
+++ resolved
@@ -18,12 +18,9 @@
 	"code.gitea.io/gitea/models/unit"
 	"code.gitea.io/gitea/modules/base"
 	"code.gitea.io/gitea/modules/json"
-<<<<<<< HEAD
 	"code.gitea.io/gitea/modules/markup"
 	"code.gitea.io/gitea/modules/markup/markdown"
-=======
 	"code.gitea.io/gitea/modules/optional"
->>>>>>> 8d142662
 	"code.gitea.io/gitea/modules/setting"
 	"code.gitea.io/gitea/modules/templates"
 	"code.gitea.io/gitea/modules/web"
@@ -110,7 +107,6 @@
 	}
 
 	for _, project := range projects {
-<<<<<<< HEAD
 		project.RenderedContent, err = markdown.RenderString(&markup.RenderContext{
 			Ctx: ctx,
 			Links: markup.Links{
@@ -122,9 +118,6 @@
 			ctx.ServerError("RenderString", err)
 			return
 		}
-=======
-		project.RenderedContent = templates.SanitizeHTML(project.Description) // FIXME: is it right? why not render?
->>>>>>> 8d142662
 	}
 
 	err = shared_user.LoadHeaderCount(ctx)
@@ -399,7 +392,6 @@
 		}
 	}
 
-<<<<<<< HEAD
 	project.RenderedContent, err = markdown.RenderString(&markup.RenderContext{
 		Ctx: ctx,
 		Links: markup.Links{
@@ -412,9 +404,6 @@
 		return
 	}
 
-=======
-	project.RenderedContent = templates.SanitizeHTML(project.Description) // FIXME: is it right? why not render?
->>>>>>> 8d142662
 	ctx.Data["LinkedPRs"] = linkedPrsMap
 	ctx.Data["PageIsViewProjects"] = true
 	ctx.Data["CanWriteProjects"] = canWriteProjects(ctx)
