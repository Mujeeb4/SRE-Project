// Copyright 2022 The Gitea Authors. All rights reserved.
// SPDX-License-Identifier: MIT

package org

import (
	"errors"
	"fmt"
	"net/http"
	"strings"

	"code.gitea.io/gitea/models/db"
	issues_model "code.gitea.io/gitea/models/issues"
	project_model "code.gitea.io/gitea/models/project"
	attachment_model "code.gitea.io/gitea/models/repo"
	"code.gitea.io/gitea/models/unit"
	"code.gitea.io/gitea/modules/base"
	"code.gitea.io/gitea/modules/json"
	"code.gitea.io/gitea/modules/optional"
	"code.gitea.io/gitea/modules/setting"
	"code.gitea.io/gitea/modules/templates"
	"code.gitea.io/gitea/modules/web"
	shared_user "code.gitea.io/gitea/routers/web/shared/user"
	"code.gitea.io/gitea/services/context"
	"code.gitea.io/gitea/services/forms"
)

const (
	tplProjects     base.TplName = "org/projects/list"
	tplProjectsNew  base.TplName = "org/projects/new"
	tplProjectsView base.TplName = "org/projects/view"
)

// MustEnableProjects check if projects are enabled in settings
func MustEnableProjects(ctx *context.Context) {
	if unit.TypeProjects.UnitGlobalDisabled() {
		ctx.NotFound("EnableKanbanBoard", nil)
		return
	}
}

// Projects renders the home page of projects
func Projects(ctx *context.Context) {
	shared_user.PrepareContextForProfileBigAvatar(ctx)
	ctx.Data["Title"] = ctx.Tr("repo.project_board")

	sortType := ctx.FormTrim("sort")

	isShowClosed := strings.ToLower(ctx.FormTrim("state")) == "closed"
	keyword := ctx.FormTrim("q")
	page := ctx.FormInt("page")
	if page <= 1 {
		page = 1
	}

	var projectType project_model.Type
	if ctx.ContextUser.IsOrganization() {
		projectType = project_model.TypeOrganization
	} else {
		projectType = project_model.TypeIndividual
	}
	projects, total, err := db.FindAndCount[project_model.Project](ctx, project_model.SearchOptions{
		ListOptions: db.ListOptions{
			Page:     page,
			PageSize: setting.UI.IssuePagingNum,
		},
		OwnerID:  ctx.ContextUser.ID,
		IsClosed: optional.Some(isShowClosed),
		OrderBy:  project_model.GetSearchOrderByBySortType(sortType),
		Type:     projectType,
		Title:    keyword,
	})
	if err != nil {
		ctx.ServerError("FindProjects", err)
		return
	}

	opTotal, err := db.Count[project_model.Project](ctx, project_model.SearchOptions{
		OwnerID:  ctx.ContextUser.ID,
		IsClosed: optional.Some(!isShowClosed),
		Type:     projectType,
	})
	if err != nil {
		ctx.ServerError("CountProjects", err)
		return
	}

	if isShowClosed {
		ctx.Data["OpenCount"] = opTotal
		ctx.Data["ClosedCount"] = total
	} else {
		ctx.Data["OpenCount"] = total
		ctx.Data["ClosedCount"] = opTotal
	}

	ctx.Data["Projects"] = projects
	shared_user.RenderUserHeader(ctx)

	if isShowClosed {
		ctx.Data["State"] = "closed"
	} else {
		ctx.Data["State"] = "open"
	}

	for _, project := range projects {
		project.RenderedContent = templates.RenderMarkdownToHtml(ctx, project.Description)
	}

	err = shared_user.LoadHeaderCount(ctx)
	if err != nil {
		ctx.ServerError("LoadHeaderCount", err)
		return
	}

	numPages := 0
	if total > 0 {
		numPages = (int(total) - 1/setting.UI.IssuePagingNum)
	}

	pager := context.NewPagination(int(total), setting.UI.IssuePagingNum, page, numPages)
	pager.AddParamString("state", fmt.Sprint(ctx.Data["State"]))
	ctx.Data["Page"] = pager

	ctx.Data["CanWriteProjects"] = canWriteProjects(ctx)
	ctx.Data["IsShowClosed"] = isShowClosed
	ctx.Data["PageIsViewProjects"] = true
	ctx.Data["SortType"] = sortType

	ctx.HTML(http.StatusOK, tplProjects)
}

func canWriteProjects(ctx *context.Context) bool {
	if ctx.ContextUser.IsOrganization() {
		return ctx.Org.CanWriteUnit(ctx, unit.TypeProjects)
	}
	return ctx.Doer != nil && ctx.ContextUser.ID == ctx.Doer.ID
}

// RenderNewProject render creating a project page
func RenderNewProject(ctx *context.Context) {
	ctx.Data["Title"] = ctx.Tr("repo.projects.new")
	ctx.Data["BoardTypes"] = project_model.GetBoardConfig()
	ctx.Data["CardTypes"] = project_model.GetCardConfig()
	ctx.Data["CanWriteProjects"] = canWriteProjects(ctx)
	ctx.Data["PageIsViewProjects"] = true
	ctx.Data["HomeLink"] = ctx.ContextUser.HomeLink()
	ctx.Data["CancelLink"] = ctx.ContextUser.HomeLink() + "/-/projects"
	shared_user.RenderUserHeader(ctx)

	err := shared_user.LoadHeaderCount(ctx)
	if err != nil {
		ctx.ServerError("LoadHeaderCount", err)
		return
	}

	ctx.HTML(http.StatusOK, tplProjectsNew)
}

// NewProjectPost creates a new project
func NewProjectPost(ctx *context.Context) {
	form := web.GetForm(ctx).(*forms.CreateProjectForm)
	ctx.Data["Title"] = ctx.Tr("repo.projects.new")
	shared_user.RenderUserHeader(ctx)

	if ctx.HasError() {
		RenderNewProject(ctx)
		return
	}

	newProject := project_model.Project{
		OwnerID:     ctx.ContextUser.ID,
		Title:       form.Title,
		Description: form.Content,
		CreatorID:   ctx.Doer.ID,
		BoardType:   form.BoardType,
		CardType:    form.CardType,
	}

	if ctx.ContextUser.IsOrganization() {
		newProject.Type = project_model.TypeOrganization
	} else {
		newProject.Type = project_model.TypeIndividual
	}

	if err := project_model.NewProject(ctx, &newProject); err != nil {
		ctx.ServerError("NewProject", err)
		return
	}

	ctx.Flash.Success(ctx.Tr("repo.projects.create_success", form.Title))
	ctx.Redirect(ctx.ContextUser.HomeLink() + "/-/projects")
}

// ChangeProjectStatus updates the status of a project between "open" and "close"
func ChangeProjectStatus(ctx *context.Context) {
	var toClose bool
	switch ctx.Params(":action") {
	case "open":
		toClose = false
	case "close":
		toClose = true
	default:
		ctx.JSONRedirect(ctx.ContextUser.HomeLink() + "/-/projects")
		return
	}
	id := ctx.ParamsInt64(":id")

	if err := project_model.ChangeProjectStatusByRepoIDAndID(ctx, 0, id, toClose); err != nil {
		ctx.NotFoundOrServerError("ChangeProjectStatusByRepoIDAndID", project_model.IsErrProjectNotExist, err)
		return
	}
	ctx.JSONRedirect(fmt.Sprintf("%s/-/projects/%d", ctx.ContextUser.HomeLink(), id))
}

// DeleteProject delete a project
func DeleteProject(ctx *context.Context) {
	p, err := project_model.GetProjectByID(ctx, ctx.ParamsInt64(":id"))
	if err != nil {
		ctx.NotFoundOrServerError("GetProjectByID", project_model.IsErrProjectNotExist, err)
		return
	}
	if p.OwnerID != ctx.ContextUser.ID {
		ctx.NotFound("", nil)
		return
	}

	if err := project_model.DeleteProjectByID(ctx, p.ID); err != nil {
		ctx.Flash.Error("DeleteProjectByID: " + err.Error())
	} else {
		ctx.Flash.Success(ctx.Tr("repo.projects.deletion_success"))
	}

	ctx.JSONRedirect(ctx.ContextUser.HomeLink() + "/-/projects")
}

// RenderEditProject allows a project to be edited
func RenderEditProject(ctx *context.Context) {
	ctx.Data["Title"] = ctx.Tr("repo.projects.edit")
	ctx.Data["PageIsEditProjects"] = true
	ctx.Data["PageIsViewProjects"] = true
	ctx.Data["CanWriteProjects"] = canWriteProjects(ctx)
	ctx.Data["CardTypes"] = project_model.GetCardConfig()

	shared_user.RenderUserHeader(ctx)

	p, err := project_model.GetProjectByID(ctx, ctx.ParamsInt64(":id"))
	if err != nil {
		ctx.NotFoundOrServerError("GetProjectByID", project_model.IsErrProjectNotExist, err)
		return
	}
	if p.OwnerID != ctx.ContextUser.ID {
		ctx.NotFound("", nil)
		return
	}

	ctx.Data["projectID"] = p.ID
	ctx.Data["title"] = p.Title
	ctx.Data["content"] = p.Description
	ctx.Data["redirect"] = ctx.FormString("redirect")
	ctx.Data["HomeLink"] = ctx.ContextUser.HomeLink()
	ctx.Data["card_type"] = p.CardType
	ctx.Data["CancelLink"] = fmt.Sprintf("%s/-/projects/%d", ctx.ContextUser.HomeLink(), p.ID)

	ctx.HTML(http.StatusOK, tplProjectsNew)
}

// EditProjectPost response for editing a project
func EditProjectPost(ctx *context.Context) {
	form := web.GetForm(ctx).(*forms.CreateProjectForm)
	projectID := ctx.ParamsInt64(":id")
	ctx.Data["Title"] = ctx.Tr("repo.projects.edit")
	ctx.Data["PageIsEditProjects"] = true
	ctx.Data["PageIsViewProjects"] = true
	ctx.Data["CanWriteProjects"] = canWriteProjects(ctx)
	ctx.Data["CardTypes"] = project_model.GetCardConfig()
	ctx.Data["CancelLink"] = fmt.Sprintf("%s/-/projects/%d", ctx.ContextUser.HomeLink(), projectID)

	shared_user.RenderUserHeader(ctx)

	err := shared_user.LoadHeaderCount(ctx)
	if err != nil {
		ctx.ServerError("LoadHeaderCount", err)
		return
	}

	if ctx.HasError() {
		ctx.HTML(http.StatusOK, tplProjectsNew)
		return
	}

	p, err := project_model.GetProjectByID(ctx, projectID)
	if err != nil {
		ctx.NotFoundOrServerError("GetProjectByID", project_model.IsErrProjectNotExist, err)
		return
	}
	if p.OwnerID != ctx.ContextUser.ID {
		ctx.NotFound("", nil)
		return
	}

	p.Title = form.Title
	p.Description = form.Content
	p.CardType = form.CardType
	if err = project_model.UpdateProject(ctx, p); err != nil {
		ctx.ServerError("UpdateProjects", err)
		return
	}

	ctx.Flash.Success(ctx.Tr("repo.projects.edit_success", p.Title))
	if ctx.FormString("redirect") == "project" {
		ctx.Redirect(p.Link(ctx))
	} else {
		ctx.Redirect(ctx.ContextUser.HomeLink() + "/-/projects")
	}
}

// ViewProject renders the project board for a project
func ViewProject(ctx *context.Context) {
	project, err := project_model.GetProjectByID(ctx, ctx.ParamsInt64(":id"))
	if err != nil {
		ctx.NotFoundOrServerError("GetProjectByID", project_model.IsErrProjectNotExist, err)
		return
	}
	if project.OwnerID != ctx.ContextUser.ID {
		ctx.NotFound("", nil)
		return
	}

	boards, err := project.GetBoards(ctx)
	if err != nil {
		ctx.ServerError("GetProjectBoards", err)
		return
	}

	issuesMap, err := issues_model.LoadIssuesFromBoardList(ctx, boards)
	if err != nil {
		ctx.ServerError("LoadIssuesOfBoards", err)
		return
	}

	if project.CardType != project_model.CardTypeTextOnly {
		issuesAttachmentMap := make(map[int64][]*attachment_model.Attachment)
		for _, issuesList := range issuesMap {
			for _, issue := range issuesList {
				if issueAttachment, err := attachment_model.GetAttachmentsByIssueIDImagesLatest(ctx, issue.ID); err == nil {
					issuesAttachmentMap[issue.ID] = issueAttachment
				}
			}
		}
		ctx.Data["issuesAttachmentMap"] = issuesAttachmentMap
	}

	linkedPrsMap := make(map[int64][]*issues_model.Issue)
	for _, issuesList := range issuesMap {
		for _, issue := range issuesList {
			var referencedIDs []int64
			for _, comment := range issue.Comments {
				if comment.RefIssueID != 0 && comment.RefIsPull {
					referencedIDs = append(referencedIDs, comment.RefIssueID)
				}
			}

			if len(referencedIDs) > 0 {
				if linkedPrs, err := issues_model.Issues(ctx, &issues_model.IssuesOptions{
					IssueIDs: referencedIDs,
					IsPull:   optional.Some(true),
				}); err == nil {
					linkedPrsMap[issue.ID] = linkedPrs
				}
			}
		}
	}

	project.RenderedContent = templates.RenderMarkdownToHtml(ctx, project.Description)
	ctx.Data["LinkedPRs"] = linkedPrsMap
	ctx.Data["PageIsViewProjects"] = true
	ctx.Data["CanWriteProjects"] = canWriteProjects(ctx)
	ctx.Data["Project"] = project
	ctx.Data["IssuesMap"] = issuesMap
	ctx.Data["Columns"] = boards // TODO: rename boards to columns in backend
	shared_user.RenderUserHeader(ctx)

	err = shared_user.LoadHeaderCount(ctx)
	if err != nil {
		ctx.ServerError("LoadHeaderCount", err)
		return
	}

	ctx.HTML(http.StatusOK, tplProjectsView)
}

<<<<<<< HEAD
func getActionIssues(ctx *context.Context) issues_model.IssueList {
	commaSeparatedIssueIDs := ctx.FormString("issue_ids")
	if len(commaSeparatedIssueIDs) == 0 {
		return nil
	}
	issueIDs := make([]int64, 0, 10)
	for _, stringIssueID := range strings.Split(commaSeparatedIssueIDs, ",") {
		issueID, err := strconv.ParseInt(stringIssueID, 10, 64)
		if err != nil {
			ctx.ServerError("ParseInt", err)
			return nil
		}
		issueIDs = append(issueIDs, issueID)
	}
	issues, err := issues_model.GetIssuesByIDs(ctx, issueIDs)
	if err != nil {
		ctx.ServerError("GetIssuesByIDs", err)
		return nil
	}
	// Check access rights for all issues
	issueUnitEnabled := ctx.Repo.CanRead(unit.TypeIssues)
	prUnitEnabled := ctx.Repo.CanRead(unit.TypePullRequests)
	for _, issue := range issues {
		if issue.RepoID != ctx.Repo.Repository.ID {
			ctx.NotFound("some issue's RepoID is incorrect", errors.New("some issue's RepoID is incorrect"))
			return nil
		}
		if issue.IsPull && !prUnitEnabled || !issue.IsPull && !issueUnitEnabled {
			ctx.NotFound("IssueOrPullRequestUnitNotAllowed", nil)
			return nil
		}
		if err = issue.LoadAttributes(ctx); err != nil {
			ctx.ServerError("LoadAttributes", err)
			return nil
		}
	}
	return issues
}

// UpdateIssueProject change an issue's project
func UpdateIssueProject(ctx *context.Context) {
	issues := getActionIssues(ctx)
	if ctx.Written() {
		return
	}

	if err := issues.LoadProjects(ctx); err != nil {
		ctx.ServerError("LoadProjects", err)
		return
	}

	projectID := ctx.FormInt64("id")
	action := ctx.FormString("action")
	for _, issue := range issues {
		if err := issues_model.ChangeProjectAssign(ctx, issue, ctx.Doer, projectID, action); err != nil {
			ctx.ServerError("ChangeProjectAssign", err)
			return
		}
	}

	ctx.JSONOK()
}

=======
>>>>>>> 82a0c363
// DeleteProjectBoard allows for the deletion of a project board
func DeleteProjectBoard(ctx *context.Context) {
	if ctx.Doer == nil {
		ctx.JSON(http.StatusForbidden, map[string]string{
			"message": "Only signed in users are allowed to perform this action.",
		})
		return
	}

	project, err := project_model.GetProjectByID(ctx, ctx.ParamsInt64(":id"))
	if err != nil {
		ctx.NotFoundOrServerError("GetProjectByID", project_model.IsErrProjectNotExist, err)
		return
	}

	pb, err := project_model.GetBoard(ctx, ctx.ParamsInt64(":boardID"))
	if err != nil {
		ctx.ServerError("GetProjectBoard", err)
		return
	}
	if pb.ProjectID != ctx.ParamsInt64(":id") {
		ctx.JSON(http.StatusUnprocessableEntity, map[string]string{
			"message": fmt.Sprintf("ProjectBoard[%d] is not in Project[%d] as expected", pb.ID, project.ID),
		})
		return
	}

	if project.OwnerID != ctx.ContextUser.ID {
		ctx.JSON(http.StatusUnprocessableEntity, map[string]string{
			"message": fmt.Sprintf("ProjectBoard[%d] is not in Owner[%d] as expected", pb.ID, ctx.ContextUser.ID),
		})
		return
	}

	if err := project_model.DeleteBoardByID(ctx, ctx.ParamsInt64(":boardID")); err != nil {
		ctx.ServerError("DeleteProjectBoardByID", err)
		return
	}

	ctx.JSONOK()
}

// AddBoardToProjectPost allows a new board to be added to a project.
func AddBoardToProjectPost(ctx *context.Context) {
	form := web.GetForm(ctx).(*forms.EditProjectBoardForm)

	project, err := project_model.GetProjectByID(ctx, ctx.ParamsInt64(":id"))
	if err != nil {
		ctx.NotFoundOrServerError("GetProjectByID", project_model.IsErrProjectNotExist, err)
		return
	}

	if err := project_model.NewBoard(ctx, &project_model.Board{
		ProjectID: project.ID,
		Title:     form.Title,
		Color:     form.Color,
		CreatorID: ctx.Doer.ID,
	}); err != nil {
		ctx.ServerError("NewProjectBoard", err)
		return
	}

	ctx.JSONOK()
}

// CheckProjectBoardChangePermissions check permission
func CheckProjectBoardChangePermissions(ctx *context.Context) (*project_model.Project, *project_model.Board) {
	if ctx.Doer == nil {
		ctx.JSON(http.StatusForbidden, map[string]string{
			"message": "Only signed in users are allowed to perform this action.",
		})
		return nil, nil
	}

	project, err := project_model.GetProjectByID(ctx, ctx.ParamsInt64(":id"))
	if err != nil {
		ctx.NotFoundOrServerError("GetProjectByID", project_model.IsErrProjectNotExist, err)
		return nil, nil
	}

	board, err := project_model.GetBoard(ctx, ctx.ParamsInt64(":boardID"))
	if err != nil {
		ctx.ServerError("GetProjectBoard", err)
		return nil, nil
	}
	if board.ProjectID != ctx.ParamsInt64(":id") {
		ctx.JSON(http.StatusUnprocessableEntity, map[string]string{
			"message": fmt.Sprintf("ProjectBoard[%d] is not in Project[%d] as expected", board.ID, project.ID),
		})
		return nil, nil
	}

	if project.OwnerID != ctx.ContextUser.ID {
		ctx.JSON(http.StatusUnprocessableEntity, map[string]string{
			"message": fmt.Sprintf("ProjectBoard[%d] is not in Repository[%d] as expected", board.ID, project.ID),
		})
		return nil, nil
	}
	return project, board
}

// EditProjectBoard allows a project board's to be updated
func EditProjectBoard(ctx *context.Context) {
	form := web.GetForm(ctx).(*forms.EditProjectBoardForm)
	_, board := CheckProjectBoardChangePermissions(ctx)
	if ctx.Written() {
		return
	}

	if form.Title != "" {
		board.Title = form.Title
	}

	board.Color = form.Color

	if form.Sorting != 0 {
		board.Sorting = form.Sorting
	}

	if err := project_model.UpdateBoard(ctx, board); err != nil {
		ctx.ServerError("UpdateProjectBoard", err)
		return
	}

	ctx.JSONOK()
}

// SetDefaultProjectBoard set default board for uncategorized issues/pulls
func SetDefaultProjectBoard(ctx *context.Context) {
	project, board := CheckProjectBoardChangePermissions(ctx)
	if ctx.Written() {
		return
	}

	if err := project_model.SetDefaultBoard(ctx, project.ID, board.ID); err != nil {
		ctx.ServerError("SetDefaultBoard", err)
		return
	}

	ctx.JSONOK()
}

// MoveIssues moves or keeps issues in a column and sorts them inside that column
func MoveIssues(ctx *context.Context) {
	if ctx.Doer == nil {
		ctx.JSON(http.StatusForbidden, map[string]string{
			"message": "Only signed in users are allowed to perform this action.",
		})
		return
	}

	project, err := project_model.GetProjectByID(ctx, ctx.ParamsInt64(":id"))
	if err != nil {
		ctx.NotFoundOrServerError("GetProjectByID", project_model.IsErrProjectNotExist, err)
		return
	}
	if project.OwnerID != ctx.ContextUser.ID {
		ctx.NotFound("InvalidRepoID", nil)
		return
	}

	board, err := project_model.GetBoard(ctx, ctx.ParamsInt64(":boardID"))
	if err != nil {
		ctx.NotFoundOrServerError("GetProjectBoard", project_model.IsErrProjectBoardNotExist, err)
		return
	}

	if board.ProjectID != project.ID {
		ctx.NotFound("BoardNotInProject", nil)
		return
	}

	type movedIssuesForm struct {
		Issues []struct {
			IssueID int64 `json:"issueID"`
			Sorting int64 `json:"sorting"`
		} `json:"issues"`
	}

	form := &movedIssuesForm{}
	if err = json.NewDecoder(ctx.Req.Body).Decode(&form); err != nil {
		ctx.ServerError("DecodeMovedIssuesForm", err)
	}

	issueIDs := make([]int64, 0, len(form.Issues))
	sortedIssueIDs := make(map[int64]int64)
	for _, issue := range form.Issues {
		issueIDs = append(issueIDs, issue.IssueID)
		sortedIssueIDs[issue.Sorting] = issue.IssueID
	}
	movedIssues, err := issues_model.GetIssuesByIDs(ctx, issueIDs)
	if err != nil {
		ctx.NotFoundOrServerError("GetIssueByID", issues_model.IsErrIssueNotExist, err)
		return
	}

	if len(movedIssues) != len(form.Issues) {
		ctx.ServerError("some issues do not exist", errors.New("some issues do not exist"))
		return
	}

	if _, err = movedIssues.LoadRepositories(ctx); err != nil {
		ctx.ServerError("LoadRepositories", err)
		return
	}

	for _, issue := range movedIssues {
		if issue.RepoID != project.RepoID && issue.Repo.OwnerID != project.OwnerID {
			ctx.ServerError("Some issue's repoID is not equal to project's repoID", errors.New("Some issue's repoID is not equal to project's repoID"))
			return
		}
	}

	if err = project_model.MoveIssuesOnProjectBoard(ctx, board, sortedIssueIDs, project.ID); err != nil {
		ctx.ServerError("MoveIssuesOnProjectBoard", err)
		return
	}

	ctx.JSONOK()
}<|MERGE_RESOLUTION|>--- conflicted
+++ resolved
@@ -389,72 +389,6 @@
 	ctx.HTML(http.StatusOK, tplProjectsView)
 }
 
-<<<<<<< HEAD
-func getActionIssues(ctx *context.Context) issues_model.IssueList {
-	commaSeparatedIssueIDs := ctx.FormString("issue_ids")
-	if len(commaSeparatedIssueIDs) == 0 {
-		return nil
-	}
-	issueIDs := make([]int64, 0, 10)
-	for _, stringIssueID := range strings.Split(commaSeparatedIssueIDs, ",") {
-		issueID, err := strconv.ParseInt(stringIssueID, 10, 64)
-		if err != nil {
-			ctx.ServerError("ParseInt", err)
-			return nil
-		}
-		issueIDs = append(issueIDs, issueID)
-	}
-	issues, err := issues_model.GetIssuesByIDs(ctx, issueIDs)
-	if err != nil {
-		ctx.ServerError("GetIssuesByIDs", err)
-		return nil
-	}
-	// Check access rights for all issues
-	issueUnitEnabled := ctx.Repo.CanRead(unit.TypeIssues)
-	prUnitEnabled := ctx.Repo.CanRead(unit.TypePullRequests)
-	for _, issue := range issues {
-		if issue.RepoID != ctx.Repo.Repository.ID {
-			ctx.NotFound("some issue's RepoID is incorrect", errors.New("some issue's RepoID is incorrect"))
-			return nil
-		}
-		if issue.IsPull && !prUnitEnabled || !issue.IsPull && !issueUnitEnabled {
-			ctx.NotFound("IssueOrPullRequestUnitNotAllowed", nil)
-			return nil
-		}
-		if err = issue.LoadAttributes(ctx); err != nil {
-			ctx.ServerError("LoadAttributes", err)
-			return nil
-		}
-	}
-	return issues
-}
-
-// UpdateIssueProject change an issue's project
-func UpdateIssueProject(ctx *context.Context) {
-	issues := getActionIssues(ctx)
-	if ctx.Written() {
-		return
-	}
-
-	if err := issues.LoadProjects(ctx); err != nil {
-		ctx.ServerError("LoadProjects", err)
-		return
-	}
-
-	projectID := ctx.FormInt64("id")
-	action := ctx.FormString("action")
-	for _, issue := range issues {
-		if err := issues_model.ChangeProjectAssign(ctx, issue, ctx.Doer, projectID, action); err != nil {
-			ctx.ServerError("ChangeProjectAssign", err)
-			return
-		}
-	}
-
-	ctx.JSONOK()
-}
-
-=======
->>>>>>> 82a0c363
 // DeleteProjectBoard allows for the deletion of a project board
 func DeleteProjectBoard(ctx *context.Context) {
 	if ctx.Doer == nil {
