// Copyright 2022 The Gitea Authors. All rights reserved.
// SPDX-License-Identifier: MIT

package org

import (
	"errors"
	"fmt"
	"net/http"
	"net/url"
	"strings"

	issues_model "code.gitea.io/gitea/models/issues"
	project_model "code.gitea.io/gitea/models/project"
	attachment_model "code.gitea.io/gitea/models/repo"
	"code.gitea.io/gitea/models/unit"
	"code.gitea.io/gitea/modules/base"
	"code.gitea.io/gitea/modules/context"
	"code.gitea.io/gitea/modules/json"
	"code.gitea.io/gitea/modules/setting"
	"code.gitea.io/gitea/modules/util"
	"code.gitea.io/gitea/modules/web"
	shared_user "code.gitea.io/gitea/routers/web/shared/user"
	"code.gitea.io/gitea/services/forms"
)

const (
	tplProjects           base.TplName = "org/projects/list"
	tplProjectsNew        base.TplName = "org/projects/new"
	tplProjectsView       base.TplName = "org/projects/view"
	tplGenericProjectsNew base.TplName = "user/project"
)

// MustEnableProjects check if projects are enabled in settings
func MustEnableProjects(ctx *context.Context) {
	if unit.TypeProjects.UnitGlobalDisabled() {
		ctx.NotFound("EnableKanbanBoard", nil)
		return
	}
}

// Projects renders the home page of projects
func Projects(ctx *context.Context) {
	ctx.Data["Title"] = ctx.Tr("repo.project_board")

	sortType := ctx.FormTrim("sort")

	isShowClosed := strings.ToLower(ctx.FormTrim("state")) == "closed"
	page := ctx.FormInt("page")
	if page <= 1 {
		page = 1
	}

	var projectType project_model.Type
	if ctx.ContextUser.IsOrganization() {
		projectType = project_model.TypeOrganization
	} else {
		projectType = project_model.TypeIndividual
	}
	projects, total, err := project_model.FindProjects(ctx, project_model.SearchOptions{
		OwnerID:  ctx.ContextUser.ID,
		Page:     page,
		IsClosed: util.OptionalBoolOf(isShowClosed),
		SortType: sortType,
		Type:     projectType,
	})
	if err != nil {
		ctx.ServerError("FindProjects", err)
		return
	}

	opTotal, err := project_model.CountProjects(ctx, project_model.SearchOptions{
		OwnerID:  ctx.ContextUser.ID,
		IsClosed: util.OptionalBoolOf(!isShowClosed),
		Type:     projectType,
	})
	if err != nil {
		ctx.ServerError("CountProjects", err)
		return
	}

	if isShowClosed {
		ctx.Data["OpenCount"] = opTotal
		ctx.Data["ClosedCount"] = total
	} else {
		ctx.Data["OpenCount"] = total
		ctx.Data["ClosedCount"] = opTotal
	}

	ctx.Data["Projects"] = projects
	shared_user.RenderUserHeader(ctx)

	if isShowClosed {
		ctx.Data["State"] = "closed"
	} else {
		ctx.Data["State"] = "open"
	}

	for _, project := range projects {
		project.RenderedContent = project.Description
	}

	numPages := 0
	if total > 0 {
		numPages = (int(total) - 1/setting.UI.IssuePagingNum)
	}

	pager := context.NewPagination(int(total), setting.UI.IssuePagingNum, page, numPages)
	pager.AddParam(ctx, "state", "State")
	ctx.Data["Page"] = pager

	ctx.Data["CanWriteProjects"] = canWriteProjects(ctx)
	ctx.Data["IsShowClosed"] = isShowClosed
	ctx.Data["PageIsViewProjects"] = true
	ctx.Data["SortType"] = sortType

	numOpenIssues, err := issues_model.NumIssuesInProjects(ctx, projects, ctx.Doer, util.OptionalBoolFalse)
	if err != nil {
		ctx.ServerError("NumIssuesInProjects", err)
		return
	}
	numClosedIssues, err := issues_model.NumIssuesInProjects(ctx, projects, ctx.Doer, util.OptionalBoolTrue)
	if err != nil {
		ctx.ServerError("NumIssuesInProjects", err)
		return
	}
	ctx.Data["NumOpenIssuesInProjects"] = numOpenIssues
	ctx.Data["NumClosedIssuesInProjects"] = numClosedIssues

	ctx.HTML(http.StatusOK, tplProjects)
}

func canWriteProjects(ctx *context.Context) bool {
	if ctx.ContextUser.IsOrganization() {
		return ctx.Org.CanWriteUnit(ctx, unit.TypeProjects)
	}
	return ctx.Doer != nil && ctx.ContextUser.ID == ctx.Doer.ID
}

// NewProject render creating a project page
func NewProject(ctx *context.Context) {
	ctx.Data["Title"] = ctx.Tr("repo.projects.new")
	ctx.Data["BoardTypes"] = project_model.GetBoardConfig()
	ctx.Data["CardTypes"] = project_model.GetCardConfig()
	ctx.Data["CanWriteProjects"] = canWriteProjects(ctx)
	ctx.Data["PageIsViewProjects"] = true
	ctx.Data["HomeLink"] = ctx.ContextUser.HomeLink()
	shared_user.RenderUserHeader(ctx)
	ctx.HTML(http.StatusOK, tplProjectsNew)
}

// NewProjectPost creates a new project
func NewProjectPost(ctx *context.Context) {
	form := web.GetForm(ctx).(*forms.CreateProjectForm)
	ctx.Data["Title"] = ctx.Tr("repo.projects.new")
	shared_user.RenderUserHeader(ctx)

	if ctx.HasError() {
		ctx.Data["CanWriteProjects"] = canWriteProjects(ctx)
		ctx.Data["PageIsViewProjects"] = true
		ctx.Data["BoardTypes"] = project_model.GetBoardConfig()
		ctx.Data["CardTypes"] = project_model.GetCardConfig()
		ctx.HTML(http.StatusOK, tplProjectsNew)
		return
	}

	newProject := project_model.Project{
		OwnerID:     ctx.ContextUser.ID,
		Title:       form.Title,
		Description: form.Content,
		CreatorID:   ctx.Doer.ID,
		BoardType:   form.BoardType,
		CardType:    form.CardType,
	}

	if ctx.ContextUser.IsOrganization() {
		newProject.Type = project_model.TypeOrganization
	} else {
		newProject.Type = project_model.TypeIndividual
	}

	if err := project_model.NewProject(&newProject); err != nil {
		ctx.ServerError("NewProject", err)
		return
	}

	ctx.Flash.Success(ctx.Tr("repo.projects.create_success", form.Title))
	ctx.Redirect(ctx.ContextUser.HomeLink() + "/-/projects")
}

// ChangeProjectStatus updates the status of a project between "open" and "close"
func ChangeProjectStatus(ctx *context.Context) {
	toClose := false
	switch ctx.Params(":action") {
	case "open":
		toClose = false
	case "close":
		toClose = true
	default:
		ctx.Redirect(ctx.ContextUser.HomeLink() + "/-/projects")
	}
	id := ctx.ParamsInt64(":id")

<<<<<<< HEAD
	if err := project_model.ChangeProjectStatusByRepoIDAndID(int64(0), id, toClose); err != nil {
=======
	if err := project_model.ChangeProjectStatusByRepoIDAndID(0, id, toClose); err != nil {
>>>>>>> 9fb0945a
		if project_model.IsErrProjectNotExist(err) {
			ctx.NotFound("", err)
		} else {
			ctx.ServerError("ChangeProjectStatusByRepoIDAndID", err)
		}
		return
	}
	ctx.Redirect(ctx.ContextUser.HomeLink() + "/-/projects?state=" + url.QueryEscape(ctx.Params(":action")))
}

// DeleteProject delete a project
func DeleteProject(ctx *context.Context) {
	p, err := project_model.GetProjectByID(ctx, ctx.ParamsInt64(":id"))
	if err != nil {
		if project_model.IsErrProjectNotExist(err) {
			ctx.NotFound("", nil)
		} else {
			ctx.ServerError("GetProjectByID", err)
		}
		return
	}
	if p.OwnerID != ctx.ContextUser.ID {
		ctx.NotFound("", nil)
		return
	}

	if err := project_model.DeleteProjectByID(ctx, p.ID); err != nil {
		ctx.Flash.Error("DeleteProjectByID: " + err.Error())
	} else {
		ctx.Flash.Success(ctx.Tr("repo.projects.deletion_success"))
	}

	ctx.JSON(http.StatusOK, map[string]interface{}{
		"redirect": ctx.ContextUser.HomeLink() + "/-/projects",
	})
}

// EditProject allows a project to be edited
func EditProject(ctx *context.Context) {
	ctx.Data["Title"] = ctx.Tr("repo.projects.edit")
	ctx.Data["PageIsEditProjects"] = true
	ctx.Data["PageIsViewProjects"] = true
	ctx.Data["CanWriteProjects"] = canWriteProjects(ctx)
	ctx.Data["CardTypes"] = project_model.GetCardConfig()

	shared_user.RenderUserHeader(ctx)

	p, err := project_model.GetProjectByID(ctx, ctx.ParamsInt64(":id"))
	if err != nil {
		if project_model.IsErrProjectNotExist(err) {
			ctx.NotFound("", nil)
		} else {
			ctx.ServerError("GetProjectByID", err)
		}
		return
	}
	if p.OwnerID != ctx.ContextUser.ID {
		ctx.NotFound("", nil)
		return
	}

	ctx.Data["projectID"] = p.ID
	ctx.Data["title"] = p.Title
	ctx.Data["content"] = p.Description
	ctx.Data["redirect"] = ctx.FormString("redirect")
	ctx.Data["HomeLink"] = ctx.ContextUser.HomeLink()
	ctx.Data["card_type"] = p.CardType

	ctx.HTML(http.StatusOK, tplProjectsNew)
}

// EditProjectPost response for editing a project
func EditProjectPost(ctx *context.Context) {
	form := web.GetForm(ctx).(*forms.CreateProjectForm)
	ctx.Data["Title"] = ctx.Tr("repo.projects.edit")
	ctx.Data["PageIsEditProjects"] = true
	ctx.Data["PageIsViewProjects"] = true
	ctx.Data["CanWriteProjects"] = canWriteProjects(ctx)
	ctx.Data["CardTypes"] = project_model.GetCardConfig()

	shared_user.RenderUserHeader(ctx)

	if ctx.HasError() {
		ctx.HTML(http.StatusOK, tplProjectsNew)
		return
	}

	p, err := project_model.GetProjectByID(ctx, ctx.ParamsInt64(":id"))
	if err != nil {
		if project_model.IsErrProjectNotExist(err) {
			ctx.NotFound("", nil)
		} else {
			ctx.ServerError("GetProjectByID", err)
		}
		return
	}
	if p.OwnerID != ctx.ContextUser.ID {
		ctx.NotFound("", nil)
		return
	}

	p.Title = form.Title
	p.Description = form.Content
	p.CardType = form.CardType
	if err = project_model.UpdateProject(ctx, p); err != nil {
		ctx.ServerError("UpdateProjects", err)
		return
	}

	ctx.Flash.Success(ctx.Tr("repo.projects.edit_success", p.Title))
	if ctx.FormString("redirect") == "project" {
		ctx.Redirect(p.Link())
	} else {
		ctx.Redirect(ctx.ContextUser.HomeLink() + "/-/projects")
	}
}

// ViewProject renders the project board for a project
func ViewProject(ctx *context.Context) {
	project, err := project_model.GetProjectByID(ctx, ctx.ParamsInt64(":id"))
	if err != nil {
		if project_model.IsErrProjectNotExist(err) {
			ctx.NotFound("", nil)
		} else {
			ctx.ServerError("GetProjectByID", err)
		}
		return
	}
	if project.OwnerID != ctx.ContextUser.ID {
		ctx.NotFound("", nil)
		return
	}

	boards, err := project.GetBoards(ctx)
	if err != nil {
		ctx.ServerError("GetProjectBoards", err)
		return
	}

	if boards[0].ID == 0 {
		boards[0].Title = ctx.Tr("repo.projects.type.uncategorized")
	}

	issuesMap, err := issues_model.LoadIssuesFromBoardList(ctx, boards, ctx.Doer, util.OptionalBoolNone)
	if err != nil {
		ctx.ServerError("LoadIssuesOfBoards", err)
		return
	}

	if project.CardType != project_model.CardTypeTextOnly {
		issuesAttachmentMap := make(map[int64][]*attachment_model.Attachment)
		for _, issuesList := range issuesMap {
			for _, issue := range issuesList {
				if issueAttachment, err := attachment_model.GetAttachmentsByIssueIDImagesLatest(ctx, issue.ID); err == nil {
					issuesAttachmentMap[issue.ID] = issueAttachment
				}
			}
		}
		ctx.Data["issuesAttachmentMap"] = issuesAttachmentMap
	}

	linkedPrsMap := make(map[int64][]*issues_model.Issue)
	for _, issuesList := range issuesMap {
		for _, issue := range issuesList {
			var referencedIds []int64
			for _, comment := range issue.Comments {
				if comment.RefIssueID != 0 && comment.RefIsPull {
					referencedIds = append(referencedIds, comment.RefIssueID)
				}
			}

			if len(referencedIds) > 0 {
				if linkedPrs, err := issues_model.Issues(ctx, &issues_model.IssuesOptions{
					IssueIDs: referencedIds,
					IsPull:   util.OptionalBoolTrue,
				}); err == nil {
					linkedPrsMap[issue.ID] = linkedPrs
				}
			}
		}
	}

	project.RenderedContent = project.Description
	ctx.Data["LinkedPRs"] = linkedPrsMap
	ctx.Data["PageIsViewProjects"] = true
	ctx.Data["CanWriteProjects"] = canWriteProjects(ctx)
	ctx.Data["Project"] = project
	ctx.Data["IssuesMap"] = issuesMap
	ctx.Data["Boards"] = boards

	shared_user.RenderUserHeader(ctx)

	ctx.HTML(http.StatusOK, tplProjectsView)
}

// DeleteProjectBoard allows for the deletion of a project board
func DeleteProjectBoard(ctx *context.Context) {
	if ctx.Doer == nil {
		ctx.JSON(http.StatusForbidden, map[string]string{
			"message": "Only signed in users are allowed to perform this action.",
		})
		return
	}

	project, err := project_model.GetProjectByID(ctx, ctx.ParamsInt64(":id"))
	if err != nil {
		if project_model.IsErrProjectNotExist(err) {
			ctx.NotFound("", nil)
		} else {
			ctx.ServerError("GetProjectByID", err)
		}
		return
	}

	pb, err := project_model.GetBoard(ctx, ctx.ParamsInt64(":boardID"))
	if err != nil {
		ctx.ServerError("GetProjectBoard", err)
		return
	}
	if pb.ProjectID != ctx.ParamsInt64(":id") {
		ctx.JSON(http.StatusUnprocessableEntity, map[string]string{
			"message": fmt.Sprintf("ProjectBoard[%d] is not in Project[%d] as expected", pb.ID, project.ID),
		})
		return
	}

	if project.OwnerID != ctx.ContextUser.ID {
		ctx.JSON(http.StatusUnprocessableEntity, map[string]string{
			"message": fmt.Sprintf("ProjectBoard[%d] is not in Owner[%d] as expected", pb.ID, ctx.ContextUser.ID),
		})
		return
	}

	if err := project_model.DeleteBoardByID(ctx.ParamsInt64(":boardID")); err != nil {
		ctx.ServerError("DeleteProjectBoardByID", err)
		return
	}

	ctx.JSON(http.StatusOK, map[string]interface{}{
		"ok": true,
	})
}

// AddBoardToProjectPost allows a new board to be added to a project.
func AddBoardToProjectPost(ctx *context.Context) {
	form := web.GetForm(ctx).(*forms.EditProjectBoardForm)

	project, err := project_model.GetProjectByID(ctx, ctx.ParamsInt64(":id"))
	if err != nil {
		if project_model.IsErrProjectNotExist(err) {
			ctx.NotFound("", nil)
		} else {
			ctx.ServerError("GetProjectByID", err)
		}
		return
	}

	if err := project_model.NewBoard(&project_model.Board{
		ProjectID: project.ID,
		Title:     form.Title,
		Color:     form.Color,
		CreatorID: ctx.Doer.ID,
	}); err != nil {
		ctx.ServerError("NewProjectBoard", err)
		return
	}

	ctx.JSON(http.StatusOK, map[string]interface{}{
		"ok": true,
	})
}

// CheckProjectBoardChangePermissions check permission
func CheckProjectBoardChangePermissions(ctx *context.Context) (*project_model.Project, *project_model.Board) {
	if ctx.Doer == nil {
		ctx.JSON(http.StatusForbidden, map[string]string{
			"message": "Only signed in users are allowed to perform this action.",
		})
		return nil, nil
	}

	project, err := project_model.GetProjectByID(ctx, ctx.ParamsInt64(":id"))
	if err != nil {
		if project_model.IsErrProjectNotExist(err) {
			ctx.NotFound("", nil)
		} else {
			ctx.ServerError("GetProjectByID", err)
		}
		return nil, nil
	}

	board, err := project_model.GetBoard(ctx, ctx.ParamsInt64(":boardID"))
	if err != nil {
		ctx.ServerError("GetProjectBoard", err)
		return nil, nil
	}
	if board.ProjectID != ctx.ParamsInt64(":id") {
		ctx.JSON(http.StatusUnprocessableEntity, map[string]string{
			"message": fmt.Sprintf("ProjectBoard[%d] is not in Project[%d] as expected", board.ID, project.ID),
		})
		return nil, nil
	}

	if project.OwnerID != ctx.ContextUser.ID {
		ctx.JSON(http.StatusUnprocessableEntity, map[string]string{
			"message": fmt.Sprintf("ProjectBoard[%d] is not in Repository[%d] as expected", board.ID, project.ID),
		})
		return nil, nil
	}
	return project, board
}

// EditProjectBoard allows a project board's to be updated
func EditProjectBoard(ctx *context.Context) {
	form := web.GetForm(ctx).(*forms.EditProjectBoardForm)
	_, board := CheckProjectBoardChangePermissions(ctx)
	if ctx.Written() {
		return
	}

	if form.Title != "" {
		board.Title = form.Title
	}

	board.Color = form.Color

	if form.Sorting != 0 {
		board.Sorting = form.Sorting
	}

	if err := project_model.UpdateBoard(ctx, board); err != nil {
		ctx.ServerError("UpdateProjectBoard", err)
		return
	}

	ctx.JSON(http.StatusOK, map[string]interface{}{
		"ok": true,
	})
}

// SetDefaultProjectBoard set default board for uncategorized issues/pulls
func SetDefaultProjectBoard(ctx *context.Context) {
	project, board := CheckProjectBoardChangePermissions(ctx)
	if ctx.Written() {
		return
	}

	if err := project_model.SetDefaultBoard(project.ID, board.ID); err != nil {
		ctx.ServerError("SetDefaultBoard", err)
		return
	}

	ctx.JSON(http.StatusOK, map[string]interface{}{
		"ok": true,
	})
}

// UnsetDefaultProjectBoard unset default board for uncategorized issues/pulls
func UnsetDefaultProjectBoard(ctx *context.Context) {
	project, _ := CheckProjectBoardChangePermissions(ctx)
	if ctx.Written() {
		return
	}

	if err := project_model.SetDefaultBoard(project.ID, 0); err != nil {
		ctx.ServerError("SetDefaultBoard", err)
		return
	}

	ctx.JSON(http.StatusOK, map[string]interface{}{
		"ok": true,
	})
}

// MoveIssues moves or keeps issues in a column and sorts them inside that column
func MoveIssues(ctx *context.Context) {
	if ctx.Doer == nil {
		ctx.JSON(http.StatusForbidden, map[string]string{
			"message": "Only signed in users are allowed to perform this action.",
		})
		return
	}

	project, err := project_model.GetProjectByID(ctx, ctx.ParamsInt64(":id"))
	if err != nil {
		if project_model.IsErrProjectNotExist(err) {
			ctx.NotFound("ProjectNotExist", nil)
		} else {
			ctx.ServerError("GetProjectByID", err)
		}
		return
	}
	if project.OwnerID != ctx.ContextUser.ID {
		ctx.NotFound("InvalidRepoID", nil)
		return
	}

	var board *project_model.Board

	if ctx.ParamsInt64(":boardID") == 0 {
		board = &project_model.Board{
			ID:        0,
			ProjectID: project.ID,
			Title:     ctx.Tr("repo.projects.type.uncategorized"),
		}
	} else {
		board, err = project_model.GetBoard(ctx, ctx.ParamsInt64(":boardID"))
		if err != nil {
			if project_model.IsErrProjectBoardNotExist(err) {
				ctx.NotFound("ProjectBoardNotExist", nil)
			} else {
				ctx.ServerError("GetProjectBoard", err)
			}
			return
		}
		if board.ProjectID != project.ID {
			ctx.NotFound("BoardNotInProject", nil)
			return
		}
	}

	type movedIssuesForm struct {
		Issues []struct {
			IssueID int64 `json:"issueID"`
			Sorting int64 `json:"sorting"`
		} `json:"issues"`
	}

	form := &movedIssuesForm{}
	if err = json.NewDecoder(ctx.Req.Body).Decode(&form); err != nil {
		ctx.ServerError("DecodeMovedIssuesForm", err)
	}

	issueIDs := make([]int64, 0, len(form.Issues))
	sortedIssueIDs := make(map[int64]int64)
	for _, issue := range form.Issues {
		issueIDs = append(issueIDs, issue.IssueID)
		sortedIssueIDs[issue.Sorting] = issue.IssueID
	}
	movedIssues, err := issues_model.GetIssuesByIDs(ctx, issueIDs)
	if err != nil {
		if issues_model.IsErrIssueNotExist(err) {
			ctx.NotFound("IssueNotExisting", nil)
		} else {
			ctx.ServerError("GetIssueByID", err)
		}
		return
	}

	if len(movedIssues) != len(form.Issues) {
		ctx.ServerError("some issues do not exist", errors.New("some issues do not exist"))
		return
	}

	if _, err = movedIssues.LoadRepositories(ctx); err != nil {
		ctx.ServerError("LoadRepositories", err)
		return
	}

	for _, issue := range movedIssues {
		if issue.RepoID != project.RepoID && issue.Repo.OwnerID != project.OwnerID {
			ctx.ServerError("Some issue's repoID is not equal to project's repoID", errors.New("Some issue's repoID is not equal to project's repoID"))
			return
		}
	}

	if err = project_model.MoveIssuesOnProjectBoard(board, sortedIssueIDs); err != nil {
		ctx.ServerError("MoveIssuesOnProjectBoard", err)
		return
	}

	ctx.JSON(http.StatusOK, map[string]interface{}{
		"ok": true,
	})
}<|MERGE_RESOLUTION|>--- conflicted
+++ resolved
@@ -201,11 +201,7 @@
 	}
 	id := ctx.ParamsInt64(":id")
 
-<<<<<<< HEAD
-	if err := project_model.ChangeProjectStatusByRepoIDAndID(int64(0), id, toClose); err != nil {
-=======
 	if err := project_model.ChangeProjectStatusByRepoIDAndID(0, id, toClose); err != nil {
->>>>>>> 9fb0945a
 		if project_model.IsErrProjectNotExist(err) {
 			ctx.NotFound("", err)
 		} else {
