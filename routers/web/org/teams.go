--- conflicted
+++ resolved
@@ -106,8 +106,6 @@
 			return
 		}
 		err = ctx.Org.Team.RemoveMember(uid)
-<<<<<<< HEAD
-		page = "team"
 		if err == nil {
 			u, err2 := models.GetUserByID(uid)
 			if err2 == nil {
@@ -117,8 +115,6 @@
 				}
 			}
 		}
-=======
->>>>>>> 257b7171
 		if err != nil {
 			if models.IsErrLastOrgOwner(err) {
 				ctx.Flash.Error(ctx.Tr("form.last_org_owner"))
