--- conflicted
+++ resolved
@@ -79,14 +79,10 @@
 			ctx.Error(http.StatusNotFound)
 			return
 		}
-<<<<<<< HEAD
-		err = models.AddTeamMember(ctx, ctx.Org.Team, ctx.Doer.ID)
+		err = models.AddTeamMember(ctx, ctx.Org.Team, ctx.Doer)
 		if err == nil {
 			audit.RecordOrganizationTeamMemberAdd(ctx, ctx.Doer, ctx.Org.Organization, ctx.Org.Team, ctx.Doer)
 		}
-=======
-		err = models.AddTeamMember(ctx, ctx.Org.Team, ctx.Doer)
->>>>>>> c660149a
 	case "leave":
 		err = models.RemoveTeamMember(ctx, ctx.Org.Team, ctx.Doer)
 		if err != nil {
@@ -111,22 +107,13 @@
 			return
 		}
 
-<<<<<<< HEAD
-		u, err := user_model.GetUserByID(ctx, ctx.FormInt64("uid"))
-		if err != nil {
-=======
 		user, _ := user_model.GetUserByID(ctx, ctx.FormInt64("uid"))
 		if user == nil {
->>>>>>> c660149a
 			ctx.Redirect(ctx.Org.OrgLink + "/teams")
 			return
 		}
 
-<<<<<<< HEAD
-		err = models.RemoveTeamMember(ctx, ctx.Org.Team, u.ID)
-=======
 		err = models.RemoveTeamMember(ctx, ctx.Org.Team, user)
->>>>>>> c660149a
 		if err != nil {
 			if org_model.IsErrLastOrgOwner(err) {
 				ctx.Flash.Error(ctx.Tr("form.last_org_owner"))
@@ -139,7 +126,7 @@
 				return
 			}
 		} else {
-			audit.RecordOrganizationTeamMemberRemove(ctx, ctx.Doer, ctx.Org.Organization, ctx.Org.Team, u)
+			audit.RecordOrganizationTeamMemberRemove(ctx, ctx.Doer, ctx.Org.Organization, ctx.Org.Team, user)
 		}
 		checkIsOrgMemberAndRedirect(ctx, ctx.Org.OrgLink+"/teams/"+url.PathEscape(ctx.Org.Team.LowerName))
 		return
@@ -183,14 +170,10 @@
 		if ctx.Org.Team.IsMember(ctx, u.ID) {
 			ctx.Flash.Error(ctx.Tr("org.teams.add_duplicate_users"))
 		} else {
-<<<<<<< HEAD
-			err = models.AddTeamMember(ctx, ctx.Org.Team, u.ID)
+			err = models.AddTeamMember(ctx, ctx.Org.Team, u)
 			if err == nil {
 				audit.RecordOrganizationTeamMemberAdd(ctx, ctx.Doer, ctx.Org.Organization, ctx.Org.Team, u)
 			}
-=======
-			err = models.AddTeamMember(ctx, ctx.Org.Team, u)
->>>>>>> c660149a
 		}
 
 		page = "team"
