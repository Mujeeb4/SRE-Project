--- conflicted
+++ resolved
@@ -25,11 +25,8 @@
 	"code.gitea.io/gitea/modules/setting"
 	"code.gitea.io/gitea/modules/web"
 	"code.gitea.io/gitea/routers/utils"
-<<<<<<< HEAD
+	shared_user "code.gitea.io/gitea/routers/web/shared/user"
 	"code.gitea.io/gitea/services/audit"
-=======
-	shared_user "code.gitea.io/gitea/routers/web/shared/user"
->>>>>>> e5ec57cd
 	"code.gitea.io/gitea/services/convert"
 	"code.gitea.io/gitea/services/forms"
 	org_service "code.gitea.io/gitea/services/org"
@@ -82,14 +79,10 @@
 			ctx.Error(http.StatusNotFound)
 			return
 		}
-<<<<<<< HEAD
-		err = models.AddTeamMember(ctx.Org.Team, ctx.Doer.ID)
+		err = models.AddTeamMember(ctx, ctx.Org.Team, ctx.Doer.ID)
 		if err == nil {
 			audit.Record(audit.OrganizationTeamMemberAdd, ctx.Doer, ctx.Org.Organization, ctx.Org.Team, "User %s was added to team %s/%s.", ctx.Doer.Name, ctx.Org.Organization.Name, ctx.Org.Team.Name)
 		}
-=======
-		err = models.AddTeamMember(ctx, ctx.Org.Team, ctx.Doer.ID)
->>>>>>> e5ec57cd
 	case "leave":
 		err = models.RemoveTeamMember(ctx, ctx.Org.Team, ctx.Doer.ID)
 		if err != nil {
@@ -120,11 +113,7 @@
 			return
 		}
 
-<<<<<<< HEAD
-		err = models.RemoveTeamMember(ctx.Org.Team, u.ID)
-=======
-		err = models.RemoveTeamMember(ctx, ctx.Org.Team, uid)
->>>>>>> e5ec57cd
+		err = models.RemoveTeamMember(ctx, ctx.Org.Team, u.ID)
 		if err != nil {
 			if org_model.IsErrLastOrgOwner(err) {
 				ctx.Flash.Error(ctx.Tr("form.last_org_owner"))
@@ -181,14 +170,10 @@
 		if ctx.Org.Team.IsMember(u.ID) {
 			ctx.Flash.Error(ctx.Tr("org.teams.add_duplicate_users"))
 		} else {
-<<<<<<< HEAD
-			err = models.AddTeamMember(ctx.Org.Team, u.ID)
+			err = models.AddTeamMember(ctx, ctx.Org.Team, u.ID)
 			if err == nil {
 				audit.Record(audit.OrganizationTeamMemberAdd, ctx.Doer, ctx.Org.Organization, ctx.Org.Team, "User %s was added to team %s/%s.", u.Name, ctx.Org.Organization.Name, ctx.Org.Team.Name)
 			}
-=======
-			err = models.AddTeamMember(ctx, ctx.Org.Team, u.ID)
->>>>>>> e5ec57cd
 		}
 
 		page = "team"
@@ -270,26 +255,22 @@
 			ctx.ServerError("GetRepositoryByName", err)
 			return
 		}
-<<<<<<< HEAD
-		if err := org_service.TeamAddRepository(ctx.Doer, ctx.Org.Team, repo); err != nil {
+		if err := org_service.TeamAddRepository(ctx, ctx.Doer, ctx.Org.Team, repo); err != nil {
 			ctx.ServerError("TeamAddRepository "+ctx.Org.Team.Name, err)
 			return
 		}
 	case "remove":
-		repo, err := repo_model.GetRepositoryByID(db.DefaultContext, ctx.FormInt64("repoid"))
+		repo, err := repo_model.GetRepositoryByID(ctx, ctx.FormInt64("repoid"))
 		if err != nil {
 			ctx.ServerError("GetRepositoryByID", err)
 			return
 		}
-
-		if err := models.RemoveRepository(ctx.Org.Team, repo.ID); err != nil {
-			ctx.ServerError("RemoveRepository "+ctx.Org.Team.Name, err)
-			return
-		}
-
-		audit.Record(audit.RepositoryCollaboratorTeamRemove, ctx.Doer, repo, ctx.Org.Team, "Removed team %s as collaborator from %s.", ctx.Org.Team.Name, repo.FullName())
+		if err := repo_service.RemoveRepositoryFromTeam(ctx, ctx.Doer, ctx.Org.Team, repo); err != nil {
+			ctx.ServerError("RemoveRepositoryFromTeam "+ctx.Org.Team.Name, err)
+			return
+		}
 	case "addall":
-		added, err := models.AddAllRepositories(ctx.Org.Team)
+		added, err := models.AddAllRepositories(ctx, ctx.Org.Team)
 		if err != nil {
 			ctx.ServerError("AddAllRepositories "+ctx.Org.Team.Name, err)
 			return
@@ -303,18 +284,8 @@
 			ctx.ServerError("LoadRepositories "+ctx.Org.Team.Name, err)
 			return
 		}
-=======
-		err = org_service.TeamAddRepository(ctx, ctx.Org.Team, repo)
-	case "remove":
-		err = repo_service.RemoveRepositoryFromTeam(ctx, ctx.Org.Team, ctx.FormInt64("repoid"))
-	case "addall":
-		err = models.AddAllRepositories(ctx, ctx.Org.Team)
-	case "removeall":
-		err = models.RemoveAllRepositories(ctx, ctx.Org.Team)
-	}
->>>>>>> e5ec57cd
-
-		if err := models.RemoveAllRepositories(ctx.Org.Team); err != nil {
+
+		if err := models.RemoveAllRepositories(ctx, ctx.Org.Team); err != nil {
 			ctx.ServerError("RemoveAllRepositories "+ctx.Org.Team.Name, err)
 			return
 		}
