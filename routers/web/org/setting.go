--- conflicted
+++ resolved
@@ -70,7 +70,7 @@
 
 	// Check if organization name has been changed.
 	if nameChanged {
-		err := org_service.RenameOrganization(ctx, org, form.Name)
+		err := org_service.RenameOrganization(ctx, ctx.Doer, org, form.Name)
 		switch {
 		case user_model.IsErrUserAlreadyExist(err):
 			ctx.Data["OrgName"] = true
@@ -188,11 +188,7 @@
 			return
 		}
 
-<<<<<<< HEAD
-		if err := org.DeleteOrganization(ctx.Doer, ctx.Org.Organization); err != nil {
-=======
-		if err := org_service.DeleteOrganization(ctx.Org.Organization); err != nil {
->>>>>>> 922c83ee
+		if err := org_service.DeleteOrganization(ctx.Doer, ctx.Org.Organization); err != nil {
 			if models.IsErrUserOwnRepos(err) {
 				ctx.Flash.Error(ctx.Tr("form.org_still_own_repo"))
 				ctx.Redirect(ctx.Org.OrgLink + "/settings/delete")
