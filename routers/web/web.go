// Copyright 2017 The Gitea Authors. All rights reserved.
// SPDX-License-Identifier: MIT

package web

import (
	gocontext "context"
	"net/http"

	"code.gitea.io/gitea/models/perm"
	"code.gitea.io/gitea/models/unit"
	"code.gitea.io/gitea/modules/context"
	"code.gitea.io/gitea/modules/log"
	"code.gitea.io/gitea/modules/metrics"
	"code.gitea.io/gitea/modules/public"
	"code.gitea.io/gitea/modules/setting"
	"code.gitea.io/gitea/modules/storage"
	"code.gitea.io/gitea/modules/structs"
	"code.gitea.io/gitea/modules/templates"
	"code.gitea.io/gitea/modules/validation"
	"code.gitea.io/gitea/modules/web"
	"code.gitea.io/gitea/modules/web/routing"
	"code.gitea.io/gitea/routers/common"
	"code.gitea.io/gitea/routers/web/admin"
	"code.gitea.io/gitea/routers/web/auth"
	"code.gitea.io/gitea/routers/web/devtest"
	"code.gitea.io/gitea/routers/web/events"
	"code.gitea.io/gitea/routers/web/explore"
	"code.gitea.io/gitea/routers/web/feed"
	"code.gitea.io/gitea/routers/web/healthcheck"
	"code.gitea.io/gitea/routers/web/misc"
	"code.gitea.io/gitea/routers/web/org"
	org_setting "code.gitea.io/gitea/routers/web/org/setting"
	"code.gitea.io/gitea/routers/web/repo"
	"code.gitea.io/gitea/routers/web/repo/actions"
	repo_setting "code.gitea.io/gitea/routers/web/repo/setting"
	"code.gitea.io/gitea/routers/web/user"
	user_setting "code.gitea.io/gitea/routers/web/user/setting"
	"code.gitea.io/gitea/routers/web/user/setting/security"
	auth_service "code.gitea.io/gitea/services/auth"
	context_service "code.gitea.io/gitea/services/context"
	"code.gitea.io/gitea/services/forms"
	"code.gitea.io/gitea/services/lfs"

	_ "code.gitea.io/gitea/modules/session" // to registers all internal adapters

	"gitea.com/go-chi/captcha"
	"github.com/NYTimes/gziphandler"
	"github.com/go-chi/chi/v5/middleware"
	"github.com/go-chi/cors"
	"github.com/prometheus/client_golang/prometheus"
)

const (
	// GzipMinSize represents min size to compress for the body size of response
	GzipMinSize = 1400
)

// CorsHandler return a http handler who set CORS options if enabled by config
func CorsHandler() func(next http.Handler) http.Handler {
	if setting.CORSConfig.Enabled {
		return cors.Handler(cors.Options{
			// Scheme:           setting.CORSConfig.Scheme, // FIXME: the cors middleware needs scheme option
			AllowedOrigins: setting.CORSConfig.AllowDomain,
			// setting.CORSConfig.AllowSubdomain // FIXME: the cors middleware needs allowSubdomain option
			AllowedMethods:   setting.CORSConfig.Methods,
			AllowCredentials: setting.CORSConfig.AllowCredentials,
			AllowedHeaders:   setting.CORSConfig.Headers,
			MaxAge:           int(setting.CORSConfig.MaxAge.Seconds()),
		})
	}

	return func(next http.Handler) http.Handler {
		return next
	}
}

// The OAuth2 plugin is expected to be executed first, as it must ignore the user id stored
// in the session (if there is a user id stored in session other plugins might return the user
// object for that id).
//
// The Session plugin is expected to be executed second, in order to skip authentication
// for users that have already signed in.
func buildAuthGroup() *auth_service.Group {
	group := auth_service.NewGroup(
		&auth_service.OAuth2{}, // FIXME: this should be removed and only applied in download and oauth related routers
		&auth_service.Basic{},  // FIXME: this should be removed and only applied in download and git/lfs routers
		&auth_service.Session{},
	)
	if setting.Service.EnableReverseProxyAuth {
		group.Add(&auth_service.ReverseProxy{})
	}
	specialAdd(group)

	return group
}

func ctxDataSet(args ...any) func(ctx *context.Context) {
	return func(ctx *context.Context) {
		for i := 0; i < len(args); i += 2 {
			ctx.Data[args[i].(string)] = args[i+1]
		}
	}
}

// Routes returns all web routes
func Routes(ctx gocontext.Context) *web.Route {
	routes := web.NewRoute()

	routes.Head("/", misc.DummyOK) // for health check - doesn't need to be passed through gzip handler
	routes.RouteMethods("/assets/*", "GET, HEAD", CorsHandler(), public.AssetsHandlerFunc("/assets/"))
	routes.RouteMethods("/avatars/*", "GET, HEAD", storageHandler(setting.Avatar.Storage, "avatars", storage.Avatars))
	routes.RouteMethods("/repo-avatars/*", "GET, HEAD", storageHandler(setting.RepoAvatar.Storage, "repo-avatars", storage.RepoAvatars))
	routes.RouteMethods("/apple-touch-icon.png", "GET, HEAD", misc.StaticRedirect("/assets/img/apple-touch-icon.png"))
	routes.RouteMethods("/favicon.ico", "GET, HEAD", misc.StaticRedirect("/assets/img/favicon.png"))

	_ = templates.HTMLRenderer()

	var mid []any

	if setting.EnableGzip {
		h, err := gziphandler.GzipHandlerWithOpts(gziphandler.MinSize(GzipMinSize))
		if err != nil {
			log.Fatal("GzipHandlerWithOpts failed: %v", err)
		}
		mid = append(mid, h)
	}

	if setting.Service.EnableCaptcha {
		// The captcha http.Handler should only fire on /captcha/* so we can just mount this on that url
		routes.RouteMethods("/captcha/*", "GET,HEAD", append(mid, captcha.Captchaer(context.GetImageCaptcha()))...)
	}

	if setting.HasRobotsTxt {
		routes.Get("/robots.txt", append(mid, misc.RobotsTxt)...)
	}

	if setting.Metrics.Enabled {
		prometheus.MustRegister(metrics.NewCollector())
		routes.Get("/metrics", append(mid, Metrics)...)
	}

	routes.Get("/ssh_info", misc.SSHInfo)
	routes.Get("/api/healthz", healthcheck.Check)

	mid = append(mid, common.Sessioner(), context.Contexter())

	group := buildAuthGroup()
	if err := group.Init(ctx); err != nil {
		log.Error("Could not initialize '%s' auth method, error: %s", group.Name(), err)
	}

	// Get user from session if logged in.
	mid = append(mid, auth_service.Auth(group))

	// GetHead allows a HEAD request redirect to GET if HEAD method is not defined for that route
	mid = append(mid, middleware.GetHead)

	if setting.API.EnableSwagger {
		// Note: The route is here but no in API routes because it renders a web page
		routes.Get("/api/swagger", append(mid, misc.Swagger)...) // Render V1 by default
	}

	// TODO: These really seem like things that could be folded into Contexter or as helper functions
	mid = append(mid, user.GetNotificationCount)
	mid = append(mid, repo.GetActiveStopwatch)
	mid = append(mid, goGet)

	others := web.NewRoute()
	others.Use(mid...)
	registerRoutes(others)
	routes.Mount("", others)
	return routes
}

// registerRoutes register routes
func registerRoutes(m *web.Route) {
	reqSignIn := auth_service.VerifyAuthWithOptions(&auth_service.VerifyOptions{SignInRequired: true})
	reqSignOut := auth_service.VerifyAuthWithOptions(&auth_service.VerifyOptions{SignOutRequired: true})
	// TODO: rename them to "optSignIn", which means that the "sign-in" could be optional, depends on the VerifyOptions (RequireSignInView)
	ignSignIn := auth_service.VerifyAuthWithOptions(&auth_service.VerifyOptions{SignInRequired: setting.Service.RequireSignInView})
	ignExploreSignIn := auth_service.VerifyAuthWithOptions(&auth_service.VerifyOptions{SignInRequired: setting.Service.RequireSignInView || setting.Service.Explore.RequireSigninView})
	ignSignInAndCsrf := auth_service.VerifyAuthWithOptions(&auth_service.VerifyOptions{DisableCSRF: true})
	validation.AddBindingRules()

	linkAccountEnabled := func(ctx *context.Context) {
		if !setting.Service.EnableOpenIDSignIn && !setting.Service.EnableOpenIDSignUp && !setting.OAuth2.Enable {
			ctx.Error(http.StatusForbidden)
			return
		}
	}

	openIDSignInEnabled := func(ctx *context.Context) {
		if !setting.Service.EnableOpenIDSignIn {
			ctx.Error(http.StatusForbidden)
			return
		}
	}

	openIDSignUpEnabled := func(ctx *context.Context) {
		if !setting.Service.EnableOpenIDSignUp {
			ctx.Error(http.StatusForbidden)
			return
		}
	}

	reqMilestonesDashboardPageEnabled := func(ctx *context.Context) {
		if !setting.Service.ShowMilestonesDashboardPage {
			ctx.Error(http.StatusForbidden)
			return
		}
	}

	// webhooksEnabled requires webhooks to be enabled by admin.
	webhooksEnabled := func(ctx *context.Context) {
		if setting.DisableWebhooks {
			ctx.Error(http.StatusForbidden)
			return
		}
	}

	lfsServerEnabled := func(ctx *context.Context) {
		if !setting.LFS.StartServer {
			ctx.Error(http.StatusNotFound)
			return
		}
	}

	federationEnabled := func(ctx *context.Context) {
		if !setting.Federation.Enabled {
			ctx.Error(http.StatusNotFound)
			return
		}
	}

	dlSourceEnabled := func(ctx *context.Context) {
		if setting.Repository.DisableDownloadSourceArchives {
			ctx.Error(http.StatusNotFound)
			return
		}
	}

	sitemapEnabled := func(ctx *context.Context) {
		if !setting.Other.EnableSitemap {
			ctx.Error(http.StatusNotFound)
			return
		}
	}

	packagesEnabled := func(ctx *context.Context) {
		if !setting.Packages.Enabled {
			ctx.Error(http.StatusForbidden)
			return
		}
	}

	feedEnabled := func(ctx *context.Context) {
		if !setting.Other.EnableFeed {
			ctx.Error(http.StatusNotFound)
			return
		}
	}

	reqUnitAccess := func(unitType unit.Type, accessMode perm.AccessMode) func(ctx *context.Context) {
		return func(ctx *context.Context) {
			if unitType.UnitGlobalDisabled() {
				ctx.NotFound(unitType.String(), nil)
				return
			}

			if ctx.ContextUser == nil {
				ctx.NotFound(unitType.String(), nil)
				return
			}

			if ctx.ContextUser.IsOrganization() {
				if ctx.Org.Organization.UnitPermission(ctx, ctx.Doer, unitType) < accessMode {
					ctx.NotFound(unitType.String(), nil)
					return
				}
			}
		}
	}

	addWebhookAddRoutes := func() {
		m.Get("/{type}/new", repo.WebhooksNew)
		m.Post("/gitea/new", web.Bind(forms.NewWebhookForm{}), repo.GiteaHooksNewPost)
		m.Post("/gogs/new", web.Bind(forms.NewGogshookForm{}), repo.GogsHooksNewPost)
		m.Post("/slack/new", web.Bind(forms.NewSlackHookForm{}), repo.SlackHooksNewPost)
		m.Post("/discord/new", web.Bind(forms.NewDiscordHookForm{}), repo.DiscordHooksNewPost)
		m.Post("/dingtalk/new", web.Bind(forms.NewDingtalkHookForm{}), repo.DingtalkHooksNewPost)
		m.Post("/telegram/new", web.Bind(forms.NewTelegramHookForm{}), repo.TelegramHooksNewPost)
		m.Post("/matrix/new", web.Bind(forms.NewMatrixHookForm{}), repo.MatrixHooksNewPost)
		m.Post("/msteams/new", web.Bind(forms.NewMSTeamsHookForm{}), repo.MSTeamsHooksNewPost)
		m.Post("/feishu/new", web.Bind(forms.NewFeishuHookForm{}), repo.FeishuHooksNewPost)
		m.Post("/wechatwork/new", web.Bind(forms.NewWechatWorkHookForm{}), repo.WechatworkHooksNewPost)
		m.Post("/packagist/new", web.Bind(forms.NewPackagistHookForm{}), repo.PackagistHooksNewPost)
	}

	addWebhookEditRoutes := func() {
		m.Post("/gitea/{id}", web.Bind(forms.NewWebhookForm{}), repo.GiteaHooksEditPost)
		m.Post("/gogs/{id}", web.Bind(forms.NewGogshookForm{}), repo.GogsHooksEditPost)
		m.Post("/slack/{id}", web.Bind(forms.NewSlackHookForm{}), repo.SlackHooksEditPost)
		m.Post("/discord/{id}", web.Bind(forms.NewDiscordHookForm{}), repo.DiscordHooksEditPost)
		m.Post("/dingtalk/{id}", web.Bind(forms.NewDingtalkHookForm{}), repo.DingtalkHooksEditPost)
		m.Post("/telegram/{id}", web.Bind(forms.NewTelegramHookForm{}), repo.TelegramHooksEditPost)
		m.Post("/matrix/{id}", web.Bind(forms.NewMatrixHookForm{}), repo.MatrixHooksEditPost)
		m.Post("/msteams/{id}", web.Bind(forms.NewMSTeamsHookForm{}), repo.MSTeamsHooksEditPost)
		m.Post("/feishu/{id}", web.Bind(forms.NewFeishuHookForm{}), repo.FeishuHooksEditPost)
		m.Post("/wechatwork/{id}", web.Bind(forms.NewWechatWorkHookForm{}), repo.WechatworkHooksEditPost)
		m.Post("/packagist/{id}", web.Bind(forms.NewPackagistHookForm{}), repo.PackagistHooksEditPost)
	}

	addSettingsSecretsRoutes := func() {
		m.Group("/secrets", func() {
			m.Get("", repo_setting.Secrets)
			m.Post("", web.Bind(forms.AddSecretForm{}), repo_setting.SecretsPost)
			m.Post("/delete", repo_setting.SecretsDelete)
		})
	}

	addSettingsRunnersRoutes := func() {
		m.Group("/runners", func() {
			m.Get("", repo_setting.Runners)
			m.Combo("/{runnerid}").Get(repo_setting.RunnersEdit).
				Post(web.Bind(forms.EditRunnerForm{}), repo_setting.RunnersEditPost)
			m.Post("/{runnerid}/delete", repo_setting.RunnerDeletePost)
			m.Get("/reset_registration_token", repo_setting.ResetRunnerRegistrationToken)
		})
	}

	// FIXME: not all routes need go through same middleware.
	// Especially some AJAX requests, we can reduce middleware number to improve performance.
	// Routers.
	// for health check
	m.Get("/", Home)
	m.Get("/sitemap.xml", sitemapEnabled, ignExploreSignIn, HomeSitemap)
	m.Group("/.well-known", func() {
		m.Get("/openid-configuration", auth.OIDCWellKnown)
		m.Group("", func() {
			m.Get("/nodeinfo", NodeInfoLinks)
			m.Get("/webfinger", WebfingerQuery)
		}, federationEnabled)
		m.Get("/change-password", func(ctx *context.Context) {
			ctx.Redirect(setting.AppSubURL + "/user/settings/account")
		})
	})

	m.Group("/explore", func() {
		m.Get("", func(ctx *context.Context) {
			ctx.Redirect(setting.AppSubURL + "/explore/repos")
		})
		m.Get("/repos", explore.Repos)
		m.Get("/repos/sitemap-{idx}.xml", sitemapEnabled, explore.Repos)
		m.Get("/users", explore.Users)
		m.Get("/users/sitemap-{idx}.xml", sitemapEnabled, explore.Users)
		m.Get("/organizations", explore.Organizations)
		m.Get("/code", reqUnitAccess(unit.TypeCode, perm.AccessModeRead), explore.Code)
		m.Get("/topics/search", explore.TopicSearch)
	}, ignExploreSignIn)
	m.Group("/issues", func() {
		m.Get("", user.Issues)
		m.Get("/search", repo.SearchIssues)
	}, reqSignIn)

	m.Get("/pulls", reqSignIn, user.Pulls)
	m.Get("/milestones", reqSignIn, reqMilestonesDashboardPageEnabled, user.Milestones)

	// ***** START: User *****
	m.Group("/user", func() {
		m.Get("/login", auth.SignIn)
		m.Post("/login", web.Bind(forms.SignInForm{}), auth.SignInPost)
		m.Group("", func() {
			m.Combo("/login/openid").
				Get(auth.SignInOpenID).
				Post(web.Bind(forms.SignInOpenIDForm{}), auth.SignInOpenIDPost)
		}, openIDSignInEnabled)
		m.Group("/openid", func() {
			m.Combo("/connect").
				Get(auth.ConnectOpenID).
				Post(web.Bind(forms.ConnectOpenIDForm{}), auth.ConnectOpenIDPost)
			m.Group("/register", func() {
				m.Combo("").
					Get(auth.RegisterOpenID, openIDSignUpEnabled).
					Post(web.Bind(forms.SignUpOpenIDForm{}), auth.RegisterOpenIDPost)
			}, openIDSignUpEnabled)
		}, openIDSignInEnabled)
		m.Get("/sign_up", auth.SignUp)
		m.Post("/sign_up", web.Bind(forms.RegisterForm{}), auth.SignUpPost)
		m.Get("/link_account", linkAccountEnabled, auth.LinkAccount)
		m.Post("/link_account_signin", linkAccountEnabled, web.Bind(forms.SignInForm{}), auth.LinkAccountPostSignIn)
		m.Post("/link_account_signup", linkAccountEnabled, web.Bind(forms.RegisterForm{}), auth.LinkAccountPostRegister)
		m.Group("/two_factor", func() {
			m.Get("", auth.TwoFactor)
			m.Post("", web.Bind(forms.TwoFactorAuthForm{}), auth.TwoFactorPost)
			m.Get("/scratch", auth.TwoFactorScratch)
			m.Post("/scratch", web.Bind(forms.TwoFactorScratchAuthForm{}), auth.TwoFactorScratchPost)
		})
		m.Group("/webauthn", func() {
			m.Get("", auth.WebAuthn)
			m.Get("/assertion", auth.WebAuthnLoginAssertion)
			m.Post("/assertion", auth.WebAuthnLoginAssertionPost)
		})
	}, reqSignOut)

	m.Any("/user/events", routing.MarkLongPolling, events.Events)

	m.Group("/login/oauth", func() {
		m.Get("/authorize", web.Bind(forms.AuthorizationForm{}), auth.AuthorizeOAuth)
		m.Post("/grant", web.Bind(forms.GrantApplicationForm{}), auth.GrantApplicationOAuth)
		// TODO manage redirection
		m.Post("/authorize", web.Bind(forms.AuthorizationForm{}), auth.AuthorizeOAuth)
	}, ignSignInAndCsrf, reqSignIn)
	m.Get("/login/oauth/userinfo", ignSignInAndCsrf, auth.InfoOAuth)
	m.Post("/login/oauth/access_token", CorsHandler(), web.Bind(forms.AccessTokenForm{}), ignSignInAndCsrf, auth.AccessTokenOAuth)
	m.Get("/login/oauth/keys", ignSignInAndCsrf, auth.OIDCKeys)
	m.Post("/login/oauth/introspect", CorsHandler(), web.Bind(forms.IntrospectTokenForm{}), ignSignInAndCsrf, auth.IntrospectOAuth)

	m.Group("/user/settings", func() {
		m.Get("", user_setting.Profile)
		m.Post("", web.Bind(forms.UpdateProfileForm{}), user_setting.ProfilePost)
		m.Get("/change_password", auth.MustChangePassword)
		m.Post("/change_password", web.Bind(forms.MustChangePasswordForm{}), auth.MustChangePasswordPost)
		m.Post("/avatar", web.Bind(forms.AvatarForm{}), user_setting.AvatarPost)
		m.Post("/avatar/delete", user_setting.DeleteAvatar)
		m.Group("/account", func() {
			m.Combo("").Get(user_setting.Account).Post(web.Bind(forms.ChangePasswordForm{}), user_setting.AccountPost)
			m.Post("/email", web.Bind(forms.AddEmailForm{}), user_setting.EmailPost)
			m.Post("/email/delete", user_setting.DeleteEmail)
			m.Post("/delete", user_setting.DeleteAccount)
		})
		m.Group("/appearance", func() {
			m.Get("", user_setting.Appearance)
			m.Post("/language", web.Bind(forms.UpdateLanguageForm{}), user_setting.UpdateUserLang)
			m.Post("/hidden_comments", user_setting.UpdateUserHiddenComments)
			m.Post("/theme", web.Bind(forms.UpdateThemeForm{}), user_setting.UpdateUIThemePost)
		})
		m.Group("/security", func() {
			m.Get("", security.Security)
			m.Group("/two_factor", func() {
				m.Post("/regenerate_scratch", security.RegenerateScratchTwoFactor)
				m.Post("/disable", security.DisableTwoFactor)
				m.Get("/enroll", security.EnrollTwoFactor)
				m.Post("/enroll", web.Bind(forms.TwoFactorAuthForm{}), security.EnrollTwoFactorPost)
			})
			m.Group("/webauthn", func() {
				m.Post("/request_register", web.Bind(forms.WebauthnRegistrationForm{}), security.WebAuthnRegister)
				m.Post("/register", security.WebauthnRegisterPost)
				m.Post("/delete", web.Bind(forms.WebauthnDeleteForm{}), security.WebauthnDelete)
			})
			m.Group("/openid", func() {
				m.Post("", web.Bind(forms.AddOpenIDForm{}), security.OpenIDPost)
				m.Post("/delete", security.DeleteOpenID)
				m.Post("/toggle_visibility", security.ToggleOpenIDVisibility)
			}, openIDSignInEnabled)
			m.Post("/account_link", linkAccountEnabled, security.DeleteAccountLink)
		})
		m.Group("/applications/oauth2", func() {
			m.Get("/{id}", user_setting.OAuth2ApplicationShow)
			m.Post("/{id}", web.Bind(forms.EditOAuth2ApplicationForm{}), user_setting.OAuthApplicationsEdit)
			m.Post("/{id}/regenerate_secret", user_setting.OAuthApplicationsRegenerateSecret)
			m.Post("", web.Bind(forms.EditOAuth2ApplicationForm{}), user_setting.OAuthApplicationsPost)
			m.Post("/{id}/delete", user_setting.DeleteOAuth2Application)
			m.Post("/{id}/revoke/{grantId}", user_setting.RevokeOAuth2Grant)
		})
		m.Combo("/applications").Get(user_setting.Applications).
			Post(web.Bind(forms.NewAccessTokenForm{}), user_setting.ApplicationsPost)
		m.Post("/applications/delete", user_setting.DeleteApplication)
		m.Combo("/keys").Get(user_setting.Keys).
			Post(web.Bind(forms.AddKeyForm{}), user_setting.KeysPost)
		m.Post("/keys/delete", user_setting.DeleteKey)
		m.Group("/packages", func() {
			m.Get("", user_setting.Packages)
			m.Group("/rules", func() {
				m.Group("/add", func() {
					m.Get("", user_setting.PackagesRuleAdd)
					m.Post("", web.Bind(forms.PackageCleanupRuleForm{}), user_setting.PackagesRuleAddPost)
				})
				m.Group("/{id}", func() {
					m.Get("", user_setting.PackagesRuleEdit)
					m.Post("", web.Bind(forms.PackageCleanupRuleForm{}), user_setting.PackagesRuleEditPost)
					m.Get("/preview", user_setting.PackagesRulePreview)
				})
			})
			m.Group("/cargo", func() {
				m.Post("/initialize", user_setting.InitializeCargoIndex)
				m.Post("/rebuild", user_setting.RebuildCargoIndex)
			})
			m.Post("/chef/regenerate_keypair", user_setting.RegenerateChefKeyPair)
		}, packagesEnabled)

		m.Group("/actions", func() {
			m.Get("", user_setting.RedirectToDefaultSetting)
			addSettingsSecretsRoutes()
		}, actions.MustEnableActions)

		m.Get("/organization", user_setting.Organization)
		m.Get("/repos", user_setting.Repos)
		m.Post("/repos/unadopted", user_setting.AdoptOrDeleteRepository)

		m.Group("/hooks", func() {
			m.Get("", user_setting.Webhooks)
			m.Post("/delete", user_setting.DeleteWebhook)
			addWebhookAddRoutes()
			m.Group("/{id}", func() {
				m.Get("", repo.WebHooksEdit)
				m.Post("/replay/{uuid}", repo.ReplayWebhook)
			})
			addWebhookEditRoutes()
		}, webhooksEnabled)
	}, reqSignIn, ctxDataSet("PageIsUserSettings", true, "AllThemes", setting.UI.Themes, "EnablePackages", setting.Packages.Enabled))

	m.Group("/user", func() {
		m.Get("/activate", auth.Activate)
		m.Post("/activate", auth.ActivatePost)
		m.Any("/activate_email", auth.ActivateEmail)
		m.Get("/avatar/{username}/{size}", user.AvatarByUserName)
		m.Get("/recover_account", auth.ResetPasswd)
		m.Post("/recover_account", auth.ResetPasswdPost)
		m.Get("/forgot_password", auth.ForgotPasswd)
		m.Post("/forgot_password", auth.ForgotPasswdPost)
		m.Post("/logout", auth.SignOut)
		m.Get("/task/{task}", reqSignIn, user.TaskStatus)
		m.Get("/stopwatches", reqSignIn, user.GetStopwatches)
		m.Get("/search", ignExploreSignIn, user.Search)
		m.Group("/oauth2", func() {
			m.Get("/{provider}", auth.SignInOAuth)
			m.Get("/{provider}/callback", auth.SignInOAuthCallback)
		})
	})
	// ***** END: User *****

	m.Get("/avatar/{hash}", user.AvatarByEmailHash)

	adminReq := auth_service.VerifyAuthWithOptions(&auth_service.VerifyOptions{SignInRequired: true, AdminRequired: true})

	// ***** START: Admin *****
	m.Group("/admin", func() {
		m.Get("", adminReq, admin.Dashboard)
		m.Post("", adminReq, web.Bind(forms.AdminDashboardForm{}), admin.DashboardPost)

		m.Group("/config", func() {
			m.Get("", admin.Config)
			m.Post("", admin.ChangeConfig)
			m.Post("/test_mail", admin.SendTestMail)
		})

		m.Group("/monitor", func() {
			m.Get("/cron", admin.CronTasks)
			m.Get("/stacktrace", admin.Stacktrace)
			m.Post("/stacktrace/cancel/{pid}", admin.StacktraceCancel)
			m.Get("/queue", admin.Queues)
			m.Group("/queue/{qid}", func() {
				m.Get("", admin.QueueManage)
				m.Post("/set", admin.QueueSet)
				m.Post("/remove-all-items", admin.QueueRemoveAllItems)
			})
			m.Get("/diagnosis", admin.MonitorDiagnosis)
		})

		m.Group("/users", func() {
			m.Get("", admin.Users)
			m.Combo("/new").Get(admin.NewUser).Post(web.Bind(forms.AdminCreateUserForm{}), admin.NewUserPost)
			m.Combo("/{userid}").Get(admin.EditUser).Post(web.Bind(forms.AdminEditUserForm{}), admin.EditUserPost)
			m.Post("/{userid}/delete", admin.DeleteUser)
			m.Post("/{userid}/avatar", web.Bind(forms.AvatarForm{}), admin.AvatarPost)
			m.Post("/{userid}/avatar/delete", admin.DeleteAvatar)
		})

		m.Group("/emails", func() {
			m.Get("", admin.Emails)
			m.Post("/activate", admin.ActivateEmail)
		})

		m.Group("/orgs", func() {
			m.Get("", admin.Organizations)
		})

		m.Group("/repos", func() {
			m.Get("", admin.Repos)
			m.Combo("/unadopted").Get(admin.UnadoptedRepos).Post(admin.AdoptOrDeleteRepository)
			m.Post("/delete", admin.DeleteRepo)
		})

		m.Group("/packages", func() {
			m.Get("", admin.Packages)
			m.Post("/delete", admin.DeletePackageVersion)
		}, packagesEnabled)

		m.Group("/hooks", func() {
			m.Get("", admin.DefaultOrSystemWebhooks)
			m.Post("/delete", admin.DeleteDefaultOrSystemWebhook)
			m.Group("/{id}", func() {
				m.Get("", repo.WebHooksEdit)
				m.Post("/replay/{uuid}", repo.ReplayWebhook)
			})
			addWebhookEditRoutes()
		}, webhooksEnabled)

		m.Group("/{configType:default-hooks|system-hooks}", func() {
			addWebhookAddRoutes()
		})

		m.Group("/auths", func() {
			m.Get("", admin.Authentications)
			m.Combo("/new").Get(admin.NewAuthSource).Post(web.Bind(forms.AuthenticationForm{}), admin.NewAuthSourcePost)
			m.Combo("/{authid}").Get(admin.EditAuthSource).
				Post(web.Bind(forms.AuthenticationForm{}), admin.EditAuthSourcePost)
			m.Post("/{authid}/delete", admin.DeleteAuthSource)
		})

		m.Group("/notices", func() {
			m.Get("", admin.Notices)
			m.Post("/delete", admin.DeleteNotices)
			m.Post("/empty", admin.EmptyNotices)
		})

		m.Group("/applications", func() {
			m.Get("", admin.Applications)
			m.Post("/oauth2", web.Bind(forms.EditOAuth2ApplicationForm{}), admin.ApplicationsPost)
			m.Group("/oauth2/{id}", func() {
				m.Combo("").Get(admin.EditApplication).Post(web.Bind(forms.EditOAuth2ApplicationForm{}), admin.EditApplicationPost)
				m.Post("/regenerate_secret", admin.ApplicationsRegenerateSecret)
				m.Post("/delete", admin.DeleteApplication)
			})
		}, func(ctx *context.Context) {
			if !setting.OAuth2.Enable {
				ctx.Error(http.StatusForbidden)
				return
			}
		})

		m.Group("/actions", func() {
			m.Get("", admin.RedirectToDefaultSetting)
			addSettingsRunnersRoutes()
		})
	}, adminReq, ctxDataSet("EnableOAuth2", setting.OAuth2.Enable, "EnablePackages", setting.Packages.Enabled))
	// ***** END: Admin *****

	m.Group("", func() {
		m.Get("/{username}", user.UsernameSubRoute)
		m.Get("/attachments/{uuid}", repo.GetAttachment)
	}, ignSignIn)

	m.Post("/{username}", reqSignIn, context_service.UserAssignmentWeb(), user.Action)

	reqRepoAdmin := context.RequireRepoAdmin()
	reqRepoCodeWriter := context.RequireRepoWriter(unit.TypeCode)
	canEnableEditor := context.CanEnableEditor()
	reqRepoCodeReader := context.RequireRepoReader(unit.TypeCode)
	reqRepoReleaseWriter := context.RequireRepoWriter(unit.TypeReleases)
	reqRepoReleaseReader := context.RequireRepoReader(unit.TypeReleases)
	reqRepoWikiWriter := context.RequireRepoWriter(unit.TypeWiki)
	reqRepoIssueReader := context.RequireRepoReader(unit.TypeIssues)
	reqRepoPullsReader := context.RequireRepoReader(unit.TypePullRequests)
	reqRepoIssuesOrPullsWriter := context.RequireRepoWriterOr(unit.TypeIssues, unit.TypePullRequests)
	reqRepoIssuesOrPullsReader := context.RequireRepoReaderOr(unit.TypeIssues, unit.TypePullRequests)
	reqRepoProjectsReader := context.RequireRepoReader(unit.TypeProjects)
	reqRepoProjectsWriter := context.RequireRepoWriter(unit.TypeProjects)
	reqRepoActionsReader := context.RequireRepoReader(unit.TypeActions)
	reqRepoActionsWriter := context.RequireRepoWriter(unit.TypeActions)

	reqPackageAccess := func(accessMode perm.AccessMode) func(ctx *context.Context) {
		return func(ctx *context.Context) {
			if ctx.Package.AccessMode < accessMode && !ctx.IsUserSiteAdmin() {
				ctx.NotFound("", nil)
			}
		}
	}

	// ***** START: Organization *****
	m.Group("/org", func() {
		m.Group("/{org}", func() {
			m.Get("/members", org.Members)
		}, context.OrgAssignment())
	}, ignSignIn)

	m.Group("/org", func() {
		m.Group("", func() {
			m.Get("/create", org.Create)
			m.Post("/create", web.Bind(forms.CreateOrgForm{}), org.CreatePost)
		})

		m.Group("/invite/{token}", func() {
			m.Get("", org.TeamInvite)
			m.Post("", org.TeamInvitePost)
		})

		m.Group("/{org}", func() {
			m.Get("/dashboard", user.Dashboard)
			m.Get("/dashboard/{team}", user.Dashboard)
			m.Get("/issues", user.Issues)
			m.Get("/issues/{team}", user.Issues)
			m.Get("/pulls", user.Pulls)
			m.Get("/pulls/{team}", user.Pulls)
			m.Get("/milestones", reqMilestonesDashboardPageEnabled, user.Milestones)
			m.Get("/milestones/{team}", reqMilestonesDashboardPageEnabled, user.Milestones)
			m.Post("/members/action/{action}", org.MembersAction)
			m.Get("/teams", org.Teams)
		}, context.OrgAssignment(true, false, true))

		m.Group("/{org}", func() {
			m.Get("/teams/{team}", org.TeamMembers)
			m.Get("/teams/{team}/repositories", org.TeamRepositories)
			m.Post("/teams/{team}/action/{action}", org.TeamsAction)
			m.Post("/teams/{team}/action/repo/{action}", org.TeamsRepoAction)
		}, context.OrgAssignment(true, false, true))

		m.Group("/{org}", func() {
			m.Get("/teams/new", org.NewTeam)
			m.Post("/teams/new", web.Bind(forms.CreateTeamForm{}), org.NewTeamPost)
			m.Get("/teams/-/search", org.SearchTeam)
			m.Get("/teams/{team}/edit", org.EditTeam)
			m.Post("/teams/{team}/edit", web.Bind(forms.CreateTeamForm{}), org.EditTeamPost)
			m.Post("/teams/{team}/delete", org.DeleteTeam)

			m.Group("/settings", func() {
				m.Combo("").Get(org.Settings).
					Post(web.Bind(forms.UpdateOrgSettingForm{}), org.SettingsPost)
				m.Post("/avatar", web.Bind(forms.AvatarForm{}), org.SettingsAvatar)
				m.Post("/avatar/delete", org.SettingsDeleteAvatar)
				m.Group("/applications", func() {
					m.Get("", org.Applications)
					m.Post("/oauth2", web.Bind(forms.EditOAuth2ApplicationForm{}), org.OAuthApplicationsPost)
					m.Group("/oauth2/{id}", func() {
						m.Combo("").Get(org.OAuth2ApplicationShow).Post(web.Bind(forms.EditOAuth2ApplicationForm{}), org.OAuth2ApplicationEdit)
						m.Post("/regenerate_secret", org.OAuthApplicationsRegenerateSecret)
						m.Post("/delete", org.DeleteOAuth2Application)
					})
				}, func(ctx *context.Context) {
					if !setting.OAuth2.Enable {
						ctx.Error(http.StatusForbidden)
						return
					}
				})

				m.Group("/hooks", func() {
					m.Get("", org.Webhooks)
					m.Post("/delete", org.DeleteWebhook)
					addWebhookAddRoutes()
					m.Group("/{id}", func() {
						m.Get("", repo.WebHooksEdit)
						m.Post("/replay/{uuid}", repo.ReplayWebhook)
					})
					addWebhookEditRoutes()
				}, webhooksEnabled)

				m.Group("/labels", func() {
					m.Get("", org.RetrieveLabels, org.Labels)
					m.Post("/new", web.Bind(forms.CreateLabelForm{}), org.NewLabel)
					m.Post("/edit", web.Bind(forms.CreateLabelForm{}), org.UpdateLabel)
					m.Post("/delete", org.DeleteLabel)
					m.Post("/initialize", web.Bind(forms.InitializeLabelsForm{}), org.InitializeLabels)
				})

				m.Group("/actions", func() {
					m.Get("", org_setting.RedirectToDefaultSetting)
					addSettingsRunnersRoutes()
					addSettingsSecretsRoutes()
				}, actions.MustEnableActions)

				m.RouteMethods("/delete", "GET,POST", org.SettingsDelete)

				m.Group("/packages", func() {
					m.Get("", org.Packages)
					m.Group("/rules", func() {
						m.Group("/add", func() {
							m.Get("", org.PackagesRuleAdd)
							m.Post("", web.Bind(forms.PackageCleanupRuleForm{}), org.PackagesRuleAddPost)
						})
						m.Group("/{id}", func() {
							m.Get("", org.PackagesRuleEdit)
							m.Post("", web.Bind(forms.PackageCleanupRuleForm{}), org.PackagesRuleEditPost)
							m.Get("/preview", org.PackagesRulePreview)
						})
					})
					m.Group("/cargo", func() {
						m.Post("/initialize", org.InitializeCargoIndex)
						m.Post("/rebuild", org.RebuildCargoIndex)
					})
				}, packagesEnabled)
			}, ctxDataSet("EnableOAuth2", setting.OAuth2.Enable, "EnablePackages", setting.Packages.Enabled, "PageIsOrgSettings", true))
		}, context.OrgAssignment(true, true))
	}, reqSignIn)
	// ***** END: Organization *****

	// ***** START: Repository *****
	m.Group("/repo", func() {
		m.Get("/create", repo.Create)
		m.Post("/create", web.Bind(forms.CreateRepoForm{}), repo.CreatePost)
		m.Get("/migrate", repo.Migrate)
		m.Post("/migrate", web.Bind(forms.MigrateRepoForm{}), repo.MigratePost)
		m.Group("/fork", func() {
			m.Combo("/{repoid}").Get(repo.Fork).
				Post(web.Bind(forms.CreateRepoForm{}), repo.ForkPost)
		}, context.RepoIDAssignment(), context.UnitTypes(), reqRepoCodeReader)
		m.Get("/search", repo.SearchRepo)
	}, reqSignIn)

	m.Group("/{username}/-", func() {
		if setting.Packages.Enabled {
			m.Group("/packages", func() {
				m.Get("", user.ListPackages)
				m.Group("/{type}/{name}", func() {
					m.Get("", user.RedirectToLastVersion)
					m.Get("/versions", user.ListPackageVersions)
					m.Group("/{version}", func() {
						m.Get("", user.ViewPackageVersion)
						m.Get("/files/{fileid}", user.DownloadPackageFile)
						m.Group("/settings", func() {
							m.Get("", user.PackageSettings)
							m.Post("", web.Bind(forms.PackageSettingForm{}), user.PackageSettingsPost)
						}, reqPackageAccess(perm.AccessModeWrite))
					})
				})
			}, context.PackageAssignment(), reqPackageAccess(perm.AccessModeRead))
		}

		m.Group("/projects", func() {
			m.Group("", func() {
				m.Get("", org.Projects)
				m.Get("/{id}", org.ViewProject)
			}, reqUnitAccess(unit.TypeProjects, perm.AccessModeRead))
			m.Group("", func() { //nolint:dupl
				m.Get("/new", org.NewProject)
				m.Post("/new", web.Bind(forms.CreateProjectForm{}), org.NewProjectPost)
				m.Group("/{id}", func() {
					m.Post("", web.Bind(forms.EditProjectBoardForm{}), org.AddBoardToProjectPost)
					m.Post("/delete", org.DeleteProject)

					m.Get("/edit", org.EditProject)
					m.Post("/edit", web.Bind(forms.CreateProjectForm{}), org.EditProjectPost)
					m.Post("/{action:open|close}", org.ChangeProjectStatus)

					m.Group("/{boardID}", func() {
						m.Put("", web.Bind(forms.EditProjectBoardForm{}), org.EditProjectBoard)
						m.Delete("", org.DeleteProjectBoard)
						m.Post("/default", org.SetDefaultProjectBoard)
						m.Post("/unsetdefault", org.UnsetDefaultProjectBoard)

						m.Post("/move", org.MoveIssues)
					})
				})
			}, reqSignIn, reqUnitAccess(unit.TypeProjects, perm.AccessModeWrite), func(ctx *context.Context) {
				if ctx.ContextUser.IsIndividual() && ctx.ContextUser.ID != ctx.Doer.ID {
					ctx.NotFound("NewProject", nil)
					return
				}
			})
		}, repo.MustEnableProjects)

		m.Group("", func() {
			m.Get("/code", user.CodeSearch)
		}, reqUnitAccess(unit.TypeCode, perm.AccessModeRead))
	}, ignSignIn, context_service.UserAssignmentWeb(), context.OrgAssignment()) // for "/{username}/-" (packages, projects, code)

	// ***** Release Attachment Download without Signin
	m.Get("/{username}/{reponame}/releases/download/{vTag}/{fileName}", ignSignIn, context.RepoAssignment, repo.MustBeNotEmpty, repo.RedirectDownload)

	m.Group("/{username}/{reponame}", func() {
		m.Group("/settings", func() {
			m.Group("", func() {
				m.Combo("").Get(repo.Settings).
					Post(web.Bind(forms.RepoSettingForm{}), repo.SettingsPost)
			}, repo.SettingsCtxData)
			m.Post("/avatar", web.Bind(forms.AvatarForm{}), repo.SettingsAvatar)
			m.Post("/avatar/delete", repo.SettingsDeleteAvatar)

			m.Group("/collaboration", func() {
				m.Combo("").Get(repo.Collaboration).Post(repo.CollaborationPost)
				m.Post("/access_mode", repo.ChangeCollaborationAccessMode)
				m.Post("/delete", repo.DeleteCollaboration)
				m.Group("/team", func() {
					m.Post("", repo.AddTeamPost)
					m.Post("/delete", repo.DeleteTeam)
				})
			})

			m.Group("/branches", func() {
				m.Post("/", repo.SetDefaultBranchPost)
			}, repo.MustBeNotEmpty)

			m.Group("/branches", func() {
				m.Get("/", repo.ProtectedBranchRules)
				m.Combo("/edit").Get(repo.SettingsProtectedBranch).
					Post(web.Bind(forms.ProtectBranchForm{}), context.RepoMustNotBeArchived(), repo.SettingsProtectedBranchPost)
				m.Post("/{id}/delete", repo.DeleteProtectedBranchRulePost)
			}, repo.MustBeNotEmpty)

			m.Post("/rename_branch", web.Bind(forms.RenameBranchForm{}), context.RepoMustNotBeArchived(), repo.RenameBranchPost)

			m.Group("/tags", func() {
				m.Get("", repo.Tags)
				m.Post("", web.Bind(forms.ProtectTagForm{}), context.RepoMustNotBeArchived(), repo.NewProtectedTagPost)
				m.Post("/delete", context.RepoMustNotBeArchived(), repo.DeleteProtectedTagPost)
				m.Get("/{id}", repo.EditProtectedTag)
				m.Post("/{id}", web.Bind(forms.ProtectTagForm{}), context.RepoMustNotBeArchived(), repo.EditProtectedTagPost)
			})

			m.Group("/hooks/git", func() {
				m.Get("", repo.GitHooks)
				m.Combo("/{name}").Get(repo.GitHooksEdit).
					Post(repo.GitHooksEditPost)
			}, context.GitHookService())

			m.Group("/hooks", func() {
				m.Get("", repo.Webhooks)
				m.Post("/delete", repo.DeleteWebhook)
				addWebhookAddRoutes()
				m.Group("/{id}", func() {
					m.Get("", repo.WebHooksEdit)
					m.Post("/test", repo.TestWebhook)
					m.Post("/replay/{uuid}", repo.ReplayWebhook)
				})
				addWebhookEditRoutes()
			}, webhooksEnabled)

			m.Group("/keys", func() {
				m.Combo("").Get(repo.DeployKeys).
					Post(web.Bind(forms.AddKeyForm{}), repo.DeployKeysPost)
				m.Post("/delete", repo.DeleteDeployKey)
			})

			m.Group("/lfs", func() {
				m.Get("/", repo.LFSFiles)
				m.Get("/show/{oid}", repo.LFSFileGet)
				m.Post("/delete/{oid}", repo.LFSDelete)
				m.Get("/pointers", repo.LFSPointerFiles)
				m.Post("/pointers/associate", repo.LFSAutoAssociate)
				m.Get("/find", repo.LFSFileFind)
				m.Group("/locks", func() {
					m.Get("/", repo.LFSLocks)
					m.Post("/", repo.LFSLockFile)
					m.Post("/{lid}/unlock", repo.LFSUnlock)
				})
			})
			m.Group("/actions", func() {
				m.Get("", repo_setting.RedirectToDefaultSetting)
				addSettingsRunnersRoutes()
				addSettingsSecretsRoutes()
			}, actions.MustEnableActions)
			m.Post("/migrate/cancel", repo.MigrateCancelPost) // this handler must be under "settings", otherwise this incomplete repo can't be accessed
		}, ctxDataSet("PageIsRepoSettings", true, "LFSStartServer", setting.LFS.StartServer))
	}, reqSignIn, context.RepoAssignment, context.UnitTypes(), reqRepoAdmin, context.RepoRef())

	m.Post("/{username}/{reponame}/action/{action}", reqSignIn, context.RepoAssignment, context.UnitTypes(), repo.Action)

	// Grouping for those endpoints not requiring authentication (but should respect ignSignIn)
	m.Group("/{username}/{reponame}", func() {
		m.Group("/milestone", func() {
			m.Get("/{id}", repo.MilestoneIssuesAndPulls)
		}, reqRepoIssuesOrPullsReader, context.RepoRef())
		m.Get("/find/*", repo.FindFiles)
		m.Group("/tree-list", func() {
			m.Get("/branch/*", context.RepoRefByType(context.RepoRefBranch), repo.TreeList)
			m.Get("/tag/*", context.RepoRefByType(context.RepoRefTag), repo.TreeList)
			m.Get("/commit/*", context.RepoRefByType(context.RepoRefCommit), repo.TreeList)
		})
		m.Get("/compare", repo.MustBeNotEmpty, reqRepoCodeReader, repo.SetEditorconfigIfExists, ignSignIn, repo.SetDiffViewStyle, repo.SetWhitespaceBehavior, repo.CompareDiff)
		m.Combo("/compare/*", repo.MustBeNotEmpty, reqRepoCodeReader, repo.SetEditorconfigIfExists).
			Get(repo.SetDiffViewStyle, repo.SetWhitespaceBehavior, repo.CompareDiff).
			Post(reqSignIn, context.RepoMustNotBeArchived(), reqRepoPullsReader, repo.MustAllowPulls, web.Bind(forms.CreateIssueForm{}), repo.SetWhitespaceBehavior, repo.CompareAndPullRequestPost)
		m.Group("/{type:issues|pulls}", func() {
			m.Group("/{index}", func() {
				m.Get("/info", repo.GetIssueInfo)
			})
		})
	}, ignSignIn, context.RepoAssignment, context.UnitTypes()) // for "/{username}/{reponame}" which doesn't require authentication

	// Grouping for those endpoints that do require authentication
	m.Group("/{username}/{reponame}", func() {
		m.Group("/issues", func() {
			m.Group("/new", func() {
				m.Combo("").Get(context.RepoRef(), repo.NewIssue).
					Post(web.Bind(forms.CreateIssueForm{}), repo.NewIssuePost)
				m.Get("/choose", context.RepoRef(), repo.NewIssueChooseTemplate)
			})
			m.Get("/search", repo.ListIssues)
		}, context.RepoMustNotBeArchived(), reqRepoIssueReader)
		// FIXME: should use different URLs but mostly same logic for comments of issue and pull request.
		// So they can apply their own enable/disable logic on routers.
		m.Group("/{type:issues|pulls}", func() {
			m.Group("/{index}", func() {
				m.Post("/title", repo.UpdateIssueTitle)
				m.Post("/content", repo.UpdateIssueContent)
				m.Post("/deadline", web.Bind(structs.EditDeadlineOption{}), repo.UpdateIssueDeadline)
				m.Post("/watch", repo.IssueWatch)
				m.Post("/ref", repo.UpdateIssueRef)
				m.Post("/viewed-files", repo.UpdateViewedFiles)
				m.Group("/dependency", func() {
					m.Post("/add", repo.AddDependency)
					m.Post("/delete", repo.RemoveDependency)
				})
				m.Combo("/comments").Post(repo.MustAllowUserComment, web.Bind(forms.CreateCommentForm{}), repo.NewComment)
				m.Group("/times", func() {
					m.Post("/add", web.Bind(forms.AddTimeManuallyForm{}), repo.AddTimeManually)
					m.Post("/{timeid}/delete", repo.DeleteTime)
					m.Group("/stopwatch", func() {
						m.Post("/toggle", repo.IssueStopwatch)
						m.Post("/cancel", repo.CancelStopwatch)
					})
				})
				m.Post("/reactions/{action}", web.Bind(forms.ReactionForm{}), repo.ChangeIssueReaction)
				m.Post("/lock", reqRepoIssuesOrPullsWriter, web.Bind(forms.IssueLockForm{}), repo.LockIssue)
				m.Post("/unlock", reqRepoIssuesOrPullsWriter, repo.UnlockIssue)
				m.Post("/delete", reqRepoAdmin, repo.DeleteIssue)
			}, context.RepoMustNotBeArchived())
			m.Group("/{index}", func() {
				m.Get("/attachments", repo.GetIssueAttachments)
				m.Get("/attachments/{uuid}", repo.GetAttachment)
			})
			m.Group("/{index}", func() {
				m.Post("/content-history/soft-delete", repo.SoftDeleteContentHistory)
			})

			m.Post("/labels", reqRepoIssuesOrPullsWriter, repo.UpdateIssueLabel)
			m.Post("/milestone", reqRepoIssuesOrPullsWriter, repo.UpdateIssueMilestone)
			m.Post("/projects", reqRepoIssuesOrPullsWriter, reqRepoProjectsReader, repo.UpdateIssueProject)
			m.Post("/assignee", reqRepoIssuesOrPullsWriter, repo.UpdateIssueAssignee)
			m.Post("/request_review", reqRepoIssuesOrPullsReader, repo.UpdatePullReviewRequest)
			m.Post("/dismiss_review", reqRepoAdmin, web.Bind(forms.DismissReviewForm{}), repo.DismissReview)
			m.Post("/status", reqRepoIssuesOrPullsWriter, repo.UpdateIssueStatus)
			m.Post("/resolve_conversation", reqRepoIssuesOrPullsReader, repo.UpdateResolveConversation)
			m.Post("/attachments", repo.UploadIssueAttachment)
			m.Post("/attachments/remove", repo.DeleteAttachment)
		}, context.RepoMustNotBeArchived())
		m.Group("/comments/{id}", func() {
			m.Post("", repo.UpdateCommentContent)
			m.Post("/delete", repo.DeleteComment)
			m.Post("/reactions/{action}", web.Bind(forms.ReactionForm{}), repo.ChangeCommentReaction)
		}, context.RepoMustNotBeArchived())
		m.Group("/comments/{id}", func() {
			m.Get("/attachments", repo.GetCommentAttachments)
		})
		m.Post("/markup", web.Bind(structs.MarkupOption{}), misc.Markup)
		m.Group("/labels", func() {
			m.Post("/new", web.Bind(forms.CreateLabelForm{}), repo.NewLabel)
			m.Post("/edit", web.Bind(forms.CreateLabelForm{}), repo.UpdateLabel)
			m.Post("/delete", repo.DeleteLabel)
			m.Post("/initialize", web.Bind(forms.InitializeLabelsForm{}), repo.InitializeLabels)
		}, context.RepoMustNotBeArchived(), reqRepoIssuesOrPullsWriter, context.RepoRef())
		m.Group("/milestones", func() {
			m.Combo("/new").Get(repo.NewMilestone).
				Post(web.Bind(forms.CreateMilestoneForm{}), repo.NewMilestonePost)
			m.Get("/{id}/edit", repo.EditMilestone)
			m.Post("/{id}/edit", web.Bind(forms.CreateMilestoneForm{}), repo.EditMilestonePost)
			m.Post("/{id}/{action}", repo.ChangeMilestoneStatus)
			m.Post("/delete", repo.DeleteMilestone)
		}, context.RepoMustNotBeArchived(), reqRepoIssuesOrPullsWriter, context.RepoRef())
		m.Group("/pull", func() {
			m.Post("/{index}/target_branch", repo.UpdatePullRequestTarget)
		}, context.RepoMustNotBeArchived())

		m.Group("", func() {
			m.Group("", func() {
				m.Combo("/_edit/*").Get(repo.EditFile).
					Post(web.Bind(forms.EditRepoFileForm{}), repo.EditFilePost)
				m.Combo("/_new/*").Get(repo.NewFile).
					Post(web.Bind(forms.EditRepoFileForm{}), repo.NewFilePost)
				m.Post("/_preview/*", web.Bind(forms.EditPreviewDiffForm{}), repo.DiffPreviewPost)
				m.Combo("/_delete/*").Get(repo.DeleteFile).
					Post(web.Bind(forms.DeleteRepoFileForm{}), repo.DeleteFilePost)
				m.Combo("/_upload/*", repo.MustBeAbleToUpload).
					Get(repo.UploadFile).
					Post(web.Bind(forms.UploadRepoFileForm{}), repo.UploadFilePost)
				m.Combo("/_diffpatch/*").Get(repo.NewDiffPatch).
					Post(web.Bind(forms.EditRepoFileForm{}), repo.NewDiffPatchPost)
				m.Combo("/_cherrypick/{sha:([a-f0-9]{7,40})}/*").Get(repo.CherryPick).
					Post(web.Bind(forms.CherryPickForm{}), repo.CherryPickPost)
			}, repo.MustBeEditable)
			m.Group("", func() {
				m.Post("/upload-file", repo.UploadFileToServer)
				m.Post("/upload-remove", web.Bind(forms.RemoveUploadFileForm{}), repo.RemoveUploadFileFromServer)
			}, repo.MustBeEditable, repo.MustBeAbleToUpload)
		}, context.RepoRef(), canEnableEditor, context.RepoMustNotBeArchived())

		m.Group("/branches", func() {
			m.Group("/_new", func() {
				m.Post("/branch/*", context.RepoRefByType(context.RepoRefBranch), repo.CreateBranch)
				m.Post("/tag/*", context.RepoRefByType(context.RepoRefTag), repo.CreateBranch)
				m.Post("/commit/*", context.RepoRefByType(context.RepoRefCommit), repo.CreateBranch)
			}, web.Bind(forms.NewBranchForm{}))
			m.Post("/delete", repo.DeleteBranchPost)
			m.Post("/restore", repo.RestoreBranchPost)
		}, context.RepoMustNotBeArchived(), reqRepoCodeWriter, repo.MustBeNotEmpty)
	}, reqSignIn, context.RepoAssignment, context.UnitTypes())

	// Tags
	m.Group("/{username}/{reponame}", func() {
		m.Group("/tags", func() {
			m.Get("", repo.TagsList)
			m.Get(".rss", feedEnabled, repo.TagsListFeedRSS)
			m.Get(".atom", feedEnabled, repo.TagsListFeedAtom)
		}, ctxDataSet("EnableFeed", setting.Other.EnableFeed),
			repo.MustBeNotEmpty, reqRepoCodeReader, context.RepoRefByType(context.RepoRefTag, true))
		m.Post("/tags/delete", repo.DeleteTag, reqSignIn,
			repo.MustBeNotEmpty, context.RepoMustNotBeArchived(), reqRepoCodeWriter, context.RepoRef())
	}, ignSignIn, context.RepoAssignment, context.UnitTypes())

	// Releases
	m.Group("/{username}/{reponame}", func() {
		m.Group("/releases", func() {
			m.Get("/", repo.Releases)
			m.Get("/tag/*", repo.SingleRelease)
			m.Get("/latest", repo.LatestRelease)
			m.Get(".rss", feedEnabled, repo.ReleasesFeedRSS)
			m.Get(".atom", feedEnabled, repo.ReleasesFeedAtom)
		}, ctxDataSet("EnableFeed", setting.Other.EnableFeed),
			repo.MustBeNotEmpty, reqRepoReleaseReader, context.RepoRefByType(context.RepoRefTag, true))
		m.Get("/releases/attachments/{uuid}", repo.GetAttachment, repo.MustBeNotEmpty, reqRepoReleaseReader)
		m.Group("/releases", func() {
			m.Get("/new", repo.NewRelease)
			m.Post("/new", web.Bind(forms.NewReleaseForm{}), repo.NewReleasePost)
			m.Post("/delete", repo.DeleteRelease)
			m.Post("/attachments", repo.UploadReleaseAttachment)
			m.Post("/attachments/remove", repo.DeleteAttachment)
		}, reqSignIn, repo.MustBeNotEmpty, context.RepoMustNotBeArchived(), reqRepoReleaseWriter, context.RepoRef())
		m.Group("/releases", func() {
			m.Get("/edit/*", repo.EditRelease)
			m.Post("/edit/*", web.Bind(forms.EditReleaseForm{}), repo.EditReleasePost)
		}, reqSignIn, repo.MustBeNotEmpty, context.RepoMustNotBeArchived(), reqRepoReleaseWriter, repo.CommitInfoCache)
	}, ignSignIn, context.RepoAssignment, context.UnitTypes(), reqRepoReleaseReader)

	// to maintain compatibility with old attachments
	m.Group("/{username}/{reponame}", func() {
		m.Get("/attachments/{uuid}", repo.GetAttachment)
	}, ignSignIn, context.RepoAssignment, context.UnitTypes())

	m.Group("/{username}/{reponame}", func() {
		m.Post("/topics", repo.TopicsPost)
	}, context.RepoAssignment, context.RepoMustNotBeArchived(), reqRepoAdmin)

	m.Group("/{username}/{reponame}", func() {
		m.Group("", func() {
			m.Group("/{type:issues|pulls}", func() {
				m.Get("", repo.Issues)
				m.Get("/posters", repo.IssuePosters)
			})
			m.Get("/{type:issues|pulls}/{index}", repo.ViewIssue)
			m.Group("/{type:issues|pulls}/{index}/content-history", func() {
				m.Get("/overview", repo.GetContentHistoryOverview)
				m.Get("/list", repo.GetContentHistoryList)
				m.Get("/detail", repo.GetContentHistoryDetail)
			})
			m.Get("/labels", reqRepoIssuesOrPullsReader, repo.RetrieveLabels, repo.Labels)
			m.Get("/milestones", reqRepoIssuesOrPullsReader, repo.Milestones)
		}, context.RepoRef())

		if setting.Packages.Enabled {
			m.Get("/packages", repo.Packages)
		}

		m.Group("/projects", func() {
			m.Get("", repo.Projects)
			m.Get("/{id}", repo.ViewProject)
			m.Group("", func() { //nolint:dupl
				m.Get("/new", repo.NewProject)
				m.Post("/new", web.Bind(forms.CreateProjectForm{}), repo.NewProjectPost)
				m.Group("/{id}", func() {
					m.Post("", web.Bind(forms.EditProjectBoardForm{}), repo.AddBoardToProjectPost)
					m.Post("/delete", repo.DeleteProject)

					m.Get("/edit", repo.EditProject)
					m.Post("/edit", web.Bind(forms.CreateProjectForm{}), repo.EditProjectPost)
					m.Post("/{action:open|close}", repo.ChangeProjectStatus)

					m.Group("/{boardID}", func() {
						m.Put("", web.Bind(forms.EditProjectBoardForm{}), repo.EditProjectBoard)
						m.Delete("", repo.DeleteProjectBoard)
						m.Post("/default", repo.SetDefaultProjectBoard)
						m.Post("/unsetdefault", repo.UnSetDefaultProjectBoard)

						m.Post("/move", repo.MoveIssues)
					})
				})
			}, reqRepoProjectsWriter, context.RepoMustNotBeArchived())
		}, reqRepoProjectsReader, repo.MustEnableProjects)

		m.Group("/actions", func() {
			m.Get("", actions.List)

			m.Group("/runs/{run}", func() {
				m.Combo("").
					Get(actions.View).
					Post(web.Bind(actions.ViewRequest{}), actions.ViewPost)
				m.Group("/jobs/{job}", func() {
					m.Combo("").
						Get(actions.View).
						Post(web.Bind(actions.ViewRequest{}), actions.ViewPost)
					m.Post("/rerun", reqRepoActionsWriter, actions.RerunOne)
				})
				m.Post("/cancel", reqRepoActionsWriter, actions.Cancel)
				m.Post("/approve", reqRepoActionsWriter, actions.Approve)
<<<<<<< HEAD
				m.Post("/artifacts", actions.ArtifactsView)
				m.Get("/artifacts/{id}", actions.ArtifactsDownloadView)
=======
				m.Post("/rerun", reqRepoActionsWriter, actions.RerunAll)
>>>>>>> 365bb77a
			})
		}, reqRepoActionsReader, actions.MustEnableActions)

		m.Group("/wiki", func() {
			m.Combo("/").
				Get(repo.Wiki).
				Post(context.RepoMustNotBeArchived(), reqSignIn, reqRepoWikiWriter, web.Bind(forms.NewWikiForm{}), repo.WikiPost)
			m.Combo("/*").
				Get(repo.Wiki).
				Post(context.RepoMustNotBeArchived(), reqSignIn, reqRepoWikiWriter, web.Bind(forms.NewWikiForm{}), repo.WikiPost)
			m.Get("/commit/{sha:[a-f0-9]{7,40}}", repo.SetEditorconfigIfExists, repo.SetDiffViewStyle, repo.SetWhitespaceBehavior, repo.Diff)
			m.Get("/commit/{sha:[a-f0-9]{7,40}}.{ext:patch|diff}", repo.RawDiff)
		}, repo.MustEnableWiki, func(ctx *context.Context) {
			ctx.Data["PageIsWiki"] = true
			ctx.Data["CloneButtonOriginLink"] = ctx.Repo.Repository.WikiCloneLink()
		})

		m.Group("/wiki", func() {
			m.Get("/raw/*", repo.WikiRaw)
		}, repo.MustEnableWiki)

		m.Group("/activity", func() {
			m.Get("", repo.Activity)
			m.Get("/{period}", repo.Activity)
		}, context.RepoRef(), repo.MustBeNotEmpty, context.RequireRepoReaderOr(unit.TypePullRequests, unit.TypeIssues, unit.TypeReleases))

		m.Group("/activity_author_data", func() {
			m.Get("", repo.ActivityAuthors)
			m.Get("/{period}", repo.ActivityAuthors)
		}, context.RepoRef(), repo.MustBeNotEmpty, context.RequireRepoReaderOr(unit.TypeCode))

		m.Group("/archive", func() {
			m.Get("/*", repo.Download)
			m.Post("/*", repo.InitiateDownload)
		}, repo.MustBeNotEmpty, dlSourceEnabled, reqRepoCodeReader)

		m.Group("/branches", func() {
			m.Get("", repo.Branches)
		}, repo.MustBeNotEmpty, context.RepoRef(), reqRepoCodeReader)

		m.Group("/blob_excerpt", func() {
			m.Get("/{sha}", repo.SetEditorconfigIfExists, repo.SetDiffViewStyle, repo.ExcerptBlob)
		}, func(ctx *context.Context) (cancel gocontext.CancelFunc) {
			if ctx.FormBool("wiki") {
				ctx.Data["PageIsWiki"] = true
				repo.MustEnableWiki(ctx)
				return
			}

			reqRepoCodeReader(ctx)
			if ctx.Written() {
				return
			}
			cancel = context.RepoRef()(ctx)
			if ctx.Written() {
				return
			}

			repo.MustBeNotEmpty(ctx)
			return cancel
		})

		m.Group("/pulls/{index}", func() {
			m.Get(".diff", repo.DownloadPullDiff)
			m.Get(".patch", repo.DownloadPullPatch)
			m.Get("/commits", context.RepoRef(), repo.ViewPullCommits)
			m.Post("/merge", context.RepoMustNotBeArchived(), web.Bind(forms.MergePullRequestForm{}), repo.MergePullRequest)
			m.Post("/cancel_auto_merge", context.RepoMustNotBeArchived(), repo.CancelAutoMergePullRequest)
			m.Post("/update", repo.UpdatePullRequest)
			m.Post("/set_allow_maintainer_edit", web.Bind(forms.UpdateAllowEditsForm{}), repo.SetAllowEdits)
			m.Post("/cleanup", context.RepoMustNotBeArchived(), context.RepoRef(), repo.CleanUpPullRequest)
			m.Group("/files", func() {
				m.Get("", context.RepoRef(), repo.SetEditorconfigIfExists, repo.SetDiffViewStyle, repo.SetWhitespaceBehavior, repo.ViewPullFiles)
				m.Group("/reviews", func() {
					m.Get("/new_comment", repo.RenderNewCodeCommentForm)
					m.Post("/comments", web.Bind(forms.CodeCommentForm{}), repo.CreateCodeComment)
					m.Post("/submit", web.Bind(forms.SubmitReviewForm{}), repo.SubmitReview)
				}, context.RepoMustNotBeArchived())
			})
		}, repo.MustAllowPulls)

		m.Group("/media", func() {
			m.Get("/branch/*", context.RepoRefByType(context.RepoRefBranch), repo.SingleDownloadOrLFS)
			m.Get("/tag/*", context.RepoRefByType(context.RepoRefTag), repo.SingleDownloadOrLFS)
			m.Get("/commit/*", context.RepoRefByType(context.RepoRefCommit), repo.SingleDownloadOrLFS)
			m.Get("/blob/{sha}", context.RepoRefByType(context.RepoRefBlob), repo.DownloadByIDOrLFS)
			// "/*" route is deprecated, and kept for backward compatibility
			m.Get("/*", context.RepoRefByType(context.RepoRefLegacy), repo.SingleDownloadOrLFS)
		}, repo.MustBeNotEmpty, reqRepoCodeReader)

		m.Group("/raw", func() {
			m.Get("/branch/*", context.RepoRefByType(context.RepoRefBranch), repo.SingleDownload)
			m.Get("/tag/*", context.RepoRefByType(context.RepoRefTag), repo.SingleDownload)
			m.Get("/commit/*", context.RepoRefByType(context.RepoRefCommit), repo.SingleDownload)
			m.Get("/blob/{sha}", context.RepoRefByType(context.RepoRefBlob), repo.DownloadByID)
			// "/*" route is deprecated, and kept for backward compatibility
			m.Get("/*", context.RepoRefByType(context.RepoRefLegacy), repo.SingleDownload)
		}, repo.MustBeNotEmpty, reqRepoCodeReader)

		m.Group("/render", func() {
			m.Get("/branch/*", context.RepoRefByType(context.RepoRefBranch), repo.RenderFile)
			m.Get("/tag/*", context.RepoRefByType(context.RepoRefTag), repo.RenderFile)
			m.Get("/commit/*", context.RepoRefByType(context.RepoRefCommit), repo.RenderFile)
			m.Get("/blob/{sha}", context.RepoRefByType(context.RepoRefBlob), repo.RenderFile)
		}, repo.MustBeNotEmpty, reqRepoCodeReader)

		m.Group("/commits", func() {
			m.Get("/branch/*", context.RepoRefByType(context.RepoRefBranch), repo.RefCommits)
			m.Get("/tag/*", context.RepoRefByType(context.RepoRefTag), repo.RefCommits)
			m.Get("/commit/*", context.RepoRefByType(context.RepoRefCommit), repo.RefCommits)
			// "/*" route is deprecated, and kept for backward compatibility
			m.Get("/*", context.RepoRefByType(context.RepoRefLegacy), repo.RefCommits)
		}, repo.MustBeNotEmpty, reqRepoCodeReader)

		m.Group("/blame", func() {
			m.Get("/branch/*", context.RepoRefByType(context.RepoRefBranch), repo.RefBlame)
			m.Get("/tag/*", context.RepoRefByType(context.RepoRefTag), repo.RefBlame)
			m.Get("/commit/*", context.RepoRefByType(context.RepoRefCommit), repo.RefBlame)
		}, repo.MustBeNotEmpty, reqRepoCodeReader)

		m.Group("", func() {
			m.Get("/graph", repo.Graph)
			m.Get("/commit/{sha:([a-f0-9]{7,40})$}", repo.SetEditorconfigIfExists, repo.SetDiffViewStyle, repo.SetWhitespaceBehavior, repo.Diff)
			m.Get("/cherry-pick/{sha:([a-f0-9]{7,40})$}", repo.SetEditorconfigIfExists, repo.CherryPick)
		}, repo.MustBeNotEmpty, context.RepoRef(), reqRepoCodeReader)

		m.Get("/rss/branch/*", context.RepoRefByType(context.RepoRefBranch), feedEnabled, feed.RenderBranchFeed)
		m.Get("/atom/branch/*", context.RepoRefByType(context.RepoRefBranch), feedEnabled, feed.RenderBranchFeed)

		m.Group("/src", func() {
			m.Get("/branch/*", context.RepoRefByType(context.RepoRefBranch), repo.Home)
			m.Get("/tag/*", context.RepoRefByType(context.RepoRefTag), repo.Home)
			m.Get("/commit/*", context.RepoRefByType(context.RepoRefCommit), repo.Home)
			// "/*" route is deprecated, and kept for backward compatibility
			m.Get("/*", context.RepoRefByType(context.RepoRefLegacy), repo.Home)
		}, repo.SetEditorconfigIfExists)

		m.Group("", func() {
			m.Get("/forks", repo.Forks)
		}, context.RepoRef(), reqRepoCodeReader)
		m.Get("/commit/{sha:([a-f0-9]{7,40})}.{ext:patch|diff}", repo.MustBeNotEmpty, reqRepoCodeReader, repo.RawDiff)
	}, ignSignIn, context.RepoAssignment, context.UnitTypes())

	m.Post("/{username}/{reponame}/lastcommit/*", ignSignInAndCsrf, context.RepoAssignment, context.UnitTypes(), context.RepoRefByType(context.RepoRefCommit), reqRepoCodeReader, repo.LastCommit)

	m.Group("/{username}/{reponame}", func() {
		m.Get("/stars", repo.Stars)
		m.Get("/watchers", repo.Watchers)
		m.Get("/search", reqRepoCodeReader, repo.Search)
	}, ignSignIn, context.RepoAssignment, context.RepoRef(), context.UnitTypes())

	m.Group("/{username}", func() {
		m.Group("/{reponame}", func() {
			m.Get("", repo.SetEditorconfigIfExists, repo.Home)
		}, ignSignIn, context.RepoAssignment, context.RepoRef(), context.UnitTypes())

		m.Group("/{reponame}", func() {
			m.Group("/info/lfs", func() {
				m.Post("/objects/batch", lfs.CheckAcceptMediaType, lfs.BatchHandler)
				m.Put("/objects/{oid}/{size}", lfs.UploadHandler)
				m.Get("/objects/{oid}/{filename}", lfs.DownloadHandler)
				m.Get("/objects/{oid}", lfs.DownloadHandler)
				m.Post("/verify", lfs.CheckAcceptMediaType, lfs.VerifyHandler)
				m.Group("/locks", func() {
					m.Get("/", lfs.GetListLockHandler)
					m.Post("/", lfs.PostLockHandler)
					m.Post("/verify", lfs.VerifyLockHandler)
					m.Post("/{lid}/unlock", lfs.UnLockHandler)
				}, lfs.CheckAcceptMediaType)
				m.Any("/*", func(ctx *context.Context) {
					ctx.NotFound("", nil)
				})
			}, ignSignInAndCsrf, lfsServerEnabled)

			m.Group("", func() {
				m.PostOptions("/git-upload-pack", repo.ServiceUploadPack)
				m.PostOptions("/git-receive-pack", repo.ServiceReceivePack)
				m.GetOptions("/info/refs", repo.GetInfoRefs)
				m.GetOptions("/HEAD", repo.GetTextFile("HEAD"))
				m.GetOptions("/objects/info/alternates", repo.GetTextFile("objects/info/alternates"))
				m.GetOptions("/objects/info/http-alternates", repo.GetTextFile("objects/info/http-alternates"))
				m.GetOptions("/objects/info/packs", repo.GetInfoPacks)
				m.GetOptions("/objects/info/{file:[^/]*}", repo.GetTextFile(""))
				m.GetOptions("/objects/{head:[0-9a-f]{2}}/{hash:[0-9a-f]{38}}", repo.GetLooseObject)
				m.GetOptions("/objects/pack/pack-{file:[0-9a-f]{40}}.pack", repo.GetPackFile)
				m.GetOptions("/objects/pack/pack-{file:[0-9a-f]{40}}.idx", repo.GetIdxFile)
			}, ignSignInAndCsrf, repo.HTTPGitEnabledHandler, repo.CorsHandler(), context_service.UserAssignmentWeb())
		})
	})
	// ***** END: Repository *****

	m.Group("/notifications", func() {
		m.Get("", user.Notifications)
		m.Get("/subscriptions", user.NotificationSubscriptions)
		m.Get("/watching", user.NotificationWatching)
		m.Post("/status", user.NotificationStatusPost)
		m.Post("/purge", user.NotificationPurgePost)
		m.Get("/new", user.NewAvailable)
	}, reqSignIn)

	if setting.API.EnableSwagger {
		m.Get("/swagger.v1.json", SwaggerV1Json)
	}

	if !setting.IsProd {
		m.Any("/devtest", devtest.List)
		m.Any("/devtest/{sub}", devtest.Tmpl)
	}

	m.NotFound(func(w http.ResponseWriter, req *http.Request) {
		ctx := context.GetContext(req)
		ctx.NotFound("", nil)
	})
}<|MERGE_RESOLUTION|>--- conflicted
+++ resolved
@@ -1191,12 +1191,9 @@
 				})
 				m.Post("/cancel", reqRepoActionsWriter, actions.Cancel)
 				m.Post("/approve", reqRepoActionsWriter, actions.Approve)
-<<<<<<< HEAD
 				m.Post("/artifacts", actions.ArtifactsView)
 				m.Get("/artifacts/{id}", actions.ArtifactsDownloadView)
-=======
 				m.Post("/rerun", reqRepoActionsWriter, actions.RerunAll)
->>>>>>> 365bb77a
 			})
 		}, reqRepoActionsReader, actions.MustEnableActions)
 
