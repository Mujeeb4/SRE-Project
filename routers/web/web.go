// Copyright 2017 The Gitea Authors. All rights reserved.
// SPDX-License-Identifier: MIT

package web

import (
	gocontext "context"
	"net/http"
	"strings"

	auth_model "code.gitea.io/gitea/models/auth"
	"code.gitea.io/gitea/models/db"
	"code.gitea.io/gitea/models/perm"
	"code.gitea.io/gitea/models/unit"
	"code.gitea.io/gitea/modules/context"
	"code.gitea.io/gitea/modules/log"
	"code.gitea.io/gitea/modules/metrics"
	"code.gitea.io/gitea/modules/public"
	"code.gitea.io/gitea/modules/setting"
	"code.gitea.io/gitea/modules/storage"
	"code.gitea.io/gitea/modules/structs"
	"code.gitea.io/gitea/modules/templates"
	"code.gitea.io/gitea/modules/validation"
	"code.gitea.io/gitea/modules/web"
	"code.gitea.io/gitea/modules/web/middleware"
	"code.gitea.io/gitea/modules/web/routing"
	"code.gitea.io/gitea/routers/common"
	"code.gitea.io/gitea/routers/web/admin"
	"code.gitea.io/gitea/routers/web/auth"
	"code.gitea.io/gitea/routers/web/devtest"
	"code.gitea.io/gitea/routers/web/events"
	"code.gitea.io/gitea/routers/web/explore"
	"code.gitea.io/gitea/routers/web/feed"
	"code.gitea.io/gitea/routers/web/healthcheck"
	"code.gitea.io/gitea/routers/web/misc"
	"code.gitea.io/gitea/routers/web/org"
	org_setting "code.gitea.io/gitea/routers/web/org/setting"
	"code.gitea.io/gitea/routers/web/repo"
	"code.gitea.io/gitea/routers/web/repo/actions"
	repo_setting "code.gitea.io/gitea/routers/web/repo/setting"
	"code.gitea.io/gitea/routers/web/user"
	user_setting "code.gitea.io/gitea/routers/web/user/setting"
	"code.gitea.io/gitea/routers/web/user/setting/security"
	auth_service "code.gitea.io/gitea/services/auth"
	context_service "code.gitea.io/gitea/services/context"
	"code.gitea.io/gitea/services/forms"
	"code.gitea.io/gitea/services/lfs"

	_ "code.gitea.io/gitea/modules/session" // to registers all internal adapters

	"gitea.com/go-chi/captcha"
	"github.com/NYTimes/gziphandler"
	chi_middleware "github.com/go-chi/chi/v5/middleware"
	"github.com/go-chi/cors"
	"github.com/prometheus/client_golang/prometheus"
)

const (
	// GzipMinSize represents min size to compress for the body size of response
	GzipMinSize = 1400
)

// optionsCorsHandler return a http handler which sets CORS options if enabled by config, it blocks non-CORS OPTIONS requests.
func optionsCorsHandler() func(next http.Handler) http.Handler {
	var corsHandler func(next http.Handler) http.Handler
	if setting.CORSConfig.Enabled {
		corsHandler = cors.Handler(cors.Options{
			AllowedOrigins:   setting.CORSConfig.AllowDomain,
			AllowedMethods:   setting.CORSConfig.Methods,
			AllowCredentials: setting.CORSConfig.AllowCredentials,
			AllowedHeaders:   setting.CORSConfig.Headers,
			MaxAge:           int(setting.CORSConfig.MaxAge.Seconds()),
		})
	}

	return func(next http.Handler) http.Handler {
		return http.HandlerFunc(func(w http.ResponseWriter, r *http.Request) {
			if r.Method == http.MethodOptions {
				if corsHandler != nil && r.Header.Get("Access-Control-Request-Method") != "" {
					corsHandler(next).ServeHTTP(w, r)
				} else {
					// it should explicitly deny OPTIONS requests if CORS handler is not executed, to avoid the next GET/POST handler being incorrectly called by the OPTIONS request
					w.WriteHeader(http.StatusMethodNotAllowed)
				}
				return
			}
			// for non-OPTIONS requests, call the CORS handler to add some related headers like "Vary"
			if corsHandler != nil {
				corsHandler(next).ServeHTTP(w, r)
			} else {
				next.ServeHTTP(w, r)
			}
		})
	}
}

// The OAuth2 plugin is expected to be executed first, as it must ignore the user id stored
// in the session (if there is a user id stored in session other plugins might return the user
// object for that id).
//
// The Session plugin is expected to be executed second, in order to skip authentication
// for users that have already signed in.
func buildAuthGroup() *auth_service.Group {
	group := auth_service.NewGroup(
		&auth_service.OAuth2{}, // FIXME: this should be removed and only applied in download and oauth related routers
		&auth_service.Basic{},  // FIXME: this should be removed and only applied in download and git/lfs routers
		&auth_service.Session{},
	)
	if setting.Service.EnableReverseProxyAuth {
		group.Add(&auth_service.ReverseProxy{})
	}

	if setting.IsWindows && auth_model.IsSSPIEnabled(db.DefaultContext) {
		group.Add(&auth_service.SSPI{}) // it MUST be the last, see the comment of SSPI
	}

	return group
}

func webAuth(authMethod auth_service.Method) func(*context.Context) {
	return func(ctx *context.Context) {
		ar, err := common.AuthShared(ctx.Base, ctx.Session, authMethod)
		if err != nil {
			log.Error("Failed to verify user: %v", err)
			ctx.Error(http.StatusUnauthorized, "Verify")
			return
		}
		ctx.Doer = ar.Doer
		ctx.IsSigned = ar.Doer != nil
		ctx.IsBasicAuth = ar.IsBasicAuth
		if ctx.Doer == nil {
			// ensure the session uid is deleted
			_ = ctx.Session.Delete("uid")
		}
	}
}

// verifyAuthWithOptions checks authentication according to options
func verifyAuthWithOptions(options *common.VerifyOptions) func(ctx *context.Context) {
	return func(ctx *context.Context) {
		// Check prohibit login users.
		if ctx.IsSigned {
			if !ctx.Doer.IsActive && setting.Service.RegisterEmailConfirm {
				ctx.Data["Title"] = ctx.Tr("auth.active_your_account")
				ctx.HTML(http.StatusOK, "user/auth/activate")
				return
			}
			if !ctx.Doer.IsActive || ctx.Doer.ProhibitLogin {
				log.Info("Failed authentication attempt for %s from %s", ctx.Doer.Name, ctx.RemoteAddr())
				ctx.Data["Title"] = ctx.Tr("auth.prohibit_login")
				ctx.HTML(http.StatusOK, "user/auth/prohibit_login")
				return
			}

			if ctx.Doer.MustChangePassword {
				if ctx.Req.URL.Path != "/user/settings/change_password" {
					if strings.HasPrefix(ctx.Req.UserAgent(), "git") {
						ctx.Error(http.StatusUnauthorized, ctx.Locale.TrString("auth.must_change_password"))
						return
					}
					ctx.Data["Title"] = ctx.Tr("auth.must_change_password")
					ctx.Data["ChangePasscodeLink"] = setting.AppSubURL + "/user/change_password"
					if ctx.Req.URL.Path != "/user/events" {
						middleware.SetRedirectToCookie(ctx.Resp, setting.AppSubURL+ctx.Req.URL.RequestURI())
					}
					ctx.Redirect(setting.AppSubURL + "/user/settings/change_password")
					return
				}
			} else if ctx.Req.URL.Path == "/user/settings/change_password" {
				// make sure that the form cannot be accessed by users who don't need this
				ctx.Redirect(setting.AppSubURL + "/")
				return
			}
		}

		// Redirect to dashboard (or alternate location) if user tries to visit any non-login page.
		if options.SignOutRequired && ctx.IsSigned && ctx.Req.URL.RequestURI() != "/" {
			ctx.RedirectToFirst(ctx.FormString("redirect_to"))
			return
		}

		if !options.SignOutRequired && !options.DisableCSRF && ctx.Req.Method == "POST" {
			ctx.Csrf.Validate(ctx)
			if ctx.Written() {
				return
			}
		}

		if options.SignInRequired {
			if !ctx.IsSigned {
				if ctx.Req.URL.Path != "/user/events" {
					middleware.SetRedirectToCookie(ctx.Resp, setting.AppSubURL+ctx.Req.URL.RequestURI())
				}
				ctx.Redirect(setting.AppSubURL + "/user/login")
				return
			} else if !ctx.Doer.IsActive && setting.Service.RegisterEmailConfirm {
				ctx.Data["Title"] = ctx.Tr("auth.active_your_account")
				ctx.HTML(http.StatusOK, "user/auth/activate")
				return
			}
		}

		// Redirect to log in page if auto-signin info is provided and has not signed in.
		if !options.SignOutRequired && !ctx.IsSigned &&
			ctx.GetSiteCookie(setting.CookieRememberName) != "" {
			if ctx.Req.URL.Path != "/user/events" {
				middleware.SetRedirectToCookie(ctx.Resp, setting.AppSubURL+ctx.Req.URL.RequestURI())
			}
			ctx.Redirect(setting.AppSubURL + "/user/login")
			return
		}

		if options.AdminRequired {
			if !ctx.Doer.IsAdmin {
				ctx.Error(http.StatusForbidden)
				return
			}
			ctx.Data["PageIsAdmin"] = true
		}
	}
}

func ctxDataSet(args ...any) func(ctx *context.Context) {
	return func(ctx *context.Context) {
		for i := 0; i < len(args); i += 2 {
			ctx.Data[args[i].(string)] = args[i+1]
		}
	}
}

// Routes returns all web routes
func Routes() *web.Route {
	routes := web.NewRoute()

	routes.Head("/", misc.DummyOK) // for health check - doesn't need to be passed through gzip handler
	routes.Methods("GET, HEAD, OPTIONS", "/assets/*", optionsCorsHandler(), public.FileHandlerFunc())
	routes.Methods("GET, HEAD", "/avatars/*", storageHandler(setting.Avatar.Storage, "avatars", storage.Avatars))
	routes.Methods("GET, HEAD", "/repo-avatars/*", storageHandler(setting.RepoAvatar.Storage, "repo-avatars", storage.RepoAvatars))
	routes.Methods("GET, HEAD", "/apple-touch-icon.png", misc.StaticRedirect("/assets/img/apple-touch-icon.png"))
	routes.Methods("GET, HEAD", "/apple-touch-icon-precomposed.png", misc.StaticRedirect("/assets/img/apple-touch-icon.png"))
	routes.Methods("GET, HEAD", "/favicon.ico", misc.StaticRedirect("/assets/img/favicon.png"))

	_ = templates.HTMLRenderer()

	var mid []any

	if setting.EnableGzip {
		h, err := gziphandler.GzipHandlerWithOpts(gziphandler.MinSize(GzipMinSize))
		if err != nil {
			log.Fatal("GzipHandlerWithOpts failed: %v", err)
		}
		mid = append(mid, h)
	}

	if setting.Service.EnableCaptcha {
		// The captcha http.Handler should only fire on /captcha/* so we can just mount this on that url
		routes.Methods("GET,HEAD", "/captcha/*", append(mid, captcha.Captchaer(context.GetImageCaptcha()))...)
	}

	if setting.Metrics.Enabled {
		prometheus.MustRegister(metrics.NewCollector())
		routes.Get("/metrics", append(mid, Metrics)...)
	}

	routes.Get("/robots.txt", append(mid, misc.RobotsTxt)...)
	routes.Get("/ssh_info", misc.SSHInfo)
	routes.Get("/api/healthz", healthcheck.Check)

	mid = append(mid, common.Sessioner(), context.Contexter())

	// Get user from session if logged in.
	mid = append(mid, webAuth(buildAuthGroup()))

	// GetHead allows a HEAD request redirect to GET if HEAD method is not defined for that route
	mid = append(mid, chi_middleware.GetHead)

	if setting.API.EnableSwagger {
		// Note: The route is here but no in API routes because it renders a web page
		routes.Get("/api/swagger", append(mid, misc.Swagger)...) // Render V1 by default
	}

	// TODO: These really seem like things that could be folded into Contexter or as helper functions
	mid = append(mid, user.GetNotificationCount)
	mid = append(mid, repo.GetActiveStopwatch)
	mid = append(mid, goGet)

	others := web.NewRoute()
	others.Use(mid...)
	registerRoutes(others)
	routes.Mount("", others)
	return routes
}

var ignSignInAndCsrf = verifyAuthWithOptions(&common.VerifyOptions{DisableCSRF: true})

// registerRoutes register routes
func registerRoutes(m *web.Route) {
	reqSignIn := verifyAuthWithOptions(&common.VerifyOptions{SignInRequired: true})
	reqSignOut := verifyAuthWithOptions(&common.VerifyOptions{SignOutRequired: true})
	// TODO: rename them to "optSignIn", which means that the "sign-in" could be optional, depends on the VerifyOptions (RequireSignInView)
	ignSignIn := verifyAuthWithOptions(&common.VerifyOptions{SignInRequired: setting.Service.RequireSignInView})
	ignExploreSignIn := verifyAuthWithOptions(&common.VerifyOptions{SignInRequired: setting.Service.RequireSignInView || setting.Service.Explore.RequireSigninView})

	validation.AddBindingRules()

	linkAccountEnabled := func(ctx *context.Context) {
		if !setting.Service.EnableOpenIDSignIn && !setting.Service.EnableOpenIDSignUp && !setting.OAuth2.Enabled {
			ctx.Error(http.StatusForbidden)
			return
		}
	}

	openIDSignInEnabled := func(ctx *context.Context) {
		if !setting.Service.EnableOpenIDSignIn {
			ctx.Error(http.StatusForbidden)
			return
		}
	}

	openIDSignUpEnabled := func(ctx *context.Context) {
		if !setting.Service.EnableOpenIDSignUp {
			ctx.Error(http.StatusForbidden)
			return
		}
	}

	reqMilestonesDashboardPageEnabled := func(ctx *context.Context) {
		if !setting.Service.ShowMilestonesDashboardPage {
			ctx.Error(http.StatusForbidden)
			return
		}
	}

	// webhooksEnabled requires webhooks to be enabled by admin.
	webhooksEnabled := func(ctx *context.Context) {
		if setting.DisableWebhooks {
			ctx.Error(http.StatusForbidden)
			return
		}
	}

	lfsServerEnabled := func(ctx *context.Context) {
		if !setting.LFS.StartServer {
			ctx.Error(http.StatusNotFound)
			return
		}
	}

	federationEnabled := func(ctx *context.Context) {
		if !setting.Federation.Enabled {
			ctx.Error(http.StatusNotFound)
			return
		}
	}

	dlSourceEnabled := func(ctx *context.Context) {
		if setting.Repository.DisableDownloadSourceArchives {
			ctx.Error(http.StatusNotFound)
			return
		}
	}

	sitemapEnabled := func(ctx *context.Context) {
		if !setting.Other.EnableSitemap {
			ctx.Error(http.StatusNotFound)
			return
		}
	}

	packagesEnabled := func(ctx *context.Context) {
		if !setting.Packages.Enabled {
			ctx.Error(http.StatusForbidden)
			return
		}
	}

	feedEnabled := func(ctx *context.Context) {
		if !setting.Other.EnableFeed {
			ctx.Error(http.StatusNotFound)
			return
		}
	}

	reqUnitAccess := func(unitType unit.Type, accessMode perm.AccessMode, ignoreGlobal bool) func(ctx *context.Context) {
		return func(ctx *context.Context) {
			// only check global disabled units when ignoreGlobal is false
			if !ignoreGlobal && unitType.UnitGlobalDisabled() {
				ctx.NotFound(unitType.String(), nil)
				return
			}

			if ctx.ContextUser == nil {
				ctx.NotFound(unitType.String(), nil)
				return
			}

			if ctx.ContextUser.IsOrganization() {
				if ctx.Org.Organization.UnitPermission(ctx, ctx.Doer, unitType) < accessMode {
					ctx.NotFound(unitType.String(), nil)
					return
				}
			}
		}
	}

	addWebhookAddRoutes := func() {
		m.Get("/{type}/new", repo_setting.WebhooksNew)
		m.Post("/gitea/new", web.Bind(forms.NewWebhookForm{}), repo_setting.GiteaHooksNewPost)
		m.Post("/gogs/new", web.Bind(forms.NewGogshookForm{}), repo_setting.GogsHooksNewPost)
		m.Post("/slack/new", web.Bind(forms.NewSlackHookForm{}), repo_setting.SlackHooksNewPost)
		m.Post("/discord/new", web.Bind(forms.NewDiscordHookForm{}), repo_setting.DiscordHooksNewPost)
		m.Post("/dingtalk/new", web.Bind(forms.NewDingtalkHookForm{}), repo_setting.DingtalkHooksNewPost)
		m.Post("/telegram/new", web.Bind(forms.NewTelegramHookForm{}), repo_setting.TelegramHooksNewPost)
		m.Post("/matrix/new", web.Bind(forms.NewMatrixHookForm{}), repo_setting.MatrixHooksNewPost)
		m.Post("/msteams/new", web.Bind(forms.NewMSTeamsHookForm{}), repo_setting.MSTeamsHooksNewPost)
		m.Post("/feishu/new", web.Bind(forms.NewFeishuHookForm{}), repo_setting.FeishuHooksNewPost)
		m.Post("/wechatwork/new", web.Bind(forms.NewWechatWorkHookForm{}), repo_setting.WechatworkHooksNewPost)
		m.Post("/packagist/new", web.Bind(forms.NewPackagistHookForm{}), repo_setting.PackagistHooksNewPost)
	}

	addWebhookEditRoutes := func() {
		m.Post("/gitea/{id}", web.Bind(forms.NewWebhookForm{}), repo_setting.GiteaHooksEditPost)
		m.Post("/gogs/{id}", web.Bind(forms.NewGogshookForm{}), repo_setting.GogsHooksEditPost)
		m.Post("/slack/{id}", web.Bind(forms.NewSlackHookForm{}), repo_setting.SlackHooksEditPost)
		m.Post("/discord/{id}", web.Bind(forms.NewDiscordHookForm{}), repo_setting.DiscordHooksEditPost)
		m.Post("/dingtalk/{id}", web.Bind(forms.NewDingtalkHookForm{}), repo_setting.DingtalkHooksEditPost)
		m.Post("/telegram/{id}", web.Bind(forms.NewTelegramHookForm{}), repo_setting.TelegramHooksEditPost)
		m.Post("/matrix/{id}", web.Bind(forms.NewMatrixHookForm{}), repo_setting.MatrixHooksEditPost)
		m.Post("/msteams/{id}", web.Bind(forms.NewMSTeamsHookForm{}), repo_setting.MSTeamsHooksEditPost)
		m.Post("/feishu/{id}", web.Bind(forms.NewFeishuHookForm{}), repo_setting.FeishuHooksEditPost)
		m.Post("/wechatwork/{id}", web.Bind(forms.NewWechatWorkHookForm{}), repo_setting.WechatworkHooksEditPost)
		m.Post("/packagist/{id}", web.Bind(forms.NewPackagistHookForm{}), repo_setting.PackagistHooksEditPost)
	}

	addSettingsVariablesRoutes := func() {
		m.Group("/variables", func() {
			m.Get("", repo_setting.Variables)
			m.Post("/new", web.Bind(forms.EditVariableForm{}), repo_setting.VariableCreate)
			m.Post("/{variable_id}/edit", web.Bind(forms.EditVariableForm{}), repo_setting.VariableUpdate)
			m.Post("/{variable_id}/delete", repo_setting.VariableDelete)
		})
	}

	addSettingsSecretsRoutes := func() {
		m.Group("/secrets", func() {
			m.Get("", repo_setting.Secrets)
			m.Post("", web.Bind(forms.AddSecretForm{}), repo_setting.SecretsPost)
			m.Post("/delete", repo_setting.SecretsDelete)
		})
	}

	addSettingsRunnersRoutes := func() {
		m.Group("/runners", func() {
			m.Get("", repo_setting.Runners)
			m.Combo("/{runnerid}").Get(repo_setting.RunnersEdit).
				Post(web.Bind(forms.EditRunnerForm{}), repo_setting.RunnersEditPost)
			m.Post("/{runnerid}/delete", repo_setting.RunnerDeletePost)
			m.Get("/reset_registration_token", repo_setting.ResetRunnerRegistrationToken)
		})
	}

	// FIXME: not all routes need go through same middleware.
	// Especially some AJAX requests, we can reduce middleware number to improve performance.

	m.Get("/", Home)
	m.Get("/sitemap.xml", sitemapEnabled, ignExploreSignIn, HomeSitemap)
	m.Group("/.well-known", func() {
		m.Get("/openid-configuration", auth.OIDCWellKnown)
		m.Group("", func() {
			m.Get("/nodeinfo", NodeInfoLinks)
			m.Get("/webfinger", WebfingerQuery)
		}, federationEnabled)
		m.Get("/change-password", func(ctx *context.Context) {
			ctx.Redirect(setting.AppSubURL + "/user/settings/account")
		})
		m.Get("/passkey-endpoints", passkeyEndpoints)
		m.Methods("GET, HEAD", "/*", public.FileHandlerFunc())
	}, optionsCorsHandler())

	m.Group("/explore", func() {
		m.Get("", func(ctx *context.Context) {
			ctx.Redirect(setting.AppSubURL + "/explore/repos")
		})
		m.Get("/repos", explore.Repos)
		m.Get("/repos/sitemap-{idx}.xml", sitemapEnabled, explore.Repos)
		m.Get("/users", explore.Users)
		m.Get("/users/sitemap-{idx}.xml", sitemapEnabled, explore.Users)
		m.Get("/organizations", explore.Organizations)
		m.Get("/code", func(ctx *context.Context) {
			if unit.TypeCode.UnitGlobalDisabled() {
				ctx.NotFound(unit.TypeCode.String(), nil)
				return
			}
		}, explore.Code)
		m.Get("/topics/search", explore.TopicSearch)
	}, ignExploreSignIn)
	m.Group("/issues", func() {
		m.Get("", user.Issues)
		m.Get("/search", repo.SearchIssues)
	}, reqSignIn)

	m.Get("/pulls", reqSignIn, user.Pulls)
	m.Get("/milestones", reqSignIn, reqMilestonesDashboardPageEnabled, user.Milestones)

	// ***** START: User *****
	// "user/login" doesn't need signOut, then logged-in users can still access this route for redirection purposes by "/user/login?redirec_to=..."
	m.Get("/user/login", auth.SignIn)
	m.Group("/user", func() {
		m.Post("/login", web.Bind(forms.SignInForm{}), auth.SignInPost)
		m.Group("", func() {
			m.Combo("/login/openid").
				Get(auth.SignInOpenID).
				Post(web.Bind(forms.SignInOpenIDForm{}), auth.SignInOpenIDPost)
		}, openIDSignInEnabled)
		m.Group("/openid", func() {
			m.Combo("/connect").
				Get(auth.ConnectOpenID).
				Post(web.Bind(forms.ConnectOpenIDForm{}), auth.ConnectOpenIDPost)
			m.Group("/register", func() {
				m.Combo("").
					Get(auth.RegisterOpenID, openIDSignUpEnabled).
					Post(web.Bind(forms.SignUpOpenIDForm{}), auth.RegisterOpenIDPost)
			}, openIDSignUpEnabled)
		}, openIDSignInEnabled)
		m.Get("/sign_up", auth.SignUp)
		m.Post("/sign_up", web.Bind(forms.RegisterForm{}), auth.SignUpPost)
		m.Get("/link_account", linkAccountEnabled, auth.LinkAccount)
		m.Post("/link_account_signin", linkAccountEnabled, web.Bind(forms.SignInForm{}), auth.LinkAccountPostSignIn)
		m.Post("/link_account_signup", linkAccountEnabled, web.Bind(forms.RegisterForm{}), auth.LinkAccountPostRegister)
		m.Group("/two_factor", func() {
			m.Get("", auth.TwoFactor)
			m.Post("", web.Bind(forms.TwoFactorAuthForm{}), auth.TwoFactorPost)
			m.Get("/scratch", auth.TwoFactorScratch)
			m.Post("/scratch", web.Bind(forms.TwoFactorScratchAuthForm{}), auth.TwoFactorScratchPost)
		})
		m.Group("/webauthn", func() {
			m.Get("", auth.WebAuthn)
			m.Get("/assertion", auth.WebAuthnLoginAssertion)
			m.Post("/assertion", auth.WebAuthnLoginAssertionPost)
		})
	}, reqSignOut)

	m.Any("/user/events", routing.MarkLongPolling, events.Events)

	m.Group("/login/oauth", func() {
		m.Get("/authorize", web.Bind(forms.AuthorizationForm{}), auth.AuthorizeOAuth)
		m.Post("/grant", web.Bind(forms.GrantApplicationForm{}), auth.GrantApplicationOAuth)
		// TODO manage redirection
		m.Post("/authorize", web.Bind(forms.AuthorizationForm{}), auth.AuthorizeOAuth)
	}, ignSignInAndCsrf, reqSignIn)

	m.Methods("GET, OPTIONS", "/login/oauth/userinfo", optionsCorsHandler(), ignSignInAndCsrf, auth.InfoOAuth)
	m.Methods("POST, OPTIONS", "/login/oauth/access_token", optionsCorsHandler(), web.Bind(forms.AccessTokenForm{}), ignSignInAndCsrf, auth.AccessTokenOAuth)
	m.Methods("GET, OPTIONS", "/login/oauth/keys", optionsCorsHandler(), ignSignInAndCsrf, auth.OIDCKeys)
	m.Methods("POST, OPTIONS", "/login/oauth/introspect", optionsCorsHandler(), web.Bind(forms.IntrospectTokenForm{}), ignSignInAndCsrf, auth.IntrospectOAuth)

	m.Group("/user/settings", func() {
		m.Get("", user_setting.Profile)
		m.Post("", web.Bind(forms.UpdateProfileForm{}), user_setting.ProfilePost)
		m.Get("/change_password", auth.MustChangePassword)
		m.Post("/change_password", web.Bind(forms.MustChangePasswordForm{}), auth.MustChangePasswordPost)
		m.Post("/avatar", web.Bind(forms.AvatarForm{}), user_setting.AvatarPost)
		m.Post("/avatar/delete", user_setting.DeleteAvatar)
		m.Group("/account", func() {
			m.Combo("").Get(user_setting.Account).Post(web.Bind(forms.ChangePasswordForm{}), user_setting.AccountPost)
			m.Post("/email", web.Bind(forms.AddEmailForm{}), user_setting.EmailPost)
			m.Post("/email/delete", user_setting.DeleteEmail)
			m.Post("/delete", user_setting.DeleteAccount)
		})
		m.Group("/appearance", func() {
			m.Get("", user_setting.Appearance)
			m.Post("/language", web.Bind(forms.UpdateLanguageForm{}), user_setting.UpdateUserLang)
			m.Post("/hidden_comments", user_setting.UpdateUserHiddenComments)
			m.Post("/theme", web.Bind(forms.UpdateThemeForm{}), user_setting.UpdateUIThemePost)
		})
		m.Group("/security", func() {
			m.Get("", security.Security)
			m.Group("/two_factor", func() {
				m.Post("/regenerate_scratch", security.RegenerateScratchTwoFactor)
				m.Post("/disable", security.DisableTwoFactor)
				m.Get("/enroll", security.EnrollTwoFactor)
				m.Post("/enroll", web.Bind(forms.TwoFactorAuthForm{}), security.EnrollTwoFactorPost)
			})
			m.Group("/webauthn", func() {
				m.Post("/request_register", web.Bind(forms.WebauthnRegistrationForm{}), security.WebAuthnRegister)
				m.Post("/register", security.WebauthnRegisterPost)
				m.Post("/delete", web.Bind(forms.WebauthnDeleteForm{}), security.WebauthnDelete)
			})
			m.Group("/openid", func() {
				m.Post("", web.Bind(forms.AddOpenIDForm{}), security.OpenIDPost)
				m.Post("/delete", security.DeleteOpenID)
				m.Post("/toggle_visibility", security.ToggleOpenIDVisibility)
			}, openIDSignInEnabled)
			m.Post("/account_link", linkAccountEnabled, security.DeleteAccountLink)
		})
		m.Group("/applications/oauth2", func() {
			m.Get("/{id}", user_setting.OAuth2ApplicationShow)
			m.Post("/{id}", web.Bind(forms.EditOAuth2ApplicationForm{}), user_setting.OAuthApplicationsEdit)
			m.Post("/{id}/regenerate_secret", user_setting.OAuthApplicationsRegenerateSecret)
			m.Post("", web.Bind(forms.EditOAuth2ApplicationForm{}), user_setting.OAuthApplicationsPost)
			m.Post("/{id}/delete", user_setting.DeleteOAuth2Application)
			m.Post("/{id}/revoke/{grantId}", user_setting.RevokeOAuth2Grant)
		})
		m.Combo("/applications").Get(user_setting.Applications).
			Post(web.Bind(forms.NewAccessTokenForm{}), user_setting.ApplicationsPost)
		m.Post("/applications/delete", user_setting.DeleteApplication)
		m.Combo("/keys").Get(user_setting.Keys).
			Post(web.Bind(forms.AddKeyForm{}), user_setting.KeysPost)
		m.Post("/keys/delete", user_setting.DeleteKey)
		m.Group("/packages", func() {
			m.Get("", user_setting.Packages)
			m.Group("/rules", func() {
				m.Group("/add", func() {
					m.Get("", user_setting.PackagesRuleAdd)
					m.Post("", web.Bind(forms.PackageCleanupRuleForm{}), user_setting.PackagesRuleAddPost)
				})
				m.Group("/{id}", func() {
					m.Get("", user_setting.PackagesRuleEdit)
					m.Post("", web.Bind(forms.PackageCleanupRuleForm{}), user_setting.PackagesRuleEditPost)
					m.Get("/preview", user_setting.PackagesRulePreview)
				})
			})
			m.Group("/cargo", func() {
				m.Post("/initialize", user_setting.InitializeCargoIndex)
				m.Post("/rebuild", user_setting.RebuildCargoIndex)
			})
			m.Post("/chef/regenerate_keypair", user_setting.RegenerateChefKeyPair)
		}, packagesEnabled)

		m.Group("/actions", func() {
			m.Get("", user_setting.RedirectToDefaultSetting)
			addSettingsRunnersRoutes()
			addSettingsSecretsRoutes()
			addSettingsVariablesRoutes()
		}, actions.MustEnableActions)

		m.Get("/organization", user_setting.Organization)
		m.Get("/repos", user_setting.Repos)
		m.Post("/repos/unadopted", user_setting.AdoptOrDeleteRepository)

		m.Group("/hooks", func() {
			m.Get("", user_setting.Webhooks)
			m.Post("/delete", user_setting.DeleteWebhook)
			addWebhookAddRoutes()
			m.Group("/{id}", func() {
				m.Get("", repo_setting.WebHooksEdit)
				m.Post("/replay/{uuid}", repo_setting.ReplayWebhook)
			})
			addWebhookEditRoutes()
		}, webhooksEnabled)
	}, reqSignIn, ctxDataSet("PageIsUserSettings", true, "AllThemes", setting.UI.Themes, "EnablePackages", setting.Packages.Enabled))

	m.Group("/user", func() {
		m.Get("/activate", auth.Activate)
		m.Post("/activate", auth.ActivatePost)
		m.Any("/activate_email", auth.ActivateEmail)
		m.Get("/avatar/{username}/{size}", user.AvatarByUserName)
		m.Get("/recover_account", auth.ResetPasswd)
		m.Post("/recover_account", auth.ResetPasswdPost)
		m.Get("/forgot_password", auth.ForgotPasswd)
		m.Post("/forgot_password", auth.ForgotPasswdPost)
		m.Post("/logout", auth.SignOut)
		m.Get("/task/{task}", reqSignIn, user.TaskStatus)
		m.Get("/stopwatches", reqSignIn, user.GetStopwatches)
		m.Get("/search", ignExploreSignIn, user.Search)
		m.Group("/oauth2", func() {
			m.Get("/{provider}", auth.SignInOAuth)
			m.Get("/{provider}/callback", auth.SignInOAuthCallback)
		})
	})
	// ***** END: User *****

	m.Get("/avatar/{hash}", user.AvatarByEmailHash)

	adminReq := verifyAuthWithOptions(&common.VerifyOptions{SignInRequired: true, AdminRequired: true})

	// ***** START: Admin *****
	m.Group("/admin", func() {
		m.Get("", admin.Dashboard)
		m.Get("/system_status", admin.SystemStatus)
		m.Post("", web.Bind(forms.AdminDashboardForm{}), admin.DashboardPost)

		m.Get("/self_check", admin.SelfCheck)

		m.Group("/config", func() {
			m.Get("", admin.Config)
			m.Post("", admin.ChangeConfig)
			m.Post("/test_mail", admin.SendTestMail)
		})

		m.Group("/monitor", func() {
			m.Get("/stats", admin.MonitorStats)
			m.Get("/cron", admin.CronTasks)
			m.Get("/stacktrace", admin.Stacktrace)
			m.Post("/stacktrace/cancel/{pid}", admin.StacktraceCancel)
			m.Get("/queue", admin.Queues)
			m.Group("/queue/{qid}", func() {
				m.Get("", admin.QueueManage)
				m.Post("/set", admin.QueueSet)
				m.Post("/remove-all-items", admin.QueueRemoveAllItems)
			})
			m.Get("/diagnosis", admin.MonitorDiagnosis)
		})

		m.Group("/users", func() {
			m.Get("", admin.Users)
			m.Combo("/new").Get(admin.NewUser).Post(web.Bind(forms.AdminCreateUserForm{}), admin.NewUserPost)
			m.Get("/{userid}", admin.ViewUser)
			m.Combo("/{userid}/edit").Get(admin.EditUser).Post(web.Bind(forms.AdminEditUserForm{}), admin.EditUserPost)
			m.Post("/{userid}/delete", admin.DeleteUser)
			m.Post("/{userid}/avatar", web.Bind(forms.AvatarForm{}), admin.AvatarPost)
			m.Post("/{userid}/avatar/delete", admin.DeleteAvatar)
		})

		m.Group("/emails", func() {
			m.Get("", admin.Emails)
			m.Post("/activate", admin.ActivateEmail)
		})

		m.Group("/orgs", func() {
			m.Get("", admin.Organizations)
		})

		m.Group("/repos", func() {
			m.Get("", admin.Repos)
			m.Combo("/unadopted").Get(admin.UnadoptedRepos).Post(admin.AdoptOrDeleteRepository)
			m.Post("/delete", admin.DeleteRepo)
		})

		m.Group("/packages", func() {
			m.Get("", admin.Packages)
			m.Post("/delete", admin.DeletePackageVersion)
			m.Post("/cleanup", admin.CleanupExpiredData)
		}, packagesEnabled)

		m.Group("/hooks", func() {
			m.Get("", admin.DefaultOrSystemWebhooks)
			m.Post("/delete", admin.DeleteDefaultOrSystemWebhook)
			m.Group("/{id}", func() {
				m.Get("", repo_setting.WebHooksEdit)
				m.Post("/replay/{uuid}", repo_setting.ReplayWebhook)
			})
			addWebhookEditRoutes()
		}, webhooksEnabled)

		m.Group("/{configType:default-hooks|system-hooks}", func() {
			addWebhookAddRoutes()
		})

		m.Group("/auths", func() {
			m.Get("", admin.Authentications)
			m.Combo("/new").Get(admin.NewAuthSource).Post(web.Bind(forms.AuthenticationForm{}), admin.NewAuthSourcePost)
			m.Combo("/{authid}").Get(admin.EditAuthSource).
				Post(web.Bind(forms.AuthenticationForm{}), admin.EditAuthSourcePost)
			m.Post("/{authid}/delete", admin.DeleteAuthSource)
		})

		m.Group("/notices", func() {
			m.Get("", admin.Notices)
			m.Post("/delete", admin.DeleteNotices)
			m.Post("/empty", admin.EmptyNotices)
		})

		m.Group("/applications", func() {
			m.Get("", admin.Applications)
			m.Post("/oauth2", web.Bind(forms.EditOAuth2ApplicationForm{}), admin.ApplicationsPost)
			m.Group("/oauth2/{id}", func() {
				m.Combo("").Get(admin.EditApplication).Post(web.Bind(forms.EditOAuth2ApplicationForm{}), admin.EditApplicationPost)
				m.Post("/regenerate_secret", admin.ApplicationsRegenerateSecret)
				m.Post("/delete", admin.DeleteApplication)
			})
		}, func(ctx *context.Context) {
			if !setting.OAuth2.Enabled {
				ctx.Error(http.StatusForbidden)
				return
			}
		})

		m.Group("/actions", func() {
			m.Get("", admin.RedirectToDefaultSetting)
			addSettingsRunnersRoutes()
			addSettingsVariablesRoutes()
		})
	}, adminReq, ctxDataSet("EnableOAuth2", setting.OAuth2.Enabled, "EnablePackages", setting.Packages.Enabled))
	// ***** END: Admin *****

	m.Group("", func() {
		m.Get("/{username}", user.UsernameSubRoute)
		m.Methods("GET, OPTIONS", "/attachments/{uuid}", optionsCorsHandler(), repo.GetAttachment)
	}, ignSignIn)

	m.Post("/{username}", reqSignIn, context_service.UserAssignmentWeb(), user.Action)

	reqRepoAdmin := context.RequireRepoAdmin()
	reqRepoCodeWriter := context.RequireRepoWriter(unit.TypeCode)
	canEnableEditor := context.CanEnableEditor()
	reqRepoCodeReader := context.RequireRepoReader(unit.TypeCode)
	reqRepoReleaseWriter := context.RequireRepoWriter(unit.TypeReleases)
	reqRepoReleaseReader := context.RequireRepoReader(unit.TypeReleases)
	reqRepoWikiWriter := context.RequireRepoWriter(unit.TypeWiki)
	reqRepoIssueReader := context.RequireRepoReader(unit.TypeIssues)
	reqRepoPullsReader := context.RequireRepoReader(unit.TypePullRequests)
	reqRepoIssuesOrPullsWriter := context.RequireRepoWriterOr(unit.TypeIssues, unit.TypePullRequests)
	reqRepoIssuesOrPullsReader := context.RequireRepoReaderOr(unit.TypeIssues, unit.TypePullRequests)
	reqRepoProjectsReader := context.RequireRepoReader(unit.TypeProjects)
	reqRepoProjectsWriter := context.RequireRepoWriter(unit.TypeProjects)
	reqRepoActionsReader := context.RequireRepoReader(unit.TypeActions)
	reqRepoActionsWriter := context.RequireRepoWriter(unit.TypeActions)

	reqPackageAccess := func(accessMode perm.AccessMode) func(ctx *context.Context) {
		return func(ctx *context.Context) {
			if ctx.Package.AccessMode < accessMode && !ctx.IsUserSiteAdmin() {
				ctx.NotFound("", nil)
			}
		}
	}

	individualPermsChecker := func(ctx *context.Context) {
		// org permissions have been checked in context.OrgAssignment(), but individual permissions haven't been checked.
		if ctx.ContextUser.IsIndividual() {
			switch {
			case ctx.ContextUser.Visibility == structs.VisibleTypePrivate:
				if ctx.Doer == nil || (ctx.ContextUser.ID != ctx.Doer.ID && !ctx.Doer.IsAdmin) {
					ctx.NotFound("Visit Project", nil)
					return
				}
			case ctx.ContextUser.Visibility == structs.VisibleTypeLimited:
				if ctx.Doer == nil {
					ctx.NotFound("Visit Project", nil)
					return
				}
			}
		}
	}

	// ***** START: Organization *****
	m.Group("/org", func() {
		m.Group("/{org}", func() {
			m.Get("/members", org.Members)
		}, context.OrgAssignment())
	}, ignSignIn)

	m.Group("/org", func() {
		m.Group("", func() {
			m.Get("/create", org.Create)
			m.Post("/create", web.Bind(forms.CreateOrgForm{}), org.CreatePost)
		})

		m.Group("/invite/{token}", func() {
			m.Get("", org.TeamInvite)
			m.Post("", org.TeamInvitePost)
		})

		m.Group("/{org}", func() {
			m.Get("/dashboard", user.Dashboard)
			m.Get("/dashboard/{team}", user.Dashboard)
			m.Get("/issues", user.Issues)
			m.Get("/issues/{team}", user.Issues)
			m.Get("/pulls", user.Pulls)
			m.Get("/pulls/{team}", user.Pulls)
			m.Get("/milestones", reqMilestonesDashboardPageEnabled, user.Milestones)
			m.Get("/milestones/{team}", reqMilestonesDashboardPageEnabled, user.Milestones)
			m.Post("/members/action/{action}", org.MembersAction)
			m.Get("/teams", org.Teams)
		}, context.OrgAssignment(true, false, true))

		m.Group("/{org}", func() {
			m.Get("/teams/{team}", org.TeamMembers)
			m.Get("/teams/{team}/repositories", org.TeamRepositories)
			m.Post("/teams/{team}/action/{action}", org.TeamsAction)
			m.Post("/teams/{team}/action/repo/{action}", org.TeamsRepoAction)
		}, context.OrgAssignment(true, false, true))

		m.Group("/{org}", func() {
			m.Get("/teams/new", org.NewTeam)
			m.Post("/teams/new", web.Bind(forms.CreateTeamForm{}), org.NewTeamPost)
			m.Get("/teams/-/search", org.SearchTeam)
			m.Get("/teams/{team}/edit", org.EditTeam)
			m.Post("/teams/{team}/edit", web.Bind(forms.CreateTeamForm{}), org.EditTeamPost)
			m.Post("/teams/{team}/delete", org.DeleteTeam)

			m.Group("/settings", func() {
				m.Combo("").Get(org.Settings).
					Post(web.Bind(forms.UpdateOrgSettingForm{}), org.SettingsPost)
				m.Post("/avatar", web.Bind(forms.AvatarForm{}), org.SettingsAvatar)
				m.Post("/avatar/delete", org.SettingsDeleteAvatar)
				m.Group("/applications", func() {
					m.Get("", org.Applications)
					m.Post("/oauth2", web.Bind(forms.EditOAuth2ApplicationForm{}), org.OAuthApplicationsPost)
					m.Group("/oauth2/{id}", func() {
						m.Combo("").Get(org.OAuth2ApplicationShow).Post(web.Bind(forms.EditOAuth2ApplicationForm{}), org.OAuth2ApplicationEdit)
						m.Post("/regenerate_secret", org.OAuthApplicationsRegenerateSecret)
						m.Post("/delete", org.DeleteOAuth2Application)
					})
				}, func(ctx *context.Context) {
					if !setting.OAuth2.Enabled {
						ctx.Error(http.StatusForbidden)
						return
					}
				})

				m.Group("/hooks", func() {
					m.Get("", org.Webhooks)
					m.Post("/delete", org.DeleteWebhook)
					addWebhookAddRoutes()
					m.Group("/{id}", func() {
						m.Get("", repo_setting.WebHooksEdit)
						m.Post("/replay/{uuid}", repo_setting.ReplayWebhook)
					})
					addWebhookEditRoutes()
				}, webhooksEnabled)

				m.Group("/labels", func() {
					m.Get("", org.RetrieveLabels, org.Labels)
					m.Post("/new", web.Bind(forms.CreateLabelForm{}), org.NewLabel)
					m.Post("/edit", web.Bind(forms.CreateLabelForm{}), org.UpdateLabel)
					m.Post("/delete", org.DeleteLabel)
					m.Post("/initialize", web.Bind(forms.InitializeLabelsForm{}), org.InitializeLabels)
				})

				m.Group("/actions", func() {
					m.Get("", org_setting.RedirectToDefaultSetting)
					addSettingsRunnersRoutes()
					addSettingsSecretsRoutes()
					addSettingsVariablesRoutes()
				}, actions.MustEnableActions)

				m.Methods("GET,POST", "/delete", org.SettingsDelete)

				m.Group("/packages", func() {
					m.Get("", org.Packages)
					m.Group("/rules", func() {
						m.Group("/add", func() {
							m.Get("", org.PackagesRuleAdd)
							m.Post("", web.Bind(forms.PackageCleanupRuleForm{}), org.PackagesRuleAddPost)
						})
						m.Group("/{id}", func() {
							m.Get("", org.PackagesRuleEdit)
							m.Post("", web.Bind(forms.PackageCleanupRuleForm{}), org.PackagesRuleEditPost)
							m.Get("/preview", org.PackagesRulePreview)
						})
					})
					m.Group("/cargo", func() {
						m.Post("/initialize", org.InitializeCargoIndex)
						m.Post("/rebuild", org.RebuildCargoIndex)
					})
				}, packagesEnabled)
			}, ctxDataSet("EnableOAuth2", setting.OAuth2.Enabled, "EnablePackages", setting.Packages.Enabled, "PageIsOrgSettings", true))
		}, context.OrgAssignment(true, true))
	}, reqSignIn)
	// ***** END: Organization *****

	// ***** START: Repository *****
	m.Group("/repo", func() {
		m.Get("/create", repo.Create)
		m.Post("/create", web.Bind(forms.CreateRepoForm{}), repo.CreatePost)
		m.Get("/migrate", repo.Migrate)
		m.Post("/migrate", web.Bind(forms.MigrateRepoForm{}), repo.MigratePost)
		m.Group("/fork", func() {
			m.Combo("/{repoid}").Get(repo.Fork).
				Post(web.Bind(forms.CreateRepoForm{}), repo.ForkPost)
		}, context.RepoIDAssignment(), context.UnitTypes(), reqRepoCodeReader)
		m.Get("/search", repo.SearchRepo)
	}, reqSignIn)

	m.Group("/{username}/-", func() {
		if setting.Packages.Enabled {
			m.Group("/packages", func() {
				m.Get("", user.ListPackages)
				m.Group("/{type}/{name}", func() {
					m.Get("", user.RedirectToLastVersion)
					m.Get("/versions", user.ListPackageVersions)
					m.Group("/{version}", func() {
						m.Get("", user.ViewPackageVersion)
						m.Get("/files/{fileid}", user.DownloadPackageFile)
						m.Group("/settings", func() {
							m.Get("", user.PackageSettings)
							m.Post("", web.Bind(forms.PackageSettingForm{}), user.PackageSettingsPost)
						}, reqPackageAccess(perm.AccessModeWrite))
					})
				})
			}, context.PackageAssignment(), reqPackageAccess(perm.AccessModeRead))
		}

		m.Group("/projects", func() {
			m.Group("", func() {
				m.Get("", org.Projects)
				m.Get("/{id}", org.ViewProject)
			}, reqUnitAccess(unit.TypeProjects, perm.AccessModeRead, true))
			m.Group("", func() { //nolint:dupl
				m.Get("/new", org.RenderNewProject)
				m.Post("/new", web.Bind(forms.CreateProjectForm{}), org.NewProjectPost)
				m.Group("/{id}", func() {
					m.Post("", web.Bind(forms.EditProjectBoardForm{}), org.AddBoardToProjectPost)
					m.Post("/delete", org.DeleteProject)

					m.Get("/edit", org.RenderEditProject)
					m.Post("/edit", web.Bind(forms.CreateProjectForm{}), org.EditProjectPost)
					m.Post("/{action:open|close}", org.ChangeProjectStatus)

					m.Group("/{boardID}", func() {
						m.Put("", web.Bind(forms.EditProjectBoardForm{}), org.EditProjectBoard)
						m.Delete("", org.DeleteProjectBoard)
						m.Post("/default", org.SetDefaultProjectBoard)
						m.Post("/unsetdefault", org.UnsetDefaultProjectBoard)

						m.Post("/move", org.MoveIssues)
					})
				})
			}, reqSignIn, reqUnitAccess(unit.TypeProjects, perm.AccessModeWrite, true), func(ctx *context.Context) {
				if ctx.ContextUser.IsIndividual() && ctx.ContextUser.ID != ctx.Doer.ID {
					ctx.NotFound("NewProject", nil)
					return
				}
			})
		}, reqUnitAccess(unit.TypeProjects, perm.AccessModeRead, true), individualPermsChecker)

		m.Group("", func() {
			m.Get("/code", user.CodeSearch)
		}, reqUnitAccess(unit.TypeCode, perm.AccessModeRead, false), individualPermsChecker)
	}, ignSignIn, context_service.UserAssignmentWeb(), context.OrgAssignment()) // for "/{username}/-" (packages, projects, code)

	m.Group("/{username}/{reponame}", func() {
		m.Group("/settings", func() {
			m.Group("", func() {
				m.Combo("").Get(repo_setting.Settings).
					Post(web.Bind(forms.RepoSettingForm{}), repo_setting.SettingsPost)
			}, repo_setting.SettingsCtxData)
			m.Post("/avatar", web.Bind(forms.AvatarForm{}), repo_setting.SettingsAvatar)
			m.Post("/avatar/delete", repo_setting.SettingsDeleteAvatar)

			m.Group("/collaboration", func() {
				m.Combo("").Get(repo_setting.Collaboration).Post(repo_setting.CollaborationPost)
				m.Post("/access_mode", repo_setting.ChangeCollaborationAccessMode)
				m.Post("/delete", repo_setting.DeleteCollaboration)
				m.Group("/team", func() {
					m.Post("", repo_setting.AddTeamPost)
					m.Post("/delete", repo_setting.DeleteTeam)
				})
			})

			m.Group("/branches", func() {
				m.Post("/", repo_setting.SetDefaultBranchPost)
			}, repo.MustBeNotEmpty)

			m.Group("/branches", func() {
				m.Get("/", repo_setting.ProtectedBranchRules)
				m.Combo("/edit").Get(repo_setting.SettingsProtectedBranch).
					Post(web.Bind(forms.ProtectBranchForm{}), context.RepoMustNotBeArchived(), repo_setting.SettingsProtectedBranchPost)
				m.Post("/{id}/delete", repo_setting.DeleteProtectedBranchRulePost)
			}, repo.MustBeNotEmpty)

			m.Post("/rename_branch", web.Bind(forms.RenameBranchForm{}), context.RepoMustNotBeArchived(), repo_setting.RenameBranchPost)

			m.Group("/tags", func() {
				m.Get("", repo_setting.ProtectedTags)
				m.Post("", web.Bind(forms.ProtectTagForm{}), context.RepoMustNotBeArchived(), repo_setting.NewProtectedTagPost)
				m.Post("/delete", context.RepoMustNotBeArchived(), repo_setting.DeleteProtectedTagPost)
				m.Get("/{id}", repo_setting.EditProtectedTag)
				m.Post("/{id}", web.Bind(forms.ProtectTagForm{}), context.RepoMustNotBeArchived(), repo_setting.EditProtectedTagPost)
			})

			m.Group("/hooks/git", func() {
				m.Get("", repo_setting.GitHooks)
				m.Combo("/{name}").Get(repo_setting.GitHooksEdit).
					Post(repo_setting.GitHooksEditPost)
			}, context.GitHookService())

			m.Group("/hooks", func() {
				m.Get("", repo_setting.Webhooks)
				m.Post("/delete", repo_setting.DeleteWebhook)
				addWebhookAddRoutes()
				m.Group("/{id}", func() {
					m.Get("", repo_setting.WebHooksEdit)
					m.Post("/test", repo_setting.TestWebhook)
					m.Post("/replay/{uuid}", repo_setting.ReplayWebhook)
				})
				addWebhookEditRoutes()
			}, webhooksEnabled)

			m.Group("/keys", func() {
				m.Combo("").Get(repo_setting.DeployKeys).
					Post(web.Bind(forms.AddKeyForm{}), repo_setting.DeployKeysPost)
				m.Post("/delete", repo_setting.DeleteDeployKey)
			})

			m.Group("/lfs", func() {
				m.Get("/", repo_setting.LFSFiles)
				m.Get("/show/{oid}", repo_setting.LFSFileGet)
				m.Post("/delete/{oid}", repo_setting.LFSDelete)
				m.Get("/pointers", repo_setting.LFSPointerFiles)
				m.Post("/pointers/associate", repo_setting.LFSAutoAssociate)
				m.Get("/find", repo_setting.LFSFileFind)
				m.Group("/locks", func() {
					m.Get("/", repo_setting.LFSLocks)
					m.Post("/", repo_setting.LFSLockFile)
					m.Post("/{lid}/unlock", repo_setting.LFSUnlock)
				})
			})
			m.Group("/actions", func() {
				m.Get("", repo_setting.RedirectToDefaultSetting)
				addSettingsRunnersRoutes()
				addSettingsSecretsRoutes()
				addSettingsVariablesRoutes()
			}, actions.MustEnableActions)
			// the follow handler must be under "settings", otherwise this incomplete repo can't be accessed
			m.Group("/migrate", func() {
				m.Post("/retry", repo.MigrateRetryPost)
				m.Post("/cancel", repo.MigrateCancelPost)
			})
		}, ctxDataSet("PageIsRepoSettings", true, "LFSStartServer", setting.LFS.StartServer))
	}, reqSignIn, context.RepoAssignment, context.UnitTypes(), reqRepoAdmin, context.RepoRef())

	m.Post("/{username}/{reponame}/action/{action}", reqSignIn, context.RepoAssignment, context.UnitTypes(), repo.Action)

	// Grouping for those endpoints not requiring authentication (but should respect ignSignIn)
	m.Group("/{username}/{reponame}", func() {
		m.Group("/milestone", func() {
			m.Get("/{id}", repo.MilestoneIssuesAndPulls)
		}, reqRepoIssuesOrPullsReader, context.RepoRef())
		m.Get("/find/*", repo.FindFiles)
		m.Group("/tree-list", func() {
			m.Get("/branch/*", context.RepoRefByType(context.RepoRefBranch), repo.TreeList)
			m.Get("/tag/*", context.RepoRefByType(context.RepoRefTag), repo.TreeList)
			m.Get("/commit/*", context.RepoRefByType(context.RepoRefCommit), repo.TreeList)
		})
		m.Get("/compare", repo.MustBeNotEmpty, reqRepoCodeReader, repo.SetEditorconfigIfExists, ignSignIn, repo.SetDiffViewStyle, repo.SetWhitespaceBehavior, repo.CompareDiff)
		m.Combo("/compare/*", repo.MustBeNotEmpty, reqRepoCodeReader, repo.SetEditorconfigIfExists).
			Get(repo.SetDiffViewStyle, repo.SetWhitespaceBehavior, repo.CompareDiff).
			Post(reqSignIn, context.RepoMustNotBeArchived(), reqRepoPullsReader, repo.MustAllowPulls, web.Bind(forms.CreateIssueForm{}), repo.SetWhitespaceBehavior, repo.CompareAndPullRequestPost)
		m.Group("/{type:issues|pulls}", func() {
			m.Group("/{index}", func() {
				m.Get("/info", repo.GetIssueInfo)
			})
		})
	}, ignSignIn, context.RepoAssignment, context.UnitTypes()) // for "/{username}/{reponame}" which doesn't require authentication

	// Grouping for those endpoints that do require authentication
	m.Group("/{username}/{reponame}", func() {
		m.Group("/issues", func() {
			m.Group("/new", func() {
				m.Combo("").Get(context.RepoRef(), repo.NewIssue).
					Post(web.Bind(forms.CreateIssueForm{}), repo.NewIssuePost)
				m.Get("/choose", context.RepoRef(), repo.NewIssueChooseTemplate)
			})
			m.Get("/search", repo.ListIssues)
		}, context.RepoMustNotBeArchived(), reqRepoIssueReader)
		// FIXME: should use different URLs but mostly same logic for comments of issue and pull request.
		// So they can apply their own enable/disable logic on routers.
		m.Group("/{type:issues|pulls}", func() {
			m.Group("/{index}", func() {
				m.Post("/title", repo.UpdateIssueTitle)
				m.Post("/content", repo.UpdateIssueContent)
				m.Post("/deadline", web.Bind(structs.EditDeadlineOption{}), repo.UpdateIssueDeadline)
				m.Post("/watch", repo.IssueWatch)
				m.Post("/ref", repo.UpdateIssueRef)
				m.Post("/pin", reqRepoAdmin, repo.IssuePinOrUnpin)
				m.Post("/viewed-files", repo.UpdateViewedFiles)
				m.Group("/dependency", func() {
					m.Post("/add", repo.AddDependency)
					m.Post("/delete", repo.RemoveDependency)
				})
				m.Combo("/comments").Post(repo.MustAllowUserComment, web.Bind(forms.CreateCommentForm{}), repo.NewComment)
				m.Group("/times", func() {
					m.Post("/add", web.Bind(forms.AddTimeManuallyForm{}), repo.AddTimeManually)
					m.Post("/{timeid}/delete", repo.DeleteTime)
					m.Group("/stopwatch", func() {
						m.Post("/toggle", repo.IssueStopwatch)
						m.Post("/cancel", repo.CancelStopwatch)
					})
				})
				m.Post("/reactions/{action}", web.Bind(forms.ReactionForm{}), repo.ChangeIssueReaction)
				m.Post("/lock", reqRepoIssuesOrPullsWriter, web.Bind(forms.IssueLockForm{}), repo.LockIssue)
				m.Post("/unlock", reqRepoIssuesOrPullsWriter, repo.UnlockIssue)
				m.Post("/delete", reqRepoAdmin, repo.DeleteIssue)
			}, context.RepoMustNotBeArchived())
			m.Group("/{index}", func() {
				m.Get("/attachments", repo.GetIssueAttachments)
				m.Get("/attachments/{uuid}", repo.GetAttachment)
			})
			m.Group("/{index}", func() {
				m.Post("/content-history/soft-delete", repo.SoftDeleteContentHistory)
			})

			m.Post("/labels", reqRepoIssuesOrPullsWriter, repo.UpdateIssueLabel)
			m.Post("/milestone", reqRepoIssuesOrPullsWriter, repo.UpdateIssueMilestone)
			m.Post("/projects", reqRepoIssuesOrPullsWriter, reqRepoProjectsReader, repo.UpdateIssueProject)
			m.Post("/assignee", reqRepoIssuesOrPullsWriter, repo.UpdateIssueAssignee)
			m.Post("/request_review", reqRepoIssuesOrPullsReader, repo.UpdatePullReviewRequest)
			m.Post("/dismiss_review", reqRepoAdmin, web.Bind(forms.DismissReviewForm{}), repo.DismissReview)
			m.Post("/status", reqRepoIssuesOrPullsWriter, repo.UpdateIssueStatus)
			m.Post("/delete", reqRepoAdmin, repo.BatchDeleteIssues)
			m.Post("/resolve_conversation", reqRepoIssuesOrPullsReader, repo.SetShowOutdatedComments, repo.UpdateResolveConversation)
			m.Post("/attachments", repo.UploadIssueAttachment)
			m.Post("/attachments/remove", repo.DeleteAttachment)
			m.Delete("/unpin/{index}", reqRepoAdmin, repo.IssueUnpin)
			m.Post("/move_pin", reqRepoAdmin, repo.IssuePinMove)
		}, context.RepoMustNotBeArchived())
		m.Group("/comments/{id}", func() {
			m.Post("", repo.UpdateCommentContent)
			m.Post("/delete", repo.DeleteComment)
			m.Post("/reactions/{action}", web.Bind(forms.ReactionForm{}), repo.ChangeCommentReaction)
		}, context.RepoMustNotBeArchived())
		m.Group("/comments/{id}", func() {
			m.Get("/attachments", repo.GetCommentAttachments)
		})
		m.Post("/markup", web.Bind(structs.MarkupOption{}), misc.Markup)
		m.Group("/labels", func() {
			m.Post("/new", web.Bind(forms.CreateLabelForm{}), repo.NewLabel)
			m.Post("/edit", web.Bind(forms.CreateLabelForm{}), repo.UpdateLabel)
			m.Post("/delete", repo.DeleteLabel)
			m.Post("/initialize", web.Bind(forms.InitializeLabelsForm{}), repo.InitializeLabels)
		}, context.RepoMustNotBeArchived(), reqRepoIssuesOrPullsWriter, context.RepoRef())
		m.Group("/milestones", func() {
			m.Combo("/new").Get(repo.NewMilestone).
				Post(web.Bind(forms.CreateMilestoneForm{}), repo.NewMilestonePost)
			m.Get("/{id}/edit", repo.EditMilestone)
			m.Post("/{id}/edit", web.Bind(forms.CreateMilestoneForm{}), repo.EditMilestonePost)
			m.Post("/{id}/{action}", repo.ChangeMilestoneStatus)
			m.Post("/delete", repo.DeleteMilestone)
		}, context.RepoMustNotBeArchived(), reqRepoIssuesOrPullsWriter, context.RepoRef())
		m.Group("/pull", func() {
			m.Post("/{index}/target_branch", repo.UpdatePullRequestTarget)
		}, context.RepoMustNotBeArchived())

		m.Group("", func() {
			m.Group("", func() {
				m.Combo("/_edit/*").Get(repo.EditFile).
					Post(web.Bind(forms.EditRepoFileForm{}), repo.EditFilePost)
				m.Combo("/_new/*").Get(repo.NewFile).
					Post(web.Bind(forms.EditRepoFileForm{}), repo.NewFilePost)
				m.Post("/_preview/*", web.Bind(forms.EditPreviewDiffForm{}), repo.DiffPreviewPost)
				m.Combo("/_delete/*").Get(repo.DeleteFile).
					Post(web.Bind(forms.DeleteRepoFileForm{}), repo.DeleteFilePost)
				m.Combo("/_upload/*", repo.MustBeAbleToUpload).
					Get(repo.UploadFile).
					Post(web.Bind(forms.UploadRepoFileForm{}), repo.UploadFilePost)
				m.Combo("/_diffpatch/*").Get(repo.NewDiffPatch).
					Post(web.Bind(forms.EditRepoFileForm{}), repo.NewDiffPatchPost)
				m.Combo("/_cherrypick/{sha:([a-f0-9]{7,64})}/*").Get(repo.CherryPick).
					Post(web.Bind(forms.CherryPickForm{}), repo.CherryPickPost)
			}, repo.MustBeEditable)
			m.Group("", func() {
				m.Post("/upload-file", repo.UploadFileToServer)
				m.Post("/upload-remove", web.Bind(forms.RemoveUploadFileForm{}), repo.RemoveUploadFileFromServer)
			}, repo.MustBeEditable, repo.MustBeAbleToUpload)
		}, context.RepoRef(), canEnableEditor, context.RepoMustNotBeArchived())

		m.Group("/branches", func() {
			m.Group("/_new", func() {
				m.Post("/branch/*", context.RepoRefByType(context.RepoRefBranch), repo.CreateBranch)
				m.Post("/tag/*", context.RepoRefByType(context.RepoRefTag), repo.CreateBranch)
				m.Post("/commit/*", context.RepoRefByType(context.RepoRefCommit), repo.CreateBranch)
			}, web.Bind(forms.NewBranchForm{}))
			m.Post("/delete", repo.DeleteBranchPost)
			m.Post("/restore", repo.RestoreBranchPost)
		}, context.RepoMustNotBeArchived(), reqRepoCodeWriter, repo.MustBeNotEmpty)
	}, reqSignIn, context.RepoAssignment, context.UnitTypes())

	// Tags
	m.Group("/{username}/{reponame}", func() {
		m.Group("/tags", func() {
			m.Get("", repo.TagsList)
			m.Get("/list", repo.GetTagList)
			m.Get(".rss", feedEnabled, repo.TagsListFeedRSS)
			m.Get(".atom", feedEnabled, repo.TagsListFeedAtom)
		}, ctxDataSet("EnableFeed", setting.Other.EnableFeed),
			repo.MustBeNotEmpty, reqRepoCodeReader, context.RepoRefByType(context.RepoRefTag, true))
		m.Post("/tags/delete", repo.DeleteTag, reqSignIn,
			repo.MustBeNotEmpty, context.RepoMustNotBeArchived(), reqRepoCodeWriter, context.RepoRef())
	}, ignSignIn, context.RepoAssignment, context.UnitTypes())

	// Releases
	m.Group("/{username}/{reponame}", func() {
		m.Group("/releases", func() {
			m.Get("/", repo.Releases)
			m.Get("/tag/*", repo.SingleRelease)
			m.Get("/latest", repo.LatestRelease)
			m.Get(".rss", feedEnabled, repo.ReleasesFeedRSS)
			m.Get(".atom", feedEnabled, repo.ReleasesFeedAtom)
		}, ctxDataSet("EnableFeed", setting.Other.EnableFeed),
			repo.MustBeNotEmpty, context.RepoRefByType(context.RepoRefTag, true))
		m.Get("/releases/attachments/{uuid}", repo.MustBeNotEmpty, repo.GetAttachment)
		m.Get("/releases/download/{vTag}/{fileName}", repo.MustBeNotEmpty, repo.RedirectDownload)
		m.Group("/releases", func() {
			m.Get("/new", repo.NewRelease)
			m.Post("/new", web.Bind(forms.NewReleaseForm{}), repo.NewReleasePost)
			m.Post("/delete", repo.DeleteRelease)
			m.Post("/attachments", repo.UploadReleaseAttachment)
			m.Post("/attachments/remove", repo.DeleteAttachment)
		}, reqSignIn, repo.MustBeNotEmpty, context.RepoMustNotBeArchived(), reqRepoReleaseWriter, context.RepoRef())
		m.Group("/releases", func() {
			m.Get("/edit/*", repo.EditRelease)
			m.Post("/edit/*", web.Bind(forms.EditReleaseForm{}), repo.EditReleasePost)
		}, reqSignIn, repo.MustBeNotEmpty, context.RepoMustNotBeArchived(), reqRepoReleaseWriter, repo.CommitInfoCache)
	}, ignSignIn, context.RepoAssignment, context.UnitTypes(), reqRepoReleaseReader)

	// to maintain compatibility with old attachments
	m.Group("/{username}/{reponame}", func() {
		m.Get("/attachments/{uuid}", repo.GetAttachment)
	}, ignSignIn, context.RepoAssignment, context.UnitTypes())

	m.Group("/{username}/{reponame}", func() {
		m.Post("/topics", repo.TopicsPost)
	}, context.RepoAssignment, context.RepoMustNotBeArchived(), reqRepoAdmin)

	m.Group("/{username}/{reponame}", func() {
		m.Group("", func() {
			m.Get("/issues/posters", repo.IssuePosters) // it can't use {type:issues|pulls} because other routes like "/pulls/{index}" has higher priority
			m.Get("/{type:issues|pulls}", repo.Issues)
			m.Get("/{type:issues|pulls}/{index}", repo.ViewIssue)
			m.Group("/{type:issues|pulls}/{index}/content-history", func() {
				m.Get("/overview", repo.GetContentHistoryOverview)
				m.Get("/list", repo.GetContentHistoryList)
				m.Get("/detail", repo.GetContentHistoryDetail)
			})
			m.Get("/labels", reqRepoIssuesOrPullsReader, repo.RetrieveLabels, repo.Labels)
			m.Get("/milestones", reqRepoIssuesOrPullsReader, repo.Milestones)
		}, context.RepoRef())

		if setting.Packages.Enabled {
			m.Get("/packages", repo.Packages)
		}

		m.Group("/projects", func() {
			m.Get("", repo.Projects)
			m.Get("/{id}", repo.ViewProject)
			m.Group("", func() { //nolint:dupl
				m.Get("/new", repo.RenderNewProject)
				m.Post("/new", web.Bind(forms.CreateProjectForm{}), repo.NewProjectPost)
				m.Group("/{id}", func() {
					m.Post("", web.Bind(forms.EditProjectBoardForm{}), repo.AddBoardToProjectPost)
					m.Post("/delete", repo.DeleteProject)

					m.Get("/edit", repo.RenderEditProject)
					m.Post("/edit", web.Bind(forms.CreateProjectForm{}), repo.EditProjectPost)
					m.Post("/{action:open|close}", repo.ChangeProjectStatus)

					m.Group("/{boardID}", func() {
						m.Put("", web.Bind(forms.EditProjectBoardForm{}), repo.EditProjectBoard)
						m.Delete("", repo.DeleteProjectBoard)
						m.Post("/default", repo.SetDefaultProjectBoard)
						m.Post("/unsetdefault", repo.UnSetDefaultProjectBoard)

						m.Post("/move", repo.MoveIssues)
					})
				})
			}, reqRepoProjectsWriter, context.RepoMustNotBeArchived())
		}, reqRepoProjectsReader, repo.MustEnableProjects)

		m.Group("/actions", func() {
			m.Get("", actions.List)
			m.Post("/disable", reqRepoAdmin, actions.DisableWorkflowFile)
			m.Post("/enable", reqRepoAdmin, actions.EnableWorkflowFile)

			m.Group("/runs/{run}", func() {
				m.Combo("").
					Get(actions.View).
					Post(web.Bind(actions.ViewRequest{}), actions.ViewPost)
				m.Group("/jobs/{job}", func() {
					m.Combo("").
						Get(actions.View).
						Post(web.Bind(actions.ViewRequest{}), actions.ViewPost)
					m.Post("/rerun", reqRepoActionsWriter, actions.Rerun)
					m.Get("/logs", actions.Logs)
				})
				m.Post("/cancel", reqRepoActionsWriter, actions.Cancel)
				m.Post("/approve", reqRepoActionsWriter, actions.Approve)
				m.Post("/artifacts", actions.ArtifactsView)
				m.Get("/artifacts/{artifact_name}", actions.ArtifactsDownloadView)
				m.Delete("/artifacts/{artifact_name}", actions.ArtifactsDeleteView)
				m.Post("/rerun", reqRepoActionsWriter, actions.Rerun)
			})
		}, reqRepoActionsReader, actions.MustEnableActions)

		m.Group("/wiki", func() {
			m.Combo("/").
				Get(repo.Wiki).
				Post(context.RepoMustNotBeArchived(), reqSignIn, reqRepoWikiWriter, web.Bind(forms.NewWikiForm{}), repo.WikiPost)
			m.Combo("/*").
				Get(repo.Wiki).
				Post(context.RepoMustNotBeArchived(), reqSignIn, reqRepoWikiWriter, web.Bind(forms.NewWikiForm{}), repo.WikiPost)
			m.Get("/commit/{sha:[a-f0-9]{7,64}}", repo.SetEditorconfigIfExists, repo.SetDiffViewStyle, repo.SetWhitespaceBehavior, repo.Diff)
			m.Get("/commit/{sha:[a-f0-9]{7,64}}.{ext:patch|diff}", repo.RawDiff)
		}, repo.MustEnableWiki, func(ctx *context.Context) {
			ctx.Data["PageIsWiki"] = true
			ctx.Data["CloneButtonOriginLink"] = ctx.Repo.Repository.WikiCloneLink()
		})

		m.Group("/wiki", func() {
			m.Get("/raw/*", repo.WikiRaw)
		}, repo.MustEnableWiki)

		m.Group("/activity", func() {
			m.Get("", repo.Activity)
			m.Get("/{period}", repo.Activity)
			m.Group("/contributors", func() {
				m.Get("", repo.Contributors)
				m.Get("/data", repo.ContributorsData)
			})
<<<<<<< HEAD
			m.Group("/recent-commits", func() {
				m.Get("", repo.RecentCommits)
				m.Get("/data", repo.RecentCommitsData)
=======
			m.Group("/code-frequency", func() {
				m.Get("", repo.CodeFrequency)
				m.Get("/data", repo.CodeFrequencyData)
>>>>>>> 4ba642d0
			})
		}, context.RepoRef(), repo.MustBeNotEmpty, context.RequireRepoReaderOr(unit.TypePullRequests, unit.TypeIssues, unit.TypeReleases))

		m.Group("/activity_author_data", func() {
			m.Get("", repo.ActivityAuthors)
			m.Get("/{period}", repo.ActivityAuthors)
		}, context.RepoRef(), repo.MustBeNotEmpty, context.RequireRepoReaderOr(unit.TypeCode))

		m.Group("/archive", func() {
			m.Get("/*", repo.Download)
			m.Post("/*", repo.InitiateDownload)
		}, repo.MustBeNotEmpty, dlSourceEnabled, reqRepoCodeReader)

		m.Group("/branches", func() {
			m.Get("/list", repo.GetBranchesList)
			m.Get("", repo.Branches)
		}, repo.MustBeNotEmpty, context.RepoRef(), reqRepoCodeReader)

		m.Group("/blob_excerpt", func() {
			m.Get("/{sha}", repo.SetEditorconfigIfExists, repo.SetDiffViewStyle, repo.ExcerptBlob)
		}, func(ctx *context.Context) gocontext.CancelFunc {
			if ctx.FormBool("wiki") {
				ctx.Data["PageIsWiki"] = true
				repo.MustEnableWiki(ctx)
				return nil
			}

			reqRepoCodeReader(ctx)
			if ctx.Written() {
				return nil
			}
			cancel := context.RepoRef()(ctx)
			if ctx.Written() {
				return cancel
			}

			repo.MustBeNotEmpty(ctx)
			return cancel
		})

		m.Get("/pulls/posters", repo.PullPosters)
		m.Group("/pulls/{index}", func() {
			m.Get("", repo.SetWhitespaceBehavior, repo.GetPullDiffStats, repo.ViewIssue)
			m.Get(".diff", repo.DownloadPullDiff)
			m.Get(".patch", repo.DownloadPullPatch)
			m.Group("/commits", func() {
				m.Get("", context.RepoRef(), repo.SetWhitespaceBehavior, repo.GetPullDiffStats, repo.ViewPullCommits)
				m.Get("/list", context.RepoRef(), repo.GetPullCommits)
				m.Get("/{sha:[a-f0-9]{7,40}}", context.RepoRef(), repo.SetEditorconfigIfExists, repo.SetDiffViewStyle, repo.SetWhitespaceBehavior, repo.SetShowOutdatedComments, repo.ViewPullFilesForSingleCommit)
			})
			m.Post("/merge", context.RepoMustNotBeArchived(), web.Bind(forms.MergePullRequestForm{}), repo.MergePullRequest)
			m.Post("/cancel_auto_merge", context.RepoMustNotBeArchived(), repo.CancelAutoMergePullRequest)
			m.Post("/update", repo.UpdatePullRequest)
			m.Post("/set_allow_maintainer_edit", web.Bind(forms.UpdateAllowEditsForm{}), repo.SetAllowEdits)
			m.Post("/cleanup", context.RepoMustNotBeArchived(), context.RepoRef(), repo.CleanUpPullRequest)
			m.Group("/files", func() {
				m.Get("", context.RepoRef(), repo.SetEditorconfigIfExists, repo.SetDiffViewStyle, repo.SetWhitespaceBehavior, repo.SetShowOutdatedComments, repo.ViewPullFilesForAllCommitsOfPr)
				m.Get("/{sha:[a-f0-9]{7,40}}", context.RepoRef(), repo.SetEditorconfigIfExists, repo.SetDiffViewStyle, repo.SetWhitespaceBehavior, repo.SetShowOutdatedComments, repo.ViewPullFilesStartingFromCommit)
				m.Get("/{shaFrom:[a-f0-9]{7,40}}..{shaTo:[a-f0-9]{7,40}}", context.RepoRef(), repo.SetEditorconfigIfExists, repo.SetDiffViewStyle, repo.SetWhitespaceBehavior, repo.SetShowOutdatedComments, repo.ViewPullFilesForRange)
				m.Group("/reviews", func() {
					m.Get("/new_comment", repo.RenderNewCodeCommentForm)
					m.Post("/comments", web.Bind(forms.CodeCommentForm{}), repo.SetShowOutdatedComments, repo.CreateCodeComment)
					m.Post("/submit", web.Bind(forms.SubmitReviewForm{}), repo.SubmitReview)
				}, context.RepoMustNotBeArchived())
			})
		}, repo.MustAllowPulls)

		m.Group("/media", func() {
			m.Get("/branch/*", context.RepoRefByType(context.RepoRefBranch), repo.SingleDownloadOrLFS)
			m.Get("/tag/*", context.RepoRefByType(context.RepoRefTag), repo.SingleDownloadOrLFS)
			m.Get("/commit/*", context.RepoRefByType(context.RepoRefCommit), repo.SingleDownloadOrLFS)
			m.Get("/blob/{sha}", context.RepoRefByType(context.RepoRefBlob), repo.DownloadByIDOrLFS)
			// "/*" route is deprecated, and kept for backward compatibility
			m.Get("/*", context.RepoRefByType(context.RepoRefLegacy), repo.SingleDownloadOrLFS)
		}, repo.MustBeNotEmpty, reqRepoCodeReader)

		m.Group("/raw", func() {
			m.Get("/branch/*", context.RepoRefByType(context.RepoRefBranch), repo.SingleDownload)
			m.Get("/tag/*", context.RepoRefByType(context.RepoRefTag), repo.SingleDownload)
			m.Get("/commit/*", context.RepoRefByType(context.RepoRefCommit), repo.SingleDownload)
			m.Get("/blob/{sha}", context.RepoRefByType(context.RepoRefBlob), repo.DownloadByID)
			// "/*" route is deprecated, and kept for backward compatibility
			m.Get("/*", context.RepoRefByType(context.RepoRefLegacy), repo.SingleDownload)
		}, repo.MustBeNotEmpty, reqRepoCodeReader)

		m.Group("/render", func() {
			m.Get("/branch/*", context.RepoRefByType(context.RepoRefBranch), repo.RenderFile)
			m.Get("/tag/*", context.RepoRefByType(context.RepoRefTag), repo.RenderFile)
			m.Get("/commit/*", context.RepoRefByType(context.RepoRefCommit), repo.RenderFile)
			m.Get("/blob/{sha}", context.RepoRefByType(context.RepoRefBlob), repo.RenderFile)
		}, repo.MustBeNotEmpty, reqRepoCodeReader)

		m.Group("/commits", func() {
			m.Get("/branch/*", context.RepoRefByType(context.RepoRefBranch), repo.RefCommits)
			m.Get("/tag/*", context.RepoRefByType(context.RepoRefTag), repo.RefCommits)
			m.Get("/commit/*", context.RepoRefByType(context.RepoRefCommit), repo.RefCommits)
			// "/*" route is deprecated, and kept for backward compatibility
			m.Get("/*", context.RepoRefByType(context.RepoRefLegacy), repo.RefCommits)
		}, repo.MustBeNotEmpty, reqRepoCodeReader)

		m.Group("/blame", func() {
			m.Get("/branch/*", context.RepoRefByType(context.RepoRefBranch), repo.RefBlame)
			m.Get("/tag/*", context.RepoRefByType(context.RepoRefTag), repo.RefBlame)
			m.Get("/commit/*", context.RepoRefByType(context.RepoRefCommit), repo.RefBlame)
		}, repo.MustBeNotEmpty, reqRepoCodeReader)

		m.Group("", func() {
			m.Get("/graph", repo.Graph)
			m.Get("/commit/{sha:([a-f0-9]{7,64})$}", repo.SetEditorconfigIfExists, repo.SetDiffViewStyle, repo.SetWhitespaceBehavior, repo.Diff)
			m.Get("/commit/{sha:([a-f0-9]{7,64})$}/load-branches-and-tags", repo.LoadBranchesAndTags)
			m.Get("/cherry-pick/{sha:([a-f0-9]{7,64})$}", repo.SetEditorconfigIfExists, repo.CherryPick)
		}, repo.MustBeNotEmpty, context.RepoRef(), reqRepoCodeReader)

		m.Get("/rss/branch/*", context.RepoRefByType(context.RepoRefBranch), feedEnabled, feed.RenderBranchFeed)
		m.Get("/atom/branch/*", context.RepoRefByType(context.RepoRefBranch), feedEnabled, feed.RenderBranchFeed)

		m.Group("/src", func() {
			m.Get("/branch/*", context.RepoRefByType(context.RepoRefBranch), repo.Home)
			m.Get("/tag/*", context.RepoRefByType(context.RepoRefTag), repo.Home)
			m.Get("/commit/*", context.RepoRefByType(context.RepoRefCommit), repo.Home)
			// "/*" route is deprecated, and kept for backward compatibility
			m.Get("/*", context.RepoRefByType(context.RepoRefLegacy), repo.Home)
		}, repo.SetEditorconfigIfExists)

		m.Group("", func() {
			m.Get("/forks", repo.Forks)
		}, context.RepoRef(), reqRepoCodeReader)
		m.Get("/commit/{sha:([a-f0-9]{7,64})}.{ext:patch|diff}", repo.MustBeNotEmpty, reqRepoCodeReader, repo.RawDiff)
	}, ignSignIn, context.RepoAssignment, context.UnitTypes())

	m.Post("/{username}/{reponame}/lastcommit/*", ignSignInAndCsrf, context.RepoAssignment, context.UnitTypes(), context.RepoRefByType(context.RepoRefCommit), reqRepoCodeReader, repo.LastCommit)

	m.Group("/{username}/{reponame}", func() {
		m.Get("/stars", repo.Stars)
		m.Get("/watchers", repo.Watchers)
		m.Get("/search", reqRepoCodeReader, repo.Search)
	}, ignSignIn, context.RepoAssignment, context.RepoRef(), context.UnitTypes())

	m.Group("/{username}", func() {
		m.Group("/{reponame}", func() {
			m.Get("", repo.SetEditorconfigIfExists, repo.Home)
		}, ignSignIn, context.RepoAssignment, context.RepoRef(), context.UnitTypes())

		m.Group("/{reponame}", func() {
			m.Group("/info/lfs", func() {
				m.Post("/objects/batch", lfs.CheckAcceptMediaType, lfs.BatchHandler)
				m.Put("/objects/{oid}/{size}", lfs.UploadHandler)
				m.Get("/objects/{oid}/{filename}", lfs.DownloadHandler)
				m.Get("/objects/{oid}", lfs.DownloadHandler)
				m.Post("/verify", lfs.CheckAcceptMediaType, lfs.VerifyHandler)
				m.Group("/locks", func() {
					m.Get("/", lfs.GetListLockHandler)
					m.Post("/", lfs.PostLockHandler)
					m.Post("/verify", lfs.VerifyLockHandler)
					m.Post("/{lid}/unlock", lfs.UnLockHandler)
				}, lfs.CheckAcceptMediaType)
				m.Any("/*", func(ctx *context.Context) {
					ctx.NotFound("", nil)
				})
			}, ignSignInAndCsrf, lfsServerEnabled)

			gitHTTPRouters(m)
		})
	})
	// ***** END: Repository *****

	m.Group("/notifications", func() {
		m.Get("", user.Notifications)
		m.Get("/subscriptions", user.NotificationSubscriptions)
		m.Get("/watching", user.NotificationWatching)
		m.Post("/status", user.NotificationStatusPost)
		m.Post("/purge", user.NotificationPurgePost)
		m.Get("/new", user.NewAvailable)
	}, reqSignIn)

	if setting.API.EnableSwagger {
		m.Get("/swagger.v1.json", SwaggerV1Json)
	}

	if !setting.IsProd {
		m.Any("/devtest", devtest.List)
		m.Any("/devtest/fetch-action-test", devtest.FetchActionTest)
		m.Any("/devtest/{sub}", devtest.Tmpl)
	}

	m.NotFound(func(w http.ResponseWriter, req *http.Request) {
		ctx := context.GetWebContext(req)
		ctx.NotFound("", nil)
	})
}<|MERGE_RESOLUTION|>--- conflicted
+++ resolved
@@ -1398,15 +1398,13 @@
 				m.Get("", repo.Contributors)
 				m.Get("/data", repo.ContributorsData)
 			})
-<<<<<<< HEAD
+			m.Group("/code-frequency", func() {
+				m.Get("", repo.CodeFrequency)
+				m.Get("/data", repo.CodeFrequencyData)
+			})
 			m.Group("/recent-commits", func() {
 				m.Get("", repo.RecentCommits)
 				m.Get("/data", repo.RecentCommitsData)
-=======
-			m.Group("/code-frequency", func() {
-				m.Get("", repo.CodeFrequency)
-				m.Get("/data", repo.CodeFrequencyData)
->>>>>>> 4ba642d0
 			})
 		}, context.RepoRef(), repo.MustBeNotEmpty, context.RequireRepoReaderOr(unit.TypePullRequests, unit.TypeIssues, unit.TypeReleases))
 
