--- conflicted
+++ resolved
@@ -421,15 +421,11 @@
 			ctx.Flash.Success(ctx.Tr("packages.settings.delete.success"))
 		}
 
-<<<<<<< HEAD
 		if err := cleanup_service.PostPackageRemoval(ctx, ctx.Package.Descriptor); err != nil {
 			log.Error("PostPackageRemoval failed: %v", err)
 		}
 
-		ctx.Redirect(ctx.Package.Owner.HTMLURL() + "/-/packages")
-=======
 		ctx.Redirect(ctx.Package.Owner.HomeLink() + "/-/packages")
->>>>>>> ddf96f68
 		return
 	}
 }
