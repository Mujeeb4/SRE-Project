// Copyright 2014 The Gogs Authors. All rights reserved.
// Copyright 2018 The Gitea Authors. All rights reserved.
// SPDX-License-Identifier: MIT

package setting

import (
	"errors"
	"net/http"
	"time"

	"code.gitea.io/gitea/models"
	user_model "code.gitea.io/gitea/models/user"
	"code.gitea.io/gitea/modules/auth/password"
	"code.gitea.io/gitea/modules/base"
	"code.gitea.io/gitea/modules/context"
	"code.gitea.io/gitea/modules/log"
	"code.gitea.io/gitea/modules/setting"
	"code.gitea.io/gitea/modules/timeutil"
	"code.gitea.io/gitea/modules/web"
	"code.gitea.io/gitea/services/audit"
	"code.gitea.io/gitea/services/auth"
	"code.gitea.io/gitea/services/forms"
	"code.gitea.io/gitea/services/mailer"
	"code.gitea.io/gitea/services/user"
)

const (
	tplSettingsAccount base.TplName = "user/settings/account"
)

// Account renders change user's password, user's email and user suicide page
func Account(ctx *context.Context) {
	ctx.Data["Title"] = ctx.Tr("settings.account")
	ctx.Data["PageIsSettingsAccount"] = true
	ctx.Data["Email"] = ctx.Doer.Email
	ctx.Data["EnableNotifyMail"] = setting.Service.EnableNotifyMail

	loadAccountData(ctx)

	ctx.HTML(http.StatusOK, tplSettingsAccount)
}

// AccountPost response for change user's password
func AccountPost(ctx *context.Context) {
	form := web.GetForm(ctx).(*forms.ChangePasswordForm)
	ctx.Data["Title"] = ctx.Tr("settings")
	ctx.Data["PageIsSettingsAccount"] = true

	if ctx.HasError() {
		loadAccountData(ctx)

		ctx.HTML(http.StatusOK, tplSettingsAccount)
		return
	}

	if len(form.Password) < setting.MinPasswordLength {
		ctx.Flash.Error(ctx.Tr("auth.password_too_short", setting.MinPasswordLength))
	} else if ctx.Doer.IsPasswordSet() && !ctx.Doer.ValidatePassword(form.OldPassword) {
		ctx.Flash.Error(ctx.Tr("settings.password_incorrect"))
	} else if form.Password != form.Retype {
		ctx.Flash.Error(ctx.Tr("form.password_not_match"))
	} else if !password.IsComplexEnough(form.Password) {
		ctx.Flash.Error(password.BuildComplexityError(ctx.Locale))
	} else if pwned, err := password.IsPwned(ctx, form.Password); pwned || err != nil {
		errMsg := ctx.Tr("auth.password_pwned")
		if err != nil {
			log.Error(err.Error())
			errMsg = ctx.Tr("auth.password_pwned_err")
		}
		ctx.Flash.Error(errMsg)
	} else {
		var err error
		if err = ctx.Doer.SetPassword(form.Password); err != nil {
			ctx.ServerError("UpdateUser", err)
			return
		}
		if err := user_model.UpdateUserCols(ctx, ctx.Doer, "salt", "passwd_hash_algo", "passwd"); err != nil {
			ctx.ServerError("UpdateUser", err)
			return
		}

		audit.Record(audit.UserPassword, ctx.Doer, ctx.Doer, ctx.Doer, "Password of user %s changed.", ctx.Doer.Name)

		log.Trace("User password updated: %s", ctx.Doer.Name)
		ctx.Flash.Success(ctx.Tr("settings.change_password_success"))
	}

	ctx.Redirect(setting.AppSubURL + "/user/settings/account")
}

// EmailPost response for change user's email
func EmailPost(ctx *context.Context) {
	form := web.GetForm(ctx).(*forms.AddEmailForm)
	ctx.Data["Title"] = ctx.Tr("settings")
	ctx.Data["PageIsSettingsAccount"] = true

	// Make emailaddress primary.
	if ctx.FormString("_method") == "PRIMARY" {
		if err := user_model.MakeEmailPrimary(ctx, &user_model.EmailAddress{ID: ctx.FormInt64("id")}); err != nil {
			ctx.ServerError("MakeEmailPrimary", err)
			return
		}

		log.Trace("Email made primary: %s", ctx.Doer.Name)
		ctx.Redirect(setting.AppSubURL + "/user/settings/account")
		return
	}
	// Send activation Email
	if ctx.FormString("_method") == "SENDACTIVATION" {
		var address string
		if setting.CacheService.Enabled && ctx.Cache.IsExist("MailResendLimit_"+ctx.Doer.LowerName) {
			log.Error("Send activation: activation still pending")
			ctx.Redirect(setting.AppSubURL + "/user/settings/account")
			return
		}

		id := ctx.FormInt64("id")
		email, err := user_model.GetEmailAddressByID(ctx, ctx.Doer.ID, id)
		if err != nil {
			log.Error("GetEmailAddressByID(%d,%d) error: %v", ctx.Doer.ID, id, err)
			ctx.Redirect(setting.AppSubURL + "/user/settings/account")
			return
		}
		if email == nil {
			log.Warn("Send activation failed: EmailAddress[%d] not found for user: %-v", id, ctx.Doer)
			ctx.Redirect(setting.AppSubURL + "/user/settings/account")
			return
		}
		if email.IsActivated {
			log.Debug("Send activation failed: email %s is already activated for user: %-v", email.Email, ctx.Doer)
			ctx.Redirect(setting.AppSubURL + "/user/settings/account")
			return
		}
		if email.IsPrimary {
			if ctx.Doer.IsActive && !setting.Service.RegisterEmailConfirm {
				log.Debug("Send activation failed: email %s is already activated for user: %-v", email.Email, ctx.Doer)
				ctx.Redirect(setting.AppSubURL + "/user/settings/account")
				return
			}
			// Only fired when the primary email is inactive (Wrong state)
			mailer.SendActivateAccountMail(ctx.Locale, ctx.Doer)
		} else {
			mailer.SendActivateEmailMail(ctx.Doer, email)
		}
		address = email.Email

		if setting.CacheService.Enabled {
			if err := ctx.Cache.Put("MailResendLimit_"+ctx.Doer.LowerName, ctx.Doer.LowerName, 180); err != nil {
				log.Error("Set cache(MailResendLimit) fail: %v", err)
			}
		}
		ctx.Flash.Info(ctx.Tr("settings.add_email_confirmation_sent", address, timeutil.MinutesToFriendly(setting.Service.ActiveCodeLives, ctx.Locale)))
		ctx.Redirect(setting.AppSubURL + "/user/settings/account")
		return
	}
	// Set Email Notification Preference
	if ctx.FormString("_method") == "NOTIFICATION" {
		preference := ctx.FormString("preference")
		if !(preference == user_model.EmailNotificationsEnabled ||
			preference == user_model.EmailNotificationsOnMention ||
			preference == user_model.EmailNotificationsDisabled ||
			preference == user_model.EmailNotificationsAndYourOwn) {
			log.Error("Email notifications preference change returned unrecognized option %s: %s", preference, ctx.Doer.Name)
			ctx.ServerError("SetEmailPreference", errors.New("option unrecognized"))
			return
		}
		if err := user_model.SetEmailNotifications(ctx, ctx.Doer, preference); err != nil {
			log.Error("Set Email Notifications failed: %v", err)
			ctx.ServerError("SetEmailNotifications", err)
			return
		}
		log.Trace("Email notifications preference made %s: %s", preference, ctx.Doer.Name)
		ctx.Flash.Success(ctx.Tr("settings.email_preference_set_success"))
		ctx.Redirect(setting.AppSubURL + "/user/settings/account")
		return
	}

	if ctx.HasError() {
		loadAccountData(ctx)

		ctx.HTML(http.StatusOK, tplSettingsAccount)
		return
	}

	email := &user_model.EmailAddress{
		UID:         ctx.Doer.ID,
		Email:       form.Email,
		IsActivated: !setting.Service.RegisterEmailConfirm,
	}
	if err := user_model.AddEmailAddress(ctx, email); err != nil {
		if user_model.IsErrEmailAlreadyUsed(err) {
			loadAccountData(ctx)

			ctx.RenderWithErr(ctx.Tr("form.email_been_used"), tplSettingsAccount, &form)
			return
		} else if user_model.IsErrEmailCharIsNotSupported(err) ||
			user_model.IsErrEmailInvalid(err) {
			loadAccountData(ctx)

			ctx.RenderWithErr(ctx.Tr("form.email_invalid"), tplSettingsAccount, &form)
			return
		}
		ctx.ServerError("AddEmailAddress", err)
		return
	}

	// Send confirmation email
	if setting.Service.RegisterEmailConfirm {
		mailer.SendActivateEmailMail(ctx.Doer, email)
		if setting.CacheService.Enabled {
			if err := ctx.Cache.Put("MailResendLimit_"+ctx.Doer.LowerName, ctx.Doer.LowerName, 180); err != nil {
				log.Error("Set cache(MailResendLimit) fail: %v", err)
			}
		}
		ctx.Flash.Info(ctx.Tr("settings.add_email_confirmation_sent", email.Email, timeutil.MinutesToFriendly(setting.Service.ActiveCodeLives, ctx.Locale)))
	} else {
		ctx.Flash.Success(ctx.Tr("settings.add_email_success"))
	}

	audit.Record(audit.UserEmailAdd, ctx.Doer, ctx.Doer, email, "Email %s added to user %s.", email.Email, ctx.Doer.Name)

	log.Trace("Email address added: %s", email.Email)
	ctx.Redirect(setting.AppSubURL + "/user/settings/account")
}

// DeleteEmail response for delete user's email
func DeleteEmail(ctx *context.Context) {
<<<<<<< HEAD
	email, err := user_model.GetEmailAddressByID(ctx.Doer.ID, ctx.FormInt64("id"))
	if err != nil {
		ctx.ServerError("GetEmailAddressByID", err)
		return
	}

	if err := user_model.DeleteEmailAddress(email); err != nil {
=======
	if err := user_model.DeleteEmailAddress(ctx, &user_model.EmailAddress{ID: ctx.FormInt64("id"), UID: ctx.Doer.ID}); err != nil {
>>>>>>> e5ec57cd
		ctx.ServerError("DeleteEmail", err)
		return
	}

	audit.Record(audit.UserEmailRemove, ctx.Doer, ctx.Doer, email, "Email %s removed from user %s.", email.Email, ctx.Doer.Name)

	log.Trace("Email address deleted: %s", ctx.Doer.Name)

	ctx.Flash.Success(ctx.Tr("settings.email_deletion_success"))
	ctx.JSONRedirect(setting.AppSubURL + "/user/settings/account")
}

// DeleteAccount render user suicide page and response for delete user himself
func DeleteAccount(ctx *context.Context) {
	ctx.Data["Title"] = ctx.Tr("settings")
	ctx.Data["PageIsSettingsAccount"] = true

	if _, _, err := auth.UserSignIn(ctx, ctx.Doer.Name, ctx.FormString("password")); err != nil {
		if user_model.IsErrUserNotExist(err) {
			loadAccountData(ctx)

			ctx.RenderWithErr(ctx.Tr("form.enterred_invalid_password"), tplSettingsAccount, nil)
		} else {
			ctx.ServerError("UserSignIn", err)
		}
		return
	}

	if err := user.DeleteUser(ctx, ctx.Doer, ctx.Doer, false); err != nil {
		switch {
		case models.IsErrUserOwnRepos(err):
			ctx.Flash.Error(ctx.Tr("form.still_own_repo"))
			ctx.Redirect(setting.AppSubURL + "/user/settings/account")
		case models.IsErrUserHasOrgs(err):
			ctx.Flash.Error(ctx.Tr("form.still_has_org"))
			ctx.Redirect(setting.AppSubURL + "/user/settings/account")
		case models.IsErrUserOwnPackages(err):
			ctx.Flash.Error(ctx.Tr("form.still_own_packages"))
			ctx.Redirect(setting.AppSubURL + "/user/settings/account")
		default:
			ctx.ServerError("DeleteUser", err)
		}
	} else {
		log.Trace("Account deleted: %s", ctx.Doer.Name)
		ctx.Redirect(setting.AppSubURL + "/")
	}
}

func loadAccountData(ctx *context.Context) {
	emlist, err := user_model.GetEmailAddresses(ctx, ctx.Doer.ID)
	if err != nil {
		ctx.ServerError("GetEmailAddresses", err)
		return
	}
	type UserEmail struct {
		user_model.EmailAddress
		CanBePrimary bool
	}
	pendingActivation := setting.CacheService.Enabled && ctx.Cache.IsExist("MailResendLimit_"+ctx.Doer.LowerName)
	emails := make([]*UserEmail, len(emlist))
	for i, em := range emlist {
		var email UserEmail
		email.EmailAddress = *em
		email.CanBePrimary = em.IsActivated
		emails[i] = &email
	}
	ctx.Data["Emails"] = emails
	ctx.Data["EmailNotificationsPreference"] = ctx.Doer.EmailNotifications()
	ctx.Data["ActivationsPending"] = pendingActivation
	ctx.Data["CanAddEmails"] = !pendingActivation || !setting.Service.RegisterEmailConfirm

	if setting.Service.UserDeleteWithCommentsMaxTime != 0 {
		ctx.Data["UserDeleteWithCommentsMaxTime"] = setting.Service.UserDeleteWithCommentsMaxTime.String()
		ctx.Data["UserDeleteWithComments"] = ctx.Doer.CreatedUnix.AsTime().Add(setting.Service.UserDeleteWithCommentsMaxTime).After(time.Now())
	}
}<|MERGE_RESOLUTION|>--- conflicted
+++ resolved
@@ -226,17 +226,13 @@
 
 // DeleteEmail response for delete user's email
 func DeleteEmail(ctx *context.Context) {
-<<<<<<< HEAD
-	email, err := user_model.GetEmailAddressByID(ctx.Doer.ID, ctx.FormInt64("id"))
+	email, err := user_model.GetEmailAddressByID(ctx, ctx.Doer.ID, ctx.FormInt64("id"))
 	if err != nil {
 		ctx.ServerError("GetEmailAddressByID", err)
 		return
 	}
 
-	if err := user_model.DeleteEmailAddress(email); err != nil {
-=======
-	if err := user_model.DeleteEmailAddress(ctx, &user_model.EmailAddress{ID: ctx.FormInt64("id"), UID: ctx.Doer.ID}); err != nil {
->>>>>>> e5ec57cd
+	if err := user_model.DeleteEmailAddress(ctx, email); err != nil {
 		ctx.ServerError("DeleteEmail", err)
 		return
 	}
