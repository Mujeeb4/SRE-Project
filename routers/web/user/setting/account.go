--- conflicted
+++ resolved
@@ -10,7 +10,6 @@
 	"time"
 
 	"code.gitea.io/gitea/models"
-	audit_model "code.gitea.io/gitea/models/audit"
 	user_model "code.gitea.io/gitea/models/user"
 	"code.gitea.io/gitea/modules/auth/password"
 	"code.gitea.io/gitea/modules/base"
@@ -20,7 +19,6 @@
 	"code.gitea.io/gitea/modules/setting"
 	"code.gitea.io/gitea/modules/timeutil"
 	"code.gitea.io/gitea/modules/web"
-	"code.gitea.io/gitea/services/audit"
 	"code.gitea.io/gitea/services/auth"
 	"code.gitea.io/gitea/services/forms"
 	"code.gitea.io/gitea/services/mailer"
@@ -65,7 +63,7 @@
 			Password:           optional.Some(form.Password),
 			MustChangePassword: optional.Some(false),
 		}
-		if err := user.UpdateAuth(ctx, ctx.Doer, opts); err != nil {
+		if err := user.UpdateAuth(ctx, ctx.Doer, ctx.Doer, opts); err != nil {
 			switch {
 			case errors.Is(err, password.ErrMinLength):
 				ctx.Flash.Error(ctx.Tr("auth.password_too_short", setting.MinPasswordLength))
@@ -83,14 +81,6 @@
 		} else {
 			ctx.Flash.Success(ctx.Tr("settings.change_password_success"))
 		}
-<<<<<<< HEAD
-
-		audit.Record(ctx, audit_model.UserPassword, ctx.Doer, ctx.Doer, ctx.Doer, "Changed password of user %s.", ctx.Doer.Name)
-
-		log.Trace("User password updated: %s", ctx.Doer.Name)
-		ctx.Flash.Success(ctx.Tr("settings.change_password_success"))
-=======
->>>>>>> f9072dbf
 	}
 
 	ctx.Redirect(setting.AppSubURL + "/user/settings/account")
@@ -174,7 +164,7 @@
 		opts := &user.UpdateOptions{
 			EmailNotificationsPreference: optional.Some(preference),
 		}
-		if err := user.UpdateUser(ctx, ctx.Doer, opts); err != nil {
+		if err := user.UpdateUser(ctx, ctx.Doer, ctx.Doer, opts); err != nil {
 			log.Error("Set Email Notifications failed: %v", err)
 			ctx.ServerError("UpdateUser", err)
 			return
@@ -192,7 +182,7 @@
 		return
 	}
 
-	if err := user.AddEmailAddresses(ctx, ctx.Doer, []string{form.Email}); err != nil {
+	if err := user.AddEmailAddresses(ctx, ctx.Doer, ctx.Doer, []string{form.Email}); err != nil {
 		if user_model.IsErrEmailAlreadyUsed(err) {
 			loadAccountData(ctx)
 
@@ -219,41 +209,21 @@
 		ctx.Flash.Success(ctx.Tr("settings.add_email_success"))
 	}
 
-<<<<<<< HEAD
-	audit.Record(ctx, audit_model.UserEmailAdd, ctx.Doer, ctx.Doer, email, "Added email %s to user %s.", email.Email, ctx.Doer.Name)
-
-	log.Trace("Email address added: %s", email.Email)
-=======
-	log.Trace("Email address added: %s", form.Email)
->>>>>>> f9072dbf
 	ctx.Redirect(setting.AppSubURL + "/user/settings/account")
 }
 
 // DeleteEmail response for delete user's email
 func DeleteEmail(ctx *context.Context) {
 	email, err := user_model.GetEmailAddressByID(ctx, ctx.Doer.ID, ctx.FormInt64("id"))
-<<<<<<< HEAD
-	if err != nil {
-=======
 	if err != nil || email == nil {
->>>>>>> f9072dbf
 		ctx.ServerError("GetEmailAddressByID", err)
 		return
 	}
 
-<<<<<<< HEAD
-	if err := user_model.DeleteEmailAddress(ctx, email); err != nil {
-		ctx.ServerError("DeleteEmail", err)
-=======
-	if err := user.DeleteEmailAddresses(ctx, ctx.Doer, []string{email.Email}); err != nil {
+	if err := user.DeleteEmailAddresses(ctx, ctx.Doer, ctx.Doer, []string{email.Email}); err != nil {
 		ctx.ServerError("DeleteEmailAddresses", err)
->>>>>>> f9072dbf
-		return
-	}
-
-	audit.Record(ctx, audit_model.UserEmailRemove, ctx.Doer, ctx.Doer, email, "Removed email %s from user %s.", email.Email, ctx.Doer.Name)
-
-	log.Trace("Email address deleted: %s", ctx.Doer.Name)
+		return
+	}
 
 	ctx.Flash.Success(ctx.Tr("settings.email_deletion_success"))
 	ctx.JSONRedirect(setting.AppSubURL + "/user/settings/account")
@@ -275,9 +245,6 @@
 		return
 	}
 
-<<<<<<< HEAD
-	if err := user.DeleteUser(ctx, ctx.Doer, ctx.Doer, false); err != nil {
-=======
 	// admin should not delete themself
 	if ctx.Doer.IsAdmin {
 		ctx.Flash.Error(ctx.Tr("form.admin_cannot_delete_self"))
@@ -285,8 +252,7 @@
 		return
 	}
 
-	if err := user.DeleteUser(ctx, ctx.Doer, false); err != nil {
->>>>>>> f9072dbf
+	if err := user.DeleteUser(ctx, ctx.Doer, ctx.Doer, false); err != nil {
 		switch {
 		case models.IsErrUserOwnRepos(err):
 			ctx.Flash.Error(ctx.Tr("form.still_own_repo"))
