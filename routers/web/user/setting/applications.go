// Copyright 2014 The Gogs Authors. All rights reserved.
// Copyright 2018 The Gitea Authors. All rights reserved.
// SPDX-License-Identifier: MIT

package setting

import (
	"net/http"

	auth_model "code.gitea.io/gitea/models/auth"
	"code.gitea.io/gitea/models/db"
	"code.gitea.io/gitea/modules/base"
	"code.gitea.io/gitea/modules/context"
	"code.gitea.io/gitea/modules/setting"
	"code.gitea.io/gitea/modules/web"
	"code.gitea.io/gitea/services/audit"
	"code.gitea.io/gitea/services/forms"
)

const (
	tplSettingsApplications base.TplName = "user/settings/applications"
)

// Applications render manage access token page
func Applications(ctx *context.Context) {
	ctx.Data["Title"] = ctx.Tr("settings.applications")
	ctx.Data["PageIsSettingsApplications"] = true

	loadApplicationsData(ctx)

	ctx.HTML(http.StatusOK, tplSettingsApplications)
}

// ApplicationsPost response for add user's access token
func ApplicationsPost(ctx *context.Context) {
	form := web.GetForm(ctx).(*forms.NewAccessTokenForm)
	ctx.Data["Title"] = ctx.Tr("settings")
	ctx.Data["PageIsSettingsApplications"] = true

	if ctx.HasError() {
		loadApplicationsData(ctx)

		ctx.HTML(http.StatusOK, tplSettingsApplications)
		return
	}

	scope, err := form.GetScope()
	if err != nil {
		ctx.ServerError("GetScope", err)
		return
	}
	t := &auth_model.AccessToken{
		UID:   ctx.Doer.ID,
		Name:  form.Name,
		Scope: scope,
	}

	exist, err := auth_model.AccessTokenByNameExists(ctx, t)
	if err != nil {
		ctx.ServerError("AccessTokenByNameExists", err)
		return
	}
	if exist {
		ctx.Flash.Error(ctx.Tr("settings.generate_token_name_duplicate", t.Name))
		ctx.Redirect(setting.AppSubURL + "/user/settings/applications")
		return
	}

	if err := auth_model.NewAccessToken(ctx, t); err != nil {
		ctx.ServerError("NewAccessToken", err)
		return
	}

	audit.Record(audit.UserAccessTokenAdd, ctx.Doer, ctx.Doer, t, "Added access token %s for user %s with scope %s.", t.Name, ctx.Doer.Name, t.Scope)

	ctx.Flash.Success(ctx.Tr("settings.generate_token_success"))
	ctx.Flash.Info(t.Token)

	ctx.Redirect(setting.AppSubURL + "/user/settings/applications")
}

// DeleteApplication response for delete user access token
func DeleteApplication(ctx *context.Context) {
<<<<<<< HEAD
	defer ctx.JSONRedirect(setting.AppSubURL + "/user/settings/applications")

	t := &auth_model.AccessToken{UID: ctx.Doer.ID}
	has, err := db.GetByID(ctx, ctx.FormInt64("id"), t)
	if err != nil {
		ctx.Flash.Error("GetByID: " + err.Error())
		return
	} else if !has {
		return
	}

	if err := auth_model.DeleteAccessTokenByID(ctx.FormInt64("id"), ctx.Doer.ID); err != nil {
=======
	if err := auth_model.DeleteAccessTokenByID(ctx, ctx.FormInt64("id"), ctx.Doer.ID); err != nil {
>>>>>>> e5ec57cd
		ctx.Flash.Error("DeleteAccessTokenByID: " + err.Error())
	} else {
		audit.Record(audit.UserAccessTokenRemove, ctx.Doer, ctx.Doer, t, "Removed access token %s from user %s.", t.Name, ctx.Doer.Name)

		ctx.Flash.Success(ctx.Tr("settings.delete_token_success"))
	}
}

func loadApplicationsData(ctx *context.Context) {
	ctx.Data["AccessTokenScopePublicOnly"] = auth_model.AccessTokenScopePublicOnly
	tokens, err := auth_model.ListAccessTokens(ctx, auth_model.ListAccessTokensOptions{UserID: ctx.Doer.ID})
	if err != nil {
		ctx.ServerError("ListAccessTokens", err)
		return
	}
	ctx.Data["Tokens"] = tokens
	ctx.Data["EnableOAuth2"] = setting.OAuth2.Enable
	ctx.Data["IsAdmin"] = ctx.Doer.IsAdmin
	if setting.OAuth2.Enable {
		ctx.Data["Applications"], err = auth_model.GetOAuth2ApplicationsByUserID(ctx, ctx.Doer.ID)
		if err != nil {
			ctx.ServerError("GetOAuth2ApplicationsByUserID", err)
			return
		}
		ctx.Data["Grants"], err = auth_model.GetOAuth2GrantsByUserID(ctx, ctx.Doer.ID)
		if err != nil {
			ctx.ServerError("GetOAuth2GrantsByUserID", err)
			return
		}
	}
}<|MERGE_RESOLUTION|>--- conflicted
+++ resolved
@@ -81,7 +81,6 @@
 
 // DeleteApplication response for delete user access token
 func DeleteApplication(ctx *context.Context) {
-<<<<<<< HEAD
 	defer ctx.JSONRedirect(setting.AppSubURL + "/user/settings/applications")
 
 	t := &auth_model.AccessToken{UID: ctx.Doer.ID}
@@ -93,10 +92,7 @@
 		return
 	}
 
-	if err := auth_model.DeleteAccessTokenByID(ctx.FormInt64("id"), ctx.Doer.ID); err != nil {
-=======
 	if err := auth_model.DeleteAccessTokenByID(ctx, ctx.FormInt64("id"), ctx.Doer.ID); err != nil {
->>>>>>> e5ec57cd
 		ctx.Flash.Error("DeleteAccessTokenByID: " + err.Error())
 	} else {
 		audit.Record(audit.UserAccessTokenRemove, ctx.Doer, ctx.Doer, t, "Removed access token %s from user %s.", t.Name, ctx.Doer.Name)
