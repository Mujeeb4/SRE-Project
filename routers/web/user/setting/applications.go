--- conflicted
+++ resolved
@@ -81,7 +81,7 @@
 
 // DeleteApplication response for delete user access token
 func DeleteApplication(ctx *context.Context) {
-	defer ctx.JSON(http.StatusOK, map[string]interface{}{
+	defer ctx.JSON(http.StatusOK, map[string]any{
 		"redirect": setting.AppSubURL + "/user/settings/applications",
 	})
 
@@ -101,13 +101,6 @@
 
 		ctx.Flash.Success(ctx.Tr("settings.delete_token_success"))
 	}
-<<<<<<< HEAD
-=======
-
-	ctx.JSON(http.StatusOK, map[string]any{
-		"redirect": setting.AppSubURL + "/user/settings/applications",
-	})
->>>>>>> be23b73e
 }
 
 func loadApplicationsData(ctx *context.Context) {
