--- conflicted
+++ resolved
@@ -123,12 +123,7 @@
 	}
 
 	// TODO validate redirect URI
-<<<<<<< HEAD
-	app, err := auth.UpdateOAuth2Application(auth.UpdateOAuth2ApplicationOptions{
-=======
-	var err error
-	if ctx.Data["App"], err = auth.UpdateOAuth2Application(ctx, auth.UpdateOAuth2ApplicationOptions{
->>>>>>> 966dcb99
+	app, err := auth.UpdateOAuth2Application(ctx, auth.UpdateOAuth2ApplicationOptions{
 		ID:                 ctx.ParamsInt64("id"),
 		Name:               form.Name,
 		RedirectURIs:       util.SplitTrimSpace(form.RedirectURIs, "\n"),
@@ -178,7 +173,6 @@
 
 // DeleteApp deletes the given oauth2 application
 func (oa *OAuth2CommonHandlers) DeleteApp(ctx *context.Context) {
-<<<<<<< HEAD
 	app, err := auth.GetOAuth2ApplicationByID(ctx, ctx.ParamsInt64("id"))
 	if err != nil {
 		if errors.Is(err, util.ErrNotExist) {
@@ -189,10 +183,7 @@
 		return
 	}
 
-	if err := auth.DeleteOAuth2Application(app.ID, oa.ownerID()); err != nil {
-=======
-	if err := auth.DeleteOAuth2Application(ctx, ctx.ParamsInt64("id"), oa.OwnerID); err != nil {
->>>>>>> 966dcb99
+	if err := auth.DeleteOAuth2Application(ctx, app.ID, oa.ownerID()); err != nil {
 		ctx.ServerError("DeleteOAuth2Application", err)
 		return
 	}
