// Copyright 2014 The Gogs Authors. All rights reserved.
// Copyright 2018 The Gitea Authors. All rights reserved.
// Use of this source code is governed by a MIT-style
// license that can be found in the LICENSE file.

package setting

import (
	"bytes"
	"encoding/base64"
	"html/template"
	"image/png"
	"net/http"
	"strings"

	"code.gitea.io/gitea/models/login"
	"code.gitea.io/gitea/modules/context"
	"code.gitea.io/gitea/modules/log"
	"code.gitea.io/gitea/modules/setting"
	"code.gitea.io/gitea/modules/web"
	"code.gitea.io/gitea/services/forms"

	"github.com/pquerna/otp"
	"github.com/pquerna/otp/totp"
)

// RegenerateScratchTwoFactor regenerates the user's 2FA scratch code.
func RegenerateScratchTwoFactor(ctx *context.Context) {
	ctx.Data["Title"] = ctx.Tr("settings")
	ctx.Data["PageIsSettingsSecurity"] = true

	t, err := login.GetTwoFactorByUID(ctx.User.ID)
	if err != nil {
<<<<<<< HEAD
		if models.IsErrTwoFactorNotEnrolled(err) {
			ctx.Flash.Error(ctx.Tr("settings.twofa_not_enrolled"))
=======
		if login.IsErrTwoFactorNotEnrolled(err) {
			ctx.Flash.Error(ctx.Tr("setting.twofa_not_enrolled"))
>>>>>>> 91e21d4f
			ctx.Redirect(setting.AppSubURL + "/user/settings/security")
		}
		ctx.ServerError("SettingsTwoFactor: Failed to GetTwoFactorByUID", err)
		return
	}

	token, err := t.GenerateScratchToken()
	if err != nil {
		ctx.ServerError("SettingsTwoFactor: Failed to GenerateScratchToken", err)
		return
	}

	if err = login.UpdateTwoFactor(t); err != nil {
		ctx.ServerError("SettingsTwoFactor: Failed to UpdateTwoFactor", err)
		return
	}

	ctx.Flash.Success(ctx.Tr("settings.twofa_scratch_token_regenerated", token))
	ctx.Redirect(setting.AppSubURL + "/user/settings/security")
}

// DisableTwoFactor deletes the user's 2FA settings.
func DisableTwoFactor(ctx *context.Context) {
	ctx.Data["Title"] = ctx.Tr("settings")
	ctx.Data["PageIsSettingsSecurity"] = true

	t, err := login.GetTwoFactorByUID(ctx.User.ID)
	if err != nil {
<<<<<<< HEAD
		if models.IsErrTwoFactorNotEnrolled(err) {
			ctx.Flash.Error(ctx.Tr("settings.twofa_not_enrolled"))
=======
		if login.IsErrTwoFactorNotEnrolled(err) {
			ctx.Flash.Error(ctx.Tr("setting.twofa_not_enrolled"))
>>>>>>> 91e21d4f
			ctx.Redirect(setting.AppSubURL + "/user/settings/security")
		}
		ctx.ServerError("SettingsTwoFactor: Failed to GetTwoFactorByUID", err)
		return
	}

	if err = login.DeleteTwoFactorByID(t.ID, ctx.User.ID); err != nil {
		if login.IsErrTwoFactorNotEnrolled(err) {
			// There is a potential DB race here - we must have been disabled by another request in the intervening period
			ctx.Flash.Success(ctx.Tr("settings.twofa_disabled"))
			ctx.Redirect(setting.AppSubURL + "/user/settings/security")
		}
		ctx.ServerError("SettingsTwoFactor: Failed to DeleteTwoFactorByID", err)
		return
	}

	ctx.Flash.Success(ctx.Tr("settings.twofa_disabled"))
	ctx.Redirect(setting.AppSubURL + "/user/settings/security")
}

func twofaGenerateSecretAndQr(ctx *context.Context) bool {
	var otpKey *otp.Key
	var err error
	uri := ctx.Session.Get("twofaUri")
	if uri != nil {
		otpKey, err = otp.NewKeyFromURL(uri.(string))
		if err != nil {
			ctx.ServerError("SettingsTwoFactor: Failed NewKeyFromURL: ", err)
			return false
		}
	}
	// Filter unsafe character ':' in issuer
	issuer := strings.ReplaceAll(setting.AppName+" ("+setting.Domain+")", ":", "")
	if otpKey == nil {
		otpKey, err = totp.Generate(totp.GenerateOpts{
			SecretSize:  40,
			Issuer:      issuer,
			AccountName: ctx.User.Name,
		})
		if err != nil {
			ctx.ServerError("SettingsTwoFactor: totpGenerate Failed", err)
			return false
		}
	}

	ctx.Data["TwofaSecret"] = otpKey.Secret()
	img, err := otpKey.Image(320, 240)
	if err != nil {
		ctx.ServerError("SettingsTwoFactor: otpKey image generation failed", err)
		return false
	}

	var imgBytes bytes.Buffer
	if err = png.Encode(&imgBytes, img); err != nil {
		ctx.ServerError("SettingsTwoFactor: otpKey png encoding failed", err)
		return false
	}

	ctx.Data["QrUri"] = template.URL("data:image/png;base64," + base64.StdEncoding.EncodeToString(imgBytes.Bytes()))

	if err := ctx.Session.Set("twofaSecret", otpKey.Secret()); err != nil {
		ctx.ServerError("SettingsTwoFactor: Failed to set session for twofaSecret", err)
		return false
	}

	if err := ctx.Session.Set("twofaUri", otpKey.String()); err != nil {
		ctx.ServerError("SettingsTwoFactor: Failed to set session for twofaUri", err)
		return false
	}

	// Here we're just going to try to release the session early
	if err := ctx.Session.Release(); err != nil {
		// we'll tolerate errors here as they *should* get saved elsewhere
		log.Error("Unable to save changes to the session: %v", err)
	}
	return true
}

// EnrollTwoFactor shows the page where the user can enroll into 2FA.
func EnrollTwoFactor(ctx *context.Context) {
	ctx.Data["Title"] = ctx.Tr("settings")
	ctx.Data["PageIsSettingsSecurity"] = true

	t, err := login.GetTwoFactorByUID(ctx.User.ID)
	if t != nil {
		// already enrolled - we should redirect back!
		log.Warn("Trying to re-enroll %-v in twofa when already enrolled", ctx.User)
		ctx.Flash.Error(ctx.Tr("settings.twofa_is_enrolled"))
		ctx.Redirect(setting.AppSubURL + "/user/settings/security")
		return
	}
	if err != nil && !login.IsErrTwoFactorNotEnrolled(err) {
		ctx.ServerError("SettingsTwoFactor: GetTwoFactorByUID", err)
		return
	}

	if !twofaGenerateSecretAndQr(ctx) {
		return
	}

	ctx.HTML(http.StatusOK, tplSettingsTwofaEnroll)
}

// EnrollTwoFactorPost handles enrolling the user into 2FA.
func EnrollTwoFactorPost(ctx *context.Context) {
	form := web.GetForm(ctx).(*forms.TwoFactorAuthForm)
	ctx.Data["Title"] = ctx.Tr("settings")
	ctx.Data["PageIsSettingsSecurity"] = true

	t, err := login.GetTwoFactorByUID(ctx.User.ID)
	if t != nil {
		// already enrolled
		ctx.Flash.Error(ctx.Tr("settings.twofa_is_enrolled"))
		ctx.Redirect(setting.AppSubURL + "/user/settings/security")
		return
	}
	if err != nil && !login.IsErrTwoFactorNotEnrolled(err) {
		ctx.ServerError("SettingsTwoFactor: Failed to check if already enrolled with GetTwoFactorByUID", err)
		return
	}

	if ctx.HasError() {
		if !twofaGenerateSecretAndQr(ctx) {
			return
		}
		ctx.HTML(http.StatusOK, tplSettingsTwofaEnroll)
		return
	}

	secretRaw := ctx.Session.Get("twofaSecret")
	if secretRaw == nil {
		ctx.Flash.Error(ctx.Tr("settings.twofa_failed_get_secret"))
		ctx.Redirect(setting.AppSubURL + "/user/settings/security/two_factor/enroll")
		return
	}

	secret := secretRaw.(string)
	if !totp.Validate(form.Passcode, secret) {
		if !twofaGenerateSecretAndQr(ctx) {
			return
		}
		ctx.Flash.Error(ctx.Tr("settings.passcode_invalid"))
		ctx.Redirect(setting.AppSubURL + "/user/settings/security/two_factor/enroll")
		return
	}

	t = &login.TwoFactor{
		UID: ctx.User.ID,
	}
	err = t.SetSecret(secret)
	if err != nil {
		ctx.ServerError("SettingsTwoFactor: Failed to set secret", err)
		return
	}
	token, err := t.GenerateScratchToken()
	if err != nil {
		ctx.ServerError("SettingsTwoFactor: Failed to generate scratch token", err)
		return
	}

	// Now we have to delete the secrets - because if we fail to insert then it's highly likely that they have already been used
	// If we can detect the unique constraint failure below we can move this to after the NewTwoFactor
	if err := ctx.Session.Delete("twofaSecret"); err != nil {
		// tolerate this failure - it's more important to continue
		log.Error("Unable to delete twofaSecret from the session: Error: %v", err)
	}
	if err := ctx.Session.Delete("twofaUri"); err != nil {
		// tolerate this failure - it's more important to continue
		log.Error("Unable to delete twofaUri from the session: Error: %v", err)
	}
	if err := ctx.Session.Release(); err != nil {
		// tolerate this failure - it's more important to continue
		log.Error("Unable to save changes to the session: %v", err)
	}

	if err = login.NewTwoFactor(t); err != nil {
		// FIXME: We need to handle a unique constraint fail here it's entirely possible that another request has beaten us.
		// If there is a unique constraint fail we should just tolerate the error
		ctx.ServerError("SettingsTwoFactor: Failed to save two factor", err)
		return
	}

	ctx.Flash.Success(ctx.Tr("settings.twofa_enrolled", token))
	ctx.Redirect(setting.AppSubURL + "/user/settings/security")
}<|MERGE_RESOLUTION|>--- conflicted
+++ resolved
@@ -31,13 +31,8 @@
 
 	t, err := login.GetTwoFactorByUID(ctx.User.ID)
 	if err != nil {
-<<<<<<< HEAD
-		if models.IsErrTwoFactorNotEnrolled(err) {
+		if login.IsErrTwoFactorNotEnrolled(err) {
 			ctx.Flash.Error(ctx.Tr("settings.twofa_not_enrolled"))
-=======
-		if login.IsErrTwoFactorNotEnrolled(err) {
-			ctx.Flash.Error(ctx.Tr("setting.twofa_not_enrolled"))
->>>>>>> 91e21d4f
 			ctx.Redirect(setting.AppSubURL + "/user/settings/security")
 		}
 		ctx.ServerError("SettingsTwoFactor: Failed to GetTwoFactorByUID", err)
@@ -66,13 +61,8 @@
 
 	t, err := login.GetTwoFactorByUID(ctx.User.ID)
 	if err != nil {
-<<<<<<< HEAD
-		if models.IsErrTwoFactorNotEnrolled(err) {
+		if login.IsErrTwoFactorNotEnrolled(err) {
 			ctx.Flash.Error(ctx.Tr("settings.twofa_not_enrolled"))
-=======
-		if login.IsErrTwoFactorNotEnrolled(err) {
-			ctx.Flash.Error(ctx.Tr("setting.twofa_not_enrolled"))
->>>>>>> 91e21d4f
 			ctx.Redirect(setting.AppSubURL + "/user/settings/security")
 		}
 		ctx.ServerError("SettingsTwoFactor: Failed to GetTwoFactorByUID", err)
