// Copyright 2014 The Gogs Authors. All rights reserved.
// Copyright 2018 The Gitea Authors. All rights reserved.
// SPDX-License-Identifier: MIT

package setting

import (
	"fmt"
	"net/http"

	asymkey_model "code.gitea.io/gitea/models/asymkey"
	"code.gitea.io/gitea/models/db"
	"code.gitea.io/gitea/modules/base"
	"code.gitea.io/gitea/modules/setting"
	"code.gitea.io/gitea/modules/web"
	asymkey_service "code.gitea.io/gitea/services/asymkey"
<<<<<<< HEAD
	"code.gitea.io/gitea/services/audit"
=======
	"code.gitea.io/gitea/services/context"
>>>>>>> 6465f94a
	"code.gitea.io/gitea/services/forms"
)

const (
	tplSettingsKeys base.TplName = "user/settings/keys"
)

// Keys render user's SSH/GPG public keys page
func Keys(ctx *context.Context) {
	ctx.Data["Title"] = ctx.Tr("settings.ssh_gpg_keys")
	ctx.Data["PageIsSettingsKeys"] = true
	ctx.Data["DisableSSH"] = setting.SSH.Disabled
	ctx.Data["BuiltinSSH"] = setting.SSH.StartBuiltinServer
	ctx.Data["AllowPrincipals"] = setting.SSH.AuthorizedPrincipalsEnabled

	loadKeysData(ctx)

	ctx.HTML(http.StatusOK, tplSettingsKeys)
}

// KeysPost response for change user's SSH/GPG keys
func KeysPost(ctx *context.Context) {
	form := web.GetForm(ctx).(*forms.AddKeyForm)
	ctx.Data["Title"] = ctx.Tr("settings")
	ctx.Data["PageIsSettingsKeys"] = true
	ctx.Data["DisableSSH"] = setting.SSH.Disabled
	ctx.Data["BuiltinSSH"] = setting.SSH.StartBuiltinServer
	ctx.Data["AllowPrincipals"] = setting.SSH.AuthorizedPrincipalsEnabled

	if ctx.HasError() {
		loadKeysData(ctx)

		ctx.HTML(http.StatusOK, tplSettingsKeys)
		return
	}
	switch form.Type {
	case "principal":
		content, err := asymkey_model.CheckPrincipalKeyString(ctx, ctx.Doer, form.Content)
		if err != nil {
			if db.IsErrSSHDisabled(err) {
				ctx.Flash.Info(ctx.Tr("settings.ssh_disabled"))
			} else {
				ctx.Flash.Error(ctx.Tr("form.invalid_ssh_principal", err.Error()))
			}
			ctx.Redirect(setting.AppSubURL + "/user/settings/keys")
			return
		}
		key, err := asymkey_model.AddPrincipalKey(ctx, ctx.Doer.ID, content, 0)
		if err != nil {
			ctx.Data["HasPrincipalError"] = true
			switch {
			case asymkey_model.IsErrKeyAlreadyExist(err), asymkey_model.IsErrKeyNameAlreadyUsed(err):
				loadKeysData(ctx)

				ctx.Data["Err_Content"] = true
				ctx.RenderWithErr(ctx.Tr("settings.ssh_principal_been_used"), tplSettingsKeys, &form)
			default:
				ctx.ServerError("AddPrincipalKey", err)
			}
			return
		}

		audit.RecordUserKeyPrincipalAdd(ctx, ctx.Doer, ctx.Doer, key)

		ctx.Flash.Success(ctx.Tr("settings.add_principal_success", form.Content))
		ctx.Redirect(setting.AppSubURL + "/user/settings/keys")
	case "gpg":
		if setting.Admin.UserDisabledFeatures.Contains(setting.UserFeatureManageGPGKeys) {
			ctx.NotFound("Not Found", fmt.Errorf("gpg keys setting is not allowed to be visited"))
			return
		}

		token := asymkey_model.VerificationToken(ctx.Doer, 1)
		lastToken := asymkey_model.VerificationToken(ctx.Doer, 0)

		keys, err := asymkey_model.AddGPGKey(ctx, ctx.Doer.ID, form.Content, token, form.Signature)
		if err != nil && asymkey_model.IsErrGPGInvalidTokenSignature(err) {
			keys, err = asymkey_model.AddGPGKey(ctx, ctx.Doer.ID, form.Content, lastToken, form.Signature)
		}
		if err != nil {
			ctx.Data["HasGPGError"] = true
			switch {
			case asymkey_model.IsErrGPGKeyParsing(err):
				ctx.Flash.Error(ctx.Tr("form.invalid_gpg_key", err.Error()))
				ctx.Redirect(setting.AppSubURL + "/user/settings/keys")
			case asymkey_model.IsErrGPGKeyIDAlreadyUsed(err):
				loadKeysData(ctx)

				ctx.Data["Err_Content"] = true
				ctx.RenderWithErr(ctx.Tr("settings.gpg_key_id_used"), tplSettingsKeys, &form)
			case asymkey_model.IsErrGPGInvalidTokenSignature(err):
				loadKeysData(ctx)
				ctx.Data["Err_Content"] = true
				ctx.Data["Err_Signature"] = true
				keyID := err.(asymkey_model.ErrGPGInvalidTokenSignature).ID
				ctx.Data["KeyID"] = keyID
				ctx.Data["PaddedKeyID"] = asymkey_model.PaddedKeyID(keyID)
				ctx.RenderWithErr(ctx.Tr("settings.gpg_invalid_token_signature"), tplSettingsKeys, &form)
			case asymkey_model.IsErrGPGNoEmailFound(err):
				loadKeysData(ctx)

				ctx.Data["Err_Content"] = true
				ctx.Data["Err_Signature"] = true
				keyID := err.(asymkey_model.ErrGPGNoEmailFound).ID
				ctx.Data["KeyID"] = keyID
				ctx.Data["PaddedKeyID"] = asymkey_model.PaddedKeyID(keyID)
				ctx.RenderWithErr(ctx.Tr("settings.gpg_no_key_email_found"), tplSettingsKeys, &form)
			default:
				ctx.ServerError("AddPublicKey", err)
			}
			return
		}

		for _, key := range keys {
			audit.RecordUserKeyGPGAdd(ctx, ctx.Doer, ctx.Doer, key)
		}

		keyIDs := ""
		for _, key := range keys {
			keyIDs += key.KeyID
			keyIDs += ", "
		}
		if len(keyIDs) > 0 {
			keyIDs = keyIDs[:len(keyIDs)-2]
		}
		ctx.Flash.Success(ctx.Tr("settings.add_gpg_key_success", keyIDs))
		ctx.Redirect(setting.AppSubURL + "/user/settings/keys")
	case "verify_gpg":
		token := asymkey_model.VerificationToken(ctx.Doer, 1)
		lastToken := asymkey_model.VerificationToken(ctx.Doer, 0)

		keyID, err := asymkey_model.VerifyGPGKey(ctx, ctx.Doer.ID, form.KeyID, token, form.Signature)
		if err != nil && asymkey_model.IsErrGPGInvalidTokenSignature(err) {
			keyID, err = asymkey_model.VerifyGPGKey(ctx, ctx.Doer.ID, form.KeyID, lastToken, form.Signature)
		}
		if err != nil {
			ctx.Data["HasGPGVerifyError"] = true
			switch {
			case asymkey_model.IsErrGPGInvalidTokenSignature(err):
				loadKeysData(ctx)
				ctx.Data["VerifyingID"] = form.KeyID
				ctx.Data["Err_Signature"] = true
				keyID := err.(asymkey_model.ErrGPGInvalidTokenSignature).ID
				ctx.Data["KeyID"] = keyID
				ctx.Data["PaddedKeyID"] = asymkey_model.PaddedKeyID(keyID)
				ctx.RenderWithErr(ctx.Tr("settings.gpg_invalid_token_signature"), tplSettingsKeys, &form)
			default:
				ctx.ServerError("VerifyGPG", err)
			}
		}
		ctx.Flash.Success(ctx.Tr("settings.verify_gpg_key_success", keyID))
		ctx.Redirect(setting.AppSubURL + "/user/settings/keys")
	case "ssh":
		content, err := asymkey_model.CheckPublicKeyString(form.Content)
		if err != nil {
			if db.IsErrSSHDisabled(err) {
				ctx.Flash.Info(ctx.Tr("settings.ssh_disabled"))
			} else if asymkey_model.IsErrKeyUnableVerify(err) {
				ctx.Flash.Info(ctx.Tr("form.unable_verify_ssh_key"))
			} else if err == asymkey_model.ErrKeyIsPrivate {
				ctx.Flash.Error(ctx.Tr("form.must_use_public_key"))
			} else {
				ctx.Flash.Error(ctx.Tr("form.invalid_ssh_key", err.Error()))
			}
			ctx.Redirect(setting.AppSubURL + "/user/settings/keys")
			return
		}

		key, err := asymkey_model.AddPublicKey(ctx, ctx.Doer.ID, form.Title, content, 0)
		if err != nil {
			ctx.Data["HasSSHError"] = true
			switch {
			case asymkey_model.IsErrKeyAlreadyExist(err):
				loadKeysData(ctx)

				ctx.Data["Err_Content"] = true
				ctx.RenderWithErr(ctx.Tr("settings.ssh_key_been_used"), tplSettingsKeys, &form)
			case asymkey_model.IsErrKeyNameAlreadyUsed(err):
				loadKeysData(ctx)

				ctx.Data["Err_Title"] = true
				ctx.RenderWithErr(ctx.Tr("settings.ssh_key_name_used"), tplSettingsKeys, &form)
			case asymkey_model.IsErrKeyUnableVerify(err):
				ctx.Flash.Info(ctx.Tr("form.unable_verify_ssh_key"))
				ctx.Redirect(setting.AppSubURL + "/user/settings/keys")
			default:
				ctx.ServerError("AddPublicKey", err)
			}
			return
		}

		audit.RecordUserKeySSHAdd(ctx, ctx.Doer, ctx.Doer, key)

		ctx.Flash.Success(ctx.Tr("settings.add_key_success", form.Title))
		ctx.Redirect(setting.AppSubURL + "/user/settings/keys")
	case "verify_ssh":
		token := asymkey_model.VerificationToken(ctx.Doer, 1)
		lastToken := asymkey_model.VerificationToken(ctx.Doer, 0)

		fingerprint, err := asymkey_model.VerifySSHKey(ctx, ctx.Doer.ID, form.Fingerprint, token, form.Signature)
		if err != nil && asymkey_model.IsErrSSHInvalidTokenSignature(err) {
			fingerprint, err = asymkey_model.VerifySSHKey(ctx, ctx.Doer.ID, form.Fingerprint, lastToken, form.Signature)
		}
		if err != nil {
			ctx.Data["HasSSHVerifyError"] = true
			switch {
			case asymkey_model.IsErrSSHInvalidTokenSignature(err):
				loadKeysData(ctx)
				ctx.Data["Err_Signature"] = true
				ctx.Data["Fingerprint"] = err.(asymkey_model.ErrSSHInvalidTokenSignature).Fingerprint
				ctx.RenderWithErr(ctx.Tr("settings.ssh_invalid_token_signature"), tplSettingsKeys, &form)
			default:
				ctx.ServerError("VerifySSH", err)
			}
		}
		ctx.Flash.Success(ctx.Tr("settings.verify_ssh_key_success", fingerprint))
		ctx.Redirect(setting.AppSubURL + "/user/settings/keys")

	default:
		ctx.Flash.Warning("Function not implemented")
		ctx.Redirect(setting.AppSubURL + "/user/settings/keys")
	}
}

// DeleteKey response for delete user's SSH/GPG key
func DeleteKey(ctx *context.Context) {
	switch ctx.FormString("type") {
	case "gpg":
<<<<<<< HEAD
		key, err := asymkey_model.GetGPGKeyForUserByID(ctx, ctx.Doer.ID, ctx.FormInt64("id"))
		if err != nil && !asymkey_model.IsErrGPGKeyNotExist(err) {
			ctx.ServerError("GetGPGKeyForUserByID", err)
			return
		}
		if key != nil {
			if err := asymkey_model.DeleteGPGKey(ctx, ctx.Doer, key.ID); err != nil {
				ctx.ServerError("DeleteGPGKey", err)
				return
			}

			audit.RecordUserKeyGPGRemove(ctx, ctx.Doer, ctx.Doer, key)

=======
		if setting.Admin.UserDisabledFeatures.Contains(setting.UserFeatureManageGPGKeys) {
			ctx.NotFound("Not Found", fmt.Errorf("gpg keys setting is not allowed to be visited"))
			return
		}
		if err := asymkey_model.DeleteGPGKey(ctx, ctx.Doer, ctx.FormInt64("id")); err != nil {
			ctx.Flash.Error("DeleteGPGKey: " + err.Error())
		} else {
>>>>>>> 6465f94a
			ctx.Flash.Success(ctx.Tr("settings.gpg_key_deletion_success"))
		} else {
			ctx.Flash.Error(ctx.Tr("error.occurred"))
		}
	case "ssh":
		keyID := ctx.FormInt64("id")
		external, err := asymkey_model.PublicKeyIsExternallyManaged(ctx, keyID)
		if err != nil {
			ctx.ServerError("PublicKeyIsExternallyManaged", err)
			return
		}
		if external {
			ctx.Flash.Error(ctx.Tr("settings.ssh_externally_managed"))
			ctx.Redirect(setting.AppSubURL + "/user/settings/keys")
			return
		}
		if err := asymkey_service.DeletePublicKey(ctx, ctx.Doer, keyID); err != nil {
			ctx.Flash.Error("DeletePublicKey: " + err.Error())
		} else {
			ctx.Flash.Success(ctx.Tr("settings.ssh_key_deletion_success"))
		}
	case "principal":
		if err := asymkey_service.DeletePublicKey(ctx, ctx.Doer, ctx.FormInt64("id")); err != nil {
			ctx.Flash.Error("DeletePublicKey: " + err.Error())
		} else {
			ctx.Flash.Success(ctx.Tr("settings.ssh_principal_deletion_success"))
		}
	default:
		ctx.Flash.Warning("Function not implemented")
		ctx.Redirect(setting.AppSubURL + "/user/settings/keys")
	}
	ctx.JSONRedirect(setting.AppSubURL + "/user/settings/keys")
}

func loadKeysData(ctx *context.Context) {
	keys, err := db.Find[asymkey_model.PublicKey](ctx, asymkey_model.FindPublicKeyOptions{
		OwnerID:    ctx.Doer.ID,
		NotKeytype: asymkey_model.KeyTypePrincipal,
	})
	if err != nil {
		ctx.ServerError("ListPublicKeys", err)
		return
	}
	ctx.Data["Keys"] = keys

	externalKeys, err := asymkey_model.PublicKeysAreExternallyManaged(ctx, keys)
	if err != nil {
		ctx.ServerError("ListPublicKeys", err)
		return
	}
	ctx.Data["ExternalKeys"] = externalKeys

	gpgkeys, err := db.Find[asymkey_model.GPGKey](ctx, asymkey_model.FindGPGKeyOptions{
		ListOptions: db.ListOptionsAll,
		OwnerID:     ctx.Doer.ID,
	})
	if err != nil {
		ctx.ServerError("ListGPGKeys", err)
		return
	}
	if err := asymkey_model.GPGKeyList(gpgkeys).LoadSubKeys(ctx); err != nil {
		ctx.ServerError("LoadSubKeys", err)
		return
	}
	ctx.Data["GPGKeys"] = gpgkeys
	tokenToSign := asymkey_model.VerificationToken(ctx.Doer, 1)

	// generate a new aes cipher using the csrfToken
	ctx.Data["TokenToSign"] = tokenToSign

	principals, err := db.Find[asymkey_model.PublicKey](ctx, asymkey_model.FindPublicKeyOptions{
		ListOptions: db.ListOptionsAll,
		OwnerID:     ctx.Doer.ID,
		KeyTypes:    []asymkey_model.KeyType{asymkey_model.KeyTypePrincipal},
	})
	if err != nil {
		ctx.ServerError("ListPrincipalKeys", err)
		return
	}
	ctx.Data["Principals"] = principals

	ctx.Data["VerifyingID"] = ctx.FormString("verify_gpg")
	ctx.Data["VerifyingFingerprint"] = ctx.FormString("verify_ssh")
}<|MERGE_RESOLUTION|>--- conflicted
+++ resolved
@@ -14,11 +14,8 @@
 	"code.gitea.io/gitea/modules/setting"
 	"code.gitea.io/gitea/modules/web"
 	asymkey_service "code.gitea.io/gitea/services/asymkey"
-<<<<<<< HEAD
 	"code.gitea.io/gitea/services/audit"
-=======
 	"code.gitea.io/gitea/services/context"
->>>>>>> 6465f94a
 	"code.gitea.io/gitea/services/forms"
 )
 
@@ -247,7 +244,11 @@
 func DeleteKey(ctx *context.Context) {
 	switch ctx.FormString("type") {
 	case "gpg":
-<<<<<<< HEAD
+		if setting.Admin.UserDisabledFeatures.Contains(setting.UserFeatureManageGPGKeys) {
+			ctx.NotFound("Not Found", fmt.Errorf("gpg keys setting is not allowed to be visited"))
+			return
+		}
+
 		key, err := asymkey_model.GetGPGKeyForUserByID(ctx, ctx.Doer.ID, ctx.FormInt64("id"))
 		if err != nil && !asymkey_model.IsErrGPGKeyNotExist(err) {
 			ctx.ServerError("GetGPGKeyForUserByID", err)
@@ -261,15 +262,6 @@
 
 			audit.RecordUserKeyGPGRemove(ctx, ctx.Doer, ctx.Doer, key)
 
-=======
-		if setting.Admin.UserDisabledFeatures.Contains(setting.UserFeatureManageGPGKeys) {
-			ctx.NotFound("Not Found", fmt.Errorf("gpg keys setting is not allowed to be visited"))
-			return
-		}
-		if err := asymkey_model.DeleteGPGKey(ctx, ctx.Doer, ctx.FormInt64("id")); err != nil {
-			ctx.Flash.Error("DeleteGPGKey: " + err.Error())
-		} else {
->>>>>>> 6465f94a
 			ctx.Flash.Success(ctx.Tr("settings.gpg_key_deletion_success"))
 		} else {
 			ctx.Flash.Error(ctx.Tr("error.occurred"))
