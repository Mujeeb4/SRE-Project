// Copyright 2014 The Gogs Authors. All rights reserved.
// Copyright 2018 The Gitea Authors. All rights reserved.
// SPDX-License-Identifier: MIT

package setting

import (
	"net/http"

	asymkey_model "code.gitea.io/gitea/models/asymkey"
	"code.gitea.io/gitea/models/db"
	"code.gitea.io/gitea/modules/base"
	"code.gitea.io/gitea/modules/context"
	"code.gitea.io/gitea/modules/setting"
	"code.gitea.io/gitea/modules/web"
	asymkey_service "code.gitea.io/gitea/services/asymkey"
	"code.gitea.io/gitea/services/audit"
	"code.gitea.io/gitea/services/forms"
)

const (
	tplSettingsKeys base.TplName = "user/settings/keys"
)

// Keys render user's SSH/GPG public keys page
func Keys(ctx *context.Context) {
	ctx.Data["Title"] = ctx.Tr("settings.ssh_gpg_keys")
	ctx.Data["PageIsSettingsKeys"] = true
	ctx.Data["DisableSSH"] = setting.SSH.Disabled
	ctx.Data["BuiltinSSH"] = setting.SSH.StartBuiltinServer
	ctx.Data["AllowPrincipals"] = setting.SSH.AuthorizedPrincipalsEnabled

	loadKeysData(ctx)

	ctx.HTML(http.StatusOK, tplSettingsKeys)
}

// KeysPost response for change user's SSH/GPG keys
func KeysPost(ctx *context.Context) {
	form := web.GetForm(ctx).(*forms.AddKeyForm)
	ctx.Data["Title"] = ctx.Tr("settings")
	ctx.Data["PageIsSettingsKeys"] = true
	ctx.Data["DisableSSH"] = setting.SSH.Disabled
	ctx.Data["BuiltinSSH"] = setting.SSH.StartBuiltinServer
	ctx.Data["AllowPrincipals"] = setting.SSH.AuthorizedPrincipalsEnabled

	if ctx.HasError() {
		loadKeysData(ctx)

		ctx.HTML(http.StatusOK, tplSettingsKeys)
		return
	}
	switch form.Type {
	case "principal":
		content, err := asymkey_model.CheckPrincipalKeyString(ctx, ctx.Doer, form.Content)
		if err != nil {
			if db.IsErrSSHDisabled(err) {
				ctx.Flash.Info(ctx.Tr("settings.ssh_disabled"))
			} else {
				ctx.Flash.Error(ctx.Tr("form.invalid_ssh_principal", err.Error()))
			}
			ctx.Redirect(setting.AppSubURL + "/user/settings/keys")
			return
		}
<<<<<<< HEAD
		key, err := asymkey_model.AddPrincipalKey(ctx.Doer.ID, content, 0)
		if err != nil {
=======
		if _, err = asymkey_model.AddPrincipalKey(ctx, ctx.Doer.ID, content, 0); err != nil {
>>>>>>> 966dcb99
			ctx.Data["HasPrincipalError"] = true
			switch {
			case asymkey_model.IsErrKeyAlreadyExist(err), asymkey_model.IsErrKeyNameAlreadyUsed(err):
				loadKeysData(ctx)

				ctx.Data["Err_Content"] = true
				ctx.RenderWithErr(ctx.Tr("settings.ssh_principal_been_used"), tplSettingsKeys, &form)
			default:
				ctx.ServerError("AddPrincipalKey", err)
			}
			return
		}

		audit.Record(audit.UserKeyPrincipalAdd, ctx.Doer, ctx.Doer, key, "Added principal key %s.", key.Name)

		ctx.Flash.Success(ctx.Tr("settings.add_principal_success", form.Content))
		ctx.Redirect(setting.AppSubURL + "/user/settings/keys")
	case "gpg":
		token := asymkey_model.VerificationToken(ctx.Doer, 1)
		lastToken := asymkey_model.VerificationToken(ctx.Doer, 0)

		keys, err := asymkey_model.AddGPGKey(ctx, ctx.Doer.ID, form.Content, token, form.Signature)
		if err != nil && asymkey_model.IsErrGPGInvalidTokenSignature(err) {
			keys, err = asymkey_model.AddGPGKey(ctx, ctx.Doer.ID, form.Content, lastToken, form.Signature)
		}
		if err != nil {
			ctx.Data["HasGPGError"] = true
			switch {
			case asymkey_model.IsErrGPGKeyParsing(err):
				ctx.Flash.Error(ctx.Tr("form.invalid_gpg_key", err.Error()))
				ctx.Redirect(setting.AppSubURL + "/user/settings/keys")
			case asymkey_model.IsErrGPGKeyIDAlreadyUsed(err):
				loadKeysData(ctx)

				ctx.Data["Err_Content"] = true
				ctx.RenderWithErr(ctx.Tr("settings.gpg_key_id_used"), tplSettingsKeys, &form)
			case asymkey_model.IsErrGPGInvalidTokenSignature(err):
				loadKeysData(ctx)
				ctx.Data["Err_Content"] = true
				ctx.Data["Err_Signature"] = true
				keyID := err.(asymkey_model.ErrGPGInvalidTokenSignature).ID
				ctx.Data["KeyID"] = keyID
				ctx.Data["PaddedKeyID"] = asymkey_model.PaddedKeyID(keyID)
				ctx.RenderWithErr(ctx.Tr("settings.gpg_invalid_token_signature"), tplSettingsKeys, &form)
			case asymkey_model.IsErrGPGNoEmailFound(err):
				loadKeysData(ctx)

				ctx.Data["Err_Content"] = true
				ctx.Data["Err_Signature"] = true
				keyID := err.(asymkey_model.ErrGPGNoEmailFound).ID
				ctx.Data["KeyID"] = keyID
				ctx.Data["PaddedKeyID"] = asymkey_model.PaddedKeyID(keyID)
				ctx.RenderWithErr(ctx.Tr("settings.gpg_no_key_email_found"), tplSettingsKeys, &form)
			default:
				ctx.ServerError("AddPublicKey", err)
			}
			return
		}

		for _, key := range keys {
			audit.Record(audit.UserKeyGPGAdd, ctx.Doer, ctx.Doer, key, "Added GPG key %s.", key.KeyID)
		}

		keyIDs := ""
		for _, key := range keys {
			keyIDs += key.KeyID
			keyIDs += ", "
		}
		if len(keyIDs) > 0 {
			keyIDs = keyIDs[:len(keyIDs)-2]
		}
		ctx.Flash.Success(ctx.Tr("settings.add_gpg_key_success", keyIDs))
		ctx.Redirect(setting.AppSubURL + "/user/settings/keys")
	case "verify_gpg":
		token := asymkey_model.VerificationToken(ctx.Doer, 1)
		lastToken := asymkey_model.VerificationToken(ctx.Doer, 0)

		keyID, err := asymkey_model.VerifyGPGKey(ctx, ctx.Doer.ID, form.KeyID, token, form.Signature)
		if err != nil && asymkey_model.IsErrGPGInvalidTokenSignature(err) {
			keyID, err = asymkey_model.VerifyGPGKey(ctx, ctx.Doer.ID, form.KeyID, lastToken, form.Signature)
		}
		if err != nil {
			ctx.Data["HasGPGVerifyError"] = true
			switch {
			case asymkey_model.IsErrGPGInvalidTokenSignature(err):
				loadKeysData(ctx)
				ctx.Data["VerifyingID"] = form.KeyID
				ctx.Data["Err_Signature"] = true
				keyID := err.(asymkey_model.ErrGPGInvalidTokenSignature).ID
				ctx.Data["KeyID"] = keyID
				ctx.Data["PaddedKeyID"] = asymkey_model.PaddedKeyID(keyID)
				ctx.RenderWithErr(ctx.Tr("settings.gpg_invalid_token_signature"), tplSettingsKeys, &form)
			default:
				ctx.ServerError("VerifyGPG", err)
			}
		}
		ctx.Flash.Success(ctx.Tr("settings.verify_gpg_key_success", keyID))
		ctx.Redirect(setting.AppSubURL + "/user/settings/keys")
	case "ssh":
		content, err := asymkey_model.CheckPublicKeyString(form.Content)
		if err != nil {
			if db.IsErrSSHDisabled(err) {
				ctx.Flash.Info(ctx.Tr("settings.ssh_disabled"))
			} else if asymkey_model.IsErrKeyUnableVerify(err) {
				ctx.Flash.Info(ctx.Tr("form.unable_verify_ssh_key"))
			} else if err == asymkey_model.ErrKeyIsPrivate {
				ctx.Flash.Error(ctx.Tr("form.must_use_public_key"))
			} else {
				ctx.Flash.Error(ctx.Tr("form.invalid_ssh_key", err.Error()))
			}
			ctx.Redirect(setting.AppSubURL + "/user/settings/keys")
			return
		}

		key, err := asymkey_model.AddPublicKey(ctx, ctx.Doer.ID, form.Title, content, 0)
		if err != nil {
			ctx.Data["HasSSHError"] = true
			switch {
			case asymkey_model.IsErrKeyAlreadyExist(err):
				loadKeysData(ctx)

				ctx.Data["Err_Content"] = true
				ctx.RenderWithErr(ctx.Tr("settings.ssh_key_been_used"), tplSettingsKeys, &form)
			case asymkey_model.IsErrKeyNameAlreadyUsed(err):
				loadKeysData(ctx)

				ctx.Data["Err_Title"] = true
				ctx.RenderWithErr(ctx.Tr("settings.ssh_key_name_used"), tplSettingsKeys, &form)
			case asymkey_model.IsErrKeyUnableVerify(err):
				ctx.Flash.Info(ctx.Tr("form.unable_verify_ssh_key"))
				ctx.Redirect(setting.AppSubURL + "/user/settings/keys")
			default:
				ctx.ServerError("AddPublicKey", err)
			}
			return
		}

		audit.Record(audit.UserKeySSHAdd, ctx.Doer, ctx.Doer, key, "Added SSH key %s.", key.Fingerprint)

		ctx.Flash.Success(ctx.Tr("settings.add_key_success", form.Title))
		ctx.Redirect(setting.AppSubURL + "/user/settings/keys")
	case "verify_ssh":
		token := asymkey_model.VerificationToken(ctx.Doer, 1)
		lastToken := asymkey_model.VerificationToken(ctx.Doer, 0)

		fingerprint, err := asymkey_model.VerifySSHKey(ctx, ctx.Doer.ID, form.Fingerprint, token, form.Signature)
		if err != nil && asymkey_model.IsErrSSHInvalidTokenSignature(err) {
			fingerprint, err = asymkey_model.VerifySSHKey(ctx, ctx.Doer.ID, form.Fingerprint, lastToken, form.Signature)
		}
		if err != nil {
			ctx.Data["HasSSHVerifyError"] = true
			switch {
			case asymkey_model.IsErrSSHInvalidTokenSignature(err):
				loadKeysData(ctx)
				ctx.Data["Err_Signature"] = true
				ctx.Data["Fingerprint"] = err.(asymkey_model.ErrSSHInvalidTokenSignature).Fingerprint
				ctx.RenderWithErr(ctx.Tr("settings.ssh_invalid_token_signature"), tplSettingsKeys, &form)
			default:
				ctx.ServerError("VerifySSH", err)
			}
		}
		ctx.Flash.Success(ctx.Tr("settings.verify_ssh_key_success", fingerprint))
		ctx.Redirect(setting.AppSubURL + "/user/settings/keys")

	default:
		ctx.Flash.Warning("Function not implemented")
		ctx.Redirect(setting.AppSubURL + "/user/settings/keys")
	}
}

// DeleteKey response for delete user's SSH/GPG key
func DeleteKey(ctx *context.Context) {
	switch ctx.FormString("type") {
	case "gpg":
		key, err := asymkey_model.GetGPGKeyByID(ctx, ctx.FormInt64("id"))
		if err != nil && !asymkey_model.IsErrGPGKeyNotExist(err) {
			ctx.Flash.Error("GetGPGKeyByID: " + err.Error())
		} else {
			if err := asymkey_model.DeleteGPGKey(ctx, ctx.Doer, key.ID); err != nil {
				ctx.Flash.Error("DeleteGPGKey: " + err.Error())
			} else {
				audit.Record(audit.UserKeyGPGRemove, ctx.Doer, ctx.Doer, key, "Removed GPG key %s.", key.KeyID)

				ctx.Flash.Success(ctx.Tr("settings.gpg_key_deletion_success"))
			}
		}
	case "ssh":
		keyID := ctx.FormInt64("id")
		external, err := asymkey_model.PublicKeyIsExternallyManaged(ctx, keyID)
		if err != nil {
			ctx.ServerError("sshKeysExternalManaged", err)
			return
		}
		if external {
			ctx.Flash.Error(ctx.Tr("settings.ssh_externally_managed"))
			ctx.Redirect(setting.AppSubURL + "/user/settings/keys")
			return
		}
		if err := asymkey_service.DeletePublicKey(ctx, ctx.Doer, keyID); err != nil {
			ctx.Flash.Error("DeletePublicKey: " + err.Error())
		} else {
			ctx.Flash.Success(ctx.Tr("settings.ssh_key_deletion_success"))
		}
	case "principal":
		if err := asymkey_service.DeletePublicKey(ctx, ctx.Doer, ctx.FormInt64("id")); err != nil {
			ctx.Flash.Error("DeletePublicKey: " + err.Error())
		} else {
			ctx.Flash.Success(ctx.Tr("settings.ssh_principal_deletion_success"))
		}
	default:
		ctx.Flash.Warning("Function not implemented")
		ctx.Redirect(setting.AppSubURL + "/user/settings/keys")
	}
	ctx.JSONRedirect(setting.AppSubURL + "/user/settings/keys")
}

func loadKeysData(ctx *context.Context) {
	keys, err := asymkey_model.ListPublicKeys(ctx, ctx.Doer.ID, db.ListOptions{})
	if err != nil {
		ctx.ServerError("ListPublicKeys", err)
		return
	}
	ctx.Data["Keys"] = keys

	externalKeys, err := asymkey_model.PublicKeysAreExternallyManaged(ctx, keys)
	if err != nil {
		ctx.ServerError("ListPublicKeys", err)
		return
	}
	ctx.Data["ExternalKeys"] = externalKeys

	gpgkeys, err := asymkey_model.ListGPGKeys(ctx, ctx.Doer.ID, db.ListOptions{})
	if err != nil {
		ctx.ServerError("ListGPGKeys", err)
		return
	}
	ctx.Data["GPGKeys"] = gpgkeys
	tokenToSign := asymkey_model.VerificationToken(ctx.Doer, 1)

	// generate a new aes cipher using the csrfToken
	ctx.Data["TokenToSign"] = tokenToSign

	principals, err := asymkey_model.ListPrincipalKeys(ctx, ctx.Doer.ID, db.ListOptions{})
	if err != nil {
		ctx.ServerError("ListPrincipalKeys", err)
		return
	}
	ctx.Data["Principals"] = principals

	ctx.Data["VerifyingID"] = ctx.FormString("verify_gpg")
	ctx.Data["VerifyingFingerprint"] = ctx.FormString("verify_ssh")
}<|MERGE_RESOLUTION|>--- conflicted
+++ resolved
@@ -62,12 +62,8 @@
 			ctx.Redirect(setting.AppSubURL + "/user/settings/keys")
 			return
 		}
-<<<<<<< HEAD
-		key, err := asymkey_model.AddPrincipalKey(ctx.Doer.ID, content, 0)
-		if err != nil {
-=======
-		if _, err = asymkey_model.AddPrincipalKey(ctx, ctx.Doer.ID, content, 0); err != nil {
->>>>>>> 966dcb99
+		key, err := asymkey_model.AddPrincipalKey(ctx, ctx.Doer.ID, content, 0)
+		if err != nil {
 			ctx.Data["HasPrincipalError"] = true
 			switch {
 			case asymkey_model.IsErrKeyAlreadyExist(err), asymkey_model.IsErrKeyNameAlreadyUsed(err):
