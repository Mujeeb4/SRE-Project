--- conflicted
+++ resolved
@@ -37,7 +37,7 @@
 
 // DeleteWebhook response for delete webhook
 func DeleteWebhook(ctx *context.Context) {
-	defer ctx.JSON(http.StatusOK, map[string]interface{}{
+	defer ctx.JSON(http.StatusOK, map[string]any{
 		"redirect": setting.AppSubURL + "/user/settings/hooks",
 	})
 
@@ -54,11 +54,4 @@
 
 		ctx.Flash.Success(ctx.Tr("repo.settings.webhook_deletion_success"))
 	}
-<<<<<<< HEAD
-=======
-
-	ctx.JSON(http.StatusOK, map[string]any{
-		"redirect": setting.AppSubURL + "/user/settings/hooks",
-	})
->>>>>>> be23b73e
 }