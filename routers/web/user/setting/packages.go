// Copyright 2022 The Gitea Authors. All rights reserved.
// SPDX-License-Identifier: MIT

package setting

import (
	"net/http"
	"strings"

	user_model "code.gitea.io/gitea/models/user"
	"code.gitea.io/gitea/modules/base"
	"code.gitea.io/gitea/modules/context"
	chef_module "code.gitea.io/gitea/modules/packages/chef"
	"code.gitea.io/gitea/modules/setting"
	"code.gitea.io/gitea/modules/util"
	shared "code.gitea.io/gitea/routers/web/shared/packages"
)

const (
	tplSettingsPackages            base.TplName = "user/settings/packages"
	tplSettingsPackagesRuleEdit    base.TplName = "user/settings/packages_cleanup_rules_edit"
	tplSettingsPackagesRulePreview base.TplName = "user/settings/packages_cleanup_rules_preview"
)

func Packages(ctx *context.Context) {
	ctx.Data["Title"] = ctx.Tr("packages.title")
	ctx.Data["PageIsSettingsPackages"] = true

	shared.SetPackagesContext(ctx, ctx.Doer)

	ctx.HTML(http.StatusOK, tplSettingsPackages)
}

func PackagesRuleAdd(ctx *context.Context) {
	ctx.Data["Title"] = ctx.Tr("packages.title")
	ctx.Data["PageIsSettingsPackages"] = true

	shared.SetRuleAddContext(ctx)

	ctx.HTML(http.StatusOK, tplSettingsPackagesRuleEdit)
}

func PackagesRuleEdit(ctx *context.Context) {
	ctx.Data["Title"] = ctx.Tr("packages.title")
	ctx.Data["PageIsSettingsPackages"] = true

	shared.SetRuleEditContext(ctx, ctx.Doer)

	ctx.HTML(http.StatusOK, tplSettingsPackagesRuleEdit)
}

func PackagesRuleAddPost(ctx *context.Context) {
	ctx.Data["Title"] = ctx.Tr("settings")
	ctx.Data["PageIsSettingsPackages"] = true

	shared.PerformRuleAddPost(
		ctx,
		ctx.Doer,
		setting.AppSubURL+"/user/settings/packages",
		tplSettingsPackagesRuleEdit,
	)
}

func PackagesRuleEditPost(ctx *context.Context) {
	ctx.Data["Title"] = ctx.Tr("packages.title")
	ctx.Data["PageIsSettingsPackages"] = true

	shared.PerformRuleEditPost(
		ctx,
		ctx.Doer,
		setting.AppSubURL+"/user/settings/packages",
		tplSettingsPackagesRuleEdit,
	)
}

func PackagesRulePreview(ctx *context.Context) {
	ctx.Data["Title"] = ctx.Tr("packages.title")
	ctx.Data["PageIsSettingsPackages"] = true

	shared.SetRulePreviewContext(ctx, ctx.Doer)

	ctx.HTML(http.StatusOK, tplSettingsPackagesRulePreview)
}

<<<<<<< HEAD
func RegenerateKeyPair(ctx *context.Context) {
	priv, pub, err := util.GenerateKeyPair(chef_module.KeyBits)
	if err != nil {
		ctx.ServerError("GenerateKeyPair", err)
		return
	}

	if err := user_model.SetUserSetting(ctx.Doer.ID, chef_module.SettingPublicPem, pub); err != nil {
		ctx.ServerError("SetUserSetting", err)
		return
	}

	ctx.ServeContent(strings.NewReader(priv), &context.ServeHeaderOptions{
		ContentType: "application/x-pem-file",
		Filename:    ctx.Doer.Name + ".priv",
	})
=======
func InitializeCargoIndex(ctx *context.Context) {
	ctx.Data["Title"] = ctx.Tr("packages.title")
	ctx.Data["PageIsSettingsPackages"] = true

	shared.InitializeCargoIndex(ctx, ctx.Doer)

	ctx.Redirect(setting.AppSubURL + "/user/settings/packages")
}

func RebuildCargoIndex(ctx *context.Context) {
	ctx.Data["Title"] = ctx.Tr("packages.title")
	ctx.Data["PageIsSettingsPackages"] = true

	shared.RebuildCargoIndex(ctx, ctx.Doer)

	ctx.Redirect(setting.AppSubURL + "/user/settings/packages")
>>>>>>> c18a6227
}<|MERGE_RESOLUTION|>--- conflicted
+++ resolved
@@ -82,24 +82,6 @@
 	ctx.HTML(http.StatusOK, tplSettingsPackagesRulePreview)
 }
 
-<<<<<<< HEAD
-func RegenerateKeyPair(ctx *context.Context) {
-	priv, pub, err := util.GenerateKeyPair(chef_module.KeyBits)
-	if err != nil {
-		ctx.ServerError("GenerateKeyPair", err)
-		return
-	}
-
-	if err := user_model.SetUserSetting(ctx.Doer.ID, chef_module.SettingPublicPem, pub); err != nil {
-		ctx.ServerError("SetUserSetting", err)
-		return
-	}
-
-	ctx.ServeContent(strings.NewReader(priv), &context.ServeHeaderOptions{
-		ContentType: "application/x-pem-file",
-		Filename:    ctx.Doer.Name + ".priv",
-	})
-=======
 func InitializeCargoIndex(ctx *context.Context) {
 	ctx.Data["Title"] = ctx.Tr("packages.title")
 	ctx.Data["PageIsSettingsPackages"] = true
@@ -116,5 +98,22 @@
 	shared.RebuildCargoIndex(ctx, ctx.Doer)
 
 	ctx.Redirect(setting.AppSubURL + "/user/settings/packages")
->>>>>>> c18a6227
+}
+
+func RegenerateChefKeyPair(ctx *context.Context) {
+	priv, pub, err := util.GenerateKeyPair(chef_module.KeyBits)
+	if err != nil {
+		ctx.ServerError("GenerateKeyPair", err)
+		return
+	}
+
+	if err := user_model.SetUserSetting(ctx.Doer.ID, chef_module.SettingPublicPem, pub); err != nil {
+		ctx.ServerError("SetUserSetting", err)
+		return
+	}
+
+	ctx.ServeContent(strings.NewReader(priv), &context.ServeHeaderOptions{
+		ContentType: "application/x-pem-file",
+		Filename:    ctx.Doer.Name + ".priv",
+	})
 }