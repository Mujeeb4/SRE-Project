--- conflicted
+++ resolved
@@ -729,13 +729,8 @@
 }
 
 // ShowGPGKeys output all the public GPG keys of user by uid
-<<<<<<< HEAD
 func ShowGPGKeys(ctx *context.Context) {
-	keys, err := asymkey_model.ListGPGKeys(db.DefaultContext, ctx.ContextUser.ID, db.ListOptions{})
-=======
-func ShowGPGKeys(ctx *context.Context, uid int64) {
-	keys, err := asymkey_model.ListGPGKeys(ctx, uid, db.ListOptions{})
->>>>>>> 461068cf
+	keys, err := asymkey_model.ListGPGKeys(ctx, ctx.ContextUser.ID, db.ListOptions{})
 	if err != nil {
 		ctx.ServerError("ListGPGKeys", err)
 		return
