--- conflicted
+++ resolved
@@ -100,44 +100,7 @@
 	}
 
 	var err error
-<<<<<<< HEAD
-	var mirrors []*repo_model.Repository
-	if ctxUser.IsOrganization() {
-		var env organization.AccessibleReposEnvironment
-		if ctx.Org.Team != nil {
-			env = organization.OrgFromUser(ctxUser).AccessibleTeamReposEnv(ctx.Org.Team)
-		} else {
-			env, err = organization.AccessibleReposEnv(ctx, organization.OrgFromUser(ctxUser), ctx.Doer.ID)
-			if err != nil {
-				ctx.ServerError("AccessibleReposEnv", err)
-				return
-			}
-		}
-		mirrors, err = env.MirrorRepos()
-		if err != nil {
-			ctx.ServerError("env.MirrorRepos", err)
-			return
-		}
-	} else {
-		mirrors, err = repo_model.GetUserMirrorRepositories(ctxUser.ID)
-		if err != nil {
-			ctx.ServerError("GetUserMirrorRepositories", err)
-			return
-		}
-	}
-	ctx.Data["MaxShowRepoNum"] = setting.UI.User.RepoPagingNum
-
-	if err := repo_model.MirrorRepositoryList(mirrors).LoadAttributes(); err != nil {
-		ctx.ServerError("MirrorRepositoryList.LoadAttributes", err)
-		return
-	}
-	ctx.Data["MirrorCount"] = len(mirrors)
-	ctx.Data["Mirrors"] = mirrors
-
 	ctx.Data["Feeds"], err = activities_model.GetFeeds(ctx, activities_model.GetFeedsOptions{
-=======
-	ctx.Data["Feeds"], err = models.GetFeeds(ctx, models.GetFeedsOptions{
->>>>>>> aedfc923
 		RequestedUser:   ctxUser,
 		RequestedTeam:   ctx.Org.Team,
 		Actor:           ctx.Doer,
