--- conflicted
+++ resolved
@@ -29,85 +29,24 @@
 		feed.ShowUserFeedRSS(ctx)
 		return
 	}
-<<<<<<< HEAD
 	if strings.Contains(ctx.Req.Header.Get("Accept"), "application/atom+xml") {
 		feed.ShowUserFeedAtom(ctx)
 		return
 	}
 
 	if ctx.ContextUser.IsOrganization() {
-		/*
-			// TODO: enable after rss.RetrieveFeeds() do handle org correctly
-			// Show Org RSS feed
-			if len(showFeedType) != 0 {
-				rss.ShowUserFeed(ctx, ctxUser, showFeedType)
-				return
-			}
-		*/
-=======
-
-	isShowKeys := false
-	if strings.HasSuffix(uname, ".keys") {
-		isShowKeys = true
-		uname = strings.TrimSuffix(uname, ".keys")
-	}
-
-	isShowGPG := false
-	if strings.HasSuffix(uname, ".gpg") {
-		isShowGPG = true
-		uname = strings.TrimSuffix(uname, ".gpg")
-	}
-
-	isShowFeed, uname, showFeedType := feed.GetFeedType(uname, ctx.Req)
-
-	ctxUser := GetUserByName(ctx, uname)
-	if ctx.Written() {
-		return
-	}
-
-	if ctxUser.IsOrganization() {
-		// Show Org RSS feed
-		if isShowFeed {
-			feed.ShowUserFeed(ctx, ctxUser, showFeedType)
-			return
-		}
->>>>>>> bfe2e3d5
-
 		org.Home(ctx)
 		return
 	}
 
 	// check view permissions
-<<<<<<< HEAD
 	if !models.IsUserVisibleToViewer(ctx.ContextUser, ctx.User) {
 		ctx.NotFound("user", fmt.Errorf(ctx.ContextUser.Name))
-=======
-	if !models.IsUserVisibleToViewer(ctxUser, ctx.User) {
-		ctx.NotFound("user", fmt.Errorf(uname))
-		return
-	}
-
-	// Show SSH keys.
-	if isShowKeys {
-		ShowSSHKeys(ctx, ctxUser.ID)
-		return
-	}
-
-	// Show GPG keys.
-	if isShowGPG {
-		ShowGPGKeys(ctx, ctxUser.ID)
-		return
-	}
-
-	// Show User RSS feed
-	if isShowFeed {
-		feed.ShowUserFeed(ctx, ctxUser, showFeedType)
->>>>>>> bfe2e3d5
 		return
 	}
 
 	// advertise feed via meta tag
-	ctx.Data["FeedURL"] = ctxUser.HTMLURL()
+	ctx.Data["FeedURL"] = ctx.ContextUser.HTMLURL()
 
 	// Show OpenID URIs
 	openIDs, err := user_model.GetUserOpenIDs(ctx.ContextUser.ID)
@@ -240,13 +179,8 @@
 
 		total = ctx.ContextUser.NumFollowing
 	case "activity":
-<<<<<<< HEAD
-		ctx.Data["Feeds"] = feed.RetrieveFeeds(ctx, models.GetFeedsOptions{
+		ctx.Data["Feeds"], err = models.GetFeeds(ctx, models.GetFeedsOptions{
 			RequestedUser:   ctx.ContextUser,
-=======
-		ctx.Data["Feeds"], err = models.GetFeeds(ctx, models.GetFeedsOptions{
-			RequestedUser:   ctxUser,
->>>>>>> bfe2e3d5
 			Actor:           ctx.User,
 			IncludePrivate:  showPrivate,
 			OnlyPerformedBy: true,
