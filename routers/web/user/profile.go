// Copyright 2015 The Gogs Authors. All rights reserved.
// Copyright 2019 The Gitea Authors. All rights reserved.
// SPDX-License-Identifier: MIT

package user

import (
	"fmt"
	"net/http"
	"path"
	"strings"

	activities_model "code.gitea.io/gitea/models/activities"
	"code.gitea.io/gitea/models/db"
	repo_model "code.gitea.io/gitea/models/repo"
	user_model "code.gitea.io/gitea/models/user"
	"code.gitea.io/gitea/modules/context"
	"code.gitea.io/gitea/modules/git"
	"code.gitea.io/gitea/modules/log"
	"code.gitea.io/gitea/modules/markup"
	"code.gitea.io/gitea/modules/markup/markdown"
	"code.gitea.io/gitea/modules/setting"
	"code.gitea.io/gitea/modules/util"
	"code.gitea.io/gitea/routers/web/feed"
	"code.gitea.io/gitea/routers/web/org"
	shared_user "code.gitea.io/gitea/routers/web/shared/user"
)

// OwnerProfile render profile page for a user or a organization (aka, repo owner)
func OwnerProfile(ctx *context.Context) {
	if strings.Contains(ctx.Req.Header.Get("Accept"), "application/rss+xml") {
		feed.ShowUserFeedRSS(ctx)
		return
	}
	if strings.Contains(ctx.Req.Header.Get("Accept"), "application/atom+xml") {
		feed.ShowUserFeedAtom(ctx)
		return
	}

	if ctx.ContextUser.IsOrganization() {
		org.Home(ctx)
	} else {
		userProfile(ctx)
	}
}

func userProfile(ctx *context.Context) {
	// check view permissions
	if !user_model.IsUserVisibleToViewer(ctx, ctx.ContextUser, ctx.Doer) {
		ctx.NotFound("user", fmt.Errorf(ctx.ContextUser.Name))
		return
	}

	ctx.Data["Title"] = ctx.ContextUser.DisplayName()
	ctx.Data["PageIsUserProfile"] = true

	// prepare heatmap data
	if setting.Service.EnableUserHeatmap {
		data, err := activities_model.GetUserHeatmapDataByUser(ctx, ctx.ContextUser, ctx.Doer)
		if err != nil {
			ctx.ServerError("GetUserHeatmapDataByUser", err)
			return
		}
		ctx.Data["HeatmapData"] = data
		ctx.Data["HeatmapTotalContributions"] = activities_model.GetTotalContributionsInHeatmap(data)
	}

	profileDbRepo, profileGitRepo, profileReadmeBlob, profileClose := shared_user.FindUserProfileReadme(ctx, ctx.Doer)
	defer profileClose()

	showPrivate := ctx.IsSigned && (ctx.Doer.IsAdmin || ctx.Doer.ID == ctx.ContextUser.ID)
	prepareUserProfileTabData(ctx, showPrivate, profileDbRepo, profileGitRepo, profileReadmeBlob)
	// call PrepareContextForProfileBigAvatar later to avoid re-querying the NumFollowers & NumFollowing
	shared_user.PrepareContextForProfileBigAvatar(ctx)
	ctx.HTML(http.StatusOK, tplProfile)
}

func prepareUserProfileTabData(ctx *context.Context, showPrivate bool, profileDbRepo *repo_model.Repository, profileGitRepo *git.Repository, profileReadme *git.Blob) {
	// if there is a profile readme, default to "overview" page, otherwise, default to "repositories" page
	// if there is not a profile readme, the overview tab should be treated as the repositories tab
	tab := ctx.FormString("tab")
	if tab == "" {
		tab = "overview"
	}
	ctx.Data["TabName"] = tab
	ctx.Data["HasProfileReadme"] = profileReadme != nil

	page := ctx.FormInt("page")
	if page <= 0 {
		page = 1
	}

	pagingNum := setting.UI.User.RepoPagingNum
	topicOnly := ctx.FormBool("topic")
	var (
		repos   []*repo_model.Repository
		count   int64
		total   int
		orderBy db.SearchOrderBy
	)

	ctx.Data["SortType"] = ctx.FormString("sort")
	switch ctx.FormString("sort") {
	case "newest":
		orderBy = db.SearchOrderByNewest
	case "oldest":
		orderBy = db.SearchOrderByOldest
	case "recentupdate":
		orderBy = db.SearchOrderByRecentUpdated
	case "leastupdate":
		orderBy = db.SearchOrderByLeastUpdated
	case "reversealphabetically":
		orderBy = db.SearchOrderByAlphabeticallyReverse
	case "alphabetically":
		orderBy = db.SearchOrderByAlphabetically
	case "moststars":
		orderBy = db.SearchOrderByStarsReverse
	case "feweststars":
		orderBy = db.SearchOrderByStars
	case "mostforks":
		orderBy = db.SearchOrderByForksReverse
	case "fewestforks":
		orderBy = db.SearchOrderByForks
	default:
		ctx.Data["SortType"] = "recentupdate"
		orderBy = db.SearchOrderByRecentUpdated
	}

	keyword := ctx.FormTrim("q")
	ctx.Data["Keyword"] = keyword

	language := ctx.FormTrim("language")
	ctx.Data["Language"] = language

	followers, numFollowers, err := user_model.GetUserFollowers(ctx, ctx.ContextUser, ctx.Doer, db.ListOptions{
		PageSize: pagingNum,
		Page:     page,
	})
	if err != nil {
		ctx.ServerError("GetUserFollowers", err)
		return
	}
	ctx.Data["NumFollowers"] = numFollowers
	following, numFollowing, err := user_model.GetUserFollowing(ctx, ctx.ContextUser, ctx.Doer, db.ListOptions{
		PageSize: pagingNum,
		Page:     page,
	})
	if err != nil {
		ctx.ServerError("GetUserFollowing", err)
		return
	}
	ctx.Data["NumFollowing"] = numFollowing

	switch tab {
	case "followers":
		ctx.Data["Cards"] = followers
		total = int(numFollowers)
	case "following":
		ctx.Data["Cards"] = following
		total = int(numFollowing)
	case "activity":
		date := ctx.FormString("date")
		pagingNum = setting.UI.FeedPagingNum
		items, count, err := activities_model.GetFeeds(ctx, activities_model.GetFeedsOptions{
			RequestedUser:   ctx.ContextUser,
			Actor:           ctx.Doer,
			IncludePrivate:  showPrivate,
			OnlyPerformedBy: true,
			IncludeDeleted:  false,
			Date:            date,
			ListOptions: db.ListOptions{
				PageSize: pagingNum,
				Page:     page,
			},
		})
		if err != nil {
			ctx.ServerError("GetFeeds", err)
			return
		}
		ctx.Data["Feeds"] = items
		ctx.Data["Date"] = date

		total = int(count)
	case "stars":
		ctx.Data["PageIsProfileStarList"] = true
		repos, count, err = repo_model.SearchRepository(ctx, &repo_model.SearchRepoOptions{
			ListOptions: db.ListOptions{
				PageSize: pagingNum,
				Page:     page,
			},
			Actor:              ctx.Doer,
			Keyword:            keyword,
			OrderBy:            orderBy,
			Private:            ctx.IsSigned,
			StarredByID:        ctx.ContextUser.ID,
			Collaborate:        util.OptionalBoolFalse,
			TopicOnly:          topicOnly,
			Language:           language,
			IncludeDescription: setting.UI.SearchRepoDescription,
		})
		if err != nil {
			ctx.ServerError("SearchRepository", err)
			return
		}

		total = int(count)
	case "watching":
		repos, count, err = repo_model.SearchRepository(ctx, &repo_model.SearchRepoOptions{
			ListOptions: db.ListOptions{
				PageSize: pagingNum,
				Page:     page,
			},
			Actor:              ctx.Doer,
			Keyword:            keyword,
			OrderBy:            orderBy,
			Private:            ctx.IsSigned,
			WatchedByID:        ctx.ContextUser.ID,
			Collaborate:        util.OptionalBoolFalse,
			TopicOnly:          topicOnly,
			Language:           language,
			IncludeDescription: setting.UI.SearchRepoDescription,
		})
		if err != nil {
			ctx.ServerError("SearchRepository", err)
			return
		}

		total = int(count)
	case "overview":
<<<<<<< HEAD
		date := ""
		items, _, err := activities_model.GetFeeds(ctx, activities_model.GetFeedsOptions{
			ListOptions: db.ListOptions{
				PageSize: pagingNum,
				Page:     page,
			},
			Actor:           ctx.Doer,
			RequestedUser:   ctx.ContextUser,
			IncludePrivate:  showPrivate,
			OnlyPerformedBy: true,
			IncludeDeleted:  false,
			Date:            date,
		})
		if err != nil {
			ctx.ServerError("GetFeeds", err)
			return
		}
		ctx.Data["Feeds"] = items
		ctx.Data["Date"] = date
		repos, _, err = repo_model.SearchRepository(ctx, &repo_model.SearchRepoOptions{
			ListOptions: db.ListOptions{
				PageSize: 6,
				Page:     0,
			},
			Actor:              ctx.Doer,
			Keyword:            "",
			OwnerID:            ctx.ContextUser.ID,
			OrderBy:            db.SearchOrderByStarsReverse,
			Private:            ctx.IsSigned,
			Collaborate:        util.OptionalBoolFalse,
			TopicOnly:          topicOnly,
			Language:           language,
			IncludeDescription: setting.UI.SearchRepoDescription,
		})
		if err != nil {
			ctx.ServerError("SearchRepository", err)
			return
		}
		if profileReadme != nil {
			ctx.Data["HasProfileReadme"] = true
			if bytes, err := profileReadme.GetBlobContent(setting.UI.MaxDisplayFileSize); err != nil {
				log.Error("failed to GetBlobContent: %v", err)
=======
		if bytes, err := profileReadme.GetBlobContent(setting.UI.MaxDisplayFileSize); err != nil {
			log.Error("failed to GetBlobContent: %v", err)
		} else {
			if profileContent, err := markdown.RenderString(&markup.RenderContext{
				Ctx:     ctx,
				GitRepo: profileGitRepo,
				Links: markup.Links{
					// Give the repo link to the markdown render for the full link of media element.
					// the media link usually be like /[user]/[repoName]/media/branch/[branchName],
					// 	Eg. /Tom/.profile/media/branch/main
					// The branch shown on the profile page is the default branch, this need to be in sync with doc, see:
					//	https://docs.gitea.com/usage/profile-readme
					Base:       profileDbRepo.Link(),
					BranchPath: path.Join("branch", util.PathEscapeSegments(profileDbRepo.DefaultBranch)),
				},
				Metas: map[string]string{"mode": "document"},
			}, bytes); err != nil {
				log.Error("failed to RenderString: %v", err)
>>>>>>> 5f82ead1
			} else {
				if profileContent, err := markdown.RenderString(&markup.RenderContext{
					Ctx:     ctx,
					GitRepo: profileGitRepo,
					Metas:   map[string]string{"mode": "document"},
				}, bytes); err != nil {
					log.Error("failed to RenderString: %v", err)
				} else {
					ctx.Data["ProfileReadme"] = profileContent
				}
			}
		} else {
			ctx.Data["HasProfileReadme"] = false
		}
	default: // default to "repositories"
		repos, count, err = repo_model.SearchRepository(ctx, &repo_model.SearchRepoOptions{
			ListOptions: db.ListOptions{
				PageSize: pagingNum,
				Page:     page,
			},
			Actor:              ctx.Doer,
			Keyword:            keyword,
			OwnerID:            ctx.ContextUser.ID,
			OrderBy:            orderBy,
			Private:            ctx.IsSigned,
			Collaborate:        util.OptionalBoolFalse,
			TopicOnly:          topicOnly,
			Language:           language,
			IncludeDescription: setting.UI.SearchRepoDescription,
		})
		if err != nil {
			ctx.ServerError("SearchRepository", err)
			return
		}

		total = int(count)
	}
	ctx.Data["Repos"] = repos
	ctx.Data["Total"] = total

	err = shared_user.LoadHeaderCount(ctx)
	if err != nil {
		ctx.ServerError("LoadHeaderCount", err)
		return
	}

	pager := context.NewPagination(total, pagingNum, page, 5)
	pager.SetDefaultParams(ctx)
	pager.AddParam(ctx, "tab", "TabName")
	if tab != "followers" && tab != "following" && tab != "activity" && tab != "projects" {
		pager.AddParam(ctx, "language", "Language")
	}
	if tab == "activity" {
		pager.AddParam(ctx, "date", "Date")
	}
	ctx.Data["Page"] = pager
}

// Action response for follow/unfollow user request
func Action(ctx *context.Context) {
	var err error
	switch ctx.FormString("action") {
	case "follow":
		err = user_model.FollowUser(ctx, ctx.Doer.ID, ctx.ContextUser.ID)
	case "unfollow":
		err = user_model.UnfollowUser(ctx, ctx.Doer.ID, ctx.ContextUser.ID)
	}

	if err != nil {
		log.Error("Failed to apply action %q: %v", ctx.FormString("action"), err)
		ctx.JSONError(fmt.Sprintf("Action %q failed", ctx.FormString("action")))
		return
	}
	ctx.JSONOK()
}<|MERGE_RESOLUTION|>--- conflicted
+++ resolved
@@ -79,8 +79,12 @@
 	// if there is a profile readme, default to "overview" page, otherwise, default to "repositories" page
 	// if there is not a profile readme, the overview tab should be treated as the repositories tab
 	tab := ctx.FormString("tab")
-	if tab == "" {
-		tab = "overview"
+	if tab == "" || tab == "overview" {
+		if profileReadme != nil {
+			tab = "overview"
+		} else {
+			tab = "repositories"
+		}
 	}
 	ctx.Data["TabName"] = tab
 	ctx.Data["HasProfileReadme"] = profileReadme != nil
@@ -227,50 +231,6 @@
 
 		total = int(count)
 	case "overview":
-<<<<<<< HEAD
-		date := ""
-		items, _, err := activities_model.GetFeeds(ctx, activities_model.GetFeedsOptions{
-			ListOptions: db.ListOptions{
-				PageSize: pagingNum,
-				Page:     page,
-			},
-			Actor:           ctx.Doer,
-			RequestedUser:   ctx.ContextUser,
-			IncludePrivate:  showPrivate,
-			OnlyPerformedBy: true,
-			IncludeDeleted:  false,
-			Date:            date,
-		})
-		if err != nil {
-			ctx.ServerError("GetFeeds", err)
-			return
-		}
-		ctx.Data["Feeds"] = items
-		ctx.Data["Date"] = date
-		repos, _, err = repo_model.SearchRepository(ctx, &repo_model.SearchRepoOptions{
-			ListOptions: db.ListOptions{
-				PageSize: 6,
-				Page:     0,
-			},
-			Actor:              ctx.Doer,
-			Keyword:            "",
-			OwnerID:            ctx.ContextUser.ID,
-			OrderBy:            db.SearchOrderByStarsReverse,
-			Private:            ctx.IsSigned,
-			Collaborate:        util.OptionalBoolFalse,
-			TopicOnly:          topicOnly,
-			Language:           language,
-			IncludeDescription: setting.UI.SearchRepoDescription,
-		})
-		if err != nil {
-			ctx.ServerError("SearchRepository", err)
-			return
-		}
-		if profileReadme != nil {
-			ctx.Data["HasProfileReadme"] = true
-			if bytes, err := profileReadme.GetBlobContent(setting.UI.MaxDisplayFileSize); err != nil {
-				log.Error("failed to GetBlobContent: %v", err)
-=======
 		if bytes, err := profileReadme.GetBlobContent(setting.UI.MaxDisplayFileSize); err != nil {
 			log.Error("failed to GetBlobContent: %v", err)
 		} else {
@@ -289,20 +249,9 @@
 				Metas: map[string]string{"mode": "document"},
 			}, bytes); err != nil {
 				log.Error("failed to RenderString: %v", err)
->>>>>>> 5f82ead1
 			} else {
-				if profileContent, err := markdown.RenderString(&markup.RenderContext{
-					Ctx:     ctx,
-					GitRepo: profileGitRepo,
-					Metas:   map[string]string{"mode": "document"},
-				}, bytes); err != nil {
-					log.Error("failed to RenderString: %v", err)
-				} else {
-					ctx.Data["ProfileReadme"] = profileContent
-				}
+				ctx.Data["ProfileReadme"] = profileContent
 			}
-		} else {
-			ctx.Data["HasProfileReadme"] = false
 		}
 	default: // default to "repositories"
 		repos, count, err = repo_model.SearchRepository(ctx, &repo_model.SearchRepoOptions{
