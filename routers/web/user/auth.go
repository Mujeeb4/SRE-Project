--- conflicted
+++ resolved
@@ -664,7 +664,6 @@
 	}
 
 	handleOAuth2SignIn(ctx, loginSource, u, gothUser)
-<<<<<<< HEAD
 }
 
 func claimValueToStringSlice(claimValue interface{}) []string {
@@ -684,7 +683,7 @@
 	return groups
 }
 
-func setUserGroupClaims(loginSource *models.LoginSource, u *models.User, gothUser *goth.User) bool {
+func setUserGroupClaims(loginSource *login.Source, u *models.User, gothUser *goth.User) bool {
 
 	source := loginSource.Cfg.(*oauth2.Source)
 	if source.GroupClaimName == "" || (source.AdminGroup == "" && source.RestrictedGroup == "") {
@@ -716,8 +715,6 @@
 	}
 
 	return wasAdmin == u.IsAdmin && wasRestricted == u.IsRestricted
-=======
->>>>>>> 623d2dd4
 }
 
 func getUserName(gothUser *goth.User) string {
@@ -759,19 +756,11 @@
 	}
 }
 
-<<<<<<< HEAD
-func handleOAuth2SignIn(ctx *context.Context, source *models.LoginSource, u *models.User, gothUser goth.User) {
-	updateAvatarIfNeed(gothUser.AvatarURL, u)
-
-	needs2FA := false
-	if !source.Cfg.(*oauth2.Source).OverrideLocalTwoFA {
-=======
 func handleOAuth2SignIn(ctx *context.Context, source *login.Source, u *models.User, gothUser goth.User) {
 	updateAvatarIfNeed(gothUser.AvatarURL, u)
 
 	needs2FA := false
 	if !source.Cfg.(*oauth2.Source).SkipLocalTwoFA {
->>>>>>> 623d2dd4
 		_, err := models.GetTwoFactorByUID(u.ID)
 		if err != nil && !models.IsErrTwoFactorNotEnrolled(err) {
 			ctx.ServerError("UserSignIn", err)
@@ -857,15 +846,10 @@
 
 // OAuth2UserLoginCallback attempts to handle the callback from the OAuth2 provider and if successful
 // login the user
-<<<<<<< HEAD
-func oAuth2UserLoginCallback(loginSource *models.LoginSource, request *http.Request, response http.ResponseWriter) (*models.User, goth.User, error) {
+func oAuth2UserLoginCallback(loginSource *login.Source, request *http.Request, response http.ResponseWriter) (*models.User, goth.User, error) {
 	oauth2Source := loginSource.Cfg.(*oauth2.Source)
 
 	gothUser, err := oauth2Source.Callback(request, response)
-=======
-func oAuth2UserLoginCallback(loginSource *login.Source, request *http.Request, response http.ResponseWriter) (*models.User, goth.User, error) {
-	gothUser, err := loginSource.Cfg.(*oauth2.Source).Callback(request, response)
->>>>>>> 623d2dd4
 	if err != nil {
 		if err.Error() == "securecookie: the value is too long" {
 			log.Error("OAuth2 Provider %s returned too long a token. Current max: %d. Either increase the [OAuth2] MAX_TOKEN_LENGTH or reduce the information returned from the OAuth2 provider", loginSource.Name, setting.OAuth2.MaxTokenLength)
