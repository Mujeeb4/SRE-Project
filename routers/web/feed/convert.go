--- conflicted
+++ resolved
@@ -72,9 +72,6 @@
 // feedActionsToFeedItems convert gitea's Action feed to feeds Item
 func feedActionsToFeedItems(ctx *context.Context, actions activities_model.ActionList) (items []*feeds.Item, err error) {
 	for _, act := range actions {
-<<<<<<< HEAD
-		var content, desc, title string
-=======
 		act.LoadActUser(ctx)
 
 		// TODO: the code seems quite strange (maybe not right)
@@ -82,7 +79,6 @@
 		// it should clearly defines which kind of content it should use for the feed items: plan text or rich HTML
 		var title, desc string
 		var content template.HTML
->>>>>>> a53d268a
 
 		link := &feeds.Link{Href: act.GetCommentHTMLURL(ctx)}
 
