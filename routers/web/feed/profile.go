// Copyright 2021 The Gitea Authors. All rights reserved.
// Use of this source code is governed by a MIT-style
// license that can be found in the LICENSE file.

package feed

import (
	"net/http"
	"time"

	"code.gitea.io/gitea/models"
	"code.gitea.io/gitea/modules/context"

	"github.com/gorilla/feeds"
)

// ShowUserFeedRSS show user activity as RSS feed
func ShowUserFeedRSS(ctx *context.Context) {
	showUserFeed(ctx, "rss")
}

// ShowUserFeedAtom show user activity as Atom feed
func ShowUserFeedAtom(ctx *context.Context) {
	showUserFeed(ctx, "atom")
}

// showUserFeed show user activity as RSS / Atom feed
func showUserFeed(ctx *context.Context, formatType string) {
	actions, err := models.GetFeeds(ctx, models.GetFeedsOptions{
<<<<<<< HEAD
		RequestedUser:   ctx.ContextUser,
		Actor:           ctx.User,
=======
		RequestedUser:   ctxUser,
		Actor:           ctx.Doer,
>>>>>>> 2b55422c
		IncludePrivate:  false,
		OnlyPerformedBy: !ctx.ContextUser.IsOrganization(),
		IncludeDeleted:  false,
		Date:            ctx.FormString("date"),
	})
	if err != nil {
		ctx.ServerError("GetFeeds", err)
		return
	}

	feed := &feeds.Feed{
		Title:       ctx.Tr("home.feed_of", ctx.ContextUser.DisplayName()),
		Link:        &feeds.Link{Href: ctx.ContextUser.HTMLURL()},
		Description: ctx.ContextUser.Description,
		Created:     time.Now(),
	}

	feed.Items, err = feedActionsToFeedItems(ctx, actions)
	if err != nil {
		ctx.ServerError("convert feed", err)
		return
	}

	writeFeed(ctx, feed, formatType)
}

// writeFeed write a feeds.Feed as atom or rss to ctx.Resp
func writeFeed(ctx *context.Context, feed *feeds.Feed, formatType string) {
	ctx.Resp.WriteHeader(http.StatusOK)
	if formatType == "atom" {
		ctx.Resp.Header().Set("Content-Type", "application/atom+xml;charset=utf-8")
		if err := feed.WriteAtom(ctx.Resp); err != nil {
			ctx.ServerError("Render Atom failed", err)
		}
	} else {
		ctx.Resp.Header().Set("Content-Type", "application/rss+xml;charset=utf-8")
		if err := feed.WriteRss(ctx.Resp); err != nil {
			ctx.ServerError("Render RSS failed", err)
		}
	}
}<|MERGE_RESOLUTION|>--- conflicted
+++ resolved
@@ -27,13 +27,8 @@
 // showUserFeed show user activity as RSS / Atom feed
 func showUserFeed(ctx *context.Context, formatType string) {
 	actions, err := models.GetFeeds(ctx, models.GetFeedsOptions{
-<<<<<<< HEAD
 		RequestedUser:   ctx.ContextUser,
-		Actor:           ctx.User,
-=======
-		RequestedUser:   ctxUser,
 		Actor:           ctx.Doer,
->>>>>>> 2b55422c
 		IncludePrivate:  false,
 		OnlyPerformedBy: !ctx.ContextUser.IsOrganization(),
 		IncludeDeleted:  false,
