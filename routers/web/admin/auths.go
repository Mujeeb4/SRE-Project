// Copyright 2014 The Gogs Authors. All rights reserved.
// Use of this source code is governed by a MIT-style
// license that can be found in the LICENSE file.

package admin

import (
	"errors"
	"fmt"
	"net/http"
	"regexp"
	"strings"

	"code.gitea.io/gitea/models"
	"code.gitea.io/gitea/models/login"
	"code.gitea.io/gitea/modules/auth/pam"
	"code.gitea.io/gitea/modules/base"
	"code.gitea.io/gitea/modules/context"
	"code.gitea.io/gitea/modules/log"
	"code.gitea.io/gitea/modules/setting"
	"code.gitea.io/gitea/modules/util"
	"code.gitea.io/gitea/modules/web"
	auth_service "code.gitea.io/gitea/services/auth"
	"code.gitea.io/gitea/services/auth/source/ldap"
	"code.gitea.io/gitea/services/auth/source/oauth2"
	pamService "code.gitea.io/gitea/services/auth/source/pam"
	"code.gitea.io/gitea/services/auth/source/smtp"
	"code.gitea.io/gitea/services/auth/source/sspi"
	"code.gitea.io/gitea/services/forms"

	"xorm.io/xorm/convert"
)

const (
	tplAuths    base.TplName = "admin/auth/list"
	tplAuthNew  base.TplName = "admin/auth/new"
	tplAuthEdit base.TplName = "admin/auth/edit"
)

var (
	separatorAntiPattern = regexp.MustCompile(`[^\w-\.]`)
	langCodePattern      = regexp.MustCompile(`^[a-z]{2}-[A-Z]{2}$`)
)

// Authentications show authentication config page
func Authentications(ctx *context.Context) {
	ctx.Data["Title"] = ctx.Tr("admin.authentication")
	ctx.Data["PageIsAdmin"] = true
	ctx.Data["PageIsAdminAuthentications"] = true

	var err error
	ctx.Data["Sources"], err = login.Sources()
	if err != nil {
		ctx.ServerError("login.Sources", err)
		return
	}

	ctx.Data["Total"] = login.CountSources()
	ctx.HTML(http.StatusOK, tplAuths)
}

type dropdownItem struct {
	Name string
	Type interface{}
}

var (
	authSources = func() []dropdownItem {
		items := []dropdownItem{
			{login.LDAP.String(), login.LDAP},
			{login.DLDAP.String(), login.DLDAP},
			{login.SMTP.String(), login.SMTP},
			{login.OAuth2.String(), login.OAuth2},
			{login.SSPI.String(), login.SSPI},
		}
		if pam.Supported {
			items = append(items, dropdownItem{login.Names[login.PAM], login.PAM})
		}
		return items
	}()

	securityProtocols = []dropdownItem{
		{ldap.SecurityProtocolNames[ldap.SecurityProtocolUnencrypted], ldap.SecurityProtocolUnencrypted},
		{ldap.SecurityProtocolNames[ldap.SecurityProtocolLDAPS], ldap.SecurityProtocolLDAPS},
		{ldap.SecurityProtocolNames[ldap.SecurityProtocolStartTLS], ldap.SecurityProtocolStartTLS},
	}
)

// NewAuthSource render adding a new auth source page
func NewAuthSource(ctx *context.Context) {
	ctx.Data["Title"] = ctx.Tr("admin.auths.new")
	ctx.Data["PageIsAdmin"] = true
	ctx.Data["PageIsAdminAuthentications"] = true

	ctx.Data["type"] = login.LDAP
	ctx.Data["CurrentTypeName"] = login.Names[login.LDAP]
	ctx.Data["CurrentSecurityProtocol"] = ldap.SecurityProtocolNames[ldap.SecurityProtocolUnencrypted]
	ctx.Data["smtp_auth"] = "PLAIN"
	ctx.Data["is_active"] = true
	ctx.Data["is_sync_enabled"] = true
	ctx.Data["AuthSources"] = authSources
	ctx.Data["SecurityProtocols"] = securityProtocols
	ctx.Data["SMTPAuths"] = smtp.Authenticators
	oauth2providers := oauth2.GetOAuth2Providers()
	ctx.Data["OAuth2Providers"] = oauth2providers

	ctx.Data["SSPIAutoCreateUsers"] = true
	ctx.Data["SSPIAutoActivateUsers"] = true
	ctx.Data["SSPIStripDomainNames"] = true
	ctx.Data["SSPISeparatorReplacement"] = "_"
	ctx.Data["SSPIDefaultLanguage"] = ""

	// only the first as default
	ctx.Data["oauth2_provider"] = oauth2providers[0]

	ctx.HTML(http.StatusOK, tplAuthNew)
}

func parseLDAPConfig(form forms.AuthenticationForm) *ldap.Source {
	var pageSize uint32
	if form.UsePagedSearch {
		pageSize = uint32(form.SearchPageSize)
	}
	return &ldap.Source{
		Name:                  form.Name,
		Host:                  form.Host,
		Port:                  form.Port,
		SecurityProtocol:      ldap.SecurityProtocol(form.SecurityProtocol),
		SkipVerify:            form.SkipVerify,
		BindDN:                form.BindDN,
		UserDN:                form.UserDN,
		BindPassword:          form.BindPassword,
		UserBase:              form.UserBase,
		AttributeUsername:     form.AttributeUsername,
		AttributeName:         form.AttributeName,
		AttributeSurname:      form.AttributeSurname,
		AttributeMail:         form.AttributeMail,
		AttributesInBind:      form.AttributesInBind,
		AttributeSSHPublicKey: form.AttributeSSHPublicKey,
		SearchPageSize:        pageSize,
		Filter:                form.Filter,
		GroupsEnabled:         form.GroupsEnabled,
		GroupDN:               form.GroupDN,
		GroupFilter:           form.GroupFilter,
		GroupMemberUID:        form.GroupMemberUID,
		UserUID:               form.UserUID,
		AdminFilter:           form.AdminFilter,
		RestrictedFilter:      form.RestrictedFilter,
		AllowDeactivateAll:    form.AllowDeactivateAll,
		Enabled:               true,
		SkipLocalTwoFA:        form.SkipLocalTwoFA,
	}
}

func parseSMTPConfig(form forms.AuthenticationForm) *smtp.Source {
	return &smtp.Source{
		Auth:           form.SMTPAuth,
		Host:           form.SMTPHost,
		Port:           form.SMTPPort,
		AllowedDomains: form.AllowedDomains,
		ForceSMTPS:     form.ForceSMTPS,
		SkipVerify:     form.SkipVerify,
		HeloHostname:   form.HeloHostname,
		DisableHelo:    form.DisableHelo,
	}
}

func parseOAuth2Config(form forms.AuthenticationForm) *oauth2.Source {
	var customURLMapping *oauth2.CustomURLMapping
	if form.Oauth2UseCustomURL {
		customURLMapping = &oauth2.CustomURLMapping{
			TokenURL:   form.Oauth2TokenURL,
			AuthURL:    form.Oauth2AuthURL,
			ProfileURL: form.Oauth2ProfileURL,
			EmailURL:   form.Oauth2EmailURL,
			Tenant:     form.Oauth2Tenant,
		}
	} else {
		customURLMapping = nil
	}
	return &oauth2.Source{
		Provider:                      form.Oauth2Provider,
		ClientID:                      form.Oauth2Key,
		ClientSecret:                  form.Oauth2Secret,
		OpenIDConnectAutoDiscoveryURL: form.OpenIDConnectAutoDiscoveryURL,
		CustomURLMapping:              customURLMapping,
		IconURL:                       form.Oauth2IconURL,
<<<<<<< HEAD
		OverrideLocalTwoFA:            form.OverrideLocalTwoFA,
		Scopes:                        strings.Split(form.Oauth2Scopes, ","),
		RequiredClaimName:             form.Oauth2RequiredClaimName,
		RequiredClaimValue:            form.Oauth2RequiredClaimValue,
=======
		SkipLocalTwoFA:                form.SkipLocalTwoFA,
>>>>>>> 623d2dd4
	}
}

func parseSSPIConfig(ctx *context.Context, form forms.AuthenticationForm) (*sspi.Source, error) {
	if util.IsEmptyString(form.SSPISeparatorReplacement) {
		ctx.Data["Err_SSPISeparatorReplacement"] = true
		return nil, errors.New(ctx.Tr("form.SSPISeparatorReplacement") + ctx.Tr("form.require_error"))
	}
	if separatorAntiPattern.MatchString(form.SSPISeparatorReplacement) {
		ctx.Data["Err_SSPISeparatorReplacement"] = true
		return nil, errors.New(ctx.Tr("form.SSPISeparatorReplacement") + ctx.Tr("form.alpha_dash_dot_error"))
	}

	if form.SSPIDefaultLanguage != "" && !langCodePattern.MatchString(form.SSPIDefaultLanguage) {
		ctx.Data["Err_SSPIDefaultLanguage"] = true
		return nil, errors.New(ctx.Tr("form.lang_select_error"))
	}

	return &sspi.Source{
		AutoCreateUsers:      form.SSPIAutoCreateUsers,
		AutoActivateUsers:    form.SSPIAutoActivateUsers,
		StripDomainNames:     form.SSPIStripDomainNames,
		SeparatorReplacement: form.SSPISeparatorReplacement,
		DefaultLanguage:      form.SSPIDefaultLanguage,
	}, nil
}

// NewAuthSourcePost response for adding an auth source
func NewAuthSourcePost(ctx *context.Context) {
	form := *web.GetForm(ctx).(*forms.AuthenticationForm)
	ctx.Data["Title"] = ctx.Tr("admin.auths.new")
	ctx.Data["PageIsAdmin"] = true
	ctx.Data["PageIsAdminAuthentications"] = true

	ctx.Data["CurrentTypeName"] = login.Type(form.Type).String()
	ctx.Data["CurrentSecurityProtocol"] = ldap.SecurityProtocolNames[ldap.SecurityProtocol(form.SecurityProtocol)]
	ctx.Data["AuthSources"] = authSources
	ctx.Data["SecurityProtocols"] = securityProtocols
	ctx.Data["SMTPAuths"] = smtp.Authenticators
	oauth2providers := oauth2.GetOAuth2Providers()
	ctx.Data["OAuth2Providers"] = oauth2providers

	ctx.Data["SSPIAutoCreateUsers"] = true
	ctx.Data["SSPIAutoActivateUsers"] = true
	ctx.Data["SSPIStripDomainNames"] = true
	ctx.Data["SSPISeparatorReplacement"] = "_"
	ctx.Data["SSPIDefaultLanguage"] = ""

	hasTLS := false
	var config convert.Conversion
	switch login.Type(form.Type) {
	case login.LDAP, login.DLDAP:
		config = parseLDAPConfig(form)
		hasTLS = ldap.SecurityProtocol(form.SecurityProtocol) > ldap.SecurityProtocolUnencrypted
	case login.SMTP:
		config = parseSMTPConfig(form)
		hasTLS = true
	case login.PAM:
		config = &pamService.Source{
			ServiceName: form.PAMServiceName,
			EmailDomain: form.PAMEmailDomain,
		}
	case login.OAuth2:
		config = parseOAuth2Config(form)
	case login.SSPI:
		var err error
		config, err = parseSSPIConfig(ctx, form)
		if err != nil {
			ctx.RenderWithErr(err.Error(), tplAuthNew, form)
			return
		}
		existing, err := login.SourcesByType(login.SSPI)
		if err != nil || len(existing) > 0 {
			ctx.Data["Err_Type"] = true
			ctx.RenderWithErr(ctx.Tr("admin.auths.login_source_of_type_exist"), tplAuthNew, form)
			return
		}
	default:
		ctx.Error(http.StatusBadRequest)
		return
	}
	ctx.Data["HasTLS"] = hasTLS

	if ctx.HasError() {
		ctx.HTML(http.StatusOK, tplAuthNew)
		return
	}

	if err := login.CreateSource(&login.Source{
		Type:          login.Type(form.Type),
		Name:          form.Name,
		IsActive:      form.IsActive,
		IsSyncEnabled: form.IsSyncEnabled,
		Cfg:           config,
	}); err != nil {
		if login.IsErrSourceAlreadyExist(err) {
			ctx.Data["Err_Name"] = true
			ctx.RenderWithErr(ctx.Tr("admin.auths.login_source_exist", err.(login.ErrSourceAlreadyExist).Name), tplAuthNew, form)
		} else {
			ctx.ServerError("login.CreateSource", err)
		}
		return
	}

	log.Trace("Authentication created by admin(%s): %s", ctx.User.Name, form.Name)

	ctx.Flash.Success(ctx.Tr("admin.auths.new_success", form.Name))
	ctx.Redirect(setting.AppSubURL + "/admin/auths")
}

// EditAuthSource render editing auth source page
func EditAuthSource(ctx *context.Context) {
	ctx.Data["Title"] = ctx.Tr("admin.auths.edit")
	ctx.Data["PageIsAdmin"] = true
	ctx.Data["PageIsAdminAuthentications"] = true

	ctx.Data["SecurityProtocols"] = securityProtocols
	ctx.Data["SMTPAuths"] = smtp.Authenticators
	oauth2providers := oauth2.GetOAuth2Providers()
	ctx.Data["OAuth2Providers"] = oauth2providers

	source, err := login.GetSourceByID(ctx.ParamsInt64(":authid"))
	if err != nil {
		ctx.ServerError("login.GetSourceByID", err)
		return
	}
	ctx.Data["Source"] = source
	ctx.Data["HasTLS"] = source.HasTLS()

	if source.IsOAuth2() {
		type Named interface {
			Name() string
		}

		for _, provider := range oauth2providers {
			if provider.Name() == source.Cfg.(Named).Name() {
				ctx.Data["CurrentOAuth2Provider"] = provider
				break
			}
		}
	}

	ctx.HTML(http.StatusOK, tplAuthEdit)
}

// EditAuthSourcePost response for editing auth source
func EditAuthSourcePost(ctx *context.Context) {
	form := *web.GetForm(ctx).(*forms.AuthenticationForm)
	ctx.Data["Title"] = ctx.Tr("admin.auths.edit")
	ctx.Data["PageIsAdmin"] = true
	ctx.Data["PageIsAdminAuthentications"] = true

	ctx.Data["SMTPAuths"] = smtp.Authenticators
	oauth2providers := oauth2.GetOAuth2Providers()
	ctx.Data["OAuth2Providers"] = oauth2providers

	source, err := login.GetSourceByID(ctx.ParamsInt64(":authid"))
	if err != nil {
		ctx.ServerError("login.GetSourceByID", err)
		return
	}
	ctx.Data["Source"] = source
	ctx.Data["HasTLS"] = source.HasTLS()

	if ctx.HasError() {
		ctx.HTML(http.StatusOK, tplAuthEdit)
		return
	}

	var config convert.Conversion
	switch login.Type(form.Type) {
	case login.LDAP, login.DLDAP:
		config = parseLDAPConfig(form)
	case login.SMTP:
		config = parseSMTPConfig(form)
	case login.PAM:
		config = &pamService.Source{
			ServiceName: form.PAMServiceName,
			EmailDomain: form.PAMEmailDomain,
		}
	case login.OAuth2:
		config = parseOAuth2Config(form)
	case login.SSPI:
		config, err = parseSSPIConfig(ctx, form)
		if err != nil {
			ctx.RenderWithErr(err.Error(), tplAuthEdit, form)
			return
		}
	default:
		ctx.Error(http.StatusBadRequest)
		return
	}

	source.Name = form.Name
	source.IsActive = form.IsActive
	source.IsSyncEnabled = form.IsSyncEnabled
	source.Cfg = config
	if err := login.UpdateSource(source); err != nil {
		if models.IsErrOpenIDConnectInitialize(err) {
			ctx.Flash.Error(err.Error(), true)
			ctx.HTML(http.StatusOK, tplAuthEdit)
		} else {
			ctx.ServerError("UpdateSource", err)
		}
		return
	}
	log.Trace("Authentication changed by admin(%s): %d", ctx.User.Name, source.ID)

	ctx.Flash.Success(ctx.Tr("admin.auths.update_success"))
	ctx.Redirect(setting.AppSubURL + "/admin/auths/" + fmt.Sprint(form.ID))
}

// DeleteAuthSource response for deleting an auth source
func DeleteAuthSource(ctx *context.Context) {
	source, err := login.GetSourceByID(ctx.ParamsInt64(":authid"))
	if err != nil {
		ctx.ServerError("login.GetSourceByID", err)
		return
	}

	if err = auth_service.DeleteLoginSource(source); err != nil {
		if login.IsErrSourceInUse(err) {
			ctx.Flash.Error(ctx.Tr("admin.auths.still_in_used"))
		} else {
			ctx.Flash.Error(fmt.Sprintf("DeleteLoginSource: %v", err))
		}
		ctx.JSON(http.StatusOK, map[string]interface{}{
			"redirect": setting.AppSubURL + "/admin/auths/" + ctx.Params(":authid"),
		})
		return
	}
	log.Trace("Authentication deleted by admin(%s): %d", ctx.User.Name, source.ID)

	ctx.Flash.Success(ctx.Tr("admin.auths.deletion_success"))
	ctx.JSON(http.StatusOK, map[string]interface{}{
		"redirect": setting.AppSubURL + "/admin/auths",
	})
}<|MERGE_RESOLUTION|>--- conflicted
+++ resolved
@@ -185,14 +185,10 @@
 		OpenIDConnectAutoDiscoveryURL: form.OpenIDConnectAutoDiscoveryURL,
 		CustomURLMapping:              customURLMapping,
 		IconURL:                       form.Oauth2IconURL,
-<<<<<<< HEAD
-		OverrideLocalTwoFA:            form.OverrideLocalTwoFA,
 		Scopes:                        strings.Split(form.Oauth2Scopes, ","),
 		RequiredClaimName:             form.Oauth2RequiredClaimName,
 		RequiredClaimValue:            form.Oauth2RequiredClaimValue,
-=======
 		SkipLocalTwoFA:                form.SkipLocalTwoFA,
->>>>>>> 623d2dd4
 	}
 }
 
