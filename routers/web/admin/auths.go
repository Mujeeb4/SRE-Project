--- conflicted
+++ resolved
@@ -456,11 +456,7 @@
 		return
 	}
 
-<<<<<<< HEAD
-	if err = auth_service.DeleteSource(ctx.Doer, source); err != nil {
-=======
-	if err = auth_service.DeleteSource(ctx, source); err != nil {
->>>>>>> 966dcb99
+	if err = auth_service.DeleteSource(ctx, ctx.Doer, source); err != nil {
 		if auth.IsErrSourceInUse(err) {
 			ctx.Flash.Error(ctx.Tr("admin.auths.still_in_used"))
 		} else {
