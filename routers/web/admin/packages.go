// Copyright 2014 The Gogs Authors. All rights reserved.
// SPDX-License-Identifier: MIT

package admin

import (
	"net/http"
	"net/url"
	"time"

	"code.gitea.io/gitea/models/db"
	packages_model "code.gitea.io/gitea/models/packages"
	"code.gitea.io/gitea/modules/base"
	"code.gitea.io/gitea/modules/context"
	"code.gitea.io/gitea/modules/log"
	"code.gitea.io/gitea/modules/setting"
	"code.gitea.io/gitea/modules/util"
	packages_service "code.gitea.io/gitea/services/packages"
<<<<<<< HEAD
	cleanup_service "code.gitea.io/gitea/services/packages/cleanup"
=======
	packages_cleanup_service "code.gitea.io/gitea/services/packages/cleanup"
>>>>>>> d95102d6
)

const (
	tplPackagesList base.TplName = "admin/packages/list"
)

// Packages shows all packages
func Packages(ctx *context.Context) {
	page := ctx.FormInt("page")
	if page <= 1 {
		page = 1
	}
	query := ctx.FormTrim("q")
	packageType := ctx.FormTrim("type")
	sort := ctx.FormTrim("sort")

	pvs, total, err := packages_model.SearchVersions(ctx, &packages_model.PackageSearchOptions{
		Type:       packages_model.Type(packageType),
		Name:       packages_model.SearchValue{Value: query},
		Sort:       sort,
		IsInternal: util.OptionalBoolFalse,
		Paginator: &db.ListOptions{
			PageSize: setting.UI.PackagesPagingNum,
			Page:     page,
		},
	})
	if err != nil {
		ctx.ServerError("SearchVersions", err)
		return
	}

	pds, err := packages_model.GetPackageDescriptors(ctx, pvs)
	if err != nil {
		ctx.ServerError("GetPackageDescriptors", err)
		return
	}

	totalBlobSize, err := packages_model.GetTotalBlobSize(ctx)
	if err != nil {
		ctx.ServerError("GetTotalBlobSize", err)
		return
	}

	totalUnreferencedBlobSize, err := packages_model.GetTotalUnreferencedBlobSize(ctx)
	if err != nil {
		ctx.ServerError("CalculateBlobSize", err)
		return
	}

	ctx.Data["Title"] = ctx.Tr("packages.title")
	ctx.Data["PageIsAdminPackages"] = true
	ctx.Data["Query"] = query
	ctx.Data["PackageType"] = packageType
	ctx.Data["AvailableTypes"] = packages_model.TypeList
	ctx.Data["SortType"] = sort
	ctx.Data["PackageDescriptors"] = pds
	ctx.Data["TotalCount"] = total
	ctx.Data["TotalBlobSize"] = totalBlobSize - totalUnreferencedBlobSize
	ctx.Data["TotalUnreferencedBlobSize"] = totalUnreferencedBlobSize

	pager := context.NewPagination(int(total), setting.UI.PackagesPagingNum, page, 5)
	pager.AddParamString("q", query)
	pager.AddParamString("type", packageType)
	pager.AddParamString("sort", sort)
	ctx.Data["Page"] = pager

	ctx.HTML(http.StatusOK, tplPackagesList)
}

// DeletePackageVersion deletes a package version
func DeletePackageVersion(ctx *context.Context) {
	pv, err := packages_model.GetVersionByID(ctx, ctx.FormInt64("id"))
	if err != nil {
		ctx.ServerError("GetRepositoryByID", err)
		return
	}

<<<<<<< HEAD
	pd, err := packages_model.GetPackageDescriptor(ctx, pv)
	if err != nil {
		ctx.ServerError("GetPackageDescriptor", err)
		return
	}

	if err := packages_service.RemovePackageVersion(ctx.Doer, pv); err != nil {
=======
	if err := packages_service.RemovePackageVersion(ctx, ctx.Doer, pv); err != nil {
>>>>>>> d95102d6
		ctx.ServerError("RemovePackageVersion", err)
		return
	}

	if err := cleanup_service.PostPackageRemoval(ctx, pd); err != nil {
		log.Error("PostPackageRemoval failed: %v", err)
	}

	ctx.Flash.Success(ctx.Tr("packages.settings.delete.success"))
	ctx.JSONRedirect(setting.AppSubURL + "/admin/packages?page=" + url.QueryEscape(ctx.FormString("page")) + "&q=" + url.QueryEscape(ctx.FormString("q")) + "&type=" + url.QueryEscape(ctx.FormString("type")))
}

func CleanupExpiredData(ctx *context.Context) {
	if err := packages_cleanup_service.CleanupExpiredData(ctx, time.Duration(0)); err != nil {
		ctx.ServerError("CleanupExpiredData", err)
		return
	}

	ctx.Flash.Success(ctx.Tr("packages.cleanup.success"))
	ctx.Redirect(setting.AppSubURL + "/admin/packages")
}<|MERGE_RESOLUTION|>--- conflicted
+++ resolved
@@ -16,11 +16,7 @@
 	"code.gitea.io/gitea/modules/setting"
 	"code.gitea.io/gitea/modules/util"
 	packages_service "code.gitea.io/gitea/services/packages"
-<<<<<<< HEAD
-	cleanup_service "code.gitea.io/gitea/services/packages/cleanup"
-=======
 	packages_cleanup_service "code.gitea.io/gitea/services/packages/cleanup"
->>>>>>> d95102d6
 )
 
 const (
@@ -98,22 +94,18 @@
 		return
 	}
 
-<<<<<<< HEAD
 	pd, err := packages_model.GetPackageDescriptor(ctx, pv)
 	if err != nil {
 		ctx.ServerError("GetPackageDescriptor", err)
 		return
 	}
 
-	if err := packages_service.RemovePackageVersion(ctx.Doer, pv); err != nil {
-=======
 	if err := packages_service.RemovePackageVersion(ctx, ctx.Doer, pv); err != nil {
->>>>>>> d95102d6
 		ctx.ServerError("RemovePackageVersion", err)
 		return
 	}
 
-	if err := cleanup_service.PostPackageRemoval(ctx, pd); err != nil {
+	if err := packages_cleanup_service.PostPackageRemoval(ctx, pd); err != nil {
 		log.Error("PostPackageRemoval failed: %v", err)
 	}
 
