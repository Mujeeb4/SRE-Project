--- conflicted
+++ resolved
@@ -439,6 +439,7 @@
 		AllowCreateOrganization: optional.Some(form.AllowCreateOrganization),
 		IsRestricted:            optional.Some(form.Restricted),
 		Visibility:              optional.Some(form.Visibility),
+		Language:                optional.Some(form.Language),
 	}
 
 	if err := user_service.UpdateUser(ctx, u, opts); err != nil {
@@ -476,48 +477,6 @@
 		}
 	}
 
-<<<<<<< HEAD
-	u.LoginName = form.LoginName
-	u.FullName = form.FullName
-	emailChanged := !strings.EqualFold(u.Email, form.Email)
-	u.Email = form.Email
-	u.Website = form.Website
-	u.Location = form.Location
-	u.Language = form.Language
-	u.MaxRepoCreation = form.MaxRepoCreation
-	u.IsActive = form.Active
-	u.IsAdmin = form.Admin
-	u.IsRestricted = form.Restricted
-	u.AllowGitHook = form.AllowGitHook
-	u.AllowImportLocal = form.AllowImportLocal
-	u.AllowCreateOrganization = form.AllowCreateOrganization
-
-	u.Visibility = form.Visibility
-
-	// skip self Prohibit Login
-	if ctx.Doer.ID == u.ID {
-		u.ProhibitLogin = false
-	} else {
-		u.ProhibitLogin = form.ProhibitLogin
-	}
-
-	if err := user_model.UpdateUser(ctx, u, emailChanged); err != nil {
-		if user_model.IsErrEmailAlreadyUsed(err) {
-			ctx.Data["Err_Email"] = true
-			ctx.RenderWithErr(ctx.Tr("form.email_been_used"), tplUserEdit, &form)
-		} else if user_model.IsErrEmailCharIsNotSupported(err) ||
-			user_model.IsErrEmailInvalid(err) {
-			ctx.Data["Err_Email"] = true
-			ctx.RenderWithErr(ctx.Tr("form.email_invalid"), tplUserEdit, &form)
-		} else {
-			ctx.ServerError("UpdateUser", err)
-		}
-		return
-	}
-	log.Trace("Account profile updated by admin (%s): %s", ctx.Doer.Name, u.Name)
-
-=======
->>>>>>> 0ea8de2d
 	ctx.Flash.Success(ctx.Tr("admin.users.update_profile_success"))
 	ctx.Redirect(setting.AppSubURL + "/admin/users/" + url.PathEscape(ctx.Params(":userid")))
 }
