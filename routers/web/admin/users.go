--- conflicted
+++ resolved
@@ -416,14 +416,11 @@
 		return
 	}
 
-<<<<<<< HEAD
 	purge := false
 	if ctx.FormString("purge") != "" {
 		purge = true
 	}
 
-	if err = user_service.DeleteUser(ctx, u, purge); err != nil {
-=======
 	// admin should not delete themself
 	if u.ID == ctx.Doer.ID {
 		ctx.Flash.Error(ctx.Tr("admin.users.cannot_delete_self"))
@@ -433,26 +430,17 @@
 		return
 	}
 
-	if err = user_service.DeleteUser(u); err != nil {
->>>>>>> a0365072
+	if err = user_service.DeleteUser(ctx, u, purge); err != nil {
 		switch {
 		case models.IsErrUserOwnRepos(err):
 			ctx.Flash.Error(ctx.Tr("admin.users.still_own_repo"))
 			ctx.Redirect(setting.AppSubURL + "/admin/users/" + url.PathEscape(ctx.Params(":userid")))
 		case models.IsErrUserHasOrgs(err):
 			ctx.Flash.Error(ctx.Tr("admin.users.still_has_org"))
-<<<<<<< HEAD
 			ctx.Redirect(setting.AppSubURL + "/admin/users/" + url.PathEscape(ctx.Params(":userid")))
-=======
-			ctx.JSON(http.StatusOK, map[string]interface{}{
-				"redirect": setting.AppSubURL + "/admin/users/" + url.PathEscape(ctx.Params(":userid")),
-			})
 		case models.IsErrUserOwnPackages(err):
 			ctx.Flash.Error(ctx.Tr("admin.users.still_own_packages"))
-			ctx.JSON(http.StatusOK, map[string]interface{}{
-				"redirect": setting.AppSubURL + "/admin/users/" + ctx.Params(":userid"),
-			})
->>>>>>> a0365072
+			ctx.Redirect(setting.AppSubURL + "/admin/users/" + ctx.Params(":userid"))
 		default:
 			ctx.ServerError("DeleteUser", err)
 		}
