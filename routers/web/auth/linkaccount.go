--- conflicted
+++ resolved
@@ -153,13 +153,8 @@
 	linkAccount(ctx, u, externalLinkUser.GothUser, signInForm.Remember, externalLinkUser.Type)
 }
 
-<<<<<<< HEAD
 func linkAccount(ctx *context.Context, u *user_model.User, gothUser goth.User, remember bool, authType auth.Type) {
-	updateAvatarIfNeed(gothUser.AvatarURL, u)
-=======
-func linkAccount(ctx *context.Context, u *user_model.User, gothUser goth.User, remember bool) {
 	updateAvatarIfNeed(ctx, gothUser.AvatarURL, u)
->>>>>>> cddf245c
 
 	// If this user is enrolled in 2FA, we can't sign the user in just yet.
 	// Instead, redirect them to the 2FA authentication page.
@@ -278,11 +273,7 @@
 		}
 	}
 
-<<<<<<< HEAD
-	authSource, err := auth.GetActiveAuthSourceByName(linkUser.GothUser.Provider, linkUser.Type)
-=======
-	authSource, err := auth.GetActiveOAuth2SourceByName(ctx, gothUser.Provider)
->>>>>>> cddf245c
+	authSource, err := auth.GetActiveAuthSourceByName(ctx, linkUser.GothUser.Provider, linkUser.Type)
 	if err != nil {
 		ctx.ServerError("CreateUser", err)
 		return
