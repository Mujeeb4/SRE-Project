// Copyright 2019 The Gitea Authors. All rights reserved.
// SPDX-License-Identifier: MIT

package auth

import (
	go_context "context"
	"encoding/base64"
	"errors"
	"fmt"
	"html"
	"io"
	"net/http"
	"net/url"
	"sort"
	"strings"

	audit_model "code.gitea.io/gitea/models/audit"
	"code.gitea.io/gitea/models/auth"
	org_model "code.gitea.io/gitea/models/organization"
	user_model "code.gitea.io/gitea/models/user"
	auth_module "code.gitea.io/gitea/modules/auth"
	"code.gitea.io/gitea/modules/base"
	"code.gitea.io/gitea/modules/container"
	"code.gitea.io/gitea/modules/context"
	"code.gitea.io/gitea/modules/json"
	"code.gitea.io/gitea/modules/log"
	"code.gitea.io/gitea/modules/optional"
	"code.gitea.io/gitea/modules/setting"
	"code.gitea.io/gitea/modules/timeutil"
	"code.gitea.io/gitea/modules/util"
	"code.gitea.io/gitea/modules/web"
	"code.gitea.io/gitea/modules/web/middleware"
	"code.gitea.io/gitea/services/audit"
	auth_service "code.gitea.io/gitea/services/auth"
	source_service "code.gitea.io/gitea/services/auth/source"
	"code.gitea.io/gitea/services/auth/source/oauth2"
	"code.gitea.io/gitea/services/externalaccount"
	"code.gitea.io/gitea/services/forms"
	user_service "code.gitea.io/gitea/services/user"

	"gitea.com/go-chi/binding"
	"github.com/golang-jwt/jwt/v5"
	"github.com/markbates/goth"
	"github.com/markbates/goth/gothic"
	go_oauth2 "golang.org/x/oauth2"
)

const (
	tplGrantAccess base.TplName = "user/auth/grant"
	tplGrantError  base.TplName = "user/auth/grant_error"
)

// TODO move error and responses to SDK or models

// AuthorizeErrorCode represents an error code specified in RFC 6749
// https://datatracker.ietf.org/doc/html/rfc6749#section-4.2.2.1
type AuthorizeErrorCode string

const (
	// ErrorCodeInvalidRequest represents the according error in RFC 6749
	ErrorCodeInvalidRequest AuthorizeErrorCode = "invalid_request"
	// ErrorCodeUnauthorizedClient represents the according error in RFC 6749
	ErrorCodeUnauthorizedClient AuthorizeErrorCode = "unauthorized_client"
	// ErrorCodeAccessDenied represents the according error in RFC 6749
	ErrorCodeAccessDenied AuthorizeErrorCode = "access_denied"
	// ErrorCodeUnsupportedResponseType represents the according error in RFC 6749
	ErrorCodeUnsupportedResponseType AuthorizeErrorCode = "unsupported_response_type"
	// ErrorCodeInvalidScope represents the according error in RFC 6749
	ErrorCodeInvalidScope AuthorizeErrorCode = "invalid_scope"
	// ErrorCodeServerError represents the according error in RFC 6749
	ErrorCodeServerError AuthorizeErrorCode = "server_error"
	// ErrorCodeTemporaryUnavailable represents the according error in RFC 6749
	ErrorCodeTemporaryUnavailable AuthorizeErrorCode = "temporarily_unavailable"
)

// AuthorizeError represents an error type specified in RFC 6749
// https://datatracker.ietf.org/doc/html/rfc6749#section-4.2.2.1
type AuthorizeError struct {
	ErrorCode        AuthorizeErrorCode `json:"error" form:"error"`
	ErrorDescription string
	State            string
}

// Error returns the error message
func (err AuthorizeError) Error() string {
	return fmt.Sprintf("%s: %s", err.ErrorCode, err.ErrorDescription)
}

// AccessTokenErrorCode represents an error code specified in RFC 6749
// https://datatracker.ietf.org/doc/html/rfc6749#section-5.2
type AccessTokenErrorCode string

const (
	// AccessTokenErrorCodeInvalidRequest represents an error code specified in RFC 6749
	AccessTokenErrorCodeInvalidRequest AccessTokenErrorCode = "invalid_request"
	// AccessTokenErrorCodeInvalidClient represents an error code specified in RFC 6749
	AccessTokenErrorCodeInvalidClient = "invalid_client"
	// AccessTokenErrorCodeInvalidGrant represents an error code specified in RFC 6749
	AccessTokenErrorCodeInvalidGrant = "invalid_grant"
	// AccessTokenErrorCodeUnauthorizedClient represents an error code specified in RFC 6749
	AccessTokenErrorCodeUnauthorizedClient = "unauthorized_client"
	// AccessTokenErrorCodeUnsupportedGrantType represents an error code specified in RFC 6749
	AccessTokenErrorCodeUnsupportedGrantType = "unsupported_grant_type"
	// AccessTokenErrorCodeInvalidScope represents an error code specified in RFC 6749
	AccessTokenErrorCodeInvalidScope = "invalid_scope"
)

// AccessTokenError represents an error response specified in RFC 6749
// https://datatracker.ietf.org/doc/html/rfc6749#section-5.2
type AccessTokenError struct {
	ErrorCode        AccessTokenErrorCode `json:"error" form:"error"`
	ErrorDescription string               `json:"error_description"`
}

// Error returns the error message
func (err AccessTokenError) Error() string {
	return fmt.Sprintf("%s: %s", err.ErrorCode, err.ErrorDescription)
}

// errCallback represents a oauth2 callback error
type errCallback struct {
	Code        string
	Description string
}

func (err errCallback) Error() string {
	return err.Description
}

// TokenType specifies the kind of token
type TokenType string

const (
	// TokenTypeBearer represents a token type specified in RFC 6749
	TokenTypeBearer TokenType = "bearer"
	// TokenTypeMAC represents a token type specified in RFC 6749
	TokenTypeMAC = "mac"
)

// AccessTokenResponse represents a successful access token response
// https://datatracker.ietf.org/doc/html/rfc6749#section-4.2.2
type AccessTokenResponse struct {
	AccessToken  string    `json:"access_token"`
	TokenType    TokenType `json:"token_type"`
	ExpiresIn    int64     `json:"expires_in"`
	RefreshToken string    `json:"refresh_token"`
	IDToken      string    `json:"id_token,omitempty"`
}

func newAccessTokenResponse(ctx go_context.Context, grant *auth.OAuth2Grant, serverKey, clientKey oauth2.JWTSigningKey) (*AccessTokenResponse, *AccessTokenError) {
	if setting.OAuth2.InvalidateRefreshTokens {
		if err := grant.IncreaseCounter(ctx); err != nil {
			return nil, &AccessTokenError{
				ErrorCode:        AccessTokenErrorCodeInvalidGrant,
				ErrorDescription: "cannot increase the grant counter",
			}
		}
	}
	// generate access token to access the API
	expirationDate := timeutil.TimeStampNow().Add(setting.OAuth2.AccessTokenExpirationTime)
	accessToken := &oauth2.Token{
		GrantID: grant.ID,
		Type:    oauth2.TypeAccessToken,
		RegisteredClaims: jwt.RegisteredClaims{
			ExpiresAt: jwt.NewNumericDate(expirationDate.AsTime()),
		},
	}
	signedAccessToken, err := accessToken.SignToken(serverKey)
	if err != nil {
		return nil, &AccessTokenError{
			ErrorCode:        AccessTokenErrorCodeInvalidRequest,
			ErrorDescription: "cannot sign token",
		}
	}

	// generate refresh token to request an access token after it expired later
	refreshExpirationDate := timeutil.TimeStampNow().Add(setting.OAuth2.RefreshTokenExpirationTime * 60 * 60).AsTime()
	refreshToken := &oauth2.Token{
		GrantID: grant.ID,
		Counter: grant.Counter,
		Type:    oauth2.TypeRefreshToken,
		RegisteredClaims: jwt.RegisteredClaims{
			ExpiresAt: jwt.NewNumericDate(refreshExpirationDate),
		},
	}
	signedRefreshToken, err := refreshToken.SignToken(serverKey)
	if err != nil {
		return nil, &AccessTokenError{
			ErrorCode:        AccessTokenErrorCodeInvalidRequest,
			ErrorDescription: "cannot sign token",
		}
	}

	// generate OpenID Connect id_token
	signedIDToken := ""
	if grant.ScopeContains("openid") {
		app, err := auth.GetOAuth2ApplicationByID(ctx, grant.ApplicationID)
		if err != nil {
			return nil, &AccessTokenError{
				ErrorCode:        AccessTokenErrorCodeInvalidRequest,
				ErrorDescription: "cannot find application",
			}
		}
		user, err := user_model.GetUserByID(ctx, grant.UserID)
		if err != nil {
			if user_model.IsErrUserNotExist(err) {
				return nil, &AccessTokenError{
					ErrorCode:        AccessTokenErrorCodeInvalidRequest,
					ErrorDescription: "cannot find user",
				}
			}
			log.Error("Error loading user: %v", err)
			return nil, &AccessTokenError{
				ErrorCode:        AccessTokenErrorCodeInvalidRequest,
				ErrorDescription: "server error",
			}
		}

		idToken := &oauth2.OIDCToken{
			RegisteredClaims: jwt.RegisteredClaims{
				ExpiresAt: jwt.NewNumericDate(expirationDate.AsTime()),
				Issuer:    setting.AppURL,
				Audience:  []string{app.ClientID},
				Subject:   fmt.Sprint(grant.UserID),
			},
			Nonce: grant.Nonce,
		}
		if grant.ScopeContains("profile") {
			idToken.Name = user.GetDisplayName()
			idToken.PreferredUsername = user.Name
			idToken.Profile = user.HTMLURL()
			idToken.Picture = user.AvatarLink(ctx)
			idToken.Website = user.Website
			idToken.Locale = user.Language
			idToken.UpdatedAt = user.UpdatedUnix
		}
		if grant.ScopeContains("email") {
			idToken.Email = user.Email
			idToken.EmailVerified = user.IsActive
		}
		if grant.ScopeContains("groups") {
			groups, err := getOAuthGroupsForUser(ctx, user)
			if err != nil {
				log.Error("Error getting groups: %v", err)
				return nil, &AccessTokenError{
					ErrorCode:        AccessTokenErrorCodeInvalidRequest,
					ErrorDescription: "server error",
				}
			}
			idToken.Groups = groups
		}

		signedIDToken, err = idToken.SignToken(clientKey)
		if err != nil {
			return nil, &AccessTokenError{
				ErrorCode:        AccessTokenErrorCodeInvalidRequest,
				ErrorDescription: "cannot sign token",
			}
		}
	}

	return &AccessTokenResponse{
		AccessToken:  signedAccessToken,
		TokenType:    TokenTypeBearer,
		ExpiresIn:    setting.OAuth2.AccessTokenExpirationTime,
		RefreshToken: signedRefreshToken,
		IDToken:      signedIDToken,
	}, nil
}

type userInfoResponse struct {
	Sub      string   `json:"sub"`
	Name     string   `json:"name"`
	Username string   `json:"preferred_username"`
	Email    string   `json:"email"`
	Picture  string   `json:"picture"`
	Groups   []string `json:"groups"`
}

// InfoOAuth manages request for userinfo endpoint
func InfoOAuth(ctx *context.Context) {
	if ctx.Doer == nil || ctx.Data["AuthedMethod"] != (&auth_service.OAuth2{}).Name() {
		ctx.Resp.Header().Set("WWW-Authenticate", `Bearer realm=""`)
		ctx.PlainText(http.StatusUnauthorized, "no valid authorization")
		return
	}

	response := &userInfoResponse{
		Sub:      fmt.Sprint(ctx.Doer.ID),
		Name:     ctx.Doer.FullName,
		Username: ctx.Doer.Name,
		Email:    ctx.Doer.Email,
		Picture:  ctx.Doer.AvatarLink(ctx),
	}

	groups, err := getOAuthGroupsForUser(ctx, ctx.Doer)
	if err != nil {
		ctx.ServerError("Oauth groups for user", err)
		return
	}
	response.Groups = groups

	ctx.JSON(http.StatusOK, response)
}

// returns a list of "org" and "org:team" strings,
// that the given user is a part of.
func getOAuthGroupsForUser(ctx go_context.Context, user *user_model.User) ([]string, error) {
	orgs, err := org_model.GetUserOrgsList(ctx, user)
	if err != nil {
		return nil, fmt.Errorf("GetUserOrgList: %w", err)
	}

	var groups []string
	for _, org := range orgs {
		groups = append(groups, org.Name)
		teams, err := org.LoadTeams(ctx)
		if err != nil {
			return nil, fmt.Errorf("LoadTeams: %w", err)
		}
		for _, team := range teams {
			if team.IsMember(ctx, user.ID) {
				groups = append(groups, org.Name+":"+team.LowerName)
			}
		}
	}
	return groups, nil
}

// IntrospectOAuth introspects an oauth token
func IntrospectOAuth(ctx *context.Context) {
	if ctx.Doer == nil {
		ctx.Resp.Header().Set("WWW-Authenticate", `Bearer realm=""`)
		ctx.PlainText(http.StatusUnauthorized, "no valid authorization")
		return
	}

	var response struct {
		Active bool   `json:"active"`
		Scope  string `json:"scope,omitempty"`
		jwt.RegisteredClaims
	}

	form := web.GetForm(ctx).(*forms.IntrospectTokenForm)
	token, err := oauth2.ParseToken(form.Token, oauth2.DefaultSigningKey)
	if err == nil {
		grant, err := auth.GetOAuth2GrantByID(ctx, token.GrantID)
		if err == nil && grant != nil {
			app, err := auth.GetOAuth2ApplicationByID(ctx, grant.ApplicationID)
			if err == nil && app != nil {
				response.Active = true
				response.Scope = grant.Scope
				response.Issuer = setting.AppURL
				response.Audience = []string{app.ClientID}
				response.Subject = fmt.Sprint(grant.UserID)
			}
		}
	}

	ctx.JSON(http.StatusOK, response)
}

// AuthorizeOAuth manages authorize requests
func AuthorizeOAuth(ctx *context.Context) {
	form := web.GetForm(ctx).(*forms.AuthorizationForm)
	errs := binding.Errors{}
	errs = form.Validate(ctx.Req, errs)
	if len(errs) > 0 {
		errstring := ""
		for _, e := range errs {
			errstring += e.Error() + "\n"
		}
		ctx.ServerError("AuthorizeOAuth: Validate: ", fmt.Errorf("errors occurred during validation: %s", errstring))
		return
	}

	app, err := auth.GetOAuth2ApplicationByClientID(ctx, form.ClientID)
	if err != nil {
		if auth.IsErrOauthClientIDInvalid(err) {
			handleAuthorizeError(ctx, AuthorizeError{
				ErrorCode:        ErrorCodeUnauthorizedClient,
				ErrorDescription: "Client ID not registered",
				State:            form.State,
			}, "")
			return
		}
		ctx.ServerError("GetOAuth2ApplicationByClientID", err)
		return
	}

	var user *user_model.User
	if app.UID != 0 {
		user, err = user_model.GetUserByID(ctx, app.UID)
		if err != nil {
			ctx.ServerError("GetUserByID", err)
			return
		}
	}

	if !app.ContainsRedirectURI(form.RedirectURI) {
		handleAuthorizeError(ctx, AuthorizeError{
			ErrorCode:        ErrorCodeInvalidRequest,
			ErrorDescription: "Unregistered Redirect URI",
			State:            form.State,
		}, "")
		return
	}

	if form.ResponseType != "code" {
		handleAuthorizeError(ctx, AuthorizeError{
			ErrorCode:        ErrorCodeUnsupportedResponseType,
			ErrorDescription: "Only code response type is supported.",
			State:            form.State,
		}, form.RedirectURI)
		return
	}

	// pkce support
	switch form.CodeChallengeMethod {
	case "S256":
	case "plain":
		if err := ctx.Session.Set("CodeChallengeMethod", form.CodeChallengeMethod); err != nil {
			handleAuthorizeError(ctx, AuthorizeError{
				ErrorCode:        ErrorCodeServerError,
				ErrorDescription: "cannot set code challenge method",
				State:            form.State,
			}, form.RedirectURI)
			return
		}
		if err := ctx.Session.Set("CodeChallengeMethod", form.CodeChallenge); err != nil {
			handleAuthorizeError(ctx, AuthorizeError{
				ErrorCode:        ErrorCodeServerError,
				ErrorDescription: "cannot set code challenge",
				State:            form.State,
			}, form.RedirectURI)
			return
		}
		// Here we're just going to try to release the session early
		if err := ctx.Session.Release(); err != nil {
			// we'll tolerate errors here as they *should* get saved elsewhere
			log.Error("Unable to save changes to the session: %v", err)
		}
	case "":
		// "Authorization servers SHOULD reject authorization requests from native apps that don't use PKCE by returning an error message"
		// https://datatracker.ietf.org/doc/html/rfc8252#section-8.1
		if !app.ConfidentialClient {
			// "the authorization endpoint MUST return the authorization error response with the "error" value set to "invalid_request""
			// https://datatracker.ietf.org/doc/html/rfc7636#section-4.4.1
			handleAuthorizeError(ctx, AuthorizeError{
				ErrorCode:        ErrorCodeInvalidRequest,
				ErrorDescription: "PKCE is required for public clients",
				State:            form.State,
			}, form.RedirectURI)
			return
		}
	default:
		// "If the server supporting PKCE does not support the requested transformation, the authorization endpoint MUST return the authorization error response with "error" value set to "invalid_request"."
		// https://www.rfc-editor.org/rfc/rfc7636#section-4.4.1
		handleAuthorizeError(ctx, AuthorizeError{
			ErrorCode:        ErrorCodeInvalidRequest,
			ErrorDescription: "unsupported code challenge method",
			State:            form.State,
		}, form.RedirectURI)
		return
	}

	grant, err := app.GetGrantByUserID(ctx, ctx.Doer.ID)
	if err != nil {
		handleServerError(ctx, form.State, form.RedirectURI)
		return
	}

	// Redirect if user already granted access
	if grant != nil {
		code, err := grant.GenerateNewAuthorizationCode(ctx, form.RedirectURI, form.CodeChallenge, form.CodeChallengeMethod)
		if err != nil {
			handleServerError(ctx, form.State, form.RedirectURI)
			return
		}
		redirect, err := code.GenerateRedirectURI(form.State)
		if err != nil {
			handleServerError(ctx, form.State, form.RedirectURI)
			return
		}
		// Update nonce to reflect the new session
		if len(form.Nonce) > 0 {
			err := grant.SetNonce(ctx, form.Nonce)
			if err != nil {
				log.Error("Unable to update nonce: %v", err)
			}
		}
		ctx.Redirect(redirect.String())
		return
	}

	// show authorize page to grant access
	ctx.Data["Application"] = app
	ctx.Data["RedirectURI"] = form.RedirectURI
	ctx.Data["State"] = form.State
	ctx.Data["Scope"] = form.Scope
	ctx.Data["Nonce"] = form.Nonce
	if user != nil {
		ctx.Data["ApplicationCreatorLinkHTML"] = fmt.Sprintf(`<a href="%s">@%s</a>`, html.EscapeString(user.HomeLink()), html.EscapeString(user.Name))
	} else {
		ctx.Data["ApplicationCreatorLinkHTML"] = fmt.Sprintf(`<a href="%s">%s</a>`, html.EscapeString(setting.AppSubURL+"/"), html.EscapeString(setting.AppName))
	}
	ctx.Data["ApplicationRedirectDomainHTML"] = "<strong>" + html.EscapeString(form.RedirectURI) + "</strong>"
	// TODO document SESSION <=> FORM
	err = ctx.Session.Set("client_id", app.ClientID)
	if err != nil {
		handleServerError(ctx, form.State, form.RedirectURI)
		log.Error(err.Error())
		return
	}
	err = ctx.Session.Set("redirect_uri", form.RedirectURI)
	if err != nil {
		handleServerError(ctx, form.State, form.RedirectURI)
		log.Error(err.Error())
		return
	}
	err = ctx.Session.Set("state", form.State)
	if err != nil {
		handleServerError(ctx, form.State, form.RedirectURI)
		log.Error(err.Error())
		return
	}
	// Here we're just going to try to release the session early
	if err := ctx.Session.Release(); err != nil {
		// we'll tolerate errors here as they *should* get saved elsewhere
		log.Error("Unable to save changes to the session: %v", err)
	}
	ctx.HTML(http.StatusOK, tplGrantAccess)
}

// GrantApplicationOAuth manages the post request submitted when a user grants access to an application
func GrantApplicationOAuth(ctx *context.Context) {
	form := web.GetForm(ctx).(*forms.GrantApplicationForm)
	if ctx.Session.Get("client_id") != form.ClientID || ctx.Session.Get("state") != form.State ||
		ctx.Session.Get("redirect_uri") != form.RedirectURI {
		ctx.Error(http.StatusBadRequest)
		return
	}
	app, err := auth.GetOAuth2ApplicationByClientID(ctx, form.ClientID)
	if err != nil {
		ctx.ServerError("GetOAuth2ApplicationByClientID", err)
		return
	}

	owner, err := user_model.GetUserByID(ctx, app.UID)
	if err != nil && !errors.Is(err, util.ErrNotExist) {
		handleAuthorizeError(ctx, AuthorizeError{
			State:            form.State,
			ErrorDescription: "cannot find user",
			ErrorCode:        ErrorCodeServerError,
		}, form.RedirectURI)
		return
	}

	grant, err := app.CreateGrant(ctx, ctx.Doer.ID, form.Scope)
	if err != nil {
		handleAuthorizeError(ctx, AuthorizeError{
			State:            form.State,
			ErrorDescription: "cannot create grant for user",
			ErrorCode:        ErrorCodeServerError,
		}, form.RedirectURI)
		return
	}

	audit.Record(ctx, audit_model.UserOAuth2ApplicationGrant, ctx.Doer, owner, app, "Granted OAuth2 access to application %s.", app.Name)

	if len(form.Nonce) > 0 {
		err := grant.SetNonce(ctx, form.Nonce)
		if err != nil {
			log.Error("Unable to update nonce: %v", err)
		}
	}

	var codeChallenge, codeChallengeMethod string
	codeChallenge, _ = ctx.Session.Get("CodeChallenge").(string)
	codeChallengeMethod, _ = ctx.Session.Get("CodeChallengeMethod").(string)

	code, err := grant.GenerateNewAuthorizationCode(ctx, form.RedirectURI, codeChallenge, codeChallengeMethod)
	if err != nil {
		handleServerError(ctx, form.State, form.RedirectURI)
		return
	}
	redirect, err := code.GenerateRedirectURI(form.State)
	if err != nil {
		handleServerError(ctx, form.State, form.RedirectURI)
		return
	}
	ctx.Redirect(redirect.String(), http.StatusSeeOther)
}

// OIDCWellKnown generates JSON so OIDC clients know Gitea's capabilities
func OIDCWellKnown(ctx *context.Context) {
	t, err := ctx.Render.TemplateLookup("user/auth/oidc_wellknown", nil)
	if err != nil {
		ctx.ServerError("unable to find template", err)
		return
	}
	ctx.Resp.Header().Set("Content-Type", "application/json")
	ctx.Data["SigningKey"] = oauth2.DefaultSigningKey
	if err = t.Execute(ctx.Resp, ctx.Data); err != nil {
		ctx.ServerError("unable to execute template", err)
	}
}

// OIDCKeys generates the JSON Web Key Set
func OIDCKeys(ctx *context.Context) {
	jwk, err := oauth2.DefaultSigningKey.ToJWK()
	if err != nil {
		log.Error("Error converting signing key to JWK: %v", err)
		ctx.Error(http.StatusInternalServerError)
		return
	}

	jwk["use"] = "sig"

	jwks := map[string][]map[string]string{
		"keys": {
			jwk,
		},
	}

	ctx.Resp.Header().Set("Content-Type", "application/json")
	enc := json.NewEncoder(ctx.Resp)
	if err := enc.Encode(jwks); err != nil {
		log.Error("Failed to encode representation as json. Error: %v", err)
	}
}

// AccessTokenOAuth manages all access token requests by the client
func AccessTokenOAuth(ctx *context.Context) {
	form := *web.GetForm(ctx).(*forms.AccessTokenForm)
	// if there is no ClientID or ClientSecret in the request body, fill these fields by the Authorization header and ensure the provided field matches the Authorization header
	if form.ClientID == "" || form.ClientSecret == "" {
		authHeader := ctx.Req.Header.Get("Authorization")
		authContent := strings.SplitN(authHeader, " ", 2)
		if len(authContent) == 2 && authContent[0] == "Basic" {
			payload, err := base64.StdEncoding.DecodeString(authContent[1])
			if err != nil {
				handleAccessTokenError(ctx, AccessTokenError{
					ErrorCode:        AccessTokenErrorCodeInvalidRequest,
					ErrorDescription: "cannot parse basic auth header",
				})
				return
			}
			pair := strings.SplitN(string(payload), ":", 2)
			if len(pair) != 2 {
				handleAccessTokenError(ctx, AccessTokenError{
					ErrorCode:        AccessTokenErrorCodeInvalidRequest,
					ErrorDescription: "cannot parse basic auth header",
				})
				return
			}
			if form.ClientID != "" && form.ClientID != pair[0] {
				handleAccessTokenError(ctx, AccessTokenError{
					ErrorCode:        AccessTokenErrorCodeInvalidRequest,
					ErrorDescription: "client_id in request body inconsistent with Authorization header",
				})
				return
			}
			form.ClientID = pair[0]
			if form.ClientSecret != "" && form.ClientSecret != pair[1] {
				handleAccessTokenError(ctx, AccessTokenError{
					ErrorCode:        AccessTokenErrorCodeInvalidRequest,
					ErrorDescription: "client_secret in request body inconsistent with Authorization header",
				})
				return
			}
			form.ClientSecret = pair[1]
		}
	}

	serverKey := oauth2.DefaultSigningKey
	clientKey := serverKey
	if serverKey.IsSymmetric() {
		var err error
		clientKey, err = oauth2.CreateJWTSigningKey(serverKey.SigningMethod().Alg(), []byte(form.ClientSecret))
		if err != nil {
			handleAccessTokenError(ctx, AccessTokenError{
				ErrorCode:        AccessTokenErrorCodeInvalidRequest,
				ErrorDescription: "Error creating signing key",
			})
			return
		}
	}

	switch form.GrantType {
	case "refresh_token":
		handleRefreshToken(ctx, form, serverKey, clientKey)
	case "authorization_code":
		handleAuthorizationCode(ctx, form, serverKey, clientKey)
	default:
		handleAccessTokenError(ctx, AccessTokenError{
			ErrorCode:        AccessTokenErrorCodeUnsupportedGrantType,
			ErrorDescription: "Only refresh_token or authorization_code grant type is supported",
		})
	}
}

func handleRefreshToken(ctx *context.Context, form forms.AccessTokenForm, serverKey, clientKey oauth2.JWTSigningKey) {
	app, err := auth.GetOAuth2ApplicationByClientID(ctx, form.ClientID)
	if err != nil {
		handleAccessTokenError(ctx, AccessTokenError{
			ErrorCode:        AccessTokenErrorCodeInvalidClient,
			ErrorDescription: fmt.Sprintf("cannot load client with client id: %q", form.ClientID),
		})
		return
	}
	// "The authorization server MUST ... require client authentication for confidential clients"
	// https://datatracker.ietf.org/doc/html/rfc6749#section-6
	if app.ConfidentialClient && !app.ValidateClientSecret([]byte(form.ClientSecret)) {
		errorDescription := "invalid client secret"
		if form.ClientSecret == "" {
			errorDescription = "invalid empty client secret"
		}
		// "invalid_client ... Client authentication failed"
		// https://datatracker.ietf.org/doc/html/rfc6749#section-5.2
		handleAccessTokenError(ctx, AccessTokenError{
			ErrorCode:        AccessTokenErrorCodeInvalidClient,
			ErrorDescription: errorDescription,
		})
		return
	}

	token, err := oauth2.ParseToken(form.RefreshToken, serverKey)
	if err != nil {
		handleAccessTokenError(ctx, AccessTokenError{
			ErrorCode:        AccessTokenErrorCodeUnauthorizedClient,
			ErrorDescription: "unable to parse refresh token",
		})
		return
	}
	// get grant before increasing counter
	grant, err := auth.GetOAuth2GrantByID(ctx, token.GrantID)
	if err != nil || grant == nil {
		handleAccessTokenError(ctx, AccessTokenError{
			ErrorCode:        AccessTokenErrorCodeInvalidGrant,
			ErrorDescription: "grant does not exist",
		})
		return
	}

	// check if token got already used
	if setting.OAuth2.InvalidateRefreshTokens && (grant.Counter != token.Counter || token.Counter == 0) {
		handleAccessTokenError(ctx, AccessTokenError{
			ErrorCode:        AccessTokenErrorCodeUnauthorizedClient,
			ErrorDescription: "token was already used",
		})
		log.Warn("A client tried to use a refresh token for grant_id = %d was used twice!", grant.ID)
		return
	}
	accessToken, tokenErr := newAccessTokenResponse(ctx, grant, serverKey, clientKey)
	if tokenErr != nil {
		handleAccessTokenError(ctx, *tokenErr)
		return
	}
	ctx.JSON(http.StatusOK, accessToken)
}

func handleAuthorizationCode(ctx *context.Context, form forms.AccessTokenForm, serverKey, clientKey oauth2.JWTSigningKey) {
	app, err := auth.GetOAuth2ApplicationByClientID(ctx, form.ClientID)
	if err != nil {
		handleAccessTokenError(ctx, AccessTokenError{
			ErrorCode:        AccessTokenErrorCodeInvalidClient,
			ErrorDescription: fmt.Sprintf("cannot load client with client id: '%s'", form.ClientID),
		})
		return
	}
	if app.ConfidentialClient && !app.ValidateClientSecret([]byte(form.ClientSecret)) {
		errorDescription := "invalid client secret"
		if form.ClientSecret == "" {
			errorDescription = "invalid empty client secret"
		}
		handleAccessTokenError(ctx, AccessTokenError{
			ErrorCode:        AccessTokenErrorCodeUnauthorizedClient,
			ErrorDescription: errorDescription,
		})
		return
	}
	if form.RedirectURI != "" && !app.ContainsRedirectURI(form.RedirectURI) {
		handleAccessTokenError(ctx, AccessTokenError{
			ErrorCode:        AccessTokenErrorCodeUnauthorizedClient,
			ErrorDescription: "unexpected redirect URI",
		})
		return
	}
	authorizationCode, err := auth.GetOAuth2AuthorizationByCode(ctx, form.Code)
	if err != nil || authorizationCode == nil {
		handleAccessTokenError(ctx, AccessTokenError{
			ErrorCode:        AccessTokenErrorCodeUnauthorizedClient,
			ErrorDescription: "client is not authorized",
		})
		return
	}
	// check if code verifier authorizes the client, PKCE support
	if !authorizationCode.ValidateCodeChallenge(form.CodeVerifier) {
		handleAccessTokenError(ctx, AccessTokenError{
			ErrorCode:        AccessTokenErrorCodeUnauthorizedClient,
			ErrorDescription: "failed PKCE code challenge",
		})
		return
	}
	// check if granted for this application
	if authorizationCode.Grant.ApplicationID != app.ID {
		handleAccessTokenError(ctx, AccessTokenError{
			ErrorCode:        AccessTokenErrorCodeInvalidGrant,
			ErrorDescription: "invalid grant",
		})
		return
	}
	// remove token from database to deny duplicate usage
	if err := authorizationCode.Invalidate(ctx); err != nil {
		handleAccessTokenError(ctx, AccessTokenError{
			ErrorCode:        AccessTokenErrorCodeInvalidRequest,
			ErrorDescription: "cannot proceed your request",
		})
	}
	resp, tokenErr := newAccessTokenResponse(ctx, authorizationCode.Grant, serverKey, clientKey)
	if tokenErr != nil {
		handleAccessTokenError(ctx, *tokenErr)
		return
	}
	// send successful response
	ctx.JSON(http.StatusOK, resp)
}

func handleAccessTokenError(ctx *context.Context, acErr AccessTokenError) {
	ctx.JSON(http.StatusBadRequest, acErr)
}

func handleServerError(ctx *context.Context, state, redirectURI string) {
	handleAuthorizeError(ctx, AuthorizeError{
		ErrorCode:        ErrorCodeServerError,
		ErrorDescription: "A server error occurred",
		State:            state,
	}, redirectURI)
}

func handleAuthorizeError(ctx *context.Context, authErr AuthorizeError, redirectURI string) {
	if redirectURI == "" {
		log.Warn("Authorization failed: %v", authErr.ErrorDescription)
		ctx.Data["Error"] = authErr
		ctx.HTML(http.StatusBadRequest, tplGrantError)
		return
	}
	redirect, err := url.Parse(redirectURI)
	if err != nil {
		ctx.ServerError("url.Parse", err)
		return
	}
	q := redirect.Query()
	q.Set("error", string(authErr.ErrorCode))
	q.Set("error_description", authErr.ErrorDescription)
	q.Set("state", authErr.State)
	redirect.RawQuery = q.Encode()
	ctx.Redirect(redirect.String(), http.StatusSeeOther)
}

// SignInOAuth handles the OAuth2 login buttons
func SignInOAuth(ctx *context.Context) {
	provider := ctx.Params(":provider")

	authSource, err := auth.GetActiveOAuth2SourceByName(ctx, provider)
	if err != nil {
		ctx.ServerError("SignIn", err)
		return
	}

	redirectTo := ctx.FormString("redirect_to")
	if len(redirectTo) > 0 {
		middleware.SetRedirectToCookie(ctx.Resp, redirectTo)
	}

	// try to do a direct callback flow, so we don't authenticate the user again but use the valid accesstoken to get the user
	user, gothUser, err := oAuth2UserLoginCallback(ctx, authSource, ctx.Req, ctx.Resp)
	if err == nil && user != nil {
		// we got the user without going through the whole OAuth2 authentication flow again
		handleOAuth2SignIn(ctx, authSource, user, gothUser)
		return
	}

	if err = authSource.Cfg.(*oauth2.Source).Callout(ctx.Req, ctx.Resp); err != nil {
		if strings.Contains(err.Error(), "no provider for ") {
			if err = oauth2.ResetOAuth2(ctx); err != nil {
				ctx.ServerError("SignIn", err)
				return
			}
			if err = authSource.Cfg.(*oauth2.Source).Callout(ctx.Req, ctx.Resp); err != nil {
				ctx.ServerError("SignIn", err)
			}
			return
		}
		ctx.ServerError("SignIn", err)
	}
	// redirect is done in oauth2.Auth
}

// SignInOAuthCallback handles the callback from the given provider
func SignInOAuthCallback(ctx *context.Context) {
	provider := ctx.Params(":provider")

	if ctx.Req.FormValue("error") != "" {
		var errorKeyValues []string
		for k, vv := range ctx.Req.Form {
			for _, v := range vv {
				errorKeyValues = append(errorKeyValues, fmt.Sprintf("%s = %s", html.EscapeString(k), html.EscapeString(v)))
			}
		}
		sort.Strings(errorKeyValues)
		ctx.Flash.Error(strings.Join(errorKeyValues, "<br>"), true)
	}

	// first look if the provider is still active
	authSource, err := auth.GetActiveOAuth2SourceByName(ctx, provider)
	if err != nil {
		ctx.ServerError("SignIn", err)
		return
	}

	if authSource == nil {
		ctx.ServerError("SignIn", errors.New("no valid provider found, check configured callback url in provider"))
		return
	}

	u, gothUser, err := oAuth2UserLoginCallback(ctx, authSource, ctx.Req, ctx.Resp)
	if err != nil {
		if user_model.IsErrUserProhibitLogin(err) {
			uplerr := err.(user_model.ErrUserProhibitLogin)
			log.Info("Failed authentication attempt for %s from %s: %v", uplerr.Name, ctx.RemoteAddr(), err)
			ctx.Data["Title"] = ctx.Tr("auth.prohibit_login")
			ctx.HTML(http.StatusOK, "user/auth/prohibit_login")
			return
		}
		if callbackErr, ok := err.(errCallback); ok {
			log.Info("Failed OAuth callback: (%v) %v", callbackErr.Code, callbackErr.Description)
			switch callbackErr.Code {
			case "access_denied":
				ctx.Flash.Error(ctx.Tr("auth.oauth.signin.error.access_denied"))
			case "temporarily_unavailable":
				ctx.Flash.Error(ctx.Tr("auth.oauth.signin.error.temporarily_unavailable"))
			default:
				ctx.Flash.Error(ctx.Tr("auth.oauth.signin.error"))
			}
			ctx.Redirect(setting.AppSubURL + "/user/login")
			return
		}
		if err, ok := err.(*go_oauth2.RetrieveError); ok {
			ctx.Flash.Error("OAuth2 RetrieveError: "+err.Error(), true)
		}
		ctx.ServerError("UserSignIn", err)
		return
	}

	if u == nil {
		if ctx.Doer != nil {
			// attach user to already logged in user
			err = externalaccount.LinkAccountToUser(ctx, ctx.Doer, gothUser)
			if err != nil {
				ctx.ServerError("UserLinkAccount", err)
				return
			}

			ctx.Redirect(setting.AppSubURL + "/user/settings/security")
			return
		} else if !setting.Service.AllowOnlyInternalRegistration && setting.OAuth2Client.EnableAutoRegistration {
			// create new user with details from oauth2 provider
			var missingFields []string
			if gothUser.UserID == "" {
				missingFields = append(missingFields, "sub")
			}
			if gothUser.Email == "" {
				missingFields = append(missingFields, "email")
			}
			if setting.OAuth2Client.Username == setting.OAuth2UsernameNickname && gothUser.NickName == "" {
				missingFields = append(missingFields, "nickname")
			}
			if len(missingFields) > 0 {
				log.Error("OAuth2 Provider %s returned empty or missing fields: %s", authSource.Name, missingFields)
				if authSource.IsOAuth2() && authSource.Cfg.(*oauth2.Source).Provider == "openidConnect" {
					log.Error("You may need to change the 'OPENID_CONNECT_SCOPES' setting to request all required fields")
				}
				err = fmt.Errorf("OAuth2 Provider %s returned empty or missing fields: %s", authSource.Name, missingFields)
				ctx.ServerError("CreateUser", err)
				return
			}
			uname, err := getUserName(&gothUser)
			if err != nil {
				ctx.ServerError("UserSignIn", err)
				return
			}
			u = &user_model.User{
				Name:        uname,
				FullName:    gothUser.Name,
				Email:       gothUser.Email,
				LoginType:   auth.OAuth2,
				LoginSource: authSource.ID,
				LoginName:   gothUser.UserID,
			}

			overwriteDefault := &user_model.CreateUserOverwriteOptions{
				IsActive: util.OptionalBoolOf(!setting.OAuth2Client.RegisterEmailConfirm && !setting.Service.RegisterManualConfirm),
			}

			source := authSource.Cfg.(*oauth2.Source)

			isAdmin, isRestricted := getUserAdminAndRestrictedFromGroupClaims(source, &gothUser)
			u.IsAdmin = isAdmin.ValueOrDefault(false)
			u.IsRestricted = isRestricted.ValueOrDefault(false)

			if !createAndHandleCreatedUser(ctx, base.TplName(""), nil, u, overwriteDefault, &gothUser, setting.OAuth2Client.AccountLinking != setting.OAuth2AccountLinkingDisabled) {
				// error already handled
				return
			}

			if err := syncGroupsToTeams(ctx, source, &gothUser, u); err != nil {
				ctx.ServerError("SyncGroupsToTeams", err)
				return
			}
		} else {
			// no existing user is found, request attach or new account
			showLinkingLogin(ctx, gothUser)
			return
		}
	}

	handleOAuth2SignIn(ctx, authSource, u, gothUser)
}

func claimValueToStringSet(claimValue any) container.Set[string] {
	var groups []string

	switch rawGroup := claimValue.(type) {
	case []string:
		groups = rawGroup
	case []any:
		for _, group := range rawGroup {
			groups = append(groups, fmt.Sprintf("%s", group))
		}
	default:
		str := fmt.Sprintf("%s", rawGroup)
		groups = strings.Split(str, ",")
	}
	return container.SetOf(groups...)
}

func syncGroupsToTeams(ctx *context.Context, source *oauth2.Source, gothUser *goth.User, u *user_model.User) error {
	if source.GroupTeamMap != "" || source.GroupTeamMapRemoval {
		groupTeamMapping, err := auth_module.UnmarshalGroupTeamMapping(source.GroupTeamMap)
		if err != nil {
			return err
		}

		groups := getClaimedGroups(source, gothUser)

		if err := source_service.SyncGroupsToTeams(ctx, u, groups, groupTeamMapping, source.GroupTeamMapRemoval); err != nil {
			return err
		}
	}

	return nil
}

func getClaimedGroups(source *oauth2.Source, gothUser *goth.User) container.Set[string] {
	groupClaims, has := gothUser.RawData[source.GroupClaimName]
	if !has {
		return nil
	}

	return claimValueToStringSet(groupClaims)
}

<<<<<<< HEAD
func setUserAdminAndRestrictedFromGroupClaims(source *oauth2.Source, u *user_model.User, gothUser *goth.User) (adminChanged, restrictedChanged bool) {
=======
func getUserAdminAndRestrictedFromGroupClaims(source *oauth2.Source, gothUser *goth.User) (isAdmin, isRestricted optional.Option[bool]) {
>>>>>>> f9072dbf
	groups := getClaimedGroups(source, gothUser)

	if source.AdminGroup != "" {
		isAdmin = optional.Some(groups.Contains(source.AdminGroup))
	}
	if source.RestrictedGroup != "" {
		isRestricted = optional.Some(groups.Contains(source.RestrictedGroup))
	}

<<<<<<< HEAD
	return wasAdmin != u.IsAdmin, wasRestricted != u.IsRestricted
=======
	return isAdmin, isRestricted
>>>>>>> f9072dbf
}

func showLinkingLogin(ctx *context.Context, gothUser goth.User) {
	if err := updateSession(ctx, nil, map[string]any{
		"linkAccountGothUser": gothUser,
	}); err != nil {
		ctx.ServerError("updateSession", err)
		return
	}
	ctx.Redirect(setting.AppSubURL + "/user/link_account")
}

func updateAvatarIfNeed(ctx *context.Context, url string, u *user_model.User) {
	if setting.OAuth2Client.UpdateAvatar && len(url) > 0 {
		resp, err := http.Get(url)
		if err == nil {
			defer func() {
				_ = resp.Body.Close()
			}()
		}
		// ignore any error
		if err == nil && resp.StatusCode == http.StatusOK {
			data, err := io.ReadAll(io.LimitReader(resp.Body, setting.Avatar.MaxFileSize+1))
			if err == nil && int64(len(data)) <= setting.Avatar.MaxFileSize {
				_ = user_service.UploadAvatar(ctx, u, data)
			}
		}
	}
}

func handleOAuth2SignIn(ctx *context.Context, source *auth.Source, u *user_model.User, gothUser goth.User) {
	updateAvatarIfNeed(ctx, gothUser.AvatarURL, u)

	needs2FA := false
	if !source.Cfg.(*oauth2.Source).SkipLocalTwoFA {
		_, err := auth.GetTwoFactorByUID(ctx, u.ID)
		if err != nil && !auth.IsErrTwoFactorNotEnrolled(err) {
			ctx.ServerError("UserSignIn", err)
			return
		}
		needs2FA = err == nil
	}

	oauth2Source := source.Cfg.(*oauth2.Source)
	groupTeamMapping, err := auth_module.UnmarshalGroupTeamMapping(oauth2Source.GroupTeamMap)
	if err != nil {
		ctx.ServerError("UnmarshalGroupTeamMapping", err)
		return
	}

	groups := getClaimedGroups(oauth2Source, &gothUser)

	// If this user is enrolled in 2FA and this source doesn't override it,
	// we can't sign the user in just yet. Instead, redirect them to the 2FA authentication page.
	if !needs2FA {
		if err := updateSession(ctx, nil, map[string]any{
			"uid":   u.ID,
			"uname": u.Name,
		}); err != nil {
			ctx.ServerError("updateSession", err)
			return
		}

		// Clear whatever CSRF cookie has right now, force to generate a new one
		ctx.Csrf.DeleteCookie(ctx)

<<<<<<< HEAD
		// Register last login
		u.SetLastLogin()

		// Update GroupClaims
		changedIsAdmin, changedIsRestricted := setUserAdminAndRestrictedFromGroupClaims(oauth2Source, u, &gothUser)
		cols := []string{"last_login_unix"}
		if changedIsAdmin || changedIsRestricted {
			cols = append(cols, "is_admin", "is_restricted")
=======
		opts := &user_service.UpdateOptions{
			SetLastLogin: true,
>>>>>>> f9072dbf
		}
		opts.IsAdmin, opts.IsRestricted = getUserAdminAndRestrictedFromGroupClaims(oauth2Source, &gothUser)
		if err := user_service.UpdateUser(ctx, u, opts); err != nil {
			ctx.ServerError("UpdateUser", err)
			return
		}

		if changedIsAdmin {
			audit.Record(ctx, audit_model.UserAdmin, audit.NewAuthenticationSourceUser(), u, u, "Changed admin status of user %s to %s.", u.Name, audit.UserAdminString(u.IsAdmin))
		}
		if changedIsRestricted {
			audit.Record(ctx, audit_model.UserRestricted, audit.NewAuthenticationSourceUser(), u, u, "Changed restricted status of user %s to %s.", u.Name, audit.UserRestrictedString(u.IsRestricted))
		}

		if oauth2Source.GroupTeamMap != "" || oauth2Source.GroupTeamMapRemoval {
			if err := source_service.SyncGroupsToTeams(ctx, u, groups, groupTeamMapping, oauth2Source.GroupTeamMapRemoval); err != nil {
				ctx.ServerError("SyncGroupsToTeams", err)
				return
			}
		}

		// update external user information
		if err := externalaccount.UpdateExternalUser(ctx, u, gothUser); err != nil {
			if !errors.Is(err, util.ErrNotExist) {
				log.Error("UpdateExternalUser failed: %v", err)
			}
		}

		if err := resetLocale(ctx, u); err != nil {
			ctx.ServerError("resetLocale", err)
			return
		}

		if redirectTo := ctx.GetSiteCookie("redirect_to"); len(redirectTo) > 0 {
			middleware.DeleteRedirectToCookie(ctx.Resp)
			ctx.RedirectToFirst(redirectTo)
			return
		}

		ctx.Redirect(setting.AppSubURL + "/")
		return
	}

<<<<<<< HEAD
	changedIsAdmin, changedIsRestricted := setUserAdminAndRestrictedFromGroupClaims(oauth2Source, u, &gothUser)
	if changedIsAdmin || changedIsRestricted {
		if err := user_model.UpdateUserCols(ctx, u, "is_admin", "is_restricted"); err != nil {
			ctx.ServerError("UpdateUserCols", err)
=======
	opts := &user_service.UpdateOptions{}
	opts.IsAdmin, opts.IsRestricted = getUserAdminAndRestrictedFromGroupClaims(oauth2Source, &gothUser)
	if opts.IsAdmin.Has() || opts.IsRestricted.Has() {
		if err := user_service.UpdateUser(ctx, u, opts); err != nil {
			ctx.ServerError("UpdateUser", err)
>>>>>>> f9072dbf
			return
		}
	}

	if changedIsAdmin {
		audit.Record(ctx, audit_model.UserAdmin, audit.NewAuthenticationSourceUser(), u, u, "Changed admin status of user %s to %s.", u.Name, audit.UserAdminString(u.IsAdmin))
	}
	if changedIsRestricted {
		audit.Record(ctx, audit_model.UserRestricted, audit.NewAuthenticationSourceUser(), u, u, "Changed restricted status of user %s to %s.", u.Name, audit.UserRestrictedString(u.IsRestricted))
	}

	if oauth2Source.GroupTeamMap != "" || oauth2Source.GroupTeamMapRemoval {
		if err := source_service.SyncGroupsToTeams(ctx, u, groups, groupTeamMapping, oauth2Source.GroupTeamMapRemoval); err != nil {
			ctx.ServerError("SyncGroupsToTeams", err)
			return
		}
	}

	if err := updateSession(ctx, nil, map[string]any{
		// User needs to use 2FA, save data and redirect to 2FA page.
		"twofaUid":      u.ID,
		"twofaRemember": false,
	}); err != nil {
		ctx.ServerError("updateSession", err)
		return
	}

	// If WebAuthn is enrolled -> Redirect to WebAuthn instead
	regs, err := auth.GetWebAuthnCredentialsByUID(ctx, u.ID)
	if err == nil && len(regs) > 0 {
		ctx.Redirect(setting.AppSubURL + "/user/webauthn")
		return
	}

	ctx.Redirect(setting.AppSubURL + "/user/two_factor")
}

// OAuth2UserLoginCallback attempts to handle the callback from the OAuth2 provider and if successful
// login the user
func oAuth2UserLoginCallback(ctx *context.Context, authSource *auth.Source, request *http.Request, response http.ResponseWriter) (*user_model.User, goth.User, error) {
	oauth2Source := authSource.Cfg.(*oauth2.Source)

	// Make sure that the response is not an error response.
	errorName := request.FormValue("error")

	if len(errorName) > 0 {
		errorDescription := request.FormValue("error_description")

		// Delete the goth session
		err := gothic.Logout(response, request)
		if err != nil {
			return nil, goth.User{}, err
		}

		return nil, goth.User{}, errCallback{
			Code:        errorName,
			Description: errorDescription,
		}
	}

	// Proceed to authenticate through goth.
	gothUser, err := oauth2Source.Callback(request, response)
	if err != nil {
		if err.Error() == "securecookie: the value is too long" || strings.Contains(err.Error(), "Data too long") {
			log.Error("OAuth2 Provider %s returned too long a token. Current max: %d. Either increase the [OAuth2] MAX_TOKEN_LENGTH or reduce the information returned from the OAuth2 provider", authSource.Name, setting.OAuth2.MaxTokenLength)
			err = fmt.Errorf("OAuth2 Provider %s returned too long a token. Current max: %d. Either increase the [OAuth2] MAX_TOKEN_LENGTH or reduce the information returned from the OAuth2 provider", authSource.Name, setting.OAuth2.MaxTokenLength)
		}
		return nil, goth.User{}, err
	}

	if oauth2Source.RequiredClaimName != "" {
		claimInterface, has := gothUser.RawData[oauth2Source.RequiredClaimName]
		if !has {
			return nil, goth.User{}, user_model.ErrUserProhibitLogin{Name: gothUser.UserID}
		}

		if oauth2Source.RequiredClaimValue != "" {
			groups := claimValueToStringSet(claimInterface)

			if !groups.Contains(oauth2Source.RequiredClaimValue) {
				return nil, goth.User{}, user_model.ErrUserProhibitLogin{Name: gothUser.UserID}
			}
		}
	}

	user := &user_model.User{
		LoginName:   gothUser.UserID,
		LoginType:   auth.OAuth2,
		LoginSource: authSource.ID,
	}

	hasUser, err := user_model.GetUser(ctx, user)
	if err != nil {
		return nil, goth.User{}, err
	}

	if hasUser {
		return user, gothUser, nil
	}

	// search in external linked users
	externalLoginUser := &user_model.ExternalLoginUser{
		ExternalID:    gothUser.UserID,
		LoginSourceID: authSource.ID,
	}
	hasUser, err = user_model.GetExternalLogin(request.Context(), externalLoginUser)
	if err != nil {
		return nil, goth.User{}, err
	}
	if hasUser {
		user, err = user_model.GetUserByID(request.Context(), externalLoginUser.UserID)
		return user, gothUser, err
	}

	// no user found to login
	return nil, gothUser, nil
}<|MERGE_RESOLUTION|>--- conflicted
+++ resolved
@@ -1073,11 +1073,7 @@
 	return claimValueToStringSet(groupClaims)
 }
 
-<<<<<<< HEAD
-func setUserAdminAndRestrictedFromGroupClaims(source *oauth2.Source, u *user_model.User, gothUser *goth.User) (adminChanged, restrictedChanged bool) {
-=======
 func getUserAdminAndRestrictedFromGroupClaims(source *oauth2.Source, gothUser *goth.User) (isAdmin, isRestricted optional.Option[bool]) {
->>>>>>> f9072dbf
 	groups := getClaimedGroups(source, gothUser)
 
 	if source.AdminGroup != "" {
@@ -1087,11 +1083,7 @@
 		isRestricted = optional.Some(groups.Contains(source.RestrictedGroup))
 	}
 
-<<<<<<< HEAD
-	return wasAdmin != u.IsAdmin, wasRestricted != u.IsRestricted
-=======
 	return isAdmin, isRestricted
->>>>>>> f9072dbf
 }
 
 func showLinkingLogin(ctx *context.Context, gothUser goth.User) {
@@ -1158,31 +1150,13 @@
 		// Clear whatever CSRF cookie has right now, force to generate a new one
 		ctx.Csrf.DeleteCookie(ctx)
 
-<<<<<<< HEAD
-		// Register last login
-		u.SetLastLogin()
-
-		// Update GroupClaims
-		changedIsAdmin, changedIsRestricted := setUserAdminAndRestrictedFromGroupClaims(oauth2Source, u, &gothUser)
-		cols := []string{"last_login_unix"}
-		if changedIsAdmin || changedIsRestricted {
-			cols = append(cols, "is_admin", "is_restricted")
-=======
 		opts := &user_service.UpdateOptions{
 			SetLastLogin: true,
->>>>>>> f9072dbf
 		}
 		opts.IsAdmin, opts.IsRestricted = getUserAdminAndRestrictedFromGroupClaims(oauth2Source, &gothUser)
-		if err := user_service.UpdateUser(ctx, u, opts); err != nil {
+		if err := user_service.UpdateUser(ctx, audit.NewAuthenticationSourceUser(), u, opts); err != nil {
 			ctx.ServerError("UpdateUser", err)
 			return
-		}
-
-		if changedIsAdmin {
-			audit.Record(ctx, audit_model.UserAdmin, audit.NewAuthenticationSourceUser(), u, u, "Changed admin status of user %s to %s.", u.Name, audit.UserAdminString(u.IsAdmin))
-		}
-		if changedIsRestricted {
-			audit.Record(ctx, audit_model.UserRestricted, audit.NewAuthenticationSourceUser(), u, u, "Changed restricted status of user %s to %s.", u.Name, audit.UserRestrictedString(u.IsRestricted))
 		}
 
 		if oauth2Source.GroupTeamMap != "" || oauth2Source.GroupTeamMapRemoval {
@@ -1214,27 +1188,13 @@
 		return
 	}
 
-<<<<<<< HEAD
-	changedIsAdmin, changedIsRestricted := setUserAdminAndRestrictedFromGroupClaims(oauth2Source, u, &gothUser)
-	if changedIsAdmin || changedIsRestricted {
-		if err := user_model.UpdateUserCols(ctx, u, "is_admin", "is_restricted"); err != nil {
-			ctx.ServerError("UpdateUserCols", err)
-=======
 	opts := &user_service.UpdateOptions{}
 	opts.IsAdmin, opts.IsRestricted = getUserAdminAndRestrictedFromGroupClaims(oauth2Source, &gothUser)
 	if opts.IsAdmin.Has() || opts.IsRestricted.Has() {
-		if err := user_service.UpdateUser(ctx, u, opts); err != nil {
+		if err := user_service.UpdateUser(ctx, audit.NewAuthenticationSourceUser(), u, opts); err != nil {
 			ctx.ServerError("UpdateUser", err)
->>>>>>> f9072dbf
-			return
-		}
-	}
-
-	if changedIsAdmin {
-		audit.Record(ctx, audit_model.UserAdmin, audit.NewAuthenticationSourceUser(), u, u, "Changed admin status of user %s to %s.", u.Name, audit.UserAdminString(u.IsAdmin))
-	}
-	if changedIsRestricted {
-		audit.Record(ctx, audit_model.UserRestricted, audit.NewAuthenticationSourceUser(), u, u, "Changed restricted status of user %s to %s.", u.Name, audit.UserRestrictedString(u.IsRestricted))
+			return
+		}
 	}
 
 	if oauth2Source.GroupTeamMap != "" || oauth2Source.GroupTeamMapRemoval {
