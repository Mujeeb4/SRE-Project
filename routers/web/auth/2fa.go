// Copyright 2017 The Gitea Authors. All rights reserved.
// SPDX-License-Identifier: MIT

package auth

import (
	"errors"
	"net/http"

	"code.gitea.io/gitea/models/auth"
	user_model "code.gitea.io/gitea/models/user"
	"code.gitea.io/gitea/modules/base"
	"code.gitea.io/gitea/modules/context"
	"code.gitea.io/gitea/modules/setting"
	"code.gitea.io/gitea/modules/web"
	"code.gitea.io/gitea/services/audit"
	"code.gitea.io/gitea/services/externalaccount"
	"code.gitea.io/gitea/services/forms"
)

var (
	tplTwofa        base.TplName = "user/auth/twofa"
	tplTwofaScratch base.TplName = "user/auth/twofa_scratch"
)

// TwoFactor shows the user a two-factor authentication page.
func TwoFactor(ctx *context.Context) {
	ctx.Data["Title"] = ctx.Tr("twofa")

	// Check auto-login.
	if checkAutoLogin(ctx) {
		return
	}

	// Ensure user is in a 2FA session.
	if ctx.Session.Get("twofaUid") == nil {
		ctx.ServerError("UserSignIn", errors.New("not in 2FA session"))
		return
	}

	ctx.HTML(http.StatusOK, tplTwofa)
}

// TwoFactorPost validates a user's two-factor authentication token.
func TwoFactorPost(ctx *context.Context) {
	form := web.GetForm(ctx).(*forms.TwoFactorAuthForm)
	ctx.Data["Title"] = ctx.Tr("twofa")

	// Ensure user is in a 2FA session.
	idSess := ctx.Session.Get("twofaUid")
	if idSess == nil {
		ctx.ServerError("UserSignIn", errors.New("not in 2FA session"))
		return
	}

	id := idSess.(int64)
<<<<<<< HEAD

	u, err := user_model.GetUserByID(ctx, id)
	if err != nil {
		ctx.ServerError("UserSignIn", err)
		return
	}

	twofa, err := auth.GetTwoFactorByUID(id)
=======
	twofa, err := auth.GetTwoFactorByUID(ctx, id)
>>>>>>> e5ec57cd
	if err != nil {
		ctx.ServerError("UserSignIn", err)
		return
	}

	// Validate the passcode with the stored TOTP secret.
	ok, err := twofa.ValidateTOTP(form.Passcode)
	if err != nil {
		ctx.ServerError("UserSignIn", err)
		return
	}

	if ok && twofa.LastUsedPasscode != form.Passcode {
		remember := ctx.Session.Get("twofaRemember").(bool)

		if ctx.Session.Get("linkAccount") != nil {
			err = externalaccount.LinkAccountFromStore(ctx.Session, u)
			if err != nil {
				ctx.ServerError("UserSignIn", err)
				return
			}
		}

		twofa.LastUsedPasscode = form.Passcode
		if err = auth.UpdateTwoFactor(ctx, twofa); err != nil {
			ctx.ServerError("UserSignIn", err)
			return
		}

		handleSignIn(ctx, u, remember)
		return
	}

	audit.Record(audit.UserAuthenticationFailTwoFactor, user_model.NewGhostUser(), u, twofa, "Failed two-factor authentication for user %s.", u.Name)

	ctx.RenderWithErr(ctx.Tr("auth.twofa_passcode_incorrect"), tplTwofa, forms.TwoFactorAuthForm{})
}

// TwoFactorScratch shows the scratch code form for two-factor authentication.
func TwoFactorScratch(ctx *context.Context) {
	ctx.Data["Title"] = ctx.Tr("twofa_scratch")

	// Check auto-login.
	if checkAutoLogin(ctx) {
		return
	}

	// Ensure user is in a 2FA session.
	if ctx.Session.Get("twofaUid") == nil {
		ctx.ServerError("UserSignIn", errors.New("not in 2FA session"))
		return
	}

	ctx.HTML(http.StatusOK, tplTwofaScratch)
}

// TwoFactorScratchPost validates and invalidates a user's two-factor scratch token.
func TwoFactorScratchPost(ctx *context.Context) {
	form := web.GetForm(ctx).(*forms.TwoFactorScratchAuthForm)
	ctx.Data["Title"] = ctx.Tr("twofa_scratch")

	// Ensure user is in a 2FA session.
	idSess := ctx.Session.Get("twofaUid")
	if idSess == nil {
		ctx.ServerError("UserSignIn", errors.New("not in 2FA session"))
		return
	}

	id := idSess.(int64)
	twofa, err := auth.GetTwoFactorByUID(ctx, id)
	if err != nil {
		ctx.ServerError("UserSignIn", err)
		return
	}

	// Validate the passcode with the stored TOTP secret.
	if twofa.VerifyScratchToken(form.Token) {
		// Invalidate the scratch token.
		_, err = twofa.GenerateScratchToken()
		if err != nil {
			ctx.ServerError("UserSignIn", err)
			return
		}
		if err = auth.UpdateTwoFactor(ctx, twofa); err != nil {
			ctx.ServerError("UserSignIn", err)
			return
		}

		remember := ctx.Session.Get("twofaRemember").(bool)
		u, err := user_model.GetUserByID(ctx, id)
		if err != nil {
			ctx.ServerError("UserSignIn", err)
			return
		}

		handleSignInFull(ctx, u, remember, false)
		if ctx.Written() {
			return
		}
		ctx.Flash.Info(ctx.Tr("auth.twofa_scratch_used"))
		ctx.Redirect(setting.AppSubURL + "/user/settings/security")
		return
	}

	ctx.RenderWithErr(ctx.Tr("auth.twofa_scratch_token_incorrect"), tplTwofaScratch, forms.TwoFactorScratchAuthForm{})
}<|MERGE_RESOLUTION|>--- conflicted
+++ resolved
@@ -54,7 +54,6 @@
 	}
 
 	id := idSess.(int64)
-<<<<<<< HEAD
 
 	u, err := user_model.GetUserByID(ctx, id)
 	if err != nil {
@@ -62,10 +61,7 @@
 		return
 	}
 
-	twofa, err := auth.GetTwoFactorByUID(id)
-=======
 	twofa, err := auth.GetTwoFactorByUID(ctx, id)
->>>>>>> e5ec57cd
 	if err != nil {
 		ctx.ServerError("UserSignIn", err)
 		return
