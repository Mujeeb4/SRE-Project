--- conflicted
+++ resolved
@@ -612,11 +612,7 @@
 
 	// update external user information
 	if gothUser != nil {
-<<<<<<< HEAD
-		if err := externalaccount.UpdateExternalUser(u, *gothUser, authType); err != nil {
-=======
 		if err := externalaccount.UpdateExternalUser(ctx, u, *gothUser); err != nil {
->>>>>>> cddf245c
 			if !errors.Is(err, util.ErrNotExist) {
 				log.Error("UpdateExternalUser failed: %v", err)
 			}
