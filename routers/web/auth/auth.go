--- conflicted
+++ resolved
@@ -790,13 +790,9 @@
 		log.Trace("Email activated: %s", email.Email)
 		ctx.Flash.Success(ctx.Tr("settings.add_email_success"))
 
-<<<<<<< HEAD
-		if setting.CacheService.Enabled {
-=======
 		if u, err := user_model.GetUserByID(ctx, email.UID); err != nil {
 			log.Warn("GetUserByID: %d", email.UID)
 		} else {
->>>>>>> 4d1277c0
 			// Allow user to validate more emails
 			_ = ctx.Cache.Delete("MailResendLimit_" + user.LowerName)
 		}
