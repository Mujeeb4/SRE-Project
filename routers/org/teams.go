// Copyright 2014 The Gogs Authors. All rights reserved.
// Copyright 2019 The Gitea Authors. All rights reserved.
// Use of this source code is governed by a MIT-style
// license that can be found in the LICENSE file.

package org

import (
	"net/http"
	"path"
	"strings"

	"code.gitea.io/gitea/models"
	"code.gitea.io/gitea/modules/auth"
	"code.gitea.io/gitea/modules/base"
	"code.gitea.io/gitea/modules/context"
	"code.gitea.io/gitea/modules/log"
	"code.gitea.io/gitea/routers/utils"

	"github.com/unknwon/com"
)

const (
	// tplTeams template path for teams list page
	tplTeams base.TplName = "org/team/teams"
	// tplTeamNew template path for create new team page
	tplTeamNew base.TplName = "org/team/new"
	// tplTeamMembers template path for showing team members page
	tplTeamMembers base.TplName = "org/team/members"
	// tplTeamRepositories template path for showing team repositories page
	tplTeamRepositories base.TplName = "org/team/repositories"
)

// Teams render teams list page
func Teams(ctx *context.Context) {
	org := ctx.Org.Organization
	ctx.Data["Title"] = org.FullName
	ctx.Data["PageIsOrgTeams"] = true

	for _, t := range org.Teams {
		if err := t.GetMembers(); err != nil {
			ctx.ServerError("GetMembers", err)
			return
		}
	}
	ctx.Data["Teams"] = org.Teams

	ctx.HTML(200, tplTeams)
}

// TeamsAction response for join, leave, remove, add operations to team
func TeamsAction(ctx *context.Context) {
	uid := com.StrTo(ctx.Query("uid")).MustInt64()
	if uid == 0 {
		ctx.Redirect(ctx.Org.OrgLink + "/teams")
		return
	}

	page := ctx.Query("page")
	var err error
	switch ctx.Params(":action") {
	case "join":
		if !ctx.Org.IsOwner {
			ctx.Error(404)
			return
		}
		err = ctx.Org.Team.AddMember(ctx.User.ID)
	case "leave":
		err = ctx.Org.Team.RemoveMember(ctx.User.ID)
	case "remove":
		if !ctx.Org.IsOwner {
			ctx.Error(404)
			return
		}
		err = ctx.Org.Team.RemoveMember(uid)
		page = "team"
	case "add":
		if !ctx.Org.IsOwner {
			ctx.Error(404)
			return
		}
		uname := utils.RemoveUsernameParameterSuffix(strings.ToLower(ctx.Query("uname")))
		var u *models.User
		u, err = models.GetUserByName(uname)
		if err != nil {
			if models.IsErrUserNotExist(err) {
				ctx.Flash.Error(ctx.Tr("form.user_not_exist"))
				ctx.Redirect(ctx.Org.OrgLink + "/teams/" + ctx.Org.Team.LowerName)
			} else {
				ctx.ServerError(" GetUserByName", err)
			}
			return
		}

		if u.IsOrganization() {
			ctx.Flash.Error(ctx.Tr("form.cannot_add_org_to_team"))
			ctx.Redirect(ctx.Org.OrgLink + "/teams/" + ctx.Org.Team.LowerName)
			return
		}

		if ctx.Org.Team.IsMember(u.ID) {
			ctx.Flash.Error(ctx.Tr("org.teams.add_duplicate_users"))
		} else {
			err = ctx.Org.Team.AddMember(u.ID)
		}

		page = "team"
	}

	if err != nil {
		if models.IsErrLastOrgOwner(err) {
			ctx.Flash.Error(ctx.Tr("form.last_org_owner"))
		} else {
			log.Error("Action(%s): %v", ctx.Params(":action"), err)
			ctx.JSON(200, map[string]interface{}{
				"ok":  false,
				"err": err.Error(),
			})
			return
		}
	}

	switch page {
	case "team":
		ctx.Redirect(ctx.Org.OrgLink + "/teams/" + ctx.Org.Team.LowerName)
	case "home":
		ctx.Redirect(ctx.Org.Organization.HomeLink())
	default:
		ctx.Redirect(ctx.Org.OrgLink + "/teams")
	}
}

// TeamsRepoAction operate team's repository
func TeamsRepoAction(ctx *context.Context) {
	if !ctx.Org.IsOwner {
		ctx.Error(404)
		return
	}

	var err error
	switch ctx.Params(":action") {
	case "add":
		repoName := path.Base(ctx.Query("repo_name"))
		var repo *models.Repository
		repo, err = models.GetRepositoryByName(ctx.Org.Organization.ID, repoName)
		if err != nil {
			if models.IsErrRepoNotExist(err) {
				ctx.Flash.Error(ctx.Tr("org.teams.add_nonexistent_repo"))
				ctx.Redirect(ctx.Org.OrgLink + "/teams/" + ctx.Org.Team.LowerName + "/repositories")
				return
			}
			ctx.ServerError("GetRepositoryByName", err)
			return
		}
		err = ctx.Org.Team.AddRepository(repo)
	case "remove":
		err = ctx.Org.Team.RemoveRepository(com.StrTo(ctx.Query("repoid")).MustInt64())
	}

	if err != nil {
		log.Error("Action(%s): '%s' %v", ctx.Params(":action"), ctx.Org.Team.Name, err)
		ctx.ServerError("TeamsRepoAction", err)
		return
	}
	ctx.Redirect(ctx.Org.OrgLink + "/teams/" + ctx.Org.Team.LowerName + "/repositories")
}

// NewTeam render create new team page
func NewTeam(ctx *context.Context) {
	ctx.Data["Title"] = ctx.Org.Organization.FullName
	ctx.Data["PageIsOrgTeams"] = true
	ctx.Data["PageIsOrgTeamsNew"] = true
	ctx.Data["Team"] = &models.Team{}
	ctx.Data["Units"] = models.Units
	ctx.HTML(200, tplTeamNew)
}

// NewTeamPost response for create new team
func NewTeamPost(ctx *context.Context, form auth.CreateTeamForm) {
	ctx.Data["Title"] = ctx.Org.Organization.FullName
	ctx.Data["PageIsOrgTeams"] = true
	ctx.Data["PageIsOrgTeamsNew"] = true
	ctx.Data["Units"] = models.Units
	var includesAllRepositories = (form.RepoAccess == "all")

	t := &models.Team{
<<<<<<< HEAD
		OrgID:            ctx.Org.Organization.ID,
		Name:             form.TeamName,
		Description:      form.Description,
		Authorize:        models.ParseAccessMode(form.Permission),
		CanCreateOrgRepo: form.CanCreateOrgRepo,
=======
		OrgID:                   ctx.Org.Organization.ID,
		Name:                    form.TeamName,
		Description:             form.Description,
		Authorize:               models.ParseAccessMode(form.Permission),
		IncludesAllRepositories: includesAllRepositories,
>>>>>>> b7475013
	}

	if t.Authorize < models.AccessModeOwner {
		var units = make([]*models.TeamUnit, 0, len(form.Units))
		for _, tp := range form.Units {
			units = append(units, &models.TeamUnit{
				OrgID: ctx.Org.Organization.ID,
				Type:  tp,
			})
		}
		t.Units = units
	}

	ctx.Data["Team"] = t

	if ctx.HasError() {
		ctx.HTML(200, tplTeamNew)
		return
	}

	if t.Authorize < models.AccessModeAdmin && len(form.Units) == 0 {
		ctx.RenderWithErr(ctx.Tr("form.team_no_units_error"), tplTeamNew, &form)
		return
	}

	if err := models.NewTeam(t); err != nil {
		ctx.Data["Err_TeamName"] = true
		switch {
		case models.IsErrTeamAlreadyExist(err):
			ctx.RenderWithErr(ctx.Tr("form.team_name_been_taken"), tplTeamNew, &form)
		default:
			ctx.ServerError("NewTeam", err)
		}
		return
	}
	log.Trace("Team created: %s/%s", ctx.Org.Organization.Name, t.Name)
	ctx.Redirect(ctx.Org.OrgLink + "/teams/" + t.LowerName)
}

// TeamMembers render team members page
func TeamMembers(ctx *context.Context) {
	ctx.Data["Title"] = ctx.Org.Team.Name
	ctx.Data["PageIsOrgTeams"] = true
	ctx.Data["PageIsOrgTeamMembers"] = true
	if err := ctx.Org.Team.GetMembers(); err != nil {
		ctx.ServerError("GetMembers", err)
		return
	}
	ctx.HTML(200, tplTeamMembers)
}

// TeamRepositories show the repositories of team
func TeamRepositories(ctx *context.Context) {
	ctx.Data["Title"] = ctx.Org.Team.Name
	ctx.Data["PageIsOrgTeams"] = true
	ctx.Data["PageIsOrgTeamRepos"] = true
	if err := ctx.Org.Team.GetRepositories(); err != nil {
		ctx.ServerError("GetRepositories", err)
		return
	}
	ctx.HTML(200, tplTeamRepositories)
}

// EditTeam render team edit page
func EditTeam(ctx *context.Context) {
	ctx.Data["Title"] = ctx.Org.Organization.FullName
	ctx.Data["PageIsOrgTeams"] = true
	ctx.Data["team_name"] = ctx.Org.Team.Name
	ctx.Data["desc"] = ctx.Org.Team.Description
	ctx.Data["Units"] = models.Units
	ctx.HTML(200, tplTeamNew)
}

// EditTeamPost response for modify team information
func EditTeamPost(ctx *context.Context, form auth.CreateTeamForm) {
	t := ctx.Org.Team
	ctx.Data["Title"] = ctx.Org.Organization.FullName
	ctx.Data["PageIsOrgTeams"] = true
	ctx.Data["Team"] = t
	ctx.Data["Units"] = models.Units

	isAuthChanged := false
	isIncludeAllChanged := false
	var includesAllRepositories = (form.RepoAccess == "all")
	if !t.IsOwnerTeam() {
		// Validate permission level.
		auth := models.ParseAccessMode(form.Permission)

		t.Name = form.TeamName
		if t.Authorize != auth {
			isAuthChanged = true
			t.Authorize = auth
		}

		if t.IncludesAllRepositories != includesAllRepositories {
			isIncludeAllChanged = true
			t.IncludesAllRepositories = includesAllRepositories
		}
	}
	t.Description = form.Description
	if t.Authorize < models.AccessModeOwner {
		var units = make([]models.TeamUnit, 0, len(form.Units))
		for _, tp := range form.Units {
			units = append(units, models.TeamUnit{
				OrgID:  t.OrgID,
				TeamID: t.ID,
				Type:   tp,
			})
		}
		err := models.UpdateTeamUnits(t, units)
		if err != nil {
			ctx.Error(http.StatusInternalServerError, "LoadIssue", err.Error())
			return
		}
	}
	t.CanCreateOrgRepo = form.CanCreateOrgRepo

	if ctx.HasError() {
		ctx.HTML(200, tplTeamNew)
		return
	}

	if t.Authorize < models.AccessModeAdmin && len(form.Units) == 0 {
		ctx.RenderWithErr(ctx.Tr("form.team_no_units_error"), tplTeamNew, &form)
		return
	}

	if err := models.UpdateTeam(t, isAuthChanged, isIncludeAllChanged); err != nil {
		ctx.Data["Err_TeamName"] = true
		switch {
		case models.IsErrTeamAlreadyExist(err):
			ctx.RenderWithErr(ctx.Tr("form.team_name_been_taken"), tplTeamNew, &form)
		default:
			ctx.ServerError("UpdateTeam", err)
		}
		return
	}
	ctx.Redirect(ctx.Org.OrgLink + "/teams/" + t.LowerName)
}

// DeleteTeam response for the delete team request
func DeleteTeam(ctx *context.Context) {
	if err := models.DeleteTeam(ctx.Org.Team); err != nil {
		ctx.Flash.Error("DeleteTeam: " + err.Error())
	} else {
		ctx.Flash.Success(ctx.Tr("org.teams.delete_team_success"))
	}

	ctx.JSON(200, map[string]interface{}{
		"redirect": ctx.Org.OrgLink + "/teams",
	})
}<|MERGE_RESOLUTION|>--- conflicted
+++ resolved
@@ -184,19 +184,12 @@
 	var includesAllRepositories = (form.RepoAccess == "all")
 
 	t := &models.Team{
-<<<<<<< HEAD
-		OrgID:            ctx.Org.Organization.ID,
-		Name:             form.TeamName,
-		Description:      form.Description,
-		Authorize:        models.ParseAccessMode(form.Permission),
-		CanCreateOrgRepo: form.CanCreateOrgRepo,
-=======
 		OrgID:                   ctx.Org.Organization.ID,
 		Name:                    form.TeamName,
 		Description:             form.Description,
 		Authorize:               models.ParseAccessMode(form.Permission),
 		IncludesAllRepositories: includesAllRepositories,
->>>>>>> b7475013
+		CanCreateOrgRepo: form.CanCreateOrgRepo,
 	}
 
 	if t.Authorize < models.AccessModeOwner {
