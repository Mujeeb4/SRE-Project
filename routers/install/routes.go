--- conflicted
+++ resolved
@@ -106,14 +106,8 @@
 	r.Use(Init)
 	r.Get("/", Install)
 	r.Post("/", web.Bind(forms.InstallForm{}), SubmitInstall)
-<<<<<<< HEAD
-	r.NotFound(func(w http.ResponseWriter, req *http.Request) {
-		http.Redirect(w, req, setting.AppURL, http.StatusSeeOther)
-	})
-=======
 
 	r.NotFound(web.Wrap(installNotFound))
->>>>>>> 3bb028cc
 	return r
 }
 
