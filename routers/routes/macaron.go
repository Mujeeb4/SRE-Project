// Copyright 2017 The Gitea Authors. All rights reserved.
// Use of this source code is governed by a MIT-style
// license that can be found in the LICENSE file.

package routes

import (
	"encoding/gob"

	"code.gitea.io/gitea/models"
	"code.gitea.io/gitea/modules/auth"
	"code.gitea.io/gitea/modules/context"
	"code.gitea.io/gitea/modules/lfs"
	"code.gitea.io/gitea/modules/log"
	"code.gitea.io/gitea/modules/options"
	"code.gitea.io/gitea/modules/setting"
	"code.gitea.io/gitea/modules/templates"
	"code.gitea.io/gitea/modules/validation"
	"code.gitea.io/gitea/routers"
	"code.gitea.io/gitea/routers/admin"
	apiv1 "code.gitea.io/gitea/routers/api/v1"
	"code.gitea.io/gitea/routers/dev"
	"code.gitea.io/gitea/routers/events"
	"code.gitea.io/gitea/routers/org"
	"code.gitea.io/gitea/routers/private"
	"code.gitea.io/gitea/routers/repo"
	"code.gitea.io/gitea/routers/user"
	userSetting "code.gitea.io/gitea/routers/user/setting"
	"code.gitea.io/gitea/services/mailer"

	// to registers all internal adapters
	_ "code.gitea.io/gitea/modules/session"

	"gitea.com/macaron/binding"
	"gitea.com/macaron/cache"
	"gitea.com/macaron/captcha"
	"gitea.com/macaron/cors"
	"gitea.com/macaron/csrf"
	"gitea.com/macaron/gzip"
	"gitea.com/macaron/i18n"
	"gitea.com/macaron/macaron"
	"gitea.com/macaron/session"
	"gitea.com/macaron/toolbox"
	"github.com/tstranex/u2f"
)

// NewMacaron initializes Macaron instance.
func NewMacaron() *macaron.Macaron {
	gob.Register(&u2f.Challenge{})
	var m *macaron.Macaron
	if setting.RedirectMacaronLog {
		loggerAsWriter := log.NewLoggerAsWriter("INFO", log.GetLogger("macaron"))
		m = macaron.NewWithLogger(loggerAsWriter)
	} else {
		m = macaron.New()
	}

	if setting.EnableGzip {
		m.Use(gzip.Middleware())
	}
	if setting.Protocol == setting.FCGI || setting.Protocol == setting.FCGIUnix {
		m.SetURLPrefix(setting.AppSubURL)
	}

	m.Use(templates.HTMLRenderer())

	mailer.InitMailRender(templates.Mailer())

	localeNames, err := options.Dir("locale")

	if err != nil {
		log.Fatal("Failed to list locale files: %v", err)
	}

	localFiles := make(map[string][]byte)

	for _, name := range localeNames {
		localFiles[name], err = options.Locale(name)

		if err != nil {
			log.Fatal("Failed to load %s locale file. %v", name, err)
		}
	}

	m.Use(i18n.I18n(i18n.Options{
		SubURL:       setting.AppSubURL,
		Files:        localFiles,
		Langs:        setting.Langs,
		Names:        setting.Names,
		DefaultLang:  "en-US",
		Redirect:     false,
		CookieDomain: setting.SessionConfig.Domain,
	}))
	m.Use(cache.Cacher(cache.Options{
		Adapter:       setting.CacheService.Adapter,
		AdapterConfig: setting.CacheService.Conn,
		Interval:      setting.CacheService.Interval,
	}))
	m.Use(captcha.Captchaer(captcha.Options{
		SubURL: setting.AppSubURL,
	}))
	m.Use(session.Sessioner(session.Options{
		Provider:       setting.SessionConfig.Provider,
		ProviderConfig: setting.SessionConfig.ProviderConfig,
		CookieName:     setting.SessionConfig.CookieName,
		CookiePath:     setting.SessionConfig.CookiePath,
		Gclifetime:     setting.SessionConfig.Gclifetime,
		Maxlifetime:    setting.SessionConfig.Maxlifetime,
		Secure:         setting.SessionConfig.Secure,
		Domain:         setting.SessionConfig.Domain,
	}))
	m.Use(csrf.Csrfer(csrf.Options{
		Secret:         setting.SecretKey,
		Cookie:         setting.CSRFCookieName,
		SetCookie:      true,
		Secure:         setting.SessionConfig.Secure,
		CookieHttpOnly: setting.CSRFCookieHTTPOnly,
		Header:         "X-Csrf-Token",
		CookieDomain:   setting.SessionConfig.Domain,
		CookiePath:     setting.AppSubURL,
	}))
	m.Use(toolbox.Toolboxer(m, toolbox.Options{
		HealthCheckFuncs: []*toolbox.HealthCheckFuncDesc{
			{
				Desc: "Database connection",
				Func: models.Ping,
			},
		},
		DisableDebug: !setting.EnablePprof,
	}))
	m.Use(context.Contexter())
	m.SetAutoHead(true)
	return m
}

// RegisterMacaronInstallRoute registers the install routes
func RegisterMacaronInstallRoute(m *macaron.Macaron) {
	m.Combo("/", routers.InstallInit).Get(routers.Install).
		Post(binding.BindIgnErr(auth.InstallForm{}), routers.InstallPost)
	m.NotFound(func(ctx *context.Context) {
		ctx.Redirect(setting.AppURL, 302)
	})
}

// RegisterMacaronRoutes routes routes to Macaron
func RegisterMacaronRoutes(m *macaron.Macaron) {
	reqSignIn := context.Toggle(&context.ToggleOptions{SignInRequired: true})
	ignSignIn := context.Toggle(&context.ToggleOptions{SignInRequired: setting.Service.RequireSignInView})
	ignSignInAndCsrf := context.Toggle(&context.ToggleOptions{DisableCSRF: true})
	reqSignOut := context.Toggle(&context.ToggleOptions{SignOutRequired: true})

	bindIgnErr := binding.BindIgnErr
	validation.AddBindingRules()

	openIDSignInEnabled := func(ctx *context.Context) {
		if !setting.Service.EnableOpenIDSignIn {
			ctx.Error(403)
			return
		}
	}

	openIDSignUpEnabled := func(ctx *context.Context) {
		if !setting.Service.EnableOpenIDSignUp {
			ctx.Error(403)
			return
		}
	}

	reqMilestonesDashboardPageEnabled := func(ctx *context.Context) {
		if !setting.Service.ShowMilestonesDashboardPage {
			ctx.Error(403)
			return
		}
	}

	m.Use(user.GetNotificationCount)
	m.Use(func(ctx *context.Context) {
		ctx.Data["UnitWikiGlobalDisabled"] = models.UnitTypeWiki.UnitGlobalDisabled()
		ctx.Data["UnitIssuesGlobalDisabled"] = models.UnitTypeIssues.UnitGlobalDisabled()
		ctx.Data["UnitPullsGlobalDisabled"] = models.UnitTypePullRequests.UnitGlobalDisabled()
		ctx.Data["UnitProjectsGlobalDisabled"] = models.UnitTypeProjects.UnitGlobalDisabled()
	})

	// FIXME: not all routes need go through same middlewares.
	// Especially some AJAX requests, we can reduce middleware number to improve performance.
	// Routers.
	// for health check
	m.Get("/", routers.Home)
	m.Group("/explore", func() {
		m.Get("", func(ctx *context.Context) {
			ctx.Redirect(setting.AppSubURL + "/explore/repos")
		})
		m.Get("/repos", routers.ExploreRepos)
		m.Get("/users", routers.ExploreUsers)
		m.Get("/organizations", routers.ExploreOrganizations)
		m.Get("/code", routers.ExploreCode)
	}, ignSignIn)
	m.Combo("/install", routers.InstallInit).Get(routers.Install).
		Post(bindIgnErr(auth.InstallForm{}), routers.InstallPost)
	m.Get("/issues", reqSignIn, user.Issues)
	m.Get("/pulls", reqSignIn, user.Pulls)
	m.Get("/milestones", reqSignIn, reqMilestonesDashboardPageEnabled, user.Milestones)

	// ***** START: User *****
	m.Group("/user", func() {
		m.Get("/login", user.SignIn)
		m.Post("/login", bindIgnErr(auth.SignInForm{}), user.SignInPost)
		m.Group("", func() {
			m.Combo("/login/openid").
				Get(user.SignInOpenID).
				Post(bindIgnErr(auth.SignInOpenIDForm{}), user.SignInOpenIDPost)
		}, openIDSignInEnabled)
		m.Group("/openid", func() {
			m.Combo("/connect").
				Get(user.ConnectOpenID).
				Post(bindIgnErr(auth.ConnectOpenIDForm{}), user.ConnectOpenIDPost)
			m.Group("/register", func() {
				m.Combo("").
					Get(user.RegisterOpenID, openIDSignUpEnabled).
					Post(bindIgnErr(auth.SignUpOpenIDForm{}), user.RegisterOpenIDPost)
			}, openIDSignUpEnabled)
		}, openIDSignInEnabled)
		m.Get("/sign_up", user.SignUp)
		m.Post("/sign_up", bindIgnErr(auth.RegisterForm{}), user.SignUpPost)
		m.Group("/oauth2", func() {
			m.Get("/:provider", user.SignInOAuth)
			m.Get("/:provider/callback", user.SignInOAuthCallback)
		})
		m.Get("/link_account", user.LinkAccount)
		m.Post("/link_account_signin", bindIgnErr(auth.SignInForm{}), user.LinkAccountPostSignIn)
		m.Post("/link_account_signup", bindIgnErr(auth.RegisterForm{}), user.LinkAccountPostRegister)
		m.Group("/two_factor", func() {
			m.Get("", user.TwoFactor)
			m.Post("", bindIgnErr(auth.TwoFactorAuthForm{}), user.TwoFactorPost)
			m.Get("/scratch", user.TwoFactorScratch)
			m.Post("/scratch", bindIgnErr(auth.TwoFactorScratchAuthForm{}), user.TwoFactorScratchPost)
		})
		m.Group("/u2f", func() {
			m.Get("", user.U2F)
			m.Get("/challenge", user.U2FChallenge)
			m.Post("/sign", bindIgnErr(u2f.SignResponse{}), user.U2FSign)

		})
	}, reqSignOut)

	m.Any("/user/events", reqSignIn, events.Events)

	m.Group("/login/oauth", func() {
		m.Get("/authorize", bindIgnErr(auth.AuthorizationForm{}), user.AuthorizeOAuth)
		m.Post("/grant", bindIgnErr(auth.GrantApplicationForm{}), user.GrantApplicationOAuth)
		// TODO manage redirection
		m.Post("/authorize", bindIgnErr(auth.AuthorizationForm{}), user.AuthorizeOAuth)
	}, ignSignInAndCsrf, reqSignIn)
	m.Post("/login/oauth/access_token", bindIgnErr(auth.AccessTokenForm{}), ignSignInAndCsrf, user.AccessTokenOAuth)

	m.Group("/user/settings", func() {
		m.Get("", userSetting.Profile)
		m.Post("", bindIgnErr(auth.UpdateProfileForm{}), userSetting.ProfilePost)
		m.Get("/change_password", user.MustChangePassword)
		m.Post("/change_password", bindIgnErr(auth.MustChangePasswordForm{}), user.MustChangePasswordPost)
		m.Post("/avatar", binding.MultipartForm(auth.AvatarForm{}), userSetting.AvatarPost)
		m.Post("/avatar/delete", userSetting.DeleteAvatar)
		m.Group("/account", func() {
			m.Combo("").Get(userSetting.Account).Post(bindIgnErr(auth.ChangePasswordForm{}), userSetting.AccountPost)
			m.Post("/email", bindIgnErr(auth.AddEmailForm{}), userSetting.EmailPost)
			m.Post("/email/delete", userSetting.DeleteEmail)
			m.Post("/delete", userSetting.DeleteAccount)
			m.Post("/theme", bindIgnErr(auth.UpdateThemeForm{}), userSetting.UpdateUIThemePost)
		})
		m.Group("/security", func() {
			m.Get("", userSetting.Security)
			m.Group("/two_factor", func() {
				m.Post("/regenerate_scratch", userSetting.RegenerateScratchTwoFactor)
				m.Post("/disable", userSetting.DisableTwoFactor)
				m.Get("/enroll", userSetting.EnrollTwoFactor)
				m.Post("/enroll", bindIgnErr(auth.TwoFactorAuthForm{}), userSetting.EnrollTwoFactorPost)
			})
			m.Group("/u2f", func() {
				m.Post("/request_register", bindIgnErr(auth.U2FRegistrationForm{}), userSetting.U2FRegister)
				m.Post("/register", bindIgnErr(u2f.RegisterResponse{}), userSetting.U2FRegisterPost)
				m.Post("/delete", bindIgnErr(auth.U2FDeleteForm{}), userSetting.U2FDelete)
			})
			m.Group("/openid", func() {
				m.Post("", bindIgnErr(auth.AddOpenIDForm{}), userSetting.OpenIDPost)
				m.Post("/delete", userSetting.DeleteOpenID)
				m.Post("/toggle_visibility", userSetting.ToggleOpenIDVisibility)
			}, openIDSignInEnabled)
			m.Post("/account_link", userSetting.DeleteAccountLink)
		})
		m.Group("/applications/oauth2", func() {
			m.Get("/:id", userSetting.OAuth2ApplicationShow)
			m.Post("/:id", bindIgnErr(auth.EditOAuth2ApplicationForm{}), userSetting.OAuthApplicationsEdit)
			m.Post("/:id/regenerate_secret", userSetting.OAuthApplicationsRegenerateSecret)
			m.Post("", bindIgnErr(auth.EditOAuth2ApplicationForm{}), userSetting.OAuthApplicationsPost)
			m.Post("/delete", userSetting.DeleteOAuth2Application)
			m.Post("/revoke", userSetting.RevokeOAuth2Grant)
		})
		m.Combo("/applications").Get(userSetting.Applications).
			Post(bindIgnErr(auth.NewAccessTokenForm{}), userSetting.ApplicationsPost)
		m.Post("/applications/delete", userSetting.DeleteApplication)
		m.Combo("/keys").Get(userSetting.Keys).
			Post(bindIgnErr(auth.AddKeyForm{}), userSetting.KeysPost)
		m.Post("/keys/delete", userSetting.DeleteKey)
		m.Get("/organization", userSetting.Organization)
		m.Get("/repos", userSetting.Repos)
		m.Post("/repos/unadopted", userSetting.AdoptOrDeleteRepository)
	}, reqSignIn, func(ctx *context.Context) {
		ctx.Data["PageIsUserSettings"] = true
		ctx.Data["AllThemes"] = setting.UI.Themes
	})

	m.Group("/user", func() {
		// r.Get("/feeds", binding.Bind(auth.FeedsForm{}), user.Feeds)
		m.Any("/activate", user.Activate, reqSignIn)
		m.Any("/activate_email", user.ActivateEmail)
		m.Get("/avatar/:username/:size", user.Avatar)
		m.Get("/email2user", user.Email2User)
		m.Get("/recover_account", user.ResetPasswd)
		m.Post("/recover_account", user.ResetPasswdPost)
		m.Get("/forgot_password", user.ForgotPasswd)
		m.Post("/forgot_password", user.ForgotPasswdPost)
		m.Post("/logout", user.SignOut)
		m.Get("/task/:task", user.TaskStatus)
	})
	// ***** END: User *****

	m.Get("/avatar/:hash", user.AvatarByEmailHash)

	adminReq := context.Toggle(&context.ToggleOptions{SignInRequired: true, AdminRequired: true})

	// ***** START: Admin *****
	m.Group("/admin", func() {
		m.Get("", adminReq, admin.Dashboard)
		m.Post("", adminReq, bindIgnErr(auth.AdminDashboardForm{}), admin.DashboardPost)
		m.Get("/config", admin.Config)
		m.Post("/config/test_mail", admin.SendTestMail)
		m.Group("/monitor", func() {
			m.Get("", admin.Monitor)
			m.Post("/cancel/:pid", admin.MonitorCancel)
			m.Group("/queue/:qid", func() {
				m.Get("", admin.Queue)
				m.Post("/set", admin.SetQueueSettings)
				m.Post("/add", admin.AddWorkers)
				m.Post("/cancel/:pid", admin.WorkerCancel)
				m.Post("/flush", admin.Flush)
			})
		})

		m.Group("/users", func() {
			m.Get("", admin.Users)
			m.Combo("/new").Get(admin.NewUser).Post(bindIgnErr(auth.AdminCreateUserForm{}), admin.NewUserPost)
			m.Combo("/:userid").Get(admin.EditUser).Post(bindIgnErr(auth.AdminEditUserForm{}), admin.EditUserPost)
			m.Post("/:userid/delete", admin.DeleteUser)
		})

		m.Group("/emails", func() {
			m.Get("", admin.Emails)
			m.Post("/activate", admin.ActivateEmail)
		})

		m.Group("/orgs", func() {
			m.Get("", admin.Organizations)
		})

		m.Group("/repos", func() {
			m.Get("", admin.Repos)
			m.Combo("/unadopted").Get(admin.UnadoptedRepos).Post(admin.AdoptOrDeleteRepository)
			m.Post("/delete", admin.DeleteRepo)
		})

		m.Group("/^:configType(hooks|system-hooks)$", func() {
			m.Get("", admin.DefaultOrSystemWebhooks)
			m.Post("/delete", admin.DeleteDefaultOrSystemWebhook)
			m.Get("/:type/new", repo.WebhooksNew)
			m.Post("/gitea/new", bindIgnErr(auth.NewWebhookForm{}), repo.GiteaHooksNewPost)
			m.Post("/gogs/new", bindIgnErr(auth.NewGogshookForm{}), repo.GogsHooksNewPost)
			m.Post("/slack/new", bindIgnErr(auth.NewSlackHookForm{}), repo.SlackHooksNewPost)
			m.Post("/discord/new", bindIgnErr(auth.NewDiscordHookForm{}), repo.DiscordHooksNewPost)
			m.Post("/dingtalk/new", bindIgnErr(auth.NewDingtalkHookForm{}), repo.DingtalkHooksNewPost)
			m.Post("/telegram/new", bindIgnErr(auth.NewTelegramHookForm{}), repo.TelegramHooksNewPost)
			m.Post("/matrix/new", bindIgnErr(auth.NewMatrixHookForm{}), repo.MatrixHooksNewPost)
			m.Post("/msteams/new", bindIgnErr(auth.NewMSTeamsHookForm{}), repo.MSTeamsHooksNewPost)
			m.Post("/feishu/new", bindIgnErr(auth.NewFeishuHookForm{}), repo.FeishuHooksNewPost)
			m.Get("/:id", repo.WebHooksEdit)
			m.Post("/gitea/:id", bindIgnErr(auth.NewWebhookForm{}), repo.WebHooksEditPost)
			m.Post("/gogs/:id", bindIgnErr(auth.NewGogshookForm{}), repo.GogsHooksEditPost)
			m.Post("/slack/:id", bindIgnErr(auth.NewSlackHookForm{}), repo.SlackHooksEditPost)
			m.Post("/discord/:id", bindIgnErr(auth.NewDiscordHookForm{}), repo.DiscordHooksEditPost)
			m.Post("/dingtalk/:id", bindIgnErr(auth.NewDingtalkHookForm{}), repo.DingtalkHooksEditPost)
			m.Post("/telegram/:id", bindIgnErr(auth.NewTelegramHookForm{}), repo.TelegramHooksEditPost)
			m.Post("/matrix/:id", bindIgnErr(auth.NewMatrixHookForm{}), repo.MatrixHooksEditPost)
			m.Post("/msteams/:id", bindIgnErr(auth.NewMSTeamsHookForm{}), repo.MSTeamsHooksEditPost)
			m.Post("/feishu/:id", bindIgnErr(auth.NewFeishuHookForm{}), repo.FeishuHooksEditPost)
		})

		m.Group("/auths", func() {
			m.Get("", admin.Authentications)
			m.Combo("/new").Get(admin.NewAuthSource).Post(bindIgnErr(auth.AuthenticationForm{}), admin.NewAuthSourcePost)
			m.Combo("/:authid").Get(admin.EditAuthSource).
				Post(bindIgnErr(auth.AuthenticationForm{}), admin.EditAuthSourcePost)
			m.Post("/:authid/delete", admin.DeleteAuthSource)
		})

		m.Group("/notices", func() {
			m.Get("", admin.Notices)
			m.Post("/delete", admin.DeleteNotices)
			m.Post("/empty", admin.EmptyNotices)
		})
	}, adminReq)
	// ***** END: Admin *****

	m.Group("", func() {
		m.Get("/:username", user.Profile)
		m.Get("/attachments/:uuid", repo.GetAttachment)
	}, ignSignIn)

	m.Group("/:username", func() {
		m.Post("/action/:action", user.Action)
	}, reqSignIn)

	if macaron.Env == macaron.DEV {
		m.Get("/template/*", dev.TemplatePreview)
	}

	reqRepoAdmin := context.RequireRepoAdmin()
	reqRepoCodeWriter := context.RequireRepoWriter(models.UnitTypeCode)
	reqRepoCodeReader := context.RequireRepoReader(models.UnitTypeCode)
	reqRepoReleaseWriter := context.RequireRepoWriter(models.UnitTypeReleases)
	reqRepoReleaseReader := context.RequireRepoReader(models.UnitTypeReleases)
	reqRepoWikiWriter := context.RequireRepoWriter(models.UnitTypeWiki)
	reqRepoIssueWriter := context.RequireRepoWriter(models.UnitTypeIssues)
	reqRepoIssueReader := context.RequireRepoReader(models.UnitTypeIssues)
	reqRepoPullsReader := context.RequireRepoReader(models.UnitTypePullRequests)
	reqRepoIssuesOrPullsWriter := context.RequireRepoWriterOr(models.UnitTypeIssues, models.UnitTypePullRequests)
	reqRepoIssuesOrPullsReader := context.RequireRepoReaderOr(models.UnitTypeIssues, models.UnitTypePullRequests)
	reqRepoProjectsReader := context.RequireRepoReader(models.UnitTypeProjects)
	reqRepoProjectsWriter := context.RequireRepoWriter(models.UnitTypeProjects)

	// ***** START: Organization *****
	m.Group("/org", func() {
		m.Group("", func() {
			m.Get("/create", org.Create)
			m.Post("/create", bindIgnErr(auth.CreateOrgForm{}), org.CreatePost)
		})

		m.Group("/:org", func() {
			m.Get("/dashboard", user.Dashboard)
<<<<<<< HEAD
			m.Get("/issues", user.Issues)
			m.Get("/pulls", user.Pulls)
=======
			m.Get("/dashboard/:team", user.Dashboard)
			m.Get("/^:type(issues|pulls)$", user.Issues)
			m.Get("/^:type(issues|pulls)$/:team", user.Issues)
>>>>>>> cfc3916b
			m.Get("/milestones", reqMilestonesDashboardPageEnabled, user.Milestones)
			m.Get("/milestones/:team", reqMilestonesDashboardPageEnabled, user.Milestones)
			m.Get("/members", org.Members)
			m.Post("/members/action/:action", org.MembersAction)
			m.Get("/teams", org.Teams)
		}, context.OrgAssignment(true, false, true))

		m.Group("/:org", func() {
			m.Get("/teams/:team", org.TeamMembers)
			m.Get("/teams/:team/repositories", org.TeamRepositories)
			m.Post("/teams/:team/action/:action", org.TeamsAction)
			m.Post("/teams/:team/action/repo/:action", org.TeamsRepoAction)
		}, context.OrgAssignment(true, false, true))

		m.Group("/:org", func() {
			m.Get("/teams/new", org.NewTeam)
			m.Post("/teams/new", bindIgnErr(auth.CreateTeamForm{}), org.NewTeamPost)
			m.Get("/teams/:team/edit", org.EditTeam)
			m.Post("/teams/:team/edit", bindIgnErr(auth.CreateTeamForm{}), org.EditTeamPost)
			m.Post("/teams/:team/delete", org.DeleteTeam)

			m.Group("/settings", func() {
				m.Combo("").Get(org.Settings).
					Post(bindIgnErr(auth.UpdateOrgSettingForm{}), org.SettingsPost)
				m.Post("/avatar", binding.MultipartForm(auth.AvatarForm{}), org.SettingsAvatar)
				m.Post("/avatar/delete", org.SettingsDeleteAvatar)

				m.Group("/hooks", func() {
					m.Get("", org.Webhooks)
					m.Post("/delete", org.DeleteWebhook)
					m.Get("/:type/new", repo.WebhooksNew)
					m.Post("/gitea/new", bindIgnErr(auth.NewWebhookForm{}), repo.GiteaHooksNewPost)
					m.Post("/gogs/new", bindIgnErr(auth.NewGogshookForm{}), repo.GogsHooksNewPost)
					m.Post("/slack/new", bindIgnErr(auth.NewSlackHookForm{}), repo.SlackHooksNewPost)
					m.Post("/discord/new", bindIgnErr(auth.NewDiscordHookForm{}), repo.DiscordHooksNewPost)
					m.Post("/dingtalk/new", bindIgnErr(auth.NewDingtalkHookForm{}), repo.DingtalkHooksNewPost)
					m.Post("/telegram/new", bindIgnErr(auth.NewTelegramHookForm{}), repo.TelegramHooksNewPost)
					m.Post("/matrix/new", bindIgnErr(auth.NewMatrixHookForm{}), repo.MatrixHooksNewPost)
					m.Post("/msteams/new", bindIgnErr(auth.NewMSTeamsHookForm{}), repo.MSTeamsHooksNewPost)
					m.Post("/feishu/new", bindIgnErr(auth.NewFeishuHookForm{}), repo.FeishuHooksNewPost)
					m.Get("/:id", repo.WebHooksEdit)
					m.Post("/gitea/:id", bindIgnErr(auth.NewWebhookForm{}), repo.WebHooksEditPost)
					m.Post("/gogs/:id", bindIgnErr(auth.NewGogshookForm{}), repo.GogsHooksEditPost)
					m.Post("/slack/:id", bindIgnErr(auth.NewSlackHookForm{}), repo.SlackHooksEditPost)
					m.Post("/discord/:id", bindIgnErr(auth.NewDiscordHookForm{}), repo.DiscordHooksEditPost)
					m.Post("/dingtalk/:id", bindIgnErr(auth.NewDingtalkHookForm{}), repo.DingtalkHooksEditPost)
					m.Post("/telegram/:id", bindIgnErr(auth.NewTelegramHookForm{}), repo.TelegramHooksEditPost)
					m.Post("/matrix/:id", bindIgnErr(auth.NewMatrixHookForm{}), repo.MatrixHooksEditPost)
					m.Post("/msteams/:id", bindIgnErr(auth.NewMSTeamsHookForm{}), repo.MSTeamsHooksEditPost)
					m.Post("/feishu/:id", bindIgnErr(auth.NewFeishuHookForm{}), repo.FeishuHooksEditPost)
				})

				m.Group("/labels", func() {
					m.Get("", org.RetrieveLabels, org.Labels)
					m.Post("/new", bindIgnErr(auth.CreateLabelForm{}), org.NewLabel)
					m.Post("/edit", bindIgnErr(auth.CreateLabelForm{}), org.UpdateLabel)
					m.Post("/delete", org.DeleteLabel)
					m.Post("/initialize", bindIgnErr(auth.InitializeLabelsForm{}), org.InitializeLabels)
				})

				m.Route("/delete", "GET,POST", org.SettingsDelete)
			})
		}, context.OrgAssignment(true, true))
	}, reqSignIn)
	// ***** END: Organization *****

	// ***** START: Repository *****
	m.Group("/repo", func() {
		m.Get("/create", repo.Create)
		m.Post("/create", bindIgnErr(auth.CreateRepoForm{}), repo.CreatePost)
		m.Get("/migrate", repo.Migrate)
		m.Post("/migrate", bindIgnErr(auth.MigrateRepoForm{}), repo.MigratePost)
		m.Group("/fork", func() {
			m.Combo("/:repoid").Get(repo.Fork).
				Post(bindIgnErr(auth.CreateRepoForm{}), repo.ForkPost)
		}, context.RepoIDAssignment(), context.UnitTypes(), reqRepoCodeReader)
	}, reqSignIn)

	// ***** Release Attachment Download without Signin
	m.Get("/:username/:reponame/releases/download/:vTag/:fileName", ignSignIn, context.RepoAssignment(), repo.MustBeNotEmpty, repo.RedirectDownload)

	m.Group("/:username/:reponame", func() {
		m.Group("/settings", func() {
			m.Combo("").Get(repo.Settings).
				Post(bindIgnErr(auth.RepoSettingForm{}), repo.SettingsPost)
			m.Post("/avatar", binding.MultipartForm(auth.AvatarForm{}), repo.SettingsAvatar)
			m.Post("/avatar/delete", repo.SettingsDeleteAvatar)

			m.Group("/collaboration", func() {
				m.Combo("").Get(repo.Collaboration).Post(repo.CollaborationPost)
				m.Post("/access_mode", repo.ChangeCollaborationAccessMode)
				m.Post("/delete", repo.DeleteCollaboration)
				m.Group("/team", func() {
					m.Post("", repo.AddTeamPost)
					m.Post("/delete", repo.DeleteTeam)
				})
			})
			m.Group("/branches", func() {
				m.Combo("").Get(repo.ProtectedBranch).Post(repo.ProtectedBranchPost)
				m.Combo("/*").Get(repo.SettingsProtectedBranch).
					Post(bindIgnErr(auth.ProtectBranchForm{}), context.RepoMustNotBeArchived(), repo.SettingsProtectedBranchPost)
			}, repo.MustBeNotEmpty)

			m.Group("/hooks", func() {
				m.Get("", repo.Webhooks)
				m.Post("/delete", repo.DeleteWebhook)
				m.Get("/:type/new", repo.WebhooksNew)
				m.Post("/gitea/new", bindIgnErr(auth.NewWebhookForm{}), repo.GiteaHooksNewPost)
				m.Post("/gogs/new", bindIgnErr(auth.NewGogshookForm{}), repo.GogsHooksNewPost)
				m.Post("/slack/new", bindIgnErr(auth.NewSlackHookForm{}), repo.SlackHooksNewPost)
				m.Post("/discord/new", bindIgnErr(auth.NewDiscordHookForm{}), repo.DiscordHooksNewPost)
				m.Post("/dingtalk/new", bindIgnErr(auth.NewDingtalkHookForm{}), repo.DingtalkHooksNewPost)
				m.Post("/telegram/new", bindIgnErr(auth.NewTelegramHookForm{}), repo.TelegramHooksNewPost)
				m.Post("/matrix/new", bindIgnErr(auth.NewMatrixHookForm{}), repo.MatrixHooksNewPost)
				m.Post("/msteams/new", bindIgnErr(auth.NewMSTeamsHookForm{}), repo.MSTeamsHooksNewPost)
				m.Post("/feishu/new", bindIgnErr(auth.NewFeishuHookForm{}), repo.FeishuHooksNewPost)
				m.Get("/:id", repo.WebHooksEdit)
				m.Post("/:id/test", repo.TestWebhook)
				m.Post("/gitea/:id", bindIgnErr(auth.NewWebhookForm{}), repo.WebHooksEditPost)
				m.Post("/gogs/:id", bindIgnErr(auth.NewGogshookForm{}), repo.GogsHooksEditPost)
				m.Post("/slack/:id", bindIgnErr(auth.NewSlackHookForm{}), repo.SlackHooksEditPost)
				m.Post("/discord/:id", bindIgnErr(auth.NewDiscordHookForm{}), repo.DiscordHooksEditPost)
				m.Post("/dingtalk/:id", bindIgnErr(auth.NewDingtalkHookForm{}), repo.DingtalkHooksEditPost)
				m.Post("/telegram/:id", bindIgnErr(auth.NewTelegramHookForm{}), repo.TelegramHooksEditPost)
				m.Post("/matrix/:id", bindIgnErr(auth.NewMatrixHookForm{}), repo.MatrixHooksEditPost)
				m.Post("/msteams/:id", bindIgnErr(auth.NewMSTeamsHookForm{}), repo.MSTeamsHooksEditPost)
				m.Post("/feishu/:id", bindIgnErr(auth.NewFeishuHookForm{}), repo.FeishuHooksEditPost)

				m.Group("/git", func() {
					m.Get("", repo.GitHooks)
					m.Combo("/:name").Get(repo.GitHooksEdit).
						Post(repo.GitHooksEditPost)
				}, context.GitHookService())
			})

			m.Group("/keys", func() {
				m.Combo("").Get(repo.DeployKeys).
					Post(bindIgnErr(auth.AddKeyForm{}), repo.DeployKeysPost)
				m.Post("/delete", repo.DeleteDeployKey)
			})

			m.Group("/lfs", func() {
				m.Get("", repo.LFSFiles)
				m.Get("/show/:oid", repo.LFSFileGet)
				m.Post("/delete/:oid", repo.LFSDelete)
				m.Get("/pointers", repo.LFSPointerFiles)
				m.Post("/pointers/associate", repo.LFSAutoAssociate)
				m.Get("/find", repo.LFSFileFind)
				m.Group("/locks", func() {
					m.Get("/", repo.LFSLocks)
					m.Post("/", repo.LFSLockFile)
					m.Post("/:lid/unlock", repo.LFSUnlock)
				})
			})

		}, func(ctx *context.Context) {
			ctx.Data["PageIsSettings"] = true
			ctx.Data["LFSStartServer"] = setting.LFS.StartServer
		})
	}, reqSignIn, context.RepoAssignment(), context.UnitTypes(), reqRepoAdmin, context.RepoRef())

	m.Post("/:username/:reponame/action/:action", reqSignIn, context.RepoAssignment(), context.UnitTypes(), repo.Action)

	// Grouping for those endpoints not requiring authentication
	m.Group("/:username/:reponame", func() {
		m.Group("/milestone", func() {
			m.Get("/:id", repo.MilestoneIssuesAndPulls)
		}, reqRepoIssuesOrPullsReader, context.RepoRef())
		m.Combo("/compare/*", repo.MustBeNotEmpty, reqRepoCodeReader, repo.SetEditorconfigIfExists).
			Get(ignSignIn, repo.SetDiffViewStyle, repo.CompareDiff).
			Post(reqSignIn, context.RepoMustNotBeArchived(), reqRepoPullsReader, repo.MustAllowPulls, bindIgnErr(auth.CreateIssueForm{}), repo.CompareAndPullRequestPost)
	}, context.RepoAssignment(), context.UnitTypes())

	// Grouping for those endpoints that do require authentication
	m.Group("/:username/:reponame", func() {
		m.Group("/issues", func() {
			m.Group("/new", func() {
				m.Combo("").Get(context.RepoRef(), repo.NewIssue).
					Post(bindIgnErr(auth.CreateIssueForm{}), repo.NewIssuePost)
				m.Get("/choose", context.RepoRef(), repo.NewIssueChooseTemplate)
			})
		}, context.RepoMustNotBeArchived(), reqRepoIssueReader)
		// FIXME: should use different URLs but mostly same logic for comments of issue and pull reuqest.
		// So they can apply their own enable/disable logic on routers.
		m.Group("/issues", func() {
			m.Group("/:index", func() {
				m.Post("/title", repo.UpdateIssueTitle)
				m.Post("/content", repo.UpdateIssueContent)
				m.Post("/watch", repo.IssueWatch)
				m.Post("/ref", repo.UpdateIssueRef)
				m.Group("/dependency", func() {
					m.Post("/add", repo.AddDependency)
					m.Post("/delete", repo.RemoveDependency)
				})
				m.Combo("/comments").Post(repo.MustAllowUserComment, bindIgnErr(auth.CreateCommentForm{}), repo.NewComment)
				m.Group("/times", func() {
					m.Post("/add", bindIgnErr(auth.AddTimeManuallyForm{}), repo.AddTimeManually)
					m.Group("/stopwatch", func() {
						m.Post("/toggle", repo.IssueStopwatch)
						m.Post("/cancel", repo.CancelStopwatch)
					})
				})
				m.Post("/reactions/:action", bindIgnErr(auth.ReactionForm{}), repo.ChangeIssueReaction)
				m.Post("/lock", reqRepoIssueWriter, bindIgnErr(auth.IssueLockForm{}), repo.LockIssue)
				m.Post("/unlock", reqRepoIssueWriter, repo.UnlockIssue)
			}, context.RepoMustNotBeArchived())
			m.Group("/:index", func() {
				m.Get("/attachments", repo.GetIssueAttachments)
				m.Get("/attachments/:uuid", repo.GetAttachment)
			})

			m.Post("/labels", reqRepoIssuesOrPullsWriter, repo.UpdateIssueLabel)
			m.Post("/milestone", reqRepoIssuesOrPullsWriter, repo.UpdateIssueMilestone)
			m.Post("/projects", reqRepoIssuesOrPullsWriter, repo.UpdateIssueProject)
			m.Post("/assignee", reqRepoIssuesOrPullsWriter, repo.UpdateIssueAssignee)
			m.Post("/request_review", reqRepoIssuesOrPullsReader, repo.UpdatePullReviewRequest)
			m.Post("/status", reqRepoIssuesOrPullsWriter, repo.UpdateIssueStatus)
			m.Post("/resolve_conversation", reqRepoIssuesOrPullsReader, repo.UpdateResolveConversation)
			m.Post("/attachments", repo.UploadIssueAttachment)
			m.Post("/attachments/remove", repo.DeleteAttachment)
		}, context.RepoMustNotBeArchived())
		m.Group("/comments/:id", func() {
			m.Post("", repo.UpdateCommentContent)
			m.Post("/delete", repo.DeleteComment)
			m.Post("/reactions/:action", bindIgnErr(auth.ReactionForm{}), repo.ChangeCommentReaction)
		}, context.RepoMustNotBeArchived())
		m.Group("/comments/:id", func() {
			m.Get("/attachments", repo.GetCommentAttachments)
		})
		m.Group("/labels", func() {
			m.Post("/new", bindIgnErr(auth.CreateLabelForm{}), repo.NewLabel)
			m.Post("/edit", bindIgnErr(auth.CreateLabelForm{}), repo.UpdateLabel)
			m.Post("/delete", repo.DeleteLabel)
			m.Post("/initialize", bindIgnErr(auth.InitializeLabelsForm{}), repo.InitializeLabels)
		}, context.RepoMustNotBeArchived(), reqRepoIssuesOrPullsWriter, context.RepoRef())
		m.Group("/milestones", func() {
			m.Combo("/new").Get(repo.NewMilestone).
				Post(bindIgnErr(auth.CreateMilestoneForm{}), repo.NewMilestonePost)
			m.Get("/:id/edit", repo.EditMilestone)
			m.Post("/:id/edit", bindIgnErr(auth.CreateMilestoneForm{}), repo.EditMilestonePost)
			m.Post("/:id/:action", repo.ChangeMilestoneStatus)
			m.Post("/delete", repo.DeleteMilestone)
		}, context.RepoMustNotBeArchived(), reqRepoIssuesOrPullsWriter, context.RepoRef())
		m.Group("/pull", func() {
			m.Post("/:index/target_branch", repo.UpdatePullRequestTarget)
		}, context.RepoMustNotBeArchived())

		m.Group("", func() {
			m.Group("", func() {
				m.Combo("/_edit/*").Get(repo.EditFile).
					Post(bindIgnErr(auth.EditRepoFileForm{}), repo.EditFilePost)
				m.Combo("/_new/*").Get(repo.NewFile).
					Post(bindIgnErr(auth.EditRepoFileForm{}), repo.NewFilePost)
				m.Post("/_preview/*", bindIgnErr(auth.EditPreviewDiffForm{}), repo.DiffPreviewPost)
				m.Combo("/_delete/*").Get(repo.DeleteFile).
					Post(bindIgnErr(auth.DeleteRepoFileForm{}), repo.DeleteFilePost)
				m.Combo("/_upload/*", repo.MustBeAbleToUpload).
					Get(repo.UploadFile).
					Post(bindIgnErr(auth.UploadRepoFileForm{}), repo.UploadFilePost)
			}, context.RepoRefByType(context.RepoRefBranch), repo.MustBeEditable)
			m.Group("", func() {
				m.Post("/upload-file", repo.UploadFileToServer)
				m.Post("/upload-remove", bindIgnErr(auth.RemoveUploadFileForm{}), repo.RemoveUploadFileFromServer)
			}, context.RepoRef(), repo.MustBeEditable, repo.MustBeAbleToUpload)
		}, context.RepoMustNotBeArchived(), reqRepoCodeWriter, repo.MustBeNotEmpty)

		m.Group("/branches", func() {
			m.Group("/_new/", func() {
				m.Post("/branch/*", context.RepoRefByType(context.RepoRefBranch), repo.CreateBranch)
				m.Post("/tag/*", context.RepoRefByType(context.RepoRefTag), repo.CreateBranch)
				m.Post("/commit/*", context.RepoRefByType(context.RepoRefCommit), repo.CreateBranch)
			}, bindIgnErr(auth.NewBranchForm{}))
			m.Post("/delete", repo.DeleteBranchPost)
			m.Post("/restore", repo.RestoreBranchPost)
		}, context.RepoMustNotBeArchived(), reqRepoCodeWriter, repo.MustBeNotEmpty)

	}, reqSignIn, context.RepoAssignment(), context.UnitTypes())

	// Releases
	m.Group("/:username/:reponame", func() {
		m.Get("/tags", repo.TagsList, repo.MustBeNotEmpty,
			reqRepoCodeReader, context.RepoRefByType(context.RepoRefTag))
		m.Group("/releases", func() {
			m.Get("/", repo.Releases)
			m.Get("/tag/*", repo.SingleRelease)
			m.Get("/latest", repo.LatestRelease)
			m.Get("/attachments/:uuid", repo.GetAttachment)
		}, repo.MustBeNotEmpty, reqRepoReleaseReader, context.RepoRefByType(context.RepoRefTag))
		m.Group("/releases", func() {
			m.Get("/new", repo.NewRelease)
			m.Post("/new", bindIgnErr(auth.NewReleaseForm{}), repo.NewReleasePost)
			m.Post("/delete", repo.DeleteRelease)
			m.Post("/attachments", repo.UploadReleaseAttachment)
			m.Post("/attachments/remove", repo.DeleteAttachment)
		}, reqSignIn, repo.MustBeNotEmpty, context.RepoMustNotBeArchived(), reqRepoReleaseWriter, context.RepoRef())
		m.Post("/tags/delete", repo.DeleteTag, reqSignIn,
			repo.MustBeNotEmpty, context.RepoMustNotBeArchived(), reqRepoCodeWriter, context.RepoRef())
		m.Group("/releases", func() {
			m.Get("/edit/*", repo.EditRelease)
			m.Post("/edit/*", bindIgnErr(auth.EditReleaseForm{}), repo.EditReleasePost)
		}, reqSignIn, repo.MustBeNotEmpty, context.RepoMustNotBeArchived(), reqRepoReleaseWriter, func(ctx *context.Context) {
			var err error
			ctx.Repo.Commit, err = ctx.Repo.GitRepo.GetBranchCommit(ctx.Repo.Repository.DefaultBranch)
			if err != nil {
				ctx.ServerError("GetBranchCommit", err)
				return
			}
			ctx.Repo.CommitsCount, err = ctx.Repo.GetCommitsCount()
			if err != nil {
				ctx.ServerError("GetCommitsCount", err)
				return
			}
			ctx.Data["CommitsCount"] = ctx.Repo.CommitsCount
		})
	}, ignSignIn, context.RepoAssignment(), context.UnitTypes(), reqRepoReleaseReader)

	m.Group("/:username/:reponame", func() {
		m.Post("/topics", repo.TopicsPost)
	}, context.RepoAssignment(), context.RepoMustNotBeArchived(), reqRepoAdmin)

	m.Group("/:username/:reponame", func() {
		m.Group("", func() {
			m.Get("/^:type(issues|pulls)$", repo.Issues)
			m.Get("/^:type(issues|pulls)$/:index", repo.ViewIssue)
			m.Get("/labels/", reqRepoIssuesOrPullsReader, repo.RetrieveLabels, repo.Labels)
			m.Get("/milestones", reqRepoIssuesOrPullsReader, repo.Milestones)
		}, context.RepoRef())

		m.Group("/projects", func() {
			m.Get("", repo.Projects)
			m.Get("/:id", repo.ViewProject)
			m.Group("", func() {
				m.Get("/new", repo.NewProject)
				m.Post("/new", bindIgnErr(auth.CreateProjectForm{}), repo.NewProjectPost)
				m.Group("/:id", func() {
					m.Post("", bindIgnErr(auth.EditProjectBoardTitleForm{}), repo.AddBoardToProjectPost)
					m.Post("/delete", repo.DeleteProject)

					m.Get("/edit", repo.EditProject)
					m.Post("/edit", bindIgnErr(auth.CreateProjectForm{}), repo.EditProjectPost)
					m.Post("/^:action(open|close)$", repo.ChangeProjectStatus)

					m.Group("/:boardID", func() {
						m.Put("", bindIgnErr(auth.EditProjectBoardTitleForm{}), repo.EditProjectBoardTitle)
						m.Delete("", repo.DeleteProjectBoard)

						m.Post("/:index", repo.MoveIssueAcrossBoards)
					})
				})
			}, reqRepoProjectsWriter, context.RepoMustNotBeArchived())
		}, reqRepoProjectsReader, repo.MustEnableProjects)

		m.Group("/wiki", func() {
			m.Get("/?:page", repo.Wiki)
			m.Get("/_pages", repo.WikiPages)
			m.Get("/:page/_revision", repo.WikiRevision)
			m.Get("/commit/:sha([a-f0-9]{7,40})$", repo.SetEditorconfigIfExists, repo.SetDiffViewStyle, repo.Diff)
			m.Get("/commit/:sha([a-f0-9]{7,40})\\.:ext(patch|diff)", repo.RawDiff)

			m.Group("", func() {
				m.Combo("/_new").Get(repo.NewWiki).
					Post(bindIgnErr(auth.NewWikiForm{}), repo.NewWikiPost)
				m.Combo("/:page/_edit").Get(repo.EditWiki).
					Post(bindIgnErr(auth.NewWikiForm{}), repo.EditWikiPost)
				m.Post("/:page/delete", repo.DeleteWikiPagePost)
			}, context.RepoMustNotBeArchived(), reqSignIn, reqRepoWikiWriter)
		}, repo.MustEnableWiki, context.RepoRef(), func(ctx *context.Context) {
			ctx.Data["PageIsWiki"] = true
		})

		m.Group("/wiki", func() {
			m.Get("/raw/*", repo.WikiRaw)
		}, repo.MustEnableWiki)

		m.Group("/activity", func() {
			m.Get("", repo.Activity)
			m.Get("/:period", repo.Activity)
		}, context.RepoRef(), repo.MustBeNotEmpty, context.RequireRepoReaderOr(models.UnitTypePullRequests, models.UnitTypeIssues, models.UnitTypeReleases))

		m.Group("/activity_author_data", func() {
			m.Get("", repo.ActivityAuthors)
			m.Get("/:period", repo.ActivityAuthors)
		}, context.RepoRef(), repo.MustBeNotEmpty, context.RequireRepoReaderOr(models.UnitTypeCode))

		m.Group("/archive", func() {
			m.Get("/*", repo.Download)
			m.Post("/*", repo.InitiateDownload)
		}, repo.MustBeNotEmpty, reqRepoCodeReader)

		m.Group("/branches", func() {
			m.Get("", repo.Branches)
		}, repo.MustBeNotEmpty, context.RepoRef(), reqRepoCodeReader)

		m.Group("/blob_excerpt", func() {
			m.Get("/:sha", repo.SetEditorconfigIfExists, repo.SetDiffViewStyle, repo.ExcerptBlob)
		}, repo.MustBeNotEmpty, context.RepoRef(), reqRepoCodeReader)

		m.Group("/pulls/:index", func() {
			m.Get(".diff", repo.DownloadPullDiff)
			m.Get(".patch", repo.DownloadPullPatch)
			m.Get("/commits", context.RepoRef(), repo.ViewPullCommits)
			m.Post("/merge", context.RepoMustNotBeArchived(), bindIgnErr(auth.MergePullRequestForm{}), repo.MergePullRequest)
			m.Post("/update", repo.UpdatePullRequest)
			m.Post("/cleanup", context.RepoMustNotBeArchived(), context.RepoRef(), repo.CleanUpPullRequest)
			m.Group("/files", func() {
				m.Get("", context.RepoRef(), repo.SetEditorconfigIfExists, repo.SetDiffViewStyle, repo.SetWhitespaceBehavior, repo.ViewPullFiles)
				m.Group("/reviews", func() {
					m.Post("/comments", bindIgnErr(auth.CodeCommentForm{}), repo.CreateCodeComment)
					m.Post("/submit", bindIgnErr(auth.SubmitReviewForm{}), repo.SubmitReview)
				}, context.RepoMustNotBeArchived())
			})
		}, repo.MustAllowPulls)

		m.Group("/media", func() {
			m.Get("/branch/*", context.RepoRefByType(context.RepoRefBranch), repo.SingleDownloadOrLFS)
			m.Get("/tag/*", context.RepoRefByType(context.RepoRefTag), repo.SingleDownloadOrLFS)
			m.Get("/commit/*", context.RepoRefByType(context.RepoRefCommit), repo.SingleDownloadOrLFS)
			m.Get("/blob/:sha", context.RepoRefByType(context.RepoRefBlob), repo.DownloadByIDOrLFS)
			// "/*" route is deprecated, and kept for backward compatibility
			m.Get("/*", context.RepoRefByType(context.RepoRefLegacy), repo.SingleDownloadOrLFS)
		}, repo.MustBeNotEmpty, reqRepoCodeReader)

		m.Group("/raw", func() {
			m.Get("/branch/*", context.RepoRefByType(context.RepoRefBranch), repo.SingleDownload)
			m.Get("/tag/*", context.RepoRefByType(context.RepoRefTag), repo.SingleDownload)
			m.Get("/commit/*", context.RepoRefByType(context.RepoRefCommit), repo.SingleDownload)
			m.Get("/blob/:sha", context.RepoRefByType(context.RepoRefBlob), repo.DownloadByID)
			// "/*" route is deprecated, and kept for backward compatibility
			m.Get("/*", context.RepoRefByType(context.RepoRefLegacy), repo.SingleDownload)
		}, repo.MustBeNotEmpty, reqRepoCodeReader)

		m.Group("/commits", func() {
			m.Get("/branch/*", context.RepoRefByType(context.RepoRefBranch), repo.RefCommits)
			m.Get("/tag/*", context.RepoRefByType(context.RepoRefTag), repo.RefCommits)
			m.Get("/commit/*", context.RepoRefByType(context.RepoRefCommit), repo.RefCommits)
			// "/*" route is deprecated, and kept for backward compatibility
			m.Get("/*", context.RepoRefByType(context.RepoRefLegacy), repo.RefCommits)
		}, repo.MustBeNotEmpty, reqRepoCodeReader)

		m.Group("/blame", func() {
			m.Get("/branch/*", context.RepoRefByType(context.RepoRefBranch), repo.RefBlame)
			m.Get("/tag/*", context.RepoRefByType(context.RepoRefTag), repo.RefBlame)
			m.Get("/commit/*", context.RepoRefByType(context.RepoRefCommit), repo.RefBlame)
		}, repo.MustBeNotEmpty, reqRepoCodeReader)

		m.Group("", func() {
			m.Get("/graph", repo.Graph)
			m.Get("/commit/:sha([a-f0-9]{7,40})$", repo.SetEditorconfigIfExists, repo.SetDiffViewStyle, repo.Diff)
		}, repo.MustBeNotEmpty, context.RepoRef(), reqRepoCodeReader)

		m.Group("/src", func() {
			m.Get("/branch/*", context.RepoRefByType(context.RepoRefBranch), repo.Home)
			m.Get("/tag/*", context.RepoRefByType(context.RepoRefTag), repo.Home)
			m.Get("/commit/*", context.RepoRefByType(context.RepoRefCommit), repo.Home)
			// "/*" route is deprecated, and kept for backward compatibility
			m.Get("/*", context.RepoRefByType(context.RepoRefLegacy), repo.Home)
		}, repo.SetEditorconfigIfExists)

		m.Group("", func() {
			m.Get("/forks", repo.Forks)
		}, context.RepoRef(), reqRepoCodeReader)
		m.Get("/commit/:sha([a-f0-9]{7,40})\\.:ext(patch|diff)",
			repo.MustBeNotEmpty, reqRepoCodeReader, repo.RawDiff)
	}, ignSignIn, context.RepoAssignment(), context.UnitTypes())
	m.Group("/:username/:reponame", func() {
		m.Get("/stars", repo.Stars)
		m.Get("/watchers", repo.Watchers)
		m.Get("/search", reqRepoCodeReader, repo.Search)
	}, ignSignIn, context.RepoAssignment(), context.RepoRef(), context.UnitTypes())

	m.Group("/:username", func() {
		m.Group("/:reponame", func() {
			m.Get("", repo.SetEditorconfigIfExists, repo.Home)
			m.Get("\\.git$", repo.SetEditorconfigIfExists, repo.Home)
		}, ignSignIn, context.RepoAssignment(), context.RepoRef(), context.UnitTypes())

		m.Group("/:reponame", func() {
			m.Group("\\.git/info/lfs", func() {
				m.Post("/objects/batch", lfs.BatchHandler)
				m.Get("/objects/:oid/:filename", lfs.ObjectOidHandler)
				m.Any("/objects/:oid", lfs.ObjectOidHandler)
				m.Post("/objects", lfs.PostHandler)
				m.Post("/verify", lfs.VerifyHandler)
				m.Group("/locks", func() {
					m.Get("/", lfs.GetListLockHandler)
					m.Post("/", lfs.PostLockHandler)
					m.Post("/verify", lfs.VerifyLockHandler)
					m.Post("/:lid/unlock", lfs.UnLockHandler)
				})
				m.Any("/*", func(ctx *context.Context) {
					ctx.NotFound("", nil)
				})
			}, ignSignInAndCsrf)
			m.Any("/*", ignSignInAndCsrf, repo.HTTP)
			m.Head("/tasks/trigger", repo.TriggerTask)
		})
	})
	// ***** END: Repository *****

	m.Group("/notifications", func() {
		m.Get("", user.Notifications)
		m.Post("/status", user.NotificationStatusPost)
		m.Post("/purge", user.NotificationPurgePost)
	}, reqSignIn)

	if setting.API.EnableSwagger {
		m.Get("/swagger.v1.json", templates.JSONRenderer(), routers.SwaggerV1Json)
	}

	var handlers []macaron.Handler
	if setting.CORSConfig.Enabled {
		handlers = append(handlers, cors.CORS(cors.Options{
			Scheme:           setting.CORSConfig.Scheme,
			AllowDomain:      setting.CORSConfig.AllowDomain,
			AllowSubdomain:   setting.CORSConfig.AllowSubdomain,
			Methods:          setting.CORSConfig.Methods,
			MaxAgeSeconds:    int(setting.CORSConfig.MaxAge.Seconds()),
			AllowCredentials: setting.CORSConfig.AllowCredentials,
		}))
	}
	handlers = append(handlers, ignSignIn)
	m.Group("/api", func() {
		apiv1.RegisterRoutes(m)
	}, handlers...)

	m.Group("/api/internal", func() {
		// package name internal is ideal but Golang is not allowed, so we use private as package name.
		private.RegisterRoutes(m)
	})

	// Not found handler.
	m.NotFound(routers.NotFound)
}<|MERGE_RESOLUTION|>--- conflicted
+++ resolved
@@ -445,14 +445,11 @@
 
 		m.Group("/:org", func() {
 			m.Get("/dashboard", user.Dashboard)
-<<<<<<< HEAD
+			m.Get("/dashboard/:team", user.Dashboard)
 			m.Get("/issues", user.Issues)
+			m.Get("/issues/:team", user.Issues)
 			m.Get("/pulls", user.Pulls)
-=======
-			m.Get("/dashboard/:team", user.Dashboard)
-			m.Get("/^:type(issues|pulls)$", user.Issues)
-			m.Get("/^:type(issues|pulls)$/:team", user.Issues)
->>>>>>> cfc3916b
+			m.Get("/pulls/:team", user.Pulls)
 			m.Get("/milestones", reqMilestonesDashboardPageEnabled, user.Milestones)
 			m.Get("/milestones/:team", reqMilestonesDashboardPageEnabled, user.Milestones)
 			m.Get("/members", org.Members)
