--- conflicted
+++ resolved
@@ -192,24 +192,6 @@
 		routes.Route("/captcha/*", "GET,HEAD", append(common, captcha.Captchaer(context.GetImageCaptcha()))...)
 	}
 
-<<<<<<< HEAD
-	r.Use(user.GetNotificationCount)
-	r.Use(repo.GetActiveStopwatch)
-	r.Use(func(ctx *context.Context) {
-		ctx.Data["UnitWikiGlobalDisabled"] = models.UnitTypeWiki.UnitGlobalDisabled()
-		ctx.Data["UnitIssuesGlobalDisabled"] = models.UnitTypeIssues.UnitGlobalDisabled()
-		ctx.Data["UnitPullsGlobalDisabled"] = models.UnitTypePullRequests.UnitGlobalDisabled()
-		ctx.Data["UnitProjectsGlobalDisabled"] = models.UnitTypeProjects.UnitGlobalDisabled()
-	})
-	r.Use(goGet)
-
-	// for health check
-	r.Head("/", func(w http.ResponseWriter, req *http.Request) {
-		w.WriteHeader(http.StatusOK)
-	})
-
-=======
->>>>>>> a2df2654
 	if setting.HasRobotsTxt {
 		routes.Get("/robots.txt", append(common, func(w http.ResponseWriter, req *http.Request) {
 			filePath := path.Join(setting.CustomPath, "robots.txt")
@@ -243,6 +225,7 @@
 	// TODO: These really seem like things that could be folded into Contexter or as helper functions
 	common = append(common, user.GetNotificationCount)
 	common = append(common, repo.GetActiveStopwatch)
+	common = append(common, goGet)
 
 	others := web.NewRoute()
 	for _, middle := range common {
