// Copyright 2017 The Gitea Authors. All rights reserved.
// Use of this source code is governed by a MIT-style
// license that can be found in the LICENSE file.

package routes

import (
	"encoding/gob"
	"fmt"
	"net/http"
	"os"
	"path"
	"strings"

	"code.gitea.io/gitea/models"
	"code.gitea.io/gitea/modules/context"
	"code.gitea.io/gitea/modules/httpcache"
	"code.gitea.io/gitea/modules/log"
	"code.gitea.io/gitea/modules/metrics"
	"code.gitea.io/gitea/modules/public"
	"code.gitea.io/gitea/modules/setting"
	"code.gitea.io/gitea/modules/storage"
	"code.gitea.io/gitea/modules/templates"
	"code.gitea.io/gitea/modules/validation"
	"code.gitea.io/gitea/modules/web"
	"code.gitea.io/gitea/routers"
	"code.gitea.io/gitea/routers/admin"
	apiv1 "code.gitea.io/gitea/routers/api/v1"
	"code.gitea.io/gitea/routers/api/v1/misc"
	"code.gitea.io/gitea/routers/dev"
	"code.gitea.io/gitea/routers/events"
	"code.gitea.io/gitea/routers/org"
	"code.gitea.io/gitea/routers/private"
	"code.gitea.io/gitea/routers/repo"
	"code.gitea.io/gitea/routers/user"
	userSetting "code.gitea.io/gitea/routers/user/setting"
	"code.gitea.io/gitea/services/forms"
	"code.gitea.io/gitea/services/lfs"
	"code.gitea.io/gitea/services/mailer"

	// to registers all internal adapters
	_ "code.gitea.io/gitea/modules/session"

	"gitea.com/go-chi/captcha"
	"gitea.com/go-chi/session"
	"github.com/NYTimes/gziphandler"
	"github.com/chi-middleware/proxy"
	"github.com/go-chi/chi/middleware"
	"github.com/go-chi/cors"
	"github.com/prometheus/client_golang/prometheus"
	"github.com/tstranex/u2f"
)

const (
	// GzipMinSize represents min size to compress for the body size of response
	GzipMinSize = 1400
)

func commonMiddlewares() []func(http.Handler) http.Handler {
	var handlers = []func(http.Handler) http.Handler{
		func(next http.Handler) http.Handler {
			return http.HandlerFunc(func(resp http.ResponseWriter, req *http.Request) {
				next.ServeHTTP(context.NewResponse(resp), req)
			})
		},
	}

	if setting.ReverseProxyLimit > 0 {
		opt := proxy.NewForwardedHeadersOptions().
			WithForwardLimit(setting.ReverseProxyLimit).
			ClearTrustedProxies()
		for _, n := range setting.ReverseProxyTrustedProxies {
			if !strings.Contains(n, "/") {
				opt.AddTrustedProxy(n)
			} else {
				opt.AddTrustedNetwork(n)
			}
		}
		handlers = append(handlers, proxy.ForwardedHeaders(opt))
	}

	handlers = append(handlers, middleware.StripSlashes)

	if !setting.DisableRouterLog && setting.RouterLogLevel != log.NONE {
		if log.GetLogger("router").GetLevel() <= setting.RouterLogLevel {
			handlers = append(handlers, LoggerHandler(setting.RouterLogLevel))
		}
	}
	if setting.EnableAccessLog {
		handlers = append(handlers, context.AccessLogger())
	}

	handlers = append(handlers, func(next http.Handler) http.Handler {
		return http.HandlerFunc(func(resp http.ResponseWriter, req *http.Request) {
			// Why we need this? The Recovery() will try to render a beautiful
			// error page for user, but the process can still panic again, and other
			// middleware like session also may panic then we have to recover twice
			// and send a simple error page that should not panic any more.
			defer func() {
				if err := recover(); err != nil {
					combinedErr := fmt.Sprintf("PANIC: %v\n%s", err, string(log.Stack(2)))
					log.Error("%v", combinedErr)
					if setting.IsProd() {
						http.Error(resp, http.StatusText(500), 500)
					} else {
						http.Error(resp, combinedErr, 500)
					}
				}
			}()
			next.ServeHTTP(resp, req)
		})
	})
	return handlers
}

var corsHandler func(http.Handler) http.Handler

// NormalRoutes represents non install routes
func NormalRoutes() *web.Route {
	r := web.NewRoute()
	for _, middle := range commonMiddlewares() {
		r.Use(middle)
	}

	if setting.CORSConfig.Enabled {
		corsHandler = cors.Handler(cors.Options{
			//Scheme:           setting.CORSConfig.Scheme, // FIXME: the cors middleware needs scheme option
			AllowedOrigins: setting.CORSConfig.AllowDomain,
			//setting.CORSConfig.AllowSubdomain // FIXME: the cors middleware needs allowSubdomain option
			AllowedMethods:   setting.CORSConfig.Methods,
			AllowCredentials: setting.CORSConfig.AllowCredentials,
			MaxAge:           int(setting.CORSConfig.MaxAge.Seconds()),
		})
	} else {
		corsHandler = func(next http.Handler) http.Handler {
			return next
		}
	}

	r.Mount("/", WebRoutes())
	r.Mount("/api/v1", apiv1.Routes())
	r.Mount("/api/internal", private.Routes())
	return r
}

// WebRoutes returns all web routes
func WebRoutes() *web.Route {
	routes := web.NewRoute()

	routes.Use(public.AssetsHandler(&public.Options{
		Directory:   path.Join(setting.StaticRootPath, "public"),
		Prefix:      "/assets",
		CorsHandler: corsHandler,
	}))

	routes.Use(session.Sessioner(session.Options{
		Provider:       setting.SessionConfig.Provider,
		ProviderConfig: setting.SessionConfig.ProviderConfig,
		CookieName:     setting.SessionConfig.CookieName,
		CookiePath:     setting.SessionConfig.CookiePath,
		Gclifetime:     setting.SessionConfig.Gclifetime,
		Maxlifetime:    setting.SessionConfig.Maxlifetime,
		Secure:         setting.SessionConfig.Secure,
		Domain:         setting.SessionConfig.Domain,
	}))

	routes.Use(Recovery())

	// We use r.Route here over r.Use because this prevents requests that are not for avatars having to go through this additional handler
	routes.Route("/avatars/*", "GET, HEAD", storageHandler(setting.Avatar.Storage, "avatars", storage.Avatars))
	routes.Route("/repo-avatars/*", "GET, HEAD", storageHandler(setting.RepoAvatar.Storage, "repo-avatars", storage.RepoAvatars))

	// for health check - doeesn't need to be passed through gzip handler
	routes.Head("/", func(w http.ResponseWriter, req *http.Request) {
		w.WriteHeader(http.StatusOK)
	})

	// this png is very likely to always be below the limit for gzip so it doesn't need to pass through gzip
	routes.Get("/apple-touch-icon.png", func(w http.ResponseWriter, req *http.Request) {
		http.Redirect(w, req, path.Join(setting.StaticURLPrefix, "/assets/img/apple-touch-icon.png"), 301)
	})

	gob.Register(&u2f.Challenge{})

	common := []interface{}{}

	if setting.EnableGzip {
		h, err := gziphandler.GzipHandlerWithOpts(gziphandler.MinSize(GzipMinSize))
		if err != nil {
			log.Fatal("GzipHandlerWithOpts failed: %v", err)
		}
		common = append(common, h)
	}

	mailer.InitMailRender(templates.Mailer())

	if setting.Service.EnableCaptcha {
		// The captcha http.Handler should only fire on /captcha/* so we can just mount this on that url
		routes.Route("/captcha/*", "GET,HEAD", append(common, captcha.Captchaer(context.GetImageCaptcha()))...)
	}

	if setting.HasRobotsTxt {
		routes.Get("/robots.txt", append(common, func(w http.ResponseWriter, req *http.Request) {
			filePath := path.Join(setting.CustomPath, "robots.txt")
			fi, err := os.Stat(filePath)
			if err == nil && httpcache.HandleTimeCache(req, w, fi) {
				return
			}
			http.ServeFile(w, req, filePath)
		})...)
	}

	// prometheus metrics endpoint - do not need to go through contexter
	if setting.Metrics.Enabled {
		c := metrics.NewCollector()
		prometheus.MustRegister(c)

		routes.Get("/metrics", append(common, routers.Metrics)...)
	}

	// Removed: toolbox.Toolboxer middleware will provide debug informations which seems unnecessary
	common = append(common, context.Contexter())

	// GetHead allows a HEAD request redirect to GET if HEAD method is not defined for that route
	common = append(common, middleware.GetHead)

	if setting.API.EnableSwagger {
		// Note: The route moved from apiroutes because it's in fact want to render a web page
		routes.Get("/api/swagger", append(common, misc.Swagger)...) // Render V1 by default
	}

	// TODO: These really seem like things that could be folded into Contexter or as helper functions
	common = append(common, user.GetNotificationCount)
	common = append(common, repo.GetActiveStopwatch)
	common = append(common, goGet)

	others := web.NewRoute()
	for _, middle := range common {
		others.Use(middle)
	}

	RegisterRoutes(others)
	routes.Mount("", others)
	return routes
}

// RegisterRoutes register routes
func RegisterRoutes(m *web.Route) {
	reqSignIn := context.Toggle(&context.ToggleOptions{SignInRequired: true})
	ignSignIn := context.Toggle(&context.ToggleOptions{SignInRequired: setting.Service.RequireSignInView})
	ignExploreSignIn := context.Toggle(&context.ToggleOptions{SignInRequired: setting.Service.RequireSignInView || setting.Service.Explore.RequireSigninView})
	ignSignInAndCsrf := context.Toggle(&context.ToggleOptions{DisableCSRF: true})
	reqSignOut := context.Toggle(&context.ToggleOptions{SignOutRequired: true})

	//bindIgnErr := binding.BindIgnErr
	bindIgnErr := web.Bind
	validation.AddBindingRules()

	openIDSignInEnabled := func(ctx *context.Context) {
		if !setting.Service.EnableOpenIDSignIn {
			ctx.Error(http.StatusForbidden)
			return
		}
	}

	openIDSignUpEnabled := func(ctx *context.Context) {
		if !setting.Service.EnableOpenIDSignUp {
			ctx.Error(http.StatusForbidden)
			return
		}
	}

	reqMilestonesDashboardPageEnabled := func(ctx *context.Context) {
		if !setting.Service.ShowMilestonesDashboardPage {
			ctx.Error(http.StatusForbidden)
			return
		}
	}

	// webhooksEnabled requires webhooks to be enabled by admin.
	webhooksEnabled := func(ctx *context.Context) {
		if setting.DisableWebhooks {
			ctx.Error(http.StatusForbidden)
			return
		}
	}

	// FIXME: not all routes need go through same middleware.
	// Especially some AJAX requests, we can reduce middleware number to improve performance.
	// Routers.
	// for health check
	m.Get("/", routers.Home)
	m.Get("/.well-known/openid-configuration", user.OIDCWellKnown)
	m.Group("/explore", func() {
		m.Get("", func(ctx *context.Context) {
			ctx.Redirect(setting.AppSubURL + "/explore/repos")
		})
		m.Get("/repos", routers.ExploreRepos)
		m.Get("/users", routers.ExploreUsers)
		m.Get("/organizations", routers.ExploreOrganizations)
		m.Get("/code", routers.ExploreCode)
	}, ignExploreSignIn)
	m.Get("/issues", reqSignIn, user.Issues)
	m.Get("/pulls", reqSignIn, user.Pulls)
	m.Get("/milestones", reqSignIn, reqMilestonesDashboardPageEnabled, user.Milestones)

	// ***** START: User *****
	m.Group("/user", func() {
		m.Get("/login", user.SignIn)
		m.Post("/login", bindIgnErr(forms.SignInForm{}), user.SignInPost)
		m.Group("", func() {
			m.Combo("/login/openid").
				Get(user.SignInOpenID).
				Post(bindIgnErr(forms.SignInOpenIDForm{}), user.SignInOpenIDPost)
		}, openIDSignInEnabled)
		m.Group("/openid", func() {
			m.Combo("/connect").
				Get(user.ConnectOpenID).
				Post(bindIgnErr(forms.ConnectOpenIDForm{}), user.ConnectOpenIDPost)
			m.Group("/register", func() {
				m.Combo("").
					Get(user.RegisterOpenID, openIDSignUpEnabled).
					Post(bindIgnErr(forms.SignUpOpenIDForm{}), user.RegisterOpenIDPost)
			}, openIDSignUpEnabled)
		}, openIDSignInEnabled)
		m.Get("/sign_up", user.SignUp)
		m.Post("/sign_up", bindIgnErr(forms.RegisterForm{}), user.SignUpPost)
		m.Group("/oauth2", func() {
			m.Get("/{provider}", user.SignInOAuth)
			m.Get("/{provider}/callback", user.SignInOAuthCallback)
		})
		m.Get("/link_account", user.LinkAccount)
		m.Post("/link_account_signin", bindIgnErr(forms.SignInForm{}), user.LinkAccountPostSignIn)
		m.Post("/link_account_signup", bindIgnErr(forms.RegisterForm{}), user.LinkAccountPostRegister)
		m.Group("/two_factor", func() {
			m.Get("", user.TwoFactor)
			m.Post("", bindIgnErr(forms.TwoFactorAuthForm{}), user.TwoFactorPost)
			m.Get("/scratch", user.TwoFactorScratch)
			m.Post("/scratch", bindIgnErr(forms.TwoFactorScratchAuthForm{}), user.TwoFactorScratchPost)
		})
		m.Group("/u2f", func() {
			m.Get("", user.U2F)
			m.Get("/challenge", user.U2FChallenge)
			m.Post("/sign", bindIgnErr(u2f.SignResponse{}), user.U2FSign)

		})
	}, reqSignOut)

	m.Any("/user/events", events.Events)

	m.Group("/login/oauth", func() {
		m.Get("/authorize", bindIgnErr(forms.AuthorizationForm{}), user.AuthorizeOAuth)
		m.Post("/grant", bindIgnErr(forms.GrantApplicationForm{}), user.GrantApplicationOAuth)
		// TODO manage redirection
		m.Post("/authorize", bindIgnErr(forms.AuthorizationForm{}), user.AuthorizeOAuth)
	}, ignSignInAndCsrf, reqSignIn)
	m.Get("/login/oauth/userinfo", ignSignInAndCsrf, user.InfoOAuth)
<<<<<<< HEAD
	if setting.CORSConfig.Enabled {
		m.Post("/login/oauth/access_token", cors.Handler(cors.Options{
			//Scheme:           setting.CORSConfig.Scheme, // FIXME: the cors middleware needs scheme option
			AllowedOrigins: setting.CORSConfig.AllowDomain,
			//setting.CORSConfig.AllowSubdomain // FIXME: the cors middleware needs allowSubdomain option
			AllowedMethods:   setting.CORSConfig.Methods,
			AllowCredentials: setting.CORSConfig.AllowCredentials,
			MaxAge:           int(setting.CORSConfig.MaxAge.Seconds()),
		}), bindIgnErr(forms.AccessTokenForm{}), ignSignInAndCsrf, user.AccessTokenOAuth)
	} else {
		m.Post("/login/oauth/access_token", bindIgnErr(forms.AccessTokenForm{}), ignSignInAndCsrf, user.AccessTokenOAuth)
	}
	m.Get("/login/oauth/keys", ignSignInAndCsrf, user.OIDCKeys)
=======
	m.Post("/login/oauth/access_token", corsHandler, bindIgnErr(forms.AccessTokenForm{}), ignSignInAndCsrf, user.AccessTokenOAuth)
>>>>>>> 36dce0e4

	m.Group("/user/settings", func() {
		m.Get("", userSetting.Profile)
		m.Post("", bindIgnErr(forms.UpdateProfileForm{}), userSetting.ProfilePost)
		m.Get("/change_password", user.MustChangePassword)
		m.Post("/change_password", bindIgnErr(forms.MustChangePasswordForm{}), user.MustChangePasswordPost)
		m.Post("/avatar", bindIgnErr(forms.AvatarForm{}), userSetting.AvatarPost)
		m.Post("/avatar/delete", userSetting.DeleteAvatar)
		m.Group("/account", func() {
			m.Combo("").Get(userSetting.Account).Post(bindIgnErr(forms.ChangePasswordForm{}), userSetting.AccountPost)
			m.Post("/email", bindIgnErr(forms.AddEmailForm{}), userSetting.EmailPost)
			m.Post("/email/delete", userSetting.DeleteEmail)
			m.Post("/delete", userSetting.DeleteAccount)
			m.Post("/theme", bindIgnErr(forms.UpdateThemeForm{}), userSetting.UpdateUIThemePost)
		})
		m.Group("/security", func() {
			m.Get("", userSetting.Security)
			m.Group("/two_factor", func() {
				m.Post("/regenerate_scratch", userSetting.RegenerateScratchTwoFactor)
				m.Post("/disable", userSetting.DisableTwoFactor)
				m.Get("/enroll", userSetting.EnrollTwoFactor)
				m.Post("/enroll", bindIgnErr(forms.TwoFactorAuthForm{}), userSetting.EnrollTwoFactorPost)
			})
			m.Group("/u2f", func() {
				m.Post("/request_register", bindIgnErr(forms.U2FRegistrationForm{}), userSetting.U2FRegister)
				m.Post("/register", bindIgnErr(u2f.RegisterResponse{}), userSetting.U2FRegisterPost)
				m.Post("/delete", bindIgnErr(forms.U2FDeleteForm{}), userSetting.U2FDelete)
			})
			m.Group("/openid", func() {
				m.Post("", bindIgnErr(forms.AddOpenIDForm{}), userSetting.OpenIDPost)
				m.Post("/delete", userSetting.DeleteOpenID)
				m.Post("/toggle_visibility", userSetting.ToggleOpenIDVisibility)
			}, openIDSignInEnabled)
			m.Post("/account_link", userSetting.DeleteAccountLink)
		})
		m.Group("/applications/oauth2", func() {
			m.Get("/{id}", userSetting.OAuth2ApplicationShow)
			m.Post("/{id}", bindIgnErr(forms.EditOAuth2ApplicationForm{}), userSetting.OAuthApplicationsEdit)
			m.Post("/{id}/regenerate_secret", userSetting.OAuthApplicationsRegenerateSecret)
			m.Post("", bindIgnErr(forms.EditOAuth2ApplicationForm{}), userSetting.OAuthApplicationsPost)
			m.Post("/delete", userSetting.DeleteOAuth2Application)
			m.Post("/revoke", userSetting.RevokeOAuth2Grant)
		})
		m.Combo("/applications").Get(userSetting.Applications).
			Post(bindIgnErr(forms.NewAccessTokenForm{}), userSetting.ApplicationsPost)
		m.Post("/applications/delete", userSetting.DeleteApplication)
		m.Combo("/keys").Get(userSetting.Keys).
			Post(bindIgnErr(forms.AddKeyForm{}), userSetting.KeysPost)
		m.Post("/keys/delete", userSetting.DeleteKey)
		m.Get("/organization", userSetting.Organization)
		m.Get("/repos", userSetting.Repos)
		m.Post("/repos/unadopted", userSetting.AdoptOrDeleteRepository)
	}, reqSignIn, func(ctx *context.Context) {
		ctx.Data["PageIsUserSettings"] = true
		ctx.Data["AllThemes"] = setting.UI.Themes
	})

	m.Group("/user", func() {
		// r.Get("/feeds", binding.Bind(auth.FeedsForm{}), user.Feeds)
		m.Get("/activate", user.Activate, reqSignIn)
		m.Post("/activate", user.ActivatePost, reqSignIn)
		m.Any("/activate_email", user.ActivateEmail)
		m.Get("/avatar/{username}/{size}", user.Avatar)
		m.Get("/email2user", user.Email2User)
		m.Get("/recover_account", user.ResetPasswd)
		m.Post("/recover_account", user.ResetPasswdPost)
		m.Get("/forgot_password", user.ForgotPasswd)
		m.Post("/forgot_password", user.ForgotPasswdPost)
		m.Post("/logout", user.SignOut)
		m.Get("/task/{task}", user.TaskStatus)
	})
	// ***** END: User *****

	m.Get("/avatar/{hash}", user.AvatarByEmailHash)

	adminReq := context.Toggle(&context.ToggleOptions{SignInRequired: true, AdminRequired: true})

	// ***** START: Admin *****
	m.Group("/admin", func() {
		m.Get("", adminReq, admin.Dashboard)
		m.Post("", adminReq, bindIgnErr(forms.AdminDashboardForm{}), admin.DashboardPost)
		m.Get("/config", admin.Config)
		m.Post("/config/test_mail", admin.SendTestMail)
		m.Group("/monitor", func() {
			m.Get("", admin.Monitor)
			m.Post("/cancel/{pid}", admin.MonitorCancel)
			m.Group("/queue/{qid}", func() {
				m.Get("", admin.Queue)
				m.Post("/set", admin.SetQueueSettings)
				m.Post("/add", admin.AddWorkers)
				m.Post("/cancel/{pid}", admin.WorkerCancel)
				m.Post("/flush", admin.Flush)
			})
		})

		m.Group("/users", func() {
			m.Get("", admin.Users)
			m.Combo("/new").Get(admin.NewUser).Post(bindIgnErr(forms.AdminCreateUserForm{}), admin.NewUserPost)
			m.Combo("/{userid}").Get(admin.EditUser).Post(bindIgnErr(forms.AdminEditUserForm{}), admin.EditUserPost)
			m.Post("/{userid}/delete", admin.DeleteUser)
		})

		m.Group("/emails", func() {
			m.Get("", admin.Emails)
			m.Post("/activate", admin.ActivateEmail)
		})

		m.Group("/orgs", func() {
			m.Get("", admin.Organizations)
		})

		m.Group("/repos", func() {
			m.Get("", admin.Repos)
			m.Combo("/unadopted").Get(admin.UnadoptedRepos).Post(admin.AdoptOrDeleteRepository)
			m.Post("/delete", admin.DeleteRepo)
		})

		m.Group("/hooks", func() {
			m.Get("", admin.DefaultOrSystemWebhooks)
			m.Post("/delete", admin.DeleteDefaultOrSystemWebhook)
			m.Get("/{id}", repo.WebHooksEdit)
			m.Post("/gitea/{id}", bindIgnErr(forms.NewWebhookForm{}), repo.WebHooksEditPost)
			m.Post("/gogs/{id}", bindIgnErr(forms.NewGogshookForm{}), repo.GogsHooksEditPost)
			m.Post("/slack/{id}", bindIgnErr(forms.NewSlackHookForm{}), repo.SlackHooksEditPost)
			m.Post("/discord/{id}", bindIgnErr(forms.NewDiscordHookForm{}), repo.DiscordHooksEditPost)
			m.Post("/dingtalk/{id}", bindIgnErr(forms.NewDingtalkHookForm{}), repo.DingtalkHooksEditPost)
			m.Post("/telegram/{id}", bindIgnErr(forms.NewTelegramHookForm{}), repo.TelegramHooksEditPost)
			m.Post("/matrix/{id}", bindIgnErr(forms.NewMatrixHookForm{}), repo.MatrixHooksEditPost)
			m.Post("/msteams/{id}", bindIgnErr(forms.NewMSTeamsHookForm{}), repo.MSTeamsHooksEditPost)
			m.Post("/feishu/{id}", bindIgnErr(forms.NewFeishuHookForm{}), repo.FeishuHooksEditPost)
		}, webhooksEnabled)

		m.Group("/{configType:default-hooks|system-hooks}", func() {
			m.Get("/{type}/new", repo.WebhooksNew)
			m.Post("/gitea/new", bindIgnErr(forms.NewWebhookForm{}), repo.GiteaHooksNewPost)
			m.Post("/gogs/new", bindIgnErr(forms.NewGogshookForm{}), repo.GogsHooksNewPost)
			m.Post("/slack/new", bindIgnErr(forms.NewSlackHookForm{}), repo.SlackHooksNewPost)
			m.Post("/discord/new", bindIgnErr(forms.NewDiscordHookForm{}), repo.DiscordHooksNewPost)
			m.Post("/dingtalk/new", bindIgnErr(forms.NewDingtalkHookForm{}), repo.DingtalkHooksNewPost)
			m.Post("/telegram/new", bindIgnErr(forms.NewTelegramHookForm{}), repo.TelegramHooksNewPost)
			m.Post("/matrix/new", bindIgnErr(forms.NewMatrixHookForm{}), repo.MatrixHooksNewPost)
			m.Post("/msteams/new", bindIgnErr(forms.NewMSTeamsHookForm{}), repo.MSTeamsHooksNewPost)
			m.Post("/feishu/new", bindIgnErr(forms.NewFeishuHookForm{}), repo.FeishuHooksNewPost)
		})

		m.Group("/auths", func() {
			m.Get("", admin.Authentications)
			m.Combo("/new").Get(admin.NewAuthSource).Post(bindIgnErr(forms.AuthenticationForm{}), admin.NewAuthSourcePost)
			m.Combo("/{authid}").Get(admin.EditAuthSource).
				Post(bindIgnErr(forms.AuthenticationForm{}), admin.EditAuthSourcePost)
			m.Post("/{authid}/delete", admin.DeleteAuthSource)
		})

		m.Group("/notices", func() {
			m.Get("", admin.Notices)
			m.Post("/delete", admin.DeleteNotices)
			m.Post("/empty", admin.EmptyNotices)
		})
	}, adminReq)
	// ***** END: Admin *****

	m.Group("", func() {
		m.Get("/{username}", user.Profile)
		m.Get("/attachments/{uuid}", repo.GetAttachment)
	}, ignSignIn)

	m.Group("/{username}", func() {
		m.Post("/action/{action}", user.Action)
	}, reqSignIn)

	if !setting.IsProd() {
		m.Get("/template/*", dev.TemplatePreview)
	}

	reqRepoAdmin := context.RequireRepoAdmin()
	reqRepoCodeWriter := context.RequireRepoWriter(models.UnitTypeCode)
	reqRepoCodeReader := context.RequireRepoReader(models.UnitTypeCode)
	reqRepoReleaseWriter := context.RequireRepoWriter(models.UnitTypeReleases)
	reqRepoReleaseReader := context.RequireRepoReader(models.UnitTypeReleases)
	reqRepoWikiWriter := context.RequireRepoWriter(models.UnitTypeWiki)
	reqRepoIssueWriter := context.RequireRepoWriter(models.UnitTypeIssues)
	reqRepoIssueReader := context.RequireRepoReader(models.UnitTypeIssues)
	reqRepoPullsReader := context.RequireRepoReader(models.UnitTypePullRequests)
	reqRepoIssuesOrPullsWriter := context.RequireRepoWriterOr(models.UnitTypeIssues, models.UnitTypePullRequests)
	reqRepoIssuesOrPullsReader := context.RequireRepoReaderOr(models.UnitTypeIssues, models.UnitTypePullRequests)
	reqRepoProjectsReader := context.RequireRepoReader(models.UnitTypeProjects)
	reqRepoProjectsWriter := context.RequireRepoWriter(models.UnitTypeProjects)

	// ***** START: Organization *****
	m.Group("/org", func() {
		m.Group("", func() {
			m.Get("/create", org.Create)
			m.Post("/create", bindIgnErr(forms.CreateOrgForm{}), org.CreatePost)
		})

		m.Group("/{org}", func() {
			m.Get("/dashboard", user.Dashboard)
			m.Get("/dashboard/{team}", user.Dashboard)
			m.Get("/issues", user.Issues)
			m.Get("/issues/{team}", user.Issues)
			m.Get("/pulls", user.Pulls)
			m.Get("/pulls/{team}", user.Pulls)
			m.Get("/milestones", reqMilestonesDashboardPageEnabled, user.Milestones)
			m.Get("/milestones/{team}", reqMilestonesDashboardPageEnabled, user.Milestones)
			m.Get("/members", org.Members)
			m.Post("/members/action/{action}", org.MembersAction)
			m.Get("/teams", org.Teams)
		}, context.OrgAssignment(true, false, true))

		m.Group("/{org}", func() {
			m.Get("/teams/{team}", org.TeamMembers)
			m.Get("/teams/{team}/repositories", org.TeamRepositories)
			m.Post("/teams/{team}/action/{action}", org.TeamsAction)
			m.Post("/teams/{team}/action/repo/{action}", org.TeamsRepoAction)
		}, context.OrgAssignment(true, false, true))

		m.Group("/{org}", func() {
			m.Get("/teams/new", org.NewTeam)
			m.Post("/teams/new", bindIgnErr(forms.CreateTeamForm{}), org.NewTeamPost)
			m.Get("/teams/{team}/edit", org.EditTeam)
			m.Post("/teams/{team}/edit", bindIgnErr(forms.CreateTeamForm{}), org.EditTeamPost)
			m.Post("/teams/{team}/delete", org.DeleteTeam)

			m.Group("/settings", func() {
				m.Combo("").Get(org.Settings).
					Post(bindIgnErr(forms.UpdateOrgSettingForm{}), org.SettingsPost)
				m.Post("/avatar", bindIgnErr(forms.AvatarForm{}), org.SettingsAvatar)
				m.Post("/avatar/delete", org.SettingsDeleteAvatar)

				m.Group("/hooks", func() {
					m.Get("", org.Webhooks)
					m.Post("/delete", org.DeleteWebhook)
					m.Get("/{type}/new", repo.WebhooksNew)
					m.Post("/gitea/new", bindIgnErr(forms.NewWebhookForm{}), repo.GiteaHooksNewPost)
					m.Post("/gogs/new", bindIgnErr(forms.NewGogshookForm{}), repo.GogsHooksNewPost)
					m.Post("/slack/new", bindIgnErr(forms.NewSlackHookForm{}), repo.SlackHooksNewPost)
					m.Post("/discord/new", bindIgnErr(forms.NewDiscordHookForm{}), repo.DiscordHooksNewPost)
					m.Post("/dingtalk/new", bindIgnErr(forms.NewDingtalkHookForm{}), repo.DingtalkHooksNewPost)
					m.Post("/telegram/new", bindIgnErr(forms.NewTelegramHookForm{}), repo.TelegramHooksNewPost)
					m.Post("/matrix/new", bindIgnErr(forms.NewMatrixHookForm{}), repo.MatrixHooksNewPost)
					m.Post("/msteams/new", bindIgnErr(forms.NewMSTeamsHookForm{}), repo.MSTeamsHooksNewPost)
					m.Post("/feishu/new", bindIgnErr(forms.NewFeishuHookForm{}), repo.FeishuHooksNewPost)
					m.Get("/{id}", repo.WebHooksEdit)
					m.Post("/gitea/{id}", bindIgnErr(forms.NewWebhookForm{}), repo.WebHooksEditPost)
					m.Post("/gogs/{id}", bindIgnErr(forms.NewGogshookForm{}), repo.GogsHooksEditPost)
					m.Post("/slack/{id}", bindIgnErr(forms.NewSlackHookForm{}), repo.SlackHooksEditPost)
					m.Post("/discord/{id}", bindIgnErr(forms.NewDiscordHookForm{}), repo.DiscordHooksEditPost)
					m.Post("/dingtalk/{id}", bindIgnErr(forms.NewDingtalkHookForm{}), repo.DingtalkHooksEditPost)
					m.Post("/telegram/{id}", bindIgnErr(forms.NewTelegramHookForm{}), repo.TelegramHooksEditPost)
					m.Post("/matrix/{id}", bindIgnErr(forms.NewMatrixHookForm{}), repo.MatrixHooksEditPost)
					m.Post("/msteams/{id}", bindIgnErr(forms.NewMSTeamsHookForm{}), repo.MSTeamsHooksEditPost)
					m.Post("/feishu/{id}", bindIgnErr(forms.NewFeishuHookForm{}), repo.FeishuHooksEditPost)
				}, webhooksEnabled)

				m.Group("/labels", func() {
					m.Get("", org.RetrieveLabels, org.Labels)
					m.Post("/new", bindIgnErr(forms.CreateLabelForm{}), org.NewLabel)
					m.Post("/edit", bindIgnErr(forms.CreateLabelForm{}), org.UpdateLabel)
					m.Post("/delete", org.DeleteLabel)
					m.Post("/initialize", bindIgnErr(forms.InitializeLabelsForm{}), org.InitializeLabels)
				})

				m.Route("/delete", "GET,POST", org.SettingsDelete)
			})
		}, context.OrgAssignment(true, true))
	}, reqSignIn)
	// ***** END: Organization *****

	// ***** START: Repository *****
	m.Group("/repo", func() {
		m.Get("/create", repo.Create)
		m.Post("/create", bindIgnErr(forms.CreateRepoForm{}), repo.CreatePost)
		m.Get("/migrate", repo.Migrate)
		m.Post("/migrate", bindIgnErr(forms.MigrateRepoForm{}), repo.MigratePost)
		m.Group("/fork", func() {
			m.Combo("/{repoid}").Get(repo.Fork).
				Post(bindIgnErr(forms.CreateRepoForm{}), repo.ForkPost)
		}, context.RepoIDAssignment(), context.UnitTypes(), reqRepoCodeReader)
	}, reqSignIn)

	// ***** Release Attachment Download without Signin
	m.Get("/{username}/{reponame}/releases/download/{vTag}/{fileName}", ignSignIn, context.RepoAssignment, repo.MustBeNotEmpty, repo.RedirectDownload)

	m.Group("/{username}/{reponame}", func() {
		m.Group("/settings", func() {
			m.Combo("").Get(repo.Settings).
				Post(bindIgnErr(forms.RepoSettingForm{}), repo.SettingsPost)
			m.Post("/avatar", bindIgnErr(forms.AvatarForm{}), repo.SettingsAvatar)
			m.Post("/avatar/delete", repo.SettingsDeleteAvatar)

			m.Group("/collaboration", func() {
				m.Combo("").Get(repo.Collaboration).Post(repo.CollaborationPost)
				m.Post("/access_mode", repo.ChangeCollaborationAccessMode)
				m.Post("/delete", repo.DeleteCollaboration)
				m.Group("/team", func() {
					m.Post("", repo.AddTeamPost)
					m.Post("/delete", repo.DeleteTeam)
				})
			})
			m.Group("/branches", func() {
				m.Combo("").Get(repo.ProtectedBranch).Post(repo.ProtectedBranchPost)
				m.Combo("/*").Get(repo.SettingsProtectedBranch).
					Post(bindIgnErr(forms.ProtectBranchForm{}), context.RepoMustNotBeArchived(), repo.SettingsProtectedBranchPost)
			}, repo.MustBeNotEmpty)

			m.Group("/hooks/git", func() {
				m.Get("", repo.GitHooks)
				m.Combo("/{name}").Get(repo.GitHooksEdit).
					Post(repo.GitHooksEditPost)
			}, context.GitHookService())

			m.Group("/hooks", func() {
				m.Get("", repo.Webhooks)
				m.Post("/delete", repo.DeleteWebhook)
				m.Get("/{type}/new", repo.WebhooksNew)
				m.Post("/gitea/new", bindIgnErr(forms.NewWebhookForm{}), repo.GiteaHooksNewPost)
				m.Post("/gogs/new", bindIgnErr(forms.NewGogshookForm{}), repo.GogsHooksNewPost)
				m.Post("/slack/new", bindIgnErr(forms.NewSlackHookForm{}), repo.SlackHooksNewPost)
				m.Post("/discord/new", bindIgnErr(forms.NewDiscordHookForm{}), repo.DiscordHooksNewPost)
				m.Post("/dingtalk/new", bindIgnErr(forms.NewDingtalkHookForm{}), repo.DingtalkHooksNewPost)
				m.Post("/telegram/new", bindIgnErr(forms.NewTelegramHookForm{}), repo.TelegramHooksNewPost)
				m.Post("/matrix/new", bindIgnErr(forms.NewMatrixHookForm{}), repo.MatrixHooksNewPost)
				m.Post("/msteams/new", bindIgnErr(forms.NewMSTeamsHookForm{}), repo.MSTeamsHooksNewPost)
				m.Post("/feishu/new", bindIgnErr(forms.NewFeishuHookForm{}), repo.FeishuHooksNewPost)
				m.Get("/{id}", repo.WebHooksEdit)
				m.Post("/{id}/test", repo.TestWebhook)
				m.Post("/gitea/{id}", bindIgnErr(forms.NewWebhookForm{}), repo.WebHooksEditPost)
				m.Post("/gogs/{id}", bindIgnErr(forms.NewGogshookForm{}), repo.GogsHooksEditPost)
				m.Post("/slack/{id}", bindIgnErr(forms.NewSlackHookForm{}), repo.SlackHooksEditPost)
				m.Post("/discord/{id}", bindIgnErr(forms.NewDiscordHookForm{}), repo.DiscordHooksEditPost)
				m.Post("/dingtalk/{id}", bindIgnErr(forms.NewDingtalkHookForm{}), repo.DingtalkHooksEditPost)
				m.Post("/telegram/{id}", bindIgnErr(forms.NewTelegramHookForm{}), repo.TelegramHooksEditPost)
				m.Post("/matrix/{id}", bindIgnErr(forms.NewMatrixHookForm{}), repo.MatrixHooksEditPost)
				m.Post("/msteams/{id}", bindIgnErr(forms.NewMSTeamsHookForm{}), repo.MSTeamsHooksEditPost)
				m.Post("/feishu/{id}", bindIgnErr(forms.NewFeishuHookForm{}), repo.FeishuHooksEditPost)
			}, webhooksEnabled)

			m.Group("/keys", func() {
				m.Combo("").Get(repo.DeployKeys).
					Post(bindIgnErr(forms.AddKeyForm{}), repo.DeployKeysPost)
				m.Post("/delete", repo.DeleteDeployKey)
			})

			m.Group("/lfs", func() {
				m.Get("/", repo.LFSFiles)
				m.Get("/show/{oid}", repo.LFSFileGet)
				m.Post("/delete/{oid}", repo.LFSDelete)
				m.Get("/pointers", repo.LFSPointerFiles)
				m.Post("/pointers/associate", repo.LFSAutoAssociate)
				m.Get("/find", repo.LFSFileFind)
				m.Group("/locks", func() {
					m.Get("/", repo.LFSLocks)
					m.Post("/", repo.LFSLockFile)
					m.Post("/{lid}/unlock", repo.LFSUnlock)
				})
			})

		}, func(ctx *context.Context) {
			ctx.Data["PageIsSettings"] = true
			ctx.Data["LFSStartServer"] = setting.LFS.StartServer
		})
	}, reqSignIn, context.RepoAssignment, context.UnitTypes(), reqRepoAdmin, context.RepoRef())

	m.Post("/{username}/{reponame}/action/{action}", reqSignIn, context.RepoAssignment, context.UnitTypes(), repo.Action)

	// Grouping for those endpoints not requiring authentication
	m.Group("/{username}/{reponame}", func() {
		m.Group("/milestone", func() {
			m.Get("/{id}", repo.MilestoneIssuesAndPulls)
		}, reqRepoIssuesOrPullsReader, context.RepoRef())
		m.Combo("/compare/*", repo.MustBeNotEmpty, reqRepoCodeReader, repo.SetEditorconfigIfExists).
			Get(ignSignIn, repo.SetDiffViewStyle, repo.SetWhitespaceBehavior, repo.CompareDiff).
			Post(reqSignIn, context.RepoMustNotBeArchived(), reqRepoPullsReader, repo.MustAllowPulls, bindIgnErr(forms.CreateIssueForm{}), repo.SetWhitespaceBehavior, repo.CompareAndPullRequestPost)
	}, context.RepoAssignment, context.UnitTypes())

	// Grouping for those endpoints that do require authentication
	m.Group("/{username}/{reponame}", func() {
		m.Group("/issues", func() {
			m.Group("/new", func() {
				m.Combo("").Get(context.RepoRef(), repo.NewIssue).
					Post(bindIgnErr(forms.CreateIssueForm{}), repo.NewIssuePost)
				m.Get("/choose", context.RepoRef(), repo.NewIssueChooseTemplate)
			})
		}, context.RepoMustNotBeArchived(), reqRepoIssueReader)
		// FIXME: should use different URLs but mostly same logic for comments of issue and pull request.
		// So they can apply their own enable/disable logic on routers.
		m.Group("/issues", func() {
			m.Group("/{index}", func() {
				m.Post("/title", repo.UpdateIssueTitle)
				m.Post("/content", repo.UpdateIssueContent)
				m.Post("/watch", repo.IssueWatch)
				m.Post("/ref", repo.UpdateIssueRef)
				m.Group("/dependency", func() {
					m.Post("/add", repo.AddDependency)
					m.Post("/delete", repo.RemoveDependency)
				})
				m.Combo("/comments").Post(repo.MustAllowUserComment, bindIgnErr(forms.CreateCommentForm{}), repo.NewComment)
				m.Group("/times", func() {
					m.Post("/add", bindIgnErr(forms.AddTimeManuallyForm{}), repo.AddTimeManually)
					m.Post("/{timeid}/delete", repo.DeleteTime)
					m.Group("/stopwatch", func() {
						m.Post("/toggle", repo.IssueStopwatch)
						m.Post("/cancel", repo.CancelStopwatch)
					})
				})
				m.Post("/reactions/{action}", bindIgnErr(forms.ReactionForm{}), repo.ChangeIssueReaction)
				m.Post("/lock", reqRepoIssueWriter, bindIgnErr(forms.IssueLockForm{}), repo.LockIssue)
				m.Post("/unlock", reqRepoIssueWriter, repo.UnlockIssue)
			}, context.RepoMustNotBeArchived())
			m.Group("/{index}", func() {
				m.Get("/attachments", repo.GetIssueAttachments)
				m.Get("/attachments/{uuid}", repo.GetAttachment)
			})

			m.Post("/labels", reqRepoIssuesOrPullsWriter, repo.UpdateIssueLabel)
			m.Post("/milestone", reqRepoIssuesOrPullsWriter, repo.UpdateIssueMilestone)
			m.Post("/projects", reqRepoIssuesOrPullsWriter, repo.UpdateIssueProject)
			m.Post("/assignee", reqRepoIssuesOrPullsWriter, repo.UpdateIssueAssignee)
			m.Post("/request_review", reqRepoIssuesOrPullsReader, repo.UpdatePullReviewRequest)
			m.Post("/dismiss_review", reqRepoAdmin, bindIgnErr(forms.DismissReviewForm{}), repo.DismissReview)
			m.Post("/status", reqRepoIssuesOrPullsWriter, repo.UpdateIssueStatus)
			m.Post("/resolve_conversation", reqRepoIssuesOrPullsReader, repo.UpdateResolveConversation)
			m.Post("/attachments", repo.UploadIssueAttachment)
			m.Post("/attachments/remove", repo.DeleteAttachment)
		}, context.RepoMustNotBeArchived())
		m.Group("/comments/{id}", func() {
			m.Post("", repo.UpdateCommentContent)
			m.Post("/delete", repo.DeleteComment)
			m.Post("/reactions/{action}", bindIgnErr(forms.ReactionForm{}), repo.ChangeCommentReaction)
		}, context.RepoMustNotBeArchived())
		m.Group("/comments/{id}", func() {
			m.Get("/attachments", repo.GetCommentAttachments)
		})
		m.Group("/labels", func() {
			m.Post("/new", bindIgnErr(forms.CreateLabelForm{}), repo.NewLabel)
			m.Post("/edit", bindIgnErr(forms.CreateLabelForm{}), repo.UpdateLabel)
			m.Post("/delete", repo.DeleteLabel)
			m.Post("/initialize", bindIgnErr(forms.InitializeLabelsForm{}), repo.InitializeLabels)
		}, context.RepoMustNotBeArchived(), reqRepoIssuesOrPullsWriter, context.RepoRef())
		m.Group("/milestones", func() {
			m.Combo("/new").Get(repo.NewMilestone).
				Post(bindIgnErr(forms.CreateMilestoneForm{}), repo.NewMilestonePost)
			m.Get("/{id}/edit", repo.EditMilestone)
			m.Post("/{id}/edit", bindIgnErr(forms.CreateMilestoneForm{}), repo.EditMilestonePost)
			m.Post("/{id}/{action}", repo.ChangeMilestoneStatus)
			m.Post("/delete", repo.DeleteMilestone)
		}, context.RepoMustNotBeArchived(), reqRepoIssuesOrPullsWriter, context.RepoRef())
		m.Group("/pull", func() {
			m.Post("/{index}/target_branch", repo.UpdatePullRequestTarget)
		}, context.RepoMustNotBeArchived())

		m.Group("", func() {
			m.Group("", func() {
				m.Combo("/_edit/*").Get(repo.EditFile).
					Post(bindIgnErr(forms.EditRepoFileForm{}), repo.EditFilePost)
				m.Combo("/_new/*").Get(repo.NewFile).
					Post(bindIgnErr(forms.EditRepoFileForm{}), repo.NewFilePost)
				m.Post("/_preview/*", bindIgnErr(forms.EditPreviewDiffForm{}), repo.DiffPreviewPost)
				m.Combo("/_delete/*").Get(repo.DeleteFile).
					Post(bindIgnErr(forms.DeleteRepoFileForm{}), repo.DeleteFilePost)
				m.Combo("/_upload/*", repo.MustBeAbleToUpload).
					Get(repo.UploadFile).
					Post(bindIgnErr(forms.UploadRepoFileForm{}), repo.UploadFilePost)
			}, context.RepoRefByType(context.RepoRefBranch), repo.MustBeEditable)
			m.Group("", func() {
				m.Post("/upload-file", repo.UploadFileToServer)
				m.Post("/upload-remove", bindIgnErr(forms.RemoveUploadFileForm{}), repo.RemoveUploadFileFromServer)
			}, context.RepoRef(), repo.MustBeEditable, repo.MustBeAbleToUpload)
		}, context.RepoMustNotBeArchived(), reqRepoCodeWriter, repo.MustBeNotEmpty)

		m.Group("/branches", func() {
			m.Group("/_new", func() {
				m.Post("/branch/*", context.RepoRefByType(context.RepoRefBranch), repo.CreateBranch)
				m.Post("/tag/*", context.RepoRefByType(context.RepoRefTag), repo.CreateBranch)
				m.Post("/commit/*", context.RepoRefByType(context.RepoRefCommit), repo.CreateBranch)
			}, bindIgnErr(forms.NewBranchForm{}))
			m.Post("/delete", repo.DeleteBranchPost)
			m.Post("/restore", repo.RestoreBranchPost)
		}, context.RepoMustNotBeArchived(), reqRepoCodeWriter, repo.MustBeNotEmpty)

	}, reqSignIn, context.RepoAssignment, context.UnitTypes())

	// Releases
	m.Group("/{username}/{reponame}", func() {
		m.Get("/tags", repo.TagsList, repo.MustBeNotEmpty,
			reqRepoCodeReader, context.RepoRefByType(context.RepoRefTag))
		m.Group("/releases", func() {
			m.Get("/", repo.Releases)
			m.Get("/tag/*", repo.SingleRelease)
			m.Get("/latest", repo.LatestRelease)
		}, repo.MustBeNotEmpty, reqRepoReleaseReader, context.RepoRefByType(context.RepoRefTag, true))
		m.Get("/releases/attachments/{uuid}", repo.GetAttachment, repo.MustBeNotEmpty, reqRepoReleaseReader)
		m.Group("/releases", func() {
			m.Get("/new", repo.NewRelease)
			m.Post("/new", bindIgnErr(forms.NewReleaseForm{}), repo.NewReleasePost)
			m.Post("/delete", repo.DeleteRelease)
			m.Post("/attachments", repo.UploadReleaseAttachment)
			m.Post("/attachments/remove", repo.DeleteAttachment)
		}, reqSignIn, repo.MustBeNotEmpty, context.RepoMustNotBeArchived(), reqRepoReleaseWriter, context.RepoRef())
		m.Post("/tags/delete", repo.DeleteTag, reqSignIn,
			repo.MustBeNotEmpty, context.RepoMustNotBeArchived(), reqRepoCodeWriter, context.RepoRef())
		m.Group("/releases", func() {
			m.Get("/edit/*", repo.EditRelease)
			m.Post("/edit/*", bindIgnErr(forms.EditReleaseForm{}), repo.EditReleasePost)
		}, reqSignIn, repo.MustBeNotEmpty, context.RepoMustNotBeArchived(), reqRepoReleaseWriter, func(ctx *context.Context) {
			var err error
			ctx.Repo.Commit, err = ctx.Repo.GitRepo.GetBranchCommit(ctx.Repo.Repository.DefaultBranch)
			if err != nil {
				ctx.ServerError("GetBranchCommit", err)
				return
			}
			ctx.Repo.CommitsCount, err = ctx.Repo.GetCommitsCount()
			if err != nil {
				ctx.ServerError("GetCommitsCount", err)
				return
			}
			ctx.Data["CommitsCount"] = ctx.Repo.CommitsCount
		})
		m.Get("/attachments/{uuid}", repo.GetAttachment)
	}, ignSignIn, context.RepoAssignment, context.UnitTypes(), reqRepoReleaseReader)

	m.Group("/{username}/{reponame}", func() {
		m.Post("/topics", repo.TopicsPost)
	}, context.RepoAssignment, context.RepoMustNotBeArchived(), reqRepoAdmin)

	m.Group("/{username}/{reponame}", func() {
		m.Group("", func() {
			m.Get("/{type:issues|pulls}", repo.Issues)
			m.Get("/{type:issues|pulls}/{index}", repo.ViewIssue)
			m.Get("/labels", reqRepoIssuesOrPullsReader, repo.RetrieveLabels, repo.Labels)
			m.Get("/milestones", reqRepoIssuesOrPullsReader, repo.Milestones)
		}, context.RepoRef())

		m.Group("/projects", func() {
			m.Get("", repo.Projects)
			m.Get("/{id}", repo.ViewProject)
			m.Group("", func() {
				m.Get("/new", repo.NewProject)
				m.Post("/new", bindIgnErr(forms.CreateProjectForm{}), repo.NewProjectPost)
				m.Group("/{id}", func() {
					m.Post("", bindIgnErr(forms.EditProjectBoardForm{}), repo.AddBoardToProjectPost)
					m.Post("/delete", repo.DeleteProject)

					m.Get("/edit", repo.EditProject)
					m.Post("/edit", bindIgnErr(forms.CreateProjectForm{}), repo.EditProjectPost)
					m.Post("/{action:open|close}", repo.ChangeProjectStatus)

					m.Group("/{boardID}", func() {
						m.Put("", bindIgnErr(forms.EditProjectBoardForm{}), repo.EditProjectBoard)
						m.Delete("", repo.DeleteProjectBoard)
						m.Post("/default", repo.SetDefaultProjectBoard)

						m.Post("/{index}", repo.MoveIssueAcrossBoards)
					})
				})
			}, reqRepoProjectsWriter, context.RepoMustNotBeArchived())
		}, reqRepoProjectsReader, repo.MustEnableProjects)

		m.Group("/wiki", func() {
			m.Get("/", repo.Wiki)
			m.Get("/{page}", repo.Wiki)
			m.Get("/_pages", repo.WikiPages)
			m.Get("/{page}/_revision", repo.WikiRevision)
			m.Get("/commit/{sha:[a-f0-9]{7,40}}", repo.SetEditorconfigIfExists, repo.SetDiffViewStyle, repo.SetWhitespaceBehavior, repo.Diff)
			m.Get("/commit/{sha:[a-f0-9]{7,40}}.{:patch|diff}", repo.RawDiff)

			m.Group("", func() {
				m.Combo("/_new").Get(repo.NewWiki).
					Post(bindIgnErr(forms.NewWikiForm{}), repo.NewWikiPost)
				m.Combo("/{page}/_edit").Get(repo.EditWiki).
					Post(bindIgnErr(forms.NewWikiForm{}), repo.EditWikiPost)
				m.Post("/{page}/delete", repo.DeleteWikiPagePost)
			}, context.RepoMustNotBeArchived(), reqSignIn, reqRepoWikiWriter)
		}, repo.MustEnableWiki, context.RepoRef(), func(ctx *context.Context) {
			ctx.Data["PageIsWiki"] = true
		})

		m.Group("/wiki", func() {
			m.Get("/raw/*", repo.WikiRaw)
		}, repo.MustEnableWiki)

		m.Group("/activity", func() {
			m.Get("", repo.Activity)
			m.Get("/{period}", repo.Activity)
		}, context.RepoRef(), repo.MustBeNotEmpty, context.RequireRepoReaderOr(models.UnitTypePullRequests, models.UnitTypeIssues, models.UnitTypeReleases))

		m.Group("/activity_author_data", func() {
			m.Get("", repo.ActivityAuthors)
			m.Get("/{period}", repo.ActivityAuthors)
		}, context.RepoRef(), repo.MustBeNotEmpty, context.RequireRepoReaderOr(models.UnitTypeCode))

		m.Group("/archive", func() {
			m.Get("/*", repo.Download)
			m.Post("/*", repo.InitiateDownload)
		}, repo.MustBeNotEmpty, reqRepoCodeReader)

		m.Group("/branches", func() {
			m.Get("", repo.Branches)
		}, repo.MustBeNotEmpty, context.RepoRef(), reqRepoCodeReader)

		m.Group("/blob_excerpt", func() {
			m.Get("/{sha}", repo.SetEditorconfigIfExists, repo.SetDiffViewStyle, repo.ExcerptBlob)
		}, repo.MustBeNotEmpty, context.RepoRef(), reqRepoCodeReader)

		m.Group("/pulls/{index}", func() {
			m.Get(".diff", repo.DownloadPullDiff)
			m.Get(".patch", repo.DownloadPullPatch)
			m.Get("/commits", context.RepoRef(), repo.ViewPullCommits)
			m.Post("/merge", context.RepoMustNotBeArchived(), bindIgnErr(forms.MergePullRequestForm{}), repo.MergePullRequest)
			m.Post("/update", repo.UpdatePullRequest)
			m.Post("/cleanup", context.RepoMustNotBeArchived(), context.RepoRef(), repo.CleanUpPullRequest)
			m.Group("/files", func() {
				m.Get("", context.RepoRef(), repo.SetEditorconfigIfExists, repo.SetDiffViewStyle, repo.SetWhitespaceBehavior, repo.ViewPullFiles)
				m.Group("/reviews", func() {
					m.Get("/new_comment", repo.RenderNewCodeCommentForm)
					m.Post("/comments", bindIgnErr(forms.CodeCommentForm{}), repo.CreateCodeComment)
					m.Post("/submit", bindIgnErr(forms.SubmitReviewForm{}), repo.SubmitReview)
				}, context.RepoMustNotBeArchived())
			})
		}, repo.MustAllowPulls)

		m.Group("/media", func() {
			m.Get("/branch/*", context.RepoRefByType(context.RepoRefBranch), repo.SingleDownloadOrLFS)
			m.Get("/tag/*", context.RepoRefByType(context.RepoRefTag), repo.SingleDownloadOrLFS)
			m.Get("/commit/*", context.RepoRefByType(context.RepoRefCommit), repo.SingleDownloadOrLFS)
			m.Get("/blob/{sha}", context.RepoRefByType(context.RepoRefBlob), repo.DownloadByIDOrLFS)
			// "/*" route is deprecated, and kept for backward compatibility
			m.Get("/*", context.RepoRefByType(context.RepoRefLegacy), repo.SingleDownloadOrLFS)
		}, repo.MustBeNotEmpty, reqRepoCodeReader)

		m.Group("/raw", func() {
			m.Get("/branch/*", context.RepoRefByType(context.RepoRefBranch), repo.SingleDownload)
			m.Get("/tag/*", context.RepoRefByType(context.RepoRefTag), repo.SingleDownload)
			m.Get("/commit/*", context.RepoRefByType(context.RepoRefCommit), repo.SingleDownload)
			m.Get("/blob/{sha}", context.RepoRefByType(context.RepoRefBlob), repo.DownloadByID)
			// "/*" route is deprecated, and kept for backward compatibility
			m.Get("/*", context.RepoRefByType(context.RepoRefLegacy), repo.SingleDownload)
		}, repo.MustBeNotEmpty, reqRepoCodeReader)

		m.Group("/commits", func() {
			m.Get("/branch/*", context.RepoRefByType(context.RepoRefBranch), repo.RefCommits)
			m.Get("/tag/*", context.RepoRefByType(context.RepoRefTag), repo.RefCommits)
			m.Get("/commit/*", context.RepoRefByType(context.RepoRefCommit), repo.RefCommits)
			// "/*" route is deprecated, and kept for backward compatibility
			m.Get("/*", context.RepoRefByType(context.RepoRefLegacy), repo.RefCommits)
		}, repo.MustBeNotEmpty, reqRepoCodeReader)

		m.Group("/blame", func() {
			m.Get("/branch/*", context.RepoRefByType(context.RepoRefBranch), repo.RefBlame)
			m.Get("/tag/*", context.RepoRefByType(context.RepoRefTag), repo.RefBlame)
			m.Get("/commit/*", context.RepoRefByType(context.RepoRefCommit), repo.RefBlame)
		}, repo.MustBeNotEmpty, reqRepoCodeReader)

		m.Group("", func() {
			m.Get("/graph", repo.Graph)
			m.Get("/commit/{sha:([a-f0-9]{7,40})$}", repo.SetEditorconfigIfExists, repo.SetDiffViewStyle, repo.SetWhitespaceBehavior, repo.Diff)
		}, repo.MustBeNotEmpty, context.RepoRef(), reqRepoCodeReader)

		m.Group("/src", func() {
			m.Get("/branch/*", context.RepoRefByType(context.RepoRefBranch), repo.Home)
			m.Get("/tag/*", context.RepoRefByType(context.RepoRefTag), repo.Home)
			m.Get("/commit/*", context.RepoRefByType(context.RepoRefCommit), repo.Home)
			// "/*" route is deprecated, and kept for backward compatibility
			m.Get("/*", context.RepoRefByType(context.RepoRefLegacy), repo.Home)
		}, repo.SetEditorconfigIfExists)

		m.Group("", func() {
			m.Get("/forks", repo.Forks)
		}, context.RepoRef(), reqRepoCodeReader)
		m.Get("/commit/{sha:([a-f0-9]{7,40})}.{ext:patch|diff}",
			repo.MustBeNotEmpty, reqRepoCodeReader, repo.RawDiff)
	}, ignSignIn, context.RepoAssignment, context.UnitTypes())
	m.Group("/{username}/{reponame}", func() {
		m.Get("/stars", repo.Stars)
		m.Get("/watchers", repo.Watchers)
		m.Get("/search", reqRepoCodeReader, repo.Search)
	}, ignSignIn, context.RepoAssignment, context.RepoRef(), context.UnitTypes())

	m.Group("/{username}", func() {
		m.Group("/{reponame}", func() {
			m.Get("", repo.SetEditorconfigIfExists, repo.Home)
		}, ignSignIn, context.RepoAssignment, context.RepoRef(), context.UnitTypes())

		m.Group("/{reponame}", func() {
			m.Group("/info/lfs", func() {
				m.Post("/objects/batch", lfs.BatchHandler)
				m.Get("/objects/{oid}/{filename}", lfs.ObjectOidHandler)
				m.Any("/objects/{oid}", lfs.ObjectOidHandler)
				m.Post("/objects", lfs.PostHandler)
				m.Post("/verify", lfs.VerifyHandler)
				m.Group("/locks", func() {
					m.Get("/", lfs.GetListLockHandler)
					m.Post("/", lfs.PostLockHandler)
					m.Post("/verify", lfs.VerifyLockHandler)
					m.Post("/{lid}/unlock", lfs.UnLockHandler)
				})
				m.Any("/*", func(ctx *context.Context) {
					ctx.NotFound("", nil)
				})
			}, ignSignInAndCsrf)

			m.Group("", func() {
				m.Post("/git-upload-pack", repo.ServiceUploadPack)
				m.Post("/git-receive-pack", repo.ServiceReceivePack)
				m.Get("/info/refs", repo.GetInfoRefs)
				m.Get("/HEAD", repo.GetTextFile("HEAD"))
				m.Get("/objects/info/alternates", repo.GetTextFile("objects/info/alternates"))
				m.Get("/objects/info/http-alternates", repo.GetTextFile("objects/info/http-alternates"))
				m.Get("/objects/info/packs", repo.GetInfoPacks)
				m.Get("/objects/info/{file:[^/]*}", repo.GetTextFile(""))
				m.Get("/objects/{head:[0-9a-f]{2}}/{hash:[0-9a-f]{38}}", repo.GetLooseObject)
				m.Get("/objects/pack/pack-{file:[0-9a-f]{40}}.pack", repo.GetPackFile)
				m.Get("/objects/pack/pack-{file:[0-9a-f]{40}}.idx", repo.GetIdxFile)
			}, ignSignInAndCsrf)

			m.Head("/tasks/trigger", repo.TriggerTask)
		})
	})
	// ***** END: Repository *****

	m.Group("/notifications", func() {
		m.Get("", user.Notifications)
		m.Post("/status", user.NotificationStatusPost)
		m.Post("/purge", user.NotificationPurgePost)
	}, reqSignIn)

	if setting.API.EnableSwagger {
		m.Get("/swagger.v1.json", routers.SwaggerV1Json)
	}

	// Not found handler.
	m.NotFound(web.Wrap(routers.NotFound))
}<|MERGE_RESOLUTION|>--- conflicted
+++ resolved
@@ -355,23 +355,8 @@
 		m.Post("/authorize", bindIgnErr(forms.AuthorizationForm{}), user.AuthorizeOAuth)
 	}, ignSignInAndCsrf, reqSignIn)
 	m.Get("/login/oauth/userinfo", ignSignInAndCsrf, user.InfoOAuth)
-<<<<<<< HEAD
-	if setting.CORSConfig.Enabled {
-		m.Post("/login/oauth/access_token", cors.Handler(cors.Options{
-			//Scheme:           setting.CORSConfig.Scheme, // FIXME: the cors middleware needs scheme option
-			AllowedOrigins: setting.CORSConfig.AllowDomain,
-			//setting.CORSConfig.AllowSubdomain // FIXME: the cors middleware needs allowSubdomain option
-			AllowedMethods:   setting.CORSConfig.Methods,
-			AllowCredentials: setting.CORSConfig.AllowCredentials,
-			MaxAge:           int(setting.CORSConfig.MaxAge.Seconds()),
-		}), bindIgnErr(forms.AccessTokenForm{}), ignSignInAndCsrf, user.AccessTokenOAuth)
-	} else {
-		m.Post("/login/oauth/access_token", bindIgnErr(forms.AccessTokenForm{}), ignSignInAndCsrf, user.AccessTokenOAuth)
-	}
+	m.Post("/login/oauth/access_token", corsHandler, bindIgnErr(forms.AccessTokenForm{}), ignSignInAndCsrf, user.AccessTokenOAuth)
 	m.Get("/login/oauth/keys", ignSignInAndCsrf, user.OIDCKeys)
-=======
-	m.Post("/login/oauth/access_token", corsHandler, bindIgnErr(forms.AccessTokenForm{}), ignSignInAndCsrf, user.AccessTokenOAuth)
->>>>>>> 36dce0e4
 
 	m.Group("/user/settings", func() {
 		m.Get("", userSetting.Profile)
