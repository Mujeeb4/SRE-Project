--- conflicted
+++ resolved
@@ -790,7 +790,6 @@
 		}
 	})
 
-<<<<<<< HEAD
 	// Progressive Web App
 	m.Get("/manifest.json", templates.JSONRenderer(), func(ctx *context.Context) {
 		ctx.HTML(200, "pwa/manifest_json")
@@ -799,7 +798,7 @@
 	m.Get("/serviceworker.js", templates.JSRenderer(), func(ctx *context.Context) {
 		ctx.HTML(200, "pwa/serviceworker_js")
 	})
-=======
+
 	// prometheus metrics endpoint
 	if setting.Metrics.Enabled {
 		c := metrics.NewCollector()
@@ -807,7 +806,6 @@
 
 		m.Get("/metrics", routers.Metrics)
 	}
->>>>>>> e8b197d6
 
 	// Not found handler.
 	m.NotFound(routers.NotFound)
