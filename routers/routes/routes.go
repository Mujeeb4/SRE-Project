// Copyright 2017 The Gitea Authors. All rights reserved.
// Use of this source code is governed by a MIT-style
// license that can be found in the LICENSE file.

package routes

import (
	"bytes"
	"encoding/gob"
	"net/http"
	"path"
	"text/template"
	"time"

	"code.gitea.io/gitea/models"
	"code.gitea.io/gitea/modules/auth"
	"code.gitea.io/gitea/modules/context"
	"code.gitea.io/gitea/modules/lfs"
	"code.gitea.io/gitea/modules/log"
	"code.gitea.io/gitea/modules/metrics"
	"code.gitea.io/gitea/modules/options"
	"code.gitea.io/gitea/modules/public"
	"code.gitea.io/gitea/modules/setting"
	"code.gitea.io/gitea/modules/templates"
	"code.gitea.io/gitea/modules/validation"
	"code.gitea.io/gitea/routers"
	"code.gitea.io/gitea/routers/admin"
	apiv1 "code.gitea.io/gitea/routers/api/v1"
	"code.gitea.io/gitea/routers/dev"
	"code.gitea.io/gitea/routers/events"
	"code.gitea.io/gitea/routers/org"
	"code.gitea.io/gitea/routers/private"
	"code.gitea.io/gitea/routers/repo"
	"code.gitea.io/gitea/routers/user"
	userSetting "code.gitea.io/gitea/routers/user/setting"
	"code.gitea.io/gitea/services/mailer"

	// to registers all internal adapters
	_ "code.gitea.io/gitea/modules/session"

	"gitea.com/macaron/binding"
	"gitea.com/macaron/cache"
	"gitea.com/macaron/captcha"
	"gitea.com/macaron/cors"
	"gitea.com/macaron/csrf"
	"gitea.com/macaron/gzip"
	"gitea.com/macaron/i18n"
	"gitea.com/macaron/macaron"
	"gitea.com/macaron/session"
	"gitea.com/macaron/toolbox"
	"github.com/prometheus/client_golang/prometheus"
	"github.com/tstranex/u2f"
)

type routerLoggerOptions struct {
	Ctx            *macaron.Context
	Identity       *string
	Start          *time.Time
	ResponseWriter *macaron.ResponseWriter
}

func setupAccessLogger(m *macaron.Macaron) {
	logger := log.GetLogger("access")

	logTemplate, _ := template.New("log").Parse(setting.AccessLogTemplate)
	m.Use(func(ctx *macaron.Context) {
		start := time.Now()
		ctx.Next()
		identity := "-"
		if val, ok := ctx.Data["SignedUserName"]; ok {
			if stringVal, ok := val.(string); ok && stringVal != "" {
				identity = stringVal
			}
		}
		rw := ctx.Resp.(macaron.ResponseWriter)

		buf := bytes.NewBuffer([]byte{})
		err := logTemplate.Execute(buf, routerLoggerOptions{
			Ctx:            ctx,
			Identity:       &identity,
			Start:          &start,
			ResponseWriter: &rw,
		})
		if err != nil {
			log.Error("Could not set up macaron access logger: %v", err.Error())
		}

		err = logger.SendLog(log.INFO, "", "", 0, buf.String(), "")
		if err != nil {
			log.Error("Could not set up macaron access logger: %v", err.Error())
		}
	})
}

// RouterHandler is a macaron handler that will log the routing to the default gitea log
func RouterHandler(level log.Level) func(ctx *macaron.Context) {
	return func(ctx *macaron.Context) {
		start := time.Now()

		_ = log.GetLogger("router").Log(0, level, "Started %s %s for %s", log.ColoredMethod(ctx.Req.Method), ctx.Req.URL.RequestURI(), ctx.RemoteAddr())

		rw := ctx.Resp.(macaron.ResponseWriter)
		ctx.Next()

		status := rw.Status()
		_ = log.GetLogger("router").Log(0, level, "Completed %s %s %v %s in %v", log.ColoredMethod(ctx.Req.Method), ctx.Req.URL.RequestURI(), log.ColoredStatus(status), log.ColoredStatus(status, http.StatusText(rw.Status())), log.ColoredTime(time.Since(start)))
	}
}

// NewMacaron initializes Macaron instance.
func NewMacaron() *macaron.Macaron {
	gob.Register(&u2f.Challenge{})
	var m *macaron.Macaron
	if setting.RedirectMacaronLog {
		loggerAsWriter := log.NewLoggerAsWriter("INFO", log.GetLogger("macaron"))
		m = macaron.NewWithLogger(loggerAsWriter)
		if !setting.DisableRouterLog && setting.RouterLogLevel != log.NONE {
			if log.GetLogger("router").GetLevel() <= setting.RouterLogLevel {
				m.Use(RouterHandler(setting.RouterLogLevel))
			}
		}
	} else {
		m = macaron.New()
		if !setting.DisableRouterLog {
			m.Use(macaron.Logger())
		}
	}
	// Access Logger is similar to Router Log but more configurable and by default is more like the NCSA Common Log format
	if setting.EnableAccessLog {
		setupAccessLogger(m)
	}
	m.Use(macaron.Recovery())
	if setting.EnableGzip {
		m.Use(gzip.Middleware())
	}
	if setting.Protocol == setting.FCGI || setting.Protocol == setting.FCGIUnix {
		m.SetURLPrefix(setting.AppSubURL)
	}
	m.Use(public.Custom(
		&public.Options{
			SkipLogging:  setting.DisableRouterLog,
			ExpiresAfter: setting.StaticCacheTime,
		},
	))
	m.Use(public.Static(
		&public.Options{
			Directory:    path.Join(setting.StaticRootPath, "public"),
			SkipLogging:  setting.DisableRouterLog,
			ExpiresAfter: setting.StaticCacheTime,
		},
	))
	m.Use(public.StaticHandler(
		setting.AvatarUploadPath,
		&public.Options{
			Prefix:       "avatars",
			SkipLogging:  setting.DisableRouterLog,
			ExpiresAfter: setting.StaticCacheTime,
		},
	))
	m.Use(public.StaticHandler(
		setting.RepositoryAvatarUploadPath,
		&public.Options{
			Prefix:       "repo-avatars",
			SkipLogging:  setting.DisableRouterLog,
			ExpiresAfter: setting.StaticCacheTime,
		},
	))

	m.Use(templates.HTMLRenderer())
	mailer.InitMailRender(templates.Mailer())

	localeNames, err := options.Dir("locale")

	if err != nil {
		log.Fatal("Failed to list locale files: %v", err)
	}

	localFiles := make(map[string][]byte)

	for _, name := range localeNames {
		localFiles[name], err = options.Locale(name)

		if err != nil {
			log.Fatal("Failed to load %s locale file. %v", name, err)
		}
	}

	m.Use(i18n.I18n(i18n.Options{
		SubURL:       setting.AppSubURL,
		Files:        localFiles,
		Langs:        setting.Langs,
		Names:        setting.Names,
		DefaultLang:  "en-US",
		Redirect:     false,
		CookieDomain: setting.SessionConfig.Domain,
	}))
	m.Use(cache.Cacher(cache.Options{
		Adapter:       setting.CacheService.Adapter,
		AdapterConfig: setting.CacheService.Conn,
		Interval:      setting.CacheService.Interval,
	}))
	m.Use(captcha.Captchaer(captcha.Options{
		SubURL: setting.AppSubURL,
	}))
	m.Use(session.Sessioner(session.Options{
		Provider:       setting.SessionConfig.Provider,
		ProviderConfig: setting.SessionConfig.ProviderConfig,
		CookieName:     setting.SessionConfig.CookieName,
		CookiePath:     setting.SessionConfig.CookiePath,
		Gclifetime:     setting.SessionConfig.Gclifetime,
		Maxlifetime:    setting.SessionConfig.Maxlifetime,
		Secure:         setting.SessionConfig.Secure,
		Domain:         setting.SessionConfig.Domain,
	}))
	m.Use(csrf.Csrfer(csrf.Options{
		Secret:         setting.SecretKey,
		Cookie:         setting.CSRFCookieName,
		SetCookie:      true,
		Secure:         setting.SessionConfig.Secure,
		CookieHttpOnly: setting.CSRFCookieHTTPOnly,
		Header:         "X-Csrf-Token",
		CookieDomain:   setting.SessionConfig.Domain,
		CookiePath:     setting.AppSubURL,
	}))
	m.Use(toolbox.Toolboxer(m, toolbox.Options{
		HealthCheckFuncs: []*toolbox.HealthCheckFuncDesc{
			{
				Desc: "Database connection",
				Func: models.Ping,
			},
		},
		DisableDebug: !setting.EnablePprof,
	}))
	m.Use(context.Contexter())
	// OK we are now set-up enough to allow us to create a nicer recovery than
	// the default macaron recovery
	m.Use(context.Recovery())
	m.SetAutoHead(true)
	return m
}

// RegisterRoutes routes routes to Macaron
func RegisterRoutes(m *macaron.Macaron) {
	reqSignIn := context.Toggle(&context.ToggleOptions{SignInRequired: true})
	ignSignIn := context.Toggle(&context.ToggleOptions{SignInRequired: setting.Service.RequireSignInView})
	ignSignInAndCsrf := context.Toggle(&context.ToggleOptions{DisableCSRF: true})
	reqSignOut := context.Toggle(&context.ToggleOptions{SignOutRequired: true})

	bindIgnErr := binding.BindIgnErr
	validation.AddBindingRules()

	openIDSignInEnabled := func(ctx *context.Context) {
		if !setting.Service.EnableOpenIDSignIn {
			ctx.Error(403)
			return
		}
	}

	openIDSignUpEnabled := func(ctx *context.Context) {
		if !setting.Service.EnableOpenIDSignUp {
			ctx.Error(403)
			return
		}
	}

	reqMilestonesDashboardPageEnabled := func(ctx *context.Context) {
		if !setting.Service.ShowMilestonesDashboardPage {
			ctx.Error(403)
			return
		}
	}

	m.Use(user.GetNotificationCount)
	m.Use(func(ctx *context.Context) {
		ctx.Data["UnitWikiGlobalDisabled"] = models.UnitTypeWiki.UnitGlobalDisabled()
		ctx.Data["UnitIssuesGlobalDisabled"] = models.UnitTypeIssues.UnitGlobalDisabled()
		ctx.Data["UnitPullsGlobalDisabled"] = models.UnitTypePullRequests.UnitGlobalDisabled()
		ctx.Data["UnitProjectsGlobalDisabled"] = models.UnitTypeProjects.UnitGlobalDisabled()
	})

	// FIXME: not all routes need go through same middlewares.
	// Especially some AJAX requests, we can reduce middleware number to improve performance.
	// Routers.
	// for health check
	m.Head("/", func() string {
		return ""
	})
	m.Get("/", routers.Home)
	m.Group("/explore", func() {
		m.Get("", func(ctx *context.Context) {
			ctx.Redirect(setting.AppSubURL + "/explore/repos")
		})
		m.Get("/repos", routers.ExploreRepos)
		m.Get("/users", routers.ExploreUsers)
		m.Get("/organizations", routers.ExploreOrganizations)
		m.Get("/code", routers.ExploreCode)
	}, ignSignIn)
	m.Combo("/install", routers.InstallInit).Get(routers.Install).
		Post(bindIgnErr(auth.InstallForm{}), routers.InstallPost)
	m.Get("/^:type(issues|pulls)$", reqSignIn, user.Issues)
	m.Get("/milestones", reqSignIn, reqMilestonesDashboardPageEnabled, user.Milestones)

	// ***** START: User *****
	m.Group("/user", func() {
		m.Get("/login", user.SignIn)
		m.Post("/login", bindIgnErr(auth.SignInForm{}), user.SignInPost)
		m.Group("", func() {
			m.Combo("/login/openid").
				Get(user.SignInOpenID).
				Post(bindIgnErr(auth.SignInOpenIDForm{}), user.SignInOpenIDPost)
		}, openIDSignInEnabled)
		m.Group("/openid", func() {
			m.Combo("/connect").
				Get(user.ConnectOpenID).
				Post(bindIgnErr(auth.ConnectOpenIDForm{}), user.ConnectOpenIDPost)
			m.Group("/register", func() {
				m.Combo("").
					Get(user.RegisterOpenID, openIDSignUpEnabled).
					Post(bindIgnErr(auth.SignUpOpenIDForm{}), user.RegisterOpenIDPost)
			}, openIDSignUpEnabled)
		}, openIDSignInEnabled)
		m.Get("/sign_up", user.SignUp)
		m.Post("/sign_up", bindIgnErr(auth.RegisterForm{}), user.SignUpPost)
		m.Group("/oauth2", func() {
			m.Get("/:provider", user.SignInOAuth)
			m.Get("/:provider/callback", user.SignInOAuthCallback)
		})
		m.Get("/link_account", user.LinkAccount)
		m.Post("/link_account_signin", bindIgnErr(auth.SignInForm{}), user.LinkAccountPostSignIn)
		m.Post("/link_account_signup", bindIgnErr(auth.RegisterForm{}), user.LinkAccountPostRegister)
		m.Group("/two_factor", func() {
			m.Get("", user.TwoFactor)
			m.Post("", bindIgnErr(auth.TwoFactorAuthForm{}), user.TwoFactorPost)
			m.Get("/scratch", user.TwoFactorScratch)
			m.Post("/scratch", bindIgnErr(auth.TwoFactorScratchAuthForm{}), user.TwoFactorScratchPost)
		})
		m.Group("/u2f", func() {
			m.Get("", user.U2F)
			m.Get("/challenge", user.U2FChallenge)
			m.Post("/sign", bindIgnErr(u2f.SignResponse{}), user.U2FSign)

		})
	}, reqSignOut)

	m.Any("/user/events", reqSignIn, events.Events)

	m.Group("/login/oauth", func() {
		m.Get("/authorize", bindIgnErr(auth.AuthorizationForm{}), user.AuthorizeOAuth)
		m.Post("/grant", bindIgnErr(auth.GrantApplicationForm{}), user.GrantApplicationOAuth)
		// TODO manage redirection
		m.Post("/authorize", bindIgnErr(auth.AuthorizationForm{}), user.AuthorizeOAuth)
	}, ignSignInAndCsrf, reqSignIn)
	m.Post("/login/oauth/access_token", bindIgnErr(auth.AccessTokenForm{}), ignSignInAndCsrf, user.AccessTokenOAuth)

	m.Group("/user/settings", func() {
		m.Get("", userSetting.Profile)
		m.Post("", bindIgnErr(auth.UpdateProfileForm{}), userSetting.ProfilePost)
		m.Get("/change_password", user.MustChangePassword)
		m.Post("/change_password", bindIgnErr(auth.MustChangePasswordForm{}), user.MustChangePasswordPost)
		m.Post("/avatar", binding.MultipartForm(auth.AvatarForm{}), userSetting.AvatarPost)
		m.Post("/avatar/delete", userSetting.DeleteAvatar)
		m.Group("/account", func() {
			m.Combo("").Get(userSetting.Account).Post(bindIgnErr(auth.ChangePasswordForm{}), userSetting.AccountPost)
			m.Post("/email", bindIgnErr(auth.AddEmailForm{}), userSetting.EmailPost)
			m.Post("/email/delete", userSetting.DeleteEmail)
			m.Post("/delete", userSetting.DeleteAccount)
			m.Post("/theme", bindIgnErr(auth.UpdateThemeForm{}), userSetting.UpdateUIThemePost)
		})
		m.Group("/security", func() {
			m.Get("", userSetting.Security)
			m.Group("/two_factor", func() {
				m.Post("/regenerate_scratch", userSetting.RegenerateScratchTwoFactor)
				m.Post("/disable", userSetting.DisableTwoFactor)
				m.Get("/enroll", userSetting.EnrollTwoFactor)
				m.Post("/enroll", bindIgnErr(auth.TwoFactorAuthForm{}), userSetting.EnrollTwoFactorPost)
			})
			m.Group("/u2f", func() {
				m.Post("/request_register", bindIgnErr(auth.U2FRegistrationForm{}), userSetting.U2FRegister)
				m.Post("/register", bindIgnErr(u2f.RegisterResponse{}), userSetting.U2FRegisterPost)
				m.Post("/delete", bindIgnErr(auth.U2FDeleteForm{}), userSetting.U2FDelete)
			})
			m.Group("/openid", func() {
				m.Post("", bindIgnErr(auth.AddOpenIDForm{}), userSetting.OpenIDPost)
				m.Post("/delete", userSetting.DeleteOpenID)
				m.Post("/toggle_visibility", userSetting.ToggleOpenIDVisibility)
			}, openIDSignInEnabled)
			m.Post("/account_link", userSetting.DeleteAccountLink)
		})
		m.Group("/applications/oauth2", func() {
			m.Get("/:id", userSetting.OAuth2ApplicationShow)
			m.Post("/:id", bindIgnErr(auth.EditOAuth2ApplicationForm{}), userSetting.OAuthApplicationsEdit)
			m.Post("/:id/regenerate_secret", userSetting.OAuthApplicationsRegenerateSecret)
			m.Post("", bindIgnErr(auth.EditOAuth2ApplicationForm{}), userSetting.OAuthApplicationsPost)
			m.Post("/delete", userSetting.DeleteOAuth2Application)
			m.Post("/revoke", userSetting.RevokeOAuth2Grant)
		})
		m.Combo("/applications").Get(userSetting.Applications).
			Post(bindIgnErr(auth.NewAccessTokenForm{}), userSetting.ApplicationsPost)
		m.Post("/applications/delete", userSetting.DeleteApplication)
		m.Combo("/keys").Get(userSetting.Keys).
			Post(bindIgnErr(auth.AddKeyForm{}), userSetting.KeysPost)
		m.Post("/keys/delete", userSetting.DeleteKey)
		m.Get("/organization", userSetting.Organization)
		m.Get("/repos", userSetting.Repos)
	}, reqSignIn, func(ctx *context.Context) {
		ctx.Data["PageIsUserSettings"] = true
		ctx.Data["AllThemes"] = setting.UI.Themes
	})

	m.Group("/user", func() {
		// r.Get("/feeds", binding.Bind(auth.FeedsForm{}), user.Feeds)
		m.Any("/activate", user.Activate, reqSignIn)
		m.Any("/activate_email", user.ActivateEmail)
		m.Get("/avatar/:username/:size", user.Avatar)
		m.Get("/email2user", user.Email2User)
		m.Get("/recover_account", user.ResetPasswd)
		m.Post("/recover_account", user.ResetPasswdPost)
		m.Get("/forgot_password", user.ForgotPasswd)
		m.Post("/forgot_password", user.ForgotPasswdPost)
		m.Post("/logout", user.SignOut)
	})
	// ***** END: User *****

	m.Get("/avatar/:hash", user.AvatarByEmailHash)

	adminReq := context.Toggle(&context.ToggleOptions{SignInRequired: true, AdminRequired: true})

	// ***** START: Admin *****
	m.Group("/admin", func() {
		m.Get("", adminReq, admin.Dashboard)
		m.Post("", adminReq, bindIgnErr(auth.AdminDashboardForm{}), admin.DashboardPost)
		m.Get("/config", admin.Config)
		m.Post("/config/test_mail", admin.SendTestMail)
		m.Group("/monitor", func() {
			m.Get("", admin.Monitor)
			m.Post("/cancel/:pid", admin.MonitorCancel)
			m.Group("/queue/:qid", func() {
				m.Get("", admin.Queue)
				m.Post("/set", admin.SetQueueSettings)
				m.Post("/add", admin.AddWorkers)
				m.Post("/cancel/:pid", admin.WorkerCancel)
				m.Post("/flush", admin.Flush)
			})
		})

		m.Group("/users", func() {
			m.Get("", admin.Users)
			m.Combo("/new").Get(admin.NewUser).Post(bindIgnErr(auth.AdminCreateUserForm{}), admin.NewUserPost)
			m.Combo("/:userid").Get(admin.EditUser).Post(bindIgnErr(auth.AdminEditUserForm{}), admin.EditUserPost)
			m.Post("/:userid/delete", admin.DeleteUser)
		})

		m.Group("/emails", func() {
			m.Get("", admin.Emails)
			m.Post("/activate", admin.ActivateEmail)
		})

		m.Group("/orgs", func() {
			m.Get("", admin.Organizations)
		})

		m.Group("/repos", func() {
			m.Get("", admin.Repos)
			m.Post("/delete", admin.DeleteRepo)
		})

		m.Group("/^:configType(hooks|system-hooks)$", func() {
			m.Get("", admin.DefaultOrSystemWebhooks)
			m.Post("/delete", admin.DeleteDefaultOrSystemWebhook)
			m.Get("/:type/new", repo.WebhooksNew)
			m.Post("/gitea/new", bindIgnErr(auth.NewWebhookForm{}), repo.GiteaHooksNewPost)
			m.Post("/gogs/new", bindIgnErr(auth.NewGogshookForm{}), repo.GogsHooksNewPost)
			m.Post("/slack/new", bindIgnErr(auth.NewSlackHookForm{}), repo.SlackHooksNewPost)
			m.Post("/discord/new", bindIgnErr(auth.NewDiscordHookForm{}), repo.DiscordHooksNewPost)
			m.Post("/dingtalk/new", bindIgnErr(auth.NewDingtalkHookForm{}), repo.DingtalkHooksNewPost)
			m.Post("/telegram/new", bindIgnErr(auth.NewTelegramHookForm{}), repo.TelegramHooksNewPost)
			m.Post("/matrix/new", bindIgnErr(auth.NewMatrixHookForm{}), repo.MatrixHooksNewPost)
			m.Post("/msteams/new", bindIgnErr(auth.NewMSTeamsHookForm{}), repo.MSTeamsHooksNewPost)
			m.Post("/feishu/new", bindIgnErr(auth.NewFeishuHookForm{}), repo.FeishuHooksNewPost)
			m.Get("/:id", repo.WebHooksEdit)
			m.Post("/gitea/:id", bindIgnErr(auth.NewWebhookForm{}), repo.WebHooksEditPost)
			m.Post("/gogs/:id", bindIgnErr(auth.NewGogshookForm{}), repo.GogsHooksEditPost)
			m.Post("/slack/:id", bindIgnErr(auth.NewSlackHookForm{}), repo.SlackHooksEditPost)
			m.Post("/discord/:id", bindIgnErr(auth.NewDiscordHookForm{}), repo.DiscordHooksEditPost)
			m.Post("/dingtalk/:id", bindIgnErr(auth.NewDingtalkHookForm{}), repo.DingtalkHooksEditPost)
			m.Post("/telegram/:id", bindIgnErr(auth.NewTelegramHookForm{}), repo.TelegramHooksEditPost)
			m.Post("/matrix/:id", bindIgnErr(auth.NewMatrixHookForm{}), repo.MatrixHooksEditPost)
			m.Post("/msteams/:id", bindIgnErr(auth.NewMSTeamsHookForm{}), repo.MSTeamsHooksEditPost)
			m.Post("/feishu/:id", bindIgnErr(auth.NewFeishuHookForm{}), repo.FeishuHooksEditPost)
		})

		m.Group("/auths", func() {
			m.Get("", admin.Authentications)
			m.Combo("/new").Get(admin.NewAuthSource).Post(bindIgnErr(auth.AuthenticationForm{}), admin.NewAuthSourcePost)
			m.Combo("/:authid").Get(admin.EditAuthSource).
				Post(bindIgnErr(auth.AuthenticationForm{}), admin.EditAuthSourcePost)
			m.Post("/:authid/delete", admin.DeleteAuthSource)
		})

		m.Group("/notices", func() {
			m.Get("", admin.Notices)
			m.Post("/delete", admin.DeleteNotices)
			m.Post("/empty", admin.EmptyNotices)
		})
	}, adminReq)
	// ***** END: Admin *****

	m.Group("", func() {
		m.Get("/:username", user.Profile)
		m.Get("/attachments/:uuid", repo.GetAttachment)
	}, ignSignIn)

	m.Group("/attachments", func() {
		m.Post("", repo.UploadAttachment)
		m.Post("/delete", repo.DeleteAttachment)
	}, reqSignIn)

	m.Group("/:username", func() {
		m.Post("/action/:action", user.Action)
	}, reqSignIn)

	if macaron.Env == macaron.DEV {
		m.Get("/template/*", dev.TemplatePreview)
	}

	reqRepoAdmin := context.RequireRepoAdmin()
	reqRepoCodeWriter := context.RequireRepoWriter(models.UnitTypeCode)
	reqRepoCodeReader := context.RequireRepoReader(models.UnitTypeCode)
	reqRepoReleaseWriter := context.RequireRepoWriter(models.UnitTypeReleases)
	reqRepoReleaseReader := context.RequireRepoReader(models.UnitTypeReleases)
	reqRepoWikiWriter := context.RequireRepoWriter(models.UnitTypeWiki)
	reqRepoIssueWriter := context.RequireRepoWriter(models.UnitTypeIssues)
	reqRepoIssueReader := context.RequireRepoReader(models.UnitTypeIssues)
	reqRepoPullsReader := context.RequireRepoReader(models.UnitTypePullRequests)
	reqRepoIssuesOrPullsWriter := context.RequireRepoWriterOr(models.UnitTypeIssues, models.UnitTypePullRequests)
	reqRepoIssuesOrPullsReader := context.RequireRepoReaderOr(models.UnitTypeIssues, models.UnitTypePullRequests)
	reqRepoProjectsReader := context.RequireRepoReader(models.UnitTypeProjects)
	reqRepoProjectsWriter := context.RequireRepoWriter(models.UnitTypeProjects)

	// ***** START: Organization *****
	m.Group("/org", func() {
		m.Group("", func() {
			m.Get("/create", org.Create)
			m.Post("/create", bindIgnErr(auth.CreateOrgForm{}), org.CreatePost)
		})

		m.Group("/:org", func() {
			m.Get("/dashboard", user.Dashboard)
			m.Get("/^:type(issues|pulls)$", user.Issues)
			m.Get("/milestones", reqMilestonesDashboardPageEnabled, user.Milestones)
			m.Get("/members", org.Members)
			m.Post("/members/action/:action", org.MembersAction)

			m.Get("/teams", org.Teams)
		}, context.OrgAssignment(true))

		m.Group("/:org", func() {
			m.Get("/teams/:team", org.TeamMembers)
			m.Get("/teams/:team/repositories", org.TeamRepositories)
			m.Post("/teams/:team/action/:action", org.TeamsAction)
			m.Post("/teams/:team/action/repo/:action", org.TeamsRepoAction)
		}, context.OrgAssignment(true, false, true))

		m.Group("/:org", func() {
			m.Get("/teams/new", org.NewTeam)
			m.Post("/teams/new", bindIgnErr(auth.CreateTeamForm{}), org.NewTeamPost)
			m.Get("/teams/:team/edit", org.EditTeam)
			m.Post("/teams/:team/edit", bindIgnErr(auth.CreateTeamForm{}), org.EditTeamPost)
			m.Post("/teams/:team/delete", org.DeleteTeam)

			m.Group("/settings", func() {
				m.Combo("").Get(org.Settings).
					Post(bindIgnErr(auth.UpdateOrgSettingForm{}), org.SettingsPost)
				m.Post("/avatar", binding.MultipartForm(auth.AvatarForm{}), org.SettingsAvatar)
				m.Post("/avatar/delete", org.SettingsDeleteAvatar)

				m.Group("/hooks", func() {
					m.Get("", org.Webhooks)
					m.Post("/delete", org.DeleteWebhook)
					m.Get("/:type/new", repo.WebhooksNew)
					m.Post("/gitea/new", bindIgnErr(auth.NewWebhookForm{}), repo.GiteaHooksNewPost)
					m.Post("/gogs/new", bindIgnErr(auth.NewGogshookForm{}), repo.GogsHooksNewPost)
					m.Post("/slack/new", bindIgnErr(auth.NewSlackHookForm{}), repo.SlackHooksNewPost)
					m.Post("/discord/new", bindIgnErr(auth.NewDiscordHookForm{}), repo.DiscordHooksNewPost)
					m.Post("/dingtalk/new", bindIgnErr(auth.NewDingtalkHookForm{}), repo.DingtalkHooksNewPost)
					m.Post("/telegram/new", bindIgnErr(auth.NewTelegramHookForm{}), repo.TelegramHooksNewPost)
					m.Post("/matrix/new", bindIgnErr(auth.NewMatrixHookForm{}), repo.MatrixHooksNewPost)
					m.Post("/msteams/new", bindIgnErr(auth.NewMSTeamsHookForm{}), repo.MSTeamsHooksNewPost)
					m.Post("/feishu/new", bindIgnErr(auth.NewFeishuHookForm{}), repo.FeishuHooksNewPost)
					m.Get("/:id", repo.WebHooksEdit)
					m.Post("/gitea/:id", bindIgnErr(auth.NewWebhookForm{}), repo.WebHooksEditPost)
					m.Post("/gogs/:id", bindIgnErr(auth.NewGogshookForm{}), repo.GogsHooksEditPost)
					m.Post("/slack/:id", bindIgnErr(auth.NewSlackHookForm{}), repo.SlackHooksEditPost)
					m.Post("/discord/:id", bindIgnErr(auth.NewDiscordHookForm{}), repo.DiscordHooksEditPost)
					m.Post("/dingtalk/:id", bindIgnErr(auth.NewDingtalkHookForm{}), repo.DingtalkHooksEditPost)
					m.Post("/telegram/:id", bindIgnErr(auth.NewTelegramHookForm{}), repo.TelegramHooksEditPost)
					m.Post("/matrix/:id", bindIgnErr(auth.NewMatrixHookForm{}), repo.MatrixHooksEditPost)
					m.Post("/msteams/:id", bindIgnErr(auth.NewMSTeamsHookForm{}), repo.MSTeamsHooksEditPost)
					m.Post("/feishu/:id", bindIgnErr(auth.NewFeishuHookForm{}), repo.FeishuHooksEditPost)
				})

				m.Group("/labels", func() {
					m.Get("", org.RetrieveLabels, org.Labels)
					m.Post("/new", bindIgnErr(auth.CreateLabelForm{}), org.NewLabel)
					m.Post("/edit", bindIgnErr(auth.CreateLabelForm{}), org.UpdateLabel)
					m.Post("/delete", org.DeleteLabel)
					m.Post("/initialize", bindIgnErr(auth.InitializeLabelsForm{}), org.InitializeLabels)
				})

				m.Route("/delete", "GET,POST", org.SettingsDelete)
			})
		}, context.OrgAssignment(true, true))
	}, reqSignIn)
	// ***** END: Organization *****

	// ***** START: Repository *****
	m.Group("/repo", func() {
		m.Get("/create", repo.Create)
		m.Post("/create", bindIgnErr(auth.CreateRepoForm{}), repo.CreatePost)
		m.Get("/migrate", repo.Migrate)
		m.Post("/migrate", bindIgnErr(auth.MigrateRepoForm{}), repo.MigratePost)
		m.Group("/fork", func() {
			m.Combo("/:repoid").Get(repo.Fork).
				Post(bindIgnErr(auth.CreateRepoForm{}), repo.ForkPost)
		}, context.RepoIDAssignment(), context.UnitTypes(), reqRepoCodeReader)
	}, reqSignIn)

	// ***** Release Attachment Download without Signin
	m.Get("/:username/:reponame/releases/download/:vTag/:fileName", ignSignIn, context.RepoAssignment(), repo.MustBeNotEmpty, repo.RedirectDownload)

	m.Group("/:username/:reponame", func() {
		m.Group("/settings", func() {
			m.Combo("").Get(repo.Settings).
				Post(bindIgnErr(auth.RepoSettingForm{}), repo.SettingsPost)
			m.Post("/avatar", binding.MultipartForm(auth.AvatarForm{}), repo.SettingsAvatar)
			m.Post("/avatar/delete", repo.SettingsDeleteAvatar)

			m.Group("/collaboration", func() {
				m.Combo("").Get(repo.Collaboration).Post(repo.CollaborationPost)
				m.Post("/access_mode", repo.ChangeCollaborationAccessMode)
				m.Post("/delete", repo.DeleteCollaboration)
				m.Group("/team", func() {
					m.Post("", repo.AddTeamPost)
					m.Post("/delete", repo.DeleteTeam)
				})
			})
			m.Group("/branches", func() {
				m.Combo("").Get(repo.ProtectedBranch).Post(repo.ProtectedBranchPost)
				m.Combo("/*").Get(repo.SettingsProtectedBranch).
					Post(bindIgnErr(auth.ProtectBranchForm{}), context.RepoMustNotBeArchived(), repo.SettingsProtectedBranchPost)
			}, repo.MustBeNotEmpty)

			m.Group("/hooks", func() {
				m.Get("", repo.Webhooks)
				m.Post("/delete", repo.DeleteWebhook)
				m.Get("/:type/new", repo.WebhooksNew)
				m.Post("/gitea/new", bindIgnErr(auth.NewWebhookForm{}), repo.GiteaHooksNewPost)
				m.Post("/gogs/new", bindIgnErr(auth.NewGogshookForm{}), repo.GogsHooksNewPost)
				m.Post("/slack/new", bindIgnErr(auth.NewSlackHookForm{}), repo.SlackHooksNewPost)
				m.Post("/discord/new", bindIgnErr(auth.NewDiscordHookForm{}), repo.DiscordHooksNewPost)
				m.Post("/dingtalk/new", bindIgnErr(auth.NewDingtalkHookForm{}), repo.DingtalkHooksNewPost)
				m.Post("/telegram/new", bindIgnErr(auth.NewTelegramHookForm{}), repo.TelegramHooksNewPost)
				m.Post("/matrix/new", bindIgnErr(auth.NewMatrixHookForm{}), repo.MatrixHooksNewPost)
				m.Post("/msteams/new", bindIgnErr(auth.NewMSTeamsHookForm{}), repo.MSTeamsHooksNewPost)
				m.Post("/feishu/new", bindIgnErr(auth.NewFeishuHookForm{}), repo.FeishuHooksNewPost)
				m.Get("/:id", repo.WebHooksEdit)
				m.Post("/:id/test", repo.TestWebhook)
				m.Post("/gitea/:id", bindIgnErr(auth.NewWebhookForm{}), repo.WebHooksEditPost)
				m.Post("/gogs/:id", bindIgnErr(auth.NewGogshookForm{}), repo.GogsHooksEditPost)
				m.Post("/slack/:id", bindIgnErr(auth.NewSlackHookForm{}), repo.SlackHooksEditPost)
				m.Post("/discord/:id", bindIgnErr(auth.NewDiscordHookForm{}), repo.DiscordHooksEditPost)
				m.Post("/dingtalk/:id", bindIgnErr(auth.NewDingtalkHookForm{}), repo.DingtalkHooksEditPost)
				m.Post("/telegram/:id", bindIgnErr(auth.NewTelegramHookForm{}), repo.TelegramHooksEditPost)
				m.Post("/matrix/:id", bindIgnErr(auth.NewMatrixHookForm{}), repo.MatrixHooksEditPost)
				m.Post("/msteams/:id", bindIgnErr(auth.NewMSTeamsHookForm{}), repo.MSTeamsHooksEditPost)
				m.Post("/feishu/:id", bindIgnErr(auth.NewFeishuHookForm{}), repo.FeishuHooksEditPost)

				m.Group("/git", func() {
					m.Get("", repo.GitHooks)
					m.Combo("/:name").Get(repo.GitHooksEdit).
						Post(repo.GitHooksEditPost)
				}, context.GitHookService())
			})

			m.Group("/keys", func() {
				m.Combo("").Get(repo.DeployKeys).
					Post(bindIgnErr(auth.AddKeyForm{}), repo.DeployKeysPost)
				m.Post("/delete", repo.DeleteDeployKey)
			})

			m.Group("/lfs", func() {
				m.Get("", repo.LFSFiles)
				m.Get("/show/:oid", repo.LFSFileGet)
				m.Post("/delete/:oid", repo.LFSDelete)
				m.Get("/pointers", repo.LFSPointerFiles)
				m.Post("/pointers/associate", repo.LFSAutoAssociate)
				m.Get("/find", repo.LFSFileFind)
				m.Group("/locks", func() {
					m.Get("/", repo.LFSLocks)
					m.Post("/", repo.LFSLockFile)
					m.Post("/:lid/unlock", repo.LFSUnlock)
				})
			})

		}, func(ctx *context.Context) {
			ctx.Data["PageIsSettings"] = true
			ctx.Data["LFSStartServer"] = setting.LFS.StartServer
		})
	}, reqSignIn, context.RepoAssignment(), context.UnitTypes(), reqRepoAdmin, context.RepoRef())

	m.Post("/:username/:reponame/action/:action", reqSignIn, context.RepoAssignment(), context.UnitTypes(), repo.Action)

	// Grouping for those endpoints not requiring authentication
	m.Group("/:username/:reponame", func() {
		m.Group("/milestone", func() {
			m.Get("/:id", repo.MilestoneIssuesAndPulls)
		}, reqRepoIssuesOrPullsReader, context.RepoRef())
		m.Combo("/compare/*", repo.MustBeNotEmpty, reqRepoCodeReader, repo.SetEditorconfigIfExists).
			Get(ignSignIn, repo.SetDiffViewStyle, repo.CompareDiff).
			Post(reqSignIn, context.RepoMustNotBeArchived(), reqRepoPullsReader, repo.MustAllowPulls, bindIgnErr(auth.CreateIssueForm{}), repo.CompareAndPullRequestPost)
	}, context.RepoAssignment(), context.UnitTypes())

	// Grouping for those endpoints that do require authentication
	m.Group("/:username/:reponame", func() {
		m.Group("/issues", func() {
			m.Group("/new", func() {
				m.Combo("").Get(context.RepoRef(), repo.NewIssue).
					Post(bindIgnErr(auth.CreateIssueForm{}), repo.NewIssuePost)
				m.Get("/choose", context.RepoRef(), repo.NewIssueChooseTemplate)
			})
		}, context.RepoMustNotBeArchived(), reqRepoIssueReader)
		// FIXME: should use different URLs but mostly same logic for comments of issue and pull reuqest.
		// So they can apply their own enable/disable logic on routers.
		m.Group("/issues", func() {
			m.Group("/:index", func() {
				m.Post("/title", repo.UpdateIssueTitle)
				m.Post("/content", repo.UpdateIssueContent)
				m.Post("/watch", repo.IssueWatch)
				m.Post("/ref", repo.UpdateIssueRef)
				m.Group("/dependency", func() {
					m.Post("/add", repo.AddDependency)
					m.Post("/delete", repo.RemoveDependency)
				})
				m.Combo("/comments").Post(repo.MustAllowUserComment, bindIgnErr(auth.CreateCommentForm{}), repo.NewComment)
				m.Group("/times", func() {
					m.Post("/add", bindIgnErr(auth.AddTimeManuallyForm{}), repo.AddTimeManually)
					m.Group("/stopwatch", func() {
						m.Post("/toggle", repo.IssueStopwatch)
						m.Post("/cancel", repo.CancelStopwatch)
					})
				})
				m.Post("/reactions/:action", bindIgnErr(auth.ReactionForm{}), repo.ChangeIssueReaction)
				m.Post("/lock", reqRepoIssueWriter, bindIgnErr(auth.IssueLockForm{}), repo.LockIssue)
				m.Post("/unlock", reqRepoIssueWriter, repo.UnlockIssue)
				m.Get("/attachments", repo.GetIssueAttachments)
			}, context.RepoMustNotBeArchived())

			m.Post("/labels", reqRepoIssuesOrPullsWriter, repo.UpdateIssueLabel)
			m.Post("/milestone", reqRepoIssuesOrPullsWriter, repo.UpdateIssueMilestone)
			m.Post("/projects", reqRepoIssuesOrPullsWriter, repo.UpdateIssueProject)
			m.Post("/assignee", reqRepoIssuesOrPullsWriter, repo.UpdateIssueAssignee)
			m.Post("/request_review", reqRepoIssuesOrPullsReader, repo.UpdatePullReviewRequest)
			m.Post("/status", reqRepoIssuesOrPullsWriter, repo.UpdateIssueStatus)
			m.Post("/resolve_conversation", reqRepoIssuesOrPullsReader, repo.UpdateResolveConversation)
		}, context.RepoMustNotBeArchived())
		m.Group("/comments/:id", func() {
			m.Post("", repo.UpdateCommentContent)
			m.Post("/delete", repo.DeleteComment)
			m.Post("/reactions/:action", bindIgnErr(auth.ReactionForm{}), repo.ChangeCommentReaction)
			m.Get("/attachments", repo.GetCommentAttachments)
		}, context.RepoMustNotBeArchived())
		m.Group("/labels", func() {
			m.Post("/new", bindIgnErr(auth.CreateLabelForm{}), repo.NewLabel)
			m.Post("/edit", bindIgnErr(auth.CreateLabelForm{}), repo.UpdateLabel)
			m.Post("/delete", repo.DeleteLabel)
			m.Post("/initialize", bindIgnErr(auth.InitializeLabelsForm{}), repo.InitializeLabels)
		}, context.RepoMustNotBeArchived(), reqRepoIssuesOrPullsWriter, context.RepoRef())
		m.Group("/milestones", func() {
			m.Combo("/new").Get(repo.NewMilestone).
				Post(bindIgnErr(auth.CreateMilestoneForm{}), repo.NewMilestonePost)
			m.Get("/:id/edit", repo.EditMilestone)
			m.Post("/:id/edit", bindIgnErr(auth.CreateMilestoneForm{}), repo.EditMilestonePost)
			m.Post("/:id/:action", repo.ChangeMilestoneStatus)
			m.Post("/delete", repo.DeleteMilestone)
		}, context.RepoMustNotBeArchived(), reqRepoIssuesOrPullsWriter, context.RepoRef())
		m.Group("/pull", func() {
			m.Post("/:index/target_branch", repo.UpdatePullRequestTarget)
		}, context.RepoMustNotBeArchived())

		m.Group("", func() {
			m.Group("", func() {
				m.Combo("/_edit/*").Get(repo.EditFile).
					Post(bindIgnErr(auth.EditRepoFileForm{}), repo.EditFilePost)
				m.Combo("/_new/*").Get(repo.NewFile).
					Post(bindIgnErr(auth.EditRepoFileForm{}), repo.NewFilePost)
				m.Post("/_preview/*", bindIgnErr(auth.EditPreviewDiffForm{}), repo.DiffPreviewPost)
				m.Combo("/_delete/*").Get(repo.DeleteFile).
					Post(bindIgnErr(auth.DeleteRepoFileForm{}), repo.DeleteFilePost)
				m.Combo("/_upload/*", repo.MustBeAbleToUpload).
					Get(repo.UploadFile).
					Post(bindIgnErr(auth.UploadRepoFileForm{}), repo.UploadFilePost)
			}, context.RepoRefByType(context.RepoRefBranch), repo.MustBeEditable)
			m.Group("", func() {
				m.Post("/upload-file", repo.UploadFileToServer)
				m.Post("/upload-remove", bindIgnErr(auth.RemoveUploadFileForm{}), repo.RemoveUploadFileFromServer)
			}, context.RepoRef(), repo.MustBeEditable, repo.MustBeAbleToUpload)
		}, context.RepoMustNotBeArchived(), reqRepoCodeWriter, repo.MustBeNotEmpty)

		m.Group("/branches", func() {
			m.Group("/_new/", func() {
				m.Post("/branch/*", context.RepoRefByType(context.RepoRefBranch), repo.CreateBranch)
				m.Post("/tag/*", context.RepoRefByType(context.RepoRefTag), repo.CreateBranch)
				m.Post("/commit/*", context.RepoRefByType(context.RepoRefCommit), repo.CreateBranch)
			}, bindIgnErr(auth.NewBranchForm{}))
			m.Post("/delete", repo.DeleteBranchPost)
			m.Post("/restore", repo.RestoreBranchPost)
		}, context.RepoMustNotBeArchived(), reqRepoCodeWriter, repo.MustBeNotEmpty)

	}, reqSignIn, context.RepoAssignment(), context.UnitTypes())

	// Releases
	m.Group("/:username/:reponame", func() {
		m.Group("/^:type(releases|tags)$", func() {
			m.Get("/", repo.Releases)
			m.Get("/tag/*", repo.SingleRelease)
			m.Get("/latest", repo.LatestRelease)
<<<<<<< HEAD
		}, repo.MustBeNotEmpty, context.RepoRef())
		m.Group("/^:type(releases|tags)$", func() {
=======
		}, repo.MustBeNotEmpty, context.RepoRefByType(context.RepoRefTag))
		m.Group("/releases", func() {
>>>>>>> 7e549957
			m.Get("/new", repo.NewRelease)
			m.Post("/new", bindIgnErr(auth.NewReleaseForm{}), repo.NewReleasePost)
			m.Post("/delete", repo.DeleteRelease)
		}, reqSignIn, repo.MustBeNotEmpty, context.RepoMustNotBeArchived(), reqRepoReleaseWriter, context.RepoRef())
		m.Group("/releases", func() {
			m.Get("/edit/*", repo.EditRelease)
			m.Post("/edit/*", bindIgnErr(auth.EditReleaseForm{}), repo.EditReleasePost)
		}, reqSignIn, repo.MustBeNotEmpty, context.RepoMustNotBeArchived(), reqRepoReleaseWriter, func(ctx *context.Context) {
			var err error
			ctx.Repo.Commit, err = ctx.Repo.GitRepo.GetBranchCommit(ctx.Repo.Repository.DefaultBranch)
			if err != nil {
				ctx.ServerError("GetBranchCommit", err)
				return
			}
			ctx.Repo.CommitsCount, err = ctx.Repo.GetCommitsCount()
			if err != nil {
				ctx.ServerError("GetCommitsCount", err)
				return
			}
			ctx.Data["CommitsCount"] = ctx.Repo.CommitsCount
		})
	}, ignSignIn, context.RepoAssignment(), context.UnitTypes(), reqRepoReleaseReader)

	m.Group("/:username/:reponame", func() {
		m.Post("/topics", repo.TopicsPost)
	}, context.RepoAssignment(), context.RepoMustNotBeArchived(), reqRepoAdmin)

	m.Group("/:username/:reponame", func() {
		m.Group("", func() {
			m.Get("/^:type(issues|pulls)$", repo.Issues)
			m.Get("/^:type(issues|pulls)$/:index", repo.ViewIssue)
			m.Get("/labels/", reqRepoIssuesOrPullsReader, repo.RetrieveLabels, repo.Labels)
			m.Get("/milestones", reqRepoIssuesOrPullsReader, repo.Milestones)
		}, context.RepoRef())

		m.Group("/projects", func() {
			m.Get("", repo.Projects)
			m.Get("/:id", repo.ViewProject)
			m.Group("", func() {
				m.Get("/new", repo.NewProject)
				m.Post("/new", bindIgnErr(auth.CreateProjectForm{}), repo.NewProjectPost)
				m.Group("/:id", func() {
					m.Post("", bindIgnErr(auth.EditProjectBoardTitleForm{}), repo.AddBoardToProjectPost)
					m.Post("/delete", repo.DeleteProject)

					m.Get("/edit", repo.EditProject)
					m.Post("/edit", bindIgnErr(auth.CreateProjectForm{}), repo.EditProjectPost)
					m.Post("/^:action(open|close)$", repo.ChangeProjectStatus)

					m.Group("/:boardID", func() {
						m.Put("", bindIgnErr(auth.EditProjectBoardTitleForm{}), repo.EditProjectBoardTitle)
						m.Delete("", repo.DeleteProjectBoard)

						m.Post("/:index", repo.MoveIssueAcrossBoards)
					})
				})
			}, reqRepoProjectsWriter, context.RepoMustNotBeArchived())
		}, reqRepoProjectsReader, repo.MustEnableProjects)

		m.Group("/wiki", func() {
			m.Get("/?:page", repo.Wiki)
			m.Get("/_pages", repo.WikiPages)
			m.Get("/:page/_revision", repo.WikiRevision)
			m.Get("/commit/:sha([a-f0-9]{7,40})$", repo.SetEditorconfigIfExists, repo.SetDiffViewStyle, repo.Diff)
			m.Get("/commit/:sha([a-f0-9]{7,40})\\.:ext(patch|diff)", repo.RawDiff)

			m.Group("", func() {
				m.Combo("/_new").Get(repo.NewWiki).
					Post(bindIgnErr(auth.NewWikiForm{}), repo.NewWikiPost)
				m.Combo("/:page/_edit").Get(repo.EditWiki).
					Post(bindIgnErr(auth.NewWikiForm{}), repo.EditWikiPost)
				m.Post("/:page/delete", repo.DeleteWikiPagePost)
			}, context.RepoMustNotBeArchived(), reqSignIn, reqRepoWikiWriter)
		}, repo.MustEnableWiki, context.RepoRef(), func(ctx *context.Context) {
			ctx.Data["PageIsWiki"] = true
		})

		m.Group("/wiki", func() {
			m.Get("/raw/*", repo.WikiRaw)
		}, repo.MustEnableWiki)

		m.Group("/activity", func() {
			m.Get("", repo.Activity)
			m.Get("/:period", repo.Activity)
		}, context.RepoRef(), repo.MustBeNotEmpty, context.RequireRepoReaderOr(models.UnitTypePullRequests, models.UnitTypeIssues, models.UnitTypeReleases))

		m.Group("/activity_author_data", func() {
			m.Get("", repo.ActivityAuthors)
			m.Get("/:period", repo.ActivityAuthors)
		}, context.RepoRef(), repo.MustBeNotEmpty, context.RequireRepoReaderOr(models.UnitTypeCode))

		m.Get("/archive/*", repo.MustBeNotEmpty, reqRepoCodeReader, repo.Download)

		m.Get("/status", reqRepoCodeReader, repo.Status)

		m.Group("/branches", func() {
			m.Get("", repo.Branches)
		}, repo.MustBeNotEmpty, context.RepoRef(), reqRepoCodeReader)

		m.Group("/blob_excerpt", func() {
			m.Get("/:sha", repo.SetEditorconfigIfExists, repo.SetDiffViewStyle, repo.ExcerptBlob)
		}, repo.MustBeNotEmpty, context.RepoRef(), reqRepoCodeReader)

		m.Group("/pulls/:index", func() {
			m.Get(".diff", repo.DownloadPullDiff)
			m.Get(".patch", repo.DownloadPullPatch)
			m.Get("/commits", context.RepoRef(), repo.ViewPullCommits)
			m.Post("/merge", context.RepoMustNotBeArchived(), bindIgnErr(auth.MergePullRequestForm{}), repo.MergePullRequest)
			m.Post("/update", repo.UpdatePullRequest)
			m.Post("/cleanup", context.RepoMustNotBeArchived(), context.RepoRef(), repo.CleanUpPullRequest)
			m.Group("/files", func() {
				m.Get("", context.RepoRef(), repo.SetEditorconfigIfExists, repo.SetDiffViewStyle, repo.SetWhitespaceBehavior, repo.ViewPullFiles)
				m.Group("/reviews", func() {
					m.Post("/comments", bindIgnErr(auth.CodeCommentForm{}), repo.CreateCodeComment)
					m.Post("/submit", bindIgnErr(auth.SubmitReviewForm{}), repo.SubmitReview)
				}, context.RepoMustNotBeArchived())
			})
		}, repo.MustAllowPulls)

		m.Group("/media", func() {
			m.Get("/branch/*", context.RepoRefByType(context.RepoRefBranch), repo.SingleDownloadOrLFS)
			m.Get("/tag/*", context.RepoRefByType(context.RepoRefTag), repo.SingleDownloadOrLFS)
			m.Get("/commit/*", context.RepoRefByType(context.RepoRefCommit), repo.SingleDownloadOrLFS)
			m.Get("/blob/:sha", context.RepoRefByType(context.RepoRefBlob), repo.DownloadByIDOrLFS)
			// "/*" route is deprecated, and kept for backward compatibility
			m.Get("/*", context.RepoRefByType(context.RepoRefLegacy), repo.SingleDownloadOrLFS)
		}, repo.MustBeNotEmpty, reqRepoCodeReader)

		m.Group("/raw", func() {
			m.Get("/branch/*", context.RepoRefByType(context.RepoRefBranch), repo.SingleDownload)
			m.Get("/tag/*", context.RepoRefByType(context.RepoRefTag), repo.SingleDownload)
			m.Get("/commit/*", context.RepoRefByType(context.RepoRefCommit), repo.SingleDownload)
			m.Get("/blob/:sha", context.RepoRefByType(context.RepoRefBlob), repo.DownloadByID)
			// "/*" route is deprecated, and kept for backward compatibility
			m.Get("/*", context.RepoRefByType(context.RepoRefLegacy), repo.SingleDownload)
		}, repo.MustBeNotEmpty, reqRepoCodeReader)

		m.Group("/commits", func() {
			m.Get("/branch/*", context.RepoRefByType(context.RepoRefBranch), repo.RefCommits)
			m.Get("/tag/*", context.RepoRefByType(context.RepoRefTag), repo.RefCommits)
			m.Get("/commit/*", context.RepoRefByType(context.RepoRefCommit), repo.RefCommits)
			// "/*" route is deprecated, and kept for backward compatibility
			m.Get("/*", context.RepoRefByType(context.RepoRefLegacy), repo.RefCommits)
		}, repo.MustBeNotEmpty, reqRepoCodeReader)

		m.Group("/blame", func() {
			m.Get("/branch/*", context.RepoRefByType(context.RepoRefBranch), repo.RefBlame)
			m.Get("/tag/*", context.RepoRefByType(context.RepoRefTag), repo.RefBlame)
			m.Get("/commit/*", context.RepoRefByType(context.RepoRefCommit), repo.RefBlame)
		}, repo.MustBeNotEmpty, reqRepoCodeReader)

		m.Group("", func() {
			m.Get("/graph", repo.Graph)
			m.Get("/commit/:sha([a-f0-9]{7,40})$", repo.SetEditorconfigIfExists, repo.SetDiffViewStyle, repo.Diff)
		}, repo.MustBeNotEmpty, context.RepoRef(), reqRepoCodeReader)

		m.Group("/src", func() {
			m.Get("/branch/*", context.RepoRefByType(context.RepoRefBranch), repo.Home)
			m.Get("/tag/*", context.RepoRefByType(context.RepoRefTag), repo.Home)
			m.Get("/commit/*", context.RepoRefByType(context.RepoRefCommit), repo.Home)
			// "/*" route is deprecated, and kept for backward compatibility
			m.Get("/*", context.RepoRefByType(context.RepoRefLegacy), repo.Home)
		}, repo.SetEditorconfigIfExists)

		m.Group("", func() {
			m.Get("/forks", repo.Forks)
		}, context.RepoRef(), reqRepoCodeReader)
		m.Get("/commit/:sha([a-f0-9]{7,40})\\.:ext(patch|diff)",
			repo.MustBeNotEmpty, reqRepoCodeReader, repo.RawDiff)
	}, ignSignIn, context.RepoAssignment(), context.UnitTypes())
	m.Group("/:username/:reponame", func() {
		m.Get("/stars", repo.Stars)
		m.Get("/watchers", repo.Watchers)
		m.Get("/search", reqRepoCodeReader, repo.Search)
	}, ignSignIn, context.RepoAssignment(), context.RepoRef(), context.UnitTypes())

	m.Group("/:username", func() {
		m.Group("/:reponame", func() {
			m.Get("", repo.SetEditorconfigIfExists, repo.Home)
			m.Get("\\.git$", repo.SetEditorconfigIfExists, repo.Home)
		}, ignSignIn, context.RepoAssignment(), context.RepoRef(), context.UnitTypes())

		m.Group("/:reponame", func() {
			m.Group("\\.git/info/lfs", func() {
				m.Post("/objects/batch", lfs.BatchHandler)
				m.Get("/objects/:oid/:filename", lfs.ObjectOidHandler)
				m.Any("/objects/:oid", lfs.ObjectOidHandler)
				m.Post("/objects", lfs.PostHandler)
				m.Post("/verify", lfs.VerifyHandler)
				m.Group("/locks", func() {
					m.Get("/", lfs.GetListLockHandler)
					m.Post("/", lfs.PostLockHandler)
					m.Post("/verify", lfs.VerifyLockHandler)
					m.Post("/:lid/unlock", lfs.UnLockHandler)
				})
				m.Any("/*", func(ctx *context.Context) {
					ctx.NotFound("", nil)
				})
			}, ignSignInAndCsrf)
			m.Any("/*", ignSignInAndCsrf, repo.HTTP)
			m.Head("/tasks/trigger", repo.TriggerTask)
		})
	})
	// ***** END: Repository *****

	m.Group("/notifications", func() {
		m.Get("", user.Notifications)
		m.Post("/status", user.NotificationStatusPost)
		m.Post("/purge", user.NotificationPurgePost)
	}, reqSignIn)

	if setting.API.EnableSwagger {
		m.Get("/swagger.v1.json", templates.JSONRenderer(), routers.SwaggerV1Json)
	}

	var handlers []macaron.Handler
	if setting.CORSConfig.Enabled {
		handlers = append(handlers, cors.CORS(cors.Options{
			Scheme:           setting.CORSConfig.Scheme,
			AllowDomain:      setting.CORSConfig.AllowDomain,
			AllowSubdomain:   setting.CORSConfig.AllowSubdomain,
			Methods:          setting.CORSConfig.Methods,
			MaxAgeSeconds:    int(setting.CORSConfig.MaxAge.Seconds()),
			AllowCredentials: setting.CORSConfig.AllowCredentials,
		}))
	}
	handlers = append(handlers, ignSignIn)
	m.Group("/api", func() {
		apiv1.RegisterRoutes(m)
	}, handlers...)

	m.Group("/api/internal", func() {
		// package name internal is ideal but Golang is not allowed, so we use private as package name.
		private.RegisterRoutes(m)
	})

	// robots.txt
	m.Get("/robots.txt", func(ctx *context.Context) {
		if setting.HasRobotsTxt {
			ctx.ServeFileContent(path.Join(setting.CustomPath, "robots.txt"))
		} else {
			ctx.NotFound("", nil)
		}
	})

	m.Get("/apple-touch-icon.png", func(ctx *context.Context) {
		ctx.Redirect(path.Join(setting.StaticURLPrefix, "img/apple-touch-icon.png"), 301)
	})

	// Progressive Web App
	m.Get("/manifest.json", templates.JSONRenderer(), func(ctx *context.Context) {
		ctx.HTML(200, "pwa/manifest_json")
	})

	// prometheus metrics endpoint
	if setting.Metrics.Enabled {
		c := metrics.NewCollector()
		prometheus.MustRegister(c)

		m.Get("/metrics", routers.Metrics)
	}

	// Not found handler.
	m.NotFound(routers.NotFound)
}<|MERGE_RESOLUTION|>--- conflicted
+++ resolved
@@ -824,13 +824,8 @@
 			m.Get("/", repo.Releases)
 			m.Get("/tag/*", repo.SingleRelease)
 			m.Get("/latest", repo.LatestRelease)
-<<<<<<< HEAD
-		}, repo.MustBeNotEmpty, context.RepoRef())
+		}, repo.MustBeNotEmpty, context.RepoRefByType(context.RepoRefTag))
 		m.Group("/^:type(releases|tags)$", func() {
-=======
-		}, repo.MustBeNotEmpty, context.RepoRefByType(context.RepoRefTag))
-		m.Group("/releases", func() {
->>>>>>> 7e549957
 			m.Get("/new", repo.NewRelease)
 			m.Post("/new", bindIgnErr(auth.NewReleaseForm{}), repo.NewReleasePost)
 			m.Post("/delete", repo.DeleteRelease)
