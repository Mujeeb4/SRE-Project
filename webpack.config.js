import fastGlob from 'fast-glob';
import wrapAnsi from 'wrap-ansi';
import AddAssetPlugin from 'add-asset-webpack-plugin';
import LicenseCheckerWebpackPlugin from 'license-checker-webpack-plugin';
import MiniCssExtractPlugin from 'mini-css-extract-plugin';
import MonacoWebpackPlugin from 'monaco-editor-webpack-plugin';
import {VueLoaderPlugin} from 'vue-loader';
import EsBuildLoader from 'esbuild-loader';
import {parse, dirname} from 'node:path';
import webpack from 'webpack';
import {fileURLToPath} from 'node:url';
import {readFileSync} from 'node:fs';
import {env} from 'node:process';

const {EsbuildPlugin} = EsBuildLoader;
const {SourceMapDevToolPlugin, DefinePlugin} = webpack;
const formatLicenseText = (licenseText) => wrapAnsi(licenseText || '', 80).trim();

const glob = (pattern) => fastGlob.sync(pattern, {
  cwd: dirname(fileURLToPath(new URL(import.meta.url))),
  absolute: true,
});

const themes = {};
for (const path of glob('web_src/css/themes/*.css')) {
  themes[parse(path).name] = [path];
}

const isProduction = env.NODE_ENV !== 'development';

// ENABLE_SOURCEMAP accepts the following values:
// true - all enabled, the default in development
// reduced - minimal sourcemaps, the default in production
// false - all disabled
let sourceMaps;
if ('ENABLE_SOURCEMAP' in env) {
  sourceMaps = ['true', 'false'].includes(env.ENABLE_SOURCEMAP) ? env.ENABLE_SOURCEMAP : 'reduced';
} else {
  sourceMaps = isProduction ? 'reduced' : 'true';
}

const filterCssImport = (url, ...args) => {
  const cssFile = args[1] || args[0]; // resourcePath is 2nd argument for url and 3rd for import
  const importedFile = url.replace(/[?#].+/, '').toLowerCase();

  if (cssFile.includes('fomantic')) {
    if (/brand-icons/.test(importedFile)) return false;
    if (/(eot|ttf|otf|woff|svg)$/i.test(importedFile)) return false;
  }

  if (cssFile.includes('katex') && /(ttf|woff)$/i.test(importedFile)) {
    return false;
  }

  return true;
};

/** @type {import("webpack").Configuration} */
export default {
  mode: isProduction ? 'production' : 'development',
  entry: {
    index: [
      fileURLToPath(new URL('web_src/js/jquery.js', import.meta.url)),
      fileURLToPath(new URL('web_src/fomantic/build/semantic.js', import.meta.url)),
      fileURLToPath(new URL('web_src/js/index.js', import.meta.url)),
      fileURLToPath(new URL('node_modules/easymde/dist/easymde.min.css', import.meta.url)),
      fileURLToPath(new URL('web_src/fomantic/build/semantic.css', import.meta.url)),
      fileURLToPath(new URL('web_src/css/index.css', import.meta.url)),
    ],
    webcomponents: [
      fileURLToPath(new URL('web_src/js/webcomponents/webcomponents.js', import.meta.url)),
    ],
    swagger: [
      fileURLToPath(new URL('web_src/js/standalone/swagger.js', import.meta.url)),
      fileURLToPath(new URL('web_src/css/standalone/swagger.css', import.meta.url)),
    ],
    'eventsource.sharedworker': [
      fileURLToPath(new URL('web_src/js/features/eventsource.sharedworker.js', import.meta.url)),
    ],
    ...(!isProduction && {
      devtest: [
        fileURLToPath(new URL('web_src/js/standalone/devtest.js', import.meta.url)),
        fileURLToPath(new URL('web_src/css/standalone/devtest.css', import.meta.url)),
      ],
    }),
    ...themes,
  },
  devtool: false,
  output: {
    path: fileURLToPath(new URL('public/assets', import.meta.url)),
    filename: () => 'js/[name].js',
    chunkFilename: ({chunk}) => {
      const language = (/monaco.*languages?_.+?_(.+?)_/.exec(chunk.id) || [])[1];
      return `js/${language ? `monaco-language-${language.toLowerCase()}` : `[name]`}.[contenthash:8].js`;
    },
  },
  optimization: {
    minimize: isProduction,
    minimizer: [
      new EsbuildPlugin({
        target: 'es2020',
        minify: true,
        css: true,
        legalComments: 'none',
      }),
    ],
    splitChunks: {
      chunks: 'async',
      name: (_, chunks) => chunks.map((item) => item.name).join('-'),
    },
    moduleIds: 'named',
    chunkIds: 'named',
  },
  module: {
    rules: [
      {
        test: /\.vue$/i,
        exclude: /node_modules/,
        loader: 'vue-loader',
      },
      {
        test: /\.js$/i,
        exclude: /node_modules/,
        use: [
          {
            loader: 'esbuild-loader',
            options: {
              loader: 'js',
              target: 'es2020',
            },
          },
        ],
      },
      {
        test: /\.css$/i,
        use: [
          {
            loader: MiniCssExtractPlugin.loader,
          },
          {
            loader: 'css-loader',
            options: {
              sourceMap: sourceMaps === 'true',
              url: {filter: filterCssImport},
              import: {filter: filterCssImport},
            },
          },
        ],
      },
      {
        test: /\.svg$/i,
        include: fileURLToPath(new URL('public/assets/img/svg', import.meta.url)),
        type: 'asset/source',
      },
      {
        test: /\.(ttf|woff2?)$/i,
        type: 'asset/resource',
        generator: {
          filename: 'fonts/[name].[contenthash:8][ext]',
        }
      },
      {
        test: /\.png$/i,
        type: 'asset/resource',
        generator: {
          filename: 'img/webpack/[name].[contenthash:8][ext]',
        }
      },
    ],
  },
  plugins: [
<<<<<<< HEAD
    new webpack.ProvidePlugin({
=======
    new webpack.ProvidePlugin({ // for htmx extensions
>>>>>>> 7132a0ba
      htmx: 'htmx.org',
    }),
    new DefinePlugin({
      __VUE_OPTIONS_API__: true, // at the moment, many Vue components still use the Vue Options API
      __VUE_PROD_DEVTOOLS__: false, // do not enable devtools support in production
      __VUE_PROD_HYDRATION_MISMATCH_DETAILS__: false, // https://github.com/vuejs/vue-cli/pull/7443
    }),
    new VueLoaderPlugin(),
    new MiniCssExtractPlugin({
      filename: 'css/[name].css',
      chunkFilename: 'css/[name].[contenthash:8].css',
    }),
    sourceMaps !== 'false' && new SourceMapDevToolPlugin({
      filename: '[file].[contenthash:8].map',
      ...(sourceMaps === 'reduced' && {include: /^js\/index\.js$/}),
    }),
    new MonacoWebpackPlugin({
      filename: 'js/monaco-[name].[contenthash:8].worker.js',
    }),
    isProduction ? new LicenseCheckerWebpackPlugin({
      outputFilename: 'licenses.txt',
      outputWriter: ({dependencies}) => {
        const line = '-'.repeat(80);
        const goJson = readFileSync('assets/go-licenses.json', 'utf8');
        const goModules = JSON.parse(goJson).map(({name, licenseText}) => {
          return {name, body: formatLicenseText(licenseText)};
        });
        const jsModules = dependencies.map(({name, version, licenseName, licenseText}) => {
          return {name, version, licenseName, body: formatLicenseText(licenseText)};
        });

        const modules = [...goModules, ...jsModules].sort((a, b) => a.name.localeCompare(b.name));
        return modules.map(({name, version, licenseName, body}) => {
          const title = licenseName ? `${name}@${version} - ${licenseName}` : name;
          return `${line}\n${title}\n${line}\n${body}`;
        }).join('\n');
      },
      override: {
        'khroma@*': {licenseName: 'MIT'}, // https://github.com/fabiospampinato/khroma/pull/33
        'htmx.org@1.9.10': {licenseName: 'BSD-2-Clause'}, // "BSD 2-Clause" -> "BSD-2-Clause"
        'idiomorph@0.3.0': {licenseName: 'BSD-2-Clause'}, // "BSD 2-Clause" -> "BSD-2-Clause"
      },
      emitError: true,
      allow: '(Apache-2.0 OR BSD-2-Clause OR BSD-3-Clause OR MIT OR ISC OR CPAL-1.0 OR Unlicense OR EPL-1.0 OR EPL-2.0)',
    }) : new AddAssetPlugin('licenses.txt', `Licenses are disabled during development`),
  ],
  performance: {
    hints: false,
    maxEntrypointSize: Infinity,
    maxAssetSize: Infinity,
  },
  resolve: {
    symlinks: false,
  },
  watchOptions: {
    ignored: [
      'node_modules/**',
    ],
  },
  stats: {
    assetsSort: 'name',
    assetsSpace: Infinity,
    cached: false,
    cachedModules: false,
    children: false,
    chunkModules: false,
    chunkOrigins: false,
    chunksSort: 'name',
    colors: true,
    entrypoints: false,
    excludeAssets: [
      /^js\/monaco-language-.+\.js$/,
      !isProduction && /^licenses.txt$/,
    ].filter(Boolean),
    groupAssetsByChunk: false,
    groupAssetsByEmitStatus: false,
    groupAssetsByInfo: false,
    groupModulesByAttributes: false,
    modules: false,
    reasons: false,
    runtimeModules: false,
  },
};<|MERGE_RESOLUTION|>--- conflicted
+++ resolved
@@ -169,11 +169,7 @@
     ],
   },
   plugins: [
-<<<<<<< HEAD
-    new webpack.ProvidePlugin({
-=======
     new webpack.ProvidePlugin({ // for htmx extensions
->>>>>>> 7132a0ba
       htmx: 'htmx.org',
     }),
     new DefinePlugin({
