; This file lists the default values used by Gitea
;; Copy required sections to your own app.ini (default is custom/conf/app.ini)
;; and modify as needed.
;; Do not copy the whole file as-is, as it contains some invalid sections for illustrative purposes.
;; If you don't know what a setting is you should not set it.
;;
;; see https://docs.gitea.io/en-us/config-cheat-sheet/ for additional documentation.


;;;;;;;;;;;;;;;;;;;;;;;;;;;;;;;;;;;;;;;;;;;;;;;;;;;
;; General Settings
;;;;;;;;;;;;;;;;;;;;;;;;;;;;;;;;;;;;;;;;;;;;;;;;;;;
;;
;; App name that shows in every page title
APP_NAME = ; Gitea: Git with a cup of tea
;;
;; RUN_USER will automatically detect the current user - but you can set it here change it if you run locally
RUN_USER = ; git
;;
;; Application run mode, affects performance and debugging. Either "dev", "prod" or "test", default is "prod"
RUN_MODE = ; prod

;;;;;;;;;;;;;;;;;;;;;;;;;;;;;;;;;;;;;;;;;;;;;;;;;;;
;;;;;;;;;;;;;;;;;;;;;;;;;;;;;;;;;;;;;;;;;;;;;;;;;;;
[server]
;;;;;;;;;;;;;;;;;;;;;;;;;;;;;;;;;;;;;;;;;;;;;;;;;;;
;;;;;;;;;;;;;;;;;;;;;;;;;;;;;;;;;;;;;;;;;;;;;;;;;;;
;;
;; The protocol the server listens on. One of 'http', 'https', 'unix' or 'fcgi'. Defaults to 'http'
;PROTOCOL = http
;;
;; Expect PROXY protocol headers on connections
;USE_PROXY_PROTOCOL = false
;;
;; Use PROXY protocol in TLS Bridging mode
;PROXY_PROTOCOL_TLS_BRIDGING = false
;;
; Timeout to wait for PROXY protocol header (set to 0 to have no timeout)
;PROXY_PROTOCOL_HEADER_TIMEOUT=5s
;;
; Accept PROXY protocol headers with UNKNOWN type
;PROXY_PROTOCOL_ACCEPT_UNKNOWN=false
;;
;; Set the domain for the server
;DOMAIN = localhost
;;
;; Overwrite the automatically generated public URL. Necessary for proxies and docker.
;ROOT_URL = %(PROTOCOL)s://%(DOMAIN)s:%(HTTP_PORT)s/
;;
;; when STATIC_URL_PREFIX is empty it will follow ROOT_URL
;STATIC_URL_PREFIX =
;;
;; The address to listen on. Either a IPv4/IPv6 address or the path to a unix socket.
;HTTP_ADDR = 0.0.0.0
;;
;; The port to listen on. Leave empty when using a unix socket.
;HTTP_PORT = 3000
;;
;; If REDIRECT_OTHER_PORT is true, and PROTOCOL is set to https an http server
;; will be started on PORT_TO_REDIRECT and it will redirect plain, non-secure http requests to the main
;; ROOT_URL.  Defaults are false for REDIRECT_OTHER_PORT and 80 for
;; PORT_TO_REDIRECT.
;REDIRECT_OTHER_PORT = false
;PORT_TO_REDIRECT = 80
;;
;; expect PROXY protocol header on connections to https redirector.
;REDIRECTOR_USE_PROXY_PROTOCOL = %(USE_PROXY_PROTOCOL)
;; Minimum and maximum supported TLS versions
;SSL_MIN_VERSION=TLSv1.2
;SSL_MAX_VERSION=
;;
;; SSL Curve Preferences
;SSL_CURVE_PREFERENCES=X25519,P256
;;
;; SSL Cipher Suites
;SSL_CIPHER_SUITES=; Will default to "ecdhe_ecdsa_with_aes_256_gcm_sha384,ecdhe_rsa_with_aes_256_gcm_sha384,ecdhe_ecdsa_with_aes_128_gcm_sha256,ecdhe_rsa_with_aes_128_gcm_sha256,ecdhe_ecdsa_with_chacha20_poly1305,ecdhe_rsa_with_chacha20_poly1305" if aes is supported by hardware, otherwise chacha will be first.
;;
;; Timeout for any write to the connection. (Set to -1 to disable all timeouts.)
;PER_WRITE_TIMEOUT = 30s
;;
;; Timeout per Kb written to connections.
;PER_WRITE_PER_KB_TIMEOUT = 30s
;;
;; Permission for unix socket
;UNIX_SOCKET_PERMISSION = 666
;;
;; Local (DMZ) URL for Gitea workers (such as SSH update) accessing web service.
;; In most cases you do not need to change the default value.
;; Alter it only if your SSH server node is not the same as HTTP node.
;; Do not set this variable if PROTOCOL is set to 'unix'.
;LOCAL_ROOT_URL = %(PROTOCOL)s://%(HTTP_ADDR)s:%(HTTP_PORT)s/
;;
;; When making local connections pass the PROXY protocol header.
;LOCAL_USE_PROXY_PROTOCOL = %(USE_PROXY_PROTOCOL)
;;
;; Disable SSH feature when not available
;DISABLE_SSH = false
;;
;; Whether to use the builtin SSH server or not.
;START_SSH_SERVER = false
;;
<<<<<<< HEAD
;; Expect PROXY protocol header on connections to the built-in SSH server
;SSH_SERVER_USE_PROXY_PROTOCOL = false
;;
;; Username to use for the builtin SSH server. If blank, then it is the value of RUN_USER.
;BUILTIN_SSH_SERVER_USER =
=======
;; Username to use for the builtin SSH server.
;BUILTIN_SSH_SERVER_USER = %(RUN_USER)s
>>>>>>> 82f89ff9
;;
;; Domain name to be exposed in clone URL
;SSH_DOMAIN = %(DOMAIN)s
;;
;; SSH username displayed in clone URLs.
;SSH_USER = %(BUILTIN_SSH_SERVER_USER)s
;;
;; The network interface the builtin SSH server should listen on
;SSH_LISTEN_HOST =
;;
;; Port number to be exposed in clone URL
;SSH_PORT = 22
;;
;; The port number the builtin SSH server should listen on
;SSH_LISTEN_PORT = %(SSH_PORT)s
;;
;; Root path of SSH directory, default is '~/.ssh', but you have to use '/home/git/.ssh'.
;SSH_ROOT_PATH =
;;
;; Gitea will create a authorized_keys file by default when it is not using the internal ssh server
;; If you intend to use the AuthorizedKeysCommand functionality then you should turn this off.
;SSH_CREATE_AUTHORIZED_KEYS_FILE = true
;;
;; Gitea will create a authorized_principals file by default when it is not using the internal ssh server
;; If you intend to use the AuthorizedPrincipalsCommand functionality then you should turn this off.
;SSH_CREATE_AUTHORIZED_PRINCIPALS_FILE = true
;;
;; For the built-in SSH server, choose the ciphers to support for SSH connections,
;; for system SSH this setting has no effect
;SSH_SERVER_CIPHERS = chacha20-poly1305@openssh.com, aes128-ctr, aes192-ctr, aes256-ctr, aes128-gcm@openssh.com, aes256-gcm@openssh.com
;;
;; For the built-in SSH server, choose the key exchange algorithms to support for SSH connections,
;; for system SSH this setting has no effect
;SSH_SERVER_KEY_EXCHANGES = curve25519-sha256, ecdh-sha2-nistp256, ecdh-sha2-nistp384, ecdh-sha2-nistp521, diffie-hellman-group14-sha256, diffie-hellman-group14-sha1
;;
;; For the built-in SSH server, choose the MACs to support for SSH connections,
;; for system SSH this setting has no effect
;SSH_SERVER_MACS = hmac-sha2-256-etm@openssh.com, hmac-sha2-256, hmac-sha1
;;
;; For the built-in SSH server, choose the keypair to offer as the host key
;; The private key should be at SSH_SERVER_HOST_KEY and the public SSH_SERVER_HOST_KEY.pub
;; relative paths are made absolute relative to the APP_DATA_PATH
;SSH_SERVER_HOST_KEYS=ssh/gitea.rsa, ssh/gogs.rsa
;;
;; Directory to create temporary files in when testing public keys using ssh-keygen,
;; default is the system temporary directory.
;SSH_KEY_TEST_PATH =
;;
;; Path to ssh-keygen, default is 'ssh-keygen' which means the shell is responsible for finding out which one to call.
;SSH_KEYGEN_PATH = ssh-keygen
;;
;; Enable SSH Authorized Key Backup when rewriting all keys, default is true
;SSH_AUTHORIZED_KEYS_BACKUP = true
;;
;; Determines which principals to allow
;; - empty: if SSH_TRUSTED_USER_CA_KEYS is empty this will default to off, otherwise will default to email, username.
;; - off: Do not allow authorized principals
;; - email: the principal must match the user's email
;; - username: the principal must match the user's username
;; - anything: there will be no checking on the content of the principal
;SSH_AUTHORIZED_PRINCIPALS_ALLOW = email, username
;;
;; Enable SSH Authorized Principals Backup when rewriting all keys, default is true
;SSH_AUTHORIZED_PRINCIPALS_BACKUP = true
;;
;; Specifies the public keys of certificate authorities that are trusted to sign user certificates for authentication.
;; Multiple keys should be comma separated.
;; E.g."ssh-<algorithm> <key>". or "ssh-<algorithm> <key1>, ssh-<algorithm> <key2>".
;; For more information see "TrustedUserCAKeys" in the sshd config manpages.
;SSH_TRUSTED_USER_CA_KEYS =
;; Absolute path of the `TrustedUserCaKeys` file gitea will manage.
;; Default this `RUN_USER`/.ssh/gitea-trusted-user-ca-keys.pem
;; If you're running your own ssh server and you want to use the gitea managed file you'll also need to modify your
;; sshd_config to point to this file. The official docker image will automatically work without further configuration.
;SSH_TRUSTED_USER_CA_KEYS_FILENAME =
;;
;; Enable exposure of SSH clone URL to anonymous visitors, default is false
;SSH_EXPOSE_ANONYMOUS = false
;;
;; Timeout for any write to ssh connections. (Set to -1 to disable all timeouts.)
;; Will default to the PER_WRITE_TIMEOUT.
;SSH_PER_WRITE_TIMEOUT = 30s
;;
;; Timeout per Kb written to ssh connections.
;; Will default to the PER_WRITE_PER_KB_TIMEOUT.
;SSH_PER_WRITE_PER_KB_TIMEOUT = 30s
;;
;; Indicate whether to check minimum key size with corresponding type
;MINIMUM_KEY_SIZE_CHECK = false
;;
;; Disable CDN even in "prod" mode
;OFFLINE_MODE = false
;DISABLE_ROUTER_LOG = false
;;
;; TLS Settings: Either ACME or manual
;; (Other common TLS configuration are found before)
;ENABLE_ACME = false
;;
;;;;;;;;;;;;;;;;;;;;;;;;;;;;;;;;;;;;;;;;;;;
;;
;; ACME automatic TLS settings
;;
;; ACME directory URL (e.g. LetsEncrypt's staging/testing URL: https://acme-staging-v02.api.letsencrypt.org/directory)
;; Leave empty to default to LetsEncrypt's (production) URL
;ACME_URL =
;;
;; Explicitly accept the ACME's TOS. The specific TOS cannot be retrieved at the moment.
;ACME_ACCEPTTOS = false
;;
;; If the ACME CA is not in your system's CA trust chain, it can be manually added here
;ACME_CA_ROOT =
;;
;; Email used for the ACME registration service
;; Can be left blank to initialize at first run and use the cached value
;ACME_EMAIL =
;;
;; ACME live directory (not to be confused with ACME directory URL: ACME_URL)
;; (Refer to caddy's ACME manager https://github.com/caddyserver/certmagic)
;ACME_DIRECTORY = https
;;
;;;;;;;;;;;;;;;;;;;;;;;;;;;;;;;;;;;;;;;;;;;
;;
;;  Manual TLS settings: (Only applicable if ENABLE_ACME=false)
;;
;; Generate steps:
;; $ ./gitea cert -ca=true -duration=8760h0m0s -host=myhost.example.com
;;
;; Or from a .pfx file exported from the Windows certificate store (do
;; not forget to export the private key):
;; $ openssl pkcs12 -in cert.pfx -out cert.pem -nokeys
;; $ openssl pkcs12 -in cert.pfx -out key.pem -nocerts -nodes
;; Paths are relative to CUSTOM_PATH
;CERT_FILE = https/cert.pem
;KEY_FILE = https/key.pem
;;
;; Root directory containing templates and static files.
;; default is the path where Gitea is executed
;STATIC_ROOT_PATH =
;;
;; Default path for App data
;APP_DATA_PATH = data
;;
;; Enable gzip compression for runtime-generated content, static resources excluded
;ENABLE_GZIP = false
;;
;; Application profiling (memory and cpu)
;; For "web" command it listens on localhost:6060
;; For "serve" command it dumps to disk at PPROF_DATA_PATH as (cpuprofile|memprofile)_<username>_<temporary id>
;ENABLE_PPROF = false
;;
;; PPROF_DATA_PATH, use an absolute path when you start gitea as service
;PPROF_DATA_PATH = data/tmp/pprof
;;
;; Landing page, can be "home", "explore", "organizations", "login", or any URL such as "/org/repo" or even "https://anotherwebsite.com"
;; The "login" choice is not a security measure but just a UI flow change, use REQUIRE_SIGNIN_VIEW to force users to log in.
;LANDING_PAGE = home
;;
;; Enables git-lfs support. true or false, default is false.
;LFS_START_SERVER = false
;;
;;
;; LFS authentication secret, change this yourself
LFS_JWT_SECRET =
;;
;; LFS authentication validity period (in time.Duration), pushes taking longer than this may fail.
;LFS_HTTP_AUTH_EXPIRY = 20m
;;
;; Maximum allowed LFS file size in bytes (Set to 0 for no limit).
;LFS_MAX_FILE_SIZE = 0
;;
;; Maximum number of locks returned per page
;LFS_LOCKS_PAGING_NUM = 50
;;
;; Allow graceful restarts using SIGHUP to fork
;ALLOW_GRACEFUL_RESTARTS = true
;;
;; After a restart the parent will finish ongoing requests before
;; shutting down. Force shutdown if this process takes longer than this delay.
;; set to a negative value to disable
;GRACEFUL_HAMMER_TIME = 60s
;;
;; Allows the setting of a startup timeout and waithint for Windows as SVC service
;; 0 disables this.
;STARTUP_TIMEOUT = 0
;;
;; Static resources, includes resources on custom/, public/ and all uploaded avatars web browser cache time. Note that this cache is disabled when RUN_MODE is "dev". Default is 6h
;STATIC_CACHE_TIME = 6h

;;;;;;;;;;;;;;;;;;;;;;;;;;;;;;;;;;;;;;;;;;;;;;;;;;;
;;;;;;;;;;;;;;;;;;;;;;;;;;;;;;;;;;;;;;;;;;;;;;;;;;;
[database]
;;;;;;;;;;;;;;;;;;;;;;;;;;;;;;;;;;;;;;;;;;;;;;;;;;;
;;;;;;;;;;;;;;;;;;;;;;;;;;;;;;;;;;;;;;;;;;;;;;;;;;;
;;
;; Database to use. Either "mysql", "postgres", "mssql" or "sqlite3".
;;
;;;;;;;;;;;;;;;;;;;;;;;;;;;;;;;;;;;;;;;;;;;
;;
;; MySQL Configuration
;;
DB_TYPE = mysql
HOST = 127.0.0.1:3306 ; can use socket e.g. /var/run/mysqld/mysqld.sock
NAME = gitea
USER = root
;PASSWD = ;Use PASSWD = `your password` for quoting if you use special characters in the password.
;SSL_MODE = false ; either "false" (default), "true", or "skip-verify"
;CHARSET = utf8mb4 ;either "utf8" or "utf8mb4", default is "utf8mb4".
;;
;; NOTICE: for "utf8mb4" you must use MySQL InnoDB > 5.6. Gitea is unable to check this.
;;
;;;;;;;;;;;;;;;;;;;;;;;;;;;;;;;;;;;;;;;;;;;
;;
;; Postgres Configuration
;;
;DB_TYPE = postgres
;HOST = 127.0.0.1:5432 ; can use socket e.g. /var/run/postgresql/
;NAME = gitea
;USER = root
;PASSWD =
;SCHEMA =
;SSL_MODE=disable ;either "disable" (default), "require", or "verify-full"
;;
;;;;;;;;;;;;;;;;;;;;;;;;;;;;;;;;;;;;;;;;;;;
;;
;; SQLite Configuration
;;
;DB_TYPE = sqlite3
;PATH= ; defaults to data/gitea.db
;SQLITE_TIMEOUT = ; Query timeout defaults to: 500
;SQLITE_JOURNAL_MODE = ; defaults to sqlite database default (often DELETE), can be used to enable WAL mode. https://www.sqlite.org/pragma.html#pragma_journal_mode
;;
;;;;;;;;;;;;;;;;;;;;;;;;;;;;;;;;;;;;;;;;;;;
;;
;; MSSQL Configuration
;;
;DB_TYPE = mssql
;HOST = 172.17.0.2:1433
;NAME = gitea
;USER = SA
;PASSWD = MwantsaSecurePassword1
;;
;;;;;;;;;;;;;;;;;;;;;;;;;;;;;;;;;;;;;;;;;;;
;;
;; Other settings
;;
;; For iterate buffer, default is 50
;ITERATE_BUFFER_SIZE = 50
;;
;; Show the database generated SQL
LOG_SQL = false ; if unset defaults to true
;;
;; Maximum number of DB Connect retries
;DB_RETRIES = 10
;;
;; Backoff time per DB retry (time.Duration)
;DB_RETRY_BACKOFF = 3s
;;
;; Max idle database connections on connection pool, default is 2
;MAX_IDLE_CONNS = 2
;;
;; Database connection max life time, default is 0 or 3s mysql (See #6804 & #7071 for reasoning)
;CONN_MAX_LIFETIME = 3s
;;
;; Database maximum number of open connections, default is 0 meaning no maximum
;MAX_OPEN_CONNS = 0

;;;;;;;;;;;;;;;;;;;;;;;;;;;;;;;;;;;;;;;;;;;;;;;;;;;
;;;;;;;;;;;;;;;;;;;;;;;;;;;;;;;;;;;;;;;;;;;;;;;;;;;
[security]
;;;;;;;;;;;;;;;;;;;;;;;;;;;;;;;;;;;;;;;;;;;;;;;;;;;
;;;;;;;;;;;;;;;;;;;;;;;;;;;;;;;;;;;;;;;;;;;;;;;;;;;
;;
;; Whether the installer is disabled (set to true to disable the installer)
INSTALL_LOCK = false
;;
;; Global secret key that will be used - if blank will be regenerated.
SECRET_KEY =
;;
;; Secret used to validate communication within Gitea binary.
INTERNAL_TOKEN=
;;
;; Instead of defining internal token in the configuration, this configuration option can be used to give Gitea a path to a file that contains the internal token (example value: file:/etc/gitea/internal_token)
;INTERNAL_TOKEN_URI = ;e.g. /etc/gitea/internal_token
;;
;; How long to remember that a user is logged in before requiring relogin (in days)
;LOGIN_REMEMBER_DAYS = 7
;;
;; Name of the cookie used to store the current username.
;COOKIE_USERNAME = gitea_awesome
;;
;; Name of cookie used to store authentication information.
;COOKIE_REMEMBER_NAME = gitea_incredible
;;
;; Reverse proxy authentication header name of user name, email, and full name
;REVERSE_PROXY_AUTHENTICATION_USER = X-WEBAUTH-USER
;REVERSE_PROXY_AUTHENTICATION_EMAIL = X-WEBAUTH-EMAIL
;REVERSE_PROXY_AUTHENTICATION_FULL_NAME = X-WEBAUTH-FULLNAME
;;
;; Interpret X-Forwarded-For header or the X-Real-IP header and set this as the remote IP for the request
;REVERSE_PROXY_LIMIT = 1
;;
;; List of IP addresses and networks separated by comma of trusted proxy servers. Use `*` to trust all.
;REVERSE_PROXY_TRUSTED_PROXIES = 127.0.0.0/8,::1/128
;;
;; The minimum password length for new Users
;MIN_PASSWORD_LENGTH = 6
;;
;; Set to true to allow users to import local server paths
;IMPORT_LOCAL_PATHS = false
;;
;; Set to false to allow users with git hook privileges to create custom git hooks.
;; Custom git hooks can be used to perform arbitrary code execution on the host operating system.
;; This enables the users to access and modify this config file and the Gitea database and interrupt the Gitea service.
;; By modifying the Gitea database, users can gain Gitea administrator privileges.
;; It also enables them to access other resources available to the user on the operating system that is running the Gitea instance and perform arbitrary actions in the name of the Gitea OS user.
;; WARNING: This maybe harmful to you website or your operating system.
;; WARNING: Setting this to true does not change existing hooks in git repos; adjust it before if necessary.
;DISABLE_GIT_HOOKS = true
;;
;; Set to true to disable webhooks feature.
;DISABLE_WEBHOOKS = false
;;
;; Set to false to allow pushes to gitea repositories despite having an incomplete environment - NOT RECOMMENDED
;ONLY_ALLOW_PUSH_IF_GITEA_ENVIRONMENT_SET = true
;;
;;Comma separated list of character classes required to pass minimum complexity.
;;If left empty or no valid values are specified, the default is off (no checking)
;;Classes include "lower,upper,digit,spec"
;PASSWORD_COMPLEXITY = off
;;
;; Password Hash algorithm, either "argon2", "pbkdf2", "scrypt" or "bcrypt"
;PASSWORD_HASH_ALGO = pbkdf2
;;
;; Set false to allow JavaScript to read CSRF cookie
;CSRF_COOKIE_HTTP_ONLY = true
;;
;; Validate against https://haveibeenpwned.com/Passwords to see if a password has been exposed
;PASSWORD_CHECK_PWN = false
;;
;; Cache successful token hashes. API tokens are stored in the DB as pbkdf2 hashes however, this means that there is a potentially significant hashing load when there are multiple API operations.
;; This cache will store the successfully hashed tokens in a LRU cache as a balance between performance and security.
;SUCCESSFUL_TOKENS_CACHE_SIZE = 20

;;;;;;;;;;;;;;;;;;;;;;;;;;;;;;;;;;;;;;;;;;;;;;;;;;;
;;;;;;;;;;;;;;;;;;;;;;;;;;;;;;;;;;;;;;;;;;;;;;;;;;;
[camo]
;;;;;;;;;;;;;;;;;;;;;;;;;;;;;;;;;;;;;;;;;;;;;;;;;;;
;;;;;;;;;;;;;;;;;;;;;;;;;;;;;;;;;;;;;;;;;;;;;;;;;;;
;;
;; At the moment we only support images
;;
;; if the camo is enabled
;ENABLED = false
;; url to a camo image proxy, it **is required** if camo is enabled.
;SERVER_URL =
;; HMAC to encode urls with, it **is required** if camo is enabled.
;HMAC_KEY =
;; Set to true to use camo for https too lese only non https urls are proxyed
;ALLWAYS = false

;;;;;;;;;;;;;;;;;;;;;;;;;;;;;;;;;;;;;;;;;;;;;;;;;;;
;;;;;;;;;;;;;;;;;;;;;;;;;;;;;;;;;;;;;;;;;;;;;;;;;;;
[oauth2]
;;;;;;;;;;;;;;;;;;;;;;;;;;;;;;;;;;;;;;;;;;;;;;;;;;;
;;;;;;;;;;;;;;;;;;;;;;;;;;;;;;;;;;;;;;;;;;;;;;;;;;;
;;
;; Enables OAuth2 provider
ENABLE = true
;;
;; Algorithm used to sign OAuth2 tokens. Valid values: HS256, HS384, HS512, RS256, RS384, RS512, ES256, ES384, ES512, EdDSA
;JWT_SIGNING_ALGORITHM = RS256
;;
;; Private key file path used to sign OAuth2 tokens. The path is relative to APP_DATA_PATH.
;; This setting is only needed if JWT_SIGNING_ALGORITHM is set to RS256, RS384, RS512, ES256, ES384 or ES512.
;; The file must contain a RSA or ECDSA private key in the PKCS8 format. If no key exists a 4096 bit key will be created for you.
;JWT_SIGNING_PRIVATE_KEY_FILE = jwt/private.pem
;;
;; OAuth2 authentication secret for access and refresh tokens, change this yourself to a unique string. CLI generate option is helpful in this case. https://docs.gitea.io/en-us/command-line/#generate
;; This setting is only needed if JWT_SIGNING_ALGORITHM is set to HS256, HS384 or HS512.
;JWT_SECRET =
;;
;; Lifetime of an OAuth2 access token in seconds
;ACCESS_TOKEN_EXPIRATION_TIME = 3600
;;
;; Lifetime of an OAuth2 refresh token in hours
;REFRESH_TOKEN_EXPIRATION_TIME = 730
;;
;; Check if refresh token got already used
;INVALIDATE_REFRESH_TOKENS = false
;;
;; Maximum length of oauth2 token/cookie stored on server
;MAX_TOKEN_LENGTH = 32767

;;;;;;;;;;;;;;;;;;;;;;;;;;;;;;;;;;;;;;;;;;;;;;;;;;;
;;;;;;;;;;;;;;;;;;;;;;;;;;;;;;;;;;;;;;;;;;;;;;;;;;;
[log]
;;;;;;;;;;;;;;;;;;;;;;;;;;;;;;;;;;;;;;;;;;;;;;;;;;;
;;;;;;;;;;;;;;;;;;;;;;;;;;;;;;;;;;;;;;;;;;;;;;;;;;;
;; Root path for the log files - defaults to %(GITEA_WORK_DIR)/log
;ROOT_PATH =
;;
;;;;;;;;;;;;;;;;;;;;;;;;;;;;;;;;;;;;;;;;;;;;;;;;;;;
;; Main Logger
;;
;; Either "console", "file", "conn", "smtp" or "database", default is "console"
;; Use comma to separate multiple modes, e.g. "console, file"
MODE = console
;;
;; Either "Trace", "Debug", "Info", "Warn", "Error", "Critical" or "None", default is "Info"
LEVEL = Info
;;
;;;;;;;;;;;;;;;;;;;;;;;;;;;;;;;;;;;;;;;;;;;;;;;;;;;
;; Router Logger
;;
;; Switch off the router log
;DISABLE_ROUTER_LOG=false
;;
;; Set the log "modes" for the router log (if file is set the log file will default to router.log)
ROUTER = console
;;
;; The router will log different things at different levels.
;;
;; * started messages will be logged at TRACE level
;; * polling/completed routers will be logged at INFO
;; * slow routers will be logged at WARN
;; * failed routers will be logged at WARN
;;
;; The routing level will default to that of the system but individual router level can be set in
;; [log.<mode>.router] LEVEL
;;

;;;;;;;;;;;;;;;;;;;;;;;;;;;;;;;;;;;;;;;;;;;;;;;;;;;
;;
;; Access Logger (Creates log in NCSA common log format)
;;
;ENABLE_ACCESS_LOG = false
;;
;; Set the log "modes" for the access log (if file is set the log file will default to access.log)
;ACCESS = file
;;
;; Sets the template used to create the access log.
;ACCESS_LOG_TEMPLATE = {{.Ctx.RemoteAddr}} - {{.Identity}} {{.Start.Format "[02/Jan/2006:15:04:05 -0700]" }} "{{.Ctx.Req.Method}} {{.Ctx.Req.URL.RequestURI}} {{.Ctx.Req.Proto}}" {{.ResponseWriter.Status}} {{.ResponseWriter.Size}} "{{.Ctx.Req.Referer}}\" \"{{.Ctx.Req.UserAgent}}"
;;
;;;;;;;;;;;;;;;;;;;;;;;;;;;;;;;;;;;;;;;;;;;;;;;;;;;
;;
;; SSH log (Creates log from ssh git request)
;;
;ENABLE_SSH_LOG = false
;;
;; Other Settings
;;
;; Print Stacktraces with logs. (Rarely helpful.) Either "Trace", "Debug", "Info", "Warn", "Error", "Critical", default is "None"
;STACKTRACE_LEVEL = None
;;
;; Buffer length of the channel, keep it as it is if you don't know what it is.
;BUFFER_LEN = 10000

;;;;;;;;;;;;;;;;;;;;;;;;;;;;;;;;;;;;;;;;;;;;;;;;;;;
;; Creating specific log configuration
;;
;; You can set specific configuration for individual modes and subloggers
;;
;; Configuration available to all log modes/subloggers
;LEVEL=
;FLAGS = stdflags
;EXPRESSION =
;PREFIX =
;COLORIZE = false
;;
;; For "console" mode only
;STDERR = false
;;
;; For "file" mode only
;LEVEL =
;; Set the file_name for the logger. If this is a relative path this
;; will be relative to ROOT_PATH
;FILE_NAME =
;; This enables automated log rotate(switch of following options), default is true
;LOG_ROTATE = true
;; Max size shift of a single file, default is 28 means 1 << 28, 256MB
;MAX_SIZE_SHIFT = 28
;; Segment log daily, default is true
;DAILY_ROTATE = true
;; delete the log file after n days, default is 7
;MAX_DAYS = 7
;; compress logs with gzip
;COMPRESS = true
;; compression level see godoc for compress/gzip
;COMPRESSION_LEVEL = -1
;
;; For "conn" mode only
;LEVEL =
;; Reconnect host for every single message, default is false
;RECONNECT_ON_MSG = false
;; Try to reconnect when connection is lost, default is false
;RECONNECT = false
;; Either "tcp", "unix" or "udp", default is "tcp"
;PROTOCOL = tcp
;; Host address
;ADDR =
;
;; For "smtp" mode only
;LEVEL =
;; Name displayed in mail title, default is "Diagnostic message from server"
;SUBJECT = Diagnostic message from server
;; Mail server
;HOST =
;; Mailer user name and password
;USER =
;; Use PASSWD = `your password` for quoting if you use special characters in the password.
;PASSWD =
;; Receivers, can be one or more, e.g. 1@example.com,2@example.com
;RECEIVERS =

;;;;;;;;;;;;;;;;;;;;;;;;;;;;;;;;;;;;;;;;;;;;;;;;;;;
;;;;;;;;;;;;;;;;;;;;;;;;;;;;;;;;;;;;;;;;;;;;;;;;;;;
[git]
;;;;;;;;;;;;;;;;;;;;;;;;;;;;;;;;;;;;;;;;;;;;;;;;;;;
;;;;;;;;;;;;;;;;;;;;;;;;;;;;;;;;;;;;;;;;;;;;;;;;;;;
;;
;; The path of git executable. If empty, Gitea searches through the PATH environment.
;PATH =
;;
;; The HOME directory for Git
;HOME_PATH = %(APP_DATA_PATH)/home
;;
;; Disables highlight of added and removed changes
;DISABLE_DIFF_HIGHLIGHT = false
;;
;; Max number of lines allowed in a single file in diff view
;MAX_GIT_DIFF_LINES = 1000
;;
;; Max number of allowed characters in a line in diff view
;MAX_GIT_DIFF_LINE_CHARACTERS = 5000
;;
;; Max number of files shown in diff view
;MAX_GIT_DIFF_FILES = 100
;;
;; Set the default commits range size
;COMMITS_RANGE_SIZE = 50
;;
;; Set the default branches range size
;BRANCHES_RANGE_SIZE = 20
;;
;; Arguments for command 'git gc', e.g. "--aggressive --auto"
;; see more on http://git-scm.com/docs/git-gc/
;GC_ARGS =
;;
;; If use git wire protocol version 2 when git version >= 2.18, default is true, set to false when you always want git wire protocol version 1
;; To enable this for Git over SSH when using a OpenSSH server, add `AcceptEnv GIT_PROTOCOL` to your sshd_config file.
;ENABLE_AUTO_GIT_WIRE_PROTOCOL = true
;;
;; Respond to pushes to a non-default branch with a URL for creating a Pull Request (if the repository has them enabled)
;PULL_REQUEST_PUSH_MESSAGE = true
;;
;; (Go-Git only) Don't cache objects greater than this in memory. (Set to 0 to disable.)
;LARGE_OBJECT_THRESHOLD = 1048576
;; Set to true to forcibly set core.protectNTFS=false
;DISABLE_CORE_PROTECT_NTFS=false
;; Disable the usage of using partial clones for git.
;DISABLE_PARTIAL_CLONE = false

;;;;;;;;;;;;;;;;;;;;;;;;;;;;;;;;;;;;;;;;;;;;;;;;;;;
;;;;;;;;;;;;;;;;;;;;;;;;;;;;;;;;;;;;;;;;;;;;;;;;;;;
[service]
;;;;;;;;;;;;;;;;;;;;;;;;;;;;;;;;;;;;;;;;;;;;;;;;;;;
;;;;;;;;;;;;;;;;;;;;;;;;;;;;;;;;;;;;;;;;;;;;;;;;;;;
;;
;; Time limit to confirm account/email registration
;ACTIVE_CODE_LIVE_MINUTES = 180
;;
;; Time limit to perform the reset of a forgotten password
;RESET_PASSWD_CODE_LIVE_MINUTES = 180
;;
;; Whether a new user needs to confirm their email when registering.
;REGISTER_EMAIL_CONFIRM = false
;;
;; Whether a new user needs to be confirmed manually after registration. (Requires `REGISTER_EMAIL_CONFIRM` to be disabled.)
;REGISTER_MANUAL_CONFIRM = false
;;
;; List of domain names that are allowed to be used to register on a Gitea instance
;; gitea.io,example.com
;EMAIL_DOMAIN_WHITELIST =
;;
;; Comma-separated list of domain names that are not allowed to be used to register on a Gitea instance
;EMAIL_DOMAIN_BLOCKLIST =
;;
;; Disallow registration, only allow admins to create accounts.
;DISABLE_REGISTRATION = false
;;
;; Allow registration only using gitea itself, it works only when DISABLE_REGISTRATION is false
;ALLOW_ONLY_INTERNAL_REGISTRATION = false
;;
;; Allow registration only using third-party services, it works only when DISABLE_REGISTRATION is false
;ALLOW_ONLY_EXTERNAL_REGISTRATION = false
;;
;; User must sign in to view anything.
;REQUIRE_SIGNIN_VIEW = false
;;
;; Mail notification
;ENABLE_NOTIFY_MAIL = false
;;
;; This setting enables gitea to be signed in with HTTP BASIC Authentication using the user's password
;; If you set this to false you will not be able to access the tokens endpoints on the API with your password
;; Please note that setting this to false will not disable OAuth Basic or Basic authentication using a token
;ENABLE_BASIC_AUTHENTICATION = true
;;
;; More detail: https://github.com/gogits/gogs/issues/165
;ENABLE_REVERSE_PROXY_AUTHENTICATION = false
;ENABLE_REVERSE_PROXY_AUTO_REGISTRATION = false
;ENABLE_REVERSE_PROXY_EMAIL = false
;ENABLE_REVERSE_PROXY_FULL_NAME = false
;;
;; Enable captcha validation for registration
;ENABLE_CAPTCHA = false
;;
;; Type of captcha you want to use. Options: image, recaptcha, hcaptcha, mcaptcha.
;CAPTCHA_TYPE = image
;;
;; Change this to use recaptcha.net or other recaptcha service
;RECAPTCHA_URL = https://www.google.com/recaptcha/
;; Enable recaptcha to use Google's recaptcha service
;; Go to https://www.google.com/recaptcha/admin to sign up for a key
;RECAPTCHA_SECRET =
;RECAPTCHA_SITEKEY =
;;
;; For hCaptcha, create an account at https://accounts.hcaptcha.com/login to get your keys
;HCAPTCHA_SECRET =
;HCAPTCHA_SITEKEY =
;;
;; Change this to use demo.mcaptcha.org or your self-hosted mcaptcha.org instance.
;MCAPTCHA_URL = https://demo.mcaptcha.org
;;
;; Go to your configured mCaptcha instance and register a sitekey
;; and use your account's secret.
;MCAPTCHA_SECRET =
;MCAPTCHA_SITEKEY =
;;
;; Default value for KeepEmailPrivate
;; Each new user will get the value of this setting copied into their profile
;DEFAULT_KEEP_EMAIL_PRIVATE = false
;;
;; Default value for AllowCreateOrganization
;; Every new user will have rights set to create organizations depending on this setting
;DEFAULT_ALLOW_CREATE_ORGANIZATION = true
;; Default value for IsRestricted
;; Every new user will have restricted permissions depending on this setting
;DEFAULT_USER_IS_RESTRICTED = false
;;
;; Either "public", "limited" or "private", default is "public"
;; Limited is for users visible only to signed users
;; Private is for users visible only to members of their organizations
;; Public is for users visible for everyone
;DEFAULT_USER_VISIBILITY = public
;;
;; Set which visibility modes a user can have
;ALLOWED_USER_VISIBILITY_MODES = public,limited,private
;;
;; Either "public", "limited" or "private", default is "public"
;; Limited is for organizations visible only to signed users
;; Private is for organizations visible only to members of the organization
;; Public is for organizations visible to everyone
;DEFAULT_ORG_VISIBILITY = public
;;
;; Default value for DefaultOrgMemberVisible
;; True will make the membership of the users visible when added to the organisation
;DEFAULT_ORG_MEMBER_VISIBLE = false
;;
;; Default value for EnableDependencies
;; Repositories will use dependencies by default depending on this setting
;DEFAULT_ENABLE_DEPENDENCIES = true
;;
;; Dependencies can be added from any repository where the user is granted access or only from the current repository depending on this setting.
;ALLOW_CROSS_REPOSITORY_DEPENDENCIES = true
;;
;; Enable heatmap on users profiles.
;ENABLE_USER_HEATMAP = true
;;
;; Enable Timetracking
;ENABLE_TIMETRACKING = true
;;
;; Default value for EnableTimetracking
;; Repositories will use timetracking by default depending on this setting
;DEFAULT_ENABLE_TIMETRACKING = true
;;
;; Default value for AllowOnlyContributorsToTrackTime
;; Only users with write permissions can track time if this is true
;DEFAULT_ALLOW_ONLY_CONTRIBUTORS_TO_TRACK_TIME = true
;;
;; Value for the domain part of the user's email address in the git log if user
;; has set KeepEmailPrivate to true. The user's email will be replaced with a
;; concatenation of the user name in lower case, "@" and NO_REPLY_ADDRESS. Default
;; value is "noreply." + DOMAIN, where DOMAIN resolves to the value from server.DOMAIN
;; Note: do not use the <DOMAIN> notation below
;NO_REPLY_ADDRESS = ; noreply.<DOMAIN>
;;
;; Show Registration button
;SHOW_REGISTRATION_BUTTON = true
;;
;; Show milestones dashboard page - a view of all the user's milestones
;SHOW_MILESTONES_DASHBOARD_PAGE = true
;;
;; Default value for AutoWatchNewRepos
;; When adding a repo to a team or creating a new repo all team members will watch the
;; repo automatically if enabled
;AUTO_WATCH_NEW_REPOS = true
;;
;; Default value for AutoWatchOnChanges
;; Make the user watch a repository When they commit for the first time
;AUTO_WATCH_ON_CHANGES = false
;;
;; Minimum amount of time a user must exist before comments are kept when the user is deleted.
;USER_DELETE_WITH_COMMENTS_MAX_TIME = 0
;; Valid site url schemes for user profiles
;VALID_SITE_URL_SCHEMES=http,https


;;;;;;;;;;;;;;;;;;;;;;;;;;;;;;;;;;;;;;;;;;;;;;;;;;;
;;;;;;;;;;;;;;;;;;;;;;;;;;;;;;;;;;;;;;;;;;;;;;;;;;;
;; Other Settings
;;
;; Uncomment the [section.header] if you wish to
;; set the below settings.
;;;;;;;;;;;;;;;;;;;;;;;;;;;;;;;;;;;;;;;;;;;;;;;;;;;
;;;;;;;;;;;;;;;;;;;;;;;;;;;;;;;;;;;;;;;;;;;;;;;;;;;

;;;;;;;;;;;;;;;;;;;;;;;;;;;;;;;;;;;;;;;;;;;;;;;;;;;
;[repository]
;;;;;;;;;;;;;;;;;;;;;;;;;;;;;;;;;;;;;;;;;;;;;;;;;;;
;; Root path for storing all repository data. By default, it is set to %(APP_DATA_PATH)/gitea-repositories.
;; A relative path is interpreted as %(GITEA_WORK_DIR)/%(ROOT)
;ROOT =
;;
;; The script type this server supports. Usually this is `bash`, but some users report that only `sh` is available.
;SCRIPT_TYPE = bash
;;
;; DETECTED_CHARSETS_ORDER tie-break order for detected charsets.
;; If the charsets have equal confidence, tie-breaking will be done by order in this list
;; with charsets earlier in the list chosen in preference to those later.
;; Adding "defaults" will place the unused charsets at that position.
;DETECTED_CHARSETS_ORDER = UTF-8, UTF-16BE, UTF-16LE, UTF-32BE, UTF-32LE, ISO-8859, windows-1252, ISO-8859, windows-1250, ISO-8859, ISO-8859, ISO-8859, windows-1253, ISO-8859, windows-1255, ISO-8859, windows-1251, windows-1256, KOI8-R, ISO-8859, windows-1254, Shift_JIS, GB18030, EUC-JP, EUC-KR, Big5, ISO-2022, ISO-2022, ISO-2022, IBM424_rtl, IBM424_ltr, IBM420_rtl, IBM420_ltr
;;
;; Default ANSI charset to override non-UTF-8 charsets to
;ANSI_CHARSET =
;;
;; Force every new repository to be private
;FORCE_PRIVATE = false
;;
;; Default privacy setting when creating a new repository, allowed values: last, private, public. Default is last which means the last setting used.
;DEFAULT_PRIVATE = last
;;
;; Default private when using push-to-create
;DEFAULT_PUSH_CREATE_PRIVATE = true
;;
;; Global limit of repositories per user, applied at creation time. -1 means no limit
;MAX_CREATION_LIMIT = -1
;;
;; Mirror sync queue length, increase if mirror syncing starts hanging (DEPRECATED: please use [queue.mirror] LENGTH instead)
;MIRROR_QUEUE_LENGTH = 1000
;;
;; Patch test queue length, increase if pull request patch testing starts hanging (DEPRECATED: please use [queue.pr_patch_checker] LENGTH instead)
;PULL_REQUEST_QUEUE_LENGTH = 1000
;;
;; Preferred Licenses to place at the top of the List
;; The name here must match the filename in options/license or custom/options/license
;PREFERRED_LICENSES = Apache License 2.0,MIT License
;;
;; Disable the ability to interact with repositories using the HTTP protocol
;DISABLE_HTTP_GIT = false
;;
;; Value for Access-Control-Allow-Origin header, default is not to present
;; WARNING: This may be harmful to your website if you do not give it a right value.
;ACCESS_CONTROL_ALLOW_ORIGIN =
;;
;; Force ssh:// clone url instead of scp-style uri when default SSH port is used
;USE_COMPAT_SSH_URI = false
;;
;; Close issues as long as a commit on any branch marks it as fixed
;; Comma separated list of globally disabled repo units. Allowed values: repo.issues, repo.ext_issues, repo.pulls, repo.wiki, repo.ext_wiki
;DISABLED_REPO_UNITS =
;;
;; Comma separated list of default repo units. Allowed values: repo.code, repo.releases, repo.issues, repo.pulls, repo.wiki, repo.projects.
;; Note: Code and Releases can currently not be deactivated. If you specify default repo units you should still list them for future compatibility.
;; External wiki and issue tracker can't be enabled by default as it requires additional settings.
;; Disabled repo units will not be added to new repositories regardless if it is in the default list.
;DEFAULT_REPO_UNITS = repo.code,repo.releases,repo.issues,repo.pulls,repo.wiki,repo.projects
;;
;; Prefix archive files by placing them in a directory named after the repository
;PREFIX_ARCHIVE_FILES = true
;;
;; Disable migrating feature.
;DISABLE_MIGRATIONS = false
;;
;; Disable stars feature.
;DISABLE_STARS = false
;;
;; The default branch name of new repositories
;DEFAULT_BRANCH = main
;;
;; Allow adoption of unadopted repositories
;ALLOW_ADOPTION_OF_UNADOPTED_REPOSITORIES = false
;;
;; Allow deletion of unadopted repositories
;ALLOW_DELETION_OF_UNADOPTED_REPOSITORIES = false

;; Don't allow download source archive files from UI
;DISABLE_DOWNLOAD_SOURCE_ARCHIVES = false

;;;;;;;;;;;;;;;;;;;;;;;;;;;;;;;;;;;;;;;;;;;;;;;;;;;
;;;;;;;;;;;;;;;;;;;;;;;;;;;;;;;;;;;;;;;;;;;;;;;;;;;
;[repository.editor]
;;;;;;;;;;;;;;;;;;;;;;;;;;;;;;;;;;;;;;;;;;;;;;;;;;;
;;;;;;;;;;;;;;;;;;;;;;;;;;;;;;;;;;;;;;;;;;;;;;;;;;;
;;
;; List of file extensions for which lines should be wrapped in the Monaco editor
;; Separate extensions with a comma. To line wrap files without an extension, just put a comma
;LINE_WRAP_EXTENSIONS = .txt,.md,.markdown,.mdown,.mkd,
;;
;; Valid file modes that have a preview API associated with them, such as api/v1/markdown
;; Separate the values by commas. The preview tab in edit mode won't be displayed if the file extension doesn't match
;PREVIEWABLE_FILE_MODES = markdown

;;;;;;;;;;;;;;;;;;;;;;;;;;;;;;;;;;;;;;;;;;;;;;;;;;;
;;;;;;;;;;;;;;;;;;;;;;;;;;;;;;;;;;;;;;;;;;;;;;;;;;;
;[repository.local]
;;;;;;;;;;;;;;;;;;;;;;;;;;;;;;;;;;;;;;;;;;;;;;;;;;;
;;;;;;;;;;;;;;;;;;;;;;;;;;;;;;;;;;;;;;;;;;;;;;;;;;;
;;
;; Path for local repository copy. Defaults to `tmp/local-repo` (content gets deleted on gitea restart)
;LOCAL_COPY_PATH = tmp/local-repo

;;;;;;;;;;;;;;;;;;;;;;;;;;;;;;;;;;;;;;;;;;;;;;;;;;;
;;;;;;;;;;;;;;;;;;;;;;;;;;;;;;;;;;;;;;;;;;;;;;;;;;;
;[repository.upload]
;;;;;;;;;;;;;;;;;;;;;;;;;;;;;;;;;;;;;;;;;;;;;;;;;;;
;;;;;;;;;;;;;;;;;;;;;;;;;;;;;;;;;;;;;;;;;;;;;;;;;;;
;;
;; Whether repository file uploads are enabled. Defaults to `true`
;ENABLED = true
;;
;; Path for uploads. Defaults to `data/tmp/uploads` (content gets deleted on gitea restart)
;TEMP_PATH = data/tmp/uploads
;;
;; Comma-separated list of allowed file extensions (`.zip`), mime types (`text/plain`) or wildcard type (`image/*`, `audio/*`, `video/*`). Empty value or `*/*` allows all types.
;ALLOWED_TYPES =
;;
;; Max size of each file in megabytes. Defaults to 3MB
;FILE_MAX_SIZE = 3
;;
;; Max number of files per upload. Defaults to 5
;MAX_FILES = 5

;;;;;;;;;;;;;;;;;;;;;;;;;;;;;;;;;;;;;;;;;;;;;;;;;;;
;;;;;;;;;;;;;;;;;;;;;;;;;;;;;;;;;;;;;;;;;;;;;;;;;;;
;[repository.pull-request]
;;;;;;;;;;;;;;;;;;;;;;;;;;;;;;;;;;;;;;;;;;;;;;;;;;;
;;;;;;;;;;;;;;;;;;;;;;;;;;;;;;;;;;;;;;;;;;;;;;;;;;;
;;
;; List of prefixes used in Pull Request title to mark them as Work In Progress (matched in a case-insensitive manner)
;WORK_IN_PROGRESS_PREFIXES = WIP:,[WIP]
;;
;; List of keywords used in Pull Request comments to automatically close a related issue
;CLOSE_KEYWORDS = close,closes,closed,fix,fixes,fixed,resolve,resolves,resolved
;;
;; List of keywords used in Pull Request comments to automatically reopen a related issue
;REOPEN_KEYWORDS = reopen,reopens,reopened
;;
;; Set default merge style for repository creating, valid options: merge, rebase, rebase-merge, squash
;DEFAULT_MERGE_STYLE = merge
;;
;; In the default merge message for squash commits include at most this many commits
;DEFAULT_MERGE_MESSAGE_COMMITS_LIMIT = 50
;;
;; In the default merge message for squash commits limit the size of the commit messages to this
;DEFAULT_MERGE_MESSAGE_SIZE = 5120
;;
;; In the default merge message for squash commits walk all commits to include all authors in the Co-authored-by otherwise just use those in the limited list
;DEFAULT_MERGE_MESSAGE_ALL_AUTHORS = false
;;
;; In default merge messages limit the number of approvers listed as Reviewed-by: to this many
;DEFAULT_MERGE_MESSAGE_MAX_APPROVERS = 10
;;
;; In default merge messages only include approvers who are official
;DEFAULT_MERGE_MESSAGE_OFFICIAL_APPROVERS_ONLY = true
;;
;; Add co-authored-by and co-committed-by trailers if committer does not match author
;ADD_CO_COMMITTER_TRAILERS = true

;;;;;;;;;;;;;;;;;;;;;;;;;;;;;;;;;;;;;;;;;;;;;;;;;;;
;;;;;;;;;;;;;;;;;;;;;;;;;;;;;;;;;;;;;;;;;;;;;;;;;;;
;[repository.issue]
;;;;;;;;;;;;;;;;;;;;;;;;;;;;;;;;;;;;;;;;;;;;;;;;;;;
;;;;;;;;;;;;;;;;;;;;;;;;;;;;;;;;;;;;;;;;;;;;;;;;;;;
;; List of reasons why a Pull Request or Issue can be locked
;LOCK_REASONS = Too heated,Off-topic,Resolved,Spam

;;;;;;;;;;;;;;;;;;;;;;;;;;;;;;;;;;;;;;;;;;;;;;;;;;;
;;;;;;;;;;;;;;;;;;;;;;;;;;;;;;;;;;;;;;;;;;;;;;;;;;;
;[repository.release]
;;;;;;;;;;;;;;;;;;;;;;;;;;;;;;;;;;;;;;;;;;;;;;;;;;;
;;;;;;;;;;;;;;;;;;;;;;;;;;;;;;;;;;;;;;;;;;;;;;;;;;;
;; Comma-separated list of allowed file extensions (`.zip`), mime types (`text/plain`) or wildcard type (`image/*`, `audio/*`, `video/*`). Empty value or `*/*` allows all types.
;ALLOWED_TYPES =
;DEFAULT_PAGING_NUM = 10

;;;;;;;;;;;;;;;;;;;;;;;;;;;;;;;;;;;;;;;;;;;;;;;;;;;
;;;;;;;;;;;;;;;;;;;;;;;;;;;;;;;;;;;;;;;;;;;;;;;;;;;
;[repository.signing]
;;;;;;;;;;;;;;;;;;;;;;;;;;;;;;;;;;;;;;;;;;;;;;;;;;;
;;;;;;;;;;;;;;;;;;;;;;;;;;;;;;;;;;;;;;;;;;;;;;;;;;;
;;
;; GPG key to use to sign commits, Defaults to the default - that is the value of git config --get user.signingkey
;; run in the context of the RUN_USER
;; Switch to none to stop signing completely
;SIGNING_KEY = default
;;
;; If a SIGNING_KEY ID is provided and is not set to default, use the provided Name and Email address as the signer.
;; These should match a publicized name and email address for the key. (When SIGNING_KEY is default these are set to
;; the results of git config --get user.name and git config --get user.email respectively and can only be overridden
;; by setting the SIGNING_KEY ID to the correct ID.)
;SIGNING_NAME =
;SIGNING_EMAIL =
;;
;; Sets the default trust model for repositories. Options are: collaborator, committer, collaboratorcommitter
;DEFAULT_TRUST_MODEL = collaborator
;;
;; Determines when gitea should sign the initial commit when creating a repository
;; Either:
;; - never
;; - pubkey: only sign if the user has a pubkey
;; - twofa: only sign if the user has logged in with twofa
;; - always
;; options other than none and always can be combined as comma separated list
;INITIAL_COMMIT = always
;;
;; Determines when to sign for CRUD actions
;; - as above
;; - parentsigned: requires that the parent commit is signed.
;CRUD_ACTIONS = pubkey, twofa, parentsigned
;; Determines when to sign Wiki commits
;; - as above
;WIKI = never
;;
;; Determines when to sign on merges
;; - basesigned: require that the parent of commit on the base repo is signed.
;; - commitssigned: require that all the commits in the head branch are signed.
;; - approved: only sign when merging an approved pr to a protected branch
;MERGES = pubkey, twofa, basesigned, commitssigned

;;;;;;;;;;;;;;;;;;;;;;;;;;;;;;;;;;;;;;;;;;;;;;;;;;;
;;;;;;;;;;;;;;;;;;;;;;;;;;;;;;;;;;;;;;;;;;;;;;;;;;;
;[repository.mimetype_mapping]
;;;;;;;;;;;;;;;;;;;;;;;;;;;;;;;;;;;;;;;;;;;;;;;;;;;
;;;;;;;;;;;;;;;;;;;;;;;;;;;;;;;;;;;;;;;;;;;;;;;;;;;
;;
;; Custom MIME type mapping for downloadable files
;.apk=application/vnd.android.package-archive

;;;;;;;;;;;;;;;;;;;;;;;;;;;;;;;;;;;;;;;;;;;;;;;;;;;
;;;;;;;;;;;;;;;;;;;;;;;;;;;;;;;;;;;;;;;;;;;;;;;;;;;
;[project]
;;;;;;;;;;;;;;;;;;;;;;;;;;;;;;;;;;;;;;;;;;;;;;;;;;;
;;;;;;;;;;;;;;;;;;;;;;;;;;;;;;;;;;;;;;;;;;;;;;;;;;;
;; Default templates for project boards
;PROJECT_BOARD_BASIC_KANBAN_TYPE = To Do, In Progress, Done
;PROJECT_BOARD_BUG_TRIAGE_TYPE = Needs Triage, High Priority, Low Priority, Closed

;;;;;;;;;;;;;;;;;;;;;;;;;;;;;;;;;;;;;;;;;;;;;;;;;;;
;;;;;;;;;;;;;;;;;;;;;;;;;;;;;;;;;;;;;;;;;;;;;;;;;;;
;[cors]
;;;;;;;;;;;;;;;;;;;;;;;;;;;;;;;;;;;;;;;;;;;;;;;;;;;
;;;;;;;;;;;;;;;;;;;;;;;;;;;;;;;;;;;;;;;;;;;;;;;;;;;
;;
;; More information about CORS can be found here: https://developer.mozilla.org/en-US/docs/Web/HTTP/CORS#The_HTTP_response_headers
;; enable cors headers (disabled by default)
;ENABLED = false
;;
;; scheme of allowed requests
;SCHEME = http
;;
;; list of requesting domains that are allowed
;ALLOW_DOMAIN = *
;;
;; allow subdomains of headers listed above to request
;ALLOW_SUBDOMAIN = false
;;
;; list of methods allowed to request
;METHODS = GET,HEAD,POST,PUT,PATCH,DELETE,OPTIONS
;;
;; max time to cache response
;MAX_AGE = 10m
;;
;; allow request with credentials
;ALLOW_CREDENTIALS = false
;;
;; set X-FRAME-OPTIONS header
;X_FRAME_OPTIONS = SAMEORIGIN

;;;;;;;;;;;;;;;;;;;;;;;;;;;;;;;;;;;;;;;;;;;;;;;;;;;
;;;;;;;;;;;;;;;;;;;;;;;;;;;;;;;;;;;;;;;;;;;;;;;;;;;
;[ui]
;;;;;;;;;;;;;;;;;;;;;;;;;;;;;;;;;;;;;;;;;;;;;;;;;;;
;;;;;;;;;;;;;;;;;;;;;;;;;;;;;;;;;;;;;;;;;;;;;;;;;;;
;;
;; Number of repositories that are displayed on one explore page
;EXPLORE_PAGING_NUM = 20
;;
;; Number of issues that are displayed on one page
;ISSUE_PAGING_NUM = 20
;;
;; Number of maximum commits displayed in one activity feed
;FEED_MAX_COMMIT_NUM = 5
;;
;; Number of items that are displayed in home feed
;FEED_PAGING_NUM = 20
;;
;; Number of items that are displayed in a single subsitemap
;SITEMAP_PAGING_NUM = 20
;;
;; Number of maximum commits displayed in commit graph.
;GRAPH_MAX_COMMIT_NUM = 100
;;
;; Number of line of codes shown for a code comment
;CODE_COMMENT_LINES = 4
;;
;; Value of `theme-color` meta tag, used by Android >= 5.0
;; An invalid color like "none" or "disable" will have the default style
;; More info: https://developers.google.com/web/updates/2014/11/Support-for-theme-color-in-Chrome-39-for-Android
;THEME_COLOR_META_TAG = `#6cc644`
;;
;; Max size of files to be displayed (default is 8MiB)
;MAX_DISPLAY_FILE_SIZE = 8388608
;;
;; Whether the email of the user should be shown in the Explore Users page
;SHOW_USER_EMAIL = true
;;
;; Set the default theme for the Gitea install
;DEFAULT_THEME = auto
;;
;; All available themes. Allow users select personalized themes regardless of the value of `DEFAULT_THEME`.
;THEMES = auto,gitea,arc-green
;;
;; All available reactions users can choose on issues/prs and comments.
;; Values can be emoji alias (:smile:) or a unicode emoji.
;; For custom reactions, add a tightly cropped square image to public/img/emoji/reaction_name.png
;REACTIONS = +1, -1, laugh, hooray, confused, heart, rocket, eyes
;;
;; Additional Emojis not defined in the utf8 standard
;; By default we support gitea (:gitea:), to add more copy them to public/img/emoji/emoji_name.png and add it to this config.
;; Dont mistake it for Reactions.
;CUSTOM_EMOJIS = gitea, codeberg, gitlab, git, github, gogs
;;
;; Whether the full name of the users should be shown where possible. If the full name isn't set, the username will be used.
;DEFAULT_SHOW_FULL_NAME = false
;;
;; Whether to search within description at repository search on explore page.
;SEARCH_REPO_DESCRIPTION = true
;;
;; Whether to enable a Service Worker to cache frontend assets
;USE_SERVICE_WORKER = false

;;;;;;;;;;;;;;;;;;;;;;;;;;;;;;;;;;;;;;;;;;;;;;;;;;;
;;;;;;;;;;;;;;;;;;;;;;;;;;;;;;;;;;;;;;;;;;;;;;;;;;;
;[ui.admin]
;;;;;;;;;;;;;;;;;;;;;;;;;;;;;;;;;;;;;;;;;;;;;;;;;;;
;;;;;;;;;;;;;;;;;;;;;;;;;;;;;;;;;;;;;;;;;;;;;;;;;;;
;;
;; Number of users that are displayed on one page
;USER_PAGING_NUM = 50
;;
;; Number of repos that are displayed on one page
;REPO_PAGING_NUM = 50
;;
;; Number of notices that are displayed on one page
;NOTICE_PAGING_NUM = 25
;;
;; Number of organizations that are displayed on one page
;ORG_PAGING_NUM = 50

;;;;;;;;;;;;;;;;;;;;;;;;;;;;;;;;;;;;;;;;;;;;;;;;;;;
;;;;;;;;;;;;;;;;;;;;;;;;;;;;;;;;;;;;;;;;;;;;;;;;;;;
;[ui.user]
;;;;;;;;;;;;;;;;;;;;;;;;;;;;;;;;;;;;;;;;;;;;;;;;;;;
;;;;;;;;;;;;;;;;;;;;;;;;;;;;;;;;;;;;;;;;;;;;;;;;;;;
;; Number of repos that are displayed on one page
;REPO_PAGING_NUM = 15

;;;;;;;;;;;;;;;;;;;;;;;;;;;;;;;;;;;;;;;;;;;;;;;;;;;
;;;;;;;;;;;;;;;;;;;;;;;;;;;;;;;;;;;;;;;;;;;;;;;;;;;
;[ui.meta]
;;;;;;;;;;;;;;;;;;;;;;;;;;;;;;;;;;;;;;;;;;;;;;;;;;;
;;;;;;;;;;;;;;;;;;;;;;;;;;;;;;;;;;;;;;;;;;;;;;;;;;;
;AUTHOR = Gitea - Git with a cup of tea
;DESCRIPTION = Gitea (Git with a cup of tea) is a painless self-hosted Git service written in Go
;KEYWORDS = go,git,self-hosted,gitea

;;;;;;;;;;;;;;;;;;;;;;;;;;;;;;;;;;;;;;;;;;;;;;;;;;;
;;;;;;;;;;;;;;;;;;;;;;;;;;;;;;;;;;;;;;;;;;;;;;;;;;;
;[ui.notification]
;;;;;;;;;;;;;;;;;;;;;;;;;;;;;;;;;;;;;;;;;;;;;;;;;;;
;;;;;;;;;;;;;;;;;;;;;;;;;;;;;;;;;;;;;;;;;;;;;;;;;;;
;;
;; Control how often the notification endpoint is polled to update the notification
;; The timeout will increase to MAX_TIMEOUT in TIMEOUT_STEPs if the notification count is unchanged
;; Set MIN_TIMEOUT to -1 to turn off
;MIN_TIMEOUT = 10s
;MAX_TIMEOUT = 60s
;TIMEOUT_STEP = 10s
;;
;; This setting determines how often the db is queried to get the latest notification counts.
;; If the browser client supports EventSource and SharedWorker, a SharedWorker will be used in preference to polling notification. Set to -1 to disable the EventSource
;EVENT_SOURCE_UPDATE_TIME = 10s

;;;;;;;;;;;;;;;;;;;;;;;;;;;;;;;;;;;;;;;;;;;;;;;;;;;
;;;;;;;;;;;;;;;;;;;;;;;;;;;;;;;;;;;;;;;;;;;;;;;;;;;
;[ui.svg]
;;;;;;;;;;;;;;;;;;;;;;;;;;;;;;;;;;;;;;;;;;;;;;;;;;;
;;;;;;;;;;;;;;;;;;;;;;;;;;;;;;;;;;;;;;;;;;;;;;;;;;;
;;
;; Whether to render SVG files as images.  If SVG rendering is disabled, SVG files are displayed as text and cannot be embedded in markdown files as images.
;ENABLE_RENDER = true

;;;;;;;;;;;;;;;;;;;;;;;;;;;;;;;;;;;;;;;;;;;;;;;;;;;
;;;;;;;;;;;;;;;;;;;;;;;;;;;;;;;;;;;;;;;;;;;;;;;;;;;
;[ui.csv]
;;;;;;;;;;;;;;;;;;;;;;;;;;;;;;;;;;;;;;;;;;;;;;;;;;;
;;;;;;;;;;;;;;;;;;;;;;;;;;;;;;;;;;;;;;;;;;;;;;;;;;;
;;
;; Maximum allowed file size in bytes to render CSV files as table. (Set to 0 for no limit).
;MAX_FILE_SIZE = 524288

;;;;;;;;;;;;;;;;;;;;;;;;;;;;;;;;;;;;;;;;;;;;;;;;;;;
;;;;;;;;;;;;;;;;;;;;;;;;;;;;;;;;;;;;;;;;;;;;;;;;;;;
;[markdown]
;;;;;;;;;;;;;;;;;;;;;;;;;;;;;;;;;;;;;;;;;;;;;;;;;;;
;;;;;;;;;;;;;;;;;;;;;;;;;;;;;;;;;;;;;;;;;;;;;;;;;;;
;;
;; Render soft line breaks as hard line breaks, which means a single newline character between
;; paragraphs will cause a line break and adding trailing whitespace to paragraphs is not
;; necessary to force a line break.
;; Render soft line breaks as hard line breaks for comments
;ENABLE_HARD_LINE_BREAK_IN_COMMENTS = true
;;
;; Render soft line breaks as hard line breaks for markdown documents
;ENABLE_HARD_LINE_BREAK_IN_DOCUMENTS = false
;;
;; Comma separated list of custom URL-Schemes that are allowed as links when rendering Markdown
;; for example git,magnet,ftp (more at https://en.wikipedia.org/wiki/List_of_URI_schemes)
;; URLs starting with http and https are always displayed, whatever is put in this entry.
;CUSTOM_URL_SCHEMES =
;;
;; List of file extensions that should be rendered/edited as Markdown
;; Separate the extensions with a comma. To render files without any extension as markdown, just put a comma
;FILE_EXTENSIONS = .md,.markdown,.mdown,.mkd

;;;;;;;;;;;;;;;;;;;;;;;;;;;;;;;;;;;;;;;;;;;;;;;;;;;
;;;;;;;;;;;;;;;;;;;;;;;;;;;;;;;;;;;;;;;;;;;;;;;;;;;
;[ssh.minimum_key_sizes]
;;;;;;;;;;;;;;;;;;;;;;;;;;;;;;;;;;;;;;;;;;;;;;;;;;;
;;;;;;;;;;;;;;;;;;;;;;;;;;;;;;;;;;;;;;;;;;;;;;;;;;;
;;
;; Define allowed algorithms and their minimum key length (use -1 to disable a type)
;ED25519 = 256
;ECDSA = 256
;RSA = 2047 ; we allow 2047 here because an otherwise valid 2048 bit RSA key can be reported as having 2047 bit length
;DSA = -1 ; set to 1024 to switch on

;;;;;;;;;;;;;;;;;;;;;;;;;;;;;;;;;;;;;;;;;;;;;;;;;;;
;;;;;;;;;;;;;;;;;;;;;;;;;;;;;;;;;;;;;;;;;;;;;;;;;;;
;[indexer]
;;;;;;;;;;;;;;;;;;;;;;;;;;;;;;;;;;;;;;;;;;;;;;;;;;;
;;;;;;;;;;;;;;;;;;;;;;;;;;;;;;;;;;;;;;;;;;;;;;;;;;;
;;
;; Issue Indexer settings
;;;;;;;;;;;;;;;;;;;;;;;;;;;;;;;;;;;;;;;;;;;
;;
;; Issue indexer type, currently support: bleve, db or elasticsearch, default is bleve
;ISSUE_INDEXER_TYPE = bleve
;;
;; Issue indexer storage path, available when ISSUE_INDEXER_TYPE is bleve
;ISSUE_INDEXER_PATH = indexers/issues.bleve
;;
;; Issue indexer connection string, available when ISSUE_INDEXER_TYPE is elasticsearch
;ISSUE_INDEXER_CONN_STR = http://elastic:changeme@localhost:9200
;;
;; Issue indexer name, available when ISSUE_INDEXER_TYPE is elasticsearch
;ISSUE_INDEXER_NAME = gitea_issues
;;
;; Timeout the indexer if it takes longer than this to start.
;; Set to -1 to disable timeout.
;STARTUP_TIMEOUT = 30s
;;
;; Issue indexer queue, currently support: channel, levelqueue or redis, default is levelqueue (deprecated - use [queue.issue_indexer])
;ISSUE_INDEXER_QUEUE_TYPE = levelqueue; **DEPRECATED** use settings in `[queue.issue_indexer]`.
;;
;; When ISSUE_INDEXER_QUEUE_TYPE is levelqueue, this will be the path where the queue will be saved.
;; This can be overridden by `ISSUE_INDEXER_QUEUE_CONN_STR`.
;; default is queues/common
;ISSUE_INDEXER_QUEUE_DIR = queues/common; **DEPRECATED** use settings in `[queue.issue_indexer]`.
;;
;; When `ISSUE_INDEXER_QUEUE_TYPE` is `redis`, this will store the redis connection string.
;; When `ISSUE_INDEXER_QUEUE_TYPE` is `levelqueue`, this is a directory or additional options of
;; the form `leveldb://path/to/db?option=value&....`, and overrides `ISSUE_INDEXER_QUEUE_DIR`.
;ISSUE_INDEXER_QUEUE_CONN_STR = "addrs=127.0.0.1:6379 db=0"; **DEPRECATED** use settings in `[queue.issue_indexer]`.
;;
;; Batch queue number, default is 20
;ISSUE_INDEXER_QUEUE_BATCH_NUMBER = 20; **DEPRECATED** use settings in `[queue.issue_indexer]`.

;;;;;;;;;;;;;;;;;;;;;;;;;;;;;;;;;;;;;;;;;;;
;; Repository Indexer settings
;;;;;;;;;;;;;;;;;;;;;;;;;;;;;;;;;;;;;;;;;;;
;;
;; repo indexer by default disabled, since it uses a lot of disk space
;REPO_INDEXER_ENABLED = false
;;
;; Code search engine type, could be `bleve` or `elasticsearch`.
;REPO_INDEXER_TYPE = bleve
;;
;; Index file used for code search. available when `REPO_INDEXER_TYPE` is bleve
;REPO_INDEXER_PATH = indexers/repos.bleve
;;
;; Code indexer connection string, available when `REPO_INDEXER_TYPE` is elasticsearch. i.e. http://elastic:changeme@localhost:9200
;REPO_INDEXER_CONN_STR =
;;
;; Code indexer name, available when `REPO_INDEXER_TYPE` is elasticsearch
;REPO_INDEXER_NAME = gitea_codes
;;
;; A comma separated list of glob patterns (see https://github.com/gobwas/glob) to include
;; in the index; default is empty
;REPO_INDEXER_INCLUDE =
;;
;; A comma separated list of glob patterns to exclude from the index; ; default is empty
;REPO_INDEXER_EXCLUDE =
;;
;;
;UPDATE_BUFFER_LEN = 20; **DEPRECATED** use settings in `[queue.issue_indexer]`.
;MAX_FILE_SIZE = 1048576

;;;;;;;;;;;;;;;;;;;;;;;;;;;;;;;;;;;;;;;;;;;;;;;;;;;
;;;;;;;;;;;;;;;;;;;;;;;;;;;;;;;;;;;;;;;;;;;;;;;;;;;
;[queue]
;;;;;;;;;;;;;;;;;;;;;;;;;;;;;;;;;;;;;;;;;;;;;;;;;;;
;;;;;;;;;;;;;;;;;;;;;;;;;;;;;;;;;;;;;;;;;;;;;;;;;;;
;;
;; Specific queues can be individually configured with [queue.name]. [queue] provides defaults
;; ([queue.issue_indexer] is special due to the old configuration described above)
;;
;;;;;;;;;;;;;;;;;;;;;;;;;;;;;;;;;;;;;;;;;;;
;;
;; General queue queue type, currently support: persistable-channel, channel, level, redis, dummy
;; default to persistable-channel
;TYPE = persistable-channel
;;
;; data-dir for storing persistable queues and level queues, individual queues will default to `queues/common` meaning the queue is shared.
;DATADIR = queues/
;;
;; Default queue length before a channel queue will block
;LENGTH = 20
;;
;; Batch size to send for batched queues
;BATCH_LENGTH = 20
;;
;; Connection string for redis queues this will store the redis connection string.
;; When `TYPE` is `persistable-channel`, this provides a directory for the underlying leveldb
;; or additional options of the form `leveldb://path/to/db?option=value&....`, and will override `DATADIR`.
;CONN_STR = "addrs=127.0.0.1:6379 db=0"
;;
;; Provides the suffix of the default redis/disk queue name - specific queues can be overridden within in their [queue.name] sections.
;QUEUE_NAME = "_queue"
;;
;; Provides the suffix of the default redis/disk unique queue set name - specific queues can be overridden within in their [queue.name] sections.
;SET_NAME = "_unique"
;;
;; If the queue cannot be created at startup - level queues may need a timeout at startup - wrap the queue:
;WRAP_IF_NECESSARY = true
;;
;; Attempt to create the wrapped queue at max
;MAX_ATTEMPTS = 10
;;
;; Timeout queue creation
;TIMEOUT = 15m30s
;;
;; Create a pool with this many workers
;WORKERS = 0
;;
;; Dynamically scale the worker pool to at this many workers
;MAX_WORKERS = 10
;;
;; Add boost workers when the queue blocks for BLOCK_TIMEOUT
;BLOCK_TIMEOUT = 1s
;;
;; Remove the boost workers after BOOST_TIMEOUT
;BOOST_TIMEOUT = 5m
;;
;; During a boost add BOOST_WORKERS
;BOOST_WORKERS = 1

;;;;;;;;;;;;;;;;;;;;;;;;;;;;;;;;;;;;;;;;;;;;;;;;;;;
;;;;;;;;;;;;;;;;;;;;;;;;;;;;;;;;;;;;;;;;;;;;;;;;;;;
;[admin]
;;;;;;;;;;;;;;;;;;;;;;;;;;;;;;;;;;;;;;;;;;;;;;;;;;;
;;;;;;;;;;;;;;;;;;;;;;;;;;;;;;;;;;;;;;;;;;;;;;;;;;;
;;
;; Disallow regular (non-admin) users from creating organizations.
;DISABLE_REGULAR_ORG_CREATION = false
;;
;; Default configuration for email notifications for users (user configurable). Options: enabled, onmention, disabled
;DEFAULT_EMAIL_NOTIFICATIONS = enabled

;;;;;;;;;;;;;;;;;;;;;;;;;;;;;;;;;;;;;;;;;;;;;;;;;;;
;;;;;;;;;;;;;;;;;;;;;;;;;;;;;;;;;;;;;;;;;;;;;;;;;;;
;[openid]
;;;;;;;;;;;;;;;;;;;;;;;;;;;;;;;;;;;;;;;;;;;;;;;;;;;
;;;;;;;;;;;;;;;;;;;;;;;;;;;;;;;;;;;;;;;;;;;;;;;;;;;
;;
;; OpenID is an open, standard and decentralized authentication protocol.
;; Your identity is the address of a webpage you provide, which describes
;; how to prove you are in control of that page.
;;
;; For more info: https://en.wikipedia.org/wiki/OpenID
;;
;; Current implementation supports OpenID-2.0
;;
;; Tested to work providers at the time of writing:
;;  - Any GNUSocial node (your.hostname.tld/username)
;;  - Any SimpleID provider (http://simpleid.koinic.net)
;;  - http://openid.org.cn/
;;  - openid.stackexchange.com
;;  - login.launchpad.net
;;  - <username>.livejournal.com
;;
;; Whether to allow signin in via OpenID
;ENABLE_OPENID_SIGNIN = true
;;
;; Whether to allow registering via OpenID
;; Do not include to rely on rhw DISABLE_REGISTRATION setting
;;ENABLE_OPENID_SIGNUP = true
;;
;; Allowed URI patterns (POSIX regexp).
;; Space separated.
;; Only these would be allowed if non-blank.
;; Example value: trusted.domain.org trusted.domain.net
;WHITELISTED_URIS =
;;
;; Forbidden URI patterns (POSIX regexp).
;; Space separated.
;; Only used if WHITELISTED_URIS is blank.
;; Example value: loadaverage.org/badguy stackexchange.com/.*spammer
;BLACKLISTED_URIS =

;;;;;;;;;;;;;;;;;;;;;;;;;;;;;;;;;;;;;;;;;;;;;;;;;;;
;;;;;;;;;;;;;;;;;;;;;;;;;;;;;;;;;;;;;;;;;;;;;;;;;;;
;[oauth2_client]
;;;;;;;;;;;;;;;;;;;;;;;;;;;;;;;;;;;;;;;;;;;;;;;;;;;
;;;;;;;;;;;;;;;;;;;;;;;;;;;;;;;;;;;;;;;;;;;;;;;;;;;
;;
;; Whether a new auto registered oauth2 user needs to confirm their email.
;; Do not include to use the REGISTER_EMAIL_CONFIRM setting from the `[service]` section.
;REGISTER_EMAIL_CONFIRM =
;;
;; Scopes for the openid connect oauth2 provider (separated by space, the openid scope is implicitly added).
;; Typical values are profile and email.
;; For more information about the possible values see https://openid.net/specs/openid-connect-core-1_0.html#ScopeClaims
;OPENID_CONNECT_SCOPES =
;;
;; Automatically create user accounts for new oauth2 users.
;ENABLE_AUTO_REGISTRATION = false
;;
;; The source of the username for new oauth2 accounts:
;; userid = use the userid / sub attribute
;; nickname = use the nickname attribute
;; email = use the username part of the email attribute
;USERNAME = nickname
;;
;; Update avatar if available from oauth2 provider.
;; Update will be performed on each login.
;UPDATE_AVATAR = false
;;
;; How to handle if an account / email already exists:
;; disabled = show an error
;; login = show an account linking login
;; auto = link directly with the account
;ACCOUNT_LINKING = login

;;;;;;;;;;;;;;;;;;;;;;;;;;;;;;;;;;;;;;;;;;;;;;;;;;;
;;;;;;;;;;;;;;;;;;;;;;;;;;;;;;;;;;;;;;;;;;;;;;;;;;;
;[webhook]
;;;;;;;;;;;;;;;;;;;;;;;;;;;;;;;;;;;;;;;;;;;;;;;;;;;
;;;;;;;;;;;;;;;;;;;;;;;;;;;;;;;;;;;;;;;;;;;;;;;;;;;
;;
;; Hook task queue length, increase if webhook shooting starts hanging
;QUEUE_LENGTH = 1000
;;
;; Deliver timeout in seconds
;DELIVER_TIMEOUT = 5
;;
;; Webhook can only call allowed hosts for security reasons. Comma separated list, eg: external, 192.168.1.0/24, *.mydomain.com
;; Built-in: loopback (for localhost), private (for LAN/intranet), external (for public hosts on internet), * (for all hosts)
;; CIDR list: 1.2.3.0/8, 2001:db8::/32
;; Wildcard hosts: *.mydomain.com, 192.168.100.*
;; Since 1.15.7. Default to * for 1.15.x, external for 1.16 and later
;ALLOWED_HOST_LIST = external
;;
;; Allow insecure certification
;SKIP_TLS_VERIFY = false
;;
;; Number of history information in each page
;PAGING_NUM = 10
;;
;; Proxy server URL, support http://, https//, socks://, blank will follow environment http_proxy/https_proxy
;PROXY_URL =
;;
;; Comma separated list of host names requiring proxy. Glob patterns (*) are accepted; use ** to match all hosts.
;PROXY_HOSTS =

;;;;;;;;;;;;;;;;;;;;;;;;;;;;;;;;;;;;;;;;;;;;;;;;;;;
;;;;;;;;;;;;;;;;;;;;;;;;;;;;;;;;;;;;;;;;;;;;;;;;;;;
;[mailer]
;;;;;;;;;;;;;;;;;;;;;;;;;;;;;;;;;;;;;;;;;;;;;;;;;;;
;;;;;;;;;;;;;;;;;;;;;;;;;;;;;;;;;;;;;;;;;;;;;;;;;;;
;;
;; NOTICE: this section is for Gitea 1.18 and later. If you are using Gitea 1.17 or older,
;; please refer to
;; https://github.com/go-gitea/gitea/blob/release/v1.17/custom/conf/app.example.ini
;; https://github.com/go-gitea/gitea/blob/release/v1.17/docs/content/doc/advanced/config-cheat-sheet.en-us.md
;;
;ENABLED = false
;;
;; Buffer length of channel, keep it as it is if you don't know what it is.
;SEND_BUFFER_LEN = 100
;;
;; Prefix displayed before subject in mail
;SUBJECT_PREFIX =
;;
;; Mail server protocol. One of "smtp", "smtps", "smtp+startls", "smtp+unix", "sendmail", "dummy".
;; - sendmail: use the operating system's `sendmail` command instead of SMTP. This is common on Linux systems.
;; - dummy: send email messages to the log as a testing phase.
;; If your provider does not explicitly say which protocol it uses but does provide a port,
;; you can set SMTP_PORT instead and this will be inferred.
;; (Before 1.18, see the notice, this was controlled via MAILER_TYPE and IS_TLS_ENABLED.)
;PROTOCOL =
;;
;; Mail server address, e.g. smtp.gmail.com.
;; For smtp+unix, this should be a path to a unix socket instead.
;; (Before 1.18, see the notice, this was combined with SMTP_PORT as HOST.)
;SMTP_ADDR =
;;
;; Mail server port. Common ports are:
;;   25:  insecure SMTP
;;   465: SMTP Secure
;;   587: StartTLS
;; If no protocol is specified, it will be inferred by this setting.
;; (Before 1.18, this was combined with SMTP_ADDR as HOST.)
;SMTP_PORT =
;;
;; Enable HELO operation. Defaults to true.
;ENABLE_HELO = true
;;
;; Custom hostname for HELO operation.
;; If no value is provided, one is retrieved from system.
;HELO_HOSTNAME =
;;
;; If set to `true`, completely ignores server certificate validation errors.
;; This option is unsafe. Consider adding the certificate to the system trust store instead.
;FORCE_TRUST_SERVER_CERT = false
;;
;; Use client certificate in connection.
;USE_CLIENT_CERT = false
;CLIENT_CERT_FILE = custom/mailer/cert.pem
;CLIENT_KEY_FILE = custom/mailer/key.pem
;;
;; Mail from address, RFC 5322. This can be just an email address, or the `"Name" <email@example.com>` format
;FROM =
;;
;; Sometimes it is helpful to use a different address on the envelope. Set this to use ENVELOPE_FROM as the from on the envelope. Set to `<>` to send an empty address.
;ENVELOPE_FROM =
;;
;; Mailer user name and password, if required by provider.
;USER =
;;
;; Use PASSWD = `your password` for quoting if you use special characters in the password.
;PASSWD =
;;
;; Send mails only in plain text, without HTML alternative
;SEND_AS_PLAIN_TEXT = false
;;
;; Specify an alternative sendmail binary
;SENDMAIL_PATH = sendmail
;;
;; Specify any extra sendmail arguments
;; WARNING: if your sendmail program interprets options you should set this to "--" or terminate these args with "--"
;SENDMAIL_ARGS =
;;
;; Timeout for Sendmail
;SENDMAIL_TIMEOUT = 5m
;;
;; convert \r\n to \n for Sendmail
;SENDMAIL_CONVERT_CRLF = true

;;;;;;;;;;;;;;;;;;;;;;;;;;;;;;;;;;;;;;;;;;;;;;;;;;;
;;;;;;;;;;;;;;;;;;;;;;;;;;;;;;;;;;;;;;;;;;;;;;;;;;;
;[cache]
;;;;;;;;;;;;;;;;;;;;;;;;;;;;;;;;;;;;;;;;;;;;;;;;;;;
;;;;;;;;;;;;;;;;;;;;;;;;;;;;;;;;;;;;;;;;;;;;;;;;;;;
;;
;; if the cache enabled
;ENABLED = true
;;
;; Either "memory", "redis", "memcache", or "twoqueue". default is "memory"
;ADAPTER = memory
;;
;; For "memory" only, GC interval in seconds, default is 60
;INTERVAL = 60
;;
;; For "redis" and "memcache", connection host address
;; redis: network=tcp,addr=:6379,password=macaron,db=0,pool_size=100,idle_timeout=180
;; memcache: `127.0.0.1:11211`
;; twoqueue: `{"size":50000,"recent_ratio":0.25,"ghost_ratio":0.5}` or `50000`
;HOST =
;;
;; Time to keep items in cache if not used, default is 16 hours.
;; Setting it to -1 disables caching
;ITEM_TTL = 16h

;;;;;;;;;;;;;;;;;;;;;;;;;;;;;;;;;;;;;;;;;;;;;;;;;;;
;;;;;;;;;;;;;;;;;;;;;;;;;;;;;;;;;;;;;;;;;;;;;;;;;;;
;; Last commit cache
;;;;;;;;;;;;;;;;;;;;;;;;;;;;;;;;;;;;;;;;;;;;;;;;;;;
;[cache.last_commit]
;;;;;;;;;;;;;;;;;;;;;;;;;;;;;;;;;;;;;;;;;;;;;;;;;;;
;;;;;;;;;;;;;;;;;;;;;;;;;;;;;;;;;;;;;;;;;;;;;;;;;;;
;; if the cache enabled
;ENABLED = true
;;
;; Time to keep items in cache if not used, default is 8760 hours.
;; Setting it to -1 disables caching
;ITEM_TTL = 8760h
;;
;; Only enable the cache when repository's commits count great than
;COMMITS_COUNT = 1000

;;;;;;;;;;;;;;;;;;;;;;;;;;;;;;;;;;;;;;;;;;;;;;;;;;;
;;;;;;;;;;;;;;;;;;;;;;;;;;;;;;;;;;;;;;;;;;;;;;;;;;;
;[session]
;;;;;;;;;;;;;;;;;;;;;;;;;;;;;;;;;;;;;;;;;;;;;;;;;;;
;;;;;;;;;;;;;;;;;;;;;;;;;;;;;;;;;;;;;;;;;;;;;;;;;;;
;;
;; Either "memory", "file", "redis", "db", "mysql", "couchbase", "memcache" or "postgres"
;; Default is "memory". "db" will reuse the configuration in [database]
;PROVIDER = memory
;;
;; Provider config options
;; memory: doesn't have any config yet
;; file: session file path, e.g. `data/sessions`
;; redis: network=tcp,addr=:6379,password=macaron,db=0,pool_size=100,idle_timeout=180
;; mysql: go-sql-driver/mysql dsn config string, e.g. `root:password@/session_table`
;PROVIDER_CONFIG = data/sessions
;;
;; Session cookie name
;COOKIE_NAME = i_like_gitea
;;
;; If you use session in https only, default is false
;COOKIE_SECURE = false
;;
;; Session GC time interval in seconds, default is 86400 (1 day)
;GC_INTERVAL_TIME = 86400
;;
;; Session life time in seconds, default is 86400 (1 day)
;SESSION_LIFE_TIME = 86400
;;
;; SameSite settings. Either "none", "lax", or "strict"
;SAME_SITE=lax

;;;;;;;;;;;;;;;;;;;;;;;;;;;;;;;;;;;;;;;;;;;;;;;;;;;
;;;;;;;;;;;;;;;;;;;;;;;;;;;;;;;;;;;;;;;;;;;;;;;;;;;
;[picture]
;;;;;;;;;;;;;;;;;;;;;;;;;;;;;;;;;;;;;;;;;;;;;;;;;;;
;;;;;;;;;;;;;;;;;;;;;;;;;;;;;;;;;;;;;;;;;;;;;;;;;;;
;;
;AVATAR_UPLOAD_PATH = data/avatars
;REPOSITORY_AVATAR_UPLOAD_PATH = data/repo-avatars
;;
;; How Gitea deals with missing repository avatars
;; none = no avatar will be displayed; random = random avatar will be displayed; image = default image will be used
;REPOSITORY_AVATAR_FALLBACK = none
;REPOSITORY_AVATAR_FALLBACK_IMAGE = /img/repo_default.png
;;
;; Max Width and Height of uploaded avatars.
;; This is to limit the amount of RAM used when resizing the image.
;AVATAR_MAX_WIDTH = 4096
;AVATAR_MAX_HEIGHT = 3072
;;
;; The multiplication factor for rendered avatar images.
;; Larger values result in finer rendering on HiDPI devices.
;AVATAR_RENDERED_SIZE_FACTOR = 3
;;
;; Maximum allowed file size for uploaded avatars.
;; This is to limit the amount of RAM used when resizing the image.
;AVATAR_MAX_FILE_SIZE = 1048576
;;
;; Chinese users can choose "duoshuo"
;; or a custom avatar source, like: http://cn.gravatar.com/avatar/
;GRAVATAR_SOURCE = gravatar
;;
;; This value will always be true in offline mode.
;DISABLE_GRAVATAR = false
;;
;; Federated avatar lookup uses DNS to discover avatar associated
;; with emails, see https://www.libravatar.org
;; This value will always be false in offline mode or when Gravatar is disabled.
;ENABLE_FEDERATED_AVATAR = false

;;;;;;;;;;;;;;;;;;;;;;;;;;;;;;;;;;;;;;;;;;;;;;;;;;;
;;;;;;;;;;;;;;;;;;;;;;;;;;;;;;;;;;;;;;;;;;;;;;;;;;;
;[attachment]
;;;;;;;;;;;;;;;;;;;;;;;;;;;;;;;;;;;;;;;;;;;;;;;;;;;
;;;;;;;;;;;;;;;;;;;;;;;;;;;;;;;;;;;;;;;;;;;;;;;;;;;
;;
;; Whether issue and pull request attachments are enabled. Defaults to `true`
;ENABLED = true
;;
;; Comma-separated list of allowed file extensions (`.zip`), mime types (`text/plain`) or wildcard type (`image/*`, `audio/*`, `video/*`). Empty value or `*/*` allows all types.
;ALLOWED_TYPES = .csv,.docx,.fodg,.fodp,.fods,.fodt,.gif,.gz,.jpeg,.jpg,.log,.md,.mov,.mp4,.odf,.odg,.odp,.ods,.odt,.pdf,.png,.pptx,.svg,.tgz,.txt,.webm,.xls,.xlsx,.zip
;;
;; Max size of each file. Defaults to 4MB
;MAX_SIZE = 4
;;
;; Max number of files per upload. Defaults to 5
;MAX_FILES = 5
;;
;; Storage type for attachments, `local` for local disk or `minio` for s3 compatible
;; object storage service, default is `local`.
;STORAGE_TYPE = local
;;
;; Allows the storage driver to redirect to authenticated URLs to serve files directly
;; Currently, only `minio` is supported.
;SERVE_DIRECT = false
;;
;; Path for attachments. Defaults to `data/attachments` only available when STORAGE_TYPE is `local`
;PATH = data/attachments
;;
;; Minio endpoint to connect only available when STORAGE_TYPE is `minio`
;MINIO_ENDPOINT = localhost:9000
;;
;; Minio accessKeyID to connect only available when STORAGE_TYPE is `minio`
;MINIO_ACCESS_KEY_ID =
;;
;; Minio secretAccessKey to connect only available when STORAGE_TYPE is `minio`
;MINIO_SECRET_ACCESS_KEY =
;;
;; Minio bucket to store the attachments only available when STORAGE_TYPE is `minio`
;MINIO_BUCKET = gitea
;;
;; Minio location to create bucket only available when STORAGE_TYPE is `minio`
;MINIO_LOCATION = us-east-1
;;
;; Minio base path on the bucket only available when STORAGE_TYPE is `minio`
;MINIO_BASE_PATH = attachments/
;;
;; Minio enabled ssl only available when STORAGE_TYPE is `minio`
;MINIO_USE_SSL = false

;;;;;;;;;;;;;;;;;;;;;;;;;;;;;;;;;;;;;;;;;;;;;;;;;;;
;;;;;;;;;;;;;;;;;;;;;;;;;;;;;;;;;;;;;;;;;;;;;;;;;;;
;[time]
;;;;;;;;;;;;;;;;;;;;;;;;;;;;;;;;;;;;;;;;;;;;;;;;;;;
;;;;;;;;;;;;;;;;;;;;;;;;;;;;;;;;;;;;;;;;;;;;;;;;;;;
;;
;; Specifies the format for fully outputted dates. Defaults to RFC1123
;; Special supported values are ANSIC, UnixDate, RubyDate, RFC822, RFC822Z, RFC850, RFC1123, RFC1123Z, RFC3339, RFC3339Nano, Kitchen, Stamp, StampMilli, StampMicro and StampNano
;; For more information about the format see http://golang.org/pkg/time/#pkg-constants
;FORMAT =
;;
;; Location the UI time display i.e. Asia/Shanghai
;; Empty means server's location setting
;DEFAULT_UI_LOCATION =

;;;;;;;;;;;;;;;;;;;;;;;;;;;;;;;;;;;;;;;;;;;;;;;;;;;
;;;;;;;;;;;;;;;;;;;;;;;;;;;;;;;;;;;;;;;;;;;;;;;;;;;
;[cron]
;;;;;;;;;;;;;;;;;;;;;;;;;;;;;;;;;;;;;;;;;;;;;;;;;;;
;;;;;;;;;;;;;;;;;;;;;;;;;;;;;;;;;;;;;;;;;;;;;;;;;;;
;;
;; Common settings
;;
;; Setting this to true will enable all cron tasks periodically with default settings.
;ENABLED = false
;; Setting this to true will run all enabled cron tasks when Gitea starts.
;RUN_AT_START = false
;;
;; Note: ``SCHEDULE`` accept formats
;;    - Full crontab specs, e.g. "* * * * * ?"
;;    - Descriptors, e.g. "@midnight", "@every 1h30m"
;; See more: https://pkg.go.dev/github.com/gogs/cron@v0.0.0-20171120032916-9f6c956d3e14

;;;;;;;;;;;;;;;;;;;;;;;;;;;;;;;;;;;;;;;;;;;;;;;;;;;
;; Basic cron tasks - enabled by default
;;;;;;;;;;;;;;;;;;;;;;;;;;;;;;;;;;;;;;;;;;;;;;;;;;;

;;;;;;;;;;;;;;;;;;;;;;;;;;;;;;;;;;;;;;;;;;;;;;;;;;;
;;;;;;;;;;;;;;;;;;;;;;;;;;;;;;;;;;;;;;;;;;;;;;;;;;;
;; Clean up old repository archives
;;;;;;;;;;;;;;;;;;;;;;;;;;;;;;;;;;;;;;;;;;;;;;;;;;;
;[cron.archive_cleanup]
;;;;;;;;;;;;;;;;;;;;;;;;;;;;;;;;;;;;;;;;;;;;;;;;;;;
;;;;;;;;;;;;;;;;;;;;;;;;;;;;;;;;;;;;;;;;;;;;;;;;;;;
;; Whether to enable the job
;ENABLED = true
;; Whether to always run at least once at start up time (if ENABLED)
;RUN_AT_START = true
;; Whether to emit notice on successful execution too
;NOTICE_ON_SUCCESS = false
;; Time interval for job to run
;SCHEDULE = @midnight
;; Archives created more than OLDER_THAN ago are subject to deletion
;OLDER_THAN = 24h

;;;;;;;;;;;;;;;;;;;;;;;;;;;;;;;;;;;;;;;;;;;;;;;;;;;
;;;;;;;;;;;;;;;;;;;;;;;;;;;;;;;;;;;;;;;;;;;;;;;;;;;
;; Update mirrors
;;;;;;;;;;;;;;;;;;;;;;;;;;;;;;;;;;;;;;;;;;;;;;;;;;;
;[cron.update_mirrors]
;;;;;;;;;;;;;;;;;;;;;;;;;;;;;;;;;;;;;;;;;;;;;;;;;;;
;;;;;;;;;;;;;;;;;;;;;;;;;;;;;;;;;;;;;;;;;;;;;;;;;;;
;SCHEDULE = @every 10m
;; Enable running Update mirrors task periodically.
;ENABLED = true
;; Run Update mirrors task when Gitea starts.
;RUN_AT_START = false
;; Notice if not success
;NOTICE_ON_SUCCESS = false
;; Limit the number of mirrors added to the queue to this number
;; (negative values mean no limit, 0 will result in no result in no mirrors being queued effectively disabling pull mirror updating.)
;PULL_LIMIT=50
;; Limit the number of mirrors added to the queue to this number
;; (negative values mean no limit, 0 will result in no mirrors being queued effectively disabling push mirror updating)
;PUSH_LIMIT=50

;;;;;;;;;;;;;;;;;;;;;;;;;;;;;;;;;;;;;;;;;;;;;;;;;;;
;;;;;;;;;;;;;;;;;;;;;;;;;;;;;;;;;;;;;;;;;;;;;;;;;;;
;; Repository health check
;;;;;;;;;;;;;;;;;;;;;;;;;;;;;;;;;;;;;;;;;;;;;;;;;;;
;[cron.repo_health_check]
;;;;;;;;;;;;;;;;;;;;;;;;;;;;;;;;;;;;;;;;;;;;;;;;;;;
;;;;;;;;;;;;;;;;;;;;;;;;;;;;;;;;;;;;;;;;;;;;;;;;;;;
;SCHEDULE = @midnight
;; Enable running Repository health check task periodically.
;ENABLED = true
;; Run Repository health check task when Gitea starts.
;RUN_AT_START = false
;; Notice if not success
;NOTICE_ON_SUCCESS = false
;TIMEOUT = 60s
;; Arguments for command 'git fsck', e.g. "--unreachable --tags"
;; see more on http://git-scm.com/docs/git-fsck
;ARGS =

;;;;;;;;;;;;;;;;;;;;;;;;;;;;;;;;;;;;;;;;;;;;;;;;;;;
;;;;;;;;;;;;;;;;;;;;;;;;;;;;;;;;;;;;;;;;;;;;;;;;;;;
;; Check repository statistics
;;;;;;;;;;;;;;;;;;;;;;;;;;;;;;;;;;;;;;;;;;;;;;;;;;;
;[cron.check_repo_stats]
;;;;;;;;;;;;;;;;;;;;;;;;;;;;;;;;;;;;;;;;;;;;;;;;;;;
;;;;;;;;;;;;;;;;;;;;;;;;;;;;;;;;;;;;;;;;;;;;;;;;;;;
;; Enable running check repository statistics task periodically.
;ENABLED = true
;; Run check repository statistics task when Gitea starts.
;RUN_AT_START = true
;; Notice if not success
;NOTICE_ON_SUCCESS = false
;SCHEDULE = @midnight

;;;;;;;;;;;;;;;;;;;;;;;;;;;;;;;;;;;;;;;;;;;;;;;;;;;
;;;;;;;;;;;;;;;;;;;;;;;;;;;;;;;;;;;;;;;;;;;;;;;;;;;
;[cron.update_migration_poster_id]
;;;;;;;;;;;;;;;;;;;;;;;;;;;;;;;;;;;;;;;;;;;;;;;;;;;;
;;;;;;;;;;;;;;;;;;;;;;;;;;;;;;;;;;;;;;;;;;;;;;;;;;;
; Update migrated repositories' issues and comments' posterid, it will always attempt synchronization when the instance starts.
;ENABLED = true
;; Update migrated repositories' issues and comments' posterid when starting server (default true)
;RUN_AT_START = true
;; Notice if not success
;NOTICE_ON_SUCCESS = false
;; Interval as a duration between each synchronization. (default every 24h)
;SCHEDULE = @midnight

;;;;;;;;;;;;;;;;;;;;;;;;;;;;;;;;;;;;;;;;;;;;;;;;;;;
;;;;;;;;;;;;;;;;;;;;;;;;;;;;;;;;;;;;;;;;;;;;;;;;;;;
;; Synchronize external user data (only LDAP user synchronization is supported)
;;;;;;;;;;;;;;;;;;;;;;;;;;;;;;;;;;;;;;;;;;;;;;;;;;;
;[cron.sync_external_users]
;;;;;;;;;;;;;;;;;;;;;;;;;;;;;;;;;;;;;;;;;;;;;;;;;;;
;;;;;;;;;;;;;;;;;;;;;;;;;;;;;;;;;;;;;;;;;;;;;;;;;;;
;ENABLED = true
;; Synchronize external user data when starting server (default false)
;RUN_AT_START = false
;; Notice if not success
;NOTICE_ON_SUCCESS = false
;; Interval as a duration between each synchronization (default every 24h)
;SCHEDULE = @midnight
;; Create new users, update existing user data and disable users that are not in external source anymore (default)
;;   or only create new users if UPDATE_EXISTING is set to false
;UPDATE_EXISTING = true

;;;;;;;;;;;;;;;;;;;;;;;;;;;;;;;;;;;;;;;;;;;;;;;;;;;
;;;;;;;;;;;;;;;;;;;;;;;;;;;;;;;;;;;;;;;;;;;;;;;;;;;
;; Clean-up deleted branches
;;;;;;;;;;;;;;;;;;;;;;;;;;;;;;;;;;;;;;;;;;;;;;;;;;;
;[cron.deleted_branches_cleanup]
;;;;;;;;;;;;;;;;;;;;;;;;;;;;;;;;;;;;;;;;;;;;;;;;;;;
;;;;;;;;;;;;;;;;;;;;;;;;;;;;;;;;;;;;;;;;;;;;;;;;;;;
;ENABLED = true
;; Clean-up deleted branches when starting server (default true)
;RUN_AT_START = true
;; Notice if not success
;NOTICE_ON_SUCCESS = false
;; Interval as a duration between each synchronization (default every 24h)
;SCHEDULE = @midnight
;; deleted branches than OLDER_THAN ago are subject to deletion
;OLDER_THAN = 24h

;;;;;;;;;;;;;;;;;;;;;;;;;;;;;;;;;;;;;;;;;;;;;;;;;;;
;;;;;;;;;;;;;;;;;;;;;;;;;;;;;;;;;;;;;;;;;;;;;;;;;;;
;; Cleanup hook_task table
;;;;;;;;;;;;;;;;;;;;;;;;;;;;;;;;;;;;;;;;;;;;;;;;;;;
;[cron.cleanup_hook_task_table]
;;;;;;;;;;;;;;;;;;;;;;;;;;;;;;;;;;;;;;;;;;;;;;;;;;;
;;;;;;;;;;;;;;;;;;;;;;;;;;;;;;;;;;;;;;;;;;;;;;;;;;;
;; Whether to enable the job
;ENABLED = true
;; Whether to always run at start up time (if ENABLED)
;RUN_AT_START = false
;; Time interval for job to run
;SCHEDULE = @midnight
;; OlderThan or PerWebhook. How the records are removed, either by age (i.e. how long ago hook_task record was delivered) or by the number to keep per webhook (i.e. keep most recent x deliveries per webhook).
;CLEANUP_TYPE = OlderThan
;; If CLEANUP_TYPE is set to OlderThan, then any delivered hook_task records older than this expression will be deleted.
;OLDER_THAN = 168h
;; If CLEANUP_TYPE is set to PerWebhook, this is number of hook_task records to keep for a webhook (i.e. keep the most recent x deliveries).
;NUMBER_TO_KEEP = 10

;;;;;;;;;;;;;;;;;;;;;;;;;;;;;;;;;;;;;;;;;;;;;;;;;;;
;;;;;;;;;;;;;;;;;;;;;;;;;;;;;;;;;;;;;;;;;;;;;;;;;;;
;; Cleanup expired packages
;;;;;;;;;;;;;;;;;;;;;;;;;;;;;;;;;;;;;;;;;;;;;;;;;;;
;[cron.cleanup_packages]
;;;;;;;;;;;;;;;;;;;;;;;;;;;;;;;;;;;;;;;;;;;;;;;;;;;
;;;;;;;;;;;;;;;;;;;;;;;;;;;;;;;;;;;;;;;;;;;;;;;;;;;
;; Whether to enable the job
;ENABLED = true
;; Whether to always run at least once at start up time (if ENABLED)
;RUN_AT_START = true
;; Whether to emit notice on successful execution too
;NOTICE_ON_SUCCESS = false
;; Time interval for job to run
;SCHEDULE = @midnight
;; Unreferenced blobs created more than OLDER_THAN ago are subject to deletion
;OLDER_THAN = 24h

;;;;;;;;;;;;;;;;;;;;;;;;;;;;;;;;;;;;;;;;;;;;;;;;;;;
;;;;;;;;;;;;;;;;;;;;;;;;;;;;;;;;;;;;;;;;;;;;;;;;;;;
;;;;;;;;;;;;;;;;;;;;;;;;;;;;;;;;;;;;;;;;;;;;;;;;;;;
; Extended cron task - not enabled by default
;;;;;;;;;;;;;;;;;;;;;;;;;;;;;;;;;;;;;;;;;;;;;;;;;;;
;;;;;;;;;;;;;;;;;;;;;;;;;;;;;;;;;;;;;;;;;;;;;;;;;;;
;;;;;;;;;;;;;;;;;;;;;;;;;;;;;;;;;;;;;;;;;;;;;;;;;;;

;;;;;;;;;;;;;;;;;;;;;;;;;;;;;;;;;;;;;;;;;;;;;;;;;;;
;;;;;;;;;;;;;;;;;;;;;;;;;;;;;;;;;;;;;;;;;;;;;;;;;;;
;; Delete all unactivated accounts
;;;;;;;;;;;;;;;;;;;;;;;;;;;;;;;;;;;;;;;;;;;;;;;;;;;
;[cron.delete_inactive_accounts]
;;;;;;;;;;;;;;;;;;;;;;;;;;;;;;;;;;;;;;;;;;;;;;;;;;;
;;;;;;;;;;;;;;;;;;;;;;;;;;;;;;;;;;;;;;;;;;;;;;;;;;;
;ENABLED = false
;RUN_AT_START = false
;NOTICE_ON_SUCCESS = false
;SCHEDULE = @annually
;OLDER_THAN = 168h

;;;;;;;;;;;;;;;;;;;;;;;;;;;;;;;;;;;;;;;;;;;;;;;;;;;
;;;;;;;;;;;;;;;;;;;;;;;;;;;;;;;;;;;;;;;;;;;;;;;;;;;
;; Delete all repository archives
;;;;;;;;;;;;;;;;;;;;;;;;;;;;;;;;;;;;;;;;;;;;;;;;;;;
;[cron.delete_repo_archives]
;;;;;;;;;;;;;;;;;;;;;;;;;;;;;;;;;;;;;;;;;;;;;;;;;;;
;;;;;;;;;;;;;;;;;;;;;;;;;;;;;;;;;;;;;;;;;;;;;;;;;;;
;ENABLED = false
;RUN_AT_START = false
;NOTICE_ON_SUCCESS = false
;SCHEDULE = @annually;

;;;;;;;;;;;;;;;;;;;;;;;;;;;;;;;;;;;;;;;;;;;;;;;;;;;
;;;;;;;;;;;;;;;;;;;;;;;;;;;;;;;;;;;;;;;;;;;;;;;;;;;
;; Garbage collect all repositories
;;;;;;;;;;;;;;;;;;;;;;;;;;;;;;;;;;;;;;;;;;;;;;;;;;;
;[cron.git_gc_repos]
;;;;;;;;;;;;;;;;;;;;;;;;;;;;;;;;;;;;;;;;;;;;;;;;;;;
;;;;;;;;;;;;;;;;;;;;;;;;;;;;;;;;;;;;;;;;;;;;;;;;;;;
;ENABLED = false
;RUN_AT_START = false
;NOTICE_ON_SUCCESS = false
;SCHEDULE = @every 72h
;TIMEOUT = 60s
;; Arguments for command 'git gc'
;; The default value is same with [git] -> GC_ARGS
;ARGS =

;;;;;;;;;;;;;;;;;;;;;;;;;;;;;;;;;;;;;;;;;;;;;;;;;;;
;;;;;;;;;;;;;;;;;;;;;;;;;;;;;;;;;;;;;;;;;;;;;;;;;;;
;; Update the '.ssh/authorized_keys' file with Gitea SSH keys
;;;;;;;;;;;;;;;;;;;;;;;;;;;;;;;;;;;;;;;;;;;;;;;;;;;
;[cron.resync_all_sshkeys]
;;;;;;;;;;;;;;;;;;;;;;;;;;;;;;;;;;;;;;;;;;;;;;;;;;;
;;;;;;;;;;;;;;;;;;;;;;;;;;;;;;;;;;;;;;;;;;;;;;;;;;;
;ENABLED = false
;RUN_AT_START = false
;NOTICE_ON_SUCCESS = false
;SCHEDULE = @every 72h

;;;;;;;;;;;;;;;;;;;;;;;;;;;;;;;;;;;;;;;;;;;;;;;;;;;
;;;;;;;;;;;;;;;;;;;;;;;;;;;;;;;;;;;;;;;;;;;;;;;;;;;
;; Resynchronize pre-receive, update and post-receive hooks of all repositories.
;;;;;;;;;;;;;;;;;;;;;;;;;;;;;;;;;;;;;;;;;;;;;;;;;;;
;[cron.resync_all_hooks]
;;;;;;;;;;;;;;;;;;;;;;;;;;;;;;;;;;;;;;;;;;;;;;;;;;;
;;;;;;;;;;;;;;;;;;;;;;;;;;;;;;;;;;;;;;;;;;;;;;;;;;;
;ENABLED = false
;RUN_AT_START = false
;NOTICE_ON_SUCCESS = false
;SCHEDULE = @every 72h

;;;;;;;;;;;;;;;;;;;;;;;;;;;;;;;;;;;;;;;;;;;;;;;;;;;
;;;;;;;;;;;;;;;;;;;;;;;;;;;;;;;;;;;;;;;;;;;;;;;;;;;
;; Reinitialize all missing Git repositories for which records exist
;;;;;;;;;;;;;;;;;;;;;;;;;;;;;;;;;;;;;;;;;;;;;;;;;;;
;[cron.reinit_missing_repos]
;;;;;;;;;;;;;;;;;;;;;;;;;;;;;;;;;;;;;;;;;;;;;;;;;;;
;;;;;;;;;;;;;;;;;;;;;;;;;;;;;;;;;;;;;;;;;;;;;;;;;;;
;ENABLED = false
;RUN_AT_START = false
;NOTICE_ON_SUCCESS = false
;SCHEDULE = @every 72h

;;;;;;;;;;;;;;;;;;;;;;;;;;;;;;;;;;;;;;;;;;;;;;;;;;;
;;;;;;;;;;;;;;;;;;;;;;;;;;;;;;;;;;;;;;;;;;;;;;;;;;;
;; Delete all repositories missing their Git files
;;;;;;;;;;;;;;;;;;;;;;;;;;;;;;;;;;;;;;;;;;;;;;;;;;;
;[cron.delete_missing_repos]
;;;;;;;;;;;;;;;;;;;;;;;;;;;;;;;;;;;;;;;;;;;;;;;;;;;
;;;;;;;;;;;;;;;;;;;;;;;;;;;;;;;;;;;;;;;;;;;;;;;;;;;
;ENABLED = false
;RUN_AT_START = false
;NOTICE_ON_SUCCESS = false
;SCHEDULE = @every 72h

;;;;;;;;;;;;;;;;;;;;;;;;;;;;;;;;;;;;;;;;;;;;;;;;;;;
;;;;;;;;;;;;;;;;;;;;;;;;;;;;;;;;;;;;;;;;;;;;;;;;;;;
;; Delete generated repository avatars
;;;;;;;;;;;;;;;;;;;;;;;;;;;;;;;;;;;;;;;;;;;;;;;;;;;
;[cron.delete_generated_repository_avatars]
;;;;;;;;;;;;;;;;;;;;;;;;;;;;;;;;;;;;;;;;;;;;;;;;;;;
;;;;;;;;;;;;;;;;;;;;;;;;;;;;;;;;;;;;;;;;;;;;;;;;;;;
;ENABLED = false
;RUN_AT_START = false
;NOTICE_ON_SUCCESS = false
;SCHEDULE = @every 72h

;;;;;;;;;;;;;;;;;;;;;;;;;;;;;;;;;;;;;;;;;;;;;;;;;;;
;;;;;;;;;;;;;;;;;;;;;;;;;;;;;;;;;;;;;;;;;;;;;;;;;;;
;; Delete all old actions from database
;;;;;;;;;;;;;;;;;;;;;;;;;;;;;;;;;;;;;;;;;;;;;;;;;;;
;[cron.delete_old_actions]
;;;;;;;;;;;;;;;;;;;;;;;;;;;;;;;;;;;;;;;;;;;;;;;;;;;
;;;;;;;;;;;;;;;;;;;;;;;;;;;;;;;;;;;;;;;;;;;;;;;;;;;
;ENABLED = false
;RUN_AT_START = false
;NOTICE_ON_SUCCESS = false
;SCHEDULE = @every 168h
;OLDER_THAN = 8760h

;;;;;;;;;;;;;;;;;;;;;;;;;;;;;;;;;;;;;;;;;;;;;;;;;;;
;;;;;;;;;;;;;;;;;;;;;;;;;;;;;;;;;;;;;;;;;;;;;;;;;;;
;; Check for new Gitea versions
;;;;;;;;;;;;;;;;;;;;;;;;;;;;;;;;;;;;;;;;;;;;;;;;;;;
;[cron.update_checker]
;;;;;;;;;;;;;;;;;;;;;;;;;;;;;;;;;;;;;;;;;;;;;;;;;;;
;;;;;;;;;;;;;;;;;;;;;;;;;;;;;;;;;;;;;;;;;;;;;;;;;;;
;ENABLED = false
;RUN_AT_START = false
;ENABLE_SUCCESS_NOTICE = false
;SCHEDULE = @every 168h
;HTTP_ENDPOINT = https://dl.gitea.io/gitea/version.json

;;;;;;;;;;;;;;;;;;;;;;;;;;;;;;;;;;;;;;;;;;;;;;;;;;;
;;;;;;;;;;;;;;;;;;;;;;;;;;;;;;;;;;;;;;;;;;;;;;;;;;;
;; Delete all old system notices from database
;;;;;;;;;;;;;;;;;;;;;;;;;;;;;;;;;;;;;;;;;;;;;;;;;;;
;[cron.delete_old_system_notices]
;;;;;;;;;;;;;;;;;;;;;;;;;;;;;;;;;;;;;;;;;;;;;;;;;;;
;;;;;;;;;;;;;;;;;;;;;;;;;;;;;;;;;;;;;;;;;;;;;;;;;;;
;ENABLED = false
;RUN_AT_START = false
;NO_SUCCESS_NOTICE = false
;SCHEDULE = @every 168h
;OLDER_THAN = 8760h

;;;;;;;;;;;;;;;;;;;;;;;;;;;;;;;;;;;;;;;;;;;;;;;;;;;
;;;;;;;;;;;;;;;;;;;;;;;;;;;;;;;;;;;;;;;;;;;;;;;;;;;
;; Git Operation timeout in seconds
;;;;;;;;;;;;;;;;;;;;;;;;;;;;;;;;;;;;;;;;;;;;;;;;;;;
;[git.timeout]
;;;;;;;;;;;;;;;;;;;;;;;;;;;;;;;;;;;;;;;;;;;;;;;;;;;
;;;;;;;;;;;;;;;;;;;;;;;;;;;;;;;;;;;;;;;;;;;;;;;;;;;
;DEFAULT = 360
;MIGRATE = 600
;MIRROR = 300
;CLONE = 300
;PULL = 300
;GC = 60

;;;;;;;;;;;;;;;;;;;;;;;;;;;;;;;;;;;;;;;;;;;;;;;;;;;
;;;;;;;;;;;;;;;;;;;;;;;;;;;;;;;;;;;;;;;;;;;;;;;;;;;
;[mirror]
;;;;;;;;;;;;;;;;;;;;;;;;;;;;;;;;;;;;;;;;;;;;;;;;;;;
;;;;;;;;;;;;;;;;;;;;;;;;;;;;;;;;;;;;;;;;;;;;;;;;;;;
;; Enables the mirror functionality. Set to **false** to disable all mirrors. Pre-existing mirrors remain valid but won't be updated; may be converted to regular repo.
;ENABLED = true
;; Disable the creation of **new** pull mirrors. Pre-existing mirrors remain valid. Will be ignored if `mirror.ENABLED` is `false`.
;DISABLE_NEW_PULL = false
;; Disable the creation of **new** push mirrors. Pre-existing mirrors remain valid. Will be ignored if `mirror.ENABLED` is `false`.
;DISABLE_NEW_PUSH = false
;; Default interval as a duration between each check
;DEFAULT_INTERVAL = 8h
;; Min interval as a duration must be > 1m
;MIN_INTERVAL = 10m

;;;;;;;;;;;;;;;;;;;;;;;;;;;;;;;;;;;;;;;;;;;;;;;;;;;
;;;;;;;;;;;;;;;;;;;;;;;;;;;;;;;;;;;;;;;;;;;;;;;;;;;
;[api]
;;;;;;;;;;;;;;;;;;;;;;;;;;;;;;;;;;;;;;;;;;;;;;;;;;;
;;;;;;;;;;;;;;;;;;;;;;;;;;;;;;;;;;;;;;;;;;;;;;;;;;;
;; Enables Swagger. True or false; default is true.
;ENABLE_SWAGGER = true
;; Max number of items in a page
;MAX_RESPONSE_ITEMS = 50
;; Default paging number of api
;DEFAULT_PAGING_NUM = 30
;; Default and maximum number of items per page for git trees api
;DEFAULT_GIT_TREES_PER_PAGE = 1000
;; Default size of a blob returned by the blobs API (default is 10MiB)
;DEFAULT_MAX_BLOB_SIZE = 10485760

;;;;;;;;;;;;;;;;;;;;;;;;;;;;;;;;;;;;;;;;;;;;;;;;;;;
;;;;;;;;;;;;;;;;;;;;;;;;;;;;;;;;;;;;;;;;;;;;;;;;;;;
;[i18n]
;;;;;;;;;;;;;;;;;;;;;;;;;;;;;;;;;;;;;;;;;;;;;;;;;;;
;;;;;;;;;;;;;;;;;;;;;;;;;;;;;;;;;;;;;;;;;;;;;;;;;;;
;; The first locale will be used as the default if user browser's language doesn't match any locale in the list.
;LANGS = en-US,zh-CN,zh-HK,zh-TW,de-DE,fr-FR,nl-NL,lv-LV,ru-RU,uk-UA,ja-JP,es-ES,pt-BR,pt-PT,pl-PL,bg-BG,it-IT,fi-FI,tr-TR,cs-CZ,sv-SE,ko-KR,el-GR,fa-IR,hu-HU,id-ID,ml-IN
;NAMES = English,简体中文,繁體中文（香港）,繁體中文（台灣）,Deutsch,Français,Nederlands,Latviešu,Русский,Українська,日本語,Español,Português do Brasil,Português de Portugal,Polski,Български,Italiano,Suomi,Türkçe,Čeština,Српски,Svenska,한국어,Ελληνικά,فارسی,Magyar nyelv,Bahasa Indonesia,മലയാളം

;;;;;;;;;;;;;;;;;;;;;;;;;;;;;;;;;;;;;;;;;;;;;;;;;;;
;;;;;;;;;;;;;;;;;;;;;;;;;;;;;;;;;;;;;;;;;;;;;;;;;;;
;[highlight.mapping]
;;;;;;;;;;;;;;;;;;;;;;;;;;;;;;;;;;;;;;;;;;;;;;;;;;;
;;;;;;;;;;;;;;;;;;;;;;;;;;;;;;;;;;;;;;;;;;;;;;;;;;;
;; Extension mapping to highlight class
;; e.g. .toml=ini

;;;;;;;;;;;;;;;;;;;;;;;;;;;;;;;;;;;;;;;;;;;;;;;;;;;
;;;;;;;;;;;;;;;;;;;;;;;;;;;;;;;;;;;;;;;;;;;;;;;;;;;
;[other]
;;;;;;;;;;;;;;;;;;;;;;;;;;;;;;;;;;;;;;;;;;;;;;;;;;;
;;;;;;;;;;;;;;;;;;;;;;;;;;;;;;;;;;;;;;;;;;;;;;;;;;;
;SHOW_FOOTER_BRANDING = false
;; Show version information about Gitea and Go in the footer
;SHOW_FOOTER_VERSION = true
;; Show template execution time in the footer
;SHOW_FOOTER_TEMPLATE_LOAD_TIME = true


;;;;;;;;;;;;;;;;;;;;;;;;;;;;;;;;;;;;;;;;;;;;;;;;;;;
;;;;;;;;;;;;;;;;;;;;;;;;;;;;;;;;;;;;;;;;;;;;;;;;;;;
;[markup]
;;;;;;;;;;;;;;;;;;;;;;;;;;;;;;;;;;;;;;;;;;;;;;;;;;;
;;;;;;;;;;;;;;;;;;;;;;;;;;;;;;;;;;;;;;;;;;;;;;;;;;;
;; Set the maximum number of characters in a mermaid source. (Set to -1 to disable limits)
;MERMAID_MAX_SOURCE_CHARACTERS = 5000

;;;;;;;;;;;;;;;;;;;;;;;;;;;;;;;;;;;;;;;;;;;;;;;;;;;
;;;;;;;;;;;;;;;;;;;;;;;;;;;;;;;;;;;;;;;;;;;;;;;;;;;
;[markup.sanitizer.1]
;;;;;;;;;;;;;;;;;;;;;;;;;;;;;;;;;;;;;;;;;;;;;;;;;;;
;;;;;;;;;;;;;;;;;;;;;;;;;;;;;;;;;;;;;;;;;;;;;;;;;;;
;; The following keys can appear once to define a sanitation policy rule.
;; This section can appear multiple times by adding a unique alphanumeric suffix to define multiple rules.
;; e.g., [markup.sanitizer.1] -> [markup.sanitizer.2] -> [markup.sanitizer.TeX]
;ELEMENT = span
;ALLOW_ATTR = class
;REGEXP = ^(info|warning|error)$
;;
;;;;;;;;;;;;;;;;;;;;;;;;;;;;;;;;;;;;;;;;;;;;;;;;;;;
;; Other markup formats e.g. asciidoc
;;
;; uncomment and enable the below section.
;; (You can add other markup formats by copying the section and adjusting
;;  the section name suffix "asciidoc" to something else.)
;[markup.asciidoc]
;ENABLED = false
;; List of file extensions that should be rendered by an external command
;FILE_EXTENSIONS = .adoc,.asciidoc
;; External command to render all matching extensions
;RENDER_COMMAND = "asciidoc --out-file=- -"
;; Don't pass the file on STDIN, pass the filename as argument instead.
;IS_INPUT_FILE = false
;; How the content will be rendered.
;; * sanitized: Sanitize the content and render it inside current page, default to only allow a few HTML tags and attributes. Customized sanitizer rules can be defined in [markup.sanitizer.*] .
;; * no-sanitizer: Disable the sanitizer and render the content inside current page. It's **insecure** and may lead to XSS attack if the content contains malicious code.
;; * iframe: Render the content in a separate standalone page and embed it into current page by iframe. The iframe is in sandbox mode with same-origin disabled, and the JS code are safely isolated from parent page.
;RENDER_CONTENT_MODE=sanitized

;;;;;;;;;;;;;;;;;;;;;;;;;;;;;;;;;;;;;;;;;;;;;;;;;;;
;;;;;;;;;;;;;;;;;;;;;;;;;;;;;;;;;;;;;;;;;;;;;;;;;;;
;[metrics]
;;;;;;;;;;;;;;;;;;;;;;;;;;;;;;;;;;;;;;;;;;;;;;;;;;;
;;;;;;;;;;;;;;;;;;;;;;;;;;;;;;;;;;;;;;;;;;;;;;;;;;;
;; Enables metrics endpoint. True or false; default is false.
;ENABLED = false
;; If you want to add authorization, specify a token here
;TOKEN =
;; Enable issue by label metrics; default is false
;ENABLED_ISSUE_BY_LABEL = false
;; Enable issue by repository metrics; default is false
;ENABLED_ISSUE_BY_REPOSITORY = false

;;;;;;;;;;;;;;;;;;;;;;;;;;;;;;;;;;;;;;;;;;;;;;;;;;;
;;;;;;;;;;;;;;;;;;;;;;;;;;;;;;;;;;;;;;;;;;;;;;;;;;;
;[task]
;;;;;;;;;;;;;;;;;;;;;;;;;;;;;;;;;;;;;;;;;;;;;;;;;;;
;;;;;;;;;;;;;;;;;;;;;;;;;;;;;;;;;;;;;;;;;;;;;;;;;;;
;;
;; Task queue type, could be `channel` or `redis`.
;QUEUE_TYPE = channel
;;
;; Task queue length, available only when `QUEUE_TYPE` is `channel`.
;QUEUE_LENGTH = 1000
;;
;; Task queue connection string, available only when `QUEUE_TYPE` is `redis`.
;; If there is a password of redis, use `addrs=127.0.0.1:6379 password=123 db=0`.
;QUEUE_CONN_STR = "addrs=127.0.0.1:6379 db=0"

;;;;;;;;;;;;;;;;;;;;;;;;;;;;;;;;;;;;;;;;;;;;;;;;;;;
;;;;;;;;;;;;;;;;;;;;;;;;;;;;;;;;;;;;;;;;;;;;;;;;;;;
;[migrations]
;;;;;;;;;;;;;;;;;;;;;;;;;;;;;;;;;;;;;;;;;;;;;;;;;;;
;;;;;;;;;;;;;;;;;;;;;;;;;;;;;;;;;;;;;;;;;;;;;;;;;;;
;;
;; Max attempts per http/https request on migrations.
;MAX_ATTEMPTS = 3
;;
;; Backoff time per http/https request retry (seconds)
;RETRY_BACKOFF = 3
;;
;; Allowed domains for migrating, default is blank. Blank means everything will be allowed.
;; Multiple domains could be separated by commas.
;; Wildcard is supported: "github.com, *.github.com"
;ALLOWED_DOMAINS =
;;
;; Blocklist for migrating, default is blank. Multiple domains could be separated by commas.
;; When ALLOWED_DOMAINS is not blank, this option has a higher priority to deny domains.
;; Wildcard is supported.
;BLOCKED_DOMAINS =
;;
;; Allow private addresses defined by RFC 1918, RFC 1122, RFC 4632 and RFC 4291 (false by default)
;; If a domain is allowed by ALLOWED_DOMAINS, this option will be ignored.
;ALLOW_LOCALNETWORKS = false

;;;;;;;;;;;;;;;;;;;;;;;;;;;;;;;;;;;;;;;;;;;;;;;;;;;
;;;;;;;;;;;;;;;;;;;;;;;;;;;;;;;;;;;;;;;;;;;;;;;;;;;
;[federation]
;;;;;;;;;;;;;;;;;;;;;;;;;;;;;;;;;;;;;;;;;;;;;;;;;;;
;;;;;;;;;;;;;;;;;;;;;;;;;;;;;;;;;;;;;;;;;;;;;;;;;;;
;;
;; Enable/Disable federation capabilities
;ENABLED = false
;;
;; Enable/Disable user statistics for nodeinfo if federation is enabled
;SHARE_USER_STATISTICS = true
;;
;; Maximum federation request and response size (MB)
;MAX_SIZE = 4
;;
;; WARNING: Changing the settings below can break federation.
;;
;; HTTP signature algorithms
;ALGORITHMS = rsa-sha256, rsa-sha512, ed25519
;;
;; HTTP signature digest algorithm
;DIGEST_ALGORITHM = SHA-256
;;
;; GET headers for federation requests
;GET_HEADERS = (request-target), Date
;;
;; POST headers for federation requests
;POST_HEADERS = (request-target), Date, Digest

;;;;;;;;;;;;;;;;;;;;;;;;;;;;;;;;;;;;;;;;;;;;;;;;;;;
;;;;;;;;;;;;;;;;;;;;;;;;;;;;;;;;;;;;;;;;;;;;;;;;;;;
;[packages]
;;;;;;;;;;;;;;;;;;;;;;;;;;;;;;;;;;;;;;;;;;;;;;;;;;;
;;;;;;;;;;;;;;;;;;;;;;;;;;;;;;;;;;;;;;;;;;;;;;;;;;;
;;
;; Enable/Disable package registry capabilities
;ENABLED = true
;;
;; Path for chunked uploads. Defaults to APP_DATA_PATH + `tmp/package-upload`
;CHUNKED_UPLOAD_PATH = tmp/package-upload

;;;;;;;;;;;;;;;;;;;;;;;;;;;;;;;;;;;;;;;;;;;;;;;;;;;
;;;;;;;;;;;;;;;;;;;;;;;;;;;;;;;;;;;;;;;;;;;;;;;;;;;
;; default storage for attachments, lfs and avatars
;;;;;;;;;;;;;;;;;;;;;;;;;;;;;;;;;;;;;;;;;;;;;;;;;;;
;[storage]
;;;;;;;;;;;;;;;;;;;;;;;;;;;;;;;;;;;;;;;;;;;;;;;;;;;
;;;;;;;;;;;;;;;;;;;;;;;;;;;;;;;;;;;;;;;;;;;;;;;;;;;
;; storage type
;STORAGE_TYPE = local

;;;;;;;;;;;;;;;;;;;;;;;;;;;;;;;;;;;;;;;;;;;;;;;;;;;
;;;;;;;;;;;;;;;;;;;;;;;;;;;;;;;;;;;;;;;;;;;;;;;;;;;
;; settings for repository archives, will override storage setting
;;;;;;;;;;;;;;;;;;;;;;;;;;;;;;;;;;;;;;;;;;;;;;;;;;;
;[storage.repo-archive]
;;;;;;;;;;;;;;;;;;;;;;;;;;;;;;;;;;;;;;;;;;;;;;;;;;;
;;;;;;;;;;;;;;;;;;;;;;;;;;;;;;;;;;;;;;;;;;;;;;;;;;;
;; storage type
;STORAGE_TYPE = local

;;;;;;;;;;;;;;;;;;;;;;;;;;;;;;;;;;;;;;;;;;;;;;;;;;;
;;;;;;;;;;;;;;;;;;;;;;;;;;;;;;;;;;;;;;;;;;;;;;;;;;;
;; lfs storage will override storage
;;
;[lfs]
;STORAGE_TYPE = local
;;
;; Where your lfs files reside, default is data/lfs.
;PATH = data/lfs

;;;;;;;;;;;;;;;;;;;;;;;;;;;;;;;;;;;;;;;;;;;;;;;;;;;
;;;;;;;;;;;;;;;;;;;;;;;;;;;;;;;;;;;;;;;;;;;;;;;;;;;
;; settings for packages, will override storage setting
;;;;;;;;;;;;;;;;;;;;;;;;;;;;;;;;;;;;;;;;;;;;;;;;;;;
;[storage.packages]
;;;;;;;;;;;;;;;;;;;;;;;;;;;;;;;;;;;;;;;;;;;;;;;;;;;
;;;;;;;;;;;;;;;;;;;;;;;;;;;;;;;;;;;;;;;;;;;;;;;;;;;
;; storage type
;STORAGE_TYPE = local

;;;;;;;;;;;;;;;;;;;;;;;;;;;;;;;;;;;;;;;;;;;;;;;;;;;
;;;;;;;;;;;;;;;;;;;;;;;;;;;;;;;;;;;;;;;;;;;;;;;;;;;
;; customize storage
;[storage.my_minio]
;STORAGE_TYPE = minio
;;
;; Minio endpoint to connect only available when STORAGE_TYPE is `minio`
;MINIO_ENDPOINT = localhost:9000
;;
;; Minio accessKeyID to connect only available when STORAGE_TYPE is `minio`
;MINIO_ACCESS_KEY_ID =
;;
;; Minio secretAccessKey to connect only available when STORAGE_TYPE is `minio`
;MINIO_SECRET_ACCESS_KEY =
;;
;; Minio bucket to store the attachments only available when STORAGE_TYPE is `minio`
;MINIO_BUCKET = gitea
;;
;; Minio location to create bucket only available when STORAGE_TYPE is `minio`
;MINIO_LOCATION = us-east-1
;;
;; Minio enabled ssl only available when STORAGE_TYPE is `minio`
;MINIO_USE_SSL = false

;[proxy]
;; Enable the proxy, all requests to external via HTTP will be affected
;PROXY_ENABLED = false
;; Proxy server URL, support http://, https//, socks://, blank will follow environment http_proxy/https_proxy/no_proxy
;PROXY_URL =
;; Comma separated list of host names requiring proxy. Glob patterns (*) are accepted; use ** to match all hosts.
;PROXY_HOSTS =<|MERGE_RESOLUTION|>--- conflicted
+++ resolved
@@ -99,16 +99,11 @@
 ;; Whether to use the builtin SSH server or not.
 ;START_SSH_SERVER = false
 ;;
-<<<<<<< HEAD
 ;; Expect PROXY protocol header on connections to the built-in SSH server
 ;SSH_SERVER_USE_PROXY_PROTOCOL = false
 ;;
 ;; Username to use for the builtin SSH server. If blank, then it is the value of RUN_USER.
-;BUILTIN_SSH_SERVER_USER =
-=======
-;; Username to use for the builtin SSH server.
 ;BUILTIN_SSH_SERVER_USER = %(RUN_USER)s
->>>>>>> 82f89ff9
 ;;
 ;; Domain name to be exposed in clone URL
 ;SSH_DOMAIN = %(DOMAIN)s
@@ -1543,32 +1538,17 @@
 ;; Prefix displayed before subject in mail
 ;SUBJECT_PREFIX =
 ;;
-;; Mail server protocol. One of "smtp", "smtps", "smtp+startls", "smtp+unix", "sendmail", "dummy".
-;; - sendmail: use the operating system's `sendmail` command instead of SMTP. This is common on Linux systems.
-;; - dummy: send email messages to the log as a testing phase.
-;; If your provider does not explicitly say which protocol it uses but does provide a port,
-;; you can set SMTP_PORT instead and this will be inferred.
-;; (Before 1.18, see the notice, this was controlled via MAILER_TYPE and IS_TLS_ENABLED.)
-;PROTOCOL =
-;;
-;; Mail server address, e.g. smtp.gmail.com.
-;; For smtp+unix, this should be a path to a unix socket instead.
-;; (Before 1.18, see the notice, this was combined with SMTP_PORT as HOST.)
-;SMTP_ADDR =
-;;
-;; Mail server port. Common ports are:
-;;   25:  insecure SMTP
-;;   465: SMTP Secure
-;;   587: StartTLS
-;; If no protocol is specified, it will be inferred by this setting.
-;; (Before 1.18, this was combined with SMTP_ADDR as HOST.)
-;SMTP_PORT =
-;;
-;; Enable HELO operation. Defaults to true.
-;ENABLE_HELO = true
-;;
-;; Custom hostname for HELO operation.
-;; If no value is provided, one is retrieved from system.
+;; Mail server
+;; Gmail: smtp.gmail.com:587
+;; QQ: smtp.qq.com:465
+;; As per RFC 8314 using Implicit TLS/SMTPS on port 465 (if supported) is recommended,
+;; otherwise STARTTLS on port 587 should be used.
+;HOST =
+;;
+;; Disable HELO operation when hostnames are different.
+;DISABLE_HELO =
+;;
+;; Custom hostname for HELO operation, if no value is provided, one is retrieved from system.
 ;HELO_HOSTNAME =
 ;;
 ;; If set to `true`, completely ignores server certificate validation errors.
