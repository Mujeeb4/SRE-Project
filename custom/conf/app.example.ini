; This file lists the default values used by Gitea
;; Copy required sections to your own app.ini (default is custom/conf/app.ini)
;; and modify as needed.
;; Do not copy the whole file as-is, as it contains some invalid sections for illustrative purposes.
;; If you don't know what a setting is you should not set it.
;;
;; see https://docs.gitea.io/en-us/config-cheat-sheet/ for additional documentation.


;;;;;;;;;;;;;;;;;;;;;;;;;;;;;;;;;;;;;;;;;;;;;;;;;;;
;; General Settings
;;;;;;;;;;;;;;;;;;;;;;;;;;;;;;;;;;;;;;;;;;;;;;;;;;;
;;
;; App name that shows in every page title
APP_NAME = ; Gitea: Git with a cup of tea
;;
;; RUN_USER will automatically detect the current user - but you can set it here change it if you run locally
RUN_USER = ; git
;;
;; Application run mode, affects performance and debugging. Either "dev", "prod" or "test", default is "prod"
RUN_MODE = ; prod

;;;;;;;;;;;;;;;;;;;;;;;;;;;;;;;;;;;;;;;;;;;;;;;;;;;
;;;;;;;;;;;;;;;;;;;;;;;;;;;;;;;;;;;;;;;;;;;;;;;;;;;
[server]
;;;;;;;;;;;;;;;;;;;;;;;;;;;;;;;;;;;;;;;;;;;;;;;;;;;
;;;;;;;;;;;;;;;;;;;;;;;;;;;;;;;;;;;;;;;;;;;;;;;;;;;
;;
;; The protocol the server listens on. One of 'http', 'https', 'unix' or 'fcgi'. Defaults to 'http'
;PROTOCOL = http
;;
;; Expect PROXY protocol headers on connections
;USE_PROXY_PROTOCOL = false
;;
;; Use PROXY protocol in TLS Bridging mode
;PROXY_PROTOCOL_TLS_BRIDGING = false
;;
; Timeout to wait for PROXY protocol header (set to 0 to have no timeout)
;PROXY_PROTOCOL_HEADER_TIMEOUT=5s
;;
; Accept PROXY protocol headers with UNKNOWN type
;PROXY_PROTOCOL_ACCEPT_UNKNOWN=false
;;
;; Set the domain for the server
;DOMAIN = localhost
;;
;; Overwrite the automatically generated public URL. Necessary for proxies and docker.
;ROOT_URL = %(PROTOCOL)s://%(DOMAIN)s:%(HTTP_PORT)s/
;;
;; when STATIC_URL_PREFIX is empty it will follow ROOT_URL
;STATIC_URL_PREFIX =
;;
;; The address to listen on. Either a IPv4/IPv6 address or the path to a unix socket.
;HTTP_ADDR = 0.0.0.0
;;
;; The port to listen on. Leave empty when using a unix socket.
;HTTP_PORT = 3000
;;
;; If REDIRECT_OTHER_PORT is true, and PROTOCOL is set to https an http server
;; will be started on PORT_TO_REDIRECT and it will redirect plain, non-secure http requests to the main
;; ROOT_URL.  Defaults are false for REDIRECT_OTHER_PORT and 80 for
;; PORT_TO_REDIRECT.
;REDIRECT_OTHER_PORT = false
;PORT_TO_REDIRECT = 80
;;
;; expect PROXY protocol header on connections to https redirector.
;REDIRECTOR_USE_PROXY_PROTOCOL = %(USE_PROXY_PROTOCOL)
;; Minimum and maximum supported TLS versions
;SSL_MIN_VERSION=TLSv1.2
;SSL_MAX_VERSION=
;;
;; SSL Curve Preferences
;SSL_CURVE_PREFERENCES=X25519,P256
;;
;; SSL Cipher Suites
;SSL_CIPHER_SUITES=; Will default to "ecdhe_ecdsa_with_aes_256_gcm_sha384,ecdhe_rsa_with_aes_256_gcm_sha384,ecdhe_ecdsa_with_aes_128_gcm_sha256,ecdhe_rsa_with_aes_128_gcm_sha256,ecdhe_ecdsa_with_chacha20_poly1305,ecdhe_rsa_with_chacha20_poly1305" if aes is supported by hardware, otherwise chacha will be first.
;;
;; Timeout for any write to the connection. (Set to -1 to disable all timeouts.)
;PER_WRITE_TIMEOUT = 30s
;;
;; Timeout per Kb written to connections.
;PER_WRITE_PER_KB_TIMEOUT = 30s
;;
;; Permission for unix socket
;UNIX_SOCKET_PERMISSION = 666
;;
;; Local (DMZ) URL for Gitea workers (such as SSH update) accessing web service.
;; In most cases you do not need to change the default value.
;; Alter it only if your SSH server node is not the same as HTTP node.
;; Do not set this variable if PROTOCOL is set to 'unix'.
;LOCAL_ROOT_URL = %(PROTOCOL)s://%(HTTP_ADDR)s:%(HTTP_PORT)s/
;;
;; When making local connections pass the PROXY protocol header.
;LOCAL_USE_PROXY_PROTOCOL = %(USE_PROXY_PROTOCOL)
;;
;; Disable SSH feature when not available
;DISABLE_SSH = false
;;
;; Whether to use the builtin SSH server or not.
;START_SSH_SERVER = false
;;
;; Expect PROXY protocol header on connections to the built-in SSH server
;SSH_SERVER_USE_PROXY_PROTOCOL = false
;;
;; Username to use for the builtin SSH server. If blank, then it is the value of RUN_USER.
;BUILTIN_SSH_SERVER_USER = %(RUN_USER)s
;;
;; Domain name to be exposed in clone URL
;SSH_DOMAIN = %(DOMAIN)s
;;
;; SSH username displayed in clone URLs.
;SSH_USER = %(BUILTIN_SSH_SERVER_USER)s
;;
;; The network interface the builtin SSH server should listen on
;SSH_LISTEN_HOST =
;;
;; Port number to be exposed in clone URL
;SSH_PORT = 22
;;
;; The port number the builtin SSH server should listen on
;SSH_LISTEN_PORT = %(SSH_PORT)s
;;
;; Root path of SSH directory, default is '~/.ssh', but you have to use '/home/git/.ssh'.
;SSH_ROOT_PATH =
;;
;; Gitea will create a authorized_keys file by default when it is not using the internal ssh server
;; If you intend to use the AuthorizedKeysCommand functionality then you should turn this off.
;SSH_CREATE_AUTHORIZED_KEYS_FILE = true
;;
;; Gitea will create a authorized_principals file by default when it is not using the internal ssh server
;; If you intend to use the AuthorizedPrincipalsCommand functionality then you should turn this off.
;SSH_CREATE_AUTHORIZED_PRINCIPALS_FILE = true
;;
;; For the built-in SSH server, choose the ciphers to support for SSH connections,
;; for system SSH this setting has no effect
;SSH_SERVER_CIPHERS = chacha20-poly1305@openssh.com, aes128-ctr, aes192-ctr, aes256-ctr, aes128-gcm@openssh.com, aes256-gcm@openssh.com
;;
;; For the built-in SSH server, choose the key exchange algorithms to support for SSH connections,
;; for system SSH this setting has no effect
;SSH_SERVER_KEY_EXCHANGES = curve25519-sha256, ecdh-sha2-nistp256, ecdh-sha2-nistp384, ecdh-sha2-nistp521, diffie-hellman-group14-sha256, diffie-hellman-group14-sha1
;;
;; For the built-in SSH server, choose the MACs to support for SSH connections,
;; for system SSH this setting has no effect
;SSH_SERVER_MACS = hmac-sha2-256-etm@openssh.com, hmac-sha2-256, hmac-sha1
;;
;; For the built-in SSH server, choose the keypair to offer as the host key
;; The private key should be at SSH_SERVER_HOST_KEY and the public SSH_SERVER_HOST_KEY.pub
;; relative paths are made absolute relative to the APP_DATA_PATH
;SSH_SERVER_HOST_KEYS=ssh/gitea.rsa, ssh/gogs.rsa
;;
;; Directory to create temporary files in when testing public keys using ssh-keygen,
;; default is the system temporary directory.
;SSH_KEY_TEST_PATH =
;;
;; Path to ssh-keygen, default is 'ssh-keygen' which means the shell is responsible for finding out which one to call.
;SSH_KEYGEN_PATH = ssh-keygen
;;
;; Enable SSH Authorized Key Backup when rewriting all keys, default is true
;SSH_AUTHORIZED_KEYS_BACKUP = true
;;
;; Determines which principals to allow
;; - empty: if SSH_TRUSTED_USER_CA_KEYS is empty this will default to off, otherwise will default to email, username.
;; - off: Do not allow authorized principals
;; - email: the principal must match the user's email
;; - username: the principal must match the user's username
;; - anything: there will be no checking on the content of the principal
;SSH_AUTHORIZED_PRINCIPALS_ALLOW = email, username
;;
;; Enable SSH Authorized Principals Backup when rewriting all keys, default is true
;SSH_AUTHORIZED_PRINCIPALS_BACKUP = true
;;
;; Specifies the public keys of certificate authorities that are trusted to sign user certificates for authentication.
;; Multiple keys should be comma separated.
;; E.g."ssh-<algorithm> <key>". or "ssh-<algorithm> <key1>, ssh-<algorithm> <key2>".
;; For more information see "TrustedUserCAKeys" in the sshd config manpages.
;SSH_TRUSTED_USER_CA_KEYS =
;; Absolute path of the `TrustedUserCaKeys` file gitea will manage.
;; Default this `RUN_USER`/.ssh/gitea-trusted-user-ca-keys.pem
;; If you're running your own ssh server and you want to use the gitea managed file you'll also need to modify your
;; sshd_config to point to this file. The official docker image will automatically work without further configuration.
;SSH_TRUSTED_USER_CA_KEYS_FILENAME =
;;
;; Enable exposure of SSH clone URL to anonymous visitors, default is false
;SSH_EXPOSE_ANONYMOUS = false
;;
;; Timeout for any write to ssh connections. (Set to -1 to disable all timeouts.)
;; Will default to the PER_WRITE_TIMEOUT.
;SSH_PER_WRITE_TIMEOUT = 30s
;;
;; Timeout per Kb written to ssh connections.
;; Will default to the PER_WRITE_PER_KB_TIMEOUT.
;SSH_PER_WRITE_PER_KB_TIMEOUT = 30s
;;
;; Indicate whether to check minimum key size with corresponding type
;MINIMUM_KEY_SIZE_CHECK = false
;;
;; Disable CDN even in "prod" mode
;OFFLINE_MODE = false
;DISABLE_ROUTER_LOG = false
;;
;; TLS Settings: Either ACME or manual
;; (Other common TLS configuration are found before)
;ENABLE_ACME = false
;;
;;;;;;;;;;;;;;;;;;;;;;;;;;;;;;;;;;;;;;;;;;;
;;
;; ACME automatic TLS settings
;;
;; ACME directory URL (e.g. LetsEncrypt's staging/testing URL: https://acme-staging-v02.api.letsencrypt.org/directory)
;; Leave empty to default to LetsEncrypt's (production) URL
;ACME_URL =
;;
;; Explicitly accept the ACME's TOS. The specific TOS cannot be retrieved at the moment.
;ACME_ACCEPTTOS = false
;;
;; If the ACME CA is not in your system's CA trust chain, it can be manually added here
;ACME_CA_ROOT =
;;
;; Email used for the ACME registration service
;; Can be left blank to initialize at first run and use the cached value
;ACME_EMAIL =
;;
;; ACME live directory (not to be confused with ACME directory URL: ACME_URL)
;; (Refer to caddy's ACME manager https://github.com/caddyserver/certmagic)
;ACME_DIRECTORY = https
;;
;;;;;;;;;;;;;;;;;;;;;;;;;;;;;;;;;;;;;;;;;;;
;;
;;  Manual TLS settings: (Only applicable if ENABLE_ACME=false)
;;
;; Generate steps:
;; $ ./gitea cert -ca=true -duration=8760h0m0s -host=myhost.example.com
;;
;; Or from a .pfx file exported from the Windows certificate store (do
;; not forget to export the private key):
;; $ openssl pkcs12 -in cert.pfx -out cert.pem -nokeys
;; $ openssl pkcs12 -in cert.pfx -out key.pem -nocerts -nodes
;; Paths are relative to CUSTOM_PATH
;CERT_FILE = https/cert.pem
;KEY_FILE = https/key.pem
;;
;; Root directory containing templates and static files.
;; default is the path where Gitea is executed
;STATIC_ROOT_PATH =
;;
;; Default path for App data
;APP_DATA_PATH = data
;;
;; Enable gzip compression for runtime-generated content, static resources excluded
;ENABLE_GZIP = false
;;
;; Application profiling (memory and cpu)
;; For "web" command it listens on localhost:6060
;; For "serve" command it dumps to disk at PPROF_DATA_PATH as (cpuprofile|memprofile)_<username>_<temporary id>
;ENABLE_PPROF = false
;;
;; PPROF_DATA_PATH, use an absolute path when you start gitea as service
;PPROF_DATA_PATH = data/tmp/pprof
;;
;; Landing page, can be "home", "explore", "organizations", "login", or any URL such as "/org/repo" or even "https://anotherwebsite.com"
;; The "login" choice is not a security measure but just a UI flow change, use REQUIRE_SIGNIN_VIEW to force users to log in.
;LANDING_PAGE = home
;;
;; Enables git-lfs support. true or false, default is false.
;LFS_START_SERVER = false
;;
;;
;; LFS authentication secret, change this yourself
LFS_JWT_SECRET =
;;
;; LFS authentication validity period (in time.Duration), pushes taking longer than this may fail.
;LFS_HTTP_AUTH_EXPIRY = 20m
;;
;; Maximum allowed LFS file size in bytes (Set to 0 for no limit).
;LFS_MAX_FILE_SIZE = 0
;;
;; Maximum number of locks returned per page
;LFS_LOCKS_PAGING_NUM = 50
;;
;; Allow graceful restarts using SIGHUP to fork
;ALLOW_GRACEFUL_RESTARTS = true
;;
;; After a restart the parent will finish ongoing requests before
;; shutting down. Force shutdown if this process takes longer than this delay.
;; set to a negative value to disable
;GRACEFUL_HAMMER_TIME = 60s
;;
;; Allows the setting of a startup timeout and waithint for Windows as SVC service
;; 0 disables this.
;STARTUP_TIMEOUT = 0
;;
;; Static resources, includes resources on custom/, public/ and all uploaded avatars web browser cache time. Note that this cache is disabled when RUN_MODE is "dev". Default is 6h
;STATIC_CACHE_TIME = 6h

;;;;;;;;;;;;;;;;;;;;;;;;;;;;;;;;;;;;;;;;;;;;;;;;;;;
;;;;;;;;;;;;;;;;;;;;;;;;;;;;;;;;;;;;;;;;;;;;;;;;;;;
[database]
;;;;;;;;;;;;;;;;;;;;;;;;;;;;;;;;;;;;;;;;;;;;;;;;;;;
;;;;;;;;;;;;;;;;;;;;;;;;;;;;;;;;;;;;;;;;;;;;;;;;;;;
;;
;; Database to use. Either "mysql", "postgres", "mssql" or "sqlite3".
;;
;;;;;;;;;;;;;;;;;;;;;;;;;;;;;;;;;;;;;;;;;;;
;;
;; MySQL Configuration
;;
DB_TYPE = mysql
HOST = 127.0.0.1:3306 ; can use socket e.g. /var/run/mysqld/mysqld.sock
NAME = gitea
USER = root
;PASSWD = ;Use PASSWD = `your password` for quoting if you use special characters in the password.
;SSL_MODE = false ; either "false" (default), "true", or "skip-verify"
;CHARSET = utf8mb4 ;either "utf8" or "utf8mb4", default is "utf8mb4".
;;
;; NOTICE: for "utf8mb4" you must use MySQL InnoDB > 5.6. Gitea is unable to check this.
;;
;;;;;;;;;;;;;;;;;;;;;;;;;;;;;;;;;;;;;;;;;;;
;;
;; Postgres Configuration
;;
;DB_TYPE = postgres
;HOST = 127.0.0.1:5432 ; can use socket e.g. /var/run/postgresql/
;NAME = gitea
;USER = root
;PASSWD =
;SCHEMA =
;SSL_MODE=disable ;either "disable" (default), "require", or "verify-full"
;;
;;;;;;;;;;;;;;;;;;;;;;;;;;;;;;;;;;;;;;;;;;;
;;
;; SQLite Configuration
;;
;DB_TYPE = sqlite3
;PATH= ; defaults to data/gitea.db
;SQLITE_TIMEOUT = ; Query timeout defaults to: 500
;SQLITE_JOURNAL_MODE = ; defaults to sqlite database default (often DELETE), can be used to enable WAL mode. https://www.sqlite.org/pragma.html#pragma_journal_mode
;;
;;;;;;;;;;;;;;;;;;;;;;;;;;;;;;;;;;;;;;;;;;;
;;
;; MSSQL Configuration
;;
;DB_TYPE = mssql
;HOST = 172.17.0.2:1433
;NAME = gitea
;USER = SA
;PASSWD = MwantsaSecurePassword1
;;
;;;;;;;;;;;;;;;;;;;;;;;;;;;;;;;;;;;;;;;;;;;
;;
;; Other settings
;;
;; For iterate buffer, default is 50
;ITERATE_BUFFER_SIZE = 50
;;
;; Show the database generated SQL
LOG_SQL = false ; if unset defaults to true
;;
;; Maximum number of DB Connect retries
;DB_RETRIES = 10
;;
;; Backoff time per DB retry (time.Duration)
;DB_RETRY_BACKOFF = 3s
;;
;; Max idle database connections on connection pool, default is 2
;MAX_IDLE_CONNS = 2
;;
;; Database connection max life time, default is 0 or 3s mysql (See #6804 & #7071 for reasoning)
;CONN_MAX_LIFETIME = 3s
;;
;; Database maximum number of open connections, default is 0 meaning no maximum
;MAX_OPEN_CONNS = 0

;;;;;;;;;;;;;;;;;;;;;;;;;;;;;;;;;;;;;;;;;;;;;;;;;;;
;;;;;;;;;;;;;;;;;;;;;;;;;;;;;;;;;;;;;;;;;;;;;;;;;;;
[security]
;;;;;;;;;;;;;;;;;;;;;;;;;;;;;;;;;;;;;;;;;;;;;;;;;;;
;;;;;;;;;;;;;;;;;;;;;;;;;;;;;;;;;;;;;;;;;;;;;;;;;;;
;;
;; Whether the installer is disabled (set to true to disable the installer)
INSTALL_LOCK = false
;;
;; Global secret key that will be used
;; This key is VERY IMPORTANT. If you lose it, the data encrypted by it (like 2FA secret) can't be decrypted anymore.
SECRET_KEY =
;;
;; Alternative location to specify secret key, instead of this file; you cannot specify both this and SECRET_KEY, and must pick one
;; This key is VERY IMPORTANT. If you lose it, the data encrypted by it (like 2FA secret) can't be decrypted anymore.
;SECRET_KEY_URI = file:/etc/gitea/secret_key
;;
;; Secret used to validate communication within Gitea binary.
INTERNAL_TOKEN=
;;
;; Alternative location to specify internal token, instead of this file; you cannot specify both this and INTERNAL_TOKEN, and must pick one
;INTERNAL_TOKEN_URI = file:/etc/gitea/internal_token
;;
;; How long to remember that a user is logged in before requiring relogin (in days)
;LOGIN_REMEMBER_DAYS = 7
;;
;; Name of the cookie used to store the current username.
;COOKIE_USERNAME = gitea_awesome
;;
;; Name of cookie used to store authentication information.
;COOKIE_REMEMBER_NAME = gitea_incredible
;;
;; Reverse proxy authentication header name of user name, email, and full name
;REVERSE_PROXY_AUTHENTICATION_USER = X-WEBAUTH-USER
;REVERSE_PROXY_AUTHENTICATION_EMAIL = X-WEBAUTH-EMAIL
;REVERSE_PROXY_AUTHENTICATION_FULL_NAME = X-WEBAUTH-FULLNAME
;;
;; Interpret X-Forwarded-For header or the X-Real-IP header and set this as the remote IP for the request
;REVERSE_PROXY_LIMIT = 1
;;
;; List of IP addresses and networks separated by comma of trusted proxy servers. Use `*` to trust all.
;REVERSE_PROXY_TRUSTED_PROXIES = 127.0.0.0/8,::1/128
;;
;; The minimum password length for new Users
;MIN_PASSWORD_LENGTH = 6
;;
;; Set to true to allow users to import local server paths
;IMPORT_LOCAL_PATHS = false
;;
;; Set to false to allow users with git hook privileges to create custom git hooks.
;; Custom git hooks can be used to perform arbitrary code execution on the host operating system.
;; This enables the users to access and modify this config file and the Gitea database and interrupt the Gitea service.
;; By modifying the Gitea database, users can gain Gitea administrator privileges.
;; It also enables them to access other resources available to the user on the operating system that is running the Gitea instance and perform arbitrary actions in the name of the Gitea OS user.
;; WARNING: This maybe harmful to you website or your operating system.
;; WARNING: Setting this to true does not change existing hooks in git repos; adjust it before if necessary.
;DISABLE_GIT_HOOKS = true
;;
;; Set to true to disable webhooks feature.
;DISABLE_WEBHOOKS = false
;;
;; Set to false to allow pushes to gitea repositories despite having an incomplete environment - NOT RECOMMENDED
;ONLY_ALLOW_PUSH_IF_GITEA_ENVIRONMENT_SET = true
;;
;;Comma separated list of character classes required to pass minimum complexity.
;;If left empty or no valid values are specified, the default is off (no checking)
;;Classes include "lower,upper,digit,spec"
;PASSWORD_COMPLEXITY = off
;;
;; Password Hash algorithm, either "argon2", "pbkdf2", "scrypt" or "bcrypt"
;PASSWORD_HASH_ALGO = pbkdf2
;;
;; Set false to allow JavaScript to read CSRF cookie
;CSRF_COOKIE_HTTP_ONLY = true
;;
;; Validate against https://haveibeenpwned.com/Passwords to see if a password has been exposed
;PASSWORD_CHECK_PWN = false
;;
;; Cache successful token hashes. API tokens are stored in the DB as pbkdf2 hashes however, this means that there is a potentially significant hashing load when there are multiple API operations.
;; This cache will store the successfully hashed tokens in a LRU cache as a balance between performance and security.
;SUCCESSFUL_TOKENS_CACHE_SIZE = 20

;;;;;;;;;;;;;;;;;;;;;;;;;;;;;;;;;;;;;;;;;;;;;;;;;;;
;;;;;;;;;;;;;;;;;;;;;;;;;;;;;;;;;;;;;;;;;;;;;;;;;;;
[camo]
;;;;;;;;;;;;;;;;;;;;;;;;;;;;;;;;;;;;;;;;;;;;;;;;;;;
;;;;;;;;;;;;;;;;;;;;;;;;;;;;;;;;;;;;;;;;;;;;;;;;;;;
;;
;; At the moment we only support images
;;
;; if the camo is enabled
;ENABLED = false
;; url to a camo image proxy, it **is required** if camo is enabled.
;SERVER_URL =
;; HMAC to encode urls with, it **is required** if camo is enabled.
;HMAC_KEY =
;; Set to true to use camo for https too lese only non https urls are proxyed
;ALLWAYS = false

;;;;;;;;;;;;;;;;;;;;;;;;;;;;;;;;;;;;;;;;;;;;;;;;;;;
;;;;;;;;;;;;;;;;;;;;;;;;;;;;;;;;;;;;;;;;;;;;;;;;;;;
[oauth2]
;;;;;;;;;;;;;;;;;;;;;;;;;;;;;;;;;;;;;;;;;;;;;;;;;;;
;;;;;;;;;;;;;;;;;;;;;;;;;;;;;;;;;;;;;;;;;;;;;;;;;;;
;;
;; Enables OAuth2 provider
ENABLE = true
;;
;; Algorithm used to sign OAuth2 tokens. Valid values: HS256, HS384, HS512, RS256, RS384, RS512, ES256, ES384, ES512, EdDSA
;JWT_SIGNING_ALGORITHM = RS256
;;
;; Private key file path used to sign OAuth2 tokens. The path is relative to APP_DATA_PATH.
;; This setting is only needed if JWT_SIGNING_ALGORITHM is set to RS256, RS384, RS512, ES256, ES384 or ES512.
;; The file must contain a RSA or ECDSA private key in the PKCS8 format. If no key exists a 4096 bit key will be created for you.
;JWT_SIGNING_PRIVATE_KEY_FILE = jwt/private.pem
;;
;; OAuth2 authentication secret for access and refresh tokens, change this yourself to a unique string. CLI generate option is helpful in this case. https://docs.gitea.io/en-us/command-line/#generate
;; This setting is only needed if JWT_SIGNING_ALGORITHM is set to HS256, HS384 or HS512.
;JWT_SECRET =
;;
;; Lifetime of an OAuth2 access token in seconds
;ACCESS_TOKEN_EXPIRATION_TIME = 3600
;;
;; Lifetime of an OAuth2 refresh token in hours
;REFRESH_TOKEN_EXPIRATION_TIME = 730
;;
;; Check if refresh token got already used
;INVALIDATE_REFRESH_TOKENS = false
;;
;; Maximum length of oauth2 token/cookie stored on server
;MAX_TOKEN_LENGTH = 32767

;;;;;;;;;;;;;;;;;;;;;;;;;;;;;;;;;;;;;;;;;;;;;;;;;;;
;;;;;;;;;;;;;;;;;;;;;;;;;;;;;;;;;;;;;;;;;;;;;;;;;;;
[log]
;;;;;;;;;;;;;;;;;;;;;;;;;;;;;;;;;;;;;;;;;;;;;;;;;;;
;;;;;;;;;;;;;;;;;;;;;;;;;;;;;;;;;;;;;;;;;;;;;;;;;;;
;; Root path for the log files - defaults to %(GITEA_WORK_DIR)/log
;ROOT_PATH =
;;
;;;;;;;;;;;;;;;;;;;;;;;;;;;;;;;;;;;;;;;;;;;;;;;;;;;
;; Main Logger
;;
;; Either "console", "file", "conn", "smtp" or "database", default is "console"
;; Use comma to separate multiple modes, e.g. "console, file"
MODE = console
;;
;; Either "Trace", "Debug", "Info", "Warn", "Error", "Critical" or "None", default is "Info"
LEVEL = Info
;;
;;;;;;;;;;;;;;;;;;;;;;;;;;;;;;;;;;;;;;;;;;;;;;;;;;;
;; Router Logger
;;
;; Switch off the router log
;DISABLE_ROUTER_LOG=false
;;
;; Set the log "modes" for the router log (if file is set the log file will default to router.log)
ROUTER = console
;;
;; The router will log different things at different levels.
;;
;; * started messages will be logged at TRACE level
;; * polling/completed routers will be logged at INFO
;; * slow routers will be logged at WARN
;; * failed routers will be logged at WARN
;;
;; The routing level will default to that of the system but individual router level can be set in
;; [log.<mode>.router] LEVEL
;;

;;;;;;;;;;;;;;;;;;;;;;;;;;;;;;;;;;;;;;;;;;;;;;;;;;;
;;
;; Access Logger (Creates log in NCSA common log format)
;;
;ENABLE_ACCESS_LOG = false
;;
;; Set the log "modes" for the access log (if file is set the log file will default to access.log)
;ACCESS = file
;;
;; Sets the template used to create the access log.
;ACCESS_LOG_TEMPLATE = {{.Ctx.RemoteAddr}} - {{.Identity}} {{.Start.Format "[02/Jan/2006:15:04:05 -0700]" }} "{{.Ctx.Req.Method}} {{.Ctx.Req.URL.RequestURI}} {{.Ctx.Req.Proto}}" {{.ResponseWriter.Status}} {{.ResponseWriter.Size}} "{{.Ctx.Req.Referer}}\" \"{{.Ctx.Req.UserAgent}}"
;;
;;;;;;;;;;;;;;;;;;;;;;;;;;;;;;;;;;;;;;;;;;;;;;;;;;;
;;
;; SSH log (Creates log from ssh git request)
;;
;ENABLE_SSH_LOG = false
;;
;; Other Settings
;;
;; Print Stacktraces with logs. (Rarely helpful.) Either "Trace", "Debug", "Info", "Warn", "Error", "Critical", default is "None"
;STACKTRACE_LEVEL = None
;;
;; Buffer length of the channel, keep it as it is if you don't know what it is.
;BUFFER_LEN = 10000

;;;;;;;;;;;;;;;;;;;;;;;;;;;;;;;;;;;;;;;;;;;;;;;;;;;
;; Creating specific log configuration
;;
;; You can set specific configuration for individual modes and subloggers
;;
;; Configuration available to all log modes/subloggers
;LEVEL=
;FLAGS = stdflags
;EXPRESSION =
;PREFIX =
;COLORIZE = false
;;
;; For "console" mode only
;STDERR = false
;;
;; For "file" mode only
;LEVEL =
;; Set the file_name for the logger. If this is a relative path this
;; will be relative to ROOT_PATH
;FILE_NAME =
;; This enables automated log rotate(switch of following options), default is true
;LOG_ROTATE = true
;; Max size shift of a single file, default is 28 means 1 << 28, 256MB
;MAX_SIZE_SHIFT = 28
;; Segment log daily, default is true
;DAILY_ROTATE = true
;; delete the log file after n days, default is 7
;MAX_DAYS = 7
;; compress logs with gzip
;COMPRESS = true
;; compression level see godoc for compress/gzip
;COMPRESSION_LEVEL = -1
;
;; For "conn" mode only
;LEVEL =
;; Reconnect host for every single message, default is false
;RECONNECT_ON_MSG = false
;; Try to reconnect when connection is lost, default is false
;RECONNECT = false
;; Either "tcp", "unix" or "udp", default is "tcp"
;PROTOCOL = tcp
;; Host address
;ADDR =
;
;; For "smtp" mode only
;LEVEL =
;; Name displayed in mail title, default is "Diagnostic message from server"
;SUBJECT = Diagnostic message from server
;; Mail server
;HOST =
;; Mailer user name and password
;USER =
;; Use PASSWD = `your password` for quoting if you use special characters in the password.
;PASSWD =
;; Receivers, can be one or more, e.g. 1@example.com,2@example.com
;RECEIVERS =

;;;;;;;;;;;;;;;;;;;;;;;;;;;;;;;;;;;;;;;;;;;;;;;;;;;
;;;;;;;;;;;;;;;;;;;;;;;;;;;;;;;;;;;;;;;;;;;;;;;;;;;
[git]
;;;;;;;;;;;;;;;;;;;;;;;;;;;;;;;;;;;;;;;;;;;;;;;;;;;
;;;;;;;;;;;;;;;;;;;;;;;;;;;;;;;;;;;;;;;;;;;;;;;;;;;
;;
;; The path of git executable. If empty, Gitea searches through the PATH environment.
;PATH =
;;
;; The HOME directory for Git
;HOME_PATH = %(APP_DATA_PATH)/home
;;
;; Disables highlight of added and removed changes
;DISABLE_DIFF_HIGHLIGHT = false
;;
;; Max number of lines allowed in a single file in diff view
;MAX_GIT_DIFF_LINES = 1000
;;
;; Max number of allowed characters in a line in diff view
;MAX_GIT_DIFF_LINE_CHARACTERS = 5000
;;
;; Max number of files shown in diff view
;MAX_GIT_DIFF_FILES = 100
;;
;; Set the default commits range size
;COMMITS_RANGE_SIZE = 50
;;
;; Set the default branches range size
;BRANCHES_RANGE_SIZE = 20
;;
;; Arguments for command 'git gc', e.g. "--aggressive --auto"
;; see more on http://git-scm.com/docs/git-gc/
;GC_ARGS =
;;
;; If use git wire protocol version 2 when git version >= 2.18, default is true, set to false when you always want git wire protocol version 1
;; To enable this for Git over SSH when using a OpenSSH server, add `AcceptEnv GIT_PROTOCOL` to your sshd_config file.
;ENABLE_AUTO_GIT_WIRE_PROTOCOL = true
;;
;; Respond to pushes to a non-default branch with a URL for creating a Pull Request (if the repository has them enabled)
;PULL_REQUEST_PUSH_MESSAGE = true
;;
;; (Go-Git only) Don't cache objects greater than this in memory. (Set to 0 to disable.)
;LARGE_OBJECT_THRESHOLD = 1048576
;; Set to true to forcibly set core.protectNTFS=false
;DISABLE_CORE_PROTECT_NTFS=false
;; Disable the usage of using partial clones for git.
;DISABLE_PARTIAL_CLONE = false

;;;;;;;;;;;;;;;;;;;;;;;;;;;;;;;;;;;;;;;;;;;;;;;;;;;
;;;;;;;;;;;;;;;;;;;;;;;;;;;;;;;;;;;;;;;;;;;;;;;;;;;
[service]
;;;;;;;;;;;;;;;;;;;;;;;;;;;;;;;;;;;;;;;;;;;;;;;;;;;
;;;;;;;;;;;;;;;;;;;;;;;;;;;;;;;;;;;;;;;;;;;;;;;;;;;
;;
;; Time limit to confirm account/email registration
;ACTIVE_CODE_LIVE_MINUTES = 180
;;
;; Time limit to perform the reset of a forgotten password
;RESET_PASSWD_CODE_LIVE_MINUTES = 180
;;
;; Whether a new user needs to confirm their email when registering.
;REGISTER_EMAIL_CONFIRM = false
;;
;; Whether a new user needs to be confirmed manually after registration. (Requires `REGISTER_EMAIL_CONFIRM` to be disabled.)
;REGISTER_MANUAL_CONFIRM = false
;;
;; List of domain names that are allowed to be used to register on a Gitea instance
;; gitea.io,example.com
;EMAIL_DOMAIN_WHITELIST =
;;
;; Comma-separated list of domain names that are not allowed to be used to register on a Gitea instance
;EMAIL_DOMAIN_BLOCKLIST =
;;
;; Disallow registration, only allow admins to create accounts.
;DISABLE_REGISTRATION = false
;;
;; Allow registration only using gitea itself, it works only when DISABLE_REGISTRATION is false
;ALLOW_ONLY_INTERNAL_REGISTRATION = false
;;
;; Allow registration only using third-party services, it works only when DISABLE_REGISTRATION is false
;ALLOW_ONLY_EXTERNAL_REGISTRATION = false
;;
;; User must sign in to view anything.
;REQUIRE_SIGNIN_VIEW = false
;;
;; Mail notification
;ENABLE_NOTIFY_MAIL = false
;;
;; This setting enables gitea to be signed in with HTTP BASIC Authentication using the user's password
;; If you set this to false you will not be able to access the tokens endpoints on the API with your password
;; Please note that setting this to false will not disable OAuth Basic or Basic authentication using a token
;ENABLE_BASIC_AUTHENTICATION = true
;;
;; More detail: https://github.com/gogits/gogs/issues/165
;ENABLE_REVERSE_PROXY_AUTHENTICATION = false
;ENABLE_REVERSE_PROXY_AUTO_REGISTRATION = false
;ENABLE_REVERSE_PROXY_EMAIL = false
;ENABLE_REVERSE_PROXY_FULL_NAME = false
;;
;; Enable captcha validation for registration
;ENABLE_CAPTCHA = false
;;
;; Type of captcha you want to use. Options: image, recaptcha, hcaptcha, mcaptcha.
;CAPTCHA_TYPE = image
;;
;; Change this to use recaptcha.net or other recaptcha service
;RECAPTCHA_URL = https://www.google.com/recaptcha/
;; Enable recaptcha to use Google's recaptcha service
;; Go to https://www.google.com/recaptcha/admin to sign up for a key
;RECAPTCHA_SECRET =
;RECAPTCHA_SITEKEY =
;;
;; For hCaptcha, create an account at https://accounts.hcaptcha.com/login to get your keys
;HCAPTCHA_SECRET =
;HCAPTCHA_SITEKEY =
;;
;; Change this to use demo.mcaptcha.org or your self-hosted mcaptcha.org instance.
;MCAPTCHA_URL = https://demo.mcaptcha.org
;;
;; Go to your configured mCaptcha instance and register a sitekey
;; and use your account's secret.
;MCAPTCHA_SECRET =
;MCAPTCHA_SITEKEY =
;;
;; Default value for KeepEmailPrivate
;; Each new user will get the value of this setting copied into their profile
;DEFAULT_KEEP_EMAIL_PRIVATE = false
;;
;; Default value for AllowCreateOrganization
;; Every new user will have rights set to create organizations depending on this setting
;DEFAULT_ALLOW_CREATE_ORGANIZATION = true
;; Default value for IsRestricted
;; Every new user will have restricted permissions depending on this setting
;DEFAULT_USER_IS_RESTRICTED = false
;;
;; Either "public", "limited" or "private", default is "public"
;; Limited is for users visible only to signed users
;; Private is for users visible only to members of their organizations
;; Public is for users visible for everyone
;DEFAULT_USER_VISIBILITY = public
;;
;; Set which visibility modes a user can have
;ALLOWED_USER_VISIBILITY_MODES = public,limited,private
;;
;; Either "public", "limited" or "private", default is "public"
;; Limited is for organizations visible only to signed users
;; Private is for organizations visible only to members of the organization
;; Public is for organizations visible to everyone
;DEFAULT_ORG_VISIBILITY = public
;;
;; Default value for DefaultOrgMemberVisible
;; True will make the membership of the users visible when added to the organisation
;DEFAULT_ORG_MEMBER_VISIBLE = false
;;
;; Default value for EnableDependencies
;; Repositories will use dependencies by default depending on this setting
;DEFAULT_ENABLE_DEPENDENCIES = true
;;
;; Dependencies can be added from any repository where the user is granted access or only from the current repository depending on this setting.
;ALLOW_CROSS_REPOSITORY_DEPENDENCIES = true
;;
;; Enable heatmap on users profiles.
;ENABLE_USER_HEATMAP = true
;;
;; Enable Timetracking
;ENABLE_TIMETRACKING = true
;;
;; Default value for EnableTimetracking
;; Repositories will use timetracking by default depending on this setting
;DEFAULT_ENABLE_TIMETRACKING = true
;;
;; Default value for AllowOnlyContributorsToTrackTime
;; Only users with write permissions can track time if this is true
;DEFAULT_ALLOW_ONLY_CONTRIBUTORS_TO_TRACK_TIME = true
;;
;; Value for the domain part of the user's email address in the git log if user
;; has set KeepEmailPrivate to true. The user's email will be replaced with a
;; concatenation of the user name in lower case, "@" and NO_REPLY_ADDRESS. Default
;; value is "noreply." + DOMAIN, where DOMAIN resolves to the value from server.DOMAIN
;; Note: do not use the <DOMAIN> notation below
;NO_REPLY_ADDRESS = ; noreply.<DOMAIN>
;;
;; Show Registration button
;SHOW_REGISTRATION_BUTTON = true
;;
;; Show milestones dashboard page - a view of all the user's milestones
;SHOW_MILESTONES_DASHBOARD_PAGE = true
;;
;; Default value for AutoWatchNewRepos
;; When adding a repo to a team or creating a new repo all team members will watch the
;; repo automatically if enabled
;AUTO_WATCH_NEW_REPOS = true
;;
;; Default value for AutoWatchOnChanges
;; Make the user watch a repository When they commit for the first time
;AUTO_WATCH_ON_CHANGES = false
;;
;; Minimum amount of time a user must exist before comments are kept when the user is deleted.
;USER_DELETE_WITH_COMMENTS_MAX_TIME = 0
;; Valid site url schemes for user profiles
;VALID_SITE_URL_SCHEMES=http,https


;;;;;;;;;;;;;;;;;;;;;;;;;;;;;;;;;;;;;;;;;;;;;;;;;;;
;;;;;;;;;;;;;;;;;;;;;;;;;;;;;;;;;;;;;;;;;;;;;;;;;;;
;; Other Settings
;;
;; Uncomment the [section.header] if you wish to
;; set the below settings.
;;;;;;;;;;;;;;;;;;;;;;;;;;;;;;;;;;;;;;;;;;;;;;;;;;;
;;;;;;;;;;;;;;;;;;;;;;;;;;;;;;;;;;;;;;;;;;;;;;;;;;;

;;;;;;;;;;;;;;;;;;;;;;;;;;;;;;;;;;;;;;;;;;;;;;;;;;;
;[repository]
;;;;;;;;;;;;;;;;;;;;;;;;;;;;;;;;;;;;;;;;;;;;;;;;;;;
;; Root path for storing all repository data. By default, it is set to %(APP_DATA_PATH)/gitea-repositories.
;; A relative path is interpreted as %(GITEA_WORK_DIR)/%(ROOT)
;ROOT =
;;
;; The script type this server supports. Usually this is `bash`, but some users report that only `sh` is available.
;SCRIPT_TYPE = bash
;;
;; DETECTED_CHARSETS_ORDER tie-break order for detected charsets.
;; If the charsets have equal confidence, tie-breaking will be done by order in this list
;; with charsets earlier in the list chosen in preference to those later.
;; Adding "defaults" will place the unused charsets at that position.
;DETECTED_CHARSETS_ORDER = UTF-8, UTF-16BE, UTF-16LE, UTF-32BE, UTF-32LE, ISO-8859, windows-1252, ISO-8859, windows-1250, ISO-8859, ISO-8859, ISO-8859, windows-1253, ISO-8859, windows-1255, ISO-8859, windows-1251, windows-1256, KOI8-R, ISO-8859, windows-1254, Shift_JIS, GB18030, EUC-JP, EUC-KR, Big5, ISO-2022, ISO-2022, ISO-2022, IBM424_rtl, IBM424_ltr, IBM420_rtl, IBM420_ltr
;;
;; Default ANSI charset to override non-UTF-8 charsets to
;ANSI_CHARSET =
;;
;; Force every new repository to be private
;FORCE_PRIVATE = false
;;
;; Default privacy setting when creating a new repository, allowed values: last, private, public. Default is last which means the last setting used.
;DEFAULT_PRIVATE = last
;;
;; Default private when using push-to-create
;DEFAULT_PUSH_CREATE_PRIVATE = true
;;
;; Global limit of repositories per user, applied at creation time. -1 means no limit
;MAX_CREATION_LIMIT = -1
;;
;; Mirror sync queue length, increase if mirror syncing starts hanging (DEPRECATED: please use [queue.mirror] LENGTH instead)
;MIRROR_QUEUE_LENGTH = 1000
;;
;; Patch test queue length, increase if pull request patch testing starts hanging (DEPRECATED: please use [queue.pr_patch_checker] LENGTH instead)
;PULL_REQUEST_QUEUE_LENGTH = 1000
;;
;; Preferred Licenses to place at the top of the List
;; The name here must match the filename in options/license or custom/options/license
;PREFERRED_LICENSES = Apache License 2.0,MIT License
;;
;; Disable the ability to interact with repositories using the HTTP protocol
;DISABLE_HTTP_GIT = false
;;
;; Value for Access-Control-Allow-Origin header, default is not to present
;; WARNING: This may be harmful to your website if you do not give it a right value.
;ACCESS_CONTROL_ALLOW_ORIGIN =
;;
;; Force ssh:// clone url instead of scp-style uri when default SSH port is used
;USE_COMPAT_SSH_URI = false
;;
;; Close issues as long as a commit on any branch marks it as fixed
;; Comma separated list of globally disabled repo units. Allowed values: repo.issues, repo.ext_issues, repo.pulls, repo.wiki, repo.ext_wiki, repo.projects
;DISABLED_REPO_UNITS =
;;
;; Comma separated list of default repo units. Allowed values: repo.code, repo.releases, repo.issues, repo.pulls, repo.wiki, repo.projects.
;; Note: Code and Releases can currently not be deactivated. If you specify default repo units you should still list them for future compatibility.
;; External wiki and issue tracker can't be enabled by default as it requires additional settings.
;; Disabled repo units will not be added to new repositories regardless if it is in the default list.
;DEFAULT_REPO_UNITS = repo.code,repo.releases,repo.issues,repo.pulls,repo.wiki,repo.projects
;;
;; Prefix archive files by placing them in a directory named after the repository
;PREFIX_ARCHIVE_FILES = true
;;
;; Disable migrating feature.
;DISABLE_MIGRATIONS = false
;;
;; Disable stars feature.
;DISABLE_STARS = false
;;
;; The default branch name of new repositories
;DEFAULT_BRANCH = main
;;
;; Allow adoption of unadopted repositories
;ALLOW_ADOPTION_OF_UNADOPTED_REPOSITORIES = false
;;
;; Allow deletion of unadopted repositories
;ALLOW_DELETION_OF_UNADOPTED_REPOSITORIES = false

;; Don't allow download source archive files from UI
;DISABLE_DOWNLOAD_SOURCE_ARCHIVES = false

;;;;;;;;;;;;;;;;;;;;;;;;;;;;;;;;;;;;;;;;;;;;;;;;;;;
;;;;;;;;;;;;;;;;;;;;;;;;;;;;;;;;;;;;;;;;;;;;;;;;;;;
;[repository.editor]
;;;;;;;;;;;;;;;;;;;;;;;;;;;;;;;;;;;;;;;;;;;;;;;;;;;
;;;;;;;;;;;;;;;;;;;;;;;;;;;;;;;;;;;;;;;;;;;;;;;;;;;
;;
;; List of file extensions for which lines should be wrapped in the Monaco editor
;; Separate extensions with a comma. To line wrap files without an extension, just put a comma
;LINE_WRAP_EXTENSIONS = .txt,.md,.markdown,.mdown,.mkd,
;;
;; Valid file modes that have a preview API associated with them, such as api/v1/markdown
;; Separate the values by commas. The preview tab in edit mode won't be displayed if the file extension doesn't match
;PREVIEWABLE_FILE_MODES = markdown

;;;;;;;;;;;;;;;;;;;;;;;;;;;;;;;;;;;;;;;;;;;;;;;;;;;
;;;;;;;;;;;;;;;;;;;;;;;;;;;;;;;;;;;;;;;;;;;;;;;;;;;
;[repository.local]
;;;;;;;;;;;;;;;;;;;;;;;;;;;;;;;;;;;;;;;;;;;;;;;;;;;
;;;;;;;;;;;;;;;;;;;;;;;;;;;;;;;;;;;;;;;;;;;;;;;;;;;
;;
;; Path for local repository copy. Defaults to `tmp/local-repo` (content gets deleted on gitea restart)
;LOCAL_COPY_PATH = tmp/local-repo

;;;;;;;;;;;;;;;;;;;;;;;;;;;;;;;;;;;;;;;;;;;;;;;;;;;
;;;;;;;;;;;;;;;;;;;;;;;;;;;;;;;;;;;;;;;;;;;;;;;;;;;
;[repository.upload]
;;;;;;;;;;;;;;;;;;;;;;;;;;;;;;;;;;;;;;;;;;;;;;;;;;;
;;;;;;;;;;;;;;;;;;;;;;;;;;;;;;;;;;;;;;;;;;;;;;;;;;;
;;
;; Whether repository file uploads are enabled. Defaults to `true`
;ENABLED = true
;;
;; Path for uploads. Defaults to `data/tmp/uploads` (content gets deleted on gitea restart)
;TEMP_PATH = data/tmp/uploads
;;
;; Comma-separated list of allowed file extensions (`.zip`), mime types (`text/plain`) or wildcard type (`image/*`, `audio/*`, `video/*`). Empty value or `*/*` allows all types.
;ALLOWED_TYPES =
;;
;; Max size of each file in megabytes. Defaults to 3MB
;FILE_MAX_SIZE = 3
;;
;; Max number of files per upload. Defaults to 5
;MAX_FILES = 5

;;;;;;;;;;;;;;;;;;;;;;;;;;;;;;;;;;;;;;;;;;;;;;;;;;;
;;;;;;;;;;;;;;;;;;;;;;;;;;;;;;;;;;;;;;;;;;;;;;;;;;;
;[repository.pull-request]
;;;;;;;;;;;;;;;;;;;;;;;;;;;;;;;;;;;;;;;;;;;;;;;;;;;
;;;;;;;;;;;;;;;;;;;;;;;;;;;;;;;;;;;;;;;;;;;;;;;;;;;
;;
;; List of prefixes used in Pull Request title to mark them as Work In Progress (matched in a case-insensitive manner)
;WORK_IN_PROGRESS_PREFIXES = WIP:,[WIP]
;;
;; List of keywords used in Pull Request comments to automatically close a related issue
;CLOSE_KEYWORDS = close,closes,closed,fix,fixes,fixed,resolve,resolves,resolved
;;
;; List of keywords used in Pull Request comments to automatically reopen a related issue
;REOPEN_KEYWORDS = reopen,reopens,reopened
;;
;; Set default merge style for repository creating, valid options: merge, rebase, rebase-merge, squash
;DEFAULT_MERGE_STYLE = merge
;;
;; In the default merge message for squash commits include at most this many commits
;DEFAULT_MERGE_MESSAGE_COMMITS_LIMIT = 50
;;
;; In the default merge message for squash commits limit the size of the commit messages to this
;DEFAULT_MERGE_MESSAGE_SIZE = 5120
;;
;; In the default merge message for squash commits walk all commits to include all authors in the Co-authored-by otherwise just use those in the limited list
;DEFAULT_MERGE_MESSAGE_ALL_AUTHORS = false
;;
;; In default merge messages limit the number of approvers listed as Reviewed-by: to this many
;DEFAULT_MERGE_MESSAGE_MAX_APPROVERS = 10
;;
;; In default merge messages only include approvers who are official
;DEFAULT_MERGE_MESSAGE_OFFICIAL_APPROVERS_ONLY = true
;;
;; Add co-authored-by and co-committed-by trailers if committer does not match author
;ADD_CO_COMMITTER_TRAILERS = true

;;;;;;;;;;;;;;;;;;;;;;;;;;;;;;;;;;;;;;;;;;;;;;;;;;;
;;;;;;;;;;;;;;;;;;;;;;;;;;;;;;;;;;;;;;;;;;;;;;;;;;;
;[repository.issue]
;;;;;;;;;;;;;;;;;;;;;;;;;;;;;;;;;;;;;;;;;;;;;;;;;;;
;;;;;;;;;;;;;;;;;;;;;;;;;;;;;;;;;;;;;;;;;;;;;;;;;;;
;; List of reasons why a Pull Request or Issue can be locked
;LOCK_REASONS = Too heated,Off-topic,Resolved,Spam

;;;;;;;;;;;;;;;;;;;;;;;;;;;;;;;;;;;;;;;;;;;;;;;;;;;
;;;;;;;;;;;;;;;;;;;;;;;;;;;;;;;;;;;;;;;;;;;;;;;;;;;
;[repository.release]
;;;;;;;;;;;;;;;;;;;;;;;;;;;;;;;;;;;;;;;;;;;;;;;;;;;
;;;;;;;;;;;;;;;;;;;;;;;;;;;;;;;;;;;;;;;;;;;;;;;;;;;
;; Comma-separated list of allowed file extensions (`.zip`), mime types (`text/plain`) or wildcard type (`image/*`, `audio/*`, `video/*`). Empty value or `*/*` allows all types.
;ALLOWED_TYPES =
;DEFAULT_PAGING_NUM = 10

;;;;;;;;;;;;;;;;;;;;;;;;;;;;;;;;;;;;;;;;;;;;;;;;;;;
;;;;;;;;;;;;;;;;;;;;;;;;;;;;;;;;;;;;;;;;;;;;;;;;;;;
;[repository.signing]
;;;;;;;;;;;;;;;;;;;;;;;;;;;;;;;;;;;;;;;;;;;;;;;;;;;
;;;;;;;;;;;;;;;;;;;;;;;;;;;;;;;;;;;;;;;;;;;;;;;;;;;
;;
;; GPG key to use to sign commits, Defaults to the default - that is the value of git config --get user.signingkey
;; run in the context of the RUN_USER
;; Switch to none to stop signing completely
;SIGNING_KEY = default
;;
;; If a SIGNING_KEY ID is provided and is not set to default, use the provided Name and Email address as the signer.
;; These should match a publicized name and email address for the key. (When SIGNING_KEY is default these are set to
;; the results of git config --get user.name and git config --get user.email respectively and can only be overridden
;; by setting the SIGNING_KEY ID to the correct ID.)
;SIGNING_NAME =
;SIGNING_EMAIL =
;;
;; Sets the default trust model for repositories. Options are: collaborator, committer, collaboratorcommitter
;DEFAULT_TRUST_MODEL = collaborator
;;
;; Determines when gitea should sign the initial commit when creating a repository
;; Either:
;; - never
;; - pubkey: only sign if the user has a pubkey
;; - twofa: only sign if the user has logged in with twofa
;; - always
;; options other than none and always can be combined as comma separated list
;INITIAL_COMMIT = always
;;
;; Determines when to sign for CRUD actions
;; - as above
;; - parentsigned: requires that the parent commit is signed.
;CRUD_ACTIONS = pubkey, twofa, parentsigned
;; Determines when to sign Wiki commits
;; - as above
;WIKI = never
;;
;; Determines when to sign on merges
;; - basesigned: require that the parent of commit on the base repo is signed.
;; - commitssigned: require that all the commits in the head branch are signed.
;; - approved: only sign when merging an approved pr to a protected branch
;MERGES = pubkey, twofa, basesigned, commitssigned

;;;;;;;;;;;;;;;;;;;;;;;;;;;;;;;;;;;;;;;;;;;;;;;;;;;
;;;;;;;;;;;;;;;;;;;;;;;;;;;;;;;;;;;;;;;;;;;;;;;;;;;
;[repository.mimetype_mapping]
;;;;;;;;;;;;;;;;;;;;;;;;;;;;;;;;;;;;;;;;;;;;;;;;;;;
;;;;;;;;;;;;;;;;;;;;;;;;;;;;;;;;;;;;;;;;;;;;;;;;;;;
;;
;; Custom MIME type mapping for downloadable files
;.apk=application/vnd.android.package-archive

;;;;;;;;;;;;;;;;;;;;;;;;;;;;;;;;;;;;;;;;;;;;;;;;;;;
;;;;;;;;;;;;;;;;;;;;;;;;;;;;;;;;;;;;;;;;;;;;;;;;;;;
;[project]
;;;;;;;;;;;;;;;;;;;;;;;;;;;;;;;;;;;;;;;;;;;;;;;;;;;
;;;;;;;;;;;;;;;;;;;;;;;;;;;;;;;;;;;;;;;;;;;;;;;;;;;
;; Default templates for project boards
;PROJECT_BOARD_BASIC_KANBAN_TYPE = To Do, In Progress, Done
;PROJECT_BOARD_BUG_TRIAGE_TYPE = Needs Triage, High Priority, Low Priority, Closed

;;;;;;;;;;;;;;;;;;;;;;;;;;;;;;;;;;;;;;;;;;;;;;;;;;;
;;;;;;;;;;;;;;;;;;;;;;;;;;;;;;;;;;;;;;;;;;;;;;;;;;;
;[cors]
;;;;;;;;;;;;;;;;;;;;;;;;;;;;;;;;;;;;;;;;;;;;;;;;;;;
;;;;;;;;;;;;;;;;;;;;;;;;;;;;;;;;;;;;;;;;;;;;;;;;;;;
;;
;; More information about CORS can be found here: https://developer.mozilla.org/en-US/docs/Web/HTTP/CORS#The_HTTP_response_headers
;; enable cors headers (disabled by default)
;ENABLED = false
;;
;; scheme of allowed requests
;SCHEME = http
;;
;; list of requesting domains that are allowed
;ALLOW_DOMAIN = *
;;
;; allow subdomains of headers listed above to request
;ALLOW_SUBDOMAIN = false
;;
;; list of methods allowed to request
;METHODS = GET,HEAD,POST,PUT,PATCH,DELETE,OPTIONS
;;
;; max time to cache response
;MAX_AGE = 10m
;;
;; allow request with credentials
;ALLOW_CREDENTIALS = false
;;
;; set X-FRAME-OPTIONS header
;X_FRAME_OPTIONS = SAMEORIGIN

;;;;;;;;;;;;;;;;;;;;;;;;;;;;;;;;;;;;;;;;;;;;;;;;;;;
;;;;;;;;;;;;;;;;;;;;;;;;;;;;;;;;;;;;;;;;;;;;;;;;;;;
;[ui]
;;;;;;;;;;;;;;;;;;;;;;;;;;;;;;;;;;;;;;;;;;;;;;;;;;;
;;;;;;;;;;;;;;;;;;;;;;;;;;;;;;;;;;;;;;;;;;;;;;;;;;;
;;
;; Number of repositories that are displayed on one explore page
;EXPLORE_PAGING_NUM = 20
;;
;; Number of issues that are displayed on one page
;ISSUE_PAGING_NUM = 20
;;
;; Number of maximum commits displayed in one activity feed
;FEED_MAX_COMMIT_NUM = 5
;;
;; Number of items that are displayed in home feed
;FEED_PAGING_NUM = 20
;;
;; Number of items that are displayed in a single subsitemap
;SITEMAP_PAGING_NUM = 20
;;
;; Number of maximum commits displayed in commit graph.
;GRAPH_MAX_COMMIT_NUM = 100
;;
;; Number of line of codes shown for a code comment
;CODE_COMMENT_LINES = 4
;;
;; Value of `theme-color` meta tag, used by Android >= 5.0
;; An invalid color like "none" or "disable" will have the default style
;; More info: https://developers.google.com/web/updates/2014/11/Support-for-theme-color-in-Chrome-39-for-Android
;THEME_COLOR_META_TAG = `#6cc644`
;;
;; Max size of files to be displayed (default is 8MiB)
;MAX_DISPLAY_FILE_SIZE = 8388608
;;
;; Whether the email of the user should be shown in the Explore Users page
;SHOW_USER_EMAIL = true
;;
;; Set the default theme for the Gitea install
;DEFAULT_THEME = auto
;;
;; All available themes. Allow users select personalized themes regardless of the value of `DEFAULT_THEME`.
;THEMES = auto,gitea,arc-green
;;
;; All available reactions users can choose on issues/prs and comments.
;; Values can be emoji alias (:smile:) or a unicode emoji.
;; For custom reactions, add a tightly cropped square image to public/img/emoji/reaction_name.png
;REACTIONS = +1, -1, laugh, hooray, confused, heart, rocket, eyes
;;
;; Additional Emojis not defined in the utf8 standard
;; By default we support gitea (:gitea:), to add more copy them to public/img/emoji/emoji_name.png and add it to this config.
;; Dont mistake it for Reactions.
;CUSTOM_EMOJIS = gitea, codeberg, gitlab, git, github, gogs
;;
;; Whether the full name of the users should be shown where possible. If the full name isn't set, the username will be used.
;DEFAULT_SHOW_FULL_NAME = false
;;
;; Whether to search within description at repository search on explore page.
;SEARCH_REPO_DESCRIPTION = true
;;
;; Whether to enable a Service Worker to cache frontend assets
;USE_SERVICE_WORKER = false
;;
;; Whether to only show relevant repos on the explore page when no keyword is specified and default sorting is used.
;; A repo is considered irrelevant if it's a fork or if it has no metadata (no description, no icon, no topic).
;ONLY_SHOW_RELEVANT_REPOS = false

;;;;;;;;;;;;;;;;;;;;;;;;;;;;;;;;;;;;;;;;;;;;;;;;;;;
;;;;;;;;;;;;;;;;;;;;;;;;;;;;;;;;;;;;;;;;;;;;;;;;;;;
;[ui.admin]
;;;;;;;;;;;;;;;;;;;;;;;;;;;;;;;;;;;;;;;;;;;;;;;;;;;
;;;;;;;;;;;;;;;;;;;;;;;;;;;;;;;;;;;;;;;;;;;;;;;;;;;
;;
;; Number of users that are displayed on one page
;USER_PAGING_NUM = 50
;;
;; Number of repos that are displayed on one page
;REPO_PAGING_NUM = 50
;;
;; Number of notices that are displayed on one page
;NOTICE_PAGING_NUM = 25
;;
;; Number of organizations that are displayed on one page
;ORG_PAGING_NUM = 50

;;;;;;;;;;;;;;;;;;;;;;;;;;;;;;;;;;;;;;;;;;;;;;;;;;;
;;;;;;;;;;;;;;;;;;;;;;;;;;;;;;;;;;;;;;;;;;;;;;;;;;;
;[ui.user]
;;;;;;;;;;;;;;;;;;;;;;;;;;;;;;;;;;;;;;;;;;;;;;;;;;;
;;;;;;;;;;;;;;;;;;;;;;;;;;;;;;;;;;;;;;;;;;;;;;;;;;;
;; Number of repos that are displayed on one page
;REPO_PAGING_NUM = 15

;;;;;;;;;;;;;;;;;;;;;;;;;;;;;;;;;;;;;;;;;;;;;;;;;;;
;;;;;;;;;;;;;;;;;;;;;;;;;;;;;;;;;;;;;;;;;;;;;;;;;;;
;[ui.meta]
;;;;;;;;;;;;;;;;;;;;;;;;;;;;;;;;;;;;;;;;;;;;;;;;;;;
;;;;;;;;;;;;;;;;;;;;;;;;;;;;;;;;;;;;;;;;;;;;;;;;;;;
;AUTHOR = Gitea - Git with a cup of tea
;DESCRIPTION = Gitea (Git with a cup of tea) is a painless self-hosted Git service written in Go
;KEYWORDS = go,git,self-hosted,gitea

;;;;;;;;;;;;;;;;;;;;;;;;;;;;;;;;;;;;;;;;;;;;;;;;;;;
;;;;;;;;;;;;;;;;;;;;;;;;;;;;;;;;;;;;;;;;;;;;;;;;;;;
;[ui.notification]
;;;;;;;;;;;;;;;;;;;;;;;;;;;;;;;;;;;;;;;;;;;;;;;;;;;
;;;;;;;;;;;;;;;;;;;;;;;;;;;;;;;;;;;;;;;;;;;;;;;;;;;
;;
;; Control how often the notification endpoint is polled to update the notification
;; The timeout will increase to MAX_TIMEOUT in TIMEOUT_STEPs if the notification count is unchanged
;; Set MIN_TIMEOUT to -1 to turn off
;MIN_TIMEOUT = 10s
;MAX_TIMEOUT = 60s
;TIMEOUT_STEP = 10s
;;
;; This setting determines how often the db is queried to get the latest notification counts.
;; If the browser client supports EventSource and SharedWorker, a SharedWorker will be used in preference to polling notification. Set to -1 to disable the EventSource
;EVENT_SOURCE_UPDATE_TIME = 10s

;;;;;;;;;;;;;;;;;;;;;;;;;;;;;;;;;;;;;;;;;;;;;;;;;;;
;;;;;;;;;;;;;;;;;;;;;;;;;;;;;;;;;;;;;;;;;;;;;;;;;;;
;[ui.svg]
;;;;;;;;;;;;;;;;;;;;;;;;;;;;;;;;;;;;;;;;;;;;;;;;;;;
;;;;;;;;;;;;;;;;;;;;;;;;;;;;;;;;;;;;;;;;;;;;;;;;;;;
;;
;; Whether to render SVG files as images.  If SVG rendering is disabled, SVG files are displayed as text and cannot be embedded in markdown files as images.
;ENABLE_RENDER = true

;;;;;;;;;;;;;;;;;;;;;;;;;;;;;;;;;;;;;;;;;;;;;;;;;;;
;;;;;;;;;;;;;;;;;;;;;;;;;;;;;;;;;;;;;;;;;;;;;;;;;;;
;[ui.csv]
;;;;;;;;;;;;;;;;;;;;;;;;;;;;;;;;;;;;;;;;;;;;;;;;;;;
;;;;;;;;;;;;;;;;;;;;;;;;;;;;;;;;;;;;;;;;;;;;;;;;;;;
;;
;; Maximum allowed file size in bytes to render CSV files as table. (Set to 0 for no limit).
;MAX_FILE_SIZE = 524288

;;;;;;;;;;;;;;;;;;;;;;;;;;;;;;;;;;;;;;;;;;;;;;;;;;;
;;;;;;;;;;;;;;;;;;;;;;;;;;;;;;;;;;;;;;;;;;;;;;;;;;;
;[markdown]
;;;;;;;;;;;;;;;;;;;;;;;;;;;;;;;;;;;;;;;;;;;;;;;;;;;
;;;;;;;;;;;;;;;;;;;;;;;;;;;;;;;;;;;;;;;;;;;;;;;;;;;
;;
;; Render soft line breaks as hard line breaks, which means a single newline character between
;; paragraphs will cause a line break and adding trailing whitespace to paragraphs is not
;; necessary to force a line break.
;; Render soft line breaks as hard line breaks for comments
;ENABLE_HARD_LINE_BREAK_IN_COMMENTS = true
;;
;; Render soft line breaks as hard line breaks for markdown documents
;ENABLE_HARD_LINE_BREAK_IN_DOCUMENTS = false
;;
;; Comma separated list of custom URL-Schemes that are allowed as links when rendering Markdown
;; for example git,magnet,ftp (more at https://en.wikipedia.org/wiki/List_of_URI_schemes)
;; URLs starting with http and https are always displayed, whatever is put in this entry.
;CUSTOM_URL_SCHEMES =
;;
;; List of file extensions that should be rendered/edited as Markdown
;; Separate the extensions with a comma. To render files without any extension as markdown, just put a comma
;FILE_EXTENSIONS = .md,.markdown,.mdown,.mkd
;;
;; Enables math inline and block detection
;ENABLE_MATH = true

;;;;;;;;;;;;;;;;;;;;;;;;;;;;;;;;;;;;;;;;;;;;;;;;;;;
;;;;;;;;;;;;;;;;;;;;;;;;;;;;;;;;;;;;;;;;;;;;;;;;;;;
;[ssh.minimum_key_sizes]
;;;;;;;;;;;;;;;;;;;;;;;;;;;;;;;;;;;;;;;;;;;;;;;;;;;
;;;;;;;;;;;;;;;;;;;;;;;;;;;;;;;;;;;;;;;;;;;;;;;;;;;
;;
;; Define allowed algorithms and their minimum key length (use -1 to disable a type)
;ED25519 = 256
;ECDSA = 256
;RSA = 2047 ; we allow 2047 here because an otherwise valid 2048 bit RSA key can be reported as having 2047 bit length
;DSA = -1 ; set to 1024 to switch on

;;;;;;;;;;;;;;;;;;;;;;;;;;;;;;;;;;;;;;;;;;;;;;;;;;;
;;;;;;;;;;;;;;;;;;;;;;;;;;;;;;;;;;;;;;;;;;;;;;;;;;;
;[indexer]
;;;;;;;;;;;;;;;;;;;;;;;;;;;;;;;;;;;;;;;;;;;;;;;;;;;
;;;;;;;;;;;;;;;;;;;;;;;;;;;;;;;;;;;;;;;;;;;;;;;;;;;
;;
;; Issue Indexer settings
;;;;;;;;;;;;;;;;;;;;;;;;;;;;;;;;;;;;;;;;;;;
;;
;; Issue indexer type, currently support: bleve, db or elasticsearch, default is bleve
;ISSUE_INDEXER_TYPE = bleve
;;
;; Issue indexer storage path, available when ISSUE_INDEXER_TYPE is bleve
;ISSUE_INDEXER_PATH = indexers/issues.bleve
;;
;; Issue indexer connection string, available when ISSUE_INDEXER_TYPE is elasticsearch
;ISSUE_INDEXER_CONN_STR = http://elastic:changeme@localhost:9200
;;
;; Issue indexer name, available when ISSUE_INDEXER_TYPE is elasticsearch
;ISSUE_INDEXER_NAME = gitea_issues
;;
;; Timeout the indexer if it takes longer than this to start.
;; Set to -1 to disable timeout.
;STARTUP_TIMEOUT = 30s
;;
;; Issue indexer queue, currently support: channel, levelqueue or redis, default is levelqueue (deprecated - use [queue.issue_indexer])
;ISSUE_INDEXER_QUEUE_TYPE = levelqueue; **DEPRECATED** use settings in `[queue.issue_indexer]`.
;;
;; When ISSUE_INDEXER_QUEUE_TYPE is levelqueue, this will be the path where the queue will be saved.
;; This can be overridden by `ISSUE_INDEXER_QUEUE_CONN_STR`.
;; default is queues/common
;ISSUE_INDEXER_QUEUE_DIR = queues/common; **DEPRECATED** use settings in `[queue.issue_indexer]`.
;;
;; When `ISSUE_INDEXER_QUEUE_TYPE` is `redis`, this will store the redis connection string.
;; When `ISSUE_INDEXER_QUEUE_TYPE` is `levelqueue`, this is a directory or additional options of
;; the form `leveldb://path/to/db?option=value&....`, and overrides `ISSUE_INDEXER_QUEUE_DIR`.
;ISSUE_INDEXER_QUEUE_CONN_STR = "addrs=127.0.0.1:6379 db=0"; **DEPRECATED** use settings in `[queue.issue_indexer]`.
;;
;; Batch queue number, default is 20
;ISSUE_INDEXER_QUEUE_BATCH_NUMBER = 20; **DEPRECATED** use settings in `[queue.issue_indexer]`.

;;;;;;;;;;;;;;;;;;;;;;;;;;;;;;;;;;;;;;;;;;;
;; Repository Indexer settings
;;;;;;;;;;;;;;;;;;;;;;;;;;;;;;;;;;;;;;;;;;;
;;
;; repo indexer by default disabled, since it uses a lot of disk space
;REPO_INDEXER_ENABLED = false
;;
;; Code search engine type, could be `bleve` or `elasticsearch`.
;REPO_INDEXER_TYPE = bleve
;;
;; Index file used for code search. available when `REPO_INDEXER_TYPE` is bleve
;REPO_INDEXER_PATH = indexers/repos.bleve
;;
;; Code indexer connection string, available when `REPO_INDEXER_TYPE` is elasticsearch. i.e. http://elastic:changeme@localhost:9200
;REPO_INDEXER_CONN_STR =
;;
;; Code indexer name, available when `REPO_INDEXER_TYPE` is elasticsearch
;REPO_INDEXER_NAME = gitea_codes
;;
;; A comma separated list of glob patterns (see https://github.com/gobwas/glob) to include
;; in the index; default is empty
;REPO_INDEXER_INCLUDE =
;;
;; A comma separated list of glob patterns to exclude from the index; ; default is empty
;REPO_INDEXER_EXCLUDE =
;;
;;
;UPDATE_BUFFER_LEN = 20; **DEPRECATED** use settings in `[queue.issue_indexer]`.
;MAX_FILE_SIZE = 1048576

;;;;;;;;;;;;;;;;;;;;;;;;;;;;;;;;;;;;;;;;;;;;;;;;;;;
;;;;;;;;;;;;;;;;;;;;;;;;;;;;;;;;;;;;;;;;;;;;;;;;;;;
;[queue]
;;;;;;;;;;;;;;;;;;;;;;;;;;;;;;;;;;;;;;;;;;;;;;;;;;;
;;;;;;;;;;;;;;;;;;;;;;;;;;;;;;;;;;;;;;;;;;;;;;;;;;;
;;
;; Specific queues can be individually configured with [queue.name]. [queue] provides defaults
;; ([queue.issue_indexer] is special due to the old configuration described above)
;;
;;;;;;;;;;;;;;;;;;;;;;;;;;;;;;;;;;;;;;;;;;;
;;
;; General queue queue type, currently support: persistable-channel, channel, level, redis, dummy
;; default to persistable-channel
;TYPE = persistable-channel
;;
;; data-dir for storing persistable queues and level queues, individual queues will default to `queues/common` meaning the queue is shared.
;DATADIR = queues/
;;
;; Default queue length before a channel queue will block
;LENGTH = 20
;;
;; Batch size to send for batched queues
;BATCH_LENGTH = 20
;;
;; Connection string for redis queues this will store the redis connection string.
;; When `TYPE` is `persistable-channel`, this provides a directory for the underlying leveldb
;; or additional options of the form `leveldb://path/to/db?option=value&....`, and will override `DATADIR`.
;CONN_STR = "addrs=127.0.0.1:6379 db=0"
;;
;; Provides the suffix of the default redis/disk queue name - specific queues can be overridden within in their [queue.name] sections.
;QUEUE_NAME = "_queue"
;;
;; Provides the suffix of the default redis/disk unique queue set name - specific queues can be overridden within in their [queue.name] sections.
;SET_NAME = "_unique"
;;
;; If the queue cannot be created at startup - level queues may need a timeout at startup - wrap the queue:
;WRAP_IF_NECESSARY = true
;;
;; Attempt to create the wrapped queue at max
;MAX_ATTEMPTS = 10
;;
;; Timeout queue creation
;TIMEOUT = 15m30s
;;
;; Create a pool with this many workers
;WORKERS = 0
;;
;; Dynamically scale the worker pool to at this many workers
;MAX_WORKERS = 10
;;
;; Add boost workers when the queue blocks for BLOCK_TIMEOUT
;BLOCK_TIMEOUT = 1s
;;
;; Remove the boost workers after BOOST_TIMEOUT
;BOOST_TIMEOUT = 5m
;;
;; During a boost add BOOST_WORKERS
;BOOST_WORKERS = 1

;;;;;;;;;;;;;;;;;;;;;;;;;;;;;;;;;;;;;;;;;;;;;;;;;;;
;;;;;;;;;;;;;;;;;;;;;;;;;;;;;;;;;;;;;;;;;;;;;;;;;;;
;[admin]
;;;;;;;;;;;;;;;;;;;;;;;;;;;;;;;;;;;;;;;;;;;;;;;;;;;
;;;;;;;;;;;;;;;;;;;;;;;;;;;;;;;;;;;;;;;;;;;;;;;;;;;
;;
;; Disallow regular (non-admin) users from creating organizations.
;DISABLE_REGULAR_ORG_CREATION = false
;;
;; Default configuration for email notifications for users (user configurable). Options: enabled, onmention, disabled
;DEFAULT_EMAIL_NOTIFICATIONS = enabled

;;;;;;;;;;;;;;;;;;;;;;;;;;;;;;;;;;;;;;;;;;;;;;;;;;;
;;;;;;;;;;;;;;;;;;;;;;;;;;;;;;;;;;;;;;;;;;;;;;;;;;;
;[openid]
;;;;;;;;;;;;;;;;;;;;;;;;;;;;;;;;;;;;;;;;;;;;;;;;;;;
;;;;;;;;;;;;;;;;;;;;;;;;;;;;;;;;;;;;;;;;;;;;;;;;;;;
;;
;; OpenID is an open, standard and decentralized authentication protocol.
;; Your identity is the address of a webpage you provide, which describes
;; how to prove you are in control of that page.
;;
;; For more info: https://en.wikipedia.org/wiki/OpenID
;;
;; Current implementation supports OpenID-2.0
;;
;; Tested to work providers at the time of writing:
;;  - Any GNUSocial node (your.hostname.tld/username)
;;  - Any SimpleID provider (http://simpleid.koinic.net)
;;  - http://openid.org.cn/
;;  - openid.stackexchange.com
;;  - login.launchpad.net
;;  - <username>.livejournal.com
;;
;; Whether to allow signin in via OpenID
;ENABLE_OPENID_SIGNIN = true
;;
;; Whether to allow registering via OpenID
;; Do not include to rely on rhw DISABLE_REGISTRATION setting
;;ENABLE_OPENID_SIGNUP = true
;;
;; Allowed URI patterns (POSIX regexp).
;; Space separated.
;; Only these would be allowed if non-blank.
;; Example value: trusted.domain.org trusted.domain.net
;WHITELISTED_URIS =
;;
;; Forbidden URI patterns (POSIX regexp).
;; Space separated.
;; Only used if WHITELISTED_URIS is blank.
;; Example value: loadaverage.org/badguy stackexchange.com/.*spammer
;BLACKLISTED_URIS =

;;;;;;;;;;;;;;;;;;;;;;;;;;;;;;;;;;;;;;;;;;;;;;;;;;;
;;;;;;;;;;;;;;;;;;;;;;;;;;;;;;;;;;;;;;;;;;;;;;;;;;;
;[oauth2_client]
;;;;;;;;;;;;;;;;;;;;;;;;;;;;;;;;;;;;;;;;;;;;;;;;;;;
;;;;;;;;;;;;;;;;;;;;;;;;;;;;;;;;;;;;;;;;;;;;;;;;;;;
;;
;; Whether a new auto registered oauth2 user needs to confirm their email.
;; Do not include to use the REGISTER_EMAIL_CONFIRM setting from the `[service]` section.
;REGISTER_EMAIL_CONFIRM =
;;
;; Scopes for the openid connect oauth2 provider (separated by space, the openid scope is implicitly added).
;; Typical values are profile and email.
;; For more information about the possible values see https://openid.net/specs/openid-connect-core-1_0.html#ScopeClaims
;OPENID_CONNECT_SCOPES =
;;
;; Automatically create user accounts for new oauth2 users.
;ENABLE_AUTO_REGISTRATION = false
;;
;; The source of the username for new oauth2 accounts:
;; userid = use the userid / sub attribute
;; nickname = use the nickname attribute
;; email = use the username part of the email attribute
;USERNAME = nickname
;;
;; Update avatar if available from oauth2 provider.
;; Update will be performed on each login.
;UPDATE_AVATAR = false
;;
;; How to handle if an account / email already exists:
;; disabled = show an error
;; login = show an account linking login
;; auto = link directly with the account
;ACCOUNT_LINKING = login

;;;;;;;;;;;;;;;;;;;;;;;;;;;;;;;;;;;;;;;;;;;;;;;;;;;
;;;;;;;;;;;;;;;;;;;;;;;;;;;;;;;;;;;;;;;;;;;;;;;;;;;
;[webhook]
;;;;;;;;;;;;;;;;;;;;;;;;;;;;;;;;;;;;;;;;;;;;;;;;;;;
;;;;;;;;;;;;;;;;;;;;;;;;;;;;;;;;;;;;;;;;;;;;;;;;;;;
;;
;; Hook task queue length, increase if webhook shooting starts hanging
;QUEUE_LENGTH = 1000
;;
;; Deliver timeout in seconds
;DELIVER_TIMEOUT = 5
;;
;; Webhook can only call allowed hosts for security reasons. Comma separated list, eg: external, 192.168.1.0/24, *.mydomain.com
;; Built-in: loopback (for localhost), private (for LAN/intranet), external (for public hosts on internet), * (for all hosts)
;; CIDR list: 1.2.3.0/8, 2001:db8::/32
;; Wildcard hosts: *.mydomain.com, 192.168.100.*
;; Since 1.15.7. Default to * for 1.15.x, external for 1.16 and later
;ALLOWED_HOST_LIST = external
;;
;; Allow insecure certification
;SKIP_TLS_VERIFY = false
;;
;; Number of history information in each page
;PAGING_NUM = 10
;;
;; Proxy server URL, support http://, https//, socks://, blank will follow environment http_proxy/https_proxy
;PROXY_URL =
;;
;; Comma separated list of host names requiring proxy. Glob patterns (*) are accepted; use ** to match all hosts.
;PROXY_HOSTS =

;;;;;;;;;;;;;;;;;;;;;;;;;;;;;;;;;;;;;;;;;;;;;;;;;;;
;;;;;;;;;;;;;;;;;;;;;;;;;;;;;;;;;;;;;;;;;;;;;;;;;;;
;[mailer]
;;;;;;;;;;;;;;;;;;;;;;;;;;;;;;;;;;;;;;;;;;;;;;;;;;;
;;;;;;;;;;;;;;;;;;;;;;;;;;;;;;;;;;;;;;;;;;;;;;;;;;;
;;
;; NOTICE: this section is for Gitea 1.18 and later. If you are using Gitea 1.17 or older,
;; please refer to
;; https://github.com/go-gitea/gitea/blob/release/v1.17/custom/conf/app.example.ini
;; https://github.com/go-gitea/gitea/blob/release/v1.17/docs/content/doc/advanced/config-cheat-sheet.en-us.md
;;
;ENABLED = false
;;
;; Buffer length of channel, keep it as it is if you don't know what it is.
;SEND_BUFFER_LEN = 100
;;
;; Prefix displayed before subject in mail
;SUBJECT_PREFIX =
;;
;; Mail server protocol. One of "smtp", "smtps", "smtp+startls", "smtp+unix", "sendmail", "dummy".
;; - sendmail: use the operating system's `sendmail` command instead of SMTP. This is common on Linux systems.
;; - dummy: send email messages to the log as a testing phase.
;; If your provider does not explicitly say which protocol it uses but does provide a port,
;; you can set SMTP_PORT instead and this will be inferred.
;; (Before 1.18, see the notice, this was controlled via MAILER_TYPE and IS_TLS_ENABLED.)
;PROTOCOL =
;;
;; Mail server address, e.g. smtp.gmail.com.
;; For smtp+unix, this should be a path to a unix socket instead.
;; (Before 1.18, see the notice, this was combined with SMTP_PORT as HOST.)
;SMTP_ADDR =
;;
;; Mail server port. Common ports are:
;;   25:  insecure SMTP
;;   465: SMTP Secure
;;   587: StartTLS
;; If no protocol is specified, it will be inferred by this setting.
;; (Before 1.18, this was combined with SMTP_ADDR as HOST.)
;SMTP_PORT =
;;
;; Enable HELO operation. Defaults to true.
;ENABLE_HELO = true
;;
;; Custom hostname for HELO operation.
;; If no value is provided, one is retrieved from system.
;HELO_HOSTNAME =
;;
;; If set to `true`, completely ignores server certificate validation errors.
;; This option is unsafe. Consider adding the certificate to the system trust store instead.
;FORCE_TRUST_SERVER_CERT = false
;;
;; Use client certificate in connection.
;USE_CLIENT_CERT = false
;CLIENT_CERT_FILE = custom/mailer/cert.pem
;CLIENT_KEY_FILE = custom/mailer/key.pem
;;
;; Mail from address, RFC 5322. This can be just an email address, or the `"Name" <email@example.com>` format
;FROM =
;;
;; Sometimes it is helpful to use a different address on the envelope. Set this to use ENVELOPE_FROM as the from on the envelope. Set to `<>` to send an empty address.
;ENVELOPE_FROM =
;;
;; Mailer user name and password, if required by provider.
;USER =
;;
;; Use PASSWD = `your password` for quoting if you use special characters in the password.
;PASSWD =
;;
;; Send mails only in plain text, without HTML alternative
;SEND_AS_PLAIN_TEXT = false
;;
;; Specify an alternative sendmail binary
;SENDMAIL_PATH = sendmail
;;
;; Specify any extra sendmail arguments
;; WARNING: if your sendmail program interprets options you should set this to "--" or terminate these args with "--"
;SENDMAIL_ARGS =
;;
;; Timeout for Sendmail
;SENDMAIL_TIMEOUT = 5m
;;
;; convert \r\n to \n for Sendmail
;SENDMAIL_CONVERT_CRLF = true

;;;;;;;;;;;;;;;;;;;;;;;;;;;;;;;;;;;;;;;;;;;;;;;;;;;
;;;;;;;;;;;;;;;;;;;;;;;;;;;;;;;;;;;;;;;;;;;;;;;;;;;
;[cache]
;;;;;;;;;;;;;;;;;;;;;;;;;;;;;;;;;;;;;;;;;;;;;;;;;;;
;;;;;;;;;;;;;;;;;;;;;;;;;;;;;;;;;;;;;;;;;;;;;;;;;;;
;;
;; if the cache enabled
;ENABLED = true
;;
;; Either "memory", "redis", "memcache", or "twoqueue". default is "memory"
;ADAPTER = memory
;;
;; For "memory" only, GC interval in seconds, default is 60
;INTERVAL = 60
;;
;; For "redis" and "memcache", connection host address
;; redis: network=tcp,addr=:6379,password=macaron,db=0,pool_size=100,idle_timeout=180
;; memcache: `127.0.0.1:11211`
;; twoqueue: `{"size":50000,"recent_ratio":0.25,"ghost_ratio":0.5}` or `50000`
;HOST =
;;
;; Time to keep items in cache if not used, default is 16 hours.
;; Setting it to -1 disables caching
;ITEM_TTL = 16h

;;;;;;;;;;;;;;;;;;;;;;;;;;;;;;;;;;;;;;;;;;;;;;;;;;;
;;;;;;;;;;;;;;;;;;;;;;;;;;;;;;;;;;;;;;;;;;;;;;;;;;;
;; Last commit cache
;;;;;;;;;;;;;;;;;;;;;;;;;;;;;;;;;;;;;;;;;;;;;;;;;;;
;[cache.last_commit]
;;;;;;;;;;;;;;;;;;;;;;;;;;;;;;;;;;;;;;;;;;;;;;;;;;;
;;;;;;;;;;;;;;;;;;;;;;;;;;;;;;;;;;;;;;;;;;;;;;;;;;;
;; if the cache enabled
;ENABLED = true
;;
;; Time to keep items in cache if not used, default is 8760 hours.
;; Setting it to -1 disables caching
;ITEM_TTL = 8760h
;;
;; Only enable the cache when repository's commits count great than
;COMMITS_COUNT = 1000

;;;;;;;;;;;;;;;;;;;;;;;;;;;;;;;;;;;;;;;;;;;;;;;;;;;
;;;;;;;;;;;;;;;;;;;;;;;;;;;;;;;;;;;;;;;;;;;;;;;;;;;
;[session]
;;;;;;;;;;;;;;;;;;;;;;;;;;;;;;;;;;;;;;;;;;;;;;;;;;;
;;;;;;;;;;;;;;;;;;;;;;;;;;;;;;;;;;;;;;;;;;;;;;;;;;;
;;
;; Either "memory", "file", "redis", "db", "mysql", "couchbase", "memcache" or "postgres"
;; Default is "memory". "db" will reuse the configuration in [database]
;PROVIDER = memory
;;
;; Provider config options
;; memory: doesn't have any config yet
;; file: session file path, e.g. `data/sessions`
;; redis: network=tcp,addr=:6379,password=macaron,db=0,pool_size=100,idle_timeout=180
;; mysql: go-sql-driver/mysql dsn config string, e.g. `root:password@/session_table`
;PROVIDER_CONFIG = data/sessions
;;
;; Session cookie name
;COOKIE_NAME = i_like_gitea
;;
;; If you use session in https only, default is false
;COOKIE_SECURE = false
;;
;; Session GC time interval in seconds, default is 86400 (1 day)
;GC_INTERVAL_TIME = 86400
;;
;; Session life time in seconds, default is 86400 (1 day)
;SESSION_LIFE_TIME = 86400
;;
;; SameSite settings. Either "none", "lax", or "strict"
;SAME_SITE=lax

;;;;;;;;;;;;;;;;;;;;;;;;;;;;;;;;;;;;;;;;;;;;;;;;;;;
;;;;;;;;;;;;;;;;;;;;;;;;;;;;;;;;;;;;;;;;;;;;;;;;;;;
;[picture]
;;;;;;;;;;;;;;;;;;;;;;;;;;;;;;;;;;;;;;;;;;;;;;;;;;;
;;;;;;;;;;;;;;;;;;;;;;;;;;;;;;;;;;;;;;;;;;;;;;;;;;;
;;
;AVATAR_UPLOAD_PATH = data/avatars
;REPOSITORY_AVATAR_UPLOAD_PATH = data/repo-avatars
;;
;; How Gitea deals with missing repository avatars
;; none = no avatar will be displayed; random = random avatar will be displayed; image = default image will be used
;REPOSITORY_AVATAR_FALLBACK = none
;REPOSITORY_AVATAR_FALLBACK_IMAGE = /img/repo_default.png
;;
;; Max Width and Height of uploaded avatars.
;; This is to limit the amount of RAM used when resizing the image.
;AVATAR_MAX_WIDTH = 4096
;AVATAR_MAX_HEIGHT = 3072
;;
;; The multiplication factor for rendered avatar images.
;; Larger values result in finer rendering on HiDPI devices.
;AVATAR_RENDERED_SIZE_FACTOR = 3
;;
;; Maximum allowed file size for uploaded avatars.
;; This is to limit the amount of RAM used when resizing the image.
;AVATAR_MAX_FILE_SIZE = 1048576
;;
;; Chinese users can choose "duoshuo"
;; or a custom avatar source, like: http://cn.gravatar.com/avatar/
;GRAVATAR_SOURCE = gravatar
;;
;; This value will always be true in offline mode.
;DISABLE_GRAVATAR = false
;;
;; Federated avatar lookup uses DNS to discover avatar associated
;; with emails, see https://www.libravatar.org
;; This value will always be false in offline mode or when Gravatar is disabled.
;ENABLE_FEDERATED_AVATAR = false

;;;;;;;;;;;;;;;;;;;;;;;;;;;;;;;;;;;;;;;;;;;;;;;;;;;
;;;;;;;;;;;;;;;;;;;;;;;;;;;;;;;;;;;;;;;;;;;;;;;;;;;
;[attachment]
;;;;;;;;;;;;;;;;;;;;;;;;;;;;;;;;;;;;;;;;;;;;;;;;;;;
;;;;;;;;;;;;;;;;;;;;;;;;;;;;;;;;;;;;;;;;;;;;;;;;;;;
;;
;; Whether issue and pull request attachments are enabled. Defaults to `true`
;ENABLED = true
;;
;; Comma-separated list of allowed file extensions (`.zip`), mime types (`text/plain`) or wildcard type (`image/*`, `audio/*`, `video/*`). Empty value or `*/*` allows all types.
;ALLOWED_TYPES = .csv,.docx,.fodg,.fodp,.fods,.fodt,.gif,.gz,.jpeg,.jpg,.log,.md,.mov,.mp4,.odf,.odg,.odp,.ods,.odt,.pdf,.png,.pptx,.svg,.tgz,.txt,.webm,.xls,.xlsx,.zip
;;
;; Max size of each file. Defaults to 4MB
;MAX_SIZE = 4
;;
;; Max number of files per upload. Defaults to 5
;MAX_FILES = 5
;;
;; Storage type for attachments, `local` for local disk or `minio` for s3 compatible
;; object storage service, default is `local`.
;STORAGE_TYPE = local
;;
;; Allows the storage driver to redirect to authenticated URLs to serve files directly
;; Currently, only `minio` is supported.
;SERVE_DIRECT = false
;;
;; Path for attachments. Defaults to `data/attachments` only available when STORAGE_TYPE is `local`
;PATH = data/attachments
;;
;; Minio endpoint to connect only available when STORAGE_TYPE is `minio`
;MINIO_ENDPOINT = localhost:9000
;;
;; Minio accessKeyID to connect only available when STORAGE_TYPE is `minio`
;MINIO_ACCESS_KEY_ID =
;;
;; Minio secretAccessKey to connect only available when STORAGE_TYPE is `minio`
;MINIO_SECRET_ACCESS_KEY =
;;
;; Minio bucket to store the attachments only available when STORAGE_TYPE is `minio`
;MINIO_BUCKET = gitea
;;
;; Minio location to create bucket only available when STORAGE_TYPE is `minio`
;MINIO_LOCATION = us-east-1
;;
;; Minio base path on the bucket only available when STORAGE_TYPE is `minio`
;MINIO_BASE_PATH = attachments/
;;
;; Minio enabled ssl only available when STORAGE_TYPE is `minio`
;MINIO_USE_SSL = false

;;;;;;;;;;;;;;;;;;;;;;;;;;;;;;;;;;;;;;;;;;;;;;;;;;;
;;;;;;;;;;;;;;;;;;;;;;;;;;;;;;;;;;;;;;;;;;;;;;;;;;;
;[time]
;;;;;;;;;;;;;;;;;;;;;;;;;;;;;;;;;;;;;;;;;;;;;;;;;;;
;;;;;;;;;;;;;;;;;;;;;;;;;;;;;;;;;;;;;;;;;;;;;;;;;;;
;;
;; Specifies the format for fully outputted dates. Defaults to RFC1123
;; Special supported values are ANSIC, UnixDate, RubyDate, RFC822, RFC822Z, RFC850, RFC1123, RFC1123Z, RFC3339, RFC3339Nano, Kitchen, Stamp, StampMilli, StampMicro and StampNano
;; For more information about the format see http://golang.org/pkg/time/#pkg-constants
;FORMAT =
;;
;; Location the UI time display i.e. Asia/Shanghai
;; Empty means server's location setting
;DEFAULT_UI_LOCATION =

;;;;;;;;;;;;;;;;;;;;;;;;;;;;;;;;;;;;;;;;;;;;;;;;;;;
;;;;;;;;;;;;;;;;;;;;;;;;;;;;;;;;;;;;;;;;;;;;;;;;;;;
;[cron]
;;;;;;;;;;;;;;;;;;;;;;;;;;;;;;;;;;;;;;;;;;;;;;;;;;;
;;;;;;;;;;;;;;;;;;;;;;;;;;;;;;;;;;;;;;;;;;;;;;;;;;;
;;
;; Common settings
;;
;; Setting this to true will enable all cron tasks periodically with default settings.
;ENABLED = false
;; Setting this to true will run all enabled cron tasks when Gitea starts.
;RUN_AT_START = false
;;
;; Note: ``SCHEDULE`` accept formats
;;    - Full crontab specs, e.g. "* * * * * ?"
;;    - Descriptors, e.g. "@midnight", "@every 1h30m"
;; See more: https://pkg.go.dev/github.com/gogs/cron@v0.0.0-20171120032916-9f6c956d3e14

;;;;;;;;;;;;;;;;;;;;;;;;;;;;;;;;;;;;;;;;;;;;;;;;;;;
;; Basic cron tasks - enabled by default
;;;;;;;;;;;;;;;;;;;;;;;;;;;;;;;;;;;;;;;;;;;;;;;;;;;

;;;;;;;;;;;;;;;;;;;;;;;;;;;;;;;;;;;;;;;;;;;;;;;;;;;
;;;;;;;;;;;;;;;;;;;;;;;;;;;;;;;;;;;;;;;;;;;;;;;;;;;
;; Clean up old repository archives
;;;;;;;;;;;;;;;;;;;;;;;;;;;;;;;;;;;;;;;;;;;;;;;;;;;
;[cron.archive_cleanup]
;;;;;;;;;;;;;;;;;;;;;;;;;;;;;;;;;;;;;;;;;;;;;;;;;;;
;;;;;;;;;;;;;;;;;;;;;;;;;;;;;;;;;;;;;;;;;;;;;;;;;;;
;; Whether to enable the job
;ENABLED = true
;; Whether to always run at least once at start up time (if ENABLED)
;RUN_AT_START = true
;; Whether to emit notice on successful execution too
;NOTICE_ON_SUCCESS = false
;; Time interval for job to run
;SCHEDULE = @midnight
;; Archives created more than OLDER_THAN ago are subject to deletion
;OLDER_THAN = 24h

;;;;;;;;;;;;;;;;;;;;;;;;;;;;;;;;;;;;;;;;;;;;;;;;;;;
;;;;;;;;;;;;;;;;;;;;;;;;;;;;;;;;;;;;;;;;;;;;;;;;;;;
;; Update mirrors
;;;;;;;;;;;;;;;;;;;;;;;;;;;;;;;;;;;;;;;;;;;;;;;;;;;
;[cron.update_mirrors]
;;;;;;;;;;;;;;;;;;;;;;;;;;;;;;;;;;;;;;;;;;;;;;;;;;;
;;;;;;;;;;;;;;;;;;;;;;;;;;;;;;;;;;;;;;;;;;;;;;;;;;;
;SCHEDULE = @every 10m
;; Enable running Update mirrors task periodically.
;ENABLED = true
;; Run Update mirrors task when Gitea starts.
;RUN_AT_START = false
;; Notice if not success
;NOTICE_ON_SUCCESS = false
;; Limit the number of mirrors added to the queue to this number
;; (negative values mean no limit, 0 will result in no result in no mirrors being queued effectively disabling pull mirror updating.)
;PULL_LIMIT=50
;; Limit the number of mirrors added to the queue to this number
;; (negative values mean no limit, 0 will result in no mirrors being queued effectively disabling push mirror updating)
;PUSH_LIMIT=50

;;;;;;;;;;;;;;;;;;;;;;;;;;;;;;;;;;;;;;;;;;;;;;;;;;;
;;;;;;;;;;;;;;;;;;;;;;;;;;;;;;;;;;;;;;;;;;;;;;;;;;;
;; Repository health check
;;;;;;;;;;;;;;;;;;;;;;;;;;;;;;;;;;;;;;;;;;;;;;;;;;;
;[cron.repo_health_check]
;;;;;;;;;;;;;;;;;;;;;;;;;;;;;;;;;;;;;;;;;;;;;;;;;;;
;;;;;;;;;;;;;;;;;;;;;;;;;;;;;;;;;;;;;;;;;;;;;;;;;;;
;SCHEDULE = @midnight
;; Enable running Repository health check task periodically.
;ENABLED = true
;; Run Repository health check task when Gitea starts.
;RUN_AT_START = false
;; Notice if not success
;NOTICE_ON_SUCCESS = false
;TIMEOUT = 60s
;; Arguments for command 'git fsck', e.g. "--unreachable --tags"
;; see more on http://git-scm.com/docs/git-fsck
;ARGS =

;;;;;;;;;;;;;;;;;;;;;;;;;;;;;;;;;;;;;;;;;;;;;;;;;;;
;;;;;;;;;;;;;;;;;;;;;;;;;;;;;;;;;;;;;;;;;;;;;;;;;;;
;; Check repository statistics
;;;;;;;;;;;;;;;;;;;;;;;;;;;;;;;;;;;;;;;;;;;;;;;;;;;
;[cron.check_repo_stats]
;;;;;;;;;;;;;;;;;;;;;;;;;;;;;;;;;;;;;;;;;;;;;;;;;;;
;;;;;;;;;;;;;;;;;;;;;;;;;;;;;;;;;;;;;;;;;;;;;;;;;;;
;; Enable running check repository statistics task periodically.
;ENABLED = true
;; Run check repository statistics task when Gitea starts.
;RUN_AT_START = true
;; Notice if not success
;NOTICE_ON_SUCCESS = false
;SCHEDULE = @midnight

;;;;;;;;;;;;;;;;;;;;;;;;;;;;;;;;;;;;;;;;;;;;;;;;;;;
;;;;;;;;;;;;;;;;;;;;;;;;;;;;;;;;;;;;;;;;;;;;;;;;;;;
;[cron.update_migration_poster_id]
;;;;;;;;;;;;;;;;;;;;;;;;;;;;;;;;;;;;;;;;;;;;;;;;;;;;
;;;;;;;;;;;;;;;;;;;;;;;;;;;;;;;;;;;;;;;;;;;;;;;;;;;
; Update migrated repositories' issues and comments' posterid, it will always attempt synchronization when the instance starts.
;ENABLED = true
;; Update migrated repositories' issues and comments' posterid when starting server (default true)
;RUN_AT_START = true
;; Notice if not success
;NOTICE_ON_SUCCESS = false
;; Interval as a duration between each synchronization. (default every 24h)
;SCHEDULE = @midnight

;;;;;;;;;;;;;;;;;;;;;;;;;;;;;;;;;;;;;;;;;;;;;;;;;;;
;;;;;;;;;;;;;;;;;;;;;;;;;;;;;;;;;;;;;;;;;;;;;;;;;;;
;; Synchronize external user data (only LDAP user synchronization is supported)
;;;;;;;;;;;;;;;;;;;;;;;;;;;;;;;;;;;;;;;;;;;;;;;;;;;
;[cron.sync_external_users]
;;;;;;;;;;;;;;;;;;;;;;;;;;;;;;;;;;;;;;;;;;;;;;;;;;;
;;;;;;;;;;;;;;;;;;;;;;;;;;;;;;;;;;;;;;;;;;;;;;;;;;;
;ENABLED = true
;; Synchronize external user data when starting server (default false)
;RUN_AT_START = false
;; Notice if not success
;NOTICE_ON_SUCCESS = false
;; Interval as a duration between each synchronization (default every 24h)
;SCHEDULE = @midnight
;; Create new users, update existing user data and disable users that are not in external source anymore (default)
;;   or only create new users if UPDATE_EXISTING is set to false
;UPDATE_EXISTING = true

;;;;;;;;;;;;;;;;;;;;;;;;;;;;;;;;;;;;;;;;;;;;;;;;;;;
;;;;;;;;;;;;;;;;;;;;;;;;;;;;;;;;;;;;;;;;;;;;;;;;;;;
;; Clean-up deleted branches
;;;;;;;;;;;;;;;;;;;;;;;;;;;;;;;;;;;;;;;;;;;;;;;;;;;
;[cron.deleted_branches_cleanup]
;;;;;;;;;;;;;;;;;;;;;;;;;;;;;;;;;;;;;;;;;;;;;;;;;;;
;;;;;;;;;;;;;;;;;;;;;;;;;;;;;;;;;;;;;;;;;;;;;;;;;;;
;ENABLED = true
;; Clean-up deleted branches when starting server (default true)
;RUN_AT_START = true
;; Notice if not success
;NOTICE_ON_SUCCESS = false
;; Interval as a duration between each synchronization (default every 24h)
;SCHEDULE = @midnight
;; deleted branches than OLDER_THAN ago are subject to deletion
;OLDER_THAN = 24h

;;;;;;;;;;;;;;;;;;;;;;;;;;;;;;;;;;;;;;;;;;;;;;;;;;;
;;;;;;;;;;;;;;;;;;;;;;;;;;;;;;;;;;;;;;;;;;;;;;;;;;;
;; Cleanup hook_task table
;;;;;;;;;;;;;;;;;;;;;;;;;;;;;;;;;;;;;;;;;;;;;;;;;;;
;[cron.cleanup_hook_task_table]
;;;;;;;;;;;;;;;;;;;;;;;;;;;;;;;;;;;;;;;;;;;;;;;;;;;
;;;;;;;;;;;;;;;;;;;;;;;;;;;;;;;;;;;;;;;;;;;;;;;;;;;
;; Whether to enable the job
;ENABLED = true
;; Whether to always run at start up time (if ENABLED)
;RUN_AT_START = false
;; Time interval for job to run
;SCHEDULE = @midnight
;; OlderThan or PerWebhook. How the records are removed, either by age (i.e. how long ago hook_task record was delivered) or by the number to keep per webhook (i.e. keep most recent x deliveries per webhook).
;CLEANUP_TYPE = OlderThan
;; If CLEANUP_TYPE is set to OlderThan, then any delivered hook_task records older than this expression will be deleted.
;OLDER_THAN = 168h
;; If CLEANUP_TYPE is set to PerWebhook, this is number of hook_task records to keep for a webhook (i.e. keep the most recent x deliveries).
;NUMBER_TO_KEEP = 10

;;;;;;;;;;;;;;;;;;;;;;;;;;;;;;;;;;;;;;;;;;;;;;;;;;;
;;;;;;;;;;;;;;;;;;;;;;;;;;;;;;;;;;;;;;;;;;;;;;;;;;;
;; Cleanup expired packages
;;;;;;;;;;;;;;;;;;;;;;;;;;;;;;;;;;;;;;;;;;;;;;;;;;;
;[cron.cleanup_packages]
;;;;;;;;;;;;;;;;;;;;;;;;;;;;;;;;;;;;;;;;;;;;;;;;;;;
;;;;;;;;;;;;;;;;;;;;;;;;;;;;;;;;;;;;;;;;;;;;;;;;;;;
;; Whether to enable the job
;ENABLED = true
;; Whether to always run at least once at start up time (if ENABLED)
;RUN_AT_START = true
;; Whether to emit notice on successful execution too
;NOTICE_ON_SUCCESS = false
;; Time interval for job to run
;SCHEDULE = @midnight
;; Unreferenced blobs created more than OLDER_THAN ago are subject to deletion
;OLDER_THAN = 24h

;;;;;;;;;;;;;;;;;;;;;;;;;;;;;;;;;;;;;;;;;;;;;;;;;;;
;;;;;;;;;;;;;;;;;;;;;;;;;;;;;;;;;;;;;;;;;;;;;;;;;;;
;;;;;;;;;;;;;;;;;;;;;;;;;;;;;;;;;;;;;;;;;;;;;;;;;;;
; Extended cron task - not enabled by default
;;;;;;;;;;;;;;;;;;;;;;;;;;;;;;;;;;;;;;;;;;;;;;;;;;;
;;;;;;;;;;;;;;;;;;;;;;;;;;;;;;;;;;;;;;;;;;;;;;;;;;;
;;;;;;;;;;;;;;;;;;;;;;;;;;;;;;;;;;;;;;;;;;;;;;;;;;;

;;;;;;;;;;;;;;;;;;;;;;;;;;;;;;;;;;;;;;;;;;;;;;;;;;;
;;;;;;;;;;;;;;;;;;;;;;;;;;;;;;;;;;;;;;;;;;;;;;;;;;;
;; Delete all unactivated accounts
;;;;;;;;;;;;;;;;;;;;;;;;;;;;;;;;;;;;;;;;;;;;;;;;;;;
;[cron.delete_inactive_accounts]
;;;;;;;;;;;;;;;;;;;;;;;;;;;;;;;;;;;;;;;;;;;;;;;;;;;
;;;;;;;;;;;;;;;;;;;;;;;;;;;;;;;;;;;;;;;;;;;;;;;;;;;
;ENABLED = false
;RUN_AT_START = false
;NOTICE_ON_SUCCESS = false
;SCHEDULE = @annually
;OLDER_THAN = 168h

;;;;;;;;;;;;;;;;;;;;;;;;;;;;;;;;;;;;;;;;;;;;;;;;;;;
;;;;;;;;;;;;;;;;;;;;;;;;;;;;;;;;;;;;;;;;;;;;;;;;;;;
;; Delete all repository archives
;;;;;;;;;;;;;;;;;;;;;;;;;;;;;;;;;;;;;;;;;;;;;;;;;;;
;[cron.delete_repo_archives]
;;;;;;;;;;;;;;;;;;;;;;;;;;;;;;;;;;;;;;;;;;;;;;;;;;;
;;;;;;;;;;;;;;;;;;;;;;;;;;;;;;;;;;;;;;;;;;;;;;;;;;;
;ENABLED = false
;RUN_AT_START = false
;NOTICE_ON_SUCCESS = false
;SCHEDULE = @annually;

;;;;;;;;;;;;;;;;;;;;;;;;;;;;;;;;;;;;;;;;;;;;;;;;;;;
;;;;;;;;;;;;;;;;;;;;;;;;;;;;;;;;;;;;;;;;;;;;;;;;;;;
;; Garbage collect all repositories
;;;;;;;;;;;;;;;;;;;;;;;;;;;;;;;;;;;;;;;;;;;;;;;;;;;
;[cron.git_gc_repos]
;;;;;;;;;;;;;;;;;;;;;;;;;;;;;;;;;;;;;;;;;;;;;;;;;;;
;;;;;;;;;;;;;;;;;;;;;;;;;;;;;;;;;;;;;;;;;;;;;;;;;;;
;ENABLED = false
;RUN_AT_START = false
;NOTICE_ON_SUCCESS = false
;SCHEDULE = @every 72h
;TIMEOUT = 60s
;; Arguments for command 'git gc'
;; The default value is same with [git] -> GC_ARGS
;ARGS =

;;;;;;;;;;;;;;;;;;;;;;;;;;;;;;;;;;;;;;;;;;;;;;;;;;;
;;;;;;;;;;;;;;;;;;;;;;;;;;;;;;;;;;;;;;;;;;;;;;;;;;;
;; Update the '.ssh/authorized_keys' file with Gitea SSH keys
;;;;;;;;;;;;;;;;;;;;;;;;;;;;;;;;;;;;;;;;;;;;;;;;;;;
;[cron.resync_all_sshkeys]
;;;;;;;;;;;;;;;;;;;;;;;;;;;;;;;;;;;;;;;;;;;;;;;;;;;
;;;;;;;;;;;;;;;;;;;;;;;;;;;;;;;;;;;;;;;;;;;;;;;;;;;
;ENABLED = false
;RUN_AT_START = false
;NOTICE_ON_SUCCESS = false
;SCHEDULE = @every 72h

;;;;;;;;;;;;;;;;;;;;;;;;;;;;;;;;;;;;;;;;;;;;;;;;;;;
;;;;;;;;;;;;;;;;;;;;;;;;;;;;;;;;;;;;;;;;;;;;;;;;;;;
;; Resynchronize pre-receive, update and post-receive hooks of all repositories.
;;;;;;;;;;;;;;;;;;;;;;;;;;;;;;;;;;;;;;;;;;;;;;;;;;;
;[cron.resync_all_hooks]
;;;;;;;;;;;;;;;;;;;;;;;;;;;;;;;;;;;;;;;;;;;;;;;;;;;
;;;;;;;;;;;;;;;;;;;;;;;;;;;;;;;;;;;;;;;;;;;;;;;;;;;
;ENABLED = false
;RUN_AT_START = false
;NOTICE_ON_SUCCESS = false
;SCHEDULE = @every 72h

;;;;;;;;;;;;;;;;;;;;;;;;;;;;;;;;;;;;;;;;;;;;;;;;;;;
;;;;;;;;;;;;;;;;;;;;;;;;;;;;;;;;;;;;;;;;;;;;;;;;;;;
;; Reinitialize all missing Git repositories for which records exist
;;;;;;;;;;;;;;;;;;;;;;;;;;;;;;;;;;;;;;;;;;;;;;;;;;;
;[cron.reinit_missing_repos]
;;;;;;;;;;;;;;;;;;;;;;;;;;;;;;;;;;;;;;;;;;;;;;;;;;;
;;;;;;;;;;;;;;;;;;;;;;;;;;;;;;;;;;;;;;;;;;;;;;;;;;;
;ENABLED = false
;RUN_AT_START = false
;NOTICE_ON_SUCCESS = false
;SCHEDULE = @every 72h

;;;;;;;;;;;;;;;;;;;;;;;;;;;;;;;;;;;;;;;;;;;;;;;;;;;
;;;;;;;;;;;;;;;;;;;;;;;;;;;;;;;;;;;;;;;;;;;;;;;;;;;
;; Delete all repositories missing their Git files
;;;;;;;;;;;;;;;;;;;;;;;;;;;;;;;;;;;;;;;;;;;;;;;;;;;
;[cron.delete_missing_repos]
;;;;;;;;;;;;;;;;;;;;;;;;;;;;;;;;;;;;;;;;;;;;;;;;;;;
;;;;;;;;;;;;;;;;;;;;;;;;;;;;;;;;;;;;;;;;;;;;;;;;;;;
;ENABLED = false
;RUN_AT_START = false
;NOTICE_ON_SUCCESS = false
;SCHEDULE = @every 72h

;;;;;;;;;;;;;;;;;;;;;;;;;;;;;;;;;;;;;;;;;;;;;;;;;;;
;;;;;;;;;;;;;;;;;;;;;;;;;;;;;;;;;;;;;;;;;;;;;;;;;;;
;; Delete generated repository avatars
;;;;;;;;;;;;;;;;;;;;;;;;;;;;;;;;;;;;;;;;;;;;;;;;;;;
;[cron.delete_generated_repository_avatars]
;;;;;;;;;;;;;;;;;;;;;;;;;;;;;;;;;;;;;;;;;;;;;;;;;;;
;;;;;;;;;;;;;;;;;;;;;;;;;;;;;;;;;;;;;;;;;;;;;;;;;;;
;ENABLED = false
;RUN_AT_START = false
;NOTICE_ON_SUCCESS = false
;SCHEDULE = @every 72h

;;;;;;;;;;;;;;;;;;;;;;;;;;;;;;;;;;;;;;;;;;;;;;;;;;;
;;;;;;;;;;;;;;;;;;;;;;;;;;;;;;;;;;;;;;;;;;;;;;;;;;;
;; Delete all old actions from database
;;;;;;;;;;;;;;;;;;;;;;;;;;;;;;;;;;;;;;;;;;;;;;;;;;;
;[cron.delete_old_actions]
;;;;;;;;;;;;;;;;;;;;;;;;;;;;;;;;;;;;;;;;;;;;;;;;;;;
;;;;;;;;;;;;;;;;;;;;;;;;;;;;;;;;;;;;;;;;;;;;;;;;;;;
;ENABLED = false
;RUN_AT_START = false
;NOTICE_ON_SUCCESS = false
;SCHEDULE = @every 168h
;OLDER_THAN = 8760h

;;;;;;;;;;;;;;;;;;;;;;;;;;;;;;;;;;;;;;;;;;;;;;;;;;;
;;;;;;;;;;;;;;;;;;;;;;;;;;;;;;;;;;;;;;;;;;;;;;;;;;;
;; Check for new Gitea versions
;;;;;;;;;;;;;;;;;;;;;;;;;;;;;;;;;;;;;;;;;;;;;;;;;;;
;[cron.update_checker]
;;;;;;;;;;;;;;;;;;;;;;;;;;;;;;;;;;;;;;;;;;;;;;;;;;;
;;;;;;;;;;;;;;;;;;;;;;;;;;;;;;;;;;;;;;;;;;;;;;;;;;;
;ENABLED = false
;RUN_AT_START = false
;ENABLE_SUCCESS_NOTICE = false
;SCHEDULE = @every 168h
;HTTP_ENDPOINT = https://dl.gitea.io/gitea/version.json

;;;;;;;;;;;;;;;;;;;;;;;;;;;;;;;;;;;;;;;;;;;;;;;;;;;
;;;;;;;;;;;;;;;;;;;;;;;;;;;;;;;;;;;;;;;;;;;;;;;;;;;
;; Delete all old system notices from database
;;;;;;;;;;;;;;;;;;;;;;;;;;;;;;;;;;;;;;;;;;;;;;;;;;;
;[cron.delete_old_system_notices]
;;;;;;;;;;;;;;;;;;;;;;;;;;;;;;;;;;;;;;;;;;;;;;;;;;;
;;;;;;;;;;;;;;;;;;;;;;;;;;;;;;;;;;;;;;;;;;;;;;;;;;;
;ENABLED = false
;RUN_AT_START = false
;NO_SUCCESS_NOTICE = false
;SCHEDULE = @every 168h
;OLDER_THAN = 8760h

;;;;;;;;;;;;;;;;;;;;;;;;;;;;;;;;;;;;;;;;;;;;;;;;;;;
;;;;;;;;;;;;;;;;;;;;;;;;;;;;;;;;;;;;;;;;;;;;;;;;;;;
;; Git Operation timeout in seconds
;;;;;;;;;;;;;;;;;;;;;;;;;;;;;;;;;;;;;;;;;;;;;;;;;;;
;[git.timeout]
;;;;;;;;;;;;;;;;;;;;;;;;;;;;;;;;;;;;;;;;;;;;;;;;;;;
;;;;;;;;;;;;;;;;;;;;;;;;;;;;;;;;;;;;;;;;;;;;;;;;;;;
;DEFAULT = 360
;MIGRATE = 600
;MIRROR = 300
;CLONE = 300
;PULL = 300
;GC = 60

;;;;;;;;;;;;;;;;;;;;;;;;;;;;;;;;;;;;;;;;;;;;;;;;;;;
;;;;;;;;;;;;;;;;;;;;;;;;;;;;;;;;;;;;;;;;;;;;;;;;;;;
;[mirror]
;;;;;;;;;;;;;;;;;;;;;;;;;;;;;;;;;;;;;;;;;;;;;;;;;;;
;;;;;;;;;;;;;;;;;;;;;;;;;;;;;;;;;;;;;;;;;;;;;;;;;;;
;; Enables the mirror functionality. Set to **false** to disable all mirrors. Pre-existing mirrors remain valid but won't be updated; may be converted to regular repo.
;ENABLED = true
;; Disable the creation of **new** pull mirrors. Pre-existing mirrors remain valid. Will be ignored if `mirror.ENABLED` is `false`.
;DISABLE_NEW_PULL = false
;; Disable the creation of **new** push mirrors. Pre-existing mirrors remain valid. Will be ignored if `mirror.ENABLED` is `false`.
;DISABLE_NEW_PUSH = false
;; Default interval as a duration between each check
;DEFAULT_INTERVAL = 8h
;; Min interval as a duration must be > 1m
;MIN_INTERVAL = 10m

;;;;;;;;;;;;;;;;;;;;;;;;;;;;;;;;;;;;;;;;;;;;;;;;;;;
;;;;;;;;;;;;;;;;;;;;;;;;;;;;;;;;;;;;;;;;;;;;;;;;;;;
;[api]
;;;;;;;;;;;;;;;;;;;;;;;;;;;;;;;;;;;;;;;;;;;;;;;;;;;
;;;;;;;;;;;;;;;;;;;;;;;;;;;;;;;;;;;;;;;;;;;;;;;;;;;
;; Enables the API documentation endpoints (/api/swagger, /api/v1/swagger, …). True or false.
;ENABLE_SWAGGER = true
;; Max number of items in a page
;MAX_RESPONSE_ITEMS = 50
;; Default paging number of api
;DEFAULT_PAGING_NUM = 30
;; Default and maximum number of items per page for git trees api
;DEFAULT_GIT_TREES_PER_PAGE = 1000
;; Default max size of a blob returned by the blobs API (default is 10MiB)
;DEFAULT_MAX_BLOB_SIZE = 10485760

;;;;;;;;;;;;;;;;;;;;;;;;;;;;;;;;;;;;;;;;;;;;;;;;;;;
;;;;;;;;;;;;;;;;;;;;;;;;;;;;;;;;;;;;;;;;;;;;;;;;;;;
;[i18n]
;;;;;;;;;;;;;;;;;;;;;;;;;;;;;;;;;;;;;;;;;;;;;;;;;;;
;;;;;;;;;;;;;;;;;;;;;;;;;;;;;;;;;;;;;;;;;;;;;;;;;;;
;; The first locale will be used as the default if user browser's language doesn't match any locale in the list.
;LANGS = en-US,zh-CN,zh-HK,zh-TW,de-DE,fr-FR,nl-NL,lv-LV,ru-RU,uk-UA,ja-JP,es-ES,pt-BR,pt-PT,pl-PL,bg-BG,it-IT,fi-FI,tr-TR,cs-CZ,sv-SE,ko-KR,el-GR,fa-IR,hu-HU,id-ID,ml-IN
;NAMES = English,简体中文,繁體中文（香港）,繁體中文（台灣）,Deutsch,Français,Nederlands,Latviešu,Русский,Українська,日本語,Español,Português do Brasil,Português de Portugal,Polski,Български,Italiano,Suomi,Türkçe,Čeština,Српски,Svenska,한국어,Ελληνικά,فارسی,Magyar nyelv,Bahasa Indonesia,മലയാളം

;;;;;;;;;;;;;;;;;;;;;;;;;;;;;;;;;;;;;;;;;;;;;;;;;;;
;;;;;;;;;;;;;;;;;;;;;;;;;;;;;;;;;;;;;;;;;;;;;;;;;;;
;[highlight.mapping]
;;;;;;;;;;;;;;;;;;;;;;;;;;;;;;;;;;;;;;;;;;;;;;;;;;;
;;;;;;;;;;;;;;;;;;;;;;;;;;;;;;;;;;;;;;;;;;;;;;;;;;;
;; Extension mapping to highlight class
;; e.g. .toml=ini

;;;;;;;;;;;;;;;;;;;;;;;;;;;;;;;;;;;;;;;;;;;;;;;;;;;
;;;;;;;;;;;;;;;;;;;;;;;;;;;;;;;;;;;;;;;;;;;;;;;;;;;
;[other]
;;;;;;;;;;;;;;;;;;;;;;;;;;;;;;;;;;;;;;;;;;;;;;;;;;;
;;;;;;;;;;;;;;;;;;;;;;;;;;;;;;;;;;;;;;;;;;;;;;;;;;;
;SHOW_FOOTER_BRANDING = false
;; Show version information about Gitea and Go in the footer
;SHOW_FOOTER_VERSION = true
;; Show template execution time in the footer
;SHOW_FOOTER_TEMPLATE_LOAD_TIME = true
<<<<<<< HEAD
;; Enable/Disable RSS/Atom feed
;ENABLE_FEED = true

=======
;; Generate sitemap. Defaults to `true`.
; ENABLE_SITEMAP = true
>>>>>>> 100448a0

;;;;;;;;;;;;;;;;;;;;;;;;;;;;;;;;;;;;;;;;;;;;;;;;;;;
;;;;;;;;;;;;;;;;;;;;;;;;;;;;;;;;;;;;;;;;;;;;;;;;;;;
;[markup]
;;;;;;;;;;;;;;;;;;;;;;;;;;;;;;;;;;;;;;;;;;;;;;;;;;;
;;;;;;;;;;;;;;;;;;;;;;;;;;;;;;;;;;;;;;;;;;;;;;;;;;;
;; Set the maximum number of characters in a mermaid source. (Set to -1 to disable limits)
;MERMAID_MAX_SOURCE_CHARACTERS = 5000

;;;;;;;;;;;;;;;;;;;;;;;;;;;;;;;;;;;;;;;;;;;;;;;;;;;
;;;;;;;;;;;;;;;;;;;;;;;;;;;;;;;;;;;;;;;;;;;;;;;;;;;
;[markup.sanitizer.1]
;;;;;;;;;;;;;;;;;;;;;;;;;;;;;;;;;;;;;;;;;;;;;;;;;;;
;;;;;;;;;;;;;;;;;;;;;;;;;;;;;;;;;;;;;;;;;;;;;;;;;;;
;; The following keys can appear once to define a sanitation policy rule.
;; This section can appear multiple times by adding a unique alphanumeric suffix to define multiple rules.
;; e.g., [markup.sanitizer.1] -> [markup.sanitizer.2] -> [markup.sanitizer.TeX]
;ELEMENT = span
;ALLOW_ATTR = class
;REGEXP = ^(info|warning|error)$
;;
;;;;;;;;;;;;;;;;;;;;;;;;;;;;;;;;;;;;;;;;;;;;;;;;;;;
;; Other markup formats e.g. asciidoc
;;
;; uncomment and enable the below section.
;; (You can add other markup formats by copying the section and adjusting
;;  the section name suffix "asciidoc" to something else.)
;[markup.asciidoc]
;ENABLED = false
;; List of file extensions that should be rendered by an external command
;FILE_EXTENSIONS = .adoc,.asciidoc
;; External command to render all matching extensions
;RENDER_COMMAND = "asciidoc --out-file=- -"
;; Don't pass the file on STDIN, pass the filename as argument instead.
;IS_INPUT_FILE = false
;; How the content will be rendered.
;; * sanitized: Sanitize the content and render it inside current page, default to only allow a few HTML tags and attributes. Customized sanitizer rules can be defined in [markup.sanitizer.*] .
;; * no-sanitizer: Disable the sanitizer and render the content inside current page. It's **insecure** and may lead to XSS attack if the content contains malicious code.
;; * iframe: Render the content in a separate standalone page and embed it into current page by iframe. The iframe is in sandbox mode with same-origin disabled, and the JS code are safely isolated from parent page.
;RENDER_CONTENT_MODE=sanitized

;;;;;;;;;;;;;;;;;;;;;;;;;;;;;;;;;;;;;;;;;;;;;;;;;;;
;;;;;;;;;;;;;;;;;;;;;;;;;;;;;;;;;;;;;;;;;;;;;;;;;;;
;[metrics]
;;;;;;;;;;;;;;;;;;;;;;;;;;;;;;;;;;;;;;;;;;;;;;;;;;;
;;;;;;;;;;;;;;;;;;;;;;;;;;;;;;;;;;;;;;;;;;;;;;;;;;;
;; Enables metrics endpoint. True or false; default is false.
;ENABLED = false
;; If you want to add authorization, specify a token here
;TOKEN =
;; Enable issue by label metrics; default is false
;ENABLED_ISSUE_BY_LABEL = false
;; Enable issue by repository metrics; default is false
;ENABLED_ISSUE_BY_REPOSITORY = false

;;;;;;;;;;;;;;;;;;;;;;;;;;;;;;;;;;;;;;;;;;;;;;;;;;;
;;;;;;;;;;;;;;;;;;;;;;;;;;;;;;;;;;;;;;;;;;;;;;;;;;;
;[task]
;;;;;;;;;;;;;;;;;;;;;;;;;;;;;;;;;;;;;;;;;;;;;;;;;;;
;;;;;;;;;;;;;;;;;;;;;;;;;;;;;;;;;;;;;;;;;;;;;;;;;;;
;;
;; Task queue type, could be `channel` or `redis`.
;QUEUE_TYPE = channel
;;
;; Task queue length, available only when `QUEUE_TYPE` is `channel`.
;QUEUE_LENGTH = 1000
;;
;; Task queue connection string, available only when `QUEUE_TYPE` is `redis`.
;; If there is a password of redis, use `addrs=127.0.0.1:6379 password=123 db=0`.
;QUEUE_CONN_STR = "addrs=127.0.0.1:6379 db=0"

;;;;;;;;;;;;;;;;;;;;;;;;;;;;;;;;;;;;;;;;;;;;;;;;;;;
;;;;;;;;;;;;;;;;;;;;;;;;;;;;;;;;;;;;;;;;;;;;;;;;;;;
;[migrations]
;;;;;;;;;;;;;;;;;;;;;;;;;;;;;;;;;;;;;;;;;;;;;;;;;;;
;;;;;;;;;;;;;;;;;;;;;;;;;;;;;;;;;;;;;;;;;;;;;;;;;;;
;;
;; Max attempts per http/https request on migrations.
;MAX_ATTEMPTS = 3
;;
;; Backoff time per http/https request retry (seconds)
;RETRY_BACKOFF = 3
;;
;; Allowed domains for migrating, default is blank. Blank means everything will be allowed.
;; Multiple domains could be separated by commas.
;; Wildcard is supported: "github.com, *.github.com"
;ALLOWED_DOMAINS =
;;
;; Blocklist for migrating, default is blank. Multiple domains could be separated by commas.
;; When ALLOWED_DOMAINS is not blank, this option has a higher priority to deny domains.
;; Wildcard is supported.
;BLOCKED_DOMAINS =
;;
;; Allow private addresses defined by RFC 1918, RFC 1122, RFC 4632 and RFC 4291 (false by default)
;; If a domain is allowed by ALLOWED_DOMAINS, this option will be ignored.
;ALLOW_LOCALNETWORKS = false

;;;;;;;;;;;;;;;;;;;;;;;;;;;;;;;;;;;;;;;;;;;;;;;;;;;
;;;;;;;;;;;;;;;;;;;;;;;;;;;;;;;;;;;;;;;;;;;;;;;;;;;
;[federation]
;;;;;;;;;;;;;;;;;;;;;;;;;;;;;;;;;;;;;;;;;;;;;;;;;;;
;;;;;;;;;;;;;;;;;;;;;;;;;;;;;;;;;;;;;;;;;;;;;;;;;;;
;;
;; Enable/Disable federation capabilities
;ENABLED = false
;;
;; Enable/Disable user statistics for nodeinfo if federation is enabled
;SHARE_USER_STATISTICS = true
;;
;; Maximum federation request and response size (MB)
;MAX_SIZE = 4
;;
;; WARNING: Changing the settings below can break federation.
;;
;; HTTP signature algorithms
;ALGORITHMS = rsa-sha256, rsa-sha512, ed25519
;;
;; HTTP signature digest algorithm
;DIGEST_ALGORITHM = SHA-256
;;
;; GET headers for federation requests
;GET_HEADERS = (request-target), Date
;;
;; POST headers for federation requests
;POST_HEADERS = (request-target), Date, Digest

;;;;;;;;;;;;;;;;;;;;;;;;;;;;;;;;;;;;;;;;;;;;;;;;;;;
;;;;;;;;;;;;;;;;;;;;;;;;;;;;;;;;;;;;;;;;;;;;;;;;;;;
;[packages]
;;;;;;;;;;;;;;;;;;;;;;;;;;;;;;;;;;;;;;;;;;;;;;;;;;;
;;;;;;;;;;;;;;;;;;;;;;;;;;;;;;;;;;;;;;;;;;;;;;;;;;;
;;
;; Enable/Disable package registry capabilities
;ENABLED = true
;;
;; Path for chunked uploads. Defaults to APP_DATA_PATH + `tmp/package-upload`
;CHUNKED_UPLOAD_PATH = tmp/package-upload

;;;;;;;;;;;;;;;;;;;;;;;;;;;;;;;;;;;;;;;;;;;;;;;;;;;
;;;;;;;;;;;;;;;;;;;;;;;;;;;;;;;;;;;;;;;;;;;;;;;;;;;
;; default storage for attachments, lfs and avatars
;;;;;;;;;;;;;;;;;;;;;;;;;;;;;;;;;;;;;;;;;;;;;;;;;;;
;[storage]
;;;;;;;;;;;;;;;;;;;;;;;;;;;;;;;;;;;;;;;;;;;;;;;;;;;
;;;;;;;;;;;;;;;;;;;;;;;;;;;;;;;;;;;;;;;;;;;;;;;;;;;
;; storage type
;STORAGE_TYPE = local

;;;;;;;;;;;;;;;;;;;;;;;;;;;;;;;;;;;;;;;;;;;;;;;;;;;
;;;;;;;;;;;;;;;;;;;;;;;;;;;;;;;;;;;;;;;;;;;;;;;;;;;
;; settings for repository archives, will override storage setting
;;;;;;;;;;;;;;;;;;;;;;;;;;;;;;;;;;;;;;;;;;;;;;;;;;;
;[storage.repo-archive]
;;;;;;;;;;;;;;;;;;;;;;;;;;;;;;;;;;;;;;;;;;;;;;;;;;;
;;;;;;;;;;;;;;;;;;;;;;;;;;;;;;;;;;;;;;;;;;;;;;;;;;;
;; storage type
;STORAGE_TYPE = local

;;;;;;;;;;;;;;;;;;;;;;;;;;;;;;;;;;;;;;;;;;;;;;;;;;;
;;;;;;;;;;;;;;;;;;;;;;;;;;;;;;;;;;;;;;;;;;;;;;;;;;;
;; lfs storage will override storage
;;
;[lfs]
;STORAGE_TYPE = local
;;
;; Where your lfs files reside, default is data/lfs.
;PATH = data/lfs

;;;;;;;;;;;;;;;;;;;;;;;;;;;;;;;;;;;;;;;;;;;;;;;;;;;
;;;;;;;;;;;;;;;;;;;;;;;;;;;;;;;;;;;;;;;;;;;;;;;;;;;
;; settings for packages, will override storage setting
;;;;;;;;;;;;;;;;;;;;;;;;;;;;;;;;;;;;;;;;;;;;;;;;;;;
;[storage.packages]
;;;;;;;;;;;;;;;;;;;;;;;;;;;;;;;;;;;;;;;;;;;;;;;;;;;
;;;;;;;;;;;;;;;;;;;;;;;;;;;;;;;;;;;;;;;;;;;;;;;;;;;
;; storage type
;STORAGE_TYPE = local

;;;;;;;;;;;;;;;;;;;;;;;;;;;;;;;;;;;;;;;;;;;;;;;;;;;
;;;;;;;;;;;;;;;;;;;;;;;;;;;;;;;;;;;;;;;;;;;;;;;;;;;
;; customize storage
;[storage.my_minio]
;STORAGE_TYPE = minio
;;
;; Minio endpoint to connect only available when STORAGE_TYPE is `minio`
;MINIO_ENDPOINT = localhost:9000
;;
;; Minio accessKeyID to connect only available when STORAGE_TYPE is `minio`
;MINIO_ACCESS_KEY_ID =
;;
;; Minio secretAccessKey to connect only available when STORAGE_TYPE is `minio`
;MINIO_SECRET_ACCESS_KEY =
;;
;; Minio bucket to store the attachments only available when STORAGE_TYPE is `minio`
;MINIO_BUCKET = gitea
;;
;; Minio location to create bucket only available when STORAGE_TYPE is `minio`
;MINIO_LOCATION = us-east-1
;;
;; Minio enabled ssl only available when STORAGE_TYPE is `minio`
;MINIO_USE_SSL = false

;[proxy]
;; Enable the proxy, all requests to external via HTTP will be affected
;PROXY_ENABLED = false
;; Proxy server URL, support http://, https//, socks://, blank will follow environment http_proxy/https_proxy/no_proxy
;PROXY_URL =
;; Comma separated list of host names requiring proxy. Glob patterns (*) are accepted; use ** to match all hosts.
;PROXY_HOSTS =<|MERGE_RESOLUTION|>--- conflicted
+++ resolved
@@ -2196,14 +2196,10 @@
 ;SHOW_FOOTER_VERSION = true
 ;; Show template execution time in the footer
 ;SHOW_FOOTER_TEMPLATE_LOAD_TIME = true
-<<<<<<< HEAD
+;; Generate sitemap. Defaults to `true`.
+; ENABLE_SITEMAP = true
 ;; Enable/Disable RSS/Atom feed
 ;ENABLE_FEED = true
-
-=======
-;; Generate sitemap. Defaults to `true`.
-; ENABLE_SITEMAP = true
->>>>>>> 100448a0
 
 ;;;;;;;;;;;;;;;;;;;;;;;;;;;;;;;;;;;;;;;;;;;;;;;;;;;
 ;;;;;;;;;;;;;;;;;;;;;;;;;;;;;;;;;;;;;;;;;;;;;;;;;;;
