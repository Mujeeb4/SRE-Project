
; This file lists the default values used by Gitea
; Copy required sections to your own app.ini (default is custom/conf/app.ini)
; and modify as needed.

; see https://docs.gitea.io/en-us/config-cheat-sheet/ for additional documentation.

; App name that shows in every page title
APP_NAME = Gitea: Git with a cup of tea
; Change it if you run locally
RUN_USER = git
; Either "dev", "prod" or "test", default is "dev"
RUN_MODE = dev

[repository]
ROOT =
SCRIPT_TYPE = bash
; Default ANSI charset
ANSI_CHARSET =
; Force every new repository to be private
FORCE_PRIVATE = false
; Default privacy setting when creating a new repository, allowed values: last, private, public. Default is last which means the last setting used.
DEFAULT_PRIVATE = last
; Global limit of repositories per user, applied at creation time. -1 means no limit
MAX_CREATION_LIMIT = -1
; Mirror sync queue length, increase if mirror syncing starts hanging
MIRROR_QUEUE_LENGTH = 1000
; Patch test queue length, increase if pull request patch testing starts hanging
PULL_REQUEST_QUEUE_LENGTH = 1000
; Preferred Licenses to place at the top of the List
; The name here must match the filename in conf/license or custom/conf/license
PREFERRED_LICENSES = Apache License 2.0,MIT License
; Disable the ability to interact with repositories using the HTTP protocol
DISABLE_HTTP_GIT = false
; Value for Access-Control-Allow-Origin header, default is not to present
; WARNING: This maybe harmful to you website if you do not give it a right value.
ACCESS_CONTROL_ALLOW_ORIGIN =
; Force ssh:// clone url instead of scp-style uri when default SSH port is used
USE_COMPAT_SSH_URI = false
; Close issues as long as a commit on any branch marks it as fixed
DEFAULT_CLOSE_ISSUES_VIA_COMMITS_IN_ANY_BRANCH = false

[repository.editor]
; List of file extensions for which lines should be wrapped in the CodeMirror editor
; Separate extensions with a comma. To line wrap files without an extension, just put a comma
LINE_WRAP_EXTENSIONS = .txt,.md,.markdown,.mdown,.mkd,
; Valid file modes that have a preview API associated with them, such as api/v1/markdown
; Separate the values by commas. The preview tab in edit mode won't be displayed if the file extension doesn't match
PREVIEWABLE_FILE_MODES = markdown

[repository.local]
; Path for local repository copy. Defaults to `tmp/local-repo`
LOCAL_COPY_PATH = tmp/local-repo
; Path for local wiki copy. Defaults to `tmp/local-wiki`
LOCAL_WIKI_PATH = tmp/local-wiki

[repository.upload]
; Whether repository file uploads are enabled. Defaults to `true`
ENABLED = true
; Path for uploads. Defaults to `data/tmp/uploads` (tmp gets deleted on gitea restart)
TEMP_PATH = data/tmp/uploads
; One or more allowed types, e.g. image/jpeg|image/png. Nothing means any file type
ALLOWED_TYPES =
; Max size of each file in megabytes. Defaults to 3MB
FILE_MAX_SIZE = 3
; Max number of files per upload. Defaults to 5
MAX_FILES = 5

[repository.pull-request]
; List of prefixes used in Pull Request title to mark them as Work In Progress
WORK_IN_PROGRESS_PREFIXES=WIP:,[WIP]

[repository.issue]
; List of reasons why a Pull Request or Issue can be locked
LOCK_REASONS=Too heated,Off-topic,Resolved,Spam

[cors]
; More information about CORS can be found here: https://developer.mozilla.org/en-US/docs/Web/HTTP/CORS#The_HTTP_response_headers
; enable cors headers (disabled by default)
ENABLED=false
; scheme of allowed requests
SCHEME=http
; list of requesting domains that are allowed
ALLOW_DOMAIN=*
; allow subdomains of headers listed above to request
ALLOW_SUBDOMAIN=false
; list of methods allowed to request
METHODS=GET,HEAD,POST,PUT,PATCH,DELETE,OPTIONS
; max time to cache response
MAX_AGE=10m
; allow request with credentials
ALLOW_CREDENTIALS=false

[ui]
; Number of repositories that are displayed on one explore page
EXPLORE_PAGING_NUM = 20
; Number of issues that are displayed on one page
ISSUE_PAGING_NUM = 10
; Number of maximum commits displayed in one activity feed
FEED_MAX_COMMIT_NUM = 5
; Number of maximum commits displayed in commit graph.
GRAPH_MAX_COMMIT_NUM = 100
; Number of line of codes shown for a code comment
CODE_COMMENT_LINES = 4
; Value of `theme-color` meta tag, used by Android >= 5.0
; An invalid color like "none" or "disable" will have the default style
; More info: https://developers.google.com/web/updates/2014/11/Support-for-theme-color-in-Chrome-39-for-Android
THEME_COLOR_META_TAG = `#6cc644`
; Max size of files to be displayed (default is 8MiB)
MAX_DISPLAY_FILE_SIZE = 8388608
; Whether the email of the user should be shown in the Explore Users page
SHOW_USER_EMAIL = true
; Set the default theme for the Gitea install
DEFAULT_THEME = gitea
; All available themes. Allow users select personalized themes regardless of the value of `DEFAULT_THEME`.
THEMES = gitea,arc-green
; Whether the full name of the users should be shown where possible. If the full name isn't set, the username will be used.
DEFAULT_SHOW_FULL_NAME = false
; Whether to search within description at repository search on explore page.
SEARCH_REPO_DESCRIPTION = true

[ui.admin]
; Number of users that are displayed on one page
USER_PAGING_NUM = 50
; Number of repos that are displayed on one page
REPO_PAGING_NUM = 50
; Number of notices that are displayed on one page
NOTICE_PAGING_NUM = 25
; Number of organizations that are displayed on one page
ORG_PAGING_NUM = 50

[ui.user]
; Number of repos that are displayed on one page
REPO_PAGING_NUM = 15

[ui.meta]
AUTHOR = Gitea - Git with a cup of tea
DESCRIPTION = Gitea (Git with a cup of tea) is a painless self-hosted Git service written in Go
KEYWORDS = go,git,self-hosted,gitea

[markdown]
; Enable hard line break extension
ENABLE_HARD_LINE_BREAK = false
; List of custom URL-Schemes that are allowed as links when rendering Markdown
; for example git,magnet
CUSTOM_URL_SCHEMES =
; List of file extensions that should be rendered/edited as Markdown
; Separate the extensions with a comma. To render files without any extension as markdown, just put a comma
FILE_EXTENSIONS = .md,.markdown,.mdown,.mkd

[server]
; The protocol the server listens on. One of 'http', 'https', 'unix' or 'fcgi'.
PROTOCOL = http
DOMAIN = localhost
ROOT_URL = %(PROTOCOL)s://%(DOMAIN)s:%(HTTP_PORT)s/
; The address to listen on. Either a IPv4/IPv6 address or the path to a unix socket.
HTTP_ADDR = 0.0.0.0
HTTP_PORT = 3000
; If REDIRECT_OTHER_PORT is true, and PROTOCOL is set to https an http server
; will be started on PORT_TO_REDIRECT and it will redirect plain, non-secure http requests to the main
; ROOT_URL.  Defaults are false for REDIRECT_OTHER_PORT and 80 for
; PORT_TO_REDIRECT.
REDIRECT_OTHER_PORT = false
PORT_TO_REDIRECT = 80
; Permission for unix socket
UNIX_SOCKET_PERMISSION = 666
; Local (DMZ) URL for Gitea workers (such as SSH update) accessing web service.
; In most cases you do not need to change the default value.
; Alter it only if your SSH server node is not the same as HTTP node.
; Do not set this variable if PROTOCOL is set to 'unix'.
LOCAL_ROOT_URL = %(PROTOCOL)s://%(HTTP_ADDR)s:%(HTTP_PORT)s/
; Disable SSH feature when not available
DISABLE_SSH = false
; Whether to use the builtin SSH server or not.
START_SSH_SERVER = false
; Username to use for the builtin SSH server. If blank, then it is the value of RUN_USER.
BUILTIN_SSH_SERVER_USER =
; Domain name to be exposed in clone URL
SSH_DOMAIN = %(DOMAIN)s
; The network interface the builtin SSH server should listen on
SSH_LISTEN_HOST =
; Port number to be exposed in clone URL
SSH_PORT = 22
; The port number the builtin SSH server should listen on
SSH_LISTEN_PORT = %(SSH_PORT)s
; Root path of SSH directory, default is '~/.ssh', but you have to use '/home/git/.ssh'.
SSH_ROOT_PATH =
; Gitea will create a authorized_keys file by default when it is not using the internal ssh server
; If you intend to use the AuthorizedKeysCommand functionality then you should turn this off.
SSH_CREATE_AUTHORIZED_KEYS_FILE = true
; For the built-in SSH server, choose the ciphers to support for SSH connections,
; for system SSH this setting has no effect
SSH_SERVER_CIPHERS = aes128-ctr, aes192-ctr, aes256-ctr, aes128-gcm@openssh.com, arcfour256, arcfour128
; For the built-in SSH server, choose the key exchange algorithms to support for SSH connections,
; for system SSH this setting has no effect
SSH_SERVER_KEY_EXCHANGES = diffie-hellman-group1-sha1, diffie-hellman-group14-sha1, ecdh-sha2-nistp256, ecdh-sha2-nistp384, ecdh-sha2-nistp521, curve25519-sha256@libssh.org
; For the built-in SSH server, choose the MACs to support for SSH connections,
; for system SSH this setting has no effect
SSH_SERVER_MACS = hmac-sha2-256-etm@openssh.com, hmac-sha2-256, hmac-sha1, hmac-sha1-96
; Directory to create temporary files in when testing public keys using ssh-keygen,
; default is the system temporary directory.
SSH_KEY_TEST_PATH =
; Path to ssh-keygen, default is 'ssh-keygen' which means the shell is responsible for finding out which one to call.
SSH_KEYGEN_PATH = ssh-keygen
; Enable SSH Authorized Key Backup when rewriting all keys, default is true
SSH_BACKUP_AUTHORIZED_KEYS = true
; Enable exposure of SSH clone URL to anonymous visitors, default is false
SSH_EXPOSE_ANONYMOUS = false
; Indicate whether to check minimum key size with corresponding type
MINIMUM_KEY_SIZE_CHECK = false
; Disable CDN even in "prod" mode
OFFLINE_MODE = false
DISABLE_ROUTER_LOG = false
; Generate steps:
; $ ./gitea cert -ca=true -duration=8760h0m0s -host=myhost.example.com
;
; Or from a .pfx file exported from the Windows certificate store (do
; not forget to export the private key):
; $ openssl pkcs12 -in cert.pfx -out cert.pem -nokeys
; $ openssl pkcs12 -in cert.pfx -out key.pem -nocerts -nodes
CERT_FILE = custom/https/cert.pem
KEY_FILE = custom/https/key.pem
; Root directory containing templates and static files.
; default is the path where Gitea is executed
STATIC_ROOT_PATH =
; Default path for App data
APP_DATA_PATH = data
; Application level GZIP support
ENABLE_GZIP = false
; Application profiling (memory and cpu)
; For "web" command it listens on localhost:6060
; For "serve" command it dumps to disk at PPROF_DATA_PATH as (cpuprofile|memprofile)_<username>_<temporary id>
ENABLE_PPROF = false
; PPROF_DATA_PATH, use an absolute path when you start gitea as service
PPROF_DATA_PATH = data/tmp/pprof
; Landing page, can be "home", "explore", or "organizations"
LANDING_PAGE = home
; Enables git-lfs support. true or false, default is false.
LFS_START_SERVER = false
; Where your lfs files reside, default is data/lfs.
LFS_CONTENT_PATH = data/lfs
; LFS authentication secret, change this yourself
LFS_JWT_SECRET =
; LFS authentication validity period (in time.Duration), pushes taking longer than this may fail.
LFS_HTTP_AUTH_EXPIRY = 20m

; Define allowed algorithms and their minimum key length (use -1 to disable a type)
[ssh.minimum_key_sizes]
ED25519 = 256
ECDSA = 256
RSA = 2048
DSA = 1024

[database]
; Either "mysql", "postgres", "mssql" or "sqlite3", it's your choice
DB_TYPE = mysql
HOST = 127.0.0.1:3306
NAME = gitea
USER = root
; Use PASSWD = `your password` for quoting if you use special characters in the password.
PASSWD =
; For Postgres, either "disable" (default), "require", or "verify-full"
; For MySQL, either "false" (default), "true", or "skip-verify"
SSL_MODE = disable
; For MySQL only, either "utf8" or "utf8mb4", default is "utf8".
; NOTICE: for "utf8mb4" you must use MySQL InnoDB > 5.6. Gitea is unable to check this.
CHARSET = utf8
; For "sqlite3" and "tidb", use an absolute path when you start gitea as service
PATH = data/gitea.db
; For "sqlite3" only. Query timeout
SQLITE_TIMEOUT = 500
; For iterate buffer, default is 50
ITERATE_BUFFER_SIZE = 50
; Show the database generated SQL
LOG_SQL = true
; Maximum number of DB Connect retries
DB_RETRIES = 10
; Backoff time per DB retry (time.Duration)
DB_RETRY_BACKOFF = 3s
; Max idle database connections on connnection pool, default is 0
MAX_IDLE_CONNS = 0
; Database connection max life time, default is 3s
CONN_MAX_LIFETIME = 3s

[indexer]
; Issue indexer type, currently support: bleve or db, default is bleve
ISSUE_INDEXER_TYPE = bleve
; Issue indexer storage path, available when ISSUE_INDEXER_TYPE is bleve
ISSUE_INDEXER_PATH = indexers/issues.bleve
; Issue indexer queue, currently support: channel, levelqueue or redis, default is levelqueue
ISSUE_INDEXER_QUEUE_TYPE = levelqueue
; When ISSUE_INDEXER_QUEUE_TYPE is levelqueue, this will be the queue will be saved path,
; default is indexers/issues.queue
ISSUE_INDEXER_QUEUE_DIR = indexers/issues.queue
; When `ISSUE_INDEXER_QUEUE_TYPE` is `redis`, this will store the redis connection string.
ISSUE_INDEXER_QUEUE_CONN_STR = "addrs=127.0.0.1:6379 db=0"
; Batch queue number, default is 20
ISSUE_INDEXER_QUEUE_BATCH_NUMBER = 20

; repo indexer by default disabled, since it uses a lot of disk space
REPO_INDEXER_ENABLED = false
REPO_INDEXER_PATH = indexers/repos.bleve
UPDATE_BUFFER_LEN = 20
MAX_FILE_SIZE = 1048576

[admin]
; Disallow regular (non-admin) users from creating organizations.
DISABLE_REGULAR_ORG_CREATION = false
<<<<<<< HEAD
; Enable the kanban board feature system wide.
ENABLE_KANBAN_BOARD = true
=======
; Default configuration for email notifications for users (user configurable). Options: enabled, onmention, disabled
DEFAULT_EMAIL_NOTIFICATIONS = enabled
>>>>>>> 4cb1bddd

[security]
; Whether the installer is disabled
INSTALL_LOCK = false
; !!CHANGE THIS TO KEEP YOUR USER DATA SAFE!!
SECRET_KEY = !#@FDEWREWR&*(
; How long to remember that a user is logged in before requiring relogin (in days)
LOGIN_REMEMBER_DAYS = 7
COOKIE_USERNAME = gitea_awesome
COOKIE_REMEMBER_NAME = gitea_incredible
; Reverse proxy authentication header name of user name
REVERSE_PROXY_AUTHENTICATION_USER = X-WEBAUTH-USER
REVERSE_PROXY_AUTHENTICATION_EMAIL = X-WEBAUTH-EMAIL
; The minimum password length for new Users
MIN_PASSWORD_LENGTH = 6
; Set to true to allow users to import local server paths
IMPORT_LOCAL_PATHS = false
; Set to true to prevent all users (including admin) from creating custom git hooks
DISABLE_GIT_HOOKS = false
; Password Hash algorithm, either "pbkdf2", "argon2", "scrypt" or "bcrypt"
PASSWORD_HASH_ALGO = pbkdf2
; Set false to allow JavaScript to read CSRF cookie
CSRF_COOKIE_HTTP_ONLY = true

[openid]
;
; OpenID is an open, standard and decentralized authentication protocol.
; Your identity is the address of a webpage you provide, which describes
; how to prove you are in control of that page.
;
; For more info: https://en.wikipedia.org/wiki/OpenID
;
; Current implementation supports OpenID-2.0
;
; Tested to work providers at the time of writing:
;  - Any GNUSocial node (your.hostname.tld/username)
;  - Any SimpleID provider (http://simpleid.koinic.net)
;  - http://openid.org.cn/
;  - openid.stackexchange.com
;  - login.launchpad.net
;  - <username>.livejournal.com
;
; Whether to allow signin in via OpenID
ENABLE_OPENID_SIGNIN = true
; Whether to allow registering via OpenID
; Do not include to rely on rhw DISABLE_REGISTRATION setting
;ENABLE_OPENID_SIGNUP = true
; Allowed URI patterns (POSIX regexp).
; Space separated.
; Only these would be allowed if non-blank.
; Example value: trusted.domain.org trusted.domain.net
WHITELISTED_URIS =
; Forbidden URI patterns (POSIX regexp).
; Space separated.
; Only used if WHITELISTED_URIS is blank.
; Example value: loadaverage.org/badguy stackexchange.com/.*spammer
BLACKLISTED_URIS =

[service]
; Time limit to confirm account/email registration
ACTIVE_CODE_LIVE_MINUTES = 180
; Time limit to perform the reset of a forgotten password
RESET_PASSWD_CODE_LIVE_MINUTES = 180
; Whether a new user needs to confirm their email when registering.
REGISTER_EMAIL_CONFIRM = false
; List of domain names that are allowed to be used to register on a Gitea instance
; gitea.io,example.com
EMAIL_DOMAIN_WHITELIST=
; Disallow registration, only allow admins to create accounts.
DISABLE_REGISTRATION = false
; Allow registration only using third-party services, it works only when DISABLE_REGISTRATION is false
ALLOW_ONLY_EXTERNAL_REGISTRATION = false
; User must sign in to view anything.
REQUIRE_SIGNIN_VIEW = false
; Mail notification
ENABLE_NOTIFY_MAIL = false
; More detail: https://github.com/gogits/gogs/issues/165
ENABLE_REVERSE_PROXY_AUTHENTICATION = false
ENABLE_REVERSE_PROXY_AUTO_REGISTRATION = false
ENABLE_REVERSE_PROXY_EMAIL = false
; Enable captcha validation for registration
ENABLE_CAPTCHA = false
; Type of captcha you want to use. Options: image, recaptcha
CAPTCHA_TYPE = image
; Enable recaptcha to use Google's recaptcha service
; Go to https://www.google.com/recaptcha/admin to sign up for a key
RECAPTCHA_SECRET  =
RECAPTCHA_SITEKEY =
; Change this to use recaptcha.net or other recaptcha service
RECAPTCHA_URL = https://www.google.com/recaptcha/
; Default value for KeepEmailPrivate
; Each new user will get the value of this setting copied into their profile
DEFAULT_KEEP_EMAIL_PRIVATE = false
; Default value for AllowCreateOrganization
; Every new user will have rights set to create organizations depending on this setting
DEFAULT_ALLOW_CREATE_ORGANIZATION = true
; Either "public", "limited" or "private", default is "public"
; Limited is for signed user only
; Private is only for member of the organization
; Public is for everyone
DEFAULT_ORG_VISIBILITY = public
; Default value for DefaultOrgMemberVisible
; True will make the membership of the users visible when added to the organisation  
DEFAULT_ORG_MEMBER_VISIBLE = false
; Default value for EnableDependencies
; Repositories will use dependencies by default depending on this setting
DEFAULT_ENABLE_DEPENDENCIES = true
; Enable heatmap on users profiles.
ENABLE_USER_HEATMAP = true
; Enable Timetracking
ENABLE_TIMETRACKING = true
; Default value for EnableTimetracking
; Repositories will use timetracking by default depending on this setting
DEFAULT_ENABLE_TIMETRACKING = true
; Default value for AllowOnlyContributorsToTrackTime
; Only users with write permissions can track time if this is true
DEFAULT_ALLOW_ONLY_CONTRIBUTORS_TO_TRACK_TIME = true
; Default value for the domain part of the user's email address in the git log
; if he has set KeepEmailPrivate to true. The user's email will be replaced with a
; concatenation of the user name in lower case, "@" and NO_REPLY_ADDRESS.
NO_REPLY_ADDRESS = noreply.example.org
; Show Registration button
SHOW_REGISTRATION_BUTTON = true
; Default value for AutoWatchNewRepos
; When adding a repo to a team or creating a new repo all team members will watch the
; repo automatically if enabled
AUTO_WATCH_NEW_REPOS = true

[webhook]
; Hook task queue length, increase if webhook shooting starts hanging
QUEUE_LENGTH = 1000
; Deliver timeout in seconds
DELIVER_TIMEOUT = 5
; Allow insecure certification
SKIP_TLS_VERIFY = false
; Number of history information in each page
PAGING_NUM = 10

[mailer]
ENABLED = false
; Buffer length of channel, keep it as it is if you don't know what it is.
SEND_BUFFER_LEN = 100
; Prefix displayed before subject in mail
SUBJECT_PREFIX =
; Mail server
; Gmail: smtp.gmail.com:587
; QQ: smtp.qq.com:465
; Note, if the port ends with "465", SMTPS will be used. Using STARTTLS on port 587 is recommended per RFC 6409. If the server supports STARTTLS it will always be used.
HOST =
; Disable HELO operation when hostnames are different.
DISABLE_HELO =
; Custom hostname for HELO operation, if no value is provided, one is retrieved from system.
HELO_HOSTNAME =
; Do not verify the certificate of the server. Only use this for self-signed certificates
SKIP_VERIFY =
; Use client certificate
USE_CERTIFICATE = false
CERT_FILE = custom/mailer/cert.pem
KEY_FILE = custom/mailer/key.pem
; Should SMTP connection use TLS
IS_TLS_ENABLED = false
; Mail from address, RFC 5322. This can be just an email address, or the `"Name" <email@example.com>` format
FROM =
; Mailer user name and password
USER =
; Use PASSWD = `your password` for quoting if you use special characters in the password.
PASSWD =
; Send mails as plain text
SEND_AS_PLAIN_TEXT = false
; Set Mailer Type (either SMTP, sendmail or dummy to just send to the log)
MAILER_TYPE = smtp
; Specify an alternative sendmail binary
SENDMAIL_PATH = sendmail
; Specify any extra sendmail arguments
SENDMAIL_ARGS =

[cache]
; Either "memory", "redis", or "memcache", default is "memory"
ADAPTER = memory
; For "memory" only, GC interval in seconds, default is 60
INTERVAL = 60
; For "redis" and "memcache", connection host address
; redis: network=tcp,addr=:6379,password=macaron,db=0,pool_size=100,idle_timeout=180
; memcache: `127.0.0.1:11211`
HOST =
; Time to keep items in cache if not used, default is 16 hours.
; Setting it to 0 disables caching
ITEM_TTL = 16h

[session]
; Either "memory", "file", or "redis", default is "memory"
PROVIDER = memory
; Provider config options
; memory: doesn't have any config yet
; file: session file path, e.g. `data/sessions`
; redis: network=tcp,addr=:6379,password=macaron,db=0,pool_size=100,idle_timeout=180
; mysql: go-sql-driver/mysql dsn config string, e.g. `root:password@/session_table`
PROVIDER_CONFIG = data/sessions
; Session cookie name
COOKIE_NAME = i_like_gitea
; If you use session in https only, default is false
COOKIE_SECURE = false
; Enable set cookie, default is true
ENABLE_SET_COOKIE = true
; Session GC time interval in seconds, default is 86400 (1 day)
GC_INTERVAL_TIME = 86400
; Session life time in seconds, default is 86400 (1 day)
SESSION_LIFE_TIME = 86400

[picture]
AVATAR_UPLOAD_PATH = data/avatars
REPOSITORY_AVATAR_UPLOAD_PATH = data/repo-avatars
; How Gitea deals with missing repository avatars
; none = no avatar will be displayed; random = random avatar will be displayed; image = default image will be used
REPOSITORY_AVATAR_FALLBACK = none
REPOSITORY_AVATAR_FALLBACK_IMAGE = /img/repo_default.png
; Max Width and Height of uploaded avatars.
; This is to limit the amount of RAM used when resizing the image.
AVATAR_MAX_WIDTH = 4096
AVATAR_MAX_HEIGHT = 3072
; Maximum alloved file size for uploaded avatars.
; This is to limit the amount of RAM used when resizing the image.
AVATAR_MAX_FILE_SIZE = 1048576
; Chinese users can choose "duoshuo"
; or a custom avatar source, like: http://cn.gravatar.com/avatar/
GRAVATAR_SOURCE = gravatar
; This value will always be true in offline mode.
DISABLE_GRAVATAR = false
; Federated avatar lookup uses DNS to discover avatar associated
; with emails, see https://www.libravatar.org
; This value will always be false in offline mode or when Gravatar is disabled.
ENABLE_FEDERATED_AVATAR = false

[attachment]
; Whether attachments are enabled. Defaults to `true`
ENABLED = true
; Path for attachments. Defaults to `data/attachments`
PATH = data/attachments
; One or more allowed types, e.g. image/jpeg|image/png
ALLOWED_TYPES = image/jpeg|image/png|application/zip|application/gzip
; Max size of each file. Defaults to 4MB
MAX_SIZE = 4
; Max number of files per upload. Defaults to 5
MAX_FILES = 5

[time]
; Specifies the format for fully outputted dates. Defaults to RFC1123
; Special supported values are ANSIC, UnixDate, RubyDate, RFC822, RFC822Z, RFC850, RFC1123, RFC1123Z, RFC3339, RFC3339Nano, Kitchen, Stamp, StampMilli, StampMicro and StampNano
; For more information about the format see http://golang.org/pkg/time/#pkg-constants
FORMAT =
; Location the UI time display i.e. Asia/Shanghai
; Empty means server's location setting
DEFAULT_UI_LOCATION =

[log]
ROOT_PATH =
; Either "console", "file", "conn", "smtp" or "database", default is "console"
; Use comma to separate multiple modes, e.g. "console, file"
MODE = console
; Buffer length of the channel, keep it as it is if you don't know what it is.
BUFFER_LEN = 10000
REDIRECT_MACARON_LOG = false
MACARON = file
; Either "Trace", "Debug", "Info", "Warn", "Error", "Critical", default is "Info"
ROUTER_LOG_LEVEL = Info
ROUTER = console
ENABLE_ACCESS_LOG = false
ACCESS_LOG_TEMPLATE = {{.Ctx.RemoteAddr}} - {{.Identity}} {{.Start.Format "[02/Jan/2006:15:04:05 -0700]" }} "{{.Ctx.Req.Method}} {{.Ctx.Req.RequestURI}} {{.Ctx.Req.Proto}}" {{.ResponseWriter.Status}} {{.ResponseWriter.Size}} "{{.Ctx.Req.Referer}}\" \"{{.Ctx.Req.UserAgent}}"
ACCESS = file
; Either "Trace", "Debug", "Info", "Warn", "Error", "Critical", default is "Trace"
LEVEL = Info
; Either "Trace", "Debug", "Info", "Warn", "Error", "Critical", default is "None"
STACKTRACE_LEVEL = None

; Generic log modes
[log.x]
FLAGS = stdflags
EXPRESSION =
PREFIX =
COLORIZE = false

; For "console" mode only
[log.console]
LEVEL =
STDERR = false

; For "file" mode only
[log.file]
LEVEL =
; Set the file_name for the logger. If this is a relative path this
; will be relative to ROOT_PATH
FILE_NAME =
; This enables automated log rotate(switch of following options), default is true
LOG_ROTATE = true
; Max number of lines in a single file, default is 1000000
MAX_LINES = 1000000
; Max size shift of a single file, default is 28 means 1 << 28, 256MB
MAX_SIZE_SHIFT = 28
; Segment log daily, default is true
DAILY_ROTATE = true
; delete the log file after n days, default is 7
MAX_DAYS = 7
; compress logs with gzip
COMPRESS = true
; compression level see godoc for compress/gzip
COMPRESSION_LEVEL = -1

; For "conn" mode only
[log.conn]
LEVEL =
; Reconnect host for every single message, default is false
RECONNECT_ON_MSG = false
; Try to reconnect when connection is lost, default is false
RECONNECT = false
; Either "tcp", "unix" or "udp", default is "tcp"
PROTOCOL = tcp
; Host address
ADDR =

; For "smtp" mode only
[log.smtp]
LEVEL =
; Name displayed in mail title, default is "Diagnostic message from server"
SUBJECT = Diagnostic message from server
; Mail server
HOST =
; Mailer user name and password
USER =
; Use PASSWD = `your password` for quoting if you use special characters in the password.
PASSWD =
; Receivers, can be one or more, e.g. 1@example.com,2@example.com
RECEIVERS =

[cron]
; Enable running cron tasks periodically.
ENABLED = true
; Run cron tasks when Gitea starts.
RUN_AT_START = false

; Update mirrors
[cron.update_mirrors]
SCHEDULE = @every 10m

; Repository health check
[cron.repo_health_check]
SCHEDULE = @every 24h
TIMEOUT = 60s
; Arguments for command 'git fsck', e.g. "--unreachable --tags"
; see more on http://git-scm.com/docs/git-fsck
ARGS =

; Check repository statistics
[cron.check_repo_stats]
RUN_AT_START = true
SCHEDULE = @every 24h

; Clean up old repository archives
[cron.archive_cleanup]
; Whether to enable the job
ENABLED = true
; Whether to always run at least once at start up time (if ENABLED)
RUN_AT_START = true
; Time interval for job to run
SCHEDULE = @every 24h
; Archives created more than OLDER_THAN ago are subject to deletion
OLDER_THAN = 24h

; Synchronize external user data (only LDAP user synchronization is supported)
[cron.sync_external_users]
; Synchronize external user data when starting server (default false)
RUN_AT_START = false
; Interval as a duration between each synchronization (default every 24h)
SCHEDULE = @every 24h
; Create new users, update existing user data and disable users that are not in external source anymore (default)
;   or only create new users if UPDATE_EXISTING is set to false
UPDATE_EXISTING = true

[git]
; The path of git executable. If empty, Gitea searches through the PATH environment.
PATH =
; Disables highlight of added and removed changes
DISABLE_DIFF_HIGHLIGHT = false
; Max number of lines allowed in a single file in diff view
MAX_GIT_DIFF_LINES = 1000
; Max number of allowed characters in a line in diff view
MAX_GIT_DIFF_LINE_CHARACTERS = 5000
; Max number of files shown in diff view
MAX_GIT_DIFF_FILES = 100
; Arguments for command 'git gc', e.g. "--aggressive --auto"
; see more on http://git-scm.com/docs/git-gc/
GC_ARGS =
; If use git wire protocol version 2 when git version >= 2.18, default is true, set to false when you always want git wire protocol version 1
EnableAutoGitWireProtocol = true

; Operation timeout in seconds
[git.timeout]
DEFAULT = 360
MIGRATE = 600
MIRROR = 300
CLONE = 300
PULL = 300
GC = 60

[mirror]
; Default interval as a duration between each check
DEFAULT_INTERVAL = 8h
; Min interval as a duration must be > 1m
MIN_INTERVAL = 10m

[api]
; Enables Swagger. True or false; default is true.
ENABLE_SWAGGER = true
; Max number of items in a page
MAX_RESPONSE_ITEMS = 50
; Default paging number of api
DEFAULT_PAGING_NUM = 30
; Default and maximum number of items per page for git trees api
DEFAULT_GIT_TREES_PER_PAGE = 1000
; Default size of a blob returned by the blobs API (default is 10MiB)
DEFAULT_MAX_BLOB_SIZE = 10485760

[oauth2]
; Enables OAuth2 provider
ENABLE = true
; Lifetime of an OAuth2 access token in seconds
ACCESS_TOKEN_EXPIRATION_TIME=3600
; Lifetime of an OAuth2 access token in hours
REFRESH_TOKEN_EXPIRATION_TIME=730
; Check if refresh token got already used
INVALIDATE_REFRESH_TOKENS=false
; OAuth2 authentication secret for access and refresh tokens, change this to a unique string.
JWT_SECRET=Bk0yK7Y9g_p56v86KaHqjSbxvNvu3SbKoOdOt2ZcXvU

[i18n]
LANGS = en-US,zh-CN,zh-HK,zh-TW,de-DE,fr-FR,nl-NL,lv-LV,ru-RU,uk-UA,ja-JP,es-ES,pt-BR,pl-PL,bg-BG,it-IT,fi-FI,tr-TR,cs-CZ,sr-SP,sv-SE,ko-KR
NAMES = English,简体中文,繁體中文（香港）,繁體中文（台灣）,Deutsch,français,Nederlands,latviešu,русский,Українська,日本語,español,português do Brasil,polski,български,italiano,suomi,Türkçe,čeština,српски,svenska,한국어

; Used for datetimepicker
[i18n.datelang]
en-US = en
zh-CN = zh
zh-HK = zh-HK
zh-TW = zh-TW
de-DE = de
fr-FR = fr
nl-NL = nl
lv-LV = lv
ru-RU = ru
uk-UA = uk
ja-JP = ja
es-ES = es
pt-BR = pt-BR
pl-PL = pl
bg-BG = bg
it-IT = it
fi-FI = fi
tr-TR = tr
cs-CZ = cs-CZ
sr-SP = sr
sv-SE = sv
ko-KR = ko

[U2F]
; NOTE: THE DEFAULT VALUES HERE WILL NEED TO BE CHANGED
; Two Factor authentication with security keys
; https://developers.yubico.com/U2F/App_ID.html
;APP_ID = http://localhost:3000/
; Comma seperated list of trusted facets
;TRUSTED_FACETS = http://localhost:3000/

; Extension mapping to highlight class
; e.g. .toml=ini
[highlight.mapping]

[other]
SHOW_FOOTER_BRANDING = false
; Show version information about Gitea and Go in the footer
SHOW_FOOTER_VERSION = true
; Show template execution time in the footer
SHOW_FOOTER_TEMPLATE_LOAD_TIME = true

[markup.asciidoc]
ENABLED = false
; List of file extensions that should be rendered by an external command
FILE_EXTENSIONS = .adoc,.asciidoc
; External command to render all matching extensions
RENDER_COMMAND = "asciidoc --out-file=- -"
; Don't pass the file on STDIN, pass the filename as argument instead.
IS_INPUT_FILE = false

[metrics]
; Enables metrics endpoint. True or false; default is false.
ENABLED = false
; If you want to add authorization, specify a token here
TOKEN =<|MERGE_RESOLUTION|>--- conflicted
+++ resolved
@@ -306,13 +306,10 @@
 [admin]
 ; Disallow regular (non-admin) users from creating organizations.
 DISABLE_REGULAR_ORG_CREATION = false
-<<<<<<< HEAD
 ; Enable the kanban board feature system wide.
 ENABLE_KANBAN_BOARD = true
-=======
 ; Default configuration for email notifications for users (user configurable). Options: enabled, onmention, disabled
 DEFAULT_EMAIL_NOTIFICATIONS = enabled
->>>>>>> 4cb1bddd
 
 [security]
 ; Whether the installer is disabled
@@ -415,7 +412,7 @@
 ; Public is for everyone
 DEFAULT_ORG_VISIBILITY = public
 ; Default value for DefaultOrgMemberVisible
-; True will make the membership of the users visible when added to the organisation  
+; True will make the membership of the users visible when added to the organisation
 DEFAULT_ORG_MEMBER_VISIBLE = false
 ; Default value for EnableDependencies
 ; Repositories will use dependencies by default depending on this setting
