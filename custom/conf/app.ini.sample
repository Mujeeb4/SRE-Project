
; This file lists the default values used by Gitea
; Copy required sections to your own app.ini (default is custom/conf/app.ini)
; and modify as needed.

; see https://docs.gitea.io/en-us/config-cheat-sheet/ for additional documentation.

; App name that shows in every page title
APP_NAME = Gitea: Git with a cup of tea
; Change it if you run locally
RUN_USER = git
; Either "dev", "prod" or "test", default is "dev"
RUN_MODE = dev

[repository]
ROOT =
SCRIPT_TYPE = bash
; Default ANSI charset
ANSI_CHARSET =
; Force every new repository to be private
FORCE_PRIVATE = false
; Default privacy setting when creating a new repository, allowed values: last, private, public. Default is last which means the last setting used.
DEFAULT_PRIVATE = last
; Global limit of repositories per user, applied at creation time. -1 means no limit
MAX_CREATION_LIMIT = -1
; Mirror sync queue length, increase if mirror syncing starts hanging
MIRROR_QUEUE_LENGTH = 1000
; Patch test queue length, increase if pull request patch testing starts hanging
PULL_REQUEST_QUEUE_LENGTH = 1000
; Preferred Licenses to place at the top of the List
; The name here must match the filename in conf/license or custom/conf/license
PREFERRED_LICENSES = Apache License 2.0,MIT License
; Disable the ability to interact with repositories using the HTTP protocol
DISABLE_HTTP_GIT = false
; Value for Access-Control-Allow-Origin header, default is not to present
; WARNING: This maybe harmful to you website if you do not give it a right value.
ACCESS_CONTROL_ALLOW_ORIGIN =
; Force ssh:// clone url instead of scp-style uri when default SSH port is used
USE_COMPAT_SSH_URI = false
; Close issues as long as a commit on any branch marks it as fixed
DEFAULT_CLOSE_ISSUES_VIA_COMMITS_IN_ANY_BRANCH = false

[repository.editor]
; List of file extensions for which lines should be wrapped in the CodeMirror editor
; Separate extensions with a comma. To line wrap files without an extension, just put a comma
LINE_WRAP_EXTENSIONS = .txt,.md,.markdown,.mdown,.mkd,
; Valid file modes that have a preview API associated with them, such as api/v1/markdown
; Separate the values by commas. The preview tab in edit mode won't be displayed if the file extension doesn't match
PREVIEWABLE_FILE_MODES = markdown

[repository.local]
; Path for local repository copy. Defaults to `tmp/local-repo`
LOCAL_COPY_PATH = tmp/local-repo
; Path for local wiki copy. Defaults to `tmp/local-wiki`
LOCAL_WIKI_PATH = tmp/local-wiki

[repository.upload]
; Whether repository file uploads are enabled. Defaults to `true`
ENABLED = true
; Path for uploads. Defaults to `data/tmp/uploads` (tmp gets deleted on gitea restart)
TEMP_PATH = data/tmp/uploads
; One or more allowed types, e.g. image/jpeg|image/png. Nothing means any file type
ALLOWED_TYPES =
; Max size of each file in megabytes. Defaults to 3MB
FILE_MAX_SIZE = 3
; Max number of files per upload. Defaults to 5
MAX_FILES = 5

[repository.pull-request]
; List of prefixes used in Pull Request title to mark them as Work In Progress
WORK_IN_PROGRESS_PREFIXES=WIP:,[WIP]

[repository.issue]
; List of reasons why a Pull Request or Issue can be locked
LOCK_REASONS=Too heated,Off-topic,Resolved,Spam

[cors]
; More information about CORS can be found here: https://developer.mozilla.org/en-US/docs/Web/HTTP/CORS#The_HTTP_response_headers
; enable cors headers (disabled by default)
ENABLED=false
; scheme of allowed requests
SCHEME=http
; list of requesting domains that are allowed
ALLOW_DOMAIN=*
; allow subdomains of headers listed above to request
ALLOW_SUBDOMAIN=false
; list of methods allowed to request
METHODS=GET,HEAD,POST,PUT,PATCH,DELETE,OPTIONS
; max time to cache response
MAX_AGE=10m
; allow request with credentials
ALLOW_CREDENTIALS=false

[ui]
; Number of repositories that are displayed on one explore page
EXPLORE_PAGING_NUM = 20
; Number of issues that are displayed on one page
ISSUE_PAGING_NUM = 10
; Number of maximum commits displayed in one activity feed
FEED_MAX_COMMIT_NUM = 5
; Number of maximum commits displayed in commit graph.
GRAPH_MAX_COMMIT_NUM = 100
; Number of line of codes shown for a code comment
CODE_COMMENT_LINES = 4
; Value of `theme-color` meta tag, used by Android >= 5.0
; An invalid color like "none" or "disable" will have the default style
; More info: https://developers.google.com/web/updates/2014/11/Support-for-theme-color-in-Chrome-39-for-Android
THEME_COLOR_META_TAG = `#6cc644`
; Max size of files to be displayed (default is 8MiB)
MAX_DISPLAY_FILE_SIZE = 8388608
; Whether the email of the user should be shown in the Explore Users page
SHOW_USER_EMAIL = true
; Set the default theme for the Gitea install
DEFAULT_THEME = gitea
; All available themes. Allow users select personalized themes regardless of the value of `DEFAULT_THEME`.
THEMES = gitea,arc-green
; Whether the full name of the users should be shown where possible. If the full name isn't set, the username will be used.
DEFAULT_SHOW_FULL_NAME = false
; Whether to search within description at repository search on explore page.
SEARCH_REPO_DESCRIPTION = true

[ui.admin]
; Number of users that are displayed on one page
USER_PAGING_NUM = 50
; Number of repos that are displayed on one page
REPO_PAGING_NUM = 50
; Number of notices that are displayed on one page
NOTICE_PAGING_NUM = 25
; Number of organizations that are displayed on one page
ORG_PAGING_NUM = 50

[ui.user]
; Number of repos that are displayed on one page
REPO_PAGING_NUM = 15

[ui.meta]
AUTHOR = Gitea - Git with a cup of tea
DESCRIPTION = Gitea (Git with a cup of tea) is a painless self-hosted Git service written in Go
KEYWORDS = go,git,self-hosted,gitea

[markdown]
; Enable hard line break extension
ENABLE_HARD_LINE_BREAK = false
; List of custom URL-Schemes that are allowed as links when rendering Markdown
; for example git,magnet
CUSTOM_URL_SCHEMES =
; List of file extensions that should be rendered/edited as Markdown
; Separate the extensions with a comma. To render files without any extension as markdown, just put a comma
FILE_EXTENSIONS = .md,.markdown,.mdown,.mkd

[server]
; The protocol the server listens on. One of 'http', 'https', 'unix' or 'fcgi'.
PROTOCOL = http
DOMAIN = localhost
ROOT_URL = %(PROTOCOL)s://%(DOMAIN)s:%(HTTP_PORT)s/
; The address to listen on. Either a IPv4/IPv6 address or the path to a unix socket.
HTTP_ADDR = 0.0.0.0
HTTP_PORT = 3000
; If REDIRECT_OTHER_PORT is true, and PROTOCOL is set to https an http server
; will be started on PORT_TO_REDIRECT and it will redirect plain, non-secure http requests to the main
; ROOT_URL.  Defaults are false for REDIRECT_OTHER_PORT and 80 for
; PORT_TO_REDIRECT.
REDIRECT_OTHER_PORT = false
PORT_TO_REDIRECT = 80
; Permission for unix socket
UNIX_SOCKET_PERMISSION = 666
; Local (DMZ) URL for Gitea workers (such as SSH update) accessing web service.
; In most cases you do not need to change the default value.
; Alter it only if your SSH server node is not the same as HTTP node.
; Do not set this variable if PROTOCOL is set to 'unix'.
LOCAL_ROOT_URL = %(PROTOCOL)s://%(HTTP_ADDR)s:%(HTTP_PORT)s/
; Disable SSH feature when not available
DISABLE_SSH = false
; Whether to use the builtin SSH server or not.
START_SSH_SERVER = false
; Username to use for the builtin SSH server. If blank, then it is the value of RUN_USER.
BUILTIN_SSH_SERVER_USER =
; Domain name to be exposed in clone URL
SSH_DOMAIN = %(DOMAIN)s
; The network interface the builtin SSH server should listen on
SSH_LISTEN_HOST =
; Port number to be exposed in clone URL
SSH_PORT = 22
; The port number the builtin SSH server should listen on
SSH_LISTEN_PORT = %(SSH_PORT)s
; Root path of SSH directory, default is '~/.ssh', but you have to use '/home/git/.ssh'.
SSH_ROOT_PATH =
; Gitea will create a authorized_keys file by default when it is not using the internal ssh server
; If you intend to use the AuthorizedKeysCommand functionality then you should turn this off.
SSH_CREATE_AUTHORIZED_KEYS_FILE = true
; For the built-in SSH server, choose the ciphers to support for SSH connections,
; for system SSH this setting has no effect
SSH_SERVER_CIPHERS = aes128-ctr, aes192-ctr, aes256-ctr, aes128-gcm@openssh.com, arcfour256, arcfour128
; For the built-in SSH server, choose the key exchange algorithms to support for SSH connections,
; for system SSH this setting has no effect
SSH_SERVER_KEY_EXCHANGES = diffie-hellman-group1-sha1, diffie-hellman-group14-sha1, ecdh-sha2-nistp256, ecdh-sha2-nistp384, ecdh-sha2-nistp521, curve25519-sha256@libssh.org
; For the built-in SSH server, choose the MACs to support for SSH connections,
; for system SSH this setting has no effect
SSH_SERVER_MACS = hmac-sha2-256-etm@openssh.com, hmac-sha2-256, hmac-sha1, hmac-sha1-96
; Directory to create temporary files in when testing public keys using ssh-keygen,
; default is the system temporary directory.
SSH_KEY_TEST_PATH =
; Path to ssh-keygen, default is 'ssh-keygen' which means the shell is responsible for finding out which one to call.
SSH_KEYGEN_PATH = ssh-keygen
; Enable SSH Authorized Key Backup when rewriting all keys, default is true
SSH_BACKUP_AUTHORIZED_KEYS = true
; Enable exposure of SSH clone URL to anonymous visitors, default is false
SSH_EXPOSE_ANONYMOUS = false
; Indicate whether to check minimum key size with corresponding type
MINIMUM_KEY_SIZE_CHECK = false
; Disable CDN even in "prod" mode
OFFLINE_MODE = false
DISABLE_ROUTER_LOG = false
; Generate steps:
; $ ./gitea cert -ca=true -duration=8760h0m0s -host=myhost.example.com
;
; Or from a .pfx file exported from the Windows certificate store (do
; not forget to export the private key):
; $ openssl pkcs12 -in cert.pfx -out cert.pem -nokeys
; $ openssl pkcs12 -in cert.pfx -out key.pem -nocerts -nodes
CERT_FILE = custom/https/cert.pem
KEY_FILE = custom/https/key.pem
; Root directory containing templates and static files.
; default is the path where Gitea is executed
STATIC_ROOT_PATH =
; Default path for App data
APP_DATA_PATH = data
; Application level GZIP support
ENABLE_GZIP = false
; Application profiling (memory and cpu)
; For "web" command it listens on localhost:6060
; For "serve" command it dumps to disk at PPROF_DATA_PATH as (cpuprofile|memprofile)_<username>_<temporary id>
ENABLE_PPROF = false
; PPROF_DATA_PATH, use an absolute path when you start gitea as service
PPROF_DATA_PATH = data/tmp/pprof
; Landing page, can be "home", "explore", or "organizations"
LANDING_PAGE = home
; Enables git-lfs support. true or false, default is false.
LFS_START_SERVER = false
; Where your lfs files reside, default is data/lfs.
LFS_CONTENT_PATH = data/lfs
; LFS authentication secret, change this yourself
LFS_JWT_SECRET =
; LFS authentication validity period (in time.Duration), pushes taking longer than this may fail.
LFS_HTTP_AUTH_EXPIRY = 20m
<<<<<<< HEAD
; Allow graceful restarts using SIGHUP to fork
ALLOW_GRACEFUL_RESTARTS = true
; After a restart the parent will finish ongoing requests before
; shutting down. Force shutdown if this process takes longer than this delay.
; set to a negative value to disable
GRACEFUL_HAMMER_TIME = 60s
=======
; Static resources, includes resources on custom/, public/ and all uploaded avatars web browser cache time, default is 6h
STATIC_CACHE_TIME = 6h
>>>>>>> cea8ea5a

; Define allowed algorithms and their minimum key length (use -1 to disable a type)
[ssh.minimum_key_sizes]
ED25519 = 256
ECDSA = 256
RSA = 2048
DSA = 1024

[database]
; Either "mysql", "postgres", "mssql" or "sqlite3", it's your choice
DB_TYPE = mysql
HOST = 127.0.0.1:3306
NAME = gitea
USER = root
; Use PASSWD = `your password` for quoting if you use special characters in the password.
PASSWD =
; For Postgres, either "disable" (default), "require", or "verify-full"
; For MySQL, either "false" (default), "true", or "skip-verify"
SSL_MODE = disable
; For MySQL only, either "utf8" or "utf8mb4", default is "utf8".
; NOTICE: for "utf8mb4" you must use MySQL InnoDB > 5.6. Gitea is unable to check this.
CHARSET = utf8
; For "sqlite3" and "tidb", use an absolute path when you start gitea as service
PATH = data/gitea.db
; For "sqlite3" only. Query timeout
SQLITE_TIMEOUT = 500
; For iterate buffer, default is 50
ITERATE_BUFFER_SIZE = 50
; Show the database generated SQL
LOG_SQL = true
; Maximum number of DB Connect retries
DB_RETRIES = 10
; Backoff time per DB retry (time.Duration)
DB_RETRY_BACKOFF = 3s
; Max idle database connections on connnection pool, default is 0
MAX_IDLE_CONNS = 0
; Database connection max life time, default is 3s
CONN_MAX_LIFETIME = 3s

[indexer]
; Issue indexer type, currently support: bleve or db, default is bleve
ISSUE_INDEXER_TYPE = bleve
; Issue indexer storage path, available when ISSUE_INDEXER_TYPE is bleve
ISSUE_INDEXER_PATH = indexers/issues.bleve
; Issue indexer queue, currently support: channel, levelqueue or redis, default is levelqueue
ISSUE_INDEXER_QUEUE_TYPE = levelqueue
; When ISSUE_INDEXER_QUEUE_TYPE is levelqueue, this will be the queue will be saved path,
; default is indexers/issues.queue
ISSUE_INDEXER_QUEUE_DIR = indexers/issues.queue
; When `ISSUE_INDEXER_QUEUE_TYPE` is `redis`, this will store the redis connection string.
ISSUE_INDEXER_QUEUE_CONN_STR = "addrs=127.0.0.1:6379 db=0"
; Batch queue number, default is 20
ISSUE_INDEXER_QUEUE_BATCH_NUMBER = 20
; Timeout the indexer if it takes longer than this to start.
; Set to zero to disable timeout.
STARTUP_TIMEOUT=30s

; repo indexer by default disabled, since it uses a lot of disk space
REPO_INDEXER_ENABLED = false
REPO_INDEXER_PATH = indexers/repos.bleve
UPDATE_BUFFER_LEN = 20
MAX_FILE_SIZE = 1048576
; A comma separated list of glob patterns (see https://github.com/gobwas/glob) to include
; in the index; default is empty
REPO_INDEXER_INCLUDE =
; A comma separated list of glob patterns to exclude from the index; ; default is empty
REPO_INDEXER_EXCLUDE =

[admin]
; Disallow regular (non-admin) users from creating organizations.
DISABLE_REGULAR_ORG_CREATION = false
; Default configuration for email notifications for users (user configurable). Options: enabled, onmention, disabled
DEFAULT_EMAIL_NOTIFICATIONS = enabled

[security]
; Whether the installer is disabled
INSTALL_LOCK = false
; !!CHANGE THIS TO KEEP YOUR USER DATA SAFE!!
SECRET_KEY = !#@FDEWREWR&*(
; How long to remember that a user is logged in before requiring relogin (in days)
LOGIN_REMEMBER_DAYS = 7
COOKIE_USERNAME = gitea_awesome
COOKIE_REMEMBER_NAME = gitea_incredible
; Reverse proxy authentication header name of user name
REVERSE_PROXY_AUTHENTICATION_USER = X-WEBAUTH-USER
REVERSE_PROXY_AUTHENTICATION_EMAIL = X-WEBAUTH-EMAIL
; The minimum password length for new Users
MIN_PASSWORD_LENGTH = 6
; Set to true to allow users to import local server paths
IMPORT_LOCAL_PATHS = false
; Set to true to prevent all users (including admin) from creating custom git hooks
DISABLE_GIT_HOOKS = false
;Comma separated list of character classes required to pass minimum complexity.
;If left empty or no valid values are specified, the default values (`lower,upper,digit,spec`) will be used.
PASSWORD_COMPLEXITY = lower,upper,digit,spec
; Password Hash algorithm, either "pbkdf2", "argon2", "scrypt" or "bcrypt"
PASSWORD_HASH_ALGO = pbkdf2
; Set false to allow JavaScript to read CSRF cookie
CSRF_COOKIE_HTTP_ONLY = true

[openid]
;
; OpenID is an open, standard and decentralized authentication protocol.
; Your identity is the address of a webpage you provide, which describes
; how to prove you are in control of that page.
;
; For more info: https://en.wikipedia.org/wiki/OpenID
;
; Current implementation supports OpenID-2.0
;
; Tested to work providers at the time of writing:
;  - Any GNUSocial node (your.hostname.tld/username)
;  - Any SimpleID provider (http://simpleid.koinic.net)
;  - http://openid.org.cn/
;  - openid.stackexchange.com
;  - login.launchpad.net
;  - <username>.livejournal.com
;
; Whether to allow signin in via OpenID
ENABLE_OPENID_SIGNIN = true
; Whether to allow registering via OpenID
; Do not include to rely on rhw DISABLE_REGISTRATION setting
;ENABLE_OPENID_SIGNUP = true
; Allowed URI patterns (POSIX regexp).
; Space separated.
; Only these would be allowed if non-blank.
; Example value: trusted.domain.org trusted.domain.net
WHITELISTED_URIS =
; Forbidden URI patterns (POSIX regexp).
; Space separated.
; Only used if WHITELISTED_URIS is blank.
; Example value: loadaverage.org/badguy stackexchange.com/.*spammer
BLACKLISTED_URIS =

[service]
; Time limit to confirm account/email registration
ACTIVE_CODE_LIVE_MINUTES = 180
; Time limit to perform the reset of a forgotten password
RESET_PASSWD_CODE_LIVE_MINUTES = 180
; Whether a new user needs to confirm their email when registering.
REGISTER_EMAIL_CONFIRM = false
; List of domain names that are allowed to be used to register on a Gitea instance
; gitea.io,example.com
EMAIL_DOMAIN_WHITELIST=
; Disallow registration, only allow admins to create accounts.
DISABLE_REGISTRATION = false
; Allow registration only using third-party services, it works only when DISABLE_REGISTRATION is false
ALLOW_ONLY_EXTERNAL_REGISTRATION = false
; User must sign in to view anything.
REQUIRE_SIGNIN_VIEW = false
; Mail notification
ENABLE_NOTIFY_MAIL = false
; More detail: https://github.com/gogits/gogs/issues/165
ENABLE_REVERSE_PROXY_AUTHENTICATION = false
ENABLE_REVERSE_PROXY_AUTO_REGISTRATION = false
ENABLE_REVERSE_PROXY_EMAIL = false
; Enable captcha validation for registration
ENABLE_CAPTCHA = false
; Type of captcha you want to use. Options: image, recaptcha
CAPTCHA_TYPE = image
; Enable recaptcha to use Google's recaptcha service
; Go to https://www.google.com/recaptcha/admin to sign up for a key
RECAPTCHA_SECRET  =
RECAPTCHA_SITEKEY =
; Change this to use recaptcha.net or other recaptcha service
RECAPTCHA_URL = https://www.google.com/recaptcha/
; Default value for KeepEmailPrivate
; Each new user will get the value of this setting copied into their profile
DEFAULT_KEEP_EMAIL_PRIVATE = false
; Default value for AllowCreateOrganization
; Every new user will have rights set to create organizations depending on this setting
DEFAULT_ALLOW_CREATE_ORGANIZATION = true
; Either "public", "limited" or "private", default is "public"
; Limited is for signed user only
; Private is only for member of the organization
; Public is for everyone
DEFAULT_ORG_VISIBILITY = public
; Default value for DefaultOrgMemberVisible
; True will make the membership of the users visible when added to the organisation
DEFAULT_ORG_MEMBER_VISIBLE = false
; Default value for EnableDependencies
; Repositories will use dependencies by default depending on this setting
DEFAULT_ENABLE_DEPENDENCIES = true
; Enable heatmap on users profiles.
ENABLE_USER_HEATMAP = true
; Enable Timetracking
ENABLE_TIMETRACKING = true
; Default value for EnableTimetracking
; Repositories will use timetracking by default depending on this setting
DEFAULT_ENABLE_TIMETRACKING = true
; Default value for AllowOnlyContributorsToTrackTime
; Only users with write permissions can track time if this is true
DEFAULT_ALLOW_ONLY_CONTRIBUTORS_TO_TRACK_TIME = true
; Default value for the domain part of the user's email address in the git log
; if he has set KeepEmailPrivate to true. The user's email will be replaced with a
; concatenation of the user name in lower case, "@" and NO_REPLY_ADDRESS.
NO_REPLY_ADDRESS = noreply.example.org
; Show Registration button
SHOW_REGISTRATION_BUTTON = true
; Default value for AutoWatchNewRepos
; When adding a repo to a team or creating a new repo all team members will watch the
; repo automatically if enabled
AUTO_WATCH_NEW_REPOS = true

[webhook]
; Hook task queue length, increase if webhook shooting starts hanging
QUEUE_LENGTH = 1000
; Deliver timeout in seconds
DELIVER_TIMEOUT = 5
; Allow insecure certification
SKIP_TLS_VERIFY = false
; Number of history information in each page
PAGING_NUM = 10

[mailer]
ENABLED = false
; Buffer length of channel, keep it as it is if you don't know what it is.
SEND_BUFFER_LEN = 100
; Prefix displayed before subject in mail
SUBJECT_PREFIX =
; Mail server
; Gmail: smtp.gmail.com:587
; QQ: smtp.qq.com:465
; Note, if the port ends with "465", SMTPS will be used. Using STARTTLS on port 587 is recommended per RFC 6409. If the server supports STARTTLS it will always be used.
HOST =
; Disable HELO operation when hostnames are different.
DISABLE_HELO =
; Custom hostname for HELO operation, if no value is provided, one is retrieved from system.
HELO_HOSTNAME =
; Do not verify the certificate of the server. Only use this for self-signed certificates
SKIP_VERIFY =
; Use client certificate
USE_CERTIFICATE = false
CERT_FILE = custom/mailer/cert.pem
KEY_FILE = custom/mailer/key.pem
; Should SMTP connection use TLS
IS_TLS_ENABLED = false
; Mail from address, RFC 5322. This can be just an email address, or the `"Name" <email@example.com>` format
FROM =
; Mailer user name and password
USER =
; Use PASSWD = `your password` for quoting if you use special characters in the password.
PASSWD =
; Send mails as plain text
SEND_AS_PLAIN_TEXT = false
; Set Mailer Type (either SMTP, sendmail or dummy to just send to the log)
MAILER_TYPE = smtp
; Specify an alternative sendmail binary
SENDMAIL_PATH = sendmail
; Specify any extra sendmail arguments
SENDMAIL_ARGS =

[cache]
; Either "memory", "redis", or "memcache", default is "memory"
ADAPTER = memory
; For "memory" only, GC interval in seconds, default is 60
INTERVAL = 60
; For "redis" and "memcache", connection host address
; redis: network=tcp,addr=:6379,password=macaron,db=0,pool_size=100,idle_timeout=180
; memcache: `127.0.0.1:11211`
HOST =
; Time to keep items in cache if not used, default is 16 hours.
; Setting it to 0 disables caching
ITEM_TTL = 16h

[session]
; Either "memory", "file", or "redis", default is "memory"
PROVIDER = memory
; Provider config options
; memory: doesn't have any config yet
; file: session file path, e.g. `data/sessions`
; redis: network=tcp,addr=:6379,password=macaron,db=0,pool_size=100,idle_timeout=180
; mysql: go-sql-driver/mysql dsn config string, e.g. `root:password@/session_table`
PROVIDER_CONFIG = data/sessions
; Session cookie name
COOKIE_NAME = i_like_gitea
; If you use session in https only, default is false
COOKIE_SECURE = false
; Enable set cookie, default is true
ENABLE_SET_COOKIE = true
; Session GC time interval in seconds, default is 86400 (1 day)
GC_INTERVAL_TIME = 86400
; Session life time in seconds, default is 86400 (1 day)
SESSION_LIFE_TIME = 86400

[picture]
AVATAR_UPLOAD_PATH = data/avatars
REPOSITORY_AVATAR_UPLOAD_PATH = data/repo-avatars
; How Gitea deals with missing repository avatars
; none = no avatar will be displayed; random = random avatar will be displayed; image = default image will be used
REPOSITORY_AVATAR_FALLBACK = none
REPOSITORY_AVATAR_FALLBACK_IMAGE = /img/repo_default.png
; Max Width and Height of uploaded avatars.
; This is to limit the amount of RAM used when resizing the image.
AVATAR_MAX_WIDTH = 4096
AVATAR_MAX_HEIGHT = 3072
; Maximum alloved file size for uploaded avatars.
; This is to limit the amount of RAM used when resizing the image.
AVATAR_MAX_FILE_SIZE = 1048576
; Chinese users can choose "duoshuo"
; or a custom avatar source, like: http://cn.gravatar.com/avatar/
GRAVATAR_SOURCE = gravatar
; This value will always be true in offline mode.
DISABLE_GRAVATAR = false
; Federated avatar lookup uses DNS to discover avatar associated
; with emails, see https://www.libravatar.org
; This value will always be false in offline mode or when Gravatar is disabled.
ENABLE_FEDERATED_AVATAR = false

[attachment]
; Whether attachments are enabled. Defaults to `true`
ENABLED = true
; Path for attachments. Defaults to `data/attachments`
PATH = data/attachments
; One or more allowed types, e.g. image/jpeg|image/png
ALLOWED_TYPES = image/jpeg|image/png|application/zip|application/gzip
; Max size of each file. Defaults to 4MB
MAX_SIZE = 4
; Max number of files per upload. Defaults to 5
MAX_FILES = 5

[time]
; Specifies the format for fully outputted dates. Defaults to RFC1123
; Special supported values are ANSIC, UnixDate, RubyDate, RFC822, RFC822Z, RFC850, RFC1123, RFC1123Z, RFC3339, RFC3339Nano, Kitchen, Stamp, StampMilli, StampMicro and StampNano
; For more information about the format see http://golang.org/pkg/time/#pkg-constants
FORMAT =
; Location the UI time display i.e. Asia/Shanghai
; Empty means server's location setting
DEFAULT_UI_LOCATION =

[log]
ROOT_PATH =
; Either "console", "file", "conn", "smtp" or "database", default is "console"
; Use comma to separate multiple modes, e.g. "console, file"
MODE = console
; Buffer length of the channel, keep it as it is if you don't know what it is.
BUFFER_LEN = 10000
REDIRECT_MACARON_LOG = false
MACARON = file
; Either "Trace", "Debug", "Info", "Warn", "Error", "Critical", default is "Info"
ROUTER_LOG_LEVEL = Info
ROUTER = console
ENABLE_ACCESS_LOG = false
ACCESS_LOG_TEMPLATE = {{.Ctx.RemoteAddr}} - {{.Identity}} {{.Start.Format "[02/Jan/2006:15:04:05 -0700]" }} "{{.Ctx.Req.Method}} {{.Ctx.Req.RequestURI}} {{.Ctx.Req.Proto}}" {{.ResponseWriter.Status}} {{.ResponseWriter.Size}} "{{.Ctx.Req.Referer}}\" \"{{.Ctx.Req.UserAgent}}"
ACCESS = file
; Either "Trace", "Debug", "Info", "Warn", "Error", "Critical", default is "Trace"
LEVEL = Info
; Either "Trace", "Debug", "Info", "Warn", "Error", "Critical", default is "None"
STACKTRACE_LEVEL = None

; Generic log modes
[log.x]
FLAGS = stdflags
EXPRESSION =
PREFIX =
COLORIZE = false

; For "console" mode only
[log.console]
LEVEL =
STDERR = false

; For "file" mode only
[log.file]
LEVEL =
; Set the file_name for the logger. If this is a relative path this
; will be relative to ROOT_PATH
FILE_NAME =
; This enables automated log rotate(switch of following options), default is true
LOG_ROTATE = true
; Max number of lines in a single file, default is 1000000
MAX_LINES = 1000000
; Max size shift of a single file, default is 28 means 1 << 28, 256MB
MAX_SIZE_SHIFT = 28
; Segment log daily, default is true
DAILY_ROTATE = true
; delete the log file after n days, default is 7
MAX_DAYS = 7
; compress logs with gzip
COMPRESS = true
; compression level see godoc for compress/gzip
COMPRESSION_LEVEL = -1

; For "conn" mode only
[log.conn]
LEVEL =
; Reconnect host for every single message, default is false
RECONNECT_ON_MSG = false
; Try to reconnect when connection is lost, default is false
RECONNECT = false
; Either "tcp", "unix" or "udp", default is "tcp"
PROTOCOL = tcp
; Host address
ADDR =

; For "smtp" mode only
[log.smtp]
LEVEL =
; Name displayed in mail title, default is "Diagnostic message from server"
SUBJECT = Diagnostic message from server
; Mail server
HOST =
; Mailer user name and password
USER =
; Use PASSWD = `your password` for quoting if you use special characters in the password.
PASSWD =
; Receivers, can be one or more, e.g. 1@example.com,2@example.com
RECEIVERS =

[cron]
; Enable running cron tasks periodically.
ENABLED = true
; Run cron tasks when Gitea starts.
RUN_AT_START = false

; Update mirrors
[cron.update_mirrors]
SCHEDULE = @every 10m

; Repository health check
[cron.repo_health_check]
SCHEDULE = @every 24h
TIMEOUT = 60s
; Arguments for command 'git fsck', e.g. "--unreachable --tags"
; see more on http://git-scm.com/docs/git-fsck
ARGS =

; Check repository statistics
[cron.check_repo_stats]
RUN_AT_START = true
SCHEDULE = @every 24h

; Clean up old repository archives
[cron.archive_cleanup]
; Whether to enable the job
ENABLED = true
; Whether to always run at least once at start up time (if ENABLED)
RUN_AT_START = true
; Time interval for job to run
SCHEDULE = @every 24h
; Archives created more than OLDER_THAN ago are subject to deletion
OLDER_THAN = 24h

; Synchronize external user data (only LDAP user synchronization is supported)
[cron.sync_external_users]
; Synchronize external user data when starting server (default false)
RUN_AT_START = false
; Interval as a duration between each synchronization (default every 24h)
SCHEDULE = @every 24h
; Create new users, update existing user data and disable users that are not in external source anymore (default)
;   or only create new users if UPDATE_EXISTING is set to false
UPDATE_EXISTING = true

; Update migrated repositories' issues and comments' posterid, it will always attempt synchronization when the instance starts.
[cron.update_migration_post_id]
; Interval as a duration between each synchronization. (default every 24h)
SCHEDULE = @every 24h

[git]
; The path of git executable. If empty, Gitea searches through the PATH environment.
PATH =
; Disables highlight of added and removed changes
DISABLE_DIFF_HIGHLIGHT = false
; Max number of lines allowed in a single file in diff view
MAX_GIT_DIFF_LINES = 1000
; Max number of allowed characters in a line in diff view
MAX_GIT_DIFF_LINE_CHARACTERS = 5000
; Max number of files shown in diff view
MAX_GIT_DIFF_FILES = 100
; Arguments for command 'git gc', e.g. "--aggressive --auto"
; see more on http://git-scm.com/docs/git-gc/
GC_ARGS =
; If use git wire protocol version 2 when git version >= 2.18, default is true, set to false when you always want git wire protocol version 1
EnableAutoGitWireProtocol = true

; Operation timeout in seconds
[git.timeout]
DEFAULT = 360
MIGRATE = 600
MIRROR = 300
CLONE = 300
PULL = 300
GC = 60

[mirror]
; Default interval as a duration between each check
DEFAULT_INTERVAL = 8h
; Min interval as a duration must be > 1m
MIN_INTERVAL = 10m

[api]
; Enables Swagger. True or false; default is true.
ENABLE_SWAGGER = true
; Max number of items in a page
MAX_RESPONSE_ITEMS = 50
; Default paging number of api
DEFAULT_PAGING_NUM = 30
; Default and maximum number of items per page for git trees api
DEFAULT_GIT_TREES_PER_PAGE = 1000
; Default size of a blob returned by the blobs API (default is 10MiB)
DEFAULT_MAX_BLOB_SIZE = 10485760

[oauth2]
; Enables OAuth2 provider
ENABLE = true
; Lifetime of an OAuth2 access token in seconds
ACCESS_TOKEN_EXPIRATION_TIME=3600
; Lifetime of an OAuth2 access token in hours
REFRESH_TOKEN_EXPIRATION_TIME=730
; Check if refresh token got already used
INVALIDATE_REFRESH_TOKENS=false
; OAuth2 authentication secret for access and refresh tokens, change this to a unique string.
JWT_SECRET=Bk0yK7Y9g_p56v86KaHqjSbxvNvu3SbKoOdOt2ZcXvU

[i18n]
LANGS = en-US,zh-CN,zh-HK,zh-TW,de-DE,fr-FR,nl-NL,lv-LV,ru-RU,uk-UA,ja-JP,es-ES,pt-BR,pl-PL,bg-BG,it-IT,fi-FI,tr-TR,cs-CZ,sr-SP,sv-SE,ko-KR
NAMES = English,简体中文,繁體中文（香港）,繁體中文（台灣）,Deutsch,français,Nederlands,latviešu,русский,Українська,日本語,español,português do Brasil,polski,български,italiano,suomi,Türkçe,čeština,српски,svenska,한국어

; Used for datetimepicker
[i18n.datelang]
en-US = en
zh-CN = zh
zh-HK = zh-HK
zh-TW = zh-TW
de-DE = de
fr-FR = fr
nl-NL = nl
lv-LV = lv
ru-RU = ru
uk-UA = uk
ja-JP = ja
es-ES = es
pt-BR = pt-BR
pl-PL = pl
bg-BG = bg
it-IT = it
fi-FI = fi
tr-TR = tr
cs-CZ = cs-CZ
sr-SP = sr
sv-SE = sv
ko-KR = ko

[U2F]
; NOTE: THE DEFAULT VALUES HERE WILL NEED TO BE CHANGED
; Two Factor authentication with security keys
; https://developers.yubico.com/U2F/App_ID.html
;APP_ID = http://localhost:3000/
; Comma seperated list of trusted facets
;TRUSTED_FACETS = http://localhost:3000/

; Extension mapping to highlight class
; e.g. .toml=ini
[highlight.mapping]

[other]
SHOW_FOOTER_BRANDING = false
; Show version information about Gitea and Go in the footer
SHOW_FOOTER_VERSION = true
; Show template execution time in the footer
SHOW_FOOTER_TEMPLATE_LOAD_TIME = true

[markup.asciidoc]
ENABLED = false
; List of file extensions that should be rendered by an external command
FILE_EXTENSIONS = .adoc,.asciidoc
; External command to render all matching extensions
RENDER_COMMAND = "asciidoc --out-file=- -"
; Don't pass the file on STDIN, pass the filename as argument instead.
IS_INPUT_FILE = false

[metrics]
; Enables metrics endpoint. True or false; default is false.
ENABLED = false
; If you want to add authorization, specify a token here
TOKEN =

[task]
; Task queue type, could be `channel` or `redis`.
QUEUE_TYPE = channel
; Task queue length, available only when `QUEUE_TYPE` is `channel`.
QUEUE_LENGTH = 1000
; Task queue connction string, available only when `QUEUE_TYPE` is `redis`. 
; If there is a password of redis, use `addrs=127.0.0.1:6379 password=123 db=0`.
QUEUE_CONN_STR = "addrs=127.0.0.1:6379 db=0"<|MERGE_RESOLUTION|>--- conflicted
+++ resolved
@@ -243,17 +243,14 @@
 LFS_JWT_SECRET =
 ; LFS authentication validity period (in time.Duration), pushes taking longer than this may fail.
 LFS_HTTP_AUTH_EXPIRY = 20m
-<<<<<<< HEAD
 ; Allow graceful restarts using SIGHUP to fork
 ALLOW_GRACEFUL_RESTARTS = true
 ; After a restart the parent will finish ongoing requests before
 ; shutting down. Force shutdown if this process takes longer than this delay.
 ; set to a negative value to disable
 GRACEFUL_HAMMER_TIME = 60s
-=======
 ; Static resources, includes resources on custom/, public/ and all uploaded avatars web browser cache time, default is 6h
 STATIC_CACHE_TIME = 6h
->>>>>>> cea8ea5a
 
 ; Define allowed algorithms and their minimum key length (use -1 to disable a type)
 [ssh.minimum_key_sizes]
