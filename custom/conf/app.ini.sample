--- conflicted
+++ resolved
@@ -55,14 +55,11 @@
 DEFAULT_REPO_UNITS = repo.code,repo.releases,repo.issues,repo.pulls,repo.wiki,repo.projects
 ; Prefix archive files by placing them in a directory named after the repository
 PREFIX_ARCHIVE_FILES = true
-<<<<<<< HEAD
 ; Default templates for project borards
 PROJECT_BOARD_BASIC_KANBAN_TYPE = To Do, In Progress, Done
 PROJECT_BOARD_BUG_TRIAGE_TYPE = Needs Triage, High priority, Low priority, Closed
-=======
 ; Disable the creation of new mirrors. Pre-existing mirrors remain valid.
 DISABLE_MIRRORS = false
->>>>>>> 160c23c4
 
 [repository.editor]
 ; List of file extensions for which lines should be wrapped in the Monaco editor
