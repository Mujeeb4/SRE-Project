--- conflicted
+++ resolved
@@ -33,16 +33,11 @@
 				{{.locale.Tr "settings.applications"}}
 			</a>
 		{{end}}
-<<<<<<< HEAD
-		{{if .EnableActions}}
-		<a class="{{if .PageIsAdminRunners}}active{{end}} item" href="{{AppSubUrl}}/admin/runners">
+		<a class="{{if .PageIsAdminRunners}}active {{end}} item" href="{{AppSubUrl}}/admin/runners">
 			{{.locale.Tr "admin.runners"}}
 		</a>
 		{{end}}
-		<a class="{{if .PageIsAdminConfig}}active{{end}} item" href="{{AppSubUrl}}/admin/config">
-=======
-		<a class="{{if .PageIsAdminConfig}}active {{end}}item" href="{{AppSubUrl}}/admin/config">
->>>>>>> 352a50d6
+		<a class="{{if .PageIsAdminConfig}}active {{end}} item" href="{{AppSubUrl}}/admin/config">
 			{{.locale.Tr "admin.config"}}
 		</a>
 		<a class="{{if .PageIsAdminNotices}}active {{end}}item" href="{{AppSubUrl}}/admin/notices">
