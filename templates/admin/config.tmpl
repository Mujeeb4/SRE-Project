{{template "admin/layout_head" (dict "ctxData" . "pageClass" "admin config")}}
	<div class="admin-setting-content">
		<h4 class="ui top attached header">
			{{ctx.Locale.Tr "admin.config.server_config"}}
		</h4>
		<div class="ui attached table segment">
			<dl class="admin-dl-horizontal">
				<dt>{{ctx.Locale.Tr "admin.config.app_name"}}</dt>
				<dd>{{AppName}}</dd>
				<dt>{{ctx.Locale.Tr "admin.config.app_ver"}}</dt>
				<dd>{{AppVer}}{{.AppBuiltWith}}</dd>
				<dt>{{ctx.Locale.Tr "admin.config.custom_conf"}}</dt>
				<dd>{{.CustomConf}}</dd>
				<dt>{{ctx.Locale.Tr "admin.config.app_url"}}</dt>
				<dd>{{.AppUrl}}</dd>
				<dt>{{ctx.Locale.Tr "admin.config.domain"}}</dt>
				<dd>{{.Domain}}</dd>
				<dt>{{ctx.Locale.Tr "admin.config.offline_mode"}}</dt>
				<dd>{{if .OfflineMode}}{{svg "octicon-check"}}{{else}}{{svg "octicon-x"}}{{end}}</dd>
				<dt>{{ctx.Locale.Tr "admin.config.disable_router_log"}}</dt>
				<dd>{{if .DisableRouterLog}}{{svg "octicon-check"}}{{else}}{{svg "octicon-x"}}{{end}}</dd>

				<div class="divider"></div>

				<dt>{{ctx.Locale.Tr "admin.config.run_user"}}</dt>
				<dd>{{.RunUser}}</dd>
				<dt>{{ctx.Locale.Tr "admin.config.run_mode"}}</dt>
				<dd>{{.RunMode}}</dd>

				<div class="divider"></div>

				<dt>{{ctx.Locale.Tr "admin.config.git_version"}}</dt>
				<dd>{{.GitVersion}}</dd>

				<div class="divider"></div>

				<dt>{{ctx.Locale.Tr "admin.config.app_data_path"}}</dt>
				<dd>{{.AppDataPath}}</dd>
<<<<<<< HEAD
				<dt>{{.locale.Tr "admin.config.repo_root_path"}}</dt>
				<dd>{{.GitStorageConfiguration}}</dd>
				<dt>{{.locale.Tr "admin.config.static_file_root_path"}}</dt>
=======
				<dt>{{ctx.Locale.Tr "admin.config.repo_root_path"}}</dt>
				<dd>{{.RepoRootPath}}</dd>
				<dt>{{ctx.Locale.Tr "admin.config.custom_file_root_path"}}</dt>
>>>>>>> 968be05b
				<dd>{{.CustomRootPath}}</dd>
				<dt>{{ctx.Locale.Tr "admin.config.log_file_root_path"}}</dt>
				<dd>{{.LogRootPath}}</dd>
				<dt>{{ctx.Locale.Tr "admin.config.script_type"}}</dt>
				<dd>{{.ScriptType}}</dd>
				<dt>{{ctx.Locale.Tr "admin.config.reverse_auth_user"}}</dt>
				<dd>{{.ReverseProxyAuthUser}}</dd>
			</dl>
		</div>

		<h4 class="ui top attached header">
			{{ctx.Locale.Tr "admin.config.ssh_config"}}
		</h4>
		<div class="ui attached table segment">
			<dl class="admin-dl-horizontal">
				<dt>{{ctx.Locale.Tr "admin.config.ssh_enabled"}}</dt>
				<dd>{{if not .SSH.Disabled}}{{svg "octicon-check"}}{{else}}{{svg "octicon-x"}}{{end}}</dd>
				{{if not .SSH.Disabled}}
					<dt>{{ctx.Locale.Tr "admin.config.ssh_start_builtin_server"}}</dt>
					<dd>{{if .SSH.StartBuiltinServer}}{{svg "octicon-check"}}{{else}}{{svg "octicon-x"}}{{end}}</dd>
					<dt>{{ctx.Locale.Tr "admin.config.ssh_domain"}}</dt>
					<dd>{{.SSH.Domain}}</dd>
					<dt>{{ctx.Locale.Tr "admin.config.ssh_port"}}</dt>
					<dd>{{.SSH.Port}}</dd>
					<dt>{{ctx.Locale.Tr "admin.config.ssh_listen_port"}}</dt>
					<dd>{{.SSH.ListenPort}}</dd>

					{{if not .SSH.StartBuiltinServer}}
						<dt>{{ctx.Locale.Tr "admin.config.ssh_root_path"}}</dt>
						<dd>{{.SSH.RootPath}}</dd>
						<dt>{{ctx.Locale.Tr "admin.config.ssh_key_test_path"}}</dt>
						<dd>{{.SSH.KeyTestPath}}</dd>
						<dt>{{ctx.Locale.Tr "admin.config.ssh_keygen_path"}}</dt>
						<dd>{{.SSH.KeygenPath}}</dd>
						<dt>{{ctx.Locale.Tr "admin.config.ssh_minimum_key_size_check"}}</dt>
						<dd>{{if .SSH.MinimumKeySizeCheck}}{{svg "octicon-check"}}{{else}}{{svg "octicon-x"}}{{end}}</dd>
						{{if .SSH.MinimumKeySizeCheck}}
							<dt>{{ctx.Locale.Tr "admin.config.ssh_minimum_key_sizes"}}</dt>
							<dd>{{.SSH.MinimumKeySizes}}</dd>
						{{end}}
					{{end}}
				{{end}}
			</dl>
		</div>

		<h4 class="ui top attached header">
			{{ctx.Locale.Tr "admin.config.lfs_config"}}
		</h4>
		<div class="ui attached table segment">
			<dl class="admin-dl-horizontal">
				<dt>{{ctx.Locale.Tr "admin.config.lfs_enabled"}}</dt>
				<dd>{{if .LFS.StartServer}}{{svg "octicon-check"}}{{else}}{{svg "octicon-x"}}{{end}}</dd>
				{{if .LFS.StartServer}}
					<dt>{{ctx.Locale.Tr "admin.config.lfs_content_path"}}</dt>
					<dd>{{JsonUtils.EncodeToString .LFS.Storage.ToShadowCopy}}</dd>
					<dt>{{ctx.Locale.Tr "admin.config.lfs_http_auth_expiry"}}</dt>
					<dd>{{.LFS.HTTPAuthExpiry}}</dd>
				{{end}}
			</dl>
		</div>

		<h4 class="ui top attached header">
			{{ctx.Locale.Tr "admin.config.db_config"}}
		</h4>
		<div class="ui attached table segment">
			<dl class="admin-dl-horizontal">
				<dt>{{ctx.Locale.Tr "admin.config.db_type"}}</dt>
				<dd>{{.DbCfg.Type}}</dd>
				{{if not (eq .DbCfg.Type "sqlite3")}}
					<dt>{{ctx.Locale.Tr "admin.config.db_host"}}</dt>
					<dd>{{if .DbCfg.Host}}{{.DbCfg.Host}}{{else}}-{{end}}</dd>
					<dt>{{ctx.Locale.Tr "admin.config.db_name"}}</dt>
					<dd>{{if .DbCfg.Name}}{{.DbCfg.Name}}{{else}}-{{end}}</dd>
					<dt>{{ctx.Locale.Tr "admin.config.db_user"}}</dt>
					<dd>{{if .DbCfg.User}}{{.DbCfg.User}}{{else}}-{{end}}</dd>
				{{end}}
				{{if eq .DbCfg.Type "postgres"}}
					<dt>{{ctx.Locale.Tr "admin.config.db_schema"}}</dt>
					<dd>{{if .DbCfg.Schema}}{{.DbCfg.Schema}}{{else}}-{{end}}</dd>
					<dt>{{ctx.Locale.Tr "admin.config.db_ssl_mode"}}</dt>
					<dd>{{if .DbCfg.SSLMode}}{{.DbCfg.SSLMode}}{{else}}-{{end}}</dd>
				{{end}}
				{{if eq .DbCfg.Type "sqlite3"}}
					<dt>{{ctx.Locale.Tr "admin.config.db_path"}}</dt>
					<dd>{{if .DbCfg.Path}}{{.DbCfg.Path}}{{else}}-{{end}}</dd>
				{{end}}
			</dl>
		</div>

		<h4 class="ui top attached header">
			{{ctx.Locale.Tr "admin.config.service_config"}}
		</h4>
		<div class="ui attached table segment">
			<dl class="admin-dl-horizontal">
				<dt>{{ctx.Locale.Tr "admin.config.register_email_confirm"}}</dt>
				<dd>{{if .Service.RegisterEmailConfirm}}{{svg "octicon-check"}}{{else}}{{svg "octicon-x"}}{{end}}</dd>
				<dt>{{ctx.Locale.Tr "admin.config.disable_register"}}</dt>
				<dd>{{if .Service.DisableRegistration}}{{svg "octicon-check"}}{{else}}{{svg "octicon-x"}}{{end}}</dd>
				<dt>{{ctx.Locale.Tr "admin.config.allow_only_internal_registration"}}</dt>
				<dd>{{if .Service.AllowOnlyInternalRegistration}}{{svg "octicon-check"}}{{else}}{{svg "octicon-x"}}{{end}}</dd>
				<dt>{{ctx.Locale.Tr "admin.config.allow_only_external_registration"}}</dt>
				<dd>{{if .Service.AllowOnlyExternalRegistration}}{{svg "octicon-check"}}{{else}}{{svg "octicon-x"}}{{end}}</dd>
				<dt>{{ctx.Locale.Tr "admin.config.show_registration_button"}}</dt>
				<dd>{{if .Service.ShowRegistrationButton}}{{svg "octicon-check"}}{{else}}{{svg "octicon-x"}}{{end}}</dd>
				<dt>{{ctx.Locale.Tr "admin.config.enable_openid_signup"}}</dt>
				<dd>{{if .Service.EnableOpenIDSignUp}}{{svg "octicon-check"}}{{else}}{{svg "octicon-x"}}{{end}}</dd>
				<dt>{{ctx.Locale.Tr "admin.config.enable_openid_signin"}}</dt>
				<dd>{{if .Service.EnableOpenIDSignIn}}{{svg "octicon-check"}}{{else}}{{svg "octicon-x"}}{{end}}</dd>
				<dt>{{ctx.Locale.Tr "admin.config.require_sign_in_view"}}</dt>
				<dd>{{if .Service.RequireSignInView}}{{svg "octicon-check"}}{{else}}{{svg "octicon-x"}}{{end}}</dd>
				<dt>{{ctx.Locale.Tr "admin.config.mail_notify"}}</dt>
				<dd>{{if .Service.EnableNotifyMail}}{{svg "octicon-check"}}{{else}}{{svg "octicon-x"}}{{end}}</dd>
				<dt>{{ctx.Locale.Tr "admin.config.disable_key_size_check"}}</dt>
				<dd>{{if .SSH.MinimumKeySizeCheck}}{{svg "octicon-check"}}{{else}}{{svg "octicon-x"}}{{end}}</dd>
				<dt>{{ctx.Locale.Tr "admin.config.enable_captcha"}}</dt>
				<dd>{{if .Service.EnableCaptcha}}{{svg "octicon-check"}}{{else}}{{svg "octicon-x"}}{{end}}</dd>
				<dt>{{ctx.Locale.Tr "admin.config.default_keep_email_private"}}</dt>
				<dd>{{if .Service.DefaultKeepEmailPrivate}}{{svg "octicon-check"}}{{else}}{{svg "octicon-x"}}{{end}}</dd>
				<dt>{{ctx.Locale.Tr "admin.config.default_allow_create_organization"}}</dt>
				<dd>{{if .Service.DefaultAllowCreateOrganization}}{{svg "octicon-check"}}{{else}}{{svg "octicon-x"}}{{end}}</dd>
				<dt>{{ctx.Locale.Tr "admin.config.enable_timetracking"}}</dt>
				<dd>{{if .Service.EnableTimetracking}}{{svg "octicon-check"}}{{else}}{{svg "octicon-x"}}{{end}}</dd>
				{{if .Service.EnableTimetracking}}
					<dt>{{ctx.Locale.Tr "admin.config.default_enable_timetracking"}}</dt>
					<dd>{{if .Service.DefaultEnableTimetracking}}{{svg "octicon-check"}}{{else}}{{svg "octicon-x"}}{{end}}</dd>
					<dt>{{ctx.Locale.Tr "admin.config.default_allow_only_contributors_to_track_time"}}</dt>
					<dd>{{if .Service.DefaultAllowOnlyContributorsToTrackTime}}{{svg "octicon-check"}}{{else}}{{svg "octicon-x"}}{{end}}</dd>
				{{end}}
				<dt>{{ctx.Locale.Tr "admin.config.default_visibility_organization"}}</dt>
				<dd>{{.Service.DefaultOrgVisibility}}</dd>

				<dt>{{ctx.Locale.Tr "admin.config.no_reply_address"}}</dt>
				<dd>{{if .Service.NoReplyAddress}}{{.Service.NoReplyAddress}}{{else}}-{{end}}</dd>
				<dt>{{ctx.Locale.Tr "admin.config.default_enable_dependencies"}}</dt>
				<dd>{{if .Service.DefaultEnableDependencies}}{{svg "octicon-check"}}{{else}}{{svg "octicon-x"}}{{end}}</dd>
				<div class="divider"></div>
				<dt>{{ctx.Locale.Tr "admin.config.active_code_lives"}}</dt>
				<dd>{{.Service.ActiveCodeLives}} {{ctx.Locale.Tr "tool.raw_minutes"}}</dd>
				<dt>{{ctx.Locale.Tr "admin.config.reset_password_code_lives"}}</dt>
				<dd>{{.Service.ResetPwdCodeLives}} {{ctx.Locale.Tr "tool.raw_minutes"}}</dd>
			</dl>
		</div>

		<h4 class="ui top attached header">
			{{ctx.Locale.Tr "admin.config.webhook_config"}}
		</h4>
		<div class="ui attached table segment">
			<dl class="admin-dl-horizontal">
				<dt>{{ctx.Locale.Tr "admin.config.queue_length"}}</dt>
				<dd>{{.Webhook.QueueLength}}</dd>
				<dt>{{ctx.Locale.Tr "admin.config.deliver_timeout"}}</dt>
				<dd>{{.Webhook.DeliverTimeout}} {{ctx.Locale.Tr "tool.raw_seconds"}}</dd>
				<dt>{{ctx.Locale.Tr "admin.config.skip_tls_verify"}}</dt>
				<dd>{{if .Webhook.SkipTLSVerify}}{{svg "octicon-check"}}{{else}}{{svg "octicon-x"}}{{end}}</dd>
			</dl>
		</div>

		<h4 class="ui top attached header">
			{{ctx.Locale.Tr "admin.config.mailer_config"}}
		</h4>
		<div class="ui attached table segment">
			<dl class="admin-dl-horizontal">
				<dt>{{ctx.Locale.Tr "admin.config.mailer_enabled"}}</dt>
				<dd>{{if .MailerEnabled}}{{svg "octicon-check"}}{{else}}{{svg "octicon-x"}}{{end}}</dd>
				{{if .MailerEnabled}}
					<dt>{{ctx.Locale.Tr "admin.config.mailer_name"}}</dt>
					<dd>{{.Mailer.Name}}</dd>
					{{if eq .Mailer.Protocol "sendmail"}}
						<dt>{{ctx.Locale.Tr "admin.config.mailer_use_sendmail"}}</dt>
						<dd>{{svg "octicon-check"}}</dd>
						<dt>{{ctx.Locale.Tr "admin.config.mailer_sendmail_path"}}</dt>
						<dd>{{.Mailer.SendmailPath}}</dd>
						<dt>{{ctx.Locale.Tr "admin.config.mailer_sendmail_args"}}</dt>
						<dd>{{.Mailer.SendmailArgs}}</dd>
						<dt>{{ctx.Locale.Tr "admin.config.mailer_sendmail_timeout"}}</dt>
						<dd>{{.Mailer.SendmailTimeout}} {{ctx.Locale.Tr "tool.raw_seconds"}}</dd>
					{{else if eq .Mailer.Protocol "dummy"}}
						<dt>{{ctx.Locale.Tr "admin.config.mailer_use_dummy"}}</dt>
						<dd>{{svg "octicon-check"}}</dd>
					{{else}}{{/* SMTP family */}}
						<dt>{{ctx.Locale.Tr "admin.config.mailer_protocol"}}</dt>
						<dd>{{.Mailer.Protocol}}</dd>
						<dt>{{ctx.Locale.Tr "admin.config.mailer_enable_helo"}}</dt>
						<dd>{{if .Mailer.EnableHelo}}{{svg "octicon-check"}}{{else}}{{svg "octicon-x"}}{{end}}</dd>
						<dt>{{ctx.Locale.Tr "admin.config.mailer_smtp_addr"}}</dt>
						<dd>{{.Mailer.SMTPAddr}}</dd>
						<dt>{{ctx.Locale.Tr "admin.config.mailer_smtp_port"}}</dt>
						<dd>{{.Mailer.SMTPPort}}</dd>
					{{end}}
					<dt>{{ctx.Locale.Tr "admin.config.mailer_user"}}</dt>
					<dd>{{if .Mailer.User}}{{.Mailer.User}}{{else}}(empty){{end}}</dd>
					<div class="divider"></div>
					<dt class="gt-py-2">{{ctx.Locale.Tr "admin.config.send_test_mail"}}</dt>
					<dd>
						<form class="ui form ignore-dirty" action="{{AppSubUrl}}/admin/config/test_mail" method="post">
							{{.CsrfTokenHtml}}
							<div class="ui tiny input">
								<input type="email" name="email" placeholder="{{ctx.Locale.Tr "admin.config.test_email_placeholder"}}" size="29" required>
							</div>
							<button class="ui tiny primary button">{{ctx.Locale.Tr "admin.config.send_test_mail_submit"}}</button>
						</form>
					</dd>
				{{end}}
			</dl>
		</div>

		<h4 class="ui top attached header">
			{{ctx.Locale.Tr "admin.config.cache_config"}}
		</h4>
		<div class="ui attached table segment">
			<dl class="admin-dl-horizontal">
				<dt>{{ctx.Locale.Tr "admin.config.cache_adapter"}}</dt>
				<dd>{{.CacheAdapter}}</dd>
				{{if eq .CacheAdapter "memory"}}
					<dt>{{ctx.Locale.Tr "admin.config.cache_interval"}}</dt>
					<dd>{{.CacheInterval}} {{ctx.Locale.Tr "tool.raw_seconds"}}</dd>
				{{end}}
				{{if .CacheConn}}
					<dt>{{ctx.Locale.Tr "admin.config.cache_conn"}}</dt>
					<dd><code>{{.CacheConn}}</code></dd>
					<dt>{{ctx.Locale.Tr "admin.config.cache_item_ttl"}}</dt>
					<dd><code>{{.CacheItemTTL}}</code></dd>
				{{end}}
			</dl>
		</div>

		<h4 class="ui top attached header">
			{{ctx.Locale.Tr "admin.config.session_config"}}
		</h4>
		<div class="ui attached table segment">
			<dl class="admin-dl-horizontal">
				<dt>{{ctx.Locale.Tr "admin.config.session_provider"}}</dt>
				<dd>{{.SessionConfig.Provider}}</dd>
				<dt>{{ctx.Locale.Tr "admin.config.provider_config"}}</dt>
				<dd><code>{{if .SessionConfig.ProviderConfig}}{{.SessionConfig.ProviderConfig}}{{else}}-{{end}}</code></dd>
				<dt>{{ctx.Locale.Tr "admin.config.cookie_name"}}</dt>
				<dd>{{.SessionConfig.CookieName}}</dd>
				<dt>{{ctx.Locale.Tr "admin.config.gc_interval_time"}}</dt>
				<dd>{{.SessionConfig.Gclifetime}} {{ctx.Locale.Tr "tool.raw_seconds"}}</dd>
				<dt>{{ctx.Locale.Tr "admin.config.session_life_time"}}</dt>
				<dd>{{.SessionConfig.Maxlifetime}} {{ctx.Locale.Tr "tool.raw_seconds"}}</dd>
				<dt>{{ctx.Locale.Tr "admin.config.https_only"}}</dt>
				<dd>{{if .SessionConfig.Secure}}{{svg "octicon-check"}}{{else}}{{svg "octicon-x"}}{{end}}</dd>
			</dl>
		</div>

		<h4 class="ui top attached header">
			{{ctx.Locale.Tr "admin.config.picture_config"}}
		</h4>
		<div class="ui attached table segment">
			<dl class="admin-dl-horizontal">
				<dt>{{ctx.Locale.Tr "admin.config.disable_gravatar"}}</dt>
				<dd>
					<div class="ui toggle checkbox">
						<input type="checkbox" name="picture.disable_gravatar" version="{{.SystemSettings.GetVersion "picture.disable_gravatar"}}"{{if .SystemSettings.GetBool "picture.disable_gravatar"}} checked{{end}} title="{{ctx.Locale.Tr "admin.config.disable_gravatar"}}">
					</div>
				</dd>
				<div class="divider"></div>
				<dt>{{ctx.Locale.Tr "admin.config.enable_federated_avatar"}}</dt>
				<dd>
					<div class="ui toggle checkbox">
						<input type="checkbox" name="picture.enable_federated_avatar" version="{{.SystemSettings.GetVersion "picture.enable_federated_avatar"}}"{{if .SystemSettings.GetBool "picture.enable_federated_avatar"}} checked{{end}} title="{{ctx.Locale.Tr "admin.config.enable_federated_avatar"}}">
					</div>
				</dd>
			</dl>
		</div>

		<h4 class="ui top attached header">
			{{ctx.Locale.Tr "admin.config.git_config"}}
		</h4>
		<div class="ui attached table segment">
			<dl class="admin-dl-horizontal">
				<dt>{{ctx.Locale.Tr "admin.config.git_disable_diff_highlight"}}</dt>
				<dd>{{if .Git.DisableDiffHighlight}}{{svg "octicon-check"}}{{else}}{{svg "octicon-x"}}{{end}}</dd>
				<dt>{{ctx.Locale.Tr "admin.config.git_max_diff_lines"}}</dt>
				<dd>{{.Git.MaxGitDiffLines}}</dd>
				<dt>{{ctx.Locale.Tr "admin.config.git_max_diff_line_characters"}}</dt>
				<dd>{{.Git.MaxGitDiffLineCharacters}}</dd>
				<dt>{{ctx.Locale.Tr "admin.config.git_max_diff_files"}}</dt>
				<dd>{{.Git.MaxGitDiffFiles}}</dd>
				<dt>{{ctx.Locale.Tr "admin.config.git_gc_args"}}</dt>
				<dd><code>{{.Git.GCArgs}}</code></dd>

				<div class="divider"></div>

				<dt>{{ctx.Locale.Tr "admin.config.git_migrate_timeout"}}</dt>
				<dd>{{.Git.Timeout.Migrate}} {{ctx.Locale.Tr "tool.raw_seconds"}}</dd>
				<dt>{{ctx.Locale.Tr "admin.config.git_mirror_timeout"}}</dt>
				<dd>{{.Git.Timeout.Mirror}} {{ctx.Locale.Tr "tool.raw_seconds"}}</dd>
				<dt>{{ctx.Locale.Tr "admin.config.git_clone_timeout"}}</dt>
				<dd>{{.Git.Timeout.Clone}} {{ctx.Locale.Tr "tool.raw_seconds"}}</dd>
				<dt>{{ctx.Locale.Tr "admin.config.git_pull_timeout"}}</dt>
				<dd>{{.Git.Timeout.Pull}} {{ctx.Locale.Tr "tool.raw_seconds"}}</dd>
				<dt>{{ctx.Locale.Tr "admin.config.git_gc_timeout"}}</dt>
				<dd>{{.Git.Timeout.GC}} {{ctx.Locale.Tr "tool.raw_seconds"}}</dd>
			</dl>
		</div>

		<h4 class="ui top attached header">
			{{ctx.Locale.Tr "admin.config.log_config"}}
		</h4>
		<div class="ui attached table segment">
			<dl class="admin-dl-horizontal">
				{{if .Loggers.xorm.IsEnabled}}
					<dt>{{ctx.Locale.Tr "admin.config.xorm_log_sql"}}</dt>
					<dd>{{if $.LogSQL}}{{svg "octicon-check"}}{{else}}{{svg "octicon-x"}}{{end}}</dd>
				{{end}}

				{{if .Loggers.access.IsEnabled}}
					<dt>{{ctx.Locale.Tr "admin.config.access_log_template"}}</dt>
					<dd><code>{{$.AccessLogTemplate}}</code></dd>
				{{end}}

				{{range $loggerName, $loggerDetail := .Loggers}}
					<dt>{{ctx.Locale.Tr "admin.config.logger_name_fmt" $loggerName}}</dt>
					{{if $loggerDetail.IsEnabled}}
						<dd><pre class="gt-m-0">{{$loggerDetail.EventWriters | JsonUtils.EncodeToString | JsonUtils.PrettyIndent}}</pre></dd>
					{{else}}
						<dd>{{ctx.Locale.Tr "admin.config.disabled_logger"}}</dd>
					{{end}}
				{{end}}
			</dl>
		</div>
	</div>
{{template "admin/layout_footer" .}}<|MERGE_RESOLUTION|>--- conflicted
+++ resolved
@@ -36,15 +36,9 @@
 
 				<dt>{{ctx.Locale.Tr "admin.config.app_data_path"}}</dt>
 				<dd>{{.AppDataPath}}</dd>
-<<<<<<< HEAD
-				<dt>{{.locale.Tr "admin.config.repo_root_path"}}</dt>
+				<dt>{{ctx.Locale.Tr "admin.config.repo_root_path"}}</dt>
 				<dd>{{.GitStorageConfiguration}}</dd>
-				<dt>{{.locale.Tr "admin.config.static_file_root_path"}}</dt>
-=======
-				<dt>{{ctx.Locale.Tr "admin.config.repo_root_path"}}</dt>
-				<dd>{{.RepoRootPath}}</dd>
 				<dt>{{ctx.Locale.Tr "admin.config.custom_file_root_path"}}</dt>
->>>>>>> 968be05b
 				<dd>{{.CustomRootPath}}</dd>
 				<dt>{{ctx.Locale.Tr "admin.config.log_file_root_path"}}</dt>
 				<dd>{{.LogRootPath}}</dd>
