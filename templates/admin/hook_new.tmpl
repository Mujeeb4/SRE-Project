--- conflicted
+++ resolved
@@ -19,13 +19,9 @@
 				{{else if eq .HookType "discord"}}
 					<img class="img-13" src="{{StaticUrlPrefix}}/img/discord.png">
 				{{else if eq .HookType "dingtalk"}}
-<<<<<<< HEAD
 					<img class="img-13" src="{{StaticUrlPrefix}}/img/dingtalk.ico">
-=======
-					<img class="img-13" src="{{AppSubUrl}}/img/dingtalk.ico">
 				{{else if eq .HookType "telegram"}}
-					<img class="img-13" src="{{AppSubUrl}}/img/telegram.png">
->>>>>>> ab0f378d
+					<img class="img-13" src="{{StaticUrlPrefix}}/img/telegram.png">
 				{{else if eq .HookType "msteams"}}
 					<img class="img-13" src="{{StaticUrlPrefix}}/img/msteams.png">
 				{{end}}
