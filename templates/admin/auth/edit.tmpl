--- conflicted
+++ resolved
@@ -2,147 +2,143 @@
 <div class="admin edit authentication">
 	{{template "admin/navbar" .}}
 	<div class="ui container">
-<<<<<<< HEAD
-		<div class="ui grid">
-			{{template "admin/navbar" .}}
-			<div class="twelve wide column content">
-				{{template "base/alert" .}}
-				<h4 class="ui top attached header">
-					{{.i18n.Tr "admin.auths.edit"}}
-				</h4>
-				<div class="ui attached segment">
-					<form class="ui form" action="{{.Link}}" method="post">
-						{{.CsrfTokenHtml}}
-						<input type="hidden" name="id" value="{{.Source.ID}}">
+		{{template "base/alert" .}}
+		<h4 class="ui top attached header">
+			{{.i18n.Tr "admin.auths.edit"}}
+		</h4>
+		<div class="ui attached segment">
+			<form class="ui form" action="{{.Link}}" method="post">
+				{{.CsrfTokenHtml}}
+				<input type="hidden" name="id" value="{{.Source.ID}}">
+				<div class="inline field">
+					<label>{{$.i18n.Tr "admin.auths.auth_type"}}</label>
+					<input type="hidden" id="auth_type" name="type" value="{{.Source.Type}}">
+					<span>{{.Source.TypeName}}</span>
+				</div>
+				<div class="required inline field {{if .Err_Name}}error{{end}}">
+					<label for="name">{{.i18n.Tr "admin.auths.auth_name"}}</label>
+					<input id="name" name="name" value="{{.Source.Name}}" autofocus required>
+				</div>
+
+				<!-- LDAP and DLDAP -->
+				{{if or .Source.IsLDAP .Source.IsDLDAP}}
+					{{ $cfg:=.Source.LDAP }}
+					<div class="inline required field {{if .Err_SecurityProtocol}}error{{end}}">
+						<label>{{.i18n.Tr "admin.auths.security_protocol"}}</label>
+						<div class="ui selection security-protocol dropdown">
+							<input type="hidden" id="security_protocol" name="security_protocol" value="{{$cfg.SecurityProtocol}}">
+							<div class="text">{{$cfg.SecurityProtocolName}}</div>
+							<i class="dropdown icon"></i>
+							<div class="menu">
+								{{range .SecurityProtocols}}
+									<div class="item" data-value="{{.Type}}">{{.Name}}</div>
+								{{end}}
+							</div>
+						</div>
+					</div>
+					<div class="required field">
+						<label for="host">{{.i18n.Tr "admin.auths.host"}}</label>
+						<input id="host" name="host" value="{{$cfg.Host}}" placeholder="e.g. mydomain.com" required>
+					</div>
+					<div class="required field">
+						<label for="port">{{.i18n.Tr "admin.auths.port"}}</label>
+						<input id="port" name="port" value="{{$cfg.Port}}"  placeholder="e.g. 636" required>
+					</div>
+					{{if .Source.IsLDAP}}
+						<div class="field">
+							<label for="bind_dn">{{.i18n.Tr "admin.auths.bind_dn"}}</label>
+							<input id="bind_dn" name="bind_dn" value="{{$cfg.BindDN}}" placeholder="e.g. cn=Search,dc=mydomain,dc=com">
+						</div>
+						<input class="fake" type="password">
+						<div class="field">
+							<label for="bind_password">{{.i18n.Tr "admin.auths.bind_password"}}</label>
+							<input id="bind_password" name="bind_password" type="password" value="{{$cfg.BindPassword}}">
+							<p class="help text red">{{.i18n.Tr "admin.auths.bind_password_helper"}}</p>
+						</div>
+						<div class="required field">
+							<label for="user_base">{{.i18n.Tr "admin.auths.user_base"}}</label>
+							<input id="user_base" name="user_base" value="{{$cfg.UserBase}}" placeholder="e.g. ou=Users,dc=mydomain,dc=com" required>
+						</div>
+					{{end}}
+					{{if .Source.IsDLDAP}}
+						<div class="required field">
+							<label for="user_dn">{{.i18n.Tr "admin.auths.user_dn"}}</label>
+							<input id="user_dn" name="user_dn" value="{{$cfg.UserDN}}" placeholder="e.g. uid=%s,ou=Users,dc=mydomain,dc=com" required>
+						</div>
+					{{end}}
+					<div class="required field">
+						<label for="filter">{{.i18n.Tr "admin.auths.filter"}}</label>
+						<input id="filter" name="filter" value="{{$cfg.Filter}}" placeholder="e.g. (&(objectClass=posixAccount)(uid=%s))" required>
+					</div>
+					<div class="field">
+						<label for="admin_filter">{{.i18n.Tr "admin.auths.admin_filter"}}</label>
+						<input id="admin_filter" name="admin_filter" value="{{$cfg.AdminFilter}}">
+					</div>
+					<div class="field">
+						<label for="attribute_username">{{.i18n.Tr "admin.auths.attribute_username"}}</label>
+						<input id="attribute_username" name="attribute_username" value="{{$cfg.AttributeUsername}}" placeholder="{{.i18n.Tr "admin.auths.attribute_username_placeholder"}}">
+					</div>
+					<div class="field">
+						<label for="attribute_name">{{.i18n.Tr "admin.auths.attribute_name"}}</label>
+						<input id="attribute_name" name="attribute_name" value="{{$cfg.AttributeName}}">
+					</div>
+					<div class="field">
+						<label for="attribute_surname">{{.i18n.Tr "admin.auths.attribute_surname"}}</label>
+						<input id="attribute_surname" name="attribute_surname" value="{{$cfg.AttributeSurname}}">
+					</div>
+					<div class="required field">
+						<label for="attribute_mail">{{.i18n.Tr "admin.auths.attribute_mail"}}</label>
+						<input id="attribute_mail" name="attribute_mail" value="{{$cfg.AttributeMail}}" placeholder="e.g. mail" required>
+					</div>
+					{{if .Source.IsLDAP}}
 						<div class="inline field">
-							<label>{{$.i18n.Tr "admin.auths.auth_type"}}</label>
-							<input type="hidden" id="auth_type" name="type" value="{{.Source.Type}}">
-							<span>{{.Source.TypeName}}</span>
-						</div>
-						<div class="required inline field {{if .Err_Name}}error{{end}}">
-							<label for="name">{{.i18n.Tr "admin.auths.auth_name"}}</label>
-							<input id="name" name="name" value="{{.Source.Name}}" autofocus required>
-						</div>
-
-						<!-- LDAP and DLDAP -->
-						{{if or .Source.IsLDAP .Source.IsDLDAP}}
-							{{ $cfg:=.Source.LDAP }}
-							<div class="inline required field {{if .Err_SecurityProtocol}}error{{end}}">
-								<label>{{.i18n.Tr "admin.auths.security_protocol"}}</label>
-								<div class="ui selection security-protocol dropdown">
-									<input type="hidden" id="security_protocol" name="security_protocol" value="{{$cfg.SecurityProtocol}}">
-									<div class="text">{{$cfg.SecurityProtocolName}}</div>
-									<i class="dropdown icon"></i>
-									<div class="menu">
-										{{range .SecurityProtocols}}
-											<div class="item" data-value="{{.Type}}">{{.Name}}</div>
-										{{end}}
-									</div>
-								</div>
-							</div>
-							<div class="required field">
-								<label for="host">{{.i18n.Tr "admin.auths.host"}}</label>
-								<input id="host" name="host" value="{{$cfg.Host}}" placeholder="e.g. mydomain.com" required>
-							</div>
-							<div class="required field">
-								<label for="port">{{.i18n.Tr "admin.auths.port"}}</label>
-								<input id="port" name="port" value="{{$cfg.Port}}"  placeholder="e.g. 636" required>
-							</div>
-							{{if .Source.IsLDAP}}
-								<div class="field">
-									<label for="bind_dn">{{.i18n.Tr "admin.auths.bind_dn"}}</label>
-									<input id="bind_dn" name="bind_dn" value="{{$cfg.BindDN}}" placeholder="e.g. cn=Search,dc=mydomain,dc=com">
-								</div>
-								<input class="fake" type="password">
-								<div class="field">
-									<label for="bind_password">{{.i18n.Tr "admin.auths.bind_password"}}</label>
-									<input id="bind_password" name="bind_password" type="password" value="{{$cfg.BindPassword}}">
-									<p class="help text red">{{.i18n.Tr "admin.auths.bind_password_helper"}}</p>
-								</div>
-								<div class="required field">
-									<label for="user_base">{{.i18n.Tr "admin.auths.user_base"}}</label>
-									<input id="user_base" name="user_base" value="{{$cfg.UserBase}}" placeholder="e.g. ou=Users,dc=mydomain,dc=com" required>
-								</div>
-							{{end}}
-							{{if .Source.IsDLDAP}}
-								<div class="required field">
-									<label for="user_dn">{{.i18n.Tr "admin.auths.user_dn"}}</label>
-									<input id="user_dn" name="user_dn" value="{{$cfg.UserDN}}" placeholder="e.g. uid=%s,ou=Users,dc=mydomain,dc=com" required>
-								</div>
-							{{end}}
-							<div class="required field">
-								<label for="filter">{{.i18n.Tr "admin.auths.filter"}}</label>
-								<input id="filter" name="filter" value="{{$cfg.Filter}}" placeholder="e.g. (&(objectClass=posixAccount)(uid=%s))" required>
-							</div>
-							<div class="field">
-								<label for="admin_filter">{{.i18n.Tr "admin.auths.admin_filter"}}</label>
-								<input id="admin_filter" name="admin_filter" value="{{$cfg.AdminFilter}}">
-							</div>
-							<div class="field">
-								<label for="attribute_username">{{.i18n.Tr "admin.auths.attribute_username"}}</label>
-								<input id="attribute_username" name="attribute_username" value="{{$cfg.AttributeUsername}}" placeholder="{{.i18n.Tr "admin.auths.attribute_username_placeholder"}}">
-							</div>
-							<div class="field">
-								<label for="attribute_name">{{.i18n.Tr "admin.auths.attribute_name"}}</label>
-								<input id="attribute_name" name="attribute_name" value="{{$cfg.AttributeName}}">
-							</div>
-							<div class="field">
-								<label for="attribute_surname">{{.i18n.Tr "admin.auths.attribute_surname"}}</label>
-								<input id="attribute_surname" name="attribute_surname" value="{{$cfg.AttributeSurname}}">
-							</div>
-							<div class="required field">
-								<label for="attribute_mail">{{.i18n.Tr "admin.auths.attribute_mail"}}</label>
-								<input id="attribute_mail" name="attribute_mail" value="{{$cfg.AttributeMail}}" placeholder="e.g. mail" required>
-							</div>
-							{{if .Source.IsLDAP}}
-								<div class="inline field">
-									<div class="ui checkbox">
-										<label><strong>{{.i18n.Tr "admin.auths.attributes_in_bind"}}</strong></label>
-										<input name="attributes_in_bind" type="checkbox" {{if $cfg.AttributesInBind}}checked{{end}}>
-									</div>
-								</div>
-							{{end}}
-						{{end}}
-
-						<!-- SMTP -->
-						{{if .Source.IsSMTP}}
-							{{ $cfg:=.Source.SMTP }}
-							<div class="inline required field">
-								<label>{{.i18n.Tr "admin.auths.smtp_auth"}}</label>
-								<div class="ui selection type dropdown">
-									<input type="hidden" id="smtp_auth" name="smtp_auth" value="{{$cfg.Auth}}" required>
-									<div class="text">{{$cfg.Auth}}</div>
-									<i class="dropdown icon"></i>
-									<div class="menu">
-										{{range .SMTPAuths}}
-											<div class="item" data-value="{{.}}">{{.}}</div>
-										{{end}}
-									</div>
-								</div>
-							</div>
-							<div class="required field">
-								<label for="smtp_host">{{.i18n.Tr "admin.auths.smtphost"}}</label>
-								<input id="smtp_host" name="smtp_host" value="{{$cfg.Host}}" required>
-							</div>
-							<div class="required field">
-								<label for="smtp_port">{{.i18n.Tr "admin.auths.smtpport"}}</label>
-								<input id="smtp_port" name="smtp_port" value="{{$cfg.Port}}" required>
-							</div>
-							<div class="field">
-								<label for="allowed_domains">{{.i18n.Tr "admin.auths.allowed_domains"}}</label>
-								<input id="allowed_domains" name="allowed_domains" value="{{$cfg.AllowedDomains}}">
-								<p class="help">{{.i18n.Tr "admin.auths.allowed_domains_helper"}}</p>
-							</div>
-						{{end}}
-
-						<!-- PAM -->
-						{{if .Source.IsPAM}}
-							{{ $cfg:=.Source.PAM }}
-							<div class="required field">
-								<label for="pam_service_name">{{.i18n.Tr "admin.auths.pam_service_name"}}</label>
-								<input id="pam_service_name" name="pam_service_name" value="{{$cfg.ServiceName}}" required>
-							</div>
-						{{end}}
+							<div class="ui checkbox">
+								<label><strong>{{.i18n.Tr "admin.auths.attributes_in_bind"}}</strong></label>
+								<input name="attributes_in_bind" type="checkbox" {{if $cfg.AttributesInBind}}checked{{end}}>
+							</div>
+						</div>
+					{{end}}
+				{{end}}
+
+				<!-- SMTP -->
+				{{if .Source.IsSMTP}}
+					{{ $cfg:=.Source.SMTP }}
+					<div class="inline required field">
+						<label>{{.i18n.Tr "admin.auths.smtp_auth"}}</label>
+						<div class="ui selection type dropdown">
+							<input type="hidden" id="smtp_auth" name="smtp_auth" value="{{$cfg.Auth}}" required>
+							<div class="text">{{$cfg.Auth}}</div>
+							<i class="dropdown icon"></i>
+							<div class="menu">
+								{{range .SMTPAuths}}
+									<div class="item" data-value="{{.}}">{{.}}</div>
+								{{end}}
+							</div>
+						</div>
+					</div>
+					<div class="required field">
+						<label for="smtp_host">{{.i18n.Tr "admin.auths.smtphost"}}</label>
+						<input id="smtp_host" name="smtp_host" value="{{$cfg.Host}}" required>
+					</div>
+					<div class="required field">
+						<label for="smtp_port">{{.i18n.Tr "admin.auths.smtpport"}}</label>
+						<input id="smtp_port" name="smtp_port" value="{{$cfg.Port}}" required>
+					</div>
+					<div class="field">
+						<label for="allowed_domains">{{.i18n.Tr "admin.auths.allowed_domains"}}</label>
+						<input id="allowed_domains" name="allowed_domains" value="{{$cfg.AllowedDomains}}">
+						<p class="help">{{.i18n.Tr "admin.auths.allowed_domains_helper"}}</p>
+					</div>
+				{{end}}
+
+				<!-- PAM -->
+				{{if .Source.IsPAM}}
+					{{ $cfg:=.Source.PAM }}
+					<div class="required field">
+						<label for="pam_service_name">{{.i18n.Tr "admin.auths.pam_service_name"}}</label>
+						<input id="pam_service_name" name="pam_service_name" value="{{$cfg.ServiceName}}" required>
+					</div>
+				{{end}}
 
 						<!-- OAuth2 -->
 						{{if .Source.IsOAuth2}}
@@ -202,171 +198,6 @@
 							<input id="{{$key}}_email_url" value="{{$value.EmailURL}}" type="hidden" />
 							{{end}}{{end}}
 						{{end}}
-=======
-		{{template "base/alert" .}}
-		<h4 class="ui top attached header">
-			{{.i18n.Tr "admin.auths.edit"}}
-		</h4>
-		<div class="ui attached segment">
-			<form class="ui form" action="{{.Link}}" method="post">
-				{{.CsrfTokenHtml}}
-				<input type="hidden" name="id" value="{{.Source.ID}}">
-				<div class="inline field">
-					<label>{{$.i18n.Tr "admin.auths.auth_type"}}</label>
-					<input type="hidden" id="auth_type" name="type" value="{{.Source.Type}}">
-					<span>{{.Source.TypeName}}</span>
-				</div>
-				<div class="required inline field {{if .Err_Name}}error{{end}}">
-					<label for="name">{{.i18n.Tr "admin.auths.auth_name"}}</label>
-					<input id="name" name="name" value="{{.Source.Name}}" autofocus required>
-				</div>
->>>>>>> 0693fbfc
-
-				<!-- LDAP and DLDAP -->
-				{{if or .Source.IsLDAP .Source.IsDLDAP}}
-					{{ $cfg:=.Source.LDAP }}
-					<div class="inline required field {{if .Err_SecurityProtocol}}error{{end}}">
-						<label>{{.i18n.Tr "admin.auths.security_protocol"}}</label>
-						<div class="ui selection security-protocol dropdown">
-							<input type="hidden" id="security_protocol" name="security_protocol" value="{{$cfg.SecurityProtocol}}">
-							<div class="text">{{$cfg.SecurityProtocolName}}</div>
-							<i class="dropdown icon"></i>
-							<div class="menu">
-								{{range .SecurityProtocols}}
-									<div class="item" data-value="{{.Type}}">{{.Name}}</div>
-								{{end}}
-							</div>
-						</div>
-					</div>
-					<div class="required field">
-						<label for="host">{{.i18n.Tr "admin.auths.host"}}</label>
-						<input id="host" name="host" value="{{$cfg.Host}}" placeholder="e.g. mydomain.com" required>
-					</div>
-					<div class="required field">
-						<label for="port">{{.i18n.Tr "admin.auths.port"}}</label>
-						<input id="port" name="port" value="{{$cfg.Port}}"  placeholder="e.g. 636" required>
-					</div>
-					{{if .Source.IsLDAP}}
-						<div class="field">
-							<label for="bind_dn">{{.i18n.Tr "admin.auths.bind_dn"}}</label>
-							<input id="bind_dn" name="bind_dn" value="{{$cfg.BindDN}}" placeholder="e.g. cn=Search,dc=mydomain,dc=com">
-						</div>
-						<input class="fake" type="password">
-						<div class="field">
-							<label for="bind_password">{{.i18n.Tr "admin.auths.bind_password"}}</label>
-							<input id="bind_password" name="bind_password" type="password" value="{{$cfg.BindPassword}}">
-							<p class="help text red">{{.i18n.Tr "admin.auths.bind_password_helper"}}</p>
-						</div>
-						<div class="required field">
-							<label for="user_base">{{.i18n.Tr "admin.auths.user_base"}}</label>
-							<input id="user_base" name="user_base" value="{{$cfg.UserBase}}" placeholder="e.g. ou=Users,dc=mydomain,dc=com" required>
-						</div>
-					{{end}}
-					{{if .Source.IsDLDAP}}
-						<div class="required field">
-							<label for="user_dn">{{.i18n.Tr "admin.auths.user_dn"}}</label>
-							<input id="user_dn" name="user_dn" value="{{$cfg.UserDN}}" placeholder="e.g. uid=%s,ou=Users,dc=mydomain,dc=com" required>
-						</div>
-					{{end}}
-					<div class="required field">
-						<label for="filter">{{.i18n.Tr "admin.auths.filter"}}</label>
-						<input id="filter" name="filter" value="{{$cfg.Filter}}" placeholder="e.g. (&(objectClass=posixAccount)(uid=%s))" required>
-					</div>
-					<div class="field">
-						<label for="admin_filter">{{.i18n.Tr "admin.auths.admin_filter"}}</label>
-						<input id="admin_filter" name="admin_filter" value="{{$cfg.AdminFilter}}">
-					</div>
-					<div class="field">
-						<label for="attribute_username">{{.i18n.Tr "admin.auths.attribute_username"}}</label>
-						<input id="attribute_username" name="attribute_username" value="{{$cfg.AttributeUsername}}" placeholder="{{.i18n.Tr "admin.auths.attribute_username_placeholder"}}">
-					</div>
-					<div class="field">
-						<label for="attribute_name">{{.i18n.Tr "admin.auths.attribute_name"}}</label>
-						<input id="attribute_name" name="attribute_name" value="{{$cfg.AttributeName}}">
-					</div>
-					<div class="field">
-						<label for="attribute_surname">{{.i18n.Tr "admin.auths.attribute_surname"}}</label>
-						<input id="attribute_surname" name="attribute_surname" value="{{$cfg.AttributeSurname}}">
-					</div>
-					<div class="required field">
-						<label for="attribute_mail">{{.i18n.Tr "admin.auths.attribute_mail"}}</label>
-						<input id="attribute_mail" name="attribute_mail" value="{{$cfg.AttributeMail}}" placeholder="e.g. mail" required>
-					</div>
-					{{if .Source.IsLDAP}}
-						<div class="inline field">
-							<div class="ui checkbox">
-								<label><strong>{{.i18n.Tr "admin.auths.attributes_in_bind"}}</strong></label>
-								<input name="attributes_in_bind" type="checkbox" {{if $cfg.AttributesInBind}}checked{{end}}>
-							</div>
-						</div>
-					{{end}}
-				{{end}}
-
-				<!-- SMTP -->
-				{{if .Source.IsSMTP}}
-					{{ $cfg:=.Source.SMTP }}
-					<div class="inline required field">
-						<label>{{.i18n.Tr "admin.auths.smtp_auth"}}</label>
-						<div class="ui selection type dropdown">
-							<input type="hidden" id="smtp_auth" name="smtp_auth" value="{{$cfg.Auth}}" required>
-							<div class="text">{{$cfg.Auth}}</div>
-							<i class="dropdown icon"></i>
-							<div class="menu">
-								{{range .SMTPAuths}}
-									<div class="item" data-value="{{.}}">{{.}}</div>
-								{{end}}
-							</div>
-						</div>
-					</div>
-					<div class="required field">
-						<label for="smtp_host">{{.i18n.Tr "admin.auths.smtphost"}}</label>
-						<input id="smtp_host" name="smtp_host" value="{{$cfg.Host}}" required>
-					</div>
-					<div class="required field">
-						<label for="smtp_port">{{.i18n.Tr "admin.auths.smtpport"}}</label>
-						<input id="smtp_port" name="smtp_port" value="{{$cfg.Port}}" required>
-					</div>
-					<div class="field">
-						<label for="allowed_domains">{{.i18n.Tr "admin.auths.allowed_domains"}}</label>
-						<input id="allowed_domains" name="allowed_domains" value="{{$cfg.AllowedDomains}}">
-						<p class="help">{{.i18n.Tr "admin.auths.allowed_domains_helper"}}</p>
-					</div>
-				{{end}}
-
-				<!-- PAM -->
-				{{if .Source.IsPAM}}
-					{{ $cfg:=.Source.PAM }}
-					<div class="required field">
-						<label for="pam_service_name">{{.i18n.Tr "admin.auths.pam_service_name"}}</label>
-						<input id="pam_service_name" name="pam_service_name" value="{{$cfg.ServiceName}}" required>
-					</div>
-				{{end}}
-
-				<!-- OAuth2 -->
-				{{if .Source.IsOAuth2}}
-					{{ $cfg:=.Source.OAuth2 }}
-					<div class="inline required field">
-						<label>{{.i18n.Tr "admin.auths.oauth2_provider"}}</label>
-						<div class="ui selection type dropdown">
-							<input type="hidden" id="oauth2_provider" name="oauth2_provider" value="{{$cfg.Provider}}" required>
-							<div class="text">{{.CurrentOAuth2Provider.DisplayName}}</div>
-							<i class="dropdown icon"></i>
-							<div class="menu">
-								{{range $key, $value := .OAuth2Providers}}
-									<div class="item" data-value="{{$key}}">{{$value.DisplayName}}</div>
-								{{end}}
-							</div>
-						</div>
-					</div>
-					<div class="required field">
-						<label for="oauth2_key">{{.i18n.Tr "admin.auths.oauth2_clientID"}}</label>
-						<input id="oauth2_key" name="oauth2_key" value="{{$cfg.ClientID}}" required>
-					</div>
-					<div class="required field">
-						<label for="oauth2_secret">{{.i18n.Tr "admin.auths.oauth2_clientSecret"}}</label>
-						<input id="oauth2_secret" name="oauth2_secret" value="{{$cfg.ClientSecret}}" required>
-					</div>
-				{{end}}
 
 				<div class="inline field {{if not .Source.IsSMTP}}hide{{end}}">
 					<div class="ui checkbox">
