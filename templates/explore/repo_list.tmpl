--- conflicted
+++ resolved
@@ -21,16 +21,11 @@
 					{{end}}
 				{{end}}
 				<div class="ui right metas">
-<<<<<<< HEAD
-					<span class="text grey">{{svg "octicon-repo" 16}} {{.NumStars}}</span>
-					<span class="text grey">{{svg "octicon-git-branch" 16}} {{.NumForks}}</span>
-=======
 					{{if .PrimaryLanguage }}
 					<span class="text grey"><i class="color-icon" style="background-color: {{.PrimaryLanguage.Color}}"></i>{{ .PrimaryLanguage.Language }}</span>
 					{{end}}
-					<span class="text grey"><i class="octicon octicon-star"></i> {{.NumStars}}</span>
-					<span class="text grey"><i class="octicon octicon-git-branch"></i> {{.NumForks}}</span>
->>>>>>> ad2642a8
+					<span class="text grey">{{svg "octicon-repo" 16}} {{.NumStars}}</span>
+					<span class="text grey">{{svg "octicon-git-branch" 16}} {{.NumForks}}</span>
 				</div>
 			</div>
 			<div class="description">
