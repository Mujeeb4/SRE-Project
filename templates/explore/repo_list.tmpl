--- conflicted
+++ resolved
@@ -11,17 +11,6 @@
 				</a>
 				{{if .IsPrivate}}
 					<span class="middle text gold">{{svg "octicon-lock" 16}}</span>
-<<<<<<< HEAD
-				{{else if .Owner}}
-					{{if .Owner.Visibility.IsPrivate}}
-						<span class="text gold">{{svg "octicon-lock" 16}}</span>
-					{{end}}
-=======
-				{{else if .IsFork}}
-					<span class="middle">{{svg "octicon-repo-forked" 16}}</span>
-				{{else if .IsMirror}}
-					<span class="middle">{{svg "octicon-repo-clone" 16}}</span>
->>>>>>> 03b7e11b
 				{{end}}
 				{{if .IsFork}}
 					<span class="middle">{{svg "octicon-repo-forked" 16}}</span>
