--- conflicted
+++ resolved
@@ -82,8 +82,7 @@
 					</li>
 				{{end}}
 			{{end}}
-<<<<<<< HEAD
-			<li>{{svg "octicon-clock"}} {{.locale.Tr "user.joined_on" (DateTime "short" .ContextUser.CreatedUnix) | Safe}}</li>
+			<li>{{svg "octicon-calendar"}} <span>{{ctx.Locale.Tr "user.joined_on" (DateTime "short" .ContextUser.CreatedUnix) | Safe}}</span></li>
 			{{if $.Funding}}
 				<li>
 					<div class="ui labeled button">
@@ -93,9 +92,6 @@
 					</div>
 				</li>
 			{{end}}
-=======
-			<li>{{svg "octicon-calendar"}} <span>{{ctx.Locale.Tr "user.joined_on" (DateTime "short" .ContextUser.CreatedUnix) | Safe}}</span></li>
->>>>>>> c37f95fc
 			{{if and .Orgs .HasOrgsVisible}}
 			<li>
 				<ul class="user-orgs">
