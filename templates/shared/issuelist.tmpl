<div class="issue list">
	{{$approvalCounts := .ApprovalCounts}}
	{{range .Issues}}
		<li class="item gt-df gt-py-3">
			<div class="issue-item-left gt-df">
				{{if $.CanWriteIssuesOrPulls}}
					<div class="ui checkbox issue-checkbox">
						<input type="checkbox" data-issue-id={{.ID}} title="{{$.locale.Tr "repo.issues.action_check"}} «{{.Title}}»">
					</div>
				{{end}}
				<div class="issue-item-icon">
					{{if .IsPull}}
						{{if .PullRequest.HasMerged}}
							{{svg "octicon-git-merge" 16 "text purple"}}
						{{else}}
							{{if .IsClosed}}
								{{svg "octicon-git-pull-request" 16 "text red"}}
							{{else}}
								{{if .PullRequest.IsWorkInProgress}}
									{{svg "octicon-git-pull-request-draft" 16 "text grey"}}
								{{else}}
									{{svg "octicon-git-pull-request" 16 "text green"}}
								{{end}}
							{{end}}
						{{end}}
					{{else}}
						{{if .IsClosed}}
							{{svg "octicon-issue-closed" 16 "text red"}}
						{{else}}
							{{svg "octicon-issue-opened" 16 "text green"}}
						{{end}}
					{{end}}
				</div>
			</div>
			<div class="issue-item-main gt-f1 gt-fc gt-df">
				<div class="issue-item-top-row">
					<a class="title gt-tdn issue-title" href="{{if .Link}}{{.Link}}{{else}}{{$.Link}}/{{.Index}}{{end}}">{{RenderEmoji $.Context .Title | RenderCodeBlock}}</a>
					{{if .IsPull}}
						{{if (index $.CommitStatuses .PullRequest.ID)}}
							{{template "repo/commit_statuses" dict "Status" (index $.CommitLastStatus .PullRequest.ID) "Statuses" (index $.CommitStatuses .PullRequest.ID) "root" $}}
						{{end}}
					{{end}}
					<span class="labels-list gt-ml-2">
						{{range .Labels}}
							<a href="{{$.Link}}?q={{$.Keyword}}&type={{$.ViewType}}&state={{$.State}}&labels={{.ID}}{{if ne $.listType "milestone"}}&milestone={{$.MilestoneID}}{{end}}&assignee={{$.AssigneeID}}&poster={{$.PosterID}}">{{RenderLabel $.Context .}}</a>
						{{end}}
					</span>
				</div>
				<div class="desc issue-item-bottom-row gt-df gt-ac gt-fw gt-my-1">
					<a class="index gt-ml-0 gt-mr-2" href="{{if .Link}}{{.Link}}{{else}}{{$.Link}}/{{.Index}}{{end}}">
						{{if eq $.listType "dashboard"}}
							{{.Repo.FullName}}#{{.Index}}
						{{else}}
							#{{.Index}}
						{{end}}
					</a>
					{{$timeStr := TimeSinceUnix .GetLastEventTimestamp $.locale}}
					{{if .OriginalAuthor}}
						{{$.locale.Tr .GetLastEventLabelFake $timeStr (.OriginalAuthor|Escape) | Safe}}
					{{else if gt .Poster.ID 0}}
						{{$.locale.Tr .GetLastEventLabel $timeStr (.Poster.HomeLink|Escape) (.Poster.GetDisplayName | Escape) | Safe}}
					{{else}}
						{{$.locale.Tr .GetLastEventLabelFake $timeStr (.Poster.GetDisplayName | Escape) | Safe}}
					{{end}}
					{{if .IsPull}}
						<div class="branches gt-df gt-ac">
							<div class="branch">
								<a href="{{.PullRequest.BaseRepo.Link}}/src/branch/{{PathEscapeSegments .PullRequest.BaseBranch}}">
									{{/* inline to remove the spaces between spans */}}
									{{if ne .RepoID .PullRequest.BaseRepoID}}<span class="truncated-name">{{.PullRequest.BaseRepo.OwnerName}}</span>:{{end}}<span class="truncated-name">{{.PullRequest.BaseBranch}}</span>
								</a>
							</div>
							{{svg "gitea-double-chevron-left" 12 "gt-mx-1"}}
							{{if .PullRequest.HeadRepo}}
							<div class="branch">
								<a href="{{.PullRequest.HeadRepo.Link}}/src/branch/{{PathEscapeSegments .PullRequest.HeadBranch}}">
									{{/* inline to remove the spaces between spans */}}
									{{if ne .RepoID .PullRequest.HeadRepoID}}<span class="truncated-name">{{.PullRequest.HeadRepo.OwnerName}}</span>:{{end}}<span class="truncated-name">{{.PullRequest.HeadBranch}}</span>
								</a>
							</div>
							{{end}}
						</div>
					{{end}}
					{{if and .Milestone (ne $.listType "milestone")}}
						<a class="milestone" {{if $.RepoLink}}href="{{$.RepoLink}}/milestone/{{.Milestone.ID}}"{{else}}href="{{.Repo.Link}}/milestone/{{.Milestone.ID}}"{{end}}>
							{{svg "octicon-milestone" 14 "gt-mr-2"}}{{.Milestone.Name}}
						</a>
					{{end}}
					{{if .Project}}
						<a class="project" href="{{.Project.Link}}">
<<<<<<< HEAD
							{{if .Project.IsUserProject}}
								{{svg "octicon-project-symlink" 14 "mr-2"}}
							{{else}}
								{{svg "octicon-project" 14 "mr-2"}}
							{{end}}
							{{.Project.Name}}
=======
							{{if .Project.IsOrganizationProject}}{{svg "octicon-project-symlink" 14 "gt-mr-2"}}{{else}}{{svg "octicon-project" 14 "gt-mr-2"}}{{end}}{{.Project.Title}}
>>>>>>> 84a29931
						</a>
					{{end}}
					{{if .Ref}}
						<a class="ref" {{if $.RepoLink}}href="{{index $.IssueRefURLs .ID}}"{{else}}href="{{.Repo.Link}}{{index $.IssueRefURLs .ID}}"{{end}}>
							{{svg "octicon-git-branch" 14 "gt-mr-2"}}{{index $.IssueRefEndNames .ID}}
						</a>
					{{end}}
					{{$tasks := .GetTasks}}
					{{if gt $tasks 0}}
						{{$tasksDone := .GetTasksDone}}
						<span class="checklist">
							{{svg "octicon-checklist" 14 "gt-mr-2"}}{{$tasksDone}} / {{$tasks}}
							<progress value="{{$tasksDone}}" max="{{$tasks}}"></progress>
						</span>
					{{end}}
					{{if ne .DeadlineUnix 0}}
						<span class="due-date tooltip" data-content="{{$.locale.Tr "repo.issues.due_date"}}" data-position="right center">
							<span{{if .IsOverdue}} class="overdue"{{end}}>
								{{svg "octicon-calendar" 14 "gt-mr-2"}}
								<time data-format="short-date" datetime="{{.DeadlineUnix.FormatLong}}">{{.DeadlineUnix.FormatShort}}</time>
							</span>
						</span>
					{{end}}
					{{if .IsPull}}
						{{$approveOfficial := call $approvalCounts .ID "approve"}}
						{{$rejectOfficial := call $approvalCounts .ID "reject"}}
						{{$waitingOfficial := call $approvalCounts .ID "waiting"}}
						{{if gt $approveOfficial 0}}
							<span class="approvals gt-df gt-ac green">
								{{svg "octicon-check" 14 "gt-mr-1"}}
								{{$.locale.TrN $approveOfficial "repo.pulls.approve_count_1" "repo.pulls.approve_count_n" $approveOfficial}}
							</span>
						{{end}}
						{{if gt $rejectOfficial 0}}
							<span class="rejects gt-df gt-ac red">
								{{svg "octicon-diff" 14 "gt-mr-2"}}
								{{$.locale.TrN $rejectOfficial "repo.pulls.reject_count_1" "repo.pulls.reject_count_n" $rejectOfficial}}
							</span>
						{{end}}
						{{if gt $waitingOfficial 0}}
							<span class="waiting gt-df gt-ac">
								{{svg "octicon-eye" 14 "gt-mr-2"}}
								{{$.locale.TrN $waitingOfficial "repo.pulls.waiting_count_1" "repo.pulls.waiting_count_n" $waitingOfficial}}
							</span>
						{{end}}
						{{if and (not .PullRequest.HasMerged) (gt (len .PullRequest.ConflictedFiles) 0)}}
							<span class="conflicting gt-df gt-ac">
								{{svg "octicon-x" 14}}
								{{$.locale.TrN (len .PullRequest.ConflictedFiles) "repo.pulls.num_conflicting_files_1" "repo.pulls.num_conflicting_files_n" (len .PullRequest.ConflictedFiles)}}
							</span>
						{{end}}
					{{end}}
				</div>
			</div>
			<div class="issue-item-icons-right gt-df gt-p-2">
				<div class="issue-item-icon-right text grey">
					{{if .TotalTrackedTime}}
						{{svg "octicon-clock" 16 "gt-mr-2"}}
						{{.TotalTrackedTime | Sec2Time}}
					{{end}}
				</div>
				<div class="issue-item-icon-right text grey">
					{{range .Assignees}}
						<a class="ui assignee tooltip gt-tdn" href="{{.HomeLink}}" data-content="{{.GetDisplayName}}" data-position="left center">
							{{avatar $.Context .}}
						</a>
					{{end}}
				</div>
				<div class="issue-item-icon-right text grey">
					{{if .NumComments}}
						<a class="gt-tdn muted" href="{{if .Link}}{{.Link}}{{else}}{{$.Link}}/{{.Index}}{{end}}">
							{{svg "octicon-comment" 16 "gt-mr-2"}}{{.NumComments}}
						</a>
					{{end}}
				</div>
			</div>
		</li>
	{{end}}
	{{if .IssueIndexerUnavailable}}
		<div class="ui error message">
			<p>{{$.locale.Tr "repo.issues.keyword_search_unavailable"}}</p>
		</div>
	{{end}}
</div>
{{template "base/paginate" .}}<|MERGE_RESOLUTION|>--- conflicted
+++ resolved
@@ -88,16 +88,7 @@
 					{{end}}
 					{{if .Project}}
 						<a class="project" href="{{.Project.Link}}">
-<<<<<<< HEAD
-							{{if .Project.IsUserProject}}
-								{{svg "octicon-project-symlink" 14 "mr-2"}}
-							{{else}}
-								{{svg "octicon-project" 14 "mr-2"}}
-							{{end}}
-							{{.Project.Name}}
-=======
 							{{if .Project.IsOrganizationProject}}{{svg "octicon-project-symlink" 14 "gt-mr-2"}}{{else}}{{svg "octicon-project" 14 "gt-mr-2"}}{{end}}{{.Project.Title}}
->>>>>>> 84a29931
 						</a>
 					{{end}}
 					{{if .Ref}}
