<div id="issue-list" class="flex-list gt-pt-4">
	{{$approvalCounts := .ApprovalCounts}}
	{{range .Issues}}
		<div class="flex-item flex-item-baseline">
			<div class="flex-item-leading gt-ac">
				{{if $.CanWriteIssuesOrPulls}}
					<input type="checkbox" autocomplete="off" class="issue-checkbox gt-mr-4" data-issue-id={{.ID}} aria-label="{{$.locale.Tr "repo.issues.action_check"}} &quot;{{.Title}}&quot;">
				{{end}}
				<div class="flex-item-icon">
					{{template "shared/issueicon" .}}
				</div>
			</div>
			<div class="flex-item-main">
				<div class="flex-item-header">
					<div class="flex-item-title">
						<a class="gt-no-underline issue-title" href="{{if .Link}}{{.Link}}{{else}}{{$.Link}}/{{.Index}}{{end}}">{{RenderEmoji $.Context .Title | RenderCodeBlock}}</a>
						{{if .IsPull}}
							{{if (index $.CommitStatuses .PullRequest.ID)}}
								{{template "repo/commit_statuses" dict "Status" (index $.CommitLastStatus .PullRequest.ID) "Statuses" (index $.CommitStatuses .PullRequest.ID) "root" $}}
							{{end}}
						{{end}}
						<span class="labels-list gt-ml-2">
							{{range .Labels}}
								<a href="{{$.Link}}?q={{$.Keyword}}&type={{$.ViewType}}&state={{$.State}}&labels={{.ID}}{{if ne $.listType "milestone"}}&milestone={{$.MilestoneID}}{{end}}&assignee={{$.AssigneeID}}&poster={{$.PosterID}}">{{RenderLabel $.Context .}}</a>
							{{end}}
						</span>
					</div>
					{{if or .TotalTrackedTime .Assignees .NumComments}}
					<div class="flex-item-trailing">
						{{if .TotalTrackedTime}}
						<div class="text grey flex-text-block">
								{{svg "octicon-clock" 16}}
								{{.TotalTrackedTime | Sec2Time}}
						</div>
						{{end}}
						{{if .Assignees}}
						<div class="text grey">
							{{range .Assignees}}
								<a class="ui assignee gt-no-underline" href="{{.HomeLink}}" data-tooltip-content="{{.GetDisplayName}}">
									{{ctx.AvatarUtils.Avatar . 20}}
								</a>
							{{end}}
						</div>
						{{end}}
						{{if .NumComments}}
						<div class="text grey">
							<a class="gt-no-underline muted flex-text-inline" href="{{if .Link}}{{.Link}}{{else}}{{$.Link}}/{{.Index}}{{end}}">
								{{svg "octicon-comment" 16}}{{.NumComments}}
							</a>
						</div>
						{{end}}
					</div>
					{{end}}
				</div>
				<div class="flex-item-body">
					<a class="index" href="{{if .Link}}{{.Link}}{{else}}{{$.Link}}/{{.Index}}{{end}}">
						{{if eq $.listType "dashboard"}}
							{{.Repo.FullName}}#{{.Index}}
						{{else}}
							#{{.Index}}
						{{end}}
					</a>
					{{$timeStr := TimeSinceUnix .GetLastEventTimestamp $.locale}}
					{{if .OriginalAuthor}}
						{{$.locale.Tr .GetLastEventLabelFake $timeStr (.OriginalAuthor|Escape) | Safe}}
					{{else if gt .Poster.ID 0}}
						{{$.locale.Tr .GetLastEventLabel $timeStr (.Poster.HomeLink|Escape) (.Poster.GetDisplayName | Escape) | Safe}}
					{{else}}
						{{$.locale.Tr .GetLastEventLabelFake $timeStr (.Poster.GetDisplayName | Escape) | Safe}}
					{{end}}
					{{if .IsPull}}
						<div class="branches flex-text-inline">
							<div class="branch">
								<a href="{{.PullRequest.BaseRepo.Link}}/src/branch/{{PathEscapeSegments .PullRequest.BaseBranch}}">
									{{/* inline to remove the spaces between spans */}}
									{{if ne .RepoID .PullRequest.BaseRepoID}}<span class="truncated-name">{{.PullRequest.BaseRepo.OwnerName}}</span>:{{end}}<span class="truncated-name">{{.PullRequest.BaseBranch}}</span>
								</a>
							</div>
							{{svg "gitea-double-chevron-left" 12}}
							{{if .PullRequest.HeadRepo}}
							<div class="branch">
								<a href="{{.PullRequest.HeadRepo.Link}}/src/branch/{{PathEscapeSegments .PullRequest.HeadBranch}}">
									{{/* inline to remove the spaces between spans */}}
									{{if ne .RepoID .PullRequest.HeadRepoID}}<span class="truncated-name">{{.PullRequest.HeadRepo.OwnerName}}</span>:{{end}}<span class="truncated-name">{{.PullRequest.HeadBranch}}</span>
								</a>
							</div>
							{{end}}
						</div>
					{{end}}
					{{if and .Milestone (ne $.listType "milestone")}}
						<a class="milestone flex-text-inline" {{if $.RepoLink}}href="{{$.RepoLink}}/milestone/{{.Milestone.ID}}"{{else}}href="{{.Repo.Link}}/milestone/{{.Milestone.ID}}"{{end}}>
							{{svg "octicon-milestone" 14}}{{.Milestone.Name}}
						</a>
					{{end}}
					{{if .Project}}
						<a class="project flex-text-inline" href="{{.Project.Link}}">
							{{svg .Project.IconName 14}}{{.Project.Title}}
						</a>
					{{end}}
					{{if .Ref}}
						<a class="ref flex-text-inline" {{if $.RepoLink}}href="{{index $.IssueRefURLs .ID}}"{{else}}href="{{.Repo.Link}}{{index $.IssueRefURLs .ID}}"{{end}}>
							{{svg "octicon-git-branch" 14}}{{index $.IssueRefEndNames .ID}}
						</a>
					{{end}}
					{{$tasks := .GetTasks}}
					{{if gt $tasks 0}}
						{{$tasksDone := .GetTasksDone}}
						<span class="checklist flex-text-inline">
							{{svg "octicon-checklist" 14}}{{$tasksDone}} / {{$tasks}}
							<progress value="{{$tasksDone}}" max="{{$tasks}}"></progress>
						</span>
					{{end}}
					{{if ne .DeadlineUnix 0}}
						<span class="due-date flex-text-inline" data-tooltip-content="{{$.locale.Tr "repo.issues.due_date"}}">
							<span{{if .IsOverdue}} class="text red"{{end}}>
								{{svg "octicon-calendar" 14}}
								{{DateTime "short" .DeadlineUnix}}
							</span>
						</span>
					{{end}}
					{{if .IsPull}}
						{{$approveOfficial := call $approvalCounts .ID "approve"}}
						{{$rejectOfficial := call $approvalCounts .ID "reject"}}
						{{$waitingOfficial := call $approvalCounts .ID "waiting"}}
						{{if gt $approveOfficial 0}}
							<span class="approvals green flex-text-inline">
								{{svg "octicon-check" 14}}
								{{$.locale.TrN $approveOfficial "repo.pulls.approve_count_1" "repo.pulls.approve_count_n" $approveOfficial}}
							</span>
						{{end}}
						{{if gt $rejectOfficial 0}}
							<span class="rejects red flex-text-inline">
								{{svg "octicon-diff" 14}}
								{{$.locale.TrN $rejectOfficial "repo.pulls.reject_count_1" "repo.pulls.reject_count_n" $rejectOfficial}}
							</span>
						{{end}}
						{{if gt $waitingOfficial 0}}
							<span class="waiting flex-text-inline">
								{{svg "octicon-eye" 14}}
								{{$.locale.TrN $waitingOfficial "repo.pulls.waiting_count_1" "repo.pulls.waiting_count_n" $waitingOfficial}}
							</span>
						{{end}}
						{{if and (not .PullRequest.HasMerged) (gt (len .PullRequest.ConflictedFiles) 0)}}
							<span class="conflicting flex-text-inline">
								{{svg "octicon-x" 14}}
								{{$.locale.TrN (len .PullRequest.ConflictedFiles) "repo.pulls.num_conflicting_files_1" "repo.pulls.num_conflicting_files_n" (len .PullRequest.ConflictedFiles)}}
							</span>
						{{end}}
					{{end}}
				</div>
			</div>
<<<<<<< HEAD
			{{if or .TotalTrackedTime .Assignees .NumComments}}
			<div class="issue-item-icons-right gt-df gt-p-2">
				{{if .TotalTrackedTime}}
				<div class="issue-item-icon-right text grey">
						{{svg "octicon-clock" 16 "gt-mr-2"}}
						{{.TotalTrackedTime | Sec2TrackedTime}}
				</div>
				{{end}}
				{{if .Assignees}}
				<div class="issue-item-icon-right text grey">
					{{range .Assignees}}
						<a class="ui assignee gt-no-underline" href="{{.HomeLink}}" data-tooltip-content="{{.GetDisplayName}}">
							{{avatar $.Context . 20}}
						</a>
					{{end}}
				</div>
				{{end}}
				{{if .NumComments}}
				<div class="issue-item-icon-right text grey">
					<a class="gt-no-underline muted" href="{{if .Link}}{{.Link}}{{else}}{{$.Link}}/{{.Index}}{{end}}">
						{{svg "octicon-comment" 16 "gt-mr-2"}}{{.NumComments}}
					</a>
				</div>
				{{end}}
			</div>
			{{end}}
		</li>
=======
		</div>
>>>>>>> 8f2e2878
	{{end}}
	{{if .IssueIndexerUnavailable}}
		<div class="ui error message">
			<p>{{$.locale.Tr "repo.issues.keyword_search_unavailable"}}</p>
		</div>
	{{end}}
</div>
{{template "base/paginate" .}}<|MERGE_RESOLUTION|>--- conflicted
+++ resolved
@@ -30,7 +30,7 @@
 						{{if .TotalTrackedTime}}
 						<div class="text grey flex-text-block">
 								{{svg "octicon-clock" 16}}
-								{{.TotalTrackedTime | Sec2Time}}
+								{{.TotalTrackedTime | Sec2TrackedTime}}
 						</div>
 						{{end}}
 						{{if .Assignees}}
@@ -149,37 +149,7 @@
 					{{end}}
 				</div>
 			</div>
-<<<<<<< HEAD
-			{{if or .TotalTrackedTime .Assignees .NumComments}}
-			<div class="issue-item-icons-right gt-df gt-p-2">
-				{{if .TotalTrackedTime}}
-				<div class="issue-item-icon-right text grey">
-						{{svg "octicon-clock" 16 "gt-mr-2"}}
-						{{.TotalTrackedTime | Sec2TrackedTime}}
-				</div>
-				{{end}}
-				{{if .Assignees}}
-				<div class="issue-item-icon-right text grey">
-					{{range .Assignees}}
-						<a class="ui assignee gt-no-underline" href="{{.HomeLink}}" data-tooltip-content="{{.GetDisplayName}}">
-							{{avatar $.Context . 20}}
-						</a>
-					{{end}}
-				</div>
-				{{end}}
-				{{if .NumComments}}
-				<div class="issue-item-icon-right text grey">
-					<a class="gt-no-underline muted" href="{{if .Link}}{{.Link}}{{else}}{{$.Link}}/{{.Index}}{{end}}">
-						{{svg "octicon-comment" 16 "gt-mr-2"}}{{.NumComments}}
-					</a>
-				</div>
-				{{end}}
-			</div>
-			{{end}}
-		</li>
-=======
 		</div>
->>>>>>> 8f2e2878
 	{{end}}
 	{{if .IssueIndexerUnavailable}}
 		<div class="ui error message">
