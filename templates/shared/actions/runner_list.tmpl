--- conflicted
+++ resolved
@@ -1,11 +1,7 @@
 <div class="runner-container">
 
 	<h4 class="ui top attached header">
-<<<<<<< HEAD
-		{{ctx.Locale.Tr "actions.runners.runner_manage_panel"}} ({{.locale.Tr "admin.total" .Total}})
-=======
 		{{ctx.Locale.Tr "actions.runners.runner_manage_panel"}} ({{ctx.Locale.Tr "admin.total" .Total}})
->>>>>>> 63b25e81
 		<div class="ui right">
 			<div class="ui top right pointing dropdown">
 				<button class="ui primary tiny button">
@@ -14,12 +10,7 @@
 				</button>
 				<div class="menu">
 					<div class="item">
-<<<<<<< HEAD
-						{{/* TODO: replece the document link when there's a better one than the README of act_runner */}}
-						<a href="https://gitea.com/gitea/act_runner/src/branch/main/README.md">{{ctx.Locale.Tr "actions.runners.new_notice"}}</a>
-=======
 						<a href="https://docs.gitea.com/usage/actions/act-runner">{{ctx.Locale.Tr "actions.runners.new_notice"}}</a>
->>>>>>> 63b25e81
 					</div>
 					<div class="divider"></div>
 					<div class="header">
@@ -96,11 +87,7 @@
 					{{end}}
 				{{else}}
 					<tr>
-<<<<<<< HEAD
-						<td class="center aligned" colspan="6">{{ctx.Locale.Tr "actions.runners.none"}}</td>
-=======
 						<td class="center aligned" colspan="8">{{ctx.Locale.Tr "actions.runners.none"}}</td>
->>>>>>> 63b25e81
 					</tr>
 				{{end}}
 			</tbody>
