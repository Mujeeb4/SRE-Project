<<<<<<< HEAD
<div class="ui secondary filter menu">
	<form id="repo-search-form" class="ui form ignore-dirty tw-flex-1 tw-flex tw-gap-x-2">
		{{if .Language}}<input hidden name="language" value="{{.Language}}">{{end}}
		{{if .PageIsExploreRepositories}}<input type="hidden" name="only_show_relevant" value="{{.OnlyShowRelevant}}">{{end}}
		{{if .TabName}}<input type="hidden" name="tab" value="{{.TabName}}">{{end}}
		{{if .TopicOnly}}<input hidden name="topic" value="{{.TopicOnly}}">{{end}}
		<div class="ui fluid action input tw-flex-1">
			{{template "shared/searchinput" dict "Value" .Keyword}}
			<button class="ui primary button">{{ctx.Locale.Tr "explore.search"}}</button>
		</div>
		<!-- Filter -->
		<div class="item ui dropdown jump">
			<span class="text">{{ctx.Locale.Tr "filter"}}</span>
=======
<div class="ui small secondary filter menu">
	<form id="repo-search-form" class="ui form ignore-dirty tw-flex-1 tw-flex tw-flex-row tw-gap-x-2 gt-ac">
		{{if .Language}}<input hidden name="language" value="{{.Language}}">{{end}}
		<div class="ui small fluid action input tw-flex-1">
			{{template "shared/search/input" dict "Value" .Keyword "Placeholder" (ctx.Locale.Tr "search.repo_kind")}}
			{{if .PageIsExploreRepositories}}
				<input type="hidden" name="only_show_relevant" value="{{.OnlyShowRelevant}}">
			{{else if .TabName}}
				<input type="hidden" name="tab" value="{{.TabName}}">
			{{end}}
			{{template "shared/search/button"}}
		</div>
		<!-- Filter -->
		<div class="ui small dropdown type jump item tw-mr-0">
			<span class="text">
				{{ctx.Locale.Tr "filter"}}
			</span>
>>>>>>> 4a377c03
			{{svg "octicon-triangle-down" 14 "dropdown icon"}}
			<div class="menu flex-items-block">
				<label class="item"><input type="radio" name="clear-filter"> {{ctx.Locale.Tr "filter.clear"}}</label>
				<div class="divider"></div>
				<label class="item"><input type="radio" name="archived" {{if .IsArchived.Value}}checked{{end}} value="1"> {{ctx.Locale.Tr "filter.is_archived"}}</label>
				<label class="item"><input type="radio" name="archived" {{if (not (.IsArchived.ValueOrDefault true))}}checked{{end}} value="0"> {{ctx.Locale.Tr "filter.not_archived"}}</label>
				<div class="divider"></div>
				<label class="item"><input type="radio" name="fork" {{if .IsFork.Value}}checked{{end}} value="1"> {{ctx.Locale.Tr "filter.is_fork"}}</label>
				<label class="item"><input type="radio" name="fork" {{if (not (.IsFork.ValueOrDefault true))}}checked{{end}} value="0"> {{ctx.Locale.Tr "filter.not_fork"}}</label>
				<div class="divider"></div>
				<label class="item"><input type="radio" name="mirror" {{if .IsMirror.Value}}checked{{end}} value="1"> {{ctx.Locale.Tr "filter.is_mirror"}}</label>
				<label class="item"><input type="radio" name="mirror" {{if (not (.IsMirror.ValueOrDefault true))}}checked{{end}} value="0"> {{ctx.Locale.Tr "filter.not_mirror"}}</label>
				<div class="divider"></div>
				<label class="item"><input type="radio" name="template" {{if .IsTemplate.Value}}checked{{end}} value="1"> {{ctx.Locale.Tr "filter.is_template"}}</label>
				<label class="item"><input type="radio" name="template" {{if (not (.IsTemplate.ValueOrDefault true))}}checked{{end}} value="0"> {{ctx.Locale.Tr "filter.not_template"}}</label>
				<div class="divider"></div>
				<label class="item"><input type="radio" name="private" {{if .IsPrivate.Value}}checked{{end}} value="1"> {{ctx.Locale.Tr "filter.private"}}</label>
				<label class="item"><input type="radio" name="private" {{if (not (.IsPrivate.ValueOrDefault true))}}checked{{end}} value="0"> {{ctx.Locale.Tr "filter.public"}}</label>
			</div>
		</div>
		<!-- Sort -->
<<<<<<< HEAD
		<div class="item ui dropdown jump">
			<span class="text">{{ctx.Locale.Tr "repo.issues.filter_sort"}}</span>
=======
		<div class="ui small dropdown type jump item gt-mr-0">
			<span class="text">
				{{ctx.Locale.Tr "repo.issues.filter_sort"}}
			</span>
>>>>>>> 4a377c03
			{{svg "octicon-triangle-down" 14 "dropdown icon"}}
			<div class="menu">
				<label class="{{if eq .SortType "newest"}}active {{end}}item"><input hidden type="radio" name="sort" {{if eq .SortType "newest"}}checked{{end}} value="newest"> {{ctx.Locale.Tr "repo.issues.filter_sort.latest"}}</label>
				<label class="{{if eq .SortType "oldest"}}active {{end}}item"><input hidden type="radio" name="sort" {{if eq .SortType "oldest"}}checked{{end}} value="oldest"> {{ctx.Locale.Tr "repo.issues.filter_sort.oldest"}}</label>
				<label class="{{if eq .SortType "alphabetically"}}active {{end}}item"><input hidden type="radio" name="sort" {{if eq .SortType "alphabetically"}}checked{{end}} value="alphabetically"> {{ctx.Locale.Tr "repo.issues.label.filter_sort.alphabetically"}}</label>
				<label class="{{if eq .SortType "reversealphabetically"}}active {{end}}item"><input hidden type="radio" name="sort" {{if eq .SortType "reversealphabetically"}}checked{{end}} value="reversealphabetically"> {{ctx.Locale.Tr "repo.issues.label.filter_sort.reverse_alphabetically"}}</label>
				<label class="{{if eq .SortType "recentupdate"}}active {{end}}item"><input hidden type="radio" name="sort" {{if eq .SortType "recentupdate"}}checked{{end}} value="recentupdate"> {{ctx.Locale.Tr "repo.issues.filter_sort.recentupdate"}}</label>
				<label class="{{if eq .SortType "leastupdate"}}active {{end}}item"><input hidden type="radio" name="sort" {{if eq .SortType "leastupdate"}}checked{{end}} value="leastupdate"> {{ctx.Locale.Tr "repo.issues.filter_sort.leastupdate"}}</label>
				{{if not .DisableStars}}
					<label class="{{if eq .SortType "moststars"}}active {{end}}item"><input hidden type="radio" name="sort" {{if eq .SortType "moststars"}}checked{{end}} value="moststars"> {{ctx.Locale.Tr "repo.issues.filter_sort.moststars"}}</label>
					<label class="{{if eq .SortType "feweststars"}}active {{end}}item"><input hidden type="radio" name="sort" {{if eq .SortType "feweststars"}}checked{{end}} value="feweststars"> {{ctx.Locale.Tr "repo.issues.filter_sort.feweststars"}}</label>
				{{end}}
				<label class="{{if eq .SortType "mostforks"}}active {{end}}item"><input hidden type="radio" name="sort" {{if eq .SortType "mostforks"}}checked{{end}} value="mostforks"> {{ctx.Locale.Tr "repo.issues.filter_sort.mostforks"}}</label>
				<label class="{{if eq .SortType "fewestforks"}}active {{end}}item"><input hidden type="radio" name="sort" {{if eq .SortType "fewestforks"}}checked{{end}} value="fewestforks"> {{ctx.Locale.Tr "repo.issues.filter_sort.fewestforks"}}</label>
				<label class="{{if eq .SortType "size"}}active {{end}}item"><input hidden type="radio" name="sort" {{if eq .SortType "size"}}checked{{end}} value="size"> {{ctx.Locale.Tr "repo.issues.label.filter_sort.by_size"}}</label>
				<label class="{{if eq .SortType "reversesize"}}active {{end}}item"><input hidden type="radio" name="sort" {{if eq .SortType "reversesize"}}checked{{end}} value="reversesize"> {{ctx.Locale.Tr "repo.issues.label.filter_sort.reverse_by_size"}}</label>
			</div>
		</div>
	</form>
</div>
{{if and .PageIsExploreRepositories .OnlyShowRelevant}}
	<div class="ui message">
		<span data-tooltip-content="{{ctx.Locale.Tr "explore.relevant_repositories_tooltip"}}">
			{{ctx.Locale.Tr "explore.relevant_repositories" (printf "?only_show_relevant=0&sort=%s&q=%s&language=%s" $.SortType (QueryEscape $.Keyword) (QueryEscape $.Language))}}
		</span>
	</div>
{{end}}
<div class="divider"></div><|MERGE_RESOLUTION|>--- conflicted
+++ resolved
@@ -1,36 +1,16 @@
-<<<<<<< HEAD
 <div class="ui secondary filter menu">
 	<form id="repo-search-form" class="ui form ignore-dirty tw-flex-1 tw-flex tw-gap-x-2">
 		{{if .Language}}<input hidden name="language" value="{{.Language}}">{{end}}
 		{{if .PageIsExploreRepositories}}<input type="hidden" name="only_show_relevant" value="{{.OnlyShowRelevant}}">{{end}}
 		{{if .TabName}}<input type="hidden" name="tab" value="{{.TabName}}">{{end}}
 		{{if .TopicOnly}}<input hidden name="topic" value="{{.TopicOnly}}">{{end}}
-		<div class="ui fluid action input tw-flex-1">
+		<div class="ui small fluid action input tw-flex-1">
 			{{template "shared/searchinput" dict "Value" .Keyword}}
 			<button class="ui primary button">{{ctx.Locale.Tr "explore.search"}}</button>
 		</div>
 		<!-- Filter -->
-		<div class="item ui dropdown jump">
+		<div class="item ui small dropdown jump">
 			<span class="text">{{ctx.Locale.Tr "filter"}}</span>
-=======
-<div class="ui small secondary filter menu">
-	<form id="repo-search-form" class="ui form ignore-dirty tw-flex-1 tw-flex tw-flex-row tw-gap-x-2 gt-ac">
-		{{if .Language}}<input hidden name="language" value="{{.Language}}">{{end}}
-		<div class="ui small fluid action input tw-flex-1">
-			{{template "shared/search/input" dict "Value" .Keyword "Placeholder" (ctx.Locale.Tr "search.repo_kind")}}
-			{{if .PageIsExploreRepositories}}
-				<input type="hidden" name="only_show_relevant" value="{{.OnlyShowRelevant}}">
-			{{else if .TabName}}
-				<input type="hidden" name="tab" value="{{.TabName}}">
-			{{end}}
-			{{template "shared/search/button"}}
-		</div>
-		<!-- Filter -->
-		<div class="ui small dropdown type jump item tw-mr-0">
-			<span class="text">
-				{{ctx.Locale.Tr "filter"}}
-			</span>
->>>>>>> 4a377c03
 			{{svg "octicon-triangle-down" 14 "dropdown icon"}}
 			<div class="menu flex-items-block">
 				<label class="item"><input type="radio" name="clear-filter"> {{ctx.Locale.Tr "filter.clear"}}</label>
@@ -52,15 +32,8 @@
 			</div>
 		</div>
 		<!-- Sort -->
-<<<<<<< HEAD
-		<div class="item ui dropdown jump">
+		<div class="item ui small dropdown jump">
 			<span class="text">{{ctx.Locale.Tr "repo.issues.filter_sort"}}</span>
-=======
-		<div class="ui small dropdown type jump item gt-mr-0">
-			<span class="text">
-				{{ctx.Locale.Tr "repo.issues.filter_sort"}}
-			</span>
->>>>>>> 4a377c03
 			{{svg "octicon-triangle-down" 14 "dropdown icon"}}
 			<div class="menu">
 				<label class="{{if eq .SortType "newest"}}active {{end}}item"><input hidden type="radio" name="sort" {{if eq .SortType "newest"}}checked{{end}} value="newest"> {{ctx.Locale.Tr "repo.issues.filter_sort.latest"}}</label>
