--- conflicted
+++ resolved
@@ -34,32 +34,6 @@
 				</div>
 			</div>
 			<div class="twelve wide column content">
-<<<<<<< HEAD
-				<div class="ui compact tiny menu">
-					<a class="item{{if not .IsShowClosed}} active{{end}}" href="{{.Link}}?repos=[{{range $.RepoIDs}}{{.}}%2C{{end}}]&sort={{$.SortType}}&state=open">
-						{{svg "octicon-issue-opened" 16 "mr-3"}}
-						{{.i18n.Tr "repo.milestones.open_tab" .MilestoneStats.OpenCount}}
-					</a>
-					<a class="item{{if .IsShowClosed}} active{{end}}" href="{{.Link}}?repos=[{{range $.RepoIDs}}{{.}}%2C{{end}}]&sort={{$.SortType}}&state=closed">
-						{{svg "octicon-issue-closed" 16 "mr-3"}}
-						{{.i18n.Tr "repo.milestones.close_tab" .MilestoneStats.ClosedCount}}
-					</a>
-				</div>
-				<div class="ui right floated secondary filter menu">
-					<!-- Sort -->
-					<div class="ui dropdown type jump item">
-						<span class="text">
-							{{.i18n.Tr "repo.issues.filter_sort"}}
-							{{svg "octicon-triangle-down" 16 "dropdown icon"}}
-						</span>
-						<div class="menu">
-							<a class="{{if or (eq .SortType "closestduedate") (not .SortType)}}active{{end}} item" href="{{$.Link}}?repos=[{{range $.RepoIDs}}{{.}}%2C{{end}}]&sort=closestduedate&state={{$.State}}">{{.i18n.Tr "repo.milestones.filter_sort.closest_due_date"}}</a>
-              <a class="{{if eq .SortType "furthestduedate"}}active{{end}} item" href="{{$.Link}}?repos=[{{range $.RepoIDs}}{{.}}%2C{{end}}]&sort=furthestduedate&state={{$.State}}">{{.i18n.Tr "repo.milestones.filter_sort.furthest_due_date"}}</a>
-              <a class="{{if eq .SortType "leastcomplete"}}active{{end}} item" href="{{$.Link}}?repos=[{{range $.RepoIDs}}{{.}}%2C{{end}}]&sort=leastcomplete&state={{$.State}}">{{.i18n.Tr "repo.milestones.filter_sort.least_complete"}}</a>
-              <a class="{{if eq .SortType "mostcomplete"}}active{{end}} item" href="{{$.Link}}?repos=[{{range $.RepoIDs}}{{.}}%2C{{end}}]&sort=mostcomplete&state={{$.State}}">{{.i18n.Tr "repo.milestones.filter_sort.most_complete"}}</a>
-              <a class="{{if eq .SortType "mostissues"}}active{{end}} item" href="{{$.Link}}?repos=[{{range $.RepoIDs}}{{.}}%2C{{end}}]&sort=mostissues&state={{$.State}}">{{.i18n.Tr "repo.milestones.filter_sort.most_issues"}}</a>
-              <a class="{{if eq .SortType "leastissues"}}active{{end}} item" href="{{$.Link}}?repos=[{{range $.RepoIDs}}{{.}}%2C{{end}}]&sort=leastissues&state={{$.State}}">{{.i18n.Tr "repo.milestones.filter_sort.least_issues"}}</a>
-=======
 				<div class="ui three column stackable grid">
 					<div class="column">
 						<div class="ui compact tiny menu">
@@ -71,7 +45,6 @@
 								{{svg "octicon-issue-closed" 16 "mr-3"}}
 								{{.i18n.Tr "repo.milestones.close_tab" .MilestoneStats.ClosedCount}}
 							</a>
->>>>>>> 99f835b9
 						</div>
 					</div>
 					<div class="column center aligned">
@@ -91,7 +64,7 @@
 						<div class="ui dropdown type jump item">
 							<span class="text">
 								{{.i18n.Tr "repo.issues.filter_sort"}}
-								{{svg "octicon-triangle-down" 14 "dropdown icon"}}
+								{{svg "octicon-triangle-down" 16 "dropdown icon"}}
 							</span>
 							<div class="menu">
 								<a class="{{if or (eq .SortType "closestduedate") (not .SortType)}}active{{end}} item" href="{{$.Link}}?repos=[{{range $.RepoIDs}}{{.}}%2C{{end}}]&sort=closestduedate&state={{$.State}}&q={{$.Keyword}}">{{.i18n.Tr "repo.milestones.filter_sort.closest_due_date"}}</a>
