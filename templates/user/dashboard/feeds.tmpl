--- conflicted
+++ resolved
@@ -88,13 +88,8 @@
 								{{range $push.Commits}}
 									{{$commitLink := printf "%s/commit/%s" $repoLink .Sha1}}
 									<li>
-<<<<<<< HEAD
-										{{avatarHTML ($push.AvatarLink $.Context .AuthorEmail) 16 "mr-2" .AuthorName}}
-										<a class="commit-id mr-2" href="{{$commitLink}}">{{ShortSha .Sha1}}</a>
-=======
-										{{avatarHTML ($push.AvatarLink .AuthorEmail) 16 "gt-mr-2" .AuthorName}}
+										{{avatarHTML ($push.AvatarLink $.Context .AuthorEmail) 16 "gt-mr-2" .AuthorName}}
 										<a class="commit-id gt-mr-2" href="{{$commitLink}}">{{ShortSha .Sha1}}</a>
->>>>>>> 7b5b739a
 										<span class="text truncate light grey">
 											{{RenderCommitMessage $.Context .Message $repoLink $.ComposeMetas}}
 										</span>
