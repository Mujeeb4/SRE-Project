--- conflicted
+++ resolved
@@ -101,11 +101,7 @@
 			</div>
 			<div class="ui attached table segment">
 				<ul class="repo-owner-name-list">
-<<<<<<< HEAD
-					<li v-for="repo in repos" :class="{'private': repo.private || repo.owner.visibility === 2}" v-show="showRepo(repo)">
-=======
-					<li v-for="repo in repos" :class="{'private': repo.private}">
->>>>>>> b02d2c37
+					<li v-for="repo in repos" :class="{'private': repo.private || repo.owner.visibility === 2}">
 						<a :href="suburl + '/' + repo.full_name">
 							<svg :class="'svg ' + repoClass(repo)" width="16" height="16" aria-hidden="true"><use :xlink:href="'#' + repoClass(repo)" /></svg>
 							<strong class="text truncate item-name">${repo.full_name}</strong>
