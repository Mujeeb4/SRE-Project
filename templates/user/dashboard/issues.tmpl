--- conflicted
+++ resolved
@@ -9,28 +9,6 @@
 						{{.i18n.Tr "home.issues.in_your_repos"}}
 						<strong class="ui right">{{CountFmt .IssueStats.YourRepositoriesCount}}</strong>
 					</a>
-<<<<<<< HEAD
-					{{if not .ContextUser.IsOrganization}}
-						<a class="{{if eq .ViewType "assigned"}}ui basic blue button{{end}} item" href="{{.Link}}?type=assigned&repos=[{{range $.RepoIDs}}{{.}}%2C{{end}}]&sort={{$.SortType}}&state={{.State}}">
-							{{.i18n.Tr "repo.issues.filter_type.assigned_to_you"}}
-							<strong class="ui right">{{CountFmt .IssueStats.AssignCount}}</strong>
-						</a>
-						<a class="{{if eq .ViewType "created_by"}}ui basic blue button{{end}} item" href="{{.Link}}?type=created_by&repos=[{{range $.RepoIDs}}{{.}}%2C{{end}}]&sort={{$.SortType}}&state={{.State}}">
-							{{.i18n.Tr "repo.issues.filter_type.created_by_you"}}
-							<strong class="ui right">{{CountFmt .IssueStats.CreateCount}}</strong>
-						</a>
-						<a class="{{if eq .ViewType "mentioned"}}ui basic blue button{{end}} item" href="{{.Link}}?type=mentioned&repos=[{{range $.RepoIDs}}{{.}}%2C{{end}}]&sort={{$.SortType}}&state={{.State}}">
-							{{.i18n.Tr "repo.issues.filter_type.mentioning_you"}}
-							<strong class="ui right">{{CountFmt .IssueStats.MentionCount}}</strong>
-						</a>
-						{{if .PageIsPulls}}
-							<a class="{{if eq .ViewType "review_requested"}}ui basic blue button{{end}} item" href="{{.Link}}?type=review_requested&repos=[{{range $.RepoIDs}}{{.}}%2C{{end}}]&sort={{$.SortType}}&state={{.State}}">
-								{{.i18n.Tr "repo.issues.filter_type.review_requested"}}
-								<strong class="ui right">{{CountFmt .IssueStats.ReviewRequestedCount}}</strong>
-							</a>
-						{{end}}
-					{{end}}
-=======
 					<a class="{{if eq .ViewType "assigned"}}ui basic blue button{{end}} item" href="{{.Link}}?type=assigned&repos=[{{range $.RepoIDs}}{{.}}%2C{{end}}]&sort={{$.SortType}}&state={{.State}}">
 						{{.i18n.Tr "repo.issues.filter_type.assigned_to_you"}}
 						<strong class="ui right">{{CountFmt .IssueStats.AssignCount}}</strong>
@@ -43,7 +21,12 @@
 						{{.i18n.Tr "repo.issues.filter_type.mentioning_you"}}
 						<strong class="ui right">{{CountFmt .IssueStats.MentionCount}}</strong>
 					</a>
->>>>>>> 9cc5a89b
+					{{if .PageIsPulls}}
+						<a class="{{if eq .ViewType "review_requested"}}ui basic blue button{{end}} item" href="{{.Link}}?type=review_requested&repos=[{{range $.RepoIDs}}{{.}}%2C{{end}}]&sort={{$.SortType}}&state={{.State}}">
+							{{.i18n.Tr "repo.issues.filter_type.review_requested"}}
+							<strong class="ui right">{{CountFmt .IssueStats.ReviewRequestedCount}}</strong>
+						</a>
+					{{end}}          
 					<div class="ui divider"></div>
 					<a class="{{if not $.RepoIDs}}ui basic blue button{{end}} repo name item" href="{{$.Link}}?type={{$.ViewType}}&sort={{$.SortType}}&state={{$.State}}&q={{$.Keyword}}">
 						<span class="text truncate">All</span>
