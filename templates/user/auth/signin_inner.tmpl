		{{if or (not .LinkAccountMode) (and .LinkAccountMode .LinkAccountModeSignIn)}}
		{{template "base/alert" .}}
		{{end}}
		<h4 class="ui top attached header">
			{{.i18n.Tr "auth.login_userpass"}}
		</h4>
		<div class="ui attached segment">
			<form class="ui form" action="{{.SignInLink}}" method="post">
			{{.CsrfTokenHtml}}
			<div class="required inline field {{if and (.Err_UserName) (or (not .LinkAccountMode) (and .LinkAccountMode .LinkAccountModeSignIn))}}error{{end}}">
				<label for="user_name">{{.i18n.Tr "home.uname_holder"}}</label>
				<input id="user_name" name="user_name" value="{{.user_name}}" autofocus required>
			</div>
			<div class="required inline field {{if and (.Err_Password) (or (not .LinkAccountMode) (and .LinkAccountMode .LinkAccountModeSignIn))}}error{{end}}">
				<label for="password">{{.i18n.Tr "password"}}</label>
				<input id="password" name="password" type="password" value="{{.password}}" autocomplete="off" required>
			</div>
			{{if not .LinkAccountMode}}
			<div class="inline field">
				<label></label>
				<div class="ui checkbox">
					<label>{{.i18n.Tr "auth.remember_me"}}</label>
					<input name="remember" type="checkbox">
				</div>
			</div>
			{{end}}

			<div class="inline field">
				<label></label>
				<button class="ui green button">{{.i18n.Tr "sign_in"}}</button>
				<a href="{{AppSubUrl}}/user/forgot_password">{{.i18n.Tr "auth.forgot_password"}}</a>
			</div>

			{{if .ShowRegistrationButton}}
				<div class="inline field">
					<label></label>
					<a href="{{AppSubUrl}}/user/sign_up">{{.i18n.Tr "auth.sign_up_now" | Str2html}}</a>
				</div>
			{{end}}

<<<<<<< HEAD
					{{if and .OrderedOAuth2Names .OAuth2Providers}}
					<div class="ui attached segment">
						<div class="oauth2 center">
							<div>
								<p>{{.i18n.Tr "sign_in_with"}}</p>{{range $key := .OrderedOAuth2Names}}
								{{$provider := index $.OAuth2Providers $key}}
								<a href="{{AppSubUrl}}/user/oauth2/{{$key}}"><img alt="{{$provider.DisplayName}}{{if eq $provider.Name "openidConnect"}} ({{$key}}){{end}}" title="{{$provider.DisplayName}}{{if eq $provider.Name "openidConnect"}} ({{$key}}){{end}}" class="{{$provider.Name}}" src="{{AppSubUrl}}{{$provider.Image}}"></a>
								{{end}}
							</div>
						</div>
=======
			{{if .OAuth2Providers}}
			<div class="ui attached segment">
				<div class="oauth2 center">
					<div>
						<p>{{.i18n.Tr "sign_in_with"}}</p>{{range $key, $value := .OAuth2Providers}}<a href="{{AppSubUrl}}/user/oauth2/{{$key}}"><img alt="{{$value.DisplayName}}" title="{{$value.DisplayName}}" src="{{AppSubUrl}}{{$value.Image}}"></a>{{end}}
>>>>>>> 6a451a2b
					</div>
				</div>
			</div>
			{{end}}
			</form>
		</div><|MERGE_RESOLUTION|>--- conflicted
+++ resolved
@@ -38,24 +38,14 @@
 				</div>
 			{{end}}
 
-<<<<<<< HEAD
-					{{if and .OrderedOAuth2Names .OAuth2Providers}}
-					<div class="ui attached segment">
-						<div class="oauth2 center">
-							<div>
-								<p>{{.i18n.Tr "sign_in_with"}}</p>{{range $key := .OrderedOAuth2Names}}
-								{{$provider := index $.OAuth2Providers $key}}
-								<a href="{{AppSubUrl}}/user/oauth2/{{$key}}"><img alt="{{$provider.DisplayName}}{{if eq $provider.Name "openidConnect"}} ({{$key}}){{end}}" title="{{$provider.DisplayName}}{{if eq $provider.Name "openidConnect"}} ({{$key}}){{end}}" class="{{$provider.Name}}" src="{{AppSubUrl}}{{$provider.Image}}"></a>
-								{{end}}
-							</div>
-						</div>
-=======
-			{{if .OAuth2Providers}}
+			{{if and .OrderedOAuth2Names .OAuth2Providers}}
 			<div class="ui attached segment">
 				<div class="oauth2 center">
 					<div>
-						<p>{{.i18n.Tr "sign_in_with"}}</p>{{range $key, $value := .OAuth2Providers}}<a href="{{AppSubUrl}}/user/oauth2/{{$key}}"><img alt="{{$value.DisplayName}}" title="{{$value.DisplayName}}" src="{{AppSubUrl}}{{$value.Image}}"></a>{{end}}
->>>>>>> 6a451a2b
+						<p>{{.i18n.Tr "sign_in_with"}}</p>{{range $key := .OrderedOAuth2Names}}
+						{{$provider := index $.OAuth2Providers $key}}
+						<a href="{{AppSubUrl}}/user/oauth2/{{$key}}"><img alt="{{$provider.DisplayName}}{{if eq $provider.Name "openidConnect"}} ({{$key}}){{end}}" title="{{$provider.DisplayName}}{{if eq $provider.Name "openidConnect"}} ({{$key}}){{end}}" class="{{$provider.Name}}" src="{{AppSubUrl}}{{$provider.Image}}"></a>
+						{{end}}
 					</div>
 				</div>
 			</div>
