{{template "base/head" .}}
<div class="page-content user settings applications">
	{{template "user/settings/navbar" .}}
<<<<<<< HEAD
	<div class="ui container">
		{{template "base/alert" .}}
		<h4 class="ui top attached header">
			{{.locale.Tr "settings.edit_oauth2_application"}}
		</h4>
		<div class="ui attached segment">
			<p>{{.locale.Tr "settings.oauth2_application_create_description"}}</p>
		</div>
		<div class="ui attached segment form ignore-dirty">
			{{.CsrfTokenHtml}}
			<div class="field">
				<label for="client-id">{{.locale.Tr "settings.oauth2_client_id"}}</label>
				<input id="client-id" readonly value="{{.App.ClientID}}">
			</div>
			{{if .ClientSecret}}
				<div class="field">
					<label for="client-secret">{{.locale.Tr "settings.oauth2_client_secret"}}</label>
					<input id="client-secret" type="text" readonly value="{{.ClientSecret}}">
				</div>
			{{else}}
				<div class="field">
					<label for="client-secret">{{.locale.Tr "settings.oauth2_client_secret"}}</label>
					<input id="client-secret" type="password" readonly value="averysecuresecret">
				</div>
			{{end}}
			<div class="item">
				<!-- TODO add regenerate secret functionality */ -->
				{{.locale.Tr "settings.oauth2_regenerate_secret_hint"}}
				<form class="ui form ignore-dirty" action="{{AppSubUrl}}/user/settings/applications/oauth2/{{.App.ID}}/regenerate_secret" method="post">
					{{.CsrfTokenHtml}}
					<a href="#" onclick="event.target.parentNode.submit()">{{.locale.Tr "settings.oauth2_regenerate_secret"}}</a>
				</form>
			</div>
		</div>
		<div class="ui attached bottom segment">
			<form class="ui form ignore-dirty" action="{{AppSubUrl}}/user/settings/applications/oauth2/{{.App.ID}}" method="post">
				{{.CsrfTokenHtml}}
				<div class="field {{if .Err_AppName}}error{{end}}">
					<label for="application-name">{{.locale.Tr "settings.oauth2_application_name"}}</label>
					<input id="application-name" value="{{.App.Name}}" name="application_name" required>
				</div>
				<div class="field {{if .Err_Confidential}}error{{end}}">
					<label for="confidential">{{.locale.Tr "settings.oauth2_confidential"}}</label>
					<input type="checkbox" name="confidential" id="confidential" {{if .App.Confidential}}checked{{end}}>
				</div>
				<div class="field {{if .Err_RedirectURI}}error{{end}}">
					<label for="redirect-uri">{{.locale.Tr "settings.oauth2_redirect_uri"}}</label>
					<input type="url" name="redirect_uri" value="{{.App.PrimaryRedirectURI}}" id="redirect-uri">
				</div>
				<button class="ui green button">
					{{.locale.Tr "settings.save_application"}}
				</button>
			</form>
		</div>
	</div>
</div>
=======
>>>>>>> 083ac164

	{{template "user/settings/applications_oauth2_edit_form" .}}
</div>

{{template "base/footer" .}}<|MERGE_RESOLUTION|>--- conflicted
+++ resolved
@@ -1,65 +1,6 @@
 {{template "base/head" .}}
 <div class="page-content user settings applications">
 	{{template "user/settings/navbar" .}}
-<<<<<<< HEAD
-	<div class="ui container">
-		{{template "base/alert" .}}
-		<h4 class="ui top attached header">
-			{{.locale.Tr "settings.edit_oauth2_application"}}
-		</h4>
-		<div class="ui attached segment">
-			<p>{{.locale.Tr "settings.oauth2_application_create_description"}}</p>
-		</div>
-		<div class="ui attached segment form ignore-dirty">
-			{{.CsrfTokenHtml}}
-			<div class="field">
-				<label for="client-id">{{.locale.Tr "settings.oauth2_client_id"}}</label>
-				<input id="client-id" readonly value="{{.App.ClientID}}">
-			</div>
-			{{if .ClientSecret}}
-				<div class="field">
-					<label for="client-secret">{{.locale.Tr "settings.oauth2_client_secret"}}</label>
-					<input id="client-secret" type="text" readonly value="{{.ClientSecret}}">
-				</div>
-			{{else}}
-				<div class="field">
-					<label for="client-secret">{{.locale.Tr "settings.oauth2_client_secret"}}</label>
-					<input id="client-secret" type="password" readonly value="averysecuresecret">
-				</div>
-			{{end}}
-			<div class="item">
-				<!-- TODO add regenerate secret functionality */ -->
-				{{.locale.Tr "settings.oauth2_regenerate_secret_hint"}}
-				<form class="ui form ignore-dirty" action="{{AppSubUrl}}/user/settings/applications/oauth2/{{.App.ID}}/regenerate_secret" method="post">
-					{{.CsrfTokenHtml}}
-					<a href="#" onclick="event.target.parentNode.submit()">{{.locale.Tr "settings.oauth2_regenerate_secret"}}</a>
-				</form>
-			</div>
-		</div>
-		<div class="ui attached bottom segment">
-			<form class="ui form ignore-dirty" action="{{AppSubUrl}}/user/settings/applications/oauth2/{{.App.ID}}" method="post">
-				{{.CsrfTokenHtml}}
-				<div class="field {{if .Err_AppName}}error{{end}}">
-					<label for="application-name">{{.locale.Tr "settings.oauth2_application_name"}}</label>
-					<input id="application-name" value="{{.App.Name}}" name="application_name" required>
-				</div>
-				<div class="field {{if .Err_Confidential}}error{{end}}">
-					<label for="confidential">{{.locale.Tr "settings.oauth2_confidential"}}</label>
-					<input type="checkbox" name="confidential" id="confidential" {{if .App.Confidential}}checked{{end}}>
-				</div>
-				<div class="field {{if .Err_RedirectURI}}error{{end}}">
-					<label for="redirect-uri">{{.locale.Tr "settings.oauth2_redirect_uri"}}</label>
-					<input type="url" name="redirect_uri" value="{{.App.PrimaryRedirectURI}}" id="redirect-uri">
-				</div>
-				<button class="ui green button">
-					{{.locale.Tr "settings.save_application"}}
-				</button>
-			</form>
-		</div>
-	</div>
-</div>
-=======
->>>>>>> 083ac164
 
 	{{template "user/settings/applications_oauth2_edit_form" .}}
 </div>
