<div class="ui secondary pointing tabular top attached borderless menu stackable new-menu navbar">
	<div class="new-menu-inner">
		<a class="{{if .PageIsSettingsProfile}}active{{end}} item" href="{{AppSubUrl}}/user/settings">
			{{.locale.Tr "settings.profile"}}
		</a>
		<a class="{{if .PageIsSettingsAccount}}active{{end}} item" href="{{AppSubUrl}}/user/settings/account">
			{{.locale.Tr "settings.account"}}
		</a>
		<a class="{{if .PageIsSettingsAppearance}}active{{end}} item" href="{{AppSubUrl}}/user/settings/appearance">
			{{.locale.Tr "settings.appearance"}}
		</a>
		<a class="{{if .PageIsSettingsSecurity}}active{{end}} item" href="{{AppSubUrl}}/user/settings/security">
			{{.locale.Tr "settings.security"}}
		</a>
		<a class="{{if .PageIsSettingsApplications}}active{{end}} item" href="{{AppSubUrl}}/user/settings/applications">
			{{.locale.Tr "settings.applications"}}
		</a>
		<a class="{{if .PageIsSettingsKeys}}active{{end}} item" href="{{AppSubUrl}}/user/settings/keys">
			{{.locale.Tr "settings.ssh_gpg_keys"}}
		</a>
<<<<<<< HEAD
		{{if not DisableWebhooks}}
		<a class="{{if .PageIsSettingsHooks}}active{{end}} item" href="{{AppSubUrl}}/user/settings/hooks">
			{{.locale.Tr "repo.settings.hooks"}}
=======
		{{if .EnablePackages}}
		<a class="{{if .PageIsSettingsPackages}}active{{end}} item" href="{{AppSubUrl}}/user/settings/packages">
			{{.locale.Tr "packages.title"}}
>>>>>>> 787f6c32
		</a>
		{{end}}
		<a class="{{if .PageIsSettingsOrganization}}active{{end}} item" href="{{AppSubUrl}}/user/settings/organization">
			{{.locale.Tr "settings.organization"}}
		</a>
		<a class="{{if .PageIsSettingsRepos}}active{{end}} item" href="{{AppSubUrl}}/user/settings/repos">
			{{.locale.Tr "settings.repos"}}
		</a>
	</div>
</div><|MERGE_RESOLUTION|>--- conflicted
+++ resolved
@@ -18,16 +18,14 @@
 		<a class="{{if .PageIsSettingsKeys}}active{{end}} item" href="{{AppSubUrl}}/user/settings/keys">
 			{{.locale.Tr "settings.ssh_gpg_keys"}}
 		</a>
-<<<<<<< HEAD
+		{{if .EnablePackages}}
+		<a class="{{if .PageIsSettingsPackages}}active{{end}} item" href="{{AppSubUrl}}/user/settings/packages">
+			{{.locale.Tr "packages.title"}}
+		</a>
+		{{end}}
 		{{if not DisableWebhooks}}
 		<a class="{{if .PageIsSettingsHooks}}active{{end}} item" href="{{AppSubUrl}}/user/settings/hooks">
 			{{.locale.Tr "repo.settings.hooks"}}
-=======
-		{{if .EnablePackages}}
-		<a class="{{if .PageIsSettingsPackages}}active{{end}} item" href="{{AppSubUrl}}/user/settings/packages">
-			{{.locale.Tr "packages.title"}}
->>>>>>> 787f6c32
-		</a>
 		{{end}}
 		<a class="{{if .PageIsSettingsOrganization}}active{{end}} item" href="{{AppSubUrl}}/user/settings/organization">
 			{{.locale.Tr "settings.organization"}}
