--- conflicted
+++ resolved
@@ -2,13 +2,10 @@
 	<div class="user-setting-content">
 	{{if eq .PageType "secrets"}}
 		{{template "shared/secrets/add_list" .}}
-<<<<<<< HEAD
+	{{else if eq .PageType "runners"}}
+		{{template "shared/actions/runner_list" .}}
 	{{else if eq .PageType "variables"}}
 			{{template "shared/variables/variable_list" .}}
-=======
-	{{else if eq .PageType "runners"}}
-		{{template "shared/actions/runner_list" .}}
->>>>>>> 8d7893e8
 	{{end}}
 	</div>
 
