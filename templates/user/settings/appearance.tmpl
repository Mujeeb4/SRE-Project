--- conflicted
+++ resolved
@@ -1,9 +1,5 @@
 {{template "base/head" .}}
-<<<<<<< HEAD
-<div class="page-content user settings profile">
-=======
-<div role="main" aria-label="{{.Title}}" class="page-content user settings sshkeys">
->>>>>>> 7b5b739a
+<div role="main" aria-label="{{.Title}}" class="page-content user settings profile">
 	{{template "user/settings/navbar" .}}
 	<div class="ui container">
 		{{template "base/alert" .}}
