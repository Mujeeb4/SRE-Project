--- conflicted
+++ resolved
@@ -38,6 +38,7 @@
 			</div>
 			{{end}}
 		</div>
+
 {{end}}
 		<h4 class="ui top attached header">
 			{{.i18n.Tr "settings.manage_emails"}}
@@ -108,7 +109,6 @@
 						<div class="content">
 							<strong>{{.Email}}</strong>
 {{if not DisableLocalUserManagement}}
-
 							{{if .IsPrimary}}
 								<div class="ui blue label">{{$.i18n.Tr "settings.primary"}}</div>
 							{{end}}
@@ -136,52 +136,8 @@
 				</button>
 			</form>
 		</div>
-<<<<<<< HEAD
 
 		<h4 class="ui top attached error header">
-=======
-{{end}}
-		<h4 class="ui top attached header">
-			{{.i18n.Tr "settings.manage_themes"}}
-		</h4>
-		<div class="ui attached segment">
-			<div class="ui email list">
-				<div class="item">
-					{{.i18n.Tr "settings.theme_desc"}}
-				</div>
-
-			<form class="ui form" action="{{.Link}}/theme" method="post">
-				{{.CsrfTokenHtml}}
-					<div class="field">
-						<label for="ui">{{.i18n.Tr "settings.ui"}}</label>
-						<div class="ui selection dropdown" id="ui">
-							<input name="theme" type="hidden" value="{{.SignedUser.Theme}}">
-							<i class="dropdown icon"></i>
-							<div class="text">
-								{{range $i,$a := .AllThemes}}
-									{{if eq $.SignedUser.Theme $a}}{{$a}}{{end}}
-								{{end}}
-							</div>
-
-							<div class="menu">
-							{{range $i,$a := .AllThemes}}
-								<div class="item{{if eq $.SignedUser.Theme $a}} active selected{{end}}" data-value="{{$a}}">
-									{{$a}}
-								</div>
-							{{end}}
-							</div>
-						</div>
-					</div>
-
-				<div class="field">
-					<button class="ui green button">{{$.i18n.Tr "settings.update_theme"}}</button>
-				</div>
-			</form>
-			</div>
-		</div>
-{{if not DisableLocalUserManagement}}
-		<h4 class="ui top attached warning header">
->>>>>>> fe6ae270
 			{{.i18n.Tr "settings.delete_account"}}
 		</h4>
 		<div class="ui attached error segment">
