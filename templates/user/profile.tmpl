{{template "base/head" .}}
<div role="main" aria-label="{{.Title}}" class="page-content user profile">
	<div class="ui container">
		<div class="ui stackable grid">
			<div class="ui five wide column">
				<div class="ui card">
					<div id="profile-avatar" class="content gt-df">
					{{if eq .SignedUserID .ContextUser.ID}}
						<a class="image" href="{{AppSubUrl}}/user/settings" data-tooltip-content="{{.locale.Tr "user.change_avatar"}}">
							{{avatar $.Context .ContextUser 290}}
						</a>
					{{else}}
						<span class="image">
							{{avatar $.Context .ContextUser 290}}
						</span>
					{{end}}
					</div>
					<div class="content gt-word-break profile-avatar-name">
						{{if .ContextUser.FullName}}<span class="header text center">{{.ContextUser.FullName}}</span>{{end}}
						<span class="username text center">{{.ContextUser.Name}}</span>
						{{if .EnableFeed}}
							<a href="{{.ContextUser.HomeLink}}.rss"><i class="ui text grey gt-ml-3" data-tooltip-content="{{.locale.Tr "rss_feed"}}">{{svg "octicon-rss" 18}}</i></a>
						{{end}}
						<div class="gt-mt-3">
							<a class="muted" href="{{.ContextUser.HomeLink}}?tab=followers">{{svg "octicon-person" 18 "gt-mr-2"}}{{.NumFollowers}} {{.locale.Tr "user.followers"}}</a> · <a class="muted" href="{{.ContextUser.HomeLink}}?tab=following">{{.NumFollowing}} {{.locale.Tr "user.following"}}</a>
						</div>
					</div>
					<div class="extra content gt-word-break">
						<ul>
							{{if .ContextUser.Location}}
								<li>{{svg "octicon-location"}} {{.ContextUser.Location}}</li>
							{{end}}
							{{if (eq .SignedUserID .ContextUser.ID)}}
								<li>
									{{svg "octicon-mail"}}
									<a href="mailto:{{.ContextUser.Email}}" rel="nofollow">{{.ContextUser.Email}}</a>
									<a href="{{AppSubUrl}}/user/settings#keep-email-private">
										{{if .ShowUserEmail}}
											<i class="ui right" data-tooltip-content="{{.locale.Tr "user.email_visibility.limited"}}">
												{{svg "octicon-unlock"}}
											</i>
										{{else}}
											<i class="ui right" data-tooltip-content="{{.locale.Tr "user.email_visibility.private"}}">
												{{svg "octicon-lock"}}
											</i>
										{{end}}
									</a>
								</li>
							{{else}}
								{{if .ShowUserEmail}}
									<li>
										{{svg "octicon-mail"}}
										<a href="mailto:{{.ContextUser.Email}}" rel="nofollow">{{.ContextUser.Email}}</a>
									</li>
								{{end}}
							{{end}}
							{{if .ContextUser.Website}}
								<li>
									{{svg "octicon-link"}}
									<a target="_blank" rel="noopener noreferrer me" href="{{.ContextUser.Website}}">{{.ContextUser.Website}}</a>
								</li>
							{{end}}
							{{if $.RenderedDescription}}
								<li>
									<div class="render-content markup">{{$.RenderedDescription|Str2html}}</div>
								</li>
							{{end}}
							{{range .OpenIDs}}
								{{if .Show}}
									<li>
										{{svg "fontawesome-openid"}}
										<a target="_blank" rel="noopener noreferrer" href="{{.URI}}">{{.URI}}</a>
									</li>
								{{end}}
							{{end}}
							<li>{{svg "octicon-clock"}} {{.locale.Tr "user.joined_on" (DateTime "short" .ContextUser.CreatedUnix) | Safe}}</li>
							{{if and .Orgs .HasOrgsVisible}}
							<li>
								<ul class="user-orgs">
								{{range .Orgs}}
									{{if (or .Visibility.IsPublic (and ($.SignedUser) (or .Visibility.IsLimited (and (.HasMemberWithUserID $.SignedUserID) .Visibility.IsPrivate) ($.IsAdmin))))}}
									<li>
										<a href="{{.HomeLink}}" data-tooltip-content="{{.Name}}">
											{{avatar $.Context .}}
										</a>
									</li>
									{{end}}
								{{end}}
								</ul>
							</li>
							{{end}}
							{{if .Badges}}
							<li>
								<ul class="user-badges">
								{{range .Badges}}
									<li>
										<img width="64" height="64" src="{{.ImageURL}}" alt="{{.Description}}" data-tooltip-content="{{.Description}}">
									</li>
								{{end}}
								</ul>
							</li>
							{{end}}
							{{if and .IsSigned (ne .SignedUserID .ContextUser.ID)}}
							<li class="follow">
								{{if $.IsFollowing}}
									<form method="post" action="{{.Link}}?action=unfollow&redirect_to={{$.Link}}">
										{{$.CsrfTokenHtml}}
										<button type="submit" class="ui basic red button">{{svg "octicon-person"}} {{.locale.Tr "user.unfollow"}}</button>
									</form>
								{{else}}
									<form method="post" action="{{.Link}}?action=follow&redirect_to={{$.Link}}">
										{{$.CsrfTokenHtml}}
										<button type="submit" class="ui basic green button">{{svg "octicon-person"}} {{.locale.Tr "user.follow"}}</button>
									</form>
								{{end}}
							</li>
							{{end}}
						</ul>
					</div>
				</div>
			</div>
			<div class="ui eleven wide column">
				<div class="ui secondary stackable pointing tight menu">
<<<<<<< HEAD
					{{template "user/overview/header" .}}
=======
					<a class='{{if and (ne .TabName "activity") (ne .TabName "following") (ne .TabName "followers") (ne .TabName "stars") (ne .TabName "watching") (ne .TabName "projects") (ne .TabName "code")}}active {{end}}item' href="{{.ContextUser.HomeLink}}">
						{{svg "octicon-repo"}} {{.locale.Tr "user.repositories"}}
						{{if .ContextUser.NumRepos}}
							<div class="ui small label">{{.ContextUser.NumRepos}}</div>
						{{end}}
					</a>
					<a href="{{.ContextUser.HomeLink}}/-/projects" class="{{if eq .TabName "projects"}}active {{end}}item">
						{{svg "octicon-project-symlink"}} {{.locale.Tr "user.projects"}}
					</a>
					{{if .IsPackageEnabled}}
					<a class='{{if eq .TabName "packages"}}active {{end}}item' href="{{.ContextUser.HomeLink}}/-/packages">
						{{svg "octicon-package"}} {{.locale.Tr "packages.title"}}
					</a>
					{{end}}
					{{if and (not $.UnitTypeCode.UnitGlobalDisabled) .IsRepoIndexerEnabled}}
					<a class='{{if eq .TabName "code"}}active {{end}}item' href="{{.ContextUser.HomeLink}}/-/code">
						{{svg "octicon-code"}} {{.locale.Tr "user.code"}}
					</a>
					{{end}}
					<a class='{{if eq .TabName "activity"}}active {{end}}item' href="{{.ContextUser.HomeLink}}?tab=activity">
						{{svg "octicon-rss"}} {{.locale.Tr "user.activity"}}
					</a>
					{{if not .DisableStars}}
						<a class='{{if eq .TabName "stars"}}active {{end}}item' href="{{.ContextUser.HomeLink}}?tab=stars">
							{{svg "octicon-star"}} {{.locale.Tr "user.starred"}}
							{{if .ContextUser.NumStars}}
								<div class="ui small label">{{.ContextUser.NumStars}}</div>
							{{end}}
						</a>
					{{else}}
						<a class='{{if eq .TabName "watching"}}active {{end}}item' href="{{.ContextUser.HomeLink}}?tab=watching">
							{{svg "octicon-eye"}} {{.locale.Tr "user.watched"}}
						</a>
					{{end}}
>>>>>>> d5b2bf90
				</div>

				{{if eq .TabName "activity"}}
					{{if .ContextUser.KeepActivityPrivate}}
						<div class="ui info message">
							<p>{{.locale.Tr "user.disabled_public_activity"}}</p>
						</div>
					{{end}}
					{{template "user/heatmap" .}}
					<div class="feeds">
						{{template "user/dashboard/feeds" .}}
					</div>
				{{else if eq .TabName "stars"}}
					<div class="stars">
						{{template "explore/repo_search" .}}
						{{template "explore/repo_list" .}}
						{{template "base/paginate" .}}
					</div>
				{{else if eq .TabName "following"}}
					{{template "repo/user_cards" .}}
				{{else if eq .TabName "followers"}}
					{{template "repo/user_cards" .}}
				{{else if or (eq .TabName "repositories") (not .ProfileReadme)}}
					{{template "explore/repo_search" .}}
					{{template "explore/repo_list" .}}
					{{template "base/paginate" .}}
				{{else if .ProfileReadme}}
					<div id="readme_profile" class="render-content markup"> {{$.ProfileReadme|Str2html}} </div>
				{{end}}
			</div>
		</div>
	</div>
</div>
{{template "base/footer" .}}<|MERGE_RESOLUTION|>--- conflicted
+++ resolved
@@ -121,44 +121,7 @@
 			</div>
 			<div class="ui eleven wide column">
 				<div class="ui secondary stackable pointing tight menu">
-<<<<<<< HEAD
 					{{template "user/overview/header" .}}
-=======
-					<a class='{{if and (ne .TabName "activity") (ne .TabName "following") (ne .TabName "followers") (ne .TabName "stars") (ne .TabName "watching") (ne .TabName "projects") (ne .TabName "code")}}active {{end}}item' href="{{.ContextUser.HomeLink}}">
-						{{svg "octicon-repo"}} {{.locale.Tr "user.repositories"}}
-						{{if .ContextUser.NumRepos}}
-							<div class="ui small label">{{.ContextUser.NumRepos}}</div>
-						{{end}}
-					</a>
-					<a href="{{.ContextUser.HomeLink}}/-/projects" class="{{if eq .TabName "projects"}}active {{end}}item">
-						{{svg "octicon-project-symlink"}} {{.locale.Tr "user.projects"}}
-					</a>
-					{{if .IsPackageEnabled}}
-					<a class='{{if eq .TabName "packages"}}active {{end}}item' href="{{.ContextUser.HomeLink}}/-/packages">
-						{{svg "octicon-package"}} {{.locale.Tr "packages.title"}}
-					</a>
-					{{end}}
-					{{if and (not $.UnitTypeCode.UnitGlobalDisabled) .IsRepoIndexerEnabled}}
-					<a class='{{if eq .TabName "code"}}active {{end}}item' href="{{.ContextUser.HomeLink}}/-/code">
-						{{svg "octicon-code"}} {{.locale.Tr "user.code"}}
-					</a>
-					{{end}}
-					<a class='{{if eq .TabName "activity"}}active {{end}}item' href="{{.ContextUser.HomeLink}}?tab=activity">
-						{{svg "octicon-rss"}} {{.locale.Tr "user.activity"}}
-					</a>
-					{{if not .DisableStars}}
-						<a class='{{if eq .TabName "stars"}}active {{end}}item' href="{{.ContextUser.HomeLink}}?tab=stars">
-							{{svg "octicon-star"}} {{.locale.Tr "user.starred"}}
-							{{if .ContextUser.NumStars}}
-								<div class="ui small label">{{.ContextUser.NumStars}}</div>
-							{{end}}
-						</a>
-					{{else}}
-						<a class='{{if eq .TabName "watching"}}active {{end}}item' href="{{.ContextUser.HomeLink}}?tab=watching">
-							{{svg "octicon-eye"}} {{.locale.Tr "user.watched"}}
-						</a>
-					{{end}}
->>>>>>> d5b2bf90
 				</div>
 
 				{{if eq .TabName "activity"}}
