--- conflicted
+++ resolved
@@ -104,28 +104,15 @@
 				</div>
 
 				{{if eq .TabName "activity"}}
-<<<<<<< HEAD
 					{{if .Owner.KeepActivityPrivate}}
 						<div class="ui info message">
 							<p>{{.i18n.Tr "user.disabled_public_activity"}}</p>
 						</div>
 					{{end}}
 					{{if .EnableHeatmap}}
-						<div id="user-heatmap" style="padding-right: 40px">
-							<activity-heatmap :locale="locale" :suburl="suburl" :user="heatmapUser">
-								<div slot="loading">
-									<div class="ui active centered inline indeterminate text loader" id="loading-heatmap">{{.i18n.Tr "user.heatmap.loading"}}</div>
-								</div>
-							</activity-heatmap>
-						</div>
-						<div class="ui divider"></div>
-					{{end}}
-=======
-				{{if .EnableHeatmap}}
-					{{template "user/dashboard/heatmap" .}}
-					<div class="ui divider"></div>
-				{{end}}
->>>>>>> ac074180
+            {{template "user/dashboard/heatmap" .}}
+            <div class="ui divider"></div>
+          {{end}}
 					<div class="feeds">
 						{{template "user/dashboard/feeds" .}}
 					</div>
