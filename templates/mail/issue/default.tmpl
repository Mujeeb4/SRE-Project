<!DOCTYPE html>
<html>
<head>
	<meta http-equiv="Content-Type" content="text/html; charset=utf-8" />
	<title>{{.Subject}}</title>

	<style>
		blockquote { padding-left: 1em; margin: 1em 0; border-left: 1px solid grey; color: #777}
		.footer { font-size:small; color:#666;}
		{{if .ReviewComments}}
			.review { padding-left: 1em; margin: 1em 0; }
			.review > pre { padding: 1em; border-left: 1px solid grey; }
		{{end}}
	</style>

</head>

<body>
	{{if .IsMention}}<p>{{.i18n.Tr "mail.issue.x_mentioned_you" .Doer.Name | Str2html}}</p>{{end}}
	{{if eq .ActionName "push"}}
		<p>
			{{if .Comment.IsForcePush}}
				{{$oldCommitUrl := printf "%s%s/%s/commit/%s" AppUrl  .Comment.Issue.PullRequest.BaseRepo.OwnerName .Comment.Issue.PullRequest.BaseRepo.Name .Comment.OldCommit}}
				{{$oldShortSha := ShortSha .Comment.OldCommit}}
				{{$oldCommitLink := printf "<a href='%[1]s'><b>%[2]s</b></a>" $oldCommitUrl $oldShortSha}}

				{{$newCommitUrl := printf "%s%s/%s/commit/%s" AppUrl  .Comment.Issue.PullRequest.BaseRepo.OwnerName .Comment.Issue.PullRequest.BaseRepo.Name .Comment.NewCommit}}
				{{$newShortSha := ShortSha .Comment.NewCommit}}
				{{$newCommitLink := printf "<a href='%[1]s'><b>%[2]s</b></a>" $newCommitUrl $newShortSha}}

				{{.i18n.Tr "mail.issue.action.force_push" .Doer.Name .Comment.Issue.PullRequest.HeadBranch $oldCommitLink $newCommitLink | Str2html}}
			{{else}}
				{{if eq .Comment.Commits.Len 1}}
					{{.i18n.Tr "mail.issue.action.push_1" .Doer.Name .Comment.Issue.PullRequest.HeadBranch | Str2html}}
				{{else}}
					{{.i18n.Tr "mail.issue.action.push_1" .Doer.Name .Comment.Issue.PullRequest.HeadBranch .Comment.Commits.Len | Str2html}}
				{{end}}
			{{end}}
		</p>
	{{end}}
	<p>
		{{if eq .ActionName "close"}}
			{{.i18n.Tr "mail.issue.action.close" .Doer.Name .Issue.Index | Str2html}}
		{{else if eq .ActionName "reopen"}}
			{{.i18n.Tr "mail.issue.action.reopen" .Doer.Name .Issue.Index | Str2html}}
		{{else if eq .ActionName "merge"}}
			{{.i18n.Tr "mail.issue.action.merge" .Doer.Name .Issue.Index .Issue.PullRequest.BaseBranch | Str2html}}
		{{else if eq .ActionName "approve"}}
			{{.i18n.Tr "mail.issue.action.approve" .Doer.Name | Str2html}}
		{{else if eq .ActionName "reject"}}
			{{.i18n.Tr "mail.issue.action.reject" .Doer.Name | Str2html}}
		{{else if eq .ActionName "review"}}
			{{.i18n.Tr "mail.issue.action.review" .Doer.Name | Str2html}}
		{{else if eq .ActionName "review_dismissed"}}
<<<<<<< HEAD
			{{.i18n.Tr "mail.issue.action.review_dismissed" .Doer.Name .Comment.Review.Reviewer.Name | Str2html}}
=======
			<b>@{{.Doer.Name}}</b> dismissed last review from {{.Comment.Review.Reviewer.Name}} for this pull request.
		{{else if eq .ActionName "ready_for_review"}}
			<b>@{{.Doer.Name}}</b> marked this pull request ready for review.
>>>>>>> d4ae87ea
		{{end}}

		{{- if eq .Body ""}}
			{{if eq .ActionName "new"}}
				{{.i18n.Tr "mail.issue.action.new" .Doer.Name .Issue.Index | Str2html}}
			{{end}}
		{{else}}
			{{.Body | Str2html}}
		{{end -}}
		{{- range .ReviewComments}}
			<hr>
			{{.i18n.Tr "mail.issue.in_tree_path" .TreePath}}
			<div class="review">
				<pre>{{.Patch}}</pre>
				<div>{{.RenderedContent | Safe}}</div>
			</div>
		{{end -}}
		{{if eq .ActionName "push"}}
			{{ $r:= List .Comment.Commits}}
			<ul>
			{{range $r}}
				<li>
					<a href="{{AppUrl}}{{$.Comment.Issue.PullRequest.BaseRepo.OwnerName}}/{{$.Comment.Issue.PullRequest.BaseRepo.Name}}/commit/{{.ID}}">
						{{ShortSha .ID.String}}
					</a>  -  {{.Summary}}
				</li>
			{{end}}
			</ul>
		{{end}}
	</p>
	<div class="footer">
	<p>
		---
		<br>
		<a href="{{.Link}}">{{.i18n.Tr "mail.view_it_on" AppName}}</a>.
	</p>
	</div>
</body>
</html><|MERGE_RESOLUTION|>--- conflicted
+++ resolved
@@ -52,13 +52,9 @@
 		{{else if eq .ActionName "review"}}
 			{{.i18n.Tr "mail.issue.action.review" .Doer.Name | Str2html}}
 		{{else if eq .ActionName "review_dismissed"}}
-<<<<<<< HEAD
 			{{.i18n.Tr "mail.issue.action.review_dismissed" .Doer.Name .Comment.Review.Reviewer.Name | Str2html}}
-=======
-			<b>@{{.Doer.Name}}</b> dismissed last review from {{.Comment.Review.Reviewer.Name}} for this pull request.
 		{{else if eq .ActionName "ready_for_review"}}
-			<b>@{{.Doer.Name}}</b> marked this pull request ready for review.
->>>>>>> d4ae87ea
+			{{.i18n.Tr "mail.issue.action.ready_for_review" .Doer.Name | Str2html}}
 		{{end}}
 
 		{{- if eq .Body ""}}
