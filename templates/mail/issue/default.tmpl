--- conflicted
+++ resolved
@@ -30,15 +30,7 @@
 
 				{{.i18n.Tr "mail.issue.action.force_push" .Doer.Name .Comment.Issue.PullRequest.HeadBranch $oldCommitLink $newCommitLink | Str2html}}
 			{{else}}
-<<<<<<< HEAD
-				{{if eq (len .Comment.Commits) 1}}
-					{{.i18n.Tr "mail.issue.action.push_1" .Doer.Name .Comment.Issue.PullRequest.HeadBranch | Str2html}}
-				{{else}}
-					{{.i18n.Tr "mail.issue.action.push_n" .Doer.Name .Comment.Issue.PullRequest.HeadBranch (len .Comment.Commits) | Str2html}}
-				{{end}}
-=======
-				{{.i18n.Tr (TrN .i18n.Lang .Comment.Commits.Len "mail.issue.action.push_1" "mail.issue.action.push_n")  .Doer.Name .Comment.Issue.PullRequest.HeadBranch .Comment.Commits.Len | Str2html}}
->>>>>>> 49bd9a11
+				{{.i18n.Tr (TrN .i18n.Lang (len .Comment.Commits) "mail.issue.action.push_1" "mail.issue.action.push_n") .Doer.Name .Comment.Issue.PullRequest.HeadBranch (len .Comment.Commits) | Str2html}}
 			{{end}}
 		</p>
 	{{end}}
