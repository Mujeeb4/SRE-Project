{
  "consumes": [
    "application/json",
    "text/plain"
  ],
  "produces": [
    "application/json",
    "text/html"
  ],
  "schemes": [
    "http",
    "https"
  ],
  "swagger": "2.0",
  "info": {
    "description": "This documentation describes the Gitea API.",
    "title": "Gitea API.",
    "license": {
      "name": "MIT",
      "url": "http://opensource.org/licenses/MIT"
    },
    "version": "{{AppVer | JSEscape | Safe}}"
  },
  "basePath": "{{AppSubUrl | JSEscape | Safe}}/api/v1",
  "paths": {
    "/admin/cron": {
      "get": {
        "produces": [
          "application/json"
        ],
        "tags": [
          "admin"
        ],
        "summary": "List cron tasks",
        "operationId": "adminCronList",
        "parameters": [
          {
            "type": "integer",
            "description": "page number of results to return (1-based)",
            "name": "page",
            "in": "query"
          },
          {
            "type": "integer",
            "description": "page size of results",
            "name": "limit",
            "in": "query"
          }
        ],
        "responses": {
          "200": {
            "$ref": "#/responses/CronList"
          },
          "403": {
            "$ref": "#/responses/forbidden"
          }
        }
      }
    },
    "/admin/cron/{task}": {
      "post": {
        "produces": [
          "application/json"
        ],
        "tags": [
          "admin"
        ],
        "summary": "Run cron task",
        "operationId": "adminCronRun",
        "parameters": [
          {
            "type": "string",
            "description": "task to run",
            "name": "task",
            "in": "path",
            "required": true
          }
        ],
        "responses": {
          "204": {
            "$ref": "#/responses/empty"
          },
          "404": {
            "$ref": "#/responses/notFound"
          }
        }
      }
    },
    "/admin/orgs": {
      "get": {
        "produces": [
          "application/json"
        ],
        "tags": [
          "admin"
        ],
        "summary": "List all organizations",
        "operationId": "adminGetAllOrgs",
        "parameters": [
          {
            "type": "integer",
            "description": "page number of results to return (1-based)",
            "name": "page",
            "in": "query"
          },
          {
            "type": "integer",
            "description": "page size of results",
            "name": "limit",
            "in": "query"
          }
        ],
        "responses": {
          "200": {
            "$ref": "#/responses/OrganizationList"
          },
          "403": {
            "$ref": "#/responses/forbidden"
          }
        }
      }
    },
    "/admin/unadopted": {
      "get": {
        "produces": [
          "application/json"
        ],
        "tags": [
          "admin"
        ],
        "summary": "List unadopted repositories",
        "operationId": "adminUnadoptedList",
        "parameters": [
          {
            "type": "integer",
            "description": "page number of results to return (1-based)",
            "name": "page",
            "in": "query"
          },
          {
            "type": "integer",
            "description": "page size of results",
            "name": "limit",
            "in": "query"
          },
          {
            "type": "string",
            "description": "pattern of repositories to search for",
            "name": "pattern",
            "in": "query"
          }
        ],
        "responses": {
          "200": {
            "$ref": "#/responses/StringSlice"
          },
          "403": {
            "$ref": "#/responses/forbidden"
          }
        }
      }
    },
    "/admin/unadopted/{owner}/{repo}": {
      "post": {
        "produces": [
          "application/json"
        ],
        "tags": [
          "admin"
        ],
        "summary": "Adopt unadopted files as a repository",
        "operationId": "adminAdoptRepository",
        "parameters": [
          {
            "type": "string",
            "description": "owner of the repo",
            "name": "owner",
            "in": "path",
            "required": true
          },
          {
            "type": "string",
            "description": "name of the repo",
            "name": "repo",
            "in": "path",
            "required": true
          }
        ],
        "responses": {
          "204": {
            "$ref": "#/responses/empty"
          },
          "403": {
            "$ref": "#/responses/forbidden"
          },
          "404": {
            "$ref": "#/responses/notFound"
          }
        }
      },
      "delete": {
        "produces": [
          "application/json"
        ],
        "tags": [
          "admin"
        ],
        "summary": "Delete unadopted files",
        "operationId": "adminDeleteUnadoptedRepository",
        "parameters": [
          {
            "type": "string",
            "description": "owner of the repo",
            "name": "owner",
            "in": "path",
            "required": true
          },
          {
            "type": "string",
            "description": "name of the repo",
            "name": "repo",
            "in": "path",
            "required": true
          }
        ],
        "responses": {
          "204": {
            "$ref": "#/responses/empty"
          },
          "403": {
            "$ref": "#/responses/forbidden"
          }
        }
      }
    },
    "/admin/users": {
      "get": {
        "produces": [
          "application/json"
        ],
        "tags": [
          "admin"
        ],
        "summary": "List all users",
        "operationId": "adminGetAllUsers",
        "parameters": [
          {
            "type": "integer",
            "description": "page number of results to return (1-based)",
            "name": "page",
            "in": "query"
          },
          {
            "type": "integer",
            "description": "page size of results",
            "name": "limit",
            "in": "query"
          }
        ],
        "responses": {
          "200": {
            "$ref": "#/responses/UserList"
          },
          "403": {
            "$ref": "#/responses/forbidden"
          }
        }
      },
      "post": {
        "consumes": [
          "application/json"
        ],
        "produces": [
          "application/json"
        ],
        "tags": [
          "admin"
        ],
        "summary": "Create a user",
        "operationId": "adminCreateUser",
        "parameters": [
          {
            "name": "body",
            "in": "body",
            "schema": {
              "$ref": "#/definitions/CreateUserOption"
            }
          }
        ],
        "responses": {
          "201": {
            "$ref": "#/responses/User"
          },
          "400": {
            "$ref": "#/responses/error"
          },
          "403": {
            "$ref": "#/responses/forbidden"
          },
          "422": {
            "$ref": "#/responses/validationError"
          }
        }
      }
    },
    "/admin/users/{username}": {
      "delete": {
        "produces": [
          "application/json"
        ],
        "tags": [
          "admin"
        ],
        "summary": "Delete a user",
        "operationId": "adminDeleteUser",
        "parameters": [
          {
            "type": "string",
            "description": "username of user to delete",
            "name": "username",
            "in": "path",
            "required": true
          }
        ],
        "responses": {
          "204": {
            "$ref": "#/responses/empty"
          },
          "403": {
            "$ref": "#/responses/forbidden"
          },
          "422": {
            "$ref": "#/responses/validationError"
          }
        }
      },
      "patch": {
        "consumes": [
          "application/json"
        ],
        "produces": [
          "application/json"
        ],
        "tags": [
          "admin"
        ],
        "summary": "Edit an existing user",
        "operationId": "adminEditUser",
        "parameters": [
          {
            "type": "string",
            "description": "username of user to edit",
            "name": "username",
            "in": "path",
            "required": true
          },
          {
            "name": "body",
            "in": "body",
            "schema": {
              "$ref": "#/definitions/EditUserOption"
            }
          }
        ],
        "responses": {
          "200": {
            "$ref": "#/responses/User"
          },
          "403": {
            "$ref": "#/responses/forbidden"
          },
          "422": {
            "$ref": "#/responses/validationError"
          }
        }
      }
    },
    "/admin/users/{username}/keys": {
      "post": {
        "consumes": [
          "application/json"
        ],
        "produces": [
          "application/json"
        ],
        "tags": [
          "admin"
        ],
        "summary": "Add a public key on behalf of a user",
        "operationId": "adminCreatePublicKey",
        "parameters": [
          {
            "type": "string",
            "description": "username of the user",
            "name": "username",
            "in": "path",
            "required": true
          },
          {
            "name": "key",
            "in": "body",
            "schema": {
              "$ref": "#/definitions/CreateKeyOption"
            }
          }
        ],
        "responses": {
          "201": {
            "$ref": "#/responses/PublicKey"
          },
          "403": {
            "$ref": "#/responses/forbidden"
          },
          "422": {
            "$ref": "#/responses/validationError"
          }
        }
      }
    },
    "/admin/users/{username}/keys/{id}": {
      "delete": {
        "produces": [
          "application/json"
        ],
        "tags": [
          "admin"
        ],
        "summary": "Delete a user's public key",
        "operationId": "adminDeleteUserPublicKey",
        "parameters": [
          {
            "type": "string",
            "description": "username of user",
            "name": "username",
            "in": "path",
            "required": true
          },
          {
            "type": "integer",
            "format": "int64",
            "description": "id of the key to delete",
            "name": "id",
            "in": "path",
            "required": true
          }
        ],
        "responses": {
          "204": {
            "$ref": "#/responses/empty"
          },
          "403": {
            "$ref": "#/responses/forbidden"
          },
          "404": {
            "$ref": "#/responses/notFound"
          }
        }
      }
    },
    "/admin/users/{username}/orgs": {
      "post": {
        "consumes": [
          "application/json"
        ],
        "produces": [
          "application/json"
        ],
        "tags": [
          "admin"
        ],
        "summary": "Create an organization",
        "operationId": "adminCreateOrg",
        "parameters": [
          {
            "type": "string",
            "description": "username of the user that will own the created organization",
            "name": "username",
            "in": "path",
            "required": true
          },
          {
            "name": "organization",
            "in": "body",
            "required": true,
            "schema": {
              "$ref": "#/definitions/CreateOrgOption"
            }
          }
        ],
        "responses": {
          "201": {
            "$ref": "#/responses/Organization"
          },
          "403": {
            "$ref": "#/responses/forbidden"
          },
          "422": {
            "$ref": "#/responses/validationError"
          }
        }
      }
    },
    "/admin/users/{username}/repos": {
      "post": {
        "consumes": [
          "application/json"
        ],
        "produces": [
          "application/json"
        ],
        "tags": [
          "admin"
        ],
        "summary": "Create a repository on behalf of a user",
        "operationId": "adminCreateRepo",
        "parameters": [
          {
            "type": "string",
            "description": "username of the user. This user will own the created repository",
            "name": "username",
            "in": "path",
            "required": true
          },
          {
            "name": "repository",
            "in": "body",
            "required": true,
            "schema": {
              "$ref": "#/definitions/CreateRepoOption"
            }
          }
        ],
        "responses": {
          "201": {
            "$ref": "#/responses/Repository"
          },
          "403": {
            "$ref": "#/responses/forbidden"
          },
          "404": {
            "$ref": "#/responses/notFound"
          },
          "409": {
            "$ref": "#/responses/error"
          },
          "422": {
            "$ref": "#/responses/validationError"
          }
        }
      }
    },
    "/markdown": {
      "post": {
        "consumes": [
          "application/json"
        ],
        "produces": [
          "text/html"
        ],
        "tags": [
          "miscellaneous"
        ],
        "summary": "Render a markdown document as HTML",
        "operationId": "renderMarkdown",
        "parameters": [
          {
            "name": "body",
            "in": "body",
            "schema": {
              "$ref": "#/definitions/MarkdownOption"
            }
          }
        ],
        "responses": {
          "200": {
            "$ref": "#/responses/MarkdownRender"
          },
          "422": {
            "$ref": "#/responses/validationError"
          }
        }
      }
    },
    "/markdown/raw": {
      "post": {
        "consumes": [
          "text/plain"
        ],
        "produces": [
          "text/html"
        ],
        "tags": [
          "miscellaneous"
        ],
        "summary": "Render raw markdown as HTML",
        "operationId": "renderMarkdownRaw",
        "parameters": [
          {
            "description": "Request body to render",
            "name": "body",
            "in": "body",
            "required": true,
            "schema": {
              "type": "string"
            }
          }
        ],
        "responses": {
          "200": {
            "$ref": "#/responses/MarkdownRender"
          },
          "422": {
            "$ref": "#/responses/validationError"
          }
        }
      }
    },
    "/notifications": {
      "get": {
        "consumes": [
          "application/json"
        ],
        "produces": [
          "application/json"
        ],
        "tags": [
          "notification"
        ],
        "summary": "List users's notification threads",
        "operationId": "notifyGetList",
        "parameters": [
          {
            "type": "boolean",
            "description": "If true, show notifications marked as read. Default value is false",
            "name": "all",
            "in": "query"
          },
          {
            "type": "array",
            "items": {
              "type": "string"
            },
            "collectionFormat": "multi",
            "description": "Show notifications with the provided status types. Options are: unread, read and/or pinned. Defaults to unread \u0026 pinned.",
            "name": "status-types",
            "in": "query"
          },
          {
            "type": "array",
            "items": {
              "enum": [
                "issue",
                "pull",
                "commit",
                "repository"
              ],
              "type": "string"
            },
            "collectionFormat": "multi",
            "description": "filter notifications by subject type",
            "name": "subject-type",
            "in": "query"
          },
          {
            "type": "string",
            "format": "date-time",
            "description": "Only show notifications updated after the given time. This is a timestamp in RFC 3339 format",
            "name": "since",
            "in": "query"
          },
          {
            "type": "string",
            "format": "date-time",
            "description": "Only show notifications updated before the given time. This is a timestamp in RFC 3339 format",
            "name": "before",
            "in": "query"
          },
          {
            "type": "integer",
            "description": "page number of results to return (1-based)",
            "name": "page",
            "in": "query"
          },
          {
            "type": "integer",
            "description": "page size of results",
            "name": "limit",
            "in": "query"
          }
        ],
        "responses": {
          "200": {
            "$ref": "#/responses/NotificationThreadList"
          }
        }
      },
      "put": {
        "consumes": [
          "application/json"
        ],
        "produces": [
          "application/json"
        ],
        "tags": [
          "notification"
        ],
        "summary": "Mark notification threads as read, pinned or unread",
        "operationId": "notifyReadList",
        "parameters": [
          {
            "type": "string",
            "format": "date-time",
            "description": "Describes the last point that notifications were checked. Anything updated since this time will not be updated.",
            "name": "last_read_at",
            "in": "query"
          },
          {
            "type": "string",
            "description": "If true, mark all notifications on this repo. Default value is false",
            "name": "all",
            "in": "query"
          },
          {
            "type": "array",
            "items": {
              "type": "string"
            },
            "collectionFormat": "multi",
            "description": "Mark notifications with the provided status types. Options are: unread, read and/or pinned. Defaults to unread.",
            "name": "status-types",
            "in": "query"
          },
          {
            "type": "string",
            "description": "Status to mark notifications as, Defaults to read.",
            "name": "to-status",
            "in": "query"
          }
        ],
        "responses": {
          "205": {
            "$ref": "#/responses/empty"
          }
        }
      }
    },
    "/notifications/new": {
      "get": {
        "tags": [
          "notification"
        ],
        "summary": "Check if unread notifications exist",
        "operationId": "notifyNewAvailable",
        "responses": {
          "200": {
            "$ref": "#/responses/NotificationCount"
          }
        }
      }
    },
    "/notifications/threads/{id}": {
      "get": {
        "consumes": [
          "application/json"
        ],
        "produces": [
          "application/json"
        ],
        "tags": [
          "notification"
        ],
        "summary": "Get notification thread by ID",
        "operationId": "notifyGetThread",
        "parameters": [
          {
            "type": "string",
            "description": "id of notification thread",
            "name": "id",
            "in": "path",
            "required": true
          }
        ],
        "responses": {
          "200": {
            "$ref": "#/responses/NotificationThread"
          },
          "403": {
            "$ref": "#/responses/forbidden"
          },
          "404": {
            "$ref": "#/responses/notFound"
          }
        }
      },
      "patch": {
        "consumes": [
          "application/json"
        ],
        "produces": [
          "application/json"
        ],
        "tags": [
          "notification"
        ],
        "summary": "Mark notification thread as read by ID",
        "operationId": "notifyReadThread",
        "parameters": [
          {
            "type": "string",
            "description": "id of notification thread",
            "name": "id",
            "in": "path",
            "required": true
          },
          {
            "type": "string",
            "default": "read",
            "description": "Status to mark notifications as",
            "name": "to-status",
            "in": "query"
          }
        ],
        "responses": {
          "205": {
            "$ref": "#/responses/empty"
          },
          "403": {
            "$ref": "#/responses/forbidden"
          },
          "404": {
            "$ref": "#/responses/notFound"
          }
        }
      }
    },
    "/org/{org}/repos": {
      "post": {
        "consumes": [
          "application/json"
        ],
        "produces": [
          "application/json"
        ],
        "tags": [
          "organization"
        ],
        "summary": "Create a repository in an organization",
        "operationId": "createOrgRepoDeprecated",
        "deprecated": true,
        "parameters": [
          {
            "type": "string",
            "description": "name of organization",
            "name": "org",
            "in": "path",
            "required": true
          },
          {
            "name": "body",
            "in": "body",
            "schema": {
              "$ref": "#/definitions/CreateRepoOption"
            }
          }
        ],
        "responses": {
          "201": {
            "$ref": "#/responses/Repository"
          },
          "403": {
            "$ref": "#/responses/forbidden"
          },
          "422": {
            "$ref": "#/responses/validationError"
          }
        }
      }
    },
    "/orgs": {
      "get": {
        "produces": [
          "application/json"
        ],
        "tags": [
          "organization"
        ],
        "summary": "Get list of organizations",
        "operationId": "orgGetAll",
        "parameters": [
          {
            "type": "integer",
            "description": "page number of results to return (1-based)",
            "name": "page",
            "in": "query"
          },
          {
            "type": "integer",
            "description": "page size of results",
            "name": "limit",
            "in": "query"
          }
        ],
        "responses": {
          "200": {
            "$ref": "#/responses/OrganizationList"
          }
        }
      },
      "post": {
        "consumes": [
          "application/json"
        ],
        "produces": [
          "application/json"
        ],
        "tags": [
          "organization"
        ],
        "summary": "Create an organization",
        "operationId": "orgCreate",
        "parameters": [
          {
            "name": "organization",
            "in": "body",
            "required": true,
            "schema": {
              "$ref": "#/definitions/CreateOrgOption"
            }
          }
        ],
        "responses": {
          "201": {
            "$ref": "#/responses/Organization"
          },
          "403": {
            "$ref": "#/responses/forbidden"
          },
          "422": {
            "$ref": "#/responses/validationError"
          }
        }
      }
    },
    "/orgs/{org}": {
      "get": {
        "produces": [
          "application/json"
        ],
        "tags": [
          "organization"
        ],
        "summary": "Get an organization",
        "operationId": "orgGet",
        "parameters": [
          {
            "type": "string",
            "description": "name of the organization to get",
            "name": "org",
            "in": "path",
            "required": true
          }
        ],
        "responses": {
          "200": {
            "$ref": "#/responses/Organization"
          }
        }
      },
      "delete": {
        "produces": [
          "application/json"
        ],
        "tags": [
          "organization"
        ],
        "summary": "Delete an organization",
        "operationId": "orgDelete",
        "parameters": [
          {
            "type": "string",
            "description": "organization that is to be deleted",
            "name": "org",
            "in": "path",
            "required": true
          }
        ],
        "responses": {
          "204": {
            "$ref": "#/responses/empty"
          }
        }
      },
      "patch": {
        "consumes": [
          "application/json"
        ],
        "produces": [
          "application/json"
        ],
        "tags": [
          "organization"
        ],
        "summary": "Edit an organization",
        "operationId": "orgEdit",
        "parameters": [
          {
            "type": "string",
            "description": "name of the organization to edit",
            "name": "org",
            "in": "path",
            "required": true
          },
          {
            "name": "body",
            "in": "body",
            "required": true,
            "schema": {
              "$ref": "#/definitions/EditOrgOption"
            }
          }
        ],
        "responses": {
          "200": {
            "$ref": "#/responses/Organization"
          }
        }
      }
    },
    "/orgs/{org}/hooks": {
      "get": {
        "produces": [
          "application/json"
        ],
        "tags": [
          "organization"
        ],
        "summary": "List an organization's webhooks",
        "operationId": "orgListHooks",
        "parameters": [
          {
            "type": "string",
            "description": "name of the organization",
            "name": "org",
            "in": "path",
            "required": true
          },
          {
            "type": "integer",
            "description": "page number of results to return (1-based)",
            "name": "page",
            "in": "query"
          },
          {
            "type": "integer",
            "description": "page size of results",
            "name": "limit",
            "in": "query"
          }
        ],
        "responses": {
          "200": {
            "$ref": "#/responses/HookList"
          }
        }
      }
    },
    "/orgs/{org}/hooks/": {
      "post": {
        "consumes": [
          "application/json"
        ],
        "produces": [
          "application/json"
        ],
        "tags": [
          "organization"
        ],
        "summary": "Create a hook",
        "operationId": "orgCreateHook",
        "parameters": [
          {
            "type": "string",
            "description": "name of the organization",
            "name": "org",
            "in": "path",
            "required": true
          },
          {
            "name": "body",
            "in": "body",
            "required": true,
            "schema": {
              "$ref": "#/definitions/CreateHookOption"
            }
          }
        ],
        "responses": {
          "201": {
            "$ref": "#/responses/Hook"
          }
        }
      }
    },
    "/orgs/{org}/hooks/{id}": {
      "get": {
        "produces": [
          "application/json"
        ],
        "tags": [
          "organization"
        ],
        "summary": "Get a hook",
        "operationId": "orgGetHook",
        "parameters": [
          {
            "type": "string",
            "description": "name of the organization",
            "name": "org",
            "in": "path",
            "required": true
          },
          {
            "type": "integer",
            "format": "int64",
            "description": "id of the hook to get",
            "name": "id",
            "in": "path",
            "required": true
          }
        ],
        "responses": {
          "200": {
            "$ref": "#/responses/Hook"
          }
        }
      },
      "delete": {
        "produces": [
          "application/json"
        ],
        "tags": [
          "organization"
        ],
        "summary": "Delete a hook",
        "operationId": "orgDeleteHook",
        "parameters": [
          {
            "type": "string",
            "description": "name of the organization",
            "name": "org",
            "in": "path",
            "required": true
          },
          {
            "type": "integer",
            "format": "int64",
            "description": "id of the hook to delete",
            "name": "id",
            "in": "path",
            "required": true
          }
        ],
        "responses": {
          "204": {
            "$ref": "#/responses/empty"
          }
        }
      },
      "patch": {
        "consumes": [
          "application/json"
        ],
        "produces": [
          "application/json"
        ],
        "tags": [
          "organization"
        ],
        "summary": "Update a hook",
        "operationId": "orgEditHook",
        "parameters": [
          {
            "type": "string",
            "description": "name of the organization",
            "name": "org",
            "in": "path",
            "required": true
          },
          {
            "type": "integer",
            "format": "int64",
            "description": "id of the hook to update",
            "name": "id",
            "in": "path",
            "required": true
          },
          {
            "name": "body",
            "in": "body",
            "schema": {
              "$ref": "#/definitions/EditHookOption"
            }
          }
        ],
        "responses": {
          "200": {
            "$ref": "#/responses/Hook"
          }
        }
      }
    },
    "/orgs/{org}/labels": {
      "get": {
        "produces": [
          "application/json"
        ],
        "tags": [
          "organization"
        ],
        "summary": "List an organization's labels",
        "operationId": "orgListLabels",
        "parameters": [
          {
            "type": "string",
            "description": "name of the organization",
            "name": "org",
            "in": "path",
            "required": true
          },
          {
            "type": "integer",
            "description": "page number of results to return (1-based)",
            "name": "page",
            "in": "query"
          },
          {
            "type": "integer",
            "description": "page size of results",
            "name": "limit",
            "in": "query"
          }
        ],
        "responses": {
          "200": {
            "$ref": "#/responses/LabelList"
          }
        }
      },
      "post": {
        "consumes": [
          "application/json"
        ],
        "produces": [
          "application/json"
        ],
        "tags": [
          "organization"
        ],
        "summary": "Create a label for an organization",
        "operationId": "orgCreateLabel",
        "parameters": [
          {
            "type": "string",
            "description": "name of the organization",
            "name": "org",
            "in": "path",
            "required": true
          },
          {
            "name": "body",
            "in": "body",
            "schema": {
              "$ref": "#/definitions/CreateLabelOption"
            }
          }
        ],
        "responses": {
          "201": {
            "$ref": "#/responses/Label"
          },
          "422": {
            "$ref": "#/responses/validationError"
          }
        }
      }
    },
    "/orgs/{org}/labels/{id}": {
      "get": {
        "produces": [
          "application/json"
        ],
        "tags": [
          "organization"
        ],
        "summary": "Get a single label",
        "operationId": "orgGetLabel",
        "parameters": [
          {
            "type": "string",
            "description": "name of the organization",
            "name": "org",
            "in": "path",
            "required": true
          },
          {
            "type": "integer",
            "format": "int64",
            "description": "id of the label to get",
            "name": "id",
            "in": "path",
            "required": true
          }
        ],
        "responses": {
          "200": {
            "$ref": "#/responses/Label"
          }
        }
      },
      "delete": {
        "tags": [
          "organization"
        ],
        "summary": "Delete a label",
        "operationId": "orgDeleteLabel",
        "parameters": [
          {
            "type": "string",
            "description": "name of the organization",
            "name": "org",
            "in": "path",
            "required": true
          },
          {
            "type": "integer",
            "format": "int64",
            "description": "id of the label to delete",
            "name": "id",
            "in": "path",
            "required": true
          }
        ],
        "responses": {
          "204": {
            "$ref": "#/responses/empty"
          }
        }
      },
      "patch": {
        "consumes": [
          "application/json"
        ],
        "produces": [
          "application/json"
        ],
        "tags": [
          "organization"
        ],
        "summary": "Update a label",
        "operationId": "orgEditLabel",
        "parameters": [
          {
            "type": "string",
            "description": "name of the organization",
            "name": "org",
            "in": "path",
            "required": true
          },
          {
            "type": "integer",
            "format": "int64",
            "description": "id of the label to edit",
            "name": "id",
            "in": "path",
            "required": true
          },
          {
            "name": "body",
            "in": "body",
            "schema": {
              "$ref": "#/definitions/EditLabelOption"
            }
          }
        ],
        "responses": {
          "200": {
            "$ref": "#/responses/Label"
          },
          "422": {
            "$ref": "#/responses/validationError"
          }
        }
      }
    },
    "/orgs/{org}/members": {
      "get": {
        "produces": [
          "application/json"
        ],
        "tags": [
          "organization"
        ],
        "summary": "List an organization's members",
        "operationId": "orgListMembers",
        "parameters": [
          {
            "type": "string",
            "description": "name of the organization",
            "name": "org",
            "in": "path",
            "required": true
          },
          {
            "type": "integer",
            "description": "page number of results to return (1-based)",
            "name": "page",
            "in": "query"
          },
          {
            "type": "integer",
            "description": "page size of results",
            "name": "limit",
            "in": "query"
          }
        ],
        "responses": {
          "200": {
            "$ref": "#/responses/UserList"
          }
        }
      }
    },
    "/orgs/{org}/members/{username}": {
      "get": {
        "tags": [
          "organization"
        ],
        "summary": "Check if a user is a member of an organization",
        "operationId": "orgIsMember",
        "parameters": [
          {
            "type": "string",
            "description": "name of the organization",
            "name": "org",
            "in": "path",
            "required": true
          },
          {
            "type": "string",
            "description": "username of the user",
            "name": "username",
            "in": "path",
            "required": true
          }
        ],
        "responses": {
          "204": {
            "description": "user is a member"
          },
          "302": {
            "description": "redirection to /orgs/{org}/public_members/{username}"
          },
          "404": {
            "description": "user is not a member"
          }
        }
      },
      "delete": {
        "produces": [
          "application/json"
        ],
        "tags": [
          "organization"
        ],
        "summary": "Remove a member from an organization",
        "operationId": "orgDeleteMember",
        "parameters": [
          {
            "type": "string",
            "description": "name of the organization",
            "name": "org",
            "in": "path",
            "required": true
          },
          {
            "type": "string",
            "description": "username of the user",
            "name": "username",
            "in": "path",
            "required": true
          }
        ],
        "responses": {
          "204": {
            "description": "member removed"
          }
        }
      }
    },
    "/orgs/{org}/public_members": {
      "get": {
        "produces": [
          "application/json"
        ],
        "tags": [
          "organization"
        ],
        "summary": "List an organization's public members",
        "operationId": "orgListPublicMembers",
        "parameters": [
          {
            "type": "string",
            "description": "name of the organization",
            "name": "org",
            "in": "path",
            "required": true
          },
          {
            "type": "integer",
            "description": "page number of results to return (1-based)",
            "name": "page",
            "in": "query"
          },
          {
            "type": "integer",
            "description": "page size of results",
            "name": "limit",
            "in": "query"
          }
        ],
        "responses": {
          "200": {
            "$ref": "#/responses/UserList"
          }
        }
      }
    },
    "/orgs/{org}/public_members/{username}": {
      "get": {
        "tags": [
          "organization"
        ],
        "summary": "Check if a user is a public member of an organization",
        "operationId": "orgIsPublicMember",
        "parameters": [
          {
            "type": "string",
            "description": "name of the organization",
            "name": "org",
            "in": "path",
            "required": true
          },
          {
            "type": "string",
            "description": "username of the user",
            "name": "username",
            "in": "path",
            "required": true
          }
        ],
        "responses": {
          "204": {
            "description": "user is a public member"
          },
          "404": {
            "description": "user is not a public member"
          }
        }
      },
      "put": {
        "produces": [
          "application/json"
        ],
        "tags": [
          "organization"
        ],
        "summary": "Publicize a user's membership",
        "operationId": "orgPublicizeMember",
        "parameters": [
          {
            "type": "string",
            "description": "name of the organization",
            "name": "org",
            "in": "path",
            "required": true
          },
          {
            "type": "string",
            "description": "username of the user",
            "name": "username",
            "in": "path",
            "required": true
          }
        ],
        "responses": {
          "204": {
            "description": "membership publicized"
          },
          "403": {
            "$ref": "#/responses/forbidden"
          }
        }
      },
      "delete": {
        "produces": [
          "application/json"
        ],
        "tags": [
          "organization"
        ],
        "summary": "Conceal a user's membership",
        "operationId": "orgConcealMember",
        "parameters": [
          {
            "type": "string",
            "description": "name of the organization",
            "name": "org",
            "in": "path",
            "required": true
          },
          {
            "type": "string",
            "description": "username of the user",
            "name": "username",
            "in": "path",
            "required": true
          }
        ],
        "responses": {
          "204": {
            "$ref": "#/responses/empty"
          },
          "403": {
            "$ref": "#/responses/forbidden"
          }
        }
      }
    },
    "/orgs/{org}/repos": {
      "get": {
        "produces": [
          "application/json"
        ],
        "tags": [
          "organization"
        ],
        "summary": "List an organization's repos",
        "operationId": "orgListRepos",
        "parameters": [
          {
            "type": "string",
            "description": "name of the organization",
            "name": "org",
            "in": "path",
            "required": true
          },
          {
            "type": "integer",
            "description": "page number of results to return (1-based)",
            "name": "page",
            "in": "query"
          },
          {
            "type": "integer",
            "description": "page size of results",
            "name": "limit",
            "in": "query"
          }
        ],
        "responses": {
          "200": {
            "$ref": "#/responses/RepositoryList"
          }
        }
      },
      "post": {
        "consumes": [
          "application/json"
        ],
        "produces": [
          "application/json"
        ],
        "tags": [
          "organization"
        ],
        "summary": "Create a repository in an organization",
        "operationId": "createOrgRepo",
        "parameters": [
          {
            "type": "string",
            "description": "name of organization",
            "name": "org",
            "in": "path",
            "required": true
          },
          {
            "name": "body",
            "in": "body",
            "schema": {
              "$ref": "#/definitions/CreateRepoOption"
            }
          }
        ],
        "responses": {
          "201": {
            "$ref": "#/responses/Repository"
          },
          "403": {
            "$ref": "#/responses/forbidden"
          },
          "404": {
            "$ref": "#/responses/notFound"
          }
        }
      }
    },
    "/orgs/{org}/teams": {
      "get": {
        "produces": [
          "application/json"
        ],
        "tags": [
          "organization"
        ],
        "summary": "List an organization's teams",
        "operationId": "orgListTeams",
        "parameters": [
          {
            "type": "string",
            "description": "name of the organization",
            "name": "org",
            "in": "path",
            "required": true
          },
          {
            "type": "integer",
            "description": "page number of results to return (1-based)",
            "name": "page",
            "in": "query"
          },
          {
            "type": "integer",
            "description": "page size of results",
            "name": "limit",
            "in": "query"
          }
        ],
        "responses": {
          "200": {
            "$ref": "#/responses/TeamList"
          }
        }
      },
      "post": {
        "consumes": [
          "application/json"
        ],
        "produces": [
          "application/json"
        ],
        "tags": [
          "organization"
        ],
        "summary": "Create a team",
        "operationId": "orgCreateTeam",
        "parameters": [
          {
            "type": "string",
            "description": "name of the organization",
            "name": "org",
            "in": "path",
            "required": true
          },
          {
            "name": "body",
            "in": "body",
            "schema": {
              "$ref": "#/definitions/CreateTeamOption"
            }
          }
        ],
        "responses": {
          "201": {
            "$ref": "#/responses/Team"
          },
          "422": {
            "$ref": "#/responses/validationError"
          }
        }
      }
    },
    "/orgs/{org}/teams/search": {
      "get": {
        "produces": [
          "application/json"
        ],
        "tags": [
          "organization"
        ],
        "summary": "Search for teams within an organization",
        "operationId": "teamSearch",
        "parameters": [
          {
            "type": "string",
            "description": "name of the organization",
            "name": "org",
            "in": "path",
            "required": true
          },
          {
            "type": "string",
            "description": "keywords to search",
            "name": "q",
            "in": "query"
          },
          {
            "type": "boolean",
            "description": "include search within team description (defaults to true)",
            "name": "include_desc",
            "in": "query"
          },
          {
            "type": "integer",
            "description": "page number of results to return (1-based)",
            "name": "page",
            "in": "query"
          },
          {
            "type": "integer",
            "description": "page size of results",
            "name": "limit",
            "in": "query"
          }
        ],
        "responses": {
          "200": {
            "description": "SearchResults of a successful search",
            "schema": {
              "type": "object",
              "properties": {
                "data": {
                  "type": "array",
                  "items": {
                    "$ref": "#/definitions/Team"
                  }
                },
                "ok": {
                  "type": "boolean"
                }
              }
            }
          }
        }
      }
    },
    "/repos/issues/search": {
      "get": {
        "produces": [
          "application/json"
        ],
        "tags": [
          "issue"
        ],
        "summary": "Search for issues across the repositories that the user has access to",
        "operationId": "issueSearchIssues",
        "parameters": [
          {
            "type": "string",
            "description": "whether issue is open or closed",
            "name": "state",
            "in": "query"
          },
          {
            "type": "string",
            "description": "comma separated list of labels. Fetch only issues that have any of this labels. Non existent labels are discarded",
            "name": "labels",
            "in": "query"
          },
          {
            "type": "string",
            "description": "comma separated list of milestone names. Fetch only issues that have any of this milestones. Non existent are discarded",
            "name": "milestones",
            "in": "query"
          },
          {
            "type": "string",
            "description": "search string",
            "name": "q",
            "in": "query"
          },
          {
            "type": "integer",
            "format": "int64",
            "description": "repository to prioritize in the results",
            "name": "priority_repo_id",
            "in": "query"
          },
          {
            "type": "string",
            "description": "filter by type (issues / pulls) if set",
            "name": "type",
            "in": "query"
          },
          {
            "type": "string",
            "format": "date-time",
            "description": "Only show notifications updated after the given time. This is a timestamp in RFC 3339 format",
            "name": "since",
            "in": "query"
          },
          {
            "type": "string",
            "format": "date-time",
            "description": "Only show notifications updated before the given time. This is a timestamp in RFC 3339 format",
            "name": "before",
            "in": "query"
          },
          {
            "type": "boolean",
            "description": "filter (issues / pulls) assigned to you, default is false",
            "name": "assigned",
            "in": "query"
          },
          {
            "type": "boolean",
            "description": "filter (issues / pulls) created by you, default is false",
            "name": "created",
            "in": "query"
          },
          {
            "type": "boolean",
            "description": "filter (issues / pulls) mentioning you, default is false",
            "name": "mentioned",
            "in": "query"
          },
          {
            "type": "boolean",
            "description": "filter pulls requesting your review, default is false",
            "name": "review_requested",
            "in": "query"
          },
          {
            "type": "integer",
            "description": "page number of results to return (1-based)",
            "name": "page",
            "in": "query"
          },
          {
            "type": "integer",
            "description": "page size of results",
            "name": "limit",
            "in": "query"
          }
        ],
        "responses": {
          "200": {
            "$ref": "#/responses/IssueList"
          }
        }
      }
    },
    "/repos/migrate": {
      "post": {
        "consumes": [
          "application/json"
        ],
        "produces": [
          "application/json"
        ],
        "tags": [
          "repository"
        ],
        "summary": "Migrate a remote git repository",
        "operationId": "repoMigrate",
        "parameters": [
          {
            "name": "body",
            "in": "body",
            "schema": {
              "$ref": "#/definitions/MigrateRepoOptions"
            }
          }
        ],
        "responses": {
          "201": {
            "$ref": "#/responses/Repository"
          },
          "403": {
            "$ref": "#/responses/forbidden"
          },
          "422": {
            "$ref": "#/responses/validationError"
          }
        }
      }
    },
    "/repos/search": {
      "get": {
        "produces": [
          "application/json"
        ],
        "tags": [
          "repository"
        ],
        "summary": "Search for repositories",
        "operationId": "repoSearch",
        "parameters": [
          {
            "type": "string",
            "description": "keyword",
            "name": "q",
            "in": "query"
          },
          {
            "type": "boolean",
            "description": "Limit search to repositories with keyword as topic",
            "name": "topic",
            "in": "query"
          },
          {
            "type": "boolean",
            "description": "include search of keyword within repository description",
            "name": "includeDesc",
            "in": "query"
          },
          {
            "type": "integer",
            "format": "int64",
            "description": "search only for repos that the user with the given id owns or contributes to",
            "name": "uid",
            "in": "query"
          },
          {
            "type": "integer",
            "format": "int64",
            "description": "repo owner to prioritize in the results",
            "name": "priority_owner_id",
            "in": "query"
          },
          {
            "type": "integer",
            "format": "int64",
            "description": "search only for repos that belong to the given team id",
            "name": "team_id",
            "in": "query"
          },
          {
            "type": "integer",
            "format": "int64",
            "description": "search only for repos that the user with the given id has starred",
            "name": "starredBy",
            "in": "query"
          },
          {
            "type": "boolean",
            "description": "include private repositories this user has access to (defaults to true)",
            "name": "private",
            "in": "query"
          },
          {
            "type": "boolean",
            "description": "show only pubic, private or all repositories (defaults to all)",
            "name": "is_private",
            "in": "query"
          },
          {
            "type": "boolean",
            "description": "include template repositories this user has access to (defaults to true)",
            "name": "template",
            "in": "query"
          },
          {
            "type": "boolean",
            "description": "show only archived, non-archived or all repositories (defaults to all)",
            "name": "archived",
            "in": "query"
          },
          {
            "type": "string",
            "description": "type of repository to search for. Supported values are \"fork\", \"source\", \"mirror\" and \"collaborative\"",
            "name": "mode",
            "in": "query"
          },
          {
            "type": "boolean",
            "description": "if `uid` is given, search only for repos that the user owns",
            "name": "exclusive",
            "in": "query"
          },
          {
            "type": "string",
            "description": "sort repos by attribute. Supported values are \"alpha\", \"created\", \"updated\", \"size\", and \"id\". Default is \"alpha\"",
            "name": "sort",
            "in": "query"
          },
          {
            "type": "string",
            "description": "sort order, either \"asc\" (ascending) or \"desc\" (descending). Default is \"asc\", ignored if \"sort\" is not specified.",
            "name": "order",
            "in": "query"
          },
          {
            "type": "integer",
            "description": "page number of results to return (1-based)",
            "name": "page",
            "in": "query"
          },
          {
            "type": "integer",
            "description": "page size of results",
            "name": "limit",
            "in": "query"
          }
        ],
        "responses": {
          "200": {
            "$ref": "#/responses/SearchResults"
          },
          "422": {
            "$ref": "#/responses/validationError"
          }
        }
      }
    },
    "/repos/{owner}/{repo}": {
      "get": {
        "produces": [
          "application/json"
        ],
        "tags": [
          "repository"
        ],
        "summary": "Get a repository",
        "operationId": "repoGet",
        "parameters": [
          {
            "type": "string",
            "description": "owner of the repo",
            "name": "owner",
            "in": "path",
            "required": true
          },
          {
            "type": "string",
            "description": "name of the repo",
            "name": "repo",
            "in": "path",
            "required": true
          }
        ],
        "responses": {
          "200": {
            "$ref": "#/responses/Repository"
          }
        }
      },
      "delete": {
        "produces": [
          "application/json"
        ],
        "tags": [
          "repository"
        ],
        "summary": "Delete a repository",
        "operationId": "repoDelete",
        "parameters": [
          {
            "type": "string",
            "description": "owner of the repo to delete",
            "name": "owner",
            "in": "path",
            "required": true
          },
          {
            "type": "string",
            "description": "name of the repo to delete",
            "name": "repo",
            "in": "path",
            "required": true
          }
        ],
        "responses": {
          "204": {
            "$ref": "#/responses/empty"
          },
          "403": {
            "$ref": "#/responses/forbidden"
          }
        }
      },
      "patch": {
        "produces": [
          "application/json"
        ],
        "tags": [
          "repository"
        ],
        "summary": "Edit a repository's properties. Only fields that are set will be changed.",
        "operationId": "repoEdit",
        "parameters": [
          {
            "type": "string",
            "description": "owner of the repo to edit",
            "name": "owner",
            "in": "path",
            "required": true
          },
          {
            "type": "string",
            "description": "name of the repo to edit",
            "name": "repo",
            "in": "path",
            "required": true
          },
          {
            "description": "Properties of a repo that you can edit",
            "name": "body",
            "in": "body",
            "schema": {
              "$ref": "#/definitions/EditRepoOption"
            }
          }
        ],
        "responses": {
          "200": {
            "$ref": "#/responses/Repository"
          },
          "403": {
            "$ref": "#/responses/forbidden"
          },
          "422": {
            "$ref": "#/responses/validationError"
          }
        }
      }
    },
    "/repos/{owner}/{repo}/archive/{archive}": {
      "get": {
        "produces": [
          "application/json"
        ],
        "tags": [
          "repository"
        ],
        "summary": "Get an archive of a repository",
        "operationId": "repoGetArchive",
        "parameters": [
          {
            "type": "string",
            "description": "owner of the repo",
            "name": "owner",
            "in": "path",
            "required": true
          },
          {
            "type": "string",
            "description": "name of the repo",
            "name": "repo",
            "in": "path",
            "required": true
          },
          {
            "type": "string",
            "description": "the git reference for download with attached archive format (e.g. master.zip)",
            "name": "archive",
            "in": "path",
            "required": true
          }
        ],
        "responses": {
          "200": {
            "description": "success"
          },
          "404": {
            "$ref": "#/responses/notFound"
          }
        }
      }
    },
    "/repos/{owner}/{repo}/assignees": {
      "get": {
        "produces": [
          "application/json"
        ],
        "tags": [
          "repository"
        ],
        "summary": "Return all users that have write access and can be assigned to issues",
        "operationId": "repoGetAssignees",
        "parameters": [
          {
            "type": "string",
            "description": "owner of the repo",
            "name": "owner",
            "in": "path",
            "required": true
          },
          {
            "type": "string",
            "description": "name of the repo",
            "name": "repo",
            "in": "path",
            "required": true
          }
        ],
        "responses": {
          "200": {
            "$ref": "#/responses/UserList"
          }
        }
      }
    },
    "/repos/{owner}/{repo}/branch_protections": {
      "get": {
        "produces": [
          "application/json"
        ],
        "tags": [
          "repository"
        ],
        "summary": "List branch protections for a repository",
        "operationId": "repoListBranchProtection",
        "parameters": [
          {
            "type": "string",
            "description": "owner of the repo",
            "name": "owner",
            "in": "path",
            "required": true
          },
          {
            "type": "string",
            "description": "name of the repo",
            "name": "repo",
            "in": "path",
            "required": true
          }
        ],
        "responses": {
          "200": {
            "$ref": "#/responses/BranchProtectionList"
          }
        }
      },
      "post": {
        "consumes": [
          "application/json"
        ],
        "produces": [
          "application/json"
        ],
        "tags": [
          "repository"
        ],
        "summary": "Create a branch protections for a repository",
        "operationId": "repoCreateBranchProtection",
        "parameters": [
          {
            "type": "string",
            "description": "owner of the repo",
            "name": "owner",
            "in": "path",
            "required": true
          },
          {
            "type": "string",
            "description": "name of the repo",
            "name": "repo",
            "in": "path",
            "required": true
          },
          {
            "name": "body",
            "in": "body",
            "schema": {
              "$ref": "#/definitions/CreateBranchProtectionOption"
            }
          }
        ],
        "responses": {
          "201": {
            "$ref": "#/responses/BranchProtection"
          },
          "403": {
            "$ref": "#/responses/forbidden"
          },
          "404": {
            "$ref": "#/responses/notFound"
          },
          "422": {
            "$ref": "#/responses/validationError"
          }
        }
      }
    },
    "/repos/{owner}/{repo}/branch_protections/{name}": {
      "get": {
        "produces": [
          "application/json"
        ],
        "tags": [
          "repository"
        ],
        "summary": "Get a specific branch protection for the repository",
        "operationId": "repoGetBranchProtection",
        "parameters": [
          {
            "type": "string",
            "description": "owner of the repo",
            "name": "owner",
            "in": "path",
            "required": true
          },
          {
            "type": "string",
            "description": "name of the repo",
            "name": "repo",
            "in": "path",
            "required": true
          },
          {
            "type": "string",
            "description": "name of protected branch",
            "name": "name",
            "in": "path",
            "required": true
          }
        ],
        "responses": {
          "200": {
            "$ref": "#/responses/BranchProtection"
          },
          "404": {
            "$ref": "#/responses/notFound"
          }
        }
      },
      "delete": {
        "produces": [
          "application/json"
        ],
        "tags": [
          "repository"
        ],
        "summary": "Delete a specific branch protection for the repository",
        "operationId": "repoDeleteBranchProtection",
        "parameters": [
          {
            "type": "string",
            "description": "owner of the repo",
            "name": "owner",
            "in": "path",
            "required": true
          },
          {
            "type": "string",
            "description": "name of the repo",
            "name": "repo",
            "in": "path",
            "required": true
          },
          {
            "type": "string",
            "description": "name of protected branch",
            "name": "name",
            "in": "path",
            "required": true
          }
        ],
        "responses": {
          "204": {
            "$ref": "#/responses/empty"
          },
          "404": {
            "$ref": "#/responses/notFound"
          }
        }
      },
      "patch": {
        "consumes": [
          "application/json"
        ],
        "produces": [
          "application/json"
        ],
        "tags": [
          "repository"
        ],
        "summary": "Edit a branch protections for a repository. Only fields that are set will be changed",
        "operationId": "repoEditBranchProtection",
        "parameters": [
          {
            "type": "string",
            "description": "owner of the repo",
            "name": "owner",
            "in": "path",
            "required": true
          },
          {
            "type": "string",
            "description": "name of the repo",
            "name": "repo",
            "in": "path",
            "required": true
          },
          {
            "type": "string",
            "description": "name of protected branch",
            "name": "name",
            "in": "path",
            "required": true
          },
          {
            "name": "body",
            "in": "body",
            "schema": {
              "$ref": "#/definitions/EditBranchProtectionOption"
            }
          }
        ],
        "responses": {
          "200": {
            "$ref": "#/responses/BranchProtection"
          },
          "404": {
            "$ref": "#/responses/notFound"
          },
          "422": {
            "$ref": "#/responses/validationError"
          }
        }
      }
    },
    "/repos/{owner}/{repo}/branches": {
      "get": {
        "produces": [
          "application/json"
        ],
        "tags": [
          "repository"
        ],
        "summary": "List a repository's branches",
        "operationId": "repoListBranches",
        "parameters": [
          {
            "type": "string",
            "description": "owner of the repo",
            "name": "owner",
            "in": "path",
            "required": true
          },
          {
            "type": "string",
            "description": "name of the repo",
            "name": "repo",
            "in": "path",
            "required": true
          },
          {
            "type": "integer",
            "description": "page number of results to return (1-based)",
            "name": "page",
            "in": "query"
          },
          {
            "type": "integer",
            "description": "page size of results",
            "name": "limit",
            "in": "query"
          }
        ],
        "responses": {
          "200": {
            "$ref": "#/responses/BranchList"
          }
        }
      },
      "post": {
        "consumes": [
          "application/json"
        ],
        "produces": [
          "application/json"
        ],
        "tags": [
          "repository"
        ],
        "summary": "Create a branch",
        "operationId": "repoCreateBranch",
        "parameters": [
          {
            "type": "string",
            "description": "owner of the repo",
            "name": "owner",
            "in": "path",
            "required": true
          },
          {
            "type": "string",
            "description": "name of the repo",
            "name": "repo",
            "in": "path",
            "required": true
          },
          {
            "name": "body",
            "in": "body",
            "schema": {
              "$ref": "#/definitions/CreateBranchRepoOption"
            }
          }
        ],
        "responses": {
          "201": {
            "$ref": "#/responses/Branch"
          },
          "404": {
            "description": "The old branch does not exist."
          },
          "409": {
            "description": "The branch with the same name already exists."
          }
        }
      }
    },
    "/repos/{owner}/{repo}/branches/{branch}": {
      "get": {
        "produces": [
          "application/json"
        ],
        "tags": [
          "repository"
        ],
        "summary": "Retrieve a specific branch from a repository, including its effective branch protection",
        "operationId": "repoGetBranch",
        "parameters": [
          {
            "type": "string",
            "description": "owner of the repo",
            "name": "owner",
            "in": "path",
            "required": true
          },
          {
            "type": "string",
            "description": "name of the repo",
            "name": "repo",
            "in": "path",
            "required": true
          },
          {
            "type": "string",
            "description": "branch to get",
            "name": "branch",
            "in": "path",
            "required": true
          }
        ],
        "responses": {
          "200": {
            "$ref": "#/responses/Branch"
          },
          "404": {
            "$ref": "#/responses/notFound"
          }
        }
      },
      "delete": {
        "produces": [
          "application/json"
        ],
        "tags": [
          "repository"
        ],
        "summary": "Delete a specific branch from a repository",
        "operationId": "repoDeleteBranch",
        "parameters": [
          {
            "type": "string",
            "description": "owner of the repo",
            "name": "owner",
            "in": "path",
            "required": true
          },
          {
            "type": "string",
            "description": "name of the repo",
            "name": "repo",
            "in": "path",
            "required": true
          },
          {
            "type": "string",
            "description": "branch to delete",
            "name": "branch",
            "in": "path",
            "required": true
          }
        ],
        "responses": {
          "204": {
            "$ref": "#/responses/empty"
          },
          "403": {
            "$ref": "#/responses/error"
          },
          "404": {
            "$ref": "#/responses/notFound"
          }
        }
      }
    },
    "/repos/{owner}/{repo}/collaborators": {
      "get": {
        "produces": [
          "application/json"
        ],
        "tags": [
          "repository"
        ],
        "summary": "List a repository's collaborators",
        "operationId": "repoListCollaborators",
        "parameters": [
          {
            "type": "string",
            "description": "owner of the repo",
            "name": "owner",
            "in": "path",
            "required": true
          },
          {
            "type": "string",
            "description": "name of the repo",
            "name": "repo",
            "in": "path",
            "required": true
          },
          {
            "type": "integer",
            "description": "page number of results to return (1-based)",
            "name": "page",
            "in": "query"
          },
          {
            "type": "integer",
            "description": "page size of results",
            "name": "limit",
            "in": "query"
          }
        ],
        "responses": {
          "200": {
            "$ref": "#/responses/UserList"
          }
        }
      }
    },
    "/repos/{owner}/{repo}/collaborators/{collaborator}": {
      "get": {
        "produces": [
          "application/json"
        ],
        "tags": [
          "repository"
        ],
        "summary": "Check if a user is a collaborator of a repository",
        "operationId": "repoCheckCollaborator",
        "parameters": [
          {
            "type": "string",
            "description": "owner of the repo",
            "name": "owner",
            "in": "path",
            "required": true
          },
          {
            "type": "string",
            "description": "name of the repo",
            "name": "repo",
            "in": "path",
            "required": true
          },
          {
            "type": "string",
            "description": "username of the collaborator",
            "name": "collaborator",
            "in": "path",
            "required": true
          }
        ],
        "responses": {
          "204": {
            "$ref": "#/responses/empty"
          },
          "404": {
            "$ref": "#/responses/notFound"
          },
          "422": {
            "$ref": "#/responses/validationError"
          }
        }
      },
      "put": {
        "produces": [
          "application/json"
        ],
        "tags": [
          "repository"
        ],
        "summary": "Add a collaborator to a repository",
        "operationId": "repoAddCollaborator",
        "parameters": [
          {
            "type": "string",
            "description": "owner of the repo",
            "name": "owner",
            "in": "path",
            "required": true
          },
          {
            "type": "string",
            "description": "name of the repo",
            "name": "repo",
            "in": "path",
            "required": true
          },
          {
            "type": "string",
            "description": "username of the collaborator to add",
            "name": "collaborator",
            "in": "path",
            "required": true
          },
          {
            "name": "body",
            "in": "body",
            "schema": {
              "$ref": "#/definitions/AddCollaboratorOption"
            }
          }
        ],
        "responses": {
          "204": {
            "$ref": "#/responses/empty"
          },
          "422": {
            "$ref": "#/responses/validationError"
          }
        }
      },
      "delete": {
        "produces": [
          "application/json"
        ],
        "tags": [
          "repository"
        ],
        "summary": "Delete a collaborator from a repository",
        "operationId": "repoDeleteCollaborator",
        "parameters": [
          {
            "type": "string",
            "description": "owner of the repo",
            "name": "owner",
            "in": "path",
            "required": true
          },
          {
            "type": "string",
            "description": "name of the repo",
            "name": "repo",
            "in": "path",
            "required": true
          },
          {
            "type": "string",
            "description": "username of the collaborator to delete",
            "name": "collaborator",
            "in": "path",
            "required": true
          }
        ],
        "responses": {
          "204": {
            "$ref": "#/responses/empty"
          },
          "422": {
            "$ref": "#/responses/validationError"
          }
        }
      }
    },
    "/repos/{owner}/{repo}/commits": {
      "get": {
        "produces": [
          "application/json"
        ],
        "tags": [
          "repository"
        ],
        "summary": "Get a list of all commits from a repository",
        "operationId": "repoGetAllCommits",
        "parameters": [
          {
            "type": "string",
            "description": "owner of the repo",
            "name": "owner",
            "in": "path",
            "required": true
          },
          {
            "type": "string",
            "description": "name of the repo",
            "name": "repo",
            "in": "path",
            "required": true
          },
          {
            "type": "string",
            "description": "SHA or branch to start listing commits from (usually 'master')",
            "name": "sha",
            "in": "query"
          },
          {
            "type": "integer",
            "description": "page number of results to return (1-based)",
            "name": "page",
            "in": "query"
          },
          {
            "type": "integer",
            "description": "page size of results",
            "name": "limit",
            "in": "query"
          }
        ],
        "responses": {
          "200": {
            "$ref": "#/responses/CommitList"
          },
          "404": {
            "$ref": "#/responses/notFound"
          },
          "409": {
            "$ref": "#/responses/EmptyRepository"
          }
        }
      }
    },
    "/repos/{owner}/{repo}/commits/{ref}/status": {
      "get": {
        "produces": [
          "application/json"
        ],
        "tags": [
          "repository"
        ],
        "summary": "Get a commit's combined status, by branch/tag/commit reference",
        "operationId": "repoGetCombinedStatusByRef",
        "parameters": [
          {
            "type": "string",
            "description": "owner of the repo",
            "name": "owner",
            "in": "path",
            "required": true
          },
          {
            "type": "string",
            "description": "name of the repo",
            "name": "repo",
            "in": "path",
            "required": true
          },
          {
            "type": "string",
            "description": "name of branch/tag/commit",
            "name": "ref",
            "in": "path",
            "required": true
          },
          {
            "type": "integer",
            "description": "page number of results to return (1-based)",
            "name": "page",
            "in": "query"
          },
          {
            "type": "integer",
            "description": "page size of results",
            "name": "limit",
            "in": "query"
          }
        ],
        "responses": {
          "200": {
            "$ref": "#/responses/CombinedStatus"
          },
          "400": {
            "$ref": "#/responses/error"
          }
        }
      }
    },
    "/repos/{owner}/{repo}/commits/{ref}/statuses": {
      "get": {
        "produces": [
          "application/json"
        ],
        "tags": [
          "repository"
        ],
        "summary": "Get a commit's statuses, by branch/tag/commit reference",
        "operationId": "repoListStatusesByRef",
        "parameters": [
          {
            "type": "string",
            "description": "owner of the repo",
            "name": "owner",
            "in": "path",
            "required": true
          },
          {
            "type": "string",
            "description": "name of the repo",
            "name": "repo",
            "in": "path",
            "required": true
          },
          {
            "type": "string",
            "description": "name of branch/tag/commit",
            "name": "ref",
            "in": "path",
            "required": true
          },
          {
            "enum": [
              "oldest",
              "recentupdate",
              "leastupdate",
              "leastindex",
              "highestindex"
            ],
            "type": "string",
            "description": "type of sort",
            "name": "sort",
            "in": "query"
          },
          {
            "enum": [
              "pending",
              "success",
              "error",
              "failure",
              "warning"
            ],
            "type": "string",
            "description": "type of state",
            "name": "state",
            "in": "query"
          },
          {
            "type": "integer",
            "description": "page number of results to return (1-based)",
            "name": "page",
            "in": "query"
          },
          {
            "type": "integer",
            "description": "page size of results",
            "name": "limit",
            "in": "query"
          }
        ],
        "responses": {
          "200": {
            "$ref": "#/responses/CommitStatusList"
          },
          "400": {
            "$ref": "#/responses/error"
          }
        }
      }
    },
    "/repos/{owner}/{repo}/contents": {
      "get": {
        "produces": [
          "application/json"
        ],
        "tags": [
          "repository"
        ],
        "summary": "Gets the metadata of all the entries of the root dir",
        "operationId": "repoGetContentsList",
        "parameters": [
          {
            "type": "string",
            "description": "owner of the repo",
            "name": "owner",
            "in": "path",
            "required": true
          },
          {
            "type": "string",
            "description": "name of the repo",
            "name": "repo",
            "in": "path",
            "required": true
          },
          {
            "type": "string",
            "description": "The name of the commit/branch/tag. Default the repository’s default branch (usually master)",
            "name": "ref",
            "in": "query"
          }
        ],
        "responses": {
          "200": {
            "$ref": "#/responses/ContentsListResponse"
          },
          "404": {
            "$ref": "#/responses/notFound"
          }
        }
      }
    },
    "/repos/{owner}/{repo}/contents/{filepath}": {
      "get": {
        "produces": [
          "application/json"
        ],
        "tags": [
          "repository"
        ],
        "summary": "Gets the metadata and contents (if a file) of an entry in a repository, or a list of entries if a dir",
        "operationId": "repoGetContents",
        "parameters": [
          {
            "type": "string",
            "description": "owner of the repo",
            "name": "owner",
            "in": "path",
            "required": true
          },
          {
            "type": "string",
            "description": "name of the repo",
            "name": "repo",
            "in": "path",
            "required": true
          },
          {
            "type": "string",
            "description": "path of the dir, file, symlink or submodule in the repo",
            "name": "filepath",
            "in": "path",
            "required": true
          },
          {
            "type": "string",
            "description": "The name of the commit/branch/tag. Default the repository’s default branch (usually master)",
            "name": "ref",
            "in": "query"
          }
        ],
        "responses": {
          "200": {
            "$ref": "#/responses/ContentsResponse"
          },
          "404": {
            "$ref": "#/responses/notFound"
          }
        }
      },
      "put": {
        "consumes": [
          "application/json"
        ],
        "produces": [
          "application/json"
        ],
        "tags": [
          "repository"
        ],
        "summary": "Update a file in a repository",
        "operationId": "repoUpdateFile",
        "parameters": [
          {
            "type": "string",
            "description": "owner of the repo",
            "name": "owner",
            "in": "path",
            "required": true
          },
          {
            "type": "string",
            "description": "name of the repo",
            "name": "repo",
            "in": "path",
            "required": true
          },
          {
            "type": "string",
            "description": "path of the file to update",
            "name": "filepath",
            "in": "path",
            "required": true
          },
          {
            "name": "body",
            "in": "body",
            "required": true,
            "schema": {
              "$ref": "#/definitions/UpdateFileOptions"
            }
          }
        ],
        "responses": {
          "200": {
            "$ref": "#/responses/FileResponse"
          },
          "403": {
            "$ref": "#/responses/error"
          },
          "404": {
            "$ref": "#/responses/notFound"
          },
          "422": {
            "$ref": "#/responses/error"
          }
        }
      },
      "post": {
        "consumes": [
          "application/json"
        ],
        "produces": [
          "application/json"
        ],
        "tags": [
          "repository"
        ],
        "summary": "Create a file in a repository",
        "operationId": "repoCreateFile",
        "parameters": [
          {
            "type": "string",
            "description": "owner of the repo",
            "name": "owner",
            "in": "path",
            "required": true
          },
          {
            "type": "string",
            "description": "name of the repo",
            "name": "repo",
            "in": "path",
            "required": true
          },
          {
            "type": "string",
            "description": "path of the file to create",
            "name": "filepath",
            "in": "path",
            "required": true
          },
          {
            "name": "body",
            "in": "body",
            "required": true,
            "schema": {
              "$ref": "#/definitions/CreateFileOptions"
            }
          }
        ],
        "responses": {
          "201": {
            "$ref": "#/responses/FileResponse"
          },
          "403": {
            "$ref": "#/responses/error"
          },
          "404": {
            "$ref": "#/responses/notFound"
          },
          "422": {
            "$ref": "#/responses/error"
          }
        }
      },
      "delete": {
        "consumes": [
          "application/json"
        ],
        "produces": [
          "application/json"
        ],
        "tags": [
          "repository"
        ],
        "summary": "Delete a file in a repository",
        "operationId": "repoDeleteFile",
        "parameters": [
          {
            "type": "string",
            "description": "owner of the repo",
            "name": "owner",
            "in": "path",
            "required": true
          },
          {
            "type": "string",
            "description": "name of the repo",
            "name": "repo",
            "in": "path",
            "required": true
          },
          {
            "type": "string",
            "description": "path of the file to delete",
            "name": "filepath",
            "in": "path",
            "required": true
          },
          {
            "name": "body",
            "in": "body",
            "required": true,
            "schema": {
              "$ref": "#/definitions/DeleteFileOptions"
            }
          }
        ],
        "responses": {
          "200": {
            "$ref": "#/responses/FileDeleteResponse"
          },
          "400": {
            "$ref": "#/responses/error"
          },
          "403": {
            "$ref": "#/responses/error"
          },
          "404": {
            "$ref": "#/responses/error"
          }
        }
      }
    },
    "/repos/{owner}/{repo}/editorconfig/{filepath}": {
      "get": {
        "produces": [
          "application/json"
        ],
        "tags": [
          "repository"
        ],
        "summary": "Get the EditorConfig definitions of a file in a repository",
        "operationId": "repoGetEditorConfig",
        "parameters": [
          {
            "type": "string",
            "description": "owner of the repo",
            "name": "owner",
            "in": "path",
            "required": true
          },
          {
            "type": "string",
            "description": "name of the repo",
            "name": "repo",
            "in": "path",
            "required": true
          },
          {
            "type": "string",
            "description": "filepath of file to get",
            "name": "filepath",
            "in": "path",
            "required": true
          }
        ],
        "responses": {
          "200": {
            "description": "success"
          },
          "404": {
            "$ref": "#/responses/notFound"
          }
        }
      }
    },
    "/repos/{owner}/{repo}/forks": {
      "get": {
        "produces": [
          "application/json"
        ],
        "tags": [
          "repository"
        ],
        "summary": "List a repository's forks",
        "operationId": "listForks",
        "parameters": [
          {
            "type": "string",
            "description": "owner of the repo",
            "name": "owner",
            "in": "path",
            "required": true
          },
          {
            "type": "string",
            "description": "name of the repo",
            "name": "repo",
            "in": "path",
            "required": true
          },
          {
            "type": "integer",
            "description": "page number of results to return (1-based)",
            "name": "page",
            "in": "query"
          },
          {
            "type": "integer",
            "description": "page size of results",
            "name": "limit",
            "in": "query"
          }
        ],
        "responses": {
          "200": {
            "$ref": "#/responses/RepositoryList"
          }
        }
      },
      "post": {
        "produces": [
          "application/json"
        ],
        "tags": [
          "repository"
        ],
        "summary": "Fork a repository",
        "operationId": "createFork",
        "parameters": [
          {
            "type": "string",
            "description": "owner of the repo to fork",
            "name": "owner",
            "in": "path",
            "required": true
          },
          {
            "type": "string",
            "description": "name of the repo to fork",
            "name": "repo",
            "in": "path",
            "required": true
          },
          {
            "name": "body",
            "in": "body",
            "schema": {
              "$ref": "#/definitions/CreateForkOption"
            }
          }
        ],
        "responses": {
          "202": {
            "$ref": "#/responses/Repository"
          },
          "403": {
            "$ref": "#/responses/forbidden"
          },
          "422": {
            "$ref": "#/responses/validationError"
          }
        }
      }
    },
    "/repos/{owner}/{repo}/git/blobs/{sha}": {
      "get": {
        "produces": [
          "application/json"
        ],
        "tags": [
          "repository"
        ],
        "summary": "Gets the blob of a repository.",
        "operationId": "GetBlob",
        "parameters": [
          {
            "type": "string",
            "description": "owner of the repo",
            "name": "owner",
            "in": "path",
            "required": true
          },
          {
            "type": "string",
            "description": "name of the repo",
            "name": "repo",
            "in": "path",
            "required": true
          },
          {
            "type": "string",
            "description": "sha of the commit",
            "name": "sha",
            "in": "path",
            "required": true
          }
        ],
        "responses": {
          "200": {
            "$ref": "#/responses/GitBlobResponse"
          },
          "400": {
            "$ref": "#/responses/error"
          }
        }
      }
    },
    "/repos/{owner}/{repo}/git/commits/{sha}": {
      "get": {
        "produces": [
          "application/json"
        ],
        "tags": [
          "repository"
        ],
        "summary": "Get a single commit from a repository",
        "operationId": "repoGetSingleCommit",
        "parameters": [
          {
            "type": "string",
            "description": "owner of the repo",
            "name": "owner",
            "in": "path",
            "required": true
          },
          {
            "type": "string",
            "description": "name of the repo",
            "name": "repo",
            "in": "path",
            "required": true
          },
          {
            "type": "string",
            "description": "a git ref or commit sha",
            "name": "sha",
            "in": "path",
            "required": true
          }
        ],
        "responses": {
          "200": {
            "$ref": "#/responses/Commit"
          },
          "404": {
            "$ref": "#/responses/notFound"
          },
          "422": {
            "$ref": "#/responses/validationError"
          }
        }
      }
    },
    "/repos/{owner}/{repo}/git/refs": {
      "get": {
        "produces": [
          "application/json"
        ],
        "tags": [
          "repository"
        ],
        "summary": "Get specified ref or filtered repository's refs",
        "operationId": "repoListAllGitRefs",
        "parameters": [
          {
            "type": "string",
            "description": "owner of the repo",
            "name": "owner",
            "in": "path",
            "required": true
          },
          {
            "type": "string",
            "description": "name of the repo",
            "name": "repo",
            "in": "path",
            "required": true
          }
        ],
        "responses": {
          "200": {
            "$ref": "#/responses/ReferenceList"
          },
          "404": {
            "$ref": "#/responses/notFound"
          }
        }
      }
    },
    "/repos/{owner}/{repo}/git/refs/{ref}": {
      "get": {
        "produces": [
          "application/json"
        ],
        "tags": [
          "repository"
        ],
        "summary": "Get specified ref or filtered repository's refs",
        "operationId": "repoListGitRefs",
        "parameters": [
          {
            "type": "string",
            "description": "owner of the repo",
            "name": "owner",
            "in": "path",
            "required": true
          },
          {
            "type": "string",
            "description": "name of the repo",
            "name": "repo",
            "in": "path",
            "required": true
          },
          {
            "type": "string",
            "description": "part or full name of the ref",
            "name": "ref",
            "in": "path",
            "required": true
          }
        ],
        "responses": {
          "200": {
            "$ref": "#/responses/ReferenceList"
          },
          "404": {
            "$ref": "#/responses/notFound"
          }
        }
      }
    },
    "/repos/{owner}/{repo}/git/tags/{sha}": {
      "get": {
        "produces": [
          "application/json"
        ],
        "tags": [
          "repository"
        ],
        "summary": "Gets the tag object of an annotated tag (not lightweight tags)",
        "operationId": "GetTag",
        "parameters": [
          {
            "type": "string",
            "description": "owner of the repo",
            "name": "owner",
            "in": "path",
            "required": true
          },
          {
            "type": "string",
            "description": "name of the repo",
            "name": "repo",
            "in": "path",
            "required": true
          },
          {
            "type": "string",
            "description": "sha of the tag. The Git tags API only supports annotated tag objects, not lightweight tags.",
            "name": "sha",
            "in": "path",
            "required": true
          }
        ],
        "responses": {
          "200": {
            "$ref": "#/responses/AnnotatedTag"
          },
          "400": {
            "$ref": "#/responses/error"
          }
        }
      }
    },
    "/repos/{owner}/{repo}/git/trees/{sha}": {
      "get": {
        "produces": [
          "application/json"
        ],
        "tags": [
          "repository"
        ],
        "summary": "Gets the tree of a repository.",
        "operationId": "GetTree",
        "parameters": [
          {
            "type": "string",
            "description": "owner of the repo",
            "name": "owner",
            "in": "path",
            "required": true
          },
          {
            "type": "string",
            "description": "name of the repo",
            "name": "repo",
            "in": "path",
            "required": true
          },
          {
            "type": "string",
            "description": "sha of the commit",
            "name": "sha",
            "in": "path",
            "required": true
          },
          {
            "type": "boolean",
            "description": "show all directories and files",
            "name": "recursive",
            "in": "query"
          },
          {
            "type": "integer",
            "description": "page number; the 'truncated' field in the response will be true if there are still more items after this page, false if the last page",
            "name": "page",
            "in": "query"
          },
          {
            "type": "integer",
            "description": "number of items per page",
            "name": "per_page",
            "in": "query"
          }
        ],
        "responses": {
          "200": {
            "$ref": "#/responses/GitTreeResponse"
          },
          "400": {
            "$ref": "#/responses/error"
          }
        }
      }
    },
    "/repos/{owner}/{repo}/hooks": {
      "get": {
        "produces": [
          "application/json"
        ],
        "tags": [
          "repository"
        ],
        "summary": "List the hooks in a repository",
        "operationId": "repoListHooks",
        "parameters": [
          {
            "type": "string",
            "description": "owner of the repo",
            "name": "owner",
            "in": "path",
            "required": true
          },
          {
            "type": "string",
            "description": "name of the repo",
            "name": "repo",
            "in": "path",
            "required": true
          },
          {
            "type": "integer",
            "description": "page number of results to return (1-based)",
            "name": "page",
            "in": "query"
          },
          {
            "type": "integer",
            "description": "page size of results",
            "name": "limit",
            "in": "query"
          }
        ],
        "responses": {
          "200": {
            "$ref": "#/responses/HookList"
          }
        }
      },
      "post": {
        "consumes": [
          "application/json"
        ],
        "produces": [
          "application/json"
        ],
        "tags": [
          "repository"
        ],
        "summary": "Create a hook",
        "operationId": "repoCreateHook",
        "parameters": [
          {
            "type": "string",
            "description": "owner of the repo",
            "name": "owner",
            "in": "path",
            "required": true
          },
          {
            "type": "string",
            "description": "name of the repo",
            "name": "repo",
            "in": "path",
            "required": true
          },
          {
            "name": "body",
            "in": "body",
            "schema": {
              "$ref": "#/definitions/CreateHookOption"
            }
          }
        ],
        "responses": {
          "201": {
            "$ref": "#/responses/Hook"
          }
        }
      }
    },
    "/repos/{owner}/{repo}/hooks/git": {
      "get": {
        "produces": [
          "application/json"
        ],
        "tags": [
          "repository"
        ],
        "summary": "List the Git hooks in a repository",
        "operationId": "repoListGitHooks",
        "parameters": [
          {
            "type": "string",
            "description": "owner of the repo",
            "name": "owner",
            "in": "path",
            "required": true
          },
          {
            "type": "string",
            "description": "name of the repo",
            "name": "repo",
            "in": "path",
            "required": true
          }
        ],
        "responses": {
          "200": {
            "$ref": "#/responses/GitHookList"
          }
        }
      }
    },
    "/repos/{owner}/{repo}/hooks/git/{id}": {
      "get": {
        "produces": [
          "application/json"
        ],
        "tags": [
          "repository"
        ],
        "summary": "Get a Git hook",
        "operationId": "repoGetGitHook",
        "parameters": [
          {
            "type": "string",
            "description": "owner of the repo",
            "name": "owner",
            "in": "path",
            "required": true
          },
          {
            "type": "string",
            "description": "name of the repo",
            "name": "repo",
            "in": "path",
            "required": true
          },
          {
            "type": "string",
            "description": "id of the hook to get",
            "name": "id",
            "in": "path",
            "required": true
          }
        ],
        "responses": {
          "200": {
            "$ref": "#/responses/GitHook"
          },
          "404": {
            "$ref": "#/responses/notFound"
          }
        }
      },
      "delete": {
        "produces": [
          "application/json"
        ],
        "tags": [
          "repository"
        ],
        "summary": "Delete a Git hook in a repository",
        "operationId": "repoDeleteGitHook",
        "parameters": [
          {
            "type": "string",
            "description": "owner of the repo",
            "name": "owner",
            "in": "path",
            "required": true
          },
          {
            "type": "string",
            "description": "name of the repo",
            "name": "repo",
            "in": "path",
            "required": true
          },
          {
            "type": "string",
            "description": "id of the hook to get",
            "name": "id",
            "in": "path",
            "required": true
          }
        ],
        "responses": {
          "204": {
            "$ref": "#/responses/empty"
          },
          "404": {
            "$ref": "#/responses/notFound"
          }
        }
      },
      "patch": {
        "produces": [
          "application/json"
        ],
        "tags": [
          "repository"
        ],
        "summary": "Edit a Git hook in a repository",
        "operationId": "repoEditGitHook",
        "parameters": [
          {
            "type": "string",
            "description": "owner of the repo",
            "name": "owner",
            "in": "path",
            "required": true
          },
          {
            "type": "string",
            "description": "name of the repo",
            "name": "repo",
            "in": "path",
            "required": true
          },
          {
            "type": "string",
            "description": "id of the hook to get",
            "name": "id",
            "in": "path",
            "required": true
          },
          {
            "name": "body",
            "in": "body",
            "schema": {
              "$ref": "#/definitions/EditGitHookOption"
            }
          }
        ],
        "responses": {
          "200": {
            "$ref": "#/responses/GitHook"
          },
          "404": {
            "$ref": "#/responses/notFound"
          }
        }
      }
    },
    "/repos/{owner}/{repo}/hooks/{id}": {
      "get": {
        "produces": [
          "application/json"
        ],
        "tags": [
          "repository"
        ],
        "summary": "Get a hook",
        "operationId": "repoGetHook",
        "parameters": [
          {
            "type": "string",
            "description": "owner of the repo",
            "name": "owner",
            "in": "path",
            "required": true
          },
          {
            "type": "string",
            "description": "name of the repo",
            "name": "repo",
            "in": "path",
            "required": true
          },
          {
            "type": "integer",
            "format": "int64",
            "description": "id of the hook to get",
            "name": "id",
            "in": "path",
            "required": true
          }
        ],
        "responses": {
          "200": {
            "$ref": "#/responses/Hook"
          },
          "404": {
            "$ref": "#/responses/notFound"
          }
        }
      },
      "delete": {
        "produces": [
          "application/json"
        ],
        "tags": [
          "repository"
        ],
        "summary": "Delete a hook in a repository",
        "operationId": "repoDeleteHook",
        "parameters": [
          {
            "type": "string",
            "description": "owner of the repo",
            "name": "owner",
            "in": "path",
            "required": true
          },
          {
            "type": "string",
            "description": "name of the repo",
            "name": "repo",
            "in": "path",
            "required": true
          },
          {
            "type": "integer",
            "format": "int64",
            "description": "id of the hook to delete",
            "name": "id",
            "in": "path",
            "required": true
          }
        ],
        "responses": {
          "204": {
            "$ref": "#/responses/empty"
          },
          "404": {
            "$ref": "#/responses/notFound"
          }
        }
      },
      "patch": {
        "produces": [
          "application/json"
        ],
        "tags": [
          "repository"
        ],
        "summary": "Edit a hook in a repository",
        "operationId": "repoEditHook",
        "parameters": [
          {
            "type": "string",
            "description": "owner of the repo",
            "name": "owner",
            "in": "path",
            "required": true
          },
          {
            "type": "string",
            "description": "name of the repo",
            "name": "repo",
            "in": "path",
            "required": true
          },
          {
            "type": "integer",
            "format": "int64",
            "description": "index of the hook",
            "name": "id",
            "in": "path",
            "required": true
          },
          {
            "name": "body",
            "in": "body",
            "schema": {
              "$ref": "#/definitions/EditHookOption"
            }
          }
        ],
        "responses": {
          "200": {
            "$ref": "#/responses/Hook"
          }
        }
      }
    },
    "/repos/{owner}/{repo}/hooks/{id}/tests": {
      "post": {
        "produces": [
          "application/json"
        ],
        "tags": [
          "repository"
        ],
        "summary": "Test a push webhook",
        "operationId": "repoTestHook",
        "parameters": [
          {
            "type": "string",
            "description": "owner of the repo",
            "name": "owner",
            "in": "path",
            "required": true
          },
          {
            "type": "string",
            "description": "name of the repo",
            "name": "repo",
            "in": "path",
            "required": true
          },
          {
            "type": "integer",
            "format": "int64",
            "description": "id of the hook to test",
            "name": "id",
            "in": "path",
            "required": true
          }
        ],
        "responses": {
          "204": {
            "$ref": "#/responses/empty"
          }
        }
      }
    },
    "/repos/{owner}/{repo}/issue_templates": {
      "get": {
        "produces": [
          "application/json"
        ],
        "tags": [
          "repository"
        ],
        "summary": "Get available issue templates for a repository",
        "operationId": "repoGetIssueTemplates",
        "parameters": [
          {
            "type": "string",
            "description": "owner of the repo",
            "name": "owner",
            "in": "path",
            "required": true
          },
          {
            "type": "string",
            "description": "name of the repo",
            "name": "repo",
            "in": "path",
            "required": true
          }
        ],
        "responses": {
          "200": {
            "$ref": "#/responses/IssueTemplates"
          }
        }
      }
    },
    "/repos/{owner}/{repo}/issues": {
      "get": {
        "produces": [
          "application/json"
        ],
        "tags": [
          "issue"
        ],
        "summary": "List a repository's issues",
        "operationId": "issueListIssues",
        "parameters": [
          {
            "type": "string",
            "description": "owner of the repo",
            "name": "owner",
            "in": "path",
            "required": true
          },
          {
            "type": "string",
            "description": "name of the repo",
            "name": "repo",
            "in": "path",
            "required": true
          },
          {
            "enum": [
              "closed",
              "open",
              "all"
            ],
            "type": "string",
            "description": "whether issue is open or closed",
            "name": "state",
            "in": "query"
          },
          {
            "type": "string",
            "description": "comma separated list of labels. Fetch only issues that have any of this labels. Non existent labels are discarded",
            "name": "labels",
            "in": "query"
          },
          {
            "type": "string",
            "description": "search string",
            "name": "q",
            "in": "query"
          },
          {
            "enum": [
              "issues",
              "pulls"
            ],
            "type": "string",
            "description": "filter by type (issues / pulls) if set",
            "name": "type",
            "in": "query"
          },
          {
            "type": "string",
            "description": "comma separated list of milestone names or ids. It uses names and fall back to ids. Fetch only issues that have any of this milestones. Non existent milestones are discarded",
            "name": "milestones",
            "in": "query"
          },
          {
            "type": "string",
            "format": "date-time",
            "description": "Only show notifications updated after the given time. This is a timestamp in RFC 3339 format",
            "name": "since",
            "in": "query"
          },
          {
            "type": "string",
            "format": "date-time",
            "description": "Only show notifications updated before the given time. This is a timestamp in RFC 3339 format",
            "name": "before",
            "in": "query"
          },
          {
            "type": "string",
            "description": "filter (issues / pulls) created to",
            "name": "created_by",
            "in": "query"
          },
          {
            "type": "string",
            "description": "filter (issues / pulls) assigned to",
            "name": "assigned_by",
            "in": "query"
          },
          {
            "type": "string",
            "description": "filter (issues / pulls) mentioning to",
            "name": "mentioned_by",
            "in": "query"
          },
          {
            "type": "integer",
            "description": "page number of results to return (1-based)",
            "name": "page",
            "in": "query"
          },
          {
            "type": "integer",
            "description": "page size of results",
            "name": "limit",
            "in": "query"
          }
        ],
        "responses": {
          "200": {
            "$ref": "#/responses/IssueList"
          }
        }
      },
      "post": {
        "consumes": [
          "application/json"
        ],
        "produces": [
          "application/json"
        ],
        "tags": [
          "issue"
        ],
        "summary": "Create an issue. If using deadline only the date will be taken into account, and time of day ignored.",
        "operationId": "issueCreateIssue",
        "parameters": [
          {
            "type": "string",
            "description": "owner of the repo",
            "name": "owner",
            "in": "path",
            "required": true
          },
          {
            "type": "string",
            "description": "name of the repo",
            "name": "repo",
            "in": "path",
            "required": true
          },
          {
            "name": "body",
            "in": "body",
            "schema": {
              "$ref": "#/definitions/CreateIssueOption"
            }
          }
        ],
        "responses": {
          "201": {
            "$ref": "#/responses/Issue"
          },
          "403": {
            "$ref": "#/responses/forbidden"
          },
          "412": {
            "$ref": "#/responses/error"
          },
          "422": {
            "$ref": "#/responses/validationError"
          }
        }
      }
    },
    "/repos/{owner}/{repo}/issues/comments": {
      "get": {
        "produces": [
          "application/json"
        ],
        "tags": [
          "issue"
        ],
        "summary": "List all comments in a repository",
        "operationId": "issueGetRepoComments",
        "parameters": [
          {
            "type": "string",
            "description": "owner of the repo",
            "name": "owner",
            "in": "path",
            "required": true
          },
          {
            "type": "string",
            "description": "name of the repo",
            "name": "repo",
            "in": "path",
            "required": true
          },
          {
            "type": "string",
            "format": "date-time",
            "description": "if provided, only comments updated since the provided time are returned.",
            "name": "since",
            "in": "query"
          },
          {
            "type": "string",
            "format": "date-time",
            "description": "if provided, only comments updated before the provided time are returned.",
            "name": "before",
            "in": "query"
          },
          {
            "type": "integer",
            "description": "page number of results to return (1-based)",
            "name": "page",
            "in": "query"
          },
          {
            "type": "integer",
            "description": "page size of results",
            "name": "limit",
            "in": "query"
          }
        ],
        "responses": {
          "200": {
            "$ref": "#/responses/CommentList"
          }
        }
      }
    },
    "/repos/{owner}/{repo}/issues/comments/{id}": {
      "get": {
        "consumes": [
          "application/json"
        ],
        "produces": [
          "application/json"
        ],
        "tags": [
          "issue"
        ],
        "summary": "Get a comment",
        "operationId": "issueGetComment",
        "parameters": [
          {
            "type": "string",
            "description": "owner of the repo",
            "name": "owner",
            "in": "path",
            "required": true
          },
          {
            "type": "string",
            "description": "name of the repo",
            "name": "repo",
            "in": "path",
            "required": true
          },
          {
            "type": "integer",
            "format": "int64",
            "description": "id of the comment",
            "name": "id",
            "in": "path",
            "required": true
          }
        ],
        "responses": {
          "200": {
            "$ref": "#/responses/Comment"
          },
          "204": {
            "$ref": "#/responses/empty"
          },
          "403": {
            "$ref": "#/responses/forbidden"
          },
          "404": {
            "$ref": "#/responses/notFound"
          }
        }
      },
      "delete": {
        "tags": [
          "issue"
        ],
        "summary": "Delete a comment",
        "operationId": "issueDeleteComment",
        "parameters": [
          {
            "type": "string",
            "description": "owner of the repo",
            "name": "owner",
            "in": "path",
            "required": true
          },
          {
            "type": "string",
            "description": "name of the repo",
            "name": "repo",
            "in": "path",
            "required": true
          },
          {
            "type": "integer",
            "format": "int64",
            "description": "id of comment to delete",
            "name": "id",
            "in": "path",
            "required": true
          }
        ],
        "responses": {
          "204": {
            "$ref": "#/responses/empty"
          },
          "403": {
            "$ref": "#/responses/forbidden"
          },
          "404": {
            "$ref": "#/responses/notFound"
          }
        }
      },
      "patch": {
        "consumes": [
          "application/json"
        ],
        "produces": [
          "application/json"
        ],
        "tags": [
          "issue"
        ],
        "summary": "Edit a comment",
        "operationId": "issueEditComment",
        "parameters": [
          {
            "type": "string",
            "description": "owner of the repo",
            "name": "owner",
            "in": "path",
            "required": true
          },
          {
            "type": "string",
            "description": "name of the repo",
            "name": "repo",
            "in": "path",
            "required": true
          },
          {
            "type": "integer",
            "format": "int64",
            "description": "id of the comment to edit",
            "name": "id",
            "in": "path",
            "required": true
          },
          {
            "name": "body",
            "in": "body",
            "schema": {
              "$ref": "#/definitions/EditIssueCommentOption"
            }
          }
        ],
        "responses": {
          "200": {
            "$ref": "#/responses/Comment"
          },
          "204": {
            "$ref": "#/responses/empty"
          },
          "403": {
            "$ref": "#/responses/forbidden"
          },
          "404": {
            "$ref": "#/responses/notFound"
          }
        }
      }
    },
    "/repos/{owner}/{repo}/issues/comments/{id}/reactions": {
      "get": {
        "consumes": [
          "application/json"
        ],
        "produces": [
          "application/json"
        ],
        "tags": [
          "issue"
        ],
        "summary": "Get a list of reactions from a comment of an issue",
        "operationId": "issueGetCommentReactions",
        "parameters": [
          {
            "type": "string",
            "description": "owner of the repo",
            "name": "owner",
            "in": "path",
            "required": true
          },
          {
            "type": "string",
            "description": "name of the repo",
            "name": "repo",
            "in": "path",
            "required": true
          },
          {
            "type": "integer",
            "format": "int64",
            "description": "id of the comment to edit",
            "name": "id",
            "in": "path",
            "required": true
          }
        ],
        "responses": {
          "200": {
            "$ref": "#/responses/ReactionList"
          },
          "403": {
            "$ref": "#/responses/forbidden"
          }
        }
      },
      "post": {
        "consumes": [
          "application/json"
        ],
        "produces": [
          "application/json"
        ],
        "tags": [
          "issue"
        ],
        "summary": "Add a reaction to a comment of an issue",
        "operationId": "issuePostCommentReaction",
        "parameters": [
          {
            "type": "string",
            "description": "owner of the repo",
            "name": "owner",
            "in": "path",
            "required": true
          },
          {
            "type": "string",
            "description": "name of the repo",
            "name": "repo",
            "in": "path",
            "required": true
          },
          {
            "type": "integer",
            "format": "int64",
            "description": "id of the comment to edit",
            "name": "id",
            "in": "path",
            "required": true
          },
          {
            "name": "content",
            "in": "body",
            "schema": {
              "$ref": "#/definitions/EditReactionOption"
            }
          }
        ],
        "responses": {
          "200": {
            "$ref": "#/responses/Reaction"
          },
          "201": {
            "$ref": "#/responses/Reaction"
          },
          "403": {
            "$ref": "#/responses/forbidden"
          }
        }
      },
      "delete": {
        "consumes": [
          "application/json"
        ],
        "produces": [
          "application/json"
        ],
        "tags": [
          "issue"
        ],
        "summary": "Remove a reaction from a comment of an issue",
        "operationId": "issueDeleteCommentReaction",
        "parameters": [
          {
            "type": "string",
            "description": "owner of the repo",
            "name": "owner",
            "in": "path",
            "required": true
          },
          {
            "type": "string",
            "description": "name of the repo",
            "name": "repo",
            "in": "path",
            "required": true
          },
          {
            "type": "integer",
            "format": "int64",
            "description": "id of the comment to edit",
            "name": "id",
            "in": "path",
            "required": true
          },
          {
            "name": "content",
            "in": "body",
            "schema": {
              "$ref": "#/definitions/EditReactionOption"
            }
          }
        ],
        "responses": {
          "200": {
            "$ref": "#/responses/empty"
          },
          "403": {
            "$ref": "#/responses/forbidden"
          }
        }
      }
    },
    "/repos/{owner}/{repo}/issues/{index}": {
      "get": {
        "produces": [
          "application/json"
        ],
        "tags": [
          "issue"
        ],
        "summary": "Get an issue",
        "operationId": "issueGetIssue",
        "parameters": [
          {
            "type": "string",
            "description": "owner of the repo",
            "name": "owner",
            "in": "path",
            "required": true
          },
          {
            "type": "string",
            "description": "name of the repo",
            "name": "repo",
            "in": "path",
            "required": true
          },
          {
            "type": "integer",
            "format": "int64",
            "description": "index of the issue to get",
            "name": "index",
            "in": "path",
            "required": true
          }
        ],
        "responses": {
          "200": {
            "$ref": "#/responses/Issue"
          },
          "404": {
            "$ref": "#/responses/notFound"
          }
        }
      },
      "patch": {
        "consumes": [
          "application/json"
        ],
        "produces": [
          "application/json"
        ],
        "tags": [
          "issue"
        ],
        "summary": "Edit an issue. If using deadline only the date will be taken into account, and time of day ignored.",
        "operationId": "issueEditIssue",
        "parameters": [
          {
            "type": "string",
            "description": "owner of the repo",
            "name": "owner",
            "in": "path",
            "required": true
          },
          {
            "type": "string",
            "description": "name of the repo",
            "name": "repo",
            "in": "path",
            "required": true
          },
          {
            "type": "integer",
            "format": "int64",
            "description": "index of the issue to edit",
            "name": "index",
            "in": "path",
            "required": true
          },
          {
            "name": "body",
            "in": "body",
            "schema": {
              "$ref": "#/definitions/EditIssueOption"
            }
          }
        ],
        "responses": {
          "201": {
            "$ref": "#/responses/Issue"
          },
          "403": {
            "$ref": "#/responses/forbidden"
          },
          "404": {
            "$ref": "#/responses/notFound"
          },
          "412": {
            "$ref": "#/responses/error"
          }
        }
      }
    },
    "/repos/{owner}/{repo}/issues/{index}/comments": {
      "get": {
        "produces": [
          "application/json"
        ],
        "tags": [
          "issue"
        ],
        "summary": "List all comments on an issue",
        "operationId": "issueGetComments",
        "parameters": [
          {
            "type": "string",
            "description": "owner of the repo",
            "name": "owner",
            "in": "path",
            "required": true
          },
          {
            "type": "string",
            "description": "name of the repo",
            "name": "repo",
            "in": "path",
            "required": true
          },
          {
            "type": "integer",
            "format": "int64",
            "description": "index of the issue",
            "name": "index",
            "in": "path",
            "required": true
          },
          {
            "type": "string",
            "format": "date-time",
            "description": "if provided, only comments updated since the specified time are returned.",
            "name": "since",
            "in": "query"
          },
          {
            "type": "string",
            "format": "date-time",
            "description": "if provided, only comments updated before the provided time are returned.",
            "name": "before",
            "in": "query"
          }
        ],
        "responses": {
          "200": {
            "$ref": "#/responses/CommentList"
          }
        }
      },
      "post": {
        "consumes": [
          "application/json"
        ],
        "produces": [
          "application/json"
        ],
        "tags": [
          "issue"
        ],
        "summary": "Add a comment to an issue",
        "operationId": "issueCreateComment",
        "parameters": [
          {
            "type": "string",
            "description": "owner of the repo",
            "name": "owner",
            "in": "path",
            "required": true
          },
          {
            "type": "string",
            "description": "name of the repo",
            "name": "repo",
            "in": "path",
            "required": true
          },
          {
            "type": "integer",
            "format": "int64",
            "description": "index of the issue",
            "name": "index",
            "in": "path",
            "required": true
          },
          {
            "name": "body",
            "in": "body",
            "schema": {
              "$ref": "#/definitions/CreateIssueCommentOption"
            }
          }
        ],
        "responses": {
          "201": {
            "$ref": "#/responses/Comment"
          },
          "403": {
            "$ref": "#/responses/forbidden"
          }
        }
      }
    },
    "/repos/{owner}/{repo}/issues/{index}/comments/{id}": {
      "delete": {
        "tags": [
          "issue"
        ],
        "summary": "Delete a comment",
        "operationId": "issueDeleteCommentDeprecated",
        "deprecated": true,
        "parameters": [
          {
            "type": "string",
            "description": "owner of the repo",
            "name": "owner",
            "in": "path",
            "required": true
          },
          {
            "type": "string",
            "description": "name of the repo",
            "name": "repo",
            "in": "path",
            "required": true
          },
          {
            "type": "integer",
            "description": "this parameter is ignored",
            "name": "index",
            "in": "path",
            "required": true
          },
          {
            "type": "integer",
            "format": "int64",
            "description": "id of comment to delete",
            "name": "id",
            "in": "path",
            "required": true
          }
        ],
        "responses": {
          "204": {
            "$ref": "#/responses/empty"
          },
          "403": {
            "$ref": "#/responses/forbidden"
          },
          "404": {
            "$ref": "#/responses/notFound"
          }
        }
      },
      "patch": {
        "consumes": [
          "application/json"
        ],
        "produces": [
          "application/json"
        ],
        "tags": [
          "issue"
        ],
        "summary": "Edit a comment",
        "operationId": "issueEditCommentDeprecated",
        "deprecated": true,
        "parameters": [
          {
            "type": "string",
            "description": "owner of the repo",
            "name": "owner",
            "in": "path",
            "required": true
          },
          {
            "type": "string",
            "description": "name of the repo",
            "name": "repo",
            "in": "path",
            "required": true
          },
          {
            "type": "integer",
            "description": "this parameter is ignored",
            "name": "index",
            "in": "path",
            "required": true
          },
          {
            "type": "integer",
            "format": "int64",
            "description": "id of the comment to edit",
            "name": "id",
            "in": "path",
            "required": true
          },
          {
            "name": "body",
            "in": "body",
            "schema": {
              "$ref": "#/definitions/EditIssueCommentOption"
            }
          }
        ],
        "responses": {
          "200": {
            "$ref": "#/responses/Comment"
          },
          "204": {
            "$ref": "#/responses/empty"
          },
          "403": {
            "$ref": "#/responses/forbidden"
          },
          "404": {
            "$ref": "#/responses/notFound"
          }
        }
      }
    },
    "/repos/{owner}/{repo}/issues/{index}/deadline": {
      "post": {
        "consumes": [
          "application/json"
        ],
        "produces": [
          "application/json"
        ],
        "tags": [
          "issue"
        ],
        "summary": "Set an issue deadline. If set to null, the deadline is deleted. If using deadline only the date will be taken into account, and time of day ignored.",
        "operationId": "issueEditIssueDeadline",
        "parameters": [
          {
            "type": "string",
            "description": "owner of the repo",
            "name": "owner",
            "in": "path",
            "required": true
          },
          {
            "type": "string",
            "description": "name of the repo",
            "name": "repo",
            "in": "path",
            "required": true
          },
          {
            "type": "integer",
            "format": "int64",
            "description": "index of the issue to create or update a deadline on",
            "name": "index",
            "in": "path",
            "required": true
          },
          {
            "name": "body",
            "in": "body",
            "schema": {
              "$ref": "#/definitions/EditDeadlineOption"
            }
          }
        ],
        "responses": {
          "201": {
            "$ref": "#/responses/IssueDeadline"
          },
          "403": {
            "$ref": "#/responses/forbidden"
          },
          "404": {
            "$ref": "#/responses/notFound"
          }
        }
      }
    },
    "/repos/{owner}/{repo}/issues/{index}/labels": {
      "get": {
        "produces": [
          "application/json"
        ],
        "tags": [
          "issue"
        ],
        "summary": "Get an issue's labels",
        "operationId": "issueGetLabels",
        "parameters": [
          {
            "type": "string",
            "description": "owner of the repo",
            "name": "owner",
            "in": "path",
            "required": true
          },
          {
            "type": "string",
            "description": "name of the repo",
            "name": "repo",
            "in": "path",
            "required": true
          },
          {
            "type": "integer",
            "format": "int64",
            "description": "index of the issue",
            "name": "index",
            "in": "path",
            "required": true
          }
        ],
        "responses": {
          "200": {
            "$ref": "#/responses/LabelList"
          },
          "404": {
            "$ref": "#/responses/notFound"
          }
        }
      },
      "put": {
        "consumes": [
          "application/json"
        ],
        "produces": [
          "application/json"
        ],
        "tags": [
          "issue"
        ],
        "summary": "Replace an issue's labels",
        "operationId": "issueReplaceLabels",
        "parameters": [
          {
            "type": "string",
            "description": "owner of the repo",
            "name": "owner",
            "in": "path",
            "required": true
          },
          {
            "type": "string",
            "description": "name of the repo",
            "name": "repo",
            "in": "path",
            "required": true
          },
          {
            "type": "integer",
            "format": "int64",
            "description": "index of the issue",
            "name": "index",
            "in": "path",
            "required": true
          },
          {
            "name": "body",
            "in": "body",
            "schema": {
              "$ref": "#/definitions/IssueLabelsOption"
            }
          }
        ],
        "responses": {
          "200": {
            "$ref": "#/responses/LabelList"
          },
          "403": {
            "$ref": "#/responses/forbidden"
          }
        }
      },
      "post": {
        "consumes": [
          "application/json"
        ],
        "produces": [
          "application/json"
        ],
        "tags": [
          "issue"
        ],
        "summary": "Add a label to an issue",
        "operationId": "issueAddLabel",
        "parameters": [
          {
            "type": "string",
            "description": "owner of the repo",
            "name": "owner",
            "in": "path",
            "required": true
          },
          {
            "type": "string",
            "description": "name of the repo",
            "name": "repo",
            "in": "path",
            "required": true
          },
          {
            "type": "integer",
            "format": "int64",
            "description": "index of the issue",
            "name": "index",
            "in": "path",
            "required": true
          },
          {
            "name": "body",
            "in": "body",
            "schema": {
              "$ref": "#/definitions/IssueLabelsOption"
            }
          }
        ],
        "responses": {
          "200": {
            "$ref": "#/responses/LabelList"
          },
          "403": {
            "$ref": "#/responses/forbidden"
          }
        }
      },
      "delete": {
        "produces": [
          "application/json"
        ],
        "tags": [
          "issue"
        ],
        "summary": "Remove all labels from an issue",
        "operationId": "issueClearLabels",
        "parameters": [
          {
            "type": "string",
            "description": "owner of the repo",
            "name": "owner",
            "in": "path",
            "required": true
          },
          {
            "type": "string",
            "description": "name of the repo",
            "name": "repo",
            "in": "path",
            "required": true
          },
          {
            "type": "integer",
            "format": "int64",
            "description": "index of the issue",
            "name": "index",
            "in": "path",
            "required": true
          }
        ],
        "responses": {
          "204": {
            "$ref": "#/responses/empty"
          },
          "403": {
            "$ref": "#/responses/forbidden"
          }
        }
      }
    },
    "/repos/{owner}/{repo}/issues/{index}/labels/{id}": {
      "delete": {
        "produces": [
          "application/json"
        ],
        "tags": [
          "issue"
        ],
        "summary": "Remove a label from an issue",
        "operationId": "issueRemoveLabel",
        "parameters": [
          {
            "type": "string",
            "description": "owner of the repo",
            "name": "owner",
            "in": "path",
            "required": true
          },
          {
            "type": "string",
            "description": "name of the repo",
            "name": "repo",
            "in": "path",
            "required": true
          },
          {
            "type": "integer",
            "format": "int64",
            "description": "index of the issue",
            "name": "index",
            "in": "path",
            "required": true
          },
          {
            "type": "integer",
            "format": "int64",
            "description": "id of the label to remove",
            "name": "id",
            "in": "path",
            "required": true
          }
        ],
        "responses": {
          "204": {
            "$ref": "#/responses/empty"
          },
          "403": {
            "$ref": "#/responses/forbidden"
          },
          "422": {
            "$ref": "#/responses/validationError"
          }
        }
      }
    },
    "/repos/{owner}/{repo}/issues/{index}/reactions": {
      "get": {
        "consumes": [
          "application/json"
        ],
        "produces": [
          "application/json"
        ],
        "tags": [
          "issue"
        ],
        "summary": "Get a list reactions of an issue",
        "operationId": "issueGetIssueReactions",
        "parameters": [
          {
            "type": "string",
            "description": "owner of the repo",
            "name": "owner",
            "in": "path",
            "required": true
          },
          {
            "type": "string",
            "description": "name of the repo",
            "name": "repo",
            "in": "path",
            "required": true
          },
          {
            "type": "integer",
            "format": "int64",
            "description": "index of the issue",
            "name": "index",
            "in": "path",
            "required": true
          },
          {
            "type": "integer",
            "description": "page number of results to return (1-based)",
            "name": "page",
            "in": "query"
          },
          {
            "type": "integer",
            "description": "page size of results",
            "name": "limit",
            "in": "query"
          }
        ],
        "responses": {
          "200": {
            "$ref": "#/responses/ReactionList"
          },
          "403": {
            "$ref": "#/responses/forbidden"
          }
        }
      },
      "post": {
        "consumes": [
          "application/json"
        ],
        "produces": [
          "application/json"
        ],
        "tags": [
          "issue"
        ],
        "summary": "Add a reaction to an issue",
        "operationId": "issuePostIssueReaction",
        "parameters": [
          {
            "type": "string",
            "description": "owner of the repo",
            "name": "owner",
            "in": "path",
            "required": true
          },
          {
            "type": "string",
            "description": "name of the repo",
            "name": "repo",
            "in": "path",
            "required": true
          },
          {
            "type": "integer",
            "format": "int64",
            "description": "index of the issue",
            "name": "index",
            "in": "path",
            "required": true
          },
          {
            "name": "content",
            "in": "body",
            "schema": {
              "$ref": "#/definitions/EditReactionOption"
            }
          }
        ],
        "responses": {
          "200": {
            "$ref": "#/responses/Reaction"
          },
          "201": {
            "$ref": "#/responses/Reaction"
          },
          "403": {
            "$ref": "#/responses/forbidden"
          }
        }
      },
      "delete": {
        "consumes": [
          "application/json"
        ],
        "produces": [
          "application/json"
        ],
        "tags": [
          "issue"
        ],
        "summary": "Remove a reaction from an issue",
        "operationId": "issueDeleteIssueReaction",
        "parameters": [
          {
            "type": "string",
            "description": "owner of the repo",
            "name": "owner",
            "in": "path",
            "required": true
          },
          {
            "type": "string",
            "description": "name of the repo",
            "name": "repo",
            "in": "path",
            "required": true
          },
          {
            "type": "integer",
            "format": "int64",
            "description": "index of the issue",
            "name": "index",
            "in": "path",
            "required": true
          },
          {
            "name": "content",
            "in": "body",
            "schema": {
              "$ref": "#/definitions/EditReactionOption"
            }
          }
        ],
        "responses": {
          "200": {
            "$ref": "#/responses/empty"
          },
          "403": {
            "$ref": "#/responses/forbidden"
          }
        }
      }
    },
    "/repos/{owner}/{repo}/issues/{index}/stopwatch/delete": {
      "delete": {
        "consumes": [
          "application/json"
        ],
        "produces": [
          "application/json"
        ],
        "tags": [
          "issue"
        ],
        "summary": "Delete an issue's existing stopwatch.",
        "operationId": "issueDeleteStopWatch",
        "parameters": [
          {
            "type": "string",
            "description": "owner of the repo",
            "name": "owner",
            "in": "path",
            "required": true
          },
          {
            "type": "string",
            "description": "name of the repo",
            "name": "repo",
            "in": "path",
            "required": true
          },
          {
            "type": "integer",
            "format": "int64",
            "description": "index of the issue to stop the stopwatch on",
            "name": "index",
            "in": "path",
            "required": true
          }
        ],
        "responses": {
          "204": {
            "$ref": "#/responses/empty"
          },
          "403": {
            "description": "Not repo writer, user does not have rights to toggle stopwatch"
          },
          "404": {
            "$ref": "#/responses/notFound"
          },
          "409": {
            "description": "Cannot cancel a non existent stopwatch"
          }
        }
      }
    },
    "/repos/{owner}/{repo}/issues/{index}/stopwatch/start": {
      "post": {
        "consumes": [
          "application/json"
        ],
        "produces": [
          "application/json"
        ],
        "tags": [
          "issue"
        ],
        "summary": "Start stopwatch on an issue.",
        "operationId": "issueStartStopWatch",
        "parameters": [
          {
            "type": "string",
            "description": "owner of the repo",
            "name": "owner",
            "in": "path",
            "required": true
          },
          {
            "type": "string",
            "description": "name of the repo",
            "name": "repo",
            "in": "path",
            "required": true
          },
          {
            "type": "integer",
            "format": "int64",
            "description": "index of the issue to create the stopwatch on",
            "name": "index",
            "in": "path",
            "required": true
          }
        ],
        "responses": {
          "201": {
            "$ref": "#/responses/empty"
          },
          "403": {
            "description": "Not repo writer, user does not have rights to toggle stopwatch"
          },
          "404": {
            "$ref": "#/responses/notFound"
          },
          "409": {
            "description": "Cannot start a stopwatch again if it already exists"
          }
        }
      }
    },
    "/repos/{owner}/{repo}/issues/{index}/stopwatch/stop": {
      "post": {
        "consumes": [
          "application/json"
        ],
        "produces": [
          "application/json"
        ],
        "tags": [
          "issue"
        ],
        "summary": "Stop an issue's existing stopwatch.",
        "operationId": "issueStopStopWatch",
        "parameters": [
          {
            "type": "string",
            "description": "owner of the repo",
            "name": "owner",
            "in": "path",
            "required": true
          },
          {
            "type": "string",
            "description": "name of the repo",
            "name": "repo",
            "in": "path",
            "required": true
          },
          {
            "type": "integer",
            "format": "int64",
            "description": "index of the issue to stop the stopwatch on",
            "name": "index",
            "in": "path",
            "required": true
          }
        ],
        "responses": {
          "201": {
            "$ref": "#/responses/empty"
          },
          "403": {
            "description": "Not repo writer, user does not have rights to toggle stopwatch"
          },
          "404": {
            "$ref": "#/responses/notFound"
          },
          "409": {
            "description": "Cannot stop a non existent stopwatch"
          }
        }
      }
    },
    "/repos/{owner}/{repo}/issues/{index}/subscriptions": {
      "get": {
        "consumes": [
          "application/json"
        ],
        "produces": [
          "application/json"
        ],
        "tags": [
          "issue"
        ],
        "summary": "Get users who subscribed on an issue.",
        "operationId": "issueSubscriptions",
        "parameters": [
          {
            "type": "string",
            "description": "owner of the repo",
            "name": "owner",
            "in": "path",
            "required": true
          },
          {
            "type": "string",
            "description": "name of the repo",
            "name": "repo",
            "in": "path",
            "required": true
          },
          {
            "type": "integer",
            "format": "int64",
            "description": "index of the issue",
            "name": "index",
            "in": "path",
            "required": true
          },
          {
            "type": "integer",
            "description": "page number of results to return (1-based)",
            "name": "page",
            "in": "query"
          },
          {
            "type": "integer",
            "description": "page size of results",
            "name": "limit",
            "in": "query"
          }
        ],
        "responses": {
          "200": {
            "$ref": "#/responses/UserList"
          },
          "404": {
            "$ref": "#/responses/notFound"
          }
        }
      }
    },
    "/repos/{owner}/{repo}/issues/{index}/subscriptions/check": {
      "get": {
        "consumes": [
          "application/json"
        ],
        "produces": [
          "application/json"
        ],
        "tags": [
          "issue"
        ],
        "summary": "Check if user is subscribed to an issue",
        "operationId": "issueCheckSubscription",
        "parameters": [
          {
            "type": "string",
            "description": "owner of the repo",
            "name": "owner",
            "in": "path",
            "required": true
          },
          {
            "type": "string",
            "description": "name of the repo",
            "name": "repo",
            "in": "path",
            "required": true
          },
          {
            "type": "integer",
            "format": "int64",
            "description": "index of the issue",
            "name": "index",
            "in": "path",
            "required": true
          }
        ],
        "responses": {
          "200": {
            "$ref": "#/responses/WatchInfo"
          },
          "404": {
            "$ref": "#/responses/notFound"
          }
        }
      }
    },
    "/repos/{owner}/{repo}/issues/{index}/subscriptions/{user}": {
      "put": {
        "consumes": [
          "application/json"
        ],
        "produces": [
          "application/json"
        ],
        "tags": [
          "issue"
        ],
        "summary": "Subscribe user to issue",
        "operationId": "issueAddSubscription",
        "parameters": [
          {
            "type": "string",
            "description": "owner of the repo",
            "name": "owner",
            "in": "path",
            "required": true
          },
          {
            "type": "string",
            "description": "name of the repo",
            "name": "repo",
            "in": "path",
            "required": true
          },
          {
            "type": "integer",
            "format": "int64",
            "description": "index of the issue",
            "name": "index",
            "in": "path",
            "required": true
          },
          {
            "type": "string",
            "description": "user to subscribe",
            "name": "user",
            "in": "path",
            "required": true
          }
        ],
        "responses": {
          "200": {
            "description": "Already subscribed"
          },
          "201": {
            "description": "Successfully Subscribed"
          },
          "304": {
            "description": "User can only subscribe itself if he is no admin"
          },
          "404": {
            "$ref": "#/responses/notFound"
          }
        }
      },
      "delete": {
        "consumes": [
          "application/json"
        ],
        "produces": [
          "application/json"
        ],
        "tags": [
          "issue"
        ],
        "summary": "Unsubscribe user from issue",
        "operationId": "issueDeleteSubscription",
        "parameters": [
          {
            "type": "string",
            "description": "owner of the repo",
            "name": "owner",
            "in": "path",
            "required": true
          },
          {
            "type": "string",
            "description": "name of the repo",
            "name": "repo",
            "in": "path",
            "required": true
          },
          {
            "type": "integer",
            "format": "int64",
            "description": "index of the issue",
            "name": "index",
            "in": "path",
            "required": true
          },
          {
            "type": "string",
            "description": "user witch unsubscribe",
            "name": "user",
            "in": "path",
            "required": true
          }
        ],
        "responses": {
          "200": {
            "description": "Already unsubscribed"
          },
          "201": {
            "description": "Successfully Unsubscribed"
          },
          "304": {
            "description": "User can only subscribe itself if he is no admin"
          },
          "404": {
            "$ref": "#/responses/notFound"
          }
        }
      }
    },
    "/repos/{owner}/{repo}/issues/{index}/times": {
      "get": {
        "produces": [
          "application/json"
        ],
        "tags": [
          "issue"
        ],
        "summary": "List an issue's tracked times",
        "operationId": "issueTrackedTimes",
        "parameters": [
          {
            "type": "string",
            "description": "owner of the repo",
            "name": "owner",
            "in": "path",
            "required": true
          },
          {
            "type": "string",
            "description": "name of the repo",
            "name": "repo",
            "in": "path",
            "required": true
          },
          {
            "type": "integer",
            "format": "int64",
            "description": "index of the issue",
            "name": "index",
            "in": "path",
            "required": true
          },
          {
            "type": "string",
            "description": "optional filter by user (available for issue managers)",
            "name": "user",
            "in": "query"
          },
          {
            "type": "string",
            "format": "date-time",
            "description": "Only show times updated after the given time. This is a timestamp in RFC 3339 format",
            "name": "since",
            "in": "query"
          },
          {
            "type": "string",
            "format": "date-time",
            "description": "Only show times updated before the given time. This is a timestamp in RFC 3339 format",
            "name": "before",
            "in": "query"
          },
          {
            "type": "integer",
            "description": "page number of results to return (1-based)",
            "name": "page",
            "in": "query"
          },
          {
            "type": "integer",
            "description": "page size of results",
            "name": "limit",
            "in": "query"
          }
        ],
        "responses": {
          "200": {
            "$ref": "#/responses/TrackedTimeList"
          },
          "404": {
            "$ref": "#/responses/notFound"
          }
        }
      },
      "post": {
        "consumes": [
          "application/json"
        ],
        "produces": [
          "application/json"
        ],
        "tags": [
          "issue"
        ],
        "summary": "Add tracked time to a issue",
        "operationId": "issueAddTime",
        "parameters": [
          {
            "type": "string",
            "description": "owner of the repo",
            "name": "owner",
            "in": "path",
            "required": true
          },
          {
            "type": "string",
            "description": "name of the repo",
            "name": "repo",
            "in": "path",
            "required": true
          },
          {
            "type": "integer",
            "format": "int64",
            "description": "index of the issue",
            "name": "index",
            "in": "path",
            "required": true
          },
          {
            "name": "body",
            "in": "body",
            "schema": {
              "$ref": "#/definitions/AddTimeOption"
            }
          }
        ],
        "responses": {
          "200": {
            "$ref": "#/responses/TrackedTime"
          },
          "400": {
            "$ref": "#/responses/error"
          },
          "403": {
            "$ref": "#/responses/forbidden"
          }
        }
      },
      "delete": {
        "consumes": [
          "application/json"
        ],
        "produces": [
          "application/json"
        ],
        "tags": [
          "issue"
        ],
        "summary": "Reset a tracked time of an issue",
        "operationId": "issueResetTime",
        "parameters": [
          {
            "type": "string",
            "description": "owner of the repo",
            "name": "owner",
            "in": "path",
            "required": true
          },
          {
            "type": "string",
            "description": "name of the repo",
            "name": "repo",
            "in": "path",
            "required": true
          },
          {
            "type": "integer",
            "format": "int64",
            "description": "index of the issue to add tracked time to",
            "name": "index",
            "in": "path",
            "required": true
          }
        ],
        "responses": {
          "204": {
            "$ref": "#/responses/empty"
          },
          "400": {
            "$ref": "#/responses/error"
          },
          "403": {
            "$ref": "#/responses/forbidden"
          }
        }
      }
    },
    "/repos/{owner}/{repo}/issues/{index}/times/{id}": {
      "delete": {
        "consumes": [
          "application/json"
        ],
        "produces": [
          "application/json"
        ],
        "tags": [
          "issue"
        ],
        "summary": "Delete specific tracked time",
        "operationId": "issueDeleteTime",
        "parameters": [
          {
            "type": "string",
            "description": "owner of the repo",
            "name": "owner",
            "in": "path",
            "required": true
          },
          {
            "type": "string",
            "description": "name of the repo",
            "name": "repo",
            "in": "path",
            "required": true
          },
          {
            "type": "integer",
            "format": "int64",
            "description": "index of the issue",
            "name": "index",
            "in": "path",
            "required": true
          },
          {
            "type": "integer",
            "format": "int64",
            "description": "id of time to delete",
            "name": "id",
            "in": "path",
            "required": true
          }
        ],
        "responses": {
          "204": {
            "$ref": "#/responses/empty"
          },
          "400": {
            "$ref": "#/responses/error"
          },
          "403": {
            "$ref": "#/responses/forbidden"
          }
        }
      }
    },
    "/repos/{owner}/{repo}/keys": {
      "get": {
        "produces": [
          "application/json"
        ],
        "tags": [
          "repository"
        ],
        "summary": "List a repository's keys",
        "operationId": "repoListKeys",
        "parameters": [
          {
            "type": "string",
            "description": "owner of the repo",
            "name": "owner",
            "in": "path",
            "required": true
          },
          {
            "type": "string",
            "description": "name of the repo",
            "name": "repo",
            "in": "path",
            "required": true
          },
          {
            "type": "integer",
            "description": "the key_id to search for",
            "name": "key_id",
            "in": "query"
          },
          {
            "type": "string",
            "description": "fingerprint of the key",
            "name": "fingerprint",
            "in": "query"
          },
          {
            "type": "integer",
            "description": "page number of results to return (1-based)",
            "name": "page",
            "in": "query"
          },
          {
            "type": "integer",
            "description": "page size of results",
            "name": "limit",
            "in": "query"
          }
        ],
        "responses": {
          "200": {
            "$ref": "#/responses/DeployKeyList"
          }
        }
      },
      "post": {
        "consumes": [
          "application/json"
        ],
        "produces": [
          "application/json"
        ],
        "tags": [
          "repository"
        ],
        "summary": "Add a key to a repository",
        "operationId": "repoCreateKey",
        "parameters": [
          {
            "type": "string",
            "description": "owner of the repo",
            "name": "owner",
            "in": "path",
            "required": true
          },
          {
            "type": "string",
            "description": "name of the repo",
            "name": "repo",
            "in": "path",
            "required": true
          },
          {
            "name": "body",
            "in": "body",
            "schema": {
              "$ref": "#/definitions/CreateKeyOption"
            }
          }
        ],
        "responses": {
          "201": {
            "$ref": "#/responses/DeployKey"
          },
          "422": {
            "$ref": "#/responses/validationError"
          }
        }
      }
    },
    "/repos/{owner}/{repo}/keys/{id}": {
      "get": {
        "produces": [
          "application/json"
        ],
        "tags": [
          "repository"
        ],
        "summary": "Get a repository's key by id",
        "operationId": "repoGetKey",
        "parameters": [
          {
            "type": "string",
            "description": "owner of the repo",
            "name": "owner",
            "in": "path",
            "required": true
          },
          {
            "type": "string",
            "description": "name of the repo",
            "name": "repo",
            "in": "path",
            "required": true
          },
          {
            "type": "integer",
            "format": "int64",
            "description": "id of the key to get",
            "name": "id",
            "in": "path",
            "required": true
          }
        ],
        "responses": {
          "200": {
            "$ref": "#/responses/DeployKey"
          }
        }
      },
      "delete": {
        "tags": [
          "repository"
        ],
        "summary": "Delete a key from a repository",
        "operationId": "repoDeleteKey",
        "parameters": [
          {
            "type": "string",
            "description": "owner of the repo",
            "name": "owner",
            "in": "path",
            "required": true
          },
          {
            "type": "string",
            "description": "name of the repo",
            "name": "repo",
            "in": "path",
            "required": true
          },
          {
            "type": "integer",
            "format": "int64",
            "description": "id of the key to delete",
            "name": "id",
            "in": "path",
            "required": true
          }
        ],
        "responses": {
          "204": {
            "$ref": "#/responses/empty"
          },
          "403": {
            "$ref": "#/responses/forbidden"
          }
        }
      }
    },
    "/repos/{owner}/{repo}/labels": {
      "get": {
        "produces": [
          "application/json"
        ],
        "tags": [
          "issue"
        ],
        "summary": "Get all of a repository's labels",
        "operationId": "issueListLabels",
        "parameters": [
          {
            "type": "string",
            "description": "owner of the repo",
            "name": "owner",
            "in": "path",
            "required": true
          },
          {
            "type": "string",
            "description": "name of the repo",
            "name": "repo",
            "in": "path",
            "required": true
          },
          {
            "type": "integer",
            "description": "page number of results to return (1-based)",
            "name": "page",
            "in": "query"
          },
          {
            "type": "integer",
            "description": "page size of results",
            "name": "limit",
            "in": "query"
          }
        ],
        "responses": {
          "200": {
            "$ref": "#/responses/LabelList"
          }
        }
      },
      "post": {
        "consumes": [
          "application/json"
        ],
        "produces": [
          "application/json"
        ],
        "tags": [
          "issue"
        ],
        "summary": "Create a label",
        "operationId": "issueCreateLabel",
        "parameters": [
          {
            "type": "string",
            "description": "owner of the repo",
            "name": "owner",
            "in": "path",
            "required": true
          },
          {
            "type": "string",
            "description": "name of the repo",
            "name": "repo",
            "in": "path",
            "required": true
          },
          {
            "name": "body",
            "in": "body",
            "schema": {
              "$ref": "#/definitions/CreateLabelOption"
            }
          }
        ],
        "responses": {
          "201": {
            "$ref": "#/responses/Label"
          },
          "422": {
            "$ref": "#/responses/validationError"
          }
        }
      }
    },
    "/repos/{owner}/{repo}/labels/{id}": {
      "get": {
        "produces": [
          "application/json"
        ],
        "tags": [
          "issue"
        ],
        "summary": "Get a single label",
        "operationId": "issueGetLabel",
        "parameters": [
          {
            "type": "string",
            "description": "owner of the repo",
            "name": "owner",
            "in": "path",
            "required": true
          },
          {
            "type": "string",
            "description": "name of the repo",
            "name": "repo",
            "in": "path",
            "required": true
          },
          {
            "type": "integer",
            "format": "int64",
            "description": "id of the label to get",
            "name": "id",
            "in": "path",
            "required": true
          }
        ],
        "responses": {
          "200": {
            "$ref": "#/responses/Label"
          }
        }
      },
      "delete": {
        "tags": [
          "issue"
        ],
        "summary": "Delete a label",
        "operationId": "issueDeleteLabel",
        "parameters": [
          {
            "type": "string",
            "description": "owner of the repo",
            "name": "owner",
            "in": "path",
            "required": true
          },
          {
            "type": "string",
            "description": "name of the repo",
            "name": "repo",
            "in": "path",
            "required": true
          },
          {
            "type": "integer",
            "format": "int64",
            "description": "id of the label to delete",
            "name": "id",
            "in": "path",
            "required": true
          }
        ],
        "responses": {
          "204": {
            "$ref": "#/responses/empty"
          }
        }
      },
      "patch": {
        "consumes": [
          "application/json"
        ],
        "produces": [
          "application/json"
        ],
        "tags": [
          "issue"
        ],
        "summary": "Update a label",
        "operationId": "issueEditLabel",
        "parameters": [
          {
            "type": "string",
            "description": "owner of the repo",
            "name": "owner",
            "in": "path",
            "required": true
          },
          {
            "type": "string",
            "description": "name of the repo",
            "name": "repo",
            "in": "path",
            "required": true
          },
          {
            "type": "integer",
            "format": "int64",
            "description": "id of the label to edit",
            "name": "id",
            "in": "path",
            "required": true
          },
          {
            "name": "body",
            "in": "body",
            "schema": {
              "$ref": "#/definitions/EditLabelOption"
            }
          }
        ],
        "responses": {
          "200": {
            "$ref": "#/responses/Label"
          },
          "422": {
            "$ref": "#/responses/validationError"
          }
        }
      }
    },
    "/repos/{owner}/{repo}/languages": {
      "get": {
        "produces": [
          "application/json"
        ],
        "tags": [
          "repository"
        ],
        "summary": "Get languages and number of bytes of code written",
        "operationId": "repoGetLanguages",
        "parameters": [
          {
            "type": "string",
            "description": "owner of the repo",
            "name": "owner",
            "in": "path",
            "required": true
          },
          {
            "type": "string",
            "description": "name of the repo",
            "name": "repo",
            "in": "path",
            "required": true
          }
        ],
        "responses": {
          "200": {
            "$ref": "#/responses/LanguageStatistics"
          },
          "404": {
            "$ref": "#/responses/notFound"
          }
        }
      }
    },
    "/repos/{owner}/{repo}/milestones": {
      "get": {
        "produces": [
          "application/json"
        ],
        "tags": [
          "issue"
        ],
        "summary": "Get all of a repository's opened milestones",
        "operationId": "issueGetMilestonesList",
        "parameters": [
          {
            "type": "string",
            "description": "owner of the repo",
            "name": "owner",
            "in": "path",
            "required": true
          },
          {
            "type": "string",
            "description": "name of the repo",
            "name": "repo",
            "in": "path",
            "required": true
          },
          {
            "type": "string",
            "description": "Milestone state, Recognised values are open, closed and all. Defaults to \"open\"",
            "name": "state",
            "in": "query"
          },
          {
            "type": "string",
            "description": "filter by milestone name",
            "name": "name",
            "in": "query"
          },
          {
            "type": "integer",
            "description": "page number of results to return (1-based)",
            "name": "page",
            "in": "query"
          },
          {
            "type": "integer",
            "description": "page size of results",
            "name": "limit",
            "in": "query"
          }
        ],
        "responses": {
          "200": {
            "$ref": "#/responses/MilestoneList"
          }
        }
      },
      "post": {
        "consumes": [
          "application/json"
        ],
        "produces": [
          "application/json"
        ],
        "tags": [
          "issue"
        ],
        "summary": "Create a milestone",
        "operationId": "issueCreateMilestone",
        "parameters": [
          {
            "type": "string",
            "description": "owner of the repo",
            "name": "owner",
            "in": "path",
            "required": true
          },
          {
            "type": "string",
            "description": "name of the repo",
            "name": "repo",
            "in": "path",
            "required": true
          },
          {
            "name": "body",
            "in": "body",
            "schema": {
              "$ref": "#/definitions/CreateMilestoneOption"
            }
          }
        ],
        "responses": {
          "201": {
            "$ref": "#/responses/Milestone"
          }
        }
      }
    },
    "/repos/{owner}/{repo}/milestones/{id}": {
      "get": {
        "produces": [
          "application/json"
        ],
        "tags": [
          "issue"
        ],
        "summary": "Get a milestone",
        "operationId": "issueGetMilestone",
        "parameters": [
          {
            "type": "string",
            "description": "owner of the repo",
            "name": "owner",
            "in": "path",
            "required": true
          },
          {
            "type": "string",
            "description": "name of the repo",
            "name": "repo",
            "in": "path",
            "required": true
          },
          {
            "type": "string",
            "description": "the milestone to get, identified by ID and if not available by name",
            "name": "id",
            "in": "path",
            "required": true
          }
        ],
        "responses": {
          "200": {
            "$ref": "#/responses/Milestone"
          }
        }
      },
      "delete": {
        "tags": [
          "issue"
        ],
        "summary": "Delete a milestone",
        "operationId": "issueDeleteMilestone",
        "parameters": [
          {
            "type": "string",
            "description": "owner of the repo",
            "name": "owner",
            "in": "path",
            "required": true
          },
          {
            "type": "string",
            "description": "name of the repo",
            "name": "repo",
            "in": "path",
            "required": true
          },
          {
            "type": "string",
            "description": "the milestone to delete, identified by ID and if not available by name",
            "name": "id",
            "in": "path",
            "required": true
          }
        ],
        "responses": {
          "204": {
            "$ref": "#/responses/empty"
          }
        }
      },
      "patch": {
        "consumes": [
          "application/json"
        ],
        "produces": [
          "application/json"
        ],
        "tags": [
          "issue"
        ],
        "summary": "Update a milestone",
        "operationId": "issueEditMilestone",
        "parameters": [
          {
            "type": "string",
            "description": "owner of the repo",
            "name": "owner",
            "in": "path",
            "required": true
          },
          {
            "type": "string",
            "description": "name of the repo",
            "name": "repo",
            "in": "path",
            "required": true
          },
          {
            "type": "string",
            "description": "the milestone to edit, identified by ID and if not available by name",
            "name": "id",
            "in": "path",
            "required": true
          },
          {
            "name": "body",
            "in": "body",
            "schema": {
              "$ref": "#/definitions/EditMilestoneOption"
            }
          }
        ],
        "responses": {
          "200": {
            "$ref": "#/responses/Milestone"
          }
        }
      }
    },
    "/repos/{owner}/{repo}/mirror-sync": {
      "post": {
        "produces": [
          "application/json"
        ],
        "tags": [
          "repository"
        ],
        "summary": "Sync a mirrored repository",
        "operationId": "repoMirrorSync",
        "parameters": [
          {
            "type": "string",
            "description": "owner of the repo to sync",
            "name": "owner",
            "in": "path",
            "required": true
          },
          {
            "type": "string",
            "description": "name of the repo to sync",
            "name": "repo",
            "in": "path",
            "required": true
          }
        ],
        "responses": {
          "200": {
            "$ref": "#/responses/empty"
          },
          "403": {
            "$ref": "#/responses/forbidden"
          }
        }
      }
    },
    "/repos/{owner}/{repo}/notifications": {
      "get": {
        "consumes": [
          "application/json"
        ],
        "produces": [
          "application/json"
        ],
        "tags": [
          "notification"
        ],
        "summary": "List users's notification threads on a specific repo",
        "operationId": "notifyGetRepoList",
        "parameters": [
          {
            "type": "string",
            "description": "owner of the repo",
            "name": "owner",
            "in": "path",
            "required": true
          },
          {
            "type": "string",
            "description": "name of the repo",
            "name": "repo",
            "in": "path",
            "required": true
          },
          {
            "type": "boolean",
            "description": "If true, show notifications marked as read. Default value is false",
            "name": "all",
            "in": "query"
          },
          {
            "type": "array",
            "items": {
              "type": "string"
            },
            "collectionFormat": "multi",
            "description": "Show notifications with the provided status types. Options are: unread, read and/or pinned. Defaults to unread \u0026 pinned",
            "name": "status-types",
            "in": "query"
          },
          {
            "type": "array",
            "items": {
              "enum": [
                "issue",
                "pull",
                "commit",
                "repository"
              ],
              "type": "string"
            },
            "collectionFormat": "multi",
            "description": "filter notifications by subject type",
            "name": "subject-type",
            "in": "query"
          },
          {
            "type": "string",
            "format": "date-time",
            "description": "Only show notifications updated after the given time. This is a timestamp in RFC 3339 format",
            "name": "since",
            "in": "query"
          },
          {
            "type": "string",
            "format": "date-time",
            "description": "Only show notifications updated before the given time. This is a timestamp in RFC 3339 format",
            "name": "before",
            "in": "query"
          },
          {
            "type": "integer",
            "description": "page number of results to return (1-based)",
            "name": "page",
            "in": "query"
          },
          {
            "type": "integer",
            "description": "page size of results",
            "name": "limit",
            "in": "query"
          }
        ],
        "responses": {
          "200": {
            "$ref": "#/responses/NotificationThreadList"
          }
        }
      },
      "put": {
        "consumes": [
          "application/json"
        ],
        "produces": [
          "application/json"
        ],
        "tags": [
          "notification"
        ],
        "summary": "Mark notification threads as read, pinned or unread on a specific repo",
        "operationId": "notifyReadRepoList",
        "parameters": [
          {
            "type": "string",
            "description": "owner of the repo",
            "name": "owner",
            "in": "path",
            "required": true
          },
          {
            "type": "string",
            "description": "name of the repo",
            "name": "repo",
            "in": "path",
            "required": true
          },
          {
            "type": "string",
            "description": "If true, mark all notifications on this repo. Default value is false",
            "name": "all",
            "in": "query"
          },
          {
            "type": "array",
            "items": {
              "type": "string"
            },
            "collectionFormat": "multi",
            "description": "Mark notifications with the provided status types. Options are: unread, read and/or pinned. Defaults to unread.",
            "name": "status-types",
            "in": "query"
          },
          {
            "type": "string",
            "description": "Status to mark notifications as. Defaults to read.",
            "name": "to-status",
            "in": "query"
          },
          {
            "type": "string",
            "format": "date-time",
            "description": "Describes the last point that notifications were checked. Anything updated since this time will not be updated.",
            "name": "last_read_at",
            "in": "query"
          }
        ],
        "responses": {
          "205": {
            "$ref": "#/responses/empty"
          }
        }
      }
    },
    "/repos/{owner}/{repo}/pulls": {
      "get": {
        "produces": [
          "application/json"
        ],
        "tags": [
          "repository"
        ],
        "summary": "List a repo's pull requests",
        "operationId": "repoListPullRequests",
        "parameters": [
          {
            "type": "string",
            "description": "owner of the repo",
            "name": "owner",
            "in": "path",
            "required": true
          },
          {
            "type": "string",
            "description": "name of the repo",
            "name": "repo",
            "in": "path",
            "required": true
          },
          {
            "enum": [
              "closed",
              "open",
              "all"
            ],
            "type": "string",
            "description": "State of pull request: open or closed (optional)",
            "name": "state",
            "in": "query"
          },
          {
            "enum": [
              "oldest",
              "recentupdate",
              "leastupdate",
              "mostcomment",
              "leastcomment",
              "priority"
            ],
            "type": "string",
            "description": "Type of sort",
            "name": "sort",
            "in": "query"
          },
          {
            "type": "integer",
            "format": "int64",
            "description": "ID of the milestone",
            "name": "milestone",
            "in": "query"
          },
          {
            "type": "array",
            "items": {
              "type": "integer",
              "format": "int64"
            },
            "collectionFormat": "multi",
            "description": "Label IDs",
            "name": "labels",
            "in": "query"
          },
          {
            "type": "integer",
            "description": "page number of results to return (1-based)",
            "name": "page",
            "in": "query"
          },
          {
            "type": "integer",
            "description": "page size of results",
            "name": "limit",
            "in": "query"
          }
        ],
        "responses": {
          "200": {
            "$ref": "#/responses/PullRequestList"
          }
        }
      },
      "post": {
        "consumes": [
          "application/json"
        ],
        "produces": [
          "application/json"
        ],
        "tags": [
          "repository"
        ],
        "summary": "Create a pull request",
        "operationId": "repoCreatePullRequest",
        "parameters": [
          {
            "type": "string",
            "description": "owner of the repo",
            "name": "owner",
            "in": "path",
            "required": true
          },
          {
            "type": "string",
            "description": "name of the repo",
            "name": "repo",
            "in": "path",
            "required": true
          },
          {
            "name": "body",
            "in": "body",
            "schema": {
              "$ref": "#/definitions/CreatePullRequestOption"
            }
          }
        ],
        "responses": {
          "201": {
            "$ref": "#/responses/PullRequest"
          },
          "409": {
            "$ref": "#/responses/error"
          },
          "422": {
            "$ref": "#/responses/validationError"
          }
        }
      }
    },
    "/repos/{owner}/{repo}/pulls/{index}": {
      "get": {
        "produces": [
          "application/json"
        ],
        "tags": [
          "repository"
        ],
        "summary": "Get a pull request",
        "operationId": "repoGetPullRequest",
        "parameters": [
          {
            "type": "string",
            "description": "owner of the repo",
            "name": "owner",
            "in": "path",
            "required": true
          },
          {
            "type": "string",
            "description": "name of the repo",
            "name": "repo",
            "in": "path",
            "required": true
          },
          {
            "type": "integer",
            "format": "int64",
            "description": "index of the pull request to get",
            "name": "index",
            "in": "path",
            "required": true
          }
        ],
        "responses": {
          "200": {
            "$ref": "#/responses/PullRequest"
          },
          "404": {
            "$ref": "#/responses/notFound"
          }
        }
      },
      "patch": {
        "consumes": [
          "application/json"
        ],
        "produces": [
          "application/json"
        ],
        "tags": [
          "repository"
        ],
        "summary": "Update a pull request. If using deadline only the date will be taken into account, and time of day ignored.",
        "operationId": "repoEditPullRequest",
        "parameters": [
          {
            "type": "string",
            "description": "owner of the repo",
            "name": "owner",
            "in": "path",
            "required": true
          },
          {
            "type": "string",
            "description": "name of the repo",
            "name": "repo",
            "in": "path",
            "required": true
          },
          {
            "type": "integer",
            "format": "int64",
            "description": "index of the pull request to edit",
            "name": "index",
            "in": "path",
            "required": true
          },
          {
            "name": "body",
            "in": "body",
            "schema": {
              "$ref": "#/definitions/EditPullRequestOption"
            }
          }
        ],
        "responses": {
          "201": {
            "$ref": "#/responses/PullRequest"
          },
          "403": {
            "$ref": "#/responses/forbidden"
          },
          "409": {
            "$ref": "#/responses/error"
          },
          "412": {
            "$ref": "#/responses/error"
          },
          "422": {
            "$ref": "#/responses/validationError"
          }
        }
      }
    },
    "/repos/{owner}/{repo}/pulls/{index}.diff": {
      "get": {
        "produces": [
          "text/plain"
        ],
        "tags": [
          "repository"
        ],
        "summary": "Get a pull request diff",
        "operationId": "repoDownloadPullDiff",
        "parameters": [
          {
            "type": "string",
            "description": "owner of the repo",
            "name": "owner",
            "in": "path",
            "required": true
          },
          {
            "type": "string",
            "description": "name of the repo",
            "name": "repo",
            "in": "path",
            "required": true
          },
          {
            "type": "integer",
            "format": "int64",
            "description": "index of the pull request to get",
            "name": "index",
            "in": "path",
            "required": true
          }
        ],
        "responses": {
          "200": {
            "$ref": "#/responses/string"
          },
          "404": {
            "$ref": "#/responses/notFound"
          }
        }
      }
    },
    "/repos/{owner}/{repo}/pulls/{index}.patch": {
      "get": {
        "produces": [
          "text/plain"
        ],
        "tags": [
          "repository"
        ],
        "summary": "Get a pull request patch file",
        "operationId": "repoDownloadPullPatch",
        "parameters": [
          {
            "type": "string",
            "description": "owner of the repo",
            "name": "owner",
            "in": "path",
            "required": true
          },
          {
            "type": "string",
            "description": "name of the repo",
            "name": "repo",
            "in": "path",
            "required": true
          },
          {
            "type": "integer",
            "format": "int64",
            "description": "index of the pull request to get",
            "name": "index",
            "in": "path",
            "required": true
          }
        ],
        "responses": {
          "200": {
            "$ref": "#/responses/string"
          },
          "404": {
            "$ref": "#/responses/notFound"
          }
        }
      }
    },
    "/repos/{owner}/{repo}/pulls/{index}/merge": {
      "get": {
        "produces": [
          "application/json"
        ],
        "tags": [
          "repository"
        ],
        "summary": "Check if a pull request has been merged",
        "operationId": "repoPullRequestIsMerged",
        "parameters": [
          {
            "type": "string",
            "description": "owner of the repo",
            "name": "owner",
            "in": "path",
            "required": true
          },
          {
            "type": "string",
            "description": "name of the repo",
            "name": "repo",
            "in": "path",
            "required": true
          },
          {
            "type": "integer",
            "format": "int64",
            "description": "index of the pull request",
            "name": "index",
            "in": "path",
            "required": true
          }
        ],
        "responses": {
          "204": {
            "description": "pull request has been merged"
          },
          "404": {
            "description": "pull request has not been merged"
          }
        }
      },
      "post": {
        "produces": [
          "application/json"
        ],
        "tags": [
          "repository"
        ],
        "summary": "Merge a pull request",
        "operationId": "repoMergePullRequest",
        "parameters": [
          {
            "type": "string",
            "description": "owner of the repo",
            "name": "owner",
            "in": "path",
            "required": true
          },
          {
            "type": "string",
            "description": "name of the repo",
            "name": "repo",
            "in": "path",
            "required": true
          },
          {
            "type": "integer",
            "format": "int64",
            "description": "index of the pull request to merge",
            "name": "index",
            "in": "path",
            "required": true
          },
          {
            "name": "body",
            "in": "body",
            "schema": {
              "$ref": "#/definitions/MergePullRequestOption"
            }
          }
        ],
        "responses": {
          "200": {
            "$ref": "#/responses/empty"
          },
          "405": {
            "$ref": "#/responses/empty"
          },
          "409": {
            "$ref": "#/responses/error"
          }
        }
      }
    },
    "/repos/{owner}/{repo}/pulls/{index}/requested_reviewers": {
      "post": {
        "produces": [
          "application/json"
        ],
        "tags": [
          "repository"
        ],
        "summary": "create review requests for a pull request",
        "operationId": "repoCreatePullReviewRequests",
        "parameters": [
          {
            "type": "string",
            "description": "owner of the repo",
            "name": "owner",
            "in": "path",
            "required": true
          },
          {
            "type": "string",
            "description": "name of the repo",
            "name": "repo",
            "in": "path",
            "required": true
          },
          {
            "type": "integer",
            "format": "int64",
            "description": "index of the pull request",
            "name": "index",
            "in": "path",
            "required": true
          },
          {
            "name": "body",
            "in": "body",
            "required": true,
            "schema": {
              "$ref": "#/definitions/PullReviewRequestOptions"
            }
          }
        ],
        "responses": {
          "201": {
            "$ref": "#/responses/PullReviewList"
          },
          "404": {
            "$ref": "#/responses/notFound"
          },
          "422": {
            "$ref": "#/responses/validationError"
          }
        }
      },
      "delete": {
        "produces": [
          "application/json"
        ],
        "tags": [
          "repository"
        ],
        "summary": "cancel review requests for a pull request",
        "operationId": "repoDeletePullReviewRequests",
        "parameters": [
          {
            "type": "string",
            "description": "owner of the repo",
            "name": "owner",
            "in": "path",
            "required": true
          },
          {
            "type": "string",
            "description": "name of the repo",
            "name": "repo",
            "in": "path",
            "required": true
          },
          {
            "type": "integer",
            "format": "int64",
            "description": "index of the pull request",
            "name": "index",
            "in": "path",
            "required": true
          },
          {
            "name": "body",
            "in": "body",
            "required": true,
            "schema": {
              "$ref": "#/definitions/PullReviewRequestOptions"
            }
          }
        ],
        "responses": {
          "204": {
            "$ref": "#/responses/empty"
          },
          "404": {
            "$ref": "#/responses/notFound"
          },
          "422": {
            "$ref": "#/responses/validationError"
          }
        }
      }
    },
    "/repos/{owner}/{repo}/pulls/{index}/reviews": {
      "get": {
        "produces": [
          "application/json"
        ],
        "tags": [
          "repository"
        ],
        "summary": "List all reviews for a pull request",
        "operationId": "repoListPullReviews",
        "parameters": [
          {
            "type": "string",
            "description": "owner of the repo",
            "name": "owner",
            "in": "path",
            "required": true
          },
          {
            "type": "string",
            "description": "name of the repo",
            "name": "repo",
            "in": "path",
            "required": true
          },
          {
            "type": "integer",
            "format": "int64",
            "description": "index of the pull request",
            "name": "index",
            "in": "path",
            "required": true
          },
          {
            "type": "integer",
            "description": "page number of results to return (1-based)",
            "name": "page",
            "in": "query"
          },
          {
            "type": "integer",
            "description": "page size of results",
            "name": "limit",
            "in": "query"
          }
        ],
        "responses": {
          "200": {
            "$ref": "#/responses/PullReviewList"
          },
          "404": {
            "$ref": "#/responses/notFound"
          }
        }
      },
      "post": {
        "produces": [
          "application/json"
        ],
        "tags": [
          "repository"
        ],
        "summary": "Create a review to an pull request",
        "operationId": "repoCreatePullReview",
        "parameters": [
          {
            "type": "string",
            "description": "owner of the repo",
            "name": "owner",
            "in": "path",
            "required": true
          },
          {
            "type": "string",
            "description": "name of the repo",
            "name": "repo",
            "in": "path",
            "required": true
          },
          {
            "type": "integer",
            "format": "int64",
            "description": "index of the pull request",
            "name": "index",
            "in": "path",
            "required": true
          },
          {
            "name": "body",
            "in": "body",
            "required": true,
            "schema": {
              "$ref": "#/definitions/CreatePullReviewOptions"
            }
          }
        ],
        "responses": {
          "200": {
            "$ref": "#/responses/PullReview"
          },
          "404": {
            "$ref": "#/responses/notFound"
          },
          "422": {
            "$ref": "#/responses/validationError"
          }
        }
      }
    },
    "/repos/{owner}/{repo}/pulls/{index}/reviews/{id}": {
      "get": {
        "produces": [
          "application/json"
        ],
        "tags": [
          "repository"
        ],
        "summary": "Get a specific review for a pull request",
        "operationId": "repoGetPullReview",
        "parameters": [
          {
            "type": "string",
            "description": "owner of the repo",
            "name": "owner",
            "in": "path",
            "required": true
          },
          {
            "type": "string",
            "description": "name of the repo",
            "name": "repo",
            "in": "path",
            "required": true
          },
          {
            "type": "integer",
            "format": "int64",
            "description": "index of the pull request",
            "name": "index",
            "in": "path",
            "required": true
          },
          {
            "type": "integer",
            "format": "int64",
            "description": "id of the review",
            "name": "id",
            "in": "path",
            "required": true
          }
        ],
        "responses": {
          "200": {
            "$ref": "#/responses/PullReview"
          },
          "404": {
            "$ref": "#/responses/notFound"
          }
        }
      },
      "post": {
        "produces": [
          "application/json"
        ],
        "tags": [
          "repository"
        ],
        "summary": "Submit a pending review to an pull request",
        "operationId": "repoSubmitPullReview",
        "parameters": [
          {
            "type": "string",
            "description": "owner of the repo",
            "name": "owner",
            "in": "path",
            "required": true
          },
          {
            "type": "string",
            "description": "name of the repo",
            "name": "repo",
            "in": "path",
            "required": true
          },
          {
            "type": "integer",
            "format": "int64",
            "description": "index of the pull request",
            "name": "index",
            "in": "path",
            "required": true
          },
          {
            "type": "integer",
            "format": "int64",
            "description": "id of the review",
            "name": "id",
            "in": "path",
            "required": true
          },
          {
            "name": "body",
            "in": "body",
            "required": true,
            "schema": {
              "$ref": "#/definitions/SubmitPullReviewOptions"
            }
          }
        ],
        "responses": {
          "200": {
            "$ref": "#/responses/PullReview"
          },
          "404": {
            "$ref": "#/responses/notFound"
          },
          "422": {
            "$ref": "#/responses/validationError"
          }
        }
      },
      "delete": {
        "produces": [
          "application/json"
        ],
        "tags": [
          "repository"
        ],
        "summary": "Delete a specific review from a pull request",
        "operationId": "repoDeletePullReview",
        "parameters": [
          {
            "type": "string",
            "description": "owner of the repo",
            "name": "owner",
            "in": "path",
            "required": true
          },
          {
            "type": "string",
            "description": "name of the repo",
            "name": "repo",
            "in": "path",
            "required": true
          },
          {
            "type": "integer",
            "format": "int64",
            "description": "index of the pull request",
            "name": "index",
            "in": "path",
            "required": true
          },
          {
            "type": "integer",
            "format": "int64",
            "description": "id of the review",
            "name": "id",
            "in": "path",
            "required": true
          }
        ],
        "responses": {
          "204": {
            "$ref": "#/responses/empty"
          },
          "403": {
            "$ref": "#/responses/forbidden"
          },
          "404": {
            "$ref": "#/responses/notFound"
          }
        }
      }
    },
    "/repos/{owner}/{repo}/pulls/{index}/reviews/{id}/comments": {
      "get": {
        "produces": [
          "application/json"
        ],
        "tags": [
          "repository"
        ],
        "summary": "Get a specific review for a pull request",
        "operationId": "repoGetPullReviewComments",
        "parameters": [
          {
            "type": "string",
            "description": "owner of the repo",
            "name": "owner",
            "in": "path",
            "required": true
          },
          {
            "type": "string",
            "description": "name of the repo",
            "name": "repo",
            "in": "path",
            "required": true
          },
          {
            "type": "integer",
            "format": "int64",
            "description": "index of the pull request",
            "name": "index",
            "in": "path",
            "required": true
          },
          {
            "type": "integer",
            "format": "int64",
            "description": "id of the review",
            "name": "id",
            "in": "path",
            "required": true
          }
        ],
        "responses": {
          "200": {
            "$ref": "#/responses/PullReviewCommentList"
          },
          "404": {
            "$ref": "#/responses/notFound"
          }
        }
      }
    },
    "/repos/{owner}/{repo}/pulls/{index}/reviews/{id}/dismissals": {
      "post": {
        "produces": [
          "application/json"
        ],
        "tags": [
          "repository"
        ],
        "summary": "Dismiss a review for a pull request",
        "operationId": "repoDismissPullReview",
        "parameters": [
          {
            "type": "string",
            "description": "owner of the repo",
            "name": "owner",
            "in": "path",
            "required": true
          },
          {
            "type": "string",
            "description": "name of the repo",
            "name": "repo",
            "in": "path",
            "required": true
          },
          {
            "type": "integer",
            "format": "int64",
            "description": "index of the pull request",
            "name": "index",
            "in": "path",
            "required": true
          },
          {
            "type": "integer",
            "format": "int64",
            "description": "id of the review",
            "name": "id",
            "in": "path",
            "required": true
          },
          {
            "name": "body",
            "in": "body",
            "required": true,
            "schema": {
              "$ref": "#/definitions/DismissPullReviewOptions"
            }
          }
        ],
        "responses": {
          "200": {
            "$ref": "#/responses/PullReview"
          },
          "403": {
            "$ref": "#/responses/forbidden"
          },
          "422": {
            "$ref": "#/responses/validationError"
          }
        }
      }
    },
    "/repos/{owner}/{repo}/pulls/{index}/reviews/{id}/undismissals": {
      "post": {
        "produces": [
          "application/json"
        ],
        "tags": [
          "repository"
        ],
        "summary": "Cancel to dismiss a review for a pull request",
        "operationId": "repoUnDismissPullReview",
        "parameters": [
          {
            "type": "string",
            "description": "owner of the repo",
            "name": "owner",
            "in": "path",
            "required": true
          },
          {
            "type": "string",
            "description": "name of the repo",
            "name": "repo",
            "in": "path",
            "required": true
          },
          {
            "type": "integer",
            "format": "int64",
            "description": "index of the pull request",
            "name": "index",
            "in": "path",
            "required": true
          },
          {
            "type": "integer",
            "format": "int64",
            "description": "id of the review",
            "name": "id",
            "in": "path",
            "required": true
          }
        ],
        "responses": {
          "200": {
            "$ref": "#/responses/PullReview"
          },
          "403": {
            "$ref": "#/responses/forbidden"
          },
          "422": {
            "$ref": "#/responses/validationError"
          }
        }
      }
    },
    "/repos/{owner}/{repo}/pulls/{index}/update": {
      "post": {
        "produces": [
          "application/json"
        ],
        "tags": [
          "repository"
        ],
        "summary": "Merge PR's baseBranch into headBranch",
        "operationId": "repoUpdatePullRequest",
        "parameters": [
          {
            "type": "string",
            "description": "owner of the repo",
            "name": "owner",
            "in": "path",
            "required": true
          },
          {
            "type": "string",
            "description": "name of the repo",
            "name": "repo",
            "in": "path",
            "required": true
          },
          {
            "type": "integer",
            "format": "int64",
            "description": "index of the pull request to get",
            "name": "index",
            "in": "path",
            "required": true
          }
        ],
        "responses": {
          "200": {
            "$ref": "#/responses/empty"
          },
          "403": {
            "$ref": "#/responses/forbidden"
          },
          "404": {
            "$ref": "#/responses/notFound"
          },
          "409": {
            "$ref": "#/responses/error"
          },
          "422": {
            "$ref": "#/responses/validationError"
          }
        }
      }
    },
    "/repos/{owner}/{repo}/raw/{filepath}": {
      "get": {
        "produces": [
          "application/json"
        ],
        "tags": [
          "repository"
        ],
        "summary": "Get a file from a repository",
        "operationId": "repoGetRawFile",
        "parameters": [
          {
            "type": "string",
            "description": "owner of the repo",
            "name": "owner",
            "in": "path",
            "required": true
          },
          {
            "type": "string",
            "description": "name of the repo",
            "name": "repo",
            "in": "path",
            "required": true
          },
          {
            "type": "string",
            "description": "filepath of the file to get",
            "name": "filepath",
            "in": "path",
            "required": true
          },
          {
            "type": "string",
            "description": "The name of the commit/branch/tag. Default the repository’s default branch (usually master)",
            "name": "ref",
            "in": "query"
          }
        ],
        "responses": {
          "200": {
            "description": "success"
          },
          "404": {
            "$ref": "#/responses/notFound"
          }
        }
      }
    },
    "/repos/{owner}/{repo}/releases": {
      "get": {
        "produces": [
          "application/json"
        ],
        "tags": [
          "repository"
        ],
        "summary": "List a repo's releases",
        "operationId": "repoListReleases",
        "parameters": [
          {
            "type": "string",
            "description": "owner of the repo",
            "name": "owner",
            "in": "path",
            "required": true
          },
          {
            "type": "string",
            "description": "name of the repo",
            "name": "repo",
            "in": "path",
            "required": true
          },
          {
            "type": "boolean",
            "description": "filter (exclude / include) drafts, if you dont have repo write access none will show",
            "name": "draft",
            "in": "query"
          },
          {
            "type": "boolean",
            "description": "filter (exclude / include) pre-releases",
            "name": "pre-release",
            "in": "query"
          },
          {
            "type": "integer",
            "description": "page size of results, deprecated - use limit",
            "name": "per_page",
            "in": "query"
          },
          {
            "type": "integer",
            "description": "page number of results to return (1-based)",
            "name": "page",
            "in": "query"
          },
          {
            "type": "integer",
            "description": "page size of results",
            "name": "limit",
            "in": "query"
          }
        ],
        "responses": {
          "200": {
            "$ref": "#/responses/ReleaseList"
          }
        }
      },
      "post": {
        "consumes": [
          "application/json"
        ],
        "produces": [
          "application/json"
        ],
        "tags": [
          "repository"
        ],
        "summary": "Create a release",
        "operationId": "repoCreateRelease",
        "parameters": [
          {
            "type": "string",
            "description": "owner of the repo",
            "name": "owner",
            "in": "path",
            "required": true
          },
          {
            "type": "string",
            "description": "name of the repo",
            "name": "repo",
            "in": "path",
            "required": true
          },
          {
            "name": "body",
            "in": "body",
            "schema": {
              "$ref": "#/definitions/CreateReleaseOption"
            }
          }
        ],
        "responses": {
          "201": {
            "$ref": "#/responses/Release"
          },
          "404": {
            "$ref": "#/responses/notFound"
          },
          "409": {
            "$ref": "#/responses/error"
          }
        }
      }
    },
    "/repos/{owner}/{repo}/releases/tags/{tag}": {
      "get": {
        "produces": [
          "application/json"
        ],
        "tags": [
          "repository"
        ],
        "summary": "Get a release by tag name",
        "operationId": "repoGetReleaseByTag",
        "parameters": [
          {
            "type": "string",
            "description": "owner of the repo",
            "name": "owner",
            "in": "path",
            "required": true
          },
          {
            "type": "string",
            "description": "name of the repo",
            "name": "repo",
            "in": "path",
            "required": true
          },
          {
            "type": "string",
            "description": "tag name of the release to get",
            "name": "tag",
            "in": "path",
            "required": true
          }
        ],
        "responses": {
          "200": {
            "$ref": "#/responses/Release"
          },
          "404": {
            "$ref": "#/responses/notFound"
          }
        }
      },
      "delete": {
        "tags": [
          "repository"
        ],
        "summary": "Delete a release by tag name",
        "operationId": "repoDeleteReleaseByTag",
        "parameters": [
          {
            "type": "string",
            "description": "owner of the repo",
            "name": "owner",
            "in": "path",
            "required": true
          },
          {
            "type": "string",
            "description": "name of the repo",
            "name": "repo",
            "in": "path",
            "required": true
          },
          {
            "type": "string",
            "description": "tag name of the release to delete",
            "name": "tag",
            "in": "path",
            "required": true
          }
        ],
        "responses": {
          "204": {
            "$ref": "#/responses/empty"
          },
          "404": {
            "$ref": "#/responses/notFound"
          }
        }
      }
    },
    "/repos/{owner}/{repo}/releases/{id}": {
      "get": {
        "produces": [
          "application/json"
        ],
        "tags": [
          "repository"
        ],
        "summary": "Get a release",
        "operationId": "repoGetRelease",
        "parameters": [
          {
            "type": "string",
            "description": "owner of the repo",
            "name": "owner",
            "in": "path",
            "required": true
          },
          {
            "type": "string",
            "description": "name of the repo",
            "name": "repo",
            "in": "path",
            "required": true
          },
          {
            "type": "integer",
            "format": "int64",
            "description": "id of the release to get",
            "name": "id",
            "in": "path",
            "required": true
          }
        ],
        "responses": {
          "200": {
            "$ref": "#/responses/Release"
          },
          "404": {
            "$ref": "#/responses/notFound"
          }
        }
      },
      "delete": {
        "tags": [
          "repository"
        ],
        "summary": "Delete a release",
        "operationId": "repoDeleteRelease",
        "parameters": [
          {
            "type": "string",
            "description": "owner of the repo",
            "name": "owner",
            "in": "path",
            "required": true
          },
          {
            "type": "string",
            "description": "name of the repo",
            "name": "repo",
            "in": "path",
            "required": true
          },
          {
            "type": "integer",
            "format": "int64",
            "description": "id of the release to delete",
            "name": "id",
            "in": "path",
            "required": true
          }
        ],
        "responses": {
          "204": {
            "$ref": "#/responses/empty"
          },
          "404": {
            "$ref": "#/responses/notFound"
          }
        }
      },
      "patch": {
        "consumes": [
          "application/json"
        ],
        "produces": [
          "application/json"
        ],
        "tags": [
          "repository"
        ],
        "summary": "Update a release",
        "operationId": "repoEditRelease",
        "parameters": [
          {
            "type": "string",
            "description": "owner of the repo",
            "name": "owner",
            "in": "path",
            "required": true
          },
          {
            "type": "string",
            "description": "name of the repo",
            "name": "repo",
            "in": "path",
            "required": true
          },
          {
            "type": "integer",
            "format": "int64",
            "description": "id of the release to edit",
            "name": "id",
            "in": "path",
            "required": true
          },
          {
            "name": "body",
            "in": "body",
            "schema": {
              "$ref": "#/definitions/EditReleaseOption"
            }
          }
        ],
        "responses": {
          "200": {
            "$ref": "#/responses/Release"
          },
          "404": {
            "$ref": "#/responses/notFound"
          }
        }
      }
    },
    "/repos/{owner}/{repo}/releases/{id}/assets": {
      "get": {
        "produces": [
          "application/json"
        ],
        "tags": [
          "repository"
        ],
        "summary": "List release's attachments",
        "operationId": "repoListReleaseAttachments",
        "parameters": [
          {
            "type": "string",
            "description": "owner of the repo",
            "name": "owner",
            "in": "path",
            "required": true
          },
          {
            "type": "string",
            "description": "name of the repo",
            "name": "repo",
            "in": "path",
            "required": true
          },
          {
            "type": "integer",
            "format": "int64",
            "description": "id of the release",
            "name": "id",
            "in": "path",
            "required": true
          }
        ],
        "responses": {
          "200": {
            "$ref": "#/responses/AttachmentList"
          }
        }
      },
      "post": {
        "consumes": [
          "multipart/form-data"
        ],
        "produces": [
          "application/json"
        ],
        "tags": [
          "repository"
        ],
        "summary": "Create a release attachment",
        "operationId": "repoCreateReleaseAttachment",
        "parameters": [
          {
            "type": "string",
            "description": "owner of the repo",
            "name": "owner",
            "in": "path",
            "required": true
          },
          {
            "type": "string",
            "description": "name of the repo",
            "name": "repo",
            "in": "path",
            "required": true
          },
          {
            "type": "integer",
            "format": "int64",
            "description": "id of the release",
            "name": "id",
            "in": "path",
            "required": true
          },
          {
            "type": "string",
            "description": "name of the attachment",
            "name": "name",
            "in": "query"
          },
          {
            "type": "file",
            "description": "attachment to upload",
            "name": "attachment",
            "in": "formData",
            "required": true
          }
        ],
        "responses": {
          "201": {
            "$ref": "#/responses/Attachment"
          },
          "400": {
            "$ref": "#/responses/error"
          }
        }
      }
    },
    "/repos/{owner}/{repo}/releases/{id}/assets/{attachment_id}": {
      "get": {
        "produces": [
          "application/json"
        ],
        "tags": [
          "repository"
        ],
        "summary": "Get a release attachment",
        "operationId": "repoGetReleaseAttachment",
        "parameters": [
          {
            "type": "string",
            "description": "owner of the repo",
            "name": "owner",
            "in": "path",
            "required": true
          },
          {
            "type": "string",
            "description": "name of the repo",
            "name": "repo",
            "in": "path",
            "required": true
          },
          {
            "type": "integer",
            "format": "int64",
            "description": "id of the release",
            "name": "id",
            "in": "path",
            "required": true
          },
          {
            "type": "integer",
            "format": "int64",
            "description": "id of the attachment to get",
            "name": "attachment_id",
            "in": "path",
            "required": true
          }
        ],
        "responses": {
          "200": {
            "$ref": "#/responses/Attachment"
          }
        }
      },
      "delete": {
        "produces": [
          "application/json"
        ],
        "tags": [
          "repository"
        ],
        "summary": "Delete a release attachment",
        "operationId": "repoDeleteReleaseAttachment",
        "parameters": [
          {
            "type": "string",
            "description": "owner of the repo",
            "name": "owner",
            "in": "path",
            "required": true
          },
          {
            "type": "string",
            "description": "name of the repo",
            "name": "repo",
            "in": "path",
            "required": true
          },
          {
            "type": "integer",
            "format": "int64",
            "description": "id of the release",
            "name": "id",
            "in": "path",
            "required": true
          },
          {
            "type": "integer",
            "format": "int64",
            "description": "id of the attachment to delete",
            "name": "attachment_id",
            "in": "path",
            "required": true
          }
        ],
        "responses": {
          "204": {
            "$ref": "#/responses/empty"
          }
        }
      },
      "patch": {
        "consumes": [
          "application/json"
        ],
        "produces": [
          "application/json"
        ],
        "tags": [
          "repository"
        ],
        "summary": "Edit a release attachment",
        "operationId": "repoEditReleaseAttachment",
        "parameters": [
          {
            "type": "string",
            "description": "owner of the repo",
            "name": "owner",
            "in": "path",
            "required": true
          },
          {
            "type": "string",
            "description": "name of the repo",
            "name": "repo",
            "in": "path",
            "required": true
          },
          {
            "type": "integer",
            "format": "int64",
            "description": "id of the release",
            "name": "id",
            "in": "path",
            "required": true
          },
          {
            "type": "integer",
            "format": "int64",
            "description": "id of the attachment to edit",
            "name": "attachment_id",
            "in": "path",
            "required": true
          },
          {
            "name": "body",
            "in": "body",
            "schema": {
              "$ref": "#/definitions/EditAttachmentOptions"
            }
          }
        ],
        "responses": {
          "201": {
            "$ref": "#/responses/Attachment"
          }
        }
      }
    },
    "/repos/{owner}/{repo}/reviewers": {
      "get": {
        "produces": [
          "application/json"
        ],
        "tags": [
          "repository"
        ],
        "summary": "Return all users that can be requested to review in this repo",
        "operationId": "repoGetReviewers",
        "parameters": [
          {
            "type": "string",
            "description": "owner of the repo",
            "name": "owner",
            "in": "path",
            "required": true
          },
          {
            "type": "string",
            "description": "name of the repo",
            "name": "repo",
            "in": "path",
            "required": true
          }
        ],
        "responses": {
          "200": {
            "$ref": "#/responses/UserList"
          }
        }
      }
    },
    "/repos/{owner}/{repo}/signing-key.gpg": {
      "get": {
        "produces": [
          "text/plain"
        ],
        "tags": [
          "repository"
        ],
        "summary": "Get signing-key.gpg for given repository",
        "operationId": "repoSigningKey",
        "parameters": [
          {
            "type": "string",
            "description": "owner of the repo",
            "name": "owner",
            "in": "path",
            "required": true
          },
          {
            "type": "string",
            "description": "name of the repo",
            "name": "repo",
            "in": "path",
            "required": true
          }
        ],
        "responses": {
          "200": {
            "description": "GPG armored public key",
            "schema": {
              "type": "string"
            }
          }
        }
      }
    },
    "/repos/{owner}/{repo}/stargazers": {
      "get": {
        "produces": [
          "application/json"
        ],
        "tags": [
          "repository"
        ],
        "summary": "List a repo's stargazers",
        "operationId": "repoListStargazers",
        "parameters": [
          {
            "type": "string",
            "description": "owner of the repo",
            "name": "owner",
            "in": "path",
            "required": true
          },
          {
            "type": "string",
            "description": "name of the repo",
            "name": "repo",
            "in": "path",
            "required": true
          },
          {
            "type": "integer",
            "description": "page number of results to return (1-based)",
            "name": "page",
            "in": "query"
          },
          {
            "type": "integer",
            "description": "page size of results",
            "name": "limit",
            "in": "query"
          }
        ],
        "responses": {
          "200": {
            "$ref": "#/responses/UserList"
          }
        }
      }
    },
    "/repos/{owner}/{repo}/statuses/{sha}": {
      "get": {
        "produces": [
          "application/json"
        ],
        "tags": [
          "repository"
        ],
        "summary": "Get a commit's statuses",
        "operationId": "repoListStatuses",
        "parameters": [
          {
            "type": "string",
            "description": "owner of the repo",
            "name": "owner",
            "in": "path",
            "required": true
          },
          {
            "type": "string",
            "description": "name of the repo",
            "name": "repo",
            "in": "path",
            "required": true
          },
          {
            "type": "string",
            "description": "sha of the commit",
            "name": "sha",
            "in": "path",
            "required": true
          },
          {
            "enum": [
              "oldest",
              "recentupdate",
              "leastupdate",
              "leastindex",
              "highestindex"
            ],
            "type": "string",
            "description": "type of sort",
            "name": "sort",
            "in": "query"
          },
          {
            "enum": [
              "pending",
              "success",
              "error",
              "failure",
              "warning"
            ],
            "type": "string",
            "description": "type of state",
            "name": "state",
            "in": "query"
          },
          {
            "type": "integer",
            "description": "page number of results to return (1-based)",
            "name": "page",
            "in": "query"
          },
          {
            "type": "integer",
            "description": "page size of results",
            "name": "limit",
            "in": "query"
          }
        ],
        "responses": {
          "200": {
            "$ref": "#/responses/CommitStatusList"
          },
          "400": {
            "$ref": "#/responses/error"
          }
        }
      },
      "post": {
        "produces": [
          "application/json"
        ],
        "tags": [
          "repository"
        ],
        "summary": "Create a commit status",
        "operationId": "repoCreateStatus",
        "parameters": [
          {
            "type": "string",
            "description": "owner of the repo",
            "name": "owner",
            "in": "path",
            "required": true
          },
          {
            "type": "string",
            "description": "name of the repo",
            "name": "repo",
            "in": "path",
            "required": true
          },
          {
            "type": "string",
            "description": "sha of the commit",
            "name": "sha",
            "in": "path",
            "required": true
          },
          {
            "name": "body",
            "in": "body",
            "schema": {
              "$ref": "#/definitions/CreateStatusOption"
            }
          }
        ],
        "responses": {
          "201": {
            "$ref": "#/responses/CommitStatus"
          },
          "400": {
            "$ref": "#/responses/error"
          }
        }
      }
    },
    "/repos/{owner}/{repo}/subscribers": {
      "get": {
        "produces": [
          "application/json"
        ],
        "tags": [
          "repository"
        ],
        "summary": "List a repo's watchers",
        "operationId": "repoListSubscribers",
        "parameters": [
          {
            "type": "string",
            "description": "owner of the repo",
            "name": "owner",
            "in": "path",
            "required": true
          },
          {
            "type": "string",
            "description": "name of the repo",
            "name": "repo",
            "in": "path",
            "required": true
          },
          {
            "type": "integer",
            "description": "page number of results to return (1-based)",
            "name": "page",
            "in": "query"
          },
          {
            "type": "integer",
            "description": "page size of results",
            "name": "limit",
            "in": "query"
          }
        ],
        "responses": {
          "200": {
            "$ref": "#/responses/UserList"
          }
        }
      }
    },
    "/repos/{owner}/{repo}/subscription": {
      "get": {
        "tags": [
          "repository"
        ],
        "summary": "Check if the current user is watching a repo",
        "operationId": "userCurrentCheckSubscription",
        "parameters": [
          {
            "type": "string",
            "description": "owner of the repo",
            "name": "owner",
            "in": "path",
            "required": true
          },
          {
            "type": "string",
            "description": "name of the repo",
            "name": "repo",
            "in": "path",
            "required": true
          }
        ],
        "responses": {
          "200": {
            "$ref": "#/responses/WatchInfo"
          },
          "404": {
            "description": "User is not watching this repo or repo do not exist"
          }
        }
      },
      "put": {
        "tags": [
          "repository"
        ],
        "summary": "Watch a repo",
        "operationId": "userCurrentPutSubscription",
        "parameters": [
          {
            "type": "string",
            "description": "owner of the repo",
            "name": "owner",
            "in": "path",
            "required": true
          },
          {
            "type": "string",
            "description": "name of the repo",
            "name": "repo",
            "in": "path",
            "required": true
          }
        ],
        "responses": {
          "200": {
            "$ref": "#/responses/WatchInfo"
          }
        }
      },
      "delete": {
        "tags": [
          "repository"
        ],
        "summary": "Unwatch a repo",
        "operationId": "userCurrentDeleteSubscription",
        "parameters": [
          {
            "type": "string",
            "description": "owner of the repo",
            "name": "owner",
            "in": "path",
            "required": true
          },
          {
            "type": "string",
            "description": "name of the repo",
            "name": "repo",
            "in": "path",
            "required": true
          }
        ],
        "responses": {
          "204": {
            "$ref": "#/responses/empty"
          }
        }
      }
    },
    "/repos/{owner}/{repo}/tags": {
      "get": {
        "produces": [
          "application/json"
        ],
        "tags": [
          "repository"
        ],
        "summary": "List a repository's tags",
        "operationId": "repoListTags",
        "parameters": [
          {
            "type": "string",
            "description": "owner of the repo",
            "name": "owner",
            "in": "path",
            "required": true
          },
          {
            "type": "string",
            "description": "name of the repo",
            "name": "repo",
            "in": "path",
            "required": true
          },
          {
            "type": "integer",
            "description": "page number of results to return (1-based)",
            "name": "page",
            "in": "query"
          },
          {
            "type": "integer",
            "description": "page size of results, default maximum page size is 50",
            "name": "limit",
            "in": "query"
          }
        ],
        "responses": {
          "200": {
            "$ref": "#/responses/TagList"
          }
        }
      },
      "post": {
        "produces": [
          "application/json"
        ],
        "tags": [
          "repository"
        ],
        "summary": "Create a new git tag in a repository",
        "operationId": "repoCreateTag",
        "parameters": [
          {
            "type": "string",
            "description": "owner of the repo",
            "name": "owner",
            "in": "path",
            "required": true
          },
          {
            "type": "string",
            "description": "name of the repo",
            "name": "repo",
            "in": "path",
            "required": true
          },
          {
            "name": "body",
            "in": "body",
            "schema": {
              "$ref": "#/definitions/CreateTagOption"
            }
          }
        ],
        "responses": {
          "200": {
            "$ref": "#/responses/AnnotatedTag"
          },
          "404": {
            "$ref": "#/responses/notFound"
          },
          "409": {
            "$ref": "#/responses/conflict"
          }
        }
      }
    },
    "/repos/{owner}/{repo}/tags/{tag}": {
      "delete": {
        "produces": [
          "application/json"
        ],
        "tags": [
          "repository"
        ],
        "summary": "Delete a repository's tag by name",
        "operationId": "repoDeleteTag",
        "parameters": [
          {
            "type": "string",
            "description": "owner of the repo",
            "name": "owner",
            "in": "path",
            "required": true
          },
          {
            "type": "string",
            "description": "name of the repo",
            "name": "repo",
            "in": "path",
            "required": true
          },
          {
            "type": "string",
            "description": "name of tag to delete",
            "name": "tag",
            "in": "path",
            "required": true
          }
        ],
        "responses": {
          "204": {
            "$ref": "#/responses/empty"
          },
          "404": {
            "$ref": "#/responses/notFound"
          },
          "409": {
            "$ref": "#/responses/conflict"
          }
        }
      }
    },
    "/repos/{owner}/{repo}/teams": {
      "get": {
        "produces": [
          "application/json"
        ],
        "tags": [
          "repository"
        ],
        "summary": "List a repository's teams",
        "operationId": "repoListTeams",
        "parameters": [
          {
            "type": "string",
            "description": "owner of the repo",
            "name": "owner",
            "in": "path",
            "required": true
          },
          {
            "type": "string",
            "description": "name of the repo",
            "name": "repo",
            "in": "path",
            "required": true
          }
        ],
        "responses": {
          "200": {
            "$ref": "#/responses/TeamList"
          }
        }
      }
    },
    "/repos/{owner}/{repo}/teams/{team}": {
      "get": {
        "produces": [
          "application/json"
        ],
        "tags": [
          "repository"
        ],
        "summary": "Check if a team is assigned to a repository",
        "operationId": "repoCheckTeam",
        "parameters": [
          {
            "type": "string",
            "description": "owner of the repo",
            "name": "owner",
            "in": "path",
            "required": true
          },
          {
            "type": "string",
            "description": "name of the repo",
            "name": "repo",
            "in": "path",
            "required": true
          },
          {
            "type": "string",
            "description": "team name",
            "name": "team",
            "in": "path",
            "required": true
          }
        ],
        "responses": {
          "200": {
            "$ref": "#/responses/Team"
          },
          "404": {
            "$ref": "#/responses/notFound"
          },
          "405": {
            "$ref": "#/responses/error"
          }
        }
      },
      "put": {
        "produces": [
          "application/json"
        ],
        "tags": [
          "repository"
        ],
        "summary": "Add a team to a repository",
        "operationId": "repoAddTeam",
        "parameters": [
          {
            "type": "string",
            "description": "owner of the repo",
            "name": "owner",
            "in": "path",
            "required": true
          },
          {
            "type": "string",
            "description": "name of the repo",
            "name": "repo",
            "in": "path",
            "required": true
          },
          {
            "type": "string",
            "description": "team name",
            "name": "team",
            "in": "path",
            "required": true
          }
        ],
        "responses": {
          "204": {
            "$ref": "#/responses/empty"
          },
          "405": {
            "$ref": "#/responses/error"
          },
          "422": {
            "$ref": "#/responses/validationError"
          }
        }
      },
      "delete": {
        "produces": [
          "application/json"
        ],
        "tags": [
          "repository"
        ],
        "summary": "Delete a team from a repository",
        "operationId": "repoDeleteTeam",
        "parameters": [
          {
            "type": "string",
            "description": "owner of the repo",
            "name": "owner",
            "in": "path",
            "required": true
          },
          {
            "type": "string",
            "description": "name of the repo",
            "name": "repo",
            "in": "path",
            "required": true
          },
          {
            "type": "string",
            "description": "team name",
            "name": "team",
            "in": "path",
            "required": true
          }
        ],
        "responses": {
          "204": {
            "$ref": "#/responses/empty"
          },
          "405": {
            "$ref": "#/responses/error"
          },
          "422": {
            "$ref": "#/responses/validationError"
          }
        }
      }
    },
    "/repos/{owner}/{repo}/times": {
      "get": {
        "produces": [
          "application/json"
        ],
        "tags": [
          "repository"
        ],
        "summary": "List a repo's tracked times",
        "operationId": "repoTrackedTimes",
        "parameters": [
          {
            "type": "string",
            "description": "owner of the repo",
            "name": "owner",
            "in": "path",
            "required": true
          },
          {
            "type": "string",
            "description": "name of the repo",
            "name": "repo",
            "in": "path",
            "required": true
          },
          {
            "type": "string",
            "description": "optional filter by user (available for issue managers)",
            "name": "user",
            "in": "query"
          },
          {
            "type": "string",
            "format": "date-time",
            "description": "Only show times updated after the given time. This is a timestamp in RFC 3339 format",
            "name": "since",
            "in": "query"
          },
          {
            "type": "string",
            "format": "date-time",
            "description": "Only show times updated before the given time. This is a timestamp in RFC 3339 format",
            "name": "before",
            "in": "query"
          },
          {
            "type": "integer",
            "description": "page number of results to return (1-based)",
            "name": "page",
            "in": "query"
          },
          {
            "type": "integer",
            "description": "page size of results",
            "name": "limit",
            "in": "query"
          }
        ],
        "responses": {
          "200": {
            "$ref": "#/responses/TrackedTimeList"
          },
          "400": {
            "$ref": "#/responses/error"
          },
          "403": {
            "$ref": "#/responses/forbidden"
          }
        }
      }
    },
    "/repos/{owner}/{repo}/times/{user}": {
      "get": {
        "produces": [
          "application/json"
        ],
        "tags": [
          "repository"
        ],
        "summary": "List a user's tracked times in a repo",
        "operationId": "userTrackedTimes",
        "deprecated": true,
        "parameters": [
          {
            "type": "string",
            "description": "owner of the repo",
            "name": "owner",
            "in": "path",
            "required": true
          },
          {
            "type": "string",
            "description": "name of the repo",
            "name": "repo",
            "in": "path",
            "required": true
          },
          {
            "type": "string",
            "description": "username of user",
            "name": "user",
            "in": "path",
            "required": true
          }
        ],
        "responses": {
          "200": {
            "$ref": "#/responses/TrackedTimeList"
          },
          "400": {
            "$ref": "#/responses/error"
          },
          "403": {
            "$ref": "#/responses/forbidden"
          }
        }
      }
    },
    "/repos/{owner}/{repo}/topics": {
      "get": {
        "produces": [
          "application/json"
        ],
        "tags": [
          "repository"
        ],
        "summary": "Get list of topics that a repository has",
        "operationId": "repoListTopics",
        "parameters": [
          {
            "type": "string",
            "description": "owner of the repo",
            "name": "owner",
            "in": "path",
            "required": true
          },
          {
            "type": "string",
            "description": "name of the repo",
            "name": "repo",
            "in": "path",
            "required": true
          },
          {
            "type": "integer",
            "description": "page number of results to return (1-based)",
            "name": "page",
            "in": "query"
          },
          {
            "type": "integer",
            "description": "page size of results",
            "name": "limit",
            "in": "query"
          }
        ],
        "responses": {
          "200": {
            "$ref": "#/responses/TopicNames"
          }
        }
      },
      "put": {
        "produces": [
          "application/json"
        ],
        "tags": [
          "repository"
        ],
        "summary": "Replace list of topics for a repository",
        "operationId": "repoUpdateTopics",
        "parameters": [
          {
            "type": "string",
            "description": "owner of the repo",
            "name": "owner",
            "in": "path",
            "required": true
          },
          {
            "type": "string",
            "description": "name of the repo",
            "name": "repo",
            "in": "path",
            "required": true
          },
          {
            "name": "body",
            "in": "body",
            "schema": {
              "$ref": "#/definitions/RepoTopicOptions"
            }
          }
        ],
        "responses": {
          "204": {
            "$ref": "#/responses/empty"
          },
          "422": {
            "$ref": "#/responses/invalidTopicsError"
          }
        }
      }
    },
    "/repos/{owner}/{repo}/topics/{topic}": {
      "put": {
        "produces": [
          "application/json"
        ],
        "tags": [
          "repository"
        ],
        "summary": "Add a topic to a repository",
        "operationId": "repoAddTopíc",
        "parameters": [
          {
            "type": "string",
            "description": "owner of the repo",
            "name": "owner",
            "in": "path",
            "required": true
          },
          {
            "type": "string",
            "description": "name of the repo",
            "name": "repo",
            "in": "path",
            "required": true
          },
          {
            "type": "string",
            "description": "name of the topic to add",
            "name": "topic",
            "in": "path",
            "required": true
          }
        ],
        "responses": {
          "204": {
            "$ref": "#/responses/empty"
          },
          "422": {
            "$ref": "#/responses/invalidTopicsError"
          }
        }
      },
      "delete": {
        "produces": [
          "application/json"
        ],
        "tags": [
          "repository"
        ],
        "summary": "Delete a topic from a repository",
        "operationId": "repoDeleteTopic",
        "parameters": [
          {
            "type": "string",
            "description": "owner of the repo",
            "name": "owner",
            "in": "path",
            "required": true
          },
          {
            "type": "string",
            "description": "name of the repo",
            "name": "repo",
            "in": "path",
            "required": true
          },
          {
            "type": "string",
            "description": "name of the topic to delete",
            "name": "topic",
            "in": "path",
            "required": true
          }
        ],
        "responses": {
          "204": {
            "$ref": "#/responses/empty"
          },
          "422": {
            "$ref": "#/responses/invalidTopicsError"
          }
        }
      }
    },
    "/repos/{owner}/{repo}/transfer": {
      "post": {
        "produces": [
          "application/json"
        ],
        "tags": [
          "repository"
        ],
        "summary": "Transfer a repo ownership",
        "operationId": "repoTransfer",
        "parameters": [
          {
            "type": "string",
            "description": "owner of the repo to transfer",
            "name": "owner",
            "in": "path",
            "required": true
          },
          {
            "type": "string",
            "description": "name of the repo to transfer",
            "name": "repo",
            "in": "path",
            "required": true
          },
          {
            "description": "Transfer Options",
            "name": "body",
            "in": "body",
            "required": true,
            "schema": {
              "$ref": "#/definitions/TransferRepoOption"
            }
          }
        ],
        "responses": {
          "202": {
            "$ref": "#/responses/Repository"
          },
          "403": {
            "$ref": "#/responses/forbidden"
          },
          "404": {
            "$ref": "#/responses/notFound"
          },
          "422": {
            "$ref": "#/responses/validationError"
          }
        }
      }
    },
    "/repositories/{id}": {
      "get": {
        "produces": [
          "application/json"
        ],
        "tags": [
          "repository"
        ],
        "summary": "Get a repository by id",
        "operationId": "repoGetByID",
        "parameters": [
          {
            "type": "integer",
            "format": "int64",
            "description": "id of the repo to get",
            "name": "id",
            "in": "path",
            "required": true
          }
        ],
        "responses": {
          "200": {
            "$ref": "#/responses/Repository"
          }
        }
      }
    },
    "/settings/api": {
      "get": {
        "produces": [
          "application/json"
        ],
        "tags": [
          "settings"
        ],
        "summary": "Get instance's global settings for api",
        "operationId": "getGeneralAPISettings",
        "responses": {
          "200": {
            "$ref": "#/responses/GeneralAPISettings"
          }
        }
      }
    },
    "/settings/attachment": {
      "get": {
        "produces": [
          "application/json"
        ],
        "tags": [
          "settings"
        ],
        "summary": "Get instance's global settings for Attachment",
        "operationId": "getGeneralAttachmentSettings",
        "responses": {
          "200": {
            "$ref": "#/responses/GeneralAttachmentSettings"
          }
        }
      }
    },
    "/settings/repository": {
      "get": {
        "produces": [
          "application/json"
        ],
        "tags": [
          "settings"
        ],
        "summary": "Get instance's global settings for repositories",
        "operationId": "getGeneralRepositorySettings",
        "responses": {
          "200": {
            "$ref": "#/responses/GeneralRepoSettings"
          }
        }
      }
    },
    "/settings/ui": {
      "get": {
        "produces": [
          "application/json"
        ],
        "tags": [
          "settings"
        ],
        "summary": "Get instance's global settings for ui",
        "operationId": "getGeneralUISettings",
        "responses": {
          "200": {
            "$ref": "#/responses/GeneralUISettings"
          }
        }
      }
    },
    "/signing-key.gpg": {
      "get": {
        "produces": [
          "text/plain"
        ],
        "tags": [
          "miscellaneous"
        ],
        "summary": "Get default signing-key.gpg",
        "operationId": "getSigningKey",
        "responses": {
          "200": {
            "description": "GPG armored public key",
            "schema": {
              "type": "string"
            }
          }
        }
      }
    },
    "/teams/{id}": {
      "get": {
        "produces": [
          "application/json"
        ],
        "tags": [
          "organization"
        ],
        "summary": "Get a team",
        "operationId": "orgGetTeam",
        "parameters": [
          {
            "type": "integer",
            "format": "int64",
            "description": "id of the team to get",
            "name": "id",
            "in": "path",
            "required": true
          }
        ],
        "responses": {
          "200": {
            "$ref": "#/responses/Team"
          }
        }
      },
      "delete": {
        "tags": [
          "organization"
        ],
        "summary": "Delete a team",
        "operationId": "orgDeleteTeam",
        "parameters": [
          {
            "type": "integer",
            "format": "int64",
            "description": "id of the team to delete",
            "name": "id",
            "in": "path",
            "required": true
          }
        ],
        "responses": {
          "204": {
            "description": "team deleted"
          }
        }
      },
      "patch": {
        "consumes": [
          "application/json"
        ],
        "produces": [
          "application/json"
        ],
        "tags": [
          "organization"
        ],
        "summary": "Edit a team",
        "operationId": "orgEditTeam",
        "parameters": [
          {
            "type": "integer",
            "description": "id of the team to edit",
            "name": "id",
            "in": "path",
            "required": true
          },
          {
            "name": "body",
            "in": "body",
            "schema": {
              "$ref": "#/definitions/EditTeamOption"
            }
          }
        ],
        "responses": {
          "200": {
            "$ref": "#/responses/Team"
          }
        }
      }
    },
    "/teams/{id}/members": {
      "get": {
        "produces": [
          "application/json"
        ],
        "tags": [
          "organization"
        ],
        "summary": "List a team's members",
        "operationId": "orgListTeamMembers",
        "parameters": [
          {
            "type": "integer",
            "format": "int64",
            "description": "id of the team",
            "name": "id",
            "in": "path",
            "required": true
          },
          {
            "type": "integer",
            "description": "page number of results to return (1-based)",
            "name": "page",
            "in": "query"
          },
          {
            "type": "integer",
            "description": "page size of results",
            "name": "limit",
            "in": "query"
          }
        ],
        "responses": {
          "200": {
            "$ref": "#/responses/UserList"
          }
        }
      }
    },
    "/teams/{id}/members/{username}": {
      "get": {
        "produces": [
          "application/json"
        ],
        "tags": [
          "organization"
        ],
        "summary": "List a particular member of team",
        "operationId": "orgListTeamMember",
        "parameters": [
          {
            "type": "integer",
            "format": "int64",
            "description": "id of the team",
            "name": "id",
            "in": "path",
            "required": true
          },
          {
            "type": "string",
            "description": "username of the member to list",
            "name": "username",
            "in": "path",
            "required": true
          }
        ],
        "responses": {
          "200": {
            "$ref": "#/responses/User"
          },
          "404": {
            "$ref": "#/responses/notFound"
          }
        }
      },
      "put": {
        "produces": [
          "application/json"
        ],
        "tags": [
          "organization"
        ],
        "summary": "Add a team member",
        "operationId": "orgAddTeamMember",
        "parameters": [
          {
            "type": "integer",
            "format": "int64",
            "description": "id of the team",
            "name": "id",
            "in": "path",
            "required": true
          },
          {
            "type": "string",
            "description": "username of the user to add",
            "name": "username",
            "in": "path",
            "required": true
          }
        ],
        "responses": {
          "204": {
            "$ref": "#/responses/empty"
          },
          "404": {
            "$ref": "#/responses/notFound"
          }
        }
      },
      "delete": {
        "produces": [
          "application/json"
        ],
        "tags": [
          "organization"
        ],
        "summary": "Remove a team member",
        "operationId": "orgRemoveTeamMember",
        "parameters": [
          {
            "type": "integer",
            "format": "int64",
            "description": "id of the team",
            "name": "id",
            "in": "path",
            "required": true
          },
          {
            "type": "string",
            "description": "username of the user to remove",
            "name": "username",
            "in": "path",
            "required": true
          }
        ],
        "responses": {
          "204": {
            "$ref": "#/responses/empty"
          },
          "404": {
            "$ref": "#/responses/notFound"
          }
        }
      }
    },
    "/teams/{id}/repos": {
      "get": {
        "produces": [
          "application/json"
        ],
        "tags": [
          "organization"
        ],
        "summary": "List a team's repos",
        "operationId": "orgListTeamRepos",
        "parameters": [
          {
            "type": "integer",
            "format": "int64",
            "description": "id of the team",
            "name": "id",
            "in": "path",
            "required": true
          },
          {
            "type": "integer",
            "description": "page number of results to return (1-based)",
            "name": "page",
            "in": "query"
          },
          {
            "type": "integer",
            "description": "page size of results",
            "name": "limit",
            "in": "query"
          }
        ],
        "responses": {
          "200": {
            "$ref": "#/responses/RepositoryList"
          }
        }
      }
    },
    "/teams/{id}/repos/{org}/{repo}": {
      "put": {
        "produces": [
          "application/json"
        ],
        "tags": [
          "organization"
        ],
        "summary": "Add a repository to a team",
        "operationId": "orgAddTeamRepository",
        "parameters": [
          {
            "type": "integer",
            "format": "int64",
            "description": "id of the team",
            "name": "id",
            "in": "path",
            "required": true
          },
          {
            "type": "string",
            "description": "organization that owns the repo to add",
            "name": "org",
            "in": "path",
            "required": true
          },
          {
            "type": "string",
            "description": "name of the repo to add",
            "name": "repo",
            "in": "path",
            "required": true
          }
        ],
        "responses": {
          "204": {
            "$ref": "#/responses/empty"
          },
          "403": {
            "$ref": "#/responses/forbidden"
          }
        }
      },
      "delete": {
        "description": "This does not delete the repository, it only removes the repository from the team.",
        "produces": [
          "application/json"
        ],
        "tags": [
          "organization"
        ],
        "summary": "Remove a repository from a team",
        "operationId": "orgRemoveTeamRepository",
        "parameters": [
          {
            "type": "integer",
            "format": "int64",
            "description": "id of the team",
            "name": "id",
            "in": "path",
            "required": true
          },
          {
            "type": "string",
            "description": "organization that owns the repo to remove",
            "name": "org",
            "in": "path",
            "required": true
          },
          {
            "type": "string",
            "description": "name of the repo to remove",
            "name": "repo",
            "in": "path",
            "required": true
          }
        ],
        "responses": {
          "204": {
            "$ref": "#/responses/empty"
          },
          "403": {
            "$ref": "#/responses/forbidden"
          }
        }
      }
    },
    "/topics/search": {
      "get": {
        "produces": [
          "application/json"
        ],
        "tags": [
          "repository"
        ],
        "summary": "search topics via keyword",
        "operationId": "topicSearch",
        "parameters": [
          {
            "type": "string",
            "description": "keywords to search",
            "name": "q",
            "in": "query",
            "required": true
          },
          {
            "type": "integer",
            "description": "page number of results to return (1-based)",
            "name": "page",
            "in": "query"
          },
          {
            "type": "integer",
            "description": "page size of results",
            "name": "limit",
            "in": "query"
          }
        ],
        "responses": {
          "200": {
            "$ref": "#/responses/TopicListResponse"
          },
          "403": {
            "$ref": "#/responses/forbidden"
          }
        }
      }
    },
    "/user": {
      "get": {
        "produces": [
          "application/json"
        ],
        "tags": [
          "user"
        ],
        "summary": "Get the authenticated user",
        "operationId": "userGetCurrent",
        "responses": {
          "200": {
            "$ref": "#/responses/User"
          }
        }
      }
    },
    "/user/applications/oauth2": {
      "get": {
        "produces": [
          "application/json"
        ],
        "tags": [
          "user"
        ],
        "summary": "List the authenticated user's oauth2 applications",
        "operationId": "userGetOauth2Application",
        "parameters": [
          {
            "type": "integer",
            "description": "page number of results to return (1-based)",
            "name": "page",
            "in": "query"
          },
          {
            "type": "integer",
            "description": "page size of results",
            "name": "limit",
            "in": "query"
          }
        ],
        "responses": {
          "200": {
            "$ref": "#/responses/OAuth2ApplicationList"
          }
        }
      },
      "post": {
        "produces": [
          "application/json"
        ],
        "tags": [
          "user"
        ],
        "summary": "creates a new OAuth2 application",
        "operationId": "userCreateOAuth2Application",
        "parameters": [
          {
            "name": "body",
            "in": "body",
            "required": true,
            "schema": {
              "$ref": "#/definitions/CreateOAuth2ApplicationOptions"
            }
          }
        ],
        "responses": {
          "201": {
            "$ref": "#/responses/OAuth2Application"
          },
          "400": {
            "$ref": "#/responses/error"
          }
        }
      }
    },
    "/user/applications/oauth2/{id}": {
      "get": {
        "produces": [
          "application/json"
        ],
        "tags": [
          "user"
        ],
        "summary": "get an OAuth2 Application",
        "operationId": "userGetOAuth2Application",
        "parameters": [
          {
            "type": "integer",
            "format": "int64",
            "description": "Application ID to be found",
            "name": "id",
            "in": "path",
            "required": true
          }
        ],
        "responses": {
          "200": {
            "$ref": "#/responses/OAuth2Application"
          },
          "404": {
            "$ref": "#/responses/notFound"
          }
        }
      },
      "delete": {
        "produces": [
          "application/json"
        ],
        "tags": [
          "user"
        ],
        "summary": "delete an OAuth2 Application",
        "operationId": "userDeleteOAuth2Application",
        "parameters": [
          {
            "type": "integer",
            "format": "int64",
            "description": "token to be deleted",
            "name": "id",
            "in": "path",
            "required": true
          }
        ],
        "responses": {
          "204": {
            "$ref": "#/responses/empty"
          },
          "404": {
            "$ref": "#/responses/notFound"
          }
        }
      },
      "patch": {
        "produces": [
          "application/json"
        ],
        "tags": [
          "user"
        ],
        "summary": "update an OAuth2 Application, this includes regenerating the client secret",
        "operationId": "userUpdateOAuth2Application",
        "parameters": [
          {
            "type": "integer",
            "format": "int64",
            "description": "application to be updated",
            "name": "id",
            "in": "path",
            "required": true
          },
          {
            "name": "body",
            "in": "body",
            "required": true,
            "schema": {
              "$ref": "#/definitions/CreateOAuth2ApplicationOptions"
            }
          }
        ],
        "responses": {
          "200": {
            "$ref": "#/responses/OAuth2Application"
          },
          "404": {
            "$ref": "#/responses/notFound"
          }
        }
      }
    },
    "/user/emails": {
      "get": {
        "produces": [
          "application/json"
        ],
        "tags": [
          "user"
        ],
        "summary": "List the authenticated user's email addresses",
        "operationId": "userListEmails",
        "responses": {
          "200": {
            "$ref": "#/responses/EmailList"
          }
        }
      },
      "post": {
        "produces": [
          "application/json"
        ],
        "tags": [
          "user"
        ],
        "summary": "Add email addresses",
        "operationId": "userAddEmail",
        "parameters": [
          {
            "name": "body",
            "in": "body",
            "schema": {
              "$ref": "#/definitions/CreateEmailOption"
            }
          }
        ],
        "responses": {
          "201": {
            "$ref": "#/responses/EmailList"
          },
          "422": {
            "$ref": "#/responses/validationError"
          }
        }
      },
      "delete": {
        "produces": [
          "application/json"
        ],
        "tags": [
          "user"
        ],
        "summary": "Delete email addresses",
        "operationId": "userDeleteEmail",
        "parameters": [
          {
            "name": "body",
            "in": "body",
            "schema": {
              "$ref": "#/definitions/DeleteEmailOption"
            }
          }
        ],
        "responses": {
          "204": {
            "$ref": "#/responses/empty"
          },
          "404": {
            "$ref": "#/responses/notFound"
          }
        }
      }
    },
    "/user/followers": {
      "get": {
        "produces": [
          "application/json"
        ],
        "tags": [
          "user"
        ],
        "summary": "List the authenticated user's followers",
        "operationId": "userCurrentListFollowers",
        "parameters": [
          {
            "type": "integer",
            "description": "page number of results to return (1-based)",
            "name": "page",
            "in": "query"
          },
          {
            "type": "integer",
            "description": "page size of results",
            "name": "limit",
            "in": "query"
          }
        ],
        "responses": {
          "200": {
            "$ref": "#/responses/UserList"
          }
        }
      }
    },
    "/user/following": {
      "get": {
        "produces": [
          "application/json"
        ],
        "tags": [
          "user"
        ],
        "summary": "List the users that the authenticated user is following",
        "operationId": "userCurrentListFollowing",
        "parameters": [
          {
            "type": "integer",
            "description": "page number of results to return (1-based)",
            "name": "page",
            "in": "query"
          },
          {
            "type": "integer",
            "description": "page size of results",
            "name": "limit",
            "in": "query"
          }
        ],
        "responses": {
          "200": {
            "$ref": "#/responses/UserList"
          }
        }
      }
    },
    "/user/following/{username}": {
      "get": {
        "tags": [
          "user"
        ],
        "summary": "Check whether a user is followed by the authenticated user",
        "operationId": "userCurrentCheckFollowing",
        "parameters": [
          {
            "type": "string",
            "description": "username of followed user",
            "name": "username",
            "in": "path",
            "required": true
          }
        ],
        "responses": {
          "204": {
            "$ref": "#/responses/empty"
          },
          "404": {
            "$ref": "#/responses/notFound"
          }
        }
      },
      "put": {
        "tags": [
          "user"
        ],
        "summary": "Follow a user",
        "operationId": "userCurrentPutFollow",
        "parameters": [
          {
            "type": "string",
            "description": "username of user to follow",
            "name": "username",
            "in": "path",
            "required": true
          }
        ],
        "responses": {
          "204": {
            "$ref": "#/responses/empty"
          }
        }
      },
      "delete": {
        "tags": [
          "user"
        ],
        "summary": "Unfollow a user",
        "operationId": "userCurrentDeleteFollow",
        "parameters": [
          {
            "type": "string",
            "description": "username of user to unfollow",
            "name": "username",
            "in": "path",
            "required": true
          }
        ],
        "responses": {
          "204": {
            "$ref": "#/responses/empty"
          }
        }
      }
    },
    "/user/gpg_keys": {
      "get": {
        "produces": [
          "application/json"
        ],
        "tags": [
          "user"
        ],
        "summary": "List the authenticated user's GPG keys",
        "operationId": "userCurrentListGPGKeys",
        "parameters": [
          {
            "type": "integer",
            "description": "page number of results to return (1-based)",
            "name": "page",
            "in": "query"
          },
          {
            "type": "integer",
            "description": "page size of results",
            "name": "limit",
            "in": "query"
          }
        ],
        "responses": {
          "200": {
            "$ref": "#/responses/GPGKeyList"
          }
        }
      },
      "post": {
        "consumes": [
          "application/json"
        ],
        "produces": [
          "application/json"
        ],
        "tags": [
          "user"
        ],
        "summary": "Create a GPG key",
        "operationId": "userCurrentPostGPGKey",
        "parameters": [
          {
            "name": "Form",
            "in": "body",
            "schema": {
              "$ref": "#/definitions/CreateGPGKeyOption"
            }
          }
        ],
        "responses": {
          "201": {
            "$ref": "#/responses/GPGKey"
          },
          "404": {
            "$ref": "#/responses/notFound"
          },
          "422": {
            "$ref": "#/responses/validationError"
          }
        }
      }
    },
    "/user/gpg_keys/{id}": {
      "get": {
        "produces": [
          "application/json"
        ],
        "tags": [
          "user"
        ],
        "summary": "Get a GPG key",
        "operationId": "userCurrentGetGPGKey",
        "parameters": [
          {
            "type": "integer",
            "format": "int64",
            "description": "id of key to get",
            "name": "id",
            "in": "path",
            "required": true
          }
        ],
        "responses": {
          "200": {
            "$ref": "#/responses/GPGKey"
          },
          "404": {
            "$ref": "#/responses/notFound"
          }
        }
      },
      "delete": {
        "produces": [
          "application/json"
        ],
        "tags": [
          "user"
        ],
        "summary": "Remove a GPG key",
        "operationId": "userCurrentDeleteGPGKey",
        "parameters": [
          {
            "type": "integer",
            "format": "int64",
            "description": "id of key to delete",
            "name": "id",
            "in": "path",
            "required": true
          }
        ],
        "responses": {
          "204": {
            "$ref": "#/responses/empty"
          },
          "403": {
            "$ref": "#/responses/forbidden"
          },
          "404": {
            "$ref": "#/responses/notFound"
          }
        }
      }
    },
    "/user/keys": {
      "get": {
        "produces": [
          "application/json"
        ],
        "tags": [
          "user"
        ],
        "summary": "List the authenticated user's public keys",
        "operationId": "userCurrentListKeys",
        "parameters": [
          {
            "type": "string",
            "description": "fingerprint of the key",
            "name": "fingerprint",
            "in": "query"
          },
          {
            "type": "integer",
            "description": "page number of results to return (1-based)",
            "name": "page",
            "in": "query"
          },
          {
            "type": "integer",
            "description": "page size of results",
            "name": "limit",
            "in": "query"
          }
        ],
        "responses": {
          "200": {
            "$ref": "#/responses/PublicKeyList"
          }
        }
      },
      "post": {
        "consumes": [
          "application/json"
        ],
        "produces": [
          "application/json"
        ],
        "tags": [
          "user"
        ],
        "summary": "Create a public key",
        "operationId": "userCurrentPostKey",
        "parameters": [
          {
            "name": "body",
            "in": "body",
            "schema": {
              "$ref": "#/definitions/CreateKeyOption"
            }
          }
        ],
        "responses": {
          "201": {
            "$ref": "#/responses/PublicKey"
          },
          "422": {
            "$ref": "#/responses/validationError"
          }
        }
      }
    },
    "/user/keys/{id}": {
      "get": {
        "produces": [
          "application/json"
        ],
        "tags": [
          "user"
        ],
        "summary": "Get a public key",
        "operationId": "userCurrentGetKey",
        "parameters": [
          {
            "type": "integer",
            "format": "int64",
            "description": "id of key to get",
            "name": "id",
            "in": "path",
            "required": true
          }
        ],
        "responses": {
          "200": {
            "$ref": "#/responses/PublicKey"
          },
          "404": {
            "$ref": "#/responses/notFound"
          }
        }
      },
      "delete": {
        "produces": [
          "application/json"
        ],
        "tags": [
          "user"
        ],
        "summary": "Delete a public key",
        "operationId": "userCurrentDeleteKey",
        "parameters": [
          {
            "type": "integer",
            "format": "int64",
            "description": "id of key to delete",
            "name": "id",
            "in": "path",
            "required": true
          }
        ],
        "responses": {
          "204": {
            "$ref": "#/responses/empty"
          },
          "403": {
            "$ref": "#/responses/forbidden"
          },
          "404": {
            "$ref": "#/responses/notFound"
          }
        }
      }
    },
    "/user/orgs": {
      "get": {
        "produces": [
          "application/json"
        ],
        "tags": [
          "organization"
        ],
        "summary": "List the current user's organizations",
        "operationId": "orgListCurrentUserOrgs",
        "parameters": [
          {
            "type": "integer",
            "description": "page number of results to return (1-based)",
            "name": "page",
            "in": "query"
          },
          {
            "type": "integer",
            "description": "page size of results",
            "name": "limit",
            "in": "query"
          }
        ],
        "responses": {
          "200": {
            "$ref": "#/responses/OrganizationList"
          }
        }
      }
    },
    "/user/repos": {
      "get": {
        "produces": [
          "application/json"
        ],
        "tags": [
          "user"
        ],
        "summary": "List the repos that the authenticated user owns or has access to",
        "operationId": "userCurrentListRepos",
        "parameters": [
          {
            "type": "integer",
            "description": "page number of results to return (1-based)",
            "name": "page",
            "in": "query"
          },
          {
            "type": "integer",
            "description": "page size of results",
            "name": "limit",
            "in": "query"
          }
        ],
        "responses": {
          "200": {
            "$ref": "#/responses/RepositoryList"
          }
        }
      },
      "post": {
        "consumes": [
          "application/json"
        ],
        "produces": [
          "application/json"
        ],
        "tags": [
          "repository",
          "user"
        ],
        "summary": "Create a repository",
        "operationId": "createCurrentUserRepo",
        "parameters": [
          {
            "name": "body",
            "in": "body",
            "schema": {
              "$ref": "#/definitions/CreateRepoOption"
            }
          }
        ],
        "responses": {
          "201": {
            "$ref": "#/responses/Repository"
          },
          "409": {
            "description": "The repository with the same name already exists."
          },
          "422": {
            "$ref": "#/responses/validationError"
          }
        }
      }
    },
    "/user/settings": {
      "get": {
        "produces": [
          "application/json"
        ],
        "tags": [
          "user"
        ],
        "summary": "Get user settings",
        "operationId": "getUserSettings",
        "responses": {
          "200": {
            "$ref": "#/responses/UserSettings"
          }
        }
      },
      "patch": {
        "produces": [
          "application/json"
        ],
        "tags": [
          "user"
        ],
        "summary": "Update user settings",
        "operationId": "updateUserSettings",
        "parameters": [
          {
            "name": "body",
            "in": "body",
            "schema": {
              "$ref": "#/definitions/UserSettingsOptions"
            }
          }
        ],
        "responses": {
          "200": {
            "$ref": "#/responses/UserSettings"
          }
        }
      }
    },
    "/user/starred": {
      "get": {
        "produces": [
          "application/json"
        ],
        "tags": [
          "user"
        ],
        "summary": "The repos that the authenticated user has starred",
        "operationId": "userCurrentListStarred",
        "parameters": [
          {
            "type": "integer",
            "description": "page number of results to return (1-based)",
            "name": "page",
            "in": "query"
          },
          {
            "type": "integer",
            "description": "page size of results",
            "name": "limit",
            "in": "query"
          }
        ],
        "responses": {
          "200": {
            "$ref": "#/responses/RepositoryList"
          }
        }
      }
    },
    "/user/starred/{owner}/{repo}": {
      "get": {
        "tags": [
          "user"
        ],
        "summary": "Whether the authenticated is starring the repo",
        "operationId": "userCurrentCheckStarring",
        "parameters": [
          {
            "type": "string",
            "description": "owner of the repo",
            "name": "owner",
            "in": "path",
            "required": true
          },
          {
            "type": "string",
            "description": "name of the repo",
            "name": "repo",
            "in": "path",
            "required": true
          }
        ],
        "responses": {
          "204": {
            "$ref": "#/responses/empty"
          },
          "404": {
            "$ref": "#/responses/notFound"
          }
        }
      },
      "put": {
        "tags": [
          "user"
        ],
        "summary": "Star the given repo",
        "operationId": "userCurrentPutStar",
        "parameters": [
          {
            "type": "string",
            "description": "owner of the repo to star",
            "name": "owner",
            "in": "path",
            "required": true
          },
          {
            "type": "string",
            "description": "name of the repo to star",
            "name": "repo",
            "in": "path",
            "required": true
          }
        ],
        "responses": {
          "204": {
            "$ref": "#/responses/empty"
          }
        }
      },
      "delete": {
        "tags": [
          "user"
        ],
        "summary": "Unstar the given repo",
        "operationId": "userCurrentDeleteStar",
        "parameters": [
          {
            "type": "string",
            "description": "owner of the repo to unstar",
            "name": "owner",
            "in": "path",
            "required": true
          },
          {
            "type": "string",
            "description": "name of the repo to unstar",
            "name": "repo",
            "in": "path",
            "required": true
          }
        ],
        "responses": {
          "204": {
            "$ref": "#/responses/empty"
          }
        }
      }
    },
    "/user/stopwatches": {
      "get": {
        "consumes": [
          "application/json"
        ],
        "produces": [
          "application/json"
        ],
        "tags": [
          "user"
        ],
        "summary": "Get list of all existing stopwatches",
        "operationId": "userGetStopWatches",
        "parameters": [
          {
            "type": "integer",
            "description": "page number of results to return (1-based)",
            "name": "page",
            "in": "query"
          },
          {
            "type": "integer",
            "description": "page size of results",
            "name": "limit",
            "in": "query"
          }
        ],
        "responses": {
          "200": {
            "$ref": "#/responses/StopWatchList"
          }
        }
      }
    },
    "/user/subscriptions": {
      "get": {
        "produces": [
          "application/json"
        ],
        "tags": [
          "user"
        ],
        "summary": "List repositories watched by the authenticated user",
        "operationId": "userCurrentListSubscriptions",
        "parameters": [
          {
            "type": "integer",
            "description": "page number of results to return (1-based)",
            "name": "page",
            "in": "query"
          },
          {
            "type": "integer",
            "description": "page size of results",
            "name": "limit",
            "in": "query"
          }
        ],
        "responses": {
          "200": {
            "$ref": "#/responses/RepositoryList"
          }
        }
      }
    },
    "/user/teams": {
      "get": {
        "produces": [
          "application/json"
        ],
        "tags": [
          "user"
        ],
        "summary": "List all the teams a user belongs to",
        "operationId": "userListTeams",
        "parameters": [
          {
            "type": "integer",
            "description": "page number of results to return (1-based)",
            "name": "page",
            "in": "query"
          },
          {
            "type": "integer",
            "description": "page size of results",
            "name": "limit",
            "in": "query"
          }
        ],
        "responses": {
          "200": {
            "$ref": "#/responses/TeamList"
          }
        }
      }
    },
    "/user/times": {
      "get": {
        "produces": [
          "application/json"
        ],
        "tags": [
          "user"
        ],
        "summary": "List the current user's tracked times",
        "operationId": "userCurrentTrackedTimes",
        "parameters": [
          {
            "type": "string",
            "format": "date-time",
            "description": "Only show times updated after the given time. This is a timestamp in RFC 3339 format",
            "name": "since",
            "in": "query"
          },
          {
            "type": "string",
            "format": "date-time",
            "description": "Only show times updated before the given time. This is a timestamp in RFC 3339 format",
            "name": "before",
            "in": "query"
          }
        ],
        "responses": {
          "200": {
            "$ref": "#/responses/TrackedTimeList"
          }
        }
      }
    },
    "/users/search": {
      "get": {
        "produces": [
          "application/json"
        ],
        "tags": [
          "user"
        ],
        "summary": "Search for users",
        "operationId": "userSearch",
        "parameters": [
          {
            "type": "string",
            "description": "keyword",
            "name": "q",
            "in": "query"
          },
          {
            "type": "integer",
            "format": "int64",
            "description": "ID of the user to search for",
            "name": "uid",
            "in": "query"
          },
          {
            "type": "integer",
            "description": "page number of results to return (1-based)",
            "name": "page",
            "in": "query"
          },
          {
            "type": "integer",
            "description": "page size of results",
            "name": "limit",
            "in": "query"
          }
        ],
        "responses": {
          "200": {
            "description": "SearchResults of a successful search",
            "schema": {
              "type": "object",
              "properties": {
                "data": {
                  "type": "array",
                  "items": {
                    "$ref": "#/definitions/User"
                  }
                },
                "ok": {
                  "type": "boolean"
                }
              }
            }
          }
        }
      }
    },
    "/users/{follower}/following/{followee}": {
      "get": {
        "tags": [
          "user"
        ],
        "summary": "Check if one user is following another user",
        "operationId": "userCheckFollowing",
        "parameters": [
          {
            "type": "string",
            "description": "username of following user",
            "name": "follower",
            "in": "path",
            "required": true
          },
          {
            "type": "string",
            "description": "username of followed user",
            "name": "followee",
            "in": "path",
            "required": true
          }
        ],
        "responses": {
          "204": {
            "$ref": "#/responses/empty"
          },
          "404": {
            "$ref": "#/responses/notFound"
          }
        }
      }
    },
    "/users/{username}": {
      "get": {
        "produces": [
          "application/json"
        ],
        "tags": [
          "user"
        ],
        "summary": "Get a user",
        "operationId": "userGet",
        "parameters": [
          {
            "type": "string",
            "description": "username of user to get",
            "name": "username",
            "in": "path",
            "required": true
          }
        ],
        "responses": {
          "200": {
            "$ref": "#/responses/User"
          },
          "404": {
            "$ref": "#/responses/notFound"
          }
        }
      }
    },
    "/users/{username}/followers": {
      "get": {
        "produces": [
          "application/json"
        ],
        "tags": [
          "user"
        ],
        "summary": "List the given user's followers",
        "operationId": "userListFollowers",
        "parameters": [
          {
            "type": "string",
            "description": "username of user",
            "name": "username",
            "in": "path",
            "required": true
          },
          {
            "type": "integer",
            "description": "page number of results to return (1-based)",
            "name": "page",
            "in": "query"
          },
          {
            "type": "integer",
            "description": "page size of results",
            "name": "limit",
            "in": "query"
          }
        ],
        "responses": {
          "200": {
            "$ref": "#/responses/UserList"
          }
        }
      }
    },
    "/users/{username}/following": {
      "get": {
        "produces": [
          "application/json"
        ],
        "tags": [
          "user"
        ],
        "summary": "List the users that the given user is following",
        "operationId": "userListFollowing",
        "parameters": [
          {
            "type": "string",
            "description": "username of user",
            "name": "username",
            "in": "path",
            "required": true
          },
          {
            "type": "integer",
            "description": "page number of results to return (1-based)",
            "name": "page",
            "in": "query"
          },
          {
            "type": "integer",
            "description": "page size of results",
            "name": "limit",
            "in": "query"
          }
        ],
        "responses": {
          "200": {
            "$ref": "#/responses/UserList"
          }
        }
      }
    },
    "/users/{username}/gpg_keys": {
      "get": {
        "produces": [
          "application/json"
        ],
        "tags": [
          "user"
        ],
        "summary": "List the given user's GPG keys",
        "operationId": "userListGPGKeys",
        "parameters": [
          {
            "type": "string",
            "description": "username of user",
            "name": "username",
            "in": "path",
            "required": true
          },
          {
            "type": "integer",
            "description": "page number of results to return (1-based)",
            "name": "page",
            "in": "query"
          },
          {
            "type": "integer",
            "description": "page size of results",
            "name": "limit",
            "in": "query"
          }
        ],
        "responses": {
          "200": {
            "$ref": "#/responses/GPGKeyList"
          }
        }
      }
    },
    "/users/{username}/heatmap": {
      "get": {
        "produces": [
          "application/json"
        ],
        "tags": [
          "user"
        ],
        "summary": "Get a user's heatmap",
        "operationId": "userGetHeatmapData",
        "parameters": [
          {
            "type": "string",
            "description": "username of user to get",
            "name": "username",
            "in": "path",
            "required": true
          }
        ],
        "responses": {
          "200": {
            "$ref": "#/responses/UserHeatmapData"
          },
          "404": {
            "$ref": "#/responses/notFound"
          }
        }
      }
    },
    "/users/{username}/keys": {
      "get": {
        "produces": [
          "application/json"
        ],
        "tags": [
          "user"
        ],
        "summary": "List the given user's public keys",
        "operationId": "userListKeys",
        "parameters": [
          {
            "type": "string",
            "description": "username of user",
            "name": "username",
            "in": "path",
            "required": true
          },
          {
            "type": "string",
            "description": "fingerprint of the key",
            "name": "fingerprint",
            "in": "query"
          },
          {
            "type": "integer",
            "description": "page number of results to return (1-based)",
            "name": "page",
            "in": "query"
          },
          {
            "type": "integer",
            "description": "page size of results",
            "name": "limit",
            "in": "query"
          }
        ],
        "responses": {
          "200": {
            "$ref": "#/responses/PublicKeyList"
          }
        }
      }
    },
    "/users/{username}/orgs": {
      "get": {
        "produces": [
          "application/json"
        ],
        "tags": [
          "organization"
        ],
        "summary": "List a user's organizations",
        "operationId": "orgListUserOrgs",
        "parameters": [
          {
            "type": "string",
            "description": "username of user",
            "name": "username",
            "in": "path",
            "required": true
          },
          {
            "type": "integer",
            "description": "page number of results to return (1-based)",
            "name": "page",
            "in": "query"
          },
          {
            "type": "integer",
            "description": "page size of results",
            "name": "limit",
            "in": "query"
          }
        ],
        "responses": {
          "200": {
            "$ref": "#/responses/OrganizationList"
          }
        }
      }
    },
    "/users/{username}/repos": {
      "get": {
        "produces": [
          "application/json"
        ],
        "tags": [
          "user"
        ],
        "summary": "List the repos owned by the given user",
        "operationId": "userListRepos",
        "parameters": [
          {
            "type": "string",
            "description": "username of user",
            "name": "username",
            "in": "path",
            "required": true
          },
          {
            "type": "integer",
            "description": "page number of results to return (1-based)",
            "name": "page",
            "in": "query"
          },
          {
            "type": "integer",
            "description": "page size of results",
            "name": "limit",
            "in": "query"
          }
        ],
        "responses": {
          "200": {
            "$ref": "#/responses/RepositoryList"
          }
        }
      }
    },
    "/users/{username}/starred": {
      "get": {
        "produces": [
          "application/json"
        ],
        "tags": [
          "user"
        ],
        "summary": "The repos that the given user has starred",
        "operationId": "userListStarred",
        "parameters": [
          {
            "type": "string",
            "description": "username of user",
            "name": "username",
            "in": "path",
            "required": true
          },
          {
            "type": "integer",
            "description": "page number of results to return (1-based)",
            "name": "page",
            "in": "query"
          },
          {
            "type": "integer",
            "description": "page size of results",
            "name": "limit",
            "in": "query"
          }
        ],
        "responses": {
          "200": {
            "$ref": "#/responses/RepositoryList"
          }
        }
      }
    },
    "/users/{username}/subscriptions": {
      "get": {
        "produces": [
          "application/json"
        ],
        "tags": [
          "user"
        ],
        "summary": "List the repositories watched by a user",
        "operationId": "userListSubscriptions",
        "parameters": [
          {
            "type": "string",
            "description": "username of the user",
            "name": "username",
            "in": "path",
            "required": true
          },
          {
            "type": "integer",
            "description": "page number of results to return (1-based)",
            "name": "page",
            "in": "query"
          },
          {
            "type": "integer",
            "description": "page size of results",
            "name": "limit",
            "in": "query"
          }
        ],
        "responses": {
          "200": {
            "$ref": "#/responses/RepositoryList"
          }
        }
      }
    },
    "/users/{username}/tokens": {
      "get": {
        "produces": [
          "application/json"
        ],
        "tags": [
          "user"
        ],
        "summary": "List the authenticated user's access tokens",
        "operationId": "userGetTokens",
        "parameters": [
          {
            "type": "string",
            "description": "username of user",
            "name": "username",
            "in": "path",
            "required": true
          },
          {
            "type": "integer",
            "description": "page number of results to return (1-based)",
            "name": "page",
            "in": "query"
          },
          {
            "type": "integer",
            "description": "page size of results",
            "name": "limit",
            "in": "query"
          }
        ],
        "responses": {
          "200": {
            "$ref": "#/responses/AccessTokenList"
          }
        }
      },
      "post": {
        "consumes": [
          "application/json"
        ],
        "produces": [
          "application/json"
        ],
        "tags": [
          "user"
        ],
        "summary": "Create an access token",
        "operationId": "userCreateToken",
        "parameters": [
          {
            "type": "string",
            "x-go-name": "Name",
            "description": "username of user",
            "name": "username",
            "in": "path",
            "required": true
          },
          {
            "name": "accessToken",
            "in": "body",
            "schema": {
              "type": "object",
              "required": [
                "name"
              ],
              "properties": {
                "name": {
                  "type": "string"
                }
              }
            }
          }
        ],
        "responses": {
          "201": {
            "$ref": "#/responses/AccessToken"
          },
          "400": {
            "$ref": "#/responses/error"
          }
        }
      }
    },
    "/users/{username}/tokens/{token}": {
      "delete": {
        "produces": [
          "application/json"
        ],
        "tags": [
          "user"
        ],
        "summary": "delete an access token",
        "operationId": "userDeleteAccessToken",
        "parameters": [
          {
            "type": "string",
            "description": "username of user",
            "name": "username",
            "in": "path",
            "required": true
          },
          {
            "type": "string",
            "description": "token to be deleted, identified by ID and if not available by name",
            "name": "token",
            "in": "path",
            "required": true
          }
        ],
        "responses": {
          "204": {
            "$ref": "#/responses/empty"
          },
          "404": {
            "$ref": "#/responses/notFound"
          },
          "422": {
            "$ref": "#/responses/error"
          }
        }
      }
    },
    "/version": {
      "get": {
        "produces": [
          "application/json"
        ],
        "tags": [
          "miscellaneous"
        ],
        "summary": "Returns the version of the Gitea application",
        "operationId": "getVersion",
        "responses": {
          "200": {
            "$ref": "#/responses/ServerVersion"
          }
        }
      }
    }
  },
  "definitions": {
    "APIError": {
      "description": "APIError is an api error with a message",
      "type": "object",
      "properties": {
        "message": {
          "type": "string",
          "x-go-name": "Message"
        },
        "url": {
          "type": "string",
          "x-go-name": "URL"
        }
      },
      "x-go-package": "code.gitea.io/gitea/modules/structs"
    },
    "AccessToken": {
      "type": "object",
      "title": "AccessToken represents an API access token.",
      "properties": {
        "id": {
          "type": "integer",
          "format": "int64",
          "x-go-name": "ID"
        },
        "name": {
          "type": "string",
          "x-go-name": "Name"
        },
        "sha1": {
          "type": "string",
          "x-go-name": "Token"
        },
        "token_last_eight": {
          "type": "string",
          "x-go-name": "TokenLastEight"
        }
      },
      "x-go-package": "code.gitea.io/gitea/modules/structs"
    },
    "AddCollaboratorOption": {
      "description": "AddCollaboratorOption options when adding a user as a collaborator of a repository",
      "type": "object",
      "properties": {
        "permission": {
          "type": "string",
          "x-go-name": "Permission"
        }
      },
      "x-go-package": "code.gitea.io/gitea/modules/structs"
    },
    "AddTimeOption": {
      "description": "AddTimeOption options for adding time to an issue",
      "type": "object",
      "required": [
        "time"
      ],
      "properties": {
        "created": {
          "type": "string",
          "format": "date-time",
          "x-go-name": "Created"
        },
        "time": {
          "description": "time in seconds",
          "type": "integer",
          "format": "int64",
          "x-go-name": "Time"
        },
        "user_name": {
          "description": "User who spent the time (optional)",
          "type": "string",
          "x-go-name": "User"
        }
      },
      "x-go-package": "code.gitea.io/gitea/modules/structs"
    },
    "AnnotatedTag": {
      "description": "AnnotatedTag represents an annotated tag",
      "type": "object",
      "properties": {
        "message": {
          "type": "string",
          "x-go-name": "Message"
        },
        "object": {
          "$ref": "#/definitions/AnnotatedTagObject"
        },
        "sha": {
          "type": "string",
          "x-go-name": "SHA"
        },
        "tag": {
          "type": "string",
          "x-go-name": "Tag"
        },
        "tagger": {
          "$ref": "#/definitions/CommitUser"
        },
        "url": {
          "type": "string",
          "x-go-name": "URL"
        },
        "verification": {
          "$ref": "#/definitions/PayloadCommitVerification"
        }
      },
      "x-go-package": "code.gitea.io/gitea/modules/structs"
    },
    "AnnotatedTagObject": {
      "description": "AnnotatedTagObject contains meta information of the tag object",
      "type": "object",
      "properties": {
        "sha": {
          "type": "string",
          "x-go-name": "SHA"
        },
        "type": {
          "type": "string",
          "x-go-name": "Type"
        },
        "url": {
          "type": "string",
          "x-go-name": "URL"
        }
      },
      "x-go-package": "code.gitea.io/gitea/modules/structs"
    },
    "Attachment": {
      "description": "Attachment a generic attachment",
      "type": "object",
      "properties": {
        "browser_download_url": {
          "type": "string",
          "x-go-name": "DownloadURL"
        },
        "created_at": {
          "type": "string",
          "format": "date-time",
          "x-go-name": "Created"
        },
        "download_count": {
          "type": "integer",
          "format": "int64",
          "x-go-name": "DownloadCount"
        },
        "id": {
          "type": "integer",
          "format": "int64",
          "x-go-name": "ID"
        },
        "name": {
          "type": "string",
          "x-go-name": "Name"
        },
        "size": {
          "type": "integer",
          "format": "int64",
          "x-go-name": "Size"
        },
        "uuid": {
          "type": "string",
          "x-go-name": "UUID"
        }
      },
      "x-go-package": "code.gitea.io/gitea/modules/structs"
    },
    "Branch": {
      "description": "Branch represents a repository branch",
      "type": "object",
      "properties": {
        "commit": {
          "$ref": "#/definitions/PayloadCommit"
        },
        "effective_branch_protection_name": {
          "type": "string",
          "x-go-name": "EffectiveBranchProtectionName"
        },
        "enable_status_check": {
          "type": "boolean",
          "x-go-name": "EnableStatusCheck"
        },
        "name": {
          "type": "string",
          "x-go-name": "Name"
        },
        "protected": {
          "type": "boolean",
          "x-go-name": "Protected"
        },
        "required_approvals": {
          "type": "integer",
          "format": "int64",
          "x-go-name": "RequiredApprovals"
        },
        "status_check_contexts": {
          "type": "array",
          "items": {
            "type": "string"
          },
          "x-go-name": "StatusCheckContexts"
        },
        "user_can_merge": {
          "type": "boolean",
          "x-go-name": "UserCanMerge"
        },
        "user_can_push": {
          "type": "boolean",
          "x-go-name": "UserCanPush"
        }
      },
      "x-go-package": "code.gitea.io/gitea/modules/structs"
    },
    "BranchProtection": {
      "description": "BranchProtection represents a branch protection for a repository",
      "type": "object",
      "properties": {
        "approvals_whitelist_teams": {
          "type": "array",
          "items": {
            "type": "string"
          },
          "x-go-name": "ApprovalsWhitelistTeams"
        },
        "approvals_whitelist_username": {
          "type": "array",
          "items": {
            "type": "string"
          },
          "x-go-name": "ApprovalsWhitelistUsernames"
        },
        "block_on_official_review_requests": {
          "type": "boolean",
          "x-go-name": "BlockOnOfficialReviewRequests"
        },
        "block_on_outdated_branch": {
          "type": "boolean",
          "x-go-name": "BlockOnOutdatedBranch"
        },
        "block_on_rejected_reviews": {
          "type": "boolean",
          "x-go-name": "BlockOnRejectedReviews"
        },
        "branch_name": {
          "type": "string",
          "x-go-name": "BranchName"
        },
        "created_at": {
          "type": "string",
          "format": "date-time",
          "x-go-name": "Created"
        },
        "dismiss_stale_approvals": {
          "type": "boolean",
          "x-go-name": "DismissStaleApprovals"
        },
        "enable_approvals_whitelist": {
          "type": "boolean",
          "x-go-name": "EnableApprovalsWhitelist"
        },
        "enable_merge_whitelist": {
          "type": "boolean",
          "x-go-name": "EnableMergeWhitelist"
        },
        "enable_push": {
          "type": "boolean",
          "x-go-name": "EnablePush"
        },
        "enable_push_whitelist": {
          "type": "boolean",
          "x-go-name": "EnablePushWhitelist"
        },
        "enable_status_check": {
          "type": "boolean",
          "x-go-name": "EnableStatusCheck"
        },
        "merge_whitelist_teams": {
          "type": "array",
          "items": {
            "type": "string"
          },
          "x-go-name": "MergeWhitelistTeams"
        },
        "merge_whitelist_usernames": {
          "type": "array",
          "items": {
            "type": "string"
          },
          "x-go-name": "MergeWhitelistUsernames"
        },
        "protected_file_patterns": {
          "type": "string",
          "x-go-name": "ProtectedFilePatterns"
        },
        "push_whitelist_deploy_keys": {
          "type": "boolean",
          "x-go-name": "PushWhitelistDeployKeys"
        },
        "push_whitelist_teams": {
          "type": "array",
          "items": {
            "type": "string"
          },
          "x-go-name": "PushWhitelistTeams"
        },
        "push_whitelist_usernames": {
          "type": "array",
          "items": {
            "type": "string"
          },
          "x-go-name": "PushWhitelistUsernames"
        },
        "require_signed_commits": {
          "type": "boolean",
          "x-go-name": "RequireSignedCommits"
        },
        "required_approvals": {
          "type": "integer",
          "format": "int64",
          "x-go-name": "RequiredApprovals"
        },
        "status_check_contexts": {
          "type": "array",
          "items": {
            "type": "string"
          },
          "x-go-name": "StatusCheckContexts"
        },
        "updated_at": {
          "type": "string",
          "format": "date-time",
          "x-go-name": "Updated"
        }
      },
      "x-go-package": "code.gitea.io/gitea/modules/structs"
    },
    "CombinedStatus": {
      "description": "CombinedStatus holds the combined state of several statuses for a single commit",
      "type": "object",
      "properties": {
        "commit_url": {
          "type": "string",
          "x-go-name": "CommitURL"
        },
        "repository": {
          "$ref": "#/definitions/Repository"
        },
        "sha": {
          "type": "string",
          "x-go-name": "SHA"
        },
        "state": {
          "$ref": "#/definitions/CommitStatusState"
        },
        "statuses": {
          "type": "array",
          "items": {
            "$ref": "#/definitions/CommitStatus"
          },
          "x-go-name": "Statuses"
        },
        "total_count": {
          "type": "integer",
          "format": "int64",
          "x-go-name": "TotalCount"
        },
        "url": {
          "type": "string",
          "x-go-name": "URL"
        }
      },
      "x-go-package": "code.gitea.io/gitea/modules/structs"
    },
    "Comment": {
      "description": "Comment represents a comment on a commit or issue",
      "type": "object",
      "properties": {
        "body": {
          "type": "string",
          "x-go-name": "Body"
        },
        "created_at": {
          "type": "string",
          "format": "date-time",
          "x-go-name": "Created"
        },
        "html_url": {
          "type": "string",
          "x-go-name": "HTMLURL"
        },
        "id": {
          "type": "integer",
          "format": "int64",
          "x-go-name": "ID"
        },
        "issue_url": {
          "type": "string",
          "x-go-name": "IssueURL"
        },
        "original_author": {
          "type": "string",
          "x-go-name": "OriginalAuthor"
        },
        "original_author_id": {
          "type": "integer",
          "format": "int64",
          "x-go-name": "OriginalAuthorID"
        },
        "pull_request_url": {
          "type": "string",
          "x-go-name": "PRURL"
        },
        "updated_at": {
          "type": "string",
          "format": "date-time",
          "x-go-name": "Updated"
        },
        "user": {
          "$ref": "#/definitions/User"
        }
      },
      "x-go-package": "code.gitea.io/gitea/modules/structs"
    },
    "Commit": {
      "type": "object",
      "title": "Commit contains information generated from a Git commit.",
      "properties": {
        "author": {
          "$ref": "#/definitions/User"
        },
        "commit": {
          "$ref": "#/definitions/RepoCommit"
        },
        "committer": {
          "$ref": "#/definitions/User"
        },
        "created": {
          "type": "string",
          "format": "date-time",
          "x-go-name": "Created"
        },
        "files": {
          "type": "array",
          "items": {
            "$ref": "#/definitions/CommitAffectedFiles"
          },
          "x-go-name": "Files"
        },
        "html_url": {
          "type": "string",
          "x-go-name": "HTMLURL"
        },
        "parents": {
          "type": "array",
          "items": {
            "$ref": "#/definitions/CommitMeta"
          },
          "x-go-name": "Parents"
        },
        "sha": {
          "type": "string",
          "x-go-name": "SHA"
        },
        "url": {
          "type": "string",
          "x-go-name": "URL"
        }
      },
      "x-go-package": "code.gitea.io/gitea/modules/structs"
    },
    "CommitAffectedFiles": {
      "description": "CommitAffectedFiles store information about files affected by the commit",
      "type": "object",
      "properties": {
        "filename": {
          "type": "string",
          "x-go-name": "Filename"
        }
      },
      "x-go-package": "code.gitea.io/gitea/modules/structs"
    },
    "CommitDateOptions": {
      "description": "CommitDateOptions store dates for GIT_AUTHOR_DATE and GIT_COMMITTER_DATE",
      "type": "object",
      "properties": {
        "author": {
          "type": "string",
          "format": "date-time",
          "x-go-name": "Author"
        },
        "committer": {
          "type": "string",
          "format": "date-time",
          "x-go-name": "Committer"
        }
      },
      "x-go-package": "code.gitea.io/gitea/modules/structs"
    },
    "CommitMeta": {
      "type": "object",
      "title": "CommitMeta contains meta information of a commit in terms of API.",
      "properties": {
        "created": {
          "type": "string",
          "format": "date-time",
          "x-go-name": "Created"
        },
        "sha": {
          "type": "string",
          "x-go-name": "SHA"
        },
        "url": {
          "type": "string",
          "x-go-name": "URL"
        }
      },
      "x-go-package": "code.gitea.io/gitea/modules/structs"
    },
    "CommitStatus": {
      "description": "CommitStatus holds a single status of a single Commit",
      "type": "object",
      "properties": {
        "context": {
          "type": "string",
          "x-go-name": "Context"
        },
        "created_at": {
          "type": "string",
          "format": "date-time",
          "x-go-name": "Created"
        },
        "creator": {
          "$ref": "#/definitions/User"
        },
        "description": {
          "type": "string",
          "x-go-name": "Description"
        },
        "id": {
          "type": "integer",
          "format": "int64",
          "x-go-name": "ID"
        },
        "status": {
          "$ref": "#/definitions/CommitStatusState"
        },
        "target_url": {
          "type": "string",
          "x-go-name": "TargetURL"
        },
        "updated_at": {
          "type": "string",
          "format": "date-time",
          "x-go-name": "Updated"
        },
        "url": {
          "type": "string",
          "x-go-name": "URL"
        }
      },
      "x-go-package": "code.gitea.io/gitea/modules/structs"
    },
    "CommitStatusState": {
      "description": "CommitStatusState holds the state of a CommitStatus\nIt can be \"pending\", \"success\", \"error\", \"failure\", and \"warning\"",
      "type": "string",
      "x-go-package": "code.gitea.io/gitea/modules/structs"
    },
    "CommitUser": {
      "type": "object",
      "title": "CommitUser contains information of a user in the context of a commit.",
      "properties": {
        "date": {
          "type": "string",
          "x-go-name": "Date"
        },
        "email": {
          "type": "string",
          "format": "email",
          "x-go-name": "Email"
        },
        "name": {
          "type": "string",
          "x-go-name": "Name"
        }
      },
      "x-go-package": "code.gitea.io/gitea/modules/structs"
    },
    "ContentsResponse": {
      "description": "ContentsResponse contains information about a repo's entry's (dir, file, symlink, submodule) metadata and content",
      "type": "object",
      "properties": {
        "_links": {
          "$ref": "#/definitions/FileLinksResponse"
        },
        "content": {
          "description": "`content` is populated when `type` is `file`, otherwise null",
          "type": "string",
          "x-go-name": "Content"
        },
        "download_url": {
          "type": "string",
          "x-go-name": "DownloadURL"
        },
        "encoding": {
          "description": "`encoding` is populated when `type` is `file`, otherwise null",
          "type": "string",
          "x-go-name": "Encoding"
        },
        "git_url": {
          "type": "string",
          "x-go-name": "GitURL"
        },
        "html_url": {
          "type": "string",
          "x-go-name": "HTMLURL"
        },
        "name": {
          "type": "string",
          "x-go-name": "Name"
        },
        "path": {
          "type": "string",
          "x-go-name": "Path"
        },
        "sha": {
          "type": "string",
          "x-go-name": "SHA"
        },
        "size": {
          "type": "integer",
          "format": "int64",
          "x-go-name": "Size"
        },
        "submodule_git_url": {
          "description": "`submodule_git_url` is populated when `type` is `submodule`, otherwise null",
          "type": "string",
          "x-go-name": "SubmoduleGitURL"
        },
        "target": {
          "description": "`target` is populated when `type` is `symlink`, otherwise null",
          "type": "string",
          "x-go-name": "Target"
        },
        "type": {
          "description": "`type` will be `file`, `dir`, `symlink`, or `submodule`",
          "type": "string",
          "x-go-name": "Type"
        },
        "url": {
          "type": "string",
          "x-go-name": "URL"
        }
      },
      "x-go-package": "code.gitea.io/gitea/modules/structs"
    },
    "CreateBranchProtectionOption": {
      "description": "CreateBranchProtectionOption options for creating a branch protection",
      "type": "object",
      "properties": {
        "approvals_whitelist_teams": {
          "type": "array",
          "items": {
            "type": "string"
          },
          "x-go-name": "ApprovalsWhitelistTeams"
        },
        "approvals_whitelist_username": {
          "type": "array",
          "items": {
            "type": "string"
          },
          "x-go-name": "ApprovalsWhitelistUsernames"
        },
        "block_on_official_review_requests": {
          "type": "boolean",
          "x-go-name": "BlockOnOfficialReviewRequests"
        },
        "block_on_outdated_branch": {
          "type": "boolean",
          "x-go-name": "BlockOnOutdatedBranch"
        },
        "block_on_rejected_reviews": {
          "type": "boolean",
          "x-go-name": "BlockOnRejectedReviews"
        },
        "branch_name": {
          "type": "string",
          "x-go-name": "BranchName"
        },
        "dismiss_stale_approvals": {
          "type": "boolean",
          "x-go-name": "DismissStaleApprovals"
        },
        "enable_approvals_whitelist": {
          "type": "boolean",
          "x-go-name": "EnableApprovalsWhitelist"
        },
        "enable_merge_whitelist": {
          "type": "boolean",
          "x-go-name": "EnableMergeWhitelist"
        },
        "enable_push": {
          "type": "boolean",
          "x-go-name": "EnablePush"
        },
        "enable_push_whitelist": {
          "type": "boolean",
          "x-go-name": "EnablePushWhitelist"
        },
        "enable_status_check": {
          "type": "boolean",
          "x-go-name": "EnableStatusCheck"
        },
        "merge_whitelist_teams": {
          "type": "array",
          "items": {
            "type": "string"
          },
          "x-go-name": "MergeWhitelistTeams"
        },
        "merge_whitelist_usernames": {
          "type": "array",
          "items": {
            "type": "string"
          },
          "x-go-name": "MergeWhitelistUsernames"
        },
        "protected_file_patterns": {
          "type": "string",
          "x-go-name": "ProtectedFilePatterns"
        },
        "push_whitelist_deploy_keys": {
          "type": "boolean",
          "x-go-name": "PushWhitelistDeployKeys"
        },
        "push_whitelist_teams": {
          "type": "array",
          "items": {
            "type": "string"
          },
          "x-go-name": "PushWhitelistTeams"
        },
        "push_whitelist_usernames": {
          "type": "array",
          "items": {
            "type": "string"
          },
          "x-go-name": "PushWhitelistUsernames"
        },
        "require_signed_commits": {
          "type": "boolean",
          "x-go-name": "RequireSignedCommits"
        },
        "required_approvals": {
          "type": "integer",
          "format": "int64",
          "x-go-name": "RequiredApprovals"
        },
        "status_check_contexts": {
          "type": "array",
          "items": {
            "type": "string"
          },
          "x-go-name": "StatusCheckContexts"
        }
      },
      "x-go-package": "code.gitea.io/gitea/modules/structs"
    },
    "CreateBranchRepoOption": {
      "description": "CreateBranchRepoOption options when creating a branch in a repository",
      "type": "object",
      "required": [
        "new_branch_name"
      ],
      "properties": {
        "new_branch_name": {
          "description": "Name of the branch to create",
          "type": "string",
          "uniqueItems": true,
          "x-go-name": "BranchName"
        },
        "old_branch_name": {
          "description": "Name of the old branch to create from",
          "type": "string",
          "uniqueItems": true,
          "x-go-name": "OldBranchName"
        }
      },
      "x-go-package": "code.gitea.io/gitea/modules/structs"
    },
    "CreateEmailOption": {
      "description": "CreateEmailOption options when creating email addresses",
      "type": "object",
      "properties": {
        "emails": {
          "description": "email addresses to add",
          "type": "array",
          "items": {
            "type": "string"
          },
          "x-go-name": "Emails"
        }
      },
      "x-go-package": "code.gitea.io/gitea/modules/structs"
    },
    "CreateFileOptions": {
      "description": "CreateFileOptions options for creating files\nNote: `author` and `committer` are optional (if only one is given, it will be used for the other, otherwise the authenticated user will be used)",
      "type": "object",
      "required": [
        "content"
      ],
      "properties": {
        "author": {
          "$ref": "#/definitions/Identity"
        },
        "branch": {
          "description": "branch (optional) to base this file from. if not given, the default branch is used",
          "type": "string",
          "x-go-name": "BranchName"
        },
        "committer": {
          "$ref": "#/definitions/Identity"
        },
        "content": {
          "description": "content must be base64 encoded",
          "type": "string",
          "x-go-name": "Content"
        },
        "dates": {
          "$ref": "#/definitions/CommitDateOptions"
        },
        "message": {
          "description": "message (optional) for the commit of this file. if not supplied, a default message will be used",
          "type": "string",
          "x-go-name": "Message"
        },
        "new_branch": {
          "description": "new_branch (optional) will make a new branch from `branch` before creating the file",
          "type": "string",
          "x-go-name": "NewBranchName"
        },
        "signoff": {
          "description": "Add a Signed-off-by trailer by the committer at the end of the commit log message.",
          "type": "boolean",
          "x-go-name": "Signoff"
        }
      },
      "x-go-package": "code.gitea.io/gitea/modules/structs"
    },
    "CreateForkOption": {
      "description": "CreateForkOption options for creating a fork",
      "type": "object",
      "properties": {
        "organization": {
          "description": "organization name, if forking into an organization",
          "type": "string",
          "x-go-name": "Organization"
        }
      },
      "x-go-package": "code.gitea.io/gitea/modules/structs"
    },
    "CreateGPGKeyOption": {
      "description": "CreateGPGKeyOption options create user GPG key",
      "type": "object",
      "required": [
        "armored_public_key"
      ],
      "properties": {
        "armored_public_key": {
          "description": "An armored GPG key to add",
          "type": "string",
          "uniqueItems": true,
          "x-go-name": "ArmoredKey"
        }
      },
      "x-go-package": "code.gitea.io/gitea/modules/structs"
    },
    "CreateHookOption": {
      "description": "CreateHookOption options when create a hook",
      "type": "object",
      "required": [
        "type",
        "config"
      ],
      "properties": {
        "active": {
          "type": "boolean",
          "default": false,
          "x-go-name": "Active"
        },
        "branch_filter": {
          "type": "string",
          "x-go-name": "BranchFilter"
        },
        "config": {
          "$ref": "#/definitions/CreateHookOptionConfig"
        },
        "events": {
          "type": "array",
          "items": {
            "type": "string"
          },
          "x-go-name": "Events"
        },
        "type": {
          "type": "string",
          "enum": [
            "dingtalk",
            "discord",
            "gitea",
            "gogs",
            "msteams",
            "slack",
            "telegram",
            "feishu"
          ],
          "x-go-name": "Type"
        }
      },
      "x-go-package": "code.gitea.io/gitea/modules/structs"
    },
    "CreateHookOptionConfig": {
      "description": "CreateHookOptionConfig has all config options in it\nrequired are \"content_type\" and \"url\" Required",
      "type": "object",
      "additionalProperties": {
        "type": "string"
      },
      "x-go-package": "code.gitea.io/gitea/modules/structs"
    },
    "CreateIssueCommentOption": {
      "description": "CreateIssueCommentOption options for creating a comment on an issue",
      "type": "object",
      "required": [
        "body"
      ],
      "properties": {
        "body": {
          "type": "string",
          "x-go-name": "Body"
        }
      },
      "x-go-package": "code.gitea.io/gitea/modules/structs"
    },
    "CreateIssueOption": {
      "description": "CreateIssueOption options to create one issue",
      "type": "object",
      "required": [
        "title"
      ],
      "properties": {
        "assignee": {
          "description": "deprecated",
          "type": "string",
          "x-go-name": "Assignee"
        },
        "assignees": {
          "type": "array",
          "items": {
            "type": "string"
          },
          "x-go-name": "Assignees"
        },
        "body": {
          "type": "string",
          "x-go-name": "Body"
        },
        "closed": {
          "type": "boolean",
          "x-go-name": "Closed"
        },
        "due_date": {
          "type": "string",
          "format": "date-time",
          "x-go-name": "Deadline"
        },
        "labels": {
          "description": "list of label ids",
          "type": "array",
          "items": {
            "type": "integer",
            "format": "int64"
          },
          "x-go-name": "Labels"
        },
        "milestone": {
          "description": "milestone id",
          "type": "integer",
          "format": "int64",
          "x-go-name": "Milestone"
        },
        "ref": {
          "type": "string",
          "x-go-name": "Ref"
        },
        "title": {
          "type": "string",
          "x-go-name": "Title"
        }
      },
      "x-go-package": "code.gitea.io/gitea/modules/structs"
    },
    "CreateKeyOption": {
      "description": "CreateKeyOption options when creating a key",
      "type": "object",
      "required": [
        "title",
        "key"
      ],
      "properties": {
        "key": {
          "description": "An armored SSH key to add",
          "type": "string",
          "uniqueItems": true,
          "x-go-name": "Key"
        },
        "read_only": {
          "description": "Describe if the key has only read access or read/write",
          "type": "boolean",
          "x-go-name": "ReadOnly"
        },
        "title": {
          "description": "Title of the key to add",
          "type": "string",
          "uniqueItems": true,
          "x-go-name": "Title"
        }
      },
      "x-go-package": "code.gitea.io/gitea/modules/structs"
    },
    "CreateLabelOption": {
      "description": "CreateLabelOption options for creating a label",
      "type": "object",
      "required": [
        "name",
        "color"
      ],
      "properties": {
        "color": {
          "type": "string",
          "x-go-name": "Color",
          "example": "#00aabb"
        },
        "description": {
          "type": "string",
          "x-go-name": "Description"
        },
        "name": {
          "type": "string",
          "x-go-name": "Name"
        }
      },
      "x-go-package": "code.gitea.io/gitea/modules/structs"
    },
    "CreateMilestoneOption": {
      "description": "CreateMilestoneOption options for creating a milestone",
      "type": "object",
      "properties": {
        "description": {
          "type": "string",
          "x-go-name": "Description"
        },
        "due_on": {
          "type": "string",
          "format": "date-time",
          "x-go-name": "Deadline"
        },
        "state": {
          "type": "string",
          "enum": [
            "open",
            "closed"
          ],
          "x-go-name": "State"
        },
        "title": {
          "type": "string",
          "x-go-name": "Title"
        }
      },
      "x-go-package": "code.gitea.io/gitea/modules/structs"
    },
    "CreateOAuth2ApplicationOptions": {
      "description": "CreateOAuth2ApplicationOptions holds options to create an oauth2 application",
      "type": "object",
      "properties": {
        "name": {
          "type": "string",
          "x-go-name": "Name"
        },
        "redirect_uris": {
          "type": "array",
          "items": {
            "type": "string"
          },
          "x-go-name": "RedirectURIs"
        }
      },
      "x-go-package": "code.gitea.io/gitea/modules/structs"
    },
    "CreateOrgOption": {
      "description": "CreateOrgOption options for creating an organization",
      "type": "object",
      "required": [
        "username"
      ],
      "properties": {
        "description": {
          "type": "string",
          "x-go-name": "Description"
        },
        "full_name": {
          "type": "string",
          "x-go-name": "FullName"
        },
        "location": {
          "type": "string",
          "x-go-name": "Location"
        },
        "repo_admin_change_team_access": {
          "type": "boolean",
          "x-go-name": "RepoAdminChangeTeamAccess"
        },
        "username": {
          "type": "string",
          "x-go-name": "UserName"
        },
        "visibility": {
          "description": "possible values are `public` (default), `limited` or `private`",
          "type": "string",
          "enum": [
            "public",
            "limited",
            "private"
          ],
          "x-go-name": "Visibility"
        },
        "website": {
          "type": "string",
          "x-go-name": "Website"
        }
      },
      "x-go-package": "code.gitea.io/gitea/modules/structs"
    },
    "CreatePullRequestOption": {
      "description": "CreatePullRequestOption options when creating a pull request",
      "type": "object",
      "properties": {
        "assignee": {
          "type": "string",
          "x-go-name": "Assignee"
        },
        "assignees": {
          "type": "array",
          "items": {
            "type": "string"
          },
          "x-go-name": "Assignees"
        },
        "base": {
          "type": "string",
          "x-go-name": "Base"
        },
        "body": {
          "type": "string",
          "x-go-name": "Body"
        },
        "due_date": {
          "type": "string",
          "format": "date-time",
          "x-go-name": "Deadline"
        },
        "head": {
          "type": "string",
          "x-go-name": "Head"
        },
        "labels": {
          "type": "array",
          "items": {
            "type": "integer",
            "format": "int64"
          },
          "x-go-name": "Labels"
        },
        "milestone": {
          "type": "integer",
          "format": "int64",
          "x-go-name": "Milestone"
        },
        "title": {
          "type": "string",
          "x-go-name": "Title"
        }
      },
      "x-go-package": "code.gitea.io/gitea/modules/structs"
    },
    "CreatePullReviewComment": {
      "description": "CreatePullReviewComment represent a review comment for creation api",
      "type": "object",
      "properties": {
        "body": {
          "type": "string",
          "x-go-name": "Body"
        },
        "new_position": {
          "description": "if comment to new file line or 0",
          "type": "integer",
          "format": "int64",
          "x-go-name": "NewLineNum"
        },
        "old_position": {
          "description": "if comment to old file line or 0",
          "type": "integer",
          "format": "int64",
          "x-go-name": "OldLineNum"
        },
        "path": {
          "description": "the tree path",
          "type": "string",
          "x-go-name": "Path"
        }
      },
      "x-go-package": "code.gitea.io/gitea/modules/structs"
    },
    "CreatePullReviewOptions": {
      "description": "CreatePullReviewOptions are options to create a pull review",
      "type": "object",
      "properties": {
        "body": {
          "type": "string",
          "x-go-name": "Body"
        },
        "comments": {
          "type": "array",
          "items": {
            "$ref": "#/definitions/CreatePullReviewComment"
          },
          "x-go-name": "Comments"
        },
        "commit_id": {
          "type": "string",
          "x-go-name": "CommitID"
        },
        "event": {
          "$ref": "#/definitions/ReviewStateType"
        }
      },
      "x-go-package": "code.gitea.io/gitea/modules/structs"
    },
    "CreateReleaseOption": {
      "description": "CreateReleaseOption options when creating a release",
      "type": "object",
      "required": [
        "tag_name"
      ],
      "properties": {
        "body": {
          "type": "string",
          "x-go-name": "Note"
        },
        "draft": {
          "type": "boolean",
          "x-go-name": "IsDraft"
        },
        "name": {
          "type": "string",
          "x-go-name": "Title"
        },
        "prerelease": {
          "type": "boolean",
          "x-go-name": "IsPrerelease"
        },
        "tag_name": {
          "type": "string",
          "x-go-name": "TagName"
        },
        "target_commitish": {
          "type": "string",
          "x-go-name": "Target"
        }
      },
      "x-go-package": "code.gitea.io/gitea/modules/structs"
    },
    "CreateRepoOption": {
      "description": "CreateRepoOption options when creating repository",
      "type": "object",
      "required": [
        "name"
      ],
      "properties": {
        "auto_init": {
          "description": "Whether the repository should be auto-intialized?",
          "type": "boolean",
          "x-go-name": "AutoInit"
        },
        "default_branch": {
          "description": "DefaultBranch of the repository (used when initializes and in template)",
          "type": "string",
          "x-go-name": "DefaultBranch"
        },
        "description": {
          "description": "Description of the repository to create",
          "type": "string",
          "x-go-name": "Description"
        },
        "gitignores": {
          "description": "Gitignores to use",
          "type": "string",
          "x-go-name": "Gitignores"
        },
        "issue_labels": {
          "description": "Label-Set to use",
          "type": "string",
          "x-go-name": "IssueLabels"
        },
        "license": {
          "description": "License to use",
          "type": "string",
          "x-go-name": "License"
        },
        "name": {
          "description": "Name of the repository to create",
          "type": "string",
          "uniqueItems": true,
          "x-go-name": "Name"
        },
        "private": {
          "description": "Whether the repository is private",
          "type": "boolean",
          "x-go-name": "Private"
        },
        "readme": {
          "description": "Readme of the repository to create",
          "type": "string",
          "x-go-name": "Readme"
        },
        "template": {
          "description": "Whether the repository is template",
          "type": "boolean",
          "x-go-name": "Template"
        },
        "trust_model": {
          "description": "TrustModel of the repository",
          "type": "string",
          "enum": [
            "default",
            "collaborator",
            "committer",
            "collaboratorcommitter"
          ],
          "x-go-name": "TrustModel"
        }
      },
      "x-go-package": "code.gitea.io/gitea/modules/structs"
    },
    "CreateStatusOption": {
      "description": "CreateStatusOption holds the information needed to create a new CommitStatus for a Commit",
      "type": "object",
      "properties": {
        "context": {
          "type": "string",
          "x-go-name": "Context"
        },
        "description": {
          "type": "string",
          "x-go-name": "Description"
        },
        "state": {
          "$ref": "#/definitions/CommitStatusState"
        },
        "target_url": {
          "type": "string",
          "x-go-name": "TargetURL"
        }
      },
      "x-go-package": "code.gitea.io/gitea/modules/structs"
    },
    "CreateTagOption": {
      "description": "CreateTagOption options when creating a tag",
      "type": "object",
      "required": [
        "tag_name"
      ],
      "properties": {
        "message": {
          "type": "string",
          "x-go-name": "Message"
        },
        "tag_name": {
          "type": "string",
          "x-go-name": "TagName"
        },
        "target": {
          "type": "string",
          "x-go-name": "Target"
        }
      },
      "x-go-package": "code.gitea.io/gitea/modules/structs"
    },
    "CreateTeamOption": {
      "description": "CreateTeamOption options for creating a team",
      "type": "object",
      "required": [
        "name"
      ],
      "properties": {
        "can_create_org_repo": {
          "type": "boolean",
          "x-go-name": "CanCreateOrgRepo"
        },
        "description": {
          "type": "string",
          "x-go-name": "Description"
        },
        "includes_all_repositories": {
          "type": "boolean",
          "x-go-name": "IncludesAllRepositories"
        },
        "name": {
          "type": "string",
          "x-go-name": "Name"
        },
        "permission": {
          "type": "string",
          "enum": [
            "read",
            "write",
            "admin"
          ],
          "x-go-name": "Permission"
        },
        "units": {
          "type": "array",
          "items": {
            "type": "string"
          },
          "x-go-name": "Units",
          "example": [
            "repo.code",
            "repo.issues",
            "repo.ext_issues",
            "repo.wiki",
            "repo.pulls",
            "repo.releases",
            "repo.projects",
            "repo.ext_wiki"
          ]
        }
      },
      "x-go-package": "code.gitea.io/gitea/modules/structs"
    },
    "CreateUserOption": {
      "description": "CreateUserOption create user options",
      "type": "object",
      "required": [
        "username",
        "email",
        "password"
      ],
      "properties": {
        "email": {
          "type": "string",
          "format": "email",
          "x-go-name": "Email"
        },
        "full_name": {
          "type": "string",
          "x-go-name": "FullName"
        },
        "login_name": {
          "type": "string",
          "x-go-name": "LoginName"
        },
        "must_change_password": {
          "type": "boolean",
          "x-go-name": "MustChangePassword"
        },
        "password": {
          "type": "string",
          "x-go-name": "Password"
        },
        "send_notify": {
          "type": "boolean",
          "x-go-name": "SendNotify"
        },
        "source_id": {
          "type": "integer",
          "format": "int64",
          "x-go-name": "SourceID"
        },
        "username": {
          "type": "string",
          "x-go-name": "Username"
        }
      },
      "x-go-package": "code.gitea.io/gitea/modules/structs"
    },
    "Cron": {
      "description": "Cron represents a Cron task",
      "type": "object",
      "properties": {
        "exec_times": {
          "type": "integer",
          "format": "int64",
          "x-go-name": "ExecTimes"
        },
        "name": {
          "type": "string",
          "x-go-name": "Name"
        },
        "next": {
          "type": "string",
          "format": "date-time",
          "x-go-name": "Next"
        },
        "prev": {
          "type": "string",
          "format": "date-time",
          "x-go-name": "Prev"
        },
        "schedule": {
          "type": "string",
          "x-go-name": "Schedule"
        }
      },
      "x-go-package": "code.gitea.io/gitea/modules/structs"
    },
    "DeleteEmailOption": {
      "description": "DeleteEmailOption options when deleting email addresses",
      "type": "object",
      "properties": {
        "emails": {
          "description": "email addresses to delete",
          "type": "array",
          "items": {
            "type": "string"
          },
          "x-go-name": "Emails"
        }
      },
      "x-go-package": "code.gitea.io/gitea/modules/structs"
    },
    "DeleteFileOptions": {
      "description": "DeleteFileOptions options for deleting files (used for other File structs below)\nNote: `author` and `committer` are optional (if only one is given, it will be used for the other, otherwise the authenticated user will be used)",
      "type": "object",
      "required": [
        "sha"
      ],
      "properties": {
        "author": {
          "$ref": "#/definitions/Identity"
        },
        "branch": {
          "description": "branch (optional) to base this file from. if not given, the default branch is used",
          "type": "string",
          "x-go-name": "BranchName"
        },
        "committer": {
          "$ref": "#/definitions/Identity"
        },
        "dates": {
          "$ref": "#/definitions/CommitDateOptions"
        },
        "message": {
          "description": "message (optional) for the commit of this file. if not supplied, a default message will be used",
          "type": "string",
          "x-go-name": "Message"
        },
        "new_branch": {
          "description": "new_branch (optional) will make a new branch from `branch` before creating the file",
          "type": "string",
          "x-go-name": "NewBranchName"
        },
        "sha": {
          "description": "sha is the SHA for the file that already exists",
          "type": "string",
          "x-go-name": "SHA"
        },
        "signoff": {
          "description": "Add a Signed-off-by trailer by the committer at the end of the commit log message.",
          "type": "boolean",
          "x-go-name": "Signoff"
        }
      },
      "x-go-package": "code.gitea.io/gitea/modules/structs"
    },
    "DeployKey": {
      "description": "DeployKey a deploy key",
      "type": "object",
      "properties": {
        "created_at": {
          "type": "string",
          "format": "date-time",
          "x-go-name": "Created"
        },
        "fingerprint": {
          "type": "string",
          "x-go-name": "Fingerprint"
        },
        "id": {
          "type": "integer",
          "format": "int64",
          "x-go-name": "ID"
        },
        "key": {
          "type": "string",
          "x-go-name": "Key"
        },
        "key_id": {
          "type": "integer",
          "format": "int64",
          "x-go-name": "KeyID"
        },
        "read_only": {
          "type": "boolean",
          "x-go-name": "ReadOnly"
        },
        "repository": {
          "$ref": "#/definitions/Repository"
        },
        "title": {
          "type": "string",
          "x-go-name": "Title"
        },
        "url": {
          "type": "string",
          "x-go-name": "URL"
        }
      },
      "x-go-package": "code.gitea.io/gitea/modules/structs"
    },
    "DismissPullReviewOptions": {
      "description": "DismissPullReviewOptions are options to dismiss a pull review",
      "type": "object",
      "properties": {
        "message": {
          "type": "string",
          "x-go-name": "Message"
        }
      },
      "x-go-package": "code.gitea.io/gitea/modules/structs"
    },
    "EditAttachmentOptions": {
      "description": "EditAttachmentOptions options for editing attachments",
      "type": "object",
      "properties": {
        "name": {
          "type": "string",
          "x-go-name": "Name"
        }
      },
      "x-go-package": "code.gitea.io/gitea/modules/structs"
    },
    "EditBranchProtectionOption": {
      "description": "EditBranchProtectionOption options for editing a branch protection",
      "type": "object",
      "properties": {
        "approvals_whitelist_teams": {
          "type": "array",
          "items": {
            "type": "string"
          },
          "x-go-name": "ApprovalsWhitelistTeams"
        },
        "approvals_whitelist_username": {
          "type": "array",
          "items": {
            "type": "string"
          },
          "x-go-name": "ApprovalsWhitelistUsernames"
        },
        "block_on_official_review_requests": {
          "type": "boolean",
          "x-go-name": "BlockOnOfficialReviewRequests"
        },
        "block_on_outdated_branch": {
          "type": "boolean",
          "x-go-name": "BlockOnOutdatedBranch"
        },
        "block_on_rejected_reviews": {
          "type": "boolean",
          "x-go-name": "BlockOnRejectedReviews"
        },
        "dismiss_stale_approvals": {
          "type": "boolean",
          "x-go-name": "DismissStaleApprovals"
        },
        "enable_approvals_whitelist": {
          "type": "boolean",
          "x-go-name": "EnableApprovalsWhitelist"
        },
        "enable_merge_whitelist": {
          "type": "boolean",
          "x-go-name": "EnableMergeWhitelist"
        },
        "enable_push": {
          "type": "boolean",
          "x-go-name": "EnablePush"
        },
        "enable_push_whitelist": {
          "type": "boolean",
          "x-go-name": "EnablePushWhitelist"
        },
        "enable_status_check": {
          "type": "boolean",
          "x-go-name": "EnableStatusCheck"
        },
        "merge_whitelist_teams": {
          "type": "array",
          "items": {
            "type": "string"
          },
          "x-go-name": "MergeWhitelistTeams"
        },
        "merge_whitelist_usernames": {
          "type": "array",
          "items": {
            "type": "string"
          },
          "x-go-name": "MergeWhitelistUsernames"
        },
        "protected_file_patterns": {
          "type": "string",
          "x-go-name": "ProtectedFilePatterns"
        },
        "push_whitelist_deploy_keys": {
          "type": "boolean",
          "x-go-name": "PushWhitelistDeployKeys"
        },
        "push_whitelist_teams": {
          "type": "array",
          "items": {
            "type": "string"
          },
          "x-go-name": "PushWhitelistTeams"
        },
        "push_whitelist_usernames": {
          "type": "array",
          "items": {
            "type": "string"
          },
          "x-go-name": "PushWhitelistUsernames"
        },
        "require_signed_commits": {
          "type": "boolean",
          "x-go-name": "RequireSignedCommits"
        },
        "required_approvals": {
          "type": "integer",
          "format": "int64",
          "x-go-name": "RequiredApprovals"
        },
        "status_check_contexts": {
          "type": "array",
          "items": {
            "type": "string"
          },
          "x-go-name": "StatusCheckContexts"
        }
      },
      "x-go-package": "code.gitea.io/gitea/modules/structs"
    },
    "EditDeadlineOption": {
      "description": "EditDeadlineOption options for creating a deadline",
      "type": "object",
      "required": [
        "due_date"
      ],
      "properties": {
        "due_date": {
          "type": "string",
          "format": "date-time",
          "x-go-name": "Deadline"
        }
      },
      "x-go-package": "code.gitea.io/gitea/modules/structs"
    },
    "EditGitHookOption": {
      "description": "EditGitHookOption options when modifying one Git hook",
      "type": "object",
      "properties": {
        "content": {
          "type": "string",
          "x-go-name": "Content"
        }
      },
      "x-go-package": "code.gitea.io/gitea/modules/structs"
    },
    "EditHookOption": {
      "description": "EditHookOption options when modify one hook",
      "type": "object",
      "properties": {
        "active": {
          "type": "boolean",
          "x-go-name": "Active"
        },
        "branch_filter": {
          "type": "string",
          "x-go-name": "BranchFilter"
        },
        "config": {
          "type": "object",
          "additionalProperties": {
            "type": "string"
          },
          "x-go-name": "Config"
        },
        "events": {
          "type": "array",
          "items": {
            "type": "string"
          },
          "x-go-name": "Events"
        }
      },
      "x-go-package": "code.gitea.io/gitea/modules/structs"
    },
    "EditIssueCommentOption": {
      "description": "EditIssueCommentOption options for editing a comment",
      "type": "object",
      "required": [
        "body"
      ],
      "properties": {
        "body": {
          "type": "string",
          "x-go-name": "Body"
        }
      },
      "x-go-package": "code.gitea.io/gitea/modules/structs"
    },
    "EditIssueOption": {
      "description": "EditIssueOption options for editing an issue",
      "type": "object",
      "properties": {
        "assignee": {
          "description": "deprecated",
          "type": "string",
          "x-go-name": "Assignee"
        },
        "assignees": {
          "type": "array",
          "items": {
            "type": "string"
          },
          "x-go-name": "Assignees"
        },
        "body": {
          "type": "string",
          "x-go-name": "Body"
        },
        "due_date": {
          "type": "string",
          "format": "date-time",
          "x-go-name": "Deadline"
        },
        "milestone": {
          "type": "integer",
          "format": "int64",
          "x-go-name": "Milestone"
        },
        "ref": {
          "type": "string",
          "x-go-name": "Ref"
        },
        "state": {
          "type": "string",
          "x-go-name": "State"
        },
        "title": {
          "type": "string",
          "x-go-name": "Title"
        },
        "unset_due_date": {
          "type": "boolean",
          "x-go-name": "RemoveDeadline"
        }
      },
      "x-go-package": "code.gitea.io/gitea/modules/structs"
    },
    "EditLabelOption": {
      "description": "EditLabelOption options for editing a label",
      "type": "object",
      "properties": {
        "color": {
          "type": "string",
          "x-go-name": "Color"
        },
        "description": {
          "type": "string",
          "x-go-name": "Description"
        },
        "name": {
          "type": "string",
          "x-go-name": "Name"
        }
      },
      "x-go-package": "code.gitea.io/gitea/modules/structs"
    },
    "EditMilestoneOption": {
      "description": "EditMilestoneOption options for editing a milestone",
      "type": "object",
      "properties": {
        "description": {
          "type": "string",
          "x-go-name": "Description"
        },
        "due_on": {
          "type": "string",
          "format": "date-time",
          "x-go-name": "Deadline"
        },
        "state": {
          "type": "string",
          "x-go-name": "State"
        },
        "title": {
          "type": "string",
          "x-go-name": "Title"
        }
      },
      "x-go-package": "code.gitea.io/gitea/modules/structs"
    },
    "EditOrgOption": {
      "description": "EditOrgOption options for editing an organization",
      "type": "object",
      "properties": {
        "description": {
          "type": "string",
          "x-go-name": "Description"
        },
        "full_name": {
          "type": "string",
          "x-go-name": "FullName"
        },
        "location": {
          "type": "string",
          "x-go-name": "Location"
        },
        "repo_admin_change_team_access": {
          "type": "boolean",
          "x-go-name": "RepoAdminChangeTeamAccess"
        },
        "visibility": {
          "description": "possible values are `public`, `limited` or `private`",
          "type": "string",
          "enum": [
            "public",
            "limited",
            "private"
          ],
          "x-go-name": "Visibility"
        },
        "website": {
          "type": "string",
          "x-go-name": "Website"
        }
      },
      "x-go-package": "code.gitea.io/gitea/modules/structs"
    },
    "EditPullRequestOption": {
      "description": "EditPullRequestOption options when modify pull request",
      "type": "object",
      "properties": {
        "assignee": {
          "type": "string",
          "x-go-name": "Assignee"
        },
        "assignees": {
          "type": "array",
          "items": {
            "type": "string"
          },
          "x-go-name": "Assignees"
        },
        "base": {
          "type": "string",
          "x-go-name": "Base"
        },
        "body": {
          "type": "string",
          "x-go-name": "Body"
        },
        "due_date": {
          "type": "string",
          "format": "date-time",
          "x-go-name": "Deadline"
        },
        "labels": {
          "type": "array",
          "items": {
            "type": "integer",
            "format": "int64"
          },
          "x-go-name": "Labels"
        },
        "milestone": {
          "type": "integer",
          "format": "int64",
          "x-go-name": "Milestone"
        },
        "state": {
          "type": "string",
          "x-go-name": "State"
        },
        "title": {
          "type": "string",
          "x-go-name": "Title"
        },
        "unset_due_date": {
          "type": "boolean",
          "x-go-name": "RemoveDeadline"
        }
      },
      "x-go-package": "code.gitea.io/gitea/modules/structs"
    },
    "EditReactionOption": {
      "description": "EditReactionOption contain the reaction type",
      "type": "object",
      "properties": {
        "content": {
          "type": "string",
          "x-go-name": "Reaction"
        }
      },
      "x-go-package": "code.gitea.io/gitea/modules/structs"
    },
    "EditReleaseOption": {
      "description": "EditReleaseOption options when editing a release",
      "type": "object",
      "properties": {
        "body": {
          "type": "string",
          "x-go-name": "Note"
        },
        "draft": {
          "type": "boolean",
          "x-go-name": "IsDraft"
        },
        "name": {
          "type": "string",
          "x-go-name": "Title"
        },
        "prerelease": {
          "type": "boolean",
          "x-go-name": "IsPrerelease"
        },
        "tag_name": {
          "type": "string",
          "x-go-name": "TagName"
        },
        "target_commitish": {
          "type": "string",
          "x-go-name": "Target"
        }
      },
      "x-go-package": "code.gitea.io/gitea/modules/structs"
    },
    "EditRepoOption": {
      "description": "EditRepoOption options when editing a repository's properties",
      "type": "object",
      "properties": {
        "allow_manual_merge": {
          "description": "either `true` to allow mark pr as merged manually, or `false` to prevent it. `has_pull_requests` must be `true`.",
          "type": "boolean",
          "x-go-name": "AllowManualMerge"
        },
        "allow_merge_commits": {
          "description": "either `true` to allow merging pull requests with a merge commit, or `false` to prevent merging pull requests with merge commits. `has_pull_requests` must be `true`.",
          "type": "boolean",
          "x-go-name": "AllowMerge"
        },
        "allow_rebase": {
          "description": "either `true` to allow rebase-merging pull requests, or `false` to prevent rebase-merging. `has_pull_requests` must be `true`.",
          "type": "boolean",
          "x-go-name": "AllowRebase"
        },
        "allow_rebase_explicit": {
          "description": "either `true` to allow rebase with explicit merge commits (--no-ff), or `false` to prevent rebase with explicit merge commits. `has_pull_requests` must be `true`.",
          "type": "boolean",
          "x-go-name": "AllowRebaseMerge"
        },
        "allow_squash_merge": {
          "description": "either `true` to allow squash-merging pull requests, or `false` to prevent squash-merging. `has_pull_requests` must be `true`.",
          "type": "boolean",
          "x-go-name": "AllowSquash"
        },
        "archived": {
          "description": "set to `true` to archive this repository.",
          "type": "boolean",
          "x-go-name": "Archived"
        },
        "autodetect_manual_merge": {
          "description": "either `true` to enable AutodetectManualMerge, or `false` to prevent it. `has_pull_requests` must be `true`, Note: In some special cases, misjudgments can occur.",
          "type": "boolean",
          "x-go-name": "AutodetectManualMerge"
        },
        "default_branch": {
          "description": "sets the default branch for this repository.",
          "type": "string",
          "x-go-name": "DefaultBranch"
        },
        "default_merge_style": {
          "description": "set to a merge style to be used by this repository: \"merge\", \"rebase\", \"rebase-merge\", or \"squash\". `has_pull_requests` must be `true`.",
          "type": "string",
          "x-go-name": "DefaultMergeStyle"
        },
        "description": {
          "description": "a short description of the repository.",
          "type": "string",
          "x-go-name": "Description"
        },
        "external_tracker": {
          "$ref": "#/definitions/ExternalTracker"
        },
        "external_wiki": {
          "$ref": "#/definitions/ExternalWiki"
        },
        "has_issues": {
          "description": "either `true` to enable issues for this repository or `false` to disable them.",
          "type": "boolean",
          "x-go-name": "HasIssues"
        },
        "has_projects": {
          "description": "either `true` to enable project unit, or `false` to disable them.",
          "type": "boolean",
          "x-go-name": "HasProjects"
        },
        "has_pull_requests": {
          "description": "either `true` to allow pull requests, or `false` to prevent pull request.",
          "type": "boolean",
          "x-go-name": "HasPullRequests"
        },
        "has_wiki": {
          "description": "either `true` to enable the wiki for this repository or `false` to disable it.",
          "type": "boolean",
          "x-go-name": "HasWiki"
        },
        "ignore_whitespace_conflicts": {
          "description": "either `true` to ignore whitespace for conflicts, or `false` to not ignore whitespace. `has_pull_requests` must be `true`.",
          "type": "boolean",
          "x-go-name": "IgnoreWhitespaceConflicts"
        },
        "internal_tracker": {
          "$ref": "#/definitions/InternalTracker"
        },
        "mirror_interval": {
          "description": "set to a string like `8h30m0s` to set the mirror interval time",
          "type": "string",
          "x-go-name": "MirrorInterval"
        },
        "name": {
          "description": "name of the repository",
          "type": "string",
          "uniqueItems": true,
          "x-go-name": "Name"
        },
        "private": {
          "description": "either `true` to make the repository private or `false` to make it public.\nNote: you will get a 422 error if the organization restricts changing repository visibility to organization\nowners and a non-owner tries to change the value of private.",
          "type": "boolean",
          "x-go-name": "Private"
        },
        "template": {
          "description": "either `true` to make this repository a template or `false` to make it a normal repository",
          "type": "boolean",
          "x-go-name": "Template"
        },
        "website": {
          "description": "a URL with more information about the repository.",
          "type": "string",
          "x-go-name": "Website"
        }
      },
      "x-go-package": "code.gitea.io/gitea/modules/structs"
    },
    "EditTeamOption": {
      "description": "EditTeamOption options for editing a team",
      "type": "object",
      "required": [
        "name"
      ],
      "properties": {
        "can_create_org_repo": {
          "type": "boolean",
          "x-go-name": "CanCreateOrgRepo"
        },
        "description": {
          "type": "string",
          "x-go-name": "Description"
        },
        "includes_all_repositories": {
          "type": "boolean",
          "x-go-name": "IncludesAllRepositories"
        },
        "name": {
          "type": "string",
          "x-go-name": "Name"
        },
        "permission": {
          "type": "string",
          "enum": [
            "read",
            "write",
            "admin"
          ],
          "x-go-name": "Permission"
        },
        "units": {
          "type": "array",
          "items": {
            "type": "string"
          },
          "x-go-name": "Units",
          "example": [
            "repo.code",
            "repo.issues",
            "repo.ext_issues",
            "repo.wiki",
            "repo.pulls",
            "repo.releases",
            "repo.projects",
            "repo.ext_wiki"
          ]
        }
      },
      "x-go-package": "code.gitea.io/gitea/modules/structs"
    },
    "EditUserOption": {
      "description": "EditUserOption edit user options",
      "type": "object",
      "required": [
        "source_id",
        "login_name"
      ],
      "properties": {
        "active": {
          "type": "boolean",
          "x-go-name": "Active"
        },
        "admin": {
          "type": "boolean",
          "x-go-name": "Admin"
        },
        "allow_create_organization": {
          "type": "boolean",
          "x-go-name": "AllowCreateOrganization"
        },
        "allow_git_hook": {
          "type": "boolean",
          "x-go-name": "AllowGitHook"
        },
        "allow_import_local": {
          "type": "boolean",
          "x-go-name": "AllowImportLocal"
        },
        "description": {
          "type": "string",
          "x-go-name": "Description"
        },
        "email": {
          "type": "string",
          "format": "email",
          "x-go-name": "Email"
        },
        "full_name": {
          "type": "string",
          "x-go-name": "FullName"
        },
        "location": {
          "type": "string",
          "x-go-name": "Location"
        },
        "login_name": {
          "type": "string",
          "x-go-name": "LoginName"
        },
        "max_repo_creation": {
          "type": "integer",
          "format": "int64",
          "x-go-name": "MaxRepoCreation"
        },
        "must_change_password": {
          "type": "boolean",
          "x-go-name": "MustChangePassword"
        },
        "password": {
          "type": "string",
          "x-go-name": "Password"
        },
        "prohibit_login": {
          "type": "boolean",
          "x-go-name": "ProhibitLogin"
        },
        "restricted": {
          "type": "boolean",
          "x-go-name": "Restricted"
        },
        "source_id": {
          "type": "integer",
          "format": "int64",
          "x-go-name": "SourceID"
        },
        "website": {
          "type": "string",
          "x-go-name": "Website"
        }
      },
      "x-go-package": "code.gitea.io/gitea/modules/structs"
    },
    "Email": {
      "description": "Email an email address belonging to a user",
      "type": "object",
      "properties": {
        "email": {
          "type": "string",
          "format": "email",
          "x-go-name": "Email"
        },
        "primary": {
          "type": "boolean",
          "x-go-name": "Primary"
        },
        "verified": {
          "type": "boolean",
          "x-go-name": "Verified"
        }
      },
      "x-go-package": "code.gitea.io/gitea/modules/structs"
    },
    "ExternalTracker": {
      "description": "ExternalTracker represents settings for external tracker",
      "type": "object",
      "properties": {
        "external_tracker_format": {
          "description": "External Issue Tracker URL Format. Use the placeholders {user}, {repo} and {index} for the username, repository name and issue index.",
          "type": "string",
          "x-go-name": "ExternalTrackerFormat"
        },
        "external_tracker_style": {
          "description": "External Issue Tracker Number Format, either `numeric` or `alphanumeric`",
          "type": "string",
          "x-go-name": "ExternalTrackerStyle"
        },
        "external_tracker_url": {
          "description": "URL of external issue tracker.",
          "type": "string",
          "x-go-name": "ExternalTrackerURL"
        }
      },
      "x-go-package": "code.gitea.io/gitea/modules/structs"
    },
    "ExternalWiki": {
      "description": "ExternalWiki represents setting for external wiki",
      "type": "object",
      "properties": {
        "external_wiki_url": {
          "description": "URL of external wiki.",
          "type": "string",
          "x-go-name": "ExternalWikiURL"
        }
      },
      "x-go-package": "code.gitea.io/gitea/modules/structs"
    },
    "FileCommitResponse": {
      "type": "object",
      "title": "FileCommitResponse contains information generated from a Git commit for a repo's file.",
      "properties": {
        "author": {
          "$ref": "#/definitions/CommitUser"
        },
        "committer": {
          "$ref": "#/definitions/CommitUser"
        },
        "created": {
          "type": "string",
          "format": "date-time",
          "x-go-name": "Created"
        },
        "html_url": {
          "type": "string",
          "x-go-name": "HTMLURL"
        },
        "message": {
          "type": "string",
          "x-go-name": "Message"
        },
        "parents": {
          "type": "array",
          "items": {
            "$ref": "#/definitions/CommitMeta"
          },
          "x-go-name": "Parents"
        },
        "sha": {
          "type": "string",
          "x-go-name": "SHA"
        },
        "tree": {
          "$ref": "#/definitions/CommitMeta"
        },
        "url": {
          "type": "string",
          "x-go-name": "URL"
        }
      },
      "x-go-package": "code.gitea.io/gitea/modules/structs"
    },
    "FileDeleteResponse": {
      "description": "FileDeleteResponse contains information about a repo's file that was deleted",
      "type": "object",
      "properties": {
        "commit": {
          "$ref": "#/definitions/FileCommitResponse"
        },
        "content": {
          "type": "object",
          "x-go-name": "Content"
        },
        "verification": {
          "$ref": "#/definitions/PayloadCommitVerification"
        }
      },
      "x-go-package": "code.gitea.io/gitea/modules/structs"
    },
    "FileLinksResponse": {
      "description": "FileLinksResponse contains the links for a repo's file",
      "type": "object",
      "properties": {
        "git": {
          "type": "string",
          "x-go-name": "GitURL"
        },
        "html": {
          "type": "string",
          "x-go-name": "HTMLURL"
        },
        "self": {
          "type": "string",
          "x-go-name": "Self"
        }
      },
      "x-go-package": "code.gitea.io/gitea/modules/structs"
    },
    "FileResponse": {
      "description": "FileResponse contains information about a repo's file",
      "type": "object",
      "properties": {
        "commit": {
          "$ref": "#/definitions/FileCommitResponse"
        },
        "content": {
          "$ref": "#/definitions/ContentsResponse"
        },
        "verification": {
          "$ref": "#/definitions/PayloadCommitVerification"
        }
      },
      "x-go-package": "code.gitea.io/gitea/modules/structs"
    },
    "GPGKey": {
      "description": "GPGKey a user GPG key to sign commit and tag in repository",
      "type": "object",
      "properties": {
        "can_certify": {
          "type": "boolean",
          "x-go-name": "CanCertify"
        },
        "can_encrypt_comms": {
          "type": "boolean",
          "x-go-name": "CanEncryptComms"
        },
        "can_encrypt_storage": {
          "type": "boolean",
          "x-go-name": "CanEncryptStorage"
        },
        "can_sign": {
          "type": "boolean",
          "x-go-name": "CanSign"
        },
        "created_at": {
          "type": "string",
          "format": "date-time",
          "x-go-name": "Created"
        },
        "emails": {
          "type": "array",
          "items": {
            "$ref": "#/definitions/GPGKeyEmail"
          },
          "x-go-name": "Emails"
        },
        "expires_at": {
          "type": "string",
          "format": "date-time",
          "x-go-name": "Expires"
        },
        "id": {
          "type": "integer",
          "format": "int64",
          "x-go-name": "ID"
        },
        "key_id": {
          "type": "string",
          "x-go-name": "KeyID"
        },
        "primary_key_id": {
          "type": "string",
          "x-go-name": "PrimaryKeyID"
        },
        "public_key": {
          "type": "string",
          "x-go-name": "PublicKey"
        },
        "subkeys": {
          "type": "array",
          "items": {
            "$ref": "#/definitions/GPGKey"
          },
          "x-go-name": "SubsKey"
        }
      },
      "x-go-package": "code.gitea.io/gitea/modules/structs"
    },
    "GPGKeyEmail": {
      "description": "GPGKeyEmail an email attached to a GPGKey",
      "type": "object",
      "properties": {
        "email": {
          "type": "string",
          "x-go-name": "Email"
        },
        "verified": {
          "type": "boolean",
          "x-go-name": "Verified"
        }
      },
      "x-go-package": "code.gitea.io/gitea/modules/structs"
    },
    "GeneralAPISettings": {
      "description": "GeneralAPISettings contains global api settings exposed by it",
      "type": "object",
      "properties": {
        "default_git_trees_per_page": {
          "type": "integer",
          "format": "int64",
          "x-go-name": "DefaultGitTreesPerPage"
        },
        "default_max_blob_size": {
          "type": "integer",
          "format": "int64",
          "x-go-name": "DefaultMaxBlobSize"
        },
        "default_paging_num": {
          "type": "integer",
          "format": "int64",
          "x-go-name": "DefaultPagingNum"
        },
        "max_response_items": {
          "type": "integer",
          "format": "int64",
          "x-go-name": "MaxResponseItems"
        }
      },
      "x-go-package": "code.gitea.io/gitea/modules/structs"
    },
    "GeneralAttachmentSettings": {
      "description": "GeneralAttachmentSettings contains global Attachment settings exposed by API",
      "type": "object",
      "properties": {
        "allowed_types": {
          "type": "string",
          "x-go-name": "AllowedTypes"
        },
        "enabled": {
          "type": "boolean",
          "x-go-name": "Enabled"
        },
        "max_files": {
          "type": "integer",
          "format": "int64",
          "x-go-name": "MaxFiles"
        },
        "max_size": {
          "type": "integer",
          "format": "int64",
          "x-go-name": "MaxSize"
        }
      },
      "x-go-package": "code.gitea.io/gitea/modules/structs"
    },
    "GeneralRepoSettings": {
      "description": "GeneralRepoSettings contains global repository settings exposed by API",
      "type": "object",
      "properties": {
        "http_git_disabled": {
          "type": "boolean",
          "x-go-name": "HTTPGitDisabled"
        },
        "lfs_disabled": {
          "type": "boolean",
          "x-go-name": "LFSDisabled"
        },
        "migrations_disabled": {
          "type": "boolean",
          "x-go-name": "MigrationsDisabled"
        },
        "mirrors_disabled": {
          "type": "boolean",
          "x-go-name": "MirrorsDisabled"
        },
        "stars_disabled": {
          "type": "boolean",
          "x-go-name": "StarsDisabled"
        },
        "time_tracking_disabled": {
          "type": "boolean",
          "x-go-name": "TimeTrackingDisabled"
        }
      },
      "x-go-package": "code.gitea.io/gitea/modules/structs"
    },
    "GeneralUISettings": {
      "description": "GeneralUISettings contains global ui settings exposed by API",
      "type": "object",
      "properties": {
        "allowed_reactions": {
          "type": "array",
          "items": {
            "type": "string"
          },
          "x-go-name": "AllowedReactions"
        },
        "default_theme": {
          "type": "string",
          "x-go-name": "DefaultTheme"
        }
      },
      "x-go-package": "code.gitea.io/gitea/modules/structs"
    },
    "GitBlobResponse": {
      "description": "GitBlobResponse represents a git blob",
      "type": "object",
      "properties": {
        "content": {
          "type": "string",
          "x-go-name": "Content"
        },
        "encoding": {
          "type": "string",
          "x-go-name": "Encoding"
        },
        "sha": {
          "type": "string",
          "x-go-name": "SHA"
        },
        "size": {
          "type": "integer",
          "format": "int64",
          "x-go-name": "Size"
        },
        "url": {
          "type": "string",
          "x-go-name": "URL"
        }
      },
      "x-go-package": "code.gitea.io/gitea/modules/structs"
    },
    "GitEntry": {
      "description": "GitEntry represents a git tree",
      "type": "object",
      "properties": {
        "mode": {
          "type": "string",
          "x-go-name": "Mode"
        },
        "path": {
          "type": "string",
          "x-go-name": "Path"
        },
        "sha": {
          "type": "string",
          "x-go-name": "SHA"
        },
        "size": {
          "type": "integer",
          "format": "int64",
          "x-go-name": "Size"
        },
        "type": {
          "type": "string",
          "x-go-name": "Type"
        },
        "url": {
          "type": "string",
          "x-go-name": "URL"
        }
      },
      "x-go-package": "code.gitea.io/gitea/modules/structs"
    },
    "GitHook": {
      "description": "GitHook represents a Git repository hook",
      "type": "object",
      "properties": {
        "content": {
          "type": "string",
          "x-go-name": "Content"
        },
        "is_active": {
          "type": "boolean",
          "x-go-name": "IsActive"
        },
        "name": {
          "type": "string",
          "x-go-name": "Name"
        }
      },
      "x-go-package": "code.gitea.io/gitea/modules/structs"
    },
    "GitObject": {
      "type": "object",
      "title": "GitObject represents a Git object.",
      "properties": {
        "sha": {
          "type": "string",
          "x-go-name": "SHA"
        },
        "type": {
          "type": "string",
          "x-go-name": "Type"
        },
        "url": {
          "type": "string",
          "x-go-name": "URL"
        }
      },
      "x-go-package": "code.gitea.io/gitea/modules/structs"
    },
    "GitServiceType": {
      "description": "GitServiceType represents a git service",
      "type": "integer",
      "format": "int64",
      "x-go-package": "code.gitea.io/gitea/modules/structs"
    },
    "GitTreeResponse": {
      "description": "GitTreeResponse returns a git tree",
      "type": "object",
      "properties": {
        "page": {
          "type": "integer",
          "format": "int64",
          "x-go-name": "Page"
        },
        "sha": {
          "type": "string",
          "x-go-name": "SHA"
        },
        "total_count": {
          "type": "integer",
          "format": "int64",
          "x-go-name": "TotalCount"
        },
        "tree": {
          "type": "array",
          "items": {
            "$ref": "#/definitions/GitEntry"
          },
          "x-go-name": "Entries"
        },
        "truncated": {
          "type": "boolean",
          "x-go-name": "Truncated"
        },
        "url": {
          "type": "string",
          "x-go-name": "URL"
        }
      },
      "x-go-package": "code.gitea.io/gitea/modules/structs"
    },
    "Hook": {
      "description": "Hook a hook is a web hook when one repository changed",
      "type": "object",
      "properties": {
        "active": {
          "type": "boolean",
          "x-go-name": "Active"
        },
        "config": {
          "type": "object",
          "additionalProperties": {
            "type": "string"
          },
          "x-go-name": "Config"
        },
        "created_at": {
          "type": "string",
          "format": "date-time",
          "x-go-name": "Created"
        },
        "events": {
          "type": "array",
          "items": {
            "type": "string"
          },
          "x-go-name": "Events"
        },
        "id": {
          "type": "integer",
          "format": "int64",
          "x-go-name": "ID"
        },
        "type": {
          "type": "string",
          "x-go-name": "Type"
        },
        "updated_at": {
          "type": "string",
          "format": "date-time",
          "x-go-name": "Updated"
        }
      },
      "x-go-package": "code.gitea.io/gitea/modules/structs"
    },
    "Identity": {
      "description": "Identity for a person's identity like an author or committer",
      "type": "object",
      "properties": {
        "email": {
          "type": "string",
          "format": "email",
          "x-go-name": "Email"
        },
        "name": {
          "type": "string",
          "x-go-name": "Name"
        }
      },
      "x-go-package": "code.gitea.io/gitea/modules/structs"
    },
    "InternalTracker": {
      "description": "InternalTracker represents settings for internal tracker",
      "type": "object",
      "properties": {
        "allow_only_contributors_to_track_time": {
          "description": "Let only contributors track time (Built-in issue tracker)",
          "type": "boolean",
          "x-go-name": "AllowOnlyContributorsToTrackTime"
        },
        "enable_issue_dependencies": {
          "description": "Enable dependencies for issues and pull requests (Built-in issue tracker)",
          "type": "boolean",
          "x-go-name": "EnableIssueDependencies"
        },
        "enable_time_tracker": {
          "description": "Enable time tracking (Built-in issue tracker)",
          "type": "boolean",
          "x-go-name": "EnableTimeTracker"
        }
      },
      "x-go-package": "code.gitea.io/gitea/modules/structs"
    },
    "Issue": {
      "description": "Issue represents an issue in a repository",
      "type": "object",
      "properties": {
        "assignee": {
          "$ref": "#/definitions/User"
        },
        "assignees": {
          "type": "array",
          "items": {
            "$ref": "#/definitions/User"
          },
          "x-go-name": "Assignees"
        },
        "body": {
          "type": "string",
          "x-go-name": "Body"
        },
        "closed_at": {
          "type": "string",
          "format": "date-time",
          "x-go-name": "Closed"
        },
        "comments": {
          "type": "integer",
          "format": "int64",
          "x-go-name": "Comments"
        },
        "created_at": {
          "type": "string",
          "format": "date-time",
          "x-go-name": "Created"
        },
        "due_date": {
          "type": "string",
          "format": "date-time",
          "x-go-name": "Deadline"
        },
        "html_url": {
          "type": "string",
          "x-go-name": "HTMLURL"
        },
        "id": {
          "type": "integer",
          "format": "int64",
          "x-go-name": "ID"
        },
        "is_locked": {
          "type": "boolean",
          "x-go-name": "IsLocked"
        },
        "labels": {
          "type": "array",
          "items": {
            "$ref": "#/definitions/Label"
          },
          "x-go-name": "Labels"
        },
        "milestone": {
          "$ref": "#/definitions/Milestone"
        },
        "number": {
          "type": "integer",
          "format": "int64",
          "x-go-name": "Index"
        },
        "original_author": {
          "type": "string",
          "x-go-name": "OriginalAuthor"
        },
        "original_author_id": {
          "type": "integer",
          "format": "int64",
          "x-go-name": "OriginalAuthorID"
        },
        "pull_request": {
          "$ref": "#/definitions/PullRequestMeta"
        },
        "ref": {
          "type": "string",
          "x-go-name": "Ref"
        },
        "repository": {
          "$ref": "#/definitions/RepositoryMeta"
        },
        "state": {
          "$ref": "#/definitions/StateType"
        },
        "title": {
          "type": "string",
          "x-go-name": "Title"
        },
        "updated_at": {
          "type": "string",
          "format": "date-time",
          "x-go-name": "Updated"
        },
        "url": {
          "type": "string",
          "x-go-name": "URL"
        },
        "user": {
          "$ref": "#/definitions/User"
        }
      },
      "x-go-package": "code.gitea.io/gitea/modules/structs"
    },
    "IssueDeadline": {
      "description": "IssueDeadline represents an issue deadline",
      "type": "object",
      "properties": {
        "due_date": {
          "type": "string",
          "format": "date-time",
          "x-go-name": "Deadline"
        }
      },
      "x-go-package": "code.gitea.io/gitea/modules/structs"
    },
    "IssueLabelsOption": {
      "description": "IssueLabelsOption a collection of labels",
      "type": "object",
      "properties": {
        "labels": {
          "description": "list of label IDs",
          "type": "array",
          "items": {
            "type": "integer",
            "format": "int64"
          },
          "x-go-name": "Labels"
        }
      },
      "x-go-package": "code.gitea.io/gitea/modules/structs"
    },
    "IssueTemplate": {
      "description": "IssueTemplate represents an issue template for a repository",
      "type": "object",
      "properties": {
        "about": {
          "type": "string",
          "x-go-name": "About"
        },
        "content": {
          "type": "string",
          "x-go-name": "Content"
        },
        "file_name": {
          "type": "string",
          "x-go-name": "FileName"
        },
        "labels": {
          "type": "array",
          "items": {
            "type": "string"
          },
          "x-go-name": "Labels"
        },
        "name": {
          "type": "string",
          "x-go-name": "Name"
        },
        "title": {
          "type": "string",
          "x-go-name": "Title"
        }
      },
      "x-go-package": "code.gitea.io/gitea/modules/structs"
    },
    "Label": {
      "description": "Label a label to an issue or a pr",
      "type": "object",
      "properties": {
        "color": {
          "type": "string",
          "x-go-name": "Color",
          "example": "00aabb"
        },
        "description": {
          "type": "string",
          "x-go-name": "Description"
        },
        "id": {
          "type": "integer",
          "format": "int64",
          "x-go-name": "ID"
        },
        "name": {
          "type": "string",
          "x-go-name": "Name"
        },
        "url": {
          "type": "string",
          "x-go-name": "URL"
        }
      },
      "x-go-package": "code.gitea.io/gitea/modules/structs"
    },
    "MarkdownOption": {
      "description": "MarkdownOption markdown options",
      "type": "object",
      "properties": {
        "Context": {
          "description": "Context to render\n\nin: body",
          "type": "string"
        },
        "Mode": {
          "description": "Mode to render\n\nin: body",
          "type": "string"
        },
        "Text": {
          "description": "Text markdown to render\n\nin: body",
          "type": "string"
        },
        "Wiki": {
          "description": "Is it a wiki page ?\n\nin: body",
          "type": "boolean"
        }
      },
      "x-go-package": "code.gitea.io/gitea/modules/structs"
    },
    "MergePullRequestOption": {
      "description": "MergePullRequestForm form for merging Pull Request",
      "type": "object",
      "required": [
        "Do"
      ],
      "properties": {
        "Do": {
          "type": "string",
          "enum": [
            "merge",
            "rebase",
            "rebase-merge",
            "squash",
            "manually-merged"
          ]
        },
        "MergeCommitID": {
          "type": "string"
        },
        "MergeMessageField": {
          "type": "string"
        },
        "MergeTitleField": {
          "type": "string"
        },
        "force_merge": {
          "type": "boolean",
          "x-go-name": "ForceMerge"
        }
      },
      "x-go-name": "MergePullRequestForm",
      "x-go-package": "code.gitea.io/gitea/services/forms"
    },
    "MigrateRepoForm": {
      "description": "MigrateRepoForm form for migrating repository\nthis is used to interact with web ui",
      "type": "object",
      "required": [
        "clone_addr",
        "uid",
        "repo_name"
      ],
      "properties": {
        "auth_password": {
          "type": "string",
          "x-go-name": "AuthPassword"
        },
        "auth_token": {
          "type": "string",
          "x-go-name": "AuthToken"
        },
        "auth_username": {
          "type": "string",
          "x-go-name": "AuthUsername"
        },
        "clone_addr": {
          "type": "string",
          "x-go-name": "CloneAddr"
        },
        "description": {
          "type": "string",
          "x-go-name": "Description"
        },
        "issues": {
          "type": "boolean",
          "x-go-name": "Issues"
        },
        "labels": {
          "type": "boolean",
          "x-go-name": "Labels"
        },
        "lfs": {
          "type": "boolean",
          "x-go-name": "LFS"
        },
        "lfs_endpoint": {
          "type": "string",
          "x-go-name": "LFSEndpoint"
        },
        "milestones": {
          "type": "boolean",
          "x-go-name": "Milestones"
        },
        "mirror": {
          "type": "boolean",
          "x-go-name": "Mirror"
        },
        "mirror_interval": {
          "type": "string",
          "x-go-name": "MirrorInterval"
        },
        "private": {
          "type": "boolean",
          "x-go-name": "Private"
        },
        "pull_requests": {
          "type": "boolean",
          "x-go-name": "PullRequests"
        },
        "releases": {
          "type": "boolean",
          "x-go-name": "Releases"
        },
        "repo_name": {
          "type": "string",
          "x-go-name": "RepoName"
        },
        "service": {
          "$ref": "#/definitions/GitServiceType"
        },
        "uid": {
          "type": "integer",
          "format": "int64",
          "x-go-name": "UID"
        },
        "wiki": {
          "type": "boolean",
          "x-go-name": "Wiki"
        }
      },
      "x-go-package": "code.gitea.io/gitea/services/forms"
    },
    "MigrateRepoOptions": {
      "description": "MigrateRepoOptions options for migrating repository's\nthis is used to interact with api v1",
      "type": "object",
      "required": [
        "clone_addr",
        "repo_name"
      ],
      "properties": {
        "auth_password": {
          "type": "string",
          "x-go-name": "AuthPassword"
        },
        "auth_token": {
          "type": "string",
          "x-go-name": "AuthToken"
        },
        "auth_username": {
          "type": "string",
          "x-go-name": "AuthUsername"
        },
        "clone_addr": {
          "type": "string",
          "x-go-name": "CloneAddr"
        },
        "description": {
          "type": "string",
          "x-go-name": "Description"
        },
        "issues": {
          "type": "boolean",
          "x-go-name": "Issues"
        },
        "labels": {
          "type": "boolean",
          "x-go-name": "Labels"
        },
        "lfs": {
          "type": "boolean",
          "x-go-name": "LFS"
        },
        "lfs_endpoint": {
          "type": "string",
          "x-go-name": "LFSEndpoint"
        },
        "milestones": {
          "type": "boolean",
          "x-go-name": "Milestones"
        },
        "mirror": {
          "type": "boolean",
          "x-go-name": "Mirror"
        },
        "mirror_interval": {
          "type": "string",
          "x-go-name": "MirrorInterval"
        },
        "private": {
          "type": "boolean",
          "x-go-name": "Private"
        },
        "pull_requests": {
          "type": "boolean",
          "x-go-name": "PullRequests"
        },
        "releases": {
          "type": "boolean",
          "x-go-name": "Releases"
        },
        "repo_name": {
          "type": "string",
          "x-go-name": "RepoName"
        },
        "repo_owner": {
          "description": "Name of User or Organisation who will own Repo after migration",
          "type": "string",
          "x-go-name": "RepoOwner"
        },
        "service": {
          "type": "string",
          "enum": [
            "git",
            "github",
            "gitea",
            "gitlab"
          ],
          "x-go-name": "Service"
        },
        "uid": {
          "description": "deprecated (only for backwards compatibility)",
          "type": "integer",
          "format": "int64",
          "x-go-name": "RepoOwnerID"
        },
        "wiki": {
          "type": "boolean",
          "x-go-name": "Wiki"
        }
      },
      "x-go-package": "code.gitea.io/gitea/modules/structs"
    },
    "Milestone": {
      "description": "Milestone milestone is a collection of issues on one repository",
      "type": "object",
      "properties": {
        "closed_at": {
          "type": "string",
          "format": "date-time",
          "x-go-name": "Closed"
        },
        "closed_issues": {
          "type": "integer",
          "format": "int64",
          "x-go-name": "ClosedIssues"
        },
        "created_at": {
          "type": "string",
          "format": "date-time",
          "x-go-name": "Created"
        },
        "description": {
          "type": "string",
          "x-go-name": "Description"
        },
        "due_on": {
          "type": "string",
          "format": "date-time",
          "x-go-name": "Deadline"
        },
        "id": {
          "type": "integer",
          "format": "int64",
          "x-go-name": "ID"
        },
        "open_issues": {
          "type": "integer",
          "format": "int64",
          "x-go-name": "OpenIssues"
        },
        "state": {
          "$ref": "#/definitions/StateType"
        },
        "title": {
          "type": "string",
          "x-go-name": "Title"
        },
        "updated_at": {
          "type": "string",
          "format": "date-time",
          "x-go-name": "Updated"
        }
      },
      "x-go-package": "code.gitea.io/gitea/modules/structs"
    },
    "NotificationCount": {
      "description": "NotificationCount number of unread notifications",
      "type": "object",
      "properties": {
        "new": {
          "type": "integer",
          "format": "int64",
          "x-go-name": "New"
        }
      },
      "x-go-package": "code.gitea.io/gitea/modules/structs"
    },
    "NotificationSubject": {
      "description": "NotificationSubject contains the notification subject (Issue/Pull/Commit)",
      "type": "object",
      "properties": {
        "latest_comment_url": {
          "type": "string",
          "x-go-name": "LatestCommentURL"
        },
        "state": {
          "$ref": "#/definitions/StateType"
        },
        "title": {
          "type": "string",
          "x-go-name": "Title"
        },
        "type": {
          "type": "string",
          "x-go-name": "Type"
        },
        "url": {
          "type": "string",
          "x-go-name": "URL"
        }
      },
      "x-go-package": "code.gitea.io/gitea/modules/structs"
    },
    "NotificationThread": {
      "description": "NotificationThread expose Notification on API",
      "type": "object",
      "properties": {
        "id": {
          "type": "integer",
          "format": "int64",
          "x-go-name": "ID"
        },
        "pinned": {
          "type": "boolean",
          "x-go-name": "Pinned"
        },
        "repository": {
          "$ref": "#/definitions/Repository"
        },
        "subject": {
          "$ref": "#/definitions/NotificationSubject"
        },
        "unread": {
          "type": "boolean",
          "x-go-name": "Unread"
        },
        "updated_at": {
          "type": "string",
          "format": "date-time",
          "x-go-name": "UpdatedAt"
        },
        "url": {
          "type": "string",
          "x-go-name": "URL"
        }
      },
      "x-go-package": "code.gitea.io/gitea/modules/structs"
    },
    "OAuth2Application": {
      "type": "object",
      "title": "OAuth2Application represents an OAuth2 application.",
      "properties": {
        "client_id": {
          "type": "string",
          "x-go-name": "ClientID"
        },
        "client_secret": {
          "type": "string",
          "x-go-name": "ClientSecret"
        },
        "created": {
          "type": "string",
          "format": "date-time",
          "x-go-name": "Created"
        },
        "id": {
          "type": "integer",
          "format": "int64",
          "x-go-name": "ID"
        },
        "name": {
          "type": "string",
          "x-go-name": "Name"
        },
        "redirect_uris": {
          "type": "array",
          "items": {
            "type": "string"
          },
          "x-go-name": "RedirectURIs"
        }
      },
      "x-go-package": "code.gitea.io/gitea/modules/structs"
    },
    "Organization": {
      "description": "Organization represents an organization",
      "type": "object",
      "properties": {
        "avatar_url": {
          "type": "string",
          "x-go-name": "AvatarURL"
        },
        "description": {
          "type": "string",
          "x-go-name": "Description"
        },
        "full_name": {
          "type": "string",
          "x-go-name": "FullName"
        },
        "id": {
          "type": "integer",
          "format": "int64",
          "x-go-name": "ID"
        },
        "location": {
          "type": "string",
          "x-go-name": "Location"
        },
        "repo_admin_change_team_access": {
          "type": "boolean",
          "x-go-name": "RepoAdminChangeTeamAccess"
        },
        "username": {
          "type": "string",
          "x-go-name": "UserName"
        },
        "visibility": {
          "type": "string",
          "x-go-name": "Visibility"
        },
        "website": {
          "type": "string",
          "x-go-name": "Website"
        }
      },
      "x-go-package": "code.gitea.io/gitea/modules/structs"
    },
    "PRBranchInfo": {
      "description": "PRBranchInfo information about a branch",
      "type": "object",
      "properties": {
        "label": {
          "type": "string",
          "x-go-name": "Name"
        },
        "ref": {
          "type": "string",
          "x-go-name": "Ref"
        },
        "repo": {
          "$ref": "#/definitions/Repository"
        },
        "repo_id": {
          "type": "integer",
          "format": "int64",
          "x-go-name": "RepoID"
        },
        "sha": {
          "type": "string",
          "x-go-name": "Sha"
        }
      },
      "x-go-package": "code.gitea.io/gitea/modules/structs"
    },
    "PayloadCommit": {
      "description": "PayloadCommit represents a commit",
      "type": "object",
      "properties": {
        "added": {
          "type": "array",
          "items": {
            "type": "string"
          },
          "x-go-name": "Added"
        },
        "author": {
          "$ref": "#/definitions/PayloadUser"
        },
        "committer": {
          "$ref": "#/definitions/PayloadUser"
        },
        "id": {
          "description": "sha1 hash of the commit",
          "type": "string",
          "x-go-name": "ID"
        },
        "message": {
          "type": "string",
          "x-go-name": "Message"
        },
        "modified": {
          "type": "array",
          "items": {
            "type": "string"
          },
          "x-go-name": "Modified"
        },
        "removed": {
          "type": "array",
          "items": {
            "type": "string"
          },
          "x-go-name": "Removed"
        },
        "timestamp": {
          "type": "string",
          "format": "date-time",
          "x-go-name": "Timestamp"
        },
        "url": {
          "type": "string",
          "x-go-name": "URL"
        },
        "verification": {
          "$ref": "#/definitions/PayloadCommitVerification"
        }
      },
      "x-go-package": "code.gitea.io/gitea/modules/structs"
    },
    "PayloadCommitVerification": {
      "description": "PayloadCommitVerification represents the GPG verification of a commit",
      "type": "object",
      "properties": {
        "payload": {
          "type": "string",
          "x-go-name": "Payload"
        },
        "reason": {
          "type": "string",
          "x-go-name": "Reason"
        },
        "signature": {
          "type": "string",
          "x-go-name": "Signature"
        },
        "signer": {
          "$ref": "#/definitions/PayloadUser"
        },
        "verified": {
          "type": "boolean",
          "x-go-name": "Verified"
        }
      },
      "x-go-package": "code.gitea.io/gitea/modules/structs"
    },
    "PayloadUser": {
      "description": "PayloadUser represents the author or committer of a commit",
      "type": "object",
      "properties": {
        "email": {
          "type": "string",
          "format": "email",
          "x-go-name": "Email"
        },
        "name": {
          "description": "Full name of the commit author",
          "type": "string",
          "x-go-name": "Name"
        },
        "username": {
          "type": "string",
          "x-go-name": "UserName"
        }
      },
      "x-go-package": "code.gitea.io/gitea/modules/structs"
    },
    "Permission": {
      "description": "Permission represents a set of permissions",
      "type": "object",
      "properties": {
        "admin": {
          "type": "boolean",
          "x-go-name": "Admin"
        },
        "pull": {
          "type": "boolean",
          "x-go-name": "Pull"
        },
        "push": {
          "type": "boolean",
          "x-go-name": "Push"
        }
      },
      "x-go-package": "code.gitea.io/gitea/modules/structs"
    },
    "PublicKey": {
      "description": "PublicKey publickey is a user key to push code to repository",
      "type": "object",
      "properties": {
        "created_at": {
          "type": "string",
          "format": "date-time",
          "x-go-name": "Created"
        },
        "fingerprint": {
          "type": "string",
          "x-go-name": "Fingerprint"
        },
        "id": {
          "type": "integer",
          "format": "int64",
          "x-go-name": "ID"
        },
        "key": {
          "type": "string",
          "x-go-name": "Key"
        },
        "key_type": {
          "type": "string",
          "x-go-name": "KeyType"
        },
        "read_only": {
          "type": "boolean",
          "x-go-name": "ReadOnly"
        },
        "title": {
          "type": "string",
          "x-go-name": "Title"
        },
        "url": {
          "type": "string",
          "x-go-name": "URL"
        },
        "user": {
          "$ref": "#/definitions/User"
        }
      },
      "x-go-package": "code.gitea.io/gitea/modules/structs"
    },
    "PullRequest": {
      "description": "PullRequest represents a pull request",
      "type": "object",
      "properties": {
        "assignee": {
          "$ref": "#/definitions/User"
        },
        "assignees": {
          "type": "array",
          "items": {
            "$ref": "#/definitions/User"
          },
          "x-go-name": "Assignees"
        },
        "base": {
          "$ref": "#/definitions/PRBranchInfo"
        },
        "body": {
          "type": "string",
          "x-go-name": "Body"
        },
        "closed_at": {
          "type": "string",
          "format": "date-time",
          "x-go-name": "Closed"
        },
        "comments": {
          "type": "integer",
          "format": "int64",
          "x-go-name": "Comments"
        },
        "created_at": {
          "type": "string",
          "format": "date-time",
          "x-go-name": "Created"
        },
        "diff_url": {
          "type": "string",
          "x-go-name": "DiffURL"
        },
        "due_date": {
          "type": "string",
          "format": "date-time",
          "x-go-name": "Deadline"
        },
        "head": {
          "$ref": "#/definitions/PRBranchInfo"
        },
        "html_url": {
          "type": "string",
          "x-go-name": "HTMLURL"
        },
        "id": {
          "type": "integer",
          "format": "int64",
          "x-go-name": "ID"
        },
        "is_locked": {
          "type": "boolean",
          "x-go-name": "IsLocked"
        },
        "labels": {
          "type": "array",
          "items": {
            "$ref": "#/definitions/Label"
          },
          "x-go-name": "Labels"
        },
        "merge_base": {
          "type": "string",
          "x-go-name": "MergeBase"
        },
        "merge_commit_sha": {
          "type": "string",
          "x-go-name": "MergedCommitID"
        },
        "mergeable": {
          "type": "boolean",
          "x-go-name": "Mergeable"
        },
        "merged": {
          "type": "boolean",
          "x-go-name": "HasMerged"
        },
        "merged_at": {
          "type": "string",
          "format": "date-time",
          "x-go-name": "Merged"
        },
        "merged_by": {
          "$ref": "#/definitions/User"
        },
        "milestone": {
          "$ref": "#/definitions/Milestone"
        },
        "number": {
          "type": "integer",
          "format": "int64",
          "x-go-name": "Index"
        },
        "patch_url": {
          "type": "string",
          "x-go-name": "PatchURL"
        },
        "state": {
          "$ref": "#/definitions/StateType"
        },
        "title": {
          "type": "string",
          "x-go-name": "Title"
        },
        "updated_at": {
          "type": "string",
          "format": "date-time",
          "x-go-name": "Updated"
        },
        "url": {
          "type": "string",
          "x-go-name": "URL"
        },
        "user": {
          "$ref": "#/definitions/User"
        }
      },
      "x-go-package": "code.gitea.io/gitea/modules/structs"
    },
    "PullRequestMeta": {
      "description": "PullRequestMeta PR info if an issue is a PR",
      "type": "object",
      "properties": {
        "merged": {
          "type": "boolean",
          "x-go-name": "HasMerged"
        },
        "merged_at": {
          "type": "string",
          "format": "date-time",
          "x-go-name": "Merged"
        }
      },
      "x-go-package": "code.gitea.io/gitea/modules/structs"
    },
    "PullReview": {
      "description": "PullReview represents a pull request review",
      "type": "object",
      "properties": {
        "body": {
          "type": "string",
          "x-go-name": "Body"
        },
        "comments_count": {
          "type": "integer",
          "format": "int64",
          "x-go-name": "CodeCommentsCount"
        },
        "commit_id": {
          "type": "string",
          "x-go-name": "CommitID"
        },
        "dismissed": {
          "type": "boolean",
          "x-go-name": "Dismissed"
        },
        "html_url": {
          "type": "string",
          "x-go-name": "HTMLURL"
        },
        "id": {
          "type": "integer",
          "format": "int64",
          "x-go-name": "ID"
        },
        "official": {
          "type": "boolean",
          "x-go-name": "Official"
        },
        "pull_request_url": {
          "type": "string",
          "x-go-name": "HTMLPullURL"
        },
        "stale": {
          "type": "boolean",
          "x-go-name": "Stale"
        },
        "state": {
          "$ref": "#/definitions/ReviewStateType"
        },
        "submitted_at": {
          "type": "string",
          "format": "date-time",
          "x-go-name": "Submitted"
        },
        "team": {
          "$ref": "#/definitions/Team"
        },
        "user": {
          "$ref": "#/definitions/User"
        }
      },
      "x-go-package": "code.gitea.io/gitea/modules/structs"
    },
    "PullReviewComment": {
      "description": "PullReviewComment represents a comment on a pull request review",
      "type": "object",
      "properties": {
        "body": {
          "type": "string",
          "x-go-name": "Body"
        },
        "commit_id": {
          "type": "string",
          "x-go-name": "CommitID"
        },
        "created_at": {
          "type": "string",
          "format": "date-time",
          "x-go-name": "Created"
        },
        "diff_hunk": {
          "type": "string",
          "x-go-name": "DiffHunk"
        },
        "html_url": {
          "type": "string",
          "x-go-name": "HTMLURL"
        },
        "id": {
          "type": "integer",
          "format": "int64",
          "x-go-name": "ID"
        },
        "original_commit_id": {
          "type": "string",
          "x-go-name": "OrigCommitID"
        },
        "original_position": {
          "type": "integer",
          "format": "uint64",
          "x-go-name": "OldLineNum"
        },
        "path": {
          "type": "string",
          "x-go-name": "Path"
        },
        "position": {
          "type": "integer",
          "format": "uint64",
          "x-go-name": "LineNum"
        },
        "pull_request_review_id": {
          "type": "integer",
          "format": "int64",
          "x-go-name": "ReviewID"
        },
        "pull_request_url": {
          "type": "string",
          "x-go-name": "HTMLPullURL"
        },
        "resolver": {
          "$ref": "#/definitions/User"
        },
        "updated_at": {
          "type": "string",
          "format": "date-time",
          "x-go-name": "Updated"
        },
        "user": {
          "$ref": "#/definitions/User"
        }
      },
      "x-go-package": "code.gitea.io/gitea/modules/structs"
    },
    "PullReviewRequestOptions": {
      "description": "PullReviewRequestOptions are options to add or remove pull review requests",
      "type": "object",
      "properties": {
        "reviewers": {
          "type": "array",
          "items": {
            "type": "string"
          },
          "x-go-name": "Reviewers"
        },
        "team_reviewers": {
          "type": "array",
          "items": {
            "type": "string"
          },
          "x-go-name": "TeamReviewers"
        }
      },
      "x-go-package": "code.gitea.io/gitea/modules/structs"
    },
    "Reaction": {
      "description": "Reaction contain one reaction",
      "type": "object",
      "properties": {
        "content": {
          "type": "string",
          "x-go-name": "Reaction"
        },
        "created_at": {
          "type": "string",
          "format": "date-time",
          "x-go-name": "Created"
        },
        "user": {
          "$ref": "#/definitions/User"
        }
      },
      "x-go-package": "code.gitea.io/gitea/modules/structs"
    },
    "Reference": {
      "type": "object",
      "title": "Reference represents a Git reference.",
      "properties": {
        "object": {
          "$ref": "#/definitions/GitObject"
        },
        "ref": {
          "type": "string",
          "x-go-name": "Ref"
        },
        "url": {
          "type": "string",
          "x-go-name": "URL"
        }
      },
      "x-go-package": "code.gitea.io/gitea/modules/structs"
    },
    "Release": {
      "description": "Release represents a repository release",
      "type": "object",
      "properties": {
        "assets": {
          "type": "array",
          "items": {
            "$ref": "#/definitions/Attachment"
          },
          "x-go-name": "Attachments"
        },
        "author": {
          "$ref": "#/definitions/User"
        },
        "body": {
          "type": "string",
          "x-go-name": "Note"
        },
        "created_at": {
          "type": "string",
          "format": "date-time",
          "x-go-name": "CreatedAt"
        },
        "draft": {
          "type": "boolean",
          "x-go-name": "IsDraft"
        },
        "html_url": {
          "type": "string",
          "x-go-name": "HTMLURL"
        },
        "id": {
          "type": "integer",
          "format": "int64",
          "x-go-name": "ID"
        },
        "name": {
          "type": "string",
          "x-go-name": "Title"
        },
        "prerelease": {
          "type": "boolean",
          "x-go-name": "IsPrerelease"
        },
        "published_at": {
          "type": "string",
          "format": "date-time",
          "x-go-name": "PublishedAt"
        },
        "tag_name": {
          "type": "string",
          "x-go-name": "TagName"
        },
        "tarball_url": {
          "type": "string",
          "x-go-name": "TarURL"
        },
        "target_commitish": {
          "type": "string",
          "x-go-name": "Target"
        },
        "url": {
          "type": "string",
          "x-go-name": "URL"
        },
        "zipball_url": {
          "type": "string",
          "x-go-name": "ZipURL"
        }
      },
      "x-go-package": "code.gitea.io/gitea/modules/structs"
    },
    "RepoCommit": {
      "type": "object",
      "title": "RepoCommit contains information of a commit in the context of a repository.",
      "properties": {
        "author": {
          "$ref": "#/definitions/CommitUser"
        },
        "committer": {
          "$ref": "#/definitions/CommitUser"
        },
        "message": {
          "type": "string",
          "x-go-name": "Message"
        },
        "tree": {
          "$ref": "#/definitions/CommitMeta"
        },
        "url": {
          "type": "string",
          "x-go-name": "URL"
        }
      },
      "x-go-package": "code.gitea.io/gitea/modules/structs"
    },
    "RepoTopicOptions": {
      "description": "RepoTopicOptions a collection of repo topic names",
      "type": "object",
      "properties": {
        "topics": {
          "description": "list of topic names",
          "type": "array",
          "items": {
            "type": "string"
          },
          "x-go-name": "Topics"
        }
      },
      "x-go-package": "code.gitea.io/gitea/modules/structs"
    },
    "Repository": {
      "description": "Repository represents a repository",
      "type": "object",
      "properties": {
        "allow_merge_commits": {
          "type": "boolean",
          "x-go-name": "AllowMerge"
        },
        "allow_rebase": {
          "type": "boolean",
          "x-go-name": "AllowRebase"
        },
        "allow_rebase_explicit": {
          "type": "boolean",
          "x-go-name": "AllowRebaseMerge"
        },
        "allow_squash_merge": {
          "type": "boolean",
          "x-go-name": "AllowSquash"
        },
        "archived": {
          "type": "boolean",
          "x-go-name": "Archived"
        },
        "avatar_url": {
          "type": "string",
          "x-go-name": "AvatarURL"
        },
        "clone_url": {
          "type": "string",
          "x-go-name": "CloneURL"
        },
        "created_at": {
          "type": "string",
          "format": "date-time",
          "x-go-name": "Created"
        },
        "default_branch": {
          "type": "string",
          "x-go-name": "DefaultBranch"
        },
        "default_merge_style": {
          "type": "string",
          "x-go-name": "DefaultMergeStyle"
        },
        "description": {
          "type": "string",
          "x-go-name": "Description"
        },
        "empty": {
          "type": "boolean",
          "x-go-name": "Empty"
        },
        "external_tracker": {
          "$ref": "#/definitions/ExternalTracker"
        },
        "external_wiki": {
          "$ref": "#/definitions/ExternalWiki"
        },
        "fork": {
          "type": "boolean",
          "x-go-name": "Fork"
        },
        "forks_count": {
          "type": "integer",
          "format": "int64",
          "x-go-name": "Forks"
        },
        "full_name": {
          "type": "string",
          "x-go-name": "FullName"
        },
        "has_issues": {
          "type": "boolean",
          "x-go-name": "HasIssues"
        },
        "has_projects": {
          "type": "boolean",
          "x-go-name": "HasProjects"
        },
        "has_pull_requests": {
          "type": "boolean",
          "x-go-name": "HasPullRequests"
        },
        "has_wiki": {
          "type": "boolean",
          "x-go-name": "HasWiki"
        },
        "html_url": {
          "type": "string",
          "x-go-name": "HTMLURL"
        },
        "id": {
          "type": "integer",
          "format": "int64",
          "x-go-name": "ID"
        },
        "ignore_whitespace_conflicts": {
          "type": "boolean",
          "x-go-name": "IgnoreWhitespaceConflicts"
        },
        "internal": {
          "type": "boolean",
          "x-go-name": "Internal"
        },
        "internal_tracker": {
          "$ref": "#/definitions/InternalTracker"
        },
        "mirror": {
          "type": "boolean",
          "x-go-name": "Mirror"
        },
        "mirror_interval": {
          "type": "string",
          "x-go-name": "MirrorInterval"
        },
        "name": {
          "type": "string",
          "x-go-name": "Name"
        },
        "open_issues_count": {
          "type": "integer",
          "format": "int64",
          "x-go-name": "OpenIssues"
        },
        "open_pr_counter": {
          "type": "integer",
          "format": "int64",
          "x-go-name": "OpenPulls"
        },
        "original_url": {
          "type": "string",
          "x-go-name": "OriginalURL"
        },
        "owner": {
          "$ref": "#/definitions/User"
        },
        "parent": {
          "$ref": "#/definitions/Repository"
        },
        "permissions": {
          "$ref": "#/definitions/Permission"
        },
        "private": {
          "type": "boolean",
          "x-go-name": "Private"
        },
        "release_counter": {
          "type": "integer",
          "format": "int64",
          "x-go-name": "Releases"
        },
        "size": {
          "type": "integer",
          "format": "int64",
          "x-go-name": "Size"
        },
        "ssh_url": {
          "type": "string",
          "x-go-name": "SSHURL"
        },
        "stars_count": {
          "type": "integer",
          "format": "int64",
          "x-go-name": "Stars"
        },
        "template": {
          "type": "boolean",
          "x-go-name": "Template"
        },
        "updated_at": {
          "type": "string",
          "format": "date-time",
          "x-go-name": "Updated"
        },
        "watchers_count": {
          "type": "integer",
          "format": "int64",
          "x-go-name": "Watchers"
        },
        "website": {
          "type": "string",
          "x-go-name": "Website"
        }
      },
      "x-go-package": "code.gitea.io/gitea/modules/structs"
    },
    "RepositoryMeta": {
      "description": "RepositoryMeta basic repository information",
      "type": "object",
      "properties": {
        "full_name": {
          "type": "string",
          "x-go-name": "FullName"
        },
        "id": {
          "type": "integer",
          "format": "int64",
          "x-go-name": "ID"
        },
        "name": {
          "type": "string",
          "x-go-name": "Name"
        },
        "owner": {
          "type": "string",
          "x-go-name": "Owner"
        }
      },
      "x-go-package": "code.gitea.io/gitea/modules/structs"
    },
    "ReviewStateType": {
      "description": "ReviewStateType review state type",
      "type": "string",
      "x-go-package": "code.gitea.io/gitea/modules/structs"
    },
    "SearchResults": {
      "description": "SearchResults results of a successful search",
      "type": "object",
      "properties": {
        "data": {
          "type": "array",
          "items": {
            "$ref": "#/definitions/Repository"
          },
          "x-go-name": "Data"
        },
        "ok": {
          "type": "boolean",
          "x-go-name": "OK"
        }
      },
      "x-go-package": "code.gitea.io/gitea/modules/structs"
    },
    "ServerVersion": {
      "description": "ServerVersion wraps the version of the server",
      "type": "object",
      "properties": {
        "version": {
          "type": "string",
          "x-go-name": "Version"
        }
      },
      "x-go-package": "code.gitea.io/gitea/modules/structs"
    },
    "StateType": {
      "description": "StateType issue state type",
      "type": "string",
      "x-go-package": "code.gitea.io/gitea/modules/structs"
    },
    "StopWatch": {
      "description": "StopWatch represent a running stopwatch",
      "type": "object",
      "properties": {
        "created": {
          "type": "string",
          "format": "date-time",
          "x-go-name": "Created"
        },
        "duration": {
          "type": "string",
          "x-go-name": "Duration"
        },
        "issue_index": {
          "type": "integer",
          "format": "int64",
          "x-go-name": "IssueIndex"
        },
        "issue_title": {
          "type": "string",
          "x-go-name": "IssueTitle"
        },
        "repo_name": {
          "type": "string",
          "x-go-name": "RepoName"
        },
        "repo_owner_name": {
          "type": "string",
          "x-go-name": "RepoOwnerName"
        },
        "seconds": {
          "type": "integer",
          "format": "int64",
          "x-go-name": "Seconds"
        }
      },
      "x-go-package": "code.gitea.io/gitea/modules/structs"
    },
    "SubmitPullReviewOptions": {
      "description": "SubmitPullReviewOptions are options to submit a pending pull review",
      "type": "object",
      "properties": {
        "body": {
          "type": "string",
          "x-go-name": "Body"
        },
        "event": {
          "$ref": "#/definitions/ReviewStateType"
        }
      },
      "x-go-package": "code.gitea.io/gitea/modules/structs"
    },
    "Tag": {
      "description": "Tag represents a repository tag",
      "type": "object",
      "properties": {
        "commit": {
          "$ref": "#/definitions/CommitMeta"
        },
        "id": {
          "type": "string",
          "x-go-name": "ID"
        },
        "message": {
          "type": "string",
          "x-go-name": "Message"
        },
        "name": {
          "type": "string",
          "x-go-name": "Name"
        },
        "tarball_url": {
          "type": "string",
          "x-go-name": "TarballURL"
        },
        "zipball_url": {
          "type": "string",
          "x-go-name": "ZipballURL"
        }
      },
      "x-go-package": "code.gitea.io/gitea/modules/structs"
    },
    "Team": {
      "description": "Team represents a team in an organization",
      "type": "object",
      "properties": {
        "can_create_org_repo": {
          "type": "boolean",
          "x-go-name": "CanCreateOrgRepo"
        },
        "description": {
          "type": "string",
          "x-go-name": "Description"
        },
        "id": {
          "type": "integer",
          "format": "int64",
          "x-go-name": "ID"
        },
        "includes_all_repositories": {
          "type": "boolean",
          "x-go-name": "IncludesAllRepositories"
        },
        "name": {
          "type": "string",
          "x-go-name": "Name"
        },
        "organization": {
          "$ref": "#/definitions/Organization"
        },
        "permission": {
          "type": "string",
          "enum": [
            "none",
            "read",
            "write",
            "admin",
            "owner"
          ],
          "x-go-name": "Permission"
        },
        "units": {
          "type": "array",
          "items": {
            "type": "string"
          },
          "x-go-name": "Units",
          "example": [
            "repo.code",
            "repo.issues",
            "repo.ext_issues",
            "repo.wiki",
            "repo.pulls",
            "repo.releases",
            "repo.projects",
            "repo.ext_wiki"
          ]
        }
      },
      "x-go-package": "code.gitea.io/gitea/modules/structs"
    },
    "TimeStamp": {
      "description": "TimeStamp defines a timestamp",
      "type": "integer",
      "format": "int64",
      "x-go-package": "code.gitea.io/gitea/modules/timeutil"
    },
    "TopicName": {
      "description": "TopicName a list of repo topic names",
      "type": "object",
      "properties": {
        "topics": {
          "type": "array",
          "items": {
            "type": "string"
          },
          "x-go-name": "TopicNames"
        }
      },
      "x-go-package": "code.gitea.io/gitea/modules/structs"
    },
    "TopicResponse": {
      "description": "TopicResponse for returning topics",
      "type": "object",
      "properties": {
        "created": {
          "type": "string",
          "format": "date-time",
          "x-go-name": "Created"
        },
        "id": {
          "type": "integer",
          "format": "int64",
          "x-go-name": "ID"
        },
        "repo_count": {
          "type": "integer",
          "format": "int64",
          "x-go-name": "RepoCount"
        },
        "topic_name": {
          "type": "string",
          "x-go-name": "Name"
        },
        "updated": {
          "type": "string",
          "format": "date-time",
          "x-go-name": "Updated"
        }
      },
      "x-go-package": "code.gitea.io/gitea/modules/structs"
    },
    "TrackedTime": {
      "description": "TrackedTime worked time for an issue / pr",
      "type": "object",
      "properties": {
        "created": {
          "type": "string",
          "format": "date-time",
          "x-go-name": "Created"
        },
        "id": {
          "type": "integer",
          "format": "int64",
          "x-go-name": "ID"
        },
        "issue": {
          "$ref": "#/definitions/Issue"
        },
        "issue_id": {
          "description": "deprecated (only for backwards compatibility)",
          "type": "integer",
          "format": "int64",
          "x-go-name": "IssueID"
        },
        "time": {
          "description": "Time in seconds",
          "type": "integer",
          "format": "int64",
          "x-go-name": "Time"
        },
        "user_id": {
          "description": "deprecated (only for backwards compatibility)",
          "type": "integer",
          "format": "int64",
          "x-go-name": "UserID"
        },
        "user_name": {
          "type": "string",
          "x-go-name": "UserName"
        }
      },
      "x-go-package": "code.gitea.io/gitea/modules/structs"
    },
    "TransferRepoOption": {
      "description": "TransferRepoOption options when transfer a repository's ownership",
      "type": "object",
      "required": [
        "new_owner"
      ],
      "properties": {
        "new_owner": {
          "type": "string",
          "x-go-name": "NewOwner"
        },
        "team_ids": {
          "description": "ID of the team or teams to add to the repository. Teams can only be added to organization-owned repositories.",
          "type": "array",
          "items": {
            "type": "integer",
            "format": "int64"
          },
          "x-go-name": "TeamIDs"
        }
      },
      "x-go-package": "code.gitea.io/gitea/modules/structs"
    },
    "UpdateFileOptions": {
      "description": "UpdateFileOptions options for updating files\nNote: `author` and `committer` are optional (if only one is given, it will be used for the other, otherwise the authenticated user will be used)",
      "type": "object",
      "required": [
        "sha",
        "content"
      ],
      "properties": {
        "author": {
          "$ref": "#/definitions/Identity"
        },
        "branch": {
          "description": "branch (optional) to base this file from. if not given, the default branch is used",
          "type": "string",
          "x-go-name": "BranchName"
        },
        "committer": {
          "$ref": "#/definitions/Identity"
        },
        "content": {
          "description": "content must be base64 encoded",
          "type": "string",
          "x-go-name": "Content"
        },
        "dates": {
          "$ref": "#/definitions/CommitDateOptions"
        },
        "from_path": {
          "description": "from_path (optional) is the path of the original file which will be moved/renamed to the path in the URL",
          "type": "string",
          "x-go-name": "FromPath"
        },
        "message": {
          "description": "message (optional) for the commit of this file. if not supplied, a default message will be used",
          "type": "string",
          "x-go-name": "Message"
        },
        "new_branch": {
          "description": "new_branch (optional) will make a new branch from `branch` before creating the file",
          "type": "string",
          "x-go-name": "NewBranchName"
        },
        "sha": {
          "description": "sha is the SHA for the file that already exists",
          "type": "string",
          "x-go-name": "SHA"
        },
        "signoff": {
          "description": "Add a Signed-off-by trailer by the committer at the end of the commit log message.",
          "type": "boolean",
          "x-go-name": "Signoff"
        }
      },
      "x-go-package": "code.gitea.io/gitea/modules/structs"
    },
    "User": {
      "description": "User represents a user",
      "type": "object",
      "properties": {
        "active": {
          "description": "Is user active",
          "type": "boolean",
          "x-go-name": "IsActive"
        },
        "avatar_url": {
          "description": "URL to the user's avatar",
          "type": "string",
          "x-go-name": "AvatarURL"
        },
        "created": {
          "type": "string",
          "format": "date-time",
          "x-go-name": "Created"
        },
        "description": {
          "description": "the user's description",
          "type": "string",
          "x-go-name": "Description"
        },
        "email": {
          "type": "string",
          "format": "email",
          "x-go-name": "Email"
        },
        "followers_count": {
          "description": "user counts",
          "type": "integer",
          "format": "int64",
          "x-go-name": "Followers"
        },
        "following_count": {
          "type": "integer",
          "format": "int64",
          "x-go-name": "Following"
        },
        "full_name": {
          "description": "the user's full name",
          "type": "string",
          "x-go-name": "FullName"
        },
        "id": {
          "description": "the user's id",
          "type": "integer",
          "format": "int64",
          "x-go-name": "ID"
        },
        "is_admin": {
          "description": "Is the user an administrator",
          "type": "boolean",
          "x-go-name": "IsAdmin"
        },
        "language": {
          "description": "User locale",
          "type": "string",
          "x-go-name": "Language"
        },
        "last_login": {
          "type": "string",
          "format": "date-time",
          "x-go-name": "LastLogin"
        },
        "location": {
          "description": "the user's location",
          "type": "string",
          "x-go-name": "Location"
        },
        "login": {
          "description": "the user's username",
          "type": "string",
          "x-go-name": "UserName"
        },
        "prohibit_login": {
          "description": "Is user login prohibited",
          "type": "boolean",
          "x-go-name": "ProhibitLogin"
        },
        "restricted": {
          "description": "Is user restricted",
          "type": "boolean",
          "x-go-name": "Restricted"
        },
        "starred_repos_count": {
          "type": "integer",
          "format": "int64",
          "x-go-name": "StarredRepos"
        },
        "website": {
          "description": "the user's website",
          "type": "string",
          "x-go-name": "Website"
        }
      },
      "x-go-package": "code.gitea.io/gitea/modules/structs"
    },
    "UserHeatmapData": {
      "description": "UserHeatmapData represents the data needed to create a heatmap",
      "type": "object",
      "properties": {
        "contributions": {
          "type": "integer",
          "format": "int64",
          "x-go-name": "Contributions"
        },
        "timestamp": {
          "$ref": "#/definitions/TimeStamp"
        }
      },
      "x-go-package": "code.gitea.io/gitea/models"
    },
    "UserSettings": {
      "description": "UserSettings represents user settings",
      "type": "object",
      "properties": {
        "description": {
          "type": "string",
          "x-go-name": "Description"
        },
        "diff_view_style": {
          "type": "string",
          "x-go-name": "DiffViewStyle"
        },
        "full_name": {
          "type": "string",
          "x-go-name": "FullName"
        },
        "hide_activity": {
          "type": "boolean",
          "x-go-name": "HideActivity"
        },
        "hide_email": {
          "description": "Privacy",
          "type": "boolean",
          "x-go-name": "HideEmail"
        },
        "language": {
          "type": "string",
          "x-go-name": "Language"
        },
        "location": {
          "type": "string",
          "x-go-name": "Location"
        },
        "theme": {
          "type": "string",
          "x-go-name": "Theme"
        },
        "website": {
          "type": "string",
          "x-go-name": "Website"
        }
      },
      "x-go-package": "code.gitea.io/gitea/modules/structs"
    },
    "UserSettingsOptions": {
      "description": "UserSettingsOptions represents options to change user settings",
      "type": "object",
      "properties": {
        "description": {
          "type": "string",
          "x-go-name": "Description"
        },
        "diff_view_style": {
          "type": "string",
          "x-go-name": "DiffViewStyle"
        },
        "full_name": {
          "type": "string",
          "x-go-name": "FullName"
        },
        "hide_activity": {
          "type": "boolean",
          "x-go-name": "HideActivity"
        },
        "hide_email": {
          "description": "Privacy",
          "type": "boolean",
          "x-go-name": "HideEmail"
        },
        "language": {
          "type": "string",
          "x-go-name": "Language"
        },
        "location": {
          "type": "string",
          "x-go-name": "Location"
        },
        "theme": {
          "type": "string",
          "x-go-name": "Theme"
        },
        "website": {
          "type": "string",
          "x-go-name": "Website"
        }
      },
      "x-go-package": "code.gitea.io/gitea/modules/structs"
    },
    "WatchInfo": {
      "description": "WatchInfo represents an API watch status of one repository",
      "type": "object",
      "properties": {
        "created_at": {
          "type": "string",
          "format": "date-time",
          "x-go-name": "CreatedAt"
        },
        "ignored": {
          "type": "boolean",
          "x-go-name": "Ignored"
        },
        "reason": {
          "type": "object",
          "x-go-name": "Reason"
        },
        "repository_url": {
          "type": "string",
          "x-go-name": "RepositoryURL"
        },
        "subscribed": {
          "type": "boolean",
          "x-go-name": "Subscribed"
        },
        "url": {
          "type": "string",
          "x-go-name": "URL"
        }
      },
      "x-go-package": "code.gitea.io/gitea/modules/structs"
    }
  },
  "responses": {
    "AccessToken": {
      "description": "AccessToken represents an API access token.",
      "headers": {
        "id": {
          "type": "integer",
          "format": "int64"
        },
        "name": {
          "type": "string"
        },
        "sha1": {
          "type": "string"
        },
        "token_last_eight": {
          "type": "string"
        }
      }
    },
    "AccessTokenList": {
      "description": "AccessTokenList represents a list of API access token.",
      "schema": {
        "type": "array",
        "items": {
          "$ref": "#/definitions/AccessToken"
        }
      }
    },
    "AnnotatedTag": {
      "description": "AnnotatedTag",
      "schema": {
        "$ref": "#/definitions/AnnotatedTag"
      }
    },
    "Attachment": {
      "description": "Attachment",
      "schema": {
        "$ref": "#/definitions/Attachment"
      }
    },
    "AttachmentList": {
      "description": "AttachmentList",
      "schema": {
        "type": "array",
        "items": {
          "$ref": "#/definitions/Attachment"
        }
      }
    },
    "Branch": {
      "description": "Branch",
      "schema": {
        "$ref": "#/definitions/Branch"
      }
    },
    "BranchList": {
      "description": "BranchList",
      "schema": {
        "type": "array",
        "items": {
          "$ref": "#/definitions/Branch"
        }
      }
    },
    "BranchProtection": {
      "description": "BranchProtection",
      "schema": {
        "$ref": "#/definitions/BranchProtection"
      }
    },
    "BranchProtectionList": {
      "description": "BranchProtectionList",
      "schema": {
        "type": "array",
        "items": {
          "$ref": "#/definitions/BranchProtection"
        }
      }
    },
    "CombinedStatus": {
      "description": "CombinedStatus",
      "schema": {
        "$ref": "#/definitions/CombinedStatus"
      }
    },
    "Comment": {
      "description": "Comment",
      "schema": {
        "$ref": "#/definitions/Comment"
      }
    },
    "CommentList": {
      "description": "CommentList",
      "schema": {
        "type": "array",
        "items": {
          "$ref": "#/definitions/Comment"
        }
      }
    },
    "Commit": {
      "description": "Commit",
      "schema": {
        "$ref": "#/definitions/Commit"
      }
    },
    "CommitList": {
      "description": "CommitList",
      "schema": {
        "type": "array",
        "items": {
          "$ref": "#/definitions/Commit"
        }
      },
      "headers": {
        "X-HasMore": {
          "type": "boolean",
          "description": "True if there is another page"
        },
        "X-Page": {
          "type": "integer",
          "format": "int64",
          "description": "The current page"
        },
        "X-PageCount": {
          "type": "integer",
          "format": "int64",
          "description": "Total number of pages"
        },
        "X-PerPage": {
          "type": "integer",
          "format": "int64",
          "description": "Commits per page"
        },
        "X-Total": {
          "type": "integer",
          "format": "int64",
          "description": "Total commit count"
        }
      }
    },
    "CommitStatus": {
      "description": "CommitStatus",
      "schema": {
        "$ref": "#/definitions/CommitStatus"
      }
    },
    "CommitStatusList": {
      "description": "CommitStatusList",
      "schema": {
        "type": "array",
        "items": {
          "$ref": "#/definitions/CommitStatus"
        }
      }
    },
    "ContentsListResponse": {
      "description": "ContentsListResponse",
      "schema": {
        "type": "array",
        "items": {
          "$ref": "#/definitions/ContentsResponse"
        }
      }
    },
    "ContentsResponse": {
      "description": "ContentsResponse",
      "schema": {
        "$ref": "#/definitions/ContentsResponse"
      }
    },
    "CronList": {
      "description": "CronList",
      "schema": {
        "type": "array",
        "items": {
          "$ref": "#/definitions/Cron"
        }
      }
    },
    "DeployKey": {
      "description": "DeployKey",
      "schema": {
        "$ref": "#/definitions/DeployKey"
      }
    },
    "DeployKeyList": {
      "description": "DeployKeyList",
      "schema": {
        "type": "array",
        "items": {
          "$ref": "#/definitions/DeployKey"
        }
      }
    },
    "EmailList": {
      "description": "EmailList",
      "schema": {
        "type": "array",
        "items": {
          "$ref": "#/definitions/Email"
        }
      }
    },
    "EmptyRepository": {
      "description": "EmptyRepository",
      "schema": {
        "$ref": "#/definitions/APIError"
      }
    },
    "FileDeleteResponse": {
      "description": "FileDeleteResponse",
      "schema": {
        "$ref": "#/definitions/FileDeleteResponse"
      }
    },
    "FileResponse": {
      "description": "FileResponse",
      "schema": {
        "$ref": "#/definitions/FileResponse"
      }
    },
    "GPGKey": {
      "description": "GPGKey",
      "schema": {
        "$ref": "#/definitions/GPGKey"
      }
    },
    "GPGKeyList": {
      "description": "GPGKeyList",
      "schema": {
        "type": "array",
        "items": {
          "$ref": "#/definitions/GPGKey"
        }
      }
    },
    "GeneralAPISettings": {
      "description": "GeneralAPISettings",
      "schema": {
        "$ref": "#/definitions/GeneralAPISettings"
      }
    },
    "GeneralAttachmentSettings": {
      "description": "GeneralAttachmentSettings",
      "schema": {
        "$ref": "#/definitions/GeneralAttachmentSettings"
      }
    },
    "GeneralRepoSettings": {
      "description": "GeneralRepoSettings",
      "schema": {
        "$ref": "#/definitions/GeneralRepoSettings"
      }
    },
    "GeneralUISettings": {
      "description": "GeneralUISettings",
      "schema": {
        "$ref": "#/definitions/GeneralUISettings"
      }
    },
    "GitBlobResponse": {
      "description": "GitBlobResponse",
      "schema": {
        "$ref": "#/definitions/GitBlobResponse"
      }
    },
    "GitHook": {
      "description": "GitHook",
      "schema": {
        "$ref": "#/definitions/GitHook"
      }
    },
    "GitHookList": {
      "description": "GitHookList",
      "schema": {
        "type": "array",
        "items": {
          "$ref": "#/definitions/GitHook"
        }
      }
    },
    "GitTreeResponse": {
      "description": "GitTreeResponse",
      "schema": {
        "$ref": "#/definitions/GitTreeResponse"
      }
    },
    "Hook": {
      "description": "Hook",
      "schema": {
        "$ref": "#/definitions/Hook"
      }
    },
    "HookList": {
      "description": "HookList",
      "schema": {
        "type": "array",
        "items": {
          "$ref": "#/definitions/Hook"
        }
      }
    },
    "Issue": {
      "description": "Issue",
      "schema": {
        "$ref": "#/definitions/Issue"
      }
    },
    "IssueDeadline": {
      "description": "IssueDeadline",
      "schema": {
        "$ref": "#/definitions/IssueDeadline"
      }
    },
    "IssueList": {
      "description": "IssueList",
      "schema": {
        "type": "array",
        "items": {
          "$ref": "#/definitions/Issue"
        }
      }
    },
    "IssueTemplates": {
      "description": "IssueTemplates",
      "schema": {
        "type": "array",
        "items": {
          "$ref": "#/definitions/IssueTemplate"
        }
      }
    },
    "Label": {
      "description": "Label",
      "schema": {
        "$ref": "#/definitions/Label"
      }
    },
    "LabelList": {
      "description": "LabelList",
      "schema": {
        "type": "array",
        "items": {
          "$ref": "#/definitions/Label"
        }
      }
    },
    "LanguageStatistics": {
      "description": "LanguageStatistics",
      "schema": {
        "type": "object",
        "additionalProperties": {
          "type": "integer",
          "format": "int64"
        }
      }
    },
    "MarkdownRender": {
      "description": "MarkdownRender is a rendered markdown document",
      "schema": {
        "type": "string"
      }
    },
    "Milestone": {
      "description": "Milestone",
      "schema": {
        "$ref": "#/definitions/Milestone"
      }
    },
    "MilestoneList": {
      "description": "MilestoneList",
      "schema": {
        "type": "array",
        "items": {
          "$ref": "#/definitions/Milestone"
        }
      }
    },
    "NotificationCount": {
      "description": "Number of unread notifications",
      "schema": {
        "$ref": "#/definitions/NotificationCount"
      }
    },
    "NotificationThread": {
      "description": "NotificationThread",
      "schema": {
        "$ref": "#/definitions/NotificationThread"
      }
    },
    "NotificationThreadList": {
      "description": "NotificationThreadList",
      "schema": {
        "type": "array",
        "items": {
          "$ref": "#/definitions/NotificationThread"
        }
      }
    },
    "OAuth2Application": {
      "description": "OAuth2Application",
      "schema": {
        "$ref": "#/definitions/OAuth2Application"
      }
    },
    "OAuth2ApplicationList": {
      "description": "OAuth2ApplicationList represents a list of OAuth2 applications.",
      "schema": {
        "type": "array",
        "items": {
          "$ref": "#/definitions/OAuth2Application"
        }
      }
    },
    "Organization": {
      "description": "Organization",
      "schema": {
        "$ref": "#/definitions/Organization"
      }
    },
    "OrganizationList": {
      "description": "OrganizationList",
      "schema": {
        "type": "array",
        "items": {
          "$ref": "#/definitions/Organization"
        }
      }
    },
    "PublicKey": {
      "description": "PublicKey",
      "schema": {
        "$ref": "#/definitions/PublicKey"
      }
    },
    "PublicKeyList": {
      "description": "PublicKeyList",
      "schema": {
        "type": "array",
        "items": {
          "$ref": "#/definitions/PublicKey"
        }
      }
    },
    "PullRequest": {
      "description": "PullRequest",
      "schema": {
        "$ref": "#/definitions/PullRequest"
      }
    },
    "PullRequestList": {
      "description": "PullRequestList",
      "schema": {
        "type": "array",
        "items": {
          "$ref": "#/definitions/PullRequest"
        }
      }
    },
    "PullReview": {
      "description": "PullReview",
      "schema": {
        "$ref": "#/definitions/PullReview"
      }
    },
    "PullReviewComment": {
      "description": "PullComment",
      "schema": {
        "$ref": "#/definitions/PullReviewComment"
      }
    },
    "PullReviewCommentList": {
      "description": "PullCommentList",
      "schema": {
        "type": "array",
        "items": {
          "$ref": "#/definitions/PullReviewComment"
        }
      }
    },
    "PullReviewList": {
      "description": "PullReviewList",
      "schema": {
        "type": "array",
        "items": {
          "$ref": "#/definitions/PullReview"
        }
      }
    },
    "Reaction": {
      "description": "Reaction",
      "schema": {
        "$ref": "#/definitions/Reaction"
      }
    },
    "ReactionList": {
      "description": "ReactionList",
      "schema": {
        "type": "array",
        "items": {
          "$ref": "#/definitions/Reaction"
        }
      }
    },
    "Reference": {
      "description": "Reference",
      "schema": {
        "$ref": "#/definitions/Reference"
      }
    },
    "ReferenceList": {
      "description": "ReferenceList",
      "schema": {
        "type": "array",
        "items": {
          "$ref": "#/definitions/Reference"
        }
      }
    },
    "Release": {
      "description": "Release",
      "schema": {
        "$ref": "#/definitions/Release"
      }
    },
    "ReleaseList": {
      "description": "ReleaseList",
      "schema": {
        "type": "array",
        "items": {
          "$ref": "#/definitions/Release"
        }
      }
    },
    "Repository": {
      "description": "Repository",
      "schema": {
        "$ref": "#/definitions/Repository"
      }
    },
    "RepositoryList": {
      "description": "RepositoryList",
      "schema": {
        "type": "array",
        "items": {
          "$ref": "#/definitions/Repository"
        }
      }
    },
    "SearchResults": {
      "description": "SearchResults",
      "schema": {
        "$ref": "#/definitions/SearchResults"
      }
    },
    "ServerVersion": {
      "description": "ServerVersion",
      "schema": {
        "$ref": "#/definitions/ServerVersion"
      }
    },
    "StopWatch": {
      "description": "StopWatch",
      "schema": {
        "$ref": "#/definitions/StopWatch"
      }
    },
    "StopWatchList": {
      "description": "StopWatchList",
      "schema": {
        "type": "array",
        "items": {
          "$ref": "#/definitions/StopWatch"
        }
      }
    },
    "StringSlice": {
      "description": "StringSlice",
      "schema": {
        "type": "array",
        "items": {
          "type": "string"
        }
      }
    },
    "Tag": {
      "description": "Tag",
      "schema": {
        "$ref": "#/definitions/Tag"
      }
    },
    "TagList": {
      "description": "TagList",
      "schema": {
        "type": "array",
        "items": {
          "$ref": "#/definitions/Tag"
        }
      }
    },
    "Team": {
      "description": "Team",
      "schema": {
        "$ref": "#/definitions/Team"
      }
    },
    "TeamList": {
      "description": "TeamList",
      "schema": {
        "type": "array",
        "items": {
          "$ref": "#/definitions/Team"
        }
      }
    },
    "TopicListResponse": {
      "description": "TopicListResponse",
      "schema": {
        "type": "array",
        "items": {
          "$ref": "#/definitions/TopicResponse"
        }
      }
    },
    "TopicNames": {
      "description": "TopicNames",
      "schema": {
        "$ref": "#/definitions/TopicName"
      }
    },
    "TrackedTime": {
      "description": "TrackedTime",
      "schema": {
        "$ref": "#/definitions/TrackedTime"
      }
    },
    "TrackedTimeList": {
      "description": "TrackedTimeList",
      "schema": {
        "type": "array",
        "items": {
          "$ref": "#/definitions/TrackedTime"
        }
      }
    },
    "User": {
      "description": "User",
      "schema": {
        "$ref": "#/definitions/User"
      }
    },
    "UserHeatmapData": {
      "description": "UserHeatmapData",
      "schema": {
        "type": "array",
        "items": {
          "$ref": "#/definitions/UserHeatmapData"
        }
      }
    },
    "UserList": {
      "description": "UserList",
      "schema": {
        "type": "array",
        "items": {
          "$ref": "#/definitions/User"
        }
      }
    },
    "UserSettings": {
      "description": "UserSettings",
      "schema": {
        "type": "array",
        "items": {
          "$ref": "#/definitions/UserSettings"
        }
      }
    },
    "WatchInfo": {
      "description": "WatchInfo",
      "schema": {
        "$ref": "#/definitions/WatchInfo"
      }
    },
    "conflict": {
      "description": "APIConflict is a conflict empty response"
    },
    "empty": {
      "description": "APIEmpty is an empty response"
    },
    "error": {
      "description": "APIError is error format response",
      "headers": {
        "message": {
          "type": "string"
        },
        "url": {
          "type": "string"
        }
      }
    },
    "forbidden": {
      "description": "APIForbiddenError is a forbidden error response",
      "headers": {
        "message": {
          "type": "string"
        },
        "url": {
          "type": "string"
        }
      }
    },
    "invalidTopicsError": {
      "description": "APIInvalidTopicsError is error format response to invalid topics",
      "headers": {
        "invalidTopics": {
          "type": "array",
          "items": {
            "type": "string"
          }
        },
        "message": {
          "type": "string"
        }
      }
    },
    "notFound": {
      "description": "APINotFound is a not found empty response"
    },
    "parameterBodies": {
      "description": "parameterBodies",
      "schema": {
<<<<<<< HEAD
        "$ref": "#/definitions/UserSettingsOptions"
=======
        "$ref": "#/definitions/CreateTagOption"
>>>>>>> f7cd3946
      }
    },
    "redirect": {
      "description": "APIRedirect is a redirect response"
    },
    "string": {
      "description": "APIString is a string response",
      "schema": {
        "type": "string"
      }
    },
    "validationError": {
      "description": "APIValidationError is error format response related to input validation",
      "headers": {
        "message": {
          "type": "string"
        },
        "url": {
          "type": "string"
        }
      }
    }
  },
  "securityDefinitions": {
    "AccessToken": {
      "type": "apiKey",
      "name": "access_token",
      "in": "query"
    },
    "AuthorizationHeaderToken": {
      "description": "API tokens must be prepended with \"token\" followed by a space.",
      "type": "apiKey",
      "name": "Authorization",
      "in": "header"
    },
    "BasicAuth": {
      "type": "basic"
    },
    "SudoHeader": {
      "description": "Sudo API request as the user provided as the key. Admin privileges are required.",
      "type": "apiKey",
      "name": "Sudo",
      "in": "header"
    },
    "SudoParam": {
      "description": "Sudo API request as the user provided as the key. Admin privileges are required.",
      "type": "apiKey",
      "name": "sudo",
      "in": "query"
    },
    "TOTPHeader": {
      "description": "Must be used in combination with BasicAuth if two-factor authentication is enabled.",
      "type": "apiKey",
      "name": "X-GITEA-OTP",
      "in": "header"
    },
    "Token": {
      "type": "apiKey",
      "name": "token",
      "in": "query"
    }
  },
  "security": [
    {
      "BasicAuth": []
    },
    {
      "Token": []
    },
    {
      "AccessToken": []
    },
    {
      "AuthorizationHeaderToken": []
    },
    {
      "SudoParam": []
    },
    {
      "SudoHeader": []
    },
    {
      "TOTPHeader": []
    }
  ]
}<|MERGE_RESOLUTION|>--- conflicted
+++ resolved
@@ -17473,11 +17473,7 @@
     "parameterBodies": {
       "description": "parameterBodies",
       "schema": {
-<<<<<<< HEAD
         "$ref": "#/definitions/UserSettingsOptions"
-=======
-        "$ref": "#/definitions/CreateTagOption"
->>>>>>> f7cd3946
       }
     },
     "redirect": {
