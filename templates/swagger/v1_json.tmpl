--- conflicted
+++ resolved
@@ -7843,7 +7843,7 @@
           "x-go-name": "Website"
         }
       },
-      "x-go-package": "code.gitea.io/gitea/vendor/code.gitea.io/sdk/gitea"
+      "x-go-package": "code.gitea.io/gitea/modules/structs"
     },
     "EditTeamOption": {
       "description": "EditTeamOption options for editing a team",
@@ -9577,11 +9577,7 @@
       "description": "VisibleType defines the visibility (Organization only)",
       "type": "integer",
       "format": "int64",
-<<<<<<< HEAD
-      "x-go-package": "code.gitea.io/gitea/vendor/code.gitea.io/sdk/gitea"
-=======
       "x-go-package": "code.gitea.io/gitea/modules/structs"
->>>>>>> 5df5bfbd
     },
     "WatchInfo": {
       "description": "WatchInfo represents an API watch status of one repository",
