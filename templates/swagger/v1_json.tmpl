{
  "consumes": [
    "application/json",
    "text/plain"
  ],
  "produces": [
    "application/json",
    "text/html"
  ],
  "schemes": [
    "http",
    "https"
  ],
  "swagger": "2.0",
  "info": {
    "description": "This documentation describes the Gitea API.",
    "title": "Gitea API.",
    "license": {
      "name": "MIT",
      "url": "http://opensource.org/licenses/MIT"
    },
    "version": "1.1.1"
  },
  "basePath": "{{AppSubUrl}}/api/v1",
  "paths": {
    "/admin/orgs": {
      "get": {
        "produces": [
          "application/json"
        ],
        "tags": [
          "admin"
        ],
        "summary": "List all organizations",
        "operationId": "adminGetAllOrgs",
        "parameters": [
          {
            "type": "integer",
            "description": "page number of results to return (1-based)",
            "name": "page",
            "in": "query"
          },
          {
            "type": "integer",
            "description": "page size of results, maximum page size is 50",
            "name": "limit",
            "in": "query"
          }
        ],
        "responses": {
          "200": {
            "$ref": "#/responses/OrganizationList"
          },
          "403": {
            "$ref": "#/responses/forbidden"
          }
        }
      }
    },
    "/admin/users": {
      "get": {
        "produces": [
          "application/json"
        ],
        "tags": [
          "admin"
        ],
        "summary": "List all users",
        "operationId": "adminGetAllUsers",
        "responses": {
          "200": {
            "$ref": "#/responses/UserList"
          },
          "403": {
            "$ref": "#/responses/forbidden"
          }
        }
      },
      "post": {
        "consumes": [
          "application/json"
        ],
        "produces": [
          "application/json"
        ],
        "tags": [
          "admin"
        ],
        "summary": "Create a user",
        "operationId": "adminCreateUser",
        "parameters": [
          {
            "name": "body",
            "in": "body",
            "schema": {
              "$ref": "#/definitions/CreateUserOption"
            }
          }
        ],
        "responses": {
          "201": {
            "$ref": "#/responses/User"
          },
          "403": {
            "$ref": "#/responses/forbidden"
          },
          "422": {
            "$ref": "#/responses/validationError"
          }
        }
      }
    },
    "/admin/users/{username}": {
      "get": {
        "produces": [
          "application/json"
        ],
        "tags": [
          "admin"
        ],
        "summary": "Get a user",
        "operationId": "adminGetUserInfo",
        "parameters": [
          {
            "type": "string",
            "description": "username of user to get",
            "name": "username",
            "in": "path",
            "required": true
          }
        ],
        "responses": {
          "200": {
            "$ref": "#/responses/UserDetails"
          },
          "404": {
            "$ref": "#/responses/notFound"
          }
        }
      },
      "delete": {
        "produces": [
          "application/json"
        ],
        "tags": [
          "admin"
        ],
        "summary": "Delete a user",
        "operationId": "adminDeleteUser",
        "parameters": [
          {
            "type": "string",
            "description": "username of user to delete",
            "name": "username",
            "in": "path",
            "required": true
          }
        ],
        "responses": {
          "204": {
            "$ref": "#/responses/empty"
          },
          "403": {
            "$ref": "#/responses/forbidden"
          },
          "422": {
            "$ref": "#/responses/validationError"
          }
        }
      },
      "patch": {
        "consumes": [
          "application/json"
        ],
        "produces": [
          "application/json"
        ],
        "tags": [
          "admin"
        ],
        "summary": "Edit an existing user",
        "operationId": "adminEditUser",
        "parameters": [
          {
            "type": "string",
            "description": "username of user to edit",
            "name": "username",
            "in": "path",
            "required": true
          },
          {
            "name": "body",
            "in": "body",
            "schema": {
              "$ref": "#/definitions/EditUserOption"
            }
          }
        ],
        "responses": {
          "200": {
            "$ref": "#/responses/UserDetails"
          },
          "403": {
            "$ref": "#/responses/forbidden"
          },
          "422": {
            "$ref": "#/responses/validationError"
          }
        }
      }
    },
    "/admin/users/{username}/keys": {
      "post": {
        "consumes": [
          "application/json"
        ],
        "produces": [
          "application/json"
        ],
        "tags": [
          "admin"
        ],
        "summary": "Add a public key on behalf of a user",
        "operationId": "adminCreatePublicKey",
        "parameters": [
          {
            "type": "string",
            "description": "username of the user",
            "name": "username",
            "in": "path",
            "required": true
          },
          {
            "name": "key",
            "in": "body",
            "schema": {
              "$ref": "#/definitions/CreateKeyOption"
            }
          }
        ],
        "responses": {
          "201": {
            "$ref": "#/responses/PublicKey"
          },
          "403": {
            "$ref": "#/responses/forbidden"
          },
          "422": {
            "$ref": "#/responses/validationError"
          }
        }
      }
    },
    "/admin/users/{username}/keys/{id}": {
      "delete": {
        "produces": [
          "application/json"
        ],
        "tags": [
          "admin"
        ],
        "summary": "Delete a user's public key",
        "operationId": "adminDeleteUserPublicKey",
        "parameters": [
          {
            "type": "string",
            "description": "username of user",
            "name": "username",
            "in": "path",
            "required": true
          },
          {
            "type": "integer",
            "format": "int64",
            "description": "id of the key to delete",
            "name": "id",
            "in": "path",
            "required": true
          }
        ],
        "responses": {
          "204": {
            "$ref": "#/responses/empty"
          },
          "403": {
            "$ref": "#/responses/forbidden"
          },
          "404": {
            "$ref": "#/responses/notFound"
          }
        }
      }
    },
    "/admin/users/{username}/orgs": {
      "post": {
        "consumes": [
          "application/json"
        ],
        "produces": [
          "application/json"
        ],
        "tags": [
          "admin"
        ],
        "summary": "Create an organization",
        "operationId": "adminCreateOrg",
        "parameters": [
          {
            "type": "string",
            "description": "username of the user that will own the created organization",
            "name": "username",
            "in": "path",
            "required": true
          },
          {
            "name": "organization",
            "in": "body",
            "required": true,
            "schema": {
              "$ref": "#/definitions/CreateOrgOption"
            }
          }
        ],
        "responses": {
          "201": {
            "$ref": "#/responses/OrganizationDetails"
          },
          "403": {
            "$ref": "#/responses/forbidden"
          },
          "422": {
            "$ref": "#/responses/validationError"
          }
        }
      }
    },
    "/admin/users/{username}/repos": {
      "post": {
        "consumes": [
          "application/json"
        ],
        "produces": [
          "application/json"
        ],
        "tags": [
          "admin"
        ],
        "summary": "Create a repository on behalf a user",
        "operationId": "adminCreateRepo",
        "parameters": [
          {
            "type": "string",
            "description": "username of the user. This user will own the created repository",
            "name": "username",
            "in": "path",
            "required": true
          },
          {
            "name": "repository",
            "in": "body",
            "required": true,
            "schema": {
              "$ref": "#/definitions/CreateRepoOption"
            }
          }
        ],
        "responses": {
          "201": {
            "$ref": "#/responses/Repository"
          },
          "403": {
            "$ref": "#/responses/forbidden"
          },
          "422": {
            "$ref": "#/responses/validationError"
          }
        }
      }
    },
    "/markdown": {
      "post": {
        "consumes": [
          "application/json"
        ],
        "produces": [
          "text/html"
        ],
        "tags": [
          "miscellaneous"
        ],
        "summary": "Render a markdown document as HTML",
        "operationId": "renderMarkdown",
        "parameters": [
          {
            "name": "body",
            "in": "body",
            "schema": {
              "$ref": "#/definitions/MarkdownOption"
            }
          }
        ],
        "responses": {
          "200": {
            "$ref": "#/responses/MarkdownRender"
          },
          "422": {
            "$ref": "#/responses/validationError"
          }
        }
      }
    },
    "/markdown/raw": {
      "post": {
        "consumes": [
          "text/plain"
        ],
        "produces": [
          "text/html"
        ],
        "tags": [
          "miscellaneous"
        ],
        "summary": "Render raw markdown as HTML",
        "operationId": "renderMarkdownRaw",
        "parameters": [
          {
            "description": "Request body to render",
            "name": "body",
            "in": "body",
            "required": true,
            "schema": {
              "type": "string"
            }
          }
        ],
        "responses": {
          "200": {
            "$ref": "#/responses/MarkdownRender"
          },
          "422": {
            "$ref": "#/responses/validationError"
          }
        }
      }
    },
    "/org/{org}/repos": {
      "post": {
        "consumes": [
          "application/json"
        ],
        "produces": [
          "application/json"
        ],
        "tags": [
          "organization"
        ],
        "summary": "Create a repository in an organization",
        "operationId": "createOrgRepo",
        "parameters": [
          {
            "type": "string",
            "description": "name of organization",
            "name": "org",
            "in": "path",
            "required": true
          },
          {
            "name": "body",
            "in": "body",
            "schema": {
              "$ref": "#/definitions/CreateRepoOption"
            }
          }
        ],
        "responses": {
          "201": {
            "$ref": "#/responses/Repository"
          },
          "403": {
            "$ref": "#/responses/forbidden"
          },
          "422": {
            "$ref": "#/responses/validationError"
          }
        }
      }
    },
    "/orgs": {
      "post": {
        "consumes": [
          "application/json"
        ],
        "produces": [
          "application/json"
        ],
        "tags": [
          "organization"
        ],
        "summary": "Create an organization",
        "operationId": "orgCreate",
        "parameters": [
          {
            "name": "organization",
            "in": "body",
            "required": true,
            "schema": {
              "$ref": "#/definitions/CreateOrgOption"
            }
          }
        ],
        "responses": {
          "201": {
            "$ref": "#/responses/OrganizationDetails"
          },
          "403": {
            "$ref": "#/responses/forbidden"
          },
          "422": {
            "$ref": "#/responses/validationError"
          }
        }
      }
    },
    "/orgs/{org}": {
      "get": {
        "produces": [
          "application/json"
        ],
        "tags": [
          "organization"
        ],
        "summary": "Get an organization",
        "operationId": "orgGet",
        "parameters": [
          {
            "type": "string",
            "description": "name of the organization to get",
            "name": "org",
            "in": "path",
            "required": true
          }
        ],
        "responses": {
          "200": {
            "$ref": "#/responses/OrganizationDetails"
          }
        }
      },
      "delete": {
        "produces": [
          "application/json"
        ],
        "tags": [
          "organization"
        ],
        "summary": "Delete an organization",
        "operationId": "orgDelete",
        "parameters": [
          {
            "type": "string",
            "description": "organization that is to be deleted",
            "name": "org",
            "in": "path",
            "required": true
          }
        ],
        "responses": {
          "204": {
            "$ref": "#/responses/empty"
          }
        }
      },
      "patch": {
        "consumes": [
          "application/json"
        ],
        "produces": [
          "application/json"
        ],
        "tags": [
          "organization"
        ],
        "summary": "Edit an organization",
        "operationId": "orgEdit",
        "parameters": [
          {
            "type": "string",
            "description": "name of the organization to edit",
            "name": "org",
            "in": "path",
            "required": true
          },
          {
            "name": "body",
            "in": "body",
            "required": true,
            "schema": {
              "$ref": "#/definitions/EditOrgOption"
            }
          }
        ],
        "responses": {
          "200": {
            "$ref": "#/responses/OrganizationDetails"
          }
        }
      }
    },
    "/orgs/{org}/hooks": {
      "get": {
        "produces": [
          "application/json"
        ],
        "tags": [
          "organization"
        ],
        "summary": "List an organization's webhooks",
        "operationId": "orgListHooks",
        "parameters": [
          {
            "type": "string",
            "description": "name of the organization",
            "name": "org",
            "in": "path",
            "required": true
          }
        ],
        "responses": {
          "200": {
            "$ref": "#/responses/HookList"
          }
        }
      }
    },
    "/orgs/{org}/hooks/": {
      "post": {
        "consumes": [
          "application/json"
        ],
        "produces": [
          "application/json"
        ],
        "tags": [
          "organization"
        ],
        "summary": "Create a hook",
        "operationId": "orgCreateHook",
        "parameters": [
          {
            "type": "string",
            "description": "name of the organization",
            "name": "org",
            "in": "path",
            "required": true
          },
          {
            "name": "body",
            "in": "body",
            "required": true,
            "schema": {
              "$ref": "#/definitions/CreateHookOption"
            }
          }
        ],
        "responses": {
          "201": {
            "$ref": "#/responses/Hook"
          }
        }
      }
    },
    "/orgs/{org}/hooks/{id}": {
      "get": {
        "produces": [
          "application/json"
        ],
        "tags": [
          "organization"
        ],
        "summary": "Get a hook",
        "operationId": "orgGetHook",
        "parameters": [
          {
            "type": "string",
            "description": "name of the organization",
            "name": "org",
            "in": "path",
            "required": true
          },
          {
            "type": "integer",
            "format": "int64",
            "description": "id of the hook to get",
            "name": "id",
            "in": "path",
            "required": true
          }
        ],
        "responses": {
          "200": {
            "$ref": "#/responses/Hook"
          }
        }
      },
      "delete": {
        "produces": [
          "application/json"
        ],
        "tags": [
          "organization"
        ],
        "summary": "Delete a hook",
        "operationId": "orgDeleteHook",
        "parameters": [
          {
            "type": "string",
            "description": "name of the organization",
            "name": "org",
            "in": "path",
            "required": true
          },
          {
            "type": "integer",
            "format": "int64",
            "description": "id of the hook to delete",
            "name": "id",
            "in": "path",
            "required": true
          }
        ],
        "responses": {
          "204": {
            "$ref": "#/responses/empty"
          }
        }
      },
      "patch": {
        "consumes": [
          "application/json"
        ],
        "produces": [
          "application/json"
        ],
        "tags": [
          "organization"
        ],
        "summary": "Update a hook",
        "operationId": "orgEditHook",
        "parameters": [
          {
            "type": "string",
            "description": "name of the organization",
            "name": "org",
            "in": "path",
            "required": true
          },
          {
            "type": "integer",
            "format": "int64",
            "description": "id of the hook to update",
            "name": "id",
            "in": "path",
            "required": true
          },
          {
            "name": "body",
            "in": "body",
            "schema": {
              "$ref": "#/definitions/EditHookOption"
            }
          }
        ],
        "responses": {
          "200": {
            "$ref": "#/responses/Hook"
          }
        }
      }
    },
    "/orgs/{org}/members": {
      "get": {
        "produces": [
          "application/json"
        ],
        "tags": [
          "organization"
        ],
        "summary": "List an organization's members",
        "operationId": "orgListMembers",
        "parameters": [
          {
            "type": "string",
            "description": "name of the organization",
            "name": "org",
            "in": "path",
            "required": true
          }
        ],
        "responses": {
          "200": {
            "$ref": "#/responses/UserList"
          }
        }
      }
    },
    "/orgs/{org}/members/{username}": {
      "get": {
        "tags": [
          "organization"
        ],
        "summary": "Check if a user is a member of an organization",
        "operationId": "orgIsMember",
        "parameters": [
          {
            "type": "string",
            "description": "name of the organization",
            "name": "org",
            "in": "path",
            "required": true
          },
          {
            "type": "string",
            "description": "username of the user",
            "name": "username",
            "in": "path",
            "required": true
          }
        ],
        "responses": {
          "204": {
            "description": "user is a member"
          },
          "404": {
            "description": "user is not a member"
          }
        }
      },
      "delete": {
        "produces": [
          "application/json"
        ],
        "tags": [
          "organization"
        ],
        "summary": "Remove a member from an organization",
        "operationId": "orgDeleteMember",
        "parameters": [
          {
            "type": "string",
            "description": "name of the organization",
            "name": "org",
            "in": "path",
            "required": true
          },
          {
            "type": "string",
            "description": "username of the user",
            "name": "username",
            "in": "path",
            "required": true
          }
        ],
        "responses": {
          "204": {
            "description": "member removed"
          }
        }
      }
    },
    "/orgs/{org}/public_members": {
      "get": {
        "produces": [
          "application/json"
        ],
        "tags": [
          "organization"
        ],
        "summary": "List an organization's public members",
        "operationId": "orgListPublicMembers",
        "parameters": [
          {
            "type": "string",
            "description": "name of the organization",
            "name": "org",
            "in": "path",
            "required": true
          }
        ],
        "responses": {
          "200": {
            "$ref": "#/responses/UserList"
          }
        }
      }
    },
    "/orgs/{org}/public_members/{username}": {
      "get": {
        "tags": [
          "organization"
        ],
        "summary": "Check if a user is a public member of an organization",
        "operationId": "orgIsPublicMember",
        "parameters": [
          {
            "type": "string",
            "description": "name of the organization",
            "name": "org",
            "in": "path",
            "required": true
          },
          {
            "type": "string",
            "description": "username of the user",
            "name": "username",
            "in": "path",
            "required": true
          }
        ],
        "responses": {
          "204": {
            "description": "user is a public member"
          },
          "404": {
            "description": "user is not a public member"
          }
        }
      },
      "put": {
        "produces": [
          "application/json"
        ],
        "tags": [
          "organization"
        ],
        "summary": "Publicize a user's membership",
        "operationId": "orgPublicizeMember",
        "parameters": [
          {
            "type": "string",
            "description": "name of the organization",
            "name": "org",
            "in": "path",
            "required": true
          },
          {
            "type": "string",
            "description": "username of the user",
            "name": "username",
            "in": "path",
            "required": true
          }
        ],
        "responses": {
          "204": {
            "description": "membership publicized"
          }
        }
      },
      "delete": {
        "produces": [
          "application/json"
        ],
        "tags": [
          "organization"
        ],
        "summary": "Conceal a user's membership",
        "operationId": "orgConcealMember",
        "parameters": [
          {
            "type": "string",
            "description": "name of the organization",
            "name": "org",
            "in": "path",
            "required": true
          },
          {
            "type": "string",
            "description": "username of the user",
            "name": "username",
            "in": "path",
            "required": true
          }
        ],
        "responses": {
          "204": {
            "$ref": "#/responses/empty"
          }
        }
      }
    },
    "/orgs/{org}/repos": {
      "get": {
        "produces": [
          "application/json"
        ],
        "tags": [
          "organization"
        ],
        "summary": "List an organization's repos",
        "operationId": "orgListRepos",
        "parameters": [
          {
            "type": "string",
            "description": "name of the organization",
            "name": "org",
            "in": "path",
            "required": true
          }
        ],
        "responses": {
          "200": {
            "$ref": "#/responses/RepositoryList"
          }
        }
      }
    },
    "/orgs/{org}/teams": {
      "get": {
        "produces": [
          "application/json"
        ],
        "tags": [
          "organization"
        ],
        "summary": "List an organization's teams",
        "operationId": "orgListTeams",
        "parameters": [
          {
            "type": "string",
            "description": "name of the organization",
            "name": "org",
            "in": "path",
            "required": true
          }
        ],
        "responses": {
          "200": {
            "$ref": "#/responses/TeamList"
          }
        }
      },
      "post": {
        "consumes": [
          "application/json"
        ],
        "produces": [
          "application/json"
        ],
        "tags": [
          "organization"
        ],
        "summary": "Create a team",
        "operationId": "orgCreateTeam",
        "parameters": [
          {
            "type": "string",
            "description": "name of the organization",
            "name": "org",
            "in": "path",
            "required": true
          },
          {
            "name": "body",
            "in": "body",
            "schema": {
              "$ref": "#/definitions/CreateTeamOption"
            }
          }
        ],
        "responses": {
          "201": {
            "$ref": "#/responses/Team"
          }
        }
      }
    },
    "/orgs/{org}/teams/search": {
      "get": {
        "produces": [
          "application/json"
        ],
        "tags": [
          "organization"
        ],
        "summary": "Search for teams within an organization",
        "operationId": "teamSearch",
        "parameters": [
          {
            "type": "string",
            "description": "name of the organization",
            "name": "org",
            "in": "path",
            "required": true
          },
          {
            "type": "string",
            "description": "keywords to search",
            "name": "q",
            "in": "query"
          },
          {
            "type": "boolean",
            "description": "include search within team description (defaults to true)",
            "name": "include_desc",
            "in": "query"
          },
          {
            "type": "integer",
            "description": "limit size of results",
            "name": "limit",
            "in": "query"
          },
          {
            "type": "integer",
            "description": "page number of results to return (1-based)",
            "name": "page",
            "in": "query"
          }
        ],
        "responses": {
          "200": {
            "description": "SearchResults of a successful search",
            "schema": {
              "type": "object",
              "properties": {
                "data": {
                  "type": "array",
                  "items": {
                    "$ref": "#/definitions/Team"
                  }
                },
                "ok": {
                  "type": "boolean"
                }
              }
            }
          }
        }
      }
    },
    "/repos/issues/search": {
      "get": {
        "produces": [
          "application/json"
        ],
        "tags": [
          "issue"
        ],
        "summary": "Search for issues across the repositories that the user has access to",
        "operationId": "issueSearchIssues",
        "parameters": [
          {
            "type": "string",
            "description": "whether issue is open or closed",
            "name": "state",
            "in": "query"
          },
          {
            "type": "string",
            "description": "comma separated list of labels. Fetch only issues that have any of this labels. Non existent labels are discarded",
            "name": "labels",
            "in": "query"
          },
          {
            "type": "integer",
            "description": "page number of requested issues",
            "name": "page",
            "in": "query"
          },
          {
            "type": "string",
            "description": "search string",
            "name": "q",
            "in": "query"
          },
          {
            "type": "integer",
            "format": "int64",
            "description": "repository to prioritize in the results",
            "name": "priority_repo_id",
            "in": "query"
          }
        ],
        "responses": {
          "200": {
            "$ref": "#/responses/IssueList"
          }
        }
      }
    },
    "/repos/migrate": {
      "post": {
        "consumes": [
          "application/json"
        ],
        "produces": [
          "application/json"
        ],
        "tags": [
          "repository"
        ],
        "summary": "Migrate a remote git repository",
        "operationId": "repoMigrate",
        "parameters": [
          {
            "name": "body",
            "in": "body",
            "schema": {
              "$ref": "#/definitions/MigrateRepoForm"
            }
          }
        ],
        "responses": {
          "201": {
            "$ref": "#/responses/Repository"
          }
        }
      }
    },
    "/repos/search": {
      "get": {
        "produces": [
          "application/json"
        ],
        "tags": [
          "repository"
        ],
        "summary": "Search for repositories",
        "operationId": "repoSearch",
        "parameters": [
          {
            "type": "string",
            "description": "keyword",
            "name": "q",
            "in": "query"
          },
          {
            "type": "boolean",
            "description": "Limit search to repositories with keyword as topic",
            "name": "topic",
            "in": "query"
          },
          {
            "type": "boolean",
            "description": "include search of keyword within repository description",
            "name": "includeDesc",
            "in": "query"
          },
          {
            "type": "integer",
            "format": "int64",
            "description": "search only for repos that the user with the given id owns or contributes to",
            "name": "uid",
            "in": "query"
          },
          {
            "type": "integer",
            "format": "int64",
            "description": "repo owner to prioritize in the results",
            "name": "priority_owner_id",
            "in": "query"
          },
          {
            "type": "integer",
            "format": "int64",
            "description": "search only for repos that the user with the given id has starred",
            "name": "starredBy",
            "in": "query"
          },
          {
            "type": "boolean",
            "description": "include private repositories this user has access to (defaults to true)",
            "name": "private",
            "in": "query"
          },
          {
            "type": "boolean",
            "description": "include template repositories this user has access to (defaults to true)",
            "name": "template",
            "in": "query"
          },
          {
            "type": "integer",
            "description": "page number of results to return (1-based)",
            "name": "page",
            "in": "query"
          },
          {
            "type": "integer",
            "description": "page size of results, maximum page size is 50",
            "name": "limit",
            "in": "query"
          },
          {
            "type": "string",
            "description": "type of repository to search for. Supported values are \"fork\", \"source\", \"mirror\" and \"collaborative\"",
            "name": "mode",
            "in": "query"
          },
          {
            "type": "boolean",
            "description": "if `uid` is given, search only for repos that the user owns",
            "name": "exclusive",
            "in": "query"
          },
          {
            "type": "string",
            "description": "sort repos by attribute. Supported values are \"alpha\", \"created\", \"updated\", \"size\", and \"id\". Default is \"alpha\"",
            "name": "sort",
            "in": "query"
          },
          {
            "type": "string",
            "description": "sort order, either \"asc\" (ascending) or \"desc\" (descending). Default is \"asc\", ignored if \"sort\" is not specified.",
            "name": "order",
            "in": "query"
          }
        ],
        "responses": {
          "200": {
            "$ref": "#/responses/SearchResults"
          },
          "422": {
            "$ref": "#/responses/validationError"
          }
        }
      }
    },
    "/repos/{owner}/{repo}": {
      "get": {
        "produces": [
          "application/json"
        ],
        "tags": [
          "repository"
        ],
        "summary": "Get a repository",
        "operationId": "repoGet",
        "parameters": [
          {
            "type": "string",
            "description": "owner of the repo",
            "name": "owner",
            "in": "path",
            "required": true
          },
          {
            "type": "string",
            "description": "name of the repo",
            "name": "repo",
            "in": "path",
            "required": true
          }
        ],
        "responses": {
          "200": {
            "$ref": "#/responses/Repository"
          }
        }
      },
      "delete": {
        "produces": [
          "application/json"
        ],
        "tags": [
          "repository"
        ],
        "summary": "Delete a repository",
        "operationId": "repoDelete",
        "parameters": [
          {
            "type": "string",
            "description": "owner of the repo to delete",
            "name": "owner",
            "in": "path",
            "required": true
          },
          {
            "type": "string",
            "description": "name of the repo to delete",
            "name": "repo",
            "in": "path",
            "required": true
          }
        ],
        "responses": {
          "204": {
            "$ref": "#/responses/empty"
          },
          "403": {
            "$ref": "#/responses/forbidden"
          }
        }
      },
      "patch": {
        "produces": [
          "application/json"
        ],
        "tags": [
          "repository"
        ],
        "summary": "Edit a repository's properties. Only fields that are set will be changed.",
        "operationId": "repoEdit",
        "parameters": [
          {
            "type": "string",
            "description": "owner of the repo to edit",
            "name": "owner",
            "in": "path",
            "required": true
          },
          {
            "type": "string",
            "description": "name of the repo to edit",
            "name": "repo",
            "in": "path",
            "required": true
          },
          {
            "description": "Properties of a repo that you can edit",
            "name": "body",
            "in": "body",
            "schema": {
              "$ref": "#/definitions/EditRepoOption"
            }
          }
        ],
        "responses": {
          "200": {
            "$ref": "#/responses/Repository"
          },
          "403": {
            "$ref": "#/responses/forbidden"
          },
          "422": {
            "$ref": "#/responses/validationError"
          }
        }
      }
    },
    "/repos/{owner}/{repo}/archive/{archive}": {
      "get": {
        "produces": [
          "application/json"
        ],
        "tags": [
          "repository"
        ],
        "summary": "Get an archive of a repository",
        "operationId": "repoGetArchive",
        "parameters": [
          {
            "type": "string",
            "description": "owner of the repo",
            "name": "owner",
            "in": "path",
            "required": true
          },
          {
            "type": "string",
            "description": "name of the repo",
            "name": "repo",
            "in": "path",
            "required": true
          },
          {
            "type": "string",
            "description": "archive to download, consisting of a git reference and archive",
            "name": "archive",
            "in": "path",
            "required": true
          }
        ],
        "responses": {
          "200": {
            "description": "success"
          }
        }
      }
    },
    "/repos/{owner}/{repo}/branches": {
      "get": {
        "produces": [
          "application/json"
        ],
        "tags": [
          "repository"
        ],
        "summary": "List a repository's branches",
        "operationId": "repoListBranches",
        "parameters": [
          {
            "type": "string",
            "description": "owner of the repo",
            "name": "owner",
            "in": "path",
            "required": true
          },
          {
            "type": "string",
            "description": "name of the repo",
            "name": "repo",
            "in": "path",
            "required": true
          }
        ],
        "responses": {
          "200": {
            "$ref": "#/responses/BranchList"
          }
        }
      }
    },
    "/repos/{owner}/{repo}/branches/{branch}": {
      "get": {
        "produces": [
          "application/json"
        ],
        "tags": [
          "repository"
        ],
        "summary": "Retrieve a specific branch from a repository, including its effective branch protection",
        "operationId": "repoGetBranch",
        "parameters": [
          {
            "type": "string",
            "description": "owner of the repo",
            "name": "owner",
            "in": "path",
            "required": true
          },
          {
            "type": "string",
            "description": "name of the repo",
            "name": "repo",
            "in": "path",
            "required": true
          },
          {
            "type": "string",
            "description": "branch to get",
            "name": "branch",
            "in": "path",
            "required": true
          }
        ],
        "responses": {
          "200": {
            "$ref": "#/responses/Branch"
          }
        }
      }
    },
    "/repos/{owner}/{repo}/collaborators": {
      "get": {
        "produces": [
          "application/json"
        ],
        "tags": [
          "repository"
        ],
        "summary": "List a repository's collaborators",
        "operationId": "repoListCollaborators",
        "parameters": [
          {
            "type": "string",
            "description": "owner of the repo",
            "name": "owner",
            "in": "path",
            "required": true
          },
          {
            "type": "string",
            "description": "name of the repo",
            "name": "repo",
            "in": "path",
            "required": true
          }
        ],
        "responses": {
          "200": {
            "$ref": "#/responses/UserList"
          }
        }
      }
    },
    "/repos/{owner}/{repo}/collaborators/{collaborator}": {
      "get": {
        "produces": [
          "application/json"
        ],
        "tags": [
          "repository"
        ],
        "summary": "Check if a user is a collaborator of a repository",
        "operationId": "repoCheckCollaborator",
        "parameters": [
          {
            "type": "string",
            "description": "owner of the repo",
            "name": "owner",
            "in": "path",
            "required": true
          },
          {
            "type": "string",
            "description": "name of the repo",
            "name": "repo",
            "in": "path",
            "required": true
          },
          {
            "type": "string",
            "description": "username of the collaborator",
            "name": "collaborator",
            "in": "path",
            "required": true
          }
        ],
        "responses": {
          "204": {
            "$ref": "#/responses/empty"
          },
          "404": {
            "$ref": "#/responses/empty"
          }
        }
      },
      "put": {
        "produces": [
          "application/json"
        ],
        "tags": [
          "repository"
        ],
        "summary": "Add a collaborator to a repository",
        "operationId": "repoAddCollaborator",
        "parameters": [
          {
            "type": "string",
            "description": "owner of the repo",
            "name": "owner",
            "in": "path",
            "required": true
          },
          {
            "type": "string",
            "description": "name of the repo",
            "name": "repo",
            "in": "path",
            "required": true
          },
          {
            "type": "string",
            "description": "username of the collaborator to add",
            "name": "collaborator",
            "in": "path",
            "required": true
          },
          {
            "name": "body",
            "in": "body",
            "schema": {
              "$ref": "#/definitions/AddCollaboratorOption"
            }
          }
        ],
        "responses": {
          "204": {
            "$ref": "#/responses/empty"
          }
        }
      },
      "delete": {
        "produces": [
          "application/json"
        ],
        "tags": [
          "repository"
        ],
        "summary": "Delete a collaborator from a repository",
        "operationId": "repoDeleteCollaborator",
        "parameters": [
          {
            "type": "string",
            "description": "owner of the repo",
            "name": "owner",
            "in": "path",
            "required": true
          },
          {
            "type": "string",
            "description": "name of the repo",
            "name": "repo",
            "in": "path",
            "required": true
          },
          {
            "type": "string",
            "description": "username of the collaborator to delete",
            "name": "collaborator",
            "in": "path",
            "required": true
          }
        ],
        "responses": {
          "204": {
            "$ref": "#/responses/empty"
          }
        }
      }
    },
    "/repos/{owner}/{repo}/commits": {
      "get": {
        "produces": [
          "application/json"
        ],
        "tags": [
          "repository"
        ],
        "summary": "Get a list of all commits from a repository",
        "operationId": "repoGetAllCommits",
        "parameters": [
          {
            "type": "string",
            "description": "owner of the repo",
            "name": "owner",
            "in": "path",
            "required": true
          },
          {
            "type": "string",
            "description": "name of the repo",
            "name": "repo",
            "in": "path",
            "required": true
          },
          {
            "type": "string",
            "description": "SHA or branch to start listing commits from (usually 'master')",
            "name": "sha",
            "in": "query"
          },
          {
            "type": "integer",
            "description": "page number of requested commits",
            "name": "page",
            "in": "query"
          }
        ],
        "responses": {
          "200": {
            "$ref": "#/responses/CommitList"
          },
          "404": {
            "$ref": "#/responses/notFound"
          },
          "409": {
            "$ref": "#/responses/EmptyRepository"
          }
        }
      }
    },
    "/repos/{owner}/{repo}/commits/{ref}/statuses": {
      "get": {
        "produces": [
          "application/json"
        ],
        "tags": [
          "repository"
        ],
        "summary": "Get a commit's combined status, by branch/tag/commit reference",
        "operationId": "repoGetCombinedStatusByRef",
        "parameters": [
          {
            "type": "string",
            "description": "owner of the repo",
            "name": "owner",
            "in": "path",
            "required": true
          },
          {
            "type": "string",
            "description": "name of the repo",
            "name": "repo",
            "in": "path",
            "required": true
          },
          {
            "type": "string",
            "description": "name of branch/tag/commit",
            "name": "ref",
            "in": "path",
            "required": true
          },
          {
            "type": "integer",
            "description": "page number of results",
            "name": "page",
            "in": "query"
          }
        ],
        "responses": {
          "200": {
            "$ref": "#/responses/Status"
          }
        }
      }
    },
    "/repos/{owner}/{repo}/contents": {
      "get": {
        "produces": [
          "application/json"
        ],
        "tags": [
          "repository"
        ],
        "summary": "Gets the metadata of all the entries of the root dir",
        "operationId": "repoGetContentsList",
        "parameters": [
          {
            "type": "string",
            "description": "owner of the repo",
            "name": "owner",
            "in": "path",
            "required": true
          },
          {
            "type": "string",
            "description": "name of the repo",
            "name": "repo",
            "in": "path",
            "required": true
          },
          {
            "type": "string",
            "description": "The name of the commit/branch/tag. Default the repository’s default branch (usually master)",
            "name": "ref",
            "in": "query"
          }
        ],
        "responses": {
          "200": {
            "$ref": "#/responses/ContentsListResponse"
          }
        }
      }
    },
    "/repos/{owner}/{repo}/contents/{filepath}": {
      "get": {
        "produces": [
          "application/json"
        ],
        "tags": [
          "repository"
        ],
        "summary": "Gets the metadata and contents (if a file) of an entry in a repository, or a list of entries if a dir",
        "operationId": "repoGetContents",
        "parameters": [
          {
            "type": "string",
            "description": "owner of the repo",
            "name": "owner",
            "in": "path",
            "required": true
          },
          {
            "type": "string",
            "description": "name of the repo",
            "name": "repo",
            "in": "path",
            "required": true
          },
          {
            "type": "string",
            "description": "path of the dir, file, symlink or submodule in the repo",
            "name": "filepath",
            "in": "path",
            "required": true
          },
          {
            "type": "string",
            "description": "The name of the commit/branch/tag. Default the repository’s default branch (usually master)",
            "name": "ref",
            "in": "query"
          }
        ],
        "responses": {
          "200": {
            "$ref": "#/responses/ContentsResponse"
          }
        }
      },
      "put": {
        "consumes": [
          "application/json"
        ],
        "produces": [
          "application/json"
        ],
        "tags": [
          "repository"
        ],
        "summary": "Update a file in a repository",
        "operationId": "repoUpdateFile",
        "parameters": [
          {
            "type": "string",
            "description": "owner of the repo",
            "name": "owner",
            "in": "path",
            "required": true
          },
          {
            "type": "string",
            "description": "name of the repo",
            "name": "repo",
            "in": "path",
            "required": true
          },
          {
            "type": "string",
            "description": "path of the file to update",
            "name": "filepath",
            "in": "path",
            "required": true
          },
          {
            "name": "body",
            "in": "body",
            "required": true,
            "schema": {
              "$ref": "#/definitions/UpdateFileOptions"
            }
          }
        ],
        "responses": {
          "200": {
            "$ref": "#/responses/FileResponse"
          }
        }
      },
      "post": {
        "consumes": [
          "application/json"
        ],
        "produces": [
          "application/json"
        ],
        "tags": [
          "repository"
        ],
        "summary": "Create a file in a repository",
        "operationId": "repoCreateFile",
        "parameters": [
          {
            "type": "string",
            "description": "owner of the repo",
            "name": "owner",
            "in": "path",
            "required": true
          },
          {
            "type": "string",
            "description": "name of the repo",
            "name": "repo",
            "in": "path",
            "required": true
          },
          {
            "type": "string",
            "description": "path of the file to create",
            "name": "filepath",
            "in": "path",
            "required": true
          },
          {
            "name": "body",
            "in": "body",
            "required": true,
            "schema": {
              "$ref": "#/definitions/CreateFileOptions"
            }
          }
        ],
        "responses": {
          "201": {
            "$ref": "#/responses/FileResponse"
          }
        }
      },
      "delete": {
        "consumes": [
          "application/json"
        ],
        "produces": [
          "application/json"
        ],
        "tags": [
          "repository"
        ],
        "summary": "Delete a file in a repository",
        "operationId": "repoDeleteFile",
        "parameters": [
          {
            "type": "string",
            "description": "owner of the repo",
            "name": "owner",
            "in": "path",
            "required": true
          },
          {
            "type": "string",
            "description": "name of the repo",
            "name": "repo",
            "in": "path",
            "required": true
          },
          {
            "type": "string",
            "description": "path of the file to delete",
            "name": "filepath",
            "in": "path",
            "required": true
          },
          {
            "name": "body",
            "in": "body",
            "required": true,
            "schema": {
              "$ref": "#/definitions/DeleteFileOptions"
            }
          }
        ],
        "responses": {
          "200": {
            "$ref": "#/responses/FileDeleteResponse"
          }
        }
      }
    },
    "/repos/{owner}/{repo}/editorconfig/{filepath}": {
      "get": {
        "produces": [
          "application/json"
        ],
        "tags": [
          "repository"
        ],
        "summary": "Get the EditorConfig definitions of a file in a repository",
        "operationId": "repoGetEditorConfig",
        "parameters": [
          {
            "type": "string",
            "description": "owner of the repo",
            "name": "owner",
            "in": "path",
            "required": true
          },
          {
            "type": "string",
            "description": "name of the repo",
            "name": "repo",
            "in": "path",
            "required": true
          },
          {
            "type": "string",
            "description": "filepath of file to get",
            "name": "filepath",
            "in": "path",
            "required": true
          }
        ],
        "responses": {
          "200": {
            "description": "success"
          }
        }
      }
    },
    "/repos/{owner}/{repo}/forks": {
      "get": {
        "produces": [
          "application/json"
        ],
        "tags": [
          "repository"
        ],
        "summary": "List a repository's forks",
        "operationId": "listForks",
        "parameters": [
          {
            "type": "string",
            "description": "owner of the repo",
            "name": "owner",
            "in": "path",
            "required": true
          },
          {
            "type": "string",
            "description": "name of the repo",
            "name": "repo",
            "in": "path",
            "required": true
          }
        ],
        "responses": {
          "200": {
            "$ref": "#/responses/RepositoryList"
          }
        }
      },
      "post": {
        "produces": [
          "application/json"
        ],
        "tags": [
          "repository"
        ],
        "summary": "Fork a repository",
        "operationId": "createFork",
        "parameters": [
          {
            "type": "string",
            "description": "owner of the repo to fork",
            "name": "owner",
            "in": "path",
            "required": true
          },
          {
            "type": "string",
            "description": "name of the repo to fork",
            "name": "repo",
            "in": "path",
            "required": true
          },
          {
            "name": "body",
            "in": "body",
            "schema": {
              "$ref": "#/definitions/CreateForkOption"
            }
          }
        ],
        "responses": {
          "202": {
            "$ref": "#/responses/Repository"
          }
        }
      }
    },
    "/repos/{owner}/{repo}/git/blobs/{sha}": {
      "get": {
        "produces": [
          "application/json"
        ],
        "tags": [
          "repository"
        ],
        "summary": "Gets the blob of a repository.",
        "operationId": "GetBlob",
        "parameters": [
          {
            "type": "string",
            "description": "owner of the repo",
            "name": "owner",
            "in": "path",
            "required": true
          },
          {
            "type": "string",
            "description": "name of the repo",
            "name": "repo",
            "in": "path",
            "required": true
          },
          {
            "type": "string",
            "description": "sha of the commit",
            "name": "sha",
            "in": "path",
            "required": true
          }
        ],
        "responses": {
          "200": {
            "$ref": "#/responses/GitBlobResponse"
          }
        }
      }
    },
    "/repos/{owner}/{repo}/git/commits/{sha}": {
      "get": {
        "produces": [
          "application/json"
        ],
        "tags": [
          "repository"
        ],
        "summary": "Get a single commit from a repository",
        "operationId": "repoGetSingleCommit",
        "parameters": [
          {
            "type": "string",
            "description": "owner of the repo",
            "name": "owner",
            "in": "path",
            "required": true
          },
          {
            "type": "string",
            "description": "name of the repo",
            "name": "repo",
            "in": "path",
            "required": true
          },
          {
            "type": "string",
            "description": "the commit hash",
            "name": "sha",
            "in": "path",
            "required": true
          }
        ],
        "responses": {
          "200": {
            "$ref": "#/responses/Commit"
          },
          "404": {
            "$ref": "#/responses/notFound"
          }
        }
      }
    },
    "/repos/{owner}/{repo}/git/refs": {
      "get": {
        "produces": [
          "application/json"
        ],
        "tags": [
          "repository"
        ],
        "summary": "Get specified ref or filtered repository's refs",
        "operationId": "repoListAllGitRefs",
        "parameters": [
          {
            "type": "string",
            "description": "owner of the repo",
            "name": "owner",
            "in": "path",
            "required": true
          },
          {
            "type": "string",
            "description": "name of the repo",
            "name": "repo",
            "in": "path",
            "required": true
          }
        ],
        "responses": {
          "200": {
            "$ref": "#/responses/ReferenceList"
          },
          "404": {
            "$ref": "#/responses/notFound"
          }
        }
      }
    },
    "/repos/{owner}/{repo}/git/refs/{ref}": {
      "get": {
        "produces": [
          "application/json"
        ],
        "tags": [
          "repository"
        ],
        "summary": "Get specified ref or filtered repository's refs",
        "operationId": "repoListGitRefs",
        "parameters": [
          {
            "type": "string",
            "description": "owner of the repo",
            "name": "owner",
            "in": "path",
            "required": true
          },
          {
            "type": "string",
            "description": "name of the repo",
            "name": "repo",
            "in": "path",
            "required": true
          },
          {
            "type": "string",
            "description": "part or full name of the ref",
            "name": "ref",
            "in": "path",
            "required": true
          }
        ],
        "responses": {
          "200": {
            "$ref": "#/responses/ReferenceList"
          },
          "404": {
            "$ref": "#/responses/notFound"
          }
        }
      }
    },
    "/repos/{owner}/{repo}/git/tags/{sha}": {
      "get": {
        "produces": [
          "application/json"
        ],
        "tags": [
          "repository"
        ],
        "summary": "Gets the tag object of an annotated tag (not lightweight tags)",
        "operationId": "GetTag",
        "parameters": [
          {
            "type": "string",
            "description": "owner of the repo",
            "name": "owner",
            "in": "path",
            "required": true
          },
          {
            "type": "string",
            "description": "name of the repo",
            "name": "repo",
            "in": "path",
            "required": true
          },
          {
            "type": "string",
            "description": "sha of the tag. The Git tags API only supports annotated tag objects, not lightweight tags.",
            "name": "sha",
            "in": "path",
            "required": true
          }
        ],
        "responses": {
          "200": {
            "$ref": "#/responses/AnnotatedTag"
          }
        }
      }
    },
    "/repos/{owner}/{repo}/git/trees/{sha}": {
      "get": {
        "produces": [
          "application/json"
        ],
        "tags": [
          "repository"
        ],
        "summary": "Gets the tree of a repository.",
        "operationId": "GetTree",
        "parameters": [
          {
            "type": "string",
            "description": "owner of the repo",
            "name": "owner",
            "in": "path",
            "required": true
          },
          {
            "type": "string",
            "description": "name of the repo",
            "name": "repo",
            "in": "path",
            "required": true
          },
          {
            "type": "string",
            "description": "sha of the commit",
            "name": "sha",
            "in": "path",
            "required": true
          },
          {
            "type": "boolean",
            "description": "show all directories and files",
            "name": "recursive",
            "in": "query"
          },
          {
            "type": "integer",
            "description": "page number; the 'truncated' field in the response will be true if there are still more items after this page, false if the last page",
            "name": "page",
            "in": "query"
          },
          {
            "type": "integer",
            "description": "number of items per page; default is 1000 or what is set in app.ini as DEFAULT_GIT_TREES_PER_PAGE",
            "name": "per_page",
            "in": "query"
          }
        ],
        "responses": {
          "200": {
            "$ref": "#/responses/GitTreeResponse"
          }
        }
      }
    },
    "/repos/{owner}/{repo}/hooks": {
      "get": {
        "produces": [
          "application/json"
        ],
        "tags": [
          "repository"
        ],
        "summary": "List the hooks in a repository",
        "operationId": "repoListHooks",
        "parameters": [
          {
            "type": "string",
            "description": "owner of the repo",
            "name": "owner",
            "in": "path",
            "required": true
          },
          {
            "type": "string",
            "description": "name of the repo",
            "name": "repo",
            "in": "path",
            "required": true
          }
        ],
        "responses": {
          "200": {
            "$ref": "#/responses/HookList"
          }
        }
      },
      "post": {
        "consumes": [
          "application/json"
        ],
        "produces": [
          "application/json"
        ],
        "tags": [
          "repository"
        ],
        "summary": "Create a hook",
        "operationId": "repoCreateHook",
        "parameters": [
          {
            "type": "string",
            "description": "owner of the repo",
            "name": "owner",
            "in": "path",
            "required": true
          },
          {
            "type": "string",
            "description": "name of the repo",
            "name": "repo",
            "in": "path",
            "required": true
          },
          {
            "name": "body",
            "in": "body",
            "schema": {
              "$ref": "#/definitions/CreateHookOption"
            }
          }
        ],
        "responses": {
          "201": {
            "$ref": "#/responses/Hook"
          }
        }
      }
    },
    "/repos/{owner}/{repo}/hooks/git": {
      "get": {
        "produces": [
          "application/json"
        ],
        "tags": [
          "repository"
        ],
        "summary": "List the Git hooks in a repository",
        "operationId": "repoListGitHooks",
        "parameters": [
          {
            "type": "string",
            "description": "owner of the repo",
            "name": "owner",
            "in": "path",
            "required": true
          },
          {
            "type": "string",
            "description": "name of the repo",
            "name": "repo",
            "in": "path",
            "required": true
          }
        ],
        "responses": {
          "200": {
            "$ref": "#/responses/GitHookList"
          }
        }
      }
    },
    "/repos/{owner}/{repo}/hooks/git/{id}": {
      "get": {
        "produces": [
          "application/json"
        ],
        "tags": [
          "repository"
        ],
        "summary": "Get a Git hook",
        "operationId": "repoGetGitHook",
        "parameters": [
          {
            "type": "string",
            "description": "owner of the repo",
            "name": "owner",
            "in": "path",
            "required": true
          },
          {
            "type": "string",
            "description": "name of the repo",
            "name": "repo",
            "in": "path",
            "required": true
          },
          {
            "type": "string",
            "description": "id of the hook to get",
            "name": "id",
            "in": "path",
            "required": true
          }
        ],
        "responses": {
          "200": {
            "$ref": "#/responses/GitHook"
          },
          "404": {
            "$ref": "#/responses/notFound"
          }
        }
      },
      "delete": {
        "produces": [
          "application/json"
        ],
        "tags": [
          "repository"
        ],
        "summary": "Delete a Git hook in a repository",
        "operationId": "repoDeleteGitHook",
        "parameters": [
          {
            "type": "string",
            "description": "owner of the repo",
            "name": "owner",
            "in": "path",
            "required": true
          },
          {
            "type": "string",
            "description": "name of the repo",
            "name": "repo",
            "in": "path",
            "required": true
          },
          {
            "type": "string",
            "description": "id of the hook to get",
            "name": "id",
            "in": "path",
            "required": true
          }
        ],
        "responses": {
          "204": {
            "$ref": "#/responses/empty"
          },
          "404": {
            "$ref": "#/responses/notFound"
          }
        }
      },
      "patch": {
        "produces": [
          "application/json"
        ],
        "tags": [
          "repository"
        ],
        "summary": "Edit a Git hook in a repository",
        "operationId": "repoEditGitHook",
        "parameters": [
          {
            "type": "string",
            "description": "owner of the repo",
            "name": "owner",
            "in": "path",
            "required": true
          },
          {
            "type": "string",
            "description": "name of the repo",
            "name": "repo",
            "in": "path",
            "required": true
          },
          {
            "type": "string",
            "description": "id of the hook to get",
            "name": "id",
            "in": "path",
            "required": true
          },
          {
            "name": "body",
            "in": "body",
            "schema": {
              "$ref": "#/definitions/EditGitHookOption"
            }
          }
        ],
        "responses": {
          "200": {
            "$ref": "#/responses/GitHook"
          },
          "404": {
            "$ref": "#/responses/notFound"
          }
        }
      }
    },
    "/repos/{owner}/{repo}/hooks/{id}": {
      "get": {
        "produces": [
          "application/json"
        ],
        "tags": [
          "repository"
        ],
        "summary": "Get a hook",
        "operationId": "repoGetHook",
        "parameters": [
          {
            "type": "string",
            "description": "owner of the repo",
            "name": "owner",
            "in": "path",
            "required": true
          },
          {
            "type": "string",
            "description": "name of the repo",
            "name": "repo",
            "in": "path",
            "required": true
          },
          {
            "type": "integer",
            "format": "int64",
            "description": "id of the hook to get",
            "name": "id",
            "in": "path",
            "required": true
          }
        ],
        "responses": {
          "200": {
            "$ref": "#/responses/Hook"
          }
        }
      },
      "delete": {
        "produces": [
          "application/json"
        ],
        "tags": [
          "repository"
        ],
        "summary": "Delete a hook in a repository",
        "operationId": "repoDeleteHook",
        "parameters": [
          {
            "type": "string",
            "description": "owner of the repo",
            "name": "owner",
            "in": "path",
            "required": true
          },
          {
            "type": "string",
            "description": "name of the repo",
            "name": "repo",
            "in": "path",
            "required": true
          },
          {
            "type": "integer",
            "format": "int64",
            "description": "id of the hook to delete",
            "name": "id",
            "in": "path",
            "required": true
          }
        ],
        "responses": {
          "204": {
            "$ref": "#/responses/empty"
          },
          "404": {
            "$ref": "#/responses/notFound"
          }
        }
      },
      "patch": {
        "produces": [
          "application/json"
        ],
        "tags": [
          "repository"
        ],
        "summary": "Edit a hook in a repository",
        "operationId": "repoEditHook",
        "parameters": [
          {
            "type": "string",
            "description": "owner of the repo",
            "name": "owner",
            "in": "path",
            "required": true
          },
          {
            "type": "string",
            "description": "name of the repo",
            "name": "repo",
            "in": "path",
            "required": true
          },
          {
            "type": "integer",
            "format": "int64",
            "description": "index of the hook",
            "name": "id",
            "in": "path",
            "required": true
          },
          {
            "name": "body",
            "in": "body",
            "schema": {
              "$ref": "#/definitions/EditHookOption"
            }
          }
        ],
        "responses": {
          "200": {
            "$ref": "#/responses/Hook"
          }
        }
      }
    },
    "/repos/{owner}/{repo}/hooks/{id}/tests": {
      "post": {
        "produces": [
          "application/json"
        ],
        "tags": [
          "repository"
        ],
        "summary": "Test a push webhook",
        "operationId": "repoTestHook",
        "parameters": [
          {
            "type": "string",
            "description": "owner of the repo",
            "name": "owner",
            "in": "path",
            "required": true
          },
          {
            "type": "string",
            "description": "name of the repo",
            "name": "repo",
            "in": "path",
            "required": true
          },
          {
            "type": "integer",
            "format": "int64",
            "description": "id of the hook to test",
            "name": "id",
            "in": "path",
            "required": true
          }
        ],
        "responses": {
          "204": {
            "$ref": "#/responses/empty"
          }
        }
      }
    },
    "/repos/{owner}/{repo}/issues": {
      "get": {
        "produces": [
          "application/json"
        ],
        "tags": [
          "issue"
        ],
        "summary": "List a repository's issues",
        "operationId": "issueListIssues",
        "parameters": [
          {
            "type": "string",
            "description": "owner of the repo",
            "name": "owner",
            "in": "path",
            "required": true
          },
          {
            "type": "string",
            "description": "name of the repo",
            "name": "repo",
            "in": "path",
            "required": true
          },
          {
            "type": "string",
            "description": "whether issue is open or closed",
            "name": "state",
            "in": "query"
          },
          {
            "type": "string",
            "description": "comma separated list of labels. Fetch only issues that have any of this labels. Non existent labels are discarded",
            "name": "labels",
            "in": "query"
          },
          {
            "type": "integer",
            "description": "page number of requested issues",
            "name": "page",
            "in": "query"
          },
          {
            "type": "string",
            "description": "search string",
            "name": "q",
            "in": "query"
          }
        ],
        "responses": {
          "200": {
            "$ref": "#/responses/IssueList"
          }
        }
      },
      "post": {
        "consumes": [
          "application/json"
        ],
        "produces": [
          "application/json"
        ],
        "tags": [
          "issue"
        ],
        "summary": "Create an issue. If using deadline only the date will be taken into account, and time of day ignored.",
        "operationId": "issueCreateIssue",
        "parameters": [
          {
            "type": "string",
            "description": "owner of the repo",
            "name": "owner",
            "in": "path",
            "required": true
          },
          {
            "type": "string",
            "description": "name of the repo",
            "name": "repo",
            "in": "path",
            "required": true
          },
          {
            "name": "body",
            "in": "body",
            "schema": {
              "$ref": "#/definitions/CreateIssueOption"
            }
          }
        ],
        "responses": {
          "201": {
            "$ref": "#/responses/Issue"
          }
        }
      }
    },
    "/repos/{owner}/{repo}/issues/comments": {
      "get": {
        "produces": [
          "application/json"
        ],
        "tags": [
          "issue"
        ],
        "summary": "List all comments in a repository",
        "operationId": "issueGetRepoComments",
        "parameters": [
          {
            "type": "string",
            "description": "owner of the repo",
            "name": "owner",
            "in": "path",
            "required": true
          },
          {
            "type": "string",
            "description": "name of the repo",
            "name": "repo",
            "in": "path",
            "required": true
          },
          {
            "type": "string",
            "description": "if provided, only comments updated since the provided time are returned.",
            "name": "since",
            "in": "query"
          }
        ],
        "responses": {
          "200": {
            "$ref": "#/responses/CommentList"
          }
        }
      }
    },
    "/repos/{owner}/{repo}/issues/comments/{id}": {
      "delete": {
        "tags": [
          "issue"
        ],
        "summary": "Delete a comment",
        "operationId": "issueDeleteComment",
        "parameters": [
          {
            "type": "string",
            "description": "owner of the repo",
            "name": "owner",
            "in": "path",
            "required": true
          },
          {
            "type": "string",
            "description": "name of the repo",
            "name": "repo",
            "in": "path",
            "required": true
          },
          {
            "type": "integer",
            "format": "int64",
            "description": "id of comment to delete",
            "name": "id",
            "in": "path",
            "required": true
          }
        ],
        "responses": {
          "204": {
            "$ref": "#/responses/empty"
          }
        }
      },
      "patch": {
        "consumes": [
          "application/json"
        ],
        "produces": [
          "application/json"
        ],
        "tags": [
          "issue"
        ],
        "summary": "Edit a comment",
        "operationId": "issueEditComment",
        "parameters": [
          {
            "type": "string",
            "description": "owner of the repo",
            "name": "owner",
            "in": "path",
            "required": true
          },
          {
            "type": "string",
            "description": "name of the repo",
            "name": "repo",
            "in": "path",
            "required": true
          },
          {
            "type": "integer",
            "format": "int64",
            "description": "id of the comment to edit",
            "name": "id",
            "in": "path",
            "required": true
          },
          {
            "name": "body",
            "in": "body",
            "schema": {
              "$ref": "#/definitions/EditIssueCommentOption"
            }
          }
        ],
        "responses": {
          "200": {
            "$ref": "#/responses/Comment"
          }
        }
      }
    },
    "/repos/{owner}/{repo}/issues/{id}/times": {
      "get": {
        "produces": [
          "application/json"
        ],
        "tags": [
          "issue"
        ],
        "summary": "List an issue's tracked times",
        "operationId": "issueTrackedTimes",
        "parameters": [
          {
            "type": "string",
            "description": "owner of the repo",
            "name": "owner",
            "in": "path",
            "required": true
          },
          {
            "type": "string",
            "description": "name of the repo",
            "name": "repo",
            "in": "path",
            "required": true
          },
          {
            "type": "integer",
            "format": "int64",
            "description": "index of the issue",
            "name": "id",
            "in": "path",
            "required": true
          }
        ],
        "responses": {
          "200": {
            "$ref": "#/responses/TrackedTimeList"
          }
        }
      },
      "post": {
        "consumes": [
          "application/json"
        ],
        "produces": [
          "application/json"
        ],
        "tags": [
          "issue"
        ],
        "summary": "Add a tracked time to a issue",
        "operationId": "issueAddTime",
        "parameters": [
          {
            "type": "string",
            "description": "owner of the repo",
            "name": "owner",
            "in": "path",
            "required": true
          },
          {
            "type": "string",
            "description": "name of the repo",
            "name": "repo",
            "in": "path",
            "required": true
          },
          {
            "type": "integer",
            "format": "int64",
            "description": "index of the issue to add tracked time to",
            "name": "id",
            "in": "path",
            "required": true
          },
          {
            "name": "body",
            "in": "body",
            "schema": {
              "$ref": "#/definitions/AddTimeOption"
            }
          }
        ],
        "responses": {
          "200": {
            "$ref": "#/responses/TrackedTime"
          },
          "400": {
            "$ref": "#/responses/error"
          },
          "403": {
            "$ref": "#/responses/error"
          }
        }
      }
    },
    "/repos/{owner}/{repo}/issues/{index}": {
      "get": {
        "produces": [
          "application/json"
        ],
        "tags": [
          "issue"
        ],
        "summary": "Get an issue",
        "operationId": "issueGetIssue",
        "parameters": [
          {
            "type": "string",
            "description": "owner of the repo",
            "name": "owner",
            "in": "path",
            "required": true
          },
          {
            "type": "string",
            "description": "name of the repo",
            "name": "repo",
            "in": "path",
            "required": true
          },
          {
            "type": "integer",
            "format": "int64",
            "description": "index of the issue to get",
            "name": "index",
            "in": "path",
            "required": true
          }
        ],
        "responses": {
          "200": {
            "$ref": "#/responses/Issue"
          }
        }
      },
      "patch": {
        "consumes": [
          "application/json"
        ],
        "produces": [
          "application/json"
        ],
        "tags": [
          "issue"
        ],
        "summary": "Edit an issue. If using deadline only the date will be taken into account, and time of day ignored.",
        "operationId": "issueEditIssue",
        "parameters": [
          {
            "type": "string",
            "description": "owner of the repo",
            "name": "owner",
            "in": "path",
            "required": true
          },
          {
            "type": "string",
            "description": "name of the repo",
            "name": "repo",
            "in": "path",
            "required": true
          },
          {
            "type": "integer",
            "format": "int64",
            "description": "index of the issue to edit",
            "name": "index",
            "in": "path",
            "required": true
          },
          {
            "name": "body",
            "in": "body",
            "schema": {
              "$ref": "#/definitions/EditIssueOption"
            }
          }
        ],
        "responses": {
          "201": {
            "$ref": "#/responses/Issue"
          }
        }
      }
    },
    "/repos/{owner}/{repo}/issues/{index}/comments": {
      "get": {
        "produces": [
          "application/json"
        ],
        "tags": [
          "issue"
        ],
        "summary": "List all comments on an issue",
        "operationId": "issueGetComments",
        "parameters": [
          {
            "type": "string",
            "description": "owner of the repo",
            "name": "owner",
            "in": "path",
            "required": true
          },
          {
            "type": "string",
            "description": "name of the repo",
            "name": "repo",
            "in": "path",
            "required": true
          },
          {
            "type": "integer",
            "format": "int64",
            "description": "index of the issue",
            "name": "index",
            "in": "path",
            "required": true
          },
          {
            "type": "string",
            "description": "if provided, only comments updated since the specified time are returned.",
            "name": "since",
            "in": "query"
          }
        ],
        "responses": {
          "200": {
            "$ref": "#/responses/CommentList"
          }
        }
      },
      "post": {
        "consumes": [
          "application/json"
        ],
        "produces": [
          "application/json"
        ],
        "tags": [
          "issue"
        ],
        "summary": "Add a comment to an issue",
        "operationId": "issueCreateComment",
        "parameters": [
          {
            "type": "string",
            "description": "owner of the repo",
            "name": "owner",
            "in": "path",
            "required": true
          },
          {
            "type": "string",
            "description": "name of the repo",
            "name": "repo",
            "in": "path",
            "required": true
          },
          {
            "type": "integer",
            "format": "int64",
            "description": "index of the issue",
            "name": "index",
            "in": "path",
            "required": true
          },
          {
            "name": "body",
            "in": "body",
            "schema": {
              "$ref": "#/definitions/CreateIssueCommentOption"
            }
          }
        ],
        "responses": {
          "201": {
            "$ref": "#/responses/Comment"
          }
        }
      }
    },
    "/repos/{owner}/{repo}/issues/{index}/comments/{id}": {
      "delete": {
        "tags": [
          "issue"
        ],
        "summary": "Delete a comment",
        "operationId": "issueDeleteCommentDeprecated",
        "deprecated": true,
        "parameters": [
          {
            "type": "string",
            "description": "owner of the repo",
            "name": "owner",
            "in": "path",
            "required": true
          },
          {
            "type": "string",
            "description": "name of the repo",
            "name": "repo",
            "in": "path",
            "required": true
          },
          {
            "type": "integer",
            "description": "this parameter is ignored",
            "name": "index",
            "in": "path",
            "required": true
          },
          {
            "type": "integer",
            "format": "int64",
            "description": "id of comment to delete",
            "name": "id",
            "in": "path",
            "required": true
          }
        ],
        "responses": {
          "204": {
            "$ref": "#/responses/empty"
          }
        }
      },
      "patch": {
        "consumes": [
          "application/json"
        ],
        "produces": [
          "application/json"
        ],
        "tags": [
          "issue"
        ],
        "summary": "Edit a comment",
        "operationId": "issueEditCommentDeprecated",
        "deprecated": true,
        "parameters": [
          {
            "type": "string",
            "description": "owner of the repo",
            "name": "owner",
            "in": "path",
            "required": true
          },
          {
            "type": "string",
            "description": "name of the repo",
            "name": "repo",
            "in": "path",
            "required": true
          },
          {
            "type": "integer",
            "description": "this parameter is ignored",
            "name": "index",
            "in": "path",
            "required": true
          },
          {
            "type": "integer",
            "format": "int64",
            "description": "id of the comment to edit",
            "name": "id",
            "in": "path",
            "required": true
          },
          {
            "name": "body",
            "in": "body",
            "schema": {
              "$ref": "#/definitions/EditIssueCommentOption"
            }
          }
        ],
        "responses": {
          "200": {
            "$ref": "#/responses/Comment"
          }
        }
      }
    },
    "/repos/{owner}/{repo}/issues/{index}/deadline": {
      "post": {
        "consumes": [
          "application/json"
        ],
        "produces": [
          "application/json"
        ],
        "tags": [
          "issue"
        ],
        "summary": "Set an issue deadline. If set to null, the deadline is deleted. If using deadline only the date will be taken into account, and time of day ignored.",
        "operationId": "issueEditIssueDeadline",
        "parameters": [
          {
            "type": "string",
            "description": "owner of the repo",
            "name": "owner",
            "in": "path",
            "required": true
          },
          {
            "type": "string",
            "description": "name of the repo",
            "name": "repo",
            "in": "path",
            "required": true
          },
          {
            "type": "integer",
            "format": "int64",
            "description": "index of the issue to create or update a deadline on",
            "name": "index",
            "in": "path",
            "required": true
          },
          {
            "name": "body",
            "in": "body",
            "schema": {
              "$ref": "#/definitions/EditDeadlineOption"
            }
          }
        ],
        "responses": {
          "201": {
            "$ref": "#/responses/IssueDeadline"
          },
          "403": {
            "description": "Not repo writer"
          },
          "404": {
            "description": "Issue not found"
          }
        }
      }
    },
    "/repos/{owner}/{repo}/issues/{index}/labels": {
      "get": {
        "produces": [
          "application/json"
        ],
        "tags": [
          "issue"
        ],
        "summary": "Get an issue's labels",
        "operationId": "issueGetLabels",
        "parameters": [
          {
            "type": "string",
            "description": "owner of the repo",
            "name": "owner",
            "in": "path",
            "required": true
          },
          {
            "type": "string",
            "description": "name of the repo",
            "name": "repo",
            "in": "path",
            "required": true
          },
          {
            "type": "integer",
            "format": "int64",
            "description": "index of the issue",
            "name": "index",
            "in": "path",
            "required": true
          }
        ],
        "responses": {
          "200": {
            "$ref": "#/responses/LabelList"
          },
          "404": {
            "$ref": "#/responses/notFound"
          }
        }
      },
      "put": {
        "consumes": [
          "application/json"
        ],
        "produces": [
          "application/json"
        ],
        "tags": [
          "issue"
        ],
        "summary": "Replace an issue's labels",
        "operationId": "issueReplaceLabels",
        "parameters": [
          {
            "type": "string",
            "description": "owner of the repo",
            "name": "owner",
            "in": "path",
            "required": true
          },
          {
            "type": "string",
            "description": "name of the repo",
            "name": "repo",
            "in": "path",
            "required": true
          },
          {
            "type": "integer",
            "format": "int64",
            "description": "index of the issue",
            "name": "index",
            "in": "path",
            "required": true
          },
          {
            "name": "body",
            "in": "body",
            "schema": {
              "$ref": "#/definitions/IssueLabelsOption"
            }
          }
        ],
        "responses": {
          "200": {
            "$ref": "#/responses/LabelList"
          }
        }
      },
      "post": {
        "consumes": [
          "application/json"
        ],
        "produces": [
          "application/json"
        ],
        "tags": [
          "issue"
        ],
        "summary": "Add a label to an issue",
        "operationId": "issueAddLabel",
        "parameters": [
          {
            "type": "string",
            "description": "owner of the repo",
            "name": "owner",
            "in": "path",
            "required": true
          },
          {
            "type": "string",
            "description": "name of the repo",
            "name": "repo",
            "in": "path",
            "required": true
          },
          {
            "type": "integer",
            "format": "int64",
            "description": "index of the issue",
            "name": "index",
            "in": "path",
            "required": true
          },
          {
            "name": "body",
            "in": "body",
            "schema": {
              "$ref": "#/definitions/IssueLabelsOption"
            }
          }
        ],
        "responses": {
          "200": {
            "$ref": "#/responses/LabelList"
          }
        }
      },
      "delete": {
        "produces": [
          "application/json"
        ],
        "tags": [
          "issue"
        ],
        "summary": "Remove all labels from an issue",
        "operationId": "issueClearLabels",
        "parameters": [
          {
            "type": "string",
            "description": "owner of the repo",
            "name": "owner",
            "in": "path",
            "required": true
          },
          {
            "type": "string",
            "description": "name of the repo",
            "name": "repo",
            "in": "path",
            "required": true
          },
          {
            "type": "integer",
            "format": "int64",
            "description": "index of the issue",
            "name": "index",
            "in": "path",
            "required": true
          }
        ],
        "responses": {
          "204": {
            "$ref": "#/responses/empty"
          }
        }
      }
    },
    "/repos/{owner}/{repo}/issues/{index}/labels/{id}": {
      "delete": {
        "produces": [
          "application/json"
        ],
        "tags": [
          "issue"
        ],
        "summary": "Remove a label from an issue",
        "operationId": "issueRemoveLabel",
        "parameters": [
          {
            "type": "string",
            "description": "owner of the repo",
            "name": "owner",
            "in": "path",
            "required": true
          },
          {
            "type": "string",
            "description": "name of the repo",
            "name": "repo",
            "in": "path",
            "required": true
          },
          {
            "type": "integer",
            "format": "int64",
            "description": "index of the issue",
            "name": "index",
            "in": "path",
            "required": true
          },
          {
            "type": "integer",
            "format": "int64",
            "description": "id of the label to remove",
            "name": "id",
            "in": "path",
            "required": true
          }
        ],
        "responses": {
          "204": {
            "$ref": "#/responses/empty"
          }
        }
      }
    },
    "/repos/{owner}/{repo}/issues/{index}/stopwatch/start": {
      "post": {
        "consumes": [
          "application/json"
        ],
        "produces": [
          "application/json"
        ],
        "tags": [
          "issue"
        ],
        "summary": "Start stopwatch on an issue.",
        "operationId": "issueStartStopWatch",
        "parameters": [
          {
            "type": "string",
            "description": "owner of the repo",
            "name": "owner",
            "in": "path",
            "required": true
          },
          {
            "type": "string",
            "description": "name of the repo",
            "name": "repo",
            "in": "path",
            "required": true
          },
          {
            "type": "integer",
            "format": "int64",
            "description": "index of the issue to create the stopwatch on",
            "name": "index",
            "in": "path",
            "required": true
          }
        ],
        "responses": {
          "201": {
            "$ref": "#/responses/empty"
          },
          "403": {
            "description": "Not repo writer, user does not have rights to toggle stopwatch"
          },
          "404": {
            "description": "Issue not found"
          },
          "409": {
            "description": "Cannot start a stopwatch again if it already exists"
          }
        }
      }
    },
    "/repos/{owner}/{repo}/issues/{index}/stopwatch/stop": {
      "post": {
        "consumes": [
          "application/json"
        ],
        "produces": [
          "application/json"
        ],
        "tags": [
          "issue"
        ],
        "summary": "Stop an issue's existing stopwatch.",
        "operationId": "issueStopWatch",
        "parameters": [
          {
            "type": "string",
            "description": "owner of the repo",
            "name": "owner",
            "in": "path",
            "required": true
          },
          {
            "type": "string",
            "description": "name of the repo",
            "name": "repo",
            "in": "path",
            "required": true
          },
          {
            "type": "integer",
            "format": "int64",
            "description": "index of the issue to stop the stopwatch on",
            "name": "index",
            "in": "path",
            "required": true
          }
        ],
        "responses": {
          "201": {
            "$ref": "#/responses/empty"
          },
          "403": {
            "description": "Not repo writer, user does not have rights to toggle stopwatch"
          },
          "404": {
            "description": "Issue not found"
          },
          "409": {
            "description": "Cannot stop a non existent stopwatch"
          }
        }
      }
    },
    "/repos/{owner}/{repo}/issues/{index}/subscriptions": {
      "get": {
        "consumes": [
          "application/json"
        ],
        "produces": [
          "application/json"
        ],
        "tags": [
          "issue"
        ],
        "summary": "Get users who subscribed on an issue.",
        "operationId": "issueSubscriptions",
        "parameters": [
          {
            "type": "string",
            "description": "owner of the repo",
            "name": "owner",
            "in": "path",
            "required": true
          },
          {
            "type": "string",
            "description": "name of the repo",
            "name": "repo",
            "in": "path",
            "required": true
          },
          {
            "type": "integer",
            "format": "int64",
            "description": "index of the issue",
            "name": "index",
            "in": "path",
            "required": true
          }
        ],
        "responses": {
          "200": {
            "$ref": "#/responses/UserList"
          },
          "404": {
            "description": "Issue not found"
          }
        }
      }
    },
    "/repos/{owner}/{repo}/issues/{index}/subscriptions/{user}": {
      "put": {
        "consumes": [
          "application/json"
        ],
        "produces": [
          "application/json"
        ],
        "tags": [
          "issue"
        ],
        "summary": "Subscribe user to issue",
        "operationId": "issueAddSubscription",
        "parameters": [
          {
            "type": "string",
            "description": "owner of the repo",
            "name": "owner",
            "in": "path",
            "required": true
          },
          {
            "type": "string",
            "description": "name of the repo",
            "name": "repo",
            "in": "path",
            "required": true
          },
          {
            "type": "integer",
            "format": "int64",
            "description": "index of the issue",
            "name": "index",
            "in": "path",
            "required": true
          },
          {
            "type": "string",
            "description": "user to subscribe",
            "name": "user",
            "in": "path",
            "required": true
          }
        ],
        "responses": {
          "201": {
            "$ref": "#/responses/empty"
          },
          "304": {
            "description": "User can only subscribe itself if he is no admin"
          },
          "404": {
            "description": "Issue not found"
          }
        }
      },
      "delete": {
        "consumes": [
          "application/json"
        ],
        "produces": [
          "application/json"
        ],
        "tags": [
          "issue"
        ],
        "summary": "Unsubscribe user from issue",
        "operationId": "issueDeleteSubscription",
        "parameters": [
          {
            "type": "string",
            "description": "owner of the repo",
            "name": "owner",
            "in": "path",
            "required": true
          },
          {
            "type": "string",
            "description": "name of the repo",
            "name": "repo",
            "in": "path",
            "required": true
          },
          {
            "type": "integer",
            "format": "int64",
            "description": "index of the issue",
            "name": "index",
            "in": "path",
            "required": true
          },
          {
            "type": "string",
            "description": "user witch unsubscribe",
            "name": "user",
            "in": "path",
            "required": true
          }
        ],
        "responses": {
          "201": {
            "$ref": "#/responses/empty"
          },
          "304": {
            "description": "User can only subscribe itself if he is no admin"
          },
          "404": {
            "description": "Issue not found"
          }
        }
      }
    },
    "/repos/{owner}/{repo}/keys": {
      "get": {
        "produces": [
          "application/json"
        ],
        "tags": [
          "repository"
        ],
        "summary": "List a repository's keys",
        "operationId": "repoListKeys",
        "parameters": [
          {
            "type": "string",
            "description": "owner of the repo",
            "name": "owner",
            "in": "path",
            "required": true
          },
          {
            "type": "string",
            "description": "name of the repo",
            "name": "repo",
            "in": "path",
            "required": true
          },
          {
            "type": "integer",
            "description": "the key_id to search for",
            "name": "key_id",
            "in": "query"
          },
          {
            "type": "string",
            "description": "fingerprint of the key",
            "name": "fingerprint",
            "in": "query"
          }
        ],
        "responses": {
          "200": {
            "$ref": "#/responses/DeployKeyList"
          }
        }
      },
      "post": {
        "consumes": [
          "application/json"
        ],
        "produces": [
          "application/json"
        ],
        "tags": [
          "repository"
        ],
        "summary": "Add a key to a repository",
        "operationId": "repoCreateKey",
        "parameters": [
          {
            "type": "string",
            "description": "owner of the repo",
            "name": "owner",
            "in": "path",
            "required": true
          },
          {
            "type": "string",
            "description": "name of the repo",
            "name": "repo",
            "in": "path",
            "required": true
          },
          {
            "name": "body",
            "in": "body",
            "schema": {
              "$ref": "#/definitions/CreateKeyOption"
            }
          }
        ],
        "responses": {
          "201": {
            "$ref": "#/responses/DeployKey"
          }
        }
      }
    },
    "/repos/{owner}/{repo}/keys/{id}": {
      "get": {
        "produces": [
          "application/json"
        ],
        "tags": [
          "repository"
        ],
        "summary": "Get a repository's key by id",
        "operationId": "repoGetKey",
        "parameters": [
          {
            "type": "string",
            "description": "owner of the repo",
            "name": "owner",
            "in": "path",
            "required": true
          },
          {
            "type": "string",
            "description": "name of the repo",
            "name": "repo",
            "in": "path",
            "required": true
          },
          {
            "type": "integer",
            "format": "int64",
            "description": "id of the key to get",
            "name": "id",
            "in": "path",
            "required": true
          }
        ],
        "responses": {
          "200": {
            "$ref": "#/responses/DeployKey"
          }
        }
      },
      "delete": {
        "tags": [
          "repository"
        ],
        "summary": "Delete a key from a repository",
        "operationId": "repoDeleteKey",
        "parameters": [
          {
            "type": "string",
            "description": "owner of the repo",
            "name": "owner",
            "in": "path",
            "required": true
          },
          {
            "type": "string",
            "description": "name of the repo",
            "name": "repo",
            "in": "path",
            "required": true
          },
          {
            "type": "integer",
            "format": "int64",
            "description": "id of the key to delete",
            "name": "id",
            "in": "path",
            "required": true
          }
        ],
        "responses": {
          "204": {
            "$ref": "#/responses/empty"
          }
        }
      }
    },
    "/repos/{owner}/{repo}/labels": {
      "get": {
        "produces": [
          "application/json"
        ],
        "tags": [
          "issue"
        ],
        "summary": "Get all of a repository's labels",
        "operationId": "issueListLabels",
        "parameters": [
          {
            "type": "string",
            "description": "owner of the repo",
            "name": "owner",
            "in": "path",
            "required": true
          },
          {
            "type": "string",
            "description": "name of the repo",
            "name": "repo",
            "in": "path",
            "required": true
          }
        ],
        "responses": {
          "200": {
            "$ref": "#/responses/LabelList"
          }
        }
      },
      "post": {
        "consumes": [
          "application/json"
        ],
        "produces": [
          "application/json"
        ],
        "tags": [
          "issue"
        ],
        "summary": "Create a label",
        "operationId": "issueCreateLabel",
        "parameters": [
          {
            "type": "string",
            "description": "owner of the repo",
            "name": "owner",
            "in": "path",
            "required": true
          },
          {
            "type": "string",
            "description": "name of the repo",
            "name": "repo",
            "in": "path",
            "required": true
          },
          {
            "name": "body",
            "in": "body",
            "schema": {
              "$ref": "#/definitions/CreateLabelOption"
            }
          }
        ],
        "responses": {
          "201": {
            "$ref": "#/responses/Label"
          }
        }
      }
    },
    "/repos/{owner}/{repo}/labels/{id}": {
      "get": {
        "produces": [
          "application/json"
        ],
        "tags": [
          "issue"
        ],
        "summary": "Get a single label",
        "operationId": "issueGetLabel",
        "parameters": [
          {
            "type": "string",
            "description": "owner of the repo",
            "name": "owner",
            "in": "path",
            "required": true
          },
          {
            "type": "string",
            "description": "name of the repo",
            "name": "repo",
            "in": "path",
            "required": true
          },
          {
            "type": "integer",
            "format": "int64",
            "description": "id of the label to get",
            "name": "id",
            "in": "path",
            "required": true
          }
        ],
        "responses": {
          "200": {
            "$ref": "#/responses/Label"
          }
        }
      },
      "delete": {
        "tags": [
          "issue"
        ],
        "summary": "Delete a label",
        "operationId": "issueDeleteLabel",
        "parameters": [
          {
            "type": "string",
            "description": "owner of the repo",
            "name": "owner",
            "in": "path",
            "required": true
          },
          {
            "type": "string",
            "description": "name of the repo",
            "name": "repo",
            "in": "path",
            "required": true
          },
          {
            "type": "integer",
            "format": "int64",
            "description": "id of the label to delete",
            "name": "id",
            "in": "path",
            "required": true
          }
        ],
        "responses": {
          "204": {
            "$ref": "#/responses/empty"
          }
        }
      },
      "patch": {
        "consumes": [
          "application/json"
        ],
        "produces": [
          "application/json"
        ],
        "tags": [
          "issue"
        ],
        "summary": "Update a label",
        "operationId": "issueEditLabel",
        "parameters": [
          {
            "type": "string",
            "description": "owner of the repo",
            "name": "owner",
            "in": "path",
            "required": true
          },
          {
            "type": "string",
            "description": "name of the repo",
            "name": "repo",
            "in": "path",
            "required": true
          },
          {
            "type": "integer",
            "format": "int64",
            "description": "id of the label to edit",
            "name": "id",
            "in": "path",
            "required": true
          },
          {
            "name": "body",
            "in": "body",
            "schema": {
              "$ref": "#/definitions/EditLabelOption"
            }
          }
        ],
        "responses": {
          "200": {
            "$ref": "#/responses/Label"
          }
        }
      }
    },
    "/repos/{owner}/{repo}/milestones": {
      "get": {
        "produces": [
          "application/json"
        ],
        "tags": [
          "issue"
        ],
        "summary": "Get all of a repository's opened milestones",
        "operationId": "issueGetMilestonesList",
        "parameters": [
          {
            "type": "string",
            "description": "owner of the repo",
            "name": "owner",
            "in": "path",
            "required": true
          },
          {
            "type": "string",
            "description": "name of the repo",
            "name": "repo",
            "in": "path",
            "required": true
          },
          {
            "type": "string",
            "description": "Milestone state, Recognised values are open, closed and all. Defaults to \"open\"",
            "name": "state",
            "in": "query"
          }
        ],
        "responses": {
          "200": {
            "$ref": "#/responses/MilestoneList"
          }
        }
      },
      "post": {
        "consumes": [
          "application/json"
        ],
        "produces": [
          "application/json"
        ],
        "tags": [
          "issue"
        ],
        "summary": "Create a milestone",
        "operationId": "issueCreateMilestone",
        "parameters": [
          {
            "type": "string",
            "description": "owner of the repo",
            "name": "owner",
            "in": "path",
            "required": true
          },
          {
            "type": "string",
            "description": "name of the repo",
            "name": "repo",
            "in": "path",
            "required": true
          },
          {
            "name": "body",
            "in": "body",
            "schema": {
              "$ref": "#/definitions/CreateMilestoneOption"
            }
          }
        ],
        "responses": {
          "201": {
            "$ref": "#/responses/Milestone"
          }
        }
      }
    },
    "/repos/{owner}/{repo}/milestones/{id}": {
      "get": {
        "produces": [
          "application/json"
        ],
        "tags": [
          "issue"
        ],
        "summary": "Get a milestone",
        "operationId": "issueGetMilestone",
        "parameters": [
          {
            "type": "string",
            "description": "owner of the repo",
            "name": "owner",
            "in": "path",
            "required": true
          },
          {
            "type": "string",
            "description": "name of the repo",
            "name": "repo",
            "in": "path",
            "required": true
          },
          {
            "type": "integer",
            "format": "int64",
            "description": "id of the milestone",
            "name": "id",
            "in": "path",
            "required": true
          }
        ],
        "responses": {
          "200": {
            "$ref": "#/responses/Milestone"
          }
        }
      },
      "delete": {
        "tags": [
          "issue"
        ],
        "summary": "Delete a milestone",
        "operationId": "issueDeleteMilestone",
        "parameters": [
          {
            "type": "string",
            "description": "owner of the repo",
            "name": "owner",
            "in": "path",
            "required": true
          },
          {
            "type": "string",
            "description": "name of the repo",
            "name": "repo",
            "in": "path",
            "required": true
          },
          {
            "type": "integer",
            "format": "int64",
            "description": "id of the milestone to delete",
            "name": "id",
            "in": "path",
            "required": true
          }
        ],
        "responses": {
          "204": {
            "$ref": "#/responses/empty"
          }
        }
      },
      "patch": {
        "consumes": [
          "application/json"
        ],
        "produces": [
          "application/json"
        ],
        "tags": [
          "issue"
        ],
        "summary": "Update a milestone",
        "operationId": "issueEditMilestone",
        "parameters": [
          {
            "type": "string",
            "description": "owner of the repo",
            "name": "owner",
            "in": "path",
            "required": true
          },
          {
            "type": "string",
            "description": "name of the repo",
            "name": "repo",
            "in": "path",
            "required": true
          },
          {
            "type": "integer",
            "format": "int64",
            "description": "id of the milestone",
            "name": "id",
            "in": "path",
            "required": true
          },
          {
            "name": "body",
            "in": "body",
            "schema": {
              "$ref": "#/definitions/EditMilestoneOption"
            }
          }
        ],
        "responses": {
          "200": {
            "$ref": "#/responses/Milestone"
          }
        }
      }
    },
    "/repos/{owner}/{repo}/mirror-sync": {
      "post": {
        "produces": [
          "application/json"
        ],
        "tags": [
          "repository"
        ],
        "summary": "Sync a mirrored repository",
        "operationId": "repoMirrorSync",
        "parameters": [
          {
            "type": "string",
            "description": "owner of the repo to sync",
            "name": "owner",
            "in": "path",
            "required": true
          },
          {
            "type": "string",
            "description": "name of the repo to sync",
            "name": "repo",
            "in": "path",
            "required": true
          }
        ],
        "responses": {
          "200": {
            "$ref": "#/responses/empty"
          }
        }
      }
    },
    "/repos/{owner}/{repo}/pulls": {
      "get": {
        "produces": [
          "application/json"
        ],
        "tags": [
          "repository"
        ],
        "summary": "List a repo's pull requests",
        "operationId": "repoListPullRequests",
        "parameters": [
          {
            "type": "string",
            "description": "owner of the repo",
            "name": "owner",
            "in": "path",
            "required": true
          },
          {
            "type": "string",
            "description": "name of the repo",
            "name": "repo",
            "in": "path",
            "required": true
          },
          {
            "type": "integer",
            "description": "Page number",
            "name": "page",
            "in": "query"
          },
          {
            "enum": [
              "closed",
              "open",
              "all"
            ],
            "type": "string",
            "description": "State of pull request: open or closed (optional)",
            "name": "state",
            "in": "query"
          },
          {
            "enum": [
              "oldest",
              "recentupdate",
              "leastupdate",
              "mostcomment",
              "leastcomment",
              "priority"
            ],
            "type": "string",
            "description": "Type of sort",
            "name": "sort",
            "in": "query"
          },
          {
            "type": "integer",
            "format": "int64",
            "description": "ID of the milestone",
            "name": "milestone",
            "in": "query"
          },
          {
            "type": "array",
            "items": {
              "type": "integer",
              "format": "int64"
            },
            "collectionFormat": "multi",
            "description": "Label IDs",
            "name": "labels",
            "in": "query"
          }
        ],
        "responses": {
          "200": {
            "$ref": "#/responses/PullRequestList"
          }
        }
      },
      "post": {
        "consumes": [
          "application/json"
        ],
        "produces": [
          "application/json"
        ],
        "tags": [
          "repository"
        ],
        "summary": "Create a pull request",
        "operationId": "repoCreatePullRequest",
        "parameters": [
          {
            "type": "string",
            "description": "owner of the repo",
            "name": "owner",
            "in": "path",
            "required": true
          },
          {
            "type": "string",
            "description": "name of the repo",
            "name": "repo",
            "in": "path",
            "required": true
          },
          {
            "name": "body",
            "in": "body",
            "schema": {
              "$ref": "#/definitions/CreatePullRequestOption"
            }
          }
        ],
        "responses": {
          "201": {
            "$ref": "#/responses/PullRequest"
          }
        }
      }
    },
    "/repos/{owner}/{repo}/pulls/{index}": {
      "get": {
        "produces": [
          "application/json"
        ],
        "tags": [
          "repository"
        ],
        "summary": "Get a pull request",
        "operationId": "repoGetPullRequest",
        "parameters": [
          {
            "type": "string",
            "description": "owner of the repo",
            "name": "owner",
            "in": "path",
            "required": true
          },
          {
            "type": "string",
            "description": "name of the repo",
            "name": "repo",
            "in": "path",
            "required": true
          },
          {
            "type": "integer",
            "format": "int64",
            "description": "index of the pull request to get",
            "name": "index",
            "in": "path",
            "required": true
          }
        ],
        "responses": {
          "200": {
            "$ref": "#/responses/PullRequest"
          }
        }
      },
      "patch": {
        "consumes": [
          "application/json"
        ],
        "produces": [
          "application/json"
        ],
        "tags": [
          "repository"
        ],
        "summary": "Update a pull request. If using deadline only the date will be taken into account, and time of day ignored.",
        "operationId": "repoEditPullRequest",
        "parameters": [
          {
            "type": "string",
            "description": "owner of the repo",
            "name": "owner",
            "in": "path",
            "required": true
          },
          {
            "type": "string",
            "description": "name of the repo",
            "name": "repo",
            "in": "path",
            "required": true
          },
          {
            "type": "integer",
            "format": "int64",
            "description": "index of the pull request to edit",
            "name": "index",
            "in": "path",
            "required": true
          },
          {
            "name": "body",
            "in": "body",
            "schema": {
              "$ref": "#/definitions/EditPullRequestOption"
            }
          }
        ],
        "responses": {
          "201": {
            "$ref": "#/responses/PullRequest"
          }
        }
      }
    },
    "/repos/{owner}/{repo}/pulls/{index}/merge": {
      "get": {
        "produces": [
          "application/json"
        ],
        "tags": [
          "repository"
        ],
        "summary": "Check if a pull request has been merged",
        "operationId": "repoPullRequestIsMerged",
        "parameters": [
          {
            "type": "string",
            "description": "owner of the repo",
            "name": "owner",
            "in": "path",
            "required": true
          },
          {
            "type": "string",
            "description": "name of the repo",
            "name": "repo",
            "in": "path",
            "required": true
          },
          {
            "type": "integer",
            "format": "int64",
            "description": "index of the pull request",
            "name": "index",
            "in": "path",
            "required": true
          }
        ],
        "responses": {
          "204": {
            "description": "pull request has been merged"
          },
          "404": {
            "description": "pull request has not been merged"
          }
        }
      },
      "post": {
        "produces": [
          "application/json"
        ],
        "tags": [
          "repository"
        ],
        "summary": "Merge a pull request",
        "operationId": "repoMergePullRequest",
        "parameters": [
          {
            "type": "string",
            "description": "owner of the repo",
            "name": "owner",
            "in": "path",
            "required": true
          },
          {
            "type": "string",
            "description": "name of the repo",
            "name": "repo",
            "in": "path",
            "required": true
          },
          {
            "type": "integer",
            "format": "int64",
            "description": "index of the pull request to merge",
            "name": "index",
            "in": "path",
            "required": true
          },
          {
            "name": "body",
            "in": "body",
            "schema": {
              "$ref": "#/definitions/MergePullRequestOption"
            }
          }
        ],
        "responses": {
          "200": {
            "$ref": "#/responses/empty"
          },
          "405": {
            "$ref": "#/responses/empty"
          }
        }
      }
    },
    "/repos/{owner}/{repo}/raw/{filepath}": {
      "get": {
        "produces": [
          "application/json"
        ],
        "tags": [
          "repository"
        ],
        "summary": "Get a file from a repository",
        "operationId": "repoGetRawFile",
        "parameters": [
          {
            "type": "string",
            "description": "owner of the repo",
            "name": "owner",
            "in": "path",
            "required": true
          },
          {
            "type": "string",
            "description": "name of the repo",
            "name": "repo",
            "in": "path",
            "required": true
          },
          {
            "type": "string",
            "description": "filepath of the file to get",
            "name": "filepath",
            "in": "path",
            "required": true
          }
        ],
        "responses": {
          "200": {
            "description": "success"
          }
        }
      }
    },
    "/repos/{owner}/{repo}/releases": {
      "get": {
        "produces": [
          "application/json"
        ],
        "tags": [
          "repository"
        ],
        "summary": "List a repo's releases",
        "operationId": "repoListReleases",
        "parameters": [
          {
            "type": "string",
            "description": "owner of the repo",
            "name": "owner",
            "in": "path",
            "required": true
          },
          {
            "type": "string",
            "description": "name of the repo",
            "name": "repo",
            "in": "path",
            "required": true
          },
          {
            "type": "integer",
            "description": "page wants to load",
            "name": "page",
            "in": "query"
          },
          {
            "type": "integer",
            "description": "items count every page wants to load",
            "name": "per_page",
            "in": "query"
          }
        ],
        "responses": {
          "200": {
            "$ref": "#/responses/ReleaseList"
          }
        }
      },
      "post": {
        "consumes": [
          "application/json"
        ],
        "produces": [
          "application/json"
        ],
        "tags": [
          "repository"
        ],
        "summary": "Create a release",
        "operationId": "repoCreateRelease",
        "parameters": [
          {
            "type": "string",
            "description": "owner of the repo",
            "name": "owner",
            "in": "path",
            "required": true
          },
          {
            "type": "string",
            "description": "name of the repo",
            "name": "repo",
            "in": "path",
            "required": true
          },
          {
            "name": "body",
            "in": "body",
            "schema": {
              "$ref": "#/definitions/CreateReleaseOption"
            }
          }
        ],
        "responses": {
          "201": {
            "$ref": "#/responses/Release"
          }
        }
      }
    },
    "/repos/{owner}/{repo}/releases/{id}": {
      "get": {
        "produces": [
          "application/json"
        ],
        "tags": [
          "repository"
        ],
        "summary": "Get a release",
        "operationId": "repoGetRelease",
        "parameters": [
          {
            "type": "string",
            "description": "owner of the repo",
            "name": "owner",
            "in": "path",
            "required": true
          },
          {
            "type": "string",
            "description": "name of the repo",
            "name": "repo",
            "in": "path",
            "required": true
          },
          {
            "type": "integer",
            "format": "int64",
            "description": "id of the release to get",
            "name": "id",
            "in": "path",
            "required": true
          }
        ],
        "responses": {
          "200": {
            "$ref": "#/responses/Release"
          }
        }
      },
      "delete": {
        "tags": [
          "repository"
        ],
        "summary": "Delete a release",
        "operationId": "repoDeleteRelease",
        "parameters": [
          {
            "type": "string",
            "description": "owner of the repo",
            "name": "owner",
            "in": "path",
            "required": true
          },
          {
            "type": "string",
            "description": "name of the repo",
            "name": "repo",
            "in": "path",
            "required": true
          },
          {
            "type": "integer",
            "format": "int64",
            "description": "id of the release to delete",
            "name": "id",
            "in": "path",
            "required": true
          }
        ],
        "responses": {
          "204": {
            "$ref": "#/responses/empty"
          }
        }
      },
      "patch": {
        "consumes": [
          "application/json"
        ],
        "produces": [
          "application/json"
        ],
        "tags": [
          "repository"
        ],
        "summary": "Update a release",
        "operationId": "repoEditRelease",
        "parameters": [
          {
            "type": "string",
            "description": "owner of the repo",
            "name": "owner",
            "in": "path",
            "required": true
          },
          {
            "type": "string",
            "description": "name of the repo",
            "name": "repo",
            "in": "path",
            "required": true
          },
          {
            "type": "integer",
            "format": "int64",
            "description": "id of the release to edit",
            "name": "id",
            "in": "path",
            "required": true
          },
          {
            "name": "body",
            "in": "body",
            "schema": {
              "$ref": "#/definitions/EditReleaseOption"
            }
          }
        ],
        "responses": {
          "200": {
            "$ref": "#/responses/Release"
          }
        }
      }
    },
    "/repos/{owner}/{repo}/releases/{id}/assets": {
      "get": {
        "produces": [
          "application/json"
        ],
        "tags": [
          "repository"
        ],
        "summary": "List release's attachments",
        "operationId": "repoListReleaseAttachments",
        "parameters": [
          {
            "type": "string",
            "description": "owner of the repo",
            "name": "owner",
            "in": "path",
            "required": true
          },
          {
            "type": "string",
            "description": "name of the repo",
            "name": "repo",
            "in": "path",
            "required": true
          },
          {
            "type": "integer",
            "format": "int64",
            "description": "id of the release",
            "name": "id",
            "in": "path",
            "required": true
          }
        ],
        "responses": {
          "200": {
            "$ref": "#/responses/AttachmentList"
          }
        }
      },
      "post": {
        "consumes": [
          "multipart/form-data"
        ],
        "produces": [
          "application/json"
        ],
        "tags": [
          "repository"
        ],
        "summary": "Create a release attachment",
        "operationId": "repoCreateReleaseAttachment",
        "parameters": [
          {
            "type": "string",
            "description": "owner of the repo",
            "name": "owner",
            "in": "path",
            "required": true
          },
          {
            "type": "string",
            "description": "name of the repo",
            "name": "repo",
            "in": "path",
            "required": true
          },
          {
            "type": "integer",
            "format": "int64",
            "description": "id of the release",
            "name": "id",
            "in": "path",
            "required": true
          },
          {
            "type": "string",
            "description": "name of the attachment",
            "name": "name",
            "in": "query"
          },
          {
            "type": "file",
            "description": "attachment to upload",
            "name": "attachment",
            "in": "formData",
            "required": true
          }
        ],
        "responses": {
          "201": {
            "$ref": "#/responses/Attachment"
          }
        }
      }
    },
    "/repos/{owner}/{repo}/releases/{id}/assets/{attachment_id}": {
      "get": {
        "produces": [
          "application/json"
        ],
        "tags": [
          "repository"
        ],
        "summary": "Get a release attachment",
        "operationId": "repoGetReleaseAttachment",
        "parameters": [
          {
            "type": "string",
            "description": "owner of the repo",
            "name": "owner",
            "in": "path",
            "required": true
          },
          {
            "type": "string",
            "description": "name of the repo",
            "name": "repo",
            "in": "path",
            "required": true
          },
          {
            "type": "integer",
            "format": "int64",
            "description": "id of the release",
            "name": "id",
            "in": "path",
            "required": true
          },
          {
            "type": "integer",
            "format": "int64",
            "description": "id of the attachment to get",
            "name": "attachment_id",
            "in": "path",
            "required": true
          }
        ],
        "responses": {
          "200": {
            "$ref": "#/responses/Attachment"
          }
        }
      },
      "delete": {
        "produces": [
          "application/json"
        ],
        "tags": [
          "repository"
        ],
        "summary": "Delete a release attachment",
        "operationId": "repoDeleteReleaseAttachment",
        "parameters": [
          {
            "type": "string",
            "description": "owner of the repo",
            "name": "owner",
            "in": "path",
            "required": true
          },
          {
            "type": "string",
            "description": "name of the repo",
            "name": "repo",
            "in": "path",
            "required": true
          },
          {
            "type": "integer",
            "format": "int64",
            "description": "id of the release",
            "name": "id",
            "in": "path",
            "required": true
          },
          {
            "type": "integer",
            "format": "int64",
            "description": "id of the attachment to delete",
            "name": "attachment_id",
            "in": "path",
            "required": true
          }
        ],
        "responses": {
          "204": {
            "$ref": "#/responses/empty"
          }
        }
      },
      "patch": {
        "consumes": [
          "application/json"
        ],
        "produces": [
          "application/json"
        ],
        "tags": [
          "repository"
        ],
        "summary": "Edit a release attachment",
        "operationId": "repoEditReleaseAttachment",
        "parameters": [
          {
            "type": "string",
            "description": "owner of the repo",
            "name": "owner",
            "in": "path",
            "required": true
          },
          {
            "type": "string",
            "description": "name of the repo",
            "name": "repo",
            "in": "path",
            "required": true
          },
          {
            "type": "integer",
            "format": "int64",
            "description": "id of the release",
            "name": "id",
            "in": "path",
            "required": true
          },
          {
            "type": "integer",
            "format": "int64",
            "description": "id of the attachment to edit",
            "name": "attachment_id",
            "in": "path",
            "required": true
          },
          {
            "name": "body",
            "in": "body",
            "schema": {
              "$ref": "#/definitions/EditAttachmentOptions"
            }
          }
        ],
        "responses": {
          "201": {
            "$ref": "#/responses/Attachment"
          }
        }
      }
    },
    "/repos/{owner}/{repo}/signing-key.gpg": {
      "get": {
        "produces": [
          "text/plain"
        ],
        "tags": [
          "repository"
        ],
        "summary": "Get signing-key.gpg for given repository",
        "operationId": "repoSigningKey",
        "parameters": [
          {
            "type": "string",
            "description": "owner of the repo",
            "name": "owner",
            "in": "path",
            "required": true
          },
          {
            "type": "string",
            "description": "name of the repo",
            "name": "repo",
            "in": "path",
            "required": true
          }
        ],
        "responses": {
          "200": {
            "description": "GPG armored public key",
            "schema": {
              "type": "string"
            }
          }
        }
      }
    },
    "/repos/{owner}/{repo}/stargazers": {
      "get": {
        "produces": [
          "application/json"
        ],
        "tags": [
          "repository"
        ],
        "summary": "List a repo's stargazers",
        "operationId": "repoListStargazers",
        "parameters": [
          {
            "type": "string",
            "description": "owner of the repo",
            "name": "owner",
            "in": "path",
            "required": true
          },
          {
            "type": "string",
            "description": "name of the repo",
            "name": "repo",
            "in": "path",
            "required": true
          }
        ],
        "responses": {
          "200": {
            "$ref": "#/responses/UserList"
          }
        }
      }
    },
    "/repos/{owner}/{repo}/statuses/{sha}": {
      "get": {
        "produces": [
          "application/json"
        ],
        "tags": [
          "repository"
        ],
        "summary": "Get a commit's statuses",
        "operationId": "repoListStatuses",
        "parameters": [
          {
            "type": "string",
            "description": "owner of the repo",
            "name": "owner",
            "in": "path",
            "required": true
          },
          {
            "type": "string",
            "description": "name of the repo",
            "name": "repo",
            "in": "path",
            "required": true
          },
          {
            "type": "string",
            "description": "sha of the commit",
            "name": "sha",
            "in": "path",
            "required": true
          },
          {
            "type": "integer",
            "description": "page number of results",
            "name": "page",
            "in": "query"
          },
          {
            "enum": [
              "oldest",
              "recentupdate",
              "leastupdate",
              "leastindex",
              "highestindex"
            ],
            "type": "string",
            "description": "type of sort",
            "name": "sort",
            "in": "query"
          },
          {
            "enum": [
              "pending",
              "success",
              "error",
              "failure",
              "warning"
            ],
            "type": "string",
            "description": "type of state",
            "name": "state",
            "in": "query"
          }
        ],
        "responses": {
          "200": {
            "$ref": "#/responses/StatusList"
          }
        }
      },
      "post": {
        "produces": [
          "application/json"
        ],
        "tags": [
          "repository"
        ],
        "summary": "Create a commit status",
        "operationId": "repoCreateStatus",
        "parameters": [
          {
            "type": "string",
            "description": "owner of the repo",
            "name": "owner",
            "in": "path",
            "required": true
          },
          {
            "type": "string",
            "description": "name of the repo",
            "name": "repo",
            "in": "path",
            "required": true
          },
          {
            "type": "string",
            "description": "sha of the commit",
            "name": "sha",
            "in": "path",
            "required": true
          },
          {
            "name": "body",
            "in": "body",
            "schema": {
              "$ref": "#/definitions/CreateStatusOption"
            }
          }
        ],
        "responses": {
          "200": {
            "$ref": "#/responses/StatusList"
          }
        }
      }
    },
    "/repos/{owner}/{repo}/subscribers": {
      "get": {
        "produces": [
          "application/json"
        ],
        "tags": [
          "repository"
        ],
        "summary": "List a repo's watchers",
        "operationId": "repoListSubscribers",
        "parameters": [
          {
            "type": "string",
            "description": "owner of the repo",
            "name": "owner",
            "in": "path",
            "required": true
          },
          {
            "type": "string",
            "description": "name of the repo",
            "name": "repo",
            "in": "path",
            "required": true
          }
        ],
        "responses": {
          "200": {
            "$ref": "#/responses/UserList"
          }
        }
      }
    },
    "/repos/{owner}/{repo}/subscription": {
      "get": {
        "tags": [
          "repository"
        ],
        "summary": "Check if the current user is watching a repo",
        "operationId": "userCurrentCheckSubscription",
        "parameters": [
          {
            "type": "string",
            "description": "owner of the repo",
            "name": "owner",
            "in": "path",
            "required": true
          },
          {
            "type": "string",
            "description": "name of the repo",
            "name": "repo",
            "in": "path",
            "required": true
          }
        ],
        "responses": {
          "200": {
            "$ref": "#/responses/WatchInfo"
          }
        }
      },
      "put": {
        "tags": [
          "repository"
        ],
        "summary": "Watch a repo",
        "operationId": "userCurrentPutSubscription",
        "parameters": [
          {
            "type": "string",
            "description": "owner of the repo",
            "name": "owner",
            "in": "path",
            "required": true
          },
          {
            "type": "string",
            "description": "name of the repo",
            "name": "repo",
            "in": "path",
            "required": true
          }
        ],
        "responses": {
          "200": {
            "$ref": "#/responses/WatchInfo"
          }
        }
      },
      "delete": {
        "tags": [
          "repository"
        ],
        "summary": "Unwatch a repo",
        "operationId": "userCurrentDeleteSubscription",
        "parameters": [
          {
            "type": "string",
            "description": "owner of the repo",
            "name": "owner",
            "in": "path",
            "required": true
          },
          {
            "type": "string",
            "description": "name of the repo",
            "name": "repo",
            "in": "path",
            "required": true
          }
        ],
        "responses": {
          "204": {
            "$ref": "#/responses/empty"
          }
        }
      }
    },
    "/repos/{owner}/{repo}/tags": {
      "get": {
        "produces": [
          "application/json"
        ],
        "tags": [
          "repository"
        ],
        "summary": "List a repository's tags",
        "operationId": "repoListTags",
        "parameters": [
          {
            "type": "string",
            "description": "owner of the repo",
            "name": "owner",
            "in": "path",
            "required": true
          },
          {
            "type": "string",
            "description": "name of the repo",
            "name": "repo",
            "in": "path",
            "required": true
          }
        ],
        "responses": {
          "200": {
            "$ref": "#/responses/TagList"
          }
        }
      }
    },
    "/repos/{owner}/{repo}/times": {
      "get": {
        "produces": [
          "application/json"
        ],
        "tags": [
          "repository"
        ],
        "summary": "List a repo's tracked times",
        "operationId": "repoTrackedTimes",
        "parameters": [
          {
            "type": "string",
            "description": "owner of the repo",
            "name": "owner",
            "in": "path",
            "required": true
          },
          {
            "type": "string",
            "description": "name of the repo",
            "name": "repo",
            "in": "path",
            "required": true
          }
        ],
        "responses": {
          "200": {
            "$ref": "#/responses/TrackedTimeList"
          }
        }
      }
    },
    "/repos/{owner}/{repo}/times/{user}": {
      "get": {
        "produces": [
          "application/json"
        ],
        "tags": [
          "user"
        ],
        "summary": "List a user's tracked times in a repo",
        "operationId": "userTrackedTimes",
        "parameters": [
          {
            "type": "string",
            "description": "owner of the repo",
            "name": "owner",
            "in": "path",
            "required": true
          },
          {
            "type": "string",
            "description": "name of the repo",
            "name": "repo",
            "in": "path",
            "required": true
          },
          {
            "type": "string",
            "description": "username of user",
            "name": "user",
            "in": "path",
            "required": true
          }
        ],
        "responses": {
          "200": {
            "$ref": "#/responses/TrackedTimeList"
          }
        }
      }
    },
    "/repos/{owner}/{repo}/topics": {
      "get": {
        "produces": [
          "application/json"
        ],
        "tags": [
          "repository"
        ],
        "summary": "Get list of topics that a repository has",
        "operationId": "repoListTopics",
        "parameters": [
          {
            "type": "string",
            "description": "owner of the repo",
            "name": "owner",
            "in": "path",
            "required": true
          },
          {
            "type": "string",
            "description": "name of the repo",
            "name": "repo",
            "in": "path",
            "required": true
          }
        ],
        "responses": {
          "200": {
            "$ref": "#/responses/TopicNames"
          }
        }
      },
      "put": {
        "produces": [
          "application/json"
        ],
        "tags": [
          "repository"
        ],
        "summary": "Replace list of topics for a repository",
        "operationId": "repoUpdateTopics",
        "parameters": [
          {
            "type": "string",
            "description": "owner of the repo",
            "name": "owner",
            "in": "path",
            "required": true
          },
          {
            "type": "string",
            "description": "name of the repo",
            "name": "repo",
            "in": "path",
            "required": true
          },
          {
            "name": "body",
            "in": "body",
            "schema": {
              "$ref": "#/definitions/RepoTopicOptions"
            }
          }
        ],
        "responses": {
          "204": {
            "$ref": "#/responses/empty"
          }
        }
      }
    },
    "/repos/{owner}/{repo}/topics/{topic}": {
      "put": {
        "produces": [
          "application/json"
        ],
        "tags": [
          "repository"
        ],
        "summary": "Add a topic to a repository",
        "operationId": "repoAddTopíc",
        "parameters": [
          {
            "type": "string",
            "description": "owner of the repo",
            "name": "owner",
            "in": "path",
            "required": true
          },
          {
            "type": "string",
            "description": "name of the repo",
            "name": "repo",
            "in": "path",
            "required": true
          },
          {
            "type": "string",
            "description": "name of the topic to add",
            "name": "topic",
            "in": "path",
            "required": true
          }
        ],
        "responses": {
          "204": {
            "$ref": "#/responses/empty"
          }
        }
      },
      "delete": {
        "produces": [
          "application/json"
        ],
        "tags": [
          "repository"
        ],
        "summary": "Delete a topic from a repository",
        "operationId": "repoDeleteTopic",
        "parameters": [
          {
            "type": "string",
            "description": "owner of the repo",
            "name": "owner",
            "in": "path",
            "required": true
          },
          {
            "type": "string",
            "description": "name of the repo",
            "name": "repo",
            "in": "path",
            "required": true
          },
          {
            "type": "string",
            "description": "name of the topic to delete",
            "name": "topic",
            "in": "path",
            "required": true
          }
        ],
        "responses": {
          "204": {
            "$ref": "#/responses/empty"
          }
        }
      }
    },
    "/repositories/{id}": {
      "get": {
        "produces": [
          "application/json"
        ],
        "tags": [
          "repository"
        ],
        "summary": "Get a repository by id",
        "operationId": "repoGetByID",
        "parameters": [
          {
            "type": "integer",
            "format": "int64",
            "description": "id of the repo to get",
            "name": "id",
            "in": "path",
            "required": true
          }
        ],
        "responses": {
          "200": {
            "$ref": "#/responses/Repository"
          }
        }
      }
    },
    "/signing-key.gpg": {
      "get": {
        "produces": [
          "text/plain"
        ],
        "tags": [
          "miscellaneous"
        ],
        "summary": "Get default signing-key.gpg",
        "operationId": "getSigningKey",
        "responses": {
          "200": {
            "description": "GPG armored public key",
            "schema": {
              "type": "string"
            }
          }
        }
      }
    },
    "/teams/{id}": {
      "get": {
        "produces": [
          "application/json"
        ],
        "tags": [
          "organization"
        ],
        "summary": "Get a team",
        "operationId": "orgGetTeam",
        "parameters": [
          {
            "type": "integer",
            "format": "int64",
            "description": "id of the team to get",
            "name": "id",
            "in": "path",
            "required": true
          }
        ],
        "responses": {
          "200": {
            "$ref": "#/responses/Team"
          }
        }
      },
      "delete": {
        "tags": [
          "organization"
        ],
        "summary": "Delete a team",
        "operationId": "orgDeleteTeam",
        "parameters": [
          {
            "type": "integer",
            "format": "int64",
            "description": "id of the team to delete",
            "name": "id",
            "in": "path",
            "required": true
          }
        ],
        "responses": {
          "204": {
            "description": "team deleted"
          }
        }
      },
      "patch": {
        "consumes": [
          "application/json"
        ],
        "produces": [
          "application/json"
        ],
        "tags": [
          "organization"
        ],
        "summary": "Edit a team",
        "operationId": "orgEditTeam",
        "parameters": [
          {
            "type": "integer",
            "description": "id of the team to edit",
            "name": "id",
            "in": "path",
            "required": true
          },
          {
            "name": "body",
            "in": "body",
            "schema": {
              "$ref": "#/definitions/EditTeamOption"
            }
          }
        ],
        "responses": {
          "200": {
            "$ref": "#/responses/Team"
          }
        }
      }
    },
    "/teams/{id}/members": {
      "get": {
        "produces": [
          "application/json"
        ],
        "tags": [
          "organization"
        ],
        "summary": "List a team's members",
        "operationId": "orgListTeamMembers",
        "parameters": [
          {
            "type": "integer",
            "format": "int64",
            "description": "id of the team",
            "name": "id",
            "in": "path",
            "required": true
          }
        ],
        "responses": {
          "200": {
            "$ref": "#/responses/UserList"
          }
        }
      }
    },
    "/teams/{id}/members/{username}": {
      "get": {
        "produces": [
          "application/json"
        ],
        "tags": [
          "organization"
        ],
        "summary": "List a particular member of team",
        "operationId": "orgListTeamMember",
        "parameters": [
          {
            "type": "integer",
            "format": "int64",
            "description": "id of the team",
            "name": "id",
            "in": "path",
            "required": true
          },
          {
            "type": "string",
            "description": "username of the member to list",
            "name": "username",
            "in": "path",
            "required": true
          }
        ],
        "responses": {
          "200": {
            "$ref": "#/responses/UserDetails"
          }
        }
      },
      "put": {
        "produces": [
          "application/json"
        ],
        "tags": [
          "organization"
        ],
        "summary": "Add a team member",
        "operationId": "orgAddTeamMember",
        "parameters": [
          {
            "type": "integer",
            "format": "int64",
            "description": "id of the team",
            "name": "id",
            "in": "path",
            "required": true
          },
          {
            "type": "string",
            "description": "username of the user to add",
            "name": "username",
            "in": "path",
            "required": true
          }
        ],
        "responses": {
          "204": {
            "$ref": "#/responses/empty"
          }
        }
      },
      "delete": {
        "produces": [
          "application/json"
        ],
        "tags": [
          "organization"
        ],
        "summary": "Remove a team member",
        "operationId": "orgRemoveTeamMember",
        "parameters": [
          {
            "type": "integer",
            "format": "int64",
            "description": "id of the team",
            "name": "id",
            "in": "path",
            "required": true
          },
          {
            "type": "string",
            "description": "username of the user to remove",
            "name": "username",
            "in": "path",
            "required": true
          }
        ],
        "responses": {
          "204": {
            "$ref": "#/responses/empty"
          }
        }
      }
    },
    "/teams/{id}/repos": {
      "get": {
        "produces": [
          "application/json"
        ],
        "tags": [
          "organization"
        ],
        "summary": "List a team's repos",
        "operationId": "orgListTeamRepos",
        "parameters": [
          {
            "type": "integer",
            "format": "int64",
            "description": "id of the team",
            "name": "id",
            "in": "path",
            "required": true
          }
        ],
        "responses": {
          "200": {
            "$ref": "#/responses/RepositoryList"
          }
        }
      }
    },
    "/teams/{id}/repos/{org}/{repo}": {
      "put": {
        "produces": [
          "application/json"
        ],
        "tags": [
          "organization"
        ],
        "summary": "Add a repository to a team",
        "operationId": "orgAddTeamRepository",
        "parameters": [
          {
            "type": "integer",
            "format": "int64",
            "description": "id of the team",
            "name": "id",
            "in": "path",
            "required": true
          },
          {
            "type": "string",
            "description": "organization that owns the repo to add",
            "name": "org",
            "in": "path",
            "required": true
          },
          {
            "type": "string",
            "description": "name of the repo to add",
            "name": "repo",
            "in": "path",
            "required": true
          }
        ],
        "responses": {
          "204": {
            "$ref": "#/responses/empty"
          }
        }
      },
      "delete": {
        "description": "This does not delete the repository, it only removes the repository from the team.",
        "produces": [
          "application/json"
        ],
        "tags": [
          "organization"
        ],
        "summary": "Remove a repository from a team",
        "operationId": "orgRemoveTeamRepository",
        "parameters": [
          {
            "type": "integer",
            "format": "int64",
            "description": "id of the team",
            "name": "id",
            "in": "path",
            "required": true
          },
          {
            "type": "string",
            "description": "organization that owns the repo to remove",
            "name": "org",
            "in": "path",
            "required": true
          },
          {
            "type": "string",
            "description": "name of the repo to remove",
            "name": "repo",
            "in": "path",
            "required": true
          }
        ],
        "responses": {
          "204": {
            "$ref": "#/responses/empty"
          }
        }
      }
    },
    "/topics/search": {
      "get": {
        "produces": [
          "application/json"
        ],
        "tags": [
          "repository"
        ],
        "summary": "search topics via keyword",
        "operationId": "topicSearch",
        "parameters": [
          {
            "type": "string",
            "description": "keywords to search",
            "name": "q",
            "in": "query",
            "required": true
          }
        ],
        "responses": {
          "200": {
            "$ref": "#/responses/TopicListResponse"
          }
        }
      }
    },
    "/user": {
      "get": {
        "produces": [
          "application/json"
        ],
        "tags": [
          "user"
        ],
        "summary": "Get the authenticated user",
        "operationId": "userGetCurrent",
        "responses": {
          "200": {
            "$ref": "#/responses/UserDetails"
          }
        }
      }
    },
    "/user/emails": {
      "get": {
        "produces": [
          "application/json"
        ],
        "tags": [
          "user"
        ],
        "summary": "List the authenticated user's email addresses",
        "operationId": "userListEmails",
        "responses": {
          "200": {
            "$ref": "#/responses/EmailList"
          }
        }
      },
      "post": {
        "produces": [
          "application/json"
        ],
        "tags": [
          "user"
        ],
        "summary": "Add email addresses",
        "operationId": "userAddEmail",
        "parameters": [
          {
            "name": "body",
            "in": "body",
            "schema": {
              "$ref": "#/definitions/CreateEmailOption"
            }
          }
        ],
        "responses": {
          "201": {
            "$ref": "#/responses/EmailList"
          }
        }
      },
      "delete": {
        "produces": [
          "application/json"
        ],
        "tags": [
          "user"
        ],
        "summary": "Delete email addresses",
        "operationId": "userDeleteEmail",
        "parameters": [
          {
            "name": "body",
            "in": "body",
            "schema": {
              "$ref": "#/definitions/DeleteEmailOption"
            }
          }
        ],
        "responses": {
          "204": {
            "$ref": "#/responses/empty"
          }
        }
      }
    },
    "/user/followers": {
      "get": {
        "produces": [
          "application/json"
        ],
        "tags": [
          "user"
        ],
        "summary": "List the authenticated user's followers",
        "operationId": "userCurrentListFollowers",
        "responses": {
          "200": {
            "$ref": "#/responses/UserList"
          }
        }
      }
    },
    "/user/following": {
      "get": {
        "produces": [
          "application/json"
        ],
        "tags": [
          "user"
        ],
        "summary": "List the users that the authenticated user is following",
        "operationId": "userCurrentListFollowing",
        "responses": {
          "200": {
            "$ref": "#/responses/UserList"
          }
        }
      }
    },
    "/user/following/{username}": {
      "get": {
        "tags": [
          "user"
        ],
        "summary": "Check whether a user is followed by the authenticated user",
        "operationId": "userCurrentCheckFollowing",
        "parameters": [
          {
            "type": "string",
            "description": "username of followed user",
            "name": "username",
            "in": "path",
            "required": true
          }
        ],
        "responses": {
          "204": {
            "$ref": "#/responses/empty"
          },
          "404": {
            "$ref": "#/responses/notFound"
          }
        }
      },
      "put": {
        "tags": [
          "user"
        ],
        "summary": "Follow a user",
        "operationId": "userCurrentPutFollow",
        "parameters": [
          {
            "type": "string",
            "description": "username of user to follow",
            "name": "username",
            "in": "path",
            "required": true
          }
        ],
        "responses": {
          "204": {
            "$ref": "#/responses/empty"
          }
        }
      },
      "delete": {
        "tags": [
          "user"
        ],
        "summary": "Unfollow a user",
        "operationId": "userCurrentDeleteFollow",
        "parameters": [
          {
            "type": "string",
            "description": "username of user to unfollow",
            "name": "username",
            "in": "path",
            "required": true
          }
        ],
        "responses": {
          "204": {
            "$ref": "#/responses/empty"
          }
        }
      }
    },
    "/user/gpg_keys": {
      "get": {
        "produces": [
          "application/json"
        ],
        "tags": [
          "user"
        ],
        "summary": "List the authenticated user's GPG keys",
        "operationId": "userCurrentListGPGKeys",
        "responses": {
          "200": {
            "$ref": "#/responses/GPGKeyList"
          }
        }
      },
      "post": {
        "consumes": [
          "application/json"
        ],
        "produces": [
          "application/json"
        ],
        "tags": [
          "user"
        ],
        "summary": "Create a GPG key",
        "operationId": "userCurrentPostGPGKey",
        "parameters": [
          {
            "name": "Form",
            "in": "body",
            "schema": {
              "$ref": "#/definitions/CreateGPGKeyOption"
            }
          }
        ],
        "responses": {
          "201": {
            "$ref": "#/responses/GPGKey"
          },
          "422": {
            "$ref": "#/responses/validationError"
          }
        }
      }
    },
    "/user/gpg_keys/{id}": {
      "get": {
        "produces": [
          "application/json"
        ],
        "tags": [
          "user"
        ],
        "summary": "Get a GPG key",
        "operationId": "userCurrentGetGPGKey",
        "parameters": [
          {
            "type": "integer",
            "format": "int64",
            "description": "id of key to get",
            "name": "id",
            "in": "path",
            "required": true
          }
        ],
        "responses": {
          "200": {
            "$ref": "#/responses/GPGKey"
          },
          "404": {
            "$ref": "#/responses/notFound"
          }
        }
      },
      "delete": {
        "produces": [
          "application/json"
        ],
        "tags": [
          "user"
        ],
        "summary": "Remove a GPG key",
        "operationId": "userCurrentDeleteGPGKey",
        "parameters": [
          {
            "type": "integer",
            "format": "int64",
            "description": "id of key to delete",
            "name": "id",
            "in": "path",
            "required": true
          }
        ],
        "responses": {
          "204": {
            "$ref": "#/responses/empty"
          },
          "403": {
            "$ref": "#/responses/forbidden"
          }
        }
      }
    },
    "/user/keys": {
      "get": {
        "produces": [
          "application/json"
        ],
        "tags": [
          "user"
        ],
        "summary": "List the authenticated user's public keys",
        "operationId": "userCurrentListKeys",
        "parameters": [
          {
            "type": "string",
            "description": "fingerprint of the key",
            "name": "fingerprint",
            "in": "query"
          }
        ],
        "responses": {
          "200": {
            "$ref": "#/responses/PublicKeyList"
          }
        }
      },
      "post": {
        "consumes": [
          "application/json"
        ],
        "produces": [
          "application/json"
        ],
        "tags": [
          "user"
        ],
        "summary": "Create a public key",
        "operationId": "userCurrentPostKey",
        "parameters": [
          {
            "name": "body",
            "in": "body",
            "schema": {
              "$ref": "#/definitions/CreateKeyOption"
            }
          }
        ],
        "responses": {
          "201": {
            "$ref": "#/responses/PublicKey"
          },
          "422": {
            "$ref": "#/responses/validationError"
          }
        }
      }
    },
    "/user/keys/{id}": {
      "get": {
        "produces": [
          "application/json"
        ],
        "tags": [
          "user"
        ],
        "summary": "Get a public key",
        "operationId": "userCurrentGetKey",
        "parameters": [
          {
            "type": "integer",
            "format": "int64",
            "description": "id of key to get",
            "name": "id",
            "in": "path",
            "required": true
          }
        ],
        "responses": {
          "200": {
            "$ref": "#/responses/PublicKey"
          },
          "404": {
            "$ref": "#/responses/notFound"
          }
        }
      },
      "delete": {
        "produces": [
          "application/json"
        ],
        "tags": [
          "user"
        ],
        "summary": "Delete a public key",
        "operationId": "userCurrentDeleteKey",
        "parameters": [
          {
            "type": "integer",
            "format": "int64",
            "description": "id of key to delete",
            "name": "id",
            "in": "path",
            "required": true
          }
        ],
        "responses": {
          "204": {
            "$ref": "#/responses/empty"
          },
          "403": {
            "$ref": "#/responses/forbidden"
          },
          "404": {
            "$ref": "#/responses/notFound"
          }
        }
      }
    },
    "/user/orgs": {
      "get": {
        "produces": [
          "application/json"
        ],
        "tags": [
          "organization"
        ],
        "summary": "List the current user's organizations",
        "operationId": "orgListCurrentUserOrgs",
        "responses": {
          "200": {
            "$ref": "#/responses/OrganizationList"
          }
        }
      }
    },
    "/user/repos": {
      "get": {
        "produces": [
          "application/json"
        ],
        "tags": [
          "user"
        ],
        "summary": "List the repos that the authenticated user owns or has access to",
        "operationId": "userCurrentListRepos",
        "responses": {
          "200": {
            "$ref": "#/responses/RepositoryList"
          }
        }
      },
      "post": {
        "consumes": [
          "application/json"
        ],
        "produces": [
          "application/json"
        ],
        "tags": [
          "repository",
          "user"
        ],
        "summary": "Create a repository",
        "operationId": "createCurrentUserRepo",
        "parameters": [
          {
            "name": "body",
            "in": "body",
            "schema": {
              "$ref": "#/definitions/CreateRepoOption"
            }
          }
        ],
        "responses": {
          "201": {
            "$ref": "#/responses/Repository"
          },
          "409": {
            "description": "The repository with the same name already exists."
          },
          "422": {
            "$ref": "#/responses/validationError"
          }
        }
      }
    },
    "/user/starred": {
      "get": {
        "produces": [
          "application/json"
        ],
        "tags": [
          "user"
        ],
        "summary": "The repos that the authenticated user has starred",
        "operationId": "userCurrentListStarred",
        "responses": {
          "200": {
            "$ref": "#/responses/RepositoryList"
          }
        }
      }
    },
    "/user/starred/{owner}/{repo}": {
      "get": {
        "tags": [
          "user"
        ],
        "summary": "Whether the authenticated is starring the repo",
        "operationId": "userCurrentCheckStarring",
        "parameters": [
          {
            "type": "string",
            "description": "owner of the repo",
            "name": "owner",
            "in": "path",
            "required": true
          },
          {
            "type": "string",
            "description": "name of the repo",
            "name": "repo",
            "in": "path",
            "required": true
          }
        ],
        "responses": {
          "204": {
            "$ref": "#/responses/empty"
          },
          "404": {
            "$ref": "#/responses/notFound"
          }
        }
      },
      "put": {
        "tags": [
          "user"
        ],
        "summary": "Star the given repo",
        "operationId": "userCurrentPutStar",
        "parameters": [
          {
            "type": "string",
            "description": "owner of the repo to star",
            "name": "owner",
            "in": "path",
            "required": true
          },
          {
            "type": "string",
            "description": "name of the repo to star",
            "name": "repo",
            "in": "path",
            "required": true
          }
        ],
        "responses": {
          "204": {
            "$ref": "#/responses/empty"
          }
        }
      },
      "delete": {
        "tags": [
          "user"
        ],
        "summary": "Unstar the given repo",
        "operationId": "userCurrentDeleteStar",
        "parameters": [
          {
            "type": "string",
            "description": "owner of the repo to unstar",
            "name": "owner",
            "in": "path",
            "required": true
          },
          {
            "type": "string",
            "description": "name of the repo to unstar",
            "name": "repo",
            "in": "path",
            "required": true
          }
        ],
        "responses": {
          "204": {
            "$ref": "#/responses/empty"
          }
        }
      }
    },
    "/user/subscriptions": {
      "get": {
        "produces": [
          "application/json"
        ],
        "tags": [
          "user"
        ],
        "summary": "List repositories watched by the authenticated user",
        "operationId": "userCurrentListSubscriptions",
        "responses": {
          "200": {
            "$ref": "#/responses/RepositoryList"
          }
        }
      }
    },
    "/user/teams": {
      "get": {
        "produces": [
          "application/json"
        ],
        "tags": [
          "user"
        ],
        "summary": "List all the teams a user belongs to",
        "operationId": "userListTeams",
        "responses": {
          "200": {
            "$ref": "#/responses/TeamList"
          }
        }
      }
    },
    "/user/times": {
      "get": {
        "produces": [
          "application/json"
        ],
        "tags": [
          "user"
        ],
        "summary": "List the current user's tracked times",
        "operationId": "userCurrentTrackedTimes",
        "responses": {
          "200": {
            "$ref": "#/responses/TrackedTimeList"
          }
        }
      }
    },
    "/users/search": {
      "get": {
        "produces": [
          "application/json"
        ],
        "tags": [
          "user"
        ],
        "summary": "Search for users",
        "operationId": "userSearch",
        "parameters": [
          {
            "type": "string",
            "description": "keyword",
            "name": "q",
            "in": "query"
          },
          {
            "type": "integer",
            "format": "int64",
            "description": "ID of the user to search for",
            "name": "uid",
            "in": "query"
          },
          {
            "type": "integer",
            "description": "maximum number of users to return",
            "name": "limit",
            "in": "query"
          }
        ],
        "responses": {
          "200": {
            "description": "SearchResults of a successful search",
            "schema": {
              "type": "object",
              "properties": {
                "data": {
                  "type": "array",
                  "items": {
                    "$ref": "#/definitions/User"
                  }
                },
                "ok": {
                  "type": "boolean"
                }
              }
            }
          }
        }
      }
    },
    "/users/{follower}/following/{followee}": {
      "get": {
        "tags": [
          "user"
        ],
        "summary": "Check if one user is following another user",
        "operationId": "userCheckFollowing",
        "parameters": [
          {
            "type": "string",
            "description": "username of following user",
            "name": "follower",
            "in": "path",
            "required": true
          },
          {
            "type": "string",
            "description": "username of followed user",
            "name": "followee",
            "in": "path",
            "required": true
          }
        ],
        "responses": {
          "204": {
            "$ref": "#/responses/empty"
          },
          "404": {
            "$ref": "#/responses/notFound"
          }
        }
      }
    },
    "/users/{username}": {
      "get": {
        "produces": [
          "application/json"
        ],
        "tags": [
          "user"
        ],
        "summary": "Get a user",
        "operationId": "userGet",
        "parameters": [
          {
            "type": "string",
            "description": "username of user to get",
            "name": "username",
            "in": "path",
            "required": true
          }
        ],
        "responses": {
          "200": {
            "$ref": "#/responses/UserDetails"
          },
          "404": {
            "$ref": "#/responses/notFound"
          }
        }
      }
    },
    "/users/{username}/followers": {
      "get": {
        "produces": [
          "application/json"
        ],
        "tags": [
          "user"
        ],
        "summary": "List the given user's followers",
        "operationId": "userListFollowers",
        "parameters": [
          {
            "type": "string",
            "description": "username of user",
            "name": "username",
            "in": "path",
            "required": true
          }
        ],
        "responses": {
          "200": {
            "$ref": "#/responses/UserList"
          }
        }
      }
    },
    "/users/{username}/following": {
      "get": {
        "produces": [
          "application/json"
        ],
        "tags": [
          "user"
        ],
        "summary": "List the users that the given user is following",
        "operationId": "userListFollowing",
        "parameters": [
          {
            "type": "string",
            "description": "username of user",
            "name": "username",
            "in": "path",
            "required": true
          }
        ],
        "responses": {
          "200": {
            "$ref": "#/responses/UserList"
          }
        }
      }
    },
    "/users/{username}/gpg_keys": {
      "get": {
        "produces": [
          "application/json"
        ],
        "tags": [
          "user"
        ],
        "summary": "List the given user's GPG keys",
        "operationId": "userListGPGKeys",
        "parameters": [
          {
            "type": "string",
            "description": "username of user",
            "name": "username",
            "in": "path",
            "required": true
          }
        ],
        "responses": {
          "200": {
            "$ref": "#/responses/GPGKeyList"
          }
        }
      }
    },
    "/users/{username}/heatmap": {
      "get": {
        "produces": [
          "application/json"
        ],
        "tags": [
          "user"
        ],
        "summary": "Get a user's heatmap",
        "operationId": "userGetHeatmapData",
        "parameters": [
          {
            "type": "string",
            "description": "username of user to get",
            "name": "username",
            "in": "path",
            "required": true
          }
        ],
        "responses": {
          "200": {
            "$ref": "#/responses/UserHeatmapData"
          },
          "404": {
            "$ref": "#/responses/notFound"
          }
        }
      }
    },
    "/users/{username}/keys": {
      "get": {
        "produces": [
          "application/json"
        ],
        "tags": [
          "user"
        ],
        "summary": "List the given user's public keys",
        "operationId": "userListKeys",
        "parameters": [
          {
            "type": "string",
            "description": "username of user",
            "name": "username",
            "in": "path",
            "required": true
          },
          {
            "type": "string",
            "description": "fingerprint of the key",
            "name": "fingerprint",
            "in": "query"
          }
        ],
        "responses": {
          "200": {
            "$ref": "#/responses/PublicKeyList"
          }
        }
      }
    },
    "/users/{username}/orgs": {
      "get": {
        "produces": [
          "application/json"
        ],
        "tags": [
          "organization"
        ],
        "summary": "List a user's organizations",
        "operationId": "orgListUserOrgs",
        "parameters": [
          {
            "type": "string",
            "description": "username of user",
            "name": "username",
            "in": "path",
            "required": true
          }
        ],
        "responses": {
          "200": {
            "$ref": "#/responses/OrganizationList"
          }
        }
      }
    },
    "/users/{username}/repos": {
      "get": {
        "produces": [
          "application/json"
        ],
        "tags": [
          "user"
        ],
        "summary": "List the repos owned by the given user",
        "operationId": "userListRepos",
        "parameters": [
          {
            "type": "string",
            "description": "username of user",
            "name": "username",
            "in": "path",
            "required": true
          }
        ],
        "responses": {
          "200": {
            "$ref": "#/responses/RepositoryList"
          }
        }
      }
    },
    "/users/{username}/starred": {
      "get": {
        "produces": [
          "application/json"
        ],
        "tags": [
          "user"
        ],
        "summary": "The repos that the given user has starred",
        "operationId": "userListStarred",
        "parameters": [
          {
            "type": "string",
            "description": "username of user",
            "name": "username",
            "in": "path",
            "required": true
          }
        ],
        "responses": {
          "200": {
            "$ref": "#/responses/RepositoryList"
          }
        }
      }
    },
    "/users/{username}/subscriptions": {
      "get": {
        "produces": [
          "application/json"
        ],
        "tags": [
          "user"
        ],
        "summary": "List the repositories watched by a user",
        "operationId": "userListSubscriptions",
        "parameters": [
          {
            "type": "string",
            "description": "username of the user",
            "name": "username",
            "in": "path",
            "required": true
          }
        ],
        "responses": {
          "200": {
            "$ref": "#/responses/RepositoryList"
          }
        }
      }
    },
    "/users/{username}/tokens": {
      "get": {
        "produces": [
          "application/json"
        ],
        "tags": [
          "user"
        ],
        "summary": "List the authenticated user's access tokens",
        "operationId": "userGetTokens",
        "parameters": [
          {
            "type": "string",
            "description": "username of user",
            "name": "username",
            "in": "path",
            "required": true
          }
        ],
        "responses": {
          "200": {
            "$ref": "#/responses/AccessTokenList"
          }
        }
      },
      "post": {
        "consumes": [
          "application/json"
        ],
        "produces": [
          "application/json"
        ],
        "tags": [
          "user"
        ],
        "summary": "Create an access token",
        "operationId": "userCreateToken",
        "parameters": [
          {
            "type": "string",
            "x-go-name": "Name",
            "description": "username of user",
            "name": "username",
            "in": "path",
            "required": true
          },
          {
            "name": "accessToken",
            "in": "body",
            "schema": {
              "type": "object",
              "required": [
                "name"
              ],
              "properties": {
                "name": {
                  "type": "string"
                }
              }
            }
          }
        ],
        "responses": {
          "200": {
            "$ref": "#/responses/AccessToken"
          }
        }
      }
    },
    "/users/{username}/tokens/{token}": {
      "delete": {
        "produces": [
          "application/json"
        ],
        "tags": [
          "user"
        ],
        "summary": "delete an access token",
        "operationId": "userDeleteAccessToken",
        "parameters": [
          {
            "type": "string",
            "description": "username of user",
            "name": "username",
            "in": "path",
            "required": true
          },
          {
            "type": "integer",
            "format": "int64",
            "description": "token to be deleted",
            "name": "token",
            "in": "path",
            "required": true
          }
        ],
        "responses": {
          "204": {
            "$ref": "#/responses/empty"
          }
        }
      }
    },
    "/version": {
      "get": {
        "produces": [
          "application/json"
        ],
        "tags": [
          "miscellaneous"
        ],
        "summary": "Returns the version of the Gitea application",
        "operationId": "getVersion",
        "responses": {
          "200": {
            "$ref": "#/responses/ServerVersion"
          }
        }
      }
    }
  },
  "definitions": {
    "APIError": {
      "description": "APIError is an api error with a message",
      "type": "object",
      "properties": {
        "message": {
          "type": "string",
          "x-go-name": "Message"
        },
        "url": {
          "type": "string",
          "x-go-name": "URL"
        }
      },
      "x-go-package": "code.gitea.io/gitea/modules/structs"
    },
    "AccessToken": {
      "type": "object",
      "title": "AccessToken represents an API access token.",
      "properties": {
        "id": {
          "type": "integer",
          "format": "int64",
          "x-go-name": "ID"
        },
        "name": {
          "type": "string",
          "x-go-name": "Name"
        },
        "sha1": {
          "type": "string",
          "x-go-name": "Token"
        },
        "token_last_eight": {
          "type": "string",
          "x-go-name": "TokenLastEight"
        }
      },
      "x-go-package": "code.gitea.io/gitea/modules/structs"
    },
    "AddCollaboratorOption": {
      "description": "AddCollaboratorOption options when adding a user as a collaborator of a repository",
      "type": "object",
      "properties": {
        "permission": {
          "type": "string",
          "x-go-name": "Permission"
        }
      },
      "x-go-package": "code.gitea.io/gitea/modules/structs"
    },
    "AddTimeOption": {
      "description": "AddTimeOption options for adding time to an issue",
      "type": "object",
      "required": [
        "time"
      ],
      "properties": {
        "time": {
          "description": "time in seconds",
          "type": "integer",
          "format": "int64",
          "x-go-name": "Time"
        }
      },
      "x-go-package": "code.gitea.io/gitea/modules/structs"
    },
    "AnnotatedTag": {
      "description": "AnnotatedTag represents an annotated tag",
      "type": "object",
      "properties": {
        "message": {
          "type": "string",
          "x-go-name": "Message"
        },
        "object": {
          "$ref": "#/definitions/AnnotatedTagObject"
        },
        "sha": {
          "type": "string",
          "x-go-name": "SHA"
        },
        "tag": {
          "type": "string",
          "x-go-name": "Tag"
        },
        "tagger": {
          "$ref": "#/definitions/CommitUser"
        },
        "url": {
          "type": "string",
          "x-go-name": "URL"
        },
        "verification": {
          "$ref": "#/definitions/PayloadCommitVerification"
        }
      },
      "x-go-package": "code.gitea.io/gitea/modules/structs"
    },
    "AnnotatedTagObject": {
      "description": "AnnotatedTagObject contains meta information of the tag object",
      "type": "object",
      "properties": {
        "sha": {
          "type": "string",
          "x-go-name": "SHA"
        },
        "type": {
          "type": "string",
          "x-go-name": "Type"
        },
        "url": {
          "type": "string",
          "x-go-name": "URL"
        }
      },
      "x-go-package": "code.gitea.io/gitea/modules/structs"
    },
    "Attachment": {
      "description": "Attachment a generic attachment",
      "type": "object",
      "properties": {
        "browser_download_url": {
          "type": "string",
          "x-go-name": "DownloadURL"
        },
        "created_at": {
          "type": "string",
          "format": "date-time",
          "x-go-name": "Created"
        },
        "download_count": {
          "type": "integer",
          "format": "int64",
          "x-go-name": "DownloadCount"
        },
        "id": {
          "type": "integer",
          "format": "int64",
          "x-go-name": "ID"
        },
        "name": {
          "type": "string",
          "x-go-name": "Name"
        },
        "size": {
          "type": "integer",
          "format": "int64",
          "x-go-name": "Size"
        },
        "uuid": {
          "type": "string",
          "x-go-name": "UUID"
        }
      },
      "x-go-package": "code.gitea.io/gitea/modules/structs"
    },
    "Branch": {
      "description": "Branch represents a repository branch",
      "type": "object",
      "properties": {
        "commit": {
          "$ref": "#/definitions/PayloadCommit"
        },
        "enable_status_check": {
          "type": "boolean",
          "x-go-name": "EnableStatusCheck"
        },
        "name": {
          "type": "string",
          "x-go-name": "Name"
        },
        "protected": {
          "type": "boolean",
          "x-go-name": "Protected"
        },
        "required_approvals": {
          "type": "integer",
          "format": "int64",
          "x-go-name": "RequiredApprovals"
        },
        "status_check_contexts": {
          "type": "array",
          "items": {
            "type": "string"
          },
          "x-go-name": "StatusCheckContexts"
        },
        "user_can_merge": {
          "type": "boolean",
          "x-go-name": "UserCanMerge"
        },
        "user_can_push": {
          "type": "boolean",
          "x-go-name": "UserCanPush"
        }
      },
      "x-go-package": "code.gitea.io/gitea/modules/structs"
    },
    "Comment": {
      "description": "Comment represents a comment on a commit or issue",
      "type": "object",
      "properties": {
        "body": {
          "type": "string",
          "x-go-name": "Body"
        },
        "created_at": {
          "type": "string",
          "format": "date-time",
          "x-go-name": "Created"
        },
        "html_url": {
          "type": "string",
          "x-go-name": "HTMLURL"
        },
        "id": {
          "type": "integer",
          "format": "int64",
          "x-go-name": "ID"
        },
        "issue_url": {
          "type": "string",
          "x-go-name": "IssueURL"
        },
        "original_author": {
          "type": "string",
          "x-go-name": "OriginalAuthor"
        },
        "original_author_id": {
          "type": "integer",
          "format": "int64",
          "x-go-name": "OriginalAuthorID"
        },
        "pull_request_url": {
          "type": "string",
          "x-go-name": "PRURL"
        },
        "updated_at": {
          "type": "string",
          "format": "date-time",
          "x-go-name": "Updated"
        },
        "user": {
          "$ref": "#/definitions/User"
        }
      },
      "x-go-package": "code.gitea.io/gitea/modules/structs"
    },
    "Commit": {
      "type": "object",
      "title": "Commit contains information generated from a Git commit.",
      "properties": {
        "author": {
          "$ref": "#/definitions/User"
        },
        "commit": {
          "$ref": "#/definitions/RepoCommit"
        },
        "committer": {
          "$ref": "#/definitions/User"
        },
        "html_url": {
          "type": "string",
          "x-go-name": "HTMLURL"
        },
        "parents": {
          "type": "array",
          "items": {
            "$ref": "#/definitions/CommitMeta"
          },
          "x-go-name": "Parents"
        },
        "sha": {
          "type": "string",
          "x-go-name": "SHA"
        },
        "url": {
          "type": "string",
          "x-go-name": "URL"
        }
      },
      "x-go-package": "code.gitea.io/gitea/modules/structs"
    },
    "CommitMeta": {
      "type": "object",
      "title": "CommitMeta contains meta information of a commit in terms of API.",
      "properties": {
        "sha": {
          "type": "string",
          "x-go-name": "SHA"
        },
        "url": {
          "type": "string",
          "x-go-name": "URL"
        }
      },
      "x-go-package": "code.gitea.io/gitea/modules/structs"
    },
    "CommitUser": {
      "type": "object",
      "title": "CommitUser contains information of a user in the context of a commit.",
      "properties": {
        "date": {
          "type": "string",
          "x-go-name": "Date"
        },
        "email": {
          "type": "string",
          "format": "email",
          "x-go-name": "Email"
        },
        "name": {
          "type": "string",
          "x-go-name": "Name"
        }
      },
      "x-go-package": "code.gitea.io/gitea/modules/structs"
    },
    "ContentsResponse": {
      "description": "ContentsResponse contains information about a repo's entry's (dir, file, symlink, submodule) metadata and content",
      "type": "object",
      "properties": {
        "_links": {
          "$ref": "#/definitions/FileLinksResponse"
        },
        "content": {
          "description": "`content` is populated when `type` is `file`, otherwise null",
          "type": "string",
          "x-go-name": "Content"
        },
        "download_url": {
          "type": "string",
          "x-go-name": "DownloadURL"
        },
        "encoding": {
          "description": "`encoding` is populated when `type` is `file`, otherwise null",
          "type": "string",
          "x-go-name": "Encoding"
        },
        "git_url": {
          "type": "string",
          "x-go-name": "GitURL"
        },
        "html_url": {
          "type": "string",
          "x-go-name": "HTMLURL"
        },
        "name": {
          "type": "string",
          "x-go-name": "Name"
        },
        "path": {
          "type": "string",
          "x-go-name": "Path"
        },
        "sha": {
          "type": "string",
          "x-go-name": "SHA"
        },
        "size": {
          "type": "integer",
          "format": "int64",
          "x-go-name": "Size"
        },
        "submodule_git_url": {
          "description": "`submodule_git_url` is populated when `type` is `submodule`, otherwise null",
          "type": "string",
          "x-go-name": "SubmoduleGitURL"
        },
        "target": {
          "description": "`target` is populated when `type` is `symlink`, otherwise null",
          "type": "string",
          "x-go-name": "Target"
        },
        "type": {
          "description": "`type` will be `file`, `dir`, `symlink`, or `submodule`",
          "type": "string",
          "x-go-name": "Type"
        },
        "url": {
          "type": "string",
          "x-go-name": "URL"
        }
      },
      "x-go-package": "code.gitea.io/gitea/modules/structs"
    },
    "CreateEmailOption": {
      "description": "CreateEmailOption options when creating email addresses",
      "type": "object",
      "properties": {
        "emails": {
          "description": "email addresses to add",
          "type": "array",
          "items": {
            "type": "string"
          },
          "x-go-name": "Emails"
        }
      },
      "x-go-package": "code.gitea.io/gitea/modules/structs"
    },
    "CreateFileOptions": {
      "description": "CreateFileOptions options for creating files\nNote: `author` and `committer` are optional (if only one is given, it will be used for the other, otherwise the authenticated user will be used)",
      "type": "object",
      "required": [
        "content"
      ],
      "properties": {
        "author": {
          "$ref": "#/definitions/Identity"
        },
        "branch": {
          "description": "branch (optional) to base this file from. if not given, the default branch is used",
          "type": "string",
          "x-go-name": "BranchName"
        },
        "committer": {
          "$ref": "#/definitions/Identity"
        },
        "content": {
          "description": "content must be base64 encoded",
          "type": "string",
          "x-go-name": "Content"
        },
        "message": {
          "description": "message (optional) for the commit of this file. if not supplied, a default message will be used",
          "type": "string",
          "x-go-name": "Message"
        },
        "new_branch": {
          "description": "new_branch (optional) will make a new branch from `branch` before creating the file",
          "type": "string",
          "x-go-name": "NewBranchName"
        }
      },
      "x-go-package": "code.gitea.io/gitea/modules/structs"
    },
    "CreateForkOption": {
      "description": "CreateForkOption options for creating a fork",
      "type": "object",
      "properties": {
        "organization": {
          "description": "organization name, if forking into an organization",
          "type": "string",
          "x-go-name": "Organization"
        }
      },
      "x-go-package": "code.gitea.io/gitea/modules/structs"
    },
    "CreateGPGKeyOption": {
      "description": "CreateGPGKeyOption options create user GPG key",
      "type": "object",
      "required": [
        "armored_public_key"
      ],
      "properties": {
        "armored_public_key": {
          "description": "An armored GPG key to add",
          "type": "string",
          "uniqueItems": true,
          "x-go-name": "ArmoredKey"
        }
      },
      "x-go-package": "code.gitea.io/gitea/modules/structs"
    },
    "CreateHookOption": {
      "description": "CreateHookOption options when create a hook",
      "type": "object",
      "required": [
        "type",
        "config"
      ],
      "properties": {
        "active": {
          "type": "boolean",
          "default": false,
          "x-go-name": "Active"
        },
        "branch_filter": {
          "type": "string",
          "x-go-name": "BranchFilter"
        },
        "config": {
          "type": "object",
          "additionalProperties": {
            "type": "string"
          },
          "x-go-name": "Config"
        },
        "events": {
          "type": "array",
          "items": {
            "type": "string"
          },
          "x-go-name": "Events"
        },
        "type": {
          "type": "string",
          "enum": [
            "gitea",
            "gogs",
            "slack",
            "discord"
          ],
          "x-go-name": "Type"
        }
      },
      "x-go-package": "code.gitea.io/gitea/modules/structs"
    },
    "CreateIssueCommentOption": {
      "description": "CreateIssueCommentOption options for creating a comment on an issue",
      "type": "object",
      "required": [
        "body"
      ],
      "properties": {
        "body": {
          "type": "string",
          "x-go-name": "Body"
        }
      },
      "x-go-package": "code.gitea.io/gitea/modules/structs"
    },
    "CreateIssueOption": {
      "description": "CreateIssueOption options to create one issue",
      "type": "object",
      "required": [
        "title"
      ],
      "properties": {
        "assignee": {
          "description": "username of assignee",
          "type": "string",
          "x-go-name": "Assignee"
        },
        "assignees": {
          "type": "array",
          "items": {
            "type": "string"
          },
          "x-go-name": "Assignees"
        },
        "body": {
          "type": "string",
          "x-go-name": "Body"
        },
        "closed": {
          "type": "boolean",
          "x-go-name": "Closed"
        },
        "due_date": {
          "type": "string",
          "format": "date-time",
          "x-go-name": "Deadline"
        },
        "labels": {
          "description": "list of label ids",
          "type": "array",
          "items": {
            "type": "integer",
            "format": "int64"
          },
          "x-go-name": "Labels"
        },
        "milestone": {
          "description": "milestone id",
          "type": "integer",
          "format": "int64",
          "x-go-name": "Milestone"
        },
        "title": {
          "type": "string",
          "x-go-name": "Title"
        }
      },
      "x-go-package": "code.gitea.io/gitea/modules/structs"
    },
    "CreateKeyOption": {
      "description": "CreateKeyOption options when creating a key",
      "type": "object",
      "required": [
        "title",
        "key"
      ],
      "properties": {
        "key": {
          "description": "An armored SSH key to add",
          "type": "string",
          "uniqueItems": true,
          "x-go-name": "Key"
        },
        "read_only": {
          "description": "Describe if the key has only read access or read/write",
          "type": "boolean",
          "x-go-name": "ReadOnly"
        },
        "title": {
          "description": "Title of the key to add",
          "type": "string",
          "uniqueItems": true,
          "x-go-name": "Title"
        }
      },
      "x-go-package": "code.gitea.io/gitea/modules/structs"
    },
    "CreateLabelOption": {
      "description": "CreateLabelOption options for creating a label",
      "type": "object",
      "required": [
        "name",
        "color"
      ],
      "properties": {
        "color": {
          "type": "string",
          "x-go-name": "Color",
          "example": "#00aabb"
        },
        "description": {
          "type": "string",
          "x-go-name": "Description"
        },
        "name": {
          "type": "string",
          "x-go-name": "Name"
        }
      },
      "x-go-package": "code.gitea.io/gitea/modules/structs"
    },
    "CreateMilestoneOption": {
      "description": "CreateMilestoneOption options for creating a milestone",
      "type": "object",
      "properties": {
        "description": {
          "type": "string",
          "x-go-name": "Description"
        },
        "due_on": {
          "type": "string",
          "format": "date-time",
          "x-go-name": "Deadline"
        },
        "title": {
          "type": "string",
          "x-go-name": "Title"
        }
      },
      "x-go-package": "code.gitea.io/gitea/modules/structs"
    },
    "CreateOrgOption": {
      "description": "CreateOrgOption options for creating an organization",
      "type": "object",
      "required": [
        "username"
      ],
      "properties": {
        "description": {
          "type": "string",
          "x-go-name": "Description"
        },
        "full_name": {
          "type": "string",
          "x-go-name": "FullName"
        },
        "location": {
          "type": "string",
          "x-go-name": "Location"
        },
        "repo_admin_change_team_access": {
          "type": "boolean",
          "x-go-name": "RepoAdminChangeTeamAccess"
        },
        "username": {
          "type": "string",
          "x-go-name": "UserName"
        },
        "visibility": {
          "description": "possible values are `public` (default), `limited` or `private`",
          "type": "string",
          "enum": [
            "public",
            "limited",
            "private"
          ],
          "x-go-name": "Visibility"
        },
        "website": {
          "type": "string",
          "x-go-name": "Website"
        }
      },
      "x-go-package": "code.gitea.io/gitea/modules/structs"
    },
    "CreatePullRequestOption": {
      "description": "CreatePullRequestOption options when creating a pull request",
      "type": "object",
      "properties": {
        "assignee": {
          "type": "string",
          "x-go-name": "Assignee"
        },
        "assignees": {
          "type": "array",
          "items": {
            "type": "string"
          },
          "x-go-name": "Assignees"
        },
        "base": {
          "type": "string",
          "x-go-name": "Base"
        },
        "body": {
          "type": "string",
          "x-go-name": "Body"
        },
        "due_date": {
          "type": "string",
          "format": "date-time",
          "x-go-name": "Deadline"
        },
        "head": {
          "type": "string",
          "x-go-name": "Head"
        },
        "labels": {
          "type": "array",
          "items": {
            "type": "integer",
            "format": "int64"
          },
          "x-go-name": "Labels"
        },
        "milestone": {
          "type": "integer",
          "format": "int64",
          "x-go-name": "Milestone"
        },
        "title": {
          "type": "string",
          "x-go-name": "Title"
        }
      },
      "x-go-package": "code.gitea.io/gitea/modules/structs"
    },
    "CreateReleaseOption": {
      "description": "CreateReleaseOption options when creating a release",
      "type": "object",
      "required": [
        "tag_name"
      ],
      "properties": {
        "body": {
          "type": "string",
          "x-go-name": "Note"
        },
        "draft": {
          "type": "boolean",
          "x-go-name": "IsDraft"
        },
        "name": {
          "type": "string",
          "x-go-name": "Title"
        },
        "prerelease": {
          "type": "boolean",
          "x-go-name": "IsPrerelease"
        },
        "tag_name": {
          "type": "string",
          "x-go-name": "TagName"
        },
        "target_commitish": {
          "type": "string",
          "x-go-name": "Target"
        }
      },
      "x-go-package": "code.gitea.io/gitea/modules/structs"
    },
    "CreateRepoOption": {
      "description": "CreateRepoOption options when creating repository",
      "type": "object",
      "required": [
        "name"
      ],
      "properties": {
        "auto_init": {
          "description": "Whether the repository should be auto-intialized?",
          "type": "boolean",
          "x-go-name": "AutoInit"
        },
        "description": {
          "description": "Description of the repository to create",
          "type": "string",
          "x-go-name": "Description"
        },
        "gitignores": {
          "description": "Gitignores to use",
          "type": "string",
          "x-go-name": "Gitignores"
        },
        "issue_labels": {
          "description": "Issue Label set to use",
          "type": "string",
          "x-go-name": "IssueLabels"
        },
        "license": {
          "description": "License to use",
          "type": "string",
          "x-go-name": "License"
        },
        "name": {
          "description": "Name of the repository to create",
          "type": "string",
          "uniqueItems": true,
          "x-go-name": "Name"
        },
        "private": {
          "description": "Whether the repository is private",
          "type": "boolean",
          "x-go-name": "Private"
        },
        "readme": {
          "description": "Readme of the repository to create",
          "type": "string",
          "x-go-name": "Readme"
        }
      },
      "x-go-package": "code.gitea.io/gitea/modules/structs"
    },
    "CreateStatusOption": {
      "description": "CreateStatusOption holds the information needed to create a new Status for a Commit",
      "type": "object",
      "properties": {
        "context": {
          "type": "string",
          "x-go-name": "Context"
        },
        "description": {
          "type": "string",
          "x-go-name": "Description"
        },
        "state": {
          "$ref": "#/definitions/StatusState"
        },
        "target_url": {
          "type": "string",
          "x-go-name": "TargetURL"
        }
      },
      "x-go-package": "code.gitea.io/gitea/modules/structs"
    },
    "CreateTeamOption": {
      "description": "CreateTeamOption options for creating a team",
      "type": "object",
      "required": [
        "name"
      ],
      "properties": {
        "can_create_org_repo": {
          "type": "boolean",
          "x-go-name": "CanCreateOrgRepo"
        },
        "description": {
          "type": "string",
          "x-go-name": "Description"
        },
        "includes_all_repositories": {
          "type": "boolean",
          "x-go-name": "IncludesAllRepositories"
        },
        "name": {
          "type": "string",
          "x-go-name": "Name"
        },
        "permission": {
          "type": "string",
          "enum": [
            "read",
            "write",
            "admin"
          ],
          "x-go-name": "Permission"
        },
        "units": {
          "type": "array",
          "items": {
            "type": "string"
          },
          "x-go-name": "Units",
          "example": [
            "repo.code",
            "repo.issues",
            "repo.ext_issues",
            "repo.wiki",
            "repo.pulls",
            "repo.releases",
            "repo.ext_wiki"
          ]
        }
      },
      "x-go-package": "code.gitea.io/gitea/modules/structs"
    },
    "CreateUserOption": {
      "description": "CreateUserOption create user options",
      "type": "object",
      "required": [
        "username",
        "email",
        "password"
      ],
      "properties": {
        "email": {
          "type": "string",
          "format": "email",
          "x-go-name": "Email"
        },
        "full_name": {
          "type": "string",
          "x-go-name": "FullName"
        },
        "login_name": {
          "type": "string",
          "x-go-name": "LoginName"
        },
        "must_change_password": {
          "type": "boolean",
          "x-go-name": "MustChangePassword"
        },
        "password": {
          "type": "string",
          "x-go-name": "Password"
        },
        "send_notify": {
          "type": "boolean",
          "x-go-name": "SendNotify"
        },
        "source_id": {
          "type": "integer",
          "format": "int64",
          "x-go-name": "SourceID"
        },
        "username": {
          "type": "string",
          "x-go-name": "Username"
        }
      },
      "x-go-package": "code.gitea.io/gitea/modules/structs"
    },
    "DeleteEmailOption": {
      "description": "DeleteEmailOption options when deleting email addresses",
      "type": "object",
      "properties": {
        "emails": {
          "description": "email addresses to delete",
          "type": "array",
          "items": {
            "type": "string"
          },
          "x-go-name": "Emails"
        }
      },
      "x-go-package": "code.gitea.io/gitea/modules/structs"
    },
    "DeleteFileOptions": {
      "description": "DeleteFileOptions options for deleting files (used for other File structs below)\nNote: `author` and `committer` are optional (if only one is given, it will be used for the other, otherwise the authenticated user will be used)",
      "type": "object",
      "required": [
        "sha"
      ],
      "properties": {
        "author": {
          "$ref": "#/definitions/Identity"
        },
        "branch": {
          "description": "branch (optional) to base this file from. if not given, the default branch is used",
          "type": "string",
          "x-go-name": "BranchName"
        },
        "committer": {
          "$ref": "#/definitions/Identity"
        },
        "message": {
          "description": "message (optional) for the commit of this file. if not supplied, a default message will be used",
          "type": "string",
          "x-go-name": "Message"
        },
        "new_branch": {
          "description": "new_branch (optional) will make a new branch from `branch` before creating the file",
          "type": "string",
          "x-go-name": "NewBranchName"
        },
        "sha": {
          "description": "sha is the SHA for the file that already exists",
          "type": "string",
          "x-go-name": "SHA"
        }
      },
      "x-go-package": "code.gitea.io/gitea/modules/structs"
    },
    "DeployKey": {
      "description": "DeployKey a deploy key",
      "type": "object",
      "properties": {
        "created_at": {
          "type": "string",
          "format": "date-time",
          "x-go-name": "Created"
        },
        "fingerprint": {
          "type": "string",
          "x-go-name": "Fingerprint"
        },
        "id": {
          "type": "integer",
          "format": "int64",
          "x-go-name": "ID"
        },
        "key": {
          "type": "string",
          "x-go-name": "Key"
        },
        "key_id": {
          "type": "integer",
          "format": "int64",
          "x-go-name": "KeyID"
        },
        "read_only": {
          "type": "boolean",
          "x-go-name": "ReadOnly"
        },
        "repository": {
          "$ref": "#/definitions/Repository"
        },
        "title": {
          "type": "string",
          "x-go-name": "Title"
        },
        "url": {
          "type": "string",
          "x-go-name": "URL"
        }
      },
      "x-go-package": "code.gitea.io/gitea/modules/structs"
    },
    "EditAttachmentOptions": {
      "description": "EditAttachmentOptions options for editing attachments",
      "type": "object",
      "properties": {
        "name": {
          "type": "string",
          "x-go-name": "Name"
        }
      },
      "x-go-package": "code.gitea.io/gitea/modules/structs"
    },
    "EditDeadlineOption": {
      "description": "EditDeadlineOption options for creating a deadline",
      "type": "object",
      "required": [
        "due_date"
      ],
      "properties": {
        "due_date": {
          "type": "string",
          "format": "date-time",
          "x-go-name": "Deadline"
        }
      },
      "x-go-package": "code.gitea.io/gitea/modules/structs"
    },
    "EditGitHookOption": {
      "description": "EditGitHookOption options when modifying one Git hook",
      "type": "object",
      "properties": {
        "content": {
          "type": "string",
          "x-go-name": "Content"
        }
      },
      "x-go-package": "code.gitea.io/gitea/modules/structs"
    },
    "EditHookOption": {
      "description": "EditHookOption options when modify one hook",
      "type": "object",
      "properties": {
        "active": {
          "type": "boolean",
          "x-go-name": "Active"
        },
        "branch_filter": {
          "type": "string",
          "x-go-name": "BranchFilter"
        },
        "config": {
          "type": "object",
          "additionalProperties": {
            "type": "string"
          },
          "x-go-name": "Config"
        },
        "events": {
          "type": "array",
          "items": {
            "type": "string"
          },
          "x-go-name": "Events"
        }
      },
      "x-go-package": "code.gitea.io/gitea/modules/structs"
    },
    "EditIssueCommentOption": {
      "description": "EditIssueCommentOption options for editing a comment",
      "type": "object",
      "required": [
        "body"
      ],
      "properties": {
        "body": {
          "type": "string",
          "x-go-name": "Body"
        }
      },
      "x-go-package": "code.gitea.io/gitea/modules/structs"
    },
    "EditIssueOption": {
      "description": "EditIssueOption options for editing an issue",
      "type": "object",
      "properties": {
        "assignee": {
          "type": "string",
          "x-go-name": "Assignee"
        },
        "assignees": {
          "type": "array",
          "items": {
            "type": "string"
          },
          "x-go-name": "Assignees"
        },
        "body": {
          "type": "string",
          "x-go-name": "Body"
        },
        "due_date": {
          "type": "string",
          "format": "date-time",
          "x-go-name": "Deadline"
        },
        "milestone": {
          "type": "integer",
          "format": "int64",
          "x-go-name": "Milestone"
        },
        "state": {
          "type": "string",
          "x-go-name": "State"
        },
        "title": {
          "type": "string",
          "x-go-name": "Title"
        },
        "unset_due_date": {
          "type": "boolean",
          "x-go-name": "RemoveDeadline"
        }
      },
      "x-go-package": "code.gitea.io/gitea/modules/structs"
    },
    "EditLabelOption": {
      "description": "EditLabelOption options for editing a label",
      "type": "object",
      "properties": {
        "color": {
          "type": "string",
          "x-go-name": "Color"
        },
        "description": {
          "type": "string",
          "x-go-name": "Description"
        },
        "name": {
          "type": "string",
          "x-go-name": "Name"
        }
      },
      "x-go-package": "code.gitea.io/gitea/modules/structs"
    },
    "EditMilestoneOption": {
      "description": "EditMilestoneOption options for editing a milestone",
      "type": "object",
      "properties": {
        "description": {
          "type": "string",
          "x-go-name": "Description"
        },
        "due_on": {
          "type": "string",
          "format": "date-time",
          "x-go-name": "Deadline"
        },
        "state": {
          "type": "string",
          "x-go-name": "State"
        },
        "title": {
          "type": "string",
          "x-go-name": "Title"
        }
      },
      "x-go-package": "code.gitea.io/gitea/modules/structs"
    },
    "EditOrgOption": {
      "description": "EditOrgOption options for editing an organization",
      "type": "object",
      "properties": {
        "description": {
          "type": "string",
          "x-go-name": "Description"
        },
        "full_name": {
          "type": "string",
          "x-go-name": "FullName"
        },
        "location": {
          "type": "string",
          "x-go-name": "Location"
        },
        "repo_admin_change_team_access": {
          "type": "boolean",
          "x-go-name": "RepoAdminChangeTeamAccess"
        },
        "visibility": {
          "description": "possible values are `public`, `limited` or `private`",
          "type": "string",
          "enum": [
            "public",
            "limited",
            "private"
          ],
          "x-go-name": "Visibility"
        },
        "website": {
          "type": "string",
          "x-go-name": "Website"
        }
      },
      "x-go-package": "code.gitea.io/gitea/modules/structs"
    },
    "EditPullRequestOption": {
      "description": "EditPullRequestOption options when modify pull request",
      "type": "object",
      "properties": {
        "assignee": {
          "type": "string",
          "x-go-name": "Assignee"
        },
        "assignees": {
          "type": "array",
          "items": {
            "type": "string"
          },
          "x-go-name": "Assignees"
        },
        "body": {
          "type": "string",
          "x-go-name": "Body"
        },
        "due_date": {
          "type": "string",
          "format": "date-time",
          "x-go-name": "Deadline"
        },
        "labels": {
          "type": "array",
          "items": {
            "type": "integer",
            "format": "int64"
          },
          "x-go-name": "Labels"
        },
        "milestone": {
          "type": "integer",
          "format": "int64",
          "x-go-name": "Milestone"
        },
        "state": {
          "type": "string",
          "x-go-name": "State"
        },
        "title": {
          "type": "string",
          "x-go-name": "Title"
        },
        "unset_due_date": {
          "type": "boolean",
          "x-go-name": "RemoveDeadline"
        }
      },
      "x-go-package": "code.gitea.io/gitea/modules/structs"
    },
    "EditReleaseOption": {
      "description": "EditReleaseOption options when editing a release",
      "type": "object",
      "properties": {
        "body": {
          "type": "string",
          "x-go-name": "Note"
        },
        "draft": {
          "type": "boolean",
          "x-go-name": "IsDraft"
        },
        "name": {
          "type": "string",
          "x-go-name": "Title"
        },
        "prerelease": {
          "type": "boolean",
          "x-go-name": "IsPrerelease"
        },
        "tag_name": {
          "type": "string",
          "x-go-name": "TagName"
        },
        "target_commitish": {
          "type": "string",
          "x-go-name": "Target"
        }
      },
      "x-go-package": "code.gitea.io/gitea/modules/structs"
    },
    "EditRepoOption": {
      "description": "EditRepoOption options when editing a repository's properties",
      "type": "object",
      "properties": {
        "allow_merge_commits": {
          "description": "either `true` to allow merging pull requests with a merge commit, or `false` to prevent merging pull requests with merge commits. `has_pull_requests` must be `true`.",
          "type": "boolean",
          "x-go-name": "AllowMerge"
        },
        "allow_rebase": {
          "description": "either `true` to allow rebase-merging pull requests, or `false` to prevent rebase-merging. `has_pull_requests` must be `true`.",
          "type": "boolean",
          "x-go-name": "AllowRebase"
        },
        "allow_rebase_explicit": {
          "description": "either `true` to allow rebase with explicit merge commits (--no-ff), or `false` to prevent rebase with explicit merge commits. `has_pull_requests` must be `true`.",
          "type": "boolean",
          "x-go-name": "AllowRebaseMerge"
        },
        "allow_squash_merge": {
          "description": "either `true` to allow squash-merging pull requests, or `false` to prevent squash-merging. `has_pull_requests` must be `true`.",
          "type": "boolean",
          "x-go-name": "AllowSquash"
        },
        "archived": {
          "description": "set to `true` to archive this repository.",
          "type": "boolean",
          "x-go-name": "Archived"
        },
        "default_branch": {
          "description": "sets the default branch for this repository.",
          "type": "string",
          "x-go-name": "DefaultBranch"
        },
        "description": {
          "description": "a short description of the repository.",
          "type": "string",
          "x-go-name": "Description"
        },
        "external_tracker": {
          "$ref": "#/definitions/ExternalTracker"
        },
        "external_wiki": {
          "$ref": "#/definitions/ExternalWiki"
        },
        "has_issues": {
          "description": "either `true` to enable issues for this repository or `false` to disable them.",
          "type": "boolean",
          "x-go-name": "HasIssues"
        },
        "has_pull_requests": {
          "description": "either `true` to allow pull requests, or `false` to prevent pull request.",
          "type": "boolean",
          "x-go-name": "HasPullRequests"
        },
        "has_wiki": {
          "description": "either `true` to enable the wiki for this repository or `false` to disable it.",
          "type": "boolean",
          "x-go-name": "HasWiki"
        },
        "ignore_whitespace_conflicts": {
          "description": "either `true` to ignore whitespace for conflicts, or `false` to not ignore whitespace. `has_pull_requests` must be `true`.",
          "type": "boolean",
          "x-go-name": "IgnoreWhitespaceConflicts"
        },
        "internal_tracker": {
          "$ref": "#/definitions/InternalTracker"
        },
        "name": {
          "description": "name of the repository",
          "type": "string",
          "uniqueItems": true,
          "x-go-name": "Name"
        },
        "private": {
          "description": "either `true` to make the repository private or `false` to make it public.\nNote: you will get a 422 error if the organization restricts changing repository visibility to organization\nowners and a non-owner tries to change the value of private.",
          "type": "boolean",
          "x-go-name": "Private"
        },
        "template": {
          "description": "either `true` to make this repository a template or `false` to make it a normal repository",
          "type": "boolean",
          "x-go-name": "Template"
        },
        "website": {
          "description": "a URL with more information about the repository.",
          "type": "string",
          "x-go-name": "Website"
        }
      },
      "x-go-package": "code.gitea.io/gitea/modules/structs"
    },
    "EditTeamOption": {
      "description": "EditTeamOption options for editing a team",
      "type": "object",
      "required": [
        "name"
      ],
      "properties": {
        "can_create_org_repo": {
          "type": "boolean",
          "x-go-name": "CanCreateOrgRepo"
        },
        "description": {
          "type": "string",
          "x-go-name": "Description"
        },
        "includes_all_repositories": {
          "type": "boolean",
          "x-go-name": "IncludesAllRepositories"
        },
        "name": {
          "type": "string",
          "x-go-name": "Name"
        },
        "permission": {
          "type": "string",
          "enum": [
            "read",
            "write",
            "admin"
          ],
          "x-go-name": "Permission"
        },
        "units": {
          "type": "array",
          "items": {
            "type": "string"
          },
          "x-go-name": "Units",
          "example": [
            "repo.code",
            "repo.issues",
            "repo.ext_issues",
            "repo.wiki",
            "repo.pulls",
            "repo.releases",
            "repo.ext_wiki"
          ]
        }
      },
      "x-go-package": "code.gitea.io/gitea/modules/structs"
    },
    "EditUserOption": {
      "description": "EditUserOption edit user options",
      "type": "object",
      "required": [
        "email"
      ],
      "properties": {
        "active": {
          "type": "boolean",
          "x-go-name": "Active"
        },
        "admin": {
          "type": "boolean",
          "x-go-name": "Admin"
        },
        "allow_create_organization": {
          "type": "boolean",
          "x-go-name": "AllowCreateOrganization"
        },
        "allow_git_hook": {
          "type": "boolean",
          "x-go-name": "AllowGitHook"
        },
        "allow_import_local": {
          "type": "boolean",
          "x-go-name": "AllowImportLocal"
        },
        "email": {
          "type": "string",
          "format": "email",
          "x-go-name": "Email"
        },
        "full_name": {
          "type": "string",
          "x-go-name": "FullName"
        },
        "location": {
          "type": "string",
          "x-go-name": "Location"
        },
        "login_name": {
          "type": "string",
          "x-go-name": "LoginName"
        },
        "max_repo_creation": {
          "type": "integer",
          "format": "int64",
          "x-go-name": "MaxRepoCreation"
        },
        "must_change_password": {
          "type": "boolean",
          "x-go-name": "MustChangePassword"
        },
        "password": {
          "type": "string",
          "x-go-name": "Password"
        },
        "prohibit_login": {
          "type": "boolean",
          "x-go-name": "ProhibitLogin"
        },
        "source_id": {
          "type": "integer",
          "format": "int64",
          "x-go-name": "SourceID"
        },
        "website": {
          "type": "string",
          "x-go-name": "Website"
        }
      },
      "x-go-package": "code.gitea.io/gitea/modules/structs"
    },
    "Email": {
      "description": "Email an email address belonging to a user",
      "type": "object",
      "properties": {
        "email": {
          "type": "string",
          "format": "email",
          "x-go-name": "Email"
        },
        "primary": {
          "type": "boolean",
          "x-go-name": "Primary"
        },
        "verified": {
          "type": "boolean",
          "x-go-name": "Verified"
        }
      },
      "x-go-package": "code.gitea.io/gitea/modules/structs"
    },
    "ExternalTracker": {
      "description": "ExternalTracker represents settings for external tracker",
      "type": "object",
      "properties": {
        "external_tracker_format": {
          "description": "External Issue Tracker URL Format. Use the placeholders {user}, {repo} and {index} for the username, repository name and issue index.",
          "type": "string",
          "x-go-name": "ExternalTrackerFormat"
        },
        "external_tracker_style": {
          "description": "External Issue Tracker Number Format, either `numeric` or `alphanumeric`",
          "type": "string",
          "x-go-name": "ExternalTrackerStyle"
        },
        "external_tracker_url": {
          "description": "URL of external issue tracker.",
          "type": "string",
          "x-go-name": "ExternalTrackerURL"
        }
      },
      "x-go-package": "code.gitea.io/gitea/modules/structs"
    },
    "ExternalWiki": {
      "description": "ExternalWiki represents setting for external wiki",
      "type": "object",
      "properties": {
        "external_wiki_url": {
          "description": "URL of external wiki.",
          "type": "string",
          "x-go-name": "ExternalWikiURL"
        }
      },
      "x-go-package": "code.gitea.io/gitea/modules/structs"
    },
    "FileCommitResponse": {
      "type": "object",
      "title": "FileCommitResponse contains information generated from a Git commit for a repo's file.",
      "properties": {
        "author": {
          "$ref": "#/definitions/CommitUser"
        },
        "committer": {
          "$ref": "#/definitions/CommitUser"
        },
        "html_url": {
          "type": "string",
          "x-go-name": "HTMLURL"
        },
        "message": {
          "type": "string",
          "x-go-name": "Message"
        },
        "parents": {
          "type": "array",
          "items": {
            "$ref": "#/definitions/CommitMeta"
          },
          "x-go-name": "Parents"
        },
        "sha": {
          "type": "string",
          "x-go-name": "SHA"
        },
        "tree": {
          "$ref": "#/definitions/CommitMeta"
        },
        "url": {
          "type": "string",
          "x-go-name": "URL"
        }
      },
      "x-go-package": "code.gitea.io/gitea/modules/structs"
    },
    "FileDeleteResponse": {
      "description": "FileDeleteResponse contains information about a repo's file that was deleted",
      "type": "object",
      "properties": {
        "commit": {
          "$ref": "#/definitions/FileCommitResponse"
        },
        "content": {
          "type": "object",
          "x-go-name": "Content"
        },
        "verification": {
          "$ref": "#/definitions/PayloadCommitVerification"
        }
      },
      "x-go-package": "code.gitea.io/gitea/modules/structs"
    },
    "FileLinksResponse": {
      "description": "FileLinksResponse contains the links for a repo's file",
      "type": "object",
      "properties": {
        "git": {
          "type": "string",
          "x-go-name": "GitURL"
        },
        "html": {
          "type": "string",
          "x-go-name": "HTMLURL"
        },
        "self": {
          "type": "string",
          "x-go-name": "Self"
        }
      },
      "x-go-package": "code.gitea.io/gitea/modules/structs"
    },
    "FileResponse": {
      "description": "FileResponse contains information about a repo's file",
      "type": "object",
      "properties": {
        "commit": {
          "$ref": "#/definitions/FileCommitResponse"
        },
        "content": {
          "$ref": "#/definitions/ContentsResponse"
        },
        "verification": {
          "$ref": "#/definitions/PayloadCommitVerification"
        }
      },
      "x-go-package": "code.gitea.io/gitea/modules/structs"
    },
    "GPGKey": {
      "description": "GPGKey a user GPG key to sign commit and tag in repository",
      "type": "object",
      "properties": {
        "can_certify": {
          "type": "boolean",
          "x-go-name": "CanCertify"
        },
        "can_encrypt_comms": {
          "type": "boolean",
          "x-go-name": "CanEncryptComms"
        },
        "can_encrypt_storage": {
          "type": "boolean",
          "x-go-name": "CanEncryptStorage"
        },
        "can_sign": {
          "type": "boolean",
          "x-go-name": "CanSign"
        },
        "created_at": {
          "type": "string",
          "format": "date-time",
          "x-go-name": "Created"
        },
        "emails": {
          "type": "array",
          "items": {
            "$ref": "#/definitions/GPGKeyEmail"
          },
          "x-go-name": "Emails"
        },
        "expires_at": {
          "type": "string",
          "format": "date-time",
          "x-go-name": "Expires"
        },
        "id": {
          "type": "integer",
          "format": "int64",
          "x-go-name": "ID"
        },
        "key_id": {
          "type": "string",
          "x-go-name": "KeyID"
        },
        "primary_key_id": {
          "type": "string",
          "x-go-name": "PrimaryKeyID"
        },
        "public_key": {
          "type": "string",
          "x-go-name": "PublicKey"
        },
        "subkeys": {
          "type": "array",
          "items": {
            "$ref": "#/definitions/GPGKey"
          },
          "x-go-name": "SubsKey"
        }
      },
      "x-go-package": "code.gitea.io/gitea/modules/structs"
    },
    "GPGKeyEmail": {
      "description": "GPGKeyEmail an email attached to a GPGKey",
      "type": "object",
      "properties": {
        "email": {
          "type": "string",
          "x-go-name": "Email"
        },
        "verified": {
          "type": "boolean",
          "x-go-name": "Verified"
        }
      },
      "x-go-package": "code.gitea.io/gitea/modules/structs"
    },
    "GitBlobResponse": {
      "description": "GitBlobResponse represents a git blob",
      "type": "object",
      "properties": {
        "content": {
          "type": "string",
          "x-go-name": "Content"
        },
        "encoding": {
          "type": "string",
          "x-go-name": "Encoding"
        },
        "sha": {
          "type": "string",
          "x-go-name": "SHA"
        },
        "size": {
          "type": "integer",
          "format": "int64",
          "x-go-name": "Size"
        },
        "url": {
          "type": "string",
          "x-go-name": "URL"
        }
      },
      "x-go-package": "code.gitea.io/gitea/modules/structs"
    },
    "GitEntry": {
      "description": "GitEntry represents a git tree",
      "type": "object",
      "properties": {
        "mode": {
          "type": "string",
          "x-go-name": "Mode"
        },
        "path": {
          "type": "string",
          "x-go-name": "Path"
        },
        "sha": {
          "type": "string",
          "x-go-name": "SHA"
        },
        "size": {
          "type": "integer",
          "format": "int64",
          "x-go-name": "Size"
        },
        "type": {
          "type": "string",
          "x-go-name": "Type"
        },
        "url": {
          "type": "string",
          "x-go-name": "URL"
        }
      },
      "x-go-package": "code.gitea.io/gitea/modules/structs"
    },
    "GitHook": {
      "description": "GitHook represents a Git repository hook",
      "type": "object",
      "properties": {
        "content": {
          "type": "string",
          "x-go-name": "Content"
        },
        "is_active": {
          "type": "boolean",
          "x-go-name": "IsActive"
        },
        "name": {
          "type": "string",
          "x-go-name": "Name"
        }
      },
      "x-go-package": "code.gitea.io/gitea/modules/structs"
    },
    "GitObject": {
      "type": "object",
      "title": "GitObject represents a Git object.",
      "properties": {
        "sha": {
          "type": "string",
          "x-go-name": "SHA"
        },
        "type": {
          "type": "string",
          "x-go-name": "Type"
        },
        "url": {
          "type": "string",
          "x-go-name": "URL"
        }
      },
      "x-go-package": "code.gitea.io/gitea/modules/structs"
    },
    "GitTreeResponse": {
      "description": "GitTreeResponse returns a git tree",
      "type": "object",
      "properties": {
        "page": {
          "type": "integer",
          "format": "int64",
          "x-go-name": "Page"
        },
        "sha": {
          "type": "string",
          "x-go-name": "SHA"
        },
        "total_count": {
          "type": "integer",
          "format": "int64",
          "x-go-name": "TotalCount"
        },
        "tree": {
          "type": "array",
          "items": {
            "$ref": "#/definitions/GitEntry"
          },
          "x-go-name": "Entries"
        },
        "truncated": {
          "type": "boolean",
          "x-go-name": "Truncated"
        },
        "url": {
          "type": "string",
          "x-go-name": "URL"
        }
      },
      "x-go-package": "code.gitea.io/gitea/modules/structs"
    },
    "Hook": {
      "description": "Hook a hook is a web hook when one repository changed",
      "type": "object",
      "properties": {
        "active": {
          "type": "boolean",
          "x-go-name": "Active"
        },
        "config": {
          "type": "object",
          "additionalProperties": {
            "type": "string"
          },
          "x-go-name": "Config"
        },
        "created_at": {
          "type": "string",
          "format": "date-time",
          "x-go-name": "Created"
        },
        "events": {
          "type": "array",
          "items": {
            "type": "string"
          },
          "x-go-name": "Events"
        },
        "id": {
          "type": "integer",
          "format": "int64",
          "x-go-name": "ID"
        },
        "type": {
          "type": "string",
          "x-go-name": "Type"
        },
        "updated_at": {
          "type": "string",
          "format": "date-time",
          "x-go-name": "Updated"
        }
      },
      "x-go-package": "code.gitea.io/gitea/modules/structs"
    },
    "Identity": {
      "description": "Identity for a person's identity like an author or committer",
      "type": "object",
      "properties": {
        "email": {
          "type": "string",
          "format": "email",
          "x-go-name": "Email"
        },
        "name": {
          "type": "string",
          "x-go-name": "Name"
        }
      },
      "x-go-package": "code.gitea.io/gitea/modules/structs"
    },
    "InternalTracker": {
      "description": "InternalTracker represents settings for internal tracker",
      "type": "object",
      "properties": {
        "allow_only_contributors_to_track_time": {
          "description": "Let only contributors track time (Built-in issue tracker)",
          "type": "boolean",
          "x-go-name": "AllowOnlyContributorsToTrackTime"
        },
        "enable_issue_dependencies": {
          "description": "Enable dependencies for issues and pull requests (Built-in issue tracker)",
          "type": "boolean",
          "x-go-name": "EnableIssueDependencies"
        },
        "enable_time_tracker": {
          "description": "Enable time tracking (Built-in issue tracker)",
          "type": "boolean",
          "x-go-name": "EnableTimeTracker"
        }
      },
      "x-go-package": "code.gitea.io/gitea/modules/structs"
    },
    "Issue": {
      "description": "Issue represents an issue in a repository",
      "type": "object",
      "properties": {
        "assignee": {
          "$ref": "#/definitions/User"
        },
        "assignees": {
          "type": "array",
          "items": {
            "$ref": "#/definitions/User"
          },
          "x-go-name": "Assignees"
        },
        "body": {
          "type": "string",
          "x-go-name": "Body"
        },
        "closed_at": {
          "type": "string",
          "format": "date-time",
          "x-go-name": "Closed"
        },
        "comments": {
          "type": "integer",
          "format": "int64",
          "x-go-name": "Comments"
        },
        "created_at": {
          "type": "string",
          "format": "date-time",
          "x-go-name": "Created"
        },
        "due_date": {
          "type": "string",
          "format": "date-time",
          "x-go-name": "Deadline"
        },
        "id": {
          "type": "integer",
          "format": "int64",
          "x-go-name": "ID"
        },
        "labels": {
          "type": "array",
          "items": {
            "$ref": "#/definitions/Label"
          },
          "x-go-name": "Labels"
        },
        "milestone": {
          "$ref": "#/definitions/Milestone"
        },
        "number": {
          "type": "integer",
          "format": "int64",
          "x-go-name": "Index"
        },
        "original_author": {
          "type": "string",
          "x-go-name": "OriginalAuthor"
        },
        "original_author_id": {
          "type": "integer",
          "format": "int64",
          "x-go-name": "OriginalAuthorID"
        },
        "pull_request": {
          "$ref": "#/definitions/PullRequestMeta"
        },
        "repository": {
          "$ref": "#/definitions/RepositoryMeta"
        },
        "state": {
          "$ref": "#/definitions/StateType"
        },
        "title": {
          "type": "string",
          "x-go-name": "Title"
        },
        "updated_at": {
          "type": "string",
          "format": "date-time",
          "x-go-name": "Updated"
        },
        "url": {
          "type": "string",
          "x-go-name": "URL"
        },
        "user": {
          "$ref": "#/definitions/User"
        }
      },
      "x-go-package": "code.gitea.io/gitea/modules/structs"
    },
    "IssueDeadline": {
      "description": "IssueDeadline represents an issue deadline",
      "type": "object",
      "properties": {
        "due_date": {
          "type": "string",
          "format": "date-time",
          "x-go-name": "Deadline"
        }
      },
      "x-go-package": "code.gitea.io/gitea/modules/structs"
    },
    "IssueLabelsOption": {
      "description": "IssueLabelsOption a collection of labels",
      "type": "object",
      "properties": {
        "labels": {
          "description": "list of label IDs",
          "type": "array",
          "items": {
            "type": "integer",
            "format": "int64"
          },
          "x-go-name": "Labels"
        }
      },
      "x-go-package": "code.gitea.io/gitea/modules/structs"
    },
    "Label": {
      "description": "Label a label to an issue or a pr",
      "type": "object",
      "properties": {
        "color": {
          "type": "string",
          "x-go-name": "Color",
          "example": "00aabb"
        },
        "description": {
          "type": "string",
          "x-go-name": "Description"
        },
        "id": {
          "type": "integer",
          "format": "int64",
          "x-go-name": "ID"
        },
        "name": {
          "type": "string",
          "x-go-name": "Name"
        },
        "url": {
          "type": "string",
          "x-go-name": "URL"
        }
      },
      "x-go-package": "code.gitea.io/gitea/modules/structs"
    },
    "MarkdownOption": {
      "description": "MarkdownOption markdown options",
      "type": "object",
      "properties": {
        "Context": {
          "description": "Context to render\n\nin: body",
          "type": "string"
        },
        "Mode": {
          "description": "Mode to render\n\nin: body",
          "type": "string"
        },
        "Text": {
          "description": "Text markdown to render\n\nin: body",
          "type": "string"
        },
        "Wiki": {
          "description": "Is it a wiki page ?\n\nin: body",
          "type": "boolean"
        }
      },
      "x-go-package": "code.gitea.io/gitea/modules/structs"
    },
    "MergePullRequestOption": {
      "description": "MergePullRequestForm form for merging Pull Request",
      "type": "object",
      "required": [
        "Do"
      ],
      "properties": {
        "Do": {
          "type": "string",
          "enum": [
            "merge",
            "rebase",
            "rebase-merge",
            "squash"
          ]
        },
        "MergeMessageField": {
          "type": "string"
        },
        "MergeTitleField": {
          "type": "string"
        }
      },
      "x-go-name": "MergePullRequestForm",
      "x-go-package": "code.gitea.io/gitea/modules/auth"
    },
    "MigrateRepoForm": {
      "description": "MigrateRepoForm form for migrating repository",
      "type": "object",
      "required": [
        "clone_addr",
        "uid",
        "repo_name"
      ],
      "properties": {
        "auth_password": {
          "type": "string",
          "x-go-name": "AuthPassword"
        },
        "auth_username": {
          "type": "string",
          "x-go-name": "AuthUsername"
        },
        "clone_addr": {
          "type": "string",
          "x-go-name": "CloneAddr"
        },
        "description": {
          "type": "string",
          "x-go-name": "Description"
        },
        "issues": {
          "type": "boolean",
          "x-go-name": "Issues"
        },
        "labels": {
          "type": "boolean",
          "x-go-name": "Labels"
        },
        "milestones": {
          "type": "boolean",
          "x-go-name": "Milestones"
        },
        "mirror": {
          "type": "boolean",
          "x-go-name": "Mirror"
        },
        "private": {
          "type": "boolean",
          "x-go-name": "Private"
        },
        "pull_requests": {
          "type": "boolean",
          "x-go-name": "PullRequests"
        },
        "releases": {
          "type": "boolean",
          "x-go-name": "Releases"
        },
        "repo_name": {
          "type": "string",
          "x-go-name": "RepoName"
        },
        "uid": {
          "type": "integer",
          "format": "int64",
          "x-go-name": "UID"
        },
        "wiki": {
          "type": "boolean",
          "x-go-name": "Wiki"
        }
      },
      "x-go-package": "code.gitea.io/gitea/modules/auth"
    },
    "Milestone": {
      "description": "Milestone milestone is a collection of issues on one repository",
      "type": "object",
      "properties": {
        "closed_at": {
          "type": "string",
          "format": "date-time",
          "x-go-name": "Closed"
        },
        "closed_issues": {
          "type": "integer",
          "format": "int64",
          "x-go-name": "ClosedIssues"
        },
        "description": {
          "type": "string",
          "x-go-name": "Description"
        },
        "due_on": {
          "type": "string",
          "format": "date-time",
          "x-go-name": "Deadline"
        },
        "id": {
          "type": "integer",
          "format": "int64",
          "x-go-name": "ID"
        },
        "open_issues": {
          "type": "integer",
          "format": "int64",
          "x-go-name": "OpenIssues"
        },
        "state": {
          "$ref": "#/definitions/StateType"
        },
        "title": {
          "type": "string",
          "x-go-name": "Title"
        }
      },
      "x-go-package": "code.gitea.io/gitea/modules/structs"
    },
    "Organization": {
      "description": "Organization represents the brief API response fields for an Organization",
      "type": "object",
      "properties": {
        "avatar_url": {
          "description": "URL to the org's avatar",
          "type": "string",
          "x-go-name": "AvatarURL"
        },
        "created": {
          "type": "string",
          "format": "date-time",
          "x-go-name": "Created"
        },
        "full_name": {
          "description": "the org's full name",
          "type": "string",
          "x-go-name": "FullName"
        },
        "html_url": {
          "description": "URL to the org's Gitea HTML page",
          "type": "string",
          "x-go-name": "HTMLURL"
        },
        "id": {
          "description": "the org's id",
          "type": "integer",
          "format": "int64",
          "x-go-name": "ID"
        },
        "updated": {
          "type": "string",
          "format": "date-time",
          "x-go-name": "Updated"
        },
        "url": {
          "description": "URL to the org's API endpoint",
          "type": "string",
          "x-go-name": "URL"
        },
        "username": {
          "description": "the org's username",
          "type": "string",
          "x-go-name": "UserName"
        }
      },
      "x-go-package": "code.gitea.io/gitea/modules/structs"
    },
    "OrganizationDetails": {
      "description": "OrganizationDetails represents all the API response fields for an Organization",
      "type": "object",
      "properties": {
        "avatar_url": {
          "description": "URL to the org's avatar",
          "type": "string",
          "x-go-name": "AvatarURL"
        },
        "bio": {
          "description": "Biography about the user",
          "type": "string",
          "x-go-name": "Description"
        },
        "created": {
          "type": "string",
          "format": "date-time",
          "x-go-name": "Created"
        },
        "followers": {
          "description": "The org's followers count",
          "type": "integer",
          "format": "int64",
          "x-go-name": "Followers"
        },
        "following": {
          "description": "The org's following count",
          "type": "integer",
          "format": "int64",
          "x-go-name": "Following"
        },
        "full_name": {
          "description": "the org's full name",
          "type": "string",
          "x-go-name": "FullName"
        },
        "hooks_url": {
          "description": "URL to org's hooks API endpoint",
          "type": "string",
          "x-go-name": "HooksURL"
        },
        "html_url": {
          "description": "URL to the org's Gitea HTML page",
          "type": "string",
          "x-go-name": "HTMLURL"
        },
        "id": {
          "description": "the org's id",
          "type": "integer",
          "format": "int64",
          "x-go-name": "ID"
        },
        "location": {
          "description": "Location of the user",
          "type": "string",
          "x-go-name": "Location"
        },
        "members_url": {
          "description": "URL to org's members API endpoint",
          "type": "string",
          "x-go-name": "MembersURL"
        },
        "public_members_url": {
          "description": "URL to org's public members API endpoint",
          "type": "string",
          "x-go-name": "PublicMembersURL"
        },
        "public_repos": {
          "description": "The org's public repo count",
          "type": "integer",
          "format": "int64",
          "x-go-name": "PublicRepos"
        },
        "repo_admin_change_team_access": {
          "description": "Repo admin can change team access",
          "type": "boolean",
          "x-go-name": "RepoAdminChangeTeamAccess"
        },
        "repos_url": {
          "description": "URL to the org's repos API endpoint",
          "type": "string",
          "x-go-name": "ReposURL"
        },
        "teams_url": {
          "description": "URL to org's teams API endpoint",
          "type": "string",
          "x-go-name": "TeamsURL"
        },
        "type": {
          "description": "Type",
          "type": "string",
          "x-go-name": "Type"
        },
        "updated": {
          "type": "string",
          "format": "date-time",
          "x-go-name": "Updated"
        },
        "url": {
          "description": "URL to the org's API endpoint",
          "type": "string",
          "x-go-name": "URL"
        },
        "username": {
          "description": "the org's username",
          "type": "string",
          "x-go-name": "UserName"
        },
        "visibility": {
          "description": "Visibility of the organization",
          "type": "string",
          "x-go-name": "Visibility"
        },
        "website": {
          "description": "Website of the user",
          "type": "string",
          "x-go-name": "Website"
        }
      },
      "x-go-package": "code.gitea.io/gitea/modules/structs"
    },
    "PRBranchInfo": {
      "description": "PRBranchInfo information about a branch",
      "type": "object",
      "properties": {
        "label": {
          "type": "string",
          "x-go-name": "Name"
        },
        "ref": {
          "type": "string",
          "x-go-name": "Ref"
        },
        "repo": {
          "$ref": "#/definitions/Repository"
        },
        "repo_id": {
          "type": "integer",
          "format": "int64",
          "x-go-name": "RepoID"
        },
        "sha": {
          "type": "string",
          "x-go-name": "Sha"
        }
      },
      "x-go-package": "code.gitea.io/gitea/modules/structs"
    },
    "PayloadCommit": {
      "description": "PayloadCommit represents a commit",
      "type": "object",
      "properties": {
        "added": {
          "type": "array",
          "items": {
            "type": "string"
          },
          "x-go-name": "Added"
        },
        "author": {
          "$ref": "#/definitions/PayloadUser"
        },
        "committer": {
          "$ref": "#/definitions/PayloadUser"
        },
        "id": {
          "description": "sha1 hash of the commit",
          "type": "string",
          "x-go-name": "ID"
        },
        "message": {
          "type": "string",
          "x-go-name": "Message"
        },
        "modified": {
          "type": "array",
          "items": {
            "type": "string"
          },
          "x-go-name": "Modified"
        },
        "removed": {
          "type": "array",
          "items": {
            "type": "string"
          },
          "x-go-name": "Removed"
        },
        "timestamp": {
          "type": "string",
          "format": "date-time",
          "x-go-name": "Timestamp"
        },
        "url": {
          "type": "string",
          "x-go-name": "URL"
        },
        "verification": {
          "$ref": "#/definitions/PayloadCommitVerification"
        }
      },
      "x-go-package": "code.gitea.io/gitea/modules/structs"
    },
    "PayloadCommitVerification": {
      "description": "PayloadCommitVerification represents the GPG verification of a commit",
      "type": "object",
      "properties": {
        "payload": {
          "type": "string",
          "x-go-name": "Payload"
        },
        "reason": {
          "type": "string",
          "x-go-name": "Reason"
        },
        "signature": {
          "type": "string",
          "x-go-name": "Signature"
        },
        "signer": {
          "$ref": "#/definitions/PayloadUser"
        },
        "verified": {
          "type": "boolean",
          "x-go-name": "Verified"
        }
      },
      "x-go-package": "code.gitea.io/gitea/modules/structs"
    },
    "PayloadUser": {
      "description": "PayloadUser represents the author or committer of a commit",
      "type": "object",
      "properties": {
        "email": {
          "type": "string",
          "format": "email",
          "x-go-name": "Email"
        },
        "name": {
          "description": "Full name of the commit author",
          "type": "string",
          "x-go-name": "Name"
        },
        "username": {
          "type": "string",
          "x-go-name": "UserName"
        }
      },
      "x-go-package": "code.gitea.io/gitea/modules/structs"
    },
    "Permission": {
      "description": "Permission represents a set of permissions",
      "type": "object",
      "properties": {
        "admin": {
          "type": "boolean",
          "x-go-name": "Admin"
        },
        "pull": {
          "type": "boolean",
          "x-go-name": "Pull"
        },
        "push": {
          "type": "boolean",
          "x-go-name": "Push"
        }
      },
      "x-go-package": "code.gitea.io/gitea/modules/structs"
    },
    "PublicKey": {
      "description": "PublicKey publickey is a user key to push code to repository",
      "type": "object",
      "properties": {
        "created_at": {
          "type": "string",
          "format": "date-time",
          "x-go-name": "Created"
        },
        "fingerprint": {
          "type": "string",
          "x-go-name": "Fingerprint"
        },
        "id": {
          "type": "integer",
          "format": "int64",
          "x-go-name": "ID"
        },
        "key": {
          "type": "string",
          "x-go-name": "Key"
        },
        "key_type": {
          "type": "string",
          "x-go-name": "KeyType"
        },
        "read_only": {
          "type": "boolean",
          "x-go-name": "ReadOnly"
        },
        "title": {
          "type": "string",
          "x-go-name": "Title"
        },
        "url": {
          "type": "string",
          "x-go-name": "URL"
        },
        "user": {
          "$ref": "#/definitions/User"
        }
      },
      "x-go-package": "code.gitea.io/gitea/modules/structs"
    },
    "PullRequest": {
      "description": "PullRequest represents a pull request",
      "type": "object",
      "properties": {
        "assignee": {
          "$ref": "#/definitions/User"
        },
        "assignees": {
          "type": "array",
          "items": {
            "$ref": "#/definitions/User"
          },
          "x-go-name": "Assignees"
        },
        "base": {
          "$ref": "#/definitions/PRBranchInfo"
        },
        "body": {
          "type": "string",
          "x-go-name": "Body"
        },
        "closed_at": {
          "type": "string",
          "format": "date-time",
          "x-go-name": "Closed"
        },
        "comments": {
          "type": "integer",
          "format": "int64",
          "x-go-name": "Comments"
        },
        "created_at": {
          "type": "string",
          "format": "date-time",
          "x-go-name": "Created"
        },
        "diff_url": {
          "type": "string",
          "x-go-name": "DiffURL"
        },
        "due_date": {
          "type": "string",
          "format": "date-time",
          "x-go-name": "Deadline"
        },
        "head": {
          "$ref": "#/definitions/PRBranchInfo"
        },
        "html_url": {
          "type": "string",
          "x-go-name": "HTMLURL"
        },
        "id": {
          "type": "integer",
          "format": "int64",
          "x-go-name": "ID"
        },
        "labels": {
          "type": "array",
          "items": {
            "$ref": "#/definitions/Label"
          },
          "x-go-name": "Labels"
        },
        "merge_base": {
          "type": "string",
          "x-go-name": "MergeBase"
        },
        "merge_commit_sha": {
          "type": "string",
          "x-go-name": "MergedCommitID"
        },
        "mergeable": {
          "type": "boolean",
          "x-go-name": "Mergeable"
        },
        "merged": {
          "type": "boolean",
          "x-go-name": "HasMerged"
        },
        "merged_at": {
          "type": "string",
          "format": "date-time",
          "x-go-name": "Merged"
        },
        "merged_by": {
          "$ref": "#/definitions/User"
        },
        "milestone": {
          "$ref": "#/definitions/Milestone"
        },
        "number": {
          "type": "integer",
          "format": "int64",
          "x-go-name": "Index"
        },
        "patch_url": {
          "type": "string",
          "x-go-name": "PatchURL"
        },
        "state": {
          "$ref": "#/definitions/StateType"
        },
        "title": {
          "type": "string",
          "x-go-name": "Title"
        },
        "updated_at": {
          "type": "string",
          "format": "date-time",
          "x-go-name": "Updated"
        },
        "url": {
          "type": "string",
          "x-go-name": "URL"
        },
        "user": {
          "$ref": "#/definitions/User"
        }
      },
      "x-go-package": "code.gitea.io/gitea/modules/structs"
    },
    "PullRequestMeta": {
      "description": "PullRequestMeta PR info if an issue is a PR",
      "type": "object",
      "properties": {
        "merged": {
          "type": "boolean",
          "x-go-name": "HasMerged"
        },
        "merged_at": {
          "type": "string",
          "format": "date-time",
          "x-go-name": "Merged"
        }
      },
      "x-go-package": "code.gitea.io/gitea/modules/structs"
    },
    "Reference": {
      "type": "object",
      "title": "Reference represents a Git reference.",
      "properties": {
        "object": {
          "$ref": "#/definitions/GitObject"
        },
        "ref": {
          "type": "string",
          "x-go-name": "Ref"
        },
        "url": {
          "type": "string",
          "x-go-name": "URL"
        }
      },
      "x-go-package": "code.gitea.io/gitea/modules/structs"
    },
    "Release": {
      "description": "Release represents a repository release",
      "type": "object",
      "properties": {
        "assets": {
          "type": "array",
          "items": {
            "$ref": "#/definitions/Attachment"
          },
          "x-go-name": "Attachments"
        },
        "author": {
          "$ref": "#/definitions/User"
        },
        "body": {
          "type": "string",
          "x-go-name": "Note"
        },
        "created_at": {
          "type": "string",
          "format": "date-time",
          "x-go-name": "CreatedAt"
        },
        "draft": {
          "type": "boolean",
          "x-go-name": "IsDraft"
        },
        "id": {
          "type": "integer",
          "format": "int64",
          "x-go-name": "ID"
        },
        "name": {
          "type": "string",
          "x-go-name": "Title"
        },
        "prerelease": {
          "type": "boolean",
          "x-go-name": "IsPrerelease"
        },
        "published_at": {
          "type": "string",
          "format": "date-time",
          "x-go-name": "PublishedAt"
        },
        "tag_name": {
          "type": "string",
          "x-go-name": "TagName"
        },
        "tarball_url": {
          "type": "string",
          "x-go-name": "TarURL"
        },
        "target_commitish": {
          "type": "string",
          "x-go-name": "Target"
        },
        "url": {
          "type": "string",
          "x-go-name": "URL"
        },
        "zipball_url": {
          "type": "string",
          "x-go-name": "ZipURL"
        }
      },
      "x-go-package": "code.gitea.io/gitea/modules/structs"
    },
    "RepoCommit": {
      "type": "object",
      "title": "RepoCommit contains information of a commit in the context of a repository.",
      "properties": {
        "author": {
          "$ref": "#/definitions/CommitUser"
        },
        "committer": {
          "$ref": "#/definitions/CommitUser"
        },
        "message": {
          "type": "string",
          "x-go-name": "Message"
        },
        "tree": {
          "$ref": "#/definitions/CommitMeta"
        },
        "url": {
          "type": "string",
          "x-go-name": "URL"
        }
      },
      "x-go-package": "code.gitea.io/gitea/modules/structs"
    },
    "RepoTopicOptions": {
      "description": "RepoTopicOptions a collection of repo topic names",
      "type": "object",
      "properties": {
        "topics": {
          "description": "list of topic names",
          "type": "array",
          "items": {
            "type": "string"
          },
          "x-go-name": "Topics"
        }
      },
      "x-go-package": "code.gitea.io/gitea/modules/structs"
    },
    "Repository": {
      "description": "Repository represents a repository",
      "type": "object",
      "properties": {
        "allow_merge_commits": {
          "type": "boolean",
          "x-go-name": "AllowMerge"
        },
        "allow_rebase": {
          "type": "boolean",
          "x-go-name": "AllowRebase"
        },
        "allow_rebase_explicit": {
          "type": "boolean",
          "x-go-name": "AllowRebaseMerge"
        },
        "allow_squash_merge": {
          "type": "boolean",
          "x-go-name": "AllowSquash"
        },
        "archived": {
          "type": "boolean",
          "x-go-name": "Archived"
        },
        "avatar_url": {
          "type": "string",
          "x-go-name": "AvatarURL"
        },
        "clone_url": {
          "type": "string",
          "x-go-name": "CloneURL"
        },
        "created_at": {
          "type": "string",
          "format": "date-time",
          "x-go-name": "Created"
        },
        "default_branch": {
          "type": "string",
          "x-go-name": "DefaultBranch"
        },
        "description": {
          "type": "string",
          "x-go-name": "Description"
        },
        "empty": {
          "type": "boolean",
          "x-go-name": "Empty"
        },
        "external_tracker": {
          "$ref": "#/definitions/ExternalTracker"
        },
        "external_wiki": {
          "$ref": "#/definitions/ExternalWiki"
        },
        "fork": {
          "type": "boolean",
          "x-go-name": "Fork"
        },
        "forks_count": {
          "type": "integer",
          "format": "int64",
          "x-go-name": "Forks"
        },
        "full_name": {
          "type": "string",
          "x-go-name": "FullName"
        },
        "has_issues": {
          "type": "boolean",
          "x-go-name": "HasIssues"
        },
        "has_pull_requests": {
          "type": "boolean",
          "x-go-name": "HasPullRequests"
        },
        "has_wiki": {
          "type": "boolean",
          "x-go-name": "HasWiki"
        },
        "html_url": {
          "type": "string",
          "x-go-name": "HTMLURL"
        },
        "id": {
          "type": "integer",
          "format": "int64",
          "x-go-name": "ID"
        },
        "ignore_whitespace_conflicts": {
          "type": "boolean",
          "x-go-name": "IgnoreWhitespaceConflicts"
        },
        "internal_tracker": {
          "$ref": "#/definitions/InternalTracker"
        },
        "mirror": {
          "type": "boolean",
          "x-go-name": "Mirror"
        },
        "name": {
          "type": "string",
          "x-go-name": "Name"
        },
        "open_issues_count": {
          "type": "integer",
          "format": "int64",
          "x-go-name": "OpenIssues"
        },
        "original_url": {
          "type": "string",
          "x-go-name": "OriginalURL"
        },
        "owner": {
          "$ref": "#/definitions/User"
        },
        "parent": {
          "$ref": "#/definitions/Repository"
        },
        "permissions": {
          "$ref": "#/definitions/Permission"
        },
        "private": {
          "type": "boolean",
          "x-go-name": "Private"
        },
        "size": {
          "type": "integer",
          "format": "int64",
          "x-go-name": "Size"
        },
        "ssh_url": {
          "type": "string",
          "x-go-name": "SSHURL"
        },
        "stars_count": {
          "type": "integer",
          "format": "int64",
          "x-go-name": "Stars"
        },
        "template": {
          "type": "boolean",
          "x-go-name": "Template"
        },
        "updated_at": {
          "type": "string",
          "format": "date-time",
          "x-go-name": "Updated"
        },
        "watchers_count": {
          "type": "integer",
          "format": "int64",
          "x-go-name": "Watchers"
        },
        "website": {
          "type": "string",
          "x-go-name": "Website"
        }
      },
      "x-go-package": "code.gitea.io/gitea/modules/structs"
    },
    "RepositoryMeta": {
      "description": "RepositoryMeta basic repository information",
      "type": "object",
      "properties": {
        "full_name": {
          "type": "string",
          "x-go-name": "FullName"
        },
        "id": {
          "type": "integer",
          "format": "int64",
          "x-go-name": "ID"
        },
        "name": {
          "type": "string",
          "x-go-name": "Name"
        }
      },
      "x-go-package": "code.gitea.io/gitea/modules/structs"
    },
    "SearchResults": {
      "description": "SearchResults results of a successful search",
      "type": "object",
      "properties": {
        "data": {
          "type": "array",
          "items": {
            "$ref": "#/definitions/Repository"
          },
          "x-go-name": "Data"
        },
        "ok": {
          "type": "boolean",
          "x-go-name": "OK"
        }
      },
      "x-go-package": "code.gitea.io/gitea/modules/structs"
    },
    "ServerVersion": {
      "description": "ServerVersion wraps the version of the server",
      "type": "object",
      "properties": {
        "version": {
          "type": "string",
          "x-go-name": "Version"
        }
      },
      "x-go-package": "code.gitea.io/gitea/modules/structs"
    },
    "StateType": {
      "description": "StateType issue state type",
      "type": "string",
      "x-go-package": "code.gitea.io/gitea/modules/structs"
    },
    "Status": {
      "description": "Status holds a single Status of a single Commit",
      "type": "object",
      "properties": {
        "context": {
          "type": "string",
          "x-go-name": "Context"
        },
        "created_at": {
          "type": "string",
          "format": "date-time",
          "x-go-name": "Created"
        },
        "creator": {
          "$ref": "#/definitions/User"
        },
        "description": {
          "type": "string",
          "x-go-name": "Description"
        },
        "id": {
          "type": "integer",
          "format": "int64",
          "x-go-name": "ID"
        },
        "status": {
          "$ref": "#/definitions/StatusState"
        },
        "target_url": {
          "type": "string",
          "x-go-name": "TargetURL"
        },
        "updated_at": {
          "type": "string",
          "format": "date-time",
          "x-go-name": "Updated"
        },
        "url": {
          "type": "string",
          "x-go-name": "URL"
        }
      },
      "x-go-package": "code.gitea.io/gitea/modules/structs"
    },
    "StatusState": {
      "description": "StatusState holds the state of a Status\nIt can be \"pending\", \"success\", \"error\", \"failure\", and \"warning\"",
      "type": "string",
      "x-go-package": "code.gitea.io/gitea/modules/structs"
    },
    "Tag": {
      "description": "Tag represents a repository tag",
      "type": "object",
      "properties": {
        "commit": {
          "$ref": "#/definitions/CommitMeta"
        },
        "id": {
          "type": "string",
          "x-go-name": "ID"
        },
        "name": {
          "type": "string",
          "x-go-name": "Name"
        },
        "tarball_url": {
          "type": "string",
          "x-go-name": "TarballURL"
        },
        "zipball_url": {
          "type": "string",
          "x-go-name": "ZipballURL"
        }
      },
      "x-go-package": "code.gitea.io/gitea/modules/structs"
    },
    "Team": {
      "description": "Team represents a team in an organization",
      "type": "object",
      "properties": {
        "can_create_org_repo": {
          "type": "boolean",
          "x-go-name": "CanCreateOrgRepo"
        },
        "description": {
          "type": "string",
          "x-go-name": "Description"
        },
        "html_url": {
          "type": "string",
          "x-go-name": "HTMLURL"
        },
        "id": {
          "type": "integer",
          "format": "int64",
          "x-go-name": "ID"
        },
<<<<<<< HEAD
        "members_url": {
          "type": "string",
          "x-go-name": "MembersURL"
=======
        "includes_all_repositories": {
          "type": "boolean",
          "x-go-name": "IncludesAllRepositories"
>>>>>>> f5bd0884
        },
        "name": {
          "type": "string",
          "x-go-name": "Name"
        },
        "organization": {
          "$ref": "#/definitions/Organization"
        },
        "permission": {
          "type": "string",
          "enum": [
            "none",
            "read",
            "write",
            "admin",
            "owner"
          ],
          "x-go-name": "Permission"
        },
        "repositories_url": {
          "type": "string",
          "x-go-name": "ReposURL"
        },
        "units": {
          "type": "array",
          "items": {
            "type": "string"
          },
          "x-go-name": "Units",
          "example": [
            "repo.code",
            "repo.issues",
            "repo.ext_issues",
            "repo.wiki",
            "repo.pulls",
            "repo.releases",
            "repo.ext_wiki"
          ]
        },
        "url": {
          "type": "string",
          "x-go-name": "URL"
        }
      },
      "x-go-package": "code.gitea.io/gitea/modules/structs"
    },
    "TimeStamp": {
      "description": "TimeStamp defines a timestamp",
      "type": "integer",
      "format": "int64",
      "x-go-package": "code.gitea.io/gitea/modules/timeutil"
    },
    "TopicName": {
      "description": "TopicName a list of repo topic names",
      "type": "object",
      "properties": {
        "topics": {
          "type": "array",
          "items": {
            "type": "string"
          },
          "x-go-name": "TopicNames"
        }
      },
      "x-go-package": "code.gitea.io/gitea/modules/structs"
    },
    "TopicResponse": {
      "description": "TopicResponse for returning topics",
      "type": "object",
      "properties": {
        "created": {
          "type": "string",
          "format": "date-time",
          "x-go-name": "Created"
        },
        "id": {
          "type": "integer",
          "format": "int64",
          "x-go-name": "ID"
        },
        "repo_count": {
          "type": "integer",
          "format": "int64",
          "x-go-name": "RepoCount"
        },
        "topic_name": {
          "type": "string",
          "x-go-name": "Name"
        },
        "updated": {
          "type": "string",
          "format": "date-time",
          "x-go-name": "Updated"
        }
      },
      "x-go-package": "code.gitea.io/gitea/modules/structs"
    },
    "TrackedTime": {
      "description": "TrackedTime worked time for an issue / pr",
      "type": "object",
      "properties": {
        "created": {
          "type": "string",
          "format": "date-time",
          "x-go-name": "Created"
        },
        "id": {
          "type": "integer",
          "format": "int64",
          "x-go-name": "ID"
        },
        "issue_id": {
          "type": "integer",
          "format": "int64",
          "x-go-name": "IssueID"
        },
        "time": {
          "description": "Time in seconds",
          "type": "integer",
          "format": "int64",
          "x-go-name": "Time"
        },
        "user_id": {
          "type": "integer",
          "format": "int64",
          "x-go-name": "UserID"
        }
      },
      "x-go-package": "code.gitea.io/gitea/modules/structs"
    },
    "UpdateFileOptions": {
      "description": "UpdateFileOptions options for updating files\nNote: `author` and `committer` are optional (if only one is given, it will be used for the other, otherwise the authenticated user will be used)",
      "type": "object",
      "required": [
        "sha",
        "content"
      ],
      "properties": {
        "author": {
          "$ref": "#/definitions/Identity"
        },
        "branch": {
          "description": "branch (optional) to base this file from. if not given, the default branch is used",
          "type": "string",
          "x-go-name": "BranchName"
        },
        "committer": {
          "$ref": "#/definitions/Identity"
        },
        "content": {
          "description": "content must be base64 encoded",
          "type": "string",
          "x-go-name": "Content"
        },
        "from_path": {
          "description": "from_path (optional) is the path of the original file which will be moved/renamed to the path in the URL",
          "type": "string",
          "x-go-name": "FromPath"
        },
        "message": {
          "description": "message (optional) for the commit of this file. if not supplied, a default message will be used",
          "type": "string",
          "x-go-name": "Message"
        },
        "new_branch": {
          "description": "new_branch (optional) will make a new branch from `branch` before creating the file",
          "type": "string",
          "x-go-name": "NewBranchName"
        },
        "sha": {
          "description": "sha is the SHA for the file that already exists",
          "type": "string",
          "x-go-name": "SHA"
        }
      },
      "x-go-package": "code.gitea.io/gitea/modules/structs"
    },
    "User": {
      "description": "User represents the brief API response fields for models.User",
      "type": "object",
      "properties": {
        "avatar_url": {
          "description": "URL to the user's avatar",
          "type": "string",
          "x-go-name": "AvatarURL"
        },
        "created": {
          "type": "string",
          "format": "date-time",
          "x-go-name": "Created"
        },
        "email": {
          "type": "string",
          "format": "email",
          "x-go-name": "Email"
        },
        "full_name": {
          "description": "the user's full name",
          "type": "string",
          "x-go-name": "FullName"
        },
        "html_url": {
          "description": "URL to the user's Gitea HTML page",
          "type": "string",
          "x-go-name": "HTMLURL"
        },
        "id": {
          "description": "the user's id",
          "type": "integer",
          "format": "int64",
          "x-go-name": "ID"
        },
        "is_admin": {
          "description": "Is the user an administrator",
          "type": "boolean",
          "x-go-name": "IsAdmin"
        },
        "last_login": {
          "type": "string",
          "format": "date-time",
          "x-go-name": "LastLogin"
        },
        "login": {
          "description": "the user's login",
          "type": "string",
          "x-go-name": "Login"
        },
        "type": {
          "description": "Type of the user, User or Org",
          "type": "string",
          "x-go-name": "Type"
        },
        "updated": {
          "type": "string",
          "format": "date-time",
          "x-go-name": "Updated"
        },
        "url": {
          "description": "URL to the user's API endpoint",
          "type": "string",
          "x-go-name": "URL"
        },
        "username": {
          "description": "the user's username",
          "type": "string",
          "x-go-name": "UserName"
        }
      },
      "x-go-package": "code.gitea.io/gitea/modules/structs"
    },
    "UserDetails": {
      "description": "UserDetails represents all the API response fields for a models.User",
      "type": "object",
      "properties": {
        "avatar_url": {
          "description": "URL to the user's avatar",
          "type": "string",
          "x-go-name": "AvatarURL"
        },
        "bio": {
          "description": "Biography about the user",
          "type": "string",
          "x-go-name": "Description"
        },
        "created": {
          "type": "string",
          "format": "date-time",
          "x-go-name": "Created"
        },
        "email": {
          "type": "string",
          "format": "email",
          "x-go-name": "Email"
        },
        "followers": {
          "description": "The user's followers count",
          "type": "integer",
          "format": "int64",
          "x-go-name": "Followers"
        },
        "followers_url": {
          "description": "URL to the user's followers API endpoint",
          "type": "string",
          "x-go-name": "FollowersURL"
        },
        "following": {
          "description": "The user's following count",
          "type": "integer",
          "format": "int64",
          "x-go-name": "Following"
        },
        "following_url": {
          "description": "URL to the user's following API endpoint",
          "type": "string",
          "x-go-name": "FollowingURL"
        },
        "full_name": {
          "description": "the user's full name",
          "type": "string",
          "x-go-name": "FullName"
        },
        "heatmap_url": {
          "description": "URL to user's heatmap API endpoint",
          "type": "string",
          "x-go-name": "HeatmapURL"
        },
        "hide_email": {
          "description": "Is the user an administrator",
          "type": "boolean",
          "x-go-name": "HideEmail"
        },
        "html_url": {
          "description": "URL to the user's Gitea HTML page",
          "type": "string",
          "x-go-name": "HTMLURL"
        },
        "id": {
          "description": "the user's id",
          "type": "integer",
          "format": "int64",
          "x-go-name": "ID"
        },
        "is_admin": {
          "type": "boolean",
          "x-go-name": "IsAdmin"
        },
        "language": {
          "description": "User locale",
          "type": "string",
          "x-go-name": "Language"
        },
        "last_login": {
          "type": "string",
          "format": "date-time",
          "x-go-name": "LastLogin"
        },
        "location": {
          "description": "Location of the user",
          "type": "string",
          "x-go-name": "Location"
        },
        "login": {
          "description": "the user's login",
          "type": "string",
          "x-go-name": "Login"
        },
        "organizations_url": {
          "description": "URL to the user's organizations API endpoint",
          "type": "string",
          "x-go-name": "OrganizationsURL"
        },
        "public_repos": {
          "description": "The user's public repo count",
          "type": "integer",
          "format": "int64",
          "x-go-name": "PublicRepos"
        },
        "repos_url": {
          "description": "URL to the user's repos API endpoint",
          "type": "string",
          "x-go-name": "ReposURL"
        },
        "starred_url": {
          "description": "URL to the user's starred API endpoint",
          "type": "string",
          "x-go-name": "StarredURL"
        },
        "subscriptions_url": {
          "description": "URL to the user's subscriptions API endpoint",
          "type": "string",
          "x-go-name": "SubscriptionsURL"
        },
        "type": {
          "description": "Type of the user, User or Org",
          "type": "string",
          "x-go-name": "Type"
        },
        "updated": {
          "type": "string",
          "format": "date-time",
          "x-go-name": "Updated"
        },
        "url": {
          "description": "URL to the user's API endpoint",
          "type": "string",
          "x-go-name": "URL"
        },
        "username": {
          "description": "the user's username",
          "type": "string",
          "x-go-name": "UserName"
        },
        "website": {
          "description": "Website of the user",
          "type": "string",
          "x-go-name": "Website"
        }
      },
      "x-go-package": "code.gitea.io/gitea/modules/structs"
    },
    "UserHeatmapData": {
      "description": "UserHeatmapData represents the data needed to create a heatmap",
      "type": "object",
      "properties": {
        "contributions": {
          "type": "integer",
          "format": "int64",
          "x-go-name": "Contributions"
        },
        "timestamp": {
          "$ref": "#/definitions/TimeStamp"
        }
      },
      "x-go-package": "code.gitea.io/gitea/models"
    },
    "WatchInfo": {
      "description": "WatchInfo represents an API watch status of one repository",
      "type": "object",
      "properties": {
        "created_at": {
          "type": "string",
          "format": "date-time",
          "x-go-name": "CreatedAt"
        },
        "ignored": {
          "type": "boolean",
          "x-go-name": "Ignored"
        },
        "reason": {
          "type": "object",
          "x-go-name": "Reason"
        },
        "repository_url": {
          "type": "string",
          "x-go-name": "RepositoryURL"
        },
        "subscribed": {
          "type": "boolean",
          "x-go-name": "Subscribed"
        },
        "url": {
          "type": "string",
          "x-go-name": "URL"
        }
      },
      "x-go-package": "code.gitea.io/gitea/modules/structs"
    }
  },
  "responses": {
    "AccessToken": {
      "description": "AccessToken represents an API access token.",
      "headers": {
        "id": {
          "type": "integer",
          "format": "int64"
        },
        "name": {
          "type": "string"
        },
        "sha1": {
          "type": "string"
        },
        "token_last_eight": {
          "type": "string"
        }
      }
    },
    "AccessTokenList": {
      "description": "AccessTokenList represents a list of API access token.",
      "schema": {
        "type": "array",
        "items": {
          "$ref": "#/definitions/AccessToken"
        }
      }
    },
    "AnnotatedTag": {
      "description": "AnnotatedTag",
      "schema": {
        "$ref": "#/definitions/AnnotatedTag"
      }
    },
    "Attachment": {
      "description": "Attachment",
      "schema": {
        "$ref": "#/definitions/Attachment"
      }
    },
    "AttachmentList": {
      "description": "AttachmentList",
      "schema": {
        "type": "array",
        "items": {
          "$ref": "#/definitions/Attachment"
        }
      }
    },
    "Branch": {
      "description": "Branch",
      "schema": {
        "$ref": "#/definitions/Branch"
      }
    },
    "BranchList": {
      "description": "BranchList",
      "schema": {
        "type": "array",
        "items": {
          "$ref": "#/definitions/Branch"
        }
      }
    },
    "Comment": {
      "description": "Comment",
      "schema": {
        "$ref": "#/definitions/Comment"
      }
    },
    "CommentList": {
      "description": "CommentList",
      "schema": {
        "type": "array",
        "items": {
          "$ref": "#/definitions/Comment"
        }
      }
    },
    "Commit": {
      "description": "Commit",
      "schema": {
        "$ref": "#/definitions/Commit"
      }
    },
    "CommitList": {
      "description": "CommitList",
      "schema": {
        "type": "array",
        "items": {
          "$ref": "#/definitions/Commit"
        }
      },
      "headers": {
        "X-HasMore": {
          "type": "boolean",
          "description": "True if there is another page"
        },
        "X-Page": {
          "type": "integer",
          "format": "int64",
          "description": "The current page"
        },
        "X-PageCount": {
          "type": "integer",
          "format": "int64",
          "description": "Total number of pages"
        },
        "X-PerPage": {
          "type": "integer",
          "format": "int64",
          "description": "Commits per page"
        },
        "X-Total": {
          "type": "integer",
          "format": "int64",
          "description": "Total commit count"
        }
      }
    },
    "ContentsListResponse": {
      "description": "ContentsListResponse",
      "schema": {
        "type": "array",
        "items": {
          "$ref": "#/definitions/ContentsResponse"
        }
      }
    },
    "ContentsResponse": {
      "description": "ContentsResponse",
      "schema": {
        "$ref": "#/definitions/ContentsResponse"
      }
    },
    "DeployKey": {
      "description": "DeployKey",
      "schema": {
        "$ref": "#/definitions/DeployKey"
      }
    },
    "DeployKeyList": {
      "description": "DeployKeyList",
      "schema": {
        "type": "array",
        "items": {
          "$ref": "#/definitions/DeployKey"
        }
      }
    },
    "EmailList": {
      "description": "EmailList",
      "schema": {
        "type": "array",
        "items": {
          "$ref": "#/definitions/Email"
        }
      }
    },
    "EmptyRepository": {
      "description": "EmptyRepository",
      "schema": {
        "$ref": "#/definitions/APIError"
      }
    },
    "FileDeleteResponse": {
      "description": "FileDeleteResponse",
      "schema": {
        "$ref": "#/definitions/FileDeleteResponse"
      }
    },
    "FileResponse": {
      "description": "FileResponse",
      "schema": {
        "$ref": "#/definitions/FileResponse"
      }
    },
    "GPGKey": {
      "description": "GPGKey",
      "schema": {
        "$ref": "#/definitions/GPGKey"
      }
    },
    "GPGKeyList": {
      "description": "GPGKeyList",
      "schema": {
        "type": "array",
        "items": {
          "$ref": "#/definitions/GPGKey"
        }
      }
    },
    "GitBlobResponse": {
      "description": "GitBlobResponse",
      "schema": {
        "$ref": "#/definitions/GitBlobResponse"
      }
    },
    "GitHook": {
      "description": "GitHook",
      "schema": {
        "$ref": "#/definitions/GitHook"
      }
    },
    "GitHookList": {
      "description": "GitHookList",
      "schema": {
        "type": "array",
        "items": {
          "$ref": "#/definitions/GitHook"
        }
      }
    },
    "GitTreeResponse": {
      "description": "GitTreeResponse",
      "schema": {
        "$ref": "#/definitions/GitTreeResponse"
      }
    },
    "Hook": {
      "description": "Hook",
      "schema": {
        "$ref": "#/definitions/Hook"
      }
    },
    "HookList": {
      "description": "HookList",
      "schema": {
        "type": "array",
        "items": {
          "$ref": "#/definitions/Hook"
        }
      }
    },
    "Issue": {
      "description": "Issue",
      "schema": {
        "$ref": "#/definitions/Issue"
      }
    },
    "IssueDeadline": {
      "description": "IssueDeadline",
      "schema": {
        "$ref": "#/definitions/IssueDeadline"
      }
    },
    "IssueList": {
      "description": "IssueList",
      "schema": {
        "type": "array",
        "items": {
          "$ref": "#/definitions/Issue"
        }
      }
    },
    "Label": {
      "description": "Label",
      "schema": {
        "$ref": "#/definitions/Label"
      }
    },
    "LabelList": {
      "description": "LabelList",
      "schema": {
        "type": "array",
        "items": {
          "$ref": "#/definitions/Label"
        }
      }
    },
    "MarkdownRender": {
      "description": "MarkdownRender is a rendered markdown document",
      "schema": {
        "type": "string"
      }
    },
    "Milestone": {
      "description": "Milestone",
      "schema": {
        "$ref": "#/definitions/Milestone"
      }
    },
    "MilestoneList": {
      "description": "MilestoneList",
      "schema": {
        "type": "array",
        "items": {
          "$ref": "#/definitions/Milestone"
        }
      }
    },
    "Organization": {
      "description": "Organization",
      "schema": {
        "$ref": "#/definitions/Organization"
      }
    },
    "OrganizationDetails": {
      "description": "Organization",
      "schema": {
        "$ref": "#/definitions/OrganizationDetails"
      }
    },
    "OrganizationList": {
      "description": "OrganizationList",
      "schema": {
        "type": "array",
        "items": {
          "$ref": "#/definitions/Organization"
        }
      }
    },
    "PublicKey": {
      "description": "PublicKey",
      "schema": {
        "$ref": "#/definitions/PublicKey"
      }
    },
    "PublicKeyList": {
      "description": "PublicKeyList",
      "schema": {
        "type": "array",
        "items": {
          "$ref": "#/definitions/PublicKey"
        }
      }
    },
    "PullRequest": {
      "description": "PullRequest",
      "schema": {
        "$ref": "#/definitions/PullRequest"
      }
    },
    "PullRequestList": {
      "description": "PullRequestList",
      "schema": {
        "type": "array",
        "items": {
          "$ref": "#/definitions/PullRequest"
        }
      }
    },
    "Reference": {
      "description": "Reference",
      "schema": {
        "$ref": "#/definitions/Reference"
      }
    },
    "ReferenceList": {
      "description": "ReferenceList",
      "schema": {
        "type": "array",
        "items": {
          "$ref": "#/definitions/Reference"
        }
      }
    },
    "Release": {
      "description": "Release",
      "schema": {
        "$ref": "#/definitions/Release"
      }
    },
    "ReleaseList": {
      "description": "ReleaseList",
      "schema": {
        "type": "array",
        "items": {
          "$ref": "#/definitions/Release"
        }
      }
    },
    "Repository": {
      "description": "Repository",
      "schema": {
        "$ref": "#/definitions/Repository"
      }
    },
    "RepositoryList": {
      "description": "RepositoryList",
      "schema": {
        "type": "array",
        "items": {
          "$ref": "#/definitions/Repository"
        }
      }
    },
    "SearchResults": {
      "description": "SearchResults",
      "schema": {
        "$ref": "#/definitions/SearchResults"
      }
    },
    "ServerVersion": {
      "description": "ServerVersion",
      "schema": {
        "$ref": "#/definitions/ServerVersion"
      }
    },
    "Status": {
      "description": "Status",
      "schema": {
        "$ref": "#/definitions/Status"
      }
    },
    "StatusList": {
      "description": "StatusList",
      "schema": {
        "type": "array",
        "items": {
          "$ref": "#/definitions/Status"
        }
      }
    },
    "Tag": {
      "description": "Tag",
      "schema": {
        "$ref": "#/definitions/Tag"
      }
    },
    "TagList": {
      "description": "TagList",
      "schema": {
        "type": "array",
        "items": {
          "$ref": "#/definitions/Tag"
        }
      }
    },
    "Team": {
      "description": "Team",
      "schema": {
        "$ref": "#/definitions/Team"
      }
    },
    "TeamList": {
      "description": "TeamList",
      "schema": {
        "type": "array",
        "items": {
          "$ref": "#/definitions/Team"
        }
      }
    },
    "TopicListResponse": {
      "description": "TopicListResponse",
      "schema": {
        "type": "array",
        "items": {
          "$ref": "#/definitions/TopicResponse"
        }
      }
    },
    "TopicNames": {
      "description": "TopicNames",
      "schema": {
        "$ref": "#/definitions/TopicName"
      }
    },
    "TrackedTime": {
      "description": "TrackedTime",
      "schema": {
        "$ref": "#/definitions/TrackedTime"
      }
    },
    "TrackedTimeList": {
      "description": "TrackedTimeList",
      "schema": {
        "type": "array",
        "items": {
          "$ref": "#/definitions/TrackedTime"
        }
      }
    },
    "User": {
      "description": "User",
      "schema": {
        "$ref": "#/definitions/User"
      }
    },
    "UserDetails": {
      "description": "UserDetails",
      "schema": {
        "$ref": "#/definitions/UserDetails"
      }
    },
    "UserHeatmapData": {
      "description": "UserHeatmapData",
      "schema": {
        "type": "array",
        "items": {
          "$ref": "#/definitions/UserHeatmapData"
        }
      }
    },
    "UserList": {
      "description": "UserList",
      "schema": {
        "type": "array",
        "items": {
          "$ref": "#/definitions/User"
        }
      }
    },
    "WatchInfo": {
      "description": "WatchInfo",
      "schema": {
        "$ref": "#/definitions/WatchInfo"
      }
    },
    "empty": {
      "description": "APIEmpty is an empty response"
    },
    "error": {
      "description": "APIError is error format response",
      "headers": {
        "message": {
          "type": "string"
        },
        "url": {
          "type": "string"
        }
      }
    },
    "forbidden": {
      "description": "APIForbiddenError is a forbidden error response",
      "headers": {
        "message": {
          "type": "string"
        },
        "url": {
          "type": "string"
        }
      }
    },
    "notFound": {
      "description": "APINotFound is a not found empty response"
    },
    "parameterBodies": {
      "description": "parameterBodies",
      "schema": {
        "$ref": "#/definitions/RepoTopicOptions"
      }
    },
    "redirect": {
      "description": "APIRedirect is a redirect response"
    },
    "validationError": {
      "description": "APIValidationError is error format response related to input validation",
      "headers": {
        "message": {
          "type": "string"
        },
        "url": {
          "type": "string"
        }
      }
    }
  },
  "securityDefinitions": {
    "AccessToken": {
      "type": "apiKey",
      "name": "access_token",
      "in": "query"
    },
    "AuthorizationHeaderToken": {
      "description": "API tokens must be prepended with \"token\" followed by a space.",
      "type": "apiKey",
      "name": "Authorization",
      "in": "header"
    },
    "BasicAuth": {
      "type": "basic"
    },
    "SudoHeader": {
      "description": "Sudo API request as the user provided as the key. Admin privileges are required.",
      "type": "apiKey",
      "name": "Sudo",
      "in": "header"
    },
    "SudoParam": {
      "description": "Sudo API request as the user provided as the key. Admin privileges are required.",
      "type": "apiKey",
      "name": "sudo",
      "in": "query"
    },
    "Token": {
      "type": "apiKey",
      "name": "token",
      "in": "query"
    }
  },
  "security": [
    {
      "BasicAuth": []
    },
    {
      "Token": []
    },
    {
      "AccessToken": []
    },
    {
      "AuthorizationHeaderToken": []
    },
    {
      "SudoParam": []
    },
    {
      "SudoHeader": []
    }
  ]
}<|MERGE_RESOLUTION|>--- conflicted
+++ resolved
@@ -10683,15 +10683,13 @@
           "format": "int64",
           "x-go-name": "ID"
         },
-<<<<<<< HEAD
-        "members_url": {
-          "type": "string",
-          "x-go-name": "MembersURL"
-=======
         "includes_all_repositories": {
           "type": "boolean",
           "x-go-name": "IncludesAllRepositories"
->>>>>>> f5bd0884
+        },
+        "members_url": {
+          "type": "string",
+          "x-go-name": "MembersURL"
         },
         "name": {
           "type": "string",
