<div class="four wide column">
	<div class="ui fluid vertical menu">
		<div class="header item">{{.locale.Tr "org.settings"}}</div>
		<a class="{{if .PageIsSettingsOptions}}active{{end}} item" href="{{.OrgLink}}/settings">
			{{.locale.Tr "org.settings.options"}}
		</a>
		{{if not DisableWebhooks}}
		<a class="{{if .PageIsSettingsHooks}}active{{end}} item" href="{{.OrgLink}}/settings/hooks">
			{{.locale.Tr "repo.settings.hooks"}}
		</a>
		{{end}}
		<a class="{{if .PageIsOrgSettingsLabels}}active{{end}} item" href="{{.OrgLink}}/settings/labels">
			{{.locale.Tr "repo.labels"}}
		</a>
<<<<<<< HEAD
		<a class="{{if .PageIsOrgSettingsSecrets}}active{{end}} item" href="{{.OrgLink}}/settings/secrets">
			{{.locale.Tr "org.settings.secrets"}}
		</a>
=======
		{{if .EnableOAuth2}}
		<a class="{{if .PageIsSettingsApplications}}active{{end}} item" href="{{.OrgLink}}/settings/applications">
			{{.locale.Tr "settings.applications"}}
		</a>
		{{end}}
>>>>>>> 9dc264a2
		<a class="{{if .PageIsSettingsDelete}}active{{end}} item" href="{{.OrgLink}}/settings/delete">
			{{.locale.Tr "org.settings.delete"}}
		</a>
	</div>
</div><|MERGE_RESOLUTION|>--- conflicted
+++ resolved
@@ -12,17 +12,14 @@
 		<a class="{{if .PageIsOrgSettingsLabels}}active{{end}} item" href="{{.OrgLink}}/settings/labels">
 			{{.locale.Tr "repo.labels"}}
 		</a>
-<<<<<<< HEAD
 		<a class="{{if .PageIsOrgSettingsSecrets}}active{{end}} item" href="{{.OrgLink}}/settings/secrets">
 			{{.locale.Tr "org.settings.secrets"}}
 		</a>
-=======
 		{{if .EnableOAuth2}}
 		<a class="{{if .PageIsSettingsApplications}}active{{end}} item" href="{{.OrgLink}}/settings/applications">
 			{{.locale.Tr "settings.applications"}}
 		</a>
 		{{end}}
->>>>>>> 9dc264a2
 		<a class="{{if .PageIsSettingsDelete}}active{{end}} item" href="{{.OrgLink}}/settings/delete">
 			{{.locale.Tr "org.settings.delete"}}
 		</a>
