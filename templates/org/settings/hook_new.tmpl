{{template "base/head" .}}
<div class="organization settings new webhook">
	{{template "org/header" .}}
	<div class="ui container">
		<div class="ui grid">
			{{template "org/settings/navbar" .}}
			<div class="twelve wide column content">
				{{template "base/alert" .}}
				<h4 class="ui top attached header">
					{{if .PageIsSettingsHooksNew}}{{.i18n.Tr "repo.settings.add_webhook"}}{{else}}{{.i18n.Tr "repo.settings.update_webhook"}}{{end}}
					<div class="ui right">
						{{if eq .HookType "gitea"}}
							<img class="img-13" src="{{AppSubUrl}}/img/gitea-sm.png">
						{{else if eq .HookType "gogs"}}
							<img class="img-13" src="{{AppSubUrl}}/img/gogs.ico">
						{{else if eq .HookType "slack"}}
							<img class="img-13" src="{{AppSubUrl}}/img/slack.png">
						{{else if eq .HookType "discord"}}
							<img class="img-13" src="{{AppSubUrl}}/img/discord.png">
						{{else if eq .HookType "dingtalk"}}
							<img class="img-13" src="{{AppSubUrl}}/img/dingtalk.png">
<<<<<<< HEAD
						{{else if eq .HookType "msteams"}}
							<img class="img-13" src="{{AppSubUrl}}/img/msteams.png">
=======
						{{else if eq .HookType "telegram"}}
							<img class="img-13" src="{{AppSubUrl}}/img/telegram.png">
>>>>>>> 56da2568
						{{end}}
					</div>
				</h4>
				<div class="ui attached segment">
					{{template "repo/settings/webhook/gitea" .}}
					{{template "repo/settings/webhook/gogs" .}}
					{{template "repo/settings/webhook/slack" .}}
					{{template "repo/settings/webhook/discord" .}}
					{{template "repo/settings/webhook/dingtalk" .}}
<<<<<<< HEAD
					{{template "repo/settings/webhook/msteams" .}}
=======
					{{template "repo/settings/webhook/telegram" .}}
>>>>>>> 56da2568
				</div>

				{{template "repo/settings/webhook/history" .}}
			</div>
		</div>
	</div>
</div>
{{template "base/footer" .}}<|MERGE_RESOLUTION|>--- conflicted
+++ resolved
@@ -19,13 +19,10 @@
 							<img class="img-13" src="{{AppSubUrl}}/img/discord.png">
 						{{else if eq .HookType "dingtalk"}}
 							<img class="img-13" src="{{AppSubUrl}}/img/dingtalk.png">
-<<<<<<< HEAD
+						{{else if eq .HookType "telegram"}}
+							<img class="img-13" src="{{AppSubUrl}}/img/telegram.png">
 						{{else if eq .HookType "msteams"}}
 							<img class="img-13" src="{{AppSubUrl}}/img/msteams.png">
-=======
-						{{else if eq .HookType "telegram"}}
-							<img class="img-13" src="{{AppSubUrl}}/img/telegram.png">
->>>>>>> 56da2568
 						{{end}}
 					</div>
 				</h4>
@@ -35,11 +32,8 @@
 					{{template "repo/settings/webhook/slack" .}}
 					{{template "repo/settings/webhook/discord" .}}
 					{{template "repo/settings/webhook/dingtalk" .}}
-<<<<<<< HEAD
-					{{template "repo/settings/webhook/msteams" .}}
-=======
 					{{template "repo/settings/webhook/telegram" .}}
->>>>>>> 56da2568
+          {{template "repo/settings/webhook/msteams" .}}
 				</div>
 
 				{{template "repo/settings/webhook/history" .}}
