{{template "base/head" .}}
<div role="main" aria-label="{{.Title}}" class="page-content organization profile">
<<<<<<< HEAD
	<div class="ui container df">
		{{avatar $.Context .Org 140 "org-avatar"}}
=======
	<div class="ui container gt-df">
		{{avatar .Org 140 "org-avatar"}}
>>>>>>> 7b5b739a
		<div id="org-info">
			<div class="ui header">
				{{.Org.DisplayName}}
				{{if .EnableFeed}}
					<a href="{{.Org.HomeLink}}.rss"><i class="ui grey icon tooltip gt-ml-3" data-content="{{.locale.Tr "rss_feed"}}" data-position="top center">{{svg "octicon-rss" 36}}</i></a>
				{{end}}
				<span class="org-visibility">
					{{if .Org.Visibility.IsLimited}}<div class="ui large basic horizontal label">{{.locale.Tr "org.settings.visibility.limited_shortname"}}</div>{{end}}
					{{if .Org.Visibility.IsPrivate}}<div class="ui large basic horizontal label">{{.locale.Tr "org.settings.visibility.private_shortname"}}</div>{{end}}
				</span>
			</div>
			{{if $.RenderedDescription}}<div class="render-content markup">{{$.RenderedDescription|Str2html}}</div>{{end}}
			<div class="text grey meta">
				{{if .Org.Location}}<div class="item">{{svg "octicon-location"}} <span>{{.Org.Location}}</span></div>{{end}}
				{{if .Org.Website}}<div class="item">{{svg "octicon-link"}} <a target="_blank" rel="noopener noreferrer me" href="{{.Org.Website}}">{{.Org.Website}}</a></div>{{end}}
			</div>
		</div>
	</div>

	{{template "org/menu" .}}

	<div class="ui container">
		<div class="ui mobile reversed stackable grid">
			<div class="ui eleven wide column">
				{{template "explore/repo_search" .}}
				{{template "explore/repo_list" .}}
				{{template "base/paginate" .}}
			</div>

			<div class="ui five wide column">
				{{if .CanCreateOrgRepo}}
					<div class="center aligned">
						<a class="ui green button" href="{{AppSubUrl}}/repo/create?org={{.Org.ID}}">{{.locale.Tr "new_repo"}}</a>
						{{if not .DisableNewPullMirrors}}
							<a class="ui green button" href="{{AppSubUrl}}/repo/migrate?org={{.Org.ID}}&mirror=1">{{.locale.Tr "new_migrate"}}</a>
						{{end}}
					</div>
					<div class="ui divider"></div>
				{{end}}
				<h4 class="ui top attached header gt-df">
					<strong class="gt-f1">{{.locale.Tr "org.people"}}</strong>
					<div class="ui">
						<a class="text grey gt-dif gt-ac" href="{{.OrgLink}}/members"><span>{{.MembersTotal}}</span> {{svg "octicon-chevron-right"}}</a>
					</div>
				</h4>
				<div class="ui attached segment members">
					{{$isMember := .IsOrganizationMember}}
					{{range .Members}}
						{{if or $isMember (call $.IsPublicMember .ID)}}
							<a href="{{.HomeLink}}" title="{{.Name}}{{if .FullName}} ({{.FullName}}){{end}}">
								{{avatar $.Context .}}
							</a>
						{{end}}
					{{end}}
				</div>

				{{if .IsOrganizationMember}}
					<div class="ui top attached header gt-df">
						<strong class="gt-f1">{{.locale.Tr "org.teams"}}</strong>
						<div class="ui">
							<a class="text grey gt-dif gt-ac" href="{{.OrgLink}}/teams"><span>{{.Org.NumTeams}}</span> {{svg "octicon-chevron-right"}}</a>
						</div>
					</div>
					<div class="ui attached table segment teams">
						{{range .Teams}}
							<div class="item">
								<a href="{{$.OrgLink}}/teams/{{.LowerName | PathEscape}}"><strong class="team-name">{{.Name}}</strong></a>
								<p class="text grey">
									<a class="muted" href="{{$.OrgLink}}/teams/{{.LowerName | PathEscape}}"><strong>{{.NumMembers}}</strong> {{$.locale.Tr "org.lower_members"}}</a> ·
									<a class="muted" href="{{$.OrgLink}}/teams/{{.LowerName | PathEscape}}/repositories"><strong>{{.NumRepos}}</strong> {{$.locale.Tr "org.lower_repositories"}}</a>
								</p>
							</div>
						{{end}}
					</div>
					{{if .IsOrganizationOwner}}
						<div class="ui bottom attached segment">
							<a class="ui primary small button" href="{{.OrgLink}}/teams/new">{{.locale.Tr "org.create_new_team"}}</a>
						</div>
					{{end}}
				{{end}}
			</div>
		</div>
	</div>
</div>
{{template "base/footer" .}}<|MERGE_RESOLUTION|>--- conflicted
+++ resolved
@@ -1,12 +1,7 @@
 {{template "base/head" .}}
 <div role="main" aria-label="{{.Title}}" class="page-content organization profile">
-<<<<<<< HEAD
-	<div class="ui container df">
+	<div class="ui container gt-df">
 		{{avatar $.Context .Org 140 "org-avatar"}}
-=======
-	<div class="ui container gt-df">
-		{{avatar .Org 140 "org-avatar"}}
->>>>>>> 7b5b739a
 		<div id="org-info">
 			<div class="ui header">
 				{{.Org.DisplayName}}
