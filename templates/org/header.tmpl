--- conflicted
+++ resolved
@@ -7,11 +7,7 @@
 				{{if .Org.Visibility.IsLimited}}<span class="ui large basic horizontal label">{{ctx.Locale.Tr "org.settings.visibility.limited_shortname"}}</span>{{end}}
 				{{if .Org.Visibility.IsPrivate}}<span class="ui large basic horizontal label">{{ctx.Locale.Tr "org.settings.visibility.private_shortname"}}</span>{{end}}
 			</span>
-<<<<<<< HEAD
-			<span class="tw-flex tw-items-center tw-gap-1 tw-ml-auto gt-font-16 tw-whitespace-nowrap">
-=======
-			<span class="tw-flex tw-items-center gt-gap-2 tw-ml-auto tw-text-16 tw-whitespace-nowrap">
->>>>>>> e3e08dcc
+			<span class="tw-flex tw-items-center tw-gap-1 tw-ml-auto tw-text-16 tw-whitespace-nowrap">
 				{{if .EnableFeed}}
 					<a class="ui basic label button gt-mr-0" href="{{.Org.HomeLink}}.rss" data-tooltip-content="{{ctx.Locale.Tr "rss_feed"}}">
 						{{svg "octicon-rss" 24}}
