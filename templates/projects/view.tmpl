<div role="main" aria-label="{{.Title}}" class="page-content repository projects view-project">
	<div class="ui container">
		<div class="ui two column stackable grid">
			<div class="column">
			</div>
			<div class="column right aligned">
				{{if .CanWriteProjects}}
					<a class="ui green button show-modal item" data-modal="#new-board-item">{{.locale.Tr "new_project_column"}}</a>
				{{end}}
				<div class="ui small modal new-board-modal" id="new-board-item">
					<div class="header">
						{{$.locale.Tr "repo.projects.column.new"}}
					</div>
					<div class="content">
						<form class="ui form">
							<div class="required field">
								<label for="new_board">{{$.locale.Tr "repo.projects.column.new_title"}}</label>
								<input class="new-board" id="new_board" name="title" required>
							</div>

							<div class="field color-field">
								<label for="new_board_color">{{$.locale.Tr "repo.projects.column.color"}}</label>
								<div class="color picker column">
									<input class="color-picker" maxlength="7" placeholder="#c320f6" id="new_board_color_picker" name="color">
									<div class="column precolors">
										{{template "repo/issue/label_precolors"}}
									</div>
								</div>
							</div>

							<div class="text right actions">
								<div class="ui cancel button">{{$.locale.Tr "settings.cancel"}}</div>
								<button data-url="{{$.Link}}" class="ui primary button" id="new_board_submit">{{$.locale.Tr "repo.projects.column.new_submit"}}</button>
							</div>
						</form>
					</div>
				</div>
			</div>
		</div>
		<div class="ui divider"></div>
		<div class="ui two column stackable grid">
			<div class="column">
				<h2 class="project-title">{{$.Project.Title}}</h2>
				<div class="content project-description">{{$.Project.RenderedContent|Str2html}}</div>
			</div>
<<<<<<< HEAD
			{{if .CanWriteProjects}}
=======
			{{if $.CanWriteProjects}}
>>>>>>> a8e13e64
				<div class="column right aligned">
					<div class="ui compact right small menu">
						<a class="item" href="{{$.Link}}/edit?redirect=project" data-id={{$.Project.ID}} data-title={{$.Project.Title}}>
							{{svg "octicon-pencil"}}
							<span class="gt-mx-3">{{$.locale.Tr "repo.issues.label_edit"}}</span>
						</a>
						{{if .Project.IsClosed}}
							<a class="item link-action" href data-url="{{$.Link}}/open">
								{{svg "octicon-check"}}
								<span class="gt-mx-3">{{$.locale.Tr "repo.projects.open"}}</span>
							</a>
						{{else}}
							<a class="item link-action" href data-url="{{$.Link}}/close">
								{{svg "octicon-skip"}}
								<span class="gt-mx-3">{{$.locale.Tr "repo.projects.close"}}</span>
							</a>
						{{end}}
						<a class="item delete-button" href="#" data-url="{{$.Link}}/delete" data-id="{{.Project.ID}}">
							{{svg "octicon-trash"}}
							<span class="gt-mx-3">{{$.locale.Tr "repo.issues.label_delete"}}</span>
						</a>
					</div>
				</div>
			{{end}}
		</div>
		<div class="ui divider"></div>
	</div>
	<div class="ui container fluid padded" id="project-board">

		<div class="board">
			{{range $board := .Boards}}

			<div class="ui segment board-column" style="background: {{.Color}} !important;" data-id="{{.ID}}" data-sorting="{{.Sorting}}" data-url="{{$.Link}}/{{.ID}}">
				<div class="board-column-header gt-df gt-ac gt-sb">
					<div class="ui large label board-label gt-py-2">
						<div class="ui small circular grey label board-card-cnt">
							{{len (index $.IssuesMap .ID)}}
						</div>
						{{.Title}}
					</div>
					{{if and $.CanWriteProjects (ne .ID 0)}}
						<div class="ui dropdown jump item tooltip">
							<div class="not-mobile gt-px-3" tabindex="-1">
								{{svg "octicon-kebab-horizontal"}}
							</div>
							<div class="menu user-menu" tabindex="-1">
								<a class="item show-modal button" data-modal="#edit-project-board-modal-{{.ID}}">
									{{svg "octicon-pencil"}}
									{{$.locale.Tr "repo.projects.column.edit"}}
								</a>
								{{if not .Default}}
									<a class="item show-modal button" data-modal="#set-default-project-board-modal-{{.ID}}">
										{{svg "octicon-pin"}}
										{{$.locale.Tr "repo.projects.column.set_default"}}
									</a>
								{{end}}
								<a class="item show-modal button" data-modal="#delete-board-modal-{{.ID}}">
									{{svg "octicon-trash"}}
									{{$.locale.Tr "repo.projects.column.delete"}}
								</a>

								<div class="ui small modal edit-project-board" id="edit-project-board-modal-{{.ID}}">
									<div class="header">
										{{$.locale.Tr "repo.projects.column.edit"}}
									</div>
									<div class="content">
										<form class="ui form">
											<div class="required field">
												<label for="new_board_title">{{$.locale.Tr "repo.projects.column.edit_title"}}</label>
												<input class="project-board-title" id="new_board_title" name="title" value="{{.Title}}" required>
											</div>

											<div class="field color-field">
												<label for="new_board_color">{{$.locale.Tr "repo.projects.column.color"}}</label>
												<div class="color picker column">
													<input class="color-picker" maxlength="7" placeholder="#c320f6" id="new_board_color" name="color" value="{{.Color}}">
													<div class="column precolors">
														{{template "repo/issue/label_precolors"}}
													</div>
												</div>
											</div>

											<div class="text right actions">
												<div class="ui cancel button">{{$.locale.Tr "settings.cancel"}}</div>
												<button data-url="{{$.Link}}/{{.ID}}" class="ui primary button edit-column-button">{{$.locale.Tr "repo.projects.column.edit"}}</button>
											</div>
										</form>
									</div>
								</div>

								<div class="ui basic modal" id="set-default-project-board-modal-{{.ID}}">
									<div class="ui icon header">
										{{$.locale.Tr "repo.projects.column.set_default"}}
									</div>
									<div class="content center">
										<label>
											{{$.locale.Tr "repo.projects.column.set_default_desc"}}
										</label>
									</div>
									<div class="text right actions">
										<div class="ui cancel button">{{$.locale.Tr "settings.cancel"}}</div>
										<button class="ui primary button set-default-project-board" data-url="{{$.Link}}/{{.ID}}/default">{{$.locale.Tr "repo.projects.column.set_default"}}</button>
									</div>
								</div>

								<div class="ui basic modal" id="delete-board-modal-{{.ID}}">
									<div class="ui icon header">
										{{$.locale.Tr "repo.projects.column.delete"}}
									</div>
									<div class="content center">
										<label>
											{{$.locale.Tr "repo.projects.column.deletion_desc"}}
										</label>
									</div>
									<div class="text right actions">
										<div class="ui cancel button">{{$.locale.Tr "settings.cancel"}}</div>
										<button class="ui red button delete-project-board" data-url="{{$.Link}}/{{.ID}}">{{$.locale.Tr "repo.projects.column.delete"}}</button>
									</div>
								</div>
							</div>
						</div>
					{{end}}
				</div>
				<div class="ui divider"></div>

				<div class="ui cards board" data-url="{{$.Link}}/{{.ID}}" data-project="{{$.Project.ID}}" data-board="{{.ID}}" id="board_{{.ID}}">

					{{range (index $.IssuesMap .ID)}}

					<!-- start issue card -->
					<div class="card board-card" data-issue="{{.ID}}">
						<div class="content gt-p-0">
							<div class="header">
								<span class="gt-dif gt-ac gt-vm {{if .IsClosed}}red{{else}}green{{end}}">
									{{if .IsPull}}
										{{if .PullRequest.HasMerged}}
											{{svg "octicon-git-merge" 16 "text purple"}}
										{{else}}
											{{if .IsClosed}}
												{{svg "octicon-git-pull-request" 16 "text red"}}
											{{else}}
												{{svg "octicon-git-pull-request" 16 "text green"}}
											{{end}}
										{{end}}
									{{else}}
										{{if .IsClosed}}
											{{svg "octicon-issue-closed" 16 "text red"}}
										{{else}}
											{{svg "octicon-issue-opened" 16 "text green"}}
										{{end}}
									{{end}}
								</span>
								<a class="project-board-title gt-vm" href="{{.Link}}">
									{{.Title}}
								</a>
							</div>
							<div class="meta gt-my-2">
								<span class="text light grey">
									{{.Repo.FullName}}#{{.Index}}
									{{$timeStr := TimeSinceUnix .GetLastEventTimestamp $.locale}}
									{{if .OriginalAuthor}}
										{{$.locale.Tr .GetLastEventLabelFake $timeStr (.OriginalAuthor|Escape) | Safe}}
									{{else if gt .Poster.ID 0}}
										{{$.locale.Tr .GetLastEventLabel $timeStr (.Poster.HomeLink|Escape) (.Poster.GetDisplayName | Escape) | Safe}}
									{{else}}
										{{$.locale.Tr .GetLastEventLabelFake $timeStr (.Poster.GetDisplayName | Escape) | Safe}}
									{{end}}
								</span>
							</div>
							{{- if .MilestoneID}}
							<div class="meta gt-my-2">
								<a class="milestone" href="{{$.RepoLink}}/milestone/{{.MilestoneID}}">
									{{svg "octicon-milestone" 16 "gt-mr-2 gt-vm"}}
									<span class="gt-vm">{{.Milestone.Name}}</span>
								</a>
							</div>
							{{- end}}
							{{- range index $.LinkedPRs .ID}}
							<div class="meta gt-my-2">
								<a href="{{$.RepoLink}}/pulls/{{.Index}}">
									<span class="gt-m-0 {{if .PullRequest.HasMerged}}purple{{else if .IsClosed}}red{{else}}green{{end}}">{{svg "octicon-git-merge" 16 "gt-mr-2 gt-vm"}}</span>
									<span class="gt-vm">{{.Title}} <span class="text light grey">#{{.Index}}</span></span>
								</a>
							</div>
							{{- end}}
						</div>

						{{if or .Labels .Assignees}}
						<div class="extra content labels-list gt-p-0 gt-pt-2">
							{{range .Labels}}
								<a target="_blank" href="{{$.RepoLink}}/issues?labels={{.ID}}">{{RenderLabel $.Context .}}</a>
							{{end}}
							<div class="right floated">
								{{range .Assignees}}
									<a class="tooltip" target="_blank" href="{{.HomeLink}}" data-content="{{$.locale.Tr "repo.projects.column.assigned_to"}} {{.Name}}">{{avatar $.Context . 28 "mini gt-mr-3"}}</a>
								{{end}}
							</div>
						</div>
						{{end}}
					</div>
					<!-- stop issue card -->

					{{end}}
				</div>
			</div>
			{{end}}
		</div>

	</div>

</div>

{{if .CanWriteProjects}}
	<div class="ui small basic delete modal">
		<div class="ui icon header">
			{{svg "octicon-trash"}}
			{{.locale.Tr "repo.projects.deletion"}}
		</div>
		<div class="content">
			<p>{{.locale.Tr "repo.projects.deletion_desc"}}</p>
		</div>
		<div class="actions">
			<div class="ui red basic inverted cancel button">
				<i class="remove icon"></i>
				{{.locale.Tr "modal.no"}}
			</div>
			<div class="ui green basic inverted ok button">
				<i class="checkmark icon"></i>
				{{.locale.Tr "modal.yes"}}
			</div>
		</div>
	</div>
{{end}}<|MERGE_RESOLUTION|>--- conflicted
+++ resolved
@@ -43,11 +43,7 @@
 				<h2 class="project-title">{{$.Project.Title}}</h2>
 				<div class="content project-description">{{$.Project.RenderedContent|Str2html}}</div>
 			</div>
-<<<<<<< HEAD
-			{{if .CanWriteProjects}}
-=======
 			{{if $.CanWriteProjects}}
->>>>>>> a8e13e64
 				<div class="column right aligned">
 					<div class="ui compact right small menu">
 						<a class="item" href="{{$.Link}}/edit?redirect=project" data-id={{$.Project.ID}} data-title={{$.Project.Title}}>
