--- conflicted
+++ resolved
@@ -16,7 +16,6 @@
 					{{end}}
 				</div>
 			</div>
-<<<<<<< HEAD
 			<div class="ui bottom floating slide up dropdown link item">
 				{{svg "octicon-book" 16}}
 				<div class="text">{{.ThemeNow}}</div>
@@ -26,10 +25,7 @@
 					{{end}}
 				</div>
 			</div>
-			<a href="{{StaticUrlPrefix}}/vendor/librejs.html" data-jslicense="1">JavaScript licenses</a>
-=======
 			<a href="{{StaticUrlPrefix}}/js/licenses.txt">{{.i18n.Tr "licenses"}}</a>
->>>>>>> bc4f7ba6
 			{{if .EnableSwagger}}<a href="{{AppSubUrl}}/api/swagger">API</a>{{end}}
 			<a target="_blank" rel="noopener noreferrer" href="https://gitea.io">{{.i18n.Tr "website"}}</a>
 			{{template "custom/extra_links_footer" .}}
