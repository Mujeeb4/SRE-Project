--- conflicted
+++ resolved
@@ -36,12 +36,8 @@
 			HighlightJS: {{if .RequireHighlightJS}}true{{else}}false{{end}},
 			SimpleMDE: {{if .RequireSimpleMDE}}true{{else}}false{{end}},
 			Tribute: {{if .RequireTribute}}true{{else}}false{{end}},
-<<<<<<< HEAD
 			Heatmap: {{if .EnableHeatmap}}true{{else}}false{{end}},
 			heatmapUser: {{if .HeatmapUser}}'{{.HeatmapUser}}'{{else}}null{{end}},
-=======
-			U2F: {{if .RequireU2F}}true{{else}}false{{end}},
->>>>>>> 0c0445c9
 			NotificationSettings: {
 				MinTimeout: {{NotificationSettings.MinTimeout}},
 				TimeoutStep:  {{NotificationSettings.TimeoutStep}},
