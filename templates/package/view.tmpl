--- conflicted
+++ resolved
@@ -19,11 +19,8 @@
 					<div class="ui divider"></div>
 				</div>
 				<div class="twelve wide column">
-<<<<<<< HEAD
+					{{template "package/content/cargo" .}}
 					{{template "package/content/chef" .}}
-=======
-					{{template "package/content/cargo" .}}
->>>>>>> c18a6227
 					{{template "package/content/composer" .}}
 					{{template "package/content/conan" .}}
 					{{template "package/content/conda" .}}
@@ -48,11 +45,8 @@
 							{{end}}
 							<div class="item">{{svg "octicon-calendar" 16 "mr-3"}} {{TimeSinceUnix .PackageDescriptor.Version.CreatedUnix $.locale}}</div>
 							<div class="item">{{svg "octicon-download" 16 "mr-3"}} {{.PackageDescriptor.Version.DownloadCount}}</div>
-<<<<<<< HEAD
+							{{template "package/metadata/cargo" .}}
 							{{template "package/metadata/chef" .}}
-=======
-							{{template "package/metadata/cargo" .}}
->>>>>>> c18a6227
 							{{template "package/metadata/composer" .}}
 							{{template "package/metadata/conan" .}}
 							{{template "package/metadata/conda" .}}
