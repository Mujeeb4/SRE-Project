--- conflicted
+++ resolved
@@ -37,25 +37,5 @@
 			{{end}}
 			{{template "base/paginate" .}}
 		</div>
-<<<<<<< HEAD
-=======
 	</form>
-	<div class="ui {{if .PackageDescriptors}}issue list{{end}}">
-		{{range .PackageDescriptors}}
-			<li class="item gt-df gt-py-3">
-				<div class="issue-item-main">
-					<div class="issue-item-top-row">
-						<a class="title" href="{{.FullWebLink}}">{{.Version.LowerVersion}}</a>
-					</div>
-					<div class="desc issue-item-bottom-row">
-						{{$.locale.Tr "packages.published_by" (TimeSinceUnix .Version.CreatedUnix $.locale) .Creator.HomeLink (.Creator.GetDisplayName | Escape) | Safe}}
-					</div>
-				</div>
-			</li>
-		{{else}}
-			<p>{{.locale.Tr "packages.filter.no_result"}}</p>
-		{{end}}
-		{{template "base/paginate" .}}
->>>>>>> 00dbba7f
-	</div>
 </div>