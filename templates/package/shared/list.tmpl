--- conflicted
+++ resolved
@@ -9,11 +9,10 @@
 			<option{{if eq $.PackageType $type}} selected="selected"{{end}} value="{{$type}}">{{$type.Name}}</option>
 			{{end}}
 		</select>
-<<<<<<< HEAD
-		<button class="ui primary button">{{.locale.Tr "explore.search"}}</button>
+		<button class="ui primary button">{{ctx.locale.Tr "explore.search"}}</button>
 		{{if .ShowPackageUploadButton}}
 			<div class="ui green button dropdown jump">
-				<span class="text">{{.locale.Tr "packages.upload.button"}}</span>
+				<span class="text">{{ctx.locale.Tr "packages.upload.button"}}</span>
 				{{svg "octicon-triangle-down" 14 "dropdown icon"}}
 				<div class="menu">
 					{{range $type := .AllowedUploadTypes}}
@@ -22,9 +21,6 @@
 				</div>
 			</div>
 		{{end}}
-=======
-		<button class="ui primary button">{{ctx.Locale.Tr "explore.search"}}</button>
->>>>>>> d0012c88
 	</div>
 </form>
 <div>
