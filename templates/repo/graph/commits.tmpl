<div id="rev-container">
	<ul id="rev-list">
		{{ range $commitI, $commit := .Graph.Commits }}
			<li {{if $commit.Rev}}id="commit-{{$commit.Rev}}"{{end}} data-flow="{{$commit.Flow}}">
				{{ if $commit.OnlyRelation }}
					<span></span>
				{{ else }}
					<span class="sha" id="{{$commit.ShortRev}}">
						{{$class := "ui sha label"}}
						{{if $commit.Commit.Signature}}
							{{$class = (printf "%s%s" $class " isSigned")}}
							{{if $commit.Verification.Verified}}
								{{if eq $commit.Verification.TrustStatus "trusted"}}
									{{$class = (printf "%s%s" $class " isVerified")}}
								{{else if eq $commit.Verification.TrustStatus "untrusted"}}
									{{$class = (printf "%s%s" $class " isVerifiedUntrusted")}}
								{{else}}
									{{$class = (printf "%s%s" $class " isVerifiedUnmatched")}}
								{{end}}
							{{else if $commit.Verification.Warning}}
								{{$class = (printf "%s%s" $class " isWarning")}}
							{{end}}
						{{end}}
						<a href="{{$.RepoLink}}/commit/{{$commit.Rev|PathEscape}}" rel="nofollow" class="{{$class}}">
							<span class="shortsha">{{ShortSha $commit.Commit.ID.String}}</span>
							{{- if $commit.Commit.Signature -}}
								<span class="shortsha-pad"></span>{{template "repo/shabox_badge" dict "root" $ "verification" $commit.Verification}}
							{{- end -}}
						</a>
					</span>
<<<<<<< HEAD
					<span class="message df ac mr-2">{{RenderCommitMessage $.Context $commit.Subject $.RepoLink $.Repository.ComposeMetas}}</span>
=======
					<span class="message dib ellipsis mr-2">
						<span>{{RenderCommitMessage $commit.Subject $.RepoLink $.Repository.ComposeMetas}}</span>
					</span>
>>>>>>> 39eb8244
					<span class="tags df ac">
						{{range $commit.Refs}}
							{{$refGroup := .RefGroup}}
							{{if eq $refGroup "pull"}}
								{{if or (not $.HidePRRefs) (containGeneric $.SelectedBranches .Name)}}
									<!-- it's intended to use issues not pulls, if it's a pull you will get redirected -->
									<a class="ui labelled icon button basic tiny mr-2" href="{{$.RepoLink}}/{{if $.Repository.UnitEnabled $.UnitTypePullRequests}}pulls{{else}}issues{{end}}/{{.ShortName|PathEscape}}">
										{{svg "octicon-git-pull-request" 16 "mr-2"}}#{{.ShortName}}
									</a>
								{{end}}
							{{else if eq $refGroup "tags"}}
								<a class="ui labelled icon button basic tiny mr-2" href="{{$.RepoLink}}/src/tag/{{.ShortName|PathEscape}}">
									{{svg "octicon-tag" 16 "mr-2"}}{{.ShortName}}
								</a>
							{{else if eq $refGroup "remotes"}}
								<a class="ui labelled icon button basic tiny mr-2" href="{{$.RepoLink}}/src/commit/{{$commit.Rev|PathEscape}}">
									{{svg "octicon-cross-reference" 16 "mr-2"}}{{.ShortName}}
								</a>
							{{else if eq $refGroup "heads"}}
								<a class="ui labelled icon button basic tiny mr-2" href="{{$.RepoLink}}/src/branch/{{.ShortName|PathEscape}}">
									{{svg "octicon-git-branch" 16 "mr-2"}}{{.ShortName}}
								</a>
							{{else}}
								<!-- Unknown ref type {{.Name}} -->
							{{end}}
						{{end}}
					</span>
					<span class="author df ac mr-2">
						{{$userName := $commit.Commit.Author.Name}}
						{{if $commit.User}}
							{{if $commit.User.FullName}}
								{{$userName = $commit.User.FullName}}
							{{end}}
							{{avatar $commit.User}}
							<a href="{{$commit.User.HomeLink}}">{{$userName}}</a>
						{{else}}
							{{avatarByEmail $commit.Commit.Author.Email $userName}}
							{{$userName}}
						{{end}}
					</span>
					<span class="time df ac">{{$commit.Date}}</span>
				{{ end }}
			</li>
		{{ end }}
	</ul>
</div><|MERGE_RESOLUTION|>--- conflicted
+++ resolved
@@ -28,13 +28,9 @@
 							{{- end -}}
 						</a>
 					</span>
-<<<<<<< HEAD
-					<span class="message df ac mr-2">{{RenderCommitMessage $.Context $commit.Subject $.RepoLink $.Repository.ComposeMetas}}</span>
-=======
 					<span class="message dib ellipsis mr-2">
-						<span>{{RenderCommitMessage $commit.Subject $.RepoLink $.Repository.ComposeMetas}}</span>
+						<span>{{RenderCommitMessage $.Context $commit.Subject $.RepoLink $.Repository.ComposeMetas}}</span>
 					</span>
->>>>>>> 39eb8244
 					<span class="tags df ac">
 						{{range $commit.Refs}}
 							{{$refGroup := .RefGroup}}
