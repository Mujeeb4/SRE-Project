--- conflicted
+++ resolved
@@ -5,7 +5,6 @@
 		<div class="ui repo-search">
 			<form class="ui form ignore-dirty" method="get">
 				<div class="ui fluid action input">
-<<<<<<< HEAD
 					<div class="twelve wide field">
 						<input name="q" value="{{.Keyword}}" placeholder="{{.i18n.Tr "repo.search.search_repo"}}">
 					</div>
@@ -16,16 +15,10 @@
 						</select>
 					</div>
 					<div class="three field">
-						<button class="ui button" type="submit">
-							<i class="search icon"></i>
-						</button>
+					  <button class="ui button" type="submit">
+						  <i class="icon df ac jc">{{svg "octicon-search" 16}}</i>
+					  </button>
 					</div>
-=======
-					<input name="q" value="{{.Keyword}}" placeholder="{{.i18n.Tr "repo.search.search_repo"}}">
-					<button class="ui button" type="submit">
-						<i class="icon df ac jc">{{svg "octicon-search" 16}}</i>
-					</button>
->>>>>>> b2c20b68
 				</div>
 			</form>
 		</div>
@@ -35,13 +28,8 @@
 			</h3>
 			<div class="df ac fw">
 				{{range $term := .SearchResultLanguages}}
-<<<<<<< HEAD
-				<a class="ui text-label {{if eq $.Language $term.Language}}primary {{end}}basic label" href="{{EscapePound $.SourcePath}}/search?q={{$.Keyword}}{{if ne $.Language $term.Language}}&l={{$term.Language}}{{end}}{{if ne $.queryType ""}}&t={{$.queryType}}{{end}}">
-					<i class="color-icon" style="background-color: {{$term.Color}}"></i>
-=======
-				<a class="ui text-label df ac mr-1 my-1 {{if eq $.Language $term.Language}}primary {{end}}basic label" href="{{EscapePound $.SourcePath}}/search?q={{$.Keyword}}{{if ne $.Language $term.Language}}&l={{$term.Language}}{{end}}">
+				<a class="ui text-label df ac mr-1 my-1 {{if eq $.Language $term.Language}}primary {{end}}basic label" href="{{EscapePound $.SourcePath}}/search?q={{$.Keyword}}{{if ne $.Language $term.Language}}&l={{$term.Language}}{{end}}{{if ne $.queryType ""}}&t={{$.queryType}}{{end}}">
 					<i class="color-icon mr-3" style="background-color: {{$term.Color}}"></i>
->>>>>>> b2c20b68
 					{{$term.Language}}
 					<div class="detail">{{$term.Count}}</div>
 				</a>
