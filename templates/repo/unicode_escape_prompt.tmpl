--- conflicted
+++ resolved
@@ -7,13 +7,8 @@
 			</div>
 			<p>{{$.root.i18n.Tr "repo.bidi_bad_description" | Str2html}}</p>
 		</div>
-<<<<<<< HEAD
-	{{else if .EscapeStatus.Escaped}}
+	{{else if .EscapeStatus.HasBIDI}}
 		<div class="ui warning message unicode-escape-prompt tl">
-=======
-	{{else if .EscapeStatus.HasBIDI}}
-		<div class="ui warning message unicode-escape-prompt">
->>>>>>> 6779d972
 			<span class="close icon hide-panel button" data-panel-closest=".message">{{svg "octicon-x" 16 "close inside"}}</span>
 			<div class="header">
 				{{$.root.i18n.Tr "repo.unicode_header"}}
