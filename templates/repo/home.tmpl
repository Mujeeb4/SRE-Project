--- conflicted
+++ resolved
@@ -74,9 +74,6 @@
 							<button id="new-pull-request" class="ui compact basic button tooltip" data-content="{{if .PullRequestCtx.Allowed}}{{.locale.Tr "repo.pulls.compare_changes"}}{{else}}{{.locale.Tr "action.compare_branch"}}{{end}}"><span class="text">{{svg "octicon-git-pull-request"}}</span></button>
 						</a>
 					{{end}}
-<<<<<<< HEAD
-				</div>
-=======
 					<a href="{{.Repository.Link}}/find/{{.BranchNameSubURL}}" class="ui compact basic button">{{.locale.Tr "repo.find_file.go_to_file"}}</a>
 				{{end}}
 				{{if or .CanAddFile .CanUploadFile}}
@@ -105,7 +102,6 @@
 				{{if ne $n 0}}
 					<span class="ui breadcrumb repo-path ml-2"><a class="section" href="{{.RepoLink}}/src/{{.BranchNameSubURL}}" title="{{.Repository.Name}}">{{EllipsisString .Repository.Name 30}}</a>{{range $i, $v := .TreeNames}}<span class="divider">/</span>{{if eq $i $l}}<span class="active section" title="{{$v}}">{{EllipsisString $v 30}}</span>{{else}}{{$p := index $.Paths $i}}<span class="section"><a href="{{$.BranchLink}}/{{PathEscapeSegments $p}}" title="{{$v}}">{{EllipsisString $v 30}}</a></span>{{end}}{{end}}</span>
 				{{end}}
->>>>>>> 4c6b4a67
 			</div>
 			<div class="df ac">
 				{{if eq $n 0}}
@@ -121,18 +117,6 @@
 				{{if eq $n 0}}
 					<div class="ui action tiny input" id="clone-panel">
 						{{template "repo/clone_buttons" .}}
-<<<<<<< HEAD
-						<button id="more-btn" class="ui basic jump dropdown icon button tooltip" data-content="{{.locale.Tr "repo.more_actions"}}" data-position="top right">
-							{{svg "octicon-kebab-horizontal"}}
-							<div class="menu">
-								<a class="item archive-link" href="{{$.RepoLink}}/archive/{{PathEscapeSegments $.BranchName}}.zip" rel="nofollow">{{svg "octicon-file-zip" 16 "mr-3"}}{{.locale.Tr "repo.download_zip"}}</a>
-								<a class="item archive-link" href="{{$.RepoLink}}/archive/{{PathEscapeSegments $.BranchName}}.tar.gz" rel="nofollow">{{svg "octicon-file-zip" 16 "mr-3"}}{{.locale.Tr "repo.download_tar"}}</a>
-								<a class="item archive-link" href="{{$.RepoLink}}/archive/{{PathEscapeSegments $.BranchName}}.bundle" rel="nofollow">{{svg "octicon-package" 16 "mr-3"}}{{.locale.Tr "repo.download_bundle"}}</a>
-								<a class="item" href="vscode://vscode.git/clone?url={{$.RepoCloneLink.HTTPS}}">{{svg "gitea-vscode" 16 "mr-3"}}{{.locale.Tr "repo.clone_in_vsc"}}</a>
-								{{if .CitiationExist}}
-									<a class="item" id="cite-repo-button">{{svg "octicon-cross-reference" 16 "mr-3"}}{{.locale.Tr "repo.cite_this_repo"}}</a>
-								{{end}}
-=======
 						<button id="download-btn" class="ui basic small compact jump dropdown icon button tooltip" data-content="{{.locale.Tr "repo.download_archive"}}" data-position="top right">
 							{{svg "octicon-download"}}
 							<div class="menu">
@@ -140,9 +124,11 @@
 									<a class="item archive-link" href="{{$.RepoLink}}/archive/{{PathEscapeSegments $.RefName}}.zip" rel="nofollow">{{svg "octicon-file-zip" 16 "mr-3"}}{{.locale.Tr "repo.download_zip"}}</a>
 									<a class="item archive-link" href="{{$.RepoLink}}/archive/{{PathEscapeSegments $.RefName}}.tar.gz" rel="nofollow">{{svg "octicon-file-zip" 16 "mr-3"}}{{.locale.Tr "repo.download_tar"}}</a>
 									<a class="item archive-link" href="{{$.RepoLink}}/archive/{{PathEscapeSegments $.RefName}}.bundle" rel="nofollow">{{svg "octicon-package" 16 "mr-3"}}{{.locale.Tr "repo.download_bundle"}}</a>
+									{{if .CitiationExist}}
+										<a class="item" id="cite-repo-button">{{svg "octicon-cross-reference" 16 "mr-3"}}{{.locale.Tr "repo.cite_this_repo"}}</a>
+									{{end}}
 								{{end}}
 								<a class="item js-clone-url-vsc" href="vscode://vscode.git/clone?url={{.CloneButtonOriginLink.HTTPS}}">{{svg "gitea-vscode" 16 "mr-3"}}{{.locale.Tr "repo.clone_in_vsc"}}</a>
->>>>>>> 4c6b4a67
 							</div>
 						</button>
 						{{template "repo/clone_script" .}}{{/* the script will update `.js-clone-url` and related elements */}}
