{{template "base/head" .}}
<div role="main" aria-label="{{.Title}}" class="page-content repository file list {{if .IsBlame}}blame{{end}}">
	{{template "repo/header" .}}
	<div class="ui container {{if .IsBlame}}fluid padded{{end}}">
		{{template "base/alert" .}}
		{{if and (not .HideRepoInfo) (not .IsBlame)}}
		<div class="ui repo-description">
			<div id="repo-desc">
				{{$description := .Repository.DescriptionHTML $.Context}}
				{{if $description}}<span class="description">{{$description}}</span>{{else if .IsRepositoryAdmin}}<span class="no-description text-italic">{{.locale.Tr "repo.no_desc"}}</span>{{end}}
				<a class="link" href="{{.Repository.Website}}">{{.Repository.Website}}</a>
			</div>
			{{if .RepoSearchEnabled}}
				<div class="ui repo-search">
					<form class="ui form ignore-dirty" action="{{.RepoLink}}/search" method="get">
						<div class="field">
							<div class="ui action input{{if .CodeIndexerUnavailable}} disabled left icon tooltip{{end}}"{{if .CodeIndexerUnavailable}} data-content="{{.locale.Tr "repo.search.code_search_unavailable"}}"{{end}}>
								<input name="q" value="{{.Keyword}}"{{if .CodeIndexerUnavailable}} disabled{{end}} placeholder="{{.locale.Tr "repo.search.search_repo"}}">
								{{if .CodeIndexerUnavailable}}
									<i class="icon gt-df gt-ac gt-jc">{{svg "octicon-alert"}}</i>
								{{end}}
								<button class="ui icon button"{{if .CodeIndexerUnavailable}} disabled{{end}} type="submit">
									{{svg "octicon-search"}}
								</button>
							</div>
						</div>
					</form>
				</div>
			{{end}}
		</div>
		<div class="gt-mt-3" id="repo-topics">
		{{range .Topics}}<a class="ui repo-topic large label topic" href="{{AppSubUrl}}/explore/repos?q={{.Name}}&topic=1">{{.Name}}</a>{{end}}
		{{if and .Permission.IsAdmin (not .Repository.IsArchived)}}<a id="manage_topic" class="muted">{{.locale.Tr "repo.topic.manage_topics"}}</a>{{end}}
		</div>
		{{end}}
		{{if and .Permission.IsAdmin (not .Repository.IsArchived)}}
		<div class="ui repo-topic-edit grid form" id="topic_edit" style="display:none">
			<div class="fourteen wide column">
				<div class="field">
					<div class="ui fluid multiple search selection dropdown">
						<input type="hidden" name="topics" value="{{range $i, $v := .Topics}}{{.Name}}{{if lt (Add $i 1) (len $.Topics)}},{{end}}{{end}}">
						{{range .Topics}}
						<div class="ui small label topic transition visible" data-value="{{.Name}}" style="display: inline-block !important; cursor: default;">{{.Name}}{{svg "octicon-x" 16 "delete icon gt-ml-3 gt-mt-1"}}</div>
						{{end}}
						<div class="text"></div>
					</div>
				</div>
			</div>
			<div class="two wide column">
				<a class="ui button primary" role="button" tabindex="0" id="save_topic"
				data-link="{{.RepoLink}}/topics">{{.locale.Tr "repo.topic.done"}}</a>
			</div>
		</div>
		{{end}}
		<div class="hide" id="validate_prompt">
			<span id="count_prompt">{{.locale.Tr "repo.topic.count_prompt"}}</span>
			<span id="format_prompt">{{.locale.Tr "repo.topic.format_prompt"}}</span>
		</div>
		{{if .Repository.IsArchived}}
			<div class="ui warning message">
				{{.locale.Tr "repo.archive.title"}}
			</div>
		{{end}}
		{{template "repo/sub_menu" .}}
		<div class="repo-button-row gt-df gt-ac gt-sb gt-fw">
			<div class="gt-df gt-ac">
				{{template "repo/branch_dropdown" dict "root" .}}
				{{$n := len .TreeNames}}
				{{$l := Subtract $n 1}}
				<!-- If home page, show new pr. If not, show breadcrumb -->
				{{if eq $n 0}}
					{{if and .CanCompareOrPull .IsViewBranch (not .Repository.IsArchived)}}
						<a href="{{CompareLink .BaseRepo .Repository .BranchName}}">
							<button id="new-pull-request" class="ui compact basic button tooltip" data-content="{{if .PullRequestCtx.Allowed}}{{.locale.Tr "repo.pulls.compare_changes"}}{{else}}{{.locale.Tr "action.compare_branch"}}{{end}}"><span class="text">{{svg "octicon-git-pull-request"}}</span></button>
						</a>
					{{end}}
					<a href="{{.Repository.Link}}/find/{{.BranchNameSubURL}}" class="ui compact basic button">{{.locale.Tr "repo.find_file.go_to_file"}}</a>
				{{end}}
				{{if or .CanAddFile .CanUploadFile}}
					<button class="ui basic small compact dropdown jump icon button gt-mr-2"{{if not .Repository.CanEnableEditor}} disabled{{end}}>
						<span class="text">{{.locale.Tr "repo.editor.add_file"}}</span>
						<div class="menu">
							{{if .CanAddFile}}
								<a class="item" href="{{.RepoLink}}/_new/{{.BranchName | PathEscapeSegments}}/{{.TreePath | PathEscapeSegments}}">
									{{.locale.Tr "repo.editor.new_file"}}
								</a>
							{{end}}
							{{if .CanUploadFile}}
								<a class="item" href="{{.RepoLink}}/_upload/{{.BranchName | PathEscapeSegments}}/{{.TreePath | PathEscapeSegments}}">
									{{.locale.Tr "repo.editor.upload_file"}}
								</a>
							{{end}}
							{{if .CanAddFile}}
								<a class="item" href="{{.RepoLink}}/_diffpatch/{{.BranchName | PathEscapeSegments}}/{{.TreePath | PathEscapeSegments}}">
									{{.locale.Tr "repo.editor.patch"}}
								</a>
							{{end}}
						</div>
						{{svg "octicon-triangle-down" 14 "dropdown icon"}}
					</button>
				{{end}}
				{{if ne $n 0}}
					<span class="ui breadcrumb repo-path gt-ml-2"><a class="section" href="{{.RepoLink}}/src/{{.BranchNameSubURL}}" title="{{.Repository.Name}}">{{EllipsisString .Repository.Name 30}}</a>{{range $i, $v := .TreeNames}}<span class="divider">/</span>{{if eq $i $l}}<span class="active section" title="{{$v}}">{{EllipsisString $v 30}}</span>{{else}}{{$p := index $.Paths $i}}<span class="section"><a href="{{$.BranchLink}}/{{PathEscapeSegments $p}}" title="{{$v}}">{{EllipsisString $v 30}}</a></span>{{end}}{{end}}</span>
				{{end}}
			</div>
			<div class="gt-df gt-ac">
				{{if eq $n 0}}
					{{if .Repository.IsTemplate}}
						<div class="ui tiny primary buttons">
							<a href="{{AppSubUrl}}/repo/create?template_id={{.Repository.ID}}" class="ui button">
								{{.locale.Tr "repo.use_template"}}
							</a>
						</div>
					{{end}}
				{{end}}
				<!-- Only show clone panel in repository home page -->
				{{if eq $n 0}}
					<div class="ui action tiny input" id="clone-panel">
						{{template "repo/clone_buttons" .}}
						<button id="more-btn" class="ui basic small compact jump dropdown icon button tooltip" data-content="{{.locale.Tr "repo.more_operations"}}" data-position="top right">
							{{svg "octicon-kebab-horizontal"}}
							<div class="menu">
								{{if not $.DisableDownloadSourceArchives}}
									<a class="item archive-link" href="{{$.RepoLink}}/archive/{{PathEscapeSegments $.RefName}}.zip" rel="nofollow">{{svg "octicon-file-zip" 16 "gt-mr-3"}}{{.locale.Tr "repo.download_zip"}}</a>
									<a class="item archive-link" href="{{$.RepoLink}}/archive/{{PathEscapeSegments $.RefName}}.tar.gz" rel="nofollow">{{svg "octicon-file-zip" 16 "gt-mr-3"}}{{.locale.Tr "repo.download_tar"}}</a>
									<a class="item archive-link" href="{{$.RepoLink}}/archive/{{PathEscapeSegments $.RefName}}.bundle" rel="nofollow">{{svg "octicon-package" 16 "gt-mr-3"}}{{.locale.Tr "repo.download_bundle"}}</a>
									{{if .CitiationExist}}
										<a class="item" id="cite-repo-button">{{svg "octicon-cross-reference" 16 "gt-mr-3"}}{{.locale.Tr "repo.cite_this_repo"}}</a>
									{{end}}
								{{end}}
<<<<<<< HEAD
								{{range .CloneEditors}}
									<a class="item js-clone-url-editor" data-url="{{.URL | SafeURL}}" href="{{.RenderURL $.CloneButtonOriginLink.HTTPS}}">{{svg .Icon 16 "mr-3"}}{{$.locale.Tr "repo.clone_in_editor" .Name}}</a>
								{{end}}
=======
								<a class="item js-clone-url-vsc" href="vscode://vscode.git/clone?url={{.CloneButtonOriginLink.HTTPS}}">{{svg "gitea-vscode" 16 "gt-mr-3"}}{{.locale.Tr "repo.clone_in_vsc"}}</a>
>>>>>>> 7b5b739a
							</div>
						</button>
						{{template "repo/clone_script" .}}{{/* the script will update `.js-clone-url` and related elements */}}
					</div>
					{{template "repo/cite/cite_modal" .}}
				{{end}}
				{{if and (ne $n 0) (not .IsViewFile) (not .IsBlame)}}
					<a class="ui button" href="{{.RepoLink}}/commits/{{.BranchNameSubURL}}/{{.TreePath | PathEscapeSegments}}">
						{{svg "octicon-history" 16 "gt-mr-3"}}{{.locale.Tr "repo.file_history"}}
					</a>
				{{end}}
			</div>
		</div>
		{{if .IsViewFile}}
			{{template "repo/view_file" .}}
		{{else if .IsBlame}}
			{{template "repo/blame" .}}
		{{else}}
			{{template "repo/view_list" .}}
		{{end}}
	</div>
</div>
{{template "base/footer" .}}<|MERGE_RESOLUTION|>--- conflicted
+++ resolved
@@ -128,13 +128,9 @@
 										<a class="item" id="cite-repo-button">{{svg "octicon-cross-reference" 16 "gt-mr-3"}}{{.locale.Tr "repo.cite_this_repo"}}</a>
 									{{end}}
 								{{end}}
-<<<<<<< HEAD
 								{{range .CloneEditors}}
-									<a class="item js-clone-url-editor" data-url="{{.URL | SafeURL}}" href="{{.RenderURL $.CloneButtonOriginLink.HTTPS}}">{{svg .Icon 16 "mr-3"}}{{$.locale.Tr "repo.clone_in_editor" .Name}}</a>
+									<a class="item js-clone-url-editor" data-url="{{.URL | SafeURL}}" href="{{.RenderURL $.CloneButtonOriginLink.HTTPS}}">{{svg .Icon 16 "gt-mr-3"}}{{$.locale.Tr "repo.clone_in_editor" .Name}}</a>
 								{{end}}
-=======
-								<a class="item js-clone-url-vsc" href="vscode://vscode.git/clone?url={{.CloneButtonOriginLink.HTTPS}}">{{svg "gitea-vscode" 16 "gt-mr-3"}}{{.locale.Tr "repo.clone_in_vsc"}}</a>
->>>>>>> 7b5b739a
 							</div>
 						</button>
 						{{template "repo/clone_script" .}}{{/* the script will update `.js-clone-url` and related elements */}}
