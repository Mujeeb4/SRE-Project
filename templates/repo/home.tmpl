{{template "base/head" .}}
<div class="page-content repository file list {{if .IsBlame}}blame{{end}}">
	{{template "repo/header" .}}
	<div class="ui container {{if .IsBlame}}fluid padded{{end}}">
		{{template "base/alert" .}}
		<div class="ui stackable secondary menu repo-description mb-0">
			<div class="fitted item repo-desc-wrapper">
				<div id="repo-desc">
					{{if .Repository.DescriptionHTML}}<span class="description">{{.Repository.DescriptionHTML}}</span>{{else if .IsRepositoryAdmin}}<span class="no-description text-italic">{{.i18n.Tr "repo.no_desc"}}</span>{{end}}
					<a class="link" href="{{.Repository.Website}}">{{.Repository.Website}}</a>
				</div>
				<div id="repo-topics">
					{{range .Topics}}<a class="ui repo-topic large label topic" href="{{AppSubUrl}}/explore/repos?q={{.Name}}&topic=1">{{.Name}}</a>{{end}}
					{{if and .Permission.IsAdmin (not .Repository.IsArchived)}}<a id="manage_topic" class="muted">{{.i18n.Tr "repo.topic.manage_topics"}}</a>{{end}}
				</div>
				{{if and .Permission.IsAdmin (not .Repository.IsArchived)}}
					<div class="ui repo-topic-edit form" id="topic_edit" style="display:none">
						<div class="field">
							<div class="ui action input">
								<div class="ui fluid multiple search selection dropdown pr-3">
									<input type="hidden" name="topics" value="{{range $i, $v := .Topics}}{{.Name}}{{if lt (Add $i 1) (len $.Topics)}},{{end}}{{end}}">
									{{- range .Topics -}}
										<a class="ui small label topic transition visible" data-value="{{.Name}}" style="display: inline-block !important;">{{.Name}}{{svg "octicon-x" 16 "delete icon"}}</a>
									{{- end -}}
									<div class="text"></div>
								</div>
								<a class="ui button primary" href="javascript:;" id="save_topic" data-link="{{.RepoLink}}/topics">{{.i18n.Tr "repo.topic.done"}}</a>
							</div>
						</div>
					</div>
				{{end}}
				<div class="mb-3"></div>
			</div>
			{{if .RepoSearchEnabled}}
				<div class="fitted item mb-4" id="repo-search">
					<form class="ui form ignore-dirty" action="{{.RepoLink}}/search" method="get">
						<div class="field">
							<div class="ui action input">
								<input name="q" value="{{.Keyword}}" placeholder="{{.i18n.Tr "repo.search.search_repo"}}">
								<button class="ui icon button" type="submit">
									{{svg "octicon-search"}}
								</button>
							</div>
						</div>
					</form>
				</div>
			{{end}}
		</div>
		<div class="hide" id="validate_prompt">
			<span id="count_prompt">{{.i18n.Tr "repo.topic.count_prompt"}}</span>
			<span id="format_prompt">{{.i18n.Tr "repo.topic.format_prompt"}}</span>
		</div>
		{{if .Repository.IsArchived}}
			<div class="ui warning message">
				{{.i18n.Tr "repo.archive.title"}}
			</div>
		{{end}}
		{{template "repo/sub_menu" .}}
		<div class="ui secondary menu flex-wrappable fw">
			{{template "repo/branch_dropdown" .}}
			{{ $n := len .TreeNames}}
			{{ $l := Subtract $n 1}}
			<!-- If home page, show new PR. If not, show breadcrumb -->
			{{if eq $n 0}}
				{{if and .CanCompareOrPull .IsViewBranch (not .Repository.IsArchived)}}
<<<<<<< HEAD
					<div class="fitted item">
						<a href="{{.BaseRepo.Link}}/compare/{{.BaseRepo.DefaultBranch | EscapePound}}...{{if ne .Repository.Owner.Name .BaseRepo.Owner.Name}}{{.Repository.Owner.Name}}:{{end}}{{.BranchName | EscapePound}}">
=======
					<div class="fitted item mx-0">
						<a href="{{.BaseRepo.Link}}/compare/{{.BaseRepo.DefaultBranch | EscapePound}}...{{if ne .Repository.Owner.Name .BaseRepo.Owner.Name}}{{.Repository.Owner.Name}}{{if .BaseRepo.IsFork}}/{{.Repository.Name}}{{end}}:{{end}}{{.BranchName | EscapePound}}">
>>>>>>> bf53cf0e
							<button id="new-pull-request" class="ui compact basic button">{{if .PullRequestCtx.Allowed}}{{.i18n.Tr "repo.pulls.compare_changes"}}{{else}}{{.i18n.Tr "action.compare_branch"}}{{end}}</button>
						</a>
					</div>
				{{end}}
			{{else}}
				<div class="fitted item"><span class="ui breadcrumb repo-path"><a class="section" href="{{.RepoLink}}/src/{{EscapePound .BranchNameSubURL}}" title="{{.Repository.Name}}">{{EllipsisString .Repository.Name 30}}</a>{{range $i, $v := .TreeNames}}<span class="divider">/</span>{{if eq $i $l}}<span class="active section" title="{{$v}}">{{EllipsisString $v 30}}</span>{{else}}{{ $p := index $.Paths $i}}<span class="section"><a href="{{EscapePound $.BranchLink}}/{{EscapePound $p}}" title="{{$v}}">{{EllipsisString $v 30}}</a></span>{{end}}{{end}}</span></div>
			{{end}}
			<div class="right fitted item" id="file-buttons">
				<div class="ui tiny primary buttons">
					{{if .Repository.CanEnableEditor}}
						{{if .CanAddFile}}
							<a href="{{.RepoLink}}/_new/{{EscapePound .BranchName}}/{{EscapePound .TreePath}}" class="ui button">
								{{.i18n.Tr "repo.editor.new_file"}}
							</a>
						{{end}}
						{{if .CanUploadFile}}
							<a href="{{.RepoLink}}/_upload/{{EscapePound .BranchName}}/{{EscapePound .TreePath}}" class="ui button">
								{{.i18n.Tr "repo.editor.upload_file"}}
							</a>
						{{end}}
					{{end}}
					{{if and (ne $n 0) (not .IsViewFile) (not .IsBlame) }}
						<a href="{{.RepoLink}}/commits/{{EscapePound .BranchNameSubURL}}/{{EscapePound .TreePath}}" class="ui button">
							{{.i18n.Tr "repo.file_history"}}
						</a>
					{{end}}
				</div>

			</div>
			{{if eq $n 0}}
				{{if .Repository.IsTemplate}}
					<div class="fitted item">
						<div class="ui tiny blue buttons">
							<a href="{{AppSubUrl}}/repo/create?template_id={{.Repository.ID}}" class="ui button">
								{{.i18n.Tr "repo.use_template"}}
							</a>
						</div>
					</div>
				{{end}}
			{{end}}
			<div class="right fitted item">
				<!-- Only show clone panel in repository home page -->
				{{if eq $n 0}}
					<div class="ui action tiny input" id="clone-panel">
						{{template "repo/clone_buttons" .}}
						<div class="ui basic jump dropdown icon button poping up" data-content="{{.i18n.Tr "repo.download_archive"}}" data-variation="tiny inverted" data-position="top right">
							{{svg "octicon-download"}}
							<div class="menu">
								<a class="item archive-link" data-url="{{$.RepoLink}}/archive/{{EscapePound $.BranchName}}.zip">{{svg "octicon-file-zip"}}&nbsp;ZIP</a>
								<a class="item archive-link" data-url="{{$.RepoLink}}/archive/{{EscapePound $.BranchName}}.tar.gz">{{svg "octicon-file-zip"}}&nbsp;TAR.GZ</a>
							</div>
						</div>
					</div>
				{{end}}
			</div>
		</div>
		{{if .IsViewFile}}
			{{template "repo/view_file" .}}
		{{else if .IsBlame}}
			{{template "repo/blame" .}}
		{{else}}
			{{template "repo/view_list" .}}
		{{end}}
	</div>
</div>
{{template "base/footer" .}}<|MERGE_RESOLUTION|>--- conflicted
+++ resolved
@@ -63,13 +63,8 @@
 			<!-- If home page, show new PR. If not, show breadcrumb -->
 			{{if eq $n 0}}
 				{{if and .CanCompareOrPull .IsViewBranch (not .Repository.IsArchived)}}
-<<<<<<< HEAD
 					<div class="fitted item">
-						<a href="{{.BaseRepo.Link}}/compare/{{.BaseRepo.DefaultBranch | EscapePound}}...{{if ne .Repository.Owner.Name .BaseRepo.Owner.Name}}{{.Repository.Owner.Name}}:{{end}}{{.BranchName | EscapePound}}">
-=======
-					<div class="fitted item mx-0">
 						<a href="{{.BaseRepo.Link}}/compare/{{.BaseRepo.DefaultBranch | EscapePound}}...{{if ne .Repository.Owner.Name .BaseRepo.Owner.Name}}{{.Repository.Owner.Name}}{{if .BaseRepo.IsFork}}/{{.Repository.Name}}{{end}}:{{end}}{{.BranchName | EscapePound}}">
->>>>>>> bf53cf0e
 							<button id="new-pull-request" class="ui compact basic button">{{if .PullRequestCtx.Allowed}}{{.i18n.Tr "repo.pulls.compare_changes"}}{{else}}{{.i18n.Tr "action.compare_branch"}}{{end}}</button>
 						</a>
 					</div>
