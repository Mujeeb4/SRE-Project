{{template "base/head" .}}
<div class="page-content repository file list {{if .IsBlame}}blame{{end}}">
	{{template "repo/header" .}}
	<div class="ui container {{if .IsBlame}}fluid padded{{end}}">
		{{template "base/alert" .}}
		<div class="ui repo-description">
			<div id="repo-desc">
				{{ $description := .Repository.DescriptionHTML $.Context}}
				{{if $description}}<span class="description">{{$description}}</span>{{else if .IsRepositoryAdmin}}<span class="no-description text-italic">{{.locale.Tr "repo.no_desc"}}</span>{{end}}
				<a class="link" href="{{.Repository.Website}}">{{.Repository.Website}}</a>
			</div>
			{{if .RepoSearchEnabled}}
				<div class="ui repo-search">
					<form class="ui form ignore-dirty" action="{{.RepoLink}}/search" method="get">
						<div class="field">
							<div class="ui action input{{if .CodeIndexerUnavailable }} disabled left icon tooltip{{end}}"{{if .CodeIndexerUnavailable }} data-content="{{.locale.Tr "repo.search.code_search_unavailable"}}"{{end}}>
								<input name="q" value="{{.Keyword}}"{{if .CodeIndexerUnavailable }} disabled{{end}} placeholder="{{.locale.Tr "repo.search.search_repo"}}">
								{{if .CodeIndexerUnavailable }}
									<i class="icon df ac jc">{{svg "octicon-alert"}}</i>
								{{end}}
								<button class="ui icon button"{{if .CodeIndexerUnavailable }} disabled{{end}} type="submit">
									{{svg "octicon-search"}}
								</button>
							</div>
						</div>
					</form>
				</div>
			{{end}}
		</div>
		<div class="mt-3" id="repo-topics">
		{{range .Topics}}<a class="ui repo-topic large label topic" href="{{AppSubUrl}}/explore/repos?q={{.Name}}&topic=1">{{.Name}}</a>{{end}}
		{{if and .Permission.IsAdmin (not .Repository.IsArchived)}}<a id="manage_topic" class="muted">{{.locale.Tr "repo.topic.manage_topics"}}</a>{{end}}
		</div>
		{{if and .Permission.IsAdmin (not .Repository.IsArchived)}}
		<div class="ui repo-topic-edit grid form" id="topic_edit" style="display:none">
			<div class="fourteen wide column">
				<div class="field">
					<div class="ui fluid multiple search selection dropdown">
						<input type="hidden" name="topics" value="{{range $i, $v := .Topics}}{{.Name}}{{if lt (Add $i 1) (len $.Topics)}},{{end}}{{end}}">
						{{range .Topics}}
						<div class="ui small label topic transition visible" data-value="{{.Name}}" style="display: inline-block !important; cursor: default;">{{.Name}}{{svg "octicon-x" 16 "delete icon ml-3 mt-1"}}</div>
						{{end}}
						<div class="text"></div>
					</div>
				</div>
			</div>
			<div class="two wide column">
				<a class="ui button primary" href="javascript:;" id="save_topic"
				data-link="{{.RepoLink}}/topics">{{.locale.Tr "repo.topic.done"}}</a>
			</div>
		</div>
		{{end}}
		<div class="hide" id="validate_prompt">
			<span id="count_prompt">{{.locale.Tr "repo.topic.count_prompt"}}</span>
			<span id="format_prompt">{{.locale.Tr "repo.topic.format_prompt"}}</span>
		</div>
		{{if .Repository.IsArchived}}
			<div class="ui warning message">
				{{.locale.Tr "repo.archive.title"}}
			</div>
		{{end}}
		{{template "repo/sub_menu" .}}
		<div class="repo-button-row df ac sb fw">
			<div class="df ac">
				{{template "repo/branch_dropdown" dict "root" .}}
				{{ $n := len .TreeNames}}
				{{ $l := Subtract $n 1}}
				<!-- If home page, show new PR. If not, show breadcrumb -->
				{{if eq $n 0}}
					{{if and .CanCompareOrPull .IsViewBranch (not .Repository.IsArchived)}}
						<a href="{{.BaseRepo.Link}}/compare/{{PathEscapeSegments .BaseRepo.DefaultBranch}}...{{if ne .Repository.Owner.Name .BaseRepo.Owner.Name}}{{PathEscape .Repository.Owner.Name}}{{if .BaseRepo.IsFork}}/{{PathEscape .Repository.Name}}{{end}}:{{end}}{{PathEscapeSegments .BranchName}}">
							<button id="new-pull-request" class="ui compact basic button tooltip" data-content="{{if .PullRequestCtx.Allowed}}{{.locale.Tr "repo.pulls.compare_changes"}}{{else}}{{.locale.Tr "action.compare_branch"}}{{end}}"><span class="text">{{svg "octicon-git-pull-request"}}</span></button>
						</a>
					{{end}}
					<a href="{{.Repository.Link}}/find/{{.BranchNameSubURL}}" class="ui compact basic button tooltip" data-content="{{.locale.Tr "repo.find_file.go_to_file"}}">{{svg "octicon-file-moved" 15}}</a>
					<button class="ui basic small compact dropdown jump icon button mr-2">
						<span class="text">{{.locale.Tr "repo.editor.add_file"}}</span>
						<div class="menu">
							{{if .Repository.CanEnableEditor}}
								{{if .CanAddFile}}
									<a class="item" href="{{.RepoLink}}/_new/{{.BranchName | PathEscapeSegments}}/{{.TreePath | PathEscapeSegments}}">
										{{.locale.Tr "repo.editor.new_file"}}
									</a>
								{{end}}
								{{if .CanUploadFile}}
									<a class="item" href="{{.RepoLink}}/_upload/{{.BranchName | PathEscapeSegments}}/{{.TreePath | PathEscapeSegments}}">
										{{.locale.Tr "repo.editor.upload_file"}}
									</a>
								{{end}}
								{{if .CanAddFile}}
									<a class="item" href="{{.RepoLink}}/_diffpatch/{{.BranchName | PathEscapeSegments}}/{{.TreePath | PathEscapeSegments}}">
										{{.locale.Tr "repo.editor.patch"}}
									</a>
								{{end}}
							{{end}}
							{{if and (ne $n 0) (not .IsViewFile) (not .IsBlame) }}
								<a class="item"href="{{.RepoLink}}/commits/{{.BranchNameSubURL}}/{{.TreePath | PathEscapeSegments}}">
									{{.locale.Tr "repo.file_history"}}
								</a>
							{{end}}
						</div>
						{{svg "octicon-triangle-down" 14 "dropdown icon"}}
					</button>
				{{else}}
					<span class="ui breadcrumb repo-path"><a class="section" href="{{.RepoLink}}/src/{{.BranchNameSubURL}}" title="{{.Repository.Name}}">{{EllipsisString .Repository.Name 30}}</a>{{range $i, $v := .TreeNames}}<span class="divider">/</span>{{if eq $i $l}}<span class="active section" title="{{$v}}">{{EllipsisString $v 30}}</span>{{else}}{{ $p := index $.Paths $i}}<span class="section"><a href="{{$.BranchLink}}/{{PathEscapeSegments $p}}" title="{{$v}}">{{EllipsisString $v 30}}</a></span>{{end}}{{end}}</span>
				{{end}}
			</div>
			<div class="df ac">
				{{if eq $n 0}}
					{{if .Repository.IsTemplate}}
						<div class="ui tiny primary buttons">
							<a href="{{AppSubUrl}}/repo/create?template_id={{.Repository.ID}}" class="ui button">
								{{.locale.Tr "repo.use_template"}}
							</a>
						</div>
					{{end}}
				{{end}}
				<!-- Only show clone panel in repository home page -->
				{{if eq $n 0}}
					<div class="ui action tiny input" id="clone-panel">
<<<<<<< HEAD
						{{template "repo/clone_buttons" .}}
						{{template "repo/clone_script" .}}
						{{if not $.DisableDownloadSourceArchives}}
						<button id="download-btn" class="ui basic jump dropdown icon button tooltip" data-content="{{.locale.Tr "repo.download_archive"}}" data-position="top right">
=======
					{{template "repo/clone_buttons" .}}
					{{template "repo/clone_script" .}}
					{{if not .DisableDownloadSourceArchives}}
						<button id="download-btn" class="ui basic small compact jump dropdown icon button tooltip" data-content="{{.locale.Tr "repo.download_archive"}}" data-position="top right">
>>>>>>> 73e98540
							{{svg "octicon-download"}}
							<div class="menu">
								<a class="item archive-link" href="{{$.RepoLink}}/archive/{{PathEscapeSegments $.BranchName}}.zip" rel="nofollow">{{svg "octicon-file-zip" 16 "mr-3"}}{{.locale.Tr "repo.download_zip"}}</a>
								<a class="item archive-link" href="{{$.RepoLink}}/archive/{{PathEscapeSegments $.BranchName}}.tar.gz" rel="nofollow">{{svg "octicon-file-zip" 16 "mr-3"}}{{.locale.Tr "repo.download_tar"}}</a>
								<a class="item archive-link" href="{{$.RepoLink}}/archive/{{PathEscapeSegments $.BranchName}}.bundle" rel="nofollow">{{svg "octicon-package" 16 "mr-3"}}{{.locale.Tr "repo.download_bundle"}}</a>
								<a class="item" href="vscode://vscode.git/clone?url={{$.RepoCloneLink.HTTPS}}">{{svg "gitea-vscode" 16 "mr-3"}}{{.locale.Tr "repo.clone_in_vsc"}}</a>
							</div>
						</button>
					{{end}}
					</div>
				{{end}}
			</div>
		</div>
		{{if .IsViewFile}}
			{{template "repo/view_file" .}}
		{{else if .IsBlame}}
			{{template "repo/blame" .}}
		{{else}}
			{{template "repo/view_list" .}}
		{{end}}
	</div>
</div>
{{template "base/footer" .}}<|MERGE_RESOLUTION|>--- conflicted
+++ resolved
@@ -118,17 +118,10 @@
 				<!-- Only show clone panel in repository home page -->
 				{{if eq $n 0}}
 					<div class="ui action tiny input" id="clone-panel">
-<<<<<<< HEAD
-						{{template "repo/clone_buttons" .}}
-						{{template "repo/clone_script" .}}
-						{{if not $.DisableDownloadSourceArchives}}
-						<button id="download-btn" class="ui basic jump dropdown icon button tooltip" data-content="{{.locale.Tr "repo.download_archive"}}" data-position="top right">
-=======
 					{{template "repo/clone_buttons" .}}
 					{{template "repo/clone_script" .}}
-					{{if not .DisableDownloadSourceArchives}}
+					{{if not $.DisableDownloadSourceArchives}}
 						<button id="download-btn" class="ui basic small compact jump dropdown icon button tooltip" data-content="{{.locale.Tr "repo.download_archive"}}" data-position="top right">
->>>>>>> 73e98540
 							{{svg "octicon-download"}}
 							<div class="menu">
 								<a class="item archive-link" href="{{$.RepoLink}}/archive/{{PathEscapeSegments $.BranchName}}.zip" rel="nofollow">{{svg "octicon-file-zip" 16 "mr-3"}}{{.locale.Tr "repo.download_zip"}}</a>
