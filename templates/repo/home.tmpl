{{template "base/head" .}}
<div role="main" aria-label="{{.Title}}" class="page-content repository file list {{if .IsBlame}}blame{{end}}">
	{{template "repo/header" .}}
	<div class="ui container {{if .IsBlame}}fluid padded{{end}}">
		{{template "base/alert" .}}
		{{template "repo/code/recently_pushed_new_branches" .}}
<<<<<<< HEAD
=======
		{{if and (not .HideRepoInfo) (not .IsBlame)}}
		<div class="ui repo-description gt-word-break">
			<div id="repo-desc" class="gt-font-16">
				{{$description := .Repository.DescriptionHTML $.Context}}
				{{if $description}}<span class="description">{{$description | RenderCodeBlock}}</span>{{else if .IsRepositoryAdmin}}<span class="no-description text-italic">{{ctx.Locale.Tr "repo.no_desc"}}</span>{{end}}
				<a class="link" href="{{.Repository.Website}}">{{.Repository.Website}}</a>
			</div>
			{{if .RepoSearchEnabled}}
				<div class="ui repo-search">
					<form class="ui form ignore-dirty" action="{{.RepoLink}}/search" method="get">
						<div class="field">
							<div class="ui small action input{{if .CodeIndexerUnavailable}} disabled left icon{{end}}"{{if .CodeIndexerUnavailable}} data-tooltip-content="{{ctx.Locale.Tr "repo.search.code_search_unavailable"}}"{{end}}>
								<input name="q" value="{{.Keyword}}"{{if .CodeIndexerUnavailable}} disabled{{end}} placeholder="{{ctx.Locale.Tr "repo.search.search_repo"}}">
								{{if .CodeIndexerUnavailable}}
									<i class="icon">{{svg "octicon-alert"}}</i>
								{{end}}
								<button class="ui small icon button"{{if .CodeIndexerUnavailable}} disabled{{end}} type="submit">
									{{svg "octicon-search"}}
								</button>
							</div>
						</div>
					</form>
				</div>
			{{end}}
		</div>
		<div class="gt-df gt-ac gt-fw gt-gap-2" id="repo-topics">
			{{range .Topics}}<a class="ui repo-topic large label topic gt-m-0" href="{{AppSubUrl}}/explore/repos?q={{.Name}}&topic=1">{{.Name}}</a>{{end}}
			{{if and .Permission.IsAdmin (not .Repository.IsArchived)}}<button id="manage_topic" class="btn interact-fg gt-font-12">{{ctx.Locale.Tr "repo.topic.manage_topics"}}</button>{{end}}
		</div>
		{{end}}
		{{if and .Permission.IsAdmin (not .Repository.IsArchived)}}
		<div class="ui form gt-hidden gt-df gt-fc gt-mt-4" id="topic_edit">
			<div class="field gt-f1 gt-mb-2">
				<div class="ui fluid multiple search selection dropdown gt-fw" data-text-count-prompt="{{ctx.Locale.Tr "repo.topic.count_prompt"}}" data-text-format-prompt="{{ctx.Locale.Tr "repo.topic.format_prompt"}}">
					<input type="hidden" name="topics" value="{{range $i, $v := .Topics}}{{.Name}}{{if Eval $i "+" 1 "<" (len $.Topics)}},{{end}}{{end}}">
					{{range .Topics}}
						{{/* keey the same layout as Fomantic UI generated labels */}}
						<a class="ui label transition visible tw-cursor-default gt-dib" data-value="{{.Name}}">{{.Name}}{{svg "octicon-x" 16 "delete icon"}}</a>
					{{end}}
					<div class="text"></div>
				</div>
			</div>
			<div>
				<button class="ui basic button" id="cancel_topic_edit">{{ctx.Locale.Tr "cancel"}}</button>
				<button class="ui primary button" id="save_topic" data-link="{{.RepoLink}}/topics">{{ctx.Locale.Tr "save"}}</button>
			</div>
		</div>
		{{end}}
>>>>>>> 3c6fc25a
		{{if .Repository.IsArchived}}
			<div class="ui warning message tw-text-center">
				{{if .Repository.ArchivedUnix.IsZero}}
					{{ctx.Locale.Tr "repo.archive.title"}}
				{{else}}
					{{ctx.Locale.Tr "repo.archive.title_date" (DateTime "long" .Repository.ArchivedUnix)}}
				{{end}}
			</div>
		{{end}}
		<div class="repo-content">
			<div class="repo-content-main" data-home={{.IsHomePage}}>
				{{if .RepoSearchEnabled}}
					<div class="ui repo-search gt-hidden-in-desktop">
						<form class="ui form ignore-dirty" action="{{.RepoLink}}/search" method="get">
							<div class="field">
								<div class="ui small action input{{if .CodeIndexerUnavailable}} disabled left icon{{end}}"{{if .CodeIndexerUnavailable}} data-tooltip-content="{{ctx.Locale.Tr "repo.search.code_search_unavailable"}}"{{end}}>
									<input name="q" value="{{.Keyword}}"{{if .CodeIndexerUnavailable}} disabled{{end}} placeholder="{{ctx.Locale.Tr "repo.search.search_repo"}}">
									{{if .CodeIndexerUnavailable}}
										<i class="icon">{{svg "octicon-alert"}}</i>
									{{end}}
									<button class="ui small icon button"{{if .CodeIndexerUnavailable}} disabled{{end}} type="submit">
										{{svg "octicon-search"}}
									</button>
								</div>
							</div>
						</form>
					</div>
				{{end}}
				{{template "repo/sidebar/repo_info" dict "ctxData" . "HiddenInMobileView" false}}
				{{template "repo/sub_menu" .}}
				<div class="repo-button-row">
					<div class="gt-df gt-ac gt-fw gt-gap-y-3">
						{{template "repo/branch_dropdown" dict "root" . "ContainerClasses" "gt-mr-2"}}
						{{if and .CanCompareOrPull .IsViewBranch (not .Repository.IsArchived)}}
							{{$cmpBranch := ""}}
							{{if ne .Repository.ID .BaseRepo.ID}}
								{{$cmpBranch = printf "%s/%s:" (.Repository.OwnerName|PathEscape) (.Repository.Name|PathEscape)}}
							{{end}}
							{{$cmpBranch = print $cmpBranch (.BranchName|PathEscapeSegments)}}
							{{$compareLink := printf "%s/compare/%s...%s" .BaseRepo.Link (.BaseRepo.DefaultBranch|PathEscapeSegments) $cmpBranch}}
							<a id="new-pull-request" role="button" class="ui compact basic button" href="{{$compareLink}}"
								data-tooltip-content="{{if .PullRequestCtx.Allowed}}{{ctx.Locale.Tr "repo.pulls.compare_changes"}}{{else}}{{ctx.Locale.Tr "action.compare_branch"}}{{end}}">
								{{svg "octicon-git-pull-request"}}
							</a>
						{{end}}
						<!-- Show go to file and breadcrumbs if not on home page -->
						{{$n := len .TreeNames}}
						{{$l := Eval $n "-" 1}}
						{{if eq $n 0}}
							<a href="{{.Repository.Link}}/find/{{.BranchNameSubURL}}" class="ui compact basic button">{{ctx.Locale.Tr "repo.find_file.go_to_file"}}</a>
						{{end}}

						{{if and .CanWriteCode .IsViewBranch (not .Repository.IsMirror) (not .Repository.IsArchived) (not .IsViewFile)}}
							<button class="ui dropdown basic compact jump button gt-mr-2"{{if not .Repository.CanEnableEditor}} disabled{{end}}>
								{{ctx.Locale.Tr "repo.editor.add_file"}}
								{{svg "octicon-triangle-down" 14 "dropdown icon"}}
								<div class="menu">
									<a class="item" href="{{.RepoLink}}/_new/{{.BranchName | PathEscapeSegments}}/{{.TreePath | PathEscapeSegments}}">
										{{ctx.Locale.Tr "repo.editor.new_file"}}
									</a>
									{{if .RepositoryUploadEnabled}}
									<a class="item" href="{{.RepoLink}}/_upload/{{.BranchName | PathEscapeSegments}}/{{.TreePath | PathEscapeSegments}}">
										{{ctx.Locale.Tr "repo.editor.upload_file"}}
									</a>
									{{end}}
									<a class="item" href="{{.RepoLink}}/_diffpatch/{{.BranchName | PathEscapeSegments}}/{{.TreePath | PathEscapeSegments}}">
										{{ctx.Locale.Tr "repo.editor.patch"}}
									</a>
								</div>
							</button>
						{{end}}

						{{if and (eq $n 0) (.Repository.IsTemplate)}}
							<a role="button" class="ui primary compact button" href="{{AppSubUrl}}/repo/create?template_id={{.Repository.ID}}">
								{{ctx.Locale.Tr "repo.use_template"}}
							</a>
						{{end}}
						{{if ne $n 0}}
							<span class="breadcrumb repo-path gt-ml-2">
								<a class="section" href="{{.RepoLink}}/src/{{.BranchNameSubURL}}" title="{{.Repository.Name}}">{{StringUtils.EllipsisString .Repository.Name 30}}</a>
								{{- range $i, $v := .TreeNames -}}
									<span class="breadcrumb-divider">/</span>
									{{- if eq $i $l -}}
										<span class="active section" title="{{$v}}">{{StringUtils.EllipsisString $v 30}}</span>
									{{- else -}}
										{{$p := index $.Paths $i}}<span class="section"><a href="{{$.BranchLink}}/{{PathEscapeSegments $p}}" title="{{$v}}">{{StringUtils.EllipsisString $v 30}}</a></span>
									{{- end -}}
								{{- end -}}
							</span>
						{{end}}
					</div>
					<div class="gt-df gt-ac">
						<!-- Only show clone panel in repository home page -->
						{{if eq $n 0}}
							<div class="ui action tiny input" id="clone-panel">
								{{template "repo/clone_buttons" .}}
								<button id="more-btn" class="ui basic small compact jump dropdown icon button" data-tooltip-content="{{ctx.Locale.Tr "repo.more_operations"}}">
									{{svg "octicon-kebab-horizontal"}}
									<div class="menu">
										{{if not $.DisableDownloadSourceArchives}}
											<a class="item archive-link" href="{{$.RepoLink}}/archive/{{PathEscapeSegments $.RefName}}.zip" rel="nofollow">{{svg "octicon-file-zip" 16 "gt-mr-3"}}{{ctx.Locale.Tr "repo.download_zip"}}</a>
											<a class="item archive-link" href="{{$.RepoLink}}/archive/{{PathEscapeSegments $.RefName}}.tar.gz" rel="nofollow">{{svg "octicon-file-zip" 16 "gt-mr-3"}}{{ctx.Locale.Tr "repo.download_tar"}}</a>
											<a class="item archive-link" href="{{$.RepoLink}}/archive/{{PathEscapeSegments $.RefName}}.bundle" rel="nofollow">{{svg "octicon-package" 16 "gt-mr-3"}}{{ctx.Locale.Tr "repo.download_bundle"}}</a>
										{{end}}
										<a class="item js-clone-url-vsc" href="vscode://vscode.git/clone?url={{.CloneButtonOriginLink.HTTPS}}">{{svg "gitea-vscode" 16 "gt-mr-3"}}{{ctx.Locale.Tr "repo.clone_in_vsc"}}</a>
									</div>
								</button>
								{{template "repo/clone_script" .}}{{/* the script will update `.js-clone-url` and related elements */}}
							</div>
							{{template "repo/cite/cite_modal" .}}
						{{end}}
						{{if and (ne $n 0) (not .IsViewFile) (not .IsBlame)}}
							<a class="ui button" href="{{.RepoLink}}/commits/{{.BranchNameSubURL}}/{{.TreePath | PathEscapeSegments}}">
								{{svg "octicon-history" 16 "gt-mr-3"}}{{ctx.Locale.Tr "repo.file_history"}}
							</a>
						{{end}}
					</div>
				</div>
				{{if .IsViewFile}}
					{{template "repo/view_file" .}}
				{{else if .IsBlame}}
					{{template "repo/blame" .}}
				{{else}}
					{{template "repo/view_list" .}}
				{{end}}
			</div>
<<<<<<< HEAD

			<div class="repo-content-sidebar" data-home={{.IsHomePage}}>
				<div class="flex-list">
					{{if .RepoSearchEnabled}}
						<div class="ui repo-search not-mobile">
							<form class="ui form ignore-dirty" action="{{.RepoLink}}/search" method="get">
								<div class="field">
									<div class="ui small action input{{if .CodeIndexerUnavailable}} disabled left icon{{end}}"{{if .CodeIndexerUnavailable}} data-tooltip-content="{{ctx.Locale.Tr "repo.search.code_search_unavailable"}}"{{end}}>
										<input name="q" value="{{.Keyword}}"{{if .CodeIndexerUnavailable}} disabled{{end}} placeholder="{{ctx.Locale.Tr "repo.search.search_repo"}}">
										{{if .CodeIndexerUnavailable}}
											<i class="icon">{{svg "octicon-alert"}}</i>
										{{end}}
										<button class="ui small icon button"{{if .CodeIndexerUnavailable}} disabled{{end}} type="submit">
											{{svg "octicon-search"}}
										</button>
									</div>
								</div>
							</form>
						</div>
					{{end}}
					{{template "repo/sidebar/repo_info" dict "ctxData" . "HiddenInMobileView" true}}

					{{if .LatestRelease}}
					<div class="flex-item">
						<div class="flex-item-main">
							<div class="flex-item-title">
								<a class="muted" href="{{.Link}}/releases">
									{{ctx.Locale.Tr "repo.releases"}}
								</a>
								<span class="ui basic label">{{CountFmt .NumReleases}}</span>
							</div>
							<div class="flex-item-body">
								<div class="latest-release">
									<div class="gt-df gt-gap-3 gt-ac">
										<a class="latest-release-tag gt-word-break" href="{{.LatestRelease.Link}}">
											{{svg "octicon-tag" 16}}
											{{.LatestRelease.TagName}}
										</a>
										<span class="ui basic green label gt-h-100">{{ctx.Locale.Tr "latest"}}</span>
									</div>
									<span class="time">{{TimeSinceUnix .LatestRelease.CreatedUnix ctx.Locale}}</span>
								</div>
							</div>
						</div>
					</div>
					{{end}}

					{{if .TopContributorStats}}
					<div class="flex-item">
						<div class="flex-item-main">
							<div class="flex-item-title">
								<a class="muted" href="{{.Link}}/activity/contributors">
									{{ctx.Locale.Tr "contributors"}}
								</a>
								<span class="ui basic label">{{CountFmt .NumContributorsStats}}</span>
							</div>

							<div class="flex-item-body">
								<div class="contributors-stats">
									{{range .TopContributorStats}}
										<a href="{{.HomeLink}}"><img class="ui avatar gt-vm" src="{{.AvatarLink}}" title="{{.Name}}" width="40" height="40"/></a>
									{{end}}
								</div>
=======
			<div class="gt-df gt-ac">
				<!-- Only show clone panel in repository home page -->
				{{if eq $n 0}}
					<div class="ui action tiny input" id="clone-panel">
						{{template "repo/clone_buttons" .}}
						<button id="more-btn" class="ui basic small compact jump dropdown icon button" data-tooltip-content="{{ctx.Locale.Tr "repo.more_operations"}}">
							{{svg "octicon-kebab-horizontal"}}
							<div class="menu">
								{{if not $.DisableDownloadSourceArchives}}
									<a class="item archive-link" href="{{$.RepoLink}}/archive/{{PathEscapeSegments $.RefName}}.zip" rel="nofollow">{{svg "octicon-file-zip" 16 "gt-mr-3"}}{{ctx.Locale.Tr "repo.download_zip"}}</a>
									<a class="item archive-link" href="{{$.RepoLink}}/archive/{{PathEscapeSegments $.RefName}}.tar.gz" rel="nofollow">{{svg "octicon-file-zip" 16 "gt-mr-3"}}{{ctx.Locale.Tr "repo.download_tar"}}</a>
									<a class="item archive-link" href="{{$.RepoLink}}/archive/{{PathEscapeSegments $.RefName}}.bundle" rel="nofollow">{{svg "octicon-package" 16 "gt-mr-3"}}{{ctx.Locale.Tr "repo.download_bundle"}}</a>
								{{end}}
								{{if .CitiationExist}}
									<a class="item" id="cite-repo-button">{{svg "octicon-cross-reference" 16 "gt-mr-3"}}{{ctx.Locale.Tr "repo.cite_this_repo"}}</a>
								{{end}}
								{{range .OpenWithEditorApps}}
									<a class="item js-clone-url-editor" data-href-template="{{.OpenURL}}">{{.IconHTML}}{{ctx.Locale.Tr "repo.open_with_editor" .DisplayName}}</a>
								{{end}}
>>>>>>> 3c6fc25a
							</div>
						</div>
					</div>
					{{end}}

					{{if and (.Permission.CanRead $.UnitTypeCode) (not .IsEmptyRepo) .LanguageStats}}
					<div class="flex-item">
						<div class="flex-item-main">
							<div class="flex-item-title">
								{{ctx.Locale.Tr "repo.repo_lang"}}
							</div>

							<div class="flex-item-body">
								<div class="language-stats">
									{{range .LanguageStats}}
									<div class="bar" style="width: {{.Percentage}}%; background-color: {{.Color}}" data-tooltip-placement="top" data-tooltip-content={{.Language}} data-tooltip-follow-cursor="horizontal"></div>
									{{end}}
								</div>
								<div class="language-stats-details">
									{{range .LanguageStats}}
									<div class="item">
										<i class="color-icon" style="background-color: {{.Color}}"></i>
										<span class="gt-font-semibold gt-dib">
											{{if eq .Language "other"}}
												{{ctx.Locale.Tr "repo.language_other"}}
											{{else}}
												{{.Language}}
											{{end}}
										</span>
										{{.Percentage}}%
									</div>
									{{end}}
								</div>
							</div>
						</div>
					</div>
					{{end}}
				</div>
			</div>
		</div>
	</div>
</div>
{{template "base/footer" .}}<|MERGE_RESOLUTION|>--- conflicted
+++ resolved
@@ -4,57 +4,6 @@
 	<div class="ui container {{if .IsBlame}}fluid padded{{end}}">
 		{{template "base/alert" .}}
 		{{template "repo/code/recently_pushed_new_branches" .}}
-<<<<<<< HEAD
-=======
-		{{if and (not .HideRepoInfo) (not .IsBlame)}}
-		<div class="ui repo-description gt-word-break">
-			<div id="repo-desc" class="gt-font-16">
-				{{$description := .Repository.DescriptionHTML $.Context}}
-				{{if $description}}<span class="description">{{$description | RenderCodeBlock}}</span>{{else if .IsRepositoryAdmin}}<span class="no-description text-italic">{{ctx.Locale.Tr "repo.no_desc"}}</span>{{end}}
-				<a class="link" href="{{.Repository.Website}}">{{.Repository.Website}}</a>
-			</div>
-			{{if .RepoSearchEnabled}}
-				<div class="ui repo-search">
-					<form class="ui form ignore-dirty" action="{{.RepoLink}}/search" method="get">
-						<div class="field">
-							<div class="ui small action input{{if .CodeIndexerUnavailable}} disabled left icon{{end}}"{{if .CodeIndexerUnavailable}} data-tooltip-content="{{ctx.Locale.Tr "repo.search.code_search_unavailable"}}"{{end}}>
-								<input name="q" value="{{.Keyword}}"{{if .CodeIndexerUnavailable}} disabled{{end}} placeholder="{{ctx.Locale.Tr "repo.search.search_repo"}}">
-								{{if .CodeIndexerUnavailable}}
-									<i class="icon">{{svg "octicon-alert"}}</i>
-								{{end}}
-								<button class="ui small icon button"{{if .CodeIndexerUnavailable}} disabled{{end}} type="submit">
-									{{svg "octicon-search"}}
-								</button>
-							</div>
-						</div>
-					</form>
-				</div>
-			{{end}}
-		</div>
-		<div class="gt-df gt-ac gt-fw gt-gap-2" id="repo-topics">
-			{{range .Topics}}<a class="ui repo-topic large label topic gt-m-0" href="{{AppSubUrl}}/explore/repos?q={{.Name}}&topic=1">{{.Name}}</a>{{end}}
-			{{if and .Permission.IsAdmin (not .Repository.IsArchived)}}<button id="manage_topic" class="btn interact-fg gt-font-12">{{ctx.Locale.Tr "repo.topic.manage_topics"}}</button>{{end}}
-		</div>
-		{{end}}
-		{{if and .Permission.IsAdmin (not .Repository.IsArchived)}}
-		<div class="ui form gt-hidden gt-df gt-fc gt-mt-4" id="topic_edit">
-			<div class="field gt-f1 gt-mb-2">
-				<div class="ui fluid multiple search selection dropdown gt-fw" data-text-count-prompt="{{ctx.Locale.Tr "repo.topic.count_prompt"}}" data-text-format-prompt="{{ctx.Locale.Tr "repo.topic.format_prompt"}}">
-					<input type="hidden" name="topics" value="{{range $i, $v := .Topics}}{{.Name}}{{if Eval $i "+" 1 "<" (len $.Topics)}},{{end}}{{end}}">
-					{{range .Topics}}
-						{{/* keey the same layout as Fomantic UI generated labels */}}
-						<a class="ui label transition visible tw-cursor-default gt-dib" data-value="{{.Name}}">{{.Name}}{{svg "octicon-x" 16 "delete icon"}}</a>
-					{{end}}
-					<div class="text"></div>
-				</div>
-			</div>
-			<div>
-				<button class="ui basic button" id="cancel_topic_edit">{{ctx.Locale.Tr "cancel"}}</button>
-				<button class="ui primary button" id="save_topic" data-link="{{.RepoLink}}/topics">{{ctx.Locale.Tr "save"}}</button>
-			</div>
-		</div>
-		{{end}}
->>>>>>> 3c6fc25a
 		{{if .Repository.IsArchived}}
 			<div class="ui warning message tw-text-center">
 				{{if .Repository.ArchivedUnix.IsZero}}
@@ -159,7 +108,9 @@
 											<a class="item archive-link" href="{{$.RepoLink}}/archive/{{PathEscapeSegments $.RefName}}.tar.gz" rel="nofollow">{{svg "octicon-file-zip" 16 "gt-mr-3"}}{{ctx.Locale.Tr "repo.download_tar"}}</a>
 											<a class="item archive-link" href="{{$.RepoLink}}/archive/{{PathEscapeSegments $.RefName}}.bundle" rel="nofollow">{{svg "octicon-package" 16 "gt-mr-3"}}{{ctx.Locale.Tr "repo.download_bundle"}}</a>
 										{{end}}
-										<a class="item js-clone-url-vsc" href="vscode://vscode.git/clone?url={{.CloneButtonOriginLink.HTTPS}}">{{svg "gitea-vscode" 16 "gt-mr-3"}}{{ctx.Locale.Tr "repo.clone_in_vsc"}}</a>
+										{{range .OpenWithEditorApps}}
+											<a class="item js-clone-url-editor" data-href-template="{{.OpenURL}}">{{.IconHTML}}{{ctx.Locale.Tr "repo.open_with_editor" .DisplayName}}</a>
+										{{end}}
 									</div>
 								</button>
 								{{template "repo/clone_script" .}}{{/* the script will update `.js-clone-url` and related elements */}}
@@ -181,7 +132,6 @@
 					{{template "repo/view_list" .}}
 				{{end}}
 			</div>
-<<<<<<< HEAD
 
 			<div class="repo-content-sidebar" data-home={{.IsHomePage}}>
 				<div class="flex-list">
@@ -211,7 +161,6 @@
 								<a class="muted" href="{{.Link}}/releases">
 									{{ctx.Locale.Tr "repo.releases"}}
 								</a>
-								<span class="ui basic label">{{CountFmt .NumReleases}}</span>
 							</div>
 							<div class="flex-item-body">
 								<div class="latest-release">
@@ -245,27 +194,6 @@
 										<a href="{{.HomeLink}}"><img class="ui avatar gt-vm" src="{{.AvatarLink}}" title="{{.Name}}" width="40" height="40"/></a>
 									{{end}}
 								</div>
-=======
-			<div class="gt-df gt-ac">
-				<!-- Only show clone panel in repository home page -->
-				{{if eq $n 0}}
-					<div class="ui action tiny input" id="clone-panel">
-						{{template "repo/clone_buttons" .}}
-						<button id="more-btn" class="ui basic small compact jump dropdown icon button" data-tooltip-content="{{ctx.Locale.Tr "repo.more_operations"}}">
-							{{svg "octicon-kebab-horizontal"}}
-							<div class="menu">
-								{{if not $.DisableDownloadSourceArchives}}
-									<a class="item archive-link" href="{{$.RepoLink}}/archive/{{PathEscapeSegments $.RefName}}.zip" rel="nofollow">{{svg "octicon-file-zip" 16 "gt-mr-3"}}{{ctx.Locale.Tr "repo.download_zip"}}</a>
-									<a class="item archive-link" href="{{$.RepoLink}}/archive/{{PathEscapeSegments $.RefName}}.tar.gz" rel="nofollow">{{svg "octicon-file-zip" 16 "gt-mr-3"}}{{ctx.Locale.Tr "repo.download_tar"}}</a>
-									<a class="item archive-link" href="{{$.RepoLink}}/archive/{{PathEscapeSegments $.RefName}}.bundle" rel="nofollow">{{svg "octicon-package" 16 "gt-mr-3"}}{{ctx.Locale.Tr "repo.download_bundle"}}</a>
-								{{end}}
-								{{if .CitiationExist}}
-									<a class="item" id="cite-repo-button">{{svg "octicon-cross-reference" 16 "gt-mr-3"}}{{ctx.Locale.Tr "repo.cite_this_repo"}}</a>
-								{{end}}
-								{{range .OpenWithEditorApps}}
-									<a class="item js-clone-url-editor" data-href-template="{{.OpenURL}}">{{.IconHTML}}{{ctx.Locale.Tr "repo.open_with_editor" .DisplayName}}</a>
-								{{end}}
->>>>>>> 3c6fc25a
 							</div>
 						</div>
 					</div>
