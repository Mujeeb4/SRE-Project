--- conflicted
+++ resolved
@@ -19,11 +19,7 @@
 								{{if .User.FullName}}
 									{{$userName = .User.FullName}}
 								{{end}}
-<<<<<<< HEAD
-								{{ctx.AvatarUtils.Avatar .User 28 "gt-mr-2"}}<a class="muted author-wrapper" href="{{.User.HomeLink}}">{{$userName}}</a>
-=======
-								{{ctx.AvatarUtils.Avatar .User 28 "tw-mr-1"}}<a href="{{.User.HomeLink}}">{{$userName}}</a>
->>>>>>> 428e0566
+								{{ctx.AvatarUtils.Avatar .User 28 "tw-mr-1"}}<a class="muted author-wrapper" href="{{.User.HomeLink}}">{{$userName}}</a>
 							{{else}}
 								{{ctx.AvatarUtils.AvatarByEmail .Author.Email .Author.Name 28 "tw-mr-1"}}
 								{{$userName}}
