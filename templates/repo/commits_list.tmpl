<div class="ui attached table segment commit-table">
		<table class="ui very basic striped table unstackable" id="commits-table">
			<thead>
				<tr>
					<th class="three wide">{{.locale.Tr "repo.commits.author"}}</th>
					<th class="two wide sha">SHA1</th>
					<th class="nine wide message">{{.locale.Tr "repo.commits.message"}}</th>
					<th class="two wide right aligned">{{.locale.Tr "repo.commits.date"}}</th>
				</tr>
			</thead>
			<tbody class="commit-list">
				{{$commitRepoLink := $.RepoLink}}{{if $.CommitRepoLink}}{{$commitRepoLink = $.CommitRepoLink}}{{end}}
				{{range .Commits}}
					<tr>
						<td class="author">
							{{$userName := .Author.Name}}
							{{if .User}}
								{{if .User.FullName}}
									{{$userName = .User.FullName}}
								{{end}}
								{{ctx.AvatarUtils.Avatar .User 28 "gt-mr-2"}}<a href="{{.User.HomeLink}}">{{$userName}}</a>
							{{else}}
								{{ctx.AvatarUtils.AvatarByEmail .Author.Email .Author.Name 28 "gt-mr-2"}}
								{{$userName}}
							{{end}}
						</td>
						<td class="sha gt-df">
							<button class="ui button copy-commit-sha gt-df gt-ac" data-clipboard-text="{{.ID}}">{{svg "octicon-copy" 14}}</button>
							{{$class := "ui sha label"}}
							{{if .Signature}}
								{{$class = (printf "%s%s" $class " isSigned")}}
								{{if .Verification.Verified}}
									{{if eq .Verification.TrustStatus "trusted"}}
										{{$class = (printf "%s%s" $class " isVerified")}}
									{{else if eq .Verification.TrustStatus "untrusted"}}
										{{$class = (printf "%s%s" $class " isVerifiedUntrusted")}}
									{{else}}
										{{$class = (printf "%s%s" $class " isVerifiedUnmatched")}}
									{{end}}
								{{else if .Verification.Warning}}
									{{$class = (printf "%s%s" $class " isWarning")}}
								{{end}}
							{{end}}
							{{$commitShaLink := ""}}
							{{if $.PageIsWiki}}
								{{$commitShaLink = (printf "%s/wiki/commit/%s" $commitRepoLink (PathEscape .ID.String))}}
							{{else if $.PageIsPullCommits}}
								{{$commitShaLink = (printf "%s/pulls/%d/commits/%s" $commitRepoLink $.Issue.Index (PathEscape .ID.String))}}
							{{else if $.Reponame}}
								{{$commitShaLink = (printf "%s/commit/%s" $commitRepoLink (PathEscape .ID.String))}}
							{{end}}
							<a {{if $commitShaLink}}href="{{$commitShaLink}}"{{end}} class="{{$class}}">
								<span class="shortsha">{{ShortSha .ID.String}}</span>
								{{if .Signature}}{{template "repo/shabox_badge" dict "root" $ "verification" .Verification}}{{end}}
							</a>
						</td>
						<td class="message">
							<span class="message-wrapper">
							{{if $.PageIsWiki}}
								<span class="commit-summary {{if gt .ParentCount 1}} grey text{{end}}" title="{{.Summary}}">{{.Summary | RenderEmoji $.Context}}</span>
							{{else}}
								{{$commitLink:= printf "%s/commit/%s" $commitRepoLink (PathEscape .ID.String)}}
								<span class="commit-summary {{if gt .ParentCount 1}} grey text{{end}}" title="{{.Summary}}">{{RenderCommitMessageLinkSubject $.Context .Message $commitLink $.Repository.ComposeMetas}}</span>
							{{end}}
							</span>
							{{if IsMultilineCommitMessage .Message}}
							<button class="ui button js-toggle-commit-body ellipsis-button" aria-expanded="false">...</button>
							{{end}}
							{{template "repo/commit_statuses" dict "Status" .Status "Statuses" .Statuses "root" $}}
							{{if IsMultilineCommitMessage .Message}}
<<<<<<< HEAD
							<pre class="commit-body gt-m-0 gt-hidden">{{RenderCommitBody $.Context .Message $.Repository.ComposeMetas}}</pre>
=======
							<pre class="commit-body gt-hidden">{{RenderCommitBody $.Context .Message $commitRepoLink $.Repository.ComposeMetas}}</pre>
>>>>>>> 68255237
							{{end}}
						</td>
						{{if .Committer}}
							<td class="text right aligned">{{TimeSince .Committer.When $.locale}}</td>
						{{else}}
							<td class="text right aligned">{{TimeSince .Author.When $.locale}}</td>
						{{end}}
					</tr>
				{{end}}
			</tbody>
		</table>
	</div><|MERGE_RESOLUTION|>--- conflicted
+++ resolved
@@ -68,11 +68,7 @@
 							{{end}}
 							{{template "repo/commit_statuses" dict "Status" .Status "Statuses" .Statuses "root" $}}
 							{{if IsMultilineCommitMessage .Message}}
-<<<<<<< HEAD
-							<pre class="commit-body gt-m-0 gt-hidden">{{RenderCommitBody $.Context .Message $.Repository.ComposeMetas}}</pre>
-=======
-							<pre class="commit-body gt-hidden">{{RenderCommitBody $.Context .Message $commitRepoLink $.Repository.ComposeMetas}}</pre>
->>>>>>> 68255237
+							<pre class="commit-body gt-hidden">{{RenderCommitBody $.Context .Message $.Repository.ComposeMetas}}</pre>
 							{{end}}
 						</td>
 						{{if .Committer}}
