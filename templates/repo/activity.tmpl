--- conflicted
+++ resolved
@@ -41,11 +41,7 @@
 						<a class="table-cell tiny background light grey"></a>
 					</div>
 					{{end}}
-<<<<<<< HEAD
-					{{.locale.TrPlural .Activity.ActivePRCount "repo.activity.active_prs_count_plural"  .Activity.ActivePRCount | Safe }}
-=======
-					{{.locale.TrN .Activity.ActivePRCount "repo.activity.active_prs_count_1" "repo.activity.active_prs_count_n" .Activity.ActivePRCount | Safe}}
->>>>>>> d74390ee
+					{{.locale.TrPlural .Activity.ActivePRCount "repo.activity.active_prs_count_plural"  .Activity.ActivePRCount | Safe}}
 				</div>
 			{{end}}
 			{{if .Permission.CanRead $.UnitTypeIssues}}
@@ -60,11 +56,7 @@
 						<a class="table-cell tiny background light grey"></a>
 					</div>
 					{{end}}
-<<<<<<< HEAD
-					{{.locale.TrPlural .Activity.ActiveIssueCount "repo.activity.active_issues_count_plural" .Activity.ActiveIssueCount | Safe }}
-=======
-					{{.locale.TrN .Activity.ActiveIssueCount "repo.activity.active_issues_count_1" "repo.activity.active_issues_count_n" .Activity.ActiveIssueCount | Safe}}
->>>>>>> d74390ee
+					{{.locale.TrPlural .Activity.ActiveIssueCount "repo.activity.active_issues_count_plural" .Activity.ActiveIssueCount | Safe}}
 				</div>
 			{{end}}
 		</div>
@@ -101,37 +93,20 @@
 			{{if gt .Activity.Code.CommitCountInAllBranches 0}}
 				<div class="ui attached segment horizontal segments">
 					<div class="ui attached segment text">
-<<<<<<< HEAD
-						{{.locale.Tr "repo.activity.git_stats_exclude_merges" }}
+						{{.locale.Tr "repo.activity.git_stats_exclude_merges"}}
 						<strong>{{.locale.TrPlural .Activity.Code.AuthorCount "repo.activity.git_stats_author_plural" .Activity.Code.AuthorCount}}</strong>
 						{{.locale.TrPlural .Activity.Code.AuthorCount "repo.activity.git_stats_pushed_plural"}}
 						<strong>{{.locale.TrPlural .Activity.Code.CommitCount "repo.activity.git_stats_commit_plural" .Activity.Code.CommitCount}}</strong>
-						{{.locale.Tr "repo.activity.git_stats_push_to_branch" .Repository.DefaultBranch }}
+						{{.locale.Tr "repo.activity.git_stats_push_to_branch" .Repository.DefaultBranch}}
 						<strong>{{.locale.TrPlural .Activity.Code.CommitCountInAllBranches "repo.activity.git_stats_commit_plural" .Activity.Code.CommitCountInAllBranches}}</strong>
-						{{.locale.Tr "repo.activity.git_stats_push_to_all_branches" }}
-						{{.locale.Tr "repo.activity.git_stats_on_default_branch" .Repository.DefaultBranch }}
+						{{.locale.Tr "repo.activity.git_stats_push_to_all_branches"}}
+						{{.locale.Tr "repo.activity.git_stats_on_default_branch" .Repository.DefaultBranch}}
 						<strong>{{.locale.TrPlural .Activity.Code.ChangedFiles "repo.activity.git_stats_file_plural" .Activity.Code.ChangedFiles}}</strong>
 						{{.locale.TrPlural .Activity.Code.ChangedFiles "repo.activity.git_stats_files_changed_plural"}}
-						{{.locale.Tr "repo.activity.git_stats_additions" }}
+						{{.locale.Tr "repo.activity.git_stats_additions"}}
 						<strong class="text green">{{.locale.TrPlural .Activity.Code.Additions "repo.activity.git_stats_addition_plural" .Activity.Code.Additions}}</strong>
-						{{.locale.Tr "repo.activity.git_stats_and_deletions" }}
+						{{.locale.Tr "repo.activity.git_stats_and_deletions"}}
 						<strong class="text red">{{.locale.TrPlural .Activity.Code.Deletions "repo.activity.git_stats_deletion_plural" .Activity.Code.Deletions}}</strong>.
-=======
-						{{.locale.Tr "repo.activity.git_stats_exclude_merges"}}
-						<strong>{{.locale.TrN .Activity.Code.AuthorCount "repo.activity.git_stats_author_1" "repo.activity.git_stats_author_n" .Activity.Code.AuthorCount}}</strong>
-						{{.locale.TrN .Activity.Code.AuthorCount "repo.activity.git_stats_pushed_1" "repo.activity.git_stats_pushed_n"}}
-						<strong>{{.locale.TrN .Activity.Code.CommitCount "repo.activity.git_stats_commit_1" "repo.activity.git_stats_commit_n" .Activity.Code.CommitCount}}</strong>
-						{{.locale.Tr "repo.activity.git_stats_push_to_branch" .Repository.DefaultBranch}}
-						<strong>{{.locale.TrN .Activity.Code.CommitCountInAllBranches "repo.activity.git_stats_commit_1" "repo.activity.git_stats_commit_n" .Activity.Code.CommitCountInAllBranches}}</strong>
-						{{.locale.Tr "repo.activity.git_stats_push_to_all_branches"}}
-						{{.locale.Tr "repo.activity.git_stats_on_default_branch" .Repository.DefaultBranch}}
-						<strong>{{.locale.TrN .Activity.Code.ChangedFiles "repo.activity.git_stats_file_1" "repo.activity.git_stats_file_n" .Activity.Code.ChangedFiles}}</strong>
-						{{.locale.TrN .Activity.Code.ChangedFiles "repo.activity.git_stats_files_changed_1" "repo.activity.git_stats_files_changed_n"}}
-						{{.locale.Tr "repo.activity.git_stats_additions"}}
-						<strong class="text green">{{.locale.TrN .Activity.Code.Additions "repo.activity.git_stats_addition_1" "repo.activity.git_stats_addition_n" .Activity.Code.Additions}}</strong>
-						{{.locale.Tr "repo.activity.git_stats_and_deletions"}}
-						<strong class="text red">{{.locale.TrN .Activity.Code.Deletions "repo.activity.git_stats_deletion_1" "repo.activity.git_stats_deletion_n" .Activity.Code.Deletions}}</strong>.
->>>>>>> d74390ee
 					</div>
 					<div class="ui attached segment">
 						<div id="repo-activity-top-authors-chart"></div>
