--- conflicted
+++ resolved
@@ -2,15 +2,10 @@
 {{with .Repository}}
 	<div class="ui container">
 		<div class="repo-header">
-<<<<<<< HEAD
 			<div class="flex-item tw-content-center">
-				<div class="flex-item-leading">{{template "repo/icon" .}}</div>
-=======
-			<div class="flex-item gt-ac">
 				<div class="flex-item-leading">
 					{{template "repo/icon" .}}
 				</div>
->>>>>>> bfa160fc
 				<div class="flex-item-main">
 					<div class="flex-item-title gt-font-18">
 						<a class="muted gt-font-normal" href="{{.Owner.HomeLink}}">{{.Owner.Name}}</a>/<a class="muted" href="{{$.RepoLink}}">{{.Name}}</a>
