--- conflicted
+++ resolved
@@ -177,28 +177,18 @@
 	</div>
 
 	{{if .IsNothingToCompare}}
-<<<<<<< HEAD
 		{{if and $.IsSigned $.AllowEmptyPr (not .Repository.IsArchived) .PageIsComparePull}}
-			<div class="ui segment">{{.locale.Tr "repo.pulls.nothing_to_compare_and_allow_empty_pr"}}</div>
-=======
-		{{if and $.IsSigned $.AllowEmptyPr (not .Repository.IsArchived)}}
 			<div class="ui segment">{{ctx.Locale.Tr "repo.pulls.nothing_to_compare_and_allow_empty_pr"}}</div>
->>>>>>> 5b2bbf1a
 			<div class="ui info message show-form-container {{if .Flash}}gt-hidden{{end}}">
 				<button class="ui button primary show-form">{{ctx.Locale.Tr "repo.pulls.new"}}</button>
 			</div>
 			<div class="pullrequest-form {{if not .Flash}}gt-hidden{{end}}">
 				{{template "repo/issue/new_form" .}}
 			</div>
-<<<<<<< HEAD
 		{{else if and .HeadIsBranch .BaseIsBranch}}
-			<div class="ui segment">{{.locale.Tr "repo.pulls.nothing_to_compare"}}</div>
+			<div class="ui segment">{{ctx.Locale.Tr "repo.pulls.nothing_to_compare"}}</div>
 		{{else}}
-			<div class="ui segment">{{.locale.Tr "repo.pulls.nothing_to_compare_have_tag"}}</div>
-=======
-		{{else}}
-			<div class="ui segment">{{ctx.Locale.Tr "repo.pulls.nothing_to_compare"}}</div>
->>>>>>> 5b2bbf1a
+			<div class="ui segment">{{ctx.Locale.Tr "repo.pulls.nothing_to_compare_have_tag"}}</div>
 		{{end}}
 	{{else if and .PageIsComparePull (gt .CommitCount 0)}}
 		{{if .HasPullRequest}}
