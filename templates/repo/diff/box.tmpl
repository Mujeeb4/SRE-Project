{{if .DiffNotAvailable}}
	<div>
		<div class="diff-detail-box diff-box sticky">
			<div class="ui right">
				{{template "repo/diff/whitespace_dropdown" .}}
				{{template "repo/diff/options_dropdown" .}}
				{{if and .PageIsPullFiles $.SignedUserID (not .IsArchived)}}
					{{template "repo/diff/new_review" .}}
				{{end}}
			</div>
		</div>
	</div>
	<h4>{{.locale.Tr "repo.diff.data_not_available"}}</h4>
{{else}}
	<div>
		<div class="diff-detail-box diff-box sticky gt-df gt-sb gt-ac gt-fw">
			<div class="gt-df gt-ac gt-fw">
				<button class="diff-toggle-file-tree-button gt-df gt-ac" data-show-text="{{.locale.Tr "repo.diff.show_file_tree"}}" data-hide-text="{{.locale.Tr "repo.diff.hide_file_tree"}}">
					{{/* the icon meaning is reversed here, "octicon-sidebar-collapse" means show the file tree */}}
					{{svg "octicon-sidebar-collapse" 20 "icon gt-hidden"}}
					{{svg "octicon-sidebar-expand" 20 "icon gt-hidden"}}
				</button>
				<script>
					const diffTreeVisible = localStorage?.getItem('diff_file_tree_visible') === 'true';
					const diffTreeBtn = document.querySelector('.diff-toggle-file-tree-button');
					const diffTreeIcon = `.octicon-sidebar-${diffTreeVisible ? 'expand' : 'collapse'}`;
					diffTreeBtn.querySelector(diffTreeIcon).classList.remove('gt-hidden');
					diffTreeBtn.setAttribute('data-tooltip-content', diffTreeBtn.getAttribute(diffTreeVisible ? 'data-hide-text' : 'data-show-text'));
				</script>
				<div class="diff-detail-stats gt-df gt-ac gt-ml-3">
					{{svg "octicon-diff" 16 "gt-mr-2"}}{{.locale.Tr "repo.diff.stats_desc" .Diff.NumFiles .Diff.TotalAddition .Diff.TotalDeletion | Str2html}}
				</div>
			</div>
			<div class="diff-detail-actions gt-df gt-ac">
				{{if and .PageIsPullFiles $.SignedUserID (not .IsArchived)}}
					<progress id="viewed-files-summary" class="gt-mr-2" value="{{.Diff.NumViewedFiles}}" max="{{.Diff.NumFiles}}"></progress>
					<label for="viewed-files-summary" id="viewed-files-summary-label" class="gt-mr-3 gt-f1" data-text-changed-template="{{.locale.Tr "repo.pulls.viewed_files_label"}}">
						{{.locale.Tr "repo.pulls.viewed_files_label" .Diff.NumViewedFiles .Diff.NumFiles}}
					</label>
				{{end}}
				{{template "repo/diff/whitespace_dropdown" .}}
				{{template "repo/diff/options_dropdown" .}}
				{{if and .PageIsPullFiles $.SignedUserID (not .IsArchived)}}
					{{template "repo/diff/new_review" .}}
				{{end}}
			</div>
		</div>
		<script id="diff-data-script">
				(() => {
					const diffData = {
						files: [{{range $i, $file := .Diff.Files}}{Name:"{{$file.Name}}",NameHash:"{{$file.NameHash}}",Type:{{$file.Type}},IsBin:{{$file.IsBin}},Addition:{{$file.Addition}},Deletion:{{$file.Deletion}}},{{end}}],
						isIncomplete: {{.Diff.IsIncomplete}},
						tooManyFilesMessage: "{{$.locale.Tr "repo.diff.too_many_files"}}",
						binaryFileMessage: "{{$.locale.Tr "repo.diff.bin"}}",
						showMoreMessage: "{{.locale.Tr "repo.diff.show_more"}}",
						statisticsMessage: "{{.locale.Tr "repo.diff.stats_desc_file"}}",
						fileTreeIsVisible: false,
						fileListIsVisible: false,
						isLoadingNewData: false,
						diffEnd: {{.Diff.End}},
						link: "{{$.Link}}"
					};
					if(window.config.pageData.diffFileInfo) {
						// Page is already loaded - add the data to our existing data
						window.config.pageData.diffFileInfo.files.push(...diffData.files);
						window.config.pageData.diffFileInfo.isIncomplete = diffData.isIncomplete;
						window.config.pageData.diffFileInfo.diffEnd = diffData.diffEnd;
						window.config.pageData.diffFileInfo.link = diffData.link;
					} else {
						// new load of page - populate initial data
						window.config.pageData.diffFileInfo = diffData;
					}
				})();
				</script>
		<div id="diff-file-list"></div>
		<div id="diff-container">
				<div id="diff-file-tree" class="gt-hidden"></div>
				<script>
					if (diffTreeVisible) document.getElementById('diff-file-tree').classList.remove('gt-hidden');
				</script>
				<div id="diff-file-boxes" class="sixteen wide column">
					{{range $i, $file := .Diff.Files}}
						{{/*notice: the index of Diff.Files should not be used for element ID, because the index will be restarted from 0 when doing load-more for PRs with a lot of files*/}}
						{{$blobBase := call $.GetBlobByPathForCommit $.BeforeCommit $file.OldName}}
						{{$blobHead := call $.GetBlobByPathForCommit $.HeadCommit $file.Name}}
						{{$isImage := or (call $.IsBlobAnImage $blobBase) (call $.IsBlobAnImage $blobHead)}}
						{{$isCsv := (call $.IsCsvFile $file)}}
						{{$showFileViewToggle := or $isImage (and (not $file.IsIncomplete) $isCsv)}}
						{{$isExpandable := or (gt $file.Addition 0) (gt $file.Deletion 0) $file.IsBin}}
						<div class="diff-file-box diff-box file-content {{TabSizeClass $.Editorconfig $file.Name}} gt-mt-3" id="diff-{{$file.NameHash}}" data-old-filename="{{$file.OldName}}" data-new-filename="{{$file.Name}}" {{if or ($file.ShouldBeHidden) (not $isExpandable)}}data-folded="true"{{end}}>
							<h4 class="diff-file-header sticky-2nd-row ui top attached normal header gt-df gt-ac gt-sb">
								<div class="diff-file-name gt-df gt-ac gt-mr-3">
									<button class="fold-file ui button button-ghost gt-p-0 gt-mr-3{{if not $isExpandable}} gt-invisible{{end}}">
										{{if $file.ShouldBeHidden}}
											{{svg "octicon-chevron-right" 18}}
										{{else}}
											{{svg "octicon-chevron-down" 18}}
										{{end}}
<<<<<<< HEAD
									</a>
									<div class="gt-font-semibold gt-df gt-ac gt-mono">
=======
									</button>
									<div class="gt-bold gt-df gt-ac gt-mono">
>>>>>>> 46476607
										{{if $file.IsBin}}
											<span class="gt-ml-1 gt-mr-3">
												{{$.locale.Tr "repo.diff.bin"}}
											</span>
										{{else}}
											{{template "repo/diff/stats" dict "file" . "root" $}}
										{{end}}
									</div>
									<span class="file gt-mono"><a class="muted file-link" title="{{if $file.IsRenamed}}{{$file.OldName}} &rarr; {{end}}{{$file.Name}}" href="#diff-{{$file.NameHash}}">{{if $file.IsRenamed}}{{$file.OldName}} &rarr; {{end}}{{$file.Name}}</a>{{if .IsLFSFile}} ({{$.locale.Tr "repo.stored_lfs"}}){{end}}</span>
									{{if $file.IsGenerated}}
										<span class="ui label gt-ml-3">{{$.locale.Tr "repo.diff.generated"}}</span>
									{{end}}
									{{if $file.IsVendored}}
										<span class="ui label gt-ml-3">{{$.locale.Tr "repo.diff.vendored"}}</span>
									{{end}}
								</div>
								<div class="diff-file-header-actions gt-df gt-ac">
									{{if $showFileViewToggle}}
										<div class="ui compact icon buttons">
											<button class="ui tiny basic button file-view-toggle" data-toggle-selector="#diff-source-{{$file.NameHash}}" data-tooltip-content="{{$.locale.Tr "repo.file_view_source"}}">{{svg "octicon-code"}}</button>
											<button class="ui tiny basic button file-view-toggle active" data-toggle-selector="#diff-rendered-{{$file.NameHash}}" data-tooltip-content="{{$.locale.Tr "repo.file_view_rendered"}}">{{svg "octicon-file"}}</button>
										</div>
									{{end}}
									{{if $file.IsProtected}}
										<span class="ui basic label">{{$.locale.Tr "repo.diff.protected"}}</span>
									{{end}}
									{{if not (or $file.IsIncomplete $file.IsBin $file.IsSubmodule)}}
										<button class="ui basic tiny button unescape-button">{{$.locale.Tr "repo.unescape_control_characters"}}</button>
										<button class="ui basic tiny button escape-button gt-hidden">{{$.locale.Tr "repo.escape_control_characters"}}</button>
									{{end}}
									{{if and (not $file.IsSubmodule) (not $.PageIsWiki)}}
										{{if $file.IsDeleted}}
											<a class="ui basic tiny button" rel="nofollow" href="{{$.BeforeSourcePath}}/{{PathEscapeSegments .Name}}">{{$.locale.Tr "repo.diff.view_file"}}</a>
										{{else}}
											<a class="ui basic tiny button" rel="nofollow" href="{{$.SourcePath}}/{{PathEscapeSegments .Name}}">{{$.locale.Tr "repo.diff.view_file"}}</a>
										{{end}}
									{{end}}
									{{if and $.IsSigned $.PageIsPullFiles (not $.IsArchived)}}
										{{if $file.HasChangedSinceLastReview}}
											<span class="changed-since-last-review unselectable">{{$.locale.Tr "repo.pulls.has_changed_since_last_review"}}</span>
										{{end}}
										<label data-link="{{$.Issue.Link}}/viewed-files" data-headcommit="{{$.PullHeadCommitID}}" class="viewed-file-form unselectable{{if $file.IsViewed}} viewed-file-checked-form{{end}}">
											<input type="checkbox" name="{{$file.GetDiffFileName}}" autocomplete="off"{{if $file.IsViewed}} checked{{end}}> {{$.locale.Tr "repo.pulls.has_viewed_file"}}
										</label>
									{{end}}
								</div>
							</h4>
							<div class="diff-file-body ui attached unstackable table segment" {{if $file.IsViewed}}data-folded="true"{{end}}>
								<div id="diff-source-{{$file.NameHash}}" class="file-body file-code unicode-escaped code-diff{{if $.IsSplitStyle}} code-diff-split{{else}} code-diff-unified{{end}}{{if $showFileViewToggle}} gt-hidden{{end}}">
									{{if or $file.IsIncomplete $file.IsBin}}
										<div class="diff-file-body binary" style="padding: 5px 10px;">
											{{if $file.IsIncomplete}}
												{{if $file.IsIncompleteLineTooLong}}
													{{$.locale.Tr "repo.diff.file_suppressed_line_too_long"}}
												{{else}}
													{{$.locale.Tr "repo.diff.file_suppressed"}}
													<a class="ui basic tiny button diff-load-button" data-href="{{$.Link}}?file-only=true&files={{$file.Name}}&files={{$file.OldName}}">{{$.locale.Tr "repo.diff.load"}}</a>
												{{end}}
											{{else}}
												{{$.locale.Tr "repo.diff.bin_not_shown"}}
											{{end}}
										</div>
									{{else}}
										<table class="chroma" data-new-comment-url="{{$.Issue.Link}}/files/reviews/new_comment" data-path="{{$file.Name}}">
											{{if $.IsSplitStyle}}
												{{template "repo/diff/section_split" dict "file" . "root" $}}
											{{else}}
												{{template "repo/diff/section_unified" dict "file" . "root" $}}
											{{end}}
										</table>
									{{end}}
								</div>
								{{if $showFileViewToggle}}
									{{/* for image or CSV, it can have a horizontal scroll bar, there won't be review comment context menu (position absolute) which would be clipped by "overflow" */}}
									<div id="diff-rendered-{{$file.NameHash}}" class="file-body file-code {{if $.IsSplitStyle}}code-diff-split{{else}}code-diff-unified{{end}} gt-overflow-x-scroll">
										<table class="chroma gt-w-100">
											{{if $isImage}}
												{{template "repo/diff/image_diff" dict "file" . "root" $ "blobBase" $blobBase "blobHead" $blobHead}}
											{{else}}
												{{template "repo/diff/csv_diff" dict "file" . "root" $ "blobBase" $blobBase "blobHead" $blobHead}}
											{{end}}
										</table>
									</div>
								{{end}}
							</div>
						</div>
					{{end}}

					{{if .Diff.IsIncomplete}}
						<div class="diff-file-box diff-box file-content gt-mt-3" id="diff-incomplete">
							<h4 class="ui top attached normal header gt-df gt-ac gt-sb">
								{{$.locale.Tr "repo.diff.too_many_files"}}
								<a class="ui basic tiny button" id="diff-show-more-files" data-href="{{$.Link}}?skip-to={{.Diff.End}}&file-only=true">{{.locale.Tr "repo.diff.show_more"}}</a>
							</h4>
						</div>
					{{end}}
				</div>
		</div>

		{{if not $.Repository.IsArchived}}
			<template id="issue-comment-editor-template">
				<div class="ui comment form">
					{{template "shared/combomarkdowneditor" (dict
						"locale" $.locale
						"MarkdownPreviewUrl" (print $.Repository.Link "/markup")
						"MarkdownPreviewContext" $.RepoLink
						"TextareaName" "content"
						"DropzoneParentContainer" ".ui.form"
					)}}
					<div class="text right edit buttons">
						<button class="ui basic primary cancel button" tabindex="3">{{.locale.Tr "repo.issues.cancel"}}</button>
						<button class="ui green save button" tabindex="2">{{.locale.Tr "repo.issues.save"}}</button>
					</div>
				</div>
			</template>
		{{end}}

		{{template "repo/issue/view_content/reference_issue_dialog" .}}
	</div>
{{end}}<|MERGE_RESOLUTION|>--- conflicted
+++ resolved
@@ -96,13 +96,8 @@
 										{{else}}
 											{{svg "octicon-chevron-down" 18}}
 										{{end}}
-<<<<<<< HEAD
-									</a>
+									</button>
 									<div class="gt-font-semibold gt-df gt-ac gt-mono">
-=======
-									</button>
-									<div class="gt-bold gt-df gt-ac gt-mono">
->>>>>>> 46476607
 										{{if $file.IsBin}}
 											<span class="gt-ml-1 gt-mr-3">
 												{{$.locale.Tr "repo.diff.bin"}}
