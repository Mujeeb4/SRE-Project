<div>
	<div class="diff-detail-box diff-box sticky gt-df gt-sb gt-ac">
		<div class="gt-df gt-ac gt-fw">
			{{if not .DiffNotAvailable}}
				<button class="diff-toggle-file-tree-button gt-df gt-ac not-mobile" data-show-text="{{.locale.Tr "repo.diff.show_file_tree"}}" data-hide-text="{{.locale.Tr "repo.diff.hide_file_tree"}}">
					{{/* the icon meaning is reversed here, "octicon-sidebar-collapse" means show the file tree */}}
					{{svg "octicon-sidebar-collapse" 20 "icon gt-hidden"}}
					{{svg "octicon-sidebar-expand" 20 "icon gt-hidden"}}
				</button>
				<script>
					// Default to true if unset
					const diffTreeVisible = localStorage?.getItem('diff_file_tree_visible') !== 'false';
					const diffTreeBtn = document.querySelector('.diff-toggle-file-tree-button');
					const diffTreeIcon = `.octicon-sidebar-${diffTreeVisible ? 'expand' : 'collapse'}`;
					diffTreeBtn.querySelector(diffTreeIcon).classList.remove('gt-hidden');
					diffTreeBtn.setAttribute('data-tooltip-content', diffTreeBtn.getAttribute(diffTreeVisible ? 'data-hide-text' : 'data-show-text'));
				</script>
				<div class="diff-detail-stats gt-df gt-ac gt-fw">
					{{svg "octicon-diff" 16 "gt-mr-2"}}{{.locale.Tr "repo.diff.stats_desc" .Diff.NumFiles .Diff.TotalAddition .Diff.TotalDeletion | Str2html}}
				</div>
			{{end}}
		</div>
		<div class="diff-detail-actions gt-df gt-ac gt-gap-2 gt-fw">
			{{if and .PageIsPullFiles $.SignedUserID (not .IsArchived) (not .DiffNotAvailable)}}
				<div class="gt-df gt-ac gt-fc gt-whitespace-nowrap gt-mr-2">
					<label for="viewed-files-summary" id="viewed-files-summary-label" data-text-changed-template="{{.locale.Tr "repo.pulls.viewed_files_label"}}">
						{{.locale.Tr "repo.pulls.viewed_files_label" .Diff.NumViewedFiles .Diff.NumFiles}}
					</label>
					<progress id="viewed-files-summary" value="{{.Diff.NumViewedFiles}}" max="{{.Diff.NumFiles}}"></progress>
				</div>
			{{end}}
			{{template "repo/diff/whitespace_dropdown" .}}
			{{template "repo/diff/options_dropdown" .}}
			{{if .PageIsPullFiles}}
				<div id="diff-commit-select" data-issuelink="{{$.Issue.Link}}" data-queryparams="?style={{if $.IsSplitStyle}}split{{else}}unified{{end}}&whitespace={{$.WhitespaceBehavior}}&show-outdated={{$.ShowOutdatedComments}}">
					{{/*
						the following will be replaced by vue component
						but this avoids any loading artifacts till the vue component is initialized
					*/}}
					<div class="ui jump dropdown basic button custom">
						{{svg "octicon-git-commit"}}
					</div>
				</div>
			{{end}}
			{{if and .PageIsPullFiles $.SignedUserID (not .IsArchived)}}
				{{template "repo/diff/new_review" .}}
			{{end}}
		</div>
	</div>
	{{if not .DiffNotAvailable}}
		{{if and .IsShowingOnlySingleCommit .PageIsPullFiles}}
			<div class="ui info message">
				<div>{{.locale.Tr "repo.pulls.showing_only_single_commit" (ShortSha .BeforeCommitID)}} - <a href="{{$.Issue.Link}}/files?style={{if $.IsSplitStyle}}split{{else}}unified{{end}}&whitespace={{$.WhitespaceBehavior}}&show-outdated={{$.ShowOutdatedComments}}">{{.locale.Tr "repo.pulls.show_all_commits"}}</a></div>
			</div>
		{{else if and (not .IsShowingAllCommits) .PageIsPullFiles}}
			<div class="ui info message">
				<div>{{.locale.Tr "repo.pulls.showing_specified_commit_range" (ShortSha .BeforeCommitID) (ShortSha .AfterCommitID)}} - <a href="{{$.Issue.Link}}/files?style={{if $.IsSplitStyle}}split{{else}}unified{{end}}&whitespace={{$.WhitespaceBehavior}}&show-outdated={{$.ShowOutdatedComments}}">{{.locale.Tr "repo.pulls.show_all_commits"}}</a></div>
			</div>
		{{end}}
		<script id="diff-data-script" type="module">
			const diffDataFiles = [{{range $i, $file := .Diff.Files}}{Name:"{{$file.Name}}",NameHash:"{{$file.NameHash}}",Type:{{$file.Type}},IsBin:{{$file.IsBin}},Addition:{{$file.Addition}},Deletion:{{$file.Deletion}},IsViewed:{{$file.IsViewed}}},{{end}}];
			const diffData = {
				isIncomplete: {{.Diff.IsIncomplete}},
				tooManyFilesMessage: "{{$.locale.Tr "repo.diff.too_many_files"}}",
				binaryFileMessage: "{{$.locale.Tr "repo.diff.bin"}}",
				showMoreMessage: "{{.locale.Tr "repo.diff.show_more"}}",
				statisticsMessage: "{{.locale.Tr "repo.diff.stats_desc_file"}}",
				linkLoadMore: "{{$.Link}}?skip-to={{.Diff.End}}&file-only=true",
			};

			// for first time loading, the diffFileInfo is a plain object
			// after the Vue component is mounted, the diffFileInfo is a reactive object
			// keep in mind that this script block would be executed many times when loading more files, by "loadMoreFiles"
			let diffFileInfo = window.config.pageData.diffFileInfo || {
				files:[],
				fileTreeIsVisible: false,
				fileListIsVisible: false,
				isLoadingNewData: false,
				selectedItem: '',
			};
			diffFileInfo = Object.assign(diffFileInfo, diffData);
			diffFileInfo.files.push(...diffDataFiles);
			window.config.pageData.diffFileInfo = diffFileInfo;
		</script>
		<div id="diff-file-list"></div>
	{{end}}
	<div id="diff-container">
		{{if .DiffNotAvailable}}
			<h4>{{.locale.Tr "repo.diff.data_not_available"}}</h4>
		{{else}}
			<div id="diff-file-tree" class="gt-hidden"></div>
			<script>
				if (diffTreeVisible) document.getElementById('diff-file-tree').classList.remove('gt-hidden');
			</script>
			<div id="diff-file-boxes" class="sixteen wide column">
				{{range $i, $file := .Diff.Files}}
					{{/*notice: the index of Diff.Files should not be used for element ID, because the index will be restarted from 0 when doing load-more for PRs with a lot of files*/}}
					{{$blobBase := call $.GetBlobByPathForCommit $.BeforeCommit $file.OldName}}
					{{$blobHead := call $.GetBlobByPathForCommit $.HeadCommit $file.Name}}
					{{$isImage := or (call $.IsBlobAnImage $blobBase) (call $.IsBlobAnImage $blobHead)}}
					{{$isCsv := (call $.IsCsvFile $file)}}
					{{$showFileViewToggle := or $isImage (and (not $file.IsIncomplete) $isCsv)}}
					{{$isExpandable := or (gt $file.Addition 0) (gt $file.Deletion 0) $file.IsBin}}
<<<<<<< HEAD
					{{$isReviewFile := and $.IsSigned $.PageIsPullFiles (not $.IsArchived) $.IsShowingAllCommits}}
					<div class="diff-file-box diff-box file-content {{TabSizeClass $.Editorconfig $file.Name}} gt-mt-3" id="diff-{{$file.NameHash}}" data-old-filename="{{$file.OldName}}" data-new-filename="{{$file.Name}}" {{if or ($file.ShouldBeHidden) (not $isExpandable)}}data-folded="true"{{end}}>
=======
					{{$isReviewFile := and $.IsSigned $.PageIsPullFiles (not $.IsArchived)}}
					<div class="diff-file-box diff-box file-content {{TabSizeClass $.Editorconfig $file.Name}} gt-mt-0" id="diff-{{$file.NameHash}}" data-old-filename="{{$file.OldName}}" data-new-filename="{{$file.Name}}" {{if or ($file.ShouldBeHidden) (not $isExpandable)}}data-folded="true"{{end}}>
>>>>>>> 4971a105
						<h4 class="diff-file-header sticky-2nd-row ui top attached normal header gt-df gt-ac gt-sb gt-fw">
							<div class="diff-file-name gt-df gt-ac gt-gap-2 gt-fw">
								<button class="fold-file btn interact-bg gt-p-2{{if not $isExpandable}} gt-invisible{{end}}">
									{{if $file.ShouldBeHidden}}
										{{svg "octicon-chevron-right" 18}}
									{{else}}
										{{svg "octicon-chevron-down" 18}}
									{{end}}
								</button>
								<div class="gt-font-semibold gt-df gt-ac gt-mono">
									{{if $file.IsBin}}
										<span class="gt-ml-1 gt-mr-3">
											{{$.locale.Tr "repo.diff.bin"}}
										</span>
									{{else}}
										{{template "repo/diff/stats" dict "file" . "root" $}}
									{{end}}
								</div>
								<span class="file gt-mono"><a class="muted file-link" title="{{if $file.IsRenamed}}{{$file.OldName}} → {{end}}{{$file.Name}}" href="#diff-{{$file.NameHash}}">{{if $file.IsRenamed}}{{$file.OldName}} → {{end}}{{$file.Name}}</a>{{if .IsLFSFile}} ({{$.locale.Tr "repo.stored_lfs"}}){{end}}</span>
								<button class="btn interact-fg gt-p-3" data-clipboard-text="{{$file.Name}}">{{svg "octicon-copy" 14}}</button>
								{{if $file.IsGenerated}}
									<span class="ui label">{{$.locale.Tr "repo.diff.generated"}}</span>
								{{end}}
								{{if $file.IsVendored}}
									<span class="ui label">{{$.locale.Tr "repo.diff.vendored"}}</span>
								{{end}}
								{{if and $file.Mode $file.OldMode}}
									<span class="gt-ml-4 gt-mono">{{$file.OldMode}} → {{$file.Mode}}</span>
								{{else if $file.Mode}}
									<span class="gt-ml-4 gt-mono">{{$file.Mode}}</span>
								{{end}}
							</div>
							<div class="diff-file-header-actions gt-df gt-ac gt-gap-2 gt-fw">
								{{if $showFileViewToggle}}
									<div class="ui compact icon buttons">
										<button class="ui tiny basic button file-view-toggle" data-toggle-selector="#diff-source-{{$file.NameHash}}" data-tooltip-content="{{$.locale.Tr "repo.file_view_source"}}">{{svg "octicon-code"}}</button>
										<button class="ui tiny basic button file-view-toggle active" data-toggle-selector="#diff-rendered-{{$file.NameHash}}" data-tooltip-content="{{$.locale.Tr "repo.file_view_rendered"}}">{{svg "octicon-file"}}</button>
									</div>
								{{end}}
								{{if $file.IsProtected}}
									<span class="ui basic label">{{$.locale.Tr "repo.diff.protected"}}</span>
								{{end}}
								{{if and $isReviewFile $file.HasChangedSinceLastReview}}
									<span class="changed-since-last-review unselectable not-mobile">{{$.locale.Tr "repo.pulls.has_changed_since_last_review"}}</span>
								{{end}}
								{{if not (or $file.IsIncomplete $file.IsBin $file.IsSubmodule)}}
									<button class="ui basic tiny button unescape-button not-mobile">{{$.locale.Tr "repo.unescape_control_characters"}}</button>
									<button class="ui basic tiny button escape-button gt-hidden">{{$.locale.Tr "repo.escape_control_characters"}}</button>
								{{end}}
								{{if and (not $file.IsSubmodule) (not $.PageIsWiki)}}
									{{if $file.IsDeleted}}
										<a class="ui basic tiny button" rel="nofollow" href="{{$.BeforeSourcePath}}/{{PathEscapeSegments .Name}}">{{$.locale.Tr "repo.diff.view_file"}}</a>
									{{else}}
										<a class="ui basic tiny button" rel="nofollow" href="{{$.SourcePath}}/{{PathEscapeSegments .Name}}">{{$.locale.Tr "repo.diff.view_file"}}</a>
									{{end}}
								{{end}}
								{{if $isReviewFile}}
									<label data-link="{{$.Issue.Link}}/viewed-files" data-headcommit="{{$.AfterCommitID}}" class="viewed-file-form unselectable{{if $file.IsViewed}} viewed-file-checked-form{{end}}">
										<input type="checkbox" name="{{$file.GetDiffFileName}}" autocomplete="off"{{if $file.IsViewed}} checked{{end}}> {{$.locale.Tr "repo.pulls.has_viewed_file"}}
									</label>
								{{end}}
							</div>
						</h4>
						<div class="diff-file-body ui attached unstackable table segment" {{if and $file.IsViewed $.IsShowingAllCommits}}data-folded="true"{{end}}>
							<div id="diff-source-{{$file.NameHash}}" class="file-body file-code unicode-escaped code-diff{{if $.IsSplitStyle}} code-diff-split{{else}} code-diff-unified{{end}}{{if $showFileViewToggle}} gt-hidden{{end}}">
								{{if or $file.IsIncomplete $file.IsBin}}
									<div class="diff-file-body binary" style="padding: 5px 10px;">
										{{if $file.IsIncomplete}}
											{{if $file.IsIncompleteLineTooLong}}
												{{$.locale.Tr "repo.diff.file_suppressed_line_too_long"}}
											{{else}}
												{{$.locale.Tr "repo.diff.file_suppressed"}}
												<a class="ui basic tiny button diff-load-button" data-href="{{$.Link}}?file-only=true&files={{$file.Name}}&files={{$file.OldName}}">{{$.locale.Tr "repo.diff.load"}}</a>
											{{end}}
										{{else}}
											{{$.locale.Tr "repo.diff.bin_not_shown"}}
										{{end}}
									</div>
								{{else}}
									<table class="chroma" data-new-comment-url="{{$.Issue.Link}}/files/reviews/new_comment" data-path="{{$file.Name}}">
										{{if $.IsSplitStyle}}
											{{template "repo/diff/section_split" dict "file" . "root" $}}
										{{else}}
											{{template "repo/diff/section_unified" dict "file" . "root" $}}
										{{end}}
									</table>
								{{end}}
							</div>
							{{if $showFileViewToggle}}
								{{/* for image or CSV, it can have a horizontal scroll bar, there won't be review comment context menu (position absolute) which would be clipped by "overflow" */}}
								<div id="diff-rendered-{{$file.NameHash}}" class="file-body file-code {{if $.IsSplitStyle}}code-diff-split{{else}}code-diff-unified{{end}} gt-overflow-x-scroll">
									<table class="chroma gt-w-100">
										{{if $isImage}}
											{{template "repo/diff/image_diff" dict "file" . "root" $ "blobBase" $blobBase "blobHead" $blobHead}}
										{{else}}
											{{template "repo/diff/csv_diff" dict "file" . "root" $ "blobBase" $blobBase "blobHead" $blobHead}}
										{{end}}
									</table>
								</div>
							{{end}}
						</div>
					</div>
				{{end}}

				{{if .Diff.IsIncomplete}}
					<div class="diff-file-box diff-box file-content gt-mt-3" id="diff-incomplete">
						<h4 class="ui top attached normal header gt-df gt-ac gt-sb">
							{{$.locale.Tr "repo.diff.too_many_files"}}
							<a class="ui basic tiny button" id="diff-show-more-files" data-href="{{$.Link}}?skip-to={{.Diff.End}}&file-only=true">{{.locale.Tr "repo.diff.show_more"}}</a>
						</h4>
					</div>
				{{end}}
			</div>
		{{end}}
	</div>

	{{if and (not $.Repository.IsArchived) (not .DiffNotAvailable)}}
		<template id="issue-comment-editor-template">
			<div class="ui comment form">
				{{template "shared/combomarkdowneditor" (dict
					"locale" $.locale
					"MarkdownPreviewUrl" (print $.Repository.Link "/markup")
					"MarkdownPreviewContext" $.RepoLink
					"TextareaName" "content"
					"DropzoneParentContainer" ".ui.form"
				)}}
				<div class="text right edit buttons">
					<button class="ui basic primary cancel button" tabindex="3">{{.locale.Tr "repo.issues.cancel"}}</button>
					<button class="ui green save button" tabindex="2">{{.locale.Tr "repo.issues.save"}}</button>
				</div>
			</div>
		</template>
	{{end}}
	{{if (not .DiffNotAvailable)}}
		{{template "repo/issue/view_content/reference_issue_dialog" .}}
	{{end}}
</div><|MERGE_RESOLUTION|>--- conflicted
+++ resolved
@@ -101,13 +101,8 @@
 					{{$isCsv := (call $.IsCsvFile $file)}}
 					{{$showFileViewToggle := or $isImage (and (not $file.IsIncomplete) $isCsv)}}
 					{{$isExpandable := or (gt $file.Addition 0) (gt $file.Deletion 0) $file.IsBin}}
-<<<<<<< HEAD
-					{{$isReviewFile := and $.IsSigned $.PageIsPullFiles (not $.IsArchived) $.IsShowingAllCommits}}
-					<div class="diff-file-box diff-box file-content {{TabSizeClass $.Editorconfig $file.Name}} gt-mt-3" id="diff-{{$file.NameHash}}" data-old-filename="{{$file.OldName}}" data-new-filename="{{$file.Name}}" {{if or ($file.ShouldBeHidden) (not $isExpandable)}}data-folded="true"{{end}}>
-=======
-					{{$isReviewFile := and $.IsSigned $.PageIsPullFiles (not $.IsArchived)}}
+          {{$isReviewFile := and $.IsSigned $.PageIsPullFiles (not $.IsArchived) $.IsShowingAllCommits}}
 					<div class="diff-file-box diff-box file-content {{TabSizeClass $.Editorconfig $file.Name}} gt-mt-0" id="diff-{{$file.NameHash}}" data-old-filename="{{$file.OldName}}" data-new-filename="{{$file.Name}}" {{if or ($file.ShouldBeHidden) (not $isExpandable)}}data-folded="true"{{end}}>
->>>>>>> 4971a105
 						<h4 class="diff-file-header sticky-2nd-row ui top attached normal header gt-df gt-ac gt-sb gt-fw">
 							<div class="diff-file-name gt-df gt-ac gt-gap-2 gt-fw">
 								<button class="fold-file btn interact-bg gt-p-2{{if not $isExpandable}} gt-invisible{{end}}">
