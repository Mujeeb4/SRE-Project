{{$showFileTree := (and (not .DiffNotAvailable) (gt .Diff.NumFiles 1))}}
<div>
	<div class="diff-detail-box diff-box">
		<div class="tw-flex tw-items-center tw-flex-wrap tw-gap-2 gt-ml-1">
			{{if $showFileTree}}
				<button class="diff-toggle-file-tree-button not-mobile btn interact-fg" data-show-text="{{ctx.Locale.Tr "repo.diff.show_file_tree"}}" data-hide-text="{{ctx.Locale.Tr "repo.diff.hide_file_tree"}}">
					{{/* the icon meaning is reversed here, "octicon-sidebar-collapse" means show the file tree */}}
					{{svg "octicon-sidebar-collapse" 20 "icon gt-hidden"}}
					{{svg "octicon-sidebar-expand" 20 "icon gt-hidden"}}
				</button>
				<script>
					// Default to true if unset
					const diffTreeVisible = localStorage?.getItem('diff_file_tree_visible') !== 'false';
					const diffTreeBtn = document.querySelector('.diff-toggle-file-tree-button');
					const diffTreeIcon = `.octicon-sidebar-${diffTreeVisible ? 'expand' : 'collapse'}`;
					diffTreeBtn.querySelector(diffTreeIcon).classList.remove('gt-hidden');
					diffTreeBtn.setAttribute('data-tooltip-content', diffTreeBtn.getAttribute(diffTreeVisible ? 'data-hide-text' : 'data-show-text'));
				</script>
			{{end}}
			{{if not .DiffNotAvailable}}
				<div class="diff-detail-stats tw-flex tw-items-center tw-flex-wrap">
					{{svg "octicon-diff" 16 "gt-mr-2"}}{{ctx.Locale.Tr "repo.diff.stats_desc" .Diff.NumFiles .Diff.TotalAddition .Diff.TotalDeletion}}
				</div>
			{{end}}
		</div>
		<div class="diff-detail-actions">
			{{if and .PageIsPullFiles $.SignedUserID (not .IsArchived) (not .DiffNotAvailable)}}
				<div class="not-mobile tw-flex tw-items-center tw-flex-col tw-whitespace-nowrap gt-mr-2">
					<label for="viewed-files-summary" id="viewed-files-summary-label" data-text-changed-template="{{ctx.Locale.Tr "repo.pulls.viewed_files_label"}}">
						{{ctx.Locale.Tr "repo.pulls.viewed_files_label" .Diff.NumViewedFiles .Diff.NumFiles}}
					</label>
					<progress id="viewed-files-summary" value="{{.Diff.NumViewedFiles}}" max="{{.Diff.NumFiles}}"></progress>
				</div>
			{{end}}
			{{template "repo/diff/whitespace_dropdown" .}}
			{{template "repo/diff/options_dropdown" .}}
			{{if .PageIsPullFiles}}
				<div id="diff-commit-select" data-issuelink="{{$.Issue.Link}}" data-queryparams="?style={{if $.IsSplitStyle}}split{{else}}unified{{end}}&whitespace={{$.WhitespaceBehavior}}&show-outdated={{$.ShowOutdatedComments}}" data-filter_changes_by_commit="{{ctx.Locale.Tr "repo.pulls.filter_changes_by_commit"}}">
					{{/*
						the following will be replaced by vue component
						but this avoids any loading artifacts till the vue component is initialized
					*/}}
					<div class="ui jump dropdown basic button custom">
						{{svg "octicon-git-commit"}}
					</div>
				</div>
			{{end}}
			{{if and .PageIsPullFiles $.SignedUserID (not .IsArchived)}}
				{{template "repo/diff/new_review" .}}
			{{end}}
		</div>
	</div>
	{{if not .DiffNotAvailable}}
		{{if and .IsShowingOnlySingleCommit .PageIsPullFiles}}
			<div class="ui info message">
				<div>{{ctx.Locale.Tr "repo.pulls.showing_only_single_commit" (ShortSha .AfterCommitID)}} - <a href="{{$.Issue.Link}}/files?style={{if $.IsSplitStyle}}split{{else}}unified{{end}}&whitespace={{$.WhitespaceBehavior}}&show-outdated={{$.ShowOutdatedComments}}">{{ctx.Locale.Tr "repo.pulls.show_all_commits"}}</a></div>
			</div>
		{{else if and (not .IsShowingAllCommits) .PageIsPullFiles}}
			<div class="ui info message">
				<div>{{ctx.Locale.Tr "repo.pulls.showing_specified_commit_range" (ShortSha .BeforeCommitID) (ShortSha .AfterCommitID)}} - <a href="{{$.Issue.Link}}/files?style={{if $.IsSplitStyle}}split{{else}}unified{{end}}&whitespace={{$.WhitespaceBehavior}}&show-outdated={{$.ShowOutdatedComments}}">{{ctx.Locale.Tr "repo.pulls.show_all_commits"}}</a></div>
			</div>
		{{end}}
		<script id="diff-data-script" type="module">
			const diffDataFiles = [{{range $i, $file := .Diff.Files}}{Name:"{{$file.Name}}",NameHash:"{{$file.NameHash}}",Type:{{$file.Type}},IsBin:{{$file.IsBin}},Addition:{{$file.Addition}},Deletion:{{$file.Deletion}},IsViewed:{{$file.IsViewed}}},{{end}}];
			const diffData = {
				isIncomplete: {{.Diff.IsIncomplete}},
				tooManyFilesMessage: "{{ctx.Locale.Tr "repo.diff.too_many_files"}}",
				binaryFileMessage: "{{ctx.Locale.Tr "repo.diff.bin"}}",
				showMoreMessage: "{{ctx.Locale.Tr "repo.diff.show_more"}}",
				statisticsMessage: "{{ctx.Locale.Tr "repo.diff.stats_desc_file"}}",
				linkLoadMore: "?skip-to={{.Diff.End}}&file-only=true",
			};

			// for first time loading, the diffFileInfo is a plain object
			// after the Vue component is mounted, the diffFileInfo is a reactive object
			// keep in mind that this script block would be executed many times when loading more files, by "loadMoreFiles"
			let diffFileInfo = window.config.pageData.diffFileInfo || {
				files:[],
				fileTreeIsVisible: false,
				fileListIsVisible: false,
				isLoadingNewData: false,
				selectedItem: '',
			};
			diffFileInfo = Object.assign(diffFileInfo, diffData);
			diffFileInfo.files.push(...diffDataFiles);
			window.config.pageData.diffFileInfo = diffFileInfo;
		</script>
		<div id="diff-file-list"></div>
	{{end}}
	<div id="diff-container">
		{{if $showFileTree}}
			<div id="diff-file-tree" class="gt-hidden not-mobile"></div>
			<script>
				if (diffTreeVisible) document.getElementById('diff-file-tree').classList.remove('gt-hidden');
			</script>
		{{end}}
		{{if .DiffNotAvailable}}
			<h4>{{ctx.Locale.Tr "repo.diff.data_not_available"}}</h4>
		{{else}}
			<div id="diff-file-boxes" class="sixteen wide column">
				{{range $i, $file := .Diff.Files}}
					{{/*notice: the index of Diff.Files should not be used for element ID, because the index will be restarted from 0 when doing load-more for PRs with a lot of files*/}}
					{{$blobBase := call $.GetBlobByPathForCommit $.BeforeCommit $file.OldName}}
					{{$blobHead := call $.GetBlobByPathForCommit $.HeadCommit $file.Name}}
					{{$sniffedTypeBase := call $.GetSniffedTypeForBlob $blobBase}}
					{{$sniffedTypeHead := call $.GetSniffedTypeForBlob $blobHead}}
					{{$isImage:= or (call $.IsSniffedTypeAnImage $sniffedTypeBase) (call $.IsSniffedTypeAnImage $sniffedTypeHead)}}
					{{$isCsv := (call $.IsCsvFile $file)}}
					{{$showFileViewToggle := or $isImage (and (not $file.IsIncomplete) $isCsv)}}
					{{$isExpandable := or (gt $file.Addition 0) (gt $file.Deletion 0) $file.IsBin}}
					{{$isReviewFile := and $.IsSigned $.PageIsPullFiles (not $.IsArchived) $.IsShowingAllCommits}}
					<div class="diff-file-box diff-box file-content {{TabSizeClass $.Editorconfig $file.Name}} gt-mt-0" id="diff-{{$file.NameHash}}" data-old-filename="{{$file.OldName}}" data-new-filename="{{$file.Name}}" {{if or ($file.ShouldBeHidden) (not $isExpandable)}}data-folded="true"{{end}}>
<<<<<<< HEAD
						<h4 class="diff-file-header sticky-2nd-row ui top attached normal header tw-flex tw-items-center tw-justify-between tw-flex-wrap">
							<div class="diff-file-name tw-flex tw-items-center tw-gap-1 tw-flex-wrap">
=======
						<h4 class="diff-file-header sticky-2nd-row ui top attached header tw-font-normal tw-flex tw-items-center tw-justify-between tw-flex-wrap">
							<div class="diff-file-name tw-flex tw-items-center gt-gap-2 tw-flex-wrap">
>>>>>>> 5bd07737
								<button class="fold-file btn interact-bg gt-p-2{{if not $isExpandable}} tw-invisible{{end}}">
									{{if $file.ShouldBeHidden}}
										{{svg "octicon-chevron-right" 18}}
									{{else}}
										{{svg "octicon-chevron-down" 18}}
									{{end}}
								</button>
								<div class="tw-font-semibold tw-flex tw-items-center gt-mono">
									{{if $file.IsBin}}
										<span class="gt-ml-1 gt-mr-3">
											{{ctx.Locale.Tr "repo.diff.bin"}}
										</span>
									{{else}}
										{{template "repo/diff/stats" dict "file" . "root" $}}
									{{end}}
								</div>
								<span class="file gt-mono"><a class="muted file-link" title="{{if $file.IsRenamed}}{{$file.OldName}} → {{end}}{{$file.Name}}" href="#diff-{{$file.NameHash}}">{{if $file.IsRenamed}}{{$file.OldName}} → {{end}}{{$file.Name}}</a>{{if .IsLFSFile}} ({{ctx.Locale.Tr "repo.stored_lfs"}}){{end}}</span>
								<button class="btn interact-fg gt-p-3" data-clipboard-text="{{$file.Name}}">{{svg "octicon-copy" 14}}</button>
								{{if $file.IsGenerated}}
									<span class="ui label">{{ctx.Locale.Tr "repo.diff.generated"}}</span>
								{{end}}
								{{if $file.IsVendored}}
									<span class="ui label">{{ctx.Locale.Tr "repo.diff.vendored"}}</span>
								{{end}}
								{{if and $file.Mode $file.OldMode}}
									{{$old := ctx.Locale.Tr ($file.ModeTranslationKey $file.OldMode)}}
									{{$new := ctx.Locale.Tr ($file.ModeTranslationKey $file.Mode)}}
									<span class="gt-ml-4 gt-mono">{{ctx.Locale.Tr "git.filemode.changed_filemode" $old $new}}</span>
								{{else if $file.Mode}}
									<span class="gt-ml-4 gt-mono">{{ctx.Locale.Tr ($file.ModeTranslationKey $file.Mode)}}</span>
								{{end}}
							</div>
							<div class="diff-file-header-actions tw-flex tw-items-center tw-gap-1 tw-flex-wrap">
								{{if $showFileViewToggle}}
									<div class="ui compact icon buttons">
										<button class="ui tiny basic button file-view-toggle" data-toggle-selector="#diff-source-{{$file.NameHash}}" data-tooltip-content="{{ctx.Locale.Tr "repo.file_view_source"}}">{{svg "octicon-code"}}</button>
										<button class="ui tiny basic button file-view-toggle active" data-toggle-selector="#diff-rendered-{{$file.NameHash}}" data-tooltip-content="{{ctx.Locale.Tr "repo.file_view_rendered"}}">{{svg "octicon-file"}}</button>
									</div>
								{{end}}
								{{if $file.IsProtected}}
									<span class="ui basic label">{{ctx.Locale.Tr "repo.diff.protected"}}</span>
								{{end}}
								{{if and $isReviewFile $file.HasChangedSinceLastReview}}
									<span class="changed-since-last-review unselectable not-mobile">{{ctx.Locale.Tr "repo.pulls.has_changed_since_last_review"}}</span>
								{{end}}
								{{if not (or $file.IsIncomplete $file.IsBin $file.IsSubmodule)}}
									<button class="ui basic tiny button unescape-button not-mobile">{{ctx.Locale.Tr "repo.unescape_control_characters"}}</button>
									<button class="ui basic tiny button escape-button gt-hidden">{{ctx.Locale.Tr "repo.escape_control_characters"}}</button>
								{{end}}
								{{if and (not $file.IsSubmodule) (not $.PageIsWiki)}}
									{{if $file.IsDeleted}}
										<a class="ui basic tiny button" rel="nofollow" href="{{$.BeforeSourcePath}}/{{PathEscapeSegments .Name}}">{{ctx.Locale.Tr "repo.diff.view_file"}}</a>
									{{else}}
										<a class="ui basic tiny button" rel="nofollow" href="{{$.SourcePath}}/{{PathEscapeSegments .Name}}">{{ctx.Locale.Tr "repo.diff.view_file"}}</a>
									{{end}}
								{{end}}
								{{if $isReviewFile}}
									<label data-link="{{$.Issue.Link}}/viewed-files" data-headcommit="{{$.AfterCommitID}}" class="viewed-file-form unselectable{{if $file.IsViewed}} viewed-file-checked-form{{end}}">
										<input type="checkbox" name="{{$file.GetDiffFileName}}" autocomplete="off"{{if $file.IsViewed}} checked{{end}}> {{ctx.Locale.Tr "repo.pulls.has_viewed_file"}}
									</label>
								{{end}}
							</div>
						</h4>
						<div class="diff-file-body ui attached unstackable table segment" {{if and $file.IsViewed $.IsShowingAllCommits}}data-folded="true"{{end}}>
							<div id="diff-source-{{$file.NameHash}}" class="file-body file-code unicode-escaped code-diff{{if $.IsSplitStyle}} code-diff-split{{else}} code-diff-unified{{end}}{{if $showFileViewToggle}} gt-hidden{{end}}">
								{{if or $file.IsIncomplete $file.IsBin}}
									<div class="diff-file-body binary">
										{{if $file.IsIncomplete}}
											{{if $file.IsIncompleteLineTooLong}}
												{{ctx.Locale.Tr "repo.diff.file_suppressed_line_too_long"}}
											{{else}}
												{{ctx.Locale.Tr "repo.diff.file_suppressed"}}
												<a class="ui basic tiny button diff-load-button" data-href="?file-only=true&files={{$file.Name}}&files={{$file.OldName}}">{{ctx.Locale.Tr "repo.diff.load"}}</a>
											{{end}}
										{{else}}
											{{ctx.Locale.Tr "repo.diff.bin_not_shown"}}
										{{end}}
									</div>
								{{else}}
									<table class="chroma" data-new-comment-url="{{$.Issue.Link}}/files/reviews/new_comment" data-path="{{$file.Name}}">
										{{if $.IsSplitStyle}}
											{{template "repo/diff/section_split" dict "file" . "root" $}}
										{{else}}
											{{template "repo/diff/section_unified" dict "file" . "root" $}}
										{{end}}
									</table>
								{{end}}
							</div>
							{{if $showFileViewToggle}}
								{{/* for image or CSV, it can have a horizontal scroll bar, there won't be review comment context menu (position absolute) which would be clipped by "overflow" */}}
								<div id="diff-rendered-{{$file.NameHash}}" class="file-body file-code {{if $.IsSplitStyle}}code-diff-split{{else}}code-diff-unified{{end}} tw-overflow-x-scroll">
									<table class="chroma tw-w-full">
										{{if $isImage}}
											{{template "repo/diff/image_diff" dict "file" . "root" $ "blobBase" $blobBase "blobHead" $blobHead "sniffedTypeBase" $sniffedTypeBase "sniffedTypeHead" $sniffedTypeHead}}
										{{else}}
											{{template "repo/diff/csv_diff" dict "file" . "root" $ "blobBase" $blobBase "blobHead" $blobHead "sniffedTypeBase" $sniffedTypeBase "sniffedTypeHead" $sniffedTypeHead}}
										{{end}}
									</table>
								</div>
							{{end}}
						</div>
					</div>
				{{end}}

				{{if .Diff.IsIncomplete}}
					<div class="diff-file-box diff-box file-content gt-mt-3" id="diff-incomplete">
						<h4 class="ui top attached header tw-font-normal tw-flex tw-items-center tw-justify-between">
							{{ctx.Locale.Tr "repo.diff.too_many_files"}}
							<a class="ui basic tiny button" id="diff-show-more-files" data-href="?skip-to={{.Diff.End}}&file-only=true">{{ctx.Locale.Tr "repo.diff.show_more"}}</a>
						</h4>
					</div>
				{{end}}
			</div>
		{{end}}
	</div>

	{{if and (not $.Repository.IsArchived) (not .DiffNotAvailable)}}
		<template id="issue-comment-editor-template">
			<div class="ui comment form">
				{{template "shared/combomarkdowneditor" (dict
					"MarkdownPreviewUrl" (print $.Repository.Link "/markup")
					"MarkdownPreviewContext" $.RepoLink
					"TextareaName" "content"
					"DropzoneParentContainer" ".ui.form"
				)}}
				{{if .IsAttachmentEnabled}}
					<div class="field">
						{{template "repo/upload" .}}
					</div>
				{{end}}
				<div class="text right edit buttons">
					<button class="ui cancel button">{{ctx.Locale.Tr "repo.issues.cancel"}}</button>
					<button class="ui primary save button">{{ctx.Locale.Tr "repo.issues.save"}}</button>
				</div>
			</div>
		</template>
	{{end}}
	{{if (not .DiffNotAvailable)}}
		{{template "repo/issue/view_content/reference_issue_dialog" .}}
		{{template "shared/user/block_user_dialog" .}}
	{{end}}
</div><|MERGE_RESOLUTION|>--- conflicted
+++ resolved
@@ -110,13 +110,8 @@
 					{{$isExpandable := or (gt $file.Addition 0) (gt $file.Deletion 0) $file.IsBin}}
 					{{$isReviewFile := and $.IsSigned $.PageIsPullFiles (not $.IsArchived) $.IsShowingAllCommits}}
 					<div class="diff-file-box diff-box file-content {{TabSizeClass $.Editorconfig $file.Name}} gt-mt-0" id="diff-{{$file.NameHash}}" data-old-filename="{{$file.OldName}}" data-new-filename="{{$file.Name}}" {{if or ($file.ShouldBeHidden) (not $isExpandable)}}data-folded="true"{{end}}>
-<<<<<<< HEAD
-						<h4 class="diff-file-header sticky-2nd-row ui top attached normal header tw-flex tw-items-center tw-justify-between tw-flex-wrap">
-							<div class="diff-file-name tw-flex tw-items-center tw-gap-1 tw-flex-wrap">
-=======
 						<h4 class="diff-file-header sticky-2nd-row ui top attached header tw-font-normal tw-flex tw-items-center tw-justify-between tw-flex-wrap">
-							<div class="diff-file-name tw-flex tw-items-center gt-gap-2 tw-flex-wrap">
->>>>>>> 5bd07737
+							<div class="diff-file-name tw-flex tw-items-center tw-gap-2 tw-flex-wrap">
 								<button class="fold-file btn interact-bg gt-p-2{{if not $isExpandable}} tw-invisible{{end}}">
 									{{if $file.ShouldBeHidden}}
 										{{svg "octicon-chevron-right" 18}}
