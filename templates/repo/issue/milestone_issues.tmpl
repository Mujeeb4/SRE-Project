{{template "base/head" .}}
<div role="main" aria-label="{{.Title}}" class="page-content repository milestone-issue-list">
	{{template "repo/header" .}}
	<div class="ui container">
<<<<<<< HEAD
		<div class="tw-flex">
=======
		{{template "base/alert" .}}
		<div class="gt-df">
>>>>>>> bfa160fc
			<h1 class="gt-mb-3">{{.Milestone.Name}}</h1>
			{{if not .Repository.IsArchived}}
				<div class="text right tw-flex-1">
					{{if or .CanWriteIssues .CanWritePulls}}
						{{if .Milestone.IsClosed}}
							<a class="ui primary basic button link-action" href data-url="{{$.RepoLink}}/milestones/{{.MilestoneID}}/open">{{ctx.Locale.Tr "repo.milestones.open"}}
							</a>
						{{else}}
							<a class="ui red basic button link-action" href data-url="{{$.RepoLink}}/milestones/{{.MilestoneID}}/close">{{ctx.Locale.Tr "repo.milestones.close"}}
							</a>
						{{end}}
						<a class="ui button" href="{{.RepoLink}}/milestones/{{.MilestoneID}}/edit">{{ctx.Locale.Tr "repo.milestones.edit"}}</a>
					{{end}}
					<a class="ui primary button" href="{{.RepoLink}}/issues/new{{if .NewIssueChooseTemplate}}/choose{{end}}?milestone={{.MilestoneID}}">{{ctx.Locale.Tr "repo.issues.new"}}</a>
				</div>
			{{end}}
		</div>
		{{if .Milestone.RenderedContent}}
		<div class="markup content gt-mb-4">
				{{.Milestone.RenderedContent}}
		</div>
		{{end}}
		<div class="tw-flex tw-flex-col gt-gap-3">
			<progress class="milestone-progress-big" value="{{.Milestone.Completeness}}" max="100"></progress>
			<div class="tw-flex gt-gap-4">
				<div classs="tw-flex tw-content-center">
					{{$closedDate:= TimeSinceUnix .Milestone.ClosedDateUnix ctx.Locale}}
					{{if .IsClosed}}
						{{svg "octicon-clock"}} {{ctx.Locale.Tr "repo.milestones.closed" $closedDate}}
					{{else}}

						{{if .Milestone.DeadlineString}}
							<span{{if .IsOverdue}} class="text red"{{end}}>
								{{svg "octicon-calendar"}}
								{{DateTime "short" .Milestone.DeadlineString}}
							</span>
						{{else}}
							{{svg "octicon-calendar"}}
							{{ctx.Locale.Tr "repo.milestones.no_due_date"}}
						{{end}}
					{{end}}
				</div>
				<div class="gt-mr-3">{{ctx.Locale.Tr "repo.milestones.completeness" .Milestone.Completeness}}</div>
				{{if .TotalTrackedTime}}
					<div data-tooltip-content='{{ctx.Locale.Tr "tracked_time_summary"}}'>
						{{svg "octicon-clock"}}
						{{.TotalTrackedTime | Sec2Time}}
					</div>
				{{end}}
			</div>
		</div>
		<div class="divider"></div>

		{{template "repo/issue/filters" .}}

		{{template "shared/issuelist" dict "." . "listType" "milestone"}}
	</div>
</div>
{{template "base/footer" .}}<|MERGE_RESOLUTION|>--- conflicted
+++ resolved
@@ -2,12 +2,8 @@
 <div role="main" aria-label="{{.Title}}" class="page-content repository milestone-issue-list">
 	{{template "repo/header" .}}
 	<div class="ui container">
-<<<<<<< HEAD
+		{{template "base/alert" .}}
 		<div class="tw-flex">
-=======
-		{{template "base/alert" .}}
-		<div class="gt-df">
->>>>>>> bfa160fc
 			<h1 class="gt-mb-3">{{.Milestone.Name}}</h1>
 			{{if not .Repository.IsArchived}}
 				<div class="text right tw-flex-1">
