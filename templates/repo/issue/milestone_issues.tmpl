{{template "base/head" .}}
<div class="repository">
	{{template "repo/header" .}}
	<div class="ui container">
		<div class="ui three column stackable grid">
			<div class="column">
				<h3>{{.Milestone.Name}}</h3>
			</div>
			<div class="column center aligned">

			</div>
			{{if not .Repository.IsArchived}}
				<div class="column right aligned">
					{{if or .CanWriteIssues .CanWritePulls}}
					<a class="ui grey button" href="{{.RepoLink}}/milestones/{{.MilestoneID}}/edit">{{.i18n.Tr "repo.milestones.edit"}}</a>
					{{end}}
					<a class="ui green button" href="{{.RepoLink}}/issues/new?milestone={{.MilestoneID}}">{{.i18n.Tr "repo.issues.new"}}</a>
				</div>
			{{end}}
		</div>
        <div class="ui one column stackable grid">
            <div class="column">
                {{ $closedDate:= TimeSinceUnix .Milestone.ClosedDateUnix $.Lang }}
                {{if .IsClosed}}
					{{svg "octicon-clock" 16}} {{$.i18n.Tr "repo.milestones.closed" $closedDate|Str2html}}
                {{else}}
					{{svg "octicon-calendar" 16}}
                    {{if .Milestone.DeadlineString}}
                        <span {{if .IsOverdue}}class="overdue"{{end}}>{{.Milestone.DeadlineString}}</span>
                    {{else}}
                        {{$.i18n.Tr "repo.milestones.no_due_date"}}
                    {{end}}
                {{end}}
                &nbsp;
                <b>{{.i18n.Tr "repo.milestones.completeness" .Milestone.Completeness}}</b>
            </div>
        </div>
		<div class="ui divider"></div>
		<div id="issue-filters" class="ui stackable grid">
			<div class="six wide column">
				<div class="ui tiny basic status buttons">
					<a class="ui {{if not .IsShowClosed}}green active{{end}} basic button" href="{{$.Link}}?q={{$.Keyword}}&type={{$.ViewType}}&sort={{$.SortType}}&state=open&labels={{.SelectLabels}}&assignee={{.AssigneeID}}">
						{{svg "octicon-issue-opened" 16}}
						{{.i18n.Tr "repo.issues.open_tab" .IssueStats.OpenCount}}
					</a>
					<a class="ui {{if .IsShowClosed}}red active{{end}} basic button" href="{{$.Link}}?q={{$.Keyword}}&type={{.ViewType}}&sort={{$.SortType}}&state=closed&labels={{.SelectLabels}}&assignee={{.AssigneeID}}">
						{{svg "octicon-issue-closed" 16}}
						{{.i18n.Tr "repo.issues.close_tab" .IssueStats.ClosedCount}}
					</a>
				</div>
			</div>
			<div class="ten wide right aligned column">
				<div class="ui secondary filter stackable menu labels">
					<!-- Label -->
					<div class="ui {{if not .Labels}}disabled{{end}} dropdown jump item label-filter" style="margin-left: auto">
						<span class="text">
							{{.i18n.Tr "repo.issues.filter_label"}}
							<i class="dropdown icon"></i>
						</span>
						<div class="menu">
							<span class="info">{{.i18n.Tr "repo.issues.filter_label_exclude" | Safe}}</span>
							<a class="item" href="{{$.Link}}?q={{$.Keyword}}&type={{$.ViewType}}&sort={{$.SortType}}&state={{$.State}}&assignee={{$.AssigneeID}}">{{.i18n.Tr "repo.issues.filter_label_no_select"}}</a>
							{{range .Labels}}
								<a class="item label-filter-item" href="{{$.Link}}?q={{$.Keyword}}&type={{$.ViewType}}&sort={{$.SortType}}&state={{$.State}}&labels={{.ID}}&assignee={{$.AssigneeID}}" data-label-id="{{.ID}}">{{if .IsExcluded}}{{svg "octicon-circle-slash" 16}}{{else if contain $.SelLabelIDs .ID}}{{svg "octicon-check" 16}}{{end}}<span class="label color" style="background-color: {{.Color}}"></span> {{.Name | RenderEmoji}}</a>
							{{end}}
						</div>
					</div>

					<!-- Assignee -->
					<div class="ui {{if not .Assignees}}disabled{{end}} dropdown jump item">
						<span class="text">
							{{.i18n.Tr "repo.issues.filter_assignee"}}
							<i class="dropdown icon"></i>
						</span>
						<div class="menu">
							<a class="item" href="{{$.Link}}?q={{$.Keyword}}&type={{$.ViewType}}&sort={{$.SortType}}&state={{$.State}}&labels={{.SelectLabels}}">{{.i18n.Tr "repo.issues.filter_assginee_no_select"}}</a>
							{{range .Assignees}}
								<a class="{{if eq $.AssigneeID .ID}}active selected{{end}} item" href="{{$.Link}}?type={{$.ViewType}}&sort={{$.SortType}}&state={{$.State}}&labels={{$.SelectLabels}}&assignee={{.ID}}"><img src="{{.RelAvatarLink}}"> {{.GetDisplayName}}</a>
							{{end}}
						</div>
					</div>

					{{if .IsSigned}}
						<!-- Type -->
						<div class="ui dropdown type jump item">
							<span class="text">
								{{.i18n.Tr "repo.issues.filter_type"}}
								<i class="dropdown icon"></i>
							</span>
							<div class="menu">
								<a class="{{if eq .ViewType "all"}}active{{end}} item" href="{{$.Link}}?q={{$.Keyword}}&type=all&sort={{$.SortType}}&state={{$.State}}&labels={{.SelectLabels}}&assignee={{$.AssigneeID}}">{{.i18n.Tr "repo.issues.filter_type.all_issues"}}</a>
								<a class="{{if eq .ViewType "assigned"}}active{{end}} item" href="{{$.Link}}?q={{$.Keyword}}&type=assigned&sort={{$.SortType}}&state={{$.State}}&labels={{.SelectLabels}}&assignee={{.SignedUser.ID}}">{{.i18n.Tr "repo.issues.filter_type.assigned_to_you"}}</a>
								<a class="{{if eq .ViewType "created_by"}}active{{end}} item" href="{{$.Link}}?q={{$.Keyword}}&type=created_by&sort={{$.SortType}}&state={{$.State}}&labels={{.SelectLabels}}&assignee={{$.AssigneeID}}">{{.i18n.Tr "repo.issues.filter_type.created_by_you"}}</a>
								<a class="{{if eq .ViewType "mentioned"}}active{{end}} item" href="{{$.Link}}?q={{$.Keyword}}&type=mentioned&sort={{$.SortType}}&state={{$.State}}&labels={{.SelectLabels}}&assignee={{$.AssigneeID}}">{{.i18n.Tr "repo.issues.filter_type.mentioning_you"}}</a>
							</div>
						</div>
					{{end}}

					<!-- Sort -->
					<div class="ui dropdown type jump item">
						<span class="text">
							{{.i18n.Tr "repo.issues.filter_sort"}}
							<i class="dropdown icon"></i>
						</span>
						<div class="menu">
							<a class="{{if or (eq .SortType "latest") (not .SortType)}}active{{end}} item" href="{{$.Link}}?q={{$.Keyword}}&type={{$.ViewType}}&sort=latest&state={{$.State}}&labels={{.SelectLabels}}&assignee={{$.AssigneeID}}">{{.i18n.Tr "repo.issues.filter_sort.latest"}}</a>
							<a class="{{if eq .SortType "oldest"}}active{{end}} item" href="{{$.Link}}?q={{$.Keyword}}&type={{$.ViewType}}&sort=oldest&state={{$.State}}&labels={{.SelectLabels}}&assignee={{$.AssigneeID}}">{{.i18n.Tr "repo.issues.filter_sort.oldest"}}</a>
							<a class="{{if eq .SortType "recentupdate"}}active{{end}} item" href="{{$.Link}}?q={{$.Keyword}}&type={{$.ViewType}}&sort=recentupdate&state={{$.State}}&labels={{.SelectLabels}}&assignee={{$.AssigneeID}}">{{.i18n.Tr "repo.issues.filter_sort.recentupdate"}}</a>
							<a class="{{if eq .SortType "leastupdate"}}active{{end}} item" href="{{$.Link}}?q={{$.Keyword}}&type={{$.ViewType}}&sort=leastupdate&state={{$.State}}&labels={{.SelectLabels}}&assignee={{$.AssigneeID}}">{{.i18n.Tr "repo.issues.filter_sort.leastupdate"}}</a>
							<a class="{{if eq .SortType "mostcomment"}}active{{end}} item" href="{{$.Link}}?q={{$.Keyword}}&type={{$.ViewType}}&sort=mostcomment&state={{$.State}}&labels={{.SelectLabels}}&assignee={{$.AssigneeID}}">{{.i18n.Tr "repo.issues.filter_sort.mostcomment"}}</a>
							<a class="{{if eq .SortType "leastcomment"}}active{{end}} item" href="{{$.Link}}?q={{$.Keyword}}&type={{$.ViewType}}&sort=leastcomment&state={{$.State}}&labels={{.SelectLabels}}&assignee={{$.AssigneeID}}">{{.i18n.Tr "repo.issues.filter_sort.leastcomment"}}</a>
						</div>
					</div>
				</div>
			</div>
		</div>
		<div id="issue-actions" class="ui stackable grid hide">
			<div class="six wide column">
				<div class="ui tiny basic status buttons">
					<a class="ui {{if not .IsShowClosed}}green active{{end}} basic button" href="{{$.Link}}?q={{$.Keyword}}&type={{$.ViewType}}&sort={{$.SortType}}&state=open&labels={{.SelectLabels}}&assignee={{.AssigneeID}}">
						{{svg "octicon-issue-opened" 16}}
						{{.i18n.Tr "repo.issues.open_tab" .IssueStats.OpenCount}}
					</a>
					<a class="ui {{if .IsShowClosed}}red active{{end}} basic button" href="{{$.Link}}?q={{$.Keyword}}&type={{.ViewType}}&sort={{$.SortType}}&state=closed&labels={{.SelectLabels}}&assignee={{.AssigneeID}}">
						{{svg "octicon-issue-closed" 16}}
						{{.i18n.Tr "repo.issues.close_tab" .IssueStats.ClosedCount}}
					</a>
				</div>
			</div>

			{{/* Ten wide does not cope well and makes the columns stack.
			This seems to be related to jQuery's hide/show: in fact, switching
			issue-actions and issue-filters and having this ten wide will show
			this one correctly, but not the other one. */}}
			<div class="nine wide right aligned right floated column">
				<div class="ui secondary filter stackable menu">
					<!-- Action Button -->
					{{if .IsShowClosed}}
						<div class="ui green active basic button issue-action" data-action="open" data-url="{{$.RepoLink}}/issues/status" style="margin-left: auto">{{.i18n.Tr "repo.issues.action_open"}}</div>
					{{else}}
						<div class="ui red active basic button issue-action" data-action="close" data-url="{{$.RepoLink}}/issues/status" style="margin-left: auto">{{.i18n.Tr "repo.issues.action_close"}}</div>
					{{end}}
					<!-- Labels -->
					<div class="ui {{if not .Labels}}disabled{{end}} dropdown jump item">
						<span class="text">
							{{.i18n.Tr "repo.issues.action_label"}}
							<i class="dropdown icon"></i>
						</span>
						<div class="menu">
							{{range .Labels}}
								<div class="item issue-action" data-action="toggle" data-element-id="{{.ID}}" data-url="{{$.RepoLink}}/issues/labels">
									{{if contain $.SelLabelIDs .ID}}{{svg "octicon-check" 16}}{{end}}<span class="label color" style="background-color: {{.Color}}"></span> {{.Name | RenderEmoji}}
								</div>
							{{end}}
						</div>
					</div>

					<!-- Assignees -->
					<div class="ui {{if not .Assignees}}disabled{{end}} dropdown jump item">
						<span class="text">
							{{.i18n.Tr "repo.issues.action_assignee"}}
							<i class="dropdown icon"></i>
						</span>
						<div class="menu">
							<div class="item issue-action" data-element-id="0" data-url="{{$.Link}}/assignee">
								{{.i18n.Tr "repo.issues.action_assignee_no_select"}}
							</div>
							{{range .Assignees}}
								<div class="item issue-action" data-element-id="{{.ID}}" data-url="{{$.RepoLink}}/issues/assignee">
									<img src="{{.RelAvatarLink}}"> {{.GetDisplayName}}
								</div>
							{{end}}
						</div>
					</div>
				</div>
			</div>
		</div>

		<div class="issue list">
			{{ $approvalCounts := .ApprovalCounts}}
			{{range .Issues}}
				{{ $timeStr:= TimeSinceUnix .CreatedUnix $.Lang }}
				<li class="item">
					{{if or (and $.CanWriteIssues (not .IsPull)) (and $.CanWritePulls .IsPull)}}
					<div class="ui checkbox issue-checkbox">
						<input type="checkbox" data-issue-id={{.ID}}></input>
					</div>
					{{end}}
					<div class="ui {{if .IsClosed}}{{if .IsPull}}{{if .PullRequest.HasMerged}}purple{{else}}red{{end}}{{else}}red{{end}}{{else}}{{if .IsRead}}white{{else}}green{{end}}{{end}} label">#{{.Index}}</div>
					<a class="title" href="{{$.RepoLink}}/issues/{{.Index}}">{{.Title | RenderEmoji}}</a>

					{{if .IsPull }}
						{{if (index $.CommitStatus .PullRequest.ID)}}
							{{template "repo/commit_status" (index $.CommitStatus .PullRequest.ID)}}
						{{end}}
					{{end}}

					{{range .Labels}}
						<a class="ui label" href="{{$.Link}}?q={{$.Keyword}}&type={{$.ViewType}}&state={{$.State}}&labels={{.ID}}&assignee={{$.AssigneeID}}" style="color: {{.ForegroundColor}}; background-color: {{.Color}}" title="{{.Description}}">{{.Name | RenderEmoji}}</a>
					{{end}}

					{{if .NumComments}}
						<span class="comment ui right">{{svg "octicon-comment" 16}} {{.NumComments}}</span>
					{{end}}

					{{if .TotalTrackedTime}}
						<span class="comment ui right">{{svg "octicon-clock" 16}} {{.TotalTrackedTime | Sec2Time}}</span>
					{{end}}

					<p class="desc">
						{{ $timeStr := TimeSinceUnix .GetLastEventTimestamp $.Lang }}
						{{if .OriginalAuthor }}
							{{$.i18n.Tr .GetLastEventLabelFake $timeStr .OriginalAuthor | Safe}}
						{{else if gt .Poster.ID 0}}
							{{$.i18n.Tr .GetLastEventLabel $timeStr .Poster.HomeLink (.Poster.GetDisplayName | Escape) | Safe}}
						{{else}}
							{{$.i18n.Tr .GetLastEventLabelFake $timeStr (.Poster.GetDisplayName | Escape) | Safe}}
						{{end}}

						{{if .Ref}}
<<<<<<< HEAD
							<a class="ref" href="{{index $.IssueRefURLs .ID}}">
								<span class="octicon octicon-git-branch"></span> {{index $.IssueRefEndNames .ID}}
=======
							<a class="ref" href="{{$.RepoLink}}/src/branch/{{.Ref}}">
								{{svg "octicon-git-branch" 16}} {{.Ref}}
>>>>>>> 6e23a1b8
							</a>
						{{end}}
						{{$tasks := .GetTasks}}
						{{if gt $tasks 0}}
							{{$tasksDone := .GetTasksDone}}
							<span class="checklist">
								{{svg "octicon-checklist" 16}} {{$tasksDone}} / {{$tasks}} <span class="progress-bar"><span class="progress" style="width:calc(100% * {{$tasksDone}} / {{$tasks}});"></span></span>
							</span>
						{{end}}
						{{if ne .DeadlineUnix 0}}
							{{svg "octicon-calendar" 16}}
							<span{{if .IsOverdue}} class="overdue"{{end}}>{{.DeadlineUnix.FormatShort}}</span>
						{{end}}
						{{range .Assignees}}
							<a class="ui right assignee poping up" href="{{.HomeLink}}" data-content="{{.Name}}" data-variation="inverted" data-position="left center">
								<img class="ui avatar image" src="{{.RelAvatarLink}}">
							</a>
						{{end}}
						{{if .IsPull}}
							{{$approveOfficial := call $approvalCounts .ID "approve"}}
							{{$rejectOfficial := call $approvalCounts .ID "reject"}}
							{{$waitingOfficial := call $approvalCounts .ID "waiting"}}
							{{if gt $approveOfficial 0}}
								<span class="approvals">{{svg "octicon-check" 16}}
									{{$.i18n.Tr (TrN $.i18n.Lang $approveOfficial "repo.pulls.approve_count_1" "repo.pulls.approve_count_n") $approveOfficial}}
								</span>
							{{end}}

							{{if gt $rejectOfficial 0}}
								<span class="rejects">{{svg "octicon-request-changes" 16}}
									{{$.i18n.Tr (TrN $.i18n.Lang $rejectOfficial "repo.pulls.reject_count_1" "repo.pulls.reject_count_n") $rejectOfficial}}
								</span>
							{{end}}

							{{if gt $waitingOfficial 0}}
								<span class="waiting">{{svg "octicon-eye" 16}}
									{{$.i18n.Tr (TrN $.i18n.Lang $waitingOfficial "repo.pulls.waiting_count_1" "repo.pulls.waiting_count_n") $waitingOfficial}}
								</span>
							{{end}}

							{{if and (not .PullRequest.HasMerged) (gt (len .PullRequest.ConflictedFiles) 0)}}
								<span class="conflicting">{{svg "octicon-mirror" 16}} {{$.i18n.Tr (TrN $.i18n.Lang (len .PullRequest.ConflictedFiles) "repo.pulls.num_conflicting_files_1" "repo.pulls.num_conflicting_files_n") (len .PullRequest.ConflictedFiles)}}</span>
							{{end}}
						{{end}}
					</p>
				</li>
			{{end}}

			{{template "base/paginate" .}}
		</div>
	</div>
</div>
{{template "base/footer" .}}<|MERGE_RESOLUTION|>--- conflicted
+++ resolved
@@ -218,13 +218,8 @@
 						{{end}}
 
 						{{if .Ref}}
-<<<<<<< HEAD
 							<a class="ref" href="{{index $.IssueRefURLs .ID}}">
-								<span class="octicon octicon-git-branch"></span> {{index $.IssueRefEndNames .ID}}
-=======
-							<a class="ref" href="{{$.RepoLink}}/src/branch/{{.Ref}}">
-								{{svg "octicon-git-branch" 16}} {{.Ref}}
->>>>>>> 6e23a1b8
+								{{svg "octicon-git-branch" 16}} {{index $.IssueRefEndNames .ID}}
 							</a>
 						{{end}}
 						{{$tasks := .GetTasks}}
