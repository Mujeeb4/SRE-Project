<form class="ui comment form stackable grid" id="new-issue" action="{{.Link}}" method="post">
	{{.CsrfTokenHtml}}
	{{if .Flash}}
		<div class="sixteen wide column">
			{{template "base/alert" .}}
		</div>
	{{end}}
	<div class="twelve wide column">
		<div class="ui comments">
			<div class="comment">
				<a class="avatar" href="{{.SignedUser.HomeLink}}">
					{{avatar .SignedUser}}
				</a>
				<div class="ui segment content">
					<div class="field">
						<input name="title" id="issue_title" placeholder="{{.i18n.Tr "repo.milestones.title"}}" value="{{if .TitleQuery}}{{.TitleQuery}}{{else if .IssueTemplateTitle}}{{.IssueTemplateTitle}}{{else}}{{.title}}{{end}}" tabindex="3" autofocus required maxlength="255" autocomplete="off">
						{{if .PageIsComparePull}}
							<div class="title_wip_desc" data-wip-prefixes="{{Json .PullRequestWorkInProgressPrefixes}}">{{.i18n.Tr "repo.pulls.title_wip_desc" (index .PullRequestWorkInProgressPrefixes 0| Escape) | Safe}}</div>
						{{end}}
					</div>
					{{template "repo/issue/comment_tab" .}}
					<div class="text right">
						<button class="ui green button" tabindex="6">
							{{if .PageIsComparePull}}
								{{.i18n.Tr "repo.pulls.create"}}
							{{else}}
								{{.i18n.Tr "repo.issues.create"}}
							{{end}}
						</button>
					</div>
				</div>
			</div>
		</div>
	</div>

	<div class="four wide column">
		<div class="ui segment metas">
			{{template "repo/issue/branch_selector_field" .}}

			<input id="label_ids" name="label_ids" type="hidden" value="{{.label_ids}}">
			<div class="ui {{if not .HasIssuesOrPullsWritePermission}}disabled{{end}} floating jump select-label dropdown">
				<span class="text">
					<strong>{{.i18n.Tr "repo.issues.new.labels"}}</strong>
					{{if .HasIssuesOrPullsWritePermission}}
						{{svg "octicon-gear"}}
					{{end}}
				</span>
				<div class="filter menu" data-id="#label_ids">
					<div class="header" style="text-transform: none;font-size:16px;">{{.i18n.Tr "repo.issues.new.add_labels_title"}}</div>
					{{if or .Labels .OrgLabels}}
					<div class="ui icon search input">
						<i class="icon df ac jc">{{svg "octicon-search" 16}}</i>
						<input type="text" placeholder="{{.i18n.Tr "repo.issues.filter_labels"}}">
					</div>
					{{end}}
					<div class="no-select item">{{.i18n.Tr "repo.issues.new.clear_labels"}}</div>
					{{if or .Labels .OrgLabels}}
						{{range .Labels}}
							<a class="{{if .IsChecked}}checked{{end}} item" href="#" data-id="{{.ID}}" data-id-selector="#label_{{.ID}}"><span class="octicon-check {{if not .IsChecked}}invisible{{end}}">{{svg "octicon-check"}}</span><span class="label color" style="background-color: {{.Color}}"></span> {{.Name | RenderEmoji}}
							{{if .Description }}<br><small class="desc">{{.Description | RenderEmoji}}</small>{{end}}</a>
						{{end}}

						<div class="ui divider"></div>
						{{range .OrgLabels}}
							<a class="{{if .IsChecked}}checked{{end}} item" href="#" data-id="{{.ID}}" data-id-selector="#label_{{.ID}}"><span class="octicon-check {{if not .IsChecked}}invisible{{end}}">{{svg "octicon-check"}}</span><span class="label color" style="background-color: {{.Color}}"></span> {{.Name | RenderEmoji}}
							{{if .Description }}<br><small class="desc">{{.Description | RenderEmoji}}</small>{{end}}</a>
						{{end}}
					{{else}}
						<div class="header" style="text-transform: none;font-size:14px;">{{.i18n.Tr "repo.issues.new.no_items"}}</div>
					{{end}}
				</div>
			</div>
			{{template "repo/issue/labels/labels_sidebar" dict "root" $ "ctx" .}}

			<div class="ui divider"></div>

			<input id="milestone_id" name="milestone_id" type="hidden" value="{{.milestone_id}}">
			<div class="ui {{if not .HasIssuesOrPullsWritePermission}}disabled{{end}} floating jump select-milestone dropdown">
				<span class="text">
					<strong>{{.i18n.Tr "repo.issues.new.milestone"}}</strong>
					{{if .HasIssuesOrPullsWritePermission}}
						{{svg "octicon-gear"}}
					{{end}}
				</span>
				<div class="menu">
					<div class="header" style="text-transform: none;font-size:16px;">{{.i18n.Tr "repo.issues.new.add_milestone_title"}}</div>
					{{if or .OpenMilestones .ClosedMilestones}}
					<div class="ui icon search input">
						<i class="icon df ac jc">{{svg "octicon-search" 16}}</i>
						<input type="text" placeholder="{{.i18n.Tr "repo.issues.filter_milestones"}}">
					</div>
					{{end}}
					<div class="no-select item">{{.i18n.Tr "repo.issues.new.clear_milestone"}}</div>
					{{if and (not .OpenMilestones) (not .ClosedMilestones)}}
						<div class="header" style="text-transform: none;font-size:14px;">
							{{.i18n.Tr "repo.issues.new.no_items"}}
						</div>
					{{else}}
						{{if .OpenMilestones}}
							<div class="divider"></div>
							<div class="header">
								{{.i18n.Tr "repo.issues.new.open_milestone"}}
							</div>
							{{range .OpenMilestones}}
								<a class="item" data-id="{{.ID}}" data-href="{{$.RepoLink}}/issues?milestone={{.ID}}">
									{{svg "octicon-milestone" 16 "mr-2"}}
									{{.Name}}
								</a>
							{{end}}
						{{end}}
						{{if .ClosedMilestones}}
							<div class="divider"></div>
							<div class="header">
								{{.i18n.Tr "repo.issues.new.closed_milestone"}}
							</div>
							{{range .ClosedMilestones}}
								<a class="item" data-id="{{.ID}}" data-href="{{$.RepoLink}}/issues?milestone={{.ID}}">
									{{svg "octicon-milestone" 16 "mr-2"}}
									{{.Name}}
								</a>
							{{end}}
						{{end}}
					{{end}}
				</div>
			</div>
			<div class="ui select-milestone list">
				<span class="no-select item {{if .Milestone}}hide{{end}}">{{.i18n.Tr "repo.issues.new.no_milestone"}}</span>
				<div class="selected">
					{{if .Milestone}}
						<a class="item muted sidebar-item-link" href="{{.RepoLink}}/issues?milestone={{.Milestone.ID}}">
							{{svg "octicon-milestone" 18 "mr-3"}}
							{{.Milestone.Name}}
						</a>
					{{end}}
				</div>
			</div>

			{{if .IsProjectsEnabled}}
			<div class="ui divider"></div>

			<input id="project_id" name="project_id" type="hidden" value="{{.project_id}}">
			<div class="ui {{if not .HasIssuesOrPullsWritePermission}}disabled{{end}} floating jump select-project dropdown">
				<span class="text">
					<strong>{{.i18n.Tr "repo.issues.new.projects"}}</strong>
					{{if .HasIssuesOrPullsWritePermission}}
						{{svg "octicon-gear"}}
					{{end}}
				</span>
				<div class="menu">
					<div class="header" style="text-transform: none;font-size:16px;">{{.i18n.Tr "repo.issues.new.add_project_title"}}</div>
					{{if or .OpenProjects .ClosedProjects}}
					<div class="ui icon search input">
						<i class="icon df ac jc">{{svg "octicon-search" 16}}</i>
						<input type="text" placeholder="{{.i18n.Tr "repo.issues.filter_projects"}}">
					</div>
					{{end}}
					<div class="no-select item">{{.i18n.Tr "repo.issues.new.clear_projects"}}</div>
					{{if and (not .OpenProjects) (not .ClosedProjects)}}
						<div class="header" style="text-transform: none;font-size:14px;">
							{{.i18n.Tr "repo.issues.new.no_items"}}
						</div>
					{{else}}
						{{if .OpenProjects}}
							<div class="divider"></div>
							<div class="header">
								{{.i18n.Tr "repo.issues.new.open_projects"}}
							</div>
							{{range .OpenProjects}}
								<a class="item muted sidebar-item-link" data-id="{{.ID}}" data-href="{{$.RepoLink}}/projects/{{.ID}}">
									{{svg "octicon-project" 18 "mr-3"}}
									{{.Title}}
								</a>
							{{end}}
						{{end}}
						{{if .ClosedProjects}}
							<div class="divider"></div>
							<div class="header">
								{{.i18n.Tr "repo.issues.new.closed_projects"}}
							</div>
							{{range .ClosedProjects}}
								<a class="item muted sidebar-item-link" data-id="{{.ID}}" data-href="{{$.RepoLink}}/projects/{{.ID}}">
									{{svg "octicon-project" 18 "mr-3"}}
									{{.Title}}
								</a>
							{{end}}
						{{end}}
					{{end}}
				</div>
			</div>
			<div class="ui select-project list">
				<span class="no-select item {{if .Project}}hide{{end}}">{{.i18n.Tr "repo.issues.new.no_projects"}}</span>
				<div class="selected">
					{{if .Project}}
						<a class="item muted sidebar-item-link" href="{{.RepoLink}}/projects/{{.Project.ID}}">
							{{svg "octicon-project" 18 "mr-3"}}
							{{.Project.Title}}
						</a>
					{{end}}
				</div>
			</div>
			{{end}}
			<div class="ui divider"></div>
				<input id="assignee_ids" name="assignee_ids" type="hidden" value="{{.assignee_ids}}">
				<div class="ui {{if not .HasIssuesOrPullsWritePermission}}disabled{{end}} floating jump select-assignees dropdown">
					<span class="text">
						<strong>{{.i18n.Tr "repo.issues.new.assignees"}}</strong>
						{{if .HasIssuesOrPullsWritePermission}}
							{{svg "octicon-gear"}}
						{{end}}
					</span>
					<div class="filter menu" data-id="#assignee_ids">
						<div class="header" style="text-transform: none;font-size:16px;">{{.i18n.Tr "repo.issues.new.add_assignees_title"}}</div>
						<div class="ui icon search input">
							<i class="icon df ac jc">{{svg "octicon-search" 16}}</i>
							<input type="text" placeholder="{{.i18n.Tr "repo.issues.filter_assignees"}}">
						</div>
						<div class="no-select item">{{.i18n.Tr "repo.issues.new.clear_assignees"}}</div>
						{{range .Assignees}}
							<a class="item muted" href="#" data-id="{{.ID}}" data-id-selector="#assignee_{{.ID}}">
								<span class="octicon-check invisible">{{svg "octicon-check"}}</span>
								<span class="text">
									{{avatar . 28 "mr-3"}}{{.GetDisplayName}}
								</span>
							</a>
						{{end}}
					</div>
				</div>
				<div class="ui assignees list">
					<span class="no-select item {{if .HasSelectedLabel}}hide{{end}}">
						{{.i18n.Tr "repo.issues.new.no_assignees"}}
					</span>
					{{range .Assignees}}
						<a class="hide item p-2 muted" id="assignee_{{.ID}}" href="{{$.RepoLink}}/issues?assignee={{.ID}}">
							{{avatar . 28 "mr-3 vm"}}{{.GetDisplayName}}
						</a>
					{{end}}
				</div>
<<<<<<< HEAD
			{{if not .PageIsComparePull}}
				<div class="ui divider"></div>
				<div class="ui checkbox tooltip" data-content="{{.i18n.Tr "repo.issues.confidential.on_popup"}}">
					<input type="checkbox" name="is_confidential">
					<label>
						{{svg "octicon-eye" 16 "mr-2"}}
						{{.i18n.Tr "repo.issues.confidential"}}
					</label>
=======
			{{if and .PageIsComparePull (not (eq .HeadRepo.FullName .BaseCompareRepo.FullName)) .CanWriteToHeadRepo}}
				<div class="ui divider"></div>
				<div class="inline field">
					<div class="ui checkbox">
						<label class="tooltip" data-content="{{.i18n.Tr "repo.pulls.allow_edits_from_maintainers_desc"}}"><strong>{{.i18n.Tr "repo.pulls.allow_edits_from_maintainers"}}</strong></label>
						<input name="allow_maintainer_edit" type="checkbox">
					</div>
>>>>>>> 438646e0
				</div>
			{{end}}
		</div>
		<input type="hidden" name="redirect_after_creation" value="{{.redirect_after_creation}}">
	</div>
</form><|MERGE_RESOLUTION|>--- conflicted
+++ resolved
@@ -235,7 +235,6 @@
 						</a>
 					{{end}}
 				</div>
-<<<<<<< HEAD
 			{{if not .PageIsComparePull}}
 				<div class="ui divider"></div>
 				<div class="ui checkbox tooltip" data-content="{{.i18n.Tr "repo.issues.confidential.on_popup"}}">
@@ -244,7 +243,8 @@
 						{{svg "octicon-eye" 16 "mr-2"}}
 						{{.i18n.Tr "repo.issues.confidential"}}
 					</label>
-=======
+				</div>
+			{{end}}
 			{{if and .PageIsComparePull (not (eq .HeadRepo.FullName .BaseCompareRepo.FullName)) .CanWriteToHeadRepo}}
 				<div class="ui divider"></div>
 				<div class="inline field">
@@ -252,7 +252,6 @@
 						<label class="tooltip" data-content="{{.i18n.Tr "repo.pulls.allow_edits_from_maintainers_desc"}}"><strong>{{.i18n.Tr "repo.pulls.allow_edits_from_maintainers"}}</strong></label>
 						<input name="allow_maintainer_edit" type="checkbox">
 					</div>
->>>>>>> 438646e0
 				</div>
 			{{end}}
 		</div>
