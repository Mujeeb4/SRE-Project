--- conflicted
+++ resolved
@@ -246,13 +246,8 @@
 							</a>
 						{{end}}
 						{{if .Ref}}
-<<<<<<< HEAD
-							<a class="ref" href="{{.RefURL $.RepoLink}}">
+							<a class="ref" href="{{.RefURL $.RepoLink | PathEscapeSegments}}">
 								<span class="octicon octicon-git-branch"></span> {{.RefEndName}}
-=======
-							<a class="ref" href="{{$.RepoLink}}/src/branch/{{.Ref | PathEscapeSegments}}">
-								<span class="octicon octicon-git-branch"></span> {{.Ref}}
->>>>>>> d338e823
 							</a>
 						{{end}}
 						{{$tasks := .GetTasks}}
