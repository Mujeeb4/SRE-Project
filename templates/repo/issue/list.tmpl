--- conflicted
+++ resolved
@@ -39,14 +39,9 @@
 							{{svg "octicon-triangle-down" 14 "dropdown icon"}}
 						</span>
 						<div class="menu">
-<<<<<<< HEAD
-							<span class="info">{{.i18n.Tr "repo.issues.filter_label_exclude" | Safe}}</span>
-							<a class="item" href="{{$.Link}}?q={{$.Keyword}}&type={{$.ViewType}}&sort={{$.SortType}}&state={{$.State}}&milestone={{$.MilestoneID}}&assignee={{$.AssigneeID}}">{{.i18n.Tr "repo.issues.filter_label_no_select"}}</a>
-							<a class="item nolabels">{{.i18n.Tr "repo.issues.filter_nolabels"}}</a>
-=======
 							<span class="info">{{.locale.Tr "repo.issues.filter_label_exclude" | Safe}}</span>
 							<a class="item" href="{{$.Link}}?q={{$.Keyword}}&type={{$.ViewType}}&sort={{$.SortType}}&state={{$.State}}&milestone={{$.MilestoneID}}&assignee={{$.AssigneeID}}">{{.locale.Tr "repo.issues.filter_label_no_select"}}</a>
->>>>>>> c174bdc4
+							<a class="item nolabels">{{.locale.Tr "repo.issues.filter_nolabels"}}</a>
 							{{range .Labels}}
 								<a class="item label-filter-item" href="{{$.Link}}?q={{$.Keyword}}&type={{$.ViewType}}&sort={{$.SortType}}&state={{$.State}}&labels={{.QueryString}}&milestone={{$.MilestoneID}}&assignee={{$.AssigneeID}}" data-label-id="{{.ID}}">{{if .IsExcluded}}{{svg "octicon-circle-slash"}}{{else if .IsSelected}}{{svg "octicon-check"}}{{end}}<span class="label color" style="background-color: {{.Color}}"></span> {{.Name | RenderEmoji}}</a>
 							{{end}}
@@ -60,12 +55,8 @@
 							{{svg "octicon-triangle-down" 14 "dropdown icon"}}
 						</span>
 						<div class="menu">
-<<<<<<< HEAD
-							<a class="item" href="{{$.Link}}?q={{$.Keyword}}&type={{$.ViewType}}&sort={{$.SortType}}&state={{$.State}}&labels={{.SelectLabels}}&assignee={{$.AssigneeID}}">{{.i18n.Tr "repo.issues.filter_milestone_no_select"}}</a>
-							<a class="item nomilestones">{{.i18n.Tr "repo.issues.filter_nomilestones"}}</a></a>
-=======
 							<a class="item" href="{{$.Link}}?q={{$.Keyword}}&type={{$.ViewType}}&sort={{$.SortType}}&state={{$.State}}&labels={{.SelectLabels}}&assignee={{$.AssigneeID}}">{{.locale.Tr "repo.issues.filter_milestone_no_select"}}</a>
->>>>>>> c174bdc4
+							<a class="item nomilestones">{{.locale.Tr "repo.issues.filter_nomilestones"}}</a></a>
 							{{range .Milestones}}
 								<a class="{{if $.MilestoneID}}{{if eq $.MilestoneID .ID}}active selected{{end}}{{end}} item" href="{{$.Link}}?type={{$.ViewType}}&sort={{$.SortType}}&state={{$.State}}&labels={{$.SelectLabels}}&milestone={{.ID}}&assignee={{$.AssigneeID}}">{{.Name}}</a>
 							{{end}}
@@ -79,12 +70,8 @@
 							{{svg "octicon-triangle-down" 14 "dropdown icon"}}
 						</span>
 						<div class="menu">
-<<<<<<< HEAD
-							<a class="item" href="{{$.Link}}?q={{$.Keyword}}&type={{$.ViewType}}&sort={{$.SortType}}&state={{$.State}}&labels={{.SelectLabels}}&milestone={{$.MilestoneID}}">{{.i18n.Tr "repo.issues.filter_assginee_no_select"}}</a>
-							<a class="item noassignees">{{.i18n.Tr "repo.issues.filter_noassginees"}}</a>
-=======
 							<a class="item" href="{{$.Link}}?q={{$.Keyword}}&type={{$.ViewType}}&sort={{$.SortType}}&state={{$.State}}&labels={{.SelectLabels}}&milestone={{$.MilestoneID}}">{{.locale.Tr "repo.issues.filter_assginee_no_select"}}</a>
->>>>>>> c174bdc4
+							<a class="item noassignees">{{.locale.Tr "repo.issues.filter_noassginees"}}</a>
 							{{range .Assignees}}
 								<a class="{{if eq $.AssigneeID .ID}}active selected{{end}} item" href="{{$.Link}}?type={{$.ViewType}}&sort={{$.SortType}}&state={{$.State}}&labels={{$.SelectLabels}}&milestone={{$.MilestoneID}}&assignee={{.ID}}">
 									{{avatar .}} {{.GetDisplayName}}
