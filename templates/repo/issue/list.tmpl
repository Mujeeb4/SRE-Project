--- conflicted
+++ resolved
@@ -282,21 +282,15 @@
 					{{if not .Repository.IsArchived}}
 					<!-- Action Button -->
 					{{if .IsShowClosed}}
-<<<<<<< HEAD
 						<button class="ui green active basic button issue-action" data-action="open" data-url="{{$.RepoLink}}/issues/status">{{.locale.Tr "repo.issues.action_open"}}</button>
 					{{else}}
 						<button class="ui red active basic button issue-action" data-action="close" data-url="{{$.RepoLink}}/issues/status">{{.locale.Tr "repo.issues.action_close"}}</button>
-=======
-						<button class="ui green basic button issue-action gt-ml-auto" data-action="open" data-url="{{$.RepoLink}}/issues/status">{{.locale.Tr "repo.issues.action_open"}}</button>
-					{{else}}
-						<button class="ui red basic button issue-action gt-ml-auto" data-action="close" data-url="{{$.RepoLink}}/issues/status">{{.locale.Tr "repo.issues.action_close"}}</button>
 					{{end}}
 					{{if $.IsRepoAdmin}}
 						<button class="ui red button issue-action gt-ml-auto"
 							data-action="delete" data-url="{{$.RepoLink}}/issues/delete"
 							data-action-delete-confirm="{{.locale.Tr "confirm_delete_selected"}}"
 						>{{.locale.Tr "repo.issues.delete"}}</button>
->>>>>>> c09d0b49
 					{{end}}
 					<!-- Labels -->
 					<div class="ui {{if not .Labels}}disabled{{end}} dropdown jump item">
