--- conflicted
+++ resolved
@@ -75,11 +75,7 @@
 					</div>
 
 					<!-- Project -->
-<<<<<<< HEAD
-					<div class="ui {{if not (or .OpenProjects .ClosedProjects)}}disabled{{end}} dropdown jump item">
-=======
 					<div class="ui{{if not (or .OpenProjects .ClosedProjects)}} disabled{{end}} dropdown jump item">
->>>>>>> 98f5818b
 						<span class="text">
 							{{.locale.Tr "repo.issues.filter_projects"}}
 							{{svg "octicon-triangle-down" 14 "dropdown icon"}}
@@ -248,11 +244,7 @@
 					</div>
 
 					<!-- Projects -->
-<<<<<<< HEAD
-					<div class="ui {{if not (or .OpenProjects .ClosedProjects)}}disabled{{end}} dropdown jump item">
-=======
 					<div class="ui{{if not (or .OpenProjects .ClosedProjects)}} disabled{{end}} dropdown jump item">
->>>>>>> 98f5818b
 						<span class="text">
 							{{.locale.Tr "repo.project_board"}}
 							{{svg "octicon-triangle-down" 14 "dropdown icon"}}
