--- conflicted
+++ resolved
@@ -269,7 +269,6 @@
 							</a>
 						{{end}}
 						{{if .IsPull}}
-<<<<<<< HEAD
 							{{$approveOfficial := call $approvalCounts .ID "approve"}}
 							{{$rejectOfficial := call $approvalCounts .ID "reject"}}
 							{{if or (gt $approveOfficial 0) (gt $rejectOfficial 0)}}
@@ -280,10 +279,7 @@
 										{{$.i18n.Tr (TrN $.i18n.Lang $rejectOfficial "repo.pulls.reject_count_1" "repo.pulls.reject_count_n") $rejectOfficial}}
 								{{end}}
 							{{end}}
-							{{if and (not .PullRequest.HasMerged) ((len .PullRequest.ConflictedFiles) gt 0)}}
-=======
 							{{if and (not .PullRequest.HasMerged) (gt (len .PullRequest.ConflictedFiles) 0)}}
->>>>>>> afa1e1af
 								<span class="conflicting">{{svg "octicon-mirror" 16}} {{$.i18n.Tr (TrN $.i18n.Lang (len .PullRequest.ConflictedFiles) "repo.pulls.num_conflicting_files_1" "repo.pulls.num_conflicting_files_n") (len .PullRequest.ConflictedFiles)}}</span>
 							{{end}}
 						{{end}}
