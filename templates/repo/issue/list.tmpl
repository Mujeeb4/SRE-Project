--- conflicted
+++ resolved
@@ -94,7 +94,6 @@
 								</div>
 								{{range .OpenProjects}}
 									<a class="{{if $.ProjectID}}{{if eq $.ProjectID .ID}}active selected{{end}}{{end}} item" href="{{$.Link}}?type={{$.ViewType}}&sort={{$.SortType}}&state={{$.State}}&labels={{$.SelectLabels}}&milestone={{$.MilestoneID}}&project={{.ID}}&assignee={{$.AssigneeID}}&poster={{$.PosterID}}">
-<<<<<<< HEAD
 										{{if .IsOrganizationProject}}
 											{{svg "octicon-project-symlink" 18 "mr-3"}}
 										{{else if .IsIndividualProject}}
@@ -103,10 +102,6 @@
 											{{svg "octicon-project" 18 "mr-3"}}
 										{{end}}
 										{{.Name}}
-=======
-										{{if .IsOrganizationProject}}{{svg "octicon-project-symlink" 18 "gt-mr-3"}}{{else}}{{svg "octicon-project" 18 "gt-mr-3"}}{{end}}
-										{{.Title}}
->>>>>>> 0ab22a1a
 									</a>
 								{{end}}
 							{{end}}
@@ -117,7 +112,6 @@
 								</div>
 								{{range .ClosedProjects}}
 									<a class="{{if $.ProjectID}}{{if eq $.ProjectID .ID}}active selected{{end}}{{end}} item" href="{{$.Link}}?type={{$.ViewType}}&sort={{$.SortType}}&state={{$.State}}&labels={{$.SelectLabels}}&milestone={{$.MilestoneID}}&project={{.ID}}&assignee={{$.AssigneeID}}&poster={{$.PosterID}}">
-<<<<<<< HEAD
 										{{if .IsOrganizationProject}}
 											{{svg "octicon-project-symlink" 18 "mr-3"}}
 										{{else if .IsIndividualProject}}
@@ -126,10 +120,6 @@
 											{{svg "octicon-project" 18 "mr-3"}}
 										{{end}}
 										{{.Name}}
-=======
-										{{if .IsOrganizationProject}}{{svg "octicon-project-symlink" 18 "gt-mr-3"}}{{else}}{{svg "octicon-project" 18 "gt-mr-3"}}{{end}}
-										{{.Title}}
->>>>>>> 0ab22a1a
 									</a>
 								{{end}}
 							{{end}}
@@ -281,7 +271,6 @@
 									{{.locale.Tr "repo.issues.new.open_projects"}}
 								</div>
 								{{range .OpenProjects}}
-<<<<<<< HEAD
 									<div class="item issue-action" data-element-id="{{.ID}}" data-url="{{.Link}}">
 										{{if .IsOrganizationProject}}
 											{{svg "octicon-project-symlink" 18 "mr-3"}}
@@ -291,11 +280,6 @@
 											{{svg "octicon-project" 18 "mr-3"}}
 										{{end}}
 										{{.Name}}
-=======
-									<div class="item issue-action" data-element-id="{{.ID}}" data-url="{{$.RepoLink}}/issues/projects">
-										{{if .IsOrganizationProject}}{{svg "octicon-project-symlink" 18 "gt-mr-3"}}{{else}}{{svg "octicon-project" 18 "gt-mr-3"}}{{end}}
-										{{.Title}}
->>>>>>> 0ab22a1a
 									</div>
 								{{end}}
 							{{end}}
@@ -305,7 +289,6 @@
 									{{.locale.Tr "repo.issues.new.closed_projects"}}
 								</div>
 								{{range .ClosedProjects}}
-<<<<<<< HEAD
 									<div class="item issue-action" data-element-id="{{.ID}}" data-url="{{.Link}}">
 										{{if .IsOrganizationProject}}
 											{{svg "octicon-project-symlink" 18 "mr-3"}}
@@ -315,11 +298,6 @@
 											{{svg "octicon-project" 18 "mr-3"}}
 										{{end}}
 										{{.Name}}
-=======
-									<div class="item issue-action" data-element-id="{{.ID}}" data-url="{{$.RepoLink}}/issues/projects">
-										{{if .IsOrganizationProject}}{{svg "octicon-project-symlink" 18 "gt-mr-3"}}{{else}}{{svg "octicon-project" 18 "gt-mr-3"}}{{end}}
-										{{.Title}}
->>>>>>> 0ab22a1a
 									</div>
 								{{end}}
 							{{end}}
