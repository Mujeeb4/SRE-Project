{{template "base/head" .}}
<div class="repository">
	{{template "repo/header" .}}
	<div class="ui container">
		<div class="ui three column stackable grid">
			<div class="column">
				{{template "repo/issue/navbar" .}}
			</div>
			<div class="column center aligned">
				{{template "repo/issue/search" .}}
			</div>
			<div class="column right aligned">
				{{if .PageIsIssueList}}
					<a class="ui green button" href="{{.RepoLink}}/issues/new">{{.i18n.Tr "repo.issues.new"}}</a>
				{{else}}
					<a class="ui green button {{if not .PullRequestCtx.Allowed}}disabled{{end}}" href="{{if .PullRequestCtx.Allowed}}{{.PullRequestCtx.BaseRepo.Link}}/compare/{{.Repository.DefaultBranch}}...{{.PullRequestCtx.HeadInfo}}{{end}}">{{.i18n.Tr "repo.pulls.new"}}</a>
				{{end}}
			</div>
		</div>
		<div class="ui divider"></div>
		<div id="issue-filters" class="ui stackable grid">
			<div class="six wide column">
				<div class="ui tiny basic status buttons">
					<a class="ui {{if not .IsShowClosed}}green active{{end}} basic button" href="{{$.Link}}?q={{$.Keyword}}&type={{$.ViewType}}&sort={{$.SortType}}&state=open&labels={{.SelectLabels}}&milestone={{.MilestoneID}}&assignee={{.AssigneeID}}">
						<i class="octicon octicon-issue-opened"></i>
						{{.i18n.Tr "repo.issues.open_tab" .IssueStats.OpenCount}}
					</a>
					<a class="ui {{if .IsShowClosed}}red active{{end}} basic button" href="{{$.Link}}?q={{$.Keyword}}&type={{.ViewType}}&sort={{$.SortType}}&state=closed&labels={{.SelectLabels}}&milestone={{.MilestoneID}}&assignee={{.AssigneeID}}">
						<i class="octicon octicon-issue-closed"></i>
						{{.i18n.Tr "repo.issues.close_tab" .IssueStats.ClosedCount}}
					</a>
				</div>
			</div>
			<div class="ten wide right aligned column">
				<div class="ui secondary filter stackable menu">
					<!-- Label -->
					<div class="ui {{if not .Labels}}disabled{{end}} dropdown jump item" style="margin-left: auto">
						<span class="text">
							{{.i18n.Tr "repo.issues.filter_label"}}
							<i class="dropdown icon"></i>
						</span>
						<div class="menu">
							<a class="item" href="{{$.Link}}?q={{$.Keyword}}&type={{$.ViewType}}&sort={{$.SortType}}&state={{$.State}}&milestone={{$.MilestoneID}}&assignee={{$.AssigneeID}}">{{.i18n.Tr "repo.issues.filter_label_no_select"}}</a>
							{{range .Labels}}
								<a class="item" href="{{$.Link}}?q={{$.Keyword}}&type={{$.ViewType}}&sort={{$.SortType}}&state={{$.State}}&labels={{.ID}}&milestone={{$.MilestoneID}}&assignee={{$.AssigneeID}}"><span class="octicon {{if eq $.SelectLabels .ID}}octicon-check{{end}}"></span><span class="label color" style="background-color: {{.Color}}"></span> {{.Name}}</a>
							{{end}}
						</div>
					</div>

					<!-- Milestone -->
					<div class="ui {{if not .Milestones}}disabled{{end}} dropdown jump item">
						<span class="text">
							{{.i18n.Tr "repo.issues.filter_milestone"}}
							<i class="dropdown icon"></i>
						</span>
						<div class="menu">
							<a class="item" href="{{$.Link}}?q={{$.Keyword}}&type={{$.ViewType}}&sort={{$.SortType}}&state={{$.State}}&labels={{.SelectLabels}}&assignee={{$.AssigneeID}}">{{.i18n.Tr "repo.issues.filter_milestone_no_select"}}</a>
							{{range .Milestones}}
								<a class="{{if eq $.MilestoneID .ID}}active selected{{end}} item" href="{{$.Link}}?type={{$.ViewType}}&sort={{$.SortType}}&state={{$.State}}&labels={{$.SelectLabels}}&milestone={{.ID}}&assignee={{$.AssigneeID}}">{{.Name}}</a>
							{{end}}
						</div>
					</div>

					<!-- Assignee -->
					<div class="ui {{if not .Assignees}}disabled{{end}} dropdown jump item">
						<span class="text">
							{{.i18n.Tr "repo.issues.filter_assignee"}}
							<i class="dropdown icon"></i>
						</span>
						<div class="menu">
							<a class="item" href="{{$.Link}}?q={{$.Keyword}}&type={{$.ViewType}}&sort={{$.SortType}}&state={{$.State}}&labels={{.SelectLabels}}&milestone={{$.MilestoneID}}">{{.i18n.Tr "repo.issues.filter_assginee_no_select"}}</a>
							{{range .Assignees}}
								<a class="{{if eq $.AssigneeID .ID}}active selected{{end}} item" href="{{$.Link}}?type={{$.ViewType}}&sort={{$.SortType}}&state={{$.State}}&labels={{$.SelectLabels}}&milestone={{$.MilestoneID}}&assignee={{.ID}}"><img src="{{.RelAvatarLink}}"> {{.Name}}</a>
							{{end}}
						</div>
					</div>

					{{if .IsSigned}}
						<!-- Type -->
						<div class="ui dropdown type jump item">
							<span class="text">
								{{.i18n.Tr "repo.issues.filter_type"}}
								<i class="dropdown icon"></i>
							</span>
							<div class="menu">
								<a class="{{if eq .ViewType "all"}}active{{end}} item" href="{{$.Link}}?q={{$.Keyword}}&type=all&sort={{$.SortType}}&state={{$.State}}&labels={{.SelectLabels}}&milestone={{$.MilestoneID}}&assignee={{$.AssigneeID}}">{{.i18n.Tr "repo.issues.filter_type.all_issues"}}</a>
								<a class="{{if eq .ViewType "assigned"}}active{{end}} item" href="{{$.Link}}?q={{$.Keyword}}&type=assigned&sort={{$.SortType}}&state={{$.State}}&labels={{.SelectLabels}}&milestone={{$.MilestoneID}}&assignee={{.SignedUser.ID}}">{{.i18n.Tr "repo.issues.filter_type.assigned_to_you"}}</a>
								<a class="{{if eq .ViewType "created_by"}}active{{end}} item" href="{{$.Link}}?q={{$.Keyword}}&type=created_by&sort={{$.SortType}}&state={{$.State}}&labels={{.SelectLabels}}&milestone={{$.MilestoneID}}&assignee={{$.AssigneeID}}">{{.i18n.Tr "repo.issues.filter_type.created_by_you"}}</a>
								<a class="{{if eq .ViewType "mentioned"}}active{{end}} item" href="{{$.Link}}?q={{$.Keyword}}&type=mentioned&sort={{$.SortType}}&state={{$.State}}&labels={{.SelectLabels}}&milestone={{$.MilestoneID}}&assignee={{$.AssigneeID}}">{{.i18n.Tr "repo.issues.filter_type.mentioning_you"}}</a>
							</div>
						</div>
					{{end}}

					<!-- Sort -->
					<div class="ui dropdown type jump item">
						<span class="text">
							{{.i18n.Tr "repo.issues.filter_sort"}}
							<i class="dropdown icon"></i>
						</span>
						<div class="menu">
							<a class="{{if or (eq .SortType "latest") (not .SortType)}}active{{end}} item" href="{{$.Link}}?q={{$.Keyword}}&type={{$.ViewType}}&sort=latest&state={{$.State}}&labels={{.SelectLabels}}&milestone={{$.MilestoneID}}&assignee={{$.AssigneeID}}">{{.i18n.Tr "repo.issues.filter_sort.latest"}}</a>
							<a class="{{if eq .SortType "oldest"}}active{{end}} item" href="{{$.Link}}?q={{$.Keyword}}&type={{$.ViewType}}&sort=oldest&state={{$.State}}&labels={{.SelectLabels}}&milestone={{$.MilestoneID}}&assignee={{$.AssigneeID}}">{{.i18n.Tr "repo.issues.filter_sort.oldest"}}</a>
							<a class="{{if eq .SortType "recentupdate"}}active{{end}} item" href="{{$.Link}}?q={{$.Keyword}}&type={{$.ViewType}}&sort=recentupdate&state={{$.State}}&labels={{.SelectLabels}}&milestone={{$.MilestoneID}}&assignee={{$.AssigneeID}}">{{.i18n.Tr "repo.issues.filter_sort.recentupdate"}}</a>
							<a class="{{if eq .SortType "leastupdate"}}active{{end}} item" href="{{$.Link}}?q={{$.Keyword}}&type={{$.ViewType}}&sort=leastupdate&state={{$.State}}&labels={{.SelectLabels}}&milestone={{$.MilestoneID}}&assignee={{$.AssigneeID}}">{{.i18n.Tr "repo.issues.filter_sort.leastupdate"}}</a>
							<a class="{{if eq .SortType "mostcomment"}}active{{end}} item" href="{{$.Link}}?q={{$.Keyword}}&type={{$.ViewType}}&sort=mostcomment&state={{$.State}}&labels={{.SelectLabels}}&milestone={{$.MilestoneID}}&assignee={{$.AssigneeID}}">{{.i18n.Tr "repo.issues.filter_sort.mostcomment"}}</a>
							<a class="{{if eq .SortType "leastcomment"}}active{{end}} item" href="{{$.Link}}?q={{$.Keyword}}&type={{$.ViewType}}&sort=leastcomment&state={{$.State}}&labels={{.SelectLabels}}&milestone={{$.MilestoneID}}&assignee={{$.AssigneeID}}">{{.i18n.Tr "repo.issues.filter_sort.leastcomment"}}</a>
						</div>
					</div>
				</div>
			</div>
		</div>
		<div id="issue-actions" class="ui stackable grid">
			<div class="six wide column">
				<div class="ui basic status buttons">
					<div class="ui green active basic button issue-action" data-action="open" data-url="{{$.RepoLink}}/issues/status">{{.i18n.Tr "repo.issues.action_open"}}</div>
					<div class="ui red active basic button issue-action" data-action="close" data-url="{{$.RepoLink}}/issues/status">{{.i18n.Tr "repo.issues.action_close"}}</div>
				</div>
			</div>

			{{/* Ten wide does not cope well and makes the columns stack.
			This seems to be related to jQuery's hide/show: in fact, switching
			issue-actions and issue-filters and having this ten wide will show
			this one correctly, but not the other one. */}}
			<div class="nine wide right aligned right floated column">
				<div class="ui secondary filter stackable menu">
					<!-- Labels -->
					<div class="ui {{if not .Labels}}disabled{{end}} dropdown jump item" style="margin-left: auto">
						<span class="text">
							{{.i18n.Tr "repo.issues.action_label"}}
							<i class="dropdown icon"></i>
						</span>
						<div class="menu">
							{{range .Labels}}
								<div class="item issue-action" data-action="toggle" data-element-id="{{.ID}}" data-url="{{$.RepoLink}}/issues/labels">
									<span class="octicon {{if eq $.SelectLabels .ID}}octicon-check{{end}}"></span><span class="label color" style="background-color: {{.Color}}"></span> {{.Name}}
								</div>
							{{end}}
						</div>
					</div>

					<!-- Milestone -->
					<div class="ui {{if not .Milestones}}disabled{{end}} dropdown jump item">
						<span class="text">
							{{.i18n.Tr "repo.issues.action_milestone"}}
							<i class="dropdown icon"></i>
						</span>
						<div class="menu">
							<div class="item issue-action" data-element-id="0" data-url="{{$.Link}}/milestone">
							{{.i18n.Tr "repo.issues.action_milestone_no_select"}}
							</div>
							{{range .Milestones}}
								<div class="item issue-action" data-element-id="{{.ID}}" data-url="{{$.RepoLink}}/issues/milestone">
									{{.Name}}
								</div>
							{{end}}
						</div>
					</div>

					<!-- Assignee -->
					<div class="ui {{if not .Assignees}}disabled{{end}} dropdown jump item">
						<span class="text">
							{{.i18n.Tr "repo.issues.action_assignee"}}
							<i class="dropdown icon"></i>
						</span>
						<div class="menu">
							<div class="item issue-action" data-element-id="0" data-url="{{$.Link}}/assignee">
								{{.i18n.Tr "repo.issues.action_assignee_no_select"}}
							</div>
							{{range .Assignees}}
								<div class="item issue-action" data-element-id="{{.ID}}" data-url="{{$.RepoLink}}/issues/assignee">
									<img src="{{.RelAvatarLink}}"> {{.Name}}
								</div>
							{{end}}
						</div>
					</div>
				</div>
			</div>
		</div>

		<div class="issue list">
			{{range .Issues}}
				{{ $timeStr:= TimeSinceUnix .CreatedUnix $.Lang }}
				<li class="item">
					<div class="ui checkbox issue-checkbox">
						<input type="checkbox" data-issue-id={{.ID}}></input>
					</div>
					<div class="ui {{if .IsRead}}black{{else}}green{{end}} label">#{{.Index}}</div>
					<a class="title has-emoji" href="{{$.Link}}/{{.Index}}">{{.Title}}</a>

					{{if .Ref}}
						<a class="ui label" href="{{$.RepoLink}}/src/branch/{{.Ref}}">{{.Ref}}</a>
					{{end}}
					{{range .Labels}}
						<a class="ui label" href="{{$.Link}}?q={{$.Keyword}}&type={{$.ViewType}}&state={{$.State}}&labels={{.ID}}&milestone={{$.MilestoneID}}&assignee={{$.AssigneeID}}" style="color: {{.ForegroundColor}}; background-color: {{.Color}}">{{.Name}}</a>
					{{end}}

					{{if .NumComments}}
						<span class="comment ui right"><i class="octicon octicon-comment"></i> {{.NumComments}}</span>
					{{end}}

					<p class="desc">
						{{$.i18n.Tr "repo.issues.opened_by" $timeStr .Poster.HomeLink .Poster.Name | Safe}}
						{{if gt .Tasks 0}}
<<<<<<< HEAD
							<span class="octicon octicon-checklist"></span> {{.Tasksdone}} / {{.Tasks}} <span class="progress-bar"><span class="progress" style="width:calc(100% * {{.Tasksdone}} / {{.Tasks}});"></span></span>
=======
							<span class="octicon octicon-checklist"></span> {{.Tasksdone}} / {{.Tasks}} <span class="progress-bar"><span class="progress" style="width:{{.Tasksprogress}}%;"></span></span>
>>>>>>> 74adf368
						{{end}}
						{{if .Milestone}}
							<a class="milestone" href="{{$.Link}}?q={{$.Keyword}}&type={{$.ViewType}}&state={{$.State}}&labels={{$.SelectLabels}}&milestone={{.Milestone.ID}}&assignee={{$.AssigneeID}}">
								<span class="octicon octicon-milestone"></span> {{.Milestone.Name}}
							</a>
						{{end}}
						{{if .Assignee}}
							<a class="ui right assignee poping up" href="{{.Assignee.HomeLink}}" data-content="{{.Assignee.Name}}" data-variation="inverted" data-position="left center">
								<img class="ui avatar image" src="{{.Assignee.RelAvatarLink}}">
							</a>
						{{end}}
					</p>
				</li>
			{{end}}

			{{with .Page}}
				{{if gt .TotalPages 1}}
					<div class="center page buttons">
						<div class="ui borderless pagination menu">
							<a class="{{if not .HasPrevious}}disabled{{end}} item" {{if .HasPrevious}}href="{{$.Link}}?q={{$.Keyword}}&type={{$.ViewType}}&sort={{$.SortType}}&state={{$.State}}&labels={{$.SelectLabels}}&milestone={{$.MilestoneID}}&assignee={{$.AssigneeID}}&page={{.Previous}}"{{end}}>
								<i class="left arrow icon"></i> {{$.i18n.Tr "repo.issues.previous"}}
							</a>
							{{range .Pages}}
								{{if eq .Num -1}}
									<a class="disabled item">...</a>
								{{else}}
									<a class="{{if .IsCurrent}}active{{end}} item" {{if not .IsCurrent}}href="{{$.Link}}?q={{$.Keyword}}&type={{$.ViewType}}&sort={{$.SortType}}&state={{$.State}}&labels={{$.SelectLabels}}&milestone={{$.MilestoneID}}&assignee={{$.AssigneeID}}&page={{.Num}}"{{end}}>{{.Num}}</a>
								{{end}}
							{{end}}
							<a class="{{if not .HasNext}}disabled{{end}} item" {{if .HasNext}}href="{{$.Link}}?q={{$.Keyword}}&type={{$.ViewType}}&sort={{$.SortType}}&state={{$.State}}&labels={{$.SelectLabels}}&milestone={{$.MilestoneID}}&assignee={{$.AssigneeID}}&page={{.Next}}"{{end}}>
								{{$.i18n.Tr "repo.issues.next"}}&nbsp;<i class="icon right arrow"></i>
							</a>
						</div>
					</div>
				{{end}}
			{{end}}
		</div>
	</div>
</div>
{{template "base/footer" .}}<|MERGE_RESOLUTION|>--- conflicted
+++ resolved
@@ -201,11 +201,7 @@
 					<p class="desc">
 						{{$.i18n.Tr "repo.issues.opened_by" $timeStr .Poster.HomeLink .Poster.Name | Safe}}
 						{{if gt .Tasks 0}}
-<<<<<<< HEAD
 							<span class="octicon octicon-checklist"></span> {{.Tasksdone}} / {{.Tasks}} <span class="progress-bar"><span class="progress" style="width:calc(100% * {{.Tasksdone}} / {{.Tasks}});"></span></span>
-=======
-							<span class="octicon octicon-checklist"></span> {{.Tasksdone}} / {{.Tasks}} <span class="progress-bar"><span class="progress" style="width:{{.Tasksprogress}}%;"></span></span>
->>>>>>> 74adf368
 						{{end}}
 						{{if .Milestone}}
 							<a class="milestone" href="{{$.Link}}?q={{$.Keyword}}&type={{$.ViewType}}&state={{$.State}}&labels={{$.SelectLabels}}&milestone={{.Milestone.ID}}&assignee={{$.AssigneeID}}">
