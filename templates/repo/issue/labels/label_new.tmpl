<<<<<<< HEAD
<div class="ui new-label segment gt-hidden">
	<form class="ui form" action="{{$.Link}}/new" method="post">
		{{.CsrfTokenHtml}}
		<div class="ui grid">
			<div class="three wide column">
=======
<div class="ui small new-label modal">
	<div class="header">
		{{.locale.Tr "repo.issues.new_label"}}
	</div>
	<div class="content">
		<form class="ui new-label form ignore-dirty" action="{{$.Link}}/new" method="post">
			{{.CsrfTokenHtml}}
			<div class="required field">
				<label for="name">{{.locale.Tr "repo.issues.label_title"}}</label>
>>>>>>> 6221a6fd
				<div class="ui small input">
					<input class="label-name-input emoji-input" name="title" placeholder="{{.locale.Tr "repo.issues.new_label_placeholder"}}" autofocus required maxlength="50">
				</div>
			</div>
			<div class="field label-exclusive-input-field">
				<div class="ui checkbox">
					<input class="label-exclusive-input" name="exclusive" type="checkbox">
					<label>{{.locale.Tr "repo.issues.label_exclusive"}}</label>
				</div>
				<br/>
				<small class="desc">{{.locale.Tr "repo.issues.label_exclusive_desc" | Safe}}</small>
			</div>
			<div class="field">
				<label for="description">{{.locale.Tr "repo.issues.label_description"}}</label>
				<div class="ui small fluid input">
					<input class="label-desc-input" name="description" placeholder="{{.locale.Tr "repo.issues.new_label_desc_placeholder"}}" maxlength="200">
				</div>
			</div>
			<div class="field color-field">
				<label for="color">{{$.locale.Tr "repo.issues.label_color"}}</label>
				<div class="color picker column">
					<input class="color-picker" name="color" value="#70c24a" required maxlength="7">
					<div class="column precolors">
						{{template "repo/issue/label_precolors"}}
					</div>
				</div>
			</div>
		</form>
	</div>
	<div class="actions">
		<div class="ui secondary small basic cancel button">
			{{.locale.Tr "cancel"}}
		</div>
		<div class="ui primary small approve button">
			{{.locale.Tr "repo.issues.create_label"}}
		</div>
	</div>
</div><|MERGE_RESOLUTION|>--- conflicted
+++ resolved
@@ -1,10 +1,3 @@
-<<<<<<< HEAD
-<div class="ui new-label segment gt-hidden">
-	<form class="ui form" action="{{$.Link}}/new" method="post">
-		{{.CsrfTokenHtml}}
-		<div class="ui grid">
-			<div class="three wide column">
-=======
 <div class="ui small new-label modal">
 	<div class="header">
 		{{.locale.Tr "repo.issues.new_label"}}
@@ -14,7 +7,6 @@
 			{{.CsrfTokenHtml}}
 			<div class="required field">
 				<label for="name">{{.locale.Tr "repo.issues.label_title"}}</label>
->>>>>>> 6221a6fd
 				<div class="ui small input">
 					<input class="label-name-input emoji-input" name="title" placeholder="{{.locale.Tr "repo.issues.new_label_placeholder"}}" autofocus required maxlength="50">
 				</div>
