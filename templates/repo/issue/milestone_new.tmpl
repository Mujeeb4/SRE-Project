--- conflicted
+++ resolved
@@ -21,11 +21,7 @@
 			{{end}}
 		</h2>
 		{{template "base/alert" .}}
-<<<<<<< HEAD
-		<form class="ui comment form grid" action="{{.Link}}" method="post">
-=======
-		<form class="ui form" action="{{.Link}}" method="post">
->>>>>>> 1432d4ea
+		<form class="ui comment form" action="{{.Link}}" method="post">
 			{{.CsrfTokenHtml}}
 				<div class="field {{if .Err_Title}}error{{end}}">
 					<label>{{.locale.Tr "repo.milestones.title"}}</label>
@@ -42,7 +38,6 @@
 					<label>{{.locale.Tr "repo.milestones.desc"}}</label>
 					<textarea name="content">{{.content}}</textarea>
 				</div>
-<<<<<<< HEAD
 				<div class="ui segment metas">
 					<input id="label_ids" name="label_ids" type="hidden" value="{{.label_ids}}">
 					<div class="ui floating jump select-label dropdown upward">
@@ -77,14 +72,8 @@
 					</div>
 					{{template "repo/issue/labels/labels_sidebar" dict "root" $ "ctx" .}}
 				</div>
-			</div>
-			<div class="ui container">
-				<div class="ui divider"></div>
-				<div class="ui right">
-=======
 				<div class="divider"></div>
 				<div class="gt-text-right">
->>>>>>> 1432d4ea
 					{{if .PageIsEditMilestone}}
 						<a class="ui primary basic button" href="{{.RepoLink}}/milestones">
 							{{.locale.Tr "repo.milestones.cancel"}}
