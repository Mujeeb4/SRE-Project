{{template "base/head" .}}
<div role="main" aria-label="{{.Title}}" class="page-content repository new issue">
	{{template "repo/header" .}}
	<div class="ui container">
		{{template "base/alert" .}}
		<div class="navbar">
			{{template "repo/issue/navbar" .}}
		</div>
		<div class="ui divider"></div>
		{{range .IssueTemplates}}
			<div class="ui attached segment">
				<div class="ui two column grid">
					<div class="column left aligned">
						<strong>{{.Name | RenderEmojiPlain}}</strong>
						<br>{{.About | RenderEmojiPlain}}
					</div>
					<div class="column right aligned">
						<a href="{{$.RepoLink}}/issues/new?template={{.FileName}}{{if $.milestone}}&milestone={{$.milestone}}{{end}}{{if $.project}}&project={{$.project}}{{end}}" class="ui green button">{{$.locale.Tr "repo.issues.choose.get_started"}}</a>
					</div>
				</div>
			</div>
		{{end}}
<<<<<<< HEAD
		{{range .IssueConfig.ContactLinks}}
			<div class="ui attached segment">
				<div class="ui two column grid">
					<div class="column left aligned">
						<strong>{{.Name | RenderEmojiPlain}}</strong>
						<br/>{{.About | RenderEmojiPlain}}
					</div>
					<div class="column right aligned">
						<a href="{{.URL}}" class="ui green button">{{svg "octicon-link-external"}} {{$.locale.Tr "repo.issues.choose.open_external_link"}}</a>
					</div>
=======
		<div class="ui attached segment">
			<div class="ui two column grid">
				<div class="column left aligned">
					<strong>{{.locale.Tr "repo.issues.choose.blank"}}</strong>
					<br>{{.locale.Tr "repo.issues.choose.blank_about"}}
>>>>>>> f401337f
				</div>
			</div>
		{{end}}
		{{if .IssueConfig.BlankIssuesEnabled}}
			<div class="ui attached segment">
				<div class="ui two column grid">
					<div class="column left aligned">
						<strong>{{.locale.Tr "repo.issues.choose.blank"}}</strong>
						<br/>{{.locale.Tr "repo.issues.choose.blank_about"}}
					</div>
					<div class="column right aligned">
						<a href="{{.RepoLink}}/issues/new?{{if .milestone}}&milestone={{.milestone}}{{end}}{{if $.project}}&project={{$.project}}{{end}}" class="ui green button">{{$.locale.Tr "repo.issues.choose.get_started"}}</a>
					</div>
				</div>
			</div>
		{{end}}
		{{- if .IssueConfigError}}{{/* normal warning flash makes problems here*/}}
			<div class="ui warning message">
				<div class="text left">
					<div>{{.locale.Tr "repo.issues.choose.invalid_config"}}</div>
					<diy>{{.IssueConfigError}}</div>
				</div>
			</div>
		{{end}}
	</div>
</div>
{{template "base/footer" .}}<|MERGE_RESOLUTION|>--- conflicted
+++ resolved
@@ -20,24 +20,16 @@
 				</div>
 			</div>
 		{{end}}
-<<<<<<< HEAD
 		{{range .IssueConfig.ContactLinks}}
 			<div class="ui attached segment">
 				<div class="ui two column grid">
 					<div class="column left aligned">
 						<strong>{{.Name | RenderEmojiPlain}}</strong>
-						<br/>{{.About | RenderEmojiPlain}}
+						<br>{{.About | RenderEmojiPlain}}
 					</div>
 					<div class="column right aligned">
 						<a href="{{.URL}}" class="ui green button">{{svg "octicon-link-external"}} {{$.locale.Tr "repo.issues.choose.open_external_link"}}</a>
 					</div>
-=======
-		<div class="ui attached segment">
-			<div class="ui two column grid">
-				<div class="column left aligned">
-					<strong>{{.locale.Tr "repo.issues.choose.blank"}}</strong>
-					<br>{{.locale.Tr "repo.issues.choose.blank_about"}}
->>>>>>> f401337f
 				</div>
 			</div>
 		{{end}}
