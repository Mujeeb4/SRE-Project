--- conflicted
+++ resolved
@@ -26,13 +26,8 @@
 			<form class="list-header-search ui form ignore-dirty">
 				<div class="ui small search fluid action input">
 					<input type="hidden" name="state" value="{{$.State}}">
-<<<<<<< HEAD
-					{{template "shared/searchinput" dict "locale" .locale "Value" .Keyword}}
+					{{template "shared/searchinput" dict "Value" .Keyword}}
 					<button class="ui small icon button" type="submit" aria-label="{{ctx.Locale.Tr "explore.search"}}">
-=======
-					{{template "shared/searchinput" dict "Value" .Keyword}}
-					<button class="ui small icon button" type="submit" aria-label="{{.locale.Tr "explore.search"}}">
->>>>>>> 2325fe77
 						{{svg "octicon-search"}}
 					</button>
 				</div>
