--- conflicted
+++ resolved
@@ -137,13 +137,7 @@
 		{{.i18n.Tr "repo.branch.delete" .HeadTarget }}
 	</div>
 	<div class="content">
-<<<<<<< HEAD
-		<p>{{.i18n.Tr "repo.branch.delete_desc" | Safe}}</p>
-=======
 		<p>{{.i18n.Tr "repo.branch.delete_desc"}}</p>
-		{{.i18n.Tr "repo.branch.delete_notices_1" | Safe}}<br>
-		{{.i18n.Tr "repo.branch.delete_notices_2" .HeadTarget}}<br>
->>>>>>> 66d3c541
 	</div>
 	{{template "base/delete_modal_actions" .}}
 </div>