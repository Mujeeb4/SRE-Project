--- conflicted
+++ resolved
@@ -10,51 +10,28 @@
 			<div class="content">
 				<div class="ui top attached header">
 					<span class="text grey"><a {{if gt .Poster.ID 0}}href="{{.Poster.HomeLink}}"{{end}}>{{.Poster.Name}}</a> {{$.i18n.Tr "repo.issues.commented_at" .HashTag $createdStr | Safe}}</span>
-<<<<<<< HEAD
-					{{if not $.Repository.IsArchived}}
-						<div class="ui right actions">
-							{{if gt .ShowTag 0}}
-								<div class="item tag">
-									{{if eq .ShowTag 1}}
-										{{$.i18n.Tr "repo.issues.poster"}}
-									{{else if eq .ShowTag 2}}
-										{{$.i18n.Tr "repo.issues.collaborator"}}
-									{{else if eq .ShowTag 3}}
-										{{$.i18n.Tr "repo.issues.owner"}}
-									{{end}}
-								</div>
-							{{end}}
-							{{template "repo/issue/view_content/add_reaction" Dict "ctx" $ "ActionURL" (Printf "%s/comments/%d/reactions" $.RepoLink .ID) }}
-							{{if or $.IsRepositoryAdmin (eq .Poster.ID $.SignedUserID)}}
-								<div class="item action">
-									<a class="edit-content" href="#"><i class="octicon octicon-pencil"></i></a>
-									<a class="delete-comment" href="#" data-comment-id={{.HashTag}} data-url="{{$.RepoLink}}/comments/{{.ID}}/delete" data-locale="{{$.i18n.Tr "repo.issues.delete_comment_confirm"}}"><i class="octicon octicon-x"></i></a>
-								</div>
-							{{end}}
-						</div>
-					{{end}}
-=======
-					<div class="ui right actions">
-						{{if gt .ShowTag 0}}
-							<div class="item tag">
-								{{if eq .ShowTag 1}}
-									{{$.i18n.Tr "repo.issues.poster"}}
-								{{else if eq .ShowTag 2}}
-									{{$.i18n.Tr "repo.issues.collaborator"}}
-								{{else if eq .ShowTag 3}}
-									{{$.i18n.Tr "repo.issues.owner"}}
-								{{end}}
-							</div>
-						{{end}}
-						{{template "repo/issue/view_content/add_reaction" Dict "ctx" $ "ActionURL" (Printf "%s/comments/%d/reactions" $.RepoLink .ID) }}
-						{{if or $.Permission.IsAdmin (eq .Poster.ID $.SignedUserID)}}
-							<div class="item action">
-								<a class="edit-content" href="#"><i class="octicon octicon-pencil"></i></a>
-								<a class="delete-comment" href="#" data-comment-id={{.HashTag}} data-url="{{$.RepoLink}}/comments/{{.ID}}/delete" data-locale="{{$.i18n.Tr "repo.issues.delete_comment_confirm"}}"><i class="octicon octicon-x"></i></a>
-							</div>
-						{{end}}
-					</div>
->>>>>>> fdb41764
+                    {{if not $.Repository.IsArchived}}
+                        <div class="ui right actions">
+                            {{if gt .ShowTag 0}}
+                                <div class="item tag">
+                                    {{if eq .ShowTag 1}}
+                                        {{$.i18n.Tr "repo.issues.poster"}}
+                                    {{else if eq .ShowTag 2}}
+                                        {{$.i18n.Tr "repo.issues.collaborator"}}
+                                    {{else if eq .ShowTag 3}}
+                                        {{$.i18n.Tr "repo.issues.owner"}}
+                                    {{end}}
+                                </div>
+                            {{end}}
+                            {{template "repo/issue/view_content/add_reaction" Dict "ctx" $ "ActionURL" (Printf "%s/comments/%d/reactions" $.RepoLink .ID) }}
+                            {{if or $.Permission.IsAdmin (eq .Poster.ID $.SignedUserID)}}
+                                <div class="item action">
+                                    <a class="edit-content" href="#"><i class="octicon octicon-pencil"></i></a>
+                                    <a class="delete-comment" href="#" data-comment-id={{.HashTag}} data-url="{{$.RepoLink}}/comments/{{.ID}}/delete" data-locale="{{$.i18n.Tr "repo.issues.delete_comment_confirm"}}"><i class="octicon octicon-x"></i></a>
+                                </div>
+                            {{end}}
+                        </div>
+                    {{end}}
 				</div>
 				<div class="ui attached segment">
 					<div class="render-content markdown has-emoji">
