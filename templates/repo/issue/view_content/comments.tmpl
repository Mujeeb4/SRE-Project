--- conflicted
+++ resolved
@@ -461,144 +461,7 @@
 				<div class="timeline-item event">
 					{{range $filename, $lines := .Review.CodeComments}}
 						{{range $line, $comms := $lines}}
-<<<<<<< HEAD
-								<div class="ui segments">
-									<div class="ui segment collapsible-comment-box gt-py-3 gt-df gt-ac gt-sb">
-										{{$invalid := (index $comms 0).Invalidated}}
-										{{$resolved := (index $comms 0).IsResolved}}
-										{{$resolveDoer := (index $comms 0).ResolveDoer}}
-										{{$isNotPending := (not (eq (index $comms 0).Review.Type 0))}}
-										<div class="gt-df gt-ac">
-											<a href="{{(index $comms 0).CodeCommentLink ctx}}" class="file-comment gt-ml-3 gt-word-break">{{$filename}}</a>
-											{{if $invalid}}
-												<span class="ui label basic small gt-ml-3" data-tooltip-content="{{ctx.Locale.Tr "repo.issues.review.outdated_description"}}">
-													{{ctx.Locale.Tr "repo.issues.review.outdated"}}
-												</span>
-											{{end}}
-										</div>
-										<div>
-											{{if or $invalid $resolved}}
-												<button id="show-outdated-{{(index $comms 0).ID}}" data-comment="{{(index $comms 0).ID}}" class="{{if not $resolved}}gt-hidden {{end}}ui compact labeled button show-outdated gt-df gt-ac">
-													{{svg "octicon-unfold" 16 "gt-mr-3"}}
-													{{if $resolved}}
-														{{ctx.Locale.Tr "repo.issues.review.show_resolved"}}
-													{{else}}
-														{{ctx.Locale.Tr "repo.issues.review.show_outdated"}}
-													{{end}}
-												</button>
-												<button id="hide-outdated-{{(index $comms 0).ID}}" data-comment="{{(index $comms 0).ID}}" class="{{if $resolved}}gt-hidden {{end}}ui compact labeled button hide-outdated gt-df gt-ac">
-													{{svg "octicon-fold" 16 "gt-mr-3"}}
-													{{if $resolved}}
-														{{ctx.Locale.Tr "repo.issues.review.hide_resolved"}}
-													{{else}}
-														{{ctx.Locale.Tr "repo.issues.review.hide_outdated"}}
-													{{end}}
-												</button>
-											{{end}}
-										</div>
-									</div>
-									{{$diff := (CommentMustAsDiff ctx (index $comms 0))}}
-									{{if $diff}}
-										{{$file := (index $diff.Files 0)}}
-										<div id="code-preview-{{(index $comms 0).ID}}" class="ui table segment{{if $resolved}} gt-hidden{{end}}">
-											<div class="diff-file-box diff-box file-content {{TabSizeClass $.Editorconfig $file.Name}}">
-												<div class="file-body file-code code-view code-diff code-diff-unified unicode-escaped">
-													<table>
-														<tbody>
-															{{template "repo/diff/section_unified" dict "file" $file "root" $}}
-														</tbody>
-													</table>
-												</div>
-											</div>
-										</div>
-									{{end}}
-									<div id="code-comments-{{(index $comms 0).ID}}" class="comment-code-cloud ui segment{{if $resolved}} gt-hidden{{end}}">
-										<div class="ui comments gt-mb-0">
-											{{range $comms}}
-												{{$createdSubStr:= TimeSinceUnix .CreatedUnix ctx.Locale}}
-												<div class="comment code-comment gt-pb-4" id="{{.HashTag}}">
-													<div class="content">
-														<div class="header comment-header">
-															<div class="comment-header-left gt-df gt-ac">
-																{{if not .OriginalAuthor}}
-																	<a class="avatar">
-																		{{ctx.AvatarUtils.Avatar .Poster 20}}
-																	</a>
-																{{end}}
-																<span class="text grey muted-links">
-																	{{if .OriginalAuthor}}
-																		<span class="text black">
-																			{{svg (MigrationIcon $.Repository.GetOriginalURLHostname)}}
-																			{{.OriginalAuthor}}
-																		</span>
-																		{{if $.Repository.OriginalURL}}
-																		<span class="migrate">({{ctx.Locale.Tr "repo.migrated_from" ($.Repository.OriginalURL|Escape) ($.Repository.GetOriginalURLHostname|Escape) | Safe}})</span>
-																		{{end}}
-																	{{else}}
-																		{{template "shared/user/authorlink" .Poster}}
-																	{{end}}
-																	{{ctx.Locale.Tr "repo.issues.commented_at" (.HashTag|Escape) $createdSubStr | Safe}}
-																</span>
-															</div>
-															<div class="comment-header-right actions gt-df gt-ac">
-																{{template "repo/issue/view_content/show_role" dict "ShowRole" .ShowRole}}
-																{{if not $.Repository.IsArchived}}
-																	{{template "repo/issue/view_content/add_reaction" dict "ctxData" $ "ActionURL" (printf "%s/comments/%d/reactions" $.RepoLink .ID)}}
-																	{{template "repo/issue/view_content/context_menu" dict "ctxData" $ "item" . "delete" true "issue" true "diff" true "IsCommentPoster" (and $.IsSigned (eq $.SignedUserID .PosterID))}}
-																{{end}}
-															</div>
-														</div>
-														<div class="text comment-content">
-															<div class="render-content markup" {{if or $.Permission.IsAdmin $.HasIssuesOrPullsWritePermission (and $.IsSigned (eq $.SignedUserID .PosterID))}}data-can-edit="true"{{end}}>
-															{{if .RenderedContent}}
-																{{.RenderedContent|Str2html}}
-															{{else}}
-																<span class="no-content">{{ctx.Locale.Tr "repo.issues.no_content"}}</span>
-															{{end}}
-															</div>
-															<div id="issuecomment-{{.ID}}-raw" class="raw-content gt-hidden">{{.Content}}</div>
-															<div class="edit-content-zone gt-hidden" data-update-url="{{$.RepoLink}}/comments/{{.ID}}" data-context="{{$.RepoLink}}" data-attachment-url="{{$.RepoLink}}/comments/{{.ID}}/attachments"></div>
-														</div>
-														{{$reactions := .Reactions.GroupByType}}
-														{{if $reactions}}
-															{{template "repo/issue/view_content/reactions" dict "ctxData" $ "ActionURL" (printf "%s/comments/%d/reactions" $.RepoLink .ID) "Reactions" $reactions}}
-														{{end}}
-													</div>
-												</div>
-											{{end}}
-										</div>
-										<div class="code-comment-buttons gt-df gt-ac gt-fw gt-mt-3 gt-mb-2 gt-mx-3">
-											<div class="gt-f1">
-												{{if $resolved}}
-													<div class="ui grey text">
-														{{svg "octicon-check" 16 "gt-mr-2"}}
-														<b>{{$resolveDoer.Name}}</b> {{ctx.Locale.Tr "repo.issues.review.resolved_by"}}
-													</div>
-												{{end}}
-											</div>
-											<div class="code-comment-buttons-buttons">
-												{{if and $.CanMarkConversation $isNotPending}}
-													<button class="ui tiny basic button resolve-conversation" data-origin="timeline" data-action="{{if not $resolved}}Resolve{{else}}UnResolve{{end}}" data-comment-id="{{(index $comms 0).ID}}" data-update-url="{{$.RepoLink}}/issues/resolve_conversation">
-														{{if $resolved}}
-															{{ctx.Locale.Tr "repo.issues.review.un_resolve_conversation"}}
-														{{else}}
-															{{ctx.Locale.Tr "repo.issues.review.resolve_conversation"}}
-														{{end}}
-													</button>
-												{{end}}
-												{{if and $.SignedUserID (not $.Repository.IsArchived)}}
-													<button class="comment-form-reply ui primary tiny labeled icon button gt-ml-2 gt-mr-0">
-														{{svg "octicon-reply" 16 "reply icon gt-mr-2"}}{{ctx.Locale.Tr "repo.diff.comment.reply"}}
-													</button>
-												{{end}}
-											</div>
-										</div>
-										{{template "repo/diff/comment_form_datahandler" dict "hidden" true "reply" (index $comms 0).ReviewID "root" $ "comment" (index $comms 0)}}
-									</div>
-								</div>
-=======
 							{{template "repo/issue/view_content/conversation" dict "." $ "comments" $comms}}
->>>>>>> 5b2fd0fc
 						{{end}}
 					{{end}}
 				</div>
