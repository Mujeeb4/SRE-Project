--- conflicted
+++ resolved
@@ -1,11 +1,7 @@
 {{range .Issue.Comments}}
 	{{ $createdStr:= TimeSinceUnix .CreatedUnix $.Lang }}
 
-<<<<<<< HEAD
-	<!-- 0 = COMMENT, 1 = REOPEN, 2 = CLOSE, 3 = ISSUE_REF, 4 = COMMIT_REF, 5 = COMMENT_REF, 6 = PULL_REF, 7 = COMMENT_LABEL, 12 = START_TRACKING, 13 = STOP_TRACKING, 14 = ADD_TIME_MANUAL, 16 = ADDED_DEADLINE, 17 = MODIFIED_DEADLINE, 18 = REMOVED_DEADLINE, 19 = CODE, 20 = REVIEW -->
-=======
-	<!-- 0 = COMMENT, 1 = REOPEN, 2 = CLOSE, 3 = ISSUE_REF, 4 = COMMIT_REF, 5 = COMMENT_REF, 6 = PULL_REF, 7 = COMMENT_LABEL, 12 = START_TRACKING, 13 = STOP_TRACKING, 14 = ADD_TIME_MANUAL, 16 = ADDED_DEADLINE, 17 = MODIFIED_DEADLINE, 18 = REMOVED_DEADLINE, 19 = ADD_DEPENDENCY, 20 = REMOVE_DEPENDENCY -->
->>>>>>> cc9fa062
+	<!-- 0 = COMMENT, 1 = REOPEN, 2 = CLOSE, 3 = ISSUE_REF, 4 = COMMIT_REF, 5 = COMMENT_REF, 6 = PULL_REF, 7 = COMMENT_LABEL, 12 = START_TRACKING, 13 = STOP_TRACKING, 14 = ADD_TIME_MANUAL, 16 = ADDED_DEADLINE, 17 = MODIFIED_DEADLINE, 18 = REMOVED_DEADLINE, 19 = ADD_DEPENDENCY, 20 = REMOVE_DEPENDENCY, 21 = CODE, 22 = REVIEW -->
 	{{if eq .Type 0}}
 		<div class="comment" id="{{.HashTag}}">
 			<a class="avatar" {{if gt .Poster.ID 0}}href="{{.Poster.HomeLink}}"{{end}}>
@@ -236,8 +232,35 @@
 			{{$.i18n.Tr "repo.issues.due_date_remove" .Content $createdStr | Safe}}
 			</span>
 		</div>
-<<<<<<< HEAD
+	{{else if eq .Type 19}}
+		<div class="event">
+	    	<span class="octicon octicon-primitive-dot"></span>
+	    	<a class="ui avatar image" href="{{.Poster.HomeLink}}">
+				<img src="{{.Poster.RelAvatarLink}}">
+	     	</a>
+	     	<span class="text grey">
+		     	{{$.i18n.Tr "repo.issues.dependency.added_dependency" .Poster.HomeLink .Poster.Name $createdStr | Safe}}
+	     	</span>
+	     	<div class="detail">
+		    	<span class="octicon octicon-plus"></span>
+			 	<span class="text grey"><a href="{{$.RepoLink}}/issues/{{.DependentIssue.Index}}">#{{.DependentIssue.Index}} {{.DependentIssue.Title}}</a></span>
+		 	</div>
+     	</div>
 	{{else if eq .Type 20}}
+		<div class="event">
+	     	<span class="octicon octicon-primitive-dot"></span>
+	     	<a class="ui avatar image" href="{{.Poster.HomeLink}}">
+		     	<img src="{{.Poster.RelAvatarLink}}">
+	     	</a>
+	     	<span class="text grey">
+		     	{{$.i18n.Tr "repo.issues.dependency.removed_dependency" .Poster.HomeLink .Poster.Name $createdStr | Safe}}
+	     	</span>
+	     	<div class="detail">
+		     	<span class="text grey octicon octicon-trashcan"></span>
+			 	<span class="text grey"><a href="{{$.RepoLink}}/issues/{{.DependentIssue.Index}}">#{{.DependentIssue.Index}} {{.DependentIssue.Title}}</a></span>
+	     	</div>
+     	</div>
+	{{else if eq .Type 22}}
 	    <div class="event" id="{{.HashTag}}">
 	    	<span class="octicon octicon-{{.Review.Type.Icon}}"></span>
 	    	<a class="ui avatar image" href="{{.Poster.HomeLink}}">
@@ -326,35 +349,4 @@
 			{{end}}
 	    </div>
 	{{end}}
-=======
-	{{else if eq .Type 19}}
-		<div class="event">
-	    	<span class="octicon octicon-primitive-dot"></span>
-	    	<a class="ui avatar image" href="{{.Poster.HomeLink}}">
-				<img src="{{.Poster.RelAvatarLink}}">
-	     	</a>
-	     	<span class="text grey">
-		     	{{$.i18n.Tr "repo.issues.dependency.added_dependency" .Poster.HomeLink .Poster.Name $createdStr | Safe}}
-	     	</span>
-	     	<div class="detail">
-		    	<span class="octicon octicon-plus"></span>
-			 	<span class="text grey"><a href="{{$.RepoLink}}/issues/{{.DependentIssue.Index}}">#{{.DependentIssue.Index}} {{.DependentIssue.Title}}</a></span>
-		 	</div>
-     	</div>
-	{{else if eq .Type 20}}
-		<div class="event">
-	     	<span class="octicon octicon-primitive-dot"></span>
-	     	<a class="ui avatar image" href="{{.Poster.HomeLink}}">
-		     	<img src="{{.Poster.RelAvatarLink}}">
-	     	</a>
-	     	<span class="text grey">
-		     	{{$.i18n.Tr "repo.issues.dependency.removed_dependency" .Poster.HomeLink .Poster.Name $createdStr | Safe}}
-	     	</span>
-	     	<div class="detail">
-		     	<span class="text grey octicon octicon-trashcan"></span>
-			 	<span class="text grey"><a href="{{$.RepoLink}}/issues/{{.DependentIssue.Index}}">#{{.DependentIssue.Index}} {{.DependentIssue.Title}}</a></span>
-	     	</div>
-     	</div>
-     {{end}}
->>>>>>> cc9fa062
 {{end}}