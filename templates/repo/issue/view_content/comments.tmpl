{{ template "base/alert" }}
{{range .Issue.Comments}}
	{{if call $.ShouldShowCommentType .Type}}
		{{ $createdStr:= TimeSinceUnix .CreatedUnix $.Lang }}

		<!-- 0 = COMMENT, 1 = REOPEN, 2 = CLOSE, 3 = ISSUE_REF, 4 = COMMIT_REF,
		5 = COMMENT_REF, 6 = PULL_REF, 7 = COMMENT_LABEL, 12 = START_TRACKING,
		13 = STOP_TRACKING, 14 = ADD_TIME_MANUAL, 16 = ADDED_DEADLINE, 17 = MODIFIED_DEADLINE,
		18 = REMOVED_DEADLINE, 19 = ADD_DEPENDENCY, 20 = REMOVE_DEPENDENCY, 21 = CODE,
		22 = REVIEW, 23 = ISSUE_LOCKED, 24 = ISSUE_UNLOCKED, 25 = TARGET_BRANCH_CHANGED,
		26 = DELETE_TIME_MANUAL, 27 = REVIEW_REQUEST, 28 = MERGE_PULL_REQUEST,
		29 = PULL_PUSH_EVENT, 30 = PROJECT_CHANGED, 31 = PROJECT_BOARD_CHANGED
		32 = DISMISSED_REVIEW -->
		{{if eq .Type 0}}
			<div class="timeline-item comment" id="{{.HashTag}}">
			{{if .OriginalAuthor }}
				<span class="timeline-avatar"><img src="{{AppSubUrl}}/assets/img/avatar_default.png"></span>
			{{else}}
				<a class="timeline-avatar" {{if gt .Poster.ID 0}}href="{{.Poster.HomeLink}}"{{end}}>
					{{avatar .Poster}}
				</a>
			{{end}}
				<div class="content comment-container">
					<div class="ui top attached header comment-header df ac sb">
						<div class="comment-header-left df ac">
							{{if .OriginalAuthor }}
								<span class="text black mr-2">
									{{svg (MigrationIcon $.Repository.GetOriginalURLHostname)}}
									{{ .OriginalAuthor }}
								</span>
								<span class="text grey">
									{{$.i18n.Tr "repo.issues.commented_at" (.Issue.HashTag|Escape) $createdStr | Safe}} {{if $.Repository.OriginalURL}}
								</span>
								<span class="text migrate">
									({{$.i18n.Tr "repo.migrated_from" ($.Repository.OriginalURL|Escape) ($.Repository.GetOriginalURLHostname|Escape) | Safe }}){{end}}
								</span>
							{{else}}
								<span class="text grey">
									<a class="author"{{if gt .Poster.ID 0}} href="{{.Poster.HomeLink}}"{{end}}>
										{{.Poster.GetDisplayName}}
									</a>
									{{$.i18n.Tr "repo.issues.commented_at" (.HashTag|Escape) $createdStr | Safe}}
								</span>
							{{end}}
						</div>
						<div class="comment-header-right actions df ac">
							{{if (.ShowRole.HasRole "Poster")}}
								<div class="ui basic label">
									{{$.i18n.Tr "repo.issues.poster"}}
								</div>
							{{end}}
							{{if (.ShowRole.HasRole "Writer")}}
								<div class="ui basic label">
									{{$.i18n.Tr "repo.issues.collaborator"}}
								</div>
							{{end}}
							{{if (.ShowRole.HasRole "Owner")}}
								<div class="ui basic label">
									{{$.i18n.Tr "repo.issues.owner"}}
								</div>
							{{end}}
							{{if not $.Repository.IsArchived}}
								{{template "repo/issue/view_content/add_reaction" Dict "ctx" $ "ActionURL" (Printf "%s/comments/%d/reactions" $.RepoLink .ID)}}
								{{template "repo/issue/view_content/context_menu" Dict "ctx" $ "item" . "delete" true "issue" true "diff" false "IsCommentPoster" (and $.IsSigned (eq $.SignedUserID .PosterID))}}
							{{end}}
						</div>
					</div>
					<div class="ui attached segment comment-body">
						<div class="render-content markup" {{if or $.Permission.IsAdmin $.HasIssuesOrPullsWritePermission (and $.IsSigned (eq $.SignedUserID .PosterID))}}data-can-edit="true"{{end}}>
							{{if .RenderedContent}}
								{{.RenderedContent|Str2html}}
							{{else}}
								<span class="no-content">{{$.i18n.Tr "repo.issues.no_content"}}</span>
							{{end}}
						</div>
						<div id="comment-{{.ID}}" class="raw-content hide">{{.Content}}</div>
						<div class="edit-content-zone hide" data-write="issuecomment-{{.ID}}-write" data-preview="issuecomment-{{.ID}}-preview" data-update-url="{{$.RepoLink}}/comments/{{.ID}}" data-context="{{$.RepoLink}}" data-attachment-url="{{$.RepoLink}}/comments/{{.ID}}/attachments"></div>
						{{if .Attachments}}
							{{template "repo/issue/view_content/attachments" Dict "ctx" $ "Attachments" .Attachments "Content" .RenderedContent}}
						{{end}}
					</div>
					{{$reactions := .Reactions.GroupByType}}
					{{if $reactions}}
						<div class="ui attached segment reactions">
							{{template "repo/issue/view_content/reactions" Dict "ctx" $ "ActionURL" (Printf "%s/comments/%d/reactions" $.RepoLink .ID) "Reactions" $reactions}}
						</div>
					{{end}}
				</div>
			</div>
		{{else if eq .Type 1}}
			<div class="timeline-item event" id="{{.HashTag}}">
				<span class="badge bg-green text-white">{{svg "octicon-dot-fill"}}</span>
				<a href="{{.Poster.HomeLink}}">
					{{avatar .Poster}}
				</a>
				<span class="text grey">
					<a class="author" href="{{.Poster.HomeLink}}">{{.Poster.GetDisplayName}}</a>
					{{if .Issue.IsPull }}
						{{$.i18n.Tr "repo.pulls.reopened_at" .EventTag $createdStr | Safe}}
					{{else}}
						{{$.i18n.Tr "repo.issues.reopened_at" .EventTag $createdStr | Safe}}
					{{end}}
				</span>
			</div>
		{{else if eq .Type 2}}
			<div class="timeline-item event" id="{{.HashTag}}">
				<span class="badge bg-red text-white">{{svg "octicon-circle-slash"}}</span>
				<a href="{{.Poster.HomeLink}}">
					{{avatar .Poster}}
				</a>
				<span class="text grey">
					<a class="author" href="{{.Poster.HomeLink}}">{{.Poster.GetDisplayName}}</a>
					{{if .Issue.IsPull }}
						{{$.i18n.Tr "repo.pulls.closed_at" .EventTag $createdStr | Safe}}
					{{else}}
						{{$.i18n.Tr "repo.issues.closed_at" .EventTag $createdStr | Safe}}
					{{end}}
				</span>
			</div>
		{{else if eq .Type 28}}
			<div class="timeline-item event" id="{{.HashTag}}">
				<span class="badge bg-purple text-white">{{svg "octicon-git-merge"}}</span>
				<a href="{{.Poster.HomeLink}}">
					{{avatar .Poster}}
				</a>
				<span class="text grey">
					<a class="author" href="{{.Poster.HomeLink}}">{{.Poster.GetDisplayName}}</a>
<<<<<<< HEAD
					{{$link := printf "%s/commit/%s" $.Repository.HTMLURL ($.Issue.PullRequest.MergedCommitID|PathEscape)}}
					{{if eq $.Issue.PullRequest.Status 3}}
						{{$.i18n.Tr "repo.issues.manually_pull_merged_at" ($link|Escape) (ShortSha $.Issue.PullRequest.MergedCommitID) ($.BaseTarget|Escape) $createdStr | Str2html}}
=======
					{{if and .AddedLabels (not .RemovedLabels)}}
						{{$.i18n.TrN (len .AddedLabels) "repo.issues.add_label" "repo.issues.add_labels" (RenderLabels .AddedLabels) $createdStr | Safe}}
					{{else if and (not .AddedLabels) .RemovedLabels}}
						{{$.i18n.TrN (len .RemovedLabels) "repo.issues.remove_label" "repo.issues.remove_labels" (RenderLabels .RemovedLabels) $createdStr | Safe}}
>>>>>>> 3dbdf36d
					{{else}}
						{{$.i18n.Tr "repo.issues.pull_merged_at" ($link|Escape) (ShortSha $.Issue.PullRequest.MergedCommitID) ($.BaseTarget|Escape) $createdStr | Str2html}}
					{{end}}
				</span>
			</div>
		{{else if eq .Type 3 5 6}}
			{{ $refFrom:= "" }}
			{{if ne .RefRepoID .Issue.RepoID}}
				{{ $refFrom = $.i18n.Tr "repo.issues.ref_from" (.RefRepo.FullName|Escape) }}
			{{end}}
			{{ $refTr := "repo.issues.ref_issue_from" }}
			{{if .Issue.IsPull}}
				{{ $refTr = "repo.issues.ref_pull_from" }}
			{{else if eq .RefAction 1 }}
				{{ $refTr = "repo.issues.ref_closing_from" }}
			{{else if eq .RefAction 2 }}
				{{ $refTr = "repo.issues.ref_reopening_from" }}
			{{end}}
			{{ $createdStr:= TimeSinceUnix .CreatedUnix $.Lang }}
			<div class="timeline-item event" id="{{.HashTag}}">
				<span class="badge">{{svg "octicon-bookmark"}}</span>
				<a href="{{.Poster.HomeLink}}">
					{{avatar .Poster}}
				</a>
				{{if eq .RefAction 3}}<del>{{end}}
				<span class="text grey">
					<a class="author" href="{{.Poster.HomeLink}}">{{.Poster.GetDisplayName}}</a>
					{{$.i18n.Tr $refTr (.EventTag|Escape) $createdStr (.RefCommentHTMLURL|Escape) $refFrom | Safe}}
				</span>
				{{if eq .RefAction 3}}</del>{{end}}

				<div class="detail">
					<span class="text grey"><a href="{{.RefIssueHTMLURL}}"><b>{{.RefIssueTitle}}</b> {{.RefIssueIdent}}</a></span>
				</div>
			</div>
		{{else if eq .Type 4}}
			<div class="timeline-item event" id="{{.HashTag}}">
				<span class="badge">{{svg "octicon-bookmark"}}</span>
				<a href="{{.Poster.HomeLink}}">
					{{avatar .Poster}}
				</a>
				<span class="text grey">
					<a class="author" href="{{.Poster.HomeLink}}">{{.Poster.GetDisplayName}}</a>
					{{$.i18n.Tr "repo.issues.commit_ref_at" .EventTag $createdStr | Safe}}
				</span>
				<div class="detail">
					{{svg "octicon-git-commit"}}
					<span class="text grey">{{.Content | Str2html}}</span>
				</div>
			</div>
		{{else if eq .Type 7}}
			{{if or .AddedLabels .RemovedLabels}}
				<div class="timeline-item event" id="{{.HashTag}}">
					<span class="badge">{{svg "octicon-tag"}}</span>
					<a href="{{.Poster.HomeLink}}">
						{{avatar .Poster}}
					</a>
					<span class="text grey">
						<a class="author" href="{{.Poster.HomeLink}}">{{.Poster.GetDisplayName}}</a>
						{{if and .AddedLabels (not .RemovedLabels)}}
							{{$.i18n.Tr (TrN $.i18n.Lang (len .AddedLabels) "repo.issues.add_label" "repo.issues.add_labels") (RenderLabels .AddedLabels) $createdStr | Safe}}
						{{else if and (not .AddedLabels) .RemovedLabels}}
							{{$.i18n.Tr (TrN $.i18n.Lang (len .RemovedLabels) "repo.issues.remove_label" "repo.issues.remove_labels") (RenderLabels .RemovedLabels) $createdStr | Safe}}
						{{else}}
							{{$.i18n.Tr "repo.issues.add_remove_labels" (RenderLabels .AddedLabels) (RenderLabels .RemovedLabels) $createdStr | Safe}}
						{{end}}
					</span>
				</div>
			{{end}}
		{{else if eq .Type 8}}
			<div class="timeline-item event" id="{{.HashTag}}">
				<span class="badge">{{svg "octicon-milestone"}}</span>
				<a href="{{.Poster.HomeLink}}">
					{{avatar .Poster}}
				</a>
				<span class="text grey">
					<a class="author" href="{{.Poster.HomeLink}}">{{.Poster.GetDisplayName}}</a>
					{{if gt .OldMilestoneID 0}}{{if gt .MilestoneID 0}}{{$.i18n.Tr "repo.issues.change_milestone_at" (.OldMilestone.Name|Escape) (.Milestone.Name|Escape) $createdStr | Safe}}{{else}}{{$.i18n.Tr "repo.issues.remove_milestone_at" (.OldMilestone.Name|Escape) $createdStr | Safe}}{{end}}{{else if gt .MilestoneID 0}}{{$.i18n.Tr "repo.issues.add_milestone_at" (.Milestone.Name|Escape) $createdStr | Safe}}{{end}}
				</span>
			</div>
		{{else if eq .Type 9}}
			<div class="timeline-item event" id="{{.HashTag}}">
				<span class="badge">{{svg "octicon-person"}}</span>
				{{if gt .AssigneeID 0}}
					{{if .RemovedAssignee}}
						<a href="{{.Assignee.HomeLink}}">
							{{avatar .Assignee}}
						</a>
						<span class="text grey">
							<a class="author" href="{{.Assignee.HomeLink}}">{{.Assignee.GetDisplayName}}</a>
							{{ if eq .Poster.ID .Assignee.ID }}
								{{$.i18n.Tr "repo.issues.remove_self_assignment" $createdStr | Safe}}
							{{ else }}
								{{$.i18n.Tr "repo.issues.remove_assignee_at" (.Poster.GetDisplayName|Escape) $createdStr | Safe}}
							{{ end }}
						</span>
					{{else}}
						<a href="{{.Assignee.HomeLink}}">
							{{avatar .Assignee}}
						</a>
						<span class="text grey">
							<a class="author" href="{{.Assignee.HomeLink}}">{{.Assignee.GetDisplayName}}</a>
							{{if eq .Poster.ID .AssigneeID}}
								{{$.i18n.Tr "repo.issues.self_assign_at" $createdStr | Safe}}
							{{else}}
								{{$.i18n.Tr "repo.issues.add_assignee_at" (.Poster.GetDisplayName|Escape) $createdStr | Safe}}
							{{end}}
						</span>
					{{end}}
				{{end}}
			</div>
		{{else if eq .Type 10}}
			<div class="timeline-item event" id="{{.HashTag}}">
				<span class="badge">{{svg "octicon-pencil"}}</span>
				<a href="{{.Poster.HomeLink}}">
					{{avatar .Poster}}
				</a>
				<span class="text grey">
					<a class="author" href="{{.Poster.HomeLink}}">{{.Poster.GetDisplayName}}</a>
					{{$.i18n.Tr "repo.issues.change_title_at" (.OldTitle|RenderEmoji) (.NewTitle|RenderEmoji) $createdStr | Safe}}
				</span>
			</div>
		{{else if eq .Type 11}}
			<div class="timeline-item event" id="{{.HashTag}}">
				<span class="badge">{{svg "octicon-git-branch"}}</span>
				<a href="{{.Poster.HomeLink}}">
					{{avatar .Poster}}
				</a>
				<span class="text grey">
					<a class="author" href="{{.Poster.HomeLink}}">{{.Poster.GetDisplayName}}</a>
					{{$.i18n.Tr "repo.issues.delete_branch_at" (.OldRef|Escape) $createdStr | Safe}}
				</span>
			</div>
		{{else if eq .Type 12}}
			<div class="timeline-item event" id="{{.HashTag}}">
				<span class="badge">{{svg "octicon-clock"}}</span>
				<a href="{{.Poster.HomeLink}}">
					{{avatar .Poster}}
				</a>
				<span class="text grey">
					<a class="author" href="{{.Poster.HomeLink}}">{{.Poster.GetDisplayName}}</a>
					{{$.i18n.Tr "repo.issues.start_tracking_history"  $createdStr | Safe}}
				</span>
			</div>
		{{else if eq .Type 13}}
			<div class="timeline-item event" id="{{.HashTag}}">
				<span class="badge">{{svg "octicon-clock"}}</span>
				<a href="{{.Poster.HomeLink}}">
					{{avatar .Poster}}
				</a>
				<span class="text grey">
					<a class="author" href="{{.Poster.HomeLink}}">{{.Poster.GetDisplayName}}</a>
					{{$.i18n.Tr "repo.issues.stop_tracking_history"  $createdStr | Safe}}
				</span>
				{{ template "repo/issue/view_content/comments_delete_time" Dict "ctx" $ "comment" . }}
				<div class="detail">
					{{svg "octicon-clock"}}
					<span class="text grey">{{.Content}}</span>
				</div>
			</div>
		{{else if eq .Type 14}}
			<div class="timeline-item event" id="{{.HashTag}}">
				<span class="badge">{{svg "octicon-clock"}}</span>
				<a href="{{.Poster.HomeLink}}">
					{{avatar .Poster}}
				</a>
				<span class="text grey">
					<a class="author" href="{{.Poster.HomeLink}}">{{.Poster.GetDisplayName}}</a>
					{{$.i18n.Tr "repo.issues.add_time_history"  $createdStr | Safe}}
				</span>
				{{ template "repo/issue/view_content/comments_delete_time" Dict "ctx" $ "comment" . }}
				<div class="detail">
					{{svg "octicon-clock"}}
					<span class="text grey">{{.Content}}</span>
				</div>
			</div>
		{{else if eq .Type 15}}
			<div class="timeline-item event" id="{{.HashTag}}">
				<span class="badge">{{svg "octicon-clock"}}</span>
				<a href="{{.Poster.HomeLink}}">
					{{avatar .Poster}}
				</a>
				<span class="text grey">
					<a class="author" href="{{.Poster.HomeLink}}">{{.Poster.GetDisplayName}}</a>
					{{$.i18n.Tr "repo.issues.cancel_tracking_history"  $createdStr | Safe}}
				</span>
			</div>
		{{else if eq .Type 16}}
			<div class="timeline-item event" id="{{.HashTag}}">
				<span class="badge">{{svg "octicon-clock"}}</span>
				<a href="{{.Poster.HomeLink}}">
					{{avatar .Poster}}
				</a>
				<span class="text grey">
					<a class="author" href="{{.Poster.HomeLink}}">{{.Poster.GetDisplayName}}</a>
					{{$.i18n.Tr "repo.issues.due_date_added" .Content $createdStr | Safe}}
				</span>
			</div>
		{{else if eq .Type 17}}
			<div class="timeline-item event" id="{{.HashTag}}">
				<span class="badge">{{svg "octicon-clock"}}</span>
				<a href="{{.Poster.HomeLink}}">
					{{avatar .Poster}}
				</a>
				<span class="text grey">
					<a class="author" href="{{.Poster.HomeLink}}">{{.Poster.GetDisplayName}}</a>
					{{$.i18n.Tr "repo.issues.due_date_modified" (.Content | ParseDeadline) $createdStr | Safe}}
				</span>
			</div>
		{{else if eq .Type 18}}
			<div class="timeline-item event" id="{{.HashTag}}">
				<span class="badge">{{svg "octicon-clock"}}</span>
				<a href="{{.Poster.HomeLink}}">
					{{avatar .Poster}}
				</a>
				<span class="text grey">
					<a class="author" href="{{.Poster.HomeLink}}">{{.Poster.GetDisplayName}}</a>
					{{$.i18n.Tr "repo.issues.due_date_remove" .Content $createdStr | Safe}}
				</span>
			</div>
		{{else if eq .Type 19}}
			<div class="timeline-item event" id="{{.HashTag}}">
				<span class="badge">{{svg "octicon-package-dependents"}}</span>
				<a href="{{.Poster.HomeLink}}">
					{{avatar .Poster}}
				</a>
				<span class="text grey">
					<a class="author" href="{{.Poster.HomeLink}}">{{.Poster.GetDisplayName}}</a>
					{{$.i18n.Tr "repo.issues.dependency.added_dependency" $createdStr | Safe}}
				</span>
				{{if .DependentIssue}}
					<div class="detail">
						{{svg "octicon-plus"}}
						<span class="text grey">
							<a href="{{.DependentIssue.HTMLURL}}">
								{{if eq .DependentIssue.RepoID .Issue.RepoID}}
									#{{.DependentIssue.Index}} {{.DependentIssue.Title}}
								{{else}}
									{{.DependentIssue.Repo.FullName}}#{{.DependentIssue.Index}} - {{.DependentIssue.Title}}
								{{end}}
							</a>
						</span>
					</div>
				{{end}}
			</div>
		{{else if eq .Type 20}}
			<div class="timeline-item event" id="{{.HashTag}}">
				<span class="badge">{{svg "octicon-package-dependents"}}</span>
				<a href="{{.Poster.HomeLink}}">
					{{avatar .Poster}}
				</a>
				<span class="text grey">
					<a class="author" href="{{.Poster.HomeLink}}">{{.Poster.GetDisplayName}}</a>
					{{$.i18n.Tr "repo.issues.dependency.removed_dependency" $createdStr | Safe}}
				</span>
				{{if .DependentIssue}}
					<div class="detail">
						<span class="text grey">{{svg "octicon-trash"}}</span>
						<span class="text grey">
							<a href="{{.DependentIssue.HTMLURL}}">
								{{if eq .DependentIssue.RepoID .Issue.RepoID}}
									#{{.DependentIssue.Index}} {{.DependentIssue.Title}}
								{{else}}
									{{.DependentIssue.Repo.FullName}}#{{.DependentIssue.Index}} - {{.DependentIssue.Title}}
								{{end}}
							</a>
						</span>
					</div>
				{{end}}
			</div>
		{{else if eq .Type 22}}
			<div class="timeline-item-group">
				<div class="timeline-item event" id="{{.HashTag}}">
					{{if .OriginalAuthor }}
					{{else}}
					<a class="timeline-avatar"{{if gt .Poster.ID 0}} href="{{.Poster.HomeLink}}"{{end}}>
						{{avatar .Poster}}
					</a>
					{{end}}
					<span class="badge{{if eq .Review.Type 1}} bg-green text-white{{else if eq .Review.Type 3}} bg-red text-white{{end}}">{{svg (printf "octicon-%s" .Review.Type.Icon)}}</span>
					<span class="text grey">
						{{if .OriginalAuthor }}
							<span class="text black">
								{{svg (MigrationIcon $.Repository.GetOriginalURLHostname)}}
								{{ .OriginalAuthor }}
							</span>
							<span class="text grey"> {{if $.Repository.OriginalURL}}</span>
							<span class="text migrate">({{$.i18n.Tr "repo.migrated_from" ($.Repository.OriginalURL|Escape) ($.Repository.GetOriginalURLHostname|Escape) | Safe }}){{end}}</span>
						{{else}}
							<a class="author"{{if gt .Poster.ID 0}} href="{{.Poster.HomeLink}}"{{end}}>{{.Poster.GetDisplayName}}</a>
						{{end}}

						{{if eq .Review.Type 1}}
							{{$.i18n.Tr "repo.issues.review.approve" $createdStr | Safe}}
						{{else if eq .Review.Type 2}}
							{{$.i18n.Tr "repo.issues.review.comment" $createdStr | Safe}}
						{{else if eq .Review.Type 3}}
							{{$.i18n.Tr "repo.issues.review.reject" $createdStr | Safe}}
						{{else}}
							{{$.i18n.Tr "repo.issues.review.comment" $createdStr | Safe}}
						{{end}}
						{{if .Review.Dismissed}}
							<div class="ui small label">{{$.i18n.Tr "repo.issues.review.dismissed_label"}}</div>
						{{end}}
					</span>
				</div>
				{{if .Content}}
				<div class="timeline-item comment">
					<div class="content comment-container">
						<div class="ui top attached header comment-header df ac sb">
							<span class="text grey">
								{{if .OriginalAuthor }}
									<span class="text black">
										{{svg (MigrationIcon $.Repository.GetOriginalURLHostname)}}
										{{ .OriginalAuthor }}
									</span>
									<span class="text grey"> {{if $.Repository.OriginalURL}}</span>
									<span class="text migrate">({{$.i18n.Tr "repo.migrated_from" ($.Repository.OriginalURL|Escape) ($.Repository.GetOriginalURLHostname|Escape) | Safe }}){{end}}</span>
								{{else}}
									<a class="author"{{if gt .Poster.ID 0}} href="{{.Poster.HomeLink}}"{{end}}>{{.Poster.GetDisplayName}}</a>
								{{end}}

								{{$.i18n.Tr "repo.issues.review.left_comment" | Safe}}
							</span>
						</div>
						<div class="ui attached segment comment-body">
							<div class="render-content markup">
								{{if .RenderedContent}}
									{{.RenderedContent|Str2html}}
								{{else}}
									<span class="no-content">{{$.i18n.Tr "repo.issues.no_content"}}</span>
								{{end}}
							</div>
							{{if .Attachments}}
								{{template "repo/issue/view_content/attachments" Dict "ctx" $ "Attachments" .Attachments "Content" .RenderedContent}}
							{{end}}
						</div>
					</div>
				</div>
				{{end}}

				{{if .Review.CodeComments}}
				<div class="timeline-item event">
					{{ range $filename, $lines := .Review.CodeComments}}
						{{range $line, $comms := $lines}}
								<div class="ui segments">
									<div class="ui segment py-3 df ac sb word-break">
										{{$invalid := (index $comms 0).Invalidated}}
										{{$resolved := (index $comms 0).IsResolved}}
										{{$resolveDoer := (index $comms 0).ResolveDoer}}
										{{$isNotPending := (not (eq (index $comms 0).Review.Type 0))}}
										<div class="df ac">
											<a href="{{(index $comms 0).CodeCommentURL}}" class="file-comment ml-3">{{$filename}}</a>
											{{if $invalid }}
												<span class="ui label basic small ml-3">
													{{$.i18n.Tr "repo.issues.review.outdated"}}
												</span>
											{{end}}
										</div>
										<div>
											{{if or $invalid $resolved}}
												<button id="show-outdated-{{(index $comms 0).ID}}" data-comment="{{(index $comms 0).ID}}" class="{{if not $resolved}}hide {{end}}ui compact right labeled button show-outdated df ac">
													{{svg "octicon-unfold" 16 "mr-3"}}
													{{if $resolved}}
														{{$.i18n.Tr "repo.issues.review.show_resolved"}}
													{{else}}
														{{$.i18n.Tr "repo.issues.review.show_outdated"}}
													{{end}}
												</button>
												<button id="hide-outdated-{{(index $comms 0).ID}}" data-comment="{{(index $comms 0).ID}}" class="{{if $resolved}}hide {{end}}ui compact right labeled button hide-outdated df ac">
													{{svg "octicon-fold" 16 "mr-3"}}
													{{if $resolved}}
														{{$.i18n.Tr "repo.issues.review.hide_resolved"}}
													{{else}}
														{{$.i18n.Tr "repo.issues.review.hide_outdated"}}
													{{end}}
												</button>
											{{end}}
										</div>
									</div>
<<<<<<< HEAD
									{{$diff := (CommentMustAsDiff (index $comms 0))}}
									{{if $diff}}
										{{$file := (index $diff.Files 0)}}
										<div id="code-preview-{{(index $comms 0).ID}}" class="ui table segment{{if $resolved}} hide{{end}}">
											<div class="diff-file-box diff-box file-content {{TabSizeClass $.Editorconfig $file.Name}}">
												<div class="file-body file-code code-view code-diff code-diff-unified">
													<table>
														<tbody>
															{{template "repo/diff/section_unified" dict "file" $file "root" $}}
														</tbody>
													</table>
												</div>
=======
								</div>
								{{$diff := (CommentMustAsDiff (index $comms 0))}}
								{{if $diff}}
									{{$file := (index $diff.Files 0)}}
									<div id="code-preview-{{(index $comms 0).ID}}" class="ui table segment{{if $resolved}} hide{{end}}">
										<div class="diff-file-box diff-box file-content {{TabSizeClass $.Editorconfig $file.Name}}">
											<div class="file-body file-code code-view code-diff code-diff-unified unicode-escaped">
												<table>
													<tbody>
														{{template "repo/diff/section_unified" dict "file" $file "root" $}}
													</tbody>
												</table>
>>>>>>> 3dbdf36d
											</div>
										</div>
									{{end}}
									<div id="code-comments-{{(index $comms 0).ID}}" class="comment-code-cloud ui segment{{if $resolved}} hide{{end}}">
										<div class="ui comments mb-0">
											{{range $comms}}
												{{ $createdSubStr:= TimeSinceUnix .CreatedUnix $.Lang }}
												<div class="comment code-comment pb-4" id="{{.HashTag}}">
													<div class="content">
														<div class="header comment-header">
															<div class="comment-header-left df ac">
																{{if not .OriginalAuthor }}
																	<a class="avatar">
																		{{avatar .Poster}}
																	</a>
																{{end}}
																<span class="text grey">
																	{{if .OriginalAuthor }}
																		<span class="text black">
																			{{svg (MigrationIcon $.Repository.GetOriginalURLHostname)}}
																			{{ .OriginalAuthor }}
																		</span>
																		<span class="text grey"> {{if $.Repository.OriginalURL}}</span>
																		<span class="text migrate">({{$.i18n.Tr "repo.migrated_from" ($.Repository.OriginalURL|Escape) ($.Repository.GetOriginalURLHostname|Escape) | Safe }}){{end}}</span>
																	{{else}}
																		<a class="author"{{if gt .Poster.ID 0}} href="{{.Poster.HomeLink}}"{{end}}>{{.Poster.GetDisplayName}}</a>
																	{{end}}
																	{{$.i18n.Tr "repo.issues.commented_at" (.HashTag|Escape) $createdSubStr | Safe}}
																</span>
															</div>
															<div class="comment-header-right actions df ac">
																{{if (.ShowRole.HasRole "Poster")}}
																	<div class="ui basic label">
																		{{$.i18n.Tr "repo.issues.poster"}}
																	</div>
																{{end}}
																{{if (.ShowRole.HasRole "Writer")}}
																	<div class="ui basic label">
																		{{$.i18n.Tr "repo.issues.collaborator"}}
																	</div>
																{{end}}
																{{if (.ShowRole.HasRole "Owner")}}
																	<div class="ui basic label">
																		{{$.i18n.Tr "repo.issues.owner"}}
																	</div>
																{{end}}
																{{if not $.Repository.IsArchived}}
																	{{template "repo/issue/view_content/add_reaction" Dict "ctx" $ "ActionURL" (Printf "%s/comments/%d/reactions" $.RepoLink .ID)}}
																	{{template "repo/issue/view_content/context_menu" Dict "ctx" $ "item" . "delete" true "issue" true "diff" true "IsCommentPoster" (and $.IsSigned (eq $.SignedUserID .PosterID))}}
																{{end}}
															</div>
														</div>
														<div class="text comment-content">
															<div class="render-content markup" {{if or $.Permission.IsAdmin $.HasIssuesOrPullsWritePermission (and $.IsSigned (eq $.SignedUserID .PosterID))}}data-can-edit="true"{{end}}>
															{{if .RenderedContent}}
																{{.RenderedContent|Str2html}}
															{{else}}
																<span class="no-content">{{$.i18n.Tr "repo.issues.no_content"}}</span>
															{{end}}
															</div>
															<div id="comment-{{.ID}}" class="raw-content hide">{{.Content}}</div>
															<div class="edit-content-zone hide" data-write="issuecomment-{{.ID}}-write" data-preview="issuecomment-{{.ID}}-preview" data-update-url="{{$.RepoLink}}/comments/{{.ID}}" data-context="{{$.RepoLink}}" data-attachment-url="{{$.RepoLink}}/comments/{{.ID}}/attachments"></div>
														</div>
														{{$reactions := .Reactions.GroupByType}}
														{{if $reactions}}
															<div class="ui attached segment reactions">
																{{template "repo/issue/view_content/reactions" Dict "ctx" $ "ActionURL" (Printf "%s/comments/%d/reactions" $.RepoLink .ID) "Reactions" $reactions}}
															</div>
														{{end}}
													</div>
												</div>
											{{end}}
										</div>
										<div class="code-comment-buttons df ac fw mt-3 mb-2 mx-3">
											<div class="f1">
												{{if $resolved}}
													<div class="ui grey text">
														{{svg "octicon-check" 16 "mr-2"}}
														<b>{{$resolveDoer.Name}}</b> {{$.i18n.Tr "repo.issues.review.resolved_by"}}
													</div>
												{{end}}
											</div>
											<div class="code-comment-buttons-buttons">
												{{if and $.CanMarkConversation $isNotPending}}
													<button class="ui tiny basic button resolve-conversation" data-origin="timeline" data-action="{{if not $resolved}}Resolve{{else}}UnResolve{{end}}" data-comment-id="{{(index $comms 0).ID}}" data-update-url="{{$.RepoLink}}/issues/resolve_conversation">
														{{if $resolved}}
															{{$.i18n.Tr "repo.issues.review.un_resolve_conversation"}}
														{{else}}
															{{$.i18n.Tr "repo.issues.review.resolve_conversation"}}
														{{end}}
													</button>
												{{end}}
												{{if and $.SignedUserID (not $.Repository.IsArchived)}}
													<button class="comment-form-reply ui green tiny labeled icon button ml-2 mr-0">
														{{svg "octicon-reply" 16 "reply icon mr-2"}}{{$.i18n.Tr "repo.diff.comment.reply"}}
													</button>
												{{end}}
											</div>
										</div>
										{{template "repo/diff/comment_form_datahandler" dict "hidden" true "reply" (index $comms 0).ReviewID "root" $ "comment" (index $comms 0)}}
									</div>
								</div>
						{{end}}
					{{end}}
				</div>
				{{end}}
			</div>
		{{else if eq .Type 23}}
			<div class="timeline-item event" id="{{.HashTag}}">
				<span class="badge">{{svg "octicon-lock"}}</span>
				<a href="{{.Poster.HomeLink}}">
					{{avatar .Poster}}
				</a>
				{{ if .Content }}
					<span class="text grey">
						<a class="author" href="{{.Poster.HomeLink}}">{{.Poster.GetDisplayName}}</a>
						{{$.i18n.Tr "repo.issues.lock_with_reason" .Content $createdStr | Safe}}
					</span>
				{{ else }}
					<span class="text grey">
						<a class="author" href="{{.Poster.HomeLink}}">{{.Poster.GetDisplayName}}</a>
						{{$.i18n.Tr "repo.issues.lock_no_reason" $createdStr | Safe}}
					</span>
				{{ end }}
			</div>
		{{else if eq .Type 24}}
			<div class="timeline-item event" id="{{.HashTag}}">
				<span class="badge">{{svg "octicon-key"}}</span>
				<a href="{{.Poster.HomeLink}}">
					{{avatar .Poster}}
				</a>
				<span class="text grey">
					<a class="author" href="{{.Poster.HomeLink}}">{{.Poster.GetDisplayName}}</a>
					{{$.i18n.Tr "repo.issues.unlock_comment" $createdStr | Safe}}
				</span>
			</div>
		{{else if eq .Type 25}}
			<div class="timeline-item event">
				<span class="badge">{{svg "octicon-git-branch"}}</span>
				<a href="{{.Poster.HomeLink}}">
					{{avatar .Poster}}
				</a>
				<span class="text grey">
					<a href="{{.Poster.HomeLink}}">{{.Poster.Name}}</a>
					{{$.i18n.Tr "repo.pulls.change_target_branch_at" (.OldRef|Escape) (.NewRef|Escape) $createdStr | Safe}}
				</span>
			</div>
		{{else if eq .Type 26}}
			<div class="timeline-item event" id="{{.HashTag}}">
				<span class="badge">{{svg "octicon-clock"}}</span>
				<a href="{{.Poster.HomeLink}}">
					{{avatar .Poster}}
				</a>
				<span class="text grey">
					<a class="author" href="{{.Poster.HomeLink}}">{{.Poster.GetDisplayName}}</a>
					{{$.i18n.Tr "repo.issues.del_time_history"  $createdStr | Safe}}
				</span>
				<div class="detail">
					{{svg "octicon-clock"}}
					<span class="text grey">{{.Content}}</span>
				</div>
			</div>
		{{else if eq .Type 27}}
			<div class="timeline-item event" id="{{.HashTag}}">
				<span class="badge">{{svg "octicon-eye"}}</span>
				<a href="{{.Poster.HomeLink}}">
					{{avatar .Poster}}
				</a>
				<span class="text grey">
					<a class="author" href="{{.Poster.HomeLink}}">{{.Poster.GetDisplayName}}</a>
					{{if (gt .AssigneeID 0)}}
						{{if .RemovedAssignee}}
							{{if eq .PosterID .AssigneeID}}
								{{$.i18n.Tr "repo.issues.review.remove_review_request_self" $createdStr | Safe}}
							{{else}}
								{{$.i18n.Tr "repo.issues.review.remove_review_request" (.Assignee.GetDisplayName|Escape) $createdStr | Safe}}
							{{end}}
						{{else}}
							{{$.i18n.Tr "repo.issues.review.add_review_request" (.Assignee.GetDisplayName|Escape) $createdStr | Safe}}
						{{end}}
					{{else}}
						{{if .RemovedAssignee}}
							{{$.i18n.Tr "repo.issues.review.remove_review_request" (.AssigneeTeam.Name|Escape) $createdStr | Safe}}
						{{else}}
							{{$.i18n.Tr "repo.issues.review.add_review_request" (.AssigneeTeam.Name|Escape) $createdStr | Safe}}
						{{end}}
					{{end}}
<<<<<<< HEAD
				</span>
			</div>
		{{else if and (eq .Type 29) (or (gt .CommitsNum 0) .IsForcePush)}}
			<div class="timeline-item event" id="{{.HashTag}}">
				<span class="badge">{{svg "octicon-repo-push"}}</span>
				<span class="text grey">
					<a class="author" href="{{.Poster.HomeLink}}">{{.Poster.GetDisplayName}}</a>
					{{ if .IsForcePush }}
						{{$.i18n.Tr "repo.issues.force_push_codes" ($.Issue.PullRequest.HeadBranch|Escape) (ShortSha .OldCommit) (($.Issue.Repo.CommitLink .OldCommit)|Escape)  (ShortSha .NewCommit) (($.Issue.Repo.CommitLink .NewCommit)|Escape) $createdStr | Safe}}
=======
				{{end}}
			</span>
		</div>
	{{else if and (eq .Type 29) (or (gt .CommitsNum 0) .IsForcePush)}}
		<div class="timeline-item event" id="{{.HashTag}}">
			<span class="badge">{{svg "octicon-repo-push"}}</span>
			<span class="text grey">
				<a class="author" href="{{.Poster.HomeLink}}">{{.Poster.GetDisplayName}}</a>
				{{ if .IsForcePush }}
					{{$.i18n.Tr "repo.issues.force_push_codes" ($.Issue.PullRequest.HeadBranch|Escape) (ShortSha .OldCommit) (($.Issue.Repo.CommitLink .OldCommit)|Escape)  (ShortSha .NewCommit) (($.Issue.Repo.CommitLink .NewCommit)|Escape) $createdStr | Safe}}
				{{else}}
					{{$.i18n.TrN (len .Commits) "repo.issues.push_commit_1" "repo.issues.push_commits_n" (len .Commits) $createdStr | Safe}}
				{{end}}
			</span>
		</div>
		{{if not .IsForcePush}}
			{{template "repo/commits_list_small" dict "comment" . "root" $}}
		{{end}}
	{{else if eq .Type 30}}
		{{if not $.UnitProjectsGlobalDisabled}}
		<div class="timeline-item event" id="{{.HashTag}}">
			<span class="badge">{{svg "octicon-project"}}</span>
			<a href="{{.Poster.HomeLink}}">
				{{avatar .Poster}}
			</a>
			<span class="text grey">
				<a class="author" href="{{.Poster.HomeLink}}">{{.Poster.GetDisplayName}}</a>
				{{if gt .OldProjectID 0}}
					{{if gt .ProjectID 0}}
						{{$.i18n.Tr "repo.issues.change_project_at" (.OldProject.Title|Escape) (.Project.Title|Escape) $createdStr | Safe}}
>>>>>>> 3dbdf36d
					{{else}}
						{{$.i18n.Tr (TrN $.i18n.Lang (len .Commits) "repo.issues.push_commit_1" "repo.issues.push_commits_n") (len .Commits) $createdStr | Safe}}
					{{end}}
				</span>
			</div>
			{{if not .IsForcePush}}
				{{template "repo/commits_list_small" dict "comment" . "root" $}}
			{{end}}
		{{else if eq .Type 30}}
			{{if not $.UnitProjectsGlobalDisabled}}
			<div class="timeline-item event" id="{{.HashTag}}">
				<span class="badge">{{svg "octicon-project"}}</span>
				<a href="{{.Poster.HomeLink}}">
					{{avatar .Poster}}
				</a>
				<span class="text grey">
					<a class="author" href="{{.Poster.HomeLink}}">{{.Poster.GetDisplayName}}</a>
					{{if gt .OldProjectID 0}}
						{{if gt .ProjectID 0}}
							{{$.i18n.Tr "repo.issues.change_project_at" (.OldProject.Title|Escape) (.Project.Title|Escape) $createdStr | Safe}}
						{{else}}
							{{$.i18n.Tr "repo.issues.remove_project_at" (.OldProject.Title|Escape) $createdStr | Safe}}
						{{end}}
					{{else if gt .ProjectID 0}}
						{{$.i18n.Tr "repo.issues.add_project_at" (.Project.Title|Escape) $createdStr | Safe}}
					{{end}}
				</span>
			</div>
			{{end}}
		{{else if eq .Type 32}}
			<div class="timeline-item-group">
				<div class="timeline-item event" id="{{.HashTag}}">
					<a class="timeline-avatar"{{if gt .Poster.ID 0}} href="{{.Poster.HomeLink}}"{{end}}>
						<img src="{{.Poster.AvatarLink}}">
					</a>
					<span class="badge grey">{{svg "octicon-x" 16}}</span>
					<span class="text grey">
						<a class="author"{{if gt .Poster.ID 0}} href="{{.Poster.HomeLink}}"{{end}}>{{.Poster.GetDisplayName}}</a>
						{{$reviewerName := ""}}
						{{if eq .Review.OriginalAuthor ""}}
							{{$reviewerName = .Review.Reviewer.Name}}
						{{else}}
							{{$reviewerName = .Review.OriginalAuthor}}
						{{end}}
						{{$.i18n.Tr "repo.issues.review.dismissed" $reviewerName $createdStr | Safe}}
					</span>
				</div>
				{{if .Content}}
					<div class="timeline-item comment">
						<div class="content">
							<div class="ui top attached header arrow-top">
								<span class="text grey">
									{{$.i18n.Tr "action.review_dismissed_reason"}}
								</span>
							</div>
							<div class="ui attached segment">
								<div class="render-content markup">
									{{if .RenderedContent}}
										{{.RenderedContent|Str2html}}
									{{else}}
										<span class="no-content">{{$.i18n.Tr "repo.issues.no_content"}}</span>
									{{end}}
								</div>
							</div>
						</div>
					</div>
				{{end}}
			</div>
		{{else if eq .Type 33}}
			<div class="timeline-item event" id="{{.HashTag}}">
				<span class="badge">{{svg "octicon-git-branch"}}</span>
				<a href="{{.Poster.HomeLink}}">
					{{avatar .Poster}}
				</a>
				<span class="text grey">
					<a class="author" href="{{.Poster.HomeLink}}">{{.Poster.GetDisplayName}}</a>
					{{if and .OldRef .NewRef}}
						{{$.i18n.Tr "repo.issues.change_ref_at" (.OldRef|Escape) (.NewRef|Escape) $createdStr | Safe}}
					{{else if .OldRef}}
						{{$.i18n.Tr "repo.issues.remove_ref_at" (.OldRef|Escape) $createdStr | Safe}}
					{{else}}
						{{$.i18n.Tr "repo.issues.add_ref_at" (.NewRef|Escape) $createdStr | Safe}}
					{{end}}
				</span>
			</div>
		{{end}}
	{{end}}
{{end}}<|MERGE_RESOLUTION|>--- conflicted
+++ resolved
@@ -125,16 +125,9 @@
 				</a>
 				<span class="text grey">
 					<a class="author" href="{{.Poster.HomeLink}}">{{.Poster.GetDisplayName}}</a>
-<<<<<<< HEAD
 					{{$link := printf "%s/commit/%s" $.Repository.HTMLURL ($.Issue.PullRequest.MergedCommitID|PathEscape)}}
 					{{if eq $.Issue.PullRequest.Status 3}}
 						{{$.i18n.Tr "repo.issues.manually_pull_merged_at" ($link|Escape) (ShortSha $.Issue.PullRequest.MergedCommitID) ($.BaseTarget|Escape) $createdStr | Str2html}}
-=======
-					{{if and .AddedLabels (not .RemovedLabels)}}
-						{{$.i18n.TrN (len .AddedLabels) "repo.issues.add_label" "repo.issues.add_labels" (RenderLabels .AddedLabels) $createdStr | Safe}}
-					{{else if and (not .AddedLabels) .RemovedLabels}}
-						{{$.i18n.TrN (len .RemovedLabels) "repo.issues.remove_label" "repo.issues.remove_labels" (RenderLabels .RemovedLabels) $createdStr | Safe}}
->>>>>>> 3dbdf36d
 					{{else}}
 						{{$.i18n.Tr "repo.issues.pull_merged_at" ($link|Escape) (ShortSha $.Issue.PullRequest.MergedCommitID) ($.BaseTarget|Escape) $createdStr | Str2html}}
 					{{end}}
@@ -195,9 +188,9 @@
 					<span class="text grey">
 						<a class="author" href="{{.Poster.HomeLink}}">{{.Poster.GetDisplayName}}</a>
 						{{if and .AddedLabels (not .RemovedLabels)}}
-							{{$.i18n.Tr (TrN $.i18n.Lang (len .AddedLabels) "repo.issues.add_label" "repo.issues.add_labels") (RenderLabels .AddedLabels) $createdStr | Safe}}
+							{{$.i18n.TrN (len .AddedLabels) "repo.issues.add_label" "repo.issues.add_labels" (RenderLabels .AddedLabels) $createdStr | Safe}}
 						{{else if and (not .AddedLabels) .RemovedLabels}}
-							{{$.i18n.Tr (TrN $.i18n.Lang (len .RemovedLabels) "repo.issues.remove_label" "repo.issues.remove_labels") (RenderLabels .RemovedLabels) $createdStr | Safe}}
+							{{$.i18n.TrN (len .RemovedLabels) "repo.issues.remove_label" "repo.issues.remove_labels" (RenderLabels .RemovedLabels) $createdStr | Safe}}
 						{{else}}
 							{{$.i18n.Tr "repo.issues.add_remove_labels" (RenderLabels .AddedLabels) (RenderLabels .RemovedLabels) $createdStr | Safe}}
 						{{end}}
@@ -515,33 +508,18 @@
 											{{end}}
 										</div>
 									</div>
-<<<<<<< HEAD
 									{{$diff := (CommentMustAsDiff (index $comms 0))}}
 									{{if $diff}}
 										{{$file := (index $diff.Files 0)}}
 										<div id="code-preview-{{(index $comms 0).ID}}" class="ui table segment{{if $resolved}} hide{{end}}">
 											<div class="diff-file-box diff-box file-content {{TabSizeClass $.Editorconfig $file.Name}}">
-												<div class="file-body file-code code-view code-diff code-diff-unified">
+												<div class="file-body file-code code-view code-diff code-diff-unified unicode-escaped">
 													<table>
 														<tbody>
 															{{template "repo/diff/section_unified" dict "file" $file "root" $}}
 														</tbody>
 													</table>
 												</div>
-=======
-								</div>
-								{{$diff := (CommentMustAsDiff (index $comms 0))}}
-								{{if $diff}}
-									{{$file := (index $diff.Files 0)}}
-									<div id="code-preview-{{(index $comms 0).ID}}" class="ui table segment{{if $resolved}} hide{{end}}">
-										<div class="diff-file-box diff-box file-content {{TabSizeClass $.Editorconfig $file.Name}}">
-											<div class="file-body file-code code-view code-diff code-diff-unified unicode-escaped">
-												<table>
-													<tbody>
-														{{template "repo/diff/section_unified" dict "file" $file "root" $}}
-													</tbody>
-												</table>
->>>>>>> 3dbdf36d
 											</div>
 										</div>
 									{{end}}
@@ -729,7 +707,6 @@
 							{{$.i18n.Tr "repo.issues.review.add_review_request" (.AssigneeTeam.Name|Escape) $createdStr | Safe}}
 						{{end}}
 					{{end}}
-<<<<<<< HEAD
 				</span>
 			</div>
 		{{else if and (eq .Type 29) (or (gt .CommitsNum 0) .IsForcePush)}}
@@ -739,40 +716,8 @@
 					<a class="author" href="{{.Poster.HomeLink}}">{{.Poster.GetDisplayName}}</a>
 					{{ if .IsForcePush }}
 						{{$.i18n.Tr "repo.issues.force_push_codes" ($.Issue.PullRequest.HeadBranch|Escape) (ShortSha .OldCommit) (($.Issue.Repo.CommitLink .OldCommit)|Escape)  (ShortSha .NewCommit) (($.Issue.Repo.CommitLink .NewCommit)|Escape) $createdStr | Safe}}
-=======
-				{{end}}
-			</span>
-		</div>
-	{{else if and (eq .Type 29) (or (gt .CommitsNum 0) .IsForcePush)}}
-		<div class="timeline-item event" id="{{.HashTag}}">
-			<span class="badge">{{svg "octicon-repo-push"}}</span>
-			<span class="text grey">
-				<a class="author" href="{{.Poster.HomeLink}}">{{.Poster.GetDisplayName}}</a>
-				{{ if .IsForcePush }}
-					{{$.i18n.Tr "repo.issues.force_push_codes" ($.Issue.PullRequest.HeadBranch|Escape) (ShortSha .OldCommit) (($.Issue.Repo.CommitLink .OldCommit)|Escape)  (ShortSha .NewCommit) (($.Issue.Repo.CommitLink .NewCommit)|Escape) $createdStr | Safe}}
-				{{else}}
-					{{$.i18n.TrN (len .Commits) "repo.issues.push_commit_1" "repo.issues.push_commits_n" (len .Commits) $createdStr | Safe}}
-				{{end}}
-			</span>
-		</div>
-		{{if not .IsForcePush}}
-			{{template "repo/commits_list_small" dict "comment" . "root" $}}
-		{{end}}
-	{{else if eq .Type 30}}
-		{{if not $.UnitProjectsGlobalDisabled}}
-		<div class="timeline-item event" id="{{.HashTag}}">
-			<span class="badge">{{svg "octicon-project"}}</span>
-			<a href="{{.Poster.HomeLink}}">
-				{{avatar .Poster}}
-			</a>
-			<span class="text grey">
-				<a class="author" href="{{.Poster.HomeLink}}">{{.Poster.GetDisplayName}}</a>
-				{{if gt .OldProjectID 0}}
-					{{if gt .ProjectID 0}}
-						{{$.i18n.Tr "repo.issues.change_project_at" (.OldProject.Title|Escape) (.Project.Title|Escape) $createdStr | Safe}}
->>>>>>> 3dbdf36d
 					{{else}}
-						{{$.i18n.Tr (TrN $.i18n.Lang (len .Commits) "repo.issues.push_commit_1" "repo.issues.push_commits_n") (len .Commits) $createdStr | Safe}}
+						{{$.i18n.TrN (len .Commits) "repo.issues.push_commit_1" "repo.issues.push_commits_n" (len .Commits) $createdStr | Safe}}
 					{{end}}
 				</span>
 			</div>
