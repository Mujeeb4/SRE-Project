{{template "base/alert"}}
{{range .Issue.Comments}}
	{{if call $.ShouldShowCommentType .Type}}
		{{$createdStr:= TimeSinceUnix .CreatedUnix $.locale}}

		<!-- 0 = COMMENT, 1 = REOPEN, 2 = CLOSE, 3 = ISSUE_REF, 4 = COMMIT_REF,
		5 = COMMENT_REF, 6 = PULL_REF, 7 = COMMENT_LABEL, 12 = START_TRACKING,
		13 = STOP_TRACKING, 14 = ADD_TIME_MANUAL, 16 = ADDED_DEADLINE, 17 = MODIFIED_DEADLINE,
		18 = REMOVED_DEADLINE, 19 = ADD_DEPENDENCY, 20 = REMOVE_DEPENDENCY, 21 = CODE,
		22 = REVIEW, 23 = ISSUE_LOCKED, 24 = ISSUE_UNLOCKED, 25 = TARGET_BRANCH_CHANGED,
		26 = DELETE_TIME_MANUAL, 27 = REVIEW_REQUEST, 28 = MERGE_PULL_REQUEST,
		29 = PULL_PUSH_EVENT, 30 = PROJECT_CHANGED, 31 = PROJECT_BOARD_CHANGED
		32 = DISMISSED_REVIEW, 33 = COMMENT_TYPE_CHANGE_ISSUE_REF, 34 = PR_SCHEDULE_TO_AUTO_MERGE,
		35 = CANCEL_SCHEDULED_AUTO_MERGE_PR -->
		{{if eq .Type 0}}
			<div class="timeline-item comment" id="{{.HashTag}}">
			{{if .OriginalAuthor}}
				<span class="timeline-avatar"><img src="{{AppSubUrl}}/assets/img/avatar_default.png"></span>
			{{else}}
				<a class="timeline-avatar"{{if gt .Poster.ID 0}} href="{{.Poster.HomeLink}}"{{end}}>
					{{avatar $.Context .Poster}}
				</a>
			{{end}}
				<div class="content comment-container">
					<div class="ui top attached header comment-header df ac sb">
						<div class="comment-header-left df ac">
							{{if .OriginalAuthor}}
								<span class="text black bold mr-2">
									{{svg (MigrationIcon $.Repository.GetOriginalURLHostname)}}
									{{.OriginalAuthor}}
								</span>
								<span class="text grey muted-links">
									{{$.locale.Tr "repo.issues.commented_at" (.HashTag|Escape) $createdStr | Safe}} {{if $.Repository.OriginalURL}}
								</span>
								<span class="text migrate">
									({{$.locale.Tr "repo.migrated_from" ($.Repository.OriginalURL|Escape) ($.Repository.GetOriginalURLHostname|Escape) | Safe}}){{end}}
								</span>
							{{else}}
								{{if gt .Poster.ID 0}}
									<a class="inline-timeline-avatar" href="{{.Poster.HomeLink}}">
										{{avatar $.Context .Poster}}
									</a>
								{{end}}
								<span class="text grey muted-links">
									{{template "shared/user/authorlink" .Poster}}
									{{$.locale.Tr "repo.issues.commented_at" (.HashTag|Escape) $createdStr | Safe}}
								</span>
							{{end}}
						</div>
						<div class="comment-header-right actions df ac">
							{{if (.ShowRole.HasRole "Poster")}}
								<div class="ui basic label">
									{{$.locale.Tr "repo.issues.poster"}}
								</div>
							{{end}}
							{{if (.ShowRole.HasRole "Writer")}}
								<div class="ui basic label">
									{{$.locale.Tr "repo.issues.collaborator"}}
								</div>
							{{end}}
							{{if (.ShowRole.HasRole "Owner")}}
								<div class="ui basic label">
									{{$.locale.Tr "repo.issues.owner"}}
								</div>
							{{end}}
							{{if not $.Repository.IsArchived}}
								{{template "repo/issue/view_content/add_reaction" Dict "ctx" $ "ActionURL" (Printf "%s/comments/%d/reactions" $.RepoLink .ID)}}
								{{template "repo/issue/view_content/context_menu" Dict "ctx" $ "item" . "delete" true "issue" true "diff" false "IsCommentPoster" (and $.IsSigned (eq $.SignedUserID .PosterID))}}
							{{end}}
						</div>
					</div>
					<div class="ui attached segment comment-body">
						<div class="render-content markup" {{if or $.Permission.IsAdmin $.HasIssuesOrPullsWritePermission (and $.IsSigned (eq $.SignedUserID .PosterID))}}data-can-edit="true"{{end}}>
							{{if .RenderedContent}}
								{{.RenderedContent|Str2html}}
							{{else}}
								<span class="no-content">{{$.locale.Tr "repo.issues.no_content"}}</span>
							{{end}}
						</div>
						<div id="issuecomment-{{.ID}}-raw" class="raw-content hide">{{.Content}}</div>
						<div class="edit-content-zone hide" data-write="issuecomment-{{.ID}}-write" data-preview="issuecomment-{{.ID}}-preview" data-update-url="{{$.RepoLink}}/comments/{{.ID}}" data-context="{{$.RepoLink}}" data-attachment-url="{{$.RepoLink}}/comments/{{.ID}}/attachments"></div>
						{{if .Attachments}}
							{{template "repo/issue/view_content/attachments" Dict "ctx" $ "Attachments" .Attachments "Content" .RenderedContent}}
						{{end}}
					</div>
					{{$reactions := .Reactions.GroupByType}}
					{{if $reactions}}
						<div class="ui attached segment reactions">
							{{template "repo/issue/view_content/reactions" Dict "ctx" $ "ActionURL" (Printf "%s/comments/%d/reactions" $.RepoLink .ID) "Reactions" $reactions}}
						</div>
					{{end}}
				</div>
			</div>
		{{else if eq .Type 1}}
			<div class="timeline-item event" id="{{.HashTag}}">
				<span class="badge bg-green text-white">{{svg "octicon-dot-fill"}}</span>
<<<<<<< HEAD
				{{template "shared/user/avatarlink" Dict "Context" $.Context "user" .Poster}}
				<span class="text grey">
=======
				{{template "shared/user/avatarlink" .Poster}}
				<span class="text grey muted-links">
>>>>>>> a1fcb1cf
					{{template "shared/user/authorlink" .Poster}}
					{{if .Issue.IsPull}}
						{{$.locale.Tr "repo.pulls.reopened_at" .EventTag $createdStr | Safe}}
					{{else}}
						{{$.locale.Tr "repo.issues.reopened_at" .EventTag $createdStr | Safe}}
					{{end}}
				</span>
			</div>
		{{else if eq .Type 2}}
			<div class="timeline-item event" id="{{.HashTag}}">
				<span class="badge bg-red text-white">{{svg "octicon-circle-slash"}}</span>
<<<<<<< HEAD
				{{template "shared/user/avatarlink" Dict "Context" $.Context "user" .Poster}}
				<span class="text grey">
=======
				{{template "shared/user/avatarlink" .Poster}}
				<span class="text grey muted-links">
>>>>>>> a1fcb1cf
					{{template "shared/user/authorlink" .Poster}}
					{{if .Issue.IsPull}}
						{{$.locale.Tr "repo.pulls.closed_at" .EventTag $createdStr | Safe}}
					{{else}}
						{{$.locale.Tr "repo.issues.closed_at" .EventTag $createdStr | Safe}}
					{{end}}
				</span>
			</div>
		{{else if eq .Type 28}}
			<div class="timeline-item event" id="{{.HashTag}}">
				<span class="badge bg-purple text-white">{{svg "octicon-git-merge"}}</span>
<<<<<<< HEAD
				{{template "shared/user/avatarlink" Dict "Context" $.Context "user" .Poster}}
				<span class="text grey">
=======
				{{template "shared/user/avatarlink" .Poster}}
				<span class="text grey muted-links">
>>>>>>> a1fcb1cf
					{{template "shared/user/authorlink" .Poster}}
					{{$link := printf "%s/commit/%s" $.Repository.HTMLURL ($.Issue.PullRequest.MergedCommitID|PathEscape)}}
					{{if eq $.Issue.PullRequest.Status 3}}
						{{$.locale.Tr "repo.issues.manually_pull_merged_at" ($link|Escape) (ShortSha $.Issue.PullRequest.MergedCommitID) ($.BaseTarget|Escape) $createdStr | Str2html}}
					{{else}}
						{{$.locale.Tr "repo.issues.pull_merged_at" ($link|Escape) (ShortSha $.Issue.PullRequest.MergedCommitID) ($.BaseTarget|Escape) $createdStr | Str2html}}
					{{end}}
				</span>
			</div>
		{{else if eq .Type 3 5 6}}
			{{$refFrom:= ""}}
			{{if ne .RefRepoID .Issue.RepoID}}
				{{$refFrom = $.locale.Tr "repo.issues.ref_from" (.RefRepo.FullName|Escape)}}
			{{end}}
			{{$refTr := "repo.issues.ref_issue_from"}}
			{{if .Issue.IsPull}}
				{{$refTr = "repo.issues.ref_pull_from"}}
			{{else if eq .RefAction 1}}
				{{$refTr = "repo.issues.ref_closing_from"}}
			{{else if eq .RefAction 2}}
				{{$refTr = "repo.issues.ref_reopening_from"}}
			{{end}}
			{{$createdStr:= TimeSinceUnix .CreatedUnix $.locale}}
			<div class="timeline-item event" id="{{.HashTag}}">
				<span class="badge">{{svg "octicon-bookmark"}}</span>
				{{template "shared/user/avatarlink" Dict "Context" $.Context "user" .Poster}}
				{{if eq .RefAction 3}}<del>{{end}}
				<span class="text grey muted-links">
					{{template "shared/user/authorlink" .Poster}}
					{{$.locale.Tr $refTr (.EventTag|Escape) $createdStr (.RefCommentHTMLURL|Escape) $refFrom | Safe}}
				</span>
				{{if eq .RefAction 3}}</del>{{end}}

				<div class="detail">
					<span class="text grey muted-links"><a href="{{.RefIssueHTMLURL}}"><b>{{.RefIssueTitle}}</b> {{.RefIssueIdent}}</a></span>
				</div>
			</div>
		{{else if eq .Type 4}}
			<div class="timeline-item event" id="{{.HashTag}}">
				<span class="badge">{{svg "octicon-bookmark"}}</span>
<<<<<<< HEAD
				{{template "shared/user/avatarlink" Dict "Context" $.Context "user" .Poster}}
				<span class="text grey">
=======
				{{template "shared/user/avatarlink" .Poster}}
				<span class="text grey muted-links">
>>>>>>> a1fcb1cf
					{{template "shared/user/authorlink" .Poster}}
					{{$.locale.Tr "repo.issues.commit_ref_at" .EventTag $createdStr | Safe}}
				</span>
				<div class="detail">
					{{svg "octicon-git-commit"}}
					<span class="text grey muted-links">{{.Content | Str2html}}</span>
				</div>
			</div>
		{{else if eq .Type 7}}
			{{if or .AddedLabels .RemovedLabels}}
				<div class="timeline-item event" id="{{.HashTag}}">
					<span class="badge">{{svg "octicon-tag"}}</span>
<<<<<<< HEAD
					{{template "shared/user/avatarlink" Dict "Context" $.Context "user" .Poster}}
					<span class="text grey">
=======
					{{template "shared/user/avatarlink" .Poster}}
					<span class="text grey muted-links">
>>>>>>> a1fcb1cf
						{{template "shared/user/authorlink" .Poster}}
						{{if and .AddedLabels (not .RemovedLabels)}}
							{{$.locale.TrN (len .AddedLabels) "repo.issues.add_label" "repo.issues.add_labels" (RenderLabels .AddedLabels $.RepoLink) $createdStr | Safe}}
						{{else if and (not .AddedLabels) .RemovedLabels}}
							{{$.locale.TrN (len .RemovedLabels) "repo.issues.remove_label" "repo.issues.remove_labels" (RenderLabels .RemovedLabels $.RepoLink) $createdStr | Safe}}
						{{else}}
							{{$.locale.Tr "repo.issues.add_remove_labels" (RenderLabels .AddedLabels $.RepoLink) (RenderLabels .RemovedLabels $.RepoLink) $createdStr | Safe}}
						{{end}}
					</span>
				</div>
			{{end}}
		{{else if eq .Type 8}}
			<div class="timeline-item event" id="{{.HashTag}}">
				<span class="badge">{{svg "octicon-milestone"}}</span>
<<<<<<< HEAD
				{{template "shared/user/avatarlink" Dict "Context" $.Context "user" .Poster}}
				<span class="text grey">
=======
				{{template "shared/user/avatarlink" .Poster}}
				<span class="text grey muted-links">
>>>>>>> a1fcb1cf
					{{template "shared/user/authorlink" .Poster}}
					{{if gt .OldMilestoneID 0}}{{if gt .MilestoneID 0}}{{$.locale.Tr "repo.issues.change_milestone_at" (.OldMilestone.Name|Escape) (.Milestone.Name|Escape) $createdStr | Safe}}{{else}}{{$.locale.Tr "repo.issues.remove_milestone_at" (.OldMilestone.Name|Escape) $createdStr | Safe}}{{end}}{{else if gt .MilestoneID 0}}{{$.locale.Tr "repo.issues.add_milestone_at" (.Milestone.Name|Escape) $createdStr | Safe}}{{end}}
				</span>
			</div>
		{{else if eq .Type 9}}
			<div class="timeline-item event" id="{{.HashTag}}">
				<span class="badge">{{svg "octicon-person"}}</span>
				{{if gt .AssigneeID 0}}
					{{if .RemovedAssignee}}
<<<<<<< HEAD
						{{template "shared/user/avatarlink" Dict "Context" $.Context "user" .Assignee}}
						<span class="text grey">
=======
						{{template "shared/user/avatarlink" .Assignee}}
						<span class="text grey muted-links">
>>>>>>> a1fcb1cf
							{{template "shared/user/authorlink" .Assignee}}
							{{if eq .Poster.ID .Assignee.ID}}
								{{$.locale.Tr "repo.issues.remove_self_assignment" $createdStr | Safe}}
							{{else}}
								{{$.locale.Tr "repo.issues.remove_assignee_at" (.Poster.GetDisplayName|Escape) $createdStr | Safe}}
							{{end}}
						</span>
					{{else}}
<<<<<<< HEAD
						{{template "shared/user/avatarlink"  "user" .Assignee}}
						<span class="text grey">
=======
						{{template "shared/user/avatarlink" .Assignee}}
						<span class="text grey muted-links">
>>>>>>> a1fcb1cf
							{{template "shared/user/authorlink" .Assignee}}
							{{if eq .Poster.ID .AssigneeID}}
								{{$.locale.Tr "repo.issues.self_assign_at" $createdStr | Safe}}
							{{else}}
								{{$.locale.Tr "repo.issues.add_assignee_at" (.Poster.GetDisplayName|Escape) $createdStr | Safe}}
							{{end}}
						</span>
					{{end}}
				{{end}}
			</div>
		{{else if eq .Type 10}}
			<div class="timeline-item event" id="{{.HashTag}}">
				<span class="badge">{{svg "octicon-pencil"}}</span>
<<<<<<< HEAD
				{{template "shared/user/avatarlink" Dict "Context" $.Context "user" .Poster}}
				<span class="text grey">
=======
				{{template "shared/user/avatarlink" .Poster}}
				<span class="text grey muted-links">
>>>>>>> a1fcb1cf
					{{template "shared/user/authorlink" .Poster}}
					{{$.locale.Tr "repo.issues.change_title_at" (.OldTitle|RenderEmoji) (.NewTitle|RenderEmoji) $createdStr | Safe}}
				</span>
			</div>
		{{else if eq .Type 11}}
			<div class="timeline-item event" id="{{.HashTag}}">
				<span class="badge">{{svg "octicon-git-branch"}}</span>
<<<<<<< HEAD
				{{template "shared/user/avatarlink" Dict "Context" $.Context "user" .Poster}}
				<span class="text grey">
=======
				{{template "shared/user/avatarlink" .Poster}}
				<span class="text grey muted-links">
>>>>>>> a1fcb1cf
					{{template "shared/user/authorlink" .Poster}}
					{{$.locale.Tr "repo.issues.delete_branch_at" (.OldRef|Escape) $createdStr | Safe}}
				</span>
			</div>
		{{else if eq .Type 12}}
			<div class="timeline-item event" id="{{.HashTag}}">
				<span class="badge">{{svg "octicon-clock"}}</span>
<<<<<<< HEAD
				{{template "shared/user/avatarlink" Dict "Context" $.Context "user" .Poster}}
				<span class="text grey">
=======
				{{template "shared/user/avatarlink" .Poster}}
				<span class="text grey muted-links">
>>>>>>> a1fcb1cf
					{{template "shared/user/authorlink" .Poster}}
					{{$.locale.Tr "repo.issues.start_tracking_history"  $createdStr | Safe}}
				</span>
			</div>
		{{else if eq .Type 13}}
			<div class="timeline-item event" id="{{.HashTag}}">
				<span class="badge">{{svg "octicon-clock"}}</span>
<<<<<<< HEAD
				{{template "shared/user/avatarlink" Dict "Context" $.Context "user" .Poster}}
				<span class="text grey">
=======
				{{template "shared/user/avatarlink" .Poster}}
				<span class="text grey muted-links">
>>>>>>> a1fcb1cf
					{{template "shared/user/authorlink" .Poster}}
					{{$.locale.Tr "repo.issues.stop_tracking_history"  $createdStr | Safe}}
				</span>
				{{template "repo/issue/view_content/comments_delete_time" Dict "ctx" $ "comment" .}}
				<div class="detail">
					{{svg "octicon-clock"}}
					<span class="text grey muted-links">{{.Content}}</span>
				</div>
			</div>
		{{else if eq .Type 14}}
			<div class="timeline-item event" id="{{.HashTag}}">
				<span class="badge">{{svg "octicon-clock"}}</span>
<<<<<<< HEAD
				{{template "shared/user/avatarlink" Dict "Context" $.Context "user" .Poster}}
				<span class="text grey">
=======
				{{template "shared/user/avatarlink" .Poster}}
				<span class="text grey muted-links">
>>>>>>> a1fcb1cf
					{{template "shared/user/authorlink" .Poster}}
					{{$.locale.Tr "repo.issues.add_time_history"  $createdStr | Safe}}
				</span>
				{{template "repo/issue/view_content/comments_delete_time" Dict "ctx" $ "comment" .}}
				<div class="detail">
					{{svg "octicon-clock"}}
					<span class="text grey muted-links">{{.Content}}</span>
				</div>
			</div>
		{{else if eq .Type 15}}
			<div class="timeline-item event" id="{{.HashTag}}">
				<span class="badge">{{svg "octicon-clock"}}</span>
<<<<<<< HEAD
				{{template "shared/user/avatarlink" Dict "Context" $.Context "user" .Poster}}
				<span class="text grey">
=======
				{{template "shared/user/avatarlink" .Poster}}
				<span class="text grey muted-links">
>>>>>>> a1fcb1cf
					{{template "shared/user/authorlink" .Poster}}
					{{$.locale.Tr "repo.issues.cancel_tracking_history"  $createdStr | Safe}}
				</span>
			</div>
		{{else if eq .Type 16}}
			<div class="timeline-item event" id="{{.HashTag}}">
				<span class="badge">{{svg "octicon-clock"}}</span>
<<<<<<< HEAD
				{{template "shared/user/avatarlink" Dict "Context" $.Context "user" .Poster}}
				<span class="text grey">
=======
				{{template "shared/user/avatarlink" .Poster}}
				<span class="text grey muted-links">
>>>>>>> a1fcb1cf
					{{template "shared/user/authorlink" .Poster}}
					{{$.locale.Tr "repo.issues.due_date_added" .Content $createdStr | Safe}}
				</span>
			</div>
		{{else if eq .Type 17}}
			<div class="timeline-item event" id="{{.HashTag}}">
				<span class="badge">{{svg "octicon-clock"}}</span>
<<<<<<< HEAD
				{{template "shared/user/avatarlink" Dict "Context" $.Context "user" .Poster}}
				<span class="text grey">
=======
				{{template "shared/user/avatarlink" .Poster}}
				<span class="text grey muted-links">
>>>>>>> a1fcb1cf
					{{template "shared/user/authorlink" .Poster}}
					{{$parsedDeadline := .Content | ParseDeadline}}
					{{$.locale.Tr "repo.issues.due_date_modified" (index $parsedDeadline 0) (index $parsedDeadline 1) $createdStr | Safe}}
				</span>
			</div>
		{{else if eq .Type 18}}
			<div class="timeline-item event" id="{{.HashTag}}">
				<span class="badge">{{svg "octicon-clock"}}</span>
<<<<<<< HEAD
				{{template "shared/user/avatarlink" Dict "Context" $.Context "user" .Poster}}
				<span class="text grey">
=======
				{{template "shared/user/avatarlink" .Poster}}
				<span class="text grey muted-links">
>>>>>>> a1fcb1cf
					{{template "shared/user/authorlink" .Poster}}
					{{$.locale.Tr "repo.issues.due_date_remove" .Content $createdStr | Safe}}
				</span>
			</div>
		{{else if eq .Type 19}}
			<div class="timeline-item event" id="{{.HashTag}}">
				<span class="badge">{{svg "octicon-package-dependents"}}</span>
<<<<<<< HEAD
				{{template "shared/user/avatarlink" Dict "Context" $.Context "user" .Poster}}
				<span class="text grey">
=======
				{{template "shared/user/avatarlink" .Poster}}
				<span class="text grey muted-links">
>>>>>>> a1fcb1cf
					{{template "shared/user/authorlink" .Poster}}
					{{$.locale.Tr "repo.issues.dependency.added_dependency" $createdStr | Safe}}
				</span>
				{{if .DependentIssue}}
					<div class="detail">
						{{svg "octicon-plus"}}
						<span class="text grey muted-links">
							<a href="{{.DependentIssue.HTMLURL}}">
								{{if eq .DependentIssue.RepoID .Issue.RepoID}}
									#{{.DependentIssue.Index}} {{.DependentIssue.Title}}
								{{else}}
									{{.DependentIssue.Repo.FullName}}#{{.DependentIssue.Index}} - {{.DependentIssue.Title}}
								{{end}}
							</a>
						</span>
					</div>
				{{end}}
			</div>
		{{else if eq .Type 20}}
			<div class="timeline-item event" id="{{.HashTag}}">
				<span class="badge">{{svg "octicon-package-dependents"}}</span>
<<<<<<< HEAD
				{{template "shared/user/avatarlink" Dict "Context" $.Context "user" .Poster}}
				<span class="text grey">
=======
				{{template "shared/user/avatarlink" .Poster}}
				<span class="text grey muted-links">
>>>>>>> a1fcb1cf
					{{template "shared/user/authorlink" .Poster}}
					{{$.locale.Tr "repo.issues.dependency.removed_dependency" $createdStr | Safe}}
				</span>
				{{if .DependentIssue}}
					<div class="detail">
						<span class="text grey muted-links">{{svg "octicon-trash"}}</span>
						<span class="text grey muted-links">
							<a href="{{.DependentIssue.HTMLURL}}">
								{{if eq .DependentIssue.RepoID .Issue.RepoID}}
									#{{.DependentIssue.Index}} {{.DependentIssue.Title}}
								{{else}}
									{{.DependentIssue.Repo.FullName}}#{{.DependentIssue.Index}} - {{.DependentIssue.Title}}
								{{end}}
							</a>
						</span>
					</div>
				{{end}}
			</div>
		{{else if eq .Type 22}}
			<div class="timeline-item-group">
				<div class="timeline-item event">
					{{if .OriginalAuthor}}
					{{else}}
					<a class="timeline-avatar"{{if gt .Poster.ID 0}} href="{{.Poster.HomeLink}}"{{end}}>
						{{avatar $.Context .Poster}}
					</a>
					{{end}}
					<span class="badge{{if eq .Review.Type 1}} bg-green text-white{{else if eq .Review.Type 3}} bg-red text-white{{end}}">{{svg (printf "octicon-%s" .Review.Type.Icon)}}</span>
					<span class="text grey muted-links">
						{{if .OriginalAuthor}}
							<span class="text black">
								{{svg (MigrationIcon $.Repository.GetOriginalURLHostname)}}
								{{.OriginalAuthor}}
							</span>
							<span class="text grey muted-links"> {{if $.Repository.OriginalURL}}</span>
							<span class="text migrate">({{$.locale.Tr "repo.migrated_from" ($.Repository.OriginalURL|Escape) ($.Repository.GetOriginalURLHostname|Escape) | Safe}}){{end}}</span>
						{{else}}
							{{template "shared/user/authorlink" .Poster}}
						{{end}}

						{{if eq .Review.Type 1}}
							{{$.locale.Tr "repo.issues.review.approve" $createdStr | Safe}}
						{{else if eq .Review.Type 2}}
							{{$.locale.Tr "repo.issues.review.comment" $createdStr | Safe}}
						{{else if eq .Review.Type 3}}
							{{$.locale.Tr "repo.issues.review.reject" $createdStr | Safe}}
						{{else}}
							{{$.locale.Tr "repo.issues.review.comment" $createdStr | Safe}}
						{{end}}
						{{if .Review.Dismissed}}
							<div class="ui small label">{{$.locale.Tr "repo.issues.review.dismissed_label"}}</div>
						{{end}}
					</span>
				</div>
				{{if .Content}}
				<div class="timeline-item comment" id="{{.HashTag}}">
					<div class="content comment-container">
						<div class="ui top attached header comment-header df ac sb">
							<div class="comment-header-left df ac">
								<span class="text grey muted-links">
									{{if .OriginalAuthor}}
										<span class="text black bold">
											{{svg (MigrationIcon $.Repository.GetOriginalURLHostname)}}
											{{.OriginalAuthor}}
										</span>
										<span class="text grey muted-links"> {{if $.Repository.OriginalURL}}</span>
										<span class="text migrate">({{$.locale.Tr "repo.migrated_from" ($.Repository.OriginalURL|Escape) ($.Repository.GetOriginalURLHostname|Escape) | Safe}}){{end}}</span>
									{{else}}
										{{template "shared/user/authorlink" .Poster}}
									{{end}}

									{{$.locale.Tr "repo.issues.review.left_comment" | Safe}}
								</span>
							</div>
							<div class="comment-header-right actions df ac">
									{{if (.ShowRole.HasRole "Poster")}}
										<div class="ui basic label">
												{{$.locale.Tr "repo.issues.poster"}}
										</div>
									{{end}}
									{{if (.ShowRole.HasRole "Writer")}}
										<div class="ui basic label">
												{{$.locale.Tr "repo.issues.collaborator"}}
										</div>
									{{end}}
									{{if (.ShowRole.HasRole "Owner")}}
										<div class="ui basic label">
												{{$.locale.Tr "repo.issues.owner"}}
										</div>
									{{end}}
									{{if not $.Repository.IsArchived}}
											{{template "repo/issue/view_content/add_reaction" Dict "ctx" $ "ActionURL" (Printf "%s/comments/%d/reactions" $.RepoLink .ID)}}
											{{template "repo/issue/view_content/context_menu" Dict "ctx" $ "item" . "delete" true "issue" true "diff" false "IsCommentPoster" (and $.IsSigned (eq $.SignedUserID .PosterID))}}
									{{end}}
							</div>
						</div>
						<div class="ui attached segment comment-body">
							<div class="render-content markup" {{if or $.Permission.IsAdmin $.HasIssuesOrPullsWritePermission (and $.IsSigned (eq $.SignedUserID .PosterID))}}data-can-edit="true"{{end}}>
								{{if .RenderedContent}}
									{{.RenderedContent|Str2html}}
								{{else}}
									<span class="no-content">{{$.locale.Tr "repo.issues.no_content"}}</span>
								{{end}}
							</div>
							<div id="issuecomment-{{.ID}}-raw" class="raw-content hide">{{.Content}}</div>
							<div class="edit-content-zone hide" data-write="issuecomment-{{.ID}}-write" data-preview="issuecomment-{{.ID}}-preview" data-update-url="{{$.RepoLink}}/comments/{{.ID}}" data-context="{{$.RepoLink}}" data-attachment-url="{{$.RepoLink}}/comments/{{.ID}}/attachments"></div>
							{{if .Attachments}}
								{{template "repo/issue/view_content/attachments" Dict "ctx" $ "Attachments" .Attachments "Content" .RenderedContent}}
							{{end}}
						</div>
						{{$reactions := .Reactions.GroupByType}}
						{{if $reactions}}
							<div class="ui attached segment reactions">
									{{template "repo/issue/view_content/reactions" Dict "ctx" $ "ActionURL" (Printf "%s/comments/%d/reactions" $.RepoLink .ID) "Reactions" $reactions}}
							</div>
						{{end}}
					</div>
				</div>
				{{end}}

				{{if .Review.CodeComments}}
				<div class="timeline-item event">
					{{range $filename, $lines := .Review.CodeComments}}
						{{range $line, $comms := $lines}}
								<div class="ui segments">
									<div class="ui segment py-3 df ac sb">
										{{$invalid := (index $comms 0).Invalidated}}
										{{$resolved := (index $comms 0).IsResolved}}
										{{$resolveDoer := (index $comms 0).ResolveDoer}}
										{{$isNotPending := (not (eq (index $comms 0).Review.Type 0))}}
										<div class="df ac">
											<a href="{{(index $comms 0).CodeCommentURL}}" class="file-comment ml-3 word-break">{{$filename}}</a>
											{{if $invalid}}
												<span class="ui label basic small ml-3">
													{{$.locale.Tr "repo.issues.review.outdated"}}
												</span>
											{{end}}
										</div>
										<div>
											{{if or $invalid $resolved}}
												<button id="show-outdated-{{(index $comms 0).ID}}" data-comment="{{(index $comms 0).ID}}" class="{{if not $resolved}}hide {{end}}ui compact right labeled button show-outdated df ac">
													{{svg "octicon-unfold" 16 "mr-3"}}
													{{if $resolved}}
														{{$.locale.Tr "repo.issues.review.show_resolved"}}
													{{else}}
														{{$.locale.Tr "repo.issues.review.show_outdated"}}
													{{end}}
												</button>
												<button id="hide-outdated-{{(index $comms 0).ID}}" data-comment="{{(index $comms 0).ID}}" class="{{if $resolved}}hide {{end}}ui compact right labeled button hide-outdated df ac">
													{{svg "octicon-fold" 16 "mr-3"}}
													{{if $resolved}}
														{{$.locale.Tr "repo.issues.review.hide_resolved"}}
													{{else}}
														{{$.locale.Tr "repo.issues.review.hide_outdated"}}
													{{end}}
												</button>
											{{end}}
										</div>
									</div>
									{{$diff := (CommentMustAsDiff (index $comms 0))}}
									{{if $diff}}
										{{$file := (index $diff.Files 0)}}
										<div id="code-preview-{{(index $comms 0).ID}}" class="ui table segment{{if $resolved}} hide{{end}}">
											<div class="diff-file-box diff-box file-content {{TabSizeClass $.Editorconfig $file.Name}}">
												<div class="file-body file-code code-view code-diff code-diff-unified unicode-escaped">
													<table>
														<tbody>
															{{template "repo/diff/section_unified" dict "file" $file "root" $}}
														</tbody>
													</table>
												</div>
											</div>
										</div>
									{{end}}
									<div id="code-comments-{{(index $comms 0).ID}}" class="comment-code-cloud ui segment{{if $resolved}} hide{{end}}">
										<div class="ui comments mb-0">
											{{range $comms}}
												{{$createdSubStr:= TimeSinceUnix .CreatedUnix $.locale}}
												<div class="comment code-comment pb-4" id="{{.HashTag}}">
													<div class="content">
														<div class="header comment-header">
															<div class="comment-header-left df ac">
																{{if not .OriginalAuthor}}
																	<a class="avatar">
																		{{avatar $.Context .Poster}}
																	</a>
																{{end}}
																<span class="text grey muted-links">
																	{{if .OriginalAuthor}}
																		<span class="text black bold">
																			{{svg (MigrationIcon $.Repository.GetOriginalURLHostname)}}
																			{{.OriginalAuthor}}
																		</span>
																		<span class="text grey muted-links"> {{if $.Repository.OriginalURL}}</span>
																		<span class="text migrate">({{$.locale.Tr "repo.migrated_from" ($.Repository.OriginalURL|Escape) ($.Repository.GetOriginalURLHostname|Escape) | Safe}}){{end}}</span>
																	{{else}}
																		{{template "shared/user/authorlink" .Poster}}
																	{{end}}
																	{{$.locale.Tr "repo.issues.commented_at" (.HashTag|Escape) $createdSubStr | Safe}}
																</span>
															</div>
															<div class="comment-header-right actions df ac">
																{{if (.ShowRole.HasRole "Poster")}}
																	<div class="ui basic label">
																		{{$.locale.Tr "repo.issues.poster"}}
																	</div>
																{{end}}
																{{if (.ShowRole.HasRole "Writer")}}
																	<div class="ui basic label">
																		{{$.locale.Tr "repo.issues.collaborator"}}
																	</div>
																{{end}}
																{{if (.ShowRole.HasRole "Owner")}}
																	<div class="ui basic label">
																		{{$.locale.Tr "repo.issues.owner"}}
																	</div>
																{{end}}
																{{if not $.Repository.IsArchived}}
																	{{template "repo/issue/view_content/add_reaction" Dict "ctx" $ "ActionURL" (Printf "%s/comments/%d/reactions" $.RepoLink .ID)}}
																	{{template "repo/issue/view_content/context_menu" Dict "ctx" $ "item" . "delete" true "issue" true "diff" true "IsCommentPoster" (and $.IsSigned (eq $.SignedUserID .PosterID))}}
																{{end}}
															</div>
														</div>
														<div class="text comment-content">
															<div class="render-content markup" {{if or $.Permission.IsAdmin $.HasIssuesOrPullsWritePermission (and $.IsSigned (eq $.SignedUserID .PosterID))}}data-can-edit="true"{{end}}>
															{{if .RenderedContent}}
																{{.RenderedContent|Str2html}}
															{{else}}
																<span class="no-content">{{$.locale.Tr "repo.issues.no_content"}}</span>
															{{end}}
															</div>
															<div id="issuecomment-{{.ID}}-raw" class="raw-content hide">{{.Content}}</div>
															<div class="edit-content-zone hide" data-write="issuecomment-{{.ID}}-write" data-preview="issuecomment-{{.ID}}-preview" data-update-url="{{$.RepoLink}}/comments/{{.ID}}" data-context="{{$.RepoLink}}" data-attachment-url="{{$.RepoLink}}/comments/{{.ID}}/attachments"></div>
														</div>
														{{$reactions := .Reactions.GroupByType}}
														{{if $reactions}}
															<div class="ui attached segment reactions">
																{{template "repo/issue/view_content/reactions" Dict "ctx" $ "ActionURL" (Printf "%s/comments/%d/reactions" $.RepoLink .ID) "Reactions" $reactions}}
															</div>
														{{end}}
													</div>
												</div>
											{{end}}
										</div>
										<div class="code-comment-buttons df ac fw mt-3 mb-2 mx-3">
											<div class="f1">
												{{if $resolved}}
													<div class="ui grey text">
														{{svg "octicon-check" 16 "mr-2"}}
														<b>{{$resolveDoer.Name}}</b> {{$.locale.Tr "repo.issues.review.resolved_by"}}
													</div>
												{{end}}
											</div>
											<div class="code-comment-buttons-buttons">
												{{if and $.CanMarkConversation $isNotPending}}
													<button class="ui tiny basic button resolve-conversation" data-origin="timeline" data-action="{{if not $resolved}}Resolve{{else}}UnResolve{{end}}" data-comment-id="{{(index $comms 0).ID}}" data-update-url="{{$.RepoLink}}/issues/resolve_conversation">
														{{if $resolved}}
															{{$.locale.Tr "repo.issues.review.un_resolve_conversation"}}
														{{else}}
															{{$.locale.Tr "repo.issues.review.resolve_conversation"}}
														{{end}}
													</button>
												{{end}}
												{{if and $.SignedUserID (not $.Repository.IsArchived)}}
													<button class="comment-form-reply ui green tiny labeled icon button ml-2 mr-0">
														{{svg "octicon-reply" 16 "reply icon mr-2"}}{{$.locale.Tr "repo.diff.comment.reply"}}
													</button>
												{{end}}
											</div>
										</div>
										{{template "repo/diff/comment_form_datahandler" dict "hidden" true "reply" (index $comms 0).ReviewID "root" $ "comment" (index $comms 0)}}
									</div>
								</div>
						{{end}}
					{{end}}
				</div>
				{{end}}
			</div>
		{{else if eq .Type 23}}
			<div class="timeline-item event" id="{{.HashTag}}">
				<span class="badge">{{svg "octicon-lock"}}</span>
				{{template "shared/user/avatarlink" Dict "Context" $.Context "user" .Poster}}
				{{if .Content}}
					<span class="text grey muted-links">
						{{template "shared/user/authorlink" .Poster}}
						{{$.locale.Tr "repo.issues.lock_with_reason" .Content $createdStr | Safe}}
					</span>
				{{else}}
					<span class="text grey muted-links">
						{{template "shared/user/authorlink" .Poster}}
						{{$.locale.Tr "repo.issues.lock_no_reason" $createdStr | Safe}}
					</span>
				{{end}}
			</div>
		{{else if eq .Type 24}}
			<div class="timeline-item event" id="{{.HashTag}}">
				<span class="badge">{{svg "octicon-key"}}</span>
<<<<<<< HEAD
				{{template "shared/user/avatarlink" Dict "Context" $.Context "user" .Poster}}
				<span class="text grey">
=======
				{{template "shared/user/avatarlink" .Poster}}
				<span class="text grey muted-links">
>>>>>>> a1fcb1cf
					{{template "shared/user/authorlink" .Poster}}
					{{$.locale.Tr "repo.issues.unlock_comment" $createdStr | Safe}}
				</span>
			</div>
		{{else if eq .Type 25}}
			<div class="timeline-item event">
				<span class="badge">{{svg "octicon-git-branch"}}</span>
<<<<<<< HEAD
				{{template "shared/user/avatarlink" Dict "Context" $.Context "user" .Poster}}
				<span class="text grey">
=======
				{{template "shared/user/avatarlink" .Poster}}
				<span class="text grey muted-links">
>>>>>>> a1fcb1cf
					<a{{if gt .Poster.ID 0}} href="{{.Poster.HomeLink}}"{{end}}>{{.Poster.Name}}</a>
					{{$.locale.Tr "repo.pulls.change_target_branch_at" (.OldRef|Escape) (.NewRef|Escape) $createdStr | Safe}}
				</span>
			</div>
		{{else if eq .Type 26}}
			<div class="timeline-item event" id="{{.HashTag}}">
				<span class="badge">{{svg "octicon-clock"}}</span>
<<<<<<< HEAD
				{{template "shared/user/avatarlink" Dict "Context" $.Context "user" .Poster}}
				<span class="text grey">
=======
				{{template "shared/user/avatarlink" .Poster}}
				<span class="text grey muted-links">
>>>>>>> a1fcb1cf
					{{template "shared/user/authorlink" .Poster}}

					{{$.locale.Tr "repo.issues.del_time_history"  $createdStr | Safe}}
				</span>
				<div class="detail">
					{{svg "octicon-clock"}}
					<span class="text grey muted-links">{{.Content}}</span>
				</div>
			</div>
		{{else if eq .Type 27}}
			<div class="timeline-item event" id="{{.HashTag}}">
				<span class="badge">{{svg "octicon-eye"}}</span>
<<<<<<< HEAD
				{{template "shared/user/avatarlink" Dict "Context" $.Context "user" .Poster}}
				<span class="text grey">
=======
				{{template "shared/user/avatarlink" .Poster}}
				<span class="text grey muted-links">
>>>>>>> a1fcb1cf
					{{template "shared/user/authorlink" .Poster}}
					{{if (gt .AssigneeID 0)}}
						{{if .RemovedAssignee}}
							{{if eq .PosterID .AssigneeID}}
								{{$.locale.Tr "repo.issues.review.remove_review_request_self" $createdStr | Safe}}
							{{else}}
								{{$.locale.Tr "repo.issues.review.remove_review_request" (.Assignee.GetDisplayName|Escape) $createdStr | Safe}}
							{{end}}
						{{else}}
							{{$.locale.Tr "repo.issues.review.add_review_request" (.Assignee.GetDisplayName|Escape) $createdStr | Safe}}
						{{end}}
					{{else}}
						{{if .RemovedAssignee}}
							{{$.locale.Tr "repo.issues.review.remove_review_request" (.AssigneeTeam.Name|Escape) $createdStr | Safe}}
						{{else}}
							{{$.locale.Tr "repo.issues.review.add_review_request" (.AssigneeTeam.Name|Escape) $createdStr | Safe}}
						{{end}}
					{{end}}
				</span>
			</div>
		{{else if and (eq .Type 29) (or (gt .CommitsNum 0) .IsForcePush)}}
			<div class="timeline-item event" id="{{.HashTag}}">
				<span class="badge">{{svg "octicon-repo-push"}}</span>
				<span class="text grey muted-links">
					{{template "shared/user/authorlink" .Poster}}
					{{if .IsForcePush}}
						{{$.locale.Tr "repo.issues.force_push_codes" ($.Issue.PullRequest.HeadBranch|Escape) (ShortSha .OldCommit) (($.Issue.Repo.CommitLink .OldCommit)|Escape)  (ShortSha .NewCommit) (($.Issue.Repo.CommitLink .NewCommit)|Escape) $createdStr | Safe}}
					{{else}}
						{{$.locale.TrN (len .Commits) "repo.issues.push_commit_1" "repo.issues.push_commits_n" (len .Commits) $createdStr | Safe}}
					{{end}}
				</span>
			</div>
			{{if not .IsForcePush}}
				{{template "repo/commits_list_small" dict "comment" . "root" $}}
			{{end}}
		{{else if eq .Type 30}}
			{{if not $.UnitProjectsGlobalDisabled}}
			<div class="timeline-item event" id="{{.HashTag}}">
				<span class="badge">{{svg "octicon-project"}}</span>
<<<<<<< HEAD
				{{template "shared/user/avatarlink" Dict "Context" $.Context "user" .Poster}}
				<span class="text grey">
=======
				{{template "shared/user/avatarlink" .Poster}}
				<span class="text grey muted-links">
>>>>>>> a1fcb1cf
					{{template "shared/user/authorlink" .Poster}}
					{{if gt .OldProjectID 0}}
						{{if gt .ProjectID 0}}
							{{$.locale.Tr "repo.issues.change_project_at" (.OldProject.Title|Escape) (.Project.Title|Escape) $createdStr | Safe}}
						{{else}}
							{{$.locale.Tr "repo.issues.remove_project_at" (.OldProject.Title|Escape) $createdStr | Safe}}
						{{end}}
					{{else if gt .ProjectID 0}}
						{{$.locale.Tr "repo.issues.add_project_at" (.Project.Title|Escape) $createdStr | Safe}}
					{{end}}
				</span>
			</div>
			{{end}}
		{{else if eq .Type 32}}
			<div class="timeline-item-group">
				<div class="timeline-item event" id="{{.HashTag}}">
					<a class="timeline-avatar"{{if gt .Poster.ID 0}} href="{{.Poster.HomeLink}}"{{end}}>
						<img src="{{.Poster.AvatarLink $.Context}}">
					</a>
					<span class="badge grey">{{svg "octicon-x" 16}}</span>
					<span class="text grey muted-links">
						{{template "shared/user/authorlink" .Poster}}
						{{$reviewerName := ""}}
						{{if eq .Review.OriginalAuthor ""}}
							{{$reviewerName = .Review.Reviewer.Name}}
						{{else}}
							{{$reviewerName = .Review.OriginalAuthor}}
						{{end}}
						{{$.locale.Tr "repo.issues.review.dismissed" $reviewerName $createdStr | Safe}}
					</span>
				</div>
				{{if .Content}}
					<div class="timeline-item comment">
						<div class="content">
							<div class="ui top attached header arrow-top">
								<span class="text grey muted-links">
									{{$.locale.Tr "action.review_dismissed_reason"}}
								</span>
							</div>
							<div class="ui attached segment">
								<div class="render-content markup">
									{{if .RenderedContent}}
										{{.RenderedContent|Str2html}}
									{{else}}
										<span class="no-content">{{$.locale.Tr "repo.issues.no_content"}}</span>
									{{end}}
								</div>
							</div>
						</div>
					</div>
				{{end}}
			</div>
		{{else if eq .Type 33}}
			<div class="timeline-item event" id="{{.HashTag}}">
				<span class="badge">{{svg "octicon-git-branch"}}</span>
<<<<<<< HEAD
				{{template "shared/user/avatarlink" Dict "Context" $.Context "user" .Poster}}
				<span class="text grey">
=======
				{{template "shared/user/avatarlink" .Poster}}
				<span class="text grey muted-links">
>>>>>>> a1fcb1cf
					{{template "shared/user/authorlink" .Poster}}
					{{if and .OldRef .NewRef}}
						{{$.locale.Tr "repo.issues.change_ref_at" (.OldRef|Escape) (.NewRef|Escape) $createdStr | Safe}}
					{{else if .OldRef}}
						{{$.locale.Tr "repo.issues.remove_ref_at" (.OldRef|Escape) $createdStr | Safe}}
					{{else}}
						{{$.locale.Tr "repo.issues.add_ref_at" (.NewRef|Escape) $createdStr | Safe}}
					{{end}}
				</span>
			</div>
		{{else if or (eq .Type 34) (eq .Type 35)}}
			<div class="timeline-item event" id="{{.HashTag}}">
				<span class="badge">{{svg "octicon-git-merge" 16}}</span>
				<span class="text grey muted-links">
					{{template "shared/user/authorlink" .Poster}}
					{{if eq .Type 34}}{{$.locale.Tr "repo.pulls.auto_merge_newly_scheduled_comment" $createdStr | Safe}}
					{{else}}{{$.locale.Tr "repo.pulls.auto_merge_canceled_schedule_comment" $createdStr | Safe}}{{end}}
				</span>
			</div>
		{{end}}
	{{end}}
{{end}}<|MERGE_RESOLUTION|>--- conflicted
+++ resolved
@@ -94,13 +94,8 @@
 		{{else if eq .Type 1}}
 			<div class="timeline-item event" id="{{.HashTag}}">
 				<span class="badge bg-green text-white">{{svg "octicon-dot-fill"}}</span>
-<<<<<<< HEAD
-				{{template "shared/user/avatarlink" Dict "Context" $.Context "user" .Poster}}
-				<span class="text grey">
-=======
-				{{template "shared/user/avatarlink" .Poster}}
-				<span class="text grey muted-links">
->>>>>>> a1fcb1cf
+				{{template "shared/user/avatarlink" Dict "Context" $.Context "user" .Poster}}
+				<span class="text grey muted-links">
 					{{template "shared/user/authorlink" .Poster}}
 					{{if .Issue.IsPull}}
 						{{$.locale.Tr "repo.pulls.reopened_at" .EventTag $createdStr | Safe}}
@@ -112,13 +107,8 @@
 		{{else if eq .Type 2}}
 			<div class="timeline-item event" id="{{.HashTag}}">
 				<span class="badge bg-red text-white">{{svg "octicon-circle-slash"}}</span>
-<<<<<<< HEAD
-				{{template "shared/user/avatarlink" Dict "Context" $.Context "user" .Poster}}
-				<span class="text grey">
-=======
-				{{template "shared/user/avatarlink" .Poster}}
-				<span class="text grey muted-links">
->>>>>>> a1fcb1cf
+				{{template "shared/user/avatarlink" Dict "Context" $.Context "user" .Poster}}
+				<span class="text grey muted-links">
 					{{template "shared/user/authorlink" .Poster}}
 					{{if .Issue.IsPull}}
 						{{$.locale.Tr "repo.pulls.closed_at" .EventTag $createdStr | Safe}}
@@ -130,13 +120,8 @@
 		{{else if eq .Type 28}}
 			<div class="timeline-item event" id="{{.HashTag}}">
 				<span class="badge bg-purple text-white">{{svg "octicon-git-merge"}}</span>
-<<<<<<< HEAD
-				{{template "shared/user/avatarlink" Dict "Context" $.Context "user" .Poster}}
-				<span class="text grey">
-=======
-				{{template "shared/user/avatarlink" .Poster}}
-				<span class="text grey muted-links">
->>>>>>> a1fcb1cf
+				{{template "shared/user/avatarlink" Dict "Context" $.Context "user" .Poster}}
+				<span class="text grey muted-links">
 					{{template "shared/user/authorlink" .Poster}}
 					{{$link := printf "%s/commit/%s" $.Repository.HTMLURL ($.Issue.PullRequest.MergedCommitID|PathEscape)}}
 					{{if eq $.Issue.PullRequest.Status 3}}
@@ -177,13 +162,8 @@
 		{{else if eq .Type 4}}
 			<div class="timeline-item event" id="{{.HashTag}}">
 				<span class="badge">{{svg "octicon-bookmark"}}</span>
-<<<<<<< HEAD
-				{{template "shared/user/avatarlink" Dict "Context" $.Context "user" .Poster}}
-				<span class="text grey">
-=======
-				{{template "shared/user/avatarlink" .Poster}}
-				<span class="text grey muted-links">
->>>>>>> a1fcb1cf
+				{{template "shared/user/avatarlink" Dict "Context" $.Context "user" .Poster}}
+				<span class="text grey muted-links">
 					{{template "shared/user/authorlink" .Poster}}
 					{{$.locale.Tr "repo.issues.commit_ref_at" .EventTag $createdStr | Safe}}
 				</span>
@@ -196,13 +176,8 @@
 			{{if or .AddedLabels .RemovedLabels}}
 				<div class="timeline-item event" id="{{.HashTag}}">
 					<span class="badge">{{svg "octicon-tag"}}</span>
-<<<<<<< HEAD
 					{{template "shared/user/avatarlink" Dict "Context" $.Context "user" .Poster}}
-					<span class="text grey">
-=======
-					{{template "shared/user/avatarlink" .Poster}}
 					<span class="text grey muted-links">
->>>>>>> a1fcb1cf
 						{{template "shared/user/authorlink" .Poster}}
 						{{if and .AddedLabels (not .RemovedLabels)}}
 							{{$.locale.TrN (len .AddedLabels) "repo.issues.add_label" "repo.issues.add_labels" (RenderLabels .AddedLabels $.RepoLink) $createdStr | Safe}}
@@ -217,13 +192,8 @@
 		{{else if eq .Type 8}}
 			<div class="timeline-item event" id="{{.HashTag}}">
 				<span class="badge">{{svg "octicon-milestone"}}</span>
-<<<<<<< HEAD
-				{{template "shared/user/avatarlink" Dict "Context" $.Context "user" .Poster}}
-				<span class="text grey">
-=======
-				{{template "shared/user/avatarlink" .Poster}}
-				<span class="text grey muted-links">
->>>>>>> a1fcb1cf
+				{{template "shared/user/avatarlink" Dict "Context" $.Context "user" .Poster}}
+				<span class="text grey muted-links">
 					{{template "shared/user/authorlink" .Poster}}
 					{{if gt .OldMilestoneID 0}}{{if gt .MilestoneID 0}}{{$.locale.Tr "repo.issues.change_milestone_at" (.OldMilestone.Name|Escape) (.Milestone.Name|Escape) $createdStr | Safe}}{{else}}{{$.locale.Tr "repo.issues.remove_milestone_at" (.OldMilestone.Name|Escape) $createdStr | Safe}}{{end}}{{else if gt .MilestoneID 0}}{{$.locale.Tr "repo.issues.add_milestone_at" (.Milestone.Name|Escape) $createdStr | Safe}}{{end}}
 				</span>
@@ -233,13 +203,8 @@
 				<span class="badge">{{svg "octicon-person"}}</span>
 				{{if gt .AssigneeID 0}}
 					{{if .RemovedAssignee}}
-<<<<<<< HEAD
 						{{template "shared/user/avatarlink" Dict "Context" $.Context "user" .Assignee}}
-						<span class="text grey">
-=======
-						{{template "shared/user/avatarlink" .Assignee}}
 						<span class="text grey muted-links">
->>>>>>> a1fcb1cf
 							{{template "shared/user/authorlink" .Assignee}}
 							{{if eq .Poster.ID .Assignee.ID}}
 								{{$.locale.Tr "repo.issues.remove_self_assignment" $createdStr | Safe}}
@@ -248,13 +213,8 @@
 							{{end}}
 						</span>
 					{{else}}
-<<<<<<< HEAD
 						{{template "shared/user/avatarlink"  "user" .Assignee}}
-						<span class="text grey">
-=======
-						{{template "shared/user/avatarlink" .Assignee}}
 						<span class="text grey muted-links">
->>>>>>> a1fcb1cf
 							{{template "shared/user/authorlink" .Assignee}}
 							{{if eq .Poster.ID .AssigneeID}}
 								{{$.locale.Tr "repo.issues.self_assign_at" $createdStr | Safe}}
@@ -268,13 +228,8 @@
 		{{else if eq .Type 10}}
 			<div class="timeline-item event" id="{{.HashTag}}">
 				<span class="badge">{{svg "octicon-pencil"}}</span>
-<<<<<<< HEAD
-				{{template "shared/user/avatarlink" Dict "Context" $.Context "user" .Poster}}
-				<span class="text grey">
-=======
-				{{template "shared/user/avatarlink" .Poster}}
-				<span class="text grey muted-links">
->>>>>>> a1fcb1cf
+				{{template "shared/user/avatarlink" Dict "Context" $.Context "user" .Poster}}
+				<span class="text grey muted-links">
 					{{template "shared/user/authorlink" .Poster}}
 					{{$.locale.Tr "repo.issues.change_title_at" (.OldTitle|RenderEmoji) (.NewTitle|RenderEmoji) $createdStr | Safe}}
 				</span>
@@ -282,13 +237,8 @@
 		{{else if eq .Type 11}}
 			<div class="timeline-item event" id="{{.HashTag}}">
 				<span class="badge">{{svg "octicon-git-branch"}}</span>
-<<<<<<< HEAD
-				{{template "shared/user/avatarlink" Dict "Context" $.Context "user" .Poster}}
-				<span class="text grey">
-=======
-				{{template "shared/user/avatarlink" .Poster}}
-				<span class="text grey muted-links">
->>>>>>> a1fcb1cf
+				{{template "shared/user/avatarlink" Dict "Context" $.Context "user" .Poster}}
+				<span class="text grey muted-links">
 					{{template "shared/user/authorlink" .Poster}}
 					{{$.locale.Tr "repo.issues.delete_branch_at" (.OldRef|Escape) $createdStr | Safe}}
 				</span>
@@ -296,13 +246,8 @@
 		{{else if eq .Type 12}}
 			<div class="timeline-item event" id="{{.HashTag}}">
 				<span class="badge">{{svg "octicon-clock"}}</span>
-<<<<<<< HEAD
-				{{template "shared/user/avatarlink" Dict "Context" $.Context "user" .Poster}}
-				<span class="text grey">
-=======
-				{{template "shared/user/avatarlink" .Poster}}
-				<span class="text grey muted-links">
->>>>>>> a1fcb1cf
+				{{template "shared/user/avatarlink" Dict "Context" $.Context "user" .Poster}}
+				<span class="text grey muted-links">
 					{{template "shared/user/authorlink" .Poster}}
 					{{$.locale.Tr "repo.issues.start_tracking_history"  $createdStr | Safe}}
 				</span>
@@ -310,13 +255,8 @@
 		{{else if eq .Type 13}}
 			<div class="timeline-item event" id="{{.HashTag}}">
 				<span class="badge">{{svg "octicon-clock"}}</span>
-<<<<<<< HEAD
-				{{template "shared/user/avatarlink" Dict "Context" $.Context "user" .Poster}}
-				<span class="text grey">
-=======
-				{{template "shared/user/avatarlink" .Poster}}
-				<span class="text grey muted-links">
->>>>>>> a1fcb1cf
+				{{template "shared/user/avatarlink" Dict "Context" $.Context "user" .Poster}}
+				<span class="text grey muted-links">
 					{{template "shared/user/authorlink" .Poster}}
 					{{$.locale.Tr "repo.issues.stop_tracking_history"  $createdStr | Safe}}
 				</span>
@@ -329,13 +269,8 @@
 		{{else if eq .Type 14}}
 			<div class="timeline-item event" id="{{.HashTag}}">
 				<span class="badge">{{svg "octicon-clock"}}</span>
-<<<<<<< HEAD
-				{{template "shared/user/avatarlink" Dict "Context" $.Context "user" .Poster}}
-				<span class="text grey">
-=======
-				{{template "shared/user/avatarlink" .Poster}}
-				<span class="text grey muted-links">
->>>>>>> a1fcb1cf
+				{{template "shared/user/avatarlink" Dict "Context" $.Context "user" .Poster}}
+				<span class="text grey muted-links">
 					{{template "shared/user/authorlink" .Poster}}
 					{{$.locale.Tr "repo.issues.add_time_history"  $createdStr | Safe}}
 				</span>
@@ -348,13 +283,8 @@
 		{{else if eq .Type 15}}
 			<div class="timeline-item event" id="{{.HashTag}}">
 				<span class="badge">{{svg "octicon-clock"}}</span>
-<<<<<<< HEAD
-				{{template "shared/user/avatarlink" Dict "Context" $.Context "user" .Poster}}
-				<span class="text grey">
-=======
-				{{template "shared/user/avatarlink" .Poster}}
-				<span class="text grey muted-links">
->>>>>>> a1fcb1cf
+				{{template "shared/user/avatarlink" Dict "Context" $.Context "user" .Poster}}
+				<span class="text grey muted-links">
 					{{template "shared/user/authorlink" .Poster}}
 					{{$.locale.Tr "repo.issues.cancel_tracking_history"  $createdStr | Safe}}
 				</span>
@@ -362,13 +292,8 @@
 		{{else if eq .Type 16}}
 			<div class="timeline-item event" id="{{.HashTag}}">
 				<span class="badge">{{svg "octicon-clock"}}</span>
-<<<<<<< HEAD
-				{{template "shared/user/avatarlink" Dict "Context" $.Context "user" .Poster}}
-				<span class="text grey">
-=======
-				{{template "shared/user/avatarlink" .Poster}}
-				<span class="text grey muted-links">
->>>>>>> a1fcb1cf
+				{{template "shared/user/avatarlink" Dict "Context" $.Context "user" .Poster}}
+				<span class="text grey muted-links">
 					{{template "shared/user/authorlink" .Poster}}
 					{{$.locale.Tr "repo.issues.due_date_added" .Content $createdStr | Safe}}
 				</span>
@@ -376,13 +301,8 @@
 		{{else if eq .Type 17}}
 			<div class="timeline-item event" id="{{.HashTag}}">
 				<span class="badge">{{svg "octicon-clock"}}</span>
-<<<<<<< HEAD
-				{{template "shared/user/avatarlink" Dict "Context" $.Context "user" .Poster}}
-				<span class="text grey">
-=======
-				{{template "shared/user/avatarlink" .Poster}}
-				<span class="text grey muted-links">
->>>>>>> a1fcb1cf
+				{{template "shared/user/avatarlink" Dict "Context" $.Context "user" .Poster}}
+				<span class="text grey muted-links">
 					{{template "shared/user/authorlink" .Poster}}
 					{{$parsedDeadline := .Content | ParseDeadline}}
 					{{$.locale.Tr "repo.issues.due_date_modified" (index $parsedDeadline 0) (index $parsedDeadline 1) $createdStr | Safe}}
@@ -391,13 +311,8 @@
 		{{else if eq .Type 18}}
 			<div class="timeline-item event" id="{{.HashTag}}">
 				<span class="badge">{{svg "octicon-clock"}}</span>
-<<<<<<< HEAD
-				{{template "shared/user/avatarlink" Dict "Context" $.Context "user" .Poster}}
-				<span class="text grey">
-=======
-				{{template "shared/user/avatarlink" .Poster}}
-				<span class="text grey muted-links">
->>>>>>> a1fcb1cf
+				{{template "shared/user/avatarlink" Dict "Context" $.Context "user" .Poster}}
+				<span class="text grey muted-links">
 					{{template "shared/user/authorlink" .Poster}}
 					{{$.locale.Tr "repo.issues.due_date_remove" .Content $createdStr | Safe}}
 				</span>
@@ -405,13 +320,8 @@
 		{{else if eq .Type 19}}
 			<div class="timeline-item event" id="{{.HashTag}}">
 				<span class="badge">{{svg "octicon-package-dependents"}}</span>
-<<<<<<< HEAD
-				{{template "shared/user/avatarlink" Dict "Context" $.Context "user" .Poster}}
-				<span class="text grey">
-=======
-				{{template "shared/user/avatarlink" .Poster}}
-				<span class="text grey muted-links">
->>>>>>> a1fcb1cf
+				{{template "shared/user/avatarlink" Dict "Context" $.Context "user" .Poster}}
+				<span class="text grey muted-links">
 					{{template "shared/user/authorlink" .Poster}}
 					{{$.locale.Tr "repo.issues.dependency.added_dependency" $createdStr | Safe}}
 				</span>
@@ -433,13 +343,8 @@
 		{{else if eq .Type 20}}
 			<div class="timeline-item event" id="{{.HashTag}}">
 				<span class="badge">{{svg "octicon-package-dependents"}}</span>
-<<<<<<< HEAD
-				{{template "shared/user/avatarlink" Dict "Context" $.Context "user" .Poster}}
-				<span class="text grey">
-=======
-				{{template "shared/user/avatarlink" .Poster}}
-				<span class="text grey muted-links">
->>>>>>> a1fcb1cf
+				{{template "shared/user/avatarlink" Dict "Context" $.Context "user" .Poster}}
+				<span class="text grey muted-links">
 					{{template "shared/user/authorlink" .Poster}}
 					{{$.locale.Tr "repo.issues.dependency.removed_dependency" $createdStr | Safe}}
 				</span>
@@ -737,13 +642,8 @@
 		{{else if eq .Type 24}}
 			<div class="timeline-item event" id="{{.HashTag}}">
 				<span class="badge">{{svg "octicon-key"}}</span>
-<<<<<<< HEAD
-				{{template "shared/user/avatarlink" Dict "Context" $.Context "user" .Poster}}
-				<span class="text grey">
-=======
-				{{template "shared/user/avatarlink" .Poster}}
-				<span class="text grey muted-links">
->>>>>>> a1fcb1cf
+				{{template "shared/user/avatarlink" Dict "Context" $.Context "user" .Poster}}
+				<span class="text grey muted-links">
 					{{template "shared/user/authorlink" .Poster}}
 					{{$.locale.Tr "repo.issues.unlock_comment" $createdStr | Safe}}
 				</span>
@@ -751,13 +651,8 @@
 		{{else if eq .Type 25}}
 			<div class="timeline-item event">
 				<span class="badge">{{svg "octicon-git-branch"}}</span>
-<<<<<<< HEAD
-				{{template "shared/user/avatarlink" Dict "Context" $.Context "user" .Poster}}
-				<span class="text grey">
-=======
-				{{template "shared/user/avatarlink" .Poster}}
-				<span class="text grey muted-links">
->>>>>>> a1fcb1cf
+				{{template "shared/user/avatarlink" Dict "Context" $.Context "user" .Poster}}
+				<span class="text grey muted-links">
 					<a{{if gt .Poster.ID 0}} href="{{.Poster.HomeLink}}"{{end}}>{{.Poster.Name}}</a>
 					{{$.locale.Tr "repo.pulls.change_target_branch_at" (.OldRef|Escape) (.NewRef|Escape) $createdStr | Safe}}
 				</span>
@@ -765,13 +660,8 @@
 		{{else if eq .Type 26}}
 			<div class="timeline-item event" id="{{.HashTag}}">
 				<span class="badge">{{svg "octicon-clock"}}</span>
-<<<<<<< HEAD
-				{{template "shared/user/avatarlink" Dict "Context" $.Context "user" .Poster}}
-				<span class="text grey">
-=======
-				{{template "shared/user/avatarlink" .Poster}}
-				<span class="text grey muted-links">
->>>>>>> a1fcb1cf
+				{{template "shared/user/avatarlink" Dict "Context" $.Context "user" .Poster}}
+				<span class="text grey muted-links">
 					{{template "shared/user/authorlink" .Poster}}
 
 					{{$.locale.Tr "repo.issues.del_time_history"  $createdStr | Safe}}
@@ -784,13 +674,8 @@
 		{{else if eq .Type 27}}
 			<div class="timeline-item event" id="{{.HashTag}}">
 				<span class="badge">{{svg "octicon-eye"}}</span>
-<<<<<<< HEAD
-				{{template "shared/user/avatarlink" Dict "Context" $.Context "user" .Poster}}
-				<span class="text grey">
-=======
-				{{template "shared/user/avatarlink" .Poster}}
-				<span class="text grey muted-links">
->>>>>>> a1fcb1cf
+				{{template "shared/user/avatarlink" Dict "Context" $.Context "user" .Poster}}
+				<span class="text grey muted-links">
 					{{template "shared/user/authorlink" .Poster}}
 					{{if (gt .AssigneeID 0)}}
 						{{if .RemovedAssignee}}
@@ -830,13 +715,8 @@
 			{{if not $.UnitProjectsGlobalDisabled}}
 			<div class="timeline-item event" id="{{.HashTag}}">
 				<span class="badge">{{svg "octicon-project"}}</span>
-<<<<<<< HEAD
-				{{template "shared/user/avatarlink" Dict "Context" $.Context "user" .Poster}}
-				<span class="text grey">
-=======
-				{{template "shared/user/avatarlink" .Poster}}
-				<span class="text grey muted-links">
->>>>>>> a1fcb1cf
+				{{template "shared/user/avatarlink" Dict "Context" $.Context "user" .Poster}}
+				<span class="text grey muted-links">
 					{{template "shared/user/authorlink" .Poster}}
 					{{if gt .OldProjectID 0}}
 						{{if gt .ProjectID 0}}
@@ -892,13 +772,8 @@
 		{{else if eq .Type 33}}
 			<div class="timeline-item event" id="{{.HashTag}}">
 				<span class="badge">{{svg "octicon-git-branch"}}</span>
-<<<<<<< HEAD
-				{{template "shared/user/avatarlink" Dict "Context" $.Context "user" .Poster}}
-				<span class="text grey">
-=======
-				{{template "shared/user/avatarlink" .Poster}}
-				<span class="text grey muted-links">
->>>>>>> a1fcb1cf
+				{{template "shared/user/avatarlink" Dict "Context" $.Context "user" .Poster}}
+				<span class="text grey muted-links">
 					{{template "shared/user/authorlink" .Poster}}
 					{{if and .OldRef .NewRef}}
 						{{$.locale.Tr "repo.issues.change_ref_at" (.OldRef|Escape) (.NewRef|Escape) $createdStr | Safe}}
