{{ template "base/alert" }}
{{range .Issue.Comments}}
	{{ $createdStr:= TimeSinceUnix .CreatedUnix $.Lang }}

	<!-- 0 = COMMENT, 1 = REOPEN, 2 = CLOSE, 3 = ISSUE_REF, 4 = COMMIT_REF,
	 5 = COMMENT_REF, 6 = PULL_REF, 7 = COMMENT_LABEL, 12 = START_TRACKING,
	 13 = STOP_TRACKING, 14 = ADD_TIME_MANUAL, 16 = ADDED_DEADLINE, 17 = MODIFIED_DEADLINE,
	 18 = REMOVED_DEADLINE, 19 = ADD_DEPENDENCY, 20 = REMOVE_DEPENDENCY, 21 = CODE,
	 22 = REVIEW, 23 = ISSUE_LOCKED, 24 = ISSUE_UNLOCKED, 25 = TARGET_BRANCH_CHANGED,
	 26 = DELETE_TIME_MANUAL, 27 = REVIEW_REQUEST -->
	{{if eq .Type 0}}
		<div class="timeline-item comment" id="{{.HashTag}}">
		{{if .OriginalAuthor }}
			<span class="timeline-avatar"><img src="/img/avatar_default.png"></span>
		{{else}}
			<a class="timeline-avatar" {{if gt .Poster.ID 0}}href="{{.Poster.HomeLink}}"{{end}}>
				<img src="{{.Poster.RelAvatarLink}}">
			</a>
		{{end}}
			<div class="content">
				<div class="ui top attached header">
				{{if .OriginalAuthor }}
					<span class="text black"><i class="fa {{MigrationIcon $.Repository.GetOriginalURLHostname}}" aria-hidden="true"></i> {{ .OriginalAuthor }}</span><span class="text grey"> {{$.i18n.Tr "repo.issues.commented_at" .Issue.HashTag $createdStr | Safe}} {{if $.Repository.OriginalURL}}</span><span class="text migrate">({{$.i18n.Tr "repo.migrated_from" $.Repository.OriginalURL $.Repository.GetOriginalURLHostname | Safe }}){{end}}</span>
				{{else}}
					<span class="text grey"><a {{if gt .Poster.ID 0}}href="{{.Poster.HomeLink}}"{{end}}>{{.Poster.GetDisplayName}}</a> {{$.i18n.Tr "repo.issues.commented_at" .HashTag $createdStr | Safe}}</span>
				{{end}}
					{{if not $.Repository.IsArchived}}
						<div class="ui right actions">
							{{if gt .ShowTag 0}}
								<div class="item tag">
									{{if eq .ShowTag 1}}
										{{$.i18n.Tr "repo.issues.poster"}}
									{{else if eq .ShowTag 2}}
										{{$.i18n.Tr "repo.issues.collaborator"}}
									{{else if eq .ShowTag 3}}
										{{$.i18n.Tr "repo.issues.owner"}}
									{{end}}
								</div>
							{{end}}
							{{template "repo/issue/view_content/add_reaction" Dict "ctx" $ "ActionURL" (Printf "%s/comments/%d/reactions" $.RepoLink .ID)}}
							{{template "repo/issue/view_content/context_menu" Dict "ctx" $ "item" . "delete" true "diff" false }}
						</div>
					{{end}}
				</div>
				<div class="ui attached segment">
					<div class="render-content markdown has-emoji">
						{{if .RenderedContent}}
							{{.RenderedContent|Str2html}}
						{{else}}
							<span class="no-content">{{$.i18n.Tr "repo.issues.no_content"}}</span>
						{{end}}
					</div>
					<div id="comment-{{.ID}}" class="raw-content hide">{{.Content}}</div>
					<div class="edit-content-zone hide" data-write="issuecomment-{{.ID}}-write" data-preview="issuecomment-{{.ID}}-preview" data-update-url="{{$.RepoLink}}/comments/{{.ID}}" data-context="{{$.RepoLink}}" data-attachment-url="{{$.RepoLink}}/comments/{{.ID}}/attachments"></div>
				</div>
				{{$reactions := .Reactions.GroupByType}}
				{{if $reactions}}
					<div class="ui attached segment reactions">
						{{template "repo/issue/view_content/reactions" Dict "ctx" $ "ActionURL" (Printf "%s/comments/%d/reactions" $.RepoLink .ID) "Reactions" $reactions}}
					</div>
				{{end}}
				{{if .Attachments}}
					<div class="ui bottom attached segment">
						<div class="ui small images">
							{{template "repo/issue/view_content/attachments" Dict "ctx" $ "Attachments" .Attachments}}
						</div>
					</div>
				{{end}}
			</div>
		</div>
	{{else if eq .Type 1}}
		<div class="timeline-item event" id="{{.HashTag}}">
			<span class="badge">{{svg "octicon-primitive-dot" 16}}</span>
			<a class="ui avatar image" href="{{.Poster.HomeLink}}">
				<img src="{{.Poster.RelAvatarLink}}">
			</a>
			<span class="text grey"><a href="{{.Poster.HomeLink}}">{{.Poster.GetDisplayName}}</a> {{$.i18n.Tr "repo.issues.reopened_at" .EventTag $createdStr | Safe}}</span>
		</div>
	{{else if eq .Type 2}}
		<div class="timeline-item event" id="{{.HashTag}}">
			<span class="badge">{{svg "octicon-circle-slash" 16}}</span>
			<a class="ui avatar image" href="{{.Poster.HomeLink}}">
				<img src="{{.Poster.RelAvatarLink}}">
			</a>
			<span class="text grey"><a href="{{.Poster.HomeLink}}">{{.Poster.GetDisplayName}}</a> {{$.i18n.Tr "repo.issues.closed_at" .EventTag $createdStr | Safe}}</span>
		</div>
	{{else if eq .Type 3 5 6}}
		{{ $refFrom:= "" }}
		{{if ne .RefRepoID .Issue.RepoID}}
			{{ $refFrom = $.i18n.Tr "repo.issues.ref_from" .RefRepo.FullName }}
		{{end}}
		{{ $refTr := "repo.issues.ref_issue_from" }}
		{{if .Issue.IsPull}}
			{{ $refTr = "repo.issues.ref_pull_from" }}
		{{else if eq .RefAction 1 }}
			{{ $refTr = "repo.issues.ref_closing_from" }}
		{{else if eq .RefAction 2 }}
			{{ $refTr = "repo.issues.ref_reopening_from" }}
		{{end}}
		{{ $createdStr:= TimeSinceUnix .CreatedUnix $.Lang }}
		<div class="timeline-item event" id="{{.HashTag}}">
			<span class="badge">{{svg "octicon-bookmark" 16}}</span>
			<a class="ui avatar image" href="{{.Poster.HomeLink}}">
				<img src="{{.Poster.RelAvatarLink}}">
			</a>
			{{if eq .RefAction 3}}<del>{{end}}
			<span class="text grey"><a href="{{.Poster.HomeLink}}">{{.Poster.GetDisplayName}}</a>
				{{$.i18n.Tr $refTr .EventTag $createdStr .RefCommentHTMLURL $refFrom | Safe}}
			</span>
			{{if eq .RefAction 3}}</del>{{end}}

			<div class="detail">
				<span class="text grey"><a href="{{.RefIssueHTMLURL}}"><b>{{.RefIssueTitle | Str2html}}</b> {{.RefIssueIdent | Str2html}}</a></span>
			</div>
		</div>
	{{else if eq .Type 4}}
		<div class="timeline-item event" id="{{.HashTag}}">
			<span class="badge">{{svg "octicon-bookmark" 16}}</span>
			<a class="ui avatar image" href="{{.Poster.HomeLink}}">
				<img src="{{.Poster.RelAvatarLink}}">
			</a>
			<span class="text grey"><a href="{{.Poster.HomeLink}}">{{.Poster.GetDisplayName}}</a> {{$.i18n.Tr "repo.issues.commit_ref_at" .EventTag $createdStr | Safe}}</span>

			<div class="detail">
				{{svg "octicon-git-commit" 16}}
				<span class="text grey">{{.Content | Str2html}}</span>
			</div>
		</div>
	{{else if eq .Type 7}}
		{{if .Label}}
			<div class="timeline-item event" id="{{.HashTag}}">
				<span class="badge">{{svg "octicon-tag" 16}}</span>
				<a class="ui avatar image" href="{{.Poster.HomeLink}}">
					<img src="{{.Poster.RelAvatarLink}}">
				</a>
				<span class="text grey"><a href="{{.Poster.HomeLink}}">{{.Poster.GetDisplayName}}</a>
				{{if .Content}}{{$.i18n.Tr "repo.issues.add_label_at" .Label.ForegroundColor .Label.Color (.Label.Name|Escape) $createdStr | Safe}}{{else}}{{$.i18n.Tr "repo.issues.remove_label_at" .Label.ForegroundColor .Label.Color (.Label.Name|Escape) $createdStr | Safe}}{{end}}</span>
			</div>
		{{end}}
	{{else if eq .Type 8}}
		<div class="timeline-item event" id="{{.HashTag}}">
			<span class="badge">{{svg "octicon-milestone" 16}}</span>
			<a class="ui avatar image" href="{{.Poster.HomeLink}}">
				<img src="{{.Poster.RelAvatarLink}}">
			</a>
			<span class="text grey"><a href="{{.Poster.HomeLink}}">{{.Poster.GetDisplayName}}</a>
			{{if gt .OldMilestoneID 0}}{{if gt .MilestoneID 0}}{{$.i18n.Tr "repo.issues.change_milestone_at" (.OldMilestone.Name|Escape) (.Milestone.Name|Escape) $createdStr | Safe}}{{else}}{{$.i18n.Tr "repo.issues.remove_milestone_at" (.OldMilestone.Name|Escape) $createdStr | Safe}}{{end}}{{else if gt .MilestoneID 0}}{{$.i18n.Tr "repo.issues.add_milestone_at" (.Milestone.Name|Escape) $createdStr | Safe}}{{end}}</span>
		</div>
	{{else if eq .Type 9}}
		<div class="timeline-item event" id="{{.HashTag}}">
			<span class="badge">{{svg "octicon-person" 16}}</span>
			{{if gt .AssigneeID 0}}
				{{if .RemovedAssignee}}
					<a class="ui avatar image" href="{{.Assignee.HomeLink}}">
						<img src="{{.Assignee.RelAvatarLink}}">
					</a>
					<span class="text grey">
						<a href="{{.Assignee.HomeLink}}">{{.Assignee.GetDisplayName}}</a>
						{{ if eq .Poster.ID .Assignee.ID }}
							{{$.i18n.Tr "repo.issues.remove_self_assignment" $createdStr | Safe}}
						{{ else }}
							{{$.i18n.Tr "repo.issues.remove_assignee_at" (.Poster.GetDisplayName|Escape) $createdStr | Safe}}
						{{ end }}
					</span>
				{{else}}
					<a class="ui avatar image" href="{{.Assignee.HomeLink}}">
						<img src="{{.Assignee.RelAvatarLink}}">
					</a>
					<span class="text grey">
						<a href="{{.Assignee.HomeLink}}">{{.Assignee.GetDisplayName}}</a>
						{{if eq .Poster.ID .AssigneeID}}
							{{$.i18n.Tr "repo.issues.self_assign_at" $createdStr | Safe}}
						{{else}}
							{{$.i18n.Tr "repo.issues.add_assignee_at" (.Poster.GetDisplayName|Escape) $createdStr | Safe}}
						{{end}}
					</span>
				{{end}}
			{{end}}
		</div>
	{{else if eq .Type 10}}
		<div class="timeline-item event" id="{{.HashTag}}">
			<span class="badge">{{svg "octicon-pencil" 16}}</span>
			<a class="ui avatar image" href="{{.Poster.HomeLink}}">
				<img src="{{.Poster.RelAvatarLink}}">
			</a>
			<span class="text grey"><a href="{{.Poster.HomeLink}}">{{.Poster.GetDisplayName}}</a>
			{{$.i18n.Tr "repo.issues.change_title_at" (.OldTitle|Escape) (.NewTitle|Escape) $createdStr | Safe}}
			</span>
		</div>
	{{else if eq .Type 11}}
		<div class="timeline-item event" id="{{.HashTag}}">
			<span class="badge">{{svg "octicon-git-branch" 16}}</span>
			<a class="ui avatar image" href="{{.Poster.HomeLink}}">
				<img src="{{.Poster.RelAvatarLink}}">
			</a>
			<span class="text grey"><a href="{{.Poster.HomeLink}}">{{.Poster.GetDisplayName}}</a>
			{{$.i18n.Tr "repo.issues.delete_branch_at" (.CommitSHA|Escape) $createdStr | Safe}}
			</span>
		</div>
	{{else if eq .Type 12}}
		<div class="timeline-item event" id="{{.HashTag}}">
			<span class="badge">{{svg "octicon-clock" 16}}</span>
			<a class="ui avatar image" href="{{.Poster.HomeLink}}">
				<img src="{{.Poster.RelAvatarLink}}">
			</a>
			<span class="text grey"><a href="{{.Poster.HomeLink}}">{{.Poster.GetDisplayName}}</a> {{$.i18n.Tr "repo.issues.start_tracking_history"  $createdStr | Safe}}</span>
		</div>
	{{else if eq .Type 13}}
		<div class="timeline-item event" id="{{.HashTag}}">
			<span class="badge">{{svg "octicon-clock" 16}}</span>
			<a class="ui avatar image" href="{{.Poster.HomeLink}}">
				<img src="{{.Poster.RelAvatarLink}}">
			</a>
			<span class="text grey"><a href="{{.Poster.HomeLink}}">{{.Poster.GetDisplayName}}</a> {{$.i18n.Tr "repo.issues.stop_tracking_history"  $createdStr | Safe}}</span>

			<div class="detail">
				{{svg "octicon-clock" 16}}
				<span class="text grey">{{.Content}}</span>
			</div>
		</div>
	{{else if eq .Type 14}}
		<div class="timeline-item event" id="{{.HashTag}}">
			<span class="badge">{{svg "octicon-clock" 16}}</span>
			<a class="ui avatar image" href="{{.Poster.HomeLink}}">
				<img src="{{.Poster.RelAvatarLink}}">
			</a>
			<span class="text grey"><a href="{{.Poster.HomeLink}}">{{.Poster.GetDisplayName}}</a> {{$.i18n.Tr "repo.issues.add_time_history"  $createdStr | Safe}}</span>
			<div class="detail">
				{{svg "octicon-clock" 16}}
				<span class="text grey">{{.Content}}</span>
			</div>
		</div>
	{{else if eq .Type 15}}
		<div class="timeline-item event" id="{{.HashTag}}">
			<span class="badge">{{svg "octicon-clock" 16}}</span>
			<a class="ui avatar image" href="{{.Poster.HomeLink}}">
				<img src="{{.Poster.RelAvatarLink}}">
			</a>
			<span class="text grey"><a href="{{.Poster.HomeLink}}">{{.Poster.GetDisplayName}}</a> {{$.i18n.Tr "repo.issues.cancel_tracking_history"  $createdStr | Safe}}</span>
		</div>
	{{else if eq .Type 16}}
		<div class="timeline-item event" id="{{.HashTag}}">
			<span class="badge">{{svg "octicon-clock" 16}}</span>
			<a class="ui avatar image" href="{{.Poster.HomeLink}}">
				<img src="{{.Poster.RelAvatarLink}}">
			</a>
			<span class="text grey"><a href="{{.Poster.HomeLink}}">{{.Poster.GetDisplayName}}</a>
			{{$.i18n.Tr "repo.issues.due_date_added" .Content $createdStr | Safe}}
			</span>
		</div>
	{{else if eq .Type 17}}
		<div class="timeline-item event" id="{{.HashTag}}">
			<span class="badge">{{svg "octicon-clock" 16}}</span>
			<a class="ui avatar image" href="{{.Poster.HomeLink}}">
				<img src="{{.Poster.RelAvatarLink}}">
			</a>
			<span class="text grey"><a href="{{.Poster.HomeLink}}">{{.Poster.GetDisplayName}}</a>
			{{$.i18n.Tr "repo.issues.due_date_modified" (.Content | ParseDeadline) $createdStr | Safe}}
			</span>
		</div>
	{{else if eq .Type 18}}
		<div class="timeline-item event" id="{{.HashTag}}">
			<span class="badge">{{svg "octicon-clock" 16}}</span>
			<a class="ui avatar image" href="{{.Poster.HomeLink}}">
				<img src="{{.Poster.RelAvatarLink}}">
			</a>
			<span class="text grey"><a href="{{.Poster.HomeLink}}">{{.Poster.GetDisplayName}}</a>
			{{$.i18n.Tr "repo.issues.due_date_remove" .Content $createdStr | Safe}}
			</span>
		</div>
	{{else if eq .Type 19}}
		<div class="timeline-item event" id="{{.HashTag}}">
			<span class="badge">{{svg "octicon-dependent" 16}}</span>
			<a class="ui avatar image" href="{{.Poster.HomeLink}}">
				<img src="{{.Poster.RelAvatarLink}}">
			</a>
			<span class="text grey">
				{{$.i18n.Tr "repo.issues.dependency.added_dependency" .Poster.HomeLink (.Poster.GetDisplayName|Escape) $createdStr | Safe}}
			</span>
			{{if .DependentIssue}}
				<div class="detail">
					{{svg "octicon-plus" 16}}
					<span class="text grey">
						<a href="{{.DependentIssue.HTMLURL}}">
							{{if eq .DependentIssue.RepoID .Issue.RepoID}}
								#{{.DependentIssue.Index}} {{.DependentIssue.Title}}
							{{else}}
								{{.DependentIssue.Repo.FullName}}#{{.DependentIssue.Index}} - {{.DependentIssue.Title}}
							{{end}}
						</a>
					</span>
				</div>
			{{end}}
		</div>
	{{else if eq .Type 20}}
		<div class="timeline-item event" id="{{.HashTag}}">
			<span class="badge">{{svg "octicon-dependent" 16}}</span>
			<a class="ui avatar image" href="{{.Poster.HomeLink}}">
				<img src="{{.Poster.RelAvatarLink}}">
			</a>
			<span class="text grey">
				{{$.i18n.Tr "repo.issues.dependency.removed_dependency" .Poster.HomeLink (.Poster.GetDisplayName|Escape) $createdStr | Safe}}
			</span>
			{{if .DependentIssue}}
				<div class="detail">
					<span class="text grey">{{svg "octicon-trashcan" 16}}</span>
					<span class="text grey">
						<a href="{{.DependentIssue.HTMLURL}}">
							{{if eq .DependentIssue.RepoID .Issue.RepoID}}
								#{{.DependentIssue.Index}} {{.DependentIssue.Title}}
							{{else}}
								{{.DependentIssue.Repo.FullName}}#{{.DependentIssue.Index}} - {{.DependentIssue.Title}}
							{{end}}
						</a>
					</span>
				</div>
			{{end}}
		</div>
	{{else if eq .Type 22}}
		<div class="timeline-item-group">
			<div class="timeline-item event" id="{{.HashTag}}">
				{{if .OriginalAuthor }}
				{{else}}
				<a class="timeline-avatar"{{if gt .Poster.ID 0}} href="{{.Poster.HomeLink}}"{{end}}>
					<img src="{{.Poster.RelAvatarLink}}">
				</a>
				{{end}}
				<span class="badge {{if eq .Review.Type 1}}green
				{{- else if eq .Review.Type 2}}grey
				{{- else if eq .Review.Type 3}}red
				{{- else}}grey{{end}}">{{svg (printf "octicon-%s" .Review.Type.Icon) 16}}</span>
				<span class="text grey">
					{{if .OriginalAuthor }}
						<span class="text black"><i class="fa {{MigrationIcon $.Repository.GetOriginalURLHostname}}" aria-hidden="true"></i> {{ .OriginalAuthor }}</span><span class="text grey"> {{if $.Repository.OriginalURL}}</span><span class="text migrate">({{$.i18n.Tr "repo.migrated_from" $.Repository.OriginalURL $.Repository.GetOriginalURLHostname | Safe }}){{end}}</span>
					{{else}}
						<a{{if gt .Poster.ID 0}} href="{{.Poster.HomeLink}}"{{end}}>{{.Poster.GetDisplayName}}</a>
					{{end}}

					{{if eq .Review.Type 1}}
						{{$.i18n.Tr "repo.issues.review.approve" $createdStr | Safe}}
					{{else if eq .Review.Type 2}}
						{{$.i18n.Tr "repo.issues.review.comment" $createdStr | Safe}}
					{{else if eq .Review.Type 3}}
						{{$.i18n.Tr "repo.issues.review.reject" $createdStr | Safe}}
					{{else}}
						{{$.i18n.Tr "repo.issues.review.comment" $createdStr | Safe}}
					{{end}}
				</span>
			</div>
			{{if .Content}}
			<div class="timeline-item comment">
				<div class="content">
					<div class="ui top attached header arrow-top">
						<span class="text grey">
							{{if .OriginalAuthor }}
								<span class="text black"><i class="fa {{MigrationIcon $.Repository.GetOriginalURLHostname}}" aria-hidden="true"></i> {{ .OriginalAuthor }}</span><span class="text grey"> {{if $.Repository.OriginalURL}}</span><span class="text migrate">({{$.i18n.Tr "repo.migrated_from" $.Repository.OriginalURL $.Repository.GetOriginalURLHostname | Safe }}){{end}}</span>
							{{else}}
								<a{{if gt .Poster.ID 0}} href="{{.Poster.HomeLink}}"{{end}}>{{.Poster.GetDisplayName}}</a>
							{{end}}

							{{$.i18n.Tr "repo.issues.review.left_comment" | Safe}}
						</span>
					</div>
					<div class="ui attached segment">
						<div class="detail">
							<span class="text black has-emoji">{{.Content}}</span>
						</div>
					</div>
				</div>
			</div>
			{{end}}
<<<<<<< HEAD
			{{ range $filename, $lines := .Review.CodeComments}}
				{{range $line, $comms := $lines}}
						<div class="ui segments">
							<div class="ui segment">
								{{$invalid := (index $comms 0).Invalidated}}
								{{$assigneeid := (index $comms 0).AssigneeID}}
								{{$assignee := (index $comms 0).Assignee}}
							{{if or $invalid (not (eq $assigneeid 0))}}
								<button id="show-outdated-{{(index $comms 0).ID}}" data-comment="{{(index $comms 0).ID}}" class="ui compact right labeled button show-outdated">
									{{svg "octicon-fold" 16}}
									{{if $invalid }}
										{{$.i18n.Tr "repo.issues.review.show_outdated"}}
									{{else}}
										{{$.i18n.Tr "repo.issues.review.show_resolved"}}
									{{end}}
								</button>
								<button id="hide-outdated-{{(index $comms 0).ID}}" data-comment="{{(index $comms 0).ID}}" class="hide ui compact right labeled button hide-outdated">
									{{svg "octicon-fold" 16}}
									{{if $invalid}}
										{{$.i18n.Tr "repo.issues.review.hide_outdated"}}
									{{else}}
										{{$.i18n.Tr "repo.issues.review.hide_resolved"}}
									{{end}}
								</button>
							{{end}}
								<a href="{{(index $comms 0).CodeCommentURL}}" class="file-comment">{{$filename}}</a>
							</div>
							{{$diff := (CommentMustAsDiff (index $comms 0))}}
							{{if $diff}}
								{{$file := (index $diff.Files 0)}}
								<div id="code-preview-{{(index $comms 0).ID}}" class="ui table segment{{if or $invalid (not (eq $assigneeid 0))}} hide{{end}}">
									<div class="diff-file-box diff-box file-content {{TabSizeClass $.Editorconfig $file.Name}}">
										<div class="file-body file-code code-view code-diff code-diff-unified">
											<table>
												<tbody>
													{{template "repo/diff/section_unified" dict "file" $file "root" $}}
												</tbody>
											</table>
										</div>
									</div>
								</div>
							{{end}}
							<div id="code-comments-{{(index $comms 0).ID}}" class="ui segment{{if or $invalid (not (eq $assigneeid 0))}} hide{{end}}">
								<div class="ui comments">
									{{range $comms}}
										{{ $createdSubStr:= TimeSinceUnix .CreatedUnix $.Lang }}
										<div class="comment" id="{{.HashTag}}">
											<a class="avatar">
												<img src="{{.Poster.RelAvatarLink}}">
											</a>
											<div class="content">
												<div class="code-comment-content">
													<a class="author" {{if gt .Poster.ID 0}}href="{{.Poster.HomeLink}}"{{end}}>{{.Poster.GetDisplayName}}</a>
													<div class="metadata">
														<span class="date">{{$.i18n.Tr "repo.issues.commented_at" .HashTag $createdSubStr | Safe}}</span>
													</div>
													<div class="text">
														<div class="render-content markdown has-emoji">
														{{if .RenderedContent}}
															{{.RenderedContent|Str2html}}
														{{else}}
															<span class="no-content">{{$.i18n.Tr "repo.issues.no_content"}}</span>
														{{end}}
=======
			{{if .Review.CodeComments}}
			<div class="timeline-item event">
				{{ range $filename, $lines := .Review.CodeComments}}
					{{range $line, $comms := $lines}}
							<div class="ui segments">
								<div class="ui segment">
									{{$invalid := (index $comms 0).Invalidated}}
								{{if $invalid}}
									<button id="show-outdated-{{(index $comms 0).ID}}" data-comment="{{(index $comms 0).ID}}" class="ui compact right labeled button show-outdated">
										{{svg "octicon-fold" 16}}
										{{$.i18n.Tr "repo.issues.review.show_outdated"}}
									</button>
									<button id="hide-outdated-{{(index $comms 0).ID}}" data-comment="{{(index $comms 0).ID}}" class="hide ui compact right labeled button hide-outdated">
										{{svg "octicon-fold" 16}}
										{{$.i18n.Tr "repo.issues.review.hide_outdated"}}
									</button>
								{{end}}
									<a href="{{(index $comms 0).CodeCommentURL}}" class="file-comment">{{$filename}}</a>
								</div>
								{{$diff := (CommentMustAsDiff (index $comms 0))}}
								{{if $diff}}
									{{$file := (index $diff.Files 0)}}
									<div id="code-preview-{{(index $comms 0).ID}}" class="ui table segment{{if $invalid}} hide{{end}}">
										<div class="diff-file-box diff-box file-content {{TabSizeClass $.Editorconfig $file.Name}}">
											<div class="file-body file-code code-view code-diff code-diff-unified">
												<table>
													<tbody>
														{{template "repo/diff/section_unified" dict "file" $file "root" $}}
													</tbody>
												</table>
											</div>
										</div>
									</div>
								{{end}}
								<div id="code-comments-{{(index $comms 0).ID}}" class="ui segment{{if $invalid}} hide{{end}}">
									<div class="ui comments">
										{{range $comms}}
											{{ $createdSubStr:= TimeSinceUnix .CreatedUnix $.Lang }}
											<div class="comment" id="{{.HashTag}}">
												<a class="avatar">
													<img src="{{.Poster.RelAvatarLink}}">
												</a>
												<div class="content">
													<div class="code-comment-content">
														<a class="author" {{if gt .Poster.ID 0}}href="{{.Poster.HomeLink}}"{{end}}>{{.Poster.GetDisplayName}}</a>
														<div class="metadata">
															<span class="date">{{$.i18n.Tr "repo.issues.commented_at" .HashTag $createdSubStr | Safe}}</span>
														</div>
														<div class="text">
															<div class="render-content markdown has-emoji">
															{{if .RenderedContent}}
																{{.RenderedContent|Str2html}}
															{{else}}
																<span class="no-content">{{$.i18n.Tr "repo.issues.no_content"}}</span>
															{{end}}
															</div>
															<div class="raw-content hide">{{.Content}}</div>
>>>>>>> 59c31b49
														</div>
													</div>
												</div>
											</div>
										{{end}}
									</div>
									{{template "repo/diff/comment_form_datahandler" dict "hidden" true "reply" (index $comms 0).ReviewID "root" $ "comment" (index $comms 0)}}
								</div>
<<<<<<< HEAD
								{{template "repo/diff/comment_form_datahandler" dict "hidden" true "reply" (index $comms 0).ReviewID "root" $ "comment" (index $comms 0)}}

								{{if $.CanMarkConversation}}
									<button class="ui green icon tiny button resolve-conversation" data-action="{{if eq $assigneeid 0}}Resolve{{else}}UnResolve{{end}}" data-issue-id="{{$.Issue.ID}}"  data-comment-id="{{(index $comms 0).ID}}" data-update-url="{{$.RepoLink}}/issues/resolve_conversation" >
										{{if not (eq $assigneeid 0)}}
											{{$.i18n.Tr "repo.issues.review.un_resolve_conversation"}}
										{{else}}
											{{$.i18n.Tr "repo.issues.review.resolve_conversation"}}
										{{end}}
									</button>
								{{end}}

								{{if not (eq $assigneeid 0)}}
									<span class="ui grey text"><b>{{$assignee.Name}}</b> {{$.i18n.Tr "repo.issues.review.resolved_by"}}</span>
								{{end}}
=======
>>>>>>> 59c31b49
							</div>
					{{end}}
				{{end}}
			</div>
			{{end}}
		</div>
	{{else if eq .Type 23}}
		<div class="timeline-item event" id="{{.HashTag}}">
			<span class="badge">{{svg "octicon-lock" 16}}</span>
			<a class="ui avatar image" href="{{.Poster.HomeLink}}">
				<img src="{{.Poster.RelAvatarLink}}">
			</a>

			{{ if .Content }}
				<span class="text grey"><a href="{{.Poster.HomeLink}}">{{.Poster.GetDisplayName}}</a>
				{{$.i18n.Tr "repo.issues.lock_with_reason" .Content $createdStr | Safe}}
				</span>
			{{ else }}
				<span class="text grey"><a href="{{.Poster.HomeLink}}">{{.Poster.GetDisplayName}}</a>
				{{$.i18n.Tr "repo.issues.lock_no_reason" $createdStr | Safe}}
				</span>
			{{ end }}
		</div>
	{{else if eq .Type 24}}
		<div class="timeline-item event" id="{{.HashTag}}">
			<span class="badge">{{svg "octicon-key" 16}}</span>
			<a class="ui avatar image" href="{{.Poster.HomeLink}}">
				<img src="{{.Poster.RelAvatarLink}}">
			</a>

				<span class="text grey"><a href="{{.Poster.HomeLink}}">{{.Poster.GetDisplayName}}</a>
					{{$.i18n.Tr "repo.issues.unlock_comment" $createdStr | Safe}}
				</span>
		</div>
	{{else if eq .Type 25}}
		<div class="timeline-item event">
			<span class="badge">{{svg "octicon-git-branch" 16}}</span>
			<a class="ui avatar image" href="{{.Poster.HomeLink}}">
				<img src="{{.Poster.RelAvatarLink}}">
			</a>
			<span class="text grey"><a href="{{.Poster.HomeLink}}">{{.Poster.Name}}</a>
			{{$.i18n.Tr "repo.pulls.change_target_branch_at" (.OldRef|Escape) (.NewRef|Escape) $createdStr | Safe}}
			</span>
		</div>
	{{else if eq .Type 26}}
		<div class="timeline-item event" id="{{.HashTag}}">
			<span class="badge">{{svg "octicon-clock" 16}}</span>
			<a class="ui avatar image" href="{{.Poster.HomeLink}}">
				<img src="{{.Poster.RelAvatarLink}}">
			</a>
			<span class="text grey"><a href="{{.Poster.HomeLink}}">{{.Poster.GetDisplayName}}</a> {{$.i18n.Tr "repo.issues.del_time_history"  $createdStr | Safe}}</span>
			<div class="detail">
				{{svg "octicon-clock" 16}}
				<span class="text grey">{{.Content}}</span>
			</div>
		</div>
	{{else if eq .Type 27}}
		<div class="timeline-item event" id="{{.HashTag}}">
			<span class="badge">{{svg "octicon-eye" 16}}</span>
			<a class="ui avatar image" href="{{.Poster.HomeLink}}">
				<img src="{{.Poster.RelAvatarLink}}">
			</a>
			<span class="text grey">
				<a href="{{.Poster.HomeLink}}">{{.Poster.GetDisplayName}}</a>
				{{if .RemovedAssignee}}
					{{if eq .PosterID .AssigneeID}}
						{{$.i18n.Tr "repo.issues.review.remove_review_request_self" $createdStr | Safe}}
					{{else}}
						{{$.i18n.Tr "repo.issues.review.remove_review_request" (.Assignee.GetDisplayName|Escape) $createdStr | Safe}}
					{{end}}
				{{else}}
					{{$.i18n.Tr "repo.issues.review.add_review_request" (.Assignee.GetDisplayName|Escape) $createdStr | Safe}}
				{{end}}
			</span>
		</div>

	{{end}}
{{end}}<|MERGE_RESOLUTION|>--- conflicted
+++ resolved
@@ -369,71 +369,7 @@
 				</div>
 			</div>
 			{{end}}
-<<<<<<< HEAD
-			{{ range $filename, $lines := .Review.CodeComments}}
-				{{range $line, $comms := $lines}}
-						<div class="ui segments">
-							<div class="ui segment">
-								{{$invalid := (index $comms 0).Invalidated}}
-								{{$assigneeid := (index $comms 0).AssigneeID}}
-								{{$assignee := (index $comms 0).Assignee}}
-							{{if or $invalid (not (eq $assigneeid 0))}}
-								<button id="show-outdated-{{(index $comms 0).ID}}" data-comment="{{(index $comms 0).ID}}" class="ui compact right labeled button show-outdated">
-									{{svg "octicon-fold" 16}}
-									{{if $invalid }}
-										{{$.i18n.Tr "repo.issues.review.show_outdated"}}
-									{{else}}
-										{{$.i18n.Tr "repo.issues.review.show_resolved"}}
-									{{end}}
-								</button>
-								<button id="hide-outdated-{{(index $comms 0).ID}}" data-comment="{{(index $comms 0).ID}}" class="hide ui compact right labeled button hide-outdated">
-									{{svg "octicon-fold" 16}}
-									{{if $invalid}}
-										{{$.i18n.Tr "repo.issues.review.hide_outdated"}}
-									{{else}}
-										{{$.i18n.Tr "repo.issues.review.hide_resolved"}}
-									{{end}}
-								</button>
-							{{end}}
-								<a href="{{(index $comms 0).CodeCommentURL}}" class="file-comment">{{$filename}}</a>
-							</div>
-							{{$diff := (CommentMustAsDiff (index $comms 0))}}
-							{{if $diff}}
-								{{$file := (index $diff.Files 0)}}
-								<div id="code-preview-{{(index $comms 0).ID}}" class="ui table segment{{if or $invalid (not (eq $assigneeid 0))}} hide{{end}}">
-									<div class="diff-file-box diff-box file-content {{TabSizeClass $.Editorconfig $file.Name}}">
-										<div class="file-body file-code code-view code-diff code-diff-unified">
-											<table>
-												<tbody>
-													{{template "repo/diff/section_unified" dict "file" $file "root" $}}
-												</tbody>
-											</table>
-										</div>
-									</div>
-								</div>
-							{{end}}
-							<div id="code-comments-{{(index $comms 0).ID}}" class="ui segment{{if or $invalid (not (eq $assigneeid 0))}} hide{{end}}">
-								<div class="ui comments">
-									{{range $comms}}
-										{{ $createdSubStr:= TimeSinceUnix .CreatedUnix $.Lang }}
-										<div class="comment" id="{{.HashTag}}">
-											<a class="avatar">
-												<img src="{{.Poster.RelAvatarLink}}">
-											</a>
-											<div class="content">
-												<div class="code-comment-content">
-													<a class="author" {{if gt .Poster.ID 0}}href="{{.Poster.HomeLink}}"{{end}}>{{.Poster.GetDisplayName}}</a>
-													<div class="metadata">
-														<span class="date">{{$.i18n.Tr "repo.issues.commented_at" .HashTag $createdSubStr | Safe}}</span>
-													</div>
-													<div class="text">
-														<div class="render-content markdown has-emoji">
-														{{if .RenderedContent}}
-															{{.RenderedContent|Str2html}}
-														{{else}}
-															<span class="no-content">{{$.i18n.Tr "repo.issues.no_content"}}</span>
-														{{end}}
-=======
+
 			{{if .Review.CodeComments}}
 			<div class="timeline-item event">
 				{{ range $filename, $lines := .Review.CodeComments}}
@@ -441,14 +377,24 @@
 							<div class="ui segments">
 								<div class="ui segment">
 									{{$invalid := (index $comms 0).Invalidated}}
+									{{$assigneeid := (index $comms 0).AssigneeID}}
+									{{$assignee := (index $comms 0).Assignee}}
 								{{if $invalid}}
 									<button id="show-outdated-{{(index $comms 0).ID}}" data-comment="{{(index $comms 0).ID}}" class="ui compact right labeled button show-outdated">
 										{{svg "octicon-fold" 16}}
-										{{$.i18n.Tr "repo.issues.review.show_outdated"}}
+										{{if $invalid }}
+											{{$.i18n.Tr "repo.issues.review.show_outdated"}}
+										{{else}}
+											{{$.i18n.Tr "repo.issues.review.show_resolved"}}
+										{{end}}
 									</button>
 									<button id="hide-outdated-{{(index $comms 0).ID}}" data-comment="{{(index $comms 0).ID}}" class="hide ui compact right labeled button hide-outdated">
 										{{svg "octicon-fold" 16}}
-										{{$.i18n.Tr "repo.issues.review.hide_outdated"}}
+										{{if $invalid}}
+											{{$.i18n.Tr "repo.issues.review.hide_outdated"}}
+										{{else}}
+											{{$.i18n.Tr "repo.issues.review.hide_resolved"}}
+										{{end}}
 									</button>
 								{{end}}
 									<a href="{{(index $comms 0).CodeCommentURL}}" class="file-comment">{{$filename}}</a>
@@ -491,7 +437,6 @@
 															{{end}}
 															</div>
 															<div class="raw-content hide">{{.Content}}</div>
->>>>>>> 59c31b49
 														</div>
 													</div>
 												</div>
@@ -499,25 +444,21 @@
 										{{end}}
 									</div>
 									{{template "repo/diff/comment_form_datahandler" dict "hidden" true "reply" (index $comms 0).ReviewID "root" $ "comment" (index $comms 0)}}
+
+									{{if $.CanMarkConversation}}
+										<button class="ui green icon tiny button resolve-conversation" data-action="{{if eq $assigneeid 0}}Resolve{{else}}UnResolve{{end}}" data-issue-id="{{$.Issue.ID}}"  data-comment-id="{{(index $comms 0).ID}}" data-update-url="{{$.RepoLink}}/issues/resolve_conversation" >
+											{{if not (eq $assigneeid 0)}}
+												{{$.i18n.Tr "repo.issues.review.un_resolve_conversation"}}
+											{{else}}
+												{{$.i18n.Tr "repo.issues.review.resolve_conversation"}}
+											{{end}}
+										</button>
+									{{end}}
+
+									{{if not (eq $assigneeid 0)}}
+										<span class="ui grey text"><b>{{$assignee.Name}}</b> {{$.i18n.Tr "repo.issues.review.resolved_by"}}</span>
+									{{end}}
 								</div>
-<<<<<<< HEAD
-								{{template "repo/diff/comment_form_datahandler" dict "hidden" true "reply" (index $comms 0).ReviewID "root" $ "comment" (index $comms 0)}}
-
-								{{if $.CanMarkConversation}}
-									<button class="ui green icon tiny button resolve-conversation" data-action="{{if eq $assigneeid 0}}Resolve{{else}}UnResolve{{end}}" data-issue-id="{{$.Issue.ID}}"  data-comment-id="{{(index $comms 0).ID}}" data-update-url="{{$.RepoLink}}/issues/resolve_conversation" >
-										{{if not (eq $assigneeid 0)}}
-											{{$.i18n.Tr "repo.issues.review.un_resolve_conversation"}}
-										{{else}}
-											{{$.i18n.Tr "repo.issues.review.resolve_conversation"}}
-										{{end}}
-									</button>
-								{{end}}
-
-								{{if not (eq $assigneeid 0)}}
-									<span class="ui grey text"><b>{{$assignee.Name}}</b> {{$.i18n.Tr "repo.issues.review.resolved_by"}}</span>
-								{{end}}
-=======
->>>>>>> 59c31b49
 							</div>
 					{{end}}
 				{{end}}
