--- conflicted
+++ resolved
@@ -267,11 +267,7 @@
 						{{/* compatibility with time comments made before v1.21 */}}
 						<span class="text grey muted-links">{{.RenderedContent}}</span>
 					{{else}}
-<<<<<<< HEAD
-						<span class="text grey muted-links">{{.Content|Sec2TrackedTime}}</span>
-=======
-						<span class="text grey muted-links">{{.Content|StringUtils.ToInt|Sec2Time}}</span>
->>>>>>> 81ba06a2
+						<span class="text grey muted-links">{{.Content|StringUtils.ToInt|Sec2TrackedTime}}</span>
 					{{end}}
 				</div>
 			</div>
@@ -290,11 +286,7 @@
 						{{/* compatibility with time comments made before v1.21 */}}
 						<span class="text grey muted-links">{{.RenderedContent}}</span>
 					{{else}}
-<<<<<<< HEAD
-						<span class="text grey muted-links">{{.Content|Sec2TrackedTime}}</span>
-=======
-						<span class="text grey muted-links">{{.Content|StringUtils.ToInt|Sec2Time}}</span>
->>>>>>> 81ba06a2
+						<span class="text grey muted-links">{{.Content|StringUtils.ToInt|Sec2TrackedTime}}</span>
 					{{end}}
 				</div>
 			</div>
@@ -698,7 +690,7 @@
 						{{/* compatibility with time comments made before v1.21 */}}
 						<span class="text grey muted-links">{{.RenderedContent}}</span>
 					{{else}}
-						<span class="text grey muted-links">- {{.Content|StringUtils.ToInt|Sec2Time}}</span>
+						<span class="text grey muted-links">- {{.Content|StringUtils.ToInt|Sec2TrackedTime}}</span>
 					{{end}}
 				</div>
 			</div>
