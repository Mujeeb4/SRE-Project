{{template "base/alert"}}
{{range .Issue.Comments}}
	{{if call $.ShouldShowCommentType .Type}}
		{{$createdStr:= TimeSinceUnix .CreatedUnix $.locale}}

		<!-- 0 = COMMENT, 1 = REOPEN, 2 = CLOSE, 3 = ISSUE_REF, 4 = COMMIT_REF,
		5 = COMMENT_REF, 6 = PULL_REF, 7 = COMMENT_LABEL, 12 = START_TRACKING,
		13 = STOP_TRACKING, 14 = ADD_TIME_MANUAL, 16 = ADDED_DEADLINE, 17 = MODIFIED_DEADLINE,
		18 = REMOVED_DEADLINE, 19 = ADD_DEPENDENCY, 20 = REMOVE_DEPENDENCY, 21 = CODE,
		22 = REVIEW, 23 = ISSUE_LOCKED, 24 = ISSUE_UNLOCKED, 25 = TARGET_BRANCH_CHANGED,
		26 = DELETE_TIME_MANUAL, 27 = REVIEW_REQUEST, 28 = MERGE_PULL_REQUEST,
		29 = PULL_PUSH_EVENT, 30 = PROJECT_CHANGED, 31 = PROJECT_BOARD_CHANGED
		32 = DISMISSED_REVIEW, 33 = COMMENT_TYPE_CHANGE_ISSUE_REF, 34 = PR_SCHEDULE_TO_AUTO_MERGE,
		35 = CANCEL_SCHEDULED_AUTO_MERGE_PR, 36 = COMMENT_TYPE_CHANGE_TIME_ESTIMATE -->
		{{if eq .Type 0}}
			<div class="timeline-item comment" id="{{.HashTag}}">
			{{if .OriginalAuthor}}
				<span class="timeline-avatar"><img src="{{AppSubUrl}}/assets/img/avatar_default.png"></span>
			{{else}}
				<a class="timeline-avatar"{{if gt .Poster.ID 0}} href="{{.Poster.HomeLink}}"{{end}}>
					{{avatar $.Context .Poster}}
				</a>
			{{end}}
				<div class="content comment-container">
					<div class="ui top attached header comment-header gt-df gt-ac gt-sb" role="heading" aria-level="3">
						<div class="comment-header-left gt-df gt-ac">
							{{if .OriginalAuthor}}
								<span class="text black gt-bold gt-mr-2">
									{{svg (MigrationIcon $.Repository.GetOriginalURLHostname)}}
									{{.OriginalAuthor}}
								</span>
								<span class="text grey muted-links">
									{{$.locale.Tr "repo.issues.commented_at" (.HashTag|Escape) $createdStr | Safe}} {{if $.Repository.OriginalURL}}
								</span>
								<span class="text migrate">
									({{$.locale.Tr "repo.migrated_from" ($.Repository.OriginalURL|Escape) ($.Repository.GetOriginalURLHostname|Escape) | Safe}}){{end}}
								</span>
							{{else}}
								{{if gt .Poster.ID 0}}
									<a class="inline-timeline-avatar" href="{{.Poster.HomeLink}}">
										{{avatar $.Context .Poster}}
									</a>
								{{end}}
								<span class="text grey muted-links">
									{{template "shared/user/authorlink" .Poster}}
									{{$.locale.Tr "repo.issues.commented_at" (.HashTag|Escape) $createdStr | Safe}}
								</span>
							{{end}}
						</div>
						<div class="comment-header-right actions gt-df gt-ac">
							{{if (.ShowRole.HasRole "Poster")}}
								<div class="ui basic label">
									{{$.locale.Tr "repo.issues.poster"}}
								</div>
							{{end}}
							{{if (.ShowRole.HasRole "Writer")}}
								<div class="ui basic label">
									{{$.locale.Tr "repo.issues.collaborator"}}
								</div>
							{{end}}
							{{if (.ShowRole.HasRole "Owner")}}
								<div class="ui basic label">
									{{$.locale.Tr "repo.issues.owner"}}
								</div>
							{{end}}
							{{if not $.Repository.IsArchived}}
								{{template "repo/issue/view_content/add_reaction" dict "ctxData" $ "ActionURL" (printf "%s/comments/%d/reactions" $.RepoLink .ID)}}
								{{template "repo/issue/view_content/context_menu" dict "ctxData" $ "item" . "delete" true "issue" true "diff" false "IsCommentPoster" (and $.IsSigned (eq $.SignedUserID .PosterID))}}
							{{end}}
						</div>
					</div>
					<div class="ui attached segment comment-body" role="article">
						<div class="render-content markup" {{if or $.Permission.IsAdmin $.HasIssuesOrPullsWritePermission (and $.IsSigned (eq $.SignedUserID .PosterID))}}data-can-edit="true"{{end}}>
							{{if .RenderedContent}}
								{{.RenderedContent|Str2html}}
							{{else}}
								<span class="no-content">{{$.locale.Tr "repo.issues.no_content"}}</span>
							{{end}}
						</div>
						<div id="issuecomment-{{.ID}}-raw" class="raw-content gt-hidden">{{.Content}}</div>
						<div class="edit-content-zone gt-hidden" data-write="issuecomment-{{.ID}}-write" data-preview="issuecomment-{{.ID}}-preview" data-update-url="{{$.RepoLink}}/comments/{{.ID}}" data-context="{{$.RepoLink}}" data-attachment-url="{{$.RepoLink}}/comments/{{.ID}}/attachments"></div>
						{{if .Attachments}}
							{{template "repo/issue/view_content/attachments" dict "ctxData" $ "Attachments" .Attachments "Content" .RenderedContent}}
						{{end}}
					</div>
					{{$reactions := .Reactions.GroupByType}}
					{{if $reactions}}
						<div class="ui attached segment reactions" role="note">
							{{template "repo/issue/view_content/reactions" dict "ctxData" $ "ActionURL" (printf "%s/comments/%d/reactions" $.RepoLink .ID) "Reactions" $reactions}}
						</div>
					{{end}}
				</div>
			</div>
		{{else if eq .Type 1}}
			<div class="timeline-item event" id="{{.HashTag}}">
				<span class="badge gt-bg-green gt-text-white">{{svg "octicon-dot-fill"}}</span>
				{{template "shared/user/avatarlink" dict "Context" $.Context "user" .Poster}}
				<span class="text grey muted-links">
					{{template "shared/user/authorlink" .Poster}}
					{{if .Issue.IsPull}}
						{{$.locale.Tr "repo.pulls.reopened_at" .EventTag $createdStr | Safe}}
					{{else}}
						{{$.locale.Tr "repo.issues.reopened_at" .EventTag $createdStr | Safe}}
					{{end}}
				</span>
			</div>
		{{else if eq .Type 2}}
			<div class="timeline-item event" id="{{.HashTag}}">
				<span class="badge gt-bg-red gt-text-white">{{svg "octicon-circle-slash"}}</span>
				{{template "shared/user/avatarlink" dict "Context" $.Context "user" .Poster}}
				<span class="text grey muted-links">
					{{template "shared/user/authorlink" .Poster}}
					{{if .Issue.IsPull}}
						{{$.locale.Tr "repo.pulls.closed_at" .EventTag $createdStr | Safe}}
					{{else}}
						{{$.locale.Tr "repo.issues.closed_at" .EventTag $createdStr | Safe}}
					{{end}}
				</span>
			</div>
		{{else if eq .Type 28}}
			<div class="timeline-item event" id="{{.HashTag}}">
				<span class="badge gt-bg-purple gt-text-white">{{svg "octicon-git-merge"}}</span>
				{{template "shared/user/avatarlink" dict "Context" $.Context "user" .Poster}}
				<span class="text grey muted-links">
					{{template "shared/user/authorlink" .Poster}}
					{{$link := printf "%s/commit/%s" $.Repository.Link ($.Issue.PullRequest.MergedCommitID|PathEscape)}}
					{{if eq $.Issue.PullRequest.Status 3}}
						{{$.locale.Tr "repo.issues.manually_pull_merged_at" ($link|Escape) (ShortSha $.Issue.PullRequest.MergedCommitID) ($.BaseTarget|Escape) $createdStr | Safe}}
					{{else}}
						{{$.locale.Tr "repo.issues.pull_merged_at" ($link|Escape) (ShortSha $.Issue.PullRequest.MergedCommitID) ($.BaseTarget|Escape) $createdStr | Safe}}
					{{end}}
				</span>
			</div>
		{{else if eq .Type 3 5 6}}
			{{$refFrom:= ""}}
			{{if ne .RefRepoID .Issue.RepoID}}
				{{$refFrom = $.locale.Tr "repo.issues.ref_from" (.RefRepo.FullName|Escape)}}
			{{end}}
			{{$refTr := "repo.issues.ref_issue_from"}}
			{{if .Issue.IsPull}}
				{{$refTr = "repo.issues.ref_pull_from"}}
			{{else if eq .RefAction 1}}
				{{$refTr = "repo.issues.ref_closing_from"}}
			{{else if eq .RefAction 2}}
				{{$refTr = "repo.issues.ref_reopening_from"}}
			{{end}}
			{{$createdStr:= TimeSinceUnix .CreatedUnix $.locale}}
			<div class="timeline-item event" id="{{.HashTag}}">
				<span class="badge">{{svg "octicon-bookmark"}}</span>
				{{template "shared/user/avatarlink" dict "Context" $.Context "user" .Poster}}
				{{if eq .RefAction 3}}<del>{{end}}
				<span class="text grey muted-links">
					{{template "shared/user/authorlink" .Poster}}
					{{$.locale.Tr $refTr (.EventTag|Escape) $createdStr (.RefCommentLink|Escape) $refFrom | Safe}}
				</span>
				{{if eq .RefAction 3}}</del>{{end}}

				<div class="detail">
					<span class="text grey muted-links"><a href="{{.RefIssueLink}}"><b>{{.RefIssueTitle}}</b> {{.RefIssueIdent}}</a></span>
				</div>
			</div>
		{{else if eq .Type 4}}
			<div class="timeline-item event" id="{{.HashTag}}">
				<span class="badge">{{svg "octicon-bookmark"}}</span>
				{{template "shared/user/avatarlink" dict "Context" $.Context "user" .Poster}}
				<span class="text grey muted-links">
					{{template "shared/user/authorlink" .Poster}}
					{{$.locale.Tr "repo.issues.commit_ref_at" .EventTag $createdStr | Safe}}
				</span>
				<div class="detail">
					{{svg "octicon-git-commit"}}
					<span class="text grey muted-links">{{.Content | Str2html}}</span>
				</div>
			</div>
		{{else if eq .Type 7}}
			{{if or .AddedLabels .RemovedLabels}}
				<div class="timeline-item event" id="{{.HashTag}}">
					<span class="badge">{{svg "octicon-tag"}}</span>
					{{template "shared/user/avatarlink" dict "Context" $.Context "user" .Poster}}
					<span class="text grey muted-links">
						{{template "shared/user/authorlink" .Poster}}
						{{if and .AddedLabels (not .RemovedLabels)}}
							{{$.locale.TrN (len .AddedLabels) "repo.issues.add_label" "repo.issues.add_labels" (RenderLabels $.Context .AddedLabels $.RepoLink) $createdStr | Safe}}
						{{else if and (not .AddedLabels) .RemovedLabels}}
							{{$.locale.TrN (len .RemovedLabels) "repo.issues.remove_label" "repo.issues.remove_labels" (RenderLabels $.Context .RemovedLabels $.RepoLink) $createdStr | Safe}}
						{{else}}
							{{$.locale.Tr "repo.issues.add_remove_labels" (RenderLabels $.Context .AddedLabels $.RepoLink) (RenderLabels $.Context .RemovedLabels $.RepoLink) $createdStr | Safe}}
						{{end}}
					</span>
				</div>
			{{end}}
		{{else if eq .Type 8}}
			<div class="timeline-item event" id="{{.HashTag}}">
				<span class="badge">{{svg "octicon-milestone"}}</span>
				{{template "shared/user/avatarlink" dict "Context" $.Context "user" .Poster}}
				<span class="text grey muted-links">
					{{template "shared/user/authorlink" .Poster}}
					{{if gt .OldMilestoneID 0}}{{if gt .MilestoneID 0}}{{$.locale.Tr "repo.issues.change_milestone_at" (.OldMilestone.Name|Escape) (.Milestone.Name|Escape) $createdStr | Safe}}{{else}}{{$.locale.Tr "repo.issues.remove_milestone_at" (.OldMilestone.Name|Escape) $createdStr | Safe}}{{end}}{{else if gt .MilestoneID 0}}{{$.locale.Tr "repo.issues.add_milestone_at" (.Milestone.Name|Escape) $createdStr | Safe}}{{end}}
				</span>
			</div>
		{{else if eq .Type 9}}
			<div class="timeline-item event" id="{{.HashTag}}">
				<span class="badge">{{svg "octicon-person"}}</span>
				{{if gt .AssigneeID 0}}
					{{if .RemovedAssignee}}
						{{template "shared/user/avatarlink" dict "Context" $.Context "user" .Assignee}}
						<span class="text grey muted-links">
							{{template "shared/user/authorlink" .Assignee}}
							{{if eq .Poster.ID .Assignee.ID}}
								{{$.locale.Tr "repo.issues.remove_self_assignment" $createdStr | Safe}}
							{{else}}
								{{$.locale.Tr "repo.issues.remove_assignee_at" (.Poster.GetDisplayName|Escape) $createdStr | Safe}}
							{{end}}
						</span>
					{{else}}
						{{template "shared/user/avatarlink" dict "Context" $.Context "user" .Assignee}}
						<span class="text grey muted-links">
							{{template "shared/user/authorlink" .Assignee}}
							{{if eq .Poster.ID .AssigneeID}}
								{{$.locale.Tr "repo.issues.self_assign_at" $createdStr | Safe}}
							{{else}}
								{{$.locale.Tr "repo.issues.add_assignee_at" (.Poster.GetDisplayName|Escape) $createdStr | Safe}}
							{{end}}
						</span>
					{{end}}
				{{end}}
			</div>
		{{else if eq .Type 10}}
			<div class="timeline-item event" id="{{.HashTag}}">
				<span class="badge">{{svg "octicon-pencil"}}</span>
				{{template "shared/user/avatarlink" dict "Context" $.Context "user" .Poster}}
				<span class="text grey muted-links">
					{{template "shared/user/authorlink" .Poster}}
					{{$.locale.Tr "repo.issues.change_title_at" (.OldTitle|RenderEmoji $.Context) (.NewTitle|RenderEmoji $.Context) $createdStr | Safe}}
				</span>
			</div>
		{{else if eq .Type 11}}
			<div class="timeline-item event" id="{{.HashTag}}">
				<span class="badge">{{svg "octicon-git-branch"}}</span>
				{{template "shared/user/avatarlink" dict "Context" $.Context "user" .Poster}}
				<span class="text grey muted-links">
					{{template "shared/user/authorlink" .Poster}}
					{{$.locale.Tr "repo.issues.delete_branch_at" (.OldRef|Escape) $createdStr | Safe}}
				</span>
			</div>
		{{else if eq .Type 12}}
			<div class="timeline-item event" id="{{.HashTag}}">
				<span class="badge">{{svg "octicon-clock"}}</span>
				{{template "shared/user/avatarlink" dict "Context" $.Context "user" .Poster}}
				<span class="text grey muted-links">
					{{template "shared/user/authorlink" .Poster}}
					{{$.locale.Tr "repo.issues.start_tracking_history"  $createdStr | Safe}}
				</span>
			</div>
		{{else if eq .Type 13}}
			<div class="timeline-item event" id="{{.HashTag}}">
				<span class="badge">{{svg "octicon-clock"}}</span>
				{{template "shared/user/avatarlink" dict "Context" $.Context "user" .Poster}}
				<span class="text grey muted-links">
					{{template "shared/user/authorlink" .Poster}}

					{{$timeStr := .Content}} <!-- legacy support -->
					{{if eq .Content ""}}
						{{if lt .TimeTracked 60}}
							{{$timeStr = SecToTimeExact .TimeTracked true}}
						{{else}}
							{{$timeStr = SecToTimeExact .TimeTracked false}}
						{{end}}
					{{end}}

					{{$.locale.Tr "repo.issues.stop_tracking_history" $timeStr $createdStr | Safe}}
				</span>
<<<<<<< HEAD
				{{template "repo/issue/view_content/comments_delete_time" Dict "ctxData" $ "comment" .}}
=======
				{{template "repo/issue/view_content/comments_delete_time" dict "ctxData" $ "comment" .}}
				<div class="detail">
					{{svg "octicon-clock"}}
					<span class="text grey muted-links">{{.Content}}</span>
				</div>
>>>>>>> 2979041b
			</div>
		{{else if eq .Type 14}}
			<div class="timeline-item event" id="{{.HashTag}}">
				<span class="badge">{{svg "octicon-clock"}}</span>
				{{template "shared/user/avatarlink" dict "Context" $.Context "user" .Poster}}
				<span class="text grey muted-links">
					{{template "shared/user/authorlink" .Poster}}

					{{$timeStr := .Content}} <!-- legacy support -->
					{{if eq .Content ""}}
						{{if lt .TimeTracked 60}}
							{{$timeStr = SecToTimeExact .TimeTracked true}}
						{{else}}
							{{$timeStr = SecToTimeExact .TimeTracked false}}
						{{end}}
					{{end}}

					{{$.locale.Tr "repo.issues.add_time_history" $timeStr $createdStr | Safe}}
				</span>
<<<<<<< HEAD
				{{template "repo/issue/view_content/comments_delete_time" Dict "ctxData" $ "comment" .}}
=======
				{{template "repo/issue/view_content/comments_delete_time" dict "ctxData" $ "comment" .}}
				<div class="detail">
					{{svg "octicon-clock"}}
					<span class="text grey muted-links">{{.Content}}</span>
				</div>
>>>>>>> 2979041b
			</div>
		{{else if eq .Type 15}}
			<div class="timeline-item event" id="{{.HashTag}}">
				<span class="badge">{{svg "octicon-clock"}}</span>
				{{template "shared/user/avatarlink" dict "Context" $.Context "user" .Poster}}
				<span class="text grey muted-links">
					{{template "shared/user/authorlink" .Poster}}
					{{$.locale.Tr "repo.issues.cancel_tracking_history"  $createdStr | Safe}}
				</span>
			</div>
		{{else if eq .Type 16}}
			<div class="timeline-item event" id="{{.HashTag}}">
				<span class="badge">{{svg "octicon-clock"}}</span>
				{{template "shared/user/avatarlink" dict "Context" $.Context "user" .Poster}}
				<span class="text grey muted-links">
					{{template "shared/user/authorlink" .Poster}}
					{{$.locale.Tr "repo.issues.due_date_added" .Content $createdStr | Safe}}
				</span>
			</div>
		{{else if eq .Type 17}}
			<div class="timeline-item event" id="{{.HashTag}}">
				<span class="badge">{{svg "octicon-clock"}}</span>
				{{template "shared/user/avatarlink" dict "Context" $.Context "user" .Poster}}
				<span class="text grey muted-links">
					{{template "shared/user/authorlink" .Poster}}
					{{$parsedDeadline := .Content | ParseDeadline}}
					{{$.locale.Tr "repo.issues.due_date_modified" (index $parsedDeadline 0) (index $parsedDeadline 1) $createdStr | Safe}}
				</span>
			</div>
		{{else if eq .Type 18}}
			<div class="timeline-item event" id="{{.HashTag}}">
				<span class="badge">{{svg "octicon-clock"}}</span>
				{{template "shared/user/avatarlink" dict "Context" $.Context "user" .Poster}}
				<span class="text grey muted-links">
					{{template "shared/user/authorlink" .Poster}}
					{{$.locale.Tr "repo.issues.due_date_remove" .Content $createdStr | Safe}}
				</span>
			</div>
		{{else if eq .Type 19}}
			<div class="timeline-item event" id="{{.HashTag}}">
				<span class="badge">{{svg "octicon-package-dependents"}}</span>
				{{template "shared/user/avatarlink" dict "Context" $.Context "user" .Poster}}
				<span class="text grey muted-links">
					{{template "shared/user/authorlink" .Poster}}
					{{$.locale.Tr "repo.issues.dependency.added_dependency" $createdStr | Safe}}
				</span>
				{{if .DependentIssue}}
					<div class="detail">
						{{svg "octicon-plus"}}
						<span class="text grey muted-links">
							<a href="{{.DependentIssue.Link}}">
								{{if eq .DependentIssue.RepoID .Issue.RepoID}}
									#{{.DependentIssue.Index}} {{.DependentIssue.Title}}
								{{else}}
									{{.DependentIssue.Repo.FullName}}#{{.DependentIssue.Index}} - {{.DependentIssue.Title}}
								{{end}}
							</a>
						</span>
					</div>
				{{end}}
			</div>
		{{else if eq .Type 20}}
			<div class="timeline-item event" id="{{.HashTag}}">
				<span class="badge">{{svg "octicon-package-dependents"}}</span>
				{{template "shared/user/avatarlink" dict "Context" $.Context "user" .Poster}}
				<span class="text grey muted-links">
					{{template "shared/user/authorlink" .Poster}}
					{{$.locale.Tr "repo.issues.dependency.removed_dependency" $createdStr | Safe}}
				</span>
				{{if .DependentIssue}}
					<div class="detail">
						<span class="text grey muted-links">{{svg "octicon-trash"}}</span>
						<span class="text grey muted-links">
							<a href="{{.DependentIssue.Link}}">
								{{if eq .DependentIssue.RepoID .Issue.RepoID}}
									#{{.DependentIssue.Index}} {{.DependentIssue.Title}}
								{{else}}
									{{.DependentIssue.Repo.FullName}}#{{.DependentIssue.Index}} - {{.DependentIssue.Title}}
								{{end}}
							</a>
						</span>
					</div>
				{{end}}
			</div>
		{{else if eq .Type 22}}
			<div class="timeline-item-group">
				<div class="timeline-item event">
					{{if .OriginalAuthor}}
					{{else}}
					<a class="timeline-avatar"{{if gt .Poster.ID 0}} href="{{.Poster.HomeLink}}"{{end}}>
						{{avatar $.Context .Poster}}
					</a>
					{{end}}
					<span class="badge{{if eq .Review.Type 1}} gt-bg-green gt-text-white{{else if eq .Review.Type 3}} gt-bg-red gt-text-white{{end}}">{{svg (printf "octicon-%s" .Review.Type.Icon)}}</span>
					<span class="text grey muted-links">
						{{if .OriginalAuthor}}
							<span class="text black">
								{{svg (MigrationIcon $.Repository.GetOriginalURLHostname)}}
								{{.OriginalAuthor}}
							</span>
							<span class="text grey muted-links"> {{if $.Repository.OriginalURL}}</span>
							<span class="text migrate">({{$.locale.Tr "repo.migrated_from" ($.Repository.OriginalURL|Escape) ($.Repository.GetOriginalURLHostname|Escape) | Safe}}){{end}}</span>
						{{else}}
							{{template "shared/user/authorlink" .Poster}}
						{{end}}

						{{if eq .Review.Type 1}}
							{{$.locale.Tr "repo.issues.review.approve" $createdStr | Safe}}
						{{else if eq .Review.Type 2}}
							{{$.locale.Tr "repo.issues.review.comment" $createdStr | Safe}}
						{{else if eq .Review.Type 3}}
							{{$.locale.Tr "repo.issues.review.reject" $createdStr | Safe}}
						{{else}}
							{{$.locale.Tr "repo.issues.review.comment" $createdStr | Safe}}
						{{end}}
						{{if .Review.Dismissed}}
							<div class="ui small label">{{$.locale.Tr "repo.issues.review.dismissed_label"}}</div>
						{{end}}
					</span>
				</div>
				{{if or .Content .Attachments}}
				<div class="timeline-item comment" id="{{.HashTag}}">
					<div class="content comment-container">
						<div class="ui top attached header comment-header gt-df gt-ac gt-sb">
							<div class="comment-header-left gt-df gt-ac">
								<span class="text grey muted-links">
									{{if .OriginalAuthor}}
										<span class="text black gt-bold">
											{{svg (MigrationIcon $.Repository.GetOriginalURLHostname)}}
											{{.OriginalAuthor}}
										</span>
										<span class="text grey muted-links"> {{if $.Repository.OriginalURL}}</span>
										<span class="text migrate">({{$.locale.Tr "repo.migrated_from" ($.Repository.OriginalURL|Escape) ($.Repository.GetOriginalURLHostname|Escape) | Safe}}){{end}}</span>
									{{else}}
										{{template "shared/user/authorlink" .Poster}}
									{{end}}

									{{$.locale.Tr "repo.issues.review.left_comment" | Safe}}
								</span>
							</div>
							<div class="comment-header-right actions gt-df gt-ac">
									{{if (.ShowRole.HasRole "Poster")}}
										<div class="ui basic label">
												{{$.locale.Tr "repo.issues.poster"}}
										</div>
									{{end}}
									{{if (.ShowRole.HasRole "Writer")}}
										<div class="ui basic label">
												{{$.locale.Tr "repo.issues.collaborator"}}
										</div>
									{{end}}
									{{if (.ShowRole.HasRole "Owner")}}
										<div class="ui basic label">
												{{$.locale.Tr "repo.issues.owner"}}
										</div>
									{{end}}
									{{if not $.Repository.IsArchived}}
											{{template "repo/issue/view_content/add_reaction" dict "ctxData" $ "ActionURL" (printf "%s/comments/%d/reactions" $.RepoLink .ID)}}
											{{template "repo/issue/view_content/context_menu" dict "ctxData" $ "item" . "delete" false "issue" true "diff" false "IsCommentPoster" (and $.IsSigned (eq $.SignedUserID .PosterID))}}
									{{end}}
							</div>
						</div>
						<div class="ui attached segment comment-body">
							<div class="render-content markup" {{if or $.Permission.IsAdmin $.HasIssuesOrPullsWritePermission (and $.IsSigned (eq $.SignedUserID .PosterID))}}data-can-edit="true"{{end}}>
								{{if .RenderedContent}}
									{{.RenderedContent|Str2html}}
								{{else}}
									<span class="no-content">{{$.locale.Tr "repo.issues.no_content"}}</span>
								{{end}}
							</div>
							<div id="issuecomment-{{.ID}}-raw" class="raw-content gt-hidden">{{.Content}}</div>
							<div class="edit-content-zone gt-hidden" data-write="issuecomment-{{.ID}}-write" data-preview="issuecomment-{{.ID}}-preview" data-update-url="{{$.RepoLink}}/comments/{{.ID}}" data-context="{{$.RepoLink}}" data-attachment-url="{{$.RepoLink}}/comments/{{.ID}}/attachments"></div>
							{{if .Attachments}}
								{{template "repo/issue/view_content/attachments" dict "ctxData" $ "Attachments" .Attachments "Content" .RenderedContent}}
							{{end}}
						</div>
						{{$reactions := .Reactions.GroupByType}}
						{{if $reactions}}
							<div class="ui attached segment reactions">
									{{template "repo/issue/view_content/reactions" dict "ctxData" $ "ActionURL" (printf "%s/comments/%d/reactions" $.RepoLink .ID) "Reactions" $reactions}}
							</div>
						{{end}}
					</div>
				</div>
				{{end}}

				{{if .Review.CodeComments}}
				<div class="timeline-item event">
					{{range $filename, $lines := .Review.CodeComments}}
						{{range $line, $comms := $lines}}
								<div class="ui segments">
									<div class="ui segment gt-py-3 gt-df gt-ac gt-sb">
										{{$invalid := (index $comms 0).Invalidated}}
										{{$resolved := (index $comms 0).IsResolved}}
										{{$resolveDoer := (index $comms 0).ResolveDoer}}
										{{$isNotPending := (not (eq (index $comms 0).Review.Type 0))}}
										<div class="gt-df gt-ac">
											<a href="{{(index $comms 0).CodeCommentLink}}" class="file-comment gt-ml-3 gt-word-break">{{$filename}}</a>
											{{if $invalid}}
												<span class="ui label basic small gt-ml-3">
													{{$.locale.Tr "repo.issues.review.outdated"}}
												</span>
											{{end}}
										</div>
										<div>
											{{if or $invalid $resolved}}
												<button id="show-outdated-{{(index $comms 0).ID}}" data-comment="{{(index $comms 0).ID}}" class="{{if not $resolved}}gt-hidden {{end}}ui compact right labeled button show-outdated gt-df gt-ac">
													{{svg "octicon-unfold" 16 "gt-mr-3"}}
													{{if $resolved}}
														{{$.locale.Tr "repo.issues.review.show_resolved"}}
													{{else}}
														{{$.locale.Tr "repo.issues.review.show_outdated"}}
													{{end}}
												</button>
												<button id="hide-outdated-{{(index $comms 0).ID}}" data-comment="{{(index $comms 0).ID}}" class="{{if $resolved}}gt-hidden {{end}}ui compact right labeled button hide-outdated gt-df gt-ac">
													{{svg "octicon-fold" 16 "gt-mr-3"}}
													{{if $resolved}}
														{{$.locale.Tr "repo.issues.review.hide_resolved"}}
													{{else}}
														{{$.locale.Tr "repo.issues.review.hide_outdated"}}
													{{end}}
												</button>
											{{end}}
										</div>
									</div>
									{{$diff := (CommentMustAsDiff (index $comms 0))}}
									{{if $diff}}
										{{$file := (index $diff.Files 0)}}
										<div id="code-preview-{{(index $comms 0).ID}}" class="ui table segment{{if $resolved}} gt-hidden{{end}}">
											<div class="diff-file-box diff-box file-content {{TabSizeClass $.Editorconfig $file.Name}}">
												<div class="file-body file-code code-view code-diff code-diff-unified unicode-escaped">
													<table>
														<tbody>
															{{template "repo/diff/section_unified" dict "file" $file "root" $}}
														</tbody>
													</table>
												</div>
											</div>
										</div>
									{{end}}
									<div id="code-comments-{{(index $comms 0).ID}}" class="comment-code-cloud ui segment{{if $resolved}} gt-hidden{{end}}">
										<div class="ui comments gt-mb-0">
											{{range $comms}}
												{{$createdSubStr:= TimeSinceUnix .CreatedUnix $.locale}}
												<div class="comment code-comment gt-pb-4" id="{{.HashTag}}">
													<div class="content">
														<div class="header comment-header">
															<div class="comment-header-left gt-df gt-ac">
																{{if not .OriginalAuthor}}
																	<a class="avatar">
																		{{avatar $.Context .Poster}}
																	</a>
																{{end}}
																<span class="text grey muted-links">
																	{{if .OriginalAuthor}}
																		<span class="text black gt-bold">
																			{{svg (MigrationIcon $.Repository.GetOriginalURLHostname)}}
																			{{.OriginalAuthor}}
																		</span>
																		<span class="text grey muted-links"> {{if $.Repository.OriginalURL}}</span>
																		<span class="text migrate">({{$.locale.Tr "repo.migrated_from" ($.Repository.OriginalURL|Escape) ($.Repository.GetOriginalURLHostname|Escape) | Safe}}){{end}}</span>
																	{{else}}
																		{{template "shared/user/authorlink" .Poster}}
																	{{end}}
																	{{$.locale.Tr "repo.issues.commented_at" (.HashTag|Escape) $createdSubStr | Safe}}
																</span>
															</div>
															<div class="comment-header-right actions gt-df gt-ac">
																{{if (.ShowRole.HasRole "Poster")}}
																	<div class="ui basic label">
																		{{$.locale.Tr "repo.issues.poster"}}
																	</div>
																{{end}}
																{{if (.ShowRole.HasRole "Writer")}}
																	<div class="ui basic label">
																		{{$.locale.Tr "repo.issues.collaborator"}}
																	</div>
																{{end}}
																{{if (.ShowRole.HasRole "Owner")}}
																	<div class="ui basic label">
																		{{$.locale.Tr "repo.issues.owner"}}
																	</div>
																{{end}}
																{{if not $.Repository.IsArchived}}
																	{{template "repo/issue/view_content/add_reaction" dict "ctxData" $ "ActionURL" (printf "%s/comments/%d/reactions" $.RepoLink .ID)}}
																	{{template "repo/issue/view_content/context_menu" dict "ctxData" $ "item" . "delete" true "issue" true "diff" true "IsCommentPoster" (and $.IsSigned (eq $.SignedUserID .PosterID))}}
																{{end}}
															</div>
														</div>
														<div class="text comment-content">
															<div class="render-content markup" {{if or $.Permission.IsAdmin $.HasIssuesOrPullsWritePermission (and $.IsSigned (eq $.SignedUserID .PosterID))}}data-can-edit="true"{{end}}>
															{{if .RenderedContent}}
																{{.RenderedContent|Str2html}}
															{{else}}
																<span class="no-content">{{$.locale.Tr "repo.issues.no_content"}}</span>
															{{end}}
															</div>
															<div id="issuecomment-{{.ID}}-raw" class="raw-content gt-hidden">{{.Content}}</div>
															<div class="edit-content-zone gt-hidden" data-write="issuecomment-{{.ID}}-write" data-preview="issuecomment-{{.ID}}-preview" data-update-url="{{$.RepoLink}}/comments/{{.ID}}" data-context="{{$.RepoLink}}" data-attachment-url="{{$.RepoLink}}/comments/{{.ID}}/attachments"></div>
														</div>
														{{$reactions := .Reactions.GroupByType}}
														{{if $reactions}}
															<div class="ui attached segment reactions">
																{{template "repo/issue/view_content/reactions" dict "ctxData" $ "ActionURL" (printf "%s/comments/%d/reactions" $.RepoLink .ID) "Reactions" $reactions}}
															</div>
														{{end}}
													</div>
												</div>
											{{end}}
										</div>
										<div class="code-comment-buttons gt-df gt-ac gt-fw gt-mt-3 gt-mb-2 gt-mx-3">
											<div class="gt-f1">
												{{if $resolved}}
													<div class="ui grey text">
														{{svg "octicon-check" 16 "gt-mr-2"}}
														<b>{{$resolveDoer.Name}}</b> {{$.locale.Tr "repo.issues.review.resolved_by"}}
													</div>
												{{end}}
											</div>
											<div class="code-comment-buttons-buttons">
												{{if and $.CanMarkConversation $isNotPending}}
													<button class="ui tiny basic button resolve-conversation" data-origin="timeline" data-action="{{if not $resolved}}Resolve{{else}}UnResolve{{end}}" data-comment-id="{{(index $comms 0).ID}}" data-update-url="{{$.RepoLink}}/issues/resolve_conversation">
														{{if $resolved}}
															{{$.locale.Tr "repo.issues.review.un_resolve_conversation"}}
														{{else}}
															{{$.locale.Tr "repo.issues.review.resolve_conversation"}}
														{{end}}
													</button>
												{{end}}
												{{if and $.SignedUserID (not $.Repository.IsArchived)}}
													<button class="comment-form-reply ui green tiny labeled icon button gt-ml-2 gt-mr-0">
														{{svg "octicon-reply" 16 "reply icon gt-mr-2"}}{{$.locale.Tr "repo.diff.comment.reply"}}
													</button>
												{{end}}
											</div>
										</div>
										{{template "repo/diff/comment_form_datahandler" dict "hidden" true "reply" (index $comms 0).ReviewID "root" $ "comment" (index $comms 0)}}
									</div>
								</div>
						{{end}}
					{{end}}
				</div>
				{{end}}
			</div>
		{{else if eq .Type 23}}
			<div class="timeline-item event" id="{{.HashTag}}">
				<span class="badge">{{svg "octicon-lock"}}</span>
				{{template "shared/user/avatarlink" dict "Context" $.Context "user" .Poster}}
				{{if .Content}}
					<span class="text grey muted-links">
						{{template "shared/user/authorlink" .Poster}}
						{{$.locale.Tr "repo.issues.lock_with_reason" .Content $createdStr | Safe}}
					</span>
				{{else}}
					<span class="text grey muted-links">
						{{template "shared/user/authorlink" .Poster}}
						{{$.locale.Tr "repo.issues.lock_no_reason" $createdStr | Safe}}
					</span>
				{{end}}
			</div>
		{{else if eq .Type 24}}
			<div class="timeline-item event" id="{{.HashTag}}">
				<span class="badge">{{svg "octicon-key"}}</span>
				{{template "shared/user/avatarlink" dict "Context" $.Context "user" .Poster}}
				<span class="text grey muted-links">
					{{template "shared/user/authorlink" .Poster}}
					{{$.locale.Tr "repo.issues.unlock_comment" $createdStr | Safe}}
				</span>
			</div>
		{{else if eq .Type 25}}
			<div class="timeline-item event">
				<span class="badge">{{svg "octicon-git-branch"}}</span>
				{{template "shared/user/avatarlink" dict "Context" $.Context "user" .Poster}}
				<span class="text grey muted-links">
					<a{{if gt .Poster.ID 0}} href="{{.Poster.HomeLink}}"{{end}}>{{.Poster.Name}}</a>
					{{$.locale.Tr "repo.pulls.change_target_branch_at" (.OldRef|Escape) (.NewRef|Escape) $createdStr | Safe}}
				</span>
			</div>
		{{else if eq .Type 26}}
			<div class="timeline-item event" id="{{.HashTag}}">
				<span class="badge">{{svg "octicon-clock"}}</span>
				{{template "shared/user/avatarlink" dict "Context" $.Context "user" .Poster}}
				<span class="text grey muted-links">
					{{template "shared/user/authorlink" .Poster}}

					{{$timeStr := .Content}} <!-- legacy support -->
					{{if eq .Content ""}}
						{{if lt .TimeTracked 60}}
							{{$timeStr = SecToTimeExact .TimeTracked true}}
						{{else}}
							{{$timeStr = SecToTimeExact .TimeTracked false}}
						{{end}}
					{{end}}

					{{$.locale.Tr "repo.issues.del_time_history" $timeStr $createdStr | Safe}}
				</span>
			</div>
		{{else if eq .Type 27}}
			<div class="timeline-item event" id="{{.HashTag}}">
				<span class="badge">{{svg "octicon-eye"}}</span>
				{{template "shared/user/avatarlink" dict "Context" $.Context "user" .Poster}}
				<span class="text grey muted-links">
					{{template "shared/user/authorlink" .Poster}}
					{{if (gt .AssigneeID 0)}}
						{{if .RemovedAssignee}}
							{{if eq .PosterID .AssigneeID}}
								{{$.locale.Tr "repo.issues.review.remove_review_request_self" $createdStr | Safe}}
							{{else}}
								{{$.locale.Tr "repo.issues.review.remove_review_request" (.Assignee.GetDisplayName|Escape) $createdStr | Safe}}
							{{end}}
						{{else}}
							{{$.locale.Tr "repo.issues.review.add_review_request" (.Assignee.GetDisplayName|Escape) $createdStr | Safe}}
						{{end}}
					{{else}}
						{{if .RemovedAssignee}}
							{{$.locale.Tr "repo.issues.review.remove_review_request" (.AssigneeTeam.Name|Escape) $createdStr | Safe}}
						{{else}}
							{{$.locale.Tr "repo.issues.review.add_review_request" (.AssigneeTeam.Name|Escape) $createdStr | Safe}}
						{{end}}
					{{end}}
				</span>
			</div>
		{{else if and (eq .Type 29) (or (gt .CommitsNum 0) .IsForcePush)}}
			<!-- If PR is closed, the comments whose type is CommentTypePullRequestPush(29) after latestCloseCommentID won't be rendered. //-->
			{{if and .Issue.IsClosed (gt .ID $.LatestCloseCommentID)}}
				{{continue}}
			{{end}}
			<div class="timeline-item event" id="{{.HashTag}}">
				<span class="badge">{{svg "octicon-repo-push"}}</span>
				<span class="text grey muted-links">
					{{template "shared/user/authorlink" .Poster}}
					{{if .IsForcePush}}
						{{$.locale.Tr "repo.issues.force_push_codes" ($.Issue.PullRequest.HeadBranch|Escape) (ShortSha .OldCommit) (($.Issue.Repo.CommitLink .OldCommit)|Escape)  (ShortSha .NewCommit) (($.Issue.Repo.CommitLink .NewCommit)|Escape) $createdStr | Safe}}
					{{else}}
						{{$.locale.TrN (len .Commits) "repo.issues.push_commit_1" "repo.issues.push_commits_n" (len .Commits) $createdStr | Safe}}
					{{end}}
				</span>
				{{if and .IsForcePush $.Issue.PullRequest.BaseRepo.Name}}
				<span class="ui float right comparebox">
					<a href="{{$.Issue.PullRequest.BaseRepo.Link}}/compare/{{PathEscape .OldCommit}}..{{PathEscape .NewCommit}}" rel="nofollow" class="ui compare label">{{$.locale.Tr "repo.issues.force_push_compare"}}</a>
				</span>
				{{end}}
			</div>
			{{if not .IsForcePush}}
				{{template "repo/commits_list_small" dict "comment" . "root" $}}
			{{end}}
		{{else if eq .Type 30}}
			{{if not $.UnitProjectsGlobalDisabled}}
			<div class="timeline-item event" id="{{.HashTag}}">
				<span class="badge">{{svg "octicon-project"}}</span>
				{{template "shared/user/avatarlink" dict "Context" $.Context "user" .Poster}}
				<span class="text grey muted-links">
					{{template "shared/user/authorlink" .Poster}}
					{{if gt .OldProjectID 0}}
						{{if gt .ProjectID 0}}
							{{$.locale.Tr "repo.issues.change_project_at" (.OldProject.Title|Escape) (.Project.Title|Escape) $createdStr | Safe}}
						{{else}}
							{{$.locale.Tr "repo.issues.remove_project_at" (.OldProject.Title|Escape) $createdStr | Safe}}
						{{end}}
					{{else if gt .ProjectID 0}}
						{{$.locale.Tr "repo.issues.add_project_at" (.Project.Title|Escape) $createdStr | Safe}}
					{{end}}
				</span>
			</div>
			{{end}}
		{{else if eq .Type 32}}
			<div class="timeline-item-group">
				<div class="timeline-item event" id="{{.HashTag}}">
					<a class="timeline-avatar"{{if gt .Poster.ID 0}} href="{{.Poster.HomeLink}}"{{end}}>
						<img src="{{.Poster.AvatarLink $.Context}}">
					</a>
					<span class="badge grey">{{svg "octicon-x" 16}}</span>
					<span class="text grey muted-links">
						{{template "shared/user/authorlink" .Poster}}
						{{$reviewerName := ""}}
						{{if eq .Review.OriginalAuthor ""}}
							{{$reviewerName = .Review.Reviewer.Name}}
						{{else}}
							{{$reviewerName = .Review.OriginalAuthor}}
						{{end}}
						{{$.locale.Tr "repo.issues.review.dismissed" $reviewerName $createdStr | Safe}}
					</span>
				</div>
				{{if .Content}}
					<div class="timeline-item comment">
						<div class="content">
							<div class="ui top attached header arrow-top">
								<span class="text grey muted-links">
									{{$.locale.Tr "action.review_dismissed_reason"}}
								</span>
							</div>
							<div class="ui attached segment">
								<div class="render-content markup">
									{{if .RenderedContent}}
										{{.RenderedContent|Str2html}}
									{{else}}
										<span class="no-content">{{$.locale.Tr "repo.issues.no_content"}}</span>
									{{end}}
								</div>
							</div>
						</div>
					</div>
				{{end}}
			</div>
		{{else if eq .Type 33}}
			<div class="timeline-item event" id="{{.HashTag}}">
				<span class="badge">{{svg "octicon-git-branch"}}</span>
				{{template "shared/user/avatarlink" dict "Context" $.Context "user" .Poster}}
				<span class="text grey muted-links">
					{{template "shared/user/authorlink" .Poster}}
					{{if and .OldRef .NewRef}}
						{{$.locale.Tr "repo.issues.change_ref_at" (.OldRef|Escape) (.NewRef|Escape) $createdStr | Safe}}
					{{else if .OldRef}}
						{{$.locale.Tr "repo.issues.remove_ref_at" (.OldRef|Escape) $createdStr | Safe}}
					{{else}}
						{{$.locale.Tr "repo.issues.add_ref_at" (.NewRef|Escape) $createdStr | Safe}}
					{{end}}
				</span>
			</div>
		{{else if or (eq .Type 34) (eq .Type 35)}}
			<div class="timeline-item event" id="{{.HashTag}}">
				<span class="badge">{{svg "octicon-git-merge" 16}}</span>
				<span class="text grey muted-links">
					{{template "shared/user/authorlink" .Poster}}
					{{if eq .Type 34}}{{$.locale.Tr "repo.pulls.auto_merge_newly_scheduled_comment" $createdStr | Safe}}
					{{else}}{{$.locale.Tr "repo.pulls.auto_merge_canceled_schedule_comment" $createdStr | Safe}}{{end}}
				</span>
			</div>
		{{else if eq .Type 36}}
			<div class="timeline-item event" id="{{.HashTag}}">
				<span class="badge">{{svg "octicon-clock"}}</span>
				{{template "shared/user/avatarlink" Dict "Context" $.Context "user" .Poster}}
				<span class="text grey muted-links">
					{{template "shared/user/authorlink" .Poster}}
					{{if and (eq .TimeEstimate 0)}}
						{{$.locale.Tr "repo.issues.remove_time_estimate" $createdStr | Safe}}
					{{else}}
						{{$.locale.Tr "repo.issues.change_time_estimate_at" (SecToTimeExact .TimeEstimate false)  $createdStr | Safe}}
					{{end}}
				</span>
			</div>
		{{end}}
	{{end}}
{{end}}<|MERGE_RESOLUTION|>--- conflicted
+++ resolved
@@ -270,15 +270,7 @@
 
 					{{$.locale.Tr "repo.issues.stop_tracking_history" $timeStr $createdStr | Safe}}
 				</span>
-<<<<<<< HEAD
-				{{template "repo/issue/view_content/comments_delete_time" Dict "ctxData" $ "comment" .}}
-=======
 				{{template "repo/issue/view_content/comments_delete_time" dict "ctxData" $ "comment" .}}
-				<div class="detail">
-					{{svg "octicon-clock"}}
-					<span class="text grey muted-links">{{.Content}}</span>
-				</div>
->>>>>>> 2979041b
 			</div>
 		{{else if eq .Type 14}}
 			<div class="timeline-item event" id="{{.HashTag}}">
@@ -298,15 +290,7 @@
 
 					{{$.locale.Tr "repo.issues.add_time_history" $timeStr $createdStr | Safe}}
 				</span>
-<<<<<<< HEAD
-				{{template "repo/issue/view_content/comments_delete_time" Dict "ctxData" $ "comment" .}}
-=======
 				{{template "repo/issue/view_content/comments_delete_time" dict "ctxData" $ "comment" .}}
-				<div class="detail">
-					{{svg "octicon-clock"}}
-					<span class="text grey muted-links">{{.Content}}</span>
-				</div>
->>>>>>> 2979041b
 			</div>
 		{{else if eq .Type 15}}
 			<div class="timeline-item event" id="{{.HashTag}}">
@@ -838,7 +822,7 @@
 		{{else if eq .Type 36}}
 			<div class="timeline-item event" id="{{.HashTag}}">
 				<span class="badge">{{svg "octicon-clock"}}</span>
-				{{template "shared/user/avatarlink" Dict "Context" $.Context "user" .Poster}}
+				{{template "shared/user/avatarlink" dict "Context" $.Context "user" .Poster}}
 				<span class="text grey muted-links">
 					{{template "shared/user/authorlink" .Poster}}
 					{{if and (eq .TimeEstimate 0)}}
