--- conflicted
+++ resolved
@@ -1,11 +1,7 @@
 {{range .Issue.Comments}}
 	{{ $createdStr:= TimeSinceUnix .CreatedUnix $.Lang }}
 
-<<<<<<< HEAD
-	<!-- 0 = COMMENT, 1 = REOPEN, 2 = CLOSE, 3 = ISSUE_REF, 4 = COMMIT_REF, 5 = COMMENT_REF, 6 = PULL_REF, 7 = COMMENT_LABEL, 12 = START_TRACKING, 13 = STOP_TRACKING, 14 = ADD_TIME_MANUAL, 15 = CANCEL_TIME_TRACKING, 16 = ADD_DEPENDENCY, 17 = REMOVE_DEPENDENCY -->
-=======
-	<!-- 0 = COMMENT, 1 = REOPEN, 2 = CLOSE, 3 = ISSUE_REF, 4 = COMMIT_REF, 5 = COMMENT_REF, 6 = PULL_REF, 7 = COMMENT_LABEL, 12 = START_TRACKING, 13 = STOP_TRACKING, 14 = ADD_TIME_MANUAL, 16 = ADDED_DEADLINE, 17 = MODIFIED_DEADLINE, 18 = REMOVED_DEADLINE -->
->>>>>>> a98add19
+	<!-- 0 = COMMENT, 1 = REOPEN, 2 = CLOSE, 3 = ISSUE_REF, 4 = COMMIT_REF, 5 = COMMENT_REF, 6 = PULL_REF, 7 = COMMENT_LABEL, 12 = START_TRACKING, 13 = STOP_TRACKING, 14 = ADD_TIME_MANUAL, 16 = ADDED_DEADLINE, 17 = MODIFIED_DEADLINE, 18 = REMOVED_DEADLINE, 19 = ADD_DEPENDENCY, 20 = REMOVE_DEPENDENCY -->
 	{{if eq .Type 0}}
 		<div class="comment" id="{{.HashTag}}">
 			<a class="avatar" {{if gt .Poster.ID 0}}href="{{.Poster.HomeLink}}"{{end}}>
@@ -194,7 +190,36 @@
 		</div>
 	{{else if eq .Type 16}}
 		<div class="event">
-<<<<<<< HEAD
+			<span class="octicon octicon-primitive-dot"></span>
+			<a class="ui avatar image" href="{{.Poster.HomeLink}}">
+				<img src="{{.Poster.RelAvatarLink}}">
+			</a>
+			<span class="text grey"><a href="{{.Poster.HomeLink}}">{{.Poster.Name}}</a>
+			{{$.i18n.Tr "repo.issues.due_date_added" .Content $createdStr | Safe}}
+			</span>
+		</div>
+	{{else if eq .Type 17}}
+		<div class="event">
+			<span class="octicon octicon-primitive-dot"></span>
+			<a class="ui avatar image" href="{{.Poster.HomeLink}}">
+				<img src="{{.Poster.RelAvatarLink}}">
+			</a>
+			<span class="text grey"><a href="{{.Poster.HomeLink}}">{{.Poster.Name}}</a>
+			{{$.i18n.Tr "repo.issues.due_date_modified" (.Content | ParseDeadline) $createdStr | Safe}}
+			</span>
+		</div>
+	{{else if eq .Type 18}}
+		<div class="event">
+			<span class="octicon octicon-primitive-dot"></span>
+			<a class="ui avatar image" href="{{.Poster.HomeLink}}">
+				<img src="{{.Poster.RelAvatarLink}}">
+			</a>
+			<span class="text grey"><a href="{{.Poster.HomeLink}}">{{.Poster.Name}}</a>
+			{{$.i18n.Tr "repo.issues.due_date_remove" .Content $createdStr | Safe}}
+			</span>
+		</div>
+	{{else if eq .Type 16}}
+		<div class="event">
 	    	<span class="octicon octicon-primitive-dot"></span>
 	    	<a class="ui avatar image" href="{{.Poster.HomeLink}}">
 				<img src="{{.Poster.RelAvatarLink}}">
@@ -222,35 +247,4 @@
 	     	</div>
      	</div>
      {{end}}
-=======
-			<span class="octicon octicon-primitive-dot"></span>
-			<a class="ui avatar image" href="{{.Poster.HomeLink}}">
-				<img src="{{.Poster.RelAvatarLink}}">
-			</a>
-			<span class="text grey"><a href="{{.Poster.HomeLink}}">{{.Poster.Name}}</a>
-			{{$.i18n.Tr "repo.issues.due_date_added" .Content $createdStr | Safe}}
-			</span>
-		</div>
-	{{else if eq .Type 17}}
-		<div class="event">
-			<span class="octicon octicon-primitive-dot"></span>
-			<a class="ui avatar image" href="{{.Poster.HomeLink}}">
-				<img src="{{.Poster.RelAvatarLink}}">
-			</a>
-			<span class="text grey"><a href="{{.Poster.HomeLink}}">{{.Poster.Name}}</a>
-			{{$.i18n.Tr "repo.issues.due_date_modified" (.Content | ParseDeadline) $createdStr | Safe}}
-			</span>
-		</div>
-	{{else if eq .Type 18}}
-		<div class="event">
-			<span class="octicon octicon-primitive-dot"></span>
-			<a class="ui avatar image" href="{{.Poster.HomeLink}}">
-				<img src="{{.Poster.RelAvatarLink}}">
-			</a>
-			<span class="text grey"><a href="{{.Poster.HomeLink}}">{{.Poster.Name}}</a>
-			{{$.i18n.Tr "repo.issues.due_date_remove" .Content $createdStr | Safe}}
-			</span>
-		</div>
-	{{end}}
->>>>>>> a98add19
 {{end}}