--- conflicted
+++ resolved
@@ -465,13 +465,8 @@
 									<span class="no-content">{{$.locale.Tr "repo.issues.no_content"}}</span>
 								{{end}}
 							</div>
-<<<<<<< HEAD
 							<div id="{{.HashTag}}-raw" class="raw-content gt-hidden">{{.Content}}</div>
-							<div class="edit-content-zone gt-hidden" data-write="issuecomment-{{.ID}}-write" data-preview="issuecomment-{{.ID}}-preview" data-update-url="{{$.RepoLink}}/comments/{{.ID}}" data-context="{{$.RepoLink}}" data-attachment-url="{{$.RepoLink}}/comments/{{.ID}}/attachments"></div>
-=======
-							<div id="issuecomment-{{.ID}}-raw" class="raw-content gt-hidden">{{.Content}}</div>
 							<div class="edit-content-zone gt-hidden" data-update-url="{{$.RepoLink}}/comments/{{.ID}}" data-context="{{$.RepoLink}}" data-attachment-url="{{$.RepoLink}}/comments/{{.ID}}/attachments"></div>
->>>>>>> 1ef43f9b
 							{{if .Attachments}}
 								{{template "repo/issue/view_content/attachments" dict "ctxData" $ "Attachments" .Attachments "Content" .RenderedContent}}
 							{{end}}
@@ -619,13 +614,8 @@
 																<span class="no-content">{{$.locale.Tr "repo.issues.no_content"}}</span>
 															{{end}}
 															</div>
-<<<<<<< HEAD
 															<div id="{{.HashTag}}-raw" class="raw-content gt-hidden">{{.Content}}</div>
-															<div class="edit-content-zone gt-hidden" data-write="issuecomment-{{.ID}}-write" data-preview="issuecomment-{{.ID}}-preview" data-update-url="{{$.RepoLink}}/comments/{{.ID}}" data-context="{{$.RepoLink}}" data-attachment-url="{{$.RepoLink}}/comments/{{.ID}}/attachments"></div>
-=======
-															<div id="issuecomment-{{.ID}}-raw" class="raw-content gt-hidden">{{.Content}}</div>
 															<div class="edit-content-zone gt-hidden" data-update-url="{{$.RepoLink}}/comments/{{.ID}}" data-context="{{$.RepoLink}}" data-attachment-url="{{$.RepoLink}}/comments/{{.ID}}/attachments"></div>
->>>>>>> 1ef43f9b
 														</div>
 														{{$reactions := .Reactions.GroupByType}}
 														{{if $reactions}}
