--- conflicted
+++ resolved
@@ -96,33 +96,6 @@
 		{{else if eq .Type 1}}
 			<div class="timeline-item event" id="{{.HashTag}}">
 				<span class="badge bg-green text-white">{{svg "octicon-dot-fill"}}</span>
-<<<<<<< HEAD
-				{{if .OriginalAuthor }}
-					<span class="text black mr-2">
-						{{svg (MigrationIcon $.Repository.GetOriginalURLHostname)}}
-						{{ .OriginalAuthor }}
-					</span>
-					<span class="text grey">
-						{{if .Issue.IsPull }}
-							{{$.locale.Tr "repo.pulls.reopened_at" .EventTag $createdStr | Safe}}
-						{{else}}
-							{{$.locale.Tr "repo.issues.reopened_at" .EventTag $createdStr | Safe}}
-						{{end}}
-					</span>
-				{{else}}
-					<a href="{{.Poster.HomeLink}}">
-						{{avatar .Poster}}
-					</a>
-					<span class="text grey">
-						<a class="author" href="{{.Poster.HomeLink}}">{{.Poster.GetDisplayName}}</a>
-						{{if .Issue.IsPull }}
-							{{$.locale.Tr "repo.pulls.reopened_at" .EventTag $createdStr | Safe}}
-						{{else}}
-							{{$.locale.Tr "repo.issues.reopened_at" .EventTag $createdStr | Safe}}
-						{{end}}
-					</span>
-				{{end}}
-=======
 				{{template "shared/user/avatarlink" .Poster}}
 				<span class="text grey">
 					{{template "shared/user/authorlink" .Poster}}
@@ -132,29 +105,10 @@
 						{{$.locale.Tr "repo.issues.reopened_at" .EventTag $createdStr | Safe}}
 					{{end}}
 				</span>
->>>>>>> c3b2e443
 			</div>
 		{{else if eq .Type 2}}
 			<div class="timeline-item event" id="{{.HashTag}}">
 				<span class="badge bg-red text-white">{{svg "octicon-circle-slash"}}</span>
-<<<<<<< HEAD
-				{{if .OriginalAuthor }}
-					<span class="text black mr-2">
-						{{svg (MigrationIcon $.Repository.GetOriginalURLHostname)}}
-						{{ .OriginalAuthor }}
-					</span>
-					<span class="text grey">
-						{{if .Issue.IsPull }}
-							{{$.locale.Tr "repo.pulls.closed_at" .EventTag $createdStr | Safe}}
-						{{else}}
-							{{$.locale.Tr "repo.issues.closed_at" .EventTag $createdStr | Safe}}
-						{{end}}
-					</span>
-					{{if $.Repository.OriginalURL}}
-						<span class="text migrate">
-							({{$.locale.Tr "repo.migrated_from" ($.Repository.OriginalURL|Escape) ($.Repository.GetOriginalURLHostname|Escape) | Safe }})
-						</span>
-=======
 				{{template "shared/user/avatarlink" .Poster}}
 				<span class="text grey">
 					{{template "shared/user/authorlink" .Poster}}
@@ -162,7 +116,6 @@
 						{{$.locale.Tr "repo.pulls.closed_at" .EventTag $createdStr | Safe}}
 					{{else}}
 						{{$.locale.Tr "repo.issues.closed_at" .EventTag $createdStr | Safe}}
->>>>>>> c3b2e443
 					{{end}}
 				{{else}}
 					<a href="{{.Poster.HomeLink}}">
@@ -181,25 +134,6 @@
 		{{else if eq .Type 28}}
 			<div class="timeline-item event" id="{{.HashTag}}">
 				<span class="badge bg-purple text-white">{{svg "octicon-git-merge"}}</span>
-<<<<<<< HEAD
-				{{if .OriginalAuthor }}
-					<span class="text black mr-2">
-						{{svg (MigrationIcon $.Repository.GetOriginalURLHostname)}}
-						{{ .OriginalAuthor }}
-					</span>
-					<span class="text grey">
-						{{$link := printf "%s/commit/%s" $.Repository.HTMLURL ($.Issue.PullRequest.MergedCommitID|PathEscape)}}
-						{{if eq $.Issue.PullRequest.Status 3}}
-							{{$.locale.Tr "repo.issues.manually_pull_merged_at" ($link|Escape) (ShortSha $.Issue.PullRequest.MergedCommitID) ($.BaseTarget|Escape) $createdStr | Str2html}}
-						{{else}}
-							{{$.locale.Tr "repo.issues.pull_merged_at" ($link|Escape) (ShortSha $.Issue.PullRequest.MergedCommitID) ($.BaseTarget|Escape) $createdStr | Str2html}}
-						{{end}}
-					</span>
-					{{if $.Repository.OriginalURL}}
-						<span class="text migrate">
-							({{$.locale.Tr "repo.migrated_from" ($.Repository.OriginalURL|Escape) ($.Repository.GetOriginalURLHostname|Escape) | Safe }})
-						</span>
-=======
 				{{template "shared/user/avatarlink" .Poster}}
 				<span class="text grey">
 					{{template "shared/user/authorlink" .Poster}}
@@ -208,7 +142,6 @@
 						{{$.locale.Tr "repo.issues.manually_pull_merged_at" ($link|Escape) (ShortSha $.Issue.PullRequest.MergedCommitID) ($.BaseTarget|Escape) $createdStr | Str2html}}
 					{{else}}
 						{{$.locale.Tr "repo.issues.pull_merged_at" ($link|Escape) (ShortSha $.Issue.PullRequest.MergedCommitID) ($.BaseTarget|Escape) $createdStr | Str2html}}
->>>>>>> c3b2e443
 					{{end}}
 				{{else}}
 					<a href="{{.Poster.HomeLink}}">
@@ -270,26 +203,6 @@
 			{{if or .AddedLabels .RemovedLabels}}
 				<div class="timeline-item event" id="{{.HashTag}}">
 					<span class="badge">{{svg "octicon-tag"}}</span>
-<<<<<<< HEAD
-					{{if .OriginalAuthor }}
-						<span class="text black mr-2">
-							{{svg (MigrationIcon $.Repository.GetOriginalURLHostname)}}
-							{{ .OriginalAuthor }}
-						</span>
-						<span class="text grey">
-							{{if and .AddedLabels (not .RemovedLabels)}}
-								{{$.locale.TrN (len .AddedLabels) "repo.issues.add_label" "repo.issues.add_labels" (RenderLabels .AddedLabels) $createdStr | Safe}}
-							{{else if and (not .AddedLabels) .RemovedLabels}}
-								{{$.locale.TrN (len .RemovedLabels) "repo.issues.remove_label" "repo.issues.remove_labels" (RenderLabels .RemovedLabels) $createdStr | Safe}}
-							{{else}}
-								{{$.locale.Tr "repo.issues.add_remove_labels" (RenderLabels .AddedLabels) (RenderLabels .RemovedLabels) $createdStr | Safe}}
-							{{end}}
-						</span>
-						{{if $.Repository.OriginalURL}}
-							<span class="text migrate">
-								({{$.locale.Tr "repo.migrated_from" ($.Repository.OriginalURL|Escape) ($.Repository.GetOriginalURLHostname|Escape) | Safe }})
-							</span>
-=======
 					{{template "shared/user/avatarlink" .Poster}}
 					<span class="text grey">
 						{{template "shared/user/authorlink" .Poster}}
@@ -299,7 +212,6 @@
 							{{$.locale.TrN (len .RemovedLabels) "repo.issues.remove_label" "repo.issues.remove_labels" (RenderLabels .RemovedLabels $.RepoLink) $createdStr | Safe}}
 						{{else}}
 							{{$.locale.Tr "repo.issues.add_remove_labels" (RenderLabels .AddedLabels $.RepoLink) (RenderLabels .RemovedLabels $.RepoLink) $createdStr | Safe}}
->>>>>>> c3b2e443
 						{{end}}
 					{{else}}
 						<a href="{{.Poster.HomeLink}}">
@@ -321,36 +233,11 @@
 		{{else if eq .Type 8}}
 			<div class="timeline-item event" id="{{.HashTag}}">
 				<span class="badge">{{svg "octicon-milestone"}}</span>
-<<<<<<< HEAD
-				{{if .OriginalAuthor }}
-					<span class="text black mr-2">
-						{{svg (MigrationIcon $.Repository.GetOriginalURLHostname)}}
-						{{ .OriginalAuthor }}
-					</span>
-					<span class="text grey">
-						{{if gt .OldMilestoneID 0}}{{if gt .MilestoneID 0}}{{$.locale.Tr "repo.issues.change_milestone_at" (.OldMilestone.Name|Escape) (.Milestone.Name|Escape) $createdStr | Safe}}{{else}}{{$.locale.Tr "repo.issues.remove_milestone_at" (.OldMilestone.Name|Escape) $createdStr | Safe}}{{end}}{{else if gt .MilestoneID 0}}{{$.locale.Tr "repo.issues.add_milestone_at" (.Milestone.Name|Escape) $createdStr | Safe}}{{end}}
-					</span>
-					{{if $.Repository.OriginalURL}}
-						<span class="text migrate">
-							({{$.locale.Tr "repo.migrated_from" ($.Repository.OriginalURL|Escape) ($.Repository.GetOriginalURLHostname|Escape) | Safe }})
-						</span>
-					{{end}}
-				{{else}}
-					<a href="{{.Poster.HomeLink}}">
-						{{avatar .Poster}}
-					</a>
-					<span class="text grey">
-						<a class="author" href="{{.Poster.HomeLink}}">{{.Poster.GetDisplayName}}</a>
-						{{if gt .OldMilestoneID 0}}{{if gt .MilestoneID 0}}{{$.locale.Tr "repo.issues.change_milestone_at" (.OldMilestone.Name|Escape) (.Milestone.Name|Escape) $createdStr | Safe}}{{else}}{{$.locale.Tr "repo.issues.remove_milestone_at" (.OldMilestone.Name|Escape) $createdStr | Safe}}{{end}}{{else if gt .MilestoneID 0}}{{$.locale.Tr "repo.issues.add_milestone_at" (.Milestone.Name|Escape) $createdStr | Safe}}{{end}}
-					</span>
-				{{end}}
-=======
 				{{template "shared/user/avatarlink" .Poster}}
 				<span class="text grey">
 					{{template "shared/user/authorlink" .Poster}}
 					{{if gt .OldMilestoneID 0}}{{if gt .MilestoneID 0}}{{$.locale.Tr "repo.issues.change_milestone_at" (.OldMilestone.Name|Escape) (.Milestone.Name|Escape) $createdStr | Safe}}{{else}}{{$.locale.Tr "repo.issues.remove_milestone_at" (.OldMilestone.Name|Escape) $createdStr | Safe}}{{end}}{{else if gt .MilestoneID 0}}{{$.locale.Tr "repo.issues.add_milestone_at" (.Milestone.Name|Escape) $createdStr | Safe}}{{end}}
 				</span>
->>>>>>> c3b2e443
 			</div>
 		{{else if eq .Type 9}}
 			<div class="timeline-item event" id="{{.HashTag}}">
@@ -382,27 +269,7 @@
 		{{else if eq .Type 10}}
 			<div class="timeline-item event" id="{{.HashTag}}">
 				<span class="badge">{{svg "octicon-pencil"}}</span>
-<<<<<<< HEAD
-				{{if .OriginalAuthor }}
-					<span class="text black mr-2">
-						{{svg (MigrationIcon $.Repository.GetOriginalURLHostname)}}
-						{{ .OriginalAuthor }}
-					</span>
-					<span class="text grey">
-						{{$.locale.Tr "repo.issues.change_title_at" (.OldTitle|RenderEmoji) (.NewTitle|RenderEmoji) $createdStr | Safe}}
-					</span>
-					{{if $.Repository.OriginalURL}}
-						<span class="text migrate">
-							({{$.locale.Tr "repo.migrated_from" ($.Repository.OriginalURL|Escape) ($.Repository.GetOriginalURLHostname|Escape) | Safe }})
-						</span>
-					{{end}}
-				{{else}}
-				<a href="{{.Poster.HomeLink}}">
-					{{avatar .Poster}}
-				</a>
-=======
-				{{template "shared/user/avatarlink" .Poster}}
->>>>>>> c3b2e443
+				{{template "shared/user/avatarlink" .Poster}}
 				<span class="text grey">
 					{{template "shared/user/authorlink" .Poster}}
 					{{$.locale.Tr "repo.issues.change_title_at" (.OldTitle|RenderEmoji) (.NewTitle|RenderEmoji) $createdStr | Safe}}
@@ -716,24 +583,10 @@
 																			{{svg (MigrationIcon $.Repository.GetOriginalURLHostname)}}
 																			{{.OriginalAuthor}}
 																		</span>
-<<<<<<< HEAD
-																		<span class="text grey">
-																			{{$.locale.Tr "repo.issues.commented_at" (.HashTag|Escape) $createdSubStr | Safe}}
-																			{{if $.Repository.OriginalURL}}
-																				<span class="text migrate">({{$.locale.Tr "repo.migrated_from" ($.Repository.OriginalURL|Escape) ($.Repository.GetOriginalURLHostname|Escape) | Safe }})</span>
-																			{{end}}
-																		</span>
-																	{{else}}
-																		<span class="text grey">
-																			<a class="author"{{if gt .Poster.ID 0}} href="{{.Poster.HomeLink}}"{{end}}>{{.Poster.GetDisplayName}}</a>
-																			{{$.locale.Tr "repo.issues.commented_at" (.HashTag|Escape) $createdSubStr | Safe}}
-																		</span>
-=======
 																		<span class="text grey"> {{if $.Repository.OriginalURL}}</span>
 																		<span class="text migrate">({{$.locale.Tr "repo.migrated_from" ($.Repository.OriginalURL|Escape) ($.Repository.GetOriginalURLHostname|Escape) | Safe}}){{end}}</span>
 																	{{else}}
 																		{{template "shared/user/authorlink" .Poster}}
->>>>>>> c3b2e443
 																	{{end}}
 																</span>
 															</div>
