{{template "base/alert"}}
{{range .Issue.Comments}}
	{{if call $.ShouldShowCommentType .Type}}
		{{$createdStr:= TimeSinceUnix .CreatedUnix $.locale}}

		<!-- 0 = COMMENT, 1 = REOPEN, 2 = CLOSE, 3 = ISSUE_REF, 4 = COMMIT_REF,
		5 = COMMENT_REF, 6 = PULL_REF, 7 = COMMENT_LABEL, 12 = START_TRACKING,
		13 = STOP_TRACKING, 14 = ADD_TIME_MANUAL, 16 = ADDED_DEADLINE, 17 = MODIFIED_DEADLINE,
		18 = REMOVED_DEADLINE, 19 = ADD_DEPENDENCY, 20 = REMOVE_DEPENDENCY, 21 = CODE,
		22 = REVIEW, 23 = ISSUE_LOCKED, 24 = ISSUE_UNLOCKED, 25 = TARGET_BRANCH_CHANGED,
		26 = DELETE_TIME_MANUAL, 27 = REVIEW_REQUEST, 28 = MERGE_PULL_REQUEST,
		29 = PULL_PUSH_EVENT, 30 = PROJECT_CHANGED, 31 = PROJECT_BOARD_CHANGED
		32 = DISMISSED_REVIEW, 33 = COMMENT_TYPE_CHANGE_ISSUE_REF, 34 = PR_SCHEDULE_TO_AUTO_MERGE,
		35 = CANCEL_SCHEDULED_AUTO_MERGE_PR -->
		{{if eq .Type 0}}
			<div class="timeline-item comment" id="{{.HashTag}}">
			{{if .OriginalAuthor}}
				<span class="timeline-avatar"><img src="{{AppSubUrl}}/assets/img/avatar_default.png"></span>
			{{else}}
				<a class="timeline-avatar"{{if gt .Poster.ID 0}} href="{{.Poster.HomeLink}}"{{end}}>
					{{avatar .Poster}}
				</a>
			{{end}}
				<div class="content comment-container">
					<div class="ui top attached header comment-header df ac sb">
						<div class="comment-header-left df ac">
							{{if .OriginalAuthor}}
								<span class="text black bold mr-2">
									{{svg (MigrationIcon $.Repository.GetOriginalURLHostname)}}
									{{.OriginalAuthor}}
								</span>
								<span class="text grey muted-links">
									{{$.locale.Tr "repo.issues.commented_at" (.HashTag|Escape) $createdStr | Safe}} {{if $.Repository.OriginalURL}}
								</span>
								<span class="text migrate">
									({{$.locale.Tr "repo.migrated_from" ($.Repository.OriginalURL|Escape) ($.Repository.GetOriginalURLHostname|Escape) | Safe}}){{end}}
								</span>
							{{else}}
								{{if gt .Poster.ID 0}}
									<a class="inline-timeline-avatar" href="{{.Poster.HomeLink}}">
										{{avatar .Poster}}
									</a>
								{{end}}
								<span class="text grey muted-links">
									{{template "shared/user/authorlink" .Poster}}
									{{$.locale.Tr "repo.issues.commented_at" (.HashTag|Escape) $createdStr | Safe}}
								</span>
							{{end}}
						</div>
						<div class="comment-header-right actions df ac">
							{{if (.ShowRole.HasRole "Poster")}}
								<div class="ui basic label">
									{{$.locale.Tr "repo.issues.poster"}}
								</div>
							{{end}}
							{{if (.ShowRole.HasRole "Writer")}}
								<div class="ui basic label">
									{{$.locale.Tr "repo.issues.collaborator"}}
								</div>
							{{end}}
							{{if (.ShowRole.HasRole "Owner")}}
								<div class="ui basic label">
									{{$.locale.Tr "repo.issues.owner"}}
								</div>
							{{end}}
							{{if not $.Repository.IsArchived}}
								{{template "repo/issue/view_content/add_reaction" Dict "ctx" $ "ActionURL" (Printf "%s/comments/%d/reactions" $.RepoLink .ID)}}
								{{template "repo/issue/view_content/context_menu" Dict "ctx" $ "item" . "delete" true "issue" true "diff" false "IsCommentPoster" (and $.IsSigned (eq $.SignedUserID .PosterID))}}
							{{end}}
						</div>
					</div>
					<div class="ui attached segment comment-body">
						<div class="render-content markup" {{if or $.Permission.IsAdmin $.HasIssuesOrPullsWritePermission (and $.IsSigned (eq $.SignedUserID .PosterID))}}data-can-edit="true"{{end}}>
							{{if .RenderedContent}}
								{{.RenderedContent|Str2html}}
							{{else}}
								<span class="no-content">{{$.locale.Tr "repo.issues.no_content"}}</span>
							{{end}}
						</div>
						<div id="issuecomment-{{.ID}}-raw" class="raw-content hide">{{.Content}}</div>
						<div class="edit-content-zone hide" data-write="issuecomment-{{.ID}}-write" data-preview="issuecomment-{{.ID}}-preview" data-update-url="{{$.RepoLink}}/comments/{{.ID}}" data-context="{{$.RepoLink}}" data-attachment-url="{{$.RepoLink}}/comments/{{.ID}}/attachments"></div>
						{{if .Attachments}}
							{{template "repo/issue/view_content/attachments" Dict "ctx" $ "Attachments" .Attachments "Content" .RenderedContent}}
						{{end}}
					</div>
					{{$reactions := .Reactions.GroupByType}}
					{{if $reactions}}
						<div class="ui attached segment reactions">
							{{template "repo/issue/view_content/reactions" Dict "ctx" $ "ActionURL" (Printf "%s/comments/%d/reactions" $.RepoLink .ID) "Reactions" $reactions}}
						</div>
					{{end}}
				</div>
			</div>
		{{else if eq .Type 1}}
			<div class="timeline-item event" id="{{.HashTag}}">
				<span class="badge bg-green text-white">{{svg "octicon-dot-fill"}}</span>
				{{template "shared/user/avatarlink" .Poster}}
				<span class="text grey muted-links">
					{{template "shared/user/authorlink" .Poster}}
					{{if .Issue.IsPull}}
						{{$.locale.Tr "repo.pulls.reopened_at" .EventTag $createdStr | Safe}}
					{{else}}
						{{$.locale.Tr "repo.issues.reopened_at" .EventTag $createdStr | Safe}}
					{{end}}
				</span>
			</div>
		{{else if eq .Type 2}}
			<div class="timeline-item event" id="{{.HashTag}}">
				<span class="badge bg-red text-white">{{svg "octicon-circle-slash"}}</span>
				{{template "shared/user/avatarlink" .Poster}}
				<span class="text grey muted-links">
					{{template "shared/user/authorlink" .Poster}}
					{{if .Issue.IsPull}}
						{{$.locale.Tr "repo.pulls.closed_at" .EventTag $createdStr | Safe}}
					{{else}}
						{{$.locale.Tr "repo.issues.closed_at" .EventTag $createdStr | Safe}}
					{{end}}
				</span>
			</div>
		{{else if eq .Type 28}}
			<div class="timeline-item event" id="{{.HashTag}}">
				<span class="badge bg-purple text-white">{{svg "octicon-git-merge"}}</span>
				{{template "shared/user/avatarlink" .Poster}}
				<span class="text grey muted-links">
					{{template "shared/user/authorlink" .Poster}}
					{{$link := printf "%s/commit/%s" $.Repository.Link ($.Issue.PullRequest.MergedCommitID|PathEscape)}}
					{{if eq $.Issue.PullRequest.Status 3}}
						{{$.locale.Tr "repo.issues.manually_pull_merged_at" ($link|Escape) (ShortSha $.Issue.PullRequest.MergedCommitID) ($.BaseTarget|Escape) $createdStr | Str2html}}
					{{else}}
						{{$.locale.Tr "repo.issues.pull_merged_at" ($link|Escape) (ShortSha $.Issue.PullRequest.MergedCommitID) ($.BaseTarget|Escape) $createdStr | Str2html}}
					{{end}}
				</span>
			</div>
		{{else if eq .Type 3 5 6}}
			{{$refFrom:= ""}}
			{{if ne .RefRepoID .Issue.RepoID}}
				{{$refFrom = $.locale.Tr "repo.issues.ref_from" (.RefRepo.FullName|Escape)}}
			{{end}}
			{{$refTr := "repo.issues.ref_issue_from"}}
			{{if .Issue.IsPull}}
				{{$refTr = "repo.issues.ref_pull_from"}}
			{{else if eq .RefAction 1}}
				{{$refTr = "repo.issues.ref_closing_from"}}
			{{else if eq .RefAction 2}}
				{{$refTr = "repo.issues.ref_reopening_from"}}
			{{end}}
			{{$createdStr:= TimeSinceUnix .CreatedUnix $.locale}}
			<div class="timeline-item event" id="{{.HashTag}}">
				<span class="badge">{{svg "octicon-bookmark"}}</span>
				{{template "shared/user/avatarlink" .Poster}}
				{{if eq .RefAction 3}}<del>{{end}}
				<span class="text grey muted-links">
					{{template "shared/user/authorlink" .Poster}}
					{{$.locale.Tr $refTr (.EventTag|Escape) $createdStr (.RefCommentHTMLURL|Escape) $refFrom | Safe}}
				</span>
				{{if eq .RefAction 3}}</del>{{end}}

				<div class="detail">
					<span class="text grey muted-links"><a href="{{.RefIssueHTMLURL}}"><b>{{.RefIssueTitle}}</b> {{.RefIssueIdent}}</a></span>
				</div>
			</div>
		{{else if eq .Type 4}}
			<div class="timeline-item event" id="{{.HashTag}}">
				<span class="badge">{{svg "octicon-bookmark"}}</span>
				{{template "shared/user/avatarlink" .Poster}}
				<span class="text grey muted-links">
					{{template "shared/user/authorlink" .Poster}}
					{{$.locale.Tr "repo.issues.commit_ref_at" .EventTag $createdStr | Safe}}
				</span>
				<div class="detail">
					{{svg "octicon-git-commit"}}
					<span class="text grey muted-links">{{.Content | Str2html}}</span>
				</div>
			</div>
		{{else if eq .Type 7}}
			{{if or .AddedLabels .RemovedLabels}}
				<div class="timeline-item event" id="{{.HashTag}}">
					<span class="badge">{{svg "octicon-tag"}}</span>
					{{template "shared/user/avatarlink" .Poster}}
					<span class="text grey muted-links">
						{{template "shared/user/authorlink" .Poster}}
						{{if and .AddedLabels (not .RemovedLabels)}}
							{{$.locale.TrN (len .AddedLabels) "repo.issues.add_label" "repo.issues.add_labels" (RenderLabels .AddedLabels $.RepoLink) $createdStr | Safe}}
						{{else if and (not .AddedLabels) .RemovedLabels}}
							{{$.locale.TrN (len .RemovedLabels) "repo.issues.remove_label" "repo.issues.remove_labels" (RenderLabels .RemovedLabels $.RepoLink) $createdStr | Safe}}
						{{else}}
							{{$.locale.Tr "repo.issues.add_remove_labels" (RenderLabels .AddedLabels $.RepoLink) (RenderLabels .RemovedLabels $.RepoLink) $createdStr | Safe}}
						{{end}}
					</span>
				</div>
			{{end}}
		{{else if eq .Type 8}}
			<div class="timeline-item event" id="{{.HashTag}}">
				<span class="badge">{{svg "octicon-milestone"}}</span>
				{{template "shared/user/avatarlink" .Poster}}
				<span class="text grey muted-links">
					{{template "shared/user/authorlink" .Poster}}
					{{if gt .OldMilestoneID 0}}{{if gt .MilestoneID 0}}{{$.locale.Tr "repo.issues.change_milestone_at" (.OldMilestone.Name|Escape) (.Milestone.Name|Escape) $createdStr | Safe}}{{else}}{{$.locale.Tr "repo.issues.remove_milestone_at" (.OldMilestone.Name|Escape) $createdStr | Safe}}{{end}}{{else if gt .MilestoneID 0}}{{$.locale.Tr "repo.issues.add_milestone_at" (.Milestone.Name|Escape) $createdStr | Safe}}{{end}}
				</span>
			</div>
		{{else if eq .Type 9}}
			<div class="timeline-item event" id="{{.HashTag}}">
				<span class="badge">{{svg "octicon-person"}}</span>
				{{if gt .AssigneeID 0}}
					{{if .RemovedAssignee}}
						{{template "shared/user/avatarlink" .Assignee}}
						<span class="text grey muted-links">
							{{template "shared/user/authorlink" .Assignee}}
							{{if eq .Poster.ID .Assignee.ID}}
								{{$.locale.Tr "repo.issues.remove_self_assignment" $createdStr | Safe}}
							{{else}}
								{{$.locale.Tr "repo.issues.remove_assignee_at" (.Poster.GetDisplayName|Escape) $createdStr | Safe}}
							{{end}}
						</span>
					{{else}}
						{{template "shared/user/avatarlink" .Assignee}}
						<span class="text grey muted-links">
							{{template "shared/user/authorlink" .Assignee}}
							{{if eq .Poster.ID .AssigneeID}}
								{{$.locale.Tr "repo.issues.self_assign_at" $createdStr | Safe}}
							{{else}}
								{{$.locale.Tr "repo.issues.add_assignee_at" (.Poster.GetDisplayName|Escape) $createdStr | Safe}}
							{{end}}
						</span>
					{{end}}
				{{end}}
			</div>
		{{else if eq .Type 10}}
			<div class="timeline-item event" id="{{.HashTag}}">
				<span class="badge">{{svg "octicon-pencil"}}</span>
				{{template "shared/user/avatarlink" .Poster}}
				<span class="text grey muted-links">
					{{template "shared/user/authorlink" .Poster}}
					{{$.locale.Tr "repo.issues.change_title_at" (.OldTitle|RenderEmoji) (.NewTitle|RenderEmoji) $createdStr | Safe}}
				</span>
			</div>
		{{else if eq .Type 11}}
			<div class="timeline-item event" id="{{.HashTag}}">
				<span class="badge">{{svg "octicon-git-branch"}}</span>
				{{template "shared/user/avatarlink" .Poster}}
				<span class="text grey muted-links">
					{{template "shared/user/authorlink" .Poster}}
					{{$.locale.Tr "repo.issues.delete_branch_at" (.OldRef|Escape) $createdStr | Safe}}
				</span>
			</div>
		{{else if eq .Type 12}}
			<div class="timeline-item event" id="{{.HashTag}}">
				<span class="badge">{{svg "octicon-clock"}}</span>
				{{template "shared/user/avatarlink" .Poster}}
				<span class="text grey muted-links">
					{{template "shared/user/authorlink" .Poster}}
					{{$.locale.Tr "repo.issues.start_tracking_history"  $createdStr | Safe}}
				</span>
			</div>
		{{else if eq .Type 13}}
			<div class="timeline-item event" id="{{.HashTag}}">
				<span class="badge">{{svg "octicon-clock"}}</span>
				{{template "shared/user/avatarlink" .Poster}}
				<span class="text grey muted-links">
					{{template "shared/user/authorlink" .Poster}}
					{{$.locale.Tr "repo.issues.stop_tracking_history"  $createdStr | Safe}}
				</span>
				{{template "repo/issue/view_content/comments_delete_time" Dict "ctx" $ "comment" .}}
				<div class="detail">
					{{svg "octicon-clock"}}
					<span class="text grey muted-links">{{.Content}}</span>
				</div>
			</div>
		{{else if eq .Type 14}}
			<div class="timeline-item event" id="{{.HashTag}}">
				<span class="badge">{{svg "octicon-clock"}}</span>
				{{template "shared/user/avatarlink" .Poster}}
				<span class="text grey muted-links">
					{{template "shared/user/authorlink" .Poster}}
					{{$.locale.Tr "repo.issues.add_time_history"  $createdStr | Safe}}
				</span>
				{{template "repo/issue/view_content/comments_delete_time" Dict "ctx" $ "comment" .}}
				<div class="detail">
					{{svg "octicon-clock"}}
					<span class="text grey muted-links">{{.Content}}</span>
				</div>
			</div>
		{{else if eq .Type 15}}
			<div class="timeline-item event" id="{{.HashTag}}">
				<span class="badge">{{svg "octicon-clock"}}</span>
				{{template "shared/user/avatarlink" .Poster}}
				<span class="text grey muted-links">
					{{template "shared/user/authorlink" .Poster}}
					{{$.locale.Tr "repo.issues.cancel_tracking_history"  $createdStr | Safe}}
				</span>
			</div>
		{{else if eq .Type 16}}
			<div class="timeline-item event" id="{{.HashTag}}">
				<span class="badge">{{svg "octicon-clock"}}</span>
				{{template "shared/user/avatarlink" .Poster}}
				<span class="text grey muted-links">
					{{template "shared/user/authorlink" .Poster}}
					{{$.locale.Tr "repo.issues.due_date_added" .Content $createdStr | Safe}}
				</span>
			</div>
		{{else if eq .Type 17}}
			<div class="timeline-item event" id="{{.HashTag}}">
				<span class="badge">{{svg "octicon-clock"}}</span>
				{{template "shared/user/avatarlink" .Poster}}
				<span class="text grey muted-links">
					{{template "shared/user/authorlink" .Poster}}
					{{$parsedDeadline := .Content | ParseDeadline}}
					{{$.locale.Tr "repo.issues.due_date_modified" (index $parsedDeadline 0) (index $parsedDeadline 1) $createdStr | Safe}}
				</span>
			</div>
		{{else if eq .Type 18}}
			<div class="timeline-item event" id="{{.HashTag}}">
				<span class="badge">{{svg "octicon-clock"}}</span>
				{{template "shared/user/avatarlink" .Poster}}
				<span class="text grey muted-links">
					{{template "shared/user/authorlink" .Poster}}
					{{$.locale.Tr "repo.issues.due_date_remove" .Content $createdStr | Safe}}
				</span>
			</div>
		{{else if eq .Type 19}}
			<div class="timeline-item event" id="{{.HashTag}}">
				<span class="badge">{{svg "octicon-package-dependents"}}</span>
				{{template "shared/user/avatarlink" .Poster}}
				<span class="text grey muted-links">
					{{template "shared/user/authorlink" .Poster}}
					{{$.locale.Tr "repo.issues.dependency.added_dependency" $createdStr | Safe}}
				</span>
				{{if .DependentIssue}}
					<div class="detail">
						{{svg "octicon-plus"}}
<<<<<<< HEAD
						<span class="text grey">
							<a class="muted" href="{{.DependentIssue.Link}}">
=======
						<span class="text grey muted-links">
							<a href="{{.DependentIssue.HTMLURL}}">
>>>>>>> a1fcb1cf
								{{if eq .DependentIssue.RepoID .Issue.RepoID}}
									#{{.DependentIssue.Index}} {{.DependentIssue.Title}}
								{{else}}
									{{.DependentIssue.Repo.FullName}}#{{.DependentIssue.Index}} - {{.DependentIssue.Title}}
								{{end}}
							</a>
						</span>
					</div>
				{{end}}
			</div>
		{{else if eq .Type 20}}
			<div class="timeline-item event" id="{{.HashTag}}">
				<span class="badge">{{svg "octicon-package-dependents"}}</span>
				{{template "shared/user/avatarlink" .Poster}}
				<span class="text grey muted-links">
					{{template "shared/user/authorlink" .Poster}}
					{{$.locale.Tr "repo.issues.dependency.removed_dependency" $createdStr | Safe}}
				</span>
				{{if .DependentIssue}}
					<div class="detail">
<<<<<<< HEAD
						<span class="text grey">{{svg "octicon-trash"}}</span>
						<span class="text grey">
							<a class="muted" href="{{.DependentIssue.Link}}">
=======
						<span class="text grey muted-links">{{svg "octicon-trash"}}</span>
						<span class="text grey muted-links">
							<a href="{{.DependentIssue.HTMLURL}}">
>>>>>>> a1fcb1cf
								{{if eq .DependentIssue.RepoID .Issue.RepoID}}
									#{{.DependentIssue.Index}} {{.DependentIssue.Title}}
								{{else}}
									{{.DependentIssue.Repo.FullName}}#{{.DependentIssue.Index}} - {{.DependentIssue.Title}}
								{{end}}
							</a>
						</span>
					</div>
				{{end}}
			</div>
		{{else if eq .Type 22}}
			<div class="timeline-item-group">
				<div class="timeline-item event">
					{{if .OriginalAuthor}}
					{{else}}
					<a class="timeline-avatar"{{if gt .Poster.ID 0}} href="{{.Poster.HomeLink}}"{{end}}>
						{{avatar .Poster}}
					</a>
					{{end}}
					<span class="badge{{if eq .Review.Type 1}} bg-green text-white{{else if eq .Review.Type 3}} bg-red text-white{{end}}">{{svg (printf "octicon-%s" .Review.Type.Icon)}}</span>
					<span class="text grey muted-links">
						{{if .OriginalAuthor}}
							<span class="text black">
								{{svg (MigrationIcon $.Repository.GetOriginalURLHostname)}}
								{{.OriginalAuthor}}
							</span>
							<span class="text grey muted-links"> {{if $.Repository.OriginalURL}}</span>
							<span class="text migrate">({{$.locale.Tr "repo.migrated_from" ($.Repository.OriginalURL|Escape) ($.Repository.GetOriginalURLHostname|Escape) | Safe}}){{end}}</span>
						{{else}}
							{{template "shared/user/authorlink" .Poster}}
						{{end}}

						{{if eq .Review.Type 1}}
							{{$.locale.Tr "repo.issues.review.approve" $createdStr | Safe}}
						{{else if eq .Review.Type 2}}
							{{$.locale.Tr "repo.issues.review.comment" $createdStr | Safe}}
						{{else if eq .Review.Type 3}}
							{{$.locale.Tr "repo.issues.review.reject" $createdStr | Safe}}
						{{else}}
							{{$.locale.Tr "repo.issues.review.comment" $createdStr | Safe}}
						{{end}}
						{{if .Review.Dismissed}}
							<div class="ui small label">{{$.locale.Tr "repo.issues.review.dismissed_label"}}</div>
						{{end}}
					</span>
				</div>
				{{if .Content}}
				<div class="timeline-item comment" id="{{.HashTag}}">
					<div class="content comment-container">
						<div class="ui top attached header comment-header df ac sb">
							<div class="comment-header-left df ac">
								<span class="text grey muted-links">
									{{if .OriginalAuthor}}
										<span class="text black bold">
											{{svg (MigrationIcon $.Repository.GetOriginalURLHostname)}}
											{{.OriginalAuthor}}
										</span>
										<span class="text grey muted-links"> {{if $.Repository.OriginalURL}}</span>
										<span class="text migrate">({{$.locale.Tr "repo.migrated_from" ($.Repository.OriginalURL|Escape) ($.Repository.GetOriginalURLHostname|Escape) | Safe}}){{end}}</span>
									{{else}}
										{{template "shared/user/authorlink" .Poster}}
									{{end}}

									{{$.locale.Tr "repo.issues.review.left_comment" | Safe}}
								</span>
							</div>
							<div class="comment-header-right actions df ac">
									{{if (.ShowRole.HasRole "Poster")}}
										<div class="ui basic label">
												{{$.locale.Tr "repo.issues.poster"}}
										</div>
									{{end}}
									{{if (.ShowRole.HasRole "Writer")}}
										<div class="ui basic label">
												{{$.locale.Tr "repo.issues.collaborator"}}
										</div>
									{{end}}
									{{if (.ShowRole.HasRole "Owner")}}
										<div class="ui basic label">
												{{$.locale.Tr "repo.issues.owner"}}
										</div>
									{{end}}
									{{if not $.Repository.IsArchived}}
											{{template "repo/issue/view_content/add_reaction" Dict "ctx" $ "ActionURL" (Printf "%s/comments/%d/reactions" $.RepoLink .ID)}}
											{{template "repo/issue/view_content/context_menu" Dict "ctx" $ "item" . "delete" true "issue" true "diff" false "IsCommentPoster" (and $.IsSigned (eq $.SignedUserID .PosterID))}}
									{{end}}
							</div>
						</div>
						<div class="ui attached segment comment-body">
							<div class="render-content markup" {{if or $.Permission.IsAdmin $.HasIssuesOrPullsWritePermission (and $.IsSigned (eq $.SignedUserID .PosterID))}}data-can-edit="true"{{end}}>
								{{if .RenderedContent}}
									{{.RenderedContent|Str2html}}
								{{else}}
									<span class="no-content">{{$.locale.Tr "repo.issues.no_content"}}</span>
								{{end}}
							</div>
							<div id="issuecomment-{{.ID}}-raw" class="raw-content hide">{{.Content}}</div>
							<div class="edit-content-zone hide" data-write="issuecomment-{{.ID}}-write" data-preview="issuecomment-{{.ID}}-preview" data-update-url="{{$.RepoLink}}/comments/{{.ID}}" data-context="{{$.RepoLink}}" data-attachment-url="{{$.RepoLink}}/comments/{{.ID}}/attachments"></div>
							{{if .Attachments}}
								{{template "repo/issue/view_content/attachments" Dict "ctx" $ "Attachments" .Attachments "Content" .RenderedContent}}
							{{end}}
						</div>
						{{$reactions := .Reactions.GroupByType}}
						{{if $reactions}}
							<div class="ui attached segment reactions">
									{{template "repo/issue/view_content/reactions" Dict "ctx" $ "ActionURL" (Printf "%s/comments/%d/reactions" $.RepoLink .ID) "Reactions" $reactions}}
							</div>
						{{end}}
					</div>
				</div>
				{{end}}

				{{if .Review.CodeComments}}
				<div class="timeline-item event">
					{{range $filename, $lines := .Review.CodeComments}}
						{{range $line, $comms := $lines}}
								<div class="ui segments">
									<div class="ui segment py-3 df ac sb">
										{{$invalid := (index $comms 0).Invalidated}}
										{{$resolved := (index $comms 0).IsResolved}}
										{{$resolveDoer := (index $comms 0).ResolveDoer}}
										{{$isNotPending := (not (eq (index $comms 0).Review.Type 0))}}
										<div class="df ac">
											<a href="{{(index $comms 0).CodeCommentLink}}" class="file-comment ml-3 word-break">{{$filename}}</a>
											{{if $invalid}}
												<span class="ui label basic small ml-3">
													{{$.locale.Tr "repo.issues.review.outdated"}}
												</span>
											{{end}}
										</div>
										<div>
											{{if or $invalid $resolved}}
												<button id="show-outdated-{{(index $comms 0).ID}}" data-comment="{{(index $comms 0).ID}}" class="{{if not $resolved}}hide {{end}}ui compact right labeled button show-outdated df ac">
													{{svg "octicon-unfold" 16 "mr-3"}}
													{{if $resolved}}
														{{$.locale.Tr "repo.issues.review.show_resolved"}}
													{{else}}
														{{$.locale.Tr "repo.issues.review.show_outdated"}}
													{{end}}
												</button>
												<button id="hide-outdated-{{(index $comms 0).ID}}" data-comment="{{(index $comms 0).ID}}" class="{{if $resolved}}hide {{end}}ui compact right labeled button hide-outdated df ac">
													{{svg "octicon-fold" 16 "mr-3"}}
													{{if $resolved}}
														{{$.locale.Tr "repo.issues.review.hide_resolved"}}
													{{else}}
														{{$.locale.Tr "repo.issues.review.hide_outdated"}}
													{{end}}
												</button>
											{{end}}
										</div>
									</div>
									{{$diff := (CommentMustAsDiff (index $comms 0))}}
									{{if $diff}}
										{{$file := (index $diff.Files 0)}}
										<div id="code-preview-{{(index $comms 0).ID}}" class="ui table segment{{if $resolved}} hide{{end}}">
											<div class="diff-file-box diff-box file-content {{TabSizeClass $.Editorconfig $file.Name}}">
												<div class="file-body file-code code-view code-diff code-diff-unified unicode-escaped">
													<table>
														<tbody>
															{{template "repo/diff/section_unified" dict "file" $file "root" $}}
														</tbody>
													</table>
												</div>
											</div>
										</div>
									{{end}}
									<div id="code-comments-{{(index $comms 0).ID}}" class="comment-code-cloud ui segment{{if $resolved}} hide{{end}}">
										<div class="ui comments mb-0">
											{{range $comms}}
												{{$createdSubStr:= TimeSinceUnix .CreatedUnix $.locale}}
												<div class="comment code-comment pb-4" id="{{.HashTag}}">
													<div class="content">
														<div class="header comment-header">
															<div class="comment-header-left df ac">
																{{if not .OriginalAuthor}}
																	<a class="avatar">
																		{{avatar .Poster}}
																	</a>
																{{end}}
																<span class="text grey muted-links">
																	{{if .OriginalAuthor}}
																		<span class="text black bold">
																			{{svg (MigrationIcon $.Repository.GetOriginalURLHostname)}}
																			{{.OriginalAuthor}}
																		</span>
																		<span class="text grey muted-links"> {{if $.Repository.OriginalURL}}</span>
																		<span class="text migrate">({{$.locale.Tr "repo.migrated_from" ($.Repository.OriginalURL|Escape) ($.Repository.GetOriginalURLHostname|Escape) | Safe}}){{end}}</span>
																	{{else}}
																		{{template "shared/user/authorlink" .Poster}}
																	{{end}}
																	{{$.locale.Tr "repo.issues.commented_at" (.HashTag|Escape) $createdSubStr | Safe}}
																</span>
															</div>
															<div class="comment-header-right actions df ac">
																{{if (.ShowRole.HasRole "Poster")}}
																	<div class="ui basic label">
																		{{$.locale.Tr "repo.issues.poster"}}
																	</div>
																{{end}}
																{{if (.ShowRole.HasRole "Writer")}}
																	<div class="ui basic label">
																		{{$.locale.Tr "repo.issues.collaborator"}}
																	</div>
																{{end}}
																{{if (.ShowRole.HasRole "Owner")}}
																	<div class="ui basic label">
																		{{$.locale.Tr "repo.issues.owner"}}
																	</div>
																{{end}}
																{{if not $.Repository.IsArchived}}
																	{{template "repo/issue/view_content/add_reaction" Dict "ctx" $ "ActionURL" (Printf "%s/comments/%d/reactions" $.RepoLink .ID)}}
																	{{template "repo/issue/view_content/context_menu" Dict "ctx" $ "item" . "delete" true "issue" true "diff" true "IsCommentPoster" (and $.IsSigned (eq $.SignedUserID .PosterID))}}
																{{end}}
															</div>
														</div>
														<div class="text comment-content">
															<div class="render-content markup" {{if or $.Permission.IsAdmin $.HasIssuesOrPullsWritePermission (and $.IsSigned (eq $.SignedUserID .PosterID))}}data-can-edit="true"{{end}}>
															{{if .RenderedContent}}
																{{.RenderedContent|Str2html}}
															{{else}}
																<span class="no-content">{{$.locale.Tr "repo.issues.no_content"}}</span>
															{{end}}
															</div>
															<div id="issuecomment-{{.ID}}-raw" class="raw-content hide">{{.Content}}</div>
															<div class="edit-content-zone hide" data-write="issuecomment-{{.ID}}-write" data-preview="issuecomment-{{.ID}}-preview" data-update-url="{{$.RepoLink}}/comments/{{.ID}}" data-context="{{$.RepoLink}}" data-attachment-url="{{$.RepoLink}}/comments/{{.ID}}/attachments"></div>
														</div>
														{{$reactions := .Reactions.GroupByType}}
														{{if $reactions}}
															<div class="ui attached segment reactions">
																{{template "repo/issue/view_content/reactions" Dict "ctx" $ "ActionURL" (Printf "%s/comments/%d/reactions" $.RepoLink .ID) "Reactions" $reactions}}
															</div>
														{{end}}
													</div>
												</div>
											{{end}}
										</div>
										<div class="code-comment-buttons df ac fw mt-3 mb-2 mx-3">
											<div class="f1">
												{{if $resolved}}
													<div class="ui grey text">
														{{svg "octicon-check" 16 "mr-2"}}
														<b>{{$resolveDoer.Name}}</b> {{$.locale.Tr "repo.issues.review.resolved_by"}}
													</div>
												{{end}}
											</div>
											<div class="code-comment-buttons-buttons">
												{{if and $.CanMarkConversation $isNotPending}}
													<button class="ui tiny basic button resolve-conversation" data-origin="timeline" data-action="{{if not $resolved}}Resolve{{else}}UnResolve{{end}}" data-comment-id="{{(index $comms 0).ID}}" data-update-url="{{$.RepoLink}}/issues/resolve_conversation">
														{{if $resolved}}
															{{$.locale.Tr "repo.issues.review.un_resolve_conversation"}}
														{{else}}
															{{$.locale.Tr "repo.issues.review.resolve_conversation"}}
														{{end}}
													</button>
												{{end}}
												{{if and $.SignedUserID (not $.Repository.IsArchived)}}
													<button class="comment-form-reply ui green tiny labeled icon button ml-2 mr-0">
														{{svg "octicon-reply" 16 "reply icon mr-2"}}{{$.locale.Tr "repo.diff.comment.reply"}}
													</button>
												{{end}}
											</div>
										</div>
										{{template "repo/diff/comment_form_datahandler" dict "hidden" true "reply" (index $comms 0).ReviewID "root" $ "comment" (index $comms 0)}}
									</div>
								</div>
						{{end}}
					{{end}}
				</div>
				{{end}}
			</div>
		{{else if eq .Type 23}}
			<div class="timeline-item event" id="{{.HashTag}}">
				<span class="badge">{{svg "octicon-lock"}}</span>
				{{template "shared/user/avatarlink" .Poster}}
				{{if .Content}}
					<span class="text grey muted-links">
						{{template "shared/user/authorlink" .Poster}}
						{{$.locale.Tr "repo.issues.lock_with_reason" .Content $createdStr | Safe}}
					</span>
				{{else}}
					<span class="text grey muted-links">
						{{template "shared/user/authorlink" .Poster}}
						{{$.locale.Tr "repo.issues.lock_no_reason" $createdStr | Safe}}
					</span>
				{{end}}
			</div>
		{{else if eq .Type 24}}
			<div class="timeline-item event" id="{{.HashTag}}">
				<span class="badge">{{svg "octicon-key"}}</span>
				{{template "shared/user/avatarlink" .Poster}}
				<span class="text grey muted-links">
					{{template "shared/user/authorlink" .Poster}}
					{{$.locale.Tr "repo.issues.unlock_comment" $createdStr | Safe}}
				</span>
			</div>
		{{else if eq .Type 25}}
			<div class="timeline-item event">
				<span class="badge">{{svg "octicon-git-branch"}}</span>
				{{template "shared/user/avatarlink" .Poster}}
				<span class="text grey muted-links">
					<a{{if gt .Poster.ID 0}} href="{{.Poster.HomeLink}}"{{end}}>{{.Poster.Name}}</a>
					{{$.locale.Tr "repo.pulls.change_target_branch_at" (.OldRef|Escape) (.NewRef|Escape) $createdStr | Safe}}
				</span>
			</div>
		{{else if eq .Type 26}}
			<div class="timeline-item event" id="{{.HashTag}}">
				<span class="badge">{{svg "octicon-clock"}}</span>
				{{template "shared/user/avatarlink" .Poster}}
				<span class="text grey muted-links">
					{{template "shared/user/authorlink" .Poster}}

					{{$.locale.Tr "repo.issues.del_time_history"  $createdStr | Safe}}
				</span>
				<div class="detail">
					{{svg "octicon-clock"}}
					<span class="text grey muted-links">{{.Content}}</span>
				</div>
			</div>
		{{else if eq .Type 27}}
			<div class="timeline-item event" id="{{.HashTag}}">
				<span class="badge">{{svg "octicon-eye"}}</span>
				{{template "shared/user/avatarlink" .Poster}}
				<span class="text grey muted-links">
					{{template "shared/user/authorlink" .Poster}}
					{{if (gt .AssigneeID 0)}}
						{{if .RemovedAssignee}}
							{{if eq .PosterID .AssigneeID}}
								{{$.locale.Tr "repo.issues.review.remove_review_request_self" $createdStr | Safe}}
							{{else}}
								{{$.locale.Tr "repo.issues.review.remove_review_request" (.Assignee.GetDisplayName|Escape) $createdStr | Safe}}
							{{end}}
						{{else}}
							{{$.locale.Tr "repo.issues.review.add_review_request" (.Assignee.GetDisplayName|Escape) $createdStr | Safe}}
						{{end}}
					{{else}}
						{{if .RemovedAssignee}}
							{{$.locale.Tr "repo.issues.review.remove_review_request" (.AssigneeTeam.Name|Escape) $createdStr | Safe}}
						{{else}}
							{{$.locale.Tr "repo.issues.review.add_review_request" (.AssigneeTeam.Name|Escape) $createdStr | Safe}}
						{{end}}
					{{end}}
				</span>
			</div>
		{{else if and (eq .Type 29) (or (gt .CommitsNum 0) .IsForcePush)}}
			<div class="timeline-item event" id="{{.HashTag}}">
				<span class="badge">{{svg "octicon-repo-push"}}</span>
				<span class="text grey muted-links">
					{{template "shared/user/authorlink" .Poster}}
					{{if .IsForcePush}}
						{{$.locale.Tr "repo.issues.force_push_codes" ($.Issue.PullRequest.HeadBranch|Escape) (ShortSha .OldCommit) (($.Issue.Repo.CommitLink .OldCommit)|Escape)  (ShortSha .NewCommit) (($.Issue.Repo.CommitLink .NewCommit)|Escape) $createdStr | Safe}}
					{{else}}
						{{$.locale.TrN (len .Commits) "repo.issues.push_commit_1" "repo.issues.push_commits_n" (len .Commits) $createdStr | Safe}}
					{{end}}
				</span>
			</div>
			{{if not .IsForcePush}}
				{{template "repo/commits_list_small" dict "comment" . "root" $}}
			{{end}}
		{{else if eq .Type 30}}
			{{if not $.UnitProjectsGlobalDisabled}}
			<div class="timeline-item event" id="{{.HashTag}}">
				<span class="badge">{{svg "octicon-project"}}</span>
				{{template "shared/user/avatarlink" .Poster}}
				<span class="text grey muted-links">
					{{template "shared/user/authorlink" .Poster}}
					{{if gt .OldProjectID 0}}
						{{if gt .ProjectID 0}}
							{{$.locale.Tr "repo.issues.change_project_at" (.OldProject.Title|Escape) (.Project.Title|Escape) $createdStr | Safe}}
						{{else}}
							{{$.locale.Tr "repo.issues.remove_project_at" (.OldProject.Title|Escape) $createdStr | Safe}}
						{{end}}
					{{else if gt .ProjectID 0}}
						{{$.locale.Tr "repo.issues.add_project_at" (.Project.Title|Escape) $createdStr | Safe}}
					{{end}}
				</span>
			</div>
			{{end}}
		{{else if eq .Type 32}}
			<div class="timeline-item-group">
				<div class="timeline-item event" id="{{.HashTag}}">
					<a class="timeline-avatar"{{if gt .Poster.ID 0}} href="{{.Poster.HomeLink}}"{{end}}>
						<img src="{{.Poster.AvatarLink}}">
					</a>
					<span class="badge grey">{{svg "octicon-x" 16}}</span>
					<span class="text grey muted-links">
						{{template "shared/user/authorlink" .Poster}}
						{{$reviewerName := ""}}
						{{if eq .Review.OriginalAuthor ""}}
							{{$reviewerName = .Review.Reviewer.Name}}
						{{else}}
							{{$reviewerName = .Review.OriginalAuthor}}
						{{end}}
						{{$.locale.Tr "repo.issues.review.dismissed" $reviewerName $createdStr | Safe}}
					</span>
				</div>
				{{if .Content}}
					<div class="timeline-item comment">
						<div class="content">
							<div class="ui top attached header arrow-top">
								<span class="text grey muted-links">
									{{$.locale.Tr "action.review_dismissed_reason"}}
								</span>
							</div>
							<div class="ui attached segment">
								<div class="render-content markup">
									{{if .RenderedContent}}
										{{.RenderedContent|Str2html}}
									{{else}}
										<span class="no-content">{{$.locale.Tr "repo.issues.no_content"}}</span>
									{{end}}
								</div>
							</div>
						</div>
					</div>
				{{end}}
			</div>
		{{else if eq .Type 33}}
			<div class="timeline-item event" id="{{.HashTag}}">
				<span class="badge">{{svg "octicon-git-branch"}}</span>
				{{template "shared/user/avatarlink" .Poster}}
				<span class="text grey muted-links">
					{{template "shared/user/authorlink" .Poster}}
					{{if and .OldRef .NewRef}}
						{{$.locale.Tr "repo.issues.change_ref_at" (.OldRef|Escape) (.NewRef|Escape) $createdStr | Safe}}
					{{else if .OldRef}}
						{{$.locale.Tr "repo.issues.remove_ref_at" (.OldRef|Escape) $createdStr | Safe}}
					{{else}}
						{{$.locale.Tr "repo.issues.add_ref_at" (.NewRef|Escape) $createdStr | Safe}}
					{{end}}
				</span>
			</div>
		{{else if or (eq .Type 34) (eq .Type 35)}}
			<div class="timeline-item event" id="{{.HashTag}}">
				<span class="badge">{{svg "octicon-git-merge" 16}}</span>
				<span class="text grey muted-links">
					{{template "shared/user/authorlink" .Poster}}
					{{if eq .Type 34}}{{$.locale.Tr "repo.pulls.auto_merge_newly_scheduled_comment" $createdStr | Safe}}
					{{else}}{{$.locale.Tr "repo.pulls.auto_merge_canceled_schedule_comment" $createdStr | Safe}}{{end}}
				</span>
			</div>
		{{end}}
	{{end}}
{{end}}<|MERGE_RESOLUTION|>--- conflicted
+++ resolved
@@ -328,13 +328,8 @@
 				{{if .DependentIssue}}
 					<div class="detail">
 						{{svg "octicon-plus"}}
-<<<<<<< HEAD
-						<span class="text grey">
+						<span class="text grey muted-links">
 							<a class="muted" href="{{.DependentIssue.Link}}">
-=======
-						<span class="text grey muted-links">
-							<a href="{{.DependentIssue.HTMLURL}}">
->>>>>>> a1fcb1cf
 								{{if eq .DependentIssue.RepoID .Issue.RepoID}}
 									#{{.DependentIssue.Index}} {{.DependentIssue.Title}}
 								{{else}}
@@ -355,15 +350,9 @@
 				</span>
 				{{if .DependentIssue}}
 					<div class="detail">
-<<<<<<< HEAD
-						<span class="text grey">{{svg "octicon-trash"}}</span>
-						<span class="text grey">
-							<a class="muted" href="{{.DependentIssue.Link}}">
-=======
 						<span class="text grey muted-links">{{svg "octicon-trash"}}</span>
 						<span class="text grey muted-links">
-							<a href="{{.DependentIssue.HTMLURL}}">
->>>>>>> a1fcb1cf
+							<a class="muted" href="{{.DependentIssue.Link}}">
 								{{if eq .DependentIssue.RepoID .Issue.RepoID}}
 									#{{.DependentIssue.Index}} {{.DependentIssue.Title}}
 								{{else}}
