--- conflicted
+++ resolved
@@ -7,11 +7,8 @@
 	 13 = STOP_TRACKING, 14 = ADD_TIME_MANUAL, 16 = ADDED_DEADLINE, 17 = MODIFIED_DEADLINE,
 	 18 = REMOVED_DEADLINE, 19 = ADD_DEPENDENCY, 20 = REMOVE_DEPENDENCY, 21 = CODE,
 	 22 = REVIEW, 23 = ISSUE_LOCKED, 24 = ISSUE_UNLOCKED, 25 = TARGET_BRANCH_CHANGED,
-<<<<<<< HEAD
+	 26 = DELETE_TIME_MANUAL, 27 = REVIEW_REQUEST
 	 26 = DELETE_TIME_MANUAL, 27 = PROJECT_CHANGED, 28 = Project_Board_CHANGED -->
-=======
-	 26 = DELETE_TIME_MANUAL, 27 = REVIEW_REQUEST -->
->>>>>>> cc4da79f
 	{{if eq .Type 0}}
 		<div class="timeline-item comment" id="{{.HashTag}}">
 		{{if .OriginalAuthor }}
@@ -494,27 +491,6 @@
 				<span class="text grey">{{.Content}}</span>
 			</div>
 		</div>
-<<<<<<< HEAD
-	{{ else if eq .Type 27 }}
-		<div class="event">
- 			<span class="octicon octicon-primitive-dot"></span>
- 			<a class="ui avatar image" href="{{.Poster.HomeLink}}">
- 				<img src="{{.Poster.RelAvatarLink}}">
- 			</a>
- 			<span class="text grey"><a href="{{.Poster.HomeLink}}">{{.Poster.GetDisplayName}}</a>
- 			{{if gt .OldProjectID 0}}
- 				{{if gt .ProjectID 0}}
- 					{{$.i18n.Tr "repo.issues.change_project_at" (.OldProject.Title|Escape) (.Project.Title|Escape) $createdStr | Safe}}
-
-  				{{else}}
- 					{{$.i18n.Tr "repo.issues.remove_project_at" (.OldProject.Title|Escape) $createdStr | Safe}}
- 				{{end}}
- 			{{else if gt .ProjectID 0}}
- 				{{$.i18n.Tr "repo.issues.add_project_at" (.Project.Title|Escape) $createdStr | Safe}}
- 			{{end}}
- 			</span>
- 		</div>
-=======
 	{{else if eq .Type 27}}
 		<div class="timeline-item event" id="{{.HashTag}}">
 			<span class="badge">{{svg "octicon-eye" 16}}</span>
@@ -534,7 +510,27 @@
 				{{end}}
 			</span>
 		</div>
->>>>>>> cc4da79f
+
+
+	{{ else if eq .Type 28 }}
+		<div class="event">
+ 			<span class="octicon octicon-primitive-dot"></span>
+ 			<a class="ui avatar image" href="{{.Poster.HomeLink}}">
+ 				<img src="{{.Poster.RelAvatarLink}}">
+ 			</a>
+ 			<span class="text grey"><a href="{{.Poster.HomeLink}}">{{.Poster.GetDisplayName}}</a>
+ 			{{if gt .OldProjectID 0}}
+ 				{{if gt .ProjectID 0}}
+ 					{{$.i18n.Tr "repo.issues.change_project_at" (.OldProject.Title|Escape) (.Project.Title|Escape) $createdStr | Safe}}
+
+  				{{else}}
+ 					{{$.i18n.Tr "repo.issues.remove_project_at" (.OldProject.Title|Escape) $createdStr | Safe}}
+ 				{{end}}
+ 			{{else if gt .ProjectID 0}}
+ 				{{$.i18n.Tr "repo.issues.add_project_at" (.Project.Title|Escape) $createdStr | Safe}}
+ 			{{end}}
+ 			</span>
+ 		</div>
 
 	{{end}}
 {{end}}