--- conflicted
+++ resolved
@@ -99,11 +99,7 @@
 				<img src="{{.Poster.RelAvatarLink}}">
 			</a>
 			<span class="text grey">
-<<<<<<< HEAD
-				<a href="{{.Poster.HomeLink}}">{{.Poster.GetDisplayName}}</a>
-=======
-				<a class="author" href="{{.Poster.HomeLink}}">{{.Poster.GetDisplayName}}</a>
->>>>>>> 842bba94
+				<a class="author" href="{{.Poster.HomeLink}}">{{.Poster.GetDisplayName}}</a>
 				{{$link := printf "%s/commit/%s" $.Repository.HTMLURL $.Issue.PullRequest.MergedCommitID}}
 				{{$.i18n.Tr "repo.issues.pull_merged_at" $link (ShortSha $.Issue.PullRequest.MergedCommitID) $.BaseTarget $createdStr | Str2html}}
 			</span>
@@ -589,26 +585,24 @@
 				{{end}}
 			</span>
 		</div>
-<<<<<<< HEAD
 	{{else if eq .Type 29}}
 		<div class="event">
 			{{svg "octicon-primitive-dot" 16}}
 			<a class="ui avatar image" href="{{.Poster.HomeLink}}">
 				<img src="{{.Poster.RelAvatarLink}}">
 			</a>
-			<span class="text grey"><a href="{{.Poster.HomeLink}}">{{.Poster.GetDisplayName}}</a>
-			{{if gt .OldProjectID 0}}
-				{{if gt .ProjectID 0}}
-					{{$.i18n.Tr "repo.issues.change_project_at" (.OldProject.Title|Escape) (.Project.Title|Escape) $createdStr | Safe}}
+			<span class="text grey">
+				<a class="author" href="{{.Poster.HomeLink}}">{{.Poster.GetDisplayName}}</a>
+				{{if gt .OldProjectID 0}}
+					{{if gt .ProjectID 0}}
+						{{$.i18n.Tr "repo.issues.change_project_at" (.OldProject.Title|Escape) (.Project.Title|Escape) $createdStr | Safe}}
 					{{else}}
-					{{$.i18n.Tr "repo.issues.remove_project_at" (.OldProject.Title|Escape) $createdStr | Safe}}
-				{{end}}
-			{{else if gt .ProjectID 0}}
-				{{$.i18n.Tr "repo.issues.add_project_at" (.Project.Title|Escape) $createdStr | Safe}}
-			{{end}}
-			</span>
-		</div>
-=======
->>>>>>> 842bba94
+						{{$.i18n.Tr "repo.issues.remove_project_at" (.OldProject.Title|Escape) $createdStr | Safe}}
+					{{end}}
+				{{else if gt .ProjectID 0}}
+					{{$.i18n.Tr "repo.issues.add_project_at" (.Project.Title|Escape) $createdStr | Safe}}
+				{{end}}
+			</span>
+		</div>
 	{{end}}
 {{end}}