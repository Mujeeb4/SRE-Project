--- conflicted
+++ resolved
@@ -8,12 +8,7 @@
 	 18 = REMOVED_DEADLINE, 19 = ADD_DEPENDENCY, 20 = REMOVE_DEPENDENCY, 21 = CODE,
 	 22 = REVIEW, 23 = ISSUE_LOCKED, 24 = ISSUE_UNLOCKED, 25 = TARGET_BRANCH_CHANGED,
 	 26 = DELETE_TIME_MANUAL, 27 = REVIEW_REQUEST, 28 = MERGE_PULL_REQUEST,
-<<<<<<< HEAD
-	 29 = PROJECT_CHANGED, 30 = Project_Board_CHANGED -->
-
-=======
-	 29 = PULL_PUSH_EVENT -->
->>>>>>> 0903b1ac
+	 29 = PULL_PUSH_EVENT, 30 = PROJECT_CHANGED, 31 = Project_Board_CHANGED -->
 	{{if eq .Type 0}}
 		<div class="timeline-item comment" id="{{.HashTag}}">
 		{{if .OriginalAuthor }}
@@ -600,21 +595,32 @@
 				{{end}}
 			</span>
 		</div>
-<<<<<<< HEAD
-	{{else if eq .Type 29}}
-	  {{if not $.UnitProjectsGlobalDisabled}}
+	{{else if and (eq .Type 29) (or (gt .CommitsNum 0) .IsForcePush)}}
+		<div class="timeline-item event" id="{{.HashTag}}">
+			<span class="badge">{{svg "octicon-repo-force-push" 16}}</span>
+			<a class="ui avatar image" href="{{.Poster.HomeLink}}">
+				<img src="{{.Poster.RelAvatarLink}}">
+			</a>
+			<span class="text grey">
+				<a href="{{.Poster.HomeLink}}">{{.Poster.GetDisplayName}}</a>
+				{{ if .IsForcePush }}
+					{{$.i18n.Tr "repo.issues.force_push_codes" $.Issue.PullRequest.HeadBranch (ShortSha .OldCommit) ($.Issue.Repo.CommitLink .OldCommit)  (ShortSha .NewCommit) ($.Issue.Repo.CommitLink .NewCommit) $createdStr | Safe}}
+				{{else}}
+					{{$.i18n.Tr (TrN $.i18n.Lang .Commits.Len "repo.issues.push_commit_1" "repo.issues.push_commits_n") .Commits.Len $createdStr | Safe}}
+				{{end}}
+			</span>
+		</div>
+		{{if not .IsForcePush}}
+			{{template "repo/commits_list_small" .}}
+		{{end}}
+	{{else if eq .Type 30}}
+		{{if not $.UnitProjectsGlobalDisabled}}
 		<div class="timeline-item event" id="{{.HashTag}}">
 			<span class="badge">{{svg "octicon-project" 16}}</span>
-=======
-	{{else if and (eq .Type 29) (or (gt .CommitsNum 0) .IsForcePush)}}
-		<div class="timeline-item event" id="{{.HashTag}}">
-			<span class="badge">{{svg "octicon-repo-force-push" 16}}</span>
->>>>>>> 0903b1ac
-			<a class="ui avatar image" href="{{.Poster.HomeLink}}">
-				<img src="{{.Poster.RelAvatarLink}}">
-			</a>
-			<span class="text grey">
-<<<<<<< HEAD
+			<a class="ui avatar image" href="{{.Poster.HomeLink}}">
+				<img src="{{.Poster.RelAvatarLink}}">
+			</a>
+			<span class="text grey">
 				<a class="author" href="{{.Poster.HomeLink}}">{{.Poster.GetDisplayName}}</a>
 				{{if gt .OldProjectID 0}}
 					{{if gt .ProjectID 0}}
@@ -627,18 +633,6 @@
 				{{end}}
 			</span>
 		</div>
-=======
-				<a href="{{.Poster.HomeLink}}">{{.Poster.GetDisplayName}}</a>
-				{{ if .IsForcePush }}
-					{{$.i18n.Tr "repo.issues.force_push_codes" $.Issue.PullRequest.HeadBranch (ShortSha .OldCommit) ($.Issue.Repo.CommitLink .OldCommit)  (ShortSha .NewCommit) ($.Issue.Repo.CommitLink .NewCommit) $createdStr | Safe}}
-				{{else}}
-					{{$.i18n.Tr (TrN $.i18n.Lang .Commits.Len "repo.issues.push_commit_1" "repo.issues.push_commits_n") .Commits.Len $createdStr | Safe}}
-				{{end}}
-			</span>
-		</div>
-		{{if not .IsForcePush}}
-			{{template "repo/commits_list_small" .}}
->>>>>>> 0903b1ac
 		{{end}}
 	{{end}}
 {{end}}