--- conflicted
+++ resolved
@@ -499,19 +499,6 @@
 										{{range $comms}}
 											{{ $createdSubStr:= TimeSinceUnix .CreatedUnix $.Lang }}
 											<div class="comment code-comment" id="{{.HashTag}}">
-<<<<<<< HEAD
-												<div class="header">
-													<div class="comment-header-right">
-														{{template "repo/issue/view_content/context_menu" Dict "ctx" $ "item" . "delete" true "diff" false "DisableQuote" true "IsCommentPoster" (and $.IsSigned (eq $.SignedUserID .PosterID))}}
-													</div>
-													{{if not .OriginalAuthor }}
-														<a class="avatar">
-															{{avatar .Poster}}
-														</a>
-													{{end}}
-												</div>
-=======
->>>>>>> ca63a9d3
 												<div class="content">
 													<div class="header comment-header">
 														<div class="comment-header-left df ac">
@@ -559,11 +546,7 @@
 														{{end}}
 														</div>
 														<div id="comment-{{.ID}}" class="raw-content hide">{{.Content}}</div>
-<<<<<<< HEAD
-														<div class="edit-content-zone hide" data-write="issuecomment-{{.ID}}-write" data-preview="issuecomment-{{.ID}}-preview" data-update-url="{{$.RepoLink}}/comments/{{.ID}}" data-context="{{$.RepoLink}}"></div>
-=======
 														<div class="edit-content-zone hide" data-write="issuecomment-{{.ID}}-write" data-preview="issuecomment-{{.ID}}-preview" data-update-url="{{$.RepoLink}}/comments/{{.ID}}" data-context="{{$.RepoLink}}" data-attachment-url="{{$.RepoLink}}/comments/{{.ID}}/attachments"></div>
->>>>>>> ca63a9d3
 													</div>
 													{{$reactions := .Reactions.GroupByType}}
 													{{if $reactions}}
