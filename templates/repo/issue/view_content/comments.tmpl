{{template "base/alert"}}
{{range .Issue.Comments}}
	{{if call $.ShouldShowCommentType .Type}}
		{{$createdStr:= TimeSinceUnix .CreatedUnix ctx.Locale}}

		<!-- 0 = COMMENT, 1 = REOPEN, 2 = CLOSE, 3 = ISSUE_REF, 4 = COMMIT_REF,
		5 = COMMENT_REF, 6 = PULL_REF, 7 = COMMENT_LABEL, 8 = MILESTONE_CHANGE,
		9 = ASSIGNEES_CHANGE, 10 = TITLE_CHANGE, 11 = DELETE_BRANCH, 12 = START_TRACKING,
		13 = STOP_TRACKING, 14 = ADD_TIME_MANUAL, 16 = ADDED_DEADLINE, 17 = MODIFIED_DEADLINE,
		18 = REMOVED_DEADLINE, 19 = ADD_DEPENDENCY, 20 = REMOVE_DEPENDENCY, 21 = CODE,
		22 = REVIEW, 23 = ISSUE_LOCKED, 24 = ISSUE_UNLOCKED, 25 = TARGET_BRANCH_CHANGED,
		26 = DELETE_TIME_MANUAL, 27 = REVIEW_REQUEST, 28 = MERGE_PULL_REQUEST,
		29 = PULL_PUSH_EVENT, 30 = PROJECT_CHANGED, 31 = PROJECT_BOARD_CHANGED
		32 = DISMISSED_REVIEW, 33 = COMMENT_TYPE_CHANGE_ISSUE_REF, 34 = PR_SCHEDULE_TO_AUTO_MERGE,
		35 = CANCEL_SCHEDULED_AUTO_MERGE_PR, 36 = PIN_ISSUE, 37 = UNPIN_ISSUE -->
		{{if eq .Type 0}}
			<div class="timeline-item comment" id="{{.HashTag}}">
			{{if .OriginalAuthor}}
				<span class="timeline-avatar">
					{{ctx.AvatarUtils.Avatar nil 40}}
				</span>
			{{else}}
				<a class="timeline-avatar"{{if gt .Poster.ID 0}} href="{{.Poster.HomeLink}}"{{end}}>
					{{ctx.AvatarUtils.Avatar .Poster 40}}
				</a>
			{{end}}
				<div class="content comment-container">
					<div class="ui top attached header comment-header tw-flex tw-items-center tw-justify-between" role="heading" aria-level="3">
						<div class="comment-header-left tw-flex tw-items-center">
							{{if .OriginalAuthor}}
								<span class="text black tw-font-semibold tw-mr-1">
									{{svg (MigrationIcon $.Repository.GetOriginalURLHostname)}}
									{{.OriginalAuthor}}
								</span>
								<span class="text grey muted-links">
									{{ctx.Locale.Tr "repo.issues.commented_at" .HashTag $createdStr}} {{if $.Repository.OriginalURL}}
								</span>
								<span class="text migrate">
									({{ctx.Locale.Tr "repo.migrated_from" $.Repository.OriginalURL $.Repository.GetOriginalURLHostname}}){{end}}
								</span>
							{{else}}
								{{if gt .Poster.ID 0}}
									<a class="inline-timeline-avatar" href="{{.Poster.HomeLink}}">
										{{ctx.AvatarUtils.Avatar .Poster 24}}
									</a>
								{{end}}
								<span class="text grey muted-links">
									{{template "shared/user/authorlink" .Poster}}
									{{ctx.Locale.Tr "repo.issues.commented_at" .HashTag $createdStr}}
								</span>
							{{end}}
						</div>
						<div class="comment-header-right actions tw-flex tw-items-center">
							{{template "repo/issue/view_content/show_role" dict "ShowRole" .ShowRole}}
							{{if not $.Repository.IsArchived}}
								{{template "repo/issue/view_content/add_reaction" dict "ActionURL" (printf "%s/comments/%d/reactions" $.RepoLink .ID)}}
							{{end}}
							{{template "repo/issue/view_content/context_menu" dict "ctxData" $ "item" . "delete" true "issue" true "diff" false "IsCommentPoster" (and $.IsSigned (eq $.SignedUserID .PosterID))}}
						</div>
					</div>
					<div class="ui attached segment comment-body" role="article">
						<div class="render-content markup" {{if or $.Permission.IsAdmin $.HasIssuesOrPullsWritePermission (and $.IsSigned (eq $.SignedUserID .PosterID))}}data-can-edit="true"{{end}}>
							{{if .RenderedContent}}
								{{.RenderedContent}}
							{{else}}
								<span class="no-content">{{ctx.Locale.Tr "repo.issues.no_content"}}</span>
							{{end}}
						</div>
						<div id="issuecomment-{{.ID}}-raw" class="raw-content tw-hidden">{{.Content}}</div>
						<div class="edit-content-zone tw-hidden" data-update-url="{{$.RepoLink}}/comments/{{.ID}}" data-content-version="{{.ContentVersion}}" data-context="{{$.RepoLink}}" data-attachment-url="{{$.RepoLink}}/comments/{{.ID}}/attachments"></div>
						{{if .Attachments}}
							{{template "repo/issue/view_content/attachments" dict "Attachments" .Attachments "RenderedContent" .RenderedContent}}
						{{end}}
					</div>
					{{$reactions := .Reactions.GroupByType}}
					{{if $reactions}}
						{{template "repo/issue/view_content/reactions" dict "ActionURL" (printf "%s/comments/%d/reactions" $.RepoLink .ID) "Reactions" $reactions}}
					{{end}}
				</div>
			</div>
		{{else if eq .Type 1}}
			<div class="timeline-item event" id="{{.HashTag}}">
				<span class="badge tw-bg-green tw-text-white">{{svg "octicon-dot-fill"}}</span>
				{{if not .OriginalAuthor}}
					{{template "shared/user/avatarlink" dict "user" .Poster}}
				{{end}}
				<span class="text grey muted-links">
					{{template "repo/issue/view_content/comments_authorlink" dict "ctxData" $ "comment" .}}
					{{if .Issue.IsPull}}
						{{ctx.Locale.Tr "repo.pulls.reopened_at" .EventTag $createdStr}}
					{{else}}
						{{ctx.Locale.Tr "repo.issues.reopened_at" .EventTag $createdStr}}
					{{end}}
				</span>
			</div>
		{{else if eq .Type 2}}
			<div class="timeline-item event" id="{{.HashTag}}">
				<span class="badge tw-bg-red tw-text-white">{{svg "octicon-circle-slash"}}</span>
				{{if not .OriginalAuthor}}
					{{template "shared/user/avatarlink" dict "user" .Poster}}
				{{end}}
				<span class="text grey muted-links">
					{{template "repo/issue/view_content/comments_authorlink" dict "ctxData" $ "comment" .}}
					{{if .Issue.IsPull}}
						{{ctx.Locale.Tr "repo.pulls.closed_at" .EventTag $createdStr}}
					{{else}}
						{{ctx.Locale.Tr "repo.issues.closed_at" .EventTag $createdStr}}
					{{end}}
				</span>
			</div>
		{{else if eq .Type 28}}
			<div class="timeline-item event" id="{{.HashTag}}">
				<span class="badge tw-bg-purple tw-text-white">{{svg "octicon-git-merge"}}</span>
				{{if not .OriginalAuthor}}
					{{template "shared/user/avatarlink" dict "user" .Poster}}
				{{end}}
				<span class="text grey muted-links">
					{{template "repo/issue/view_content/comments_authorlink" dict "ctxData" $ "comment" .}}
					{{$link := printf "%s/commit/%s" $.Repository.Link ($.Issue.PullRequest.MergedCommitID|PathEscape)}}
					{{if eq $.Issue.PullRequest.Status 3}}
						{{ctx.Locale.Tr "repo.issues.comment_manually_pull_merged_at" (HTMLFormat `<a class="ui sha" href="%[1]s"><b>%[2]s</b></a>` $link (ShortSha $.Issue.PullRequest.MergedCommitID)) (HTMLFormat "<b>%[1]s</b>" $.BaseTarget) $createdStr}}
					{{else}}
						{{ctx.Locale.Tr "repo.issues.comment_pull_merged_at" (HTMLFormat `<a class="ui sha" href="%[1]s"><b>%[2]s</b></a>` $link (ShortSha $.Issue.PullRequest.MergedCommitID)) (HTMLFormat "<b>%[1]s</b>" $.BaseTarget) $createdStr}}
					{{end}}
				</span>
			</div>
		{{else if eq .Type 3 5 6}}
			{{$refFrom:= ""}}
			{{if ne .RefRepoID .Issue.RepoID}}
				{{$refFrom = ctx.Locale.Tr "repo.issues.ref_from" .RefRepo.FullName}}
			{{end}}
			{{$refTr := "repo.issues.ref_issue_from"}}
			{{if .Issue.IsPull}}
				{{$refTr = "repo.issues.ref_pull_from"}}
			{{else if eq .RefAction 1}}
				{{$refTr = "repo.issues.ref_closing_from"}}
			{{else if eq .RefAction 2}}
				{{$refTr = "repo.issues.ref_reopening_from"}}
			{{end}}
			{{$createdStr:= TimeSinceUnix .CreatedUnix ctx.Locale}}
			<div class="timeline-item event" id="{{.HashTag}}">
				<span class="badge">{{svg "octicon-bookmark"}}</span>
				{{template "shared/user/avatarlink" dict "user" .Poster}}
				{{if eq .RefAction 3}}<del>{{end}}
				<span class="text grey muted-links">
					{{template "shared/user/authorlink" .Poster}}
					{{ctx.Locale.Tr $refTr .EventTag $createdStr (.RefCommentLink ctx) $refFrom}}
				</span>
				{{if eq .RefAction 3}}</del>{{end}}

				<div class="detail flex-text-block">
					<span class="text grey muted-links"><a href="{{.RefIssueLink ctx}}"><b>{{.RefIssueTitle ctx}}</b> {{.RefIssueIdent ctx}}</a></span>
				</div>
			</div>
		{{else if eq .Type 4}}
			<div class="timeline-item event" id="{{.HashTag}}">
				<span class="badge">{{svg "octicon-bookmark"}}</span>
				{{template "shared/user/avatarlink" dict "user" .Poster}}
				<span class="text grey muted-links">
					{{template "shared/user/authorlink" .Poster}}
					{{ctx.Locale.Tr "repo.issues.commit_ref_at" .EventTag $createdStr}}
				</span>
				<div class="detail flex-text-block">
					{{svg "octicon-git-commit"}}
					<span class="text grey muted-links">{{.Content | SanitizeHTML}}</span>
				</div>
			</div>
		{{else if eq .Type 7}}
			{{if or .AddedLabels .RemovedLabels}}
				<div class="timeline-item event" id="{{.HashTag}}">
					<span class="badge">{{svg "octicon-tag"}}</span>
					{{template "shared/user/avatarlink" dict "user" .Poster}}
					<span class="text grey muted-links">
						{{template "shared/user/authorlink" .Poster}}
						{{if and .AddedLabels (not .RemovedLabels)}}
							{{ctx.Locale.TrN (len .AddedLabels) "repo.issues.add_label" "repo.issues.add_labels" (RenderLabels ctx ctx.Locale .AddedLabels $.RepoLink .Issue) $createdStr}}
						{{else if and (not .AddedLabels) .RemovedLabels}}
							{{ctx.Locale.TrN (len .RemovedLabels) "repo.issues.remove_label" "repo.issues.remove_labels" (RenderLabels ctx ctx.Locale .RemovedLabels $.RepoLink .Issue) $createdStr}}
						{{else}}
							{{ctx.Locale.Tr "repo.issues.add_remove_labels" (RenderLabels ctx ctx.Locale .AddedLabels $.RepoLink .Issue) (RenderLabels ctx ctx.Locale .RemovedLabels $.RepoLink .Issue) $createdStr}}
						{{end}}
					</span>
				</div>
			{{end}}
		{{else if eq .Type 8}}
			<div class="timeline-item event" id="{{.HashTag}}">
				<span class="badge">{{svg "octicon-milestone"}}</span>
				{{template "shared/user/avatarlink" dict "user" .Poster}}
				<span class="text grey muted-links">
					{{template "shared/user/authorlink" .Poster}}
					{{if gt .OldMilestoneID 0}}{{if gt .MilestoneID 0}}{{ctx.Locale.Tr "repo.issues.change_milestone_at" .OldMilestone.Name .Milestone.Name $createdStr}}{{else}}{{ctx.Locale.Tr "repo.issues.remove_milestone_at" .OldMilestone.Name $createdStr}}{{end}}{{else if gt .MilestoneID 0}}{{ctx.Locale.Tr "repo.issues.add_milestone_at" .Milestone.Name $createdStr}}{{end}}
				</span>
			</div>
		{{else if and (eq .Type 9) (gt .AssigneeID 0)}}
			<div class="timeline-item event" id="{{.HashTag}}">
				<span class="badge">{{svg "octicon-person"}}</span>
				{{if .RemovedAssignee}}
					{{template "shared/user/avatarlink" dict "user" .Assignee}}
					<span class="text grey muted-links">
						{{template "shared/user/authorlink" .Assignee}}
						{{if eq .Poster.ID .Assignee.ID}}
							{{ctx.Locale.Tr "repo.issues.remove_self_assignment" $createdStr}}
						{{else}}
							{{ctx.Locale.Tr "repo.issues.remove_assignee_at" .Poster.GetDisplayName $createdStr}}
						{{end}}
					</span>
				{{else}}
					{{template "shared/user/avatarlink" dict "user" .Assignee}}
					<span class="text grey muted-links">
						{{template "shared/user/authorlink" .Assignee}}
						{{if eq .Poster.ID .AssigneeID}}
							{{ctx.Locale.Tr "repo.issues.self_assign_at" $createdStr}}
						{{else}}
							{{ctx.Locale.Tr "repo.issues.add_assignee_at" .Poster.GetDisplayName $createdStr}}
						{{end}}
					</span>
				{{end}}
			</div>
		{{else if eq .Type 10}}
			<div class="timeline-item event" id="{{.HashTag}}">
				<span class="badge">{{svg "octicon-pencil"}}</span>
				{{template "shared/user/avatarlink" dict "user" .Poster}}
				<span class="text grey muted-links">
					{{template "shared/user/authorlink" .Poster}}
					{{ctx.Locale.Tr "repo.issues.change_title_at" (.OldTitle|RenderEmoji $.Context) (.NewTitle|RenderEmoji $.Context) $createdStr}}
				</span>
			</div>
		{{else if eq .Type 11}}
			<div class="timeline-item event" id="{{.HashTag}}">
				<span class="badge">{{svg "octicon-git-branch"}}</span>
				{{template "shared/user/avatarlink" dict "user" .Poster}}
				<span class="text grey muted-links">
					{{template "shared/user/authorlink" .Poster}}
					{{ctx.Locale.Tr "repo.issues.delete_branch_at" .OldRef $createdStr}}
				</span>
			</div>
		{{else if eq .Type 12}}
			<div class="timeline-item event" id="{{.HashTag}}">
				<span class="badge">{{svg "octicon-clock"}}</span>
				{{template "shared/user/avatarlink" dict "user" .Poster}}
				<span class="text grey muted-links">
					{{template "shared/user/authorlink" .Poster}}
					{{ctx.Locale.Tr "repo.issues.start_tracking_history" $createdStr}}
				</span>
			</div>
		{{else if eq .Type 13}}
			<div class="timeline-item event" id="{{.HashTag}}">
				<span class="badge">{{svg "octicon-clock"}}</span>
				{{template "shared/user/avatarlink" dict "user" .Poster}}
				<span class="text grey muted-links">
					{{template "shared/user/authorlink" .Poster}}
					{{ctx.Locale.Tr "repo.issues.stop_tracking_history" $createdStr}}
				</span>
				{{template "repo/issue/view_content/comments_delete_time" dict "ctxData" $ "comment" .}}
				<div class="detail flex-text-block">
					{{svg "octicon-clock"}}
					{{if .RenderedContent}}
						{{/* compatibility with time comments made before v1.21 */}}
						<span class="text grey muted-links">{{.RenderedContent}}</span>
					{{else}}
						<span class="text grey muted-links">{{.Content|Sec2Time}}</span>
					{{end}}
				</div>
			</div>
		{{else if eq .Type 14}}
			<div class="timeline-item event" id="{{.HashTag}}">
				<span class="badge">{{svg "octicon-clock"}}</span>
				{{template "shared/user/avatarlink" dict "user" .Poster}}
				<span class="text grey muted-links">
					{{template "shared/user/authorlink" .Poster}}
					{{ctx.Locale.Tr "repo.issues.add_time_history" $createdStr}}
				</span>
				{{template "repo/issue/view_content/comments_delete_time" dict "ctxData" $ "comment" .}}
				<div class="detail flex-text-block">
					{{svg "octicon-clock"}}
					{{if .RenderedContent}}
						{{/* compatibility with time comments made before v1.21 */}}
						<span class="text grey muted-links">{{.RenderedContent}}</span>
					{{else}}
						<span class="text grey muted-links">{{.Content|Sec2Time}}</span>
					{{end}}
				</div>
			</div>
		{{else if eq .Type 15}}
			<div class="timeline-item event" id="{{.HashTag}}">
				<span class="badge">{{svg "octicon-clock"}}</span>
				{{template "shared/user/avatarlink" dict "user" .Poster}}
				<span class="text grey muted-links">
					{{template "shared/user/authorlink" .Poster}}
					{{ctx.Locale.Tr "repo.issues.cancel_tracking_history" $createdStr}}
				</span>
			</div>
		{{else if eq .Type 16}}
			<div class="timeline-item event" id="{{.HashTag}}">
				<span class="badge">{{svg "octicon-clock"}}</span>
				{{template "shared/user/avatarlink" dict "user" .Poster}}
				<span class="text grey muted-links">
					{{template "shared/user/authorlink" .Poster}}
					{{ctx.Locale.Tr "repo.issues.due_date_added" (DateTime "long" .Content) $createdStr}}
				</span>
			</div>
		{{else if eq .Type 17}}
			<div class="timeline-item event" id="{{.HashTag}}">
				<span class="badge">{{svg "octicon-clock"}}</span>
				{{template "shared/user/avatarlink" dict "user" .Poster}}
				<span class="text grey muted-links">
					{{template "shared/user/authorlink" .Poster}}
					{{$parsedDeadline := StringUtils.Split .Content "|"}}
					{{if eq (len $parsedDeadline) 2}}
						{{$from := DateTime "long" (index $parsedDeadline 1)}}
						{{$to := DateTime "long" (index $parsedDeadline 0)}}
						{{ctx.Locale.Tr "repo.issues.due_date_modified" $to $from $createdStr}}
					{{end}}
				</span>
			</div>
		{{else if eq .Type 18}}
			<div class="timeline-item event" id="{{.HashTag}}">
				<span class="badge">{{svg "octicon-clock"}}</span>
				{{template "shared/user/avatarlink" dict "user" .Poster}}
				<span class="text grey muted-links">
					{{template "shared/user/authorlink" .Poster}}
					{{ctx.Locale.Tr "repo.issues.due_date_remove" (DateTime "long" .Content) $createdStr}}
				</span>
			</div>
		{{else if eq .Type 19}}
			<div class="timeline-item event" id="{{.HashTag}}">
				<span class="badge">{{svg "octicon-package-dependents"}}</span>
				{{template "shared/user/avatarlink" dict "user" .Poster}}
				<span class="text grey muted-links">
					{{template "shared/user/authorlink" .Poster}}
					{{ctx.Locale.Tr "repo.issues.dependency.added_dependency" $createdStr}}
				</span>
				{{if .DependentIssue}}
					<div class="detail flex-text-block">
						{{svg "octicon-plus"}}
						<span class="text grey muted-links">
							<a href="{{.DependentIssue.Link}}">
								{{if eq .DependentIssue.RepoID .Issue.RepoID}}
									#{{.DependentIssue.Index}} {{.DependentIssue.Title}}
								{{else}}
									{{.DependentIssue.Repo.FullName}}#{{.DependentIssue.Index}} - {{.DependentIssue.Title}}
								{{end}}
							</a>
						</span>
					</div>
				{{end}}
			</div>
		{{else if eq .Type 20}}
			<div class="timeline-item event" id="{{.HashTag}}">
				<span class="badge">{{svg "octicon-package-dependents"}}</span>
				{{template "shared/user/avatarlink" dict "user" .Poster}}
				<span class="text grey muted-links">
					{{template "shared/user/authorlink" .Poster}}
					{{ctx.Locale.Tr "repo.issues.dependency.removed_dependency" $createdStr}}
				</span>
				{{if .DependentIssue}}
					<div class="detail flex-text-block">
						{{svg "octicon-trash"}}
						<span class="text grey muted-links">
							<a href="{{.DependentIssue.Link}}">
								{{if eq .DependentIssue.RepoID .Issue.RepoID}}
									#{{.DependentIssue.Index}} {{.DependentIssue.Title}}
								{{else}}
									{{.DependentIssue.Repo.FullName}}#{{.DependentIssue.Index}} - {{.DependentIssue.Title}}
								{{end}}
							</a>
						</span>
					</div>
				{{end}}
			</div>
		{{else if eq .Type 22}}
			<div class="timeline-item-group" id="{{.HashTag}}">
				<div class="timeline-item event">
					{{$reviewType := -1}}
					{{if .Review}}{{$reviewType = .Review.Type}}{{end}}
					{{if not .OriginalAuthor}}
					{{/* Some timeline avatars need a offset to correctly align with their speech bubble.
						The condition depends on whether the comment has contents/attachments or reviews */}}
					<a class="timeline-avatar{{if or .Content .Attachments (and .Review .Review.CodeComments)}} timeline-avatar-offset{{end}}"{{if gt .Poster.ID 0}} href="{{.Poster.HomeLink}}"{{end}}>
						{{ctx.AvatarUtils.Avatar .Poster 40}}
					</a>
					{{end}}
					<span class="badge{{if eq $reviewType 1}} tw-bg-green tw-text-white{{else if eq $reviewType 3}} tw-bg-red tw-text-white{{end}}">
						{{if .Review}}{{svg (printf "octicon-%s" .Review.Type.Icon)}}{{end}}
					</span>
					<span class="text grey muted-links">
						{{template "repo/issue/view_content/comments_authorlink" dict "ctxData" $ "comment" .}}
						{{if eq $reviewType 1}}
							{{ctx.Locale.Tr "repo.issues.review.approve" $createdStr}}
						{{else if eq $reviewType 2}}
							{{ctx.Locale.Tr "repo.issues.review.comment" $createdStr}}
						{{else if eq $reviewType 3}}
							{{ctx.Locale.Tr "repo.issues.review.reject" $createdStr}}
						{{else}}
							{{ctx.Locale.Tr "repo.issues.review.comment" $createdStr}}
						{{end}}
						{{if and .Review .Review.Dismissed}}
							<div class="ui small label">{{ctx.Locale.Tr "repo.issues.review.dismissed_label"}}</div>
						{{end}}
					</span>
				</div>
				{{if or .Content .Attachments}}
				<div class="timeline-item comment">
					<div class="content comment-container">
						<div class="ui top attached header comment-header tw-flex tw-items-center tw-justify-between">
							<div class="comment-header-left tw-flex tw-items-center">
								{{if gt .Poster.ID 0}}
									<a class="inline-timeline-avatar" href="{{.Poster.HomeLink}}">
										{{ctx.AvatarUtils.Avatar .Poster 24}}
									</a>
								{{end}}
								<span class="text grey muted-links">
									{{if .OriginalAuthor}}
										<span class="text black tw-font-semibold">
											{{svg (MigrationIcon $.Repository.GetOriginalURLHostname)}}
											{{.OriginalAuthor}}
										</span>
										<span class="text grey muted-links"> {{if $.Repository.OriginalURL}}</span>
										<span class="text migrate">({{ctx.Locale.Tr "repo.migrated_from" $.Repository.OriginalURL $.Repository.GetOriginalURLHostname}}){{end}}</span>
									{{else}}
										{{template "shared/user/authorlink" .Poster}}
									{{end}}

									{{ctx.Locale.Tr "repo.issues.review.left_comment"}}
								</span>
							</div>
							<div class="comment-header-right actions tw-flex tw-items-center">
								{{template "repo/issue/view_content/show_role" dict "ShowRole" .ShowRole}}
								{{if not $.Repository.IsArchived}}
									{{template "repo/issue/view_content/add_reaction" dict "ActionURL" (printf "%s/comments/%d/reactions" $.RepoLink .ID)}}
									{{template "repo/issue/view_content/context_menu" dict "ctxData" $ "item" . "delete" false "issue" true "diff" false "IsCommentPoster" (and $.IsSigned (eq $.SignedUserID .PosterID))}}
								{{end}}
							</div>
						</div>
						<div class="ui attached segment comment-body">
							<div class="render-content markup" {{if or $.Permission.IsAdmin $.HasIssuesOrPullsWritePermission (and $.IsSigned (eq $.SignedUserID .PosterID))}}data-can-edit="true"{{end}}>
								{{if .RenderedContent}}
									{{.RenderedContent}}
								{{else}}
									<span class="no-content">{{ctx.Locale.Tr "repo.issues.no_content"}}</span>
								{{end}}
							</div>
							<div id="issuecomment-{{.ID}}-raw" class="raw-content tw-hidden">{{.Content}}</div>
							<div class="edit-content-zone tw-hidden" data-update-url="{{$.RepoLink}}/comments/{{.ID}}" data-content-version="{{.ContentVersion}}" data-context="{{$.RepoLink}}" data-attachment-url="{{$.RepoLink}}/comments/{{.ID}}/attachments"></div>
							{{if .Attachments}}
								{{template "repo/issue/view_content/attachments" dict "Attachments" .Attachments "RenderedContent" .RenderedContent}}
							{{end}}
						</div>
						{{$reactions := .Reactions.GroupByType}}
						{{if $reactions}}
							{{template "repo/issue/view_content/reactions" dict "ActionURL" (printf "%s/comments/%d/reactions" $.RepoLink .ID) "Reactions" $reactions}}
						{{end}}
					</div>
				</div>
				{{end}}

				{{if and .Review .Review.CodeComments}}
				<div class="timeline-item event">
					{{range $filename, $lines := .Review.CodeComments}}
						{{range $line, $comms := $lines}}
							{{template "repo/issue/view_content/conversation" dict "." $ "comments" $comms}}
						{{end}}
					{{end}}
				</div>
				{{end}}
			</div>
		{{else if eq .Type 23}}
			<div class="timeline-item event" id="{{.HashTag}}">
				<span class="badge">{{svg "octicon-lock"}}</span>
				{{template "shared/user/avatarlink" dict "user" .Poster}}
				{{if .Content}}
					<span class="text grey muted-links">
						{{template "shared/user/authorlink" .Poster}}
						{{ctx.Locale.Tr "repo.issues.lock_with_reason" .Content $createdStr}}
					</span>
				{{else}}
					<span class="text grey muted-links">
						{{template "shared/user/authorlink" .Poster}}
						{{ctx.Locale.Tr "repo.issues.lock_no_reason" $createdStr}}
					</span>
				{{end}}
			</div>
		{{else if eq .Type 24}}
			<div class="timeline-item event" id="{{.HashTag}}">
				<span class="badge">{{svg "octicon-key"}}</span>
				{{template "shared/user/avatarlink" dict "user" .Poster}}
				<span class="text grey muted-links">
					{{template "shared/user/authorlink" .Poster}}
					{{ctx.Locale.Tr "repo.issues.unlock_comment" $createdStr}}
				</span>
			</div>
		{{else if eq .Type 25}}
			<div class="timeline-item event">
				<span class="badge">{{svg "octicon-git-branch"}}</span>
				{{if not .OriginalAuthor}}
					{{template "shared/user/avatarlink" dict "user" .Poster}}
				{{end}}
				<span class="text grey muted-links">
					{{template "repo/issue/view_content/comments_authorlink" dict "ctxData" $ "comment" .}}
					{{ctx.Locale.Tr "repo.pulls.change_target_branch_at" .OldRef .NewRef $createdStr}}
				</span>
			</div>
		{{else if eq .Type 26}}
			<div class="timeline-item event" id="{{.HashTag}}">
				<span class="badge">{{svg "octicon-clock"}}</span>
				{{template "shared/user/avatarlink" dict "user" .Poster}}
				<span class="text grey muted-links">
					{{template "shared/user/authorlink" .Poster}}

					{{ctx.Locale.Tr "repo.issues.del_time_history" $createdStr}}
				</span>
				<div class="detail flex-text-block">
					{{svg "octicon-clock"}}
					{{if .RenderedContent}}
						{{/* compatibility with time comments made before v1.21 */}}
						<span class="text grey muted-links">{{.RenderedContent}}</span>
					{{else}}
						<span class="text grey muted-links">- {{.Content|Sec2Time}}</span>
					{{end}}
				</div>
			</div>
		{{else if eq .Type 27}}
			<div class="timeline-item event" id="{{.HashTag}}">
				<span class="badge">{{svg "octicon-eye"}}</span>
				{{template "shared/user/avatarlink" dict "user" .Poster}}
				<span class="text grey muted-links">
					{{template "shared/user/authorlink" .Poster}}
					{{if (gt .AssigneeID 0)}}
						{{if .RemovedAssignee}}
							{{if eq .PosterID .AssigneeID}}
								{{ctx.Locale.Tr "repo.issues.review.remove_review_request_self" $createdStr}}
							{{else}}
								{{ctx.Locale.Tr "repo.issues.review.remove_review_request" .Assignee.GetDisplayName $createdStr}}
							{{end}}
						{{else}}
							{{ctx.Locale.Tr "repo.issues.review.add_review_request" .Assignee.GetDisplayName $createdStr}}
						{{end}}
					{{else}}
						<!-- If the assigned team is deleted, just displaying "Ghost Team" in the comment -->
						{{$teamName := "Ghost Team"}}
						{{if .AssigneeTeam}}
							{{$teamName = .AssigneeTeam.Name}}
						{{end}}
						{{if .RemovedAssignee}}
							{{ctx.Locale.Tr "repo.issues.review.remove_review_request" $teamName $createdStr}}
						{{else}}
							{{ctx.Locale.Tr "repo.issues.review.add_review_request" $teamName $createdStr}}
						{{end}}
					{{end}}
				</span>
			</div>
		{{else if and (eq .Type 29) (or (gt .CommitsNum 0) .IsForcePush)}}
			<!-- If PR is closed, the comments whose type is CommentTypePullRequestPush(29) after latestCloseCommentID won't be rendered. //-->
			{{if and .Issue.IsClosed (gt .ID $.LatestCloseCommentID)}}
				{{continue}}
			{{end}}
			<div class="timeline-item event" id="{{.HashTag}}">
				<span class="badge">{{svg "octicon-repo-push"}}</span>
				<span class="text grey muted-links">
					{{template "shared/user/authorlink" .Poster}}
					{{if .IsForcePush}}
						{{ctx.Locale.Tr "repo.issues.force_push_codes" $.Issue.PullRequest.HeadBranch (ShortSha .OldCommit) ($.Issue.Repo.CommitLink .OldCommit) (ShortSha .NewCommit) ($.Issue.Repo.CommitLink .NewCommit) $createdStr}}
					{{else}}
						{{ctx.Locale.TrN (len .Commits) "repo.issues.push_commit_1" "repo.issues.push_commits_n" (len .Commits) $createdStr}}
					{{end}}
				</span>
				{{if and .IsForcePush $.Issue.PullRequest.BaseRepo.Name}}
				<span class="tw-float-right comparebox">
					<a href="{{$.Issue.PullRequest.BaseRepo.Link}}/compare/{{PathEscape .OldCommit}}..{{PathEscape .NewCommit}}" rel="nofollow" class="ui compare label">{{ctx.Locale.Tr "repo.issues.force_push_compare"}}</a>
				</span>
				{{end}}
			</div>
			{{if not .IsForcePush}}
				{{template "repo/commits_list_small" dict "comment" . "root" $}}
			{{end}}
		{{else if eq .Type 30}}
			<div class="timeline-item event" id="{{.HashTag}}">
				<span class="badge">{{svg "octicon-project"}}</span>
				{{template "shared/user/avatarlink" dict "user" .Poster}}
				<span class="text grey muted-links">
					{{template "shared/user/authorlink" .Poster}}
					{{$oldProjectDisplayHtml := "Unknown Project"}}
					{{if .OldProject}}
						{{$tooltip := ctx.Locale.Tr "projects.deleted.display_name"}}
						{{if not .OldProject.IsGhost}}
							{{$tooltip = ctx.Locale.Tr (printf "projects.type-%d.display_name" .OldProject.Type)}}
						{{end}}
						{{$oldProjectDisplayHtml = HTMLFormat `<span data-tooltip-content="%s">%s</span>` $tooltip .OldProject.Title}}
					{{end}}
					{{$newProjectDisplayHtml := "Unknown Project"}}
					{{if .Project}}
						{{$tooltip := ctx.Locale.Tr "projects.deleted.display_name"}}
						{{if not .Project.IsGhost}}
							{{$tooltip = ctx.Locale.Tr (printf "projects.type-%d.display_name" .Project.Type)}}
						{{end}}
						{{$newProjectDisplayHtml = HTMLFormat `<span data-tooltip-content="%s">%s</span>` $tooltip .Project.Title}}
					{{end}}
					{{if and (gt .OldProjectID 0) (gt .ProjectID 0)}}
						{{ctx.Locale.Tr "repo.issues.change_project_at" $oldProjectDisplayHtml $newProjectDisplayHtml $createdStr}}
					{{else if gt .OldProjectID 0}}
						{{ctx.Locale.Tr "repo.issues.remove_project_at" $oldProjectDisplayHtml $createdStr}}
					{{else if gt .ProjectID 0}}
						{{ctx.Locale.Tr "repo.issues.add_project_at" $newProjectDisplayHtml $createdStr}}
					{{end}}
				</span>
			</div>
<<<<<<< HEAD
			{{end}}
		{{else if eq .Type 31}}
			{{if not $.UnitProjectsGlobalDisabled}}
			<div class="timeline-item event" id="{{.HashTag}}">
				<span class="badge">{{svg "octicon-project"}}</span>
				{{template "shared/user/avatarlink" dict "user" .Poster}}
				<span class="text grey muted-links">
					{{template "shared/user/authorlink" .Poster}}
					{{$newProjectDisplay := .CommentMetaData.ProjectTitle}}
					{{if .Project}}
						{{$trKey := printf "projects.type-%d.display_name" .Project.Type}}
						{{$newProjectDisplay = HTMLFormat `%s <a href="%s"><span data-tooltip-content="%s">%s</span></a>` (svg .Project.IconName) (.Project.Link ctx) (ctx.Locale.Tr $trKey) .Project.Title}}
					{{end}}
					{{ctx.Locale.Tr "repo.issues.move_to_column_of_project" .CommentMetaData.ProjectColumnTitle $newProjectDisplay $createdStr}}
				</span>
			</div>
			{{end}}
=======
>>>>>>> 3862b31a
		{{else if eq .Type 32}}
			<div class="timeline-item-group">
				<div class="timeline-item event" id="{{.HashTag}}">
					<a class="timeline-avatar"{{if gt .Poster.ID 0}} href="{{.Poster.HomeLink}}"{{end}}>
						<img src="{{.Poster.AvatarLink $.Context}}" width="40" height="40">
					</a>
					<span class="badge grey">{{svg "octicon-x" 16}}</span>
					<span class="text grey muted-links">
						{{template "shared/user/authorlink" .Poster}}
						{{$reviewerName := ""}}
						{{if .Review}}
							{{if eq .Review.OriginalAuthor ""}}
								{{$reviewerName = .Review.Reviewer.Name}}
							{{else}}
								{{$reviewerName = .Review.OriginalAuthor}}
							{{end}}
						{{end}}
						{{ctx.Locale.Tr "repo.issues.review.dismissed" $reviewerName $createdStr}}
					</span>
				</div>
				{{if .Content}}
					<div class="timeline-item comment">
						<div class="content">
							<div class="ui top attached header comment-header-left tw-flex tw-items-center arrow-top">
								{{if gt .Poster.ID 0}}
									<a class="inline-timeline-avatar" href="{{.Poster.HomeLink}}">
										{{ctx.AvatarUtils.Avatar .Poster 24}}
									</a>
								{{end}}
								<span class="text grey muted-links">
									{{ctx.Locale.Tr "action.review_dismissed_reason"}}
								</span>
							</div>
							<div class="ui attached segment">
								<div class="render-content markup">
									{{if .RenderedContent}}
										{{.RenderedContent}}
									{{else}}
										<span class="no-content">{{ctx.Locale.Tr "repo.issues.no_content"}}</span>
									{{end}}
								</div>
							</div>
						</div>
					</div>
				{{end}}
			</div>
		{{else if eq .Type 33}}
			<div class="timeline-item event" id="{{.HashTag}}">
				<span class="badge">{{svg "octicon-git-branch"}}</span>
				{{template "shared/user/avatarlink" dict "user" .Poster}}
				<span class="text grey muted-links">
					{{template "shared/user/authorlink" .Poster}}
					{{if and .OldRef .NewRef}}
						{{ctx.Locale.Tr "repo.issues.change_ref_at" .OldRef .NewRef $createdStr}}
					{{else if .OldRef}}
						{{ctx.Locale.Tr "repo.issues.remove_ref_at" .OldRef $createdStr}}
					{{else}}
						{{ctx.Locale.Tr "repo.issues.add_ref_at" .NewRef $createdStr}}
					{{end}}
				</span>
			</div>
		{{else if or (eq .Type 34) (eq .Type 35)}}
			<div class="timeline-item event" id="{{.HashTag}}">
				<span class="badge">{{svg "octicon-git-merge" 16}}</span>
				<span class="text grey muted-links">
					{{template "repo/issue/view_content/comments_authorlink" dict "ctxData" $ "comment" .}}
					{{if eq .Type 34}}{{ctx.Locale.Tr "repo.pulls.auto_merge_newly_scheduled_comment" $createdStr}}
					{{else}}{{ctx.Locale.Tr "repo.pulls.auto_merge_canceled_schedule_comment" $createdStr}}{{end}}
				</span>
			</div>
		{{else if or (eq .Type 36) (eq .Type 37)}}
			<div class="timeline-item event" id="{{.HashTag}}">
				<span class="badge">{{svg "octicon-pin" 16}}</span>
				{{template "shared/user/avatarlink" dict "user" .Poster}}
				<span class="text grey muted-links">
					{{template "shared/user/authorlink" .Poster}}
					{{if eq .Type 36}}{{ctx.Locale.Tr "repo.issues.pin_comment" $createdStr}}
					{{else}}{{ctx.Locale.Tr "repo.issues.unpin_comment" $createdStr}}{{end}}
				</span>
			</div>
		{{end}}
	{{end}}
{{end}}<|MERGE_RESOLUTION|>--- conflicted
+++ resolved
@@ -604,8 +604,6 @@
 					{{end}}
 				</span>
 			</div>
-<<<<<<< HEAD
-			{{end}}
 		{{else if eq .Type 31}}
 			{{if not $.UnitProjectsGlobalDisabled}}
 			<div class="timeline-item event" id="{{.HashTag}}">
@@ -622,8 +620,6 @@
 				</span>
 			</div>
 			{{end}}
-=======
->>>>>>> 3862b31a
 		{{else if eq .Type 32}}
 			<div class="timeline-item-group">
 				<div class="timeline-item event" id="{{.HashTag}}">
