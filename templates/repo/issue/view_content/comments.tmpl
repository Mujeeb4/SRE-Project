--- conflicted
+++ resolved
@@ -7,12 +7,9 @@
 	 13 = STOP_TRACKING, 14 = ADD_TIME_MANUAL, 16 = ADDED_DEADLINE, 17 = MODIFIED_DEADLINE,
 	 18 = REMOVED_DEADLINE, 19 = ADD_DEPENDENCY, 20 = REMOVE_DEPENDENCY, 21 = CODE,
 	 22 = REVIEW, 23 = ISSUE_LOCKED, 24 = ISSUE_UNLOCKED, 25 = TARGET_BRANCH_CHANGED,
-<<<<<<< HEAD
-	 26 = DELETE_TIME_MANUAL, 27 = REVIEW_REQUEST, 28 = PROJECT_CHANGED,
-	 29 = Project_Board_CHANGED -->
-=======
-	 26 = DELETE_TIME_MANUAL, 27 = REVIEW_REQUEST, 28 = MERGE_PULL_REQUEST -->
->>>>>>> c52d48aa
+	 26 = DELETE_TIME_MANUAL, 27 = REVIEW_REQUEST, 28 = MERGE_PULL_REQUEST
+	 29 = PROJECT_CHANGED,
+	 30 = Project_Board_CHANGED -->
 	{{if eq .Type 0}}
 		<div class="timeline-item comment" id="{{.HashTag}}">
 		{{if .OriginalAuthor }}
@@ -96,7 +93,7 @@
 				<img src="{{.Poster.RelAvatarLink}}">
 			</a>
 			<span class="text grey">
-				<a href="{{.Poster.HomeLink}}">{{.Poster.GetDisplayName}}</a>  
+				<a href="{{.Poster.HomeLink}}">{{.Poster.GetDisplayName}}</a>
 				{{$link := printf "%s/commit/%s" $.Repository.HTMLURL $.Issue.PullRequest.MergedCommitID}}
 				{{$.i18n.Tr "repo.issues.pull_merged_at" $link (ShortSha $.Issue.PullRequest.MergedCommitID) $.BaseTarget $createdStr | Str2html}}
 			</span>
