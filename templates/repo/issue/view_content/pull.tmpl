{{if gt (len .PullReviewers) 0}}
	<div class="comment box">
		<div class="content">
			<div class="ui segment">
				<h4>{{$.i18n.Tr "repo.issues.review.reviewers"}}</h4>
				{{range .PullReviewers}}
					{{ $createdStr:= TimeSinceUnix .UpdatedUnix $.Lang }}
					<div class="ui divider"></div>
					<div class="review-item">
						<div class="review-item-left">
							<a class="ui avatar image" href="{{.Reviewer.HomeLink}}">
								<img src="{{.Reviewer.RelAvatarLink}}">
							</a>
							<span class="text grey"><a href="{{.Reviewer.HomeLink}}">{{.Reviewer.Name}}</a>
								{{if eq .Type 1}}
									{{$.i18n.Tr "repo.issues.review.approve" $createdStr | Safe}}
								{{else if eq .Type 2}}
									{{$.i18n.Tr "repo.issues.review.comment" $createdStr | Safe}}
								{{else if eq .Type 3}}
									{{$.i18n.Tr "repo.issues.review.reject" $createdStr | Safe}}
								{{else if eq .Type 4}}
									{{$.i18n.Tr "repo.issues.review.wait" $createdStr | Safe}}
								{{else}}
									{{$.i18n.Tr "repo.issues.review.comment" $createdStr | Safe}}
								{{end}}
							</span>
						</div>
						<div class="review-item-right">
							{{if .Stale}}
							<span class="type-icon text grey">
								<i class="octicon icon fa-hourglass-end"></i>
							</span>
							{{end}}
							<span class="type-icon text {{if eq .Type 1}}green
								{{- else if eq .Type 2}}grey
								{{- else if eq .Type 3}}red
								{{- else if eq .Type 4}}yellow
								{{else}}grey{{end}}">

								{{$canChoose := false}}
								{{if eq .Type 4}}
									{{if or (eq .ReviewerID $.SignedUserID) $.Permission.IsAdmin}}
										{{$canChoose = true}}
									{{end}}
								{{else}}
									{{if and (or $.IsIssuePoster $.CanChooseReviewer) (not (eq $.SignedUserID .ReviewerID))}}
										{{$canChoose = true}}
									{{end}}
								{{end}}

								{{if $canChoose }}
									<a href="#" class="ui poping up icon re-request-review" data-is-checked="{{if  eq .Type 4}}remove{{else}}add{{end}}" data-issue-id="{{$.Issue.ID}}" data-content="{{ if eq .Type 4 }} {{$.i18n.Tr "repo.issues.remove_request_review"}} {{else}} {{$.i18n.Tr "repo.issues.re_request_review"}} {{end}}"  data-id="{{.ReviewerID}}" data-update-url="{{$.RepoLink}}/issues/request_review">
										{{svg "octicon-sync" 16}}
									</a>
								{{end}}
								{{svg (printf "octicon-%s" .Type.Icon) 16}}
							</span>
						</div>
					</div>
				{{end}}
			</div>
		</div>
	</div>
{{end}}
<div class="timeline-item comment merge box">
	<a class="timeline-avatar text  {{if .Issue.PullRequest.HasMerged}}purple
	{{- else if .Issue.IsClosed}}grey
	{{- else if .IsPullWorkInProgress}}grey
	{{- else if .IsFilesConflicted}}grey
	{{- else if .IsPullRequestBroken}}red
	{{- else if .IsBlockedByApprovals}}red
	{{- else if .IsBlockedByRejection}}red
	{{- else if .IsBlockedByOutdatedBranch}}red
	{{- else if and .EnableStatusCheck (or .RequiredStatusCheckState.IsFailure .RequiredStatusCheckState.IsError)}}red
	{{- else if and .EnableStatusCheck (or (not $.LatestCommitStatus) .RequiredStatusCheckState.IsPending .RequiredStatusCheckState.IsWarning)}}yellow
	{{- else if and .RequireSigned (not .WillSign)}}red
	{{- else if .Issue.PullRequest.IsChecking}}yellow
	{{- else if .Issue.PullRequest.CanAutoMerge}}green
	{{- else}}red{{end}}">{{svg "octicon-git-merge" 32}}</a>
	<div class="content">
		{{template "repo/pulls/status" .}}
		{{$canAutoMerge := false}}
		<div class="ui attached merge-section segment {{if not $.LatestCommitStatus}}no-header{{end}}">
			{{if .Issue.PullRequest.HasMerged}}
				<div class="item text purple">
					{{if .Issue.PullRequest.MergedCommitID}}
						{{$link := printf "%s/commit/%s" $.Repository.HTMLURL .Issue.PullRequest.MergedCommitID}}
						{{$.i18n.Tr "repo.pulls.merged_as" $link (ShortSha .Issue.PullRequest.MergedCommitID) | Safe}}
					{{else}}
						{{$.i18n.Tr "repo.pulls.has_merged"}}
					{{end}}
				</div>
				{{if .IsPullBranchDeletable}}
					<div class="ui divider"></div>
					<div>
						<a class="delete-button ui red button" href="" data-url="{{.DeleteBranchLink}}">{{$.i18n.Tr "repo.branch.delete" .HeadTarget}}</a>
					</div>
				{{end}}
			{{else if .Issue.IsClosed}}
				<div class="item text grey">
					{{if .IsPullRequestBroken}}
						{{$.i18n.Tr "repo.pulls.cant_reopen_deleted_branch"}}
					{{else}}
						{{$.i18n.Tr "repo.pulls.reopen_to_merge"}}
					{{end}}
				</div>
				{{if and .IsPullBranchDeletable ( not .IsPullRequestBroken )}}
					<div class="ui divider"></div>
					<div>
						<a class="delete-button ui red button" href="" data-url="{{.DeleteBranchLink}}">{{$.i18n.Tr "repo.branch.delete" .HeadTarget}}</a>
					</div>
				{{end}}
			{{else if .IsPullFilesConflicted}}
				<div class="item text grey">
					{{svg "octicon-x" 16}}
					{{$.i18n.Tr "repo.pulls.files_conflicted"}}
					{{range .ConflictedFiles}}
						<div>{{.}}</div>
					{{end}}
				</div>
			{{else if .IsPullRequestBroken}}
				<div class="item text red">
					<i class="icon icon-octicon">{{svg "octicon-x" 16}}</i>
					{{$.i18n.Tr "repo.pulls.data_broken"}}
				</div>
			{{else if .IsPullWorkInProgress}}
				<div class="item text grey">
					<i class="icon icon-octicon">{{svg "octicon-x" 16}}</i>
					{{$.i18n.Tr "repo.pulls.cannot_merge_work_in_progress" .WorkInProgressPrefix | Str2html}}
				</div>
			{{else if .Issue.PullRequest.IsChecking}}
				<div class="item text yellow">
					<i class="icon icon-octicon">{{svg "octicon-sync" 16}}</i>
					{{$.i18n.Tr "repo.pulls.is_checking"}}
				</div>
			{{else if .Issue.PullRequest.CanAutoMerge}}
				{{if .IsBlockedByApprovals}}
					<div class="item text red">
						<i class="icon icon-octicon">{{svg "octicon-x" 16}}</i>
					{{$.i18n.Tr "repo.pulls.blocked_by_approvals" .GrantedApprovals .Issue.PullRequest.ProtectedBranch.RequiredApprovals}}
					</div>
				{{else if .IsBlockedByRejection}}
					<div class="item text red">
						<i class="icon icon-octicon">{{svg "octicon-x" 16}}</i>
					{{$.i18n.Tr "repo.pulls.blocked_by_rejection"}}
					</div>
				{{else if .IsBlockedByOutdatedBranch}}
					<div class="item text red">
						<i class="icon icon-octicon">{{svg "octicon-x" 16}}</i>
					{{$.i18n.Tr "repo.pulls.blocked_by_outdated_branch"}}
					</div>
				{{else if and .EnableStatusCheck (or .RequiredStatusCheckState.IsError .RequiredStatusCheckState.IsFailure)}}
					<div class="item text red">
						<i class="icon icon-octicon">{{svg "octicon-x" 16}}</i>
						{{$.i18n.Tr "repo.pulls.required_status_check_failed"}}
					</div>
				{{else if and .EnableStatusCheck (not .RequiredStatusCheckState.IsSuccess)}}
					<div class="item text red">
						<i class="icon icon-octicon">{{svg "octicon-x" 16}}</i>
						{{$.i18n.Tr "repo.pulls.required_status_check_missing"}}
					</div>
				{{else if and .RequireSigned (not .WillSign)}}
					<div class="item text red">
						<i class="icon icon-octicon">{{svg "octicon-x" 16}}</i>
						{{$.i18n.Tr "repo.pulls.require_signed_wont_sign"}}
					</div>
					<div class="item text yellow">
						<i class="icon unlock"></i>
						{{$.i18n.Tr (printf "repo.signing.wont_sign.%s" .WontSignReason) }}
					</div>
				{{end}}
				{{$notAllOverridableChecksOk := or .IsBlockedByApprovals .IsBlockedByRejection .IsBlockedByOutdatedBranch (and .EnableStatusCheck (not .RequiredStatusCheckState.IsSuccess))}}
				{{if and (or $.IsRepoAdmin (not $notAllOverridableChecksOk)) (or (not .RequireSigned) .WillSign)}}
					{{if $notAllOverridableChecksOk}}
						<div class="item text yellow">
							<i class="icon icon-octicon">{{svg "octicon-primitive-dot" 16}}</i>
							{{$.i18n.Tr "repo.pulls.required_status_check_administrator"}}
						</div>
					{{else}}
						<div class="item text green">
							<i class="icon icon-octicon">{{svg "octicon-check" 16}}</i>
							{{$.i18n.Tr "repo.pulls.can_auto_merge_desc"}}
						</div>
					{{end}}
					{{if .WillSign}}
						<div class="item text green">
							<i class="icon lock green"></i>
							{{$.i18n.Tr "repo.signing.will_sign" .SigningKey}}
						</div>
					{{else if .IsSigned}}
						<div class="item text">
							<i class="icon unlock"></i>
							{{$.i18n.Tr (printf "repo.signing.wont_sign.%s" .WontSignReason) }}
						</div>
					{{end}}
				{{end}}

				{{$canAutoMerge = true}}
				{{if (gt .Issue.PullRequest.CommitsBehind 0)}}
					<div class="ui divider"></div>
					<div class="item item-section text grey">
						<div class="item-section-left">
							<i class="icon icon-octicon">{{svg "octicon-alert" 16}}</i>
							{{$.i18n.Tr "repo.pulls.outdated_with_base_branch"}}
						</div>
						<div class="item-section-right">
							{{if .UpdateAllowed}}
								<form action="{{.Link}}/update" method="post" class="ui update-branch-form">
									{{.CsrfTokenHtml}}
									<button class="ui compact button" data-do="update">
										<span class="ui text">{{$.i18n.Tr "repo.pulls.update_branch"}}</span>
									</button>
								</form>
							{{end}}
						</div>
					</div>
				{{end}}

				{{if and (or $.IsRepoAdmin (not $notAllOverridableChecksOk)) (or (not .RequireSigned) .WillSign)}}
					{{if .AllowMerge}}
						{{$prUnit := .Repository.MustGetUnit $.UnitTypePullRequests}}
						{{$approvers := .Issue.PullRequest.GetApprovers}}
						{{/* We build a custom variable here to not clutter the template with checks if .LatestCommitStatus exists. */}}
						{{$statusChecksPending := false}}
						{{if .LatestCommitStatus}}
							{{$statusChecksPending = eq .LatestCommitStatus.State "pending"}}
						{{end}}

						{{if or $prUnit.PullRequestsConfig.AllowMerge $prUnit.PullRequestsConfig.AllowRebase $prUnit.PullRequestsConfig.AllowRebaseMerge $prUnit.PullRequestsConfig.AllowSquash}}
							<div class="ui divider"></div>
							{{ $mergeButtonColor := "green"}}
							{{if $statusChecksPending}}
								{{ $mergeButtonColor = "blue"}}
							{{end}}
							{{ if .HasPendingPullRequestMerge }}
								{{ $mergeButtonColor = "red"}}
								{{ $createdPRMergeStr:= TimeSinceUnix .PendingPullRequestMerge.CreatedUnix $.Lang }}
								<div class="ui info message">
									{{$.i18n.Tr "repo.pulls.pr_has_pending_merge_on_success" .PendingPullRequestMerge.User.Name $createdPRMergeStr | Safe }}
								</div>
							{{end}}
							{{if $prUnit.PullRequestsConfig.AllowMerge}}
									<div class="ui form merge-fields" style="display: none">
										<form action="{{.Link}}/merge" method="post">
											{{.CsrfTokenHtml}}
											{{if and $statusChecksPending (not .HasPendingPullRequestMerge)}}
												<input type="hidden" name="merge_when_checks_succeed" value="1"/>
											{{end}}
											<div class="field">
												<input type="text" name="merge_title_field" value="{{.Issue.PullRequest.GetDefaultMergeMessage}}">
											</div>
											<div class="field">
												<textarea name="merge_message_field" rows="5" placeholder="{{$.i18n.Tr "repo.editor.commit_message_desc"}}">Reviewed-on: {{$.Issue.HTMLURL}}&#13;&#10;{{$approvers}}</textarea>
											</div>
											<button class="ui {{$mergeButtonColor}} button" type="submit" name="do" value="merge">
												{{if and $statusChecksPending (not .HasPendingPullRequestMerge)}}
													{{$.i18n.Tr "repo.pulls.merge_pull_request_on_status_success"}}
												{{else if .HasPendingPullRequestMerge}}
													{{$.i18n.Tr "repo.pulls.merge_pull_request_now"}}
												{{else}}
													{{$.i18n.Tr "repo.pulls.merge_pull_request"}}
												{{end}}
											</button>
											<button class="ui button merge-cancel">
												{{$.i18n.Tr "cancel"}}
											</button>
										</form>
									</div>
								{{end}}
								{{if $prUnit.PullRequestsConfig.AllowRebase}}
									<div class="ui form rebase-fields" style="display: none">
										<form action="{{.Link}}/merge" method="post">
											{{.CsrfTokenHtml}}
											{{if and $statusChecksPending (not .HasPendingPullRequestMerge)}}
												<input type="hidden" name="merge_when_checks_succeed" value="1"/>
											{{end}}
											<button class="ui {{$mergeButtonColor}} button" type="submit" name="do" value="rebase">
												{{if and $statusChecksPending (not .HasPendingPullRequestMerge)}}
													{{$.i18n.Tr "repo.pulls.rebase_merge_pull_request_on_status_success"}}
												{{else if .HasPendingPullRequestMerge}}
													{{$.i18n.Tr "repo.pulls.rebase_merge_pull_request_now"}}
												{{else}}
													{{$.i18n.Tr "repo.pulls.rebase_merge_pull_request"}}
												{{end}}
											</button>
											<button class="ui button merge-cancel">
												{{$.i18n.Tr "cancel"}}
											</button>
										</form>
									</div>
								{{end}}
								{{if $prUnit.PullRequestsConfig.AllowRebaseMerge}}
									<div class="ui form rebase-merge-fields" style="display: none">
										<form action="{{.Link}}/merge" method="post">
											{{.CsrfTokenHtml}}
											{{if and $statusChecksPending (not .HasPendingPullRequestMerge)}}
												<input type="hidden" name="merge_when_checks_succeed" value="1"/>
											{{end}}
											<div class="field">
												<input type="text" name="merge_title_field" value="{{.Issue.PullRequest.GetDefaultMergeMessage}}">
											</div>
											<div class="field">
												<textarea name="merge_message_field" rows="5" placeholder="{{$.i18n.Tr "repo.editor.commit_message_desc"}}">Reviewed-on: {{$.Issue.HTMLURL}}&#13;&#10;{{$approvers}}</textarea>
											</div>
											<button class="ui {{$mergeButtonColor}} button" type="submit" name="do" value="rebase-merge">
												{{if and $statusChecksPending (not .HasPendingPullRequestMerge)}}
													{{$.i18n.Tr "repo.pulls.rebase_merge_commit_pull_request_on_status_success"}}
												{{else if .HasPendingPullRequestMerge}}
													{{$.i18n.Tr "repo.pulls.rebase_merge_commit_pull_request_now"}}
												{{else}}
													{{$.i18n.Tr "repo.pulls.rebase_merge_commit_pull_request"}}
												{{end}}
											</button>
											<button class="ui button merge-cancel">
												{{$.i18n.Tr "cancel"}}
											</button>
										</form>
									</div>
								{{end}}
								{{if $prUnit.PullRequestsConfig.AllowSquash}}

									<div class="ui form squash-fields" style="display: none">
										<form action="{{.Link}}/merge" method="post">
											{{.CsrfTokenHtml}}
											{{if and $statusChecksPending (not .HasPendingPullRequestMerge)}}
												<input type="hidden" name="merge_when_checks_succeed" value="1"/>
											{{end}}
											<div class="field">
												<input type="text" name="merge_title_field" value="{{.Issue.PullRequest.GetDefaultSquashMessage}}">
											</div>
											<div class="field">
												<textarea name="merge_message_field" rows="5" placeholder="{{$.i18n.Tr "repo.editor.commit_message_desc"}}">{{.GetCommitMessages}}Reviewed-on: {{$.Issue.HTMLURL}}&#13;&#10;{{$approvers}}</textarea>
											</div>
											<button class="ui {{$mergeButtonColor}} button" type="submit" name="do" value="squash">
												{{if and $statusChecksPending (not .HasPendingPullRequestMerge)}}
													{{$.i18n.Tr "repo.pulls.squash_merge_pull_request_on_status_success"}}
												{{else if .HasPendingPullRequestMerge}}
													{{$.i18n.Tr "repo.pulls.squash_merge_pull_request_now"}}
												{{else}}
													{{$.i18n.Tr "repo.pulls.squash_merge_pull_request"}}
												{{end}}
											</button>
											<button class="ui button merge-cancel">
												{{$.i18n.Tr "cancel"}}
											</button>
										</form>
									</div>
								{{end}}

							{{if and $statusChecksPending (not .HasPendingPullRequestMerge)}}
								<div class="ui blue buttons merge-button">
									<button class="ui button" data-do="{{.MergeStyle}}">
										<span class="octicon octicon-git-merge"></span>
										<span class="button-text">
											{{if eq .MergeStyle "merge"}}
												{{$.i18n.Tr "repo.pulls.merge_pull_request_on_status_success"}}
											{{end}}
											{{if eq .MergeStyle "rebase"}}
												{{$.i18n.Tr "repo.pulls.rebase_merge_pull_request_on_status_success"}}
											{{end}}
											{{if eq .MergeStyle "rebase-merge"}}
												{{$.i18n.Tr "repo.pulls.rebase_merge_commit_pull_request_on_status_success"}}
											{{end}}
											{{if eq .MergeStyle "squash"}}
												{{$.i18n.Tr "repo.pulls.squash_merge_pull_request_on_status_success"}}
											{{end}}
										</span>
									</button>
									<div class="ui dropdown icon button">
										<i class="dropdown icon"></i>
										<div class="menu">
											{{if $prUnit.PullRequestsConfig.AllowMerge}}
												<div class="item{{if eq .MergeStyle "merge"}} active selected{{end}}" data-do="merge">{{$.i18n.Tr "repo.pulls.merge_pull_request_on_status_success"}}</div>
											{{end}}
											{{if $prUnit.PullRequestsConfig.AllowRebase}}
												<div class="item{{if eq .MergeStyle "rebase"}} active selected{{end}}" data-do="rebase">{{$.i18n.Tr "repo.pulls.rebase_merge_pull_request_on_status_success"}}</div>
											{{end}}
											{{if $prUnit.PullRequestsConfig.AllowRebaseMerge}}
												<div class="item{{if eq .MergeStyle "rebase-merge"}} active selected{{end}}" data-do="rebase-merge">{{$.i18n.Tr "repo.pulls.rebase_merge_commit_pull_request_on_status_success"}}</div>
											{{end}}
											{{if $prUnit.PullRequestsConfig.AllowSquash}}
												<div class="item{{if eq .MergeStyle "squash"}} active selected{{end}}" data-do="squash">{{$.i18n.Tr "repo.pulls.squash_merge_pull_request_on_status_success"}}</div>
											{{end}}
										</div>
									</div>
								</div>
							{{else if .HasPendingPullRequestMerge}}
								<div class="merge-buttons-grid">
									<div class="ui red buttons merge-button">
										<button class="ui button" data-do="{{.MergeStyle}}">
											<span class="octicon octicon-git-merge"></span>
											<span class="button-text">
												{{if eq .MergeStyle "merge"}}
													{{$.i18n.Tr "repo.pulls.merge_pull_request_now"}}
												{{end}}
												{{if eq .MergeStyle "rebase"}}
													{{$.i18n.Tr "repo.pulls.rebase_merge_pull_request_now"}}
												{{end}}
												{{if eq .MergeStyle "rebase-merge"}}
													{{$.i18n.Tr "repo.pulls.rebase_merge_commit_pull_request_now"}}
												{{end}}
												{{if eq .MergeStyle "squash"}}
													{{$.i18n.Tr "repo.pulls.squash_merge_pull_request_now"}}
												{{end}}
												</span>
										</button>
										<div class="ui dropdown icon button">
											<i class="dropdown icon"></i>
											<div class="menu">
												{{if $prUnit.PullRequestsConfig.AllowMerge}}
												<div class="item{{if eq .MergeStyle "merge"}} active selected{{end}}" data-do="merge">{{$.i18n.Tr "repo.pulls.merge_pull_request_now"}}</div>
												{{end}}
												{{if $prUnit.PullRequestsConfig.AllowRebase}}
												<div class="item{{if eq .MergeStyle "rebase"}} active selected{{end}}" data-do="rebase">{{$.i18n.Tr "repo.pulls.rebase_merge_pull_request_now"}}</div>
												{{end}}
												{{if $prUnit.PullRequestsConfig.AllowRebaseMerge}}
												<div class="item{{if eq .MergeStyle "rebase-merge"}} active selected{{end}}" data-do="rebase-merge">{{$.i18n.Tr "repo.pulls.rebase_merge_commit_pull_request_now"}}</div>
												{{end}}
												{{if $prUnit.PullRequestsConfig.AllowSquash}}
												<div class="item{{if eq .MergeStyle "squash"}} active selected{{end}}" data-do="squash">{{$.i18n.Tr "repo.pulls.squash_merge_pull_request_now"}}</div>
												{{end}}
											</div>
										</div>
									</div>
<<<<<<< HEAD
									<form action="{{.Link}}/cancel_auto_merge" method="post">
										{{.CsrfTokenHtml}}
										<button class="ui button">{{$.i18n.Tr "repo.pulls.merge_pull_on_success_cancel"}}</button>
									</form>
								</div>
							{{else}}
								<div class="ui {{if $notAllOverridableChecksOk}}red{{else if .HasPendingPullRequestMerge }}red{{else}}green{{end}} buttons merge-button">
									<button class="ui button" data-do="{{.MergeStyle}}">
										{{svg "octicon-git-merge" 16}}
										<span class="button-text">
										{{if eq .MergeStyle "merge"}}
											{{$.i18n.Tr "repo.pulls.merge_pull_request"}}
=======
									<button class="ui green button" type="submit" name="do" value="squash">
										{{$.i18n.Tr "repo.pulls.squash_merge_pull_request"}}
									</button>
									<button class="ui button merge-cancel">
										{{$.i18n.Tr "cancel"}}
									</button>
								</form>
							</div>
							{{end}}
							<div class="ui {{if $notAllOverridableChecksOk}}red{{else}}green{{end}} buttons merge-button">
								<button class="ui button" data-do="{{.MergeStyle}}">
									{{svg "octicon-git-merge" 16}}
									<span class="button-text">
									{{if eq .MergeStyle "merge"}}
										{{$.i18n.Tr "repo.pulls.merge_pull_request"}}
									{{end}}
									{{if eq .MergeStyle "rebase"}}
										{{$.i18n.Tr "repo.pulls.rebase_merge_pull_request"}}
									{{end}}
									{{if eq .MergeStyle "rebase-merge"}}
										{{$.i18n.Tr "repo.pulls.rebase_merge_commit_pull_request"}}
									{{end}}
									{{if eq .MergeStyle "squash"}}
										{{$.i18n.Tr "repo.pulls.squash_merge_pull_request"}}
									{{end}}
									</span>
								</button>
								<div class="ui dropdown icon button">
									<i class="dropdown icon"></i>
									<div class="menu">
										{{if $prUnit.PullRequestsConfig.AllowMerge}}
										<div class="item{{if eq .MergeStyle "merge"}} active selected{{end}}" data-do="merge">{{$.i18n.Tr "repo.pulls.merge_pull_request"}}</div>
>>>>>>> 1dd3f19e
										{{end}}
										{{if eq .MergeStyle "rebase"}}
											{{$.i18n.Tr "repo.pulls.rebase_merge_pull_request"}}
										{{end}}
										{{if eq .MergeStyle "rebase-merge"}}
											{{$.i18n.Tr "repo.pulls.rebase_merge_commit_pull_request"}}
										{{end}}
										{{if eq .MergeStyle "squash"}}
											{{$.i18n.Tr "repo.pulls.squash_merge_pull_request"}}
										{{end}}
										</span>
									</button>
									<div class="ui dropdown icon button">
										<i class="dropdown icon"></i>
										<div class="menu left">
											{{if $prUnit.PullRequestsConfig.AllowMerge}}
											<div class="item{{if eq .MergeStyle "merge"}} active selected{{end}}" data-do="merge">{{$.i18n.Tr "repo.pulls.merge_pull_request"}}</div>
											{{end}}
											{{if $prUnit.PullRequestsConfig.AllowRebase}}
											<div class="item{{if eq .MergeStyle "rebase"}} active selected{{end}}" data-do="rebase">{{$.i18n.Tr "repo.pulls.rebase_merge_pull_request"}}</div>
											{{end}}
											{{if $prUnit.PullRequestsConfig.AllowRebaseMerge}}
											<div class="item{{if eq .MergeStyle "rebase-merge"}} active selected{{end}}" data-do="rebase-merge">{{$.i18n.Tr "repo.pulls.rebase_merge_commit_pull_request"}}</div>
											{{end}}
											{{if $prUnit.PullRequestsConfig.AllowSquash}}
											<div class="item{{if eq .MergeStyle "squash"}} active selected{{end}}" data-do="squash">{{$.i18n.Tr "repo.pulls.squash_merge_pull_request"}}</div>
											{{end}}
										</div>
									</div>
								</div>
							{{end}}
						{{else}}
							<div class="ui divider"></div>
							<div class="item text red">
								{{svg "octicon-x" 16}}
								{{$.i18n.Tr "repo.pulls.no_merge_desc"}}
							</div>
							<div class="item text grey">
								{{svg "octicon-info" 16}}
								{{$.i18n.Tr "repo.pulls.no_merge_helper"}}
							</div>
						{{end}}
					{{else}}
						<div class="ui divider"></div>
						<div class="item text grey">
							{{svg "octicon-info" 16}}
							{{$.i18n.Tr "repo.pulls.no_merge_access"}}
						</div>
					{{end}}
				{{end}}
			{{else}}
				{{/* Merge conflict without specific file. Suggest manual merge, only if all reviews and status checks OK. */}}
				{{if .IsBlockedByApprovals}}
					<div class="item text red">
						{{svg "octicon-x" 16}}
					{{$.i18n.Tr "repo.pulls.blocked_by_approvals" .GrantedApprovals .Issue.PullRequest.ProtectedBranch.RequiredApprovals}}
					</div>
				{{else if .IsBlockedByRejection}}
					<div class="item text red">
						{{svg "octicon-x" 16}}
					{{$.i18n.Tr "repo.pulls.blocked_by_rejection"}}
					</div>
				{{else if .IsBlockedByOutdatedBranch}}
					<div class="item text red">
						<i class="icon icon-octicon">{{svg "octicon-x" 16}}</i>
					{{$.i18n.Tr "repo.pulls.blocked_by_outdated_branch"}}
					</div>
				{{else if and .EnableStatusCheck (not .RequiredStatusCheckState.IsSuccess)}}
					<div class="item text red">
						{{svg "octicon-x" 16}}
						{{$.i18n.Tr "repo.pulls.required_status_check_failed"}}
					</div>
				{{else if and .RequireSigned (not .WillSign)}}
					<div class="item text red">
						{{svg "octicon-x" 16}}
						{{$.i18n.Tr "repo.pulls.require_signed_wont_sign"}}
					</div>
				{{else}}
					<div class="item text red">
						{{svg "octicon-x" 16}}
						{{$.i18n.Tr "repo.pulls.cannot_auto_merge_desc"}}
					</div>
					<div class="item text grey">
						{{svg "octicon-info" 16}}
						{{$.i18n.Tr "repo.pulls.cannot_auto_merge_helper"}}
					</div>
				{{end}}
			{{end}}

			{{if and (gt .Issue.PullRequest.CommitsBehind 0) (not  .Issue.IsClosed) (not .Issue.PullRequest.IsChecking) (not .IsPullFilesConflicted) (not .IsPullRequestBroken) (not $canAutoMerge)}}
				<div class="item text grey">
					<i class="icon icon-octicon">{{svg "octicon-alert" 16}}</i>
					{{$.i18n.Tr "repo.pulls.outdated_with_base_branch"}}
					{{if .UpdateAllowed}}
						<form action="{{.Link}}/update" method="post" class="ui floating right">
							{{.CsrfTokenHtml}}
							<button class="ui compact button" data-do="update">
								<span class="ui text">{{$.i18n.Tr "repo.pulls.update_branch"}}</span>
							</button>
						</form>
					{{end}}
				</div>
			{{end}}
		</div>
	</div>
</div><|MERGE_RESOLUTION|>--- conflicted
+++ resolved
@@ -422,7 +422,6 @@
 											</div>
 										</div>
 									</div>
-<<<<<<< HEAD
 									<form action="{{.Link}}/cancel_auto_merge" method="post">
 										{{.CsrfTokenHtml}}
 										<button class="ui button">{{$.i18n.Tr "repo.pulls.merge_pull_on_success_cancel"}}</button>
@@ -435,40 +434,6 @@
 										<span class="button-text">
 										{{if eq .MergeStyle "merge"}}
 											{{$.i18n.Tr "repo.pulls.merge_pull_request"}}
-=======
-									<button class="ui green button" type="submit" name="do" value="squash">
-										{{$.i18n.Tr "repo.pulls.squash_merge_pull_request"}}
-									</button>
-									<button class="ui button merge-cancel">
-										{{$.i18n.Tr "cancel"}}
-									</button>
-								</form>
-							</div>
-							{{end}}
-							<div class="ui {{if $notAllOverridableChecksOk}}red{{else}}green{{end}} buttons merge-button">
-								<button class="ui button" data-do="{{.MergeStyle}}">
-									{{svg "octicon-git-merge" 16}}
-									<span class="button-text">
-									{{if eq .MergeStyle "merge"}}
-										{{$.i18n.Tr "repo.pulls.merge_pull_request"}}
-									{{end}}
-									{{if eq .MergeStyle "rebase"}}
-										{{$.i18n.Tr "repo.pulls.rebase_merge_pull_request"}}
-									{{end}}
-									{{if eq .MergeStyle "rebase-merge"}}
-										{{$.i18n.Tr "repo.pulls.rebase_merge_commit_pull_request"}}
-									{{end}}
-									{{if eq .MergeStyle "squash"}}
-										{{$.i18n.Tr "repo.pulls.squash_merge_pull_request"}}
-									{{end}}
-									</span>
-								</button>
-								<div class="ui dropdown icon button">
-									<i class="dropdown icon"></i>
-									<div class="menu">
-										{{if $prUnit.PullRequestsConfig.AllowMerge}}
-										<div class="item{{if eq .MergeStyle "merge"}} active selected{{end}}" data-do="merge">{{$.i18n.Tr "repo.pulls.merge_pull_request"}}</div>
->>>>>>> 1dd3f19e
 										{{end}}
 										{{if eq .MergeStyle "rebase"}}
 											{{$.i18n.Tr "repo.pulls.rebase_merge_pull_request"}}
@@ -483,7 +448,7 @@
 									</button>
 									<div class="ui dropdown icon button">
 										<i class="dropdown icon"></i>
-										<div class="menu left">
+										<div class="menu">
 											{{if $prUnit.PullRequestsConfig.AllowMerge}}
 											<div class="item{{if eq .MergeStyle "merge"}} active selected{{end}}" data-do="merge">{{$.i18n.Tr "repo.pulls.merge_pull_request"}}</div>
 											{{end}}
