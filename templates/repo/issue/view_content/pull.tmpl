{{if or .PullReviewers .OriginalReviews }}
	<div class="comment box">
		<div class="content">
			<div class="ui segment">
				<h4>{{$.i18n.Tr "repo.issues.review.reviewers"}}</h4>
				{{range .PullReviewers}}
					{{ $createdStr:= TimeSinceUnix .Review.UpdatedUnix $.Lang }}
					<div class="ui divider"></div>
					<div class="review-item">
						<div class="review-item-left">
							{{if .User}}
								<a class="ui avatar image" href="{{.User.HomeLink}}">
									<img src="{{.User.RelAvatarLink}}">
								</a>
							{{end}}
							<span class="text grey">
								{{if .User}}
									<a href="{{.User.HomeLink}}">{{.User.GetDisplayName}}</a>
								{{else if .Team}}
									<span class="ui text">{{$.Issue.Repo.OwnerName}}/{{.Team.Name}}</span>
								{{end}}
								{{if eq .Review.Type 1}}
									{{$.i18n.Tr "repo.issues.review.approve" $createdStr | Safe}}
								{{else if eq .Review.Type 2}}
									{{$.i18n.Tr "repo.issues.review.comment" $createdStr | Safe}}
								{{else if eq .Review.Type 3}}
									{{$.i18n.Tr "repo.issues.review.reject" $createdStr | Safe}}
								{{else if eq .Review.Type 4}}
									{{$.i18n.Tr "repo.issues.review.wait" $createdStr | Safe}}
								{{else}}
									{{$.i18n.Tr "repo.issues.review.comment" $createdStr | Safe}}
								{{end}}
							</span>
						</div>
						<div class="review-item-right">
<<<<<<< HEAD
							{{if .Stale}}
								<span class="type-icon text grey">
									<i class="octicon icon fa-hourglass-end"></i>
								</span>
							{{end}}
							{{if (and $.Permission.IsAdmin (or (eq .Type 1) (eq .Type 3)) (not $.Issue.IsClosed))}}
								<a href="#" class="ui grey poping up icon dismiss-review-btn" data-review-id="dismiss-review-{{.ID}}" data-content="{{$.i18n.Tr "repo.issues.dismiss_review_btn"}}">
									{{svg "octicon-x" 16}}
								</a>
								<div class="ui small modal" id="dismiss-review-modal">
									<div class="header">
										{{$.i18n.Tr "repo.issues.dismiss_review_confirm"}}
									</div>
									<div class="content">
										<div class="ui warning message text left">
											{{$.i18n.Tr "repo.issues.dismiss_review_warning"}}
										</div>
										<form class="ui form dismiss-review-form" id="dismiss-review-{{.ID}}" action="{{$.RepoLink}}/issues/dismiss_review" method="post">
											{{$.CsrfTokenHtml}}
											<input type="hidden" name="review_id" value="{{.ID}}">
											<div class="field">
												<label for="message">{{$.i18n.Tr "action.review_dismissed_reason"}}</label>
												<input id="message" name="message">
											</div>
											<div class="text right actions">
												<div class="ui cancel button">{{$.i18n.Tr "settings.cancel"}}</div>
												<button class="ui red button" type="submit">{{$.i18n.Tr "repo.issues.dismiss_review_btn"}}</button>
											</div>
										</form>
									</div>
								</div>
=======
							{{if .Review.Stale}}
							<span class="ui poping up type-icon text grey" data-content="{{$.i18n.Tr "repo.issues.is_stale"}}">
								<i class="octicon icon fa-hourglass-end"></i>
							</span>
>>>>>>> f719e2e8
							{{end}}
							<span class="type-icon text {{if eq .Review.Type 1}}green
								{{- else if eq .Review.Type 2}}grey
								{{- else if eq .Review.Type 3}}red
								{{- else if eq .Review.Type 4}}yellow
								{{else}}grey{{end}}">

								{{if .CanChange }}
									<a href="#" class="ui poping up icon re-request-review {{if .Checked}}checked{{end}}" data-issue-id="{{$.Issue.ID}}" data-content="{{if .Checked}} {{$.i18n.Tr "repo.issues.remove_request_review"}} {{else}} {{$.i18n.Tr "repo.issues.re_request_review"}} {{end}}"  data-id="{{.ItemID}}" data-update-url="{{$.RepoLink}}/issues/request_review">
										{{svg "octicon-sync"}}
									</a>
								{{end}}
								{{svg (printf "octicon-%s" .Review.Type.Icon)}}
							</span>
						</div>
					</div>
				{{end}}
				{{range .OriginalReviews}}
					{{ $createdStr:= TimeSinceUnix .UpdatedUnix $.Lang }}
					<div class="ui divider"></div>
					<div class="review-item">
						<div class="review-item-left">
							<a href="{{$.Repository.OriginalURL}}" class="ui poping up" data-content="{{$.i18n.Tr "repo.migrated_from_fake" $.Repository.GetOriginalURLHostname | Safe }}"><span class="text black "><i class="fa {{MigrationIcon $.Repository.GetOriginalURLHostname}}" aria-hidden="true"></i> {{ .OriginalAuthor }}</span></a>
						</div>
						<div class="review-item-right">
							<span class="type-icon text {{if eq .Type 1}}green
								{{- else if eq .Type 2}}grey
								{{- else if eq .Type 3}}red
								{{- else if eq .Type 4}}yellow
								{{else}}grey{{end}}">
								{{svg (printf "octicon-%s" .Type.Icon)}}
							</span>
						</div>
					</div>
				{{end}}
			</div>
		</div>
	</div>
{{end}}
<div class="timeline-item comment merge box">
	<a class="timeline-avatar text  {{if .Issue.PullRequest.HasMerged}}purple
	{{- else if .Issue.IsClosed}}grey
	{{- else if .IsPullWorkInProgress}}grey
	{{- else if .IsFilesConflicted}}grey
	{{- else if .IsPullRequestBroken}}red
	{{- else if .IsBlockedByApprovals}}red
	{{- else if .IsBlockedByRejection}}red
	{{- else if .IsBlockedByOutdatedBranch}}red
	{{- else if .IsBlockedByChangedProtectedFiles}}red
	{{- else if and .EnableStatusCheck (or .RequiredStatusCheckState.IsFailure .RequiredStatusCheckState.IsError)}}red
	{{- else if and .EnableStatusCheck (or (not $.LatestCommitStatus) .RequiredStatusCheckState.IsPending .RequiredStatusCheckState.IsWarning)}}yellow
	{{- else if and .AllowMerge .RequireSigned (not .WillSign)}}red
	{{- else if .Issue.PullRequest.IsChecking}}yellow
	{{- else if .Issue.PullRequest.CanAutoMerge}}green
	{{- else}}red{{end}}">{{svg "octicon-git-merge" 32}}</a>
	<div class="content">
		{{template "repo/pulls/status" .}}
		{{$canAutoMerge := false}}
		<div class="ui attached merge-section segment {{if not $.LatestCommitStatus}}no-header{{end}}">
			{{if .Issue.PullRequest.HasMerged}}
				<div class="item text purple">
					{{if .Issue.PullRequest.MergedCommitID}}
						{{$link := printf "%s/commit/%s" $.Repository.HTMLURL .Issue.PullRequest.MergedCommitID}}
						{{$.i18n.Tr "repo.pulls.merged_as" $link (ShortSha .Issue.PullRequest.MergedCommitID) | Safe}}
					{{else}}
						{{$.i18n.Tr "repo.pulls.has_merged"}}
					{{end}}
				</div>
				{{if .IsPullBranchDeletable}}
					<div class="ui divider"></div>
					<div>
						<a class="delete-button ui red button" href="" data-url="{{.DeleteBranchLink}}">{{$.i18n.Tr "repo.branch.delete" .HeadTarget}}</a>
					</div>
				{{end}}
			{{else if .Issue.IsClosed}}
				<div class="item text grey">
					{{if .IsPullRequestBroken}}
						{{$.i18n.Tr "repo.pulls.cant_reopen_deleted_branch"}}
					{{else}}
						{{$.i18n.Tr "repo.pulls.reopen_to_merge"}}
					{{end}}
				</div>
				{{if and .IsPullBranchDeletable ( not .IsPullRequestBroken )}}
					<div class="ui divider"></div>
					<div>
						<a class="delete-button ui red button" href="" data-url="{{.DeleteBranchLink}}">{{$.i18n.Tr "repo.branch.delete" .HeadTarget}}</a>
					</div>
				{{end}}
			{{else if .IsPullFilesConflicted}}
				<div class="item text grey">
					{{svg "octicon-x"}}
					{{$.i18n.Tr "repo.pulls.files_conflicted"}}
					{{range .ConflictedFiles}}
						<div>{{.}}</div>
					{{end}}
				</div>
			{{else if .IsPullRequestBroken}}
				<div class="item text red">
					<i class="icon icon-octicon">{{svg "octicon-x"}}</i>
					{{$.i18n.Tr "repo.pulls.data_broken"}}
				</div>
			{{else if .IsPullWorkInProgress}}
				<div class="item text grey">
					<i class="icon icon-octicon">{{svg "octicon-x"}}</i>
					{{$.i18n.Tr "repo.pulls.cannot_merge_work_in_progress" (.WorkInProgressPrefix|Escape) | Str2html}}
				</div>
			{{else if .Issue.PullRequest.IsChecking}}
				<div class="item text yellow">
					<i class="icon icon-octicon">{{svg "octicon-sync"}}</i>
					{{$.i18n.Tr "repo.pulls.is_checking"}}
				</div>
			{{else if .Issue.PullRequest.CanAutoMerge}}
				{{if .IsBlockedByApprovals}}
					<div class="item text red">
						<i class="icon icon-octicon">{{svg "octicon-x"}}</i>
					{{$.i18n.Tr "repo.pulls.blocked_by_approvals" .GrantedApprovals .Issue.PullRequest.ProtectedBranch.RequiredApprovals}}
					</div>
				{{else if .IsBlockedByRejection}}
					<div class="item text red">
						<i class="icon icon-octicon">{{svg "octicon-x"}}</i>
					{{$.i18n.Tr "repo.pulls.blocked_by_rejection"}}
					</div>
				{{else if .IsBlockedByOutdatedBranch}}
					<div class="item text red">
						<i class="icon icon-octicon">{{svg "octicon-x"}}</i>
					{{$.i18n.Tr "repo.pulls.blocked_by_outdated_branch"}}
					</div>
				{{else if .IsBlockedByChangedProtectedFiles}}
					<div class="item text red">
						<i class="icon icon-octicon">{{svg "octicon-x" 16}}</i>
						{{$.i18n.Tr (TrN $.i18n.Lang $.ChangedProtectedFilesNum "repo.pulls.blocked_by_changed_protected_files_1" "repo.pulls.blocked_by_changed_protected_files_n") | Safe }}
						<div class="ui ordered list">
							{{range .ChangedProtectedFiles}}
								<div data-value="-" class="item">{{.}}</div>
							{{end}}
						</div>
					</div>
				{{else if and .EnableStatusCheck (or .RequiredStatusCheckState.IsError .RequiredStatusCheckState.IsFailure)}}
					<div class="item text red">
						<i class="icon icon-octicon">{{svg "octicon-x"}}</i>
						{{$.i18n.Tr "repo.pulls.required_status_check_failed"}}
					</div>
				{{else if and .EnableStatusCheck (not .RequiredStatusCheckState.IsSuccess)}}
					<div class="item text red">
						<i class="icon icon-octicon">{{svg "octicon-x"}}</i>
						{{$.i18n.Tr "repo.pulls.required_status_check_missing"}}
					</div>
				{{else if and .AllowMerge .RequireSigned (not .WillSign)}}
					<div class="item text red">
						<i class="icon icon-octicon">{{svg "octicon-x"}}</i>
						{{$.i18n.Tr "repo.pulls.require_signed_wont_sign"}}
					</div>
					<div class="item text yellow">
						<i class="icon unlock"></i>
						{{$.i18n.Tr (printf "repo.signing.wont_sign.%s" .WontSignReason) }}
					</div>
				{{end}}
				{{$notAllOverridableChecksOk := or .IsBlockedByApprovals .IsBlockedByRejection .IsBlockedByOutdatedBranch .IsBlockedByChangedProtectedFiles (and .EnableStatusCheck (not .RequiredStatusCheckState.IsSuccess))}}
				{{if and (or $.IsRepoAdmin (not $notAllOverridableChecksOk)) (or (not .AllowMerge) (not .RequireSigned) .WillSign)}}
					{{if $notAllOverridableChecksOk}}
						<div class="item text yellow">
							<i class="icon icon-octicon">{{svg "octicon-dot-fill"}}</i>
							{{$.i18n.Tr "repo.pulls.required_status_check_administrator"}}
						</div>
					{{else}}
						<div class="item text green">
							<i class="icon icon-octicon">{{svg "octicon-check"}}</i>
							{{$.i18n.Tr "repo.pulls.can_auto_merge_desc"}}
						</div>
					{{end}}
					{{if .WillSign}}
						<div class="item text green">
							<i class="icon lock green"></i>
							{{$.i18n.Tr "repo.signing.will_sign" .SigningKey}}
						</div>
					{{else if .IsSigned}}
						<div class="item text">
							<i class="icon unlock"></i>
							{{$.i18n.Tr (printf "repo.signing.wont_sign.%s" .WontSignReason) }}
						</div>
					{{end}}
				{{end}}

				{{$canAutoMerge = true}}
				{{if (gt .Issue.PullRequest.CommitsBehind 0)}}
					<div class="ui divider"></div>
					<div class="item item-section text grey">
						<div class="item-section-left">
							<i class="icon icon-octicon">{{svg "octicon-alert"}}</i>
							{{$.i18n.Tr "repo.pulls.outdated_with_base_branch"}}
						</div>
						<div class="item-section-right">
							{{if .UpdateAllowed}}
								<form action="{{.Link}}/update" method="post" class="ui update-branch-form">
									{{.CsrfTokenHtml}}
									<button class="ui compact button" data-do="update">
										<span class="ui text">{{$.i18n.Tr "repo.pulls.update_branch"}}</span>
									</button>
								</form>
							{{end}}
						</div>
					</div>
				{{end}}

				{{if and (or $.IsRepoAdmin (not $notAllOverridableChecksOk)) (or (not .AllowMerge) (not .RequireSigned) .WillSign)}}
					{{if .AllowMerge}}
						{{$prUnit := .Repository.MustGetUnit $.UnitTypePullRequests}}
						{{$approvers := .Issue.PullRequest.GetApprovers}}
						{{if or $prUnit.PullRequestsConfig.AllowMerge $prUnit.PullRequestsConfig.AllowRebase $prUnit.PullRequestsConfig.AllowRebaseMerge $prUnit.PullRequestsConfig.AllowSquash}}
							<div class="ui divider"></div>
							{{if $prUnit.PullRequestsConfig.AllowMerge}}
							<div class="ui form merge-fields" style="display: none">
								<form action="{{.Link}}/merge" method="post">
									{{.CsrfTokenHtml}}
									<div class="field">
										<input type="text" name="merge_title_field" value="{{.Issue.PullRequest.GetDefaultMergeMessage}}">
									</div>
									<div class="field">
										<textarea name="merge_message_field" rows="5" placeholder="{{$.i18n.Tr "repo.editor.commit_message_desc"}}">Reviewed-on: {{$.Issue.HTMLURL}}&#13;&#10;{{$approvers}}</textarea>
									</div>
									<button class="ui green button" type="submit" name="do" value="merge">
										{{$.i18n.Tr "repo.pulls.merge_pull_request"}}
									</button>
									<button class="ui button merge-cancel">
										{{$.i18n.Tr "cancel"}}
									</button>
								</form>
							</div>
							{{end}}
							{{if $prUnit.PullRequestsConfig.AllowRebase}}
							<div class="ui form rebase-fields" style="display: none">
								<form action="{{.Link}}/merge" method="post">
									{{.CsrfTokenHtml}}
									<button class="ui green button" type="submit" name="do" value="rebase">
										{{$.i18n.Tr "repo.pulls.rebase_merge_pull_request"}}
									</button>
									<button class="ui button merge-cancel">
										{{$.i18n.Tr "cancel"}}
									</button>
								</form>
							</div>
							{{end}}
							{{if $prUnit.PullRequestsConfig.AllowRebaseMerge}}
							<div class="ui form rebase-merge-fields" style="display: none">
								<form action="{{.Link}}/merge" method="post">
									{{.CsrfTokenHtml}}
									<div class="field">
										<input type="text" name="merge_title_field" value="{{.Issue.PullRequest.GetDefaultMergeMessage}}">
									</div>
									<div class="field">
										<textarea name="merge_message_field" rows="5" placeholder="{{$.i18n.Tr "repo.editor.commit_message_desc"}}">Reviewed-on: {{$.Issue.HTMLURL}}&#13;&#10;{{$approvers}}</textarea>
									</div>
									<button class="ui green button" type="submit" name="do" value="rebase-merge">
										{{$.i18n.Tr "repo.pulls.rebase_merge_commit_pull_request"}}
									</button>
									<button class="ui button merge-cancel">
										{{$.i18n.Tr "cancel"}}
									</button>
								</form>
							</div>
							{{end}}
							{{if $prUnit.PullRequestsConfig.AllowSquash}}
							<div class="ui form squash-fields" style="display: none">
								<form action="{{.Link}}/merge" method="post">
									{{.CsrfTokenHtml}}
									<div class="field">
										<input type="text" name="merge_title_field" value="{{.Issue.PullRequest.GetDefaultSquashMessage}}">
									</div>
									<div class="field">
										<textarea name="merge_message_field" rows="5" placeholder="{{$.i18n.Tr "repo.editor.commit_message_desc"}}">{{.GetCommitMessages}}Reviewed-on: {{$.Issue.HTMLURL}}&#13;&#10;{{$approvers}}</textarea>
									</div>
									<button class="ui green button" type="submit" name="do" value="squash">
										{{$.i18n.Tr "repo.pulls.squash_merge_pull_request"}}
									</button>
									<button class="ui button merge-cancel">
										{{$.i18n.Tr "cancel"}}
									</button>
								</form>
							</div>
							{{end}}
							<div class="ui {{if $notAllOverridableChecksOk}}red{{else}}green{{end}} buttons merge-button">
								<button class="ui button" data-do="{{.MergeStyle}}">
									{{svg "octicon-git-merge"}}
									<span class="button-text">
									{{if eq .MergeStyle "merge"}}
										{{$.i18n.Tr "repo.pulls.merge_pull_request"}}
									{{end}}
									{{if eq .MergeStyle "rebase"}}
										{{$.i18n.Tr "repo.pulls.rebase_merge_pull_request"}}
									{{end}}
									{{if eq .MergeStyle "rebase-merge"}}
										{{$.i18n.Tr "repo.pulls.rebase_merge_commit_pull_request"}}
									{{end}}
									{{if eq .MergeStyle "squash"}}
										{{$.i18n.Tr "repo.pulls.squash_merge_pull_request"}}
									{{end}}
									</span>
								</button>
								<div class="ui dropdown icon button">
									{{svg "octicon-triangle-down" 14 "dropdown icon"}}
									<div class="menu">
										{{if $prUnit.PullRequestsConfig.AllowMerge}}
										<div class="item{{if eq .MergeStyle "merge"}} active selected{{end}}" data-do="merge">{{$.i18n.Tr "repo.pulls.merge_pull_request"}}</div>
										{{end}}
										{{if $prUnit.PullRequestsConfig.AllowRebase}}
										<div class="item{{if eq .MergeStyle "rebase"}} active selected{{end}}" data-do="rebase">{{$.i18n.Tr "repo.pulls.rebase_merge_pull_request"}}</div>
										{{end}}
										{{if $prUnit.PullRequestsConfig.AllowRebaseMerge}}
										<div class="item{{if eq .MergeStyle "rebase-merge"}} active selected{{end}}" data-do="rebase-merge">{{$.i18n.Tr "repo.pulls.rebase_merge_commit_pull_request"}}</div>
										{{end}}
										{{if $prUnit.PullRequestsConfig.AllowSquash}}
										<div class="item{{if eq .MergeStyle "squash"}} active selected{{end}}" data-do="squash">{{$.i18n.Tr "repo.pulls.squash_merge_pull_request"}}</div>
										{{end}}
									</div>
								</div>
							</div>
						{{else}}
							<div class="ui divider"></div>
							<div class="item text red">
								{{svg "octicon-x"}}
								{{$.i18n.Tr "repo.pulls.no_merge_desc"}}
							</div>
							<div class="item text grey">
								{{svg "octicon-info"}}
								{{$.i18n.Tr "repo.pulls.no_merge_helper"}}
							</div>
						{{end}}
					{{else}}
						<div class="ui divider"></div>
						<div class="item text grey">
							{{svg "octicon-info"}}
							{{$.i18n.Tr "repo.pulls.no_merge_access"}}
						</div>
					{{end}}
				{{end}}
			{{else}}
				{{/* Merge conflict without specific file. Suggest manual merge, only if all reviews and status checks OK. */}}
				{{if .IsBlockedByApprovals}}
					<div class="item text red">
						{{svg "octicon-x"}}
					{{$.i18n.Tr "repo.pulls.blocked_by_approvals" .GrantedApprovals .Issue.PullRequest.ProtectedBranch.RequiredApprovals}}
					</div>
				{{else if .IsBlockedByRejection}}
					<div class="item text red">
						{{svg "octicon-x"}}
					{{$.i18n.Tr "repo.pulls.blocked_by_rejection"}}
					</div>
				{{else if .IsBlockedByOutdatedBranch}}
					<div class="item text red">
						<i class="icon icon-octicon">{{svg "octicon-x"}}</i>
					{{$.i18n.Tr "repo.pulls.blocked_by_outdated_branch"}}
					</div>
				{{else if .IsBlockedByChangedProtectedFiles}}
					<div class="item text red">
						<i class="icon icon-octicon">{{svg "octicon-x" 16}}</i>
						{{$.i18n.Tr (TrN $.i18n.Lang $.ChangedProtectedFilesNum "repo.pulls.blocked_by_changed_protected_files_1" "repo.pulls.blocked_by_changed_protected_files_n") | Safe }}
						<div class="ui ordered list">
							{{range .ChangedProtectedFiles}}
								<div data-value="-" class="item">{{.}}</div>
							{{end}}
						</div>
					</div>
				{{else if and .EnableStatusCheck (not .RequiredStatusCheckState.IsSuccess)}}
					<div class="item text red">
						{{svg "octicon-x"}}
						{{$.i18n.Tr "repo.pulls.required_status_check_failed"}}
					</div>
				{{else if and .RequireSigned (not .WillSign)}}
					<div class="item text red">
						{{svg "octicon-x"}}
						{{$.i18n.Tr "repo.pulls.require_signed_wont_sign"}}
					</div>
				{{else}}
					<div class="item text red">
						{{svg "octicon-x"}}
						{{$.i18n.Tr "repo.pulls.cannot_auto_merge_desc"}}
					</div>
					<div class="item text grey">
						{{svg "octicon-info"}}
						{{$.i18n.Tr "repo.pulls.cannot_auto_merge_helper"}}
					</div>
				{{end}}
			{{end}}

			{{if and (gt .Issue.PullRequest.CommitsBehind 0) (not  .Issue.IsClosed) (not .Issue.PullRequest.IsChecking) (not .IsPullFilesConflicted) (not .IsPullRequestBroken) (not $canAutoMerge)}}
				<div class="item text grey">
					<i class="icon icon-octicon">{{svg "octicon-alert"}}</i>
					{{$.i18n.Tr "repo.pulls.outdated_with_base_branch"}}
					{{if .UpdateAllowed}}
						<form action="{{.Link}}/update" method="post" class="ui floating right">
							{{.CsrfTokenHtml}}
							<button class="ui compact button" data-do="update">
								<span class="ui text">{{$.i18n.Tr "repo.pulls.update_branch"}}</span>
							</button>
						</form>
					{{end}}
				</div>
			{{end}}
		</div>
	</div>
</div><|MERGE_RESOLUTION|>--- conflicted
+++ resolved
@@ -33,9 +33,8 @@
 							</span>
 						</div>
 						<div class="review-item-right">
-<<<<<<< HEAD
-							{{if .Stale}}
-								<span class="type-icon text grey">
+							{{if .Review.Stale}}
+								<span class="ui poping up type-icon text grey" data-content="{{$.i18n.Tr "repo.issues.is_stale"}}">
 									<i class="octicon icon fa-hourglass-end"></i>
 								</span>
 							{{end}}
@@ -65,12 +64,6 @@
 										</form>
 									</div>
 								</div>
-=======
-							{{if .Review.Stale}}
-							<span class="ui poping up type-icon text grey" data-content="{{$.i18n.Tr "repo.issues.is_stale"}}">
-								<i class="octicon icon fa-hourglass-end"></i>
-							</span>
->>>>>>> f719e2e8
 							{{end}}
 							<span class="type-icon text {{if eq .Review.Type 1}}green
 								{{- else if eq .Review.Type 2}}grey
