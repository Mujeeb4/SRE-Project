{{if gt (len .PullReviewers) 0}}
	<div class="comment box">
		<div class="content">
			<div class="ui segment">
				<h4>{{$.i18n.Tr "repo.issues.review.reviewers"}}</h4>
				{{range .PullReviewers}}
					{{ $createdStr:= TimeSinceUnix .UpdatedUnix $.Lang }}
					<div class="ui divider"></div>
					<div class="review-item">
						<span class="type-icon text {{if eq .Type 1}}green
							{{- else if eq .Type 2}}grey
							{{- else if eq .Type 3}}red
<<<<<<< HEAD
							{{- else if eq .Type 4}}yellow
							{{else}}grey{{end}}">

							{{$canChoose := false}}
							{{if eq .Type 4}}
								{{if or (eq .ReviewerID $.SignedUserID) $.Permission.IsAdmin}}
									{{$canChoose = true}}
								{{end}}
							{{else}}
								{{if and (or $.IsIssuePoster $.CanChooseReviewer) (not (eq $.SignedUserID .ReviewerID))}}
									{{$canChoose = true}}
								{{end}}
							{{end}}

							{{if $canChoose }}
								<a href="#" class="ui poping up icon re-request-review" data-is-checked="{{if  eq .Type 4}}remove{{else}}add{{end}}" data-issue-id="{{$.Issue.ID}}" data-content="{{ if eq .Type 4 }} {{$.i18n.Tr "repo.issues.remove_request_review"}} {{else}} {{$.i18n.Tr "repo.issues.re_request_review"}} {{end}}"  data-id="{{.ReviewerID}}" data-update-url="{{$.RepoLink}}/issues/request_review">
									{{svg "octicon-sync" 16}}
								</a>
							{{end}}

=======
							{{- else}}grey{{end}}">
>>>>>>> 57cca44c
							{{svg (printf "octicon-%s" .Type.Icon) 16}}
						</span>
						{{if .Stale}}
						<span class="type-icon text grey">
							<i class="octicon icon fa-hourglass-end"></i>
						</span>
						{{end}}
						<a class="ui avatar image" href="{{.Reviewer.HomeLink}}">
							<img src="{{.Reviewer.RelAvatarLink}}">
						</a>
						<span class="text grey"><a href="{{.Reviewer.HomeLink}}">{{.Reviewer.Name}}</a>
							{{if eq .Type 1}}
								{{$.i18n.Tr "repo.issues.review.approve" $createdStr | Safe}}
							{{else if eq .Type 2}}
								{{$.i18n.Tr "repo.issues.review.comment" $createdStr | Safe}}
							{{else if eq .Type 3}}
								{{$.i18n.Tr "repo.issues.review.reject" $createdStr | Safe}}
							{{else if eq .Type 4}}
								{{$.i18n.Tr "repo.issues.review.wait" $createdStr | Safe}}
							{{else}}
								{{$.i18n.Tr "repo.issues.review.comment" $createdStr | Safe}}
							{{end}}
						</span>
					</div>
				{{end}}
			</div>
		</div>
	</div>
{{end}}
<div class="comment merge box">
	<a class="avatar text
	{{- if .Issue.PullRequest.HasMerged}}purple
	{{- else if .Issue.IsClosed}}grey
	{{- else if .IsPullWorkInProgress}}grey
	{{- else if .IsFilesConflicted}}grey
	{{- else if .IsPullRequestBroken}}red
	{{- else if .IsBlockedByApprovals}}red
	{{- else if .IsBlockedByRejection}}red
	{{- else if and .EnableStatusCheck (or .RequiredStatusCheckState.IsFailure .RequiredStatusCheckState.IsError)}}red
	{{- else if and .EnableStatusCheck (or .RequiredStatusCheckState.IsPending .RequiredStatusCheckState.IsWarning)}}yellow
	{{- else if and .RequireSigned (not .WillSign)}}}red
	{{- else if .Issue.PullRequest.IsChecking}}yellow
	{{- else if .Issue.PullRequest.CanAutoMerge}}green
	{{- else}}red{{end}}">{{svg "octicon-git-merge" 32}}</a>
	<div class="content">
		{{template "repo/pulls/status" .}}
		<div class="ui {{if not $.LatestCommitStatus}}top attached header{{else}}attached merge-section segment{{end}}">
			{{if .Issue.PullRequest.HasMerged}}
				<div class="item text purple">
					{{if .Issue.PullRequest.MergedCommitID}}
						{{$link := printf "%s/commit/%s" $.Repository.HTMLURL .Issue.PullRequest.MergedCommitID}}
						{{$.i18n.Tr "repo.pulls.merged_as" $link (ShortSha .Issue.PullRequest.MergedCommitID) | Safe}}
					{{else}}
						{{$.i18n.Tr "repo.pulls.has_merged"}}
					{{end}}
				</div>
				{{if .IsPullBranchDeletable}}
					<div class="ui divider"></div>
					<div>
						<a class="delete-button ui red button" href="" data-url="{{.DeleteBranchLink}}">{{$.i18n.Tr "repo.branch.delete" .HeadTarget}}</a>
					</div>
				{{end}}
			{{else if .Issue.IsClosed}}
				<div class="item text grey">
					{{if .IsPullRequestBroken}}
						{{$.i18n.Tr "repo.pulls.cant_reopen_deleted_branch"}}
					{{else}}
						{{$.i18n.Tr "repo.pulls.reopen_to_merge"}}
					{{end}}
				</div>
				{{if and .IsPullBranchDeletable ( not .IsPullRequestBroken )}}
					<div class="ui divider"></div>
					<div>
						<a class="delete-button ui red button" href="" data-url="{{.DeleteBranchLink}}">{{$.i18n.Tr "repo.branch.delete" .HeadTarget}}</a>
					</div>
				{{end}}
			{{else if .IsPullFilesConflicted}}
				<div class="item text grey">
					{{svg "octicon-x" 16}}
					{{$.i18n.Tr "repo.pulls.files_conflicted"}}
					{{range .ConflictedFiles}}
						<div>{{.}}</div>
					{{end}}
				</div>
			{{else if .IsPullRequestBroken}}
				<div class="item text red">
					<i class="icon icon-octicon">{{svg "octicon-x" 16}}</i>
					{{$.i18n.Tr "repo.pulls.data_broken"}}
				</div>
			{{else if .IsPullWorkInProgress}}
				<div class="item text grey">
					<i class="icon icon-octicon">{{svg "octicon-x" 16}}</i>
					{{$.i18n.Tr "repo.pulls.cannot_merge_work_in_progress" .WorkInProgressPrefix | Str2html}}
				</div>
			{{else if .Issue.PullRequest.IsChecking}}
				<div class="item text yellow">
					<i class="icon icon-octicon">{{svg "octicon-sync" 16}}</i>
					{{$.i18n.Tr "repo.pulls.is_checking"}}
				</div>
			{{else if .Issue.PullRequest.CanAutoMerge}}
				{{if .IsBlockedByApprovals}}
					<div class="item text red">
						<i class="icon icon-octicon">{{svg "octicon-x" 16}}</i>
					{{$.i18n.Tr "repo.pulls.blocked_by_approvals" .GrantedApprovals .Issue.PullRequest.ProtectedBranch.RequiredApprovals}}
					</div>
				{{else if .IsBlockedByRejection}}
					<div class="item text red">
						<i class="icon icon-octicon">{{svg "octicon-x" 16}}</i>
					{{$.i18n.Tr "repo.pulls.blocked_by_rejection"}}
					</div>
				{{else if and .EnableStatusCheck (or .RequiredStatusCheckState.IsError .RequiredStatusCheckState.IsFailure)}}
					<div class="item text red">
						<i class="icon icon-octicon">{{svg "octicon-x" 16}}</i>
						{{$.i18n.Tr "repo.pulls.required_status_check_failed"}}
					</div>
				{{else if and .RequireSigned (not .WillSign)}}
					<div class="item text red">
						<i class="icon icon-octicon">{{svg "octicon-x" 16}}</i>
						{{$.i18n.Tr "repo.pulls.require_signed_wont_sign"}}
					</div>
					<div class="item text yellow">
						<i class="icon unlock"></i>
						{{$.i18n.Tr (printf "repo.signing.wont_sign.%s" .WontSignReason) }}
					</div>
				{{end}}
				{{$notAllOverridableChecksOk := or .IsBlockedByApprovals .IsBlockedByRejection (and .EnableStatusCheck (not .IsRequiredStatusCheckSuccess))}}
				{{if and (or $.IsRepoAdmin (not $notAllOverridableChecksOk)) (or (not .RequireSigned) .WillSign)}}
					{{if $notAllOverridableChecksOk}}
						<div class="item text yellow">
							<i class="icon icon-octicon">{{svg "octicon-primitive-dot" 16}}</i>
							{{$.i18n.Tr "repo.pulls.required_status_check_administrator"}}
						</div>
					{{else}}
						<div class="item text green">
							<i class="icon icon-octicon">{{svg "octicon-check" 16}}</i>
							{{$.i18n.Tr "repo.pulls.can_auto_merge_desc"}}
						</div>
					{{end}}
					{{if .WillSign}}
						<div class="item text green">
							<i class="icon lock green"></i>
							{{$.i18n.Tr "repo.signing.will_sign" .SigningKey}}
						</div>
					{{else if .IsSigned}}
						<div class="item text">
							<i class="icon unlock"></i>
							{{$.i18n.Tr (printf "repo.signing.wont_sign.%s" .WontSignReason) }}
						</div>
					{{end}}
					{{if .AllowMerge}}
						{{$prUnit := .Repository.MustGetUnit $.UnitTypePullRequests}}
						{{$approvers := .Issue.PullRequest.GetApprovers}}
						{{if or $prUnit.PullRequestsConfig.AllowMerge $prUnit.PullRequestsConfig.AllowRebase $prUnit.PullRequestsConfig.AllowRebaseMerge $prUnit.PullRequestsConfig.AllowSquash}}
							<div class="ui divider"></div>
							{{if $prUnit.PullRequestsConfig.AllowMerge}}
							<div class="ui form merge-fields" style="display: none">
								<form action="{{.Link}}/merge" method="post">
									{{.CsrfTokenHtml}}
									<div class="field">
										<input type="text" name="merge_title_field" value="{{.Issue.PullRequest.GetDefaultMergeMessage}}">
									</div>
									<div class="field">
										<textarea name="merge_message_field" rows="5" placeholder="{{$.i18n.Tr "repo.editor.commit_message_desc"}}">Reviewed-on: {{$.Issue.HTMLURL}}&#13;&#10;{{$approvers}}</textarea>
									</div>
									<button class="ui green button" type="submit" name="do" value="merge">
										{{$.i18n.Tr "repo.pulls.merge_pull_request"}}
									</button>
									<button class="ui button merge-cancel">
										{{$.i18n.Tr "cancel"}}
									</button>
								</form>
							</div>
							{{end}}
							{{if $prUnit.PullRequestsConfig.AllowRebase}}
							<div class="ui form rebase-fields" style="display: none">
								<form action="{{.Link}}/merge" method="post">
									{{.CsrfTokenHtml}}
									<button class="ui green button" type="submit" name="do" value="rebase">
										{{$.i18n.Tr "repo.pulls.rebase_merge_pull_request"}}
									</button>
									<button class="ui button merge-cancel">
										{{$.i18n.Tr "cancel"}}
									</button>
								</form>
							</div>
							{{end}}
							{{if $prUnit.PullRequestsConfig.AllowRebaseMerge}}
							<div class="ui form rebase-merge-fields" style="display: none">
								<form action="{{.Link}}/merge" method="post">
									{{.CsrfTokenHtml}}
									<div class="field">
										<input type="text" name="merge_title_field" value="{{.Issue.PullRequest.GetDefaultMergeMessage}}">
									</div>
									<div class="field">
										<textarea name="merge_message_field" rows="5" placeholder="{{$.i18n.Tr "repo.editor.commit_message_desc"}}">Reviewed-on: {{$.Issue.HTMLURL}}&#13;&#10;{{$approvers}}</textarea>
									</div>
									<button class="ui green button" type="submit" name="do" value="rebase-merge">
										{{$.i18n.Tr "repo.pulls.rebase_merge_commit_pull_request"}}
									</button>
									<button class="ui button merge-cancel">
										{{$.i18n.Tr "cancel"}}
									</button>
								</form>
							</div>
							{{end}}
							{{if $prUnit.PullRequestsConfig.AllowSquash}}
							{{$commitMessages := .Issue.PullRequest.GetCommitMessages}}
							<div class="ui form squash-fields" style="display: none">
								<form action="{{.Link}}/merge" method="post">
									{{.CsrfTokenHtml}}
									<div class="field">
										<input type="text" name="merge_title_field" value="{{.Issue.PullRequest.GetDefaultSquashMessage}}">
									</div>
									<div class="field">
										<textarea name="merge_message_field" rows="5" placeholder="{{$.i18n.Tr "repo.editor.commit_message_desc"}}">{{$commitMessages}}Reviewed-on: {{$.Issue.HTMLURL}}&#13;&#10;{{$approvers}}</textarea>
									</div>
									<button class="ui green button" type="submit" name="do" value="squash">
										{{$.i18n.Tr "repo.pulls.squash_merge_pull_request"}}
									</button>
									<button class="ui button merge-cancel">
										{{$.i18n.Tr "cancel"}}
									</button>
								</form>
							</div>
							{{end}}
							<div class="ui {{if $notAllOverridableChecksOk}}red{{else}}green{{end}} buttons merge-button">
								<button class="ui button" data-do="{{.MergeStyle}}">
									{{svg "octicon-git-merge" 16}}
									<span class="button-text">
									{{if eq .MergeStyle "merge"}}
										{{$.i18n.Tr "repo.pulls.merge_pull_request"}}
									{{end}}
									{{if eq .MergeStyle "rebase"}}
										{{$.i18n.Tr "repo.pulls.rebase_merge_pull_request"}}
									{{end}}
									{{if eq .MergeStyle "rebase-merge"}}
										{{$.i18n.Tr "repo.pulls.rebase_merge_commit_pull_request"}}
									{{end}}
									{{if eq .MergeStyle "squash"}}
										{{$.i18n.Tr "repo.pulls.squash_merge_pull_request"}}
									{{end}}
									</span>
								</button>
								<div class="ui dropdown icon button">
									<i class="dropdown icon"></i>
									<div class="menu">
										{{if $prUnit.PullRequestsConfig.AllowMerge}}
										<div class="item{{if eq .MergeStyle "merge"}} active selected{{end}}" data-do="merge">{{$.i18n.Tr "repo.pulls.merge_pull_request"}}</div>
										{{end}}
										{{if $prUnit.PullRequestsConfig.AllowRebase}}
										<div class="item{{if eq .MergeStyle "rebase"}} active selected{{end}}" data-do="rebase">{{$.i18n.Tr "repo.pulls.rebase_merge_pull_request"}}</div>
										{{end}}
										{{if $prUnit.PullRequestsConfig.AllowRebaseMerge}}
										<div class="item{{if eq .MergeStyle "rebase-merge"}} active selected{{end}}" data-do="rebase-merge">{{$.i18n.Tr "repo.pulls.rebase_merge_commit_pull_request"}}</div>
										{{end}}
										{{if $prUnit.PullRequestsConfig.AllowSquash}}
										<div class="item{{if eq .MergeStyle "squash"}} active selected{{end}}" data-do="squash">{{$.i18n.Tr "repo.pulls.squash_merge_pull_request"}}</div>
										{{end}}
									</div>
								</div>
							</div>
						{{else}}
							<div class="item text red">
								{{svg "octicon-x" 16}}
								{{$.i18n.Tr "repo.pulls.no_merge_desc"}}
							</div>
							<div class="item text grey">
								{{svg "octicon-info" 16}}
								{{$.i18n.Tr "repo.pulls.no_merge_helper"}}
							</div>
						{{end}}
					{{else}}
						<div class="item text grey">
							{{svg "octicon-info" 16}}
							{{$.i18n.Tr "repo.pulls.no_merge_access"}}
						</div>
					{{end}}
				{{end}}
				{{if and .Divergence (gt .Divergence.Behind 0)}}
				<div class="ui very compact branch-update grid">
						<div class="row">
						<div class="item text gray eleven wide left floated column">
							<i class="icon icon-octicon">{{svg "octicon-alert" 16}}</i>
							{{$.i18n.Tr "repo.pulls.outdated_with_base_branch"}}
						</div>
						{{if .UpdateAllowed}}
							<div class="item text five wide right floated column">
								<form action="{{.Link}}/update" method="post">
									{{.CsrfTokenHtml}}
									<button class="ui button" data-do="update">
										<span class="item text">{{$.i18n.Tr "repo.pulls.update_branch"}}</span>
									</button>
								</form>
							</div>
						{{end}}
					</div>
				</div>
				{{end}}
			{{else}}
				{{/* Merge conflict without specific file. Suggest manual merge, only if all reviews and status checks OK. */}}
				{{if .IsBlockedByApprovals}}
					<div class="item text red">
						{{svg "octicon-x" 16}}
					{{$.i18n.Tr "repo.pulls.blocked_by_approvals" .GrantedApprovals .Issue.PullRequest.ProtectedBranch.RequiredApprovals}}
					</div>
				{{else if .IsBlockedByRejection}}
					<div class="item text red">
						{{svg "octicon-x" 16}}
					{{$.i18n.Tr "repo.pulls.blocked_by_rejection"}}
					</div>
				{{else if and .EnableStatusCheck (not .IsRequiredStatusCheckSuccess)}}
					<div class="item text red">
						{{svg "octicon-x" 16}}
						{{$.i18n.Tr "repo.pulls.required_status_check_failed"}}
					</div>
				{{else if and .RequireSigned (not .WillSign)}}
					<div class="item text red">
						{{svg "octicon-x" 16}}
						{{$.i18n.Tr "repo.pulls.require_signed_wont_sign"}}
					</div>
				{{else}}
					<div class="item text red">
						{{svg "octicon-x" 16}}
						{{$.i18n.Tr "repo.pulls.cannot_auto_merge_desc"}}
					</div>
					<div class="item text grey">
						{{svg "octicon-info" 16}}
						{{$.i18n.Tr "repo.pulls.cannot_auto_merge_helper"}}
					</div>
				{{end}}
			{{end}}
		</div>
	</div>
</div><|MERGE_RESOLUTION|>--- conflicted
+++ resolved
@@ -10,7 +10,6 @@
 						<span class="type-icon text {{if eq .Type 1}}green
 							{{- else if eq .Type 2}}grey
 							{{- else if eq .Type 3}}red
-<<<<<<< HEAD
 							{{- else if eq .Type 4}}yellow
 							{{else}}grey{{end}}">
 
@@ -30,10 +29,6 @@
 									{{svg "octicon-sync" 16}}
 								</a>
 							{{end}}
-
-=======
-							{{- else}}grey{{end}}">
->>>>>>> 57cca44c
 							{{svg (printf "octicon-%s" .Type.Icon) 16}}
 						</span>
 						{{if .Stale}}
