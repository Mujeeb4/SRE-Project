<div class="four wide column">
	<div class="ui segment metas">
		{{template "repo/issue/branch_selector_field" .}}

		{{if .Issue.IsPull }}

			<input id="reviewer_id" name="reviewer_id" type="hidden" value="{{.reviewer_id}}">
			<div class="ui {{if or (not .Reviewers) (not .CanChooseReviewer) .Repository.IsArchived}}disabled{{end}} floating jump select-reviewers-modify dropdown">
				<span class="text">
					<strong>{{.i18n.Tr "repo.issues.review.reviewers"}}</strong>
					{{if and .CanChooseReviewer (not .Repository.IsArchived)}}
						{{svg "octicon-gear"}}
					{{end}}
				</span>
				<div class="filter menu" data-action="update" data-issue-id="{{$.Issue.ID}}" data-update-url="{{$.RepoLink}}/issues/request_review">
					<div class="header" style="text-transform: none;font-size:16px;">{{.i18n.Tr "repo.issues.new.add_reviewer_title"}}</div>
					{{if .Reviewers}}
						<div class="ui icon search input">
							<i class="icon df ac jc">{{svg "octicon-search" 16}}</i>
							<input type="text" placeholder="{{.i18n.Tr "repo.issues.filter_reviewers"}}">
						</div>
					{{end}}
					{{if .Reviewers}}
						{{range .Reviewers}}
							{{if .User}}
								<a class="{{if not .CanChange}}ui poping up{{end}} item {{if .Checked}} checked {{end}} {{if not .CanChange}}ban-change{{end}}" href="#" data-id="{{.ItemID}}" data-id-selector="#review_request_{{.ItemID}}" {{if not .CanChange}} data-content="{{$.i18n.Tr "repo.issues.remove_request_review_block"}}"{{end}}>
									<span class="octicon-check {{if not .Checked}}invisible{{end}}">{{svg "octicon-check"}}</span>
									<span class="text">
										{{avatar .User 28 "mr-3"}}
										{{.User.GetDisplayName}}
									</span>
								</a>
							{{end}}
						{{end}}
					{{end}}
					{{if .TeamReviewers}}
						<div class="ui divider"></div>
						{{range .TeamReviewers}}
							{{if .Team}}
								<a class="{{if not .CanChange}}ui poping up{{end}} item {{if .Checked}} checked {{end}} {{if not .CanChange}}ban-change{{end}}" href="#" data-id="{{.ItemID}}" data-id-selector="#review_request_team_{{.Team.ID}}" {{if not .CanChange}} data-content="{{$.i18n.Tr "repo.issues.remove_request_review_block"}}"{{end}}>
									<span class="octicon-check {{if not .Checked}}invisible{{end}}">{{svg "octicon-check" 16}}</span>
									<span class="text">
										{{svg "octicon-people" 16 "ml-4 mr-2"}}{{$.Issue.Repo.OwnerName}}/{{.Team.Name}}
									</span>
								</a>
							{{end}}
						{{end}}
					{{end}}
				</div>
			</div>

			<div class="ui assignees list">
				<span class="no-select item {{if or .OriginalReviews .PullReviewers}}hide{{end}}">{{.i18n.Tr "repo.issues.new.no_reviewers"}}</span>
				<div class="selected">
					{{range .PullReviewers}}
						<div class="item mb-2">
							{{if .User}}
								<a class="muted sidebar-item-link" href="{{.User.HomeLink}}">
									{{avatar .User 28 "mr-3"}}
									{{.User.GetDisplayName}}
								</a>
							{{else if .Team}}
								<span class="text">{{svg "octicon-people" 16 "teamavatar"}}{{$.Issue.Repo.OwnerName}}/{{.Team.Name}}</span>
							{{end}}
							<span class="ui right type-icon text {{if eq .Review.Type 1}}green
								{{- else if eq .Review.Type 2}}grey
								{{- else if eq .Review.Type 3}}red
								{{- else if eq .Review.Type 4}}yellow
								{{- else}}grey{{end}} right ">

								{{if .CanChange}}
									<a href="#" class="ui poping up icon re-request-review {{if .Checked}}checked{{end}}" data-content="{{if .Checked}} {{$.i18n.Tr "repo.issues.remove_request_review"}} {{else}} {{$.i18n.Tr "repo.issues.re_request_review"}} {{end}}" data-issue-id="{{$.Issue.ID}}"  data-id="{{.ItemID}}" data-update-url="{{$.RepoLink}}/issues/request_review">
										{{if .Checked}} {{svg "octicon-trash"}} {{else}} {{svg "octicon-sync"}} {{end}}
									</a>
								{{end}}
								{{svg (printf "octicon-%s" .Review.Type.Icon)}}
							</span>
						</div>
					{{end}}
					{{range .OriginalReviews}}
						<div class="item" style="margin-bottom: 10px;">
							<a href="{{$.Repository.OriginalURL}}" class="ui poping up" data-content="{{$.i18n.Tr "repo.migrated_from_fake" $.Repository.GetOriginalURLHostname | Safe }}"><span class="text black "><i class="fa {{MigrationIcon $.Repository.GetOriginalURLHostname}}" aria-hidden="true"></i> {{ .OriginalAuthor }}</span></a>
							<span class="ui right type-icon text {{if eq .Type 1}}green
								{{- else if eq .Type 2}}grey
								{{- else if eq .Type 3}}red
								{{- else if eq .Type 4}}yellow
								{{- else}}grey{{end}} right ">
								{{svg (printf "octicon-%s" .Type.Icon)}}
							</span>
						</div>
					{{end}}
				</div>
			</div>
<<<<<<< HEAD
		</div>
		{{if and .HasIssuesOrPullsWritePermission (not .HasMerged) (not .Issue.IsClosed) (not .IsPullWorkInProgress)}}
			<div class="toggle-wip" data-title="{{.Issue.Title}}" data-wip-prefix="{{(index .PullRequestWorkInProgressPrefixes 0| Escape)}}" data-update-url="{{$.RepoLink}}/issues/{{.Issue.Index}}/title">{{.i18n.Tr "repo.pulls.add_wip_prefix" (index .PullRequestWorkInProgressPrefixes 0| Escape) | Safe}}</div>
		{{end}}
		<div class="ui divider"></div>
=======
			<div class="ui divider"></div>
>>>>>>> dc56fb7c
		{{end}}

		<div class="ui {{if or (not .HasIssuesOrPullsWritePermission) .Repository.IsArchived}}disabled{{end}} floating jump select-label dropdown">
			<span class="text">
				<strong>{{.i18n.Tr "repo.issues.new.labels"}}</strong>
				{{if and .HasIssuesOrPullsWritePermission (not .Repository.IsArchived)}}
					{{svg "octicon-gear"}}
				{{end}}
			</span>
			<div class="filter menu" data-action="update" data-issue-id="{{$.Issue.ID}}" data-update-url="{{$.RepoLink}}/issues/labels">
				<div class="header" style="text-transform: none;font-size:16px;">{{.i18n.Tr "repo.issues.new.add_labels_title"}}</div>
				{{if or .Labels .OrgLabels}}
					<div class="ui icon search input">
						<i class="icon df ac jc">{{svg "octicon-search" 16}}</i>
						<input type="text" placeholder="{{.i18n.Tr "repo.issues.filter_labels"}}">
					</div>
				{{end}}
				<div class="no-select item">{{.i18n.Tr "repo.issues.new.clear_labels"}}</div>
				{{if or .Labels .OrgLabels}}
					{{range .Labels}}
						<a class="{{if .IsChecked}}checked{{end}} item" href="#" data-id="{{.ID}}" data-id-selector="#label_{{.ID}}"><span class="octicon-check {{if not .IsChecked}}invisible{{end}}">{{svg "octicon-check"}}</span><span class="label color" style="background-color: {{.Color}}"></span> {{.Name | RenderEmoji}}
						{{if .Description }}<br><small class="desc">{{.Description | RenderEmoji}}</small>{{end}}</a>
					{{end}}
					<div class="ui divider"></div>
					{{range .OrgLabels}}
						<a class="{{if .IsChecked}}checked{{end}} item" href="#" data-id="{{.ID}}" data-id-selector="#label_{{.ID}}"><span class="octicon-check {{if not .IsChecked}}invisible{{end}}">{{svg "octicon-check"}}</span><span class="label color" style="background-color: {{.Color}}"></span> {{.Name | RenderEmoji}}
						{{if .Description }}<br><small class="desc">{{.Description | RenderEmoji}}</small>{{end}}</a>
					{{end}}
				{{else}}
					<div class="header" style="text-transform: none;font-size:14px;">{{.i18n.Tr "repo.issues.new.no_items"}}</div>
				{{end}}
			</div>
		</div>
		{{template "repo/issue/labels/labels_sidebar" dict "root" $ "ctx" .}}

		<div class="ui divider"></div>

		<div class="ui {{if or (not .HasIssuesOrPullsWritePermission) .Repository.IsArchived}}disabled{{end}} floating jump select-milestone dropdown">
			<span class="text">
				<strong>{{.i18n.Tr "repo.issues.new.milestone"}}</strong>
				{{if and .HasIssuesOrPullsWritePermission (not .Repository.IsArchived)}}
					{{svg "octicon-gear"}}
				{{end}}
			</span>
			<div class="menu" data-action="update" data-issue-id="{{$.Issue.ID}}" data-update-url="{{$.RepoLink}}/issues/milestone">
				<div class="header" style="text-transform: none;font-size:16px;">{{.i18n.Tr "repo.issues.new.add_milestone_title"}}</div>
				{{if or .OpenMilestones .ClosedMilestones}}
				<div class="ui icon search input">
					<i class="icon df ac jc">{{svg "octicon-search" 16}}</i>
					<input type="text" placeholder="{{.i18n.Tr "repo.issues.filter_milestones"}}">
				</div>
				{{end}}
				<div class="no-select item">{{.i18n.Tr "repo.issues.new.clear_milestone"}}</div>
				{{if and (not .OpenMilestones) (not .ClosedMilestones)}}
					<div class="header" style="text-transform: none;font-size:14px;">
						{{.i18n.Tr "repo.issues.new.no_items"}}
					</div>
				{{else}}
					{{if .OpenMilestones}}
						<div class="divider"></div>
						<div class="header">
							{{.i18n.Tr "repo.issues.new.open_milestone"}}
						</div>
						{{range .OpenMilestones}}
							<a class="item" data-id="{{.ID}}" data-href="{{$.RepoLink}}/issues?milestone={{.ID}}">
								{{svg "octicon-milestone" 16 "mr-2"}}
								{{.Name}}
							</a>
						{{end}}
					{{end}}
					{{if .ClosedMilestones}}
						<div class="divider"></div>
						<div class="header">
							{{.i18n.Tr "repo.issues.new.closed_milestone"}}
						</div>
						{{range .ClosedMilestones}}
							<a class="item" data-id="{{.ID}}" data-href="{{$.RepoLink}}/issues?milestone={{.ID}}">
								{{svg "octicon-milestone" 16 "mr-2"}}
								{{.Name}}
							</a>
						{{end}}
					{{end}}
				{{end}}
			</div>
		</div>
		<div class="ui select-milestone list">
			<span class="no-select item {{if .Issue.Milestone}}hide{{end}}">{{.i18n.Tr "repo.issues.new.no_milestone"}}</span>
			<div class="selected">
				{{if .Issue.Milestone}}
					<a class="item muted sidebar-item-link" href="{{.RepoLink}}/milestone/{{.Issue.Milestone.ID}}">
						{{svg "octicon-milestone" 18 "mr-3"}}
						{{.Issue.Milestone.Name}}
					</a>
				{{end}}
			</div>
		</div>

		{{if .IsProjectsEnabled}}
			<div class="ui divider"></div>

			<div class="ui {{if or (not .HasIssuesOrPullsWritePermission) .Repository.IsArchived}}disabled{{end}} floating jump select-project dropdown">
				<span class="text">
					<strong>{{.i18n.Tr "repo.issues.new.projects"}}</strong>
					{{if and .HasIssuesOrPullsWritePermission (not .Repository.IsArchived)}}
						{{svg "octicon-gear"}}
					{{end}}
				</span>
				<div class="menu" data-action="update" data-issue-id="{{$.Issue.ID}}" data-update-url="{{$.RepoLink}}/issues/projects">
					<div class="no-select item">{{.i18n.Tr "repo.issues.new.clear_projects"}}</div>
					{{if .OpenProjects}}
						<div class="divider"></div>
						<div class="header">
							{{.i18n.Tr "repo.issues.new.open_projects"}}
						</div>
						{{range .OpenProjects}}
							<a class="item muted sidebar-item-link" data-id="{{.ID}}" data-href="{{$.RepoLink}}/projects/{{.ID}}">
								{{svg "octicon-project" 18 "mr-3"}}
								{{.Title}}
							</a>
						{{end}}
					{{end}}
					{{if .ClosedProjects}}
						<div class="divider"></div>
						<div class="header">
							{{.i18n.Tr "repo.issues.new.closed_projects"}}
						</div>
						{{range .ClosedProjects}}
							<a class="item muted sidebar-item-link" data-id="{{.ID}}" data-href="{{$.RepoLink}}/projects/{{.ID}}">
								{{svg "octicon-project" 18 "mr-3"}}
								{{.Title}}
							</a>
						{{end}}
					{{end}}
				</div>
			</div>
			<div class="ui select-project list">
				<span class="no-select item {{if .Issue.ProjectID}}hide{{end}}">{{.i18n.Tr "repo.issues.new.no_projects"}}</span>
				<div class="selected">
					{{if .Issue.ProjectID}}
						<a class="item muted sidebar-item-link" href="{{.RepoLink}}/projects/{{.Issue.ProjectID}}">
							{{svg "octicon-project" 18 "mr-3"}}
							{{.Issue.Project.Title}}
						</a>
					{{end}}
				</div>
			</div>
		{{end}}

		<div class="ui divider"></div>

		<input id="assignee_id" name="assignee_id" type="hidden" value="{{.assignee_id}}">
		<div class="ui {{if or (not .HasIssuesOrPullsWritePermission) .Repository.IsArchived}}disabled{{end}} floating jump select-assignees-modify dropdown">
			<span class="text">
				<strong>{{.i18n.Tr "repo.issues.new.assignees"}}</strong>
				{{if and .HasIssuesOrPullsWritePermission (not .Repository.IsArchived)}}
					{{svg "octicon-gear"}}
				{{end}}
			</span>
			<div class="filter menu" data-action="update" data-issue-id="{{$.Issue.ID}}" data-update-url="{{$.RepoLink}}/issues/assignee">
				<div class="header" style="text-transform: none;font-size:16px;">{{.i18n.Tr "repo.issues.new.add_assignees_title"}}</div>
				<div class="ui icon search input">
					<i class="icon df ac jc">{{svg "octicon-search" 16}}</i>
					<input type="text" placeholder="{{.i18n.Tr "repo.issues.filter_assignees"}}">
				</div>
				<div class="no-select item">{{.i18n.Tr "repo.issues.new.clear_assignees"}}</div>
				{{range .Assignees}}

					{{$AssigneeID := .ID}}
					<a class="item{{range $.Issue.Assignees}}{{if eq .ID $AssigneeID}} checked{{end}}{{end}}" href="#" data-id="{{.ID}}" data-id-selector="#assignee_{{.ID}}">
						{{$checked := false}}
						{{range $.Issue.Assignees}}
							{{if eq .ID $AssigneeID}}
								{{$checked = true}}
							{{end}}
						{{end}}
						<span class="octicon-check {{if not $checked}}invisible{{end}}">{{svg "octicon-check"}}</span>
						<span class="text">
							{{avatar . 28 "mr-3"}}
							{{.GetDisplayName}}
						</span>
					</a>
				{{end}}
			</div>
		</div>
		<div class="ui assignees list">
			<span class="no-select item {{if .Issue.Assignees}}hide{{end}}">{{.i18n.Tr "repo.issues.new.no_assignees"}}</span>
			<div class="selected">
				{{range .Issue.Assignees}}
					<div class="item">
						<a class="muted sidebar-item-link" href="{{$.RepoLink}}/{{if $.Issue.IsPull}}pulls{{else}}issues{{end}}?assignee={{.ID}}">
							{{avatar . 28 "mr-3"}}
							{{.GetDisplayName}}
						</a>
					</div>
				{{end}}
			</div>
		</div>

		<div class="ui divider"></div>

		{{if .Participants}}
			<span class="text"><strong>{{.i18n.Tr "repo.issues.num_participants" .NumParticipants}}</strong></span>
			<div class="ui list df fw">
				{{range .Participants}}
					<a class="ui poping up" {{if gt .ID 0}}href="{{.HomeLink}}"{{end}} data-content="{{.GetDisplayName}}" data-position="top center" data-variation="small inverted">
						{{avatar . 28 "my-1 mr-2"}}
					</a>
				{{end}}
			</div>
		{{end}}

		{{if and $.IssueWatch (not .Repository.IsArchived)}}
			<div class="ui divider"></div>

			<div class="ui watching">
				<span class="text"><strong>{{.i18n.Tr "notification.notifications"}}</strong></span>
				<div class="mt-3">
					<form method="POST" action="{{$.RepoLink}}/issues/{{.Issue.Index}}/watch">
						<input type="hidden" name="watch" value="{{if $.IssueWatch.IsWatching}}0{{else}}1{{end}}" />
						{{$.CsrfTokenHtml}}
						<button class="fluid ui button">
							{{if $.IssueWatch.IsWatching}}
								{{svg "octicon-mute"}}
								{{.i18n.Tr "repo.issues.unsubscribe"}}
							{{else}}
								{{svg "octicon-unmute"}}
								{{.i18n.Tr "repo.issues.subscribe"}}
							{{end}}
						</button>
					</form>
				</div>
			</div>
		{{end}}
		{{if .Repository.IsTimetrackerEnabled }}
			{{if and .CanUseTimetracker (not .Repository.IsArchived)}}
				<div class="ui divider"></div>
				<div class="ui timetrack">
					<span class="text"><strong>{{.i18n.Tr "repo.issues.tracker"}}</strong></span>
					<div class="mt-3">
						<form method="POST" action="{{$.RepoLink}}/issues/{{.Issue.Index}}/times/stopwatch/toggle" id="toggle_stopwatch_form">
							{{$.CsrfTokenHtml}}
						</form>
						<form method="POST" action="{{$.RepoLink}}/issues/{{.Issue.Index}}/times/stopwatch/cancel" id="cancel_stopwatch_form">
							{{$.CsrfTokenHtml}}
						</form>
						{{if  $.IsStopwatchRunning}}
							<div class="ui buttons fluid">
								<button class="ui button issue-stop-time">{{.i18n.Tr "repo.issues.stop_tracking"}}</button>
								<button class="ui negative button issue-cancel-time">{{.i18n.Tr "repo.issues.cancel_tracking"}}</button>
							</div>
						{{else}}
							{{if .HasUserStopwatch}}
								<div class="ui warning message">
									{{.i18n.Tr "repo.issues.tracking_already_started" .OtherStopwatchURL | Safe}}
								</div>
							{{end}}
							<div class="ui buttons two fluid">
								<button class="ui button poping up issue-start-time" data-content='{{.i18n.Tr "repo.issues.start_tracking"}}' data-position="top center" data-variation="small inverted">{{.i18n.Tr "repo.issues.start_tracking_short"}}</button>
								<div class="ui mini modal issue-start-time-modal">
									<div class="header">{{.i18n.Tr "repo.issues.add_time"}}</div>
									<div class="content">
										<form method="POST" id="add_time_manual_form" action="{{$.RepoLink}}/issues/{{.Issue.Index}}/times/add" class="ui action input fluid">
											{{$.CsrfTokenHtml}}
											<input placeholder='{{.i18n.Tr "repo.issues.add_time_hours"}}' type="number" name="hours">
											<input placeholder='{{.i18n.Tr "repo.issues.add_time_minutes"}}' type="number" name="minutes" class="ui compact">
										</form>
									</div>
									<div class="actions">
										<div class="ui green approve button">{{.i18n.Tr "repo.issues.add_time_short"}}</div>
										<div class="ui red cancel button">{{.i18n.Tr "repo.issues.add_time_cancel"}}</div>
									</div>
								</div>
								<button class="ui button green poping up issue-add-time" data-content='{{.i18n.Tr "repo.issues.add_time"}}' data-position="top center" data-variation="small inverted">{{.i18n.Tr "repo.issues.add_time_short"}}</button>
							</div>
						{{end}}
					</div>
				</div>
			{{end}}
			{{if gt (len .WorkingUsers) 0}}
				<div class="ui divider"></div>
				<div class="ui comments">
					<span class="text"><strong>{{.i18n.Tr "repo.issues.time_spent_from_all_authors"  ($.Issue.TotalTrackedTime | Sec2Time) | Safe}}</strong></span>
					<div>
						{{range $user, $trackedtime := .WorkingUsers}}
							<div class="comment mt-3">
								<a class="avatar">
									{{avatar $user}}
								</a>
								<div class="content">
									<a class="author">{{$user.DisplayName}}</a>
									<div class="text">
										{{$trackedtime}}
									</div>
								</div>
							</div>
						{{end}}
					</div>
				</div>
			{{end}}
		{{end}}

		<div class="ui divider"></div>
		<span class="text"><strong>{{.i18n.Tr "repo.issues.due_date"}}</strong></span>
		<div class="ui form" id="deadline-loader">
			<div class="ui negative message" id="deadline-err-invalid-date" style="display: none;">
				<i class="close icon"></i>
				{{.i18n.Tr "repo.issues.due_date_invalid"}}
			</div>
			{{if ne .Issue.DeadlineUnix 0}}
				<p>
					{{svg "octicon-calendar"}}
					{{.Issue.DeadlineUnix.FormatDate}}
					{{if .Issue.IsOverdue}}
						<span style="color: red;">{{.i18n.Tr "repo.issues.due_date_overdue"}}</span>
					{{end}}
					{{if and .HasIssuesOrPullsWritePermission (not .Repository.IsArchived)}}
						<br/>
						<a class="issue-due-edit"><i class="edit icon"></i>{{$.i18n.Tr "repo.issues.due_date_form_edit"}}</a> -
						<a class="issue-due-remove"><i class="remove icon"></i>{{$.i18n.Tr "repo.issues.due_date_form_remove"}}</a>
					{{end}}
				</p>
			{{else}}
				<p><i>{{.i18n.Tr "repo.issues.due_date_not_set"}}</i></p>
			{{end}}

			{{if and .HasIssuesOrPullsWritePermission (not .Repository.IsArchived)}}
				<div {{if ne .Issue.DeadlineUnix 0}} style="display: none;"{{end}} id="deadlineForm">
					<form class="ui fluid action input issue-due-form" action="{{AppSubUrl}}/api/v1/repos/{{.Repository.Owner.Name}}/{{.Repository.Name}}/issues/{{.Issue.Index}}" method="post" id="update-issue-deadline-form">
						{{$.CsrfTokenHtml}}
						<input required placeholder="{{.i18n.Tr "repo.issues.due_date_form"}}" {{if gt .Issue.DeadlineUnix 0}}value="{{.Issue.DeadlineUnix.Format "2006-01-02"}}"{{end}} type="date" name="deadlineDate" id="deadlineDate">
						<button class="ui green icon button">
							{{if ne .Issue.DeadlineUnix 0}}
								<i class="edit icon"></i>
							{{else}}
								<i class="plus icon"></i>
							{{end}}
						</button>
					</form>
				</div>
			{{end}}
		</div>

		{{if .Repository.IsDependenciesEnabled}}
			<div class="ui divider"></div>

			<div class="ui depending">
				{{if (and (not .BlockedByDependencies) (not .BlockingDependencies))}}
					<span class="text"><strong>{{.i18n.Tr "repo.issues.dependency.title"}}</strong></span>
					<br>
					<p>
						{{if .Issue.IsPull}}
							{{.i18n.Tr "repo.issues.dependency.pr_no_dependencies"}}
						{{else}}
							{{.i18n.Tr "repo.issues.dependency.issue_no_dependencies"}}
						{{end}}
					</p>
				{{end}}

				{{if .BlockingDependencies}}
					<span class="text poping up" data-content="{{if .Issue.IsPull}}{{.i18n.Tr "repo.issues.dependency.pr_close_blocks"}}{{else}}{{.i18n.Tr "repo.issues.dependency.issue_close_blocks"}}{{end}}">
						<strong>{{.i18n.Tr "repo.issues.dependency.blocks_short"}}</strong>
					</span>
					<div class="ui relaxed divided list">
						{{range .BlockingDependencies}}
							<div class="item dependency{{if .Issue.IsClosed}} is-closed{{end}} df ac sb">
								<div class="item-left df jc fc f1">
									<a class="title" href="{{.Repository.Link}}/issues/{{.Issue.Index}}">
										#{{.Issue.Index}} {{.Issue.Title | RenderEmoji}}
									</a>
									<div class="text small">
										{{.Repository.OwnerName}}/{{.Repository.Name}}
									</div>
								</div>
								<div class="item-right df ac">
									{{if and $.CanCreateIssueDependencies (not $.Repository.IsArchived)}}
										<a class="delete-dependency-button poping up ci" onclick="window.deleteDependencyModal({{.Issue.ID}}, 'blocking');"
											data-content="{{$.i18n.Tr "repo.issues.dependency.remove_info"}}" data-inverted="">
											{{svg "octicon-trash" 16}}
										</a>
									{{end}}
								</div>
							</div>
						{{end}}
					</div>
				{{end}}

				{{if .BlockedByDependencies}}
					<span class="text poping up" data-content="{{if .Issue.IsPull}}{{.i18n.Tr "repo.issues.dependency.pr_closing_blockedby"}}{{else}}{{.i18n.Tr "repo.issues.dependency.issue_closing_blockedby"}}{{end}}">
						<strong>{{.i18n.Tr "repo.issues.dependency.blocked_by_short"}}</strong>
					</span>
					<div class="ui relaxed divided list">
						{{range .BlockedByDependencies}}
							<div class="item dependency{{if .Issue.IsClosed}} is-closed{{end}} df ac sb">
								<div class="item-left df jc fc f1">
									<a class="title" href="{{.Repository.Link}}/issues/{{.Issue.Index}}">
										#{{.Issue.Index}} {{.Issue.Title | RenderEmoji}}
									</a>
									<div class="text small">
										{{.Repository.OwnerName}}/{{.Repository.Name}}
									</div>
								</div>
								<div class="item-right df ac">
									{{if and $.CanCreateIssueDependencies (not $.Repository.IsArchived)}}
										<a class="delete-dependency-button poping up ci" onclick="window.deleteDependencyModal({{.Issue.ID}}, 'blockedBy');"
											data-content="{{$.i18n.Tr "repo.issues.dependency.remove_info"}}" data-inverted="">
											{{svg "octicon-trash" 16}}
										</a>
									{{end}}
								</div>
							</div>
						{{end}}
					</div>
				{{end}}

				{{if and .CanCreateIssueDependencies (not .Repository.IsArchived)}}
					<div>
						<form method="POST" action="{{$.RepoLink}}/issues/{{.Issue.Index}}/dependency/add" id="addDependencyForm">
							{{$.CsrfTokenHtml}}
							<div class="ui fluid action input">
								<div class="ui search selection dropdown" id="new-dependency-drop-list" data-issue-id="{{.Issue.ID}}">
									<input name="newDependency" type="hidden">
									{{svg "octicon-triangle-down" 14 "dropdown icon"}}
									<input type="text" class="search">
									<div class="default text">{{.i18n.Tr "repo.issues.dependency.add"}}</div>
								</div>
								<button class="ui green icon button">
									<i class="plus icon"></i>
								</button>
							</div>
						</form>
					</div>
				{{end}}
			</div>

			{{if and .CanCreateIssueDependencies (not .Repository.IsArchived)}}
				<input type="hidden" id="repolink" value="{{$.RepoRelPath}}">
				<input type="hidden" id="repoId" value="{{.Repository.ID}}">
				<input type="hidden" id="crossRepoSearch" value="{{.AllowCrossRepositoryDependencies}}">
				<input type="hidden" id="type" value="{{.IssueType}}">
				<!-- I know, there is probably a better way to do this -->
				<input type="hidden" id="issueIndex" value="{{.Issue.Index}}"/>

				<div class="ui basic modal remove-dependency">
					<div class="ui icon header">
						{{svg "octicon-trash"}}
						{{.i18n.Tr "repo.issues.dependency.remove_header"}}
					</div>
					<div class="content">
						<form method="POST" action="{{$.RepoLink}}/issues/{{.Issue.Index}}/dependency/delete" id="removeDependencyForm">
							{{$.CsrfTokenHtml}}
							<input type="hidden" value="" name="removeDependencyID" id="removeDependencyID"/>
							<input type="hidden" value="" name="dependencyType" id="dependencyType"/>
						</form>
						<p>{{if .Issue.IsPull}}
							{{.i18n.Tr "repo.issues.dependency.pr_remove_text"}}
						{{else}}
							{{.i18n.Tr "repo.issues.dependency.issue_remove_text"}}
						{{end}}</p>
					</div>
					<div class="actions">
						<div class="ui basic red cancel inverted button">
							<i class="remove icon"></i>
							{{.i18n.Tr "repo.issues.dependency.cancel"}}
						</div>
						<div class="ui basic green ok inverted button">
							<i class="checkmark icon"></i>
							{{.i18n.Tr "repo.issues.dependency.remove"}}
						</div>
					</div>
				</div>
			{{end}}
		{{end}}

		{{if and .IsRepoAdmin (not .Repository.IsArchived)}}
			<div class="ui divider"></div>
			<div class="ui watching">
				<button class="fluid ui show-modal button {{if .Issue.IsLocked }} negative {{end}}" data-modal="#lock">
					{{if .Issue.IsLocked}}
						{{svg "octicon-key"}}
						{{.i18n.Tr "repo.issues.unlock"}}
					{{else}}
						{{svg "octicon-lock"}}
						{{.i18n.Tr "repo.issues.lock"}}
					{{end}}
				</button>
			</div>
			<div class="ui tiny modal" id="lock">
				<div class="header">
					{{ if .Issue.IsLocked }}
						{{.i18n.Tr "repo.issues.unlock.title"}}
					{{else}}
						{{.i18n.Tr "repo.issues.lock.title"}}
					{{end}}
				</div>
				<div class="content">
					<div class="ui warning message text left">
						{{ if .Issue.IsLocked }}
							{{.i18n.Tr "repo.issues.unlock.notice_1"}}<br>
							{{.i18n.Tr "repo.issues.unlock.notice_2"}}<br>
						{{else}}
							{{.i18n.Tr "repo.issues.lock.notice_1"}}<br>
							{{.i18n.Tr "repo.issues.lock.notice_2"}}<br>
							{{.i18n.Tr "repo.issues.lock.notice_3"}}<br>
						{{end}}
					</div>

					<form class="ui form" action="{{$.RepoLink}}/issues/{{.Issue.Index}}{{ if .Issue.IsLocked }}/unlock{{else}}/lock{{end}}"
						method="post">
						{{.CsrfTokenHtml}}

						{{ if not .Issue.IsLocked }}
							<div class="field">
								<strong> {{ .i18n.Tr "repo.issues.lock.reason" }} </strong>
							</div>

							<div class="field">
								<div class="ui fluid dropdown selection" tabindex="0">

									<select name="reason">
										<option value=""> </option>
										{{range .LockReasons}}
											<option value="{{.}}">{{.}}</option>
										{{end}}
									</select>
									{{svg "octicon-triangle-down" 14 "dropdown icon"}}

									<div class="default text"> </div>

									<div class="menu transition hidden" tabindex="-1" style="display: block !important;">
										{{range .LockReasons}}
											<div class="item" data-value="{{.}}">{{.}}</div>
										{{end}}
									</div>
								</div>
							</div>
						{{end}}

						<div class="text right actions">
							<div class="ui cancel button">{{.i18n.Tr "settings.cancel"}}</div>
							<button class="ui red button">
								{{ if .Issue.IsLocked }}
									{{.i18n.Tr "repo.issues.unlock_confirm"}}
								{{else}}
									{{.i18n.Tr "repo.issues.lock_confirm"}}
								{{end}}
							</button>
						</div>
					</form>
				</div>
			</div>
		{{end}}
	</div>
</div><|MERGE_RESOLUTION|>--- conflicted
+++ resolved
@@ -91,15 +91,11 @@
 					{{end}}
 				</div>
 			</div>
-<<<<<<< HEAD
-		</div>
-		{{if and .HasIssuesOrPullsWritePermission (not .HasMerged) (not .Issue.IsClosed) (not .IsPullWorkInProgress)}}
-			<div class="toggle-wip" data-title="{{.Issue.Title}}" data-wip-prefix="{{(index .PullRequestWorkInProgressPrefixes 0| Escape)}}" data-update-url="{{$.RepoLink}}/issues/{{.Issue.Index}}/title">{{.i18n.Tr "repo.pulls.add_wip_prefix" (index .PullRequestWorkInProgressPrefixes 0| Escape) | Safe}}</div>
-		{{end}}
-		<div class="ui divider"></div>
-=======
-			<div class="ui divider"></div>
->>>>>>> dc56fb7c
+      </div>
+      {{if and .HasIssuesOrPullsWritePermission (not .HasMerged) (not .Issue.IsClosed) (not .IsPullWorkInProgress)}}
+        <div class="toggle-wip" data-title="{{.Issue.Title}}" data-wip-prefix="{{(index .PullRequestWorkInProgressPrefixes 0| Escape)}}" data-update-url="{{$.RepoLink}}/issues/{{.Issue.Index}}/title">{{.i18n.Tr "repo.pulls.add_wip_prefix" (index .PullRequestWorkInProgressPrefixes 0| Escape) | Safe}}</div>
+      {{end}}
+      <div class="ui divider"></div>
 		{{end}}
 
 		<div class="ui {{if or (not .HasIssuesOrPullsWritePermission) .Repository.IsArchived}}disabled{{end}} floating jump select-label dropdown">
