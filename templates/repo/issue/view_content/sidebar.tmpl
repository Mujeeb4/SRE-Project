<div class="issue-content-right ui segment">
	{{template "repo/issue/branch_selector_field" .}}
	{{if .Issue.IsPull}}
		<input id="reviewer_id" name="reviewer_id" type="hidden" value="{{.reviewer_id}}">
		<div class="ui {{if or (not .Reviewers) (not .CanChooseReviewer) .Repository.IsArchived}}disabled{{end}} floating jump select-reviewers-modify dropdown">
			<a class="text gt-df gt-ac muted">
				<strong>{{ctx.Locale.Tr "repo.issues.review.reviewers"}}</strong>
				{{if and .CanChooseReviewer (not .Repository.IsArchived)}}
					{{svg "octicon-gear" 16 "gt-ml-2"}}
				{{end}}
			</a>
			<div class="filter menu" data-action="update" data-issue-id="{{$.Issue.ID}}" data-update-url="{{$.RepoLink}}/issues/request_review">
				{{if .Reviewers}}
					<div class="ui icon search input">
						<i class="icon">{{svg "octicon-search" 16}}</i>
						<input type="text" placeholder="{{ctx.Locale.Tr "repo.issues.filter_reviewers"}}">
					</div>
				{{end}}
				{{if .Reviewers}}
					{{range .Reviewers}}
						{{if .User}}
							<a class="{{if not .CanChange}}ui{{end}} item {{if .Checked}}checked{{end}} {{if not .CanChange}}ban-change{{end}}" href="#" data-id="{{.ItemID}}" data-id-selector="#review_request_{{.ItemID}}" {{if not .CanChange}} data-tooltip-content="{{ctx.Locale.Tr "repo.issues.remove_request_review_block"}}"{{end}}>
								<span class="octicon-check {{if not .Checked}}gt-invisible{{end}}">{{svg "octicon-check"}}</span>
								<span class="text">
									{{ctx.AvatarUtils.Avatar .User 28 "gt-mr-3"}}{{template "repo/search_name" .User}}
								</span>
							</a>
						{{end}}
					{{end}}
				{{end}}
				{{if .TeamReviewers}}
					<div class="divider"></div>
					{{range .TeamReviewers}}
						{{if .Team}}
							<a class="{{if not .CanChange}}ui{{end}} item {{if .Checked}}checked{{end}} {{if not .CanChange}}ban-change{{end}}" href="#" data-id="{{.ItemID}}" data-id-selector="#review_request_team_{{.Team.ID}}" {{if not .CanChange}} data-tooltip-content="{{ctx.Locale.Tr "repo.issues.remove_request_review_block"}}"{{end}}>
								<span class="octicon-check {{if not .Checked}}gt-invisible{{end}}">{{svg "octicon-check" 16}}</span>
								<span class="text">
									{{svg "octicon-people" 16 "gt-ml-4 gt-mr-2"}}{{$.Issue.Repo.OwnerName}}/{{.Team.Name}}
								</span>
							</a>
						{{end}}
					{{end}}
				{{end}}
			</div>
		</div>

		<div class="ui assignees list">
			<span class="no-select item {{if or .OriginalReviews .PullReviewers}}gt-hidden{{end}}">{{ctx.Locale.Tr "repo.issues.new.no_reviewers"}}</span>
			<div class="selected">
				{{range .PullReviewers}}
					<div class="item gt-df gt-ac gt-py-3">
						<div class="gt-df gt-ac gt-f1">
							{{if .User}}
								<a class="muted sidebar-item-link" href="{{.User.HomeLink}}">{{ctx.AvatarUtils.Avatar .User 20 "gt-mr-3"}}{{.User.GetDisplayName}}</a>
							{{else if .Team}}
								<span class="text">{{svg "octicon-people" 20 "gt-mr-3"}}{{$.Issue.Repo.OwnerName}}/{{.Team.Name}}</span>
							{{end}}
						</div>
						<div class="gt-df gt-ac gt-gap-3">
							{{if (and $.Permission.IsAdmin (or (eq .Review.Type 1) (eq .Review.Type 3)) (not $.Issue.IsClosed))}}
								<a href="#" class="ui muted icon gt-df gt-ac show-modal" data-tooltip-content="{{ctx.Locale.Tr "repo.issues.dismiss_review"}}" data-modal="#dismiss-review-modal-{{.Review.ID}}">
									{{svg "octicon-x" 20}}
								</a>
								<div class="ui small modal" id="dismiss-review-modal-{{.Review.ID}}">
									<div class="header">
										{{ctx.Locale.Tr "repo.issues.dismiss_review"}}
									</div>
									<div class="content">
										<div class="ui warning message">
											{{ctx.Locale.Tr "repo.issues.dismiss_review_warning"}}
										</div>
										<form class="ui form dismiss-review-form" id="dismiss-review-{{.Review.ID}}" action="{{$.RepoLink}}/issues/dismiss_review" method="post">
											{{$.CsrfTokenHtml}}
											<input type="hidden" name="review_id" value="{{.Review.ID}}">
											<div class="field">
												<label for="message">{{ctx.Locale.Tr "action.review_dismissed_reason"}}</label>
												<input id="message" name="message">
											</div>
											<div class="text right actions">
												<button class="ui cancel button">{{ctx.Locale.Tr "settings.cancel"}}</button>
												<button class="ui red button" type="submit">{{ctx.Locale.Tr "ok"}}</button>
											</div>
										</form>
									</div>
								</div>
							{{end}}
							{{if .Review.Stale}}
								<span data-tooltip-content="{{ctx.Locale.Tr "repo.issues.is_stale"}}">
									{{svg "octicon-hourglass" 16}}
								</span>
							{{end}}
							{{if .CanChange}}
								<a href="#" class="ui muted icon re-request-review{{if .Checked}} checked{{end}}" data-tooltip-content="{{if .Checked}}{{ctx.Locale.Tr "repo.issues.remove_request_review"}}{{else}}{{ctx.Locale.Tr "repo.issues.re_request_review"}}{{end}}" data-issue-id="{{$.Issue.ID}}" data-id="{{.ItemID}}" data-update-url="{{$.RepoLink}}/issues/request_review">{{if .Checked}}{{svg "octicon-trash"}}{{else}}{{svg "octicon-sync"}}{{end}}</a>
							{{end}}
							{{svg (printf "octicon-%s" .Review.Type.Icon) 16 (printf "text %s" (.Review.HTMLTypeColorName))}}
						</div>
					</div>
				{{end}}
				{{range .OriginalReviews}}
					<div class="item gt-df gt-ac gt-py-3">
						<div class="gt-df gt-ac gt-f1">
							<a class="muted" href="{{$.Repository.OriginalURL}}" data-tooltip-content="{{ctx.Locale.Tr "repo.migrated_from_fake" ($.Repository.GetOriginalURLHostname|Escape) | Safe}}">
								{{svg (MigrationIcon $.Repository.GetOriginalURLHostname) 20 "gt-mr-3"}}
								{{.OriginalAuthor}}
							</a>
						</div>
						<div class="gt-df gt-ac gt-gap-3">
							{{svg (printf "octicon-%s" .Type.Icon) 16 (printf "text %s" (.HTMLTypeColorName))}}
						</div>
					</div>
				{{end}}
			</div>
		</div>
		{{if and (or .HasIssuesOrPullsWritePermission .IsIssuePoster) (not .HasMerged) (not .Issue.IsClosed) (not .IsPullWorkInProgress)}}
			<div class="toggle-wip" data-title="{{.Issue.Title}}" data-wip-prefix="{{(index .PullRequestWorkInProgressPrefixes 0| Escape)}}" data-update-url="{{.Issue.Link}}/title">
				<a class="muted">
					{{ctx.Locale.Tr "repo.pulls.still_in_progress"}} {{ctx.Locale.Tr "repo.pulls.add_prefix" (index .PullRequestWorkInProgressPrefixes 0| Escape) | Safe}}
				</a>
			</div>
		{{end}}
		<div class="divider"></div>
	{{end}}

	{{template "repo/issue/labels/labels_selector_field" .}}
	{{template "repo/issue/labels/labels_sidebar" dict "root" $}}

	<div class="divider"></div>

	<div class="ui {{if or (not .HasIssuesOrPullsWritePermission) .Repository.IsArchived}}disabled{{end}} floating jump select-milestone dropdown">
		<a class="text muted flex-text-block">
			<strong>{{ctx.Locale.Tr "repo.issues.new.milestone"}}</strong>
			{{if and .HasIssuesOrPullsWritePermission (not .Repository.IsArchived)}}
				{{svg "octicon-gear" 16 "gt-ml-2"}}
			{{end}}
		</a>
		<div class="menu" data-action="update" data-issue-id="{{$.Issue.ID}}" data-update-url="{{$.RepoLink}}/issues/milestone">
			{{template "repo/issue/milestone/select_menu" .}}
		</div>
	</div>
	<div class="ui select-milestone list">
		<span class="no-select item {{if .Issue.Milestone}}gt-hidden{{end}}">{{ctx.Locale.Tr "repo.issues.new.no_milestone"}}</span>
		<div class="selected">
			{{if .Issue.Milestone}}
				<a class="item muted sidebar-item-link" href="{{.RepoLink}}/milestone/{{.Issue.Milestone.ID}}">
					{{svg "octicon-milestone" 18 "gt-mr-3"}}
					{{.Issue.Milestone.Name}}
				</a>
			{{end}}
		</div>
	</div>

	{{if .IsProjectsEnabled}}
		<div class="divider"></div>

		<div class="ui {{if or (not .HasIssuesOrPullsWritePermission) .Repository.IsArchived}}disabled{{end}} floating jump select-project dropdown">
			<a class="text muted flex-text-block">
				<strong>{{ctx.Locale.Tr "repo.issues.new.projects"}}</strong>
				{{if and .HasIssuesOrPullsWritePermission (not .Repository.IsArchived)}}
					{{svg "octicon-gear" 16 "gt-ml-2"}}
				{{end}}
			</a>
			<div class="menu" data-action="update" data-issue-id="{{$.Issue.ID}}" data-update-url="{{$.RepoLink}}/issues/projects">
				{{if or .OpenProjects .ClosedProjects}}
				<div class="ui icon search input">
					<i class="icon">{{svg "octicon-search" 16}}</i>
					<input type="text" placeholder="{{ctx.Locale.Tr "repo.issues.filter_projects"}}">
				</div>
				{{end}}
				<div class="no-select item">{{ctx.Locale.Tr "repo.issues.new.clear_projects"}}</div>
				{{if .OpenProjects}}
					<div class="divider"></div>
					<div class="header">
						{{ctx.Locale.Tr "repo.issues.new.open_projects"}}
					</div>
					{{range .OpenProjects}}
						<a class="item muted sidebar-item-link" data-id="{{.ID}}" data-href="{{.Link ctx}}">
							{{svg .IconName 18 "gt-mr-3"}}{{.Title}}
						</a>
					{{end}}
				{{end}}
				{{if .ClosedProjects}}
					<div class="divider"></div>
					<div class="header">
						{{ctx.Locale.Tr "repo.issues.new.closed_projects"}}
					</div>
					{{range .ClosedProjects}}
						<a class="item muted sidebar-item-link" data-id="{{.ID}}" data-href="{{.Link ctx}}">
							{{svg .IconName 18 "gt-mr-3"}}{{.Title}}
						</a>
					{{end}}
				{{end}}
			</div>
		</div>
		<div class="ui select-project list">
			<span class="no-select item {{if .Issue.Project}}gt-hidden{{end}}">{{ctx.Locale.Tr "repo.issues.new.no_projects"}}</span>
			<div class="selected">
				{{if .Issue.Project}}
					<a class="item muted sidebar-item-link" href="{{.Issue.Project.Link ctx}}">
						{{svg .Issue.Project.IconName 18 "gt-mr-3"}}{{.Issue.Project.Title}}
					</a>
				{{end}}
			</div>
		</div>
	{{end}}

	<div class="divider"></div>

	<input id="assignee_id" name="assignee_id" type="hidden" value="{{.assignee_id}}">
	<div class="ui {{if or (not .HasIssuesOrPullsWritePermission) .Repository.IsArchived}}disabled{{end}} floating jump select-assignees-modify dropdown">
		<a class="text muted flex-text-block">
			<strong>{{ctx.Locale.Tr "repo.issues.new.assignees"}}</strong>
			{{if and .HasIssuesOrPullsWritePermission (not .Repository.IsArchived)}}
				{{svg "octicon-gear" 16 "gt-ml-2"}}
			{{end}}
		</a>
		<div class="filter menu" data-action="update" data-issue-id="{{$.Issue.ID}}" data-update-url="{{$.RepoLink}}/issues/assignee">
			<div class="ui icon search input">
				<i class="icon">{{svg "octicon-search" 16}}</i>
				<input type="text" placeholder="{{ctx.Locale.Tr "repo.issues.filter_assignees"}}">
			</div>
			<div class="no-select item">{{ctx.Locale.Tr "repo.issues.new.clear_assignees"}}</div>
			{{range .Assignees}}

				{{$AssigneeID := .ID}}
				<a class="item{{range $.Issue.Assignees}}{{if eq .ID $AssigneeID}} checked{{end}}{{end}}" href="#" data-id="{{.ID}}" data-id-selector="#assignee_{{.ID}}">
					{{$checked := false}}
					{{range $.Issue.Assignees}}
						{{if eq .ID $AssigneeID}}
							{{$checked = true}}
						{{end}}
					{{end}}
					<span class="octicon-check {{if not $checked}}gt-invisible{{end}}">{{svg "octicon-check"}}</span>
					<span class="text">
						{{ctx.AvatarUtils.Avatar . 20 "gt-mr-3"}}{{template "repo/search_name" .}}
					</span>
				</a>
			{{end}}
		</div>
	</div>
	<div class="ui assignees list">
		<span class="no-select item {{if .Issue.Assignees}}gt-hidden{{end}}">{{ctx.Locale.Tr "repo.issues.new.no_assignees"}}</span>
		<div class="selected">
			{{range .Issue.Assignees}}
				<div class="item">
					<a class="muted sidebar-item-link" href="{{$.RepoLink}}/{{if $.Issue.IsPull}}pulls{{else}}issues{{end}}?assignee={{.ID}}">
						{{ctx.AvatarUtils.Avatar . 28 "gt-mr-3"}}
						{{.GetDisplayName}}
					</a>
				</div>
			{{end}}
		</div>
	</div>

	<div class="divider"></div>

	{{if .Participants}}
		<span class="text"><strong>{{ctx.Locale.Tr "repo.issues.num_participants" .NumParticipants}}</strong></span>
		<div class="ui list gt-df gt-fw">
			{{range .Participants}}
				<a {{if gt .ID 0}}href="{{.HomeLink}}"{{end}} data-tooltip-content="{{.GetDisplayName}}">
					{{ctx.AvatarUtils.Avatar . 28 "gt-my-1 gt-mr-2"}}
				</a>
			{{end}}
		</div>
	{{end}}

	{{if and $.IssueWatch (not .Repository.IsArchived)}}
		<div class="divider"></div>

		<div class="ui watching">
			<span class="text"><strong>{{ctx.Locale.Tr "notification.notifications"}}</strong></span>
			<div class="gt-mt-3">
				<form method="post" action="{{.Issue.Link}}/watch">
					<input type="hidden" name="watch" value="{{if $.IssueWatch.IsWatching}}0{{else}}1{{end}}">
					{{$.CsrfTokenHtml}}
					<button class="fluid ui button">
						{{if $.IssueWatch.IsWatching}}
							{{svg "octicon-mute" 16 "gt-mr-3"}}
							{{ctx.Locale.Tr "repo.issues.unsubscribe"}}
						{{else}}
							{{svg "octicon-unmute" 16 "gt-mr-3"}}
							{{ctx.Locale.Tr "repo.issues.subscribe"}}
						{{end}}
					</button>
				</form>
			</div>
		</div>
	{{end}}
	{{if .Repository.IsTimetrackerEnabled $.Context}}
		{{if and .CanUseTimetracker (not .Repository.IsArchived)}}
			<div class="divider"></div>
			<div class="ui timetrack">
				<span class="text"><strong>{{ctx.Locale.Tr "repo.issues.tracker"}}</strong></span>
				<div class="gt-mt-3">
					<form method="post" action="{{.Issue.Link}}/times/stopwatch/toggle" id="toggle_stopwatch_form">
						{{$.CsrfTokenHtml}}
					</form>
					<form method="post" action="{{.Issue.Link}}/times/stopwatch/cancel" id="cancel_stopwatch_form">
						{{$.CsrfTokenHtml}}
					</form>
					{{if $.IsStopwatchRunning}}
						<button class="ui fluid button issue-stop-time">
							{{svg "octicon-stopwatch" 16 "gt-mr-3"}}
							{{ctx.Locale.Tr "repo.issues.stop_tracking"}}
						</button>
						<button class="ui fluid button issue-cancel-time gt-mt-3">
							{{svg "octicon-trash" 16 "gt-mr-3"}}
							{{ctx.Locale.Tr "repo.issues.cancel_tracking"}}
						</button>
					{{else}}
						{{if .HasUserStopwatch}}
							<div class="ui warning message">
								{{ctx.Locale.Tr "repo.issues.tracking_already_started" (.OtherStopwatchURL|Escape) | Safe}}
							</div>
						{{end}}
						<button class="ui fluid button issue-start-time" data-tooltip-content='{{ctx.Locale.Tr "repo.issues.start_tracking"}}'>
							{{svg "octicon-stopwatch" 16 "gt-mr-3"}}
							{{ctx.Locale.Tr "repo.issues.start_tracking_short"}}
						</button>
						<div class="ui mini modal issue-start-time-modal">
							<div class="header">{{ctx.Locale.Tr "repo.issues.add_time"}}</div>
							<div class="content">
								<form method="post" id="add_time_manual_form" action="{{.Issue.Link}}/times/add" class="ui input fluid gt-gap-3">
									{{$.CsrfTokenHtml}}
									<input placeholder='{{ctx.Locale.Tr "repo.issues.add_time_hours"}}' type="number" name="hours">
									<input placeholder='{{ctx.Locale.Tr "repo.issues.add_time_minutes"}}' type="number" name="minutes" class="ui compact">
								</form>
							</div>
							<div class="actions">
								<button class="ui primary approve button">{{ctx.Locale.Tr "repo.issues.add_time_short"}}</button>
								<button class="ui cancel button">{{ctx.Locale.Tr "repo.issues.add_time_cancel"}}</button>
							</div>
						</div>
						<button class="ui fluid button issue-add-time gt-mt-3" data-tooltip-content='{{ctx.Locale.Tr "repo.issues.add_time"}}'>
							{{svg "octicon-plus" 16 "gt-mr-3"}}
							{{ctx.Locale.Tr "repo.issues.add_time_short"}}
						</button>
					{{end}}
				</div>
			</div>
		{{end}}
		{{if gt (len .WorkingUsers) 0}}
			<div class="divider"></div>
			<div class="ui comments">
<<<<<<< HEAD
				<span class="text"><strong>{{.locale.Tr "repo.issues.time_spent_from_all_authors" ($.Issue.TotalTrackedTime | Sec2TrackedTime) | Safe}}</strong></span>
=======
				<span class="text"><strong>{{ctx.Locale.Tr "repo.issues.time_spent_from_all_authors" ($.Issue.TotalTrackedTime | Sec2Time) | Safe}}</strong></span>
>>>>>>> c6c829fe
				<div>
					{{range $user, $trackedtime := .WorkingUsers}}
						<div class="comment gt-mt-3">
							<a class="avatar">
								{{ctx.AvatarUtils.Avatar $user}}
							</a>
							<div class="content">
								{{template "shared/user/authorlink" $user}}
								<div class="text">
									{{$trackedtime|Sec2TrackedTime}}
								</div>
							</div>
						</div>
					{{end}}
				</div>
			</div>
		{{end}}
	{{end}}

	<div class="divider"></div>
	<span class="text"><strong>{{ctx.Locale.Tr "repo.issues.due_date"}}</strong></span>
	<div class="ui form" id="deadline-loader">
		<div class="ui negative message gt-hidden" id="deadline-err-invalid-date">
			{{svg "octicon-x" 16 "close icon"}}
			{{ctx.Locale.Tr "repo.issues.due_date_invalid"}}
		</div>
		{{if ne .Issue.DeadlineUnix 0}}
			<p>
				<div class="gt-df gt-sb gt-ac">
					<div class="due-date {{if .Issue.IsOverdue}}text red{{end}}" {{if .Issue.IsOverdue}}data-tooltip-content="{{ctx.Locale.Tr "repo.issues.due_date_overdue"}}"{{end}}>
						{{svg "octicon-calendar" 16 "gt-mr-3"}}
						{{DateTime "long" .Issue.DeadlineUnix.FormatDate}}
					</div>
					<div>
						{{if and .HasIssuesOrPullsWritePermission (not .Repository.IsArchived)}}
							<a class="issue-due-edit muted" data-tooltip-content="{{ctx.Locale.Tr "repo.issues.due_date_form_edit"}}">{{svg "octicon-pencil" 16 "gt-mr-2"}}</a>
							<a class="issue-due-remove muted" data-tooltip-content="{{ctx.Locale.Tr "repo.issues.due_date_form_remove"}}">{{svg "octicon-trash"}}</a>
						{{end}}
					</div>
				</div>
			</p>
		{{else}}
			<p>{{ctx.Locale.Tr "repo.issues.due_date_not_set"}}</p>
		{{end}}

		{{if and .HasIssuesOrPullsWritePermission (not .Repository.IsArchived)}}
			<div {{if ne .Issue.DeadlineUnix 0}} class="gt-hidden"{{end}} id="deadlineForm">
				<form class="ui fluid action input issue-due-form" action="{{AppSubUrl}}/{{PathEscape .Repository.Owner.Name}}/{{PathEscape .Repository.Name}}/issues/{{.Issue.Index}}/deadline" method="post" id="update-issue-deadline-form">
					{{$.CsrfTokenHtml}}
					<input required placeholder="{{ctx.Locale.Tr "repo.issues.due_date_form"}}" {{if gt .Issue.DeadlineUnix 0}}value="{{.Issue.DeadlineUnix.Format "2006-01-02"}}"{{end}} type="date" name="deadlineDate" id="deadlineDate">
					<button class="ui icon button">
						{{if ne .Issue.DeadlineUnix 0}}
							{{svg "octicon-pencil"}}
						{{else}}
							{{svg "octicon-plus"}}
						{{end}}
					</button>
				</form>
			</div>
		{{end}}
	</div>

	{{if .Repository.IsDependenciesEnabled $.Context}}
		<div class="divider"></div>

		<div class="ui depending">
			{{if (and (not .BlockedByDependencies) (not .BlockedByDependenciesNotPermitted) (not .BlockingDependencies) (not .BlockingDependenciesNotPermitted))}}
				<span class="text"><strong>{{ctx.Locale.Tr "repo.issues.dependency.title"}}</strong></span>
				<br>
				<p>
					{{if .Issue.IsPull}}
						{{ctx.Locale.Tr "repo.issues.dependency.pr_no_dependencies"}}
					{{else}}
						{{ctx.Locale.Tr "repo.issues.dependency.issue_no_dependencies"}}
					{{end}}
				</p>
			{{end}}

			{{if or .BlockingDependencies .BlockingDependenciesNotPermitted}}
				<span class="text" data-tooltip-content="{{if .Issue.IsPull}}{{ctx.Locale.Tr "repo.issues.dependency.pr_close_blocks"}}{{else}}{{ctx.Locale.Tr "repo.issues.dependency.issue_close_blocks"}}{{end}}">
					<strong>{{ctx.Locale.Tr "repo.issues.dependency.blocks_short"}}</strong>
				</span>
				<div class="ui relaxed divided list">
					{{range .BlockingDependencies}}
						<div class="item dependency{{if .Issue.IsClosed}} is-closed{{end}} gt-df gt-ac gt-sb">
							<div class="item-left gt-df gt-jc gt-fc gt-f1 gt-ellipsis">
								<a class="title muted" href="{{.Issue.Link}}" data-tooltip-content="#{{.Issue.Index}} {{.Issue.Title | RenderEmoji $.Context}}">
									#{{.Issue.Index}} {{.Issue.Title | RenderEmoji $.Context}}
								</a>
								<div class="text small gt-ellipsis" data-tooltip-content="{{.Repository.OwnerName}}/{{.Repository.Name}}">
									{{.Repository.OwnerName}}/{{.Repository.Name}}
								</div>
							</div>
							<div class="item-right gt-df gt-ac gt-m-2">
								{{if and $.CanCreateIssueDependencies (not $.Repository.IsArchived)}}
									<a class="delete-dependency-button ci muted" data-id="{{.Issue.ID}}" data-type="blocking" data-tooltip-content="{{ctx.Locale.Tr "repo.issues.dependency.remove_info"}}">
										{{svg "octicon-trash" 16}}
									</a>
								{{end}}
							</div>
						</div>
					{{end}}
					{{if .BlockingDependenciesNotPermitted}}
						<div class="item gt-df gt-ac gt-sb gt-ellipsis">
							<span>{{ctx.Locale.TrN (len .BlockingDependenciesNotPermitted) "repo.issues.dependency.no_permission_1" "repo.issues.dependency.no_permission_n" (len .BlockingDependenciesNotPermitted)}}</span>
						</div>
					{{end}}
				</div>
			{{end}}

			{{if or .BlockedByDependencies .BlockedByDependenciesNotPermitted}}
				<span class="text" data-tooltip-content="{{if .Issue.IsPull}}{{ctx.Locale.Tr "repo.issues.dependency.pr_closing_blockedby"}}{{else}}{{ctx.Locale.Tr "repo.issues.dependency.issue_closing_blockedby"}}{{end}}">
					<strong>{{ctx.Locale.Tr "repo.issues.dependency.blocked_by_short"}}</strong>
				</span>
				<div class="ui relaxed divided list">
					{{range .BlockedByDependencies}}
						<div class="item dependency{{if .Issue.IsClosed}} is-closed{{end}} gt-df gt-ac gt-sb">
							<div class="item-left gt-df gt-jc gt-fc gt-f1 gt-ellipsis">
								<a class="title muted" href="{{.Issue.Link}}" data-tooltip-content="#{{.Issue.Index}} {{.Issue.Title | RenderEmoji $.Context}}">
									#{{.Issue.Index}} {{.Issue.Title | RenderEmoji $.Context}}
								</a>
								<div class="text small gt-ellipsis" data-tooltip-content="{{.Repository.OwnerName}}/{{.Repository.Name}}">
									{{.Repository.OwnerName}}/{{.Repository.Name}}
								</div>
							</div>
							<div class="item-right gt-df gt-ac gt-m-2">
								{{if and $.CanCreateIssueDependencies (not $.Repository.IsArchived)}}
									<a class="delete-dependency-button ci muted" data-id="{{.Issue.ID}}" data-type="blockedBy" data-tooltip-content="{{ctx.Locale.Tr "repo.issues.dependency.remove_info"}}">
										{{svg "octicon-trash" 16}}
									</a>
								{{end}}
							</div>
						</div>
					{{end}}
					{{if $.CanCreateIssueDependencies}}
						{{range .BlockedByDependenciesNotPermitted}}
							<div class="item dependency{{if .Issue.IsClosed}} is-closed{{end}} gt-df gt-ac gt-sb">
								<div class="item-left gt-df gt-jc gt-fc gt-f1 gt-ellipsis">
									<div class="gt-ellipsis">
										<span data-tooltip-content="{{ctx.Locale.Tr "repo.issues.dependency.no_permission.can_remove"}}">{{svg "octicon-lock" 16}}</span>
										<span class="title" data-tooltip-content="#{{.Issue.Index}} {{.Issue.Title | RenderEmoji $.Context}}">
											#{{.Issue.Index}} {{.Issue.Title | RenderEmoji $.Context}}
										</span>
									</div>
									<div class="text small gt-ellipsis" data-tooltip-content="{{.Repository.OwnerName}}/{{.Repository.Name}}">
										{{.Repository.OwnerName}}/{{.Repository.Name}}
									</div>
								</div>
								<div class="item-right gt-df gt-ac gt-m-2">
									{{if and $.CanCreateIssueDependencies (not $.Repository.IsArchived)}}
										<a class="delete-dependency-button ci muted" data-id="{{.Issue.ID}}" data-type="blocking" data-tooltip-content="{{ctx.Locale.Tr "repo.issues.dependency.remove_info"}}">
											{{svg "octicon-trash" 16}}
										</a>
									{{end}}
								</div>
							</div>
						{{end}}
					{{else if .BlockedByDependenciesNotPermitted}}
						<div class="item gt-df gt-ac gt-sb gt-ellipsis">
							<span>{{ctx.Locale.TrN (len .BlockedByDependenciesNotPermitted) "repo.issues.dependency.no_permission_1" "repo.issues.dependency.no_permission_n" (len .BlockedByDependenciesNotPermitted)}}</span>
						</div>
					{{end}}
				</div>
			{{end}}

			{{if and .CanCreateIssueDependencies (not .Repository.IsArchived)}}
				<div>
					<form method="post" action="{{.Issue.Link}}/dependency/add" id="addDependencyForm">
						{{$.CsrfTokenHtml}}
						<div class="ui fluid action input">
							<div class="ui search selection dropdown" id="new-dependency-drop-list" data-issue-id="{{.Issue.ID}}">
								<input name="newDependency" type="hidden">
								{{svg "octicon-triangle-down" 14 "dropdown icon"}}
								<input type="text" class="search">
								<div class="default text">{{ctx.Locale.Tr "repo.issues.dependency.add"}}</div>
							</div>
							<button class="ui icon button">
								{{svg "octicon-plus"}}
							</button>
						</div>
					</form>
				</div>
			{{end}}
		</div>

		{{if and .CanCreateIssueDependencies (not .Repository.IsArchived)}}
			<input type="hidden" id="crossRepoSearch" value="{{.AllowCrossRepositoryDependencies}}">

			<div class="ui g-modal-confirm modal remove-dependency">
				<div class="header">
					{{svg "octicon-trash"}}
					{{ctx.Locale.Tr "repo.issues.dependency.remove_header"}}
				</div>
				<div class="content">
					<form method="post" action="{{.Issue.Link}}/dependency/delete" id="removeDependencyForm">
						{{$.CsrfTokenHtml}}
						<input type="hidden" value="" name="removeDependencyID" id="removeDependencyID">
						<input type="hidden" value="" name="dependencyType" id="dependencyType">
					</form>
					<p>{{if .Issue.IsPull}}
						{{ctx.Locale.Tr "repo.issues.dependency.pr_remove_text"}}
					{{else}}
						{{ctx.Locale.Tr "repo.issues.dependency.issue_remove_text"}}
					{{end}}</p>
				</div>
				{{$ModalButtonCancelText := ctx.Locale.Tr "repo.issues.dependency.cancel"}}
				{{$ModalButtonOkText := ctx.Locale.Tr "repo.issues.dependency.remove"}}
				{{template "base/modal_actions_confirm" (dict "." . "ModalButtonCancelText" $ModalButtonCancelText "ModalButtonOkText" $ModalButtonOkText)}}
			</div>
		{{end}}
	{{end}}

	<div class="divider"></div>
	<div class="ui equal width compact grid">
		{{$issueReferenceLink := printf "%s#%d" .Issue.Repo.FullName .Issue.Index}}
		<div class="row gt-ac" data-tooltip-content="{{$issueReferenceLink}}">
			<span class="text column truncate">{{ctx.Locale.Tr "repo.issues.reference_link" $issueReferenceLink}}</span>
			<button class="ui two wide button column gt-p-3" data-clipboard-text="{{$issueReferenceLink}}">{{svg "octicon-copy" 14}}</button>
		</div>
	</div>

	{{if and .IsRepoAdmin (not .Repository.IsArchived)}}
		<div class="divider"></div>

		{{if or .PinEnabled .Issue.IsPinned}}
			<form class="gt-mt-2 form-fetch-action single-button-form" method="post" {{if $.NewPinAllowed}}action="{{.Issue.Link}}/pin"{{else}}data-tooltip-content="{{ctx.Locale.Tr "repo.issues.max_pinned"}}"{{end}}>
				{{$.CsrfTokenHtml}}
				<button class="fluid ui button {{if not $.NewPinAllowed}}disabled{{end}}">
					{{if not .Issue.IsPinned}}
						{{svg "octicon-pin" 16 "gt-mr-3"}}
						{{ctx.Locale.Tr "pin"}}
					{{else}}
						{{svg "octicon-pin-slash" 16 "gt-mr-3"}}
						{{ctx.Locale.Tr "unpin"}}
					{{end}}
				</button>
			</form>
		{{end}}

		<button class="gt-mt-2 fluid ui show-modal button {{if .Issue.IsLocked}} negative {{end}}" data-modal="#lock">
			{{if .Issue.IsLocked}}
				{{svg "octicon-key"}}
				{{ctx.Locale.Tr "repo.issues.unlock"}}
			{{else}}
				{{svg "octicon-lock"}}
				{{ctx.Locale.Tr "repo.issues.lock"}}
			{{end}}
		</button>
		<div class="ui tiny modal" id="lock">
			<div class="header">
				{{if .Issue.IsLocked}}
					{{ctx.Locale.Tr "repo.issues.unlock.title"}}
				{{else}}
					{{ctx.Locale.Tr "repo.issues.lock.title"}}
				{{end}}
			</div>
			<div class="content">
				<div class="ui warning message">
					{{if .Issue.IsLocked}}
						{{ctx.Locale.Tr "repo.issues.unlock.notice_1"}}<br>
						{{ctx.Locale.Tr "repo.issues.unlock.notice_2"}}<br>
					{{else}}
						{{ctx.Locale.Tr "repo.issues.lock.notice_1"}}<br>
						{{ctx.Locale.Tr "repo.issues.lock.notice_2"}}<br>
						{{ctx.Locale.Tr "repo.issues.lock.notice_3"}}<br>
					{{end}}
				</div>

				<form class="ui form form-fetch-action" action="{{.Issue.Link}}{{if .Issue.IsLocked}}/unlock{{else}}/lock{{end}}"
					method="post">
					{{.CsrfTokenHtml}}

					{{if not .Issue.IsLocked}}
						<div class="field">
							<strong> {{ctx.Locale.Tr "repo.issues.lock.reason"}} </strong>
						</div>

						<div class="field">
							<div class="ui fluid dropdown selection">

								<select name="reason">
									<option value=""> </option>
									{{range .LockReasons}}
										<option value="{{.}}">{{.}}</option>
									{{end}}
								</select>
								{{svg "octicon-triangle-down" 14 "dropdown icon"}}

								<div class="default text"> </div>

								<div class="menu">
									{{range .LockReasons}}
										<div class="item" data-value="{{.}}">{{.}}</div>
									{{end}}
								</div>
							</div>
						</div>
					{{end}}

					<div class="text right actions">
						<button class="ui cancel button">{{ctx.Locale.Tr "settings.cancel"}}</button>
						<button class="ui red button">
							{{if .Issue.IsLocked}}
								{{ctx.Locale.Tr "repo.issues.unlock_confirm"}}
							{{else}}
								{{ctx.Locale.Tr "repo.issues.lock_confirm"}}
							{{end}}
						</button>
					</div>
				</form>
			</div>
		</div>
		<button class="gt-mt-2 fluid ui show-modal button" data-modal="#sidebar-delete-issue">
			{{svg "octicon-trash"}}
			{{ctx.Locale.Tr "repo.issues.delete"}}
		</button>
		<div class="ui g-modal-confirm modal" id="sidebar-delete-issue">
			<div class="header">
				{{if .Issue.IsPull}}
					{{ctx.Locale.Tr "repo.pulls.delete.title"}}
				{{else}}
					{{ctx.Locale.Tr "repo.issues.delete.title"}}
				{{end}}
			</div>
			<div class="content">
				<p>
					{{if .Issue.IsPull}}
						{{ctx.Locale.Tr "repo.pulls.delete.text"}}
					{{else}}
						{{ctx.Locale.Tr "repo.issues.delete.text"}}
					{{end}}
				</p>
			</div>
			<form action="{{.Issue.Link}}/delete" method="post">
				{{.CsrfTokenHtml}}
				{{template "base/modal_actions_confirm" .}}
			</form>
		</div>
	{{end}}

	{{if and .Issue.IsPull .IsIssuePoster (not .Issue.IsClosed) .Issue.PullRequest.HeadRepo}}
		{{if and (not (eq .Issue.PullRequest.HeadRepo.FullName .Issue.PullRequest.BaseRepo.FullName)) .CanWriteToHeadRepo}}
			<div class="divider"></div>
			<div class="inline field">
				<div class="ui checkbox" id="allow-edits-from-maintainers"
						data-url="{{.Issue.Link}}"
						data-tooltip-content="{{ctx.Locale.Tr "repo.pulls.allow_edits_from_maintainers_desc"}}"
						data-prompt-error="{{ctx.Locale.Tr "repo.pulls.allow_edits_from_maintainers_err"}}"
					>
					<label><strong>{{ctx.Locale.Tr "repo.pulls.allow_edits_from_maintainers"}}</strong></label>
					<input type="checkbox" {{if .Issue.PullRequest.AllowMaintainerEdit}}checked{{end}}>
				</div>
			</div>
		{{end}}
	{{end}}
</div><|MERGE_RESOLUTION|>--- conflicted
+++ resolved
@@ -342,11 +342,7 @@
 		{{if gt (len .WorkingUsers) 0}}
 			<div class="divider"></div>
 			<div class="ui comments">
-<<<<<<< HEAD
-				<span class="text"><strong>{{.locale.Tr "repo.issues.time_spent_from_all_authors" ($.Issue.TotalTrackedTime | Sec2TrackedTime) | Safe}}</strong></span>
-=======
-				<span class="text"><strong>{{ctx.Locale.Tr "repo.issues.time_spent_from_all_authors" ($.Issue.TotalTrackedTime | Sec2Time) | Safe}}</strong></span>
->>>>>>> c6c829fe
+				<span class="text"><strong>{{ctx.locale.Tr "repo.issues.time_spent_from_all_authors" ($.Issue.TotalTrackedTime | Sec2TrackedTime) | Safe}}</strong></span>
 				<div>
 					{{range $user, $trackedtime := .WorkingUsers}}
 						<div class="comment gt-mt-3">
