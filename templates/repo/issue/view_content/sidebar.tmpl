--- conflicted
+++ resolved
@@ -289,7 +289,21 @@
 	{{if .Repository.IsTimetrackerEnabled $.Context}}
 		{{if and .CanUseTimetracker (not .Repository.IsArchived)}}
 			<div class="ui divider"></div>
-			<div class="ui timetrack">
+			<div>
+					<span class="text"><strong>{{.locale.Tr "repo.issues.time_estimate"}}</strong></span>
+
+					<form method="POST" id="set_time_estimate_form" class="gt-mt-3" action="{{.Issue.Link}}/time_estimate">
+						{{$.CsrfTokenHtml}}
+							<div class="ui input fluid">
+								<input name="time_estimate" placeholder='{{.locale.Tr "repo.issues.add_time_estimate"}}' value="{{($.Issue.TimeEstimateToStr)}}" type="text" >
+							</div>
+							<button class="ui fluid button green tooltip gt-mt-3">
+								{{.locale.Tr "repo.issues.save"}}
+							</button>
+					</form>
+				</div>
+				<div class="ui divider"></div>
+				<div class="ui timetrack">
 				<span class="text"><strong>{{.locale.Tr "repo.issues.tracker"}}</strong></span>
 				<div class="gt-mt-3">
 					<form method="POST" action="{{.Issue.Link}}/times/stopwatch/toggle" id="toggle_stopwatch_form">
@@ -311,10 +325,9 @@
 						<div class="ui mini modal issue-start-time-modal">
 							<div class="header">{{.locale.Tr "repo.issues.add_time"}}</div>
 							<div class="content">
-								<form method="POST" id="add_time_manual_form" action="{{.Issue.Link}}/times/add" class="ui action input fluid">
-									{{$.CsrfTokenHtml}}
-									<input placeholder='{{.locale.Tr "repo.issues.add_time_hours"}}' type="number" name="hours">
-									<input placeholder='{{.locale.Tr "repo.issues.add_time_minutes"}}' type="number" name="minutes" class="ui compact">
+								<form method="POST" id="add_time_manual_form" action="{{.Issue.Link}}/times/add" class="ui input fluid">
+										{{$.CsrfTokenHtml}}
+										<input placeholder='{{.locale.Tr "repo.issues.add_time_estimate"}}' type="text" name="time_string">
 								</form>
 							</div>
 							<div class="actions">
@@ -327,60 +340,12 @@
 				</div>
 			</div>
 		{{end}}
-<<<<<<< HEAD
-		{{if .Repository.IsTimetrackerEnabled $.Context}}
-			{{if and .CanUseTimetracker (not .Repository.IsArchived)}}
-				<div class="ui divider"></div>
-				<div>
-					<span class="text"><strong>{{.locale.Tr "repo.issues.time_estimate"}}</strong></span>
-
-					<form method="POST" id="set_time_estimate_form" class="gt-mt-3" action="{{.Issue.Link}}/time_estimate">
-						{{$.CsrfTokenHtml}}
-							<div class="ui input fluid">
-								<input name="time_estimate" placeholder='{{.locale.Tr "repo.issues.add_time_estimate"}}' value="{{($.Issue.TimeEstimateToStr)}}" type="text" >
-							</div>
-							<button class="ui fluid button green tooltip gt-mt-3">
-								{{.locale.Tr "repo.issues.save"}}
-							</button>
-					</form>
-				</div>
-				<div class="ui divider"></div>
-				<div class="ui timetrack">
-					<span class="text"><strong>{{.locale.Tr "repo.issues.tracker"}}</strong></span>
-					<div class="gt-mt-3">
-						<form method="POST" action="{{.Issue.Link}}/times/stopwatch/toggle" id="toggle_stopwatch_form">
-							{{$.CsrfTokenHtml}}
-						</form>
-						<form method="POST" action="{{.Issue.Link}}/times/stopwatch/cancel" id="cancel_stopwatch_form">
-							{{$.CsrfTokenHtml}}
-						</form>
-						{{if  $.IsStopwatchRunning}}
-							<button class="ui fluid button issue-stop-time">{{.locale.Tr "repo.issues.stop_tracking"}}</button>
-							<button class="ui fluid negative button issue-cancel-time gt-mt-3">{{.locale.Tr "repo.issues.cancel_tracking"}}</button>
-						{{else}}
-							{{if .HasUserStopwatch}}
-								<div class="ui warning message">
-									{{.locale.Tr "repo.issues.tracking_already_started" (.OtherStopwatchURL|Escape) | Safe}}
-								</div>
-							{{end}}
-							<button class="ui fluid button issue-start-time" data-tooltip-content='{{.locale.Tr "repo.issues.start_tracking"}}'>{{.locale.Tr "repo.issues.start_tracking_short"}}</button>
-							<div class="ui mini modal issue-start-time-modal">
-								<div class="header">{{.locale.Tr "repo.issues.add_time"}}</div>
-								<div class="content">
-									<form method="POST" id="add_time_manual_form" action="{{.Issue.Link}}/times/add" class="ui input fluid">
-										{{$.CsrfTokenHtml}}
-										<input placeholder='{{.locale.Tr "repo.issues.add_time_estimate"}}' type="text" name="time_string">
-									</form>
-								</div>
-								<div class="actions">
-									<button class="ui green approve button">{{.locale.Tr "repo.issues.add_time_short"}}</button>
-									<button class="ui red cancel button">{{.locale.Tr "repo.issues.add_time_cancel"}}</button>
-=======
 		{{if gt (len .WorkingUsers) 0}}
 			<div class="ui divider"></div>
 			<div class="ui comments">
-				<span class="text"><strong>{{.locale.Tr "repo.issues.time_spent_from_all_authors"  ($.Issue.TotalTrackedTime | Sec2Time) | Safe}}</strong></span>
-				<div>
+				<div class="text"><strong>{{.locale.Tr "repo.issues.time_spent_from_all_authors" | Safe}}</strong></div>
+					<div>{{SecToTimeExact .Issue.TotalTrackedTime false}}</div>
+					<div class="gt-mt-3">
 					{{range $user, $trackedtime := .WorkingUsers}}
 						<div class="comment gt-mt-3">
 							<a class="avatar">
@@ -390,33 +355,11 @@
 								{{template "shared/user/authorlink" $user}}
 								<div class="text">
 									{{$trackedtime}}
->>>>>>> 520eb57d
 								</div>
 							</div>
 						</div>
 					{{end}}
 				</div>
-<<<<<<< HEAD
-			{{end}}
-			{{if gt (len .WorkingUsers) 0}}
-				<div class="ui divider"></div>
-				<div class="ui comments">
-					<div class="text"><strong>{{.locale.Tr "repo.issues.time_spent_from_all_authors" | Safe}}</strong></div>
-					<div>{{SecToTimeExact .Issue.TotalTrackedTime false}}</div>
-					<div class="gt-mt-3">
-						{{range $user, $trackedtime := .WorkingUsers}}
-							<div class="comment gt-mt-3">
-								<a class="avatar">
-									{{avatar $.Context $user}}
-								</a>
-								<div class="content">
-									{{template "shared/user/authorlink" $user}}
-									<div class="text">
-										{{$trackedtime}}
-									</div>
-								</div>
-							</div>
-=======
 			</div>
 		{{end}}
 	{{end}}
@@ -439,7 +382,6 @@
 						{{if and .HasIssuesOrPullsWritePermission (not .Repository.IsArchived)}}
 							<a class="issue-due-edit muted" data-tooltip-content="{{$.locale.Tr "repo.issues.due_date_form_edit"}}">{{svg "octicon-pencil" 16 "gt-mr-2"}}</a>
 							<a class="issue-due-remove muted" data-tooltip-content="{{$.locale.Tr "repo.issues.due_date_form_remove"}}">{{svg "octicon-trash"}}</a>
->>>>>>> 520eb57d
 						{{end}}
 					</div>
 				</div>
