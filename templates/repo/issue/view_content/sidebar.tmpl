<div class="four wide column">
	<div class="ui segment metas">
		{{template "repo/issue/branch_selector_field" .}}

		{{if .Issue.IsPull}}

			<input id="reviewer_id" name="reviewer_id" type="hidden" value="{{.reviewer_id}}">
			<div class="ui {{if or (not .Reviewers) (not .CanChooseReviewer) .Repository.IsArchived}}disabled{{end}} floating jump select-reviewers-modify dropdown">
				<a class="text gt-df gt-ac muted">
					<strong>{{.locale.Tr "repo.issues.review.reviewers"}}</strong>
					{{if and .CanChooseReviewer (not .Repository.IsArchived)}}
						{{svg "octicon-gear" 16 "gt-ml-2"}}
					{{end}}
				</a>
				<div class="filter menu" data-action="update" data-issue-id="{{$.Issue.ID}}" data-update-url="{{$.RepoLink}}/issues/request_review">
					<div class="header" style="text-transform: none;font-size:16px;">{{.locale.Tr "repo.issues.new.add_reviewer_title"}}</div>
					{{if .Reviewers}}
						<div class="ui icon search input">
							<i class="icon gt-df gt-ac gt-jc">{{svg "octicon-search" 16}}</i>
							<input type="text" placeholder="{{.locale.Tr "repo.issues.filter_reviewers"}}">
						</div>
					{{end}}
					{{if .Reviewers}}
						{{range .Reviewers}}
							{{if .User}}
								<a class="{{if not .CanChange}}ui tooltip{{end}} item {{if .Checked}} checked {{end}} {{if not .CanChange}}ban-change{{end}}" href="#" data-id="{{.ItemID}}" data-id-selector="#review_request_{{.ItemID}}" {{if not .CanChange}} data-content="{{$.locale.Tr "repo.issues.remove_request_review_block"}}"{{end}}>
									<span class="octicon-check {{if not .Checked}}invisible{{end}}">{{svg "octicon-check"}}</span>
									<span class="text">
										{{avatar $.Context .User 28 "gt-mr-3"}}
										{{.User.GetDisplayName}}
									</span>
								</a>
							{{end}}
						{{end}}
					{{end}}
					{{if .TeamReviewers}}
						<div class="ui divider"></div>
						{{range .TeamReviewers}}
							{{if .Team}}
								<a class="{{if not .CanChange}}ui tooltip{{end}} item {{if .Checked}} checked {{end}} {{if not .CanChange}}ban-change{{end}}" href="#" data-id="{{.ItemID}}" data-id-selector="#review_request_team_{{.Team.ID}}" {{if not .CanChange}} data-content="{{$.locale.Tr "repo.issues.remove_request_review_block"}}"{{end}}>
									<span class="octicon-check {{if not .Checked}}invisible{{end}}">{{svg "octicon-check" 16}}</span>
									<span class="text">
										{{svg "octicon-people" 16 "gt-ml-4 gt-mr-2"}}{{$.Issue.Repo.OwnerName}}/{{.Team.Name}}
									</span>
								</a>
							{{end}}
						{{end}}
					{{end}}
				</div>
			</div>

			<div class="ui assignees list">
				<span class="no-select item {{if or .OriginalReviews .PullReviewers}}hide{{end}}">{{.locale.Tr "repo.issues.new.no_reviewers"}}</span>
				<div class="selected">
					{{range .PullReviewers}}
						<div class="item gt-mb-2">
							{{if .User}}
								<a class="muted sidebar-item-link" href="{{.User.HomeLink}}">
									{{avatar $.Context .User 28 "gt-mr-3"}}
									{{.User.GetDisplayName}}
								</a>
							{{else if .Team}}
								<span class="text">{{svg "octicon-people" 16 "teamavatar"}}{{$.Issue.Repo.OwnerName}}/{{.Team.Name}}</span>
							{{end}}
							<span class="ui right type-icon text {{if eq .Review.Type 1}}green
								{{- else if eq .Review.Type 2}}grey
								{{- else if eq .Review.Type 3}}red
								{{- else if eq .Review.Type 4}}yellow
								{{- else}}grey{{end}} right ">

								{{if .CanChange}}
									<a href="#" class="ui tooltip icon re-request-review {{if .Checked}}checked{{end}}" data-content="{{if .Checked}} {{$.locale.Tr "repo.issues.remove_request_review"}} {{else}} {{$.locale.Tr "repo.issues.re_request_review"}} {{end}}" data-issue-id="{{$.Issue.ID}}"  data-id="{{.ItemID}}" data-update-url="{{$.RepoLink}}/issues/request_review">
										{{if .Checked}} {{svg "octicon-trash"}} {{else}} {{svg "octicon-sync"}} {{end}}
									</a>
								{{end}}
								{{svg (printf "octicon-%s" .Review.Type.Icon)}}
							</span>
						</div>
					{{end}}
					{{range .OriginalReviews}}
						<div class="item" style="margin-bottom: 10px;">
							<a href="{{$.Repository.OriginalURL}}" class="ui tooltip" data-content="{{$.locale.Tr "repo.migrated_from_fake" ($.Repository.GetOriginalURLHostname|Escape) | Safe}}">
								<span class="text black">
									{{svg (MigrationIcon $.Repository.GetOriginalURLHostname)}}
									{{.OriginalAuthor}}
								</span>
							</a>
							<span class="ui right type-icon text {{if eq .Type 1}}green
								{{- else if eq .Type 2}}grey
								{{- else if eq .Type 3}}red
								{{- else if eq .Type 4}}yellow
								{{- else}}grey{{end}} right ">
								{{svg (printf "octicon-%s" .Type.Icon)}}
							</span>
						</div>
					{{end}}
				</div>
			</div>
			{{if and (or .HasIssuesOrPullsWritePermission .IsIssuePoster) (not .HasMerged) (not .Issue.IsClosed) (not .IsPullWorkInProgress)}}
				<div class="toggle-wip" data-title="{{.Issue.Title}}" data-wip-prefix="{{(index .PullRequestWorkInProgressPrefixes 0| Escape)}}" data-update-url="{{.Issue.Link}}/title">
					<a class="muted">
						{{.locale.Tr "repo.pulls.still_in_progress"}} {{.locale.Tr "repo.pulls.add_prefix" (index .PullRequestWorkInProgressPrefixes 0| Escape) | Safe}}
					</a>
				</div>
			{{end}}
			<div class="ui divider"></div>
		{{end}}

		<div class="ui {{if or (not .HasIssuesOrPullsWritePermission) .Repository.IsArchived}}disabled{{end}} floating jump select-label dropdown">
			<a class="text gt-df gt-ac muted">
				<strong>{{.locale.Tr "repo.issues.new.labels"}}</strong>
				{{if and .HasIssuesOrPullsWritePermission (not .Repository.IsArchived)}}
					{{svg "octicon-gear" 16 "gt-ml-2"}}
				{{end}}
			</a>
			<div class="filter menu" data-action="update" data-issue-id="{{$.Issue.ID}}" data-update-url="{{$.RepoLink}}/issues/labels">
				<div class="header" style="text-transform: none;font-size:16px;">{{.locale.Tr "repo.issues.new.add_labels_title"}}</div>
				{{if or .Labels .OrgLabels}}
					<div class="ui icon search input">
						<i class="icon gt-df gt-ac gt-jc">{{svg "octicon-search" 16}}</i>
						<input type="text" placeholder="{{.locale.Tr "repo.issues.filter_labels"}}">
					</div>
				{{end}}
				<div class="no-select item">{{.locale.Tr "repo.issues.new.clear_labels"}}</div>
				{{if or .Labels .OrgLabels}}
					{{range .Labels}}
						<a class="{{if .IsChecked}}checked{{end}} item" href="#" data-id="{{.ID}}" data-id-selector="#label_{{.ID}}"><span class="octicon-check {{if not .IsChecked}}invisible{{end}}">{{svg "octicon-check"}}</span><span class="label color" style="background-color: {{.Color}}"></span> {{.Name | RenderEmoji}}
						{{if .Description}}<br><small class="desc">{{.Description | RenderEmoji}}</small>{{end}}</a>
					{{end}}
					<div class="ui divider"></div>
					{{range .OrgLabels}}
						<a class="{{if .IsChecked}}checked{{end}} item" href="#" data-id="{{.ID}}" data-id-selector="#label_{{.ID}}"><span class="octicon-check {{if not .IsChecked}}invisible{{end}}">{{svg "octicon-check"}}</span><span class="label color" style="background-color: {{.Color}}"></span> {{.Name | RenderEmoji}}
						{{if .Description}}<br><small class="desc">{{.Description | RenderEmoji}}</small>{{end}}</a>
					{{end}}
				{{else}}
					<div class="header" style="text-transform: none;font-size:14px;">{{.locale.Tr "repo.issues.new.no_items"}}</div>
				{{end}}
			</div>
		</div>
		{{template "repo/issue/labels/labels_sidebar" dict "root" $ "ctx" .}}

		<div class="ui divider"></div>

		<div class="ui {{if or (not .HasIssuesOrPullsWritePermission) .Repository.IsArchived}}disabled{{end}} floating jump select-milestone dropdown">
			<a class="text gt-df gt-ac muted">
				<strong>{{.locale.Tr "repo.issues.new.milestone"}}</strong>
				{{if and .HasIssuesOrPullsWritePermission (not .Repository.IsArchived)}}
					{{svg "octicon-gear" 16 "gt-ml-2"}}
				{{end}}
			</a>
			<div class="menu" data-action="update" data-issue-id="{{$.Issue.ID}}" data-update-url="{{$.RepoLink}}/issues/milestone">
				<div class="header" style="text-transform: none;font-size:16px;">{{.locale.Tr "repo.issues.new.add_milestone_title"}}</div>
				{{if or .OpenMilestones .ClosedMilestones}}
				<div class="ui icon search input">
					<i class="icon gt-df gt-ac gt-jc">{{svg "octicon-search" 16}}</i>
					<input type="text" placeholder="{{.locale.Tr "repo.issues.filter_milestones"}}">
				</div>
				{{end}}
				<div class="no-select item">{{.locale.Tr "repo.issues.new.clear_milestone"}}</div>
				{{if and (not .OpenMilestones) (not .ClosedMilestones)}}
					<div class="header" style="text-transform: none;font-size:14px;">
						{{.locale.Tr "repo.issues.new.no_items"}}
					</div>
				{{else}}
					{{if .OpenMilestones}}
						<div class="divider"></div>
						<div class="header">
							{{.locale.Tr "repo.issues.new.open_milestone"}}
						</div>
						{{range .OpenMilestones}}
							<a class="item" data-id="{{.ID}}" data-href="{{$.RepoLink}}/issues?milestone={{.ID}}">
								{{svg "octicon-milestone" 16 "gt-mr-2"}}
								{{.Name}}
							</a>
						{{end}}
					{{end}}
					{{if .ClosedMilestones}}
						<div class="divider"></div>
						<div class="header">
							{{.locale.Tr "repo.issues.new.closed_milestone"}}
						</div>
						{{range .ClosedMilestones}}
							<a class="item" data-id="{{.ID}}" data-href="{{$.RepoLink}}/issues?milestone={{.ID}}">
								{{svg "octicon-milestone" 16 "gt-mr-2"}}
								{{.Name}}
							</a>
						{{end}}
					{{end}}
				{{end}}
			</div>
		</div>
		<div class="ui select-milestone list">
			<span class="no-select item {{if .Issue.Milestone}}hide{{end}}">{{.locale.Tr "repo.issues.new.no_milestone"}}</span>
			<div class="selected">
				{{if .Issue.Milestone}}
					<a class="item muted sidebar-item-link" href="{{.RepoLink}}/milestone/{{.Issue.Milestone.ID}}">
						{{svg "octicon-milestone" 18 "gt-mr-3"}}
						{{.Issue.Milestone.Name}}
					</a>
				{{end}}
			</div>
		</div>

		{{if .IsProjectsEnabled}}
			<div class="ui divider"></div>

			<div class="ui {{if or (not .HasIssuesOrPullsWritePermission) .Repository.IsArchived}}disabled{{end}} floating jump select-project dropdown">
				<a class="text gt-df gt-ac muted">
					<strong>{{.locale.Tr "repo.issues.new.projects"}}</strong>
					{{if and .HasIssuesOrPullsWritePermission (not .Repository.IsArchived)}}
						{{svg "octicon-gear" 16 "gt-ml-2"}}
					{{end}}
				</a>
				<div class="menu" data-action="update" data-issue-id="{{$.Issue.ID}}" data-update-url="{{$.RepoLink}}/issues/projects">
					<div class="header" style="text-transform: none;font-size:16px;">{{.locale.Tr "repo.issues.new.add_project_title"}}</div>
					{{if or .OpenProjects .ClosedProjects}}
					<div class="ui icon search input">
						<i class="icon gt-df gt-ac gt-jc">{{svg "octicon-search" 16}}</i>
						<input type="text" placeholder="{{.locale.Tr "repo.issues.filter_projects"}}">
					</div>
					{{end}}
					<div class="no-select item">{{.locale.Tr "repo.issues.new.clear_projects"}}</div>
					{{if .OpenProjects}}
						<div class="divider"></div>
						<div class="header">
							{{.locale.Tr "repo.issues.new.open_projects"}}
						</div>
						{{range .OpenProjects}}
							<a class="item muted sidebar-item-link" data-id="{{.ID}}" data-href="{{.Link}}">
<<<<<<< HEAD
								{{if .IsOrganizationProject}}
									{{svg "octicon-project-symlink" 18 "mr-3"}}
								{{else if .IsIndividualProject}}
									{{svg "octicon-project-symlink" 18 "mr-3"}}{{/*TODO: Change Individual Project Icon*/}}
								{{else}}
									{{svg "octicon-project" 18 "mr-3"}}
								{{end}}
								{{.Name}}
=======
								{{if .IsOrganizationProject}}{{svg "octicon-project-symlink" 18 "gt-mr-3"}}{{else}}{{svg "octicon-project" 18 "gt-mr-3"}}{{end}}
								{{.Title}}
>>>>>>> 0ab22a1a
							</a>
						{{end}}
					{{end}}
					{{if .ClosedProjects}}
						<div class="divider"></div>
						<div class="header">
							{{.locale.Tr "repo.issues.new.closed_projects"}}
						</div>
						{{range .ClosedProjects}}
							<a class="item muted sidebar-item-link" data-id="{{.ID}}" data-href="{{.Link}}">
<<<<<<< HEAD
								{{if .IsOrganizationProject}}
									{{svg "octicon-project-symlink" 18 "mr-3"}}
								{{else if .IsIndividualProject}}
									{{svg "octicon-project-symlink" 18 "mr-3"}}{{/*TODO: Change Individual Project Icon*/}}
								{{else}}
									{{svg "octicon-project" 18 "mr-3"}}
								{{end}}
								{{.Name}}
=======
								{{if .IsOrganizationProject}}{{svg "octicon-project-symlink" 18 "gt-mr-3"}}{{else}}{{svg "octicon-project" 18 "gt-mr-3"}}{{end}}
								{{.Title}}
>>>>>>> 0ab22a1a
							</a>
						{{end}}
					{{end}}
				</div>
			</div>
			<div class="ui select-project list">
				<span class="no-select item {{if .Issue.ProjectID}}hide{{end}}">{{.locale.Tr "repo.issues.new.no_projects"}}</span>
				<div class="selected">
					{{if .Issue.ProjectID}}
						<a class="item muted sidebar-item-link" href="{{.Issue.Project.Link}}">
<<<<<<< HEAD
							{{if .Issue.Project.IsOrganizationProject}}
								{{svg "octicon-project-symlink" 18 "mr-3"}}
							{{else if .Issue.Project.IsIndividualProject}}
								{{svg "octicon-project-symlink" 18 "mr-3"}}{{/*TODO: Change Individual Project Icon*/}}
							{{else}}
								{{svg "octicon-project" 18 "mr-3"}}
							{{end}}
							{{.Issue.Project.Name}}
=======
							{{if .IsOrganizationProject}}{{svg "octicon-project-symlink" 18 "gt-mr-3"}}{{else}}{{svg "octicon-project" 18 "gt-mr-3"}}{{end}}
							{{.Issue.Project.Title}}
>>>>>>> 0ab22a1a
						</a>
					{{end}}
				</div>
			</div>
		{{end}}

		<div class="ui divider"></div>

		<input id="assignee_id" name="assignee_id" type="hidden" value="{{.assignee_id}}">
		<div class="ui {{if or (not .HasIssuesOrPullsWritePermission) .Repository.IsArchived}}disabled{{end}} floating jump select-assignees-modify dropdown">
			<a class="text gt-df gt-ac muted">
				<strong>{{.locale.Tr "repo.issues.new.assignees"}}</strong>
				{{if and .HasIssuesOrPullsWritePermission (not .Repository.IsArchived)}}
					{{svg "octicon-gear" 16 "gt-ml-2"}}
				{{end}}
			</a>
			<div class="filter menu" data-action="update" data-issue-id="{{$.Issue.ID}}" data-update-url="{{$.RepoLink}}/issues/assignee">
				<div class="header" style="text-transform: none;font-size:16px;">{{.locale.Tr "repo.issues.new.add_assignees_title"}}</div>
				<div class="ui icon search input">
					<i class="icon gt-df gt-ac gt-jc">{{svg "octicon-search" 16}}</i>
					<input type="text" placeholder="{{.locale.Tr "repo.issues.filter_assignees"}}">
				</div>
				<div class="no-select item">{{.locale.Tr "repo.issues.new.clear_assignees"}}</div>
				{{range .Assignees}}

					{{$AssigneeID := .ID}}
					<a class="item{{range $.Issue.Assignees}}{{if eq .ID $AssigneeID}} checked{{end}}{{end}}" href="#" data-id="{{.ID}}" data-id-selector="#assignee_{{.ID}}">
						{{$checked := false}}
						{{range $.Issue.Assignees}}
							{{if eq .ID $AssigneeID}}
								{{$checked = true}}
							{{end}}
						{{end}}
						<span class="octicon-check {{if not $checked}}invisible{{end}}">{{svg "octicon-check"}}</span>
						<span class="text">
							{{avatar $.Context . 28 "gt-mr-3"}}
							{{.GetDisplayName}}
						</span>
					</a>
				{{end}}
			</div>
		</div>
		<div class="ui assignees list">
			<span class="no-select item {{if .Issue.Assignees}}hide{{end}}">{{.locale.Tr "repo.issues.new.no_assignees"}}</span>
			<div class="selected">
				{{range .Issue.Assignees}}
					<div class="item">
						<a class="muted sidebar-item-link" href="{{$.RepoLink}}/{{if $.Issue.IsPull}}pulls{{else}}issues{{end}}?assignee={{.ID}}">
							{{avatar $.Context . 28 "gt-mr-3"}}
							{{.GetDisplayName}}
						</a>
					</div>
				{{end}}
			</div>
		</div>

		<div class="ui divider"></div>

		{{if .Participants}}
			<span class="text"><strong>{{.locale.Tr "repo.issues.num_participants" .NumParticipants}}</strong></span>
			<div class="ui list gt-df gt-fw">
				{{range .Participants}}
					<a class="ui tooltip" {{if gt .ID 0}}href="{{.HomeLink}}"{{end}} data-content="{{.GetDisplayName}}" data-position="top center">
						{{avatar $.Context . 28 "gt-my-1 gt-mr-2"}}
					</a>
				{{end}}
			</div>
		{{end}}

		{{if and $.IssueWatch (not .Repository.IsArchived)}}
			<div class="ui divider"></div>

			<div class="ui watching">
				<span class="text"><strong>{{.locale.Tr "notification.notifications"}}</strong></span>
				<div class="gt-mt-3">
					<form method="POST" action="{{.Issue.Link}}/watch">
						<input type="hidden" name="watch" value="{{if $.IssueWatch.IsWatching}}0{{else}}1{{end}}" />
						{{$.CsrfTokenHtml}}
						<button class="fluid ui button gt-df gt-jc">
							{{if $.IssueWatch.IsWatching}}
								{{svg "octicon-mute" 16 "gt-mr-3"}}
								{{.locale.Tr "repo.issues.unsubscribe"}}
							{{else}}
								{{svg "octicon-unmute" 16 "gt-mr-3"}}
								{{.locale.Tr "repo.issues.subscribe"}}
							{{end}}
						</button>
					</form>
				</div>
			</div>
		{{end}}
		{{if .Repository.IsTimetrackerEnabled $.Context}}
			{{if and .CanUseTimetracker (not .Repository.IsArchived)}}
				<div class="ui divider"></div>
				<div class="ui timetrack">
					<span class="text"><strong>{{.locale.Tr "repo.issues.tracker"}}</strong></span>
					<div class="gt-mt-3">
						<form method="POST" action="{{.Issue.Link}}/times/stopwatch/toggle" id="toggle_stopwatch_form">
							{{$.CsrfTokenHtml}}
						</form>
						<form method="POST" action="{{.Issue.Link}}/times/stopwatch/cancel" id="cancel_stopwatch_form">
							{{$.CsrfTokenHtml}}
						</form>
						{{if  $.IsStopwatchRunning}}
							<button class="ui fluid button issue-stop-time">{{.locale.Tr "repo.issues.stop_tracking"}}</button>
							<button class="ui fluid negative button issue-cancel-time gt-mt-3">{{.locale.Tr "repo.issues.cancel_tracking"}}</button>
						{{else}}
							{{if .HasUserStopwatch}}
								<div class="ui warning message">
									{{.locale.Tr "repo.issues.tracking_already_started" (.OtherStopwatchURL|Escape) | Safe}}
								</div>
							{{end}}
							<button class="ui fluid button tooltip issue-start-time" data-content='{{.locale.Tr "repo.issues.start_tracking"}}' data-position="top center">{{.locale.Tr "repo.issues.start_tracking_short"}}</button>
							<div class="ui mini modal issue-start-time-modal">
								<div class="header">{{.locale.Tr "repo.issues.add_time"}}</div>
								<div class="content">
									<form method="POST" id="add_time_manual_form" action="{{.Issue.Link}}/times/add" class="ui action input fluid">
										{{$.CsrfTokenHtml}}
										<input placeholder='{{.locale.Tr "repo.issues.add_time_hours"}}' type="number" name="hours">
										<input placeholder='{{.locale.Tr "repo.issues.add_time_minutes"}}' type="number" name="minutes" class="ui compact">
									</form>
								</div>
								<div class="actions">
									<div class="ui green approve button">{{.locale.Tr "repo.issues.add_time_short"}}</div>
									<div class="ui red cancel button">{{.locale.Tr "repo.issues.add_time_cancel"}}</div>
								</div>
							</div>
							<button class="ui fluid button green tooltip issue-add-time gt-mt-3" data-content='{{.locale.Tr "repo.issues.add_time"}}' data-position="top center">{{.locale.Tr "repo.issues.add_time_short"}}</button>
						{{end}}
					</div>
				</div>
			{{end}}
			{{if gt (len .WorkingUsers) 0}}
				<div class="ui divider"></div>
				<div class="ui comments">
					<span class="text"><strong>{{.locale.Tr "repo.issues.time_spent_from_all_authors"  ($.Issue.TotalTrackedTime | Sec2Time) | Safe}}</strong></span>
					<div>
						{{range $user, $trackedtime := .WorkingUsers}}
							<div class="comment gt-mt-3">
								<a class="avatar">
									{{avatar $.Context $user}}
								</a>
								<div class="content">
									{{template "shared/user/authorlink" $user}}
									<div class="text">
										{{$trackedtime}}
									</div>
								</div>
							</div>
						{{end}}
					</div>
				</div>
			{{end}}
		{{end}}

		<div class="ui divider"></div>
		<span class="text"><strong>{{.locale.Tr "repo.issues.due_date"}}</strong></span>
		<div class="ui form" id="deadline-loader">
			<div class="ui negative message" id="deadline-err-invalid-date" style="display: none;">
				{{svg "octicon-x" 16 "close icon"}}
				{{.locale.Tr "repo.issues.due_date_invalid"}}
			</div>
			{{if ne .Issue.DeadlineUnix 0}}
				<p>
					<div class="gt-df gt-sb gt-ac">
						<div class="due-date tooltip {{if .Issue.IsOverdue}}text red{{end}}" {{if .Issue.IsOverdue}}data-content="{{.locale.Tr "repo.issues.due_date_overdue"}}"{{end}}>
							{{svg "octicon-calendar" 16 "gt-mr-3"}}
							<time data-format="date" datetime="{{.Issue.DeadlineUnix.FormatDate}}">{{.Issue.DeadlineUnix.FormatDate}}</time>
						</div>
						<div>
							{{if and .HasIssuesOrPullsWritePermission (not .Repository.IsArchived)}}
								<a class="issue-due-edit tooltip muted" data-content="{{$.locale.Tr "repo.issues.due_date_form_edit"}}">{{svg "octicon-pencil" 16 "gt-mr-2"}}</a>
								<a class="issue-due-remove tooltip muted" data-content="{{$.locale.Tr "repo.issues.due_date_form_remove"}}">{{svg "octicon-trash"}}</a>
							{{end}}
						</div>
					</div>
				</p>
			{{else}}
				<p>{{.locale.Tr "repo.issues.due_date_not_set"}}</p>
			{{end}}

			{{if and .HasIssuesOrPullsWritePermission (not .Repository.IsArchived)}}
				<div {{if ne .Issue.DeadlineUnix 0}} style="display: none;"{{end}} id="deadlineForm">
					<form class="ui fluid action input issue-due-form" action="{{AppSubUrl}}/{{PathEscape .Repository.Owner.Name}}/{{PathEscape .Repository.Name}}/issues/{{.Issue.Index}}/deadline" method="post" id="update-issue-deadline-form">
						{{$.CsrfTokenHtml}}
						<input required placeholder="{{.locale.Tr "repo.issues.due_date_form"}}" {{if gt .Issue.DeadlineUnix 0}}value="{{.Issue.DeadlineUnix.Format "2006-01-02"}}"{{end}} type="date" name="deadlineDate" id="deadlineDate">
						<button class="ui green icon button">
							{{if ne .Issue.DeadlineUnix 0}}
								{{svg "octicon-pencil"}}
							{{else}}
								{{svg "octicon-plus"}}
							{{end}}
						</button>
					</form>
				</div>
			{{end}}
		</div>

		{{if .Repository.IsDependenciesEnabled $.Context}}
			<div class="ui divider"></div>

			<div class="ui depending">
				{{if (and (not .BlockedByDependencies) (not .BlockingDependencies))}}
					<span class="text"><strong>{{.locale.Tr "repo.issues.dependency.title"}}</strong></span>
					<br>
					<p>
						{{if .Issue.IsPull}}
							{{.locale.Tr "repo.issues.dependency.pr_no_dependencies"}}
						{{else}}
							{{.locale.Tr "repo.issues.dependency.issue_no_dependencies"}}
						{{end}}
					</p>
				{{end}}

				{{if .BlockingDependencies}}
					<span class="text tooltip" data-content="{{if .Issue.IsPull}}{{.locale.Tr "repo.issues.dependency.pr_close_blocks"}}{{else}}{{.locale.Tr "repo.issues.dependency.issue_close_blocks"}}{{end}}">
						<strong>{{.locale.Tr "repo.issues.dependency.blocks_short"}}</strong>
					</span>
					<div class="ui relaxed divided list">
						{{range .BlockingDependencies}}
							<div class="item dependency{{if .Issue.IsClosed}} is-closed{{end}} gt-df gt-ac gt-sb">
								<div class="item-left gt-df gt-jc gt-fc gt-f1">
									<a class="title tooltip" href="{{.Issue.Link}}" data-content="#{{.Issue.Index}} {{.Issue.Title | RenderEmoji}}">
										#{{.Issue.Index}} {{.Issue.Title | RenderEmoji}}
									</a>
									<div class="text small">
										{{.Repository.OwnerName}}/{{.Repository.Name}}
									</div>
								</div>
								<div class="item-right gt-df gt-ac">
									{{if and $.CanCreateIssueDependencies (not $.Repository.IsArchived)}}
										<a class="delete-dependency-button tooltip ci muted" data-id="{{.Issue.ID}}" data-type="blocking" data-content="{{$.locale.Tr "repo.issues.dependency.remove_info"}}" data-inverted="">
											{{svg "octicon-trash" 16}}
										</a>
									{{end}}
								</div>
							</div>
						{{end}}
					</div>
				{{end}}

				{{if .BlockedByDependencies}}
					<span class="text tooltip" data-content="{{if .Issue.IsPull}}{{.locale.Tr "repo.issues.dependency.pr_closing_blockedby"}}{{else}}{{.locale.Tr "repo.issues.dependency.issue_closing_blockedby"}}{{end}}">
						<strong>{{.locale.Tr "repo.issues.dependency.blocked_by_short"}}</strong>
					</span>
					<div class="ui relaxed divided list">
						{{range .BlockedByDependencies}}
							<div class="item dependency{{if .Issue.IsClosed}} is-closed{{end}} gt-df gt-ac gt-sb">
								<div class="item-left gt-df gt-jc gt-fc gt-f1">
									<a class="title tooltip" href="{{.Issue.Link}}" data-content="#{{.Issue.Index}} {{.Issue.Title | RenderEmoji}}">
										#{{.Issue.Index}} {{.Issue.Title | RenderEmoji}}
									</a>
									<div class="text small">
										{{.Repository.OwnerName}}/{{.Repository.Name}}
									</div>
								</div>
								<div class="item-right gt-df gt-ac">
									{{if and $.CanCreateIssueDependencies (not $.Repository.IsArchived)}}
										<a class="delete-dependency-button tooltip ci muted" data-id="{{.Issue.ID}}" data-type="blockedBy" data-content="{{$.locale.Tr "repo.issues.dependency.remove_info"}}" data-inverted="">
											{{svg "octicon-trash" 16}}
										</a>
									{{end}}
								</div>
							</div>
						{{end}}
					</div>
				{{end}}

				{{if and .CanCreateIssueDependencies (not .Repository.IsArchived)}}
					<div>
						<form method="POST" action="{{.Issue.Link}}/dependency/add" id="addDependencyForm">
							{{$.CsrfTokenHtml}}
							<div class="ui fluid action input">
								<div class="ui search selection dropdown" id="new-dependency-drop-list" data-issue-id="{{.Issue.ID}}">
									<input name="newDependency" type="hidden">
									{{svg "octicon-triangle-down" 14 "dropdown icon"}}
									<input type="text" class="search">
									<div class="default text">{{.locale.Tr "repo.issues.dependency.add"}}</div>
								</div>
								<button class="ui green icon button">
									{{svg "octicon-plus"}}
								</button>
							</div>
						</form>
					</div>
				{{end}}
			</div>

			{{if and .CanCreateIssueDependencies (not .Repository.IsArchived)}}
				<input type="hidden" id="crossRepoSearch" value="{{.AllowCrossRepositoryDependencies}}">

				<div class="ui basic modal remove-dependency">
					<div class="ui icon header">
						{{svg "octicon-trash"}}
						{{.locale.Tr "repo.issues.dependency.remove_header"}}
					</div>
					<div class="content">
						<form method="POST" action="{{.Issue.Link}}/dependency/delete" id="removeDependencyForm">
							{{$.CsrfTokenHtml}}
							<input type="hidden" value="" name="removeDependencyID" id="removeDependencyID"/>
							<input type="hidden" value="" name="dependencyType" id="dependencyType"/>
						</form>
						<p>{{if .Issue.IsPull}}
							{{.locale.Tr "repo.issues.dependency.pr_remove_text"}}
						{{else}}
							{{.locale.Tr "repo.issues.dependency.issue_remove_text"}}
						{{end}}</p>
					</div>
					<div class="actions">
						<div class="ui red cancel inverted button">
							{{svg "octicon-x"}}
							{{.locale.Tr "repo.issues.dependency.cancel"}}
						</div>
						<div class="ui green ok inverted button">
							{{svg "octicon-check"}}
							{{.locale.Tr "repo.issues.dependency.remove"}}
						</div>
					</div>
				</div>
			{{end}}
		{{end}}

		<div class="ui divider"></div>
		<div class="ui equal width compact grid">
			{{$issueReferenceLink := printf "%s#%d" .Issue.Repo.FullName .Issue.Index}}
			<div class="row gt-ac tooltip" data-content="{{$issueReferenceLink}}">
				<span class="text column truncate">{{.locale.Tr "repo.issues.reference_link" $issueReferenceLink}}</span>
				<button class="ui two wide button column gt-p-3" data-clipboard-text="{{$issueReferenceLink}}">{{svg "octicon-copy" 14}}</button>
			</div>
		</div>

		{{if and .IsRepoAdmin (not .Repository.IsArchived)}}
			<div class="ui divider"></div>
			<div class="ui watching">
				<button class="fluid ui show-modal button {{if .Issue.IsLocked}} negative {{end}}" data-modal="#lock">
					{{if .Issue.IsLocked}}
						{{svg "octicon-key"}}
						{{.locale.Tr "repo.issues.unlock"}}
					{{else}}
						{{svg "octicon-lock"}}
						{{.locale.Tr "repo.issues.lock"}}
					{{end}}
				</button>
			</div>
			<div class="ui tiny modal" id="lock">
				<div class="header">
					{{if .Issue.IsLocked}}
						{{.locale.Tr "repo.issues.unlock.title"}}
					{{else}}
						{{.locale.Tr "repo.issues.lock.title"}}
					{{end}}
				</div>
				<div class="content">
					<div class="ui warning message text left">
						{{if .Issue.IsLocked}}
							{{.locale.Tr "repo.issues.unlock.notice_1"}}<br>
							{{.locale.Tr "repo.issues.unlock.notice_2"}}<br>
						{{else}}
							{{.locale.Tr "repo.issues.lock.notice_1"}}<br>
							{{.locale.Tr "repo.issues.lock.notice_2"}}<br>
							{{.locale.Tr "repo.issues.lock.notice_3"}}<br>
						{{end}}
					</div>

					<form class="ui form" action="{{.Issue.Link}}{{if .Issue.IsLocked}}/unlock{{else}}/lock{{end}}"
						method="post">
						{{.CsrfTokenHtml}}

						{{if not .Issue.IsLocked}}
							<div class="field">
								<strong> {{.locale.Tr "repo.issues.lock.reason"}} </strong>
							</div>

							<div class="field">
								<div class="ui fluid dropdown selection" tabindex="0">

									<select name="reason">
										<option value=""> </option>
										{{range .LockReasons}}
											<option value="{{.}}">{{.}}</option>
										{{end}}
									</select>
									{{svg "octicon-triangle-down" 14 "dropdown icon"}}

									<div class="default text"> </div>

									<div class="menu">
										{{range .LockReasons}}
											<div class="item" data-value="{{.}}">{{.}}</div>
										{{end}}
									</div>
								</div>
							</div>
						{{end}}

						<div class="text right actions">
							<div class="ui cancel button">{{.locale.Tr "settings.cancel"}}</div>
							<button class="ui red button">
								{{if .Issue.IsLocked}}
									{{.locale.Tr "repo.issues.unlock_confirm"}}
								{{else}}
									{{.locale.Tr "repo.issues.lock_confirm"}}
								{{end}}
							</button>
						</div>
					</form>
				</div>
			</div>
			<button class="fluid ui show-modal button negative gt-mt-3" data-modal="#delete">
				{{svg "octicon-trash"}}
				{{.locale.Tr "repo.issues.delete"}}
			</button>
			<div class="ui basic modal" id="delete">
				<div class="ui icon header">
					{{if .Issue.IsPull}}
						{{.locale.Tr "repo.pulls.delete.title"}}
					{{else}}
						{{.locale.Tr "repo.issues.delete.title"}}
					{{end}}
				</div>
				<div class="content center">
					<p>
						{{if .Issue.IsPull}}
							{{.locale.Tr "repo.pulls.delete.text"}}
						{{else}}
							{{.locale.Tr "repo.issues.delete.text"}}
						{{end}}
					</p>
				</div>
				<form action="{{.Issue.Link}}/delete" method="post">
					{{.CsrfTokenHtml}}
					<div class="center actions">
						<div class="ui basic cancel inverted button">{{.locale.Tr "settings.cancel"}}</div>
						<button class="ui basic red inverted button">{{.locale.Tr "modal.yes"}}</button>
					</div>
				</form>
			</div>
		{{end}}

		{{if and .Issue.IsPull .IsIssuePoster (not .Issue.IsClosed)}}
			{{if and (not (eq .Issue.PullRequest.HeadRepo.FullName .Issue.PullRequest.BaseRepo.FullName)) .CanWriteToHeadRepo}}
				<div class="ui divider"></div>
				<div class="inline field">
					<div class="ui checkbox" id="allow-edits-from-maintainers"
							data-url="{{.Issue.Link}}"
							data-prompt-tip="{{.locale.Tr "repo.pulls.allow_edits_from_maintainers_desc"}}"
							data-prompt-error="{{.locale.Tr "repo.pulls.allow_edits_from_maintainers_err"}}"
						>
						<label><strong>{{.locale.Tr "repo.pulls.allow_edits_from_maintainers"}}</strong></label>
						<input type="checkbox" {{if .Issue.PullRequest.AllowMaintainerEdit}}checked{{end}}>
					</div>
				</div>
			{{end}}
		{{end}}
	</div>
</div><|MERGE_RESOLUTION|>--- conflicted
+++ resolved
@@ -227,7 +227,6 @@
 						</div>
 						{{range .OpenProjects}}
 							<a class="item muted sidebar-item-link" data-id="{{.ID}}" data-href="{{.Link}}">
-<<<<<<< HEAD
 								{{if .IsOrganizationProject}}
 									{{svg "octicon-project-symlink" 18 "mr-3"}}
 								{{else if .IsIndividualProject}}
@@ -236,10 +235,6 @@
 									{{svg "octicon-project" 18 "mr-3"}}
 								{{end}}
 								{{.Name}}
-=======
-								{{if .IsOrganizationProject}}{{svg "octicon-project-symlink" 18 "gt-mr-3"}}{{else}}{{svg "octicon-project" 18 "gt-mr-3"}}{{end}}
-								{{.Title}}
->>>>>>> 0ab22a1a
 							</a>
 						{{end}}
 					{{end}}
@@ -250,7 +245,6 @@
 						</div>
 						{{range .ClosedProjects}}
 							<a class="item muted sidebar-item-link" data-id="{{.ID}}" data-href="{{.Link}}">
-<<<<<<< HEAD
 								{{if .IsOrganizationProject}}
 									{{svg "octicon-project-symlink" 18 "mr-3"}}
 								{{else if .IsIndividualProject}}
@@ -259,10 +253,6 @@
 									{{svg "octicon-project" 18 "mr-3"}}
 								{{end}}
 								{{.Name}}
-=======
-								{{if .IsOrganizationProject}}{{svg "octicon-project-symlink" 18 "gt-mr-3"}}{{else}}{{svg "octicon-project" 18 "gt-mr-3"}}{{end}}
-								{{.Title}}
->>>>>>> 0ab22a1a
 							</a>
 						{{end}}
 					{{end}}
@@ -273,7 +263,6 @@
 				<div class="selected">
 					{{if .Issue.ProjectID}}
 						<a class="item muted sidebar-item-link" href="{{.Issue.Project.Link}}">
-<<<<<<< HEAD
 							{{if .Issue.Project.IsOrganizationProject}}
 								{{svg "octicon-project-symlink" 18 "mr-3"}}
 							{{else if .Issue.Project.IsIndividualProject}}
@@ -282,10 +271,6 @@
 								{{svg "octicon-project" 18 "mr-3"}}
 							{{end}}
 							{{.Issue.Project.Name}}
-=======
-							{{if .IsOrganizationProject}}{{svg "octicon-project-symlink" 18 "gt-mr-3"}}{{else}}{{svg "octicon-project" 18 "gt-mr-3"}}{{end}}
-							{{.Issue.Project.Title}}
->>>>>>> 0ab22a1a
 						</a>
 					{{end}}
 				</div>
