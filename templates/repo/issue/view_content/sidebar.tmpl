--- conflicted
+++ resolved
@@ -2,11 +2,7 @@
 	<div class="ui segment metas">
 		{{template "repo/issue/branch_selector_field" .}}
 
-<<<<<<< HEAD
-		<div class="ui {{if or (not .IsRepositoryWriter) .Repository.IsArchived}}disabled{{end}} floating jump select-label dropdown">
-=======
-		<div class="ui {{if not .IsIssueWriter}}disabled{{end}} floating jump select-label dropdown">
->>>>>>> fdb41764
+		<div class="ui {{if or (not .IsIssueWriter) .Repository.IsArchived}}disabled{{end}} floating jump select-label dropdown">
 			<span class="text">
 				<strong>{{.i18n.Tr "repo.issues.new.labels"}}</strong>
 				<span class="octicon octicon-gear"></span>
@@ -31,11 +27,7 @@
 
 		<div class="ui divider"></div>
 
-<<<<<<< HEAD
-		<div class="ui {{if or (not .IsRepositoryWriter) .Repository.IsArchived}}disabled{{end}} floating jump select-milestone dropdown">
-=======
-		<div class="ui {{if not .IsIssueWriter}}disabled{{end}} floating jump select-milestone dropdown">
->>>>>>> fdb41764
+		<div class="ui {{if or (not .IsIssueWriter) .Repository.IsArchived}}disabled{{end}} floating jump select-milestone dropdown">
 			<span class="text">
 				<strong>{{.i18n.Tr "repo.issues.new.milestone"}}</strong>
 				<span class="octicon octicon-gear"></span>
@@ -76,11 +68,7 @@
 		<div class="ui divider"></div>
 
 		<input id="assignee_id" name="assignee_id" type="hidden" value="{{.assignee_id}}">
-<<<<<<< HEAD
-		<div class="ui {{if or (not .IsRepositoryWriter) .Repository.IsArchived}}disabled{{end}} floating jump select-assignees-modify dropdown">
-=======
-		<div class="ui {{if not .IsIssueWriter}}disabled{{end}} floating jump select-assignees-modify dropdown">
->>>>>>> fdb41764
+		<div class="ui {{if or (not .IsIssueWriter) .Repository.IsArchived}}disabled{{end}} floating jump select-assignees-modify dropdown">
 			<span class="text">
 				<strong>{{.i18n.Tr "repo.issues.new.assignees"}}</strong>
 				<span class="octicon octicon-gear"></span>
@@ -235,11 +223,7 @@
 					{{if .Issue.IsOverdue}}
 						<span style="color: red;">{{.i18n.Tr "repo.issues.due_date_overdue"}}</span>
 					{{end}}
-<<<<<<< HEAD
-					{{if and .IsSigned .IsRepositoryWriter (not .Repository.IsArchived)}}
-=======
-					{{if .IsIssueWriter}}
->>>>>>> fdb41764
+					{{if and .IsIssueWriter (not .Repository.IsArchived)}}
 						<br/>
 						<a style="cursor:pointer;" onclick="toggleDeadlineForm();"><i class="edit icon"></i>{{$.i18n.Tr "repo.issues.due_date_form_edit"}}</a> -
 						<a style="cursor:pointer;" onclick="updateDeadline('');"><i class="remove icon"></i>{{$.i18n.Tr "repo.issues.due_date_form_remove"}}</a>
@@ -249,11 +233,7 @@
 				<p><i>{{.i18n.Tr "repo.issues.due_date_not_set"}}</i></p>
 			{{end}}
 
-<<<<<<< HEAD
-			{{if and .IsSigned .IsRepositoryWriter (not .Repository.IsArchived)}}
-=======
-			{{if .IsIssueWriter}}
->>>>>>> fdb41764
+			{{if and .IsIssueWriter (not .Repository.IsArchived)}}
 				<div {{if ne .Issue.DeadlineUnix 0}} style="display: none;"{{end}} id="deadlineForm">
 					<form class="ui fluid action input" action="{{AppSubUrl}}/api/v1/repos/{{.Repository.Owner.Name}}/{{.Repository.Name}}/issues/{{.Issue.Index}}" method="post" id="update-issue-deadline-form" onsubmit="setDeadline();return false;">
 						{{$.CsrfTokenHtml}}
@@ -357,13 +337,8 @@
 			</div>
 	</div>
 </div>
-<<<<<<< HEAD
 {{if and .CanCreateIssueDependencies (not .Repository.IsArchived)}}
-	<input type="hidden" id="repolink" value="{{$.RepoLink}}">
-=======
-{{if .CanCreateIssueDependencies}}
 	<input type="hidden" id="repolink" value="{{$.RepoRelPath}}">
->>>>>>> fdb41764
 	<!-- I know, there is probably a better way to do this -->
 	<input type="hidden" id="issueIndex" value="{{.Issue.Index}}"/>
 
