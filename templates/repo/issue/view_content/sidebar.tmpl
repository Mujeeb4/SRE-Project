--- conflicted
+++ resolved
@@ -330,11 +330,7 @@
 		{{if gt (len .WorkingUsers) 0}}
 			<div class="ui divider"></div>
 			<div class="ui comments">
-<<<<<<< HEAD
-				<span class="text"><strong>{{.locale.Tr "repo.issues.time_spent_from_all_authors"  ($.Issue.TotalTrackedTime|Sec2TrackedTime) | Safe}}</strong></span>
-=======
-				<span class="text"><strong>{{.locale.Tr "repo.issues.time_spent_from_all_authors" ($.Issue.TotalTrackedTime | Sec2Time) | Safe}}</strong></span>
->>>>>>> bd2e3226
+				<span class="text"><strong>{{.locale.Tr "repo.issues.time_spent_from_all_authors" ($.Issue.TotalTrackedTime | Sec2TrackedTime) | Safe}}</strong></span>
 				<div>
 					{{range $user, $trackedtime := .WorkingUsers}}
 						<div class="comment gt-mt-3">
