{{template "base/head" .}}
<div class="repository release">
	{{template "repo/header" .}}
	<div class="ui container">
		{{template "base/alert" .}}
		<h2 class="ui compact small menu header">
			{{if .Permission.CanRead $.UnitTypeReleases}}
				<a class="{{if (not .PageIsTagList)}}active{{end}} item" href="{{.RepoLink}}/releases">{{.i18n.Tr "repo.release.releases"}}</a>
			{{end}}
			{{if .Permission.CanRead $.UnitTypeCode}}
				<a class="{{if .PageIsTagList}}active{{end}} item" href="{{.RepoLink}}/tags">{{.i18n.Tr "repo.release.tags"}}</a>
			{{end}}
		</h2>
		{{if (and .CanCreateRelease (not .PageIsTagList))}}
			<a class="ui right small green button" href="{{$.RepoLink}}/releases/new">
				{{.i18n.Tr "repo.release.new_release"}}
			</a>
		{{end}}
		{{if .PageIsTagList}}
		<div class="ui divider"></div>
		{{if gt .ReleasesNum 0}}
		<h4 class="ui top attached header">
			<div class="five wide column df ac">
				{{svg "octicon-tag" 16 "mr-2"}}{{.i18n.Tr "repo.release.tags"}}
			</div>
		</h4>
		<div class="ui attached table segment">
			<table class="ui very basic striped fixed table single line" id="tags-table">
				<thead></thead>
				<tbody class="tag-list">
					{{range $idx, $release := .Releases}}
						<tr>
							<td class="tag">
								<h3 class="release-tag-name mb-3">
									<a class="df ac" href="{{$.RepoLink}}/src/tag/{{.TagName | EscapePound}}" rel="nofollow">{{.TagName}}</a>
								</h3>
								<div class="download df ac">
									{{if $.Permission.CanRead $.UnitTypeCode}}
										<a class="mr-3 commit-sha" href="{{$.RepoLink}}/src/commit/{{.Sha1}}" rel="nofollow">{{svg "octicon-git-commit" 16 "mr-2"}}{{ShortSha .Sha1}}</a>
										<a class="mr-3" href="{{$.RepoLink}}/archive/{{.TagName | EscapePound}}.zip" rel="nofollow">{{svg "octicon-file-zip" 16 "mr-2"}}ZIP</a>
										<a class="mr-3" href="{{$.RepoLink}}/archive/{{.TagName | EscapePound}}.tar.gz">{{svg "octicon-file-zip" 16 "mr-2"}}TAR.GZ</a>
										{{if (and $.CanCreateRelease $release.IsTag)}}
											<a class="mr-3" href="{{$.RepoLink}}/releases/new?tag={{.TagName | EscapePound}}">{{svg "octicon-tag" 16 "mr-2"}}{{$.i18n.Tr "repo.release.new_release"}}</a>
										{{end}}
										{{if (and ($.Permission.CanWrite $.UnitTypeCode) $release.IsTag)}}
											<a class="ui red delete-button mr-3" data-url="{{$.RepoLink}}/tags/delete" data-id="{{.ID}}">
												{{svg "octicon-trashcan" 16 "mr-2"}}{{$.i18n.Tr "repo.release.delete_tag"}}
											</a>
										{{end}}
										{{if (not $release.IsTag)}}
											<a class="mr-3" href="{{$.RepoLink}}/releases/tag/{{.TagName | EscapePound}}">{{svg "octicon-tag" 16 "mr-2"}}{{$.i18n.Tr "repo.release.detail"}}</a>
										{{end}}
									{{end}}
								</div>
							</td>
						</tr>
					{{end}}
				</tbody>
			</table>
		</div>
		{{end}}
		{{else}}
		<ul id="release-list">
			{{range $idx, $release := .Releases}}
				<li class="ui grid">
					<div class="ui four wide column meta mt-2">
						{{if .IsTag}}
							{{if .CreatedUnix}}<span class="time">{{TimeSinceUnix .CreatedUnix $.Lang}}</span>{{end}}
						{{else}}
							{{if .IsDraft}}
								<span class="ui yellow label">{{$.i18n.Tr "repo.release.draft"}}</span>
							{{else if .IsPrerelease}}
								<span class="ui orange label">{{$.i18n.Tr "repo.release.prerelease"}}</span>
							{{else}}
								<span class="ui green label">{{$.i18n.Tr "repo.release.stable"}}</span>
							{{end}}
							<span class="tag text blue">
<<<<<<< HEAD
								<a class="df ac je" href="{{$.RepoLink}}/src/tag/{{.TagName | EscapePound}}" rel="nofollow">{{svg "octicon-tag" 16 "mr-2"}}{{.TagName}}</a>
							</span>
							<span class="commit">
								<a class="df ac je commit-sha" href="{{$.RepoLink}}/src/commit/{{.Sha1}}" rel="nofollow">{{svg "octicon-git-commit" 16 "mr-2"}}{{ShortSha .Sha1}}</a>
=======
								<a href="{{$.RepoLink}}/src/tag/{{.TagName | EscapePound}}" rel="nofollow">{{svg "octicon-tag" 16 "mr-2"}}{{.TagName}}</a>
							</span>
							<span class="commit">
								<a class="mono" href="{{$.RepoLink}}/src/commit/{{.Sha1}}" rel="nofollow">{{svg "octicon-git-commit" 16 "mr-2"}}{{ShortSha .Sha1}}</a>
>>>>>>> 563165ab
							</span>
						{{end}}
					</div>
					<div class="ui twelve wide column detail">
						{{if .IsTag}}
							<h4>
								<a href="{{$.RepoLink}}/src/tag/{{.TagName | EscapePound}}" rel="nofollow">{{svg "octicon-tag" 16 "mr-2"}}{{.TagName}}</a>
							</h4>
							<p class="text grey">
								{{ if gt .Publisher.ID 0 }}
								<span class="author">
									<img class="img-10" src="{{.Publisher.RelAvatarLink}}">
									<a href="{{AppSubUrl}}/{{.Publisher.Name}}">{{.Publisher.Name}}</a>
								</span>
								{{ end }}
								<span class="ahead"><a href="{{$.RepoLink}}/compare/{{.TagName | EscapePound}}...{{.Target}}">{{$.i18n.Tr "repo.release.ahead.commits" .NumCommitsBehind | Str2html}}</a> {{$.i18n.Tr "repo.release.ahead.target" $.DefaultBranch}}</span>
							</p>
							<div class="download">
							{{if $.Permission.CanRead $.UnitTypeCode}}
<<<<<<< HEAD
								<a class="commit-sha" href="{{$.RepoLink}}/src/commit/{{.Sha1}}" rel="nofollow">{{svg "octicon-git-commit" 16 "mr-2"}}{{ShortSha .Sha1}}</a>
								<a href="{{$.RepoLink}}/archive/{{.TagName | EscapePound}}.zip" rel="nofollow">{{svg "octicon-file-zip" 16 "mr-2"}}ZIP</a>
								<a href="{{$.RepoLink}}/archive/{{.TagName | EscapePound}}.tar.gz">{{svg "octicon-file-zip" 16 "mr-2"}}TAR.GZ</a>
=======
								<a class="mono" href="{{$.RepoLink}}/src/commit/{{.Sha1}}" rel="nofollow">{{svg "octicon-git-commit" 16 "mr-2"}}{{ShortSha .Sha1}}</a>
								<a href="{{$.RepoLink}}/archive/{{.TagName | EscapePound}}.zip" rel="nofollow">{{svg "octicon-file-zip"}}&nbsp;ZIP</a>
								<a href="{{$.RepoLink}}/archive/{{.TagName | EscapePound}}.tar.gz">{{svg "octicon-file-zip"}}&nbsp;TAR.GZ</a>
>>>>>>> 563165ab
							{{end}}
							</div>
						{{else}}
							<h3 class="release-list-title df ac">
								<a href="{{$.RepoLink}}/releases/tag/{{.TagName | EscapePound}}">
									{{.Title}}
								</a>
								{{if $.CanCreateRelease}}
									<small class="ml-2">
										(<a href="{{$.RepoLink}}/releases/edit/{{.TagName | EscapePound}}" rel="nofollow">{{$.i18n.Tr "repo.release.edit"}}</a>)
									</small>
								{{end}}
							</h3>
							<p class="text grey">
								<span class="author">
								{{if .OriginalAuthor}}
<<<<<<< HEAD
									{{svg "octicon-mark-github" 16 "mr-2"}}{{.OriginalAuthor}}
=======
									{{svg "octicon-mark-github"}}
									{{.OriginalAuthor}}
>>>>>>> 563165ab
								{{else if .Publisher}}
									<img class="img-10" src="{{.Publisher.RelAvatarLink}}">
									<a href="{{AppSubUrl}}/{{.Publisher.Name}}">{{.Publisher.Name}}</a>
								{{else}}
									Ghost
								{{end}}
								</span>
								<span class="released">
									{{$.i18n.Tr "repo.released_this"}}
								</span>
								{{if .CreatedUnix}}
									<span class="time">{{TimeSinceUnix .CreatedUnix $.Lang}}</span> | 
								{{end}}
								<span class="ahead"><a href="{{$.RepoLink}}/compare/{{.TagName | EscapePound}}...{{.Target}}">{{$.i18n.Tr "repo.release.ahead.commits" .NumCommitsBehind | Str2html}}</a> {{$.i18n.Tr "repo.release.ahead.target" .Target}}</span>
							</p>
							<div class="markdown desc">
								{{Str2html .Note}}
							</div>
							<div class="ui accordion download">
								<h2 class="title {{if eq $idx 0}}active{{end}} df ac mb-0">
									{{svg "octicon-triangle-right" 14 "dropdown icon"}}
									{{$.i18n.Tr "repo.release.downloads"}}
								</h2>
								<div class="content {{if eq $idx 0}}active{{end}}">
									<ul class="list">
										{{if $.Permission.CanRead $.UnitTypeCode}}
											<li>
												<a href="{{$.RepoLink}}/archive/{{.TagName | EscapePound}}.zip" rel="nofollow"><strong>{{svg "octicon-file-zip" 16 "mr-2"}}{{$.i18n.Tr "repo.release.source_code"}} (ZIP)</strong></a>
											</li>
											<li>
												<a href="{{$.RepoLink}}/archive/{{.TagName | EscapePound}}.tar.gz"><strong>{{svg "octicon-file-zip" 16 "mr-2"}}{{$.i18n.Tr "repo.release.source_code"}} (TAR.GZ)</strong></a>
											</li>
										{{end}}
										{{if .Attachments}}
											{{range .Attachments}}
												<li>
													<span class="ui text right" data-tooltip="{{$.i18n.Tr "repo.release.download_count" (.DownloadCount | PrettyNumber)}}" data-position="bottom right">{{svg "octicon-info"}}</span>
													<a target="_blank" rel="noopener noreferrer" href="{{.DownloadURL}}">
														<strong><span class="ui image" title='{{.Name}}'>{{svg "octicon-package" 16 "mr-2"}}</span>{{.Name}}</strong>
														<span class="ui text grey right">{{.Size | FileSize}}</span>
													</a>
												</li>
											{{end}}
										{{end}}
									</ul>
								</div>
							</div>
						{{end}}
						<span class="dot">&nbsp;</span>
					</div>
				</li>
			{{end}}
		</ul>
		{{end}}
		{{template "base/paginate" .}}
	</div>
</div>

{{if (and ($.Permission.CanWrite $.UnitTypeCode) .PageIsTagList)}}
	<div class="ui small basic delete modal">
		<div class="ui header">
			{{svg "octicon-trashcan" 16 "mr-2"}}
			{{.i18n.Tr "repo.release.delete_tag"}}
		</div>
		<div class="content">
			<p>{{.i18n.Tr "repo.release.deletion_tag_desc"}}</p>
		</div>
		{{template "base/delete_modal_actions" .}}
	</div>
{{end}}

{{template "base/footer" .}}<|MERGE_RESOLUTION|>--- conflicted
+++ resolved
@@ -75,17 +75,10 @@
 								<span class="ui green label">{{$.i18n.Tr "repo.release.stable"}}</span>
 							{{end}}
 							<span class="tag text blue">
-<<<<<<< HEAD
 								<a class="df ac je" href="{{$.RepoLink}}/src/tag/{{.TagName | EscapePound}}" rel="nofollow">{{svg "octicon-tag" 16 "mr-2"}}{{.TagName}}</a>
 							</span>
 							<span class="commit">
-								<a class="df ac je commit-sha" href="{{$.RepoLink}}/src/commit/{{.Sha1}}" rel="nofollow">{{svg "octicon-git-commit" 16 "mr-2"}}{{ShortSha .Sha1}}</a>
-=======
-								<a href="{{$.RepoLink}}/src/tag/{{.TagName | EscapePound}}" rel="nofollow">{{svg "octicon-tag" 16 "mr-2"}}{{.TagName}}</a>
-							</span>
-							<span class="commit">
 								<a class="mono" href="{{$.RepoLink}}/src/commit/{{.Sha1}}" rel="nofollow">{{svg "octicon-git-commit" 16 "mr-2"}}{{ShortSha .Sha1}}</a>
->>>>>>> 563165ab
 							</span>
 						{{end}}
 					</div>
@@ -105,15 +98,9 @@
 							</p>
 							<div class="download">
 							{{if $.Permission.CanRead $.UnitTypeCode}}
-<<<<<<< HEAD
-								<a class="commit-sha" href="{{$.RepoLink}}/src/commit/{{.Sha1}}" rel="nofollow">{{svg "octicon-git-commit" 16 "mr-2"}}{{ShortSha .Sha1}}</a>
-								<a href="{{$.RepoLink}}/archive/{{.TagName | EscapePound}}.zip" rel="nofollow">{{svg "octicon-file-zip" 16 "mr-2"}}ZIP</a>
-								<a href="{{$.RepoLink}}/archive/{{.TagName | EscapePound}}.tar.gz">{{svg "octicon-file-zip" 16 "mr-2"}}TAR.GZ</a>
-=======
 								<a class="mono" href="{{$.RepoLink}}/src/commit/{{.Sha1}}" rel="nofollow">{{svg "octicon-git-commit" 16 "mr-2"}}{{ShortSha .Sha1}}</a>
 								<a href="{{$.RepoLink}}/archive/{{.TagName | EscapePound}}.zip" rel="nofollow">{{svg "octicon-file-zip"}}&nbsp;ZIP</a>
 								<a href="{{$.RepoLink}}/archive/{{.TagName | EscapePound}}.tar.gz">{{svg "octicon-file-zip"}}&nbsp;TAR.GZ</a>
->>>>>>> 563165ab
 							{{end}}
 							</div>
 						{{else}}
@@ -130,12 +117,7 @@
 							<p class="text grey">
 								<span class="author">
 								{{if .OriginalAuthor}}
-<<<<<<< HEAD
 									{{svg "octicon-mark-github" 16 "mr-2"}}{{.OriginalAuthor}}
-=======
-									{{svg "octicon-mark-github"}}
-									{{.OriginalAuthor}}
->>>>>>> 563165ab
 								{{else if .Publisher}}
 									<img class="img-10" src="{{.Publisher.RelAvatarLink}}">
 									<a href="{{AppSubUrl}}/{{.Publisher.Name}}">{{.Publisher.Name}}</a>
