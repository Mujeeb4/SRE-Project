{{template "base/head" .}}
<div class="page-content repository release">
	{{template "repo/header" .}}
	<div class="ui container">
		{{template "base/alert" .}}
		<h2 class="ui compact small menu header">
			{{if .Permission.CanRead $.UnitTypeReleases}}
				<a class="{{if (not .PageIsTagList)}}active{{end}} item" href="{{.RepoLink}}/releases">{{.i18n.Tr "repo.release.releases"}}</a>
			{{end}}
			{{if .Permission.CanRead $.UnitTypeCode}}
				<a class="{{if .PageIsTagList}}active{{end}} item" href="{{.RepoLink}}/tags">{{.i18n.Tr "repo.release.tags"}}</a>
			{{end}}
		</h2>
		{{if (and .CanCreateRelease (not .PageIsTagList))}}
			<a class="ui right small green button" href="{{$.RepoLink}}/releases/new">
				{{.i18n.Tr "repo.release.new_release"}}
			</a>
		{{end}}
		{{if .PageIsTagList}}
		<div class="ui divider"></div>
		{{if gt .ReleasesNum 0}}
		<h4 class="ui top attached header">
			<div class="five wide column df ac">
				{{svg "octicon-tag" 16 "mr-2"}}{{.i18n.Tr "repo.release.tags"}}
			</div>
		</h4>
		<div class="ui attached table segment">
			<table class="ui very basic striped fixed table single line" id="tags-table">
				<thead></thead>
				<tbody class="tag-list">
					{{range $idx, $release := .Releases}}
						<tr>
							<td class="tag">
								<h3 class="release-tag-name mb-3">
									<a class="df ac" href="{{$.RepoLink}}/src/tag/{{.TagName | EscapePound}}" rel="nofollow">{{.TagName}}</a>
								</h3>
								<div class="download df ac">
									{{if $.Permission.CanRead $.UnitTypeCode}}
										<a class="mr-3 mono" href="{{$.RepoLink}}/src/commit/{{.Sha1}}" rel="nofollow">{{svg "octicon-git-commit" 16 "mr-2"}}{{ShortSha .Sha1}}</a>
										<a class="archive-link mr-3" data-url="{{$.RepoLink}}/archive/{{.TagName | EscapePound}}.zip" rel="nofollow">{{svg "octicon-file-zip" 16 "mr-2"}}ZIP</a>
										<a class="archive-link mr-3" data-url="{{$.RepoLink}}/archive/{{.TagName | EscapePound}}.tar.gz">{{svg "octicon-file-zip" 16 "mr-2"}}TAR.GZ</a>
										{{if (and $.CanCreateRelease $release.IsTag)}}
											<a class="mr-3" href="{{$.RepoLink}}/releases/new?tag={{.TagName | EscapePound}}">{{svg "octicon-tag" 16 "mr-2"}}{{$.i18n.Tr "repo.release.new_release"}}</a>
										{{end}}
										{{if (and ($.Permission.CanWrite $.UnitTypeCode) $release.IsTag)}}
											<a class="ui red delete-button mr-3" data-url="{{$.RepoLink}}/tags/delete" data-id="{{.ID}}">
												{{svg "octicon-trash" 16 "mr-2"}}{{$.i18n.Tr "repo.release.delete_tag"}}
											</a>
										{{end}}
										{{if (not $release.IsTag)}}
											<a class="mr-3" href="{{$.RepoLink}}/releases/tag/{{.TagName | EscapePound}}">{{svg "octicon-tag" 16 "mr-2"}}{{$.i18n.Tr "repo.release.detail"}}</a>
										{{end}}
									{{end}}
								</div>
							</td>
						</tr>
					{{end}}
				</tbody>
			</table>
		</div>
		{{end}}
		{{else}}
		<ul id="release-list">
			{{range $idx, $release := .Releases}}
				<li class="ui grid">
					<div class="ui four wide column meta mt-2">
						{{if .IsTag}}
							{{if .CreatedUnix}}<span class="time">{{TimeSinceUnix .CreatedUnix $.Lang}}</span>{{end}}
						{{else}}
							{{if .IsDraft}}
								<span class="ui yellow label">{{$.i18n.Tr "repo.release.draft"}}</span>
							{{else if .IsPrerelease}}
								<span class="ui orange label">{{$.i18n.Tr "repo.release.prerelease"}}</span>
							{{else}}
								<span class="ui green label">{{$.i18n.Tr "repo.release.stable"}}</span>
							{{end}}
							<span class="tag text blue">
								<a class="df ac je" href="{{if .IsDraft}}#{{else}}{{$.RepoLink}}/src/tag/{{.TagName | EscapePound}}{{end}}" rel="nofollow">{{svg "octicon-tag" 16 "mr-2"}}{{.TagName}}</a>
							</span>
							{{if not .IsDraft}}
								<span class="commit">
									<a class="mono" href="{{$.RepoLink}}/src/commit/{{.Sha1}}" rel="nofollow">{{svg "octicon-git-commit" 16 "mr-2"}}{{ShortSha .Sha1}}</a>
								</span>
							{{end}}
						{{end}}
					</div>
					<div class="ui twelve wide column detail">
						{{if .IsTag}}
							<h4>
								<a href="{{$.RepoLink}}/src/tag/{{.TagName | EscapePound}}" rel="nofollow">{{svg "octicon-tag" 16 "mr-2"}}{{.TagName}}</a>
							</h4>
							<p class="text grey">
								{{ if gt .Publisher.ID 0 }}
								<span class="author">
									{{avatar .Publisher 20}}
									<a href="{{AppSubUrl}}/{{.Publisher.Name}}">{{.Publisher.Name}}</a>
								</span>
								{{ end }}
								<span class="ahead"><a href="{{$.RepoLink}}/compare/{{.TagName | EscapePound}}...{{.Target}}">{{$.i18n.Tr "repo.release.ahead.commits" .NumCommitsBehind | Str2html}}</a> {{$.i18n.Tr "repo.release.ahead.target" $.DefaultBranch}}</span>
							</p>
							<div class="download">
							{{if $.Permission.CanRead $.UnitTypeCode}}
								<a class="mono" href="{{$.RepoLink}}/src/commit/{{.Sha1}}" rel="nofollow">{{svg "octicon-git-commit" 16 "mr-2"}}{{ShortSha .Sha1}}</a>
								<a class="archive-link" data-url="{{$.RepoLink}}/archive/{{.TagName | EscapePound}}.zip" rel="nofollow">{{svg "octicon-file-zip"}}&nbsp;ZIP</a>
								<a class="archive-link" data-url="{{$.RepoLink}}/archive/{{.TagName | EscapePound}}.tar.gz">{{svg "octicon-file-zip"}}&nbsp;TAR.GZ</a>
							{{end}}
							</div>
						{{else}}
							<h4 class="release-list-title df ac">
								<a href="{{$.RepoLink}}/releases/tag/{{.TagName | EscapePound}}">{{.Title}}</a>
								{{if $.CanCreateRelease}}
									<small class="ml-2">
										(<a href="{{$.RepoLink}}/releases/edit/{{.TagName | EscapePound}}" rel="nofollow">{{$.i18n.Tr "repo.release.edit"}}</a>)
									</small>
								{{end}}
							</h4>
							<p class="text grey">
								<span class="author">
								{{if .OriginalAuthor}}
									{{svg "octicon-mark-github" 16 "mr-2"}}{{.OriginalAuthor}}
								{{else if .Publisher}}
									{{avatar .Publisher 20}}
									<a href="{{AppSubUrl}}/{{.Publisher.Name}}">{{.Publisher.GetDisplayName}}</a>
								{{else}}
									Ghost
								{{end}}
								</span>
								<span class="released">
									{{$.i18n.Tr "repo.released_this"}}
								</span>
								{{if .CreatedUnix}}
<<<<<<< HEAD
									<span class="time">{{TimeSinceUnix .CreatedUnix $.Lang}}</span> 
								{{end}}
								{{if not .IsDraft}}
								  | <span class="ahead"><a href="{{$.RepoLink}}/compare/{{.TagName | EscapePound}}...{{.Target}}">{{$.i18n.Tr "repo.release.ahead.commits" .NumCommitsBehind | Str2html}}</a> {{$.i18n.Tr "repo.release.ahead.target" .Target}}</span>
=======
									<span class="time">{{TimeSinceUnix .CreatedUnix $.Lang}}</span> |
>>>>>>> 66f0fd09
								{{end}}
							</p>
							<div class="markdown desc">
								{{Str2html .Note}}
							</div>
							<div class="ui accordion download">
								<h2 class="title {{if eq $idx 0}}active{{end}} df ac mb-0">
									{{svg "octicon-triangle-right" 14 "dropdown icon"}}
									{{$.i18n.Tr "repo.release.downloads"}}
								</h2>
								<div class="content {{if eq $idx 0}}active{{end}}">
									<ul class="list">
										{{if and (not .IsDraft) ($.Permission.CanRead $.UnitTypeCode)}}
											<li>
												<a class="archive-link" data-url="{{$.RepoLink}}/archive/{{.TagName | EscapePound}}.zip" rel="nofollow"><strong>{{svg "octicon-file-zip" 16 "mr-2"}}{{$.i18n.Tr "repo.release.source_code"}} (ZIP)</strong></a>
											</li>
											<li>
												<a class="archive-link" data-url="{{$.RepoLink}}/archive/{{.TagName | EscapePound}}.tar.gz"><strong>{{svg "octicon-file-zip" 16 "mr-2"}}{{$.i18n.Tr "repo.release.source_code"}} (TAR.GZ)</strong></a>
											</li>
										{{end}}
										{{if .Attachments}}
											{{range .Attachments}}
												<li>
													<span class="ui text middle aligned right">
														<span class="ui text grey">{{.Size | FileSize}}</span>
														<span class="poping up" data-content="{{$.i18n.Tr "repo.release.download_count" (.DownloadCount | PrettyNumber)}}">
															{{svg "octicon-info"}}
														</span>
													</span>
													<a target="_blank" rel="noopener noreferrer" href="{{.DownloadURL}}">
														<strong><span class="ui image" title='{{.Name}}'>{{svg "octicon-package" 16 "mr-2"}}</span>{{.Name}}</strong>
													</a>
												</li>
											{{end}}
										{{end}}
									</ul>
								</div>
							</div>
						{{end}}
						<span class="dot">&nbsp;</span>
					</div>
				</li>
			{{end}}
		</ul>
		{{end}}
		{{template "base/paginate" .}}
	</div>
</div>

{{if (and ($.Permission.CanWrite $.UnitTypeCode) .PageIsTagList)}}
	<div class="ui small basic delete modal">
		<div class="ui header">
			{{svg "octicon-trash" 16 "mr-2"}}
			{{.i18n.Tr "repo.release.delete_tag"}}
		</div>
		<div class="content">
			<p>{{.i18n.Tr "repo.release.deletion_tag_desc"}}</p>
		</div>
		{{template "base/delete_modal_actions" .}}
	</div>
{{end}}

{{template "base/footer" .}}<|MERGE_RESOLUTION|>--- conflicted
+++ resolved
@@ -129,14 +129,10 @@
 									{{$.i18n.Tr "repo.released_this"}}
 								</span>
 								{{if .CreatedUnix}}
-<<<<<<< HEAD
-									<span class="time">{{TimeSinceUnix .CreatedUnix $.Lang}}</span> 
+									<span class="time">{{TimeSinceUnix .CreatedUnix $.Lang}}</span>
 								{{end}}
 								{{if not .IsDraft}}
-								  | <span class="ahead"><a href="{{$.RepoLink}}/compare/{{.TagName | EscapePound}}...{{.Target}}">{{$.i18n.Tr "repo.release.ahead.commits" .NumCommitsBehind | Str2html}}</a> {{$.i18n.Tr "repo.release.ahead.target" .Target}}</span>
-=======
-									<span class="time">{{TimeSinceUnix .CreatedUnix $.Lang}}</span> |
->>>>>>> 66f0fd09
+									| <span class="ahead"><a href="{{$.RepoLink}}/compare/{{.TagName | EscapePound}}...{{.Target}}">{{$.i18n.Tr "repo.release.ahead.commits" .NumCommitsBehind | Str2html}}</a> {{$.i18n.Tr "repo.release.ahead.target" .Target}}</span>
 								{{end}}
 							</p>
 							<div class="markdown desc">
