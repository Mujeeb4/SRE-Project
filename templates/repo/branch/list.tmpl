--- conflicted
+++ resolved
@@ -168,7 +168,6 @@
 												<span class="text blue">
 													{{svg "octicon-reply"}}
 												</span>
-<<<<<<< HEAD
 											{{else if and (not .IsDeleted) $.AllowsPulls (gt .CommitsAhead 0)}}
 											<a href="{{$.RepoLink}}/compare/{{PathEscapeSegments $.DefaultBranch}}...{{if ne $.Repository.Owner.Name $.Owner.Name}}{{PathEscape $.Owner.Name}}:{{end}}{{PathEscapeSegments .Name}}">
 												<button id="new-pull-request" class="ui compact basic button gt-mr-0">{{if $.CanPull}}{{$.locale.Tr "repo.pulls.compare_changes"}}{{else}}{{$.locale.Tr "action.compare_branch"}}{{end}}</button>
@@ -201,8 +200,6 @@
 												data-modal="#create-branch-modal" data-name="{{.Name}}"
 											>
 												{{svg "octicon-git-branch"}}
-=======
->>>>>>> cf235606
 											</button>
 										{{else}}
 											<button class="btn interact-bg gt-p-3 delete-button delete-branch-button" data-url="{{$.Link}}/delete?name={{.DBBranch.Name}}&page={{$.Page.Paginater.Current}}" data-tooltip-content="{{$.locale.Tr "repo.branch.delete" (.DBBranch.Name)}}" data-name="{{.DBBranch.Name}}">
