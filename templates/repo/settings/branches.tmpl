--- conflicted
+++ resolved
@@ -12,18 +12,10 @@
 				<p>
 					{{ctx.Locale.Tr "repo.settings.default_branch_desc"}}
 				</p>
-				<form id="js-default-branch" class="gt-df" action="{{.Link}}" method="post">
+				<form class="gt-df" action="{{.Link}}" method="post">
 					{{.CsrfTokenHtml}}
 					<input type="hidden" name="action" value="default_branch">
-					<input type="hidden" name="branch" value="{{.Repository.DefaultBranch}}">
 					{{if not .Repository.IsEmpty}}
-<<<<<<< HEAD
-						{{template "repo/branch_dropdown" dict "root" .
-							"ContainerClasses" "tw-w-96 tw-mr-4"
-							"branchForm" "js-default-branch"
-							"noTag" true
-						}}
-=======
 						<div class="ui dropdown selection gt-f1 gt-mr-3 tw-max-w-96">
 							{{svg "octicon-triangle-down" 14 "dropdown icon"}}
 							<input type="hidden" name="branch" value="{{.Repository.DefaultBranch}}">
@@ -34,7 +26,6 @@
 								{{end}}
 							</div>
 						</div>
->>>>>>> 45277486
 						<button class="ui primary button">{{ctx.Locale.Tr "repo.settings.branches.update_default_branch"}}</button>
 					{{end}}
 				</form>
