--- conflicted
+++ resolved
@@ -25,20 +25,8 @@
 				</div>
 				{{if not .Repository.IsFork}}
 					<div class="inline field">
-<<<<<<< HEAD
-						<label>{{.locale.Tr "repo.visibility"}}</label>
-						<span>{{if .Repository.IsPrivate}}{{.locale.Tr "settings.visibility.private"}}{{else}}{{.locale.Tr "settings.visibility.public"}}{{end}}</span>
-=======
 						<label>{{ctx.Locale.Tr "repo.visibility"}}</label>
-						<div class="ui checkbox" {{if and (not .Repository.IsPrivate) (gt .Repository.NumStars 0)}}data-tooltip-content="{{ctx.Locale.Tr "repo.stars_remove_warning"}}"{{end}}>
-							{{if .IsAdmin}}
-							<input name="private" type="checkbox" {{if .Repository.IsPrivate}}checked{{end}}>
-							{{else}}
-							<input name="private" type="checkbox" {{if .Repository.IsPrivate}}checked{{end}}{{if and $.ForcePrivate .Repository.IsPrivate}} readonly{{end}}>
-							{{end}}
-							<label>{{ctx.Locale.Tr "repo.visibility_helper" | Safe}} {{if .Repository.NumForks}}<span class="text red">{{ctx.Locale.Tr "repo.visibility_fork_helper"}}</span>{{end}}</label>
-						</div>
->>>>>>> 2b06c106
+						<span>{{if .Repository.IsPrivate}}{{ctx.Locale.Tr "settings.visibility.private"}}{{else}}{{ctx.Locale.Tr "settings.visibility.public"}}{{end}}</span>
 					</div>
 				{{end}}
 				<div class="field {{if .Err_Description}}error{{end}}">
@@ -772,33 +760,35 @@
 				{{if not .Repository.IsFork}}
 					<div class="divider"></div>
 
-					<div class="item">
-						<div class="ui right">
+					<div class="flex-item">
+						<div class="flex-item-main">
+							<div class="flex-item-title">
+								{{if not .Repository.IsPrivate}}
+									{{ctx.Locale.Tr "repo.visibility_helper_private"}}
+								{{else}}
+									{{ctx.Locale.Tr "repo.visibility_helper_public"}}
+								{{end}}
+							</div>
+							<div class="flex-item-body">
+								{{if and (not .Repository.IsPrivate) (gt .Repository.NumStars 0)}}
+									<p>{{ctx.Locale.Tr "repo.stars_remove_warning"}}</p>
+								{{end}}
+								{{if and (not .Repository.IsPrivate) (.Repository.NumForks)}}
+									<p class="text red">{{ctx.Locale.Tr "repo.visibility_fork_helper"}}</p>
+								{{end}}
+								{{if .Repository.IsPrivate}}
+									<p class="text red">{{ctx.Locale.Tr "repo.visibility_credential"}}</p>
+								{{end}}
+							</div>
+						</div>
+						<div class="flex-item-trailing">
 							<button class="ui basic red show-modal button" data-modal="#repo-visibility-modal">
 								{{if not .Repository.IsPrivate}}
-									{{.locale.Tr "repo.visibility_helper_private"}}
+									{{ctx.Locale.Tr "repo.visibility_helper_private"}}
 								{{else}}
-									{{.locale.Tr "repo.visibility_helper_public"}}
+									{{ctx.Locale.Tr "repo.visibility_helper_public"}}
 								{{end}}
-								</button>
-						</div>
-						<div>
-							<h5>
-								{{if not .Repository.IsPrivate}}
-									{{.locale.Tr "repo.visibility_helper_private"}}
-								{{else}}
-									{{.locale.Tr "repo.visibility_helper_public"}}
-								{{end}}
-							</h5>
-							{{if and (not .Repository.IsPrivate) (gt .Repository.NumStars 0)}}
-							<p>{{.locale.Tr "repo.stars_remove_warning"}}</p>
-							{{end}}
-							{{if and (not .Repository.IsPrivate) (.Repository.NumForks)}}
-							<p class="text red">{{.locale.Tr "repo.visibility_fork_helper"}}</p>
-							{{end}}
-							{{if .Repository.IsPrivate}}
-							<p class="text red">{{.locale.Tr "repo.visibility_credential"}}</p>
-							{{end}}
+							</button>
 						</div>
 					</div>
 				{{end}}
@@ -1010,15 +1000,15 @@
 	{{if not .Repository.IsFork}}
 	<div class="ui small modal" id="repo-visibility-modal">
 		<div class="header">
-			{{.locale.Tr "repo.visibility"}}
+			{{ctx.Locale.Tr "repo.visibility"}}
 		</div>
 		<div class="content">
 			<div class="ui warning message">
 				{{if not .Repository.IsPrivate}}
-				{{.locale.Tr "repo.stars_remove_warning"}}<br>
-				{{.locale.Tr "repo.visibility_fork_helper"}}
+				{{ctx.Locale.Tr "repo.stars_remove_warning"}}<br>
+				{{ctx.Locale.Tr "repo.visibility_fork_helper"}}
 				{{else}}
-				{{.locale.Tr "repo.visibility_credential"}}
+				{{ctx.Locale.Tr "repo.visibility_credential"}}
 				{{end}}
 			</div>
 			<form class="ui form" action="{{.Link}}" method="post">
@@ -1027,22 +1017,22 @@
 				<input type="hidden" name="private" value={{if .Repository.IsPrivate}}"false"{{else}}"true"{{end}}>
 				<div class="field">
 					<label>
-						{{.locale.Tr "repo.settings.transfer_form_title"}}
+						{{ctx.Locale.Tr "repo.settings.transfer_form_title"}}
 						<span class="text red">{{.Repository.Name}}</span>
 					</label>
 				</div>
 				<div class="required field">
-					<label for="repo_name">{{.locale.Tr "repo.repo_name"}}</label>
+					<label for="repo_name">{{ctx.Locale.Tr "repo.repo_name"}}</label>
 					<input id="repo_name" name="repo_name" required>
 				</div>
 
 				<div class="text right actions">
-					<button class="ui cancel button">{{.locale.Tr "settings.cancel"}}</button>
+					<button class="ui cancel button">{{ctx.Locale.Tr "settings.cancel"}}</button>
 					<button class="ui red button">
 						{{if not .Repository.IsPrivate}}
-							{{.locale.Tr "repo.visibility_helper_private"}}
+							{{ctx.Locale.Tr "repo.visibility_helper_private"}}
 						{{else}}
-							{{.locale.Tr "repo.visibility_helper_public"}}
+							{{ctx.Locale.Tr "repo.visibility_helper_public"}}
 						{{end}}
 					</button>
 				</div>
