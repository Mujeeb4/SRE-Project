--- conflicted
+++ resolved
@@ -75,7 +75,6 @@
 				{{.i18n.Tr "repo.settings.mirror_settings"}}
 			</h4>
 			<div class="ui attached segment">
-<<<<<<< HEAD
 				{{$.i18n.Tr "repo.settings.mirror_settings.docs" | Safe}}
 				<table class="ui table">
 					{{if or .Repository.IsMirror .Repository.PushMirrors}}
@@ -87,57 +86,6 @@
 							<th></th>
 						</tr>
 					</thead>
-=======
-				<form class="ui form" method="post">
-					{{.CsrfTokenHtml}}
-					<input type="hidden" name="action" value="mirror">
-					<div class="inline field {{if .Err_EnablePrune}}error{{end}}">
-						<label>{{.i18n.Tr "repo.mirror_prune"}}</label>
-						<div class="ui checkbox">
-							<input id="enable_prune" name="enable_prune" type="checkbox" {{if .MirrorEnablePrune}}checked{{end}}>
-							<label>{{.i18n.Tr "repo.mirror_prune_desc"}}</label>
-						</div>
-					</div>
-					<div class="inline field {{if .Err_Interval}}error{{end}}">
-						<label for="interval">{{.i18n.Tr "repo.mirror_interval"}}</label>
-						<input id="interval" name="interval" value="{{.MirrorInterval}}">
-					</div>
-					<div class="field {{if .Err_MirrorAddress}}error{{end}}">
-						<label for="mirror_address">{{.i18n.Tr "repo.mirror_address"}}</label>
-						<input id="mirror_address" name="mirror_address" value="{{MirrorFullAddress .Mirror}}" required>
-						<p class="help">{{.i18n.Tr "repo.mirror_address_desc"}}</p>
-					</div>
-					<details class="ui optional field" {{if .Err_Auth}}open{{else if (MirrorUserName .Mirror)}}open{{end}}>
-						<summary class="p-2">
-							{{.i18n.Tr "repo.need_auth"}}
-						</summary>
-						<div class="p-2">
-							<div class="inline field {{if .Err_Auth}}error{{end}}">
-								<label for="mirror_username">{{.i18n.Tr "username"}}</label>
-								<input id="mirror_username" name="mirror_username" value="{{MirrorUserName .Mirror}}" {{if not .mirror_username}}data-need-clear="true"{{end}}>
-							</div>
-							<input class="fake" type="password">
-							<div class="inline field {{if .Err_Auth}}error{{end}}">
-								<label for="mirror_password">{{.i18n.Tr "password"}}</label>
-								<input id="mirror_password" name="mirror_password" type="password" value="{{MirrorPassword .Mirror}}" {{if not .mirror_password}}data-need-clear="true"{{end}} autocomplete="off">
-							</div>
-						</div>
-					</details>
-
-					{{if .LFSStartServer}}
-					<div class="inline field">
-						<label>{{.i18n.Tr "repo.mirror_lfs"}}</label>
-						<div class="ui checkbox">
-							<input id="mirror_lfs" name="mirror_lfs" type="checkbox" {{if .Mirror.LFS}}checked{{end}}>
-							<label>{{.i18n.Tr "repo.mirror_lfs_desc"}}</label>
-						</div>
-					</div>
-					<div class="field {{if .Err_LFSEndpoint}}error{{end}}">
-						<label for="mirror_lfs_endpoint">{{.i18n.Tr "repo.mirror_lfs_endpoint"}}</label>
-						<input id="mirror_lfs_endpoint" name="mirror_lfs_endpoint" value="{{.Mirror.LFSEndpoint}}" placeholder="{{.i18n.Tr "repo.migrate_options_lfs_endpoint.placeholder"}}">
-						<p class="help">{{.i18n.Tr "repo.mirror_lfs_endpoint_desc" "https://github.com/git-lfs/git-lfs/blob/main/docs/api/server-discovery.md#server-discovery" | Str2html}}</p>
-					</div>
->>>>>>> 37205039
 					{{end}}
 					{{if .Repository.IsMirror}}
 					<tbody>
@@ -175,23 +123,23 @@
 										<input id="mirror_address" name="mirror_address" value="{{$address.Address}}" required>
 										<p class="help">{{.i18n.Tr "repo.mirror_address_desc"}}</p>
 									</div>
-									<div class="ui accordion optional field">
-										<label class="ui title {{if .Err_Auth}}text red active{{end}}">
-											<i class="icon dropdown"></i>
-											<label for="">{{.i18n.Tr "repo.need_auth"}}</label>
-										</label>
-										<div class="content {{if or .Err_Auth $address.Username}}active{{end}}">
+									<details class="ui optional field" {{if or .Err_Auth (MirrorUserName .Mirror)}}open{{end}}>
+										<summary class="p-2">
+											{{.i18n.Tr "repo.need_auth"}}
+										</summary>
+										<div class="p-2">
 											<div class="inline field {{if .Err_Auth}}error{{end}}">
 												<label for="mirror_username">{{.i18n.Tr "username"}}</label>
-												<input id="mirror_username" name="mirror_username" value="{{$address.Username}}" {{if not .mirror_username}}data-need-clear="true"{{end}}>
+												<input id="mirror_username" name="mirror_username" value="{{MirrorUserName .Mirror}}" {{if not .mirror_username}}data-need-clear="true"{{end}}>
 											</div>
 											<input class="fake" type="password">
 											<div class="inline field {{if .Err_Auth}}error{{end}}">
 												<label for="mirror_password">{{.i18n.Tr "password"}}</label>
-												<input id="mirror_password" name="mirror_password" type="password" value="{{$address.Password}}" {{if not .mirror_password}}data-need-clear="true"{{end}} autocomplete="off">
+												<input id="mirror_password" name="mirror_password" type="password" value="{{MirrorPassword .Mirror}}" {{if not .mirror_password}}data-need-clear="true"{{end}} autocomplete="off">
 											</div>
 										</div>
-									</div>
+									</details>
+
 									{{if .LFSStartServer}}
 									<div class="inline field">
 										<label>{{.i18n.Tr "repo.mirror_lfs"}}</label>
@@ -252,23 +200,22 @@
 										<input id="push_mirror_address" name="push_mirror_address" value="{{.push_mirror_address}}" required>
 										<p class="help">{{.i18n.Tr "repo.mirror_address_desc"}}</p>
 									</div>
-									<div class="ui accordion optional field">
-										<label class="ui title {{if .Err_PushMirrorAuth}}text red active{{end}}">
-											<i class="icon dropdown"></i>
-											<label for="">{{.i18n.Tr "repo.need_auth"}}</label>
-										</label>
-										<div class="content {{if or .Err_PushMirrorAuth .push_mirror_username}}active{{end}}">
+									<details class="ui optional field" {{if or .Err_PushMirrorAuth .push_mirror_username}}open{{end}}>
+										<summary class="p-2">
+											{{.i18n.Tr "repo.need_auth"}}
+										</summary>
+										<div class="p-2">
 											<div class="inline field {{if .Err_PushMirrorAuth}}error{{end}}">
 												<label for="push_mirror_username">{{.i18n.Tr "username"}}</label>
-												<input id="push_mirror_username" name="push_mirror_username" value="{{.push_mirror_username}}" data-need-clear="true">
+												<input id="push_mirror_username" name="push_mirror_username" value="{{.push_mirror_username}}">
 											</div>
 											<input class="fake" type="password">
 											<div class="inline field {{if .Err_PushMirrorAuth}}error{{end}}">
 												<label for="push_mirror_password">{{.i18n.Tr "password"}}</label>
-												<input id="push_mirror_password" name="push_mirror_password" value="{{.push_mirror_password}}" type="password" data-need-clear="true" autocomplete="off">
+												<input id="push_mirror_password" name="push_mirror_password" type="password" value="{{.push_mirror_password}}" autocomplete="off">
 											</div>
 										</div>
-									</div>
+									</details>
 									<div class="inline field {{if .Err_PushMirrorInterval}}error{{end}}">
 										<label for="push_mirror_interval">{{.i18n.Tr "repo.mirror_interval"}}</label>
 										<input id="push_mirror_interval" name="push_mirror_interval" value="{{if .push_mirror_interval}}{{.push_mirror_interval}}{{else}}{{.DefaultMirrorInterval}}{{end}}">
