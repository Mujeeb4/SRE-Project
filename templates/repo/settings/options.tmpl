--- conflicted
+++ resolved
@@ -317,17 +317,9 @@
 					</div>
 				</div>
 
-<<<<<<< HEAD
-				{{$isBuiltinWikiEnabled := .Repository.UnitEnabled $.Context $.UnitTypeWiki}}
-				{{$isExternalWikiEnabled := .Repository.UnitEnabled $.Context $.UnitTypeExternalWiki}}
-				{{$isWikiEnabled := or $isBuiltinWikiEnabled $isExternalWikiEnabled}}
-				{{$isWikiGlobalDisabled := .UnitTypeWiki.UnitGlobalDisabled}}
-				{{$isExternalWikiGlobalDisabled := .UnitTypeExternalWiki.UnitGlobalDisabled}}
-=======
 				{{$isWikiEnabled := or (.Repository.UnitEnabled $.Context ctx.Consts.RepoUnitTypeWiki) (.Repository.UnitEnabled $.Context ctx.Consts.RepoUnitTypeExternalWiki)}}
 				{{$isWikiGlobalDisabled := ctx.Consts.RepoUnitTypeWiki.UnitGlobalDisabled}}
 				{{$isExternalWikiGlobalDisabled := ctx.Consts.RepoUnitTypeExternalWiki.UnitGlobalDisabled}}
->>>>>>> 3e2e76e2
 				{{$isBothWikiGlobalDisabled := and $isWikiGlobalDisabled $isExternalWikiGlobalDisabled}}
 				<div class="inline field">
 					<label>{{ctx.Locale.Tr "repo.wiki"}}</label>
@@ -339,11 +331,7 @@
 				<div class="field{{if not $isWikiEnabled}} disabled{{end}}" id="wiki_box">
 					<div class="field">
 						<div class="ui radio checkbox{{if $isWikiGlobalDisabled}} disabled{{end}}"{{if $isWikiGlobalDisabled}} data-tooltip-content="{{ctx.Locale.Tr "repo.unit_disabled"}}"{{end}}>
-<<<<<<< HEAD
 							<input class="enable-system-radio" name="enable_external_wiki" type="radio" value="false" data-target="#external_wiki_box" {{if $isBuiltinWikiEnabled}}checked{{end}}>
-=======
-							<input class="enable-system-radio" name="enable_external_wiki" type="radio" value="false" data-target="#external_wiki_box" {{if not (.Repository.UnitEnabled $.Context ctx.Consts.RepoUnitTypeExternalWiki)}}checked{{end}}>
->>>>>>> 3e2e76e2
 							<label>{{ctx.Locale.Tr "repo.settings.use_internal_wiki"}}</label>
 						</div>
 					</div>
