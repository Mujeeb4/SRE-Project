{{template "base/alert" .}}
<h4 class="ui top attached header">
	{{.i18n.Tr "repo.settings.hooks"}}
	<div class="ui right">
		<div class="ui floating1 jump dropdown">
			<div class="ui blue tiny button">{{.i18n.Tr "repo.settings.add_webhook"}}</div>
			<div class="menu">
				<a class="item" href="{{.BaseLink}}/gitea/new">
					<img class="img-10" src="{{AppSubUrl}}/img/gitea-sm.png">Gitea
				</a>
				<a class="item" href="{{.BaseLink}}/gogs/new">
					<img class="img-10" src="{{AppSubUrl}}/img/gogs.ico">Gogs
				</a>
				<a class="item" href="{{.BaseLink}}/slack/new">
					<img class="img-10" src="{{AppSubUrl}}/img/slack.png">Slack
				</a>
				<a class="item" href="{{.BaseLink}}/discord/new">
					<img class="img-10" src="{{AppSubUrl}}/img/discord.png">Discord
				</a>
				<a class="item" href="{{.BaseLink}}/dingtalk/new">
					<img class="img-10" src="{{AppSubUrl}}/img/dingtalk.ico">Dingtalk
				</a>
			</div>
		</div>
	</div>
</h4>
<div class="ui attached segment">
	<div class="ui list">
		<div class="item">
			{{.Description | Str2html}}
		</div>
		{{range .Webhooks}}
			<div class="item">
				{{if eq .LastStatus 1}}
					<span class="text green"><i class="octicon octicon-check"></i></span>
				{{else if eq .LastStatus 2}}
					<span class="text red"><i class="octicon octicon-alert"></i></span>
				{{else}}
					<span class="text grey"><i class="octicon octicon-primitive-dot"></i></span>
				{{end}}
<<<<<<< HEAD
				<a href="{{$.BaseLink}}/{{.ID}}">{{.URL}}</a>
=======
				<a class="dont-break-out" href="{{$.BaseLink}}/settings/hooks/{{.ID}}">{{.URL}}</a>
>>>>>>> 386e5312
				<div class="ui right">
					<span class="text blue"><a href="{{$.BaseLink}}/{{.ID}}"><i class="fa fa-pencil"></i></a></span>
					<span class="text red"><a class="delete-button" data-url="{{$.Link}}/delete" data-id="{{.ID}}"><i class="fa fa-times"></i></a></span>
				</div>
			</div>
		{{end}}
	</div>
</div>

{{template "repo/settings/webhook/delete_modal" .}}<|MERGE_RESOLUTION|>--- conflicted
+++ resolved
@@ -38,11 +38,7 @@
 				{{else}}
 					<span class="text grey"><i class="octicon octicon-primitive-dot"></i></span>
 				{{end}}
-<<<<<<< HEAD
-				<a href="{{$.BaseLink}}/{{.ID}}">{{.URL}}</a>
-=======
-				<a class="dont-break-out" href="{{$.BaseLink}}/settings/hooks/{{.ID}}">{{.URL}}</a>
->>>>>>> 386e5312
+				<a class="dont-break-out" href="{{$.BaseLink}}/{{.ID}}">{{.URL}}</a>
 				<div class="ui right">
 					<span class="text blue"><a href="{{$.BaseLink}}/{{.ID}}"><i class="fa fa-pencil"></i></a></span>
 					<span class="text red"><a class="delete-button" data-url="{{$.Link}}/delete" data-id="{{.ID}}"><i class="fa fa-times"></i></a></span>
