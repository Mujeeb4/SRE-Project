<h4 class="ui top attached header">
	{{.Title}}
	<div class="ui right">
		<div class="ui jump dropdown">
			<div class="ui primary tiny button">{{ctx.Locale.Tr "repo.settings.add_webhook"}}</div>
<<<<<<< HEAD
			{{template "webhook/selector" .}}
=======
			{{template "repo/settings/webhook/link_menu" .}}
>>>>>>> 7f856d5d
		</div>
	</div>
</h4>
<div class="ui attached segment">
	<div class="ui list">
		<div class="item">
			{{.Description}}
		</div>
		{{range .Webhooks}}
			<div class="item truncated-item-container">
				<span class="text {{if eq .LastStatus 1}}green{{else if eq .LastStatus 2}}red{{else}}grey{{end}} gt-mr-3">{{svg "octicon-dot-fill" 22}}</span>
				<div class="text truncate gt-f1 gt-mr-3">
					<a title="{{.URL}}" href="{{$.BaseLink}}/{{.ID}}">{{.URL}}</a>
				</div>
				<a class="muted gt-p-3" href="{{$.BaseLink}}/{{.ID}}">{{svg "octicon-pencil"}}</a>
				<a class="delete-button gt-p-3" data-url="{{$.Link}}/delete" data-id="{{.ID}}">{{svg "octicon-trash"}}</a>
			</div>
		{{end}}
	</div>
</div><|MERGE_RESOLUTION|>--- conflicted
+++ resolved
@@ -3,11 +3,7 @@
 	<div class="ui right">
 		<div class="ui jump dropdown">
 			<div class="ui primary tiny button">{{ctx.Locale.Tr "repo.settings.add_webhook"}}</div>
-<<<<<<< HEAD
 			{{template "webhook/selector" .}}
-=======
-			{{template "repo/settings/webhook/link_menu" .}}
->>>>>>> 7f856d5d
 		</div>
 	</div>
 </h4>
