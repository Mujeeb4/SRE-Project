--- conflicted
+++ resolved
@@ -135,11 +135,7 @@
 				{{end}}
 			</div>
 			{{if IsMultilineCommitMessage .Commit.Message}}
-<<<<<<< HEAD
-				<pre class="commit-body gt-mt-0">{{RenderCommitBody $.Context .Commit.Message $.Repository.ComposeMetas}}</pre>
-=======
-				<pre class="commit-body">{{RenderCommitBody $.Context .Commit.Message $.RepoLink $.Repository.ComposeMetas}}</pre>
->>>>>>> 68255237
+				<pre class="commit-body">{{RenderCommitBody $.Context .Commit.Message $.Repository.ComposeMetas}}</pre>
 			{{end}}
 			{{template "repo/commit_load_branches_and_tags" .}}
 		</div>
