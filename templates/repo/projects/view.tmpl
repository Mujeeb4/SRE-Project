--- conflicted
+++ resolved
@@ -277,13 +277,8 @@
 
 </div>
 
-<<<<<<< HEAD
-{{if or .CanWriteIssues .CanWritePulls}}
+{{if .CanWriteProjects}}
 	<div class="ui g-modal-confirm delete modal">
-=======
-{{if .CanWriteProjects}}
-	<div class="ui gitea-confirm-modal delete modal">
->>>>>>> 9c33cbd3
 		<div class="header">
 			{{svg "octicon-trash"}}
 			{{.locale.Tr "repo.projects.deletion"}}
