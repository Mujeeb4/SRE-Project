--- conflicted
+++ resolved
@@ -80,7 +80,14 @@
 		<div class="board">
 			{{ range $board := .Boards }}
 
-<<<<<<< HEAD
+			<div class="ui segment board-column" style="background: {{.Color}} !important;" data-id="{{.ID}}" data-sorting="{{.Sorting}}" data-url="{{$.RepoLink}}/projects/{{$.Project.ID}}/{{.ID}}">
+				<div class="board-column-header df ac sb">
+					<div class="ui large label board-label py-2">{{.Title}}</div>
+					{{if and $.CanWriteProjects (not $.Repository.IsArchived) (ne .ID 0)}}
+						<div class="ui dropdown jump item tooltip">
+							<div class="not-mobile px-3" tabindex="-1">
+								{{svg "octicon-kebab-horizontal"}}
+							</div>
 			<div class="ui segment board-column" data-id="{{.ID}}" data-sorting="{{.Sorting}}" data-url="{{$.RepoLink}}/projects/{{$.Project.ID}}/{{.ID}}">
 				<div class="board-column-header">
 					<div class="ui large label board-label">
@@ -94,16 +101,6 @@
 							<span class="ui text">
 								<span class="fitted not-mobile" tabindex="-1">{{svg "octicon-kebab-horizontal" 24}}</span>
 							</span>
-=======
-			<div class="ui segment board-column" style="background: {{.Color}} !important;" data-id="{{.ID}}" data-sorting="{{.Sorting}}" data-url="{{$.RepoLink}}/projects/{{$.Project.ID}}/{{.ID}}">
-				<div class="board-column-header df ac sb">
-					<div class="ui large label board-label py-2">{{.Title}}</div>
-					{{if and $.CanWriteProjects (not $.Repository.IsArchived) (ne .ID 0)}}
-						<div class="ui dropdown jump item tooltip">
-							<div class="not-mobile px-3" tabindex="-1">
-								{{svg "octicon-kebab-horizontal"}}
-							</div>
->>>>>>> 8ddb5490
 							<div class="menu user-menu" tabindex="-1">
 								<a class="item show-modal button" data-modal="#edit-project-board-modal-{{.ID}}">
 									{{svg "octicon-pencil"}}
@@ -251,7 +248,13 @@
 							</div>
 							{{- end }}
 						</div>
-<<<<<<< HEAD
+						{{if .Labels}}
+							<div class="extra content labels-list p-0 pt-2">
+								{{ range .Labels }}
+								<a class="ui label" href="{{$.RepoLink}}/issues?labels={{.ID}}" style="color: {{.ForegroundColor}}; background-color: {{.Color}};" title="{{.Description | RenderEmojiPlain}}">{{.Name | RenderEmoji}}</a>
+								{{ end }}
+							</div>
+						{{end}}
 						<div class="extra content">
 							{{ range .Labels }}
 							<a class="ui label" href="{{$.RepoLink}}/issues?labels={{.ID}}" style="color: {{.ForegroundColor}}; background-color: {{.Color}}; margin-bottom: 3px;" title="{{.Description | RenderEmojiPlain}}">{{.Name | RenderEmoji}}</a>
@@ -264,15 +267,6 @@
 								{{ end }}
 							</div>
 						</div>
-=======
-						{{if .Labels}}
-							<div class="extra content labels-list p-0 pt-2">
-								{{ range .Labels }}
-								<a class="ui label" href="{{$.RepoLink}}/issues?labels={{.ID}}" style="color: {{.ForegroundColor}}; background-color: {{.Color}};" title="{{.Description | RenderEmojiPlain}}">{{.Name | RenderEmoji}}</a>
-								{{ end }}
-							</div>
-						{{end}}
->>>>>>> 8ddb5490
 					</div>
 					<!-- stop issue card -->
 
