{{template "base/head" .}}
<div role="main" aria-label="{{.Title}}" class="page-content repository projects milestones">
	{{template "repo/header" .}}
	<div class="ui container">
<<<<<<< HEAD
		<div class="navbar projects-header">
			<div>
				<div class="small-menu-items ui compact tiny menu">
					<a class="item{{if not .IsShowClosed}} active{{end}}" href="{{.RepoLink}}/projects?state=open">
						{{svg "octicon-project" 16 "gt-mr-3"}}
						{{.locale.PrettyNumber .OpenCount}}&nbsp;{{.locale.Tr "repo.issues.open_title"}}
					</a>
					<a class="item{{if .IsShowClosed}} active{{end}}" href="{{.RepoLink}}/projects?state=closed">
						{{svg "octicon-check" 16 "gt-mr-3"}}
						{{.locale.PrettyNumber .ClosedCount}}&nbsp;{{.locale.Tr "repo.issues.closed_title"}}
					</a>
				</div>
			</div>
			<div class="projects-toolbar">
				<!-- Sort -->
				<div class="ui small dropdown type jump item">
					<span class="text">
						{{.locale.Tr "repo.issues.filter_sort"}}
						{{svg "octicon-triangle-down" 14 "dropdown icon"}}
					</span>
					<div class="menu">
						<a class="{{if eq .SortType "oldest"}}active {{end}}item" href="{{$.Link}}?q={{$.Keyword}}&sort=oldest&state={{$.State}}">{{.locale.Tr "repo.issues.filter_sort.oldest"}}</a>
						<a class="{{if eq .SortType "recentupdate"}}active {{end}}item" href="{{$.Link}}?q={{$.Keyword}}&sort=recentupdate&state={{$.State}}">{{.locale.Tr "repo.issues.filter_sort.recentupdate"}}</a>
						<a class="{{if eq .SortType "leastupdate"}}active {{end}}item" href="{{$.Link}}?q={{$.Keyword}}&sort=leastupdate&state={{$.State}}">{{.locale.Tr "repo.issues.filter_sort.leastupdate"}}</a>
					</div>
				</div>
				{{if and .CanWriteProjects (not .Repository.IsArchived)}}
					<a class="ui small green button gt-ml-4" href="{{$.Link}}/new">{{.locale.Tr "repo.projects.new"}}</a>
				{{end}}
			</div>
		</div>
		{{template "base/alert" .}}

		<div class="milestone-list">
			{{range .Projects}}
				<li class="milestone-card">
					<h3 class="flex-text-block gt-m-0">
						{{svg .IconName 16}}
						<a class="muted" href="{{.Link}}">{{.Title}}</a>
					</h3>
					<div class="milestone-toolbar">
						<div class="group">
							<div class="flex-text-block">
								{{svg "octicon-issue-opened" 14}}
								{{$.locale.PrettyNumber (index $.NumOpenIssuesInProjects .ID)}}&nbsp;{{$.locale.Tr "repo.issues.open_title"}}
							</div>
							<div class="flex-text-block">
								{{svg "octicon-check" 14}}
								{{$.locale.PrettyNumber  (index $.NumClosedIssuesInProjects .ID)}}&nbsp;{{$.locale.Tr "repo.issues.closed_title"}}
							</div>
						</div>
						{{if and $.CanWriteProjects (not $.Repository.IsArchived)}}
						<div class="group">
							<a class="flex-text-inline" href="{{.Link}}/edit">{{svg "octicon-pencil" 14}}{{$.locale.Tr "repo.issues.label_edit"}}</a>
							{{if .IsClosed}}
								<a class="link-action flex-text-inline" href data-url="{{.Link}}/open">{{svg "octicon-check" 14}}{{$.locale.Tr "repo.projects.open"}}</a>
							{{else}}
								<a class="link-action flex-text-inline" href data-url="{{.Link}}/close">{{svg "octicon-skip" 14}}{{$.locale.Tr "repo.projects.close"}}</a>
							{{end}}
							<a class="delete-button flex-text-inline" href="#" data-url="{{.Link}}/delete">{{svg "octicon-trash" 14}}{{$.locale.Tr "repo.issues.label_delete"}}</a>
						</div>
						{{end}}
					</div>
					{{if .Description}}
					<div class="content">
						{{.RenderedContent|Str2html}}
					</div>
					{{end}}
				</li>
			{{end}}

			{{template "base/paginate" .}}
		</div>
=======
		{{template "projects/list" .}}
>>>>>>> 7bde2bf8
	</div>
</div>
{{template "base/footer" .}}<|MERGE_RESOLUTION|>--- conflicted
+++ resolved
@@ -2,83 +2,7 @@
 <div role="main" aria-label="{{.Title}}" class="page-content repository projects milestones">
 	{{template "repo/header" .}}
 	<div class="ui container">
-<<<<<<< HEAD
-		<div class="navbar projects-header">
-			<div>
-				<div class="small-menu-items ui compact tiny menu">
-					<a class="item{{if not .IsShowClosed}} active{{end}}" href="{{.RepoLink}}/projects?state=open">
-						{{svg "octicon-project" 16 "gt-mr-3"}}
-						{{.locale.PrettyNumber .OpenCount}}&nbsp;{{.locale.Tr "repo.issues.open_title"}}
-					</a>
-					<a class="item{{if .IsShowClosed}} active{{end}}" href="{{.RepoLink}}/projects?state=closed">
-						{{svg "octicon-check" 16 "gt-mr-3"}}
-						{{.locale.PrettyNumber .ClosedCount}}&nbsp;{{.locale.Tr "repo.issues.closed_title"}}
-					</a>
-				</div>
-			</div>
-			<div class="projects-toolbar">
-				<!-- Sort -->
-				<div class="ui small dropdown type jump item">
-					<span class="text">
-						{{.locale.Tr "repo.issues.filter_sort"}}
-						{{svg "octicon-triangle-down" 14 "dropdown icon"}}
-					</span>
-					<div class="menu">
-						<a class="{{if eq .SortType "oldest"}}active {{end}}item" href="{{$.Link}}?q={{$.Keyword}}&sort=oldest&state={{$.State}}">{{.locale.Tr "repo.issues.filter_sort.oldest"}}</a>
-						<a class="{{if eq .SortType "recentupdate"}}active {{end}}item" href="{{$.Link}}?q={{$.Keyword}}&sort=recentupdate&state={{$.State}}">{{.locale.Tr "repo.issues.filter_sort.recentupdate"}}</a>
-						<a class="{{if eq .SortType "leastupdate"}}active {{end}}item" href="{{$.Link}}?q={{$.Keyword}}&sort=leastupdate&state={{$.State}}">{{.locale.Tr "repo.issues.filter_sort.leastupdate"}}</a>
-					</div>
-				</div>
-				{{if and .CanWriteProjects (not .Repository.IsArchived)}}
-					<a class="ui small green button gt-ml-4" href="{{$.Link}}/new">{{.locale.Tr "repo.projects.new"}}</a>
-				{{end}}
-			</div>
-		</div>
-		{{template "base/alert" .}}
-
-		<div class="milestone-list">
-			{{range .Projects}}
-				<li class="milestone-card">
-					<h3 class="flex-text-block gt-m-0">
-						{{svg .IconName 16}}
-						<a class="muted" href="{{.Link}}">{{.Title}}</a>
-					</h3>
-					<div class="milestone-toolbar">
-						<div class="group">
-							<div class="flex-text-block">
-								{{svg "octicon-issue-opened" 14}}
-								{{$.locale.PrettyNumber (index $.NumOpenIssuesInProjects .ID)}}&nbsp;{{$.locale.Tr "repo.issues.open_title"}}
-							</div>
-							<div class="flex-text-block">
-								{{svg "octicon-check" 14}}
-								{{$.locale.PrettyNumber  (index $.NumClosedIssuesInProjects .ID)}}&nbsp;{{$.locale.Tr "repo.issues.closed_title"}}
-							</div>
-						</div>
-						{{if and $.CanWriteProjects (not $.Repository.IsArchived)}}
-						<div class="group">
-							<a class="flex-text-inline" href="{{.Link}}/edit">{{svg "octicon-pencil" 14}}{{$.locale.Tr "repo.issues.label_edit"}}</a>
-							{{if .IsClosed}}
-								<a class="link-action flex-text-inline" href data-url="{{.Link}}/open">{{svg "octicon-check" 14}}{{$.locale.Tr "repo.projects.open"}}</a>
-							{{else}}
-								<a class="link-action flex-text-inline" href data-url="{{.Link}}/close">{{svg "octicon-skip" 14}}{{$.locale.Tr "repo.projects.close"}}</a>
-							{{end}}
-							<a class="delete-button flex-text-inline" href="#" data-url="{{.Link}}/delete">{{svg "octicon-trash" 14}}{{$.locale.Tr "repo.issues.label_delete"}}</a>
-						</div>
-						{{end}}
-					</div>
-					{{if .Description}}
-					<div class="content">
-						{{.RenderedContent|Str2html}}
-					</div>
-					{{end}}
-				</li>
-			{{end}}
-
-			{{template "base/paginate" .}}
-		</div>
-=======
 		{{template "projects/list" .}}
->>>>>>> 7bde2bf8
 	</div>
 </div>
 {{template "base/footer" .}}