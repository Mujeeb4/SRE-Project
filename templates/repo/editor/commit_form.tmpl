<div class="commit-form-wrapper">
	<img width="48" height="48" class="ui image commit-avatar" src="{{.SignedUser.RelAvatarLink}}">
	<div class="commit-form">
		<h3>{{.i18n.Tr "repo.editor.commit_changes"}}</h3>
		<div class="field">
			<input name="commit_summary" placeholder="{{if .PageIsDelete}}{{.i18n.Tr "repo.editor.delete" .TreePath}}{{else if .PageIsUpload}}{{.i18n.Tr "repo.editor.upload_files_to_dir" .TreePath}}{{else if .IsNewFile}}{{.i18n.Tr "repo.editor.add_tmpl" .TreePath}}{{else}}{{.i18n.Tr "repo.editor.update" .TreePath}}{{end}}" value="{{.commit_summary}}" autofocus>
		</div>
		<div class="field">
			<textarea name="commit_message" placeholder="{{.i18n.Tr "repo.editor.commit_message_desc"}}" rows="5">{{.commit_message}}</textarea>
		</div>
		<div class="quick-pull-choice js-quick-pull-choice">
			<div class="field">
		 		<div class="ui radio checkbox {{if not .CanCommitToBranch}}disabled{{end}}">
					<input type="radio" class="js-quick-pull-choice-option" name="commit_choice" value="direct" {{if eq .commit_choice "direct"}}checked{{end}}>
					<label>
						<i class="octicon octicon-git-commit" height="16" width="14"></i>
<<<<<<< HEAD
						{{$branchName := .BranchName | Escape}}
						{{.i18n.Tr "repo.editor.commit_directly_to_this_branch" $branchName | Safe}}
=======
						{{.i18n.Tr "repo.editor.commit_directly_to_this_branch" (.BranchName|Escape) | Safe}}
>>>>>>> 2eabf18c
					</label>
				</div>
			</div>
			<div class="field">
				<div class="ui radio checkbox">
					<input type="radio" class="js-quick-pull-choice-option" name="commit_choice" value="commit-to-new-branch" {{if eq .commit_choice "commit-to-new-branch"}}checked{{end}}>
					<label>
						<i class="octicon octicon-git-pull-request" height="16" width="12"></i>
						{{.i18n.Tr "repo.editor.create_new_branch" | Safe}}
					</label>
				</div>
			</div>
			<div class="quick-pull-branch-name {{if not (eq .commit_choice "commit-to-new-branch")}}hide{{end}}">
				<div class="new-branch-name-input field {{if .Err_NewBranchName}}error{{end}}">
					<i class="octicon octicon-git-branch" height="16" width="10"></i>
					<input type="text" name="new_branch_name" value="{{.new_branch_name}}" class="input-contrast mr-2 js-quick-pull-new-branch-name" placeholder="{{.i18n.Tr "repo.editor.new_branch_name_desc"}}" {{if eq .commit_choice "commit-to-new-branch"}}required{{end}}>
					<span class="text-muted js-quick-pull-normalization-info"></span>
				</div>
			</div>
		</div>
	</div>
	<button type="submit" class="ui green button">
		{{.i18n.Tr "repo.editor.commit_changes"}}
	</button>
	<a class="ui button red" href="{{EscapePound $.BranchLink}}/{{EscapePound .TreePath}}">{{.i18n.Tr "repo.editor.cancel"}}</a>
</div><|MERGE_RESOLUTION|>--- conflicted
+++ resolved
@@ -14,12 +14,7 @@
 					<input type="radio" class="js-quick-pull-choice-option" name="commit_choice" value="direct" {{if eq .commit_choice "direct"}}checked{{end}}>
 					<label>
 						<i class="octicon octicon-git-commit" height="16" width="14"></i>
-<<<<<<< HEAD
-						{{$branchName := .BranchName | Escape}}
-						{{.i18n.Tr "repo.editor.commit_directly_to_this_branch" $branchName | Safe}}
-=======
 						{{.i18n.Tr "repo.editor.commit_directly_to_this_branch" (.BranchName|Escape) | Safe}}
->>>>>>> 2eabf18c
 					</label>
 				</div>
 			</div>
