module code.gitea.io/gitea

go 1.19

require (
	code.gitea.io/actions-proto-go v0.2.0
	code.gitea.io/gitea-vet v0.2.2
	code.gitea.io/sdk/gitea v0.15.1
	codeberg.org/gusted/mcaptcha v0.0.0-20220723083913-4f3072e1d570
	gitea.com/go-chi/binding v0.0.0-20221013104517-b29891619681
	gitea.com/go-chi/cache v0.2.0
	gitea.com/go-chi/captcha v0.0.0-20211013065431-70641c1a35d5
	gitea.com/go-chi/session v0.0.0-20221220005550-e056dc379164
	gitea.com/lunny/dingtalk_webhook v0.0.0-20171025031554-e3534c89ef96
	gitea.com/lunny/levelqueue v0.4.2-0.20220729054728-f020868cc2f7
	github.com/42wim/sshsig v0.0.0-20211121163825-841cf5bbc121
	github.com/NYTimes/gziphandler v1.1.1
	github.com/PuerkitoBio/goquery v1.8.0
	github.com/alecthomas/chroma/v2 v2.5.0
	github.com/blevesearch/bleve/v2 v2.3.6
	github.com/bufbuild/connect-go v1.3.1
	github.com/buildkite/terminal-to-html/v3 v3.7.0
	github.com/caddyserver/certmagic v0.17.2
	github.com/chi-middleware/proxy v1.1.1
	github.com/denisenkom/go-mssqldb v0.12.3
	github.com/dimiro1/reply v0.0.0-20200315094148-d0136a4c9e21
	github.com/djherbis/buffer v1.2.0
	github.com/djherbis/nio/v3 v3.0.1
	github.com/dsnet/compress v0.0.2-0.20210315054119-f66993602bf5
	github.com/dustin/go-humanize v1.0.1
	github.com/editorconfig/editorconfig-core-go/v2 v2.5.1
	github.com/emersion/go-imap v1.2.1
	github.com/emirpasic/gods v1.18.1
	github.com/ethantkoenig/rupture v1.0.1
	github.com/felixge/fgprof v0.9.3
	github.com/fsnotify/fsnotify v1.6.0
	github.com/gliderlabs/ssh v0.3.5
	github.com/go-ap/activitypub v0.0.0-20230218112952-bfb607b04799
	github.com/go-ap/jsonld v0.0.0-20221030091449-f2a191312c73
	github.com/go-chi/chi/v5 v5.0.8
	github.com/go-chi/cors v1.2.1
	github.com/go-enry/go-enry/v2 v2.8.3
	github.com/go-fed/httpsig v1.1.1-0.20201223112313-55836744818e
	github.com/go-git/go-billy/v5 v5.4.1
	github.com/go-git/go-git/v5 v5.5.2
	github.com/go-ldap/ldap/v3 v3.4.4
	github.com/go-redis/redis/v8 v8.11.5
	github.com/go-sql-driver/mysql v1.7.0
	github.com/go-swagger/go-swagger v0.30.4
	github.com/go-testfixtures/testfixtures/v3 v3.8.1
	github.com/go-webauthn/webauthn v0.8.1
	github.com/gobwas/glob v0.2.3
	github.com/gogs/chardet v0.0.0-20211120154057-b7413eaefb8f
	github.com/gogs/cron v0.0.0-20171120032916-9f6c956d3e14
	github.com/gogs/go-gogs-client v0.0.0-20210131175652-1d7215cd8d85
	github.com/golang-jwt/jwt/v4 v4.5.0
	github.com/google/go-github/v45 v45.2.0
	github.com/google/pprof v0.0.0-20230222194610-99052d3372e7
	github.com/google/uuid v1.3.0
	github.com/gorilla/feeds v1.1.1
	github.com/gorilla/sessions v1.2.1
	github.com/hashicorp/go-version v1.6.0
	github.com/hashicorp/golang-lru v0.6.0
	github.com/huandu/xstrings v1.4.0
	github.com/jaytaylor/html2text v0.0.0-20211105163654-bc68cce691ba
	github.com/jhillyerd/enmime v0.10.1
	github.com/json-iterator/go v1.1.12
	github.com/kballard/go-shellquote v0.0.0-20180428030007-95032a82bc51
	github.com/keybase/go-crypto v0.0.0-20200123153347-de78d2cb44f4
	github.com/klauspost/compress v1.15.15
	github.com/klauspost/cpuid/v2 v2.2.4
	github.com/lib/pq v1.10.7
	github.com/markbates/goth v1.76.0
	github.com/mattn/go-isatty v0.0.17
	github.com/mattn/go-sqlite3 v1.14.16
	github.com/mholt/archiver/v3 v3.5.1
	github.com/microcosm-cc/bluemonday v1.0.22
	github.com/minio/minio-go/v7 v7.0.49
	github.com/minio/sha256-simd v1.0.0
	github.com/msteinert/pam v1.1.0
	github.com/nektos/act v0.2.43
	github.com/nfnt/resize v0.0.0-20180221191011-83c6a9932646
	github.com/niklasfasching/go-org v1.6.5
	github.com/oliamb/cutter v0.2.2
	github.com/olivere/elastic/v7 v7.0.32
	github.com/opencontainers/go-digest v1.0.0
	github.com/opencontainers/image-spec v1.1.0-rc2
	github.com/pkg/errors v0.9.1
	github.com/pquerna/otp v1.4.0
	github.com/prometheus/client_golang v1.14.0
	github.com/quasoft/websspi v1.1.2
	github.com/riandyrn/otelchi v0.5.1
	github.com/santhosh-tekuri/jsonschema/v5 v5.2.0
	github.com/sergi/go-diff v1.3.1
	github.com/shurcooL/vfsgen v0.0.0-20200824052919-0d455de96546
	github.com/stretchr/testify v1.8.1
	github.com/syndtr/goleveldb v1.0.0
	github.com/tstranex/u2f v1.0.0
	github.com/unrolled/render v1.5.0
	github.com/urfave/cli v1.22.12
	github.com/xanzy/go-gitlab v0.80.2
	github.com/xeipuuv/gojsonschema v1.2.0
	github.com/yohcop/openid-go v1.0.0
	github.com/yuin/goldmark v1.5.4
	github.com/yuin/goldmark-highlighting/v2 v2.0.0-20220924101305-151362477c87
	github.com/yuin/goldmark-meta v1.1.0
	go.opentelemetry.io/otel v1.13.0
	go.opentelemetry.io/otel/exporters/jaeger v1.13.0
	go.opentelemetry.io/otel/exporters/otlp/otlptrace/otlptracegrpc v1.13.0
	go.opentelemetry.io/otel/exporters/otlp/otlptrace/otlptracehttp v1.13.0
	go.opentelemetry.io/otel/exporters/stdout/stdouttrace v1.13.0
	go.opentelemetry.io/otel/sdk v1.13.0
	go.opentelemetry.io/otel/trace v1.13.0
	golang.org/x/crypto v0.6.0
	golang.org/x/net v0.7.0
	golang.org/x/oauth2 v0.5.0
	golang.org/x/sys v0.6.0
	golang.org/x/text v0.7.0
	golang.org/x/tools v0.6.0
	google.golang.org/grpc v1.53.0
	google.golang.org/protobuf v1.28.1
	gopkg.in/gomail.v2 v2.0.0-20160411212932-81ebce5c23df
	gopkg.in/ini.v1 v1.67.0
	gopkg.in/yaml.v3 v3.0.1
	mvdan.cc/xurls/v2 v2.4.0
	strk.kbt.io/projects/go/libravatar v0.0.0-20191008002943-06d1c002b251
	xorm.io/builder v0.3.12
	xorm.io/xorm v1.3.3-0.20230219231735-056cecc97e9e
)

require (
	cloud.google.com/go/compute v1.18.0 // indirect
	cloud.google.com/go/compute/metadata v0.2.3 // indirect
	git.sr.ht/~mariusor/go-xsd-duration v0.0.0-20220703122237-02e73435a078 // indirect
	github.com/Azure/go-ntlmssp v0.0.0-20221128193559-754e69321358 // indirect
	github.com/Masterminds/goutils v1.1.1 // indirect
	github.com/Masterminds/semver/v3 v3.2.0 // indirect
	github.com/Masterminds/sprig/v3 v3.2.3 // indirect
	github.com/Microsoft/go-winio v0.6.0 // indirect
	github.com/ProtonMail/go-crypto v0.0.0-20230217124315-7d5c6f04bbb8 // indirect
	github.com/RoaringBitmap/roaring v1.2.3 // indirect
	github.com/acomagu/bufpipe v1.0.3 // indirect
	github.com/andybalholm/brotli v1.0.5 // indirect
	github.com/andybalholm/cascadia v1.3.1 // indirect
	github.com/anmitsu/go-shlex v0.0.0-20200514113438-38f4b401e2be // indirect
	github.com/asaskevich/govalidator v0.0.0-20210307081110-f21760c49a8d // indirect
	github.com/aymerick/douceur v0.2.0 // indirect
	github.com/beorn7/perks v1.0.1 // indirect
	github.com/bits-and-blooms/bitset v1.5.0 // indirect
	github.com/blevesearch/bleve_index_api v1.0.5 // indirect
	github.com/blevesearch/geo v0.1.17 // indirect
	github.com/blevesearch/go-porterstemmer v1.0.3 // indirect
	github.com/blevesearch/gtreap v0.1.1 // indirect
	github.com/blevesearch/mmap-go v1.0.4 // indirect
	github.com/blevesearch/scorch_segment_api/v2 v2.1.4 // indirect
	github.com/blevesearch/segment v0.9.1 // indirect
	github.com/blevesearch/snowballstem v0.9.0 // indirect
	github.com/blevesearch/upsidedown_store_api v1.0.2 // indirect
	github.com/blevesearch/vellum v1.0.9 // indirect
	github.com/blevesearch/zapx/v11 v11.3.7 // indirect
	github.com/blevesearch/zapx/v12 v12.3.7 // indirect
	github.com/blevesearch/zapx/v13 v13.3.7 // indirect
	github.com/blevesearch/zapx/v14 v14.3.7 // indirect
	github.com/blevesearch/zapx/v15 v15.3.9 // indirect
	github.com/boombuler/barcode v1.0.1 // indirect
	github.com/bradfitz/gomemcache v0.0.0-20190913173617-a41fca850d0b // indirect
	github.com/cenkalti/backoff/v4 v4.2.0 // indirect
	github.com/cention-sany/utf7 v0.0.0-20170124080048-26cad61bd60a // indirect
	github.com/cespare/xxhash/v2 v2.2.0 // indirect
	github.com/cloudflare/circl v1.3.2 // indirect
	github.com/couchbase/go-couchbase v0.0.0-20210224140812-5740cd35f448 // indirect
	github.com/couchbase/gomemcached v0.1.2 // indirect
	github.com/couchbase/goutils v0.0.0-20210118111533-e33d3ffb5401 // indirect
	github.com/cpuguy83/go-md2man/v2 v2.0.2 // indirect
	github.com/davecgh/go-spew v1.1.1 // indirect
	github.com/dgryski/go-rendezvous v0.0.0-20200823014737-9f7001d12a5f // indirect
	github.com/dlclark/regexp2 v1.8.1 // indirect
	github.com/emersion/go-sasl v0.0.0-20200509203442-7bfe0ed36a21 // indirect
	github.com/fatih/color v1.13.0 // indirect
	github.com/felixge/httpsnoop v1.0.3 // indirect
	github.com/fxamacker/cbor/v2 v2.4.0 // indirect
	github.com/go-ap/errors v0.0.0-20221205040414-01c1adfc98ea // indirect
	github.com/go-asn1-ber/asn1-ber v1.5.4 // indirect
	github.com/go-enry/go-oniguruma v1.2.1 // indirect
	github.com/go-git/gcfg v1.5.0 // indirect
<<<<<<< HEAD
	github.com/go-ini/ini v1.67.0 // indirect
	github.com/go-logr/logr v1.2.3 // indirect
	github.com/go-logr/stdr v1.2.2 // indirect
=======
>>>>>>> 0fd7e373
	github.com/go-openapi/analysis v0.21.4 // indirect
	github.com/go-openapi/errors v0.20.3 // indirect
	github.com/go-openapi/inflect v0.19.0 // indirect
	github.com/go-openapi/jsonpointer v0.19.5 // indirect
	github.com/go-openapi/jsonreference v0.20.0 // indirect
	github.com/go-openapi/loads v0.21.2 // indirect
	github.com/go-openapi/runtime v0.25.0 // indirect
	github.com/go-openapi/spec v0.20.8 // indirect
	github.com/go-openapi/strfmt v0.21.3 // indirect
	github.com/go-openapi/swag v0.22.3 // indirect
	github.com/go-openapi/validate v0.22.0 // indirect
	github.com/go-webauthn/revoke v0.1.9 // indirect
	github.com/goccy/go-json v0.10.0 // indirect
	github.com/golang-sql/civil v0.0.0-20220223132316-b832511892a9 // indirect
	github.com/golang-sql/sqlexp v0.1.0 // indirect
	github.com/golang/geo v0.0.0-20210211234256-740aa86cb551 // indirect
	github.com/golang/protobuf v1.5.2 // indirect
	github.com/golang/snappy v0.0.4 // indirect
	github.com/google/go-querystring v1.1.0 // indirect
	github.com/google/go-tpm v0.3.3 // indirect
	github.com/gorilla/css v1.0.0 // indirect
	github.com/gorilla/handlers v1.5.1 // indirect
	github.com/gorilla/mux v1.8.0 // indirect
	github.com/gorilla/securecookie v1.1.1 // indirect
	github.com/grpc-ecosystem/grpc-gateway/v2 v2.7.0 // indirect
	github.com/hashicorp/errwrap v1.1.0 // indirect
	github.com/hashicorp/go-cleanhttp v0.5.2 // indirect
	github.com/hashicorp/go-multierror v1.1.1 // indirect
	github.com/hashicorp/go-retryablehttp v0.7.2 // indirect
	github.com/hashicorp/hcl v1.0.0 // indirect
	github.com/imdario/mergo v0.3.13 // indirect
	github.com/jbenet/go-context v0.0.0-20150711004518-d14ea06fba99 // indirect
	github.com/jessevdk/go-flags v1.5.0 // indirect
	github.com/josharian/intern v1.0.0 // indirect
	github.com/kevinburke/ssh_config v1.2.0 // indirect
	github.com/klauspost/pgzip v1.2.5 // indirect
	github.com/kr/pretty v0.3.1 // indirect
	github.com/kr/text v0.2.0 // indirect
	github.com/libdns/libdns v0.2.1 // indirect
	github.com/magiconair/properties v1.8.6 // indirect
	github.com/mailru/easyjson v0.7.7 // indirect
	github.com/markbates/going v1.0.0 // indirect
	github.com/mattn/go-colorable v0.1.13 // indirect
	github.com/mattn/go-runewidth v0.0.14 // indirect
	github.com/matttproud/golang_protobuf_extensions v1.0.1 // indirect
	github.com/mholt/acmez v1.1.0 // indirect
	github.com/miekg/dns v1.1.50 // indirect
	github.com/minio/md5-simd v1.1.2 // indirect
	github.com/mitchellh/copystructure v1.2.0 // indirect
	github.com/mitchellh/mapstructure v1.5.0 // indirect
	github.com/mitchellh/reflectwalk v1.0.2 // indirect
	github.com/modern-go/concurrent v0.0.0-20180306012644-bacd9c7ef1dd // indirect
	github.com/modern-go/reflect2 v1.0.2 // indirect
	github.com/mrjones/oauth v0.0.0-20190623134757-126b35219450 // indirect
	github.com/mschoch/smat v0.2.0 // indirect
	github.com/nwaples/rardecode v1.1.3 // indirect
	github.com/oklog/ulid v1.3.1 // indirect
	github.com/olekukonko/tablewriter v0.0.5 // indirect
	github.com/pelletier/go-toml v1.9.5 // indirect
	github.com/pelletier/go-toml/v2 v2.0.5 // indirect
	github.com/pierrec/lz4/v4 v4.1.17 // indirect
	github.com/pjbgf/sha1cd v0.2.3 // indirect
	github.com/pmezard/go-difflib v1.0.0 // indirect
	github.com/prometheus/client_model v0.3.0 // indirect
	github.com/prometheus/common v0.37.0 // indirect
	github.com/prometheus/procfs v0.8.0 // indirect
	github.com/rhysd/actionlint v1.6.23 // indirect
	github.com/rivo/uniseg v0.4.4 // indirect
	github.com/robfig/cron v1.2.0 // indirect
	github.com/rogpeppe/go-internal v1.9.0 // indirect
	github.com/rs/xid v1.4.0 // indirect
	github.com/russross/blackfriday/v2 v2.1.0 // indirect
	github.com/shopspring/decimal v1.2.0 // indirect
	github.com/shurcooL/httpfs v0.0.0-20190707220628-8d4bc4ba7749 // indirect
	github.com/sirupsen/logrus v1.9.0 // indirect
	github.com/skeema/knownhosts v1.1.0 // indirect
	github.com/spf13/afero v1.9.2 // indirect
	github.com/spf13/cast v1.5.0 // indirect
	github.com/spf13/jwalterweatherman v1.1.0 // indirect
	github.com/spf13/pflag v1.0.5 // indirect
	github.com/spf13/viper v1.14.0 // indirect
	github.com/ssor/bom v0.0.0-20170718123548-6386211fdfcf // indirect
	github.com/subosito/gotenv v1.4.1 // indirect
	github.com/toqueteos/webbrowser v1.2.0 // indirect
	github.com/ulikunitz/xz v0.5.11 // indirect
	github.com/unknwon/com v1.0.1 // indirect
	github.com/valyala/fastjson v1.6.4 // indirect
	github.com/x448/float16 v0.8.4 // indirect
	github.com/xanzy/ssh-agent v0.3.3 // indirect
	github.com/xeipuuv/gojsonpointer v0.0.0-20190905194746-02993c407bfb // indirect
	github.com/xeipuuv/gojsonreference v0.0.0-20180127040603-bd5ef7bd5415 // indirect
	github.com/xi2/xz v0.0.0-20171230120015-48954b6210f8 // indirect
	go.etcd.io/bbolt v1.3.7 // indirect
	go.mongodb.org/mongo-driver v1.11.1 // indirect
	go.opentelemetry.io/contrib v1.0.0 // indirect
	go.opentelemetry.io/otel/exporters/otlp/internal/retry v1.13.0 // indirect
	go.opentelemetry.io/otel/exporters/otlp/otlptrace v1.13.0 // indirect
	go.opentelemetry.io/proto/otlp v0.19.0 // indirect
	go.uber.org/atomic v1.10.0 // indirect
	go.uber.org/multierr v1.9.0 // indirect
	go.uber.org/zap v1.24.0 // indirect
	golang.org/x/mod v0.8.0 // indirect
	golang.org/x/sync v0.1.0 // indirect
	golang.org/x/time v0.3.0 // indirect
	google.golang.org/appengine v1.6.7 // indirect
	google.golang.org/genproto v0.0.0-20230223222841-637eb2293923 // indirect
	gopkg.in/alexcesaro/quotedprintable.v3 v3.0.0-20150716171945-2caba252f4dc // indirect
	gopkg.in/warnings.v0 v0.1.2 // indirect
	gopkg.in/yaml.v2 v2.4.0 // indirect
)

replace github.com/hashicorp/go-version => github.com/6543/go-version v1.3.1

replace github.com/shurcooL/vfsgen => github.com/lunny/vfsgen v0.0.0-20220105142115-2c99e1ffdfa0

replace github.com/blevesearch/zapx/v15 v15.3.6 => github.com/zeripath/zapx/v15 v15.3.6-alignment-fix

replace github.com/nektos/act => gitea.com/gitea/act v0.243.1

exclude github.com/gofrs/uuid v3.2.0+incompatible

exclude github.com/gofrs/uuid v4.0.0+incompatible

exclude github.com/goccy/go-json v0.4.11

exclude github.com/satori/go.uuid v1.2.0<|MERGE_RESOLUTION|>--- conflicted
+++ resolved
@@ -183,12 +183,8 @@
 	github.com/go-asn1-ber/asn1-ber v1.5.4 // indirect
 	github.com/go-enry/go-oniguruma v1.2.1 // indirect
 	github.com/go-git/gcfg v1.5.0 // indirect
-<<<<<<< HEAD
-	github.com/go-ini/ini v1.67.0 // indirect
 	github.com/go-logr/logr v1.2.3 // indirect
 	github.com/go-logr/stdr v1.2.2 // indirect
-=======
->>>>>>> 0fd7e373
 	github.com/go-openapi/analysis v0.21.4 // indirect
 	github.com/go-openapi/errors v0.20.3 // indirect
 	github.com/go-openapi/inflect v0.19.0 // indirect
