--- conflicted
+++ resolved
@@ -99,7 +99,6 @@
 }
 
 @media only screen and (min-width: 768px) {
-<<<<<<< HEAD
     .g-recaptcha,
     .h-captcha {
         margin: 0 auto !important;
@@ -115,21 +114,6 @@
         transform: scale(.77);
         transform-origin: 0 0;
     }
-=======
-  .g-recaptcha {
-    margin: 0 auto !important;
-    width: 304px;
-    padding-left: 30px;
-  }
-}
-
-@media screen and (max-height: 575px) {
-  #rc-imageselect,
-  .g-recaptcha {
-    transform: scale(.77);
-    transform-origin: 0 0;
-  }
->>>>>>> 4c557eff
 }
 
 .user.activate,
