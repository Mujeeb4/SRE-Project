.repository {
    padding-top: 15px;

    .repo-header {
        .ui.compact.menu {
            margin-left: 1rem;
        }

        .ui.header {
            margin-top: 0;
        }

        .ui.huge.breadcrumb {
            font-weight: 400;
            font-size: 1.5rem;

            .label {
                vertical-align: middle;
            }

            &.repo-title .repo-header-icon {
                display: inline-block;
                position: relative;

                .avatar {
                    position: absolute;
                    right: 0;
                    bottom: 0;
                    width: 16px;
                    height: 16px;
                    color: #fafafa;
                    box-shadow: 0 0 0 2px;
                    margin: 0;
                }
            }
        }

        .fork-flag {
            margin-left: 36px;
            margin-top: 3px;
            display: block;
            font-size: 12px;
            white-space: nowrap;
        }

        .repo-buttons .svg {
            margin: 0 .42857143em 0 -.21428571em;
        }

        .button {
            margin-top: 2px;
            margin-bottom: 2px;
        }
    }

    .tabs {
        .navbar {
            justify-content: initial;
        }
    }

    .navbar {
        display: flex;
        justify-content: space-between;

        .ui.label {
            margin-left: 7px;
            padding: 3px 5px;
        }
    }

    .owner.dropdown {
        min-width: 40% !important;
    }

    #file-buttons {
        /* The reason for the !important is that Semantic itself has
        margin-left: 0 !important on right items on mobile, which is mostly
        to make sure elements which on menus would otherwise be on the right
        align correctly with other elements when stacked.
        Unfortunately, this brings some weird alignment on this particular
        element, so we need to override it. */
        margin-left: auto !important;
        font-weight: normal;

        .ui.button {
            padding: 8px 10px;
            font-weight: normal;
        }
    }

    .metas {
        .menu {
            overflow-x: auto;
            max-height: 300px;
        }

        .ui.list {
            &.assignees .icon {
                line-height: 2em;
            }

            .hide {
                display: none !important;
            }

            .item {
                padding: 0;
            }

            .label.color {
                padding: 0 8px;
                margin-right: 5px;
            }

            a {
                margin: 2px 0;

                .text {
                    color: #444444;

                    &:hover {
                        color: #000000;
                    }
                }
            }
        }

        #deadlineForm input {
            width: 12.8rem;
            border-radius: 4px 0 0 4px;
            border-right: 0;
            white-space: nowrap;
        }
    }

    .header-wrapper {
        background-color: #fafafa;
        margin-top: -15px;
        padding-top: 15px;

        .ui.tabs.divider {
            border-bottom: 0;
        }

        .ui.tabular .svg {
            margin-right: 5px;
        }
    }

    .filter.menu {
        .label.color {
            border-radius: 3px;
            margin-left: 15px;
            padding: 0 8px;
        }

        .svg {
            float: left;
            margin: 0 -7px 0 -5px;
            width: 16px;
        }

        &.labels .svg {
            margin: -2px -7px 0 -5px;
        }

        &.labels {
            .label-filter .menu .info {
                display: inline-block;
                padding: .5rem .25rem;
                border-bottom: 1px solid #cccccc;
                font-size: 12px;
                width: 100%;
                white-space: nowrap;
                text-align: center;

                code {
                    border: 1px solid #cccccc;
                    border-radius: 3px;
                    padding: 1px 2px;
                    font-size: 11px;
                }
            }
        }

        .text {
            margin-left: .9em;
        }

        .menu {
            max-height: 300px;
            overflow-x: auto;
            right: 0 !important;
            left: auto !important;
        }

        .dropdown.item {
            margin: 1px;
            padding-right: 0;
        }
    }

    .select-label {
        .desc {
            padding-left: 16px;
        }
    }

    .ui.tabs {
        &.container {
            margin-top: 14px;
            margin-bottom: 0;

            .ui.menu {
                border-bottom: 0;
            }
        }

        &.divider {
            margin-top: 0;
            margin-bottom: 20px;
        }
    }

    #clone-panel {
        width: 350px;

        @media only screen and (max-width: 768px) {
            width: 100%;
        }

        input {
            border-radius: 0;
            padding: 5px 10px;
            width: 50%;
        }

        .clone.button {
            font-size: 13px;
            padding: 0 5px;

            &:first-child {
                border-radius: .28571429rem 0 0 .28571429rem;
            }
        }

        .icon.button {
            padding: 0 10px;
        }

        .dropdown .menu {
            right: 0 !important;
            left: auto !important;
        }
    }

    &.file.list {
        .repo-description {
            display: flex;
            justify-content: space-between;
            align-items: center;
        }

        #repo-desc {
            font-size: 1.2em;
        }

        .choose.reference {
            .header .icon {
                font-size: 1.4em;
            }
        }

        .repo-path {

            .section,
            .divider {
                display: inline;
            }
        }

        #file-buttons {
            font-weight: normal;

            .ui.button {
                padding: 8px 10px;
                font-weight: normal;
            }

            .ui.tiny.blue.buttons {
                @media only screen and (max-width: 768px) {
                    width: 100%;
                }
            }
        }

        #repo-files-table {
            thead {
                th {
                    padding-top: 8px;
                    padding-bottom: 5px;
                    font-weight: normal;
                }

                .ui.avatar {
                    margin-bottom: 5px;
                }

                .commit-summary a {
                    text-decoration: underline;
                    text-decoration-style: dashed;

                    &:hover {
                        text-decoration-style: solid;
                    }

                    &.default-link {
                        text-decoration: none;

                        &:hover {
                            text-decoration: underline;
                            text-decoration-style: solid;
                        }
                    }
                }
            }

            tbody {
                .svg {
                    margin-left: 3px;
                    margin-right: 5px;
                    color: #777777;

                    &.octicon-reply {
                        margin-right: 10px;
                    }

                    &.octicon-file-directory,
                    &.octicon-file-submodule,
                    &.octicon-file-symlink-directory {
                        color: #1e70bf;
                    }
                }
            }

            td {
                padding-top: 8px;
                padding-bottom: 8px;
                overflow: initial;

                &.name {
                    max-width: 150px;
                }

                &.message {
                    max-width: 400px;
                }

                &.age {
                    width: 120px;
                }

                .truncate {
                    display: inline-block;
                    max-width: 100%;
                    overflow: hidden;
                    text-overflow: ellipsis;
                    vertical-align: top;
                    white-space: nowrap;
                }
            }

            td.message .isSigned {
                cursor: default;
            }

            tr:hover {
                background-color: #ffffee;
            }

            .jumpable-path {
                color: #888888;
            }
        }

        .non-diff-file-content {
            .header {
                .icon {
                    font-size: 1em;
                }

                .small.icon {
                    font-size: .75em;
                }

                .tiny.icon {
                    font-size: .5em;
                }

                .file-actions {
                    margin-bottom: -5px;

                    .btn-octicon {
                        display: inline-block;
                        padding: 5px;
                        margin-left: 5px;
                        line-height: 1;
                        color: #767676;
                        vertical-align: middle;
                        background: transparent;
                        border: 0;
                        outline: none;
                    }

                    .btn-octicon:hover {
                        color: #4078c0;
                    }

                    .btn-octicon-danger:hover {
                        color: #bd2c00;
                    }

                    .btn-octicon.disabled {
                        color: #bbbbbb;
                        cursor: default;
                    }

                    #delete-file-form {
                        display: inline-block;
                    }
                }
            }

            .view-raw {
                padding: 5px;

                * {
                    max-width: 100%;
                }

                img {
                    padding: 5px 5px 0;
                }
            }

            .plain-text {
                padding: 1em 2em;

                pre {
                    word-break: break-word;
                    white-space: pre-wrap;
                }
            }

            .csv {
                overflow-x: auto;
                padding: 0 !important;
            }

            pre {
                overflow: auto;
            }
        }

        .sidebar {
            padding-left: 0;

            .svg {
                width: 16px;
            }
        }
    }

    &.file.editor {
        .treepath {
            width: 100%;

            input {
                vertical-align: middle;
                box-shadow: rgba(0, 0, 0, .0745098) 0 1px 2px inset;
                width: inherit;
                padding: 7px 8px;
                margin-right: 5px;
            }
        }

        .tabular.menu {
            .svg {
                margin-right: 5px;
            }
        }

        .commit-form-wrapper {
            padding-left: 64px;

            .commit-avatar {
                float: left;
                margin-left: -64px;
                width: 3em;
                height: auto;
            }

            .commit-form {
                position: relative;
                padding: 15px;
                margin-bottom: 10px;
                border: 1px solid #dddddd;
                border-radius: 3px;
                #avatar-arrow;

                &:after {
                    border-right-color: #ffffff;
                }

                .quick-pull-choice {
                    .branch-name {
                        display: inline-block;
                        padding: 3px 6px;
                        font: 12px @monospaced-fonts, monospace;
                        color: rgba(0, 0, 0, .65);
                        background-color: rgba(209, 227, 237, .45);
                        border-radius: 3px;
                    }

                    .new-branch-name-input {
                        position: relative;
                        margin-left: 25px;

                        input {
                            width: 240px !important;
                            padding-left: 26px !important;
                        }
                    }

                    .octicon-git-branch {
                        position: absolute;
                        top: 9px;
                        left: 10px;
                        color: #b0c4ce;
                    }
                }
            }
        }
    }

    &.options {
        #interval {
            width: 100px !important;
            min-width: 100px;
        }

        .danger {
            .item {
                padding: 20px 15px;
            }

            .ui.divider {
                margin: 0;
            }
        }
    }

    @comment-avatar-width: 3em;

    .comment textarea {
        max-height: none !important;
    }

    &.new.issue {
        .comment.form {
            .comment {
                .avatar {
                    width: @comment-avatar-width;
                }
            }

            .content {
                margin-left: 4em;
                #avatar-arrow;

                &:after {
                    border-right-color: #ffffff;
                }

                .markdown {
                    font-size: 14px;
                }
            }

            .metas {
                min-width: 220px;

                .filter.menu {
                    max-height: 300px;
                    overflow-x: auto;
                }
            }

        }
    }

    &.view.issue {
        .title {
            padding-bottom: 0 !important;

            h1 {
                font-weight: 300;
                font-size: 2.3rem;
                margin-bottom: 5px;

                .ui.input {
                    font-size: .5em;
                    vertical-align: top;
                    width: 50%;
                    min-width: 600px;

                    input {
                        font-size: 1.5em;
                        padding: 6px 10px;
                    }
                }
            }

            .index {
                font-weight: 300;
                color: #aaaaaa;
                letter-spacing: -1px;
            }

            .label {
                margin-right: 10px;
            }

            .edit-zone {
                margin-top: 10px;
            }
        }

        .pull-desc {
            code {
                color: #0166e6;
            }
        }

        .pull {
            &.tabular.menu {
                margin-bottom: 1rem;

                .svg {
                    margin-right: 5px;
                }
            }

            .merge.box {
                .avatar {
                    margin-left: 10px;
                    margin-top: 10px;
                }
                .branch-update.grid {
                    .row {
                        padding-bottom: 1rem;
                        .icon {
                            margin-top: 1.1rem;
                        }
                    }
                }
            }

            .review-item {
                display: flex;
                justify-content: space-between;
                align-items: center;

                .review-item-left,
                .review-item-right {
                    display: flex;
                    align-items: center;
                }

                .avatar,
                .type-icon {
                    .svg {
                        width: 23px;
                        height: 23px;
                    }
                }

                .text {
                    margin: .3em 0 .5em .5em;
                }

                .type-icon {
                    align-self: flex-start;
                    margin-right: 1em;

                    i {
                        line-height: 1.8em;
                    }
                }

                .divider {
                    margin: .5rem 0;
                }

                .review-content {
                    padding: 1em 0 1em 3.8em;
                }
            }
        }

        .comment-list {
            &:not(.prevent-before-timeline):before {
                display: block;
                content: "";
                position: absolute;
                margin-top: 12px;
                margin-bottom: 14px;
                top: 0;
                bottom: 0;
                left: 96px;
                width: 2px;
                background-color: #f3f3f3;
                z-index: -1;
            }

            .timeline {
                position: relative;
                display: block;
                margin-left: 40px;
                padding-left: 16px;

                &:before { //ciara
                    display: block;
                    content: "";
                    position: absolute;
                    margin-top: 12px;
                    margin-bottom: 14px;
                    top: 0;
                    bottom: 0;
                    left: 30px;
                    width: 2px;
                    background-color: #f3f3f3;
                    z-index: -1;
                }
            }

            .timeline-item,
            .timeline-item-group {
                padding: 12px 0;
            }

            .timeline-item-group {
                .timeline-item {
                    padding-top: 8px;
                    padding-bottom: 8px;
                }
            }

            .timeline-item {
                margin-left: 16px;
                position: relative;

                .timeline-avatar {
                    position: absolute;
                    left: -72px;
                    img {
                        width: 40px;
                        height: 40px;
                    }
                }

                .avatar.image,
                .avatar.image img {
                    width: 20px;
                    height: 20px;
                    margin-right: .15em;
                }

                &:first-child:not(.commit) {
                    padding-top: 0 !important;
                }

                &:last-child:not(.commit) {
                    padding-bottom: 0 !important;
                }

                .badge.badge-commit {
                    border-color: transparent;
                    background: radial-gradient(white 60%, transparent 60%) no-repeat;
                    height: 10px;
                    margin-top: 11px;
                }

                .badge {
                    width: 32px;
                    height: 32px;
                    background-color: #fff;
                    border: 2px solid #eee;
                    border-radius: 50%;
                    display: flex;
                    float: left;
                    margin-left: -32px;
                    margin-right: 8px;
                    color: #444;
                    align-items: center;

                    .svg {
                        width: 28px;
                        height: 28px;
                        text-align: center;
                        line-height: 28px;
                        padding: 4px;

                        &.octicon-circle-slash {
                            color: #bd2c00;
                        }

                        &.octicon-primitive-dot {
                            color: #6cc644;
                        }

                        &.octicon-comment {
                            margin-top: 2px;
                        }
                    }
                }

                &.comment > .content {
                    margin-left: -16px;
                }

                &.event > .text {
                    line-height: 32px;
                    vertical-align: middle;
                }

                &.commits-list {
                    padding-left: 15px;
                    padding-top: 0;

                    .singular-commit {
                        line-height: 30px;

                        &:not(:last-child) {
                            padding-bottom: 2px;
                        }

                        .shabox {
                            .sha.label {
                                margin: 0;
                                border: 1px solid #bbbbbb;

                                &.isSigned.isWarning {
                                    border: 1px solid #db2828;
                                    background: fade(#db2828, 10%);

                                    .shortsha {
                                        display: inline-block;
                                        padding-top: 1px;
                                    }

                                    &:hover {
                                        background: fade(#db2828, 30%) !important;
                                    }
                                }

                                &.isSigned.isVerified {
                                    border: 1px solid #21ba45;
                                    background: fade(#21ba45, 10%);

                                    .shortsha {
                                        display: inline-block;
                                        padding-top: 1px;
                                    }

                                    &:hover {
                                        background: fade(#21ba45, 30%) !important;
                                    }
                                }

                                &.isSigned.isVerifiedUntrusted {
                                    border: 1px solid #fbbd08;
                                    background: fade(#fbbd08, 10%);

                                    .shortsha {
                                        display: inline-block;
                                        padding-top: 1px;
                                    }

                                    &:hover {
                                        background: fade(#fbbd08, 30%) !important;
                                    }
                                }

                                &.isSigned.isVerifiedUnmatched {
                                    border: 1px solid #f2711c;
                                    background: fade(#f2711c, 10%);

                                    .shortsha {
                                        display: inline-block;
                                        padding-top: 1px;
                                    }

                                    &:hover {
                                        background: fade(#f2711c, 30%) !important;
                                    }
                                }
                            }
                        }
                    }
                }

                &.event > .commit-status-link {
                    float: right;
                    margin-right: 8px;
                    margin-top: 4px;
                }

                .author {
                    font-weight: 700;
                }

                .comment-form-reply .footer {
                    padding-bottom: 1em;
                }
            }

            .comment {

                .tag {
                    color: #767676;
                    margin-top: 3px;
                    padding: 2px 5px;
                    font-size: 12px;
                    border: 1px solid rgba(0, 0, 0, .1);
                    border-radius: 3px;
                    &.review {
                        margin-left: 5px;
                        &.pending {
                            color: black;
                            background-color: #fffbb2;
                        }
                    }
                }

                .actions {
                    .item {
                        float: left;

                        &.context {
                            float: none;
                        }

                        &.tag {
                            margin-right: 5px;
                        }

                        &.action {
                            margin-top: 6px;
                            margin-left: 10px;
                        }
                    }
                }

                > .content {
                    > div:first-child {
                        border-top-left-radius: 4px;
                        border-top-right-radius: 4px;
                    }

                    > div:last-child {
                        border-bottom-left-radius: 4px;
                        border-bottom-right-radius: 4px;
                    }
                }

                .content {
                    > .header {
                        #avatar-arrow;
                        font-weight: normal;
                        padding: auto 15px;
                        position: relative;
                        color: #767676;
                        background-color: #f7f7f7;

                        .text {
                            padding-top: 10px;
                            padding-bottom: 10px;
                        }

                        &.arrow-top::before,
                        &.arrow-top::after {
                            transform: rotate(90deg);
                        }

                        &.arrow-top::before {
                            top: -9px;
                            left: 6px;
                        }

                        &.arrow-top::after {
                            top: -8px;
                            left: 7px;
                        }

                        .actions a {
                            color: rgba(0, 0, 0, .4);

                            &:hover {
                                color: rgba(0, 0, 0, .8);
                            }
                        }
                    }

                    > .merge-section {
                        background-color: #f7f7f7;

                        .item {
                            padding: .25rem 0;
                        }

                        .item-section {
                            display: flex;
                            align-items: center;
                            justify-content: space-between;
                            padding: 0;
                            margin-top: -.25rem;
                            margin-bottom: -.25rem;
                        }

                        .divider {
                            margin-left: -1rem;
                            margin-right: -1rem;
                        }

                        &.no-header {
                            #avatar-arrow;
                        }
                    }

                    .markdown {
                        font-size: 14px;
                    }

                    .no-content {
                        color: #767676;
                        font-style: italic;
                    }

                    > .bottom.segment {
                        background: #f3f4f5;

                        .ui.images::after {
                            clear: both;
                            content: ' ';
                            display: block;
                        }

                        a {
                            display: block;
                            float: left;
                            margin: 5px;
                            padding: 5px;
                            height: 150px;
                            border: solid 1px #eeeeee;
                            border-radius: 3px;
                            max-width: 150px;
                            background-color: #ffffff;

                            &:before {
                                content: ' ';
                                display: inline-block;
                                height: 100%;
                                vertical-align: middle;
                            }
                        }

                        .ui.image {
                            max-height: 100%;
                            width: auto;
                            margin: 0;
                            vertical-align: middle;
                        }

                        span.ui.image {
                            font-size: 128px;
                            color: #000000;
                        }

                        span.ui.image:hover {
                            color: #000000;
                        }
                    }
                }

                &:target > .content {
                    box-shadow: 0 0 10px #8c8c8c;
                }

                &:target > .content > .code-comment-content {
                    padding: 4px;
                }

                &:target > .content > .code-comment-content > .text {
                    margin-bottom: 0;
                }

                .ui.form {
                    .field {
                        &:first-child {
                            clear: none;
                        }

                        &.footer {
                            overflow: hidden;
                        }

                        .tab.markdown {
                            min-height: 5rem;
                        }
                    }

                    textarea {
                        height: 200px;
                        font-family: @monospaced-fonts, monospace;
                    }
                }

                .edit.buttons {
                    margin-top: 10px;
                }
            }

            .event {
                padding-left: 15px;

                & > .svg:not(.issue-symbol) {
                    text-shadow: -2px 0 #fff, 0 2px #fff, 2px 0 #fff, 0 -2px #fff;
                }

                & > .svg.issue-symbol {
                    font-size: 20px;
                    margin-left: -35px;
                    margin-right: -1px;
                    margin-top: 0 !important;
                    height: 28px;
                    width: 28px;
                    border-radius: 50%;
                    text-align: center;
                    line-height: 28px;
                    background: #eee;

                    &::before {
                        width: 15px;
                        display: inline-block;
                    }

                    &.octicon-key::before {
                        width: 18px;
                    }

                    &.octicon-circle-slash::before {
                        width: 17px;
                    }

                    &.octicon-comment {
                        font-size: 21px;
                        line-height: 33px;

                        &::before {
                            width: 20px;
                        }
                    }
                }

                .detail {
                    font-size: .9rem;
                    margin-top: 5px;
                    margin-left: 8px;
                }

                .segments {
                    box-shadow: none;

                    .show-outdated,
                    .hide-outdated {
                        display: block;
                    }
                }
            }
        }

        .ui.participants {
            img {
                margin-top: 5px;
                margin-right: 5px;
            }
        }

        .ui.depending {
            .item.is-closed {
                .title {
                    text-decoration: line-through;
                }
            }
        }
    }

    .comment.form {
        .ui.comments {
            margin-top: -12px;
            max-width: 100%;
        }

        .content {
            .field:first-child {
                clear: none;
            }

            .form {
                #avatar-arrow;

                &:after {
                    border-right-color: #ffffff;
                }
            }

            textarea {
                height: 200px;
                font-family: @monospaced-fonts, monospace;
            }
        }
    }

    .labelspage {
        list-style: none;
        padding-top: 0;

        .item {
            margin-top: 0;
            margin-right: -14px;
            margin-left: -14px;
            padding: 10px;
            border-bottom: 1px solid #e1e4e8;
            border-top: none;

            a {
                font-size: 15px;
                padding-top: 5px;
                padding-right: 10px;
                color: #666666;

                &:hover {
                    color: #000000;
                }

                &.open-issues {
                    margin-right: 30px;
                }
            }

            .ui.label {
                font-size: 1em;
            }
        }

        .item:last-child {
            border-bottom: none;
            padding-bottom: 0;
        }

        .orglabel {
            opacity: .7;
        }

    }

    .milestone.list {
        list-style: none;
        padding-top: 15px;

        > .item {
            padding-top: 10px;
            padding-bottom: 10px;
            border-bottom: 1px dashed #aaaaaa;

            > a {
                padding-top: 5px;
                padding-right: 10px;
                color: #000000;

                &:hover {
                    color: #4078c0;
                }
            }

            .ui.progress {
                width: 40%;
                padding: 0;
                border: 0;
                margin: 0;

                .bar {
                    height: 20px;
                }
            }

            .meta {
                color: #999999;
                padding-top: 5px;

                .issue-stats .svg {
                    padding-left: 5px;
                }

                .overdue {
                    color: red;
                }
            }

            .operate {
                margin-top: -15px;

                > a {
                    font-size: 15px;
                    padding-top: 5px;
                    padding-right: 10px;
                    color: #666666;

                    &:hover {
                        color: #000000;
                    }
                }
            }

            .content {
                padding-top: 10px;
            }
        }
    }

    &.new.milestone {
        textarea {
            height: 200px;
        }
    }

    &.compare.pull {
        .show-form-container {
            text-align: left;
        }

        .choose.branch {
            .svg {
                margin-right: 10px;
            }
        }

        .comment.form {
            .content {
                #avatar-arrow;

                &:after {
                    border-right-color: #ffffff;
                }
            }
        }

        .pullrequest-form {
            margin-bottom: 1.5rem;
        }

        .markdown {
            font-size: 14px;
        }
    }

    .filter.dropdown .menu {
        margin-top: 1px !important;
    }

    &.branches {
        .commit-divergence {
            .bar-group {
                position: relative;
                float: left;
                padding-bottom: 6px;
                width: 90px;

                &:last-child {
                    border-left: 1px solid #b4b4b4;
                }
            }

            .count {
                margin: 0 3px;

                &.count-ahead {
                    text-align: left;
                }

                &.count-behind {
                    text-align: right;
                }
            }

            .bar {
                height: 4px;
                position: absolute;
                background-color: #d4d4d5;

                &.bar-behind {
                    right: 0;
                }

                &.bar-ahead {
                    left: 0;
                }
            }
        }
    }

    &.commits {
        .header {
            .search {
                input {
                    font-weight: normal;
                    padding: 5px 10px;
                }
            }
        }
    }

    #commits-table {
        thead {
            th:first-of-type {
                padding-left: 15px;
            }

            .sha {
                &td {
                    text-align: center;
                }

                width: 175px;
            }
        }

        td.sha .sha.label {
            margin: 0;
        }

        td.message {
            text-overflow: unset;
        }

        &.ui.basic.striped.table tbody tr:nth-child(2n) {
            background-color: rgba(0, 0, 0, .02) !important;
        }
    }

    #commits-table td.sha .sha.label,
    #repo-files-table .sha.label,
    .timeline-item.commits-list .singular-commit .sha.label {
        border: 1px solid #bbbbbb;

        .ui.signature.avatar {
            height: 16px;
            margin-bottom: 0;
            width: auto;
        }

        .detail.icon {
            background: #fafafa;
            margin: -6px -10px -4px 0;
            padding: 5px 4px 5px 6px;
            border-left: 1px solid #bbbbbb;
            border-top: 0;
            border-right: 0;
            border-bottom: 0;
            border-top-left-radius: 0;
            border-bottom-left-radius: 0;

            img {
                margin-right: 0;
            }

            .svg {
                margin: 0 .25em 0 0;
            }

            > div {
                display: flex;
                align-items: center;
            }
        }

        &.isSigned.isWarning {
            border: 1px solid #db2828;
            background: fade(#db2828, 10%);

            .shortsha {
                display: inline-block;
                padding-top: 1px;
            }

            .detail.icon {
                border-left: 1px solid #db2828;
                color: #db2828;
            }

            &:hover {
                background: fade(#db2828, 30%) !important;
            }
        }

        &.isSigned.isVerified {
            border: 1px solid #21ba45;
            background: fade(#21ba45, 10%);

            .shortsha {
                display: inline-block;
                padding-top: 1px;
            }

            .detail.icon {
                border-left: 1px solid #21ba45;
                color: #21ba45;
            }

            &:hover {
                background: fade(#21ba45, 30%) !important;
            }
        }

        &.isSigned.isVerifiedUntrusted {
            border: 1px solid #fbbd08;
            background: fade(#fbbd08, 10%);

            .shortsha {
                display: inline-block;
                padding-top: 1px;
            }

            .detail.icon {
                border-left: 1px solid #fbbd08;
                color: #fbbd08;
            }

            &:hover {
                background: fade(#fbbd08, 30%) !important;
            }
        }

        &.isSigned.isVerifiedUnmatched {
            border: 1px solid #f2711c;
            background: fade(#f2711c, 10%);

            .shortsha {
                display: inline-block;
                padding-top: 1px;
            }

            .detail.icon {
                border-left: 1px solid #f2711c;
                color: #f2711c;
            }

            &:hover {
                background: fade(#f2711c, 30%) !important;
            }
        }
    }

    .diff-detail-box {
        padding: 7px 0;
        background: #ffffff;
        line-height: 30px;

        &.sticky {
            position: sticky;
            top: 0;
            z-index: 800;
            margin-bottom: 10px;
            border-bottom: 1px solid #d4d4d5;
            padding-left: 5px;
            padding-right: 5px;
        }

        > div:after {
            clear: both;
            content: "";
            display: block;
        }

        span.status {
            display: inline-block;
            width: 12px;
            height: 12px;
            margin-right: 8px;
            vertical-align: middle;

            &.modify {
                background-color: #f0db88;
            }

            &.add {
                background-color: #b4e2b4;
            }

            &.del {
                background-color: #e9aeae;
            }

            &.rename {
                background-color: #dad8ff;
            }
        }

        .detail-files {
            background: #ffffff;
            margin: 0;
        }
    }

    .diff-box .header {
        display: flex;
        align-items: center;

        .count {
            margin-right: 12px;
            font-size: 13px;
            flex: 0 0 auto;

            .bar {
                background-color: #bd2c00;
                height: 12px;
                width: 40px;
                display: inline-block;
                margin: 2px 4px 0;
                vertical-align: text-top;

                .add {
                    background-color: #55a532;
                    height: 12px;
                }
            }
        }

        .file {
            flex: 1;
            color: #888888;
            word-break: break-all;
        }

        .button {
            margin: -5px 0 -5px 12px;
            padding: 8px 10px;
            flex: 0 0 auto;
        }
    }

    .diff-file-box {
        .header {
            background-color: #f7f7f7;
        }

        .file-body.file-code {
            .lines-num {
                text-align: right;
                color: #a6a6a6;
                width: 1%;
                min-width: 50px;
                user-select: none;

                span.fold {
                    display: block;
                    text-align: center;
                }
            }
        }

        .code-diff {
            font-size: 12px;

            td {
                padding: 0 0 0 10px !important;
                border-top: 0;
            }

            .lines-num {
                padding: 0 5px !important;
            }

            tbody {
                tr {
                    td.halfwidth {
                        // halfwidth is used in split view - and in that case, 1% of each
                        width: 49%;
                    }

                    td.center {
                        text-align: center;
                    }

                    [data-line-num]::before {
                        content: attr(data-line-num);
                        text-align: right;
                    }

                    .lines-type-marker {
                        width: 10px;
                        min-width: 10px;
                        user-select: none;
                    }

                    [data-type-marker]::before {
                        content: attr(data-type-marker);
                        text-align: right;
                        display: inline-block;
                    }
                }
            }
        }

        .code-diff-unified tbody tr {
            &.del-code td {
                background-color: #ffeef0 !important;
                border-color: #f1c0c0 !important;
            }

            &.add-code td {
                background-color: #e6ffed;
            }

            &.add-code td.lines-num {
                background-color: #cdffd8;
                border-color: #bef5cb;
            }

        }

        .code-diff-split {

            table,
            tbody {
                width: 100%;
            }

            tbody tr {

                // light gray for empty lines before / after commit
                &.add-code td:nth-child(1),
                &.add-code td:nth-child(2),
                &.add-code td:nth-child(3),
                &.del-code td:nth-child(4),
                &.del-code td:nth-child(5),
                &.del-code td:nth-child(6) {
                    background-color: #fafbfc;
                    border-right-color: #eaecef;
                }

                &.del-code {
                    background-color: #ffeef0;
                }

                &.del-code td.add-code {
                    background-color: #e6ffed;
                }
                &.del-code td.lines-num-new.add-code {
                    background-color: #cdffd8;
                    border-color: #bef5cb;
                }

                &.add-code {
                    background-color: #e6ffed;
                    border-color: #bef5cb;
                }

                &.add-code td.lines-num-new {
                    background-color: #cdffd8;
                }

                td:nth-child(4) {
                    border-left-width: 1px;
                    border-left-style: solid;
                    border-left-color: #f6f8fa;
                }
            }
        }

        &.file-content {
            img {
                max-width: 100%;
                padding: 5px 5px 0;
            }
            img.emoji {
                padding: 0;
            }

            clear: right;
        }

        .ui.bottom.attached.table.segment {
            padding-top: 5px;
            padding-bottom: 5px;
        }
    }

    .diff-stats {

        clear: both;
        margin-bottom: 5px;
        max-height: 400px;
        overflow: auto;
        padding-left: 0;

        li {
            list-style: none;
            padding-bottom: 4px;
            margin-bottom: 4px;
            border-bottom: 1px dashed #dddddd;
            padding-left: 6px;
        }

        .diff-counter {
            margin-right: 15px;

            .del {
                color: red;
            }
            .add {
                color: green;
            }
        }
    }

    .repo-search-result {
        padding-top: 10px;
        padding-bottom: 10px;

        .lines-num a {
            color: inherit;
        }
    }

    &.quickstart {
        .guide {
            .item {
                padding: 1em;

                small {
                    font-weight: normal;
                }
            }

            .clone.button:first-child {
                border-radius: .28571429rem 0 0 .28571429rem;
            }

            .ui.action.small.input {
                width: 100%;
            }

            #repo-clone-url {
                border-radius: 0;
                padding: 5px 10px;
                font-size: 1.2em;
            }
        }
    }

    &.release {
        #release-list {
            border-top: 1px solid #dddddd;
            margin-top: 20px;
            padding-top: 15px;

            > li {
                list-style: none;

                .meta,
                .detail {
                    padding-top: 30px;
                    padding-bottom: 40px;
                }

                .meta {
                    text-align: right;
                    position: relative;

                    .tag:not(.icon) {
                        display: block;
                        margin-top: 15px;
                    }

                    .commit {
                        display: block;
                        margin-top: 10px;
                    }
                }

                .detail {
                    border-left: 1px solid #dddddd;

                    .author {
                        img {
                            margin-bottom: -3px;
                        }
                    }

                    .download {
                        margin-top: 20px;

                        > a {
                            .svg {
                                margin-left: 5px;
                                margin-right: 5px;
                            }
                        }

                        .list {
                            padding-left: 0;
                            border-top: 1px solid #eeeeee;

                            li {
                                list-style: none;
                                display: block;
                                padding-top: 8px;
                                padding-bottom: 8px;
                                border-bottom: 1px solid #eeeeee;

                                a > .text.right {
                                    margin-right: 5px;
                                }
                            }
                        }
                    }

                    .dot {
                        width: 9px;
                        height: 9px;
                        background-color: #cccccc;
                        z-index: 999;
                        position: absolute;
                        display: block;
                        left: -5px;
                        top: 40px;
                        border-radius: 6px;
                        border: 1px solid #ffffff;
                    }
                }
            }
        }
    }

    &.new.release {
        .target {
            min-width: 500px;

            #tag-name {
                margin-top: -4px;
            }

            .at {
                margin-left: -5px;
                margin-right: 5px;
            }

            .dropdown.icon {
                margin: 0;
                padding-top: 3px;
            }

            .selection.dropdown {
                padding-top: 10px;
                padding-bottom: 10px;
            }
        }

        .prerelease.field {
            margin-bottom: 0;
        }

        .field {

            button,
            input {
                @media only screen and (max-width: 438px) {
                    width: 100%;
                }
            }

            button {
                @media only screen and (max-width: 768px) {
                    margin-bottom: 1em;
                }
            }
        }
    }

    &.forks {
        .list {
            margin-top: 0;

            .item {
                padding-top: 10px;
                padding-bottom: 10px;
                border-bottom: 1px solid #dddddd;

                .ui.avatar {
                    float: left;
                    margin-right: 5px;
                }

                .link {
                    padding-top: 5px;
                }
            }
        }
    }

    &.wiki {
        &.start {
            .ui.segment {
                padding-top: 70px;
                padding-bottom: 100px;

                .svg {
                    height: 48px;
                }
            }
        }

        &.new {
            .CodeMirror {
                .CodeMirror-code {
                    font-family: @monospaced-fonts, monospace;

                    .cm-comment {
                        background: inherit;
                    }
                }
            }

            .editor-preview {
                background-color: white;
            }

            .ui.attached.tabular.menu.previewtabs {
                margin-bottom: 15px;

                & + .field .editor-toolbar:not(.fullscreen) a.fa-eye {
                    display: none;
                }
            }
        }

        &.view {
            .choose.page {
                margin-top: -5px;
            }

            > .markdown {
                padding: 15px 30px;

                h1,
                h2,
                h3,
                h4,
                h5,
                h6 {
                    &:first-of-type {
                        margin-top: 0;
                    }
                }
            }
        }

        @media only screen and (max-width: 767px) {
            .dividing.header .stackable.grid .button {
                margin-top: 2px;
                margin-bottom: 2px;
            }
        }
    }

    &.settings {
        &.collaboration {
            .collaborator.list {
                padding: 0;

                > .item {
                    margin: 0;
                    line-height: 2em;

                    &:not(:last-child) {
                        border-bottom: 1px solid #dddddd;
                    }
                }
            }

            #repo-collab-form {
                #search-user-box {
                    .results {
                        left: 7px;
                    }
                }

                .ui.button {
                    margin-left: 5px;
                    margin-top: -3px;
                }
            }

            #repo-collab-team-form {
                #search-team-box {
                    .results {
                        left: 7px;
                    }
                }

                .ui.button {
                    margin-left: 5px;
                    margin-top: -3px;
                }
            }
        }

        &.branches {
            .protected-branches {
                .selection.dropdown {
                    width: 300px;
                }

                .item {
                    border: 1px solid #eaeaea;
                    padding: 10px 15px;

                    &:not(:last-child) {
                        border-bottom: 0;
                    }
                }
            }

            .branch-protection {
                .help {
                    margin-left: 26px;
                    padding-top: 0;
                }

                .fields {
                    margin-left: 20px;
                    display: block;
                }

                .whitelist {
                    margin-left: 26px;

                    .dropdown img {
                        display: inline-block;
                    }
                }
            }
        }

        &.webhook {
            .events {
                .column {
                    padding-bottom: 0;
                }

                .help {
                    font-size: 13px;
                    margin-left: 26px;
                    padding-top: 0;
                }
            }
        }
    }

    .ui.attached.isSigned.isWarning {
        border-left: 1px solid #c29393;
        border-right: 1px solid #c29393;

        &.top,
        &.message {
            border-top: 1px solid #c29393;
        }

        &.message {
            box-shadow: none;
            background-color: #fff5f5;
            color: #d95c5c;

            .ui.text {
                color: #d64444;
            }
        }

        &:last-child,
        &.bottom {
            border-bottom: 1px solid #c29393;
        }
    }

    .ui.attached.isSigned:not(.isWarning) .pull-right {
        padding-top: 5px;
    }

    .ui.attached.isSigned.isVerified {
        border-left: 1px solid #a3c293;
        border-right: 1px solid #a3c293;

        &.top,
        &.message {
            border-top: 1px solid #a3c293;
        }

        &.message {
            box-shadow: none;
            background-color: #fcfff5;
            color: #6cc644;

            .pull-right {
                color: #000;
            }

            .ui.text {
                color: #21ba45;
            }
        }

        &:last-child,
        &.bottom {
            border-bottom: 1px solid #a3c293;
        }
    }

    .ui.attached.isSigned.isVerifiedUntrusted {
        border-left: 1px solid #c2c193;
        border-right: 1px solid #c2c193;

        &.top,
        &.message {
            border-top: 1px solid #c2c193;
        }

        &.message {
            box-shadow: none;
            background-color: #fffff5;
            color: #fbbd08;

            .ui.text {
                color: #d2ab00;
            }
        }

        &:last-child,
        &.bottom {
            border-bottom: 1px solid #c2c193;
        }
    }

    .ui.attached.isSigned.isVerifiedUnmatched {
        border-left: 1px solid #c2a893;
        border-right: 1px solid #c2a893;

        &.top,
        &.message {
            border-top: 1px solid #c2a893;
        }

        &.message {
            box-shadow: none;
            background-color: #fffaf5;
            color: #f2711c;

            .ui.text {
                color: #ee5f00;
            }
        }

        &:last-child,
        &.bottom {
            border-bottom: 1px solid #c2a893;
        }
    }

    .ui.segment.sub-menu {
        padding: 7px;
        line-height: 0;

        .list {
            width: 100%;
            display: flex;

            .item {
                width: 100%;
                border-radius: 3px;

                a {
                    color: black;

                    &:hover {
                        color: #666666;
                    }
                }

                span.ui {
                    color: black;
                }

                &.active {
                    background: rgba(0, 0, 0, .05);
                }
            }
        }
    }

    .segment.reactions,
    .select-reaction {
        &.dropdown .menu {
            right: 0 !important;
            left: auto !important;
            min-width: 15em;

            > .header {
                margin: .75rem 0 .5rem;
            }

            > .item {
                float: left;
                padding: .5rem !important;
                font-size: 1.5em;
                width: 45px;
                left: 13px;

                img.emoji {
                    margin-right: 0;
                }
            }
        }
    }

    .segment.reactions {
        padding: 0;
        display: flex;

        .ui.label,
        .ui.label.visible {
            max-height: 40px;
            padding: .4rem .8rem;
            display: flex !important;
            align-items: center;
            border: 0;
            border-right: 1px solid;
            border-radius: 0;
            margin: 0;
            font-size: 14px;
            font-weight: 100;
            border-color: inherit !important;

            &.disabled {
                cursor: default;
                opacity: .5;
            }
        }

        .ui.label.basic.blue {
            background-color: #f1f8ff !important;
            border-color: inherit !important;
        }

        .reaction-count {
            margin-left: .5rem;
        }

        .select-reaction {
            display: flex;
            align-items: center;
            padding: .5rem;

            &:not(.active) a {
                display: none;
            }
        }

        &:hover .select-reaction a {
            display: block;
        }
    }

    .ui.fluid.action.input {
        .ui.search.action.input {
            flex: auto;
        }
    }

    .repository-summary {
        .segment.language-stats-details,
        .segment.repository-summary {
            border-top: none;
            background: none;
        }

        .segment.language-stats-details .item {
            white-space: nowrap;
        }

        .segment.language-stats {
            padding: 0;
            height: 11px;
            display: flex;
            white-space: nowrap;
            width: 100%;
            border-radius: 0;
            user-select: none;

            .bar {
                white-space: nowrap;
                border: 0;
                padding: 0;
                margin: 0;
                height: 100%;
            }
        }
    }

    &.diff .committed-by {
        padding-top: .5rem;

        .ui.avatar {
            width: 20px;
            height: 20px;
        }

        span {
            margin-right: .25rem;

            svg {
                vertical-align: text-bottom;
                margin-right: 2px;
            }
        }
    }
}

// End of .repository

&.user-cards {
    .list {
        padding: 0;
        display: flex;
        flex-wrap: wrap;

        .item {
            list-style: none;
            width: 32%;
            margin: 10px 10px 10px 0;
            padding-bottom: 14px;
            float: left;

            .avatar {
                width: 48px;
                height: 48px;
                float: left;
                display: block;
                margin-right: 10px;
            }

            .name {
                margin-top: 0;
                margin-bottom: 0;
                font-weight: normal;
            }

            .meta {
                margin-top: 5px;
            }
        }
    }
}

#search-repo-box,
#search-user-box {
    .results {
        .result {
            .image {
                float: left;
                margin-right: 8px;
                width: 2em;
                height: 2em;
            }

            .content {
                margin: 6px 0;
            }
        }
    }
}

#search-team-box {
    .results {
        .result {
            .content {
                margin: 6px 0;
            }
        }
    }
}

#issue-filters.hide {
    display: none;
}

#issue-actions {
    margin-top: -1rem !important; // counteract padding from Semantic
}

#issue-actions.hide {
    display: none;
}

.ui.checkbox.issue-checkbox {
    vertical-align: middle;
}

.ui.menu .item > img:not(.ui) {
    width: auto;
}

.issue.list {
    list-style: none;

    > .item {
        padding-top: 15px;
        padding-bottom: 10px;
        border-bottom: 1px dashed #aaaaaa;

        .title {
            color: #444444;
            font-size: 15px;
            font-weight: bold;
            margin: 0 6px;

            &:hover {
                color: #000000;
            }
        }

        .comment {
            padding-right: 10px;
            color: #666666;
        }

        .desc {
            padding-top: 5px;
            color: #999999;

            .waiting,
            .approvals,
            .rejects {
                padding-left: 5px;
            }

            .checklist {
                padding-left: 5px;

                .progress-bar {
                    margin-left: 2px;
                    width: 80px;
                    height: 6px;
                    display: inline-block;
                    background-color: #eeeeee;
                    overflow: hidden;
                    border-radius: 3px;
                    vertical-align: 2px !important;

                    .progress {
                        background-color: #cccccc;
                        display: block;
                        height: 100%;
                    }
                }
            }

            .conflicting {
                padding-left: 5px;
            }

            .due-date {
                padding-left: 5px;
            }

            a.milestone {
                margin-left: 5px;
                color: #999999 !important;

                &:hover {
                    color: #000000 !important;
                }
            }

            a.ref {
                margin-left: 8px;
                color: #999999 !important;

                &:hover {
                    color: #000000 !important;
                }

                span {
                    margin-right: -4px;
                }
            }

            .assignee {
                margin-top: -5px;
                margin-right: 5px;
            }

            .overdue {
                color: red;
            }
        }
    }
}

.page.buttons {
    padding-top: 15px;
}

.ui.form {
    .dropzone {
        border: 2px dashed #0087f5;
        box-shadow: none !important;
        padding: 0;
        min-height: 5rem;
        border-radius: 4px;

        .dz-button {
            color: rgba(0, 0, 0, .6);
        }

        &:hover .dz-button {
            color: rgba(0, 0, 0, .8);
        }

        .dz-error-message {
            top: 140px;
        }
    }
}

.settings {
    .content {
        margin-top: 2px;

        > .header,
        .segment {
            box-shadow: 0 1px 2px 0 rgba(34, 36, 38, .15);
        }
    }

    .list {
        > .item {
            .green:not(.ui.button) {
                color: #21ba45;
            }

            &:not(:first-child) {
                border-top: 1px solid #eaeaea;
                padding: 1rem;
                margin: 15px -1rem -1rem;
            }

            > .svg {
                display: table-cell;
            }

            > .svg + .content {
                display: table-cell;
                padding: 0 0 0 .5em;
                vertical-align: top;
            }

            .info {
                margin-top: 10px;

                .tab.segment {
                    border: 0;
                    padding: 10px 0 0;
                }
            }
        }

        &.key {
            .meta {
                padding-top: 5px;
                color: #666666;
            }
        }

        &.email {
            > .item:not(:first-child) {
                min-height: 60px;
            }
        }

        &.collaborator {
            > .item {
                padding: 0;
            }
        }
    }
}

.ui.vertical.menu {
    .header.item {
        font-size: 1.1em;
        background: #f0f0f0;
    }
}

.edit-label.modal,
.new-label.segment {
    .form {
        .column {
            padding-right: 0;
        }

        .buttons {
            margin-left: auto;
            padding-top: 15px;
        }

        .color.picker.column {
            width: auto;

            .color-picker {
                height: 35px;
                width: auto;
                padding-left: 30px;
            }
        }

        .minicolors-swatch.minicolors-sprite {
            top: 10px;
            left: 10px;
            width: 15px;
            height: 15px;
        }

        .precolors {
            padding-left: 0;
            padding-right: 0;
            margin: 3px 10px auto;
            width: 120px;

            .color {
                float: left;
                width: 15px;
                height: 15px;
            }
        }
    }
}

#avatar-arrow {

    &:before,
    &:after {
        right: 100%;
        top: 20px;
        border: solid transparent;
        content: " ";
        height: 0;
        width: 0;
        position: absolute;
        pointer-events: none;
    }

    &:before {
        border-right-color: #d3d3d4;
        border-width: 9px;
        margin-top: -9px;
    }

    &:after {
        border-right-color: #f7f7f7;
        border-width: 8px;
        margin-top: -8px;
    }
}

#transfer-repo-modal,
#delete-repo-modal,
#delete-wiki-modal,
#convert-fork-repo-modal,
#convert-mirror-repo-modal {
    .ui.message {
        width: 100% !important;
    }
}

// generate .tab-size-{i} from 1 to 16
.generate-tab-size(16);

.generate-tab-size(@n, @i: 1) when (@i =< @n) {
    .tab-size-@{i} {
        tab-size: @i !important;
    }

    .generate-tab-size(@n, (@i + 1));
}

.stats-table {
    display: table;
    width: 100%;

    .table-cell {
        display: table-cell;

        &.tiny {
            height: .5em;
        }
    }
}

tbody.commit-list {
    vertical-align: baseline;
}

.message-wrapper {
    overflow: hidden;
    text-overflow: ellipsis;
    max-width: calc(100% - 50px);
    display: inline-block;
    vertical-align: middle;
}

@media only screen and (max-width: 767.98px) {
    tr.commit-list {
        width: 100%;
    }
    th .message-wrapper {
        display: block;
        max-width: calc(100vw - 70px);
    }
}

@media only screen and (min-width: 768px) and (max-width: 991.98px) {
    tr.commit-list {
        width: 723px;
    }
    th .message-wrapper {
        max-width: 280px;
    }
}

@media only screen and (min-width: 992px) and (max-width: 1199.98px) {
    tr.commit-list {
        width: 933px;
    }
    th .message-wrapper {
        max-width: 490px;
    }
}

@media only screen and (min-width: 1200px) {
    tr.commit-list {
        width: 1127px;
    }
    th .message-wrapper {
        max-width: 680px;
    }
}

.commit-list .commit-summary a {
    text-decoration: underline;
    text-decoration-style: dashed;

    &:hover {
        text-decoration-style: solid;
    }

    &.default-link {
        text-decoration: none;

        &:hover {
            text-decoration: underline;
            text-decoration-style: solid;
        }
    }
}

.commit-list .commit-status-link {
    display: inline-block;
    vertical-align: middle;
}

.commit-body {
    white-space: pre-wrap;
}

.git-notes {
    &.top {
        text-align: left;
    }

    .commit-body {
        margin: 0;
    }
}

@media only screen and (max-width: 767px) {
    .ui.stackable.menu {
        &.mobile--margin-between-items > .item {
            margin-top: 5px;
            margin-bottom: 5px;
        }

        &.mobile--no-negative-margins {
            margin-left: 0;
            margin-right: 0;
        }
    }
}

#topic_edit {
    margin-top: 5px;
}

#repo-topics {
    margin-top: 5px;
}

.repo-topic {
    cursor: pointer;
}

#new-dependency-drop-list {
    &.ui.selection.dropdown {
        min-width: 0;
        width: 100%;
        border-radius: 4px 0 0 4px;
        border-right: 0;
        white-space: nowrap;
    }

    .text {
        width: 100%;
        overflow: hidden;
    }
}

#manage_topic {
    font-size: 12px;
}

.label + #manage_topic {
    margin-left: 5px;
}

.ui.small.label.topic {
    margin-bottom: 4px;
}

.repo-header {
    display: flex;
    align-items: center;
    justify-content: space-between;
    flex-wrap: wrap;
}

.repo-header .repo-buttons {
    display: flex;
    align-items: center;
}

.repo-buttons .disabled-repo-button .label {
    opacity: .5;
}

.repo-buttons .disabled-repo-button a.button {
    opacity: .5;
    cursor: not-allowed;
}

.repo-buttons .disabled-repo-button a.button:hover {
    background: none !important;
    color: rgba(0, 0, 0, .6) !important;
    box-shadow: 0 0 0 1px rgba(34, 36, 38, .15) inset !important;
}

.repo-buttons .ui.labeled.button > .label {
    border-left: 0 !important;
    margin: 0 !important;
}

.tag-code,
.tag-code td {
    background-color: #e6f1f6;
    border-color: #f1f8ff !important;
    padding-top: 8px;
    padding-bottom: 8px;
    vertical-align: middle;
    color: rgba(27, 31, 35, .7);
}

.tag-code td.lines-num {
    background-color: #f6e6eb !important;
    border-color: #dbedff;
}

.board {
    display: flex;
    flex-direction: row;
    flex-wrap: nowrap;
    overflow-x: auto;
    margin: 0 .5em;
}

.board-column {
    background-color: rgba(0, 0, 0, .05) !important;
    border: 1px solid rgba(34, 36, 38, .15) !important;
    margin: 0 .5rem !important;
    padding: .5rem !important;
    width: 320px;
    height: 60vh;
    overflow-y: scroll;
    flex: 0 0 auto;
    overflow: visible;
    display: flex;
    flex-direction: column;
}

.board-column-header {
    display: flex;
    justify-content: space-between;
}

.board-label {
    background: none !important;
    line-height: 1.25 !important;
}

.board-column > .cards {
    flex: 1;
    display: flex;
    flex-direction: column;
    margin: 0 !important;
    padding: 0 !important;

    .card .meta > a.milestone {
        color: #999999;
    }
}

.board-column > .divider {
    margin: 5px 0;
}

.board-column:first-child {
    margin-left: auto !important;
}

.board-column:last-child {
    margin-right: auto !important;
}

.board-card {
    margin: 3px !important;
    width: auto !important;
    background-color: #fff;
    border-radius: 5px;
    cursor: pointer;
}

.board-card .header {
    font-size: 1.1em !important;
}

.board-card .content {
    padding: 5px 8px !important;
}

.board-card .extra.content {
    padding: 5px 8px !important;
}

td.blob-excerpt {
    background-color: #fafafa;
}

.issue-keyword {
    border-bottom: 1px dotted #959da5;
    display: inline-block;
}

.file-header {
    display: flex;
    justify-content: space-between;
    align-items: center;
    padding: 8px 12px !important;
}

.file-info {
    display: flex;
    align-items: center;
}

.file-info-entry + .file-info-entry {
    border-left: 1px solid currentColor;
    margin-left: 8px;
    padding-left: 8px;
}

.title_wip_desc {
    margin-top: 1em;
}

.diff-file-box[data-folded="true"] .diff-file-body {
    display: none;
}

.diff-file-box[data-folded="true"] .diff-file-header {
    border-radius: .28571429rem !important;
}

/* prevent page shaking on language bar click */
.repository.file .repository-summary {
    height: 48px;
    overflow: hidden;
}

.ui.form .right .ui.button {
    margin-left: .25em;
    margin-right: 0;
}

.removed-code {
    background-color: #fdb8c0;
}

.added-code {
    background-color: #acf2bd;
}

.repository .ui.menu.new-menu {
    background: none !important;

    @media only screen and (max-width: 1200px) {
        &:after {
            background: none !important;
        }
    }
}

<<<<<<< HEAD
.select-project .item {
    color: inherit;
    display: inline-flex;
    align-items: center;
}

.select-project .item .svg {
    margin-right: .5rem;
=======
#git-graph-container {
    display: none;
}

#git-graph-container.in {
    display: block;
>>>>>>> 56f222d4
}<|MERGE_RESOLUTION|>--- conflicted
+++ resolved
@@ -3159,7 +3159,6 @@
     }
 }
 
-<<<<<<< HEAD
 .select-project .item {
     color: inherit;
     display: inline-flex;
@@ -3168,12 +3167,12 @@
 
 .select-project .item .svg {
     margin-right: .5rem;
-=======
+}
+
 #git-graph-container {
     display: none;
 }
 
 #git-graph-container.in {
     display: block;
->>>>>>> 56f222d4
 }