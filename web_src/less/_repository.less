--- conflicted
+++ resolved
@@ -3161,7 +3161,6 @@
             background: none !important;
         }
     }
-<<<<<<< HEAD
 }
 
 .select-project .item {
@@ -3172,14 +3171,4 @@
 
 .select-project .item .svg {
     margin-right: .5rem;
-}
-
-#git-graph-container {
-    display: none;
-}
-
-#git-graph-container.in {
-    display: block;
-=======
->>>>>>> e770c2b8
 }