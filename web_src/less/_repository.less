--- conflicted
+++ resolved
@@ -997,15 +997,9 @@
               width: 100%;
               margin: 0;
 
-<<<<<<< HEAD
-            .item {
-              padding: .25rem 0;
-              max-width: 100%;
-=======
               &:not(:last-child) {
                 margin-bottom: 1rem;
               }
->>>>>>> 7333104e
             }
           }
         }
@@ -1015,6 +1009,7 @@
 
           .item {
             padding: .25rem 0;
+            max-width: 100%;
           }
 
           .item-section {
