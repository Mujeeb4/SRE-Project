--- conflicted
+++ resolved
@@ -2197,7 +2197,7 @@
       align-items: center;
 
       .item {
-<<<<<<< HEAD
+        color: var(--color-text);
         flex: 1;
         min-width: max-content;
         min-width: -webkit-max-content;
@@ -2205,10 +2205,6 @@
         margin: 0;
         height: 39px;
         line-height: 39px;
-=======
-        width: 100%;
-        color: var(--color-text);
->>>>>>> 5f8478ab
 
         &:first-of-type {
           border-radius: var(--border-radius) 0 0 var(--border-radius);
