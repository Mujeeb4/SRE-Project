:root {
  /* documented customizable variables */
  --fonts-proportional: -apple-system, "BlinkMacSystemFont", system-ui, "Segoe UI", "Roboto", "Helvetica", "Arial";
  --fonts-monospace: "SF Mono", "Consolas", "Menlo", "Liberation Mono", "Monaco", "Lucida Console", monospace;
  --fonts-emoji: "Apple Color Emoji", "Segoe UI Emoji", "Noto Color Emoji", "Twemoji Mozilla";
  /* other variables */
  --fonts-regular: var(--fonts-proportional), var(--fonts-emoji), sans-serif;
  --border-radius: .28571429rem;
}

:root:lang(ja) {
  --fonts-proportional: "Hiragino Kaku Gothic ProN", "Yu Gothic", "Source Han Sans JP", "Noto Sans CJK JP", "Droid Sans Japanese", "Meiryo", "MS PGothic";
}

:root:lang(zh-CN) {
  --fonts-proportional: "PingFang SC", "Hiragino Sans GB", "Source Han Sans CN", "Source Han Sans SC", "Noto Sans CJK SC", "Microsoft YaHei", "Heiti SC", "SimHei";
}

:root:lang(zh-TW) {
  --fonts-proportional: "PingFang TC", "Hiragino Sans TC", "Source Han Sans TW", "Source Han Sans TC", "Noto Sans CJK TC", "Microsoft JhengHei", "Heiti TC", "PMingLiU";
}

:root:lang(zh-HK) {
  --fonts-proportional: "PingFang HK", "Hiragino Sans TC", "Source Han Sans HK", "Source Han Sans TC", "Noto Sans CJK TC", "Microsoft JhengHei", "Heiti TC", "PMingLiU_HKSCS", "PMingLiU";
}

:root:lang(ko) {
  --fonts-proportional: "Apple SD Gothic Neo", "NanumBarunGothic", "Malgun Gothic", "Gulim", "Dotum", "Nanum Gothic", "Source Han Sans KR", "Noto Sans CJK KR";
}

@font-face {
  font-family: "Yu Gothic";
  src: local("Yu Gothic Medium");
  font-weight: 400;
}

@font-face {
  font-family: "Yu Gothic";
  src: local("Yu Gothic Bold");
  font-weight: 700;
}

@font-face {
  font-family: "Noto Color Emoji";
  src:
    local("Noto Color Emoji"),
    local("Noto-Color-Emoji"),
    url("../fonts/noto-color-emoji/NotoColorEmoji.ttf") format("truetype");
}

/* Most of these selectors override fomantic ui */
body,
textarea,
h1,
h2,
h3,
h4,
h5,
.markdown:not(code),
.ui.accordion .title:not(.ui),
.ui.button,
.ui.card > .content > .header.ui.card > .content > .header,
.ui.category.search > .results .category > .name,
.ui.form input:not([type]),
.ui.form input[type="date"],
.ui.form input[type="datetime-local"],
.ui.form input[type="email"],
.ui.form input[type="file"],
.ui.form input[type="number"],
.ui.form input[type="password"],
.ui.form input[type="search"],
.ui.form input[type="tel"],
.ui.form input[type="text"],
.ui.form input[type="time"],
.ui.form input[type="url"],
.ui.header,
.ui.items > .item > .content > .header,
.ui.list .list > .item .header,
.ui.list > .item .header,
.ui.menu,
.ui.message .header,
.ui.modal > .header,
.ui.popup > .header,
.ui.search > .results .result .title,
.ui.search > .results > .message .header,
.ui.input > input,
.ui.input input,
.ui.statistics .statistic > .value,
.ui.statistic > .value,
.ui.statistics .statistic > .label,
.ui.statistic > .label,
.ui.steps .step .title,
.ui.text.container,
.ui.language > .menu > .item {
  font-family: var(--fonts-regular);
}

body {
  background-color: #ffffff;
  overflow-y: auto;
  display: flex;
  flex-direction: column;
}

img {
  border-radius: 3px;
}

table {
  border-collapse: collapse;
}

a {
  cursor: pointer;
}

.rounded {
  border-radius: var(--border-radius) !important;
}

.wrap {
  word-wrap: break-word;
  word-break: break-all;
}

pre,
code,
.mono {
  font: 12px var(--fonts-monospace);

  &.raw {
    padding: 7px 12px;
    margin: 10px 0;
    background-color: #f8f8f8;
    border: 1px solid #dddddd;
    border-radius: 3px;
    font-size: 13px;
    line-height: 1.5;
    overflow: auto;
  }

  &.wrap {
    white-space: pre-wrap;
    word-break: break-all;
    overflow-wrap: break-word;
    word-wrap: break-word;
  }
}

.dont-break-out {
  overflow-wrap: break-word;
  word-wrap: break-word;
  word-break: break-all;
  hyphens: auto;
}

.full.height {
  flex-grow: 1;
  padding-bottom: 80px;
}

.following.bar {
  z-index: 900;
  left: 0;
  margin: 0 !important;

  &.light {
    background-color: white;
    border-bottom: 1px solid #dddddd;
    box-shadow: 0 2px 3px rgba(0, 0, 0, .04);
  }

  .column .menu {
    margin-top: 0;
  }

  .top.menu a.item.brand {
    padding-left: 0;
  }

  .brand .ui.mini.image {
    width: 30px;
  }

  .top.menu a.item:hover,
  .top.menu .dropdown.item:hover,
  .top.menu .dropdown.item.active {
    background-color: transparent;
  }

  .top.menu a.item:hover {
    color: rgba(0, 0, 0, .45);
  }

  .top.menu .menu {
    z-index: 900;
  }

  .fitted .svg {
    margin-right: 0;
  }

  .svg {
    margin-right: .75em;
  }

  .searchbox {
    background-color: #f4f4f4 !important;

    &:focus {
      background-color: #e9e9e9 !important;
    }
  }

  .text .svg {
    width: 16px;
    text-align: center;
  }

  #navbar {
    width: 100vw;
    min-height: 52px;
    padding: 0 .5rem;
  }

  #navbar .brand {
    margin: 0;
  }

  @media only screen and (max-width: 767px) {
    #navbar:not(.shown) > *:not(:first-child) {
      display: none;
    }
  }
}

.right.stackable.menu {
  // responsive fix: this makes sure that the right menu when the page
  // is on mobile view will have elements stacked on top of each other.
  // no, stackable won't work on right menus.
  margin-left: auto;
  display: flex;
  align-items: inherit;
  flex-direction: inherit;
}

.ui {
  &.left:not(.action) {
    float: left;
  }

  &.right:not(.action) {
    float: right;
  }

  &.button,
  &.menu .item {
    user-select: auto;
  }

  &.container {
    &.fluid {
      &.padded {
        padding: 0 10px;
      }
    }
  }

  &.form {
    .ui.button {
      font-weight: normal;
    }
  }

  &.floating.label {
    z-index: 10;
  }

  &.transparent.label {
    background-color: transparent;
  }

  &.nopadding {
    padding: 0;
  }

  &.menu,
  &.vertical.menu,
  &.segment {
    box-shadow: none;
  }

  /* Overide semantic selector '.ui.menu:not(.vertical) .item > .button' */
  /* This fixes the commit graph button on the commits page */

  .menu:not(.vertical) .item > .button.compact {
    padding: .58928571em 1.125em;
  }

  .menu:not(.vertical) .item > .button.small {
    font-size: .92857143rem;
  }

  &.menu .ui.dropdown.item .menu .item {
    width: 100%;
  }

  &.dropdown .menu > .item > .floating.label {
    z-index: 11;
  }

  &.dropdown .menu .menu > .item > .floating.label {
    z-index: 21;
  }

  &.dropdown .menu > .header {
    font-size: .8em;
  }

  .text {
    &.red {
      color: #d95c5c !important;

      a {
        color: #d95c5c !important;

        &:hover {
          color: #e67777 !important;
        }
      }
    }

    &.blue {
      color: #428bca !important;

      a {
        color: #1155cc !important;

        &:hover {
          color: #428bca !important;
        }
      }
    }

    &.black {
      color: #444444;

      &:hover {
        color: #000000;
      }
    }

    &.grey {
      color: #767676 !important;

      a {
        color: #444444 !important;

        &:hover {
          color: #000000 !important;
        }
      }
    }

    &.light.grey {
      color: #888888 !important;
    }

    &.green {
      color: #6cc644 !important;
    }

    &.purple {
      color: #6e5494 !important;
    }

    &.yellow {
      color: #fbbd08 !important;
    }

    &.orange {
      color: #f2711c !important;
    }

    &.gold {
      color: #a1882b !important;
    }

    &.left {
      text-align: left !important;
    }

    &.right {
      text-align: right !important;
    }

    &.small {
      font-size: .75em;
    }

    &.normal {
      font-weight: normal;
    }

    &.bold {
      font-weight: bold;
    }

    &.italic {
      font-style: italic;
    }

    &.truncate {
      overflow: hidden;
      text-overflow: ellipsis;
      white-space: nowrap;
      display: inline-block;
    }

    &.thin {
      font-weight: normal;
    }

    &.middle {
      vertical-align: middle;
    }

    &.nopadding {
      padding: 0;
    }

    &.nomargin {
      margin: 0;
    }
  }

  .message {
    text-align: center;
  }

  .message > ul {
    margin-left: auto;
    margin-right: auto;
    display: table;
    text-align: left;
  }

  &.bottom.attached.message {
    font-weight: bold;
    text-align: left;
    color: black;

    .pull-right {
      color: black;
    }

    & > span,
    .pull-right > span {
      color: #21ba45;
    }
  }

  .header > i + .content {
    padding-left: .75rem;
    vertical-align: middle;
  }

  .error {
    &.header {
      background-color: #ffe8e6 !important;
      border-color: #db2828;
    }

    &.segment {
      border-color: #db2828;
    }
  }

  .warning {
    &.header {
      background-color: #f9edbe !important;
      border-color: #efc16b;
    }

    &.segment {
      border-color: #efc16b;
    }
  }

  .info {
    &.segment {
      border: 1px solid #c5d5dd;

      &.top {
        background-color: #e6f1f6 !important;

        h3,
        h4 {
          margin-top: 0;
        }

        h3:last-child {
          margin-top: 4px;
        }

        > :last-child {
          margin-bottom: 0;
        }
      }
    }
  }

  .normal.header {
    font-weight: normal;
  }

  .avatar.image,
  .avatar.image img,
  .avatar.image svg,
  .avatar.images .image,
  .avatar.images img,
  .avatar.images svg {
    border-radius: 3px;
  }

  .form {
    .fake {
      display: none !important;
    }

    .sub.field {
      margin-left: 25px;
    }
  }

  .sha.label {
    font-family: var(--fonts-monospace);
    font-size: 13px;
    padding: 6px 10px 4px;
    font-weight: normal;
    margin: 0 6px;
  }

  .button.truncate {
    display: inline-block;
    max-width: 100%;
    overflow: hidden;
    text-overflow: ellipsis;
    vertical-align: top;
    white-space: nowrap;
    margin-right: 6px;
  }

  &.status.buttons {
    .svg {
      margin-right: 4px;
    }
  }

  &.inline.delete-button {
    padding: 8px 15px;
    font-weight: normal;
  }

  .background {
    &.red {
      background-color: #d95c5c !important;
    }

    &.blue {
      background-color: #428bca !important;
    }

    &.black {
      background-color: #444444;
    }

    &.grey {
      background-color: #767676 !important;
    }

    &.light.grey {
      background-color: #888888 !important;
    }

    &.green {
      background-color: #6cc644 !important;
    }

    &.purple {
      background-color: #6e5494 !important;
    }

    &.yellow {
      background-color: #fbbf09 !important;
    }

    &.orange {
      background-color: #f2711c !important;
    }

    &.gold {
      background-color: #a1882b !important;
    }
  }

  .migrate {
    color: #888888 !important;
    opacity: .5;
    a {
      color: #444444 !important;

      &:hover {
        color: #000000 !important;
      }
    }
  }

  .border {
    border: 1px solid;
    &.red {
      border-color: #d95c5c !important;
    }

    &.blue {
      border-color: #428bca !important;
    }

    &.black {
      border-color: #444444;
    }

    &.grey {
      border-color: #767676 !important;
    }

    &.light.grey {
      border-color: #888888 !important;
    }

    &.green {
      border-color: #6cc644 !important;
    }

    &.purple {
      border-color: #6e5494 !important;
    }

    &.yellow {
      border-color: #fbbd08 !important;
    }

    &.orange {
      border-color: #f2711c !important;
    }

    &.gold {
      border-color: #a1882b !important;
    }
  }

  .branch-tag-choice {
    line-height: 20px;
  }

  &.pagination.menu {
    @media only screen and (max-width: 767px) {
      .item:not(.active):not(.navigation),
      .item.navigation span.navigation_label {
        display: none;
      }
    }
    &.narrow .item {
      padding-left: 8px;
      padding-right: 8px;
      min-width: 1em;
      text-align: center;
      .icon {
        margin-right: 0;
      }
    }
  }

  /* modal svg icons, copied from fomantic except width and height */
  &.icon.header svg {
    width: 3em;
    height: 3em;
    float: none;
    display: block;
    line-height: 1;
    padding: 0;
    margin: 0 auto .5rem;
    opacity: 1;
  }

  /* center text in fomantic modal dialogs */
  &.modal > .content {
    text-align: center;
  }
}

.file-comment {
  font: 12px var(--fonts-monospace);
  color: rgba(0, 0, 0, .87);
}

.ui.floating.dropdown {
  .overflow.menu {
    .scrolling.menu.items {
      border-radius: 0 !important;
      box-shadow: none !important;
      border-bottom: 1px solid rgba(34, 36, 38, .15);
    }
  }
}

.user-menu > .item {
  width: 100%;
  border-radius: 0 !important;
}

.scrolling.menu {
  .item.selected {
    font-weight: 700 !important;
  }
}

footer {
  background-color: white;
  border-top: 1px solid #d6d6d6;
  width: 100%;
  flex-basis: 40px;
  color: #888888;

  .container {
    width: 100vw !important;
    padding: 0 .5rem;
    max-width: calc(100vw - 1rem) !important;

    .fa {
      width: 16px;
      text-align: center;
      color: #428bca;
    }

    .links > * {
      border-left: 1px solid #d6d6d6;
      padding-left: 8px;
      margin-left: 5px;

      &:first-child {
        border-left: 0;
      }
    }
  }

  .ui.language .menu {
    max-height: 500px;
    overflow-y: auto;
    margin-bottom: 7px;
  }

  .ui {
    &.left,
    &.right {
      line-height: 40px;
    }
  }
}

.hide {
  display: none;

  &.show-outdated {
    display: none !important;
  }

  &.hide-outdated {
    display: none !important;
  }
}

.center {
  text-align: center;
}

.generate-img(16);
.generate-img(@n, @i: 1) when (@i =< @n) {
  .img-@{i} {
    width: (2px * @i) !important;
    height: (2px * @i) !important;
  }

  .generate-img(@n, (@i + 1));
}

// Conditional display
@media only screen and (min-width: 768px) {
  .mobile-only,
  .ui.button.mobile-only {
    display: none;
  }

  // has the same behaviour of sr-only, hiding the content for
  // non-screenreaders, but is shown on mobile devices.
  .sr-mobile-only {
    .sr-only();
  }
}

@media only screen and (max-width: 767px) {
  .not-mobile {
    display: none;
  }
}

// Accessibility
.sr-only {
  position: absolute;
  width: 1px;
  height: 1px;
  padding: 0;
  margin: -1px;
  overflow: hidden;
  clip: rect(0, 0, 0, 0);
  border: 0;
}

.sr-only-focusable:active,
.sr-only-focusable:focus {
  position: static;
  width: auto;
  height: auto;
  margin: 0;
  overflow: visible;
  clip: auto;
}

@media only screen and (max-width: 991px) and (min-width: 768px) {
  .ui.container {
    width: 95%;
  }
}

.ui.menu.new-menu {
  justify-content: center !important;
  padding-top: 15px !important;
  margin-top: -15px !important;
  margin-bottom: 15px !important;
  background: #fafafa;
  border-width: 1px !important;
}

@media only screen and (max-width: 1200px) {
  .ui.menu.new-menu {
    overflow-x: auto !important;
    justify-content: left !important;
    padding-bottom: 2px;
  }

  .ui.menu.new-menu::-webkit-scrollbar {
    height: 8px;
    display: none;
  }

  .ui.menu.new-menu:hover::-webkit-scrollbar {
    display: block;
  }

  .ui.menu.new-menu::-webkit-scrollbar-track {
    background: rgba(0, 0, 0, .01);
  }

  .ui.menu.new-menu::-webkit-scrollbar-thumb {
    background: rgba(0, 0, 0, .2);
  }

  .ui.menu.new-menu:after {
    position: absolute;
    margin-top: -15px;
    display: block;
    background-image: linear-gradient(to right, rgba(255, 255, 255, 0), rgba(255, 255, 255, 1) 100%);
    content: ' ';
    right: 0;
    height: 53px;
    z-index: 1000;
    width: 60px;
    clear: none;
    visibility: visible;
  }

  .ui.menu.new-menu a.item:last-child {
    padding-right: 30px !important;
  }
}

[v-cloak] {
  display: none !important;
}

.repos-search {
  padding-bottom: 0 !important;
}

.repos-filter {
  margin-top: 0 !important;
  border-bottom-width: 0 !important;
  margin-bottom: 2px !important;
}

#user-heatmap {
  width: 107%; // Fixes newest contributions not showing
  text-align: center;

  svg:not(:root) {
    overflow: inherit;
    padding: 0 !important;
  }

  @media only screen and (max-width: 1200px) {
    & {
      display: none;
    }
  }

  .total-contributions {
    text-align: left;
    font-weight: 500;
    margin-top: 0;
  }
}

.heatmap-color-0 {
  background-color: #f4f4f4;
}

.heatmap-color-1 {
  background-color: #d8efbf;
}

.heatmap-color-2 {
  background-color: #9fdb81;
}

.heatmap-color-3 {
  background-color: #66c74b;
}

.heatmap-color-4 {
  background-color: #609926;
}

.heatmap-color-5 {
  background-color: #025900;
}

.activity-bar-graph {
  background-color: #6cc644;
  color: #000000;
}

.activity-bar-graph-alt {
  color: #000000;
}

.archived-icon {
  color: lighten(#000000, 70%) !important;
}

.oauth2-authorize-application-box {
  margin-top: 3em !important;
}

/* multiple radio or checkboxes as inline element */
.inline-grouped-list {
  display: inline-block;
  vertical-align: top;

  > .ui {
    display: block;
    margin-top: 5px;
    margin-bottom: 10px;

    &:first-child {
      margin-top: 1px;
    }
  }
}

i.icons .icon:first-child {
  margin-right: 0;
}

i.icon.centerlock {
  top: 1em;
}

.ui.label {
  padding: .3em .5em;
}

.ui.label > .detail .icons {
  margin-right: .25em;
}

.ui.label > .detail .icons .icon {
  margin-right: 0;
}

.lines-num {
  padding-left: 10px;
  padding-right: 10px;
  text-align: right !important;
  color: rgba(27, 31, 35, .3);
  width: 1%;
  user-select: none;
  font-family: var(--fonts-monospace);

  span {
    &.bottom-line {
      &:after {
        border-bottom: 1px solid #eaecef;
      }
    }

    &:after {
      content: attr(data-line-number);
      line-height: 20px !important;
      padding: 0 10px;
      cursor: pointer;
      display: block;
    }
  }
}

.lines-type-marker {
  vertical-align: top;
}

.lines-num,
.lines-code {
  padding-top: 0;
  padding-bottom: 0;
  vertical-align: top;

  pre,
  ol {
    background-color: inherit;
    margin: 0;
    padding: 0 !important;

    li {
      display: block;
      width: calc(100% - 1ch);
      padding-left: 1ch;
    }
  }
}

.lines-code code {
  white-space: pre;
}

.lines-code.active,
.lines-code .active {
  background: #fffbdd !important;
}

.blame .lines-num {
  padding: 0 !important;
  background-color: #f5f5f5;
}

.blame .lines-code {
  padding: 0 !important;
}

.lines-commit {
  vertical-align: top;
  color: #999999;
  padding: 0 !important;
  background: #f5f5f5;
  width: 1%;
  -moz-user-select: none;
  -ms-user-select: none;
  -webkit-user-select: none;
  user-select: none;

  .blame-info {
    width: 350px;
    max-width: 350px;
    display: block;
    user-select: none;
    padding: 0 0 0 10px;

    .blame-data {
      display: flex;
      font-family: var(--fonts-regular);

      .blame-message {
        flex-grow: 2;
        overflow: hidden;
        white-space: nowrap;
        text-overflow: ellipsis;
        line-height: 20px;
      }

      .blame-time,
      .blame-avatar {
        flex-shrink: 0;
      }
    }
  }

  .ui.avatar.image {
    height: 18px;
    width: 18px;
  }
}

.lines-code,
.lines-commit {
  .bottom-line {
    border-bottom: 1px solid #eaecef;
  }
}
.code-view {
  overflow: auto;
  overflow-x: auto;
  overflow-y: hidden;

  &.has-context-menu {
    overflow: visible;
    overflow-x: visible;
    overflow-y: visible;
  }

  *:not(.fa):not(.svg):not(.icon) {
    font-size: 12px;
    font-family: var(--fonts-monospace);
    line-height: 20px;
  }

  table {
    width: 100%;
  }
}

.octicon-tiny {
  font-size: .85714286rem;
}

.ui.basic.blue.button,
.ui.basic.blue.buttons .button {
  box-shadow: inset 0 0 0 1px #1678c2 !important;
  color: #1678c2 !important;
}

.ui.label > img {
  width: auto !important;
  vertical-align: middle;
  height: 2.1666em !important;
}

.svg {
  span.green & {
    color: #21ba45;
  }
  span.red & {
    color: #db2828;
  }
  span.purple & {
    color: #a333c8;
  }
}

.ui.popup .ui.label {
  margin-bottom: .4em;
}

.color-icon {
  margin-right: .5em;
  margin-left: .5em;
  display: inline-block;
  border: 0 solid rgba(0, 0, 0, .2);
  border-radius: 100%;
  height: 14px;
  width: 14px;
  position: relative;
  top: 2px;
}

.ui.label > .color-icon {
  margin-left: 0;
}

.invisible {
  visibility: hidden;
}

/* https://github.com/go-gitea/gitea/issues/10210 */
.ui.attached.segment ~ .ui.top.attached.header {
  margin-top: 1rem;
}

table th[data-sortt-asc],
table th[data-sortt-desc] {
  &:hover {
    background: rgba(0, 0, 0, .1) !important;
    cursor: pointer !important;
  }
  .svg {
    margin-left: .25rem;
  }
}

/* limit width of all direct dropdown menu children */
/* https://github.com/go-gitea/gitea/pull/10835 */
.dropdown:not(.selection) > .menu:not(.review-box) > *:not(.header) {
  max-width: 300px;
  overflow-x: hidden;
  text-overflow: ellipsis;
}

.dropdown:not(.selection) > .menu.review-box > * {
  @media only screen and (max-height: 700px) {
    .CodeMirror,
    .CodeMirror-scroll {
      min-height: 100px;
    }
  }
}

<<<<<<< HEAD
.dropdown .ui.label {
  margin-left: 0 !important;
=======
.ui.dropdown .menu .item {
  border-radius: 0;
}

.ui.dropdown .menu .item:first-of-type {
  border-radius: var(--border-radius) var(--border-radius) 0 0;
}

.ui.dropdown .menu .item:last-of-type {
  border-radius: 0 0 var(--border-radius) var(--border-radius);
>>>>>>> 8e368e70
}

.text-label {
  display: inline-flex !important;
  align-items: center !important;
}

.text-label .color-icon {
  position: static !important;
}

.emoji,
.reaction {
  font-size: 1.25em;
  line-height: 1;
  font-style: normal !important;
  font-weight: normal !important;
  vertical-align: -.075em;
}

.emoji img,
.reaction img {
  border-width: 0 !important;
  margin: 0 !important;
  width: 1em !important;
  height: 1em !important;
  vertical-align: -.15em;
}

/* https://github.com/go-gitea/gitea/pull/11486 */
.ui.sub.header {
  text-transform: none;
}

.ui.tabular.menu {
  .item {
    padding: 11px 12px;
    color: rgba(0, 0, 0, .5);
  }

  .item:hover {
    color: rgba(0, 0, 0, .8);
  }

  .item.active {
    color: rgba(0, 0, 0, .9);
    margin-top: 1px; /* offset fomantic's margin-bottom: -1px */
  }
}

.ui.secondary.pointing.menu .item {
  padding: 12px;
}

.ui.header > .ui.label.compact {
  margin-top: inherit;
}

.flash-error details code {
  display: block;
  text-align: left;
}<|MERGE_RESOLUTION|>--- conflicted
+++ resolved
@@ -1231,10 +1231,10 @@
   }
 }
 
-<<<<<<< HEAD
 .dropdown .ui.label {
   margin-left: 0 !important;
-=======
+}
+
 .ui.dropdown .menu .item {
   border-radius: 0;
 }
@@ -1245,7 +1245,6 @@
 
 .ui.dropdown .menu .item:last-of-type {
   border-radius: 0 0 var(--border-radius) var(--border-radius);
->>>>>>> 8e368e70
 }
 
 .text-label {
