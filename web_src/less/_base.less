--- conflicted
+++ resolved
@@ -2181,14 +2181,14 @@
   }
 }
 
-<<<<<<< HEAD
 .changed-since-last-review {
   margin: 0 5px;
   padding: 0 3px;
   border: 2px var(--color-primary-light-3) solid;
   background-color: var(--color-primary-alpha-30);
   border-radius: 7px;
-=======
+}
+
 @media @mediaSm {
   .ui.stackable.menu:not(.no-vertical-tabs) {
     overflow-y: hidden;
@@ -2200,5 +2200,4 @@
       width: initial !important;
     }
   }
->>>>>>> 8eb1cd92
 }