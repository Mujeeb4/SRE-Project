@font-face {
  font-family: 'Yu Gothic';
  src: local('Yu Gothic Medium');
  font-weight: 400;
}

@font-face {
  font-family: 'Yu Gothic';
  src: local('Yu Gothic Bold');
  font-weight: 700;
}

@font-face {
  font-family: 'Noto Color Emoji';
  src:
    local('Noto Color Emoji'),
    local('Noto-Color-Emoji'),
    url('../fonts/noto-color-emoji/NotoColorEmoji.ttf') format('truetype');
}

@default-fonts: -apple-system, BlinkMacSystemFont, system-ui, 'Segoe UI', Roboto, Helvetica, Arial, "Apple Color Emoji", "Segoe UI Emoji", "Noto Color Emoji", "Twemoji Mozilla";
@monospaced-fonts: 'SF Mono', Consolas, Menlo, 'Liberation Mono', Monaco, 'Lucida Console';

.override-fonts(@fonts) {
  textarea {
    font-family: @fonts;
  }

  .markdown:not(code) {
    font-family: @fonts;
  }

  /* We're going to just override the semantic fonts here */
  h1,
  h2,
  h3,
  h4,
  h5 {
    font-family: @fonts;
  }

  .ui.accordion .title:not(.ui),
  .ui.button,
  .ui.card > .content > .header.ui.card > .content > .header,
  .ui.category.search > .results .category > .name,
  .ui.form input:not([type]),
  .ui.form input[type="date"],
  .ui.form input[type="datetime-local"],
  .ui.form input[type="email"],
  .ui.form input[type="file"],
  .ui.form input[type="number"],
  .ui.form input[type="password"],
  .ui.form input[type="search"],
  .ui.form input[type="tel"],
  .ui.form input[type="text"],
  .ui.form input[type="time"],
  .ui.form input[type="url"],
  .ui.header,
  .ui.items > .item > .content > .header,
  .ui.list .list > .item .header,
  .ui.list > .item .header,
  .ui.menu,
  .ui.message .header,
  .ui.modal > .header,
  .ui.popup > .header,
  .ui.search > .results .result .title,
  .ui.search > .results > .message .header,
  body,
  .ui.input > input,
  .ui.input input,
  .ui.statistics .statistic > .value,
  .ui.statistic > .value,
  .ui.statistics .statistic > .label,
  .ui.statistic > .label,
  .ui.steps .step .title,
  .ui.text.container,
  .ui.language > .menu > .item& {
    font-family: @fonts;
  }
}

.override-fonts(@default-fonts, sans-serif;);

body {
  background-color: #ffffff;
  overflow-y: auto;
  display: flex;
  flex-direction: column;
}

@ja-fonts: 'Hiragino Kaku Gothic ProN', 'Yu Gothic', 'Source Han Sans JP', 'Noto Sans CJK JP', 'Droid Sans Japanese', 'Meiryo', 'MS PGothic';
:lang(ja) {
<<<<<<< HEAD
    .override-fonts(@default-fonts, @ja-fonts, sans-serif;);
=======
  .override-fonts(@default-fonts, @ja-fonts;);
>>>>>>> d5b6931d
}

@zh-CN-fonts: 'PingFang SC', 'Hiragino Sans GB', 'Source Han Sans CN', 'Source Han Sans SC', 'Noto Sans CJK SC', 'Microsoft YaHei', 'Heiti SC', SimHei;
:lang(zh-CN) {
<<<<<<< HEAD
    .override-fonts(@default-fonts, @zh-CN-fonts, sans-serif;);
=======
  .override-fonts(@default-fonts, @zh-CN-fonts;);
>>>>>>> d5b6931d
}

@zh-TW-fonts: 'PingFang TC', 'Hiragino Sans TC', 'Source Han Sans TW', 'Source Han Sans TC', 'Noto Sans CJK TC', 'Microsoft JhengHei', 'Heiti TC', PMingLiU;
:lang(zh-TW) {
<<<<<<< HEAD
    .override-fonts(@default-fonts, @zh-TW-fonts, sans-serif;);
=======
  .override-fonts(@default-fonts, @zh-TW-fonts;);
>>>>>>> d5b6931d
}

@zh-HK-fonts: 'PingFang HK', 'Hiragino Sans TC', 'Source Han Sans HK', 'Source Han Sans TC', 'Noto Sans CJK TC', 'Microsoft JhengHei', 'Heiti TC', PMingLiU_HKSCS, PMingLiU;
:lang(zh-HK) {
<<<<<<< HEAD
    .override-fonts(@default-fonts, @zh-HK-fonts, sans-serif;);
=======
  .override-fonts(@default-fonts, @zh-HK-fonts;);
>>>>>>> d5b6931d
}

@ko-fonts: 'Apple SD Gothic Neo', 'NanumBarunGothic', 'Malgun Gothic', 'Gulim', 'Dotum', 'Nanum Gothic', 'Source Han Sans KR', 'Noto Sans CJK KR';
:lang(ko) {
<<<<<<< HEAD
    .override-fonts(@default-fonts, @ko-fonts, sans-serif;);
=======
  .override-fonts(@default-fonts, @ko-fonts;);
>>>>>>> d5b6931d
}

img {
  border-radius: 3px;
}

table {
  border-collapse: collapse;
}

a {
  cursor: pointer;
}

.rounded {
  border-radius: .28571429rem !important;
}

.wrap {
  word-wrap: break-word;
  word-break: break-all;
}

pre,
code,
.mono {
  font: 12px @monospaced-fonts, monospace;

  &.raw {
    padding: 7px 12px;
    margin: 10px 0;
    background-color: #f8f8f8;
    border: 1px solid #dddddd;
    border-radius: 3px;
    font-size: 13px;
    line-height: 1.5;
    overflow: auto;
  }

  &.wrap {
    white-space: pre-wrap;
    word-break: break-all;
    overflow-wrap: break-word;
    word-wrap: break-word;
  }
}

.dont-break-out {
  overflow-wrap: break-word;
  word-wrap: break-word;
  word-break: break-all;
  hyphens: auto;
}

.full.height {
  flex-grow: 1;
  padding-bottom: 80px;
}

.following.bar {
  z-index: 900;
  left: 0;
  margin: 0 !important;

  &.light {
    background-color: white;
    border-bottom: 1px solid #dddddd;
    box-shadow: 0 2px 3px rgba(0, 0, 0, .04);
  }

  .column .menu {
    margin-top: 0;
  }

  .top.menu a.item.brand {
    padding-left: 0;
  }

  .brand .ui.mini.image {
    width: 30px;
  }

  .top.menu a.item:hover,
  .top.menu .dropdown.item:hover,
  .top.menu .dropdown.item.active {
    background-color: transparent;
  }

  .top.menu a.item:hover {
    color: rgba(0, 0, 0, .45);
  }

  .top.menu .menu {
    z-index: 900;
  }

  .fitted .svg {
    margin-right: 0;
  }

  .svg {
    margin-right: .75em;
  }

  .searchbox {
    background-color: #f4f4f4 !important;

    &:focus {
      background-color: #e9e9e9 !important;
    }
  }

  .text .svg {
    width: 16px;
    text-align: center;
  }

  #navbar {
    width: 100vw;
    min-height: 52px;
    padding: 0 .5rem;
  }

  #navbar .brand {
    margin: 0;
  }

  @media only screen and (max-width: 767px) {
    #navbar:not(.shown) > *:not(:first-child) {
      display: none;
    }
  }
}

.right.stackable.menu {
  // responsive fix: this makes sure that the right menu when the page
  // is on mobile view will have elements stacked on top of each other.
  // no, stackable won't work on right menus.
  margin-left: auto;
  display: flex;
  align-items: inherit;
  flex-direction: inherit;
}

.ui {
  &.left:not(.action) {
    float: left;
  }

  &.right:not(.action) {
    float: right;
  }

  &.button,
  &.menu .item {
    user-select: auto;
  }

  &.container {
    &.fluid {
      &.padded {
        padding: 0 10px;
      }
    }
  }

  &.form {
    .ui.button {
      font-weight: normal;
    }
  }

  &.floating.label {
    z-index: 10;
  }

  &.transparent.label {
    background-color: transparent;
  }

  &.nopadding {
    padding: 0;
  }

  &.menu,
  &.vertical.menu,
  &.segment {
    box-shadow: none;
  }

  /* Overide semantic selector '.ui.menu:not(.vertical) .item > .button' */
  /* This fixes the commit graph button on the commits page */

  .menu:not(.vertical) .item > .button.compact {
    padding: .58928571em 1.125em;
  }

  .menu:not(.vertical) .item > .button.small {
    font-size: .92857143rem;
  }

  &.menu .ui.dropdown.item .menu .item {
    width: 100%;
  }

  &.dropdown .menu > .item > .floating.label {
    z-index: 11;
  }

  &.dropdown .menu .menu > .item > .floating.label {
    z-index: 21;
  }

  &.dropdown .menu > .header {
    font-size: .8em;
  }

  .text {
    &.red {
      color: #d95c5c !important;

      a {
        color: #d95c5c !important;

        &:hover {
          color: #e67777 !important;
        }
      }
    }

    &.blue {
      color: #428bca !important;

      a {
        color: #1155cc !important;

        &:hover {
          color: #428bca !important;
        }
      }
    }

    &.black {
      color: #444444;

      &:hover {
        color: #000000;
      }
    }

    &.grey {
      color: #767676 !important;

      a {
        color: #444444 !important;

        &:hover {
          color: #000000 !important;
        }
      }
    }

    &.light.grey {
      color: #888888 !important;
    }

    &.green {
      color: #6cc644 !important;
    }

    &.purple {
      color: #6e5494 !important;
    }

    &.yellow {
      color: #fbbd08 !important;
    }

    &.orange {
      color: #f2711c !important;
    }

    &.gold {
      color: #a1882b !important;
    }

    &.left {
      text-align: left !important;
    }

    &.right {
      text-align: right !important;
    }

    &.small {
      font-size: .75em;
    }

    &.normal {
      font-weight: normal;
    }

    &.bold {
      font-weight: bold;
    }

    &.italic {
      font-style: italic;
    }

    &.truncate {
      overflow: hidden;
      text-overflow: ellipsis;
      white-space: nowrap;
      display: inline-block;
    }

    &.thin {
      font-weight: normal;
    }

    &.middle {
      vertical-align: middle;
    }

    &.nopadding {
      padding: 0;
    }

    &.nomargin {
      margin: 0;
    }
  }

  .message {
    text-align: center;
  }

  .message > ul {
    margin-left: auto;
    margin-right: auto;
    display: table;
    text-align: left;
  }

  &.bottom.attached.message {
    font-weight: bold;
    text-align: left;
    color: black;

    .pull-right {
      color: black;
    }

    & > span,
    .pull-right > span {
      color: #21ba45;
    }
  }

  .header > i + .content {
    padding-left: .75rem;
    vertical-align: middle;
  }

  .warning {
    &.header {
      background-color: #f9edbe !important;
      border-color: #efc16b;
    }

    &.segment {
      border-color: #efc16b;
    }
  }

  .info {
    &.segment {
      border: 1px solid #c5d5dd;

      &.top {
        background-color: #e6f1f6 !important;

        h3,
        h4 {
          margin-top: 0;
        }

        h3:last-child {
          margin-top: 4px;
        }

        > :last-child {
          margin-bottom: 0;
        }
      }
    }
  }

  .normal.header {
    font-weight: normal;
  }

  .avatar.image,
  .avatar.image img,
  .avatar.image svg,
  .avatar.images .image,
  .avatar.images img,
  .avatar.images svg {
    border-radius: 3px;
  }

  .form {
    .fake {
      display: none !important;
    }

    .sub.field {
      margin-left: 25px;
    }
  }

  .sha.label {
    font-family: @monospaced-fonts, monospace;
    font-size: 13px;
    padding: 6px 10px 4px;
    font-weight: normal;
    margin: 0 6px;
  }

  .button.truncate {
    display: inline-block;
    max-width: 100%;
    overflow: hidden;
    text-overflow: ellipsis;
    vertical-align: top;
    white-space: nowrap;
    margin-right: 6px;
  }

  &.status.buttons {
    .svg {
      margin-right: 4px;
    }
  }

  &.inline.delete-button {
    padding: 8px 15px;
    font-weight: normal;
  }

  .background {
    &.red {
      background-color: #d95c5c !important;
    }

    &.blue {
      background-color: #428bca !important;
    }

    &.black {
      background-color: #444444;
    }

    &.grey {
      background-color: #767676 !important;
    }

    &.light.grey {
      background-color: #888888 !important;
    }

    &.green {
      background-color: #6cc644 !important;
    }

    &.purple {
      background-color: #6e5494 !important;
    }

    &.yellow {
      background-color: #fbbf09 !important;
    }

    &.orange {
      background-color: #f2711c !important;
    }

    &.gold {
      background-color: #a1882b !important;
    }
  }

  .migrate {
    color: #888888 !important;
    opacity: .5;
    a {
      color: #444444 !important;

      &:hover {
        color: #000000 !important;
      }
    }
  }

  .border {
    border: 1px solid;
    &.red {
      border-color: #d95c5c !important;
    }

    &.blue {
      border-color: #428bca !important;
    }

    &.black {
      border-color: #444444;
    }

    &.grey {
      border-color: #767676 !important;
    }

    &.light.grey {
      border-color: #888888 !important;
    }

    &.green {
      border-color: #6cc644 !important;
    }

    &.purple {
      border-color: #6e5494 !important;
    }

    &.yellow {
      border-color: #fbbd08 !important;
    }

    &.orange {
      border-color: #f2711c !important;
    }

    &.gold {
      border-color: #a1882b !important;
    }
  }

  .branch-tag-choice {
    line-height: 20px;
  }

  &.pagination.menu {
    @media only screen and (max-width: 767px) {
      .item:not(.active):not(.navigation),
      .item.navigation span.navigation_label {
        display: none;
      }
    }
    &.narrow .item {
      padding-left: 8px;
      padding-right: 8px;
      min-width: 1em;
      text-align: center;
      .icon {
        margin-right: 0;
      }
    }
  }
}

.file-comment {
  font: 12px @monospaced-fonts, monospace;
  color: rgba(0, 0, 0, .87);
}

.ui.floating.dropdown {
  .overflow.menu {
    .scrolling.menu.items {
      border-radius: 0 !important;
      box-shadow: none !important;
      border-bottom: 1px solid rgba(34, 36, 38, .15);
    }
  }
}

.user-menu > .item {
  width: 100%;
  border-radius: 0 !important;
}

.scrolling.menu {
  .item.selected {
    font-weight: 700 !important;
  }
}

footer {
  background-color: white;
  border-top: 1px solid #d6d6d6;
  width: 100%;
  flex-basis: 40px;
  color: #888888;

  .container {
    width: 100vw !important;
    padding: 0 .5rem;
    max-width: calc(100vw - 1rem) !important;

    .fa {
      width: 16px;
      text-align: center;
      color: #428bca;
    }

    .links > * {
      border-left: 1px solid #d6d6d6;
      padding-left: 8px;
      margin-left: 5px;

      &:first-child {
        border-left: 0;
      }
    }
  }

  .ui.language .menu {
    max-height: 500px;
    overflow-y: auto;
    margin-bottom: 7px;
  }

  .ui {
    &.left,
    &.right {
      line-height: 40px;
    }
  }
}

.hide {
  display: none;

  &.show-outdated {
    display: none !important;
  }

  &.hide-outdated {
    display: none !important;
  }
}

.center {
  text-align: center;
}

.generate-img(16);
.generate-img(@n, @i: 1) when (@i =< @n) {
  .img-@{i} {
    width: (2px * @i) !important;
    height: (2px * @i) !important;
  }

  .generate-img(@n, (@i + 1));
}

// Conditional display
@media only screen and (min-width: 768px) {
  .mobile-only,
  .ui.button.mobile-only {
    display: none;
  }

  // has the same behaviour of sr-only, hiding the content for
  // non-screenreaders, but is shown on mobile devices.
  .sr-mobile-only {
    .sr-only();
  }
}

@media only screen and (max-width: 767px) {
  .not-mobile {
    display: none;
  }
}

// Accessibility
.sr-only {
  position: absolute;
  width: 1px;
  height: 1px;
  padding: 0;
  margin: -1px;
  overflow: hidden;
  clip: rect(0, 0, 0, 0);
  border: 0;
}

.sr-only-focusable:active,
.sr-only-focusable:focus {
  position: static;
  width: auto;
  height: auto;
  margin: 0;
  overflow: visible;
  clip: auto;
}

@media only screen and (max-width: 991px) and (min-width: 768px) {
  .ui.container {
    width: 95%;
  }
}

.ui.menu.new-menu {
  justify-content: center !important;
  padding-top: 15px !important;
  margin-top: -15px !important;
  margin-bottom: 15px !important;
  background: #fafafa;
  border-width: 1px !important;
}

@media only screen and (max-width: 1200px) {
  .ui.menu.new-menu {
    overflow-x: auto !important;
    justify-content: left !important;
    padding-bottom: 2px;
  }

  .ui.menu.new-menu::-webkit-scrollbar {
    height: 8px;
    display: none;
  }

  .ui.menu.new-menu:hover::-webkit-scrollbar {
    display: block;
  }

  .ui.menu.new-menu::-webkit-scrollbar-track {
    background: rgba(0, 0, 0, .01);
  }

  .ui.menu.new-menu::-webkit-scrollbar-thumb {
    background: rgba(0, 0, 0, .2);
  }

  .ui.menu.new-menu:after {
    position: absolute;
    margin-top: -15px;
    display: block;
    background-image: linear-gradient(to right, rgba(255, 255, 255, 0), rgba(255, 255, 255, 1) 100%);
    content: ' ';
    right: 0;
    height: 53px;
    z-index: 1000;
    width: 60px;
    clear: none;
    visibility: visible;
  }

  .ui.menu.new-menu a.item:last-child {
    padding-right: 30px !important;
  }
}

[v-cloak] {
  display: none !important;
}

.repos-search {
  padding-bottom: 0 !important;
}

.repos-filter {
  margin-top: 0 !important;
  border-bottom-width: 0 !important;
  margin-bottom: 2px !important;
}

#user-heatmap {
  width: 107%; // Fixes newest contributions not showing
  text-align: center;

  svg:not(:root) {
    overflow: inherit;
    padding: 0 !important;
  }

  @media only screen and (max-width: 1200px) {
    & {
      display: none;
    }
  }

  .total-contributions {
    text-align: left;
    font-weight: 500;
    margin-top: 0;
  }
}

.heatmap-color-0 {
  background-color: #f4f4f4;
}

.heatmap-color-1 {
  background-color: #d8efbf;
}

.heatmap-color-2 {
  background-color: #9fdb81;
}

.heatmap-color-3 {
  background-color: #66c74b;
}

.heatmap-color-4 {
  background-color: #609926;
}

.heatmap-color-5 {
  background-color: #025900;
}

.activity-bar-graph {
  background-color: #6cc644;
  color: #000000;
}

.activity-bar-graph-alt {
  color: #000000;
}

.archived-icon {
  color: lighten(#000000, 70%) !important;
}

.oauth2-authorize-application-box {
  margin-top: 3em !important;
}

/* multiple radio or checkboxes as inline element */
.inline-grouped-list {
  display: inline-block;
  vertical-align: top;

  > .ui {
    display: block;
    margin-top: 5px;
    margin-bottom: 10px;

    &:first-child {
      margin-top: 1px;
    }
  }
}

i.icons .icon:first-child {
  margin-right: 0;
}

i.icon.centerlock {
  top: 1em;
}

.ui.label {
  padding: .3em .5em;
}

.ui.label > .detail .icons {
  margin-right: .25em;
}

.ui.label > .detail .icons .icon {
  margin-right: 0;
}

.lines-num {
  padding-left: 10px;
  padding-right: 10px;
  text-align: right !important;
  color: rgba(27, 31, 35, .3);
  width: 1%;
  user-select: none;

  span {
    &.bottom-line {
      &:after {
        border-bottom: 1px solid #eaecef;
      }
    }

    &:after {
      content: attr(data-line-number);
      line-height: 20px !important;
      padding: 0 10px;
      cursor: pointer;
      display: block;
    }
  }
}

.lines-type-marker {
  vertical-align: top;
}

.lines-num,
.lines-code {
  padding-top: 0;
  padding-bottom: 0;
  vertical-align: top;

  pre,
  ol {
    background-color: inherit;
    margin: 0;
    padding: 0 !important;

    li {
      display: block;
      width: calc(100% - 1ch);
      padding-left: 1ch;
    }
  }
}

.lines-code code {
  white-space: pre;
}

.blame .lines-num {
  padding: 0 !important;
  background-color: #f5f5f5;
}

.blame .lines-code {
  padding: 0 !important;
}

.lines-commit {
  vertical-align: top;
  color: #999999;
  padding: 0 !important;
  background: #f5f5f5;
  width: 1%;
  -moz-user-select: none;
  -ms-user-select: none;
  -webkit-user-select: none;
  user-select: none;

  .blame-info {
    width: 350px;
    max-width: 350px;
    display: block;
    user-select: none;
    padding: 0 0 0 10px;

<<<<<<< HEAD
    .blame-info {
        width: 350px;
        max-width: 350px;
        display: block;
        user-select: none;
        padding: 0 0 0 10px;

        .blame-data {
            display: flex;
            font-family: @default-fonts, sans-serif;

            .blame-message {
                flex-grow: 2;
                overflow: hidden;
                white-space: nowrap;
                text-overflow: ellipsis;
                line-height: 20px;
            }

            .blame-time,
            .blame-avatar {
                flex-shrink: 0;
            }
        }
    }
=======
    .blame-data {
      display: flex;
      font-family: @default-fonts;
>>>>>>> d5b6931d

      .blame-message {
        flex-grow: 2;
        overflow: hidden;
        white-space: nowrap;
        text-overflow: ellipsis;
        line-height: 20px;
      }

      .blame-time,
      .blame-avatar {
        flex-shrink: 0;
      }
    }
  }

  .ui.avatar.image {
    height: 18px;
    width: 18px;
  }
}

.lines-code,
.lines-commit {
  .bottom-line {
    border-bottom: 1px solid #eaecef;
  }
}
.code-view {
  overflow: auto;
  overflow-x: auto;
  overflow-y: hidden;

  &.has-context-menu {
    overflow: visible;
    overflow-x: visible;
    overflow-y: visible;
  }

  *:not(.fa):not(.svg):not(.icon) {
    font-size: 12px;
    font-family: @monospaced-fonts, monospace;
    line-height: 20px;
  }

  table {
    width: 100%;
  }

  .lines-code.active {
    background: #fffbdd !important;
  }

}

.octicon-tiny {
  font-size: .85714286rem;
}

.ui.basic.blue.button,
.ui.basic.blue.buttons .button {
  box-shadow: inset 0 0 0 1px #1678c2 !important;
  color: #1678c2 !important;
}

.ui.label > img {
  width: auto !important;
  vertical-align: middle;
  height: 2.1666em !important;
}

.svg {
  span.green & {
    color: #21ba45;
  }
  span.red & {
    color: #db2828;
  }
  span.purple & {
    color: #a333c8;
  }
}

.ui.popup .ui.label {
  margin-bottom: .4em;
}

.color-icon {
  margin-right: .5em;
  margin-left: .5em;
  display: inline-block;
  border: 0 solid rgba(0, 0, 0, .2);
  border-radius: 100%;
  height: 14px;
  width: 14px;
  position: relative;
  top: 2px;
}

.ui.label > .color-icon {
  margin-left: 0;
}

.invisible {
  visibility: hidden;
}

/* https://github.com/go-gitea/gitea/issues/10210 */
.ui.attached.segment ~ .ui.top.attached.header {
  margin-top: 1rem;
}

table th[data-sortt-asc],
table th[data-sortt-desc] {
  &:hover {
    background: rgba(0, 0, 0, .1) !important;
    cursor: pointer !important;
  }
  .svg {
    margin-left: .25rem;
  }
}

/* limit width of all direct dropdown menu children */
/* https://github.com/go-gitea/gitea/pull/10835 */
.dropdown:not(.selection) > .menu:not(.review-box) > *:not(.header) {
  max-width: 300px;
  overflow-x: hidden;
  text-overflow: ellipsis;
}

.dropdown:not(.selection) > .menu.review-box > * {
  @media only screen and (max-height: 700px) {
    .CodeMirror,
    .CodeMirror-scroll {
      min-height: 100px;
    }
  }
}

.text-label {
  display: inline-flex !important;
  align-items: center !important;
}

.text-label .color-icon {
  position: static !important;
}

.emoji,
.reaction {
  font-size: 1.25em;
  line-height: 1;
  font-style: normal !important;
  font-weight: normal !important;
  vertical-align: -.075em;
}

.emoji img,
.reaction img {
  border-width: 0 !important;
  margin: 0 !important;
  width: 1em !important;
  height: 1em !important;
  vertical-align: -.15em;
}

/* https://github.com/go-gitea/gitea/pull/11486 */
.ui.sub.header {
  text-transform: none;
}

.ui.tabular.menu {
  .item {
    padding: 11px 12px;
    color: rgba(0, 0, 0, .5);
  }

  .item:hover {
    color: rgba(0, 0, 0, .8);
  }

  .item.active {
    color: rgba(0, 0, 0, .9);
    margin-top: 1px; /* offset fomantic's margin-bottom: -1px */
  }
}

.ui.secondary.pointing.menu .item {
  padding: 12px;
}

.ui.header > .ui.label.compact {
  margin-top: inherit;
}<|MERGE_RESOLUTION|>--- conflicted
+++ resolved
@@ -90,47 +90,27 @@
 
 @ja-fonts: 'Hiragino Kaku Gothic ProN', 'Yu Gothic', 'Source Han Sans JP', 'Noto Sans CJK JP', 'Droid Sans Japanese', 'Meiryo', 'MS PGothic';
 :lang(ja) {
-<<<<<<< HEAD
-    .override-fonts(@default-fonts, @ja-fonts, sans-serif;);
-=======
-  .override-fonts(@default-fonts, @ja-fonts;);
->>>>>>> d5b6931d
+  .override-fonts(@default-fonts, @ja-fonts, sans-serif;);
 }
 
 @zh-CN-fonts: 'PingFang SC', 'Hiragino Sans GB', 'Source Han Sans CN', 'Source Han Sans SC', 'Noto Sans CJK SC', 'Microsoft YaHei', 'Heiti SC', SimHei;
 :lang(zh-CN) {
-<<<<<<< HEAD
-    .override-fonts(@default-fonts, @zh-CN-fonts, sans-serif;);
-=======
-  .override-fonts(@default-fonts, @zh-CN-fonts;);
->>>>>>> d5b6931d
+  .override-fonts(@default-fonts, @zh-CN-fonts, sans-serif;);
 }
 
 @zh-TW-fonts: 'PingFang TC', 'Hiragino Sans TC', 'Source Han Sans TW', 'Source Han Sans TC', 'Noto Sans CJK TC', 'Microsoft JhengHei', 'Heiti TC', PMingLiU;
 :lang(zh-TW) {
-<<<<<<< HEAD
-    .override-fonts(@default-fonts, @zh-TW-fonts, sans-serif;);
-=======
-  .override-fonts(@default-fonts, @zh-TW-fonts;);
->>>>>>> d5b6931d
+  .override-fonts(@default-fonts, @zh-TW-fonts, sans-serif;);
 }
 
 @zh-HK-fonts: 'PingFang HK', 'Hiragino Sans TC', 'Source Han Sans HK', 'Source Han Sans TC', 'Noto Sans CJK TC', 'Microsoft JhengHei', 'Heiti TC', PMingLiU_HKSCS, PMingLiU;
 :lang(zh-HK) {
-<<<<<<< HEAD
-    .override-fonts(@default-fonts, @zh-HK-fonts, sans-serif;);
-=======
-  .override-fonts(@default-fonts, @zh-HK-fonts;);
->>>>>>> d5b6931d
+  .override-fonts(@default-fonts, @zh-HK-fonts, sans-serif;);
 }
 
 @ko-fonts: 'Apple SD Gothic Neo', 'NanumBarunGothic', 'Malgun Gothic', 'Gulim', 'Dotum', 'Nanum Gothic', 'Source Han Sans KR', 'Noto Sans CJK KR';
 :lang(ko) {
-<<<<<<< HEAD
-    .override-fonts(@default-fonts, @ko-fonts, sans-serif;);
-=======
-  .override-fonts(@default-fonts, @ko-fonts;);
->>>>>>> d5b6931d
+  .override-fonts(@default-fonts, @ko-fonts, sans-serif;);
 }
 
 img {
@@ -1090,37 +1070,9 @@
     user-select: none;
     padding: 0 0 0 10px;
 
-<<<<<<< HEAD
-    .blame-info {
-        width: 350px;
-        max-width: 350px;
-        display: block;
-        user-select: none;
-        padding: 0 0 0 10px;
-
-        .blame-data {
-            display: flex;
-            font-family: @default-fonts, sans-serif;
-
-            .blame-message {
-                flex-grow: 2;
-                overflow: hidden;
-                white-space: nowrap;
-                text-overflow: ellipsis;
-                line-height: 20px;
-            }
-
-            .blame-time,
-            .blame-avatar {
-                flex-shrink: 0;
-            }
-        }
-    }
-=======
     .blame-data {
       display: flex;
-      font-family: @default-fonts;
->>>>>>> d5b6931d
+      font-family: @default-fonts, sans-serif;
 
       .blame-message {
         flex-grow: 2;
