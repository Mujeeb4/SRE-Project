--- conflicted
+++ resolved
@@ -172,11 +172,8 @@
 .py-4 { padding-top: 1rem !important; padding-bottom: 1rem !important; }
 .py-5 { padding-top: 2rem !important; padding-bottom: 2rem !important; }
 
-<<<<<<< HEAD
 .place-self-center { place-self: center !important; }
-=======
 .content-center { align-content: center !important; }
->>>>>>> 71ca3067
 
 @media @mediaSm {
   .db-small { display: block !important; }
