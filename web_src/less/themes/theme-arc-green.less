/* Background */

.chroma {
    background-color: #2a2e3a;
}
/* LineTableTD */

.chroma .lntd {
    vertical-align: top;
    padding: 0;
    margin: 0;
    border: 0;
}
/* LineTable */

.chroma .lntable {
    border-spacing: 0;
    padding: 0;
    margin: 0;
    border: 0;
    width: auto;
    overflow: auto;
    display: block;
}
/* LineHighlight */

.chroma .hl {
    display: block;
    width: 100%;
    background-color: #3f424d;
}
/* LineNumbersTable */

.chroma .lnt {
    margin-right: .4em;
    padding: 0 .4em;
    color: #7f7f7f;
}
/* LineNumbers */

.chroma .ln {
    margin-right: .4em;
    padding: 0 .4em;
    color: #7f7f7f;
}
/* Keyword */

.chroma .k {
    color: #f63;
}
/* KeywordConstant */

.chroma .kc {
    color: #fa1;
}
/* KeywordDeclaration */

.chroma .kd {
    color: #9daccc;
}
/* KeywordNamespace */

.chroma .kn {
    color: #fa1;
}
/* KeywordPseudo */

.chroma .kp {
    color: #5f8700;
}
/* KeywordReserved */

.chroma .kr {
    color: #f63;
}
/* KeywordType */

.chroma .kt {
    color: #9daccc;
}
/* NameAttribute */

.chroma .na {
    color: #8a8a8a;
}
/* NameBuiltin */

.chroma .nb {
    color: #9daccc;
}
/* NameBuiltinPseudo */

.chroma .bp {
    color: #9daccc;
}
/* NameClass */

.chroma .nc {
    color: #fa1;
}
/* NameConstant */

.chroma .no {
    color: #fa1;
}
/* NameDecorator */

.chroma .nd {
    color: #9daccc;
}
/* NameEntity */

.chroma .ni {
    color: #fa1;
}
/* NameException */

.chroma .ne {
    color: #af8700;
}
/* NameFunction */

.chroma .nf {
    color: #9daccc;
}
/* NameLabel */

.chroma .nl {
    color: #fa1;
}
/* NameNamespace */

.chroma .nn {
    color: #fa1;
}
/* NameOther */

.chroma .nx {
    color: #9daccc;
}
/* NameTag */

.chroma .nt {
    color: #9daccc;
}
/* NameVariable */

.chroma .nv {
    color: #9daccc;
}
/* NameVariableClass */

.chroma .vc {
    color: #f81;
}
/* NameVariableGlobal */

.chroma .vg {
    color: #fa1;
}
/* NameVariableInstance */

.chroma .vi {
    color: #fa1;
}
/* LiteralString */

.chroma .s {
    color: #1af;
}
/* LiteralStringAffix */

.chroma .sa {
    color: #1af;
}
/* LiteralStringBacktick */

.chroma .sb {
    color: #a0cc75;
}
/* LiteralStringChar */

.chroma .sc {
    color: #1af;
}
/* LiteralStringDelimiter */

.chroma .dl {
    color: #1af;
}
/* LiteralStringDoc */

.chroma .sd {
    color: #6a737d;
}
/* LiteralStringDouble */

.chroma .s2 {
    color: #a0cc75;
}
/* LiteralStringEscape */

.chroma .se {
    color: #f63;
}
/* LiteralStringHeredoc */

.chroma .sh {
    color: #1af;
}
/* LiteralStringInterpol */

.chroma .si {
    color: #fa1;
}
/* LiteralStringOther */

.chroma .sx {
    color: #fa1;
}
/* LiteralStringRegex */

.chroma .sr {
    color: #97c;
}
/* LiteralStringSingle */

.chroma .s1 {
    color: #a0cc75;
}
/* LiteralStringSymbol */

.chroma .ss {
    color: #fa1;
}
/* LiteralNumber */

.chroma .m {
    color: #1af;
}
/* LiteralNumberBin */

.chroma .mb {
    color: #1af;
}
/* LiteralNumberFloat */

.chroma .mf {
    color: #1af;
}
/* LiteralNumberHex */

.chroma .mh {
    color: #1af;
}
/* LiteralNumberInteger */

.chroma .mi {
    color: #1af;
}
/* LiteralNumberIntegerLong */

.chroma .il {
    color: #1af;
}
/* LiteralNumberOct */

.chroma .mo {
    color: #1af;
}
/* Operator */

.chroma .o {
    color: #f63;
}
/* OperatorWord */

.chroma .ow {
    color: #5f8700;
}
/* Comment */

.chroma .c {
    color: #6a737d;
}
/* CommentHashbang */

.chroma .ch {
    color: #6a737d;
}
/* CommentMultiline */

.chroma .cm {
    color: #6a737d;
}
/* CommentSingle */

.chroma .c1 {
    color: #6a737d;
}
/* CommentSpecial */

.chroma .cs {
    color: #637d;
}
/* CommentPreproc */

.chroma .cp {
    color: #fc6;
}
/* CommentPreprocFile */

.chroma .cpf {
    color: #fc6;
}
/* GenericDeleted */

.chroma .gd {
    color: #fff;
    background-color: #5f3737;
}
/* GenericEmph */

.chroma .ge {
    font-style: italic;
}
/* GenericError */

.chroma .gr {
    color: #f33;
}
/* GenericHeading */

.chroma .gh {
    color: #fa1;
}
/* GenericInserted */

.chroma .gi {
    color: #fff;
    background-color: #3a523a;
}
/* GenericOutput */

.chroma .go {
    color: #888888;
}
/* GenericPrompt */

.chroma .gp {
    color: #555555;
}
/* GenericStrong */

.chroma .gs {
    font-weight: bold;
}
/* GenericSubheading */

.chroma .gu {
    color: #9daccc;
}
/* GenericTraceback */

.chroma .gt {
    color: #f63;
}
/* GenericUnderline */

.chroma .gl {
    text-decoration: underline;
}
/* TextWhitespace */

.chroma .w {
    color: #bbbbbb;
}

.repository .ui.segment.sub-menu .list .item {
    color: #dbdbdb;
    a,
    span.ui {
        color: #dbdbdb;
    }
}

.ui.horizontal.segments > .segment {
    background-color: #383c4a;
}

body {
    background: #383c4a;
    color: #9e9e9e;
}

/* firefox scroll bars */

* {
    scrollbar-width: thin;
    scrollbar-color: #87ab63 rgba(255, 255, 255, .1);
}

/* webkit scrollbars */

::-webkit-scrollbar {
    -webkit-appearance: none !important;
    width: 10px !important;
    height: 10px !important;
}

::-webkit-scrollbar-track {
    border-radius: 0 !important;
    background: rgba(255, 255, 255, .1) !important;
}

::-webkit-scrollbar-thumb {
    cursor: pointer !important;
    border-radius: 5px !important;
    -webkit-transition: color .2s ease !important;
    transition: color .2s ease !important;
    background: #87ab63 !important;
}

::-webkit-scrollbar-thumb:window-inactive {
    background: #87ab63 !important;
}

::-webkit-scrollbar-thumb:hover {
    background: #87ab63 !important;
}

a {
    color: #87ab63;
}

a:hover {
    color: #a0cc75;
}

.ui.card > .extra a:not(.ui):hover,
.ui.cards > .card > .extra a:not(.ui):hover {
    color: #a0cc75;
}

.ui.breadcrumb a:hover {
    color: #a0cc75;
}

.ui.breadcrumb a {
    color: #87ab63;
}

.repository .metas .ui.list a .text {
    color: #87ab63;
}

.repository .metas .ui.list a .text:hover {
    color: #a0cc75;
}

.repository .label.list .item a {
    color: #87ab63;
}

.repository .label.list .item a:hover {
    color: #a0cc75;
}

.repository .milestone.list > .item > a {
    color: #87ab63;
}

.repository .milestone.list > .item > a:hover {
    color: #a0cc75;
}

.repository.release #release-list {
    border-top: 1px solid #4c505c;
}

.repository .milestone.list > .item .operate > a {
    color: #87ab63;
}

.repository .milestone.list > .item .operate > a:hover {
    color: #a0cc75;
}

.ui.green.progress .bar {
    background-color: #668844;
}

.ui.progress.success .bar {
    background-color: #7b9e57 !important;
}

.following.bar.light {
    background: #2e323e;
    border-bottom: 1px solid #313131;
}

.ui.secondary.menu .active.item {
    color: #dbdbdb;
}

.ui.secondary.menu .item {
    color: #9e9e9e;
}

.following.bar .top.menu a.item:hover {
    color: #ffffff;
}

.ui.attached.header {
    background: #404552;
    border: 1px solid #404552;
    color: #dbdbdb;
}

.ui.attached.table {
    border: 1px solid #304251;
    background: #304251;
}

.feeds .list ul li:not(:last-child) {
    border-bottom: 1px solid #333640;
}

.feeds .list ul li.private {
    background: #353945;
    border: 1px solid #333640;
}

.ui.secondary.menu .dropdown.item:hover,
.ui.secondary.menu .link.item:hover,
.ui.secondary.menu .active.item:hover,
.ui.secondary.menu a.item:hover {
    color: #ffffff;
}

.ui.menu .ui.dropdown .menu > .item {
    background: #2c303a !important;
    color: #9e9e9e !important;
}

.ui.secondary.menu .dropdown.item > .menu,
.ui.text.menu .dropdown.item > .menu {
    border: 1px solid #434444;
}

footer {
    background: #2e323e;
    border-top: 1px solid #313131;
    color: #bababa;
}

.ui.menu .dropdown.item .menu {
    background: #2c303a;
}

.ui.menu .ui.dropdown .menu > .item:hover,
.ui.menu .ui.dropdown .menu > .selected.item {
    color: #ffffff !important;
}

.ui.dropdown .menu > .header {
    color: #dbdbdb;
}

.ui.red.label,
.ui.red.labels .label {
    background-color: #7d3434 !important;
    border-color: #8a2121 !important;
}

.ui.menu {
    background: #404552;
    border: 1px solid #353945;
}

.ui.menu .active.item:hover,
.ui.vertical.menu .active.item:hover {
    color: #dbdbdb;
    background: #4b5162;
}

.ui.link.menu .item:hover,
.ui.menu .dropdown.item:hover,
.ui.menu .link.item:hover,
.ui.menu a.item:hover {
    color: #dbdbdb;
    background: #454b5a;
}

.ui.menu .active.item {
    background: #4b5162;
    color: #dbdbdb;
}

.ui.input input {
    background: #404552;
    border: 2px solid #353945;
    color: #dbdbdb;
}

.ui.input input:focus,
.ui.input.focus input {
    background: #404552;
    border: 2px solid #353945;
    color: #dbdbdb;
}

.ui.accordion .title:not(.ui) {
    color: #dbdbdb;
}

.ui.label,
.ui.label.basic {
    color: #dbdbdb;
    background-color: #404552;
}

.issue.list > .item .title {
    color: #87ab63;
}

.issue.list > .item .title:hover {
    color: #a0cc75;
}

.issue.list > .item {
    border-bottom: 1px dashed #475767;
}

.ui.green.label,
.ui.green.labels .label,
.ui.basic.green.label {
    background-color: #2d693b !important;
    border-color: #2d693b !important;
}

.ui.basic.green.labels a.label:hover,
a.ui.basic.green.label:hover {
    background-color: #16ab39 !important;
    border-color: #16ab39 !important;
    color: #ffffff !important;
}

.issue.list > .item .comment {
    color: #129c92;
}

.ui.basic.button,
.ui.basic.buttons .button {
    color: #797979;
}

.ui.basic.red.active.button,
.ui.basic.red.buttons .active.button {
    box-shadow: 0 0 0 1px #c75252 inset !important;
    color: #c75252 !important;
}

.ui.basic.button:focus,
.ui.basic.button:hover,
.ui.basic.buttons .button:focus,
.ui.basic.buttons .button:hover {
    color: #dbdbdb;
    box-shadow: 0 0 0 1px rgba(200, 200, 200, .35) inset;
    background: rgba(0, 0, 0, .5);
}

.ui.menu .item {
    background: #404552;
    color: #9e9e9e;
}

.ui.menu .item.disabled,
.ui.menu .item.disabled:hover,
.ui.ui.menu .item.disabled,
.ui.ui.menu .item.disabled:hover {
    color: #626773;
}

.ui.pagination.menu .active.item {
    color: #dbdbdb;
    background-color: #87ab63;
}

.repository .header-wrapper {
    background-color: #2a2e3a;
}

.ui.header,
.ui.breadcrumb .divider {
    color: #9e9e9e;
}

.ui.blue.label,
.ui.blue.labels .label,
.repository .segment.reactions .ui.label.basic.blue {
    background-color: #26577b !important;
    border-color: #26577b !important;
}

.ui.menu .item > .label {
    background: #565454;
}

.ui.blue.button,
.ui.blue.buttons .button {
    background-color: #87ab63;
}

.ui.blue.button:hover,
.ui.blue.buttons .button:hover {
    background-color: #a0cc75;
}

.ui.form input:not([type]),
.ui.form input[type="date"],
.ui.form input[type="datetime-local"],
.ui.form input[type="email"],
.ui.form input[type="file"],
.ui.form input[type="number"],
.ui.form input[type="password"],
.ui.form input[type="search"],
.ui.form input[type="tel"],
.ui.form input[type="text"],
.ui.form input[type="time"],
.ui.form input[type="url"] {
    color: #9e9e9e;
    background: #404552;
    border: 2px solid #353945;
}

.ui.form input:not([type]):focus,
.ui.form input[type="date"]:focus,
.ui.form input[type="datetime-local"]:focus,
.ui.form input[type="email"]:focus,
.ui.form input[type="file"]:focus,
.ui.form input[type="number"]:focus,
.ui.form input[type="password"]:focus,
.ui.form input[type="search"]:focus,
.ui.form input[type="tel"]:focus,
.ui.form input[type="text"]:focus,
.ui.form input[type="time"]:focus,
.ui.form input[type="url"]:focus {
    background: #404552;
    border: 2px solid #4b505f;
    color: #dbdbdb;
}

.ui.action.input:not([class*="left action"]) input:focus {
    border-right-color: #4b505f !important;
}

.ui.green.button,
.ui.green.buttons .button {
    background-color: #87ab63;
}

.ui.green.button:hover,
.ui.green.buttons .button:hover {
    background-color: #a0cc75;
}

.ui.button {
    background: #383c4a;
    border: 1px solid #4c505c;
    color: #dbdbdb;
}

.ui.labeled.button:not([class*="left labeled"]) > .label,
.ui[class*="left labeled"].button > .button {
    background: #404552;
    border: 1px solid #4c505c;
    color: #87ab63;
}

.ui.button:hover {
    background-color: #404552;
    color: #dbdbdb;
}

.ui.table thead th,
.ui.table > thead > tr > th {
    background: #404552;
    color: #dbdbdb !important;
}

.repository.file.list #repo-files-table tr {
    background: #2a2e3a;
}

.repository.file.list #repo-files-table tr:hover {
    background-color: #393d4a !important;
}

.ui.table {
    color: #a5a5a5 !important;
    border-color: #4c505c;
    background: #353945;
}

.ui.table tbody tr {
    border-color: #333640;
    background: #2a2e3a;
}

.ui .text.grey {
    color: #a5a5a8 !important;
}

.ui.attached.table.segment {
    background: #353945;
    color: #dbdbdb !important;
}

.markdown:not(code) h2 {
    border-bottom: 1px solid #304251;
}

.ui.tabular.menu {
    border-bottom-color: rgba(255, 255, 255, .1);

    .item.active {
        border-top-color: transparent;
        border-left-color: transparent;
        border-right-color: transparent;
        background: #383c4a;
        color: #dbdbdb;
    }

    .item {
        color: #9e9e9e;
    }

    .item:hover {
        color: #dbdbdb;
    }

    &.navbar {
        .item.active {
            border-left-color: transparent;
            border-right-color: transparent;
        }
    }
}

.markdown:not(code) .highlight pre,
.markdown:not(code) pre {
    background-color: #2a2e3a;
    border: 1px solid #404552;
}

.markdown:not(code) table tr:nth-child(2n) {
    background-color: #2a2e39;
}

.markdown:not(code) table tr:nth-child(2n-1) {
    background-color: #383b44;
}

.markdown:not(code) table thead tr:nth-child(2n-1) {
    background-color: #464c5d !important;
}

.markdown:not(code) table td,
.markdown:not(code) table th {
    border-color: #4c505c !important;
}

.repository.file.editor.edit,
.repository.wiki.new .CodeMirror {
    .editor-preview,
    .editor-preview-side,
    & + .editor-preview-side {
        background: #353945;

        .markdown:not(code).ui.segment {
            border-width: 0;
        }
    }
}

.ui.dropdown .menu {
    background: #2c303a;
}

.ui.dropdown .menu > .message:not(.ui) {
    color: #636363;
}

.ui.input {
    color: #dbdbdb;
}

.overflow.menu .items .item {
    color: #9d9d9d;
}

.overflow.menu .items .item:hover {
    color: #dbdbdb;
}

.ui.segment {
    background: #353945;
    color: #9e9e9e !important;
    border: 1px solid #404552;
}

.ui.list > .item > .content {
    color: #9e9e9e !important;
}

.ui.active.button:active,
.ui.button:active,
.ui.button:focus {
    background-color: #2e3e4e;
    color: #dbdbdb;
}

.ui.dropdown .menu .selected.item,
.ui.dropdown.selected {
    color: #dbdbdb;
}

.ui.dropdown .menu > .item:hover {
    color: #dbdbdb;
}

.ui.dropdown .menu > .item {
    color: #9e9e9e;
}

.ui.attached.segment {
    border: 1px solid #404552;
}

.repository.view.issue .comment-list .event > .svg.issue-symbol {
    background: #3b4954;
}

.repository.view.issue .comment-list .event > .svg:not(.issue-symbol) {
    text-shadow: -2px 0 #383c4a, 0 2px #383c4a, 2px 0 #383c4a, 0 -2px #383c4a;
}

.ui .text.grey a {
    color: #dbdbdb !important;
}

.ui .comment .actions a {
    color: #9e9e9e !important;
}

.ui .comment .actions a.active,
.ui .comment .actions a:hover {
    color: #fff !important;
}

.repository.view.issue .comment-list .comment .content {
    > .bottom.segment {
        background: #353945;
        a {
            border: solid 1px #353945;
            background-color: #353945;
        }
    }

    .header {
        color: #dbdbdb;
        background-color: #404552;
        border-bottom: 1px solid #353944;
    }

    .merge-section {
        background-color: #404552;
        border-top: 1px solid #353944;
    }

    .header:after,
    > .merge-section.no-header:after {
        border-right-color: #404552;
    }

    .header:before,
    > .merge-section.no-header:before {
        border-right-color: #404552;
    }
}

.repository.new.issue .comment.form .content:after {
    border-right-color: #353945;
}

.repository.new.issue .comment.form .content:before {
    border-right-color: #353945;
}

.repository.view.issue .comment-list:not(.prevent-before-timeline):before,
.repository.view.issue .comment-list .timeline:before {
    background-color: #3b4954;
}

.repository.view.issue .comment-list .timeline-item .badge {
    background-color: #383c4a;
    border-color: #3b4954;
    color: #9e9e9e;
}

.repository.view.issue .comment-list .comment .tag {
    color: #dbdbdb;
    border-color: rgb(152, 152, 152);
}

.repository.view.issue .comment-list .timeline-item .badge.badge-commit {
    background: radial-gradient(#383c4a 40%, transparent 40%) no-repeat;
}

.repository .comment.form .content .form:after {
    border-right-color: #313c47;
}

.repository .comment.form .content .form:before {
    border-right-color: #313c47;
}

.ui .text.grey a:hover {
    color: #dbdbdb !important;
}

.ui.basic.green.active.button,
.ui.basic.green.buttons .active.button {
    color: #13ae38 !important;
    box-shadow: 0 0 0 1px #13ae38 inset !important;
}

.ui.form textarea,
.ui.form textarea:focus {
    color: #dbdbdb;
    background: #404552;
    border: 2px solid #353945;
}

.ui.form textarea:focus {
    border: 1px solid #456580;
}

.ui .info.segment.top {
    background-color: #404552 !important;
}

.repository .diff-file-box .code-diff-unified tbody tr.del-code td {
    background-color: #3c2626 !important;
    border-color: #634343 !important;
}

.repository .diff-file-box .code-diff-unified tbody tr.del-code td.lines-num {
    background-color: #4e2c2c !important;
}

.repository .diff-file-box .code-diff-unified tbody tr.add-code td {
    background-color: #283e2d !important;
    border-color: #314a37 !important;
}

.repository .diff-file-box .code-diff-unified tbody tr.add-code td.lines-num {
    background-color: #2c4632 !important;
}

.removed-code {
    background-color: #5f3737;
}

.added-code {
    background-color: #3a523a;
}

.tag-code,
.tag-code td {
    background: #353945 !important;

}
.tag-code td.lines-num {
    background-color: #3a3e4c !important;
}

.tag-code td.lines-type-marker,
td.blob-hunk {
    color: #dbdbdb !important;
}

.ui.vertical.menu .active.item {
    background: #4b5162;
}

.ui.vertical.menu .item {
    background: #353945;
}

.ui.vertical.menu .header.item {
    background: #404552;
}

.ui.vertical.menu {
    background: #353945;
    border: 1px solid #333640;
}

.ui.repository.list .item:not(:first-child) {
    border-top: 1px solid #4c505c;
}

.ui .text.blue {
    color: #87ab63 !important;
}

.ui.selection.active.dropdown,
.ui.selection.active.dropdown .menu {
    border-color: #4e5361;
    box-shadow: 0 2px 3px 0 rgba(34, 36, 38, .15);
}

.ui.selection.active.dropdown:hover,
.ui.selection.active.dropdown:hover .menu {
    border-color: #4e5361;
    box-shadow: 0 2px 3px 0 rgba(34, 36, 38, .15);
}

.ui.selection.dropdown {
    background: #404552;
    border: 1px solid #404552;
    color: #9e9e9e;
}

.ui.menu .ui.dropdown .menu > .active.item {
    color: #dbdbdb !important;
}

.ui.card,
.ui.cards > .card {
    background: #353945;
    box-shadow: 0 1px 3px 0 #4c505c, 0 0 0 1px #4c505c;
}

.ui.card > .content > .header,
.ui.cards > .card > .content > .header {
    color: #dbdbdb;
}

.ui.card > .extra a:not(.ui),
.ui.cards > .card > .extra a:not(.ui) {
    color: #87ab63;
}

.ui .text.black {
    color: #9e9e9e;
}

.ui .text.black:hover {
    color: #dbdbdb;
}

.ui.secondary.segment {
    background: #353945;
}

.ui.secondary.pointing.menu {
    border-bottom-color: rgba(255, 255, 255, .15);
}

.ui.secondary.pointing.menu .active.item {
    color: #dbdbdb;
}

.ui.user.list .item:not(:first-child) {
    border-top: 1px solid #4c505c;
}

.ui.secondary.pointing.menu .active.item:hover {
    color: #dbdbdb;
}

.ui.secondary.pointing.menu .dropdown.item:hover,
.ui.secondary.pointing.menu .link.item:hover,
.ui.secondary.pointing.menu a.item:hover {
    color: #dbdbdb;
}

.ui.checkbox label,
.ui.checkbox + label,
.ui.form .field > label {
    color: #9e9e9e;
}

.ui.form .inline.field > label,
.ui.form .inline.field > p,
.ui.form .inline.fields .field > label,
.ui.form .inline.fields .field > p,
.ui.form .inline.fields > label {
    color: #9e9e9e;
}

.user.settings .email.list .item:not(:first-child) {
    border-top: 1px solid #3f4451;
}

.explore .navbar {
    background-color: #2a2e3a !important;
}

.ui.menu.new-menu {
    background: #2a2e3a;
    border-color: transparent !important;

    @media only screen and (max-width: 1200px) {
        &:after {
            background: linear-gradient(to right, transparent 0%, #2a2e3a 100%);
        }
    }
}

input {
    background: #2e323e;
}

.settings .key.list .item:not(:first-child) {
    border-top: 1px solid #404552;
}

.ui.attached.info.message,
.ui.info.message {
    box-shadow: 0 0 0 1px #4b5e71 inset, 0 0 0 0 transparent;
}

.ui.bottom.attached.message {
    background-color: #2c662d;
    color: #87ab63;
}

.ui.bottom.attached.message .pull-right {
    color: #87ab63;
}

.ui.info.message {
    background-color: #2c3b4a;
    color: #9ebcc5;
}

.ui .warning.header {
    background-color: #5d3a22 !important;
    border-color: #794f31;
}

.ui.red.message {
    background-color: rgba(80, 23, 17, .6);
    color: #f9cbcb;
    box-shadow: 0 0 0 1px rgba(121, 71, 66, .5) inset, 0 0 0 0 transparent;
}

.ui.red.button,
.ui.red.buttons .button {
    background-color: #7d3434;
}

.ui.red.button:hover,
.ui.red.buttons .button:hover {
    background-color: #984646;
}

.ui.checkbox label:hover,
.ui.checkbox + label:hover {
    color: #dbdbdb !important;
}

.ui.checkbox input:checked ~ .box:after,
.ui.checkbox input:checked ~ label:after {
    color: #7f98ad;
}

.ui.checkbox input:checked ~ .box:before,
.ui.checkbox input:checked ~ label:before {
    background: #304251;
    opacity: 1;
    color: #7f98ad;
    border-color: #304251;
}

.ui.checkbox .box:hover::before,
.ui.checkbox label:hover::before {
    background: #304251;
}

.ui.checkbox .box:before,
.ui.checkbox label:before {
    background: #304251;
    border: 1px solid #304251;
}

.ui.checkbox label:before {
    border-color: #476075;
}

.ui.checkbox .box:active::before,
.ui.checkbox label:active::before {
    background: #304251;
    border-color: rgba(34, 36, 38, .35);
}

.ui.checkbox input:focus ~ .box:before,
.ui.checkbox input:focus ~ label:before {
    border-color: #304251;
    background: #304251;
}

.ui.checkbox input:checked:focus ~ .box:before,
.ui.checkbox input:checked:focus ~ label:before,
.ui.checkbox input:not([type="radio"]):indeterminate:focus ~ .box:before,
.ui.checkbox input:not([type="radio"]):indeterminate:focus ~ label:before {
    border-color: #304251;
    background: #304251;
}

.ui.checkbox input:checked:focus ~ .box:after,
.ui.checkbox input:checked:focus ~ label:after,
.ui.checkbox input:not([type="radio"]):indeterminate:focus ~ .box:after,
.ui.checkbox input:not([type="radio"]):indeterminate:focus ~ label:after {
    color: #7f98ad;
}

.ui.checkbox input:focus ~ .box:after,
.ui.checkbox input:focus ~ label,
.ui.checkbox input:focus ~ label:after {
    color: #9a9a9a;
}

.ui.selection.dropdown:hover {
    border: 1px solid #456580;
}

.ui.selection.dropdown .menu > .item {
    border-top: 1px solid #313c47;
}

.ui.selection.visible.dropdown > .text:not(.default) {
    color: #9e9e9e;
}

.ui.positive.message {
    background-color: #0d491b;
    color: #87ab63;
    box-shadow: 0 0 0 1px #2d693b inset, 0 0 0 0 transparent;
}

.ui.negative.message {
    background-color: rgba(80, 23, 17, .6);
    color: #f9cbcb;
    box-shadow: 0 0 0 1px rgba(121, 71, 66, .5) inset, 0 0 0 0 transparent;
}

.user.profile .ui.card .extra.content ul li:not(:last-child) {
    border-bottom: 1px solid #4c505c;
}

.ui.form .dropzone {
    border: 2px dashed #7f98ad;
    background-color: #2e323e;

    .dz-button {
        color: rgba(158, 158, 158, .8);
    }
}

.ui.form .dropzone:hover .dz-button {
    color: rgba(158, 158, 158, 1);
}

.ui.basic.red.button,
.ui.basic.red.buttons .button {
    box-shadow: 0 0 0 1px #a04141 inset !important;
    color: #a04141 !important;
}

.ui.list .list > .item .header,
.ui.list > .item .header {
    color: #dedede;
}

.ui.list .list > .item .description,
.ui.list > .item .description {
    color: #9e9e9e;
}

.ui.user.list .item .description a {
    color: #668cb1;
}

.repository.file.list #repo-files-table tbody .svg.octicon-file-directory,
.repository.file.list #repo-files-table tbody .svg.octicon-file-submodule {
    color: #7c9b5e;
}

.ui.blue.button:focus,
.ui.blue.buttons .button:focus {
    background-color: #a27558;
}

.ui.basic.blue.button:hover,
.ui.basic.blue.buttons .button:hover {
    box-shadow: 0 0 0 1px #87ab63 inset !important;
    color: #87ab63 !important;
}

.ui.basic.blue.button:focus,
.ui.basic.blue.buttons .button:focus {
    box-shadow: 0 0 0 1px #87ab63 inset !important;
    color: #87ab63 !important;
}

.repository.labels .ui.basic.black.label {
    background-color: #bbbbbb !important;
}

.lines-commit {
    background: #2e323e !important;
}

.bottom-line {
    border-color: #4e525e !important;
}

.lines-num {
    color: #9e9e9e !important;
    border-color: #2d2d2d !important;
}

td.blob-excerpt {
    background-color: rgba(0, 0, 0, .15);
}

a.blob-excerpt {
    color: #ccc;
    background: #393d4a;
}

a.blob-excerpt:hover {
    background: #87ab63;
}

.code-view .lines-code.active {
    background: #534d1b !important;
}

a.ui.label:hover,
a.ui.labels .label:hover {
    background-color: #505667 !important;
    color: #dbdbdb !important;
}

.repository #commits-table td.sha .sha.label,
.repository #repo-files-table .sha.label {
    border-color: #888;
}

.repository #commits-table td.sha .sha.label.isSigned .detail.icon,
.repository #repo-files-table .sha.label.isSigned .detail.icon {
    background: none;
    border-left-color: #888;
}

.repository .ui.attached.message.isSigned.isVerified {
    background-color: #394829;
    color: #9e9e9e;

    &.message {
        color: #87ab63;
        .ui.text {
            color: #9e9e9e;
        }
        .pull-right {
            color: #87ab63;
        }
    }
}

.repository .ui.attached.message.isSigned.isVerifiedUntrusted {
    background-color: #4a3903;
    color: #9e9e9e;
    &.message {
        color: #c2c193;
        .ui.text {
            color: #9e9e9e;
        }
        .pull-right,
        a {
            color: #c2c193;
        }
    }
}

.repository .ui.attached.message.isSigned.isVerifiedUnmatched {
    background-color: #4e3321;
    color: #9e9e9e;
    &.message {
        color: #c2a893;
        .ui.text {
            color: #9e9e9e;
        }
        .pull-right,
        a {
            color: #c2a893;
        }
    }
}

.repository .ui.attached.message.isSigned.isWarning {
    background-color: rgba(80, 23, 17, .6);
    &.message {
        color: #d07d7d;
        .ui.text {
            color: #d07d7d;
        }
        .pull-right {
            color: #9e9e9e;
        }
    }
}

.repository .label.list .item {
    border-bottom: 1px dashed #4c505c;
}

.ui.basic.blue.button,
.ui.basic.blue.buttons .button {
    box-shadow: 0 0 0 1px #87ab63 inset !important;
    color: #87ab63 !important;
}

.ui.text.yellow,
.yellow.icon.icon.icon {
    color: #e4ac07 !important;
}

.repository .diff-file-box .code-diff-split tbody tr.add-code td:nth-child(1),
.repository .diff-file-box .code-diff-split tbody tr.add-code td:nth-child(2),
.repository .diff-file-box .code-diff-split tbody tr.add-code td:nth-child(3),
.repository .diff-file-box .code-diff-split tbody tr.del-code td:nth-child(4),
.repository .diff-file-box .code-diff-split tbody tr.del-code td:nth-child(5),
.repository .diff-file-box .code-diff-split tbody tr.del-code td:nth-child(6) {
    background-color: #2a2e3a;
}

.repository .diff-file-box .code-diff-split tbody tr.add-code td:nth-child(4),
.repository .diff-file-box .code-diff-split tbody tr.add-code td:nth-child(5),
.repository .diff-file-box .code-diff-split tbody tr.add-code td:nth-child(6),
.repository .diff-file-box .code-diff-split tbody tr td.add-code,
.repository .diff-file-box .code-diff-split tbody tr td.lines-num-new.add-code {
    background-color: #283e2d !important;
    border-color: #314a37 !important;
}

.repository .diff-file-box .code-diff-split tbody tr.del-code td:nth-child(1),
.repository .diff-file-box .code-diff-split tbody tr.del-code td:nth-child(2),
.repository .diff-file-box .code-diff-split tbody tr.del-code td:nth-child(3),
.repository .diff-file-box .code-diff-split tbody tr td.del-code {
    background-color: #3c2626 !important;
    border-color: #634343 !important;
}

.ui.blue.button:active,
.ui.blue.buttons .button:active {
    background-color: #a27558;
}

#git-graph-container li a {
    color: #c79575;
}

#git-graph-container li .author {
    color: #c79575;
}

.ui.header .sub.header {
    color: #9e9e9e;
}

.ui.dividing.header {
    border-bottom: 1px solid #4c505c;
}

.ui.modal > .header {
    background: #404552;
    color: #dbdbdb;
}

.ui.modal > .actions {
    background: #404552;
    border-top: 1px solid #404552;
}

.ui.modal > .content {
    background: #383c4a;
}

.editor-toolbar {
    background-color: #404552;
    border-color: #7f98ad;
}

.edit-diff > div > .ui.table {
    border-left-color: #404552 !important;
    border-right-color: #404552 !important;
}

.editor-toolbar a {
    color: #87ab63 !important;
}

.editor-toolbar a.active,
.editor-toolbar a:hover {
    background: #2a2e3a;
    border-color: transparent;
}

.editor-toolbar i.separator {
    border-right-color: #7f98ad;
}

.repository .diff-detail-box {
    background-color: #383c4a;

    .detail-files {
        background-color: inherit;
    }

    &.sticky {
        border-bottom-color: rgba(255, 255, 255, .1);
    }
}

.comment-code-cloud {
    border-color: #3a3a3a;

    &:before {
        border-bottom: 13px solid #5a5a5a;
    }

    .ui.attached.top.header {
        background: none transparent;
        border: 0;
    }

    .ui.active.tab {
        &:not(.markdown) {
            textarea:focus {
                border: none;
            }

            background: #404552;
        }

        border-color: rgba(255, 255, 255, .15);
    }

    .footer {
        border-top-color: #5a5a5a;

        .markdown-info {
            color: inherit;
        }

    }
}

.add-comment-left.add-comment-right .ui.attached.header {
    border-color: #5d5c5c;
    border-right: none;
}

.file-comment {
    color: #888888;
}

.ui.comments .comment {
    .author {
        color: #dbdbdb;
    }

    .metadata {
        color: #808084;
    }

    .text {
        color: #9e9e9e;
    }
}

.heatmap(@heat) {
    @heatmap-cold: #2d303b;
    @heatmap-hot: #a0cc75;
    background-color: mix(@heatmap-hot, @heatmap-cold, @heat);
}

.heatmap-color-0 {
    .heatmap(0%);
}

.heatmap-color-1 {
    .heatmap(20%);
}

.heatmap-color-2 {
    .heatmap(40%);
}

.heatmap-color-3 {
    .heatmap(60%);
}

.heatmap-color-4 {
    .heatmap(80%);
}

.heatmap-color-5 {
    .heatmap(100%);
}

.activity-bar-graph {
    background-color: #a0cc75;
    color: #9e9e9e;
}

/* code mirror dark theme */

.CodeMirror {
    color: #9daccc;
    background-color: #2e323e;
    border-color: #7f98ad;
    border-top: 0;

    div.CodeMirror-cursor {
        border-left: 1px solid #9e9e9e;
    }

    .CodeMirror-gutters {
        background-color: #2e323e;
    }

    ::selection,
    ::-moz-selection,
    .CodeMirror-selected {
        background: #42402f !important;
    }

    &.cm-s-default,
    &.cm-s-paper {
        .cm-property {
            color: #a0cc75;
        }

        .cm-header {
            color: #9daccc;
        }

        .cm-quote {
            color: #009900;
        }

        .cm-keyword {
            color: #cc8a61;
        }

        .cm-atom {
            color: #ef5e77;
        }

        .cm-number {
            color: #ff5656;
        }

        .cm-def {
            color: #e4e4e4;
        }

        .cm-variable-2 {
            color: #00bdbf;
        }

        .cm-variable-3 {
            color: #008855;
        }

        .cm-comment {
            color: #8e9ab3;
        }

        .cm-string {
            color: #a77272;
        }

        .cm-string-2 {
            color: #ff5500;
        }

        .cm-meta,
        .cm-qualifier {
            color: #ffb176;
        }

        .cm-builtin {
            color: #b7c951;
        }

        .cm-bracket {
            color: #999977;
        }

        .cm-tag {
            color: #f1d273;
        }

        .cm-attribute {
            color: #bfcc70;
        }

        .cm-hr {
            color: #999999;
        }

        .cm-url {
            color: #c5cfd0;
        }

        .cm-link {
            color: #d8c792;
        }

        .cm-error {
            /* color: #ff6e00; */
            color: #dbdbeb;
        }
    }
}

.ui.popup {
    background-color: #383c4a;
    color: #9e9e9e;
    border-color: #9e9e9e;

    &.top::before {
        background-color: #383c4a;
    }
}

.markdown:not(code) h1 {
    border-bottom-color: #888;
}

.markdown:not(code) blockquote {
    border-left-color: #888;
}

.markdown:not(code) code,
.markdown:not(code) tt {
    background-color: #2a2e3a;
}

footer .container .links > * {
    border-left-color: #888;
}

.repository.file.list #repo-files-table tbody .svg {
    color: #9e9e9e;
}

.repository.release #release-list > li .detail {
    border-left-color: #888;
}

.repository.release #release-list > li .detail .dot {
    background-color: #888;
}

.tribute-container {
    box-shadow: 0 .25rem .5rem rgba(0, 0, 0, .6);
}

.tribute-container ul {
    background: #2d303b !important;
}

.tribute-container li.highlight,
.tribute-container li:hover {
    background: #728e5e !important;
}

.repository .repo-header .ui.huge.breadcrumb.repo-title .repo-header-icon .avatar {
    color: #2a2e3a;
}

<<<<<<< HEAD
#git-graph-container.monochrome #rel-container .flow-group {
    stroke: dimgrey;
    fill: dimgrey;
}

#git-graph-container.monochrome #rel-container .flow-group.highlight {
    stroke: darkgrey;
    fill: darkgrey;
}

#git-graph-container:not(.monochrome) #rel-container .flow-group {
    &.flow-color-16-1 {
        stroke: #ce4751;
        fill: #ce4751;
    }

    &.flow-color-16-2 {
        stroke: #499a37;
        fill: #499a37;
    }

    &.flow-color-16-3 {
        stroke: #a846e5;
        fill: #a846e5;
    }

    &.flow-color-16-4 {
        stroke: #8f9121;
        fill: #8f9121;
    }

    &.flow-color-16-5 {
        stroke: #5d45d1;
        fill: #5d45d1;
    }

    &.flow-color-16-6 {
        stroke: #c67d28;
        fill: #c67d28;
    }

    &.flow-color-16-7 {
        stroke: #5d7ce2;
        fill: #5d7ce2;
    }

    &.flow-color-16-8 {
        stroke: #e33a28;
        fill: #e33a28;
    }

    &.flow-color-16-9 {
        stroke: #5742a1;
        fill: #5742a1;
    }

    &.flow-color-16-10 {
        stroke: #c45327;
        fill: #c45327;
    }

    &.flow-color-16-11 {
        stroke: #872ea6;
        fill: #872ea6;
    }

    &.flow-color-16-12 {
        stroke: #af2f63;
        fill: #af2f63;
    }

    &.flow-color-16-13 {
        stroke: #d747ce;
        fill: #d747ce;
    }

    &.flow-color-16-14 {
        stroke: #e64996;
        fill: #e64996;
    }

    &.flow-color-16-15 {
        stroke: #bf6fce;
        fill: #bf6fce;
    }

    &.flow-color-16-0 {
        stroke: #982e85;
        fill: #982e85;
    }
}

#git-graph-container:not(.monochrome) #rel-container .flow-group.highlight {
    &.flow-color-16-1 {
        stroke: #ed5a8b;
        fill: #ed5a8b;
    }

    &.flow-color-16-2 {
        stroke: #66e049;
        fill: #66e049;
    }

    &.flow-color-16-3 {
        stroke: #db62d6;
        fill: #db62d6;
    }

    &.flow-color-16-4 {
        stroke: #b7e83e;
        fill: #b7e83e;
    }

    &.flow-color-16-5 {
        stroke: #8683ee;
        fill: #8683ee;
    }

    &.flow-color-16-6 {
        stroke: #e1d037;
        fill: #e1d037;
    }

    &.flow-color-16-7 {
        stroke: #4be9b7;
        fill: #4be9b7;
    }

    &.flow-color-16-8 {
        stroke: #ea6542;
        fill: #ea6542;
    }

    &.flow-color-16-9 {
        stroke: #57e185;
        fill: #57e185;
    }

    &.flow-color-16-10 {
        stroke: #db9333;
        fill: #db9333;
    }

    &.flow-color-16-11 {
        stroke: #42af69;
        fill: #42af69;
    }

    &.flow-color-16-12 {
        stroke: #afa63a;
        fill: #afa63a;
    }

    &.flow-color-16-13 {
        stroke: #95e57b;
        fill: #95e57b;
    }

    &.flow-color-16-14 {
        stroke: #d4e572;
        fill: #d4e572;
    }

    &.flow-color-16-15 {
        stroke: #4da841;
        fill: #4da841;
    }

    &.flow-color-16-0 {
        stroke: #7db233;
        fill: #7db233;
    }
}

#git-graph-container #rev-list li.highlight {
    background-color: #39423e;
}

#git-graph-container .ui.buttons button#flow-color-monochrome.ui.button {
    border-left-color: rgb(76, 80, 92);
    border-left-style: solid;
    border-left-width: 1px;
=======
.mermaid-chart {
    filter: invert(84%) hue-rotate(180deg);
>>>>>>> 4315e313
}<|MERGE_RESOLUTION|>--- conflicted
+++ resolved
@@ -1899,7 +1899,6 @@
     color: #2a2e3a;
 }
 
-<<<<<<< HEAD
 #git-graph-container.monochrome #rel-container .flow-group {
     stroke: dimgrey;
     fill: dimgrey;
@@ -2082,8 +2081,8 @@
     border-left-color: rgb(76, 80, 92);
     border-left-style: solid;
     border-left-width: 1px;
-=======
+}
+
 .mermaid-chart {
     filter: invert(84%) hue-rotate(180deg);
->>>>>>> 4315e313
 }