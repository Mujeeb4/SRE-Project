@import "../chroma/dark.less";
@import "../codemirror/dark.less";

:root {
  --is-dark-theme: true;
  --color-primary: #87ab63;
  --color-primary-dark-1: #93b373;
  --color-primary-dark-2: #9fbc82;
  --color-primary-dark-3: #abc492;
  --color-primary-dark-4: #b7cda1;
  --color-primary-dark-5: #cfddc1;
  --color-primary-dark-6: #e7eee0;
  --color-primary-dark-7: #f8faf6;
  --color-primary-light-1: #7a9e55;
  --color-primary-light-2: #6c8c4c;
  --color-primary-light-3: #5f7b42;
  --color-primary-light-4: #516939;
  --color-primary-light-5: #364626;
  --color-primary-light-6: #1b2313;
  --color-primary-light-7: #080b06;
  --color-primary-alpha-10: #87ab6319;
  --color-primary-alpha-20: #87ab6333;
  --color-primary-alpha-30: #87ab634b;
  --color-primary-alpha-40: #87ab6366;
  --color-primary-alpha-50: #87ab6380;
  --color-primary-alpha-60: #87ab6399;
  --color-primary-alpha-70: #87ab63b3;
  --color-primary-alpha-80: #87ab63cc;
  --color-primary-alpha-90: #87ab63e1;
  --color-secondary: #454a57;
  --color-secondary-dark-1: #505665;
  --color-secondary-dark-2: #5b6273;
  --color-secondary-dark-3: #71798e;
  --color-secondary-dark-4: #7f8699;
  --color-secondary-dark-5: #8c93a4;
  --color-secondary-dark-6: #9aa0af;
  --color-secondary-dark-7: #a8adba;
  --color-secondary-dark-8: #b6bac5;
  --color-secondary-dark-9: #c4c7d0;
  --color-secondary-dark-10: #d2d4db;
  --color-secondary-dark-11: #dfe1e6;
  --color-secondary-dark-12: #edeef1;
  --color-secondary-dark-13: #fbfbfc;
  --color-secondary-light-1: #373b46;
  --color-secondary-light-2: #292c34;
  --color-secondary-light-3: #1c1e23;
  --color-secondary-light-4: #0e0f11;
  --color-secondary-alpha-10: #454a5719;
  --color-secondary-alpha-20: #454a5733;
  --color-secondary-alpha-30: #454a574b;
  --color-secondary-alpha-40: #454a5766;
  --color-secondary-alpha-50: #454a5780;
  --color-secondary-alpha-60: #454a5799;
  --color-secondary-alpha-70: #454a57b3;
  --color-secondary-alpha-80: #454a57cc;
  --color-secondary-alpha-90: #454a57e1;
  /* colors */
  --color-red: #db2828;
  --color-orange: #f2711c;
  --color-yellow: #fbbd08;
  --color-olive: #b5cc18;
  --color-green: #21ba45;
  --color-teal: #00b5ad;
  --color-blue: #2185d0;
  --color-violet: #6435c9;
  --color-purple: #a333c8;
  --color-pink: #e03997;
  --color-brown: #a5673f;
  --color-grey: #767a85;
  --color-black: #1e222e;
  --color-gold: #a1882b;
  --color-white: #ffffff;
  --color-diff-removed-word-bg: #6f3333;
  --color-diff-added-word-bg: #3c653c;
  --color-diff-removed-row-bg: #3c2626;
  --color-diff-moved-row-bg: #818044;
  --color-diff-added-row-bg: #283e2d;
  --color-diff-removed-row-border: #634343;
  --color-diff-moved-row-border: #bcca6f;
  --color-diff-added-row-border: #314a37;
  --color-diff-inactive: #353846;
  --color-error-border: #a53a37;
  --color-error-bg: #482c2c;
  --color-error-text: #ff4433;
  --color-success-border: #458a57;
  --color-success-bg: #284034;
  --color-success-text: #6cc664;
  --color-warning-border: #bb9d00;
  --color-warning-bg: #3a3a30;
  --color-warning-text: #fbbd08;
  --color-info-border: #306090;
  --color-info-bg: #26354c;
  --color-info-text: #38a8e8;
  /* target-based colors */
  --color-body: #383c4a;
  --color-box-header: #404652;
  --color-box-body: #2a2e3a;
  --color-box-body-highlight: #353945;
  --color-text-dark: #dbe0ea;
  --color-text: #bbc0ca;
  --color-text-light: #a6aab5;
  --color-text-light-1: #979ba6;
  --color-text-light-2: #8a8e99;
  --color-text-light-3: #707687;
  --color-footer: #2e323e;
  --color-timeline: #4c525e;
  --color-input-text: #d5dbe6;
<<<<<<< HEAD
  --color-input-background: #292d39;
  --color-input-toggle-background: #454a57;
=======
  --color-input-background: #232933;
>>>>>>> 11d36778
  --color-input-border: #454a57;
  --color-input-border-hover: #505667;
  --color-navbar: #2a2e3a;
  --color-navbar-transparent: #2a2e3a00;
  --color-light: #00000028;
  --color-light-mimic-enabled: rgba(0, 0, 0, calc(40 / 255 * 222 / 255 / var(--opacity-disabled)));
  --color-light-border: #ffffff28;
  --color-hover: #ffffff10;
  --color-active: #ffffff16;
  --color-menu: #2e323e;
  --color-card: #2e323e;
  --color-markup-table-row: #ffffff06;
  --color-markup-code-block: #ffffff0d;
  --color-button: #353846;
  --color-code-bg: #2a2e3a;
  --color-code-sidebar-bg: #2e323e;
  --color-shadow: #00000060;
  --color-secondary-bg: #2a2e3a;
  --color-text-focus: #fff;
  --color-expand-button: #3c404d;
  --color-placeholder-text: #6a737d;
  --color-editor-line-highlight: var(--color-primary-light-5);
  --color-project-board-bg: var(--color-secondary-light-2);
  --color-caret: var(--color-text); /* should ideally be --color-text-dark, see #15651 */
  --color-reaction-bg: #ffffff12;
  --color-reaction-active-bg: var(--color-primary-alpha-40);
  --color-header-bar: #2e323e;
  --color-label-active-bg: #4c525e;
  --color-small-accent: var(--color-primary-light-5);
  --color-accent: var(--color-primary-light-3);
  --color-active-line: #534d1b;
}

::-webkit-calendar-picker-indicator {
  filter: invert(.8);
}

.ui.red.label,
.ui.red.labels .label {
  background-color: #7d3434 !important;
  border-color: #8a2121 !important;
}

.ui.yellow.label,
.ui.yellow.labels .label {
  border-color: #664d02 !important;
  background-color: #936e00 !important;
}

.ui.green.label,
.ui.green.labels .label,
.ui.basic.green.label {
  background-color: #2d693b !important;
  border-color: #2d693b !important;
}

.ui.green.labels a.label:hover,
.ui.basic.green.labels a.label:hover,
a.ui.ui.ui.green.label:hover,
a.ui.basic.green.label:hover {
  background-color: #3d794b !important;
  border-color: #3d794b !important;
  color: #fff !important;
}

.ui.form .fields.error .field textarea,
.ui.form .fields.error .field select,
.ui.form .fields.error .field input:not([type]),
.ui.form .fields.error .field input[type="date"],
.ui.form .fields.error .field input[type="datetime-local"],
.ui.form .fields.error .field input[type="email"],
.ui.form .fields.error .field input[type="number"],
.ui.form .fields.error .field input[type="password"],
.ui.form .fields.error .field input[type="search"],
.ui.form .fields.error .field input[type="tel"],
.ui.form .fields.error .field input[type="time"],
.ui.form .fields.error .field input[type="text"],
.ui.form .fields.error .field input[type="file"],
.ui.form .fields.error .field input[type="url"],
.ui.form .field.error textarea,
.ui.form .field.error select,
.ui.form .field.error input:not([type]),
.ui.form .field.error input[type="date"],
.ui.form .field.error input[type="datetime-local"],
.ui.form .field.error input[type="email"],
.ui.form .field.error input[type="number"],
.ui.form .field.error input[type="password"],
.ui.form .field.error input[type="search"],
.ui.form .field.error input[type="tel"],
.ui.form .field.error input[type="time"],
.ui.form .field.error input[type="text"],
.ui.form .field.error input[type="file"],
.ui.form .field.error input[type="url"] {
  background-color: #522;
  border: 1px solid #7d3434;
  color: #f9cbcb;
}

.ui.form .field.error select:focus,
.ui.form .field.error input:not([type]):focus,
.ui.form .field.error input[type="date"]:focus,
.ui.form .field.error input[type="datetime-local"]:focus,
.ui.form .field.error input[type="email"]:focus,
.ui.form .field.error input[type="number"]:focus,
.ui.form .field.error input[type="password"]:focus,
.ui.form .field.error input[type="search"]:focus,
.ui.form .field.error input[type="tel"]:focus,
.ui.form .field.error input[type="time"]:focus,
.ui.form .field.error input[type="text"]:focus,
.ui.form .field.error input[type="file"]:focus,
.ui.form .field.error input[type="url"]:focus {
  background-color: #522;
  border: 1px solid #a04141;
  color: #f9cbcb;
}

.ui.green.button,
.ui.green.buttons .button {
  background-color: #87ab63;
}

.ui.green.button:hover,
.ui.green.buttons .button:hover {
  background-color: #a0cc75;
}

.ui.red.button,
.ui.red.buttons .button {
  background-color: #7d3434;
}

.ui.red.button:hover,
.ui.red.buttons .button:hover {
  background-color: #984646;
}

/* invert emojis that are hard to read otherwise */
.emoji[aria-label="check mark"],
.emoji[aria-label="currency exchange"],
.emoji[aria-label="TOP arrow"],
.emoji[aria-label="END arrow"],
.emoji[aria-label="ON! arrow"],
.emoji[aria-label="SOON arrow"],
.emoji[aria-label="heavy dollar sign"],
.emoji[aria-label="copyright"],
.emoji[aria-label="registered"],
.emoji[aria-label="trade mark"],
.emoji[aria-label="multiply"],
.emoji[aria-label="plus"],
.emoji[aria-label="minus"],
.emoji[aria-label="divide"],
.emoji[aria-label="curly loop"],
.emoji[aria-label="double curly loop"],
.emoji[aria-label="wavy dash"],
.emoji[aria-label="paw prints"],
.emoji[aria-label="musical note"],
.emoji[aria-label="musical notes"] {
  filter: invert(100%) hue-rotate(180deg);
}

img[src$="/img/matrix.svg"] {
  filter: invert(80%);
}

.markup-block-error {
  border: 1px solid rgba(121, 71, 66, .5) !important;
  border-bottom: none !important;
}<|MERGE_RESOLUTION|>--- conflicted
+++ resolved
@@ -105,12 +105,8 @@
   --color-footer: #2e323e;
   --color-timeline: #4c525e;
   --color-input-text: #d5dbe6;
-<<<<<<< HEAD
-  --color-input-background: #292d39;
+  --color-input-background: #232933;
   --color-input-toggle-background: #454a57;
-=======
-  --color-input-background: #232933;
->>>>>>> 11d36778
   --color-input-border: #454a57;
   --color-input-border-hover: #505667;
   --color-navbar: #2a2e3a;
