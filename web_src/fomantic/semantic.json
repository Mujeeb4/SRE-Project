--- conflicted
+++ resolved
@@ -21,11 +21,6 @@
   "rtl": false,
   "admin": false,
   "components": [
-<<<<<<< HEAD
-    "button",
-=======
-    "api",
->>>>>>> 99463532
     "dimmer",
     "dropdown",
     "form",
