.user.profile .ui.card .header {
  display: block;
  font-weight: var(--font-weight-semibold);
  font-size: 1.3rem;
  margin-top: -0.2rem;
  line-height: 1.3rem;
}

.user.profile .ui.card .profile-avatar-name {
  border-top: none;
  text-align: center;
}

.user.profile .ui.card .extra.content {
  padding: 0;
}

.user.profile .ui.card .extra.content > ul {
  margin: 0;
  padding: 0;
}

.user.profile .ui.card .extra.content > ul > li {
  padding: 10px;
  list-style: none;
}

.user.profile .ui.card .extra.content > ul > li:not(:last-child) {
  border-bottom: 1px solid var(--color-secondary);
}

.user.profile .ui.card .extra.content > ul > li .svg {
  margin-left: 1px;
  margin-right: 5px;
}

.user.profile .ui.card .extra.content > ul > li.follow .ui.button {
  width: 100%;
}

.user.profile .ui.card #profile-avatar {
  padding: 1rem 1rem 0.25rem;
  justify-content: center;
}

.user.profile .ui.card #profile-avatar img {
  max-width: 100%;
  height: auto;
}

@media (max-width: 767.98px) {
  .user.profile .ui.card #profile-avatar img {
    width: 30vw;
  }
}

@media (max-width: 767.98px) {
  .user.profile .ui.card {
    width: 100%;
  }
}

.user.profile .ui.repository.list {
  margin-top: 25px;
}

.user.profile .ui.repository.list .repo-title .labels {
  word-break: normal;
  flex-shrink: 0;
}

.user.profile #loading-heatmap {
  margin-bottom: 1em;
}

.user.profile .ui.secondary.stackable.pointing.menu {
  flex-wrap: wrap;
}

.user.followers .header.name {
  font-size: 20px;
  line-height: 24px;
  vertical-align: middle;
}

.user.followers .follow .ui.button {
  padding: 8px 15px;
}

.user.link-account:not(.icon) {
  padding-top: 15px;
  padding-bottom: 5px;
}

.user.settings .iconFloat {
  float: left;
}

.user-orgs {
  display: flex;
  flex-flow: row wrap;
  padding: 0;
  margin: -3px !important;
}

.user-orgs > li {
  display: flex;
  border-bottom: 0 !important;
  padding: 3px !important;
  width: 20%;
  max-width: 60px;
}

.user-badges {
  display: grid;
  grid-template-columns: repeat(auto-fill, 64px);
  gap: 2px;
}

.user-badges img {
  object-fit: contain;
}

#readme_profile {
  padding: 10px;
  border-radius: 0.28571429rem;
  background: var(--color-card);
  border: 1px solid var(--color-secondary);
}

#notification_table {
  background: var(--color-box-body);
  border: 1px solid var(--color-secondary);
  border-radius: var(--border-radius);
}

.notifications-item:hover {
  background: var(--color-hover);
}

<<<<<<< HEAD
#notification_table tr {
  cursor: default;
=======
.notifications-buttons {
  display: none;
  min-width: 74px;
}

.notifications-updated {
  display: flex;
>>>>>>> 2ad2d5a6
}

.notifications-item:hover .notifications-buttons {
  display: flex;
}

.notifications-item:hover .notifications-updated {
  display: none;
}<|MERGE_RESOLUTION|>--- conflicted
+++ resolved
@@ -138,10 +138,6 @@
   background: var(--color-hover);
 }
 
-<<<<<<< HEAD
-#notification_table tr {
-  cursor: default;
-=======
 .notifications-buttons {
   display: none;
   min-width: 74px;
@@ -149,7 +145,6 @@
 
 .notifications-updated {
   display: flex;
->>>>>>> 2ad2d5a6
 }
 
 .notifications-item:hover .notifications-buttons {
