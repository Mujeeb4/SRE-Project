--- conflicted
+++ resolved
@@ -988,15 +988,14 @@
   margin-top: 10px;
 }
 
-<<<<<<< HEAD
 .repository.view.issue .comment-list .code-comment {
   border: 1px solid transparent;
   margin: 0;
-=======
+}
+
 /* fix fomantic's border-radius via :first-child with hidden elements */
 .collapsible-comment-box:has(.gt-hidden) {
   border-radius: var(--border-radius) !important;
->>>>>>> 0a4c7f28
 }
 
 .repository.view.issue .comment-list .code-comment .comment-header {
