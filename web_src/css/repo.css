--- conflicted
+++ resolved
@@ -1757,10 +1757,6 @@
 .repository .diff-file-box .file-body.file-code .lines-num span.fold {
   display: block;
   text-align: center;
-}
-
-.repository .diff-file-box .code-diff {
-  font-size: 12px;
 }
 
 .repository .diff-file-box .code-diff td {
@@ -2524,7 +2520,6 @@
   left: 7px;
 }
 
-<<<<<<< HEAD
 .comment-header a {
   color: var(--color-text);
 }
@@ -2533,17 +2528,17 @@
   color: var(--color-primary);
 }
 
-.comment-header .action a {
-=======
-.comment-header .actions a {
->>>>>>> 1fa50f32
-  margin-right: 0 !important;
+.comment-header .actions a:not(.label) {
   padding: 0.5rem !important;
 }
 
-.comment-header-left > * + *,
-.comment-header-right > * + * {
-  margin-left: 0.25rem;
+.comment-header .actions .label {
+  margin: 0 !important;
+}
+
+.comment-header-left,
+.comment-header-right {
+  gap: 4px;
 }
 
 .content-history-menu .octicon-triangle-down {
