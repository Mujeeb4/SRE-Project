.repository .data-table .line-num,
.repository .diff-file-box .file-body.file-code .lines-num,
.repository .diff-file-box .code-diff tbody tr .lines-type-marker,
.repository .repository-summary .segment.language-stats {
  -webkit-touch-callout: none;
  -webkit-user-select: none;
  user-select: none;
}

.repository .repo-header .ui.compact.menu {
  margin-left: 1rem;
}

.repository .repo-header .ui.header {
  margin-top: 0;
}

.repository .repo-header .fork-flag {
  font-size: 12px;
  margin-top: 2px;
}

.repository .repo-header .repo-buttons .svg {
  margin: 0 0.42857143em 0 -0.21428571em;
}

.repository .repo-header .button {
  margin-top: 2px;
  margin-bottom: 2px;
}

.repository .tabs .navbar {
  justify-content: initial;
}

.repository .navbar {
  display: flex;
  justify-content: space-between;
}

.repository .navbar .ui.label {
  margin-left: 7px;
  padding: 3px 5px;
}

.repository .owner.dropdown {
  min-width: 40% !important;
}

.repository .unicode-escaped .escaped-code-point[data-escaped]::before {
  visibility: visible;
  content: attr(data-escaped);
  font-family: var(--fonts-monospace);
  color: var(--color-red);
}

.repository .unicode-escaped .escaped-code-point .char {
  display: none;
}

.repository .broken-code-point {
  font-family: var(--fonts-monospace);
  color: var(--color-blue);
}

.repository .unicode-escaped .ambiguous-code-point {
  border: 1px var(--color-yellow) solid;
}

.repository .metas .menu {
  overflow-x: auto;
  max-height: 500px;
}

.repository .metas .ui.list.assignees .icon {
  line-height: 2em;
}

.repository .metas .ui.list.assignees .teamavatar {
  margin-top: 0.125rem;
  margin-left: 6.75px;
  margin-right: 8.75px;
}

.repository .metas .ui.list .dependency {
  padding: 0;
  white-space: nowrap;
}

.repository .metas .ui.list .title {
  max-width: 200px;
  overflow: hidden;
  text-overflow: ellipsis;
}

@media (max-width: 1200px) {
  .repository .metas .ui.list .title {
    max-width: 150px;
  }
}

@media (max-width: 1000px) {
  .repository .metas .ui.list .title {
    max-width: 100px;
  }
}

.repository .metas #deadlineForm input {
  width: 12.8rem;
  border-radius: 4px 0 0 4px;
  border-right: 0;
  white-space: nowrap;
}

.repository .header-wrapper {
  background-color: var(--color-navbar);
}

.repository .header-wrapper .ui.tabs.divider {
  border-bottom: 0;
}

.repository .header-wrapper .ui.tabular .svg {
  margin-right: 5px;
}

.repository .filter.menu.labels .label-filter .menu .info {
  display: inline-block;
  padding: 0.5rem 0.25rem;
  border-bottom: 1px solid var(--color-secondary);
  font-size: 12px;
  width: 100%;
  white-space: nowrap;
  text-align: center;
}

.repository .filter.menu.labels .label-filter .menu .info code {
  border: 1px solid var(--color-secondary);
  border-radius: 3px;
  padding: 1px 2px;
  font-size: 11px;
}

.repository .filter.menu .menu {
  max-height: 500px;
  max-width: 300px;
  overflow-x: hidden;
  right: 0 !important;
  left: auto !important;
}

.repository .select-label .desc {
  padding-left: 23px;
}

.repository .ui.tabs.container {
  margin-top: 14px;
  margin-bottom: 0;
}

.repository .ui.tabs.container .ui.menu {
  border-bottom: 0;
}

.repository .ui.tabs.divider {
  margin-top: 0;
  margin-bottom: 20px;
}

.repository #clone-panel #repo-clone-url {
  width: 320px;
}

@media (min-width: 768px) and (max-width: 991px) {
  .repository #clone-panel #repo-clone-url {
    width: 200px;
  }
}

@media (max-width: 767px) {
  .repository #clone-panel #repo-clone-url {
    width: 200px;
  }
}

.repository #clone-panel #repo-clone-https,
.repository #clone-panel #repo-clone-ssh {
  border-right: none;
}

.repository #clone-panel #more-btn {
  border-left: none;
}

.repository #clone-panel button:first-of-type {
  border-radius: var(--border-radius) 0 0 var(--border-radius) !important;
}

.repository #clone-panel button:last-of-type {
  border-radius: 0 var(--border-radius) var(--border-radius) 0 !important;
}

.repository #clone-panel .dropdown .menu {
  right: 0 !important;
  left: auto !important;
}

.repository.file.list .repo-description {
  display: flex;
  justify-content: space-between;
  align-items: center;
}

.repository.file.list #repo-desc {
  font-size: 1.2em;
}

.repository.file.list .repo-path {
  word-break: break-word;
}

.repository.file.list .repo-path .section,
.repository.file.list .repo-path .divider {
  display: inline;
}

.repository.file.list #repo-files-table {
  table-layout: fixed;
}

.repository.file.list #repo-files-table thead th {
  padding-top: 8px;
  padding-bottom: 5px;
  font-weight: normal;
}

.repository.file.list #repo-files-table thead .ui.avatar {
  margin-bottom: 5px;
}

.repository.file.list #repo-files-table tbody .svg {
  margin-left: 3px;
  margin-right: 5px;
}

.repository.file.list #repo-files-table tbody .svg.octicon-reply {
  margin-right: 10px;
}

.repository.file.list #repo-files-table tbody .svg.octicon-file-directory-fill,
.repository.file.list #repo-files-table tbody .svg.octicon-file-submodule {
  color: var(--color-primary);
}

.repository.file.list #repo-files-table tbody .svg.octicon-file,
.repository.file.list #repo-files-table tbody .svg.octicon-file-symlink-file {
  color: var(--color-secondary-dark-7);
}

.repository.file.list #repo-files-table td {
  padding-top: 0;
  padding-bottom: 0;
  overflow: initial;
}

.repository.file.list #repo-files-table td.name {
  width: 33%;
  max-width: calc(100vw - 140px);
}

@media (min-width: 1201px) {
  .repository.file.list #repo-files-table td.name {
    max-width: 150px;
  }
}

@media (min-width: 992px) and (max-width: 1200px) {
  .repository.file.list #repo-files-table td.name {
    max-width: 200px;
  }
}

@media (min-width: 768px) and (max-width: 991px) {
  .repository.file.list #repo-files-table td.name {
    max-width: 300px;
  }
}

.repository.file.list #repo-files-table td.message {
  color: var(--color-text-light-1);
  width: 66%;
}

@media (min-width: 1201px) {
  .repository.file.list #repo-files-table td.message {
    max-width: 400px;
  }
}

@media (min-width: 992px) and (max-width: 1200px) {
  .repository.file.list #repo-files-table td.message {
    max-width: 350px;
  }
}

@media (min-width: 768px) and (max-width: 991px) {
  .repository.file.list #repo-files-table td.message {
    max-width: 250px;
  }
}

.repository.file.list #repo-files-table td.age {
  width: 120px;
  color: var(--color-text-light-1);
}

.repository.file.list #repo-files-table td .truncate {
  display: inline-block;
  overflow: hidden;
  text-overflow: ellipsis;
  white-space: nowrap;
  width: 100%;
  padding-top: 8px;
  padding-bottom: 8px;
}

.repository.file.list #repo-files-table td a {
  padding-top: 8px;
  padding-bottom: 8px;
}

.repository.file.list #repo-files-table td .at {
  margin-left: 3px;
  margin-right: 3px;
}

.repository.file.list #repo-files-table td > * {
  vertical-align: middle;
}

.repository.file.list #repo-files-table td.message .isSigned {
  cursor: default;
}

.repository.file.list #repo-files-table tr:last-of-type td:first-child {
  border-bottom-left-radius: var(--border-radius);
}

.repository.file.list #repo-files-table tr:last-of-type td:last-child {
  border-bottom-right-radius: var(--border-radius);
}

.repository.file.list #repo-files-table tr:hover {
  background-color: var(--color-hover);
}

.repository.file.list #repo-files-table tr.has-parent a {
  display: inline-block;
  padding-top: 8px;
  padding-bottom: 8px;
  width: calc(100% - 1.25rem);
}

.repository.file.list .non-diff-file-content .header .icon {
  font-size: 1em;
}

.repository.file.list .non-diff-file-content .header .small.icon {
  font-size: 0.75em;
}

.repository.file.list .non-diff-file-content .header .tiny.icon {
  font-size: 0.5em;
}

.repository.file.list .non-diff-file-content .header .file-actions .btn-octicon {
  line-height: 1;
  padding: 10px 8px;
  vertical-align: middle;
  color: var(--color-text);
}

.repository.file.list .non-diff-file-content .header .file-actions .btn-octicon:hover {
  color: var(--color-primary);
}

.repository.file.list .non-diff-file-content .header .file-actions .btn-octicon-danger:hover {
  color: var(--color-red);
}

.repository.file.list .non-diff-file-content .header .file-actions .btn-octicon.disabled {
  color: inherit;
  opacity: var(--opacity-disabled);
  cursor: default;
}

.repository.file.list .non-diff-file-content .view-raw {
  padding: 5px;
}

.repository.file.list .non-diff-file-content .view-raw > * {
  max-width: 100%;
  border: 1px solid var(--color-secondary);
}

.repository.file.list .non-diff-file-content .view-raw img {
  margin: 1rem 0;
  border-radius: 0;
  object-fit: contain;
}

.repository.file.list .non-diff-file-content .view-raw img[src$=".svg" i] {
  max-height: 600px !important;
  max-width: 600px !important;
}

.repository.file.list .non-diff-file-content .plain-text {
  padding: 1em 2em;
}

.repository.file.list .non-diff-file-content .plain-text pre {
  word-break: break-word;
  white-space: pre-wrap;
}

.repository.file.list .non-diff-file-content .csv {
  overflow-x: auto;
  padding: 0 !important;
}

.repository.file.list .non-diff-file-content pre {
  overflow: auto;
}

.repository.file.list .non-diff-file-content .asciicast {
  padding: 5px !important;
}

.repository.file.list .sidebar {
  padding-left: 0;
}

.repository.file.list .sidebar .svg {
  width: 16px;
}

.repository.file.editor .treepath {
  width: 100%;
}

.repository.file.editor .treepath input {
  vertical-align: middle;
  box-shadow: rgba(0, 0, 0, 0.0745098) 0 1px 2px inset;
  width: inherit;
  padding: 7px 8px;
  margin-right: 5px;
}

.repository.file.editor .tabular.menu .svg {
  margin-right: 5px;
}

.repository.file.editor .commit-form-wrapper {
  padding-left: 64px;
}

.repository.file.editor .commit-form-wrapper .commit-avatar {
  float: left;
  margin-left: -64px;
  width: 3em;
  height: auto;
}

.repository.file.editor .commit-form-wrapper .commit-form {
  position: relative;
  padding: 15px;
  margin-bottom: 10px;
  border: 1px solid var(--color-secondary);
  background: var(--color-box-body);
  border-radius: 3px;
}

.repository.file.editor .commit-form-wrapper .commit-form::before,
.repository.file.editor .commit-form-wrapper .commit-form::after {
  right: 100%;
  top: 20px;
  border: solid transparent;
  content: " ";
  height: 0;
  width: 0;
  position: absolute;
  pointer-events: none;
}

.repository.file.editor .commit-form-wrapper .commit-form::before {
  border-right-color: var(--color-secondary);
  border-width: 9px;
  margin-top: -9px;
}

.repository.file.editor .commit-form-wrapper .commit-form::after {
  border-right-color: var(--color-box-body);
  border-width: 8px;
  margin-top: -8px;
}

.repository.file.editor .commit-form-wrapper .commit-form .quick-pull-choice .branch-name {
  display: inline-block;
  padding: 2px 4px;
  font: 12px var(--fonts-monospace);
  color: var(--color-text);
  background: var(--color-secondary);
  border-radius: 3px;
  margin: 0 2px;
}

.repository.file.editor .commit-form-wrapper .commit-form .quick-pull-choice .new-branch-name-input {
  position: relative;
  margin-left: 25px;
}

.repository.file.editor .commit-form-wrapper .commit-form .quick-pull-choice .new-branch-name-input input {
  width: 240px !important;
  padding-left: 26px !important;
}

.repository.file.editor .commit-form-wrapper .commit-form .quick-pull-choice .octicon-git-branch {
  position: absolute;
  top: 9px;
  left: 10px;
  color: var(--color-grey);
}

.repository.options #interval {
  width: 100px !important;
  min-width: 100px;
}

.repository.options .danger .item {
  padding: 20px 15px;
}

.repository.options .danger .ui.divider {
  margin: 0;
}

.repository .comment textarea {
  max-height: none !important;
}

.repository.new.issue .comment.form .comment .avatar {
  width: 3em;
}

.repository.new.issue .comment.form .content {
  margin-left: 4em;
}

.repository.new.issue .comment.form .content::before,
.repository.new.issue .comment.form .content::after {
  right: 100%;
  top: 20px;
  border: solid transparent;
  content: " ";
  height: 0;
  width: 0;
  position: absolute;
  pointer-events: none;
}

.repository.new.issue .comment.form .content::before {
  border-right-color: var(--color-secondary);
  border-width: 9px;
  margin-top: -9px;
}

.repository.new.issue .comment.form .content::after {
  border-right-color: var(--color-box-body);
  border-width: 8px;
  margin-top: -8px;
}

.repository.new.issue .comment.form .content .markup {
  font-size: 14px;
}

.repository.new.issue .comment.form .metas {
  min-width: 220px;
}

.repository.new.issue .comment.form .metas .filter.menu {
  max-height: 500px;
  overflow-x: auto;
}

.repository.view.issue .instruct-toggle {
  display: inline-block;
}

.repository.view.issue .title {
  padding-bottom: 0 !important;
}

.repository.view.issue .title .issue-title {
  margin-bottom: 0.5rem;
}

.repository.view.issue .title .issue-title.edit-active {
  display: flex;
  align-items: center;
}

.repository.view.issue .title .issue-title.edit-active h1 {
  display: flex;
  width: 100%;
}

@media (max-width: 767px) {
  .repository.view.issue .title .issue-title.edit-active {
    flex-direction: column;
  }
  .repository.view.issue .title .issue-title.edit-active h1 {
    margin-right: 0;
    margin-bottom: 1rem;
    padding-right: 0;
  }
  .repository.view.issue .title .issue-title.edit-active h1 .ui.input input {
    width: calc(100% - 2rem);
  }
  .repository.view.issue .title .issue-title.edit-active .edit-buttons {
    padding-bottom: 1rem;
    width: 100%;
  }
  .repository.view.issue .title .issue-title.edit-active .edit-buttons .button {
    width: 100%;
    margin-right: 0.5rem;
  }
  .repository.view.issue .title .issue-title.edit-active .edit-buttons .button:last-child {
    margin-right: 0;
  }
}

.repository.view.issue .title .issue-title h1 {
  font-weight: 300;
  font-size: 2.3rem;
  margin: 0;
  padding-right: 0.5rem;
}

.repository.view.issue .title .issue-title h1 .ui.input {
  font-size: 0.5em;
  width: 100%;
}

.repository.view.issue .title .issue-title h1 .ui.input input {
  font-size: 1.5em;
  padding: 6px 1rem;
}

.repository.view.issue .title .issue-title .edit-button {
  float: right;
  padding-left: 1rem;
}

.repository.view.issue .title .issue-title .edit-buttons {
  display: flex;
}

.repository.view.issue .title .issue-title .index {
  color: var(--color-text-light-2);
}

.repository.view.issue .title .issue-title .label {
  margin-right: 10px;
}

.repository.view.issue .title .issue-title .edit-zone {
  margin-top: 10px;
}

.repository.view.issue .pull-desc code {
  color: var(--color-primary);
}

.repository.view.issue .pull-desc a[data-clipboard-text] {
  cursor: pointer;
}

.repository.view.issue .pull-desc a[data-clipboard-text] svg {
  vertical-align: middle;
  position: relative;
  top: -2px;
  right: 1px;
}

.repository.view.issue .pull.tabular.menu {
  margin-bottom: 1rem;
}

.repository.view.issue .pull.tabular.menu .svg {
  margin-right: 5px;
}

.repository.view.issue .pull .merge.box .avatar {
  margin-left: 10px;
  margin-top: 10px;
}

.repository.view.issue .pull .merge.box .branch-update.grid .row {
  padding-bottom: 1rem;
}

.repository.view.issue .pull .merge.box .branch-update.grid .row .icon {
  margin-top: 1.1rem;
}

.repository.view.issue .pull .review-item {
  display: flex;
  justify-content: space-between;
  align-items: center;
}

.repository.view.issue .pull .review-item .review-item-left,
.repository.view.issue .pull .review-item .review-item-right {
  display: flex;
  align-items: center;
}

.repository.view.issue .pull .review-item .text {
  margin: 0.3em 0 0.5em 0.5em;
}

.repository.view.issue .pull .review-item .type-icon {
  align-self: flex-start;
  margin-right: 1em;
}

.repository.view.issue .pull .review-item .type-icon i {
  line-height: 1.8em;
}

.repository.view.issue .pull .review-item .divider {
  margin: 0.5rem 0;
}

.repository.view.issue .pull .review-item .review-content {
  padding: 1em 0 1em 3.8em;
}

.repository.view.issue .comment-list:not(.prevent-before-timeline)::before {
  display: block;
  content: "";
  position: absolute;
  margin-top: 12px;
  margin-bottom: 14px;
  top: 0;
  bottom: 0;
  left: 96px;
  width: 2px;
  background-color: var(--color-timeline);
  z-index: -1;
}

.repository.view.issue .comment-list .timeline {
  position: relative;
  display: block;
  margin-left: 40px;
  padding-left: 16px;
}

.repository.view.issue .comment-list .timeline::before { /* ciara */
  display: block;
  content: "";
  position: absolute;
  margin-top: 12px;
  margin-bottom: 14px;
  top: 0;
  bottom: 0;
  left: 30px;
  width: 2px;
  background-color: var(--color-timeline);
  z-index: -1;
}

.repository.view.issue .comment-list .timeline-item,
.repository.view.issue .comment-list .timeline-item-group {
  padding: 12px 0;
}

.repository.view.issue .comment-list .timeline-item-group .timeline-item {
  padding-top: 8px;
  padding-bottom: 8px;
}

.repository.view.issue .comment-list .timeline-item {
  margin-left: 16px;
  position: relative;
}

.repository.view.issue .comment-list .timeline-item .timeline-avatar {
  position: absolute;
  left: -68px;
}

.repository.view.issue .comment-list .timeline-item .timeline-avatar img {
  width: 40px !important;
  height: 40px !important;
}

/* Don't show the mobile oriented avatar ".inline-timeline-avatar" on desktop. Desktop uses the avatar with class ".timeline-avatar" */
.repository.view.issue .comment-list .timeline-item .inline-timeline-avatar {
  display: none;
}

.repository.view.issue .comment-list .timeline-item img.avatar,
.repository.view.issue .comment-list .timeline-item .avatar img {
  width: 20px;
  height: 20px;
  vertical-align: middle;
}

.repository.view.issue .comment-list .timeline-item:first-child:not(.commit) {
  padding-top: 0 !important;
}

.repository.view.issue .comment-list .timeline-item:last-child:not(.commit) {
  padding-bottom: 0 !important;
}

.repository.view.issue .comment-list .timeline-item .badge.badge-commit {
  border-color: transparent;
  background: radial-gradient(var(--color-body) 40%, transparent 40%) no-repeat;
}

.repository.view.issue .comment-list .timeline-item .badge {
  width: 34px;
  height: 34px;
  background-color: var(--color-timeline);
  border-radius: 50%;
  display: flex;
  float: left;
  margin-left: -33px;
  margin-right: 8px;
  color: var(--color-text);
  align-items: center;
  justify-content: center;
}

.repository.view.issue .comment-list .timeline-item .badge .svg {
  width: 22px;
  height: 22px;
  padding: 3px;
}

.repository.view.issue .comment-list .timeline-item .badge .svg.octicon-comment {
  margin-top: 2px;
}

.repository.view.issue .comment-list .timeline-item.comment > .content {
  margin-left: -16px;
}

.repository.view.issue .comment-list .timeline-item.event > .text {
  line-height: 32px;
  vertical-align: middle;
}

.repository.view.issue .comment-list .timeline-item.commits-list {
  padding-left: 15px;
  padding-top: 0;
}

.repository.view.issue .comment-list .timeline-item.commits-list .singular-commit {
  line-height: 34px; /* this must be same as .badge height, to avoid overflow */
  clear: both; /* reset the "float right shabox", in the future, use flexbox instead */
}

.repository.view.issue .comment-list .timeline-item.commits-list .singular-commit > img.avatar,
.repository.view.issue .comment-list .timeline-item.commits-list .singular-commit > .avatar img {
  position: relative;
  top: -2px;
}

.repository.view.issue .comment-list .timeline-item.commits-list .singular-commit .shabox .sha.label {
  margin: 0;
  border: 1px solid var(--color-light-border);
}

.repository.view.issue .comment-list .timeline-item.commits-list .singular-commit .shabox .sha.label.isSigned.isWarning {
  border: 1px solid var(--color-red-badge);
  background: var(--color-red-badge-bg);
}

.repository.view.issue .comment-list .timeline-item.commits-list .singular-commit .shabox .sha.label.isSigned.isWarning .shortsha {
  display: inline-block;
  padding-top: 1px;
}

.repository.view.issue .comment-list .timeline-item.commits-list .singular-commit .shabox .sha.label.isSigned.isWarning:hover {
  background: var(--color-red-badge-hover-bg) !important;
}

.repository.view.issue .comment-list .timeline-item.commits-list .singular-commit .shabox .sha.label.isSigned.isVerified {
  border: 1px solid var(--color-green-badge);
  background: var(--color-green-badge-bg);
}

.repository.view.issue .comment-list .timeline-item.commits-list .singular-commit .shabox .sha.label.isSigned.isVerified .shortsha {
  display: inline-block;
  padding-top: 1px;
}

.repository.view.issue .comment-list .timeline-item.commits-list .singular-commit .shabox .sha.label.isSigned.isVerified:hover {
  background: var(--color-green-badge-hover-bg) !important;
}

.repository.view.issue .comment-list .timeline-item.commits-list .singular-commit .shabox .sha.label.isSigned.isVerifiedUntrusted {
  border: 1px solid var(--color-yellow-badge);
  background: var(--color-yellow-badge-bg);
}

.repository.view.issue .comment-list .timeline-item.commits-list .singular-commit .shabox .sha.label.isSigned.isVerifiedUntrusted .shortsha {
  display: inline-block;
  padding-top: 1px;
}

.repository.view.issue .comment-list .timeline-item.commits-list .singular-commit .shabox .sha.label.isSigned.isVerifiedUntrusted:hover {
  background: var(--color-yellow-badge-hover-bg) !important;
}

.repository.view.issue .comment-list .timeline-item.commits-list .singular-commit .shabox .sha.label.isSigned.isVerifiedUnmatched {
  border: 1px solid var(--color-orange-badge);
  background: var(--color-orange-badge-bg);
}

.repository.view.issue .comment-list .timeline-item.commits-list .singular-commit .shabox .sha.label.isSigned.isVerifiedUnmatched .shortsha {
  display: inline-block;
  padding-top: 1px;
}

.repository.view.issue .comment-list .timeline-item.commits-list .singular-commit .shabox .sha.label.isSigned.isVerifiedUnmatched:hover {
  background: var(--color-orange-badge-hover-bg) !important;
}

.repository.view.issue .comment-list .timeline-item.event > .commit-status-link {
  float: right;
  margin-right: 8px;
  margin-top: 4px;
}

.repository.view.issue .comment-list .timeline-item .comparebox {
  line-height: 32px;
  vertical-align: middle;
}

.repository.view.issue .comment-list .timeline-item .comparebox .compare.label {
  font-size: 1rem;
  margin: 0;
  border: 1px solid var(--color-light-border);
}

@media (max-width: 767px) {
  .repository.view.issue .comment-list .timeline-item .ui.segments {
    margin-left: -2rem;
  }
}

.repository.view.issue .comment-list .ui.comments {
  max-width: 100%;
}

.repository.view.issue .comment-list .ui.comments .avatar {
  margin-right: 0.5rem;
}

.repository.view.issue .comment-list .comment > .content > div:first-child {
  border-top-left-radius: 4px;
  border-top-right-radius: 4px;
}

.repository.view.issue .comment-list .comment > .content > div:last-child {
  border-bottom-left-radius: 4px;
  border-bottom-right-radius: 4px;
}

.repository.view.issue .comment-list .comment .comment-container {
  border: 1px solid var(--color-secondary);
  border-radius: var(--border-radius);
}

@media (max-width: 767px) {
  .repository.view.issue .comment-list .comment .content .form .button {
    width: 100%;
    margin: 0;
  }
  .repository.view.issue .comment-list .comment .content .form .button:not(:last-child) {
    margin-bottom: 1rem;
  }
}

.repository.view.issue .comment-list .comment .merge-section {
  background-color: var(--color-box-body);
}

.repository.view.issue .comment-list .comment .merge-section .item-section {
  display: flex;
  align-items: center;
  justify-content: space-between;
  padding: 0;
  margin-top: -0.25rem;
  margin-bottom: -0.25rem;
}

@media (max-width: 767px) {
  .repository.view.issue .comment-list .comment .merge-section .item-section {
    align-items: flex-start;
    flex-direction: column;
  }
}

.repository.view.issue .comment-list .comment .merge-section .divider {
  margin-left: -1rem;
  margin-right: -1rem;
}

.repository.view.issue .comment-list .comment .merge-section.no-header::before,
.repository.view.issue .comment-list .comment .merge-section.no-header::after {
  right: 100%;
  top: 20px;
  border: solid transparent;
  content: " ";
  height: 0;
  width: 0;
  position: absolute;
  pointer-events: none;
}

.repository.view.issue .comment-list .comment .merge-section.no-header::before {
  border-right-color: var(--color-secondary);
  border-width: 9px;
  margin-top: -9px;
}

.repository.view.issue .comment-list .comment .merge-section.no-header::after {
  border-right-color: var(--color-box-body);
  border-width: 8px;
  margin-top: -8px;
}

.repository.view.issue .comment-list .comment .markup {
  font-size: 14px;
}

.repository.view.issue .comment-list .comment .no-content {
  color: var(--color-text-light-2);
  font-style: italic;
}

.repository.view.issue .comment-list .comment .ui.form .field:first-child {
  clear: none;
}

.repository.view.issue .comment-list .comment .ui.form .field.footer {
  overflow: hidden;
}

.repository.view.issue .comment-list .comment .ui.form .field .tab.markup {
  min-height: 5rem;
}

.repository.view.issue .comment-list .comment .ui.form textarea {
  height: 200px;
  font-family: var(--fonts-monospace);
}

.repository.view.issue .comment-list .comment .edit.buttons {
  margin-top: 10px;
}

.repository.view.issue .comment-list .code-comment {
  border: 1px solid transparent;
  padding: 0.25rem 0.5rem;
  margin: 0;
}

.repository.view.issue .comment-list .code-comment .content {
  border: none !important;
}

.repository.view.issue .comment-list .code-comment .comment-header {
  background: transparent;
  border-bottom: 0 !important;
  padding: 0 !important;
}

.repository.view.issue .comment-list .code-comment .comment-header::after,
.repository.view.issue .comment-list .code-comment .comment-header::before {
  display: none;
}

.repository.view.issue .comment-list .code-comment .comment-content {
  margin-left: 36px;
}

.repository.view.issue .comment-list .code-comment img.avatar,
.repository.view.issue .comment-list .comment img.avatar {
  width: 28px;
  height: 28px;
}

.repository.view.issue .comment-list .comment-code-cloud .segment.reactions {
  margin-top: 16px !important;
  margin-bottom: -8px !important;
  border-top: none !important;
}

.repository.view.issue .comment-list .comment-code-cloud .segment.reactions .ui.label {
  border: 1px solid;
  padding: 6px 10px !important;
  margin: 0 2px;
  border-radius: var(--border-radius);
  border-color: var(--color-secondary-dark-1) !important;
}

.repository.view.issue .comment-list .comment-code-cloud .segment.reactions .ui.label.basic.primary {
  background-color: var(--color-reaction-active-bg) !important;
  border-color: var(--color-primary-alpha-80) !important;
}

.repository.view.issue .comment-list .comment-code-cloud button.comment-form-reply {
  margin: 0;
}

.repository.view.issue .comment-list .event {
  padding-left: 15px;
}

.repository.view.issue .comment-list .event .detail {
  margin-top: 4px;
  margin-left: 14px;
}

.repository.view.issue .comment-list .event .detail .svg {
  margin-right: 2px;
}

.repository.view.issue .comment-list .event .segments {
  box-shadow: none;
}

@media (max-width: 767px) {
  .repository.view.issue .comment-list {
    padding: 1rem 0 !important; /* Important is required here to override existing fomantic styles. */
  }
}

.repository.view.issue .ui.depending .item.is-closed .title {
  text-decoration: line-through;
}

.repository .comment.form .ui.comments {
  margin-top: -12px;
  max-width: 100%;
}

.repository .comment.form .content .field:first-child {
  clear: none;
}

.repository .comment.form .content .form::before,
.repository .comment.form .content .form::after {
  right: 100%;
  top: 20px;
  border: solid transparent;
  content: " ";
  height: 0;
  width: 0;
  position: absolute;
  pointer-events: none;
}

.repository .comment.form .content .form::before {
  border-right-color: var(--color-secondary);
  border-width: 9px;
  margin-top: -9px;
}

.repository .comment.form .content .form::after {
  border-right-color: var(--color-box-body);
  border-width: 8px;
  margin-top: -8px;
}

.repository .comment.form .content textarea {
  height: 200px;
  font-family: var(--fonts-monospace);
}

.repository .comment.form .content .CodeMirror-scroll {
  max-height: 85vh;
}

.repository .milestone.list {
  list-style: none;
  padding-top: 15px;
}

.repository .milestone.list > .item {
  padding-top: 10px;
  padding-bottom: 10px;
  border-bottom: 1px dashed var(--color-secondary);
}

.repository .milestone.list > .item progress {
  width: 200px;
  height: 16px;
}

.repository .milestone.list > .item .meta {
  color: var(--color-text-light-2);
  padding-top: 5px;
}

.repository .milestone.list > .item .meta .issue-stats .svg {
  padding-left: 5px;
}

.repository .milestone.list > .item .meta .overdue {
  color: var(--color-red);
}

.repository .milestone.list > .item .operate {
  margin-top: -15px;
}

.repository .milestone.list > .item .operate > a {
  font-size: 15px;
  padding-top: 5px;
  padding-right: 10px;
  color: var(--color-text-light-2);
}

.repository .milestone.list > .item .operate > a:hover {
  color: var(--color-text);
}

.repository .milestone.list > .item .content {
  padding-top: 10px;
}

.repository.new.milestone textarea {
  height: 200px;
}

.repository.compare.pull .show-form-container {
  text-align: left;
}

.repository.compare.pull .choose.branch .svg {
  margin-right: 10px;
}

.repository.compare.pull .comment.form .content::before,
.repository.compare.pull .comment.form .content::after {
  right: 100%;
  top: 20px;
  border: solid transparent;
  content: " ";
  height: 0;
  width: 0;
  position: absolute;
  pointer-events: none;
}

.repository.compare.pull .comment.form .content::before {
  border-right-color: var(--color-secondary);
  border-width: 9px;
  margin-top: -9px;
}

.repository.compare.pull .comment.form .content::after {
  border-right-color: var(--color-box-body);
  border-width: 8px;
  margin-top: -8px;
}

.repository.compare.pull .pullrequest-form {
  margin-bottom: 1.5rem;
}

.repository.compare.pull .markup {
  font-size: 14px;
}

.repository.compare.pull .title .issue-title {
  margin-bottom: 0.5rem;
}

.repository.compare.pull .title .issue-title .index {
  color: var(--color-text-light-2);
}

.repository .filter.dropdown .menu {
  margin-top: 1px !important;
}

.repository.branches .commit-divergence .bar-group {
  position: relative;
  float: left;
  padding-bottom: 6px;
  width: 50%;
  max-width: 90px;
}

.repository.branches .commit-divergence .bar-group:last-child {
  border-left: 1px solid var(--color-secondary-dark-2);
}

.repository.branches .commit-divergence .count {
  margin: 0 3px;
}

.repository.branches .commit-divergence .count.count-ahead {
  text-align: left;
}

.repository.branches .commit-divergence .count.count-behind {
  text-align: right;
}

.repository.branches .commit-divergence .bar {
  height: 4px;
  position: absolute;
  background-color: var(--color-secondary-dark-2);
}

.repository.branches .commit-divergence .bar.bar-behind {
  right: 0;
}

.repository.branches .commit-divergence .bar.bar-ahead {
  left: 0;
}

.repository.commits .header .search input {
  font-weight: normal;
  padding: 5px 10px;
}

.repository #commits-table thead th:first-of-type {
  padding-left: 15px;
}

.repository #commits-table thead .sha {
  width: 200px;
}

.repository #commits-table thead .shatd {
  text-align: center;
}

.repository #commits-table td.sha .sha.label {
  margin: 0;
}

.repository #commits-table td.message {
  text-overflow: unset;
}

.repository #commits-table.ui.basic.striped.table tbody tr:nth-child(2n) {
  background-color: rgba(0, 0, 0, 0.02) !important;
}

.repository #commits-table td.sha .sha.label,
.repository #repo-files-table .sha.label,
.repository #rev-list .sha.label,
.repository .timeline-item.commits-list .singular-commit .sha.label {
  border: 1px solid var(--color-light-border);
}

.repository #commits-table td.sha .sha.label .ui.signature.avatar,
.repository #repo-files-table .sha.label .ui.signature.avatar,
.repository #rev-list .sha.label .ui.signature.avatar,
.repository .timeline-item.commits-list .singular-commit .sha.label .ui.signature.avatar {
  height: 16px;
  margin-bottom: 0;
  width: 16px;
}

.repository #commits-table td.sha .sha.label .detail.icon,
.repository #repo-files-table .sha.label .detail.icon,
.repository #rev-list .sha.label .detail.icon,
.repository .timeline-item.commits-list .singular-commit .sha.label .detail.icon {
  background: var(--color-light);
  margin: -6px -10px -4px 0;
  padding: 5px 4px 5px 6px;
  border-left: 1px solid var(--color-light-border);
  border-top: 0;
  border-right: 0;
  border-bottom: 0;
  border-top-left-radius: 0;
  border-bottom-left-radius: 0;
}

.repository #commits-table td.sha .sha.label .detail.icon img,
.repository #repo-files-table .sha.label .detail.icon img,
.repository #rev-list .sha.label .detail.icon img,
.repository .timeline-item.commits-list .singular-commit .sha.label .detail.icon img {
  margin-right: 0;
}

.repository #commits-table td.sha .sha.label .detail.icon .svg,
.repository #repo-files-table .sha.label .detail.icon .svg,
.repository #rev-list .sha.label .detail.icon .svg,
.repository .timeline-item.commits-list .singular-commit .sha.label .detail.icon .svg {
  margin: 0 0.25em 0 0;
}

.repository #commits-table td.sha .sha.label .detail.icon > div,
.repository #repo-files-table .sha.label .detail.icon > div,
.repository #rev-list .sha.label .detail.icon > div,
.repository .timeline-item.commits-list .singular-commit .sha.label .detail.icon > div {
  display: flex;
  align-items: center;
}

.repository #commits-table td.sha .sha.label.isSigned.isWarning,
.repository #repo-files-table .sha.label.isSigned.isWarning,
.repository #rev-list .sha.label.isSigned.isWarning,
.repository .timeline-item.commits-list .singular-commit .sha.label.isSigned.isWarning {
  border: 1px solid var(--color-red-badge);
  background: var(--color-red-badge-bg);
}

.repository #commits-table td.sha .sha.label.isSigned.isWarning .shortsha,
.repository #repo-files-table .sha.label.isSigned.isWarning .shortsha,
.repository #rev-list .sha.label.isSigned.isWarning .shortsha,
.repository .timeline-item.commits-list .singular-commit .sha.label.isSigned.isWarning .shortsha {
  display: inline-block;
  padding-top: 1px;
}

.repository #commits-table td.sha .sha.label.isSigned.isWarning .detail.icon,
.repository #repo-files-table .sha.label.isSigned.isWarning .detail.icon,
.repository #rev-list .sha.label.isSigned.isWarning .detail.icon,
.repository .timeline-item.commits-list .singular-commit .sha.label.isSigned.isWarning .detail.icon {
  border-left: 1px solid var(--color-red-badge);
  color: var(--color-red-badge);
}

.repository #commits-table td.sha .sha.label.isSigned.isWarning:hover,
.repository #repo-files-table .sha.label.isSigned.isWarning:hover,
.repository #rev-list .sha.label.isSigned.isWarning:hover,
.repository .timeline-item.commits-list .singular-commit .sha.label.isSigned.isWarning:hover {
  background: var(--color-red-badge-hover-bg) !important;
}

.repository #commits-table td.sha .sha.label.isSigned.isVerified,
.repository #repo-files-table .sha.label.isSigned.isVerified,
.repository #rev-list .sha.label.isSigned.isVerified,
.repository .timeline-item.commits-list .singular-commit .sha.label.isSigned.isVerified {
  border: 1px solid var(--color-green-badge);
  background: var(--color-green-badge-bg);
}

.repository #commits-table td.sha .sha.label.isSigned.isVerified .shortsha,
.repository #repo-files-table .sha.label.isSigned.isVerified .shortsha,
.repository #rev-list .sha.label.isSigned.isVerified .shortsha,
.repository .timeline-item.commits-list .singular-commit .sha.label.isSigned.isVerified .shortsha {
  display: inline-block;
  padding-top: 1px;
}

.repository #commits-table td.sha .sha.label.isSigned.isVerified .detail.icon,
.repository #repo-files-table .sha.label.isSigned.isVerified .detail.icon,
.repository #rev-list .sha.label.isSigned.isVerified .detail.icon,
.repository .timeline-item.commits-list .singular-commit .sha.label.isSigned.isVerified .detail.icon {
  border-left: 1px solid var(--color-green-badge);
  color: var(--color-green-badge);
}

.repository #commits-table td.sha .sha.label.isSigned.isVerified:hover,
.repository #repo-files-table .sha.label.isSigned.isVerified:hover,
.repository #rev-list .sha.label.isSigned.isVerified:hover,
.repository .timeline-item.commits-list .singular-commit .sha.label.isSigned.isVerified:hover {
  background: var(--color-green-badge-hover-bg) !important;
}

.repository #commits-table td.sha .sha.label.isSigned.isVerifiedUntrusted,
.repository #repo-files-table .sha.label.isSigned.isVerifiedUntrusted,
.repository #rev-list .sha.label.isSigned.isVerifiedUntrusted,
.repository .timeline-item.commits-list .singular-commit .sha.label.isSigned.isVerifiedUntrusted {
  border: 1px solid var(--color-yellow-badge);
  background: var(--color-yellow-badge-bg);
}

.repository #commits-table td.sha .sha.label.isSigned.isVerifiedUntrusted .shortsha,
.repository #repo-files-table .sha.label.isSigned.isVerifiedUntrusted .shortsha,
.repository #rev-list .sha.label.isSigned.isVerifiedUntrusted .shortsha,
.repository .timeline-item.commits-list .singular-commit .sha.label.isSigned.isVerifiedUntrusted .shortsha {
  display: inline-block;
  padding-top: 1px;
}

.repository #commits-table td.sha .sha.label.isSigned.isVerifiedUntrusted .detail.icon,
.repository #repo-files-table .sha.label.isSigned.isVerifiedUntrusted .detail.icon,
.repository #rev-list .sha.label.isSigned.isVerifiedUntrusted .detail.icon,
.repository .timeline-item.commits-list .singular-commit .sha.label.isSigned.isVerifiedUntrusted .detail.icon {
  border-left: 1px solid var(--color-yellow-badge);
  color: var(--color-yellow-badge);
}

.repository #commits-table td.sha .sha.label.isSigned.isVerifiedUntrusted:hover,
.repository #repo-files-table .sha.label.isSigned.isVerifiedUntrusted:hover,
.repository #rev-list .sha.label.isSigned.isVerifiedUntrusted:hover,
.repository .timeline-item.commits-list .singular-commit .sha.label.isSigned.isVerifiedUntrusted:hover {
  background: var(--color-yellow-badge-hover-bg) !important;
}

.repository #commits-table td.sha .sha.label.isSigned.isVerifiedUnmatched,
.repository #repo-files-table .sha.label.isSigned.isVerifiedUnmatched,
.repository #rev-list .sha.label.isSigned.isVerifiedUnmatched,
.repository .timeline-item.commits-list .singular-commit .sha.label.isSigned.isVerifiedUnmatched {
  border: 1px solid var(--color-orange-badge);
  background: var(--color-orange-badge-bg);
}

.repository #commits-table td.sha .sha.label.isSigned.isVerifiedUnmatched .shortsha,
.repository #repo-files-table .sha.label.isSigned.isVerifiedUnmatched .shortsha,
.repository #rev-list .sha.label.isSigned.isVerifiedUnmatched .shortsha,
.repository .timeline-item.commits-list .singular-commit .sha.label.isSigned.isVerifiedUnmatched .shortsha {
  display: inline-block;
  padding-top: 1px;
}

.repository #commits-table td.sha .sha.label.isSigned.isVerifiedUnmatched .detail.icon,
.repository #repo-files-table .sha.label.isSigned.isVerifiedUnmatched .detail.icon,
.repository #rev-list .sha.label.isSigned.isVerifiedUnmatched .detail.icon,
.repository .timeline-item.commits-list .singular-commit .sha.label.isSigned.isVerifiedUnmatched .detail.icon {
  border-left: 1px solid var(--color-orange-badge);
  color: var(--color-orange-badge);
}

.repository #commits-table td.sha .sha.label.isSigned.isVerifiedUnmatched:hover,
.repository #repo-files-table .sha.label.isSigned.isVerifiedUnmatched:hover,
.repository #rev-list .sha.label.isSigned.isVerifiedUnmatched:hover,
.repository .timeline-item.commits-list .singular-commit .sha.label.isSigned.isVerifiedUnmatched:hover {
  background: var(--color-orange-badge-hover-bg) !important;
}

.repository .data-table {
  width: 100%;
}

.repository .data-table tr {
  border-top: 0;
}

.repository .data-table td,
.repository .data-table th {
  padding: 5px !important;
  overflow: hidden;
  font-size: 12px;
  text-align: left;
  white-space: nowrap;
  border: 1px solid var(--color-secondary);
}

.repository .data-table td {
  white-space: pre-line;
}

.repository .data-table th {
  font-weight: 600;
  background: var(--color-box-header);
  border-top: 0;
}

.repository .data-table td.added,
.repository .data-table th.added,
.repository .data-table tr.added {
  background-color: var(--color-diff-added-row-bg) !important;
}

.repository .data-table td.removed,
.repository .data-table th.removed,
.repository .data-table tr.removed {
  background-color: var(--color-diff-removed-row-bg) !important;
}

.repository .data-table td.moved,
.repository .data-table th.moved,
.repository .data-table tr.moved {
  background-color: var(--color-diff-moved-row-bg) !important;
}

.repository .data-table tbody.section {
  border-top: 2px solid var(--color-secondary);
}

.repository .data-table .line-num {
  width: 1%;
  min-width: 50px;
  font-family: monospace;
  line-height: 20px;
  color: var(--color-secondary-dark-2);
  white-space: nowrap;
  vertical-align: top;
  cursor: pointer;
  text-align: right;
  background: var(--color-body);
  border: 0;
}

.repository .diff-detail-box {
  padding: 7px 0;
  background: var(--color-body);
  line-height: 30px;
}

@media (max-width: 991px) {
  .repository .diff-detail-box {
    flex-direction: column;
    align-items: flex-start;
  }
}

@media (max-width: 480px) {
  .repository .diff-detail-box {
    flex-wrap: wrap;
  }
}

.repository .diff-detail-box.sticky {
  position: sticky;
  top: 0;
  z-index: 8;
  border-bottom: none;
  padding-left: 2px;
  padding-right: 2px;
  margin-left: -1px;
  margin-right: -1px;
}

.repository .diff-detail-box > div::after {
  clear: both;
  content: "";
  display: block;
}

.repository .diff-detail-box .diff-detail-stats strong {
  margin-left: 0.25rem;
  margin-right: 0.25rem;
}

/* Because the translations contain the <strong> we need to style with nth-of-type */

.repository .diff-detail-box .diff-detail-stats strong:nth-of-type(1) {
  color: var(--color-yellow);
}

.repository .diff-detail-box .diff-detail-stats strong:nth-of-type(2) {
  color: var(--color-green);
}

.repository .diff-detail-box .diff-detail-stats strong:nth-of-type(3) {
  color: var(--color-red);
}

@media (max-width: 480px) {
  .repository .diff-detail-box .diff-detail-stats {
    font-size: 0;
    line-height: 1.6rem;
  }
  .repository .diff-detail-box .diff-detail-stats strong {
    font-size: 1rem;
  }
}

.diff-detail-actions {
  /* prevent font-size from increasing element height so that .diff-detail-box comes
     out with height of 47px (one line) and 77px (two lines), which is important for
     position: sticky */
  height: 33px;
}

.repository .diff-detail-box .diff-detail-actions > * {
  margin-right: 0;
}

.repository .diff-detail-box .diff-detail-actions > * + * {
  margin-left: 0.25rem;
}

@media (max-width: 480px) {
  .repository .diff-detail-box .diff-detail-actions {
    padding-top: 0.25rem;
  }
  .repository .diff-detail-box .diff-detail-actions .ui.button:not(.btn-submit) {
    padding-left: 0.5rem;
    padding-right: 0.5rem;
    display: flex;
    flex-wrap: wrap;
    justify-content: center;
    text-align: center;
  }
}

.repository .diff-detail-box span.status {
  display: inline-block;
  width: 12px;
  height: 12px;
  margin-right: 8px;
  vertical-align: middle;
}

.repository .diff-detail-box span.status.modify {
  background-color: var(--color-yellow);
}

.repository .diff-detail-box span.status.add {
  background-color: var(--color-green);
}

.repository .diff-detail-box span.status.del {
  background-color: var(--color-red);
}

.repository .diff-detail-box span.status.rename {
  background-color: var(--color-teal);
}

.repository .diff-detail-box .button {
  padding: 8px 12px;
}

.repository .diff-box .header:not(.resolved-placeholder) {
  display: flex;
  align-items: center;
}

.repository .diff-box .header:not(.resolved-placeholder) .file {
  min-width: 0;
}

.repository .diff-box .header:not(.resolved-placeholder) .file .file-link {
  max-width: fit-content;
  display: -webkit-box;
  -webkit-box-orient: vertical;
  -webkit-line-clamp: 2;
  overflow: hidden;
}

.repository .diff-box .header:not(.resolved-placeholder) .button {
  padding: 8px 12px;
  flex: 0 0 auto;
  margin-top: -8px;
  margin-bottom: -8px;
  margin-right: 0;
}

.repository .diff-box .resolved-placeholder {
  display: flex;
  align-items: center;
}

.repository .diff-box .resolved-placeholder .button {
  padding: 8px 12px;
}

.repository .diff-file-box .header {
  background-color: var(--color-box-header);
}

.repository .diff-file-box .file-body.file-code {
  background: var(--color-code-bg);
}

.repository .diff-file-box .file-body.file-code .lines-num {
  text-align: right;
  color: var(--color-text-light);
  width: 1%;
  min-width: 50px;
}

.repository .diff-file-box .file-body.file-code .lines-num span.fold {
  display: block;
  text-align: center;
}

.repository .diff-file-box .code-diff {
  font-size: 12px;
}

.repository .diff-file-box .code-diff td {
  padding: 0 0 0 10px !important;
  border-top: 0;
}

.repository .diff-file-box .code-diff .lines-num {
  padding: 0 5px !important;
}

.repository .diff-file-box .code-diff .tag-code .lines-num,
.repository .diff-file-box .code-diff .tag-code td {
  padding: 0 !important;
}

.repository .diff-file-box .code-diff tbody tr td.halfwidth {
  width: 49%; /* halfwidth is used in split view - and in that case, 1% of each */
}

.repository .diff-file-box .code-diff tbody tr td.center {
  text-align: center;
}

.repository .diff-file-box .code-diff tbody tr [data-line-num]::before {
  content: attr(data-line-num);
  text-align: right;
}

.repository .diff-file-box .code-diff tbody tr .lines-type-marker {
  width: 10px;
  min-width: 10px;
}

.repository .diff-file-box .code-diff tbody tr [data-type-marker]::before {
  content: attr(data-type-marker);
  text-align: right;
  display: inline-block;
}

.repository .diff-file-box .code-diff-split .tag-code .lines-code code.code-inner {
  padding-left: 10px !important;
}

.repository .diff-file-box .code-diff-split table,
.repository .diff-file-box .code-diff-split tbody {
  width: 100%;
}

.repository .diff-file-box.file-content {
  clear: right;
}

.repository .diff-file-box.file-content img {
  max-width: 100%;
  padding: 0;
  border-radius: 0;
}

.repository .diff-file-box.file-content img.emoji {
  padding: 0;
}

.repository .diff-file-box .ui.bottom.attached.table.segment {
  padding-top: 5px;
  padding-bottom: 5px;
}

<<<<<<< HEAD
.repository .diff-file-box {
  scroll-margin-top: 47px; /* match .repository .diff-detail-box */
}

@media (max-width: 991px) {
  .repository .diff-file-box {
    scroll-margin-top: 77px; /* match .repository .diff-detail-box */
  }
=======
.diff-file-box {
  border: 1px solid transparent;
  border-radius: var(--border-radius);
}

/* TODO: this can potentially be made "global" by removing the class prefix */
.diff-file-box .ui.attached.header,
.diff-file-box .ui.attached.table {
  margin: 0; /* remove fomantic negative margins */;
  width: initial; /* remove fomantic over 100% width */;
  max-width: initial; /* remove fomantic over 100% width */;
>>>>>>> 525b7382
}

.repository .diff-stats {
  clear: both;
  margin-bottom: 5px;
  max-height: 200px;
  height: fit-content;
  overflow: auto;
  padding-left: 0;
}

.repository .diff-stats li {
  list-style: none;
  padding-bottom: 4px;
  margin-bottom: 4px;
  padding-left: 6px;
}

.repository .diff-stats li + li {
  border-top: 1px solid var(--color-secondary);
}

.repository .repo-search-result {
  padding-top: 10px;
  padding-bottom: 10px;
}

.repository .repo-search-result .lines-num a {
  color: inherit;
}

.repository.quickstart .guide .item {
  padding: 1em;
}

.repository.quickstart .guide .item small {
  font-weight: normal;
}

.repository.quickstart .guide .clone.button:first-child {
  border-radius: var(--border-radius) 0 0 var(--border-radius);
}

.repository.quickstart .guide .ui.action.small.input {
  width: 100%;
}

.repository.quickstart .guide #repo-clone-url {
  border-radius: 0;
  padding: 5px 10px;
  font-size: 1.2em;
  line-height: 1.4;
}

.repository.release #release-list {
  border-top: 1px solid var(--color-secondary);
  margin-top: 20px;
  padding-top: 15px;
  padding-left: 0;
}

.repository.release #release-list .release-list-title {
  font-size: 2rem;
  font-weight: normal;
  margin-top: -4px;
  margin-bottom: 0;
}

.repository.release #release-list > li {
  list-style: none;
}

.repository.release #release-list > li .meta,
.repository.release #release-list > li .detail {
  padding-top: 30px;
  padding-bottom: 40px;
}

.repository.release #release-list > li .meta {
  text-align: right;
  position: relative;
}

.repository.release #release-list > li .meta .label {
  margin-right: 0;
}

.repository.release #release-list > li .meta .commit {
  display: block;
  margin-top: 10px;
}

.repository.release #release-list > li .meta .choose {
  margin-top: 15px;
}

.repository.release #release-list > li .meta .choose .button {
  margin-right: 0;
}

.repository.release #release-list > li .detail {
  border-left: 2px solid var(--color-secondary);
}

.repository.release #release-list > li .detail .author img {
  margin-bottom: 3px;
}

.repository.release #release-list > li .detail .download > a .svg {
  margin-left: 5px;
  margin-right: 5px;
}

.repository.release #release-list > li .detail .download .list {
  padding-left: 0;
}

.repository.release #release-list > li .detail .download .list li {
  list-style: none;
  display: block;
  padding: 8px;
  border: 1px solid var(--color-secondary);
  background: var(--color-light);
}

.repository.release #release-list > li .detail .download .list li a > .text.right {
  margin-right: 5px;
}

.repository.release #release-list > li .detail .download .list li + li {
  border-top: 0;
}

.repository.release #release-list > li .detail .download .list li:first-of-type {
  border-radius: var(--border-radius) 0 0 var(--border-radius);
}

.repository.release #release-list > li .detail .download .list li:last-of-type {
  border-radius: 0 var(--border-radius) var(--border-radius) 0;
}

.repository.release #release-list > li .detail .dot {
  width: 10px;
  height: 10px;
  background-color: var(--color-secondary-dark-3);
  z-index: 9;
  position: absolute;
  display: block;
  left: -6px;
  top: 40px;
  border-radius: 100%;
  border: 2.5px solid var(--color-body);
}

.repository.release #tags-table .tag {
  padding: 8px 12px;
}

.repository.release #tags-table .release-tag-name {
  font-size: 18px;
  font-weight: normal;
}

.repository.new.release .target {
  min-width: 500px;
}

.repository.new.release .target #tag-name {
  margin-top: -4px;
}

.repository.new.release .target .at {
  margin-left: -5px;
  margin-right: 5px;
}

.repository.new.release .target .selection.dropdown {
  padding-top: 10px;
  padding-bottom: 10px;
}

.repository.new.release .prerelease.field {
  margin-bottom: 0;
}

@media (max-width: 438px) {
  .repository.new.release .field button,
  .repository.new.release .field input {
    width: 100%;
  }
}

@media (max-width: 767px) {
  .repository.new.release .field button {
    margin-bottom: 1em;
  }
}

.repository.new.release .field .wrap_remove {
  height: 38px;
}

.repository.new.release .field .attachment_edit {
  width: 450px !important;
}

.repository.forks .list {
  margin-top: 0;
}

.repository.forks .list .item {
  padding-top: 10px;
  padding-bottom: 10px;
  border-bottom: 1px solid var(--color-secondary);
}

.repository.forks .list .item .ui.avatar {
  float: left;
  margin-right: 5px;
}

.repository.forks .list .item .link {
  padding-top: 5px;
}

.repository.packages .empty {
  padding-top: 70px;
  padding-bottom: 100px;
}

.repository.packages .empty .svg {
  height: 48px;
}

.repository.packages .file-size {
  white-space: nowrap;
}

.repository.wiki.start .ui.segment {
  padding-top: 70px;
  padding-bottom: 100px;
}

.repository.wiki.start .ui.segment .svg {
  height: 48px;
}

.repository.wiki.new .ui.attached.tabular.menu.previewtabs {
  margin-bottom: 15px;
}

.repository.wiki.view > .markup {
  padding: 15px 30px;
}

.repository.wiki.view > .markup h1:first-of-type,
.repository.wiki.view > .markup h2:first-of-type,
.repository.wiki.view > .markup h3:first-of-type,
.repository.wiki.view > .markup h4:first-of-type,
.repository.wiki.view > .markup h5:first-of-type,
.repository.wiki.view > .markup h6:first-of-type {
  margin-top: 0;
}

.repository.wiki .form .CodeMirror-scroll {
  max-height: 85vh;
}

@media (max-width: 767px) {
  .repository.wiki .dividing.header .stackable.grid .button {
    margin-top: 2px;
    margin-bottom: 2px;
  }
}

@media (max-width: 767px) {
  .repository.wiki #clone-panel #repo-clone-url {
    width: 160px;
  }
}

.repository.settings.collaboration .collaborator.list {
  padding: 0;
}

.repository.settings.collaboration .collaborator.list > .item {
  margin: 0;
  line-height: 2em;
}

.repository.settings.collaboration .collaborator.list > .item:not(:last-child) {
  border-bottom: 1px solid var(--color-secondary);
}

.repository.settings.collaboration #repo-collab-form #search-user-box .results {
  left: 7px;
}

.repository.settings.collaboration #repo-collab-form .ui.button {
  margin-left: 5px;
  margin-top: -3px;
}

.repository.settings.collaboration #repo-collab-team-form #search-team-box .results {
  left: 7px;
}

.repository.settings.collaboration #repo-collab-team-form .ui.button {
  margin-left: 5px;
  margin-top: -3px;
}

.repository.settings.branches .protected-branches .selection.dropdown {
  width: 300px;
}

.repository.settings.branches .protected-branches .item {
  border: 1px solid var(--color-secondary);
  padding: 10px 15px;
}

.repository.settings.branches .protected-branches .item:not(:last-child) {
  border-bottom: 0;
}

.repository.settings.branches .branch-protection .help {
  margin-left: 26px;
  padding-top: 0;
}

.repository.settings.branches .branch-protection .fields {
  margin-left: 20px;
  display: block;
}

.repository.settings.branches .branch-protection .whitelist {
  margin-left: 26px;
}

.repository.settings.branches .branch-protection .whitelist .dropdown img {
  display: inline-block;
}

.repository.settings.webhook .events .column {
  padding-bottom: 0;
}

.repository.settings.webhook .events .help {
  font-size: 13px;
  margin-left: 26px;
  padding-top: 0;
}

.repository .ui.attached.isSigned.isWarning {
  border-left: 1px solid var(--color-error-border);
  border-right: 1px solid var(--color-error-border);
}

.repository .ui.attached.isSigned.isWarning.top,
.repository .ui.attached.isSigned.isWarning.message {
  border-top: 1px solid var(--color-error-border);
}

.repository .ui.attached.isSigned.isWarning.message {
  box-shadow: none;
  background-color: var(--color-error-bg);
  color: var(--color-error-text);
}

.repository .ui.attached.isSigned.isWarning.message .ui.text {
  color: var(--color-error-text);
}

.repository .ui.attached.isSigned.isWarning:last-child,
.repository .ui.attached.isSigned.isWarning.bottom {
  border-bottom: 1px solid var(--color-error-border);
}

.repository .ui.attached.isSigned.isVerified {
  border-left: 1px solid var(--color-success-border);
  border-right: 1px solid var(--color-success-border);
}

.repository .ui.attached.isSigned.isVerified.top,
.repository .ui.attached.isSigned.isVerified.message {
  border-top: 1px solid var(--color-success-border);
}

.repository .ui.attached.isSigned.isVerified.message {
  box-shadow: none;
  background-color: var(--color-success-bg);
  color: var(--color-success-text);
}

.repository .ui.attached.isSigned.isVerified.message .pull-right {
  color: var(--color-text);
}

.repository .ui.attached.isSigned.isVerified.message .ui.text {
  color: var(--color-success-text);
}

.repository .ui.attached.isSigned.isVerified:last-child,
.repository .ui.attached.isSigned.isVerified.bottom {
  border-bottom: 1px solid var(--color-success-border);
}

.repository .ui.attached.isSigned.isVerifiedUntrusted,
.repository .ui.attached.isSigned.isVerifiedUnmatched {
  border-left: 1px solid var(--color-warning-border);
  border-right: 1px solid var(--color-warning-border);
}

.repository .ui.attached.isSigned.isVerifiedUntrusted.top,
.repository .ui.attached.isSigned.isVerifiedUnmatched.top,
.repository .ui.attached.isSigned.isVerifiedUntrusted.message,
.repository .ui.attached.isSigned.isVerifiedUnmatched.message {
  border-top: 1px solid var(--color-warning-border);
}

.repository .ui.attached.isSigned.isVerifiedUntrusted.message,
.repository .ui.attached.isSigned.isVerifiedUnmatched.message {
  box-shadow: none;
  background-color: var(--color-warning-bg);
  color: var(--color-warning-text);
}

.repository .ui.attached.isSigned.isVerifiedUntrusted.message .ui.text,
.repository .ui.attached.isSigned.isVerifiedUnmatched.message .ui.text {
  color: var(--color-warning-text);
}

.repository .ui.attached.isSigned.isVerifiedUntrusted:last-child,
.repository .ui.attached.isSigned.isVerifiedUnmatched:last-child,
.repository .ui.attached.isSigned.isVerifiedUntrusted.bottom,
.repository .ui.attached.isSigned.isVerifiedUnmatched.bottom {
  border-bottom: 1px solid var(--color-warning-border);
}

.repository .ui.segment.sub-menu {
  padding: 7px;
  line-height: 0;
}

.repository .ui.segment.sub-menu .list {
  width: 100%;
  display: flex;
  align-items: center;
}

.repository .ui.segment.sub-menu .list .item {
  width: 100%;
  color: var(--color-text);
}

.repository .ui.segment.sub-menu .list .item:first-of-type {
  border-radius: var(--border-radius) 0 0 var(--border-radius);
  padding-left: 0.25rem;
}

.repository .ui.segment.sub-menu .list .item:last-of-type {
  border-radius: 0 var(--border-radius) var(--border-radius) 0;
  padding-right: 0.25rem;
}

.repository .ui.segment.sub-menu .list .item a {
  color: var(--color-text);
}

.repository .ui.segment.sub-menu .list .item a:hover {
  color: var(--color-primary-light-2);
}

.repository .ui.segment.sub-menu .list .item.active {
  background: var(--color-secondary);
}

.repository .segment.reactions.dropdown .menu,
.repository .select-reaction.dropdown .menu {
  right: 0 !important;
  left: auto !important;
  min-width: 15em;
}

.repository .segment.reactions.dropdown .menu > .header,
.repository .select-reaction.dropdown .menu > .header {
  margin: 0.75rem 0 0.5rem;
}

.repository .segment.reactions.dropdown .menu > .item,
.repository .select-reaction.dropdown .menu > .item {
  float: left;
  padding: 0.25rem !important;
  margin: 0.25rem;
  font-size: 1.5em;
  width: 39px;
  left: 13px;
  border-radius: 6px;
  display: flex;
  justify-content: center;
  align-items: center;
}

.repository .segment.reactions.dropdown .menu > .item img.emoji,
.repository .select-reaction.dropdown .menu > .item img.emoji {
  margin-right: 0;
}

.repository .segment.reactions.dropdown .menu > .item:hover,
.repository .select-reaction.dropdown .menu > .item:hover {
  background: var(--color-primary);
}

.repository .segment.reactions {
  padding: 0;
  display: flex;
  border: none !important;
  border-top: 1px solid var(--color-secondary) !important;
  width: 100% !important;
  max-width: 100% !important;
  margin: 0 !important;
}

.repository .segment.reactions .ui.label {
  max-height: 40px;
  padding: 10px 18px !important;
  display: flex !important;
  align-items: center;
  border: 0;
  border-right: 1px solid;
  border-radius: 0;
  margin: 0;
  font-size: 14px;
  font-weight: normal;
  border-color: var(--color-secondary) !important;
  background: var(--color-reaction-bg);
}

.repository .segment.reactions .ui.label.disabled {
  cursor: default;
  opacity: 1;
}

.repository .segment.reactions .ui.label.basic {
  color: var(--color-primary) !important;
}

.repository .segment.reactions .ui.label.basic.primary {
  background-color: var(--color-reaction-active-bg) !important;
  border-color: var(--color-secondary) !important;
}

.repository .segment.reactions .reaction-count {
  margin-left: 0.5rem;
}

.repository .segment.reactions .select-reaction {
  display: flex;
  align-items: center;
  padding: 0 14px;
}

.repository .segment.reactions .select-reaction:not(.active) a {
  display: none;
}

.repository .segment.reactions:hover .select-reaction a {
  display: block;
}

.repository .ui.fluid.action.input .ui.search.action.input {
  flex: auto;
}

.repository .repository-summary {
  box-shadow: none !important;
}

.repository .repository-summary .segment.language-stats-details,
.repository .repository-summary .segment.repository-summary {
  border-top: none;
  background: none;
}

.repository .repository-summary .segment.language-stats-details .item {
  white-space: nowrap;
}

.repository .repository-summary .segment.language-stats {
  padding: 0;
  height: 11px;
  display: flex;
  white-space: nowrap;
  width: 100%;
  border-radius: 0;
}

@media (max-width: 767px) {
  .repository .repository-summary .segment.language-stats {
    display: none;
  }
}

.repository .repository-summary .segment.language-stats .bar {
  white-space: nowrap;
  border: 0;
  padding: 0;
  margin: 0;
  height: 100%;
}

.repository .repository-menu {
  padding: 0 !important;
}

.repository .repository-menu .item {
  padding-top: 9px !important;
  padding-bottom: 9px !important;
}

#cite-repo-modal #citation-panel {
  width: 500px;
}

@media (max-width: 767px) {
  #cite-repo-modal #citation-panel {
    width: 100%;
  }
}

#cite-repo-modal #citation-panel input {
  border-radius: 0;
  padding: 5px 10px;
  width: 50%;
  line-height: 1.4;
}

#cite-repo-modal #citation-panel .citation.button {
  font-size: 13px;
  padding: 7.5px 5px;
}

#cite-repo-modal #citation-panel #citation-copy-content {
  border-radius: 0;
  padding: 5px 10px;
  font-size: 1.2em;
  line-height: 1.4;
}

#cite-repo-modal #citation-panel #citation-copy-apa,
#cite-repo-modal #citation-panel #citation-copy-bibtex {
  border-right: none;
}

#cite-repo-modal #citation-panel #goto-citation-btn {
  border-left: none;
}

#cite-repo-modal #citation-panel > :first-child {
  border-radius: var(--border-radius) 0 0 var(--border-radius) !important;
}

#cite-repo-modal #citation-panel > :last-child {
  border-radius: 0 var(--border-radius) var(--border-radius) 0 !important;
}

#cite-repo-modal #citation-panel .icon.button {
  padding: 0 10px;
}

.user-cards .list {
  padding: 0;
  display: flex;
  flex-wrap: wrap;
}

.user-cards .list .item {
  list-style: none;
  width: 32%;
  margin: 10px 10px 10px 0;
  padding-bottom: 14px;
  float: left;
}

.user-cards .list .item .avatar {
  width: 48px;
  height: 48px;
  float: left;
  display: block;
  margin-right: 10px;
}

.user-cards .list .item .name {
  margin-top: 0;
  margin-bottom: 0;
  font-weight: normal;
}

.user-cards .list .item .meta {
  margin-top: 5px;
}

#search-repo-box .results .result img,
#search-user-box .results .result img {
  float: left;
  margin-right: 8px;
  width: 2em;
  height: 2em;
}

#search-repo-box .results .result .content,
#search-user-box .results .result .content {
  margin: 6px 0;
}

#search-team-box .results .result .content {
  margin: 6px 0;
}

#issue-actions {
  margin-top: -1rem !important; /* counteract padding from Semantic */
}

.ui.menu .item > img:not(.ui) {
  width: auto;
}

.page.buttons {
  padding-top: 15px;
}

.commit-header-row {
  min-height: 50px !important;
  padding-top: 0 !important;
  padding-bottom: 0 !important;
}

.settings .content > .header,
.settings .content .segment {
  box-shadow: 0 1px 2px 0 var(--color-box-header);
}

.settings.webhooks .list > .item:not(:first-child),
.settings.githooks .list > .item:not(:first-child),
.settings.runners .list > .item:not(:first-child) {
  padding: 0.25rem 1rem;
  margin: 12px -1rem -1rem;
}

.settings .list > .item:not(:first-child) {
  border-top: 1px solid var(--color-secondary);
  padding: 1rem;
  margin: 16px -1rem -1rem;
}

.settings .list > .item > .svg {
  display: table-cell;
}

.settings .list > .item > .svg + .content {
  display: table-cell;
  padding: 0 0 0 0.5em;
  vertical-align: top;
}

.settings .list > .item .info {
  margin-top: 10px;
}

.settings .list > .item .info .tab.segment {
  border: 0;
  padding: 10px 0 0;
}

.settings .list.key .meta {
  padding-top: 5px;
  color: var(--color-text-light-2);
}

.settings .list.email > .item:not(:first-child) {
  min-height: 60px;
}

.settings .list.collaborator > .item {
  padding: 0;
}

.ui.vertical.menu .header.item {
  font-size: 1.1em;
  background: var(--color-box-header);
}

.comment:target .comment-container {
  border-color: var(--color-primary) !important;
  box-shadow: 0 0 0 3px var(--color-primary-alpha-30) !important;
}

.comment:target .header::before {
  border-right-color: var(--color-primary) !important;
  filter: drop-shadow(-3px 0 0 var(--color-primary-alpha-30)) !important;
}

.code-comment:target,
.diff-file-box:target {
  border-color: var(--color-primary) !important;
  border-radius: var(--border-radius) !important;
  box-shadow: 0 0 0 3px var(--color-primary-alpha-30) !important;
}

.code-comment:target .content {
  box-shadow: none !important;
}

.comment-header {
  border: none !important;
  background: var(--color-box-header);
  border-bottom: 1px solid var(--color-secondary) !important;
  font-weight: normal !important;
  padding: 0.5rem 1rem;
  margin: 0 !important;
  position: relative;
  color: var(--color-text-light-2);
  min-height: 41px;
  background-color: var(--color-box-header);
  display: flex;
  justify-content: space-between;
  align-items: center;
}

.comment-header::before,
.comment-header::after {
  right: 100%;
  top: 20px;
  border: solid transparent;
  content: " ";
  height: 0;
  width: 0;
  position: absolute;
  pointer-events: none;
}

.comment-header::before {
  border-right-color: var(--color-secondary);
  border-width: 9px;
  margin-top: -9px;
}

.comment-header::after {
  border-right-color: var(--color-box-header);
  border-width: 8px;
  margin-top: -8px;
}

.comment-header.arrow-top::before,
.comment-header.arrow-top::after {
  transform: rotate(90deg);
}

.comment-header.arrow-top::before {
  top: -9px;
  left: 6px;
}

.comment-header.arrow-top::after {
  top: -8px;
  left: 7px;
}

.comment-header a {
  color: var(--color-text);
}

.comment-header a:hover {
  color: var(--color-primary);
}

.comment-header .actions a {
  margin-right: 0 !important;
  padding: 0.5rem !important;
}

.comment-header-left > * + *,
.comment-header-right > * + * {
  margin-left: 0.25rem;
}

.comment-body {
  background: var(--color-box-body);
  border: none !important;
  width: 100% !important;
  max-width: 100% !important;
  margin: 0 !important;
  padding: 0 !important;
}

.comment-body .markup {
  padding: 1em;
  border-radius: 0 0 var(--border-radius) var(--border-radius); /* don't render outside box */
}

.edit-label.modal .form .column,
.new-label.modal .form .column {
  padding-right: 0;
}

.edit-label.modal .form .buttons,
.new-label.modal .form .buttons {
  margin-left: auto;
  padding-top: 15px;
}

.edit-label.modal .form .color.picker.column,
.new-label.modal .form .color.picker.column {
  display: flex;
}

.edit-label.modal .form .color.picker.column .minicolors,
.new-label.modal .form .color.picker.column .minicolors {
  flex: 1;
}

.edit-label.modal .form .minicolors-swatch.minicolors-sprite,
.new-label.modal .form .minicolors-swatch.minicolors-sprite {
  top: 10px;
  left: 10px;
  width: 15px;
  height: 15px;
}

#avatar-arrow::before,
#avatar-arrow::after {
  right: 100%;
  top: 20px;
  border: solid transparent;
  content: " ";
  height: 0;
  width: 0;
  position: absolute;
  pointer-events: none;
}

#avatar-arrow::before {
  border-right-color: var(--color-secondary);
  border-width: 9px;
  margin-top: -9px;
}

#avatar-arrow::after {
  border-right-color: var(--color-box-header);
  border-width: 8px;
  margin-top: -8px;
}

#transfer-repo-modal .ui.message,
#delete-repo-modal .ui.message,
#delete-wiki-modal .ui.message,
#convert-fork-repo-modal .ui.message,
#convert-mirror-repo-modal .ui.message,
#fork-repo-modal .ui.message {
  width: 100% !important;
}

.tab-size-1 {
  tab-size: 1 !important;
  -moz-tab-size: 1 !important;
}

.tab-size-2 {
  tab-size: 2 !important;
  -moz-tab-size: 2 !important;
}

.tab-size-3 {
  tab-size: 3 !important;
  -moz-tab-size: 3 !important;
}

.tab-size-4 {
  tab-size: 4 !important;
  -moz-tab-size: 4 !important;
}

.tab-size-5 {
  tab-size: 5 !important;
  -moz-tab-size: 5 !important;
}

.tab-size-6 {
  tab-size: 6 !important;
  -moz-tab-size: 6 !important;
}

.tab-size-7 {
  tab-size: 7 !important;
  -moz-tab-size: 7 !important;
}

.tab-size-8 {
  tab-size: 8 !important;
  -moz-tab-size: 8 !important;
}

.tab-size-9 {
  tab-size: 9 !important;
  -moz-tab-size: 9 !important;
}

.tab-size-10 {
  tab-size: 10 !important;
  -moz-tab-size: 10 !important;
}

.tab-size-11 {
  tab-size: 11 !important;
  -moz-tab-size: 11 !important;
}

.tab-size-12 {
  tab-size: 12 !important;
  -moz-tab-size: 12 !important;
}

.tab-size-13 {
  tab-size: 13 !important;
  -moz-tab-size: 13 !important;
}

.tab-size-14 {
  tab-size: 14 !important;
  -moz-tab-size: 14 !important;
}

.tab-size-15 {
  tab-size: 15 !important;
  -moz-tab-size: 15 !important;
}

.tab-size-16 {
  tab-size: 16 !important;
  -moz-tab-size: 16 !important;
}

.stats-table {
  display: table;
  width: 100%;
}

.stats-table .table-cell {
  display: table-cell;
}

.stats-table .table-cell.tiny {
  height: 0.5em;
}

.labels-list .label {
  margin: 2px 0;
  display: inline-flex !important;
  line-height: 1.3em; /* there is a `font-size: 1.25em` for inside emoji, so here the line-height needs to be larger slightly */
}

/* Scoped labels with different colors on left and right */
.scope-parent {
  background: none !important;
  padding: 0 !important;
}

.ui.label.scope-left {
  border-bottom-right-radius: 0;
  border-top-right-radius: 0;
  margin-right: 0;
}

.ui.label.scope-right {
  border-bottom-left-radius: 0;
  border-top-left-radius: 0;
  margin-left: 0;
}

.repo-button-row {
  margin-bottom: 10px;
}

.repo-button-row > * {
  margin-top: 8px;
}

.wiki .repo-button-row {
  margin-bottom: 0;
}

.wiki .repo-button-row > * {
  margin-top: 0;
}

.repo-button-row .button {
  padding: 6px 10px !important;
  height: 30px;
}

.repo-button-row input {
  height: 30px;
}

tbody.commit-list {
  vertical-align: baseline;
}

.message-wrapper,
.author-wrapper {
  overflow: hidden;
  text-overflow: ellipsis;
  max-width: calc(100% - 50px);
  display: inline-block;
  vertical-align: middle;
}

.author-wrapper {
  max-width: 180px;
}

/* in the commit list, messages can wrap so we can use inline */
.commit-list .message-wrapper {
  display: inline;
}

/* but in the repo-files-table we cannot */
#repo-files-table .commit-list .message-wrapper {
  display: inline-block;
}

@media (max-width: 767px) {
  tr.commit-list {
    width: 100%;
  }
  th .message-wrapper {
    display: block;
    max-width: calc(100vw - 70px);
  }
  .author-wrapper {
    max-width: 80px;
  }
}

@media (min-width: 768px) and (max-width: 991px) {
  tr.commit-list {
    width: 723px;
  }
  th .message-wrapper {
    max-width: 120px;
  }
}

@media (min-width: 992px) and (max-width: 1200px) {
  tr.commit-list {
    width: 933px;
  }
  th .message-wrapper {
    max-width: 350px;
  }
}

@media (min-width: 1201px) {
  tr.commit-list {
    width: 1127px;
  }
  th .message-wrapper {
    max-width: 525px;
  }
}

.commit-list .commit-status-link {
  display: inline-block;
  vertical-align: middle;
}

.commit-body {
  white-space: pre-wrap;
  line-height: initial;
}

/* commit history list */
.repository:not(.diff) .commit-body {
  margin: 0;
}

/* PR-comment */
.repository:not(.diff) .timeline-item .commit-body {
  margin-left: 40px;
}

.git-notes.top {
  text-align: left;
}

.comment-diff-data {
  background: var(--color-code-bg);
  max-height: calc(100vh - 10.5rem);
  overflow-y: auto;
}

.comment-diff-data pre {
  line-height: 18px;
  white-space: pre-wrap;
  word-break: break-all;
  overflow-wrap: break-word;
}

.content-history-detail-dialog .header .avatar {
  position: relative;
  top: -2px;
}

#repo-topics .repo-topic {
  font-weight: normal;
  cursor: pointer;
  margin: 2px;
}

#new-dependency-drop-list.ui.selection.dropdown {
  min-width: 0;
  width: 100%;
  border-radius: 4px 0 0 4px;
  border-right: 0;
  white-space: nowrap;
}

#new-dependency-drop-list .text {
  width: 100%;
  overflow: hidden;
}

.repo-header {
  display: flex;
  align-items: center;
  justify-content: space-between;
  flex-wrap: wrap;
  word-break: break-word;
}

@media (max-width: 767px) {
  .repo-header + .container {
    margin-top: 7px;
  }
}

.repo-buttons {
  align-items: center;
  display: flex;
  flex-direction: row;
  flex-wrap: wrap;
  word-break: keep-all;
}

@media (max-width: 767px) {
  .repo-buttons {
    margin-top: 1em;
  }
}

.repo-buttons .ui.labeled.button > .label:hover {
  color: var(--color-primary-light-2);
  background: var(--color-light);
}

.repo-buttons button[disabled] ~ .label {
  opacity: var(--opacity-disabled);
  color: var(--color-text-dark);
  background: var(--color-light-mimic-enabled) !important;
}

.repo-buttons button[disabled] ~ .label:hover {
  color: var(--color-primary-dark-1);
}

.repo-buttons .ui.labeled.button {
  cursor: initial;
}

.repo-buttons .ui.labeled.button > .label {
  border-left: 0 !important;
  margin: 0 !important;
}

.repo-buttons .ui.labeled.button.disabled {
  pointer-events: inherit !important;
}

.repo-buttons .ui.labeled.button.disabled > .label {
  color: var(--color-text-dark);
  background: var(--color-light-mimic-enabled) !important;
}

.repo-buttons .ui.labeled.button.disabled > .label:hover {
  color: var(--color-primary-dark-1);
}

.repo-buttons .ui.labeled.button.disabled > .button {
  pointer-events: none !important;
}

@media (max-width: 767px) {
  .repo-buttons .ui.labeled.button .svg {
    display: none;
  }
}

.tag-code {
  height: 28px;
}

.tag-code,
.tag-code td,
.tag-code .blob-excerpt {
  background-color: var(--color-box-body-highlight);
  vertical-align: middle;
}

.resolved-placeholder {
  font-weight: normal !important;
  border: 1px solid var(--color-secondary) !important;
  border-radius: var(--border-radius) !important;
  margin: 4px !important;
}

.resolved-placeholder + .comment-code-cloud {
  padding-top: 0 !important;
}

td.blob-excerpt {
  background-color: var(--color-secondary-alpha-30);
}

.issue-keyword {
  border-bottom: 1px dotted var(--color-text-light-3) !important;
}

.issue-keyword:hover {
  border-bottom: none !important;
}

.file-header {
  align-items: center;
  display: flex;
  justify-content: space-between;
  overflow-x: auto;
  padding: 6px 12px !important;
  font-size: 13px !important;
}

.file-info {
  display: flex;
  align-items: center;
}

.file-info-entry {
  display: flex;
  align-items: center;
  width: max-content;
}

.file-info-entry + .file-info-entry {
  border-left: 1px solid currentcolor;
  margin-left: 8px;
  padding-left: 8px;
}

#diff-container {
  display: flex;
}

#diff-file-boxes {
  flex: 1;
  max-width: 100%;
}

#diff-file-tree {
  flex: 0 0 20%;
  max-width: 380px;
  line-height: inherit;
  position: sticky;
  padding-top: 0;
  top: 47px;
  max-height: calc(100vh - 47px);
  height: 100%;
  overflow-y: auto;
}

.diff-toggle-file-tree-button {
  background: none;
  border: none;
  user-select: none;
  color: inherit;
}

.diff-toggle-file-tree-button:hover {
  color: var(--color-primary);
}

@media (max-width: 991px) {
  #diff-file-tree {
    display: none !important;
  }
  .diff-toggle-file-tree-button {
    display: none !important;
  }
}

.ui.message.unicode-escape-prompt {
  margin-bottom: 0;
  border-radius: 0;
  display: flex;
  flex-direction: column;
}

.wiki-content-sidebar .ui.message.unicode-escape-prompt p,
.wiki-content-footer .ui.message.unicode-escape-prompt p {
  display: none;
}

.wiki-content-toc > ul > li {
  margin-bottom: 4px;
}

.wiki-content-toc ul {
  margin: 0;
  list-style: none;
  padding-left: 1em;
}

/* fomantic's last-child selector does not work with hidden last child */
.ui.buttons .unescape-button {
  border-top-right-radius: 0.28571429rem;
  border-bottom-right-radius: 0.28571429rem;
}

.webhook-info {
  padding: 7px 12px;
  margin: 10px 0;
  background-color: var(--color-markup-code-block);
  border: 1px solid var(--color-secondary);
  border-radius: 3px;
  font-size: 13px;
  line-height: 1.5;
  overflow: auto;
}

.title_wip_desc {
  margin-top: 1em;
}

.sidebar-item-link {
  align-items: center;
  word-break: break-all;
}

.diff-file-box[data-folded="true"] .diff-file-body {
  display: none;
}

.diff-file-box[data-folded="true"] .diff-file-header {
  border-radius: var(--border-radius) !important;
}

.diff-file-header-actions > * + * {
  margin-left: 0.5rem !important;
}

.ui.attached.header.diff-file-header.sticky-2nd-row {
  position: sticky;
  top: 47px; /* match .repository .diff-detail-box */
  z-index: 7;
}

@media (max-width: 991px) {
  .ui.attached.header.diff-file-header.sticky-2nd-row {
    top: 77px; /* match .repository .diff-detail-box */
  }
}

@media (max-width: 480px) {
  .ui.attached.header.diff-file-header.sticky-2nd-row {
    position: static;
  }
}

.ui.attached.header.diff-file-header .diff-file-header-actions {
  flex-shrink: 0;
}

.ui.attached.header.diff-file-header .diff-file-name {
  flex: auto;
  min-width: 100px;
}

.diff-stats-bar {
  display: inline-block;
  background-color: var(--color-red);
  height: 12px;
  width: 40px;
}

.diff-stats-bar .diff-stats-add-bar {
  background-color: var(--color-green);
  height: 100%;
}

/* prevent page shaking on language bar click */
.repository-summary-language-stats {
  height: 48px;
  overflow: hidden;
}

@media (max-width: 767px) {
  .repository-summary-language-stats {
    height: auto;
  }
}

.ui.form .right .ui.button {
  margin-left: 0.25em;
  margin-right: 0;
}

.removed-code {
  background: var(--color-diff-removed-word-bg);
}

.added-code {
  background: var(--color-diff-added-word-bg);
}

.code-diff-unified .del-code,
.code-diff-unified .del-code td,
.code-diff-split .del-code .lines-num-old,
.code-diff-split .del-code .lines-escape-old,
.code-diff-split .del-code .lines-type-marker-old,
.code-diff-split .del-code .lines-code-old {
  background: var(--color-diff-removed-row-bg);
  border-color: var(--color-diff-removed-row-border);
}

.code-diff-unified .add-code,
.code-diff-unified .add-code td,
.code-diff-split .add-code .lines-num-new,
.code-diff-split .add-code .lines-type-marker-new,
.code-diff-split .add-code .lines-escape-new,
.code-diff-split .add-code .lines-code-new,
.code-diff-split .del-code .add-code.lines-num-new,
.code-diff-split .del-code .add-code.lines-type-marker-new,
.code-diff-split .del-code .add-code.lines-escape-new,
.code-diff-split .del-code .add-code.lines-code-new {
  background: var(--color-diff-added-row-bg);
  border-color: var(--color-diff-added-row-border);
}

.code-diff-split .del-code .lines-num-new,
.code-diff-split .del-code .lines-type-marker-new,
.code-diff-split .del-code .lines-code-new,
.code-diff-split .del-code .lines-escape-new,
.code-diff-split .add-code .lines-num-old,
.code-diff-split .add-code .lines-escape-old,
.code-diff-split .add-code .lines-type-marker-old,
.code-diff-split .add-code .lines-code-old {
  background: var(--color-diff-inactive);
}

.code-diff-split tbody tr td:nth-child(5),
.code-diff-split tbody tr td.add-comment-right {
  border-left: 1px solid var(--color-secondary);
}

.repository .ui.menu.new-menu {
  background: none !important;
}

@media (max-width: 1200px) {
  .repository .ui.menu.new-menu::after {
    background: none !important;
  }
}

.repository.migrate .card {
  transition: all 0.1s ease-in-out;
  box-shadow: none !important;
  border: 1px solid var(--color-secondary);
  color: var(--color-text);
}

.repository.migrate .card:hover {
  transform: scale(105%);
  box-shadow: 0 0.5rem 1rem var(--color-shadow) !important;
}

@media (max-width: 767px) {
  .repository.file.list #repo-files-table .entry,
  .repository.file.list #repo-files-table .commit-list {
    align-items: center;
    display: flex !important;
    padding-top: 4px;
    padding-bottom: 4px;
  }
  .repository.file.list #repo-files-table .entry td.age,
  .repository.file.list #repo-files-table .commit-list td.age,
  .repository.file.list #repo-files-table .entry th.age,
  .repository.file.list #repo-files-table .commit-list th.age {
    margin-left: auto;
  }
  .repository.file.list #repo-files-table .entry td.message,
  .repository.file.list #repo-files-table .commit-list td.message,
  .repository.file.list #repo-files-table .entry span.commit-summary,
  .repository.file.list #repo-files-table .commit-list span.commit-summary {
    display: none !important;
  }
  .issue-list-headers.ui[class].grid > div:nth-child(1) {
    order: 1;
    width: 50%;
  }
  .issue-list-headers.ui[class].grid > div:nth-child(2) {
    order: 3;
    width: 100%;
  }
  .issue-list-headers.ui[class].grid > div.column:not(.row):nth-child(3) {
    order: 2;
    width: 50%;
  }
  .repository.view.issue .comment-list .timeline,
  .repository.view.issue .comment-list .timeline-item {
    margin-left: 0;
  }
  .repository.view.issue .comment-list .timeline::before {
    left: 14px;
  }
  .repository.view.issue .comment-list .timeline .inline-timeline-avatar {
    display: flex;
    margin-bottom: auto;
  }
  .repository.view.issue .comment-list .timeline .inline-timeline-avatar img.avatar {
    height: 24px;
    width: 24px;
  }
  .repository.view.issue .comment-list .timeline .comment-header {
    padding-left: 4px;
  }
  .repository.view.issue .comment-list .timeline .comment-header::before,
  .repository.view.issue .comment-list .timeline .comment-header::after {
    content: unset;
  }
  /* Don't show the general avatar, we show the inline avatar on mobile.
   * And don't show the role labels, there's no place for that. */
  .repository.view.issue .comment-list .timeline .timeline-avatar,
  .repository.view.issue .comment-list .timeline .comment-header-right .role-label {
    display: none;
  }
  .commit-header-row .ui.horizontal.list {
    width: 100%;
    overflow-x: auto;
    margin-top: 2px;
  }
  .commit-header-row .ui.horizontal.list .item {
    align-items: center;
    display: flex;
  }
  .commit-header-row .author {
    padding: 3px 0;
  }
  .commit-header h3 {
    flex-basis: auto !important;
    margin-bottom: 0.5rem !important;
  }
  .commits-table {
    flex-direction: column;
  }
  .commits-table .commits-table-left {
    align-items: initial !important;
    margin-bottom: 6px;
  }
  .commits-table .commits-table-right form {
    display: flex;
    flex-wrap: wrap;
  }
  .commits-table .commits-table-right form > div:nth-child(1) {
    order: 1;
  }
  .commits-table .commits-table-right form > div:nth-child(2) {
    order: 3;
    margin-left: 0.5rem;
    margin-top: 0.5rem;
  }
  .commits-table .commits-table-right form > button:nth-child(3) {
    order: 2;
    margin-left: 0.25rem;
  }
  .commit-table {
    overflow-x: auto;
  }
  .commit-table td.sha,
  .commit-table th.sha {
    display: none !important;
  }
  .commit-table .commit-list span.message-wrapper {
    max-width: none;
  }
  .commit-table .commit-list tr td:last-child {
    display: block;
    width: max-content;
  }
  .commit-table .commit-list td.author {
    display: block;
    width: calc(100% + 0.5rem);
  }
  .commit-table .commit-list .copy-commit-sha {
    display: none !important;
  }
  .comment-header {
    flex-wrap: wrap;
  }
  .comment-header .comment-header-left {
    flex-wrap: wrap;
  }
  .comment-header .comment-header-right {
    margin-left: auto;
  }
}

.branch-dropdown-button {
  max-width: 340px;
  vertical-align: bottom !important;
}

@media (min-width: 768px) and (max-width: 991px) {
  .branch-dropdown-button {
    max-width: 185px;
  }
}

@media (max-width: 767px) {
  .branch-dropdown-button {
    max-width: 165px;
  }
}

.pr-status {
  padding: 0 !important; /* To clear fomantic's padding on .ui.segment elements */
  display: flex;
  align-items: center;
}

.pr-status .commit-status {
  margin: 1em;
  flex-shrink: 0;
}

.pr-status .status-context {
  display: flex;
  justify-content: space-between;
  width: 100%;
}

.pr-status .status-context > span {
  padding: 1em 0;
}

.pr-status .status-details {
  display: flex;
  padding-right: 0.5em;
  align-items: center;
  justify-content: flex-end;
}

@media (max-width: 767px) {
  .pr-status .status-details {
    flex-direction: column;
    align-items: flex-end;
    justify-content: center;
  }
}

.pr-status .status-details > span {
  padding-right: 0.5em; /* To match the alignment with the "required" label */
}

.search-fullname {
  color: var(--color-text-light-2);
}<|MERGE_RESOLUTION|>--- conflicted
+++ resolved
@@ -1858,16 +1858,6 @@
   padding-bottom: 5px;
 }
 
-<<<<<<< HEAD
-.repository .diff-file-box {
-  scroll-margin-top: 47px; /* match .repository .diff-detail-box */
-}
-
-@media (max-width: 991px) {
-  .repository .diff-file-box {
-    scroll-margin-top: 77px; /* match .repository .diff-detail-box */
-  }
-=======
 .diff-file-box {
   border: 1px solid transparent;
   border-radius: var(--border-radius);
@@ -1879,7 +1869,16 @@
   margin: 0; /* remove fomantic negative margins */;
   width: initial; /* remove fomantic over 100% width */;
   max-width: initial; /* remove fomantic over 100% width */;
->>>>>>> 525b7382
+}
+
+.repository .diff-file-box {
+  scroll-margin-top: 47px; /* match .repository .diff-detail-box */
+}
+
+@media (max-width: 991px) {
+  .repository .diff-file-box {
+    scroll-margin-top: 77px; /* match .repository .diff-detail-box */
+  }
 }
 
 .repository .diff-stats {
