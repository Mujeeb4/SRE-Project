--- conflicted
+++ resolved
@@ -60,46 +60,6 @@
     thumbnailMethod: 'contain',
     thumbnailWidth: 480,
     thumbnailHeight: 480,
-<<<<<<< HEAD
-    init() {
-      this.on('success', (file, data) => {
-        file.uuid = data.uuid;
-        const $input = $(`<input id="${data.uuid}" name="files" type="hidden">`).val(data.uuid);
-        $dropzone.find('.files').append($input);
-        // Create a "Copy Link" element, to conveniently copy the image
-        // or file link as Markdown to the clipboard
-        const copyLinkElement = document.createElement('div');
-        copyLinkElement.className = 'tw-text-center';
-        // The a element has a hardcoded cursor: pointer because the default is overridden by .dropzone
-        copyLinkElement.innerHTML = `<a href="#" style="cursor: pointer;">${svg('octicon-copy', 14, 'copy link')} Copy link</a>`;
-        copyLinkElement.addEventListener('click', async (e) => {
-          e.preventDefault();
-          let fileMarkdown = `[${file.name}](/attachments/${file.uuid})`;
-          if (file.type.startsWith('image/')) {
-            fileMarkdown = `!${fileMarkdown}`;
-          } else if (file.type.startsWith('video/')) {
-            fileMarkdown = `<video src="/attachments/${file.uuid}" title="${htmlEscape(file.name)}" controls></video>`;
-          }
-          const success = await clippie(fileMarkdown);
-          showTemporaryTooltip(e.target, success ? i18n.copy_success : i18n.copy_error);
-        });
-        file.previewTemplate.append(copyLinkElement);
-      });
-      this.on('removedfile', (file) => {
-        $(`#${file.uuid}`).remove();
-        if ($dropzone.data('remove-url')) {
-          POST($dropzone.data('remove-url'), {
-            data: new URLSearchParams({file: file.uuid}),
-          });
-        }
-        // TODO: remove the link from editor and maybe merge the duplicate code
-      });
-      this.on('error', function (file, message) {
-        showErrorToast(message);
-        this.removeFile(file);
-      });
-    },
-=======
   };
   if (dropzoneEl.hasAttribute('data-max-file')) opts.maxFiles = Number(dropzoneEl.getAttribute('data-max-file'));
   if (dropzoneEl.hasAttribute('data-max-size')) opts.maxFilesize = Number(dropzoneEl.getAttribute('data-max-size'));
@@ -129,7 +89,6 @@
     for (const fileUuid of Object.keys(fileUuidDict)) {
       fileUuidDict[fileUuid].submitted = true;
     }
->>>>>>> a88f718c
   });
 
   dzInst.on('reload', async () => {
