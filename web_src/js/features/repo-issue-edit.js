import $ from 'jquery';
import {handleReply} from './repo-issue.js';
import {initComboMarkdownEditor, removeLinksInTextarea} from './comp/ComboMarkdownEditor.js';
import {createDropzone} from './dropzone.js';
import {GET, POST} from '../modules/fetch.js';
<<<<<<< HEAD
import {hideElem, showElem, getComboMarkdownEditor} from '../utils/dom.js';
=======
import {showErrorToast} from '../modules/toast.js';
import {hideElem, showElem} from '../utils/dom.js';
>>>>>>> 0c4ff011
import {attachRefIssueContextPopup} from './contextpopup.js';
import {initCommentContent, initMarkupContent} from '../markup/content.js';

const {csrfToken} = window.config;

async function onEditContent(event) {
  event.preventDefault();

  const segment = this.closest('.header').nextElementSibling;
  const editContentZone = segment.querySelector('.edit-content-zone');
  const renderContent = segment.querySelector('.render-content');
  const rawContent = segment.querySelector('.raw-content');

  let comboMarkdownEditor;

  /**
   * @param {HTMLElement} dropzone
   */
  const setupDropzone = async (dropzone) => {
    if (!dropzone) return null;

    let disableRemovedfileEvent = false; // when resetting the dropzone (removeAllFiles), disable the "removedfile" event
    const dz = await createDropzone(dropzone, {
      url: dropzone.getAttribute('data-upload-url'),
      headers: {'X-Csrf-Token': csrfToken},
      maxFiles: dropzone.getAttribute('data-max-file'),
      maxFilesize: dropzone.getAttribute('data-max-size'),
      acceptedFiles: ['*/*', ''].includes(dropzone.getAttribute('data-accepts')) ? null : dropzone.getAttribute('data-accepts'),
      addRemoveLinks: true,
      dictDefaultMessage: dropzone.getAttribute('data-default-message'),
      dictInvalidFileType: dropzone.getAttribute('data-invalid-input-type'),
      dictFileTooBig: dropzone.getAttribute('data-file-too-big'),
      dictRemoveFile: dropzone.getAttribute('data-remove-file'),
      timeout: 0,
      thumbnailMethod: 'contain',
      thumbnailWidth: 480,
      thumbnailHeight: 480,
      init() {
        this.on('success', (file, data) => {
          file.uuid = data.uuid;
          const input = document.createElement('input');
          input.id = data.uuid;
          input.name = 'files';
          input.type = 'hidden';
          input.value = data.uuid;
          dropzone.querySelector('.files').append(input);
        });
        this.on('removedfile', async (file) => {
          document.querySelector(`#${file.uuid}`)?.remove();
          if (disableRemovedfileEvent) return;
          if (dropzone.getAttribute('data-remove-url')) {
            try {
              await POST(dropzone.getAttribute('data-remove-url'), {data: new URLSearchParams({file: file.uuid})});
              removeLinksInTextarea(getComboMarkdownEditor(editContentZone.querySelector('.combo-markdown-editor')), file);
            } catch (error) {
              console.error(error);
            }
          }
        });
        this.on('reload', async () => {
          try {
            const response = await GET(editContentZone.getAttribute('data-attachment-url'));
            const data = await response.json();
            // do not trigger the "removedfile" event, otherwise the attachments would be deleted from server
            disableRemovedfileEvent = true;
            dz.removeAllFiles(true);
            dropzone.querySelector('.files').innerHTML = '';
            for (const el of dropzone.querySelectorAll('.dz-preview')) el.remove();
            disableRemovedfileEvent = false;

            for (const attachment of data) {
              dz.emit('addedfile', attachment);
              if (/\.(jpg|jpeg|png|gif|bmp|svg)$/i.test(attachment.name)) {
                const imgSrc = `${dropzone.getAttribute('data-link-url')}/${attachment.uuid}`;
                dz.emit('thumbnail', attachment, imgSrc);
                dropzone.querySelector(`img[src='${imgSrc}']`).style.maxWidth = '100%';
              }
              dz.emit('complete', attachment);
              const input = document.createElement('input');
              input.id = attachment.uuid;
              input.name = 'files';
              input.type = 'hidden';
              input.value = attachment.uuid;
              dropzone.querySelector('.files').append(input);
            }
            if (!dropzone.querySelector('.dz-preview')) {
              dropzone.classList.remove('dz-started');
            }
          } catch (error) {
            console.error(error);
          }
        });
      },
    });
    dz.emit('reload');
    return dz;
  };

  const cancelAndReset = (e) => {
    e.preventDefault();
    showElem(renderContent);
    hideElem(editContentZone);
    comboMarkdownEditor.attachedDropzoneInst?.emit('reload');
  };

  const saveAndRefresh = async (e) => {
    e.preventDefault();
    showElem(renderContent);
    hideElem(editContentZone);
    const dropzoneInst = comboMarkdownEditor.attachedDropzoneInst;
    try {
      const params = new URLSearchParams({
        content: comboMarkdownEditor.value(),
        context: editContentZone.getAttribute('data-context'),
        content_version: editContentZone.getAttribute('data-content-version'),
      });
      for (const fileInput of dropzoneInst?.element.querySelectorAll('.files [name=files]')) params.append('files[]', fileInput.value);

      const response = await POST(editContentZone.getAttribute('data-update-url'), {data: params});
      const data = await response.json();
      if (response.status === 400) {
        showErrorToast(data.errorMessage);
        return;
      }
      editContentZone.setAttribute('data-content-version', data.contentVersion);
      if (!data.content) {
        renderContent.innerHTML = document.querySelector('#no-content').innerHTML;
        rawContent.textContent = '';
      } else {
        renderContent.innerHTML = data.content;
        rawContent.textContent = comboMarkdownEditor.value();
        const refIssues = renderContent.querySelectorAll('p .ref-issue');
        attachRefIssueContextPopup(refIssues);
      }
      const content = segment;
      if (!content.querySelector('.dropzone-attachments')) {
        if (data.attachments !== '') {
          content.insertAdjacentHTML('beforeend', data.attachments);
        }
      } else if (data.attachments === '') {
        content.querySelector('.dropzone-attachments').remove();
      } else {
        content.querySelector('.dropzone-attachments').outerHTML = data.attachments;
      }
      dropzoneInst?.emit('submit');
      dropzoneInst?.emit('reload');
      initMarkupContent();
      initCommentContent();
    } catch (error) {
      console.error(error);
    }
  };

  comboMarkdownEditor = getComboMarkdownEditor(editContentZone.querySelector('.combo-markdown-editor'));
  if (!comboMarkdownEditor) {
    editContentZone.innerHTML = document.querySelector('#issue-comment-editor-template').innerHTML;
    comboMarkdownEditor = await initComboMarkdownEditor(editContentZone.querySelector('.combo-markdown-editor'));
    comboMarkdownEditor.attachedDropzoneInst = await setupDropzone(editContentZone.querySelector('.dropzone'));
    editContentZone.querySelector('.ui.cancel.button').addEventListener('click', cancelAndReset);
    editContentZone.querySelector('.ui.primary.button').addEventListener('click', saveAndRefresh);
  }

  // Show write/preview tab and copy raw content as needed
  showElem(editContentZone);
  hideElem(renderContent);
  if (!comboMarkdownEditor.value()) {
    comboMarkdownEditor.value(rawContent.textContent);
  }
  comboMarkdownEditor.switchTabToEditor();
  comboMarkdownEditor.focus();
}

export function initRepoIssueCommentEdit() {
  // Edit issue or comment content
  $(document).on('click', '.edit-content', onEditContent);

  // Quote reply
  $(document).on('click', '.quote-reply', async function (event) {
    event.preventDefault();
    const target = this.getAttribute('data-target');
    const quote = document.querySelector(`#${target}`).textContent.replace(/\n/g, '\n> ');
    const content = `> ${quote}\n\n`;

    let editor;
    if (this.classList.contains('quote-reply-diff')) {
      const $replyBtn = $(this).closest('.comment-code-cloud').find('button.comment-form-reply');
      editor = await handleReply($replyBtn);
    } else {
      // for normal issue/comment page
      editor = getComboMarkdownEditor(document.querySelector('#comment-form .combo-markdown-editor'));
    }
    if (editor) {
      if (editor.value()) {
        editor.value(`${editor.value()}\n\n${content}`);
      } else {
        editor.value(content);
      }
      editor.focus();
      editor.moveCursorToEnd();
    }
  });
}<|MERGE_RESOLUTION|>--- conflicted
+++ resolved
@@ -1,14 +1,10 @@
 import $ from 'jquery';
 import {handleReply} from './repo-issue.js';
-import {initComboMarkdownEditor, removeLinksInTextarea} from './comp/ComboMarkdownEditor.js';
+import {getComboMarkdownEditor, initComboMarkdownEditor} from './comp/ComboMarkdownEditor.js';
 import {createDropzone} from './dropzone.js';
 import {GET, POST} from '../modules/fetch.js';
-<<<<<<< HEAD
-import {hideElem, showElem, getComboMarkdownEditor} from '../utils/dom.js';
-=======
 import {showErrorToast} from '../modules/toast.js';
 import {hideElem, showElem} from '../utils/dom.js';
->>>>>>> 0c4ff011
 import {attachRefIssueContextPopup} from './contextpopup.js';
 import {initCommentContent, initMarkupContent} from '../markup/content.js';
 
@@ -31,6 +27,7 @@
     if (!dropzone) return null;
 
     let disableRemovedfileEvent = false; // when resetting the dropzone (removeAllFiles), disable the "removedfile" event
+    let fileUuidDict = {}; // to record: if a comment has been saved, then the uploaded files won't be deleted from server when clicking the Remove in the dropzone
     const dz = await createDropzone(dropzone, {
       url: dropzone.getAttribute('data-upload-url'),
       headers: {'X-Csrf-Token': csrfToken},
@@ -49,6 +46,7 @@
       init() {
         this.on('success', (file, data) => {
           file.uuid = data.uuid;
+          fileUuidDict[file.uuid] = {submitted: false};
           const input = document.createElement('input');
           input.id = data.uuid;
           input.name = 'files';
@@ -59,13 +57,17 @@
         this.on('removedfile', async (file) => {
           document.querySelector(`#${file.uuid}`)?.remove();
           if (disableRemovedfileEvent) return;
-          if (dropzone.getAttribute('data-remove-url')) {
+          if (dropzone.getAttribute('data-remove-url') && !fileUuidDict[file.uuid].submitted) {
             try {
               await POST(dropzone.getAttribute('data-remove-url'), {data: new URLSearchParams({file: file.uuid})});
-              removeLinksInTextarea(getComboMarkdownEditor(editContentZone.querySelector('.combo-markdown-editor')), file);
             } catch (error) {
               console.error(error);
             }
+          }
+        });
+        this.on('submit', () => {
+          for (const fileUuid of Object.keys(fileUuidDict)) {
+            fileUuidDict[fileUuid].submitted = true;
           }
         });
         this.on('reload', async () => {
@@ -77,16 +79,16 @@
             dz.removeAllFiles(true);
             dropzone.querySelector('.files').innerHTML = '';
             for (const el of dropzone.querySelectorAll('.dz-preview')) el.remove();
+            fileUuidDict = {};
             disableRemovedfileEvent = false;
 
             for (const attachment of data) {
+              const imgSrc = `${dropzone.getAttribute('data-link-url')}/${attachment.uuid}`;
               dz.emit('addedfile', attachment);
-              if (/\.(jpg|jpeg|png|gif|bmp|svg)$/i.test(attachment.name)) {
-                const imgSrc = `${dropzone.getAttribute('data-link-url')}/${attachment.uuid}`;
-                dz.emit('thumbnail', attachment, imgSrc);
-                dropzone.querySelector(`img[src='${imgSrc}']`).style.maxWidth = '100%';
-              }
+              dz.emit('thumbnail', attachment, imgSrc);
               dz.emit('complete', attachment);
+              fileUuidDict[attachment.uuid] = {submitted: true};
+              dropzone.querySelector(`img[src='${imgSrc}']`).style.maxWidth = '100%';
               const input = document.createElement('input');
               input.id = attachment.uuid;
               input.name = 'files';
@@ -198,7 +200,7 @@
       editor = await handleReply($replyBtn);
     } else {
       // for normal issue/comment page
-      editor = getComboMarkdownEditor(document.querySelector('#comment-form .combo-markdown-editor'));
+      editor = getComboMarkdownEditor($('#comment-form .combo-markdown-editor'));
     }
     if (editor) {
       if (editor.value()) {
