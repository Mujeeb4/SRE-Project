import $ from 'jquery';
import {useLightTextOnBackground} from '../utils/color.js';
import tinycolor from 'tinycolor2';
import {createSortable} from '../modules/sortable.js';
import {POST, DELETE, PUT} from '../modules/fetch.js';

function updateIssueCount(cards) {
  const parent = cards.parentElement;
  const cnt = parent.getElementsByClassName('issue-card').length;
  parent.getElementsByClassName('project-column-issue-count')[0].textContent = cnt;
}

async function createNewColumn(url, columnTitle, projectColorInput) {
  try {
    await POST(url, {
      data: {
        title: columnTitle.val(),
        color: projectColorInput.val(),
      },
    });
  } catch (error) {
    console.error(error);
  } finally {
    columnTitle.closest('form').removeClass('dirty');
    window.location.reload();
  }
}

async function moveIssue({item, from, to, oldIndex}) {
  const columnCards = to.getElementsByClassName('issue-card');
  updateIssueCount(from);
  updateIssueCount(to);

  const columnSorting = {
    issues: Array.from(columnCards, (card, i) => ({
      issueID: parseInt(card.getAttribute('data-issue')),
      sorting: i,
    })),
  };

  try {
    await POST(`${to.getAttribute('data-url')}/move`, {
      data: columnSorting,
    });
  } catch (error) {
    console.error(error);
    from.insertBefore(item, from.children[oldIndex]);
  }
}

async function initRepoProjectSortable() {
  const els = document.querySelectorAll('#project-board > .board.sortable');
  if (!els.length) return;

  // the HTML layout is: #project-board > .board > .project-column .cards > .issue-card
  const mainBoard = els[0];
  let boardColumns = mainBoard.getElementsByClassName('project-column');
  createSortable(mainBoard, {
    group: 'project-column',
    draggable: '.project-column',
<<<<<<< HEAD
    handle: '.project-column-header',
    filter: '[data-id="0"]',
=======
    animation: 150,
    ghostClass: 'card-ghost',
>>>>>>> b08c7afe
    delayOnTouchOnly: true,
    delay: 500,
    onSort: async () => {
      boardColumns = mainBoard.getElementsByClassName('project-column');
      for (let i = 0; i < boardColumns.length; i++) {
        const column = boardColumns[i];
        if (parseInt($(column).data('sorting')) !== i) {
          try {
            await PUT($(column).data('url'), {
              data: {
                sorting: i,
                color: rgbToHex(window.getComputedStyle($(column)[0]).backgroundColor),
              },
            });
          } catch (error) {
            console.error(error);
          }
        }
      }
    },
  });

  for (const boardColumn of boardColumns) {
    const boardCardList = boardColumn.getElementsByClassName('cards')[0];
    createSortable(boardCardList, {
      group: 'shared',
      onAdd: moveIssue,
      onUpdate: moveIssue,
      delayOnTouchOnly: true,
      delay: 500,
    });
  }
}

export function initRepoProject() {
  if (!$('.repository.projects').length) {
    return;
  }

  const _promise = initRepoProjectSortable();

  $('.edit-project-column-modal').each(function () {
    const $projectHeader = $(this).closest('.project-column-header');
    const $projectTitleLabel = $projectHeader.find('.project-column-title');
    const $projectTitleInput = $(this).find('.project-column-title-input');
    const $projectColorInput = $(this).find('#new_project_column_color');
    const $boardColumn = $(this).closest('.project-column');

    const bgColor = $boardColumn[0].style.backgroundColor;
    if (bgColor) {
      setLabelColor($projectHeader, rgbToHex(bgColor));
    }

    $(this).find('.edit-project-column-button').on('click', async function (e) {
      e.preventDefault();

      try {
        await PUT($(this).data('url'), {
          data: {
            title: $projectTitleInput.val(),
            color: $projectColorInput.val(),
          },
        });
      } catch (error) {
        console.error(error);
      } finally {
        $projectTitleLabel.text($projectTitleInput.val());
        $projectTitleInput.closest('form').removeClass('dirty');
        if ($projectColorInput.val()) {
          setLabelColor($projectHeader, $projectColorInput.val());
        }
        $boardColumn[0].style = `background: ${$projectColorInput.val()} !important`;
        $('.ui.modal').modal('hide');
      }
    });
  });

  $('.default-project-column-modal').each(function () {
    const $boardColumn = $(this).closest('.project-column');
    const $showButton = $($boardColumn).find('.default-project-column-show');
    const $commitButton = $(this).find('.actions > .ok.button');

    $($commitButton).on('click', async (e) => {
      e.preventDefault();

      try {
        await POST($($showButton).data('url'));
      } catch (error) {
        console.error(error);
      } finally {
        window.location.reload();
      }
    });
  });

  $('.show-delete-project-column-modal').each(function () {
    const $deleteColumnModal = $(`${this.getAttribute('data-modal')}`);
    const $deleteColumnButton = $deleteColumnModal.find('.actions > .ok.button');
    const deleteUrl = this.getAttribute('data-url');

    $deleteColumnButton.on('click', async (e) => {
      e.preventDefault();

      try {
        await DELETE(deleteUrl);
      } catch (error) {
        console.error(error);
      } finally {
        window.location.reload();
      }
    });
  });

  $('#new_project_column_submit').on('click', (e) => {
    e.preventDefault();
    const $columnTitle = $('#new_project_column');
    const $projectColorInput = $('#new_project_column_color_picker');
    if (!$columnTitle.val()) {
      return;
    }
    const url = e.target.getAttribute('data-url');
    createNewColumn(url, $columnTitle, $projectColorInput);
  });
}

function setLabelColor(label, color) {
  const {r, g, b} = tinycolor(color).toRgb();
  if (useLightTextOnBackground(r, g, b)) {
    label.removeClass('dark-label').addClass('light-label');
  } else {
    label.removeClass('light-label').addClass('dark-label');
  }
}

function rgbToHex(rgb) {
  rgb = rgb.match(/^rgba?\((\d+),\s*(\d+),\s*(\d+).*\)$/);
  return `#${hex(rgb[1])}${hex(rgb[2])}${hex(rgb[3])}`;
}

function hex(x) {
  const hexDigits = ['0', '1', '2', '3', '4', '5', '6', '7', '8', '9', 'a', 'b', 'c', 'd', 'e', 'f'];
  return Number.isNaN(x) ? '00' : hexDigits[(x - x % 16) / 16] + hexDigits[x % 16];
}<|MERGE_RESOLUTION|>--- conflicted
+++ resolved
@@ -58,13 +58,8 @@
   createSortable(mainBoard, {
     group: 'project-column',
     draggable: '.project-column',
-<<<<<<< HEAD
     handle: '.project-column-header',
     filter: '[data-id="0"]',
-=======
-    animation: 150,
-    ghostClass: 'card-ghost',
->>>>>>> b08c7afe
     delayOnTouchOnly: true,
     delay: 500,
     onSort: async () => {
