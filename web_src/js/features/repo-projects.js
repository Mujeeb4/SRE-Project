--- conflicted
+++ resolved
@@ -6,9 +6,8 @@
 
   const {Sortable} = await import(/* webpackChunkName: "sortable" */'sortablejs');
   const boardColumns = document.getElementsByClassName('board-column');
-<<<<<<< HEAD
 
-  new Sortable(document.getElementsByClassName('board')[0], {
+  new Sortable(els[0], {
     group: 'board-column',
     draggable: '.board-column',
     animation: 150,
@@ -22,46 +21,6 @@
           $.ajax({
             url: $(column).data('url'),
             data: JSON.stringify({sorting: i, color: rgbToHex($(column).css('backgroundColor'))}),
-=======
-  new Sortable(
-    els[0],
-    {
-      group: 'board-column',
-      draggable: '.board-column',
-      animation: 150,
-      ghostClass: 'card-ghost',
-      onSort: () => {
-        const board = document.getElementsByClassName('board')[0];
-        const boardColumns = board.getElementsByClassName('board-column');
-
-        boardColumns.forEach((column, i) => {
-          if (parseInt($(column).data('sorting')) !== i) {
-            $.ajax({
-              url: $(column).data('url'),
-              data: JSON.stringify({sorting: i, color: rgbToHex($(column).css('backgroundColor'))}),
-              headers: {
-                'X-Csrf-Token': csrfToken,
-                'X-Remote': true,
-              },
-              contentType: 'application/json',
-              method: 'PUT',
-            });
-          }
-        });
-      },
-    },
-  );
-
-  for (const column of boardColumns) {
-    new Sortable(
-      column.getElementsByClassName('board')[0],
-      {
-        group: 'shared',
-        animation: 150,
-        ghostClass: 'card-ghost',
-        onAdd: (e) => {
-          $.ajax(`${e.to.dataset.url}/${e.item.dataset.issue}`, {
->>>>>>> a8fd7655
             headers: {
               'X-Csrf-Token': csrfToken,
               'X-Remote': true,
