--- conflicted
+++ resolved
@@ -147,17 +147,12 @@
     });
   });
 
-<<<<<<< HEAD
   $('.show-delete-column-modal').each(function () {
     const deleteColumnModal = $(`${$(this).attr('data-modal')}`);
     const deleteColumnButton = deleteColumnModal.find('.modal-confirm-button');
     const deleteUrl = $(this).attr('data-url');
 
     deleteColumnButton.on('click', (e) => {
-=======
-  $('.delete-project-board').each(function () {
-    $(this).on('click', function (e) {
->>>>>>> 8ea33baa
       e.preventDefault();
 
       $.ajax({
