--- conflicted
+++ resolved
@@ -1,228 +1,192 @@
-const {csrfToken} = window.config;
+const { csrfToken } = window.config;
 
 async function initRepoProjectSortable() {
-  const els = document.querySelectorAll('#project-board > .board');
+  const els = document.querySelectorAll("#project-board > .board");
   if (!els.length) return;
 
-  const {Sortable} = await import(/* webpackChunkName: "sortable" */'sortablejs');
-<<<<<<< HEAD
-  const boardColumns = document.getElementsByClassName('board-column');
-  new Sortable(
-    els[0],
-    {
-      group: 'board-column',
-      draggable: '.board-column',
-      animation: 150,
-      ghostClass: 'card-ghost',
-      onSort: (e) => {
-        const boardColumns = e.to.getElementsByClassName('board-column');
-
-        boardColumns.forEach((column, i) => {
-          if (parseInt($(column).data('sorting')) !== i) {
-            $.ajax({
-              url: $(column).data('url'),
-              data: JSON.stringify({sorting: i, color: rgbToHex($(column).css('backgroundColor'))}),
-              headers: {
-                'X-Csrf-Token': csrfToken,
-                'X-Remote': true,
-              },
-              contentType: 'application/json',
-              method: 'PUT',
-            });
-          }
-        });
-      },
-    },
+  const { Sortable } = await import(
+    /* webpackChunkName: "sortable" */ "sortablejs"
   );
-
-  const moveIssue = (e) => {
-    const columnCards = e.to.getElementsByClassName('board-card');
-
-    const columnSorting = {
-      issues: [...columnCards].map((card, i) => ({
-        issueID: $(card).data('issue'),
-        sorting: i,
-      })),
-    };
-
-    $.ajax({
-      url: `${e.to.dataset.url}/move`,
-      data: JSON.stringify(columnSorting),
-      headers: {
-        'X-Csrf-Token': csrf,
-        'X-Remote': true,
-      },
-      contentType: 'application/json',
-      type: 'POST',
-      error: () => {
-        e.from.insertBefore(e.item, e.from.children[e.oldIndex]);
-      },
-    });
-  };
-
-  for (const column of boardColumns) {
-    new Sortable(
-      column.getElementsByClassName('board')[0],
-      {
-        group: 'shared',
-        animation: 150,
-        ghostClass: 'card-ghost',
-        onAdd: moveIssue,
-        onUpdate: moveIssue,
-=======
-
   // the HTML layout is: #project-board > .board > .board-column .board.cards > .board-card.card .content
   const mainBoard = els[0];
-  let boardColumns = mainBoard.getElementsByClassName('board-column');
+  let boardColumns = mainBoard.getElementsByClassName("board-column");
   new Sortable(mainBoard, {
-    group: 'board-column',
-    draggable: '.board-column',
+    group: "board-column",
+    draggable: ".board-column",
     filter: '[data-id="0"]',
     animation: 150,
-    ghostClass: 'card-ghost',
+    ghostClass: "card-ghost",
     onSort: () => {
-      boardColumns = mainBoard.getElementsByClassName('board-column');
+      boardColumns = mainBoard.getElementsByClassName("board-column");
       for (let i = 0; i < boardColumns.length; i++) {
         const column = boardColumns[i];
-        if (parseInt($(column).data('sorting')) !== i) {
+        if (parseInt($(column).data("sorting")) !== i) {
           $.ajax({
-            url: $(column).data('url'),
-            data: JSON.stringify({sorting: i, color: rgbToHex($(column).css('backgroundColor'))}),
+            url: $(column).data("url"),
+            data: JSON.stringify({
+              sorting: i,
+              color: rgbToHex($(column).css("backgroundColor"))
+            }),
             headers: {
-              'X-Csrf-Token': csrfToken,
-              'X-Remote': true,
+              "X-Csrf-Token": csrfToken,
+              "X-Remote": true
             },
-            contentType: 'application/json',
-            method: 'PUT',
+            contentType: "application/json",
+            method: "PUT"
           });
         }
       }
-    },
-  });
-
-  for (const boardColumn of boardColumns) {
-    const boardCardList = boardColumn.getElementsByClassName('board')[0];
+    }
+  });
+
+  const moveIssue = ({ item, from, to, oldIndex }) => {
+    const columnCards = to.getElementsByClassName("board-card");
+
+    const columnSorting = {
+      issues: [...columnCards].map((card, i) => ({
+        issueID: $(card).data("issue"),
+        sorting: i
+      }))
+    };
+
+    $.ajax({
+      url: `${to.dataset.url}/move`,
+      data: JSON.stringify(columnSorting),
+      headers: {
+        "X-Csrf-Token": csrf,
+        "X-Remote": true
+      },
+      contentType: "application/json",
+      type: "POST",
+      error: () => {
+        from.insertBefore(item, from.children[oldIndex]);
+      }
+    });
+  };
+
+  for (const column of boardColumns) {
+    const boardCardList = boardColumn.getElementsByClassName("board")[0];
     new Sortable(boardCardList, {
-      group: 'shared',
+      group: "shared",
       animation: 150,
-      ghostClass: 'card-ghost',
-      onAdd: ({item, from, to, oldIndex}) => {
-        const url = to.getAttribute('data-url');
-        const issue = item.getAttribute('data-issue');
-        $.ajax(`${url}/${issue}`, {
-          headers: {
-            'X-Csrf-Token': csrfToken,
-            'X-Remote': true,
-          },
-          contentType: 'application/json',
-          type: 'POST',
-          error: () => {
-            from.insertBefore(item, from.children[oldIndex]);
-          },
-        });
->>>>>>> 11d519b3
-      },
+      ghostClass: "card-ghost",
+      onAdd: moveIssue,
+      onUpdate: moveIssue
     });
   }
 }
 
 export default function initRepoProject() {
-  if (!$('.repository.projects').length) {
+  if (!$(".repository.projects").length) {
     return;
   }
 
   const _promise = initRepoProjectSortable();
 
-  $('.edit-project-board').each(function () {
-    const projectHeader = $(this).closest('.board-column-header');
-    const projectTitleLabel = projectHeader.find('.board-label');
+  $(".edit-project-board").each(function() {
+    const projectHeader = $(this).closest(".board-column-header");
+    const projectTitleLabel = projectHeader.find(".board-label");
     const projectTitleInput = $(this).find(
-      '.content > .form > .field > .project-board-title',
+      ".content > .form > .field > .project-board-title"
     );
-    const projectColorInput = $(this).find('.content > .form > .field  #new_board_color');
-    const boardColumn = $(this).closest('.board-column');
-
-    if (boardColumn.css('backgroundColor')) {
-      setLabelColor(projectHeader, rgbToHex(boardColumn.css('backgroundColor')));
+    const projectColorInput = $(this).find(
+      ".content > .form > .field  #new_board_color"
+    );
+    const boardColumn = $(this).closest(".board-column");
+
+    if (boardColumn.css("backgroundColor")) {
+      setLabelColor(
+        projectHeader,
+        rgbToHex(boardColumn.css("backgroundColor"))
+      );
     }
 
     $(this)
-      .find('.content > .form > .actions > .red')
-      .on('click', function (e) {
+      .find(".content > .form > .actions > .red")
+      .on("click", function(e) {
         e.preventDefault();
 
         $.ajax({
-          url: $(this).data('url'),
-          data: JSON.stringify({title: projectTitleInput.val(), color: projectColorInput.val()}),
+          url: $(this).data("url"),
+          data: JSON.stringify({
+            title: projectTitleInput.val(),
+            color: projectColorInput.val()
+          }),
           headers: {
-            'X-Csrf-Token': csrfToken,
-            'X-Remote': true,
+            "X-Csrf-Token": csrfToken,
+            "X-Remote": true
           },
-          contentType: 'application/json',
-          method: 'PUT',
+          contentType: "application/json",
+          method: "PUT"
         }).done(() => {
           projectTitleLabel.text(projectTitleInput.val());
-          projectTitleInput.closest('form').removeClass('dirty');
+          projectTitleInput.closest("form").removeClass("dirty");
           if (projectColorInput.val()) {
             setLabelColor(projectHeader, projectColorInput.val());
           }
-          boardColumn.attr('style', `background: ${projectColorInput.val()}!important`);
-          $('.ui.modal').modal('hide');
+          boardColumn.attr(
+            "style",
+            `background: ${projectColorInput.val()}!important`
+          );
+          $(".ui.modal").modal("hide");
         });
       });
   });
 
-  $(document).on('click', '.set-default-project-board', async function (e) {
+  $(document).on("click", ".set-default-project-board", async function(e) {
     e.preventDefault();
 
     await $.ajax({
-      method: 'POST',
-      url: $(this).data('url'),
+      method: "POST",
+      url: $(this).data("url"),
       headers: {
-        'X-Csrf-Token': csrfToken,
-        'X-Remote': true,
+        "X-Csrf-Token": csrfToken,
+        "X-Remote": true
       },
-      contentType: 'application/json',
+      contentType: "application/json"
     });
 
     window.location.reload();
   });
 
-  $('.delete-project-board').each(function () {
-    $(this).click(function (e) {
+  $(".delete-project-board").each(function() {
+    $(this).click(function(e) {
       e.preventDefault();
 
       $.ajax({
-        url: $(this).data('url'),
+        url: $(this).data("url"),
         headers: {
-          'X-Csrf-Token': csrfToken,
-          'X-Remote': true,
+          "X-Csrf-Token": csrfToken,
+          "X-Remote": true
         },
-        contentType: 'application/json',
-        method: 'DELETE',
+        contentType: "application/json",
+        method: "DELETE"
       }).done(() => {
         window.location.reload();
       });
     });
   });
 
-  $('#new_board_submit').click(function (e) {
+  $("#new_board_submit").click(function(e) {
     e.preventDefault();
 
-    const boardTitle = $('#new_board');
-    const projectColorInput = $('#new_board_color_picker');
+    const boardTitle = $("#new_board");
+    const projectColorInput = $("#new_board_color_picker");
 
     $.ajax({
-      url: $(this).data('url'),
-      data: JSON.stringify({title: boardTitle.val(), color: projectColorInput.val()}),
+      url: $(this).data("url"),
+      data: JSON.stringify({
+        title: boardTitle.val(),
+        color: projectColorInput.val()
+      }),
       headers: {
-        'X-Csrf-Token': csrfToken,
-        'X-Remote': true,
+        "X-Csrf-Token": csrfToken,
+        "X-Remote": true
       },
-      contentType: 'application/json',
-      method: 'POST',
+      contentType: "application/json",
+      method: "POST"
     }).done(() => {
-      boardTitle.closest('form').removeClass('dirty');
+      boardTitle.closest("form").removeClass("dirty");
       window.location.reload();
     });
   });
@@ -235,9 +199,9 @@
   const luminance = 0.2126 * red + 0.7152 * green + 0.0722 * blue;
 
   if (luminance > 0.179) {
-    label.removeClass('light-label').addClass('dark-label');
+    label.removeClass("light-label").addClass("dark-label");
   } else {
-    label.removeClass('dark-label').addClass('light-label');
+    label.removeClass("dark-label").addClass("light-label");
   }
 }
 
@@ -255,6 +219,25 @@
 }
 
 function hex(x) {
-  const hexDigits = ['0', '1', '2', '3', '4', '5', '6', '7', '8', '9', 'a', 'b', 'c', 'd', 'e', 'f'];
-  return Number.isNaN(x) ? '00' : hexDigits[(x - x % 16) / 16] + hexDigits[x % 16];
+  const hexDigits = [
+    "0",
+    "1",
+    "2",
+    "3",
+    "4",
+    "5",
+    "6",
+    "7",
+    "8",
+    "9",
+    "a",
+    "b",
+    "c",
+    "d",
+    "e",
+    "f"
+  ];
+  return Number.isNaN(x)
+    ? "00"
+    : hexDigits[(x - (x % 16)) / 16] + hexDigits[x % 16];
 }