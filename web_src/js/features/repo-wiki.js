import {initMarkupContent} from '../markup/content.js';
import {attachEasyMDEToElements, validateTextareaNonEmpty} from './comp/CommentEasyMDE.js';
import {initCompMarkupContentPreviewTab} from './comp/MarkupContentPreview.js';
import {importEasyMDE} from './comp/EasyMDE.js';

const {csrfToken} = window.config;

async function initRepoWikiFormEditor() {
  const $editArea = $('.repository.wiki textarea#edit_area');
  if (!$editArea.length) return;

  let sideBySideChanges = 0;
  let sideBySideTimeout = null;
  let hasEasyMDE = true;

  const $form = $('.repository.wiki.new .ui.form');
  const EasyMDE = await importEasyMDE();
  const easyMDE = new EasyMDE({
    autoDownloadFontAwesome: false,
    element: $editArea[0],
    forceSync: true,
    previewRender(plainText, preview) { // Async method
      // FIXME: still send render request when return back to edit mode
      const render = function () {
        sideBySideChanges = 0;
        if (sideBySideTimeout !== null) {
          clearTimeout(sideBySideTimeout);
          sideBySideTimeout = null;
        }
        $.post($editArea.data('url'), {
          _csrf: csrfToken,
          mode: 'gfm',
          context: $editArea.data('context'),
          text: plainText,
          wiki: true
        }, (data) => {
          preview.innerHTML = `<div class="markup ui segment">${data}</div>`;
          initMarkupContent();
        });
      };

      setTimeout(() => {
        if (!easyMDE.isSideBySideActive()) {
          render();
        } else {
          // delay preview by keystroke counting
          sideBySideChanges++;
          if (sideBySideChanges > 10) {
            render();
          }
          // or delay preview by timeout
          if (sideBySideTimeout !== null) {
            clearTimeout(sideBySideTimeout);
            sideBySideTimeout = null;
          }
          sideBySideTimeout = setTimeout(render, 600);
        }
      }, 0);
      if (!easyMDE.isSideBySideActive()) {
        return 'Loading...';
      }
      return preview.innerHTML;
    },
    renderingConfig: {
      singleLineBreaks: false
    },
    indentWithTabs: false,
    tabSize: 4,
    spellChecker: false,
    toolbar: ['bold', 'italic', 'strikethrough', '|',
      'heading-1', 'heading-2', 'heading-3', 'heading-bigger', 'heading-smaller', '|',
      {
        name: 'code-inline',
        action(e) {
          const cm = e.codemirror;
          const selection = cm.getSelection();
          cm.replaceSelection(`\`${selection}\``);
          if (!selection) {
            const cursorPos = cm.getCursor();
            cm.setCursor(cursorPos.line, cursorPos.ch - 1);
          }
          cm.focus();
        },
        className: 'fa fa-angle-right',
        title: 'Add Inline Code',
      }, 'code', 'quote', '|', {
        name: 'checkbox-empty',
        action(e) {
          const cm = e.codemirror;
          cm.replaceSelection(`\n- [ ] ${cm.getSelection()}`);
          cm.focus();
        },
        className: 'fa fa-square-o',
        title: 'Add Checkbox (empty)',
      },
      {
        name: 'checkbox-checked',
        action(e) {
          const cm = e.codemirror;
          cm.replaceSelection(`\n- [x] ${cm.getSelection()}`);
          cm.focus();
        },
        className: 'fa fa-check-square-o',
        title: 'Add Checkbox (checked)',
      }, '|',
      'unordered-list', 'ordered-list', '|',
      'link', 'image', 'table', 'horizontal-rule', '|',
      'clean-block', 'preview', 'fullscreen', 'side-by-side', '|',
      {
        name: 'revert-to-textarea',
        action(e) {
          e.toTextArea();
          hasEasyMDE = false;
          const $root = $form.find('.field.content');
          const loading = $root.data('loading');
          $root.append(`<div class="ui bottom tab markup" data-tab="preview">${loading}</div>`);
          initCompMarkupContentPreviewTab($form);
        },
        className: 'fa fa-file',
        title: 'Revert to simple textarea',
      },
    ]
  });

  const $markdownEditorTextArea = $(easyMDE.codemirror.getInputField());
  $markdownEditorTextArea.addClass('js-quick-submit');

<<<<<<< HEAD
  $form.on('submit', function (e) {
    // The original edit area HTML element is hidden and replaced by the
    // SimpleMDE/EasyMDE editor, breaking HTML5 input validation if the text area is empty.
    // This is a workaround for this upstream bug.
    // See https://github.com/sparksuite/simplemde-markdown-editor/issues/324
    const input = $editArea.val();
    if (!input.length) {
      e.preventDefault();
      $markdownEditorTextArea.prop('required', true);
      this.reportValidity();
    } else {
      $markdownEditorTextArea.prop('required', false);
    }
  });

  setTimeout(() => {
    const $bEdit = $('.repository.wiki.new .previewtabs a[data-tab="write"]');
    const $bPrev = $('.repository.wiki.new .previewtabs a[data-tab="preview"]');
    const $toolbar = $('.editor-toolbar');
    const $bPreview = $('.editor-toolbar button.preview');
    const $bSideBySide = $('.editor-toolbar a.fa-columns');
    $bEdit.on('click', (e) => {
      if (!hasEasyMDE) {
        return false;
      }
      e.stopImmediatePropagation();
      if ($toolbar.hasClass('disabled-for-preview')) {
        $bPreview.trigger('click');
=======
    attachEasyMDEToElements(easyMDE);

    const $mdeInputField = $(easyMDE.codemirror.getInputField());
    $mdeInputField.addClass('js-quick-submit');

    $form.on('submit', () => {
      if (!validateTextareaNonEmpty($editArea)) {
        return false;
>>>>>>> 165346c1
      }

      return false;
    });
    $bPrev.on('click', (e) => {
      if (!hasEasyMDE) {
        return false;
      }
      e.stopImmediatePropagation();
      if (!$toolbar.hasClass('disabled-for-preview')) {
        $bPreview.trigger('click');
      }
      return false;
    });
    $bPreview.on('click', () => {
      setTimeout(() => {
        if ($toolbar.hasClass('disabled-for-preview')) {
          if ($bEdit.hasClass('active')) {
            $bEdit.removeClass('active');
          }
          if (!$bPrev.hasClass('active')) {
            $bPrev.addClass('active');
          }
        } else {
          if (!$bEdit.hasClass('active')) {
            $bEdit.addClass('active');
          }
          if ($bPrev.hasClass('active')) {
            $bPrev.removeClass('active');
          }
        }
      }, 0);

      return false;
    });
    $bSideBySide.on('click', () => {
      sideBySideChanges = 10;
    });
  }, 0);
}

export function initRepoWikiForm() {
  initRepoWikiFormEditor();
}<|MERGE_RESOLUTION|>--- conflicted
+++ resolved
@@ -1,160 +1,124 @@
 import {initMarkupContent} from '../markup/content.js';
 import {attachEasyMDEToElements, validateTextareaNonEmpty} from './comp/CommentEasyMDE.js';
 import {initCompMarkupContentPreviewTab} from './comp/MarkupContentPreview.js';
-import {importEasyMDE} from './comp/EasyMDE.js';
 
 const {csrfToken} = window.config;
 
-async function initRepoWikiFormEditor() {
+export function initRepoWikiForm() {
   const $editArea = $('.repository.wiki textarea#edit_area');
-  if (!$editArea.length) return;
-
   let sideBySideChanges = 0;
   let sideBySideTimeout = null;
   let hasEasyMDE = true;
 
-  const $form = $('.repository.wiki.new .ui.form');
-  const EasyMDE = await importEasyMDE();
-  const easyMDE = new EasyMDE({
-    autoDownloadFontAwesome: false,
-    element: $editArea[0],
-    forceSync: true,
-    previewRender(plainText, preview) { // Async method
-      // FIXME: still send render request when return back to edit mode
-      const render = function () {
-        sideBySideChanges = 0;
-        if (sideBySideTimeout !== null) {
-          clearTimeout(sideBySideTimeout);
-          sideBySideTimeout = null;
-        }
-        $.post($editArea.data('url'), {
-          _csrf: csrfToken,
-          mode: 'gfm',
-          context: $editArea.data('context'),
-          text: plainText,
-          wiki: true
-        }, (data) => {
-          preview.innerHTML = `<div class="markup ui segment">${data}</div>`;
-          initMarkupContent();
-        });
-      };
-
-      setTimeout(() => {
-        if (!easyMDE.isSideBySideActive()) {
-          render();
-        } else {
-          // delay preview by keystroke counting
-          sideBySideChanges++;
-          if (sideBySideChanges > 10) {
-            render();
-          }
-          // or delay preview by timeout
+  if ($editArea.length > 0) {
+    const $form = $('.repository.wiki.new .ui.form');
+    const easyMDE = new window.EasyMDE({
+      autoDownloadFontAwesome: false,
+      element: $editArea[0],
+      forceSync: true,
+      previewRender(plainText, preview) { // Async method
+        // FIXME: still send render request when return back to edit mode
+        const render = function () {
+          sideBySideChanges = 0;
           if (sideBySideTimeout !== null) {
             clearTimeout(sideBySideTimeout);
             sideBySideTimeout = null;
           }
-          sideBySideTimeout = setTimeout(render, 600);
+          $.post($editArea.data('url'), {
+            _csrf: csrfToken,
+            mode: 'gfm',
+            context: $editArea.data('context'),
+            text: plainText,
+            wiki: true
+          }, (data) => {
+            preview.innerHTML = `<div class="markup ui segment">${data}</div>`;
+            initMarkupContent();
+          });
+        };
+
+        setTimeout(() => {
+          if (!easyMDE.isSideBySideActive()) {
+            render();
+          } else {
+            // delay preview by keystroke counting
+            sideBySideChanges++;
+            if (sideBySideChanges > 10) {
+              render();
+            }
+            // or delay preview by timeout
+            if (sideBySideTimeout !== null) {
+              clearTimeout(sideBySideTimeout);
+              sideBySideTimeout = null;
+            }
+            sideBySideTimeout = setTimeout(render, 600);
+          }
+        }, 0);
+        if (!easyMDE.isSideBySideActive()) {
+          return 'Loading...';
         }
-      }, 0);
-      if (!easyMDE.isSideBySideActive()) {
-        return 'Loading...';
-      }
-      return preview.innerHTML;
-    },
-    renderingConfig: {
-      singleLineBreaks: false
-    },
-    indentWithTabs: false,
-    tabSize: 4,
-    spellChecker: false,
-    toolbar: ['bold', 'italic', 'strikethrough', '|',
-      'heading-1', 'heading-2', 'heading-3', 'heading-bigger', 'heading-smaller', '|',
-      {
-        name: 'code-inline',
-        action(e) {
-          const cm = e.codemirror;
-          const selection = cm.getSelection();
-          cm.replaceSelection(`\`${selection}\``);
-          if (!selection) {
-            const cursorPos = cm.getCursor();
-            cm.setCursor(cursorPos.line, cursorPos.ch - 1);
-          }
-          cm.focus();
+        return preview.innerHTML;
+      },
+      renderingConfig: {
+        singleLineBreaks: false
+      },
+      indentWithTabs: false,
+      tabSize: 4,
+      spellChecker: false,
+      toolbar: ['bold', 'italic', 'strikethrough', '|',
+        'heading-1', 'heading-2', 'heading-3', 'heading-bigger', 'heading-smaller', '|',
+        {
+          name: 'code-inline',
+          action(e) {
+            const cm = e.codemirror;
+            const selection = cm.getSelection();
+            cm.replaceSelection(`\`${selection}\``);
+            if (!selection) {
+              const cursorPos = cm.getCursor();
+              cm.setCursor(cursorPos.line, cursorPos.ch - 1);
+            }
+            cm.focus();
+          },
+          className: 'fa fa-angle-right',
+          title: 'Add Inline Code',
+        }, 'code', 'quote', '|', {
+          name: 'checkbox-empty',
+          action(e) {
+            const cm = e.codemirror;
+            cm.replaceSelection(`\n- [ ] ${cm.getSelection()}`);
+            cm.focus();
+          },
+          className: 'fa fa-square-o',
+          title: 'Add Checkbox (empty)',
         },
-        className: 'fa fa-angle-right',
-        title: 'Add Inline Code',
-      }, 'code', 'quote', '|', {
-        name: 'checkbox-empty',
-        action(e) {
-          const cm = e.codemirror;
-          cm.replaceSelection(`\n- [ ] ${cm.getSelection()}`);
-          cm.focus();
+        {
+          name: 'checkbox-checked',
+          action(e) {
+            const cm = e.codemirror;
+            cm.replaceSelection(`\n- [x] ${cm.getSelection()}`);
+            cm.focus();
+          },
+          className: 'fa fa-check-square-o',
+          title: 'Add Checkbox (checked)',
+        }, '|',
+        'unordered-list', 'ordered-list', '|',
+        'link', 'image', 'table', 'horizontal-rule', '|',
+        'clean-block', 'preview', 'fullscreen', 'side-by-side', '|',
+        {
+          name: 'revert-to-textarea',
+          action(e) {
+            e.toTextArea();
+            hasEasyMDE = false;
+            const $root = $form.find('.field.content');
+            const loading = $root.data('loading');
+            $root.append(`<div class="ui bottom tab markup" data-tab="preview">${loading}</div>`);
+            initCompMarkupContentPreviewTab($form);
+          },
+          className: 'fa fa-file',
+          title: 'Revert to simple textarea',
         },
-        className: 'fa fa-square-o',
-        title: 'Add Checkbox (empty)',
-      },
-      {
-        name: 'checkbox-checked',
-        action(e) {
-          const cm = e.codemirror;
-          cm.replaceSelection(`\n- [x] ${cm.getSelection()}`);
-          cm.focus();
-        },
-        className: 'fa fa-check-square-o',
-        title: 'Add Checkbox (checked)',
-      }, '|',
-      'unordered-list', 'ordered-list', '|',
-      'link', 'image', 'table', 'horizontal-rule', '|',
-      'clean-block', 'preview', 'fullscreen', 'side-by-side', '|',
-      {
-        name: 'revert-to-textarea',
-        action(e) {
-          e.toTextArea();
-          hasEasyMDE = false;
-          const $root = $form.find('.field.content');
-          const loading = $root.data('loading');
-          $root.append(`<div class="ui bottom tab markup" data-tab="preview">${loading}</div>`);
-          initCompMarkupContentPreviewTab($form);
-        },
-        className: 'fa fa-file',
-        title: 'Revert to simple textarea',
-      },
-    ]
-  });
+      ]
+    });
 
-  const $markdownEditorTextArea = $(easyMDE.codemirror.getInputField());
-  $markdownEditorTextArea.addClass('js-quick-submit');
-
-<<<<<<< HEAD
-  $form.on('submit', function (e) {
-    // The original edit area HTML element is hidden and replaced by the
-    // SimpleMDE/EasyMDE editor, breaking HTML5 input validation if the text area is empty.
-    // This is a workaround for this upstream bug.
-    // See https://github.com/sparksuite/simplemde-markdown-editor/issues/324
-    const input = $editArea.val();
-    if (!input.length) {
-      e.preventDefault();
-      $markdownEditorTextArea.prop('required', true);
-      this.reportValidity();
-    } else {
-      $markdownEditorTextArea.prop('required', false);
-    }
-  });
-
-  setTimeout(() => {
-    const $bEdit = $('.repository.wiki.new .previewtabs a[data-tab="write"]');
-    const $bPrev = $('.repository.wiki.new .previewtabs a[data-tab="preview"]');
-    const $toolbar = $('.editor-toolbar');
-    const $bPreview = $('.editor-toolbar button.preview');
-    const $bSideBySide = $('.editor-toolbar a.fa-columns');
-    $bEdit.on('click', (e) => {
-      if (!hasEasyMDE) {
-        return false;
-      }
-      e.stopImmediatePropagation();
-      if ($toolbar.hasClass('disabled-for-preview')) {
-        $bPreview.trigger('click');
-=======
     attachEasyMDEToElements(easyMDE);
 
     const $mdeInputField = $(easyMDE.codemirror.getInputField());
@@ -163,48 +127,60 @@
     $form.on('submit', () => {
       if (!validateTextareaNonEmpty($editArea)) {
         return false;
->>>>>>> 165346c1
       }
+    });
 
-      return false;
-    });
-    $bPrev.on('click', (e) => {
-      if (!hasEasyMDE) {
+    setTimeout(() => {
+      const $bEdit = $('.repository.wiki.new .previewtabs a[data-tab="write"]');
+      const $bPrev = $('.repository.wiki.new .previewtabs a[data-tab="preview"]');
+      const $toolbar = $('.editor-toolbar');
+      const $bPreview = $('.editor-toolbar button.preview');
+      const $bSideBySide = $('.editor-toolbar a.fa-columns');
+      $bEdit.on('click', (e) => {
+        if (!hasEasyMDE) {
+          return false;
+        }
+        e.stopImmediatePropagation();
+        if ($toolbar.hasClass('disabled-for-preview')) {
+          $bPreview.trigger('click');
+        }
+
         return false;
-      }
-      e.stopImmediatePropagation();
-      if (!$toolbar.hasClass('disabled-for-preview')) {
-        $bPreview.trigger('click');
-      }
-      return false;
-    });
-    $bPreview.on('click', () => {
-      setTimeout(() => {
-        if ($toolbar.hasClass('disabled-for-preview')) {
-          if ($bEdit.hasClass('active')) {
-            $bEdit.removeClass('active');
+      });
+      $bPrev.on('click', (e) => {
+        if (!hasEasyMDE) {
+          return false;
+        }
+        e.stopImmediatePropagation();
+        if (!$toolbar.hasClass('disabled-for-preview')) {
+          $bPreview.trigger('click');
+        }
+        return false;
+      });
+      $bPreview.on('click', () => {
+        setTimeout(() => {
+          if ($toolbar.hasClass('disabled-for-preview')) {
+            if ($bEdit.hasClass('active')) {
+              $bEdit.removeClass('active');
+            }
+            if (!$bPrev.hasClass('active')) {
+              $bPrev.addClass('active');
+            }
+          } else {
+            if (!$bEdit.hasClass('active')) {
+              $bEdit.addClass('active');
+            }
+            if ($bPrev.hasClass('active')) {
+              $bPrev.removeClass('active');
+            }
           }
-          if (!$bPrev.hasClass('active')) {
-            $bPrev.addClass('active');
-          }
-        } else {
-          if (!$bEdit.hasClass('active')) {
-            $bEdit.addClass('active');
-          }
-          if ($bPrev.hasClass('active')) {
-            $bPrev.removeClass('active');
-          }
-        }
-      }, 0);
+        }, 0);
 
-      return false;
-    });
-    $bSideBySide.on('click', () => {
-      sideBySideChanges = 10;
-    });
-  }, 0);
-}
-
-export function initRepoWikiForm() {
-  initRepoWikiFormEditor();
+        return false;
+      });
+      $bSideBySide.on('click', () => {
+        sideBySideChanges = 10;
+      });
+    }, 0);
+  }
 }