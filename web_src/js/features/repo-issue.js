import $ from 'jquery';
import {htmlEscape} from 'escape-goat';
<<<<<<< HEAD
import {showTemporaryTooltip, createTippy} from '../modules/tippy.js';
import {hideElem, showElem, toggleElem, getComboMarkdownEditor} from '../utils/dom.js';
=======
import {createTippy, showTemporaryTooltip} from '../modules/tippy.js';
import {hideElem, showElem, toggleElem} from '../utils/dom.js';
>>>>>>> 0c4ff011
import {setFileFolding} from './file-fold.js';
import {initComboMarkdownEditor} from './comp/ComboMarkdownEditor.js';
import {toAbsoluteUrl} from '../utils.js';
import {initDropzone} from './dropzone.js';
import {GET, POST} from '../modules/fetch.js';
import {showErrorToast} from '../modules/toast.js';

const {appSubUrl} = window.config;

export function initRepoIssueTimeTracking() {
  $(document).on('click', '.issue-add-time', () => {
    $('.issue-start-time-modal').modal({
      duration: 200,
      onApprove() {
        $('#add_time_manual_form').trigger('submit');
      },
    }).modal('show');
    $('.issue-start-time-modal input').on('keydown', (e) => {
      if ((e.keyCode || e.key) === 13) {
        $('#add_time_manual_form').trigger('submit');
      }
    });
  });
  $(document).on('click', '.issue-start-time, .issue-stop-time', () => {
    $('#toggle_stopwatch_form').trigger('submit');
  });
  $(document).on('click', '.issue-cancel-time', () => {
    $('#cancel_stopwatch_form').trigger('submit');
  });
  $(document).on('click', 'button.issue-delete-time', function () {
    const sel = `.issue-delete-time-modal[data-id="${$(this).data('id')}"]`;
    $(sel).modal({
      duration: 200,
      onApprove() {
        $(`${sel} form`).trigger('submit');
      },
    }).modal('show');
  });
}

async function updateDeadline(deadlineString) {
  hideElem('#deadline-err-invalid-date');
  document.querySelector('#deadline-loader')?.classList.add('is-loading');

  let realDeadline = null;
  if (deadlineString !== '') {
    const newDate = Date.parse(deadlineString);

    if (Number.isNaN(newDate)) {
      document.querySelector('#deadline-loader')?.classList.remove('is-loading');
      showElem('#deadline-err-invalid-date');
      return false;
    }
    realDeadline = new Date(newDate);
  }

  try {
    const response = await POST(document.querySelector('#update-issue-deadline-form').getAttribute('action'), {
      data: {due_date: realDeadline},
    });

    if (response.ok) {
      window.location.reload();
    } else {
      throw new Error('Invalid response');
    }
  } catch (error) {
    console.error(error);
    document.querySelector('#deadline-loader').classList.remove('is-loading');
    showElem('#deadline-err-invalid-date');
  }
}

export function initRepoIssueDue() {
  $(document).on('click', '.issue-due-edit', () => {
    toggleElem('#deadlineForm');
  });
  $(document).on('click', '.issue-due-remove', () => {
    updateDeadline('');
  });
  $(document).on('submit', '.issue-due-form', () => {
    updateDeadline($('#deadlineDate').val());
    return false;
  });
}

/**
 * @param {HTMLElement} item
 */
function excludeLabel(item) {
  const href = item.getAttribute('href');
  const id = item.getAttribute('data-label-id');

  const regStr = `labels=((?:-?[0-9]+%2c)*)(${id})((?:%2c-?[0-9]+)*)&`;
  const newStr = 'labels=$1-$2$3&';

  window.location = href.replace(new RegExp(regStr), newStr);
}

export function initRepoIssueSidebarList() {
  const repolink = $('#repolink').val();
  const repoId = $('#repoId').val();
  const crossRepoSearch = $('#crossRepoSearch').val();
  const tp = $('#type').val();
  let issueSearchUrl = `${appSubUrl}/${repolink}/issues/search?q={query}&type=${tp}`;
  if (crossRepoSearch === 'true') {
    issueSearchUrl = `${appSubUrl}/issues/search?q={query}&priority_repo_id=${repoId}&type=${tp}`;
  }
  $('#new-dependency-drop-list')
    .dropdown({
      apiSettings: {
        url: issueSearchUrl,
        onResponse(response) {
          const filteredResponse = {success: true, results: []};
          const currIssueId = $('#new-dependency-drop-list').data('issue-id');
          // Parse the response from the api to work with our dropdown
          $.each(response, (_i, issue) => {
            // Don't list current issue in the dependency list.
            if (issue.id === currIssueId) {
              return;
            }
            filteredResponse.results.push({
              name: `<div class="gt-ellipsis">#${issue.number} ${htmlEscape(issue.title)}</div>
<div class="text small tw-break-anywhere">${htmlEscape(issue.repository.full_name)}</div>`,
              value: issue.id,
            });
          });
          return filteredResponse;
        },
        cache: false,
      },

      fullTextSearch: true,
    });

  $('.menu a.label-filter-item').each(function () {
    $(this).on('click', function (e) {
      if (e.altKey) {
        e.preventDefault();
        excludeLabel(this);
      }
    });
  });

  $('.menu .ui.dropdown.label-filter').on('keydown', (e) => {
    if (e.altKey && e.keyCode === 13) {
      const selectedItem = document.querySelector('.menu .ui.dropdown.label-filter .menu .item.selected');
      if (selectedItem) {
        excludeLabel(selectedItem);
      }
    }
  });
  $('.ui.dropdown.label-filter, .ui.dropdown.select-label').dropdown('setting', {'hideDividers': 'empty'}).dropdown('refreshItems');
}

export function initRepoIssueCommentDelete() {
  // Delete comment
  document.addEventListener('click', async (e) => {
    if (!e.target.matches('.delete-comment')) return;
    e.preventDefault();

    const deleteButton = e.target;
    if (window.confirm(deleteButton.getAttribute('data-locale'))) {
      try {
        const response = await POST(deleteButton.getAttribute('data-url'));
        if (!response.ok) throw new Error('Failed to delete comment');

        const conversationHolder = deleteButton.closest('.conversation-holder');
        const parentTimelineItem = deleteButton.closest('.timeline-item');
        const parentTimelineGroup = deleteButton.closest('.timeline-item-group');

        // Check if this was a pending comment.
        if (conversationHolder?.querySelector('.pending-label')) {
          const counter = document.querySelector('#review-box .review-comments-counter');
          let num = parseInt(counter?.getAttribute('data-pending-comment-number')) - 1 || 0;
          num = Math.max(num, 0);
          counter.setAttribute('data-pending-comment-number', num);
          counter.textContent = String(num);
        }

        document.querySelector(`#${deleteButton.getAttribute('data-comment-id')}`)?.remove();

        if (conversationHolder && !conversationHolder.querySelector('.comment')) {
          const path = conversationHolder.getAttribute('data-path');
          const side = conversationHolder.getAttribute('data-side');
          const idx = conversationHolder.getAttribute('data-idx');
          const lineType = conversationHolder.closest('tr').getAttribute('data-line-type');

          if (lineType === 'same') {
            document.querySelector(`[data-path="${path}"] .add-code-comment[data-idx="${idx}"]`).classList.remove('tw-invisible');
          } else {
            document.querySelector(`[data-path="${path}"] .add-code-comment[data-side="${side}"][data-idx="${idx}"]`).classList.remove('tw-invisible');
          }

          conversationHolder.remove();
        }

        // Check if there is no review content, move the time avatar upward to avoid overlapping the content below.
        if (!parentTimelineGroup?.querySelector('.timeline-item.comment') && !parentTimelineItem?.querySelector('.conversation-holder')) {
          const timelineAvatar = parentTimelineGroup?.querySelector('.timeline-avatar');
          timelineAvatar?.classList.remove('timeline-avatar-offset');
        }
      } catch (error) {
        console.error(error);
      }
    }
  });
}

export function initRepoIssueDependencyDelete() {
  // Delete Issue dependency
  $(document).on('click', '.delete-dependency-button', (e) => {
    const id = e.currentTarget.getAttribute('data-id');
    const type = e.currentTarget.getAttribute('data-type');

    $('.remove-dependency').modal({
      closable: false,
      duration: 200,
      onApprove: () => {
        $('#removeDependencyID').val(id);
        $('#dependencyType').val(type);
        $('#removeDependencyForm').trigger('submit');
      },
    }).modal('show');
  });
}

export function initRepoIssueCodeCommentCancel() {
  // Cancel inline code comment
  document.addEventListener('click', (e) => {
    if (!e.target.matches('.cancel-code-comment')) return;

    const form = e.target.closest('form');
    if (form?.classList.contains('comment-form')) {
      hideElem(form);
      showElem(form.closest('.comment-code-cloud')?.querySelectorAll('button.comment-form-reply'));
    } else {
      form.closest('.comment-code-cloud')?.remove();
    }
  });
}

export function initRepoPullRequestUpdate() {
  // Pull Request update button
  const pullUpdateButton = document.querySelector('.update-button > button');
  if (!pullUpdateButton) return;

  pullUpdateButton.addEventListener('click', async function (e) {
    e.preventDefault();
    const redirect = this.getAttribute('data-redirect');
    this.classList.add('is-loading');
    let response;
    try {
      response = await POST(this.getAttribute('data-do'));
    } catch (error) {
      console.error(error);
    } finally {
      this.classList.remove('is-loading');
    }
    let data;
    try {
      data = await response?.json(); // the response is probably not a JSON
    } catch (error) {
      console.error(error);
    }
    if (data?.redirect) {
      window.location.href = data.redirect;
    } else if (redirect) {
      window.location.href = redirect;
    } else {
      window.location.reload();
    }
  });

  $('.update-button > .dropdown').dropdown({
    onChange(_text, _value, $choice) {
      const choiceEl = $choice[0];
      const url = choiceEl.getAttribute('data-do');
      if (url) {
        const buttonText = pullUpdateButton.querySelector('.button-text');
        if (buttonText) {
          buttonText.textContent = choiceEl.textContent;
        }
        pullUpdateButton.setAttribute('data-do', url);
      }
    },
  });
}

export function initRepoPullRequestMergeInstruction() {
  $('.show-instruction').on('click', () => {
    toggleElem($('.instruct-content'));
  });
}

export function initRepoPullRequestAllowMaintainerEdit() {
  const wrapper = document.querySelector('#allow-edits-from-maintainers');
  if (!wrapper) return;
  const checkbox = wrapper.querySelector('input[type="checkbox"]');
  checkbox.addEventListener('input', async () => {
    const url = `${wrapper.getAttribute('data-url')}/set_allow_maintainer_edit`;
    wrapper.classList.add('is-loading');
    try {
      const resp = await POST(url, {data: new URLSearchParams({allow_maintainer_edit: checkbox.checked})});
      if (!resp.ok) {
        throw new Error('Failed to update maintainer edit permission');
      }
      const data = await resp.json();
      checkbox.checked = data.allow_maintainer_edit;
    } catch (error) {
      checkbox.checked = !checkbox.checked;
      console.error(error);
      showTemporaryTooltip(wrapper, wrapper.getAttribute('data-prompt-error'));
    } finally {
      wrapper.classList.remove('is-loading');
    }
  });
}

export function initRepoIssueReferenceRepositorySearch() {
  $('.issue_reference_repository_search')
    .dropdown({
      apiSettings: {
        url: `${appSubUrl}/repo/search?q={query}&limit=20`,
        onResponse(response) {
          const filteredResponse = {success: true, results: []};
          $.each(response.data, (_r, repo) => {
            filteredResponse.results.push({
              name: htmlEscape(repo.repository.full_name),
              value: repo.repository.full_name,
            });
          });
          return filteredResponse;
        },
        cache: false,
      },
      onChange(_value, _text, $choice) {
        const $form = $choice.closest('form');
        if (!$form.length) return;

        $form[0].setAttribute('action', `${appSubUrl}/${_text}/issues/new`);
      },
      fullTextSearch: true,
    });
}

export function initRepoIssueWipTitle() {
  $('.title_wip_desc > a').on('click', (e) => {
    e.preventDefault();

    const $issueTitle = $('#issue_title');
    $issueTitle.trigger('focus');
    const value = $issueTitle.val().trim().toUpperCase();

    const wipPrefixes = $('.title_wip_desc').data('wip-prefixes');
    for (const prefix of wipPrefixes) {
      if (value.startsWith(prefix.toUpperCase())) {
        return;
      }
    }

    $issueTitle.val(`${wipPrefixes[0]} ${$issueTitle.val()}`);
  });
}

export async function updateIssuesMeta(url, action, issue_ids, id) {
  try {
    const response = await POST(url, {data: new URLSearchParams({action, issue_ids, id})});
    if (!response.ok) {
      throw new Error('Failed to update issues meta');
    }
  } catch (error) {
    console.error(error);
  }
}

export function initRepoIssueComments() {
  if (!$('.repository.view.issue .timeline').length) return;

  $('.re-request-review').on('click', async function (e) {
    e.preventDefault();
    const url = this.getAttribute('data-update-url');
    const issueId = this.getAttribute('data-issue-id');
    const id = this.getAttribute('data-id');
    const isChecked = this.classList.contains('checked');

    await updateIssuesMeta(url, isChecked ? 'detach' : 'attach', issueId, id);
    window.location.reload();
  });

  document.addEventListener('click', (e) => {
    const urlTarget = document.querySelector(':target');
    if (!urlTarget) return;

    const urlTargetId = urlTarget.id;
    if (!urlTargetId) return;

    if (!/^(issue|pull)(comment)?-\d+$/.test(urlTargetId)) return;

    if (!e.target.closest(`#${urlTargetId}`)) {
      const scrollPosition = $(window).scrollTop();
      window.location.hash = '';
      $(window).scrollTop(scrollPosition);
      window.history.pushState(null, null, ' ');
    }
  });
}

export async function handleReply($el) {
  hideElem($el);
  const $form = $el.closest('.comment-code-cloud').find('.comment-form');
  showElem($form);

  const $textarea = $form.find('textarea');
  let editor = getComboMarkdownEditor($textarea[0]);
  if (!editor) {
    // FIXME: the initialization of the dropzone is not consistent.
    // When the page is loaded, the dropzone is initialized by initGlobalDropzone, but the editor is not initialized.
    // When the form is submitted and partially reload, none of them is initialized.
    const dropzone = $form.find('.dropzone')[0];
    if (!dropzone.dropzone) initDropzone(dropzone);
    editor = await initComboMarkdownEditor($form.find('.combo-markdown-editor'));
  }
  editor.focus();
  return editor;
}

export function initRepoPullRequestReview() {
  if (window.location.hash && window.location.hash.startsWith('#issuecomment-')) {
    // set scrollRestoration to 'manual' when there is a hash in url, so that the scroll position will not be remembered after refreshing
    if (window.history.scrollRestoration !== 'manual') {
      window.history.scrollRestoration = 'manual';
    }
    const commentDiv = document.querySelector(window.location.hash);
    if (commentDiv) {
      // get the name of the parent id
      const groupID = commentDiv.closest('div[id^="code-comments-"]')?.getAttribute('id');
      if (groupID && groupID.startsWith('code-comments-')) {
        const id = groupID.slice(14);
        const ancestorDiffBox = commentDiv.closest('.diff-file-box');
        // on pages like conversation, there is no diff header
        const diffHeader = ancestorDiffBox?.querySelector('.diff-file-header');

        // offset is for scrolling
        let offset = 30;
        if (diffHeader) {
          offset += $('.diff-detail-box').outerHeight() + $(diffHeader).outerHeight();
        }

        hideElem(`#show-outdated-${id}`);
        showElem(`#code-comments-${id}, #code-preview-${id}, #hide-outdated-${id}`);
        // if the comment box is folded, expand it
        if (ancestorDiffBox?.getAttribute('data-folded') === 'true') {
          setFileFolding(ancestorDiffBox, ancestorDiffBox.querySelector('.fold-file'), false);
        }

        window.scrollTo({
          top: $(commentDiv).offset().top - offset,
          behavior: 'instant',
        });
      }
    }
  }

  $(document).on('click', '.show-outdated', function (e) {
    e.preventDefault();
    const id = this.getAttribute('data-comment');
    hideElem(this);
    showElem(`#code-comments-${id}`);
    showElem(`#code-preview-${id}`);
    showElem(`#hide-outdated-${id}`);
  });

  $(document).on('click', '.hide-outdated', function (e) {
    e.preventDefault();
    const id = this.getAttribute('data-comment');
    hideElem(this);
    hideElem(`#code-comments-${id}`);
    hideElem(`#code-preview-${id}`);
    showElem(`#show-outdated-${id}`);
  });

  $(document).on('click', 'button.comment-form-reply', async function (e) {
    e.preventDefault();
    await handleReply($(this));
  });

  const $reviewBox = $('.review-box-panel');
  if ($reviewBox.length === 1) {
    const _promise = initComboMarkdownEditor($reviewBox.find('.combo-markdown-editor'));
  }

  // The following part is only for diff views
  if (!$('.repository.pull.diff').length) return;

  const $reviewBtn = $('.js-btn-review');
  const $panel = $reviewBtn.parent().find('.review-box-panel');
  const $closeBtn = $panel.find('.close');

  if ($reviewBtn.length && $panel.length) {
    const tippy = createTippy($reviewBtn[0], {
      content: $panel[0],
      theme: 'default',
      placement: 'bottom',
      trigger: 'click',
      maxWidth: 'none',
      interactive: true,
      hideOnClick: true,
    });

    $closeBtn.on('click', (e) => {
      e.preventDefault();
      tippy.hide();
    });
  }

  $(document).on('click', '.add-code-comment', async function (e) {
    if (e.target.classList.contains('btn-add-single')) return; // https://github.com/go-gitea/gitea/issues/4745
    e.preventDefault();

    const isSplit = this.closest('.code-diff')?.classList.contains('code-diff-split');
    const side = this.getAttribute('data-side');
    const idx = this.getAttribute('data-idx');
    const path = this.closest('[data-path]')?.getAttribute('data-path');
    const tr = this.closest('tr');
    const lineType = tr.getAttribute('data-line-type');

    const ntr = tr.nextElementSibling;
    let $ntr = $(ntr);
    if (!ntr?.classList.contains('add-comment')) {
      $ntr = $(`
        <tr class="add-comment" data-line-type="${lineType}">
          ${isSplit ? `
            <td class="add-comment-left" colspan="4"></td>
            <td class="add-comment-right" colspan="4"></td>
          ` : `
            <td class="add-comment-left add-comment-right" colspan="5"></td>
          `}
        </tr>`);
      $(tr).after($ntr);
    }

    const $td = $ntr.find(`.add-comment-${side}`);
    const $commentCloud = $td.find('.comment-code-cloud');
    if (!$commentCloud.length && !$ntr.find('button[name="pending_review"]').length) {
      try {
        const response = await GET(this.closest('[data-new-comment-url]')?.getAttribute('data-new-comment-url'));
        const html = await response.text();
        $td.html(html);
        $td.find("input[name='line']").val(idx);
        $td.find("input[name='side']").val(side === 'left' ? 'previous' : 'proposed');
        $td.find("input[name='path']").val(path);

        initDropzone($td.find('.dropzone')[0]);
        const editor = await initComboMarkdownEditor($td.find('.combo-markdown-editor'));
        editor.focus();
      } catch (error) {
        console.error(error);
      }
    }
  });
}

export function initRepoIssueReferenceIssue() {
  // Reference issue
  $(document).on('click', '.reference-issue', function (event) {
    const target = this.getAttribute('data-target');
    const content = document.querySelector(`#${target}`)?.textContent ?? '';
    const poster = this.getAttribute('data-poster-username');
    const reference = toAbsoluteUrl(this.getAttribute('data-reference'));
    const modalSelector = this.getAttribute('data-modal');
    const modal = document.querySelector(modalSelector);
    const textarea = modal.querySelector('textarea[name="content"]');
    textarea.value = `${content}\n\n_Originally posted by @${poster} in ${reference}_`;
    $(modal).modal('show');
    event.preventDefault();
  });
}

export function initRepoIssueWipToggle() {
  // Toggle WIP
  $('.toggle-wip a, .toggle-wip button').on('click', async (e) => {
    e.preventDefault();
    const toggleWip = e.currentTarget.closest('.toggle-wip');
    const title = toggleWip.getAttribute('data-title');
    const wipPrefix = toggleWip.getAttribute('data-wip-prefix');
    const updateUrl = toggleWip.getAttribute('data-update-url');

    try {
      const params = new URLSearchParams();
      params.append('title', title?.startsWith(wipPrefix) ? title.slice(wipPrefix.length).trim() : `${wipPrefix.trim()} ${title}`);

      const response = await POST(updateUrl, {data: params});
      if (!response.ok) {
        throw new Error('Failed to toggle WIP status');
      }
      window.location.reload();
    } catch (error) {
      console.error(error);
    }
  });
}

export function initRepoIssueTitleEdit() {
  const issueTitleDisplay = document.querySelector('#issue-title-display');
  const issueTitleEditor = document.querySelector('#issue-title-editor');
  if (!issueTitleEditor) return;

  const issueTitleInput = issueTitleEditor.querySelector('input');
  const oldTitle = issueTitleInput.getAttribute('data-old-title');
  issueTitleDisplay.querySelector('#issue-title-edit-show').addEventListener('click', () => {
    hideElem(issueTitleDisplay);
    hideElem('#pull-desc-display');
    showElem(issueTitleEditor);
    showElem('#pull-desc-editor');
    if (!issueTitleInput.value.trim()) {
      issueTitleInput.value = oldTitle;
    }
    issueTitleInput.focus();
  });
  issueTitleEditor.querySelector('.ui.cancel.button').addEventListener('click', () => {
    hideElem(issueTitleEditor);
    hideElem('#pull-desc-editor');
    showElem(issueTitleDisplay);
    showElem('#pull-desc-display');
  });

  const pullDescEditor = document.querySelector('#pull-desc-editor'); // it may not exist for a merged PR
  const prTargetUpdateUrl = pullDescEditor?.getAttribute('data-target-update-url');

  const editSaveButton = issueTitleEditor.querySelector('.ui.primary.button');
  editSaveButton.addEventListener('click', async () => {
    const newTitle = issueTitleInput.value.trim();
    try {
      if (newTitle && newTitle !== oldTitle) {
        const resp = await POST(editSaveButton.getAttribute('data-update-url'), {data: new URLSearchParams({title: newTitle})});
        if (!resp.ok) {
          throw new Error(`Failed to update issue title: ${resp.statusText}`);
        }
      }
      if (prTargetUpdateUrl) {
        const newTargetBranch = document.querySelector('#pull-target-branch').getAttribute('data-branch');
        const oldTargetBranch = document.querySelector('#branch_target').textContent;
        if (newTargetBranch !== oldTargetBranch) {
          const resp = await POST(prTargetUpdateUrl, {data: new URLSearchParams({target_branch: newTargetBranch})});
          if (!resp.ok) {
            throw new Error(`Failed to update PR target branch: ${resp.statusText}`);
          }
        }
      }
      window.location.reload();
    } catch (error) {
      console.error(error);
      showErrorToast(error.message);
    }
  });
}

export function initRepoIssueBranchSelect() {
  document.querySelector('#branch-select')?.addEventListener('click', (e) => {
    const el = e.target.closest('.item[data-branch]');
    if (!el) return;
    const pullTargetBranch = document.querySelector('#pull-target-branch');
    const baseName = pullTargetBranch.getAttribute('data-basename');
    const branchNameNew = el.getAttribute('data-branch');
    const branchNameOld = pullTargetBranch.getAttribute('data-branch');
    pullTargetBranch.textContent = pullTargetBranch.textContent.replace(`${baseName}:${branchNameOld}`, `${baseName}:${branchNameNew}`);
    pullTargetBranch.setAttribute('data-branch', branchNameNew);
  });
}

export async function initSingleCommentEditor($commentForm) {
  // pages:
  // * normal new issue/pr page: no status-button, no comment-button (there is only a normal submit button which can submit empty content)
  // * issue/pr view page: with comment form, has status-button and comment-button
  const opts = {};
  const statusButton = document.querySelector('#status-button');
  const commentButton = document.querySelector('#comment-button');
  opts.onContentChanged = (editor) => {
    const editorText = editor.value().trim();
    if (statusButton) {
      statusButton.textContent = statusButton.getAttribute(editorText ? 'data-status-and-comment' : 'data-status');
    }
    if (commentButton) {
      commentButton.disabled = !editorText;
    }
  };
  const editor = await initComboMarkdownEditor($commentForm.find('.combo-markdown-editor'), opts);
  opts.onContentChanged(editor); // sync state of buttons with the initial content
}

export function initIssueTemplateCommentEditors($commentForm) {
  // pages:
  // * new issue with issue template
  const $comboFields = $commentForm.find('.combo-editor-dropzone');

  const initCombo = async ($combo) => {
    const $dropzoneContainer = $combo.find('.form-field-dropzone');
    const $formField = $combo.find('.form-field-real');
    const $markdownEditor = $combo.find('.combo-markdown-editor');

    const editor = await initComboMarkdownEditor($markdownEditor, {
      onContentChanged: (editor) => {
        $formField.val(editor.value());
      },
    });

    $formField.on('focus', async () => {
      // deactivate all markdown editors
      showElem($commentForm.find('.combo-editor-dropzone .form-field-real'));
      hideElem($commentForm.find('.combo-editor-dropzone .combo-markdown-editor'));
      hideElem($commentForm.find('.combo-editor-dropzone .form-field-dropzone'));

      // activate this markdown editor
      hideElem($formField);
      showElem($markdownEditor);
      showElem($dropzoneContainer);

      await editor.switchToUserPreference();
      editor.focus();
    });
  };

  for (const el of $comboFields) {
    initCombo($(el));
  }
}

// This function used to show and hide archived label on issue/pr
//  page in the sidebar where we select the labels
//  If we have any archived label tagged to issue and pr. We will show that
//  archived label with checked classed otherwise we will hide it
//  with the help of this function.
//  This function runs globally.
export function initArchivedLabelHandler() {
  if (!document.querySelector('.archived-label-hint')) return;
  for (const label of document.querySelectorAll('[data-is-archived]')) {
    toggleElem(label, label.classList.contains('checked'));
  }
}<|MERGE_RESOLUTION|>--- conflicted
+++ resolved
@@ -1,14 +1,9 @@
 import $ from 'jquery';
 import {htmlEscape} from 'escape-goat';
-<<<<<<< HEAD
-import {showTemporaryTooltip, createTippy} from '../modules/tippy.js';
-import {hideElem, showElem, toggleElem, getComboMarkdownEditor} from '../utils/dom.js';
-=======
 import {createTippy, showTemporaryTooltip} from '../modules/tippy.js';
 import {hideElem, showElem, toggleElem} from '../utils/dom.js';
->>>>>>> 0c4ff011
 import {setFileFolding} from './file-fold.js';
-import {initComboMarkdownEditor} from './comp/ComboMarkdownEditor.js';
+import {getComboMarkdownEditor, initComboMarkdownEditor} from './comp/ComboMarkdownEditor.js';
 import {toAbsoluteUrl} from '../utils.js';
 import {initDropzone} from './dropzone.js';
 import {GET, POST} from '../modules/fetch.js';
@@ -421,7 +416,7 @@
   showElem($form);
 
   const $textarea = $form.find('textarea');
-  let editor = getComboMarkdownEditor($textarea[0]);
+  let editor = getComboMarkdownEditor($textarea);
   if (!editor) {
     // FIXME: the initialization of the dropzone is not consistent.
     // When the page is loaded, the dropzone is initialized by initGlobalDropzone, but the editor is not initialized.
