--- conflicted
+++ resolved
@@ -51,18 +51,11 @@
   } else {
     enableItems = user?.value !== '' || pass?.value !== '';
   }
-<<<<<<< HEAD
-  if (enableItems && $service.val() > 1) {
-    if ($mirror.is(':checked') && !allowedServiceTypes.includes(Number($service.val()))) {
-      $items.not('[name="wiki"]').attr('disabled', true);
-      $items.filter('[name="wiki"]').attr('disabled', false);
-=======
-  if (enableItems && Number(service?.value) > 1) {
+  if (enableItems && Number(service?.value) > 1 && !allowedServiceTypes.includes(Number($service.val()))) {
     if (mirror?.checked) {
       for (const item of items) {
         item.disabled = item.name !== 'wiki';
       }
->>>>>>> f38888bc
       return;
     }
     for (const item of items) item.disabled = false;
