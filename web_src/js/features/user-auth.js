import {checkAppUrl} from './common-global.js';

export function initUserAuthOauth2() {
  const outer = document.getElementById('oauth2-login-navigator');
  if (!outer) return;
  const inner = document.getElementById('oauth2-login-navigator-inner');

  checkAppUrl();

  for (const link of outer.querySelectorAll('.oauth-login-link')) {
    link.addEventListener('click', () => {
      inner.classList.add('gt-invisible');
      outer.classList.add('is-loading');
      setTimeout(() => {
        // recover previous content to let user try again
        // usually redirection will be performed before this action
        outer.classList.remove('is-loading');
        inner.classList.remove('gt-invisible');
      }, 5000);
    });
  }
<<<<<<< HEAD
}

export function initUserAuthSAML() {
  const outer = document.getElementById('saml-login-navigator');
  if (!outer) return;
  const inner = document.getElementById('saml-login-navigator-inner');

  checkAppUrl();

  for (const link of outer.querySelectorAll('.saml-login-link')) {
    link.addEventListener('click', () => {
      inner.classList.add('gt-invisible');
      outer.classList.add('is-loading');
      setTimeout(() => {
        // recover previous content to let user try again
        // usually redirection will be performed before this action
        outer.classList.remove('is-loading');
        inner.classList.remove('gt-invisible');
      }, 5000);
    });
  }
}

export function initUserAuthLinkAccountView() {
  const $lnkUserPage = $('.page-content.user.link-account');
  if ($lnkUserPage.length === 0) {
    return false;
  }

  const $signinTab = $lnkUserPage.find('.item[data-tab="auth-link-signin-tab"]');
  const $signUpTab = $lnkUserPage.find('.item[data-tab="auth-link-signup-tab"]');
  const $signInView = $lnkUserPage.find('.tab[data-tab="auth-link-signin-tab"]');
  const $signUpView = $lnkUserPage.find('.tab[data-tab="auth-link-signup-tab"]');

  $signUpTab.on('click', () => {
    $signinTab.removeClass('active');
    $signInView.removeClass('active');
    $signUpTab.addClass('active');
    $signUpView.addClass('active');
    return false;
  });

  $signinTab.on('click', () => {
    $signUpTab.removeClass('active');
    $signUpView.removeClass('active');
    $signinTab.addClass('active');
    $signInView.addClass('active');
  });
=======
>>>>>>> 681c3ec7
}<|MERGE_RESOLUTION|>--- conflicted
+++ resolved
@@ -19,7 +19,6 @@
       }, 5000);
     });
   }
-<<<<<<< HEAD
 }
 
 export function initUserAuthSAML() {
@@ -41,33 +40,4 @@
       }, 5000);
     });
   }
-}
-
-export function initUserAuthLinkAccountView() {
-  const $lnkUserPage = $('.page-content.user.link-account');
-  if ($lnkUserPage.length === 0) {
-    return false;
-  }
-
-  const $signinTab = $lnkUserPage.find('.item[data-tab="auth-link-signin-tab"]');
-  const $signUpTab = $lnkUserPage.find('.item[data-tab="auth-link-signup-tab"]');
-  const $signInView = $lnkUserPage.find('.tab[data-tab="auth-link-signin-tab"]');
-  const $signUpView = $lnkUserPage.find('.tab[data-tab="auth-link-signup-tab"]');
-
-  $signUpTab.on('click', () => {
-    $signinTab.removeClass('active');
-    $signInView.removeClass('active');
-    $signUpTab.addClass('active');
-    $signUpView.addClass('active');
-    return false;
-  });
-
-  $signinTab.on('click', () => {
-    $signUpTab.removeClass('active');
-    $signUpView.removeClass('active');
-    $signinTab.addClass('active');
-    $signInView.addClass('active');
-  });
-=======
->>>>>>> 681c3ec7
 }