--- conflicted
+++ resolved
@@ -10,11 +10,7 @@
 import {createTippy} from '../modules/tippy.js';
 import {confirmModal} from './comp/ConfirmModal.js';
 
-<<<<<<< HEAD
-const {appUrl, csrfToken} = window.config;
-=======
 const {appUrl, appSubUrl, csrfToken, i18n} = window.config;
->>>>>>> b71cb7ac
 
 export function initGlobalFormDirtyLeaveConfirm() {
   // Warn users that try to leave a page after entering data into a form.
