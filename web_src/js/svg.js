import {h} from 'vue';
import octiconChevronDown from '../../public/img/svg/octicon-chevron-down.svg';
import octiconChevronRight from '../../public/img/svg/octicon-chevron-right.svg';
import octiconClock from '../../public/img/svg/octicon-clock.svg';
import octiconCopy from '../../public/img/svg/octicon-copy.svg';
import octiconDiffAdded from '../../public/img/svg/octicon-diff-added.svg';
import octiconDiffModified from '../../public/img/svg/octicon-diff-modified.svg';
import octiconDiffRemoved from '../../public/img/svg/octicon-diff-removed.svg';
import octiconDiffRenamed from '../../public/img/svg/octicon-diff-renamed.svg';
import octiconFile from '../../public/img/svg/octicon-file.svg';
import octiconFileDirectoryFill from '../../public/img/svg/octicon-file-directory-fill.svg';
import octiconGitMerge from '../../public/img/svg/octicon-git-merge.svg';
import octiconGitPullRequest from '../../public/img/svg/octicon-git-pull-request.svg';
import octiconIssueClosed from '../../public/img/svg/octicon-issue-closed.svg';
import octiconIssueOpened from '../../public/img/svg/octicon-issue-opened.svg';
import octiconKebabHorizontal from '../../public/img/svg/octicon-kebab-horizontal.svg';
import octiconLink from '../../public/img/svg/octicon-link.svg';
import octiconLock from '../../public/img/svg/octicon-lock.svg';
import octiconMilestone from '../../public/img/svg/octicon-milestone.svg';
import octiconMirror from '../../public/img/svg/octicon-mirror.svg';
import octiconPlay from '../../public/img/svg/octicon-play.svg';
import octiconProject from '../../public/img/svg/octicon-project.svg';
import octiconRepo from '../../public/img/svg/octicon-repo.svg';
import octiconRepoForked from '../../public/img/svg/octicon-repo-forked.svg';
import octiconRepoTemplate from '../../public/img/svg/octicon-repo-template.svg';
import octiconSidebarCollapse from '../../public/img/svg/octicon-sidebar-collapse.svg';
import octiconSidebarExpand from '../../public/img/svg/octicon-sidebar-expand.svg';
import octiconTriangleDown from '../../public/img/svg/octicon-triangle-down.svg';
import octiconX from '../../public/img/svg/octicon-x.svg';
import octiconCheckCircleFill from '../../public/img/svg/octicon-check-circle-fill.svg';
import octiconXCircleFill from '../../public/img/svg/octicon-x-circle-fill.svg';
import octiconSkip from '../../public/img/svg/octicon-skip.svg';
import octiconMeter from '../../public/img/svg/octicon-meter.svg';
import octiconBlocked from '../../public/img/svg/octicon-blocked.svg';
import octiconSync from '../../public/img/svg/octicon-sync.svg';
import octiconFilter from '../../public/img/svg/octicon-filter.svg';
import octiconPlus from '../../public/img/svg/octicon-plus.svg';
import octiconSearch from '../../public/img/svg/octicon-search.svg';
import octiconArchive from '../../public/img/svg/octicon-archive.svg';
import octiconStar from '../../public/img/svg/octicon-star.svg';
import giteaDoubleChevronLeft from '../../public/img/svg/gitea-double-chevron-left.svg';
import giteaDoubleChevronRight from '../../public/img/svg/gitea-double-chevron-right.svg';
import octiconChevronLeft from '../../public/img/svg/octicon-chevron-left.svg';
import octiconOrganization from '../../public/img/svg/octicon-organization.svg';
import octiconTag from '../../public/img/svg/octicon-tag.svg';
import octiconGitBranch from '../../public/img/svg/octicon-git-branch.svg';
import octiconRss from '../../public/img/svg/octicon-rss.svg';
import octiconCheckbox from '../../public/img/svg/octicon-checkbox.svg';
import giteaEmptyCheckbox from '../../public/img/svg/gitea-empty-checkbox.svg';

const svgs = {
  'octicon-archive': octiconArchive,
  'octicon-blocked': octiconBlocked,
  'octicon-checkbox': octiconCheckbox,
  'octicon-check-circle-fill': octiconCheckCircleFill,
  'octicon-chevron-down': octiconChevronDown,
  'octicon-chevron-left': octiconChevronLeft,
  'octicon-chevron-right': octiconChevronRight,
  'octicon-clock': octiconClock,
  'octicon-copy': octiconCopy,
  'octicon-diff-added': octiconDiffAdded,
  'octicon-diff-modified': octiconDiffModified,
  'octicon-diff-removed': octiconDiffRemoved,
  'octicon-diff-renamed': octiconDiffRenamed,
  'gitea-double-chevron-left': giteaDoubleChevronLeft,
  'gitea-double-chevron-right': giteaDoubleChevronRight,
  'gitea-empty-checkbox': giteaEmptyCheckbox,
  'octicon-file': octiconFile,
  'octicon-file-directory-fill': octiconFileDirectoryFill,
  'octicon-filter': octiconFilter,
  'octicon-git-branch': octiconGitBranch,
  'octicon-git-merge': octiconGitMerge,
  'octicon-git-pull-request': octiconGitPullRequest,
  'octicon-issue-closed': octiconIssueClosed,
  'octicon-issue-opened': octiconIssueOpened,
  'octicon-kebab-horizontal': octiconKebabHorizontal,
  'octicon-link': octiconLink,
  'octicon-lock': octiconLock,
  'octicon-meter': octiconMeter,
  'octicon-milestone': octiconMilestone,
  'octicon-mirror': octiconMirror,
<<<<<<< HEAD
  'octicon-play': octiconPlay,
=======
  'octicon-organization': octiconOrganization,
  'octicon-plus': octiconPlus,
>>>>>>> c205d559
  'octicon-project': octiconProject,
  'octicon-repo': octiconRepo,
  'octicon-repo-forked': octiconRepoForked,
  'octicon-repo-template': octiconRepoTemplate,
  'octicon-rss': octiconRss,
  'octicon-search': octiconSearch,
  'octicon-sidebar-collapse': octiconSidebarCollapse,
  'octicon-sidebar-expand': octiconSidebarExpand,
  'octicon-skip': octiconSkip,
  'octicon-star': octiconStar,
  'octicon-sync': octiconSync,
  'octicon-tag': octiconTag,
  'octicon-triangle-down': octiconTriangleDown,
  'octicon-x': octiconX,
  'octicon-x-circle-fill': octiconXCircleFill
};

// TODO: use a more general approach to access SVG icons.
//  At the moment, developers must check, pick and fill the names manually,
//  most of the SVG icons in assets couldn't be used directly.

const parser = new DOMParser();
const serializer = new XMLSerializer();

// retrieve an HTML string for given SVG icon name, size and additional classes
export function svg(name, size = 16, className = '') {
  if (!(name in svgs)) throw new Error(`Unknown SVG icon: ${name}`);
  if (size === 16 && !className) return svgs[name];

  const document = parser.parseFromString(svgs[name], 'image/svg+xml');
  const svgNode = document.firstChild;
  if (size !== 16) {
    svgNode.setAttribute('width', String(size));
    svgNode.setAttribute('height', String(size));
  }
  if (className) svgNode.classList.add(...className.split(/\s+/).filter(Boolean));
  return serializer.serializeToString(svgNode);
}

export function svgParseOuterInner(name) {
  const svgStr = svgs[name];
  if (!svgStr) throw new Error(`Unknown SVG icon: ${name}`);

  // parse the SVG string to 2 parts
  // * svgInnerHtml: the inner part of the SVG, will be used as the content of the <svg> VNode
  // * svgOuter: the outer part of the SVG, including attributes
  // the builtin SVG contents are clean, so it's safe to use `indexOf` to split the content:
  // eg: <svg outer-attributes>${svgInnerHtml}</svg>
  const p1 = svgStr.indexOf('>'), p2 = svgStr.lastIndexOf('<');
  if (p1 === -1 || p2 === -1) throw new Error(`Invalid SVG icon: ${name}`);
  const svgInnerHtml = svgStr.slice(p1 + 1, p2);
  const svgOuterHtml = svgStr.slice(0, p1 + 1) + svgStr.slice(p2);
  const svgDoc = parser.parseFromString(svgOuterHtml, 'image/svg+xml');
  const svgOuter = svgDoc.firstChild;
  return {svgOuter, svgInnerHtml};
}

export const SvgIcon = {
  name: 'SvgIcon',
  props: {
    name: {type: String, required: true},
    size: {type: Number, default: 16},
    className: {type: String, default: ''},
  },
  render() {
    const {svgOuter, svgInnerHtml} = svgParseOuterInner(this.name);
    // https://vuejs.org/guide/extras/render-function.html#creating-vnodes
    // the `^` is used for attr, set SVG attributes like 'width', `aria-hidden`, `viewBox`, etc
    const attrs = {};
    for (const attr of svgOuter.attributes) {
      if (attr.name === 'class') continue;
      attrs[`^${attr.name}`] = attr.value;
    }
    attrs[`^width`] = this.size;
    attrs[`^height`] = this.size;

    // make the <SvgIcon class="foo" class-name="bar"> classes work together
    const classes = [];
    for (const cls of svgOuter.classList) {
      classes.push(cls);
    }
    // TODO: drop the `className/class-name` prop in the future, only use "class" prop
    if (this.className) {
      classes.push(...this.className.split(/\s+/).filter(Boolean));
    }

    // create VNode
    return h('svg', {
      ...attrs,
      class: classes,
      innerHTML: svgInnerHtml,
    });
  },
};<|MERGE_RESOLUTION|>--- conflicted
+++ resolved
@@ -79,12 +79,9 @@
   'octicon-meter': octiconMeter,
   'octicon-milestone': octiconMilestone,
   'octicon-mirror': octiconMirror,
-<<<<<<< HEAD
+  'octicon-organization': octiconOrganization,
   'octicon-play': octiconPlay,
-=======
-  'octicon-organization': octiconOrganization,
   'octicon-plus': octiconPlus,
->>>>>>> c205d559
   'octicon-project': octiconProject,
   'octicon-repo': octiconRepo,
   'octicon-repo-forked': octiconRepoForked,
