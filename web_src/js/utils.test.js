--- conflicted
+++ resolved
@@ -1,12 +1,7 @@
 import {expect, test} from 'vitest';
 import {
-<<<<<<< HEAD
-  basename, extname, isObject, uniq, stripTags, joinPaths, parseIssueHref,
+  basename, extname, isObject, stripTags, joinPaths, parseIssueHref,
   parseUrl, translateMonth, translateDay, blobToDataURI,
-=======
-  basename, extname, isObject, stripTags, joinPaths, parseIssueHref,
-  prettyNumber, parseUrl, translateMonth, translateDay, blobToDataURI,
->>>>>>> 5cc0801d
   toAbsoluteUrl,
 } from './utils.js';
 
