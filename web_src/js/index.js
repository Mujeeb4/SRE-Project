import './publicpath.js';

import {initVueEnv} from './components/VueComponentLoader.js';
import {initRepoActivityTopAuthorsChart} from './components/RepoActivityTopAuthors.vue';
import {initDashboardRepoList} from './components/DashboardRepoList.js';

import attachTribute from './features/tribute.js';
import initGlobalCopyToClipboardListener from './features/clipboard.js';
import initContextPopups from './features/contextpopup.js';
import initRepoGraphGit from './features/repo-graph.js';
import initHeatmap from './features/heatmap.js';
import initImageDiff from './features/imagediff.js';
import initRepoMigration from './features/repo-migration.js';
import initRepoProject from './features/repo-projects.js';
import initServiceWorker from './features/serviceworker.js';
import initTableSort from './features/tablesort.js';
<<<<<<< HEAD
import initImageDiff from './features/imagediff.js';
import initFindFileInRepo from './features/find.js';
import ActivityTopAuthors from './components/ActivityTopAuthors.vue';
import {initNotificationsTable, initNotificationCount} from './features/notification.js';
=======
import {initAdminUserListSearchForm} from './features/admin-users.js';
import {initMarkupAnchors} from './markup/anchors.js';
import {initNotificationCount, initNotificationsTable} from './features/notification.js';
import {initRepoIssueContentHistory} from './features/repo-issue-content.js';
>>>>>>> edd37e9d
import {initStopwatch} from './features/stopwatch.js';
import {initCommentContent, initMarkupContent} from './markup/content.js';

import {initUserAuthLinkAccountView, initUserAuthOauth2} from './features/user-auth.js';
import {
  initRepoDiffConversationForm,
  initRepoDiffFileViewToggle,
  initRepoDiffReviewButton, initRepoDiffShowMore,
} from './features/repo-diff.js';
import {
  initRepoIssueDue,
  initRepoIssueList,
  initRepoIssueReferenceRepositorySearch,
  initRepoIssueTimeTracking,
  initRepoIssueWipTitle,
  initRepoPullRequestMergeInstruction,
  initRepoPullRequestReview,
} from './features/repo-issue.js';
import {initRepoEllipsisButton, initRepoCommitLastCommitLoader} from './features/repo-commit.js';
import {
  initFootLanguageMenu,
  initGlobalButtonClickOnEnter,
  initGlobalButtons,
  initGlobalCommon,
  initGlobalDropzone,
  initGlobalEnterQuickSubmit,
  initGlobalFormDirtyLeaveConfirm,
  initGlobalLinkActions,
  initHeadNavbarContentToggle,
} from './features/common-global.js';
import {initRepoTopicBar} from './features/repo-home.js';
import {initAdminEmails} from './features/admin-emails.js';
import {initAdminCommon} from './features/admin-common.js';
import {initRepoTemplateSearch} from './features/repo-template.js';
import {initRepoCodeView} from './features/repo-code.js';
import {initSshKeyFormParser} from './features/sshkey-helper.js';
import {initUserSettings} from './features/user-settings.js';
import {initRepoArchiveLinks} from './features/repo-common.js';
import {initRepoMigrationStatusChecker} from './features/repo-migrate.js';
import {
  initRepoSettingGitHook,
  initRepoSettingsCollaboration,
  initRepoSettingSearchTeamBox,
} from './features/repo-settings.js';
import {initOrgTeamSearchRepoBox, initOrgTeamSettings} from './features/org-team.js';
import {initUserAuthU2fAuth, initUserAuthU2fRegister} from './features/user-auth-u2f.js';
import {initRepoRelease, initRepoReleaseEditor} from './features/repo-release.js';
import {initRepoEditor} from './features/repo-editor.js';
import {initCompSearchUserBox} from './features/comp/SearchUserBox.js';
import {initInstall} from './features/install.js';
import {initCompWebHookEditor} from './features/comp/WebHookEditor.js';
import {initCommonIssue} from './features/common-issue.js';
import {initRepoBranchButton} from './features/repo-branch.js';
import {initCommonOrganization} from './features/common-organization.js';
import {initRepoWikiForm} from './features/repo-wiki.js';
import {initRepoCommentForm, initRepository} from './features/repo-legacy.js';

// Silence fomantic's error logging when tabs are used without a target content element
$.fn.tab.settings.silent = true;

initVueEnv();

$(document).ready(() => {
  initGlobalCommon();

  initGlobalButtonClickOnEnter();
  initGlobalButtons();
  initGlobalCopyToClipboardListener();
  initGlobalDropzone();
  initGlobalEnterQuickSubmit();
  initGlobalFormDirtyLeaveConfirm();
  initGlobalLinkActions();

  attachTribute(document.querySelectorAll('#content, .emoji-input'));

  initCommonIssue();
  initCommonOrganization();

  initCompSearchUserBox();
  initCompWebHookEditor();

  initInstall();

  initHeadNavbarContentToggle();
  initFootLanguageMenu();

  initCommentContent();
  initContextPopups();
  initHeatmap();
  initImageDiff();
  initMarkupAnchors();
  initMarkupContent();
  initServiceWorker();
  initSshKeyFormParser();
  initStopwatch();
  initTableSort();
<<<<<<< HEAD
  initNotificationsTable();
  initPullRequestMergeInstruction();
  initReleaseEditor();
  initFindFileInRepo();
  initRelease();

  const routes = {
    'div.user.settings': initUserSettings,
    'div.repository.settings.collaboration': initRepositoryCollaboration
  };

  for (const [selector, fn] of Object.entries(routes)) {
    if ($(selector).length > 0) {
      fn();
      break;
    }
  }

  // parallel init of async loaded features
  await Promise.all([
    attachTribute(document.querySelectorAll('#content, .emoji-input')),
    initGitGraph(),
    initClipboard(),
    initHeatmap(),
    initProject(),
    initServiceWorker(),
    initNotificationCount(),
    initStopwatch(),
    renderMarkdownContent(),
    initGithook(),
    initImageDiff(),
  ]);
});

function changeHash(hash) {
  if (window.history.pushState) {
    window.history.pushState(null, null, hash);
  } else {
    window.location.hash = hash;
  }
}

function deSelect() {
  if (window.getSelection) {
    window.getSelection().removeAllRanges();
  } else {
    document.selection.empty();
  }
}

function selectRange($list, $select, $from) {
  $list.removeClass('active');
  if ($from) {
    let a = parseInt($select.attr('rel').substr(1));
    let b = parseInt($from.attr('rel').substr(1));
    let c;
    if (a !== b) {
      if (a > b) {
        c = a;
        a = b;
        b = c;
      }
      const classes = [];
      for (let i = a; i <= b; i++) {
        classes.push(`[rel=L${i}]`);
      }
      $list.filter(classes.join(',')).addClass('active');
      changeHash(`#L${a}-L${b}`);

      // add hashchange to permalink
      const $issue = $('a.ref-in-new-issue');
      const matched = $issue.attr('href').match(/%23L\d+$|%23L\d+-L\d+$/);
      if (matched) {
        $issue.attr('href', $issue.attr('href').replace($issue.attr('href').substr(matched.index), `%23L${a}-L${b}`));
      } else {
        $issue.attr('href', `${$issue.attr('href')}%23L${a}-L${b}`);
      }

      return;
    }
  }
  $select.addClass('active');
  changeHash(`#${$select.attr('rel')}`);

  // add hashchange to permalink
  const $issue = $('a.ref-in-new-issue');
  const matched = $issue.attr('href').match(/%23L\d+$|%23L\d+-L\d+$/);
  if (matched) {
    $issue.attr('href', $issue.attr('href').replace($issue.attr('href').substr(matched.index), `%23${$select.attr('rel')}`));
  } else {
    $issue.attr('href', `${$issue.attr('href')}%23${$select.attr('rel')}`);
  }
}

$(() => {
  // Warn users that try to leave a page after entering data into a form.
  // Except on sign-in pages, and for forms marked as 'ignore-dirty'.
  if ($('.user.signin').length === 0) {
    $('form:not(.ignore-dirty)').areYouSure();
  }

  // Parse SSH Key
  $('#ssh-key-content').on('change paste keyup', function () {
    const arrays = $(this).val().split(' ');
    const $title = $('#ssh-key-title');
    if ($title.val() === '' && arrays.length === 3 && arrays[2] !== '') {
      $title.val(arrays[2]);
    }
  });
});

function showDeletePopup() {
  const $this = $(this);
  let filter = '';
  if ($this.attr('id')) {
    filter += `#${$this.attr('id')}`;
  }

  const dialog = $(`.delete.modal${filter}`);
  dialog.find('.name').text($this.data('name'));

  dialog.modal({
    closable: false,
    onApprove() {
      if ($this.data('type') === 'form') {
        $($this.data('form')).trigger('submit');
        return;
      }

      $.post($this.data('url'), {
        _csrf: csrf,
        id: $this.data('id')
      }).done((data) => {
        window.location.href = data.redirect;
      });
    }
  }).modal('show');
  return false;
}

function showAddAllPopup() {
  const $this = $(this);
  let filter = '';
  if ($this.attr('id')) {
    filter += `#${$this.attr('id')}`;
  }

  const dialog = $(`.addall.modal${filter}`);
  dialog.find('.name').text($this.data('name'));

  dialog.modal({
    closable: false,
    onApprove() {
      if ($this.data('type') === 'form') {
        $($this.data('form')).trigger('submit');
        return;
      }

      $.post($this.data('url'), {
        _csrf: csrf,
        id: $this.data('id')
      }).done((data) => {
        window.location.href = data.redirect;
      });
    }
  }).modal('show');
  return false;
}

function linkAction(e) {
  e.preventDefault();
  const $this = $(this);
  const redirect = $this.data('redirect');
  $.post($this.data('url'), {
    _csrf: csrf
  }).done((data) => {
    if (data.redirect) {
      window.location.href = data.redirect;
    } else if (redirect) {
      window.location.href = redirect;
    } else {
      window.location.reload();
    }
  });
}

function linkLanguageAction() {
  const $this = $(this);
  $.post($this.data('url')).always(() => {
    window.location.reload();
  });
}

function linkEmailAction(e) {
  const $this = $(this);
  $('#form-uid').val($this.data('uid'));
  $('#form-email').val($this.data('email'));
  $('#form-primary').val($this.data('primary'));
  $('#form-activate').val($this.data('activate'));
  $('#form-uid').val($this.data('uid'));
  $('#change-email-modal').modal('show');
  e.preventDefault();
}

function initVueComponents() {
  // register svg icon vue components, e.g. <octicon-repo size="16"/>
  for (const [name, htmlString] of Object.entries(svgs)) {
    const template = htmlString
      .replace(/height="[0-9]+"/, 'v-bind:height="size"')
      .replace(/width="[0-9]+"/, 'v-bind:width="size"');

    Vue.component(name, {
      props: {
        size: {
          type: String,
          default: '16',
        },
      },
      template,
    });
  }
=======
>>>>>>> edd37e9d

  initAdminCommon();
  initAdminEmails();
  initAdminUserListSearchForm();

  initDashboardRepoList();

  initNotificationCount();
  initNotificationsTable();

  initOrgTeamSearchRepoBox();
  initOrgTeamSettings();

  initRepoActivityTopAuthorsChart();
  initRepoArchiveLinks();
  initRepoBranchButton();
  initRepoCodeView();
  initRepoCommentForm();
  initRepoEllipsisButton();
  initRepoCommitLastCommitLoader();
  initRepoDiffConversationForm();
  initRepoDiffFileViewToggle();
  initRepoDiffReviewButton();
  initRepoDiffShowMore();
  initRepoEditor();
  initRepoGraphGit();
  initRepoIssueContentHistory();
  initRepoIssueDue();
  initRepoIssueList();
  initRepoIssueReferenceRepositorySearch();
  initRepoIssueTimeTracking();
  initRepoIssueWipTitle();
  initRepoMigration();
  initRepoMigrationStatusChecker();
  initRepoProject();
  initRepoPullRequestMergeInstruction();
  initRepoPullRequestReview();
  initRepoRelease();
  initRepoReleaseEditor();
  initRepoSettingGitHook();
  initRepoSettingSearchTeamBox();
  initRepoSettingsCollaboration();
  initRepoTemplateSearch();
  initRepoTopicBar();
  initRepoWikiForm();
  initRepository();

  initUserAuthLinkAccountView();
  initUserAuthOauth2();
  initUserAuthU2fAuth();
  initUserAuthU2fRegister();
  initUserSettings();
});<|MERGE_RESOLUTION|>--- conflicted
+++ resolved
@@ -14,18 +14,12 @@
 import initRepoProject from './features/repo-projects.js';
 import initServiceWorker from './features/serviceworker.js';
 import initTableSort from './features/tablesort.js';
-<<<<<<< HEAD
-import initImageDiff from './features/imagediff.js';
-import initFindFileInRepo from './features/find.js';
-import ActivityTopAuthors from './components/ActivityTopAuthors.vue';
-import {initNotificationsTable, initNotificationCount} from './features/notification.js';
-=======
 import {initAdminUserListSearchForm} from './features/admin-users.js';
 import {initMarkupAnchors} from './markup/anchors.js';
 import {initNotificationCount, initNotificationsTable} from './features/notification.js';
 import {initRepoIssueContentHistory} from './features/repo-issue-content.js';
->>>>>>> edd37e9d
 import {initStopwatch} from './features/stopwatch.js';
+import initFindFileInRepo from './features/find.js';
 import {initCommentContent, initMarkupContent} from './markup/content.js';
 
 import {initUserAuthLinkAccountView, initUserAuthOauth2} from './features/user-auth.js';
@@ -121,230 +115,7 @@
   initSshKeyFormParser();
   initStopwatch();
   initTableSort();
-<<<<<<< HEAD
-  initNotificationsTable();
-  initPullRequestMergeInstruction();
-  initReleaseEditor();
   initFindFileInRepo();
-  initRelease();
-
-  const routes = {
-    'div.user.settings': initUserSettings,
-    'div.repository.settings.collaboration': initRepositoryCollaboration
-  };
-
-  for (const [selector, fn] of Object.entries(routes)) {
-    if ($(selector).length > 0) {
-      fn();
-      break;
-    }
-  }
-
-  // parallel init of async loaded features
-  await Promise.all([
-    attachTribute(document.querySelectorAll('#content, .emoji-input')),
-    initGitGraph(),
-    initClipboard(),
-    initHeatmap(),
-    initProject(),
-    initServiceWorker(),
-    initNotificationCount(),
-    initStopwatch(),
-    renderMarkdownContent(),
-    initGithook(),
-    initImageDiff(),
-  ]);
-});
-
-function changeHash(hash) {
-  if (window.history.pushState) {
-    window.history.pushState(null, null, hash);
-  } else {
-    window.location.hash = hash;
-  }
-}
-
-function deSelect() {
-  if (window.getSelection) {
-    window.getSelection().removeAllRanges();
-  } else {
-    document.selection.empty();
-  }
-}
-
-function selectRange($list, $select, $from) {
-  $list.removeClass('active');
-  if ($from) {
-    let a = parseInt($select.attr('rel').substr(1));
-    let b = parseInt($from.attr('rel').substr(1));
-    let c;
-    if (a !== b) {
-      if (a > b) {
-        c = a;
-        a = b;
-        b = c;
-      }
-      const classes = [];
-      for (let i = a; i <= b; i++) {
-        classes.push(`[rel=L${i}]`);
-      }
-      $list.filter(classes.join(',')).addClass('active');
-      changeHash(`#L${a}-L${b}`);
-
-      // add hashchange to permalink
-      const $issue = $('a.ref-in-new-issue');
-      const matched = $issue.attr('href').match(/%23L\d+$|%23L\d+-L\d+$/);
-      if (matched) {
-        $issue.attr('href', $issue.attr('href').replace($issue.attr('href').substr(matched.index), `%23L${a}-L${b}`));
-      } else {
-        $issue.attr('href', `${$issue.attr('href')}%23L${a}-L${b}`);
-      }
-
-      return;
-    }
-  }
-  $select.addClass('active');
-  changeHash(`#${$select.attr('rel')}`);
-
-  // add hashchange to permalink
-  const $issue = $('a.ref-in-new-issue');
-  const matched = $issue.attr('href').match(/%23L\d+$|%23L\d+-L\d+$/);
-  if (matched) {
-    $issue.attr('href', $issue.attr('href').replace($issue.attr('href').substr(matched.index), `%23${$select.attr('rel')}`));
-  } else {
-    $issue.attr('href', `${$issue.attr('href')}%23${$select.attr('rel')}`);
-  }
-}
-
-$(() => {
-  // Warn users that try to leave a page after entering data into a form.
-  // Except on sign-in pages, and for forms marked as 'ignore-dirty'.
-  if ($('.user.signin').length === 0) {
-    $('form:not(.ignore-dirty)').areYouSure();
-  }
-
-  // Parse SSH Key
-  $('#ssh-key-content').on('change paste keyup', function () {
-    const arrays = $(this).val().split(' ');
-    const $title = $('#ssh-key-title');
-    if ($title.val() === '' && arrays.length === 3 && arrays[2] !== '') {
-      $title.val(arrays[2]);
-    }
-  });
-});
-
-function showDeletePopup() {
-  const $this = $(this);
-  let filter = '';
-  if ($this.attr('id')) {
-    filter += `#${$this.attr('id')}`;
-  }
-
-  const dialog = $(`.delete.modal${filter}`);
-  dialog.find('.name').text($this.data('name'));
-
-  dialog.modal({
-    closable: false,
-    onApprove() {
-      if ($this.data('type') === 'form') {
-        $($this.data('form')).trigger('submit');
-        return;
-      }
-
-      $.post($this.data('url'), {
-        _csrf: csrf,
-        id: $this.data('id')
-      }).done((data) => {
-        window.location.href = data.redirect;
-      });
-    }
-  }).modal('show');
-  return false;
-}
-
-function showAddAllPopup() {
-  const $this = $(this);
-  let filter = '';
-  if ($this.attr('id')) {
-    filter += `#${$this.attr('id')}`;
-  }
-
-  const dialog = $(`.addall.modal${filter}`);
-  dialog.find('.name').text($this.data('name'));
-
-  dialog.modal({
-    closable: false,
-    onApprove() {
-      if ($this.data('type') === 'form') {
-        $($this.data('form')).trigger('submit');
-        return;
-      }
-
-      $.post($this.data('url'), {
-        _csrf: csrf,
-        id: $this.data('id')
-      }).done((data) => {
-        window.location.href = data.redirect;
-      });
-    }
-  }).modal('show');
-  return false;
-}
-
-function linkAction(e) {
-  e.preventDefault();
-  const $this = $(this);
-  const redirect = $this.data('redirect');
-  $.post($this.data('url'), {
-    _csrf: csrf
-  }).done((data) => {
-    if (data.redirect) {
-      window.location.href = data.redirect;
-    } else if (redirect) {
-      window.location.href = redirect;
-    } else {
-      window.location.reload();
-    }
-  });
-}
-
-function linkLanguageAction() {
-  const $this = $(this);
-  $.post($this.data('url')).always(() => {
-    window.location.reload();
-  });
-}
-
-function linkEmailAction(e) {
-  const $this = $(this);
-  $('#form-uid').val($this.data('uid'));
-  $('#form-email').val($this.data('email'));
-  $('#form-primary').val($this.data('primary'));
-  $('#form-activate').val($this.data('activate'));
-  $('#form-uid').val($this.data('uid'));
-  $('#change-email-modal').modal('show');
-  e.preventDefault();
-}
-
-function initVueComponents() {
-  // register svg icon vue components, e.g. <octicon-repo size="16"/>
-  for (const [name, htmlString] of Object.entries(svgs)) {
-    const template = htmlString
-      .replace(/height="[0-9]+"/, 'v-bind:height="size"')
-      .replace(/width="[0-9]+"/, 'v-bind:width="size"');
-
-    Vue.component(name, {
-      props: {
-        size: {
-          type: String,
-          default: '16',
-        },
-      },
-      template,
-    });
-  }
-=======
->>>>>>> edd37e9d
 
   initAdminCommon();
   initAdminEmails();
