/* globals wipPrefixes */
/* exported timeAddManual, toggleStopwatch, cancelStopwatch */
/* exported toggleDeadlineForm, setDeadline, updateDeadline, deleteDependencyModal, cancelCodeComment, onOAuthLoginClick */

import './publicpath.js';
import './polyfills.js';

import Vue from 'vue';
import 'jquery.are-you-sure';
import './vendor/semanticdropdown.js';
import {svg} from './utils.js';

import initContextPopups from './features/contextpopup.js';
import initGitGraph from './features/gitgraph.js';
import initClipboard from './features/clipboard.js';
import initUserHeatmap from './features/userheatmap.js';
import initDateTimePicker from './features/datetimepicker.js';
import {initTribute, issuesTribute, emojiTribute} from './features/tribute.js';
import createDropzone from './features/dropzone.js';
import highlight from './features/highlight.js';
import ActivityTopAuthors from './components/ActivityTopAuthors.vue';
import {initNotificationsTable, initNotificationCount} from './features/notification.js';
import {createCodeEditor} from './features/codeeditor.js';

const {AppSubUrl, StaticUrlPrefix, csrf} = window.config;

function htmlEncode(text) {
  return jQuery('<div />').text(text).html();
}

let previewFileModes;
const commentMDEditors = {};

// Silence fomantic's error logging when tabs are used without a target content element
$.fn.tab.settings.silent = true;

function initCommentPreviewTab($form) {
  const $tabMenu = $form.find('.tabular.menu');
  $tabMenu.find('.item').tab();
  $tabMenu.find(`.item[data-tab="${$tabMenu.data('preview')}"]`).on('click', function () {
    const $this = $(this);
    $.post($this.data('url'), {
      _csrf: csrf,
      mode: 'gfm',
      context: $this.data('context'),
      text: $form.find(`.tab[data-tab="${$tabMenu.data('write')}"] textarea`).val()
    }, (data) => {
      const $previewPanel = $form.find(`.tab[data-tab="${$tabMenu.data('preview')}"]`);
      $previewPanel.html(data);
      $('pre code', $previewPanel[0]).each(function () {
        highlight(this);
      });
    });
  });

  buttonsClickOnEnter();
}

function initEditPreviewTab($form) {
  const $tabMenu = $form.find('.tabular.menu');
  $tabMenu.find('.item').tab();
  const $previewTab = $tabMenu.find(`.item[data-tab="${$tabMenu.data('preview')}"]`);
  if ($previewTab.length) {
    previewFileModes = $previewTab.data('preview-file-modes').split(',');
    $previewTab.on('click', function () {
      const $this = $(this);
      let context = `${$this.data('context')}/`;
      const treePathEl = $form.find('input#tree_path');
      if (treePathEl.length > 0) {
        context += treePathEl.val();
      }
      context = context.substring(0, context.lastIndexOf('/'));
      $.post($this.data('url'), {
        _csrf: csrf,
        mode: 'gfm',
        context,
        text: $form.find(`.tab[data-tab="${$tabMenu.data('write')}"] textarea`).val()
      }, (data) => {
        const $previewPanel = $form.find(`.tab[data-tab="${$tabMenu.data('preview')}"]`);
        $previewPanel.html(data);
        $('pre code', $previewPanel[0]).each(function () {
          highlight(this);
        });
      });
    });
  }
}

function initEditDiffTab($form) {
  const $tabMenu = $form.find('.tabular.menu');
  $tabMenu.find('.item').tab();
  $tabMenu.find(`.item[data-tab="${$tabMenu.data('diff')}"]`).on('click', function () {
    const $this = $(this);
    $.post($this.data('url'), {
      _csrf: csrf,
      context: $this.data('context'),
      content: $form.find(`.tab[data-tab="${$tabMenu.data('write')}"] textarea`).val()
    }, (data) => {
      const $diffPreviewPanel = $form.find(`.tab[data-tab="${$tabMenu.data('diff')}"]`);
      $diffPreviewPanel.html(data);
    });
  });
}

function initEditForm() {
  if ($('.edit.form').length === 0) {
    return;
  }

  initEditPreviewTab($('.edit.form'));
  initEditDiffTab($('.edit.form'));
}

function initBranchSelector() {
  const $selectBranch = $('.ui.select-branch');
  const $branchMenu = $selectBranch.find('.reference-list-menu');
  $branchMenu.find('.item:not(.no-select)').click(function () {
<<<<<<< HEAD
    const selectedValue = $(this).data('id');
    const editMode = $('#editing_mode').val();
    $($(this).data('id-selector')).val(selectedValue);

    if (editMode === 'true') {
      const form = $('#update_issueref_form');

      $.post(form.attr('action'), {
        _csrf: csrf,
        ref: selectedValue
      },
      () => {
        window.location.reload();
      });
    } else if (editMode === '') {
      $selectBranch.find('.ui .branch-name').text(selectedValue);
    }
=======
    $($(this).data('id-selector')).val($(this).data('id'));
    $selectBranch.find('.ui .branch-name').text($(this).data('name'));
>>>>>>> 580f73ad
  });
  $selectBranch.find('.reference.column').on('click', function () {
    $selectBranch.find('.scrolling.reference-list-menu').css('display', 'none');
    $selectBranch.find('.reference .text').removeClass('black');
    $($(this).data('target')).css('display', 'block');
    $(this).find('.text').addClass('black');
    return false;
  });
}

function initLabelEdit() {
// Create label
  const $newLabelPanel = $('.new-label.segment');
  $('.new-label.button').on('click', () => {
    $newLabelPanel.show();
  });
  $('.new-label.segment .cancel').on('click', () => {
    $newLabelPanel.hide();
  });

  $('.color-picker').each(function () {
    $(this).minicolors();
  });
  $('.precolors .color').on('click', function () {
    const color_hex = $(this).data('color-hex');
    $('.color-picker').val(color_hex);
    $('.minicolors-swatch-color').css('background-color', color_hex);
  });
  $('.edit-label-button').on('click', function () {
    $('#label-modal-id').val($(this).data('id'));
    $('.edit-label .new-label-input').val($(this).data('title'));
    $('.edit-label .new-label-desc-input').val($(this).data('description'));
    $('.edit-label .color-picker').val($(this).data('color'));
    $('.minicolors-swatch-color').css('background-color', $(this).data('color'));
    $('.edit-label.modal').modal({
      onApprove() {
        $('.edit-label.form').trigger('submit');
      }
    }).modal('show');
    return false;
  });
}

function updateIssuesMeta(url, action, issueIds, elementId, isAdd) {
  return new Promise(((resolve) => {
    $.ajax({
      type: 'POST',
      url,
      data: {
        _csrf: csrf,
        action,
        issue_ids: issueIds,
        id: elementId,
        is_add: isAdd
      },
      success: resolve
    });
  }));
}

function initRepoStatusChecker() {
  const migrating = $('#repo_migrating');
  $('#repo_migrating_failed').hide();
  if (migrating) {
    const repo_name = migrating.attr('repo');
    if (typeof repo_name === 'undefined') {
      return;
    }
    $.ajax({
      type: 'GET',
      url: `${AppSubUrl}/${repo_name}/status`,
      data: {
        _csrf: csrf,
      },
      complete(xhr) {
        if (xhr.status === 200) {
          if (xhr.responseJSON) {
            if (xhr.responseJSON.status === 0) {
              window.location.reload();
              return;
            }

            setTimeout(() => {
              initRepoStatusChecker();
            }, 2000);
            return;
          }
        }
        $('#repo_migrating_progress').hide();
        $('#repo_migrating_failed').show();
      }
    });
  }
}

function initReactionSelector(parent) {
  let reactions = '';
  if (!parent) {
    parent = $(document);
    reactions = '.reactions > ';
  }

  parent.find(`${reactions}a.label`).popup({position: 'bottom left', metadata: {content: 'title', title: 'none'}});

  parent.find(`.select-reaction > .menu > .item, ${reactions}a.label`).on('click', function (e) {
    const vm = this;
    e.preventDefault();

    if ($(this).hasClass('disabled')) return;

    const actionURL = $(this).hasClass('item') ? $(this).closest('.select-reaction').data('action-url') : $(this).data('action-url');
    const url = `${actionURL}/${$(this).hasClass('blue') ? 'unreact' : 'react'}`;
    $.ajax({
      type: 'POST',
      url,
      data: {
        _csrf: csrf,
        content: $(this).data('content')
      }
    }).done((resp) => {
      if (resp && (resp.html || resp.empty)) {
        const content = $(vm).closest('.content');
        let react = content.find('.segment.reactions');
        if (!resp.empty && react.length > 0) {
          react.remove();
        }
        if (!resp.empty) {
          react = $('<div class="ui attached segment reactions"></div>');
          const attachments = content.find('.segment.bottom:first');
          if (attachments.length > 0) {
            react.insertBefore(attachments);
          } else {
            react.appendTo(content);
          }
          react.html(resp.html);
          react.find('.dropdown').dropdown();
          initReactionSelector(react);
        }
      }
    });
  });
}

function insertAtCursor(field, value) {
  if (field.selectionStart || field.selectionStart === 0) {
    const startPos = field.selectionStart;
    const endPos = field.selectionEnd;
    field.value = field.value.substring(0, startPos) + value + field.value.substring(endPos, field.value.length);
    field.selectionStart = startPos + value.length;
    field.selectionEnd = startPos + value.length;
  } else {
    field.value += value;
  }
}

function replaceAndKeepCursor(field, oldval, newval) {
  if (field.selectionStart || field.selectionStart === 0) {
    const startPos = field.selectionStart;
    const endPos = field.selectionEnd;
    field.value = field.value.replace(oldval, newval);
    field.selectionStart = startPos + newval.length - oldval.length;
    field.selectionEnd = endPos + newval.length - oldval.length;
  } else {
    field.value = field.value.replace(oldval, newval);
  }
}

function retrieveImageFromClipboardAsBlob(pasteEvent, callback) {
  if (!pasteEvent.clipboardData) {
    return;
  }

  const {items} = pasteEvent.clipboardData;
  if (typeof items === 'undefined') {
    return;
  }

  for (let i = 0; i < items.length; i++) {
    if (!items[i].type.includes('image')) continue;
    const blob = items[i].getAsFile();

    if (typeof (callback) === 'function') {
      pasteEvent.preventDefault();
      pasteEvent.stopPropagation();
      callback(blob);
    }
  }
}

function uploadFile(file, callback) {
  const xhr = new XMLHttpRequest();

  xhr.addEventListener('load', () => {
    if (xhr.status === 200) {
      callback(xhr.responseText);
    }
  });

  xhr.open('post', `${AppSubUrl}/attachments`, true);
  xhr.setRequestHeader('X-Csrf-Token', csrf);
  const formData = new FormData();
  formData.append('file', file, file.name);
  xhr.send(formData);
}

function reload() {
  window.location.reload();
}

function initImagePaste(target) {
  target.each(function () {
    const field = this;
    field.addEventListener('paste', (event) => {
      retrieveImageFromClipboardAsBlob(event, (img) => {
        const name = img.name.substr(0, img.name.lastIndexOf('.'));
        insertAtCursor(field, `![${name}]()`);
        uploadFile(img, (res) => {
          const data = JSON.parse(res);
          replaceAndKeepCursor(field, `![${name}]()`, `![${name}](${AppSubUrl}/attachments/${data.uuid})`);
          const input = $(`<input id="${data.uuid}" name="files" type="hidden">`).val(data.uuid);
          $('.files').append(input);
        });
      });
    }, false);
  });
}

function initSimpleMDEImagePaste(simplemde, files) {
  simplemde.codemirror.on('paste', (_, event) => {
    retrieveImageFromClipboardAsBlob(event, (img) => {
      const name = img.name.substr(0, img.name.lastIndexOf('.'));
      uploadFile(img, (res) => {
        const data = JSON.parse(res);
        const pos = simplemde.codemirror.getCursor();
        simplemde.codemirror.replaceRange(`![${name}](${AppSubUrl}/attachments/${data.uuid})`, pos);
        const input = $(`<input id="${data.uuid}" name="files" type="hidden">`).val(data.uuid);
        files.append(input);
      });
    });
  });
}

let autoSimpleMDE;

function initCommentForm() {
  if ($('.comment.form').length === 0) {
    return;
  }

  autoSimpleMDE = setCommentSimpleMDE($('.comment.form textarea:not(.review-textarea)'));
  initBranchSelector();
  initCommentPreviewTab($('.comment.form'));
  initImagePaste($('.comment.form textarea'));

  // Listsubmit
  function initListSubmits(selector, outerSelector) {
    const $list = $(`.ui.${outerSelector}.list`);
    const $noSelect = $list.find('.no-select');
    const $listMenu = $(`.${selector} .menu`);
    let hasLabelUpdateAction = $listMenu.data('action') === 'update';
    const labels = {};

    $(`.${selector}`).dropdown('setting', 'onHide', () => {
      hasLabelUpdateAction = $listMenu.data('action') === 'update'; // Update the var
      if (hasLabelUpdateAction) {
        const promises = [];
        Object.keys(labels).forEach((elementId) => {
          const label = labels[elementId];
          const promise = updateIssuesMeta(
            label['update-url'],
            label.action,
            label['issue-id'],
            elementId,
            label['is-checked']
          );
          promises.push(promise);
        });
        Promise.all(promises).then(reload);
      }
    });

    $listMenu.find('.item:not(.no-select)').on('click', function () {
      // we don't need the action attribute when updating assignees
      if (selector === 'select-assignees-modify' || selector === 'select-reviewers-modify') {
        // UI magic. We need to do this here, otherwise it would destroy the functionality of
        // adding/removing labels

        if ($(this).data('can-change') === 'block') {
          return false;
        }

        if ($(this).hasClass('checked')) {
          $(this).removeClass('checked');
          $(this).find('.octicon-check').addClass('invisible');
          $(this).data('is-checked', 'remove');
        } else {
          $(this).addClass('checked');
          $(this).find('.octicon-check').removeClass('invisible');
          $(this).data('is-checked', 'add');
        }

        updateIssuesMeta(
          $listMenu.data('update-url'),
          '',
          $listMenu.data('issue-id'),
          $(this).data('id'),
          $(this).data('is-checked')
        );
        $listMenu.data('action', 'update'); // Update to reload the page when we updated items
        return false;
      }

      if ($(this).hasClass('checked')) {
        $(this).removeClass('checked');
        $(this).find('.octicon-check').addClass('invisible');
        if (hasLabelUpdateAction) {
          if (!($(this).data('id') in labels)) {
            labels[$(this).data('id')] = {
              'update-url': $listMenu.data('update-url'),
              action: 'detach',
              'issue-id': $listMenu.data('issue-id'),
            };
          } else {
            delete labels[$(this).data('id')];
          }
        }
      } else {
        $(this).addClass('checked');
        $(this).find('.octicon-check').removeClass('invisible');
        if (hasLabelUpdateAction) {
          if (!($(this).data('id') in labels)) {
            labels[$(this).data('id')] = {
              'update-url': $listMenu.data('update-url'),
              action: 'attach',
              'issue-id': $listMenu.data('issue-id'),
            };
          } else {
            delete labels[$(this).data('id')];
          }
        }
      }

      const listIds = [];
      $(this).parent().find('.item').each(function () {
        if ($(this).hasClass('checked')) {
          listIds.push($(this).data('id'));
          $($(this).data('id-selector')).removeClass('hide');
        } else {
          $($(this).data('id-selector')).addClass('hide');
        }
      });
      if (listIds.length === 0) {
        $noSelect.removeClass('hide');
      } else {
        $noSelect.addClass('hide');
      }
      $($(this).parent().data('id')).val(listIds.join(','));
      return false;
    });
    $listMenu.find('.no-select.item').on('click', function () {
      if (hasLabelUpdateAction || selector === 'select-assignees-modify') {
        updateIssuesMeta(
          $listMenu.data('update-url'),
          'clear',
          $listMenu.data('issue-id'),
          '',
          ''
        ).then(reload);
      }

      $(this).parent().find('.item').each(function () {
        $(this).removeClass('checked');
        $(this).find('.octicon').addClass('invisible');
        $(this).data('is-checked', 'remove');
      });

      $list.find('.item').each(function () {
        $(this).addClass('hide');
      });
      $noSelect.removeClass('hide');
      $($(this).parent().data('id')).val('');
    });
  }

  // Init labels and assignees
  initListSubmits('select-label', 'labels');
  initListSubmits('select-assignees', 'assignees');
  initListSubmits('select-assignees-modify', 'assignees');
  initListSubmits('select-reviewers-modify', 'assignees');

  function selectItem(select_id, input_id) {
    const $menu = $(`${select_id} .menu`);
    const $list = $(`.ui${select_id}.list`);
    const hasUpdateAction = $menu.data('action') === 'update';

    $menu.find('.item:not(.no-select)').on('click', function () {
      $(this).parent().find('.item').each(function () {
        $(this).removeClass('selected active');
      });

      $(this).addClass('selected active');
      if (hasUpdateAction) {
        updateIssuesMeta(
          $menu.data('update-url'),
          '',
          $menu.data('issue-id'),
          $(this).data('id'),
          $(this).data('is-checked')
        ).then(reload);
      }
      switch (input_id) {
        case '#milestone_id':
          $list.find('.selected').html(`<a class="item" href=${$(this).data('href')}>${
            htmlEncode($(this).text())}</a>`);
          break;
        case '#assignee_id':
          $list.find('.selected').html(`<a class="item" href=${$(this).data('href')}>` +
                        `<img class="ui avatar image" src=${$(this).data('avatar')}>${
                          htmlEncode($(this).text())}</a>`);
      }
      $(`.ui${select_id}.list .no-select`).addClass('hide');
      $(input_id).val($(this).data('id'));
    });
    $menu.find('.no-select.item').on('click', function () {
      $(this).parent().find('.item:not(.no-select)').each(function () {
        $(this).removeClass('selected active');
      });

      if (hasUpdateAction) {
        updateIssuesMeta(
          $menu.data('update-url'),
          '',
          $menu.data('issue-id'),
          $(this).data('id'),
          $(this).data('is-checked')
        ).then(reload);
      }

      $list.find('.selected').html('');
      $list.find('.no-select').removeClass('hide');
      $(input_id).val('');
    });
  }

  // Milestone and assignee
  selectItem('.select-milestone', '#milestone_id');
  selectItem('.select-assignee', '#assignee_id');
}

function initInstall() {
  if ($('.install').length === 0) {
    return;
  }

  if ($('#db_host').val() === '') {
    $('#db_host').val('127.0.0.1:3306');
    $('#db_user').val('gitea');
    $('#db_name').val('gitea');
  }

  // Database type change detection.
  $('#db_type').on('change', function () {
    const sqliteDefault = 'data/gitea.db';
    const tidbDefault = 'data/gitea_tidb';

    const dbType = $(this).val();
    if (dbType === 'SQLite3') {
      $('#sql_settings').hide();
      $('#pgsql_settings').hide();
      $('#mysql_settings').hide();
      $('#sqlite_settings').show();

      if (dbType === 'SQLite3' && $('#db_path').val() === tidbDefault) {
        $('#db_path').val(sqliteDefault);
      }
      return;
    }

    const dbDefaults = {
      MySQL: '127.0.0.1:3306',
      PostgreSQL: '127.0.0.1:5432',
      MSSQL: '127.0.0.1:1433'
    };

    $('#sqlite_settings').hide();
    $('#sql_settings').show();

    $('#pgsql_settings').toggle(dbType === 'PostgreSQL');
    $('#mysql_settings').toggle(dbType === 'MySQL');
    $.each(dbDefaults, (_type, defaultHost) => {
      if ($('#db_host').val() === defaultHost) {
        $('#db_host').val(dbDefaults[dbType]);
        return false;
      }
    });
  });

  // TODO: better handling of exclusive relations.
  $('#offline-mode input').on('change', function () {
    if ($(this).is(':checked')) {
      $('#disable-gravatar').checkbox('check');
      $('#federated-avatar-lookup').checkbox('uncheck');
    }
  });
  $('#disable-gravatar input').on('change', function () {
    if ($(this).is(':checked')) {
      $('#federated-avatar-lookup').checkbox('uncheck');
    } else {
      $('#offline-mode').checkbox('uncheck');
    }
  });
  $('#federated-avatar-lookup input').on('change', function () {
    if ($(this).is(':checked')) {
      $('#disable-gravatar').checkbox('uncheck');
      $('#offline-mode').checkbox('uncheck');
    }
  });
  $('#enable-openid-signin input').on('change', function () {
    if ($(this).is(':checked')) {
      if (!$('#disable-registration input').is(':checked')) {
        $('#enable-openid-signup').checkbox('check');
      }
    } else {
      $('#enable-openid-signup').checkbox('uncheck');
    }
  });
  $('#disable-registration input').on('change', function () {
    if ($(this).is(':checked')) {
      $('#enable-captcha').checkbox('uncheck');
      $('#enable-openid-signup').checkbox('uncheck');
    } else {
      $('#enable-openid-signup').checkbox('check');
    }
  });
  $('#enable-captcha input').on('change', function () {
    if ($(this).is(':checked')) {
      $('#disable-registration').checkbox('uncheck');
    }
  });
}

function initIssueComments() {
  if ($('.repository.view.issue .timeline').length === 0) return;

  $('.re-request-review').on('click', function (event) {
    const url = $(this).data('update-url');
    const issueId = $(this).data('issue-id');
    const id = $(this).data('id');
    const isChecked = $(this).data('is-checked');

    event.preventDefault();
    updateIssuesMeta(
      url,
      '',
      issueId,
      id,
      isChecked
    ).then(reload);
  });

  $(document).on('click', (event) => {
    const urlTarget = $(':target');
    if (urlTarget.length === 0) return;

    const urlTargetId = urlTarget.attr('id');
    if (!urlTargetId) return;
    if (!/^(issue|pull)(comment)?-\d+$/.test(urlTargetId)) return;

    const $target = $(event.target);

    if ($target.closest(`#${urlTargetId}`).length === 0) {
      const scrollPosition = $(window).scrollTop();
      window.location.hash = '';
      $(window).scrollTop(scrollPosition);
      window.history.pushState(null, null, ' ');
    }
  });
}

async function initRepository() {
  if ($('.repository').length === 0) {
    return;
  }

  function initFilterSearchDropdown(selector) {
    const $dropdown = $(selector);
    $dropdown.dropdown({
      fullTextSearch: true,
      selectOnKeydown: false,
      onChange(_text, _value, $choice) {
        if ($choice.data('url')) {
          window.location.href = $choice.data('url');
        }
      },
      message: {noResults: $dropdown.data('no-results')}
    });
  }

  // File list and commits
  if ($('.repository.file.list').length > 0 || ('.repository.commits').length > 0) {
    initFilterBranchTagDropdown('.choose.reference .dropdown');
  }

  // Wiki
  if ($('.repository.wiki.view').length > 0) {
    initFilterSearchDropdown('.choose.page .dropdown');
  }

  // Options
  if ($('.repository.settings.options').length > 0) {
    // Enable or select internal/external wiki system and issue tracker.
    $('.enable-system').on('change', function () {
      if (this.checked) {
        $($(this).data('target')).removeClass('disabled');
        if (!$(this).data('context')) $($(this).data('context')).addClass('disabled');
      } else {
        $($(this).data('target')).addClass('disabled');
        if (!$(this).data('context')) $($(this).data('context')).removeClass('disabled');
      }
    });
    $('.enable-system-radio').on('change', function () {
      if (this.value === 'false') {
        $($(this).data('target')).addClass('disabled');
        if (typeof $(this).data('context') !== 'undefined') $($(this).data('context')).removeClass('disabled');
      } else if (this.value === 'true') {
        $($(this).data('target')).removeClass('disabled');
        if (typeof $(this).data('context') !== 'undefined') $($(this).data('context')).addClass('disabled');
      }
    });
  }

  // Labels
  if ($('.repository.labels').length > 0) {
    initLabelEdit();
  }

  // Milestones
  if ($('.repository.new.milestone').length > 0) {
    const $datepicker = $('.milestone.datepicker');

    await initDateTimePicker($datepicker.data('lang'));

    $datepicker.datetimepicker({
      inline: true,
      timepicker: false,
      startDate: $datepicker.data('start-date'),
      onSelectDate(date) {
        $('#deadline').val(date.toISOString().substring(0, 10));
      },
    });
    $('#clear-date').on('click', () => {
      $('#deadline').val('');
      return false;
    });
  }

  // Issues
  if ($('.repository.view.issue').length > 0) {
    // Edit issue title
    const $issueTitle = $('#issue-title');
    const $editInput = $('#edit-title-input input');
    const editTitleToggle = function () {
      $issueTitle.toggle();
      $('.not-in-edit').toggle();
      $('#edit-title-input').toggle();
      $('#pull-desc').toggle();
      $('#pull-desc-edit').toggle();
      $('.in-edit').toggle();
      $editInput.focus();
      return false;
    };

    const changeBranchSelect = function () {
      const selectionTextField = $('#pull-target-branch');

      const baseName = selectionTextField.data('basename');
      const branchNameNew = $(this).data('branch');
      const branchNameOld = selectionTextField.data('branch');

      // Replace branch name to keep translation from HTML template
      selectionTextField.html(selectionTextField.html().replace(
        `${baseName}:${branchNameOld}`,
        `${baseName}:${branchNameNew}`
      ));
      selectionTextField.data('branch', branchNameNew); // update branch name in setting
    };
    $('#branch-select > .item').on('click', changeBranchSelect);

    $('#edit-title').on('click', editTitleToggle);
    $('#cancel-edit-title').on('click', editTitleToggle);
    $('#save-edit-title').on('click', editTitleToggle).on('click', function () {
      const pullrequest_targetbranch_change = function (update_url) {
        const targetBranch = $('#pull-target-branch').data('branch');
        const $branchTarget = $('#branch_target');
        if (targetBranch === $branchTarget.text()) {
          return false;
        }
        $.post(update_url, {
          _csrf: csrf,
          target_branch: targetBranch
        }).done((data) => {
          $branchTarget.text(data.base_branch);
        }).always(() => {
          reload();
        });
      };

      const pullrequest_target_update_url = $(this).data('target-update-url');
      if ($editInput.val().length === 0 || $editInput.val() === $issueTitle.text()) {
        $editInput.val($issueTitle.text());
        pullrequest_targetbranch_change(pullrequest_target_update_url);
      } else {
        $.post($(this).data('update-url'), {
          _csrf: csrf,
          title: $editInput.val()
        }, (data) => {
          $editInput.val(data.title);
          $issueTitle.text(data.title);
          pullrequest_targetbranch_change(pullrequest_target_update_url);
          reload();
        });
      }
      return false;
    });

    // Issue Comments
    initIssueComments();

    // Issue/PR Context Menus
    $('.context-dropdown').dropdown({
      action: 'hide'
    });

    // Quote reply
    $('.quote-reply').on('click', function (event) {
      $(this).closest('.dropdown').find('.menu').toggle('visible');
      const target = $(this).data('target');
      const quote = $(`#comment-${target}`).text().replace(/\n/g, '\n> ');
      const content = `> ${quote}\n\n`;

      let $content;
      if ($(this).hasClass('quote-reply-diff')) {
        const $parent = $(this).closest('.comment-code-cloud');
        $parent.find('button.comment-form-reply').trigger('click');
        $content = $parent.find('[name="content"]');
        if ($content.val() !== '') {
          $content.val(`${$content.val()}\n\n${content}`);
        } else {
          $content.val(`${content}`);
        }
        $content.focus();
      } else if (autoSimpleMDE !== null) {
        if (autoSimpleMDE.value() !== '') {
          autoSimpleMDE.value(`${autoSimpleMDE.value()}\n\n${content}`);
        } else {
          autoSimpleMDE.value(`${content}`);
        }
      }
      event.preventDefault();
    });

    // Edit issue or comment content
    $('.edit-content').on('click', async function (event) {
      $(this).closest('.dropdown').find('.menu').toggle('visible');
      const $segment = $(this).closest('.header').next();
      const $editContentZone = $segment.find('.edit-content-zone');
      const $renderContent = $segment.find('.render-content');
      const $rawContent = $segment.find('.raw-content');
      let $textarea;
      let $simplemde;

      // Setup new form
      if ($editContentZone.html().length === 0) {
        $editContentZone.html($('#edit-content-form').html());
        $textarea = $editContentZone.find('textarea');
        issuesTribute.attach($textarea.get());
        emojiTribute.attach($textarea.get());

        let dz;
        const $dropzone = $editContentZone.find('.dropzone');
        const $files = $editContentZone.find('.comment-files');
        if ($dropzone.length > 0) {
          $dropzone.data('saved', false);

          const filenameDict = {};
          dz = await createDropzone($dropzone[0], {
            url: $dropzone.data('upload-url'),
            headers: {'X-Csrf-Token': csrf},
            maxFiles: $dropzone.data('max-file'),
            maxFilesize: $dropzone.data('max-size'),
            acceptedFiles: ($dropzone.data('accepts') === '*/*') ? null : $dropzone.data('accepts'),
            addRemoveLinks: true,
            dictDefaultMessage: $dropzone.data('default-message'),
            dictInvalidFileType: $dropzone.data('invalid-input-type'),
            dictFileTooBig: $dropzone.data('file-too-big'),
            dictRemoveFile: $dropzone.data('remove-file'),
            init() {
              this.on('success', (file, data) => {
                filenameDict[file.name] = {
                  uuid: data.uuid,
                  submitted: false
                };
                const input = $(`<input id="${data.uuid}" name="files" type="hidden">`).val(data.uuid);
                $files.append(input);
              });
              this.on('removedfile', (file) => {
                if (!(file.name in filenameDict)) {
                  return;
                }
                $(`#${filenameDict[file.name].uuid}`).remove();
                if ($dropzone.data('remove-url') && $dropzone.data('csrf') && !filenameDict[file.name].submitted) {
                  $.post($dropzone.data('remove-url'), {
                    file: filenameDict[file.name].uuid,
                    _csrf: $dropzone.data('csrf')
                  });
                }
              });
              this.on('submit', () => {
                $.each(filenameDict, (name) => {
                  filenameDict[name].submitted = true;
                });
              });
              this.on('reload', () => {
                $.getJSON($editContentZone.data('attachment-url'), (data) => {
                  dz.removeAllFiles(true);
                  $files.empty();
                  $.each(data, function () {
                    const imgSrc = `${$dropzone.data('upload-url')}/${this.uuid}`;
                    dz.emit('addedfile', this);
                    dz.emit('thumbnail', this, imgSrc);
                    dz.emit('complete', this);
                    dz.files.push(this);
                    filenameDict[this.name] = {
                      submitted: true,
                      uuid: this.uuid
                    };
                    $dropzone.find(`img[src='${imgSrc}']`).css('max-width', '100%');
                    const input = $(`<input id="${this.uuid}" name="files" type="hidden">`).val(this.uuid);
                    $files.append(input);
                  });
                });
              });
            }
          });
          dz.emit('reload');
        }
        // Give new write/preview data-tab name to distinguish from others
        const $editContentForm = $editContentZone.find('.ui.comment.form');
        const $tabMenu = $editContentForm.find('.tabular.menu');
        $tabMenu.attr('data-write', $editContentZone.data('write'));
        $tabMenu.attr('data-preview', $editContentZone.data('preview'));
        $tabMenu.find('.write.item').attr('data-tab', $editContentZone.data('write'));
        $tabMenu.find('.preview.item').attr('data-tab', $editContentZone.data('preview'));
        $editContentForm.find('.write').attr('data-tab', $editContentZone.data('write'));
        $editContentForm.find('.preview').attr('data-tab', $editContentZone.data('preview'));
        $simplemde = setCommentSimpleMDE($textarea);
        commentMDEditors[$editContentZone.data('write')] = $simplemde;
        initCommentPreviewTab($editContentForm);
        initSimpleMDEImagePaste($simplemde, $files);

        $editContentZone.find('.cancel.button').on('click', () => {
          $renderContent.show();
          $editContentZone.hide();
          dz.emit('reload');
        });
        $editContentZone.find('.save.button').on('click', () => {
          $renderContent.show();
          $editContentZone.hide();
          const $attachments = $files.find('[name=files]').map(function () {
            return $(this).val();
          }).get();
          $.post($editContentZone.data('update-url'), {
            _csrf: csrf,
            content: $textarea.val(),
            context: $editContentZone.data('context'),
            files: $attachments
          }, (data) => {
            if (data.length === 0) {
              $renderContent.html($('#no-content').html());
            } else {
              $renderContent.html(data.content);
              $('pre code', $renderContent[0]).each(function () {
                highlight(this);
              });
            }
            const $content = $segment.parent();
            if (!$content.find('.ui.small.images').length) {
              if (data.attachments !== '') {
                $content.append(
                  '<div class="ui bottom attached segment"><div class="ui small images"></div></div>'
                );
                $content.find('.ui.small.images').html(data.attachments);
              }
            } else if (data.attachments === '') {
              $content.find('.ui.small.images').parent().remove();
            } else {
              $content.find('.ui.small.images').html(data.attachments);
            }
            dz.emit('submit');
            dz.emit('reload');
          });
        });
      } else {
        $textarea = $segment.find('textarea');
        $simplemde = commentMDEditors[$editContentZone.data('write')];
      }

      // Show write/preview tab and copy raw content as needed
      $editContentZone.show();
      $renderContent.hide();
      if ($textarea.val().length === 0) {
        $textarea.val($rawContent.text());
        $simplemde.value($rawContent.text());
      }
      $textarea.focus();
      $simplemde.codemirror.focus();
      event.preventDefault();
    });

    // Delete comment
    $('.delete-comment').on('click', function () {
      const $this = $(this);
      if (window.confirm($this.data('locale'))) {
        $.post($this.data('url'), {
          _csrf: csrf
        }).done(() => {
          $(`#${$this.data('comment-id')}`).remove();
        });
      }
      return false;
    });

    // Change status
    const $statusButton = $('#status-button');
    $('#comment-form .edit_area').on('keyup', function () {
      if ($(this).val().length === 0) {
        $statusButton.text($statusButton.data('status'));
      } else {
        $statusButton.text($statusButton.data('status-and-comment'));
      }
    });
    $statusButton.on('click', () => {
      $('#status').val($statusButton.data('status-val'));
      $('#comment-form').trigger('submit');
    });

    // Pull Request merge button
    const $mergeButton = $('.merge-button > button');
    $mergeButton.on('click', function (e) {
      e.preventDefault();
      $(`.${$(this).data('do')}-fields`).show();
      $(this).parent().hide();
    });
    $('.merge-button > .dropdown').dropdown({
      onChange(_text, _value, $choice) {
        if ($choice.data('do')) {
          $mergeButton.find('.button-text').text($choice.text());
          $mergeButton.data('do', $choice.data('do'));
        }
      }
    });
    $('.merge-cancel').on('click', function (e) {
      e.preventDefault();
      $(this).closest('.form').hide();
      $mergeButton.parent().show();
    });
    initReactionSelector();
  }

  // Diff
  if ($('.repository.diff').length > 0) {
    $('.diff-counter').each(function () {
      const $item = $(this);
      const addLine = $item.find('span[data-line].add').data('line');
      const delLine = $item.find('span[data-line].del').data('line');
      const addPercent = parseFloat(addLine) / (parseFloat(addLine) + parseFloat(delLine)) * 100;
      $item.find('.bar .add').css('width', `${addPercent}%`);
    });
  }

  // Quick start and repository home
  $('#repo-clone-ssh').on('click', function () {
    $('.clone-url').text($(this).data('link'));
    $('#repo-clone-url').val($(this).data('link'));
    $(this).addClass('blue');
    $('#repo-clone-https').removeClass('blue');
    localStorage.setItem('repo-clone-protocol', 'ssh');
  });
  $('#repo-clone-https').on('click', function () {
    $('.clone-url').text($(this).data('link'));
    $('#repo-clone-url').val($(this).data('link'));
    $(this).addClass('blue');
    $('#repo-clone-ssh').removeClass('blue');
    localStorage.setItem('repo-clone-protocol', 'https');
  });
  $('#repo-clone-url').on('click', function () {
    $(this).select();
  });

  // Pull request
  const $repoComparePull = $('.repository.compare.pull');
  if ($repoComparePull.length > 0) {
    initFilterSearchDropdown('.choose.branch .dropdown');
    // show pull request form
    $repoComparePull.find('button.show-form').on('click', function (e) {
      e.preventDefault();
      $repoComparePull.find('.pullrequest-form').show();
      autoSimpleMDE.codemirror.refresh();
      $(this).parent().hide();
    });
  }

  // Branches
  if ($('.repository.settings.branches').length > 0) {
    initFilterSearchDropdown('.protected-branches .dropdown');
    $('.enable-protection, .enable-whitelist, .enable-statuscheck').on('change', function () {
      if (this.checked) {
        $($(this).data('target')).removeClass('disabled');
      } else {
        $($(this).data('target')).addClass('disabled');
      }
    });
    $('.disable-whitelist').on('change', function () {
      if (this.checked) {
        $($(this).data('target')).addClass('disabled');
      }
    });
  }

  // Language stats
  if ($('.language-stats').length > 0) {
    $('.language-stats').on('click', (e) => {
      e.preventDefault();
      $('.language-stats-details, .repository-menu').slideToggle();
    });
  }
}

function initMigration() {
  const toggleMigrations = function () {
    const authUserName = $('#auth_username').val();
    const cloneAddr = $('#clone_addr').val();
    if (!$('#mirror').is(':checked') && (authUserName && authUserName.length > 0) &&
        (cloneAddr !== undefined && (cloneAddr.startsWith('https://github.com') || cloneAddr.startsWith('http://github.com') || cloneAddr.startsWith('http://gitlab.com') || cloneAddr.startsWith('https://gitlab.com')))) {
      $('#migrate_items').show();
    } else {
      $('#migrate_items').hide();
    }
  };

  toggleMigrations();

  $('#clone_addr').on('input', toggleMigrations);
  $('#auth_username').on('input', toggleMigrations);
  $('#mirror').on('change', toggleMigrations);
}

function initPullRequestReview() {
  $('.show-outdated').on('click', function (e) {
    e.preventDefault();
    const id = $(this).data('comment');
    $(this).addClass('hide');
    $(`#code-comments-${id}`).removeClass('hide');
    $(`#code-preview-${id}`).removeClass('hide');
    $(`#hide-outdated-${id}`).removeClass('hide');
  });

  $('.hide-outdated').on('click', function (e) {
    e.preventDefault();
    const id = $(this).data('comment');
    $(this).addClass('hide');
    $(`#code-comments-${id}`).addClass('hide');
    $(`#code-preview-${id}`).addClass('hide');
    $(`#show-outdated-${id}`).removeClass('hide');
  });

  $('button.comment-form-reply').on('click', function (e) {
    e.preventDefault();
    $(this).hide();
    const form = $(this).parent().find('.comment-form');
    form.removeClass('hide');
    assingMenuAttributes(form.find('.menu'));
  });
  // The following part is only for diff views
  if ($('.repository.pull.diff').length === 0) {
    return;
  }

  $('.diff-detail-box.ui.sticky').sticky();

  $('.btn-review').on('click', function (e) {
    e.preventDefault();
    $(this).closest('.dropdown').find('.menu').toggle('visible');
  }).closest('.dropdown').find('.link.close')
    .on('click', function (e) {
      e.preventDefault();
      $(this).closest('.menu').toggle('visible');
    });

  $('.code-view .lines-code,.code-view .lines-num')
    .on('mouseenter', function () {
      const parent = $(this).closest('td');
      $(this).closest('tr').addClass(
        parent.hasClass('lines-num-old') || parent.hasClass('lines-code-old') ? 'focus-lines-old' : 'focus-lines-new'
      );
    })
    .on('mouseleave', function () {
      $(this).closest('tr').removeClass('focus-lines-new focus-lines-old');
    });
  $('.add-code-comment').on('click', function (e) {
    // https://github.com/go-gitea/gitea/issues/4745
    if ($(e.target).hasClass('btn-add-single')) {
      return;
    }
    e.preventDefault();
    const isSplit = $(this).closest('.code-diff').hasClass('code-diff-split');
    const side = $(this).data('side');
    const idx = $(this).data('idx');
    const path = $(this).data('path');
    const form = $('#pull_review_add_comment').html();
    const tr = $(this).closest('tr');
    let ntr = tr.next();
    if (!ntr.hasClass('add-comment')) {
      ntr = $(`<tr class="add-comment">${
        isSplit ? '<td class="lines-num"></td><td class="lines-type-marker"></td><td class="add-comment-left"></td><td class="lines-num"></td><td class="lines-type-marker"></td><td class="add-comment-right"></td>' :
          '<td class="lines-num"></td><td class="lines-num"></td><td class="add-comment-left add-comment-right" colspan="2"></td>'
      }</tr>`);
      tr.after(ntr);
    }
    const td = ntr.find(`.add-comment-${side}`);
    let commentCloud = td.find('.comment-code-cloud');
    if (commentCloud.length === 0) {
      td.html(form);
      commentCloud = td.find('.comment-code-cloud');
      assingMenuAttributes(commentCloud.find('.menu'));

      td.find("input[name='line']").val(idx);
      td.find("input[name='side']").val(side === 'left' ? 'previous' : 'proposed');
      td.find("input[name='path']").val(path);
    }
    commentCloud.find('textarea').focus();
  });
}

function assingMenuAttributes(menu) {
  const id = Math.floor(Math.random() * Math.floor(1000000));
  menu.attr('data-write', menu.attr('data-write') + id);
  menu.attr('data-preview', menu.attr('data-preview') + id);
  menu.find('.item').each(function () {
    const tab = $(this).attr('data-tab') + id;
    $(this).attr('data-tab', tab);
  });
  menu.parent().find("*[data-tab='write']").attr('data-tab', `write${id}`);
  menu.parent().find("*[data-tab='preview']").attr('data-tab', `preview${id}`);
  initCommentPreviewTab(menu.parent('.form'));
  return id;
}

function initRepositoryCollaboration() {
  // Change collaborator access mode
  $('.access-mode.menu .item').on('click', function () {
    const $menu = $(this).parent();
    $.post($menu.data('url'), {
      _csrf: csrf,
      uid: $menu.data('uid'),
      mode: $(this).data('value')
    });
  });
}

function initTeamSettings() {
  // Change team access mode
  $('.organization.new.team input[name=permission]').on('change', () => {
    const val = $('input[name=permission]:checked', '.organization.new.team').val();
    if (val === 'admin') {
      $('.organization.new.team .team-units').hide();
    } else {
      $('.organization.new.team .team-units').show();
    }
  });
}

function initWikiForm() {
  const $editArea = $('.repository.wiki textarea#edit_area');
  let sideBySideChanges = 0;
  let sideBySideTimeout = null;
  if ($editArea.length > 0) {
    const simplemde = new SimpleMDE({
      autoDownloadFontAwesome: false,
      element: $editArea[0],
      forceSync: true,
      previewRender(plainText, preview) { // Async method
        setTimeout(() => {
          // FIXME: still send render request when return back to edit mode
          const render = function () {
            sideBySideChanges = 0;
            if (sideBySideTimeout !== null) {
              clearTimeout(sideBySideTimeout);
              sideBySideTimeout = null;
            }
            $.post($editArea.data('url'), {
              _csrf: csrf,
              mode: 'gfm',
              context: $editArea.data('context'),
              text: plainText
            }, (data) => {
              preview.innerHTML = `<div class="markdown ui segment">${data}</div>`;
              $(preview).find('pre code').each((_, e) => {
                highlight(e);
              });
            });
          };
          if (!simplemde.isSideBySideActive()) {
            render();
          } else {
            // delay preview by keystroke counting
            sideBySideChanges++;
            if (sideBySideChanges > 10) {
              render();
            }
            // or delay preview by timeout
            if (sideBySideTimeout !== null) {
              clearTimeout(sideBySideTimeout);
              sideBySideTimeout = null;
            }
            sideBySideTimeout = setTimeout(render, 600);
          }
        }, 0);
        if (!simplemde.isSideBySideActive()) {
          return 'Loading...';
        }
        return preview.innerHTML;
      },
      renderingConfig: {
        singleLineBreaks: false
      },
      indentWithTabs: false,
      tabSize: 4,
      spellChecker: false,
      toolbar: ['bold', 'italic', 'strikethrough', '|',
        'heading-1', 'heading-2', 'heading-3', 'heading-bigger', 'heading-smaller', '|',
        {
          name: 'code-inline',
          action(e) {
            const cm = e.codemirror;
            const selection = cm.getSelection();
            cm.replaceSelection(`\`${selection}\``);
            if (!selection) {
              const cursorPos = cm.getCursor();
              cm.setCursor(cursorPos.line, cursorPos.ch - 1);
            }
            cm.focus();
          },
          className: 'fa fa-angle-right',
          title: 'Add Inline Code',
        }, 'code', 'quote', '|', {
          name: 'checkbox-empty',
          action(e) {
            const cm = e.codemirror;
            cm.replaceSelection(`\n- [ ] ${cm.getSelection()}`);
            cm.focus();
          },
          className: 'fa fa-square-o',
          title: 'Add Checkbox (empty)',
        },
        {
          name: 'checkbox-checked',
          action(e) {
            const cm = e.codemirror;
            cm.replaceSelection(`\n- [x] ${cm.getSelection()}`);
            cm.focus();
          },
          className: 'fa fa-check-square-o',
          title: 'Add Checkbox (checked)',
        }, '|',
        'unordered-list', 'ordered-list', '|',
        'link', 'image', 'table', 'horizontal-rule', '|',
        'clean-block', 'preview', 'fullscreen', 'side-by-side', '|',
        {
          name: 'revert-to-textarea',
          action(e) {
            e.toTextArea();
          },
          className: 'fa fa-file',
          title: 'Revert to simple textarea',
        },
      ]
    });
    $(simplemde.codemirror.getInputField()).addClass('js-quick-submit');

    setTimeout(() => {
      const $bEdit = $('.repository.wiki.new .previewtabs a[data-tab="write"]');
      const $bPrev = $('.repository.wiki.new .previewtabs a[data-tab="preview"]');
      const $toolbar = $('.editor-toolbar');
      const $bPreview = $('.editor-toolbar a.fa-eye');
      const $bSideBySide = $('.editor-toolbar a.fa-columns');
      $bEdit.on('click', () => {
        if ($toolbar.hasClass('disabled-for-preview')) {
          $bPreview.trigger('click');
        }
      });
      $bPrev.on('click', () => {
        if (!$toolbar.hasClass('disabled-for-preview')) {
          $bPreview.trigger('click');
        }
      });
      $bPreview.on('click', () => {
        setTimeout(() => {
          if ($toolbar.hasClass('disabled-for-preview')) {
            if ($bEdit.hasClass('active')) {
              $bEdit.removeClass('active');
            }
            if (!$bPrev.hasClass('active')) {
              $bPrev.addClass('active');
            }
          } else {
            if (!$bEdit.hasClass('active')) {
              $bEdit.addClass('active');
            }
            if ($bPrev.hasClass('active')) {
              $bPrev.removeClass('active');
            }
          }
        }, 0);
      });
      $bSideBySide.on('click', () => {
        sideBySideChanges = 10;
      });
    }, 0);
  }
}

// Adding function to get the cursor position in a text field to jQuery object.
$.fn.getCursorPosition = function () {
  const el = $(this).get(0);
  let pos = 0;
  if ('selectionStart' in el) {
    pos = el.selectionStart;
  } else if ('selection' in document) {
    el.focus();
    const Sel = document.selection.createRange();
    const SelLength = document.selection.createRange().text.length;
    Sel.moveStart('character', -el.value.length);
    pos = Sel.text.length - SelLength;
  }
  return pos;
};

function setCommentSimpleMDE($editArea) {
  const simplemde = new SimpleMDE({
    autoDownloadFontAwesome: false,
    element: $editArea[0],
    forceSync: true,
    renderingConfig: {
      singleLineBreaks: false
    },
    indentWithTabs: false,
    tabSize: 4,
    spellChecker: false,
    toolbar: ['bold', 'italic', 'strikethrough', '|',
      'heading-1', 'heading-2', 'heading-3', 'heading-bigger', 'heading-smaller', '|',
      'code', 'quote', '|',
      'unordered-list', 'ordered-list', '|',
      'link', 'image', 'table', 'horizontal-rule', '|',
      'clean-block', '|',
      {
        name: 'revert-to-textarea',
        action(e) {
          e.toTextArea();
        },
        className: 'fa fa-file',
        title: 'Revert to simple textarea',
      },
    ]
  });
  $(simplemde.codemirror.getInputField()).addClass('js-quick-submit');
  simplemde.codemirror.setOption('extraKeys', {
    Enter: () => {
      if (!(issuesTribute.isActive || emojiTribute.isActive)) {
        return CodeMirror.Pass;
      }
    },
    Backspace: (cm) => {
      if (cm.getInputField().trigger) {
        cm.getInputField().trigger('input');
      }
      cm.execCommand('delCharBefore');
    }
  });
  issuesTribute.attach(simplemde.codemirror.getInputField());
  emojiTribute.attach(simplemde.codemirror.getInputField());
  return simplemde;
}

async function initEditor() {
  $('.js-quick-pull-choice-option').on('change', function () {
    if ($(this).val() === 'commit-to-new-branch') {
      $('.quick-pull-branch-name').show();
      $('.quick-pull-branch-name input').prop('required', true);
    } else {
      $('.quick-pull-branch-name').hide();
      $('.quick-pull-branch-name input').prop('required', false);
    }
    $('#commit-button').text($(this).attr('button_text'));
  });

  const $editFilename = $('#file-name');
  $editFilename.on('keyup', function (e) {
    const $section = $('.breadcrumb span.section');
    const $divider = $('.breadcrumb div.divider');
    let value;
    let parts;

    if (e.keyCode === 8) {
      if ($(this).getCursorPosition() === 0) {
        if ($section.length > 0) {
          value = $section.last().find('a').text();
          $(this).val(value + $(this).val());
          $(this)[0].setSelectionRange(value.length, value.length);
          $section.last().remove();
          $divider.last().remove();
        }
      }
    }
    if (e.keyCode === 191) {
      parts = $(this).val().split('/');
      for (let i = 0; i < parts.length; ++i) {
        value = parts[i];
        if (i < parts.length - 1) {
          if (value.length) {
            $(`<span class="section"><a href="#">${value}</a></span>`).insertBefore($(this));
            $('<div class="divider"> / </div>').insertBefore($(this));
          }
        } else {
          $(this).val(value);
        }
        $(this)[0].setSelectionRange(0, 0);
      }
    }
    parts = [];
    $('.breadcrumb span.section').each(function () {
      const element = $(this);
      if (element.find('a').length) {
        parts.push(element.find('a').text());
      } else {
        parts.push(element.text());
      }
    });
    if ($(this).val()) parts.push($(this).val());
    $('#tree_path').val(parts.join('/'));
  }).trigger('keyup');

  const $editArea = $('.repository.editor textarea#edit_area');
  if (!$editArea.length) return;

  await createCodeEditor($editArea[0], $editFilename[0], previewFileModes);

  // Using events from https://github.com/codedance/jquery.AreYouSure#advanced-usage
  // to enable or disable the commit button
  const $commitButton = $('#commit-button');
  const $editForm = $('.ui.edit.form');
  const dirtyFileClass = 'dirty-file';

  // Disabling the button at the start
  $commitButton.prop('disabled', true);

  // Registering a custom listener for the file path and the file content
  $editForm.areYouSure({
    silent: true,
    dirtyClass: dirtyFileClass,
    fieldSelector: ':input:not(.commit-form-wrapper :input)',
    change() {
      const dirty = $(this).hasClass(dirtyFileClass);
      $commitButton.prop('disabled', !dirty);
    }
  });

  $commitButton.on('click', (event) => {
    // A modal which asks if an empty file should be committed
    if ($editArea.val().length === 0) {
      $('#edit-empty-content-modal').modal({
        onApprove() {
          $('.edit.form').trigger('submit');
        }
      }).modal('show');
      event.preventDefault();
    }
  });
}

function initOrganization() {
  if ($('.organization').length === 0) {
    return;
  }

  // Options
  if ($('.organization.settings.options').length > 0) {
    $('#org_name').on('keyup', function () {
      const $prompt = $('#org-name-change-prompt');
      if ($(this).val().toString().toLowerCase() !== $(this).data('org-name').toString().toLowerCase()) {
        $prompt.show();
      } else {
        $prompt.hide();
      }
    });
  }

  // Labels
  if ($('.organization.settings.labels').length > 0) {
    initLabelEdit();
  }
}

function initUserSettings() {
  // Options
  if ($('.user.settings.profile').length > 0) {
    $('#username').on('keyup', function () {
      const $prompt = $('#name-change-prompt');
      if ($(this).val().toString().toLowerCase() !== $(this).data('name').toString().toLowerCase()) {
        $prompt.show();
      } else {
        $prompt.hide();
      }
    });
  }
}

function initGithook() {
  if ($('.edit.githook').length === 0) {
    return;
  }

  CodeMirror.autoLoadMode(CodeMirror.fromTextArea($('#content')[0], {
    lineNumbers: true,
    mode: 'shell'
  }), 'shell');
}

function initWebhook() {
  if ($('.new.webhook').length === 0) {
    return;
  }

  $('.events.checkbox input').on('change', function () {
    if ($(this).is(':checked')) {
      $('.events.fields').show();
    }
  });
  $('.non-events.checkbox input').on('change', function () {
    if ($(this).is(':checked')) {
      $('.events.fields').hide();
    }
  });

  const updateContentType = function () {
    const visible = $('#http_method').val() === 'POST';
    $('#content_type').parent().parent()[visible ? 'show' : 'hide']();
  };
  updateContentType();
  $('#http_method').on('change', () => {
    updateContentType();
  });

  // Test delivery
  $('#test-delivery').on('click', function () {
    const $this = $(this);
    $this.addClass('loading disabled');
    $.post($this.data('link'), {
      _csrf: csrf
    }).done(
      setTimeout(() => {
        window.location.href = $this.data('redirect');
      }, 5000)
    );
  });
}

function initAdmin() {
  if ($('.admin').length === 0) {
    return;
  }

  // New user
  if ($('.admin.new.user').length > 0 || $('.admin.edit.user').length > 0) {
    $('#login_type').on('change', function () {
      if ($(this).val().substring(0, 1) === '0') {
        $('#login_name').removeAttr('required');
        $('.non-local').hide();
        $('.local').show();
        $('#user_name').focus();

        if ($(this).data('password') === 'required') {
          $('#password').attr('required', 'required');
        }
      } else {
        $('#login_name').attr('required', 'required');
        $('.non-local').show();
        $('.local').hide();
        $('#login_name').focus();

        $('#password').removeAttr('required');
      }
    });
  }

  function onSecurityProtocolChange() {
    if ($('#security_protocol').val() > 0) {
      $('.has-tls').show();
    } else {
      $('.has-tls').hide();
    }
  }

  function onUsePagedSearchChange() {
    if ($('#use_paged_search').prop('checked')) {
      $('.search-page-size').show()
        .find('input').attr('required', 'required');
    } else {
      $('.search-page-size').hide()
        .find('input').removeAttr('required');
    }
  }

  function onOAuth2Change() {
    $('.open_id_connect_auto_discovery_url, .oauth2_use_custom_url').hide();
    $('.open_id_connect_auto_discovery_url input[required]').removeAttr('required');

    const provider = $('#oauth2_provider').val();
    switch (provider) {
      case 'github':
      case 'gitlab':
      case 'gitea':
      case 'nextcloud':
        $('.oauth2_use_custom_url').show();
        break;
      case 'openidConnect':
        $('.open_id_connect_auto_discovery_url input').attr('required', 'required');
        $('.open_id_connect_auto_discovery_url').show();
        break;
    }
    onOAuth2UseCustomURLChange();
  }

  function onOAuth2UseCustomURLChange() {
    const provider = $('#oauth2_provider').val();
    $('.oauth2_use_custom_url_field').hide();
    $('.oauth2_use_custom_url_field input[required]').removeAttr('required');

    if ($('#oauth2_use_custom_url').is(':checked')) {
      $('#oauth2_token_url').val($(`#${provider}_token_url`).val());
      $('#oauth2_auth_url').val($(`#${provider}_auth_url`).val());
      $('#oauth2_profile_url').val($(`#${provider}_profile_url`).val());
      $('#oauth2_email_url').val($(`#${provider}_email_url`).val());

      switch (provider) {
        case 'github':
          $('.oauth2_token_url input, .oauth2_auth_url input, .oauth2_profile_url input, .oauth2_email_url input').attr('required', 'required');
          $('.oauth2_token_url, .oauth2_auth_url, .oauth2_profile_url, .oauth2_email_url').show();
          break;
        case 'nextcloud':
        case 'gitea':
        case 'gitlab':
          $('.oauth2_token_url input, .oauth2_auth_url input, .oauth2_profile_url input').attr('required', 'required');
          $('.oauth2_token_url, .oauth2_auth_url, .oauth2_profile_url').show();
          $('#oauth2_email_url').val('');
          break;
      }
    }
  }

  // New authentication
  if ($('.admin.new.authentication').length > 0) {
    $('#auth_type').on('change', function () {
      $('.ldap, .dldap, .smtp, .pam, .oauth2, .has-tls, .search-page-size, .sspi').hide();

      $('.ldap input[required], .binddnrequired input[required], .dldap input[required], .smtp input[required], .pam input[required], .oauth2 input[required], .has-tls input[required], .sspi input[required]').removeAttr('required');
      $('.binddnrequired').removeClass('required');

      const authType = $(this).val();
      switch (authType) {
        case '2': // LDAP
          $('.ldap').show();
          $('.binddnrequired input, .ldap div.required:not(.dldap) input').attr('required', 'required');
          $('.binddnrequired').addClass('required');
          break;
        case '3': // SMTP
          $('.smtp').show();
          $('.has-tls').show();
          $('.smtp div.required input, .has-tls').attr('required', 'required');
          break;
        case '4': // PAM
          $('.pam').show();
          $('.pam input').attr('required', 'required');
          break;
        case '5': // LDAP
          $('.dldap').show();
          $('.dldap div.required:not(.ldap) input').attr('required', 'required');
          break;
        case '6': // OAuth2
          $('.oauth2').show();
          $('.oauth2 div.required:not(.oauth2_use_custom_url,.oauth2_use_custom_url_field,.open_id_connect_auto_discovery_url) input').attr('required', 'required');
          onOAuth2Change();
          break;
        case '7': // SSPI
          $('.sspi').show();
          $('.sspi div.required input').attr('required', 'required');
          break;
      }
      if (authType === '2' || authType === '5') {
        onSecurityProtocolChange();
      }
      if (authType === '2') {
        onUsePagedSearchChange();
      }
    });
    $('#auth_type').trigger('change');
    $('#security_protocol').on('change', onSecurityProtocolChange);
    $('#use_paged_search').on('change', onUsePagedSearchChange);
    $('#oauth2_provider').on('change', onOAuth2Change);
    $('#oauth2_use_custom_url').on('change', onOAuth2UseCustomURLChange);
  }
  // Edit authentication
  if ($('.admin.edit.authentication').length > 0) {
    const authType = $('#auth_type').val();
    if (authType === '2' || authType === '5') {
      $('#security_protocol').on('change', onSecurityProtocolChange);
      if (authType === '2') {
        $('#use_paged_search').on('change', onUsePagedSearchChange);
      }
    } else if (authType === '6') {
      $('#oauth2_provider').on('change', onOAuth2Change);
      $('#oauth2_use_custom_url').on('change', onOAuth2UseCustomURLChange);
      onOAuth2Change();
    }
  }

  // Notice
  if ($('.admin.notice')) {
    const $detailModal = $('#detail-modal');

    // Attach view detail modals
    $('.view-detail').on('click', function () {
      $detailModal.find('.content pre').text($(this).data('content'));
      $detailModal.modal('show');
      return false;
    });

    // Select actions
    const $checkboxes = $('.select.table .ui.checkbox');
    $('.select.action').on('click', function () {
      switch ($(this).data('action')) {
        case 'select-all':
          $checkboxes.checkbox('check');
          break;
        case 'deselect-all':
          $checkboxes.checkbox('uncheck');
          break;
        case 'inverse':
          $checkboxes.checkbox('toggle');
          break;
      }
    });
    $('#delete-selection').on('click', function () {
      const $this = $(this);
      $this.addClass('loading disabled');
      const ids = [];
      $checkboxes.each(function () {
        if ($(this).checkbox('is checked')) {
          ids.push($(this).data('id'));
        }
      });
      $.post($this.data('link'), {
        _csrf: csrf,
        ids
      }).done(() => {
        window.location.href = $this.data('redirect');
      });
    });
  }
}

function buttonsClickOnEnter() {
  $('.ui.button').on('keypress', function (e) {
    if (e.keyCode === 13 || e.keyCode === 32) { // enter key or space bar
      $(this).trigger('click');
    }
  });
}

function searchUsers() {
  const $searchUserBox = $('#search-user-box');
  $searchUserBox.search({
    minCharacters: 2,
    apiSettings: {
      url: `${AppSubUrl}/api/v1/users/search?q={query}`,
      onResponse(response) {
        const items = [];
        $.each(response.data, (_i, item) => {
          let title = item.login;
          if (item.full_name && item.full_name.length > 0) {
            title += ` (${htmlEncode(item.full_name)})`;
          }
          items.push({
            title,
            image: item.avatar_url
          });
        });

        return {results: items};
      }
    },
    searchFields: ['login', 'full_name'],
    showNoResults: false
  });
}

function searchTeams() {
  const $searchTeamBox = $('#search-team-box');
  $searchTeamBox.search({
    minCharacters: 2,
    apiSettings: {
      url: `${AppSubUrl}/api/v1/orgs/${$searchTeamBox.data('org')}/teams/search?q={query}`,
      headers: {'X-Csrf-Token': csrf},
      onResponse(response) {
        const items = [];
        $.each(response.data, (_i, item) => {
          const title = `${item.name} (${item.permission} access)`;
          items.push({
            title,
          });
        });

        return {results: items};
      }
    },
    searchFields: ['name', 'description'],
    showNoResults: false
  });
}

function searchRepositories() {
  const $searchRepoBox = $('#search-repo-box');
  $searchRepoBox.search({
    minCharacters: 2,
    apiSettings: {
      url: `${AppSubUrl}/api/v1/repos/search?q={query}&uid=${$searchRepoBox.data('uid')}`,
      onResponse(response) {
        const items = [];
        $.each(response.data, (_i, item) => {
          items.push({
            title: item.full_name.split('/')[1],
            description: item.full_name
          });
        });

        return {results: items};
      }
    },
    searchFields: ['full_name'],
    showNoResults: false
  });
}

function initCodeView() {
  if ($('.code-view .linenums').length > 0) {
    $(document).on('click', '.lines-num span', function (e) {
      const $select = $(this);
      const $list = $select.parent().siblings('.lines-code').find('ol.linenums > li');
      selectRange($list, $list.filter(`[rel=${$select.attr('id')}]`), (e.shiftKey ? $list.filter('.active').eq(0) : null));
      deSelect();
    });

    $(window).on('hashchange', () => {
      let m = window.location.hash.match(/^#(L\d+)-(L\d+)$/);
      const $list = $('.code-view ol.linenums > li');
      let $first;
      if (m) {
        $first = $list.filter(`.${m[1]}`);
        selectRange($list, $first, $list.filter(`.${m[2]}`));
        $('html, body').scrollTop($first.offset().top - 200);
        return;
      }
      m = window.location.hash.match(/^#(L|n)(\d+)$/);
      if (m) {
        $first = $list.filter(`.L${m[2]}`);
        selectRange($list, $first);
        $('html, body').scrollTop($first.offset().top - 200);
      }
    }).trigger('hashchange');
  }
  $('.fold-code').on('click', ({target}) => {
    const box = target.closest('.file-content');
    const folded = box.dataset.folded !== 'true';
    target.classList.add(`fa-chevron-${folded ? 'right' : 'down'}`);
    target.classList.remove(`fa-chevron-${folded ? 'down' : 'right'}`);
    box.dataset.folded = String(folded);
  });
  function insertBlobExcerpt(e) {
    const $blob = $(e.target);
    const $row = $blob.parent().parent();
    $.get(`${$blob.data('url')}?${$blob.data('query')}&anchor=${$blob.data('anchor')}`, (blob) => {
      $row.replaceWith(blob);
      $(`[data-anchor="${$blob.data('anchor')}"]`).on('click', (e) => { insertBlobExcerpt(e) });
      $('.diff-detail-box.ui.sticky').sticky();
    });
  }
  $('.ui.blob-excerpt').on('click', (e) => { insertBlobExcerpt(e) });
}

function initU2FAuth() {
  if ($('#wait-for-key').length === 0) {
    return;
  }
  u2fApi.ensureSupport()
    .then(() => {
      $.getJSON(`${AppSubUrl}/user/u2f/challenge`).done((req) => {
        u2fApi.sign(req.appId, req.challenge, req.registeredKeys, 30)
          .then(u2fSigned)
          .catch((err) => {
            if (err === undefined) {
              u2fError(1);
              return;
            }
            u2fError(err.metaData.code);
          });
      });
    }).catch(() => {
      // Fallback in case browser do not support U2F
      window.location.href = `${AppSubUrl}/user/two_factor`;
    });
}
function u2fSigned(resp) {
  $.ajax({
    url: `${AppSubUrl}/user/u2f/sign`,
    type: 'POST',
    headers: {'X-Csrf-Token': csrf},
    data: JSON.stringify(resp),
    contentType: 'application/json; charset=utf-8',
  }).done((res) => {
    window.location.replace(res);
  }).fail(() => {
    u2fError(1);
  });
}

function u2fRegistered(resp) {
  if (checkError(resp)) {
    return;
  }
  $.ajax({
    url: `${AppSubUrl}/user/settings/security/u2f/register`,
    type: 'POST',
    headers: {'X-Csrf-Token': csrf},
    data: JSON.stringify(resp),
    contentType: 'application/json; charset=utf-8',
    success() {
      reload();
    },
    fail() {
      u2fError(1);
    }
  });
}

function checkError(resp) {
  if (!('errorCode' in resp)) {
    return false;
  }
  if (resp.errorCode === 0) {
    return false;
  }
  u2fError(resp.errorCode);
  return true;
}

function u2fError(errorType) {
  const u2fErrors = {
    browser: $('#unsupported-browser'),
    1: $('#u2f-error-1'),
    2: $('#u2f-error-2'),
    3: $('#u2f-error-3'),
    4: $('#u2f-error-4'),
    5: $('.u2f-error-5')
  };
  u2fErrors[errorType].removeClass('hide');

  Object.keys(u2fErrors).forEach((type) => {
    if (type !== errorType) {
      u2fErrors[type].addClass('hide');
    }
  });
  $('#u2f-error').modal('show');
}

function initU2FRegister() {
  $('#register-device').modal({allowMultiple: false});
  $('#u2f-error').modal({allowMultiple: false});
  $('#register-security-key').on('click', (e) => {
    e.preventDefault();
    u2fApi.ensureSupport()
      .then(u2fRegisterRequest)
      .catch(() => {
        u2fError('browser');
      });
  });
}

function u2fRegisterRequest() {
  $.post(`${AppSubUrl}/user/settings/security/u2f/request_register`, {
    _csrf: csrf,
    name: $('#nickname').val()
  }).done((req) => {
    $('#nickname').closest('div.field').removeClass('error');
    $('#register-device').modal('show');
    if (req.registeredKeys === null) {
      req.registeredKeys = [];
    }
    u2fApi.register(req.appId, req.registerRequests, req.registeredKeys, 30)
      .then(u2fRegistered)
      .catch((reason) => {
        if (reason === undefined) {
          u2fError(1);
          return;
        }
        u2fError(reason.metaData.code);
      });
  }).fail((xhr) => {
    if (xhr.status === 409) {
      $('#nickname').closest('div.field').addClass('error');
    }
  });
}

function initWipTitle() {
  $('.title_wip_desc > a').on('click', (e) => {
    e.preventDefault();

    const $issueTitle = $('#issue_title');
    $issueTitle.focus();
    const value = $issueTitle.val().trim().toUpperCase();

    for (const i in wipPrefixes) {
      if (value.startsWith(wipPrefixes[i].toUpperCase())) {
        return;
      }
    }

    $issueTitle.val(`${wipPrefixes[0]} ${$issueTitle.val()}`);
  });
}

function initTemplateSearch() {
  const $repoTemplate = $('#repo_template');
  const checkTemplate = function () {
    const $templateUnits = $('#template_units');
    const $nonTemplate = $('#non_template');
    if ($repoTemplate.val() !== '' && $repoTemplate.val() !== '0') {
      $templateUnits.show();
      $nonTemplate.hide();
    } else {
      $templateUnits.hide();
      $nonTemplate.show();
    }
  };
  $repoTemplate.on('change', checkTemplate);
  checkTemplate();

  const changeOwner = function () {
    $('#repo_template_search')
      .dropdown({
        apiSettings: {
          url: `${AppSubUrl}/api/v1/repos/search?q={query}&template=true&priority_owner_id=${$('#uid').val()}`,
          onResponse(response) {
            const filteredResponse = {success: true, results: []};
            filteredResponse.results.push({
              name: '',
              value: ''
            });
            // Parse the response from the api to work with our dropdown
            $.each(response.data, (_r, repo) => {
              filteredResponse.results.push({
                name: htmlEncode(repo.full_name),
                value: repo.id
              });
            });
            return filteredResponse;
          },
          cache: false,
        },

        fullTextSearch: true
      });
  };
  $('#uid').on('change', changeOwner);
  changeOwner();
}

$(document).ready(async () => {
  // Show exact time
  $('.time-since').each(function () {
    $(this)
      .addClass('poping up')
      .attr('data-content', $(this).attr('title'))
      .attr('data-variation', 'inverted tiny')
      .attr('title', '');
  });

  // Semantic UI modules.
  $('.dropdown:not(.custom)').dropdown();
  $('.jump.dropdown').dropdown({
    action: 'hide',
    onShow() {
      $('.poping.up').popup('hide');
    }
  });
  $('.slide.up.dropdown').dropdown({
    transition: 'slide up'
  });
  $('.upward.dropdown').dropdown({
    direction: 'upward'
  });
  $('.ui.accordion').accordion();
  $('.ui.checkbox').checkbox();
  $('.ui.progress').progress({
    showActivity: false
  });
  $('.poping.up').popup();
  $('.top.menu .poping.up').popup({
    onShow() {
      if ($('.top.menu .menu.transition').hasClass('visible')) {
        return false;
      }
    }
  });
  $('.tabular.menu .item').tab();
  $('.tabable.menu .item').tab();

  $('.toggle.button').on('click', function () {
    $($(this).data('target')).slideToggle(100);
  });

  // make table <tr> element clickable like a link
  $('tr[data-href]').on('click', function () {
    window.location = $(this).data('href');
  });

  // make table <td> element clickable like a link
  $('td[data-href]').click(function () {
    window.location = $(this).data('href');
  });

  // Dropzone
  const $dropzone = $('#dropzone');
  if ($dropzone.length > 0) {
    const filenameDict = {};

    await createDropzone('#dropzone', {
      url: $dropzone.data('upload-url'),
      headers: {'X-Csrf-Token': csrf},
      maxFiles: $dropzone.data('max-file'),
      maxFilesize: $dropzone.data('max-size'),
      acceptedFiles: ($dropzone.data('accepts') === '*/*') ? null : $dropzone.data('accepts'),
      addRemoveLinks: true,
      dictDefaultMessage: $dropzone.data('default-message'),
      dictInvalidFileType: $dropzone.data('invalid-input-type'),
      dictFileTooBig: $dropzone.data('file-too-big'),
      dictRemoveFile: $dropzone.data('remove-file'),
      init() {
        this.on('success', (file, data) => {
          filenameDict[file.name] = data.uuid;
          const input = $(`<input id="${data.uuid}" name="files" type="hidden">`).val(data.uuid);
          $('.files').append(input);
        });
        this.on('removedfile', (file) => {
          if (file.name in filenameDict) {
            $(`#${filenameDict[file.name]}`).remove();
          }
          if ($dropzone.data('remove-url') && $dropzone.data('csrf')) {
            $.post($dropzone.data('remove-url'), {
              file: filenameDict[file.name],
              _csrf: $dropzone.data('csrf')
            });
          }
        });
      },
    });
  }

  // Helpers.
  $('.delete-button').on('click', showDeletePopup);
  $('.add-all-button').on('click', showAddAllPopup);
  $('.link-action').on('click', linkAction);
  $('.link-email-action').on('click', linkEmailAction);

  $('.delete-branch-button').on('click', showDeletePopup);

  $('.undo-button').on('click', function () {
    const $this = $(this);
    $.post($this.data('url'), {
      _csrf: csrf,
      id: $this.data('id')
    }).done((data) => {
      window.location.href = data.redirect;
    });
  });
  $('.show-panel.button').on('click', function () {
    $($(this).data('panel')).show();
  });
  $('.show-modal.button').on('click', function () {
    $($(this).data('modal')).modal('show');
  });
  $('.delete-post.button').on('click', function () {
    const $this = $(this);
    $.post($this.data('request-url'), {
      _csrf: csrf
    }).done(() => {
      window.location.href = $this.data('done-url');
    });
  });

  // Set anchor.
  $('.markdown').each(function () {
    $(this).find('h1, h2, h3, h4, h5, h6').each(function () {
      let node = $(this);
      node = node.wrap('<div class="anchor-wrap"></div>');
      node.append(`<a class="anchor" href="#${encodeURIComponent(node.attr('id'))}">${svg('octicon-link', 16)}</a>`);
    });
  });

  $('.issue-checkbox').on('click', () => {
    const numChecked = $('.issue-checkbox').children('input:checked').length;
    if (numChecked > 0) {
      $('#issue-filters').addClass('hide');
      $('#issue-actions').removeClass('hide');
    } else {
      $('#issue-filters').removeClass('hide');
      $('#issue-actions').addClass('hide');
    }
  });

  $('.issue-action').on('click', function () {
    let {action} = this.dataset;
    let {elementId} = this.dataset;
    const issueIDs = $('.issue-checkbox').children('input:checked').map(function () {
      return this.dataset.issueId;
    }).get().join();
    const {url} = this.dataset;
    if (elementId === '0' && url.substr(-9) === '/assignee') {
      elementId = '';
      action = 'clear';
    }
    updateIssuesMeta(url, action, issueIDs, elementId, '').then(() => {
      // NOTICE: This reset of checkbox state targets Firefox caching behaviour, as the checkboxes stay checked after reload
      if (action === 'close' || action === 'open') {
        // uncheck all checkboxes
        $('.issue-checkbox input[type="checkbox"]').each((_, e) => { e.checked = false });
      }
      reload();
    });
  });

  // NOTICE: This event trigger targets Firefox caching behaviour, as the checkboxes stay checked after reload
  // trigger ckecked event, if checkboxes are checked on load
  $('.issue-checkbox input[type="checkbox"]:checked').first().each((_, e) => {
    e.checked = false;
    $(e).trigger('click');
  });

  $('.resolve-conversation').on('click', function (e) {
    e.preventDefault();
    const id = $(this).data('comment-id');
    const action = $(this).data('action');
    const url = $(this).data('update-url');

    $.post(url, {
      _csrf: csrf,
      action,
      comment_id: id,
    }).then(reload);
  });

  buttonsClickOnEnter();
  searchUsers();
  searchTeams();
  searchRepositories();

  initCommentForm();
  initInstall();
  initRepository();
  initMigration();
  initWikiForm();
  initEditForm();
  initEditor();
  initOrganization();
  initGithook();
  initWebhook();
  initAdmin();
  initCodeView();
  initVueApp();
  initTeamSettings();
  initCtrlEnterSubmit();
  initNavbarContentToggle();
  initTopicbar();
  initU2FAuth();
  initU2FRegister();
  initIssueList();
  initWipTitle();
  initPullRequestReview();
  initRepoStatusChecker();
  initTemplateSearch();
  initContextPopups();
  initNotificationsTable();
  initNotificationCount();
  initTribute();

  // Repo clone url.
  if ($('#repo-clone-url').length > 0) {
    switch (localStorage.getItem('repo-clone-protocol')) {
      case 'ssh':
        if ($('#repo-clone-ssh').length === 0) {
          $('#repo-clone-https').trigger('click');
        }
        break;
      default:
        $('#repo-clone-https').trigger('click');
        break;
    }
  }

  const routes = {
    'div.user.settings': initUserSettings,
    'div.repository.settings.collaboration': initRepositoryCollaboration
  };

  let selector;
  for (selector in routes) {
    if ($(selector).length > 0) {
      routes[selector]();
      break;
    }
  }

  const $cloneAddr = $('#clone_addr');
  $cloneAddr.on('change', () => {
    const $repoName = $('#repo_name');
    if ($cloneAddr.val().length > 0 && $repoName.val().length === 0) { // Only modify if repo_name input is blank
      $repoName.val($cloneAddr.val().match(/^(.*\/)?((.+?)(\.git)?)$/)[3]);
    }
  });

  // parallel init of lazy-loaded features
  await Promise.all([
    highlight(document.querySelectorAll('pre code')),
    initGitGraph(),
    initClipboard(),
    initUserHeatmap(),
  ]);
});

function changeHash(hash) {
  if (window.history.pushState) {
    window.history.pushState(null, null, hash);
  } else {
    window.location.hash = hash;
  }
}

function deSelect() {
  if (window.getSelection) {
    window.getSelection().removeAllRanges();
  } else {
    document.selection.empty();
  }
}

function selectRange($list, $select, $from) {
  $list.removeClass('active');
  if ($from) {
    let a = parseInt($select.attr('rel').substr(1));
    let b = parseInt($from.attr('rel').substr(1));
    let c;
    if (a !== b) {
      if (a > b) {
        c = a;
        a = b;
        b = c;
      }
      const classes = [];
      for (let i = a; i <= b; i++) {
        classes.push(`.L${i}`);
      }
      $list.filter(classes.join(',')).addClass('active');
      changeHash(`#L${a}-L${b}`);
      return;
    }
  }
  $select.addClass('active');
  changeHash(`#${$select.attr('rel')}`);
}

$(() => {
  // Warn users that try to leave a page after entering data into a form.
  // Except on sign-in pages, and for forms marked as 'ignore-dirty'.
  if ($('.user.signin').length === 0) {
    $('form:not(.ignore-dirty)').areYouSure();
  }

  // Parse SSH Key
  $('#ssh-key-content').on('change paste keyup', function () {
    const arrays = $(this).val().split(' ');
    const $title = $('#ssh-key-title');
    if ($title.val() === '' && arrays.length === 3 && arrays[2] !== '') {
      $title.val(arrays[2]);
    }
  });
});

function showDeletePopup() {
  const $this = $(this);
  let filter = '';
  if ($this.attr('id')) {
    filter += `#${$this.attr('id')}`;
  }

  const dialog = $(`.delete.modal${filter}`);
  dialog.find('.name').text($this.data('name'));

  dialog.modal({
    closable: false,
    onApprove() {
      if ($this.data('type') === 'form') {
        $($this.data('form')).trigger('submit');
        return;
      }

      $.post($this.data('url'), {
        _csrf: csrf,
        id: $this.data('id')
      }).done((data) => {
        window.location.href = data.redirect;
      });
    }
  }).modal('show');
  return false;
}

function showAddAllPopup() {
  const $this = $(this);
  let filter = '';
  if ($this.attr('id')) {
    filter += `#${$this.attr('id')}`;
  }

  const dialog = $(`.addall.modal${filter}`);
  dialog.find('.name').text($this.data('name'));

  dialog.modal({
    closable: false,
    onApprove() {
      if ($this.data('type') === 'form') {
        $($this.data('form')).trigger('submit');
        return;
      }

      $.post($this.data('url'), {
        _csrf: csrf,
        id: $this.data('id')
      }).done((data) => {
        window.location.href = data.redirect;
      });
    }
  }).modal('show');
  return false;
}

function linkAction(e) {
  e.preventDefault();
  const $this = $(this);
  const redirect = $this.data('redirect');
  $.post($this.data('url'), {
    _csrf: csrf
  }).done((data) => {
    if (data.redirect) {
      window.location.href = data.redirect;
    } else if (redirect) {
      window.location.href = redirect;
    } else {
      window.location.reload();
    }
  });
}

function linkEmailAction(e) {
  const $this = $(this);
  $('#form-uid').val($this.data('uid'));
  $('#form-email').val($this.data('email'));
  $('#form-primary').val($this.data('primary'));
  $('#form-activate').val($this.data('activate'));
  $('#form-uid').val($this.data('uid'));
  $('#change-email-modal').modal('show');
  e.preventDefault();
}

function initVueComponents() {
  const vueDelimeters = ['${', '}'];

  Vue.component('repo-search', {
    delimiters: vueDelimeters,

    props: {
      searchLimit: {
        type: Number,
        default: 10
      },
      suburl: {
        type: String,
        required: true
      },
      uid: {
        type: Number,
        required: true
      },
      organizations: {
        type: Array,
        default: []
      },
      isOrganization: {
        type: Boolean,
        default: true
      },
      canCreateOrganization: {
        type: Boolean,
        default: false
      },
      organizationsTotalCount: {
        type: Number,
        default: 0
      },
      moreReposLink: {
        type: String,
        default: ''
      }
    },

    data() {
      const params = new URLSearchParams(window.location.search);

      let tab = params.get('repo-search-tab');
      if (!tab) {
        tab = 'repos';
      }

      let reposFilter = params.get('repo-search-filter');
      if (!reposFilter) {
        reposFilter = 'all';
      }

      let privateFilter = params.get('repo-search-private');
      if (!privateFilter) {
        privateFilter = 'both';
      }

      let archivedFilter = params.get('repo-search-archived');
      if (!archivedFilter) {
        archivedFilter = 'unarchived';
      }

      let searchQuery = params.get('repo-search-query');
      if (!searchQuery) {
        searchQuery = '';
      }

      let page = 1;
      try {
        page = parseInt(params.get('repo-search-page'));
      } catch {
        // noop
      }
      if (!page) {
        page = 1;
      }

      return {
        tab,
        repos: [],
        reposTotalCount: 0,
        reposFilter,
        archivedFilter,
        privateFilter,
        page,
        finalPage: 1,
        searchQuery,
        isLoading: false,
        staticPrefix: StaticUrlPrefix,
        counts: {},
        repoTypes: {
          all: {
            searchMode: '',
          },
          forks: {
            searchMode: 'fork',
          },
          mirrors: {
            searchMode: 'mirror',
          },
          sources: {
            searchMode: 'source',
          },
          collaborative: {
            searchMode: 'collaborative',
          },
        }
      };
    },

    computed: {
      showMoreReposLink() {
        return this.repos.length > 0 && this.repos.length < this.counts[`${this.reposFilter}:${this.archivedFilter}:${this.privateFilter}`];
      },
      searchURL() {
        return `${this.suburl}/api/v1/repos/search?sort=updated&order=desc&uid=${this.uid}&q=${this.searchQuery
        }&page=${this.page}&limit=${this.searchLimit}&mode=${this.repoTypes[this.reposFilter].searchMode
        }${this.reposFilter !== 'all' ? '&exclusive=1' : ''
        }${this.archivedFilter === 'archived' ? '&archived=true' : ''}${this.archivedFilter === 'unarchived' ? '&archived=false' : ''
        }${this.privateFilter === 'private' ? '&onlyPrivate=true' : ''}${this.privateFilter === 'public' ? '&private=false' : ''
        }`;
      },
      repoTypeCount() {
        return this.counts[`${this.reposFilter}:${this.archivedFilter}:${this.privateFilter}`];
      }
    },

    mounted() {
      this.searchRepos(this.reposFilter);
      $(this.$el).find('.poping.up').popup();
      $(this.$el).find('.dropdown').dropdown();
      this.setCheckboxes();
      const self = this;
      Vue.nextTick(() => {
        self.$refs.search.focus();
      });
    },

    methods: {
      changeTab(t) {
        this.tab = t;
        this.updateHistory();
      },

      setCheckboxes() {
        switch (this.archivedFilter) {
          case 'unarchived':
            $('#archivedFilterCheckbox').checkbox('set unchecked');
            break;
          case 'archived':
            $('#archivedFilterCheckbox').checkbox('set checked');
            break;
          case 'both':
            $('#archivedFilterCheckbox').checkbox('set indeterminate');
            break;
          default:
            this.archivedFilter = 'unarchived';
            $('#archivedFilterCheckbox').checkbox('set unchecked');
            break;
        }
        switch (this.privateFilter) {
          case 'public':
            $('#privateFilterCheckbox').checkbox('set unchecked');
            break;
          case 'private':
            $('#privateFilterCheckbox').checkbox('set checked');
            break;
          case 'both':
            $('#privateFilterCheckbox').checkbox('set indeterminate');
            break;
          default:
            this.privateFilter = 'both';
            $('#privateFilterCheckbox').checkbox('set indeterminate');
            break;
        }
      },

      changeReposFilter(filter) {
        this.reposFilter = filter;
        this.repos = [];
        this.page = 1;
        Vue.set(this.counts, `${filter}:${this.archivedFilter}:${this.privateFilter}`, 0);
        this.searchRepos();
      },

      updateHistory() {
        const params = new URLSearchParams(window.location.search);

        if (this.tab === 'repos') {
          params.delete('repo-search-tab');
        } else {
          params.set('repo-search-tab', this.tab);
        }

        if (this.reposFilter === 'all') {
          params.delete('repo-search-filter');
        } else {
          params.set('repo-search-filter', this.reposFilter);
        }

        if (this.privateFilter === 'both') {
          params.delete('repo-search-private');
        } else {
          params.set('repo-search-private', this.privateFilter);
        }

        if (this.archivedFilter === 'unarchived') {
          params.delete('repo-search-archived');
        } else {
          params.set('repo-search-archived', this.archivedFilter);
        }

        if (this.searchQuery === '') {
          params.delete('repo-search-query');
        } else {
          params.set('repo-search-query', this.searchQuery);
        }

        if (this.page === 1) {
          params.delete('repo-search-page');
        } else {
          params.set('repo-search-page', `${this.page}`);
        }

        window.history.replaceState({}, '', `?${params.toString()}`);
      },

      toggleArchivedFilter() {
        switch (this.archivedFilter) {
          case 'both':
            this.archivedFilter = 'unarchived';
            break;
          case 'unarchived':
            this.archivedFilter = 'archived';
            break;
          case 'archived':
            this.archivedFilter = 'both';
            break;
          default:
            this.archivedFilter = 'unarchived';
            break;
        }
        this.page = 1;
        this.repos = [];
        this.setCheckboxes();
        Vue.set(this.counts, `${this.reposFilter}:${this.archivedFilter}:${this.privateFilter}`, 0);
        this.searchRepos();
      },

      togglePrivateFilter() {
        switch (this.privateFilter) {
          case 'both':
            this.privateFilter = 'public';
            break;
          case 'public':
            this.privateFilter = 'private';
            break;
          case 'private':
            this.privateFilter = 'both';
            break;
          default:
            this.privateFilter = 'both';
            break;
        }
        this.page = 1;
        this.repos = [];
        this.setCheckboxes();
        Vue.set(this.counts, `${this.reposFilter}:${this.archivedFilter}:${this.privateFilter}`, 0);
        this.searchRepos();
      },


      changePage(page) {
        this.page = page;
        if (this.page > this.finalPage) {
          this.page = this.finalPage;
        }
        if (this.page < 1) {
          this.page = 1;
        }
        this.repos = [];
        Vue.set(this.counts, `${this.reposFilter}:${this.archivedFilter}:${this.privateFilter}`, 0);
        this.searchRepos();
      },

      showArchivedRepo(repo) {
        switch (this.archivedFilter) {
          case 'both':
            return true;
          case 'unarchived':
            return !repo.archived;
          case 'archived':
            return repo.archived;
          default:
            return !repo.archived;
        }
      },

      showPrivateRepo(repo) {
        switch (this.privateFilter) {
          case 'both':
            return true;
          case 'public':
            return !repo.private;
          case 'private':
            return repo.private;
          default:
            return true;
        }
      },

      showFilteredRepo(repo) {
        switch (this.reposFilter) {
          case 'sources':
            return repo.owner.id === this.uid && !repo.mirror && !repo.fork;
          case 'forks':
            return repo.owner.id === this.uid && !repo.mirror && repo.fork;
          case 'mirrors':
            return repo.mirror;
          case 'collaborative':
            return repo.owner.id !== this.uid && !repo.mirror;
          default:
            return true;
        }
      },

      showRepo(repo) {
        return this.showArchivedRepo(repo) && this.showPrivateRepo(repo) && this.showFilteredRepo(repo);
      },

      searchRepos() {
        const self = this;

        this.isLoading = true;

        const searchedMode = this.repoTypes[this.reposFilter].searchMode;
        const searchedURL = this.searchURL;
        const searchedQuery = this.searchQuery;

        $.getJSON(searchedURL, (result, _textStatus, request) => {
          if (searchedURL === self.searchURL) {
            self.repos = result.data;
            const count = request.getResponseHeader('X-Total-Count');
            if (searchedQuery === '' && searchedMode === '' && self.archivedFilter === 'both') {
              self.reposTotalCount = count;
            }
            Vue.set(self.counts, `${self.reposFilter}:${self.archivedFilter}:${self.privateFilter}`, count);
            self.finalPage = Math.floor(count / self.searchLimit) + 1;
            self.updateHistory();
          }
        }).always(() => {
          if (searchedURL === self.searchURL) {
            self.isLoading = false;
          }
        });
      },

      repoClass(repo) {
        if (repo.fork) {
          return 'octicon-repo-forked';
        } if (repo.mirror) {
          return 'octicon-repo-clone';
        } if (repo.template) {
          return `octicon-repo-template${repo.private ? '-private' : ''}`;
        } if (repo.private) {
          return 'octicon-lock';
        }
        return 'octicon-repo';
      }
    }
  });
}

function initCtrlEnterSubmit() {
  $('.js-quick-submit').on('keydown', function (e) {
    if (((e.ctrlKey && !e.altKey) || e.metaKey) && (e.keyCode === 13 || e.keyCode === 10)) {
      $(this).closest('form').trigger('submit');
    }
  });
}

function initVueApp() {
  const el = document.getElementById('app');
  if (!el) {
    return;
  }

  initVueComponents();

  new Vue({
    delimiters: ['${', '}'],
    el,
    data: {
      searchLimit: Number((document.querySelector('meta[name=_search_limit]') || {}).content),
      suburl: AppSubUrl,
      uid: Number((document.querySelector('meta[name=_context_uid]') || {}).content),
      activityTopAuthors: window.ActivityTopAuthors || [],
    },
    components: {
      ActivityTopAuthors,
    },
  });
}

window.timeAddManual = function () {
  $('.mini.modal')
    .modal({
      duration: 200,
      onApprove() {
        $('#add_time_manual_form').trigger('submit');
      }
    }).modal('show');
};

window.toggleStopwatch = function () {
  $('#toggle_stopwatch_form').trigger('submit');
};
window.cancelStopwatch = function () {
  $('#cancel_stopwatch_form').trigger('submit');
};

function initFilterBranchTagDropdown(selector) {
  $(selector).each(function () {
    const $dropdown = $(this);
    const $data = $dropdown.find('.data');
    const data = {
      items: [],
      mode: $data.data('mode'),
      searchTerm: '',
      noResults: '',
      canCreateBranch: false,
      menuVisible: false,
      active: 0
    };
    $data.find('.item').each(function () {
      data.items.push({
        name: $(this).text(),
        url: $(this).data('url'),
        branch: $(this).hasClass('branch'),
        tag: $(this).hasClass('tag'),
        selected: $(this).hasClass('selected')
      });
    });
    $data.remove();
    new Vue({
      delimiters: ['${', '}'],
      el: this,
      data,

      beforeMount() {
        const vm = this;

        this.noResults = vm.$el.getAttribute('data-no-results');
        this.canCreateBranch = vm.$el.getAttribute('data-can-create-branch') === 'true';

        document.body.addEventListener('click', (event) => {
          if (vm.$el.contains(event.target)) {
            return;
          }
          if (vm.menuVisible) {
            Vue.set(vm, 'menuVisible', false);
          }
        });
      },

      watch: {
        menuVisible(visible) {
          if (visible) {
            this.focusSearchField();
          }
        }
      },

      computed: {
        filteredItems() {
          const vm = this;

          const items = vm.items.filter((item) => {
            return ((vm.mode === 'branches' && item.branch) || (vm.mode === 'tags' && item.tag)) &&
              (!vm.searchTerm || item.name.toLowerCase().includes(vm.searchTerm.toLowerCase()));
          });

          vm.active = (items.length === 0 && vm.showCreateNewBranch ? 0 : -1);

          return items;
        },
        showNoResults() {
          return this.filteredItems.length === 0 && !this.showCreateNewBranch;
        },
        showCreateNewBranch() {
          const vm = this;
          if (!this.canCreateBranch || !vm.searchTerm || vm.mode === 'tags') {
            return false;
          }

          return vm.items.filter((item) => item.name.toLowerCase() === vm.searchTerm.toLowerCase()).length === 0;
        }
      },

      methods: {
        selectItem(item) {
          const prev = this.getSelected();
          if (prev !== null) {
            prev.selected = false;
          }
          item.selected = true;
          window.location.href = item.url;
        },
        createNewBranch() {
          if (!this.showCreateNewBranch) {
            return;
          }
          $(this.$refs.newBranchForm).trigger('submit');
        },
        focusSearchField() {
          const vm = this;
          Vue.nextTick(() => {
            vm.$refs.searchField.focus();
          });
        },
        getSelected() {
          for (let i = 0, j = this.items.length; i < j; ++i) {
            if (this.items[i].selected) return this.items[i];
          }
          return null;
        },
        getSelectedIndexInFiltered() {
          for (let i = 0, j = this.filteredItems.length; i < j; ++i) {
            if (this.filteredItems[i].selected) return i;
          }
          return -1;
        },
        scrollToActive() {
          let el = this.$refs[`listItem${this.active}`];
          if (!el || el.length === 0) {
            return;
          }
          if (Array.isArray(el)) {
            el = el[0];
          }

          const cont = this.$refs.scrollContainer;

          if (el.offsetTop < cont.scrollTop) {
            cont.scrollTop = el.offsetTop;
          } else if (el.offsetTop + el.clientHeight > cont.scrollTop + cont.clientHeight) {
            cont.scrollTop = el.offsetTop + el.clientHeight - cont.clientHeight;
          }
        },
        keydown(event) {
          const vm = this;
          if (event.keyCode === 40) {
            // arrow down
            event.preventDefault();

            if (vm.active === -1) {
              vm.active = vm.getSelectedIndexInFiltered();
            }

            if (vm.active + (vm.showCreateNewBranch ? 0 : 1) >= vm.filteredItems.length) {
              return;
            }
            vm.active++;
            vm.scrollToActive();
          }
          if (event.keyCode === 38) {
            // arrow up
            event.preventDefault();

            if (vm.active === -1) {
              vm.active = vm.getSelectedIndexInFiltered();
            }

            if (vm.active <= 0) {
              return;
            }
            vm.active--;
            vm.scrollToActive();
          }
          if (event.keyCode === 13) {
            // enter
            event.preventDefault();

            if (vm.active >= vm.filteredItems.length) {
              vm.createNewBranch();
            } else if (vm.active >= 0) {
              vm.selectItem(vm.filteredItems[vm.active]);
            }
          }
          if (event.keyCode === 27) {
            // escape
            event.preventDefault();
            vm.menuVisible = false;
          }
        }
      }
    });
  });
}

$('.commit-button').on('click', function (e) {
  e.preventDefault();
  $(this).parent().find('.commit-body').toggle();
});

function initNavbarContentToggle() {
  const content = $('#navbar');
  const toggle = $('#navbar-expand-toggle');
  let isExpanded = false;
  toggle.on('click', () => {
    isExpanded = !isExpanded;
    if (isExpanded) {
      content.addClass('shown');
      toggle.addClass('active');
    } else {
      content.removeClass('shown');
      toggle.removeClass('active');
    }
  });
}

function initTopicbar() {
  const mgrBtn = $('#manage_topic');
  const editDiv = $('#topic_edit');
  const viewDiv = $('#repo-topics');
  const saveBtn = $('#save_topic');
  const topicDropdown = $('#topic_edit .dropdown');
  const topicForm = $('#topic_edit.ui.form');
  const topicPrompts = getPrompts();

  mgrBtn.on('click', () => {
    viewDiv.hide();
    editDiv.css('display', ''); // show Semantic UI Grid
  });

  function getPrompts() {
    const hidePrompt = $('div.hide#validate_prompt');
    const prompts = {
      countPrompt: hidePrompt.children('#count_prompt').text(),
      formatPrompt: hidePrompt.children('#format_prompt').text()
    };
    hidePrompt.remove();
    return prompts;
  }

  saveBtn.on('click', () => {
    const topics = $('input[name=topics]').val();

    $.post(saveBtn.data('link'), {
      _csrf: csrf,
      topics
    }, (_data, _textStatus, xhr) => {
      if (xhr.responseJSON.status === 'ok') {
        viewDiv.children('.topic').remove();
        if (topics.length) {
          const topicArray = topics.split(',');

          const last = viewDiv.children('a').last();
          for (let i = 0; i < topicArray.length; i++) {
            const link = $('<a class="ui repo-topic small label topic"></a>');
            link.attr('href', `${AppSubUrl}/explore/repos?q=${encodeURIComponent(topicArray[i])}&topic=1`);
            link.text(topicArray[i]);
            link.insertBefore(last);
          }
        }
        editDiv.css('display', 'none');
        viewDiv.show();
      }
    }).fail((xhr) => {
      if (xhr.status === 422) {
        if (xhr.responseJSON.invalidTopics.length > 0) {
          topicPrompts.formatPrompt = xhr.responseJSON.message;

          const {invalidTopics} = xhr.responseJSON;
          const topicLables = topicDropdown.children('a.ui.label');

          topics.split(',').forEach((value, index) => {
            for (let i = 0; i < invalidTopics.length; i++) {
              if (invalidTopics[i] === value) {
                topicLables.eq(index).removeClass('green').addClass('red');
              }
            }
          });
        } else {
          topicPrompts.countPrompt = xhr.responseJSON.message;
        }
      }
    }).always(() => {
      topicForm.form('validate form');
    });
  });

  topicDropdown.dropdown({
    allowAdditions: true,
    forceSelection: false,
    fields: {name: 'description', value: 'data-value'},
    saveRemoteData: false,
    label: {
      transition: 'horizontal flip',
      duration: 200,
      variation: false,
      blue: true,
      basic: true,
    },
    className: {
      label: 'ui small label'
    },
    apiSettings: {
      url: `${AppSubUrl}/api/v1/topics/search?q={query}`,
      throttle: 500,
      cache: false,
      onResponse(res) {
        const formattedResponse = {
          success: false,
          results: [],
        };
        const stripTags = function (text) {
          return text.replace(/<[^>]*>?/gm, '');
        };

        const query = stripTags(this.urlData.query.trim());
        let found_query = false;
        const current_topics = [];
        topicDropdown.find('div.label.visible.topic,a.label.visible').each((_, e) => { current_topics.push(e.dataset.value) });

        if (res.topics) {
          let found = false;
          for (let i = 0; i < res.topics.length; i++) {
            // skip currently added tags
            if (current_topics.includes(res.topics[i].topic_name)) {
              continue;
            }

            if (res.topics[i].topic_name.toLowerCase() === query.toLowerCase()) {
              found_query = true;
            }
            formattedResponse.results.push({description: res.topics[i].topic_name, 'data-value': res.topics[i].topic_name});
            found = true;
          }
          formattedResponse.success = found;
        }

        if (query.length > 0 && !found_query) {
          formattedResponse.success = true;
          formattedResponse.results.unshift({description: query, 'data-value': query});
        } else if (query.length > 0 && found_query) {
          formattedResponse.results.sort((a, b) => {
            if (a.description.toLowerCase() === query.toLowerCase()) return -1;
            if (b.description.toLowerCase() === query.toLowerCase()) return 1;
            if (a.description > b.description) return -1;
            if (a.description < b.description) return 1;
            return 0;
          });
        }

        return formattedResponse;
      },
    },
    onLabelCreate(value) {
      value = value.toLowerCase().trim();
      this.attr('data-value', value).contents().first().replaceWith(value);
      return $(this);
    },
    onAdd(addedValue, _addedText, $addedChoice) {
      addedValue = addedValue.toLowerCase().trim();
      $($addedChoice).attr('data-value', addedValue);
      $($addedChoice).attr('data-text', addedValue);
    }
  });

  $.fn.form.settings.rules.validateTopic = function (_values, regExp) {
    const topics = topicDropdown.children('a.ui.label');
    const status = topics.length === 0 || topics.last().attr('data-value').match(regExp);
    if (!status) {
      topics.last().removeClass('green').addClass('red');
    }
    return status && topicDropdown.children('a.ui.label.red').length === 0;
  };

  topicForm.form({
    on: 'change',
    inline: true,
    fields: {
      topics: {
        identifier: 'topics',
        rules: [
          {
            type: 'validateTopic',
            value: /^[a-z0-9][a-z0-9-]{0,35}$/,
            prompt: topicPrompts.formatPrompt
          },
          {
            type: 'maxCount[25]',
            prompt: topicPrompts.countPrompt
          }
        ]
      },
    }
  });
}

window.toggleDeadlineForm = function () {
  $('#deadlineForm').fadeToggle(150);
};

window.setDeadline = function () {
  const deadline = $('#deadlineDate').val();
  window.updateDeadline(deadline);
};

window.updateDeadline = function (deadlineString) {
  $('#deadline-err-invalid-date').hide();
  $('#deadline-loader').addClass('loading');

  let realDeadline = null;
  if (deadlineString !== '') {
    const newDate = Date.parse(deadlineString);

    if (Number.isNaN(newDate)) {
      $('#deadline-loader').removeClass('loading');
      $('#deadline-err-invalid-date').show();
      return false;
    }
    realDeadline = new Date(newDate);
  }

  $.ajax(`${$('#update-issue-deadline-form').attr('action')}/deadline`, {
    data: JSON.stringify({
      due_date: realDeadline,
    }),
    headers: {
      'X-Csrf-Token': csrf,
      'X-Remote': true,
    },
    contentType: 'application/json',
    type: 'POST',
    success() {
      reload();
    },
    error() {
      $('#deadline-loader').removeClass('loading');
      $('#deadline-err-invalid-date').show();
    }
  });
};

window.deleteDependencyModal = function (id, type) {
  $('.remove-dependency')
    .modal({
      closable: false,
      duration: 200,
      onApprove() {
        $('#removeDependencyID').val(id);
        $('#dependencyType').val(type);
        $('#removeDependencyForm').trigger('submit');
      }
    }).modal('show');
};

function initIssueList() {
  const repolink = $('#repolink').val();
  const repoId = $('#repoId').val();
  const crossRepoSearch = $('#crossRepoSearch').val();
  const tp = $('#type').val();
  let issueSearchUrl = `${AppSubUrl}/api/v1/repos/${repolink}/issues?q={query}&type=${tp}`;
  if (crossRepoSearch === 'true') {
    issueSearchUrl = `${AppSubUrl}/api/v1/repos/issues/search?q={query}&priority_repo_id=${repoId}&type=${tp}`;
  }
  $('#new-dependency-drop-list')
    .dropdown({
      apiSettings: {
        url: issueSearchUrl,
        onResponse(response) {
          const filteredResponse = {success: true, results: []};
          const currIssueId = $('#new-dependency-drop-list').data('issue-id');
          // Parse the response from the api to work with our dropdown
          $.each(response, (_i, issue) => {
            // Don't list current issue in the dependency list.
            if (issue.id === currIssueId) {
              return;
            }
            filteredResponse.results.push({
              name: `#${issue.number} ${htmlEncode(issue.title)
              }<div class="text small dont-break-out">${htmlEncode(issue.repository.full_name)}</div>`,
              value: issue.id
            });
          });
          return filteredResponse;
        },
        cache: false,
      },

      fullTextSearch: true
    });

  $('.menu a.label-filter-item').each(function () {
    $(this).on('click', function (e) {
      if (e.altKey) {
        e.preventDefault();

        const href = $(this).attr('href');
        const id = $(this).data('label-id');

        const regStr = `labels=(-?[0-9]+%2c)*(${id})(%2c-?[0-9]+)*&`;
        const newStr = 'labels=$1-$2$3&';

        window.location = href.replace(new RegExp(regStr), newStr);
      }
    });
  });

  $('.menu .ui.dropdown.label-filter').on('keydown', (e) => {
    if (e.altKey && e.keyCode === 13) {
      const selectedItems = $('.menu .ui.dropdown.label-filter .menu .item.selected');

      if (selectedItems.length > 0) {
        const item = $(selectedItems[0]);

        const href = item.attr('href');
        const id = item.data('label-id');

        const regStr = `labels=(-?[0-9]+%2c)*(${id})(%2c-?[0-9]+)*&`;
        const newStr = 'labels=$1-$2$3&';

        window.location = href.replace(new RegExp(regStr), newStr);
      }
    }
  });
}
window.cancelCodeComment = function (btn) {
  const form = $(btn).closest('form');
  if (form.length > 0 && form.hasClass('comment-form')) {
    form.addClass('hide');
    form.parent().find('button.comment-form-reply').show();
  } else {
    form.closest('.comment-code-cloud').remove();
  }
};

window.submitReply = function (btn) {
  const form = $(btn).closest('form');
  if (form.length > 0 && form.hasClass('comment-form')) {
    form.trigger('submit');
  }
};

window.onOAuthLoginClick = function () {
  const oauthLoader = $('#oauth2-login-loader');
  const oauthNav = $('#oauth2-login-navigator');

  oauthNav.hide();
  oauthLoader.removeClass('disabled');

  setTimeout(() => {
    // recover previous content to let user try again
    // usually redirection will be performed before this action
    oauthLoader.addClass('disabled');
    oauthNav.show();
  }, 5000);
};

// Pull SVGs via AJAX to workaround CORS issues with <use> tags
// https://css-tricks.com/ajaxing-svg-sprite/
$.get(`${window.config.StaticUrlPrefix}/img/svg/icons.svg`, (data) => {
  const div = document.createElement('div');
  div.style.display = 'none';
  div.innerHTML = new XMLSerializer().serializeToString(data.documentElement);
  document.body.insertBefore(div, document.body.childNodes[0]);
});<|MERGE_RESOLUTION|>--- conflicted
+++ resolved
@@ -115,7 +115,6 @@
   const $selectBranch = $('.ui.select-branch');
   const $branchMenu = $selectBranch.find('.reference-list-menu');
   $branchMenu.find('.item:not(.no-select)').click(function () {
-<<<<<<< HEAD
     const selectedValue = $(this).data('id');
     const editMode = $('#editing_mode').val();
     $($(this).data('id-selector')).val(selectedValue);
@@ -133,10 +132,6 @@
     } else if (editMode === '') {
       $selectBranch.find('.ui .branch-name').text(selectedValue);
     }
-=======
-    $($(this).data('id-selector')).val($(this).data('id'));
-    $selectBranch.find('.ui .branch-name').text($(this).data('name'));
->>>>>>> 580f73ad
   });
   $selectBranch.find('.reference.column').on('click', function () {
     $selectBranch.find('.scrolling.reference-list-menu').css('display', 'none');
