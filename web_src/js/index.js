--- conflicted
+++ resolved
@@ -126,109 +126,6 @@
 }
 
 onDomReady(() => {
-<<<<<<< HEAD
-  initGlobalComponents();
-  initGlobalShowModal();
-  initGlobalFetchAction();
-  initGlobalTooltips();
-  initGlobalButtonClickOnEnter();
-  initGlobalButtons();
-  initGlobalCopyToClipboardListener();
-  initGlobalDropzone();
-  initGlobalEnterQuickSubmit();
-  initGlobalFormDirtyLeaveConfirm();
-  initGlobalDeleteButton();
-
-  initCommonOrganization();
-  initCommonIssueListQuickGoto();
-
-  initCompSearchUserBox();
-  initCompWebHookEditor();
-
-  initInstall();
-
-  initHeadNavbarContentToggle();
-  initFootLanguageMenu();
-
-  initCommentContent();
-  initContextPopups();
-  initHeatmap();
-  initImageDiff();
-  initMarkupAnchors();
-  initMarkupContent();
-  initSshKeyFormParser();
-  initStopwatch();
-  initTableSort();
-  initAutoFocusEnd();
-  initFindFileInRepo();
-  initCopyContent();
-
-  initAdminCommon();
-  initAdminEmails();
-  initAdminUserListSearchForm();
-  initAdminConfigs();
-  initAdminSelfCheck();
-
-  initDashboardRepoList();
-
-  initNotificationCount();
-  initNotificationsTable();
-
-  initOrgTeamSearchRepoBox();
-  initOrgTeamSettings();
-
-  initRepoActivityTopAuthorsChart();
-  initRepoArchiveLinks();
-  initRepoBranchButton();
-  initRepoCodeView();
-  initRepoCommentForm();
-  initRepoEllipsisButton();
-  initRepoDiffCommitBranchesAndTags();
-  initRepoEditor();
-  initRepoGraphGit();
-  initRepoIssueContentHistory();
-  initRepoIssueDue();
-  initRepoIssueList();
-  initRepoIssueSidebarList();
-  initArchivedLabelHandler();
-  initRepoIssueReferenceRepositorySearch();
-  initRepoIssueTimeTracking();
-  initRepoIssueWipTitle();
-  initRepoMigration();
-  initRepoMigrationStatusChecker();
-  initRepoProject();
-  initRepoPullRequestMergeInstruction();
-  initRepoPullRequestAllowMaintainerEdit();
-  initRepoPullRequestReview();
-  initRepoRelease();
-  initRepoReleaseNew();
-  initRepoSettingGitHook();
-  initRepoSettingSearchTeamBox();
-  initRepoSettingsCollaboration();
-  initRepoTemplateSearch();
-  initRepoTopicBar();
-  initRepoWikiForm();
-  initRepository();
-  initRepositoryActionView();
-  initRepositorySearch();
-  initRepoContributors();
-  initRepoCodeFrequency();
-  initRepoRecentCommits();
-
-  initCommitStatuses();
-  initCaptcha();
-
-  initUserAuthOauth2();
-  initUserAuthWebAuthn();
-  initUserAuthWebAuthnRegister();
-  initUserSettings();
-  initRepoDiffView();
-  initPdfViewer();
-  initScopedAccessTokenCategories();
-  initColorPickers();
-
-  initOAuth2SettingsDisableCheckbox();
-=======
   callInitFunctions([
     initGlobalDropdown,
     initGlobalTabularMenu,
@@ -329,6 +226,7 @@
     initPdfViewer,
     initScopedAccessTokenCategories,
     initColorPickers,
+    
+    initOAuth2SettingsDisableCheckbox,
   ]);
->>>>>>> e82f3caa
 });