--- conflicted
+++ resolved
@@ -171,10 +171,6 @@
   initUserAuthWebAuthn();
   initUserAuthWebAuthnRegister();
   initUserSettings();
-<<<<<<< HEAD
   initViewedCheckboxListenerFor(document);
-=======
-
   checkAppUrl();
->>>>>>> 1d332342
 });