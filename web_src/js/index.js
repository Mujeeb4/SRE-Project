--- conflicted
+++ resolved
@@ -2758,11 +2758,8 @@
   initNotificationsTable();
   initPullRequestMergeInstruction();
   initReleaseEditor();
-<<<<<<< HEAD
   initFindFileInRepo();
-=======
   initRelease();
->>>>>>> 687e2dfa
 
   const routes = {
     'div.user.settings': initUserSettings,
