// bootstrap module must be the first one to be imported, it handles webpack lazy-loading and global errors
import './bootstrap.js';

import $ from 'jquery';
import {initVueEnv} from './components/VueComponentLoader.js';
import {initRepoActivityTopAuthorsChart} from './components/RepoActivityTopAuthors.vue';
import {initDashboardRepoList} from './components/DashboardRepoList.js';

import attachTribute from './features/tribute.js';
import initGlobalCopyToClipboardListener from './features/clipboard.js';
import initContextPopups from './features/contextpopup.js';
import initRepoGraphGit from './features/repo-graph.js';
import initHeatmap from './features/heatmap.js';
import initImageDiff from './features/imagediff.js';
import initRepoMigration from './features/repo-migration.js';
import initRepoProject from './features/repo-projects.js';
import initServiceWorker from './features/serviceworker.js';
import initTableSort from './features/tablesort.js';
import {initAdminUserListSearchForm} from './features/admin-users.js';
import {initMarkupAnchors} from './markup/anchors.js';
import {initNotificationCount, initNotificationsTable} from './features/notification.js';
import {initRepoIssueContentHistory} from './features/repo-issue-content.js';
import {initStopwatch} from './features/stopwatch.js';
import {initCommentContent, initMarkupContent} from './markup/content.js';

import {initUserAuthLinkAccountView, initUserAuthOauth2} from './features/user-auth.js';
import {
  initRepoDiffConversationForm,
  initRepoDiffFileViewToggle,
  initRepoDiffReviewButton, initRepoDiffShowMore,
} from './features/repo-diff.js';
import {
  initRepoIssueDue,
  initRepoIssueList,
  initRepoIssueReferenceRepositorySearch,
  initRepoIssueTimeTracking,
  initRepoIssueWipTitle,
  initRepoPullRequestMergeInstruction,
  initRepoPullRequestAllowMaintainerEdit,
  initRepoPullRequestReview,
} from './features/repo-issue.js';
import {
  initRepoEllipsisButton,
  initRepoCommitLastCommitLoader,
  initCommitStatuses,
} from './features/repo-commit.js';
import {
  checkAppUrl,
  initFootLanguageMenu,
  initGlobalButtonClickOnEnter,
  initGlobalButtons,
  initGlobalCommon,
  initGlobalDropzone,
  initGlobalEnterQuickSubmit,
  initGlobalFormDirtyLeaveConfirm,
  initGlobalLinkActions,
  initHeadNavbarContentToggle,
} from './features/common-global.js';
import {initRepoTopicBar} from './features/repo-home.js';
import {initAdminEmails} from './features/admin-emails.js';
import {initAdminCommon} from './features/admin-common.js';
import {initRepoTemplateSearch} from './features/repo-template.js';
import {initRepoCodeView} from './features/repo-code.js';
import {initSshKeyFormParser} from './features/sshkey-helper.js';
import {initUserSettings} from './features/user-settings.js';
import {initRepoArchiveLinks} from './features/repo-common.js';
import {initRepoMigrationStatusChecker} from './features/repo-migrate.js';
import {
  initRepoSettingGitHook,
  initRepoSettingsCollaboration,
  initRepoSettingSearchTeamBox,
} from './features/repo-settings.js';
import {initOrgTeamSearchRepoBox, initOrgTeamSettings} from './features/org-team.js';
import {initUserAuthWebAuthn, initUserAuthWebAuthnRegister} from './features/user-auth-webauthn.js';
import {initRepoRelease, initRepoReleaseEditor} from './features/repo-release.js';
import {initRepoEditor} from './features/repo-editor.js';
import {initCompSearchUserBox} from './features/comp/SearchUserBox.js';
import {initInstall} from './features/install.js';
import {initCompWebHookEditor} from './features/comp/WebHookEditor.js';
import {initCommonIssue} from './features/common-issue.js';
import {initRepoBranchButton} from './features/repo-branch.js';
import {initCommonOrganization} from './features/common-organization.js';
import {initRepoWikiForm} from './features/repo-wiki.js';
import {initRepoCommentForm, initRepository} from './features/repo-legacy.js';

// Silence fomantic's error logging when tabs are used without a target content element
$.fn.tab.settings.silent = true;
// Disable the behavior of fomantic to toggle the checkbox when you press enter on a checkbox element.
$.fn.checkbox.settings.enableEnterKey = false;

initVueEnv();
$(document).ready(() => {
  initGlobalCommon();

  initGlobalButtonClickOnEnter();
  initGlobalButtons();
  initGlobalCopyToClipboardListener();
  initGlobalDropzone();
  initGlobalEnterQuickSubmit();
  initGlobalFormDirtyLeaveConfirm();
  initGlobalLinkActions();

  attachTribute(document.querySelectorAll('#content, .emoji-input'));

  initCommonIssue();
  initCommonOrganization();

  initCompSearchUserBox();
  initCompWebHookEditor();

  initInstall();

  initHeadNavbarContentToggle();
  initFootLanguageMenu();

  initCommentContent();
  initContextPopups();
  initHeatmap();
  initImageDiff();
  initMarkupAnchors();
  initMarkupContent();
  initServiceWorker();
  initSshKeyFormParser();
  initStopwatch();
  initTableSort();

  initAdminCommon();
  initAdminEmails();
  initAdminUserListSearchForm();

  initDashboardRepoList();

  initNotificationCount();
  initNotificationsTable();

  initOrgTeamSearchRepoBox();
  initOrgTeamSettings();

  initRepoActivityTopAuthorsChart();
  initRepoArchiveLinks();
  initRepoBranchButton();
  initRepoCodeView();
  initRepoCommentForm();
  initRepoEllipsisButton();
  initRepoCommitLastCommitLoader();
  initRepoDiffConversationForm();
  initRepoDiffFileViewToggle();
  initRepoDiffReviewButton();
  initRepoDiffShowMore();
  initRepoEditor();
  initRepoGraphGit();
  initRepoIssueContentHistory();
  initRepoIssueDue();
  initRepoIssueList();
  initRepoIssueReferenceRepositorySearch();
  initRepoIssueTimeTracking();
  initRepoIssueWipTitle();
  initRepoMigration();
  initRepoMigrationStatusChecker();
  initRepoProject();
  initRepoPullRequestMergeInstruction();
  initRepoPullRequestAllowMaintainerEdit();
  initRepoPullRequestReview();
  initRepoRelease();
  initRepoReleaseEditor();
  initRepoSettingGitHook();
  initRepoSettingSearchTeamBox();
  initRepoSettingsCollaboration();
  initRepoTemplateSearch();
  initRepoTopicBar();
  initRepoWikiForm();
  initRepository();

  initCommitStatuses();

  initUserAuthLinkAccountView();
  initUserAuthOauth2();
  initUserAuthWebAuthn();
  initUserAuthWebAuthnRegister();
  initUserSettings();

<<<<<<< HEAD
  setTimeout(() => {
    // recover previous content to let user try again
    // usually redirection will be performed before this action
    oauthLoader.addClass('disabled');
    oauthNav.show();
  }, 5000);
});

// loading-button this logic used to prevent push one form more than one time
$(document).on('click', '.button.loading-button', function () {
  const $btn = $(this);
  $btn.addClass('loading');
});

$(document).on('click', '.button.loading-button.loading', (e) => {
  e.preventDefault();
=======
  checkAppUrl();
>>>>>>> 7b089c46
});<|MERGE_RESOLUTION|>--- conflicted
+++ resolved
@@ -179,13 +179,7 @@
   initUserAuthWebAuthnRegister();
   initUserSettings();
 
-<<<<<<< HEAD
-  setTimeout(() => {
-    // recover previous content to let user try again
-    // usually redirection will be performed before this action
-    oauthLoader.addClass('disabled');
-    oauthNav.show();
-  }, 5000);
+  checkAppUrl();
 });
 
 // loading-button this logic used to prevent push one form more than one time
@@ -196,7 +190,4 @@
 
 $(document).on('click', '.button.loading-button.loading', (e) => {
   e.preventDefault();
-=======
-  checkAppUrl();
->>>>>>> 7b089c46
 });