<template>
  <div class="action-view-container">
    <div class="action-view-header">
      <div class="action-info-summary">
        {{ run.title }}
        <button class="run_approve" @click="approveRun()" v-if="run.canApprove">
          <i class="play circle outline icon"/>
        </button>
        <button class="run_cancel" @click="cancelRun()" v-else-if="run.canCancel">
          <i class="stop circle outline icon"/>
        </button>
      </div>
    </div>
    <div class="action-view-body">
      <div class="action-view-left">
        <div class="job-group-section">
          <div class="job-brief-list">
            <div class="job-brief-item" v-for="(job, index) in run.jobs" :key="job.id">
              <a class="job-brief-link" :href="run.link+'/jobs/'+index">
                <SvgIcon name="octicon-check-circle-fill" class="green" v-if="job.status === 'success'"/>
                <SvgIcon name="octicon-skip" class="ui text grey" v-else-if="job.status === 'skipped'"/>
                <SvgIcon name="octicon-clock" class="ui text yellow" v-else-if="job.status === 'waiting'"/>
                <SvgIcon name="octicon-blocked" class="ui text yellow" v-else-if="job.status === 'blocked'"/>
                <SvgIcon name="octicon-meter" class="ui text yellow" class-name="job-status-rotate" v-else-if="job.status === 'running'"/>
                <SvgIcon name="octicon-x-circle-fill" class="red" v-else/>
                <span class="ui text">{{ job.name }}</span>
              </a>
              <button class="job-brief-rerun" @click="rerunJob(index)" v-if="job.canRerun">
                <SvgIcon name="octicon-sync" class="ui text black"/>
              </button>
            </div>
          </div>
        </div>
      </div>

      <div class="action-view-right">
        <div class="job-info-header">
          <div class="job-info-header-title">
            {{ currentJob.title }}
          </div>
          <div class="job-info-header-detail">
            {{ currentJob.detail }}
          </div>
        </div>
        <div class="job-step-container">
          <div class="job-step-section" v-for="(jobStep, i) in currentJob.steps" :key="i">
            <div class="job-step-summary" @click.stop="toggleStepLogs(i)">
              <SvgIcon name="octicon-chevron-down" class="gt-mr-3" v-show="currentJobStepsStates[i].expanded"/>
              <SvgIcon name="octicon-chevron-right" class="gt-mr-3" v-show="!currentJobStepsStates[i].expanded"/>

              <SvgIcon name="octicon-check-circle-fill" class="green gt-mr-3" v-if="jobStep.status === 'success'"/>
              <SvgIcon name="octicon-skip" class="ui text grey gt-mr-3" v-else-if="jobStep.status === 'skipped'"/>
              <SvgIcon name="octicon-clock" class="ui text yellow gt-mr-3" v-else-if="jobStep.status === 'waiting'"/>
              <SvgIcon name="octicon-blocked" class="ui text yellow gt-mr-3" v-else-if="jobStep.status === 'blocked'"/>
              <SvgIcon name="octicon-meter" class="ui text yellow gt-mr-3" class-name="job-status-rotate" v-else-if="jobStep.status === 'running'"/>
              <SvgIcon name="octicon-x-circle-fill" class="red gt-mr-3 " v-else/>

              <span class="step-summary-msg">{{ jobStep.summary }}</span>
              <span class="step-summary-dur">{{ jobStep.duration }}</span>
            </div>

            <!-- the log elements could be a lot, do not use v-if to destroy/reconstruct the DOM -->
            <div class="job-step-logs" ref="logs" v-show="currentJobStepsStates[i].expanded"/>
          </div>
        </div>
      </div>
    </div>
  </div>
</template>

<script>
import {SvgIcon} from '../svg.js';
import {createApp} from 'vue';
import AnsiToHTML from 'ansi-to-html';

const {csrfToken} = window.config;

const sfc = {
  name: 'RepoActionView',
  components: {
    SvgIcon,
  },
  props: {
    runIndex: String,
    jobIndex: String,
    actionsURL: String,
  },

  data() {
    return {
      ansiToHTML: new AnsiToHTML({escapeXML: true}),

      // internal state
      loading: false,
      intervalID: null,
      currentJobStepsStates: [],

      // provided by backend
      run: {
        link: '',
        title: '',
        canCancel: false,
        canApprove: false,
        done: false,
        jobs: [
          // {
          //   id: 0,
          //   name: '',
          //   status: '',
          //   canRerun: false,
          // },
        ],
      },
      currentJob: {
        title: '',
        detail: '',
        steps: [
          // {
          //   summary: '',
          //   duration: '',
          //   status: '',
          // }
        ],
      },
    };
  },

  mounted() {
    // load job data and then auto-reload periodically
    this.loadJob();
    this.intervalID = setInterval(this.loadJob, 1000);
  },

  methods: {
    // get the active container element, either the `job-step-logs` or the `job-log-list` in the `job-log-group`
    getLogsContainer(idx) {
      const el = this.$refs.logs[idx];
      return el._stepLogsActiveContainer ?? el;
    },
    // begin a log group
    beginLogGroup(idx) {
      const el = this.$refs.logs[idx];

      const elJobLogGroup = document.createElement('div');
      elJobLogGroup.classList.add('job-log-group');

      const elJobLogGroupSummary = document.createElement('div');
      elJobLogGroupSummary.classList.add('job-log-group-summary');

      const elJobLogList = document.createElement('div');
      elJobLogList.classList.add('job-log-list');

      elJobLogGroup.appendChild(elJobLogGroupSummary);
      elJobLogGroup.appendChild(elJobLogList);
      el._stepLogsActiveContainer = elJobLogList;
    },
    // end a log group
    endLogGroup(idx) {
      const el = this.$refs.logs[idx];
      el._stepLogsActiveContainer = null;
    },

    // show/hide the step logs for a step
    toggleStepLogs(idx) {
      this.currentJobStepsStates[idx].expanded = !this.currentJobStepsStates[idx].expanded;
      if (this.currentJobStepsStates[idx].expanded) {
        this.loadJob(); // try to load the data immediately instead of waiting for next timer interval
      }
    },
    // rerun a job
    async rerunJob(idx) {
      const jobLink = `${this.run.link}/jobs/${idx}`;
      await this.fetchPost(`${jobLink}/rerun`);
      window.location.href = jobLink;
    },
    // cancel a run
    cancelRun() {
      this.fetchPost(`${this.run.link}/cancel`);
    },
    // approve a run
    approveRun() {
      this.fetch(`${this.run.link}/approve`);
    },

    createLogLine(line) {
      const div = document.createElement('div');
      div.classList.add('job-log-line');
      div._jobLogTime = line.timestamp;

      const lineNumber = document.createElement('div');
      lineNumber.className = 'line-num';
      lineNumber.innerText = line.index;
      div.appendChild(lineNumber);

      // TODO: Support displaying time optionally

      const logMessage = document.createElement('div');
      logMessage.className = 'log-msg';
      logMessage.innerHTML = this.ansiToHTML.toHtml(line.message);
      div.appendChild(logMessage);

      return div;
    },

    appendLogs(stepIndex, logLines) {
      for (const line of logLines) {
        // TODO: group support: ##[group]GroupTitle , ##[endgroup]
        const el = this.getLogsContainer(stepIndex);
        el.append(this.createLogLine(line));
      }
    },

    async fetchJob() {
      const logCursors = this.currentJobStepsStates.map((it, idx) => {
        // cursor is used to indicate the last position of the logs
        // it's only used by backend, frontend just reads it and passes it back, it and can be any type.
        // for example: make cursor=null means the first time to fetch logs, cursor=eof means no more logs, etc
        return {step: idx, cursor: it.cursor, expanded: it.expanded};
      });
      const resp = await this.fetchPost(
        `${this.actionsURL}/runs/${this.runIndex}/jobs/${this.jobIndex}`,
        JSON.stringify({logCursors}),
      );
      return await resp.json();
    },

    async loadJob() {
      if (this.loading) return;
      try {
        this.loading = true;

        const response = await this.fetchJob();

        // save the state to Vue data, then the UI will be updated
        this.run = response.state.run;
        this.currentJob = response.state.currentJob;

        // sync the currentJobStepsStates to store the job step states
        for (let i = 0; i < this.currentJob.steps.length; i++) {
          if (!this.currentJobStepsStates[i]) {
            this.currentJobStepsStates[i] = {cursor: null, expanded: false};
          }
        }
        // append logs to the UI
        for (const logs of response.logs.stepsLog) {
          // save the cursor, it will be passed to backend next time
          this.currentJobStepsStates[logs.step].cursor = logs.cursor;
          this.appendLogs(logs.step, logs.lines);
        }

        if (this.run.done && this.intervalID) {
          clearInterval(this.intervalID);
          this.intervalID = null;
        }
      } finally {
        this.loading = false;
      }
    },

    fetchPost(url, body) {
      return fetch(url, {
        method: 'POST',
        headers: {
          'Content-Type': 'application/json',
          'X-Csrf-Token': csrfToken,
        },
        body,
      });
    },
  },
};

export default sfc;

export function initRepositoryActionView() {
  const el = document.getElementById('repo-action-view');
  if (!el) return;

  const view = createApp(sfc, {
    runIndex: el.getAttribute('data-run-index'),
    jobIndex: el.getAttribute('data-job-index'),
    actionsURL: el.getAttribute('data-actions-url'),
  });
  view.mount(el);
}

</script>

<style scoped lang="less">

.action-view-body {
  display: flex;
  height: calc(100vh - 266px); // fine tune this value to make the main view has full height
}

// ================
// action view header

.action-view-header {
  margin: 0 20px 20px 20px;
  .run_cancel {
    border: none;
    color: var(--color-red);
    background-color: transparent;
    outline: none;
    cursor: pointer;
    transition:transform 0.2s;
  };
<<<<<<< HEAD
  button.run_approve {
    border: none;
    color: var(--color-green);
    background-color: transparent;
    outline: none;
    cursor: pointer;
    transition:transform 0.2s;
  };
  button.run_cancel:hover, button.run_approve:hover {
=======
  .run_cancel:hover{
>>>>>>> 7b5b739a
    transform:scale(130%);
  };
}

.action-info-summary {
  font-size: 150%;
  height: 20px;
  padding: 0 10px;
}

// ================
// action view left

.action-view-left {
  width: 30%;
  max-width: 400px;
  overflow-y: scroll;
  margin-left: 10px;
}

.job-group-section {
  .job-group-summary {
    margin: 5px 0;
    padding: 10px;
  }

  .job-brief-list {
    .job-brief-item {
      margin: 5px 0;
      padding: 10px;
      background: var(--color-info-bg);
      border-radius: 5px;
      text-decoration: none;
      display: flex;
      justify-items: center;
      flex-wrap: nowrap;
      .job-brief-rerun {
        float: right;
        border: none;
        background-color: transparent;
        outline: none;
        cursor: pointer;
        transition:transform 0.2s;
      };
      .job-brief-rerun:hover{
        transform:scale(130%);
      };
      .job-brief-link {
        flex-grow: 1;
        display: flex;
        span {
          margin-right: 8px;
          display: flex;
          align-items: center;
        }
      }
    }
    .job-brief-item:hover {
      background-color: var(--color-secondary);
    }
  }
}

// ================
// action view right

.action-view-right {
  flex: 1;
  background-color: var(--color-console-bg);
  color: var(--color-console-fg);
  max-height: 100%;
  margin-right: 10px;

  display: flex;
  flex-direction: column;
}

.job-info-header {
  .job-info-header-title {
    font-size: 150%;
    padding: 10px;
  }
  .job-info-header-detail {
    padding: 0 10px 10px;
    border-bottom: 1px solid var(--color-grey);
  }
}

.job-step-container {
  max-height: 100%;
  overflow: auto;

  .job-step-summary {
    cursor: pointer;
    padding: 5px 10px;
    display: flex;

    .step-summary-msg {
      flex: 1;
    }
    .step-summary-dur {
      margin-left: 16px;
    }
  }
  .job-step-summary:hover {
    background-color: var(--color-black-light);
  }
}
</style>

<style lang="less">
// some elements are not managed by vue, so we need to use global style

// TODO: the parent element's full height doesn't work well now
body > div.full.height {
  padding-bottom: 0;
}

.job-status-rotate {
  animation: job-status-rotate-keyframes 1s linear infinite;
}
@keyframes job-status-rotate-keyframes {
  100% {
    transform: rotate(360deg);
  }
}

.job-step-section {
  margin: 10px;
  .job-step-logs {
    font-family: monospace, monospace;
    .job-log-line {
      display: flex;
      .line-num {
        width: 48px;
        color: var(--color-grey-light);
        text-align: right;
      }
      .log-time {
        color: var(--color-grey-light);
        margin-left: 10px;
        white-space: nowrap;
      }
      .log-msg {
        flex: 1;
        word-break: break-all;
        white-space: break-spaces;
        margin-left: 10px;
      }
    }

    // TODO: group support
    .job-log-group {
    }

    .job-log-group-summary {
    }

    .job-log-list {
    }
  }
}
</style><|MERGE_RESOLUTION|>--- conflicted
+++ resolved
@@ -306,8 +306,7 @@
     cursor: pointer;
     transition:transform 0.2s;
   };
-<<<<<<< HEAD
-  button.run_approve {
+  .run_approve {
     border: none;
     color: var(--color-green);
     background-color: transparent;
@@ -315,10 +314,7 @@
     cursor: pointer;
     transition:transform 0.2s;
   };
-  button.run_cancel:hover, button.run_approve:hover {
-=======
-  .run_cancel:hover{
->>>>>>> 7b5b739a
+  .run_cancel:hover, .run_approve:hover {
     transform:scale(130%);
   };
 }
