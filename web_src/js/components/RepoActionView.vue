<template>
  <div class="action-view-container">
    <div class="action-view-header">
      <div class="action-info-summary">
        <ActionRunStatus :locale-status="locale.status[run.status]" :status="run.status" :size="20"/>
        <div class="action-title">
          {{ run.title }}
        </div>
        <button class="ui basic small compact button primary" @click="approveRun()" v-if="run.canApprove">
          <SvgIcon class="gt-mr-2" name="octicon-play" :size="20"/> {{ locale.approve }}
        </button>
        <button class="ui basic small compact button red" @click="cancelRun()" v-else-if="run.canCancel">
          <SvgIcon class="gt-mr-2" name="octicon-x-circle-fill" :size="20"/> {{ locale.cancel }}
        </button>
        <button class="ui basic small compact button secondary" @click="rerun()" v-else-if="run.canRerun">
          <SvgIcon class="gt-mr-2" name="octicon-sync" :size="20"/> {{ locale.rerun }}
        </button>
      </div>
      <div class="action-commit-summary">
        {{ run.commit.localeCommit }}
        <a :href="run.commit.link">{{ run.commit.shortSHA }}</a>
        &nbsp;<span class="ui label">
          <a :href="run.commit.branch.link">{{ run.commit.branch.name }}</a>
        </span>
        &nbsp;{{ run.commit.localePushedBy }}
        <a :href="run.commit.pusher.link">{{ run.commit.pusher.displayName }}</a>
      </div>
    </div>
    <div class="action-view-body">
      <div class="action-view-left">
        <div class="job-group-section">
          <div class="job-brief-list">
            <div class="job-brief-item" v-for="(job, index) in run.jobs" :key="job.id">
              <a class="job-brief-link" :href="run.link+'/jobs/'+index">
                <ActionRunStatus :locale-status="locale.status[job.status]" :status="job.status"/>
                <span class="ui text gt-mx-3">{{ job.name }}</span>
              </a>
              <span class="step-summary-duration">{{ job.duration }}</span>
              <button :data-tooltip-content="locale.rerun" class="job-brief-rerun" @click="rerunJob(index)" v-if="job.canRerun">
                <SvgIcon name="octicon-sync" class="ui text black"/>
              </button>
            </div>
          </div>
        </div>
        <div class="job-artifacts" v-if="artifacts.length > 0">
          <div class="job-artifacts-title">
            {{ artifactsTitle }}
          </div>
          <ul class="job-artifacts-list">
            <li class="job-artifacts-item" v-for="artifact in artifacts" :key="artifact.id">
              <a class="job-artifacts-link" target="_blank" :href="run.link+'/artifacts/'+artifact.id">
                <SvgIcon name="octicon-file" class="ui text black job-artifacts-icon" />{{ artifact.name }}
              </a>
            </li>
          </ul>
        </div>
      </div>

      <div class="action-view-right">
        <div class="job-info-header">
          <div class="job-info-header-title">
            {{ currentJob.title }}
          </div>
          <div class="job-info-header-detail">
            {{ currentJob.detail }}
          </div>
        </div>
        <div class="job-step-container">
          <div class="job-step-section" v-for="(jobStep, i) in currentJob.steps" :key="i">
            <div class="job-step-summary" @click.stop="toggleStepLogs(i)">
              <SvgIcon :name="currentJobStepsStates[i].expanded ? 'octicon-chevron-down': 'octicon-chevron-right'" class="gt-mr-3"/>

              <ActionRunStatus :status="jobStep.status" class="gt-mr-3"/>

              <span class="step-summary-msg">{{ jobStep.summary }}</span>
              <span class="step-summary-duration">{{ jobStep.duration }}</span>
            </div>

            <!-- the log elements could be a lot, do not use v-if to destroy/reconstruct the DOM -->
            <div class="job-step-logs" ref="logs" v-show="currentJobStepsStates[i].expanded"/>
          </div>
        </div>
      </div>
    </div>
  </div>
</template>

<script>
import {SvgIcon} from '../svg.js';
import ActionRunStatus from './ActionRunStatus.vue';
import {createApp} from 'vue';
import AnsiToHTML from 'ansi-to-html';

const {csrfToken} = window.config;

const ansiLogRender = new AnsiToHTML({escapeXML: true});

const sfc = {
  name: 'RepoActionView',
  components: {
    SvgIcon,
    ActionRunStatus,
  },
  props: {
    runIndex: String,
    jobIndex: String,
    actionsURL: String,
<<<<<<< HEAD
    artifactsTitle: String,
=======
    locale: Object,
>>>>>>> 365bb77a
  },

  data() {
    return {
      ansiToHTML: new AnsiToHTML({escapeXML: true}),
      artifactsTitle: this.artifactsTitle,

      // internal state
      loading: false,
      intervalID: null,
      currentJobStepsStates: [],
      artifacts: [],

      // provided by backend
      run: {
        link: '',
        title: '',
        status: '',
        canCancel: false,
        canApprove: false,
        canRerun: false,
        done: false,
        jobs: [
          // {
          //   id: 0,
          //   name: '',
          //   status: '',
          //   canRerun: false,
          //   duration: '',
          // },
        ],
        commit: {
          localeCommit: '',
          localePushedBy: '',
          shortSHA: '',
          link: '',
          pusher: {
            displayName: '',
            link: '',
          },
          branch: {
            name: '',
            link: '',
          },
        }
      },
      currentJob: {
        title: '',
        detail: '',
        steps: [
          // {
          //   summary: '',
          //   duration: '',
          //   status: '',
          // }
        ],
      },
    };
  },

  mounted() {
    // load job data and then auto-reload periodically
    this.loadJob();
    this.intervalID = setInterval(this.loadJob, 1000);
  },

  unmounted() {
    // clear the interval timer when the component is unmounted
    // even our page is rendered once, not spa style
    if (this.intervalID) {
      clearInterval(this.intervalID);
      this.intervalID = null;
    }
  },

  methods: {
    // get the active container element, either the `job-step-logs` or the `job-log-list` in the `job-log-group`
    getLogsContainer(idx) {
      const el = this.$refs.logs[idx];
      return el._stepLogsActiveContainer ?? el;
    },
    // begin a log group
    beginLogGroup(idx) {
      const el = this.$refs.logs[idx];

      const elJobLogGroup = document.createElement('div');
      elJobLogGroup.classList.add('job-log-group');

      const elJobLogGroupSummary = document.createElement('div');
      elJobLogGroupSummary.classList.add('job-log-group-summary');

      const elJobLogList = document.createElement('div');
      elJobLogList.classList.add('job-log-list');

      elJobLogGroup.append(elJobLogGroupSummary);
      elJobLogGroup.append(elJobLogList);
      el._stepLogsActiveContainer = elJobLogList;
    },
    // end a log group
    endLogGroup(idx) {
      const el = this.$refs.logs[idx];
      el._stepLogsActiveContainer = null;
    },

    // show/hide the step logs for a step
    toggleStepLogs(idx) {
      this.currentJobStepsStates[idx].expanded = !this.currentJobStepsStates[idx].expanded;
      if (this.currentJobStepsStates[idx].expanded) {
        this.loadJob(); // try to load the data immediately instead of waiting for next timer interval
      }
    },
    // rerun a job
    async rerunJob(idx) {
      const jobLink = `${this.run.link}/jobs/${idx}`;
      await this.fetchPost(`${jobLink}/rerun`);
      window.location.href = jobLink;
    },
    // rerun workflow
    async rerun() {
      await this.fetchPost(`${this.run.link}/rerun`);
      window.location.href = this.run.link;
    },
    // cancel a run
    cancelRun() {
      this.fetchPost(`${this.run.link}/cancel`);
    },
    // approve a run
    approveRun() {
      this.fetchPost(`${this.run.link}/approve`);
    },

    createLogLine(line) {
      const div = document.createElement('div');
      div.classList.add('job-log-line');
      div._jobLogTime = line.timestamp;

      const lineNumber = document.createElement('div');
      lineNumber.className = 'line-num';
      lineNumber.textContent = line.index;
      div.append(lineNumber);

      // TODO: Support displaying time optionally

      const logMessage = document.createElement('div');
      logMessage.className = 'log-msg';
      logMessage.innerHTML = ansiLogToHTML(line.message);
      div.append(logMessage);

      return div;
    },

    appendLogs(stepIndex, logLines) {
      for (const line of logLines) {
        // TODO: group support: ##[group]GroupTitle , ##[endgroup]
        const el = this.getLogsContainer(stepIndex);
        el.append(this.createLogLine(line));
      }
    },

    async fetchJob() {
      const logCursors = this.currentJobStepsStates.map((it, idx) => {
        // cursor is used to indicate the last position of the logs
        // it's only used by backend, frontend just reads it and passes it back, it and can be any type.
        // for example: make cursor=null means the first time to fetch logs, cursor=eof means no more logs, etc
        return {step: idx, cursor: it.cursor, expanded: it.expanded};
      });
      const resp = await this.fetchPost(
        `${this.actionsURL}/runs/${this.runIndex}/jobs/${this.jobIndex}`,
        JSON.stringify({logCursors}),
      );
      return await resp.json();
    },

    async loadJob() {
      if (this.loading) return;
      try {
        this.loading = true;

        // refresh artitfact list if upload-artifact step done
        const resp = await this.fetchPost(`${this.actionsURL}/runs/${this.runIndex}/artifacts`);
        const artifacts = await resp.json();
        this.artifacts = artifacts['artifacts'] || [];

        const response = await this.fetchJob();

        // save the state to Vue data, then the UI will be updated
        this.run = response.state.run;
        this.currentJob = response.state.currentJob;

        // sync the currentJobStepsStates to store the job step states
        for (let i = 0; i < this.currentJob.steps.length; i++) {
          if (!this.currentJobStepsStates[i]) {
            this.currentJobStepsStates[i] = {cursor: null, expanded: false};
          }
        }
        // append logs to the UI
        for (const logs of response.logs.stepsLog) {
          // save the cursor, it will be passed to backend next time
          this.currentJobStepsStates[logs.step].cursor = logs.cursor;
          this.appendLogs(logs.step, logs.lines);
        }

        if (this.run.done && this.intervalID) {
          clearInterval(this.intervalID);
          this.intervalID = null;
        }
      } finally {
        this.loading = false;
      }
    },


    fetchPost(url, body) {
      return fetch(url, {
        method: 'POST',
        headers: {
          'Content-Type': 'application/json',
          'X-Csrf-Token': csrfToken,
        },
        body,
      });
    },
  },
};

export default sfc;

export function initRepositoryActionView() {
  const el = document.getElementById('repo-action-view');
  if (!el) return;

  // TODO: the parent element's full height doesn't work well now,
  // but we can not pollute the global style at the moment, only fix the height problem for pages with this component
  const parentFullHeight = document.querySelector('body > div.full.height');
  if (parentFullHeight) parentFullHeight.style.paddingBottom = '0';

  const view = createApp(sfc, {
    runIndex: el.getAttribute('data-run-index'),
    jobIndex: el.getAttribute('data-job-index'),
    actionsURL: el.getAttribute('data-actions-url'),
<<<<<<< HEAD
    artifactsTitle: el.getAttribute('data-artifacts-title'),
=======
    locale: {
      approve: el.getAttribute('data-locale-approve'),
      cancel: el.getAttribute('data-locale-cancel'),
      rerun: el.getAttribute('data-locale-rerun'),
      status: {
        unknown: el.getAttribute('data-locale-status-unknown'),
        waiting: el.getAttribute('data-locale-status-waiting'),
        running: el.getAttribute('data-locale-status-running'),
        success: el.getAttribute('data-locale-status-success'),
        failure: el.getAttribute('data-locale-status-failure'),
        cancelled: el.getAttribute('data-locale-status-cancelled'),
        skipped: el.getAttribute('data-locale-status-skipped'),
        blocked: el.getAttribute('data-locale-status-blocked'),
      }
    }
>>>>>>> 365bb77a
  });
  view.mount(el);
}

// some unhandled control sequences by AnsiToHTML
// https://man7.org/linux/man-pages/man4/console_codes.4.html
const ansiRegexpRemove = /\x1b\[\d+[A-H]/g; // Move cursor, treat them as no-op.
const ansiRegexpNewLine = /\x1b\[\d?[JK]/g; // Erase display/line, treat them as a Carriage Return

function ansiCleanControlSequences(line) {
  if (line.includes('\x1b')) {
    line = line.replace(ansiRegexpRemove, '');
    line = line.replace(ansiRegexpNewLine, '\r');
  }
  return line;
}

export function ansiLogToHTML(line) {
  if (line.endsWith('\r\n')) {
    line = line.substring(0, line.length - 2);
  } else if (line.endsWith('\n')) {
    line = line.substring(0, line.length - 1);
  }

  // usually we do not need to process control chars like "\033[", let AnsiToHTML do it
  // but AnsiToHTML has bugs, so we need to clean some control sequences first
  line = ansiCleanControlSequences(line);

  if (!line.includes('\r')) {
    return ansiLogRender.toHtml(line);
  }

  // handle "\rReading...1%\rReading...5%\rReading...100%",
  // convert it into a multiple-line string: "Reading...1%\nReading...5%\nReading...100%"
  const lines = [];
  for (const part of line.split('\r')) {
    if (part === '') continue;
    const partHtml = ansiLogRender.toHtml(part);
    if (partHtml !== '') {
      lines.push(partHtml);
    }
  }
  // the log message element is with "white-space: break-spaces;", so use "\n" to break lines
  return lines.join('\n');
}

</script>

<style scoped>
.action-view-body {
  display: flex;
  height: calc(100vh - 266px); /* fine tune this value to make the main view has full height */
}

/* ================ */
/* action view header */

.action-view-header {
  margin: 0 20px 20px 20px;
}

.action-info-summary {
  font-size: 150%;
  height: 20px;
  display: flex;
  align-items: center;
  margin-top: 1rem;
}

.action-info-summary .action-title {
  padding: 0 5px;
  flex: 1;
}

.action-commit-summary {
  padding: 10px 10px;
}

/* ================ */
/* action view left */

.action-view-left {
  width: 30%;
  max-width: 400px;
  overflow-y: scroll;
  margin-left: 10px;
}

.job-group-section .job-group-summary {
  margin: 5px 0;
  padding: 10px;
}

.job-artifacts-title {
  font-size: 18px;
  margin-top: 16px;
  padding: 16px 10px 0px 20px;
  border-top: 1px solid var(--color-secondary);
}

.job-artifacts-item {
  margin: 5px 0;
  padding: 6px;
}

.job-artifacts-list {
  padding-left: 12px;
  list-style: none;
}

.job-artifacts-icon {
  padding-right: 3px;
}

.job-group-section .job-brief-list .job-brief-item {
  margin: 5px 0;
  padding: 10px;
  background: var(--color-info-bg);
  border-radius: 5px;
  text-decoration: none;
  display: flex;
  justify-items: center;
  flex-wrap: nowrap;
}

.job-group-section .job-brief-list .job-brief-item .job-brief-rerun {
  float: right;
  border: none;
  background-color: transparent;
  outline: none;
  cursor: pointer;
  transition: transform 0.2s;
}

.job-group-section .job-brief-list .job-brief-item .job-brief-rerun:hover {
  transform: scale(130%);
}

.job-group-section .job-brief-list .job-brief-item .job-brief-link {
  flex-grow: 1;
  display: flex;
}

.job-group-section .job-brief-list .job-brief-item .job-brief-link span {
  display: flex;
  align-items: center;
}

.job-group-section .job-brief-list .job-brief-item:hover {
  background-color: var(--color-secondary);
}

/* ================ */
/* action view right */

.action-view-right {
  flex: 1;
  background-color: var(--color-console-bg);
  color: var(--color-console-fg);
  max-height: 100%;
  margin-right: 10px;
  display: flex;
  flex-direction: column;
}

.job-info-header .job-info-header-title {
  font-size: 150%;
  padding: 10px;
}

.job-info-header .job-info-header-detail {
  padding: 0 10px 10px;
  border-bottom: 1px solid var(--color-grey);
}

.job-step-container {
  max-height: 100%;
  overflow: auto;
}

.job-step-container .job-step-summary {
  cursor: pointer;
  padding: 5px 10px;
  display: flex;
}

.job-step-container .job-step-summary .step-summary-msg {
  flex: 1;
}

.job-step-container .job-step-summary .step-summary-duration {
  margin-left: 16px;
}

.job-step-container .job-step-summary:hover {
  background-color: var(--color-black-light);
}
</style>

<style>
/* some elements are not managed by vue, so we need to use global style */
.job-status-rotate {
  animation: job-status-rotate-keyframes 1s linear infinite;
}

@keyframes job-status-rotate-keyframes {
  100% {
    transform: rotate(360deg);
  }
}

.job-step-section {
  margin: 10px;
}

.job-step-section .job-step-logs {
  font-family: monospace, monospace;
}

.job-step-section .job-step-logs .job-log-line {
  display: flex;
}

.job-step-section .job-step-logs .job-log-line .line-num {
  width: 48px;
  color: var(--color-grey-light);
  text-align: right;
  user-select: none;
}

.job-step-section .job-step-logs .job-log-line .log-time {
  color: var(--color-grey-light);
  margin-left: 10px;
  white-space: nowrap;
}

.job-step-section .job-step-logs .job-log-line .log-msg {
  flex: 1;
  word-break: break-all;
  white-space: break-spaces;
  margin-left: 10px;
}

/* TODO: group support */

.job-log-group {

}
.job-log-group-summary {

}
.job-log-list {

}
</style><|MERGE_RESOLUTION|>--- conflicted
+++ resolved
@@ -44,7 +44,7 @@
         </div>
         <div class="job-artifacts" v-if="artifacts.length > 0">
           <div class="job-artifacts-title">
-            {{ artifactsTitle }}
+            {{ local.artifactsTitle }}
           </div>
           <ul class="job-artifacts-list">
             <li class="job-artifacts-item" v-for="artifact in artifacts" :key="artifact.id">
@@ -105,17 +105,12 @@
     runIndex: String,
     jobIndex: String,
     actionsURL: String,
-<<<<<<< HEAD
-    artifactsTitle: String,
-=======
     locale: Object,
->>>>>>> 365bb77a
   },
 
   data() {
     return {
       ansiToHTML: new AnsiToHTML({escapeXML: true}),
-      artifactsTitle: this.artifactsTitle,
 
       // internal state
       loading: false,
@@ -350,9 +345,6 @@
     runIndex: el.getAttribute('data-run-index'),
     jobIndex: el.getAttribute('data-job-index'),
     actionsURL: el.getAttribute('data-actions-url'),
-<<<<<<< HEAD
-    artifactsTitle: el.getAttribute('data-artifacts-title'),
-=======
     locale: {
       approve: el.getAttribute('data-locale-approve'),
       cancel: el.getAttribute('data-locale-cancel'),
@@ -366,9 +358,9 @@
         cancelled: el.getAttribute('data-locale-status-cancelled'),
         skipped: el.getAttribute('data-locale-status-skipped'),
         blocked: el.getAttribute('data-locale-status-blocked'),
+        artifactsTitle: el.getAttribute('data-locale-artifacts-title'),
       }
     }
->>>>>>> 365bb77a
   });
   view.mount(el);
 }
