<template>
  <div>
    <div v-if="!isOrganization" class="ui two item menu">
      <a :class="{item: true, active: tab === 'repos'}" @click="changeTab('repos')">{{ textRepository }}</a>
      <a :class="{item: true, active: tab === 'organizations'}" @click="changeTab('organizations')">{{ textOrganization }}</a>
    </div>
    <div v-show="tab === 'repos'" class="ui tab active list dashboard-repos">
      <h4 class="ui top attached header gt-df gt-ac">
        <div class="gt-f1 gt-df gt-ac">
          {{ textMyRepos }}
          <span class="ui grey label gt-ml-3">{{ reposTotalCount }}</span>
        </div>
        <a class="gt-df gt-ac muted" :href="subUrl + '/repo/create' + (isOrganization ? '?org=' + organizationId : '')" :data-tooltip-content="textNewRepo">
          <svg-icon name="octicon-plus"/>
          <span class="sr-only">{{ textNewRepo }}</span>
        </a>
      </h4>
      <div class="ui attached segment repos-search">
        <div class="ui fluid right action left icon input" :class="{loading: isLoading}">
          <input @input="changeReposFilter(reposFilter)" v-model="searchQuery" ref="search" @keydown="reposFilterKeyControl" :placeholder="textSearchRepos">
          <i class="icon gt-df gt-ac gt-jc"><svg-icon name="octicon-search" :size="16"/></i>
          <div class="ui dropdown icon button" :title="textFilter">
            <i class="icon gt-df gt-ac gt-jc gt-m-0"><svg-icon name="octicon-filter" :size="16"/></i>
            <div class="menu">
              <a class="item" @click="toggleArchivedFilter()">
                <div class="ui checkbox" ref="checkboxArchivedFilter" :title="checkboxArchivedFilterTitle">
                  <!--the "hidden" is necessary to make the checkbox work without Fomantic UI js,
                      otherwise if the "input" handles click event for intermediate status, it breaks the internal state-->
                  <input type="checkbox" class="hidden" v-bind.prop="checkboxArchivedFilterProps">
                  <label>
                    <svg-icon name="octicon-archive" :size="16" class-name="gt-mr-2"/>
                    {{ textShowArchived }}
                  </label>
                </div>
              </a>
              <a class="item" @click="togglePrivateFilter()">
                <div class="ui checkbox" ref="checkboxPrivateFilter" :title="checkboxPrivateFilterTitle">
                  <input type="checkbox" class="hidden" v-bind.prop="checkboxPrivateFilterProps">
                  <label>
                    <svg-icon name="octicon-lock" :size="16" class-name="gt-mr-2"/>
                    {{ textShowPrivate }}
                  </label>
                </div>
              </a>
            </div>
          </div>
        </div>
        <div class="ui secondary tiny pointing borderless menu center grid repos-filter">
          <a class="item" :class="{active: reposFilter === 'all'}" @click="changeReposFilter('all')">
            {{ textAll }}
            <div v-show="reposFilter === 'all'" class="ui circular mini grey label">{{ repoTypeCount }}</div>
          </a>
          <a class="item" :class="{active: reposFilter === 'sources'}" @click="changeReposFilter('sources')">
            {{ textSources }}
            <div v-show="reposFilter === 'sources'" class="ui circular mini grey label">{{ repoTypeCount }}</div>
          </a>
          <a class="item" :class="{active: reposFilter === 'forks'}" @click="changeReposFilter('forks')">
            {{ textForks }}
            <div v-show="reposFilter === 'forks'" class="ui circular mini grey label">{{ repoTypeCount }}</div>
          </a>
          <a class="item" :class="{active: reposFilter === 'mirrors'}" @click="changeReposFilter('mirrors')" v-if="isMirrorsEnabled">
            {{ textMirrors }}
            <div v-show="reposFilter === 'mirrors'" class="ui circular mini grey label">{{ repoTypeCount }}</div>
          </a>
          <a class="item" :class="{active: reposFilter === 'collaborative'}" @click="changeReposFilter('collaborative')">
            {{ textCollaborative }}
            <div v-show="reposFilter === 'collaborative'" class="ui circular mini grey label">{{ repoTypeCount }}</div>
          </a>
        </div>
      </div>
      <div v-if="repos.length" class="ui attached table segment gt-rounded-bottom">
        <ul class="repo-owner-name-list">
<<<<<<< HEAD
          <li v-for="repo, index in repos" :key="repo.id">
            <a class="repo-list-link muted gt-df gt-ac gt-sb" :class="{'active': index === activeIndex}" :href="repo.link">
              <div class="item-name gt-df gt-ac gt-f1">
                <svg-icon :name="repoIcon(repo)" :size="16" class-name="gt-mr-2"/>
                <div class="text gt-bold truncate gt-ml-1">{{ repo.full_name }}</div>
                <span v-if="repo.archived">
                  <svg-icon name="octicon-archive" :size="16" class-name="gt-ml-2"/>
                </span>
=======
          <li class="gt-df gt-ac" v-for="repo in repos" :key="repo.id">
            <a class="repo-list-link muted gt-df gt-ac gt-f1" :href="repo.link">
              <svg-icon :name="repoIcon(repo)" :size="16" class-name="repo-list-icon"/>
              <div class="text truncate">{{ repo.full_name }}</div>
              <div v-if="repo.archived">
                <svg-icon name="octicon-archive" :size="16"/>
>>>>>>> 51b13083
              </div>
            </a>
            <!-- the commit status icon logic is taken from templates/repo/commit_status.tmpl -->
            <svg-icon v-if="repo.latest_commit_status_state" :name="statusIcon(repo.latest_commit_status_state)" :class-name="'gt-ml-3 commit-status icon text ' + statusColor(repo.latest_commit_status_state)" :size="16"/>
          </li>
        </ul>
        <div v-if="showMoreReposLink" class="center gt-py-3 gt-border-secondary-top">
          <div class="ui borderless pagination menu narrow">
            <a
              class="item navigation gt-py-2" :class="{'disabled': page === 1}"
              @click="changePage(1)" :title="textFirstPage"
            >
              <svg-icon name="gitea-double-chevron-left" :size="16" class-name="gt-mr-2"/>
            </a>
            <a
              class="item navigation gt-py-2" :class="{'disabled': page === 1}"
              @click="changePage(page - 1)" :title="textPreviousPage"
            >
              <svg-icon name="octicon-chevron-left" :size="16" clsas-name="gt-mr-2"/>
            </a>
            <a class="active item gt-py-2">{{ page }}</a>
            <a
              class="item navigation" :class="{'disabled': page === finalPage}"
              @click="changePage(page + 1)" :title="textNextPage"
            >
              <svg-icon name="octicon-chevron-right" :size="16" class-name="gt-ml-2"/>
            </a>
            <a
              class="item navigation gt-py-2" :class="{'disabled': page === finalPage}"
              @click="changePage(finalPage)" :title="textLastPage"
            >
              <svg-icon name="gitea-double-chevron-right" :size="16" class-name="gt-ml-2"/>
            </a>
          </div>
        </div>
      </div>
    </div>
    <div v-if="!isOrganization" v-show="tab === 'organizations'" class="ui tab active list dashboard-orgs">
      <h4 class="ui top attached header gt-df gt-ac">
        <div class="gt-f1 gt-df gt-ac">
          {{ textMyOrgs }}
          <span class="ui grey label gt-ml-3">{{ organizationsTotalCount }}</span>
        </div>
        <a class="gt-df gt-ac muted" v-if="canCreateOrganization" :href="subUrl + '/org/create'" :data-tooltip-content="textNewOrg">
          <svg-icon name="octicon-plus"/>
          <span class="sr-only">{{ textNewOrg }}</span>
        </a>
      </h4>
      <div v-if="organizations.length" class="ui attached table segment gt-rounded-bottom">
        <ul class="repo-owner-name-list">
          <li class="gt-df gt-ac" v-for="org in organizations" :key="org.name">
            <a class="repo-list-link muted gt-df gt-ac gt-f1" :href="subUrl + '/' + encodeURIComponent(org.name)">
              <svg-icon name="octicon-organization" :size="16" class-name="repo-list-icon"/>
              <div class="text truncate">{{ org.name }}</div>
              <div><!-- div to prevent underline of label on hover -->
                <span class="ui tiny basic label" v-if="org.org_visibility !== 'public'">
                  {{ org.org_visibility === 'limited' ? textOrgVisibilityLimited: textOrgVisibilityPrivate }}
                </span>
              </div>
            </a>
            <div class="text light grey gt-df gt-ac gt-ml-3">
              {{ org.num_repos }}
              <svg-icon name="octicon-repo" :size="16" class-name="gt-ml-2 gt-mt-1"/>
            </div>
          </li>
        </ul>
      </div>
    </div>
  </div>
</template>

<script>
import {createApp, nextTick} from 'vue';
import $ from 'jquery';
import {SvgIcon} from '../svg.js';

const {appSubUrl, assetUrlPrefix, pageData} = window.config;

const commitStatus = {
  pending: {name: 'octicon-dot-fill', color: 'grey'},
  running: {name: 'octicon-dot-fill', color: 'yellow'},
  success: {name: 'octicon-check', color: 'green'},
  error: {name: 'gitea-exclamation', color: 'red'},
  failure: {name: 'octicon-x', color: 'red'},
  warning: {name: 'gitea-exclamation', color: 'yellow'},
};

const sfc = {
  components: {SvgIcon},
  data() {
    const params = new URLSearchParams(window.location.search);
    const tab = params.get('repo-search-tab') || 'repos';
    const reposFilter = params.get('repo-search-filter') || 'all';
    const privateFilter = params.get('repo-search-private') || 'both';
    const archivedFilter = params.get('repo-search-archived') || 'unarchived';
    const searchQuery = params.get('repo-search-query') || '';
    const page = Number(params.get('repo-search-page')) || 1;

    return {
      tab,
      repos: [],
      reposTotalCount: 0,
      reposFilter,
      archivedFilter,
      privateFilter,
      page,
      finalPage: 1,
      searchQuery,
      isLoading: false,
      staticPrefix: assetUrlPrefix,
      counts: {},
      repoTypes: {
        all: {
          searchMode: '',
        },
        forks: {
          searchMode: 'fork',
        },
        mirrors: {
          searchMode: 'mirror',
        },
        sources: {
          searchMode: 'source',
        },
        collaborative: {
          searchMode: 'collaborative',
        },
      },
      textArchivedFilterTitles: {},
      textPrivateFilterTitles: {},

      organizations: [],
      isOrganization: true,
      canCreateOrganization: false,
      organizationsTotalCount: 0,
      organizationId: 0,

      subUrl: appSubUrl,
      ...pageData.dashboardRepoList,
      activeIndex: 0,
    };
  },

  computed: {
    showMoreReposLink() {
      return this.repos.length > 0 && this.repos.length < this.counts[`${this.reposFilter}:${this.archivedFilter}:${this.privateFilter}`];
    },
    searchURL() {
      return `${this.subUrl}/repo/search?sort=updated&order=desc&uid=${this.uid}&team_id=${this.teamId}&q=${this.searchQuery
      }&page=${this.page}&limit=${this.searchLimit}&mode=${this.repoTypes[this.reposFilter].searchMode
      }${this.reposFilter !== 'all' ? '&exclusive=1' : ''
      }${this.archivedFilter === 'archived' ? '&archived=true' : ''}${this.archivedFilter === 'unarchived' ? '&archived=false' : ''
      }${this.privateFilter === 'private' ? '&is_private=true' : ''}${this.privateFilter === 'public' ? '&is_private=false' : ''
      }`;
    },
    repoTypeCount() {
      return this.counts[`${this.reposFilter}:${this.archivedFilter}:${this.privateFilter}`];
    },
    checkboxArchivedFilterTitle() {
      return this.textArchivedFilterTitles[this.archivedFilter];
    },
    checkboxArchivedFilterProps() {
      return {checked: this.archivedFilter === 'archived', indeterminate: this.archivedFilter === 'both'};
    },
    checkboxPrivateFilterTitle() {
      return this.textPrivateFilterTitles[this.privateFilter];
    },
    checkboxPrivateFilterProps() {
      return {checked: this.privateFilter === 'private', indeterminate: this.privateFilter === 'both'};
    },
  },

  mounted() {
    const el = document.getElementById('dashboard-repo-list');
    this.changeReposFilter(this.reposFilter);
    $(el).find('.dropdown').dropdown();
    nextTick(() => {
      this.$refs.search.focus();
    });

    this.textArchivedFilterTitles = {
      'archived': this.textShowOnlyArchived,
      'unarchived': this.textShowOnlyUnarchived,
      'both': this.textShowBothArchivedUnarchived,
    };

    this.textPrivateFilterTitles = {
      'private': this.textShowOnlyPrivate,
      'public': this.textShowOnlyPublic,
      'both': this.textShowBothPrivatePublic,
    };
  },

  methods: {
    changeTab(t) {
      this.tab = t;
      this.updateHistory();
    },

    changeReposFilter(filter) {
      this.reposFilter = filter;
      this.repos = [];
      this.page = 1;
      this.counts[`${filter}:${this.archivedFilter}:${this.privateFilter}`] = 0;
      this.searchRepos();
    },

    updateHistory() {
      const params = new URLSearchParams(window.location.search);

      if (this.tab === 'repos') {
        params.delete('repo-search-tab');
      } else {
        params.set('repo-search-tab', this.tab);
      }

      if (this.reposFilter === 'all') {
        params.delete('repo-search-filter');
      } else {
        params.set('repo-search-filter', this.reposFilter);
      }

      if (this.privateFilter === 'both') {
        params.delete('repo-search-private');
      } else {
        params.set('repo-search-private', this.privateFilter);
      }

      if (this.archivedFilter === 'unarchived') {
        params.delete('repo-search-archived');
      } else {
        params.set('repo-search-archived', this.archivedFilter);
      }

      if (this.searchQuery === '') {
        params.delete('repo-search-query');
      } else {
        params.set('repo-search-query', this.searchQuery);
      }

      if (this.page === 1) {
        params.delete('repo-search-page');
      } else {
        params.set('repo-search-page', `${this.page}`);
      }

      const queryString = params.toString();
      if (queryString) {
        window.history.replaceState({}, '', `?${queryString}`);
      } else {
        window.history.replaceState({}, '', window.location.pathname);
      }
    },

    toggleArchivedFilter() {
      if (this.archivedFilter === 'unarchived') {
        this.archivedFilter = 'archived';
      } else if (this.archivedFilter === 'archived') {
        this.archivedFilter = 'both';
      } else { // including both
        this.archivedFilter = 'unarchived';
      }
      this.page = 1;
      this.repos = [];
      this.counts[`${this.reposFilter}:${this.archivedFilter}:${this.privateFilter}`] = 0;
      this.searchRepos();
    },

    togglePrivateFilter() {
      if (this.privateFilter === 'both') {
        this.privateFilter = 'public';
      } else if (this.privateFilter === 'public') {
        this.privateFilter = 'private';
      } else { // including private
        this.privateFilter = 'both';
      }
      this.page = 1;
      this.repos = [];
      this.counts[`${this.reposFilter}:${this.archivedFilter}:${this.privateFilter}`] = 0;
      this.searchRepos();
    },


    changePage(page) {
      this.page = page;
      if (this.page > this.finalPage) {
        this.page = this.finalPage;
      }
      if (this.page < 1) {
        this.page = 1;
      }
      this.repos = [];
      this.counts[`${this.reposFilter}:${this.archivedFilter}:${this.privateFilter}`] = 0;
      this.searchRepos();
    },

    async searchRepos() {
      this.isLoading = true;

      const searchedMode = this.repoTypes[this.reposFilter].searchMode;
      const searchedURL = this.searchURL;
      const searchedQuery = this.searchQuery;

      let response, json;
      try {
        if (!this.reposTotalCount) {
          const totalCountSearchURL = `${this.subUrl}/repo/search?count_only=1&uid=${this.uid}&team_id=${this.teamId}&q=&page=1&mode=`;
          response = await fetch(totalCountSearchURL);
          this.reposTotalCount = response.headers.get('X-Total-Count');
        }

        response = await fetch(searchedURL);
        json = await response.json();
      } catch {
        if (searchedURL === this.searchURL) {
          this.isLoading = false;
        }
        return;
      }

      if (searchedURL === this.searchURL) {
        this.repos = json.data.map((webSearchRepo) => {return {...webSearchRepo.repository, latest_commit_status_state: webSearchRepo.latest_commit_status.State}});
        const count = response.headers.get('X-Total-Count');
        if (searchedQuery === '' && searchedMode === '' && this.archivedFilter === 'both') {
          this.reposTotalCount = count;
        }
        this.counts[`${this.reposFilter}:${this.archivedFilter}:${this.privateFilter}`] = count;
        this.finalPage = Math.ceil(count / this.searchLimit);
        this.updateHistory();
        this.isLoading = false;
      }
    },

    repoIcon(repo) {
      if (repo.fork) {
        return 'octicon-repo-forked';
      } else if (repo.mirror) {
        return 'octicon-mirror';
      } else if (repo.template) {
        return `octicon-repo-template`;
      } else if (repo.private) {
        return 'octicon-lock';
      } else if (repo.internal) {
        return 'octicon-repo';
      }
      return 'octicon-repo';
    },

    statusIcon(status) {
      return commitStatus[status].name;
    },

    statusColor(status) {
      return commitStatus[status].color;
    },

    reposFilterKeyControl(e) {
      switch (e.key) {
        case 'Enter':
          document.querySelector('.repo-list-link.active')?.click();
          break;
        case 'ArrowUp':
          if (this.activeIndex > 0) {
            this.activeIndex--;
          } else if (this.page > 1) {
            this.changePage(this.page - 1);
            this.activeIndex = this.searchLimit - 1;
          }
          break;
        case 'ArrowDown':
          if (this.activeIndex < this.repos.length - 1) {
            this.activeIndex++;
          } else if (this.page < this.finalPage) {
            this.activeIndex = 0;
            this.changePage(this.page + 1);
          }
          break;
        case 'ArrowRight':
          if (this.page < this.finalPage) {
            this.changePage(this.page + 1);
          }
          break;
        case 'ArrowLeft':
          if (this.page > 1) {
            this.changePage(this.page - 1);
          }
          break;
      }
    }
  },
};

export function initDashboardRepoList() {
  const el = document.getElementById('dashboard-repo-list');
  if (el) {
    createApp(sfc).mount(el);
  }
}

export default sfc; // activate the IDE's Vue plugin

</script>
<style scoped>
ul {
  list-style: none;
  margin: 0;
  padding-left: 0;
}

ul li {
  padding: 0 10px;
}

ul li:not(:last-child) {
  border-bottom: 1px solid var(--color-secondary);
}

.repo-list-link {
  padding: 6px 0;
  gap: 6px;
  min-width: 0; /* for text truncation */
}

.repo-list-link .svg {
  color: var(--color-text-light-2);
}

.repo-list-icon {
  min-width: 16px;
  margin-right: 2px;
}

/* octicon-mirror has no padding inside the SVG */
.repo-list-icon.octicon-mirror {
  width: 14px;
  min-width: 14px;
  margin-left: 1px;
  margin-right: 3px;
}
</style><|MERGE_RESOLUTION|>--- conflicted
+++ resolved
@@ -70,23 +70,12 @@
       </div>
       <div v-if="repos.length" class="ui attached table segment gt-rounded-bottom">
         <ul class="repo-owner-name-list">
-<<<<<<< HEAD
-          <li v-for="repo, index in repos" :key="repo.id">
-            <a class="repo-list-link muted gt-df gt-ac gt-sb" :class="{'active': index === activeIndex}" :href="repo.link">
-              <div class="item-name gt-df gt-ac gt-f1">
-                <svg-icon :name="repoIcon(repo)" :size="16" class-name="gt-mr-2"/>
-                <div class="text gt-bold truncate gt-ml-1">{{ repo.full_name }}</div>
-                <span v-if="repo.archived">
-                  <svg-icon name="octicon-archive" :size="16" class-name="gt-ml-2"/>
-                </span>
-=======
-          <li class="gt-df gt-ac" v-for="repo in repos" :key="repo.id">
-            <a class="repo-list-link muted gt-df gt-ac gt-f1" :href="repo.link">
+          <li class="gt-df gt-ac" v-for="repo, index in repos" :key="repo.id">
+            <a class="repo-list-link muted gt-df gt-ac gt-f1" :class="{'active': index === activeIndex}" :href="repo.link">
               <svg-icon :name="repoIcon(repo)" :size="16" class-name="repo-list-icon"/>
               <div class="text truncate">{{ repo.full_name }}</div>
               <div v-if="repo.archived">
                 <svg-icon name="octicon-archive" :size="16"/>
->>>>>>> 51b13083
               </div>
             </a>
             <!-- the commit status icon logic is taken from templates/repo/commit_status.tmpl -->
