--- conflicted
+++ resolved
@@ -301,10 +301,7 @@
 		if treeHash == baseTree.ID.String() {
 			log.Debug("PullRequest[%d]: Patch is empty - ignoring", pr.ID)
 			pr.Status = models.PullRequestStatusEmpty
-<<<<<<< HEAD
 			pr.ChangedProtectedFiles = []string{}
-=======
->>>>>>> 867b34d5
 		}
 
 		return false, nil
