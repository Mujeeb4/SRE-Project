// Copyright 2019 The Gitea Authors.
// All rights reserved.
// Use of this source code is governed by a MIT-style
// license that can be found in the LICENSE file.

package pull

import (
	"fmt"
	"os"
	"path/filepath"
	"strings"

	"code.gitea.io/gitea/models"
	"code.gitea.io/gitea/modules/git"
	"code.gitea.io/gitea/modules/log"
)

// createTemporaryRepo creates a temporary repo with "base" for pr.BaseBranch and "tracking" for  pr.HeadBranch
// it also create a second base branch called "original_base"
func createTemporaryRepo(pr *models.PullRequest) (string, error) {
	if err := pr.LoadHeadRepo(); err != nil {
		log.Error("LoadHeadRepo: %v", err)
		return "", fmt.Errorf("LoadHeadRepo: %v", err)
	} else if pr.HeadRepo == nil {
		log.Error("Pr %d HeadRepo %d does not exist", pr.ID, pr.HeadRepoID)
		return "", &models.ErrRepoNotExist{
			ID: pr.HeadRepoID,
		}
	} else if err := pr.LoadBaseRepo(); err != nil {
		log.Error("LoadBaseRepo: %v", err)
		return "", fmt.Errorf("LoadBaseRepo: %v", err)
	} else if pr.BaseRepo == nil {
		log.Error("Pr %d BaseRepo %d does not exist", pr.ID, pr.BaseRepoID)
		return "", &models.ErrRepoNotExist{
			ID: pr.BaseRepoID,
		}
	} else if err := pr.HeadRepo.GetOwner(); err != nil {
		log.Error("HeadRepo.GetOwner: %v", err)
		return "", fmt.Errorf("HeadRepo.GetOwner: %v", err)
	} else if err := pr.BaseRepo.GetOwner(); err != nil {
		log.Error("BaseRepo.GetOwner: %v", err)
		return "", fmt.Errorf("BaseRepo.GetOwner: %v", err)
	}

	// Clone base repo.
	tmpBasePath, err := models.CreateTemporaryPath("pull")
	if err != nil {
		log.Error("CreateTemporaryPath: %v", err)
		return "", err
	}

	baseRepoPath := pr.BaseRepo.RepoPath()
	headRepoPath := pr.HeadRepo.RepoPath()

	if err := git.InitRepository(tmpBasePath, false); err != nil {
		log.Error("git init tmpBasePath: %v", err)
		if err := models.RemoveTemporaryPath(tmpBasePath); err != nil {
			log.Error("CreateTempRepo: RemoveTemporaryPath: %s", err)
		}
		return "", err
	}

	remoteRepoName := "head_repo"
	baseBranch := "base"

	// Add head repo remote.
	addCacheRepo := func(staging, cache string) error {
		p := filepath.Join(staging, ".git", "objects", "info", "alternates")
		f, err := os.OpenFile(p, os.O_APPEND|os.O_CREATE|os.O_WRONLY, 0600)
		if err != nil {
			log.Error("Could not create .git/objects/info/alternates file in %s: %v", staging, err)
			return err
		}
		defer f.Close()
		data := filepath.Join(cache, "objects")
		if _, err := fmt.Fprintln(f, data); err != nil {
			log.Error("Could not write to .git/objects/info/alternates file in %s: %v", staging, err)
			return err
		}
		return nil
	}

	if err := addCacheRepo(tmpBasePath, baseRepoPath); err != nil {
		log.Error("Unable to add base repository to temporary repo [%s -> %s]: %v", pr.BaseRepo.FullName(), tmpBasePath, err)
		if err := models.RemoveTemporaryPath(tmpBasePath); err != nil {
			log.Error("CreateTempRepo: RemoveTemporaryPath: %s", err)
		}
		return "", fmt.Errorf("Unable to add base repository to temporary repo [%s -> tmpBasePath]: %v", pr.BaseRepo.FullName(), err)
	}

	var outbuf, errbuf strings.Builder
	if err := git.NewCommand("remote", "add", "-t", pr.BaseBranch, "-m", pr.BaseBranch, "origin", baseRepoPath).RunInDirPipeline(tmpBasePath, &outbuf, &errbuf); err != nil {
		log.Error("Unable to add base repository as origin [%s -> %s]: %v\n%s\n%s", pr.BaseRepo.FullName(), tmpBasePath, err, outbuf.String(), errbuf.String())
		if err := models.RemoveTemporaryPath(tmpBasePath); err != nil {
			log.Error("CreateTempRepo: RemoveTemporaryPath: %s", err)
		}
		return "", fmt.Errorf("Unable to add base repository as origin [%s -> tmpBasePath]: %v\n%s\n%s", pr.BaseRepo.FullName(), err, outbuf.String(), errbuf.String())
	}
	outbuf.Reset()
	errbuf.Reset()

	if err := git.NewCommand("fetch", "origin", "--no-tags", "--", pr.BaseBranch+":"+baseBranch, pr.BaseBranch+":original_"+baseBranch).RunInDirPipeline(tmpBasePath, &outbuf, &errbuf); err != nil {
		log.Error("Unable to fetch origin base branch [%s:%s -> base, original_base in %s]: %v:\n%s\n%s", pr.BaseRepo.FullName(), pr.BaseBranch, tmpBasePath, err, outbuf.String(), errbuf.String())
		if err := models.RemoveTemporaryPath(tmpBasePath); err != nil {
			log.Error("CreateTempRepo: RemoveTemporaryPath: %s", err)
		}
		return "", fmt.Errorf("Unable to fetch origin base branch [%s:%s -> base, original_base in tmpBasePath]: %v\n%s\n%s", pr.BaseRepo.FullName(), pr.BaseBranch, err, outbuf.String(), errbuf.String())
	}
	outbuf.Reset()
	errbuf.Reset()

	if err := git.NewCommand("symbolic-ref", "HEAD", git.BranchPrefix+baseBranch).RunInDirPipeline(tmpBasePath, &outbuf, &errbuf); err != nil {
		log.Error("Unable to set HEAD as base branch [%s]: %v\n%s\n%s", tmpBasePath, err, outbuf.String(), errbuf.String())
		if err := models.RemoveTemporaryPath(tmpBasePath); err != nil {
			log.Error("CreateTempRepo: RemoveTemporaryPath: %s", err)
		}
		return "", fmt.Errorf("Unable to set HEAD as base branch [tmpBasePath]: %v\n%s\n%s", err, outbuf.String(), errbuf.String())
	}
	outbuf.Reset()
	errbuf.Reset()

	if err := addCacheRepo(tmpBasePath, headRepoPath); err != nil {
		log.Error("Unable to add head repository to temporary repo [%s -> %s]: %v", pr.HeadRepo.FullName(), tmpBasePath, err)
		if err := models.RemoveTemporaryPath(tmpBasePath); err != nil {
			log.Error("CreateTempRepo: RemoveTemporaryPath: %s", err)
		}
		return "", fmt.Errorf("Unable to head base repository to temporary repo [%s -> tmpBasePath]: %v", pr.HeadRepo.FullName(), err)
	}

	if err := git.NewCommand("remote", "add", remoteRepoName, headRepoPath).RunInDirPipeline(tmpBasePath, &outbuf, &errbuf); err != nil {
		log.Error("Unable to add head repository as head_repo [%s -> %s]: %v\n%s\n%s", pr.HeadRepo.FullName(), tmpBasePath, err, outbuf.String(), errbuf.String())
		if err := models.RemoveTemporaryPath(tmpBasePath); err != nil {
			log.Error("CreateTempRepo: RemoveTemporaryPath: %s", err)
		}
		return "", fmt.Errorf("Unable to add head repository as head_repo [%s -> tmpBasePath]: %v\n%s\n%s", pr.HeadRepo.FullName(), err, outbuf.String(), errbuf.String())
	}
	outbuf.Reset()
	errbuf.Reset()

	trackingBranch := "tracking"
	// Fetch head branch
<<<<<<< HEAD
	var headBranch string
	if pr.Style == models.PullRequestStyleGithub {
		headBranch = git.BranchPrefix + pr.HeadBranch
	} else if len(pr.HeadCommitID) == 40 { // for not created pull request
		headBranch = pr.HeadCommitID
	} else {
		headBranch = pr.GetGitRefName()
	}
	if err := git.NewCommand("fetch", "--no-tags", remoteRepoName, headBranch+":"+trackingBranch).RunInDirPipeline(tmpBasePath, &outbuf, &errbuf); err != nil {
		log.Error("Unable to fetch head_repo head branch [%s:%s -> tracking in %s]: %v:\n%s\n%s", pr.HeadRepo.FullName(), headBranch, tmpBasePath, err, outbuf.String(), errbuf.String())
		if err := models.RemoveTemporaryPath(tmpBasePath); err != nil {
			log.Error("CreateTempRepo: RemoveTemporaryPath: %s", err)
		}
		return "", fmt.Errorf("Unable to fetch head_repo head branch [%s:%s -> tracking in tmpBasePath]: %v\n%s\n%s", pr.HeadRepo.FullName(), headBranch, err, outbuf.String(), errbuf.String())
=======
	if err := git.NewCommand("fetch", "--no-tags", remoteRepoName, git.BranchPrefix+pr.HeadBranch+":"+trackingBranch).RunInDirPipeline(tmpBasePath, &outbuf, &errbuf); err != nil {
		if err := models.RemoveTemporaryPath(tmpBasePath); err != nil {
			log.Error("CreateTempRepo: RemoveTemporaryPath: %s", err)
		}
		if !git.IsBranchExist(pr.HeadRepo.RepoPath(), pr.HeadBranch) {
			return "", models.ErrBranchDoesNotExist{
				BranchName: pr.HeadBranch,
			}
		}
		log.Error("Unable to fetch head_repo head branch [%s:%s -> tracking in %s]: %v:\n%s\n%s", pr.HeadRepo.FullName(), pr.HeadBranch, tmpBasePath, err, outbuf.String(), errbuf.String())
		return "", fmt.Errorf("Unable to fetch head_repo head branch [%s:%s -> tracking in tmpBasePath]: %v\n%s\n%s", pr.HeadRepo.FullName(), pr.HeadBranch, err, outbuf.String(), errbuf.String())
>>>>>>> b08e14bb
	}
	outbuf.Reset()
	errbuf.Reset()

	return tmpBasePath, nil
}<|MERGE_RESOLUTION|>--- conflicted
+++ resolved
@@ -140,7 +140,6 @@
 
 	trackingBranch := "tracking"
 	// Fetch head branch
-<<<<<<< HEAD
 	var headBranch string
 	if pr.Style == models.PullRequestStyleGithub {
 		headBranch = git.BranchPrefix + pr.HeadBranch
@@ -150,13 +149,6 @@
 		headBranch = pr.GetGitRefName()
 	}
 	if err := git.NewCommand("fetch", "--no-tags", remoteRepoName, headBranch+":"+trackingBranch).RunInDirPipeline(tmpBasePath, &outbuf, &errbuf); err != nil {
-		log.Error("Unable to fetch head_repo head branch [%s:%s -> tracking in %s]: %v:\n%s\n%s", pr.HeadRepo.FullName(), headBranch, tmpBasePath, err, outbuf.String(), errbuf.String())
-		if err := models.RemoveTemporaryPath(tmpBasePath); err != nil {
-			log.Error("CreateTempRepo: RemoveTemporaryPath: %s", err)
-		}
-		return "", fmt.Errorf("Unable to fetch head_repo head branch [%s:%s -> tracking in tmpBasePath]: %v\n%s\n%s", pr.HeadRepo.FullName(), headBranch, err, outbuf.String(), errbuf.String())
-=======
-	if err := git.NewCommand("fetch", "--no-tags", remoteRepoName, git.BranchPrefix+pr.HeadBranch+":"+trackingBranch).RunInDirPipeline(tmpBasePath, &outbuf, &errbuf); err != nil {
 		if err := models.RemoveTemporaryPath(tmpBasePath); err != nil {
 			log.Error("CreateTempRepo: RemoveTemporaryPath: %s", err)
 		}
@@ -166,8 +158,7 @@
 			}
 		}
 		log.Error("Unable to fetch head_repo head branch [%s:%s -> tracking in %s]: %v:\n%s\n%s", pr.HeadRepo.FullName(), pr.HeadBranch, tmpBasePath, err, outbuf.String(), errbuf.String())
-		return "", fmt.Errorf("Unable to fetch head_repo head branch [%s:%s -> tracking in tmpBasePath]: %v\n%s\n%s", pr.HeadRepo.FullName(), pr.HeadBranch, err, outbuf.String(), errbuf.String())
->>>>>>> b08e14bb
+		return "", fmt.Errorf("Unable to fetch head_repo head branch [%s:%s -> tracking in tmpBasePath]: %v\n%s\n%s", pr.HeadRepo.FullName(), headBranch, err, outbuf.String(), errbuf.String())
 	}
 	outbuf.Reset()
 	errbuf.Reset()
