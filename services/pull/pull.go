// Copyright 2019 The Gitea Authors. All rights reserved.
// SPDX-License-Identifier: MIT

package pull

import (
	"context"
	"fmt"
	"io"
	"os"
	"regexp"
	"strings"

	"code.gitea.io/gitea/models"
	"code.gitea.io/gitea/models/db"
	git_model "code.gitea.io/gitea/models/git"
	issues_model "code.gitea.io/gitea/models/issues"
	repo_model "code.gitea.io/gitea/models/repo"
	user_model "code.gitea.io/gitea/models/user"
	"code.gitea.io/gitea/modules/container"
	"code.gitea.io/gitea/modules/git"
	"code.gitea.io/gitea/modules/graceful"
	"code.gitea.io/gitea/modules/json"
	"code.gitea.io/gitea/modules/log"
	"code.gitea.io/gitea/modules/notification"
	"code.gitea.io/gitea/modules/process"
	repo_module "code.gitea.io/gitea/modules/repository"
	"code.gitea.io/gitea/modules/setting"
	"code.gitea.io/gitea/modules/sync"
	"code.gitea.io/gitea/modules/util"
	issue_service "code.gitea.io/gitea/services/issue"
)

// TODO: use clustered lock (unique queue? or *abuse* cache)
var pullWorkingPool = sync.NewExclusivePool()

// NewPullRequest creates new pull request with labels for repository.
func NewPullRequest(ctx context.Context, repo *repo_model.Repository, pull *issues_model.Issue, labelIDs []int64, uuids []string, pr *issues_model.PullRequest, assigneeIDs []int64) error {
	if err := TestPatch(pr); err != nil {
		return err
	}

	divergence, err := GetDiverging(ctx, pr)
	if err != nil {
		return err
	}
	pr.CommitsAhead = divergence.Ahead
	pr.CommitsBehind = divergence.Behind

	if err := issues_model.NewPullRequest(ctx, repo, pull, labelIDs, uuids, pr); err != nil {
		return err
	}

	for _, assigneeID := range assigneeIDs {
		if err := issue_service.AddAssigneeIfNotAssigned(ctx, pull, pull.Poster, assigneeID); err != nil {
			return err
		}
	}

	pr.Issue = pull
	pull.PullRequest = pr

	// Now - even if the request context has been cancelled as the PR has been created
	// in the db and there is no way to cancel that transaction we have to proceed - therefore
	// create new context and work from there
	prCtx, _, finished := process.GetManager().AddContext(graceful.GetManager().HammerContext(), fmt.Sprintf("NewPullRequest: %s:%d", repo.FullName(), pr.Index))
	defer finished()

	if pr.Flow == issues_model.PullRequestFlowGithub {
		err = PushToBaseRepo(prCtx, pr)
	} else {
		err = UpdateRef(prCtx, pr)
	}
	if err != nil {
		return err
	}

	mentions, err := issues_model.FindAndUpdateIssueMentions(ctx, pull, pull.Poster, pull.Content)
	if err != nil {
		return err
	}

	notification.NotifyNewPullRequest(prCtx, pr, mentions)
	if len(pull.Labels) > 0 {
		notification.NotifyIssueChangeLabels(prCtx, pull.Poster, pull, pull.Labels, nil)
	}
	if pull.Milestone != nil {
		notification.NotifyIssueChangeMilestone(prCtx, pull.Poster, pull, 0)
	}

	// add first push codes comment
	baseGitRepo, err := git.OpenRepository(prCtx, pr.BaseRepo.RepoPath())
	if err != nil {
		return err
	}
	defer baseGitRepo.Close()

	compareInfo, err := baseGitRepo.GetCompareInfo(pr.BaseRepo.RepoPath(),
		git.BranchPrefix+pr.BaseBranch, pr.GetGitRefName(), false, false)
	if err != nil {
		return err
	}

	if len(compareInfo.Commits) > 0 {
		data := issues_model.PushActionContent{IsForcePush: false}
		data.CommitIDs = make([]string, 0, len(compareInfo.Commits))
		for i := len(compareInfo.Commits) - 1; i >= 0; i-- {
			data.CommitIDs = append(data.CommitIDs, compareInfo.Commits[i].ID.String())
		}

		dataJSON, err := json.Marshal(data)
		if err != nil {
			return err
		}

		ops := &issues_model.CreateCommentOptions{
			Type:        issues_model.CommentTypePullRequestPush,
			Doer:        pull.Poster,
			Repo:        repo,
			Issue:       pr.Issue,
			IsForcePush: false,
			Content:     string(dataJSON),
		}

		_, _ = issue_service.CreateComment(ctx, ops)

		if !pr.IsWorkInProgress() {
			if err := issues_model.PullRequestCodeOwnersReview(ctx, pull, pr); err != nil {
				return err
			}
		}

	}

	return nil
}

// ChangeTargetBranch changes the target branch of this pull request, as the given user.
func ChangeTargetBranch(ctx context.Context, pr *issues_model.PullRequest, doer *user_model.User, targetBranch string) (err error) {
	pullWorkingPool.CheckIn(fmt.Sprint(pr.ID))
	defer pullWorkingPool.CheckOut(fmt.Sprint(pr.ID))

	// Current target branch is already the same
	if pr.BaseBranch == targetBranch {
		return nil
	}

	if pr.Issue.IsClosed {
		return issues_model.ErrIssueIsClosed{
			ID:     pr.Issue.ID,
			RepoID: pr.Issue.RepoID,
			Index:  pr.Issue.Index,
		}
	}

	if pr.HasMerged {
		return models.ErrPullRequestHasMerged{
			ID:         pr.ID,
			IssueID:    pr.Index,
			HeadRepoID: pr.HeadRepoID,
			BaseRepoID: pr.BaseRepoID,
			HeadBranch: pr.HeadBranch,
			BaseBranch: pr.BaseBranch,
		}
	}

	// Check if branches are equal
	branchesEqual, err := IsHeadEqualWithBranch(ctx, pr, targetBranch)
	if err != nil {
		return err
	}
	if branchesEqual {
		return git_model.ErrBranchesEqual{
			HeadBranchName: pr.HeadBranch,
			BaseBranchName: targetBranch,
		}
	}

	// Check if pull request for the new target branch already exists
	existingPr, err := issues_model.GetUnmergedPullRequest(ctx, pr.HeadRepoID, pr.BaseRepoID, pr.HeadBranch, targetBranch, issues_model.PullRequestFlowGithub)
	if existingPr != nil {
		return issues_model.ErrPullRequestAlreadyExists{
			ID:         existingPr.ID,
			IssueID:    existingPr.Index,
			HeadRepoID: existingPr.HeadRepoID,
			BaseRepoID: existingPr.BaseRepoID,
			HeadBranch: existingPr.HeadBranch,
			BaseBranch: existingPr.BaseBranch,
		}
	}
	if err != nil && !issues_model.IsErrPullRequestNotExist(err) {
		return err
	}

	// Set new target branch
	oldBranch := pr.BaseBranch
	pr.BaseBranch = targetBranch

	// Refresh patch
	if err := TestPatch(pr); err != nil {
		return err
	}

	// Update target branch, PR diff and status
	// This is the same as checkAndUpdateStatus in check service, but also updates base_branch
	if pr.Status == issues_model.PullRequestStatusChecking {
		pr.Status = issues_model.PullRequestStatusMergeable
	}

	// Update Commit Divergence
	divergence, err := GetDiverging(ctx, pr)
	if err != nil {
		return err
	}
	pr.CommitsAhead = divergence.Ahead
	pr.CommitsBehind = divergence.Behind

	if err := pr.UpdateColsIfNotMerged(ctx, "merge_base", "status", "conflicted_files", "changed_protected_files", "base_branch", "commits_ahead", "commits_behind"); err != nil {
		return err
	}

	// Create comment
	options := &issues_model.CreateCommentOptions{
		Type:   issues_model.CommentTypeChangeTargetBranch,
		Doer:   doer,
		Repo:   pr.Issue.Repo,
		Issue:  pr.Issue,
		OldRef: oldBranch,
		NewRef: targetBranch,
	}
	if _, err = issue_service.CreateComment(ctx, options); err != nil {
		return fmt.Errorf("CreateChangeTargetBranchComment: %w", err)
	}

	return nil
}

func checkForInvalidation(ctx context.Context, requests issues_model.PullRequestList, repoID int64, doer *user_model.User, branch string) error {
	repo, err := repo_model.GetRepositoryByID(ctx, repoID)
	if err != nil {
		return fmt.Errorf("GetRepositoryByIDCtx: %w", err)
	}
	gitRepo, err := git.OpenRepository(ctx, repo.RepoPath())
	if err != nil {
		return fmt.Errorf("git.OpenRepository: %w", err)
	}
	go func() {
		// FIXME: graceful: We need to tell the manager we're doing something...
		err := InvalidateCodeComments(ctx, requests, doer, gitRepo, branch)
		if err != nil {
			log.Error("PullRequestList.InvalidateCodeComments: %v", err)
		}
		gitRepo.Close()
	}()
	return nil
}

// AddTestPullRequestTask adds new test tasks by given head/base repository and head/base branch,
// and generate new patch for testing as needed.
func AddTestPullRequestTask(doer *user_model.User, repoID int64, branch string, isSync bool, oldCommitID, newCommitID string) {
	log.Trace("AddTestPullRequestTask [head_repo_id: %d, head_branch: %s]: finding pull requests", repoID, branch)
	graceful.GetManager().RunWithShutdownContext(func(ctx context.Context) {
		// There is no sensible way to shut this down ":-("
		// If you don't let it run all the way then you will lose data
		// TODO: graceful: AddTestPullRequestTask needs to become a queue!

		// GetUnmergedPullRequestsByHeadInfo() only return open and unmerged PR.
		prs, err := issues_model.GetUnmergedPullRequestsByHeadInfo(ctx, repoID, branch)
		if err != nil {
			log.Error("Find pull requests [head_repo_id: %d, head_branch: %s]: %v", repoID, branch, err)
			return
		}

		for _, pr := range prs {
			log.Trace("Updating PR[%d]: composing new test task", pr.ID)
			if pr.Flow == issues_model.PullRequestFlowGithub {
				if err := PushToBaseRepo(ctx, pr); err != nil {
					log.Error("PushToBaseRepo: %v", err)
					continue
				}
			} else {
				continue
			}

			AddToTaskQueue(ctx, pr)
			comment, err := CreatePushPullComment(ctx, doer, pr, oldCommitID, newCommitID)
			if err == nil && comment != nil {
				notification.NotifyPullRequestPushCommits(ctx, doer, pr, comment)
			}
		}

		if isSync {
			requests := issues_model.PullRequestList(prs)
			if err = requests.LoadAttributes(ctx); err != nil {
				log.Error("PullRequestList.LoadAttributes: %v", err)
			}
			if invalidationErr := checkForInvalidation(ctx, requests, repoID, doer, branch); invalidationErr != nil {
				log.Error("checkForInvalidation: %v", invalidationErr)
			}
			if err == nil {
				for _, pr := range prs {
					if newCommitID != "" && newCommitID != git.EmptySHA {
						changed, err := checkIfPRContentChanged(ctx, pr, oldCommitID, newCommitID)
						if err != nil {
							log.Error("checkIfPRContentChanged: %v", err)
						}
						if changed {
							// Mark old reviews as stale if diff to mergebase has changed
							if err := issues_model.MarkReviewsAsStale(pr.IssueID); err != nil {
								log.Error("MarkReviewsAsStale: %v", err)
							}

							// dismiss all approval reviews if protected branch rule item enabled.
							pb, err := git_model.GetFirstMatchProtectedBranchRule(ctx, pr.BaseRepoID, pr.BaseBranch)
							if err != nil {
								log.Error("GetFirstMatchProtectedBranchRule: %v", err)
							}
							if pb != nil && pb.DismissStaleApprovals {
								if err := DismissApprovalReviews(ctx, doer, pr); err != nil {
									log.Error("DismissApprovalReviews: %v", err)
								}
							}
						}
						if err := issues_model.MarkReviewsAsNotStale(pr.IssueID, newCommitID); err != nil {
							log.Error("MarkReviewsAsNotStale: %v", err)
						}
						divergence, err := GetDiverging(ctx, pr)
						if err != nil {
							log.Error("GetDiverging: %v", err)
						} else {
							err = pr.UpdateCommitDivergence(ctx, divergence.Ahead, divergence.Behind)
							if err != nil {
								log.Error("UpdateCommitDivergence: %v", err)
							}
						}
					}

					notification.NotifyPullRequestSynchronized(ctx, doer, pr)
				}
			}
		}

		log.Trace("AddTestPullRequestTask [base_repo_id: %d, base_branch: %s]: finding pull requests", repoID, branch)
		prs, err = issues_model.GetUnmergedPullRequestsByBaseInfo(ctx, repoID, branch)
		if err != nil {
			log.Error("Find pull requests [base_repo_id: %d, base_branch: %s]: %v", repoID, branch, err)
			return
		}
		for _, pr := range prs {
			divergence, err := GetDiverging(ctx, pr)
			if err != nil {
				if git_model.IsErrBranchNotExist(err) && !git.IsBranchExist(ctx, pr.HeadRepo.RepoPath(), pr.HeadBranch) {
					log.Warn("Cannot test PR %s/%d: head_branch %s no longer exists", pr.BaseRepo.Name, pr.IssueID, pr.HeadBranch)
				} else {
					log.Error("GetDiverging: %v", err)
				}
			} else {
				err = pr.UpdateCommitDivergence(ctx, divergence.Ahead, divergence.Behind)
				if err != nil {
					log.Error("UpdateCommitDivergence: %v", err)
				}
			}
			AddToTaskQueue(ctx, pr)
		}
	})
}

// checkIfPRContentChanged checks if diff to target branch has changed by push
// A commit can be considered to leave the PR untouched if the patch/diff with its merge base is unchanged
func checkIfPRContentChanged(ctx context.Context, pr *issues_model.PullRequest, oldCommitID, newCommitID string) (hasChanged bool, err error) {
	prCtx, cancel, err := createTemporaryRepoForPR(ctx, pr)
	if err != nil {
		log.Error("CreateTemporaryRepoForPR %-v: %v", pr, err)
		return false, err
	}
	defer cancel()

	tmpRepo, err := git.OpenRepository(ctx, prCtx.tmpBasePath)
	if err != nil {
		return false, fmt.Errorf("OpenRepository: %w", err)
	}
	defer tmpRepo.Close()

	// Find the merge-base
	_, base, err := tmpRepo.GetMergeBase("", "base", "tracking")
	if err != nil {
		return false, fmt.Errorf("GetMergeBase: %w", err)
	}

	cmd := git.NewCommand(ctx, "diff", "--name-only", "-z").AddDynamicArguments(newCommitID, oldCommitID, base)
	stdoutReader, stdoutWriter, err := os.Pipe()
	if err != nil {
		return false, fmt.Errorf("unable to open pipe for to run diff: %w", err)
	}

	if err := cmd.Run(&git.RunOpts{
		Dir:    prCtx.tmpBasePath,
		Stdout: stdoutWriter,
		PipelineFunc: func(ctx context.Context, cancel context.CancelFunc) error {
			_ = stdoutWriter.Close()
			defer func() {
				_ = stdoutReader.Close()
			}()
			return util.IsEmptyReader(stdoutReader)
		},
	}); err != nil {
		if err == util.ErrNotEmpty {
			return true, nil
		}

		log.Error("Unable to run diff on %s %s %s in tempRepo for PR[%d]%s/%s...%s/%s: Error: %v",
			newCommitID, oldCommitID, base,
			pr.ID, pr.BaseRepo.FullName(), pr.BaseBranch, pr.HeadRepo.FullName(), pr.HeadBranch,
			err)

		return false, fmt.Errorf("Unable to run git diff --name-only -z %s %s %s: %w", newCommitID, oldCommitID, base, err)
	}

	return false, nil
}

// PushToBaseRepo pushes commits from branches of head repository to
// corresponding branches of base repository.
// FIXME: Only push branches that are actually updates?
func PushToBaseRepo(ctx context.Context, pr *issues_model.PullRequest) (err error) {
	return pushToBaseRepoHelper(ctx, pr, "")
}

func pushToBaseRepoHelper(ctx context.Context, pr *issues_model.PullRequest, prefixHeadBranch string) (err error) {
	log.Trace("PushToBaseRepo[%d]: pushing commits to base repo '%s'", pr.BaseRepoID, pr.GetGitRefName())

	if err := pr.LoadHeadRepo(ctx); err != nil {
		log.Error("Unable to load head repository for PR[%d] Error: %v", pr.ID, err)
		return err
	}
	headRepoPath := pr.HeadRepo.RepoPath()

	if err := pr.LoadBaseRepo(ctx); err != nil {
		log.Error("Unable to load base repository for PR[%d] Error: %v", pr.ID, err)
		return err
	}
	baseRepoPath := pr.BaseRepo.RepoPath()

	if err = pr.LoadIssue(ctx); err != nil {
		return fmt.Errorf("unable to load issue %d for pr %d: %w", pr.IssueID, pr.ID, err)
	}
	if err = pr.Issue.LoadPoster(ctx); err != nil {
		return fmt.Errorf("unable to load poster %d for pr %d: %w", pr.Issue.PosterID, pr.ID, err)
	}

	gitRefName := pr.GetGitRefName()

	if err := git.Push(ctx, headRepoPath, git.PushOptions{
		Remote: baseRepoPath,
		Branch: prefixHeadBranch + pr.HeadBranch + ":" + gitRefName,
		Force:  true,
		// Use InternalPushingEnvironment here because we know that pre-receive and post-receive do not run on a refs/pulls/...
		Env: repo_module.InternalPushingEnvironment(pr.Issue.Poster, pr.BaseRepo),
	}); err != nil {
		if git.IsErrPushOutOfDate(err) {
			// This should not happen as we're using force!
			log.Error("Unable to push PR head for %s#%d (%-v:%s) due to ErrPushOfDate: %v", pr.BaseRepo.FullName(), pr.Index, pr.BaseRepo, gitRefName, err)
			return err
		} else if git.IsErrPushRejected(err) {
			rejectErr := err.(*git.ErrPushRejected)
			log.Info("Unable to push PR head for %s#%d (%-v:%s) due to rejection:\nStdout: %s\nStderr: %s\nError: %v", pr.BaseRepo.FullName(), pr.Index, pr.BaseRepo, gitRefName, rejectErr.StdOut, rejectErr.StdErr, rejectErr.Err)
			return err
		} else if git.IsErrMoreThanOne(err) {
			if prefixHeadBranch != "" {
				log.Info("Can't push with %s%s", prefixHeadBranch, pr.HeadBranch)
				return err
			}
			log.Info("Retrying to push with %s%s", git.BranchPrefix, pr.HeadBranch)
			err = pushToBaseRepoHelper(ctx, pr, git.BranchPrefix)
			return err
		}
		log.Error("Unable to push PR head for %s#%d (%-v:%s) due to Error: %v", pr.BaseRepo.FullName(), pr.Index, pr.BaseRepo, gitRefName, err)
		return fmt.Errorf("Push: %s:%s %s:%s %w", pr.HeadRepo.FullName(), pr.HeadBranch, pr.BaseRepo.FullName(), gitRefName, err)
	}

	return nil
}

// UpdateRef update refs/pull/id/head directly for agit flow pull request
func UpdateRef(ctx context.Context, pr *issues_model.PullRequest) (err error) {
	log.Trace("UpdateRef[%d]: upgate pull request ref in base repo '%s'", pr.ID, pr.GetGitRefName())
	if err := pr.LoadBaseRepo(ctx); err != nil {
		log.Error("Unable to load base repository for PR[%d] Error: %v", pr.ID, err)
		return err
	}

	_, _, err = git.NewCommand(ctx, "update-ref").AddDynamicArguments(pr.GetGitRefName(), pr.HeadCommitID).RunStdString(&git.RunOpts{Dir: pr.BaseRepo.RepoPath()})
	if err != nil {
		log.Error("Unable to update ref in base repository for PR[%d] Error: %v", pr.ID, err)
	}

	return err
}

type errlist []error

func (errs errlist) Error() string {
	if len(errs) > 0 {
		var buf strings.Builder
		for i, err := range errs {
			if i > 0 {
				buf.WriteString(", ")
			}
			buf.WriteString(err.Error())
		}
		return buf.String()
	}
	return ""
}

// CloseBranchPulls close all the pull requests who's head branch is the branch
func CloseBranchPulls(ctx context.Context, doer *user_model.User, repoID int64, branch string) error {
	prs, err := issues_model.GetUnmergedPullRequestsByHeadInfo(ctx, repoID, branch)
	if err != nil {
		return err
	}

	prs2, err := issues_model.GetUnmergedPullRequestsByBaseInfo(ctx, repoID, branch)
	if err != nil {
		return err
	}

	prs = append(prs, prs2...)
	if err := issues_model.PullRequestList(prs).LoadAttributes(ctx); err != nil {
		return err
	}

	var errs errlist
	for _, pr := range prs {
<<<<<<< HEAD
		pr.Issue.IsClosed = true
		if err = issue_service.ChangeStatus(pr.Issue, doer, ""); err != nil && !issues_model.IsErrPullWasClosed(err) && !issues_model.IsErrDependenciesLeft(err) {
=======
		if err = issue_service.ChangeStatus(ctx, pr.Issue, doer, "", true); err != nil && !issues_model.IsErrPullWasClosed(err) && !issues_model.IsErrDependenciesLeft(err) {
>>>>>>> cdd3d4b8
			errs = append(errs, err)
		}
	}
	if len(errs) > 0 {
		return errs
	}
	return nil
}

// CloseRepoBranchesPulls close all pull requests which head branches are in the given repository, but only whose base repo is not in the given repository
func CloseRepoBranchesPulls(ctx context.Context, doer *user_model.User, repo *repo_model.Repository) error {
	branches, _, err := git.GetBranchesByPath(ctx, repo.RepoPath(), 0, 0)
	if err != nil {
		return err
	}

	var errs errlist
	for _, branch := range branches {
		prs, err := issues_model.GetUnmergedPullRequestsByHeadInfo(ctx, repo.ID, branch.Name)
		if err != nil {
			return err
		}

		if err = issues_model.PullRequestList(prs).LoadAttributes(ctx); err != nil {
			return err
		}

		for _, pr := range prs {
			// If the base repository for this pr is this repository there is no need to close it
			// as it is going to be deleted anyway
			if pr.BaseRepoID == repo.ID {
				continue
			}
<<<<<<< HEAD
			pr.Issue.IsClosed = true
			if err = issue_service.ChangeStatus(pr.Issue, doer, ""); err != nil && !issues_model.IsErrPullWasClosed(err) {
=======
			if err = issue_service.ChangeStatus(ctx, pr.Issue, doer, "", true); err != nil && !issues_model.IsErrPullWasClosed(err) {
>>>>>>> cdd3d4b8
				errs = append(errs, err)
			}
		}
	}

	if len(errs) > 0 {
		return errs
	}
	return nil
}

var commitMessageTrailersPattern = regexp.MustCompile(`(?:^|\n\n)(?:[\w-]+[ \t]*:[^\n]+\n*(?:[ \t]+[^\n]+\n*)*)+$`)

// GetSquashMergeCommitMessages returns the commit messages between head and merge base (if there is one)
func GetSquashMergeCommitMessages(ctx context.Context, pr *issues_model.PullRequest) string {
	if err := pr.LoadIssue(ctx); err != nil {
		log.Error("Cannot load issue %d for PR id %d: Error: %v", pr.IssueID, pr.ID, err)
		return ""
	}

	if err := pr.Issue.LoadPoster(ctx); err != nil {
		log.Error("Cannot load poster %d for pr id %d, index %d Error: %v", pr.Issue.PosterID, pr.ID, pr.Index, err)
		return ""
	}

	if pr.HeadRepo == nil {
		var err error
		pr.HeadRepo, err = repo_model.GetRepositoryByID(ctx, pr.HeadRepoID)
		if err != nil {
			log.Error("GetRepositoryByIdCtx[%d]: %v", pr.HeadRepoID, err)
			return ""
		}
	}

	gitRepo, closer, err := git.RepositoryFromContextOrOpen(ctx, pr.HeadRepo.RepoPath())
	if err != nil {
		log.Error("Unable to open head repository: Error: %v", err)
		return ""
	}
	defer closer.Close()

	var headCommit *git.Commit
	if pr.Flow == issues_model.PullRequestFlowGithub {
		headCommit, err = gitRepo.GetBranchCommit(pr.HeadBranch)
	} else {
		pr.HeadCommitID, err = gitRepo.GetRefCommitID(pr.GetGitRefName())
		if err != nil {
			log.Error("Unable to get head commit: %s Error: %v", pr.GetGitRefName(), err)
			return ""
		}
		headCommit, err = gitRepo.GetCommit(pr.HeadCommitID)
	}
	if err != nil {
		log.Error("Unable to get head commit: %s Error: %v", pr.HeadBranch, err)
		return ""
	}

	mergeBase, err := gitRepo.GetCommit(pr.MergeBase)
	if err != nil {
		log.Error("Unable to get merge base commit: %s Error: %v", pr.MergeBase, err)
		return ""
	}

	limit := setting.Repository.PullRequest.DefaultMergeMessageCommitsLimit

	commits, err := gitRepo.CommitsBetweenLimit(headCommit, mergeBase, limit, 0)
	if err != nil {
		log.Error("Unable to get commits between: %s %s Error: %v", pr.HeadBranch, pr.MergeBase, err)
		return ""
	}

	posterSig := pr.Issue.Poster.NewGitSig().String()

	uniqueAuthors := make(container.Set[string])
	authors := make([]string, 0, len(commits))
	stringBuilder := strings.Builder{}

	if !setting.Repository.PullRequest.PopulateSquashCommentWithCommitMessages {
		message := strings.TrimSpace(pr.Issue.Content)
		stringBuilder.WriteString(message)
		if stringBuilder.Len() > 0 {
			stringBuilder.WriteRune('\n')
			if !commitMessageTrailersPattern.MatchString(message) {
				stringBuilder.WriteRune('\n')
			}
		}
	}

	// commits list is in reverse chronological order
	first := true
	for i := len(commits) - 1; i >= 0; i-- {
		commit := commits[i]

		if setting.Repository.PullRequest.PopulateSquashCommentWithCommitMessages {
			maxSize := setting.Repository.PullRequest.DefaultMergeMessageSize
			if maxSize < 0 || stringBuilder.Len() < maxSize {
				var toWrite []byte
				if first {
					first = false
					toWrite = []byte(strings.TrimPrefix(commit.CommitMessage, pr.Issue.Title))
				} else {
					toWrite = []byte(commit.CommitMessage)
				}

				if len(toWrite) > maxSize-stringBuilder.Len() && maxSize > -1 {
					toWrite = append(toWrite[:maxSize-stringBuilder.Len()], "..."...)
				}
				if _, err := stringBuilder.Write(toWrite); err != nil {
					log.Error("Unable to write commit message Error: %v", err)
					return ""
				}

				if _, err := stringBuilder.WriteRune('\n'); err != nil {
					log.Error("Unable to write commit message Error: %v", err)
					return ""
				}
			}
		}

		authorString := commit.Author.String()
		if uniqueAuthors.Add(authorString) && authorString != posterSig {
			// Compare use account as well to avoid adding the same author multiple times
			// times when email addresses are private or multiple emails are used.
			commitUser, _ := user_model.GetUserByEmail(ctx, commit.Author.Email)
			if commitUser == nil || commitUser.ID != pr.Issue.Poster.ID {
				authors = append(authors, authorString)
			}
		}
	}

	// Consider collecting the remaining authors
	if limit >= 0 && setting.Repository.PullRequest.DefaultMergeMessageAllAuthors {
		skip := limit
		limit = 30
		for {
			commits, err := gitRepo.CommitsBetweenLimit(headCommit, mergeBase, limit, skip)
			if err != nil {
				log.Error("Unable to get commits between: %s %s Error: %v", pr.HeadBranch, pr.MergeBase, err)
				return ""

			}
			if len(commits) == 0 {
				break
			}
			for _, commit := range commits {
				authorString := commit.Author.String()
				if uniqueAuthors.Add(authorString) && authorString != posterSig {
					commitUser, _ := user_model.GetUserByEmail(ctx, commit.Author.Email)
					if commitUser == nil || commitUser.ID != pr.Issue.Poster.ID {
						authors = append(authors, authorString)
					}
				}
			}
			skip += limit
		}
	}

	for _, author := range authors {
		if _, err := stringBuilder.Write([]byte("Co-authored-by: ")); err != nil {
			log.Error("Unable to write to string builder Error: %v", err)
			return ""
		}
		if _, err := stringBuilder.Write([]byte(author)); err != nil {
			log.Error("Unable to write to string builder Error: %v", err)
			return ""
		}
		if _, err := stringBuilder.WriteRune('\n'); err != nil {
			log.Error("Unable to write to string builder Error: %v", err)
			return ""
		}
	}

	return stringBuilder.String()
}

// GetIssuesLastCommitStatus returns a map of issue ID to the most recent commit's latest status
func GetIssuesLastCommitStatus(ctx context.Context, issues issues_model.IssueList) (map[int64]*git_model.CommitStatus, error) {
	_, lastStatus, err := GetIssuesAllCommitStatus(ctx, issues)
	return lastStatus, err
}

// GetIssuesAllCommitStatus returns a map of issue ID to a list of all statuses for the most recent commit as well as a map of issue ID to only the commit's latest status
func GetIssuesAllCommitStatus(ctx context.Context, issues issues_model.IssueList) (map[int64][]*git_model.CommitStatus, map[int64]*git_model.CommitStatus, error) {
	if err := issues.LoadPullRequests(ctx); err != nil {
		return nil, nil, err
	}
	if _, err := issues.LoadRepositories(ctx); err != nil {
		return nil, nil, err
	}

	var (
		gitRepos = make(map[int64]*git.Repository)
		res      = make(map[int64][]*git_model.CommitStatus)
		lastRes  = make(map[int64]*git_model.CommitStatus)
		err      error
	)
	defer func() {
		for _, gitRepo := range gitRepos {
			gitRepo.Close()
		}
	}()

	for _, issue := range issues {
		if !issue.IsPull {
			continue
		}
		gitRepo, ok := gitRepos[issue.RepoID]
		if !ok {
			gitRepo, err = git.OpenRepository(ctx, issue.Repo.RepoPath())
			if err != nil {
				log.Error("Cannot open git repository %-v for issue #%d[%d]. Error: %v", issue.Repo, issue.Index, issue.ID, err)
				continue
			}
			gitRepos[issue.RepoID] = gitRepo
		}

		statuses, lastStatus, err := getAllCommitStatus(gitRepo, issue.PullRequest)
		if err != nil {
			log.Error("getAllCommitStatus: cant get commit statuses of pull [%d]: %v", issue.PullRequest.ID, err)
			continue
		}
		res[issue.PullRequest.ID] = statuses
		lastRes[issue.PullRequest.ID] = lastStatus
	}
	return res, lastRes, nil
}

// getAllCommitStatus get pr's commit statuses.
func getAllCommitStatus(gitRepo *git.Repository, pr *issues_model.PullRequest) (statuses []*git_model.CommitStatus, lastStatus *git_model.CommitStatus, err error) {
	sha, shaErr := gitRepo.GetRefCommitID(pr.GetGitRefName())
	if shaErr != nil {
		return nil, nil, shaErr
	}

	statuses, _, err = git_model.GetLatestCommitStatus(db.DefaultContext, pr.BaseRepo.ID, sha, db.ListOptions{})
	lastStatus = git_model.CalcCommitStatus(statuses)
	return statuses, lastStatus, err
}

// IsHeadEqualWithBranch returns if the commits of branchName are available in pull request head
func IsHeadEqualWithBranch(ctx context.Context, pr *issues_model.PullRequest, branchName string) (bool, error) {
	var err error
	if err = pr.LoadBaseRepo(ctx); err != nil {
		return false, err
	}
	baseGitRepo, closer, err := git.RepositoryFromContextOrOpen(ctx, pr.BaseRepo.RepoPath())
	if err != nil {
		return false, err
	}
	defer closer.Close()

	baseCommit, err := baseGitRepo.GetBranchCommit(branchName)
	if err != nil {
		return false, err
	}

	if err = pr.LoadHeadRepo(ctx); err != nil {
		return false, err
	}
	var headGitRepo *git.Repository
	if pr.HeadRepoID == pr.BaseRepoID {
		headGitRepo = baseGitRepo
	} else {
		var closer io.Closer

		headGitRepo, closer, err = git.RepositoryFromContextOrOpen(ctx, pr.HeadRepo.RepoPath())
		if err != nil {
			return false, err
		}
		defer closer.Close()
	}

	var headCommit *git.Commit
	if pr.Flow == issues_model.PullRequestFlowGithub {
		headCommit, err = headGitRepo.GetBranchCommit(pr.HeadBranch)
		if err != nil {
			return false, err
		}
	} else {
		pr.HeadCommitID, err = baseGitRepo.GetRefCommitID(pr.GetGitRefName())
		if err != nil {
			return false, err
		}
		if headCommit, err = baseGitRepo.GetCommit(pr.HeadCommitID); err != nil {
			return false, err
		}
	}
	return baseCommit.HasPreviousCommit(headCommit.ID)
}<|MERGE_RESOLUTION|>--- conflicted
+++ resolved
@@ -532,12 +532,8 @@
 
 	var errs errlist
 	for _, pr := range prs {
-<<<<<<< HEAD
 		pr.Issue.IsClosed = true
-		if err = issue_service.ChangeStatus(pr.Issue, doer, ""); err != nil && !issues_model.IsErrPullWasClosed(err) && !issues_model.IsErrDependenciesLeft(err) {
-=======
-		if err = issue_service.ChangeStatus(ctx, pr.Issue, doer, "", true); err != nil && !issues_model.IsErrPullWasClosed(err) && !issues_model.IsErrDependenciesLeft(err) {
->>>>>>> cdd3d4b8
+		if err = issue_service.ChangeStatus(ctx, pr.Issue, doer, ""); err != nil && !issues_model.IsErrPullWasClosed(err) && !issues_model.IsErrDependenciesLeft(err) {
 			errs = append(errs, err)
 		}
 	}
@@ -571,12 +567,8 @@
 			if pr.BaseRepoID == repo.ID {
 				continue
 			}
-<<<<<<< HEAD
 			pr.Issue.IsClosed = true
-			if err = issue_service.ChangeStatus(pr.Issue, doer, ""); err != nil && !issues_model.IsErrPullWasClosed(err) {
-=======
-			if err = issue_service.ChangeStatus(ctx, pr.Issue, doer, "", true); err != nil && !issues_model.IsErrPullWasClosed(err) {
->>>>>>> cdd3d4b8
+			if err = issue_service.ChangeStatus(ctx, pr.Issue, doer, ""); err != nil && !issues_model.IsErrPullWasClosed(err) {
 				errs = append(errs, err)
 			}
 		}
