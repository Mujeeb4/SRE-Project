// Copyright 2019 The Gitea Authors. All rights reserved.
// Use of this source code is governed by a MIT-style
// license that can be found in the LICENSE file.

package pull

import (
	"bufio"
	"bytes"
	"context"
	"fmt"
	"io"
	"regexp"
	"strings"
	"time"

	"code.gitea.io/gitea/models"
	"code.gitea.io/gitea/models/db"
	git_model "code.gitea.io/gitea/models/git"
	issues_model "code.gitea.io/gitea/models/issues"
	repo_model "code.gitea.io/gitea/models/repo"
	user_model "code.gitea.io/gitea/models/user"
	"code.gitea.io/gitea/modules/container"
	"code.gitea.io/gitea/modules/git"
	"code.gitea.io/gitea/modules/graceful"
	"code.gitea.io/gitea/modules/json"
	"code.gitea.io/gitea/modules/log"
	"code.gitea.io/gitea/modules/notification"
	"code.gitea.io/gitea/modules/process"
	repo_module "code.gitea.io/gitea/modules/repository"
	"code.gitea.io/gitea/modules/setting"
	"code.gitea.io/gitea/modules/sync"
	issue_service "code.gitea.io/gitea/services/issue"
)

// TODO: use clustered lock (unique queue? or *abuse* cache)
var pullWorkingPool = sync.NewExclusivePool()

// NewPullRequest creates new pull request with labels for repository.
func NewPullRequest(ctx context.Context, repo *repo_model.Repository, pull *issues_model.Issue, labelIDs []int64, uuids []string, pr *issues_model.PullRequest, assigneeIDs []int64) error {
	if err := TestPatch(pr); err != nil {
		return err
	}

	divergence, err := GetDiverging(ctx, pr)
	if err != nil {
		return err
	}
	pr.CommitsAhead = divergence.Ahead
	pr.CommitsBehind = divergence.Behind

	if err := issues_model.NewPullRequest(ctx, repo, pull, labelIDs, uuids, pr); err != nil {
		return err
	}

	for _, assigneeID := range assigneeIDs {
		if err := issue_service.AddAssigneeIfNotAssigned(pull, pull.Poster, assigneeID); err != nil {
			return err
		}
	}

	pr.Issue = pull
	pull.PullRequest = pr

	// Now - even if the request context has been cancelled as the PR has been created
	// in the db and there is no way to cancel that transaction we have to proceed - therefore
	// create new context and work from there
	prCtx, _, finished := process.GetManager().AddContext(graceful.GetManager().HammerContext(), fmt.Sprintf("NewPullRequest: %s:%d", repo.FullName(), pr.Index))
	defer finished()

	if pr.Flow == issues_model.PullRequestFlowGithub {
		err = PushToBaseRepo(prCtx, pr)
	} else {
		err = UpdateRef(prCtx, pr)
	}
	if err != nil {
		return err
	}

	mentions, err := issues_model.FindAndUpdateIssueMentions(ctx, pull, pull.Poster, pull.Content)
	if err != nil {
		return err
	}

	notification.NotifyNewPullRequest(prCtx, pr, mentions)
	if len(pull.Labels) > 0 {
		notification.NotifyIssueChangeLabels(prCtx, pull.Poster, pull, pull.Labels, nil)
	}
	if pull.Milestone != nil {
		notification.NotifyIssueChangeMilestone(prCtx, pull.Poster, pull, 0)
	}

	// add first push codes comment
	baseGitRepo, err := git.OpenRepository(prCtx, pr.BaseRepo.RepoPath())
	if err != nil {
		return err
	}
	defer baseGitRepo.Close()

	compareInfo, err := baseGitRepo.GetCompareInfo(pr.BaseRepo.RepoPath(),
		git.BranchPrefix+pr.BaseBranch, pr.GetGitRefName(), false, false)
	if err != nil {
		return err
	}

	if len(compareInfo.Commits) > 0 {
		data := issues_model.PushActionContent{IsForcePush: false}
		data.CommitIDs = make([]string, 0, len(compareInfo.Commits))
		for i := len(compareInfo.Commits) - 1; i >= 0; i-- {
			data.CommitIDs = append(data.CommitIDs, compareInfo.Commits[i].ID.String())
		}

		dataJSON, err := json.Marshal(data)
		if err != nil {
			return err
		}

		ops := &issues_model.CreateCommentOptions{
			Type:        issues_model.CommentTypePullRequestPush,
			Doer:        pull.Poster,
			Repo:        repo,
			Issue:       pr.Issue,
			IsForcePush: false,
			Content:     string(dataJSON),
		}

		_, _ = issues_model.CreateComment(ops)
	}

	return nil
}

// ChangeTargetBranch changes the target branch of this pull request, as the given user.
func ChangeTargetBranch(ctx context.Context, pr *issues_model.PullRequest, doer *user_model.User, targetBranch string) (err error) {
	pullWorkingPool.CheckIn(fmt.Sprint(pr.ID))
	defer pullWorkingPool.CheckOut(fmt.Sprint(pr.ID))

	// Current target branch is already the same
	if pr.BaseBranch == targetBranch {
		return nil
	}

	if pr.Issue.IsClosed {
		return issues_model.ErrIssueIsClosed{
			ID:     pr.Issue.ID,
			RepoID: pr.Issue.RepoID,
			Index:  pr.Issue.Index,
		}
	}

	if pr.HasMerged {
		return models.ErrPullRequestHasMerged{
			ID:         pr.ID,
			IssueID:    pr.Index,
			HeadRepoID: pr.HeadRepoID,
			BaseRepoID: pr.BaseRepoID,
			HeadBranch: pr.HeadBranch,
			BaseBranch: pr.BaseBranch,
		}
	}

	// Check if branches are equal
	branchesEqual, err := IsHeadEqualWithBranch(ctx, pr, targetBranch)
	if err != nil {
		return err
	}
	if branchesEqual {
		return models.ErrBranchesEqual{
			HeadBranchName: pr.HeadBranch,
			BaseBranchName: targetBranch,
		}
	}

	// Check if pull request for the new target branch already exists
	existingPr, err := issues_model.GetUnmergedPullRequest(ctx, pr.HeadRepoID, pr.BaseRepoID, pr.HeadBranch, targetBranch, issues_model.PullRequestFlowGithub)
	if existingPr != nil {
		return issues_model.ErrPullRequestAlreadyExists{
			ID:         existingPr.ID,
			IssueID:    existingPr.Index,
			HeadRepoID: existingPr.HeadRepoID,
			BaseRepoID: existingPr.BaseRepoID,
			HeadBranch: existingPr.HeadBranch,
			BaseBranch: existingPr.BaseBranch,
		}
	}
	if err != nil && !issues_model.IsErrPullRequestNotExist(err) {
		return err
	}

	// Set new target branch
	oldBranch := pr.BaseBranch
	pr.BaseBranch = targetBranch

	// Refresh patch
	if err := TestPatch(pr); err != nil {
		return err
	}

	// Update target branch, PR diff and status
	// This is the same as checkAndUpdateStatus in check service, but also updates base_branch
	if pr.Status == issues_model.PullRequestStatusChecking {
		pr.Status = issues_model.PullRequestStatusMergeable
	}

	// Update Commit Divergence
	divergence, err := GetDiverging(ctx, pr)
	if err != nil {
		return err
	}
	pr.CommitsAhead = divergence.Ahead
	pr.CommitsBehind = divergence.Behind

	if err := pr.UpdateColsIfNotMerged(ctx, "merge_base", "status", "conflicted_files", "changed_protected_files", "base_branch", "commits_ahead", "commits_behind"); err != nil {
		return err
	}

	// Create comment
	options := &issues_model.CreateCommentOptions{
		Type:   issues_model.CommentTypeChangeTargetBranch,
		Doer:   doer,
		Repo:   pr.Issue.Repo,
		Issue:  pr.Issue,
		OldRef: oldBranch,
		NewRef: targetBranch,
	}
	if _, err = issues_model.CreateComment(options); err != nil {
		return fmt.Errorf("CreateChangeTargetBranchComment: %w", err)
	}

	return nil
}

func checkForInvalidation(ctx context.Context, requests issues_model.PullRequestList, repoID int64, doer *user_model.User, branch string) error {
	repo, err := repo_model.GetRepositoryByIDCtx(ctx, repoID)
	if err != nil {
<<<<<<< HEAD
		return fmt.Errorf("GetRepositoryByIDCtx: %v", err)
=======
		return fmt.Errorf("GetRepositoryByID: %w", err)
>>>>>>> 5e8e3ecb
	}
	gitRepo, err := git.OpenRepository(ctx, repo.RepoPath())
	if err != nil {
		return fmt.Errorf("git.OpenRepository: %w", err)
	}
	go func() {
		// FIXME: graceful: We need to tell the manager we're doing something...
		err := requests.InvalidateCodeComments(ctx, doer, gitRepo, branch)
		if err != nil {
			log.Error("PullRequestList.InvalidateCodeComments: %v", err)
		}
		gitRepo.Close()
	}()
	return nil
}

// AddTestPullRequestTask adds new test tasks by given head/base repository and head/base branch,
// and generate new patch for testing as needed.
func AddTestPullRequestTask(doer *user_model.User, repoID int64, branch string, isSync bool, oldCommitID, newCommitID string) {
	log.Trace("AddTestPullRequestTask [head_repo_id: %d, head_branch: %s]: finding pull requests", repoID, branch)
	graceful.GetManager().RunWithShutdownContext(func(ctx context.Context) {
		// There is no sensible way to shut this down ":-("
		// If you don't let it run all the way then you will lose data
		// TODO: graceful: AddTestPullRequestTask needs to become a queue!

		prs, err := issues_model.GetUnmergedPullRequestsByHeadInfo(repoID, branch)
		if err != nil {
			log.Error("Find pull requests [head_repo_id: %d, head_branch: %s]: %v", repoID, branch, err)
			return
		}

		if isSync {
			requests := issues_model.PullRequestList(prs)
			if err = requests.LoadAttributes(); err != nil {
				log.Error("PullRequestList.LoadAttributes: %v", err)
			}
			if invalidationErr := checkForInvalidation(ctx, requests, repoID, doer, branch); invalidationErr != nil {
				log.Error("checkForInvalidation: %v", invalidationErr)
			}
			if err == nil {
				for _, pr := range prs {
					if newCommitID != "" && newCommitID != git.EmptySHA {
						changed, err := checkIfPRContentChanged(ctx, pr, oldCommitID, newCommitID)
						if err != nil {
							log.Error("checkIfPRContentChanged: %v", err)
						}
						if changed {
							// Mark old reviews as stale if diff to mergebase has changed
							if err := issues_model.MarkReviewsAsStale(pr.IssueID); err != nil {
								log.Error("MarkReviewsAsStale: %v", err)
							}
						}
						if err := issues_model.MarkReviewsAsNotStale(pr.IssueID, newCommitID); err != nil {
							log.Error("MarkReviewsAsNotStale: %v", err)
						}
						divergence, err := GetDiverging(ctx, pr)
						if err != nil {
							log.Error("GetDiverging: %v", err)
						} else {
							err = pr.UpdateCommitDivergence(ctx, divergence.Ahead, divergence.Behind)
							if err != nil {
								log.Error("UpdateCommitDivergence: %v", err)
							}
						}
					}

					pr.Issue.PullRequest = pr
					notification.NotifyPullRequestSynchronized(ctx, doer, pr)
				}
			}
		}

		for _, pr := range prs {
			log.Trace("Updating PR[%d]: composing new test task", pr.ID)
			if pr.Flow == issues_model.PullRequestFlowGithub {
				if err := PushToBaseRepo(ctx, pr); err != nil {
					log.Error("PushToBaseRepo: %v", err)
					continue
				}
			} else {
				continue
			}

			AddToTaskQueue(pr)
			comment, err := issues_model.CreatePushPullComment(ctx, doer, pr, oldCommitID, newCommitID)
			if err == nil && comment != nil {
				notification.NotifyPullRequestPushCommits(ctx, doer, pr, comment)
			}
		}

		log.Trace("AddTestPullRequestTask [base_repo_id: %d, base_branch: %s]: finding pull requests", repoID, branch)
		prs, err = issues_model.GetUnmergedPullRequestsByBaseInfo(repoID, branch)
		if err != nil {
			log.Error("Find pull requests [base_repo_id: %d, base_branch: %s]: %v", repoID, branch, err)
			return
		}
		for _, pr := range prs {
			divergence, err := GetDiverging(ctx, pr)
			if err != nil {
				if models.IsErrBranchDoesNotExist(err) && !git.IsBranchExist(ctx, pr.HeadRepo.RepoPath(), pr.HeadBranch) {
					log.Warn("Cannot test PR %s/%d: head_branch %s no longer exists", pr.BaseRepo.Name, pr.IssueID, pr.HeadBranch)
				} else {
					log.Error("GetDiverging: %v", err)
				}
			} else {
				err = pr.UpdateCommitDivergence(ctx, divergence.Ahead, divergence.Behind)
				if err != nil {
					log.Error("UpdateCommitDivergence: %v", err)
				}
			}
			AddToTaskQueue(pr)
		}
	})
}

// checkIfPRContentChanged checks if diff to target branch has changed by push
// A commit can be considered to leave the PR untouched if the patch/diff with its merge base is unchanged
func checkIfPRContentChanged(ctx context.Context, pr *issues_model.PullRequest, oldCommitID, newCommitID string) (hasChanged bool, err error) {
<<<<<<< HEAD
	if err = pr.LoadHeadRepo(ctx); err != nil {
		return false, fmt.Errorf("LoadHeadRepo: %v", err)
=======
	if err = pr.LoadHeadRepoCtx(ctx); err != nil {
		return false, fmt.Errorf("LoadHeadRepo: %w", err)
>>>>>>> 5e8e3ecb
	} else if pr.HeadRepo == nil {
		// corrupt data assumed changed
		return true, nil
	}

<<<<<<< HEAD
	if err = pr.LoadBaseRepo(ctx); err != nil {
		return false, fmt.Errorf("LoadBaseRepo: %v", err)
=======
	if err = pr.LoadBaseRepoCtx(ctx); err != nil {
		return false, fmt.Errorf("LoadBaseRepo: %w", err)
>>>>>>> 5e8e3ecb
	}

	headGitRepo, err := git.OpenRepository(ctx, pr.HeadRepo.RepoPath())
	if err != nil {
		return false, fmt.Errorf("OpenRepository: %w", err)
	}
	defer headGitRepo.Close()

	// Add a temporary remote.
	tmpRemote := "checkIfPRContentChanged-" + fmt.Sprint(time.Now().UnixNano())
	if err = headGitRepo.AddRemote(tmpRemote, pr.BaseRepo.RepoPath(), true); err != nil {
		return false, fmt.Errorf("AddRemote: %s/%s-%s: %w", pr.HeadRepo.OwnerName, pr.HeadRepo.Name, tmpRemote, err)
	}
	defer func() {
		if err := headGitRepo.RemoveRemote(tmpRemote); err != nil {
			log.Error("checkIfPRContentChanged: RemoveRemote: %s/%s-%s: %v", pr.HeadRepo.OwnerName, pr.HeadRepo.Name, tmpRemote, err)
		}
	}()
	// To synchronize repo and get a base ref
	_, base, err := headGitRepo.GetMergeBase(tmpRemote, pr.BaseBranch, pr.HeadBranch)
	if err != nil {
		return false, fmt.Errorf("GetMergeBase: %w", err)
	}

	diffBefore := &bytes.Buffer{}
	diffAfter := &bytes.Buffer{}
	if err := headGitRepo.GetDiffFromMergeBase(base, oldCommitID, diffBefore); err != nil {
		// If old commit not found, assume changed.
		log.Debug("GetDiffFromMergeBase: %v", err)
		return true, nil
	}
	if err := headGitRepo.GetDiffFromMergeBase(base, newCommitID, diffAfter); err != nil {
		// New commit should be found
		return false, fmt.Errorf("GetDiffFromMergeBase: %w", err)
	}

	diffBeforeLines := bufio.NewScanner(diffBefore)
	diffAfterLines := bufio.NewScanner(diffAfter)

	for diffBeforeLines.Scan() && diffAfterLines.Scan() {
		if strings.HasPrefix(diffBeforeLines.Text(), "index") && strings.HasPrefix(diffAfterLines.Text(), "index") {
			// file hashes can change without the diff changing
			continue
		} else if strings.HasPrefix(diffBeforeLines.Text(), "@@") && strings.HasPrefix(diffAfterLines.Text(), "@@") {
			// the location of the difference may change
			continue
		} else if !bytes.Equal(diffBeforeLines.Bytes(), diffAfterLines.Bytes()) {
			return true, nil
		}
	}

	if diffBeforeLines.Scan() || diffAfterLines.Scan() {
		// Diffs not of equal length
		return true, nil
	}

	return false, nil
}

// PushToBaseRepo pushes commits from branches of head repository to
// corresponding branches of base repository.
// FIXME: Only push branches that are actually updates?
func PushToBaseRepo(ctx context.Context, pr *issues_model.PullRequest) (err error) {
	return pushToBaseRepoHelper(ctx, pr, "")
}

func pushToBaseRepoHelper(ctx context.Context, pr *issues_model.PullRequest, prefixHeadBranch string) (err error) {
	log.Trace("PushToBaseRepo[%d]: pushing commits to base repo '%s'", pr.BaseRepoID, pr.GetGitRefName())

	if err := pr.LoadHeadRepo(ctx); err != nil {
		log.Error("Unable to load head repository for PR[%d] Error: %v", pr.ID, err)
		return err
	}
	headRepoPath := pr.HeadRepo.RepoPath()

	if err := pr.LoadBaseRepo(ctx); err != nil {
		log.Error("Unable to load base repository for PR[%d] Error: %v", pr.ID, err)
		return err
	}
	baseRepoPath := pr.BaseRepo.RepoPath()

<<<<<<< HEAD
	if err = pr.LoadIssue(ctx); err != nil {
		return fmt.Errorf("unable to load issue %d for pr %d: %v", pr.IssueID, pr.ID, err)
	}
	if err = pr.Issue.LoadPoster(ctx); err != nil {
		return fmt.Errorf("unable to load poster %d for pr %d: %v", pr.Issue.PosterID, pr.ID, err)
=======
	if err = pr.LoadIssue(); err != nil {
		return fmt.Errorf("unable to load issue %d for pr %d: %w", pr.IssueID, pr.ID, err)
	}
	if err = pr.Issue.LoadPoster(); err != nil {
		return fmt.Errorf("unable to load poster %d for pr %d: %w", pr.Issue.PosterID, pr.ID, err)
>>>>>>> 5e8e3ecb
	}

	gitRefName := pr.GetGitRefName()

	if err := git.Push(ctx, headRepoPath, git.PushOptions{
		Remote: baseRepoPath,
		Branch: prefixHeadBranch + pr.HeadBranch + ":" + gitRefName,
		Force:  true,
		// Use InternalPushingEnvironment here because we know that pre-receive and post-receive do not run on a refs/pulls/...
		Env: repo_module.InternalPushingEnvironment(pr.Issue.Poster, pr.BaseRepo),
	}); err != nil {
		if git.IsErrPushOutOfDate(err) {
			// This should not happen as we're using force!
			log.Error("Unable to push PR head for %s#%d (%-v:%s) due to ErrPushOfDate: %v", pr.BaseRepo.FullName(), pr.Index, pr.BaseRepo, gitRefName, err)
			return err
		} else if git.IsErrPushRejected(err) {
			rejectErr := err.(*git.ErrPushRejected)
			log.Info("Unable to push PR head for %s#%d (%-v:%s) due to rejection:\nStdout: %s\nStderr: %s\nError: %v", pr.BaseRepo.FullName(), pr.Index, pr.BaseRepo, gitRefName, rejectErr.StdOut, rejectErr.StdErr, rejectErr.Err)
			return err
		} else if git.IsErrMoreThanOne(err) {
			if prefixHeadBranch != "" {
				log.Info("Can't push with %s%s", prefixHeadBranch, pr.HeadBranch)
				return err
			}
			log.Info("Retrying to push with %s%s", git.BranchPrefix, pr.HeadBranch)
			err = pushToBaseRepoHelper(ctx, pr, git.BranchPrefix)
			return err
		}
		log.Error("Unable to push PR head for %s#%d (%-v:%s) due to Error: %v", pr.BaseRepo.FullName(), pr.Index, pr.BaseRepo, gitRefName, err)
		return fmt.Errorf("Push: %s:%s %s:%s %w", pr.HeadRepo.FullName(), pr.HeadBranch, pr.BaseRepo.FullName(), gitRefName, err)
	}

	return nil
}

// UpdateRef update refs/pull/id/head directly for agit flow pull request
func UpdateRef(ctx context.Context, pr *issues_model.PullRequest) (err error) {
	log.Trace("UpdateRef[%d]: upgate pull request ref in base repo '%s'", pr.ID, pr.GetGitRefName())
	if err := pr.LoadBaseRepo(ctx); err != nil {
		log.Error("Unable to load base repository for PR[%d] Error: %v", pr.ID, err)
		return err
	}

	_, _, err = git.NewCommand(ctx, "update-ref").AddDynamicArguments(pr.GetGitRefName(), pr.HeadCommitID).RunStdString(&git.RunOpts{Dir: pr.BaseRepo.RepoPath()})
	if err != nil {
		log.Error("Unable to update ref in base repository for PR[%d] Error: %v", pr.ID, err)
	}

	return err
}

type errlist []error

func (errs errlist) Error() string {
	if len(errs) > 0 {
		var buf strings.Builder
		for i, err := range errs {
			if i > 0 {
				buf.WriteString(", ")
			}
			buf.WriteString(err.Error())
		}
		return buf.String()
	}
	return ""
}

// CloseBranchPulls close all the pull requests who's head branch is the branch
func CloseBranchPulls(doer *user_model.User, repoID int64, branch string) error {
	prs, err := issues_model.GetUnmergedPullRequestsByHeadInfo(repoID, branch)
	if err != nil {
		return err
	}

	prs2, err := issues_model.GetUnmergedPullRequestsByBaseInfo(repoID, branch)
	if err != nil {
		return err
	}

	prs = append(prs, prs2...)
	if err := issues_model.PullRequestList(prs).LoadAttributes(); err != nil {
		return err
	}

	var errs errlist
	for _, pr := range prs {
		if err = issue_service.ChangeStatus(pr.Issue, doer, true); err != nil && !issues_model.IsErrPullWasClosed(err) && !issues_model.IsErrDependenciesLeft(err) {
			errs = append(errs, err)
		}
	}
	if len(errs) > 0 {
		return errs
	}
	return nil
}

// CloseRepoBranchesPulls close all pull requests which head branches are in the given repository, but only whose base repo is not in the given repository
func CloseRepoBranchesPulls(ctx context.Context, doer *user_model.User, repo *repo_model.Repository) error {
	branches, _, err := git.GetBranchesByPath(ctx, repo.RepoPath(), 0, 0)
	if err != nil {
		return err
	}

	var errs errlist
	for _, branch := range branches {
		prs, err := issues_model.GetUnmergedPullRequestsByHeadInfo(repo.ID, branch.Name)
		if err != nil {
			return err
		}

		if err = issues_model.PullRequestList(prs).LoadAttributes(); err != nil {
			return err
		}

		for _, pr := range prs {
			// If the base repository for this pr is this repository there is no need to close it
			// as it is going to be deleted anyway
			if pr.BaseRepoID == repo.ID {
				continue
			}
			if err = issue_service.ChangeStatus(pr.Issue, doer, true); err != nil && !issues_model.IsErrPullWasClosed(err) {
				errs = append(errs, err)
			}
		}
	}

	if len(errs) > 0 {
		return errs
	}
	return nil
}

var commitMessageTrailersPattern = regexp.MustCompile(`(?:^|\n\n)(?:[\w-]+[ \t]*:[^\n]+\n*(?:[ \t]+[^\n]+\n*)*)+$`)

// GetSquashMergeCommitMessages returns the commit messages between head and merge base (if there is one)
func GetSquashMergeCommitMessages(ctx context.Context, pr *issues_model.PullRequest) string {
	if err := pr.LoadIssue(ctx); err != nil {
		log.Error("Cannot load issue %d for PR id %d: Error: %v", pr.IssueID, pr.ID, err)
		return ""
	}

	if err := pr.Issue.LoadPoster(ctx); err != nil {
		log.Error("Cannot load poster %d for pr id %d, index %d Error: %v", pr.Issue.PosterID, pr.ID, pr.Index, err)
		return ""
	}

	if pr.HeadRepo == nil {
		var err error
		pr.HeadRepo, err = repo_model.GetRepositoryByIDCtx(ctx, pr.HeadRepoID)
		if err != nil {
			log.Error("GetRepositoryByIdCtx[%d]: %v", pr.HeadRepoID, err)
			return ""
		}
	}

	gitRepo, closer, err := git.RepositoryFromContextOrOpen(ctx, pr.HeadRepo.RepoPath())
	if err != nil {
		log.Error("Unable to open head repository: Error: %v", err)
		return ""
	}
	defer closer.Close()

	var headCommit *git.Commit
	if pr.Flow == issues_model.PullRequestFlowGithub {
		headCommit, err = gitRepo.GetBranchCommit(pr.HeadBranch)
	} else {
		pr.HeadCommitID, err = gitRepo.GetRefCommitID(pr.GetGitRefName())
		if err != nil {
			log.Error("Unable to get head commit: %s Error: %v", pr.GetGitRefName(), err)
			return ""
		}
		headCommit, err = gitRepo.GetCommit(pr.HeadCommitID)
	}
	if err != nil {
		log.Error("Unable to get head commit: %s Error: %v", pr.HeadBranch, err)
		return ""
	}

	mergeBase, err := gitRepo.GetCommit(pr.MergeBase)
	if err != nil {
		log.Error("Unable to get merge base commit: %s Error: %v", pr.MergeBase, err)
		return ""
	}

	limit := setting.Repository.PullRequest.DefaultMergeMessageCommitsLimit

	commits, err := gitRepo.CommitsBetweenLimit(headCommit, mergeBase, limit, 0)
	if err != nil {
		log.Error("Unable to get commits between: %s %s Error: %v", pr.HeadBranch, pr.MergeBase, err)
		return ""
	}

	posterSig := pr.Issue.Poster.NewGitSig().String()

	uniqueAuthors := make(container.Set[string])
	authors := make([]string, 0, len(commits))
	stringBuilder := strings.Builder{}

	if !setting.Repository.PullRequest.PopulateSquashCommentWithCommitMessages {
		message := strings.TrimSpace(pr.Issue.Content)
		stringBuilder.WriteString(message)
		if stringBuilder.Len() > 0 {
			stringBuilder.WriteRune('\n')
			if !commitMessageTrailersPattern.MatchString(message) {
				stringBuilder.WriteRune('\n')
			}
		}
	}

	// commits list is in reverse chronological order
	first := true
	for i := len(commits) - 1; i >= 0; i-- {
		commit := commits[i]

		if setting.Repository.PullRequest.PopulateSquashCommentWithCommitMessages {
			maxSize := setting.Repository.PullRequest.DefaultMergeMessageSize
			if maxSize < 0 || stringBuilder.Len() < maxSize {
				var toWrite []byte
				if first {
					first = false
					toWrite = []byte(strings.TrimPrefix(commit.CommitMessage, pr.Issue.Title))
				} else {
					toWrite = []byte(commit.CommitMessage)
				}

				if len(toWrite) > maxSize-stringBuilder.Len() && maxSize > -1 {
					toWrite = append(toWrite[:maxSize-stringBuilder.Len()], "..."...)
				}
				if _, err := stringBuilder.Write(toWrite); err != nil {
					log.Error("Unable to write commit message Error: %v", err)
					return ""
				}

				if _, err := stringBuilder.WriteRune('\n'); err != nil {
					log.Error("Unable to write commit message Error: %v", err)
					return ""
				}
			}
		}

		authorString := commit.Author.String()
		if uniqueAuthors.Add(authorString) && authorString != posterSig {
			authors = append(authors, authorString)
		}
	}

	// Consider collecting the remaining authors
	if limit >= 0 && setting.Repository.PullRequest.DefaultMergeMessageAllAuthors {
		skip := limit
		limit = 30
		for {
			commits, err := gitRepo.CommitsBetweenLimit(headCommit, mergeBase, limit, skip)
			if err != nil {
				log.Error("Unable to get commits between: %s %s Error: %v", pr.HeadBranch, pr.MergeBase, err)
				return ""

			}
			if len(commits) == 0 {
				break
			}
			for _, commit := range commits {
				authorString := commit.Author.String()
				if uniqueAuthors.Add(authorString) && authorString != posterSig {
					authors = append(authors, authorString)
				}
			}
			skip += limit
		}
	}

	for _, author := range authors {
		if _, err := stringBuilder.Write([]byte("Co-authored-by: ")); err != nil {
			log.Error("Unable to write to string builder Error: %v", err)
			return ""
		}
		if _, err := stringBuilder.Write([]byte(author)); err != nil {
			log.Error("Unable to write to string builder Error: %v", err)
			return ""
		}
		if _, err := stringBuilder.WriteRune('\n'); err != nil {
			log.Error("Unable to write to string builder Error: %v", err)
			return ""
		}
	}

	return stringBuilder.String()
}

// GetIssuesLastCommitStatus returns a map of issue ID to the most recent commit's latest status
func GetIssuesLastCommitStatus(ctx context.Context, issues issues_model.IssueList) (map[int64]*git_model.CommitStatus, error) {
	_, lastStatus, err := GetIssuesAllCommitStatus(ctx, issues)
	return lastStatus, err
}

// GetIssuesAllCommitStatus returns a map of issue ID to a list of all statuses for the most recent commit as well as a map of issue ID to only the commit's latest status
func GetIssuesAllCommitStatus(ctx context.Context, issues issues_model.IssueList) (map[int64][]*git_model.CommitStatus, map[int64]*git_model.CommitStatus, error) {
	if err := issues.LoadPullRequests(ctx); err != nil {
		return nil, nil, err
	}
	if _, err := issues.LoadRepositories(ctx); err != nil {
		return nil, nil, err
	}

	var (
		gitRepos = make(map[int64]*git.Repository)
		res      = make(map[int64][]*git_model.CommitStatus)
		lastRes  = make(map[int64]*git_model.CommitStatus)
		err      error
	)
	defer func() {
		for _, gitRepo := range gitRepos {
			gitRepo.Close()
		}
	}()

	for _, issue := range issues {
		if !issue.IsPull {
			continue
		}
		gitRepo, ok := gitRepos[issue.RepoID]
		if !ok {
			gitRepo, err = git.OpenRepository(ctx, issue.Repo.RepoPath())
			if err != nil {
				log.Error("Cannot open git repository %-v for issue #%d[%d]. Error: %v", issue.Repo, issue.Index, issue.ID, err)
				continue
			}
			gitRepos[issue.RepoID] = gitRepo
		}

		statuses, lastStatus, err := getAllCommitStatus(gitRepo, issue.PullRequest)
		if err != nil {
			log.Error("getAllCommitStatus: cant get commit statuses of pull [%d]: %v", issue.PullRequest.ID, err)
			continue
		}
		res[issue.PullRequest.ID] = statuses
		lastRes[issue.PullRequest.ID] = lastStatus
	}
	return res, lastRes, nil
}

// getAllCommitStatus get pr's commit statuses.
func getAllCommitStatus(gitRepo *git.Repository, pr *issues_model.PullRequest) (statuses []*git_model.CommitStatus, lastStatus *git_model.CommitStatus, err error) {
	sha, shaErr := gitRepo.GetRefCommitID(pr.GetGitRefName())
	if shaErr != nil {
		return nil, nil, shaErr
	}

	statuses, _, err = git_model.GetLatestCommitStatus(db.DefaultContext, pr.BaseRepo.ID, sha, db.ListOptions{})
	lastStatus = git_model.CalcCommitStatus(statuses)
	return statuses, lastStatus, err
}

// IsHeadEqualWithBranch returns if the commits of branchName are available in pull request head
func IsHeadEqualWithBranch(ctx context.Context, pr *issues_model.PullRequest, branchName string) (bool, error) {
	var err error
	if err = pr.LoadBaseRepo(ctx); err != nil {
		return false, err
	}
	baseGitRepo, closer, err := git.RepositoryFromContextOrOpen(ctx, pr.BaseRepo.RepoPath())
	if err != nil {
		return false, err
	}
	defer closer.Close()

	baseCommit, err := baseGitRepo.GetBranchCommit(branchName)
	if err != nil {
		return false, err
	}

	if err = pr.LoadHeadRepo(ctx); err != nil {
		return false, err
	}
	var headGitRepo *git.Repository
	if pr.HeadRepoID == pr.BaseRepoID {
		headGitRepo = baseGitRepo
	} else {
		var closer io.Closer

		headGitRepo, closer, err = git.RepositoryFromContextOrOpen(ctx, pr.HeadRepo.RepoPath())
		if err != nil {
			return false, err
		}
		defer closer.Close()
	}

	var headCommit *git.Commit
	if pr.Flow == issues_model.PullRequestFlowGithub {
		headCommit, err = headGitRepo.GetBranchCommit(pr.HeadBranch)
		if err != nil {
			return false, err
		}
	} else {
		pr.HeadCommitID, err = baseGitRepo.GetRefCommitID(pr.GetGitRefName())
		if err != nil {
			return false, err
		}
		if headCommit, err = baseGitRepo.GetCommit(pr.HeadCommitID); err != nil {
			return false, err
		}
	}
	return baseCommit.HasPreviousCommit(headCommit.ID)
}<|MERGE_RESOLUTION|>--- conflicted
+++ resolved
@@ -233,11 +233,7 @@
 func checkForInvalidation(ctx context.Context, requests issues_model.PullRequestList, repoID int64, doer *user_model.User, branch string) error {
 	repo, err := repo_model.GetRepositoryByIDCtx(ctx, repoID)
 	if err != nil {
-<<<<<<< HEAD
-		return fmt.Errorf("GetRepositoryByIDCtx: %v", err)
-=======
-		return fmt.Errorf("GetRepositoryByID: %w", err)
->>>>>>> 5e8e3ecb
+		return fmt.Errorf("GetRepositoryByIDCtx: %w", err)
 	}
 	gitRepo, err := git.OpenRepository(ctx, repo.RepoPath())
 	if err != nil {
@@ -356,25 +352,15 @@
 // checkIfPRContentChanged checks if diff to target branch has changed by push
 // A commit can be considered to leave the PR untouched if the patch/diff with its merge base is unchanged
 func checkIfPRContentChanged(ctx context.Context, pr *issues_model.PullRequest, oldCommitID, newCommitID string) (hasChanged bool, err error) {
-<<<<<<< HEAD
 	if err = pr.LoadHeadRepo(ctx); err != nil {
-		return false, fmt.Errorf("LoadHeadRepo: %v", err)
-=======
-	if err = pr.LoadHeadRepoCtx(ctx); err != nil {
 		return false, fmt.Errorf("LoadHeadRepo: %w", err)
->>>>>>> 5e8e3ecb
 	} else if pr.HeadRepo == nil {
 		// corrupt data assumed changed
 		return true, nil
 	}
 
-<<<<<<< HEAD
 	if err = pr.LoadBaseRepo(ctx); err != nil {
-		return false, fmt.Errorf("LoadBaseRepo: %v", err)
-=======
-	if err = pr.LoadBaseRepoCtx(ctx); err != nil {
 		return false, fmt.Errorf("LoadBaseRepo: %w", err)
->>>>>>> 5e8e3ecb
 	}
 
 	headGitRepo, err := git.OpenRepository(ctx, pr.HeadRepo.RepoPath())
@@ -456,19 +442,11 @@
 	}
 	baseRepoPath := pr.BaseRepo.RepoPath()
 
-<<<<<<< HEAD
 	if err = pr.LoadIssue(ctx); err != nil {
-		return fmt.Errorf("unable to load issue %d for pr %d: %v", pr.IssueID, pr.ID, err)
+		return fmt.Errorf("unable to load issue %d for pr %d: %w", pr.IssueID, pr.ID, err)
 	}
 	if err = pr.Issue.LoadPoster(ctx); err != nil {
-		return fmt.Errorf("unable to load poster %d for pr %d: %v", pr.Issue.PosterID, pr.ID, err)
-=======
-	if err = pr.LoadIssue(); err != nil {
-		return fmt.Errorf("unable to load issue %d for pr %d: %w", pr.IssueID, pr.ID, err)
-	}
-	if err = pr.Issue.LoadPoster(); err != nil {
 		return fmt.Errorf("unable to load poster %d for pr %d: %w", pr.Issue.PosterID, pr.ID, err)
->>>>>>> 5e8e3ecb
 	}
 
 	gitRefName := pr.GetGitRefName()
