--- conflicted
+++ resolved
@@ -222,6 +222,7 @@
 
 		testPR(id)
 	}
+	return nil
 }
 
 func testPR(id int64) {
@@ -250,11 +251,7 @@
 		}
 		return
 	}
-<<<<<<< HEAD
-	return nil
-=======
 	checkAndUpdateStatus(pr)
->>>>>>> 108f1aab
 }
 
 // CheckPrsForBaseBranch check all pulls with bseBrannch
