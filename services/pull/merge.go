--- conflicted
+++ resolved
@@ -35,11 +35,7 @@
 // Merge merges pull request to base repository.
 // Caller should check PR is ready to be merged (review and status checks)
 // FIXME: add repoWorkingPull make sure two merges does not happen at same time.
-<<<<<<< HEAD
-func Merge(ctx context.Context, pr *models.PullRequest, doer *user_model.User, baseGitRepo *git.Repository, mergeStyle repo_model.MergeStyle, message string) (err error) {
-=======
-func Merge(pr *models.PullRequest, doer *user_model.User, baseGitRepo *git.Repository, mergeStyle repo_model.MergeStyle, expectedHeadCommitID, message string) (err error) {
->>>>>>> 7821370c
+func Merge(ctx context.Context, pr *models.PullRequest, doer *user_model.User, baseGitRepo *git.Repository, mergeStyle repo_model.MergeStyle, expectedHeadCommitID, message string) (err error) {
 	if err = pr.LoadHeadRepo(); err != nil {
 		log.Error("LoadHeadRepo: %v", err)
 		return fmt.Errorf("LoadHeadRepo: %v", err)
@@ -64,11 +60,7 @@
 		go AddTestPullRequestTask(doer, pr.BaseRepo.ID, pr.BaseBranch, false, "", "")
 	}()
 
-<<<<<<< HEAD
-	pr.MergedCommitID, err = rawMerge(ctx, pr, doer, mergeStyle, message)
-=======
-	pr.MergedCommitID, err = rawMerge(pr, doer, mergeStyle, expectedHeadCommitID, message)
->>>>>>> 7821370c
+	pr.MergedCommitID, err = rawMerge(ctx, pr, doer, mergeStyle, expectedHeadCommitID, message)
 	if err != nil {
 		return err
 	}
@@ -123,11 +115,7 @@
 }
 
 // rawMerge perform the merge operation without changing any pull information in database
-<<<<<<< HEAD
-func rawMerge(ctx context.Context, pr *models.PullRequest, doer *user_model.User, mergeStyle repo_model.MergeStyle, message string) (string, error) {
-=======
-func rawMerge(pr *models.PullRequest, doer *user_model.User, mergeStyle repo_model.MergeStyle, expectedHeadCommitID, message string) (string, error) {
->>>>>>> 7821370c
+func rawMerge(ctx context.Context, pr *models.PullRequest, doer *user_model.User, mergeStyle repo_model.MergeStyle, expectedHeadCommitID, message string) (string, error) {
 	err := git.LoadGitVersion()
 	if err != nil {
 		log.Error("git.LoadGitVersion: %v", err)
