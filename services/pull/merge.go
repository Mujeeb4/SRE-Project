--- conflicted
+++ resolved
@@ -34,14 +34,8 @@
 
 // Merge merges pull request to base repository.
 // Caller should check PR is ready to be merged (review and status checks)
-<<<<<<< HEAD
-func Merge(ctx context.Context, pr *models.PullRequest, doer *user_model.User, baseGitRepo *git.Repository, mergeStyle repo_model.MergeStyle, expectedHeadCommitID, message string) (err error) {
-	if err = pr.LoadHeadRepo(); err != nil {
-=======
-// FIXME: add repoWorkingPull make sure two merges does not happen at same time.
 func Merge(pr *models.PullRequest, doer *user_model.User, baseGitRepo *git.Repository, mergeStyle repo_model.MergeStyle, expectedHeadCommitID, message string) error {
-	if err := pr.LoadHeadRepo(); err != nil {
->>>>>>> cc3016f7
+  if err := pr.LoadHeadRepo(); err != nil {
 		log.Error("LoadHeadRepo: %v", err)
 		return fmt.Errorf("LoadHeadRepo: %v", err)
 	} else if err := pr.LoadBaseRepo(); err != nil {
@@ -733,30 +727,16 @@
 }
 
 // MergedManually mark pr as merged manually
-<<<<<<< HEAD
-func MergedManually(pr *models.PullRequest, doer *user_model.User, baseGitRepo *git.Repository, commitID string) (err error) {
+func MergedManually(pr *models.PullRequest, doer *user_model.User, baseGitRepo *git.Repository, commitID string) error {
 	pullWorkingPool.CheckIn(fmt.Sprint(pr.ID))
 	defer pullWorkingPool.CheckOut(fmt.Sprint(pr.ID))
 
-	prUnit, err := pr.BaseRepo.GetUnit(unit.TypePullRequests)
-	if err != nil {
-		return
-	}
-	prConfig := prUnit.PullRequestsConfig()
-
-	// Check if merge style is correct and allowed
-	if !prConfig.IsMergeStyleAllowed(repo_model.MergeStyleManuallyMerged) {
-		return models.ErrInvalidMergeStyle{ID: pr.BaseRepo.ID, Style: repo_model.MergeStyleManuallyMerged}
-	}
-=======
-func MergedManually(pr *models.PullRequest, doer *user_model.User, baseGitRepo *git.Repository, commitID string) error {
 	if err := db.WithTx(func(ctx context.Context) error {
 		prUnit, err := pr.BaseRepo.GetUnitCtx(ctx, unit.TypePullRequests)
 		if err != nil {
 			return err
 		}
 		prConfig := prUnit.PullRequestsConfig()
->>>>>>> cc3016f7
 
 		// Check if merge style is correct and allowed
 		if !prConfig.IsMergeStyleAllowed(repo_model.MergeStyleManuallyMerged) {
