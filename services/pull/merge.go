--- conflicted
+++ resolved
@@ -34,16 +34,8 @@
 	issue_service "code.gitea.io/gitea/services/issue"
 )
 
-<<<<<<< HEAD
 // Compose message used when merging pull request.
 func getMergeMessage(ctx context.Context, baseGitRepo *git.Repository, pr *issues_model.PullRequest, mergeStyle repo_model.MergeStyle, commitTitle, commitBody string) (message, body string, err error) {
-	if err := pr.LoadHeadRepo(ctx); err != nil {
-		return "", "", err
-	}
-=======
-// GetDefaultMergeMessage returns default message used when merging pull request
-func GetDefaultMergeMessage(ctx context.Context, baseGitRepo *git.Repository, pr *issues_model.PullRequest, mergeStyle repo_model.MergeStyle) (message, body string, err error) {
->>>>>>> 8598356d
 	if err := pr.LoadBaseRepo(ctx); err != nil {
 		return "", "", err
 	}
@@ -147,7 +139,7 @@
 	return os.Expand(message, mapping), os.Expand(body, mapping)
 }
 
-// GetDefaultMergeMessage returns default message used when merging pull request.
+// GetDefaultMergeMessage returns default message used when merging pull request
 func GetDefaultMergeMessage(ctx context.Context, baseGitRepo *git.Repository, pr *issues_model.PullRequest, mergeStyle repo_model.MergeStyle) (message, body string, err error) {
 	return getMergeMessage(ctx, baseGitRepo, pr, mergeStyle, "", "")
 }
@@ -270,112 +262,6 @@
 		if err := doMergeStyleRebase(mergeCtx, mergeStyle, message); err != nil {
 			return "", err
 		}
-<<<<<<< HEAD
-	case repo_model.MergeStyleRebase:
-		fallthrough
-	case repo_model.MergeStyleRebaseUpdate:
-		fallthrough
-	case repo_model.MergeStyleRebaseMerge:
-		// Checkout head branch
-		if err := git.NewCommand(ctx, "checkout", "-b").AddDynamicArguments(stagingBranch, trackingBranch).
-			Run(&git.RunOpts{
-				Dir:    tmpBasePath,
-				Stdout: &outbuf,
-				Stderr: &errbuf,
-			}); err != nil {
-			log.Error("git checkout base prior to merge post staging rebase [%s:%s -> %s:%s]: %v\n%s\n%s", pr.HeadRepo.FullName(), pr.HeadBranch, pr.BaseRepo.FullName(), pr.BaseBranch, err, outbuf.String(), errbuf.String())
-			return "", fmt.Errorf("git checkout base prior to merge post staging rebase  [%s:%s -> %s:%s]: %w\n%s\n%s", pr.HeadRepo.FullName(), pr.HeadBranch, pr.BaseRepo.FullName(), pr.BaseBranch, err, outbuf.String(), errbuf.String())
-		}
-		outbuf.Reset()
-		errbuf.Reset()
-
-		// Rebase before merging
-		if err := git.NewCommand(ctx, "rebase").AddDynamicArguments(baseBranch).
-			Run(&git.RunOpts{
-				Dir:    tmpBasePath,
-				Stdout: &outbuf,
-				Stderr: &errbuf,
-			}); err != nil {
-			// Rebase will leave a REBASE_HEAD file in .git if there is a conflict
-			if _, statErr := os.Stat(filepath.Join(tmpBasePath, ".git", "REBASE_HEAD")); statErr == nil {
-				var commitSha string
-				ok := false
-				failingCommitPaths := []string{
-					filepath.Join(tmpBasePath, ".git", "rebase-apply", "original-commit"), // Git < 2.26
-					filepath.Join(tmpBasePath, ".git", "rebase-merge", "stopped-sha"),     // Git >= 2.26
-				}
-				for _, failingCommitPath := range failingCommitPaths {
-					if _, statErr := os.Stat(failingCommitPath); statErr == nil {
-						commitShaBytes, readErr := os.ReadFile(failingCommitPath)
-						if readErr != nil {
-							// Abandon this attempt to handle the error
-							log.Error("git rebase staging on to base [%s:%s -> %s:%s]: %v\n%s\n%s", pr.HeadRepo.FullName(), pr.HeadBranch, pr.BaseRepo.FullName(), pr.BaseBranch, err, outbuf.String(), errbuf.String())
-							return "", fmt.Errorf("git rebase staging on to base [%s:%s -> %s:%s]: %w\n%s\n%s", pr.HeadRepo.FullName(), pr.HeadBranch, pr.BaseRepo.FullName(), pr.BaseBranch, err, outbuf.String(), errbuf.String())
-						}
-						commitSha = strings.TrimSpace(string(commitShaBytes))
-						ok = true
-						break
-					}
-				}
-				if !ok {
-					log.Error("Unable to determine failing commit sha for this rebase message. Cannot cast as models.ErrRebaseConflicts.")
-					log.Error("git rebase staging on to base [%s:%s -> %s:%s]: %v\n%s\n%s", pr.HeadRepo.FullName(), pr.HeadBranch, pr.BaseRepo.FullName(), pr.BaseBranch, err, outbuf.String(), errbuf.String())
-					return "", fmt.Errorf("git rebase staging on to base [%s:%s -> %s:%s]: %w\n%s\n%s", pr.HeadRepo.FullName(), pr.HeadBranch, pr.BaseRepo.FullName(), pr.BaseBranch, err, outbuf.String(), errbuf.String())
-				}
-				log.Debug("RebaseConflict at %s [%s:%s -> %s:%s]: %v\n%s\n%s", commitSha, pr.HeadRepo.FullName(), pr.HeadBranch, pr.BaseRepo.FullName(), pr.BaseBranch, err, outbuf.String(), errbuf.String())
-				return "", models.ErrRebaseConflicts{
-					Style:     mergeStyle,
-					CommitSHA: commitSha,
-					StdOut:    outbuf.String(),
-					StdErr:    errbuf.String(),
-					Err:       err,
-				}
-			}
-			log.Error("git rebase staging on to base [%s:%s -> %s:%s]: %v\n%s\n%s", pr.HeadRepo.FullName(), pr.HeadBranch, pr.BaseRepo.FullName(), pr.BaseBranch, err, outbuf.String(), errbuf.String())
-			return "", fmt.Errorf("git rebase staging on to base [%s:%s -> %s:%s]: %w\n%s\n%s", pr.HeadRepo.FullName(), pr.HeadBranch, pr.BaseRepo.FullName(), pr.BaseBranch, err, outbuf.String(), errbuf.String())
-		}
-		outbuf.Reset()
-		errbuf.Reset()
-
-		// not need merge, just update by rebase. so skip
-		if mergeStyle == repo_model.MergeStyleRebaseUpdate {
-			break
-		}
-
-		// Checkout base branch again
-		if err := git.NewCommand(ctx, "checkout").AddDynamicArguments(baseBranch).
-			Run(&git.RunOpts{
-				Dir:    tmpBasePath,
-				Stdout: &outbuf,
-				Stderr: &errbuf,
-			}); err != nil {
-			log.Error("git checkout base prior to merge post staging rebase [%s:%s -> %s:%s]: %v\n%s\n%s", pr.HeadRepo.FullName(), pr.HeadBranch, pr.BaseRepo.FullName(), pr.BaseBranch, err, outbuf.String(), errbuf.String())
-			return "", fmt.Errorf("git checkout base prior to merge post staging rebase  [%s:%s -> %s:%s]: %w\n%s\n%s", pr.HeadRepo.FullName(), pr.HeadBranch, pr.BaseRepo.FullName(), pr.BaseBranch, err, outbuf.String(), errbuf.String())
-		}
-		outbuf.Reset()
-		errbuf.Reset()
-
-		if mergeStyle == repo_model.MergeStyleRebase {
-			if err := rebaseMerge(ctx, pr, tmpBasePath, stagingBranch); err != nil {
-				return "", err
-			}
-		} else {
-			// Prepare merge with commit
-			cmd := git.NewCommand(ctx, "merge", "--no-ff", "--no-commit").AddDynamicArguments(stagingBranch)
-
-			if err := runMergeCommand(pr, mergeStyle, cmd, tmpBasePath); err != nil {
-				log.Error("Unable to merge staging into base: %v", err)
-				return "", err
-			}
-			if mergeStyle == repo_model.MergeStyleRebaseMerge {
-				if err := commitAndSignNoAuthor(ctx, pr, message, signArgs, tmpBasePath, env); err != nil {
-					log.Error("Unable to make final commit: %v", err)
-					return "", err
-				}
-			}
-		}
-=======
->>>>>>> 8598356d
 	case repo_model.MergeStyleSquash:
 		if err := doMergeStyleSquash(mergeCtx, message); err != nil {
 			return "", err
@@ -456,97 +342,11 @@
 	return mergeCommitID, nil
 }
 
-<<<<<<< HEAD
-// Compose message to amend commit in rebase merge of pull request.
-func getRebaseAmendMessage(ctx context.Context, baseGitRepo *git.Repository, pr *issues_model.PullRequest, tmpBasePath string) (message string, err error) {
-	// Get existing commit message.
-	var commitMessage strings.Builder
-	cmd := git.NewCommand(ctx, "show", "--format=%B", "-s")
-	if err := cmd.Run(&git.RunOpts{Dir: tmpBasePath, Stdout: &commitMessage}); err != nil {
-		return "", err
-	}
-
-	commitTitle, commitBody, _ := strings.Cut(commitMessage.String(), "\n")
-	commitTitle = strings.TrimSpace(commitTitle)
-	commitBody = strings.TrimSpace(commitBody)
-
-	message, body, err := getMergeMessage(ctx, baseGitRepo, pr, repo_model.MergeStyleRebase, commitTitle, commitBody)
-	if err != nil || message == "" {
-		return "", err
-	}
-
-	if len(body) > 0 {
-		message = message + "\n\n" + body
-	}
-	return message, err
-}
-
-// Perform rebase merge without merge commits.
-func rebaseMerge(ctx context.Context, pr *issues_model.PullRequest, tmpBasePath, stagingBranch string) error {
-	baseHeadSHA, err := git.GetFullCommitID(ctx, tmpBasePath, "HEAD")
-	if err != nil {
-		return fmt.Errorf("Failed to get full commit id for HEAD: %w", err)
-	}
-
-	cmd := git.NewCommand(ctx, "merge", "--ff-only").AddDynamicArguments(stagingBranch)
-	if err := runMergeCommand(pr, repo_model.MergeStyleRebase, cmd, tmpBasePath); err != nil {
-		log.Error("Unable to merge staging into base: %v", err)
-		return err
-	}
-
-	// Check if anything actually changed before we amend the message, fast forward can skip commits.
-	newMergeHeadSHA, err := git.GetFullCommitID(ctx, tmpBasePath, "HEAD")
-	if err != nil {
-		return fmt.Errorf("Failed to get full commit id for HEAD: %w", err)
-	}
-	if baseHeadSHA == newMergeHeadSHA {
-		return nil
-	}
-
-	// Original repo to read template from.
-	baseGitRepo, err := git.OpenRepository(ctx, pr.BaseRepo.RepoPath())
-	if err != nil {
-		log.Error("Unable to get Git repo for rebase: %v", err)
-		return err
-	}
-	defer baseGitRepo.Close()
-
-	// Amend last commit message based on template, if one exists
-	newMessage, err := getRebaseAmendMessage(ctx, baseGitRepo, pr, tmpBasePath)
-	if err != nil {
-		log.Error("Unable to get commit message for amend: %v", err)
-		return err
-	}
-
-	if newMessage != "" {
-		cmdAmend := git.NewCommand(ctx, "commit", "--amend").AddOptionFormat("--message=%s", newMessage)
-		if err := cmdAmend.Run(&git.RunOpts{Dir: tmpBasePath}); err != nil {
-			log.Error("Unable to amend commit message: %v", err)
-			return err
-		}
-	}
-
-	return nil
-}
-
-func commitAndSignNoAuthor(ctx context.Context, pr *issues_model.PullRequest, message string, signArgs git.TrustedCmdArgs, tmpBasePath string, env []string) error {
-	var outbuf, errbuf strings.Builder
-	if err := git.NewCommand(ctx, "commit").AddArguments(signArgs...).AddOptionFormat("--message=%s", message).
-		Run(&git.RunOpts{
-			Env:    env,
-			Dir:    tmpBasePath,
-			Stdout: &outbuf,
-			Stderr: &errbuf,
-		}); err != nil {
-		log.Error("git commit [%s:%s -> %s:%s]: %v\n%s\n%s", pr.HeadRepo.FullName(), pr.HeadBranch, pr.BaseRepo.FullName(), pr.BaseBranch, err, outbuf.String(), errbuf.String())
-		return fmt.Errorf("git commit [%s:%s -> %s:%s]: %w\n%s\n%s", pr.HeadRepo.FullName(), pr.HeadBranch, pr.BaseRepo.FullName(), pr.BaseBranch, err, outbuf.String(), errbuf.String())
-=======
 func commitAndSignNoAuthor(ctx *mergeContext, message string) error {
 	if err := git.NewCommand(ctx, "commit").AddArguments(ctx.signArg...).AddOptionFormat("--message=%s", message).
 		Run(ctx.RunOpts()); err != nil {
 		log.Error("git commit %-v: %v\n%s\n%s", ctx.pr, err, ctx.outbuf.String(), ctx.errbuf.String())
 		return fmt.Errorf("git commit %v: %w\n%s\n%s", ctx.pr, err, ctx.outbuf.String(), ctx.errbuf.String())
->>>>>>> 8598356d
 	}
 	return nil
 }
