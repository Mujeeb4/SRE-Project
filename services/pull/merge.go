// Copyright 2019 The Gitea Authors.
// All rights reserved.
// SPDX-License-Identifier: MIT

package pull

import (
	"context"
	"errors"
	"fmt"
	"os"
	"path/filepath"
	"regexp"
	"strconv"
	"strings"

	"code.gitea.io/gitea/models"
	"code.gitea.io/gitea/models/db"
	git_model "code.gitea.io/gitea/models/git"
	issues_model "code.gitea.io/gitea/models/issues"
	access_model "code.gitea.io/gitea/models/perm/access"
	pull_model "code.gitea.io/gitea/models/pull"
	repo_model "code.gitea.io/gitea/models/repo"
	"code.gitea.io/gitea/models/unit"
	user_model "code.gitea.io/gitea/models/user"
	"code.gitea.io/gitea/modules/cache"
	"code.gitea.io/gitea/modules/git"
	"code.gitea.io/gitea/modules/graceful"
	"code.gitea.io/gitea/modules/log"
	"code.gitea.io/gitea/modules/notification"
	"code.gitea.io/gitea/modules/references"
	repo_module "code.gitea.io/gitea/modules/repository"
	"code.gitea.io/gitea/modules/setting"
	"code.gitea.io/gitea/modules/structs"
	"code.gitea.io/gitea/modules/timeutil"
	issue_service "code.gitea.io/gitea/services/issue"
)

// GetDefaultMergeMessage returns default message used when merging pull request
func GetDefaultMergeMessage(ctx context.Context, baseGitRepo *git.Repository, pr *issues_model.PullRequest, mergeStyle repo_model.MergeStyle) (message, body string, err error) {
	if err := pr.LoadBaseRepo(ctx); err != nil {
		return "", "", err
	}
	if err := pr.LoadHeadRepo(ctx); err != nil {
		return "", "", err
	}
	if err := pr.LoadIssue(ctx); err != nil {
		return "", "", err
	}

	isExternalTracker := pr.BaseRepo.UnitEnabled(ctx, unit.TypeExternalTracker)
	issueReference := "#"
	if isExternalTracker {
		issueReference = "!"
	}

	if mergeStyle != "" {
		templateFilepath := fmt.Sprintf(".gitea/default_merge_message/%s_TEMPLATE.md", strings.ToUpper(string(mergeStyle)))
		commit, err := baseGitRepo.GetBranchCommit(pr.BaseRepo.DefaultBranch)
		if err != nil {
			return "", "", err
		}
		templateContent, err := commit.GetFileContent(templateFilepath, setting.Repository.PullRequest.DefaultMergeMessageSize)
		if err != nil {
			if !git.IsErrNotExist(err) {
				return "", "", err
			}
		} else {
			vars := map[string]string{
				"BaseRepoOwnerName":      pr.BaseRepo.OwnerName,
				"BaseRepoName":           pr.BaseRepo.Name,
				"BaseBranch":             pr.BaseBranch,
				"HeadRepoOwnerName":      "",
				"HeadRepoName":           "",
				"HeadBranch":             pr.HeadBranch,
				"PullRequestTitle":       pr.Issue.Title,
				"PullRequestDescription": pr.Issue.Content,
				"PullRequestPosterName":  pr.Issue.Poster.Name,
				"PullRequestIndex":       strconv.FormatInt(pr.Index, 10),
				"PullRequestReference":   fmt.Sprintf("%s%d", issueReference, pr.Index),
			}
			if pr.HeadRepo != nil {
				vars["HeadRepoOwnerName"] = pr.HeadRepo.OwnerName
				vars["HeadRepoName"] = pr.HeadRepo.Name
			}
			refs, err := pr.ResolveCrossReferences(ctx)
			if err == nil {
				closeIssueIndexes := make([]string, 0, len(refs))
				closeWord := "close"
				if len(setting.Repository.PullRequest.CloseKeywords) > 0 {
					closeWord = setting.Repository.PullRequest.CloseKeywords[0]
				}
				for _, ref := range refs {
					if ref.RefAction == references.XRefActionCloses {
						if err := ref.LoadIssue(ctx); err != nil {
							return "", "", err
						}
						closeIssueIndexes = append(closeIssueIndexes, fmt.Sprintf("%s %s%d", closeWord, issueReference, ref.Issue.Index))
					}
				}
				if len(closeIssueIndexes) > 0 {
					vars["ClosingIssues"] = strings.Join(closeIssueIndexes, ", ")
				} else {
					vars["ClosingIssues"] = ""
				}
			}
			message, body = expandDefaultMergeMessage(templateContent, vars)
			return message, body, nil
		}
	}

	// Squash merge has a different from other styles.
	if mergeStyle == repo_model.MergeStyleSquash {
		return fmt.Sprintf("%s (%s%d)", pr.Issue.Title, issueReference, pr.Issue.Index), "", nil
	}

	if pr.BaseRepoID == pr.HeadRepoID {
		return fmt.Sprintf("Merge pull request '%s' (%s%d) from %s into %s", pr.Issue.Title, issueReference, pr.Issue.Index, pr.HeadBranch, pr.BaseBranch), "", nil
	}

	if pr.HeadRepo == nil {
		return fmt.Sprintf("Merge pull request '%s' (%s%d) from <deleted>:%s into %s", pr.Issue.Title, issueReference, pr.Issue.Index, pr.HeadBranch, pr.BaseBranch), "", nil
	}

	return fmt.Sprintf("Merge pull request '%s' (%s%d) from %s:%s into %s", pr.Issue.Title, issueReference, pr.Issue.Index, pr.HeadRepo.FullName(), pr.HeadBranch, pr.BaseBranch), "", nil
}

func expandDefaultMergeMessage(template string, vars map[string]string) (message, body string) {
	message = strings.TrimSpace(template)
	if splits := strings.SplitN(message, "\n", 2); len(splits) == 2 {
		message = splits[0]
		body = strings.TrimSpace(splits[1])
	}
	mapping := func(s string) string { return vars[s] }
	return os.Expand(message, mapping), os.Expand(body, mapping)
}

<<<<<<< HEAD
func IsStrategyValid(strategy string) bool {
	return strategy == "theirs" ||
		strategy == "ours" ||
		strategy == "add" ||
		strategy == "delete"
}

func Merge(ctx context.Context, pr *issues_model.PullRequest, doer *user_model.User, baseGitRepo *git.Repository, mergeStyle repo_model.MergeStyle, expectedHeadCommitID, message string, wasAutoMerged bool, strategy []structs.MergeStrategy) error {
	if err := pr.LoadHeadRepo(ctx); err != nil {
		log.Error("LoadHeadRepo: %v", err)
		return fmt.Errorf("LoadHeadRepo: %w", err)
	} else if err := pr.LoadBaseRepo(ctx); err != nil {
		log.Error("LoadBaseRepo: %v", err)
		return fmt.Errorf("LoadBaseRepo: %w", err)
=======
// Merge merges pull request to base repository.
// Caller should check PR is ready to be merged (review and status checks)
func Merge(ctx context.Context, pr *issues_model.PullRequest, doer *user_model.User, baseGitRepo *git.Repository, mergeStyle repo_model.MergeStyle, expectedHeadCommitID, message string, wasAutoMerged bool) error {
	if err := pr.LoadBaseRepo(ctx); err != nil {
		log.Error("Unable to load base repo: %v", err)
		return fmt.Errorf("unable to load base repo: %w", err)
	} else if err := pr.LoadHeadRepo(ctx); err != nil {
		log.Error("Unable to load head repo: %v", err)
		return fmt.Errorf("unable to load head repo: %w", err)
>>>>>>> 94d6b5b0
	}

	pullWorkingPool.CheckIn(fmt.Sprint(pr.ID))
	defer pullWorkingPool.CheckOut(fmt.Sprint(pr.ID))

	// Removing an auto merge pull and ignore if not exist
	// FIXME: is this the correct point to do this? Shouldn't this be after IsMergeStyleAllowed?
	if err := pull_model.DeleteScheduledAutoMerge(ctx, pr.ID); err != nil && !db.IsErrNotExist(err) {
		return err
	}

	prUnit, err := pr.BaseRepo.GetUnit(ctx, unit.TypePullRequests)
	if err != nil {
		log.Error("pr.BaseRepo.GetUnit(unit.TypePullRequests): %v", err)
		return err
	}
	prConfig := prUnit.PullRequestsConfig()

	// Check if merge style is correct and allowed
	if !prConfig.IsMergeStyleAllowed(mergeStyle) {
		return models.ErrInvalidMergeStyle{ID: pr.BaseRepo.ID, Style: mergeStyle}
	}

	defer func() {
		go AddTestPullRequestTask(doer, pr.BaseRepo.ID, pr.BaseBranch, false, "", "")
	}()

	// Run the merge in the hammer context to prevent cancellation
	hammerCtx := graceful.GetManager().HammerContext()

<<<<<<< HEAD
	pr.MergedCommitID, err = rawMerge(hammerCtx, pr, doer, mergeStyle, expectedHeadCommitID, message, strategy)
=======
	pr.MergedCommitID, err = doMergeAndPush(hammerCtx, pr, doer, mergeStyle, expectedHeadCommitID, message)
>>>>>>> 94d6b5b0
	if err != nil {
		return err
	}

	pr.MergedUnix = timeutil.TimeStampNow()
	pr.Merger = doer
	pr.MergerID = doer.ID

	if _, err := pr.SetMerged(hammerCtx); err != nil {
		log.Error("SetMerged %-v: %v", pr, err)
	}

	if err := pr.LoadIssue(hammerCtx); err != nil {
		log.Error("LoadIssue %-v: %v", pr, err)
	}

	if err := pr.Issue.LoadRepo(hammerCtx); err != nil {
		log.Error("pr.Issue.LoadRepo %-v: %v", pr, err)
	}
	if err := pr.Issue.Repo.LoadOwner(hammerCtx); err != nil {
		log.Error("LoadOwner for %-v: %v", pr, err)
	}

	if wasAutoMerged {
		notification.NotifyAutoMergePullRequest(hammerCtx, doer, pr)
	} else {
		notification.NotifyMergePullRequest(hammerCtx, doer, pr)
	}

	// Reset cached commit count
	cache.Remove(pr.Issue.Repo.GetCommitsCountCacheKey(pr.BaseBranch, true))

	// Resolve cross references
	refs, err := pr.ResolveCrossReferences(hammerCtx)
	if err != nil {
		log.Error("ResolveCrossReferences: %v", err)
		return nil
	}

	for _, ref := range refs {
		if err = ref.LoadIssue(hammerCtx); err != nil {
			return err
		}
		if err = ref.Issue.LoadRepo(hammerCtx); err != nil {
			return err
		}
		close := ref.RefAction == references.XRefActionCloses
		if close != ref.Issue.IsClosed {
			if err = issue_service.ChangeStatus(ref.Issue, doer, pr.MergedCommitID, close); err != nil {
				// Allow ErrDependenciesLeft
				if !issues_model.IsErrDependenciesLeft(err) {
					return err
				}
			}
		}
	}
	return nil
}

<<<<<<< HEAD
// rawMerge perform the merge operation without changing any pull information in database
func rawMerge(ctx context.Context, pr *issues_model.PullRequest, doer *user_model.User, mergeStyle repo_model.MergeStyle, expectedHeadCommitID, message string, strategy []structs.MergeStrategy) (string, error) {
=======
// doMergeAndPush performs the merge operation without changing any pull information in database and pushes it up to the base repository
func doMergeAndPush(ctx context.Context, pr *issues_model.PullRequest, doer *user_model.User, mergeStyle repo_model.MergeStyle, expectedHeadCommitID, message string) (string, error) {
>>>>>>> 94d6b5b0
	// Clone base repo.
	mergeCtx, cancel, err := createTemporaryRepoForMerge(ctx, pr, doer, expectedHeadCommitID)
	if err != nil {
		return "", err
	}
	defer cancel()

	// Merge commits.
	switch mergeStyle {
	case repo_model.MergeStyleMerge:
<<<<<<< HEAD
		// Do the merge
		log.Info("Starting a merge")
		cmd := git.NewCommand(ctx, "merge", "--no-ff", "--no-commit").AddDynamicArguments(trackingBranch)
		if err := runMergeCommand(pr, mergeStyle, cmd, tmpBasePath); err != nil {
			// If the error was from a merge conflict, that's okay. The strategy might fix it
			if !models.IsErrMergeConflicts(err) {
				log.Error("Unable to merge tracking into base: %v", err)
				return "", err
			}
		}

		// Apply the strategy
		log.Info("Beginning to apply strategies: %v", strategy)
		for _, strat := range strategy {
			log.Info("Processing strategy %v", strat)

			if strat.Strategy == "ours" || strat.Strategy == "theirs" {
				strategyFlag := fmt.Sprintf("--%s", strat.Strategy)
				strategyArg := git.ToTrustedCmdArgs([]string{strategyFlag})[0]
				log.Info("Running %s on file %s", strategyFlag, strat.Path)

				// First checkout one or the other
				if err := git.NewCommand(ctx, "checkout").AddOptionValues(strategyArg, strat.Path).Run(&git.RunOpts{
					Dir:    tmpBasePath,
					Stdout: &outbuf,
					Stderr: &errbuf,
				}); err != nil {
					log.Error("Could not checkout file: %v", err)
					return "", err
				}

				// Then add the changes
				if err := git.NewCommand(ctx, "add").AddDynamicArguments(strat.Path).Run(&git.RunOpts{
					Dir:    tmpBasePath,
					Stdout: &outbuf,
					Stderr: &errbuf,
				}); err != nil {
					log.Error("Could not add file: %v", err)
					return "", err
				}
			} else if strat.Strategy == "add" {
				log.Info("Running ADD on file %s", strat.Path)
				if err := git.NewCommand(ctx, "add").AddDynamicArguments(strat.Path).Run(&git.RunOpts{
					Dir:    tmpBasePath,
					Stdout: &outbuf,
					Stderr: &errbuf,
				}); err != nil {
					log.Error("Could not add file: %v", err)
					return "", err
				}
			} else if strat.Strategy == "delete" {
				log.Info("Running DELETE on file %s", strat.Path)
				if err := git.NewCommand(ctx, "rm").AddDynamicArguments(strat.Path).Run(&git.RunOpts{
					Dir:    tmpBasePath,
					Stdout: &outbuf,
					Stderr: &errbuf,
				}); err != nil {
					log.Error("Could not add file: %v", err)
					return "", err
				}
			} else {
				log.Error("Invalid strategy %s on file %s", strat.Strategy, strat.Path)
				return "", errors.New("invalid strategy")
			}

			log.Info("Done with file %s", strat.Path)
		}

		// Commit the result
		if err := commitAndSignNoAuthor(ctx, pr, message, signArgs, tmpBasePath, env); err != nil {
			log.Error("Unable to make final commit: %v", err)
=======
		if err := doMergeStyleMerge(mergeCtx, message); err != nil {
			return "", err
		}
	case repo_model.MergeStyleRebase, repo_model.MergeStyleRebaseMerge:
		if err := doMergeStyleRebase(mergeCtx, mergeStyle, message); err != nil {
>>>>>>> 94d6b5b0
			return "", err
		}
	case repo_model.MergeStyleSquash:
		if err := doMergeStyleSquash(mergeCtx, message); err != nil {
			return "", err
		}
	default:
		return "", models.ErrInvalidMergeStyle{ID: pr.BaseRepo.ID, Style: mergeStyle}
	}

	// OK we should cache our current head and origin/headbranch
	mergeHeadSHA, err := git.GetFullCommitID(ctx, mergeCtx.tmpBasePath, "HEAD")
	if err != nil {
		return "", fmt.Errorf("Failed to get full commit id for HEAD: %w", err)
	}
	mergeBaseSHA, err := git.GetFullCommitID(ctx, mergeCtx.tmpBasePath, "original_"+baseBranch)
	if err != nil {
		return "", fmt.Errorf("Failed to get full commit id for origin/%s: %w", pr.BaseBranch, err)
	}
	mergeCommitID, err := git.GetFullCommitID(ctx, mergeCtx.tmpBasePath, baseBranch)
	if err != nil {
		return "", fmt.Errorf("Failed to get full commit id for the new merge: %w", err)
	}

	// Now it's questionable about where this should go - either after or before the push
	// I think in the interests of data safety - failures to push to the lfs should prevent
	// the merge as you can always remerge.
	if setting.LFS.StartServer {
		if err := LFSPush(ctx, mergeCtx.tmpBasePath, mergeHeadSHA, mergeBaseSHA, pr); err != nil {
			return "", err
		}
	}

	var headUser *user_model.User
	err = pr.HeadRepo.LoadOwner(ctx)
	if err != nil {
		if !user_model.IsErrUserNotExist(err) {
			log.Error("Can't find user: %d for head repository in %-v: %v", pr.HeadRepo.OwnerID, pr, err)
			return "", err
		}
		log.Warn("Can't find user: %d for head repository in %-v - defaulting to doer: %s - %v", pr.HeadRepo.OwnerID, pr, doer.Name, err)
		headUser = doer
	} else {
		headUser = pr.HeadRepo.Owner
	}

	mergeCtx.env = repo_module.FullPushingEnvironment(
		headUser,
		doer,
		pr.BaseRepo,
		pr.BaseRepo.Name,
		pr.ID,
	)
	pushCmd := git.NewCommand(ctx, "push", "origin").AddDynamicArguments(baseBranch + ":" + git.BranchPrefix + pr.BaseBranch)

	// Push back to upstream.
	// TODO: this cause an api call to "/api/internal/hook/post-receive/...",
	//       that prevents us from doint the whole merge in one db transaction
	if err := pushCmd.Run(mergeCtx.RunOpts()); err != nil {
		if strings.Contains(mergeCtx.errbuf.String(), "non-fast-forward") {
			return "", &git.ErrPushOutOfDate{
				StdOut: mergeCtx.outbuf.String(),
				StdErr: mergeCtx.errbuf.String(),
				Err:    err,
			}
		} else if strings.Contains(mergeCtx.errbuf.String(), "! [remote rejected]") {
			err := &git.ErrPushRejected{
				StdOut: mergeCtx.outbuf.String(),
				StdErr: mergeCtx.errbuf.String(),
				Err:    err,
			}
			err.GenerateMessage()
			return "", err
		}
		return "", fmt.Errorf("git push: %s", mergeCtx.errbuf.String())
	}
	mergeCtx.outbuf.Reset()
	mergeCtx.errbuf.Reset()

	return mergeCommitID, nil
}

func commitAndSignNoAuthor(ctx *mergeContext, message string) error {
	cmdCommit := git.NewCommand(ctx, "commit").AddOptionFormat("--message=%s", message)
	if ctx.signKeyID == "" {
		cmdCommit.AddArguments("--no-gpg-sign")
	} else {
		cmdCommit.AddOptionFormat("-S%s", ctx.signKeyID)
	}
	if err := cmdCommit.Run(ctx.RunOpts()); err != nil {
		log.Error("git commit %-v: %v\n%s\n%s", ctx.pr, err, ctx.outbuf.String(), ctx.errbuf.String())
		return fmt.Errorf("git commit %v: %w\n%s\n%s", ctx.pr, err, ctx.outbuf.String(), ctx.errbuf.String())
	}
	return nil
}

func runMergeCommand(ctx *mergeContext, mergeStyle repo_model.MergeStyle, cmd *git.Command) error {
	if err := cmd.Run(ctx.RunOpts()); err != nil {
		// Merge will leave a MERGE_HEAD file in the .git folder if there is a conflict
		if _, statErr := os.Stat(filepath.Join(ctx.tmpBasePath, ".git", "MERGE_HEAD")); statErr == nil {
			// We have a merge conflict error
			log.Debug("MergeConflict %-v: %v\n%s\n%s", ctx.pr, err, ctx.outbuf.String(), ctx.errbuf.String())
			return models.ErrMergeConflicts{
				Style:  mergeStyle,
				StdOut: ctx.outbuf.String(),
				StdErr: ctx.errbuf.String(),
				Err:    err,
			}
		} else if strings.Contains(ctx.errbuf.String(), "refusing to merge unrelated histories") {
			log.Debug("MergeUnrelatedHistories %-v: %v\n%s\n%s", ctx.pr, err, ctx.outbuf.String(), ctx.errbuf.String())
			return models.ErrMergeUnrelatedHistories{
				Style:  mergeStyle,
				StdOut: ctx.outbuf.String(),
				StdErr: ctx.errbuf.String(),
				Err:    err,
			}
		}
		log.Error("git merge %-v: %v\n%s\n%s", ctx.pr, err, ctx.outbuf.String(), ctx.errbuf.String())
		return fmt.Errorf("git merge %v: %w\n%s\n%s", ctx.pr, err, ctx.outbuf.String(), ctx.errbuf.String())
	}
	ctx.outbuf.Reset()
	ctx.errbuf.Reset()

	return nil
}

var escapedSymbols = regexp.MustCompile(`([*[?! \\])`)

// IsUserAllowedToMerge check if user is allowed to merge PR with given permissions and branch protections
func IsUserAllowedToMerge(ctx context.Context, pr *issues_model.PullRequest, p access_model.Permission, user *user_model.User) (bool, error) {
	if user == nil {
		return false, nil
	}

	pb, err := git_model.GetFirstMatchProtectedBranchRule(ctx, pr.BaseRepoID, pr.BaseBranch)
	if err != nil {
		return false, err
	}

	if (p.CanWrite(unit.TypeCode) && pb == nil) || (pb != nil && git_model.IsUserMergeWhitelisted(ctx, pb, user.ID, p)) {
		return true, nil
	}

	return false, nil
}

// CheckPullBranchProtections checks whether the PR is ready to be merged (reviews and status checks)
func CheckPullBranchProtections(ctx context.Context, pr *issues_model.PullRequest, skipProtectedFilesCheck bool) (err error) {
	if err = pr.LoadBaseRepo(ctx); err != nil {
		return fmt.Errorf("LoadBaseRepo: %w", err)
	}

	pb, err := git_model.GetFirstMatchProtectedBranchRule(ctx, pr.BaseRepoID, pr.BaseBranch)
	if err != nil {
		return fmt.Errorf("LoadProtectedBranch: %v", err)
	}
	if pb == nil {
		return nil
	}

	isPass, err := IsPullCommitStatusPass(ctx, pr)
	if err != nil {
		return err
	}
	if !isPass {
		return models.ErrDisallowedToMerge{
			Reason: "Not all required status checks successful",
		}
	}

	if !issues_model.HasEnoughApprovals(ctx, pb, pr) {
		return models.ErrDisallowedToMerge{
			Reason: "Does not have enough approvals",
		}
	}
	if issues_model.MergeBlockedByRejectedReview(ctx, pb, pr) {
		return models.ErrDisallowedToMerge{
			Reason: "There are requested changes",
		}
	}
	if issues_model.MergeBlockedByOfficialReviewRequests(ctx, pb, pr) {
		return models.ErrDisallowedToMerge{
			Reason: "There are official review requests",
		}
	}

	if issues_model.MergeBlockedByOutdatedBranch(pb, pr) {
		return models.ErrDisallowedToMerge{
			Reason: "The head branch is behind the base branch",
		}
	}

	if skipProtectedFilesCheck {
		return nil
	}

	if pb.MergeBlockedByProtectedFiles(pr.ChangedProtectedFiles) {
		return models.ErrDisallowedToMerge{
			Reason: "Changed protected files",
		}
	}

	return nil
}

// MergedManually mark pr as merged manually
func MergedManually(pr *issues_model.PullRequest, doer *user_model.User, baseGitRepo *git.Repository, commitID string) error {
	pullWorkingPool.CheckIn(fmt.Sprint(pr.ID))
	defer pullWorkingPool.CheckOut(fmt.Sprint(pr.ID))

	if err := db.WithTx(db.DefaultContext, func(ctx context.Context) error {
		if err := pr.LoadBaseRepo(ctx); err != nil {
			return err
		}
		prUnit, err := pr.BaseRepo.GetUnit(ctx, unit.TypePullRequests)
		if err != nil {
			return err
		}
		prConfig := prUnit.PullRequestsConfig()

		// Check if merge style is correct and allowed
		if !prConfig.IsMergeStyleAllowed(repo_model.MergeStyleManuallyMerged) {
			return models.ErrInvalidMergeStyle{ID: pr.BaseRepo.ID, Style: repo_model.MergeStyleManuallyMerged}
		}

		if len(commitID) < git.SHAFullLength {
			return fmt.Errorf("Wrong commit ID")
		}

		commit, err := baseGitRepo.GetCommit(commitID)
		if err != nil {
			if git.IsErrNotExist(err) {
				return fmt.Errorf("Wrong commit ID")
			}
			return err
		}
		commitID = commit.ID.String()

		ok, err := baseGitRepo.IsCommitInBranch(commitID, pr.BaseBranch)
		if err != nil {
			return err
		}
		if !ok {
			return fmt.Errorf("Wrong commit ID")
		}

		pr.MergedCommitID = commitID
		pr.MergedUnix = timeutil.TimeStamp(commit.Author.When.Unix())
		pr.Status = issues_model.PullRequestStatusManuallyMerged
		pr.Merger = doer
		pr.MergerID = doer.ID

		var merged bool
		if merged, err = pr.SetMerged(ctx); err != nil {
			return err
		} else if !merged {
			return fmt.Errorf("SetMerged failed")
		}
		return nil
	}); err != nil {
		return err
	}

	notification.NotifyMergePullRequest(baseGitRepo.Ctx, doer, pr)
	log.Info("manuallyMerged[%d]: Marked as manually merged into %s/%s by commit id: %s", pr.ID, pr.BaseRepo.Name, pr.BaseBranch, commitID)
	return nil
}<|MERGE_RESOLUTION|>--- conflicted
+++ resolved
@@ -135,7 +135,6 @@
 	return os.Expand(message, mapping), os.Expand(body, mapping)
 }
 
-<<<<<<< HEAD
 func IsStrategyValid(strategy string) bool {
 	return strategy == "theirs" ||
 		strategy == "ours" ||
@@ -144,23 +143,14 @@
 }
 
 func Merge(ctx context.Context, pr *issues_model.PullRequest, doer *user_model.User, baseGitRepo *git.Repository, mergeStyle repo_model.MergeStyle, expectedHeadCommitID, message string, wasAutoMerged bool, strategy []structs.MergeStrategy) error {
-	if err := pr.LoadHeadRepo(ctx); err != nil {
-		log.Error("LoadHeadRepo: %v", err)
-		return fmt.Errorf("LoadHeadRepo: %w", err)
-	} else if err := pr.LoadBaseRepo(ctx); err != nil {
-		log.Error("LoadBaseRepo: %v", err)
-		return fmt.Errorf("LoadBaseRepo: %w", err)
-=======
-// Merge merges pull request to base repository.
-// Caller should check PR is ready to be merged (review and status checks)
-func Merge(ctx context.Context, pr *issues_model.PullRequest, doer *user_model.User, baseGitRepo *git.Repository, mergeStyle repo_model.MergeStyle, expectedHeadCommitID, message string, wasAutoMerged bool) error {
+	// Merge merges pull request to base repository.
+	// Caller should check PR is ready to be merged (review and status checks)
 	if err := pr.LoadBaseRepo(ctx); err != nil {
 		log.Error("Unable to load base repo: %v", err)
 		return fmt.Errorf("unable to load base repo: %w", err)
 	} else if err := pr.LoadHeadRepo(ctx); err != nil {
 		log.Error("Unable to load head repo: %v", err)
 		return fmt.Errorf("unable to load head repo: %w", err)
->>>>>>> 94d6b5b0
 	}
 
 	pullWorkingPool.CheckIn(fmt.Sprint(pr.ID))
@@ -191,11 +181,7 @@
 	// Run the merge in the hammer context to prevent cancellation
 	hammerCtx := graceful.GetManager().HammerContext()
 
-<<<<<<< HEAD
-	pr.MergedCommitID, err = rawMerge(hammerCtx, pr, doer, mergeStyle, expectedHeadCommitID, message, strategy)
-=======
-	pr.MergedCommitID, err = doMergeAndPush(hammerCtx, pr, doer, mergeStyle, expectedHeadCommitID, message)
->>>>>>> 94d6b5b0
+	pr.MergedCommitID, err = doMergeAndPush(hammerCtx, pr, doer, mergeStyle, expectedHeadCommitID, message, strategy)
 	if err != nil {
 		return err
 	}
@@ -255,13 +241,8 @@
 	return nil
 }
 
-<<<<<<< HEAD
-// rawMerge perform the merge operation without changing any pull information in database
-func rawMerge(ctx context.Context, pr *issues_model.PullRequest, doer *user_model.User, mergeStyle repo_model.MergeStyle, expectedHeadCommitID, message string, strategy []structs.MergeStrategy) (string, error) {
-=======
 // doMergeAndPush performs the merge operation without changing any pull information in database and pushes it up to the base repository
-func doMergeAndPush(ctx context.Context, pr *issues_model.PullRequest, doer *user_model.User, mergeStyle repo_model.MergeStyle, expectedHeadCommitID, message string) (string, error) {
->>>>>>> 94d6b5b0
+func doMergeAndPush(ctx context.Context, pr *issues_model.PullRequest, doer *user_model.User, mergeStyle repo_model.MergeStyle, expectedHeadCommitID, message string, strategy []structs.MergeStrategy) (string, error) {
 	// Clone base repo.
 	mergeCtx, cancel, err := createTemporaryRepoForMerge(ctx, pr, doer, expectedHeadCommitID)
 	if err != nil {
@@ -272,11 +253,10 @@
 	// Merge commits.
 	switch mergeStyle {
 	case repo_model.MergeStyleMerge:
-<<<<<<< HEAD
 		// Do the merge
 		log.Info("Starting a merge")
 		cmd := git.NewCommand(ctx, "merge", "--no-ff", "--no-commit").AddDynamicArguments(trackingBranch)
-		if err := runMergeCommand(pr, mergeStyle, cmd, tmpBasePath); err != nil {
+		if err := runMergeCommand(mergeCtx, mergeStyle, cmd); err != nil {
 			// If the error was from a merge conflict, that's okay. The strategy might fix it
 			if !models.IsErrMergeConflicts(err) {
 				log.Error("Unable to merge tracking into base: %v", err)
@@ -296,9 +276,9 @@
 
 				// First checkout one or the other
 				if err := git.NewCommand(ctx, "checkout").AddOptionValues(strategyArg, strat.Path).Run(&git.RunOpts{
-					Dir:    tmpBasePath,
-					Stdout: &outbuf,
-					Stderr: &errbuf,
+					Dir:    mergeCtx.tmpBasePath,
+					Stdout: mergeCtx.outbuf,
+					Stderr: mergeCtx.errbuf,
 				}); err != nil {
 					log.Error("Could not checkout file: %v", err)
 					return "", err
@@ -306,9 +286,9 @@
 
 				// Then add the changes
 				if err := git.NewCommand(ctx, "add").AddDynamicArguments(strat.Path).Run(&git.RunOpts{
-					Dir:    tmpBasePath,
-					Stdout: &outbuf,
-					Stderr: &errbuf,
+					Dir:    mergeCtx.tmpBasePath,
+					Stdout: mergeCtx.outbuf,
+					Stderr: mergeCtx.errbuf,
 				}); err != nil {
 					log.Error("Could not add file: %v", err)
 					return "", err
@@ -316,9 +296,9 @@
 			} else if strat.Strategy == "add" {
 				log.Info("Running ADD on file %s", strat.Path)
 				if err := git.NewCommand(ctx, "add").AddDynamicArguments(strat.Path).Run(&git.RunOpts{
-					Dir:    tmpBasePath,
-					Stdout: &outbuf,
-					Stderr: &errbuf,
+					Dir:    mergeCtx.tmpBasePath,
+					Stdout: mergeCtx.outbuf,
+					Stderr: mergeCtx.errbuf,
 				}); err != nil {
 					log.Error("Could not add file: %v", err)
 					return "", err
@@ -326,9 +306,9 @@
 			} else if strat.Strategy == "delete" {
 				log.Info("Running DELETE on file %s", strat.Path)
 				if err := git.NewCommand(ctx, "rm").AddDynamicArguments(strat.Path).Run(&git.RunOpts{
-					Dir:    tmpBasePath,
-					Stdout: &outbuf,
-					Stderr: &errbuf,
+					Dir:    mergeCtx.tmpBasePath,
+					Stdout: mergeCtx.outbuf,
+					Stderr: mergeCtx.errbuf,
 				}); err != nil {
 					log.Error("Could not add file: %v", err)
 					return "", err
@@ -342,15 +322,12 @@
 		}
 
 		// Commit the result
-		if err := commitAndSignNoAuthor(ctx, pr, message, signArgs, tmpBasePath, env); err != nil {
+		if err := commitAndSignNoAuthor(mergeCtx, message); err != nil {
 			log.Error("Unable to make final commit: %v", err)
-=======
-		if err := doMergeStyleMerge(mergeCtx, message); err != nil {
 			return "", err
 		}
 	case repo_model.MergeStyleRebase, repo_model.MergeStyleRebaseMerge:
 		if err := doMergeStyleRebase(mergeCtx, mergeStyle, message); err != nil {
->>>>>>> 94d6b5b0
 			return "", err
 		}
 	case repo_model.MergeStyleSquash:
