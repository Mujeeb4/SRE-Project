--- conflicted
+++ resolved
@@ -136,13 +136,8 @@
 func Merge(ctx context.Context, pr *issues_model.PullRequest, doer *user_model.User, baseGitRepo *git.Repository, mergeStyle repo_model.MergeStyle, expectedHeadCommitID, message string) error {
 	if err := pr.LoadHeadRepo(ctx); err != nil {
 		log.Error("LoadHeadRepo: %v", err)
-<<<<<<< HEAD
-		return fmt.Errorf("LoadHeadRepo: %v", err)
+		return fmt.Errorf("LoadHeadRepo: %w", err)
 	} else if err := pr.LoadBaseRepo(ctx); err != nil {
-=======
-		return fmt.Errorf("LoadHeadRepo: %w", err)
-	} else if err := pr.LoadBaseRepo(); err != nil {
->>>>>>> 5e8e3ecb
 		log.Error("LoadBaseRepo: %v", err)
 		return fmt.Errorf("LoadBaseRepo: %w", err)
 	}
@@ -768,13 +763,8 @@
 
 // CheckPullBranchProtections checks whether the PR is ready to be merged (reviews and status checks)
 func CheckPullBranchProtections(ctx context.Context, pr *issues_model.PullRequest, skipProtectedFilesCheck bool) (err error) {
-<<<<<<< HEAD
 	if err = pr.LoadBaseRepo(ctx); err != nil {
-		return fmt.Errorf("LoadBaseRepo: %v", err)
-=======
-	if err = pr.LoadBaseRepoCtx(ctx); err != nil {
 		return fmt.Errorf("LoadBaseRepo: %w", err)
->>>>>>> 5e8e3ecb
 	}
 
 	if err = pr.LoadProtectedBranchCtx(ctx); err != nil {
