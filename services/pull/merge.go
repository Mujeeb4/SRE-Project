// Copyright 2019 The Gitea Authors.
// All rights reserved.
// Use of this source code is governed by a MIT-style
// license that can be found in the LICENSE file.

package pull

import (
	"bufio"
	"bytes"
	"context"
	"fmt"
	"os"
	"path/filepath"
	"regexp"
	"strconv"
	"strings"
	"time"

	"code.gitea.io/gitea/models"
	"code.gitea.io/gitea/models/db"
	git_model "code.gitea.io/gitea/models/git"
	issues_model "code.gitea.io/gitea/models/issues"
	access_model "code.gitea.io/gitea/models/perm/access"
	pull_model "code.gitea.io/gitea/models/pull"
	repo_model "code.gitea.io/gitea/models/repo"
	"code.gitea.io/gitea/models/unit"
	user_model "code.gitea.io/gitea/models/user"
	"code.gitea.io/gitea/modules/cache"
	"code.gitea.io/gitea/modules/git"
	"code.gitea.io/gitea/modules/graceful"
	"code.gitea.io/gitea/modules/log"
	"code.gitea.io/gitea/modules/notification"
	"code.gitea.io/gitea/modules/references"
	repo_module "code.gitea.io/gitea/modules/repository"
	"code.gitea.io/gitea/modules/setting"
	"code.gitea.io/gitea/modules/timeutil"
	asymkey_service "code.gitea.io/gitea/services/asymkey"
	issue_service "code.gitea.io/gitea/services/issue"
)

// GetDefaultMergeMessage returns default message used when merging pull request
func GetDefaultMergeMessage(ctx context.Context, baseGitRepo *git.Repository, pr *issues_model.PullRequest, mergeStyle repo_model.MergeStyle) (string, error) {
	if err := pr.LoadHeadRepo(ctx); err != nil {
		return "", err
	}
	if err := pr.LoadBaseRepo(ctx); err != nil {
		return "", err
	}
	if pr.BaseRepo == nil {
		return "", repo_model.ErrRepoNotExist{ID: pr.BaseRepoID}
	}

	if err := pr.LoadIssue(ctx); err != nil {
		return "", err
	}

	isExternalTracker := pr.BaseRepo.UnitEnabled(unit.TypeExternalTracker)
	issueReference := "#"
	if isExternalTracker {
		issueReference = "!"
	}

	if mergeStyle != "" {
		templateFilepath := fmt.Sprintf(".gitea/default_merge_message/%s_TEMPLATE.md", strings.ToUpper(string(mergeStyle)))
		commit, err := baseGitRepo.GetBranchCommit(pr.BaseRepo.DefaultBranch)
		if err != nil {
			return "", err
		}
		templateContent, err := commit.GetFileContent(templateFilepath, setting.Repository.PullRequest.DefaultMergeMessageSize)
		if err != nil {
			if !git.IsErrNotExist(err) {
				return "", err
			}
		} else {
			vars := map[string]string{
				"BaseRepoOwnerName":      pr.BaseRepo.OwnerName,
				"BaseRepoName":           pr.BaseRepo.Name,
				"BaseBranch":             pr.BaseBranch,
				"HeadRepoOwnerName":      "",
				"HeadRepoName":           "",
				"HeadBranch":             pr.HeadBranch,
				"PullRequestTitle":       pr.Issue.Title,
				"PullRequestDescription": pr.Issue.Content,
				"PullRequestPosterName":  pr.Issue.Poster.Name,
				"PullRequestIndex":       strconv.FormatInt(pr.Index, 10),
				"PullRequestReference":   fmt.Sprintf("%s%d", issueReference, pr.Index),
			}
			if pr.HeadRepo != nil {
				vars["HeadRepoOwnerName"] = pr.HeadRepo.OwnerName
				vars["HeadRepoName"] = pr.HeadRepo.Name
			}
			refs, err := pr.ResolveCrossReferences(ctx)
			if err == nil {
				closeIssueIndexes := make([]string, 0, len(refs))
				closeWord := "close"
				if len(setting.Repository.PullRequest.CloseKeywords) > 0 {
					closeWord = setting.Repository.PullRequest.CloseKeywords[0]
				}
				for _, ref := range refs {
					if ref.RefAction == references.XRefActionCloses {
						closeIssueIndexes = append(closeIssueIndexes, fmt.Sprintf("%s %s%d", closeWord, issueReference, ref.Issue.Index))
					}
				}
				if len(closeIssueIndexes) > 0 {
					vars["ClosingIssues"] = strings.Join(closeIssueIndexes, ", ")
				} else {
					vars["ClosingIssues"] = ""
				}
			}

			return os.Expand(templateContent, func(s string) string {
				return vars[s]
			}), nil
		}
	}

	// Squash merge has a different from other styles.
	if mergeStyle == repo_model.MergeStyleSquash {
		return fmt.Sprintf("%s (%s%d)", pr.Issue.Title, issueReference, pr.Issue.Index), nil
	}

	if pr.BaseRepoID == pr.HeadRepoID {
		return fmt.Sprintf("Merge pull request '%s' (%s%d) from %s into %s", pr.Issue.Title, issueReference, pr.Issue.Index, pr.HeadBranch, pr.BaseBranch), nil
	}

	if pr.HeadRepo == nil {
		return fmt.Sprintf("Merge pull request '%s' (%s%d) from <deleted>:%s into %s", pr.Issue.Title, issueReference, pr.Issue.Index, pr.HeadBranch, pr.BaseBranch), nil
	}

	return fmt.Sprintf("Merge pull request '%s' (%s%d) from %s:%s into %s", pr.Issue.Title, issueReference, pr.Issue.Index, pr.HeadRepo.FullName(), pr.HeadBranch, pr.BaseBranch), nil
}

// Merge merges pull request to base repository.
// Caller should check PR is ready to be merged (review and status checks)
<<<<<<< HEAD
func Merge(ctx context.Context, pr *issues_model.PullRequest, doer *user_model.User, baseGitRepo *git.Repository, mergeStyle repo_model.MergeStyle, expectedHeadCommitID, message string) error {
	if err := pr.LoadHeadRepo(ctx); err != nil {
=======
func Merge(ctx context.Context, pr *issues_model.PullRequest, doer *user_model.User, baseGitRepo *git.Repository, mergeStyle repo_model.MergeStyle, expectedHeadCommitID, message string, wasAutoMerged bool) error {
	if err := pr.LoadHeadRepo(); err != nil {
>>>>>>> 4d1e2b83
		log.Error("LoadHeadRepo: %v", err)
		return fmt.Errorf("LoadHeadRepo: %w", err)
	} else if err := pr.LoadBaseRepo(ctx); err != nil {
		log.Error("LoadBaseRepo: %v", err)
		return fmt.Errorf("LoadBaseRepo: %w", err)
	}

	pullWorkingPool.CheckIn(fmt.Sprint(pr.ID))
	defer pullWorkingPool.CheckOut(fmt.Sprint(pr.ID))

	// Removing an auto merge pull and ignore if not exist
	if err := pull_model.DeleteScheduledAutoMerge(db.DefaultContext, pr.ID); err != nil && !db.IsErrNotExist(err) {
		return err
	}

	prUnit, err := pr.BaseRepo.GetUnit(unit.TypePullRequests)
	if err != nil {
		log.Error("pr.BaseRepo.GetUnit(unit.TypePullRequests): %v", err)
		return err
	}
	prConfig := prUnit.PullRequestsConfig()

	// Check if merge style is correct and allowed
	if !prConfig.IsMergeStyleAllowed(mergeStyle) {
		return models.ErrInvalidMergeStyle{ID: pr.BaseRepo.ID, Style: mergeStyle}
	}

	defer func() {
		go AddTestPullRequestTask(doer, pr.BaseRepo.ID, pr.BaseBranch, false, "", "")
	}()

	// Run the merge in the hammer context to prevent cancellation
	hammerCtx := graceful.GetManager().HammerContext()

	pr.MergedCommitID, err = rawMerge(hammerCtx, pr, doer, mergeStyle, expectedHeadCommitID, message)
	if err != nil {
		return err
	}

	pr.MergedUnix = timeutil.TimeStampNow()
	pr.Merger = doer
	pr.MergerID = doer.ID

	if _, err := pr.SetMerged(hammerCtx); err != nil {
		log.Error("SetMerged [%d]: %v", pr.ID, err)
	}

	if err := pr.LoadIssue(hammerCtx); err != nil {
		log.Error("LoadIssue [%d]: %v", pr.ID, err)
	}

	if err := pr.Issue.LoadRepo(hammerCtx); err != nil {
		log.Error("LoadRepo for issue [%d]: %v", pr.ID, err)
	}
	if err := pr.Issue.Repo.GetOwner(hammerCtx); err != nil {
		log.Error("GetOwner for issue repo [%d]: %v", pr.ID, err)
	}

<<<<<<< HEAD
	notification.NotifyMergePullRequest(hammerCtx, doer, pr)
=======
	if wasAutoMerged {
		notification.NotifyAutoMergePullRequest(pr, doer)
	} else {
		notification.NotifyMergePullRequest(pr, doer)
	}
>>>>>>> 4d1e2b83

	// Reset cached commit count
	cache.Remove(pr.Issue.Repo.GetCommitsCountCacheKey(pr.BaseBranch, true))

	// Resolve cross references
	refs, err := pr.ResolveCrossReferences(hammerCtx)
	if err != nil {
		log.Error("ResolveCrossReferences: %v", err)
		return nil
	}

	for _, ref := range refs {
		if err = ref.LoadIssue(hammerCtx); err != nil {
			return err
		}
		if err = ref.Issue.LoadRepo(hammerCtx); err != nil {
			return err
		}
		close := ref.RefAction == references.XRefActionCloses
		if close != ref.Issue.IsClosed {
			if err = issue_service.ChangeStatus(ref.Issue, doer, close); err != nil {
				// Allow ErrDependenciesLeft
				if !issues_model.IsErrDependenciesLeft(err) {
					return err
				}
			}
		}
	}
	return nil
}

// rawMerge perform the merge operation without changing any pull information in database
func rawMerge(ctx context.Context, pr *issues_model.PullRequest, doer *user_model.User, mergeStyle repo_model.MergeStyle, expectedHeadCommitID, message string) (string, error) {
	// Clone base repo.
	tmpBasePath, err := createTemporaryRepo(ctx, pr)
	if err != nil {
		log.Error("CreateTemporaryPath: %v", err)
		return "", err
	}
	defer func() {
		if err := repo_module.RemoveTemporaryPath(tmpBasePath); err != nil {
			log.Error("Merge: RemoveTemporaryPath: %s", err)
		}
	}()

	baseBranch := "base"
	trackingBranch := "tracking"
	stagingBranch := "staging"

	if expectedHeadCommitID != "" {
		trackingCommitID, _, err := git.NewCommand(ctx, "show-ref", "--hash").AddDynamicArguments(git.BranchPrefix + trackingBranch).RunStdString(&git.RunOpts{Dir: tmpBasePath})
		if err != nil {
			log.Error("show-ref[%s] --hash refs/heads/trackingn: %v", tmpBasePath, git.BranchPrefix+trackingBranch, err)
			return "", fmt.Errorf("getDiffTree: %w", err)
		}
		if strings.TrimSpace(trackingCommitID) != expectedHeadCommitID {
			return "", models.ErrSHADoesNotMatch{
				GivenSHA:   expectedHeadCommitID,
				CurrentSHA: trackingCommitID,
			}
		}
	}

	var outbuf, errbuf strings.Builder

	// Enable sparse-checkout
	sparseCheckoutList, err := getDiffTree(ctx, tmpBasePath, baseBranch, trackingBranch)
	if err != nil {
		log.Error("getDiffTree(%s, %s, %s): %v", tmpBasePath, baseBranch, trackingBranch, err)
		return "", fmt.Errorf("getDiffTree: %w", err)
	}

	infoPath := filepath.Join(tmpBasePath, ".git", "info")
	if err := os.MkdirAll(infoPath, 0o700); err != nil {
		log.Error("Unable to create .git/info in %s: %v", tmpBasePath, err)
		return "", fmt.Errorf("Unable to create .git/info in tmpBasePath: %w", err)
	}

	sparseCheckoutListPath := filepath.Join(infoPath, "sparse-checkout")
	if err := os.WriteFile(sparseCheckoutListPath, []byte(sparseCheckoutList), 0o600); err != nil {
		log.Error("Unable to write .git/info/sparse-checkout file in %s: %v", tmpBasePath, err)
		return "", fmt.Errorf("Unable to write .git/info/sparse-checkout file in tmpBasePath: %w", err)
	}

	gitConfigCommand := func() *git.Command {
		return git.NewCommand(ctx, "config", "--local")
	}

	// Switch off LFS process (set required, clean and smudge here also)
	if err := gitConfigCommand().AddArguments("filter.lfs.process", "").
		Run(&git.RunOpts{
			Dir:    tmpBasePath,
			Stdout: &outbuf,
			Stderr: &errbuf,
		}); err != nil {
		log.Error("git config [filter.lfs.process -> <> ]: %v\n%s\n%s", err, outbuf.String(), errbuf.String())
		return "", fmt.Errorf("git config [filter.lfs.process -> <> ]: %w\n%s\n%s", err, outbuf.String(), errbuf.String())
	}
	outbuf.Reset()
	errbuf.Reset()

	if err := gitConfigCommand().AddArguments("filter.lfs.required", "false").
		Run(&git.RunOpts{
			Dir:    tmpBasePath,
			Stdout: &outbuf,
			Stderr: &errbuf,
		}); err != nil {
		log.Error("git config [filter.lfs.required -> <false> ]: %v\n%s\n%s", err, outbuf.String(), errbuf.String())
		return "", fmt.Errorf("git config [filter.lfs.required -> <false> ]: %w\n%s\n%s", err, outbuf.String(), errbuf.String())
	}
	outbuf.Reset()
	errbuf.Reset()

	if err := gitConfigCommand().AddArguments("filter.lfs.clean", "").
		Run(&git.RunOpts{
			Dir:    tmpBasePath,
			Stdout: &outbuf,
			Stderr: &errbuf,
		}); err != nil {
		log.Error("git config [filter.lfs.clean -> <> ]: %v\n%s\n%s", err, outbuf.String(), errbuf.String())
		return "", fmt.Errorf("git config [filter.lfs.clean -> <> ]: %w\n%s\n%s", err, outbuf.String(), errbuf.String())
	}
	outbuf.Reset()
	errbuf.Reset()

	if err := gitConfigCommand().AddArguments("filter.lfs.smudge", "").
		Run(&git.RunOpts{
			Dir:    tmpBasePath,
			Stdout: &outbuf,
			Stderr: &errbuf,
		}); err != nil {
		log.Error("git config [filter.lfs.smudge -> <> ]: %v\n%s\n%s", err, outbuf.String(), errbuf.String())
		return "", fmt.Errorf("git config [filter.lfs.smudge -> <> ]: %w\n%s\n%s", err, outbuf.String(), errbuf.String())
	}
	outbuf.Reset()
	errbuf.Reset()

	if err := gitConfigCommand().AddArguments("core.sparseCheckout", "true").
		Run(&git.RunOpts{
			Dir:    tmpBasePath,
			Stdout: &outbuf,
			Stderr: &errbuf,
		}); err != nil {
		log.Error("git config [core.sparseCheckout -> true ]: %v\n%s\n%s", err, outbuf.String(), errbuf.String())
		return "", fmt.Errorf("git config [core.sparsecheckout -> true]: %w\n%s\n%s", err, outbuf.String(), errbuf.String())
	}
	outbuf.Reset()
	errbuf.Reset()

	// Read base branch index
	if err := git.NewCommand(ctx, "read-tree", "HEAD").
		Run(&git.RunOpts{
			Dir:    tmpBasePath,
			Stdout: &outbuf,
			Stderr: &errbuf,
		}); err != nil {
		log.Error("git read-tree HEAD: %v\n%s\n%s", err, outbuf.String(), errbuf.String())
		return "", fmt.Errorf("Unable to read base branch in to the index: %w\n%s\n%s", err, outbuf.String(), errbuf.String())
	}
	outbuf.Reset()
	errbuf.Reset()

	sig := doer.NewGitSig()
	committer := sig

	// Determine if we should sign
	var signArg git.CmdArg
	sign, keyID, signer, _ := asymkey_service.SignMerge(ctx, pr, doer, tmpBasePath, "HEAD", trackingBranch)
	if sign {
		signArg = git.CmdArg("-S" + keyID)
		if pr.BaseRepo.GetTrustModel() == repo_model.CommitterTrustModel || pr.BaseRepo.GetTrustModel() == repo_model.CollaboratorCommitterTrustModel {
			committer = signer
		}
	} else {
		signArg = git.CmdArg("--no-gpg-sign")
	}

	commitTimeStr := time.Now().Format(time.RFC3339)

	// Because this may call hooks we should pass in the environment
	env := append(os.Environ(),
		"GIT_AUTHOR_NAME="+sig.Name,
		"GIT_AUTHOR_EMAIL="+sig.Email,
		"GIT_AUTHOR_DATE="+commitTimeStr,
		"GIT_COMMITTER_NAME="+committer.Name,
		"GIT_COMMITTER_EMAIL="+committer.Email,
		"GIT_COMMITTER_DATE="+commitTimeStr,
	)

	// Merge commits.
	switch mergeStyle {
	case repo_model.MergeStyleMerge:
		cmd := git.NewCommand(ctx, "merge", "--no-ff", "--no-commit").AddDynamicArguments(trackingBranch)
		if err := runMergeCommand(pr, mergeStyle, cmd, tmpBasePath); err != nil {
			log.Error("Unable to merge tracking into base: %v", err)
			return "", err
		}

		if err := commitAndSignNoAuthor(ctx, pr, message, signArg, tmpBasePath, env); err != nil {
			log.Error("Unable to make final commit: %v", err)
			return "", err
		}
	case repo_model.MergeStyleRebase:
		fallthrough
	case repo_model.MergeStyleRebaseUpdate:
		fallthrough
	case repo_model.MergeStyleRebaseMerge:
		// Checkout head branch
		if err := git.NewCommand(ctx, "checkout", "-b").AddDynamicArguments(stagingBranch, trackingBranch).
			Run(&git.RunOpts{
				Dir:    tmpBasePath,
				Stdout: &outbuf,
				Stderr: &errbuf,
			}); err != nil {
			log.Error("git checkout base prior to merge post staging rebase [%s:%s -> %s:%s]: %v\n%s\n%s", pr.HeadRepo.FullName(), pr.HeadBranch, pr.BaseRepo.FullName(), pr.BaseBranch, err, outbuf.String(), errbuf.String())
			return "", fmt.Errorf("git checkout base prior to merge post staging rebase  [%s:%s -> %s:%s]: %w\n%s\n%s", pr.HeadRepo.FullName(), pr.HeadBranch, pr.BaseRepo.FullName(), pr.BaseBranch, err, outbuf.String(), errbuf.String())
		}
		outbuf.Reset()
		errbuf.Reset()

		// Rebase before merging
		if err := git.NewCommand(ctx, "rebase").AddDynamicArguments(baseBranch).
			Run(&git.RunOpts{
				Dir:    tmpBasePath,
				Stdout: &outbuf,
				Stderr: &errbuf,
			}); err != nil {
			// Rebase will leave a REBASE_HEAD file in .git if there is a conflict
			if _, statErr := os.Stat(filepath.Join(tmpBasePath, ".git", "REBASE_HEAD")); statErr == nil {
				var commitSha string
				ok := false
				failingCommitPaths := []string{
					filepath.Join(tmpBasePath, ".git", "rebase-apply", "original-commit"), // Git < 2.26
					filepath.Join(tmpBasePath, ".git", "rebase-merge", "stopped-sha"),     // Git >= 2.26
				}
				for _, failingCommitPath := range failingCommitPaths {
					if _, statErr := os.Stat(failingCommitPath); statErr == nil {
						commitShaBytes, readErr := os.ReadFile(failingCommitPath)
						if readErr != nil {
							// Abandon this attempt to handle the error
							log.Error("git rebase staging on to base [%s:%s -> %s:%s]: %v\n%s\n%s", pr.HeadRepo.FullName(), pr.HeadBranch, pr.BaseRepo.FullName(), pr.BaseBranch, err, outbuf.String(), errbuf.String())
							return "", fmt.Errorf("git rebase staging on to base [%s:%s -> %s:%s]: %w\n%s\n%s", pr.HeadRepo.FullName(), pr.HeadBranch, pr.BaseRepo.FullName(), pr.BaseBranch, err, outbuf.String(), errbuf.String())
						}
						commitSha = strings.TrimSpace(string(commitShaBytes))
						ok = true
						break
					}
				}
				if !ok {
					log.Error("Unable to determine failing commit sha for this rebase message. Cannot cast as models.ErrRebaseConflicts.")
					log.Error("git rebase staging on to base [%s:%s -> %s:%s]: %v\n%s\n%s", pr.HeadRepo.FullName(), pr.HeadBranch, pr.BaseRepo.FullName(), pr.BaseBranch, err, outbuf.String(), errbuf.String())
					return "", fmt.Errorf("git rebase staging on to base [%s:%s -> %s:%s]: %w\n%s\n%s", pr.HeadRepo.FullName(), pr.HeadBranch, pr.BaseRepo.FullName(), pr.BaseBranch, err, outbuf.String(), errbuf.String())
				}
				log.Debug("RebaseConflict at %s [%s:%s -> %s:%s]: %v\n%s\n%s", commitSha, pr.HeadRepo.FullName(), pr.HeadBranch, pr.BaseRepo.FullName(), pr.BaseBranch, err, outbuf.String(), errbuf.String())
				return "", models.ErrRebaseConflicts{
					Style:     mergeStyle,
					CommitSHA: commitSha,
					StdOut:    outbuf.String(),
					StdErr:    errbuf.String(),
					Err:       err,
				}
			}
			log.Error("git rebase staging on to base [%s:%s -> %s:%s]: %v\n%s\n%s", pr.HeadRepo.FullName(), pr.HeadBranch, pr.BaseRepo.FullName(), pr.BaseBranch, err, outbuf.String(), errbuf.String())
			return "", fmt.Errorf("git rebase staging on to base [%s:%s -> %s:%s]: %w\n%s\n%s", pr.HeadRepo.FullName(), pr.HeadBranch, pr.BaseRepo.FullName(), pr.BaseBranch, err, outbuf.String(), errbuf.String())
		}
		outbuf.Reset()
		errbuf.Reset()

		// not need merge, just update by rebase. so skip
		if mergeStyle == repo_model.MergeStyleRebaseUpdate {
			break
		}

		// Checkout base branch again
		if err := git.NewCommand(ctx, "checkout").AddDynamicArguments(baseBranch).
			Run(&git.RunOpts{
				Dir:    tmpBasePath,
				Stdout: &outbuf,
				Stderr: &errbuf,
			}); err != nil {
			log.Error("git checkout base prior to merge post staging rebase [%s:%s -> %s:%s]: %v\n%s\n%s", pr.HeadRepo.FullName(), pr.HeadBranch, pr.BaseRepo.FullName(), pr.BaseBranch, err, outbuf.String(), errbuf.String())
			return "", fmt.Errorf("git checkout base prior to merge post staging rebase  [%s:%s -> %s:%s]: %w\n%s\n%s", pr.HeadRepo.FullName(), pr.HeadBranch, pr.BaseRepo.FullName(), pr.BaseBranch, err, outbuf.String(), errbuf.String())
		}
		outbuf.Reset()
		errbuf.Reset()

		cmd := git.NewCommand(ctx, "merge")
		if mergeStyle == repo_model.MergeStyleRebase {
			cmd.AddArguments("--ff-only")
		} else {
			cmd.AddArguments("--no-ff", "--no-commit")
		}
		cmd.AddDynamicArguments(stagingBranch)

		// Prepare merge with commit
		if err := runMergeCommand(pr, mergeStyle, cmd, tmpBasePath); err != nil {
			log.Error("Unable to merge staging into base: %v", err)
			return "", err
		}
		if mergeStyle == repo_model.MergeStyleRebaseMerge {
			if err := commitAndSignNoAuthor(ctx, pr, message, signArg, tmpBasePath, env); err != nil {
				log.Error("Unable to make final commit: %v", err)
				return "", err
			}
		}
	case repo_model.MergeStyleSquash:
		// Merge with squash
		cmd := git.NewCommand(ctx, "merge", "--squash").AddDynamicArguments(trackingBranch)
		if err := runMergeCommand(pr, mergeStyle, cmd, tmpBasePath); err != nil {
			log.Error("Unable to merge --squash tracking into base: %v", err)
			return "", err
		}

		if err = pr.Issue.LoadPoster(ctx); err != nil {
			log.Error("LoadPoster: %v", err)
			return "", fmt.Errorf("LoadPoster: %w", err)
		}
		sig := pr.Issue.Poster.NewGitSig()
		if signArg == "" {
			if err := git.NewCommand(ctx, "commit", git.CmdArg(fmt.Sprintf("--author='%s <%s>'", sig.Name, sig.Email)), "-m").AddDynamicArguments(message).
				Run(&git.RunOpts{
					Env:    env,
					Dir:    tmpBasePath,
					Stdout: &outbuf,
					Stderr: &errbuf,
				}); err != nil {
				log.Error("git commit [%s:%s -> %s:%s]: %v\n%s\n%s", pr.HeadRepo.FullName(), pr.HeadBranch, pr.BaseRepo.FullName(), pr.BaseBranch, err, outbuf.String(), errbuf.String())
				return "", fmt.Errorf("git commit [%s:%s -> %s:%s]: %w\n%s\n%s", pr.HeadRepo.FullName(), pr.HeadBranch, pr.BaseRepo.FullName(), pr.BaseBranch, err, outbuf.String(), errbuf.String())
			}
		} else {
			if setting.Repository.PullRequest.AddCoCommitterTrailers && committer.String() != sig.String() {
				// add trailer
				message += fmt.Sprintf("\nCo-authored-by: %s\nCo-committed-by: %s\n", sig.String(), sig.String())
			}
			if err := git.NewCommand(ctx, "commit").
				AddArguments(signArg).
				AddArguments(git.CmdArg(fmt.Sprintf("--author='%s <%s>'", sig.Name, sig.Email))).
				AddArguments("-m").AddDynamicArguments(message).
				Run(&git.RunOpts{
					Env:    env,
					Dir:    tmpBasePath,
					Stdout: &outbuf,
					Stderr: &errbuf,
				}); err != nil {
				log.Error("git commit [%s:%s -> %s:%s]: %v\n%s\n%s", pr.HeadRepo.FullName(), pr.HeadBranch, pr.BaseRepo.FullName(), pr.BaseBranch, err, outbuf.String(), errbuf.String())
				return "", fmt.Errorf("git commit [%s:%s -> %s:%s]: %w\n%s\n%s", pr.HeadRepo.FullName(), pr.HeadBranch, pr.BaseRepo.FullName(), pr.BaseBranch, err, outbuf.String(), errbuf.String())
			}
		}
		outbuf.Reset()
		errbuf.Reset()
	default:
		return "", models.ErrInvalidMergeStyle{ID: pr.BaseRepo.ID, Style: mergeStyle}
	}

	// OK we should cache our current head and origin/headbranch
	mergeHeadSHA, err := git.GetFullCommitID(ctx, tmpBasePath, "HEAD")
	if err != nil {
		return "", fmt.Errorf("Failed to get full commit id for HEAD: %w", err)
	}
	mergeBaseSHA, err := git.GetFullCommitID(ctx, tmpBasePath, "original_"+baseBranch)
	if err != nil {
		return "", fmt.Errorf("Failed to get full commit id for origin/%s: %w", pr.BaseBranch, err)
	}
	mergeCommitID, err := git.GetFullCommitID(ctx, tmpBasePath, baseBranch)
	if err != nil {
		return "", fmt.Errorf("Failed to get full commit id for the new merge: %w", err)
	}

	// Now it's questionable about where this should go - either after or before the push
	// I think in the interests of data safety - failures to push to the lfs should prevent
	// the merge as you can always remerge.
	if setting.LFS.StartServer {
		if err := LFSPush(ctx, tmpBasePath, mergeHeadSHA, mergeBaseSHA, pr); err != nil {
			return "", err
		}
	}

	var headUser *user_model.User
	err = pr.HeadRepo.GetOwner(ctx)
	if err != nil {
		if !user_model.IsErrUserNotExist(err) {
			log.Error("Can't find user: %d for head repository - %v", pr.HeadRepo.OwnerID, err)
			return "", err
		}
		log.Error("Can't find user: %d for head repository - defaulting to doer: %s - %v", pr.HeadRepo.OwnerID, doer.Name, err)
		headUser = doer
	} else {
		headUser = pr.HeadRepo.Owner
	}

	env = repo_module.FullPushingEnvironment(
		headUser,
		doer,
		pr.BaseRepo,
		pr.BaseRepo.Name,
		pr.ID,
	)

	var pushCmd *git.Command
	if mergeStyle == repo_model.MergeStyleRebaseUpdate {
		// force push the rebase result to head branch
		pushCmd = git.NewCommand(ctx, "push", "-f", "head_repo").AddDynamicArguments(stagingBranch + ":" + git.BranchPrefix + pr.HeadBranch)
	} else {
		pushCmd = git.NewCommand(ctx, "push", "origin").AddDynamicArguments(baseBranch + ":" + git.BranchPrefix + pr.BaseBranch)
	}

	// Push back to upstream.
	// TODO: this cause an api call to "/api/internal/hook/post-receive/...",
	//       that prevents us from doint the whole merge in one db transaction
	if err := pushCmd.Run(&git.RunOpts{
		Env:    env,
		Dir:    tmpBasePath,
		Stdout: &outbuf,
		Stderr: &errbuf,
	}); err != nil {
		if strings.Contains(errbuf.String(), "non-fast-forward") {
			return "", &git.ErrPushOutOfDate{
				StdOut: outbuf.String(),
				StdErr: errbuf.String(),
				Err:    err,
			}
		} else if strings.Contains(errbuf.String(), "! [remote rejected]") {
			err := &git.ErrPushRejected{
				StdOut: outbuf.String(),
				StdErr: errbuf.String(),
				Err:    err,
			}
			err.GenerateMessage()
			return "", err
		}
		return "", fmt.Errorf("git push: %s", errbuf.String())
	}
	outbuf.Reset()
	errbuf.Reset()

	return mergeCommitID, nil
}

func commitAndSignNoAuthor(ctx context.Context, pr *issues_model.PullRequest, message string, signArg git.CmdArg, tmpBasePath string, env []string) error {
	var outbuf, errbuf strings.Builder
	if signArg == "" {
		if err := git.NewCommand(ctx, "commit", "-m").AddDynamicArguments(message).
			Run(&git.RunOpts{
				Env:    env,
				Dir:    tmpBasePath,
				Stdout: &outbuf,
				Stderr: &errbuf,
			}); err != nil {
			log.Error("git commit [%s:%s -> %s:%s]: %v\n%s\n%s", pr.HeadRepo.FullName(), pr.HeadBranch, pr.BaseRepo.FullName(), pr.BaseBranch, err, outbuf.String(), errbuf.String())
			return fmt.Errorf("git commit [%s:%s -> %s:%s]: %w\n%s\n%s", pr.HeadRepo.FullName(), pr.HeadBranch, pr.BaseRepo.FullName(), pr.BaseBranch, err, outbuf.String(), errbuf.String())
		}
	} else {
		if err := git.NewCommand(ctx, "commit").AddArguments(signArg).AddArguments("-m").AddDynamicArguments(message).
			Run(&git.RunOpts{
				Env:    env,
				Dir:    tmpBasePath,
				Stdout: &outbuf,
				Stderr: &errbuf,
			}); err != nil {
			log.Error("git commit [%s:%s -> %s:%s]: %v\n%s\n%s", pr.HeadRepo.FullName(), pr.HeadBranch, pr.BaseRepo.FullName(), pr.BaseBranch, err, outbuf.String(), errbuf.String())
			return fmt.Errorf("git commit [%s:%s -> %s:%s]: %w\n%s\n%s", pr.HeadRepo.FullName(), pr.HeadBranch, pr.BaseRepo.FullName(), pr.BaseBranch, err, outbuf.String(), errbuf.String())
		}
	}
	return nil
}

func runMergeCommand(pr *issues_model.PullRequest, mergeStyle repo_model.MergeStyle, cmd *git.Command, tmpBasePath string) error {
	var outbuf, errbuf strings.Builder
	if err := cmd.Run(&git.RunOpts{
		Dir:    tmpBasePath,
		Stdout: &outbuf,
		Stderr: &errbuf,
	}); err != nil {
		// Merge will leave a MERGE_HEAD file in the .git folder if there is a conflict
		if _, statErr := os.Stat(filepath.Join(tmpBasePath, ".git", "MERGE_HEAD")); statErr == nil {
			// We have a merge conflict error
			log.Debug("MergeConflict [%s:%s -> %s:%s]: %v\n%s\n%s", pr.HeadRepo.FullName(), pr.HeadBranch, pr.BaseRepo.FullName(), pr.BaseBranch, err, outbuf.String(), errbuf.String())
			return models.ErrMergeConflicts{
				Style:  mergeStyle,
				StdOut: outbuf.String(),
				StdErr: errbuf.String(),
				Err:    err,
			}
		} else if strings.Contains(errbuf.String(), "refusing to merge unrelated histories") {
			log.Debug("MergeUnrelatedHistories [%s:%s -> %s:%s]: %v\n%s\n%s", pr.HeadRepo.FullName(), pr.HeadBranch, pr.BaseRepo.FullName(), pr.BaseBranch, err, outbuf.String(), errbuf.String())
			return models.ErrMergeUnrelatedHistories{
				Style:  mergeStyle,
				StdOut: outbuf.String(),
				StdErr: errbuf.String(),
				Err:    err,
			}
		}
		log.Error("git merge [%s:%s -> %s:%s]: %v\n%s\n%s", pr.HeadRepo.FullName(), pr.HeadBranch, pr.BaseRepo.FullName(), pr.BaseBranch, err, outbuf.String(), errbuf.String())
		return fmt.Errorf("git merge [%s:%s -> %s:%s]: %w\n%s\n%s", pr.HeadRepo.FullName(), pr.HeadBranch, pr.BaseRepo.FullName(), pr.BaseBranch, err, outbuf.String(), errbuf.String())
	}

	return nil
}

var escapedSymbols = regexp.MustCompile(`([*[?! \\])`)

func getDiffTree(ctx context.Context, repoPath, baseBranch, headBranch string) (string, error) {
	getDiffTreeFromBranch := func(repoPath, baseBranch, headBranch string) (string, error) {
		var outbuf, errbuf strings.Builder
		// Compute the diff-tree for sparse-checkout
		if err := git.NewCommand(ctx, "diff-tree", "--no-commit-id", "--name-only", "-r", "-z", "--root").AddDynamicArguments(baseBranch, headBranch).
			Run(&git.RunOpts{
				Dir:    repoPath,
				Stdout: &outbuf,
				Stderr: &errbuf,
			}); err != nil {
			return "", fmt.Errorf("git diff-tree [%s base:%s head:%s]: %s", repoPath, baseBranch, headBranch, errbuf.String())
		}
		return outbuf.String(), nil
	}

	scanNullTerminatedStrings := func(data []byte, atEOF bool) (advance int, token []byte, err error) {
		if atEOF && len(data) == 0 {
			return 0, nil, nil
		}
		if i := bytes.IndexByte(data, '\x00'); i >= 0 {
			return i + 1, data[0:i], nil
		}
		if atEOF {
			return len(data), data, nil
		}
		return 0, nil, nil
	}

	list, err := getDiffTreeFromBranch(repoPath, baseBranch, headBranch)
	if err != nil {
		return "", err
	}

	// Prefixing '/' for each entry, otherwise all files with the same name in subdirectories would be matched.
	out := bytes.Buffer{}
	scanner := bufio.NewScanner(strings.NewReader(list))
	scanner.Split(scanNullTerminatedStrings)
	for scanner.Scan() {
		filepath := scanner.Text()
		// escape '*', '?', '[', spaces and '!' prefix
		filepath = escapedSymbols.ReplaceAllString(filepath, `\$1`)
		// no necessary to escape the first '#' symbol because the first symbol is '/'
		fmt.Fprintf(&out, "/%s\n", filepath)
	}

	return out.String(), nil
}

// IsUserAllowedToMerge check if user is allowed to merge PR with given permissions and branch protections
func IsUserAllowedToMerge(ctx context.Context, pr *issues_model.PullRequest, p access_model.Permission, user *user_model.User) (bool, error) {
	if user == nil {
		return false, nil
	}

	err := pr.LoadProtectedBranchCtx(ctx)
	if err != nil {
		return false, err
	}

	if (p.CanWrite(unit.TypeCode) && pr.ProtectedBranch == nil) || (pr.ProtectedBranch != nil && git_model.IsUserMergeWhitelisted(ctx, pr.ProtectedBranch, user.ID, p)) {
		return true, nil
	}

	return false, nil
}

// CheckPullBranchProtections checks whether the PR is ready to be merged (reviews and status checks)
func CheckPullBranchProtections(ctx context.Context, pr *issues_model.PullRequest, skipProtectedFilesCheck bool) (err error) {
	if err = pr.LoadBaseRepo(ctx); err != nil {
		return fmt.Errorf("LoadBaseRepo: %w", err)
	}

	if err = pr.LoadProtectedBranchCtx(ctx); err != nil {
		return fmt.Errorf("LoadProtectedBranch: %w", err)
	}
	if pr.ProtectedBranch == nil {
		return nil
	}

	isPass, err := IsPullCommitStatusPass(ctx, pr)
	if err != nil {
		return err
	}
	if !isPass {
		return models.ErrDisallowedToMerge{
			Reason: "Not all required status checks successful",
		}
	}

	if !issues_model.HasEnoughApprovals(ctx, pr.ProtectedBranch, pr) {
		return models.ErrDisallowedToMerge{
			Reason: "Does not have enough approvals",
		}
	}
	if issues_model.MergeBlockedByRejectedReview(ctx, pr.ProtectedBranch, pr) {
		return models.ErrDisallowedToMerge{
			Reason: "There are requested changes",
		}
	}
	if issues_model.MergeBlockedByOfficialReviewRequests(ctx, pr.ProtectedBranch, pr) {
		return models.ErrDisallowedToMerge{
			Reason: "There are official review requests",
		}
	}

	if issues_model.MergeBlockedByOutdatedBranch(pr.ProtectedBranch, pr) {
		return models.ErrDisallowedToMerge{
			Reason: "The head branch is behind the base branch",
		}
	}

	if skipProtectedFilesCheck {
		return nil
	}

	if pr.ProtectedBranch.MergeBlockedByProtectedFiles(pr.ChangedProtectedFiles) {
		return models.ErrDisallowedToMerge{
			Reason: "Changed protected files",
		}
	}

	return nil
}

// MergedManually mark pr as merged manually
func MergedManually(pr *issues_model.PullRequest, doer *user_model.User, baseGitRepo *git.Repository, commitID string) error {
	pullWorkingPool.CheckIn(fmt.Sprint(pr.ID))
	defer pullWorkingPool.CheckOut(fmt.Sprint(pr.ID))

	if err := db.WithTx(func(ctx context.Context) error {
		prUnit, err := pr.BaseRepo.GetUnitCtx(ctx, unit.TypePullRequests)
		if err != nil {
			return err
		}
		prConfig := prUnit.PullRequestsConfig()

		// Check if merge style is correct and allowed
		if !prConfig.IsMergeStyleAllowed(repo_model.MergeStyleManuallyMerged) {
			return models.ErrInvalidMergeStyle{ID: pr.BaseRepo.ID, Style: repo_model.MergeStyleManuallyMerged}
		}

		if len(commitID) < 40 {
			return fmt.Errorf("Wrong commit ID")
		}

		commit, err := baseGitRepo.GetCommit(commitID)
		if err != nil {
			if git.IsErrNotExist(err) {
				return fmt.Errorf("Wrong commit ID")
			}
			return err
		}
		commitID = commit.ID.String()

		ok, err := baseGitRepo.IsCommitInBranch(commitID, pr.BaseBranch)
		if err != nil {
			return err
		}
		if !ok {
			return fmt.Errorf("Wrong commit ID")
		}

		pr.MergedCommitID = commitID
		pr.MergedUnix = timeutil.TimeStamp(commit.Author.When.Unix())
		pr.Status = issues_model.PullRequestStatusManuallyMerged
		pr.Merger = doer
		pr.MergerID = doer.ID

		var merged bool
		if merged, err = pr.SetMerged(ctx); err != nil {
			return err
		} else if !merged {
			return fmt.Errorf("SetMerged failed")
		}
		return nil
	}); err != nil {
		return err
	}

	notification.NotifyMergePullRequest(baseGitRepo.Ctx, doer, pr)
	log.Info("manuallyMerged[%d]: Marked as manually merged into %s/%s by commit id: %s", pr.ID, pr.BaseRepo.Name, pr.BaseBranch, commitID)
	return nil
}<|MERGE_RESOLUTION|>--- conflicted
+++ resolved
@@ -133,13 +133,8 @@
 
 // Merge merges pull request to base repository.
 // Caller should check PR is ready to be merged (review and status checks)
-<<<<<<< HEAD
-func Merge(ctx context.Context, pr *issues_model.PullRequest, doer *user_model.User, baseGitRepo *git.Repository, mergeStyle repo_model.MergeStyle, expectedHeadCommitID, message string) error {
+func Merge(ctx context.Context, pr *issues_model.PullRequest, doer *user_model.User, baseGitRepo *git.Repository, mergeStyle repo_model.MergeStyle, expectedHeadCommitID, message string, wasAutoMerged bool) error {
 	if err := pr.LoadHeadRepo(ctx); err != nil {
-=======
-func Merge(ctx context.Context, pr *issues_model.PullRequest, doer *user_model.User, baseGitRepo *git.Repository, mergeStyle repo_model.MergeStyle, expectedHeadCommitID, message string, wasAutoMerged bool) error {
-	if err := pr.LoadHeadRepo(); err != nil {
->>>>>>> 4d1e2b83
 		log.Error("LoadHeadRepo: %v", err)
 		return fmt.Errorf("LoadHeadRepo: %w", err)
 	} else if err := pr.LoadBaseRepo(ctx); err != nil {
@@ -198,15 +193,11 @@
 		log.Error("GetOwner for issue repo [%d]: %v", pr.ID, err)
 	}
 
-<<<<<<< HEAD
-	notification.NotifyMergePullRequest(hammerCtx, doer, pr)
-=======
 	if wasAutoMerged {
-		notification.NotifyAutoMergePullRequest(pr, doer)
+		notification.NotifyAutoMergePullRequest(hammerCtx, doer, pr)
 	} else {
-		notification.NotifyMergePullRequest(pr, doer)
-	}
->>>>>>> 4d1e2b83
+		notification.NotifyMergePullRequest(hammerCtx, doer, pr)
+	}
 
 	// Reset cached commit count
 	cache.Remove(pr.Issue.Repo.GetCommitsCountCacheKey(pr.BaseBranch, true))
