// Copyright 2015 The Gogs Authors. All rights reserved.
// Copyright 2019 The Gitea Authors. All rights reserved.
// SPDX-License-Identifier: MIT

package wiki

import (
	"context"
	"errors"
	"fmt"
	"os"
	"strings"

	"code.gitea.io/gitea/models/db"
	repo_model "code.gitea.io/gitea/models/repo"
	system_model "code.gitea.io/gitea/models/system"
	"code.gitea.io/gitea/models/unit"
	user_model "code.gitea.io/gitea/models/user"
	"code.gitea.io/gitea/modules/git"
	"code.gitea.io/gitea/modules/gitrepo"
	"code.gitea.io/gitea/modules/log"
	repo_module "code.gitea.io/gitea/modules/repository"
	"code.gitea.io/gitea/modules/sync"
	"code.gitea.io/gitea/modules/util"
	asymkey_service "code.gitea.io/gitea/services/asymkey"
	repo_service "code.gitea.io/gitea/services/repository"
)

// TODO: use clustered lock (unique queue? or *abuse* cache)
var wikiWorkingPool = sync.NewExclusivePool()

const DefaultRemote = "origin"

// InitWiki initializes a wiki for repository,
// it does nothing when repository already has wiki.
func InitWiki(ctx context.Context, repo *repo_model.Repository) error {
	if repo.HasWiki() {
		return nil
	}

	if err := git.InitRepository(ctx, repo.WikiPath(), true, repo.ObjectFormatName); err != nil {
		return fmt.Errorf("InitRepository: %w", err)
	} else if err = gitrepo.CreateDelegateHooks(ctx, repo, true); err != nil {
		return fmt.Errorf("createDelegateHooks: %w", err)
<<<<<<< HEAD
	}
	cmd := git.NewCommand(ctx, "symbolic-ref", "HEAD", git.BranchPrefix+DefaultBranch)
	if _, _, err := gitrepo.RunGitCmdStdString(repo, cmd, &gitrepo.RunOpts{IsWiki: true}); err != nil {
		return fmt.Errorf("unable to set default wiki branch to master: %w", err)
=======
	} else if _, _, err = git.NewCommand(ctx, "symbolic-ref", "HEAD").AddDynamicArguments(git.BranchPrefix + repo.DefaultWikiBranch).RunStdString(&git.RunOpts{Dir: repo.WikiPath()}); err != nil {
		return fmt.Errorf("unable to set default wiki branch to %q: %w", repo.DefaultWikiBranch, err)
>>>>>>> b4d86912
	}
	return nil
}

// prepareGitPath try to find a suitable file path with file name by the given raw wiki name.
// return: existence, prepared file path with name, error
func prepareGitPath(gitRepo *git.Repository, defaultWikiBranch string, wikiPath WebPath) (bool, string, error) {
	unescaped := string(wikiPath) + ".md"
	gitPath := WebPathToGitPath(wikiPath)

	// Look for both files
	filesInIndex, err := gitRepo.LsTree(defaultWikiBranch, unescaped, gitPath)
	if err != nil {
		if strings.Contains(err.Error(), "Not a valid object name") {
			return false, gitPath, nil // branch doesn't exist
		}
		log.Error("Wiki LsTree failed, err: %v", err)
		return false, gitPath, err
	}

	foundEscaped := false
	for _, filename := range filesInIndex {
		switch filename {
		case unescaped:
			// if we find the unescaped file return it
			return true, unescaped, nil
		case gitPath:
			foundEscaped = true
		}
	}

	// If not return whether the escaped file exists, and the escaped filename to keep backwards compatibility.
	return foundEscaped, gitPath, nil
}

// updateWikiPage adds a new page or edits an existing page in repository wiki.
func updateWikiPage(ctx context.Context, doer *user_model.User, repo *repo_model.Repository, oldWikiName, newWikiName WebPath, content, message string, isNew bool) (err error) {
	err = repo.MustNotBeArchived()
	if err != nil {
		return err
	}

	if err = validateWebPath(newWikiName); err != nil {
		return err
	}
	wikiWorkingPool.CheckIn(fmt.Sprint(repo.ID))
	defer wikiWorkingPool.CheckOut(fmt.Sprint(repo.ID))

	if err = InitWiki(ctx, repo); err != nil {
		return fmt.Errorf("InitWiki: %w", err)
	}

<<<<<<< HEAD
	hasMasterBranch := gitrepo.IsWikiBranchExist(ctx, repo, DefaultBranch)
=======
	hasDefaultBranch := git.IsBranchExist(ctx, repo.WikiPath(), repo.DefaultWikiBranch)
>>>>>>> b4d86912

	basePath, err := repo_module.CreateTemporaryPath("update-wiki")
	if err != nil {
		return err
	}
	defer func() {
		if err := repo_module.RemoveTemporaryPath(basePath); err != nil {
			log.Error("Merge: RemoveTemporaryPath: %s", err)
		}
	}()

	cloneOpts := git.CloneRepoOptions{
		Bare:   true,
		Shared: true,
	}

	if hasDefaultBranch {
		cloneOpts.Branch = repo.DefaultWikiBranch
	}

	if err := git.Clone(ctx, repo.WikiPath(), basePath, cloneOpts); err != nil {
		log.Error("Failed to clone repository: %s (%v)", repo.FullName(), err)
		return fmt.Errorf("failed to clone repository: %s (%w)", repo.FullName(), err)
	}

	gitRepo, err := git.OpenRepository(ctx, basePath)
	if err != nil {
		log.Error("Unable to open temporary repository: %s (%v)", basePath, err)
		return fmt.Errorf("failed to open new temporary repository in: %s %w", basePath, err)
	}
	defer gitRepo.Close()

	if hasDefaultBranch {
		if err := gitRepo.ReadTreeToIndex("HEAD"); err != nil {
			log.Error("Unable to read HEAD tree to index in: %s %v", basePath, err)
			return fmt.Errorf("fnable to read HEAD tree to index in: %s %w", basePath, err)
		}
	}

	isWikiExist, newWikiPath, err := prepareGitPath(gitRepo, repo.DefaultWikiBranch, newWikiName)
	if err != nil {
		return err
	}

	if isNew {
		if isWikiExist {
			return repo_model.ErrWikiAlreadyExist{
				Title: newWikiPath,
			}
		}
	} else {
		// avoid check existence again if wiki name is not changed since gitRepo.LsFiles(...) is not free.
		isOldWikiExist := true
		oldWikiPath := newWikiPath
		if oldWikiName != newWikiName {
			isOldWikiExist, oldWikiPath, err = prepareGitPath(gitRepo, repo.DefaultWikiBranch, oldWikiName)
			if err != nil {
				return err
			}
		}

		if isOldWikiExist {
			err := gitRepo.RemoveFilesFromIndex(oldWikiPath)
			if err != nil {
				log.Error("RemoveFilesFromIndex failed: %v", err)
				return err
			}
		}
	}

	// FIXME: The wiki doesn't have lfs support at present - if this changes need to check attributes here

	objectHash, err := gitRepo.HashObject(strings.NewReader(content))
	if err != nil {
		log.Error("HashObject failed: %v", err)
		return err
	}

	if err := gitRepo.AddObjectToIndex("100644", objectHash, newWikiPath); err != nil {
		log.Error("AddObjectToIndex failed: %v", err)
		return err
	}

	tree, err := gitRepo.WriteTree()
	if err != nil {
		log.Error("WriteTree failed: %v", err)
		return err
	}

	commitTreeOpts := git.CommitTreeOpts{
		Message: message,
	}

	committer := doer.NewGitSig()

	sign, signingKey, signer, _ := asymkey_service.SignWikiCommit(ctx, repo, doer)
	if sign {
		commitTreeOpts.KeyID = signingKey
		if repo.GetTrustModel() == repo_model.CommitterTrustModel || repo.GetTrustModel() == repo_model.CollaboratorCommitterTrustModel {
			committer = signer
		}
	} else {
		commitTreeOpts.NoGPGSign = true
	}
	if hasDefaultBranch {
		commitTreeOpts.Parents = []string{"HEAD"}
	}

	commitHash, err := gitRepo.CommitTree(doer.NewGitSig(), committer, tree, commitTreeOpts)
	if err != nil {
		log.Error("CommitTree failed: %v", err)
		return err
	}

	if err := git.Push(gitRepo.Ctx, basePath, git.PushOptions{
		Remote: DefaultRemote,
		Branch: fmt.Sprintf("%s:%s%s", commitHash.String(), git.BranchPrefix, repo.DefaultWikiBranch),
		Env: repo_module.FullPushingEnvironment(
			doer,
			doer,
			repo,
			repo.Name+".wiki",
			0,
		),
	}); err != nil {
		log.Error("Push failed: %v", err)
		if git.IsErrPushOutOfDate(err) || git.IsErrPushRejected(err) {
			return err
		}
		return fmt.Errorf("failed to push: %w", err)
	}

	return nil
}

// AddWikiPage adds a new wiki page with a given wikiPath.
func AddWikiPage(ctx context.Context, doer *user_model.User, repo *repo_model.Repository, wikiName WebPath, content, message string) error {
	return updateWikiPage(ctx, doer, repo, "", wikiName, content, message, true)
}

// EditWikiPage updates a wiki page identified by its wikiPath,
// optionally also changing wikiPath.
func EditWikiPage(ctx context.Context, doer *user_model.User, repo *repo_model.Repository, oldWikiName, newWikiName WebPath, content, message string) error {
	return updateWikiPage(ctx, doer, repo, oldWikiName, newWikiName, content, message, false)
}

// DeleteWikiPage deletes a wiki page identified by its path.
func DeleteWikiPage(ctx context.Context, doer *user_model.User, repo *repo_model.Repository, wikiName WebPath) (err error) {
	err = repo.MustNotBeArchived()
	if err != nil {
		return err
	}

	wikiWorkingPool.CheckIn(fmt.Sprint(repo.ID))
	defer wikiWorkingPool.CheckOut(fmt.Sprint(repo.ID))

	if err = InitWiki(ctx, repo); err != nil {
		return fmt.Errorf("InitWiki: %w", err)
	}

	basePath, err := repo_module.CreateTemporaryPath("update-wiki")
	if err != nil {
		return err
	}
	defer func() {
		if err := repo_module.RemoveTemporaryPath(basePath); err != nil {
			log.Error("Merge: RemoveTemporaryPath: %s", err)
		}
	}()

	if err := git.Clone(ctx, repo.WikiPath(), basePath, git.CloneRepoOptions{
		Bare:   true,
		Shared: true,
		Branch: repo.DefaultWikiBranch,
	}); err != nil {
		log.Error("Failed to clone repository: %s (%v)", repo.FullName(), err)
		return fmt.Errorf("failed to clone repository: %s (%w)", repo.FullName(), err)
	}

	gitRepo, err := git.OpenRepository(ctx, basePath)
	if err != nil {
		log.Error("Unable to open temporary repository: %s (%v)", basePath, err)
		return fmt.Errorf("failed to open new temporary repository in: %s %w", basePath, err)
	}
	defer gitRepo.Close()

	if err := gitRepo.ReadTreeToIndex("HEAD"); err != nil {
		log.Error("Unable to read HEAD tree to index in: %s %v", basePath, err)
		return fmt.Errorf("unable to read HEAD tree to index in: %s %w", basePath, err)
	}

	found, wikiPath, err := prepareGitPath(gitRepo, repo.DefaultWikiBranch, wikiName)
	if err != nil {
		return err
	}
	if found {
		err := gitRepo.RemoveFilesFromIndex(wikiPath)
		if err != nil {
			return err
		}
	} else {
		return os.ErrNotExist
	}

	// FIXME: The wiki doesn't have lfs support at present - if this changes need to check attributes here

	tree, err := gitRepo.WriteTree()
	if err != nil {
		return err
	}
	message := fmt.Sprintf("Delete page %q", wikiName)
	commitTreeOpts := git.CommitTreeOpts{
		Message: message,
		Parents: []string{"HEAD"},
	}

	committer := doer.NewGitSig()

	sign, signingKey, signer, _ := asymkey_service.SignWikiCommit(ctx, repo, doer)
	if sign {
		commitTreeOpts.KeyID = signingKey
		if repo.GetTrustModel() == repo_model.CommitterTrustModel || repo.GetTrustModel() == repo_model.CollaboratorCommitterTrustModel {
			committer = signer
		}
	} else {
		commitTreeOpts.NoGPGSign = true
	}

	commitHash, err := gitRepo.CommitTree(doer.NewGitSig(), committer, tree, commitTreeOpts)
	if err != nil {
		return err
	}

	if err := git.Push(gitRepo.Ctx, basePath, git.PushOptions{
		Remote: DefaultRemote,
		Branch: fmt.Sprintf("%s:%s%s", commitHash.String(), git.BranchPrefix, repo.DefaultWikiBranch),
		Env: repo_module.FullPushingEnvironment(
			doer,
			doer,
			repo,
			repo.Name+".wiki",
			0,
		),
	}); err != nil {
		if git.IsErrPushOutOfDate(err) || git.IsErrPushRejected(err) {
			return err
		}
		return fmt.Errorf("Push: %w", err)
	}

	return nil
}

// DeleteWiki removes the actual and local copy of repository wiki.
func DeleteWiki(ctx context.Context, repo *repo_model.Repository) error {
	if err := repo_service.UpdateRepositoryUnits(ctx, repo, nil, []unit.Type{unit.TypeWiki}); err != nil {
		return err
	}

	system_model.RemoveAllWithNotice(ctx, "Delete repository wiki", repo.WikiPath())
	return nil
}

func ChangeDefaultWikiBranch(ctx context.Context, repo *repo_model.Repository, newBranch string) error {
	if !git.IsValidRefPattern(newBranch) {
		return fmt.Errorf("invalid branch name: %s", newBranch)
	}
	return db.WithTx(ctx, func(ctx context.Context) error {
		repo.DefaultWikiBranch = newBranch
		if err := repo_model.UpdateRepositoryCols(ctx, repo, "default_wiki_branch"); err != nil {
			return fmt.Errorf("unable to update database: %w", err)
		}

		if !repo.HasWiki() {
			return nil
		}

		oldDefBranch, err := gitrepo.GetWikiDefaultBranch(ctx, repo)
		if err != nil {
			return fmt.Errorf("unable to get default branch: %w", err)
		}
		if oldDefBranch == newBranch {
			return nil
		}

		gitRepo, err := gitrepo.OpenWikiRepository(ctx, repo)
		if errors.Is(err, util.ErrNotExist) {
			return nil // no git repo on storage, no need to do anything else
		} else if err != nil {
			return fmt.Errorf("unable to open repository: %w", err)
		}
		defer gitRepo.Close()

		err = gitRepo.RenameBranch(oldDefBranch, newBranch)
		if err != nil {
			return fmt.Errorf("unable to rename default branch: %w", err)
		}
		return nil
	})
}<|MERGE_RESOLUTION|>--- conflicted
+++ resolved
@@ -42,15 +42,10 @@
 		return fmt.Errorf("InitRepository: %w", err)
 	} else if err = gitrepo.CreateDelegateHooks(ctx, repo, true); err != nil {
 		return fmt.Errorf("createDelegateHooks: %w", err)
-<<<<<<< HEAD
-	}
-	cmd := git.NewCommand(ctx, "symbolic-ref", "HEAD", git.BranchPrefix+DefaultBranch)
+	}
+	cmd := git.NewCommand(ctx, "symbolic-ref", "HEAD", git.BranchPrefix+repo.DefaultWikiBranch)
 	if _, _, err := gitrepo.RunGitCmdStdString(repo, cmd, &gitrepo.RunOpts{IsWiki: true}); err != nil {
-		return fmt.Errorf("unable to set default wiki branch to master: %w", err)
-=======
-	} else if _, _, err = git.NewCommand(ctx, "symbolic-ref", "HEAD").AddDynamicArguments(git.BranchPrefix + repo.DefaultWikiBranch).RunStdString(&git.RunOpts{Dir: repo.WikiPath()}); err != nil {
 		return fmt.Errorf("unable to set default wiki branch to %q: %w", repo.DefaultWikiBranch, err)
->>>>>>> b4d86912
 	}
 	return nil
 }
@@ -103,11 +98,7 @@
 		return fmt.Errorf("InitWiki: %w", err)
 	}
 
-<<<<<<< HEAD
-	hasMasterBranch := gitrepo.IsWikiBranchExist(ctx, repo, DefaultBranch)
-=======
-	hasDefaultBranch := git.IsBranchExist(ctx, repo.WikiPath(), repo.DefaultWikiBranch)
->>>>>>> b4d86912
+	hasMasterBranch := gitrepo.IsWikiBranchExist(ctx, repo, repo.DefaultWikiBranch)
 
 	basePath, err := repo_module.CreateTemporaryPath("update-wiki")
 	if err != nil {
