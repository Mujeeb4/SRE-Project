--- conflicted
+++ resolved
@@ -16,13 +16,8 @@
 	"github.com/markbates/goth"
 )
 
-<<<<<<< HEAD
-func toExternalLoginUser(user *user_model.User, gothUser goth.User, authType auth.Type) (*user_model.ExternalLoginUser, error) {
-	authSource, err := auth.GetActiveAuthSourceByName(gothUser.Provider, authType)
-=======
-func toExternalLoginUser(ctx context.Context, user *user_model.User, gothUser goth.User) (*user_model.ExternalLoginUser, error) {
-	authSource, err := auth.GetActiveOAuth2SourceByName(ctx, gothUser.Provider)
->>>>>>> cddf245c
+func toExternalLoginUser(ctx context.Context, user *user_model.User, gothUser goth.User, authType auth.Type) (*user_model.ExternalLoginUser, error) {
+	authSource, err := auth.GetActiveAuthSourceByName(ctx, gothUser.Provider, authType)
 	if err != nil {
 		return nil, err
 	}
@@ -48,13 +43,8 @@
 }
 
 // LinkAccountToUser link the gothUser to the user
-<<<<<<< HEAD
 func LinkAccountToUser(ctx context.Context, user *user_model.User, gothUser goth.User, authType auth.Type) error {
-	externalLoginUser, err := toExternalLoginUser(user, gothUser, authType)
-=======
-func LinkAccountToUser(ctx context.Context, user *user_model.User, gothUser goth.User) error {
-	externalLoginUser, err := toExternalLoginUser(ctx, user, gothUser)
->>>>>>> cddf245c
+	externalLoginUser, err := toExternalLoginUser(ctx, user, gothUser, authType)
 	if err != nil {
 		return err
 	}
@@ -81,13 +71,8 @@
 }
 
 // UpdateExternalUser updates external user's information
-<<<<<<< HEAD
-func UpdateExternalUser(user *user_model.User, gothUser goth.User, authType auth.Type) error {
-	externalLoginUser, err := toExternalLoginUser(user, gothUser, authType)
-=======
-func UpdateExternalUser(ctx context.Context, user *user_model.User, gothUser goth.User) error {
-	externalLoginUser, err := toExternalLoginUser(ctx, user, gothUser)
->>>>>>> cddf245c
+func UpdateExternalUser(ctx context.Context, user *user_model.User, gothUser goth.User, authType auth.Type) error {
+	externalLoginUser, err := toExternalLoginUser(ctx, user, gothUser, authType)
 	if err != nil {
 		return err
 	}
