--- conflicted
+++ resolved
@@ -15,17 +15,12 @@
 	"github.com/markbates/goth"
 )
 
-func toExternalLoginUser(user *user_model.User, gothUser goth.User) (*models.ExternalLoginUser, error) {
+func toExternalLoginUser(user *user_model.User, gothUser goth.User) (*user_model.ExternalLoginUser, error) {
 	loginSource, err := login.GetActiveOAuth2LoginSourceByName(gothUser.Provider)
 	if err != nil {
 		return nil, err
 	}
-<<<<<<< HEAD
-	return &models.ExternalLoginUser{
-=======
-
-	externalLoginUser := &user_model.ExternalLoginUser{
->>>>>>> 9defddb2
+	return &user_model.ExternalLoginUser{
 		ExternalID:        gothUser.UserID,
 		UserID:            user.ID,
 		LoginSourceID:     loginSource.ID,
@@ -81,5 +76,5 @@
 		return err
 	}
 
-	return models.UpdateExternalUserByExternalID(externalLoginUser)
+	return user_model.UpdateExternalUserByExternalID(externalLoginUser)
 }