--- conflicted
+++ resolved
@@ -14,14 +14,8 @@
 	"github.com/markbates/goth"
 )
 
-<<<<<<< HEAD
 func toExternalLoginUser(user *models.User, gothUser goth.User) (*models.ExternalLoginUser, error) {
-	loginSource, err := models.GetActiveOAuth2LoginSourceByName(gothUser.Provider)
-=======
-// LinkAccountToUser link the gothUser to the user
-func LinkAccountToUser(user *models.User, gothUser goth.User) error {
 	loginSource, err := login.GetActiveOAuth2LoginSourceByName(gothUser.Provider)
->>>>>>> 623d2dd4
 	if err != nil {
 		return nil, err
 	}
