--- conflicted
+++ resolved
@@ -732,12 +732,8 @@
 		return err
 	}
 
-<<<<<<< HEAD
 	uploader := NewGiteaLocalUploader(ctx, doer, ownerName, repoName)
-	if err = migrateRepository(downloader, uploader, migrateOpts, nil); err != nil {
-=======
 	if err = migrateRepository(doer, downloader, uploader, migrateOpts, nil); err != nil {
->>>>>>> c3b2e443
 		if err1 := uploader.Rollback(); err1 != nil {
 			log.Error("rollback failed: %v", err1)
 		}
@@ -766,7 +762,7 @@
 	}
 
 	uploader := NewGiteaLocalUploader(ctx, doer, ownerName, repoName)
-	if err = migrateRepository(downloader, uploader, migrateOpts, nil); err != nil {
+	if err = migrateRepository(doer, downloader, uploader, migrateOpts, nil); err != nil {
 		if err1 := uploader.Rollback(); err1 != nil {
 			log.Error("rollback failed: %v", err1)
 		}
