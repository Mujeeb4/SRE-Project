// Copyright 2019 The Gitea Authors. All rights reserved.
// Copyright 2018 Jonas Franz. All rights reserved.
// SPDX-License-Identifier: MIT

package migrations

import (
	"context"
	"fmt"
	"io"
	"os"
	"path/filepath"
	"strconv"
	"strings"
	"time"

	"code.gitea.io/gitea/models"
	"code.gitea.io/gitea/models/db"
	issues_model "code.gitea.io/gitea/models/issues"
	repo_model "code.gitea.io/gitea/models/repo"
	user_model "code.gitea.io/gitea/models/user"
	"code.gitea.io/gitea/modules/git"
	"code.gitea.io/gitea/modules/label"
	"code.gitea.io/gitea/modules/log"
	base "code.gitea.io/gitea/modules/migration"
	repo_module "code.gitea.io/gitea/modules/repository"
	"code.gitea.io/gitea/modules/setting"
	"code.gitea.io/gitea/modules/storage"
	"code.gitea.io/gitea/modules/structs"
	"code.gitea.io/gitea/modules/timeutil"
	"code.gitea.io/gitea/modules/uri"
	"code.gitea.io/gitea/modules/util"
	"code.gitea.io/gitea/services/pull"
	repo_service "code.gitea.io/gitea/services/repository"

	"github.com/google/uuid"
)

var _ base.Uploader = &GiteaLocalUploader{}

// GiteaLocalUploader implements an Uploader to gitea sites
type GiteaLocalUploader struct {
	base.NullUploader
	ctx            context.Context
	doer           *user_model.User
	repoOwner      string
	repoName       string
	repo           *repo_model.Repository
	labels         map[string]*issues_model.Label
	milestones     map[string]int64
	issues         map[int64]*issues_model.Issue
	gitRepo        *git.Repository
	prHeadCache    map[string]string
	sameApp        bool
	userMap        map[int64]int64 // external user id mapping to user id
	prCache        map[int64]*issues_model.PullRequest
	gitServiceType structs.GitServiceType
}

// NewGiteaLocalUploader creates an gitea Uploader via gitea API v1
func NewGiteaLocalUploader(ctx context.Context, doer *user_model.User, repoOwner, repoName string) *GiteaLocalUploader {
	return &GiteaLocalUploader{
		ctx:         ctx,
		doer:        doer,
		repoOwner:   repoOwner,
		repoName:    repoName,
		labels:      make(map[string]*issues_model.Label),
		milestones:  make(map[string]int64),
		issues:      make(map[int64]*issues_model.Issue),
		prHeadCache: make(map[string]string),
		userMap:     make(map[int64]int64),
		prCache:     make(map[int64]*issues_model.PullRequest),
	}
}

// MaxBatchInsertSize returns the table's max batch insert size
func (g *GiteaLocalUploader) MaxBatchInsertSize(tp string) int {
	switch tp {
	case "issue":
		return db.MaxBatchInsertSize(new(issues_model.Issue))
	case "comment":
		return db.MaxBatchInsertSize(new(issues_model.Comment))
	case "milestone":
		return db.MaxBatchInsertSize(new(issues_model.Milestone))
	case "label":
		return db.MaxBatchInsertSize(new(issues_model.Label))
	case "release":
		return db.MaxBatchInsertSize(new(repo_model.Release))
	case "pullrequest":
		return db.MaxBatchInsertSize(new(issues_model.PullRequest))
	}
	return 10
}

// CreateRepo creates a repository
func (g *GiteaLocalUploader) CreateRepo(repo *base.Repository, opts base.MigrateOptions) error {
	owner, err := user_model.GetUserByName(g.ctx, g.repoOwner)
	if err != nil {
		return err
	}

	var r *repo_model.Repository
	if opts.MigrateToRepoID <= 0 {
		r, err = repo_service.CreateRepositoryDirectly(g.ctx, g.doer, owner, repo_service.CreateRepoOptions{
			Name:           g.repoName,
			Description:    repo.Description,
			OriginalURL:    repo.OriginalURL,
			GitServiceType: opts.GitServiceType,
			IsPrivate:      opts.Private,
			IsMirror:       opts.Mirror,
			Status:         repo_model.RepositoryBeingMigrated,
		})
	} else {
		r, err = repo_model.GetRepositoryByID(g.ctx, opts.MigrateToRepoID)
	}
	if err != nil {
		return err
	}
	r.DefaultBranch = repo.DefaultBranch
	r.Description = repo.Description

	r, err = repo_module.MigrateRepositoryGitData(g.ctx, owner, r, base.MigrateOptions{
		RepoName:       g.repoName,
		Description:    repo.Description,
		OriginalURL:    repo.OriginalURL,
		GitServiceType: opts.GitServiceType,
		Mirror:         repo.IsMirror,
		LFS:            opts.LFS,
		LFSEndpoint:    opts.LFSEndpoint,
		CloneAddr:      repo.CloneURL, // SECURITY: we will assume that this has already been checked
		Private:        repo.IsPrivate,
		Wiki:           opts.Wiki,
		Releases:       opts.Releases, // if didn't get releases, then sync them from tags
		Issues:         opts.Issues,
		Milestones:     opts.Milestones,
		Labels:         opts.Labels,
		Comments:       opts.Comments,
		PullRequests:   opts.PullRequests,
		ReleaseAssets:  opts.ReleaseAssets,
		MirrorInterval: opts.MirrorInterval,
	}, NewMigrationHTTPTransport())

	g.sameApp = strings.HasPrefix(repo.OriginalURL, setting.AppURL)
	g.repo = r
	if err != nil {
		return err
	}
	g.gitRepo, err = git.OpenRepository(g.ctx, r.RepoPath())
	return err
}

// Close closes this uploader
func (g *GiteaLocalUploader) Close() {
	if g.gitRepo != nil {
		g.gitRepo.Close()
	}
}

func filterTopicsForDB(topics []string) []string {
	// Ignore topics too long for the db
	c := 0
	for _, topic := range topics {
		if len(topic) > 50 {
			continue
		}

		topics[c] = topic
		c++
	}
	topics = topics[:c]
	return topics
}

// CreateTopics creates topics
func (g *GiteaLocalUploader) CreateTopics(topics ...string) error {
	topics = filterTopicsForDB(topics)
	return repo_model.SaveTopics(g.repo.ID, topics...)
}

func (g *GiteaLocalUploader) prepareMilestones(milestones ...*base.Milestone) []*issues_model.Milestone {
	mss := make([]*issues_model.Milestone, 0, len(milestones))
	for _, milestone := range milestones {
		var deadline timeutil.TimeStamp
		if milestone.Deadline != nil {
			deadline = timeutil.TimeStamp(milestone.Deadline.Unix())
		}
		if deadline == 0 {
			deadline = timeutil.TimeStamp(time.Date(9999, 1, 1, 0, 0, 0, 0, setting.DefaultUILocation).Unix())
		}

		if milestone.Created.IsZero() {
			if milestone.Updated != nil {
				milestone.Created = *milestone.Updated
			} else if milestone.Deadline != nil {
				milestone.Created = *milestone.Deadline
			} else {
				milestone.Created = time.Now()
			}
		}
		if milestone.Updated == nil || milestone.Updated.IsZero() {
			milestone.Updated = &milestone.Created
		}

		ms := issues_model.Milestone{
			RepoID:       g.repo.ID,
			Name:         milestone.Title,
			Content:      milestone.Description,
			IsClosed:     milestone.State == "closed",
			CreatedUnix:  timeutil.TimeStamp(milestone.Created.Unix()),
			UpdatedUnix:  timeutil.TimeStamp(milestone.Updated.Unix()),
			DeadlineUnix: deadline,
			OriginalID:   milestone.OriginalID,
		}
		if ms.IsClosed && milestone.Closed != nil {
			ms.ClosedDateUnix = timeutil.TimeStamp(milestone.Closed.Unix())
		}
		mss = append(mss, &ms)
	}
	return mss
}

<<<<<<< HEAD
// CreateMilestones creates milestones
func (g *GiteaLocalUploader) CreateMilestones(milestones ...*base.Milestone) error {
	mss := g.prepareMilestones(milestones...)
	err := models.InsertMilestones(mss...)
=======
	err := issues_model.InsertMilestones(mss...)
>>>>>>> d513628d
	if err != nil {
		return err
	}

	for _, ms := range mss {
		g.milestones[ms.Name] = ms.ID
	}
	return nil
}

// CreateLabels creates labels
func (g *GiteaLocalUploader) CreateLabels(labels ...*base.Label) error {
	lbs := g.convertLabels(labels...)
	if err := issues_model.NewLabels(lbs...); err != nil {
		return err
	}
	for _, lb := range lbs {
		g.labels[lb.Name] = lb
	}
	return nil
}

func (g *GiteaLocalUploader) convertLabels(labels ...*base.Label) []*issues_model.Label {
	lbs := make([]*issues_model.Label, 0, len(labels))
	for _, l := range labels {
		if color, err := label.NormalizeColor(l.Color); err != nil {
			log.Warn("Invalid label color: #%s for label: %s in migration to %s/%s", l.Color, l.Name, g.repoOwner, g.repoName)
			l.Color = "#ffffff"
		} else {
			l.Color = color
		}

		lbs = append(lbs, &issues_model.Label{
			RepoID:      g.repo.ID,
			Name:        l.Name,
			Exclusive:   l.Exclusive,
			Description: l.Description,
			Color:       l.Color,
			OriginalID:  l.OriginalID,
		})
	}
	return lbs
}

func (g *GiteaLocalUploader) prepareReleases(releases ...*base.Release) ([]*repo_model.Release, error) {
	rels := make([]*repo_model.Release, 0, len(releases))
	for _, release := range releases {
		if release.Created.IsZero() {
			if !release.Published.IsZero() {
				release.Created = release.Published
			} else {
				release.Created = time.Now()
			}
		}

		// SECURITY: The TagName must be a valid git ref
		if release.TagName != "" && !git.IsValidRefPattern(release.TagName) {
			release.TagName = ""
		}

		// SECURITY: The TargetCommitish must be a valid git ref
		if release.TargetCommitish != "" && !git.IsValidRefPattern(release.TargetCommitish) {
			release.TargetCommitish = ""
		}

		rel := repo_model.Release{
			RepoID:       g.repo.ID,
			TagName:      release.TagName,
			LowerTagName: strings.ToLower(release.TagName),
			Target:       release.TargetCommitish,
			Title:        release.Name,
			Note:         release.Body,
			IsDraft:      release.Draft,
			IsPrerelease: release.Prerelease,
			IsTag:        false,
			CreatedUnix:  timeutil.TimeStamp(release.Created.Unix()),
		}

		if err := g.remapUser(release, &rel); err != nil {
			return nil, err
		}

		// calc NumCommits if possible
		if rel.TagName != "" {
			commit, err := g.gitRepo.GetTagCommit(rel.TagName)
			if !git.IsErrNotExist(err) {
				if err != nil {
					return nil, fmt.Errorf("GetTagCommit[%v]: %w", rel.TagName, err)
				}
				rel.Sha1 = commit.ID.String()
				rel.NumCommits, err = commit.CommitsCount()
				if err != nil {
					return nil, fmt.Errorf("CommitsCount: %w", err)
				}
			}
		}

		for _, asset := range release.Assets {
			if asset.Created.IsZero() {
				if !asset.Updated.IsZero() {
					asset.Created = asset.Updated
				} else {
					asset.Created = release.Created
				}
			}
			attach := repo_model.Attachment{
				UUID:          uuid.New().String(),
				Name:          asset.Name,
				DownloadCount: int64(*asset.DownloadCount),
				Size:          int64(*asset.Size),
				CreatedUnix:   timeutil.TimeStamp(asset.Created.Unix()),
			}

			// SECURITY: We cannot check the DownloadURL and DownloadFunc are safe here
			// ... we must assume that they are safe and simply download the attachment
			err := func() error {
				// asset.DownloadURL maybe a local file
				var rc io.ReadCloser
				var err error
				if asset.DownloadFunc != nil {
					rc, err = asset.DownloadFunc()
					if err != nil {
						return err
					}
				} else if asset.DownloadURL != nil {
					rc, err = uri.Open(*asset.DownloadURL)
					if err != nil {
						return err
					}
				}
				if rc == nil {
					return nil
				}
				_, err = storage.Attachments.Save(attach.RelativePath(), rc, int64(*asset.Size))
				rc.Close()
				return err
			}()
			if err != nil {
				return nil, err
			}

			rel.Attachments = append(rel.Attachments, &attach)
		}

		rels = append(rels, &rel)
	}
	return rels, nil
}

// CreateReleases creates releases
func (g *GiteaLocalUploader) CreateReleases(releases ...*base.Release) error {
	rels, err := g.prepareReleases(releases...)
	if err != nil {
		return err
	}

	return repo_model.InsertReleases(rels...)
}

// SyncTags syncs releases with tags in the databases
func (g *GiteaLocalUploader) SyncTags() error {
	tagOnlyReleases := false
	return repo_module.SyncReleasesWithTags(g.repo, g.gitRepo, tagOnlyReleases)
}

func (g *GiteaLocalUploader) prepareIssues(issues ...*base.Issue) ([]*issues_model.Issue, error) {
	iss := make([]*issues_model.Issue, 0, len(issues))
	for _, issue := range issues {
		var labels []*issues_model.Label
		for _, label := range issue.Labels {
			lb, ok := g.labels[label.Name]
			if ok {
				labels = append(labels, lb)
			}
		}

		milestoneID := g.milestones[issue.Milestone]

		if issue.Created.IsZero() {
			if issue.Closed != nil {
				issue.Created = *issue.Closed
			} else {
				issue.Created = time.Now()
			}
		}
		if issue.Updated.IsZero() {
			if issue.Closed != nil {
				issue.Updated = *issue.Closed
			} else {
				issue.Updated = time.Now()
			}
		}

		// SECURITY: issue.Ref needs to be a valid reference
		if !git.IsValidRefPattern(issue.Ref) {
			log.Warn("Invalid issue.Ref[%s] in issue #%d in %s/%s", issue.Ref, issue.Number, g.repoOwner, g.repoName)
			issue.Ref = ""
		}

		is := issues_model.Issue{
			RepoID:      g.repo.ID,
			Repo:        g.repo,
			Index:       issue.Number,
			Title:       issue.Title,
			Content:     issue.Content,
			Ref:         issue.Ref,
			IsClosed:    issue.State == "closed",
			IsLocked:    issue.IsLocked,
			MilestoneID: milestoneID,
			Labels:      labels,
			CreatedUnix: timeutil.TimeStamp(issue.Created.Unix()),
			UpdatedUnix: timeutil.TimeStamp(issue.Updated.Unix()),
		}

		if err := g.remapUser(issue, &is); err != nil {
			return nil, err
		}

		if issue.Closed != nil {
			is.ClosedUnix = timeutil.TimeStamp(issue.Closed.Unix())
		}
		// add reactions
		for _, reaction := range issue.Reactions {
			res := issues_model.Reaction{
				Type:        reaction.Content,
				CreatedUnix: timeutil.TimeStampNow(),
			}
			if err := g.remapUser(reaction, &res); err != nil {
				return nil, err
			}
			is.Reactions = append(is.Reactions, &res)
		}
		iss = append(iss, &is)
	}
	return iss, nil
}

<<<<<<< HEAD
// CreateIssues creates issues
func (g *GiteaLocalUploader) CreateIssues(issues ...*base.Issue) error {
	iss, err := g.prepareIssues(issues...)
	if err != nil {
		return err
	}
	if len(iss) == 0 {
		return nil
	}
=======
	if len(iss) > 0 {
		if err := issues_model.InsertIssues(iss...); err != nil {
			return err
		}
>>>>>>> d513628d

	if err := models.InsertIssues(iss...); err != nil {
		return err
	}

	for _, is := range iss {
		g.issues[is.Index] = is
	}
	return nil
}

func (g *GiteaLocalUploader) prepareComments(comments ...*base.Comment) ([]*issues_model.Comment, error) {
	cms := make([]*issues_model.Comment, 0, len(comments))
	for _, comment := range comments {
		var issue *issues_model.Issue
		issue, ok := g.issues[comment.IssueIndex]
		if !ok {
			// ignore comments for non existent issues
			// It can happen when a comment belongs to a pull request, but the pull request is not imported
			log.Warn("Ignoring comment for non existent issue %d", comment.IssueIndex)
			continue
		}

		if comment.Created.IsZero() {
			comment.Created = time.Unix(int64(issue.CreatedUnix), 0)
		}
		if comment.Updated.IsZero() {
			comment.Updated = comment.Created
		}
		if comment.CommentType == "" {
			// if type field is missing, then assume a normal comment
			comment.CommentType = issues_model.CommentTypeComment.String()
		}
		cm := issues_model.Comment{
			IssueID:     issue.ID,
			Type:        issues_model.AsCommentType(comment.CommentType),
			Content:     comment.Content,
			CreatedUnix: timeutil.TimeStamp(comment.Created.Unix()),
			UpdatedUnix: timeutil.TimeStamp(comment.Updated.Unix()),
			OriginalID:  comment.OriginalID,
		}

		switch cm.Type {
		case issues_model.CommentTypeAssignees:
			if assigneeID, ok := comment.Meta["AssigneeID"].(int); ok {
				cm.AssigneeID = int64(assigneeID)
			}
			if comment.Meta["RemovedAssigneeID"] != nil {
				cm.RemovedAssignee = true
			}
		case issues_model.CommentTypeChangeTitle:
			if comment.Meta["OldTitle"] != nil {
				cm.OldTitle = fmt.Sprintf("%s", comment.Meta["OldTitle"])
			}
			if comment.Meta["NewTitle"] != nil {
				cm.NewTitle = fmt.Sprintf("%s", comment.Meta["NewTitle"])
			}
		default:
		}

		if err := g.remapUser(comment, &cm); err != nil {
			return nil, err
		}

		// add reactions
		for _, reaction := range comment.Reactions {
			res := issues_model.Reaction{
				Type:        reaction.Content,
				CreatedUnix: timeutil.TimeStampNow(),
			}
			if err := g.remapUser(reaction, &res); err != nil {
				return nil, err
			}
			cm.Reactions = append(cm.Reactions, &res)
		}

		cms = append(cms, &cm)
	}
	return cms, nil
}

// CreateComments creates comments of issues
func (g *GiteaLocalUploader) CreateComments(comments ...*base.Comment) error {
	cms, err := g.prepareComments(comments...)
	if err != nil {
		return err
	}

	if len(cms) == 0 {
		return nil
	}
	return issues_model.InsertIssueComments(cms)
}

func (g *GiteaLocalUploader) preparePullRequests(prs ...*base.PullRequest) ([]*issues_model.PullRequest, error) {
	gprs := make([]*issues_model.PullRequest, 0, len(prs))
	for _, pr := range prs {
		gpr, err := g.getPullRequest(pr)
		if err != nil {
			return nil, err
		}

		if err := g.remapUser(pr, gpr.Issue); err != nil {
			return nil, err
		}

		gprs = append(gprs, gpr)
	}
<<<<<<< HEAD
	return gprs, nil
}

// CreatePullRequests creates pull requests
func (g *GiteaLocalUploader) CreatePullRequests(prs ...*base.PullRequest) error {
	ctx := db.DefaultContext
	gprs, err := g.preparePullRequests(prs...)
	if err != nil {
		return err
	}
	if err := models.InsertPullRequests(ctx, gprs...); err != nil {
=======
	if err := issues_model.InsertPullRequests(ctx, gprs...); err != nil {
>>>>>>> d513628d
		return err
	}
	for _, pr := range gprs {
		g.issues[pr.Issue.Index] = pr.Issue
		pull.AddToTaskQueue(ctx, pr)
	}
	return nil
}

func (g *GiteaLocalUploader) updateGitForPullRequest(pr *base.PullRequest) (head string, err error) {
	// SECURITY: this pr must have been must have been ensured safe
	if !pr.EnsuredSafe {
		log.Error("PR #%d in %s/%s has not been checked for safety.", pr.Number, g.repoOwner, g.repoName)
		return "", fmt.Errorf("the PR[%d] was not checked for safety", pr.Number)
	}

	// Anonymous function to download the patch file (allows us to use defer)
	err = func() error {
		// if the patchURL is empty there is nothing to download
		if pr.PatchURL == "" {
			return nil
		}

		// SECURITY: We will assume that the pr.PatchURL has been checked
		// pr.PatchURL maybe a local file - but note EnsureSafe should be asserting that this safe
		ret, err := uri.Open(pr.PatchURL) // TODO: This probably needs to use the downloader as there may be rate limiting issues here
		if err != nil {
			return err
		}
		defer ret.Close()

		pullDir := filepath.Join(g.repo.RepoPath(), "pulls")
		if err = os.MkdirAll(pullDir, os.ModePerm); err != nil {
			return err
		}

		f, err := os.Create(filepath.Join(pullDir, fmt.Sprintf("%d.patch", pr.Number)))
		if err != nil {
			return err
		}
		defer f.Close()

		// TODO: Should there be limits on the size of this file?
		_, err = io.Copy(f, ret)

		return err
	}()
	if err != nil {
		return "", err
	}

	head = "unknown repository"
	if pr.IsForkPullRequest() && pr.State != "closed" {
		// OK we want to fetch the current head as a branch from its CloneURL

		// 1. Is there a head clone URL available?
		// 2. Is there a head ref available?
		if pr.Head.CloneURL == "" || pr.Head.Ref == "" {
			return head, nil
		}

		// 3. We need to create a remote for this clone url
		// ... maybe we already have a name for this remote
		remote, ok := g.prHeadCache[pr.Head.CloneURL+":"]
		if !ok {
			// ... let's try ownername as a reasonable name
			remote = pr.Head.OwnerName
			if !git.IsValidRefPattern(remote) {
				// ... let's try something less nice
				remote = "head-pr-" + strconv.FormatInt(pr.Number, 10)
			}
			// ... now add the remote
			err := g.gitRepo.AddRemote(remote, pr.Head.CloneURL, true)
			if err != nil {
				log.Error("PR #%d in %s/%s AddRemote[%s] failed: %v", pr.Number, g.repoOwner, g.repoName, remote, err)
			} else {
				g.prHeadCache[pr.Head.CloneURL+":"] = remote
				ok = true
			}
		}
		if !ok {
			return head, nil
		}

		// 4. Check if we already have this ref?
		localRef, ok := g.prHeadCache[pr.Head.CloneURL+":"+pr.Head.Ref]
		if !ok {
			// ... We would normally name this migrated branch as <OwnerName>/<HeadRef> but we need to ensure that is safe
			localRef = git.SanitizeRefPattern(pr.Head.OwnerName + "/" + pr.Head.Ref)

			// ... Now we must assert that this does not exist
			if g.gitRepo.IsBranchExist(localRef) {
				localRef = "head-pr-" + strconv.FormatInt(pr.Number, 10) + "/" + localRef
				i := 0
				for g.gitRepo.IsBranchExist(localRef) {
					if i > 5 {
						// ... We tried, we really tried but this is just a seriously unfriendly repo
						return head, nil
					}
					// OK just try some uuids!
					localRef = git.SanitizeRefPattern("head-pr-" + strconv.FormatInt(pr.Number, 10) + uuid.New().String())
					i++
				}
			}

			fetchArg := pr.Head.Ref + ":" + git.BranchPrefix + localRef
			if strings.HasPrefix(fetchArg, "-") {
				fetchArg = git.BranchPrefix + fetchArg
			}

			_, _, err = git.NewCommand(g.ctx, "fetch", "--no-tags").AddDashesAndList(remote, fetchArg).RunStdString(&git.RunOpts{Dir: g.repo.RepoPath()})
			if err != nil {
				log.Error("Fetch branch from %s failed: %v", pr.Head.CloneURL, err)
				return head, nil
			}
			g.prHeadCache[pr.Head.CloneURL+":"+pr.Head.Ref] = localRef
			head = localRef
		}

		// 5. Now if pr.Head.SHA == "" we should recover this to the head of this branch
		if pr.Head.SHA == "" {
			headSha, err := g.gitRepo.GetBranchCommitID(localRef)
			if err != nil {
				log.Error("unable to get head SHA of local head for PR #%d from %s in %s/%s. Error: %v", pr.Number, pr.Head.Ref, g.repoOwner, g.repoName, err)
				return head, nil
			}
			pr.Head.SHA = headSha
		}

		_, _, err = git.NewCommand(g.ctx, "update-ref", "--no-deref").AddDynamicArguments(pr.GetGitRefName(), pr.Head.SHA).RunStdString(&git.RunOpts{Dir: g.repo.RepoPath()})
		if err != nil {
			return "", err
		}

		return head, nil
	}

	if pr.Head.Ref != "" {
		head = pr.Head.Ref
	}

	// Ensure the closed PR SHA still points to an existing ref
	if pr.Head.SHA == "" {
		// The SHA is empty
		log.Warn("Empty reference, no pull head for PR #%d in %s/%s", pr.Number, g.repoOwner, g.repoName)
	} else {
		_, _, err = git.NewCommand(g.ctx, "rev-list", "--quiet", "-1").AddDynamicArguments(pr.Head.SHA).RunStdString(&git.RunOpts{Dir: g.repo.RepoPath()})
		if err != nil {
			// Git update-ref remove bad references with a relative path
			log.Warn("Deprecated local head %s for PR #%d in %s/%s, removing  %s", pr.Head.SHA, pr.Number, g.repoOwner, g.repoName, pr.GetGitRefName())
		} else {
			// set head information
			_, _, err = git.NewCommand(g.ctx, "update-ref", "--no-deref").AddDynamicArguments(pr.GetGitRefName(), pr.Head.SHA).RunStdString(&git.RunOpts{Dir: g.repo.RepoPath()})
			if err != nil {
				log.Error("unable to set %s as the local head for PR #%d from %s in %s/%s. Error: %v", pr.Head.SHA, pr.Number, pr.Head.Ref, g.repoOwner, g.repoName, err)
			}
		}
	}

	return head, nil
}

func (g *GiteaLocalUploader) getPullRequest(pr *base.PullRequest) (*issues_model.PullRequest, error) {
	var labels []*issues_model.Label
	for _, label := range pr.Labels {
		lb, ok := g.labels[label.Name]
		if ok {
			labels = append(labels, lb)
		}
	}

	milestoneID := g.milestones[pr.Milestone]

	head, err := g.updateGitForPullRequest(pr)
	if err != nil {
		return nil, fmt.Errorf("updateGitForPullRequest: %w", err)
	}

	// Now we may need to fix the mergebase
	if pr.Base.SHA == "" {
		if pr.Base.Ref != "" && pr.Head.SHA != "" {
			// A PR against a tag base does not make sense - therefore pr.Base.Ref must be a branch
			// TODO: should we be checking for the refs/heads/ prefix on the pr.Base.Ref? (i.e. are these actually branches or refs)
			pr.Base.SHA, _, err = g.gitRepo.GetMergeBase("", git.BranchPrefix+pr.Base.Ref, pr.Head.SHA)
			if err != nil {
				log.Error("Cannot determine the merge base for PR #%d in %s/%s. Error: %v", pr.Number, g.repoOwner, g.repoName, err)
			}
		} else {
			log.Error("Cannot determine the merge base for PR #%d in %s/%s. Not enough information", pr.Number, g.repoOwner, g.repoName)
		}
	}

	if pr.Created.IsZero() {
		if pr.Closed != nil {
			pr.Created = *pr.Closed
		} else if pr.MergedTime != nil {
			pr.Created = *pr.MergedTime
		} else {
			pr.Created = time.Now()
		}
	}
	if pr.Updated.IsZero() {
		pr.Updated = pr.Created
	}

	issue := issues_model.Issue{
		RepoID:      g.repo.ID,
		Repo:        g.repo,
		Title:       pr.Title,
		Index:       pr.Number,
		Content:     pr.Content,
		MilestoneID: milestoneID,
		IsPull:      true,
		IsClosed:    pr.State == "closed",
		IsLocked:    pr.IsLocked,
		Labels:      labels,
		CreatedUnix: timeutil.TimeStamp(pr.Created.Unix()),
		UpdatedUnix: timeutil.TimeStamp(pr.Updated.Unix()),
	}

	if err := g.remapUser(pr, &issue); err != nil {
		return nil, err
	}

	// add reactions
	for _, reaction := range pr.Reactions {
		res := issues_model.Reaction{
			Type:        reaction.Content,
			CreatedUnix: timeutil.TimeStampNow(),
		}
		if err := g.remapUser(reaction, &res); err != nil {
			return nil, err
		}
		issue.Reactions = append(issue.Reactions, &res)
	}

	pullRequest := issues_model.PullRequest{
		HeadRepoID: g.repo.ID,
		HeadBranch: head,
		BaseRepoID: g.repo.ID,
		BaseBranch: pr.Base.Ref,
		MergeBase:  pr.Base.SHA,
		Index:      pr.Number,
		HasMerged:  pr.Merged,

		Issue: &issue,
	}

	if pullRequest.Issue.IsClosed && pr.Closed != nil {
		pullRequest.Issue.ClosedUnix = timeutil.TimeStamp(pr.Closed.Unix())
	}
	if pullRequest.HasMerged && pr.MergedTime != nil {
		pullRequest.MergedUnix = timeutil.TimeStamp(pr.MergedTime.Unix())
		pullRequest.MergedCommitID = pr.MergeCommitSHA
		pullRequest.MergerID = g.doer.ID
	}

	// TODO: assignees

	return &pullRequest, nil
}

func convertReviewState(state string) issues_model.ReviewType {
	switch state {
	case base.ReviewStatePending:
		return issues_model.ReviewTypePending
	case base.ReviewStateApproved:
		return issues_model.ReviewTypeApprove
	case base.ReviewStateChangesRequested:
		return issues_model.ReviewTypeReject
	case base.ReviewStateCommented:
		return issues_model.ReviewTypeComment
	case base.ReviewStateRequestReview:
		return issues_model.ReviewTypeRequest
	default:
		return issues_model.ReviewTypePending
	}
}

func (g *GiteaLocalUploader) prepareReviews(reviews ...*base.Review) ([]*issues_model.Review, error) {
	cms := make([]*issues_model.Review, 0, len(reviews))
	for _, review := range reviews {
		var issue *issues_model.Issue
		issue, ok := g.issues[review.IssueIndex]
		if !ok {
			return nil, fmt.Errorf("review references non existent IssueIndex %d", review.IssueIndex)
		}
		if review.CreatedAt.IsZero() {
			review.CreatedAt = time.Unix(int64(issue.CreatedUnix), 0)
		}

		cm := issues_model.Review{
			Type:        convertReviewState(review.State),
			IssueID:     issue.ID,
			Content:     review.Content,
			Official:    review.Official,
			CreatedUnix: timeutil.TimeStamp(review.CreatedAt.Unix()),
			UpdatedUnix: timeutil.TimeStamp(review.CreatedAt.Unix()),
			OriginalID:  review.OriginalID,
		}

		if err := g.remapUser(review, &cm); err != nil {
			return nil, err
		}

		cms = append(cms, &cm)

		// get pr
		pr, ok := g.prCache[issue.ID]
		if !ok {
			var err error
			pr, err = issues_model.GetPullRequestByIssueIDWithNoAttributes(issue.ID)
			if err != nil {
				return nil, err
			}
			g.prCache[issue.ID] = pr
		}
		if pr.MergeBase == "" {
			// No merge base -> no basis for any patches
			log.Warn("PR #%d in %s/%s: does not have a merge base, all review comments will be ignored", pr.Index, g.repoOwner, g.repoName)
			continue
		}

		headCommitID, err := g.gitRepo.GetRefCommitID(pr.GetGitRefName())
		if err != nil {
			log.Warn("PR #%d GetRefCommitID[%s] in %s/%s: %v, all review comments will be ignored", pr.Index, pr.GetGitRefName(), g.repoOwner, g.repoName, err)
			continue
		}

		for _, comment := range review.Comments {
			line := comment.Line
			if line != 0 {
				comment.Position = 1
			} else {
				_, _, line, _ = git.ParseDiffHunkString(comment.DiffHunk)
			}

			// SECURITY: The TreePath must be cleaned! use relative path
			comment.TreePath = util.PathJoinRel(comment.TreePath)

			var patch string
			reader, writer := io.Pipe()
			defer func() {
				_ = reader.Close()
				_ = writer.Close()
			}()
			go func(comment *base.ReviewComment) {
				if err := git.GetRepoRawDiffForFile(g.gitRepo, pr.MergeBase, headCommitID, git.RawDiffNormal, comment.TreePath, writer); err != nil {
					// We should ignore the error since the commit maybe removed when force push to the pull request
					log.Warn("GetRepoRawDiffForFile failed when migrating [%s, %s, %s, %s]: %v", g.gitRepo.Path, pr.MergeBase, headCommitID, comment.TreePath, err)
				}
				_ = writer.Close()
			}(comment)

			patch, _ = git.CutDiffAroundLine(reader, int64((&issues_model.Comment{Line: int64(line + comment.Position - 1)}).UnsignedLine()), line < 0, setting.UI.CodeCommentLines)

			if comment.CreatedAt.IsZero() {
				comment.CreatedAt = review.CreatedAt
			}
			if comment.UpdatedAt.IsZero() {
				comment.UpdatedAt = comment.CreatedAt
			}

			if !git.IsValidSHAPattern(comment.CommitID) {
				log.Warn("Invalid comment CommitID[%s] on comment[%d] in PR #%d of %s/%s replaced with %s", comment.CommitID, pr.Index, g.repoOwner, g.repoName, headCommitID)
				comment.CommitID = headCommitID
			}

			c := issues_model.Comment{
				Type:        issues_model.CommentTypeCode,
				IssueID:     issue.ID,
				Content:     comment.Content,
				Line:        int64(line + comment.Position - 1),
				TreePath:    comment.TreePath,
				CommitSHA:   comment.CommitID,
				Patch:       patch,
				CreatedUnix: timeutil.TimeStamp(comment.CreatedAt.Unix()),
				UpdatedUnix: timeutil.TimeStamp(comment.UpdatedAt.Unix()),
			}

			if err := g.remapUser(review, &c); err != nil {
				return nil, err
			}

			cm.Comments = append(cm.Comments, &c)
		}
	}

	return cms, nil
}

// CreateReviews create pull request reviews of currently migrated issues
func (g *GiteaLocalUploader) CreateReviews(reviews ...*base.Review) error {
	cms, err := g.prepareReviews(reviews...)
	if err != nil {
		return err
	}

	return issues_model.InsertReviews(cms)
}

// UpdateTopics updates topics
func (g *GiteaLocalUploader) UpdateTopics(topics ...string) error {
	topics = filterTopicsForDB(topics)
	return repo_model.SaveTopics(g.repo.ID, topics...)
}

func (g *GiteaLocalUploader) UpdateMilestones(milestones ...*base.Milestone) error {
	mss := g.prepareMilestones(milestones...)
	ctx := db.DefaultContext
	err := models.UpdateMilestones(ctx, mss...)
	if err != nil {
		return err
	}

	for _, ms := range mss {
		g.milestones[ms.Name] = ms.ID
	}
	return nil
}

func (g *GiteaLocalUploader) UpdateLabels(labels ...*base.Label) error {
	lbs := g.convertLabels(labels...)
	ctx := db.DefaultContext
	if err := issues_model.UpdateLabelsByRepoID(ctx, g.repo.ID, lbs...); err != nil {
		return err
	}
	for _, lb := range lbs {
		g.labels[lb.Name] = lb
	}
	return nil
}

func (g *GiteaLocalUploader) PatchReleases(releases ...*base.Release) error {
	// TODO: needs performance improvement
	rels, err := g.prepareReleases(releases...)
	if err != nil {
		return err
	}

	return models.UpsertReleases(rels...)
}

func (g *GiteaLocalUploader) PatchIssues(issues ...*base.Issue) error {
	iss, err := g.prepareIssues(issues...)
	if err != nil {
		return err
	}
	if len(iss) == 0 {
		return nil
	}

	ctx := db.DefaultContext
	if err := models.UpsertIssues(ctx, iss...); err != nil {
		return err
	}

	for _, is := range iss {
		g.issues[is.Index] = is
	}
	return nil
}

func (g *GiteaLocalUploader) PatchComments(comments ...*base.Comment) error {
	cms, err := g.prepareComments(comments...)
	if err != nil {
		return err
	}

	if len(cms) == 0 {
		return nil
	}
	ctx := db.DefaultContext
	return models.UpsertIssueComments(ctx, cms)
}

func (g *GiteaLocalUploader) PatchPullRequests(prs ...*base.PullRequest) error {
	gprs, err := g.preparePullRequests(prs...)
	ctx := db.DefaultContext
	if err != nil {
		return err
	}
	if err := models.UpsertPullRequests(ctx, gprs...); err != nil {
		return err
	}
	for _, pr := range gprs {
		g.issues[pr.Issue.Index] = pr.Issue
		pull.AddToTaskQueue(ctx, pr)
	}
	return nil
}

func (g *GiteaLocalUploader) PatchReviews(reviews ...*base.Review) error {
	cms, err := g.prepareReviews(reviews...)
	if err != nil {
		return err
	}

	ctx := db.DefaultContext
	return issues_model.UpsertReviews(ctx, cms)
}

// Rollback when migrating failed, this will rollback all the changes.
func (g *GiteaLocalUploader) Rollback() error {
	if g.repo != nil && g.repo.ID > 0 {
		g.gitRepo.Close()

		// do not delete the repository, otherwise the end users won't be able to see the last error message
	}
	return nil
}

// Finish when migrating success, this will do some status update things.
func (g *GiteaLocalUploader) Finish() error {
	if g.repo == nil || g.repo.ID <= 0 {
		return ErrRepoNotCreated
	}

	// update issue_index
	if err := issues_model.RecalculateIssueIndexForRepo(g.repo.ID); err != nil {
		return err
	}

	if err := models.UpdateRepoStats(g.ctx, g.repo.ID); err != nil {
		return err
	}

	g.repo.Status = repo_model.RepositoryReady
	return repo_model.UpdateRepositoryCols(g.ctx, g.repo, "status")
}

func (g *GiteaLocalUploader) remapUser(source user_model.ExternalUserMigrated, target user_model.ExternalUserRemappable) error {
	var userid int64
	var err error
	if g.sameApp {
		userid, err = g.remapLocalUser(source, target)
	} else {
		userid, err = g.remapExternalUser(source, target)
	}

	if err != nil {
		return err
	}

	if userid > 0 {
		return target.RemapExternalUser("", 0, userid)
	}
	return target.RemapExternalUser(source.GetExternalName(), source.GetExternalID(), g.doer.ID)
}

func (g *GiteaLocalUploader) remapLocalUser(source user_model.ExternalUserMigrated, target user_model.ExternalUserRemappable) (int64, error) {
	userid, ok := g.userMap[source.GetExternalID()]
	if !ok {
		name, err := user_model.GetUserNameByID(g.ctx, source.GetExternalID())
		if err != nil {
			return 0, err
		}
		// let's not reuse an ID when the user was deleted or has a different user name
		if name != source.GetExternalName() {
			userid = 0
		} else {
			userid = source.GetExternalID()
		}
		g.userMap[source.GetExternalID()] = userid
	}
	return userid, nil
}

func (g *GiteaLocalUploader) remapExternalUser(source user_model.ExternalUserMigrated, target user_model.ExternalUserRemappable) (userid int64, err error) {
	userid, ok := g.userMap[source.GetExternalID()]
	if !ok {
		userid, err = user_model.GetUserIDByExternalUserID(g.gitServiceType.Name(), fmt.Sprintf("%d", source.GetExternalID()))
		if err != nil {
			log.Error("GetUserIDByExternalUserID: %v", err)
			return 0, err
		}
		g.userMap[source.GetExternalID()] = userid
	}
	return userid, nil
}<|MERGE_RESOLUTION|>--- conflicted
+++ resolved
@@ -219,14 +219,10 @@
 	return mss
 }
 
-<<<<<<< HEAD
 // CreateMilestones creates milestones
 func (g *GiteaLocalUploader) CreateMilestones(milestones ...*base.Milestone) error {
 	mss := g.prepareMilestones(milestones...)
-	err := models.InsertMilestones(mss...)
-=======
 	err := issues_model.InsertMilestones(mss...)
->>>>>>> d513628d
 	if err != nil {
 		return err
 	}
@@ -464,7 +460,6 @@
 	return iss, nil
 }
 
-<<<<<<< HEAD
 // CreateIssues creates issues
 func (g *GiteaLocalUploader) CreateIssues(issues ...*base.Issue) error {
 	iss, err := g.prepareIssues(issues...)
@@ -474,14 +469,8 @@
 	if len(iss) == 0 {
 		return nil
 	}
-=======
-	if len(iss) > 0 {
-		if err := issues_model.InsertIssues(iss...); err != nil {
-			return err
-		}
->>>>>>> d513628d
-
-	if err := models.InsertIssues(iss...); err != nil {
+
+	if err := issues_model.InsertIssues(iss...); err != nil {
 		return err
 	}
 
@@ -588,7 +577,6 @@
 
 		gprs = append(gprs, gpr)
 	}
-<<<<<<< HEAD
 	return gprs, nil
 }
 
@@ -599,10 +587,7 @@
 	if err != nil {
 		return err
 	}
-	if err := models.InsertPullRequests(ctx, gprs...); err != nil {
-=======
 	if err := issues_model.InsertPullRequests(ctx, gprs...); err != nil {
->>>>>>> d513628d
 		return err
 	}
 	for _, pr := range gprs {
