--- conflicted
+++ resolved
@@ -563,7 +563,6 @@
 
 func (g *GiteaLocalUploader) preparePullRequests(prs ...*base.PullRequest) ([]*issues_model.PullRequest, error) {
 	gprs := make([]*issues_model.PullRequest, 0, len(prs))
-	ctx := db.DefaultContext
 	for _, pr := range prs {
 		gpr, err := g.getPullRequest(pr)
 		if err != nil {
@@ -576,20 +575,17 @@
 
 		gprs = append(gprs, gpr)
 	}
-<<<<<<< HEAD
 	return gprs, nil
 }
 
 // CreatePullRequests creates pull requests
 func (g *GiteaLocalUploader) CreatePullRequests(prs ...*base.PullRequest) error {
+	ctx := db.DefaultContext
 	gprs, err := g.preparePullRequests(prs...)
 	if err != nil {
 		return err
 	}
-	if err := models.InsertPullRequests(gprs...); err != nil {
-=======
 	if err := models.InsertPullRequests(ctx, gprs...); err != nil {
->>>>>>> b167f351
 		return err
 	}
 	for _, pr := range gprs {
@@ -1064,6 +1060,7 @@
 
 func (g *GiteaLocalUploader) PatchPullRequests(prs ...*base.PullRequest) error {
 	gprs, err := g.preparePullRequests(prs...)
+	ctx := db.DefaultContext
 	if err != nil {
 		return err
 	}
@@ -1072,7 +1069,7 @@
 	}
 	for _, pr := range gprs {
 		g.issues[pr.Issue.Index] = pr.Issue
-		pull.AddToTaskQueue(pr)
+		pull.AddToTaskQueue(ctx, pr)
 	}
 	return nil
 }
