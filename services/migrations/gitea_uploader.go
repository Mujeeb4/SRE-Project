// Copyright 2019 The Gitea Authors. All rights reserved.
// Copyright 2018 Jonas Franz. All rights reserved.
// Use of this source code is governed by a MIT-style
// license that can be found in the LICENSE file.

package migrations

import (
	"context"
	"fmt"
	"io"
	"net/url"
	"os"
	"path/filepath"
	"strconv"
	"strings"
	"time"

	"code.gitea.io/gitea/models"
	"code.gitea.io/gitea/models/db"
	"code.gitea.io/gitea/models/foreignreference"
	issues_model "code.gitea.io/gitea/models/issues"
	repo_model "code.gitea.io/gitea/models/repo"
	user_model "code.gitea.io/gitea/models/user"
	"code.gitea.io/gitea/modules/git"
	"code.gitea.io/gitea/modules/log"
	base "code.gitea.io/gitea/modules/migration"
	repo_module "code.gitea.io/gitea/modules/repository"
	"code.gitea.io/gitea/modules/setting"
	"code.gitea.io/gitea/modules/storage"
	"code.gitea.io/gitea/modules/structs"
	"code.gitea.io/gitea/modules/timeutil"
	"code.gitea.io/gitea/modules/uri"
	"code.gitea.io/gitea/modules/validation"
	"code.gitea.io/gitea/services/pull"

	gouuid "github.com/google/uuid"
)

var _ base.Uploader = &GiteaLocalUploader{}

// GiteaLocalUploader implements an Uploader to gitea sites
type GiteaLocalUploader struct {
	ctx            context.Context
	doer           *user_model.User
	repoOwner      string
	repoName       string
	repo           *repo_model.Repository
	labels         map[string]*models.Label
	milestones     map[string]int64
	issues         map[int64]*models.Issue
	gitRepo        *git.Repository
	prHeadCache    map[string]struct{}
	sameApp        bool
	userMap        map[int64]int64 // external user id mapping to user id
	prCache        map[int64]*models.PullRequest
	gitServiceType structs.GitServiceType
}

// NewGiteaLocalUploader creates an gitea Uploader via gitea API v1
func NewGiteaLocalUploader(ctx context.Context, doer *user_model.User, repoOwner, repoName string) *GiteaLocalUploader {
	return &GiteaLocalUploader{
		ctx:         ctx,
		doer:        doer,
		repoOwner:   repoOwner,
		repoName:    repoName,
		labels:      make(map[string]*models.Label),
		milestones:  make(map[string]int64),
		issues:      make(map[int64]*models.Issue),
		prHeadCache: make(map[string]struct{}),
		userMap:     make(map[int64]int64),
		prCache:     make(map[int64]*models.PullRequest),
	}
}

// MaxBatchInsertSize returns the table's max batch insert size
func (g *GiteaLocalUploader) MaxBatchInsertSize(tp string) int {
	switch tp {
	case "issue":
		return db.MaxBatchInsertSize(new(models.Issue))
	case "comment":
		return db.MaxBatchInsertSize(new(models.Comment))
	case "milestone":
		return db.MaxBatchInsertSize(new(issues_model.Milestone))
	case "label":
		return db.MaxBatchInsertSize(new(models.Label))
	case "release":
		return db.MaxBatchInsertSize(new(models.Release))
	case "pullrequest":
		return db.MaxBatchInsertSize(new(models.PullRequest))
	}
	return 10
}

// CreateRepo creates a repository
func (g *GiteaLocalUploader) CreateRepo(repo *base.Repository, opts base.MigrateOptions) error {
	owner, err := user_model.GetUserByName(g.repoOwner)
	if err != nil {
		return err
	}

	var r *repo_model.Repository
	if opts.MigrateToRepoID <= 0 {
		r, err = repo_module.CreateRepository(g.doer, owner, models.CreateRepoOptions{
			Name:           g.repoName,
			Description:    repo.Description,
			OriginalURL:    repo.OriginalURL,
			GitServiceType: opts.GitServiceType,
			IsPrivate:      opts.Private,
			IsMirror:       opts.Mirror,
			Status:         repo_model.RepositoryBeingMigrated,
		})
	} else {
		r, err = repo_model.GetRepositoryByID(opts.MigrateToRepoID)
	}
	if err != nil {
		return err
	}
	r.DefaultBranch = repo.DefaultBranch
	r.Description = repo.Description

	r, err = repo_module.MigrateRepositoryGitData(g.ctx, owner, r, base.MigrateOptions{
		RepoName:       g.repoName,
		Description:    repo.Description,
		OriginalURL:    repo.OriginalURL,
		GitServiceType: opts.GitServiceType,
		Mirror:         repo.IsMirror,
		LFS:            opts.LFS,
		LFSEndpoint:    opts.LFSEndpoint,
		CloneAddr:      repo.CloneURL,
		Private:        repo.IsPrivate,
		Wiki:           opts.Wiki,
		Releases:       opts.Releases, // if didn't get releases, then sync them from tags
		MirrorInterval: opts.MirrorInterval,
	}, NewMigrationHTTPTransport())

	g.sameApp = strings.HasPrefix(repo.OriginalURL, setting.AppURL)
	g.repo = r
	if err != nil {
		return err
	}
	g.gitRepo, err = git.OpenRepository(g.ctx, r.RepoPath())
	return err
}

// Close closes this uploader
func (g *GiteaLocalUploader) Close() {
	if g.gitRepo != nil {
		g.gitRepo.Close()
	}
}

// CreateTopics creates topics
func (g *GiteaLocalUploader) CreateTopics(topics ...string) error {
	// ignore topics to long for the db
	c := 0
	for i := range topics {
		if len(topics[i]) <= 50 {
			topics[c] = topics[i]
			c++
		}
	}
	topics = topics[:c]
	return repo_model.SaveTopics(g.repo.ID, topics...)
}

// CreateMilestones creates milestones
func (g *GiteaLocalUploader) CreateMilestones(milestones ...*base.Milestone) error {
	mss := make([]*issues_model.Milestone, 0, len(milestones))
	for _, milestone := range milestones {
		var deadline timeutil.TimeStamp
		if milestone.Deadline != nil {
			deadline = timeutil.TimeStamp(milestone.Deadline.Unix())
		}
		if deadline == 0 {
			deadline = timeutil.TimeStamp(time.Date(9999, 1, 1, 0, 0, 0, 0, setting.DefaultUILocation).Unix())
		}

		if milestone.Created.IsZero() {
			if milestone.Updated != nil {
				milestone.Created = *milestone.Updated
			} else if milestone.Deadline != nil {
				milestone.Created = *milestone.Deadline
			} else {
				milestone.Created = time.Now()
			}
		}
		if milestone.Updated == nil || milestone.Updated.IsZero() {
			milestone.Updated = &milestone.Created
		}

		ms := issues_model.Milestone{
			RepoID:       g.repo.ID,
			Name:         milestone.Title,
			Content:      milestone.Description,
			IsClosed:     milestone.State == "closed",
			CreatedUnix:  timeutil.TimeStamp(milestone.Created.Unix()),
			UpdatedUnix:  timeutil.TimeStamp(milestone.Updated.Unix()),
			DeadlineUnix: deadline,
		}
		if ms.IsClosed && milestone.Closed != nil {
			ms.ClosedDateUnix = timeutil.TimeStamp(milestone.Closed.Unix())
		}
		mss = append(mss, &ms)
	}

	err := models.InsertMilestones(mss...)
	if err != nil {
		return err
	}

	for _, ms := range mss {
		g.milestones[ms.Name] = ms.ID
	}
	return nil
}

// CreateLabels creates labels
func (g *GiteaLocalUploader) CreateLabels(labels ...*base.Label) error {
	lbs := make([]*models.Label, 0, len(labels))
	for _, label := range labels {
		lbs = append(lbs, &models.Label{
			RepoID:      g.repo.ID,
			Name:        label.Name,
			Description: label.Description,
			Color:       fmt.Sprintf("#%s", label.Color),
		})
	}

	err := models.NewLabels(lbs...)
	if err != nil {
		return err
	}
	for _, lb := range lbs {
		g.labels[lb.Name] = lb
	}
	return nil
}

// CreateReleases creates releases
func (g *GiteaLocalUploader) CreateReleases(releases ...*base.Release) error {
	rels := make([]*models.Release, 0, len(releases))
	for _, release := range releases {
		if release.Created.IsZero() {
			if !release.Published.IsZero() {
				release.Created = release.Published
			} else {
				release.Created = time.Now()
			}
		}

		rel := models.Release{
			RepoID:       g.repo.ID,
			TagName:      release.TagName,
			LowerTagName: strings.ToLower(release.TagName),
			Target:       release.TargetCommitish,
			Title:        release.Name,
			Sha1:         release.TargetCommitish,
			Note:         release.Body,
			IsDraft:      release.Draft,
			IsPrerelease: release.Prerelease,
			IsTag:        false,
			CreatedUnix:  timeutil.TimeStamp(release.Created.Unix()),
		}

		if err := g.remapUser(release, &rel); err != nil {
			return err
		}

		// calc NumCommits if no draft
		if !release.Draft {
			commit, err := g.gitRepo.GetTagCommit(rel.TagName)
			if err != nil {
				return fmt.Errorf("GetTagCommit[%v]: %v", rel.TagName, err)
			}
			rel.NumCommits, err = commit.CommitsCount()
			if err != nil {
				return fmt.Errorf("CommitsCount: %v", err)
			}
		}

		for _, asset := range release.Assets {
			if asset.Created.IsZero() {
				if !asset.Updated.IsZero() {
					asset.Created = asset.Updated
				} else {
					asset.Created = release.Created
				}
			}
			attach := repo_model.Attachment{
				UUID:          gouuid.New().String(),
				Name:          asset.Name,
				DownloadCount: int64(*asset.DownloadCount),
				Size:          int64(*asset.Size),
				CreatedUnix:   timeutil.TimeStamp(asset.Created.Unix()),
			}

			// download attachment
			err := func() error {
				// asset.DownloadURL maybe a local file
				var rc io.ReadCloser
				var err error
				if asset.DownloadFunc != nil {
					rc, err = asset.DownloadFunc()
					if err != nil {
						return err
					}
				} else if asset.DownloadURL != nil {
					rc, err = uri.Open(*asset.DownloadURL)
					if err != nil {
						return err
					}
				}
				if rc == nil {
					return nil
				}
				_, err = storage.Attachments.Save(attach.RelativePath(), rc, int64(*asset.Size))
				rc.Close()
				return err
			}()
			if err != nil {
				return err
			}

			rel.Attachments = append(rel.Attachments, &attach)
		}

		rels = append(rels, &rel)
	}

	return models.InsertReleases(rels...)
}

// SyncTags syncs releases with tags in the database
func (g *GiteaLocalUploader) SyncTags() error {
	return repo_module.SyncReleasesWithTags(g.repo, g.gitRepo)
}

// CreateIssues creates issues
func (g *GiteaLocalUploader) CreateIssues(issues ...*base.Issue) error {
	iss := make([]*models.Issue, 0, len(issues))
	for _, issue := range issues {
		var labels []*models.Label
		for _, label := range issue.Labels {
			lb, ok := g.labels[label.Name]
			if ok {
				labels = append(labels, lb)
			}
		}

		milestoneID := g.milestones[issue.Milestone]

		if issue.Created.IsZero() {
			if issue.Closed != nil {
				issue.Created = *issue.Closed
			} else {
				issue.Created = time.Now()
			}
		}
		if issue.Updated.IsZero() {
			if issue.Closed != nil {
				issue.Updated = *issue.Closed
			} else {
				issue.Updated = time.Now()
			}
		}

		is := models.Issue{
			RepoID:      g.repo.ID,
			Repo:        g.repo,
			Index:       issue.Number,
			Title:       issue.Title,
			Content:     issue.Content,
			Ref:         issue.Ref,
			IsClosed:    issue.State == "closed",
			IsLocked:    issue.IsLocked,
			MilestoneID: milestoneID,
			Labels:      labels,
			CreatedUnix: timeutil.TimeStamp(issue.Created.Unix()),
			UpdatedUnix: timeutil.TimeStamp(issue.Updated.Unix()),
			ForeignReference: &foreignreference.ForeignReference{
				LocalIndex:   issue.GetLocalIndex(),
				ForeignIndex: strconv.FormatInt(issue.GetForeignIndex(), 10),
				RepoID:       g.repo.ID,
				Type:         foreignreference.TypeIssue,
			},
		}

		if err := g.remapUser(issue, &is); err != nil {
			return err
		}

		if issue.Closed != nil {
			is.ClosedUnix = timeutil.TimeStamp(issue.Closed.Unix())
		}
		// add reactions
		for _, reaction := range issue.Reactions {
			res := issues_model.Reaction{
				Type:        reaction.Content,
				CreatedUnix: timeutil.TimeStampNow(),
			}
			if err := g.remapUser(reaction, &res); err != nil {
				return err
			}
			is.Reactions = append(is.Reactions, &res)
		}
		iss = append(iss, &is)
	}

	if len(iss) > 0 {
		if err := models.InsertIssues(iss...); err != nil {
			return err
		}

		for _, is := range iss {
			g.issues[is.Index] = is
		}
	}

	return nil
}

// CreateComments creates comments of issues
func (g *GiteaLocalUploader) CreateComments(comments ...*base.Comment) error {
	cms := make([]*models.Comment, 0, len(comments))
	for _, comment := range comments {
		var issue *models.Issue
		issue, ok := g.issues[comment.IssueIndex]
		if !ok {
			return fmt.Errorf("comment references non existent IssueIndex %d", comment.IssueIndex)
		}

		if comment.Created.IsZero() {
			comment.Created = time.Unix(int64(issue.CreatedUnix), 0)
		}
		if comment.Updated.IsZero() {
			comment.Updated = comment.Created
		}

		cm := models.Comment{
			IssueID:     issue.ID,
			Type:        models.CommentTypeComment,
			Content:     comment.Content,
			CreatedUnix: timeutil.TimeStamp(comment.Created.Unix()),
			UpdatedUnix: timeutil.TimeStamp(comment.Updated.Unix()),
		}

		if err := g.remapUser(comment, &cm); err != nil {
			return err
		}

		// add reactions
		for _, reaction := range comment.Reactions {
			res := issues_model.Reaction{
				Type:        reaction.Content,
				CreatedUnix: timeutil.TimeStampNow(),
			}
			if err := g.remapUser(reaction, &res); err != nil {
				return err
			}
			cm.Reactions = append(cm.Reactions, &res)
		}

		cms = append(cms, &cm)
	}

	if len(cms) == 0 {
		return nil
	}
	return models.InsertIssueComments(cms)
}

// CreatePullRequests creates pull requests
func (g *GiteaLocalUploader) CreatePullRequests(prs ...*base.PullRequest) error {
	gprs := make([]*models.PullRequest, 0, len(prs))
	for _, pr := range prs {
		gpr, err := g.newPullRequest(pr)
		if err != nil {
			return err
		}

		if err := g.remapUser(pr, gpr.Issue); err != nil {
			return err
		}

		gprs = append(gprs, gpr)
	}
	if err := models.InsertPullRequests(gprs...); err != nil {
		return err
	}
	for _, pr := range gprs {
		g.issues[pr.Issue.Index] = pr.Issue
		pull.AddToTaskQueue(pr)
	}
	return nil
}

func (g *GiteaLocalUploader) updateGitForPullRequest(pr *base.PullRequest) (head string, err error) {
	// download patch file
	err = func() error {
		if pr.PatchURL == "" {
			return nil
		}
		// validate pr.PatchURL
		u, err := url.Parse(pr.PatchURL)
		if err != nil {
			return err
		}
		if u.Scheme == "" || u.Scheme == "file" {
			return fmt.Errorf("local path not allowed")
		}
		ret, err := uri.Open(pr.PatchURL)
		if err != nil {
			return err
		}
		defer ret.Close()
		pullDir := filepath.Join(g.repo.RepoPath(), "pulls")
		if err = os.MkdirAll(pullDir, os.ModePerm); err != nil {
			return err
		}
		f, err := os.Create(filepath.Join(pullDir, fmt.Sprintf("%d.patch", pr.Number)))
		if err != nil {
			return err
		}
		defer f.Close()
		_, err = io.Copy(f, ret)
		return err
	}()
	if err != nil {
		return "", err
	}

	// set head information
	pullHead := filepath.Join(g.repo.RepoPath(), "refs", "pull", fmt.Sprintf("%d", pr.Number))
	if err := os.MkdirAll(pullHead, os.ModePerm); err != nil {
		return "", err
	}
	p, err := os.Create(filepath.Join(pullHead, "head"))
	if err != nil {
		return "", err
	}
	_, err = p.WriteString(pr.Head.SHA)
	p.Close()
	if err != nil {
		return "", err
	}

	head = "unknown repository"
	if pr.IsForkPullRequest() && pr.State != "closed" {
		if pr.Head.OwnerName != "" {
			remote := pr.Head.OwnerName
			ref := pr.Head.Ref
			cloneURL := pr.Head.CloneURL

			// validate cloneURL, remote, ref

			if validation.GitRefNamePatternInvalid.MatchString(ref) ||
				!validation.CheckGitRefAdditionalRulesValid(ref) ||
				!validation.RemoteAddr(cloneURL, "", "") ||
				db.AlphaDashDotPattern.MatchString(remote) {
				log.Error("migrating pull failed, invalid pattern: ref[%s], cloneURL[%s], remote[%s]", ref, cloneURL, remote)
				return head, nil
			}

			_, ok := g.prHeadCache[remote]

			if !ok {
				// git remote add
				err := g.gitRepo.AddRemote(remote, cloneURL, true)
				if err != nil {
					log.Error("AddRemote failed: %s", err)
				} else {
					g.prHeadCache[remote] = struct{}{}
					ok = true
				}
			}

			if ok {
<<<<<<< HEAD
				_, _, err = git.NewCommand(g.ctx, "fetch", remote, ref).RunStdString(&git.RunOpts{Dir: g.repo.RepoPath()})
=======
				_, _, err = git.NewCommand(g.ctx, "fetch", "--no-tags", "--", remote, pr.Head.Ref).RunStdString(&git.RunOpts{Dir: g.repo.RepoPath()})
>>>>>>> 4e912a61
				if err != nil {
					log.Error("Fetch branch from %s failed: %v", cloneURL, err)
				} else {
					headBranch := filepath.Join(g.repo.RepoPath(), "refs", "heads", remote, ref)
					if err := os.MkdirAll(filepath.Dir(headBranch), os.ModePerm); err != nil {
						return "", err
					}
					b, err := os.Create(headBranch)
					if err != nil {
						return "", err
					}
					_, err = b.WriteString(pr.Head.SHA)
					b.Close()
					if err != nil {
						return "", err
					}
					head = remote + "/" + ref
				}
			}
		}
	} else {
		head = pr.Head.Ref
		// Ensure the closed PR SHA still points to an existing ref
		_, _, err = git.NewCommand(g.ctx, "rev-list", "--quiet", "-1", pr.Head.SHA).RunStdString(&git.RunOpts{Dir: g.repo.RepoPath()})
		if err != nil {
			if pr.Head.SHA != "" {
				// Git update-ref remove bad references with a relative path
				log.Warn("Deprecated local head, removing : %v", pr.Head.SHA)
				err = g.gitRepo.RemoveReference(pr.GetGitRefName())
			} else {
				// The SHA is empty, remove the head file
				log.Warn("Empty reference, removing : %v", pullHead)
				err = os.Remove(filepath.Join(pullHead, "head"))
			}
			if err != nil {
				log.Error("Cannot remove local head ref, %v", err)
			}
		}
	}

	return head, nil
}

func (g *GiteaLocalUploader) newPullRequest(pr *base.PullRequest) (*models.PullRequest, error) {
	var labels []*models.Label
	for _, label := range pr.Labels {
		lb, ok := g.labels[label.Name]
		if ok {
			labels = append(labels, lb)
		}
	}

	milestoneID := g.milestones[pr.Milestone]

	head, err := g.updateGitForPullRequest(pr)
	if err != nil {
		return nil, fmt.Errorf("updateGitForPullRequest: %w", err)
	}

	if pr.Created.IsZero() {
		if pr.Closed != nil {
			pr.Created = *pr.Closed
		} else if pr.MergedTime != nil {
			pr.Created = *pr.MergedTime
		} else {
			pr.Created = time.Now()
		}
	}
	if pr.Updated.IsZero() {
		pr.Updated = pr.Created
	}

	issue := models.Issue{
		RepoID:      g.repo.ID,
		Repo:        g.repo,
		Title:       pr.Title,
		Index:       pr.Number,
		Content:     pr.Content,
		MilestoneID: milestoneID,
		IsPull:      true,
		IsClosed:    pr.State == "closed",
		IsLocked:    pr.IsLocked,
		Labels:      labels,
		CreatedUnix: timeutil.TimeStamp(pr.Created.Unix()),
		UpdatedUnix: timeutil.TimeStamp(pr.Updated.Unix()),
	}

	if err := g.remapUser(pr, &issue); err != nil {
		return nil, err
	}

	// add reactions
	for _, reaction := range pr.Reactions {
		res := issues_model.Reaction{
			Type:        reaction.Content,
			CreatedUnix: timeutil.TimeStampNow(),
		}
		if err := g.remapUser(reaction, &res); err != nil {
			return nil, err
		}
		issue.Reactions = append(issue.Reactions, &res)
	}

	pullRequest := models.PullRequest{
		HeadRepoID: g.repo.ID,
		HeadBranch: head,
		BaseRepoID: g.repo.ID,
		BaseBranch: pr.Base.Ref,
		MergeBase:  pr.Base.SHA,
		Index:      pr.Number,
		HasMerged:  pr.Merged,

		Issue: &issue,
	}

	if pullRequest.Issue.IsClosed && pr.Closed != nil {
		pullRequest.Issue.ClosedUnix = timeutil.TimeStamp(pr.Closed.Unix())
	}
	if pullRequest.HasMerged && pr.MergedTime != nil {
		pullRequest.MergedUnix = timeutil.TimeStamp(pr.MergedTime.Unix())
		pullRequest.MergedCommitID = pr.MergeCommitSHA
		pullRequest.MergerID = g.doer.ID
	}

	// TODO: assignees

	return &pullRequest, nil
}

func convertReviewState(state string) models.ReviewType {
	switch state {
	case base.ReviewStatePending:
		return models.ReviewTypePending
	case base.ReviewStateApproved:
		return models.ReviewTypeApprove
	case base.ReviewStateChangesRequested:
		return models.ReviewTypeReject
	case base.ReviewStateCommented:
		return models.ReviewTypeComment
	default:
		return models.ReviewTypePending
	}
}

// CreateReviews create pull request reviews of currently migrated issues
func (g *GiteaLocalUploader) CreateReviews(reviews ...*base.Review) error {
	cms := make([]*models.Review, 0, len(reviews))
	for _, review := range reviews {
		var issue *models.Issue
		issue, ok := g.issues[review.IssueIndex]
		if !ok {
			return fmt.Errorf("review references non existent IssueIndex %d", review.IssueIndex)
		}
		if review.CreatedAt.IsZero() {
			review.CreatedAt = time.Unix(int64(issue.CreatedUnix), 0)
		}

		cm := models.Review{
			Type:        convertReviewState(review.State),
			IssueID:     issue.ID,
			Content:     review.Content,
			Official:    review.Official,
			CreatedUnix: timeutil.TimeStamp(review.CreatedAt.Unix()),
			UpdatedUnix: timeutil.TimeStamp(review.CreatedAt.Unix()),
		}

		if err := g.remapUser(review, &cm); err != nil {
			return err
		}

		// get pr
		pr, ok := g.prCache[issue.ID]
		if !ok {
			var err error
			pr, err = models.GetPullRequestByIssueIDWithNoAttributes(issue.ID)
			if err != nil {
				return err
			}
			g.prCache[issue.ID] = pr
		}

		for _, comment := range review.Comments {
			line := comment.Line
			if line != 0 {
				comment.Position = 1
			} else {
				_, _, line, _ = git.ParseDiffHunkString(comment.DiffHunk)
			}
			headCommitID, err := g.gitRepo.GetRefCommitID(pr.GetGitRefName())
			if err != nil {
				log.Warn("GetRefCommitID[%s]: %v, the review comment will be ignored", pr.GetGitRefName(), err)
				continue
			}

			var patch string
			reader, writer := io.Pipe()
			defer func() {
				_ = reader.Close()
				_ = writer.Close()
			}()
			go func(comment *base.ReviewComment) {
				if err := git.GetRepoRawDiffForFile(g.gitRepo, pr.MergeBase, headCommitID, git.RawDiffNormal, comment.TreePath, writer); err != nil {
					// We should ignore the error since the commit maybe removed when force push to the pull request
					log.Warn("GetRepoRawDiffForFile failed when migrating [%s, %s, %s, %s]: %v", g.gitRepo.Path, pr.MergeBase, headCommitID, comment.TreePath, err)
				}
				_ = writer.Close()
			}(comment)

			patch, _ = git.CutDiffAroundLine(reader, int64((&models.Comment{Line: int64(line + comment.Position - 1)}).UnsignedLine()), line < 0, setting.UI.CodeCommentLines)

			if comment.CreatedAt.IsZero() {
				comment.CreatedAt = review.CreatedAt
			}
			if comment.UpdatedAt.IsZero() {
				comment.UpdatedAt = comment.CreatedAt
			}

			c := models.Comment{
				Type:        models.CommentTypeCode,
				IssueID:     issue.ID,
				Content:     comment.Content,
				Line:        int64(line + comment.Position - 1),
				TreePath:    comment.TreePath,
				CommitSHA:   comment.CommitID,
				Patch:       patch,
				CreatedUnix: timeutil.TimeStamp(comment.CreatedAt.Unix()),
				UpdatedUnix: timeutil.TimeStamp(comment.UpdatedAt.Unix()),
			}

			if err := g.remapUser(review, &c); err != nil {
				return err
			}

			cm.Comments = append(cm.Comments, &c)
		}

		cms = append(cms, &cm)
	}

	return models.InsertReviews(cms)
}

// Rollback when migrating failed, this will rollback all the changes.
func (g *GiteaLocalUploader) Rollback() error {
	if g.repo != nil && g.repo.ID > 0 {
		g.gitRepo.Close()
		if err := models.DeleteRepository(g.doer, g.repo.OwnerID, g.repo.ID); err != nil {
			return err
		}
	}
	return nil
}

// Finish when migrating success, this will do some status update things.
func (g *GiteaLocalUploader) Finish() error {
	if g.repo == nil || g.repo.ID <= 0 {
		return ErrRepoNotCreated
	}

	// update issue_index
	if err := models.RecalculateIssueIndexForRepo(g.repo.ID); err != nil {
		return err
	}

	if err := models.UpdateRepoStats(g.ctx, g.repo.ID); err != nil {
		return err
	}

	g.repo.Status = repo_model.RepositoryReady
	return repo_model.UpdateRepositoryCols(g.repo, "status")
}

func (g *GiteaLocalUploader) remapUser(source user_model.ExternalUserMigrated, target user_model.ExternalUserRemappable) error {
	var userid int64
	var err error
	if g.sameApp {
		userid, err = g.remapLocalUser(source, target)
	} else {
		userid, err = g.remapExternalUser(source, target)
	}

	if err != nil {
		return err
	}

	if userid > 0 {
		return target.RemapExternalUser("", 0, userid)
	}
	return target.RemapExternalUser(source.GetExternalName(), source.GetExternalID(), g.doer.ID)
}

func (g *GiteaLocalUploader) remapLocalUser(source user_model.ExternalUserMigrated, target user_model.ExternalUserRemappable) (int64, error) {
	userid, ok := g.userMap[source.GetExternalID()]
	if !ok {
		name, err := user_model.GetUserNameByID(g.ctx, source.GetExternalID())
		if err != nil {
			return 0, err
		}
		// let's not reuse an ID when the user was deleted or has a different user name
		if name != source.GetExternalName() {
			userid = 0
		} else {
			userid = source.GetExternalID()
		}
		g.userMap[source.GetExternalID()] = userid
	}
	return userid, nil
}

func (g *GiteaLocalUploader) remapExternalUser(source user_model.ExternalUserMigrated, target user_model.ExternalUserRemappable) (userid int64, err error) {
	userid, ok := g.userMap[source.GetExternalID()]
	if !ok {
		userid, err = user_model.GetUserIDByExternalUserID(g.gitServiceType.Name(), fmt.Sprintf("%d", source.GetExternalID()))
		if err != nil {
			log.Error("GetUserIDByExternalUserID: %v", err)
			return 0, err
		}
		g.userMap[source.GetExternalID()] = userid
	}
	return userid, nil
}<|MERGE_RESOLUTION|>--- conflicted
+++ resolved
@@ -576,11 +576,7 @@
 			}
 
 			if ok {
-<<<<<<< HEAD
-				_, _, err = git.NewCommand(g.ctx, "fetch", remote, ref).RunStdString(&git.RunOpts{Dir: g.repo.RepoPath()})
-=======
-				_, _, err = git.NewCommand(g.ctx, "fetch", "--no-tags", "--", remote, pr.Head.Ref).RunStdString(&git.RunOpts{Dir: g.repo.RepoPath()})
->>>>>>> 4e912a61
+				_, _, err = git.NewCommand(g.ctx, "fetch", "--no-tags", "--", remote, ref).RunStdString(&git.RunOpts{Dir: g.repo.RepoPath()})
 				if err != nil {
 					log.Error("Fetch branch from %s failed: %v", cloneURL, err)
 				} else {
