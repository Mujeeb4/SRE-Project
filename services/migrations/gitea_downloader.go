--- conflicted
+++ resolved
@@ -614,7 +614,7 @@
 }
 
 // GetReviews returns pull requests review
-func (g *GiteaDownloader) GetReviews(opts base.GetReviewOptions) ([]*base.Review, bool, error) {
+func (g *GiteaDownloader) GetReviews(reviewable base.Reviewable) ([]*base.Review, bool, error) {
 	if err := g.client.CheckServerVersionConstraint(">=1.12"); err != nil {
 		log.Info("GiteaDownloader: instance to old, skip GetReviews")
 		return nil, true, nil
@@ -630,7 +630,7 @@
 		default:
 		}
 
-		prl, _, err := g.client.ListPullReviews(g.repoOwner, g.repoName, opts.Reviewable.GetForeignIndex(), gitea_sdk.ListPullReviewsOptions{ListOptions: gitea_sdk.ListOptions{
+		prl, _, err := g.client.ListPullReviews(g.repoOwner, g.repoName, reviewable.GetForeignIndex(), gitea_sdk.ListPullReviewsOptions{ListOptions: gitea_sdk.ListOptions{
 			Page:     i,
 			PageSize: g.maxPerPage,
 		}})
@@ -639,9 +639,6 @@
 		}
 
 		for _, pr := range prl {
-<<<<<<< HEAD
-			rcl, _, err := g.client.ListPullReviewComments(g.repoOwner, g.repoName, opts.Reviewable.GetForeignIndex(), pr.ID)
-=======
 			if pr.Reviewer == nil {
 				// Presumably this is a team review which we cannot migrate at present but we have to skip this review as otherwise the review will be mapped on to an incorrect user.
 				// TODO: handle team reviews
@@ -649,7 +646,6 @@
 			}
 
 			rcl, _, err := g.client.ListPullReviewComments(g.repoOwner, g.repoName, reviewable.GetForeignIndex(), pr.ID)
->>>>>>> 1a9821f5
 			if err != nil {
 				return nil, true, err
 			}
@@ -675,7 +671,7 @@
 
 			review := &base.Review{
 				ID:           pr.ID,
-				IssueIndex:   opts.Reviewable.GetLocalIndex(),
+				IssueIndex:   reviewable.GetLocalIndex(),
 				ReviewerID:   pr.Reviewer.ID,
 				ReviewerName: pr.Reviewer.UserName,
 				Official:     pr.Official,
