--- conflicted
+++ resolved
@@ -114,11 +114,7 @@
 			t.LastDoer = doerName
 			t.lock.Unlock()
 
-<<<<<<< HEAD
-			if err := system_model.CreateNotice(ctx, system_model.NoticeTask, config.FormatMessage("en-US", t.Name, "cancelled", doerName, message)); err != nil {
-=======
-			if err := admin_model.CreateNotice(ctx, admin_model.NoticeTask, config.FormatMessage(translation.NewLocale("en-US"), t.Name, "cancelled", doerName, message)); err != nil {
->>>>>>> acbbbbfa
+			if err := system_model.CreateNotice(ctx, system_model.NoticeTask, config.FormatMessage(translation.NewLocale("en-US"), t.Name, "cancelled", doerName, message)); err != nil {
 				log.Error("CreateNotice: %v", err)
 			}
 			return
@@ -131,11 +127,7 @@
 		t.lock.Unlock()
 
 		if config.DoNoticeOnSuccess() {
-<<<<<<< HEAD
-			if err := system_model.CreateNotice(ctx, system_model.NoticeTask, config.FormatMessage("en-US", t.Name, "finished", doerName)); err != nil {
-=======
-			if err := admin_model.CreateNotice(ctx, admin_model.NoticeTask, config.FormatMessage(translation.NewLocale("en-US"), t.Name, "finished", doerName)); err != nil {
->>>>>>> acbbbbfa
+			if err := system_model.CreateNotice(ctx, system_model.NoticeTask, config.FormatMessage(translation.NewLocale("en-US"), t.Name, "finished", doerName)); err != nil {
 				log.Error("CreateNotice: %v", err)
 			}
 		}
