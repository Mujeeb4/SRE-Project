// Copyright 2020 The Gitea Authors. All rights reserved.
// Use of this source code is governed by a MIT-style
// license that can be found in the LICENSE file.

package mailer

import (
	"bytes"
	"context"

	repo_model "code.gitea.io/gitea/models/repo"
	user_model "code.gitea.io/gitea/models/user"
	"code.gitea.io/gitea/modules/base"
	"code.gitea.io/gitea/modules/log"
	"code.gitea.io/gitea/modules/markup"
	"code.gitea.io/gitea/modules/markup/markdown"
	"code.gitea.io/gitea/modules/setting"
	"code.gitea.io/gitea/modules/templates"
	"code.gitea.io/gitea/modules/translation"
)

const (
	tplNewReleaseMail base.TplName = "release"
)

<<<<<<< HEAD
// MailNewRelease send new release notify to all repo watchers.
func MailNewRelease(ctx context.Context, rel *models.Release) {
=======
// MailNewRelease send new release notify to all all repo watchers.
func MailNewRelease(ctx context.Context, rel *repo_model.Release) {
>>>>>>> 6c4688e1
	if setting.MailService == nil {
		// No mail service configured
		return
	}

	watcherIDList, err := repo_model.GetRepoWatchersIDs(ctx, rel.RepoID)
	if err != nil {
		log.Error("GetRepoWatchersIDs(%d): %v", rel.RepoID, err)
		return
	}

	recipients, err := user_model.GetMaileableUsersByIDs(watcherIDList, false)
	if err != nil {
		log.Error("user_model.GetMaileableUsersByIDs: %v", err)
		return
	}

	langMap := make(map[string][]string)
	for _, user := range recipients {
		if user.ID != rel.PublisherID {
			langMap[user.Language] = append(langMap[user.Language], user.Email)
		}
	}

	for lang, tos := range langMap {
		mailNewRelease(ctx, lang, tos, rel)
	}
}

func mailNewRelease(ctx context.Context, lang string, tos []string, rel *repo_model.Release) {
	locale := translation.NewLocale(lang)

	var err error
	rel.RenderedNote, err = markdown.RenderString(&markup.RenderContext{
		Ctx:       ctx,
		URLPrefix: rel.Repo.Link(),
		Metas:     rel.Repo.ComposeMetas(),
	}, rel.Note)
	if err != nil {
		log.Error("markdown.RenderString(%d): %v", rel.RepoID, err)
		return
	}

	subject := locale.Tr("mail.release.new.subject", rel.TagName, rel.Repo.FullName())
	mailMeta := map[string]interface{}{
		"Release":  rel,
		"Subject":  subject,
		"Language": locale.Language(),
		// helper
		"locale":    locale,
		"Str2html":  templates.Str2html,
		"DotEscape": templates.DotEscape,
	}

	var mailBody bytes.Buffer

	if err := bodyTemplates.ExecuteTemplate(&mailBody, string(tplNewReleaseMail), mailMeta); err != nil {
		log.Error("ExecuteTemplate [%s]: %v", string(tplNewReleaseMail)+"/body", err)
		return
	}

	msgs := make([]*Message, 0, len(tos))
	publisherName := rel.Publisher.DisplayName()
	relURL := "<" + rel.HTMLURL() + ">"
	for _, to := range tos {
		msg := NewMessageFrom([]string{to}, publisherName, setting.MailService.FromEmail, subject, mailBody.String())
		msg.Info = subject
		msg.SetHeader("Message-ID", relURL)
		msgs = append(msgs, msg)
	}

	SendAsyncs(msgs)
}<|MERGE_RESOLUTION|>--- conflicted
+++ resolved
@@ -23,13 +23,8 @@
 	tplNewReleaseMail base.TplName = "release"
 )
 
-<<<<<<< HEAD
 // MailNewRelease send new release notify to all repo watchers.
-func MailNewRelease(ctx context.Context, rel *models.Release) {
-=======
-// MailNewRelease send new release notify to all all repo watchers.
 func MailNewRelease(ctx context.Context, rel *repo_model.Release) {
->>>>>>> 6c4688e1
 	if setting.MailService == nil {
 		// No mail service configured
 		return
