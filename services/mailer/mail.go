// Copyright 2016 The Gogs Authors. All rights reserved.
// Copyright 2019 The Gitea Authors. All rights reserved.
// Use of this source code is governed by a MIT-style
// license that can be found in the LICENSE file.

package mailer

import (
	"bytes"
	"fmt"
	"html/template"
	"mime"
	"path"
	"regexp"
	"strings"
	texttmpl "text/template"

	"code.gitea.io/gitea/models"
	"code.gitea.io/gitea/modules/base"
	"code.gitea.io/gitea/modules/log"
	"code.gitea.io/gitea/modules/markup"
	"code.gitea.io/gitea/modules/markup/markdown"
	"code.gitea.io/gitea/modules/setting"
	"code.gitea.io/gitea/modules/timeutil"

	"gopkg.in/gomail.v2"
)

const (
	mailAuthActivate       base.TplName = "auth/activate"
	mailAuthActivateEmail  base.TplName = "auth/activate_email"
	mailAuthResetPassword  base.TplName = "auth/reset_passwd"
	mailAuthRegisterNotify base.TplName = "auth/register_notify"

<<<<<<< HEAD
=======
	mailIssueComment  base.TplName = "issue/comment"
	mailIssueMention  base.TplName = "issue/mention"
	mailIssueAssigned base.TplName = "issue/assigned"

>>>>>>> 6aa3f8bc
	mailNotifyCollaborator base.TplName = "notify/collaborator"

	// There's no actual limit for subject in RFC 5322
	mailMaxSubjectRunes = 256
)

var (
	bodyTemplates       *template.Template
	subjectTemplates    *texttmpl.Template
	subjectRemoveSpaces = regexp.MustCompile(`[\s]+`)
)

// InitMailRender initializes the mail renderer
func InitMailRender(subjectTpl *texttmpl.Template, bodyTpl *template.Template) {
	subjectTemplates = subjectTpl
	bodyTemplates = bodyTpl
}

// SendTestMail sends a test mail
func SendTestMail(email string) error {
	return gomail.Send(Sender, NewMessage([]string{email}, "Gitea Test Email!", "Gitea Test Email!").Message)
}

// SendUserMail sends a mail to the user
func SendUserMail(language string, u *models.User, tpl base.TplName, code, subject, info string) {
	data := map[string]interface{}{
		"DisplayName":       u.DisplayName(),
		"ActiveCodeLives":   timeutil.MinutesToFriendly(setting.Service.ActiveCodeLives, language),
		"ResetPwdCodeLives": timeutil.MinutesToFriendly(setting.Service.ResetPwdCodeLives, language),
		"Code":              code,
	}

	var content bytes.Buffer

	if err := bodyTemplates.ExecuteTemplate(&content, string(tpl), data); err != nil {
		log.Error("Template: %v", err)
		return
	}

	msg := NewMessage([]string{u.Email}, subject, content.String())
	msg.Info = fmt.Sprintf("UID: %d, %s", u.ID, info)

	SendAsync(msg)
}

// Locale represents an interface to translation
type Locale interface {
	Language() string
	Tr(string, ...interface{}) string
}

// SendActivateAccountMail sends an activation mail to the user (new user registration)
func SendActivateAccountMail(locale Locale, u *models.User) {
	SendUserMail(locale.Language(), u, mailAuthActivate, u.GenerateActivateCode(), locale.Tr("mail.activate_account"), "activate account")
}

// SendResetPasswordMail sends a password reset mail to the user
func SendResetPasswordMail(locale Locale, u *models.User) {
	SendUserMail(locale.Language(), u, mailAuthResetPassword, u.GenerateActivateCode(), locale.Tr("mail.reset_password"), "recover account")
}

// SendActivateEmailMail sends confirmation email to confirm new email address
func SendActivateEmailMail(locale Locale, u *models.User, email *models.EmailAddress) {
	data := map[string]interface{}{
		"DisplayName":     u.DisplayName(),
		"ActiveCodeLives": timeutil.MinutesToFriendly(setting.Service.ActiveCodeLives, locale.Language()),
		"Code":            u.GenerateEmailActivateCode(email.Email),
		"Email":           email.Email,
	}

	var content bytes.Buffer

	if err := bodyTemplates.ExecuteTemplate(&content, string(mailAuthActivateEmail), data); err != nil {
		log.Error("Template: %v", err)
		return
	}

	msg := NewMessage([]string{email.Email}, locale.Tr("mail.activate_email"), content.String())
	msg.Info = fmt.Sprintf("UID: %d, activate email", u.ID)

	SendAsync(msg)
}

// SendRegisterNotifyMail triggers a notify e-mail by admin created a account.
func SendRegisterNotifyMail(locale Locale, u *models.User) {
	if setting.MailService == nil {
		log.Warn("SendRegisterNotifyMail is being invoked but mail service hasn't been initialized")
		return
	}

	data := map[string]interface{}{
		"DisplayName": u.DisplayName(),
		"Username":    u.Name,
	}

	var content bytes.Buffer

	if err := bodyTemplates.ExecuteTemplate(&content, string(mailAuthRegisterNotify), data); err != nil {
		log.Error("Template: %v", err)
		return
	}

	msg := NewMessage([]string{u.Email}, locale.Tr("mail.register_notify"), content.String())
	msg.Info = fmt.Sprintf("UID: %d, registration notify", u.ID)

	SendAsync(msg)
}

// SendCollaboratorMail sends mail notification to new collaborator.
func SendCollaboratorMail(u, doer *models.User, repo *models.Repository) {
	repoName := path.Join(repo.Owner.Name, repo.Name)
	subject := fmt.Sprintf("%s added you to %s", doer.DisplayName(), repoName)

	data := map[string]interface{}{
		"Subject":  subject,
		"RepoName": repoName,
		"Link":     repo.HTMLURL(),
	}

	var content bytes.Buffer

	if err := bodyTemplates.ExecuteTemplate(&content, string(mailNotifyCollaborator), data); err != nil {
		log.Error("Template: %v", err)
		return
	}

	msg := NewMessage([]string{u.Email}, subject, content.String())
	msg.Info = fmt.Sprintf("UID: %d, add collaborator", u.ID)

	SendAsync(msg)
}

func composeIssueCommentMessage(issue *models.Issue, doer *models.User, actionType models.ActionType, fromMention bool,
	content string, comment *models.Comment, tos []string, info string) *Message {

	if err := issue.LoadPullRequest(); err != nil {
		log.Error("LoadPullRequest: %v", err)
		return nil
	}

	var (
		subject string
		link    string
		prefix  string
		// Fall back subject for bad templates, make sure subject is never empty
		fallback string
	)

	commentType := models.CommentTypeComment
	if comment != nil {
		prefix = "Re: "
		commentType = comment.Type
		link = issue.HTMLURL() + "#" + comment.HashTag()
	} else {
		link = issue.HTMLURL()
	}

	fallback = prefix + fallbackMailSubject(issue)

	// This is the body of the new issue or comment, not the mail body
	body := string(markup.RenderByType(markdown.MarkupName, []byte(content), issue.Repo.HTMLURL(), issue.Repo.ComposeMetas()))

	actType, actName, tplName := actionToTemplate(issue, actionType, commentType)

	mailMeta := map[string]interface{}{
		"FallbackSubject": fallback,
		"Body":            body,
		"Link":            link,
		"Issue":           issue,
		"Comment":         comment,
		"IsPull":          issue.IsPull,
		"User":            issue.Repo.MustOwner(),
		"Repo":            issue.Repo.FullName(),
		"Doer":            doer,
		"IsMention":       fromMention,
		"SubjectPrefix":   prefix,
		"ActionType":      actType,
		"ActionName":      actName,
	}

	var mailSubject bytes.Buffer
	if err := subjectTemplates.ExecuteTemplate(&mailSubject, string(tplName), mailMeta); err == nil {
		subject = sanitizeSubject(mailSubject.String())
	} else {
		log.Error("ExecuteTemplate [%s]: %v", string(tplName)+"/subject", err)
	}

	if subject == "" {
		subject = fallback
	}
<<<<<<< HEAD
	mailMeta["Subject"] = subject
=======
	data["Doer"] = doer
	data["Issue"] = issue
>>>>>>> 6aa3f8bc

	var mailBody bytes.Buffer

	if err := bodyTemplates.ExecuteTemplate(&mailBody, string(tplName), mailMeta); err != nil {
		log.Error("ExecuteTemplate [%s]: %v", string(tplName)+"/body", err)
	}

	msg := NewMessageFrom(tos, doer.DisplayName(), setting.MailService.FromEmail, subject, mailBody.String())
	msg.Info = fmt.Sprintf("Subject: %s, %s", subject, info)

	// Set Message-ID on first message so replies know what to reference
	if comment == nil {
		msg.SetHeader("Message-ID", "<"+issue.ReplyReference()+">")
	} else {
		msg.SetHeader("In-Reply-To", "<"+issue.ReplyReference()+">")
		msg.SetHeader("References", "<"+issue.ReplyReference()+">")
	}

	return msg
}

func sanitizeSubject(subject string) string {
	runes := []rune(strings.TrimSpace(subjectRemoveSpaces.ReplaceAllLiteralString(subject, " ")))
	if len(runes) > mailMaxSubjectRunes {
		runes = runes[:mailMaxSubjectRunes]
	}
	// Encode non-ASCII characters
	return mime.QEncoding.Encode("utf-8", string(runes))
}

// SendIssueCommentMail composes and sends issue comment emails to target receivers.
func SendIssueCommentMail(issue *models.Issue, doer *models.User, actionType models.ActionType, content string, comment *models.Comment, tos []string) {
	if len(tos) == 0 {
		return
	}

	SendAsync(composeIssueCommentMessage(issue, doer, actionType, false, content, comment, tos, "issue comment"))
}

// SendIssueMentionMail composes and sends issue mention emails to target receivers.
func SendIssueMentionMail(issue *models.Issue, doer *models.User, actionType models.ActionType, content string, comment *models.Comment, tos []string) {
	if len(tos) == 0 {
		return
	}
<<<<<<< HEAD
	SendAsync(composeIssueCommentMessage(issue, doer, actionType, true, content, comment, tos, "issue mention"))
}

// actionToTemplate returns the type and name of the action facing the user
// (slightly different from models.ActionType) and the name of the template to use (based on availability)
func actionToTemplate(issue *models.Issue, actionType models.ActionType, commentType models.CommentType) (typeName, name, template string) {
	if issue.IsPull {
		typeName = "pull"
	} else {
		typeName = "issue"
	}
	switch actionType {
	case models.ActionCreateIssue, models.ActionCreatePullRequest:
		name = "new"
	case models.ActionCommentIssue:
		name = "comment"
	case models.ActionCloseIssue, models.ActionClosePullRequest:
		name = "close"
	case models.ActionReopenIssue, models.ActionReopenPullRequest:
		name = "reopen"
	case models.ActionMergePullRequest:
		name = "merge"
	default:
		switch commentType {
		case models.CommentTypeReview:
			name = "review"
		case models.CommentTypeCode:
			name = "code"
		default:
			name = "default"
		}
	}

	template = typeName + "/" + name
	ok := bodyTemplates.Lookup(template) != nil
	if !ok && typeName != "issue" {
		template = "issue/" + name
		ok = bodyTemplates.Lookup(template) != nil
	}
	if !ok {
		template = typeName + "/default"
		ok = bodyTemplates.Lookup(template) != nil
	}
	if !ok {
		template = "issue/default"
	}
	return
=======
	SendAsync(composeIssueCommentMessage(issue, doer, content, comment, mailIssueMention, tos, "issue mention"))
}

// SendIssueAssignedMail composes and sends issue assigned email
func SendIssueAssignedMail(issue *models.Issue, doer *models.User, content string, comment *models.Comment, tos []string) {
	SendAsync(composeIssueCommentMessage(issue, doer, content, comment, mailIssueAssigned, tos, "issue assigned"))
>>>>>>> 6aa3f8bc
}<|MERGE_RESOLUTION|>--- conflicted
+++ resolved
@@ -32,13 +32,6 @@
 	mailAuthResetPassword  base.TplName = "auth/reset_passwd"
 	mailAuthRegisterNotify base.TplName = "auth/register_notify"
 
-<<<<<<< HEAD
-=======
-	mailIssueComment  base.TplName = "issue/comment"
-	mailIssueMention  base.TplName = "issue/mention"
-	mailIssueAssigned base.TplName = "issue/assigned"
-
->>>>>>> 6aa3f8bc
 	mailNotifyCollaborator base.TplName = "notify/collaborator"
 
 	// There's no actual limit for subject in RFC 5322
@@ -229,12 +222,7 @@
 	if subject == "" {
 		subject = fallback
 	}
-<<<<<<< HEAD
 	mailMeta["Subject"] = subject
-=======
-	data["Doer"] = doer
-	data["Issue"] = issue
->>>>>>> 6aa3f8bc
 
 	var mailBody bytes.Buffer
 
@@ -279,7 +267,6 @@
 	if len(tos) == 0 {
 		return
 	}
-<<<<<<< HEAD
 	SendAsync(composeIssueCommentMessage(issue, doer, actionType, true, content, comment, tos, "issue mention"))
 }
 
@@ -308,6 +295,8 @@
 			name = "review"
 		case models.CommentTypeCode:
 			name = "code"
+		case models.CommentTypeAssignees:
+			name = "assigned"
 		default:
 			name = "default"
 		}
@@ -327,12 +316,9 @@
 		template = "issue/default"
 	}
 	return
-=======
-	SendAsync(composeIssueCommentMessage(issue, doer, content, comment, mailIssueMention, tos, "issue mention"))
 }
 
 // SendIssueAssignedMail composes and sends issue assigned email
 func SendIssueAssignedMail(issue *models.Issue, doer *models.User, content string, comment *models.Comment, tos []string) {
-	SendAsync(composeIssueCommentMessage(issue, doer, content, comment, mailIssueAssigned, tos, "issue assigned"))
->>>>>>> 6aa3f8bc
+	SendAsync(composeIssueCommentMessage(issue, doer, models.ActionType(0), false, content, comment, tos, "issue assigned"))
 }