// Copyright 2019 The Gitea Authors. All rights reserved.
// Use of this source code is governed by a MIT-style
// license that can be found in the LICENSE file.

package mailer

import (
	"bytes"
	"html/template"
	"testing"
	texttmpl "text/template"

	"code.gitea.io/gitea/models"
	"code.gitea.io/gitea/models/db"
	"code.gitea.io/gitea/modules/setting"

	"github.com/stretchr/testify/assert"
)

const subjectTpl = `
{{.SubjectPrefix}}[{{.Repo}}] @{{.Doer.Name}} #{{.Issue.Index}} - {{.Issue.Title}}
`

const bodyTpl = `
<!DOCTYPE html>
<html>
<head>
	<meta http-equiv="Content-Type" content="text/html; charset=utf-8" />
	<title>{{.Subject}}</title>
</head>

<body>
	<p>{{.Body}}</p>
	<p>
		---
		<br>
		<a href="{{.Link}}">View it on Gitea</a>.
	</p>
</body>
</html>
`

func prepareMailerTest(t *testing.T) (doer *models.User, repo *models.Repository, issue *models.Issue, comment *models.Comment) {
	assert.NoError(t, db.PrepareTestDatabase())
	var mailService = setting.Mailer{
		From: "test@gitea.com",
	}

	setting.MailService = &mailService
	setting.Domain = "localhost"

	doer = db.AssertExistsAndLoadBean(t, &models.User{ID: 2}).(*models.User)
	repo = db.AssertExistsAndLoadBean(t, &models.Repository{ID: 1, Owner: doer}).(*models.Repository)
	issue = db.AssertExistsAndLoadBean(t, &models.Issue{ID: 1, Repo: repo, Poster: doer}).(*models.Issue)
	assert.NoError(t, issue.LoadRepo())
	comment = db.AssertExistsAndLoadBean(t, &models.Comment{ID: 2, Issue: issue}).(*models.Comment)
	return
}

func TestComposeIssueCommentMessage(t *testing.T) {
	doer, _, issue, comment := prepareMailerTest(t)

	stpl := texttmpl.Must(texttmpl.New("issue/comment").Parse(subjectTpl))
	btpl := template.Must(template.New("issue/comment").Parse(bodyTpl))
	InitMailRender(stpl, btpl)

	recipients := []*models.User{{Name: "Test", Email: "test@gitea.com"}, {Name: "Test2", Email: "test2@gitea.com"}}
	msgs, err := composeIssueCommentMessages(&mailCommentContext{Issue: issue, Doer: doer, ActionType: models.ActionCommentIssue,
<<<<<<< HEAD
		Content: "test body", Comment: comment}, "en-US", tos, nil, false, "issue comment")
=======
		Content: "test body", Comment: comment}, "en-US", recipients, false, "issue comment")
>>>>>>> 7f802631
	assert.NoError(t, err)
	assert.Len(t, msgs, 2)
	gomailMsg := msgs[0].ToMessage()
	mailto := gomailMsg.GetHeader("To")
	subject := gomailMsg.GetHeader("Subject")
	messageID := gomailMsg.GetHeader("Message-ID")
	inReplyTo := gomailMsg.GetHeader("In-Reply-To")
	references := gomailMsg.GetHeader("References")

	assert.Len(t, mailto, 1, "exactly one recipient is expected in the To field")
	assert.Equal(t, "Re: ", subject[0][:4], "Comment reply subject should contain Re:")
	assert.Equal(t, "Re: [user2/repo1] @user2 #1 - issue1", subject[0])
<<<<<<< HEAD
	assert.Equal(t, inreplyTo[0], "<user2/repo1/issues/1@localhost>", "In-Reply-To header doesn't match")
	assert.Equal(t, references[0], "<user2/repo1/issues/1#issuecomment-2@localhost>", "References header doesn't match")
=======
	assert.Equal(t, "<user2/repo1/issues/1@localhost>", inReplyTo[0], "In-Reply-To header doesn't match")
	assert.Equal(t, "<user2/repo1/issues/1@localhost>", references[0], "References header doesn't match")
	assert.Equal(t, "<user2/repo1/issues/1/comment/2@localhost>", messageID[0], "Message-ID header doesn't match")
>>>>>>> 7f802631
}

func TestComposeIssueMessage(t *testing.T) {
	doer, _, issue, _ := prepareMailerTest(t)

	stpl := texttmpl.Must(texttmpl.New("issue/new").Parse(subjectTpl))
	btpl := template.Must(template.New("issue/new").Parse(bodyTpl))
	InitMailRender(stpl, btpl)

	recipients := []*models.User{{Name: "Test", Email: "test@gitea.com"}, {Name: "Test2", Email: "test2@gitea.com"}}
	msgs, err := composeIssueCommentMessages(&mailCommentContext{Issue: issue, Doer: doer, ActionType: models.ActionCreateIssue,
<<<<<<< HEAD
		Content: "test body"}, "en-US", tos, nil, false, "issue create")
=======
		Content: "test body"}, "en-US", recipients, false, "issue create")
>>>>>>> 7f802631
	assert.NoError(t, err)
	assert.Len(t, msgs, 2)

	gomailMsg := msgs[0].ToMessage()
	mailto := gomailMsg.GetHeader("To")
	subject := gomailMsg.GetHeader("Subject")
	messageID := gomailMsg.GetHeader("Message-ID")
<<<<<<< HEAD
=======
	inReplyTo := gomailMsg.GetHeader("In-Reply-To")
>>>>>>> 7f802631
	references := gomailMsg.GetHeader("References")

	assert.Len(t, mailto, 1, "exactly one recipient is expected in the To field")
	assert.Equal(t, "[user2/repo1] @user2 #1 - issue1", subject[0])
<<<<<<< HEAD
	assert.Nil(t, gomailMsg.GetHeader("In-Reply-To"))
	assert.Equal(t, references[0], "<user2/repo1/issues/1@localhost>", "References header doesn't match")
	assert.Equal(t, messageID[0], "<user2/repo1/issues/1@localhost>", "Message-ID header doesn't match")
=======
	assert.Equal(t, "<user2/repo1/issues/1@localhost>", inReplyTo[0], "In-Reply-To header doesn't match")
	assert.Equal(t, "<user2/repo1/issues/1@localhost>", references[0], "References header doesn't match")
	assert.Equal(t, "<user2/repo1/issues/1@localhost>", messageID[0], "Message-ID header doesn't match")
>>>>>>> 7f802631
}

func TestTemplateSelection(t *testing.T) {
	doer, repo, issue, comment := prepareMailerTest(t)
	recipients := []*models.User{{Name: "Test", Email: "test@gitea.com"}}

	stpl := texttmpl.Must(texttmpl.New("issue/default").Parse("issue/default/subject"))
	texttmpl.Must(stpl.New("issue/new").Parse("issue/new/subject"))
	texttmpl.Must(stpl.New("pull/comment").Parse("pull/comment/subject"))
	texttmpl.Must(stpl.New("issue/close").Parse("")) // Must default to fallback subject

	btpl := template.Must(template.New("issue/default").Parse("issue/default/body"))
	template.Must(btpl.New("issue/new").Parse("issue/new/body"))
	template.Must(btpl.New("pull/comment").Parse("pull/comment/body"))
	template.Must(btpl.New("issue/close").Parse("issue/close/body"))

	InitMailRender(stpl, btpl)

	expect := func(t *testing.T, msg *Message, expSubject, expBody string) {
		subject := msg.ToMessage().GetHeader("Subject")
		msgbuf := new(bytes.Buffer)
		_, _ = msg.ToMessage().WriteTo(msgbuf)
		wholemsg := msgbuf.String()
		assert.Equal(t, []string{expSubject}, subject)
		assert.Contains(t, wholemsg, expBody)
	}

	msg := testComposeIssueCommentMessage(t, &mailCommentContext{Issue: issue, Doer: doer, ActionType: models.ActionCreateIssue,
		Content: "test body"}, recipients, false, "TestTemplateSelection")
	expect(t, msg, "issue/new/subject", "issue/new/body")

	msg = testComposeIssueCommentMessage(t, &mailCommentContext{Issue: issue, Doer: doer, ActionType: models.ActionCommentIssue,
		Content: "test body", Comment: comment}, recipients, false, "TestTemplateSelection")
	expect(t, msg, "issue/default/subject", "issue/default/body")

	pull := db.AssertExistsAndLoadBean(t, &models.Issue{ID: 2, Repo: repo, Poster: doer}).(*models.Issue)
	comment = db.AssertExistsAndLoadBean(t, &models.Comment{ID: 4, Issue: pull}).(*models.Comment)
	msg = testComposeIssueCommentMessage(t, &mailCommentContext{Issue: pull, Doer: doer, ActionType: models.ActionCommentPull,
		Content: "test body", Comment: comment}, recipients, false, "TestTemplateSelection")
	expect(t, msg, "pull/comment/subject", "pull/comment/body")

	msg = testComposeIssueCommentMessage(t, &mailCommentContext{Issue: issue, Doer: doer, ActionType: models.ActionCloseIssue,
		Content: "test body", Comment: comment}, recipients, false, "TestTemplateSelection")
	expect(t, msg, "Re: [user2/repo1] issue1 (#1)", "issue/close/body")
}

func TestTemplateServices(t *testing.T) {
	doer, _, issue, comment := prepareMailerTest(t)
	assert.NoError(t, issue.LoadRepo())

	expect := func(t *testing.T, issue *models.Issue, comment *models.Comment, doer *models.User,
		actionType models.ActionType, fromMention bool, tplSubject, tplBody, expSubject, expBody string) {

		stpl := texttmpl.Must(texttmpl.New("issue/default").Parse(tplSubject))
		btpl := template.Must(template.New("issue/default").Parse(tplBody))
		InitMailRender(stpl, btpl)

		recipients := []*models.User{{Name: "Test", Email: "test@gitea.com"}}
		msg := testComposeIssueCommentMessage(t, &mailCommentContext{Issue: issue, Doer: doer, ActionType: actionType,
			Content: "test body", Comment: comment}, recipients, fromMention, "TestTemplateServices")

		subject := msg.ToMessage().GetHeader("Subject")
		msgbuf := new(bytes.Buffer)
		_, _ = msg.ToMessage().WriteTo(msgbuf)
		wholemsg := msgbuf.String()

		assert.Equal(t, []string{expSubject}, subject)
		assert.Contains(t, wholemsg, "\r\n"+expBody+"\r\n")
	}

	expect(t, issue, comment, doer, models.ActionCommentIssue, false,
		"{{.SubjectPrefix}}[{{.Repo}}]: @{{.Doer.Name}} commented on #{{.Issue.Index}} - {{.Issue.Title}}",
		"//{{.ActionType}},{{.ActionName}},{{if .IsMention}}norender{{end}}//",
		"Re: [user2/repo1]: @user2 commented on #1 - issue1",
		"//issue,comment,//")

	expect(t, issue, comment, doer, models.ActionCommentIssue, true,
		"{{if .IsMention}}must render{{end}}",
		"//subject is: {{.Subject}}//",
		"must render",
		"//subject is: must render//")

	expect(t, issue, comment, doer, models.ActionCommentIssue, true,
		"{{.FallbackSubject}}",
		"//{{.SubjectPrefix}}//",
		"Re: [user2/repo1] issue1 (#1)",
		"//Re: //")
}

<<<<<<< HEAD
func testComposeIssueCommentMessage(t *testing.T, ctx *mailCommentContext, tos []string, fromMention bool, info string) *Message {
	msgs, err := composeIssueCommentMessages(ctx, "en-US", tos, nil, fromMention, info)
=======
func testComposeIssueCommentMessage(t *testing.T, ctx *mailCommentContext, recipients []*models.User, fromMention bool, info string) *Message {
	msgs, err := composeIssueCommentMessages(ctx, "en-US", recipients, fromMention, info)
>>>>>>> 7f802631
	assert.NoError(t, err)
	assert.Len(t, msgs, 1)
	return msgs[0]
}

func TestGenerateAdditionalHeaders(t *testing.T) {
	doer, _, issue, _ := prepareMailerTest(t)

	ctx := &mailCommentContext{Issue: issue, Doer: doer}
	recipient := &models.User{Name: "Test", Email: "test@gitea.com"}

	headers := generateAdditionalHeaders(ctx, "dummy-reason", recipient)

	expected := map[string]string{
		"List-ID":                   "user2/repo1 <repo1.user2.localhost>",
		"List-Archive":              "<https://try.gitea.io/user2/repo1>",
		"X-Gitea-Reason":            "dummy-reason",
		"X-Gitea-Sender":            "< U<se>r Tw<o > ><",
		"X-Gitea-Recipient":         "Test",
		"X-Gitea-Recipient-Address": "test@gitea.com",
		"X-Gitea-Repository":        "repo1",
		"X-Gitea-Repository-Path":   "user2/repo1",
		"X-Gitea-Repository-Link":   "https://try.gitea.io/user2/repo1",
		"X-Gitea-Issue-ID":          "1",
		"X-Gitea-Issue-Link":        "https://try.gitea.io/user2/repo1/issues/1",
	}

	for key, value := range expected {
		if assert.Contains(t, headers, key) {
			assert.Equal(t, value, headers[key])
		}
	}
}<|MERGE_RESOLUTION|>--- conflicted
+++ resolved
@@ -66,11 +66,7 @@
 
 	recipients := []*models.User{{Name: "Test", Email: "test@gitea.com"}, {Name: "Test2", Email: "test2@gitea.com"}}
 	msgs, err := composeIssueCommentMessages(&mailCommentContext{Issue: issue, Doer: doer, ActionType: models.ActionCommentIssue,
-<<<<<<< HEAD
-		Content: "test body", Comment: comment}, "en-US", tos, nil, false, "issue comment")
-=======
 		Content: "test body", Comment: comment}, "en-US", recipients, false, "issue comment")
->>>>>>> 7f802631
 	assert.NoError(t, err)
 	assert.Len(t, msgs, 2)
 	gomailMsg := msgs[0].ToMessage()
@@ -83,14 +79,9 @@
 	assert.Len(t, mailto, 1, "exactly one recipient is expected in the To field")
 	assert.Equal(t, "Re: ", subject[0][:4], "Comment reply subject should contain Re:")
 	assert.Equal(t, "Re: [user2/repo1] @user2 #1 - issue1", subject[0])
-<<<<<<< HEAD
-	assert.Equal(t, inreplyTo[0], "<user2/repo1/issues/1@localhost>", "In-Reply-To header doesn't match")
-	assert.Equal(t, references[0], "<user2/repo1/issues/1#issuecomment-2@localhost>", "References header doesn't match")
-=======
 	assert.Equal(t, "<user2/repo1/issues/1@localhost>", inReplyTo[0], "In-Reply-To header doesn't match")
 	assert.Equal(t, "<user2/repo1/issues/1@localhost>", references[0], "References header doesn't match")
 	assert.Equal(t, "<user2/repo1/issues/1/comment/2@localhost>", messageID[0], "Message-ID header doesn't match")
->>>>>>> 7f802631
 }
 
 func TestComposeIssueMessage(t *testing.T) {
@@ -102,11 +93,7 @@
 
 	recipients := []*models.User{{Name: "Test", Email: "test@gitea.com"}, {Name: "Test2", Email: "test2@gitea.com"}}
 	msgs, err := composeIssueCommentMessages(&mailCommentContext{Issue: issue, Doer: doer, ActionType: models.ActionCreateIssue,
-<<<<<<< HEAD
-		Content: "test body"}, "en-US", tos, nil, false, "issue create")
-=======
 		Content: "test body"}, "en-US", recipients, false, "issue create")
->>>>>>> 7f802631
 	assert.NoError(t, err)
 	assert.Len(t, msgs, 2)
 
@@ -114,23 +101,14 @@
 	mailto := gomailMsg.GetHeader("To")
 	subject := gomailMsg.GetHeader("Subject")
 	messageID := gomailMsg.GetHeader("Message-ID")
-<<<<<<< HEAD
-=======
 	inReplyTo := gomailMsg.GetHeader("In-Reply-To")
->>>>>>> 7f802631
 	references := gomailMsg.GetHeader("References")
 
 	assert.Len(t, mailto, 1, "exactly one recipient is expected in the To field")
 	assert.Equal(t, "[user2/repo1] @user2 #1 - issue1", subject[0])
-<<<<<<< HEAD
-	assert.Nil(t, gomailMsg.GetHeader("In-Reply-To"))
-	assert.Equal(t, references[0], "<user2/repo1/issues/1@localhost>", "References header doesn't match")
-	assert.Equal(t, messageID[0], "<user2/repo1/issues/1@localhost>", "Message-ID header doesn't match")
-=======
 	assert.Equal(t, "<user2/repo1/issues/1@localhost>", inReplyTo[0], "In-Reply-To header doesn't match")
 	assert.Equal(t, "<user2/repo1/issues/1@localhost>", references[0], "References header doesn't match")
 	assert.Equal(t, "<user2/repo1/issues/1@localhost>", messageID[0], "Message-ID header doesn't match")
->>>>>>> 7f802631
 }
 
 func TestTemplateSelection(t *testing.T) {
@@ -220,13 +198,8 @@
 		"//Re: //")
 }
 
-<<<<<<< HEAD
-func testComposeIssueCommentMessage(t *testing.T, ctx *mailCommentContext, tos []string, fromMention bool, info string) *Message {
-	msgs, err := composeIssueCommentMessages(ctx, "en-US", tos, nil, fromMention, info)
-=======
 func testComposeIssueCommentMessage(t *testing.T, ctx *mailCommentContext, recipients []*models.User, fromMention bool, info string) *Message {
 	msgs, err := composeIssueCommentMessages(ctx, "en-US", recipients, fromMention, info)
->>>>>>> 7f802631
 	assert.NoError(t, err)
 	assert.Len(t, msgs, 1)
 	return msgs[0]
