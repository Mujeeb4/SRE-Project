--- conflicted
+++ resolved
@@ -121,13 +121,8 @@
 			}
 			tagName := opts.TagName()
 			if opts.IsDelRef() {
-<<<<<<< HEAD
 				notify.PushCommits(
-					db.DefaultContext, pusher, repo,
-=======
-				notification.NotifyPushCommits(
 					ctx, pusher, repo,
->>>>>>> e6e602fd
 					&repo_module.PushUpdateOptions{
 						RefFullName: git.TagPrefix + tagName,
 						OldCommitID: opts.OldCommitID,
@@ -135,11 +130,7 @@
 					}, repo_module.NewPushCommits())
 
 				delTags = append(delTags, tagName)
-<<<<<<< HEAD
-				notify.DeleteRef(db.DefaultContext, pusher, repo, "tag", opts.RefFullName)
-=======
-				notification.NotifyDeleteRef(ctx, pusher, repo, "tag", opts.RefFullName)
->>>>>>> e6e602fd
+				notify.DeleteRef(ctx, pusher, repo, "tag", opts.RefFullName)
 			} else { // is new tag
 				newCommit, err := gitRepo.GetCommit(opts.NewCommitID)
 				if err != nil {
@@ -150,13 +141,8 @@
 				commits.HeadCommit = repo_module.CommitToPushCommit(newCommit)
 				commits.CompareURL = repo.ComposeCompareURL(git.EmptySHA, opts.NewCommitID)
 
-<<<<<<< HEAD
 				notify.PushCommits(
-					db.DefaultContext, pusher, repo,
-=======
-				notification.NotifyPushCommits(
 					ctx, pusher, repo,
->>>>>>> e6e602fd
 					&repo_module.PushUpdateOptions{
 						RefFullName: git.TagPrefix + tagName,
 						OldCommitID: git.EmptySHA,
@@ -164,11 +150,7 @@
 					}, commits)
 
 				addTags = append(addTags, tagName)
-<<<<<<< HEAD
-				notify.CreateRef(db.DefaultContext, pusher, repo, "tag", opts.RefFullName, opts.NewCommitID)
-=======
-				notification.NotifyCreateRef(ctx, pusher, repo, "tag", opts.RefFullName, opts.NewCommitID)
->>>>>>> e6e602fd
+				notify.CreateRef(ctx, pusher, repo, "tag", opts.RefFullName, opts.NewCommitID)
 			}
 		} else if opts.IsBranch() { // If is branch reference
 			if pusher == nil || pusher.ID != opts.PusherID {
@@ -217,11 +199,7 @@
 					if err != nil {
 						return fmt.Errorf("newCommit.CommitsBeforeLimit: %w", err)
 					}
-<<<<<<< HEAD
-					notify.CreateRef(db.DefaultContext, pusher, repo, "branch", opts.RefFullName, opts.NewCommitID)
-=======
-					notification.NotifyCreateRef(ctx, pusher, repo, "branch", opts.RefFullName, opts.NewCommitID)
->>>>>>> e6e602fd
+					notify.CreateRef(ctx, pusher, repo, "branch", opts.RefFullName, opts.NewCommitID)
 				} else {
 					l, err = newCommit.CommitsBeforeUntil(opts.OldCommitID)
 					if err != nil {
@@ -281,11 +259,7 @@
 					commits.Commits = commits.Commits[:setting.UI.FeedMaxCommitNum]
 				}
 
-<<<<<<< HEAD
-				notify.PushCommits(db.DefaultContext, pusher, repo, opts, commits)
-=======
-				notification.NotifyPushCommits(ctx, pusher, repo, opts, commits)
->>>>>>> e6e602fd
+				notify.PushCommits(ctx, pusher, repo, opts, commits)
 
 				if err = git_model.RemoveDeletedBranchByName(ctx, repo.ID, branch); err != nil {
 					log.Error("models.RemoveDeletedBranch %s/%s failed: %v", repo.ID, branch, err)
@@ -296,11 +270,7 @@
 					log.Error("repo_module.CacheRef %s/%s failed: %v", repo.ID, branch, err)
 				}
 			} else {
-<<<<<<< HEAD
-				notify.DeleteRef(db.DefaultContext, pusher, repo, "branch", opts.RefFullName)
-=======
-				notification.NotifyDeleteRef(ctx, pusher, repo, "branch", opts.RefFullName)
->>>>>>> e6e602fd
+				notify.DeleteRef(ctx, pusher, repo, "branch", opts.RefFullName)
 				if err = pull_service.CloseBranchPulls(pusher, repo.ID, branch); err != nil {
 					// close all related pulls
 					log.Error("close related pull request failed: %v", err)
