--- conflicted
+++ resolved
@@ -32,13 +32,8 @@
 }
 
 // DeleteRepository deletes a repository for a user or organization.
-<<<<<<< HEAD
-func DeleteRepository(ctx context.Context, doer *user_model.User, repo *models.Repository) error {
+func DeleteRepository(ctx context.Context, doer *user_model.User, repo *repo_model.Repository, notify bool) error {
 	if err := pull_service.CloseRepoBranchesPulls(ctx, doer, repo); err != nil {
-=======
-func DeleteRepository(doer *user_model.User, repo *repo_model.Repository, notify bool) error {
-	if err := pull_service.CloseRepoBranchesPulls(doer, repo); err != nil {
->>>>>>> 39eb8244
 		log.Error("CloseRepoBranchesPulls failed: %v", err)
 	}
 
