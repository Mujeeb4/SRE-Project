--- conflicted
+++ resolved
@@ -417,15 +417,13 @@
 		return err
 	}
 
-<<<<<<< HEAD
 	if err := committer.Commit(); err != nil {
 		return err
 	}
 
 	audit.Record(audit.RepositoryCollaboratorTeamRemove, doer, repo, t, "Removed team %s as collaborator from %s.", t.Name, repo.FullName())
 
-=======
-	return committer.Commit()
+	return nil
 }
 
 // DeleteOwnerRepositoriesDirectly calls DeleteRepositoryDirectly for all repos of the given owner
@@ -452,6 +450,5 @@
 			}
 		}
 	}
->>>>>>> 966dcb99
 	return nil
 }