--- conflicted
+++ resolved
@@ -101,11 +101,7 @@
 		return nil, err
 	}
 
-<<<<<<< HEAD
-	notify.CreateRepository(db.DefaultContext, doer, owner, generateRepo)
-=======
-	notification.NotifyCreateRepository(ctx, doer, owner, generateRepo)
->>>>>>> e6e602fd
+	notify.CreateRepository(ctx, doer, owner, generateRepo)
 
 	return generateRepo, nil
 }