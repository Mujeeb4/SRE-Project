--- conflicted
+++ resolved
@@ -76,13 +76,8 @@
 			return fmt.Errorf("getRepositoryByID: %w", err)
 		}
 
-<<<<<<< HEAD
-		if err := adoptRepository(ctx, doer, repo, opts.DefaultBranch); err != nil {
-			return fmt.Errorf("createDelegateHooks: %w", err)
-=======
 		if err := adoptRepository(ctx, repoPath, repo, opts.DefaultBranch); err != nil {
 			return fmt.Errorf("adoptRepository: %w", err)
->>>>>>> d158472a
 		}
 
 		if err := repo_module.CheckDaemonExportOK(ctx, repo); err != nil {
@@ -112,13 +107,8 @@
 	return repo, nil
 }
 
-<<<<<<< HEAD
-func adoptRepository(ctx context.Context, u *user_model.User, repo *repo_model.Repository, defaultBranch string) (err error) {
-	isExist, err := gitrepo.IsRepositoryExist(ctx, repo)
-=======
 func adoptRepository(ctx context.Context, repoPath string, repo *repo_model.Repository, defaultBranch string) (err error) {
 	isExist, err := util.IsExist(repoPath)
->>>>>>> d158472a
 	if err != nil {
 		log.Error("Unable to check if %s exists. Error: %v", gitrepo.RepoGitURL(repo), err)
 		return err
