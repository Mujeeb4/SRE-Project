--- conflicted
+++ resolved
@@ -95,11 +95,7 @@
 		return nil, err
 	}
 
-<<<<<<< HEAD
-	notify.CreateRepository(db.DefaultContext, doer, u, repo)
-=======
-	notification.NotifyCreateRepository(ctx, doer, u, repo)
->>>>>>> e6e602fd
+	notify.CreateRepository(ctx, doer, u, repo)
 
 	return repo, nil
 }
