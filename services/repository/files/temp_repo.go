--- conflicted
+++ resolved
@@ -26,22 +26,14 @@
 
 // TemporaryUploadRepository is a type to wrap our upload repositories as a shallow clone
 type TemporaryUploadRepository struct {
-<<<<<<< HEAD
 	ctx      context.Context
-	repo     *models.Repository
-=======
 	repo     *repo_model.Repository
->>>>>>> 39eb8244
 	gitRepo  *git.Repository
 	basePath string
 }
 
 // NewTemporaryUploadRepository creates a new temporary upload repository
-<<<<<<< HEAD
-func NewTemporaryUploadRepository(ctx context.Context, repo *models.Repository) (*TemporaryUploadRepository, error) {
-=======
-func NewTemporaryUploadRepository(repo *repo_model.Repository) (*TemporaryUploadRepository, error) {
->>>>>>> 39eb8244
+func NewTemporaryUploadRepository(ctx context.Context, repo *repo_model.Repository) (*TemporaryUploadRepository, error) {
 	basePath, err := models.CreateTemporaryPath("upload")
 	if err != nil {
 		return nil, err
@@ -227,11 +219,7 @@
 
 	// Determine if we should sign
 	if git.CheckGitVersionAtLeast("1.7.9") == nil {
-<<<<<<< HEAD
-		sign, keyID, signer, _ := t.repo.SignCRUDAction(t.ctx, author, t.basePath, "HEAD")
-=======
-		sign, keyID, signer, _ := asymkey_service.SignCRUDAction(t.repo.RepoPath(), author, t.basePath, "HEAD")
->>>>>>> 39eb8244
+		sign, keyID, signer, _ := asymkey_service.SignCRUDAction(t.ctx, t.repo.RepoPath(), author, t.basePath, "HEAD")
 		if sign {
 			args = append(args, "-S"+keyID)
 			if t.repo.GetTrustModel() == repo_model.CommitterTrustModel || t.repo.GetTrustModel() == repo_model.CollaboratorCommitterTrustModel {
