// Copyright 2020 The Gitea Authors. All rights reserved.
// SPDX-License-Identifier: MIT

package archiver

import (
	"context"
	"errors"
	"fmt"
	"io"
	"os"
	"strings"
	"time"

	"code.gitea.io/gitea/models/db"
	repo_model "code.gitea.io/gitea/models/repo"
	"code.gitea.io/gitea/modules/git"
	"code.gitea.io/gitea/modules/graceful"
	"code.gitea.io/gitea/modules/log"
	"code.gitea.io/gitea/modules/process"
	"code.gitea.io/gitea/modules/queue"
	"code.gitea.io/gitea/modules/setting"
	"code.gitea.io/gitea/modules/storage"
)

// ArchiveRequest defines the parameters of an archive request, which notably
// includes the specific repository being archived as well as the commit, the
// name by which it was requested, and the kind of archive being requested.
// This is entirely opaque to external entities, though, and mostly used as a
// handle elsewhere.
type ArchiveRequest struct {
	RepoID   int64
	refName  string
	Type     git.ArchiveType
	CommitID string
	TagName  string
}

// ErrUnknownArchiveFormat request archive format is not supported
type ErrUnknownArchiveFormat struct {
	RequestFormat string
}

// Error implements error
func (err ErrUnknownArchiveFormat) Error() string {
	return fmt.Sprintf("unknown format: %s", err.RequestFormat)
}

// Is implements error
func (ErrUnknownArchiveFormat) Is(err error) bool {
	_, ok := err.(ErrUnknownArchiveFormat)
	return ok
}

// RepoRefNotFoundError is returned when a requested reference (commit, tag) was not found.
type RepoRefNotFoundError struct {
	RefName string
}

// Error implements error.
func (e RepoRefNotFoundError) Error() string {
	return fmt.Sprintf("unrecognized repository reference: %s", e.RefName)
}

func (e RepoRefNotFoundError) Is(err error) bool {
	_, ok := err.(RepoRefNotFoundError)
	return ok
}

// NewRequest creates an archival request, based on the URI.  The
// resulting ArchiveRequest is suitable for being passed to ArchiveRepository()
// if it's determined that the request still needs to be satisfied.
func NewRequest(repoID int64, repo *git.Repository, uri string) (*ArchiveRequest, error) {
	r := &ArchiveRequest{
		RepoID: repoID,
	}

	var ext string
	switch {
	case strings.HasSuffix(uri, ".zip"):
		ext = ".zip"
		r.Type = git.ZIP
	case strings.HasSuffix(uri, ".tar.gz"):
		ext = ".tar.gz"
		r.Type = git.TARGZ
	case strings.HasSuffix(uri, ".bundle"):
		ext = ".bundle"
		r.Type = git.BUNDLE
	default:
		return nil, ErrUnknownArchiveFormat{RequestFormat: uri}
	}

	r.refName = strings.TrimSuffix(uri, ext)

	// Get corresponding commit.
<<<<<<< HEAD
	if repo.IsBranchExist(r.refName) {
		r.CommitID, err = repo.GetBranchCommitID(r.refName)
		if err != nil {
			return nil, err
		}
	} else if repo.IsTagExist(r.refName) {
		r.CommitID, err = repo.GetTagCommitID(r.refName)
		r.TagName = r.refName
		if err != nil {
			return nil, err
		}
	} else if shaRegex.MatchString(r.refName) {
		if repo.IsCommitExist(r.refName) {
			r.CommitID = r.refName
		} else {
			return nil, git.ErrNotExist{
				ID: r.refName,
			}
		}
	} else {
=======
	commitID, err := repo.ConvertToGitID(r.refName)
	if err != nil {
>>>>>>> da58bb85
		return nil, RepoRefNotFoundError{RefName: r.refName}
	}

	r.CommitID = commitID.String()
	return r, nil
}

// GetArchiveName returns the name of the caller, based on the ref used by the
// caller to create this request.
func (aReq *ArchiveRequest) GetArchiveName() string {
	return strings.ReplaceAll(aReq.refName, "/", "-") + "." + aReq.Type.String()
}

// Await awaits the completion of an ArchiveRequest. If the archive has
// already been prepared the method returns immediately. Otherwise an archiver
// process will be started and its completion awaited. On success the returned
// RepoArchiver may be used to download the archive. Note that even if the
// context is cancelled/times out a started archiver will still continue to run
// in the background.
func (aReq *ArchiveRequest) Await(ctx context.Context) (*repo_model.RepoArchiver, error) {
	archiver, err := repo_model.GetRepoArchiver(ctx, aReq.RepoID, aReq.Type, aReq.CommitID)
	if err != nil {
		return nil, fmt.Errorf("models.GetRepoArchiver: %w", err)
	}

	if archiver != nil {
		archiver.TagName = aReq.TagName
	}

	if archiver != nil && archiver.Status == repo_model.ArchiverReady {
		// Archive already generated, we're done.
		return archiver, nil
	}

	if err := StartArchive(aReq); err != nil {
		return nil, fmt.Errorf("archiver.StartArchive: %w", err)
	}

	poll := time.NewTicker(time.Second * 1)
	defer poll.Stop()

	for {
		select {
		case <-graceful.GetManager().HammerContext().Done():
			// System stopped.
			return nil, graceful.GetManager().HammerContext().Err()
		case <-ctx.Done():
			return nil, ctx.Err()
		case <-poll.C:
			archiver, err = repo_model.GetRepoArchiver(ctx, aReq.RepoID, aReq.Type, aReq.CommitID)
			if err != nil {
				return nil, fmt.Errorf("repo_model.GetRepoArchiver: %w", err)
			}
			if archiver != nil && archiver.Status == repo_model.ArchiverReady {
				archiver.TagName = aReq.TagName
				return archiver, nil
			}
		}
	}
}

func doArchive(ctx context.Context, r *ArchiveRequest) (*repo_model.RepoArchiver, error) {
	txCtx, committer, err := db.TxContext(ctx)
	if err != nil {
		return nil, err
	}
	defer committer.Close()
	ctx, _, finished := process.GetManager().AddContext(txCtx, fmt.Sprintf("ArchiveRequest[%d]: %s", r.RepoID, r.GetArchiveName()))
	defer finished()

	archiver, err := repo_model.GetRepoArchiver(ctx, r.RepoID, r.Type, r.CommitID)
	if err != nil {
		return nil, err
	}

	if archiver != nil {
		// FIXME: If another process are generating it, we think it's not ready and just return
		// Or we should wait until the archive generated.
		if archiver.Status == repo_model.ArchiverGenerating {
			return nil, nil
		}
	} else {
		archiver = &repo_model.RepoArchiver{
			RepoID:   r.RepoID,
			Type:     r.Type,
			CommitID: r.CommitID,
			Status:   repo_model.ArchiverGenerating,
		}
		if err := db.Insert(ctx, archiver); err != nil {
			return nil, err
		}
	}

	rPath := archiver.RelativePath()
	_, err = storage.RepoArchives.Stat(rPath)
	if err == nil {
		if archiver.Status == repo_model.ArchiverGenerating {
			archiver.Status = repo_model.ArchiverReady
			if err = repo_model.UpdateRepoArchiverStatus(ctx, archiver); err != nil {
				return nil, err
			}
		}
		return archiver, committer.Commit()
	}

	if !errors.Is(err, os.ErrNotExist) {
		return nil, fmt.Errorf("unable to stat archive: %w", err)
	}

	rd, w := io.Pipe()
	defer func() {
		w.Close()
		rd.Close()
	}()
	done := make(chan error, 1) // Ensure that there is some capacity which will ensure that the goroutine below can always finish
	repo, err := repo_model.GetRepositoryByID(ctx, archiver.RepoID)
	if err != nil {
		return nil, fmt.Errorf("archiver.LoadRepo failed: %w", err)
	}

	gitRepo, err := git.OpenRepository(ctx, repo.RepoPath())
	if err != nil {
		return nil, err
	}
	defer gitRepo.Close()

	go func(done chan error, w *io.PipeWriter, archiver *repo_model.RepoArchiver, gitRepo *git.Repository) {
		defer func() {
			if r := recover(); r != nil {
				done <- fmt.Errorf("%v", r)
			}
		}()

		if archiver.Type == git.BUNDLE {
			err = gitRepo.CreateBundle(
				ctx,
				archiver.CommitID,
				w,
			)
		} else {
			err = gitRepo.CreateArchive(
				ctx,
				archiver.Type,
				w,
				setting.Repository.PrefixArchiveFiles,
				archiver.CommitID,
			)
		}
		_ = w.CloseWithError(err)
		done <- err
	}(done, w, archiver, gitRepo)

	// TODO: add lfs data to zip
	// TODO: add submodule data to zip

	if _, err := storage.RepoArchives.Save(rPath, rd, -1); err != nil {
		return nil, fmt.Errorf("unable to write archive: %w", err)
	}

	err = <-done
	if err != nil {
		return nil, err
	}

	if archiver.Status == repo_model.ArchiverGenerating {
		archiver.Status = repo_model.ArchiverReady
		if err = repo_model.UpdateRepoArchiverStatus(ctx, archiver); err != nil {
			return nil, err
		}
	}

	return archiver, committer.Commit()
}

// ArchiveRepository satisfies the ArchiveRequest being passed in.  Processing
// will occur in a separate goroutine, as this phase may take a while to
// complete.  If the archive already exists, ArchiveRepository will not do
// anything.  In all cases, the caller should be examining the *ArchiveRequest
// being returned for completion, as it may be different than the one they passed
// in.
func ArchiveRepository(ctx context.Context, request *ArchiveRequest) (*repo_model.RepoArchiver, error) {
	return doArchive(ctx, request)
}

var archiverQueue *queue.WorkerPoolQueue[*ArchiveRequest]

// Init initializes archiver
func Init(ctx context.Context) error {
	handler := func(items ...*ArchiveRequest) []*ArchiveRequest {
		for _, archiveReq := range items {
			log.Trace("ArchiverData Process: %#v", archiveReq)
			if _, err := doArchive(ctx, archiveReq); err != nil {
				log.Error("Archive %v failed: %v", archiveReq, err)
			}
		}
		return nil
	}

	archiverQueue = queue.CreateUniqueQueue(graceful.GetManager().ShutdownContext(), "repo-archive", handler)
	if archiverQueue == nil {
		return errors.New("unable to create repo-archive queue")
	}
	go graceful.GetManager().RunWithCancel(archiverQueue)

	return nil
}

// StartArchive push the archive request to the queue
func StartArchive(request *ArchiveRequest) error {
	has, err := archiverQueue.Has(request)
	if err != nil {
		return err
	}
	if has {
		return nil
	}
	return archiverQueue.Push(request)
}

func deleteOldRepoArchiver(ctx context.Context, archiver *repo_model.RepoArchiver) error {
	if _, err := db.DeleteByID[repo_model.RepoArchiver](ctx, archiver.ID); err != nil {
		return err
	}
	p := archiver.RelativePath()
	if err := storage.RepoArchives.Delete(p); err != nil {
		log.Error("delete repo archive file failed: %v", err)
	}
	return nil
}

// DeleteOldRepositoryArchives deletes old repository archives.
func DeleteOldRepositoryArchives(ctx context.Context, olderThan time.Duration) error {
	log.Trace("Doing: ArchiveCleanup")

	for {
		archivers, err := repo_model.FindRepoArchives(ctx, repo_model.FindRepoArchiversOption{
			ListOptions: db.ListOptions{
				PageSize: 100,
				Page:     1,
			},
			OlderThan: olderThan,
		})
		if err != nil {
			log.Trace("Error: ArchiveClean: %v", err)
			return err
		}

		for _, archiver := range archivers {
			if err := deleteOldRepoArchiver(ctx, archiver); err != nil {
				return err
			}
		}
		if len(archivers) < 100 {
			break
		}
	}

	log.Trace("Finished: ArchiveCleanup")
	return nil
}

// DeleteRepositoryArchives deletes all repositories' archives.
func DeleteRepositoryArchives(ctx context.Context) error {
	if err := repo_model.DeleteAllRepoArchives(ctx); err != nil {
		return err
	}
	return storage.Clean(storage.RepoArchives)
}<|MERGE_RESOLUTION|>--- conflicted
+++ resolved
@@ -93,35 +93,13 @@
 	r.refName = strings.TrimSuffix(uri, ext)
 
 	// Get corresponding commit.
-<<<<<<< HEAD
-	if repo.IsBranchExist(r.refName) {
-		r.CommitID, err = repo.GetBranchCommitID(r.refName)
-		if err != nil {
-			return nil, err
-		}
-	} else if repo.IsTagExist(r.refName) {
-		r.CommitID, err = repo.GetTagCommitID(r.refName)
-		r.TagName = r.refName
-		if err != nil {
-			return nil, err
-		}
-	} else if shaRegex.MatchString(r.refName) {
-		if repo.IsCommitExist(r.refName) {
-			r.CommitID = r.refName
-		} else {
-			return nil, git.ErrNotExist{
-				ID: r.refName,
-			}
-		}
-	} else {
-=======
 	commitID, err := repo.ConvertToGitID(r.refName)
 	if err != nil {
->>>>>>> da58bb85
 		return nil, RepoRefNotFoundError{RefName: r.refName}
 	}
 
 	r.CommitID = commitID.String()
+  r.TagName = r.refName
 	return r, nil
 }
 
