--- conflicted
+++ resolved
@@ -87,12 +87,8 @@
 		if err != nil {
 			return nil, err
 		}
-<<<<<<< HEAD
 		bp.Repo = repo
 		branch.UserCanPush = bp.CanUserPush(db.DefaultContext, user)
-=======
-		branch.UserCanPush = bp.CanUserPush(db.DefaultContext, user.ID)
->>>>>>> 3b804ff7
 		branch.UserCanMerge = git_model.IsUserMergeWhitelisted(db.DefaultContext, bp, user.ID, permission)
 	}
 
