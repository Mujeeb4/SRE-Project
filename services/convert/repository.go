// Copyright 2020 The Gitea Authors. All rights reserved.
// SPDX-License-Identifier: MIT

package convert

import (
	"context"
	"time"

	"code.gitea.io/gitea/models"
	"code.gitea.io/gitea/models/db"
	"code.gitea.io/gitea/models/perm"
	access_model "code.gitea.io/gitea/models/perm/access"
	repo_model "code.gitea.io/gitea/models/repo"
	unit_model "code.gitea.io/gitea/models/unit"
	"code.gitea.io/gitea/modules/log"
	api "code.gitea.io/gitea/modules/structs"
)

// ToRepo converts a Repository to api.Repository
func ToRepo(ctx context.Context, repo *repo_model.Repository, permissionInRepo access_model.Permission) *api.Repository {
	return innerToRepo(ctx, repo, permissionInRepo, false)
}

func innerToRepo(ctx context.Context, repo *repo_model.Repository, permissionInRepo access_model.Permission, isParent bool) *api.Repository {
	var parent *api.Repository

	if !permissionInRepo.HasUnits() && permissionInRepo.AccessMode > perm.AccessModeNone {
		// If units is empty, it means that it's a hard-coded permission, like access_model.Permission{AccessMode: perm.AccessModeAdmin}
		// So we need to load units for the repo, otherwise UnitAccessMode will just return perm.AccessModeNone.
		// TODO: this logic is still not right (because unit modes are not correctly prepared)
		//   the caller should prepare a proper "permission" before calling this function.
		_ = repo.LoadUnits(ctx) // the error is not important, so ignore it
		permissionInRepo.SetUnitsWithDefaultAccessMode(repo.Units, permissionInRepo.AccessMode)
	}

	cloneLink := repo.CloneLink()
	permission := &api.Permission{
		Admin: permissionInRepo.AccessMode >= perm.AccessModeAdmin,
		Push:  permissionInRepo.UnitAccessMode(unit_model.TypeCode) >= perm.AccessModeWrite,
		Pull:  permissionInRepo.UnitAccessMode(unit_model.TypeCode) >= perm.AccessModeRead,
	}
	if !isParent {
		err := repo.GetBaseRepo(ctx)
		if err != nil {
			return nil
		}
		if repo.BaseRepo != nil {
			// FIXME: The permission of the parent repo is not correct.
			//        It's the permission of the current repo, so it's probably different from the parent repo.
			//        But there isn't a good way to get the permission of the parent repo, because the doer is not passed in.
			//        Use the permission of the current repo to keep the behavior consistent with the old API.
			//        Maybe the right way is setting the permission of the parent repo to nil, empty is better than wrong.
			parent = innerToRepo(ctx, repo.BaseRepo, permissionInRepo, true)
		}
	}

	// check enabled/disabled units
	hasIssues := false
	var externalTracker *api.ExternalTracker
	var internalTracker *api.InternalTracker
	if unit, err := repo.GetUnit(ctx, unit_model.TypeIssues); err == nil {
		config := unit.IssuesConfig()
		hasIssues = true
		internalTracker = &api.InternalTracker{
			EnableTimeTracker:                config.EnableTimetracker,
			AllowOnlyContributorsToTrackTime: config.AllowOnlyContributorsToTrackTime,
			EnableIssueDependencies:          config.EnableDependencies,
		}
	} else if unit, err := repo.GetUnit(ctx, unit_model.TypeExternalTracker); err == nil {
		config := unit.ExternalTrackerConfig()
		hasIssues = true
		externalTracker = &api.ExternalTracker{
			ExternalTrackerURL:           config.ExternalTrackerURL,
			ExternalTrackerFormat:        config.ExternalTrackerFormat,
			ExternalTrackerStyle:         config.ExternalTrackerStyle,
			ExternalTrackerRegexpPattern: config.ExternalTrackerRegexpPattern,
		}
	}
	hasWiki := false
	var externalWiki *api.ExternalWiki
	if _, err := repo.GetUnit(ctx, unit_model.TypeWiki); err == nil {
		hasWiki = true
	} else if unit, err := repo.GetUnit(ctx, unit_model.TypeExternalWiki); err == nil {
		hasWiki = true
		config := unit.ExternalWikiConfig()
		externalWiki = &api.ExternalWiki{
			ExternalWikiURL: config.ExternalWikiURL,
		}
	}
	hasPullRequests := false
	ignoreWhitespaceConflicts := false
	allowMerge := false
	allowRebase := false
	allowRebaseMerge := false
	allowSquash := false
	allowFastForwardOnly := false
	allowRebaseUpdate := false
	defaultDeleteBranchAfterMerge := false
	defaultMergeStyle := repo_model.MergeStyleMerge
	defaultAllowMaintainerEdit := false
	if unit, err := repo.GetUnit(ctx, unit_model.TypePullRequests); err == nil {
		config := unit.PullRequestsConfig()
		hasPullRequests = true
		ignoreWhitespaceConflicts = config.IgnoreWhitespaceConflicts
		allowMerge = config.AllowMerge
		allowRebase = config.AllowRebase
		allowRebaseMerge = config.AllowRebaseMerge
		allowSquash = config.AllowSquash
		allowFastForwardOnly = config.AllowFastForwardOnly
		allowRebaseUpdate = config.AllowRebaseUpdate
		defaultDeleteBranchAfterMerge = config.DefaultDeleteBranchAfterMerge
		defaultMergeStyle = config.GetDefaultMergeStyle()
		defaultAllowMaintainerEdit = config.DefaultAllowMaintainerEdit
	}
	hasProjects := false
	projectsMode := repo_model.ProjectsModeAll
	if unit, err := repo.GetUnit(ctx, unit_model.TypeProjects); err == nil {
		hasProjects = true
		config := unit.ProjectsConfig()
		projectsMode = config.ProjectsMode
	}

	hasReleases := false
	if _, err := repo.GetUnit(ctx, unit_model.TypeReleases); err == nil {
		hasReleases = true
	}

	hasPackages := false
	if _, err := repo.GetUnit(ctx, unit_model.TypePackages); err == nil {
		hasPackages = true
	}

	hasActions := false
	if _, err := repo.GetUnit(ctx, unit_model.TypeActions); err == nil {
		hasActions = true
	}

	if err := repo.LoadOwner(ctx); err != nil {
		return nil
	}

	numReleases, _ := db.Count[repo_model.Release](ctx, repo_model.FindReleasesOptions{
		IncludeDrafts: false,
		IncludeTags:   false,
		RepoID:        repo.ID,
	})

	mirrorInterval := ""
	var mirrorUpdated time.Time
	if repo.IsMirror {
		pullMirror, err := repo_model.GetMirrorByRepoID(ctx, repo.ID)
		if err == nil {
			mirrorInterval = pullMirror.Interval.String()
			mirrorUpdated = pullMirror.UpdatedUnix.AsTime()
		}
	}

	var transfer *api.RepoTransfer
	if repo.Status == repo_model.RepositoryPendingTransfer {
		t, err := models.GetPendingRepositoryTransfer(ctx, repo)
		if err != nil && !models.IsErrNoPendingTransfer(err) {
			log.Warn("GetPendingRepositoryTransfer: %v", err)
		} else {
			if err := t.LoadAttributes(ctx); err != nil {
				log.Warn("LoadAttributes of RepoTransfer: %v", err)
			} else {
				transfer = ToRepoTransfer(ctx, t)
			}
		}
	}

	var language string
	if repo.PrimaryLanguage != nil {
		language = repo.PrimaryLanguage.Language
	}

	repoAPIURL := repo.APIURL()

	return &api.Repository{
		ID:                            repo.ID,
		Owner:                         ToUserWithAccessMode(ctx, repo.Owner, permissionInRepo.AccessMode),
		Name:                          repo.Name,
		FullName:                      repo.FullName(),
		Description:                   repo.Description,
		Private:                       repo.IsPrivate,
		Template:                      repo.IsTemplate,
		Empty:                         repo.IsEmpty,
		Archived:                      repo.IsArchived,
		Size:                          int(repo.Size / 1024),
		Fork:                          repo.IsFork,
		Parent:                        parent,
		Mirror:                        repo.IsMirror,
		HTMLURL:                       repo.HTMLURL(),
		URL:                           repoAPIURL,
		SSHURL:                        cloneLink.SSH,
		CloneURL:                      cloneLink.HTTPS,
		OriginalURL:                   repo.SanitizedOriginalURL(),
		Website:                       repo.Website,
		Language:                      language,
		LanguagesURL:                  repoAPIURL + "/languages",
		Stars:                         repo.NumStars,
		Forks:                         repo.NumForks,
		Watchers:                      repo.NumWatches,
		OpenIssues:                    repo.NumOpenIssues,
		OpenPulls:                     repo.NumOpenPulls,
		Releases:                      int(numReleases),
		DefaultBranch:                 repo.DefaultBranch,
		Created:                       repo.CreatedUnix.AsTime(),
		Updated:                       repo.UpdatedUnix.AsTime(),
		ArchivedAt:                    repo.ArchivedUnix.AsTime(),
		Permissions:                   permission,
		HasIssues:                     hasIssues,
		ExternalTracker:               externalTracker,
		InternalTracker:               internalTracker,
		HasWiki:                       hasWiki,
		HasProjects:                   hasProjects,
		ProjectsMode:                  string(projectsMode),
		HasReleases:                   hasReleases,
		HasPackages:                   hasPackages,
		HasActions:                    hasActions,
		ExternalWiki:                  externalWiki,
		HasPullRequests:               hasPullRequests,
		IgnoreWhitespaceConflicts:     ignoreWhitespaceConflicts,
		AllowMerge:                    allowMerge,
		AllowRebase:                   allowRebase,
		AllowRebaseMerge:              allowRebaseMerge,
		AllowSquash:                   allowSquash,
		AllowFastForwardOnly:          allowFastForwardOnly,
		AllowRebaseUpdate:             allowRebaseUpdate,
		DefaultDeleteBranchAfterMerge: defaultDeleteBranchAfterMerge,
		DefaultMergeStyle:             string(defaultMergeStyle),
		DefaultAllowMaintainerEdit:    defaultAllowMaintainerEdit,
		AvatarURL:                     repo.AvatarLink(ctx),
		Internal:                      !repo.IsPrivate && repo.Owner.Visibility == api.VisibleTypePrivate,
		MirrorInterval:                mirrorInterval,
		MirrorUpdated:                 mirrorUpdated,
		RepoTransfer:                  transfer,
<<<<<<< HEAD
		Topics:                        repo.Topics,
=======
		ObjectFormatName:              repo.ObjectFormatName,
>>>>>>> cd7d1314
	}
}

// ToRepoTransfer convert a models.RepoTransfer to a structs.RepeTransfer
func ToRepoTransfer(ctx context.Context, t *models.RepoTransfer) *api.RepoTransfer {
	teams, _ := ToTeams(ctx, t.Teams, false)

	return &api.RepoTransfer{
		Doer:      ToUser(ctx, t.Doer, nil),
		Recipient: ToUser(ctx, t.Recipient, nil),
		Teams:     teams,
	}
}<|MERGE_RESOLUTION|>--- conflicted
+++ resolved
@@ -236,11 +236,8 @@
 		MirrorInterval:                mirrorInterval,
 		MirrorUpdated:                 mirrorUpdated,
 		RepoTransfer:                  transfer,
-<<<<<<< HEAD
 		Topics:                        repo.Topics,
-=======
 		ObjectFormatName:              repo.ObjectFormatName,
->>>>>>> cd7d1314
 	}
 }
 
