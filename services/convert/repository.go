--- conflicted
+++ resolved
@@ -241,12 +241,9 @@
 		MirrorInterval:                mirrorInterval,
 		MirrorUpdated:                 mirrorUpdated,
 		RepoTransfer:                  transfer,
-<<<<<<< HEAD
-		Licenses:                      repoLicenses.StringList(),
-=======
 		Topics:                        repo.Topics,
 		ObjectFormatName:              repo.ObjectFormatName,
->>>>>>> 4ab6fc62
+    Licenses:                      repoLicenses.StringList(),
 	}
 }
 
