--- conflicted
+++ resolved
@@ -277,7 +277,7 @@
 		Action:     action,
 		Issue:      convert.ToAPIIssue(ctx, comment.Issue),
 		Comment:    convert.ToAPIComment(ctx, comment.Issue.Repo, comment),
-		Repository: convert.ToRepo(ctx, comment.Issue.Repo, permission),
+		Repository: convert.ToRepo(ctx, comment.Issue.Repo, doer, permission),
 		Sender:     convert.ToUser(ctx, doer, nil),
 		IsPull:     comment.Issue.IsPull,
 	}
@@ -297,38 +297,15 @@
 		}
 		newNotifyInputFromIssue(comment.Issue, event).
 			WithDoer(doer).
-<<<<<<< HEAD
-			WithPayload(&api.IssueCommentPayload{
-				Action:     api.HookIssueCommentCreated,
-				Issue:      convert.ToAPIIssue(ctx, issue),
-				Comment:    convert.ToAPIComment(ctx, repo, comment),
-				Repository: convert.ToRepo(ctx, repo, doer, permission),
-				Sender:     convert.ToUser(ctx, doer, nil),
-				IsPull:     true,
-			}).
-			WithPullRequest(issue.PullRequest).
-=======
 			WithPayload(payload).
 			WithPullRequest(comment.Issue.PullRequest).
->>>>>>> 29f149bd
 			Notify(ctx)
 		return
 	}
 
 	newNotifyInputFromIssue(comment.Issue, event).
 		WithDoer(doer).
-<<<<<<< HEAD
-		WithPayload(&api.IssueCommentPayload{
-			Action:     api.HookIssueCommentCreated,
-			Issue:      convert.ToAPIIssue(ctx, issue),
-			Comment:    convert.ToAPIComment(ctx, repo, comment),
-			Repository: convert.ToRepo(ctx, repo, doer, permission),
-			Sender:     convert.ToUser(ctx, doer, nil),
-			IsPull:     false,
-		}).
-=======
 		WithPayload(payload).
->>>>>>> 29f149bd
 		Notify(ctx)
 }
 
