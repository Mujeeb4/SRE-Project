// Copyright 2023 The Gitea Authors. All rights reserved.
// SPDX-License-Identifier: MIT

package actions

import (
	"context"
	"fmt"
	"path"

	actions_model "code.gitea.io/gitea/models/actions"
	"code.gitea.io/gitea/models/db"
	git_model "code.gitea.io/gitea/models/git"
	user_model "code.gitea.io/gitea/models/user"
	git "code.gitea.io/gitea/modules/git"
	"code.gitea.io/gitea/modules/log"
	api "code.gitea.io/gitea/modules/structs"
	webhook_module "code.gitea.io/gitea/modules/webhook"
	commitstatus_service "code.gitea.io/gitea/services/repository/commitstatus"

	"github.com/nektos/act/pkg/jobparser"
)

// CreateCommitStatus creates a commit status for the given job.
// It won't return an error failed, but will log it, because it's not critical.
func CreateCommitStatus(ctx context.Context, jobs ...*actions_model.ActionRunJob) {
	for _, job := range jobs {
		if err := createCommitStatus(ctx, job); err != nil {
			log.Error("Failed to create commit status for job %d: %v", job.ID, err)
		}
	}
}

func createCommitStatus(ctx context.Context, job *actions_model.ActionRunJob) error {
	if err := job.LoadAttributes(ctx); err != nil {
		return fmt.Errorf("load run: %w", err)
	}

	run := job.Run

	var (
		sha   string
		event string
	)
	switch run.Event {
	case webhook_module.HookEventPush:
		event = "push"
		payload, err := run.GetPushEventPayload()
		if err != nil {
			return fmt.Errorf("GetPushEventPayload: %w", err)
		}
		if payload.HeadCommit == nil {
			return fmt.Errorf("head commit is missing in event payload")
		}
		sha = payload.HeadCommit.ID
	case webhook_module.HookEventPullRequest, webhook_module.HookEventPullRequestSync:
		event = "pull_request"
		payload, err := run.GetPullRequestEventPayload()
		if err != nil {
			return fmt.Errorf("GetPullRequestEventPayload: %w", err)
		}
		if payload.PullRequest == nil {
			return fmt.Errorf("pull request is missing in event payload")
		} else if payload.PullRequest.Head == nil {
			return fmt.Errorf("head of pull request is missing in event payload")
		}
		sha = payload.PullRequest.Head.Sha
	case webhook_module.HookEventRelease:
		event = string(run.Event)
		sha = run.CommitSHA
	default:
		return nil
	}

	repo := run.Repo
	// TODO: store workflow name as a field in ActionRun to avoid parsing
	runName := path.Base(run.WorkflowID)
	if wfs, err := jobparser.Parse(job.WorkflowPayload); err == nil && len(wfs) > 0 {
		runName = wfs[0].Name
	}
	ctxname := fmt.Sprintf("%s / %s (%s)", runName, job.Name, event)
	state := toCommitStatus(job.Status)
	if statuses, _, err := git_model.GetLatestCommitStatus(ctx, repo.ID, sha, db.ListOptionsAll); err == nil {
		for _, v := range statuses {
			if v.Context == ctxname {
				if v.State == state {
					// no need to update
					return nil
				}
				break
			}
		}
	} else {
		return fmt.Errorf("GetLatestCommitStatus: %w", err)
	}

	description := ""
	switch job.Status {
	// TODO: if we want support description in different languages, we need to support i18n placeholders in it
	case actions_model.StatusSuccess:
		description = fmt.Sprintf("Successful in %s", job.Duration())
	case actions_model.StatusFailure:
		description = fmt.Sprintf("Failing after %s", job.Duration())
	case actions_model.StatusCancelled:
		description = "Has been cancelled"
	case actions_model.StatusSkipped:
		description = "Has been skipped"
	case actions_model.StatusRunning:
		description = "Has started running"
	case actions_model.StatusWaiting:
		description = "Waiting to run"
	case actions_model.StatusBlocked:
		description = "Blocked by required conditions"
	}

	index, err := getIndexOfJob(ctx, job)
	if err != nil {
		return fmt.Errorf("getIndexOfJob: %w", err)
	}

	creator := user_model.NewActionsUser()
	commitID, err := git.NewIDFromString(sha)
	if err != nil {
		return fmt.Errorf("HashTypeInterfaceFromHashString: %w", err)
	}
<<<<<<< HEAD
	status := git_model.CommitStatus{
=======
	if err := commitstatus_service.CreateCommitStatus(ctx, repo, creator, commitID.String(), &git_model.CommitStatus{
>>>>>>> f4f4e18b
		SHA:         sha,
		TargetURL:   fmt.Sprintf("%s/jobs/%d", run.Link(), index),
		Description: description,
		Context:     ctxname,
		CreatorID:   creator.ID,
		State:       state,
<<<<<<< HEAD
=======
	}); err != nil {
		return fmt.Errorf("NewCommitStatus: %w", err)
>>>>>>> f4f4e18b
	}

	return commitstatus_service.CreateCommitStatus(ctx, repo, creator, commitID.String(), &status)
}

func toCommitStatus(status actions_model.Status) api.CommitStatusState {
	switch status {
	case actions_model.StatusSuccess, actions_model.StatusSkipped:
		return api.CommitStatusSuccess
	case actions_model.StatusFailure, actions_model.StatusCancelled:
		return api.CommitStatusFailure
	case actions_model.StatusWaiting, actions_model.StatusBlocked, actions_model.StatusRunning:
		return api.CommitStatusPending
	default:
		return api.CommitStatusError
	}
}

func getIndexOfJob(ctx context.Context, job *actions_model.ActionRunJob) (int, error) {
	// TODO: store job index as a field in ActionRunJob to avoid this
	jobs, err := actions_model.GetRunJobsByRunID(ctx, job.RunID)
	if err != nil {
		return 0, err
	}
	for i, v := range jobs {
		if v.ID == job.ID {
			return i, nil
		}
	}
	return 0, nil
}<|MERGE_RESOLUTION|>--- conflicted
+++ resolved
@@ -123,22 +123,13 @@
 	if err != nil {
 		return fmt.Errorf("HashTypeInterfaceFromHashString: %w", err)
 	}
-<<<<<<< HEAD
 	status := git_model.CommitStatus{
-=======
-	if err := commitstatus_service.CreateCommitStatus(ctx, repo, creator, commitID.String(), &git_model.CommitStatus{
->>>>>>> f4f4e18b
 		SHA:         sha,
 		TargetURL:   fmt.Sprintf("%s/jobs/%d", run.Link(), index),
 		Description: description,
 		Context:     ctxname,
 		CreatorID:   creator.ID,
 		State:       state,
-<<<<<<< HEAD
-=======
-	}); err != nil {
-		return fmt.Errorf("NewCommitStatus: %w", err)
->>>>>>> f4f4e18b
 	}
 
 	return commitstatus_service.CreateCommitStatus(ctx, repo, creator, commitID.String(), &status)
