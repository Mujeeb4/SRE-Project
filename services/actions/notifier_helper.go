--- conflicted
+++ resolved
@@ -232,11 +232,116 @@
 		return fmt.Errorf("DetectWorkflows: %w", err)
 	}
 
-<<<<<<< HEAD
 	if err := handleSchedules(ctx, schedules, commit, input); err != nil {
 		log.Error("handle schedules: %v", err)
 	}
-=======
+
+	if err := handleWorkflows(ctx, workflows, commit, input); err != nil {
+		log.Error("handle workflows: %v", err)
+	}
+
+	return nil
+}
+
+func newNotifyInputFromIssue(issue *issues_model.Issue, event webhook_module.HookEventType) *notifyInput {
+	return newNotifyInput(issue.Repo, issue.Poster, event)
+}
+
+func notifyRelease(ctx context.Context, doer *user_model.User, rel *repo_model.Release, action api.HookReleaseAction) {
+	if err := rel.LoadAttributes(ctx); err != nil {
+		log.Error("LoadAttributes: %v", err)
+		return
+	}
+
+	mode, _ := access_model.AccessLevel(ctx, doer, rel.Repo)
+
+	newNotifyInput(rel.Repo, doer, webhook_module.HookEventRelease).
+		WithRef(git.TagPrefix + rel.TagName).
+		WithPayload(&api.ReleasePayload{
+			Action:     action,
+			Release:    convert.ToRelease(ctx, rel),
+			Repository: convert.ToRepo(ctx, rel.Repo, mode),
+			Sender:     convert.ToUser(ctx, doer, nil),
+		}).
+		Notify(ctx)
+}
+
+func notifyPackage(ctx context.Context, sender *user_model.User, pd *packages_model.PackageDescriptor, action api.HookPackageAction) {
+	if pd.Repository == nil {
+		// When a package is uploaded to an organization, it could trigger an event to notify.
+		// So the repository could be nil, however, actions can't support that yet.
+		// See https://github.com/go-gitea/gitea/pull/17940
+		return
+	}
+
+	apiPackage, err := convert.ToPackage(ctx, pd, sender)
+	if err != nil {
+		log.Error("Error converting package: %v", err)
+		return
+	}
+
+	newNotifyInput(pd.Repository, sender, webhook_module.HookEventPackage).
+		WithPayload(&api.PackagePayload{
+			Action:  action,
+			Package: apiPackage,
+			Sender:  convert.ToUser(ctx, sender, nil),
+		}).
+		Notify(ctx)
+}
+
+func ifNeedApproval(ctx context.Context, run *actions_model.ActionRun, repo *repo_model.Repository, user *user_model.User) (bool, error) {
+	// don't need approval if it's not a fork PR
+	if !run.IsForkPullRequest {
+		return false, nil
+	}
+
+	// always need approval if the user is restricted
+	if user.IsRestricted {
+		log.Trace("need approval because user %d is restricted", user.ID)
+		return true, nil
+	}
+
+	// don't need approval if the user can write
+	if perm, err := access_model.GetUserRepoPermission(ctx, repo, user); err != nil {
+		return false, fmt.Errorf("GetUserRepoPermission: %w", err)
+	} else if perm.CanWrite(unit_model.TypeActions) {
+		log.Trace("do not need approval because user %d can write", user.ID)
+		return false, nil
+	}
+
+	// don't need approval if the user has been approved before
+	if count, err := actions_model.CountRuns(ctx, actions_model.FindRunOptions{
+		RepoID:        repo.ID,
+		TriggerUserID: user.ID,
+		Approved:      true,
+	}); err != nil {
+		return false, fmt.Errorf("CountRuns: %w", err)
+	} else if count > 0 {
+		log.Trace("do not need approval because user %d has been approved before", user.ID)
+		return false, nil
+	}
+
+	// otherwise, need approval
+	log.Trace("need approval because it's the first time user %d triggered actions", user.ID)
+	return true, nil
+}
+
+func handleWorkflows(
+	ctx context.Context,
+	workflows map[string][]byte,
+	commit *git.Commit,
+	input *notifyInput,
+) error {
+	if len(workflows) == 0 {
+		log.Trace("repo %s with commit %s couldn't find workflows", input.Repo.RepoPath(), commit.ID)
+		return nil
+	}
+
+	p, err := json.Marshal(input.Payload)
+	if err != nil {
+		return fmt.Errorf("json.Marshal: %w", err)
+	}
+
 	isForkPullRequest := false
 	if pr := input.PullRequest; pr != nil {
 		switch pr.Flow {
@@ -259,156 +364,13 @@
 			OwnerID:           input.Repo.OwnerID,
 			WorkflowID:        id,
 			TriggerUserID:     input.Doer.ID,
-			Ref:               ref,
+			Ref:               input.Ref,
 			CommitSHA:         commit.ID.String(),
 			IsForkPullRequest: isForkPullRequest,
 			Event:             input.Event,
 			EventPayload:      string(p),
 			Status:            actions_model.StatusWaiting,
 		}
-		if need, err := ifNeedApproval(ctx, run, input.Repo, input.Doer); err != nil {
-			log.Error("check if need approval for repo %d with user %d: %v", input.Repo.ID, input.Doer.ID, err)
-			continue
-		} else {
-			run.NeedApproval = need
-		}
-
-		jobs, err := jobparser.Parse(content)
-		if err != nil {
-			log.Error("jobparser.Parse: %v", err)
-			continue
-		}
-		if err := actions_model.InsertRun(ctx, run, jobs); err != nil {
-			log.Error("InsertRun: %v", err)
-			continue
-		}
-		if jobs, _, err := actions_model.FindRunJobs(ctx, actions_model.FindRunJobOptions{RunID: run.ID}); err != nil {
-			log.Error("FindRunJobs: %v", err)
-		} else {
-			CreateCommitStatus(ctx, jobs...)
-		}
->>>>>>> 25faee3c
-
-	if err := handleWorkflows(ctx, workflows, commit, input); err != nil {
-		log.Error("handle workflows: %v", err)
-	}
-
-	return nil
-}
-
-func newNotifyInputFromIssue(issue *issues_model.Issue, event webhook_module.HookEventType) *notifyInput {
-	return newNotifyInput(issue.Repo, issue.Poster, event)
-}
-
-func notifyRelease(ctx context.Context, doer *user_model.User, rel *repo_model.Release, action api.HookReleaseAction) {
-	if err := rel.LoadAttributes(ctx); err != nil {
-		log.Error("LoadAttributes: %v", err)
-		return
-	}
-
-	mode, _ := access_model.AccessLevel(ctx, doer, rel.Repo)
-
-	newNotifyInput(rel.Repo, doer, webhook_module.HookEventRelease).
-		WithRef(git.TagPrefix + rel.TagName).
-		WithPayload(&api.ReleasePayload{
-			Action:     action,
-			Release:    convert.ToRelease(ctx, rel),
-			Repository: convert.ToRepo(ctx, rel.Repo, mode),
-			Sender:     convert.ToUser(ctx, doer, nil),
-		}).
-		Notify(ctx)
-}
-
-func notifyPackage(ctx context.Context, sender *user_model.User, pd *packages_model.PackageDescriptor, action api.HookPackageAction) {
-	if pd.Repository == nil {
-		// When a package is uploaded to an organization, it could trigger an event to notify.
-		// So the repository could be nil, however, actions can't support that yet.
-		// See https://github.com/go-gitea/gitea/pull/17940
-		return
-	}
-
-	apiPackage, err := convert.ToPackage(ctx, pd, sender)
-	if err != nil {
-		log.Error("Error converting package: %v", err)
-		return
-	}
-
-	newNotifyInput(pd.Repository, sender, webhook_module.HookEventPackage).
-		WithPayload(&api.PackagePayload{
-			Action:  action,
-			Package: apiPackage,
-			Sender:  convert.ToUser(ctx, sender, nil),
-		}).
-		Notify(ctx)
-}
-
-func ifNeedApproval(ctx context.Context, run *actions_model.ActionRun, repo *repo_model.Repository, user *user_model.User) (bool, error) {
-	// don't need approval if it's not a fork PR
-	if !run.IsForkPullRequest {
-		return false, nil
-	}
-
-	// always need approval if the user is restricted
-	if user.IsRestricted {
-		log.Trace("need approval because user %d is restricted", user.ID)
-		return true, nil
-	}
-
-	// don't need approval if the user can write
-	if perm, err := access_model.GetUserRepoPermission(ctx, repo, user); err != nil {
-		return false, fmt.Errorf("GetUserRepoPermission: %w", err)
-	} else if perm.CanWrite(unit_model.TypeActions) {
-		log.Trace("do not need approval because user %d can write", user.ID)
-		return false, nil
-	}
-
-	// don't need approval if the user has been approved before
-	if count, err := actions_model.CountRuns(ctx, actions_model.FindRunOptions{
-		RepoID:        repo.ID,
-		TriggerUserID: user.ID,
-		Approved:      true,
-	}); err != nil {
-		return false, fmt.Errorf("CountRuns: %w", err)
-	} else if count > 0 {
-		log.Trace("do not need approval because user %d has been approved before", user.ID)
-		return false, nil
-	}
-
-	// otherwise, need approval
-	log.Trace("need approval because it's the first time user %d triggered actions", user.ID)
-	return true, nil
-}
-
-func handleWorkflows(
-	ctx context.Context,
-	workflows map[string][]byte,
-	commit *git.Commit,
-	input *notifyInput,
-) error {
-	if len(workflows) == 0 {
-		log.Trace("repo %s with commit %s couldn't find workflows", input.Repo.RepoPath(), commit.ID)
-		return nil
-	}
-
-	p, err := json.Marshal(input.Payload)
-	if err != nil {
-		return fmt.Errorf("json.Marshal: %w", err)
-	}
-
-	for id, content := range workflows {
-		run := &actions_model.ActionRun{
-			Title:             strings.SplitN(commit.CommitMessage, "\n", 2)[0],
-			RepoID:            input.Repo.ID,
-			OwnerID:           input.Repo.OwnerID,
-			WorkflowID:        id,
-			TriggerUserID:     input.Doer.ID,
-			Ref:               input.Ref,
-			CommitSHA:         commit.ID.String(),
-			IsForkPullRequest: input.PullRequest != nil && input.PullRequest.IsFromFork(),
-			Event:             input.Event,
-			EventPayload:      string(p),
-			Status:            actions_model.StatusWaiting,
-		}
 		need, err := ifNeedApproval(ctx, run, input.Repo, input.Doer)
 		if err != nil {
 			log.Error("check if need approval for repo %d with user %d: %v", input.Repo.ID, input.Doer.ID, err)
