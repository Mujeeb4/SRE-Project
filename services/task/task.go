// Copyright 2019 Gitea. All rights reserved.
// SPDX-License-Identifier: MIT

package task

import (
	"fmt"

	admin_model "code.gitea.io/gitea/models/admin"
	repo_model "code.gitea.io/gitea/models/repo"
	user_model "code.gitea.io/gitea/models/user"
	"code.gitea.io/gitea/modules/graceful"
	"code.gitea.io/gitea/modules/json"
	"code.gitea.io/gitea/modules/log"
	base "code.gitea.io/gitea/modules/migration"
	"code.gitea.io/gitea/modules/queue"
	repo_module "code.gitea.io/gitea/modules/repository"
	"code.gitea.io/gitea/modules/secret"
	"code.gitea.io/gitea/modules/setting"
	"code.gitea.io/gitea/modules/structs"
	"code.gitea.io/gitea/modules/timeutil"
	"code.gitea.io/gitea/modules/util"
)

// taskQueue is a global queue of tasks
var taskQueue queue.Queue

// Run a task
func Run(t *admin_model.Task) error {
	switch t.Type {
	case structs.TaskTypeMigrateRepo:
		return runMigrateTask(t)
	default:
		return fmt.Errorf("unknown task type: %d", t.Type)
	}
}

// Init will start the service to get all unfinished tasks and run them
func Init() error {
<<<<<<< HEAD
	taskQueue = queue.CreateQueue(queue.TaskQueueName, handle, &models.Task{})
=======
	taskQueue = queue.CreateQueue("task", handle, &admin_model.Task{})
>>>>>>> be93e48c

	if taskQueue == nil {
		return fmt.Errorf("unable to create Task Queue")
	}

	go graceful.GetManager().RunWithShutdownFns(taskQueue.Run)

	return nil
}

func handle(data ...queue.Data) []queue.Data {
	for _, datum := range data {
		task := datum.(*admin_model.Task)
		if err := Run(task); err != nil {
			log.Error("Run task failed: %v", err)
		}
	}
	return nil
}

// MigrateRepository add migration repository to task
func MigrateRepository(doer, u *user_model.User, opts base.MigrateOptions) error {
	task, err := CreateMigrateTask(doer, u, opts)
	if err != nil {
		return err
	}

	return taskQueue.Push(task)
}

// CreateMigrateTask creates a migrate task
func CreateMigrateTask(doer, u *user_model.User, opts base.MigrateOptions) (*admin_model.Task, error) {
	// encrypt credentials for persistence
	var err error
	opts.CloneAddrEncrypted, err = secret.EncryptSecret(setting.SecretKey, opts.CloneAddr)
	if err != nil {
		return nil, err
	}
	opts.CloneAddr = util.SanitizeCredentialURLs(opts.CloneAddr)
	opts.AuthPasswordEncrypted, err = secret.EncryptSecret(setting.SecretKey, opts.AuthPassword)
	if err != nil {
		return nil, err
	}
	opts.AuthPassword = ""
	opts.AuthTokenEncrypted, err = secret.EncryptSecret(setting.SecretKey, opts.AuthToken)
	if err != nil {
		return nil, err
	}
	opts.AuthToken = ""
	bs, err := json.Marshal(&opts)
	if err != nil {
		return nil, err
	}

	task := &admin_model.Task{
		DoerID:         doer.ID,
		OwnerID:        u.ID,
		Type:           structs.TaskTypeMigrateRepo,
		Status:         structs.TaskStatusQueue,
		PayloadContent: string(bs),
	}

	if err := admin_model.CreateTask(task); err != nil {
		return nil, err
	}

	repo, err := repo_module.CreateRepository(doer, u, repo_module.CreateRepoOptions{
		Name:           opts.RepoName,
		Description:    opts.Description,
		OriginalURL:    opts.OriginalURL,
		GitServiceType: opts.GitServiceType,
		IsPrivate:      opts.Private,
		IsMirror:       opts.Mirror,
		Status:         repo_model.RepositoryBeingMigrated,
	})
	if err != nil {
		task.EndTime = timeutil.TimeStampNow()
		task.Status = structs.TaskStatusFailed
		err2 := task.UpdateCols("end_time", "status")
		if err2 != nil {
			log.Error("UpdateCols Failed: %v", err2.Error())
		}
		return nil, err
	}

	task.RepoID = repo.ID
	if err = task.UpdateCols("repo_id"); err != nil {
		return nil, err
	}

	return task, nil
}<|MERGE_RESOLUTION|>--- conflicted
+++ resolved
@@ -37,11 +37,7 @@
 
 // Init will start the service to get all unfinished tasks and run them
 func Init() error {
-<<<<<<< HEAD
-	taskQueue = queue.CreateQueue(queue.TaskQueueName, handle, &models.Task{})
-=======
-	taskQueue = queue.CreateQueue("task", handle, &admin_model.Task{})
->>>>>>> be93e48c
+	taskQueue = queue.CreateQueue(queue.TaskQueueName, handle, &admin_model.Task{})
 
 	if taskQueue == nil {
 		return fmt.Errorf("unable to create Task Queue")
