--- conflicted
+++ resolved
@@ -187,15 +187,11 @@
 	}
 	// ***** END: ExternalLoginUser *****
 
-<<<<<<< HEAD
 	if err := auth_model.DeleteAuthTokensByUserID(ctx, u.ID); err != nil {
 		return fmt.Errorf("DeleteAuthTokensByUserID: %w", err)
 	}
 
-	if _, err = db.DeleteByID(ctx, u.ID, new(user_model.User)); err != nil {
-=======
 	if _, err = db.DeleteByID[user_model.User](ctx, u.ID); err != nil {
->>>>>>> 360b3fd1
 		return fmt.Errorf("delete: %w", err)
 	}
 
