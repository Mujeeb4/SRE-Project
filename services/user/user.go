// Copyright 2021 The Gitea Authors. All rights reserved.
// SPDX-License-Identifier: MIT

package user

import (
	"context"
	"fmt"
	"os"
	"strings"
	"time"

	"code.gitea.io/gitea/models"
	"code.gitea.io/gitea/models/db"
	"code.gitea.io/gitea/models/organization"
	packages_model "code.gitea.io/gitea/models/packages"
	repo_model "code.gitea.io/gitea/models/repo"
	system_model "code.gitea.io/gitea/models/system"
	user_model "code.gitea.io/gitea/models/user"
	"code.gitea.io/gitea/modules/eventsource"
	"code.gitea.io/gitea/modules/log"
	"code.gitea.io/gitea/modules/setting"
	"code.gitea.io/gitea/modules/storage"
	"code.gitea.io/gitea/modules/util"
	"code.gitea.io/gitea/services/agit"
	asymkey_service "code.gitea.io/gitea/services/asymkey"
	"code.gitea.io/gitea/services/audit"
	org_service "code.gitea.io/gitea/services/org"
	"code.gitea.io/gitea/services/packages"
	container_service "code.gitea.io/gitea/services/packages/container"
	repo_service "code.gitea.io/gitea/services/repository"
)

// RenameUser renames a user
func RenameUser(ctx context.Context, doer, u *user_model.User, newUserName string) error {
	// Non-local users are not allowed to change their username.
	if !u.IsOrganization() && !u.IsLocal() {
		return user_model.ErrUserIsNotLocal{
			UID:  u.ID,
			Name: u.Name,
		}
	}

	if newUserName == u.Name {
		return nil
	}

	if err := user_model.IsUsableUsername(newUserName); err != nil {
		return err
	}

	onlyCapitalization := strings.EqualFold(newUserName, u.Name)
	oldUserName := u.Name

	if onlyCapitalization {
		u.Name = newUserName
		if err := user_model.UpdateUserCols(ctx, u, "name"); err != nil {
			u.Name = oldUserName
			return err
		}
		return repo_model.UpdateRepositoryOwnerNames(ctx, u.ID, newUserName)
	}

	ctx, committer, err := db.TxContext(ctx)
	if err != nil {
		return err
	}
	defer committer.Close()

	isExist, err := user_model.IsUserExist(ctx, u.ID, newUserName)
	if err != nil {
		return err
	}
	if isExist {
		return user_model.ErrUserAlreadyExist{
			Name: newUserName,
		}
	}

	if err = repo_model.UpdateRepositoryOwnerName(ctx, oldUserName, newUserName); err != nil {
		return err
	}

	if err = user_model.NewUserRedirect(ctx, u.ID, oldUserName, newUserName); err != nil {
		return err
	}

	if err := agit.UserNameChanged(ctx, u, newUserName); err != nil {
		return err
	}
	if err := container_service.UpdateRepositoryNames(ctx, u, newUserName); err != nil {
		return err
	}

	u.Name = newUserName
	u.LowerName = strings.ToLower(newUserName)
	if err := user_model.UpdateUserCols(ctx, u, "name", "lower_name"); err != nil {
		u.Name = oldUserName
		u.LowerName = strings.ToLower(oldUserName)
		return err
	}

	// Do not fail if directory does not exist
	if err = util.Rename(user_model.UserPath(oldUserName), user_model.UserPath(newUserName)); err != nil && !os.IsNotExist(err) {
		u.Name = oldUserName
		u.LowerName = strings.ToLower(oldUserName)
		return fmt.Errorf("rename user directory: %w", err)
	}

	if err = committer.Commit(); err != nil {
		u.Name = oldUserName
		u.LowerName = strings.ToLower(oldUserName)
		if err2 := util.Rename(user_model.UserPath(newUserName), user_model.UserPath(oldUserName)); err2 != nil && !os.IsNotExist(err2) {
			log.Critical("Unable to rollback directory change during failed username change from: %s to: %s. DB Error: %v. Filesystem Error: %v", oldUserName, newUserName, err, err2)
			return fmt.Errorf("failed to rollback directory change during failed username change from: %s to: %s. DB Error: %w. Filesystem Error: %v", oldUserName, newUserName, err, err2)
		}
		return err
	}

	audit.RecordUserName(ctx, doer, u)

	return nil
}

// DeleteUser completely and permanently deletes everything of a user,
// but issues/comments/pulls will be kept and shown as someone has been deleted,
// unless the user is younger than USER_DELETE_WITH_COMMENTS_MAX_DAYS.
func DeleteUser(ctx context.Context, doer, u *user_model.User, purge bool) error {
	if u.IsOrganization() {
		return fmt.Errorf("%s is an organization not a user", u.Name)
	}

	if u.IsActive && user_model.IsLastAdminUser(ctx, u) {
		return models.ErrDeleteLastAdminUser{UID: u.ID}
	}

	if purge {
		// Disable the user first
		// NOTE: This is deliberately not within a transaction as it must disable the user immediately to prevent any further action by the user to be purged.
		if err := user_model.UpdateUserCols(ctx, &user_model.User{
			ID:              u.ID,
			IsActive:        false,
			IsRestricted:    true,
			IsAdmin:         false,
			ProhibitLogin:   true,
			Passwd:          "",
			Salt:            "",
			PasswdHashAlgo:  "",
			MaxRepoCreation: 0,
		}, "is_active", "is_restricted", "is_admin", "prohibit_login", "max_repo_creation", "passwd", "salt", "passwd_hash_algo"); err != nil {
			return fmt.Errorf("unable to disable user: %s[%d] prior to purge. UpdateUserCols: %w", u.Name, u.ID, err)
		}

		// Force any logged in sessions to log out
		// FIXME: We also need to tell the session manager to log them out too.
		eventsource.GetManager().SendMessage(u.ID, &eventsource.Event{
			Name: "logout",
		})

		// Delete all repos belonging to this user
		// Now this is not within a transaction because there are internal transactions within the DeleteRepository
		// BUT: the db will still be consistent even if a number of repos have already been deleted.
		// And in fact we want to capture any repositories that are being created in other transactions in the meantime
		//
		// An alternative option here would be write a DeleteAllRepositoriesForUserID function which would delete all of the repos
		// but such a function would likely get out of date
		err := repo_service.DeleteOwnerRepositoriesDirectly(ctx, u)
		if err != nil {
			return err
		}

		// Remove from Organizations and delete last owner organizations
		// Now this is not within a transaction because there are internal transactions within the DeleteOrganization
		// BUT: the db will still be consistent even if a number of organizations memberships and organizations have already been deleted
		// And in fact we want to capture any organization additions that are being created in other transactions in the meantime
		//
		// An alternative option here would be write a function which would delete all organizations but it seems
		// but such a function would likely get out of date
		for {
			orgs, err := db.Find[organization.Organization](ctx, organization.FindOrgOptions{
				ListOptions: db.ListOptions{
					PageSize: repo_model.RepositoryListDefaultPageSize,
					Page:     1,
				},
				UserID:         u.ID,
				IncludePrivate: true,
			})
			if err != nil {
				return fmt.Errorf("unable to find org list for %s[%d]. Error: %w", u.Name, u.ID, err)
			}
			if len(orgs) == 0 {
				break
			}
			for _, org := range orgs {
				if err := models.RemoveOrgUser(ctx, org, u); err != nil {
					if organization.IsErrLastOrgOwner(err) {
						err = org_service.DeleteOrganization(ctx, doer, org, true)
						if err != nil {
							return fmt.Errorf("unable to delete organization %d: %w", org.ID, err)
						}
					}
					if err != nil {
						return fmt.Errorf("unable to remove user %s[%d] from org %s[%d]. Error: %w", u.Name, u.ID, org.Name, org.ID, err)
					}
				}
			}
		}

		// Delete Packages
		if setting.Packages.Enabled {
			if _, err := packages.RemoveAllPackages(ctx, u.ID); err != nil {
				return err
			}
		}
	}

	ctx, committer, err := db.TxContext(ctx)
	if err != nil {
		return err
	}
	defer committer.Close()

	// Note: A user owns any repository or belongs to any organization
	//	cannot perform delete operation. This causes a race with the purge above
	//  however consistency requires that we ensure that this is the case

	// Check ownership of repository.
	count, err := repo_model.CountRepositories(ctx, repo_model.CountRepositoryOptions{OwnerID: u.ID})
	if err != nil {
		return fmt.Errorf("GetRepositoryCount: %w", err)
	} else if count > 0 {
		return models.ErrUserOwnRepos{UID: u.ID}
	}

	// Check membership of organization.
	count, err = organization.GetOrganizationCount(ctx, u)
	if err != nil {
		return fmt.Errorf("GetOrganizationCount: %w", err)
	} else if count > 0 {
		return models.ErrUserHasOrgs{UID: u.ID}
	}

	// Check ownership of packages.
	if ownsPackages, err := packages_model.HasOwnerPackages(ctx, u.ID); err != nil {
		return fmt.Errorf("HasOwnerPackages: %w", err)
	} else if ownsPackages {
		return models.ErrUserOwnPackages{UID: u.ID}
	}

	if err := deleteUser(ctx, u, purge); err != nil {
		return fmt.Errorf("DeleteUser: %w", err)
	}

	if err := committer.Commit(); err != nil {
		return err
	}
	_ = committer.Close()

	if err = asymkey_service.RewriteAllPublicKeys(ctx); err != nil {
		return err
	}
	if err = asymkey_service.RewriteAllPrincipalKeys(ctx); err != nil {
		return err
	}

	// Note: There are something just cannot be roll back, so just keep error logs of those operations.
	path := user_model.UserPath(u.Name)
	if err = util.RemoveAll(path); err != nil {
		err = fmt.Errorf("failed to RemoveAll %s: %w", path, err)
		_ = system_model.CreateNotice(ctx, system_model.NoticeTask, fmt.Sprintf("delete user '%s': %v", u.Name, err))
	}

	if u.Avatar != "" {
		avatarPath := u.CustomAvatarRelativePath()
		if err = storage.Avatars.Delete(avatarPath); err != nil {
			err = fmt.Errorf("failed to remove %s: %w", avatarPath, err)
			_ = system_model.CreateNotice(ctx, system_model.NoticeTask, fmt.Sprintf("delete user '%s': %v", u.Name, err))
		}
	}

	audit.RecordUserDelete(ctx, doer, u)

	return nil
}

<<<<<<< HEAD
// DeleteInactiveUsers deletes all inactive users and email addresses.
func DeleteInactiveUsers(ctx context.Context, doer *user_model.User, olderThan time.Duration) error {
	users, err := user_model.GetInactiveUsers(ctx, olderThan)
=======
// DeleteInactiveUsers deletes all inactive users and their email addresses.
func DeleteInactiveUsers(ctx context.Context, olderThan time.Duration) error {
	inactiveUsers, err := user_model.GetInactiveUsers(ctx, olderThan)
>>>>>>> e865de1e
	if err != nil {
		return err
	}

	// FIXME: should only update authorized_keys file once after all deletions.
<<<<<<< HEAD
	for _, u := range users {
		select {
		case <-ctx.Done():
			return db.ErrCancelledf("Before delete inactive user %s", u.Name)
		default:
		}
		if err := DeleteUser(ctx, doer, u, false); err != nil {
			// Ignore users that were set inactive by admin.
			if models.IsErrUserOwnRepos(err) || models.IsErrUserHasOrgs(err) ||
				models.IsErrUserOwnPackages(err) || models.IsErrDeleteLastAdminUser(err) {
=======
	for _, u := range inactiveUsers {
		if err = DeleteUser(ctx, u, false); err != nil {
			// Ignore inactive users that were ever active but then were set inactive by admin
			if models.IsErrUserOwnRepos(err) || models.IsErrUserHasOrgs(err) || models.IsErrUserOwnPackages(err) {
>>>>>>> e865de1e
				continue
			}
			select {
			case <-ctx.Done():
				return db.ErrCancelledf("when deleting inactive user %q", u.Name)
			default:
				return err
			}
		}
	}
	return nil // TODO: there could be still inactive users left, and the number would increase gradually
}<|MERGE_RESOLUTION|>--- conflicted
+++ resolved
@@ -283,37 +283,18 @@
 	return nil
 }
 
-<<<<<<< HEAD
-// DeleteInactiveUsers deletes all inactive users and email addresses.
+// DeleteInactiveUsers deletes all inactive users and their email addresses.
 func DeleteInactiveUsers(ctx context.Context, doer *user_model.User, olderThan time.Duration) error {
-	users, err := user_model.GetInactiveUsers(ctx, olderThan)
-=======
-// DeleteInactiveUsers deletes all inactive users and their email addresses.
-func DeleteInactiveUsers(ctx context.Context, olderThan time.Duration) error {
 	inactiveUsers, err := user_model.GetInactiveUsers(ctx, olderThan)
->>>>>>> e865de1e
 	if err != nil {
 		return err
 	}
 
 	// FIXME: should only update authorized_keys file once after all deletions.
-<<<<<<< HEAD
-	for _, u := range users {
-		select {
-		case <-ctx.Done():
-			return db.ErrCancelledf("Before delete inactive user %s", u.Name)
-		default:
-		}
-		if err := DeleteUser(ctx, doer, u, false); err != nil {
-			// Ignore users that were set inactive by admin.
-			if models.IsErrUserOwnRepos(err) || models.IsErrUserHasOrgs(err) ||
-				models.IsErrUserOwnPackages(err) || models.IsErrDeleteLastAdminUser(err) {
-=======
 	for _, u := range inactiveUsers {
-		if err = DeleteUser(ctx, u, false); err != nil {
+		if err = DeleteUser(ctx, doer, u, false); err != nil {
 			// Ignore inactive users that were ever active but then were set inactive by admin
 			if models.IsErrUserOwnRepos(err) || models.IsErrUserHasOrgs(err) || models.IsErrUserOwnPackages(err) {
->>>>>>> e865de1e
 				continue
 			}
 			select {
