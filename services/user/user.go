--- conflicted
+++ resolved
@@ -78,11 +78,7 @@
 				Actor:   u,
 			})
 			if err != nil {
-<<<<<<< HEAD
-				return fmt.Errorf("GetUserRepositories: %v", err)
-=======
-				return fmt.Errorf("SearchRepositoryByName: %w", err)
->>>>>>> 5e8e3ecb
+				return fmt.Errorf("GetUserRepositories: %w", err)
 			}
 			if len(repos) == 0 {
 				break
