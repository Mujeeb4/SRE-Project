--- conflicted
+++ resolved
@@ -159,33 +159,9 @@
 		//
 		// An alternative option here would be write a DeleteAllRepositoriesForUserID function which would delete all of the repos
 		// but such a function would likely get out of date
-<<<<<<< HEAD
 		err := repo_service.DeleteOwnerRepositoriesDirectly(ctx, u)
 		if err != nil {
 			return err
-=======
-		for {
-			repos, _, err := repo_model.GetUserRepositories(ctx, &repo_model.SearchRepoOptions{
-				ListOptions: db.ListOptions{
-					PageSize: repo_model.RepositoryListDefaultPageSize,
-					Page:     1,
-				},
-				Private: true,
-				OwnerID: u.ID,
-				Actor:   u,
-			})
-			if err != nil {
-				return fmt.Errorf("GetUserRepositories: %w", err)
-			}
-			if len(repos) == 0 {
-				break
-			}
-			for _, repo := range repos {
-				if err := repo_service.DeleteRepositoryDirectly(ctx, u, u.ID, repo.ID); err != nil {
-					return fmt.Errorf("unable to delete repository %s for %s[%d]. Error: %w", repo.Name, u.Name, u.ID, err)
-				}
-			}
->>>>>>> 6c501b14
 		}
 
 		// Remove from Organizations and delete last owner organizations
