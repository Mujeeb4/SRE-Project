--- conflicted
+++ resolved
@@ -22,27 +22,17 @@
 )
 
 // NewIssue creates new issue with labels for repository.
-<<<<<<< HEAD
 func NewIssue(ctx context.Context, repo *repo_model.Repository, issue *issues_model.Issue, labelIDs []int64, uuids []string, assigneeIDs []int64, projectID int64) error {
+	if err := issue.LoadPoster(ctx); err != nil {
+		return err
+	}
+
+	if user_model.IsUserBlockedBy(ctx, issue.Poster, repo.OwnerID) || user_model.IsUserBlockedBy(ctx, issue.Poster, assigneeIDs...) {
+		return user_model.ErrBlockedUser
+	}
+
 	if err := db.WithTx(ctx, func(ctx context.Context) error {
 		if err := issues_model.NewIssue(ctx, repo, issue, labelIDs, uuids); err != nil {
-=======
-func NewIssue(ctx context.Context, repo *repo_model.Repository, issue *issues_model.Issue, labelIDs []int64, uuids []string, assigneeIDs []int64) error {
-	if err := issue.LoadPoster(ctx); err != nil {
-		return err
-	}
-
-	if user_model.IsUserBlockedBy(ctx, issue.Poster, repo.OwnerID) || user_model.IsUserBlockedBy(ctx, issue.Poster, assigneeIDs...) {
-		return user_model.ErrBlockedUser
-	}
-
-	if err := issues_model.NewIssue(ctx, repo, issue, labelIDs, uuids); err != nil {
-		return err
-	}
-
-	for _, assigneeID := range assigneeIDs {
-		if _, err := AddAssigneeIfNotAssigned(ctx, issue, issue.Poster, assigneeID, true); err != nil {
->>>>>>> c337ff0e
 			return err
 		}
 		for _, assigneeID := range assigneeIDs {
