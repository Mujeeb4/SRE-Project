// Copyright 2022 The Gitea Authors. All rights reserved.
// SPDX-License-Identifier: MIT

package org

import (
	"context"
	"errors"

	"code.gitea.io/gitea/models"
	"code.gitea.io/gitea/models/db"
	"code.gitea.io/gitea/models/organization"
	repo_model "code.gitea.io/gitea/models/repo"
	user_model "code.gitea.io/gitea/models/user"
	"code.gitea.io/gitea/services/audit"
)

// TeamAddRepository adds new repository to team of organization.
<<<<<<< HEAD
func TeamAddRepository(doer *user_model.User, t *organization.Team, repo *repo_model.Repository) error {
=======
func TeamAddRepository(ctx context.Context, t *organization.Team, repo *repo_model.Repository) (err error) {
>>>>>>> e5ec57cd
	if repo.OwnerID != t.OrgID {
		return errors.New("repository does not belong to organization")
	} else if organization.HasTeamRepo(ctx, t.OrgID, t.ID, repo.ID) {
		return nil
	}

<<<<<<< HEAD
	err := db.WithTx(db.DefaultContext, func(ctx context.Context) error {
=======
	return db.WithTx(ctx, func(ctx context.Context) error {
>>>>>>> e5ec57cd
		return models.AddRepository(ctx, t, repo)
	})
	if err != nil {
		return err
	}

	audit.Record(audit.RepositoryCollaboratorTeamAdd, doer, repo, t, "Added team %s as collaborator for %s.", t.Name, repo.FullName())

	return nil
}<|MERGE_RESOLUTION|>--- conflicted
+++ resolved
@@ -16,22 +16,14 @@
 )
 
 // TeamAddRepository adds new repository to team of organization.
-<<<<<<< HEAD
-func TeamAddRepository(doer *user_model.User, t *organization.Team, repo *repo_model.Repository) error {
-=======
-func TeamAddRepository(ctx context.Context, t *organization.Team, repo *repo_model.Repository) (err error) {
->>>>>>> e5ec57cd
+func TeamAddRepository(ctx context.Context, doer *user_model.User, t *organization.Team, repo *repo_model.Repository) error {
 	if repo.OwnerID != t.OrgID {
 		return errors.New("repository does not belong to organization")
 	} else if organization.HasTeamRepo(ctx, t.OrgID, t.ID, repo.ID) {
 		return nil
 	}
 
-<<<<<<< HEAD
-	err := db.WithTx(db.DefaultContext, func(ctx context.Context) error {
-=======
-	return db.WithTx(ctx, func(ctx context.Context) error {
->>>>>>> e5ec57cd
+	err := db.WithTx(ctx, func(ctx context.Context) error {
 		return models.AddRepository(ctx, t, repo)
 	})
 	if err != nil {
