// Copyright 2021 The Gitea Authors. All rights reserved.
// SPDX-License-Identifier: MIT

package smtp

import (
	"errors"
	"net/smtp"
	"net/textproto"
	"strings"

	auth_model "code.gitea.io/gitea/models/auth"
	user_model "code.gitea.io/gitea/models/user"
	"code.gitea.io/gitea/modules/util"
<<<<<<< HEAD
	"code.gitea.io/gitea/services/audit"
	"code.gitea.io/gitea/services/mailer"
=======
>>>>>>> c367b63b
)

// Authenticate queries if the provided login/password is authenticates against the SMTP server
// Users will be autoregistered as required
func (source *Source) Authenticate(user *user_model.User, userName, password string) (*user_model.User, error) {
	// Verify allowed domains.
	if len(source.AllowedDomains) > 0 {
		idx := strings.Index(userName, "@")
		if idx == -1 {
			return nil, user_model.ErrUserNotExist{Name: userName}
		} else if !util.SliceContainsString(strings.Split(source.AllowedDomains, ","), userName[idx+1:], true) {
			return nil, user_model.ErrUserNotExist{Name: userName}
		}
	}

	var auth smtp.Auth
	switch source.Auth {
	case PlainAuthentication:
		auth = smtp.PlainAuth("", userName, password, source.Host)
	case LoginAuthentication:
		auth = &loginAuthenticator{userName, password}
	case CRAMMD5Authentication:
		auth = smtp.CRAMMD5Auth(userName, password)
	default:
		return nil, errors.New("unsupported SMTP auth type")
	}

	if err := Authenticate(auth, source); err != nil {
		// Check standard error format first,
		// then fallback to worse case.
		tperr, ok := err.(*textproto.Error)
		if (ok && tperr.Code == 535) ||
			strings.Contains(err.Error(), "Username and Password not accepted") {
			return nil, user_model.ErrUserNotExist{Name: userName}
		}
		if (ok && tperr.Code == 534) ||
			strings.Contains(err.Error(), "Application-specific password required") {
			return nil, user_model.ErrUserNotExist{Name: userName}
		}
		return nil, err
	}

	if user != nil {
		return user, nil
	}

	username := userName
	idx := strings.Index(userName, "@")
	if idx > -1 {
		username = userName[:idx]
	}

	user = &user_model.User{
		LowerName:   strings.ToLower(username),
		Name:        strings.ToLower(username),
		Email:       userName,
		Passwd:      password,
		LoginType:   auth_model.SMTP,
		LoginSource: source.authSource.ID,
		LoginName:   userName,
	}
	overwriteDefault := &user_model.CreateUserOverwriteOptions{
		IsActive: util.OptionalBoolTrue,
	}

	if err := user_model.CreateUser(user, overwriteDefault); err != nil {
		return user, err
	}

<<<<<<< HEAD
	audit.Record(audit.UserCreate, audit.NewAuthenticationSourceUser(), user, user, "Created user %s.", user.Name)

	mailer.SendRegisterNotifyMail(user)

=======
>>>>>>> c367b63b
	return user, nil
}

// IsSkipLocalTwoFA returns if this source should skip local 2fa for password authentication
func (source *Source) IsSkipLocalTwoFA() bool {
	return source.SkipLocalTwoFA
}<|MERGE_RESOLUTION|>--- conflicted
+++ resolved
@@ -12,11 +12,7 @@
 	auth_model "code.gitea.io/gitea/models/auth"
 	user_model "code.gitea.io/gitea/models/user"
 	"code.gitea.io/gitea/modules/util"
-<<<<<<< HEAD
 	"code.gitea.io/gitea/services/audit"
-	"code.gitea.io/gitea/services/mailer"
-=======
->>>>>>> c367b63b
 )
 
 // Authenticate queries if the provided login/password is authenticates against the SMTP server
@@ -86,13 +82,8 @@
 		return user, err
 	}
 
-<<<<<<< HEAD
 	audit.Record(audit.UserCreate, audit.NewAuthenticationSourceUser(), user, user, "Created user %s.", user.Name)
 
-	mailer.SendRegisterNotifyMail(user)
-
-=======
->>>>>>> c367b63b
 	return user, nil
 }
 
