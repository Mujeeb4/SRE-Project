--- conflicted
+++ resolved
@@ -77,7 +77,6 @@
 	}
 
 	if user != nil {
-<<<<<<< HEAD
 		if isAdminChanged {
 			audit.Record(audit.UserAdmin, audit.NewAuthenticationSourceUser(), user, user, "Admin status of user %s changed to %s.", user.Name, audit.UserAdminString(user.IsAdmin))
 		}
@@ -86,7 +85,7 @@
 		}
 
 		if isAttributeSSHPublicKeySet {
-			if addedKeys, deletedKeys := asymkey_model.SynchronizePublicKeys(user, source.authSource, sr.SSHPublicKey); len(addedKeys) > 0 || len(deletedKeys) > 0 {
+			if addedKeys, deletedKeys := asymkey_model.SynchronizePublicKeys(ctx, user, source.authSource, sr.SSHPublicKey); len(addedKeys) > 0 || len(deletedKeys) > 0 {
 				for _, key := range addedKeys {
 					audit.Record(audit.UserKeySSHAdd, audit.NewAuthenticationSourceUser(), user, user, "Added SSH key %s.", key.Fingerprint)
 				}
@@ -94,14 +93,9 @@
 					audit.Record(audit.UserKeySSHRemove, audit.NewAuthenticationSourceUser(), user, user, "Removed SSH key %s.", key.Fingerprint)
 				}
 
-				if err := asymkey_model.RewriteAllPublicKeys(); err != nil {
+				if err := asymkey_model.RewriteAllPublicKeys(ctx); err != nil {
 					return user, err
 				}
-=======
-		if isAttributeSSHPublicKeySet && asymkey_model.SynchronizePublicKeys(ctx, user, source.authSource, sr.SSHPublicKey) {
-			if err := asymkey_model.RewriteAllPublicKeys(ctx); err != nil {
-				return user, err
->>>>>>> c37f95fc
 			}
 		}
 	} else {
@@ -125,23 +119,17 @@
 			return user, err
 		}
 
-<<<<<<< HEAD
 		audit.Record(audit.UserCreate, audit.NewAuthenticationSourceUser(), user, user, "Created user %s.", user.Name)
 
 		if isAttributeSSHPublicKeySet {
-			if addedKeys := asymkey_model.AddPublicKeysBySource(user, source.authSource, sr.SSHPublicKey); len(addedKeys) > 0 {
+			if addedKeys := asymkey_model.AddPublicKeysBySource(ctx, user, source.authSource, sr.SSHPublicKey); len(addedKeys) > 0 {
 				for _, key := range addedKeys {
 					audit.Record(audit.UserKeySSHAdd, audit.NewAuthenticationSourceUser(), user, user, "Added SSH key %s.", key.Fingerprint)
 				}
 
-				if err := asymkey_model.RewriteAllPublicKeys(); err != nil {
+				if err := asymkey_model.RewriteAllPublicKeys(ctx); err != nil {
 					return user, err
 				}
-=======
-		if isAttributeSSHPublicKeySet && asymkey_model.AddPublicKeysBySource(ctx, user, source.authSource, sr.SSHPublicKey) {
-			if err := asymkey_model.RewriteAllPublicKeys(ctx); err != nil {
-				return user, err
->>>>>>> c37f95fc
 			}
 		}
 		if len(source.AttributeAvatar) > 0 {
