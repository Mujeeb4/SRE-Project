// Copyright 2021 The Gitea Authors. All rights reserved.
// Use of this source code is governed by a MIT-style
// license that can be found in the LICENSE file.

package ldap

import (
	"fmt"
	"strings"

	asymkey_model "code.gitea.io/gitea/models/asymkey"
	"code.gitea.io/gitea/models/db"
	"code.gitea.io/gitea/models/login"
	user_model "code.gitea.io/gitea/models/user"
	"code.gitea.io/gitea/services/mailer"
	user_service "code.gitea.io/gitea/services/user"
)

// Authenticate queries if login/password is valid against the LDAP directory pool,
// and create a local user if success when enabled.
func (source *Source) Authenticate(user *user_model.User, userName, password string) (*user_model.User, error) {
	sr := source.SearchEntry(userName, password, source.loginSource.Type == login.DLDAP)
	if sr == nil {
		// User not in LDAP, do nothing
		return nil, user_model.ErrUserNotExist{Name: userName}
	}

	isAttributeSSHPublicKeySet := len(strings.TrimSpace(source.AttributeSSHPublicKey)) > 0

	// Update User admin flag if exist
	if isExist, err := user_model.IsUserExist(0, sr.Username); err != nil {
		return nil, err
	} else if isExist {
		if user == nil {
			user, err = user_model.GetUserByName(sr.Username)
			if err != nil {
				return nil, err
			}
		}
		if user != nil && !user.ProhibitLogin {
			cols := make([]string, 0)
			if len(source.AdminFilter) > 0 && user.IsAdmin != sr.IsAdmin {
				// Change existing admin flag only if AdminFilter option is set
				user.IsAdmin = sr.IsAdmin
				cols = append(cols, "is_admin")
			}
			if !user.IsAdmin && len(source.RestrictedFilter) > 0 && user.IsRestricted != sr.IsRestricted {
				// Change existing restricted flag only if RestrictedFilter option is set
				user.IsRestricted = sr.IsRestricted
				cols = append(cols, "is_restricted")
			}
			if len(cols) > 0 {
				err = user_model.UpdateUserCols(db.DefaultContext, user, cols...)
				if err != nil {
					return nil, err
				}
			}
		}
	}

	if user != nil {
<<<<<<< HEAD
		if source.TeamGroupMapEnabled || source.TeamGroupMapRemoval {
			orgCache := make(map[string]*models.User)
			teamCache := make(map[string]*models.Team)
			source.SyncLdapGroupsToTeams(user, sr.LdapTeamAdd, sr.LdapTeamRemove, orgCache, teamCache)
		}
		if isAttributeSSHPublicKeySet && models.SynchronizePublicKeys(user, source.loginSource, sr.SSHPublicKey) {
			return user, models.RewriteAllPublicKeys()
=======
		if isAttributeSSHPublicKeySet && asymkey_model.SynchronizePublicKeys(user, source.loginSource, sr.SSHPublicKey) {
			return user, asymkey_model.RewriteAllPublicKeys()
>>>>>>> 0981ec30
		}
		return user, nil
	}

	// Fallback.
	if len(sr.Username) == 0 {
		sr.Username = userName
	}

	if len(sr.Mail) == 0 {
		sr.Mail = fmt.Sprintf("%s@localhost", sr.Username)
	}

	user = &user_model.User{
		LowerName:    strings.ToLower(sr.Username),
		Name:         sr.Username,
		FullName:     composeFullName(sr.Name, sr.Surname, sr.Username),
		Email:        sr.Mail,
		LoginType:    source.loginSource.Type,
		LoginSource:  source.loginSource.ID,
		LoginName:    userName,
		IsActive:     true,
		IsAdmin:      sr.IsAdmin,
		IsRestricted: sr.IsRestricted,
	}

	err := user_model.CreateUser(user)
	if err != nil {
		return user, err
	}

	mailer.SendRegisterNotifyMail(user)

	if isAttributeSSHPublicKeySet && asymkey_model.AddPublicKeysBySource(user, source.loginSource, sr.SSHPublicKey) {
		err = asymkey_model.RewriteAllPublicKeys()
	}
	if err == nil && len(source.AttributeAvatar) > 0 {
		_ = user_service.UploadAvatar(user, sr.Avatar)
	}
	if source.TeamGroupMapEnabled || source.TeamGroupMapRemoval {
		orgCache := make(map[string]*models.User)
		teamCache := make(map[string]*models.Team)
		source.SyncLdapGroupsToTeams(user, sr.LdapTeamAdd, sr.LdapTeamRemove, orgCache, teamCache)
	}

	return user, err
}

// IsSkipLocalTwoFA returns if this source should skip local 2fa for password authentication
func (source *Source) IsSkipLocalTwoFA() bool {
	return source.SkipLocalTwoFA
}<|MERGE_RESOLUTION|>--- conflicted
+++ resolved
@@ -8,6 +8,7 @@
 	"fmt"
 	"strings"
 
+	"code.gitea.io/gitea/models"
 	asymkey_model "code.gitea.io/gitea/models/asymkey"
 	"code.gitea.io/gitea/models/db"
 	"code.gitea.io/gitea/models/login"
@@ -59,18 +60,13 @@
 	}
 
 	if user != nil {
-<<<<<<< HEAD
 		if source.TeamGroupMapEnabled || source.TeamGroupMapRemoval {
-			orgCache := make(map[string]*models.User)
+			orgCache := make(map[string]*models.Organization)
 			teamCache := make(map[string]*models.Team)
 			source.SyncLdapGroupsToTeams(user, sr.LdapTeamAdd, sr.LdapTeamRemove, orgCache, teamCache)
 		}
-		if isAttributeSSHPublicKeySet && models.SynchronizePublicKeys(user, source.loginSource, sr.SSHPublicKey) {
-			return user, models.RewriteAllPublicKeys()
-=======
 		if isAttributeSSHPublicKeySet && asymkey_model.SynchronizePublicKeys(user, source.loginSource, sr.SSHPublicKey) {
 			return user, asymkey_model.RewriteAllPublicKeys()
->>>>>>> 0981ec30
 		}
 		return user, nil
 	}
@@ -111,7 +107,7 @@
 		_ = user_service.UploadAvatar(user, sr.Avatar)
 	}
 	if source.TeamGroupMapEnabled || source.TeamGroupMapRemoval {
-		orgCache := make(map[string]*models.User)
+		orgCache := make(map[string]*models.Organization)
 		teamCache := make(map[string]*models.Team)
 		source.SyncLdapGroupsToTeams(user, sr.LdapTeamAdd, sr.LdapTeamRemove, orgCache, teamCache)
 	}
