--- conflicted
+++ resolved
@@ -26,11 +26,8 @@
 	SSHPublicKey []string // SSH Public Key
 	IsAdmin      bool     // if user is administrator
 	IsRestricted bool     // if user is restricted
-<<<<<<< HEAD
+	LowerName    string   // Lowername
 	Avatar       []byte
-=======
-	LowerName    string   // Lowername
->>>>>>> a959ed99
 }
 
 func (ls *Source) sanitizedUserQuery(username string) (string, bool) {
@@ -452,14 +449,10 @@
 		if isAttributeSSHPublicKeySet {
 			result[i].SSHPublicKey = v.GetAttributeValues(ls.AttributeSSHPublicKey)
 		}
-<<<<<<< HEAD
 		if ls.AttributeAvatar != "" {
 			result[i].Avatar = v.GetRawAttributeValue(ls.AttributeAvatar)
 		}
-=======
 		result[i].LowerName = strings.ToLower(result[i].Username)
-
->>>>>>> a959ed99
 	}
 
 	return result, nil
