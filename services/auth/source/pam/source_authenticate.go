// Copyright 2021 The Gitea Authors. All rights reserved.
// SPDX-License-Identifier: MIT

package pam

import (
	"fmt"
	"strings"

	"code.gitea.io/gitea/models/auth"
	user_model "code.gitea.io/gitea/models/user"
	"code.gitea.io/gitea/modules/auth/pam"
	"code.gitea.io/gitea/modules/setting"
	"code.gitea.io/gitea/modules/util"
<<<<<<< HEAD
	"code.gitea.io/gitea/services/audit"
	"code.gitea.io/gitea/services/mailer"
=======
>>>>>>> c367b63b

	"github.com/google/uuid"
)

// Authenticate queries if login/password is valid against the PAM,
// and create a local user if success when enabled.
func (source *Source) Authenticate(user *user_model.User, userName, password string) (*user_model.User, error) {
	pamLogin, err := pam.Auth(source.ServiceName, userName, password)
	if err != nil {
		if strings.Contains(err.Error(), "Authentication failure") {
			return nil, user_model.ErrUserNotExist{Name: userName}
		}
		return nil, err
	}

	if user != nil {
		return user, nil
	}

	// Allow PAM sources with `@` in their name, like from Active Directory
	username := pamLogin
	email := pamLogin
	idx := strings.Index(pamLogin, "@")
	if idx > -1 {
		username = pamLogin[:idx]
	}
	if user_model.ValidateEmail(email) != nil {
		if source.EmailDomain != "" {
			email = fmt.Sprintf("%s@%s", username, source.EmailDomain)
		} else {
			email = fmt.Sprintf("%s@%s", username, setting.Service.NoReplyAddress)
		}
		if user_model.ValidateEmail(email) != nil {
			email = uuid.New().String() + "@localhost"
		}
	}

	user = &user_model.User{
		LowerName:   strings.ToLower(username),
		Name:        username,
		Email:       email,
		Passwd:      password,
		LoginType:   auth.PAM,
		LoginSource: source.authSource.ID,
		LoginName:   userName, // This is what the user typed in
	}
	overwriteDefault := &user_model.CreateUserOverwriteOptions{
		IsActive: util.OptionalBoolTrue,
	}

	if err := user_model.CreateUser(user, overwriteDefault); err != nil {
		return user, err
	}

<<<<<<< HEAD
	audit.Record(audit.UserCreate, audit.NewAuthenticationSourceUser(), user, user, "Created user %s.", user.Name)

	mailer.SendRegisterNotifyMail(user)

=======
>>>>>>> c367b63b
	return user, nil
}

// IsSkipLocalTwoFA returns if this source should skip local 2fa for password authentication
func (source *Source) IsSkipLocalTwoFA() bool {
	return source.SkipLocalTwoFA
}<|MERGE_RESOLUTION|>--- conflicted
+++ resolved
@@ -12,11 +12,7 @@
 	"code.gitea.io/gitea/modules/auth/pam"
 	"code.gitea.io/gitea/modules/setting"
 	"code.gitea.io/gitea/modules/util"
-<<<<<<< HEAD
 	"code.gitea.io/gitea/services/audit"
-	"code.gitea.io/gitea/services/mailer"
-=======
->>>>>>> c367b63b
 
 	"github.com/google/uuid"
 )
@@ -71,13 +67,8 @@
 		return user, err
 	}
 
-<<<<<<< HEAD
 	audit.Record(audit.UserCreate, audit.NewAuthenticationSourceUser(), user, user, "Created user %s.", user.Name)
 
-	mailer.SendRegisterNotifyMail(user)
-
-=======
->>>>>>> c367b63b
 	return user, nil
 }
 
