--- conflicted
+++ resolved
@@ -25,8 +25,6 @@
 	OpenIDConnectAutoDiscoveryURL string
 	CustomURLMapping              *CustomURLMapping
 	IconURL                       string
-<<<<<<< HEAD
-	OverrideLocalTwoFA            bool
 
 	Scopes             []string
 	RequiredClaimName  string
@@ -34,9 +32,7 @@
 	GroupClaimName     string
 	AdminGroup         string
 	RestrictedGroup    string
-=======
-	SkipLocalTwoFA                bool
->>>>>>> 623d2dd4
+	SkipLocalTwoFA     bool
 
 	// reference to the loginSource
 	loginSource *login.Source
