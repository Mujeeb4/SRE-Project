// Copyright 2019 The Gitea Authors. All rights reserved.
// SPDX-License-Identifier: MIT

package webhook

import (
	"context"
	"crypto/hmac"
	"crypto/sha1"
	"crypto/sha256"
	"crypto/tls"
	"encoding/hex"
	"fmt"
	"io"
	"net/http"
	"net/url"
	"strings"
	"sync"
	"time"

	webhook_model "code.gitea.io/gitea/models/webhook"
	"code.gitea.io/gitea/modules/graceful"
	"code.gitea.io/gitea/modules/hostmatcher"
	"code.gitea.io/gitea/modules/log"
	"code.gitea.io/gitea/modules/process"
	"code.gitea.io/gitea/modules/proxy"
	"code.gitea.io/gitea/modules/queue"
	"code.gitea.io/gitea/modules/setting"
	webhook_module "code.gitea.io/gitea/modules/webhook"

	"github.com/gobwas/glob"
)

// Deliver deliver hook task
func Deliver(ctx context.Context, t *webhook_model.HookTask) error {
	w, err := webhook_model.GetWebhookByID(t.HookID)
	if err != nil {
		return err
	}

	defer func() {
		err := recover()
		if err == nil {
			return
		}
		// There was a panic whilst delivering a hook...
		log.Error("PANIC whilst trying to deliver webhook task[%d] to webhook %s Panic: %v\nStacktrace: %s", t.ID, w.URL, err, log.Stack(2))
	}()

	t.IsDelivered = true

	var req *http.Request

	switch w.HTTPMethod {
	case "":
		log.Info("HTTP Method for webhook %s empty, setting to POST as default", w.URL)
		fallthrough
	case http.MethodPost:
		switch w.ContentType {
		case webhook_model.ContentTypeJSON:
			req, err = http.NewRequest("POST", w.URL, strings.NewReader(t.PayloadContent))
			if err != nil {
				return err
			}

			req.Header.Set("Content-Type", "application/json")
		case webhook_model.ContentTypeForm:
			forms := url.Values{
				"payload": []string{t.PayloadContent},
			}

			req, err = http.NewRequest("POST", w.URL, strings.NewReader(forms.Encode()))
			if err != nil {
				return err
			}

			req.Header.Set("Content-Type", "application/x-www-form-urlencoded")
		}
	case http.MethodGet:
		u, err := url.Parse(w.URL)
		if err != nil {
			return fmt.Errorf("unable to deliver webhook task[%d] as cannot parse webhook url %s: %w", t.ID, w.URL, err)
		}
		vals := u.Query()
		vals["payload"] = []string{t.PayloadContent}
		u.RawQuery = vals.Encode()
		req, err = http.NewRequest("GET", u.String(), nil)
		if err != nil {
			return fmt.Errorf("unable to deliver webhook task[%d] as unable to create HTTP request for webhook url %s: %w", t.ID, w.URL, err)
		}
	case http.MethodPut:
		switch w.Type {
		case webhook_module.MATRIX:
			txnID, err := getMatrixTxnID([]byte(t.PayloadContent))
			if err != nil {
				return err
			}
			url := fmt.Sprintf("%s/%s", w.URL, url.PathEscape(txnID))
			req, err = http.NewRequest("PUT", url, strings.NewReader(t.PayloadContent))
			if err != nil {
				return fmt.Errorf("unable to deliver webhook task[%d] as cannot create matrix request for webhook url %s: %w", t.ID, w.URL, err)
			}
		default:
			return fmt.Errorf("invalid http method for webhook task[%d] in webhook %s: %v", t.ID, w.URL, w.HTTPMethod)
		}
	default:
		return fmt.Errorf("invalid http method for webhook task[%d] in webhook %s: %v", t.ID, w.URL, w.HTTPMethod)
	}

	var signatureSHA1 string
	var signatureSHA256 string
	if len(w.Secret) > 0 {
		sig1 := hmac.New(sha1.New, []byte(w.Secret))
		sig256 := hmac.New(sha256.New, []byte(w.Secret))
		_, err = io.MultiWriter(sig1, sig256).Write([]byte(t.PayloadContent))
		if err != nil {
			log.Error("prepareWebhooks.sigWrite: %v", err)
		}
		signatureSHA1 = hex.EncodeToString(sig1.Sum(nil))
		signatureSHA256 = hex.EncodeToString(sig256.Sum(nil))
	}

	event := t.EventType.Event()
	eventType := string(t.EventType)
	req.Header.Add("X-Gitea-Delivery", t.UUID)
	req.Header.Add("X-Gitea-Event", event)
	req.Header.Add("X-Gitea-Event-Type", eventType)
	req.Header.Add("X-Gitea-Signature", signatureSHA256)
	req.Header.Add("X-Gogs-Delivery", t.UUID)
	req.Header.Add("X-Gogs-Event", event)
	req.Header.Add("X-Gogs-Event-Type", eventType)
	req.Header.Add("X-Gogs-Signature", signatureSHA256)
	req.Header.Add("X-Hub-Signature", "sha1="+signatureSHA1)
	req.Header.Add("X-Hub-Signature-256", "sha256="+signatureSHA256)
	req.Header["X-GitHub-Delivery"] = []string{t.UUID}
	req.Header["X-GitHub-Event"] = []string{event}
	req.Header["X-GitHub-Event-Type"] = []string{eventType}

	// Add Authorization Header
	authorization, err := w.HeaderAuthorization()
	if err != nil {
		log.Error("Webhook could not get Authorization header [%d]: %v", w.ID, err)
		return err
	}
	if authorization != "" {
		req.Header["Authorization"] = []string{authorization}
	}

	// Record delivery information.
	t.RequestInfo = &webhook_model.HookRequest{
		URL:        req.URL.String(),
		HTTPMethod: req.Method,
		Headers:    map[string]string{},
	}
	for k, vals := range req.Header {
		t.RequestInfo.Headers[k] = strings.Join(vals, ",")
	}

	t.ResponseInfo = &webhook_model.HookResponse{
		Headers: map[string]string{},
	}

	// OK We're now ready to attempt to deliver the task - we must double check that it
	// has not been delivered in the meantime
	updated, err := webhook_model.MarkTaskDelivered(ctx, t)
	if err != nil {
		log.Error("MarkTaskDelivered[%d]: %v", t.ID, err)
		return fmt.Errorf("unable to mark task[%d] delivered in the db: %w", t.ID, err)
	}
	if !updated {
		// This webhook task has already been attempted to be delivered or is in the process of being delivered
		log.Trace("Webhook Task[%d] already delivered", t.ID)
		return nil
	}

	// All code from this point will update the hook task
	defer func() {
		t.Delivered = time.Now().UnixNano()
		if t.IsSucceed {
			log.Trace("Hook delivered: %s", t.UUID)
		} else if !w.IsActive {
			log.Trace("Hook delivery skipped as webhook is inactive: %s", t.UUID)
		} else {
			log.Trace("Hook delivery failed: %s", t.UUID)
		}

		if err := webhook_model.UpdateHookTask(t); err != nil {
			log.Error("UpdateHookTask [%d]: %v", t.ID, err)
		}

		// Update webhook last delivery status.
		if t.IsSucceed {
			w.LastStatus = webhook_module.HookStatusSucceed
		} else {
			w.LastStatus = webhook_module.HookStatusFail
		}
		if err = webhook_model.UpdateWebhookLastStatus(w); err != nil {
			log.Error("UpdateWebhookLastStatus: %v", err)
			return
		}
	}()

	if setting.DisableWebhooks {
		return fmt.Errorf("webhook task skipped (webhooks disabled): [%d]", t.ID)
	}

	if !w.IsActive {
		log.Trace("Webhook %s in Webhook Task[%d] is not active", w.URL, t.ID)
		return nil
	}

	resp, err := webhookHTTPClient.Do(req.WithContext(ctx))
	if err != nil {
		t.ResponseInfo.Body = fmt.Sprintf("Delivery: %v", err)
		return fmt.Errorf("unable to deliver webhook task[%d] in %s due to error in http client: %w", t.ID, w.URL, err)
	}
	defer resp.Body.Close()

	// Status code is 20x can be seen as succeed.
	t.IsSucceed = resp.StatusCode/100 == 2
	t.ResponseInfo.Status = resp.StatusCode
	for k, vals := range resp.Header {
		t.ResponseInfo.Headers[k] = strings.Join(vals, ",")
	}

	p, err := io.ReadAll(resp.Body)
	if err != nil {
		t.ResponseInfo.Body = fmt.Sprintf("read body: %s", err)
		return fmt.Errorf("unable to deliver webhook task[%d] in %s as unable to read response body: %w", t.ID, w.URL, err)
	}
	t.ResponseInfo.Body = string(p)
	return nil
}

var (
	webhookHTTPClient *http.Client
	once              sync.Once
	hostMatchers      []glob.Glob
)

func webhookProxy() func(req *http.Request) (*url.URL, error) {
	if setting.Webhook.ProxyURL == "" {
		return proxy.Proxy()
	}

	once.Do(func() {
		for _, h := range setting.Webhook.ProxyHosts {
			if g, err := glob.Compile(h); err == nil {
				hostMatchers = append(hostMatchers, g)
			} else {
				log.Error("glob.Compile %s failed: %v", h, err)
			}
		}
	})

	return func(req *http.Request) (*url.URL, error) {
		for _, v := range hostMatchers {
			if v.Match(req.URL.Host) {
				return http.ProxyURL(setting.Webhook.ProxyURLFixed)(req)
			}
		}
		return http.ProxyFromEnvironment(req)
	}
}

// Init starts the hooks delivery thread
func Init() error {
	timeout := time.Duration(setting.Webhook.DeliverTimeout) * time.Second

	allowedHostListValue := setting.Webhook.AllowedHostList
	if allowedHostListValue == "" {
		allowedHostListValue = hostmatcher.MatchBuiltinExternal
	}
	allowedHostMatcher := hostmatcher.ParseHostMatchList("webhook.ALLOWED_HOST_LIST", allowedHostListValue)

	webhookHTTPClient = &http.Client{
		Timeout: timeout,
		Transport: &http.Transport{
			TLSClientConfig: &tls.Config{InsecureSkipVerify: setting.Webhook.SkipTLSVerify},
			Proxy:           webhookProxy(),
			DialContext:     hostmatcher.NewDialContext("webhook", allowedHostMatcher, nil),
		},
	}

<<<<<<< HEAD
	hookQueue = queue.CreateUniqueQueue(queue.WebhookDeliveryQueueName, handle, "")
=======
	hookQueue = queue.CreateUniqueQueue("webhook_sender", handle, int64(0))
>>>>>>> be93e48c
	if hookQueue == nil {
		return fmt.Errorf("Unable to create webhook_sender Queue")
	}
	go graceful.GetManager().RunWithShutdownFns(hookQueue.Run)

	go graceful.GetManager().RunWithShutdownContext(populateWebhookSendingQueue)

	return nil
}

func populateWebhookSendingQueue(ctx context.Context) {
	ctx, _, finished := process.GetManager().AddContext(ctx, "Webhook: Populate sending queue")
	defer finished()

	lowerID := int64(0)
	for {
		taskIDs, err := webhook_model.FindUndeliveredHookTaskIDs(ctx, lowerID)
		if err != nil {
			log.Error("Unable to populate webhook queue as FindUndeliveredHookTaskIDs failed: %v", err)
			return
		}
		if len(taskIDs) == 0 {
			return
		}
		lowerID = taskIDs[len(taskIDs)-1]

		for _, taskID := range taskIDs {
			select {
			case <-ctx.Done():
				log.Warn("Shutdown before Webhook Sending queue finishing being populated")
				return
			default:
			}
			if err := enqueueHookTask(taskID); err != nil {
				log.Error("Unable to push HookTask[%d] to the Webhook Sending queue: %v", taskID, err)
			}
		}
	}
}<|MERGE_RESOLUTION|>--- conflicted
+++ resolved
@@ -282,11 +282,7 @@
 		},
 	}
 
-<<<<<<< HEAD
-	hookQueue = queue.CreateUniqueQueue(queue.WebhookDeliveryQueueName, handle, "")
-=======
-	hookQueue = queue.CreateUniqueQueue("webhook_sender", handle, int64(0))
->>>>>>> be93e48c
+	hookQueue = queue.CreateUniqueQueue(queue.WebhookDeliveryQueueName, handle, int64(0))
 	if hookQueue == nil {
 		return fmt.Errorf("Unable to create webhook_sender Queue")
 	}
