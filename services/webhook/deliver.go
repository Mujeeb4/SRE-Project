// Copyright 2019 The Gitea Authors. All rights reserved.
// Use of this source code is governed by a MIT-style
// license that can be found in the LICENSE file.

package webhook

import (
	"context"
	"crypto/hmac"
	"crypto/sha1"
	"crypto/sha256"
	"crypto/tls"
	"encoding/hex"
	"fmt"
	"io"
	"net"
	"net/http"
	"net/url"
	"strconv"
	"strings"
	"sync"
	"syscall"
	"time"

	webhook_model "code.gitea.io/gitea/models/webhook"
	"code.gitea.io/gitea/modules/graceful"
	"code.gitea.io/gitea/modules/log"
	"code.gitea.io/gitea/modules/proxy"
	"code.gitea.io/gitea/modules/setting"

	"github.com/gobwas/glob"
)

var contextKeyWebhookRequest interface{} = "contextKeyWebhookRequest"

// Deliver deliver hook task
func Deliver(t *webhook_model.HookTask) error {
	w, err := webhook_model.GetWebhookByID(t.HookID)
	if err != nil {
		return err
	}

	defer func() {
		err := recover()
		if err == nil {
			return
		}
		// There was a panic whilst delivering a hook...
		log.Error("PANIC whilst trying to deliver webhook[%d] for repo[%d] to %s Panic: %v\nStacktrace: %s", t.ID, t.RepoID, w.URL, err, log.Stack(2))
	}()

	t.IsDelivered = true

	var req *http.Request

	switch w.HTTPMethod {
	case "":
		log.Info("HTTP Method for webhook %d empty, setting to POST as default", t.ID)
		fallthrough
	case http.MethodPost:
		switch w.ContentType {
		case webhook_model.ContentTypeJSON:
			req, err = http.NewRequest("POST", w.URL, strings.NewReader(t.PayloadContent))
			if err != nil {
				return err
			}

			req.Header.Set("Content-Type", "application/json")
		case webhook_model.ContentTypeForm:
			var forms = url.Values{
				"payload": []string{t.PayloadContent},
			}

			req, err = http.NewRequest("POST", w.URL, strings.NewReader(forms.Encode()))
			if err != nil {
				return err
			}

			req.Header.Set("Content-Type", "application/x-www-form-urlencoded")
		}
	case http.MethodGet:
		u, err := url.Parse(w.URL)
		if err != nil {
			return err
		}
		vals := u.Query()
		vals["payload"] = []string{t.PayloadContent}
		u.RawQuery = vals.Encode()
		req, err = http.NewRequest("GET", u.String(), nil)
		if err != nil {
			return err
		}
	case http.MethodPut:
		switch w.Type {
		case webhook_model.MATRIX:
			req, err = getMatrixHookRequest(w, t)
			if err != nil {
				return err
			}
		default:
			return fmt.Errorf("Invalid http method for webhook: [%d] %v", t.ID, w.HTTPMethod)
		}
	default:
		return fmt.Errorf("Invalid http method for webhook: [%d] %v", t.ID, w.HTTPMethod)
	}

	var signatureSHA1 string
	var signatureSHA256 string
	if len(w.Secret) > 0 {
		sig1 := hmac.New(sha1.New, []byte(w.Secret))
		sig256 := hmac.New(sha256.New, []byte(w.Secret))
		_, err = io.MultiWriter(sig1, sig256).Write([]byte(t.PayloadContent))
		if err != nil {
			log.Error("prepareWebhooks.sigWrite: %v", err)
		}
		signatureSHA1 = hex.EncodeToString(sig1.Sum(nil))
		signatureSHA256 = hex.EncodeToString(sig256.Sum(nil))
	}

	event := t.EventType.Event()
	eventType := string(t.EventType)
	req.Header.Add("X-Gitea-Delivery", t.UUID)
	req.Header.Add("X-Gitea-Event", event)
	req.Header.Add("X-Gitea-Event-Type", eventType)
	req.Header.Add("X-Gitea-Signature", signatureSHA256)
	req.Header.Add("X-Gogs-Delivery", t.UUID)
	req.Header.Add("X-Gogs-Event", event)
	req.Header.Add("X-Gogs-Event-Type", eventType)
	req.Header.Add("X-Gogs-Signature", signatureSHA256)
	req.Header.Add("X-Hub-Signature", "sha1="+signatureSHA1)
	req.Header.Add("X-Hub-Signature-256", "sha256="+signatureSHA256)
	req.Header["X-GitHub-Delivery"] = []string{t.UUID}
	req.Header["X-GitHub-Event"] = []string{event}
	req.Header["X-GitHub-Event-Type"] = []string{eventType}

	// Record delivery information.
	t.RequestInfo = &webhook_model.HookRequest{
		URL:        req.URL.String(),
		HTTPMethod: req.Method,
		Headers:    map[string]string{},
	}
	for k, vals := range req.Header {
		t.RequestInfo.Headers[k] = strings.Join(vals, ",")
	}

	t.ResponseInfo = &webhook_model.HookResponse{
		Headers: map[string]string{},
	}

	defer func() {
		t.Delivered = time.Now().UnixNano()
		if t.IsSucceed {
			log.Trace("Hook delivered: %s", t.UUID)
		} else {
			log.Trace("Hook delivery failed: %s", t.UUID)
		}

		if err := webhook_model.UpdateHookTask(t); err != nil {
			log.Error("UpdateHookTask [%d]: %v", t.ID, err)
		}

		// Update webhook last delivery status.
		if t.IsSucceed {
			w.LastStatus = webhook_model.HookStatusSucceed
		} else {
			w.LastStatus = webhook_model.HookStatusFail
		}
		if err = webhook_model.UpdateWebhookLastStatus(w); err != nil {
			log.Error("UpdateWebhookLastStatus: %v", err)
			return
		}
	}()

	if setting.DisableWebhooks {
		return fmt.Errorf("Webhook task skipped (webhooks disabled): [%d]", t.ID)
	}

	resp, err := webhookHTTPClient.Do(req.WithContext(context.WithValue(req.Context(), contextKeyWebhookRequest, req)))
	if err != nil {
		t.ResponseInfo.Body = fmt.Sprintf("Delivery: %v", err)
		return err
	}
	defer resp.Body.Close()

	// Status code is 20x can be seen as succeed.
	t.IsSucceed = resp.StatusCode/100 == 2
	t.ResponseInfo.Status = resp.StatusCode
	for k, vals := range resp.Header {
		t.ResponseInfo.Headers[k] = strings.Join(vals, ",")
	}

	p, err := io.ReadAll(resp.Body)
	if err != nil {
		t.ResponseInfo.Body = fmt.Sprintf("read body: %s", err)
		return err
	}
	t.ResponseInfo.Body = string(p)
	return nil
}

// DeliverHooks checks and delivers undelivered hooks.
// FIXME: graceful: This would likely benefit from either a worker pool with dummy queue
// or a full queue. Then more hooks could be sent at same time.
func DeliverHooks(ctx context.Context) {
	select {
	case <-ctx.Done():
		return
	default:
	}
	tasks, err := webhook_model.FindUndeliveredHookTasks()
	if err != nil {
		log.Error("DeliverHooks: %v", err)
		return
	}

	// Update hook task status.
	for _, t := range tasks {
		select {
		case <-ctx.Done():
			return
		default:
		}
		if err = Deliver(t); err != nil {
			log.Error("deliver: %v", err)
		}
	}

	// Start listening on new hook requests.
	for {
		select {
		case <-ctx.Done():
			hookQueue.Close()
			return
		case repoIDStr := <-hookQueue.Queue():
			log.Trace("DeliverHooks [repo_id: %v]", repoIDStr)
			hookQueue.Remove(repoIDStr)

			keyID, err := strconv.ParseInt(repoIDStr, 10, 64)
			if err != nil {
				log.Error("Invalid repo ID: %s", repoIDStr)
				continue
			}

<<<<<<< HEAD
			// keyID > 0 : repo id
			// keyID < 0 : org id
			// keyID = 0 : system only (not used now)
			var tasks []*models.HookTask

			if keyID < 0 {
				orgID := -keyID
				tasks, err = models.FindOrgUndeliveredHookTasks(orgID)
			} else {
				repoID := keyID
				tasks, err = models.FindRepoUndeliveredHookTasks(repoID)
			}
=======
			tasks, err := webhook_model.FindRepoUndeliveredHookTasks(repoID)
>>>>>>> 81926d61
			if err != nil {
				log.Error("Get [%d] hook tasks: %v", keyID, err)
				continue
			}
			for _, t := range tasks {
				select {
				case <-ctx.Done():
					return
				default:
				}
				if err = Deliver(t); err != nil {
					log.Error("deliver: %v", err)
				}
			}
		}
	}

}

var (
	webhookHTTPClient *http.Client
	once              sync.Once
	hostMatchers      []glob.Glob
)

func webhookProxy() func(req *http.Request) (*url.URL, error) {
	if setting.Webhook.ProxyURL == "" {
		return proxy.Proxy()
	}

	once.Do(func() {
		for _, h := range setting.Webhook.ProxyHosts {
			if g, err := glob.Compile(h); err == nil {
				hostMatchers = append(hostMatchers, g)
			} else {
				log.Error("glob.Compile %s failed: %v", h, err)
			}
		}
	})

	return func(req *http.Request) (*url.URL, error) {
		for _, v := range hostMatchers {
			if v.Match(req.URL.Host) {
				return http.ProxyURL(setting.Webhook.ProxyURLFixed)(req)
			}
		}
		return http.ProxyFromEnvironment(req)
	}
}

// InitDeliverHooks starts the hooks delivery thread
func InitDeliverHooks() {
	timeout := time.Duration(setting.Webhook.DeliverTimeout) * time.Second

	webhookHTTPClient = &http.Client{
		Timeout: timeout,
		Transport: &http.Transport{
			TLSClientConfig: &tls.Config{InsecureSkipVerify: setting.Webhook.SkipTLSVerify},
			Proxy:           webhookProxy(),
			DialContext: func(ctx context.Context, network, addrOrHost string) (net.Conn, error) {
				dialer := net.Dialer{
					Timeout: timeout,
					Control: func(network, ipAddr string, c syscall.RawConn) error {
						// in Control func, the addr was already resolved to IP:PORT format, there is no cost to do ResolveTCPAddr here
						tcpAddr, err := net.ResolveTCPAddr(network, ipAddr)
						req := ctx.Value(contextKeyWebhookRequest).(*http.Request)
						if err != nil {
							return fmt.Errorf("webhook can only call HTTP servers via TCP, deny '%s(%s:%s)', err=%v", req.Host, network, ipAddr, err)
						}
						if !setting.Webhook.AllowedHostList.MatchesHostOrIP(req.Host, tcpAddr.IP) {
							return fmt.Errorf("webhook can only call allowed HTTP servers (check your webhook.ALLOWED_HOST_LIST setting), deny '%s(%s)'", req.Host, ipAddr)
						}
						return nil
					},
				}
				return dialer.DialContext(ctx, network, addrOrHost)
			},
		},
	}

	go graceful.GetManager().RunWithShutdownContext(DeliverHooks)
}<|MERGE_RESOLUTION|>--- conflicted
+++ resolved
@@ -241,22 +241,18 @@
 				continue
 			}
 
-<<<<<<< HEAD
 			// keyID > 0 : repo id
 			// keyID < 0 : org id
 			// keyID = 0 : system only (not used now)
-			var tasks []*models.HookTask
+			var tasks []*webhook_model.HookTask
 
 			if keyID < 0 {
 				orgID := -keyID
-				tasks, err = models.FindOrgUndeliveredHookTasks(orgID)
+				tasks, err = webhook_model.FindOrgUndeliveredHookTasks(orgID)
 			} else {
 				repoID := keyID
-				tasks, err = models.FindRepoUndeliveredHookTasks(repoID)
-			}
-=======
-			tasks, err := webhook_model.FindRepoUndeliveredHookTasks(repoID)
->>>>>>> 81926d61
+				tasks, err = webhook_model.FindRepoUndeliveredHookTasks(repoID)
+			}
 			if err != nil {
 				log.Error("Get [%d] hook tasks: %v", keyID, err)
 				continue
