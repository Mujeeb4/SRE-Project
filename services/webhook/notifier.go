// Copyright 2019 The Gitea Authors. All rights reserved.
// SPDX-License-Identifier: MIT

package webhook

import (
	"context"

	issues_model "code.gitea.io/gitea/models/issues"
	packages_model "code.gitea.io/gitea/models/packages"
	"code.gitea.io/gitea/models/perm"
	access_model "code.gitea.io/gitea/models/perm/access"
	repo_model "code.gitea.io/gitea/models/repo"
	"code.gitea.io/gitea/models/unit"
	user_model "code.gitea.io/gitea/models/user"
	"code.gitea.io/gitea/modules/git"
	"code.gitea.io/gitea/modules/log"
	"code.gitea.io/gitea/modules/notification"
	"code.gitea.io/gitea/modules/notification/base"
	"code.gitea.io/gitea/modules/repository"
	"code.gitea.io/gitea/modules/setting"
	api "code.gitea.io/gitea/modules/structs"
	webhook_module "code.gitea.io/gitea/modules/webhook"
	"code.gitea.io/gitea/services/convert"
)

func init() {
	notification.RegisterNotifier(&webhookNotifier{})
}

type webhookNotifier struct {
	base.NullNotifier
}

var _ base.Notifier = &webhookNotifier{}

// NewNotifier create a new webhookNotifier notifier
func NewNotifier() base.Notifier {
	return &webhookNotifier{}
}

func (m *webhookNotifier) NotifyIssueClearLabels(ctx context.Context, doer *user_model.User, issue *issues_model.Issue) {
	if err := issue.LoadPoster(ctx); err != nil {
		log.Error("LoadPoster: %v", err)
		return
	}

	if err := issue.LoadRepo(ctx); err != nil {
		log.Error("LoadRepo: %v", err)
		return
	}

	mode, _ := access_model.AccessLevel(ctx, issue.Poster, issue.Repo)
	var err error
	if issue.IsPull {
		if err = issue.LoadPullRequest(ctx); err != nil {
			log.Error("LoadPullRequest: %v", err)
			return
		}

		err = PrepareWebhooks(ctx, EventSource{Repository: issue.Repo}, webhook_module.HookEventPullRequestLabel, &api.PullRequestPayload{
			Action:      api.HookIssueLabelCleared,
			Index:       issue.Index,
			PullRequest: convert.ToAPIPullRequest(ctx, issue.PullRequest, nil),
			Repository:  convert.ToRepo(ctx, issue.Repo, mode),
			Sender:      convert.ToUser(ctx, doer, nil),
		})
	} else {
		err = PrepareWebhooks(ctx, EventSource{Repository: issue.Repo}, webhook_module.HookEventIssueLabel, &api.IssuePayload{
			Action:     api.HookIssueLabelCleared,
			Index:      issue.Index,
			Issue:      convert.ToAPIIssue(ctx, issue),
			Repository: convert.ToRepo(ctx, issue.Repo, mode),
			Sender:     convert.ToUser(ctx, doer, nil),
		})
	}
	if err != nil {
		log.Error("PrepareWebhooks [is_pull: %v]: %v", issue.IsPull, err)
	}
}

func (m *webhookNotifier) NotifyForkRepository(ctx context.Context, doer *user_model.User, oldRepo, repo *repo_model.Repository) {
	oldMode, _ := access_model.AccessLevel(ctx, doer, oldRepo)
	mode, _ := access_model.AccessLevel(ctx, doer, repo)

	// forked webhook
	if err := PrepareWebhooks(ctx, EventSource{Repository: oldRepo}, webhook_module.HookEventFork, &api.ForkPayload{
		Forkee: convert.ToRepo(ctx, oldRepo, oldMode),
		Repo:   convert.ToRepo(ctx, repo, mode),
		Sender: convert.ToUser(ctx, doer, nil),
	}); err != nil {
		log.Error("PrepareWebhooks [repo_id: %d]: %v", oldRepo.ID, err)
	}

	u := repo.MustOwner(ctx)

	// Add to hook queue for created repo after session commit.
	if u.IsOrganization() {
		if err := PrepareWebhooks(ctx, EventSource{Repository: repo}, webhook_module.HookEventRepository, &api.RepositoryPayload{
			Action:       api.HookRepoCreated,
			Repository:   convert.ToRepo(ctx, repo, perm.AccessModeOwner),
			Organization: convert.ToUser(ctx, u, nil),
			Sender:       convert.ToUser(ctx, doer, nil),
		}); err != nil {
			log.Error("PrepareWebhooks [repo_id: %d]: %v", repo.ID, err)
		}
	}
}

func (m *webhookNotifier) NotifyCreateRepository(ctx context.Context, doer, u *user_model.User, repo *repo_model.Repository) {
	// Add to hook queue for created repo after session commit.
	if err := PrepareWebhooks(ctx, EventSource{Repository: repo}, webhook_module.HookEventRepository, &api.RepositoryPayload{
		Action:       api.HookRepoCreated,
		Repository:   convert.ToRepo(ctx, repo, perm.AccessModeOwner),
		Organization: convert.ToUser(ctx, u, nil),
		Sender:       convert.ToUser(ctx, doer, nil),
	}); err != nil {
		log.Error("PrepareWebhooks [repo_id: %d]: %v", repo.ID, err)
	}
}

func (m *webhookNotifier) NotifyDeleteRepository(ctx context.Context, doer *user_model.User, repo *repo_model.Repository) {
	if err := PrepareWebhooks(ctx, EventSource{Repository: repo}, webhook_module.HookEventRepository, &api.RepositoryPayload{
		Action:       api.HookRepoDeleted,
		Repository:   convert.ToRepo(ctx, repo, perm.AccessModeOwner),
		Organization: convert.ToUser(ctx, repo.MustOwner(ctx), nil),
		Sender:       convert.ToUser(ctx, doer, nil),
	}); err != nil {
		log.Error("PrepareWebhooks [repo_id: %d]: %v", repo.ID, err)
	}
}

func (m *webhookNotifier) NotifyMigrateRepository(ctx context.Context, doer, u *user_model.User, repo *repo_model.Repository) {
	// Add to hook queue for created repo after session commit.
	if err := PrepareWebhooks(ctx, EventSource{Repository: repo}, webhook_module.HookEventRepository, &api.RepositoryPayload{
		Action:       api.HookRepoCreated,
		Repository:   convert.ToRepo(ctx, repo, perm.AccessModeOwner),
		Organization: convert.ToUser(ctx, u, nil),
		Sender:       convert.ToUser(ctx, doer, nil),
	}); err != nil {
		log.Error("PrepareWebhooks [repo_id: %d]: %v", repo.ID, err)
	}
}

func (m *webhookNotifier) NotifyIssueChangeAssignee(ctx context.Context, doer *user_model.User, issue *issues_model.Issue, assignee *user_model.User, removed bool, comment *issues_model.Comment) {
	if issue.IsPull {
		mode, _ := access_model.AccessLevelUnit(ctx, doer, issue.Repo, unit.TypePullRequests)

		if err := issue.LoadPullRequest(ctx); err != nil {
			log.Error("LoadPullRequest failed: %v", err)
			return
		}
		issue.PullRequest.Issue = issue
		apiPullRequest := &api.PullRequestPayload{
			Index:       issue.Index,
			PullRequest: convert.ToAPIPullRequest(ctx, issue.PullRequest, nil),
			Repository:  convert.ToRepo(ctx, issue.Repo, mode),
			Sender:      convert.ToUser(ctx, doer, nil),
		}
		if removed {
			apiPullRequest.Action = api.HookIssueUnassigned
		} else {
			apiPullRequest.Action = api.HookIssueAssigned
		}
		// Assignee comment triggers a webhook
		if err := PrepareWebhooks(ctx, EventSource{Repository: issue.Repo}, webhook_module.HookEventPullRequestAssign, apiPullRequest); err != nil {
			log.Error("PrepareWebhooks [is_pull: %v, remove_assignee: %v]: %v", issue.IsPull, removed, err)
			return
		}
	} else {
		mode, _ := access_model.AccessLevelUnit(ctx, doer, issue.Repo, unit.TypeIssues)
		apiIssue := &api.IssuePayload{
			Index:      issue.Index,
			Issue:      convert.ToAPIIssue(ctx, issue),
			Repository: convert.ToRepo(ctx, issue.Repo, mode),
			Sender:     convert.ToUser(ctx, doer, nil),
		}
		if removed {
			apiIssue.Action = api.HookIssueUnassigned
		} else {
			apiIssue.Action = api.HookIssueAssigned
		}
		// Assignee comment triggers a webhook
		if err := PrepareWebhooks(ctx, EventSource{Repository: issue.Repo}, webhook_module.HookEventIssueAssign, apiIssue); err != nil {
			log.Error("PrepareWebhooks [is_pull: %v, remove_assignee: %v]: %v", issue.IsPull, removed, err)
			return
		}
	}
}

func (m *webhookNotifier) NotifyIssueChangeTitle(ctx context.Context, doer *user_model.User, issue *issues_model.Issue, oldTitle string) {
	mode, _ := access_model.AccessLevel(ctx, issue.Poster, issue.Repo)
	var err error
	if issue.IsPull {
		if err = issue.LoadPullRequest(ctx); err != nil {
			log.Error("LoadPullRequest failed: %v", err)
			return
		}
		issue.PullRequest.Issue = issue
		err = PrepareWebhooks(ctx, EventSource{Repository: issue.Repo}, webhook_module.HookEventPullRequest, &api.PullRequestPayload{
			Action: api.HookIssueEdited,
			Index:  issue.Index,
			Changes: &api.ChangesPayload{
				Title: &api.ChangesFromPayload{
					From: oldTitle,
				},
			},
			PullRequest: convert.ToAPIPullRequest(ctx, issue.PullRequest, nil),
			Repository:  convert.ToRepo(ctx, issue.Repo, mode),
			Sender:      convert.ToUser(ctx, doer, nil),
		})
	} else {
		err = PrepareWebhooks(ctx, EventSource{Repository: issue.Repo}, webhook_module.HookEventIssues, &api.IssuePayload{
			Action: api.HookIssueEdited,
			Index:  issue.Index,
			Changes: &api.ChangesPayload{
				Title: &api.ChangesFromPayload{
					From: oldTitle,
				},
			},
			Issue:      convert.ToAPIIssue(ctx, issue),
			Repository: convert.ToRepo(ctx, issue.Repo, mode),
			Sender:     convert.ToUser(ctx, doer, nil),
		})
	}

	if err != nil {
		log.Error("PrepareWebhooks [is_pull: %v]: %v", issue.IsPull, err)
	}
}

func (m *webhookNotifier) NotifyIssueChangeStatus(ctx context.Context, doer *user_model.User, commitID string, issue *issues_model.Issue, actionComment *issues_model.Comment, isClosed bool) {
	mode, _ := access_model.AccessLevel(ctx, issue.Poster, issue.Repo)
	var err error
	if issue.IsPull {
		if err = issue.LoadPullRequest(ctx); err != nil {
			log.Error("LoadPullRequest: %v", err)
			return
		}
		// Merge pull request calls issue.changeStatus so we need to handle separately.
		apiPullRequest := &api.PullRequestPayload{
			Index:       issue.Index,
			PullRequest: convert.ToAPIPullRequest(ctx, issue.PullRequest, nil),
			Repository:  convert.ToRepo(ctx, issue.Repo, mode),
<<<<<<< HEAD
			Sender:      convert.ToUser(ctx, doer, nil),
=======
			Sender:      convert.ToUser(doer, nil),
			CommitID:    commitID,
>>>>>>> e88b529b
		}
		if isClosed {
			apiPullRequest.Action = api.HookIssueClosed
		} else {
			apiPullRequest.Action = api.HookIssueReOpened
		}
		err = PrepareWebhooks(ctx, EventSource{Repository: issue.Repo}, webhook_module.HookEventPullRequest, apiPullRequest)
	} else {
		apiIssue := &api.IssuePayload{
			Index:      issue.Index,
			Issue:      convert.ToAPIIssue(ctx, issue),
			Repository: convert.ToRepo(ctx, issue.Repo, mode),
<<<<<<< HEAD
			Sender:     convert.ToUser(ctx, doer, nil),
=======
			Sender:     convert.ToUser(doer, nil),
			CommitID:   commitID,
>>>>>>> e88b529b
		}
		if isClosed {
			apiIssue.Action = api.HookIssueClosed
		} else {
			apiIssue.Action = api.HookIssueReOpened
		}
		err = PrepareWebhooks(ctx, EventSource{Repository: issue.Repo}, webhook_module.HookEventIssues, apiIssue)
	}
	if err != nil {
		log.Error("PrepareWebhooks [is_pull: %v, is_closed: %v]: %v", issue.IsPull, isClosed, err)
	}
}

func (m *webhookNotifier) NotifyNewIssue(ctx context.Context, issue *issues_model.Issue, mentions []*user_model.User) {
	if err := issue.LoadRepo(ctx); err != nil {
		log.Error("issue.LoadRepo: %v", err)
		return
	}
	if err := issue.LoadPoster(ctx); err != nil {
		log.Error("issue.LoadPoster: %v", err)
		return
	}

	mode, _ := access_model.AccessLevel(ctx, issue.Poster, issue.Repo)
	if err := PrepareWebhooks(ctx, EventSource{Repository: issue.Repo}, webhook_module.HookEventIssues, &api.IssuePayload{
		Action:     api.HookIssueOpened,
		Index:      issue.Index,
		Issue:      convert.ToAPIIssue(ctx, issue),
		Repository: convert.ToRepo(ctx, issue.Repo, mode),
		Sender:     convert.ToUser(ctx, issue.Poster, nil),
	}); err != nil {
		log.Error("PrepareWebhooks: %v", err)
	}
}

func (m *webhookNotifier) NotifyNewPullRequest(ctx context.Context, pull *issues_model.PullRequest, mentions []*user_model.User) {
	if err := pull.LoadIssue(ctx); err != nil {
		log.Error("pull.LoadIssue: %v", err)
		return
	}
	if err := pull.Issue.LoadRepo(ctx); err != nil {
		log.Error("pull.Issue.LoadRepo: %v", err)
		return
	}
	if err := pull.Issue.LoadPoster(ctx); err != nil {
		log.Error("pull.Issue.LoadPoster: %v", err)
		return
	}

	mode, _ := access_model.AccessLevel(ctx, pull.Issue.Poster, pull.Issue.Repo)
	if err := PrepareWebhooks(ctx, EventSource{Repository: pull.Issue.Repo}, webhook_module.HookEventPullRequest, &api.PullRequestPayload{
		Action:      api.HookIssueOpened,
		Index:       pull.Issue.Index,
		PullRequest: convert.ToAPIPullRequest(ctx, pull, nil),
		Repository:  convert.ToRepo(ctx, pull.Issue.Repo, mode),
		Sender:      convert.ToUser(ctx, pull.Issue.Poster, nil),
	}); err != nil {
		log.Error("PrepareWebhooks: %v", err)
	}
}

func (m *webhookNotifier) NotifyIssueChangeContent(ctx context.Context, doer *user_model.User, issue *issues_model.Issue, oldContent string) {
	if err := issue.LoadRepo(ctx); err != nil {
		log.Error("LoadRepo: %v", err)
		return
	}

	mode, _ := access_model.AccessLevel(ctx, issue.Poster, issue.Repo)
	var err error
	if issue.IsPull {
		issue.PullRequest.Issue = issue
		err = PrepareWebhooks(ctx, EventSource{Repository: issue.Repo}, webhook_module.HookEventPullRequest, &api.PullRequestPayload{
			Action: api.HookIssueEdited,
			Index:  issue.Index,
			Changes: &api.ChangesPayload{
				Body: &api.ChangesFromPayload{
					From: oldContent,
				},
			},
			PullRequest: convert.ToAPIPullRequest(ctx, issue.PullRequest, nil),
			Repository:  convert.ToRepo(ctx, issue.Repo, mode),
			Sender:      convert.ToUser(ctx, doer, nil),
		})
	} else {
		err = PrepareWebhooks(ctx, EventSource{Repository: issue.Repo}, webhook_module.HookEventIssues, &api.IssuePayload{
			Action: api.HookIssueEdited,
			Index:  issue.Index,
			Changes: &api.ChangesPayload{
				Body: &api.ChangesFromPayload{
					From: oldContent,
				},
			},
			Issue:      convert.ToAPIIssue(ctx, issue),
			Repository: convert.ToRepo(ctx, issue.Repo, mode),
			Sender:     convert.ToUser(ctx, doer, nil),
		})
	}
	if err != nil {
		log.Error("PrepareWebhooks [is_pull: %v]: %v", issue.IsPull, err)
	}
}

func (m *webhookNotifier) NotifyUpdateComment(ctx context.Context, doer *user_model.User, c *issues_model.Comment, oldContent string) {
	if err := c.LoadPoster(ctx); err != nil {
		log.Error("LoadPoster: %v", err)
		return
	}
	if err := c.LoadIssue(ctx); err != nil {
		log.Error("LoadIssue: %v", err)
		return
	}

	if err := c.Issue.LoadAttributes(ctx); err != nil {
		log.Error("LoadAttributes: %v", err)
		return
	}

	var eventType webhook_module.HookEventType
	if c.Issue.IsPull {
		eventType = webhook_module.HookEventPullRequestComment
	} else {
		eventType = webhook_module.HookEventIssueComment
	}

	mode, _ := access_model.AccessLevel(ctx, doer, c.Issue.Repo)
	if err := PrepareWebhooks(ctx, EventSource{Repository: c.Issue.Repo}, eventType, &api.IssueCommentPayload{
		Action:  api.HookIssueCommentEdited,
		Issue:   convert.ToAPIIssue(ctx, c.Issue),
		Comment: convert.ToComment(ctx, c),
		Changes: &api.ChangesPayload{
			Body: &api.ChangesFromPayload{
				From: oldContent,
			},
		},
		Repository: convert.ToRepo(ctx, c.Issue.Repo, mode),
		Sender:     convert.ToUser(ctx, doer, nil),
		IsPull:     c.Issue.IsPull,
	}); err != nil {
		log.Error("PrepareWebhooks [comment_id: %d]: %v", c.ID, err)
	}
}

func (m *webhookNotifier) NotifyCreateIssueComment(ctx context.Context, doer *user_model.User, repo *repo_model.Repository,
	issue *issues_model.Issue, comment *issues_model.Comment, mentions []*user_model.User,
) {
	var eventType webhook_module.HookEventType
	if issue.IsPull {
		eventType = webhook_module.HookEventPullRequestComment
	} else {
		eventType = webhook_module.HookEventIssueComment
	}

	mode, _ := access_model.AccessLevel(ctx, doer, repo)
	if err := PrepareWebhooks(ctx, EventSource{Repository: issue.Repo}, eventType, &api.IssueCommentPayload{
		Action:     api.HookIssueCommentCreated,
		Issue:      convert.ToAPIIssue(ctx, issue),
		Comment:    convert.ToComment(ctx, comment),
		Repository: convert.ToRepo(ctx, repo, mode),
		Sender:     convert.ToUser(ctx, doer, nil),
		IsPull:     issue.IsPull,
	}); err != nil {
		log.Error("PrepareWebhooks [comment_id: %d]: %v", comment.ID, err)
	}
}

func (m *webhookNotifier) NotifyDeleteComment(ctx context.Context, doer *user_model.User, comment *issues_model.Comment) {
	var err error

	if err = comment.LoadPoster(ctx); err != nil {
		log.Error("LoadPoster: %v", err)
		return
	}
	if err = comment.LoadIssue(ctx); err != nil {
		log.Error("LoadIssue: %v", err)
		return
	}

	if err = comment.Issue.LoadAttributes(ctx); err != nil {
		log.Error("LoadAttributes: %v", err)
		return
	}

	var eventType webhook_module.HookEventType
	if comment.Issue.IsPull {
		eventType = webhook_module.HookEventPullRequestComment
	} else {
		eventType = webhook_module.HookEventIssueComment
	}

	mode, _ := access_model.AccessLevel(ctx, doer, comment.Issue.Repo)
	if err := PrepareWebhooks(ctx, EventSource{Repository: comment.Issue.Repo}, eventType, &api.IssueCommentPayload{
		Action:     api.HookIssueCommentDeleted,
		Issue:      convert.ToAPIIssue(ctx, comment.Issue),
		Comment:    convert.ToComment(ctx, comment),
		Repository: convert.ToRepo(ctx, comment.Issue.Repo, mode),
		Sender:     convert.ToUser(ctx, doer, nil),
		IsPull:     comment.Issue.IsPull,
	}); err != nil {
		log.Error("PrepareWebhooks [comment_id: %d]: %v", comment.ID, err)
	}
}

func (m *webhookNotifier) NotifyNewWikiPage(ctx context.Context, doer *user_model.User, repo *repo_model.Repository, page, comment string) {
	// Add to hook queue for created wiki page.
	if err := PrepareWebhooks(ctx, EventSource{Repository: repo}, webhook_module.HookEventWiki, &api.WikiPayload{
		Action:     api.HookWikiCreated,
		Repository: convert.ToRepo(ctx, repo, perm.AccessModeOwner),
		Sender:     convert.ToUser(ctx, doer, nil),
		Page:       page,
		Comment:    comment,
	}); err != nil {
		log.Error("PrepareWebhooks [repo_id: %d]: %v", repo.ID, err)
	}
}

func (m *webhookNotifier) NotifyEditWikiPage(ctx context.Context, doer *user_model.User, repo *repo_model.Repository, page, comment string) {
	// Add to hook queue for edit wiki page.
	if err := PrepareWebhooks(ctx, EventSource{Repository: repo}, webhook_module.HookEventWiki, &api.WikiPayload{
		Action:     api.HookWikiEdited,
		Repository: convert.ToRepo(ctx, repo, perm.AccessModeOwner),
		Sender:     convert.ToUser(ctx, doer, nil),
		Page:       page,
		Comment:    comment,
	}); err != nil {
		log.Error("PrepareWebhooks [repo_id: %d]: %v", repo.ID, err)
	}
}

func (m *webhookNotifier) NotifyDeleteWikiPage(ctx context.Context, doer *user_model.User, repo *repo_model.Repository, page string) {
	// Add to hook queue for edit wiki page.
	if err := PrepareWebhooks(ctx, EventSource{Repository: repo}, webhook_module.HookEventWiki, &api.WikiPayload{
		Action:     api.HookWikiDeleted,
		Repository: convert.ToRepo(ctx, repo, perm.AccessModeOwner),
		Sender:     convert.ToUser(ctx, doer, nil),
		Page:       page,
	}); err != nil {
		log.Error("PrepareWebhooks [repo_id: %d]: %v", repo.ID, err)
	}
}

func (m *webhookNotifier) NotifyIssueChangeLabels(ctx context.Context, doer *user_model.User, issue *issues_model.Issue,
	addedLabels, removedLabels []*issues_model.Label,
) {
	var err error

	if err = issue.LoadRepo(ctx); err != nil {
		log.Error("LoadRepo: %v", err)
		return
	}

	if err = issue.LoadPoster(ctx); err != nil {
		log.Error("LoadPoster: %v", err)
		return
	}

	mode, _ := access_model.AccessLevel(ctx, issue.Poster, issue.Repo)
	if issue.IsPull {
		if err = issue.LoadPullRequest(ctx); err != nil {
			log.Error("loadPullRequest: %v", err)
			return
		}
		if err = issue.PullRequest.LoadIssue(ctx); err != nil {
			log.Error("LoadIssue: %v", err)
			return
		}
		err = PrepareWebhooks(ctx, EventSource{Repository: issue.Repo}, webhook_module.HookEventPullRequestLabel, &api.PullRequestPayload{
			Action:      api.HookIssueLabelUpdated,
			Index:       issue.Index,
			PullRequest: convert.ToAPIPullRequest(ctx, issue.PullRequest, nil),
			Repository:  convert.ToRepo(ctx, issue.Repo, perm.AccessModeNone),
			Sender:      convert.ToUser(ctx, doer, nil),
		})
	} else {
		err = PrepareWebhooks(ctx, EventSource{Repository: issue.Repo}, webhook_module.HookEventIssueLabel, &api.IssuePayload{
			Action:     api.HookIssueLabelUpdated,
			Index:      issue.Index,
			Issue:      convert.ToAPIIssue(ctx, issue),
			Repository: convert.ToRepo(ctx, issue.Repo, mode),
			Sender:     convert.ToUser(ctx, doer, nil),
		})
	}
	if err != nil {
		log.Error("PrepareWebhooks [is_pull: %v]: %v", issue.IsPull, err)
	}
}

func (m *webhookNotifier) NotifyIssueChangeMilestone(ctx context.Context, doer *user_model.User, issue *issues_model.Issue, oldMilestoneID int64) {
	var hookAction api.HookIssueAction
	var err error
	if issue.MilestoneID > 0 {
		hookAction = api.HookIssueMilestoned
	} else {
		hookAction = api.HookIssueDemilestoned
	}

	if err = issue.LoadAttributes(ctx); err != nil {
		log.Error("issue.LoadAttributes failed: %v", err)
		return
	}

	mode, _ := access_model.AccessLevel(ctx, doer, issue.Repo)
	if issue.IsPull {
		err = issue.PullRequest.LoadIssue(ctx)
		if err != nil {
			log.Error("LoadIssue: %v", err)
			return
		}
		err = PrepareWebhooks(ctx, EventSource{Repository: issue.Repo}, webhook_module.HookEventPullRequestMilestone, &api.PullRequestPayload{
			Action:      hookAction,
			Index:       issue.Index,
			PullRequest: convert.ToAPIPullRequest(ctx, issue.PullRequest, nil),
			Repository:  convert.ToRepo(ctx, issue.Repo, mode),
			Sender:      convert.ToUser(ctx, doer, nil),
		})
	} else {
		err = PrepareWebhooks(ctx, EventSource{Repository: issue.Repo}, webhook_module.HookEventIssueMilestone, &api.IssuePayload{
			Action:     hookAction,
			Index:      issue.Index,
			Issue:      convert.ToAPIIssue(ctx, issue),
			Repository: convert.ToRepo(ctx, issue.Repo, mode),
			Sender:     convert.ToUser(ctx, doer, nil),
		})
	}
	if err != nil {
		log.Error("PrepareWebhooks [is_pull: %v]: %v", issue.IsPull, err)
	}
}

func (m *webhookNotifier) NotifyPushCommits(ctx context.Context, pusher *user_model.User, repo *repo_model.Repository, opts *repository.PushUpdateOptions, commits *repository.PushCommits) {
	apiPusher := convert.ToUser(ctx, pusher, nil)
	apiCommits, apiHeadCommit, err := commits.ToAPIPayloadCommits(ctx, repo.RepoPath(), repo.HTMLURL())
	if err != nil {
		log.Error("commits.ToAPIPayloadCommits failed: %v", err)
		return
	}

	if err := PrepareWebhooks(ctx, EventSource{Repository: repo}, webhook_module.HookEventPush, &api.PushPayload{
		Ref:          opts.RefFullName,
		Before:       opts.OldCommitID,
		After:        opts.NewCommitID,
		CompareURL:   setting.AppURL + commits.CompareURL,
		Commits:      apiCommits,
		TotalCommits: commits.Len,
		HeadCommit:   apiHeadCommit,
		Repo:         convert.ToRepo(ctx, repo, perm.AccessModeOwner),
		Pusher:       apiPusher,
		Sender:       apiPusher,
	}); err != nil {
		log.Error("PrepareWebhooks: %v", err)
	}
}

func (m *webhookNotifier) NotifyAutoMergePullRequest(ctx context.Context, doer *user_model.User, pr *issues_model.PullRequest) {
	// just redirect to the NotifyMergePullRequest
	m.NotifyMergePullRequest(ctx, doer, pr)
}

func (*webhookNotifier) NotifyMergePullRequest(ctx context.Context, doer *user_model.User, pr *issues_model.PullRequest) {
	// Reload pull request information.
	if err := pr.LoadAttributes(ctx); err != nil {
		log.Error("LoadAttributes: %v", err)
		return
	}

	if err := pr.LoadIssue(ctx); err != nil {
		log.Error("LoadIssue: %v", err)
		return
	}

	if err := pr.Issue.LoadRepo(ctx); err != nil {
		log.Error("pr.Issue.LoadRepo: %v", err)
		return
	}

	mode, err := access_model.AccessLevel(ctx, doer, pr.Issue.Repo)
	if err != nil {
		log.Error("models.AccessLevel: %v", err)
		return
	}

	// Merge pull request calls issue.changeStatus so we need to handle separately.
	apiPullRequest := &api.PullRequestPayload{
		Index:       pr.Issue.Index,
		PullRequest: convert.ToAPIPullRequest(ctx, pr, nil),
		Repository:  convert.ToRepo(ctx, pr.Issue.Repo, mode),
		Sender:      convert.ToUser(ctx, doer, nil),
		Action:      api.HookIssueClosed,
	}

	if err := PrepareWebhooks(ctx, EventSource{Repository: pr.Issue.Repo}, webhook_module.HookEventPullRequest, apiPullRequest); err != nil {
		log.Error("PrepareWebhooks: %v", err)
	}
}

func (m *webhookNotifier) NotifyPullRequestChangeTargetBranch(ctx context.Context, doer *user_model.User, pr *issues_model.PullRequest, oldBranch string) {
	if err := pr.LoadIssue(ctx); err != nil {
		log.Error("LoadIssue: %v", err)
		return
	}

	issue := pr.Issue

	mode, _ := access_model.AccessLevel(ctx, issue.Poster, issue.Repo)
	if err := PrepareWebhooks(ctx, EventSource{Repository: issue.Repo}, webhook_module.HookEventPullRequest, &api.PullRequestPayload{
		Action: api.HookIssueEdited,
		Index:  issue.Index,
		Changes: &api.ChangesPayload{
			Ref: &api.ChangesFromPayload{
				From: oldBranch,
			},
		},
		PullRequest: convert.ToAPIPullRequest(ctx, pr, nil),
		Repository:  convert.ToRepo(ctx, issue.Repo, mode),
		Sender:      convert.ToUser(ctx, doer, nil),
	}); err != nil {
		log.Error("PrepareWebhooks [pr: %d]: %v", pr.ID, err)
	}
}

func (m *webhookNotifier) NotifyPullRequestReview(ctx context.Context, pr *issues_model.PullRequest, review *issues_model.Review, comment *issues_model.Comment, mentions []*user_model.User) {
	var reviewHookType webhook_module.HookEventType

	switch review.Type {
	case issues_model.ReviewTypeApprove:
		reviewHookType = webhook_module.HookEventPullRequestReviewApproved
	case issues_model.ReviewTypeComment:
		reviewHookType = webhook_module.HookEventPullRequestComment
	case issues_model.ReviewTypeReject:
		reviewHookType = webhook_module.HookEventPullRequestReviewRejected
	default:
		// unsupported review webhook type here
		log.Error("Unsupported review webhook type")
		return
	}

	if err := pr.LoadIssue(ctx); err != nil {
		log.Error("LoadIssue: %v", err)
		return
	}

	mode, err := access_model.AccessLevel(ctx, review.Issue.Poster, review.Issue.Repo)
	if err != nil {
		log.Error("models.AccessLevel: %v", err)
		return
	}
	if err := PrepareWebhooks(ctx, EventSource{Repository: review.Issue.Repo}, reviewHookType, &api.PullRequestPayload{
		Action:      api.HookIssueReviewed,
		Index:       review.Issue.Index,
		PullRequest: convert.ToAPIPullRequest(ctx, pr, nil),
		Repository:  convert.ToRepo(ctx, review.Issue.Repo, mode),
		Sender:      convert.ToUser(ctx, review.Reviewer, nil),
		Review: &api.ReviewPayload{
			Type:    string(reviewHookType),
			Content: review.Content,
		},
	}); err != nil {
		log.Error("PrepareWebhooks: %v", err)
	}
}

func (m *webhookNotifier) NotifyCreateRef(ctx context.Context, pusher *user_model.User, repo *repo_model.Repository, refType, refFullName, refID string) {
	apiPusher := convert.ToUser(ctx, pusher, nil)
	apiRepo := convert.ToRepo(ctx, repo, perm.AccessModeNone)
	refName := git.RefEndName(refFullName)

	if err := PrepareWebhooks(ctx, EventSource{Repository: repo}, webhook_module.HookEventCreate, &api.CreatePayload{
		Ref:     refName,
		Sha:     refID,
		RefType: refType,
		Repo:    apiRepo,
		Sender:  apiPusher,
	}); err != nil {
		log.Error("PrepareWebhooks: %v", err)
	}
}

func (m *webhookNotifier) NotifyPullRequestSynchronized(ctx context.Context, doer *user_model.User, pr *issues_model.PullRequest) {
	if err := pr.LoadIssue(ctx); err != nil {
		log.Error("LoadIssue: %v", err)
		return
	}
	if err := pr.Issue.LoadAttributes(ctx); err != nil {
		log.Error("LoadAttributes: %v", err)
		return
	}

	if err := PrepareWebhooks(ctx, EventSource{Repository: pr.Issue.Repo}, webhook_module.HookEventPullRequestSync, &api.PullRequestPayload{
		Action:      api.HookIssueSynchronized,
		Index:       pr.Issue.Index,
		PullRequest: convert.ToAPIPullRequest(ctx, pr, nil),
		Repository:  convert.ToRepo(ctx, pr.Issue.Repo, perm.AccessModeNone),
		Sender:      convert.ToUser(ctx, doer, nil),
	}); err != nil {
		log.Error("PrepareWebhooks [pull_id: %v]: %v", pr.ID, err)
	}
}

func (m *webhookNotifier) NotifyDeleteRef(ctx context.Context, pusher *user_model.User, repo *repo_model.Repository, refType, refFullName string) {
	apiPusher := convert.ToUser(ctx, pusher, nil)
	apiRepo := convert.ToRepo(ctx, repo, perm.AccessModeNone)
	refName := git.RefEndName(refFullName)

	if err := PrepareWebhooks(ctx, EventSource{Repository: repo}, webhook_module.HookEventDelete, &api.DeletePayload{
		Ref:        refName,
		RefType:    refType,
		PusherType: api.PusherTypeUser,
		Repo:       apiRepo,
		Sender:     apiPusher,
	}); err != nil {
		log.Error("PrepareWebhooks.(delete %s): %v", refType, err)
	}
}

func sendReleaseHook(ctx context.Context, doer *user_model.User, rel *repo_model.Release, action api.HookReleaseAction) {
	if err := rel.LoadAttributes(ctx); err != nil {
		log.Error("LoadAttributes: %v", err)
		return
	}

	mode, _ := access_model.AccessLevel(ctx, doer, rel.Repo)
	if err := PrepareWebhooks(ctx, EventSource{Repository: rel.Repo}, webhook_module.HookEventRelease, &api.ReleasePayload{
		Action:     action,
		Release:    convert.ToRelease(ctx, rel),
		Repository: convert.ToRepo(ctx, rel.Repo, mode),
		Sender:     convert.ToUser(ctx, doer, nil),
	}); err != nil {
		log.Error("PrepareWebhooks: %v", err)
	}
}

func (m *webhookNotifier) NotifyNewRelease(ctx context.Context, rel *repo_model.Release) {
	sendReleaseHook(ctx, rel.Publisher, rel, api.HookReleasePublished)
}

func (m *webhookNotifier) NotifyUpdateRelease(ctx context.Context, doer *user_model.User, rel *repo_model.Release) {
	sendReleaseHook(ctx, doer, rel, api.HookReleaseUpdated)
}

func (m *webhookNotifier) NotifyDeleteRelease(ctx context.Context, doer *user_model.User, rel *repo_model.Release) {
	sendReleaseHook(ctx, doer, rel, api.HookReleaseDeleted)
}

func (m *webhookNotifier) NotifySyncPushCommits(ctx context.Context, pusher *user_model.User, repo *repo_model.Repository, opts *repository.PushUpdateOptions, commits *repository.PushCommits) {
	apiPusher := convert.ToUser(ctx, pusher, nil)
	apiCommits, apiHeadCommit, err := commits.ToAPIPayloadCommits(ctx, repo.RepoPath(), repo.HTMLURL())
	if err != nil {
		log.Error("commits.ToAPIPayloadCommits failed: %v", err)
		return
	}

	if err := PrepareWebhooks(ctx, EventSource{Repository: repo}, webhook_module.HookEventPush, &api.PushPayload{
		Ref:          opts.RefFullName,
		Before:       opts.OldCommitID,
		After:        opts.NewCommitID,
		CompareURL:   setting.AppURL + commits.CompareURL,
		Commits:      apiCommits,
		TotalCommits: commits.Len,
		HeadCommit:   apiHeadCommit,
		Repo:         convert.ToRepo(ctx, repo, perm.AccessModeOwner),
		Pusher:       apiPusher,
		Sender:       apiPusher,
	}); err != nil {
		log.Error("PrepareWebhooks: %v", err)
	}
}

func (m *webhookNotifier) NotifySyncCreateRef(ctx context.Context, pusher *user_model.User, repo *repo_model.Repository, refType, refFullName, refID string) {
	m.NotifyCreateRef(ctx, pusher, repo, refType, refFullName, refID)
}

func (m *webhookNotifier) NotifySyncDeleteRef(ctx context.Context, pusher *user_model.User, repo *repo_model.Repository, refType, refFullName string) {
	m.NotifyDeleteRef(ctx, pusher, repo, refType, refFullName)
}

func (m *webhookNotifier) NotifyPackageCreate(ctx context.Context, doer *user_model.User, pd *packages_model.PackageDescriptor) {
	notifyPackage(ctx, doer, pd, api.HookPackageCreated)
}

func (m *webhookNotifier) NotifyPackageDelete(ctx context.Context, doer *user_model.User, pd *packages_model.PackageDescriptor) {
	notifyPackage(ctx, doer, pd, api.HookPackageDeleted)
}

func notifyPackage(ctx context.Context, sender *user_model.User, pd *packages_model.PackageDescriptor, action api.HookPackageAction) {
	source := EventSource{
		Repository: pd.Repository,
		Owner:      pd.Owner,
	}

	apiPackage, err := convert.ToPackage(ctx, pd, sender)
	if err != nil {
		log.Error("Error converting package: %v", err)
		return
	}

	if err := PrepareWebhooks(ctx, source, webhook_module.HookEventPackage, &api.PackagePayload{
		Action:  action,
		Package: apiPackage,
		Sender:  convert.ToUser(ctx, sender, nil),
	}); err != nil {
		log.Error("PrepareWebhooks: %v", err)
	}
}<|MERGE_RESOLUTION|>--- conflicted
+++ resolved
@@ -242,12 +242,8 @@
 			Index:       issue.Index,
 			PullRequest: convert.ToAPIPullRequest(ctx, issue.PullRequest, nil),
 			Repository:  convert.ToRepo(ctx, issue.Repo, mode),
-<<<<<<< HEAD
 			Sender:      convert.ToUser(ctx, doer, nil),
-=======
-			Sender:      convert.ToUser(doer, nil),
 			CommitID:    commitID,
->>>>>>> e88b529b
 		}
 		if isClosed {
 			apiPullRequest.Action = api.HookIssueClosed
@@ -260,12 +256,8 @@
 			Index:      issue.Index,
 			Issue:      convert.ToAPIIssue(ctx, issue),
 			Repository: convert.ToRepo(ctx, issue.Repo, mode),
-<<<<<<< HEAD
 			Sender:     convert.ToUser(ctx, doer, nil),
-=======
-			Sender:     convert.ToUser(doer, nil),
 			CommitID:   commitID,
->>>>>>> e88b529b
 		}
 		if isClosed {
 			apiIssue.Action = api.HookIssueClosed
