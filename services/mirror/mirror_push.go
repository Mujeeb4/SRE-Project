// Copyright 2021 The Gitea Authors. All rights reserved.
// Use of this source code is governed by a MIT-style
// license that can be found in the LICENSE file.

package mirror

import (
	"context"
	"errors"
	"fmt"
	"io"
	"regexp"
	"time"

	repo_model "code.gitea.io/gitea/models/repo"
	"code.gitea.io/gitea/modules/git"
	"code.gitea.io/gitea/modules/lfs"
	"code.gitea.io/gitea/modules/log"
	"code.gitea.io/gitea/modules/process"
	"code.gitea.io/gitea/modules/repository"
	"code.gitea.io/gitea/modules/setting"
	"code.gitea.io/gitea/modules/timeutil"
	"code.gitea.io/gitea/modules/util"
)

var stripExitStatus = regexp.MustCompile(`exit status \d+ - `)

// AddPushMirrorRemote registers the push mirror remote.
<<<<<<< HEAD
func AddPushMirrorRemote(ctx context.Context, m *models.PushMirror, addr string) error {
=======
func AddPushMirrorRemote(m *repo_model.PushMirror, addr string) error {
>>>>>>> 39eb8244
	addRemoteAndConfig := func(addr, path string) error {
		if _, err := git.NewCommandContext(ctx, "remote", "add", "--mirror=push", m.RemoteName, addr).RunInDir(path); err != nil {
			return err
		}
		if _, err := git.NewCommandContext(ctx, "config", "--add", "remote."+m.RemoteName+".push", "+refs/heads/*:refs/heads/*").RunInDir(path); err != nil {
			return err
		}
		if _, err := git.NewCommandContext(ctx, "config", "--add", "remote."+m.RemoteName+".push", "+refs/tags/*:refs/tags/*").RunInDir(path); err != nil {
			return err
		}
		return nil
	}

	if err := addRemoteAndConfig(addr, m.Repo.RepoPath()); err != nil {
		return err
	}

	if m.Repo.HasWiki() {
		wikiRemoteURL := repository.WikiRemoteURL(ctx, addr)
		if len(wikiRemoteURL) > 0 {
			if err := addRemoteAndConfig(wikiRemoteURL, m.Repo.WikiPath()); err != nil {
				return err
			}
		}
	}

	return nil
}

// RemovePushMirrorRemote removes the push mirror remote.
<<<<<<< HEAD
func RemovePushMirrorRemote(ctx context.Context, m *models.PushMirror) error {
	cmd := git.NewCommandContext(ctx, "remote", "rm", m.RemoteName)
=======
func RemovePushMirrorRemote(m *repo_model.PushMirror) error {
	cmd := git.NewCommand("remote", "rm", m.RemoteName)
>>>>>>> 39eb8244

	if _, err := cmd.RunInDir(m.Repo.RepoPath()); err != nil {
		return err
	}

	if m.Repo.HasWiki() {
		if _, err := cmd.RunInDir(m.Repo.WikiPath()); err != nil {
			// The wiki remote may not exist
			log.Warn("Wiki Remote[%d] could not be removed: %v", m.ID, err)
		}
	}

	return nil
}

// SyncPushMirror starts the sync of the push mirror and schedules the next run.
func SyncPushMirror(ctx context.Context, mirrorID int64) bool {
	log.Trace("SyncPushMirror [mirror: %d]", mirrorID)
	defer func() {
		err := recover()
		if err == nil {
			return
		}
		// There was a panic whilst syncPushMirror...
		log.Error("PANIC whilst syncPushMirror[%d] Panic: %v\nStacktrace: %s", mirrorID, err, log.Stack(2))
	}()

	m, err := repo_model.GetPushMirrorByID(mirrorID)
	if err != nil {
		log.Error("GetPushMirrorByID [%d]: %v", mirrorID, err)
		return false
	}

	m.LastError = ""

	ctx, _, finished := process.GetManager().AddContext(ctx, fmt.Sprintf("Syncing PushMirror %s/%s to %s", m.Repo.OwnerName, m.Repo.Name, m.RemoteName))
	defer finished()

	log.Trace("SyncPushMirror [mirror: %d][repo: %-v]: Running Sync", m.ID, m.Repo)
	err = runPushSync(ctx, m)
	if err != nil {
		log.Error("SyncPushMirror [mirror: %d][repo: %-v]: %v", m.ID, m.Repo, err)
		m.LastError = stripExitStatus.ReplaceAllLiteralString(err.Error(), "")
	}

	m.LastUpdateUnix = timeutil.TimeStampNow()

	if err := repo_model.UpdatePushMirror(m); err != nil {
		log.Error("UpdatePushMirror [%d]: %v", m.ID, err)

		return false
	}

	log.Trace("SyncPushMirror [mirror: %d][repo: %-v]: Finished", m.ID, m.Repo)

	return err == nil
}

func runPushSync(ctx context.Context, m *repo_model.PushMirror) error {
	timeout := time.Duration(setting.Git.Timeout.Mirror) * time.Second

	performPush := func(path string) error {
		remoteAddr, err := git.GetRemoteAddress(ctx, path, m.RemoteName)
		if err != nil {
			log.Error("GetRemoteAddress(%s) Error %v", path, err)
			return errors.New("Unexpected error")
		}

		if setting.LFS.StartServer {
			log.Trace("SyncMirrors [repo: %-v]: syncing LFS objects...", m.Repo)

			gitRepo, err := git.OpenRepositoryCtx(ctx, path)
			if err != nil {
				log.Error("OpenRepository: %v", err)
				return errors.New("Unexpected error")
			}
			defer gitRepo.Close()

			endpoint := lfs.DetermineEndpoint(remoteAddr.String(), "")
			lfsClient := lfs.NewClient(endpoint, nil)
			if err := pushAllLFSObjects(ctx, gitRepo, lfsClient); err != nil {
				return util.NewURLSanitizedError(err, remoteAddr, true)
			}
		}

		log.Trace("Pushing %s mirror[%d] remote %s", path, m.ID, m.RemoteName)

		if err := git.Push(ctx, path, git.PushOptions{
			Remote:  m.RemoteName,
			Force:   true,
			Mirror:  true,
			Timeout: timeout,
		}); err != nil {
			log.Error("Error pushing %s mirror[%d] remote %s: %v", path, m.ID, m.RemoteName, err)

			return util.NewURLSanitizedError(err, remoteAddr, true)
		}

		return nil
	}

	err := performPush(m.Repo.RepoPath())
	if err != nil {
		return err
	}

	if m.Repo.HasWiki() {
		wikiPath := m.Repo.WikiPath()
		_, err := git.GetRemoteAddress(ctx, wikiPath, m.RemoteName)
		if err == nil {
			err := performPush(wikiPath)
			if err != nil {
				return err
			}
		} else {
			log.Trace("Skipping wiki: No remote configured")
		}
	}

	return nil
}

func pushAllLFSObjects(ctx context.Context, gitRepo *git.Repository, lfsClient lfs.Client) error {
	contentStore := lfs.NewContentStore()

	pointerChan := make(chan lfs.PointerBlob)
	errChan := make(chan error, 1)
	go lfs.SearchPointerBlobs(ctx, gitRepo, pointerChan, errChan)

	uploadObjects := func(pointers []lfs.Pointer) error {
		err := lfsClient.Upload(ctx, pointers, func(p lfs.Pointer, objectError error) (io.ReadCloser, error) {
			if objectError != nil {
				return nil, objectError
			}

			content, err := contentStore.Get(p)
			if err != nil {
				log.Error("Error reading LFS object %v: %v", p, err)
			}
			return content, err
		})
		if err != nil {
			select {
			case <-ctx.Done():
				return nil
			default:
			}
		}
		return err
	}

	var batch []lfs.Pointer
	for pointerBlob := range pointerChan {
		exists, err := contentStore.Exists(pointerBlob.Pointer)
		if err != nil {
			log.Error("Error checking if LFS object %v exists: %v", pointerBlob.Pointer, err)
			return err
		}
		if !exists {
			log.Trace("Skipping missing LFS object %v", pointerBlob.Pointer)
			continue
		}

		batch = append(batch, pointerBlob.Pointer)
		if len(batch) >= lfsClient.BatchSize() {
			if err := uploadObjects(batch); err != nil {
				return err
			}
			batch = nil
		}
	}
	if len(batch) > 0 {
		if err := uploadObjects(batch); err != nil {
			return err
		}
	}

	err, has := <-errChan
	if has {
		log.Error("Error enumerating LFS objects for repository: %v", err)
		return err
	}

	return nil
}<|MERGE_RESOLUTION|>--- conflicted
+++ resolved
@@ -26,11 +26,7 @@
 var stripExitStatus = regexp.MustCompile(`exit status \d+ - `)
 
 // AddPushMirrorRemote registers the push mirror remote.
-<<<<<<< HEAD
-func AddPushMirrorRemote(ctx context.Context, m *models.PushMirror, addr string) error {
-=======
-func AddPushMirrorRemote(m *repo_model.PushMirror, addr string) error {
->>>>>>> 39eb8244
+func AddPushMirrorRemote(ctx context.Context, m *repo_model.PushMirror, addr string) error {
 	addRemoteAndConfig := func(addr, path string) error {
 		if _, err := git.NewCommandContext(ctx, "remote", "add", "--mirror=push", m.RemoteName, addr).RunInDir(path); err != nil {
 			return err
@@ -61,13 +57,8 @@
 }
 
 // RemovePushMirrorRemote removes the push mirror remote.
-<<<<<<< HEAD
-func RemovePushMirrorRemote(ctx context.Context, m *models.PushMirror) error {
+func RemovePushMirrorRemote(ctx context.Context, m *repo_model.PushMirror) error {
 	cmd := git.NewCommandContext(ctx, "remote", "rm", m.RemoteName)
-=======
-func RemovePushMirrorRemote(m *repo_model.PushMirror) error {
-	cmd := git.NewCommand("remote", "rm", m.RemoteName)
->>>>>>> 39eb8244
 
 	if _, err := cmd.RunInDir(m.Repo.RepoPath()); err != nil {
 		return err
