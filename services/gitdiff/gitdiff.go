// Copyright 2014 The Gogs Authors. All rights reserved.
// Copyright 2019 The Gitea Authors. All rights reserved.
// Use of this source code is governed by a MIT-style
// license that can be found in the LICENSE file.

package gitdiff

import (
	"bufio"
	"bytes"
	"context"
	"fmt"
	"html"
	"html/template"
	"io"
	"net/url"
	"os"
	"sort"
	"strings"
	"time"

	"code.gitea.io/gitea/models/db"
	git_model "code.gitea.io/gitea/models/git"
	issues_model "code.gitea.io/gitea/models/issues"
	pull_model "code.gitea.io/gitea/models/pull"
	user_model "code.gitea.io/gitea/models/user"
	"code.gitea.io/gitea/modules/analyze"
	"code.gitea.io/gitea/modules/base"
	"code.gitea.io/gitea/modules/charset"
	"code.gitea.io/gitea/modules/git"
	"code.gitea.io/gitea/modules/highlight"
	"code.gitea.io/gitea/modules/lfs"
	"code.gitea.io/gitea/modules/log"
	"code.gitea.io/gitea/modules/setting"
	"code.gitea.io/gitea/modules/translation"

	"github.com/sergi/go-diff/diffmatchpatch"
	stdcharset "golang.org/x/net/html/charset"
	"golang.org/x/text/encoding"
	"golang.org/x/text/transform"
)

// DiffLineType represents the type of DiffLine.
type DiffLineType uint8

// DiffLineType possible values.
const (
	DiffLinePlain DiffLineType = iota + 1
	DiffLineAdd
	DiffLineDel
	DiffLineSection
)

// DiffFileType represents the type of DiffFile.
type DiffFileType uint8

// DiffFileType possible values.
const (
	DiffFileAdd DiffFileType = iota + 1
	DiffFileChange
	DiffFileDel
	DiffFileRename
	DiffFileCopy
)

// DiffLineExpandDirection represents the DiffLineSection expand direction
type DiffLineExpandDirection uint8

// DiffLineExpandDirection possible values.
const (
	DiffLineExpandNone DiffLineExpandDirection = iota + 1
	DiffLineExpandSingle
	DiffLineExpandUpDown
	DiffLineExpandUp
	DiffLineExpandDown
)

// DiffLine represents a line difference in a DiffSection.
type DiffLine struct {
	LeftIdx     int
	RightIdx    int
	Match       int
	Type        DiffLineType
	Content     string
	Comments    []*issues_model.Comment
	SectionInfo *DiffLineSectionInfo
}

// DiffLineSectionInfo represents diff line section meta data
type DiffLineSectionInfo struct {
	Path          string
	LastLeftIdx   int
	LastRightIdx  int
	LeftIdx       int
	RightIdx      int
	LeftHunkSize  int
	RightHunkSize int
}

// BlobExcerptChunkSize represent max lines of excerpt
const BlobExcerptChunkSize = 20

// GetType returns the type of DiffLine.
func (d *DiffLine) GetType() int {
	return int(d.Type)
}

// CanComment returns whether a line can get commented
func (d *DiffLine) CanComment() bool {
	return len(d.Comments) == 0 && d.Type != DiffLineSection
}

// GetCommentSide returns the comment side of the first comment, if not set returns empty string
func (d *DiffLine) GetCommentSide() string {
	if len(d.Comments) == 0 {
		return ""
	}
	return d.Comments[0].DiffSide()
}

// GetLineTypeMarker returns the line type marker
func (d *DiffLine) GetLineTypeMarker() string {
	if strings.IndexByte(" +-", d.Content[0]) > -1 {
		return d.Content[0:1]
	}
	return ""
}

// GetBlobExcerptQuery builds query string to get blob excerpt
func (d *DiffLine) GetBlobExcerptQuery() string {
	query := fmt.Sprintf(
		"last_left=%d&last_right=%d&"+
			"left=%d&right=%d&"+
			"left_hunk_size=%d&right_hunk_size=%d&"+
			"path=%s",
		d.SectionInfo.LastLeftIdx, d.SectionInfo.LastRightIdx,
		d.SectionInfo.LeftIdx, d.SectionInfo.RightIdx,
		d.SectionInfo.LeftHunkSize, d.SectionInfo.RightHunkSize,
		url.QueryEscape(d.SectionInfo.Path))
	return query
}

// GetExpandDirection gets DiffLineExpandDirection
func (d *DiffLine) GetExpandDirection() DiffLineExpandDirection {
	if d.Type != DiffLineSection || d.SectionInfo == nil || d.SectionInfo.RightIdx-d.SectionInfo.LastRightIdx <= 1 {
		return DiffLineExpandNone
	}
	if d.SectionInfo.LastLeftIdx <= 0 && d.SectionInfo.LastRightIdx <= 0 {
		return DiffLineExpandUp
	} else if d.SectionInfo.RightIdx-d.SectionInfo.LastRightIdx > BlobExcerptChunkSize && d.SectionInfo.RightHunkSize > 0 {
		return DiffLineExpandUpDown
	} else if d.SectionInfo.LeftHunkSize <= 0 && d.SectionInfo.RightHunkSize <= 0 {
		return DiffLineExpandDown
	}
	return DiffLineExpandSingle
}

func getDiffLineSectionInfo(treePath, line string, lastLeftIdx, lastRightIdx int) *DiffLineSectionInfo {
	leftLine, leftHunk, rightLine, righHunk := git.ParseDiffHunkString(line)

	return &DiffLineSectionInfo{
		Path:          treePath,
		LastLeftIdx:   lastLeftIdx,
		LastRightIdx:  lastRightIdx,
		LeftIdx:       leftLine,
		RightIdx:      rightLine,
		LeftHunkSize:  leftHunk,
		RightHunkSize: righHunk,
	}
}

// escape a line's content or return <br> needed for copy/paste purposes
func getLineContent(content string, locale translation.Locale) DiffInline {
	if len(content) > 0 {
		return DiffInlineWithUnicodeEscape(template.HTML(html.EscapeString(content)), locale)
	}
	return DiffInline{Content: "<br>"}
}

// DiffSection represents a section of a DiffFile.
type DiffSection struct {
	file     *DiffFile
	FileName string
	Name     string
	Lines    []*DiffLine
}

var (
	addedCodePrefix   = []byte(`<span class="added-code">`)
	removedCodePrefix = []byte(`<span class="removed-code">`)
	codeTagSuffix     = []byte(`</span>`)
)

<<<<<<< HEAD
var (
	unfinishedtagRegex = regexp.MustCompile(`<[^>]*$`)
	trailingSpanRegex  = regexp.MustCompile(`<span\s*[[:alpha:]="]*?[>]?$`)
	entityRegex        = regexp.MustCompile(`&[#]*?[0-9[:alpha:]]*$`)
)

// shouldWriteInline represents combinations where we manually write inline changes
func shouldWriteInline(diff diffmatchpatch.Diff, lineType DiffLineType) bool {
	if true &&
		diff.Type == diffmatchpatch.DiffEqual ||
		diff.Type == diffmatchpatch.DiffInsert && lineType == DiffLineAdd ||
		diff.Type == diffmatchpatch.DiffDelete && lineType == DiffLineDel {
		return true
	}
	return false
}

func fixupBrokenSpans(diffs []diffmatchpatch.Diff) []diffmatchpatch.Diff {
	// Create a new array to store our fixed up blocks
	fixedup := make([]diffmatchpatch.Diff, 0, len(diffs))

	// semantically label some numbers
	const insert, delete, equal = 0, 1, 2

	// record the positions of the last type of each block in the fixedup blocks
	last := []int{-1, -1, -1}
	operation := []diffmatchpatch.Operation{diffmatchpatch.DiffInsert, diffmatchpatch.DiffDelete, diffmatchpatch.DiffEqual}

	// create a writer for insert and deletes
	toWrite := []strings.Builder{
		{},
		{},
	}

	// make some flags for insert and delete
	unfinishedTag := []bool{false, false}
	unfinishedEnt := []bool{false, false}

	// store stores the provided text in the writer for the typ
	store := func(text string, typ int) {
		(&(toWrite[typ])).WriteString(text)
	}

	// hasStored returns true if there is stored content
	hasStored := func(typ int) bool {
		return (&toWrite[typ]).Len() > 0
	}

	// stored will return that content
	stored := func(typ int) string {
		return (&toWrite[typ]).String()
	}

	// empty will empty the stored content
	empty := func(typ int) {
		(&toWrite[typ]).Reset()
	}

	// pop will remove the stored content appending to a diff block for that typ
	pop := func(typ int, fixedup []diffmatchpatch.Diff) []diffmatchpatch.Diff {
		if hasStored(typ) {
			if last[typ] > last[equal] {
				fixedup[last[typ]].Text += stored(typ)
			} else {
				fixedup = append(fixedup, diffmatchpatch.Diff{
					Type: operation[typ],
					Text: stored(typ),
				})
			}
			empty(typ)
		}
		return fixedup
	}

	// Now we walk the provided diffs and check the type of each block in turn
	for _, diff := range diffs {

		typ := delete // flag for handling insert or delete typs
		switch diff.Type {
		case diffmatchpatch.DiffEqual:
			// First check if there is anything stored
			if hasStored(insert) || hasStored(delete) {
				// There are two reasons for storing content:
				// 1. Unfinished Entity <- Could be more efficient here by not doing this if we're looking for a tag
				if unfinishedEnt[insert] || unfinishedEnt[delete] {
					// we look for a ';' to finish an entity
					idx := strings.IndexRune(diff.Text, ';')
					if idx >= 0 {
						// if we find a ';' store the preceding content to both insert and delete
						store(diff.Text[:idx+1], insert)
						store(diff.Text[:idx+1], delete)

						// and remove it from this block
						diff.Text = diff.Text[idx+1:]

						// reset the ent flags
						unfinishedEnt[insert] = false
						unfinishedEnt[delete] = false
					} else {
						// otherwise store it all on insert and delete
						store(diff.Text, insert)
						store(diff.Text, delete)
						// and empty this block
						diff.Text = ""
					}
				}
				// 2. Unfinished Tag
				if unfinishedTag[insert] || unfinishedTag[delete] {
					// we look for a '>' to finish a tag
					idx := strings.IndexRune(diff.Text, '>')
					if idx >= 0 {
						store(diff.Text[:idx+1], insert)
						store(diff.Text[:idx+1], delete)
						diff.Text = diff.Text[idx+1:]
						unfinishedTag[insert] = false
						unfinishedTag[delete] = false
					} else {
						store(diff.Text, insert)
						store(diff.Text, delete)
						diff.Text = ""
					}
				}

				// If we've completed the required tag/entities
				if !(unfinishedTag[insert] || unfinishedTag[delete] || unfinishedEnt[insert] || unfinishedEnt[delete]) {
					// pop off the stack
					fixedup = pop(insert, fixedup)
					fixedup = pop(delete, fixedup)
				}

				// If that has left this diff block empty then shortcut
				if len(diff.Text) == 0 {
					continue
				}
			}

			// check if this block ends in an unfinished tag?
			idx := unfinishedtagRegex.FindStringIndex(diff.Text)
			if idx != nil {
				unfinishedTag[insert] = true
				unfinishedTag[delete] = true
			} else {
				// otherwise does it end in an unfinished entity?
				idx = entityRegex.FindStringIndex(diff.Text)
				if idx != nil {
					unfinishedEnt[insert] = true
					unfinishedEnt[delete] = true
				}
			}

			// If there is an unfinished component
			if idx != nil {
				// Store the fragment
				store(diff.Text[idx[0]:], insert)
				store(diff.Text[idx[0]:], delete)
				// and remove it from this block
				diff.Text = diff.Text[:idx[0]]
			}

			// If that hasn't left the block empty
			if len(diff.Text) > 0 {
				// store the position of the last equal block and store it in our diffs
				last[equal] = len(fixedup)
				fixedup = append(fixedup, diff)
			}
			continue
		case diffmatchpatch.DiffInsert:
			typ = insert
			fallthrough
		case diffmatchpatch.DiffDelete:
			// First check if there is anything stored for this type
			if hasStored(typ) {
				// if there is prepend it to this block, empty the storage and reset our flags
				diff.Text = stored(typ) + diff.Text
				empty(typ)
				unfinishedEnt[typ] = false
				unfinishedTag[typ] = false
			}

			// check if this block ends in an unfinished tag
			idx := unfinishedtagRegex.FindStringIndex(diff.Text)
			if idx != nil {
				unfinishedTag[typ] = true
			} else {
				// otherwise does it end in an unfinished entity
				idx = entityRegex.FindStringIndex(diff.Text)
				if idx != nil {
					unfinishedEnt[typ] = true
				}
			}

			// If there is an unfinished component
			if idx != nil {
				// Store the fragment
				store(diff.Text[idx[0]:], typ)
				// and remove it from this block
				diff.Text = diff.Text[:idx[0]]
			}

			// If that hasn't left the block empty
			if len(diff.Text) > 0 {
				// if the last block of this type was after the last equal block
				if last[typ] > last[equal] {
					// store this blocks content on that block
					fixedup[last[typ]].Text += diff.Text
				} else {
					// otherwise store the position of the last block of this type and store the block
					last[typ] = len(fixedup)
					fixedup = append(fixedup, diff)
				}
			}
			continue
		}
	}

	// pop off any remaining stored content
	fixedup = pop(insert, fixedup)
	fixedup = pop(delete, fixedup)

	return fixedup
}

func diffToHTML(fileName string, diffs []diffmatchpatch.Diff, lineType DiffLineType, locale translation.Locale) DiffInline {
=======
func diffToHTML(lineWrapperTags []string, diffs []diffmatchpatch.Diff, lineType DiffLineType) string {
>>>>>>> ff9b6fa6
	buf := bytes.NewBuffer(nil)
	// restore the line wrapper tags <span class="line"> and <span class="cl">, if necessary
	for _, tag := range lineWrapperTags {
		buf.WriteString(tag)
	}
	for _, diff := range diffs {
		switch {
		case diff.Type == diffmatchpatch.DiffEqual:
			buf.WriteString(diff.Text)
		case diff.Type == diffmatchpatch.DiffInsert && lineType == DiffLineAdd:
			buf.Write(addedCodePrefix)
			buf.WriteString(diff.Text)
			buf.Write(codeTagSuffix)
		case diff.Type == diffmatchpatch.DiffDelete && lineType == DiffLineDel:
			buf.Write(removedCodePrefix)
			buf.WriteString(diff.Text)
			buf.Write(codeTagSuffix)
		}
	}
<<<<<<< HEAD
	return DiffInlineWithUnicodeEscape(template.HTML(buf.String()), locale)
=======
	for range lineWrapperTags {
		buf.WriteString("</span>")
	}
	return buf.String()
>>>>>>> ff9b6fa6
}

// GetLine gets a specific line by type (add or del) and file line number
func (diffSection *DiffSection) GetLine(lineType DiffLineType, idx int) *DiffLine {
	var (
		difference    = 0
		addCount      = 0
		delCount      = 0
		matchDiffLine *DiffLine
	)

LOOP:
	for _, diffLine := range diffSection.Lines {
		switch diffLine.Type {
		case DiffLineAdd:
			addCount++
		case DiffLineDel:
			delCount++
		default:
			if matchDiffLine != nil {
				break LOOP
			}
			difference = diffLine.RightIdx - diffLine.LeftIdx
			addCount = 0
			delCount = 0
		}

		switch lineType {
		case DiffLineDel:
			if diffLine.RightIdx == 0 && diffLine.LeftIdx == idx-difference {
				matchDiffLine = diffLine
			}
		case DiffLineAdd:
			if diffLine.LeftIdx == 0 && diffLine.RightIdx == idx+difference {
				matchDiffLine = diffLine
			}
		}
	}

	if addCount == delCount {
		return matchDiffLine
	}
	return nil
}

var diffMatchPatch = diffmatchpatch.New()

func init() {
	diffMatchPatch.DiffEditCost = 100
}

// DiffInline is a struct that has a content and escape status
type DiffInline struct {
	EscapeStatus charset.EscapeStatus
	Content      template.HTML
}

// DiffInlineWithUnicodeEscape makes a DiffInline with hidden unicode characters escaped
func DiffInlineWithUnicodeEscape(s template.HTML, locale translation.Locale) DiffInline {
	status, content := charset.EscapeControlHTML(string(s), locale)
	return DiffInline{EscapeStatus: status, Content: template.HTML(content)}
}

// DiffInlineWithHighlightCode makes a DiffInline with code highlight and hidden unicode characters escaped
func DiffInlineWithHighlightCode(fileName, language, code string, locale translation.Locale) DiffInline {
	status, content := charset.EscapeControlHTML(highlight.Code(fileName, language, code), locale)
	return DiffInline{EscapeStatus: status, Content: template.HTML(content)}
}

// GetComputedInlineDiffFor computes inline diff for the given line.
func (diffSection *DiffSection) GetComputedInlineDiffFor(diffLine *DiffLine, locale translation.Locale) DiffInline {
	if setting.Git.DisableDiffHighlight {
		return getLineContent(diffLine.Content[1:], locale)
	}

	var (
		compareDiffLine *DiffLine
		diff1           string
		diff2           string
	)

	language := ""
	if diffSection.file != nil {
		language = diffSection.file.Language
	}

	// try to find equivalent diff line. ignore, otherwise
	switch diffLine.Type {
	case DiffLineSection:
		return getLineContent(diffLine.Content[1:], locale)
	case DiffLineAdd:
		compareDiffLine = diffSection.GetLine(DiffLineDel, diffLine.RightIdx)
		if compareDiffLine == nil {
			return DiffInlineWithHighlightCode(diffSection.FileName, language, diffLine.Content[1:], locale)
		}
		diff1 = compareDiffLine.Content
		diff2 = diffLine.Content
	case DiffLineDel:
		compareDiffLine = diffSection.GetLine(DiffLineAdd, diffLine.LeftIdx)
		if compareDiffLine == nil {
			return DiffInlineWithHighlightCode(diffSection.FileName, language, diffLine.Content[1:], locale)
		}
		diff1 = diffLine.Content
		diff2 = compareDiffLine.Content
	default:
		if strings.IndexByte(" +-", diffLine.Content[0]) > -1 {
			return DiffInlineWithHighlightCode(diffSection.FileName, language, diffLine.Content[1:], locale)
		}
		return DiffInlineWithHighlightCode(diffSection.FileName, language, diffLine.Content, locale)
	}

<<<<<<< HEAD
	diffRecord := diffMatchPatch.DiffMain(highlight.Code(diffSection.FileName, language, diff1[1:]), highlight.Code(diffSection.FileName, language, diff2[1:]), true)
	diffRecord = diffMatchPatch.DiffCleanupEfficiency(diffRecord)

	return diffToHTML(diffSection.FileName, diffRecord, diffLine.Type, locale)
=======
	hcd := newHighlightCodeDiff()
	diffRecord := hcd.diffWithHighlight(diffSection.FileName, language, diff1[1:], diff2[1:])
	// it seems that Gitea doesn't need the line wrapper of Chroma, so do not add them back
	// if the line wrappers are still needed in the future, it can be added back by "diffToHTML(hcd.lineWrapperTags. ...)"
	diffHTML := diffToHTML(nil, diffRecord, diffLine.Type)
	return DiffInlineWithUnicodeEscape(template.HTML(diffHTML))
>>>>>>> ff9b6fa6
}

// DiffFile represents a file diff.
type DiffFile struct {
	Name                      string
	NameHash                  string
	OldName                   string
	Index                     int
	Addition, Deletion        int
	Type                      DiffFileType
	IsCreated                 bool
	IsDeleted                 bool
	IsBin                     bool
	IsLFSFile                 bool
	IsRenamed                 bool
	IsAmbiguous               bool
	IsSubmodule               bool
	Sections                  []*DiffSection
	IsIncomplete              bool
	IsIncompleteLineTooLong   bool
	IsProtected               bool
	IsGenerated               bool
	IsVendored                bool
	IsViewed                  bool // User specific
	HasChangedSinceLastReview bool // User specific
	Language                  string
}

// GetType returns type of diff file.
func (diffFile *DiffFile) GetType() int {
	return int(diffFile.Type)
}

// GetTailSection creates a fake DiffLineSection if the last section is not the end of the file
func (diffFile *DiffFile) GetTailSection(gitRepo *git.Repository, leftCommitID, rightCommitID string) *DiffSection {
	if len(diffFile.Sections) == 0 || diffFile.Type != DiffFileChange || diffFile.IsBin || diffFile.IsLFSFile {
		return nil
	}
	leftCommit, err := gitRepo.GetCommit(leftCommitID)
	if err != nil {
		return nil
	}
	rightCommit, err := gitRepo.GetCommit(rightCommitID)
	if err != nil {
		return nil
	}
	lastSection := diffFile.Sections[len(diffFile.Sections)-1]
	lastLine := lastSection.Lines[len(lastSection.Lines)-1]
	leftLineCount := getCommitFileLineCount(leftCommit, diffFile.Name)
	rightLineCount := getCommitFileLineCount(rightCommit, diffFile.Name)
	if leftLineCount <= lastLine.LeftIdx || rightLineCount <= lastLine.RightIdx {
		return nil
	}
	tailDiffLine := &DiffLine{
		Type:    DiffLineSection,
		Content: " ",
		SectionInfo: &DiffLineSectionInfo{
			Path:         diffFile.Name,
			LastLeftIdx:  lastLine.LeftIdx,
			LastRightIdx: lastLine.RightIdx,
			LeftIdx:      leftLineCount,
			RightIdx:     rightLineCount,
		},
	}
	tailSection := &DiffSection{FileName: diffFile.Name, Lines: []*DiffLine{tailDiffLine}}
	return tailSection
}

// GetDiffFileName returns the name of the diff file, or its old name in case it was deleted
func (diffFile *DiffFile) GetDiffFileName() string {
	if diffFile.Name == "" {
		return diffFile.OldName
	}
	return diffFile.Name
}

func (diffFile *DiffFile) ShouldBeHidden() bool {
	return diffFile.IsGenerated || diffFile.IsViewed
}

func getCommitFileLineCount(commit *git.Commit, filePath string) int {
	blob, err := commit.GetBlobByPath(filePath)
	if err != nil {
		return 0
	}
	lineCount, err := blob.GetBlobLineCount()
	if err != nil {
		return 0
	}
	return lineCount
}

// Diff represents a difference between two git trees.
type Diff struct {
	Start, End                   string
	NumFiles                     int
	TotalAddition, TotalDeletion int
	Files                        []*DiffFile
	IsIncomplete                 bool
	NumViewedFiles               int // user-specific
}

// LoadComments loads comments into each line
func (diff *Diff) LoadComments(ctx context.Context, issue *issues_model.Issue, currentUser *user_model.User) error {
	allComments, err := issues_model.FetchCodeComments(ctx, issue, currentUser)
	if err != nil {
		return err
	}
	for _, file := range diff.Files {
		if lineCommits, ok := allComments[file.Name]; ok {
			for _, section := range file.Sections {
				for _, line := range section.Lines {
					if comments, ok := lineCommits[int64(line.LeftIdx*-1)]; ok {
						line.Comments = append(line.Comments, comments...)
					}
					if comments, ok := lineCommits[int64(line.RightIdx)]; ok {
						line.Comments = append(line.Comments, comments...)
					}
					sort.SliceStable(line.Comments, func(i, j int) bool {
						return line.Comments[i].CreatedUnix < line.Comments[j].CreatedUnix
					})
				}
			}
		}
	}
	return nil
}

const cmdDiffHead = "diff --git "

// ParsePatch builds a Diff object from a io.Reader and some parameters.
func ParsePatch(maxLines, maxLineCharacters, maxFiles int, reader io.Reader, skipToFile string) (*Diff, error) {
	log.Debug("ParsePatch(%d, %d, %d, ..., %s)", maxLines, maxLineCharacters, maxFiles, skipToFile)
	var curFile *DiffFile

	skipping := skipToFile != ""

	diff := &Diff{Files: make([]*DiffFile, 0)}

	sb := strings.Builder{}

	// OK let's set a reasonable buffer size.
	// This should be let's say at least the size of maxLineCharacters or 4096 whichever is larger.
	readerSize := maxLineCharacters
	if readerSize < 4096 {
		readerSize = 4096
	}

	input := bufio.NewReaderSize(reader, readerSize)
	line, err := input.ReadString('\n')
	if err != nil {
		if err == io.EOF {
			return diff, nil
		}
		return diff, err
	}
parsingLoop:
	for {
		// 1. A patch file always begins with `diff --git ` + `a/path b/path` (possibly quoted)
		// if it does not we have bad input!
		if !strings.HasPrefix(line, cmdDiffHead) {
			return diff, fmt.Errorf("invalid first file line: %s", line)
		}

		if maxFiles > -1 && len(diff.Files) >= maxFiles {
			lastFile := createDiffFile(diff, line)
			diff.End = lastFile.Name
			diff.IsIncomplete = true
			_, err := io.Copy(io.Discard, reader)
			if err != nil {
				// By the definition of io.Copy this never returns io.EOF
				return diff, fmt.Errorf("error during io.Copy: %w", err)
			}
			break parsingLoop
		}

		curFile = createDiffFile(diff, line)
		if skipping {
			if curFile.Name != skipToFile {
				line, err = skipToNextDiffHead(input)
				if err != nil {
					if err == io.EOF {
						return diff, nil
					}
					return diff, err
				}
				continue
			}
			skipping = false
		}

		diff.Files = append(diff.Files, curFile)

		// 2. It is followed by one or more extended header lines:
		//
		//     old mode <mode>
		//     new mode <mode>
		//     deleted file mode <mode>
		//     new file mode <mode>
		//     copy from <path>
		//     copy to <path>
		//     rename from <path>
		//     rename to <path>
		//     similarity index <number>
		//     dissimilarity index <number>
		//     index <hash>..<hash> <mode>
		//
		// * <mode> 6-digit octal numbers including the file type and file permission bits.
		// * <path> does not include the a/ and b/ prefixes
		// * <number> percentage of unchanged lines for similarity, percentage of changed
		//   lines dissimilarity as integer rounded down with terminal %. 100% => equal files.
		// * The index line includes the blob object names before and after the change.
		//   The <mode> is included if the file mode does not change; otherwise, separate
		//   lines indicate the old and the new mode.
		// 3. Following this header the "standard unified" diff format header may be encountered: (but not for every case...)
		//
		//     --- a/<path>
		//     +++ b/<path>
		//
		// With multiple hunks
		//
		//     @@ <hunk descriptor> @@
		//     +added line
		//     -removed line
		//      unchanged line
		//
		// 4. Binary files get:
		//
		//     Binary files a/<path> and b/<path> differ
		//
		// but one of a/<path> and b/<path> could be /dev/null.
	curFileLoop:
		for {
			line, err = input.ReadString('\n')
			if err != nil {
				if err != io.EOF {
					return diff, err
				}
				break parsingLoop
			}
			switch {
			case strings.HasPrefix(line, cmdDiffHead):
				break curFileLoop
			case strings.HasPrefix(line, "old mode ") ||
				strings.HasPrefix(line, "new mode "):
				if strings.HasSuffix(line, " 160000\n") {
					curFile.IsSubmodule = true
				}
			case strings.HasPrefix(line, "rename from "):
				curFile.IsRenamed = true
				curFile.Type = DiffFileRename
				if curFile.IsAmbiguous {
					curFile.OldName = line[len("rename from ") : len(line)-1]
				}
			case strings.HasPrefix(line, "rename to "):
				curFile.IsRenamed = true
				curFile.Type = DiffFileRename
				if curFile.IsAmbiguous {
					curFile.Name = line[len("rename to ") : len(line)-1]
					curFile.IsAmbiguous = false
				}
			case strings.HasPrefix(line, "copy from "):
				curFile.IsRenamed = true
				curFile.Type = DiffFileCopy
				if curFile.IsAmbiguous {
					curFile.OldName = line[len("copy from ") : len(line)-1]
				}
			case strings.HasPrefix(line, "copy to "):
				curFile.IsRenamed = true
				curFile.Type = DiffFileCopy
				if curFile.IsAmbiguous {
					curFile.Name = line[len("copy to ") : len(line)-1]
					curFile.IsAmbiguous = false
				}
			case strings.HasPrefix(line, "new file"):
				curFile.Type = DiffFileAdd
				curFile.IsCreated = true
				if strings.HasSuffix(line, " 160000\n") {
					curFile.IsSubmodule = true
				}
			case strings.HasPrefix(line, "deleted"):
				curFile.Type = DiffFileDel
				curFile.IsDeleted = true
				if strings.HasSuffix(line, " 160000\n") {
					curFile.IsSubmodule = true
				}
			case strings.HasPrefix(line, "index"):
				if strings.HasSuffix(line, " 160000\n") {
					curFile.IsSubmodule = true
				}
			case strings.HasPrefix(line, "similarity index 100%"):
				curFile.Type = DiffFileRename
			case strings.HasPrefix(line, "Binary"):
				curFile.IsBin = true
			case strings.HasPrefix(line, "--- "):
				// Handle ambiguous filenames
				if curFile.IsAmbiguous {
					// The shortest string that can end up here is:
					// "--- a\t\n" without the quotes.
					// This line has a len() of 7 but doesn't contain a oldName.
					// So the amount that the line need is at least 8 or more.
					// The code will otherwise panic for a out-of-bounds.
					if len(line) > 7 && line[4] == 'a' {
						curFile.OldName = line[6 : len(line)-1]
						if line[len(line)-2] == '\t' {
							curFile.OldName = curFile.OldName[:len(curFile.OldName)-1]
						}
					} else {
						curFile.OldName = ""
					}
				}
				// Otherwise do nothing with this line
			case strings.HasPrefix(line, "+++ "):
				// Handle ambiguous filenames
				if curFile.IsAmbiguous {
					if len(line) > 6 && line[4] == 'b' {
						curFile.Name = line[6 : len(line)-1]
						if line[len(line)-2] == '\t' {
							curFile.Name = curFile.Name[:len(curFile.Name)-1]
						}
						if curFile.OldName == "" {
							curFile.OldName = curFile.Name
						}
					} else {
						curFile.Name = curFile.OldName
					}
					curFile.IsAmbiguous = false
				}
				// Otherwise do nothing with this line, but now switch to parsing hunks
				lineBytes, isFragment, err := parseHunks(curFile, maxLines, maxLineCharacters, input)
				diff.TotalAddition += curFile.Addition
				diff.TotalDeletion += curFile.Deletion
				if err != nil {
					if err != io.EOF {
						return diff, err
					}
					break parsingLoop
				}
				sb.Reset()
				_, _ = sb.Write(lineBytes)
				for isFragment {
					lineBytes, isFragment, err = input.ReadLine()
					if err != nil {
						// Now by the definition of ReadLine this cannot be io.EOF
						return diff, fmt.Errorf("unable to ReadLine: %w", err)
					}
					_, _ = sb.Write(lineBytes)
				}
				line = sb.String()
				sb.Reset()

				break curFileLoop
			}
		}
	}

	// TODO: There are numerous issues with this:
	// - we might want to consider detecting encoding while parsing but...
	// - we're likely to fail to get the correct encoding here anyway as we won't have enough information
	diffLineTypeBuffers := make(map[DiffLineType]*bytes.Buffer, 3)
	diffLineTypeDecoders := make(map[DiffLineType]*encoding.Decoder, 3)
	diffLineTypeBuffers[DiffLinePlain] = new(bytes.Buffer)
	diffLineTypeBuffers[DiffLineAdd] = new(bytes.Buffer)
	diffLineTypeBuffers[DiffLineDel] = new(bytes.Buffer)
	for _, f := range diff.Files {
		f.NameHash = base.EncodeSha1(f.Name)

		for _, buffer := range diffLineTypeBuffers {
			buffer.Reset()
		}
		for _, sec := range f.Sections {
			for _, l := range sec.Lines {
				if l.Type == DiffLineSection {
					continue
				}
				diffLineTypeBuffers[l.Type].WriteString(l.Content[1:])
				diffLineTypeBuffers[l.Type].WriteString("\n")
			}
		}
		for lineType, buffer := range diffLineTypeBuffers {
			diffLineTypeDecoders[lineType] = nil
			if buffer.Len() == 0 {
				continue
			}
			charsetLabel, err := charset.DetectEncoding(buffer.Bytes())
			if charsetLabel != "UTF-8" && err == nil {
				encoding, _ := stdcharset.Lookup(charsetLabel)
				if encoding != nil {
					diffLineTypeDecoders[lineType] = encoding.NewDecoder()
				}
			}
		}
		for _, sec := range f.Sections {
			for _, l := range sec.Lines {
				decoder := diffLineTypeDecoders[l.Type]
				if decoder != nil {
					if c, _, err := transform.String(decoder, l.Content[1:]); err == nil {
						l.Content = l.Content[0:1] + c
					}
				}
			}
		}
	}

	diff.NumFiles = len(diff.Files)
	return diff, nil
}

func skipToNextDiffHead(input *bufio.Reader) (line string, err error) {
	// need to skip until the next cmdDiffHead
	var isFragment, wasFragment bool
	var lineBytes []byte
	for {
		lineBytes, isFragment, err = input.ReadLine()
		if err != nil {
			return
		}
		if wasFragment {
			wasFragment = isFragment
			continue
		}
		if bytes.HasPrefix(lineBytes, []byte(cmdDiffHead)) {
			break
		}
		wasFragment = isFragment
	}
	line = string(lineBytes)
	if isFragment {
		var tail string
		tail, err = input.ReadString('\n')
		if err != nil {
			return
		}
		line += tail
	}
	return line, err
}

func parseHunks(curFile *DiffFile, maxLines, maxLineCharacters int, input *bufio.Reader) (lineBytes []byte, isFragment bool, err error) {
	sb := strings.Builder{}

	var (
		curSection        *DiffSection
		curFileLinesCount int
		curFileLFSPrefix  bool
	)

	lastLeftIdx := -1
	leftLine, rightLine := 1, 1

	for {
		for isFragment {
			curFile.IsIncomplete = true
			curFile.IsIncompleteLineTooLong = true
			_, isFragment, err = input.ReadLine()
			if err != nil {
				// Now by the definition of ReadLine this cannot be io.EOF
				err = fmt.Errorf("unable to ReadLine: %w", err)
				return
			}
		}
		sb.Reset()
		lineBytes, isFragment, err = input.ReadLine()
		if err != nil {
			if err == io.EOF {
				return
			}
			err = fmt.Errorf("unable to ReadLine: %w", err)
			return
		}
		if lineBytes[0] == 'd' {
			// End of hunks
			return
		}

		switch lineBytes[0] {
		case '@':
			if maxLines > -1 && curFileLinesCount >= maxLines {
				curFile.IsIncomplete = true
				continue
			}

			_, _ = sb.Write(lineBytes)
			for isFragment {
				// This is very odd indeed - we're in a section header and the line is too long
				// This really shouldn't happen...
				lineBytes, isFragment, err = input.ReadLine()
				if err != nil {
					// Now by the definition of ReadLine this cannot be io.EOF
					err = fmt.Errorf("unable to ReadLine: %w", err)
					return
				}
				_, _ = sb.Write(lineBytes)
			}
			line := sb.String()

			// Create a new section to represent this hunk
			curSection = &DiffSection{file: curFile}
			lastLeftIdx = -1
			curFile.Sections = append(curFile.Sections, curSection)

			lineSectionInfo := getDiffLineSectionInfo(curFile.Name, line, leftLine-1, rightLine-1)
			diffLine := &DiffLine{
				Type:        DiffLineSection,
				Content:     line,
				SectionInfo: lineSectionInfo,
			}
			curSection.Lines = append(curSection.Lines, diffLine)
			curSection.FileName = curFile.Name
			// update line number.
			leftLine = lineSectionInfo.LeftIdx
			rightLine = lineSectionInfo.RightIdx
			continue
		case '\\':
			if maxLines > -1 && curFileLinesCount >= maxLines {
				curFile.IsIncomplete = true
				continue
			}
			// This is used only to indicate that the current file does not have a terminal newline
			if !bytes.Equal(lineBytes, []byte("\\ No newline at end of file")) {
				err = fmt.Errorf("unexpected line in hunk: %s", string(lineBytes))
				return
			}
			// Technically this should be the end the file!
			// FIXME: we should be putting a marker at the end of the file if there is no terminal new line
			continue
		case '+':
			curFileLinesCount++
			curFile.Addition++
			if maxLines > -1 && curFileLinesCount >= maxLines {
				curFile.IsIncomplete = true
				continue
			}
			diffLine := &DiffLine{Type: DiffLineAdd, RightIdx: rightLine, Match: -1}
			rightLine++
			if curSection == nil {
				// Create a new section to represent this hunk
				curSection = &DiffSection{file: curFile}
				curFile.Sections = append(curFile.Sections, curSection)
				lastLeftIdx = -1
			}
			if lastLeftIdx > -1 {
				diffLine.Match = lastLeftIdx
				curSection.Lines[lastLeftIdx].Match = len(curSection.Lines)
				lastLeftIdx++
				if lastLeftIdx >= len(curSection.Lines) || curSection.Lines[lastLeftIdx].Type != DiffLineDel {
					lastLeftIdx = -1
				}
			}
			curSection.Lines = append(curSection.Lines, diffLine)
		case '-':
			curFileLinesCount++
			curFile.Deletion++
			if maxLines > -1 && curFileLinesCount >= maxLines {
				curFile.IsIncomplete = true
				continue
			}
			diffLine := &DiffLine{Type: DiffLineDel, LeftIdx: leftLine, Match: -1}
			if leftLine > 0 {
				leftLine++
			}
			if curSection == nil {
				// Create a new section to represent this hunk
				curSection = &DiffSection{file: curFile}
				curFile.Sections = append(curFile.Sections, curSection)
				lastLeftIdx = -1
			}
			if len(curSection.Lines) == 0 || curSection.Lines[len(curSection.Lines)-1].Type != DiffLineDel {
				lastLeftIdx = len(curSection.Lines)
			}
			curSection.Lines = append(curSection.Lines, diffLine)
		case ' ':
			curFileLinesCount++
			if maxLines > -1 && curFileLinesCount >= maxLines {
				curFile.IsIncomplete = true
				continue
			}
			diffLine := &DiffLine{Type: DiffLinePlain, LeftIdx: leftLine, RightIdx: rightLine}
			leftLine++
			rightLine++
			lastLeftIdx = -1
			if curSection == nil {
				// Create a new section to represent this hunk
				curSection = &DiffSection{file: curFile}
				curFile.Sections = append(curFile.Sections, curSection)
			}
			curSection.Lines = append(curSection.Lines, diffLine)
		default:
			// This is unexpected
			err = fmt.Errorf("unexpected line in hunk: %s", string(lineBytes))
			return
		}

		line := string(lineBytes)
		if isFragment {
			curFile.IsIncomplete = true
			curFile.IsIncompleteLineTooLong = true
			for isFragment {
				lineBytes, isFragment, err = input.ReadLine()
				if err != nil {
					// Now by the definition of ReadLine this cannot be io.EOF
					err = fmt.Errorf("unable to ReadLine: %w", err)
					return
				}
			}
		}
		if len(line) > maxLineCharacters {
			curFile.IsIncomplete = true
			curFile.IsIncompleteLineTooLong = true
			line = line[:maxLineCharacters]
		}
		curSection.Lines[len(curSection.Lines)-1].Content = line

		// handle LFS
		if line[1:] == lfs.MetaFileIdentifier {
			curFileLFSPrefix = true
		} else if curFileLFSPrefix && strings.HasPrefix(line[1:], lfs.MetaFileOidPrefix) {
			oid := strings.TrimPrefix(line[1:], lfs.MetaFileOidPrefix)
			if len(oid) == 64 {
				m := &git_model.LFSMetaObject{Pointer: lfs.Pointer{Oid: oid}}
				count, err := db.CountByBean(db.DefaultContext, m)

				if err == nil && count > 0 {
					curFile.IsBin = true
					curFile.IsLFSFile = true
					curSection.Lines = nil
					lastLeftIdx = -1
				}
			}
		}
	}
}

func createDiffFile(diff *Diff, line string) *DiffFile {
	// The a/ and b/ filenames are the same unless rename/copy is involved.
	// Especially, even for a creation or a deletion, /dev/null is not used
	// in place of the a/ or b/ filenames.
	//
	// When rename/copy is involved, file1 and file2 show the name of the
	// source file of the rename/copy and the name of the file that rename/copy
	// produces, respectively.
	//
	// Path names are quoted if necessary.
	//
	// This means that you should always be able to determine the file name even when there
	// there is potential ambiguity...
	//
	// but we can be simpler with our heuristics by just forcing git to prefix things nicely
	curFile := &DiffFile{
		Index:    len(diff.Files) + 1,
		Type:     DiffFileChange,
		Sections: make([]*DiffSection, 0, 10),
	}

	rd := strings.NewReader(line[len(cmdDiffHead):] + " ")
	curFile.Type = DiffFileChange
	var oldNameAmbiguity, newNameAmbiguity bool

	curFile.OldName, oldNameAmbiguity = readFileName(rd)
	curFile.Name, newNameAmbiguity = readFileName(rd)
	if oldNameAmbiguity && newNameAmbiguity {
		curFile.IsAmbiguous = true
		// OK we should bet that the oldName and the newName are the same if they can be made to be same
		// So we need to start again ...
		if (len(line)-len(cmdDiffHead)-1)%2 == 0 {
			// diff --git a/b b/b b/b b/b b/b b/b
			//
			midpoint := (len(line) + len(cmdDiffHead) - 1) / 2
			new, old := line[len(cmdDiffHead):midpoint], line[midpoint+1:]
			if len(new) > 2 && len(old) > 2 && new[2:] == old[2:] {
				curFile.OldName = old[2:]
				curFile.Name = old[2:]
			}
		}
	}

	curFile.IsRenamed = curFile.Name != curFile.OldName
	return curFile
}

func readFileName(rd *strings.Reader) (string, bool) {
	ambiguity := false
	var name string
	char, _ := rd.ReadByte()
	_ = rd.UnreadByte()
	if char == '"' {
		fmt.Fscanf(rd, "%q ", &name)
		if len(name) == 0 {
			log.Error("Reader has no file name: reader=%+v", rd)
			return "", true
		}

		if name[0] == '\\' {
			name = name[1:]
		}
	} else {
		// This technique is potentially ambiguous it may not be possible to uniquely identify the filenames from the diff line alone
		ambiguity = true
		fmt.Fscanf(rd, "%s ", &name)
		char, _ := rd.ReadByte()
		_ = rd.UnreadByte()
		for !(char == 0 || char == '"' || char == 'b') {
			var suffix string
			fmt.Fscanf(rd, "%s ", &suffix)
			name += " " + suffix
			char, _ = rd.ReadByte()
			_ = rd.UnreadByte()
		}
	}
	if len(name) < 2 {
		log.Error("Unable to determine name from reader: reader=%+v", rd)
		return "", true
	}
	return name[2:], ambiguity
}

// DiffOptions represents the options for a DiffRange
type DiffOptions struct {
	BeforeCommitID     string
	AfterCommitID      string
	SkipTo             string
	MaxLines           int
	MaxLineCharacters  int
	MaxFiles           int
	WhitespaceBehavior string
	DirectComparison   bool
}

// GetDiff builds a Diff between two commits of a repository.
// Passing the empty string as beforeCommitID returns a diff from the parent commit.
// The whitespaceBehavior is either an empty string or a git flag
func GetDiff(gitRepo *git.Repository, opts *DiffOptions, files ...string) (*Diff, error) {
	repoPath := gitRepo.Path

	commit, err := gitRepo.GetCommit(opts.AfterCommitID)
	if err != nil {
		return nil, err
	}

	argsLength := 6
	if len(opts.WhitespaceBehavior) > 0 {
		argsLength++
	}
	if len(opts.SkipTo) > 0 {
		argsLength++
	}
	if len(files) > 0 {
		argsLength += len(files) + 1
	}

	diffArgs := make([]string, 0, argsLength)
	if (len(opts.BeforeCommitID) == 0 || opts.BeforeCommitID == git.EmptySHA) && commit.ParentCount() == 0 {
		diffArgs = append(diffArgs, "diff", "--src-prefix=\\a/", "--dst-prefix=\\b/", "-M")
		if len(opts.WhitespaceBehavior) != 0 {
			diffArgs = append(diffArgs, opts.WhitespaceBehavior)
		}
		// append empty tree ref
		diffArgs = append(diffArgs, "4b825dc642cb6eb9a060e54bf8d69288fbee4904")
		diffArgs = append(diffArgs, opts.AfterCommitID)
	} else {
		actualBeforeCommitID := opts.BeforeCommitID
		if len(actualBeforeCommitID) == 0 {
			parentCommit, _ := commit.Parent(0)
			actualBeforeCommitID = parentCommit.ID.String()
		}
		diffArgs = append(diffArgs, "diff", "--src-prefix=\\a/", "--dst-prefix=\\b/", "-M")
		if len(opts.WhitespaceBehavior) != 0 {
			diffArgs = append(diffArgs, opts.WhitespaceBehavior)
		}
		diffArgs = append(diffArgs, actualBeforeCommitID)
		diffArgs = append(diffArgs, opts.AfterCommitID)
		opts.BeforeCommitID = actualBeforeCommitID
	}

	// In git 2.31, git diff learned --skip-to which we can use to shortcut skip to file
	// so if we are using at least this version of git we don't have to tell ParsePatch to do
	// the skipping for us
	parsePatchSkipToFile := opts.SkipTo
	if opts.SkipTo != "" && git.CheckGitVersionAtLeast("2.31") == nil {
		diffArgs = append(diffArgs, "--skip-to="+opts.SkipTo)
		parsePatchSkipToFile = ""
	}

	if len(files) > 0 {
		diffArgs = append(diffArgs, "--")
		diffArgs = append(diffArgs, files...)
	}

	reader, writer := io.Pipe()
	defer func() {
		_ = reader.Close()
		_ = writer.Close()
	}()

	go func(ctx context.Context, diffArgs []string, repoPath string, writer *io.PipeWriter) {
		cmd := git.NewCommand(ctx, diffArgs...)
		cmd.SetDescription(fmt.Sprintf("GetDiffRange [repo_path: %s]", repoPath))
		if err := cmd.Run(&git.RunOpts{
			Timeout: time.Duration(setting.Git.Timeout.Default) * time.Second,
			Dir:     repoPath,
			Stderr:  os.Stderr,
			Stdout:  writer,
		}); err != nil {
			log.Error("error during RunWithContext: %w", err)
		}

		_ = writer.Close()
	}(gitRepo.Ctx, diffArgs, repoPath, writer)

	diff, err := ParsePatch(opts.MaxLines, opts.MaxLineCharacters, opts.MaxFiles, reader, parsePatchSkipToFile)
	if err != nil {
		return nil, fmt.Errorf("unable to ParsePatch: %w", err)
	}
	diff.Start = opts.SkipTo

	checker, deferable := gitRepo.CheckAttributeReader(opts.AfterCommitID)
	defer deferable()

	for _, diffFile := range diff.Files {

		gotVendor := false
		gotGenerated := false
		if checker != nil {
			attrs, err := checker.CheckPath(diffFile.Name)
			if err == nil {
				if vendored, has := attrs["linguist-vendored"]; has {
					if vendored == "set" || vendored == "true" {
						diffFile.IsVendored = true
						gotVendor = true
					} else {
						gotVendor = vendored == "false"
					}
				}
				if generated, has := attrs["linguist-generated"]; has {
					if generated == "set" || generated == "true" {
						diffFile.IsGenerated = true
						gotGenerated = true
					} else {
						gotGenerated = generated == "false"
					}
				}
				if language, has := attrs["linguist-language"]; has && language != "unspecified" && language != "" {
					diffFile.Language = language
				} else if language, has := attrs["gitlab-language"]; has && language != "unspecified" && language != "" {
					diffFile.Language = language
				}
			} else {
				log.Error("Unexpected error: %v", err)
			}
		}

		if !gotVendor {
			diffFile.IsVendored = analyze.IsVendor(diffFile.Name)
		}
		if !gotGenerated {
			diffFile.IsGenerated = analyze.IsGenerated(diffFile.Name)
		}

		tailSection := diffFile.GetTailSection(gitRepo, opts.BeforeCommitID, opts.AfterCommitID)
		if tailSection != nil {
			diffFile.Sections = append(diffFile.Sections, tailSection)
		}
	}

	separator := "..."
	if opts.DirectComparison {
		separator = ".."
	}

	shortstatArgs := []string{opts.BeforeCommitID + separator + opts.AfterCommitID}
	if len(opts.BeforeCommitID) == 0 || opts.BeforeCommitID == git.EmptySHA {
		shortstatArgs = []string{git.EmptyTreeSHA, opts.AfterCommitID}
	}
	diff.NumFiles, diff.TotalAddition, diff.TotalDeletion, err = git.GetDiffShortStat(gitRepo.Ctx, repoPath, shortstatArgs...)
	if err != nil && strings.Contains(err.Error(), "no merge base") {
		// git >= 2.28 now returns an error if base and head have become unrelated.
		// previously it would return the results of git diff --shortstat base head so let's try that...
		shortstatArgs = []string{opts.BeforeCommitID, opts.AfterCommitID}
		diff.NumFiles, diff.TotalAddition, diff.TotalDeletion, err = git.GetDiffShortStat(gitRepo.Ctx, repoPath, shortstatArgs...)
	}
	if err != nil {
		return nil, err
	}

	return diff, nil
}

// SyncAndGetUserSpecificDiff is like GetDiff, except that user specific data such as which files the given user has already viewed on the given PR will also be set
// Additionally, the database asynchronously is updated if files have changed since the last review
func SyncAndGetUserSpecificDiff(ctx context.Context, userID int64, pull *issues_model.PullRequest, gitRepo *git.Repository, opts *DiffOptions, files ...string) (*Diff, error) {
	diff, err := GetDiff(gitRepo, opts, files...)
	if err != nil {
		return nil, err
	}
	review, err := pull_model.GetNewestReviewState(ctx, userID, pull.ID)
	if err != nil || review == nil || review.UpdatedFiles == nil {
		return diff, err
	}

	latestCommit := opts.AfterCommitID
	if latestCommit == "" {
		latestCommit = pull.HeadBranch // opts.AfterCommitID is preferred because it handles PRs from forks correctly and the branch name doesn't
	}

	changedFiles, err := gitRepo.GetFilesChangedBetween(review.CommitSHA, latestCommit)
	if err != nil {
		return diff, err
	}

	filesChangedSinceLastDiff := make(map[string]pull_model.ViewedState)
outer:
	for _, diffFile := range diff.Files {
		fileViewedState := review.UpdatedFiles[diffFile.GetDiffFileName()]

		// Check whether it was previously detected that the file has changed since the last review
		if fileViewedState == pull_model.HasChanged {
			diffFile.HasChangedSinceLastReview = true
			continue
		}

		filename := diffFile.GetDiffFileName()

		// Check explicitly whether the file has changed since the last review
		for _, changedFile := range changedFiles {
			diffFile.HasChangedSinceLastReview = filename == changedFile
			if diffFile.HasChangedSinceLastReview {
				filesChangedSinceLastDiff[filename] = pull_model.HasChanged
				continue outer // We don't want to check if the file is viewed here as that would fold the file, which is in this case unwanted
			}
		}
		// Check whether the file has already been viewed
		if fileViewedState == pull_model.Viewed {
			diffFile.IsViewed = true
			diff.NumViewedFiles++
		}
	}

	// Explicitly store files that have changed in the database, if any is present at all.
	// This has the benefit that the "Has Changed" attribute will be present as long as the user does not explicitly mark this file as viewed, so it will even survive a page reload after marking another file as viewed.
	// On the other hand, this means that even if a commit reverting an unseen change is committed, the file will still be seen as changed.
	if len(filesChangedSinceLastDiff) > 0 {
		err := pull_model.UpdateReviewState(ctx, review.UserID, review.PullID, review.CommitSHA, filesChangedSinceLastDiff)
		if err != nil {
			log.Warn("Could not update review for user %d, pull %d, commit %s and the changed files %v: %v", review.UserID, review.PullID, review.CommitSHA, filesChangedSinceLastDiff, err)
			return nil, err
		}
	}

	return diff, err
}

// CommentAsDiff returns c.Patch as *Diff
func CommentAsDiff(c *issues_model.Comment) (*Diff, error) {
	diff, err := ParsePatch(setting.Git.MaxGitDiffLines,
		setting.Git.MaxGitDiffLineCharacters, setting.Git.MaxGitDiffFiles, strings.NewReader(c.Patch), "")
	if err != nil {
		log.Error("Unable to parse patch: %v", err)
		return nil, err
	}
	if len(diff.Files) == 0 {
		return nil, fmt.Errorf("no file found for comment ID: %d", c.ID)
	}
	secs := diff.Files[0].Sections
	if len(secs) == 0 {
		return nil, fmt.Errorf("no sections found for comment ID: %d", c.ID)
	}
	return diff, nil
}

// CommentMustAsDiff executes AsDiff and logs the error instead of returning
func CommentMustAsDiff(c *issues_model.Comment) *Diff {
	if c == nil {
		return nil
	}
	defer func() {
		if err := recover(); err != nil {
			log.Error("PANIC whilst retrieving diff for comment[%d] Error: %v\nStack: %s", c.ID, err, log.Stack(2))
		}
	}()
	diff, err := CommentAsDiff(c)
	if err != nil {
		log.Warn("CommentMustAsDiff: %v", err)
	}
	return diff
}

// GetWhitespaceFlag returns git diff flag for treating whitespaces
func GetWhitespaceFlag(whitespaceBehavior string) string {
	whitespaceFlags := map[string]string{
		"ignore-all":    "-w",
		"ignore-change": "-b",
		"ignore-eol":    "--ignore-space-at-eol",
		"show-all":      "",
	}

	if flag, ok := whitespaceFlags[whitespaceBehavior]; ok {
		return flag
	}
	log.Warn("unknown whitespace behavior: %q, default to 'show-all'", whitespaceBehavior)
	return ""
}<|MERGE_RESOLUTION|>--- conflicted
+++ resolved
@@ -191,233 +191,7 @@
 	codeTagSuffix     = []byte(`</span>`)
 )
 
-<<<<<<< HEAD
-var (
-	unfinishedtagRegex = regexp.MustCompile(`<[^>]*$`)
-	trailingSpanRegex  = regexp.MustCompile(`<span\s*[[:alpha:]="]*?[>]?$`)
-	entityRegex        = regexp.MustCompile(`&[#]*?[0-9[:alpha:]]*$`)
-)
-
-// shouldWriteInline represents combinations where we manually write inline changes
-func shouldWriteInline(diff diffmatchpatch.Diff, lineType DiffLineType) bool {
-	if true &&
-		diff.Type == diffmatchpatch.DiffEqual ||
-		diff.Type == diffmatchpatch.DiffInsert && lineType == DiffLineAdd ||
-		diff.Type == diffmatchpatch.DiffDelete && lineType == DiffLineDel {
-		return true
-	}
-	return false
-}
-
-func fixupBrokenSpans(diffs []diffmatchpatch.Diff) []diffmatchpatch.Diff {
-	// Create a new array to store our fixed up blocks
-	fixedup := make([]diffmatchpatch.Diff, 0, len(diffs))
-
-	// semantically label some numbers
-	const insert, delete, equal = 0, 1, 2
-
-	// record the positions of the last type of each block in the fixedup blocks
-	last := []int{-1, -1, -1}
-	operation := []diffmatchpatch.Operation{diffmatchpatch.DiffInsert, diffmatchpatch.DiffDelete, diffmatchpatch.DiffEqual}
-
-	// create a writer for insert and deletes
-	toWrite := []strings.Builder{
-		{},
-		{},
-	}
-
-	// make some flags for insert and delete
-	unfinishedTag := []bool{false, false}
-	unfinishedEnt := []bool{false, false}
-
-	// store stores the provided text in the writer for the typ
-	store := func(text string, typ int) {
-		(&(toWrite[typ])).WriteString(text)
-	}
-
-	// hasStored returns true if there is stored content
-	hasStored := func(typ int) bool {
-		return (&toWrite[typ]).Len() > 0
-	}
-
-	// stored will return that content
-	stored := func(typ int) string {
-		return (&toWrite[typ]).String()
-	}
-
-	// empty will empty the stored content
-	empty := func(typ int) {
-		(&toWrite[typ]).Reset()
-	}
-
-	// pop will remove the stored content appending to a diff block for that typ
-	pop := func(typ int, fixedup []diffmatchpatch.Diff) []diffmatchpatch.Diff {
-		if hasStored(typ) {
-			if last[typ] > last[equal] {
-				fixedup[last[typ]].Text += stored(typ)
-			} else {
-				fixedup = append(fixedup, diffmatchpatch.Diff{
-					Type: operation[typ],
-					Text: stored(typ),
-				})
-			}
-			empty(typ)
-		}
-		return fixedup
-	}
-
-	// Now we walk the provided diffs and check the type of each block in turn
-	for _, diff := range diffs {
-
-		typ := delete // flag for handling insert or delete typs
-		switch diff.Type {
-		case diffmatchpatch.DiffEqual:
-			// First check if there is anything stored
-			if hasStored(insert) || hasStored(delete) {
-				// There are two reasons for storing content:
-				// 1. Unfinished Entity <- Could be more efficient here by not doing this if we're looking for a tag
-				if unfinishedEnt[insert] || unfinishedEnt[delete] {
-					// we look for a ';' to finish an entity
-					idx := strings.IndexRune(diff.Text, ';')
-					if idx >= 0 {
-						// if we find a ';' store the preceding content to both insert and delete
-						store(diff.Text[:idx+1], insert)
-						store(diff.Text[:idx+1], delete)
-
-						// and remove it from this block
-						diff.Text = diff.Text[idx+1:]
-
-						// reset the ent flags
-						unfinishedEnt[insert] = false
-						unfinishedEnt[delete] = false
-					} else {
-						// otherwise store it all on insert and delete
-						store(diff.Text, insert)
-						store(diff.Text, delete)
-						// and empty this block
-						diff.Text = ""
-					}
-				}
-				// 2. Unfinished Tag
-				if unfinishedTag[insert] || unfinishedTag[delete] {
-					// we look for a '>' to finish a tag
-					idx := strings.IndexRune(diff.Text, '>')
-					if idx >= 0 {
-						store(diff.Text[:idx+1], insert)
-						store(diff.Text[:idx+1], delete)
-						diff.Text = diff.Text[idx+1:]
-						unfinishedTag[insert] = false
-						unfinishedTag[delete] = false
-					} else {
-						store(diff.Text, insert)
-						store(diff.Text, delete)
-						diff.Text = ""
-					}
-				}
-
-				// If we've completed the required tag/entities
-				if !(unfinishedTag[insert] || unfinishedTag[delete] || unfinishedEnt[insert] || unfinishedEnt[delete]) {
-					// pop off the stack
-					fixedup = pop(insert, fixedup)
-					fixedup = pop(delete, fixedup)
-				}
-
-				// If that has left this diff block empty then shortcut
-				if len(diff.Text) == 0 {
-					continue
-				}
-			}
-
-			// check if this block ends in an unfinished tag?
-			idx := unfinishedtagRegex.FindStringIndex(diff.Text)
-			if idx != nil {
-				unfinishedTag[insert] = true
-				unfinishedTag[delete] = true
-			} else {
-				// otherwise does it end in an unfinished entity?
-				idx = entityRegex.FindStringIndex(diff.Text)
-				if idx != nil {
-					unfinishedEnt[insert] = true
-					unfinishedEnt[delete] = true
-				}
-			}
-
-			// If there is an unfinished component
-			if idx != nil {
-				// Store the fragment
-				store(diff.Text[idx[0]:], insert)
-				store(diff.Text[idx[0]:], delete)
-				// and remove it from this block
-				diff.Text = diff.Text[:idx[0]]
-			}
-
-			// If that hasn't left the block empty
-			if len(diff.Text) > 0 {
-				// store the position of the last equal block and store it in our diffs
-				last[equal] = len(fixedup)
-				fixedup = append(fixedup, diff)
-			}
-			continue
-		case diffmatchpatch.DiffInsert:
-			typ = insert
-			fallthrough
-		case diffmatchpatch.DiffDelete:
-			// First check if there is anything stored for this type
-			if hasStored(typ) {
-				// if there is prepend it to this block, empty the storage and reset our flags
-				diff.Text = stored(typ) + diff.Text
-				empty(typ)
-				unfinishedEnt[typ] = false
-				unfinishedTag[typ] = false
-			}
-
-			// check if this block ends in an unfinished tag
-			idx := unfinishedtagRegex.FindStringIndex(diff.Text)
-			if idx != nil {
-				unfinishedTag[typ] = true
-			} else {
-				// otherwise does it end in an unfinished entity
-				idx = entityRegex.FindStringIndex(diff.Text)
-				if idx != nil {
-					unfinishedEnt[typ] = true
-				}
-			}
-
-			// If there is an unfinished component
-			if idx != nil {
-				// Store the fragment
-				store(diff.Text[idx[0]:], typ)
-				// and remove it from this block
-				diff.Text = diff.Text[:idx[0]]
-			}
-
-			// If that hasn't left the block empty
-			if len(diff.Text) > 0 {
-				// if the last block of this type was after the last equal block
-				if last[typ] > last[equal] {
-					// store this blocks content on that block
-					fixedup[last[typ]].Text += diff.Text
-				} else {
-					// otherwise store the position of the last block of this type and store the block
-					last[typ] = len(fixedup)
-					fixedup = append(fixedup, diff)
-				}
-			}
-			continue
-		}
-	}
-
-	// pop off any remaining stored content
-	fixedup = pop(insert, fixedup)
-	fixedup = pop(delete, fixedup)
-
-	return fixedup
-}
-
-func diffToHTML(fileName string, diffs []diffmatchpatch.Diff, lineType DiffLineType, locale translation.Locale) DiffInline {
-=======
 func diffToHTML(lineWrapperTags []string, diffs []diffmatchpatch.Diff, lineType DiffLineType) string {
->>>>>>> ff9b6fa6
 	buf := bytes.NewBuffer(nil)
 	// restore the line wrapper tags <span class="line"> and <span class="cl">, if necessary
 	for _, tag := range lineWrapperTags {
@@ -437,14 +211,10 @@
 			buf.Write(codeTagSuffix)
 		}
 	}
-<<<<<<< HEAD
-	return DiffInlineWithUnicodeEscape(template.HTML(buf.String()), locale)
-=======
 	for range lineWrapperTags {
 		buf.WriteString("</span>")
 	}
 	return buf.String()
->>>>>>> ff9b6fa6
 }
 
 // GetLine gets a specific line by type (add or del) and file line number
@@ -556,19 +326,12 @@
 		return DiffInlineWithHighlightCode(diffSection.FileName, language, diffLine.Content, locale)
 	}
 
-<<<<<<< HEAD
-	diffRecord := diffMatchPatch.DiffMain(highlight.Code(diffSection.FileName, language, diff1[1:]), highlight.Code(diffSection.FileName, language, diff2[1:]), true)
-	diffRecord = diffMatchPatch.DiffCleanupEfficiency(diffRecord)
-
-	return diffToHTML(diffSection.FileName, diffRecord, diffLine.Type, locale)
-=======
 	hcd := newHighlightCodeDiff()
 	diffRecord := hcd.diffWithHighlight(diffSection.FileName, language, diff1[1:], diff2[1:])
 	// it seems that Gitea doesn't need the line wrapper of Chroma, so do not add them back
 	// if the line wrappers are still needed in the future, it can be added back by "diffToHTML(hcd.lineWrapperTags. ...)"
 	diffHTML := diffToHTML(nil, diffRecord, diffLine.Type)
-	return DiffInlineWithUnicodeEscape(template.HTML(diffHTML))
->>>>>>> ff9b6fa6
+	return DiffInlineWithUnicodeEscape(template.HTML(diffHTML), locale)
 }
 
 // DiffFile represents a file diff.
