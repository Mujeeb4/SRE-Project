// Copyright 2014 The Gogs Authors. All rights reserved.
// Copyright 2018 The Gitea Authors. All rights reserved.
// SPDX-License-Identifier: MIT

package forms

import (
	"mime/multipart"
	"net/http"
	"strings"

	auth_model "code.gitea.io/gitea/models/auth"
	user_model "code.gitea.io/gitea/models/user"
	"code.gitea.io/gitea/modules/setting"
	"code.gitea.io/gitea/modules/structs"
	"code.gitea.io/gitea/modules/web/middleware"
	"code.gitea.io/gitea/services/context"

	"gitea.com/go-chi/binding"
)

// InstallForm form for installation page
type InstallForm struct {
	DbType   string `binding:"Required"`
	DbHost   string
	DbUser   string
	DbPasswd string
	DbName   string
	SSLMode  string
	DbPath   string
	DbSchema string

	AppName      string `binding:"Required" locale:"install.app_name"`
	RepoRootPath string `binding:"Required"`
	LFSRootPath  string
	RunUser      string `binding:"Required"`
	Domain       string `binding:"Required"`
	SSHPort      int
	HTTPPort     string `binding:"Required"`
	AppURL       string `binding:"Required"`
	LogRootPath  string `binding:"Required"`

	SMTPAddr        string
	SMTPPort        string
	SMTPFrom        string
	SMTPUser        string `binding:"OmitEmpty;MaxSize(254)" locale:"install.mailer_user"`
	SMTPPasswd      string
	RegisterConfirm bool
	MailNotify      bool

	OfflineMode                    bool
	DisableGravatar                bool
	EnableFederatedAvatar          bool
	EnableOpenIDSignIn             bool
	EnableOpenIDSignUp             bool
	DisableRegistration            bool
	AllowOnlyExternalRegistration  bool
	EnableCaptcha                  bool
	RequireSignInView              bool
	DefaultKeepEmailPrivate        bool
	DefaultAllowCreateOrganization bool
	DefaultEnableTimetracking      bool
	EnableUpdateChecker            bool
	NoReplyAddress                 string

	PasswordAlgorithm string

	AdminName          string `binding:"OmitEmpty;Username;MaxSize(30)" locale:"install.admin_name"`
	AdminPasswd        string `binding:"OmitEmpty;MaxSize(255)" locale:"install.admin_password"`
	AdminConfirmPasswd string
	AdminEmail         string `binding:"OmitEmpty;MinSize(3);MaxSize(254);Include(@)" locale:"install.admin_email"`

	// ReinstallConfirmFirst we can not use 1/2/3 or A/B/C here, there is a framework bug, can not parse "reinstall_confirm_1" or "reinstall_confirm_a"
	ReinstallConfirmFirst  bool
	ReinstallConfirmSecond bool
	ReinstallConfirmThird  bool
}

// Validate validates the fields
func (f *InstallForm) Validate(req *http.Request, errs binding.Errors) binding.Errors {
	ctx := context.GetValidateContext(req)
	return middleware.Validate(errs, ctx.Data, f, ctx.Locale)
}

//    _____   ____ _________________ ___
//   /  _  \ |    |   \__    ___/   |   \
//  /  /_\  \|    |   / |    | /    ~    \
// /    |    \    |  /  |    | \    Y    /
// \____|__  /______/   |____|  \___|_  /
//         \/                         \/

// RegisterForm form for registering
type RegisterForm struct {
	UserName string `binding:"Required;Username;MaxSize(40)"`
	Email    string `binding:"Required;MaxSize(254)"`
	Password string `binding:"MaxSize(255)"`
	Retype   string
}

// Validate validates the fields
func (f *RegisterForm) Validate(req *http.Request, errs binding.Errors) binding.Errors {
	ctx := context.GetValidateContext(req)
	return middleware.Validate(errs, ctx.Data, f, ctx.Locale)
}

// IsEmailDomainAllowed validates that the email address
// provided by the user matches what has been configured .
// The email is marked as allowed if it matches any of the
// domains in the whitelist or if it doesn't match any of
// domains in the blocklist, if any such list is not empty.
func (f *RegisterForm) IsEmailDomainAllowed() bool {
	return user_model.IsEmailDomainAllowed(f.Email)
}

// MustChangePasswordForm form for updating your password after account creation
// by an admin
type MustChangePasswordForm struct {
	Password string `binding:"Required;MaxSize(255)"`
	Retype   string
}

// Validate validates the fields
func (f *MustChangePasswordForm) Validate(req *http.Request, errs binding.Errors) binding.Errors {
	ctx := context.GetValidateContext(req)
	return middleware.Validate(errs, ctx.Data, f, ctx.Locale)
}

// SignInForm form for signing in with user/password
type SignInForm struct {
	UserName string `binding:"Required;MaxSize(254)"`
	// TODO remove required from password for SecondFactorAuthentication
	Password string `binding:"Required;MaxSize(255)"`
	Remember bool
}

// Validate validates the fields
func (f *SignInForm) Validate(req *http.Request, errs binding.Errors) binding.Errors {
	ctx := context.GetValidateContext(req)
	return middleware.Validate(errs, ctx.Data, f, ctx.Locale)
}

// AuthorizationForm form for authorizing oauth2 clients
type AuthorizationForm struct {
	ResponseType string `binding:"Required;In(code)"`
	ClientID     string `binding:"Required"`
	RedirectURI  string
	State        string
	Scope        string
	Nonce        string

	// PKCE support
	CodeChallengeMethod string // S256, plain
	CodeChallenge       string
}

// Validate validates the fields
func (f *AuthorizationForm) Validate(req *http.Request, errs binding.Errors) binding.Errors {
	ctx := context.GetValidateContext(req)
	return middleware.Validate(errs, ctx.Data, f, ctx.Locale)
}

// GrantApplicationForm form for authorizing oauth2 clients
type GrantApplicationForm struct {
	ClientID    string `binding:"Required"`
	RedirectURI string
	State       string
	Scope       string
	Nonce       string
}

// Validate validates the fields
func (f *GrantApplicationForm) Validate(req *http.Request, errs binding.Errors) binding.Errors {
	ctx := context.GetValidateContext(req)
	return middleware.Validate(errs, ctx.Data, f, ctx.Locale)
}

// AccessTokenForm for issuing access tokens from authorization codes or refresh tokens
type AccessTokenForm struct {
	GrantType    string `json:"grant_type"`
	ClientID     string `json:"client_id"`
	ClientSecret string `json:"client_secret"`
	RedirectURI  string `json:"redirect_uri"`
	Code         string `json:"code"`
	RefreshToken string `json:"refresh_token"`

	// PKCE support
	CodeVerifier string `json:"code_verifier"`
}

// Validate validates the fields
func (f *AccessTokenForm) Validate(req *http.Request, errs binding.Errors) binding.Errors {
	ctx := context.GetValidateContext(req)
	return middleware.Validate(errs, ctx.Data, f, ctx.Locale)
}

// IntrospectTokenForm for introspecting tokens
type IntrospectTokenForm struct {
	Token string `json:"token"`
}

// Validate validates the fields
func (f *IntrospectTokenForm) Validate(req *http.Request, errs binding.Errors) binding.Errors {
	ctx := context.GetValidateContext(req)
	return middleware.Validate(errs, ctx.Data, f, ctx.Locale)
}

//   __________________________________________.___ _______    ________  _________
//  /   _____/\_   _____/\__    ___/\__    ___/|   |\      \  /  _____/ /   _____/
//  \_____  \  |    __)_   |    |     |    |   |   |/   |   \/   \  ___ \_____  \
//  /        \ |        \  |    |     |    |   |   /    |    \    \_\  \/        \
// /_______  //_______  /  |____|     |____|   |___\____|__  /\______  /_______  /
//         \/         \/                                   \/        \/        \/

// UpdateProfileForm form for updating profile
type UpdateProfileForm struct {
	Name                string `binding:"Username;MaxSize(40)"`
	FullName            string `binding:"MaxSize(100)"`
	KeepEmailPrivate    bool
	Website             string `binding:"ValidSiteUrl;MaxSize(255)"`
	Location            string `binding:"MaxSize(50)"`
	Description         string `binding:"MaxSize(255)"`
	Visibility          structs.VisibleType
	KeepActivityPrivate bool
}

// Validate validates the fields
func (f *UpdateProfileForm) Validate(req *http.Request, errs binding.Errors) binding.Errors {
	ctx := context.GetValidateContext(req)
	return middleware.Validate(errs, ctx.Data, f, ctx.Locale)
}

// UpdateLanguageForm form for updating profile
type UpdateLanguageForm struct {
	Language string
}

// Validate validates the fields
func (f *UpdateLanguageForm) Validate(req *http.Request, errs binding.Errors) binding.Errors {
	ctx := context.GetValidateContext(req)
	return middleware.Validate(errs, ctx.Data, f, ctx.Locale)
}

// Avatar types
const (
	AvatarLocal  string = "local"
	AvatarByMail string = "bymail"
)

// AvatarForm form for changing avatar
type AvatarForm struct {
	Source      string
	Avatar      *multipart.FileHeader
	Gravatar    string `binding:"OmitEmpty;Email;MaxSize(254)"`
	Federavatar bool
}

// Validate validates the fields
func (f *AvatarForm) Validate(req *http.Request, errs binding.Errors) binding.Errors {
	ctx := context.GetValidateContext(req)
	return middleware.Validate(errs, ctx.Data, f, ctx.Locale)
}

// AddEmailForm form for adding new email
type AddEmailForm struct {
	Email string `binding:"Required;Email;MaxSize(254)"`
}

// Validate validates the fields
func (f *AddEmailForm) Validate(req *http.Request, errs binding.Errors) binding.Errors {
	ctx := context.GetValidateContext(req)
	return middleware.Validate(errs, ctx.Data, f, ctx.Locale)
}

// UpdateThemeForm form for updating a users' theme
type UpdateThemeForm struct {
	Theme string `binding:"Required;MaxSize(30)"`
}

// Validate validates the field
func (f *UpdateThemeForm) Validate(req *http.Request, errs binding.Errors) binding.Errors {
	ctx := context.GetValidateContext(req)
	return middleware.Validate(errs, ctx.Data, f, ctx.Locale)
}

// IsThemeExists checks if the theme is a theme available in the config.
func (f UpdateThemeForm) IsThemeExists() bool {
	var exists bool

	for _, v := range setting.UI.Themes {
		if strings.EqualFold(v, f.Theme) {
			exists = true
			break
		}
	}

	return exists
}

// ChangePasswordForm form for changing password
type ChangePasswordForm struct {
	OldPassword string `form:"old_password" binding:"MaxSize(255)"`
	Password    string `form:"password" binding:"Required;MaxSize(255)"`
	Retype      string `form:"retype"`
}

// Validate validates the fields
func (f *ChangePasswordForm) Validate(req *http.Request, errs binding.Errors) binding.Errors {
	ctx := context.GetValidateContext(req)
	return middleware.Validate(errs, ctx.Data, f, ctx.Locale)
}

// AddOpenIDForm is for changing openid uri
type AddOpenIDForm struct {
	Openid string `binding:"Required;MaxSize(256)"`
}

// Validate validates the fields
func (f *AddOpenIDForm) Validate(req *http.Request, errs binding.Errors) binding.Errors {
	ctx := context.GetValidateContext(req)
	return middleware.Validate(errs, ctx.Data, f, ctx.Locale)
}

// AddKeyForm form for adding SSH/GPG key
type AddKeyForm struct {
	Type        string `binding:"OmitEmpty"`
	Title       string `binding:"Required;MaxSize(50)"`
	Content     string `binding:"Required"`
	Signature   string `binding:"OmitEmpty"`
	KeyID       string `binding:"OmitEmpty"`
	Fingerprint string `binding:"OmitEmpty"`
	IsWritable  bool
}

// Validate validates the fields
func (f *AddKeyForm) Validate(req *http.Request, errs binding.Errors) binding.Errors {
	ctx := context.GetValidateContext(req)
	return middleware.Validate(errs, ctx.Data, f, ctx.Locale)
}

// AddSecretForm for adding secrets
type AddSecretForm struct {
	Name string `binding:"Required;MaxSize(255)"`
	Data string `binding:"Required;MaxSize(65535)"`
}

// Validate validates the fields
func (f *AddSecretForm) Validate(req *http.Request, errs binding.Errors) binding.Errors {
	ctx := context.GetValidateContext(req)
	return middleware.Validate(errs, ctx.Data, f, ctx.Locale)
}

type EditVariableForm struct {
	Name string `binding:"Required;MaxSize(255)"`
	Data string `binding:"Required;MaxSize(65535)"`
}

func (f *EditVariableForm) Validate(req *http.Request, errs binding.Errors) binding.Errors {
	ctx := context.GetValidateContext(req)
	return middleware.Validate(errs, ctx.Data, f, ctx.Locale)
}

// NewAccessTokenForm form for creating access token
type NewAccessTokenForm struct {
	Name  string `binding:"Required;MaxSize(255)" locale:"settings.token_name"`
	Scope []string
}

// Validate validates the fields
func (f *NewAccessTokenForm) Validate(req *http.Request, errs binding.Errors) binding.Errors {
	ctx := context.GetValidateContext(req)
	return middleware.Validate(errs, ctx.Data, f, ctx.Locale)
}

func (f *NewAccessTokenForm) GetScope() (auth_model.AccessTokenScope, error) {
	scope := strings.Join(f.Scope, ",")
	s, err := auth_model.AccessTokenScope(scope).Normalize()
	return s, err
}

// EditOAuth2ApplicationForm form for editing oauth2 applications
type EditOAuth2ApplicationForm struct {
	Name               string `binding:"Required;MaxSize(255)" form:"application_name"`
	RedirectURIs       string `binding:"Required" form:"redirect_uris"`
	ConfidentialClient bool   `form:"confidential_client"`
}

// Validate validates the fields
func (f *EditOAuth2ApplicationForm) Validate(req *http.Request, errs binding.Errors) binding.Errors {
	ctx := context.GetValidateContext(req)
	return middleware.Validate(errs, ctx.Data, f, ctx.Locale)
}

// TwoFactorAuthForm for logging in with 2FA token.
type TwoFactorAuthForm struct {
	Passcode string `binding:"Required"`
}

// Validate validates the fields
func (f *TwoFactorAuthForm) Validate(req *http.Request, errs binding.Errors) binding.Errors {
	ctx := context.GetValidateContext(req)
	return middleware.Validate(errs, ctx.Data, f, ctx.Locale)
}

// TwoFactorScratchAuthForm for logging in with 2FA scratch token.
type TwoFactorScratchAuthForm struct {
	Token string `binding:"Required"`
}

// Validate validates the fields
func (f *TwoFactorScratchAuthForm) Validate(req *http.Request, errs binding.Errors) binding.Errors {
	ctx := context.GetValidateContext(req)
	return middleware.Validate(errs, ctx.Data, f, ctx.Locale)
}

// WebauthnRegistrationForm for reserving an WebAuthn name
type WebauthnRegistrationForm struct {
	Name string `binding:"Required"`
}

// Validate validates the fields
func (f *WebauthnRegistrationForm) Validate(req *http.Request, errs binding.Errors) binding.Errors {
	ctx := context.GetValidateContext(req)
	return middleware.Validate(errs, ctx.Data, f, ctx.Locale)
}

// WebauthnDeleteForm for deleting WebAuthn keys
type WebauthnDeleteForm struct {
	ID int64 `binding:"Required"`
}

// Validate validates the fields
func (f *WebauthnDeleteForm) Validate(req *http.Request, errs binding.Errors) binding.Errors {
	ctx := context.GetValidateContext(req)
	return middleware.Validate(errs, ctx.Data, f, ctx.Locale)
}

// PackageSettingForm form for package settings
type PackageSettingForm struct {
	Action string
	RepoID int64 `form:"repo_id"`
}

// Validate validates the fields
func (f *PackageSettingForm) Validate(req *http.Request, errs binding.Errors) binding.Errors {
	ctx := context.GetValidateContext(req)
	return middleware.Validate(errs, ctx.Data, f, ctx.Locale)
}

<<<<<<< HEAD
// EditStarListForm form forediting/creating star lists
type EditStarListForm struct {
	CurrentURL  string
	Action      string
	ID          int64
	Name        string
	Description string
	Private     bool
=======
type BlockUserForm struct {
	Action  string `binding:"Required;In(block,unblock,note)"`
	Blockee string `binding:"Required"`
	Note    string
}

func (f *BlockUserForm) Validate(req *http.Request, errs binding.Errors) binding.Errors {
	ctx := context.GetValidateContext(req)
	return middleware.Validate(errs, ctx.Data, f, ctx.Locale)
>>>>>>> b25eec41
}<|MERGE_RESOLUTION|>--- conflicted
+++ resolved
@@ -446,7 +446,6 @@
 	return middleware.Validate(errs, ctx.Data, f, ctx.Locale)
 }
 
-<<<<<<< HEAD
 // EditStarListForm form forediting/creating star lists
 type EditStarListForm struct {
 	CurrentURL  string
@@ -455,7 +454,8 @@
 	Name        string
 	Description string
 	Private     bool
-=======
+}
+
 type BlockUserForm struct {
 	Action  string `binding:"Required;In(block,unblock,note)"`
 	Blockee string `binding:"Required"`
@@ -465,5 +465,4 @@
 func (f *BlockUserForm) Validate(req *http.Request, errs binding.Errors) binding.Errors {
 	ctx := context.GetValidateContext(req)
 	return middleware.Validate(errs, ctx.Data, f, ctx.Locale)
->>>>>>> b25eec41
 }