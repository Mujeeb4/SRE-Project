// Copyright 2014 The Gogs Authors. All rights reserved.
// Copyright 2017 The Gitea Authors. All rights reserved.
// Use of this source code is governed by a MIT-style
// license that can be found in the LICENSE file.

package forms

import (
	"net/http"
	"net/url"
	"strings"

	"code.gitea.io/gitea/models"
	issues_model "code.gitea.io/gitea/models/issues"
	project_model "code.gitea.io/gitea/models/project"
	"code.gitea.io/gitea/modules/context"
	"code.gitea.io/gitea/modules/setting"
	"code.gitea.io/gitea/modules/structs"
	"code.gitea.io/gitea/modules/web/middleware"
	"code.gitea.io/gitea/routers/utils"

	"gitea.com/go-chi/binding"
)

// _______________________________________    _________.______________________ _______________.___.
// \______   \_   _____/\______   \_____  \  /   _____/|   \__    ___/\_____  \\______   \__  |   |
//  |       _/|    __)_  |     ___//   |   \ \_____  \ |   | |    |    /   |   \|       _//   |   |
//  |    |   \|        \ |    |   /    |    \/        \|   | |    |   /    |    \    |   \\____   |
//  |____|_  /_______  / |____|   \_______  /_______  /|___| |____|   \_______  /____|_  // ______|
//         \/        \/                   \/        \/                        \/       \/ \/

// CreateRepoForm form for creating repository
type CreateRepoForm struct {
	UID           int64  `binding:"Required"`
	RepoName      string `binding:"Required;AlphaDashDot;MaxSize(100)"`
	Private       bool
	Description   string `binding:"MaxSize(255)"`
	DefaultBranch string `binding:"GitRefName;MaxSize(100)"`
	AutoInit      bool
	Gitignores    string
	IssueLabels   string
	License       string
	Readme        string
	Template      bool

	RepoTemplate int64
	GitContent   bool
	Topics       bool
	GitHooks     bool
	Webhooks     bool
	Avatar       bool
	Labels       bool
	TrustModel   string
}

// Validate validates the fields
func (f *CreateRepoForm) Validate(req *http.Request, errs binding.Errors) binding.Errors {
	ctx := context.GetContext(req)
	return middleware.Validate(errs, ctx.Data, f, ctx.Locale)
}

// MigrateRepoForm form for migrating repository
// this is used to interact with web ui
type MigrateRepoForm struct {
	// required: true
	CloneAddr    string                 `json:"clone_addr" binding:"Required"`
	Service      structs.GitServiceType `json:"service"`
	AuthUsername string                 `json:"auth_username"`
	AuthPassword string                 `json:"auth_password"`
	AuthToken    string                 `json:"auth_token"`
	// required: true
	UID int64 `json:"uid" binding:"Required"`
	// required: true
	RepoName       string `json:"repo_name" binding:"Required;AlphaDashDot;MaxSize(100)"`
	Mirror         bool   `json:"mirror"`
	LFS            bool   `json:"lfs"`
	LFSEndpoint    string `json:"lfs_endpoint"`
	Private        bool   `json:"private"`
	Description    string `json:"description" binding:"MaxSize(255)"`
	Wiki           bool   `json:"wiki"`
	Milestones     bool   `json:"milestones"`
	Labels         bool   `json:"labels"`
	Issues         bool   `json:"issues"`
	PullRequests   bool   `json:"pull_requests"`
	Releases       bool   `json:"releases"`
	MirrorInterval string `json:"mirror_interval"`
}

// Validate validates the fields
func (f *MigrateRepoForm) Validate(req *http.Request, errs binding.Errors) binding.Errors {
	ctx := context.GetContext(req)
	return middleware.Validate(errs, ctx.Data, f, ctx.Locale)
}

// ParseRemoteAddr checks if given remote address is valid,
// and returns composed URL with needed username and password.
func ParseRemoteAddr(remoteAddr, authUsername, authPassword string) (string, error) {
	remoteAddr = strings.TrimSpace(remoteAddr)
	// Remote address can be HTTP/HTTPS/Git URL or local path.
	if strings.HasPrefix(remoteAddr, "http://") ||
		strings.HasPrefix(remoteAddr, "https://") ||
		strings.HasPrefix(remoteAddr, "git://") {
		u, err := url.Parse(remoteAddr)
		if err != nil {
			return "", &models.ErrInvalidCloneAddr{IsURLError: true, Host: remoteAddr}
		}
		if len(authUsername)+len(authPassword) > 0 {
			u.User = url.UserPassword(authUsername, authPassword)
		}
		remoteAddr = u.String()
	}

	return remoteAddr, nil
}

// RepoSettingForm form for changing repository settings
type RepoSettingForm struct {
	RepoName               string `binding:"Required;AlphaDashDot;MaxSize(100)"`
	Description            string `binding:"MaxSize(255)"`
	Website                string `binding:"ValidUrl;MaxSize(255)"`
	Interval               string
	MirrorAddress          string
	MirrorUsername         string
	MirrorPassword         string
	LFS                    bool   `form:"mirror_lfs"`
	LFSEndpoint            string `form:"mirror_lfs_endpoint"`
	PushMirrorID           string
	PushMirrorAddress      string
	PushMirrorUsername     string
	PushMirrorPassword     string
<<<<<<< HEAD
	PushMirrorInterval     string
	PushMirrorUsePublicKey bool
=======
	PushMirrorSyncOnCommit bool
	PushMirrorInterval     string
>>>>>>> eaf653f8
	Private                bool
	Template               bool
	EnablePrune            bool

	// Advanced settings
	EnableWiki                            bool
	EnableExternalWiki                    bool
	ExternalWikiURL                       string
	EnableIssues                          bool
	EnableExternalTracker                 bool
	ExternalTrackerURL                    string
	TrackerURLFormat                      string
	TrackerIssueStyle                     string
	ExternalTrackerRegexpPattern          string
	EnableCloseIssuesViaCommitInAnyBranch bool
	EnableProjects                        bool
	EnablePackages                        bool
	EnablePulls                           bool
	PullsIgnoreWhitespace                 bool
	PullsAllowMerge                       bool
	PullsAllowRebase                      bool
	PullsAllowRebaseMerge                 bool
	PullsAllowSquash                      bool
	PullsAllowManualMerge                 bool
	PullsDefaultMergeStyle                string
	EnableAutodetectManualMerge           bool
	PullsAllowRebaseUpdate                bool
	DefaultDeleteBranchAfterMerge         bool
	EnableTimetracker                     bool
	AllowOnlyContributorsToTrackTime      bool
	EnableIssueDependencies               bool
	IsArchived                            bool

	// Signing Settings
	TrustModel string

	// Admin settings
	EnableHealthCheck  bool
	RequestReindexType string
}

// Validate validates the fields
func (f *RepoSettingForm) Validate(req *http.Request, errs binding.Errors) binding.Errors {
	ctx := context.GetContext(req)
	return middleware.Validate(errs, ctx.Data, f, ctx.Locale)
}

// __________                             .__
// \______   \____________    ____   ____ |  |__
//  |    |  _/\_  __ \__  \  /    \_/ ___\|  |  \
//  |    |   \ |  | \// __ \|   |  \  \___|   Y  \
//  |______  / |__|  (____  /___|  /\___  >___|  /
//         \/             \/     \/     \/     \/

// ProtectBranchForm form for changing protected branch settings
type ProtectBranchForm struct {
	Protected                     bool
	EnablePush                    string
	WhitelistUsers                string
	WhitelistTeams                string
	WhitelistDeployKeys           bool
	EnableMergeWhitelist          bool
	MergeWhitelistUsers           string
	MergeWhitelistTeams           string
	EnableStatusCheck             bool
	StatusCheckContexts           []string
	RequiredApprovals             int64
	EnableApprovalsWhitelist      bool
	ApprovalsWhitelistUsers       string
	ApprovalsWhitelistTeams       string
	BlockOnRejectedReviews        bool
	BlockOnOfficialReviewRequests bool
	BlockOnOutdatedBranch         bool
	DismissStaleApprovals         bool
	RequireSignedCommits          bool
	ProtectedFilePatterns         string
	UnprotectedFilePatterns       string
}

// Validate validates the fields
func (f *ProtectBranchForm) Validate(req *http.Request, errs binding.Errors) binding.Errors {
	ctx := context.GetContext(req)
	return middleware.Validate(errs, ctx.Data, f, ctx.Locale)
}

//  __      __      ___.   .__    .__            __
// /  \    /  \ ____\_ |__ |  |__ |  |__   ____ |  | __
// \   \/\/   // __ \| __ \|  |  \|  |  \ /  _ \|  |/ /
//  \        /\  ___/| \_\ \   Y  \   Y  (  <_> )    <
//   \__/\  /  \___  >___  /___|  /___|  /\____/|__|_ \
//        \/       \/    \/     \/     \/            \/

// WebhookForm form for changing web hook
type WebhookForm struct {
	Events               string
	Create               bool
	Delete               bool
	Fork                 bool
	Issues               bool
	IssueAssign          bool
	IssueLabel           bool
	IssueMilestone       bool
	IssueComment         bool
	Release              bool
	Push                 bool
	PullRequest          bool
	PullRequestAssign    bool
	PullRequestLabel     bool
	PullRequestMilestone bool
	PullRequestComment   bool
	PullRequestReview    bool
	PullRequestSync      bool
	Repository           bool
	Package              bool
	Active               bool
	BranchFilter         string `binding:"GlobPattern"`
}

// PushOnly if the hook will be triggered when push
func (f WebhookForm) PushOnly() bool {
	return f.Events == "push_only"
}

// SendEverything if the hook will be triggered any event
func (f WebhookForm) SendEverything() bool {
	return f.Events == "send_everything"
}

// ChooseEvents if the hook will be triggered choose events
func (f WebhookForm) ChooseEvents() bool {
	return f.Events == "choose_events"
}

// NewWebhookForm form for creating web hook
type NewWebhookForm struct {
	PayloadURL  string `binding:"Required;ValidUrl"`
	HTTPMethod  string `binding:"Required;In(POST,GET)"`
	ContentType int    `binding:"Required"`
	Secret      string
	WebhookForm
}

// Validate validates the fields
func (f *NewWebhookForm) Validate(req *http.Request, errs binding.Errors) binding.Errors {
	ctx := context.GetContext(req)
	return middleware.Validate(errs, ctx.Data, f, ctx.Locale)
}

// NewGogshookForm form for creating gogs hook
type NewGogshookForm struct {
	PayloadURL  string `binding:"Required;ValidUrl"`
	ContentType int    `binding:"Required"`
	Secret      string
	WebhookForm
}

// Validate validates the fields
func (f *NewGogshookForm) Validate(req *http.Request, errs binding.Errors) binding.Errors {
	ctx := context.GetContext(req)
	return middleware.Validate(errs, ctx.Data, f, ctx.Locale)
}

// NewSlackHookForm form for creating slack hook
type NewSlackHookForm struct {
	PayloadURL string `binding:"Required;ValidUrl"`
	Channel    string `binding:"Required"`
	Username   string
	IconURL    string
	Color      string
	WebhookForm
}

// Validate validates the fields
func (f *NewSlackHookForm) Validate(req *http.Request, errs binding.Errors) binding.Errors {
	ctx := context.GetContext(req)
	return middleware.Validate(errs, ctx.Data, f, ctx.Locale)
}

// HasInvalidChannel validates the channel name is in the right format
func (f NewSlackHookForm) HasInvalidChannel() bool {
	return !utils.IsValidSlackChannel(f.Channel)
}

// NewDiscordHookForm form for creating discord hook
type NewDiscordHookForm struct {
	PayloadURL string `binding:"Required;ValidUrl"`
	Username   string
	IconURL    string
	WebhookForm
}

// Validate validates the fields
func (f *NewDiscordHookForm) Validate(req *http.Request, errs binding.Errors) binding.Errors {
	ctx := context.GetContext(req)
	return middleware.Validate(errs, ctx.Data, f, ctx.Locale)
}

// NewDingtalkHookForm form for creating dingtalk hook
type NewDingtalkHookForm struct {
	PayloadURL string `binding:"Required;ValidUrl"`
	WebhookForm
}

// Validate validates the fields
func (f *NewDingtalkHookForm) Validate(req *http.Request, errs binding.Errors) binding.Errors {
	ctx := context.GetContext(req)
	return middleware.Validate(errs, ctx.Data, f, ctx.Locale)
}

// NewTelegramHookForm form for creating telegram hook
type NewTelegramHookForm struct {
	BotToken string `binding:"Required"`
	ChatID   string `binding:"Required"`
	WebhookForm
}

// Validate validates the fields
func (f *NewTelegramHookForm) Validate(req *http.Request, errs binding.Errors) binding.Errors {
	ctx := context.GetContext(req)
	return middleware.Validate(errs, ctx.Data, f, ctx.Locale)
}

// NewMatrixHookForm form for creating Matrix hook
type NewMatrixHookForm struct {
	HomeserverURL string `binding:"Required;ValidUrl"`
	RoomID        string `binding:"Required"`
	AccessToken   string `binding:"Required"`
	MessageType   int
	WebhookForm
}

// Validate validates the fields
func (f *NewMatrixHookForm) Validate(req *http.Request, errs binding.Errors) binding.Errors {
	ctx := context.GetContext(req)
	return middleware.Validate(errs, ctx.Data, f, ctx.Locale)
}

// NewMSTeamsHookForm form for creating MS Teams hook
type NewMSTeamsHookForm struct {
	PayloadURL string `binding:"Required;ValidUrl"`
	WebhookForm
}

// Validate validates the fields
func (f *NewMSTeamsHookForm) Validate(req *http.Request, errs binding.Errors) binding.Errors {
	ctx := context.GetContext(req)
	return middleware.Validate(errs, ctx.Data, f, ctx.Locale)
}

// NewFeishuHookForm form for creating feishu hook
type NewFeishuHookForm struct {
	PayloadURL string `binding:"Required;ValidUrl"`
	WebhookForm
}

// Validate validates the fields
func (f *NewFeishuHookForm) Validate(req *http.Request, errs binding.Errors) binding.Errors {
	ctx := context.GetContext(req)
	return middleware.Validate(errs, ctx.Data, f, ctx.Locale)
}

// NewWechatWorkHookForm form for creating wechatwork hook
type NewWechatWorkHookForm struct {
	PayloadURL string `binding:"Required;ValidUrl"`
	WebhookForm
}

// Validate validates the fields
func (f *NewWechatWorkHookForm) Validate(req *http.Request, errs binding.Errors) binding.Errors {
	ctx := context.GetContext(req)
	return middleware.Validate(errs, ctx.Data, f, ctx.Locale)
}

// NewPackagistHookForm form for creating packagist hook
type NewPackagistHookForm struct {
	Username   string `binding:"Required"`
	APIToken   string `binding:"Required"`
	PackageURL string `binding:"Required;ValidUrl"`
	WebhookForm
}

// Validate validates the fields
func (f *NewPackagistHookForm) Validate(req *http.Request, errs binding.Errors) binding.Errors {
	ctx := context.GetContext(req)
	return middleware.Validate(errs, ctx.Data, f, ctx.Locale)
}

// .___
// |   | ______ ________ __   ____
// |   |/  ___//  ___/  |  \_/ __ \
// |   |\___ \ \___ \|  |  /\  ___/
// |___/____  >____  >____/  \___  >
//          \/     \/            \/

// CreateIssueForm form for creating issue
type CreateIssueForm struct {
	Title               string `binding:"Required;MaxSize(255)"`
	LabelIDs            string `form:"label_ids"`
	AssigneeIDs         string `form:"assignee_ids"`
	Ref                 string `form:"ref"`
	MilestoneID         int64
	ProjectID           int64
	AssigneeID          int64
	Content             string
	Files               []string
	AllowMaintainerEdit bool
}

// Validate validates the fields
func (f *CreateIssueForm) Validate(req *http.Request, errs binding.Errors) binding.Errors {
	ctx := context.GetContext(req)
	return middleware.Validate(errs, ctx.Data, f, ctx.Locale)
}

// CreateCommentForm form for creating comment
type CreateCommentForm struct {
	Content string
	Status  string `binding:"OmitEmpty;In(reopen,close)"`
	Files   []string
}

// Validate validates the fields
func (f *CreateCommentForm) Validate(req *http.Request, errs binding.Errors) binding.Errors {
	ctx := context.GetContext(req)
	return middleware.Validate(errs, ctx.Data, f, ctx.Locale)
}

// ReactionForm form for adding and removing reaction
type ReactionForm struct {
	Content string `binding:"Required"`
}

// Validate validates the fields
func (f *ReactionForm) Validate(req *http.Request, errs binding.Errors) binding.Errors {
	ctx := context.GetContext(req)
	return middleware.Validate(errs, ctx.Data, f, ctx.Locale)
}

// IssueLockForm form for locking an issue
type IssueLockForm struct {
	Reason string `binding:"Required"`
}

// Validate validates the fields
func (i *IssueLockForm) Validate(req *http.Request, errs binding.Errors) binding.Errors {
	ctx := context.GetContext(req)
	return middleware.Validate(errs, ctx.Data, i, ctx.Locale)
}

// HasValidReason checks to make sure that the reason submitted in
// the form matches any of the values in the config
func (i IssueLockForm) HasValidReason() bool {
	if strings.TrimSpace(i.Reason) == "" {
		return true
	}

	for _, v := range setting.Repository.Issue.LockReasons {
		if v == i.Reason {
			return true
		}
	}

	return false
}

// __________                   __               __
// \______   \_______  ____    |__| ____   _____/  |_  ______
//  |     ___/\_  __ \/  _ \   |  |/ __ \_/ ___\   __\/  ___/
//  |    |     |  | \(  <_> )  |  \  ___/\  \___|  |  \___ \
//  |____|     |__|   \____/\__|  |\___  >\___  >__| /____  >
//                         \______|    \/     \/          \/

// CreateProjectForm form for creating a project
type CreateProjectForm struct {
	Title     string `binding:"Required;MaxSize(100)"`
	Content   string
	BoardType project_model.BoardType
}

// UserCreateProjectForm is a from for creating an individual or organization
// form.
type UserCreateProjectForm struct {
	Title     string `binding:"Required;MaxSize(100)"`
	Content   string
	BoardType project_model.BoardType
	UID       int64 `binding:"Required"`
}

// EditProjectBoardForm is a form for editing a project board
type EditProjectBoardForm struct {
	Title   string `binding:"Required;MaxSize(100)"`
	Sorting int8
	Color   string `binding:"MaxSize(7)"`
}

//    _____  .__.__                   __
//   /     \ |__|  |   ____   _______/  |_  ____   ____   ____
//  /  \ /  \|  |  | _/ __ \ /  ___/\   __\/  _ \ /    \_/ __ \
// /    Y    \  |  |_\  ___/ \___ \  |  | (  <_> )   |  \  ___/
// \____|__  /__|____/\___  >____  > |__|  \____/|___|  /\___  >
//         \/             \/     \/                   \/     \/

// CreateMilestoneForm form for creating milestone
type CreateMilestoneForm struct {
	Title    string `binding:"Required;MaxSize(50)"`
	Content  string
	Deadline string
}

// Validate validates the fields
func (f *CreateMilestoneForm) Validate(req *http.Request, errs binding.Errors) binding.Errors {
	ctx := context.GetContext(req)
	return middleware.Validate(errs, ctx.Data, f, ctx.Locale)
}

// .____          ___.          .__
// |    |   _____ \_ |__   ____ |  |
// |    |   \__  \ | __ \_/ __ \|  |
// |    |___ / __ \| \_\ \  ___/|  |__
// |_______ (____  /___  /\___  >____/
//         \/    \/    \/     \/

// CreateLabelForm form for creating label
type CreateLabelForm struct {
	ID          int64
	Title       string `binding:"Required;MaxSize(50)" locale:"repo.issues.label_title"`
	Description string `binding:"MaxSize(200)" locale:"repo.issues.label_description"`
	Color       string `binding:"Required;MaxSize(7)" locale:"repo.issues.label_color"`
}

// Validate validates the fields
func (f *CreateLabelForm) Validate(req *http.Request, errs binding.Errors) binding.Errors {
	ctx := context.GetContext(req)
	return middleware.Validate(errs, ctx.Data, f, ctx.Locale)
}

// InitializeLabelsForm form for initializing labels
type InitializeLabelsForm struct {
	TemplateName string `binding:"Required"`
}

// Validate validates the fields
func (f *InitializeLabelsForm) Validate(req *http.Request, errs binding.Errors) binding.Errors {
	ctx := context.GetContext(req)
	return middleware.Validate(errs, ctx.Data, f, ctx.Locale)
}

// __________      .__  .__    __________                                     __
// \______   \__ __|  | |  |   \______   \ ____  ________ __   ____   _______/  |_
//  |     ___/  |  \  | |  |    |       _// __ \/ ____/  |  \_/ __ \ /  ___/\   __\
//  |    |   |  |  /  |_|  |__  |    |   \  ___< <_|  |  |  /\  ___/ \___ \  |  |
//  |____|   |____/|____/____/  |____|_  /\___  >__   |____/  \___  >____  > |__|
//                                     \/     \/   |__|           \/     \/

// MergePullRequestForm form for merging Pull Request
// swagger:model MergePullRequestOption
type MergePullRequestForm struct {
	// required: true
	// enum: merge,rebase,rebase-merge,squash,manually-merged
	Do                     string `binding:"Required;In(merge,rebase,rebase-merge,squash,manually-merged)"`
	MergeTitleField        string
	MergeMessageField      string
	MergeCommitID          string // only used for manually-merged
	HeadCommitID           string `json:"head_commit_id,omitempty"`
	ForceMerge             *bool  `json:"force_merge,omitempty"`
	MergeWhenChecksSucceed bool   `json:"merge_when_checks_succeed,omitempty"`
	DeleteBranchAfterMerge bool   `json:"delete_branch_after_merge,omitempty"`
}

// Validate validates the fields
func (f *MergePullRequestForm) Validate(req *http.Request, errs binding.Errors) binding.Errors {
	ctx := context.GetContext(req)
	return middleware.Validate(errs, ctx.Data, f, ctx.Locale)
}

// CodeCommentForm form for adding code comments for PRs
type CodeCommentForm struct {
	Origin         string `binding:"Required;In(timeline,diff)"`
	Content        string `binding:"Required"`
	Side           string `binding:"Required;In(previous,proposed)"`
	Line           int64
	TreePath       string `form:"path" binding:"Required"`
	IsReview       bool   `form:"is_review"`
	Reply          int64  `form:"reply"`
	LatestCommitID string
}

// Validate validates the fields
func (f *CodeCommentForm) Validate(req *http.Request, errs binding.Errors) binding.Errors {
	ctx := context.GetContext(req)
	return middleware.Validate(errs, ctx.Data, f, ctx.Locale)
}

// SubmitReviewForm for submitting a finished code review
type SubmitReviewForm struct {
	Content  string
	Type     string
	CommitID string
	Files    []string
}

// Validate validates the fields
func (f *SubmitReviewForm) Validate(req *http.Request, errs binding.Errors) binding.Errors {
	ctx := context.GetContext(req)
	return middleware.Validate(errs, ctx.Data, f, ctx.Locale)
}

// ReviewType will return the corresponding ReviewType for type
func (f SubmitReviewForm) ReviewType() issues_model.ReviewType {
	switch f.Type {
	case "approve":
		return issues_model.ReviewTypeApprove
	case "comment":
		return issues_model.ReviewTypeComment
	case "reject":
		return issues_model.ReviewTypeReject
	case "":
		return issues_model.ReviewTypeComment // default to comment when doing quick-submit (Ctrl+Enter) on the review form
	default:
		return issues_model.ReviewTypeUnknown
	}
}

// HasEmptyContent checks if the content of the review form is empty.
func (f SubmitReviewForm) HasEmptyContent() bool {
	reviewType := f.ReviewType()

	return (reviewType == issues_model.ReviewTypeComment || reviewType == issues_model.ReviewTypeReject) &&
		len(strings.TrimSpace(f.Content)) == 0
}

// DismissReviewForm for dismissing stale review by repo admin
type DismissReviewForm struct {
	ReviewID int64 `binding:"Required"`
	Message  string
}

// UpdateAllowEditsForm form for changing if PR allows edits from maintainers
type UpdateAllowEditsForm struct {
	AllowMaintainerEdit bool
}

// __________       .__
// \______   \ ____ |  |   ____ _____    ______ ____
//  |       _// __ \|  | _/ __ \\__  \  /  ___// __ \
//  |    |   \  ___/|  |_\  ___/ / __ \_\___ \\  ___/
//  |____|_  /\___  >____/\___  >____  /____  >\___  >
//         \/     \/          \/     \/     \/     \/

// NewReleaseForm form for creating release
type NewReleaseForm struct {
	TagName    string `binding:"Required;GitRefName;MaxSize(255)"`
	Target     string `form:"tag_target" binding:"Required;MaxSize(255)"`
	Title      string `binding:"Required;MaxSize(255)"`
	Content    string
	Draft      string
	TagOnly    string
	Prerelease bool
	AddTagMsg  bool
	Files      []string
}

// Validate validates the fields
func (f *NewReleaseForm) Validate(req *http.Request, errs binding.Errors) binding.Errors {
	ctx := context.GetContext(req)
	return middleware.Validate(errs, ctx.Data, f, ctx.Locale)
}

// EditReleaseForm form for changing release
type EditReleaseForm struct {
	Title      string `form:"title" binding:"Required;MaxSize(255)"`
	Content    string `form:"content"`
	Draft      string `form:"draft"`
	Prerelease bool   `form:"prerelease"`
	Files      []string
}

// Validate validates the fields
func (f *EditReleaseForm) Validate(req *http.Request, errs binding.Errors) binding.Errors {
	ctx := context.GetContext(req)
	return middleware.Validate(errs, ctx.Data, f, ctx.Locale)
}

//  __      __.__ __   .__
// /  \    /  \__|  | _|__|
// \   \/\/   /  |  |/ /  |
//  \        /|  |    <|  |
//   \__/\  / |__|__|_ \__|
//        \/          \/

// NewWikiForm form for creating wiki
type NewWikiForm struct {
	Title   string `binding:"Required"`
	Content string `binding:"Required"`
	Message string
}

// Validate validates the fields
// FIXME: use code generation to generate this method.
func (f *NewWikiForm) Validate(req *http.Request, errs binding.Errors) binding.Errors {
	ctx := context.GetContext(req)
	return middleware.Validate(errs, ctx.Data, f, ctx.Locale)
}

// ___________    .___.__  __
// \_   _____/  __| _/|__|/  |_
//  |    __)_  / __ | |  \   __\
//  |        \/ /_/ | |  ||  |
// /_______  /\____ | |__||__|
//         \/      \/

// EditRepoFileForm form for changing repository file
type EditRepoFileForm struct {
	TreePath      string `binding:"Required;MaxSize(500)"`
	Content       string
	CommitSummary string `binding:"MaxSize(100)"`
	CommitMessage string
	CommitChoice  string `binding:"Required;MaxSize(50)"`
	NewBranchName string `binding:"GitRefName;MaxSize(100)"`
	LastCommit    string
	Signoff       bool
}

// Validate validates the fields
func (f *EditRepoFileForm) Validate(req *http.Request, errs binding.Errors) binding.Errors {
	ctx := context.GetContext(req)
	return middleware.Validate(errs, ctx.Data, f, ctx.Locale)
}

// EditPreviewDiffForm form for changing preview diff
type EditPreviewDiffForm struct {
	Content string
}

// Validate validates the fields
func (f *EditPreviewDiffForm) Validate(req *http.Request, errs binding.Errors) binding.Errors {
	ctx := context.GetContext(req)
	return middleware.Validate(errs, ctx.Data, f, ctx.Locale)
}

// _________ .__                                 __________.__        __
// \_   ___ \|  |__   __________________ ___.__. \______   \__| ____ |  | __
// /    \  \/|  |  \_/ __ \_  __ \_  __ <   |  |  |     ___/  |/ ___\|  |/ /
// \     \___|   Y  \  ___/|  | \/|  | \/\___  |  |    |   |  \  \___|    <
//  \______  /___|  /\___  >__|   |__|   / ____|  |____|   |__|\___  >__|_ \
//         \/     \/     \/              \/                        \/     \/

// CherryPickForm form for changing repository file
type CherryPickForm struct {
	CommitSummary string `binding:"MaxSize(100)"`
	CommitMessage string
	CommitChoice  string `binding:"Required;MaxSize(50)"`
	NewBranchName string `binding:"GitRefName;MaxSize(100)"`
	LastCommit    string
	Revert        bool
	Signoff       bool
}

// Validate validates the fields
func (f *CherryPickForm) Validate(req *http.Request, errs binding.Errors) binding.Errors {
	ctx := context.GetContext(req)
	return middleware.Validate(errs, ctx.Data, f, ctx.Locale)
}

//  ____ ___        .__                    .___
// |    |   \______ |  |   _________     __| _/
// |    |   /\____ \|  |  /  _ \__  \   / __ |
// |    |  / |  |_> >  |_(  <_> ) __ \_/ /_/ |
// |______/  |   __/|____/\____(____  /\____ |
//           |__|                   \/      \/
//

// UploadRepoFileForm form for uploading repository file
type UploadRepoFileForm struct {
	TreePath      string `binding:"MaxSize(500)"`
	CommitSummary string `binding:"MaxSize(100)"`
	CommitMessage string
	CommitChoice  string `binding:"Required;MaxSize(50)"`
	NewBranchName string `binding:"GitRefName;MaxSize(100)"`
	Files         []string
	Signoff       bool
}

// Validate validates the fields
func (f *UploadRepoFileForm) Validate(req *http.Request, errs binding.Errors) binding.Errors {
	ctx := context.GetContext(req)
	return middleware.Validate(errs, ctx.Data, f, ctx.Locale)
}

// RemoveUploadFileForm form for removing uploaded file
type RemoveUploadFileForm struct {
	File string `binding:"Required;MaxSize(50)"`
}

// Validate validates the fields
func (f *RemoveUploadFileForm) Validate(req *http.Request, errs binding.Errors) binding.Errors {
	ctx := context.GetContext(req)
	return middleware.Validate(errs, ctx.Data, f, ctx.Locale)
}

// ________         .__          __
// \______ \   ____ |  |   _____/  |_  ____
// |    |  \_/ __ \|  | _/ __ \   __\/ __ \
// |    `   \  ___/|  |_\  ___/|  | \  ___/
// /_______  /\___  >____/\___  >__|  \___  >
//         \/     \/          \/          \/

// DeleteRepoFileForm form for deleting repository file
type DeleteRepoFileForm struct {
	CommitSummary string `binding:"MaxSize(100)"`
	CommitMessage string
	CommitChoice  string `binding:"Required;MaxSize(50)"`
	NewBranchName string `binding:"GitRefName;MaxSize(100)"`
	LastCommit    string
	Signoff       bool
}

// Validate validates the fields
func (f *DeleteRepoFileForm) Validate(req *http.Request, errs binding.Errors) binding.Errors {
	ctx := context.GetContext(req)
	return middleware.Validate(errs, ctx.Data, f, ctx.Locale)
}

// ___________.__                 ___________                     __
// \__    ___/|__| _____   ____   \__    ___/___________    ____ |  | __ ___________
// |    |   |  |/     \_/ __ \    |    |  \_  __ \__  \ _/ ___\|  |/ // __ \_  __ \
// |    |   |  |  Y Y  \  ___/    |    |   |  | \// __ \\  \___|    <\  ___/|  | \/
// |____|   |__|__|_|  /\___  >   |____|   |__|  (____  /\___  >__|_ \\___  >__|
// \/     \/                        \/     \/     \/    \/

// AddTimeManuallyForm form that adds spent time manually.
type AddTimeManuallyForm struct {
	Hours   int `binding:"Range(0,1000)"`
	Minutes int `binding:"Range(0,1000)"`
}

// Validate validates the fields
func (f *AddTimeManuallyForm) Validate(req *http.Request, errs binding.Errors) binding.Errors {
	ctx := context.GetContext(req)
	return middleware.Validate(errs, ctx.Data, f, ctx.Locale)
}

// SaveTopicForm form for save topics for repository
type SaveTopicForm struct {
	Topics []string `binding:"topics;Required;"`
}

// DeadlineForm hold the validation rules for deadlines
type DeadlineForm struct {
	DateString string `form:"date" binding:"Required;Size(10)"`
}

// Validate validates the fields
func (f *DeadlineForm) Validate(req *http.Request, errs binding.Errors) binding.Errors {
	ctx := context.GetContext(req)
	return middleware.Validate(errs, ctx.Data, f, ctx.Locale)
}<|MERGE_RESOLUTION|>--- conflicted
+++ resolved
@@ -6,8 +6,10 @@
 package forms
 
 import (
+	"fmt"
 	"net/http"
 	"net/url"
+	"regexp"
 	"strings"
 
 	"code.gitea.io/gitea/models"
@@ -92,6 +94,9 @@
 	return middleware.Validate(errs, ctx.Data, f, ctx.Locale)
 }
 
+// scpRegex matches the SCP-like addresses used by Git to access repositories over SSH.
+var scpRegex = regexp.MustCompile(`^([a-zA-Z0-9_]+)@([a-zA-Z0-9._-]+):(.*)$`)
+
 // ParseRemoteAddr checks if given remote address is valid,
 // and returns composed URL with needed username and password.
 func ParseRemoteAddr(remoteAddr, authUsername, authPassword string) (string, error) {
@@ -107,7 +112,15 @@
 		if len(authUsername)+len(authPassword) > 0 {
 			u.User = url.UserPassword(authUsername, authPassword)
 		}
-		remoteAddr = u.String()
+		return u.String(), nil
+	}
+
+	// Detect SCP-like remote addresses and return host.
+	if m := scpRegex.FindStringSubmatch(remoteAddr); m != nil {
+		// Match SCP-like syntax and convert it to a URL.
+		// Eg, "git@gitea.com:user/repo" becomes
+		// "ssh://git@gitea.com/user/repo".
+		return fmt.Sprintf("ssh://%s@%s/%s", url.User(m[1]), m[2], m[3]), nil
 	}
 
 	return remoteAddr, nil
@@ -128,13 +141,9 @@
 	PushMirrorAddress      string
 	PushMirrorUsername     string
 	PushMirrorPassword     string
-<<<<<<< HEAD
 	PushMirrorInterval     string
 	PushMirrorUsePublicKey bool
-=======
 	PushMirrorSyncOnCommit bool
-	PushMirrorInterval     string
->>>>>>> eaf653f8
 	Private                bool
 	Template               bool
 	EnablePrune            bool
