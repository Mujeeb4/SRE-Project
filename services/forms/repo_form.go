--- conflicted
+++ resolved
@@ -21,22 +21,12 @@
 	"gitea.com/go-chi/binding"
 )
 
-<<<<<<< HEAD
-// _______________________________________    _________.______________________ _______________.___.
-// \______   \_   _____/\______   \_____  \  /   _____/|   \__    ___/\_____  \\______   \__  |   |
-//  |       _/|    __)_  |     ___//   |   \ \_____  \ |   | |    |    /   |   \|       _//   |   |
-//  |    |   \|        \ |    |   /    |    \/        \|   | |    |   /    |    \    |   \\____   |
-//  |____|_  /_______  / |____|   \_______  /_______  /|___| |____|   \_______  /____|_  // ______|
-//         \/        \/                   \/        \/                        \/       \/ \/
-
 // UpdateGlobalRepoFrom for updating global repository setting
 type UpdateGlobalRepoFrom struct {
 	RepoSizeLimit   string
 	EnableSizeLimit bool
 }
 
-=======
->>>>>>> 274c0aea
 // CreateRepoForm form for creating repository
 type CreateRepoForm struct {
 	UID           int64  `binding:"Required"`
@@ -61,11 +51,8 @@
 	ProtectedBranch bool
 
 	ForkSingleBranch string
-<<<<<<< HEAD
+	ObjectFormatName string
 	SizeLimit        int64
-=======
-	ObjectFormatName string
->>>>>>> 274c0aea
 }
 
 // Validate validates the fields
