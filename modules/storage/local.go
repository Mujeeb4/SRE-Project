--- conflicted
+++ resolved
@@ -17,15 +17,7 @@
 	"code.gitea.io/gitea/modules/util"
 )
 
-<<<<<<< HEAD
-// ErrLocalPathNotSupported represents an error that path is not supported
-var (
-	ErrLocalPathNotSupported               = errors.New("local path is not supported")
-	_                        ObjectStorage = &LocalStorage{}
-)
-=======
 var _ ObjectStorage = &LocalStorage{}
->>>>>>> 395117d3
 
 // LocalStorageType is the type descriptor for local storage
 const LocalStorageType Type = "local"
