// Copyright 2020 The Gitea Authors. All rights reserved.
// SPDX-License-Identifier: MIT

package storage

import (
	"bytes"
	"context"
	"crypto/tls"
	"io"
	"net/http"
	"net/url"
	"os"
	"path"
	"strings"
	"time"

	"code.gitea.io/gitea/modules/log"
	"code.gitea.io/gitea/modules/util"

	"github.com/minio/minio-go/v7"
	"github.com/minio/minio-go/v7/pkg/credentials"
)

var (
	_ ObjectStorage = &MinioStorage{}

	quoteEscaper = strings.NewReplacer("\\", "\\\\", `"`, "\\\"")
)

type minioObject struct {
	*minio.Object
}

func (m *minioObject) Stat() (os.FileInfo, error) {
	oi, err := m.Object.Stat()
	if err != nil {
		return nil, convertMinioErr(err)
	}

	return &minioFileInfo{oi}, nil
}

// MinioStorageType is the type descriptor for minio storage
const MinioStorageType Type = "minio"

// MinioStorageConfig represents the configuration for a minio storage
type MinioStorageConfig struct {
<<<<<<< HEAD
	Endpoint         string `ini:"MINIO_ENDPOINT"`
	AccessKeyID      string `ini:"MINIO_ACCESS_KEY_ID"`
	SecretAccessKey  string `ini:"MINIO_SECRET_ACCESS_KEY"`
	Bucket           string `ini:"MINIO_BUCKET"`
	Location         string `ini:"MINIO_LOCATION"`
	BasePath         string `ini:"MINIO_BASE_PATH"`
	UseSSL           bool   `ini:"MINIO_USE_SSL"`
	DisableSignature bool   `ini:"MINIO_DISABLE_SIGNATURE"`
	DisableMultipart bool   `ini:"MINIO_DISABLE_MULTIPART"`
=======
	Endpoint           string `ini:"MINIO_ENDPOINT"`
	AccessKeyID        string `ini:"MINIO_ACCESS_KEY_ID"`
	SecretAccessKey    string `ini:"MINIO_SECRET_ACCESS_KEY"`
	Bucket             string `ini:"MINIO_BUCKET"`
	Location           string `ini:"MINIO_LOCATION"`
	BasePath           string `ini:"MINIO_BASE_PATH"`
	UseSSL             bool   `ini:"MINIO_USE_SSL"`
	InsecureSkipVerify bool   `ini:"MINIO_INSECURE_SKIP_VERIFY"`
>>>>>>> d4f35bd6
}

// MinioStorage returns a minio bucket storage
type MinioStorage struct {
	ctx      context.Context
	client   *minio.Client
	bucket   string
	basePath string
	config   *MinioStorageConfig
}

func convertMinioErr(err error) error {
	if err == nil {
		return nil
	}
	errResp, ok := err.(minio.ErrorResponse)
	if !ok {
		return err
	}

	// Convert two responses to standard analogues
	switch errResp.Code {
	case "NoSuchKey":
		return os.ErrNotExist
	case "AccessDenied":
		return os.ErrPermission
	}

	return err
}

// NewMinioStorage returns a minio storage
func NewMinioStorage(ctx context.Context, cfg interface{}) (ObjectStorage, error) {
	configInterface, err := toConfig(MinioStorageConfig{}, cfg)
	if err != nil {
		return nil, convertMinioErr(err)
	}
	config := configInterface.(MinioStorageConfig)

	log.Info("Creating Minio storage at %s:%s with base path %s", config.Endpoint, config.Bucket, config.BasePath)

	minioClient, err := minio.New(config.Endpoint, &minio.Options{
		Creds:     credentials.NewStaticV4(config.AccessKeyID, config.SecretAccessKey, ""),
		Secure:    config.UseSSL,
		Transport: &http.Transport{TLSClientConfig: &tls.Config{InsecureSkipVerify: config.InsecureSkipVerify}},
	})
	if err != nil {
		return nil, convertMinioErr(err)
	}

	if err := minioClient.MakeBucket(ctx, config.Bucket, minio.MakeBucketOptions{
		Region: config.Location,
	}); err != nil {
		// Check to see if we already own this bucket (which happens if you run this twice)
		exists, errBucketExists := minioClient.BucketExists(ctx, config.Bucket)
		if !exists || errBucketExists != nil {
			return nil, convertMinioErr(err)
		}
	}

	return &MinioStorage{
		ctx:      ctx,
		client:   minioClient,
		bucket:   config.Bucket,
		basePath: config.BasePath,
		config:   &config,
	}, nil
}

func (m *MinioStorage) buildMinioPath(p string) string {
	return util.PathJoinRelX(m.basePath, p)
}

// Open open a file
func (m *MinioStorage) Open(path string) (Object, error) {
	opts := minio.GetObjectOptions{}
	object, err := m.client.GetObject(m.ctx, m.bucket, m.buildMinioPath(path), opts)
	if err != nil {
		return nil, convertMinioErr(err)
	}
	return &minioObject{object}, nil
}

// Save save a file to minio
func (m *MinioStorage) Save(path string, r io.Reader, size int64) (int64, error) {
	disableSignature, disableMultipart := false, false
	if m.config != nil {
		disableSignature, disableMultipart = m.config.DisableSignature, m.config.DisableMultipart
	}

	if disableMultipart && size < 0 {
		// Attempts to read everything from the source into memory. This can take a big toll on memory, and it can become a potential DoS source
		// but since we have disabled multipart upload this mean we can't really stream write anymore...
		// well, unless we have a better way to estimate the stream size, this would be a workaround

		buf := &bytes.Buffer{}
		n, err := io.Copy(buf, r)
		if err != nil {
			// I guess this would likely be EOF or OOM...?
			return -1, err
		}

		// Since we read all the data from the source, it might not be usable again,
		// so we should swap the reader location to our memory buffer
		r, size = buf, n
	}

	uploadInfo, err := m.client.PutObject(
		m.ctx,
		m.bucket,
		m.buildMinioPath(path),
		r,
		size,
		minio.PutObjectOptions{ContentType: "application/octet-stream", DisableContentSha256: disableSignature, DisableMultipart: disableMultipart},
	)
	if err != nil {
		return 0, convertMinioErr(err)
	}
	return uploadInfo.Size, nil
}

type minioFileInfo struct {
	minio.ObjectInfo
}

func (m minioFileInfo) Name() string {
	return path.Base(m.ObjectInfo.Key)
}

func (m minioFileInfo) Size() int64 {
	return m.ObjectInfo.Size
}

func (m minioFileInfo) ModTime() time.Time {
	return m.LastModified
}

func (m minioFileInfo) IsDir() bool {
	return strings.HasSuffix(m.ObjectInfo.Key, "/")
}

func (m minioFileInfo) Mode() os.FileMode {
	return os.ModePerm
}

func (m minioFileInfo) Sys() interface{} {
	return nil
}

// Stat returns the stat information of the object
func (m *MinioStorage) Stat(path string) (os.FileInfo, error) {
	info, err := m.client.StatObject(
		m.ctx,
		m.bucket,
		m.buildMinioPath(path),
		minio.StatObjectOptions{},
	)
	if err != nil {
		return nil, convertMinioErr(err)
	}
	return &minioFileInfo{info}, nil
}

// Delete delete a file
func (m *MinioStorage) Delete(path string) error {
	err := m.client.RemoveObject(m.ctx, m.bucket, m.buildMinioPath(path), minio.RemoveObjectOptions{})

	return convertMinioErr(err)
}

// URL gets the redirect URL to a file. The presigned link is valid for 5 minutes.
func (m *MinioStorage) URL(path, name string) (*url.URL, error) {
	reqParams := make(url.Values)
	// TODO it may be good to embed images with 'inline' like ServeData does, but we don't want to have to read the file, do we?
	reqParams.Set("response-content-disposition", "attachment; filename=\""+quoteEscaper.Replace(name)+"\"")
	u, err := m.client.PresignedGetObject(m.ctx, m.bucket, m.buildMinioPath(path), 5*time.Minute, reqParams)
	return u, convertMinioErr(err)
}

// IterateObjects iterates across the objects in the miniostorage
func (m *MinioStorage) IterateObjects(prefix string, fn func(path string, obj Object) error) error {
	opts := minio.GetObjectOptions{}
	lobjectCtx, cancel := context.WithCancel(m.ctx)
	defer cancel()

	basePath := m.basePath
	if prefix != "" {
		basePath = m.buildMinioPath(prefix)
	}

	for mObjInfo := range m.client.ListObjects(lobjectCtx, m.bucket, minio.ListObjectsOptions{
		Prefix:    basePath,
		Recursive: true,
	}) {
		object, err := m.client.GetObject(lobjectCtx, m.bucket, mObjInfo.Key, opts)
		if err != nil {
			return convertMinioErr(err)
		}
		if err := func(object *minio.Object, fn func(path string, obj Object) error) error {
			defer object.Close()
			return fn(strings.TrimPrefix(mObjInfo.Key, basePath), &minioObject{object})
		}(object, fn); err != nil {
			return convertMinioErr(err)
		}
	}
	return nil
}

func init() {
	RegisterStorageType(MinioStorageType, NewMinioStorage)
}<|MERGE_RESOLUTION|>--- conflicted
+++ resolved
@@ -46,17 +46,7 @@
 
 // MinioStorageConfig represents the configuration for a minio storage
 type MinioStorageConfig struct {
-<<<<<<< HEAD
-	Endpoint         string `ini:"MINIO_ENDPOINT"`
-	AccessKeyID      string `ini:"MINIO_ACCESS_KEY_ID"`
-	SecretAccessKey  string `ini:"MINIO_SECRET_ACCESS_KEY"`
-	Bucket           string `ini:"MINIO_BUCKET"`
-	Location         string `ini:"MINIO_LOCATION"`
-	BasePath         string `ini:"MINIO_BASE_PATH"`
-	UseSSL           bool   `ini:"MINIO_USE_SSL"`
-	DisableSignature bool   `ini:"MINIO_DISABLE_SIGNATURE"`
-	DisableMultipart bool   `ini:"MINIO_DISABLE_MULTIPART"`
-=======
+
 	Endpoint           string `ini:"MINIO_ENDPOINT"`
 	AccessKeyID        string `ini:"MINIO_ACCESS_KEY_ID"`
 	SecretAccessKey    string `ini:"MINIO_SECRET_ACCESS_KEY"`
@@ -64,8 +54,9 @@
 	Location           string `ini:"MINIO_LOCATION"`
 	BasePath           string `ini:"MINIO_BASE_PATH"`
 	UseSSL             bool   `ini:"MINIO_USE_SSL"`
-	InsecureSkipVerify bool   `ini:"MINIO_INSECURE_SKIP_VERIFY"`
->>>>>>> d4f35bd6
+  InsecureSkipVerify bool   `ini:"MINIO_INSECURE_SKIP_VERIFY"`
+	DisableSignature   bool   `ini:"MINIO_DISABLE_SIGNATURE"`
+	DisableMultipart   bool   `ini:"MINIO_DISABLE_MULTIPART"`
 }
 
 // MinioStorage returns a minio bucket storage
