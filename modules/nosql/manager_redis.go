--- conflicted
+++ resolved
@@ -44,7 +44,31 @@
 }
 
 // GetRedisClient gets a redis client for a particular connection
-func (m *Manager) GetRedisClient(connection string) redis.UniversalClient {
+func (m *Manager) GetRedisClient(connection string) (client redis.UniversalClient) {
+	// Because we want associate any goroutines created by this call to the main nosqldb context we need to
+	// wrap this in a goroutine labelled with the nosqldb context
+	done := make(chan struct{})
+	var recovered interface{}
+	go func() {
+		defer func() {
+			recovered = recover()
+			if recovered != nil {
+				log.Critical("PANIC during GetRedisClient: %v\nStacktrace: %s", recovered, log.Stack(2))
+			}
+			close(done)
+		}()
+		pprof.SetGoroutineLabels(m.ctx)
+
+		client = m.getRedisClient(connection)
+	}()
+	<-done
+	if recovered != nil {
+		panic(recovered)
+	}
+	return
+}
+
+func (m *Manager) getRedisClient(connection string) redis.UniversalClient {
 	m.mutex.Lock()
 	defer m.mutex.Unlock()
 	client, ok := m.RedisConnections[connection]
@@ -193,71 +217,6 @@
 		}
 	}
 
-<<<<<<< HEAD
-	done := make(chan struct{})
-	go func() {
-		defer close(done)
-		pprof.SetGoroutineLabels(m.ctx)
-
-		switch uri.Scheme {
-		case "redis+sentinels":
-			fallthrough
-		case "rediss+sentinel":
-			opts.TLSConfig = tlsConfig
-			fallthrough
-		case "redis+sentinel":
-			if uri.Host != "" {
-				opts.Addrs = append(opts.Addrs, strings.Split(uri.Host, ",")...)
-			}
-			if uri.Path != "" {
-				if db, err := strconv.Atoi(uri.Path[1:]); err == nil {
-					opts.DB = db
-				}
-			}
-
-			client.UniversalClient = redis.NewFailoverClient(opts.Failover()).WithContext(m.ctx)
-		case "redis+clusters":
-			fallthrough
-		case "rediss+cluster":
-			opts.TLSConfig = tlsConfig
-			fallthrough
-		case "redis+cluster":
-			if uri.Host != "" {
-				opts.Addrs = append(opts.Addrs, strings.Split(uri.Host, ",")...)
-			}
-			if uri.Path != "" {
-				if db, err := strconv.Atoi(uri.Path[1:]); err == nil {
-					opts.DB = db
-				}
-			}
-			client.UniversalClient = redis.NewClusterClient(opts.Cluster()).WithContext(m.ctx)
-		case "redis+socket":
-			simpleOpts := opts.Simple()
-			simpleOpts.Network = "unix"
-			simpleOpts.Addr = path.Join(uri.Host, uri.Path)
-			client.UniversalClient = redis.NewClient(simpleOpts).WithContext(m.ctx)
-		case "rediss":
-			opts.TLSConfig = tlsConfig
-			fallthrough
-		case "redis":
-			if uri.Host != "" {
-				opts.Addrs = append(opts.Addrs, strings.Split(uri.Host, ",")...)
-			}
-			if uri.Path != "" {
-				if db, err := strconv.Atoi(uri.Path[1:]); err == nil {
-					opts.DB = db
-				}
-			}
-			client.UniversalClient = redis.NewClient(opts.Simple()).WithContext(m.ctx)
-		default:
-			return
-		}
-	}()
-	<-done
-
-	if client.UniversalClient == nil {
-		return nil
-=======
 	if uri.Host != "" {
 		opts.Addrs = append(opts.Addrs, strings.Split(uri.Host, ",")...)
 	}
@@ -272,7 +231,6 @@
 		} else {
 			log.Error("Provided database identifier '%s' is not a valid integer. Gitea will ignore this option.", uri.Path)
 		}
->>>>>>> 9cbeab44
 	}
 
 	return opts
