// Copyright 2019 The Gitea Authors. All rights reserved.
// Use of this source code is governed by a MIT-style
// license that can be found in the LICENSE file.

package code

import (
	"fmt"
	"os"
	"strconv"
	"strings"
	"time"

	"code.gitea.io/gitea/models"
	"code.gitea.io/gitea/modules/base"
	"code.gitea.io/gitea/modules/charset"
	"code.gitea.io/gitea/modules/git"
	"code.gitea.io/gitea/modules/graceful"
	"code.gitea.io/gitea/modules/log"
	"code.gitea.io/gitea/modules/setting"
	"github.com/ethantkoenig/rupture"
)

type repoIndexerOperation struct {
	repoID   int64
	deleted  bool
	watchers []chan<- error
}

var repoIndexerOperationQueue chan repoIndexerOperation

// InitRepoIndexer initialize the repo indexer
func InitRepoIndexer() {
	if !setting.Indexer.RepoIndexerEnabled {
		return
	}
	waitChannel := make(chan time.Duration)
	repoIndexerOperationQueue = make(chan repoIndexerOperation, setting.Indexer.UpdateQueueLength)
	go func() {
		start := time.Now()
<<<<<<< HEAD
		log.Info("PID: %d: Initializing Repository Indexer", os.Getpid())
		indexer.InitRepoIndexer(populateRepoIndexerAsynchronously)
=======
		log.Info("Initializing Repository Indexer")
		initRepoIndexer(populateRepoIndexerAsynchronously)
>>>>>>> 50da9f7d
		go processRepoIndexerOperationQueue()
		waitChannel <- time.Since(start)
	}()
	if setting.Indexer.StartupTimeout > 0 {
		go func() {
			timeout := setting.Indexer.StartupTimeout
			if graceful.GetManager().IsChild() && setting.GracefulHammerTime > 0 {
				timeout += setting.GracefulHammerTime
			}
			select {
			case duration := <-waitChannel:
				log.Info("Repository Indexer Initialization took %v", duration)
			case <-time.After(timeout):
				log.Fatal("Repository Indexer Initialization Timed-Out after: %v", timeout)
			}
		}()

	}
}

// populateRepoIndexerAsynchronously asynchronously populates the repo indexer
// with pre-existing data. This should only be run when the indexer is created
// for the first time.
func populateRepoIndexerAsynchronously() error {
	exist, err := models.IsTableNotEmpty("repository")
	if err != nil {
		return err
	} else if !exist {
		return nil
	}

	// if there is any existing repo indexer metadata in the DB, delete it
	// since we are starting afresh. Also, xorm requires deletes to have a
	// condition, and we want to delete everything, thus 1=1.
	if err := models.DeleteAllRecords("repo_indexer_status"); err != nil {
		return err
	}

	var maxRepoID int64
	if maxRepoID, err = models.GetMaxID("repository"); err != nil {
		return err
	}
	go populateRepoIndexer(maxRepoID)
	return nil
}

// populateRepoIndexer populate the repo indexer with pre-existing data. This
// should only be run when the indexer is created for the first time.
func populateRepoIndexer(maxRepoID int64) {
	log.Info("Populating the repo indexer with existing repositories")

	isShutdown := graceful.GetManager().IsShutdown()

	// start with the maximum existing repo ID and work backwards, so that we
	// don't include repos that are created after gitea starts; such repos will
	// already be added to the indexer, and we don't need to add them again.
	for maxRepoID > 0 {
		select {
		case <-isShutdown:
			log.Info("Repository Indexer population shutdown before completion")
			return
		default:
		}
		repos := make([]*models.Repository, 0, models.RepositoryListDefaultPageSize)
		err := models.FindByMaxID(maxRepoID, models.RepositoryListDefaultPageSize, &repos)
		if err != nil {
			log.Error("populateRepoIndexer: %v", err)
			return
		} else if len(repos) == 0 {
			break
		}
		for _, repo := range repos {
			select {
			case <-isShutdown:
				log.Info("Repository Indexer population shutdown before completion")
				return
			default:
			}
			repoIndexerOperationQueue <- repoIndexerOperation{
				repoID:  repo.ID,
				deleted: false,
			}
			maxRepoID = repo.ID - 1
		}
	}
	log.Info("Done populating the repo indexer with existing repositories")
}

func updateRepoIndexer(repoID int64) error {
	repo, err := models.GetRepositoryByID(repoID)
	if err != nil {
		return err
	}

	sha, err := getDefaultBranchSha(repo)
	if err != nil {
		return err
	}
	changes, err := getRepoChanges(repo, sha)
	if err != nil {
		return err
	} else if changes == nil {
		return nil
	}

	batch := RepoIndexerBatch()
	for _, update := range changes.Updates {
		if err := addUpdate(update, repo, batch); err != nil {
			return err
		}
	}
	for _, filename := range changes.RemovedFilenames {
		if err := addDelete(filename, repo, batch); err != nil {
			return err
		}
	}
	if err = batch.Flush(); err != nil {
		return err
	}
	return repo.UpdateIndexerStatus(sha)
}

// repoChanges changes (file additions/updates/removals) to a repo
type repoChanges struct {
	Updates          []fileUpdate
	RemovedFilenames []string
}

type fileUpdate struct {
	Filename string
	BlobSha  string
}

func getDefaultBranchSha(repo *models.Repository) (string, error) {
	stdout, err := git.NewCommand("show-ref", "-s", repo.DefaultBranch).RunInDir(repo.RepoPath())
	if err != nil {
		return "", err
	}
	return strings.TrimSpace(stdout), nil
}

// getRepoChanges returns changes to repo since last indexer update
func getRepoChanges(repo *models.Repository, revision string) (*repoChanges, error) {
	if err := repo.GetIndexerStatus(); err != nil {
		return nil, err
	}

	if len(repo.IndexerStatus.CommitSha) == 0 {
		return genesisChanges(repo, revision)
	}
	return nonGenesisChanges(repo, revision)
}

func addUpdate(update fileUpdate, repo *models.Repository, batch rupture.FlushingBatch) error {
	stdout, err := git.NewCommand("cat-file", "-s", update.BlobSha).
		RunInDir(repo.RepoPath())
	if err != nil {
		return err
	}
	if size, err := strconv.Atoi(strings.TrimSpace(stdout)); err != nil {
		return fmt.Errorf("Misformatted git cat-file output: %v", err)
	} else if int64(size) > setting.Indexer.MaxIndexerFileSize {
		return addDelete(update.Filename, repo, batch)
	}

	fileContents, err := git.NewCommand("cat-file", "blob", update.BlobSha).
		RunInDirBytes(repo.RepoPath())
	if err != nil {
		return err
	} else if !base.IsTextFile(fileContents) {
		// FIXME: UTF-16 files will probably fail here
		return nil
	}
	indexerUpdate := RepoIndexerUpdate{
		Filepath: update.Filename,
		Op:       RepoIndexerOpUpdate,
		Data: &RepoIndexerData{
			RepoID:  repo.ID,
			Content: string(charset.ToUTF8DropErrors(fileContents)),
		},
	}
	return indexerUpdate.AddToFlushingBatch(batch)
}

func addDelete(filename string, repo *models.Repository, batch rupture.FlushingBatch) error {
	indexerUpdate := RepoIndexerUpdate{
		Filepath: filename,
		Op:       RepoIndexerOpDelete,
		Data: &RepoIndexerData{
			RepoID: repo.ID,
		},
	}
	return indexerUpdate.AddToFlushingBatch(batch)
}

func isIndexable(entry *git.TreeEntry) bool {
	if !entry.IsRegular() && !entry.IsExecutable() {
		return false
	}
	name := strings.ToLower(entry.Name())
	for _, g := range setting.Indexer.ExcludePatterns {
		if g.Match(name) {
			return false
		}
	}
	for _, g := range setting.Indexer.IncludePatterns {
		if g.Match(name) {
			return true
		}
	}
	return len(setting.Indexer.IncludePatterns) == 0
}

// parseGitLsTreeOutput parses the output of a `git ls-tree -r --full-name` command
func parseGitLsTreeOutput(stdout []byte) ([]fileUpdate, error) {
	entries, err := git.ParseTreeEntries(stdout)
	if err != nil {
		return nil, err
	}
	var idxCount = 0
	updates := make([]fileUpdate, len(entries))
	for _, entry := range entries {
		if isIndexable(entry) {
			updates[idxCount] = fileUpdate{
				Filename: entry.Name(),
				BlobSha:  entry.ID.String(),
			}
			idxCount++
		}
	}
	return updates[:idxCount], nil
}

// genesisChanges get changes to add repo to the indexer for the first time
func genesisChanges(repo *models.Repository, revision string) (*repoChanges, error) {
	var changes repoChanges
	stdout, err := git.NewCommand("ls-tree", "--full-tree", "-r", revision).
		RunInDirBytes(repo.RepoPath())
	if err != nil {
		return nil, err
	}
	changes.Updates, err = parseGitLsTreeOutput(stdout)
	return &changes, err
}

// nonGenesisChanges get changes since the previous indexer update
func nonGenesisChanges(repo *models.Repository, revision string) (*repoChanges, error) {
	diffCmd := git.NewCommand("diff", "--name-status",
		repo.IndexerStatus.CommitSha, revision)
	stdout, err := diffCmd.RunInDir(repo.RepoPath())
	if err != nil {
		// previous commit sha may have been removed by a force push, so
		// try rebuilding from scratch
		log.Warn("git diff: %v", err)
		if err = deleteRepoFromIndexer(repo.ID); err != nil {
			return nil, err
		}
		return genesisChanges(repo, revision)
	}
	var changes repoChanges
	updatedFilenames := make([]string, 0, 10)
	for _, line := range strings.Split(stdout, "\n") {
		line = strings.TrimSpace(line)
		if len(line) == 0 {
			continue
		}
		filename := strings.TrimSpace(line[1:])
		if len(filename) == 0 {
			continue
		} else if filename[0] == '"' {
			filename, err = strconv.Unquote(filename)
			if err != nil {
				return nil, err
			}
		}

		switch status := line[0]; status {
		case 'M', 'A':
			updatedFilenames = append(updatedFilenames, filename)
		case 'D':
			changes.RemovedFilenames = append(changes.RemovedFilenames, filename)
		default:
			log.Warn("Unrecognized status: %c (line=%s)", status, line)
		}
	}

	cmd := git.NewCommand("ls-tree", "--full-tree", revision, "--")
	cmd.AddArguments(updatedFilenames...)
	lsTreeStdout, err := cmd.RunInDirBytes(repo.RepoPath())
	if err != nil {
		return nil, err
	}
	changes.Updates, err = parseGitLsTreeOutput(lsTreeStdout)
	return &changes, err
}

func processRepoIndexerOperationQueue() {
	for {
<<<<<<< HEAD
		select {
		case op := <-repoIndexerOperationQueue:
			var err error
			if op.deleted {
				if err = indexer.DeleteRepoFromIndexer(op.repoID); err != nil {
					log.Error("DeleteRepoFromIndexer: %v", err)
				}
			} else {
				if err = updateRepoIndexer(op.repoID); err != nil {
					log.Error("updateRepoIndexer: %v", err)
				}
=======
		op := <-repoIndexerOperationQueue
		var err error
		if op.deleted {
			if err = deleteRepoFromIndexer(op.repoID); err != nil {
				log.Error("deleteRepoFromIndexer: %v", err)
>>>>>>> 50da9f7d
			}
			for _, watcher := range op.watchers {
				watcher <- err
			}
		case <-graceful.GetManager().IsShutdown():
			log.Info("PID: %d Repository indexer queue processing stopped", os.Getpid())
			return
		}

	}
}

// DeleteRepoFromIndexer remove all of a repository's entries from the indexer
func DeleteRepoFromIndexer(repo *models.Repository, watchers ...chan<- error) {
	addOperationToQueue(repoIndexerOperation{repoID: repo.ID, deleted: true, watchers: watchers})
}

// UpdateRepoIndexer update a repository's entries in the indexer
func UpdateRepoIndexer(repo *models.Repository, watchers ...chan<- error) {
	addOperationToQueue(repoIndexerOperation{repoID: repo.ID, deleted: false, watchers: watchers})
}

func addOperationToQueue(op repoIndexerOperation) {
	if !setting.Indexer.RepoIndexerEnabled {
		return
	}
	select {
	case repoIndexerOperationQueue <- op:
		break
	default:
		go func() {
			repoIndexerOperationQueue <- op
		}()
	}
}<|MERGE_RESOLUTION|>--- conflicted
+++ resolved
@@ -38,13 +38,8 @@
 	repoIndexerOperationQueue = make(chan repoIndexerOperation, setting.Indexer.UpdateQueueLength)
 	go func() {
 		start := time.Now()
-<<<<<<< HEAD
 		log.Info("PID: %d: Initializing Repository Indexer", os.Getpid())
-		indexer.InitRepoIndexer(populateRepoIndexerAsynchronously)
-=======
-		log.Info("Initializing Repository Indexer")
 		initRepoIndexer(populateRepoIndexerAsynchronously)
->>>>>>> 50da9f7d
 		go processRepoIndexerOperationQueue()
 		waitChannel <- time.Since(start)
 	}()
@@ -343,25 +338,17 @@
 
 func processRepoIndexerOperationQueue() {
 	for {
-<<<<<<< HEAD
 		select {
 		case op := <-repoIndexerOperationQueue:
 			var err error
 			if op.deleted {
-				if err = indexer.DeleteRepoFromIndexer(op.repoID); err != nil {
+				if err = deleteRepoFromIndexer(op.repoID); err != nil {
 					log.Error("DeleteRepoFromIndexer: %v", err)
 				}
 			} else {
 				if err = updateRepoIndexer(op.repoID); err != nil {
 					log.Error("updateRepoIndexer: %v", err)
 				}
-=======
-		op := <-repoIndexerOperationQueue
-		var err error
-		if op.deleted {
-			if err = deleteRepoFromIndexer(op.repoID); err != nil {
-				log.Error("deleteRepoFromIndexer: %v", err)
->>>>>>> 50da9f7d
 			}
 			for _, watcher := range op.watchers {
 				watcher <- err
