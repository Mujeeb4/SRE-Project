--- conflicted
+++ resolved
@@ -181,13 +181,8 @@
 	return indexer, created, err
 }
 
-<<<<<<< HEAD
 func (b *BleveIndexer) addUpdate(ctx context.Context, batchWriter git.WriteCloserError, batchReader *bufio.Reader, commitSha string,
-	update fileUpdate, repo *models.Repository, batch *gitea_bleve.FlushingBatch) error {
-=======
-func (b *BleveIndexer) addUpdate(batchWriter git.WriteCloserError, batchReader *bufio.Reader, commitSha string,
 	update fileUpdate, repo *repo_model.Repository, batch *gitea_bleve.FlushingBatch) error {
->>>>>>> 39eb8244
 	// Ignore vendored files in code search
 	if setting.Indexer.ExcludeVendored && analyze.IsVendor(update.Filename) {
 		return nil
@@ -277,11 +272,7 @@
 }
 
 // Index indexes the data
-<<<<<<< HEAD
-func (b *BleveIndexer) Index(ctx context.Context, repo *models.Repository, sha string, changes *repoChanges) error {
-=======
-func (b *BleveIndexer) Index(repo *repo_model.Repository, sha string, changes *repoChanges) error {
->>>>>>> 39eb8244
+func (b *BleveIndexer) Index(ctx context.Context, repo *repo_model.Repository, sha string, changes *repoChanges) error {
 	batch := gitea_bleve.NewFlushingBatch(b.indexer, maxBatchSize)
 	if len(changes.Updates) > 0 {
 		batchWriter, batchReader, cancel := git.CatFileBatch(ctx, repo.RepoPath())
