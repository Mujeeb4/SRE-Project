// Copyright 2019 The Gitea Authors. All rights reserved.
// Use of this source code is governed by a MIT-style
// license that can be found in the LICENSE file.

package code

import (
	"context"
	"strconv"
	"strings"

	repo_model "code.gitea.io/gitea/models/repo"
	"code.gitea.io/gitea/modules/git"
	"code.gitea.io/gitea/modules/log"
	"code.gitea.io/gitea/modules/setting"
)

type fileUpdate struct {
	Filename string
	BlobSha  string
	Size     int64
	Sized    bool
}

// repoChanges changes (file additions/updates/removals) to a repo
type repoChanges struct {
	Updates          []fileUpdate
	RemovedFilenames []string
}

<<<<<<< HEAD
func getDefaultBranchSha(ctx context.Context, repo *models.Repository) (string, error) {
	stdout, err := git.NewCommandContext(ctx, "show-ref", "-s", git.BranchPrefix+repo.DefaultBranch).RunInDir(repo.RepoPath())
=======
func getDefaultBranchSha(repo *repo_model.Repository) (string, error) {
	stdout, err := git.NewCommand("show-ref", "-s", git.BranchPrefix+repo.DefaultBranch).RunInDir(repo.RepoPath())
>>>>>>> 39eb8244
	if err != nil {
		return "", err
	}
	return strings.TrimSpace(stdout), nil
}

// getRepoChanges returns changes to repo since last indexer update
<<<<<<< HEAD
func getRepoChanges(ctx context.Context, repo *models.Repository, revision string) (*repoChanges, error) {
	status, err := repo.GetIndexerStatus(models.RepoIndexerTypeCode)
=======
func getRepoChanges(repo *repo_model.Repository, revision string) (*repoChanges, error) {
	status, err := repo_model.GetIndexerStatus(repo, repo_model.RepoIndexerTypeCode)
>>>>>>> 39eb8244
	if err != nil {
		return nil, err
	}

	if len(status.CommitSha) == 0 {
		return genesisChanges(ctx, repo, revision)
	}
	return nonGenesisChanges(ctx, repo, revision)
}

func isIndexable(entry *git.TreeEntry) bool {
	if !entry.IsRegular() && !entry.IsExecutable() {
		return false
	}
	name := strings.ToLower(entry.Name())
	for _, g := range setting.Indexer.ExcludePatterns {
		if g.Match(name) {
			return false
		}
	}
	for _, g := range setting.Indexer.IncludePatterns {
		if g.Match(name) {
			return true
		}
	}
	return len(setting.Indexer.IncludePatterns) == 0
}

// parseGitLsTreeOutput parses the output of a `git ls-tree -r --full-name` command
func parseGitLsTreeOutput(stdout []byte) ([]fileUpdate, error) {
	entries, err := git.ParseTreeEntries(stdout)
	if err != nil {
		return nil, err
	}
	var idxCount = 0
	updates := make([]fileUpdate, len(entries))
	for _, entry := range entries {
		if isIndexable(entry) {
			updates[idxCount] = fileUpdate{
				Filename: entry.Name(),
				BlobSha:  entry.ID.String(),
				Size:     entry.Size(),
				Sized:    true,
			}
			idxCount++
		}
	}
	return updates[:idxCount], nil
}

// genesisChanges get changes to add repo to the indexer for the first time
<<<<<<< HEAD
func genesisChanges(ctx context.Context, repo *models.Repository, revision string) (*repoChanges, error) {
=======
func genesisChanges(repo *repo_model.Repository, revision string) (*repoChanges, error) {
>>>>>>> 39eb8244
	var changes repoChanges
	stdout, err := git.NewCommandContext(ctx, "ls-tree", "--full-tree", "-l", "-r", revision).
		RunInDirBytes(repo.RepoPath())
	if err != nil {
		return nil, err
	}
	changes.Updates, err = parseGitLsTreeOutput(stdout)
	return &changes, err
}

// nonGenesisChanges get changes since the previous indexer update
<<<<<<< HEAD
func nonGenesisChanges(ctx context.Context, repo *models.Repository, revision string) (*repoChanges, error) {
	diffCmd := git.NewCommandContext(ctx, "diff", "--name-status",
=======
func nonGenesisChanges(repo *repo_model.Repository, revision string) (*repoChanges, error) {
	diffCmd := git.NewCommand("diff", "--name-status",
>>>>>>> 39eb8244
		repo.CodeIndexerStatus.CommitSha, revision)
	stdout, err := diffCmd.RunInDir(repo.RepoPath())
	if err != nil {
		// previous commit sha may have been removed by a force push, so
		// try rebuilding from scratch
		log.Warn("git diff: %v", err)
		if err = indexer.Delete(repo.ID); err != nil {
			return nil, err
		}
		return genesisChanges(ctx, repo, revision)
	}
	var changes repoChanges
	updatedFilenames := make([]string, 0, 10)
	for _, line := range strings.Split(stdout, "\n") {
		line = strings.TrimSpace(line)
		if len(line) == 0 {
			continue
		}
		fields := strings.Split(line, "\t")
		if len(fields) < 2 {
			log.Warn("Unparseable output for diff --name-status: `%s`)", line)
			continue
		}
		filename := fields[1]
		if len(filename) == 0 {
			continue
		} else if filename[0] == '"' {
			filename, err = strconv.Unquote(filename)
			if err != nil {
				return nil, err
			}
		}

		switch status := fields[0][0]; status {
		case 'M', 'A':
			updatedFilenames = append(updatedFilenames, filename)
		case 'D':
			changes.RemovedFilenames = append(changes.RemovedFilenames, filename)
		case 'R', 'C':
			if len(fields) < 3 {
				log.Warn("Unparseable output for diff --name-status: `%s`)", line)
				continue
			}
			dest := fields[2]
			if len(dest) == 0 {
				log.Warn("Unparseable output for diff --name-status: `%s`)", line)
				continue
			}
			if dest[0] == '"' {
				dest, err = strconv.Unquote(dest)
				if err != nil {
					return nil, err
				}
			}
			if status == 'R' {
				changes.RemovedFilenames = append(changes.RemovedFilenames, filename)
			}
			updatedFilenames = append(updatedFilenames, dest)
		default:
			log.Warn("Unrecognized status: %c (line=%s)", status, line)
		}
	}

	cmd := git.NewCommandContext(ctx, "ls-tree", "--full-tree", "-l", revision, "--")
	cmd.AddArguments(updatedFilenames...)
	lsTreeStdout, err := cmd.RunInDirBytes(repo.RepoPath())
	if err != nil {
		return nil, err
	}
	changes.Updates, err = parseGitLsTreeOutput(lsTreeStdout)
	return &changes, err
}<|MERGE_RESOLUTION|>--- conflicted
+++ resolved
@@ -28,13 +28,8 @@
 	RemovedFilenames []string
 }
 
-<<<<<<< HEAD
-func getDefaultBranchSha(ctx context.Context, repo *models.Repository) (string, error) {
+func getDefaultBranchSha(ctx context.Context, repo *repo_model.Repository) (string, error) {
 	stdout, err := git.NewCommandContext(ctx, "show-ref", "-s", git.BranchPrefix+repo.DefaultBranch).RunInDir(repo.RepoPath())
-=======
-func getDefaultBranchSha(repo *repo_model.Repository) (string, error) {
-	stdout, err := git.NewCommand("show-ref", "-s", git.BranchPrefix+repo.DefaultBranch).RunInDir(repo.RepoPath())
->>>>>>> 39eb8244
 	if err != nil {
 		return "", err
 	}
@@ -42,13 +37,8 @@
 }
 
 // getRepoChanges returns changes to repo since last indexer update
-<<<<<<< HEAD
-func getRepoChanges(ctx context.Context, repo *models.Repository, revision string) (*repoChanges, error) {
-	status, err := repo.GetIndexerStatus(models.RepoIndexerTypeCode)
-=======
-func getRepoChanges(repo *repo_model.Repository, revision string) (*repoChanges, error) {
+func getRepoChanges(ctx context.Context, repo *repo_model.Repository, revision string) (*repoChanges, error) {
 	status, err := repo_model.GetIndexerStatus(repo, repo_model.RepoIndexerTypeCode)
->>>>>>> 39eb8244
 	if err != nil {
 		return nil, err
 	}
@@ -100,11 +90,7 @@
 }
 
 // genesisChanges get changes to add repo to the indexer for the first time
-<<<<<<< HEAD
-func genesisChanges(ctx context.Context, repo *models.Repository, revision string) (*repoChanges, error) {
-=======
-func genesisChanges(repo *repo_model.Repository, revision string) (*repoChanges, error) {
->>>>>>> 39eb8244
+func genesisChanges(ctx context.Context, repo *repo_model.Repository, revision string) (*repoChanges, error) {
 	var changes repoChanges
 	stdout, err := git.NewCommandContext(ctx, "ls-tree", "--full-tree", "-l", "-r", revision).
 		RunInDirBytes(repo.RepoPath())
@@ -116,13 +102,8 @@
 }
 
 // nonGenesisChanges get changes since the previous indexer update
-<<<<<<< HEAD
-func nonGenesisChanges(ctx context.Context, repo *models.Repository, revision string) (*repoChanges, error) {
+func nonGenesisChanges(ctx context.Context, repo *repo_model.Repository, revision string) (*repoChanges, error) {
 	diffCmd := git.NewCommandContext(ctx, "diff", "--name-status",
-=======
-func nonGenesisChanges(repo *repo_model.Repository, revision string) (*repoChanges, error) {
-	diffCmd := git.NewCommand("diff", "--name-status",
->>>>>>> 39eb8244
 		repo.CodeIndexerStatus.CommitSha, revision)
 	stdout, err := diffCmd.RunInDir(repo.RepoPath())
 	if err != nil {
