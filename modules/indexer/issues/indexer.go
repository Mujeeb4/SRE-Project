--- conflicted
+++ resolved
@@ -161,11 +161,7 @@
 			comments = append(comments, comment.Content)
 		}
 	}
-<<<<<<< HEAD
-	_ = issueIndexerUpdateQueue.Push(&IndexerData{
-=======
-	issueIndexerQueue.Push(&IndexerData{
->>>>>>> c02c6a14
+	_ = issueIndexerQueue.Push(&IndexerData{
 		ID:       issue.ID,
 		RepoID:   issue.RepoID,
 		Title:    issue.Title,
@@ -187,11 +183,7 @@
 		return
 	}
 
-<<<<<<< HEAD
-	_ = issueIndexerUpdateQueue.Push(&IndexerData{
-=======
-	issueIndexerQueue.Push(&IndexerData{
->>>>>>> c02c6a14
+	_ = issueIndexerQueue.Push(&IndexerData{
 		IDs:      ids,
 		IsDelete: true,
 	})
