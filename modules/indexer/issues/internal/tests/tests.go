--- conflicted
+++ resolved
@@ -709,14 +709,9 @@
 				LabelIDs:           labelIDs,
 				NoLabel:            len(labelIDs) == 0,
 				MilestoneID:        issueIndex % 4,
-<<<<<<< HEAD
 				ProjectIDs:         projectIDs,
 				NoProject:          len(projectIDs) == 0,
-				ProjectBoardID:     issueIndex % 6,
-=======
-				ProjectID:          issueIndex % 5,
 				ProjectColumnID:    issueIndex % 6,
->>>>>>> c93cbc99
 				PosterID:           id%10 + 1, // PosterID should not be 0
 				AssigneeID:         issueIndex % 10,
 				MentionIDs:         mentionIDs,
