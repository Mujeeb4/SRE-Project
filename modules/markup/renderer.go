// Copyright 2017 The Gitea Authors. All rights reserved.
// Use of this source code is governed by a MIT-style
// license that can be found in the LICENSE file.

package markup

import (
	"bytes"
	"context"
	"errors"
	"fmt"
	"io"
	"net/url"
	"path/filepath"
	"strings"
	"sync"

	"code.gitea.io/gitea/modules/git"
	"code.gitea.io/gitea/modules/setting"
)

// Init initialize regexps for markdown parsing
func Init() {
	NewSanitizer()
	if len(setting.Markdown.CustomURLSchemes) > 0 {
		CustomLinkURLSchemes(setting.Markdown.CustomURLSchemes)
	}

	// since setting maybe changed extensions, this will reload all renderer extensions mapping
	extRenderers = make(map[string]Renderer)
	for _, renderer := range renderers {
		for _, ext := range renderer.Extensions() {
			extRenderers[strings.ToLower(ext)] = renderer
		}
	}
}

// Header holds the data about a header.
type Header struct {
	Level int
	Text  string
	ID    string
}

// RenderContext represents a render context
type RenderContext struct {
<<<<<<< HEAD
	Ctx           context.Context
	RelativePath  string // relative path from tree root of the branch
	Type          string
	IsWiki        bool
	URLPrefix     string
	Metas         map[string]string
	DefaultLink   string
	GitRepo       *git.Repository
	ShaExistCache map[string]bool
	cancelFn      func()
	AllowIFrame   bool
=======
	Ctx             context.Context
	Filename        string
	Type            string
	IsWiki          bool
	URLPrefix       string
	Metas           map[string]string
	DefaultLink     string
	GitRepo         *git.Repository
	ShaExistCache   map[string]bool
	cancelFn        func()
	TableOfContents []Header
>>>>>>> 527e5bd1
}

// Cancel runs any cleanup functions that have been registered for this Ctx
func (ctx *RenderContext) Cancel() {
	if ctx == nil {
		return
	}
	ctx.ShaExistCache = map[string]bool{}
	if ctx.cancelFn == nil {
		return
	}
	ctx.cancelFn()
}

// AddCancel adds the provided fn as a Cleanup for this Ctx
func (ctx *RenderContext) AddCancel(fn func()) {
	if ctx == nil {
		return
	}
	oldCancelFn := ctx.cancelFn
	if oldCancelFn == nil {
		ctx.cancelFn = fn
		return
	}
	ctx.cancelFn = func() {
		defer oldCancelFn()
		fn()
	}
}

// Renderer defines an interface for rendering markup file to HTML
type Renderer interface {
	Name() string // markup format name
	Extensions() []string
	NeedPostProcess() bool
	SanitizerRules() []setting.MarkupSanitizerRule
	SanitizerDisabled() bool
	DisplayInIFrame() bool
	Render(ctx *RenderContext, input io.Reader, output io.Writer) error
}

// RendererContentDetector detects if the content can be rendered
// by specified renderer
type RendererContentDetector interface {
	CanRender(filename string, input io.Reader) bool
}

var (
	extRenderers = make(map[string]Renderer)
	renderers    = make(map[string]Renderer)
)

// RegisterRenderer registers a new markup file renderer
func RegisterRenderer(renderer Renderer) {
	renderers[renderer.Name()] = renderer
	for _, ext := range renderer.Extensions() {
		extRenderers[strings.ToLower(ext)] = renderer
	}
}

// GetRendererByFileName get renderer by filename
func GetRendererByFileName(filename string) Renderer {
	extension := strings.ToLower(filepath.Ext(filename))
	return extRenderers[extension]
}

// GetRendererByType returns a renderer according type
func GetRendererByType(tp string) Renderer {
	return renderers[tp]
}

// DetectRendererType detects the markup type of the content
func DetectRendererType(filename string, input io.Reader) string {
	buf, err := io.ReadAll(input)
	if err != nil {
		return ""
	}
	for _, renderer := range renderers {
		if detector, ok := renderer.(RendererContentDetector); ok && detector.CanRender(filename, bytes.NewReader(buf)) {
			return renderer.Name()
		}
	}
	return ""
}

// Render renders markup file to HTML with all specific handling stuff.
func Render(ctx *RenderContext, input io.Reader, output io.Writer) error {
	if ctx.Type != "" {
		return renderByType(ctx, input, output)
	} else if ctx.RelativePath != "" {
		return renderFile(ctx, input, output)
	}
	return errors.New("Render options both filename and type missing")
}

// RenderString renders Markup string to HTML with all specific handling stuff and return string
func RenderString(ctx *RenderContext, content string) (string, error) {
	var buf strings.Builder
	if err := Render(ctx, strings.NewReader(content), &buf); err != nil {
		return "", err
	}
	return buf.String(), nil
}

type nopCloser struct {
	io.Writer
}

func (nopCloser) Close() error { return nil }

func renderIFrame(ctx *RenderContext, renderer Renderer, input io.Reader, output io.Writer) error {
	_, err := io.WriteString(output, fmt.Sprintf(`<iframe src="%s%s/%s/render/%s/%s" name="ifd"
onload="this.height=ifd.document.body.scrollHeight" width="100%%" scrolling="no" frameborder="0"/>`,
		setting.AppURL,
		ctx.Metas["user"],
		ctx.Metas["repo"],
		ctx.Metas["BranchNameSubURL"],
		url.PathEscape(ctx.RelativePath),
	))
	return err
}

func render(ctx *RenderContext, renderer Renderer, input io.Reader, output io.Writer) error {
	var wg sync.WaitGroup
	var err error
	pr, pw := io.Pipe()
	defer func() {
		_ = pr.Close()
		_ = pw.Close()
	}()

	var pr2 io.ReadCloser
	var pw2 io.WriteCloser

	if !renderer.SanitizerDisabled() {
		pr2, pw2 = io.Pipe()
		defer func() {
			_ = pr2.Close()
			_ = pw2.Close()
		}()

		wg.Add(1)
		go func() {
			err = SanitizeReader(pr2, renderer.Name(), output)
			_ = pr2.Close()
			wg.Done()
		}()
	} else {
		pw2 = nopCloser{output}
	}

	wg.Add(1)
	go func() {
		if renderer.NeedPostProcess() {
			err = PostProcess(ctx, pr, pw2)
		} else {
			_, err = io.Copy(pw2, pr)
		}
		_ = pr.Close()
		_ = pw2.Close()
		wg.Done()
	}()

	if err1 := renderer.Render(ctx, input, pw); err1 != nil {
		return err1
	}
	_ = pw.Close()

	wg.Wait()
	return err
}

// ErrUnsupportedRenderType represents
type ErrUnsupportedRenderType struct {
	Type string
}

func (err ErrUnsupportedRenderType) Error() string {
	return fmt.Sprintf("Unsupported render type: %s", err.Type)
}

func renderByType(ctx *RenderContext, input io.Reader, output io.Writer) error {
	if renderer, ok := renderers[ctx.Type]; ok {
		return render(ctx, renderer, input, output)
	}
	return ErrUnsupportedRenderType{ctx.Type}
}

// ErrUnsupportedRenderExtension represents the error when extension doesn't supported to render
type ErrUnsupportedRenderExtension struct {
	Extension string
}

func (err ErrUnsupportedRenderExtension) Error() string {
	return fmt.Sprintf("Unsupported render extension: %s", err.Extension)
}

func renderFile(ctx *RenderContext, input io.Reader, output io.Writer) error {
	extension := strings.ToLower(filepath.Ext(ctx.RelativePath))
	if renderer, ok := extRenderers[extension]; ok {
		if renderer.DisplayInIFrame() && ctx.AllowIFrame {
			return renderIFrame(ctx, renderer, input, output)
		}
		return render(ctx, renderer, input, output)
	}
	return ErrUnsupportedRenderExtension{extension}
}

// Type returns if markup format via the filename
func Type(filename string) string {
	if parser := GetRendererByFileName(filename); parser != nil {
		return parser.Name()
	}
	return ""
}

// IsMarkupFile reports whether file is a markup type file
func IsMarkupFile(name, markup string) bool {
	if parser := GetRendererByFileName(name); parser != nil {
		return parser.Name() == markup
	}
	return false
}

// IsReadmeFile reports whether name looks like a README file
// based on its name. If an extension is provided, it will strictly
// match that extension.
// Note that the '.' should be provided in ext, e.g ".md"
func IsReadmeFile(name string, ext ...string) bool {
	name = strings.ToLower(name)
	if len(ext) > 0 {
		return name == "readme"+ext[0]
	}
	if len(name) < 6 {
		return false
	} else if len(name) == 6 {
		return name == "readme"
	}
	return name[:7] == "readme."
}<|MERGE_RESOLUTION|>--- conflicted
+++ resolved
@@ -44,21 +44,8 @@
 
 // RenderContext represents a render context
 type RenderContext struct {
-<<<<<<< HEAD
-	Ctx           context.Context
-	RelativePath  string // relative path from tree root of the branch
-	Type          string
-	IsWiki        bool
-	URLPrefix     string
-	Metas         map[string]string
-	DefaultLink   string
-	GitRepo       *git.Repository
-	ShaExistCache map[string]bool
-	cancelFn      func()
-	AllowIFrame   bool
-=======
 	Ctx             context.Context
-	Filename        string
+	RelativePath    string // relative path from tree root of the branch
 	Type            string
 	IsWiki          bool
 	URLPrefix       string
@@ -68,7 +55,7 @@
 	ShaExistCache   map[string]bool
 	cancelFn        func()
 	TableOfContents []Header
->>>>>>> 527e5bd1
+	AllowIFrame     bool
 }
 
 // Cancel runs any cleanup functions that have been registered for this Ctx
