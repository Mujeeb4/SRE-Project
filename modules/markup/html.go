// Copyright 2017 The Gitea Authors. All rights reserved.
// Use of this source code is governed by a MIT-style
// license that can be found in the LICENSE file.

package markup

import (
	"bytes"
	"io"
	"net/url"
	"path"
	"path/filepath"
	"regexp"
	"strings"
	"sync"

	"code.gitea.io/gitea/modules/base"
	"code.gitea.io/gitea/modules/emoji"
	"code.gitea.io/gitea/modules/git"
	"code.gitea.io/gitea/modules/log"
	"code.gitea.io/gitea/modules/markup/common"
	"code.gitea.io/gitea/modules/references"
	"code.gitea.io/gitea/modules/setting"
	"code.gitea.io/gitea/modules/util"

	"github.com/unknwon/com"
	"golang.org/x/net/html"
	"golang.org/x/net/html/atom"
	"mvdan.cc/xurls/v2"
)

// Issue name styles
const (
	IssueNameStyleNumeric      = "numeric"
	IssueNameStyleAlphanumeric = "alphanumeric"
)

var (
	// NOTE: All below regex matching do not perform any extra validation.
	// Thus a link is produced even if the linked entity does not exist.
	// While fast, this is also incorrect and lead to false positives.
	// TODO: fix invalid linking issue

	// valid chars in encoded path and parameter: [-+~_%.a-zA-Z0-9/]

	// sha1CurrentPattern matches string that represents a commit SHA, e.g. d8a994ef243349f321568f9e36d5c3f444b99cae
	// Although SHA1 hashes are 40 chars long, the regex matches the hash from 7 to 40 chars in length
	// so that abbreviated hash links can be used as well. This matches git and GitHub usability.
	sha1CurrentPattern = regexp.MustCompile(`(?:\s|^|\(|\[)([0-9a-f]{7,40})(?:\s|$|\)|\]|[.,](\s|$))`)

	// shortLinkPattern matches short but difficult to parse [[name|link|arg=test]] syntax
	shortLinkPattern = regexp.MustCompile(`\[\[(.*?)\]\](\w*)`)

	// anySHA1Pattern splits url containing SHA into parts
	anySHA1Pattern = regexp.MustCompile(`https?://(?:\S+/){4,5}([0-9a-f]{40})(/[-+~_%.a-zA-Z0-9/]+)?(#[-+~_%.a-zA-Z0-9]+)?`)

	// comparePattern matches "http://domain/org/repo/compare/COMMIT1...COMMIT2#hash"
	comparePattern = regexp.MustCompile(`https?://(?:\S+/){4,5}([0-9a-f]{7,40})(\.\.\.?)([0-9a-f]{7,40})?(#[-+~_%.a-zA-Z0-9]+)?`)

	validLinksPattern = regexp.MustCompile(`^[a-z][\w-]+://`)

	// While this email regex is definitely not perfect and I'm sure you can come up
	// with edge cases, it is still accepted by the CommonMark specification, as
	// well as the HTML5 spec:
	//   http://spec.commonmark.org/0.28/#email-address
	//   https://html.spec.whatwg.org/multipage/input.html#e-mail-state-(type%3Demail)
	emailRegex = regexp.MustCompile("(?:\\s|^|\\(|\\[)([a-zA-Z0-9.!#$%&'*+\\/=?^_`{|}~-]+@[a-zA-Z0-9](?:[a-zA-Z0-9-]{0,61}[a-zA-Z0-9])?(?:\\.[a-zA-Z0-9]{2,}(?:[a-zA-Z0-9-]{0,61}[a-zA-Z0-9])?)+)(?:\\s|$|\\)|\\]|\\.(\\s|$))")

	// blackfriday extensions create IDs like fn:user-content-footnote
	blackfridayExtRegex = regexp.MustCompile(`[^:]*:user-content-`)

	// EmojiShortCodeRegex find emoji by alias like :smile:
	EmojiShortCodeRegex = regexp.MustCompile(`:[-+\w]+:`)
)

// CSS class for action keywords (e.g. "closes: #1")
const keywordClass = "issue-keyword"

// IsLink reports whether link fits valid format.
func IsLink(link []byte) bool {
	return isLink(link)
}

// isLink reports whether link fits valid format.
func isLink(link []byte) bool {
	return validLinksPattern.Match(link)
}

func isLinkStr(link string) bool {
	return validLinksPattern.MatchString(link)
}

// regexp for full links to issues/pulls
var issueFullPattern *regexp.Regexp

// Once for to prevent races
var issueFullPatternOnce sync.Once

func getIssueFullPattern() *regexp.Regexp {
	issueFullPatternOnce.Do(func() {
		issueFullPattern = regexp.MustCompile(regexp.QuoteMeta(setting.AppURL) +
			`[\w_.-]+/[\w_.-]+/(?:issues|pulls)/((?:\w{1,10}-)?[1-9][0-9]*)([\?|#](\S+)?)?\b`)
	})
	return issueFullPattern
}

// CustomLinkURLSchemes allows for additional schemes to be detected when parsing links within text
func CustomLinkURLSchemes(schemes []string) {
	schemes = append(schemes, "http", "https")
	withAuth := make([]string, 0, len(schemes))
	validScheme := regexp.MustCompile(`^[a-z]+$`)
	for _, s := range schemes {
		if !validScheme.MatchString(s) {
			continue
		}
		without := false
		for _, sna := range xurls.SchemesNoAuthority {
			if s == sna {
				without = true
				break
			}
		}
		if without {
			s += ":"
		} else {
			s += "://"
		}
		withAuth = append(withAuth, s)
	}
	common.LinkRegex, _ = xurls.StrictMatchingScheme(strings.Join(withAuth, "|"))
}

// IsSameDomain checks if given url string has the same hostname as current Gitea instance
func IsSameDomain(s string) bool {
	if strings.HasPrefix(s, "/") {
		return true
	}
	if uapp, err := url.Parse(setting.AppURL); err == nil {
		if u, err := url.Parse(s); err == nil {
			return u.Host == uapp.Host
		}
		return false
	}
	return false
}

type postProcessError struct {
	context string
	err     error
}

func (p *postProcessError) Error() string {
	return "PostProcess: " + p.context + ", " + p.err.Error()
}

type processor func(ctx *RenderContext, node *html.Node)

var defaultProcessors = []processor{
	fullIssuePatternProcessor,
	comparePatternProcessor,
	fullSha1PatternProcessor,
	shortLinkProcessor,
	linkProcessor,
	mentionProcessor,
	issueIndexPatternProcessor,
	sha1CurrentPatternProcessor,
	emailAddressProcessor,
	emojiProcessor,
	emojiShortCodeProcessor,
}

// PostProcess does the final required transformations to the passed raw HTML
// data, and ensures its validity. Transformations include: replacing links and
// emails with HTML links, parsing shortlinks in the format of [[Link]], like
// MediaWiki, linking issues in the format #ID, and mentions in the format
// @user, and others.
func PostProcess(
	ctx *RenderContext,
	input io.Reader,
	output io.Writer,
) error {
	return postProcess(ctx, defaultProcessors, input, output)
}

var commitMessageProcessors = []processor{
	fullIssuePatternProcessor,
	comparePatternProcessor,
	fullSha1PatternProcessor,
	linkProcessor,
	mentionProcessor,
	issueIndexPatternProcessor,
	sha1CurrentPatternProcessor,
	emailAddressProcessor,
	emojiProcessor,
	emojiShortCodeProcessor,
}

// RenderCommitMessage will use the same logic as PostProcess, but will disable
// the shortLinkProcessor and will add a defaultLinkProcessor if defaultLink is
// set, which changes every text node into a link to the passed default link.
func RenderCommitMessage(
	ctx *RenderContext,
	content string,
) (string, error) {
	procs := commitMessageProcessors
	if ctx.DefaultLink != "" {
		// we don't have to fear data races, because being
		// commitMessageProcessors of fixed len and cap, every time we append
		// something to it the slice is realloc+copied, so append always
		// generates the slice ex-novo.
		procs = append(procs, genDefaultLinkProcessor(ctx.DefaultLink))
	}
	return renderProcessString(ctx, procs, content)
}

var commitMessageSubjectProcessors = []processor{
	fullIssuePatternProcessor,
	comparePatternProcessor,
	fullSha1PatternProcessor,
	linkProcessor,
	mentionProcessor,
	issueIndexPatternProcessor,
	sha1CurrentPatternProcessor,
	emojiShortCodeProcessor,
	emojiProcessor,
}

var emojiProcessors = []processor{
	emojiShortCodeProcessor,
	emojiProcessor,
}

// RenderCommitMessageSubject will use the same logic as PostProcess and
// RenderCommitMessage, but will disable the shortLinkProcessor and
// emailAddressProcessor, will add a defaultLinkProcessor if defaultLink is set,
// which changes every text node into a link to the passed default link.
func RenderCommitMessageSubject(
	ctx *RenderContext,
	content string,
) (string, error) {
	procs := commitMessageSubjectProcessors
	if ctx.DefaultLink != "" {
		// we don't have to fear data races, because being
		// commitMessageSubjectProcessors of fixed len and cap, every time we
		// append something to it the slice is realloc+copied, so append always
		// generates the slice ex-novo.
		procs = append(procs, genDefaultLinkProcessor(ctx.DefaultLink))
	}
	return renderProcessString(ctx, procs, content)
}

// RenderIssueTitle to process title on individual issue/pull page
func RenderIssueTitle(
	ctx *RenderContext,
	title string,
) (string, error) {
	return renderProcessString(ctx, []processor{
		issueIndexPatternProcessor,
		sha1CurrentPatternProcessor,
		emojiShortCodeProcessor,
		emojiProcessor,
	}, title)
}

func renderProcessString(ctx *RenderContext, procs []processor, content string) (string, error) {
	var buf strings.Builder
	if err := postProcess(ctx, procs, strings.NewReader(content), &buf); err != nil {
		return "", err
	}
	return buf.String(), nil
}

// RenderDescriptionHTML will use similar logic as PostProcess, but will
// use a single special linkProcessor.
func RenderDescriptionHTML(
	ctx *RenderContext,
	content string,
) (string, error) {
	return renderProcessString(ctx, []processor{
		descriptionLinkProcessor,
		emojiShortCodeProcessor,
		emojiProcessor,
	}, content)
}

// RenderEmoji for when we want to just process emoji and shortcodes
// in various places it isn't already run through the normal markdown processor
func RenderEmoji(
	content string,
) (string, error) {
	return renderProcessString(&RenderContext{}, emojiProcessors, content)
}

var (
	tagCleaner = regexp.MustCompile(`<((?:/?\w+/\w+)|(?:/[\w ]+/)|(/?[hH][tT][mM][lL]\b)|(/?[hH][eE][aA][dD]\b))`)
	nulCleaner = strings.NewReplacer("\000", "")
)

func postProcess(ctx *RenderContext, procs []processor, input io.Reader, output io.Writer) error {
	defer ctx.Cancel()
	// FIXME: don't read all content to memory
	rawHTML, err := io.ReadAll(input)
	if err != nil {
		return err
	}

	res := bytes.NewBuffer(make([]byte, 0, len(rawHTML)+50))
	// prepend "<html><body>"
	_, _ = res.WriteString("<html><body>")

	// Strip out nuls - they're always invalid
	_, _ = res.Write(tagCleaner.ReplaceAll([]byte(nulCleaner.Replace(string(rawHTML))), []byte("&lt;$1")))

	// close the tags
	_, _ = res.WriteString("</body></html>")

	// parse the HTML
	node, err := html.Parse(res)
	if err != nil {
		return &postProcessError{"invalid HTML", err}
	}

	if node.Type == html.DocumentNode {
		node = node.FirstChild
	}

	visitNode(ctx, procs, procs, node)

	newNodes := make([]*html.Node, 0, 5)

	if node.Data == "html" {
		node = node.FirstChild
		for node != nil && node.Data != "body" {
			node = node.NextSibling
		}
	}
	if node != nil {
		if node.Data == "body" {
			child := node.FirstChild
			for child != nil {
				newNodes = append(newNodes, child)
				child = child.NextSibling
			}
		} else {
			newNodes = append(newNodes, node)
		}
	}

	// Render everything to buf.
	for _, node := range newNodes {
		if err := html.Render(output, node); err != nil {
			return &postProcessError{"error rendering processed HTML", err}
		}
	}
	return nil
}

func visitNode(ctx *RenderContext, procs, textProcs []processor, node *html.Node) {
	// Add user-content- to IDs if they don't already have them
	for idx, attr := range node.Attr {
		if attr.Key == "id" && !(strings.HasPrefix(attr.Val, "user-content-") || blackfridayExtRegex.MatchString(attr.Val)) {
			node.Attr[idx].Val = "user-content-" + attr.Val
		}

		if attr.Key == "class" && attr.Val == "emoji" {
			textProcs = nil
		}
	}

	// We ignore code and pre.
	switch node.Type {
	case html.TextNode:
		textNode(ctx, textProcs, node)
	case html.ElementNode:
		if node.Data == "img" {
			for i, attr := range node.Attr {
				if attr.Key != "src" {
					continue
				}
				if len(attr.Val) > 0 && !isLinkStr(attr.Val) && !strings.HasPrefix(attr.Val, "data:image/") {
					prefix := ctx.URLPrefix
					if ctx.IsWiki {
						prefix = util.URLJoin(prefix, "wiki", "raw")
					}
					prefix = strings.Replace(prefix, "/src/", "/media/", 1)

<<<<<<< HEAD
					lnk := string(link)
					lnk = util.URLJoin(prefix, lnk)

					link = []byte(lnk)
				}
				if setting.CamoServerURL != "" {
					lnk := string(link)
					lnkURL, _ := url.Parse(lnk)
					if lnkURL.IsAbs() && !strings.HasPrefix(lnk, setting.AppURL) {
						// We should camo this url
						link = CamoEncode(link)
					}
				}
				node.Attr[idx].Val = string(link)
=======
					attr.Val = util.URLJoin(prefix, attr.Val)
				}
				node.Attr[i] = attr
>>>>>>> e69b7a92
			}
		} else if node.Data == "a" {
			// Restrict text in links to emojis
			textProcs = emojiProcessors
		} else if node.Data == "code" || node.Data == "pre" {
			return
		} else if node.Data == "i" {
			for _, attr := range node.Attr {
				if attr.Key != "class" {
					continue
				}
				classes := strings.Split(attr.Val, " ")
				for i, class := range classes {
					if class == "icon" {
						classes[0], classes[i] = classes[i], classes[0]
						attr.Val = strings.Join(classes, " ")

						// Remove all children of icons
						child := node.FirstChild
						for child != nil {
							node.RemoveChild(child)
							child = node.FirstChild
						}
						break
					}
				}
			}
		}
		for n := node.FirstChild; n != nil; n = n.NextSibling {
			visitNode(ctx, procs, textProcs, n)
		}
	}
	// ignore everything else
}

// textNode runs the passed node through various processors, in order to handle
// all kinds of special links handled by the post-processing.
func textNode(ctx *RenderContext, procs []processor, node *html.Node) {
	for _, processor := range procs {
		processor(ctx, node)
	}
}

// createKeyword() renders a highlighted version of an action keyword
func createKeyword(content string) *html.Node {
	span := &html.Node{
		Type: html.ElementNode,
		Data: atom.Span.String(),
		Attr: []html.Attribute{},
	}
	span.Attr = append(span.Attr, html.Attribute{Key: "class", Val: keywordClass})

	text := &html.Node{
		Type: html.TextNode,
		Data: content,
	}
	span.AppendChild(text)

	return span
}

func createEmoji(content, class, name string) *html.Node {
	span := &html.Node{
		Type: html.ElementNode,
		Data: atom.Span.String(),
		Attr: []html.Attribute{},
	}
	if class != "" {
		span.Attr = append(span.Attr, html.Attribute{Key: "class", Val: class})
	}
	if name != "" {
		span.Attr = append(span.Attr, html.Attribute{Key: "aria-label", Val: name})
	}

	text := &html.Node{
		Type: html.TextNode,
		Data: content,
	}

	span.AppendChild(text)
	return span
}

func createCustomEmoji(alias string) *html.Node {
	span := &html.Node{
		Type: html.ElementNode,
		Data: atom.Span.String(),
		Attr: []html.Attribute{},
	}
	span.Attr = append(span.Attr, html.Attribute{Key: "class", Val: "emoji"})
	span.Attr = append(span.Attr, html.Attribute{Key: "aria-label", Val: alias})

	img := &html.Node{
		Type:     html.ElementNode,
		DataAtom: atom.Img,
		Data:     "img",
		Attr:     []html.Attribute{},
	}
	img.Attr = append(img.Attr, html.Attribute{Key: "alt", Val: ":" + alias + ":"})
	img.Attr = append(img.Attr, html.Attribute{Key: "src", Val: setting.StaticURLPrefix + "/assets/img/emoji/" + alias + ".png"})

	span.AppendChild(img)
	return span
}

func createLink(href, content, class string) *html.Node {
	a := &html.Node{
		Type: html.ElementNode,
		Data: atom.A.String(),
		Attr: []html.Attribute{{Key: "href", Val: href}},
	}

	if class != "" {
		a.Attr = append(a.Attr, html.Attribute{Key: "class", Val: class})
	}

	text := &html.Node{
		Type: html.TextNode,
		Data: content,
	}

	a.AppendChild(text)
	return a
}

func createCodeLink(href, content, class string) *html.Node {
	a := &html.Node{
		Type: html.ElementNode,
		Data: atom.A.String(),
		Attr: []html.Attribute{{Key: "href", Val: href}},
	}

	if class != "" {
		a.Attr = append(a.Attr, html.Attribute{Key: "class", Val: class})
	}

	text := &html.Node{
		Type: html.TextNode,
		Data: content,
	}

	code := &html.Node{
		Type: html.ElementNode,
		Data: atom.Code.String(),
		Attr: []html.Attribute{{Key: "class", Val: "nohighlight"}},
	}

	code.AppendChild(text)
	a.AppendChild(code)
	return a
}

// replaceContent takes text node, and in its content it replaces a section of
// it with the specified newNode.
func replaceContent(node *html.Node, i, j int, newNode *html.Node) {
	replaceContentList(node, i, j, []*html.Node{newNode})
}

// replaceContentList takes text node, and in its content it replaces a section of
// it with the specified newNodes. An example to visualize how this can work can
// be found here: https://play.golang.org/p/5zP8NnHZ03s
func replaceContentList(node *html.Node, i, j int, newNodes []*html.Node) {
	// get the data before and after the match
	before := node.Data[:i]
	after := node.Data[j:]

	// Replace in the current node the text, so that it is only what it is
	// supposed to have.
	node.Data = before

	// Get the current next sibling, before which we place the replaced data,
	// and after that we place the new text node.
	nextSibling := node.NextSibling
	for _, n := range newNodes {
		node.Parent.InsertBefore(n, nextSibling)
	}
	if after != "" {
		node.Parent.InsertBefore(&html.Node{
			Type: html.TextNode,
			Data: after,
		}, nextSibling)
	}
}

func mentionProcessor(ctx *RenderContext, node *html.Node) {
	start := 0
	next := node.NextSibling
	for node != nil && node != next && start < len(node.Data) {
		// We replace only the first mention; other mentions will be addressed later
		found, loc := references.FindFirstMentionBytes([]byte(node.Data[start:]))
		if !found {
			return
		}
		loc.Start += start
		loc.End += start
		mention := node.Data[loc.Start:loc.End]
		var teams string
		teams, ok := ctx.Metas["teams"]
		// FIXME: util.URLJoin may not be necessary here:
		// - setting.AppURL is defined to have a terminal '/' so unless mention[1:]
		// is an AppSubURL link we can probably fallback to concatenation.
		// team mention should follow @orgName/teamName style
		if ok && strings.Contains(mention, "/") {
			mentionOrgAndTeam := strings.Split(mention, "/")
			if mentionOrgAndTeam[0][1:] == ctx.Metas["org"] && strings.Contains(teams, ","+strings.ToLower(mentionOrgAndTeam[1])+",") {
				replaceContent(node, loc.Start, loc.End, createLink(util.URLJoin(setting.AppURL, "org", ctx.Metas["org"], "teams", mentionOrgAndTeam[1]), mention, "mention"))
				node = node.NextSibling.NextSibling
				start = 0
				continue
			}
			start = loc.End
			continue
		}
		replaceContent(node, loc.Start, loc.End, createLink(util.URLJoin(setting.AppURL, mention[1:]), mention, "mention"))
		node = node.NextSibling.NextSibling
		start = 0
	}
}

func shortLinkProcessor(ctx *RenderContext, node *html.Node) {
	shortLinkProcessorFull(ctx, node, false)
}

func shortLinkProcessorFull(ctx *RenderContext, node *html.Node, noLink bool) {
	next := node.NextSibling
	for node != nil && node != next {
		m := shortLinkPattern.FindStringSubmatchIndex(node.Data)
		if m == nil {
			return
		}

		content := node.Data[m[2]:m[3]]
		tail := node.Data[m[4]:m[5]]
		props := make(map[string]string)

		// MediaWiki uses [[link|text]], while GitHub uses [[text|link]]
		// It makes page handling terrible, but we prefer GitHub syntax
		// And fall back to MediaWiki only when it is obvious from the look
		// Of text and link contents
		sl := strings.Split(content, "|")
		for _, v := range sl {
			if equalPos := strings.IndexByte(v, '='); equalPos == -1 {
				// There is no equal in this argument; this is a mandatory arg
				if props["name"] == "" {
					if isLinkStr(v) {
						// If we clearly see it is a link, we save it so

						// But first we need to ensure, that if both mandatory args provided
						// look like links, we stick to GitHub syntax
						if props["link"] != "" {
							props["name"] = props["link"]
						}

						props["link"] = strings.TrimSpace(v)
					} else {
						props["name"] = v
					}
				} else {
					props["link"] = strings.TrimSpace(v)
				}
			} else {
				// There is an equal; optional argument.

				sep := strings.IndexByte(v, '=')
				key, val := v[:sep], html.UnescapeString(v[sep+1:])

				// When parsing HTML, x/net/html will change all quotes which are
				// not used for syntax into UTF-8 quotes. So checking val[0] won't
				// be enough, since that only checks a single byte.
				if len(val) > 1 {
					if (strings.HasPrefix(val, "“") && strings.HasSuffix(val, "”")) ||
						(strings.HasPrefix(val, "‘") && strings.HasSuffix(val, "’")) {
						const lenQuote = len("‘")
						val = val[lenQuote : len(val)-lenQuote]
					} else if (strings.HasPrefix(val, "\"") && strings.HasSuffix(val, "\"")) ||
						(strings.HasPrefix(val, "'") && strings.HasSuffix(val, "'")) {
						val = val[1 : len(val)-1]
					} else if strings.HasPrefix(val, "'") && strings.HasSuffix(val, "’") {
						const lenQuote = len("‘")
						val = val[1 : len(val)-lenQuote]
					}
				}
				props[key] = val
			}
		}

		var name, link string
		if props["link"] != "" {
			link = props["link"]
		} else if props["name"] != "" {
			link = props["name"]
		}
		if props["title"] != "" {
			name = props["title"]
		} else if props["name"] != "" {
			name = props["name"]
		} else {
			name = link
		}

		name += tail
		image := false
		switch ext := filepath.Ext(link); ext {
		// fast path: empty string, ignore
		case "":
			// leave image as false
		case ".jpg", ".jpeg", ".png", ".tif", ".tiff", ".webp", ".gif", ".bmp", ".ico", ".svg":
			image = true
		}

		childNode := &html.Node{}
		linkNode := &html.Node{
			FirstChild: childNode,
			LastChild:  childNode,
			Type:       html.ElementNode,
			Data:       "a",
			DataAtom:   atom.A,
		}
		childNode.Parent = linkNode
		absoluteLink := isLinkStr(link)
		if !absoluteLink {
			if image {
				link = strings.ReplaceAll(link, " ", "+")
			} else {
				link = strings.ReplaceAll(link, " ", "-")
			}
			if !strings.Contains(link, "/") {
				link = url.PathEscape(link)
			}
		}
		urlPrefix := ctx.URLPrefix
		if image {
			if !absoluteLink {
				if IsSameDomain(urlPrefix) {
					urlPrefix = strings.Replace(urlPrefix, "/src/", "/raw/", 1)
				}
				if ctx.IsWiki {
					link = util.URLJoin("wiki", "raw", link)
				}
				link = util.URLJoin(urlPrefix, link)
			}
			title := props["title"]
			if title == "" {
				title = props["alt"]
			}
			if title == "" {
				title = path.Base(name)
			}
			alt := props["alt"]
			if alt == "" {
				alt = name
			}

			// make the childNode an image - if we can, we also place the alt
			childNode.Type = html.ElementNode
			childNode.Data = "img"
			childNode.DataAtom = atom.Img
			childNode.Attr = []html.Attribute{
				{Key: "src", Val: link},
				{Key: "title", Val: title},
				{Key: "alt", Val: alt},
			}
			if alt == "" {
				childNode.Attr = childNode.Attr[:2]
			}
		} else {
			if !absoluteLink {
				if ctx.IsWiki {
					link = util.URLJoin("wiki", link)
				}
				link = util.URLJoin(urlPrefix, link)
			}
			childNode.Type = html.TextNode
			childNode.Data = name
		}
		if noLink {
			linkNode = childNode
		} else {
			linkNode.Attr = []html.Attribute{{Key: "href", Val: link}}
		}
		replaceContent(node, m[0], m[1], linkNode)
		node = node.NextSibling.NextSibling
	}
}

func fullIssuePatternProcessor(ctx *RenderContext, node *html.Node) {
	if ctx.Metas == nil {
		return
	}

	next := node.NextSibling
	for node != nil && node != next {
		m := getIssueFullPattern().FindStringSubmatchIndex(node.Data)
		if m == nil {
			return
		}
		link := node.Data[m[0]:m[1]]
		id := "#" + node.Data[m[2]:m[3]]

		// extract repo and org name from matched link like
		// http://localhost:3000/gituser/myrepo/issues/1
		linkParts := strings.Split(link, "/")
		matchOrg := linkParts[len(linkParts)-4]
		matchRepo := linkParts[len(linkParts)-3]

		if matchOrg == ctx.Metas["user"] && matchRepo == ctx.Metas["repo"] {
			// TODO if m[4]:m[5] is not nil, then link is to a comment,
			// and we should indicate that in the text somehow
			replaceContent(node, m[0], m[1], createLink(link, id, "ref-issue"))
		} else {
			orgRepoID := matchOrg + "/" + matchRepo + id
			replaceContent(node, m[0], m[1], createLink(link, orgRepoID, "ref-issue"))
		}
		node = node.NextSibling.NextSibling
	}
}

func issueIndexPatternProcessor(ctx *RenderContext, node *html.Node) {
	if ctx.Metas == nil {
		return
	}
	var (
		found bool
		ref   *references.RenderizableReference
	)

	next := node.NextSibling
	for node != nil && node != next {
		_, exttrack := ctx.Metas["format"]
		alphanum := ctx.Metas["style"] == IssueNameStyleAlphanumeric

		// Repos with external issue trackers might still need to reference local PRs
		// We need to concern with the first one that shows up in the text, whichever it is
		found, ref = references.FindRenderizableReferenceNumeric(node.Data, exttrack && alphanum)
		if exttrack && alphanum {
			if found2, ref2 := references.FindRenderizableReferenceAlphanumeric(node.Data); found2 {
				if !found || ref2.RefLocation.Start < ref.RefLocation.Start {
					found = true
					ref = ref2
				}
			}
		}
		if !found {
			return
		}

		var link *html.Node
		reftext := node.Data[ref.RefLocation.Start:ref.RefLocation.End]
		if exttrack && !ref.IsPull {
			ctx.Metas["index"] = ref.Issue
			link = createLink(com.Expand(ctx.Metas["format"], ctx.Metas), reftext, "ref-issue ref-external-issue")
		} else {
			// Path determines the type of link that will be rendered. It's unknown at this point whether
			// the linked item is actually a PR or an issue. Luckily it's of no real consequence because
			// Gitea will redirect on click as appropriate.
			path := "issues"
			if ref.IsPull {
				path = "pulls"
			}
			if ref.Owner == "" {
				link = createLink(util.URLJoin(setting.AppURL, ctx.Metas["user"], ctx.Metas["repo"], path, ref.Issue), reftext, "ref-issue")
			} else {
				link = createLink(util.URLJoin(setting.AppURL, ref.Owner, ref.Name, path, ref.Issue), reftext, "ref-issue")
			}
		}

		if ref.Action == references.XRefActionNone {
			replaceContent(node, ref.RefLocation.Start, ref.RefLocation.End, link)
			node = node.NextSibling.NextSibling
			continue
		}

		// Decorate action keywords if actionable
		var keyword *html.Node
		if references.IsXrefActionable(ref, exttrack, alphanum) {
			keyword = createKeyword(node.Data[ref.ActionLocation.Start:ref.ActionLocation.End])
		} else {
			keyword = &html.Node{
				Type: html.TextNode,
				Data: node.Data[ref.ActionLocation.Start:ref.ActionLocation.End],
			}
		}
		spaces := &html.Node{
			Type: html.TextNode,
			Data: node.Data[ref.ActionLocation.End:ref.RefLocation.Start],
		}
		replaceContentList(node, ref.ActionLocation.Start, ref.RefLocation.End, []*html.Node{keyword, spaces, link})
		node = node.NextSibling.NextSibling.NextSibling.NextSibling
	}
}

// fullSha1PatternProcessor renders SHA containing URLs
func fullSha1PatternProcessor(ctx *RenderContext, node *html.Node) {
	if ctx.Metas == nil {
		return
	}

	next := node.NextSibling
	for node != nil && node != next {
		m := anySHA1Pattern.FindStringSubmatchIndex(node.Data)
		if m == nil {
			return
		}

		urlFull := node.Data[m[0]:m[1]]
		text := base.ShortSha(node.Data[m[2]:m[3]])

		// 3rd capture group matches a optional path
		subpath := ""
		if m[5] > 0 {
			subpath = node.Data[m[4]:m[5]]
		}

		// 4th capture group matches a optional url hash
		hash := ""
		if m[7] > 0 {
			hash = node.Data[m[6]:m[7]][1:]
		}

		start := m[0]
		end := m[1]

		// If url ends in '.', it's very likely that it is not part of the
		// actual url but used to finish a sentence.
		if strings.HasSuffix(urlFull, ".") {
			end--
			urlFull = urlFull[:len(urlFull)-1]
			if hash != "" {
				hash = hash[:len(hash)-1]
			} else if subpath != "" {
				subpath = subpath[:len(subpath)-1]
			}
		}

		if subpath != "" {
			text += subpath
		}

		if hash != "" {
			text += " (" + hash + ")"
		}
		replaceContent(node, start, end, createCodeLink(urlFull, text, "commit"))
		node = node.NextSibling.NextSibling
	}
}

func comparePatternProcessor(ctx *RenderContext, node *html.Node) {
	if ctx.Metas == nil {
		return
	}

	next := node.NextSibling
	for node != nil && node != next {
		m := comparePattern.FindStringSubmatchIndex(node.Data)
		if m == nil {
			return
		}

		// Ensure that every group (m[0]...m[7]) has a match
		for i := 0; i < 8; i++ {
			if m[i] == -1 {
				return
			}
		}

		urlFull := node.Data[m[0]:m[1]]
		text1 := base.ShortSha(node.Data[m[2]:m[3]])
		textDots := base.ShortSha(node.Data[m[4]:m[5]])
		text2 := base.ShortSha(node.Data[m[6]:m[7]])

		hash := ""
		if m[9] > 0 {
			hash = node.Data[m[8]:m[9]][1:]
		}

		start := m[0]
		end := m[1]

		// If url ends in '.', it's very likely that it is not part of the
		// actual url but used to finish a sentence.
		if strings.HasSuffix(urlFull, ".") {
			end--
			urlFull = urlFull[:len(urlFull)-1]
			if hash != "" {
				hash = hash[:len(hash)-1]
			} else if text2 != "" {
				text2 = text2[:len(text2)-1]
			}
		}

		text := text1 + textDots + text2
		if hash != "" {
			text += " (" + hash + ")"
		}
		replaceContent(node, start, end, createCodeLink(urlFull, text, "compare"))
		node = node.NextSibling.NextSibling
	}
}

// emojiShortCodeProcessor for rendering text like :smile: into emoji
func emojiShortCodeProcessor(ctx *RenderContext, node *html.Node) {
	start := 0
	next := node.NextSibling
	for node != nil && node != next && start < len(node.Data) {
		m := EmojiShortCodeRegex.FindStringSubmatchIndex(node.Data[start:])
		if m == nil {
			return
		}
		m[0] += start
		m[1] += start

		start = m[1]

		alias := node.Data[m[0]:m[1]]
		alias = strings.ReplaceAll(alias, ":", "")
		converted := emoji.FromAlias(alias)
		if converted == nil {
			// check if this is a custom reaction
			if _, exist := setting.UI.CustomEmojisMap[alias]; exist {
				replaceContent(node, m[0], m[1], createCustomEmoji(alias))
				node = node.NextSibling.NextSibling
				start = 0
				continue
			}
			continue
		}

		replaceContent(node, m[0], m[1], createEmoji(converted.Emoji, "emoji", converted.Description))
		node = node.NextSibling.NextSibling
		start = 0
	}
}

// emoji processor to match emoji and add emoji class
func emojiProcessor(ctx *RenderContext, node *html.Node) {
	start := 0
	next := node.NextSibling
	for node != nil && node != next && start < len(node.Data) {
		m := emoji.FindEmojiSubmatchIndex(node.Data[start:])
		if m == nil {
			return
		}
		m[0] += start
		m[1] += start

		codepoint := node.Data[m[0]:m[1]]
		start = m[1]
		val := emoji.FromCode(codepoint)
		if val != nil {
			replaceContent(node, m[0], m[1], createEmoji(codepoint, "emoji", val.Description))
			node = node.NextSibling.NextSibling
			start = 0
		}
	}
}

// sha1CurrentPatternProcessor renders SHA1 strings to corresponding links that
// are assumed to be in the same repository.
func sha1CurrentPatternProcessor(ctx *RenderContext, node *html.Node) {
	if ctx.Metas == nil || ctx.Metas["user"] == "" || ctx.Metas["repo"] == "" || ctx.Metas["repoPath"] == "" {
		return
	}

	start := 0
	next := node.NextSibling
	if ctx.ShaExistCache == nil {
		ctx.ShaExistCache = make(map[string]bool)
	}
	for node != nil && node != next && start < len(node.Data) {
		m := sha1CurrentPattern.FindStringSubmatchIndex(node.Data[start:])
		if m == nil {
			return
		}
		m[2] += start
		m[3] += start

		hash := node.Data[m[2]:m[3]]
		// The regex does not lie, it matches the hash pattern.
		// However, a regex cannot know if a hash actually exists or not.
		// We could assume that a SHA1 hash should probably contain alphas AND numerics
		// but that is not always the case.
		// Although unlikely, deadbeef and 1234567 are valid short forms of SHA1 hash
		// as used by git and github for linking and thus we have to do similar.
		// Because of this, we check to make sure that a matched hash is actually
		// a commit in the repository before making it a link.

		// check cache first
		exist, inCache := ctx.ShaExistCache[hash]
		if !inCache {
			if ctx.GitRepo == nil {
				var err error
				ctx.GitRepo, err = git.OpenRepositoryCtx(ctx.Ctx, ctx.Metas["repoPath"])
				if err != nil {
					log.Error("unable to open repository: %s Error: %v", ctx.Metas["repoPath"], err)
					return
				}
				ctx.AddCancel(func() {
					ctx.GitRepo.Close()
					ctx.GitRepo = nil
				})
			}

			exist = ctx.GitRepo.IsObjectExist(hash)
			ctx.ShaExistCache[hash] = exist
		}

		if !exist {
			start = m[3]
			continue
		}

		link := util.URLJoin(setting.AppURL, ctx.Metas["user"], ctx.Metas["repo"], "commit", hash)
		replaceContent(node, m[2], m[3], createCodeLink(link, base.ShortSha(hash), "commit"))
		start = 0
		node = node.NextSibling.NextSibling
	}
}

// emailAddressProcessor replaces raw email addresses with a mailto: link.
func emailAddressProcessor(ctx *RenderContext, node *html.Node) {
	next := node.NextSibling
	for node != nil && node != next {
		m := emailRegex.FindStringSubmatchIndex(node.Data)
		if m == nil {
			return
		}

		mail := node.Data[m[2]:m[3]]
		replaceContent(node, m[2], m[3], createLink("mailto:"+mail, mail, "mailto"))
		node = node.NextSibling.NextSibling
	}
}

// linkProcessor creates links for any HTTP or HTTPS URL not captured by
// markdown.
func linkProcessor(ctx *RenderContext, node *html.Node) {
	next := node.NextSibling
	for node != nil && node != next {
		m := common.LinkRegex.FindStringIndex(node.Data)
		if m == nil {
			return
		}

		uri := node.Data[m[0]:m[1]]
		replaceContent(node, m[0], m[1], createLink(uri, uri, "link"))
		node = node.NextSibling.NextSibling
	}
}

func genDefaultLinkProcessor(defaultLink string) processor {
	return func(ctx *RenderContext, node *html.Node) {
		ch := &html.Node{
			Parent: node,
			Type:   html.TextNode,
			Data:   node.Data,
		}

		node.Type = html.ElementNode
		node.Data = "a"
		node.DataAtom = atom.A
		node.Attr = []html.Attribute{
			{Key: "href", Val: defaultLink},
			{Key: "class", Val: "default-link"},
		}
		node.FirstChild, node.LastChild = ch, ch
	}
}

// descriptionLinkProcessor creates links for DescriptionHTML
func descriptionLinkProcessor(ctx *RenderContext, node *html.Node) {
	next := node.NextSibling
	for node != nil && node != next {
		m := common.LinkRegex.FindStringIndex(node.Data)
		if m == nil {
			return
		}

		uri := node.Data[m[0]:m[1]]
		replaceContent(node, m[0], m[1], createDescriptionLink(uri, uri))
		node = node.NextSibling.NextSibling
	}
}

func createDescriptionLink(href, content string) *html.Node {
	textNode := &html.Node{
		Type: html.TextNode,
		Data: content,
	}
	linkNode := &html.Node{
		FirstChild: textNode,
		LastChild:  textNode,
		Type:       html.ElementNode,
		Data:       "a",
		DataAtom:   atom.A,
		Attr: []html.Attribute{
			{Key: "href", Val: href},
			{Key: "target", Val: "_blank"},
			{Key: "rel", Val: "noopener noreferrer"},
		},
	}
	textNode.Parent = linkNode
	return linkNode
}<|MERGE_RESOLUTION|>--- conflicted
+++ resolved
@@ -384,26 +384,16 @@
 					}
 					prefix = strings.Replace(prefix, "/src/", "/media/", 1)
 
-<<<<<<< HEAD
-					lnk := string(link)
-					lnk = util.URLJoin(prefix, lnk)
-
-					link = []byte(lnk)
+					attr.Val = util.URLJoin(prefix, attr.Val)
 				}
 				if setting.CamoServerURL != "" {
-					lnk := string(link)
-					lnkURL, _ := url.Parse(lnk)
-					if lnkURL.IsAbs() && !strings.HasPrefix(lnk, setting.AppURL) {
+					lnkURL, _ := url.Parse(attr.Val)
+					if lnkURL.IsAbs() && !strings.HasPrefix(attr.Val, setting.AppURL) {
 						// We should camo this url
-						link = CamoEncode(link)
+						attr.Val = CamoEncode(attr.Val)
 					}
 				}
-				node.Attr[idx].Val = string(link)
-=======
-					attr.Val = util.URLJoin(prefix, attr.Val)
-				}
 				node.Attr[i] = attr
->>>>>>> e69b7a92
 			}
 		} else if node.Data == "a" {
 			// Restrict text in links to emojis
