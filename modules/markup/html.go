--- conflicted
+++ resolved
@@ -931,26 +931,11 @@
 
 // emojiShortCodeProcessor for rendering text like :smile: into emoji
 func emojiShortCodeProcessor(ctx *RenderContext, node *html.Node) {
-<<<<<<< HEAD
-	m := EmojiShortCodeRegex.FindStringSubmatchIndex(node.Data)
-	if m == nil {
-		return
-	}
-
-	alias := node.Data[m[0]:m[1]]
-	alias = strings.ReplaceAll(alias, ":", "")
-	converted := emoji.FromAlias(alias)
-	if converted == nil {
-		// check if this is a custom reaction
-		if util.ExistsInSlice(alias, setting.UI.CustomEmojis) {
-			replaceContent(node, m[0], m[1], createCustomEmoji(alias, "emoji"))
-=======
 	start := 0
 	next := node.NextSibling
 	for node != nil && node != next && start < len(node.Data) {
 		m := EmojiShortCodeRegex.FindStringSubmatchIndex(node.Data[start:])
 		if m == nil {
->>>>>>> d8792ebc
 			return
 		}
 		m[0] += start
@@ -963,8 +948,7 @@
 		converted := emoji.FromAlias(alias)
 		if converted == nil {
 			// check if this is a custom reaction
-			s := strings.Join(setting.UI.Reactions, " ") + "gitea"
-			if strings.Contains(s, alias) {
+			if util.ExistsInSlice(alias, setting.UI.CustomEmojis) {
 				replaceContent(node, m[0], m[1], createCustomEmoji(alias, "emoji"))
 				node = node.NextSibling.NextSibling
 				start = 0
