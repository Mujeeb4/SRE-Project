--- conflicted
+++ resolved
@@ -418,33 +418,9 @@
 		processTextNodes(ctx, procs, node)
 	case html.ElementNode:
 		if node.Data == "img" {
-<<<<<<< HEAD
-			for i, attr := range node.Attr {
-				if attr.Key != "src" {
-					continue
-				}
-				if len(attr.Val) > 0 && !IsFullURLString(attr.Val) && !strings.HasPrefix(attr.Val, "data:image/") {
-					attr.Val = util.URLJoin(ctx.Links.ResolveMediaLink(ctx.IsWiki), attr.Val)
-				}
-				attr.Val = camoHandleLink(attr.Val)
-				node.Attr[i] = attr
-			}
-		} else if node.Data == "video" {
-			for i, attr := range node.Attr {
-				if attr.Key != "src" {
-					continue
-				}
-				if len(attr.Val) > 0 && !IsFullURLString(attr.Val) {
-					attr.Val = util.URLJoin(ctx.Links.ResolveMediaLink(ctx.IsWiki), attr.Val)
-				}
-				attr.Val = camoHandleLink(attr.Val)
-				node.Attr[i] = attr
-			}
-=======
 			next := node.NextSibling
 			handleNodeImg(ctx, node)
 			return next
->>>>>>> 90a3c20e
 		} else if node.Data == "a" {
 			// Restrict text in links to emojis
 			procs = emojiProcessors
