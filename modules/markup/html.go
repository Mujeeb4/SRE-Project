--- conflicted
+++ resolved
@@ -994,39 +994,6 @@
 	if ctx.Metas == nil || ctx.Metas["user"] == "" || ctx.Metas["repo"] == "" || ctx.Metas["repoPath"] == "" {
 		return
 	}
-<<<<<<< HEAD
-	m := sha1CurrentPattern.FindStringSubmatchIndex(node.Data)
-	if m == nil {
-		return
-	}
-	hash := node.Data[m[2]:m[3]]
-
-	if ctx.GitRepo == nil {
-		var err error
-		ctx.GitRepo, err = git.OpenRepository(ctx.Metas["repoPath"])
-		if err != nil {
-			log.Error("unable to open repository: %s Error: %v", ctx.Metas["repoPath"], err)
-			return
-		}
-		ctx.AddCancel(func() {
-			ctx.GitRepo.Close()
-			ctx.GitRepo = nil
-		})
-	}
-
-	// The regex does not lie, it matches the hash pattern.
-	// However, a regex cannot know if a hash actually exists or not.
-	// We could assume that a SHA1 hash should probably contain alphas AND numerics
-	// but that is not always the case.
-	// Although unlikely, deadbeef and 1234567 are valid short forms of SHA1 hash
-	// as used by git and github for linking and thus we have to do similar.
-	// Because of this, we check to make sure that a matched hash is actually
-	// a commit in the repository before making it a link.
-
-	if !ctx.GitRepo.IsObjectExist(hash) {
-		return
-	}
-=======
 
 	start := 0
 	next := node.NextSibling
@@ -1047,14 +1014,24 @@
 		// as used by git and github for linking and thus we have to do similar.
 		// Because of this, we check to make sure that a matched hash is actually
 		// a commit in the repository before making it a link.
-		if _, err := git.NewCommand("rev-parse", "--verify", hash).RunInDirBytes(ctx.Metas["repoPath"]); err != nil {
-			if !strings.Contains(err.Error(), "fatal: Needed a single revision") {
-				log.Debug("sha1CurrentPatternProcessor git rev-parse: %v", err)
-			}
+
+		if ctx.GitRepo == nil {
+			var err error
+			ctx.GitRepo, err = git.OpenRepository(ctx.Metas["repoPath"])
+			if err != nil {
+				log.Error("unable to open repository: %s Error: %v", ctx.Metas["repoPath"], err)
+				return
+			}
+			ctx.AddCancel(func() {
+				ctx.GitRepo.Close()
+				ctx.GitRepo = nil
+			})
+		}
+
+		if !ctx.GitRepo.IsObjectExist(hash) {
 			start = m[3]
 			continue
 		}
->>>>>>> f7cd3946
 
 		replaceContent(node, m[2], m[3],
 			createCodeLink(util.URLJoin(setting.AppURL, ctx.Metas["user"], ctx.Metas["repo"], "commit", hash), base.ShortSha(hash), "commit"))
