// Copyright 2017 The Gitea Authors. All rights reserved.
// SPDX-License-Identifier: MIT

package markdown_test

import (
	"context"
	"html/template"
	"os"
	"strings"
	"testing"

	"code.gitea.io/gitea/models/unittest"
	"code.gitea.io/gitea/modules/git"
	"code.gitea.io/gitea/modules/log"
	"code.gitea.io/gitea/modules/markup"
	"code.gitea.io/gitea/modules/markup/markdown"
	"code.gitea.io/gitea/modules/setting"
	"code.gitea.io/gitea/modules/svg"
	"code.gitea.io/gitea/modules/util"

	"github.com/stretchr/testify/assert"
	"golang.org/x/text/cases"
	"golang.org/x/text/language"
)

const (
	AppURL  = "http://localhost:3000/"
	FullURL = AppURL + "gogits/gogs/"
)

// these values should match the const above
var localMetas = map[string]string{
	"user": "user13",
	"repo": "repo11",
}

func TestMain(m *testing.M) {
	unittest.InitSettings()
	if err := git.InitSimple(context.Background()); err != nil {
		log.Fatal("git init failed, err: %v", err)
	}
	markup.Init(&markup.ProcessorHelper{
		IsUsernameMentionable: func(ctx context.Context, username string) bool {
			return username == "r-lyeh"
		},
	})
	os.Exit(m.Run())
}

func TestRender_StandardLinks(t *testing.T) {
	setting.AppURL = AppURL

	test := func(input, expected, expectedWiki string) {
		buffer, err := markdown.RenderString(&markup.RenderContext{
			Ctx: git.DefaultContext,
			Links: markup.Links{
				Base: FullURL,
			},
		}, input)
		assert.NoError(t, err)
		assert.Equal(t, strings.TrimSpace(expected), strings.TrimSpace(string(buffer)))

		buffer, err = markdown.RenderString(&markup.RenderContext{
			Ctx: git.DefaultContext,
			Links: markup.Links{
				Base: FullURL,
			},
			IsWiki: true,
		}, input)
		assert.NoError(t, err)
		assert.Equal(t, strings.TrimSpace(expectedWiki), strings.TrimSpace(string(buffer)))
	}

	googleRendered := `<p><a href="https://google.com/" rel="nofollow">https://google.com/</a></p>`
	test("<https://google.com/>", googleRendered, googleRendered)

	lnk := util.URLJoin(FullURL, "WikiPage")
	lnkWiki := util.URLJoin(FullURL, "wiki", "WikiPage")
	test("[WikiPage](WikiPage)",
		`<p><a href="`+lnk+`" rel="nofollow">WikiPage</a></p>`,
		`<p><a href="`+lnkWiki+`" rel="nofollow">WikiPage</a></p>`)
}

func TestRender_Images(t *testing.T) {
	setting.AppURL = AppURL

	test := func(input, expected string) {
		buffer, err := markdown.RenderString(&markup.RenderContext{
			Ctx: git.DefaultContext,
			Links: markup.Links{
				Base: FullURL,
			},
		}, input)
		assert.NoError(t, err)
		assert.Equal(t, strings.TrimSpace(expected), strings.TrimSpace(string(buffer)))
	}

	url := "../../.images/src/02/train.jpg"
	title := "Train"
	href := "https://gitea.io"
	result := util.URLJoin(FullURL, url)
	// hint: With Markdown v2.5.2, there is a new syntax: [link](URL){:target="_blank"} , but we do not support it now

	test(
		"!["+title+"]("+url+")",
		`<p><a href="`+result+`" target="_blank" rel="nofollow noopener"><img src="`+result+`" alt="`+title+`"/></a></p>`)

	test(
		"[["+title+"|"+url+"]]",
		`<p><a href="`+result+`" rel="nofollow"><img src="`+result+`" title="`+title+`" alt="`+title+`"/></a></p>`)
	test(
		"[!["+title+"]("+url+")]("+href+")",
		`<p><a href="`+href+`" rel="nofollow"><img src="`+result+`" alt="`+title+`"/></a></p>`)

	test(
		"!["+title+"]("+url+")",
		`<p><a href="`+result+`" target="_blank" rel="nofollow noopener"><img src="`+result+`" alt="`+title+`"/></a></p>`)

	test(
		"[["+title+"|"+url+"]]",
		`<p><a href="`+result+`" rel="nofollow"><img src="`+result+`" title="`+title+`" alt="`+title+`"/></a></p>`)
	test(
		"[!["+title+"]("+url+")]("+href+")",
		`<p><a href="`+href+`" rel="nofollow"><img src="`+result+`" alt="`+title+`"/></a></p>`)
}

func testAnswers(baseURLContent, baseURLImages string) []string {
	return []string{
		`<p>Wiki! Enjoy :)</p>
<ul>
<li><a href="` + baseURLContent + `/Links" rel="nofollow">Links, Language bindings, Engine bindings</a></li>
<li><a href="` + baseURLContent + `/Tips" rel="nofollow">Tips</a></li>
</ul>
<p>See commit <a href="/gogits/gogs/commit/65f1bf27bc" rel="nofollow"><code>65f1bf27bc</code></a></p>
<p>Ideas and codes</p>
<ul>
<li>Bezier widget (by <a href="/r-lyeh" rel="nofollow">@r-lyeh</a>) <a href="http://localhost:3000/ocornut/imgui/issues/786" class="ref-issue" rel="nofollow">ocornut/imgui#786</a></li>
<li>Bezier widget (by <a href="/r-lyeh" rel="nofollow">@r-lyeh</a>) <a href="http://localhost:3000/gogits/gogs/issues/786" class="ref-issue" rel="nofollow">#786</a></li>
<li>Node graph editors <a href="https://github.com/ocornut/imgui/issues/306" rel="nofollow">https://github.com/ocornut/imgui/issues/306</a></li>
<li><a href="` + baseURLContent + `/memory_editor_example" rel="nofollow">Memory Editor</a></li>
<li><a href="` + baseURLContent + `/plot_var_example" rel="nofollow">Plot var helper</a></li>
</ul>
`,
		`<h2 id="user-content-what-is-wine-staging">What is Wine Staging?</h2>
<p><strong>Wine Staging</strong> on website <a href="http://wine-staging.com" rel="nofollow">wine-staging.com</a>.</p>
<h2 id="user-content-quick-links">Quick Links</h2>
<p>Here are some links to the most important topics. You can find the full list of pages at the sidebar.</p>
<table>
<thead>
<tr>
<th><a href="` + baseURLImages + `/images/icon-install.png" rel="nofollow"><img src="` + baseURLImages + `/images/icon-install.png" title="icon-install.png" alt="images/icon-install.png"/></a></th>
<th><a href="` + baseURLContent + `/Installation" rel="nofollow">Installation</a></th>
</tr>
</thead>
<tbody>
<tr>
<td><a href="` + baseURLImages + `/images/icon-usage.png" rel="nofollow"><img src="` + baseURLImages + `/images/icon-usage.png" title="icon-usage.png" alt="images/icon-usage.png"/></a></td>
<td><a href="` + baseURLContent + `/Usage" rel="nofollow">Usage</a></td>
</tr>
</tbody>
</table>
`,
		`<p><a href="http://www.excelsiorjet.com/" rel="nofollow">Excelsior JET</a> allows you to create native executables for Windows, Linux and Mac OS X.</p>
<ol>
<li><a href="https://github.com/libgdx/libgdx/wiki/Gradle-on-the-Commandline#packaging-for-the-desktop" rel="nofollow">Package your libGDX application</a><br/>
<a href="` + baseURLImages + `/images/1.png" rel="nofollow"><img src="` + baseURLImages + `/images/1.png" title="1.png" alt="images/1.png"/></a></li>
<li>Perform a test run by hitting the Run! button.<br/>
<a href="` + baseURLImages + `/images/2.png" rel="nofollow"><img src="` + baseURLImages + `/images/2.png" title="2.png" alt="images/2.png"/></a></li>
</ol>
<h2 id="user-content-custom-id">More tests</h2>
<p>(from <a href="https://www.markdownguide.org/extended-syntax/" rel="nofollow">https://www.markdownguide.org/extended-syntax/</a>)</p>
<h3 id="user-content-checkboxes">Checkboxes</h3>
<ul>
<li class="task-list-item"><input type="checkbox" disabled="" data-source-position="434"/>unchecked</li>
<li class="task-list-item"><input type="checkbox" disabled="" data-source-position="450" checked=""/>checked</li>
<li class="task-list-item"><input type="checkbox" disabled="" data-source-position="464"/>still unchecked</li>
</ul>
<h3 id="user-content-definition-list">Definition list</h3>
<dl>
<dt>First Term</dt>
<dd>This is the definition of the first term.</dd>
<dt>Second Term</dt>
<dd>This is one definition of the second term.</dd>
<dd>This is another definition of the second term.</dd>
</dl>
<h3 id="user-content-footnotes">Footnotes</h3>
<p>Here is a simple footnote,<sup id="fnref:user-content-1"><a href="#fn:user-content-1" rel="nofollow">1</a></sup> and here is a longer one.<sup id="fnref:user-content-bignote"><a href="#fn:user-content-bignote" rel="nofollow">2</a></sup></p>
<div>
<hr/>
<ol>
<li id="fn:user-content-1">
<p>This is the first footnote. <a href="#fnref:user-content-1" rel="nofollow">↩︎</a></p>
</li>
<li id="fn:user-content-bignote">
<p>Here is one with multiple paragraphs and code.</p>
<p>Indent paragraphs to include them in the footnote.</p>
<p><code>{ my code }</code></p>
<p>Add as many paragraphs as you like. <a href="#fnref:user-content-bignote" rel="nofollow">↩︎</a></p>
</li>
</ol>
</div>
`, `<ul>
<li class="task-list-item"><input type="checkbox" disabled="" data-source-position="3"/> If you want to rebase/retry this PR, click this checkbox.</li>
</ul>
<hr/>
<p>This PR has been generated by <a href="https://github.com/renovatebot/renovate" rel="nofollow">Renovate Bot</a>.</p>
`,
	}
}

// Test cases without ambiguous links
var sameCases = []string{
	// dear imgui wiki markdown extract: special wiki syntax
	`Wiki! Enjoy :)
- [[Links, Language bindings, Engine bindings|Links]]
- [[Tips]]

See commit 65f1bf27bc

Ideas and codes

- Bezier widget (by @r-lyeh) ` + AppURL + `ocornut/imgui/issues/786
- Bezier widget (by @r-lyeh) ` + AppURL + `gogits/gogs/issues/786
- Node graph editors https://github.com/ocornut/imgui/issues/306
- [[Memory Editor|memory_editor_example]]
- [[Plot var helper|plot_var_example]]`,
	// wine-staging wiki home extract: tables, special wiki syntax, images
	`## What is Wine Staging?
**Wine Staging** on website [wine-staging.com](http://wine-staging.com).

## Quick Links
Here are some links to the most important topics. You can find the full list of pages at the sidebar.

| [[images/icon-install.png]]    | [[Installation]]                                         |
|--------------------------------|----------------------------------------------------------|
| [[images/icon-usage.png]]      | [[Usage]]                                                |
`,
	// libgdx wiki page: inline images with special syntax
	`[Excelsior JET](http://www.excelsiorjet.com/) allows you to create native executables for Windows, Linux and Mac OS X.

1. [Package your libGDX application](https://github.com/libgdx/libgdx/wiki/Gradle-on-the-Commandline#packaging-for-the-desktop)
[[images/1.png]]
2. Perform a test run by hitting the Run! button.
[[images/2.png]]

## More tests {#custom-id}

(from https://www.markdownguide.org/extended-syntax/)

### Checkboxes

- [ ] unchecked
- [x] checked
- [ ] still unchecked

### Definition list

First Term
: This is the definition of the first term.

Second Term
: This is one definition of the second term.
: This is another definition of the second term.

### Footnotes

Here is a simple footnote,[^1] and here is a longer one.[^bignote]

[^1]: This is the first footnote.

[^bignote]: Here is one with multiple paragraphs and code.

    Indent paragraphs to include them in the footnote.

    ` + "`{ my code }`" + `

    Add as many paragraphs as you like.
`,
	`
- [ ] <!-- rebase-check --> If you want to rebase/retry this PR, click this checkbox.

---

This PR has been generated by [Renovate Bot](https://github.com/renovatebot/renovate).

<!-- test-comment -->`,
}

func TestTotal_RenderWiki(t *testing.T) {
	setting.AppURL = AppURL

	answers := testAnswers(util.URLJoin(FullURL, "wiki"), util.URLJoin(FullURL, "wiki", "raw"))

	for i := 0; i < len(sameCases); i++ {
		line, err := markdown.RenderString(&markup.RenderContext{
			Ctx: git.DefaultContext,
			Links: markup.Links{
				Base: FullURL,
			},
			Metas:  localMetas,
			IsWiki: true,
		}, sameCases[i])
		assert.NoError(t, err)
		assert.Equal(t, template.HTML(answers[i]), line)
	}

	testCases := []string{
		// Guard wiki sidebar: special syntax
		`[[Guardfile-DSL / Configuring-Guard|Guardfile-DSL---Configuring-Guard]]`,
		// rendered
		`<p><a href="` + FullURL + `wiki/Guardfile-DSL---Configuring-Guard" rel="nofollow">Guardfile-DSL / Configuring-Guard</a></p>
`,
		// special syntax
		`[[Name|Link]]`,
		// rendered
		`<p><a href="` + FullURL + `wiki/Link" rel="nofollow">Name</a></p>
`,
	}

	for i := 0; i < len(testCases); i += 2 {
		line, err := markdown.RenderString(&markup.RenderContext{
			Ctx: git.DefaultContext,
			Links: markup.Links{
				Base: FullURL,
			},
			IsWiki: true,
		}, testCases[i])
		assert.NoError(t, err)
		assert.Equal(t, template.HTML(testCases[i+1]), line)
	}
}

func TestTotal_RenderString(t *testing.T) {
	setting.AppURL = AppURL

	answers := testAnswers(util.URLJoin(FullURL, "src", "master"), util.URLJoin(FullURL, "media", "master"))

	for i := 0; i < len(sameCases); i++ {
		line, err := markdown.RenderString(&markup.RenderContext{
			Ctx: git.DefaultContext,
			Links: markup.Links{
				Base:       FullURL,
				BranchPath: "master",
			},
			Metas: localMetas,
		}, sameCases[i])
		assert.NoError(t, err)
		assert.Equal(t, template.HTML(answers[i]), line)
	}

	testCases := []string{}

	for i := 0; i < len(testCases); i += 2 {
		line, err := markdown.RenderString(&markup.RenderContext{
			Ctx: git.DefaultContext,
			Links: markup.Links{
				Base: FullURL,
			},
		}, testCases[i])
		assert.NoError(t, err)
		assert.Equal(t, template.HTML(testCases[i+1]), line)
	}
}

func TestRender_RenderParagraphs(t *testing.T) {
	test := func(t *testing.T, str string, cnt int) {
		res, err := markdown.RenderRawString(&markup.RenderContext{Ctx: git.DefaultContext}, str)
		assert.NoError(t, err)
		assert.Equal(t, cnt, strings.Count(res, "<p"), "Rendered result for unix should have %d paragraph(s) but has %d:\n%s\n", cnt, strings.Count(res, "<p"), res)

		mac := strings.ReplaceAll(str, "\n", "\r")
		res, err = markdown.RenderRawString(&markup.RenderContext{Ctx: git.DefaultContext}, mac)
		assert.NoError(t, err)
		assert.Equal(t, cnt, strings.Count(res, "<p"), "Rendered result for mac should have %d paragraph(s) but has %d:\n%s\n", cnt, strings.Count(res, "<p"), res)

		dos := strings.ReplaceAll(str, "\n", "\r\n")
		res, err = markdown.RenderRawString(&markup.RenderContext{Ctx: git.DefaultContext}, dos)
		assert.NoError(t, err)
		assert.Equal(t, cnt, strings.Count(res, "<p"), "Rendered result for windows should have %d paragraph(s) but has %d:\n%s\n", cnt, strings.Count(res, "<p"), res)
	}

	test(t, "\nOne\nTwo\nThree", 1)
	test(t, "\n\nOne\nTwo\nThree", 1)
	test(t, "\n\nOne\nTwo\nThree\n\n\n", 1)
	test(t, "A\n\nB\nC\n", 2)
	test(t, "A\n\n\nB\nC\n", 2)
}

func TestMarkdownRenderRaw(t *testing.T) {
	testcases := [][]byte{
		{ // clusterfuzz_testcase_minimized_fuzz_markdown_render_raw_6267570554535936
			0x2a, 0x20, 0x2d, 0x0a, 0x09, 0x20, 0x60, 0x5b, 0x0a, 0x09, 0x20, 0x60,
			0x5b,
		},
		{ // clusterfuzz_testcase_minimized_fuzz_markdown_render_raw_6278827345051648
			0x2d, 0x20, 0x2d, 0x0d, 0x09, 0x60, 0x0d, 0x09, 0x60,
		},
		{ // clusterfuzz_testcase_minimized_fuzz_markdown_render_raw_6016973788020736[] = {
			0x7b, 0x63, 0x6c, 0x61, 0x73, 0x73, 0x3d, 0x35, 0x7d, 0x0a, 0x3d,
		},
	}

	for _, testcase := range testcases {
		log.Info("Test markdown render error with fuzzy data: %x, the following errors can be recovered", testcase)
		_, err := markdown.RenderRawString(&markup.RenderContext{Ctx: git.DefaultContext}, string(testcase))
		assert.NoError(t, err)
	}
}

func TestRenderSiblingImages_Issue12925(t *testing.T) {
	testcase := `![image1](/image1)
![image2](/image2)
`
	expected := `<p><a href="/image1" target="_blank" rel="nofollow noopener"><img src="/image1" alt="image1"></a><br>
<a href="/image2" target="_blank" rel="nofollow noopener"><img src="/image2" alt="image2"></a></p>
`
	res, err := markdown.RenderRawString(&markup.RenderContext{Ctx: git.DefaultContext}, testcase)
	assert.NoError(t, err)
	assert.Equal(t, expected, res)
}

func TestRenderEmojiInLinks_Issue12331(t *testing.T) {
	testcase := `[Link with emoji :moon: in text](https://gitea.io)`
	expected := `<p><a href="https://gitea.io" rel="nofollow">Link with emoji <span class="emoji" aria-label="waxing gibbous moon">🌔</span> in text</a></p>
`
	res, err := markdown.RenderString(&markup.RenderContext{Ctx: git.DefaultContext}, testcase)
	assert.NoError(t, err)
	assert.Equal(t, template.HTML(expected), res)
}

func TestColorPreview(t *testing.T) {
	const nl = "\n"
	positiveTests := []struct {
		testcase string
		expected string
	}{
		{ // do not render color names
			"The CSS class `red` is there",
			"<p>The CSS class <code>red</code> is there</p>\n",
		},
		{ // hex
			"`#FF0000`",
			`<p><code>#FF0000<span class="color-preview" style="background-color: #FF0000"></span></code></p>` + nl,
		},
		{ // rgb
			"`rgb(16, 32, 64)`",
			`<p><code>rgb(16, 32, 64)<span class="color-preview" style="background-color: rgb(16, 32, 64)"></span></code></p>` + nl,
		},
		{ // short hex
			"This is the color white `#0a0`",
			`<p>This is the color white <code>#0a0<span class="color-preview" style="background-color: #0a0"></span></code></p>` + nl,
		},
		{ // hsl
			"HSL stands for hue, saturation, and lightness. An example: `hsl(0, 100%, 50%)`.",
			`<p>HSL stands for hue, saturation, and lightness. An example: <code>hsl(0, 100%, 50%)<span class="color-preview" style="background-color: hsl(0, 100%, 50%)"></span></code>.</p>` + nl,
		},
		{ // uppercase hsl
			"HSL stands for hue, saturation, and lightness. An example: `HSL(0, 100%, 50%)`.",
			`<p>HSL stands for hue, saturation, and lightness. An example: <code>HSL(0, 100%, 50%)<span class="color-preview" style="background-color: HSL(0, 100%, 50%)"></span></code>.</p>` + nl,
		},
	}

	for _, test := range positiveTests {
		res, err := markdown.RenderString(&markup.RenderContext{Ctx: git.DefaultContext}, test.testcase)
		assert.NoError(t, err, "Unexpected error in testcase: %q", test.testcase)
		assert.Equal(t, template.HTML(test.expected), res, "Unexpected result in testcase %q", test.testcase)

	}

	negativeTests := []string{
		// not a color code
		"`FF0000`",
		// inside a code block
		"```javascript" + nl + `const red = "#FF0000";` + nl + "```",
		// no backticks
		"rgb(166, 32, 64)",
		// typo
		"`hsI(0, 100%, 50%)`",
		// looks like a color but not really
		"`hsl(40, 60, 80)`",
	}

	for _, test := range negativeTests {
		res, err := markdown.RenderString(&markup.RenderContext{Ctx: git.DefaultContext}, test)
		assert.NoError(t, err, "Unexpected error in testcase: %q", test)
		assert.NotContains(t, res, `<span class="color-preview" style="background-color: `, "Unexpected result in testcase %q", test)
	}
}

func TestMathBlock(t *testing.T) {
	const nl = "\n"
	testcases := []struct {
		testcase string
		expected string
	}{
		{
			"$a$",
			`<p><code class="language-math is-loading">a</code></p>` + nl,
		},
		{
			"$ a $",
			`<p><code class="language-math is-loading">a</code></p>` + nl,
		},
		{
			"$a$ $b$",
			`<p><code class="language-math is-loading">a</code> <code class="language-math is-loading">b</code></p>` + nl,
		},
		{
			`\(a\) \(b\)`,
			`<p><code class="language-math is-loading">a</code> <code class="language-math is-loading">b</code></p>` + nl,
		},
		{
			`$a$.`,
			`<p><code class="language-math is-loading">a</code>.</p>` + nl,
		},
		{
			`.$a$`,
			`<p>.$a$</p>` + nl,
		},
		{
			`$a a$b b$`,
			`<p>$a a$b b$</p>` + nl,
		},
		{
			`a a$b b`,
			`<p>a a$b b</p>` + nl,
		},
		{
			`a$b $a a$b b$`,
			`<p>a$b $a a$b b$</p>` + nl,
		},
		{
			"a$x$",
			`<p>a$x$</p>` + nl,
		},
		{
			"$x$a",
			`<p>$x$a</p>` + nl,
		},
		{
			"$$a$$",
			`<pre class="code-block is-loading"><code class="chroma language-math display">a</code></pre>` + nl,
		},
	}

	for _, test := range testcases {
		res, err := markdown.RenderString(&markup.RenderContext{Ctx: git.DefaultContext}, test.testcase)
		assert.NoError(t, err, "Unexpected error in testcase: %q", test.testcase)
		assert.Equal(t, template.HTML(test.expected), res, "Unexpected result in testcase %q", test.testcase)

	}
}

func TestTaskList(t *testing.T) {
	testcases := []struct {
		testcase string
		expected string
	}{
		{
			// data-source-position should take into account YAML frontmatter.
			`---
foo: bar
---
- [ ] task 1`,
			`<details><summary><i class="icon table"></i></summary><table>
<thead>
<tr>
<th>foo</th>
</tr>
</thead>
<tbody>
<tr>
<td>bar</td>
</tr>
</tbody>
</table>
</details><ul>
<li class="task-list-item"><input type="checkbox" disabled="" data-source-position="19"/>task 1</li>
</ul>
`,
		},
	}

	for _, test := range testcases {
		res, err := markdown.RenderString(&markup.RenderContext{Ctx: git.DefaultContext}, test.testcase)
		assert.NoError(t, err, "Unexpected error in testcase: %q", test.testcase)
		assert.Equal(t, template.HTML(test.expected), res, "Unexpected result in testcase %q", test.testcase)
	}
}

func TestRenderLinks(t *testing.T) {
<<<<<<< HEAD
	input := `  space @mention-user
=======
	input := `  space @mention-user${SPACE}${SPACE}
>>>>>>> b4d86912
/just/a/path.bin
https://example.com/file.bin
[local link](file.bin)
[remote link](https://example.com)
[[local link|file.bin]]
[[remote link|https://example.com]]
![local image](image.jpg)
![local image](path/file)
![local image](/path/file)
![remote image](https://example.com/image.jpg)
[[local image|image.jpg]]
[[remote link|https://example.com/image.jpg]]
https://example.com/user/repo/compare/88fc37a3c0a4dda553bdcfc80c178a58247f42fb...12fc37a3c0a4dda553bdcfc80c178a58247f42fb#hash
com 88fc37a3c0a4dda553bdcfc80c178a58247f42fb...12fc37a3c0a4dda553bdcfc80c178a58247f42fb pare
https://example.com/user/repo/commit/88fc37a3c0a4dda553bdcfc80c178a58247f42fb
com 88fc37a3c0a4dda553bdcfc80c178a58247f42fb mit
:+1:
mail@domain.com
@mention-user test
#123
<<<<<<< HEAD
  space
=======
  space${SPACE}${SPACE}
>>>>>>> b4d86912
`
	input = strings.ReplaceAll(input, "${SPACE}", " ") // replace ${SPACE} with " ", to avoid some editor's auto-trimming
	cases := []struct {
		Links    markup.Links
		IsWiki   bool
		Expected string
	}{
		{ // 0
			Links:  markup.Links{},
			IsWiki: false,
			Expected: `<p>space @mention-user<br/>
/just/a/path.bin<br/>
<a href="https://example.com/file.bin" rel="nofollow">https://example.com/file.bin</a><br/>
<a href="/file.bin" rel="nofollow">local link</a><br/>
<a href="https://example.com" rel="nofollow">remote link</a><br/>
<a href="/src/file.bin" rel="nofollow">local link</a><br/>
<a href="https://example.com" rel="nofollow">remote link</a><br/>
<a href="/image.jpg" target="_blank" rel="nofollow noopener"><img src="/image.jpg" alt="local image"/></a><br/>
<a href="/path/file" target="_blank" rel="nofollow noopener"><img src="/path/file" alt="local image"/></a><br/>
<a href="/path/file" target="_blank" rel="nofollow noopener"><img src="/path/file" alt="local image"/></a><br/>
<a href="https://example.com/image.jpg" target="_blank" rel="nofollow noopener"><img src="https://example.com/image.jpg" alt="remote image"/></a><br/>
<a href="/image.jpg" rel="nofollow"><img src="/image.jpg" title="local image" alt="local image"/></a><br/>
<a href="https://example.com/image.jpg" rel="nofollow"><img src="https://example.com/image.jpg" title="remote link" alt="remote link"/></a><br/>
<a href="https://example.com/user/repo/compare/88fc37a3c0a4dda553bdcfc80c178a58247f42fb...12fc37a3c0a4dda553bdcfc80c178a58247f42fb#hash" rel="nofollow">https://example.com/user/repo/compare/88fc37a3c0a4dda553bdcfc80c178a58247f42fb...12fc37a3c0a4dda553bdcfc80c178a58247f42fb#hash</a><br/>
com 88fc37a3c0a4dda553bdcfc80c178a58247f42fb...12fc37a3c0a4dda553bdcfc80c178a58247f42fb pare<br/>
<a href="https://example.com/user/repo/commit/88fc37a3c0a4dda553bdcfc80c178a58247f42fb" rel="nofollow">https://example.com/user/repo/commit/88fc37a3c0a4dda553bdcfc80c178a58247f42fb</a><br/>
com 88fc37a3c0a4dda553bdcfc80c178a58247f42fb mit<br/>
<span class="emoji" aria-label="thumbs up">👍</span><br/>
<a href="mailto:mail@domain.com" rel="nofollow">mail@domain.com</a><br/>
@mention-user test<br/>
#123<br/>
space</p>
`,
		},
		{ // 1
			Links:  markup.Links{},
			IsWiki: true,
			Expected: `<p>space @mention-user<br/>
/just/a/path.bin<br/>
<a href="https://example.com/file.bin" rel="nofollow">https://example.com/file.bin</a><br/>
<a href="/wiki/raw/file.bin" rel="nofollow">local link</a><br/>
<a href="https://example.com" rel="nofollow">remote link</a><br/>
<a href="/wiki/raw/file.bin" rel="nofollow">local link</a><br/>
<a href="https://example.com" rel="nofollow">remote link</a><br/>
<a href="/wiki/raw/image.jpg" target="_blank" rel="nofollow noopener"><img src="/wiki/raw/image.jpg" alt="local image"/></a><br/>
<a href="/wiki/raw/path/file" target="_blank" rel="nofollow noopener"><img src="/wiki/raw/path/file" alt="local image"/></a><br/>
<a href="/wiki/raw/path/file" target="_blank" rel="nofollow noopener"><img src="/wiki/raw/path/file" alt="local image"/></a><br/>
<a href="https://example.com/image.jpg" target="_blank" rel="nofollow noopener"><img src="https://example.com/image.jpg" alt="remote image"/></a><br/>
<a href="/wiki/raw/image.jpg" rel="nofollow"><img src="/wiki/raw/image.jpg" title="local image" alt="local image"/></a><br/>
<a href="https://example.com/image.jpg" rel="nofollow"><img src="https://example.com/image.jpg" title="remote link" alt="remote link"/></a><br/>
<a href="https://example.com/user/repo/compare/88fc37a3c0a4dda553bdcfc80c178a58247f42fb...12fc37a3c0a4dda553bdcfc80c178a58247f42fb#hash" rel="nofollow">https://example.com/user/repo/compare/88fc37a3c0a4dda553bdcfc80c178a58247f42fb...12fc37a3c0a4dda553bdcfc80c178a58247f42fb#hash</a><br/>
com 88fc37a3c0a4dda553bdcfc80c178a58247f42fb...12fc37a3c0a4dda553bdcfc80c178a58247f42fb pare<br/>
<a href="https://example.com/user/repo/commit/88fc37a3c0a4dda553bdcfc80c178a58247f42fb" rel="nofollow">https://example.com/user/repo/commit/88fc37a3c0a4dda553bdcfc80c178a58247f42fb</a><br/>
com 88fc37a3c0a4dda553bdcfc80c178a58247f42fb mit<br/>
<span class="emoji" aria-label="thumbs up">👍</span><br/>
<a href="mailto:mail@domain.com" rel="nofollow">mail@domain.com</a><br/>
@mention-user test<br/>
#123<br/>
space</p>
`,
		},
		{ // 2
			Links: markup.Links{
				Base: "https://gitea.io/",
			},
			IsWiki: false,
			Expected: `<p>space @mention-user<br/>
/just/a/path.bin<br/>
<a href="https://example.com/file.bin" rel="nofollow">https://example.com/file.bin</a><br/>
<a href="https://gitea.io/file.bin" rel="nofollow">local link</a><br/>
<a href="https://example.com" rel="nofollow">remote link</a><br/>
<a href="https://gitea.io/src/file.bin" rel="nofollow">local link</a><br/>
<a href="https://example.com" rel="nofollow">remote link</a><br/>
<a href="https://gitea.io/image.jpg" target="_blank" rel="nofollow noopener"><img src="https://gitea.io/image.jpg" alt="local image"/></a><br/>
<a href="https://gitea.io/path/file" target="_blank" rel="nofollow noopener"><img src="https://gitea.io/path/file" alt="local image"/></a><br/>
<a href="https://gitea.io/path/file" target="_blank" rel="nofollow noopener"><img src="https://gitea.io/path/file" alt="local image"/></a><br/>
<a href="https://example.com/image.jpg" target="_blank" rel="nofollow noopener"><img src="https://example.com/image.jpg" alt="remote image"/></a><br/>
<a href="https://gitea.io/image.jpg" rel="nofollow"><img src="https://gitea.io/image.jpg" title="local image" alt="local image"/></a><br/>
<a href="https://example.com/image.jpg" rel="nofollow"><img src="https://example.com/image.jpg" title="remote link" alt="remote link"/></a><br/>
<a href="https://example.com/user/repo/compare/88fc37a3c0a4dda553bdcfc80c178a58247f42fb...12fc37a3c0a4dda553bdcfc80c178a58247f42fb#hash" rel="nofollow">https://example.com/user/repo/compare/88fc37a3c0a4dda553bdcfc80c178a58247f42fb...12fc37a3c0a4dda553bdcfc80c178a58247f42fb#hash</a><br/>
com 88fc37a3c0a4dda553bdcfc80c178a58247f42fb...12fc37a3c0a4dda553bdcfc80c178a58247f42fb pare<br/>
<a href="https://example.com/user/repo/commit/88fc37a3c0a4dda553bdcfc80c178a58247f42fb" rel="nofollow">https://example.com/user/repo/commit/88fc37a3c0a4dda553bdcfc80c178a58247f42fb</a><br/>
com 88fc37a3c0a4dda553bdcfc80c178a58247f42fb mit<br/>
<span class="emoji" aria-label="thumbs up">👍</span><br/>
<a href="mailto:mail@domain.com" rel="nofollow">mail@domain.com</a><br/>
@mention-user test<br/>
#123<br/>
space</p>
`,
		},
		{ // 3
			Links: markup.Links{
				Base: "https://gitea.io/",
			},
			IsWiki: true,
			Expected: `<p>space @mention-user<br/>
/just/a/path.bin<br/>
<a href="https://example.com/file.bin" rel="nofollow">https://example.com/file.bin</a><br/>
<a href="https://gitea.io/wiki/raw/file.bin" rel="nofollow">local link</a><br/>
<a href="https://example.com" rel="nofollow">remote link</a><br/>
<a href="https://gitea.io/wiki/raw/file.bin" rel="nofollow">local link</a><br/>
<a href="https://example.com" rel="nofollow">remote link</a><br/>
<a href="https://gitea.io/wiki/raw/image.jpg" target="_blank" rel="nofollow noopener"><img src="https://gitea.io/wiki/raw/image.jpg" alt="local image"/></a><br/>
<a href="https://gitea.io/wiki/raw/path/file" target="_blank" rel="nofollow noopener"><img src="https://gitea.io/wiki/raw/path/file" alt="local image"/></a><br/>
<a href="https://gitea.io/wiki/raw/path/file" target="_blank" rel="nofollow noopener"><img src="https://gitea.io/wiki/raw/path/file" alt="local image"/></a><br/>
<a href="https://example.com/image.jpg" target="_blank" rel="nofollow noopener"><img src="https://example.com/image.jpg" alt="remote image"/></a><br/>
<a href="https://gitea.io/wiki/raw/image.jpg" rel="nofollow"><img src="https://gitea.io/wiki/raw/image.jpg" title="local image" alt="local image"/></a><br/>
<a href="https://example.com/image.jpg" rel="nofollow"><img src="https://example.com/image.jpg" title="remote link" alt="remote link"/></a><br/>
<a href="https://example.com/user/repo/compare/88fc37a3c0a4dda553bdcfc80c178a58247f42fb...12fc37a3c0a4dda553bdcfc80c178a58247f42fb#hash" rel="nofollow">https://example.com/user/repo/compare/88fc37a3c0a4dda553bdcfc80c178a58247f42fb...12fc37a3c0a4dda553bdcfc80c178a58247f42fb#hash</a><br/>
com 88fc37a3c0a4dda553bdcfc80c178a58247f42fb...12fc37a3c0a4dda553bdcfc80c178a58247f42fb pare<br/>
<a href="https://example.com/user/repo/commit/88fc37a3c0a4dda553bdcfc80c178a58247f42fb" rel="nofollow">https://example.com/user/repo/commit/88fc37a3c0a4dda553bdcfc80c178a58247f42fb</a><br/>
com 88fc37a3c0a4dda553bdcfc80c178a58247f42fb mit<br/>
<span class="emoji" aria-label="thumbs up">👍</span><br/>
<a href="mailto:mail@domain.com" rel="nofollow">mail@domain.com</a><br/>
@mention-user test<br/>
#123<br/>
space</p>
`,
		},
		{ // 4
			Links: markup.Links{
				Base: "/relative/path",
			},
			IsWiki: false,
			Expected: `<p>space @mention-user<br/>
/just/a/path.bin<br/>
<a href="https://example.com/file.bin" rel="nofollow">https://example.com/file.bin</a><br/>
<a href="/relative/path/file.bin" rel="nofollow">local link</a><br/>
<a href="https://example.com" rel="nofollow">remote link</a><br/>
<a href="/relative/path/src/file.bin" rel="nofollow">local link</a><br/>
<a href="https://example.com" rel="nofollow">remote link</a><br/>
<a href="/relative/path/image.jpg" target="_blank" rel="nofollow noopener"><img src="/relative/path/image.jpg" alt="local image"/></a><br/>
<a href="/relative/path/path/file" target="_blank" rel="nofollow noopener"><img src="/relative/path/path/file" alt="local image"/></a><br/>
<a href="/relative/path/path/file" target="_blank" rel="nofollow noopener"><img src="/relative/path/path/file" alt="local image"/></a><br/>
<a href="https://example.com/image.jpg" target="_blank" rel="nofollow noopener"><img src="https://example.com/image.jpg" alt="remote image"/></a><br/>
<a href="/relative/path/image.jpg" rel="nofollow"><img src="/relative/path/image.jpg" title="local image" alt="local image"/></a><br/>
<a href="https://example.com/image.jpg" rel="nofollow"><img src="https://example.com/image.jpg" title="remote link" alt="remote link"/></a><br/>
<a href="https://example.com/user/repo/compare/88fc37a3c0a4dda553bdcfc80c178a58247f42fb...12fc37a3c0a4dda553bdcfc80c178a58247f42fb#hash" rel="nofollow">https://example.com/user/repo/compare/88fc37a3c0a4dda553bdcfc80c178a58247f42fb...12fc37a3c0a4dda553bdcfc80c178a58247f42fb#hash</a><br/>
com 88fc37a3c0a4dda553bdcfc80c178a58247f42fb...12fc37a3c0a4dda553bdcfc80c178a58247f42fb pare<br/>
<a href="https://example.com/user/repo/commit/88fc37a3c0a4dda553bdcfc80c178a58247f42fb" rel="nofollow">https://example.com/user/repo/commit/88fc37a3c0a4dda553bdcfc80c178a58247f42fb</a><br/>
com 88fc37a3c0a4dda553bdcfc80c178a58247f42fb mit<br/>
<span class="emoji" aria-label="thumbs up">👍</span><br/>
<a href="mailto:mail@domain.com" rel="nofollow">mail@domain.com</a><br/>
@mention-user test<br/>
#123<br/>
space</p>
`,
		},
		{ // 5
			Links: markup.Links{
				Base: "/relative/path",
			},
			IsWiki: true,
			Expected: `<p>space @mention-user<br/>
/just/a/path.bin<br/>
<a href="https://example.com/file.bin" rel="nofollow">https://example.com/file.bin</a><br/>
<a href="/relative/path/wiki/raw/file.bin" rel="nofollow">local link</a><br/>
<a href="https://example.com" rel="nofollow">remote link</a><br/>
<a href="/relative/path/wiki/raw/file.bin" rel="nofollow">local link</a><br/>
<a href="https://example.com" rel="nofollow">remote link</a><br/>
<a href="/relative/path/wiki/raw/image.jpg" target="_blank" rel="nofollow noopener"><img src="/relative/path/wiki/raw/image.jpg" alt="local image"/></a><br/>
<a href="/relative/path/wiki/raw/path/file" target="_blank" rel="nofollow noopener"><img src="/relative/path/wiki/raw/path/file" alt="local image"/></a><br/>
<a href="/relative/path/wiki/raw/path/file" target="_blank" rel="nofollow noopener"><img src="/relative/path/wiki/raw/path/file" alt="local image"/></a><br/>
<a href="https://example.com/image.jpg" target="_blank" rel="nofollow noopener"><img src="https://example.com/image.jpg" alt="remote image"/></a><br/>
<a href="/relative/path/wiki/raw/image.jpg" rel="nofollow"><img src="/relative/path/wiki/raw/image.jpg" title="local image" alt="local image"/></a><br/>
<a href="https://example.com/image.jpg" rel="nofollow"><img src="https://example.com/image.jpg" title="remote link" alt="remote link"/></a><br/>
<a href="https://example.com/user/repo/compare/88fc37a3c0a4dda553bdcfc80c178a58247f42fb...12fc37a3c0a4dda553bdcfc80c178a58247f42fb#hash" rel="nofollow">https://example.com/user/repo/compare/88fc37a3c0a4dda553bdcfc80c178a58247f42fb...12fc37a3c0a4dda553bdcfc80c178a58247f42fb#hash</a><br/>
com 88fc37a3c0a4dda553bdcfc80c178a58247f42fb...12fc37a3c0a4dda553bdcfc80c178a58247f42fb pare<br/>
<a href="https://example.com/user/repo/commit/88fc37a3c0a4dda553bdcfc80c178a58247f42fb" rel="nofollow">https://example.com/user/repo/commit/88fc37a3c0a4dda553bdcfc80c178a58247f42fb</a><br/>
com 88fc37a3c0a4dda553bdcfc80c178a58247f42fb mit<br/>
<span class="emoji" aria-label="thumbs up">👍</span><br/>
<a href="mailto:mail@domain.com" rel="nofollow">mail@domain.com</a><br/>
@mention-user test<br/>
#123<br/>
space</p>
`,
		},
		{ // 6
			Links: markup.Links{
				Base:       "/user/repo",
				BranchPath: "branch/main",
			},
			IsWiki: false,
			Expected: `<p>space @mention-user<br/>
/just/a/path.bin<br/>
<a href="https://example.com/file.bin" rel="nofollow">https://example.com/file.bin</a><br/>
<a href="/user/repo/src/branch/main/file.bin" rel="nofollow">local link</a><br/>
<a href="https://example.com" rel="nofollow">remote link</a><br/>
<a href="/user/repo/src/branch/main/file.bin" rel="nofollow">local link</a><br/>
<a href="https://example.com" rel="nofollow">remote link</a><br/>
<a href="/user/repo/media/branch/main/image.jpg" target="_blank" rel="nofollow noopener"><img src="/user/repo/media/branch/main/image.jpg" alt="local image"/></a><br/>
<a href="/user/repo/media/branch/main/path/file" target="_blank" rel="nofollow noopener"><img src="/user/repo/media/branch/main/path/file" alt="local image"/></a><br/>
<a href="/user/repo/media/branch/main/path/file" target="_blank" rel="nofollow noopener"><img src="/user/repo/media/branch/main/path/file" alt="local image"/></a><br/>
<a href="https://example.com/image.jpg" target="_blank" rel="nofollow noopener"><img src="https://example.com/image.jpg" alt="remote image"/></a><br/>
<a href="/user/repo/media/branch/main/image.jpg" rel="nofollow"><img src="/user/repo/media/branch/main/image.jpg" title="local image" alt="local image"/></a><br/>
<a href="https://example.com/image.jpg" rel="nofollow"><img src="https://example.com/image.jpg" title="remote link" alt="remote link"/></a><br/>
<a href="https://example.com/user/repo/compare/88fc37a3c0a4dda553bdcfc80c178a58247f42fb...12fc37a3c0a4dda553bdcfc80c178a58247f42fb#hash" rel="nofollow">https://example.com/user/repo/compare/88fc37a3c0a4dda553bdcfc80c178a58247f42fb...12fc37a3c0a4dda553bdcfc80c178a58247f42fb#hash</a><br/>
com 88fc37a3c0a4dda553bdcfc80c178a58247f42fb...12fc37a3c0a4dda553bdcfc80c178a58247f42fb pare<br/>
<a href="https://example.com/user/repo/commit/88fc37a3c0a4dda553bdcfc80c178a58247f42fb" rel="nofollow">https://example.com/user/repo/commit/88fc37a3c0a4dda553bdcfc80c178a58247f42fb</a><br/>
com 88fc37a3c0a4dda553bdcfc80c178a58247f42fb mit<br/>
<span class="emoji" aria-label="thumbs up">👍</span><br/>
<a href="mailto:mail@domain.com" rel="nofollow">mail@domain.com</a><br/>
@mention-user test<br/>
#123<br/>
space</p>
`,
		},
		{ // 7
			Links: markup.Links{
				Base:       "/relative/path",
				BranchPath: "branch/main",
			},
			IsWiki: true,
			Expected: `<p>space @mention-user<br/>
/just/a/path.bin<br/>
<a href="https://example.com/file.bin" rel="nofollow">https://example.com/file.bin</a><br/>
<a href="/relative/path/wiki/raw/file.bin" rel="nofollow">local link</a><br/>
<a href="https://example.com" rel="nofollow">remote link</a><br/>
<a href="/relative/path/wiki/raw/file.bin" rel="nofollow">local link</a><br/>
<a href="https://example.com" rel="nofollow">remote link</a><br/>
<a href="/relative/path/wiki/raw/image.jpg" target="_blank" rel="nofollow noopener"><img src="/relative/path/wiki/raw/image.jpg" alt="local image"/></a><br/>
<a href="/relative/path/wiki/raw/path/file" target="_blank" rel="nofollow noopener"><img src="/relative/path/wiki/raw/path/file" alt="local image"/></a><br/>
<a href="/relative/path/wiki/raw/path/file" target="_blank" rel="nofollow noopener"><img src="/relative/path/wiki/raw/path/file" alt="local image"/></a><br/>
<a href="https://example.com/image.jpg" target="_blank" rel="nofollow noopener"><img src="https://example.com/image.jpg" alt="remote image"/></a><br/>
<a href="/relative/path/wiki/raw/image.jpg" rel="nofollow"><img src="/relative/path/wiki/raw/image.jpg" title="local image" alt="local image"/></a><br/>
<a href="https://example.com/image.jpg" rel="nofollow"><img src="https://example.com/image.jpg" title="remote link" alt="remote link"/></a><br/>
<a href="https://example.com/user/repo/compare/88fc37a3c0a4dda553bdcfc80c178a58247f42fb...12fc37a3c0a4dda553bdcfc80c178a58247f42fb#hash" rel="nofollow">https://example.com/user/repo/compare/88fc37a3c0a4dda553bdcfc80c178a58247f42fb...12fc37a3c0a4dda553bdcfc80c178a58247f42fb#hash</a><br/>
com 88fc37a3c0a4dda553bdcfc80c178a58247f42fb...12fc37a3c0a4dda553bdcfc80c178a58247f42fb pare<br/>
<a href="https://example.com/user/repo/commit/88fc37a3c0a4dda553bdcfc80c178a58247f42fb" rel="nofollow">https://example.com/user/repo/commit/88fc37a3c0a4dda553bdcfc80c178a58247f42fb</a><br/>
com 88fc37a3c0a4dda553bdcfc80c178a58247f42fb mit<br/>
<span class="emoji" aria-label="thumbs up">👍</span><br/>
<a href="mailto:mail@domain.com" rel="nofollow">mail@domain.com</a><br/>
@mention-user test<br/>
#123<br/>
space</p>
`,
		},
		{ // 8
			Links: markup.Links{
				Base:     "/user/repo",
				TreePath: "sub/folder",
			},
			IsWiki: false,
			Expected: `<p>space @mention-user<br/>
/just/a/path.bin<br/>
<a href="https://example.com/file.bin" rel="nofollow">https://example.com/file.bin</a><br/>
<a href="/user/repo/file.bin" rel="nofollow">local link</a><br/>
<a href="https://example.com" rel="nofollow">remote link</a><br/>
<a href="/user/repo/src/sub/folder/file.bin" rel="nofollow">local link</a><br/>
<a href="https://example.com" rel="nofollow">remote link</a><br/>
<a href="/user/repo/image.jpg" target="_blank" rel="nofollow noopener"><img src="/user/repo/image.jpg" alt="local image"/></a><br/>
<a href="/user/repo/path/file" target="_blank" rel="nofollow noopener"><img src="/user/repo/path/file" alt="local image"/></a><br/>
<a href="/user/repo/path/file" target="_blank" rel="nofollow noopener"><img src="/user/repo/path/file" alt="local image"/></a><br/>
<a href="https://example.com/image.jpg" target="_blank" rel="nofollow noopener"><img src="https://example.com/image.jpg" alt="remote image"/></a><br/>
<a href="/user/repo/image.jpg" rel="nofollow"><img src="/user/repo/image.jpg" title="local image" alt="local image"/></a><br/>
<a href="https://example.com/image.jpg" rel="nofollow"><img src="https://example.com/image.jpg" title="remote link" alt="remote link"/></a><br/>
<a href="https://example.com/user/repo/compare/88fc37a3c0a4dda553bdcfc80c178a58247f42fb...12fc37a3c0a4dda553bdcfc80c178a58247f42fb#hash" rel="nofollow">https://example.com/user/repo/compare/88fc37a3c0a4dda553bdcfc80c178a58247f42fb...12fc37a3c0a4dda553bdcfc80c178a58247f42fb#hash</a><br/>
com 88fc37a3c0a4dda553bdcfc80c178a58247f42fb...12fc37a3c0a4dda553bdcfc80c178a58247f42fb pare<br/>
<a href="https://example.com/user/repo/commit/88fc37a3c0a4dda553bdcfc80c178a58247f42fb" rel="nofollow">https://example.com/user/repo/commit/88fc37a3c0a4dda553bdcfc80c178a58247f42fb</a><br/>
com 88fc37a3c0a4dda553bdcfc80c178a58247f42fb mit<br/>
<span class="emoji" aria-label="thumbs up">👍</span><br/>
<a href="mailto:mail@domain.com" rel="nofollow">mail@domain.com</a><br/>
@mention-user test<br/>
#123<br/>
space</p>
`,
		},
		{ // 9
			Links: markup.Links{
				Base:     "/relative/path",
				TreePath: "sub/folder",
			},
			IsWiki: true,
			Expected: `<p>space @mention-user<br/>
/just/a/path.bin<br/>
<a href="https://example.com/file.bin" rel="nofollow">https://example.com/file.bin</a><br/>
<a href="/relative/path/wiki/raw/file.bin" rel="nofollow">local link</a><br/>
<a href="https://example.com" rel="nofollow">remote link</a><br/>
<a href="/relative/path/wiki/raw/file.bin" rel="nofollow">local link</a><br/>
<a href="https://example.com" rel="nofollow">remote link</a><br/>
<a href="/relative/path/wiki/raw/image.jpg" target="_blank" rel="nofollow noopener"><img src="/relative/path/wiki/raw/image.jpg" alt="local image"/></a><br/>
<a href="/relative/path/wiki/raw/path/file" target="_blank" rel="nofollow noopener"><img src="/relative/path/wiki/raw/path/file" alt="local image"/></a><br/>
<a href="/relative/path/wiki/raw/path/file" target="_blank" rel="nofollow noopener"><img src="/relative/path/wiki/raw/path/file" alt="local image"/></a><br/>
<a href="https://example.com/image.jpg" target="_blank" rel="nofollow noopener"><img src="https://example.com/image.jpg" alt="remote image"/></a><br/>
<a href="/relative/path/wiki/raw/image.jpg" rel="nofollow"><img src="/relative/path/wiki/raw/image.jpg" title="local image" alt="local image"/></a><br/>
<a href="https://example.com/image.jpg" rel="nofollow"><img src="https://example.com/image.jpg" title="remote link" alt="remote link"/></a><br/>
<a href="https://example.com/user/repo/compare/88fc37a3c0a4dda553bdcfc80c178a58247f42fb...12fc37a3c0a4dda553bdcfc80c178a58247f42fb#hash" rel="nofollow">https://example.com/user/repo/compare/88fc37a3c0a4dda553bdcfc80c178a58247f42fb...12fc37a3c0a4dda553bdcfc80c178a58247f42fb#hash</a><br/>
com 88fc37a3c0a4dda553bdcfc80c178a58247f42fb...12fc37a3c0a4dda553bdcfc80c178a58247f42fb pare<br/>
<a href="https://example.com/user/repo/commit/88fc37a3c0a4dda553bdcfc80c178a58247f42fb" rel="nofollow">https://example.com/user/repo/commit/88fc37a3c0a4dda553bdcfc80c178a58247f42fb</a><br/>
com 88fc37a3c0a4dda553bdcfc80c178a58247f42fb mit<br/>
<span class="emoji" aria-label="thumbs up">👍</span><br/>
<a href="mailto:mail@domain.com" rel="nofollow">mail@domain.com</a><br/>
@mention-user test<br/>
#123<br/>
space</p>
`,
		},
		{ // 10
			Links: markup.Links{
				Base:       "/user/repo",
				BranchPath: "branch/main",
				TreePath:   "sub/folder",
			},
			IsWiki: false,
			Expected: `<p>space @mention-user<br/>
/just/a/path.bin<br/>
<a href="https://example.com/file.bin" rel="nofollow">https://example.com/file.bin</a><br/>
<a href="/user/repo/src/branch/main/sub/folder/file.bin" rel="nofollow">local link</a><br/>
<a href="https://example.com" rel="nofollow">remote link</a><br/>
<a href="/user/repo/src/branch/main/sub/folder/file.bin" rel="nofollow">local link</a><br/>
<a href="https://example.com" rel="nofollow">remote link</a><br/>
<a href="/user/repo/media/branch/main/sub/folder/image.jpg" target="_blank" rel="nofollow noopener"><img src="/user/repo/media/branch/main/sub/folder/image.jpg" alt="local image"/></a><br/>
<a href="/user/repo/media/branch/main/sub/folder/path/file" target="_blank" rel="nofollow noopener"><img src="/user/repo/media/branch/main/sub/folder/path/file" alt="local image"/></a><br/>
<a href="/user/repo/media/branch/main/sub/folder/path/file" target="_blank" rel="nofollow noopener"><img src="/user/repo/media/branch/main/sub/folder/path/file" alt="local image"/></a><br/>
<a href="https://example.com/image.jpg" target="_blank" rel="nofollow noopener"><img src="https://example.com/image.jpg" alt="remote image"/></a><br/>
<a href="/user/repo/media/branch/main/sub/folder/image.jpg" rel="nofollow"><img src="/user/repo/media/branch/main/sub/folder/image.jpg" title="local image" alt="local image"/></a><br/>
<a href="https://example.com/image.jpg" rel="nofollow"><img src="https://example.com/image.jpg" title="remote link" alt="remote link"/></a><br/>
<a href="https://example.com/user/repo/compare/88fc37a3c0a4dda553bdcfc80c178a58247f42fb...12fc37a3c0a4dda553bdcfc80c178a58247f42fb#hash" rel="nofollow">https://example.com/user/repo/compare/88fc37a3c0a4dda553bdcfc80c178a58247f42fb...12fc37a3c0a4dda553bdcfc80c178a58247f42fb#hash</a><br/>
com 88fc37a3c0a4dda553bdcfc80c178a58247f42fb...12fc37a3c0a4dda553bdcfc80c178a58247f42fb pare<br/>
<a href="https://example.com/user/repo/commit/88fc37a3c0a4dda553bdcfc80c178a58247f42fb" rel="nofollow">https://example.com/user/repo/commit/88fc37a3c0a4dda553bdcfc80c178a58247f42fb</a><br/>
com 88fc37a3c0a4dda553bdcfc80c178a58247f42fb mit<br/>
<span class="emoji" aria-label="thumbs up">👍</span><br/>
<a href="mailto:mail@domain.com" rel="nofollow">mail@domain.com</a><br/>
@mention-user test<br/>
#123<br/>
space</p>
`,
		},
		{ // 11
			Links: markup.Links{
				Base:       "/relative/path",
				BranchPath: "branch/main",
				TreePath:   "sub/folder",
			},
			IsWiki: true,
			Expected: `<p>space @mention-user<br/>
/just/a/path.bin<br/>
<a href="https://example.com/file.bin" rel="nofollow">https://example.com/file.bin</a><br/>
<a href="/relative/path/wiki/raw/file.bin" rel="nofollow">local link</a><br/>
<a href="https://example.com" rel="nofollow">remote link</a><br/>
<a href="/relative/path/wiki/raw/file.bin" rel="nofollow">local link</a><br/>
<a href="https://example.com" rel="nofollow">remote link</a><br/>
<a href="/relative/path/wiki/raw/image.jpg" target="_blank" rel="nofollow noopener"><img src="/relative/path/wiki/raw/image.jpg" alt="local image"/></a><br/>
<a href="/relative/path/wiki/raw/path/file" target="_blank" rel="nofollow noopener"><img src="/relative/path/wiki/raw/path/file" alt="local image"/></a><br/>
<a href="/relative/path/wiki/raw/path/file" target="_blank" rel="nofollow noopener"><img src="/relative/path/wiki/raw/path/file" alt="local image"/></a><br/>
<a href="https://example.com/image.jpg" target="_blank" rel="nofollow noopener"><img src="https://example.com/image.jpg" alt="remote image"/></a><br/>
<a href="/relative/path/wiki/raw/image.jpg" rel="nofollow"><img src="/relative/path/wiki/raw/image.jpg" title="local image" alt="local image"/></a><br/>
<a href="https://example.com/image.jpg" rel="nofollow"><img src="https://example.com/image.jpg" title="remote link" alt="remote link"/></a><br/>
<a href="https://example.com/user/repo/compare/88fc37a3c0a4dda553bdcfc80c178a58247f42fb...12fc37a3c0a4dda553bdcfc80c178a58247f42fb#hash" rel="nofollow">https://example.com/user/repo/compare/88fc37a3c0a4dda553bdcfc80c178a58247f42fb...12fc37a3c0a4dda553bdcfc80c178a58247f42fb#hash</a><br/>
com 88fc37a3c0a4dda553bdcfc80c178a58247f42fb...12fc37a3c0a4dda553bdcfc80c178a58247f42fb pare<br/>
<a href="https://example.com/user/repo/commit/88fc37a3c0a4dda553bdcfc80c178a58247f42fb" rel="nofollow">https://example.com/user/repo/commit/88fc37a3c0a4dda553bdcfc80c178a58247f42fb</a><br/>
com 88fc37a3c0a4dda553bdcfc80c178a58247f42fb mit<br/>
<span class="emoji" aria-label="thumbs up">👍</span><br/>
<a href="mailto:mail@domain.com" rel="nofollow">mail@domain.com</a><br/>
@mention-user test<br/>
#123<br/>
space</p>
`,
		},
	}

	for i, c := range cases {
		result, err := markdown.RenderString(&markup.RenderContext{Ctx: context.Background(), Links: c.Links, IsWiki: c.IsWiki}, input)
		assert.NoError(t, err, "Unexpected error in testcase: %v", i)
		assert.Equal(t, template.HTML(c.Expected), result, "Unexpected result in testcase %v", i)
	}
}

func TestAttention(t *testing.T) {
	defer svg.MockIcon("octicon-info")()
	defer svg.MockIcon("octicon-light-bulb")()
	defer svg.MockIcon("octicon-report")()
	defer svg.MockIcon("octicon-alert")()
	defer svg.MockIcon("octicon-stop")()

	renderAttention := func(attention, icon string) string {
		tmpl := `<blockquote class="attention-header attention-{attention}"><p><svg class="attention-icon attention-{attention} svg {icon}" width="16" height="16"></svg><strong class="attention-{attention}">{Attention}</strong></p>`
		tmpl = strings.ReplaceAll(tmpl, "{attention}", attention)
		tmpl = strings.ReplaceAll(tmpl, "{icon}", icon)
		tmpl = strings.ReplaceAll(tmpl, "{Attention}", cases.Title(language.English).String(attention))
		return tmpl
	}

	test := func(input, expected string) {
		result, err := markdown.RenderString(&markup.RenderContext{Ctx: context.Background()}, input)
		assert.NoError(t, err)
		assert.Equal(t, strings.TrimSpace(expected), strings.TrimSpace(string(result)))
	}

	test(`
> [!NOTE]
> text
`, renderAttention("note", "octicon-info")+"\n<p>text</p>\n</blockquote>")

	test(`> [!note]`, renderAttention("note", "octicon-info")+"\n</blockquote>")
	test(`> [!tip]`, renderAttention("tip", "octicon-light-bulb")+"\n</blockquote>")
	test(`> [!important]`, renderAttention("important", "octicon-report")+"\n</blockquote>")
	test(`> [!warning]`, renderAttention("warning", "octicon-alert")+"\n</blockquote>")
	test(`> [!caution]`, renderAttention("caution", "octicon-stop")+"\n</blockquote>")
}<|MERGE_RESOLUTION|>--- conflicted
+++ resolved
@@ -590,11 +590,7 @@
 }
 
 func TestRenderLinks(t *testing.T) {
-<<<<<<< HEAD
-	input := `  space @mention-user
-=======
 	input := `  space @mention-user${SPACE}${SPACE}
->>>>>>> b4d86912
 /just/a/path.bin
 https://example.com/file.bin
 [local link](file.bin)
@@ -615,11 +611,7 @@
 mail@domain.com
 @mention-user test
 #123
-<<<<<<< HEAD
-  space
-=======
   space${SPACE}${SPACE}
->>>>>>> b4d86912
 `
 	input = strings.ReplaceAll(input, "${SPACE}", " ") // replace ${SPACE} with " ", to avoid some editor's auto-trimming
 	cases := []struct {
