--- conflicted
+++ resolved
@@ -309,7 +309,7 @@
 	test(t, "A\n\n\nB\nC\n", 2)
 }
 
-<<<<<<< HEAD
+
 func TestMarkdownRenderRaw(t *testing.T) {
 	testcases := [][]byte{
 		{ // clusterfuzz_testcase_minimized_fuzz_markdown_render_raw_6267570554535936
@@ -327,8 +327,8 @@
 	for _, testcase := range testcases {
 		_ = RenderRaw(testcase, "", false)
 	}
-
-=======
+}
+
 func TestRenderSiblingImages_Issue12925(t *testing.T) {
 	testcase := `![image1](/image1)
 ![image2](/image2)
@@ -338,5 +338,5 @@
 `
 	res := string(RenderRaw([]byte(testcase), "", false))
 	assert.Equal(t, expected, res)
->>>>>>> 5f8478ab
+
 }