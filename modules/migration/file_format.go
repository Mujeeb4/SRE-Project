// Copyright 2022 The Gitea Authors. All rights reserved.
// SPDX-License-Identifier: MIT

package migration

import (
	"fmt"
	"os"
	"strings"
	"time"

	"code.gitea.io/gitea/modules/json"
	"code.gitea.io/gitea/modules/log"

	"github.com/santhosh-tekuri/jsonschema/v5"
	"gopkg.in/yaml.v3"
)

// Load project data from file, with optional validation
func Load(filename string, data interface{}, validation bool) error {
	isJSON := strings.HasSuffix(filename, ".json")

	bs, err := os.ReadFile(filename)
	if err != nil {
		return err
	}

	if validation {
		err := validate(bs, data, isJSON)
		if err != nil {
			return err
		}
	}
	return unmarshal(bs, data, isJSON)
}

func unmarshal(bs []byte, data interface{}, isJSON bool) error {
	if isJSON {
		return json.Unmarshal(bs, data)
	}
	return yaml.Unmarshal(bs, data)
}

func getSchema(filename string) (*jsonschema.Schema, error) {
	c := jsonschema.NewCompiler()
	c.LoadURL = openSchema
	return c.Compile(filename)
}

func validate(bs []byte, datatype interface{}, isJSON bool) error {
	var v interface{}
	err := unmarshal(bs, &v, isJSON)
	if err != nil {
		return err
	}
	if !isJSON {
		v, err = toStringKeys(v)
		if err != nil {
			return err
		}
	}

	var schemaFilename string
	switch datatype := datatype.(type) {
	case *[]*Issue:
		schemaFilename = "issue.json"
	case *[]*Milestone:
		schemaFilename = "milestone.json"
	default:
		return fmt.Errorf("file_format:validate: %T has not a validation implemented", datatype)
	}

	sch, err := getSchema(schemaFilename)
	if err != nil {
		return err
	}
	err = sch.Validate(v)
	if err != nil {
<<<<<<< HEAD
		log.Error("migration validation with %s failed %v", schemaFilename, err)
=======
		log.Error("migration validation with %s failed:\n%#v", schemaFilename, err)
>>>>>>> 5ff037ef
	}
	return err
}

func toStringKeys(val interface{}) (interface{}, error) {
	var err error
	switch val := val.(type) {
	case map[string]interface{}:
		m := make(map[string]interface{})
		for k, v := range val {
			m[k], err = toStringKeys(v)
			if err != nil {
				return nil, err
			}
		}
		return m, nil
	case []interface{}:
		l := make([]interface{}, len(val))
		for i, v := range val {
			l[i], err = toStringKeys(v)
			if err != nil {
				return nil, err
			}
		}
		return l, nil
	case time.Time:
		return val.Format(time.RFC3339), nil
	default:
		return val, nil
	}
}<|MERGE_RESOLUTION|>--- conflicted
+++ resolved
@@ -76,11 +76,7 @@
 	}
 	err = sch.Validate(v)
 	if err != nil {
-<<<<<<< HEAD
-		log.Error("migration validation with %s failed %v", schemaFilename, err)
-=======
 		log.Error("migration validation with %s failed:\n%#v", schemaFilename, err)
->>>>>>> 5ff037ef
 	}
 	return err
 }
