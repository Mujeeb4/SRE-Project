// Copyright 2019 The Gitea Authors. All rights reserved.
// Use of this source code is governed by a MIT-style
// license that can be found in the LICENSE file.

package migration

import (
	"time"
)

<<<<<<< HEAD
=======
// ReleaseAsset represents a release asset
type ReleaseAsset struct {
	ID            int64
	Name          string
	ContentType   *string `yaml:"content_type"`
	Size          *int
	DownloadCount *int `yaml:"download_count"`
	Created       time.Time
	Updated       time.Time

	DownloadURL *string `yaml:"download_url"` // SECURITY: It is the responsibility of downloader to make sure this is safe
	// if DownloadURL is nil, the function should be invoked
	DownloadFunc func() (io.ReadCloser, error) `yaml:"-"` // SECURITY: It is the responsibility of downloader to make sure this is safe
}

>>>>>>> c3b2e443
// Release represents a release
type Release struct {
	TagName         string `yaml:"tag_name"`         // SECURITY: This must pass git.IsValidRefPattern
	TargetCommitish string `yaml:"target_commitish"` // SECURITY: This must pass git.IsValidRefPattern
	Name            string
	Body            string
	Draft           bool
	Prerelease      bool
	PublisherID     int64  `yaml:"publisher_id"`
	PublisherName   string `yaml:"publisher_name"`
	PublisherEmail  string `yaml:"publisher_email"`
	Assets          []*Asset
	Created         time.Time
	Published       time.Time
}

// GetExternalName ExternalUserMigrated interface
func (r *Release) GetExternalName() string { return r.PublisherName }

// GetExternalID ExternalUserMigrated interface
func (r *Release) GetExternalID() int64 { return r.PublisherID }<|MERGE_RESOLUTION|>--- conflicted
+++ resolved
@@ -8,24 +8,6 @@
 	"time"
 )
 
-<<<<<<< HEAD
-=======
-// ReleaseAsset represents a release asset
-type ReleaseAsset struct {
-	ID            int64
-	Name          string
-	ContentType   *string `yaml:"content_type"`
-	Size          *int
-	DownloadCount *int `yaml:"download_count"`
-	Created       time.Time
-	Updated       time.Time
-
-	DownloadURL *string `yaml:"download_url"` // SECURITY: It is the responsibility of downloader to make sure this is safe
-	// if DownloadURL is nil, the function should be invoked
-	DownloadFunc func() (io.ReadCloser, error) `yaml:"-"` // SECURITY: It is the responsibility of downloader to make sure this is safe
-}
-
->>>>>>> c3b2e443
 // Release represents a release
 type Release struct {
 	TagName         string `yaml:"tag_name"`         // SECURITY: This must pass git.IsValidRefPattern
