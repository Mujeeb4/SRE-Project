// Copyright 2019 The Gitea Authors. All rights reserved.
// Copyright 2018 Jonas Franz. All rights reserved.
// Use of this source code is governed by a MIT-style
// license that can be found in the LICENSE file.

package migrations

import (
	"context"
	"fmt"
	"net"
	"net/url"
	"strings"

	"code.gitea.io/gitea/models"
	"code.gitea.io/gitea/modules/log"
	"code.gitea.io/gitea/modules/matchlist"
	"code.gitea.io/gitea/modules/migrations/base"
	"code.gitea.io/gitea/modules/setting"
)

// MigrateOptions is equal to base.MigrateOptions
type MigrateOptions = base.MigrateOptions

var (
	factories []base.DownloaderFactory

	allowList *matchlist.Matchlist
	blockList *matchlist.Matchlist
)

// RegisterDownloaderFactory registers a downloader factory
func RegisterDownloaderFactory(factory base.DownloaderFactory) {
	factories = append(factories, factory)
}

func isMigrateURLAllowed(remoteURL string) error {
	u, err := url.Parse(strings.ToLower(remoteURL))
	if err != nil {
		return err
	}

	if strings.EqualFold(u.Scheme, "http") || strings.EqualFold(u.Scheme, "https") {
		if len(setting.Migrations.AllowedDomains) > 0 {
			if !allowList.Match(u.Host) {
				return &models.ErrMigrationNotAllowed{Host: u.Host}
			}
		} else {
			if blockList.Match(u.Host) {
				return &models.ErrMigrationNotAllowed{Host: u.Host}
			}
		}
	}

	if !setting.Migrations.AllowLocalNetworks {
		addrList, err := net.LookupIP(strings.Split(u.Host, ":")[0])
		if err != nil {
			return &models.ErrMigrationNotAllowed{Host: u.Host, NotResolvedIP: true}
		}
		for _, addr := range addrList {
			if isIPPrivate(addr) || !addr.IsGlobalUnicast() {
				return &models.ErrMigrationNotAllowed{Host: u.Host, PrivateNet: addr.String()}
			}
		}
	}

	return nil
}

// MigrateRepository migrate repository according MigrateOptions
func MigrateRepository(ctx context.Context, doer *models.User, ownerName string, opts base.MigrateOptions) (*models.Repository, error) {
	err := isMigrateURLAllowed(opts.CloneAddr)
	if err != nil {
		return nil, err
	}
	downloader, err := newDownloader(ctx, ownerName, opts)
	if err != nil {
		return nil, err
	}

	var uploader = NewGiteaLocalUploader(ctx, doer, ownerName, opts.RepoName)
	uploader.gitServiceType = opts.GitServiceType

	if err := migrateRepository(downloader, uploader, opts); err != nil {
		if err1 := uploader.Rollback(); err1 != nil {
			log.Error("rollback failed: %v", err1)
		}
		if err2 := models.CreateRepositoryNotice(fmt.Sprintf("Migrate repository from %s failed: %v", opts.OriginalURL, err)); err2 != nil {
			log.Error("create respotiry notice failed: ", err2)
		}
		return nil, err
	}
	return uploader.repo, nil
}

func newDownloader(ctx context.Context, ownerName string, opts base.MigrateOptions) (base.Downloader, error) {
	var (
		downloader base.Downloader
		err        error
	)

	for _, factory := range factories {
		if factory.GitServiceType() == opts.GitServiceType {
			downloader, err = factory.New(ctx, opts)
			if err != nil {
				return nil, err
			}
			break
		}
	}

	if downloader == nil {
		opts.Wiki = true
		opts.Milestones = false
		opts.Labels = false
		opts.Releases = false
		opts.Comments = false
		opts.Issues = false
		opts.PullRequests = false
		downloader = NewPlainGitDownloader(ownerName, opts.RepoName, opts.CloneAddr)
		log.Trace("Will migrate from git: %s", opts.OriginalURL)
	}

	if setting.Migrations.MaxAttempts > 1 {
		downloader = base.NewRetryDownloader(ctx, downloader, setting.Migrations.MaxAttempts, setting.Migrations.RetryBackoff)
	}
	return downloader, nil
}

// migrateRepository will download information and then upload it to Uploader, this is a simple
// process for small repository. For a big repository, save all the data to disk
// before upload is better
func migrateRepository(downloader base.Downloader, uploader base.Uploader, opts base.MigrateOptions) error {
	repo, err := downloader.GetRepoInfo()
	if err != nil {
		return err
	}
	repo.IsPrivate = opts.Private
	repo.IsMirror = opts.Mirror
	if opts.Description != "" {
		repo.Description = opts.Description
	}
	log.Trace("migrating git data")
	if err := uploader.CreateRepo(repo, opts); err != nil {
		return err
	}
	defer uploader.Close()

	log.Trace("migrating topics")
	topics, err := downloader.GetTopics()
	if err != nil {
		return err
	}
	if len(topics) > 0 {
		if err := uploader.CreateTopics(topics...); err != nil {
			return err
		}
	}

	if opts.Milestones {
		log.Trace("migrating milestones")
		milestones, err := downloader.GetMilestones()
		if err != nil {
			if err != ErrNotSupported {
				return err
			}
			log.Warn("migrating milestones is not supported, ignored")
		}

		msBatchSize := uploader.MaxBatchInsertSize("milestone")
		for len(milestones) > 0 {
			if len(milestones) < msBatchSize {
				msBatchSize = len(milestones)
			}

			if err := uploader.CreateMilestones(milestones...); err != nil {
				return err
			}
			milestones = milestones[msBatchSize:]
		}
	}

	if opts.Labels {
		log.Trace("migrating labels")
		labels, err := downloader.GetLabels()
		if err != nil {
			if err != ErrNotSupported {
				return err
			}

			log.Warn("migrating labels is not supported, ignored")
		}

		lbBatchSize := uploader.MaxBatchInsertSize("label")
		for len(labels) > 0 {
			if len(labels) < lbBatchSize {
				lbBatchSize = len(labels)
			}

			if err := uploader.CreateLabels(labels...); err != nil {
				return err
			}
			labels = labels[lbBatchSize:]
		}
	}

	if opts.Releases {
		log.Trace("migrating releases")
		releases, err := downloader.GetReleases()
		if err != nil {
			if err != ErrNotSupported {
				return err
			}

			log.Warn("migrating releases is not supported, ignored")
		}

		relBatchSize := uploader.MaxBatchInsertSize("release")
		for len(releases) > 0 {
			if len(releases) < relBatchSize {
				relBatchSize = len(releases)
			}

			if err := uploader.CreateReleases(releases[:relBatchSize]...); err != nil {
				return err
			}
			releases = releases[relBatchSize:]
		}

		// Once all releases (if any) are inserted, sync any remaining non-release tags
		if err := uploader.SyncTags(); err != nil {
			return err
		}
	}

	var (
		commentBatchSize = uploader.MaxBatchInsertSize("comment")
		reviewBatchSize  = uploader.MaxBatchInsertSize("review")
	)

	if opts.Issues {
		log.Trace("migrating issues and comments")
		var issueBatchSize = uploader.MaxBatchInsertSize("issue")

		for i := 1; ; i++ {
			issues, isEnd, err := downloader.GetIssues(i, issueBatchSize)
			if err != nil {
				if err != ErrNotSupported {
					return err
				}

				log.Warn("migrating issues is not supported, ignored")
				break
			}

			if err := uploader.CreateIssues(issues...); err != nil {
				return err
			}

			if opts.Comments {
				var allComments = make([]*base.Comment, 0, commentBatchSize)
				for _, issue := range issues {
					log.Trace("migrating issue %d's comments", issue.Number)
					comments, err := downloader.GetComments(issue.Number)
					if err != nil {
						return err
					}

<<<<<<< HEAD
			var allComments = make([]*base.Comment, 0, commentBatchSize)
			for _, issue := range issues {
				comments, err := downloader.GetComments(issue.Number)
				if err != nil {
					if err != ErrNotSupported {
						return err
					}
					log.Warn("migrating comments is not supported, ignored")
					break
				}
=======
					allComments = append(allComments, comments...)
>>>>>>> 60a3297a

					if len(allComments) >= commentBatchSize {
						if err := uploader.CreateComments(allComments[:commentBatchSize]...); err != nil {
							return err
						}

						allComments = allComments[commentBatchSize:]
					}
				}

				if len(allComments) > 0 {
					if err := uploader.CreateComments(allComments...); err != nil {
						return err
					}
				}
			}

			if isEnd {
				break
			}
		}
	}

	if opts.PullRequests {
		log.Trace("migrating pull requests and comments")
		var prBatchSize = uploader.MaxBatchInsertSize("pullrequest")
		for i := 1; ; i++ {
			prs, isEnd, err := downloader.GetPullRequests(i, prBatchSize)
			if err != nil {
				if err != ErrNotSupported {
					return err
				}
				log.Warn("migrating pull requests is not supported, ignored")
				break
			}

			if err := uploader.CreatePullRequests(prs...); err != nil {
				return err
			}

			if opts.Comments {
				// plain comments
				var allComments = make([]*base.Comment, 0, commentBatchSize)
				for _, pr := range prs {
					log.Trace("migrating pull request %d's comments", pr.Number)
					comments, err := downloader.GetComments(pr.Number)
					if err != nil {
						return err
					}

					allComments = append(allComments, comments...)

					if len(allComments) >= commentBatchSize {
						if err := uploader.CreateComments(allComments[:commentBatchSize]...); err != nil {
							return err
						}
						allComments = allComments[commentBatchSize:]
					}
				}
				if len(allComments) > 0 {
					if err := uploader.CreateComments(allComments...); err != nil {
						return err
					}
				}

				// migrate reviews
				var allReviews = make([]*base.Review, 0, reviewBatchSize)
				for _, pr := range prs {
					number := pr.Number

					// on gitlab migrations pull number change
					if pr.OriginalNumber > 0 {
						number = pr.OriginalNumber
					}

					reviews, err := downloader.GetReviews(number)
					if pr.OriginalNumber > 0 {
						for i := range reviews {
							reviews[i].IssueIndex = pr.Number
						}
					}
					if err != nil {
						return err
					}

					allReviews = append(allReviews, reviews...)

					if len(allReviews) >= reviewBatchSize {
						if err := uploader.CreateReviews(allReviews[:reviewBatchSize]...); err != nil {
							return err
						}
						allReviews = allReviews[reviewBatchSize:]
					}
				}
				if len(allReviews) > 0 {
					if err := uploader.CreateReviews(allReviews...); err != nil {
						return err
					}
				}
			}

			if isEnd {
				break
			}
		}
	}

	return uploader.Finish()
}

// Init migrations service
func Init() error {
	var err error
	allowList, err = matchlist.NewMatchlist(setting.Migrations.AllowedDomains...)
	if err != nil {
		return fmt.Errorf("init migration allowList domains failed: %v", err)
	}

	blockList, err = matchlist.NewMatchlist(setting.Migrations.BlockedDomains...)
	if err != nil {
		return fmt.Errorf("init migration blockList domains failed: %v", err)
	}

	return nil
}

// isIPPrivate reports whether ip is a private address, according to
// RFC 1918 (IPv4 addresses) and RFC 4193 (IPv6 addresses).
// from https://github.com/golang/go/pull/42793
// TODO remove if https://github.com/golang/go/issues/29146 got resolved
func isIPPrivate(ip net.IP) bool {
	if ip4 := ip.To4(); ip4 != nil {
		return ip4[0] == 10 ||
			(ip4[0] == 172 && ip4[1]&0xf0 == 16) ||
			(ip4[0] == 192 && ip4[1] == 168)
	}
	return len(ip) == net.IPv6len && ip[0]&0xfe == 0xfc
}<|MERGE_RESOLUTION|>--- conflicted
+++ resolved
@@ -266,20 +266,7 @@
 						return err
 					}
 
-<<<<<<< HEAD
-			var allComments = make([]*base.Comment, 0, commentBatchSize)
-			for _, issue := range issues {
-				comments, err := downloader.GetComments(issue.Number)
-				if err != nil {
-					if err != ErrNotSupported {
-						return err
-					}
-					log.Warn("migrating comments is not supported, ignored")
-					break
-				}
-=======
 					allComments = append(allComments, comments...)
->>>>>>> 60a3297a
 
 					if len(allComments) >= commentBatchSize {
 						if err := uploader.CreateComments(allComments[:commentBatchSize]...); err != nil {
