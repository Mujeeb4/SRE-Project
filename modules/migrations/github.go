--- conflicted
+++ resolved
@@ -143,11 +143,7 @@
 	}
 	g.rate = &resp.Rate
 
-<<<<<<< HEAD
-	defaultBranch := "master"
-=======
 	defaultBranch := ""
->>>>>>> 81ed47c2
 	if gr.DefaultBranch != nil {
 		defaultBranch = *gr.DefaultBranch
 	}
