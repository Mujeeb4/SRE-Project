// Copyright 2019 The Gitea Authors. All rights reserved.
// Use of this source code is governed by a MIT-style
// license that can be found in the LICENSE file.

package migrations

import (
	"context"
	"errors"
	"fmt"
	"io"
	"net/http"
	"net/url"
	"strings"
	"time"

	"code.gitea.io/gitea/modules/log"
	"code.gitea.io/gitea/modules/migrations/base"
	"code.gitea.io/gitea/modules/structs"

	"github.com/xanzy/go-gitlab"
)

var (
	_ base.Downloader        = &GitlabDownloader{}
	_ base.DownloaderFactory = &GitlabDownloaderFactory{}
)

func init() {
	RegisterDownloaderFactory(&GitlabDownloaderFactory{})
}

// GitlabDownloaderFactory defines a gitlab downloader factory
type GitlabDownloaderFactory struct {
}

// New returns a Downloader related to this factory according MigrateOptions
func (f *GitlabDownloaderFactory) New(ctx context.Context, opts base.MigrateOptions) (base.Downloader, error) {
	u, err := url.Parse(opts.CloneAddr)
	if err != nil {
		return nil, err
	}

	baseURL := u.Scheme + "://" + u.Host
	repoNameSpace := strings.TrimPrefix(u.Path, "/")
	repoNameSpace = strings.TrimSuffix(repoNameSpace, ".git")

	log.Trace("Create gitlab downloader. BaseURL: %s RepoName: %s", baseURL, repoNameSpace)

	return NewGitlabDownloader(ctx, baseURL, repoNameSpace, opts.AuthUsername, opts.AuthPassword, opts.AuthToken), nil
}

// GitServiceType returns the type of git service
func (f *GitlabDownloaderFactory) GitServiceType() structs.GitServiceType {
	return structs.GitlabService
}

// GitlabDownloader implements a Downloader interface to get repository informations
// from gitlab via go-gitlab
// - issueCount is incremented in GetIssues() to ensure PR and Issue numbers do not overlap,
// because Gitlab has individual Issue and Pull Request numbers.
// - issueSeen, working alongside issueCount, is checked in GetComments() to see whether we
// need to fetch the Issue or PR comments, as Gitlab stores them separately.
type GitlabDownloader struct {
	ctx             context.Context
	client          *gitlab.Client
	repoID          int
	repoName        string
	issueCount      int64
	fetchPRcomments bool
}

// NewGitlabDownloader creates a gitlab Downloader via gitlab API
//   Use either a username/password, personal token entered into the username field, or anonymous/public access
//   Note: Public access only allows very basic access
func NewGitlabDownloader(ctx context.Context, baseURL, repoPath, username, password, token string) *GitlabDownloader {
	var gitlabClient *gitlab.Client
	var err error
	if token != "" {
		gitlabClient, err = gitlab.NewClient(token, gitlab.WithBaseURL(baseURL))
	} else {
		gitlabClient, err = gitlab.NewBasicAuthClient(username, password, gitlab.WithBaseURL(baseURL))
	}

	if err != nil {
		log.Trace("Error logging into gitlab: %v", err)
		return nil
	}

	// Grab and store project/repo ID here, due to issues using the URL escaped path
	gr, _, err := gitlabClient.Projects.GetProject(repoPath, nil, nil, gitlab.WithContext(ctx))
	if err != nil {
		log.Trace("Error retrieving project: %v", err)
		return nil
	}

	if gr == nil {
		log.Trace("Error getting project, project is nil")
		return nil
	}

	return &GitlabDownloader{
		ctx:      ctx,
		client:   gitlabClient,
		repoID:   gr.ID,
		repoName: gr.Name,
	}
}

// SetContext set context
func (g *GitlabDownloader) SetContext(ctx context.Context) {
	g.ctx = ctx
}

// GetRepoInfo returns a repository information
func (g *GitlabDownloader) GetRepoInfo() (*base.Repository, error) {
	if g == nil {
		return nil, errors.New("error: GitlabDownloader is nil")
	}

	gr, _, err := g.client.Projects.GetProject(g.repoID, nil, nil, gitlab.WithContext(g.ctx))
	if err != nil {
		return nil, err
	}

	var private bool
	switch gr.Visibility {
	case gitlab.InternalVisibility:
		private = true
	case gitlab.PrivateVisibility:
		private = true
	}

	var owner string
	if gr.Owner == nil {
		log.Trace("gr.Owner is nil, trying to get owner from Namespace")
		if gr.Namespace != nil && gr.Namespace.Kind == "user" {
			owner = gr.Namespace.Path
		}
	} else {
		owner = gr.Owner.Username
	}

	// convert gitlab repo to stand Repo
	return &base.Repository{
		Owner:       owner,
		Name:        gr.Name,
		IsPrivate:   private,
		Description: gr.Description,
		OriginalURL: gr.WebURL,
		CloneURL:    gr.HTTPURLToRepo,
	}, nil
}

// GetTopics return gitlab topics
func (g *GitlabDownloader) GetTopics() ([]string, error) {
	if g == nil {
		return nil, errors.New("error: GitlabDownloader is nil")
	}

	gr, _, err := g.client.Projects.GetProject(g.repoID, nil, nil, gitlab.WithContext(g.ctx))
	if err != nil {
		return nil, err
	}
	return gr.TagList, err
}

// GetMilestones returns milestones
func (g *GitlabDownloader) GetMilestones() ([]*base.Milestone, error) {
	if g == nil {
		return nil, errors.New("error: GitlabDownloader is nil")
	}
	var perPage = 100
	var state = "all"
	var milestones = make([]*base.Milestone, 0, perPage)
	for i := 1; ; i++ {
		ms, _, err := g.client.Milestones.ListMilestones(g.repoID, &gitlab.ListMilestonesOptions{
			State: &state,
			ListOptions: gitlab.ListOptions{
				Page:    i,
				PerPage: perPage,
			}}, nil, gitlab.WithContext(g.ctx))
		if err != nil {
			return nil, err
		}

		for _, m := range ms {
			var desc string
			if m.Description != "" {
				desc = m.Description
			}
			var state = "open"
			var closedAt *time.Time
			if m.State != "" {
				state = m.State
				if state == "closed" {
					closedAt = m.UpdatedAt
				}
			}

			var deadline *time.Time
			if m.DueDate != nil {
				deadlineParsed, err := time.Parse("2006-01-02", m.DueDate.String())
				if err != nil {
					log.Trace("Error parsing Milestone DueDate time")
					deadline = nil
				} else {
					deadline = &deadlineParsed
				}
			}

			milestones = append(milestones, &base.Milestone{
				Title:       m.Title,
				Description: desc,
				Deadline:    deadline,
				State:       state,
				Created:     *m.CreatedAt,
				Updated:     m.UpdatedAt,
				Closed:      closedAt,
			})
		}
		if len(ms) < perPage {
			break
		}
	}
	return milestones, nil
}

// GetLabels returns labels
func (g *GitlabDownloader) GetLabels() ([]*base.Label, error) {
	if g == nil {
		return nil, errors.New("error: GitlabDownloader is nil")
	}
	var perPage = 100
	var labels = make([]*base.Label, 0, perPage)
	for i := 1; ; i++ {
		ls, _, err := g.client.Labels.ListLabels(g.repoID, &gitlab.ListLabelsOptions{
			Page:    i,
			PerPage: perPage,
		}, nil, gitlab.WithContext(g.ctx))
		if err != nil {
			return nil, err
		}
		for _, label := range ls {
			baseLabel := &base.Label{
				Name:        label.Name,
				Color:       strings.TrimLeft(label.Color, "#)"),
				Description: label.Description,
			}
			labels = append(labels, baseLabel)
		}
		if len(ls) < perPage {
			break
		}
	}
	return labels, nil
}

func (g *GitlabDownloader) convertGitlabRelease(rel *gitlab.Release) *base.Release {
	var zero int
	r := &base.Release{
		TagName:         rel.TagName,
		TargetCommitish: rel.Commit.ID,
		Name:            rel.Name,
		Body:            rel.Description,
		Created:         *rel.CreatedAt,
		PublisherID:     int64(rel.Author.ID),
		PublisherName:   rel.Author.Username,
	}

	for k, asset := range rel.Assets.Links {
		r.Assets = append(r.Assets, base.ReleaseAsset{
			ID:            int64(asset.ID),
			Name:          asset.Name,
			ContentType:   &rel.Assets.Sources[k].Format,
			Size:          &zero,
			DownloadCount: &zero,
		})
	}
	return r
}

// GetReleases returns releases
func (g *GitlabDownloader) GetReleases() ([]*base.Release, error) {
	var perPage = 100
	var releases = make([]*base.Release, 0, perPage)
	for i := 1; ; i++ {
		ls, _, err := g.client.Releases.ListReleases(g.repoID, &gitlab.ListReleasesOptions{
			Page:    i,
			PerPage: perPage,
		}, nil, gitlab.WithContext(g.ctx))
		if err != nil {
			return nil, err
		}

		for _, release := range ls {
			releases = append(releases, g.convertGitlabRelease(release))
		}
		if len(ls) < perPage {
			break
		}
	}
	return releases, nil
}

// GetAsset returns an asset
<<<<<<< HEAD
func (g *GitlabDownloader) GetAsset(tag string, _, id int64) (io.ReadCloser, error) {
	link, _, err := g.client.ReleaseLinks.GetReleaseLink(g.repoID, tag, int(id))
=======
func (g *GitlabDownloader) GetAsset(tag string, id int64) (io.ReadCloser, error) {
	link, _, err := g.client.ReleaseLinks.GetReleaseLink(g.repoID, tag, int(id), gitlab.WithContext(g.ctx))
>>>>>>> 714ab71d
	if err != nil {
		return nil, err
	}

	req, err := http.NewRequest("GET", link.URL, nil)
	if err != nil {
		return nil, err
	}
	req = req.WithContext(g.ctx)

	resp, err := http.DefaultClient.Do(req)
	if err != nil {
		return nil, err
	}

	// resp.Body is closed by the uploader
	return resp.Body, nil
}

// GetIssues returns issues according start and limit
//   Note: issue label description and colors are not supported by the go-gitlab library at this time
//   TODO: figure out how to transfer issue reactions
func (g *GitlabDownloader) GetIssues(page, perPage int) ([]*base.Issue, bool, error) {
	state := "all"
	sort := "asc"

	opt := &gitlab.ListProjectIssuesOptions{
		State: &state,
		Sort:  &sort,
		ListOptions: gitlab.ListOptions{
			PerPage: perPage,
			Page:    page,
		},
	}

	var allIssues = make([]*base.Issue, 0, perPage)

	issues, _, err := g.client.Issues.ListProjectIssues(g.repoID, opt, nil, gitlab.WithContext(g.ctx))
	if err != nil {
		return nil, false, fmt.Errorf("error while listing issues: %v", err)
	}
	for _, issue := range issues {

		var labels = make([]*base.Label, 0, len(issue.Labels))
		for _, l := range issue.Labels {
			labels = append(labels, &base.Label{
				Name: l,
			})
		}

		var milestone string
		if issue.Milestone != nil {
			milestone = issue.Milestone.Title
		}

		allIssues = append(allIssues, &base.Issue{
			Title:      issue.Title,
			Number:     int64(issue.IID),
			PosterID:   int64(issue.Author.ID),
			PosterName: issue.Author.Username,
			Content:    issue.Description,
			Milestone:  milestone,
			State:      issue.State,
			Created:    *issue.CreatedAt,
			Labels:     labels,
			Closed:     issue.ClosedAt,
			IsLocked:   issue.DiscussionLocked,
			Updated:    *issue.UpdatedAt,
		})

		// increment issueCount, to be used in GetPullRequests()
		g.issueCount++
	}

	return allIssues, len(issues) < perPage, nil
}

// GetComments returns comments according issueNumber
func (g *GitlabDownloader) GetComments(issueNumber int64) ([]*base.Comment, error) {
	var allComments = make([]*base.Comment, 0, 100)

	var page = 1
	var realIssueNumber int64

	for {
		var comments []*gitlab.Discussion
		var resp *gitlab.Response
		var err error
		// fetchPRcomments decides whether to fetch Issue or PR comments
		if !g.fetchPRcomments {
			realIssueNumber = issueNumber
			comments, resp, err = g.client.Discussions.ListIssueDiscussions(g.repoID, int(realIssueNumber), &gitlab.ListIssueDiscussionsOptions{
				Page:    page,
				PerPage: 100,
			}, nil, gitlab.WithContext(g.ctx))
		} else {
			// If this is a PR, we need to figure out the Gitlab/original PR ID to be passed below
			realIssueNumber = issueNumber - g.issueCount
			comments, resp, err = g.client.Discussions.ListMergeRequestDiscussions(g.repoID, int(realIssueNumber), &gitlab.ListMergeRequestDiscussionsOptions{
				Page:    page,
				PerPage: 100,
			}, nil, gitlab.WithContext(g.ctx))
		}

		if err != nil {
			return nil, fmt.Errorf("error while listing comments: %v %v", g.repoID, err)
		}
		for _, comment := range comments {
			// Flatten comment threads
			if !comment.IndividualNote {
				for _, note := range comment.Notes {
					allComments = append(allComments, &base.Comment{
						IssueIndex:  realIssueNumber,
						PosterID:    int64(note.Author.ID),
						PosterName:  note.Author.Username,
						PosterEmail: note.Author.Email,
						Content:     note.Body,
						Created:     *note.CreatedAt,
					})
				}
			} else {
				c := comment.Notes[0]
				allComments = append(allComments, &base.Comment{
					IssueIndex:  realIssueNumber,
					PosterID:    int64(c.Author.ID),
					PosterName:  c.Author.Username,
					PosterEmail: c.Author.Email,
					Content:     c.Body,
					Created:     *c.CreatedAt,
				})
			}

		}
		if resp.NextPage == 0 {
			break
		}
		page = resp.NextPage
	}
	return allComments, nil
}

// GetPullRequests returns pull requests according page and perPage
func (g *GitlabDownloader) GetPullRequests(page, perPage int) ([]*base.PullRequest, bool, error) {

	opt := &gitlab.ListProjectMergeRequestsOptions{
		ListOptions: gitlab.ListOptions{
			PerPage: perPage,
			Page:    page,
		},
	}

	// Set fetchPRcomments to true here, so PR comments are fetched instead of Issue comments
	g.fetchPRcomments = true

	var allPRs = make([]*base.PullRequest, 0, perPage)

	prs, _, err := g.client.MergeRequests.ListProjectMergeRequests(g.repoID, opt, nil, gitlab.WithContext(g.ctx))
	if err != nil {
		return nil, false, fmt.Errorf("error while listing merge requests: %v", err)
	}
	for _, pr := range prs {

		var labels = make([]*base.Label, 0, len(pr.Labels))
		for _, l := range pr.Labels {
			labels = append(labels, &base.Label{
				Name: l,
			})
		}

		var merged bool
		if pr.State == "merged" {
			merged = true
			pr.State = "closed"
		}

		var mergeTime = pr.MergedAt
		if merged && pr.MergedAt == nil {
			mergeTime = pr.UpdatedAt
		}

		var closeTime = pr.ClosedAt
		if merged && pr.ClosedAt == nil {
			closeTime = pr.UpdatedAt
		}

		var locked bool
		if pr.State == "locked" {
			locked = true
		}

		var milestone string
		if pr.Milestone != nil {
			milestone = pr.Milestone.Title
		}

		// Add the PR ID to the Issue Count because PR and Issues share ID space in Gitea
		newPRNumber := g.issueCount + int64(pr.IID)

		allPRs = append(allPRs, &base.PullRequest{
			Title:          pr.Title,
			Number:         newPRNumber,
			OriginalNumber: int64(pr.IID),
			PosterName:     pr.Author.Username,
			PosterID:       int64(pr.Author.ID),
			Content:        pr.Description,
			Milestone:      milestone,
			State:          pr.State,
			Created:        *pr.CreatedAt,
			Closed:         closeTime,
			Labels:         labels,
			Merged:         merged,
			MergeCommitSHA: pr.MergeCommitSHA,
			MergedTime:     mergeTime,
			IsLocked:       locked,
			Head: base.PullRequestBranch{
				Ref:       pr.SourceBranch,
				SHA:       pr.SHA,
				RepoName:  g.repoName,
				OwnerName: pr.Author.Username,
				CloneURL:  pr.WebURL,
			},
			Base: base.PullRequestBranch{
				Ref:       pr.TargetBranch,
				SHA:       pr.DiffRefs.BaseSha,
				RepoName:  g.repoName,
				OwnerName: pr.Author.Username,
			},
			PatchURL: pr.WebURL + ".patch",
		})
	}

	return allPRs, len(prs) < perPage, nil
}

// GetReviews returns pull requests review
func (g *GitlabDownloader) GetReviews(pullRequestNumber int64) ([]*base.Review, error) {

	state, _, err := g.client.MergeRequestApprovals.GetApprovalState(g.repoID, int(pullRequestNumber), gitlab.WithContext(g.ctx))
	if err != nil {
		return nil, err
	}

	// GitLab's Approvals are equivalent to Gitea's approve reviews
	approvers := make(map[int]string)
	for i := range state.Rules {
		for u := range state.Rules[i].ApprovedBy {
			approvers[state.Rules[i].ApprovedBy[u].ID] = state.Rules[i].ApprovedBy[u].Username
		}
	}

	var reviews = make([]*base.Review, 0, len(approvers))
	for id, name := range approvers {
		reviews = append(reviews, &base.Review{
			ReviewerID:   int64(id),
			ReviewerName: name,
			// GitLab API doesn't return a creation date
			CreatedAt: time.Now(),
			// All we get are approvals
			State: base.ReviewStateApproved,
		})
	}

	return reviews, nil
}<|MERGE_RESOLUTION|>--- conflicted
+++ resolved
@@ -304,13 +304,8 @@
 }
 
 // GetAsset returns an asset
-<<<<<<< HEAD
 func (g *GitlabDownloader) GetAsset(tag string, _, id int64) (io.ReadCloser, error) {
-	link, _, err := g.client.ReleaseLinks.GetReleaseLink(g.repoID, tag, int(id))
-=======
-func (g *GitlabDownloader) GetAsset(tag string, id int64) (io.ReadCloser, error) {
 	link, _, err := g.client.ReleaseLinks.GetReleaseLink(g.repoID, tag, int(id), gitlab.WithContext(g.ctx))
->>>>>>> 714ab71d
 	if err != nil {
 		return nil, err
 	}
