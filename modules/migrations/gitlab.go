--- conflicted
+++ resolved
@@ -624,13 +624,8 @@
 }
 
 // GetReviews returns pull requests review
-<<<<<<< HEAD
 func (g *GitlabDownloader) GetReviews(context base.IssueContext) ([]*base.Review, error) {
-	state, resp, err := g.client.MergeRequestApprovals.GetApprovalState(g.repoID, int(context.ForeignID()), gitlab.WithContext(g.ctx))
-=======
-func (g *GitlabDownloader) GetReviews(pullRequestNumber int64) ([]*base.Review, error) {
-	approvals, resp, err := g.client.MergeRequestApprovals.GetConfiguration(g.repoID, int(pullRequestNumber), gitlab.WithContext(g.ctx))
->>>>>>> 422c30d3
+	approvals, resp, err := g.client.MergeRequestApprovals.GetConfiguration(g.repoID, int(context.ForeignID()), gitlab.WithContext(g.ctx))
 	if err != nil {
 		if resp != nil && resp.StatusCode == 404 {
 			log.Error(fmt.Sprintf("GitlabDownloader: while migrating a error occurred: '%s'", err.Error()))
@@ -642,17 +637,10 @@
 	var reviews = make([]*base.Review, 0, len(approvals.ApprovedBy))
 	for _, user := range approvals.ApprovedBy {
 		reviews = append(reviews, &base.Review{
-<<<<<<< HEAD
 			IssueIndex:   context.LocalID(),
-			ReviewerID:   int64(id),
-			ReviewerName: name,
-			// GitLab API doesn't return a creation date
-			CreatedAt: time.Now(),
-=======
 			ReviewerID:   int64(user.User.ID),
 			ReviewerName: user.User.Username,
 			CreatedAt:    *approvals.UpdatedAt,
->>>>>>> 422c30d3
 			// All we get are approvals
 			State: base.ReviewStateApproved,
 		})
