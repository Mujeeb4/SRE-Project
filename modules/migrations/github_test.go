--- conflicted
+++ resolved
@@ -159,12 +159,7 @@
 					Content:  "+1",
 				},
 			},
-<<<<<<< HEAD
-			Closed:  &closed1,
-			Context: base.BasicIssueContext(1),
-=======
 			Closed: timePtr(time.Date(2019, 11, 12, 20, 22, 22, 0, time.UTC)),
->>>>>>> 422c30d3
 		},
 		{
 			Number:     2,
@@ -215,12 +210,7 @@
 					Content:  "+1",
 				},
 			},
-<<<<<<< HEAD
-			Closed:  &closed2,
-			Context: base.BasicIssueContext(2),
-=======
 			Closed: timePtr(time.Date(2019, 11, 12, 21, 1, 31, 0, time.UTC)),
->>>>>>> 422c30d3
 		},
 	}, issues)
 
