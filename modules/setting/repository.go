// Copyright 2019 The Gitea Authors. All rights reserved.
// Use of this source code is governed by a MIT-style
// license that can be found in the LICENSE file.

package setting

import (
	"path"
	"path/filepath"
	"strings"

	"code.gitea.io/gitea/modules/log"

	"github.com/unknwon/com"
)

// enumerates all the policy repository creating
const (
	RepoCreatingLastUserVisibility = "last"
	RepoCreatingPrivate            = "private"
	RepoCreatingPublic             = "public"
)

// Repository settings
var (
	Repository = struct {
		DetectedCharsetsOrder                   []string
		DetectedCharsetScore                    map[string]int `ini:"-"`
		AnsiCharset                             string
		ForcePrivate                            bool
		DefaultPrivate                          string
		MaxCreationLimit                        int
		MirrorQueueLength                       int
		PullRequestQueueLength                  int
		PreferredLicenses                       []string
		DisableHTTPGit                          bool
		AccessControlAllowOrigin                string
		UseCompatSSHURI                         bool
		DefaultCloseIssuesViaCommitsInAnyBranch bool
		EnablePushCreateUser                    bool
		EnablePushCreateOrg                     bool
		DisabledRepoUnits                       []string
		DefaultRepoUnits                        []string
		PrefixArchiveFiles                      bool
		DisableMirrors                          bool

		// Repository editor settings
		Editor struct {
			LineWrapExtensions   []string
			PreviewableFileModes []string
		} `ini:"-"`

		// Repository upload settings
		Upload struct {
			Enabled      bool
			TempPath     string
			AllowedTypes []string `delim:"|"`
			FileMaxSize  int64
			MaxFiles     int
		} `ini:"-"`

		// Repository local settings
		Local struct {
			LocalCopyPath string
		} `ini:"-"`

		// Pull request settings
		PullRequest struct {
			WorkInProgressPrefixes                   []string
			CloseKeywords                            []string
			ReopenKeywords                           []string
			DefaultMergeMessageCommitsLimit          int
			DefaultMergeMessageSize                  int
			DefaultMergeMessageAllAuthors            bool
			DefaultMergeMessageMaxApprovers          int
			DefaultMergeMessageOfficialApproversOnly bool
		} `ini:"repository.pull-request"`

		// Issue Setting
		Issue struct {
			LockReasons []string
		} `ini:"repository.issue"`

		Signing struct {
			SigningKey        string
			SigningName       string
			SigningEmail      string
			InitialCommit     []string
			CRUDActions       []string `ini:"CRUD_ACTIONS"`
			Merges            []string
			Wiki              []string
			DefaultTrustModel string
		} `ini:"repository.signing"`
	}{
		DetectedCharsetsOrder: []string{
			"UTF-8",
			"UTF-16BE",
			"UTF-16LE",
			"UTF-32BE",
			"UTF-32LE",
			"ISO-8859-1",
			"windows-1252",
			"ISO-8859-2",
			"windows-1250",
			"ISO-8859-5",
			"ISO-8859-6",
			"ISO-8859-7",
			"windows-1253",
			"ISO-8859-8-I",
			"windows-1255",
			"ISO-8859-8",
			"windows-1251",
			"windows-1256",
			"KOI8-R",
			"ISO-8859-9",
			"windows-1254",
			"Shift_JIS",
			"GB18030",
			"EUC-JP",
			"EUC-KR",
			"Big5",
			"ISO-2022-JP",
			"ISO-2022-KR",
			"ISO-2022-CN",
			"IBM424_rtl",
			"IBM424_ltr",
			"IBM420_rtl",
			"IBM420_ltr",
		},
		DetectedCharsetScore:                    map[string]int{},
		AnsiCharset:                             "",
		ForcePrivate:                            false,
		DefaultPrivate:                          RepoCreatingLastUserVisibility,
		MaxCreationLimit:                        -1,
		MirrorQueueLength:                       1000,
		PullRequestQueueLength:                  1000,
		PreferredLicenses:                       []string{"Apache License 2.0,MIT License"},
		DisableHTTPGit:                          false,
		AccessControlAllowOrigin:                "",
		UseCompatSSHURI:                         false,
		DefaultCloseIssuesViaCommitsInAnyBranch: false,
		EnablePushCreateUser:                    false,
		EnablePushCreateOrg:                     false,
		DisabledRepoUnits:                       []string{},
		DefaultRepoUnits:                        []string{},
		PrefixArchiveFiles:                      true,
		DisableMirrors:                          false,

		// Repository editor settings
		Editor: struct {
			LineWrapExtensions   []string
			PreviewableFileModes []string
		}{
			LineWrapExtensions:   strings.Split(".txt,.md,.markdown,.mdown,.mkd,", ","),
			PreviewableFileModes: []string{"markdown"},
		},

		// Repository upload settings
		Upload: struct {
			Enabled      bool
			TempPath     string
			AllowedTypes []string `delim:"|"`
			FileMaxSize  int64
			MaxFiles     int
		}{
			Enabled:      true,
			TempPath:     "data/tmp/uploads",
			AllowedTypes: []string{},
			FileMaxSize:  3,
			MaxFiles:     5,
		},

		// Repository local settings
		Local: struct {
			LocalCopyPath string
		}{
			LocalCopyPath: "tmp/local-repo",
		},

		// Pull request settings
		PullRequest: struct {
			WorkInProgressPrefixes                   []string
			CloseKeywords                            []string
			ReopenKeywords                           []string
			DefaultMergeMessageCommitsLimit          int
			DefaultMergeMessageSize                  int
			DefaultMergeMessageAllAuthors            bool
			DefaultMergeMessageMaxApprovers          int
			DefaultMergeMessageOfficialApproversOnly bool
		}{
			WorkInProgressPrefixes: []string{"WIP:", "[WIP]"},
			// Same as GitHub. See
			// https://help.github.com/articles/closing-issues-via-commit-messages
			CloseKeywords:                            strings.Split("close,closes,closed,fix,fixes,fixed,resolve,resolves,resolved", ","),
			ReopenKeywords:                           strings.Split("reopen,reopens,reopened", ","),
			DefaultMergeMessageCommitsLimit:          50,
			DefaultMergeMessageSize:                  5 * 1024,
			DefaultMergeMessageAllAuthors:            false,
			DefaultMergeMessageMaxApprovers:          10,
			DefaultMergeMessageOfficialApproversOnly: true,
		},

		// Issue settings
		Issue: struct {
			LockReasons []string
		}{
			LockReasons: strings.Split("Too heated,Off-topic,Spam,Resolved", ","),
		},

		// Signing settings
		Signing: struct {
			SigningKey        string
			SigningName       string
			SigningEmail      string
			InitialCommit     []string
			CRUDActions       []string `ini:"CRUD_ACTIONS"`
			Merges            []string
			Wiki              []string
			DefaultTrustModel string
		}{
			SigningKey:        "default",
			SigningName:       "",
			SigningEmail:      "",
			InitialCommit:     []string{"always"},
			CRUDActions:       []string{"pubkey", "twofa", "parentsigned"},
			Merges:            []string{"pubkey", "twofa", "basesigned", "commitssigned"},
			Wiki:              []string{"never"},
			DefaultTrustModel: "collaborator",
		},
	}
	RepoRootPath string
	ScriptType   = "bash"
)

func newRepository() {
	homeDir, err := com.HomeDir()
	if err != nil {
		log.Fatal("Failed to get home directory: %v", err)
	}
	homeDir = strings.Replace(homeDir, "\\", "/", -1)

	// Determine and create root git repository path.
	sec := Cfg.Section("repository")
	Repository.DisableHTTPGit = sec.Key("DISABLE_HTTP_GIT").MustBool()
	Repository.UseCompatSSHURI = sec.Key("USE_COMPAT_SSH_URI").MustBool()
	Repository.MaxCreationLimit = sec.Key("MAX_CREATION_LIMIT").MustInt(-1)
	RepoRootPath = sec.Key("ROOT").MustString(path.Join(homeDir, "gitea-repositories"))
	forcePathSeparator(RepoRootPath)
	if !filepath.IsAbs(RepoRootPath) {
		RepoRootPath = filepath.Join(AppWorkPath, RepoRootPath)
	} else {
		RepoRootPath = filepath.Clean(RepoRootPath)
	}
	defaultDetectedCharsetsOrder := make([]string, 0, len(Repository.DetectedCharsetsOrder))
	for _, charset := range Repository.DetectedCharsetsOrder {
		defaultDetectedCharsetsOrder = append(defaultDetectedCharsetsOrder, strings.ToLower(strings.TrimSpace(charset)))
	}
	ScriptType = sec.Key("SCRIPT_TYPE").MustString("bash")

	if err = Cfg.Section("repository").MapTo(&Repository); err != nil {
		log.Fatal("Failed to map Repository settings: %v", err)
	} else if err = Cfg.Section("repository.editor").MapTo(&Repository.Editor); err != nil {
		log.Fatal("Failed to map Repository.Editor settings: %v", err)
	} else if err = Cfg.Section("repository.upload").MapTo(&Repository.Upload); err != nil {
		log.Fatal("Failed to map Repository.Upload settings: %v", err)
	} else if err = Cfg.Section("repository.local").MapTo(&Repository.Local); err != nil {
		log.Fatal("Failed to map Repository.Local settings: %v", err)
	} else if err = Cfg.Section("repository.pull-request").MapTo(&Repository.PullRequest); err != nil {
		log.Fatal("Failed to map Repository.PullRequest settings: %v", err)
	}

<<<<<<< HEAD
	Repository.Signing.DefaultTrustModel = strings.ToLower(strings.TrimSpace(Repository.Signing.DefaultTrustModel))
	if Repository.Signing.DefaultTrustModel == "default" {
		Repository.Signing.DefaultTrustModel = "collaborator"
=======
	preferred := make([]string, 0, len(Repository.DetectedCharsetsOrder))
	for _, charset := range Repository.DetectedCharsetsOrder {
		canonicalCharset := strings.ToLower(strings.TrimSpace(charset))
		preferred = append(preferred, canonicalCharset)
		// remove it from the defaults
		for i, charset := range defaultDetectedCharsetsOrder {
			if charset == canonicalCharset {
				defaultDetectedCharsetsOrder = append(defaultDetectedCharsetsOrder[:i], defaultDetectedCharsetsOrder[i+1:]...)
				break
			}
		}
	}

	i := 0
	for _, charset := range preferred {
		// Add the defaults
		if charset == "defaults" {
			for _, charset := range defaultDetectedCharsetsOrder {
				canonicalCharset := strings.ToLower(strings.TrimSpace(charset))
				if _, has := Repository.DetectedCharsetScore[canonicalCharset]; !has {
					Repository.DetectedCharsetScore[canonicalCharset] = i
					i++
				}
			}
			continue
		}
		if _, has := Repository.DetectedCharsetScore[charset]; !has {
			Repository.DetectedCharsetScore[charset] = i
			i++
		}
>>>>>>> cfac9754
	}

	if !filepath.IsAbs(Repository.Upload.TempPath) {
		Repository.Upload.TempPath = path.Join(AppWorkPath, Repository.Upload.TempPath)
	}
}<|MERGE_RESOLUTION|>--- conflicted
+++ resolved
@@ -269,11 +269,13 @@
 		log.Fatal("Failed to map Repository.PullRequest settings: %v", err)
 	}
 
-<<<<<<< HEAD
+	// Handle default trustmodel settings
 	Repository.Signing.DefaultTrustModel = strings.ToLower(strings.TrimSpace(Repository.Signing.DefaultTrustModel))
 	if Repository.Signing.DefaultTrustModel == "default" {
 		Repository.Signing.DefaultTrustModel = "collaborator"
-=======
+	}
+
+	// Handle preferred charset orders
 	preferred := make([]string, 0, len(Repository.DetectedCharsetsOrder))
 	for _, charset := range Repository.DetectedCharsetsOrder {
 		canonicalCharset := strings.ToLower(strings.TrimSpace(charset))
@@ -304,7 +306,6 @@
 			Repository.DetectedCharsetScore[charset] = i
 			i++
 		}
->>>>>>> cfac9754
 	}
 
 	if !filepath.IsAbs(Repository.Upload.TempPath) {
