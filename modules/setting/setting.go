// Copyright 2014 The Gogs Authors. All rights reserved.
// Copyright 2017 The Gitea Authors. All rights reserved.
// Use of this source code is governed by a MIT-style
// license that can be found in the LICENSE file.

package setting

import (
	"encoding/base64"
	"fmt"
	"io"
	"io/ioutil"
	"math"
	"net"
	"net/url"
	"os"
	"os/exec"
	"path"
	"path/filepath"
	"runtime"
	"strconv"
	"strings"
	"time"

	"code.gitea.io/gitea/modules/generate"
	"code.gitea.io/gitea/modules/log"
	"code.gitea.io/gitea/modules/user"
	"code.gitea.io/gitea/modules/util"

	jsoniter "github.com/json-iterator/go"
	shellquote "github.com/kballard/go-shellquote"
	"github.com/unknwon/com"
	gossh "golang.org/x/crypto/ssh"
	ini "gopkg.in/ini.v1"
)

// Scheme describes protocol types
type Scheme string

// enumerates all the scheme types
const (
	HTTP       Scheme = "http"
	HTTPS      Scheme = "https"
	FCGI       Scheme = "fcgi"
	FCGIUnix   Scheme = "fcgi+unix"
	UnixSocket Scheme = "unix"
)

// LandingPage describes the default page
type LandingPage string

// enumerates all the landing page types
const (
	LandingPageHome          LandingPage = "/"
	LandingPageExplore       LandingPage = "/explore"
	LandingPageOrganizations LandingPage = "/explore/organizations"
	LandingPageLogin         LandingPage = "/user/login"
)

// enumerates all the types of captchas
const (
	ImageCaptcha = "image"
	ReCaptcha    = "recaptcha"
	HCaptcha     = "hcaptcha"
)

// settings
var (
	// AppVer is the version of the current build of Gitea. It is set in main.go from main.Version.
	AppVer string
	// AppBuiltWith represents a human readable version go runtime build version and build tags. (See main.go formatBuiltWith().)
	AppBuiltWith string
	// AppStartTime store time gitea has started
	AppStartTime time.Time
	// AppName is the Application name, used in the page title.
	// It maps to ini:"APP_NAME"
	AppName string
	// AppURL is the Application ROOT_URL. It always has a '/' suffix
	// It maps to ini:"ROOT_URL"
	AppURL string
	// AppSubURL represents the sub-url mounting point for gitea. It is either "" or starts with '/' and ends without '/', such as '/{subpath}'.
	// This value is empty if site does not have sub-url.
	AppSubURL string
	// AppPath represents the path to the gitea binary
	AppPath string
	// AppWorkPath is the "working directory" of Gitea. It maps to the environment variable GITEA_WORK_DIR.
	// If that is not set it is the default set here by the linker or failing that the directory of AppPath.
	//
	// AppWorkPath is used as the base path for several other paths.
	AppWorkPath string
	// AppDataPath is the default path for storing data.
	// It maps to ini:"APP_DATA_PATH" and defaults to AppWorkPath + "/data"
	AppDataPath string

	// Server settings
	Protocol             Scheme
	Domain               string
	HTTPAddr             string
	HTTPPort             string
	LocalURL             string
	RedirectOtherPort    bool
	PortToRedirect       string
	OfflineMode          bool
	CertFile             string
	KeyFile              string
	StaticRootPath       string
	StaticCacheTime      time.Duration
	EnableGzip           bool
	LandingPageURL       LandingPage
	UnixSocketPermission uint32
	EnablePprof          bool
	PprofDataPath        string
	EnableLetsEncrypt    bool
	LetsEncryptTOS       bool
	LetsEncryptDirectory string
	LetsEncryptEmail     string
	GracefulRestartable  bool
	GracefulHammerTime   time.Duration
	StartupTimeout       time.Duration
	StaticURLPrefix      string
	AbsoluteAssetURL     string

	SSH = struct {
		Disabled                       bool              `ini:"DISABLE_SSH"`
		StartBuiltinServer             bool              `ini:"START_SSH_SERVER"`
		BuiltinServerUser              string            `ini:"BUILTIN_SSH_SERVER_USER"`
		Domain                         string            `ini:"SSH_DOMAIN"`
		Port                           int               `ini:"SSH_PORT"`
		ListenHost                     string            `ini:"SSH_LISTEN_HOST"`
		ListenPort                     int               `ini:"SSH_LISTEN_PORT"`
		RootPath                       string            `ini:"SSH_ROOT_PATH"`
		ServerCiphers                  []string          `ini:"SSH_SERVER_CIPHERS"`
		ServerKeyExchanges             []string          `ini:"SSH_SERVER_KEY_EXCHANGES"`
		ServerMACs                     []string          `ini:"SSH_SERVER_MACS"`
		ServerHostKeys                 []string          `ini:"SSH_SERVER_HOST_KEYS"`
		KeyTestPath                    string            `ini:"SSH_KEY_TEST_PATH"`
		KeygenPath                     string            `ini:"SSH_KEYGEN_PATH"`
		AuthorizedKeysBackup           bool              `ini:"SSH_AUTHORIZED_KEYS_BACKUP"`
		AuthorizedPrincipalsBackup     bool              `ini:"SSH_AUTHORIZED_PRINCIPALS_BACKUP"`
		MinimumKeySizeCheck            bool              `ini:"-"`
		MinimumKeySizes                map[string]int    `ini:"-"`
		CreateAuthorizedKeysFile       bool              `ini:"SSH_CREATE_AUTHORIZED_KEYS_FILE"`
		CreateAuthorizedPrincipalsFile bool              `ini:"SSH_CREATE_AUTHORIZED_PRINCIPALS_FILE"`
		ExposeAnonymous                bool              `ini:"SSH_EXPOSE_ANONYMOUS"`
		AuthorizedPrincipalsAllow      []string          `ini:"SSH_AUTHORIZED_PRINCIPALS_ALLOW"`
		AuthorizedPrincipalsEnabled    bool              `ini:"-"`
		TrustedUserCAKeys              []string          `ini:"SSH_TRUSTED_USER_CA_KEYS"`
		TrustedUserCAKeysFile          string            `ini:"SSH_TRUSTED_USER_CA_KEYS_FILENAME"`
		TrustedUserCAKeysParsed        []gossh.PublicKey `ini:"-"`
	}{
		Disabled:            false,
		StartBuiltinServer:  false,
		Domain:              "",
		Port:                22,
		ServerCiphers:       []string{"aes128-ctr", "aes192-ctr", "aes256-ctr", "aes128-gcm@openssh.com", "arcfour256", "arcfour128"},
		ServerKeyExchanges:  []string{"diffie-hellman-group1-sha1", "diffie-hellman-group14-sha1", "ecdh-sha2-nistp256", "ecdh-sha2-nistp384", "ecdh-sha2-nistp521", "curve25519-sha256@libssh.org"},
		ServerMACs:          []string{"hmac-sha2-256-etm@openssh.com", "hmac-sha2-256", "hmac-sha1", "hmac-sha1-96"},
		KeygenPath:          "ssh-keygen",
		MinimumKeySizeCheck: true,
		MinimumKeySizes:     map[string]int{"ed25519": 256, "ed25519-sk": 256, "ecdsa": 256, "ecdsa-sk": 256, "rsa": 2048},
		ServerHostKeys:      []string{"ssh/gitea.rsa", "ssh/gogs.rsa"},
	}

	// Security settings
	InstallLock                        bool
	SecretKey                          string
	LogInRememberDays                  int
	CookieUserName                     string
	CookieRememberName                 string
	ReverseProxyAuthUser               string
	ReverseProxyAuthEmail              string
	ReverseProxyLimit                  int
	ReverseProxyTrustedProxies         []string
	MinPasswordLength                  int
	ImportLocalPaths                   bool
	DisableGitHooks                    bool
	DisableWebhooks                    bool
	OnlyAllowPushIfGiteaEnvironmentSet bool
	PasswordComplexity                 []string
	PasswordHashAlgo                   string
	PasswordCheckPwn                   bool

	// UI settings
	UI = struct {
		ExplorePagingNum      int
		IssuePagingNum        int
		RepoSearchPagingNum   int
		MembersPagingNum      int
		FeedMaxCommitNum      int
		FeedPagingNum         int
		GraphMaxCommitNum     int
		CodeCommentLines      int
		ReactionMaxUserNum    int
		ThemeColorMetaTag     string
		MaxDisplayFileSize    int64
		ShowUserEmail         bool
		DefaultShowFullName   bool
		DefaultTheme          string
		Themes                []string
		Reactions             []string
		ReactionsMap          map[string]bool
		SearchRepoDescription bool
		UseServiceWorker      bool

		Notification struct {
			MinTimeout            time.Duration
			TimeoutStep           time.Duration
			MaxTimeout            time.Duration
			EventSourceUpdateTime time.Duration
		} `ini:"ui.notification"`

		SVG struct {
			Enabled bool `ini:"ENABLE_RENDER"`
		} `ini:"ui.svg"`

		CSV struct {
			MaxFileSize int64
		} `ini:"ui.csv"`

		Admin struct {
			UserPagingNum   int
			RepoPagingNum   int
			NoticePagingNum int
			OrgPagingNum    int
		} `ini:"ui.admin"`
		User struct {
			RepoPagingNum int
		} `ini:"ui.user"`
		Meta struct {
			Author      string
			Description string
			Keywords    string
		} `ini:"ui.meta"`
	}{
		ExplorePagingNum:    20,
		IssuePagingNum:      10,
		RepoSearchPagingNum: 10,
		MembersPagingNum:    20,
		FeedMaxCommitNum:    5,
		FeedPagingNum:       20,
		GraphMaxCommitNum:   100,
		CodeCommentLines:    4,
		ReactionMaxUserNum:  10,
		ThemeColorMetaTag:   `#6cc644`,
		MaxDisplayFileSize:  8388608,
		DefaultTheme:        `gitea`,
		Themes:              []string{`gitea`, `arc-green`},
		Reactions:           []string{`+1`, `-1`, `laugh`, `hooray`, `confused`, `heart`, `rocket`, `eyes`},
		Notification: struct {
			MinTimeout            time.Duration
			TimeoutStep           time.Duration
			MaxTimeout            time.Duration
			EventSourceUpdateTime time.Duration
		}{
			MinTimeout:            10 * time.Second,
			TimeoutStep:           10 * time.Second,
			MaxTimeout:            60 * time.Second,
			EventSourceUpdateTime: 10 * time.Second,
		},
		SVG: struct {
			Enabled bool `ini:"ENABLE_RENDER"`
		}{
			Enabled: true,
		},
		CSV: struct {
			MaxFileSize int64
		}{
			MaxFileSize: 524288,
		},
		Admin: struct {
			UserPagingNum   int
			RepoPagingNum   int
			NoticePagingNum int
			OrgPagingNum    int
		}{
			UserPagingNum:   50,
			RepoPagingNum:   50,
			NoticePagingNum: 25,
			OrgPagingNum:    50,
		},
		User: struct {
			RepoPagingNum int
		}{
			RepoPagingNum: 15,
		},
		Meta: struct {
			Author      string
			Description string
			Keywords    string
		}{
			Author:      "Gitea - Git with a cup of tea",
			Description: "Gitea (Git with a cup of tea) is a painless self-hosted Git service written in Go",
			Keywords:    "go,git,self-hosted,gitea",
		},
	}

	// Markdown settings
	Markdown = struct {
		EnableHardLineBreakInComments  bool
		EnableHardLineBreakInDocuments bool
		CustomURLSchemes               []string `ini:"CUSTOM_URL_SCHEMES"`
		FileExtensions                 []string
	}{
		EnableHardLineBreakInComments:  true,
		EnableHardLineBreakInDocuments: false,
		FileExtensions:                 strings.Split(".md,.markdown,.mdown,.mkd", ","),
	}

	// Admin settings
	Admin struct {
		DisableRegularOrgCreation bool
		DefaultEmailNotification  string
	}

	// Log settings
	LogLevel           log.Level
	StacktraceLogLevel string
	LogRootPath        string
	DisableRouterLog   bool
	RouterLogLevel     log.Level
	EnableAccessLog    bool
	EnableSSHLog       bool
	AccessLogTemplate  string
	EnableXORMLog      bool

	// Time settings
	TimeFormat string
	// UILocation is the location on the UI, so that we can display the time on UI.
	DefaultUILocation = time.Local

	CSRFCookieName     = "_csrf"
	CSRFCookieHTTPOnly = true

	ManifestData string

	// Mirror settings
	Mirror struct {
		DefaultInterval time.Duration
		MinInterval     time.Duration
	}

	// API settings
	API = struct {
		EnableSwagger          bool
		SwaggerURL             string
		MaxResponseItems       int
		DefaultPagingNum       int
		DefaultGitTreesPerPage int
		DefaultMaxBlobSize     int64
	}{
		EnableSwagger:          true,
		SwaggerURL:             "",
		MaxResponseItems:       50,
		DefaultPagingNum:       30,
		DefaultGitTreesPerPage: 1000,
		DefaultMaxBlobSize:     10485760,
	}

	OAuth2 = struct {
		Enable                     bool
		AccessTokenExpirationTime  int64
		RefreshTokenExpirationTime int64
		InvalidateRefreshTokens    bool
		JWTSecretBase64            string `ini:"JWT_SECRET"`
		JWTSigningAlgorithm        string `ini:"JWT_SIGNING_ALGORITHM"`
		JWTSigningPrivateKeyFile   string `ini:"JWT_SIGNING_PRIVATE_KEY_FILE"`
		MaxTokenLength             int
	}{
		Enable:                     true,
		AccessTokenExpirationTime:  3600,
		RefreshTokenExpirationTime: 730,
		InvalidateRefreshTokens:    false,
		JWTSigningAlgorithm:        "RS256",
		JWTSigningPrivateKeyFile:   "jwt/private.pem",
		MaxTokenLength:             math.MaxInt16,
	}

	U2F = struct {
		AppID         string
		TrustedFacets []string
	}{}

	// Metrics settings
	Metrics = struct {
		Enabled bool
		Token   string
	}{
		Enabled: false,
		Token:   "",
	}

	// I18n settings
	Langs []string
	Names []string

	// Highlight settings are loaded in modules/template/highlight.go

	// Other settings
	ShowFooterBranding         bool
	ShowFooterVersion          bool
	ShowFooterTemplateLoadTime bool

	// Global setting objects
	Cfg           *ini.File
	CustomPath    string // Custom directory path
	CustomConf    string
	PIDFile       = "/run/gitea.pid"
	WritePIDFile  bool
	RunMode       string
	RunUser       string
	IsWindows     bool
	HasRobotsTxt  bool
	InternalToken string // internal access token
)

// IsProd if it's a production mode
func IsProd() bool {
	return strings.EqualFold(RunMode, "prod")
}

func getAppPath() (string, error) {
	var appPath string
	var err error
	if IsWindows && filepath.IsAbs(os.Args[0]) {
		appPath = filepath.Clean(os.Args[0])
	} else {
		appPath, err = exec.LookPath(os.Args[0])
	}

	if err != nil {
		return "", err
	}
	appPath, err = filepath.Abs(appPath)
	if err != nil {
		return "", err
	}
	// Note: we don't use path.Dir here because it does not handle case
	//	which path starts with two "/" in Windows: "//psf/Home/..."
	return strings.ReplaceAll(appPath, "\\", "/"), err
}

func getWorkPath(appPath string) string {
	workPath := AppWorkPath

	if giteaWorkPath, ok := os.LookupEnv("GITEA_WORK_DIR"); ok {
		workPath = giteaWorkPath
	}
	if len(workPath) == 0 {
		i := strings.LastIndex(appPath, "/")
		if i == -1 {
			workPath = appPath
		} else {
			workPath = appPath[:i]
		}
	}
	return strings.ReplaceAll(workPath, "\\", "/")
}

func init() {
	IsWindows = runtime.GOOS == "windows"
	// We can rely on log.CanColorStdout being set properly because modules/log/console_windows.go comes before modules/setting/setting.go lexicographically
	log.NewLogger(0, "console", "console", fmt.Sprintf(`{"level": "trace", "colorize": %t, "stacktraceLevel": "none"}`, log.CanColorStdout))

	var err error
	if AppPath, err = getAppPath(); err != nil {
		log.Fatal("Failed to get app path: %v", err)
	}
	AppWorkPath = getWorkPath(AppPath)
}

func forcePathSeparator(path string) {
	if strings.Contains(path, "\\") {
		log.Fatal("Do not use '\\' or '\\\\' in paths, instead, please use '/' in all places")
	}
}

// IsRunUserMatchCurrentUser returns false if configured run user does not match
// actual user that runs the app. The first return value is the actual user name.
// This check is ignored under Windows since SSH remote login is not the main
// method to login on Windows.
func IsRunUserMatchCurrentUser(runUser string) (string, bool) {
	if IsWindows || SSH.StartBuiltinServer {
		return "", true
	}

	currentUser := user.CurrentUsername()
	return currentUser, runUser == currentUser
}

func createPIDFile(pidPath string) {
	currentPid := os.Getpid()
	if err := os.MkdirAll(filepath.Dir(pidPath), os.ModePerm); err != nil {
		log.Fatal("Failed to create PID folder: %v", err)
	}

	file, err := os.Create(pidPath)
	if err != nil {
		log.Fatal("Failed to create PID file: %v", err)
	}
	defer file.Close()
	if _, err := file.WriteString(strconv.FormatInt(int64(currentPid), 10)); err != nil {
		log.Fatal("Failed to write PID information: %v", err)
	}
}

// SetCustomPathAndConf will set CustomPath and CustomConf with reference to the
// GITEA_CUSTOM environment variable and with provided overrides before stepping
// back to the default
func SetCustomPathAndConf(providedCustom, providedConf, providedWorkPath string) {
	if len(providedWorkPath) != 0 {
		AppWorkPath = filepath.ToSlash(providedWorkPath)
	}
	if giteaCustom, ok := os.LookupEnv("GITEA_CUSTOM"); ok {
		CustomPath = giteaCustom
	}
	if len(providedCustom) != 0 {
		CustomPath = providedCustom
	}
	if len(CustomPath) == 0 {
		CustomPath = path.Join(AppWorkPath, "custom")
	} else if !filepath.IsAbs(CustomPath) {
		CustomPath = path.Join(AppWorkPath, CustomPath)
	}

	if len(providedConf) != 0 {
		CustomConf = providedConf
	}
	if len(CustomConf) == 0 {
		CustomConf = path.Join(CustomPath, "conf/app.ini")
	} else if !filepath.IsAbs(CustomConf) {
		CustomConf = path.Join(CustomPath, CustomConf)
		log.Warn("Using 'custom' directory as relative origin for configuration file: '%s'", CustomConf)
	}
}

// NewContext initializes configuration context.
// NOTE: do not print any log except error.
func NewContext() {
	Cfg = ini.Empty()

	if WritePIDFile && len(PIDFile) > 0 {
		createPIDFile(PIDFile)
	}

	isFile, err := util.IsFile(CustomConf)
	if err != nil {
		log.Error("Unable to check if %s is a file. Error: %v", CustomConf, err)
	}
	if isFile {
		if err := Cfg.Append(CustomConf); err != nil {
			log.Fatal("Failed to load custom conf '%s': %v", CustomConf, err)
		}
	} else {
		log.Warn("Custom config '%s' not found, ignore this if you're running first time", CustomConf)
	}
	Cfg.NameMapper = ini.SnackCase

	homeDir, err := com.HomeDir()
	if err != nil {
		log.Fatal("Failed to get home directory: %v", err)
	}
	homeDir = strings.ReplaceAll(homeDir, "\\", "/")

	LogLevel = getLogLevel(Cfg.Section("log"), "LEVEL", log.INFO)
	StacktraceLogLevel = getStacktraceLogLevel(Cfg.Section("log"), "STACKTRACE_LEVEL", "None")
	LogRootPath = Cfg.Section("log").Key("ROOT_PATH").MustString(path.Join(AppWorkPath, "log"))
	forcePathSeparator(LogRootPath)
	RouterLogLevel = log.FromString(Cfg.Section("log").Key("ROUTER_LOG_LEVEL").MustString("Info"))

	sec := Cfg.Section("server")
	AppName = Cfg.Section("").Key("APP_NAME").MustString("Gitea: Git with a cup of tea")

	Protocol = HTTP
	switch sec.Key("PROTOCOL").String() {
	case "https":
		Protocol = HTTPS
		CertFile = sec.Key("CERT_FILE").String()
		KeyFile = sec.Key("KEY_FILE").String()
		if !filepath.IsAbs(CertFile) && len(CertFile) > 0 {
			CertFile = filepath.Join(CustomPath, CertFile)
		}
		if !filepath.IsAbs(KeyFile) && len(KeyFile) > 0 {
			KeyFile = filepath.Join(CustomPath, KeyFile)
		}
	case "fcgi":
		Protocol = FCGI
	case "fcgi+unix":
		Protocol = FCGIUnix
		UnixSocketPermissionRaw := sec.Key("UNIX_SOCKET_PERMISSION").MustString("666")
		UnixSocketPermissionParsed, err := strconv.ParseUint(UnixSocketPermissionRaw, 8, 32)
		if err != nil || UnixSocketPermissionParsed > 0777 {
			log.Fatal("Failed to parse unixSocketPermission: %s", UnixSocketPermissionRaw)
		}
		UnixSocketPermission = uint32(UnixSocketPermissionParsed)
	case "unix":
		Protocol = UnixSocket
		UnixSocketPermissionRaw := sec.Key("UNIX_SOCKET_PERMISSION").MustString("666")
		UnixSocketPermissionParsed, err := strconv.ParseUint(UnixSocketPermissionRaw, 8, 32)
		if err != nil || UnixSocketPermissionParsed > 0777 {
			log.Fatal("Failed to parse unixSocketPermission: %s", UnixSocketPermissionRaw)
		}
		UnixSocketPermission = uint32(UnixSocketPermissionParsed)
	}
	EnableLetsEncrypt = sec.Key("ENABLE_LETSENCRYPT").MustBool(false)
	LetsEncryptTOS = sec.Key("LETSENCRYPT_ACCEPTTOS").MustBool(false)
	if !LetsEncryptTOS && EnableLetsEncrypt {
		log.Warn("Failed to enable Let's Encrypt due to Let's Encrypt TOS not being accepted")
		EnableLetsEncrypt = false
	}
	LetsEncryptDirectory = sec.Key("LETSENCRYPT_DIRECTORY").MustString("https")
	LetsEncryptEmail = sec.Key("LETSENCRYPT_EMAIL").MustString("")
	Domain = sec.Key("DOMAIN").MustString("localhost")
	HTTPAddr = sec.Key("HTTP_ADDR").MustString("0.0.0.0")
	HTTPPort = sec.Key("HTTP_PORT").MustString("3000")
	GracefulRestartable = sec.Key("ALLOW_GRACEFUL_RESTARTS").MustBool(true)
	GracefulHammerTime = sec.Key("GRACEFUL_HAMMER_TIME").MustDuration(60 * time.Second)
	StartupTimeout = sec.Key("STARTUP_TIMEOUT").MustDuration(0 * time.Second)

	defaultAppURL := string(Protocol) + "://" + Domain
	if (Protocol == HTTP && HTTPPort != "80") || (Protocol == HTTPS && HTTPPort != "443") {
		defaultAppURL += ":" + HTTPPort
	}
	AppURL = sec.Key("ROOT_URL").MustString(defaultAppURL + "/")
	// This should be TrimRight to ensure that there is only a single '/' at the end of AppURL.
	AppURL = strings.TrimRight(AppURL, "/") + "/"

	// Check if has app suburl.
	appURL, err := url.Parse(AppURL)
	if err != nil {
		log.Fatal("Invalid ROOT_URL '%s': %s", AppURL, err)
	}
	// Suburl should start with '/' and end without '/', such as '/{subpath}'.
	// This value is empty if site does not have sub-url.
	AppSubURL = strings.TrimSuffix(appURL.Path, "/")
	StaticURLPrefix = strings.TrimSuffix(sec.Key("STATIC_URL_PREFIX").MustString(AppSubURL), "/")

	// Check if Domain differs from AppURL domain than update it to AppURL's domain
	urlHostname := appURL.Hostname()
	if urlHostname != Domain && net.ParseIP(urlHostname) == nil && urlHostname != "" {
		Domain = urlHostname
	}

	AbsoluteAssetURL = MakeAbsoluteAssetURL(AppURL, StaticURLPrefix)

	manifestBytes := MakeManifestData(AppName, AppURL, AbsoluteAssetURL)
	ManifestData = `application/json;base64,` + base64.StdEncoding.EncodeToString(manifestBytes)

	var defaultLocalURL string
	switch Protocol {
	case UnixSocket:
		defaultLocalURL = "http://unix/"
	case FCGI:
		defaultLocalURL = AppURL
	case FCGIUnix:
		defaultLocalURL = AppURL
	default:
		defaultLocalURL = string(Protocol) + "://"
		if HTTPAddr == "0.0.0.0" {
			defaultLocalURL += net.JoinHostPort("localhost", HTTPPort) + "/"
		} else {
			defaultLocalURL += net.JoinHostPort(HTTPAddr, HTTPPort) + "/"
		}
	}
	LocalURL = sec.Key("LOCAL_ROOT_URL").MustString(defaultLocalURL)
	RedirectOtherPort = sec.Key("REDIRECT_OTHER_PORT").MustBool(false)
	PortToRedirect = sec.Key("PORT_TO_REDIRECT").MustString("80")
	OfflineMode = sec.Key("OFFLINE_MODE").MustBool()
	DisableRouterLog = sec.Key("DISABLE_ROUTER_LOG").MustBool()
	if len(StaticRootPath) == 0 {
		StaticRootPath = AppWorkPath
	}
	StaticRootPath = sec.Key("STATIC_ROOT_PATH").MustString(StaticRootPath)
	StaticCacheTime = sec.Key("STATIC_CACHE_TIME").MustDuration(6 * time.Hour)
	AppDataPath = sec.Key("APP_DATA_PATH").MustString(path.Join(AppWorkPath, "data"))
	EnableGzip = sec.Key("ENABLE_GZIP").MustBool()
	EnablePprof = sec.Key("ENABLE_PPROF").MustBool(false)
	PprofDataPath = sec.Key("PPROF_DATA_PATH").MustString(path.Join(AppWorkPath, "data/tmp/pprof"))
	if !filepath.IsAbs(PprofDataPath) {
		PprofDataPath = filepath.Join(AppWorkPath, PprofDataPath)
	}

	switch sec.Key("LANDING_PAGE").MustString("home") {
	case "explore":
		LandingPageURL = LandingPageExplore
	case "organizations":
		LandingPageURL = LandingPageOrganizations
	case "login":
		LandingPageURL = LandingPageLogin
	default:
		LandingPageURL = LandingPageHome
	}

	if len(SSH.Domain) == 0 {
		SSH.Domain = Domain
	}
	SSH.RootPath = path.Join(homeDir, ".ssh")
	serverCiphers := sec.Key("SSH_SERVER_CIPHERS").Strings(",")
	if len(serverCiphers) > 0 {
		SSH.ServerCiphers = serverCiphers
	}
	serverKeyExchanges := sec.Key("SSH_SERVER_KEY_EXCHANGES").Strings(",")
	if len(serverKeyExchanges) > 0 {
		SSH.ServerKeyExchanges = serverKeyExchanges
	}
	serverMACs := sec.Key("SSH_SERVER_MACS").Strings(",")
	if len(serverMACs) > 0 {
		SSH.ServerMACs = serverMACs
	}
	SSH.KeyTestPath = os.TempDir()
	if err = Cfg.Section("server").MapTo(&SSH); err != nil {
		log.Fatal("Failed to map SSH settings: %v", err)
	}
	for i, key := range SSH.ServerHostKeys {
		if !filepath.IsAbs(key) {
			SSH.ServerHostKeys[i] = filepath.Join(AppDataPath, key)
		}
	}

	SSH.KeygenPath = sec.Key("SSH_KEYGEN_PATH").MustString("ssh-keygen")
	SSH.Port = sec.Key("SSH_PORT").MustInt(22)
	SSH.ListenPort = sec.Key("SSH_LISTEN_PORT").MustInt(SSH.Port)

	// When disable SSH, start builtin server value is ignored.
	if SSH.Disabled {
		SSH.StartBuiltinServer = false
	}

	trustedUserCaKeys := sec.Key("SSH_TRUSTED_USER_CA_KEYS").Strings(",")
	for _, caKey := range trustedUserCaKeys {
		pubKey, _, _, _, err := gossh.ParseAuthorizedKey([]byte(caKey))
		if err != nil {
			log.Fatal("Failed to parse TrustedUserCaKeys: %s %v", caKey, err)
		}

		SSH.TrustedUserCAKeysParsed = append(SSH.TrustedUserCAKeysParsed, pubKey)
	}
	if len(trustedUserCaKeys) > 0 {
		// Set the default as email,username otherwise we can leave it empty
		sec.Key("SSH_AUTHORIZED_PRINCIPALS_ALLOW").MustString("username,email")
	} else {
		sec.Key("SSH_AUTHORIZED_PRINCIPALS_ALLOW").MustString("off")
	}

	SSH.AuthorizedPrincipalsAllow, SSH.AuthorizedPrincipalsEnabled = parseAuthorizedPrincipalsAllow(sec.Key("SSH_AUTHORIZED_PRINCIPALS_ALLOW").Strings(","))

	if !SSH.Disabled && !SSH.StartBuiltinServer {
		if err := os.MkdirAll(SSH.RootPath, 0700); err != nil {
			log.Fatal("Failed to create '%s': %v", SSH.RootPath, err)
		} else if err = os.MkdirAll(SSH.KeyTestPath, 0644); err != nil {
			log.Fatal("Failed to create '%s': %v", SSH.KeyTestPath, err)
		}

		if len(trustedUserCaKeys) > 0 && SSH.AuthorizedPrincipalsEnabled {
			fname := sec.Key("SSH_TRUSTED_USER_CA_KEYS_FILENAME").MustString(filepath.Join(SSH.RootPath, "gitea-trusted-user-ca-keys.pem"))
			if err := ioutil.WriteFile(fname,
				[]byte(strings.Join(trustedUserCaKeys, "\n")), 0600); err != nil {
				log.Fatal("Failed to create '%s': %v", fname, err)
			}
		}
	}

	SSH.MinimumKeySizeCheck = sec.Key("MINIMUM_KEY_SIZE_CHECK").MustBool(SSH.MinimumKeySizeCheck)
	minimumKeySizes := Cfg.Section("ssh.minimum_key_sizes").Keys()
	for _, key := range minimumKeySizes {
		if key.MustInt() != -1 {
			SSH.MinimumKeySizes[strings.ToLower(key.Name())] = key.MustInt()
		} else {
			delete(SSH.MinimumKeySizes, strings.ToLower(key.Name()))
		}
	}

	SSH.AuthorizedKeysBackup = sec.Key("SSH_AUTHORIZED_KEYS_BACKUP").MustBool(true)
	SSH.CreateAuthorizedKeysFile = sec.Key("SSH_CREATE_AUTHORIZED_KEYS_FILE").MustBool(true)

	SSH.AuthorizedPrincipalsBackup = false
	SSH.CreateAuthorizedPrincipalsFile = false
	if SSH.AuthorizedPrincipalsEnabled {
		SSH.AuthorizedPrincipalsBackup = sec.Key("SSH_AUTHORIZED_PRINCIPALS_BACKUP").MustBool(true)
		SSH.CreateAuthorizedPrincipalsFile = sec.Key("SSH_CREATE_AUTHORIZED_PRINCIPALS_FILE").MustBool(true)
	}

	SSH.ExposeAnonymous = sec.Key("SSH_EXPOSE_ANONYMOUS").MustBool(false)

	if err = Cfg.Section("oauth2").MapTo(&OAuth2); err != nil {
		log.Fatal("Failed to OAuth2 settings: %v", err)
		return
	}

<<<<<<< HEAD
	if !filepath.IsAbs(OAuth2.JWTSigningPrivateKeyFile) {
		OAuth2.JWTSigningPrivateKeyFile = filepath.Join(AppDataPath, OAuth2.JWTSigningPrivateKeyFile)
=======
	if OAuth2.Enable {
		OAuth2.JWTSecretBytes = make([]byte, 32)
		n, err := base64.RawURLEncoding.Decode(OAuth2.JWTSecretBytes, []byte(OAuth2.JWTSecretBase64))

		if err != nil || n != 32 {
			OAuth2.JWTSecretBase64, err = generate.NewJwtSecret()
			if err != nil {
				log.Fatal("error generating JWT secret: %v", err)
				return
			}

			CreateOrAppendToCustomConf(func(cfg *ini.File) {
				cfg.Section("oauth2").Key("JWT_SECRET").SetValue(OAuth2.JWTSecretBase64)
			})
		}
>>>>>>> 36dce0e4
	}

	sec = Cfg.Section("admin")
	Admin.DefaultEmailNotification = sec.Key("DEFAULT_EMAIL_NOTIFICATIONS").MustString("enabled")

	sec = Cfg.Section("security")
	InstallLock = sec.Key("INSTALL_LOCK").MustBool(false)
	SecretKey = sec.Key("SECRET_KEY").MustString("!#@FDEWREWR&*(")
	LogInRememberDays = sec.Key("LOGIN_REMEMBER_DAYS").MustInt(7)
	CookieUserName = sec.Key("COOKIE_USERNAME").MustString("gitea_awesome")
	CookieRememberName = sec.Key("COOKIE_REMEMBER_NAME").MustString("gitea_incredible")

	ReverseProxyAuthUser = sec.Key("REVERSE_PROXY_AUTHENTICATION_USER").MustString("X-WEBAUTH-USER")
	ReverseProxyAuthEmail = sec.Key("REVERSE_PROXY_AUTHENTICATION_EMAIL").MustString("X-WEBAUTH-EMAIL")

	ReverseProxyLimit = sec.Key("REVERSE_PROXY_LIMIT").MustInt(1)
	ReverseProxyTrustedProxies = sec.Key("REVERSE_PROXY_TRUSTED_PROXIES").Strings(",")
	if len(ReverseProxyTrustedProxies) == 0 {
		ReverseProxyTrustedProxies = []string{"127.0.0.0/8", "::1/128"}
	}

	MinPasswordLength = sec.Key("MIN_PASSWORD_LENGTH").MustInt(6)
	ImportLocalPaths = sec.Key("IMPORT_LOCAL_PATHS").MustBool(false)
	DisableGitHooks = sec.Key("DISABLE_GIT_HOOKS").MustBool(true)
	DisableWebhooks = sec.Key("DISABLE_WEBHOOKS").MustBool(false)
	OnlyAllowPushIfGiteaEnvironmentSet = sec.Key("ONLY_ALLOW_PUSH_IF_GITEA_ENVIRONMENT_SET").MustBool(true)
	PasswordHashAlgo = sec.Key("PASSWORD_HASH_ALGO").MustString("pbkdf2")
	CSRFCookieHTTPOnly = sec.Key("CSRF_COOKIE_HTTP_ONLY").MustBool(true)
	PasswordCheckPwn = sec.Key("PASSWORD_CHECK_PWN").MustBool(false)

	InternalToken = loadInternalToken(sec)

	cfgdata := sec.Key("PASSWORD_COMPLEXITY").Strings(",")
	if len(cfgdata) == 0 {
		cfgdata = []string{"off"}
	}
	PasswordComplexity = make([]string, 0, len(cfgdata))
	for _, name := range cfgdata {
		name := strings.ToLower(strings.Trim(name, `"`))
		if name != "" {
			PasswordComplexity = append(PasswordComplexity, name)
		}
	}

	newAttachmentService()
	newLFSService()

	timeFormatKey := Cfg.Section("time").Key("FORMAT").MustString("")
	if timeFormatKey != "" {
		TimeFormat = map[string]string{
			"ANSIC":       time.ANSIC,
			"UnixDate":    time.UnixDate,
			"RubyDate":    time.RubyDate,
			"RFC822":      time.RFC822,
			"RFC822Z":     time.RFC822Z,
			"RFC850":      time.RFC850,
			"RFC1123":     time.RFC1123,
			"RFC1123Z":    time.RFC1123Z,
			"RFC3339":     time.RFC3339,
			"RFC3339Nano": time.RFC3339Nano,
			"Kitchen":     time.Kitchen,
			"Stamp":       time.Stamp,
			"StampMilli":  time.StampMilli,
			"StampMicro":  time.StampMicro,
			"StampNano":   time.StampNano,
		}[timeFormatKey]
		// When the TimeFormatKey does not exist in the previous map e.g.'2006-01-02 15:04:05'
		if len(TimeFormat) == 0 {
			TimeFormat = timeFormatKey
			TestTimeFormat, _ := time.Parse(TimeFormat, TimeFormat)
			if TestTimeFormat.Format(time.RFC3339) != "2006-01-02T15:04:05Z" {
				log.Warn("Provided TimeFormat: %s does not create a fully specified date and time.", TimeFormat)
				log.Warn("In order to display dates and times correctly please check your time format has 2006, 01, 02, 15, 04 and 05")
			}
			log.Trace("Custom TimeFormat: %s", TimeFormat)
		}
	}

	zone := Cfg.Section("time").Key("DEFAULT_UI_LOCATION").String()
	if zone != "" {
		DefaultUILocation, err = time.LoadLocation(zone)
		if err != nil {
			log.Fatal("Load time zone failed: %v", err)
		} else {
			log.Info("Default UI Location is %v", zone)
		}
	}
	if DefaultUILocation == nil {
		DefaultUILocation = time.Local
	}

	RunUser = Cfg.Section("").Key("RUN_USER").MustString(user.CurrentUsername())
	RunMode = Cfg.Section("").Key("RUN_MODE").MustString("prod")
	// Does not check run user when the install lock is off.
	if InstallLock {
		currentUser, match := IsRunUserMatchCurrentUser(RunUser)
		if !match {
			log.Fatal("Expect user '%s' but current user is: %s", RunUser, currentUser)
		}
	}

	SSH.BuiltinServerUser = Cfg.Section("server").Key("BUILTIN_SSH_SERVER_USER").MustString(RunUser)

	newRepository()

	newPictureService()

	if err = Cfg.Section("ui").MapTo(&UI); err != nil {
		log.Fatal("Failed to map UI settings: %v", err)
	} else if err = Cfg.Section("markdown").MapTo(&Markdown); err != nil {
		log.Fatal("Failed to map Markdown settings: %v", err)
	} else if err = Cfg.Section("admin").MapTo(&Admin); err != nil {
		log.Fatal("Fail to map Admin settings: %v", err)
	} else if err = Cfg.Section("api").MapTo(&API); err != nil {
		log.Fatal("Failed to map API settings: %v", err)
	} else if err = Cfg.Section("metrics").MapTo(&Metrics); err != nil {
		log.Fatal("Failed to map Metrics settings: %v", err)
	}

	u := *appURL
	u.Path = path.Join(u.Path, "api", "swagger")
	API.SwaggerURL = u.String()

	newGit()

	sec = Cfg.Section("mirror")
	Mirror.MinInterval = sec.Key("MIN_INTERVAL").MustDuration(10 * time.Minute)
	Mirror.DefaultInterval = sec.Key("DEFAULT_INTERVAL").MustDuration(8 * time.Hour)
	if Mirror.MinInterval.Minutes() < 1 {
		log.Warn("Mirror.MinInterval is too low")
		Mirror.MinInterval = 1 * time.Minute
	}
	if Mirror.DefaultInterval < Mirror.MinInterval {
		log.Warn("Mirror.DefaultInterval is less than Mirror.MinInterval")
		Mirror.DefaultInterval = time.Hour * 8
	}

	Langs = Cfg.Section("i18n").Key("LANGS").Strings(",")
	if len(Langs) == 0 {
		Langs = []string{
			"en-US", "zh-CN", "zh-HK", "zh-TW", "de-DE", "fr-FR", "nl-NL", "lv-LV",
			"ru-RU", "uk-UA", "ja-JP", "es-ES", "pt-BR", "pt-PT", "pl-PL", "bg-BG",
			"it-IT", "fi-FI", "tr-TR", "cs-CZ", "sr-SP", "sv-SE", "ko-KR"}
	}
	Names = Cfg.Section("i18n").Key("NAMES").Strings(",")
	if len(Names) == 0 {
		Names = []string{"English", "简体中文", "繁體中文（香港）", "繁體中文（台灣）", "Deutsch",
			"français", "Nederlands", "latviešu", "русский", "Українська", "日本語",
			"español", "português do Brasil", "Português de Portugal", "polski", "български",
			"italiano", "suomi", "Türkçe", "čeština", "српски", "svenska", "한국어"}
	}

	ShowFooterBranding = Cfg.Section("other").Key("SHOW_FOOTER_BRANDING").MustBool(false)
	ShowFooterVersion = Cfg.Section("other").Key("SHOW_FOOTER_VERSION").MustBool(true)
	ShowFooterTemplateLoadTime = Cfg.Section("other").Key("SHOW_FOOTER_TEMPLATE_LOAD_TIME").MustBool(true)

	UI.ShowUserEmail = Cfg.Section("ui").Key("SHOW_USER_EMAIL").MustBool(true)
	UI.DefaultShowFullName = Cfg.Section("ui").Key("DEFAULT_SHOW_FULL_NAME").MustBool(false)
	UI.SearchRepoDescription = Cfg.Section("ui").Key("SEARCH_REPO_DESCRIPTION").MustBool(true)
	UI.UseServiceWorker = Cfg.Section("ui").Key("USE_SERVICE_WORKER").MustBool(true)

	HasRobotsTxt, err = util.IsFile(path.Join(CustomPath, "robots.txt"))
	if err != nil {
		log.Error("Unable to check if %s is a file. Error: %v", path.Join(CustomPath, "robots.txt"), err)
	}

	newMarkup()

	sec = Cfg.Section("U2F")
	U2F.TrustedFacets, _ = shellquote.Split(sec.Key("TRUSTED_FACETS").MustString(strings.TrimSuffix(AppURL, AppSubURL+"/")))
	U2F.AppID = sec.Key("APP_ID").MustString(strings.TrimSuffix(AppURL, "/"))

	UI.ReactionsMap = make(map[string]bool)
	for _, reaction := range UI.Reactions {
		UI.ReactionsMap[reaction] = true
	}
}

func parseAuthorizedPrincipalsAllow(values []string) ([]string, bool) {
	anything := false
	email := false
	username := false
	for _, value := range values {
		v := strings.ToLower(strings.TrimSpace(value))
		switch v {
		case "off":
			return []string{"off"}, false
		case "email":
			email = true
		case "username":
			username = true
		case "anything":
			anything = true
		}
	}
	if anything {
		return []string{"anything"}, true
	}

	authorizedPrincipalsAllow := []string{}
	if username {
		authorizedPrincipalsAllow = append(authorizedPrincipalsAllow, "username")
	}
	if email {
		authorizedPrincipalsAllow = append(authorizedPrincipalsAllow, "email")
	}

	return authorizedPrincipalsAllow, true
}

func loadInternalToken(sec *ini.Section) string {
	uri := sec.Key("INTERNAL_TOKEN_URI").String()
	if len(uri) == 0 {
		return loadOrGenerateInternalToken(sec)
	}
	tempURI, err := url.Parse(uri)
	if err != nil {
		log.Fatal("Failed to parse INTERNAL_TOKEN_URI (%s): %v", uri, err)
	}
	switch tempURI.Scheme {
	case "file":
		fp, err := os.OpenFile(tempURI.RequestURI(), os.O_RDWR, 0600)
		if err != nil {
			log.Fatal("Failed to open InternalTokenURI (%s): %v", uri, err)
		}
		defer fp.Close()

		buf, err := ioutil.ReadAll(fp)
		if err != nil {
			log.Fatal("Failed to read InternalTokenURI (%s): %v", uri, err)
		}
		// No token in the file, generate one and store it.
		if len(buf) == 0 {
			token, err := generate.NewInternalToken()
			if err != nil {
				log.Fatal("Error generate internal token: %v", err)
			}
			if _, err := io.WriteString(fp, token); err != nil {
				log.Fatal("Error writing to InternalTokenURI (%s): %v", uri, err)
			}
			return token
		}

		return strings.TrimSpace(string(buf))
	default:
		log.Fatal("Unsupported URI-Scheme %q (INTERNAL_TOKEN_URI = %q)", tempURI.Scheme, uri)
	}
	return ""
}

func loadOrGenerateInternalToken(sec *ini.Section) string {
	var err error
	token := sec.Key("INTERNAL_TOKEN").String()
	if len(token) == 0 {
		token, err = generate.NewInternalToken()
		if err != nil {
			log.Fatal("Error generate internal token: %v", err)
		}

		// Save secret
		CreateOrAppendToCustomConf(func(cfg *ini.File) {
			cfg.Section("security").Key("INTERNAL_TOKEN").SetValue(token)
		})
	}
	return token
}

// MakeAbsoluteAssetURL returns the absolute asset url prefix without a trailing slash
func MakeAbsoluteAssetURL(appURL string, staticURLPrefix string) string {
	parsedPrefix, err := url.Parse(strings.TrimSuffix(staticURLPrefix, "/"))
	if err != nil {
		log.Fatal("Unable to parse STATIC_URL_PREFIX: %v", err)
	}

	if err == nil && parsedPrefix.Hostname() == "" {
		if staticURLPrefix == "" {
			return strings.TrimSuffix(appURL, "/")
		}

		// StaticURLPrefix is just a path
		return util.URLJoin(appURL, strings.TrimSuffix(staticURLPrefix, "/"))
	}

	return strings.TrimSuffix(staticURLPrefix, "/")
}

// MakeManifestData generates web app manifest JSON
func MakeManifestData(appName string, appURL string, absoluteAssetURL string) []byte {
	type manifestIcon struct {
		Src   string `json:"src"`
		Type  string `json:"type"`
		Sizes string `json:"sizes"`
	}

	type manifestJSON struct {
		Name      string         `json:"name"`
		ShortName string         `json:"short_name"`
		StartURL  string         `json:"start_url"`
		Icons     []manifestIcon `json:"icons"`
	}

	json := jsoniter.ConfigCompatibleWithStandardLibrary
	bytes, err := json.Marshal(&manifestJSON{
		Name:      appName,
		ShortName: appName,
		StartURL:  appURL,
		Icons: []manifestIcon{
			{
				Src:   absoluteAssetURL + "/assets/img/logo.png",
				Type:  "image/png",
				Sizes: "512x512",
			},
			{
				Src:   absoluteAssetURL + "/assets/img/logo.svg",
				Type:  "image/svg+xml",
				Sizes: "512x512",
			},
		},
	})

	if err != nil {
		log.Error("unable to marshal manifest JSON. Error: %v", err)
		return make([]byte, 0)
	}

	return bytes
}

// CreateOrAppendToCustomConf creates or updates the custom config.
// Use the callback to set individual values.
func CreateOrAppendToCustomConf(callback func(cfg *ini.File)) {
	cfg := ini.Empty()
	isFile, err := util.IsFile(CustomConf)
	if err != nil {
		log.Error("Unable to check if %s is a file. Error: %v", CustomConf, err)
	}
	if isFile {
		if err := cfg.Append(CustomConf); err != nil {
			log.Error("failed to load custom conf %s: %v", CustomConf, err)
			return
		}
	}

	callback(cfg)

	if err := os.MkdirAll(filepath.Dir(CustomConf), os.ModePerm); err != nil {
		log.Fatal("failed to create '%s': %v", CustomConf, err)
		return
	}
	if err := cfg.SaveTo(CustomConf); err != nil {
		log.Fatal("error saving to custom config: %v", err)
	}
}

// NewServices initializes the services
func NewServices() {
	InitDBConfig()
	newService()
	newOAuth2Client()
	NewLogServices(false)
	newCacheService()
	newSessionService()
	newCORSService()
	newMailService()
	newRegisterMailService()
	newNotifyMailService()
	newWebhookService()
	newMigrationsService()
	newIndexerService()
	newTaskService()
	NewQueueService()
	newProject()
	newMimeTypeMap()
}<|MERGE_RESOLUTION|>--- conflicted
+++ resolved
@@ -786,26 +786,8 @@
 		return
 	}
 
-<<<<<<< HEAD
 	if !filepath.IsAbs(OAuth2.JWTSigningPrivateKeyFile) {
 		OAuth2.JWTSigningPrivateKeyFile = filepath.Join(AppDataPath, OAuth2.JWTSigningPrivateKeyFile)
-=======
-	if OAuth2.Enable {
-		OAuth2.JWTSecretBytes = make([]byte, 32)
-		n, err := base64.RawURLEncoding.Decode(OAuth2.JWTSecretBytes, []byte(OAuth2.JWTSecretBase64))
-
-		if err != nil || n != 32 {
-			OAuth2.JWTSecretBase64, err = generate.NewJwtSecret()
-			if err != nil {
-				log.Fatal("error generating JWT secret: %v", err)
-				return
-			}
-
-			CreateOrAppendToCustomConf(func(cfg *ini.File) {
-				cfg.Section("oauth2").Key("JWT_SECRET").SetValue(OAuth2.JWTSecretBase64)
-			})
-		}
->>>>>>> 36dce0e4
 	}
 
 	sec = Cfg.Section("admin")
