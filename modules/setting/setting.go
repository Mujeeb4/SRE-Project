--- conflicted
+++ resolved
@@ -93,7 +93,6 @@
 	AppDataPath string
 
 	// Server settings
-<<<<<<< HEAD
 	Protocol                   Scheme
 	UseProxyProtocol           bool // `ini:"USE_PROXY_PROTOCOL"`
 	ProxyProtocolTLSBridging   bool //`ini:"PROXY_PROTOCOL_TLS_BRIDGING"`
@@ -121,6 +120,10 @@
 	LetsEncryptTOS             bool
 	LetsEncryptDirectory       string
 	LetsEncryptEmail           string
+	SSLMinimumVersion          string
+	SSLMaximumVersion          string
+	SSLCurvePreferences        []string
+	SSLCipherSuites            []string
 	GracefulRestartable        bool
 	GracefulHammerTime         time.Duration
 	StartupTimeout             time.Duration
@@ -128,40 +131,6 @@
 	PerWritePerKbTimeout       = 10 * time.Second
 	StaticURLPrefix            string
 	AbsoluteAssetURL           string
-=======
-	Protocol             Scheme
-	Domain               string
-	HTTPAddr             string
-	HTTPPort             string
-	LocalURL             string
-	RedirectOtherPort    bool
-	PortToRedirect       string
-	OfflineMode          bool
-	CertFile             string
-	KeyFile              string
-	StaticRootPath       string
-	StaticCacheTime      time.Duration
-	EnableGzip           bool
-	LandingPageURL       LandingPage
-	UnixSocketPermission uint32
-	EnablePprof          bool
-	PprofDataPath        string
-	EnableLetsEncrypt    bool
-	LetsEncryptTOS       bool
-	LetsEncryptDirectory string
-	LetsEncryptEmail     string
-	SSLMinimumVersion    string
-	SSLMaximumVersion    string
-	SSLCurvePreferences  []string
-	SSLCipherSuites      []string
-	GracefulRestartable  bool
-	GracefulHammerTime   time.Duration
-	StartupTimeout       time.Duration
-	PerWriteTimeout      = 30 * time.Second
-	PerWritePerKbTimeout = 10 * time.Second
-	StaticURLPrefix      string
-	AbsoluteAssetURL     string
->>>>>>> 013fb730
 
 	SSH = struct {
 		Disabled                              bool               `ini:"DISABLE_SSH"`
