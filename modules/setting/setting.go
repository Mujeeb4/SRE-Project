// Copyright 2014 The Gogs Authors. All rights reserved.
// Copyright 2017 The Gitea Authors. All rights reserved.
// Use of this source code is governed by a MIT-style
// license that can be found in the LICENSE file.

package setting

import (
	"encoding/base64"
	"fmt"
	"io"
	"io/ioutil"
	"net"
	"net/url"
	"os"
	"os/exec"
	"path"
	"path/filepath"
	"runtime"
	"strconv"
	"strings"
	"time"

	"code.gitea.io/gitea/modules/generate"
	"code.gitea.io/gitea/modules/git"
	"code.gitea.io/gitea/modules/log"
	_ "code.gitea.io/gitea/modules/minwinsvc" // import minwinsvc for windows services
	"code.gitea.io/gitea/modules/user"

	shellquote "github.com/kballard/go-shellquote"
	version "github.com/mcuadros/go-version"
	"github.com/unknwon/cae/zip"
	"github.com/unknwon/com"
	ini "gopkg.in/ini.v1"
	"strk.kbt.io/projects/go/libravatar"
)

// Scheme describes protocol types
type Scheme string

// enumerates all the scheme types
const (
	HTTP       Scheme = "http"
	HTTPS      Scheme = "https"
	FCGI       Scheme = "fcgi"
	UnixSocket Scheme = "unix"
)

// LandingPage describes the default page
type LandingPage string

// enumerates all the landing page types
const (
	LandingPageHome          LandingPage = "/"
	LandingPageExplore       LandingPage = "/explore"
	LandingPageOrganizations LandingPage = "/explore/organizations"
)

// enumerates all the types of captchas
const (
	ImageCaptcha = "image"
	ReCaptcha    = "recaptcha"
)

// settings
var (
	// AppVer settings
	AppVer         string
	AppBuiltWith   string
	AppName        string
	AppURL         string
	AppSubURL      string
	AppSubURLDepth int // Number of slashes
	AppPath        string
	AppDataPath    string
	AppWorkPath    string

	// Server settings
	Protocol             Scheme
	Domain               string
	HTTPAddr             string
	HTTPPort             string
	LocalURL             string
	RedirectOtherPort    bool
	PortToRedirect       string
	OfflineMode          bool
	CertFile             string
	KeyFile              string
	StaticRootPath       string
	EnableGzip           bool
	LandingPageURL       LandingPage
	UnixSocketPermission uint32
	EnablePprof          bool
	PprofDataPath        string
	EnableLetsEncrypt    bool
	LetsEncryptTOS       bool
	LetsEncryptDirectory string
	LetsEncryptEmail     string

	SSH = struct {
		Disabled                 bool           `ini:"DISABLE_SSH"`
		StartBuiltinServer       bool           `ini:"START_SSH_SERVER"`
		BuiltinServerUser        string         `ini:"BUILTIN_SSH_SERVER_USER"`
		Domain                   string         `ini:"SSH_DOMAIN"`
		Port                     int            `ini:"SSH_PORT"`
		ListenHost               string         `ini:"SSH_LISTEN_HOST"`
		ListenPort               int            `ini:"SSH_LISTEN_PORT"`
		RootPath                 string         `ini:"SSH_ROOT_PATH"`
		ServerCiphers            []string       `ini:"SSH_SERVER_CIPHERS"`
		ServerKeyExchanges       []string       `ini:"SSH_SERVER_KEY_EXCHANGES"`
		ServerMACs               []string       `ini:"SSH_SERVER_MACS"`
		KeyTestPath              string         `ini:"SSH_KEY_TEST_PATH"`
		KeygenPath               string         `ini:"SSH_KEYGEN_PATH"`
		AuthorizedKeysBackup     bool           `ini:"SSH_AUTHORIZED_KEYS_BACKUP"`
		MinimumKeySizeCheck      bool           `ini:"-"`
		MinimumKeySizes          map[string]int `ini:"-"`
		CreateAuthorizedKeysFile bool           `ini:"SSH_CREATE_AUTHORIZED_KEYS_FILE"`
		ExposeAnonymous          bool           `ini:"SSH_EXPOSE_ANONYMOUS"`
	}{
		Disabled:           false,
		StartBuiltinServer: false,
		Domain:             "",
		Port:               22,
		ServerCiphers:      []string{"aes128-ctr", "aes192-ctr", "aes256-ctr", "aes128-gcm@openssh.com", "arcfour256", "arcfour128"},
		ServerKeyExchanges: []string{"diffie-hellman-group1-sha1", "diffie-hellman-group14-sha1", "ecdh-sha2-nistp256", "ecdh-sha2-nistp384", "ecdh-sha2-nistp521", "curve25519-sha256@libssh.org"},
		ServerMACs:         []string{"hmac-sha2-256-etm@openssh.com", "hmac-sha2-256", "hmac-sha1", "hmac-sha1-96"},
		KeygenPath:         "ssh-keygen",
	}

	LFS struct {
		StartServer     bool          `ini:"LFS_START_SERVER"`
		ContentPath     string        `ini:"LFS_CONTENT_PATH"`
		JWTSecretBase64 string        `ini:"LFS_JWT_SECRET"`
		JWTSecretBytes  []byte        `ini:"-"`
		HTTPAuthExpiry  time.Duration `ini:"LFS_HTTP_AUTH_EXPIRY"`
	}

	// Security settings
	InstallLock           bool
	SecretKey             string
	LogInRememberDays     int
	CookieUserName        string
	CookieRememberName    string
	ReverseProxyAuthUser  string
	ReverseProxyAuthEmail string
	MinPasswordLength     int
	ImportLocalPaths      bool
	DisableGitHooks       bool
<<<<<<< HEAD

	PasswordComplexity map[string]string

	PasswordHashAlgo string
=======
	PasswordHashAlgo      string
>>>>>>> f83db078

	// UI settings
	UI = struct {
		ExplorePagingNum    int
		IssuePagingNum      int
		RepoSearchPagingNum int
		FeedMaxCommitNum    int
		GraphMaxCommitNum   int
		CodeCommentLines    int
		ReactionMaxUserNum  int
		ThemeColorMetaTag   string
		MaxDisplayFileSize  int64
		ShowUserEmail       bool
		DefaultShowFullName bool
		DefaultTheme        string
		Themes              []string

		Admin struct {
			UserPagingNum   int
			RepoPagingNum   int
			NoticePagingNum int
			OrgPagingNum    int
		} `ini:"ui.admin"`
		User struct {
			RepoPagingNum int
		} `ini:"ui.user"`
		Meta struct {
			Author      string
			Description string
			Keywords    string
		} `ini:"ui.meta"`
	}{
		ExplorePagingNum:    20,
		IssuePagingNum:      10,
		RepoSearchPagingNum: 10,
		FeedMaxCommitNum:    5,
		GraphMaxCommitNum:   100,
		CodeCommentLines:    4,
		ReactionMaxUserNum:  10,
		ThemeColorMetaTag:   `#6cc644`,
		MaxDisplayFileSize:  8388608,
		DefaultTheme:        `gitea`,
		Themes:              []string{`gitea`, `arc-green`},
		Admin: struct {
			UserPagingNum   int
			RepoPagingNum   int
			NoticePagingNum int
			OrgPagingNum    int
		}{
			UserPagingNum:   50,
			RepoPagingNum:   50,
			NoticePagingNum: 25,
			OrgPagingNum:    50,
		},
		User: struct {
			RepoPagingNum int
		}{
			RepoPagingNum: 15,
		},
		Meta: struct {
			Author      string
			Description string
			Keywords    string
		}{
			Author:      "Gitea - Git with a cup of tea",
			Description: "Gitea (Git with a cup of tea) is a painless self-hosted Git service written in Go",
			Keywords:    "go,git,self-hosted,gitea",
		},
	}

	// Markdown settings
	Markdown = struct {
		EnableHardLineBreak bool
		CustomURLSchemes    []string `ini:"CUSTOM_URL_SCHEMES"`
		FileExtensions      []string
	}{
		EnableHardLineBreak: false,
		FileExtensions:      strings.Split(".md,.markdown,.mdown,.mkd", ","),
	}

	// Admin settings
	Admin struct {
		DisableRegularOrgCreation bool
	}

	// Picture settings
	AvatarUploadPath              string
	AvatarMaxWidth                int
	AvatarMaxHeight               int
	GravatarSource                string
	GravatarSourceURL             *url.URL
	DisableGravatar               bool
	EnableFederatedAvatar         bool
	LibravatarService             *libravatar.Libravatar
	AvatarMaxFileSize             int64
	RepositoryAvatarUploadPath    string
	RepositoryAvatarFallback      string
	RepositoryAvatarFallbackImage string

	// Log settings
	LogLevel           string
	StacktraceLogLevel string
	LogRootPath        string
	LogDescriptions    = make(map[string]*LogDescription)
	RedirectMacaronLog bool
	DisableRouterLog   bool
	RouterLogLevel     log.Level
	RouterLogMode      string
	EnableAccessLog    bool
	AccessLogTemplate  string
	EnableXORMLog      bool

	// Attachment settings
	AttachmentPath         string
	AttachmentAllowedTypes string
	AttachmentMaxSize      int64
	AttachmentMaxFiles     int
	AttachmentEnabled      bool

	// Time settings
	TimeFormat string
	// UILocation is the location on the UI, so that we can display the time on UI.
	DefaultUILocation = time.Local

	CSRFCookieName     = "_csrf"
	CSRFCookieHTTPOnly = true

	// Mirror settings
	Mirror struct {
		DefaultInterval time.Duration
		MinInterval     time.Duration
	}

	// API settings
	API = struct {
		EnableSwagger          bool
		SwaggerURL             string
		MaxResponseItems       int
		DefaultPagingNum       int
		DefaultGitTreesPerPage int
		DefaultMaxBlobSize     int64
	}{
		EnableSwagger:          true,
		SwaggerURL:             "",
		MaxResponseItems:       50,
		DefaultPagingNum:       30,
		DefaultGitTreesPerPage: 1000,
		DefaultMaxBlobSize:     10485760,
	}

	OAuth2 = struct {
		Enable                     bool
		AccessTokenExpirationTime  int64
		RefreshTokenExpirationTime int64
		InvalidateRefreshTokens    bool
		JWTSecretBytes             []byte `ini:"-"`
		JWTSecretBase64            string `ini:"JWT_SECRET"`
	}{
		Enable:                     true,
		AccessTokenExpirationTime:  3600,
		RefreshTokenExpirationTime: 730,
		InvalidateRefreshTokens:    false,
	}

	U2F = struct {
		AppID         string
		TrustedFacets []string
	}{}

	// Metrics settings
	Metrics = struct {
		Enabled bool
		Token   string
	}{
		Enabled: false,
		Token:   "",
	}

	// I18n settings
	Langs     []string
	Names     []string
	dateLangs map[string]string

	// Highlight settings are loaded in modules/template/highlight.go

	// Other settings
	ShowFooterBranding         bool
	ShowFooterVersion          bool
	ShowFooterTemplateLoadTime bool

	// Global setting objects
	Cfg           *ini.File
	CustomPath    string // Custom directory path
	CustomConf    string
	CustomPID     string
	ProdMode      bool
	RunUser       string
	IsWindows     bool
	HasRobotsTxt  bool
	InternalToken string // internal access token

	// UILocation is the location on the UI, so that we can display the time on UI.
	// Currently only show the default time.Local, it could be added to app.ini after UI is ready
	UILocation = time.Local
)

// DateLang transforms standard language locale name to corresponding value in datetime plugin.
func DateLang(lang string) string {
	name, ok := dateLangs[lang]
	if ok {
		return name
	}
	return "en"
}

func getAppPath() (string, error) {
	var appPath string
	var err error
	if IsWindows && filepath.IsAbs(os.Args[0]) {
		appPath = filepath.Clean(os.Args[0])
	} else {
		appPath, err = exec.LookPath(os.Args[0])
	}

	if err != nil {
		return "", err
	}
	appPath, err = filepath.Abs(appPath)
	if err != nil {
		return "", err
	}
	// Note: we don't use path.Dir here because it does not handle case
	//	which path starts with two "/" in Windows: "//psf/Home/..."
	return strings.Replace(appPath, "\\", "/", -1), err
}

func getWorkPath(appPath string) string {
	workPath := AppWorkPath

	if giteaWorkPath, ok := os.LookupEnv("GITEA_WORK_DIR"); ok {
		workPath = giteaWorkPath
	}
	if len(workPath) == 0 {
		i := strings.LastIndex(appPath, "/")
		if i == -1 {
			workPath = appPath
		} else {
			workPath = appPath[:i]
		}
	}
	return strings.Replace(workPath, "\\", "/", -1)
}

func init() {
	IsWindows = runtime.GOOS == "windows"
	// We can rely on log.CanColorStdout being set properly because modules/log/console_windows.go comes before modules/setting/setting.go lexicographically
	log.NewLogger(0, "console", "console", fmt.Sprintf(`{"level": "trace", "colorize": %t, "stacktraceLevel": "none"}`, log.CanColorStdout))

	var err error
	if AppPath, err = getAppPath(); err != nil {
		log.Fatal("Failed to get app path: %v", err)
	}
	AppWorkPath = getWorkPath(AppPath)
}

func forcePathSeparator(path string) {
	if strings.Contains(path, "\\") {
		log.Fatal("Do not use '\\' or '\\\\' in paths, instead, please use '/' in all places")
	}
}

// IsRunUserMatchCurrentUser returns false if configured run user does not match
// actual user that runs the app. The first return value is the actual user name.
// This check is ignored under Windows since SSH remote login is not the main
// method to login on Windows.
func IsRunUserMatchCurrentUser(runUser string) (string, bool) {
	if IsWindows || SSH.StartBuiltinServer {
		return "", true
	}

	currentUser := user.CurrentUsername()
	return currentUser, runUser == currentUser
}

func createPIDFile(pidPath string) {
	currentPid := os.Getpid()
	if err := os.MkdirAll(filepath.Dir(pidPath), os.ModePerm); err != nil {
		log.Fatal("Failed to create PID folder: %v", err)
	}

	file, err := os.Create(pidPath)
	if err != nil {
		log.Fatal("Failed to create PID file: %v", err)
	}
	defer file.Close()
	if _, err := file.WriteString(strconv.FormatInt(int64(currentPid), 10)); err != nil {
		log.Fatal("Failed to write PID information: %v", err)
	}
}

// CheckLFSVersion will check lfs version, if not satisfied, then disable it.
func CheckLFSVersion() {
	if LFS.StartServer {
		//Disable LFS client hooks if installed for the current OS user
		//Needs at least git v2.1.2

		binVersion, err := git.BinVersion()
		if err != nil {
			log.Fatal("Error retrieving git version: %v", err)
		}

		if !version.Compare(binVersion, "2.1.2", ">=") {
			LFS.StartServer = false
			log.Error("LFS server support needs at least Git v2.1.2")
		} else {
			git.GlobalCommandArgs = append(git.GlobalCommandArgs, "-c", "filter.lfs.required=",
				"-c", "filter.lfs.smudge=", "-c", "filter.lfs.clean=")
		}
	}
}

// SetCustomPathAndConf will set CustomPath and CustomConf with reference to the
// GITEA_CUSTOM environment variable and with provided overrides before stepping
// back to the default
func SetCustomPathAndConf(providedCustom, providedConf, providedWorkPath string) {
	if len(providedWorkPath) != 0 {
		AppWorkPath = filepath.ToSlash(providedWorkPath)
	}
	if giteaCustom, ok := os.LookupEnv("GITEA_CUSTOM"); ok {
		CustomPath = giteaCustom
	}
	if len(providedCustom) != 0 {
		CustomPath = providedCustom
	}
	if len(CustomPath) == 0 {
		CustomPath = path.Join(AppWorkPath, "custom")
	} else if !filepath.IsAbs(CustomPath) {
		CustomPath = path.Join(AppWorkPath, CustomPath)
	}

	if len(providedConf) != 0 {
		CustomConf = providedConf
	}
	if len(CustomConf) == 0 {
		CustomConf = path.Join(CustomPath, "conf/app.ini")
	} else if !filepath.IsAbs(CustomConf) {
		CustomConf = path.Join(CustomPath, CustomConf)
	}
}

// NewContext initializes configuration context.
// NOTE: do not print any log except error.
func NewContext() {
	Cfg = ini.Empty()

	if len(CustomPID) > 0 {
		createPIDFile(CustomPID)
	}

	if com.IsFile(CustomConf) {
		if err := Cfg.Append(CustomConf); err != nil {
			log.Fatal("Failed to load custom conf '%s': %v", CustomConf, err)
		}
	} else {
		log.Warn("Custom config '%s' not found, ignore this if you're running first time", CustomConf)
	}
	Cfg.NameMapper = ini.AllCapsUnderscore

	homeDir, err := com.HomeDir()
	if err != nil {
		log.Fatal("Failed to get home directory: %v", err)
	}
	homeDir = strings.Replace(homeDir, "\\", "/", -1)

	LogLevel = getLogLevel(Cfg.Section("log"), "LEVEL", "Info")
	StacktraceLogLevel = getStacktraceLogLevel(Cfg.Section("log"), "STACKTRACE_LEVEL", "None")
	LogRootPath = Cfg.Section("log").Key("ROOT_PATH").MustString(path.Join(AppWorkPath, "log"))
	forcePathSeparator(LogRootPath)
	RedirectMacaronLog = Cfg.Section("log").Key("REDIRECT_MACARON_LOG").MustBool(false)
	RouterLogLevel = log.FromString(Cfg.Section("log").Key("ROUTER_LOG_LEVEL").MustString("Info"))

	sec := Cfg.Section("server")
	AppName = Cfg.Section("").Key("APP_NAME").MustString("Gitea: Git with a cup of tea")

	Protocol = HTTP
	switch sec.Key("PROTOCOL").String() {
	case "https":
		Protocol = HTTPS
		CertFile = sec.Key("CERT_FILE").String()
		KeyFile = sec.Key("KEY_FILE").String()
	case "fcgi":
		Protocol = FCGI
	case "unix":
		Protocol = UnixSocket
		UnixSocketPermissionRaw := sec.Key("UNIX_SOCKET_PERMISSION").MustString("666")
		UnixSocketPermissionParsed, err := strconv.ParseUint(UnixSocketPermissionRaw, 8, 32)
		if err != nil || UnixSocketPermissionParsed > 0777 {
			log.Fatal("Failed to parse unixSocketPermission: %s", UnixSocketPermissionRaw)
		}
		UnixSocketPermission = uint32(UnixSocketPermissionParsed)
	}
	EnableLetsEncrypt = sec.Key("ENABLE_LETSENCRYPT").MustBool(false)
	LetsEncryptTOS = sec.Key("LETSENCRYPT_ACCEPTTOS").MustBool(false)
	if !LetsEncryptTOS && EnableLetsEncrypt {
		log.Warn("Failed to enable Let's Encrypt due to Let's Encrypt TOS not being accepted")
		EnableLetsEncrypt = false
	}
	LetsEncryptDirectory = sec.Key("LETSENCRYPT_DIRECTORY").MustString("https")
	LetsEncryptEmail = sec.Key("LETSENCRYPT_EMAIL").MustString("")
	Domain = sec.Key("DOMAIN").MustString("localhost")
	HTTPAddr = sec.Key("HTTP_ADDR").MustString("0.0.0.0")
	HTTPPort = sec.Key("HTTP_PORT").MustString("3000")

	defaultAppURL := string(Protocol) + "://" + Domain
	if (Protocol == HTTP && HTTPPort != "80") || (Protocol == HTTPS && HTTPPort != "443") {
		defaultAppURL += ":" + HTTPPort
	}
	AppURL = sec.Key("ROOT_URL").MustString(defaultAppURL)
	AppURL = strings.TrimRight(AppURL, "/") + "/"

	// Check if has app suburl.
	appURL, err := url.Parse(AppURL)
	if err != nil {
		log.Fatal("Invalid ROOT_URL '%s': %s", AppURL, err)
	}
	// Suburl should start with '/' and end without '/', such as '/{subpath}'.
	// This value is empty if site does not have sub-url.
	AppSubURL = strings.TrimSuffix(appURL.Path, "/")
	AppSubURLDepth = strings.Count(AppSubURL, "/")
	// Check if Domain differs from AppURL domain than update it to AppURL's domain
	// TODO: Can be replaced with url.Hostname() when minimal GoLang version is 1.8
	urlHostname := strings.SplitN(appURL.Host, ":", 2)[0]
	if urlHostname != Domain && net.ParseIP(urlHostname) == nil {
		Domain = urlHostname
	}

	var defaultLocalURL string
	switch Protocol {
	case UnixSocket:
		defaultLocalURL = "http://unix/"
	case FCGI:
		defaultLocalURL = AppURL
	default:
		defaultLocalURL = string(Protocol) + "://"
		if HTTPAddr == "0.0.0.0" {
			defaultLocalURL += "localhost"
		} else {
			defaultLocalURL += HTTPAddr
		}
		defaultLocalURL += ":" + HTTPPort + "/"
	}
	LocalURL = sec.Key("LOCAL_ROOT_URL").MustString(defaultLocalURL)
	RedirectOtherPort = sec.Key("REDIRECT_OTHER_PORT").MustBool(false)
	PortToRedirect = sec.Key("PORT_TO_REDIRECT").MustString("80")
	OfflineMode = sec.Key("OFFLINE_MODE").MustBool()
	DisableRouterLog = sec.Key("DISABLE_ROUTER_LOG").MustBool()
	StaticRootPath = sec.Key("STATIC_ROOT_PATH").MustString(AppWorkPath)
	AppDataPath = sec.Key("APP_DATA_PATH").MustString(path.Join(AppWorkPath, "data"))
	EnableGzip = sec.Key("ENABLE_GZIP").MustBool()
	EnablePprof = sec.Key("ENABLE_PPROF").MustBool(false)
	PprofDataPath = sec.Key("PPROF_DATA_PATH").MustString(path.Join(AppWorkPath, "data/tmp/pprof"))
	if !filepath.IsAbs(PprofDataPath) {
		PprofDataPath = filepath.Join(AppWorkPath, PprofDataPath)
	}

	switch sec.Key("LANDING_PAGE").MustString("home") {
	case "explore":
		LandingPageURL = LandingPageExplore
	case "organizations":
		LandingPageURL = LandingPageOrganizations
	default:
		LandingPageURL = LandingPageHome
	}

	if len(SSH.Domain) == 0 {
		SSH.Domain = Domain
	}
	SSH.RootPath = path.Join(homeDir, ".ssh")
	serverCiphers := sec.Key("SSH_SERVER_CIPHERS").Strings(",")
	if len(serverCiphers) > 0 {
		SSH.ServerCiphers = serverCiphers
	}
	serverKeyExchanges := sec.Key("SSH_SERVER_KEY_EXCHANGES").Strings(",")
	if len(serverKeyExchanges) > 0 {
		SSH.ServerKeyExchanges = serverKeyExchanges
	}
	serverMACs := sec.Key("SSH_SERVER_MACS").Strings(",")
	if len(serverMACs) > 0 {
		SSH.ServerMACs = serverMACs
	}
	SSH.KeyTestPath = os.TempDir()
	if err = Cfg.Section("server").MapTo(&SSH); err != nil {
		log.Fatal("Failed to map SSH settings: %v", err)
	}

	SSH.KeygenPath = sec.Key("SSH_KEYGEN_PATH").MustString("ssh-keygen")
	SSH.Port = sec.Key("SSH_PORT").MustInt(22)
	SSH.ListenPort = sec.Key("SSH_LISTEN_PORT").MustInt(SSH.Port)

	// When disable SSH, start builtin server value is ignored.
	if SSH.Disabled {
		SSH.StartBuiltinServer = false
	}

	if !SSH.Disabled && !SSH.StartBuiltinServer {
		if err := os.MkdirAll(SSH.RootPath, 0700); err != nil {
			log.Fatal("Failed to create '%s': %v", SSH.RootPath, err)
		} else if err = os.MkdirAll(SSH.KeyTestPath, 0644); err != nil {
			log.Fatal("Failed to create '%s': %v", SSH.KeyTestPath, err)
		}
	}

	SSH.MinimumKeySizeCheck = sec.Key("MINIMUM_KEY_SIZE_CHECK").MustBool()
	SSH.MinimumKeySizes = map[string]int{}
	minimumKeySizes := Cfg.Section("ssh.minimum_key_sizes").Keys()
	for _, key := range minimumKeySizes {
		if key.MustInt() != -1 {
			SSH.MinimumKeySizes[strings.ToLower(key.Name())] = key.MustInt()
		}
	}
	SSH.AuthorizedKeysBackup = sec.Key("SSH_AUTHORIZED_KEYS_BACKUP").MustBool(true)
	SSH.CreateAuthorizedKeysFile = sec.Key("SSH_CREATE_AUTHORIZED_KEYS_FILE").MustBool(true)
	SSH.ExposeAnonymous = sec.Key("SSH_EXPOSE_ANONYMOUS").MustBool(false)

	sec = Cfg.Section("server")
	if err = sec.MapTo(&LFS); err != nil {
		log.Fatal("Failed to map LFS settings: %v", err)
	}
	LFS.ContentPath = sec.Key("LFS_CONTENT_PATH").MustString(filepath.Join(AppDataPath, "lfs"))
	if !filepath.IsAbs(LFS.ContentPath) {
		LFS.ContentPath = filepath.Join(AppWorkPath, LFS.ContentPath)
	}

	LFS.HTTPAuthExpiry = sec.Key("LFS_HTTP_AUTH_EXPIRY").MustDuration(20 * time.Minute)

	if LFS.StartServer {
		if err := os.MkdirAll(LFS.ContentPath, 0700); err != nil {
			log.Fatal("Failed to create '%s': %v", LFS.ContentPath, err)
		}

		LFS.JWTSecretBytes = make([]byte, 32)
		n, err := base64.RawURLEncoding.Decode(LFS.JWTSecretBytes, []byte(LFS.JWTSecretBase64))

		if err != nil || n != 32 {
			LFS.JWTSecretBase64, err = generate.NewJwtSecret()
			if err != nil {
				log.Fatal("Error generating JWT Secret for custom config: %v", err)
				return
			}

			// Save secret
			cfg := ini.Empty()
			if com.IsFile(CustomConf) {
				// Keeps custom settings if there is already something.
				if err := cfg.Append(CustomConf); err != nil {
					log.Error("Failed to load custom conf '%s': %v", CustomConf, err)
				}
			}

			cfg.Section("server").Key("LFS_JWT_SECRET").SetValue(LFS.JWTSecretBase64)

			if err := os.MkdirAll(filepath.Dir(CustomConf), os.ModePerm); err != nil {
				log.Fatal("Failed to create '%s': %v", CustomConf, err)
			}
			if err := cfg.SaveTo(CustomConf); err != nil {
				log.Fatal("Error saving generated JWT Secret to custom config: %v", err)
				return
			}
		}
	}

	if err = Cfg.Section("oauth2").MapTo(&OAuth2); err != nil {
		log.Fatal("Failed to OAuth2 settings: %v", err)
		return
	}

	if OAuth2.Enable {
		OAuth2.JWTSecretBytes = make([]byte, 32)
		n, err := base64.RawURLEncoding.Decode(OAuth2.JWTSecretBytes, []byte(OAuth2.JWTSecretBase64))

		if err != nil || n != 32 {
			OAuth2.JWTSecretBase64, err = generate.NewJwtSecret()
			if err != nil {
				log.Fatal("error generating JWT secret: %v", err)
				return
			}
			cfg := ini.Empty()
			if com.IsFile(CustomConf) {
				if err := cfg.Append(CustomConf); err != nil {
					log.Error("failed to load custom conf %s: %v", CustomConf, err)
					return
				}
			}
			cfg.Section("oauth2").Key("JWT_SECRET").SetValue(OAuth2.JWTSecretBase64)

			if err := os.MkdirAll(filepath.Dir(CustomConf), os.ModePerm); err != nil {
				log.Fatal("failed to create '%s': %v", CustomConf, err)
				return
			}
			if err := cfg.SaveTo(CustomConf); err != nil {
				log.Fatal("error saving generating JWT secret to custom config: %v", err)
				return
			}
		}
	}

	sec = Cfg.Section("security")
	InstallLock = sec.Key("INSTALL_LOCK").MustBool(false)
	SecretKey = sec.Key("SECRET_KEY").MustString("!#@FDEWREWR&*(")
	LogInRememberDays = sec.Key("LOGIN_REMEMBER_DAYS").MustInt(7)
	CookieUserName = sec.Key("COOKIE_USERNAME").MustString("gitea_awesome")
	CookieRememberName = sec.Key("COOKIE_REMEMBER_NAME").MustString("gitea_incredible")
	ReverseProxyAuthUser = sec.Key("REVERSE_PROXY_AUTHENTICATION_USER").MustString("X-WEBAUTH-USER")
	ReverseProxyAuthEmail = sec.Key("REVERSE_PROXY_AUTHENTICATION_EMAIL").MustString("X-WEBAUTH-EMAIL")
	MinPasswordLength = sec.Key("MIN_PASSWORD_LENGTH").MustInt(6)
	ImportLocalPaths = sec.Key("IMPORT_LOCAL_PATHS").MustBool(false)
	DisableGitHooks = sec.Key("DISABLE_GIT_HOOKS").MustBool(false)
	PasswordHashAlgo = sec.Key("PASSWORD_HASH_ALGO").MustString("pbkdf2")
	CSRFCookieHTTPOnly = sec.Key("CSRF_COOKIE_HTTP_ONLY").MustBool(true)

	InternalToken = loadInternalToken(sec)
<<<<<<< HEAD
	var dictPC = map[string]string{
		"lower": "[a-z]+",
		"upper": "[A-Z]+",
		"digit": "[0-9]+",
		"spec":  "[-_]+",
	}
	PasswordComplexity = make(map[string]string)
	cfgdata := sec.Key("PASSWORD_COMPLEXITY").Strings(",")
	for _, y := range cfgdata {
		for a := range dictPC {
			if strings.ToLower(y) == a {
				PasswordComplexity[y] = dictPC[y]
				break
			}
		}
	}

=======
>>>>>>> f83db078

	sec = Cfg.Section("attachment")
	AttachmentPath = sec.Key("PATH").MustString(path.Join(AppDataPath, "attachments"))
	if !filepath.IsAbs(AttachmentPath) {
		AttachmentPath = path.Join(AppWorkPath, AttachmentPath)
	}
	AttachmentAllowedTypes = strings.Replace(sec.Key("ALLOWED_TYPES").MustString("image/jpeg,image/png,application/zip,application/gzip"), "|", ",", -1)
	AttachmentMaxSize = sec.Key("MAX_SIZE").MustInt64(4)
	AttachmentMaxFiles = sec.Key("MAX_FILES").MustInt(5)
	AttachmentEnabled = sec.Key("ENABLED").MustBool(true)

	timeFormatKey := Cfg.Section("time").Key("FORMAT").MustString("")
	if timeFormatKey != "" {
		TimeFormat = map[string]string{
			"ANSIC":       time.ANSIC,
			"UnixDate":    time.UnixDate,
			"RubyDate":    time.RubyDate,
			"RFC822":      time.RFC822,
			"RFC822Z":     time.RFC822Z,
			"RFC850":      time.RFC850,
			"RFC1123":     time.RFC1123,
			"RFC1123Z":    time.RFC1123Z,
			"RFC3339":     time.RFC3339,
			"RFC3339Nano": time.RFC3339Nano,
			"Kitchen":     time.Kitchen,
			"Stamp":       time.Stamp,
			"StampMilli":  time.StampMilli,
			"StampMicro":  time.StampMicro,
			"StampNano":   time.StampNano,
		}[timeFormatKey]
		// When the TimeFormatKey does not exist in the previous map e.g.'2006-01-02 15:04:05'
		if len(TimeFormat) == 0 {
			TimeFormat = timeFormatKey
			TestTimeFormat, _ := time.Parse(TimeFormat, TimeFormat)
			if TestTimeFormat.Format(time.RFC3339) != "2006-01-02T15:04:05Z" {
				log.Fatal("Can't create time properly, please check your time format has 2006, 01, 02, 15, 04 and 05")
			}
			log.Trace("Custom TimeFormat: %s", TimeFormat)
		}
	}

	zone := Cfg.Section("time").Key("DEFAULT_UI_LOCATION").String()
	if zone != "" {
		DefaultUILocation, err = time.LoadLocation(zone)
		if err != nil {
			log.Fatal("Load time zone failed: %v", err)
		} else {
			log.Info("Default UI Location is %v", zone)
		}
	}
	if DefaultUILocation == nil {
		DefaultUILocation = time.Local
	}

	RunUser = Cfg.Section("").Key("RUN_USER").MustString(user.CurrentUsername())
	// Does not check run user when the install lock is off.
	if InstallLock {
		currentUser, match := IsRunUserMatchCurrentUser(RunUser)
		if !match {
			log.Fatal("Expect user '%s' but current user is: %s", RunUser, currentUser)
		}
	}

	SSH.BuiltinServerUser = Cfg.Section("server").Key("BUILTIN_SSH_SERVER_USER").MustString(RunUser)

	newRepository()

	sec = Cfg.Section("picture")
	AvatarUploadPath = sec.Key("AVATAR_UPLOAD_PATH").MustString(path.Join(AppDataPath, "avatars"))
	forcePathSeparator(AvatarUploadPath)
	if !filepath.IsAbs(AvatarUploadPath) {
		AvatarUploadPath = path.Join(AppWorkPath, AvatarUploadPath)
	}
	RepositoryAvatarUploadPath = sec.Key("REPOSITORY_AVATAR_UPLOAD_PATH").MustString(path.Join(AppDataPath, "repo-avatars"))
	forcePathSeparator(RepositoryAvatarUploadPath)
	if !filepath.IsAbs(RepositoryAvatarUploadPath) {
		RepositoryAvatarUploadPath = path.Join(AppWorkPath, RepositoryAvatarUploadPath)
	}
	RepositoryAvatarFallback = sec.Key("REPOSITORY_AVATAR_FALLBACK").MustString("none")
	RepositoryAvatarFallbackImage = sec.Key("REPOSITORY_AVATAR_FALLBACK_IMAGE").MustString("/img/repo_default.png")
	AvatarMaxWidth = sec.Key("AVATAR_MAX_WIDTH").MustInt(4096)
	AvatarMaxHeight = sec.Key("AVATAR_MAX_HEIGHT").MustInt(3072)
	AvatarMaxFileSize = sec.Key("AVATAR_MAX_FILE_SIZE").MustInt64(1048576)
	switch source := sec.Key("GRAVATAR_SOURCE").MustString("gravatar"); source {
	case "duoshuo":
		GravatarSource = "http://gravatar.duoshuo.com/avatar/"
	case "gravatar":
		GravatarSource = "https://secure.gravatar.com/avatar/"
	case "libravatar":
		GravatarSource = "https://seccdn.libravatar.org/avatar/"
	default:
		GravatarSource = source
	}
	DisableGravatar = sec.Key("DISABLE_GRAVATAR").MustBool()
	EnableFederatedAvatar = sec.Key("ENABLE_FEDERATED_AVATAR").MustBool(!InstallLock)
	if OfflineMode {
		DisableGravatar = true
		EnableFederatedAvatar = false
	}
	if DisableGravatar {
		EnableFederatedAvatar = false
	}
	if EnableFederatedAvatar || !DisableGravatar {
		GravatarSourceURL, err = url.Parse(GravatarSource)
		if err != nil {
			log.Fatal("Failed to parse Gravatar URL(%s): %v",
				GravatarSource, err)
		}
	}

	if EnableFederatedAvatar {
		LibravatarService = libravatar.New()
		if GravatarSourceURL.Scheme == "https" {
			LibravatarService.SetUseHTTPS(true)
			LibravatarService.SetSecureFallbackHost(GravatarSourceURL.Host)
		} else {
			LibravatarService.SetUseHTTPS(false)
			LibravatarService.SetFallbackHost(GravatarSourceURL.Host)
		}
	}

	if err = Cfg.Section("ui").MapTo(&UI); err != nil {
		log.Fatal("Failed to map UI settings: %v", err)
	} else if err = Cfg.Section("markdown").MapTo(&Markdown); err != nil {
		log.Fatal("Failed to map Markdown settings: %v", err)
	} else if err = Cfg.Section("admin").MapTo(&Admin); err != nil {
		log.Fatal("Fail to map Admin settings: %v", err)
	} else if err = Cfg.Section("api").MapTo(&API); err != nil {
		log.Fatal("Failed to map API settings: %v", err)
	} else if err = Cfg.Section("metrics").MapTo(&Metrics); err != nil {
		log.Fatal("Failed to map Metrics settings: %v", err)
	}

	u := *appURL
	u.Path = path.Join(u.Path, "api", "swagger")
	API.SwaggerURL = u.String()

	newCron()
	newGit()

	sec = Cfg.Section("mirror")
	Mirror.MinInterval = sec.Key("MIN_INTERVAL").MustDuration(10 * time.Minute)
	Mirror.DefaultInterval = sec.Key("DEFAULT_INTERVAL").MustDuration(8 * time.Hour)
	if Mirror.MinInterval.Minutes() < 1 {
		log.Warn("Mirror.MinInterval is too low")
		Mirror.MinInterval = 1 * time.Minute
	}
	if Mirror.DefaultInterval < Mirror.MinInterval {
		log.Warn("Mirror.DefaultInterval is less than Mirror.MinInterval")
		Mirror.DefaultInterval = time.Hour * 8
	}

	Langs = Cfg.Section("i18n").Key("LANGS").Strings(",")
	if len(Langs) == 0 {
		Langs = []string{
			"en-US", "zh-CN", "zh-HK", "zh-TW", "de-DE", "fr-FR", "nl-NL", "lv-LV",
			"ru-RU", "uk-UA", "ja-JP", "es-ES", "pt-BR", "pl-PL", "bg-BG", "it-IT",
			"fi-FI", "tr-TR", "cs-CZ", "sr-SP", "sv-SE", "ko-KR"}
	}
	Names = Cfg.Section("i18n").Key("NAMES").Strings(",")
	if len(Names) == 0 {
		Names = []string{"English", "简体中文", "繁體中文（香港）", "繁體中文（台灣）", "Deutsch",
			"français", "Nederlands", "latviešu", "русский", "Українська", "日本語",
			"español", "português do Brasil", "polski", "български", "italiano",
			"suomi", "Türkçe", "čeština", "српски", "svenska", "한국어"}
	}
	dateLangs = Cfg.Section("i18n.datelang").KeysHash()

	ShowFooterBranding = Cfg.Section("other").Key("SHOW_FOOTER_BRANDING").MustBool(false)
	ShowFooterVersion = Cfg.Section("other").Key("SHOW_FOOTER_VERSION").MustBool(true)
	ShowFooterTemplateLoadTime = Cfg.Section("other").Key("SHOW_FOOTER_TEMPLATE_LOAD_TIME").MustBool(true)

	UI.ShowUserEmail = Cfg.Section("ui").Key("SHOW_USER_EMAIL").MustBool(true)
	UI.DefaultShowFullName = Cfg.Section("ui").Key("DEFAULT_SHOW_FULL_NAME").MustBool(false)

	HasRobotsTxt = com.IsFile(path.Join(CustomPath, "robots.txt"))

	newMarkup()

	sec = Cfg.Section("U2F")
	U2F.TrustedFacets, _ = shellquote.Split(sec.Key("TRUSTED_FACETS").MustString(strings.TrimRight(AppURL, "/")))
	U2F.AppID = sec.Key("APP_ID").MustString(strings.TrimRight(AppURL, "/"))

	zip.Verbose = false
}

func loadInternalToken(sec *ini.Section) string {
	uri := sec.Key("INTERNAL_TOKEN_URI").String()
	if len(uri) == 0 {
		return loadOrGenerateInternalToken(sec)
	}
	tempURI, err := url.Parse(uri)
	if err != nil {
		log.Fatal("Failed to parse INTERNAL_TOKEN_URI (%s): %v", uri, err)
	}
	switch tempURI.Scheme {
	case "file":
		fp, err := os.OpenFile(tempURI.RequestURI(), os.O_RDWR, 0600)
		if err != nil {
			log.Fatal("Failed to open InternalTokenURI (%s): %v", uri, err)
		}
		defer fp.Close()

		buf, err := ioutil.ReadAll(fp)
		if err != nil {
			log.Fatal("Failed to read InternalTokenURI (%s): %v", uri, err)
		}
		// No token in the file, generate one and store it.
		if len(buf) == 0 {
			token, err := generate.NewInternalToken()
			if err != nil {
				log.Fatal("Error generate internal token: %v", err)
			}
			if _, err := io.WriteString(fp, token); err != nil {
				log.Fatal("Error writing to InternalTokenURI (%s): %v", uri, err)
			}
			return token
		}

		return string(buf)
	default:
		log.Fatal("Unsupported URI-Scheme %q (INTERNAL_TOKEN_URI = %q)", tempURI.Scheme, uri)
	}
	return ""
}

func loadOrGenerateInternalToken(sec *ini.Section) string {
	var err error
	token := sec.Key("INTERNAL_TOKEN").String()
	if len(token) == 0 {
		token, err = generate.NewInternalToken()
		if err != nil {
			log.Fatal("Error generate internal token: %v", err)
		}

		// Save secret
		cfgSave := ini.Empty()
		if com.IsFile(CustomConf) {
			// Keeps custom settings if there is already something.
			if err := cfgSave.Append(CustomConf); err != nil {
				log.Error("Failed to load custom conf '%s': %v", CustomConf, err)
			}
		}

		cfgSave.Section("security").Key("INTERNAL_TOKEN").SetValue(token)

		if err := os.MkdirAll(filepath.Dir(CustomConf), os.ModePerm); err != nil {
			log.Fatal("Failed to create '%s': %v", CustomConf, err)
		}
		if err := cfgSave.SaveTo(CustomConf); err != nil {
			log.Fatal("Error saving generated INTERNAL_TOKEN to custom config: %v", err)
		}
	}
	return token
}

// NewServices initializes the services
func NewServices() {
	InitDBConfig()
	newService()
	NewLogServices(false)
	newCacheService()
	newSessionService()
	newCORSService()
	newMailService()
	newRegisterMailService()
	newNotifyMailService()
	newWebhookService()
	newIndexerService()
}<|MERGE_RESOLUTION|>--- conflicted
+++ resolved
@@ -146,14 +146,8 @@
 	MinPasswordLength     int
 	ImportLocalPaths      bool
 	DisableGitHooks       bool
-<<<<<<< HEAD
-
 	PasswordComplexity map[string]string
-
 	PasswordHashAlgo string
-=======
-	PasswordHashAlgo      string
->>>>>>> f83db078
 
 	// UI settings
 	UI = struct {
@@ -775,7 +769,7 @@
 	CSRFCookieHTTPOnly = sec.Key("CSRF_COOKIE_HTTP_ONLY").MustBool(true)
 
 	InternalToken = loadInternalToken(sec)
-<<<<<<< HEAD
+
 	var dictPC = map[string]string{
 		"lower": "[a-z]+",
 		"upper": "[A-Z]+",
@@ -792,9 +786,6 @@
 			}
 		}
 	}
-
-=======
->>>>>>> f83db078
 
 	sec = Cfg.Section("attachment")
 	AttachmentPath = sec.Key("PATH").MustString(path.Join(AppDataPath, "attachments"))
