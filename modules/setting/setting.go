// Copyright 2014 The Gogs Authors. All rights reserved.
// Copyright 2017 The Gitea Authors. All rights reserved.
// Use of this source code is governed by a MIT-style
// license that can be found in the LICENSE file.

package setting

import (
	"encoding/base64"
	"fmt"
	"net"
	"net/mail"
	"net/url"
	"os"
	"os/exec"
	"path"
	"path/filepath"
	"regexp"
	"runtime"
	"strconv"
	"strings"
	"time"

	"code.gitea.io/git"
	"code.gitea.io/gitea/modules/generate"
	"code.gitea.io/gitea/modules/log"
	_ "code.gitea.io/gitea/modules/minwinsvc" // import minwinsvc for windows services
	"code.gitea.io/gitea/modules/user"

	"github.com/Unknwon/com"
	_ "github.com/go-macaron/cache/memcache" // memcache plugin for cache
	_ "github.com/go-macaron/cache/redis"
	"github.com/go-macaron/session"
	_ "github.com/go-macaron/session/redis" // redis plugin for store session
	"github.com/go-xorm/core"
	"github.com/kballard/go-shellquote"
	"gopkg.in/ini.v1"
	"strk.kbt.io/projects/go/libravatar"
)

// Scheme describes protocol types
type Scheme string

// enumerates all the scheme types
const (
	HTTP       Scheme = "http"
	HTTPS      Scheme = "https"
	FCGI       Scheme = "fcgi"
	UnixSocket Scheme = "unix"
)

// LandingPage describes the default page
type LandingPage string

// enumerates all the landing page types
const (
	LandingPageHome          LandingPage = "/"
	LandingPageExplore       LandingPage = "/explore"
	LandingPageOrganizations LandingPage = "/explore/organizations"
)

// MarkupParser defines the external parser configured in ini
type MarkupParser struct {
	Enabled        bool
	MarkupName     string
	Command        string
	FileExtensions []string
	IsInputFile    bool
}

// enumerates all the policy repository creating
const (
	RepoCreatingLastUserVisibility = "last"
	RepoCreatingPrivate            = "private"
	RepoCreatingPublic             = "public"
)

// settings
var (
	// AppVer settings
	AppVer         string
	AppBuiltWith   string
	AppName        string
	AppURL         string
	AppSubURL      string
	AppSubURLDepth int // Number of slashes
	AppPath        string
	AppDataPath    string
	AppWorkPath    string

	// Server settings
	Protocol             Scheme
	Domain               string
	HTTPAddr             string
	HTTPPort             string
	LocalURL             string
	RedirectOtherPort    bool
	PortToRedirect       string
	OfflineMode          bool
	DisableRouterLog     bool
	CertFile             string
	KeyFile              string
	StaticRootPath       string
	EnableGzip           bool
	LandingPageURL       LandingPage
	UnixSocketPermission uint32
	EnablePprof          bool

	SSH = struct {
		Disabled             bool           `ini:"DISABLE_SSH"`
		StartBuiltinServer   bool           `ini:"START_SSH_SERVER"`
		BuiltinServerUser    string         `ini:"BUILTIN_SSH_SERVER_USER"`
		Domain               string         `ini:"SSH_DOMAIN"`
		Port                 int            `ini:"SSH_PORT"`
		ListenHost           string         `ini:"SSH_LISTEN_HOST"`
		ListenPort           int            `ini:"SSH_LISTEN_PORT"`
		RootPath             string         `ini:"SSH_ROOT_PATH"`
		ServerCiphers        []string       `ini:"SSH_SERVER_CIPHERS"`
		ServerKeyExchanges   []string       `ini:"SSH_SERVER_KEY_EXCHANGES"`
		ServerMACs           []string       `ini:"SSH_SERVER_MACS"`
		KeyTestPath          string         `ini:"SSH_KEY_TEST_PATH"`
		KeygenPath           string         `ini:"SSH_KEYGEN_PATH"`
		AuthorizedKeysBackup bool           `ini:"SSH_AUTHORIZED_KEYS_BACKUP"`
		MinimumKeySizeCheck  bool           `ini:"-"`
		MinimumKeySizes      map[string]int `ini:"-"`
		ExposeAnonymous      bool           `ini:"SSH_EXPOSE_ANONYMOUS"`
	}{
		Disabled:           false,
		StartBuiltinServer: false,
		Domain:             "",
		Port:               22,
		ServerCiphers:      []string{"aes128-ctr", "aes192-ctr", "aes256-ctr", "aes128-gcm@openssh.com", "arcfour256", "arcfour128"},
		ServerKeyExchanges: []string{"diffie-hellman-group1-sha1", "diffie-hellman-group14-sha1", "ecdh-sha2-nistp256", "ecdh-sha2-nistp384", "ecdh-sha2-nistp521", "curve25519-sha256@libssh.org"},
		ServerMACs:         []string{"hmac-sha2-256-etm@openssh.com", "hmac-sha2-256", "hmac-sha1", "hmac-sha1-96"},
		KeygenPath:         "ssh-keygen",
	}

	LFS struct {
		StartServer     bool          `ini:"LFS_START_SERVER"`
		ContentPath     string        `ini:"LFS_CONTENT_PATH"`
		JWTSecretBase64 string        `ini:"LFS_JWT_SECRET"`
		JWTSecretBytes  []byte        `ini:"-"`
		HTTPAuthExpiry  time.Duration `ini:"LFS_HTTP_AUTH_EXPIRY"`
	}

	// Security settings
	InstallLock          bool
	SecretKey            string
	LogInRememberDays    int
	CookieUserName       string
	CookieRememberName   string
	ReverseProxyAuthUser string
	MinPasswordLength    int
	ImportLocalPaths     bool
	DisableGitHooks      bool

	// Database settings
	UseSQLite3    bool
	UseMySQL      bool
	UseMSSQL      bool
	UsePostgreSQL bool
	UseTiDB       bool
	LogSQL        bool

	// Indexer settings
	Indexer struct {
		IssuePath          string
		RepoIndexerEnabled bool
		RepoPath           string
		UpdateQueueLength  int
		MaxIndexerFileSize int64
	}

	// Webhook settings
	Webhook = struct {
		QueueLength    int
		DeliverTimeout int
		SkipTLSVerify  bool
		Types          []string
		PagingNum      int
	}{
		QueueLength:    1000,
		DeliverTimeout: 5,
		SkipTLSVerify:  false,
		PagingNum:      10,
	}

	// Repository settings
	Repository = struct {
		AnsiCharset            string
		ForcePrivate           bool
		DefaultPrivate         string
		MaxCreationLimit       int
		MirrorQueueLength      int
		PullRequestQueueLength int
		PreferredLicenses      []string
		DisableHTTPGit         bool
		UseCompatSSHURI        bool

		// Repository editor settings
		Editor struct {
			LineWrapExtensions   []string
			PreviewableFileModes []string
		} `ini:"-"`

		// Repository upload settings
		Upload struct {
			Enabled      bool
			TempPath     string
			AllowedTypes []string `delim:"|"`
			FileMaxSize  int64
			MaxFiles     int
		} `ini:"-"`

		// Repository local settings
		Local struct {
			LocalCopyPath string
			LocalWikiPath string
		} `ini:"-"`
	}{
		AnsiCharset:            "",
		ForcePrivate:           false,
		DefaultPrivate:         RepoCreatingLastUserVisibility,
		MaxCreationLimit:       -1,
		MirrorQueueLength:      1000,
		PullRequestQueueLength: 1000,
		PreferredLicenses:      []string{"Apache License 2.0,MIT License"},
		DisableHTTPGit:         false,
		UseCompatSSHURI:        false,

		// Repository editor settings
		Editor: struct {
			LineWrapExtensions   []string
			PreviewableFileModes []string
		}{
			LineWrapExtensions:   strings.Split(".txt,.md,.markdown,.mdown,.mkd,", ","),
			PreviewableFileModes: []string{"markdown"},
		},

		// Repository upload settings
		Upload: struct {
			Enabled      bool
			TempPath     string
			AllowedTypes []string `delim:"|"`
			FileMaxSize  int64
			MaxFiles     int
		}{
			Enabled:      true,
			TempPath:     "data/tmp/uploads",
			AllowedTypes: []string{},
			FileMaxSize:  3,
			MaxFiles:     5,
		},

		// Repository local settings
		Local: struct {
			LocalCopyPath string
			LocalWikiPath string
		}{
			LocalCopyPath: "tmp/local-repo",
			LocalWikiPath: "tmp/local-wiki",
		},
	}
	RepoRootPath string
	ScriptType   = "bash"

	// UI settings
	UI = struct {
		ExplorePagingNum    int
		IssuePagingNum      int
		RepoSearchPagingNum int
		FeedMaxCommitNum    int
		ReactionMaxUserNum  int
		ThemeColorMetaTag   string
		MaxDisplayFileSize  int64
		ShowUserEmail       bool

		Admin struct {
			UserPagingNum   int
			RepoPagingNum   int
			NoticePagingNum int
			OrgPagingNum    int
		} `ini:"ui.admin"`
		User struct {
			RepoPagingNum int
		} `ini:"ui.user"`
		Meta struct {
			Author      string
			Description string
			Keywords    string
		} `ini:"ui.meta"`
	}{
		ExplorePagingNum:    20,
		IssuePagingNum:      10,
		RepoSearchPagingNum: 10,
		FeedMaxCommitNum:    5,
		ReactionMaxUserNum:  10,
		ThemeColorMetaTag:   `#6cc644`,
		MaxDisplayFileSize:  8388608,
		Admin: struct {
			UserPagingNum   int
			RepoPagingNum   int
			NoticePagingNum int
			OrgPagingNum    int
		}{
			UserPagingNum:   50,
			RepoPagingNum:   50,
			NoticePagingNum: 25,
			OrgPagingNum:    50,
		},
		User: struct {
			RepoPagingNum int
		}{
			RepoPagingNum: 15,
		},
		Meta: struct {
			Author      string
			Description string
			Keywords    string
		}{
			Author:      "Gitea - Git with a cup of tea",
			Description: "Gitea (Git with a cup of tea) is a painless self-hosted Git service written in Go",
			Keywords:    "go,git,self-hosted,gitea",
		},
	}

	// Markdown settings
	Markdown = struct {
		EnableHardLineBreak bool
		CustomURLSchemes    []string `ini:"CUSTOM_URL_SCHEMES"`
		FileExtensions      []string
	}{
		EnableHardLineBreak: false,
		FileExtensions:      strings.Split(".md,.markdown,.mdown,.mkd", ","),
	}

	// Admin settings
	Admin struct {
		DisableRegularOrgCreation bool
	}

	// Picture settings
	AvatarUploadPath      string
	GravatarSource        string
	GravatarSourceURL     *url.URL
	DisableGravatar       bool
	EnableFederatedAvatar bool
	LibravatarService     *libravatar.Libravatar

	// Log settings
	LogLevel    string
	LogRootPath string
	LogModes    []string
	LogConfigs  []string

	// Attachment settings
	AttachmentPath         string
	AttachmentAllowedTypes string
	AttachmentMaxSize      int64
	AttachmentMaxFiles     int
	AttachmentEnabled      bool

	// Time settings
	TimeFormat string

	// Session settings
	SessionConfig  session.Options
	CSRFCookieName = "_csrf"

	// Cron tasks
	Cron = struct {
		UpdateMirror struct {
			Enabled    bool
			RunAtStart bool
			Schedule   string
		} `ini:"cron.update_mirrors"`
		RepoHealthCheck struct {
			Enabled    bool
			RunAtStart bool
			Schedule   string
			Timeout    time.Duration
			Args       []string `delim:" "`
		} `ini:"cron.repo_health_check"`
		CheckRepoStats struct {
			Enabled    bool
			RunAtStart bool
			Schedule   string
		} `ini:"cron.check_repo_stats"`
		ArchiveCleanup struct {
			Enabled    bool
			RunAtStart bool
			Schedule   string
			OlderThan  time.Duration
		} `ini:"cron.archive_cleanup"`
		SyncExternalUsers struct {
			Enabled        bool
			RunAtStart     bool
			Schedule       string
			UpdateExisting bool
		} `ini:"cron.sync_external_users"`
		DeletedBranchesCleanup struct {
			Enabled    bool
			RunAtStart bool
			Schedule   string
			OlderThan  time.Duration
		} `ini:"cron.deleted_branches_cleanup"`
	}{
		UpdateMirror: struct {
			Enabled    bool
			RunAtStart bool
			Schedule   string
		}{
			Enabled:    true,
			RunAtStart: false,
			Schedule:   "@every 10m",
		},
		RepoHealthCheck: struct {
			Enabled    bool
			RunAtStart bool
			Schedule   string
			Timeout    time.Duration
			Args       []string `delim:" "`
		}{
			Enabled:    true,
			RunAtStart: false,
			Schedule:   "@every 24h",
			Timeout:    60 * time.Second,
			Args:       []string{},
		},
		CheckRepoStats: struct {
			Enabled    bool
			RunAtStart bool
			Schedule   string
		}{
			Enabled:    true,
			RunAtStart: true,
			Schedule:   "@every 24h",
		},
		ArchiveCleanup: struct {
			Enabled    bool
			RunAtStart bool
			Schedule   string
			OlderThan  time.Duration
		}{
			Enabled:    true,
			RunAtStart: true,
			Schedule:   "@every 24h",
			OlderThan:  24 * time.Hour,
		},
		SyncExternalUsers: struct {
			Enabled        bool
			RunAtStart     bool
			Schedule       string
			UpdateExisting bool
		}{
			Enabled:        true,
			RunAtStart:     false,
			Schedule:       "@every 24h",
			UpdateExisting: true,
		},
		DeletedBranchesCleanup: struct {
			Enabled    bool
			RunAtStart bool
			Schedule   string
			OlderThan  time.Duration
		}{
			Enabled:    true,
			RunAtStart: true,
			Schedule:   "@every 24h",
			OlderThan:  24 * time.Hour,
		},
	}

	// Git settings
	Git = struct {
		Version                  string `ini:"-"`
		DisableDiffHighlight     bool
		MaxGitDiffLines          int
		MaxGitDiffLineCharacters int
		MaxGitDiffFiles          int
		GCArgs                   []string `delim:" "`
		Timeout                  struct {
			Migrate int
			Mirror  int
			Clone   int
			Pull    int
			GC      int `ini:"GC"`
		} `ini:"git.timeout"`
	}{
		DisableDiffHighlight:     false,
		MaxGitDiffLines:          1000,
		MaxGitDiffLineCharacters: 5000,
		MaxGitDiffFiles:          100,
		GCArgs:                   []string{},
		Timeout: struct {
			Migrate int
			Mirror  int
			Clone   int
			Pull    int
			GC      int `ini:"GC"`
		}{
			Migrate: 600,
			Mirror:  300,
			Clone:   300,
			Pull:    300,
			GC:      60,
		},
	}

	// Mirror settings
	Mirror struct {
		DefaultInterval time.Duration
		MinInterval     time.Duration
	}

	// API settings
	API = struct {
		EnableSwaggerEndpoint bool
		MaxResponseItems      int
	}{
		EnableSwaggerEndpoint: true,
		MaxResponseItems:      50,
	}

	U2F = struct {
		AppID         string
		TrustedFacets []string
	}{}

	// I18n settings
	Langs     []string
	Names     []string
	dateLangs map[string]string

	// Highlight settings are loaded in modules/template/highlight.go

	// Other settings
	ShowFooterBranding         bool
	ShowFooterVersion          bool
	ShowFooterTemplateLoadTime bool

	// Global setting objects
	Cfg               *ini.File
	CustomPath        string // Custom directory path
	CustomConf        string
	CustomPID         string
	ProdMode          bool
	RunUser           string
	IsWindows         bool
	HasRobotsTxt      bool
	InternalToken     string // internal access token
	IterateBufferSize int

	ExternalMarkupParsers []MarkupParser
	// UILocation is the location on the UI, so that we can display the time on UI.
	// Currently only show the default time.Local, it could be added to app.ini after UI is ready
	UILocation = time.Local
)

// DateLang transforms standard language locale name to corresponding value in datetime plugin.
func DateLang(lang string) string {
	name, ok := dateLangs[lang]
	if ok {
		return name
	}
	return "en"
}

func getAppPath() (string, error) {
	var appPath string
	var err error
	if IsWindows && filepath.IsAbs(os.Args[0]) {
		appPath = filepath.Clean(os.Args[0])
	} else {
		appPath, err = exec.LookPath(os.Args[0])
	}

	if err != nil {
		return "", err
	}
	appPath, err = filepath.Abs(appPath)
	if err != nil {
		return "", err
	}
	// Note: we don't use path.Dir here because it does not handle case
	//	which path starts with two "/" in Windows: "//psf/Home/..."
	return strings.Replace(appPath, "\\", "/", -1), err
}

func getWorkPath(appPath string) string {
	workPath := ""
	giteaWorkPath := os.Getenv("GITEA_WORK_DIR")

	if len(giteaWorkPath) > 0 {
		workPath = giteaWorkPath
	} else {
		i := strings.LastIndex(appPath, "/")
		if i == -1 {
			workPath = appPath
		} else {
			workPath = appPath[:i]
		}
	}
	return strings.Replace(workPath, "\\", "/", -1)
}

func init() {
	IsWindows = runtime.GOOS == "windows"
	log.NewLogger(0, "console", `{"level": 0}`)

	var err error
	if AppPath, err = getAppPath(); err != nil {
		log.Fatal(4, "Failed to get app path: %v", err)
	}
	AppWorkPath = getWorkPath(AppPath)
}

func forcePathSeparator(path string) {
	if strings.Contains(path, "\\") {
		log.Fatal(4, "Do not use '\\' or '\\\\' in paths, instead, please use '/' in all places")
	}
}

// IsRunUserMatchCurrentUser returns false if configured run user does not match
// actual user that runs the app. The first return value is the actual user name.
// This check is ignored under Windows since SSH remote login is not the main
// method to login on Windows.
func IsRunUserMatchCurrentUser(runUser string) (string, bool) {
	if IsWindows {
		return "", true
	}

	currentUser := user.CurrentUsername()
	return currentUser, runUser == currentUser
}

func createPIDFile(pidPath string) {
	currentPid := os.Getpid()
	if err := os.MkdirAll(filepath.Dir(pidPath), os.ModePerm); err != nil {
		log.Fatal(4, "Failed to create PID folder: %v", err)
	}

	file, err := os.Create(pidPath)
	if err != nil {
		log.Fatal(4, "Failed to create PID file: %v", err)
	}
	defer file.Close()
	if _, err := file.WriteString(strconv.FormatInt(int64(currentPid), 10)); err != nil {
		log.Fatal(4, "Failed to write PID information: %v", err)
	}
}

// NewContext initializes configuration context.
// NOTE: do not print any log except error.
func NewContext() {
	Cfg = ini.Empty()

	CustomPath = os.Getenv("GITEA_CUSTOM")
	if len(CustomPath) == 0 {
		CustomPath = path.Join(AppWorkPath, "custom")
	} else if !filepath.IsAbs(CustomPath) {
		CustomPath = path.Join(AppWorkPath, CustomPath)
	}

	if len(CustomPID) > 0 {
		createPIDFile(CustomPID)
	}

	if len(CustomConf) == 0 {
		CustomConf = path.Join(CustomPath, "conf/app.ini")
	} else if !filepath.IsAbs(CustomConf) {
		CustomConf = path.Join(CustomPath, CustomConf)
	}

	if com.IsFile(CustomConf) {
		if err := Cfg.Append(CustomConf); err != nil {
			log.Fatal(4, "Failed to load custom conf '%s': %v", CustomConf, err)
		}
	} else {
		log.Warn("Custom config '%s' not found, ignore this if you're running first time", CustomConf)
	}
	Cfg.NameMapper = ini.AllCapsUnderscore

	homeDir, err := com.HomeDir()
	if err != nil {
		log.Fatal(4, "Failed to get home directory: %v", err)
	}
	homeDir = strings.Replace(homeDir, "\\", "/", -1)

	LogLevel = getLogLevel("log", "LEVEL", "Info")
	LogRootPath = Cfg.Section("log").Key("ROOT_PATH").MustString(path.Join(AppWorkPath, "log"))
	forcePathSeparator(LogRootPath)

	sec := Cfg.Section("server")
	AppName = Cfg.Section("").Key("APP_NAME").MustString("Gitea: Git with a cup of tea")

	Protocol = HTTP
	if sec.Key("PROTOCOL").String() == "https" {
		Protocol = HTTPS
		CertFile = sec.Key("CERT_FILE").String()
		KeyFile = sec.Key("KEY_FILE").String()
	} else if sec.Key("PROTOCOL").String() == "fcgi" {
		Protocol = FCGI
	} else if sec.Key("PROTOCOL").String() == "unix" {
		Protocol = UnixSocket
		UnixSocketPermissionRaw := sec.Key("UNIX_SOCKET_PERMISSION").MustString("666")
		UnixSocketPermissionParsed, err := strconv.ParseUint(UnixSocketPermissionRaw, 8, 32)
		if err != nil || UnixSocketPermissionParsed > 0777 {
			log.Fatal(4, "Failed to parse unixSocketPermission: %s", UnixSocketPermissionRaw)
		}
		UnixSocketPermission = uint32(UnixSocketPermissionParsed)
	}
	Domain = sec.Key("DOMAIN").MustString("localhost")
	HTTPAddr = sec.Key("HTTP_ADDR").MustString("0.0.0.0")
	HTTPPort = sec.Key("HTTP_PORT").MustString("3000")

	defaultAppURL := string(Protocol) + "://" + Domain
	if (Protocol == HTTP && HTTPPort != "80") || (Protocol == HTTPS && HTTPPort != "443") {
		defaultAppURL += ":" + HTTPPort
	}
	AppURL = sec.Key("ROOT_URL").MustString(defaultAppURL)
	AppURL = strings.TrimRight(AppURL, "/") + "/"

	// Check if has app suburl.
	url, err := url.Parse(AppURL)
	if err != nil {
		log.Fatal(4, "Invalid ROOT_URL '%s': %s", AppURL, err)
	}
	// Suburl should start with '/' and end without '/', such as '/{subpath}'.
	// This value is empty if site does not have sub-url.
	AppSubURL = strings.TrimSuffix(url.Path, "/")
	AppSubURLDepth = strings.Count(AppSubURL, "/")
	// Check if Domain differs from AppURL domain than update it to AppURL's domain
	// TODO: Can be replaced with url.Hostname() when minimal GoLang version is 1.8
	urlHostname := strings.SplitN(url.Host, ":", 2)[0]
	if urlHostname != Domain && net.ParseIP(urlHostname) == nil {
		Domain = urlHostname
	}

	var defaultLocalURL string
	switch Protocol {
	case UnixSocket:
		defaultLocalURL = "http://unix/"
	case FCGI:
		defaultLocalURL = AppURL
	default:
		defaultLocalURL = string(Protocol) + "://"
		if HTTPAddr == "0.0.0.0" {
			defaultLocalURL += "localhost"
		} else {
			defaultLocalURL += HTTPAddr
		}
		defaultLocalURL += ":" + HTTPPort + "/"
	}
	LocalURL = sec.Key("LOCAL_ROOT_URL").MustString(defaultLocalURL)
	RedirectOtherPort = sec.Key("REDIRECT_OTHER_PORT").MustBool(false)
	PortToRedirect = sec.Key("PORT_TO_REDIRECT").MustString("80")
	OfflineMode = sec.Key("OFFLINE_MODE").MustBool()
	DisableRouterLog = sec.Key("DISABLE_ROUTER_LOG").MustBool()
	StaticRootPath = sec.Key("STATIC_ROOT_PATH").MustString(AppWorkPath)
	AppDataPath = sec.Key("APP_DATA_PATH").MustString(path.Join(AppWorkPath, "data"))
	EnableGzip = sec.Key("ENABLE_GZIP").MustBool()
	EnablePprof = sec.Key("ENABLE_PPROF").MustBool(false)

	switch sec.Key("LANDING_PAGE").MustString("home") {
	case "explore":
		LandingPageURL = LandingPageExplore
	case "organizations":
		LandingPageURL = LandingPageOrganizations
	default:
		LandingPageURL = LandingPageHome
	}

	if len(SSH.Domain) == 0 {
		SSH.Domain = Domain
	}
	SSH.RootPath = path.Join(homeDir, ".ssh")
	serverCiphers := sec.Key("SSH_SERVER_CIPHERS").Strings(",")
	if len(serverCiphers) > 0 {
		SSH.ServerCiphers = serverCiphers
	}
	serverKeyExchanges := sec.Key("SSH_SERVER_KEY_EXCHANGES").Strings(",")
	if len(serverKeyExchanges) > 0 {
		SSH.ServerKeyExchanges = serverKeyExchanges
	}
	serverMACs := sec.Key("SSH_SERVER_MACS").Strings(",")
	if len(serverMACs) > 0 {
		SSH.ServerMACs = serverMACs
	}
	SSH.KeyTestPath = os.TempDir()
	if err = Cfg.Section("server").MapTo(&SSH); err != nil {
		log.Fatal(4, "Failed to map SSH settings: %v", err)
	}

	SSH.KeygenPath = sec.Key("SSH_KEYGEN_PATH").MustString("ssh-keygen")
	SSH.Port = sec.Key("SSH_PORT").MustInt(22)
	SSH.ListenPort = sec.Key("SSH_LISTEN_PORT").MustInt(SSH.Port)

	// When disable SSH, start builtin server value is ignored.
	if SSH.Disabled {
		SSH.StartBuiltinServer = false
	}

	if !SSH.Disabled && !SSH.StartBuiltinServer {
		if err := os.MkdirAll(SSH.RootPath, 0700); err != nil {
			log.Fatal(4, "Failed to create '%s': %v", SSH.RootPath, err)
		} else if err = os.MkdirAll(SSH.KeyTestPath, 0644); err != nil {
			log.Fatal(4, "Failed to create '%s': %v", SSH.KeyTestPath, err)
		}
	}

	SSH.MinimumKeySizeCheck = sec.Key("MINIMUM_KEY_SIZE_CHECK").MustBool()
	SSH.MinimumKeySizes = map[string]int{}
	minimumKeySizes := Cfg.Section("ssh.minimum_key_sizes").Keys()
	for _, key := range minimumKeySizes {
		if key.MustInt() != -1 {
			SSH.MinimumKeySizes[strings.ToLower(key.Name())] = key.MustInt()
		}
	}
	SSH.AuthorizedKeysBackup = sec.Key("SSH_AUTHORIZED_KEYS_BACKUP").MustBool(true)
	SSH.ExposeAnonymous = sec.Key("SSH_EXPOSE_ANONYMOUS").MustBool(false)

	sec = Cfg.Section("server")
	if err = sec.MapTo(&LFS); err != nil {
		log.Fatal(4, "Failed to map LFS settings: %v", err)
	}
	LFS.ContentPath = sec.Key("LFS_CONTENT_PATH").MustString(filepath.Join(AppDataPath, "lfs"))
	if !filepath.IsAbs(LFS.ContentPath) {
		LFS.ContentPath = filepath.Join(AppWorkPath, LFS.ContentPath)
	}

	LFS.HTTPAuthExpiry = sec.Key("LFS_HTTP_AUTH_EXPIRY").MustDuration(20 * time.Minute)

	if LFS.StartServer {

		if err := os.MkdirAll(LFS.ContentPath, 0700); err != nil {
			log.Fatal(4, "Failed to create '%s': %v", LFS.ContentPath, err)
		}

		LFS.JWTSecretBytes = make([]byte, 32)
		n, err := base64.RawURLEncoding.Decode(LFS.JWTSecretBytes, []byte(LFS.JWTSecretBase64))

		if err != nil || n != 32 {
			LFS.JWTSecretBase64, err = generate.NewLfsJwtSecret()
			if err != nil {
				log.Fatal(4, "Error generating JWT Secret for custom config: %v", err)
				return
			}

			// Save secret
			cfg := ini.Empty()
			if com.IsFile(CustomConf) {
				// Keeps custom settings if there is already something.
				if err := cfg.Append(CustomConf); err != nil {
					log.Error(4, "Failed to load custom conf '%s': %v", CustomConf, err)
				}
			}

			cfg.Section("server").Key("LFS_JWT_SECRET").SetValue(LFS.JWTSecretBase64)

			if err := os.MkdirAll(filepath.Dir(CustomConf), os.ModePerm); err != nil {
				log.Fatal(4, "Failed to create '%s': %v", CustomConf, err)
			}
			if err := cfg.SaveTo(CustomConf); err != nil {
				log.Fatal(4, "Error saving generated JWT Secret to custom config: %v", err)
				return
			}
		}

		//Disable LFS client hooks if installed for the current OS user
		//Needs at least git v2.1.2

		binVersion, err := git.BinVersion()
		if err != nil {
			log.Fatal(4, "Error retrieving git version: %v", err)
		}

		splitVersion := strings.SplitN(binVersion, ".", 4)

		majorVersion, err := strconv.ParseUint(splitVersion[0], 10, 64)
		if err != nil {
			log.Fatal(4, "Error parsing git major version: %v", err)
		}
		minorVersion, err := strconv.ParseUint(splitVersion[1], 10, 64)
		if err != nil {
			log.Fatal(4, "Error parsing git minor version: %v", err)
		}
		revisionVersion, err := strconv.ParseUint(splitVersion[2], 10, 64)
		if err != nil {
			log.Fatal(4, "Error parsing git revision version: %v", err)
		}

		if !((majorVersion > 2) || (majorVersion == 2 && minorVersion > 1) ||
			(majorVersion == 2 && minorVersion == 1 && revisionVersion >= 2)) {

			LFS.StartServer = false
			log.Error(4, "LFS server support needs at least Git v2.1.2")

		} else {

			git.GlobalCommandArgs = append(git.GlobalCommandArgs, "-c", "filter.lfs.required=",
				"-c", "filter.lfs.smudge=", "-c", "filter.lfs.clean=")

		}
	}

	sec = Cfg.Section("security")
	InstallLock = sec.Key("INSTALL_LOCK").MustBool(false)
	SecretKey = sec.Key("SECRET_KEY").MustString("!#@FDEWREWR&*(")
	LogInRememberDays = sec.Key("LOGIN_REMEMBER_DAYS").MustInt(7)
	CookieUserName = sec.Key("COOKIE_USERNAME").MustString("gitea_awesome")
	CookieRememberName = sec.Key("COOKIE_REMEMBER_NAME").MustString("gitea_incredible")
	ReverseProxyAuthUser = sec.Key("REVERSE_PROXY_AUTHENTICATION_USER").MustString("X-WEBAUTH-USER")
	MinPasswordLength = sec.Key("MIN_PASSWORD_LENGTH").MustInt(6)
	ImportLocalPaths = sec.Key("IMPORT_LOCAL_PATHS").MustBool(false)
	DisableGitHooks = sec.Key("DISABLE_GIT_HOOKS").MustBool(false)
	InternalToken = sec.Key("INTERNAL_TOKEN").String()
	if len(InternalToken) == 0 {
		InternalToken, err = generate.NewInternalToken()
		if err != nil {
			log.Fatal(4, "Error generate internal token: %v", err)
		}

		// Save secret
		cfgSave := ini.Empty()
		if com.IsFile(CustomConf) {
			// Keeps custom settings if there is already something.
			if err := cfgSave.Append(CustomConf); err != nil {
				log.Error(4, "Failed to load custom conf '%s': %v", CustomConf, err)
			}
		}

		cfgSave.Section("security").Key("INTERNAL_TOKEN").SetValue(InternalToken)

		if err := os.MkdirAll(filepath.Dir(CustomConf), os.ModePerm); err != nil {
			log.Fatal(4, "Failed to create '%s': %v", CustomConf, err)
		}
		if err := cfgSave.SaveTo(CustomConf); err != nil {
			log.Fatal(4, "Error saving generated JWT Secret to custom config: %v", err)
		}
	}
	IterateBufferSize = Cfg.Section("database").Key("ITERATE_BUFFER_SIZE").MustInt(50)
	LogSQL = Cfg.Section("database").Key("LOG_SQL").MustBool(true)

	sec = Cfg.Section("attachment")
	AttachmentPath = sec.Key("PATH").MustString(path.Join(AppDataPath, "attachments"))
	if !filepath.IsAbs(AttachmentPath) {
		AttachmentPath = path.Join(AppWorkPath, AttachmentPath)
	}
	AttachmentAllowedTypes = strings.Replace(sec.Key("ALLOWED_TYPES").MustString("image/jpeg,image/png,application/zip,application/gzip"), "|", ",", -1)
	AttachmentMaxSize = sec.Key("MAX_SIZE").MustInt64(4)
	AttachmentMaxFiles = sec.Key("MAX_FILES").MustInt(5)
	AttachmentEnabled = sec.Key("ENABLED").MustBool(true)

	TimeFormatKey := Cfg.Section("time").Key("FORMAT").MustString("RFC1123")
	TimeFormat = map[string]string{
		"ANSIC":       time.ANSIC,
		"UnixDate":    time.UnixDate,
		"RubyDate":    time.RubyDate,
		"RFC822":      time.RFC822,
		"RFC822Z":     time.RFC822Z,
		"RFC850":      time.RFC850,
		"RFC1123":     time.RFC1123,
		"RFC1123Z":    time.RFC1123Z,
		"RFC3339":     time.RFC3339,
		"RFC3339Nano": time.RFC3339Nano,
		"Kitchen":     time.Kitchen,
		"Stamp":       time.Stamp,
		"StampMilli":  time.StampMilli,
		"StampMicro":  time.StampMicro,
		"StampNano":   time.StampNano,
	}[TimeFormatKey]
	// When the TimeFormatKey does not exist in the previous map e.g.'2006-01-02 15:04:05'
	if len(TimeFormat) == 0 {
		TimeFormat = TimeFormatKey
		TestTimeFormat, _ := time.Parse(TimeFormat, TimeFormat)
		if TestTimeFormat.Format(time.RFC3339) != "2006-01-02T15:04:05Z" {
			log.Fatal(4, "Can't create time properly, please check your time format has 2006, 01, 02, 15, 04 and 05")
		}
		log.Trace("Custom TimeFormat: %s", TimeFormat)
	}

	RunUser = Cfg.Section("").Key("RUN_USER").MustString(user.CurrentUsername())
	// Does not check run user when the install lock is off.
	if InstallLock {
		currentUser, match := IsRunUserMatchCurrentUser(RunUser)
		if !match {
			log.Fatal(4, "Expect user '%s' but current user is: %s", RunUser, currentUser)
		}
	}

	SSH.BuiltinServerUser = Cfg.Section("server").Key("BUILTIN_SSH_SERVER_USER").MustString(RunUser)

	// Determine and create root git repository path.
	sec = Cfg.Section("repository")
	Repository.DisableHTTPGit = sec.Key("DISABLE_HTTP_GIT").MustBool()
	Repository.UseCompatSSHURI = sec.Key("USE_COMPAT_SSH_URI").MustBool()
	Repository.MaxCreationLimit = sec.Key("MAX_CREATION_LIMIT").MustInt(-1)
	RepoRootPath = sec.Key("ROOT").MustString(path.Join(homeDir, "gitea-repositories"))
	forcePathSeparator(RepoRootPath)
	if !filepath.IsAbs(RepoRootPath) {
		RepoRootPath = filepath.Join(AppWorkPath, RepoRootPath)
	} else {
		RepoRootPath = filepath.Clean(RepoRootPath)
	}
	ScriptType = sec.Key("SCRIPT_TYPE").MustString("bash")
	if err = Cfg.Section("repository").MapTo(&Repository); err != nil {
		log.Fatal(4, "Failed to map Repository settings: %v", err)
	} else if err = Cfg.Section("repository.editor").MapTo(&Repository.Editor); err != nil {
		log.Fatal(4, "Failed to map Repository.Editor settings: %v", err)
	} else if err = Cfg.Section("repository.upload").MapTo(&Repository.Upload); err != nil {
		log.Fatal(4, "Failed to map Repository.Upload settings: %v", err)
	} else if err = Cfg.Section("repository.local").MapTo(&Repository.Local); err != nil {
		log.Fatal(4, "Failed to map Repository.Local settings: %v", err)
	}

	if !filepath.IsAbs(Repository.Upload.TempPath) {
		Repository.Upload.TempPath = path.Join(AppWorkPath, Repository.Upload.TempPath)
	}

	sec = Cfg.Section("picture")
	AvatarUploadPath = sec.Key("AVATAR_UPLOAD_PATH").MustString(path.Join(AppDataPath, "avatars"))
	forcePathSeparator(AvatarUploadPath)
	if !filepath.IsAbs(AvatarUploadPath) {
		AvatarUploadPath = path.Join(AppWorkPath, AvatarUploadPath)
	}
	switch source := sec.Key("GRAVATAR_SOURCE").MustString("gravatar"); source {
	case "duoshuo":
		GravatarSource = "http://gravatar.duoshuo.com/avatar/"
	case "gravatar":
		GravatarSource = "https://secure.gravatar.com/avatar/"
	case "libravatar":
		GravatarSource = "https://seccdn.libravatar.org/avatar/"
	default:
		GravatarSource = source
	}
	DisableGravatar = sec.Key("DISABLE_GRAVATAR").MustBool()
	EnableFederatedAvatar = sec.Key("ENABLE_FEDERATED_AVATAR").MustBool(!InstallLock)
	if OfflineMode {
		DisableGravatar = true
		EnableFederatedAvatar = false
	}
	if DisableGravatar {
		EnableFederatedAvatar = false
	}
	if EnableFederatedAvatar || !DisableGravatar {
		GravatarSourceURL, err = url.Parse(GravatarSource)
		if err != nil {
			log.Fatal(4, "Failed to parse Gravatar URL(%s): %v",
				GravatarSource, err)
		}
	}

	if EnableFederatedAvatar {
		LibravatarService = libravatar.New()
		if GravatarSourceURL.Scheme == "https" {
			LibravatarService.SetUseHTTPS(true)
			LibravatarService.SetSecureFallbackHost(GravatarSourceURL.Host)
		} else {
			LibravatarService.SetUseHTTPS(false)
			LibravatarService.SetFallbackHost(GravatarSourceURL.Host)
		}
	}

	if err = Cfg.Section("ui").MapTo(&UI); err != nil {
		log.Fatal(4, "Failed to map UI settings: %v", err)
	} else if err = Cfg.Section("markdown").MapTo(&Markdown); err != nil {
		log.Fatal(4, "Failed to map Markdown settings: %v", err)
	} else if err = Cfg.Section("admin").MapTo(&Admin); err != nil {
		log.Fatal(4, "Fail to map Admin settings: %v", err)
	} else if err = Cfg.Section("cron").MapTo(&Cron); err != nil {
		log.Fatal(4, "Failed to map Cron settings: %v", err)
	} else if err = Cfg.Section("git").MapTo(&Git); err != nil {
		log.Fatal(4, "Failed to map Git settings: %v", err)
	} else if err = Cfg.Section("api").MapTo(&API); err != nil {
		log.Fatal(4, "Failed to map API settings: %v", err)
	}

	sec = Cfg.Section("mirror")
	Mirror.MinInterval = sec.Key("MIN_INTERVAL").MustDuration(10 * time.Minute)
	Mirror.DefaultInterval = sec.Key("DEFAULT_INTERVAL").MustDuration(8 * time.Hour)
	if Mirror.MinInterval.Minutes() < 1 {
		log.Warn("Mirror.MinInterval is too low")
		Mirror.MinInterval = 1 * time.Minute
	}
	if Mirror.DefaultInterval < Mirror.MinInterval {
		log.Warn("Mirror.DefaultInterval is less than Mirror.MinInterval")
		Mirror.DefaultInterval = time.Hour * 8
	}

	Langs = Cfg.Section("i18n").Key("LANGS").Strings(",")
	if len(Langs) == 0 {
		Langs = defaultLangs
	}
	Names = Cfg.Section("i18n").Key("NAMES").Strings(",")
	if len(Names) == 0 {
		Names = defaultLangNames
	}
	dateLangs = Cfg.Section("i18n.datelang").KeysHash()

	ShowFooterBranding = Cfg.Section("other").Key("SHOW_FOOTER_BRANDING").MustBool(false)
	ShowFooterVersion = Cfg.Section("other").Key("SHOW_FOOTER_VERSION").MustBool(true)
	ShowFooterTemplateLoadTime = Cfg.Section("other").Key("SHOW_FOOTER_TEMPLATE_LOAD_TIME").MustBool(true)

	UI.ShowUserEmail = Cfg.Section("ui").Key("SHOW_USER_EMAIL").MustBool(true)

	HasRobotsTxt = com.IsFile(path.Join(CustomPath, "robots.txt"))

	extensionReg := regexp.MustCompile(`\.\w`)
	for _, sec := range Cfg.Section("markup").ChildSections() {
		name := strings.TrimLeft(sec.Name(), "markup.")
		if name == "" {
			log.Warn("name is empty, markup " + sec.Name() + "ignored")
			continue
		}

		extensions := sec.Key("FILE_EXTENSIONS").Strings(",")
		var exts = make([]string, 0, len(extensions))
		for _, extension := range extensions {
			if !extensionReg.MatchString(extension) {
				log.Warn(sec.Name() + " file extension " + extension + " is invalid. Extension ignored")
			} else {
				exts = append(exts, extension)
			}
		}

		if len(exts) == 0 {
			log.Warn(sec.Name() + " file extension is empty, markup " + name + " ignored")
			continue
		}

		command := sec.Key("RENDER_COMMAND").MustString("")
		if command == "" {
			log.Warn(" RENDER_COMMAND is empty, markup " + name + " ignored")
			continue
		}

		ExternalMarkupParsers = append(ExternalMarkupParsers, MarkupParser{
			Enabled:        sec.Key("ENABLED").MustBool(false),
			MarkupName:     name,
			FileExtensions: exts,
			Command:        command,
			IsInputFile:    sec.Key("IS_INPUT_FILE").MustBool(false),
		})
	}
	sec = Cfg.Section("U2F")
	U2F.TrustedFacets, _ = shellquote.Split(sec.Key("TRUSTED_FACETS").MustString(strings.TrimRight(AppURL, "/")))
	U2F.AppID = sec.Key("APP_ID").MustString(strings.TrimRight(AppURL, "/"))
}

// Service settings
var Service struct {
<<<<<<< HEAD
	ActiveCodeLives                int
	ResetPwdCodeLives              int
	RegisterEmailConfirm           bool
	DisableRegistration            bool
	ShowRegistrationButton         bool
	RequireSignInView              bool
	EnableNotifyMail               bool
	EnableReverseProxyAuth         bool
	EnableReverseProxyAutoRegister bool
	EnableCaptcha                  bool
	DefaultKeepEmailPrivate        bool
	DefaultAllowCreateOrganization bool
	NoReplyAddress                 string
	DefaultVisibility              string
	DefaultVisibilityMode          int
=======
	ActiveCodeLives                         int
	ResetPwdCodeLives                       int
	RegisterEmailConfirm                    bool
	DisableRegistration                     bool
	AllowOnlyExternalRegistration           bool
	ShowRegistrationButton                  bool
	RequireSignInView                       bool
	EnableNotifyMail                        bool
	EnableReverseProxyAuth                  bool
	EnableReverseProxyAutoRegister          bool
	EnableCaptcha                           bool
	DefaultKeepEmailPrivate                 bool
	DefaultAllowCreateOrganization          bool
	EnableTimetracking                      bool
	DefaultEnableTimetracking               bool
	DefaultAllowOnlyContributorsToTrackTime bool
	NoReplyAddress                          string
>>>>>>> d41084c5

	// OpenID settings
	EnableOpenIDSignIn bool
	EnableOpenIDSignUp bool
	OpenIDWhitelist    []*regexp.Regexp
	OpenIDBlacklist    []*regexp.Regexp
}

var visibilityModes = map[string]int{
	"public":  1,
	"limited": 2,
	"private": 3,
}

func newService() {
	sec := Cfg.Section("service")
	Service.ActiveCodeLives = sec.Key("ACTIVE_CODE_LIVE_MINUTES").MustInt(180)
	Service.ResetPwdCodeLives = sec.Key("RESET_PASSWD_CODE_LIVE_MINUTES").MustInt(180)
	Service.DisableRegistration = sec.Key("DISABLE_REGISTRATION").MustBool()
	Service.AllowOnlyExternalRegistration = sec.Key("ALLOW_ONLY_EXTERNAL_REGISTRATION").MustBool()
	Service.ShowRegistrationButton = sec.Key("SHOW_REGISTRATION_BUTTON").MustBool(!(Service.DisableRegistration || Service.AllowOnlyExternalRegistration))
	Service.RequireSignInView = sec.Key("REQUIRE_SIGNIN_VIEW").MustBool()
	Service.EnableReverseProxyAuth = sec.Key("ENABLE_REVERSE_PROXY_AUTHENTICATION").MustBool()
	Service.EnableReverseProxyAutoRegister = sec.Key("ENABLE_REVERSE_PROXY_AUTO_REGISTRATION").MustBool()
	Service.EnableCaptcha = sec.Key("ENABLE_CAPTCHA").MustBool()
	Service.DefaultKeepEmailPrivate = sec.Key("DEFAULT_KEEP_EMAIL_PRIVATE").MustBool()
	Service.DefaultAllowCreateOrganization = sec.Key("DEFAULT_ALLOW_CREATE_ORGANIZATION").MustBool(true)
	Service.EnableTimetracking = sec.Key("ENABLE_TIMETRACKING").MustBool(true)
	if Service.EnableTimetracking {
		Service.DefaultEnableTimetracking = sec.Key("DEFAULT_ENABLE_TIMETRACKING").MustBool(true)
	}
	Service.DefaultAllowOnlyContributorsToTrackTime = sec.Key("DEFAULT_ALLOW_ONLY_CONTRIBUTORS_TO_TRACK_TIME").MustBool(true)
	Service.NoReplyAddress = sec.Key("NO_REPLY_ADDRESS").MustString("noreply.example.org")
	Service.DefaultVisibility = sec.Key("DEFAULT_VISIBILITY").In("public", []string{"public", "limited", "private"})
	Service.DefaultVisibilityMode = visibilityModes[Service.DefaultVisibility]

	sec = Cfg.Section("openid")
	Service.EnableOpenIDSignIn = sec.Key("ENABLE_OPENID_SIGNIN").MustBool(!InstallLock)
	Service.EnableOpenIDSignUp = sec.Key("ENABLE_OPENID_SIGNUP").MustBool(!Service.DisableRegistration && Service.EnableOpenIDSignIn)
	pats := sec.Key("WHITELISTED_URIS").Strings(" ")
	if len(pats) != 0 {
		Service.OpenIDWhitelist = make([]*regexp.Regexp, len(pats))
		for i, p := range pats {
			Service.OpenIDWhitelist[i] = regexp.MustCompilePOSIX(p)
		}
	}
	pats = sec.Key("BLACKLISTED_URIS").Strings(" ")
	if len(pats) != 0 {
		Service.OpenIDBlacklist = make([]*regexp.Regexp, len(pats))
		for i, p := range pats {
			Service.OpenIDBlacklist[i] = regexp.MustCompilePOSIX(p)
		}
	}
}

var logLevels = map[string]string{
	"Trace":    "0",
	"Debug":    "1",
	"Info":     "2",
	"Warn":     "3",
	"Error":    "4",
	"Critical": "5",
}

func getLogLevel(section string, key string, defaultValue string) string {
	validLevels := []string{"Trace", "Debug", "Info", "Warn", "Error", "Critical"}
	return Cfg.Section(section).Key(key).In(defaultValue, validLevels)
}

func newLogService() {
	log.Info("Gitea v%s%s", AppVer, AppBuiltWith)

	LogModes = strings.Split(Cfg.Section("log").Key("MODE").MustString("console"), ",")
	LogConfigs = make([]string, len(LogModes))

	useConsole := false
	for i := 0; i < len(LogModes); i++ {
		LogModes[i] = strings.TrimSpace(LogModes[i])
		if LogModes[i] == "console" {
			useConsole = true
		}
	}

	if !useConsole {
		log.DelLogger("console")
	}

	for i, mode := range LogModes {
		sec, err := Cfg.GetSection("log." + mode)
		if err != nil {
			sec, _ = Cfg.NewSection("log." + mode)
		}

		// Log level.
		levelName := getLogLevel("log."+mode, "LEVEL", LogLevel)
		level, ok := logLevels[levelName]
		if !ok {
			log.Fatal(4, "Unknown log level: %s", levelName)
		}

		// Generate log configuration.
		switch mode {
		case "console":
			LogConfigs[i] = fmt.Sprintf(`{"level":%s}`, level)
		case "file":
			logPath := sec.Key("FILE_NAME").MustString(path.Join(LogRootPath, "gitea.log"))
			if err = os.MkdirAll(path.Dir(logPath), os.ModePerm); err != nil {
				panic(err.Error())
			}

			LogConfigs[i] = fmt.Sprintf(
				`{"level":%s,"filename":"%s","rotate":%v,"maxlines":%d,"maxsize":%d,"daily":%v,"maxdays":%d}`, level,
				logPath,
				sec.Key("LOG_ROTATE").MustBool(true),
				sec.Key("MAX_LINES").MustInt(1000000),
				1<<uint(sec.Key("MAX_SIZE_SHIFT").MustInt(28)),
				sec.Key("DAILY_ROTATE").MustBool(true),
				sec.Key("MAX_DAYS").MustInt(7))
		case "conn":
			LogConfigs[i] = fmt.Sprintf(`{"level":%s,"reconnectOnMsg":%v,"reconnect":%v,"net":"%s","addr":"%s"}`, level,
				sec.Key("RECONNECT_ON_MSG").MustBool(),
				sec.Key("RECONNECT").MustBool(),
				sec.Key("PROTOCOL").In("tcp", []string{"tcp", "unix", "udp"}),
				sec.Key("ADDR").MustString(":7020"))
		case "smtp":
			LogConfigs[i] = fmt.Sprintf(`{"level":%s,"username":"%s","password":"%s","host":"%s","sendTos":["%s"],"subject":"%s"}`, level,
				sec.Key("USER").MustString("example@example.com"),
				sec.Key("PASSWD").MustString("******"),
				sec.Key("HOST").MustString("127.0.0.1:25"),
				strings.Replace(sec.Key("RECEIVERS").MustString("example@example.com"), ",", "\",\"", -1),
				sec.Key("SUBJECT").MustString("Diagnostic message from serve"))
		case "database":
			LogConfigs[i] = fmt.Sprintf(`{"level":%s,"driver":"%s","conn":"%s"}`, level,
				sec.Key("DRIVER").String(),
				sec.Key("CONN").String())
		}

		log.NewLogger(Cfg.Section("log").Key("BUFFER_LEN").MustInt64(10000), mode, LogConfigs[i])
		log.Info("Log Mode: %s(%s)", strings.Title(mode), levelName)
	}
}

// NewXORMLogService initializes xorm logger service
func NewXORMLogService(disableConsole bool) {
	logModes := strings.Split(Cfg.Section("log").Key("MODE").MustString("console"), ",")
	var logConfigs string
	for _, mode := range logModes {
		mode = strings.TrimSpace(mode)

		if disableConsole && mode == "console" {
			continue
		}

		sec, err := Cfg.GetSection("log." + mode)
		if err != nil {
			sec, _ = Cfg.NewSection("log." + mode)
		}

		// Log level.
		levelName := getLogLevel("log."+mode, "LEVEL", LogLevel)
		level, ok := logLevels[levelName]
		if !ok {
			log.Fatal(4, "Unknown log level: %s", levelName)
		}

		// Generate log configuration.
		switch mode {
		case "console":
			logConfigs = fmt.Sprintf(`{"level":%s}`, level)
		case "file":
			logPath := sec.Key("FILE_NAME").MustString(path.Join(LogRootPath, "xorm.log"))
			if err = os.MkdirAll(path.Dir(logPath), os.ModePerm); err != nil {
				panic(err.Error())
			}
			logPath = path.Join(filepath.Dir(logPath), "xorm.log")

			logConfigs = fmt.Sprintf(
				`{"level":%s,"filename":"%s","rotate":%v,"maxlines":%d,"maxsize":%d,"daily":%v,"maxdays":%d}`, level,
				logPath,
				sec.Key("LOG_ROTATE").MustBool(true),
				sec.Key("MAX_LINES").MustInt(1000000),
				1<<uint(sec.Key("MAX_SIZE_SHIFT").MustInt(28)),
				sec.Key("DAILY_ROTATE").MustBool(true),
				sec.Key("MAX_DAYS").MustInt(7))
		case "conn":
			logConfigs = fmt.Sprintf(`{"level":%s,"reconnectOnMsg":%v,"reconnect":%v,"net":"%s","addr":"%s"}`, level,
				sec.Key("RECONNECT_ON_MSG").MustBool(),
				sec.Key("RECONNECT").MustBool(),
				sec.Key("PROTOCOL").In("tcp", []string{"tcp", "unix", "udp"}),
				sec.Key("ADDR").MustString(":7020"))
		case "smtp":
			logConfigs = fmt.Sprintf(`{"level":%s,"username":"%s","password":"%s","host":"%s","sendTos":"%s","subject":"%s"}`, level,
				sec.Key("USER").MustString("example@example.com"),
				sec.Key("PASSWD").MustString("******"),
				sec.Key("HOST").MustString("127.0.0.1:25"),
				sec.Key("RECEIVERS").MustString("[]"),
				sec.Key("SUBJECT").MustString("Diagnostic message from serve"))
		case "database":
			logConfigs = fmt.Sprintf(`{"level":%s,"driver":"%s","conn":"%s"}`, level,
				sec.Key("DRIVER").String(),
				sec.Key("CONN").String())
		}

		log.NewXORMLogger(Cfg.Section("log").Key("BUFFER_LEN").MustInt64(10000), mode, logConfigs)
		if !disableConsole {
			log.Info("XORM Log Mode: %s(%s)", strings.Title(mode), levelName)
		}

		var lvl core.LogLevel
		switch levelName {
		case "Trace", "Debug":
			lvl = core.LOG_DEBUG
		case "Info":
			lvl = core.LOG_INFO
		case "Warn":
			lvl = core.LOG_WARNING
		case "Error", "Critical":
			lvl = core.LOG_ERR
		}
		log.XORMLogger.SetLevel(lvl)
	}

	if len(logConfigs) == 0 {
		log.DiscardXORMLogger()
	}
}

// Cache represents cache settings
type Cache struct {
	Adapter  string
	Interval int
	Conn     string
	TTL      time.Duration
}

var (
	// CacheService the global cache
	CacheService *Cache
)

func newCacheService() {
	sec := Cfg.Section("cache")
	CacheService = &Cache{
		Adapter: sec.Key("ADAPTER").In("memory", []string{"memory", "redis", "memcache"}),
	}
	switch CacheService.Adapter {
	case "memory":
		CacheService.Interval = sec.Key("INTERVAL").MustInt(60)
	case "redis", "memcache":
		CacheService.Conn = strings.Trim(sec.Key("HOST").String(), "\" ")
	default:
		log.Fatal(4, "Unknown cache adapter: %s", CacheService.Adapter)
	}
	CacheService.TTL = sec.Key("ITEM_TTL").MustDuration(16 * time.Hour)

	log.Info("Cache Service Enabled")
}

func newSessionService() {
	SessionConfig.Provider = Cfg.Section("session").Key("PROVIDER").In("memory",
		[]string{"memory", "file", "redis", "mysql"})
	SessionConfig.ProviderConfig = strings.Trim(Cfg.Section("session").Key("PROVIDER_CONFIG").MustString(path.Join(AppDataPath, "sessions")), "\" ")
	if SessionConfig.Provider == "file" && !filepath.IsAbs(SessionConfig.ProviderConfig) {
		SessionConfig.ProviderConfig = path.Join(AppWorkPath, SessionConfig.ProviderConfig)
	}
	SessionConfig.CookieName = Cfg.Section("session").Key("COOKIE_NAME").MustString("i_like_gitea")
	SessionConfig.CookiePath = AppSubURL
	SessionConfig.Secure = Cfg.Section("session").Key("COOKIE_SECURE").MustBool(false)
	SessionConfig.Gclifetime = Cfg.Section("session").Key("GC_INTERVAL_TIME").MustInt64(86400)
	SessionConfig.Maxlifetime = Cfg.Section("session").Key("SESSION_LIFE_TIME").MustInt64(86400)

	log.Info("Session Service Enabled")
}

// Mailer represents mail service.
type Mailer struct {
	// Mailer
	QueueLength     int
	Name            string
	From            string
	FromName        string
	FromEmail       string
	SendAsPlainText bool

	// SMTP sender
	Host              string
	User, Passwd      string
	DisableHelo       bool
	HeloHostname      string
	SkipVerify        bool
	UseCertificate    bool
	CertFile, KeyFile string

	// Sendmail sender
	UseSendmail  bool
	SendmailPath string
	SendmailArgs []string
}

var (
	// MailService the global mailer
	MailService *Mailer
)

func newMailService() {
	sec := Cfg.Section("mailer")
	// Check mailer setting.
	if !sec.Key("ENABLED").MustBool() {
		return
	}

	MailService = &Mailer{
		QueueLength:     sec.Key("SEND_BUFFER_LEN").MustInt(100),
		Name:            sec.Key("NAME").MustString(AppName),
		SendAsPlainText: sec.Key("SEND_AS_PLAIN_TEXT").MustBool(false),

		Host:           sec.Key("HOST").String(),
		User:           sec.Key("USER").String(),
		Passwd:         sec.Key("PASSWD").String(),
		DisableHelo:    sec.Key("DISABLE_HELO").MustBool(),
		HeloHostname:   sec.Key("HELO_HOSTNAME").String(),
		SkipVerify:     sec.Key("SKIP_VERIFY").MustBool(),
		UseCertificate: sec.Key("USE_CERTIFICATE").MustBool(),
		CertFile:       sec.Key("CERT_FILE").String(),
		KeyFile:        sec.Key("KEY_FILE").String(),

		UseSendmail:  sec.Key("USE_SENDMAIL").MustBool(),
		SendmailPath: sec.Key("SENDMAIL_PATH").MustString("sendmail"),
	}
	MailService.From = sec.Key("FROM").MustString(MailService.User)

	if sec.HasKey("ENABLE_HTML_ALTERNATIVE") {
		log.Warn("ENABLE_HTML_ALTERNATIVE is deprecated, use SEND_AS_PLAIN_TEXT")
		MailService.SendAsPlainText = !sec.Key("ENABLE_HTML_ALTERNATIVE").MustBool(false)
	}

	parsed, err := mail.ParseAddress(MailService.From)
	if err != nil {
		log.Fatal(4, "Invalid mailer.FROM (%s): %v", MailService.From, err)
	}
	MailService.FromName = parsed.Name
	MailService.FromEmail = parsed.Address

	if MailService.UseSendmail {
		MailService.SendmailArgs, err = shellquote.Split(sec.Key("SENDMAIL_ARGS").String())
		if err != nil {
			log.Error(4, "Failed to parse Sendmail args: %v", CustomConf, err)
		}
	}

	log.Info("Mail Service Enabled")
}

func newRegisterMailService() {
	if !Cfg.Section("service").Key("REGISTER_EMAIL_CONFIRM").MustBool() {
		return
	} else if MailService == nil {
		log.Warn("Register Mail Service: Mail Service is not enabled")
		return
	}
	Service.RegisterEmailConfirm = true
	log.Info("Register Mail Service Enabled")
}

func newNotifyMailService() {
	if !Cfg.Section("service").Key("ENABLE_NOTIFY_MAIL").MustBool() {
		return
	} else if MailService == nil {
		log.Warn("Notify Mail Service: Mail Service is not enabled")
		return
	}
	Service.EnableNotifyMail = true
	log.Info("Notify Mail Service Enabled")
}

func newWebhookService() {
	sec := Cfg.Section("webhook")
	Webhook.QueueLength = sec.Key("QUEUE_LENGTH").MustInt(1000)
	Webhook.DeliverTimeout = sec.Key("DELIVER_TIMEOUT").MustInt(5)
	Webhook.SkipTLSVerify = sec.Key("SKIP_TLS_VERIFY").MustBool()
	Webhook.Types = []string{"gitea", "gogs", "slack", "discord", "dingtalk"}
	Webhook.PagingNum = sec.Key("PAGING_NUM").MustInt(10)
}

// NewServices initializes the services
func NewServices() {
	newService()
	newLogService()
	NewXORMLogService(false)
	newCacheService()
	newSessionService()
	newMailService()
	newRegisterMailService()
	newNotifyMailService()
	newWebhookService()
}<|MERGE_RESOLUTION|>--- conflicted
+++ resolved
@@ -1150,23 +1150,8 @@
 
 // Service settings
 var Service struct {
-<<<<<<< HEAD
-	ActiveCodeLives                int
-	ResetPwdCodeLives              int
-	RegisterEmailConfirm           bool
-	DisableRegistration            bool
-	ShowRegistrationButton         bool
-	RequireSignInView              bool
-	EnableNotifyMail               bool
-	EnableReverseProxyAuth         bool
-	EnableReverseProxyAutoRegister bool
-	EnableCaptcha                  bool
-	DefaultKeepEmailPrivate        bool
-	DefaultAllowCreateOrganization bool
-	NoReplyAddress                 string
 	DefaultVisibility              string
 	DefaultVisibilityMode          int
-=======
 	ActiveCodeLives                         int
 	ResetPwdCodeLives                       int
 	RegisterEmailConfirm                    bool
@@ -1184,7 +1169,6 @@
 	DefaultEnableTimetracking               bool
 	DefaultAllowOnlyContributorsToTrackTime bool
 	NoReplyAddress                          string
->>>>>>> d41084c5
 
 	// OpenID settings
 	EnableOpenIDSignIn bool
