// Copyright 2014 The Gogs Authors. All rights reserved.
// Copyright 2017 The Gitea Authors. All rights reserved.
// SPDX-License-Identifier: MIT

package setting

import (
	"fmt"
	"os"
	"os/exec"
	"path"
	"path/filepath"
	"runtime"
	"strconv"
	"strings"
	"time"

	"code.gitea.io/gitea/modules/log"
	"code.gitea.io/gitea/modules/user"
	"code.gitea.io/gitea/modules/util"

	ini "gopkg.in/ini.v1"
)

// settings
var (
	// AppVer is the version of the current build of Gitea. It is set in main.go from main.Version.
	AppVer string
	// AppBuiltWith represents a human readable version go runtime build version and build tags. (See main.go formatBuiltWith().)
	AppBuiltWith string
	// AppStartTime store time gitea has started
	AppStartTime time.Time

	// AppPath represents the path to the gitea binary
	AppPath string
	// AppWorkPath is the "working directory" of Gitea. It maps to the environment variable GITEA_WORK_DIR.
	// If that is not set it is the default set here by the linker or failing that the directory of AppPath.
	//
	// AppWorkPath is used as the base path for several other paths.
	AppWorkPath string

	// Global setting objects
	CfgProvider  ConfigProvider
	CustomPath   string // Custom directory path
	CustomConf   string
	PIDFile      = "/run/gitea.pid"
	WritePIDFile bool
	RunMode      string
	RunUser      string
	IsProd       bool
	IsWindows    bool
)

func getAppPath() (string, error) {
	var appPath string
	var err error
	if IsWindows && filepath.IsAbs(os.Args[0]) {
		appPath = filepath.Clean(os.Args[0])
	} else {
		appPath, err = exec.LookPath(os.Args[0])
	}

	if err != nil {
		// FIXME: Once we switch to go 1.19 use !errors.Is(err, exec.ErrDot)
		if !strings.Contains(err.Error(), "cannot run executable found relative to current directory") {
			return "", err
		}
		appPath, err = filepath.Abs(os.Args[0])
	}
	if err != nil {
		return "", err
	}
	appPath, err = filepath.Abs(appPath)
	if err != nil {
		return "", err
	}
	// Note: we don't use path.Dir here because it does not handle case
	//	which path starts with two "/" in Windows: "//psf/Home/..."
	return strings.ReplaceAll(appPath, "\\", "/"), err
}

func getWorkPath(appPath string) string {
	workPath := AppWorkPath

	if giteaWorkPath, ok := os.LookupEnv("GITEA_WORK_DIR"); ok {
		workPath = giteaWorkPath
	}
	if len(workPath) == 0 {
		i := strings.LastIndex(appPath, "/")
		if i == -1 {
			workPath = appPath
		} else {
			workPath = appPath[:i]
		}
	}
	workPath = strings.ReplaceAll(workPath, "\\", "/")
	if !filepath.IsAbs(workPath) {
		log.Info("Provided work path %s is not absolute - will be made absolute against the current working directory", workPath)

		absPath, err := filepath.Abs(workPath)
		if err != nil {
			log.Error("Unable to absolute %s against the current working directory %v. Will absolute against the AppPath %s", workPath, err, appPath)
			workPath = filepath.Join(appPath, workPath)
		} else {
			workPath = absPath
		}
	}
	return strings.ReplaceAll(workPath, "\\", "/")
}

func init() {
	IsWindows = runtime.GOOS == "windows"
	// We can rely on log.CanColorStdout being set properly because modules/log/console_windows.go comes before modules/setting/setting.go lexicographically
	// By default set this logger at Info - we'll change it later but we need to start with something.
	log.NewLogger(0, "console", "console", fmt.Sprintf(`{"level": "info", "colorize": %t, "stacktraceLevel": "none"}`, log.CanColorStdout))

	var err error
	if AppPath, err = getAppPath(); err != nil {
		log.Fatal("Failed to get app path: %v", err)
	}
	AppWorkPath = getWorkPath(AppPath)
}

func forcePathSeparator(path string) {
	if strings.Contains(path, "\\") {
		log.Fatal("Do not use '\\' or '\\\\' in paths, instead, please use '/' in all places")
	}
}

// IsRunUserMatchCurrentUser returns false if configured run user does not match
// actual user that runs the app. The first return value is the actual user name.
// This check is ignored under Windows since SSH remote login is not the main
// method to login on Windows.
func IsRunUserMatchCurrentUser(runUser string) (string, bool) {
	if IsWindows || SSH.StartBuiltinServer {
		return "", true
	}

	currentUser := user.CurrentUsername()
	return currentUser, runUser == currentUser
}

func createPIDFile(pidPath string) {
	currentPid := os.Getpid()
	if err := os.MkdirAll(filepath.Dir(pidPath), os.ModePerm); err != nil {
		log.Fatal("Failed to create PID folder: %v", err)
	}

	file, err := os.Create(pidPath)
	if err != nil {
		log.Fatal("Failed to create PID file: %v", err)
	}
	defer file.Close()
	if _, err := file.WriteString(strconv.FormatInt(int64(currentPid), 10)); err != nil {
		log.Fatal("Failed to write PID information: %v", err)
	}
}

// SetCustomPathAndConf will set CustomPath and CustomConf with reference to the
// GITEA_CUSTOM environment variable and with provided overrides before stepping
// back to the default
func SetCustomPathAndConf(providedCustom, providedConf, providedWorkPath string) {
	if len(providedWorkPath) != 0 {
		AppWorkPath = filepath.ToSlash(providedWorkPath)
	}
	if giteaCustom, ok := os.LookupEnv("GITEA_CUSTOM"); ok {
		CustomPath = giteaCustom
	}
	if len(providedCustom) != 0 {
		CustomPath = providedCustom
	}
	if len(CustomPath) == 0 {
		CustomPath = path.Join(AppWorkPath, "custom")
	} else if !filepath.IsAbs(CustomPath) {
		CustomPath = path.Join(AppWorkPath, CustomPath)
	}

	if len(providedConf) != 0 {
		CustomConf = providedConf
	}
	if len(CustomConf) == 0 {
		CustomConf = path.Join(CustomPath, "conf/app.ini")
	} else if !filepath.IsAbs(CustomConf) {
		CustomConf = path.Join(CustomPath, CustomConf)
		log.Warn("Using 'custom' directory as relative origin for configuration file: '%s'", CustomConf)
	}
}

// PrepareAppDataPath creates app data directory if necessary
func PrepareAppDataPath() error {
	// FIXME: There are too many calls to MkdirAll in old code. It is incorrect.
	// For example, if someDir=/mnt/vol1/gitea-home/data, if the mount point /mnt/vol1 is not mounted when Gitea runs,
	// then gitea will make new empty directories in /mnt/vol1, all are stored in the root filesystem.
	// The correct behavior should be: creating parent directories is end users' duty. We only create sub-directories in existing parent directories.
	// For quickstart, the parent directories should be created automatically for first startup (eg: a flag or a check of INSTALL_LOCK).
	// Now we can take the first step to do correctly (using Mkdir) in other packages, and prepare the AppDataPath here, then make a refactor in future.

	st, err := os.Stat(AppDataPath)
	if os.IsNotExist(err) {
		err = os.MkdirAll(AppDataPath, os.ModePerm)
		if err != nil {
			return fmt.Errorf("unable to create the APP_DATA_PATH directory: %q, Error: %w", AppDataPath, err)
		}
		return nil
	}

	if err != nil {
		return fmt.Errorf("unable to use APP_DATA_PATH %q. Error: %w", AppDataPath, err)
	}

	if !st.IsDir() /* also works for symlink */ {
		return fmt.Errorf("the APP_DATA_PATH %q is not a directory (or symlink to a directory) and can't be used", AppDataPath)
	}

	return nil
}

// LoadAllFromExistingFile initializes setting options from an existing config file (app.ini)
func LoadAllFromExistingFile() {
	CfgProvider = newFileProviderFromConf(CustomConf, WritePIDFile, false, PIDFile, "")
	loadCommonConfigsFrom(CfgProvider)
}

// LoadAllAllowEmpty initializes setting options, it's also fine that if the config file (app.ini) doesn't exist
func LoadAllAllowEmpty() {
	CfgProvider = newFileProviderFromConf(CustomConf, WritePIDFile, true, PIDFile, "")
	loadCommonConfigsFrom(CfgProvider)
}

// LoadAllForTest initializes setting options for tests
func LoadAllForTest(extraConfigs ...string) {
	CfgProvider = newFileProviderFromConf(CustomConf, WritePIDFile, true, PIDFile, strings.Join(extraConfigs, "\n"))
	loadCommonConfigsFrom(CfgProvider)
	if err := PrepareAppDataPath(); err != nil {
		log.Fatal("Can not prepare APP_DATA_PATH: %v", err)
	}
}

// newFileProviderFromConf initializes configuration context.
// NOTE: do not print any log except error.
func newFileProviderFromConf(customConf string, writePIDFile, allowEmpty bool, pidFile, extraConfig string) *ini.File {
	cfg := ini.Empty()

	if writePIDFile && len(pidFile) > 0 {
		createPIDFile(pidFile)
	}

	isFile, err := util.IsFile(customConf)
	if err != nil {
		log.Error("Unable to check if %s is a file. Error: %v", customConf, err)
	}
	if isFile {
		if err := cfg.Append(customConf); err != nil {
			log.Fatal("Failed to load custom conf '%s': %v", customConf, err)
		}
	} else if !allowEmpty {
		log.Fatal("Unable to find configuration file: %q.\nEnsure you are running in the correct environment or set the correct configuration file with -c.", CustomConf)
	} // else: no config file, a config file might be created at CustomConf later (might not)

	if extraConfig != "" {
		if err = cfg.Append([]byte(extraConfig)); err != nil {
			log.Fatal("Unable to append more config: %v", err)
		}
	}

	cfg.NameMapper = ini.SnackCase
	return cfg
}

// loadCommonConfigsFrom loads common configurations from a configuration provider.
func loadCommonConfigsFrom(cfg ConfigProvider) {
	// WARNNING: don't change the sequence except you know what you are doing.
	loadRunModeFrom(cfg)
	loadLogFrom(cfg)
	loadServerFrom(cfg)
	loadSSHFrom(cfg)
	loadOAuth2From(cfg)
	loadSecurityFrom(cfg)
	loadAttachmentFrom(cfg)
	loadLFSFrom(cfg)
	loadTimeFrom(cfg)
	loadRepositoryFrom(cfg)
	loadPictureFrom(cfg)
	loadPackagesFrom(cfg)
	loadUIFrom(cfg)
	loadAdminFrom(cfg)
	loadAPIFrom(cfg)
	loadMetricsFrom(cfg)
	loadCamoFrom(cfg)
	loadI18nFrom(cfg)
	loadGitFrom(cfg)
	loadMirrorFrom(cfg)
	loadMarkupFrom(cfg)
	loadOtherFrom(cfg)
}

func loadRunModeFrom(rootCfg ConfigProvider) {
	rootSec := rootCfg.Section("")
	RunUser = rootSec.Key("RUN_USER").MustString(user.CurrentUsername())
	// The following is a purposefully undocumented option. Please do not run Gitea as root. It will only cause future headaches.
	// Please don't use root as a bandaid to "fix" something that is broken, instead the broken thing should instead be fixed properly.
	unsafeAllowRunAsRoot := rootSec.Key("I_AM_BEING_UNSAFE_RUNNING_AS_ROOT").MustBool(false)
	RunMode = os.Getenv("GITEA_RUN_MODE")
	if RunMode == "" {
		RunMode = rootSec.Key("RUN_MODE").MustString("prod")
	}
	IsProd = strings.EqualFold(RunMode, "prod")
	// Does not check run user when the install lock is off.
	installLock := rootCfg.Section("security").Key("INSTALL_LOCK").MustBool(false)
	if installLock {
		currentUser, match := IsRunUserMatchCurrentUser(RunUser)
		if !match {
			log.Fatal("Expect user '%s' but current user is: %s", RunUser, currentUser)
		}
	}

	// check if we run as root
	if os.Getuid() == 0 {
		if !unsafeAllowRunAsRoot {
			// Special thanks to VLC which inspired the wording of this messaging.
			log.Fatal("Gitea is not supposed to be run as root. Sorry. If you need to use privileged TCP ports please instead use setcap and the `cap_net_bind_service` permission")
		}
		log.Critical("You are running Gitea using the root user, and have purposely chosen to skip built-in protections around this. You have been warned against this.")
	}
<<<<<<< HEAD
=======

	SSH.BuiltinServerUser = Cfg.Section("server").Key("BUILTIN_SSH_SERVER_USER").MustString(RunUser)
	SSH.User = Cfg.Section("server").Key("SSH_USER").MustString(SSH.BuiltinServerUser)

	newRepository()

	newPictureService()

	newPackages()

	newActions()

	if err = Cfg.Section("ui").MapTo(&UI); err != nil {
		log.Fatal("Failed to map UI settings: %v", err)
	} else if err = Cfg.Section("markdown").MapTo(&Markdown); err != nil {
		log.Fatal("Failed to map Markdown settings: %v", err)
	} else if err = Cfg.Section("admin").MapTo(&Admin); err != nil {
		log.Fatal("Fail to map Admin settings: %v", err)
	} else if err = Cfg.Section("api").MapTo(&API); err != nil {
		log.Fatal("Failed to map API settings: %v", err)
	} else if err = Cfg.Section("metrics").MapTo(&Metrics); err != nil {
		log.Fatal("Failed to map Metrics settings: %v", err)
	} else if err = Cfg.Section("camo").MapTo(&Camo); err != nil {
		log.Fatal("Failed to map Camo settings: %v", err)
	}

	if Camo.Enabled {
		if Camo.ServerURL == "" || Camo.HMACKey == "" {
			log.Fatal(`Camo settings require "SERVER_URL" and HMAC_KEY`)
		}
	}

	u := *appURL
	u.Path = path.Join(u.Path, "api", "swagger")
	API.SwaggerURL = u.String()

	newGit()

	newMirror()

	Langs = Cfg.Section("i18n").Key("LANGS").Strings(",")
	if len(Langs) == 0 {
		Langs = defaultI18nLangs()
	}
	Names = Cfg.Section("i18n").Key("NAMES").Strings(",")
	if len(Names) == 0 {
		Names = defaultI18nNames()
	}

	ShowFooterBranding = Cfg.Section("other").Key("SHOW_FOOTER_BRANDING").MustBool(false)
	ShowFooterVersion = Cfg.Section("other").Key("SHOW_FOOTER_VERSION").MustBool(true)
	ShowFooterTemplateLoadTime = Cfg.Section("other").Key("SHOW_FOOTER_TEMPLATE_LOAD_TIME").MustBool(true)
	EnableSitemap = Cfg.Section("other").Key("ENABLE_SITEMAP").MustBool(true)
	EnableFeed = Cfg.Section("other").Key("ENABLE_FEED").MustBool(true)

	UI.ShowUserEmail = Cfg.Section("ui").Key("SHOW_USER_EMAIL").MustBool(true)
	UI.DefaultShowFullName = Cfg.Section("ui").Key("DEFAULT_SHOW_FULL_NAME").MustBool(false)
	UI.SearchRepoDescription = Cfg.Section("ui").Key("SEARCH_REPO_DESCRIPTION").MustBool(true)
	UI.UseServiceWorker = Cfg.Section("ui").Key("USE_SERVICE_WORKER").MustBool(false)
	UI.OnlyShowRelevantRepos = Cfg.Section("ui").Key("ONLY_SHOW_RELEVANT_REPOS").MustBool(false)

	HasRobotsTxt, err = util.IsFile(path.Join(CustomPath, "robots.txt"))
	if err != nil {
		log.Error("Unable to check if %s is a file. Error: %v", path.Join(CustomPath, "robots.txt"), err)
	}

	newMarkup()

	UI.ReactionsLookup = make(container.Set[string])
	for _, reaction := range UI.Reactions {
		UI.ReactionsLookup.Add(reaction)
	}
	UI.CustomEmojisMap = make(map[string]string)
	for _, emoji := range UI.CustomEmojis {
		UI.CustomEmojisMap[emoji] = ":" + emoji + ":"
	}
}

func parseAuthorizedPrincipalsAllow(values []string) ([]string, bool) {
	anything := false
	email := false
	username := false
	for _, value := range values {
		v := strings.ToLower(strings.TrimSpace(value))
		switch v {
		case "off":
			return []string{"off"}, false
		case "email":
			email = true
		case "username":
			username = true
		case "anything":
			anything = true
		}
	}
	if anything {
		return []string{"anything"}, true
	}

	authorizedPrincipalsAllow := []string{}
	if username {
		authorizedPrincipalsAllow = append(authorizedPrincipalsAllow, "username")
	}
	if email {
		authorizedPrincipalsAllow = append(authorizedPrincipalsAllow, "email")
	}

	return authorizedPrincipalsAllow, true
}

// loadSecret load the secret from ini by uriKey or verbatimKey, only one of them could be set
// If the secret is loaded from uriKey (file), the file should be non-empty, to guarantee the behavior stable and clear.
func loadSecret(sec *ini.Section, uriKey, verbatimKey string) string {
	// don't allow setting both URI and verbatim string
	uri := sec.Key(uriKey).String()
	verbatim := sec.Key(verbatimKey).String()
	if uri != "" && verbatim != "" {
		log.Fatal("Cannot specify both %s and %s", uriKey, verbatimKey)
	}

	// if we have no URI, use verbatim
	if uri == "" {
		return verbatim
	}

	tempURI, err := url.Parse(uri)
	if err != nil {
		log.Fatal("Failed to parse %s (%s): %v", uriKey, uri, err)
	}
	switch tempURI.Scheme {
	case "file":
		buf, err := os.ReadFile(tempURI.RequestURI())
		if err != nil {
			log.Fatal("Failed to read %s (%s): %v", uriKey, tempURI.RequestURI(), err)
		}
		val := strings.TrimSpace(string(buf))
		if val == "" {
			// The file shouldn't be empty, otherwise we can not know whether the user has ever set the KEY or KEY_URI
			// For example: if INTERNAL_TOKEN_URI=file:///empty-file,
			// Then if the token is re-generated during installation and saved to INTERNAL_TOKEN
			// Then INTERNAL_TOKEN and INTERNAL_TOKEN_URI both exist, that's a fatal error (they shouldn't)
			log.Fatal("Failed to read %s (%s): the file is empty", uriKey, tempURI.RequestURI())
		}
		return val

	// only file URIs are allowed
	default:
		log.Fatal("Unsupported URI-Scheme %q (INTERNAL_TOKEN_URI = %q)", tempURI.Scheme, uri)
		return ""
	}
}

// generateSaveInternalToken generates and saves the internal token to app.ini
func generateSaveInternalToken() {
	token, err := generate.NewInternalToken()
	if err != nil {
		log.Fatal("Error generate internal token: %v", err)
	}

	InternalToken = token
	CreateOrAppendToCustomConf("security.INTERNAL_TOKEN", func(cfg *ini.File) {
		cfg.Section("security").Key("INTERNAL_TOKEN").SetValue(token)
	})
}

// MakeAbsoluteAssetURL returns the absolute asset url prefix without a trailing slash
func MakeAbsoluteAssetURL(appURL, staticURLPrefix string) string {
	parsedPrefix, err := url.Parse(strings.TrimSuffix(staticURLPrefix, "/"))
	if err != nil {
		log.Fatal("Unable to parse STATIC_URL_PREFIX: %v", err)
	}

	if err == nil && parsedPrefix.Hostname() == "" {
		if staticURLPrefix == "" {
			return strings.TrimSuffix(appURL, "/")
		}

		// StaticURLPrefix is just a path
		return util.URLJoin(appURL, strings.TrimSuffix(staticURLPrefix, "/"))
	}

	return strings.TrimSuffix(staticURLPrefix, "/")
}

// MakeManifestData generates web app manifest JSON
func MakeManifestData(appName, appURL, absoluteAssetURL string) []byte {
	type manifestIcon struct {
		Src   string `json:"src"`
		Type  string `json:"type"`
		Sizes string `json:"sizes"`
	}

	type manifestJSON struct {
		Name      string         `json:"name"`
		ShortName string         `json:"short_name"`
		StartURL  string         `json:"start_url"`
		Icons     []manifestIcon `json:"icons"`
	}

	bytes, err := json.Marshal(&manifestJSON{
		Name:      appName,
		ShortName: appName,
		StartURL:  appURL,
		Icons: []manifestIcon{
			{
				Src:   absoluteAssetURL + "/assets/img/logo.png",
				Type:  "image/png",
				Sizes: "512x512",
			},
			{
				Src:   absoluteAssetURL + "/assets/img/logo.svg",
				Type:  "image/svg+xml",
				Sizes: "512x512",
			},
		},
	})
	if err != nil {
		log.Error("unable to marshal manifest JSON. Error: %v", err)
		return make([]byte, 0)
	}

	return bytes
>>>>>>> 4011821c
}

// CreateOrAppendToCustomConf creates or updates the custom config.
// Use the callback to set individual values.
func CreateOrAppendToCustomConf(purpose string, callback func(cfg *ini.File)) {
	if CustomConf == "" {
		log.Error("Custom config path must not be empty")
		return
	}

	cfg := ini.Empty()
	isFile, err := util.IsFile(CustomConf)
	if err != nil {
		log.Error("Unable to check if %s is a file. Error: %v", CustomConf, err)
	}
	if isFile {
		if err := cfg.Append(CustomConf); err != nil {
			log.Error("failed to load custom conf %s: %v", CustomConf, err)
			return
		}
	}

	callback(cfg)

	if err := os.MkdirAll(filepath.Dir(CustomConf), os.ModePerm); err != nil {
		log.Fatal("failed to create '%s': %v", CustomConf, err)
		return
	}
	if err := cfg.SaveTo(CustomConf); err != nil {
		log.Fatal("error saving to custom config: %v", err)
	}
	log.Info("Settings for %s saved to: %q", purpose, CustomConf)

	// Change permissions to be more restrictive
	fi, err := os.Stat(CustomConf)
	if err != nil {
		log.Error("Failed to determine current conf file permissions: %v", err)
		return
	}

	if fi.Mode().Perm() > 0o600 {
		if err = os.Chmod(CustomConf, 0o600); err != nil {
			log.Warn("Failed changing conf file permissions to -rw-------. Consider changing them manually.")
		}
	}
}

// LoadSettings initializes the settings for normal start up
func LoadSettings() {
	LoadDBSetting()
	loadServiceFrom(CfgProvider)
	loadOAuth2ClientFrom(CfgProvider)
	InitLogs(false)
	loadCacheFrom(CfgProvider)
	loadSessionFrom(CfgProvider)
	loadCorsFrom(CfgProvider)
	loadMailsFrom(CfgProvider)
	loadProxyFrom(CfgProvider)
	loadWebhookFrom(CfgProvider)
	loadMigrationsFrom(CfgProvider)
	loadIndexerFrom(CfgProvider)
	loadTaskFrom(CfgProvider)
	LoadQueueSettings()
	loadProjectFrom(CfgProvider)
	loadMimeTypeMapFrom(CfgProvider)
	loadFederationFrom(CfgProvider)
}

// LoadSettingsForInstall initializes the settings for install
func LoadSettingsForInstall() {
	LoadDBSetting()
	loadServiceFrom(CfgProvider)
	loadMailerFrom(CfgProvider)
}<|MERGE_RESOLUTION|>--- conflicted
+++ resolved
@@ -282,6 +282,7 @@
 	loadRepositoryFrom(cfg)
 	loadPictureFrom(cfg)
 	loadPackagesFrom(cfg)
+	loadActionsFrom(cfg)
 	loadUIFrom(cfg)
 	loadAdminFrom(cfg)
 	loadAPIFrom(cfg)
@@ -322,231 +323,6 @@
 		}
 		log.Critical("You are running Gitea using the root user, and have purposely chosen to skip built-in protections around this. You have been warned against this.")
 	}
-<<<<<<< HEAD
-=======
-
-	SSH.BuiltinServerUser = Cfg.Section("server").Key("BUILTIN_SSH_SERVER_USER").MustString(RunUser)
-	SSH.User = Cfg.Section("server").Key("SSH_USER").MustString(SSH.BuiltinServerUser)
-
-	newRepository()
-
-	newPictureService()
-
-	newPackages()
-
-	newActions()
-
-	if err = Cfg.Section("ui").MapTo(&UI); err != nil {
-		log.Fatal("Failed to map UI settings: %v", err)
-	} else if err = Cfg.Section("markdown").MapTo(&Markdown); err != nil {
-		log.Fatal("Failed to map Markdown settings: %v", err)
-	} else if err = Cfg.Section("admin").MapTo(&Admin); err != nil {
-		log.Fatal("Fail to map Admin settings: %v", err)
-	} else if err = Cfg.Section("api").MapTo(&API); err != nil {
-		log.Fatal("Failed to map API settings: %v", err)
-	} else if err = Cfg.Section("metrics").MapTo(&Metrics); err != nil {
-		log.Fatal("Failed to map Metrics settings: %v", err)
-	} else if err = Cfg.Section("camo").MapTo(&Camo); err != nil {
-		log.Fatal("Failed to map Camo settings: %v", err)
-	}
-
-	if Camo.Enabled {
-		if Camo.ServerURL == "" || Camo.HMACKey == "" {
-			log.Fatal(`Camo settings require "SERVER_URL" and HMAC_KEY`)
-		}
-	}
-
-	u := *appURL
-	u.Path = path.Join(u.Path, "api", "swagger")
-	API.SwaggerURL = u.String()
-
-	newGit()
-
-	newMirror()
-
-	Langs = Cfg.Section("i18n").Key("LANGS").Strings(",")
-	if len(Langs) == 0 {
-		Langs = defaultI18nLangs()
-	}
-	Names = Cfg.Section("i18n").Key("NAMES").Strings(",")
-	if len(Names) == 0 {
-		Names = defaultI18nNames()
-	}
-
-	ShowFooterBranding = Cfg.Section("other").Key("SHOW_FOOTER_BRANDING").MustBool(false)
-	ShowFooterVersion = Cfg.Section("other").Key("SHOW_FOOTER_VERSION").MustBool(true)
-	ShowFooterTemplateLoadTime = Cfg.Section("other").Key("SHOW_FOOTER_TEMPLATE_LOAD_TIME").MustBool(true)
-	EnableSitemap = Cfg.Section("other").Key("ENABLE_SITEMAP").MustBool(true)
-	EnableFeed = Cfg.Section("other").Key("ENABLE_FEED").MustBool(true)
-
-	UI.ShowUserEmail = Cfg.Section("ui").Key("SHOW_USER_EMAIL").MustBool(true)
-	UI.DefaultShowFullName = Cfg.Section("ui").Key("DEFAULT_SHOW_FULL_NAME").MustBool(false)
-	UI.SearchRepoDescription = Cfg.Section("ui").Key("SEARCH_REPO_DESCRIPTION").MustBool(true)
-	UI.UseServiceWorker = Cfg.Section("ui").Key("USE_SERVICE_WORKER").MustBool(false)
-	UI.OnlyShowRelevantRepos = Cfg.Section("ui").Key("ONLY_SHOW_RELEVANT_REPOS").MustBool(false)
-
-	HasRobotsTxt, err = util.IsFile(path.Join(CustomPath, "robots.txt"))
-	if err != nil {
-		log.Error("Unable to check if %s is a file. Error: %v", path.Join(CustomPath, "robots.txt"), err)
-	}
-
-	newMarkup()
-
-	UI.ReactionsLookup = make(container.Set[string])
-	for _, reaction := range UI.Reactions {
-		UI.ReactionsLookup.Add(reaction)
-	}
-	UI.CustomEmojisMap = make(map[string]string)
-	for _, emoji := range UI.CustomEmojis {
-		UI.CustomEmojisMap[emoji] = ":" + emoji + ":"
-	}
-}
-
-func parseAuthorizedPrincipalsAllow(values []string) ([]string, bool) {
-	anything := false
-	email := false
-	username := false
-	for _, value := range values {
-		v := strings.ToLower(strings.TrimSpace(value))
-		switch v {
-		case "off":
-			return []string{"off"}, false
-		case "email":
-			email = true
-		case "username":
-			username = true
-		case "anything":
-			anything = true
-		}
-	}
-	if anything {
-		return []string{"anything"}, true
-	}
-
-	authorizedPrincipalsAllow := []string{}
-	if username {
-		authorizedPrincipalsAllow = append(authorizedPrincipalsAllow, "username")
-	}
-	if email {
-		authorizedPrincipalsAllow = append(authorizedPrincipalsAllow, "email")
-	}
-
-	return authorizedPrincipalsAllow, true
-}
-
-// loadSecret load the secret from ini by uriKey or verbatimKey, only one of them could be set
-// If the secret is loaded from uriKey (file), the file should be non-empty, to guarantee the behavior stable and clear.
-func loadSecret(sec *ini.Section, uriKey, verbatimKey string) string {
-	// don't allow setting both URI and verbatim string
-	uri := sec.Key(uriKey).String()
-	verbatim := sec.Key(verbatimKey).String()
-	if uri != "" && verbatim != "" {
-		log.Fatal("Cannot specify both %s and %s", uriKey, verbatimKey)
-	}
-
-	// if we have no URI, use verbatim
-	if uri == "" {
-		return verbatim
-	}
-
-	tempURI, err := url.Parse(uri)
-	if err != nil {
-		log.Fatal("Failed to parse %s (%s): %v", uriKey, uri, err)
-	}
-	switch tempURI.Scheme {
-	case "file":
-		buf, err := os.ReadFile(tempURI.RequestURI())
-		if err != nil {
-			log.Fatal("Failed to read %s (%s): %v", uriKey, tempURI.RequestURI(), err)
-		}
-		val := strings.TrimSpace(string(buf))
-		if val == "" {
-			// The file shouldn't be empty, otherwise we can not know whether the user has ever set the KEY or KEY_URI
-			// For example: if INTERNAL_TOKEN_URI=file:///empty-file,
-			// Then if the token is re-generated during installation and saved to INTERNAL_TOKEN
-			// Then INTERNAL_TOKEN and INTERNAL_TOKEN_URI both exist, that's a fatal error (they shouldn't)
-			log.Fatal("Failed to read %s (%s): the file is empty", uriKey, tempURI.RequestURI())
-		}
-		return val
-
-	// only file URIs are allowed
-	default:
-		log.Fatal("Unsupported URI-Scheme %q (INTERNAL_TOKEN_URI = %q)", tempURI.Scheme, uri)
-		return ""
-	}
-}
-
-// generateSaveInternalToken generates and saves the internal token to app.ini
-func generateSaveInternalToken() {
-	token, err := generate.NewInternalToken()
-	if err != nil {
-		log.Fatal("Error generate internal token: %v", err)
-	}
-
-	InternalToken = token
-	CreateOrAppendToCustomConf("security.INTERNAL_TOKEN", func(cfg *ini.File) {
-		cfg.Section("security").Key("INTERNAL_TOKEN").SetValue(token)
-	})
-}
-
-// MakeAbsoluteAssetURL returns the absolute asset url prefix without a trailing slash
-func MakeAbsoluteAssetURL(appURL, staticURLPrefix string) string {
-	parsedPrefix, err := url.Parse(strings.TrimSuffix(staticURLPrefix, "/"))
-	if err != nil {
-		log.Fatal("Unable to parse STATIC_URL_PREFIX: %v", err)
-	}
-
-	if err == nil && parsedPrefix.Hostname() == "" {
-		if staticURLPrefix == "" {
-			return strings.TrimSuffix(appURL, "/")
-		}
-
-		// StaticURLPrefix is just a path
-		return util.URLJoin(appURL, strings.TrimSuffix(staticURLPrefix, "/"))
-	}
-
-	return strings.TrimSuffix(staticURLPrefix, "/")
-}
-
-// MakeManifestData generates web app manifest JSON
-func MakeManifestData(appName, appURL, absoluteAssetURL string) []byte {
-	type manifestIcon struct {
-		Src   string `json:"src"`
-		Type  string `json:"type"`
-		Sizes string `json:"sizes"`
-	}
-
-	type manifestJSON struct {
-		Name      string         `json:"name"`
-		ShortName string         `json:"short_name"`
-		StartURL  string         `json:"start_url"`
-		Icons     []manifestIcon `json:"icons"`
-	}
-
-	bytes, err := json.Marshal(&manifestJSON{
-		Name:      appName,
-		ShortName: appName,
-		StartURL:  appURL,
-		Icons: []manifestIcon{
-			{
-				Src:   absoluteAssetURL + "/assets/img/logo.png",
-				Type:  "image/png",
-				Sizes: "512x512",
-			},
-			{
-				Src:   absoluteAssetURL + "/assets/img/logo.svg",
-				Type:  "image/svg+xml",
-				Sizes: "512x512",
-			},
-		},
-	})
-	if err != nil {
-		log.Error("unable to marshal manifest JSON. Error: %v", err)
-		return make([]byte, 0)
-	}
-
-	return bytes
->>>>>>> 4011821c
 }
 
 // CreateOrAppendToCustomConf creates or updates the custom config.
