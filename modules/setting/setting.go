// Copyright 2014 The Gogs Authors. All rights reserved.
// Copyright 2017 The Gitea Authors. All rights reserved.
// Use of this source code is governed by a MIT-style
// license that can be found in the LICENSE file.

package setting

import (
	"encoding/base64"
	"net"
	"net/url"
	"os"
	"os/exec"
	"path"
	"path/filepath"
	"regexp"
	"runtime"
	"strconv"
	"strings"
	"time"

	"code.gitea.io/git"
	"code.gitea.io/gitea/modules/generate"
	"code.gitea.io/gitea/modules/log"
	_ "code.gitea.io/gitea/modules/minwinsvc" // import minwinsvc for windows services
	"code.gitea.io/gitea/modules/user"

	"github.com/Unknwon/com"
	_ "github.com/go-macaron/cache/memcache" // memcache plugin for cache
	_ "github.com/go-macaron/cache/redis"
	_ "github.com/go-macaron/session/couchbase" // couchbase plugin for session store
	_ "github.com/go-macaron/session/memcache"  // memcache plugin for session store
	_ "github.com/go-macaron/session/mysql"     // mysql plugin for session store
	_ "github.com/go-macaron/session/nodb"      // nodb plugin for session store
	_ "github.com/go-macaron/session/postgres"  // postgres plugin for session store
	_ "github.com/go-macaron/session/redis"     // redis plugin for store session
	shellquote "github.com/kballard/go-shellquote"
	version "github.com/mcuadros/go-version"
	ini "gopkg.in/ini.v1"
	"strk.kbt.io/projects/go/libravatar"
)

// Scheme describes protocol types
type Scheme string

// enumerates all the scheme types
const (
	HTTP       Scheme = "http"
	HTTPS      Scheme = "https"
	FCGI       Scheme = "fcgi"
	UnixSocket Scheme = "unix"
)

// LandingPage describes the default page
type LandingPage string

// enumerates all the landing page types
const (
	LandingPageHome          LandingPage = "/"
	LandingPageExplore       LandingPage = "/explore"
	LandingPageOrganizations LandingPage = "/explore/organizations"
)

// MarkupParser defines the external parser configured in ini
type MarkupParser struct {
	Enabled        bool
	MarkupName     string
	Command        string
	FileExtensions []string
	IsInputFile    bool
}

// enumerates all the policy repository creating
const (
	RepoCreatingLastUserVisibility = "last"
	RepoCreatingPrivate            = "private"
	RepoCreatingPublic             = "public"
)

// enumerates all the types of captchas
const (
	ImageCaptcha = "image"
	ReCaptcha    = "recaptcha"
)

// settings
var (
	// AppVer settings
	AppVer         string
	AppBuiltWith   string
	AppName        string
	AppURL         string
	AppSubURL      string
	AppSubURLDepth int // Number of slashes
	AppPath        string
	AppDataPath    string
	AppWorkPath    string

	// Server settings
	Protocol             Scheme
	Domain               string
	HTTPAddr             string
	HTTPPort             string
	LocalURL             string
	RedirectOtherPort    bool
	PortToRedirect       string
	OfflineMode          bool
	DisableRouterLog     bool
	CertFile             string
	KeyFile              string
	StaticRootPath       string
	EnableGzip           bool
	LandingPageURL       LandingPage
	UnixSocketPermission uint32
	EnablePprof          bool
	PprofDataPath        string
	EnableLetsEncrypt    bool
	LetsEncryptTOS       bool
	LetsEncryptDirectory string
	LetsEncryptEmail     string

	SSH = struct {
		Disabled                 bool           `ini:"DISABLE_SSH"`
		StartBuiltinServer       bool           `ini:"START_SSH_SERVER"`
		BuiltinServerUser        string         `ini:"BUILTIN_SSH_SERVER_USER"`
		Domain                   string         `ini:"SSH_DOMAIN"`
		Port                     int            `ini:"SSH_PORT"`
		ListenHost               string         `ini:"SSH_LISTEN_HOST"`
		ListenPort               int            `ini:"SSH_LISTEN_PORT"`
		RootPath                 string         `ini:"SSH_ROOT_PATH"`
		ServerCiphers            []string       `ini:"SSH_SERVER_CIPHERS"`
		ServerKeyExchanges       []string       `ini:"SSH_SERVER_KEY_EXCHANGES"`
		ServerMACs               []string       `ini:"SSH_SERVER_MACS"`
		KeyTestPath              string         `ini:"SSH_KEY_TEST_PATH"`
		KeygenPath               string         `ini:"SSH_KEYGEN_PATH"`
		AuthorizedKeysBackup     bool           `ini:"SSH_AUTHORIZED_KEYS_BACKUP"`
		MinimumKeySizeCheck      bool           `ini:"-"`
		MinimumKeySizes          map[string]int `ini:"-"`
		CreateAuthorizedKeysFile bool           `ini:"SSH_CREATE_AUTHORIZED_KEYS_FILE"`
		ExposeAnonymous          bool           `ini:"SSH_EXPOSE_ANONYMOUS"`
	}{
		Disabled:           false,
		StartBuiltinServer: false,
		Domain:             "",
		Port:               22,
		ServerCiphers:      []string{"aes128-ctr", "aes192-ctr", "aes256-ctr", "aes128-gcm@openssh.com", "arcfour256", "arcfour128"},
		ServerKeyExchanges: []string{"diffie-hellman-group1-sha1", "diffie-hellman-group14-sha1", "ecdh-sha2-nistp256", "ecdh-sha2-nistp384", "ecdh-sha2-nistp521", "curve25519-sha256@libssh.org"},
		ServerMACs:         []string{"hmac-sha2-256-etm@openssh.com", "hmac-sha2-256", "hmac-sha1", "hmac-sha1-96"},
		KeygenPath:         "ssh-keygen",
	}

	LFS struct {
		StartServer     bool          `ini:"LFS_START_SERVER"`
		ContentPath     string        `ini:"LFS_CONTENT_PATH"`
		JWTSecretBase64 string        `ini:"LFS_JWT_SECRET"`
		JWTSecretBytes  []byte        `ini:"-"`
		HTTPAuthExpiry  time.Duration `ini:"LFS_HTTP_AUTH_EXPIRY"`
	}

	// Security settings
	InstallLock           bool
	SecretKey             string
	LogInRememberDays     int
	CookieUserName        string
	CookieRememberName    string
	ReverseProxyAuthUser  string
	ReverseProxyAuthEmail string
	MinPasswordLength     int
	ImportLocalPaths      bool
	DisableGitHooks       bool

	// Database settings
	UseSQLite3       bool
	UseMySQL         bool
	UseMSSQL         bool
	UsePostgreSQL    bool
	UseTiDB          bool
	LogSQL           bool
	DBConnectRetries int
	DBConnectBackoff time.Duration

	// Repository settings
	Repository = struct {
		AnsiCharset                             string
		ForcePrivate                            bool
		DefaultPrivate                          string
		MaxCreationLimit                        int
		MirrorQueueLength                       int
		PullRequestQueueLength                  int
		PreferredLicenses                       []string
		DisableHTTPGit                          bool
		AccessControlAllowOrigin                string
		UseCompatSSHURI                         bool
		DefaultCloseIssuesViaCommitsInAnyBranch bool

		// Repository editor settings
		Editor struct {
			LineWrapExtensions   []string
			PreviewableFileModes []string
		} `ini:"-"`

		// Repository upload settings
		Upload struct {
			Enabled      bool
			TempPath     string
			AllowedTypes []string `delim:"|"`
			FileMaxSize  int64
			MaxFiles     int
		} `ini:"-"`

		// Repository local settings
		Local struct {
			LocalCopyPath string
			LocalWikiPath string
		} `ini:"-"`

		// Pull request settings
		PullRequest struct {
			WorkInProgressPrefixes []string
		} `ini:"repository.pull-request"`

		// Issue Setting
		Issue struct {
			LockReasons []string
		} `ini:"repository.issue"`
	}{
		AnsiCharset:                             "",
		ForcePrivate:                            false,
		DefaultPrivate:                          RepoCreatingLastUserVisibility,
		MaxCreationLimit:                        -1,
		MirrorQueueLength:                       1000,
		PullRequestQueueLength:                  1000,
		PreferredLicenses:                       []string{"Apache License 2.0,MIT License"},
		DisableHTTPGit:                          false,
		AccessControlAllowOrigin:                "",
		UseCompatSSHURI:                         false,
		DefaultCloseIssuesViaCommitsInAnyBranch: false,

		// Repository editor settings
		Editor: struct {
			LineWrapExtensions   []string
			PreviewableFileModes []string
		}{
			LineWrapExtensions:   strings.Split(".txt,.md,.markdown,.mdown,.mkd,", ","),
			PreviewableFileModes: []string{"markdown"},
		},

		// Repository upload settings
		Upload: struct {
			Enabled      bool
			TempPath     string
			AllowedTypes []string `delim:"|"`
			FileMaxSize  int64
			MaxFiles     int
		}{
			Enabled:      true,
			TempPath:     "data/tmp/uploads",
			AllowedTypes: []string{},
			FileMaxSize:  3,
			MaxFiles:     5,
		},

		// Repository local settings
		Local: struct {
			LocalCopyPath string
			LocalWikiPath string
		}{
			LocalCopyPath: "tmp/local-repo",
			LocalWikiPath: "tmp/local-wiki",
		},

		// Pull request settings
		PullRequest: struct {
			WorkInProgressPrefixes []string
		}{
			WorkInProgressPrefixes: []string{"WIP:", "[WIP]"},
		},

		// Issue settings
		Issue: struct {
			LockReasons []string
		}{
			LockReasons: strings.Split("Too heated,Off-topic,Spam,Resolved", ","),
		},
	}
	RepoRootPath string
	ScriptType   = "bash"

	// UI settings
	UI = struct {
		ExplorePagingNum    int
		IssuePagingNum      int
		RepoSearchPagingNum int
		FeedMaxCommitNum    int
		GraphMaxCommitNum   int
		CodeCommentLines    int
		ReactionMaxUserNum  int
		ThemeColorMetaTag   string
		MaxDisplayFileSize  int64
		ShowUserEmail       bool
		DefaultTheme        string
		Themes              []string

		Admin struct {
			UserPagingNum   int
			RepoPagingNum   int
			NoticePagingNum int
			OrgPagingNum    int
		} `ini:"ui.admin"`
		User struct {
			RepoPagingNum int
		} `ini:"ui.user"`
		Meta struct {
			Author      string
			Description string
			Keywords    string
		} `ini:"ui.meta"`
	}{
		ExplorePagingNum:    20,
		IssuePagingNum:      10,
		RepoSearchPagingNum: 10,
		FeedMaxCommitNum:    5,
		GraphMaxCommitNum:   100,
		CodeCommentLines:    4,
		ReactionMaxUserNum:  10,
		ThemeColorMetaTag:   `#6cc644`,
		MaxDisplayFileSize:  8388608,
		DefaultTheme:        `gitea`,
		Themes:              []string{`gitea`, `arc-green`},
		Admin: struct {
			UserPagingNum   int
			RepoPagingNum   int
			NoticePagingNum int
			OrgPagingNum    int
		}{
			UserPagingNum:   50,
			RepoPagingNum:   50,
			NoticePagingNum: 25,
			OrgPagingNum:    50,
		},
		User: struct {
			RepoPagingNum int
		}{
			RepoPagingNum: 15,
		},
		Meta: struct {
			Author      string
			Description string
			Keywords    string
		}{
			Author:      "Gitea - Git with a cup of tea",
			Description: "Gitea (Git with a cup of tea) is a painless self-hosted Git service written in Go",
			Keywords:    "go,git,self-hosted,gitea",
		},
	}

	// Markdown settings
	Markdown = struct {
		EnableHardLineBreak bool
		CustomURLSchemes    []string `ini:"CUSTOM_URL_SCHEMES"`
		FileExtensions      []string
	}{
		EnableHardLineBreak: false,
		FileExtensions:      strings.Split(".md,.markdown,.mdown,.mkd", ","),
	}

	// Admin settings
	Admin struct {
		DisableRegularOrgCreation bool
	}

	// Picture settings
	AvatarUploadPath      string
	AvatarMaxWidth        int
	AvatarMaxHeight       int
	GravatarSource        string
	GravatarSourceURL     *url.URL
	DisableGravatar       bool
	EnableFederatedAvatar bool
	LibravatarService     *libravatar.Libravatar

	// Log settings
	LogLevel           string
	LogRootPath        string
	LogModes           []string
	LogConfigs         []string
	RedirectMacaronLog bool

	// Attachment settings
	AttachmentPath         string
	AttachmentAllowedTypes string
	AttachmentMaxSize      int64
	AttachmentMaxFiles     int
	AttachmentEnabled      bool

	// Time settings
	TimeFormat string

	CSRFCookieName = "_csrf"

	// Cron tasks
	Cron = struct {
		UpdateMirror struct {
			Enabled    bool
			RunAtStart bool
			Schedule   string
		} `ini:"cron.update_mirrors"`
		RepoHealthCheck struct {
			Enabled    bool
			RunAtStart bool
			Schedule   string
			Timeout    time.Duration
			Args       []string `delim:" "`
		} `ini:"cron.repo_health_check"`
		CheckRepoStats struct {
			Enabled    bool
			RunAtStart bool
			Schedule   string
		} `ini:"cron.check_repo_stats"`
		ArchiveCleanup struct {
			Enabled    bool
			RunAtStart bool
			Schedule   string
			OlderThan  time.Duration
		} `ini:"cron.archive_cleanup"`
		SyncExternalUsers struct {
			Enabled        bool
			RunAtStart     bool
			Schedule       string
			UpdateExisting bool
		} `ini:"cron.sync_external_users"`
		DeletedBranchesCleanup struct {
			Enabled    bool
			RunAtStart bool
			Schedule   string
			OlderThan  time.Duration
		} `ini:"cron.deleted_branches_cleanup"`
	}{
		UpdateMirror: struct {
			Enabled    bool
			RunAtStart bool
			Schedule   string
		}{
			Enabled:    true,
			RunAtStart: false,
			Schedule:   "@every 10m",
		},
		RepoHealthCheck: struct {
			Enabled    bool
			RunAtStart bool
			Schedule   string
			Timeout    time.Duration
			Args       []string `delim:" "`
		}{
			Enabled:    true,
			RunAtStart: false,
			Schedule:   "@every 24h",
			Timeout:    60 * time.Second,
			Args:       []string{},
		},
		CheckRepoStats: struct {
			Enabled    bool
			RunAtStart bool
			Schedule   string
		}{
			Enabled:    true,
			RunAtStart: true,
			Schedule:   "@every 24h",
		},
		ArchiveCleanup: struct {
			Enabled    bool
			RunAtStart bool
			Schedule   string
			OlderThan  time.Duration
		}{
			Enabled:    true,
			RunAtStart: true,
			Schedule:   "@every 24h",
			OlderThan:  24 * time.Hour,
		},
		SyncExternalUsers: struct {
			Enabled        bool
			RunAtStart     bool
			Schedule       string
			UpdateExisting bool
		}{
			Enabled:        true,
			RunAtStart:     false,
			Schedule:       "@every 24h",
			UpdateExisting: true,
		},
		DeletedBranchesCleanup: struct {
			Enabled    bool
			RunAtStart bool
			Schedule   string
			OlderThan  time.Duration
		}{
			Enabled:    true,
			RunAtStart: true,
			Schedule:   "@every 24h",
			OlderThan:  24 * time.Hour,
		},
	}

	// Git settings
	Git = struct {
		Version                  string `ini:"-"`
		DisableDiffHighlight     bool
		MaxGitDiffLines          int
		MaxGitDiffLineCharacters int
		MaxGitDiffFiles          int
		GCArgs                   []string `delim:" "`
		Timeout                  struct {
			Default int
			Migrate int
			Mirror  int
			Clone   int
			Pull    int
			GC      int `ini:"GC"`
		} `ini:"git.timeout"`
	}{
		DisableDiffHighlight:     false,
		MaxGitDiffLines:          1000,
		MaxGitDiffLineCharacters: 5000,
		MaxGitDiffFiles:          100,
		GCArgs:                   []string{},
		Timeout: struct {
			Default int
			Migrate int
			Mirror  int
			Clone   int
			Pull    int
			GC      int `ini:"GC"`
		}{
			Default: int(git.DefaultCommandExecutionTimeout / time.Second),
			Migrate: 600,
			Mirror:  300,
			Clone:   300,
			Pull:    300,
			GC:      60,
		},
	}

	// Mirror settings
	Mirror struct {
		DefaultInterval time.Duration
		MinInterval     time.Duration
	}

	// API settings
	API = struct {
		EnableSwagger          bool
		MaxResponseItems       int
		DefaultPagingNum       int
		DefaultGitTreesPerPage int
	}{
		EnableSwagger:          true,
		MaxResponseItems:       50,
		DefaultPagingNum:       30,
		DefaultGitTreesPerPage: 1000,
	}

	U2F = struct {
		AppID         string
		TrustedFacets []string
	}{}

	// Metrics settings
	Metrics = struct {
		Enabled bool
		Token   string
	}{
		Enabled: false,
		Token:   "",
	}

	// I18n settings
	Langs     []string
	Names     []string
	dateLangs map[string]string

	// Highlight settings are loaded in modules/template/highlight.go

	// Other settings
	ShowFooterBranding         bool
	ShowFooterVersion          bool
	ShowFooterTemplateLoadTime bool

	// Global setting objects
	Cfg               *ini.File
	CustomPath        string // Custom directory path
	CustomConf        string
	CustomPID         string
	ProdMode          bool
	RunUser           string
	IsWindows         bool
	HasRobotsTxt      bool
	InternalToken     string // internal access token
	IterateBufferSize int

	ExternalMarkupParsers []MarkupParser
	// UILocation is the location on the UI, so that we can display the time on UI.
	// Currently only show the default time.Local, it could be added to app.ini after UI is ready
	UILocation = time.Local
)

// DateLang transforms standard language locale name to corresponding value in datetime plugin.
func DateLang(lang string) string {
	name, ok := dateLangs[lang]
	if ok {
		return name
	}
	return "en"
}

func getAppPath() (string, error) {
	var appPath string
	var err error
	if IsWindows && filepath.IsAbs(os.Args[0]) {
		appPath = filepath.Clean(os.Args[0])
	} else {
		appPath, err = exec.LookPath(os.Args[0])
	}

	if err != nil {
		return "", err
	}
	appPath, err = filepath.Abs(appPath)
	if err != nil {
		return "", err
	}
	// Note: we don't use path.Dir here because it does not handle case
	//	which path starts with two "/" in Windows: "//psf/Home/..."
	return strings.Replace(appPath, "\\", "/", -1), err
}

func getWorkPath(appPath string) string {
	workPath := ""
	giteaWorkPath := os.Getenv("GITEA_WORK_DIR")

	if len(giteaWorkPath) > 0 {
		workPath = giteaWorkPath
	} else {
		i := strings.LastIndex(appPath, "/")
		if i == -1 {
			workPath = appPath
		} else {
			workPath = appPath[:i]
		}
	}
	return strings.Replace(workPath, "\\", "/", -1)
}

func init() {
	IsWindows = runtime.GOOS == "windows"
	log.NewLogger(0, "console", `{"level": 0}`)

	var err error
	if AppPath, err = getAppPath(); err != nil {
		log.Fatal(4, "Failed to get app path: %v", err)
	}
	AppWorkPath = getWorkPath(AppPath)
}

func forcePathSeparator(path string) {
	if strings.Contains(path, "\\") {
		log.Fatal(4, "Do not use '\\' or '\\\\' in paths, instead, please use '/' in all places")
	}
}

// IsRunUserMatchCurrentUser returns false if configured run user does not match
// actual user that runs the app. The first return value is the actual user name.
// This check is ignored under Windows since SSH remote login is not the main
// method to login on Windows.
func IsRunUserMatchCurrentUser(runUser string) (string, bool) {
	if IsWindows {
		return "", true
	}

	currentUser := user.CurrentUsername()
	return currentUser, runUser == currentUser
}

func createPIDFile(pidPath string) {
	currentPid := os.Getpid()
	if err := os.MkdirAll(filepath.Dir(pidPath), os.ModePerm); err != nil {
		log.Fatal(4, "Failed to create PID folder: %v", err)
	}

	file, err := os.Create(pidPath)
	if err != nil {
		log.Fatal(4, "Failed to create PID file: %v", err)
	}
	defer file.Close()
	if _, err := file.WriteString(strconv.FormatInt(int64(currentPid), 10)); err != nil {
		log.Fatal(4, "Failed to write PID information: %v", err)
	}
}

// CheckLFSVersion will check lfs version, if not satisfied, then disable it.
func CheckLFSVersion() {
	if LFS.StartServer {
		//Disable LFS client hooks if installed for the current OS user
		//Needs at least git v2.1.2

		binVersion, err := git.BinVersion()
		if err != nil {
			log.Fatal(4, "Error retrieving git version: %v", err)
		}

		if !version.Compare(binVersion, "2.1.2", ">=") {
			LFS.StartServer = false
			log.Error(4, "LFS server support needs at least Git v2.1.2")
		} else {
			git.GlobalCommandArgs = append(git.GlobalCommandArgs, "-c", "filter.lfs.required=",
				"-c", "filter.lfs.smudge=", "-c", "filter.lfs.clean=")
		}
	}
}

// NewContext initializes configuration context.
// NOTE: do not print any log except error.
func NewContext() {
	Cfg = ini.Empty()

	CustomPath = os.Getenv("GITEA_CUSTOM")
	if len(CustomPath) == 0 {
		CustomPath = path.Join(AppWorkPath, "custom")
	} else if !filepath.IsAbs(CustomPath) {
		CustomPath = path.Join(AppWorkPath, CustomPath)
	}

	if len(CustomPID) > 0 {
		createPIDFile(CustomPID)
	}

	if len(CustomConf) == 0 {
		CustomConf = path.Join(CustomPath, "conf/app.ini")
	} else if !filepath.IsAbs(CustomConf) {
		CustomConf = path.Join(CustomPath, CustomConf)
	}

	if com.IsFile(CustomConf) {
		if err := Cfg.Append(CustomConf); err != nil {
			log.Fatal(4, "Failed to load custom conf '%s': %v", CustomConf, err)
		}
	} else {
		log.Warn("Custom config '%s' not found, ignore this if you're running first time", CustomConf)
	}
	Cfg.NameMapper = ini.AllCapsUnderscore

	homeDir, err := com.HomeDir()
	if err != nil {
		log.Fatal(4, "Failed to get home directory: %v", err)
	}
	homeDir = strings.Replace(homeDir, "\\", "/", -1)

	LogLevel = getLogLevel("log", "LEVEL", "Info")
	LogRootPath = Cfg.Section("log").Key("ROOT_PATH").MustString(path.Join(AppWorkPath, "log"))
	forcePathSeparator(LogRootPath)
	RedirectMacaronLog = Cfg.Section("log").Key("REDIRECT_MACARON_LOG").MustBool(false)

	sec := Cfg.Section("server")
	AppName = Cfg.Section("").Key("APP_NAME").MustString("Gitea: Git with a cup of tea")

	Protocol = HTTP
	if sec.Key("PROTOCOL").String() == "https" {
		Protocol = HTTPS
		CertFile = sec.Key("CERT_FILE").String()
		KeyFile = sec.Key("KEY_FILE").String()
	} else if sec.Key("PROTOCOL").String() == "fcgi" {
		Protocol = FCGI
	} else if sec.Key("PROTOCOL").String() == "unix" {
		Protocol = UnixSocket
		UnixSocketPermissionRaw := sec.Key("UNIX_SOCKET_PERMISSION").MustString("666")
		UnixSocketPermissionParsed, err := strconv.ParseUint(UnixSocketPermissionRaw, 8, 32)
		if err != nil || UnixSocketPermissionParsed > 0777 {
			log.Fatal(4, "Failed to parse unixSocketPermission: %s", UnixSocketPermissionRaw)
		}
		UnixSocketPermission = uint32(UnixSocketPermissionParsed)
	}
	EnableLetsEncrypt = sec.Key("ENABLE_LETSENCRYPT").MustBool(false)
	LetsEncryptTOS = sec.Key("LETSENCRYPT_ACCEPTTOS").MustBool(false)
	if !LetsEncryptTOS && EnableLetsEncrypt {
		log.Warn("Failed to enable Let's Encrypt due to Let's Encrypt TOS not being accepted")
		EnableLetsEncrypt = false
	}
	LetsEncryptDirectory = sec.Key("LETSENCRYPT_DIRECTORY").MustString("https")
	LetsEncryptEmail = sec.Key("LETSENCRYPT_EMAIL").MustString("")
	Domain = sec.Key("DOMAIN").MustString("localhost")
	HTTPAddr = sec.Key("HTTP_ADDR").MustString("0.0.0.0")
	HTTPPort = sec.Key("HTTP_PORT").MustString("3000")

	defaultAppURL := string(Protocol) + "://" + Domain
	if (Protocol == HTTP && HTTPPort != "80") || (Protocol == HTTPS && HTTPPort != "443") {
		defaultAppURL += ":" + HTTPPort
	}
	AppURL = sec.Key("ROOT_URL").MustString(defaultAppURL)
	AppURL = strings.TrimRight(AppURL, "/") + "/"

	// Check if has app suburl.
	url, err := url.Parse(AppURL)
	if err != nil {
		log.Fatal(4, "Invalid ROOT_URL '%s': %s", AppURL, err)
	}
	// Suburl should start with '/' and end without '/', such as '/{subpath}'.
	// This value is empty if site does not have sub-url.
	AppSubURL = strings.TrimSuffix(url.Path, "/")
	AppSubURLDepth = strings.Count(AppSubURL, "/")
	// Check if Domain differs from AppURL domain than update it to AppURL's domain
	// TODO: Can be replaced with url.Hostname() when minimal GoLang version is 1.8
	urlHostname := strings.SplitN(url.Host, ":", 2)[0]
	if urlHostname != Domain && net.ParseIP(urlHostname) == nil {
		Domain = urlHostname
	}

	var defaultLocalURL string
	switch Protocol {
	case UnixSocket:
		defaultLocalURL = "http://unix/"
	case FCGI:
		defaultLocalURL = AppURL
	default:
		defaultLocalURL = string(Protocol) + "://"
		if HTTPAddr == "0.0.0.0" {
			defaultLocalURL += "localhost"
		} else {
			defaultLocalURL += HTTPAddr
		}
		defaultLocalURL += ":" + HTTPPort + "/"
	}
	LocalURL = sec.Key("LOCAL_ROOT_URL").MustString(defaultLocalURL)
	RedirectOtherPort = sec.Key("REDIRECT_OTHER_PORT").MustBool(false)
	PortToRedirect = sec.Key("PORT_TO_REDIRECT").MustString("80")
	OfflineMode = sec.Key("OFFLINE_MODE").MustBool()
	DisableRouterLog = sec.Key("DISABLE_ROUTER_LOG").MustBool()
	StaticRootPath = sec.Key("STATIC_ROOT_PATH").MustString(AppWorkPath)
	AppDataPath = sec.Key("APP_DATA_PATH").MustString(path.Join(AppWorkPath, "data"))
	EnableGzip = sec.Key("ENABLE_GZIP").MustBool()
	EnablePprof = sec.Key("ENABLE_PPROF").MustBool(false)
	PprofDataPath = sec.Key("PPROF_DATA_PATH").MustString(path.Join(AppWorkPath, "data/tmp/pprof"))
	if !filepath.IsAbs(PprofDataPath) {
		PprofDataPath = filepath.Join(AppWorkPath, PprofDataPath)
	}

	switch sec.Key("LANDING_PAGE").MustString("home") {
	case "explore":
		LandingPageURL = LandingPageExplore
	case "organizations":
		LandingPageURL = LandingPageOrganizations
	default:
		LandingPageURL = LandingPageHome
	}

	if len(SSH.Domain) == 0 {
		SSH.Domain = Domain
	}
	SSH.RootPath = path.Join(homeDir, ".ssh")
	serverCiphers := sec.Key("SSH_SERVER_CIPHERS").Strings(",")
	if len(serverCiphers) > 0 {
		SSH.ServerCiphers = serverCiphers
	}
	serverKeyExchanges := sec.Key("SSH_SERVER_KEY_EXCHANGES").Strings(",")
	if len(serverKeyExchanges) > 0 {
		SSH.ServerKeyExchanges = serverKeyExchanges
	}
	serverMACs := sec.Key("SSH_SERVER_MACS").Strings(",")
	if len(serverMACs) > 0 {
		SSH.ServerMACs = serverMACs
	}
	SSH.KeyTestPath = os.TempDir()
	if err = Cfg.Section("server").MapTo(&SSH); err != nil {
		log.Fatal(4, "Failed to map SSH settings: %v", err)
	}

	SSH.KeygenPath = sec.Key("SSH_KEYGEN_PATH").MustString("ssh-keygen")
	SSH.Port = sec.Key("SSH_PORT").MustInt(22)
	SSH.ListenPort = sec.Key("SSH_LISTEN_PORT").MustInt(SSH.Port)

	// When disable SSH, start builtin server value is ignored.
	if SSH.Disabled {
		SSH.StartBuiltinServer = false
	}

	if !SSH.Disabled && !SSH.StartBuiltinServer {
		if err := os.MkdirAll(SSH.RootPath, 0700); err != nil {
			log.Fatal(4, "Failed to create '%s': %v", SSH.RootPath, err)
		} else if err = os.MkdirAll(SSH.KeyTestPath, 0644); err != nil {
			log.Fatal(4, "Failed to create '%s': %v", SSH.KeyTestPath, err)
		}
	}

	SSH.MinimumKeySizeCheck = sec.Key("MINIMUM_KEY_SIZE_CHECK").MustBool()
	SSH.MinimumKeySizes = map[string]int{}
	minimumKeySizes := Cfg.Section("ssh.minimum_key_sizes").Keys()
	for _, key := range minimumKeySizes {
		if key.MustInt() != -1 {
			SSH.MinimumKeySizes[strings.ToLower(key.Name())] = key.MustInt()
		}
	}
	SSH.AuthorizedKeysBackup = sec.Key("SSH_AUTHORIZED_KEYS_BACKUP").MustBool(true)
	SSH.CreateAuthorizedKeysFile = sec.Key("SSH_CREATE_AUTHORIZED_KEYS_FILE").MustBool(true)
	SSH.ExposeAnonymous = sec.Key("SSH_EXPOSE_ANONYMOUS").MustBool(false)

	sec = Cfg.Section("server")
	if err = sec.MapTo(&LFS); err != nil {
		log.Fatal(4, "Failed to map LFS settings: %v", err)
	}
	LFS.ContentPath = sec.Key("LFS_CONTENT_PATH").MustString(filepath.Join(AppDataPath, "lfs"))
	if !filepath.IsAbs(LFS.ContentPath) {
		LFS.ContentPath = filepath.Join(AppWorkPath, LFS.ContentPath)
	}

	LFS.HTTPAuthExpiry = sec.Key("LFS_HTTP_AUTH_EXPIRY").MustDuration(20 * time.Minute)

	if LFS.StartServer {
		if err := os.MkdirAll(LFS.ContentPath, 0700); err != nil {
			log.Fatal(4, "Failed to create '%s': %v", LFS.ContentPath, err)
		}

		LFS.JWTSecretBytes = make([]byte, 32)
		n, err := base64.RawURLEncoding.Decode(LFS.JWTSecretBytes, []byte(LFS.JWTSecretBase64))

		if err != nil || n != 32 {
			LFS.JWTSecretBase64, err = generate.NewLfsJwtSecret()
			if err != nil {
				log.Fatal(4, "Error generating JWT Secret for custom config: %v", err)
				return
			}

			// Save secret
			cfg := ini.Empty()
			if com.IsFile(CustomConf) {
				// Keeps custom settings if there is already something.
				if err := cfg.Append(CustomConf); err != nil {
					log.Error(4, "Failed to load custom conf '%s': %v", CustomConf, err)
				}
			}

			cfg.Section("server").Key("LFS_JWT_SECRET").SetValue(LFS.JWTSecretBase64)

			if err := os.MkdirAll(filepath.Dir(CustomConf), os.ModePerm); err != nil {
				log.Fatal(4, "Failed to create '%s': %v", CustomConf, err)
			}
			if err := cfg.SaveTo(CustomConf); err != nil {
				log.Fatal(4, "Error saving generated JWT Secret to custom config: %v", err)
				return
			}
		}
	}

	sec = Cfg.Section("security")
	InstallLock = sec.Key("INSTALL_LOCK").MustBool(false)
	SecretKey = sec.Key("SECRET_KEY").MustString("!#@FDEWREWR&*(")
	LogInRememberDays = sec.Key("LOGIN_REMEMBER_DAYS").MustInt(7)
	CookieUserName = sec.Key("COOKIE_USERNAME").MustString("gitea_awesome")
	CookieRememberName = sec.Key("COOKIE_REMEMBER_NAME").MustString("gitea_incredible")
	ReverseProxyAuthUser = sec.Key("REVERSE_PROXY_AUTHENTICATION_USER").MustString("X-WEBAUTH-USER")
	ReverseProxyAuthEmail = sec.Key("REVERSE_PROXY_AUTHENTICATION_EMAIL").MustString("X-WEBAUTH-EMAIL")
	MinPasswordLength = sec.Key("MIN_PASSWORD_LENGTH").MustInt(6)
	ImportLocalPaths = sec.Key("IMPORT_LOCAL_PATHS").MustBool(false)
	DisableGitHooks = sec.Key("DISABLE_GIT_HOOKS").MustBool(false)
	InternalToken = sec.Key("INTERNAL_TOKEN").String()
	if len(InternalToken) == 0 {
		InternalToken, err = generate.NewInternalToken()
		if err != nil {
			log.Fatal(4, "Error generate internal token: %v", err)
		}

		// Save secret
		cfgSave := ini.Empty()
		if com.IsFile(CustomConf) {
			// Keeps custom settings if there is already something.
			if err := cfgSave.Append(CustomConf); err != nil {
				log.Error(4, "Failed to load custom conf '%s': %v", CustomConf, err)
			}
		}

		cfgSave.Section("security").Key("INTERNAL_TOKEN").SetValue(InternalToken)

		if err := os.MkdirAll(filepath.Dir(CustomConf), os.ModePerm); err != nil {
			log.Fatal(4, "Failed to create '%s': %v", CustomConf, err)
		}
		if err := cfgSave.SaveTo(CustomConf); err != nil {
			log.Fatal(4, "Error saving generated JWT Secret to custom config: %v", err)
		}
	}
	IterateBufferSize = Cfg.Section("database").Key("ITERATE_BUFFER_SIZE").MustInt(50)
	LogSQL = Cfg.Section("database").Key("LOG_SQL").MustBool(true)
	DBConnectRetries = Cfg.Section("database").Key("DB_RETRIES").MustInt(10)
	DBConnectBackoff = Cfg.Section("database").Key("DB_RETRY_BACKOFF").MustDuration(3 * time.Second)

	sec = Cfg.Section("attachment")
	AttachmentPath = sec.Key("PATH").MustString(path.Join(AppDataPath, "attachments"))
	if !filepath.IsAbs(AttachmentPath) {
		AttachmentPath = path.Join(AppWorkPath, AttachmentPath)
	}
	AttachmentAllowedTypes = strings.Replace(sec.Key("ALLOWED_TYPES").MustString("image/jpeg,image/png,application/zip,application/gzip"), "|", ",", -1)
	AttachmentMaxSize = sec.Key("MAX_SIZE").MustInt64(4)
	AttachmentMaxFiles = sec.Key("MAX_FILES").MustInt(5)
	AttachmentEnabled = sec.Key("ENABLED").MustBool(true)

	TimeFormatKey := Cfg.Section("time").Key("FORMAT").MustString("RFC1123")
	TimeFormat = map[string]string{
		"ANSIC":       time.ANSIC,
		"UnixDate":    time.UnixDate,
		"RubyDate":    time.RubyDate,
		"RFC822":      time.RFC822,
		"RFC822Z":     time.RFC822Z,
		"RFC850":      time.RFC850,
		"RFC1123":     time.RFC1123,
		"RFC1123Z":    time.RFC1123Z,
		"RFC3339":     time.RFC3339,
		"RFC3339Nano": time.RFC3339Nano,
		"Kitchen":     time.Kitchen,
		"Stamp":       time.Stamp,
		"StampMilli":  time.StampMilli,
		"StampMicro":  time.StampMicro,
		"StampNano":   time.StampNano,
	}[TimeFormatKey]
	// When the TimeFormatKey does not exist in the previous map e.g.'2006-01-02 15:04:05'
	if len(TimeFormat) == 0 {
		TimeFormat = TimeFormatKey
		TestTimeFormat, _ := time.Parse(TimeFormat, TimeFormat)
		if TestTimeFormat.Format(time.RFC3339) != "2006-01-02T15:04:05Z" {
			log.Fatal(4, "Can't create time properly, please check your time format has 2006, 01, 02, 15, 04 and 05")
		}
		log.Trace("Custom TimeFormat: %s", TimeFormat)
	}

	RunUser = Cfg.Section("").Key("RUN_USER").MustString(user.CurrentUsername())
	// Does not check run user when the install lock is off.
	if InstallLock {
		currentUser, match := IsRunUserMatchCurrentUser(RunUser)
		if !match {
			log.Fatal(4, "Expect user '%s' but current user is: %s", RunUser, currentUser)
		}
	}

	SSH.BuiltinServerUser = Cfg.Section("server").Key("BUILTIN_SSH_SERVER_USER").MustString(RunUser)

	// Determine and create root git repository path.
	sec = Cfg.Section("repository")
	Repository.DisableHTTPGit = sec.Key("DISABLE_HTTP_GIT").MustBool()
	Repository.UseCompatSSHURI = sec.Key("USE_COMPAT_SSH_URI").MustBool()
	Repository.MaxCreationLimit = sec.Key("MAX_CREATION_LIMIT").MustInt(-1)
	RepoRootPath = sec.Key("ROOT").MustString(path.Join(homeDir, "gitea-repositories"))
	forcePathSeparator(RepoRootPath)
	if !filepath.IsAbs(RepoRootPath) {
		RepoRootPath = filepath.Join(AppWorkPath, RepoRootPath)
	} else {
		RepoRootPath = filepath.Clean(RepoRootPath)
	}
	ScriptType = sec.Key("SCRIPT_TYPE").MustString("bash")
	if err = Cfg.Section("repository").MapTo(&Repository); err != nil {
		log.Fatal(4, "Failed to map Repository settings: %v", err)
	} else if err = Cfg.Section("repository.editor").MapTo(&Repository.Editor); err != nil {
		log.Fatal(4, "Failed to map Repository.Editor settings: %v", err)
	} else if err = Cfg.Section("repository.upload").MapTo(&Repository.Upload); err != nil {
		log.Fatal(4, "Failed to map Repository.Upload settings: %v", err)
	} else if err = Cfg.Section("repository.local").MapTo(&Repository.Local); err != nil {
		log.Fatal(4, "Failed to map Repository.Local settings: %v", err)
	} else if err = Cfg.Section("repository.pull-request").MapTo(&Repository.PullRequest); err != nil {
		log.Fatal(4, "Failed to map Repository.PullRequest settings: %v", err)
	}

	if !filepath.IsAbs(Repository.Upload.TempPath) {
		Repository.Upload.TempPath = path.Join(AppWorkPath, Repository.Upload.TempPath)
	}

	sec = Cfg.Section("picture")
	AvatarUploadPath = sec.Key("AVATAR_UPLOAD_PATH").MustString(path.Join(AppDataPath, "avatars"))
	forcePathSeparator(AvatarUploadPath)
	if !filepath.IsAbs(AvatarUploadPath) {
		AvatarUploadPath = path.Join(AppWorkPath, AvatarUploadPath)
	}
	AvatarMaxWidth = sec.Key("AVATAR_MAX_WIDTH").MustInt(4096)
	AvatarMaxHeight = sec.Key("AVATAR_MAX_HEIGHT").MustInt(3072)
	switch source := sec.Key("GRAVATAR_SOURCE").MustString("gravatar"); source {
	case "duoshuo":
		GravatarSource = "http://gravatar.duoshuo.com/avatar/"
	case "gravatar":
		GravatarSource = "https://secure.gravatar.com/avatar/"
	case "libravatar":
		GravatarSource = "https://seccdn.libravatar.org/avatar/"
	default:
		GravatarSource = source
	}
	DisableGravatar = sec.Key("DISABLE_GRAVATAR").MustBool()
	EnableFederatedAvatar = sec.Key("ENABLE_FEDERATED_AVATAR").MustBool(!InstallLock)
	if OfflineMode {
		DisableGravatar = true
		EnableFederatedAvatar = false
	}
	if DisableGravatar {
		EnableFederatedAvatar = false
	}
	if EnableFederatedAvatar || !DisableGravatar {
		GravatarSourceURL, err = url.Parse(GravatarSource)
		if err != nil {
			log.Fatal(4, "Failed to parse Gravatar URL(%s): %v",
				GravatarSource, err)
		}
	}

	if EnableFederatedAvatar {
		LibravatarService = libravatar.New()
		if GravatarSourceURL.Scheme == "https" {
			LibravatarService.SetUseHTTPS(true)
			LibravatarService.SetSecureFallbackHost(GravatarSourceURL.Host)
		} else {
			LibravatarService.SetUseHTTPS(false)
			LibravatarService.SetFallbackHost(GravatarSourceURL.Host)
		}
	}

	if err = Cfg.Section("ui").MapTo(&UI); err != nil {
		log.Fatal(4, "Failed to map UI settings: %v", err)
	} else if err = Cfg.Section("markdown").MapTo(&Markdown); err != nil {
		log.Fatal(4, "Failed to map Markdown settings: %v", err)
	} else if err = Cfg.Section("admin").MapTo(&Admin); err != nil {
		log.Fatal(4, "Fail to map Admin settings: %v", err)
	} else if err = Cfg.Section("cron").MapTo(&Cron); err != nil {
		log.Fatal(4, "Failed to map Cron settings: %v", err)
	} else if err = Cfg.Section("git").MapTo(&Git); err != nil {
		log.Fatal(4, "Failed to map Git settings: %v", err)
	} else if err = Cfg.Section("api").MapTo(&API); err != nil {
		log.Fatal(4, "Failed to map API settings: %v", err)
	} else if err = Cfg.Section("metrics").MapTo(&Metrics); err != nil {
		log.Fatal(4, "Failed to map Metrics settings: %v", err)
	}

	git.DefaultCommandExecutionTimeout = time.Duration(Git.Timeout.Default) * time.Second

	sec = Cfg.Section("mirror")
	Mirror.MinInterval = sec.Key("MIN_INTERVAL").MustDuration(10 * time.Minute)
	Mirror.DefaultInterval = sec.Key("DEFAULT_INTERVAL").MustDuration(8 * time.Hour)
	if Mirror.MinInterval.Minutes() < 1 {
		log.Warn("Mirror.MinInterval is too low")
		Mirror.MinInterval = 1 * time.Minute
	}
	if Mirror.DefaultInterval < Mirror.MinInterval {
		log.Warn("Mirror.DefaultInterval is less than Mirror.MinInterval")
		Mirror.DefaultInterval = time.Hour * 8
	}

	Langs = Cfg.Section("i18n").Key("LANGS").Strings(",")
	if len(Langs) == 0 {
		Langs = []string{
			"en-US", "zh-CN", "zh-HK", "zh-TW", "de-DE", "fr-FR", "nl-NL", "lv-LV",
			"ru-RU", "uk-UA", "ja-JP", "es-ES", "pt-BR", "pl-PL", "bg-BG", "it-IT",
			"fi-FI", "tr-TR", "cs-CZ", "sr-SP", "sv-SE", "ko-KR"}
	}
	Names = Cfg.Section("i18n").Key("NAMES").Strings(",")
	if len(Names) == 0 {
		Names = []string{"English", "简体中文", "繁體中文（香港）", "繁體中文（台灣）", "Deutsch",
			"français", "Nederlands", "latviešu", "русский", "Українська", "日本語",
			"español", "português do Brasil", "polski", "български", "italiano",
			"suomi", "Türkçe", "čeština", "српски", "svenska", "한국어"}
	}
	dateLangs = Cfg.Section("i18n.datelang").KeysHash()

	ShowFooterBranding = Cfg.Section("other").Key("SHOW_FOOTER_BRANDING").MustBool(false)
	ShowFooterVersion = Cfg.Section("other").Key("SHOW_FOOTER_VERSION").MustBool(true)
	ShowFooterTemplateLoadTime = Cfg.Section("other").Key("SHOW_FOOTER_TEMPLATE_LOAD_TIME").MustBool(true)

	UI.ShowUserEmail = Cfg.Section("ui").Key("SHOW_USER_EMAIL").MustBool(true)

	HasRobotsTxt = com.IsFile(path.Join(CustomPath, "robots.txt"))

	extensionReg := regexp.MustCompile(`\.\w`)
	for _, sec := range Cfg.Section("markup").ChildSections() {
		name := strings.TrimPrefix(sec.Name(), "markup.")
		if name == "" {
			log.Warn("name is empty, markup " + sec.Name() + "ignored")
			continue
		}

		extensions := sec.Key("FILE_EXTENSIONS").Strings(",")
		var exts = make([]string, 0, len(extensions))
		for _, extension := range extensions {
			if !extensionReg.MatchString(extension) {
				log.Warn(sec.Name() + " file extension " + extension + " is invalid. Extension ignored")
			} else {
				exts = append(exts, extension)
			}
		}

		if len(exts) == 0 {
			log.Warn(sec.Name() + " file extension is empty, markup " + name + " ignored")
			continue
		}

		command := sec.Key("RENDER_COMMAND").MustString("")
		if command == "" {
			log.Warn(" RENDER_COMMAND is empty, markup " + name + " ignored")
			continue
		}

		ExternalMarkupParsers = append(ExternalMarkupParsers, MarkupParser{
			Enabled:        sec.Key("ENABLED").MustBool(false),
			MarkupName:     name,
			FileExtensions: exts,
			Command:        command,
			IsInputFile:    sec.Key("IS_INPUT_FILE").MustBool(false),
		})
	}

	sec = Cfg.Section("U2F")
	U2F.TrustedFacets, _ = shellquote.Split(sec.Key("TRUSTED_FACETS").MustString(strings.TrimRight(AppURL, "/")))
	U2F.AppID = sec.Key("APP_ID").MustString(strings.TrimRight(AppURL, "/"))

	binVersion, err := git.BinVersion()
	if err != nil {
		log.Fatal(4, "Error retrieving git version: %v", err)
	}

	if version.Compare(binVersion, "2.9", ">=") {
		// Explicitly disable credential helper, otherwise Git credentials might leak
		git.GlobalCommandArgs = append(git.GlobalCommandArgs, "-c", "credential.helper=")
	}
<<<<<<< HEAD
	Service.RegisterEmailConfirm = true
	log.Info("Register Mail Service Enabled")
}

func newNotifyMailService() {
	if !Cfg.Section("service").Key("ENABLE_NOTIFY_MAIL").MustBool() {
		return
	} else if MailService == nil {
		log.Warn("Notify Mail Service: Mail Service is not enabled")
		return
	}
	Service.EnableNotifyMail = true
	log.Info("Notify Mail Service Enabled")
}

func newWebhookService() {
	sec := Cfg.Section("webhook")
	Webhook.QueueLength = sec.Key("QUEUE_LENGTH").MustInt(1000)
	Webhook.DeliverTimeout = sec.Key("DELIVER_TIMEOUT").MustInt(5)
	Webhook.SkipTLSVerify = sec.Key("SKIP_TLS_VERIFY").MustBool()
	Webhook.Types = []string{"gitea", "gogs", "slack", "discord", "dingtalk", "workwechat"}
	Webhook.PagingNum = sec.Key("PAGING_NUM").MustInt(10)
=======
>>>>>>> df30010d
}

// NewServices initializes the services
func NewServices() {
	newService()
	newLogService()
	NewXORMLogService(false)
	newCacheService()
	newSessionService()
	newMailService()
	newRegisterMailService()
	newNotifyMailService()
	newWebhookService()
	newIndexerService()
}<|MERGE_RESOLUTION|>--- conflicted
+++ resolved
@@ -1219,31 +1219,7 @@
 		// Explicitly disable credential helper, otherwise Git credentials might leak
 		git.GlobalCommandArgs = append(git.GlobalCommandArgs, "-c", "credential.helper=")
 	}
-<<<<<<< HEAD
-	Service.RegisterEmailConfirm = true
-	log.Info("Register Mail Service Enabled")
-}
-
-func newNotifyMailService() {
-	if !Cfg.Section("service").Key("ENABLE_NOTIFY_MAIL").MustBool() {
-		return
-	} else if MailService == nil {
-		log.Warn("Notify Mail Service: Mail Service is not enabled")
-		return
-	}
-	Service.EnableNotifyMail = true
-	log.Info("Notify Mail Service Enabled")
-}
-
-func newWebhookService() {
-	sec := Cfg.Section("webhook")
-	Webhook.QueueLength = sec.Key("QUEUE_LENGTH").MustInt(1000)
-	Webhook.DeliverTimeout = sec.Key("DELIVER_TIMEOUT").MustInt(5)
-	Webhook.SkipTLSVerify = sec.Key("SKIP_TLS_VERIFY").MustBool()
-	Webhook.Types = []string{"gitea", "gogs", "slack", "discord", "dingtalk", "workwechat"}
-	Webhook.PagingNum = sec.Key("PAGING_NUM").MustInt(10)
-=======
->>>>>>> df30010d
+
 }
 
 // NewServices initializes the services
