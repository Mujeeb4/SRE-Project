--- conflicted
+++ resolved
@@ -7,12 +7,9 @@
 
 import (
 	"encoding/base64"
-<<<<<<< HEAD
 	"fmt"
-=======
 	"io"
 	"io/ioutil"
->>>>>>> 37928963
 	"net"
 	"net/url"
 	"os"
@@ -750,35 +747,7 @@
 	MinPasswordLength = sec.Key("MIN_PASSWORD_LENGTH").MustInt(6)
 	ImportLocalPaths = sec.Key("IMPORT_LOCAL_PATHS").MustBool(false)
 	DisableGitHooks = sec.Key("DISABLE_GIT_HOOKS").MustBool(false)
-<<<<<<< HEAD
-	InternalToken = sec.Key("INTERNAL_TOKEN").String()
-	if len(InternalToken) == 0 {
-		InternalToken, err = generate.NewInternalToken()
-		if err != nil {
-			log.Fatal(0, "Error generate internal token: %v", err)
-		}
-
-		// Save secret
-		cfgSave := ini.Empty()
-		if com.IsFile(CustomConf) {
-			// Keeps custom settings if there is already something.
-			if err := cfgSave.Append(CustomConf); err != nil {
-				log.Error(0, "Failed to load custom conf '%s': %v", CustomConf, err)
-			}
-		}
-
-		cfgSave.Section("security").Key("INTERNAL_TOKEN").SetValue(InternalToken)
-
-		if err := os.MkdirAll(filepath.Dir(CustomConf), os.ModePerm); err != nil {
-			log.Fatal(0, "Failed to create '%s': %v", CustomConf, err)
-		}
-		if err := cfgSave.SaveTo(CustomConf); err != nil {
-			log.Fatal(0, "Error saving generated JWT Secret to custom config: %v", err)
-		}
-	}
-=======
 	InternalToken = loadInternalToken(sec)
->>>>>>> 37928963
 	IterateBufferSize = Cfg.Section("database").Key("ITERATE_BUFFER_SIZE").MustInt(50)
 	LogSQL = Cfg.Section("database").Key("LOG_SQL").MustBool(true)
 	DBConnectRetries = Cfg.Section("database").Key("DB_RETRIES").MustInt(10)
@@ -833,38 +802,7 @@
 
 	SSH.BuiltinServerUser = Cfg.Section("server").Key("BUILTIN_SSH_SERVER_USER").MustString(RunUser)
 
-<<<<<<< HEAD
-	// Determine and create root git repository path.
-	sec = Cfg.Section("repository")
-	Repository.DisableHTTPGit = sec.Key("DISABLE_HTTP_GIT").MustBool()
-	Repository.UseCompatSSHURI = sec.Key("USE_COMPAT_SSH_URI").MustBool()
-	Repository.MaxCreationLimit = sec.Key("MAX_CREATION_LIMIT").MustInt(-1)
-	RepoRootPath = sec.Key("ROOT").MustString(path.Join(homeDir, "gitea-repositories"))
-	forcePathSeparator(RepoRootPath)
-	if !filepath.IsAbs(RepoRootPath) {
-		RepoRootPath = filepath.Join(AppWorkPath, RepoRootPath)
-	} else {
-		RepoRootPath = filepath.Clean(RepoRootPath)
-	}
-	ScriptType = sec.Key("SCRIPT_TYPE").MustString("bash")
-	if err = Cfg.Section("repository").MapTo(&Repository); err != nil {
-		log.Fatal(0, "Failed to map Repository settings: %v", err)
-	} else if err = Cfg.Section("repository.editor").MapTo(&Repository.Editor); err != nil {
-		log.Fatal(0, "Failed to map Repository.Editor settings: %v", err)
-	} else if err = Cfg.Section("repository.upload").MapTo(&Repository.Upload); err != nil {
-		log.Fatal(0, "Failed to map Repository.Upload settings: %v", err)
-	} else if err = Cfg.Section("repository.local").MapTo(&Repository.Local); err != nil {
-		log.Fatal(0, "Failed to map Repository.Local settings: %v", err)
-	} else if err = Cfg.Section("repository.pull-request").MapTo(&Repository.PullRequest); err != nil {
-		log.Fatal(0, "Failed to map Repository.PullRequest settings: %v", err)
-	}
-
-	if !filepath.IsAbs(Repository.Upload.TempPath) {
-		Repository.Upload.TempPath = path.Join(AppWorkPath, Repository.Upload.TempPath)
-	}
-=======
 	newRepository()
->>>>>>> 37928963
 
 	sec = Cfg.Section("picture")
 	AvatarUploadPath = sec.Key("AVATAR_UPLOAD_PATH").MustString(path.Join(AppDataPath, "avatars"))
@@ -917,15 +855,7 @@
 	} else if err = Cfg.Section("markdown").MapTo(&Markdown); err != nil {
 		log.Fatal(0, "Failed to map Markdown settings: %v", err)
 	} else if err = Cfg.Section("admin").MapTo(&Admin); err != nil {
-<<<<<<< HEAD
 		log.Fatal(0, "Fail to map Admin settings: %v", err)
-	} else if err = Cfg.Section("cron").MapTo(&Cron); err != nil {
-		log.Fatal(0, "Failed to map Cron settings: %v", err)
-	} else if err = Cfg.Section("git").MapTo(&Git); err != nil {
-		log.Fatal(0, "Failed to map Git settings: %v", err)
-=======
-		log.Fatal(4, "Fail to map Admin settings: %v", err)
->>>>>>> 37928963
 	} else if err = Cfg.Section("api").MapTo(&API); err != nil {
 		log.Fatal(0, "Failed to map API settings: %v", err)
 	} else if err = Cfg.Section("metrics").MapTo(&Metrics); err != nil {
@@ -985,35 +915,35 @@
 	}
 	tempURI, err := url.Parse(uri)
 	if err != nil {
-		log.Fatal(4, "Failed to parse INTERNAL_TOKEN_URI (%s): %v", uri, err)
+		log.Fatal(0, "Failed to parse INTERNAL_TOKEN_URI (%s): %v", uri, err)
 	}
 	switch tempURI.Scheme {
 	case "file":
 		fp, err := os.OpenFile(tempURI.RequestURI(), os.O_RDWR, 0600)
 		if err != nil {
-			log.Fatal(4, "Failed to open InternalTokenURI (%s): %v", uri, err)
+			log.Fatal(0, "Failed to open InternalTokenURI (%s): %v", uri, err)
 		}
 		defer fp.Close()
 
 		buf, err := ioutil.ReadAll(fp)
 		if err != nil {
-			log.Fatal(4, "Failed to read InternalTokenURI (%s): %v", uri, err)
+			log.Fatal(0, "Failed to read InternalTokenURI (%s): %v", uri, err)
 		}
 		// No token in the file, generate one and store it.
 		if len(buf) == 0 {
 			token, err := generate.NewInternalToken()
 			if err != nil {
-				log.Fatal(4, "Error generate internal token: %v", err)
+				log.Fatal(0, "Error generate internal token: %v", err)
 			}
 			if _, err := io.WriteString(fp, token); err != nil {
-				log.Fatal(4, "Error writing to InternalTokenURI (%s): %v", uri, err)
+				log.Fatal(0, "Error writing to InternalTokenURI (%s): %v", uri, err)
 			}
 			return token
 		}
 
 		return string(buf)
 	default:
-		log.Fatal(4, "Unsupported URI-Scheme %q (INTERNAL_TOKEN_URI = %q)", tempURI.Scheme, uri)
+		log.Fatal(0, "Unsupported URI-Scheme %q (INTERNAL_TOKEN_URI = %q)", tempURI.Scheme, uri)
 	}
 	return ""
 }
@@ -1024,32 +954,25 @@
 	if len(token) == 0 {
 		token, err = generate.NewInternalToken()
 		if err != nil {
-			log.Fatal(4, "Error generate internal token: %v", err)
-		}
-
-<<<<<<< HEAD
-	binVersion, err := git.BinVersion()
-	if err != nil {
-		log.Fatal(0, "Error retrieving git version: %v", err)
-	}
-=======
+			log.Fatal(0, "Error generate internal token: %v", err)
+		}
+
 		// Save secret
 		cfgSave := ini.Empty()
 		if com.IsFile(CustomConf) {
 			// Keeps custom settings if there is already something.
 			if err := cfgSave.Append(CustomConf); err != nil {
-				log.Error(4, "Failed to load custom conf '%s': %v", CustomConf, err)
-			}
-		}
->>>>>>> 37928963
+				log.Error(0, "Failed to load custom conf '%s': %v", CustomConf, err)
+			}
+		}
 
 		cfgSave.Section("security").Key("INTERNAL_TOKEN").SetValue(token)
 
 		if err := os.MkdirAll(filepath.Dir(CustomConf), os.ModePerm); err != nil {
-			log.Fatal(4, "Failed to create '%s': %v", CustomConf, err)
+			log.Fatal(0, "Failed to create '%s': %v", CustomConf, err)
 		}
 		if err := cfgSave.SaveTo(CustomConf); err != nil {
-			log.Fatal(4, "Error saving generated INTERNAL_TOKEN to custom config: %v", err)
+			log.Fatal(0, "Error saving generated INTERNAL_TOKEN to custom config: %v", err)
 		}
 	}
 	return token
