// Copyright 2014 The Gogs Authors. All rights reserved.
// Copyright 2017 The Gitea Authors. All rights reserved.
// Use of this source code is governed by a MIT-style
// license that can be found in the LICENSE file.

package setting

import (
	"encoding/base64"
	"fmt"
	"io"
	"io/ioutil"
	"math"
	"net"
	"net/url"
	"os"
	"os/exec"
	"path"
	"path/filepath"
	"runtime"
	"strconv"
	"strings"
	"text/template"
	"time"

	"code.gitea.io/gitea/modules/generate"
	"code.gitea.io/gitea/modules/log"
	"code.gitea.io/gitea/modules/user"
	"code.gitea.io/gitea/modules/util"

	jsoniter "github.com/json-iterator/go"
	shellquote "github.com/kballard/go-shellquote"
	"github.com/unknwon/com"
	gossh "golang.org/x/crypto/ssh"
	ini "gopkg.in/ini.v1"
)

// Scheme describes protocol types
type Scheme string

// enumerates all the scheme types
const (
	HTTP       Scheme = "http"
	HTTPS      Scheme = "https"
	FCGI       Scheme = "fcgi"
	FCGIUnix   Scheme = "fcgi+unix"
	UnixSocket Scheme = "unix"
)

// LandingPage describes the default page
type LandingPage string

// enumerates all the landing page types
const (
	LandingPageHome          LandingPage = "/"
	LandingPageExplore       LandingPage = "/explore"
	LandingPageOrganizations LandingPage = "/explore/organizations"
	LandingPageLogin         LandingPage = "/user/login"
)

// enumerates all the types of captchas
const (
	ImageCaptcha = "image"
	ReCaptcha    = "recaptcha"
	HCaptcha     = "hcaptcha"
)

// settings
var (
	// AppVer is the version of the current build of Gitea. It is set in main.go from main.Version.
	AppVer string
	// AppBuiltWith represents a human readable version go runtime build version and build tags. (See main.go formatBuiltWith().)
	AppBuiltWith string
	// AppStartTime store time gitea has started
	AppStartTime time.Time
	// AppName is the Application name, used in the page title.
	// It maps to ini:"APP_NAME"
	AppName string
	// AppURL is the Application ROOT_URL. It always has a '/' suffix
	// It maps to ini:"ROOT_URL"
	AppURL string
	// AppSubURL represents the sub-url mounting point for gitea. It is either "" or starts with '/' and ends without '/', such as '/{subpath}'.
	// This value is empty if site does not have sub-url.
	AppSubURL string
	// AppPath represents the path to the gitea binary
	AppPath string
	// AppWorkPath is the "working directory" of Gitea. It maps to the environment variable GITEA_WORK_DIR.
	// If that is not set it is the default set here by the linker or failing that the directory of AppPath.
	//
	// AppWorkPath is used as the base path for several other paths.
	AppWorkPath string
	// AppDataPath is the default path for storing data.
	// It maps to ini:"APP_DATA_PATH" and defaults to AppWorkPath + "/data"
	AppDataPath string

	// Server settings
	Protocol             Scheme
	Domain               string
	HTTPAddr             string
	HTTPPort             string
	LocalURL             string
	RedirectOtherPort    bool
	PortToRedirect       string
	OfflineMode          bool
	CertFile             string
	KeyFile              string
	StaticRootPath       string
	StaticCacheTime      time.Duration
	EnableGzip           bool
	LandingPageURL       LandingPage
	UnixSocketPermission uint32
	EnablePprof          bool
	PprofDataPath        string
	EnableLetsEncrypt    bool
	LetsEncryptTOS       bool
	LetsEncryptDirectory string
	LetsEncryptEmail     string
	GracefulRestartable  bool
	GracefulHammerTime   time.Duration
	StartupTimeout       time.Duration
	PerWriteTimeout      = 30 * time.Second
	PerWritePerKbTimeout = 10 * time.Second
	StaticURLPrefix      string
	AbsoluteAssetURL     string

	SSH = struct {
<<<<<<< HEAD
		Disabled                              bool               `ini:"DISABLE_SSH"`
		StartBuiltinServer                    bool               `ini:"START_SSH_SERVER"`
		BuiltinServerUser                     string             `ini:"BUILTIN_SSH_SERVER_USER"`
		Domain                                string             `ini:"SSH_DOMAIN"`
		Port                                  int                `ini:"SSH_PORT"`
		ListenHost                            string             `ini:"SSH_LISTEN_HOST"`
		ListenPort                            int                `ini:"SSH_LISTEN_PORT"`
		RootPath                              string             `ini:"SSH_ROOT_PATH"`
		ServerCiphers                         []string           `ini:"SSH_SERVER_CIPHERS"`
		ServerKeyExchanges                    []string           `ini:"SSH_SERVER_KEY_EXCHANGES"`
		ServerMACs                            []string           `ini:"SSH_SERVER_MACS"`
		ServerHostKeys                        []string           `ini:"SSH_SERVER_HOST_KEYS"`
		KeyTestPath                           string             `ini:"SSH_KEY_TEST_PATH"`
		KeygenPath                            string             `ini:"SSH_KEYGEN_PATH"`
		AuthorizedKeysBackup                  bool               `ini:"SSH_AUTHORIZED_KEYS_BACKUP"`
		AuthorizedPrincipalsBackup            bool               `ini:"SSH_AUTHORIZED_PRINCIPALS_BACKUP"`
		AuthorizedKeysCommandTemplate         string             `ini:"SSH_AUTHORIZED_KEYS_COMMAND_TEMPLATE"`
		AuthorizedKeysCommandTemplateTemplate *template.Template `ini:"-"`
		MinimumKeySizeCheck                   bool               `ini:"-"`
		MinimumKeySizes                       map[string]int     `ini:"-"`
		CreateAuthorizedKeysFile              bool               `ini:"SSH_CREATE_AUTHORIZED_KEYS_FILE"`
		CreateAuthorizedPrincipalsFile        bool               `ini:"SSH_CREATE_AUTHORIZED_PRINCIPALS_FILE"`
		ExposeAnonymous                       bool               `ini:"SSH_EXPOSE_ANONYMOUS"`
		AuthorizedPrincipalsAllow             []string           `ini:"SSH_AUTHORIZED_PRINCIPALS_ALLOW"`
		AuthorizedPrincipalsEnabled           bool               `ini:"-"`
		TrustedUserCAKeys                     []string           `ini:"SSH_TRUSTED_USER_CA_KEYS"`
		TrustedUserCAKeysFile                 string             `ini:"SSH_TRUSTED_USER_CA_KEYS_FILENAME"`
		TrustedUserCAKeysParsed               []gossh.PublicKey  `ini:"-"`
	}{
		Disabled:                      false,
		StartBuiltinServer:            false,
		Domain:                        "",
		Port:                          22,
		ServerCiphers:                 []string{"aes128-ctr", "aes192-ctr", "aes256-ctr", "aes128-gcm@openssh.com", "arcfour256", "arcfour128"},
		ServerKeyExchanges:            []string{"diffie-hellman-group1-sha1", "diffie-hellman-group14-sha1", "ecdh-sha2-nistp256", "ecdh-sha2-nistp384", "ecdh-sha2-nistp521", "curve25519-sha256@libssh.org"},
		ServerMACs:                    []string{"hmac-sha2-256-etm@openssh.com", "hmac-sha2-256", "hmac-sha1", "hmac-sha1-96"},
		KeygenPath:                    "ssh-keygen",
		MinimumKeySizeCheck:           true,
		MinimumKeySizes:               map[string]int{"ed25519": 256, "ed25519-sk": 256, "ecdsa": 256, "ecdsa-sk": 256, "rsa": 2048},
		ServerHostKeys:                []string{"ssh/gitea.rsa", "ssh/gogs.rsa"},
		AuthorizedKeysCommandTemplate: "{{.AppPath}} --config={{.CustomConf}} serv key-{{.Key.ID}}",
=======
		Disabled                       bool              `ini:"DISABLE_SSH"`
		StartBuiltinServer             bool              `ini:"START_SSH_SERVER"`
		BuiltinServerUser              string            `ini:"BUILTIN_SSH_SERVER_USER"`
		Domain                         string            `ini:"SSH_DOMAIN"`
		Port                           int               `ini:"SSH_PORT"`
		ListenHost                     string            `ini:"SSH_LISTEN_HOST"`
		ListenPort                     int               `ini:"SSH_LISTEN_PORT"`
		RootPath                       string            `ini:"SSH_ROOT_PATH"`
		ServerCiphers                  []string          `ini:"SSH_SERVER_CIPHERS"`
		ServerKeyExchanges             []string          `ini:"SSH_SERVER_KEY_EXCHANGES"`
		ServerMACs                     []string          `ini:"SSH_SERVER_MACS"`
		ServerHostKeys                 []string          `ini:"SSH_SERVER_HOST_KEYS"`
		KeyTestPath                    string            `ini:"SSH_KEY_TEST_PATH"`
		KeygenPath                     string            `ini:"SSH_KEYGEN_PATH"`
		AuthorizedKeysBackup           bool              `ini:"SSH_AUTHORIZED_KEYS_BACKUP"`
		AuthorizedPrincipalsBackup     bool              `ini:"SSH_AUTHORIZED_PRINCIPALS_BACKUP"`
		MinimumKeySizeCheck            bool              `ini:"-"`
		MinimumKeySizes                map[string]int    `ini:"-"`
		CreateAuthorizedKeysFile       bool              `ini:"SSH_CREATE_AUTHORIZED_KEYS_FILE"`
		CreateAuthorizedPrincipalsFile bool              `ini:"SSH_CREATE_AUTHORIZED_PRINCIPALS_FILE"`
		ExposeAnonymous                bool              `ini:"SSH_EXPOSE_ANONYMOUS"`
		AuthorizedPrincipalsAllow      []string          `ini:"SSH_AUTHORIZED_PRINCIPALS_ALLOW"`
		AuthorizedPrincipalsEnabled    bool              `ini:"-"`
		TrustedUserCAKeys              []string          `ini:"SSH_TRUSTED_USER_CA_KEYS"`
		TrustedUserCAKeysFile          string            `ini:"SSH_TRUSTED_USER_CA_KEYS_FILENAME"`
		TrustedUserCAKeysParsed        []gossh.PublicKey `ini:"-"`
		PerWriteTimeout                time.Duration     `ini:"SSH_PER_WRITE_TIMEOUT"`
		PerWritePerKbTimeout           time.Duration     `ini:"SSH_PER_WRITE_PER_KB_TIMEOUT"`
	}{
		Disabled:             false,
		StartBuiltinServer:   false,
		Domain:               "",
		Port:                 22,
		ServerCiphers:        []string{"aes128-ctr", "aes192-ctr", "aes256-ctr", "aes128-gcm@openssh.com", "arcfour256", "arcfour128"},
		ServerKeyExchanges:   []string{"diffie-hellman-group1-sha1", "diffie-hellman-group14-sha1", "ecdh-sha2-nistp256", "ecdh-sha2-nistp384", "ecdh-sha2-nistp521", "curve25519-sha256@libssh.org"},
		ServerMACs:           []string{"hmac-sha2-256-etm@openssh.com", "hmac-sha2-256", "hmac-sha1", "hmac-sha1-96"},
		KeygenPath:           "ssh-keygen",
		MinimumKeySizeCheck:  true,
		MinimumKeySizes:      map[string]int{"ed25519": 256, "ed25519-sk": 256, "ecdsa": 256, "ecdsa-sk": 256, "rsa": 2048},
		ServerHostKeys:       []string{"ssh/gitea.rsa", "ssh/gogs.rsa"},
		PerWriteTimeout:      PerWriteTimeout,
		PerWritePerKbTimeout: PerWritePerKbTimeout,
>>>>>>> 440039c0
	}

	// Security settings
	InstallLock                        bool
	SecretKey                          string
	LogInRememberDays                  int
	CookieUserName                     string
	CookieRememberName                 string
	ReverseProxyAuthUser               string
	ReverseProxyAuthEmail              string
	ReverseProxyLimit                  int
	ReverseProxyTrustedProxies         []string
	MinPasswordLength                  int
	ImportLocalPaths                   bool
	DisableGitHooks                    bool
	DisableWebhooks                    bool
	OnlyAllowPushIfGiteaEnvironmentSet bool
	PasswordComplexity                 []string
	PasswordHashAlgo                   string
	PasswordCheckPwn                   bool

	// UI settings
	UI = struct {
		ExplorePagingNum      int
		IssuePagingNum        int
		RepoSearchPagingNum   int
		MembersPagingNum      int
		FeedMaxCommitNum      int
		FeedPagingNum         int
		GraphMaxCommitNum     int
		CodeCommentLines      int
		ReactionMaxUserNum    int
		ThemeColorMetaTag     string
		MaxDisplayFileSize    int64
		ShowUserEmail         bool
		DefaultShowFullName   bool
		DefaultTheme          string
		Themes                []string
		Reactions             []string
		ReactionsMap          map[string]bool
		SearchRepoDescription bool
		UseServiceWorker      bool

		Notification struct {
			MinTimeout            time.Duration
			TimeoutStep           time.Duration
			MaxTimeout            time.Duration
			EventSourceUpdateTime time.Duration
		} `ini:"ui.notification"`

		SVG struct {
			Enabled bool `ini:"ENABLE_RENDER"`
		} `ini:"ui.svg"`

		CSV struct {
			MaxFileSize int64
		} `ini:"ui.csv"`

		Admin struct {
			UserPagingNum   int
			RepoPagingNum   int
			NoticePagingNum int
			OrgPagingNum    int
		} `ini:"ui.admin"`
		User struct {
			RepoPagingNum int
		} `ini:"ui.user"`
		Meta struct {
			Author      string
			Description string
			Keywords    string
		} `ini:"ui.meta"`
	}{
		ExplorePagingNum:    20,
		IssuePagingNum:      10,
		RepoSearchPagingNum: 10,
		MembersPagingNum:    20,
		FeedMaxCommitNum:    5,
		FeedPagingNum:       20,
		GraphMaxCommitNum:   100,
		CodeCommentLines:    4,
		ReactionMaxUserNum:  10,
		ThemeColorMetaTag:   `#6cc644`,
		MaxDisplayFileSize:  8388608,
		DefaultTheme:        `gitea`,
		Themes:              []string{`gitea`, `arc-green`},
		Reactions:           []string{`+1`, `-1`, `laugh`, `hooray`, `confused`, `heart`, `rocket`, `eyes`},
		Notification: struct {
			MinTimeout            time.Duration
			TimeoutStep           time.Duration
			MaxTimeout            time.Duration
			EventSourceUpdateTime time.Duration
		}{
			MinTimeout:            10 * time.Second,
			TimeoutStep:           10 * time.Second,
			MaxTimeout:            60 * time.Second,
			EventSourceUpdateTime: 10 * time.Second,
		},
		SVG: struct {
			Enabled bool `ini:"ENABLE_RENDER"`
		}{
			Enabled: true,
		},
		CSV: struct {
			MaxFileSize int64
		}{
			MaxFileSize: 524288,
		},
		Admin: struct {
			UserPagingNum   int
			RepoPagingNum   int
			NoticePagingNum int
			OrgPagingNum    int
		}{
			UserPagingNum:   50,
			RepoPagingNum:   50,
			NoticePagingNum: 25,
			OrgPagingNum:    50,
		},
		User: struct {
			RepoPagingNum int
		}{
			RepoPagingNum: 15,
		},
		Meta: struct {
			Author      string
			Description string
			Keywords    string
		}{
			Author:      "Gitea - Git with a cup of tea",
			Description: "Gitea (Git with a cup of tea) is a painless self-hosted Git service written in Go",
			Keywords:    "go,git,self-hosted,gitea",
		},
	}

	// Markdown settings
	Markdown = struct {
		EnableHardLineBreakInComments  bool
		EnableHardLineBreakInDocuments bool
		CustomURLSchemes               []string `ini:"CUSTOM_URL_SCHEMES"`
		FileExtensions                 []string
	}{
		EnableHardLineBreakInComments:  true,
		EnableHardLineBreakInDocuments: false,
		FileExtensions:                 strings.Split(".md,.markdown,.mdown,.mkd", ","),
	}

	// Admin settings
	Admin struct {
		DisableRegularOrgCreation bool
		DefaultEmailNotification  string
	}

	// Log settings
	LogLevel           log.Level
	StacktraceLogLevel string
	LogRootPath        string
	DisableRouterLog   bool
	RouterLogLevel     log.Level
	EnableAccessLog    bool
	EnableSSHLog       bool
	AccessLogTemplate  string
	EnableXORMLog      bool

	// Time settings
	TimeFormat string
	// UILocation is the location on the UI, so that we can display the time on UI.
	DefaultUILocation = time.Local

	CSRFCookieName     = "_csrf"
	CSRFCookieHTTPOnly = true

	ManifestData string

	// Mirror settings
	Mirror struct {
		DefaultInterval time.Duration
		MinInterval     time.Duration
	}

	// API settings
	API = struct {
		EnableSwagger          bool
		SwaggerURL             string
		MaxResponseItems       int
		DefaultPagingNum       int
		DefaultGitTreesPerPage int
		DefaultMaxBlobSize     int64
	}{
		EnableSwagger:          true,
		SwaggerURL:             "",
		MaxResponseItems:       50,
		DefaultPagingNum:       30,
		DefaultGitTreesPerPage: 1000,
		DefaultMaxBlobSize:     10485760,
	}

	OAuth2 = struct {
		Enable                     bool
		AccessTokenExpirationTime  int64
		RefreshTokenExpirationTime int64
		InvalidateRefreshTokens    bool
		JWTSecretBytes             []byte `ini:"-"`
		JWTSecretBase64            string `ini:"JWT_SECRET"`
		MaxTokenLength             int
	}{
		Enable:                     true,
		AccessTokenExpirationTime:  3600,
		RefreshTokenExpirationTime: 730,
		InvalidateRefreshTokens:    false,
		MaxTokenLength:             math.MaxInt16,
	}

	U2F = struct {
		AppID         string
		TrustedFacets []string
	}{}

	// Metrics settings
	Metrics = struct {
		Enabled bool
		Token   string
	}{
		Enabled: false,
		Token:   "",
	}

	// I18n settings
	Langs []string
	Names []string

	// Highlight settings are loaded in modules/template/highlight.go

	// Other settings
	ShowFooterBranding         bool
	ShowFooterVersion          bool
	ShowFooterTemplateLoadTime bool

	// Global setting objects
	Cfg           *ini.File
	CustomPath    string // Custom directory path
	CustomConf    string
	PIDFile       = "/run/gitea.pid"
	WritePIDFile  bool
	RunMode       string
	RunUser       string
	IsWindows     bool
	HasRobotsTxt  bool
	InternalToken string // internal access token
)

// IsProd if it's a production mode
func IsProd() bool {
	return strings.EqualFold(RunMode, "prod")
}

func getAppPath() (string, error) {
	var appPath string
	var err error
	if IsWindows && filepath.IsAbs(os.Args[0]) {
		appPath = filepath.Clean(os.Args[0])
	} else {
		appPath, err = exec.LookPath(os.Args[0])
	}

	if err != nil {
		return "", err
	}
	appPath, err = filepath.Abs(appPath)
	if err != nil {
		return "", err
	}
	// Note: we don't use path.Dir here because it does not handle case
	//	which path starts with two "/" in Windows: "//psf/Home/..."
	return strings.ReplaceAll(appPath, "\\", "/"), err
}

func getWorkPath(appPath string) string {
	workPath := AppWorkPath

	if giteaWorkPath, ok := os.LookupEnv("GITEA_WORK_DIR"); ok {
		workPath = giteaWorkPath
	}
	if len(workPath) == 0 {
		i := strings.LastIndex(appPath, "/")
		if i == -1 {
			workPath = appPath
		} else {
			workPath = appPath[:i]
		}
	}
	return strings.ReplaceAll(workPath, "\\", "/")
}

func init() {
	IsWindows = runtime.GOOS == "windows"
	// We can rely on log.CanColorStdout being set properly because modules/log/console_windows.go comes before modules/setting/setting.go lexicographically
	log.NewLogger(0, "console", "console", fmt.Sprintf(`{"level": "trace", "colorize": %t, "stacktraceLevel": "none"}`, log.CanColorStdout))

	var err error
	if AppPath, err = getAppPath(); err != nil {
		log.Fatal("Failed to get app path: %v", err)
	}
	AppWorkPath = getWorkPath(AppPath)
}

func forcePathSeparator(path string) {
	if strings.Contains(path, "\\") {
		log.Fatal("Do not use '\\' or '\\\\' in paths, instead, please use '/' in all places")
	}
}

// IsRunUserMatchCurrentUser returns false if configured run user does not match
// actual user that runs the app. The first return value is the actual user name.
// This check is ignored under Windows since SSH remote login is not the main
// method to login on Windows.
func IsRunUserMatchCurrentUser(runUser string) (string, bool) {
	if IsWindows || SSH.StartBuiltinServer {
		return "", true
	}

	currentUser := user.CurrentUsername()
	return currentUser, runUser == currentUser
}

func createPIDFile(pidPath string) {
	currentPid := os.Getpid()
	if err := os.MkdirAll(filepath.Dir(pidPath), os.ModePerm); err != nil {
		log.Fatal("Failed to create PID folder: %v", err)
	}

	file, err := os.Create(pidPath)
	if err != nil {
		log.Fatal("Failed to create PID file: %v", err)
	}
	defer file.Close()
	if _, err := file.WriteString(strconv.FormatInt(int64(currentPid), 10)); err != nil {
		log.Fatal("Failed to write PID information: %v", err)
	}
}

// SetCustomPathAndConf will set CustomPath and CustomConf with reference to the
// GITEA_CUSTOM environment variable and with provided overrides before stepping
// back to the default
func SetCustomPathAndConf(providedCustom, providedConf, providedWorkPath string) {
	if len(providedWorkPath) != 0 {
		AppWorkPath = filepath.ToSlash(providedWorkPath)
	}
	if giteaCustom, ok := os.LookupEnv("GITEA_CUSTOM"); ok {
		CustomPath = giteaCustom
	}
	if len(providedCustom) != 0 {
		CustomPath = providedCustom
	}
	if len(CustomPath) == 0 {
		CustomPath = path.Join(AppWorkPath, "custom")
	} else if !filepath.IsAbs(CustomPath) {
		CustomPath = path.Join(AppWorkPath, CustomPath)
	}

	if len(providedConf) != 0 {
		CustomConf = providedConf
	}
	if len(CustomConf) == 0 {
		CustomConf = path.Join(CustomPath, "conf/app.ini")
	} else if !filepath.IsAbs(CustomConf) {
		CustomConf = path.Join(CustomPath, CustomConf)
		log.Warn("Using 'custom' directory as relative origin for configuration file: '%s'", CustomConf)
	}
}

// NewContext initializes configuration context.
// NOTE: do not print any log except error.
func NewContext() {
	Cfg = ini.Empty()

	if WritePIDFile && len(PIDFile) > 0 {
		createPIDFile(PIDFile)
	}

	isFile, err := util.IsFile(CustomConf)
	if err != nil {
		log.Error("Unable to check if %s is a file. Error: %v", CustomConf, err)
	}
	if isFile {
		if err := Cfg.Append(CustomConf); err != nil {
			log.Fatal("Failed to load custom conf '%s': %v", CustomConf, err)
		}
	} else {
		log.Warn("Custom config '%s' not found, ignore this if you're running first time", CustomConf)
	}
	Cfg.NameMapper = ini.SnackCase

	homeDir, err := com.HomeDir()
	if err != nil {
		log.Fatal("Failed to get home directory: %v", err)
	}
	homeDir = strings.ReplaceAll(homeDir, "\\", "/")

	LogLevel = getLogLevel(Cfg.Section("log"), "LEVEL", log.INFO)
	StacktraceLogLevel = getStacktraceLogLevel(Cfg.Section("log"), "STACKTRACE_LEVEL", "None")
	LogRootPath = Cfg.Section("log").Key("ROOT_PATH").MustString(path.Join(AppWorkPath, "log"))
	forcePathSeparator(LogRootPath)
	RouterLogLevel = log.FromString(Cfg.Section("log").Key("ROUTER_LOG_LEVEL").MustString("Info"))

	sec := Cfg.Section("server")
	AppName = Cfg.Section("").Key("APP_NAME").MustString("Gitea: Git with a cup of tea")

	Protocol = HTTP
	switch sec.Key("PROTOCOL").String() {
	case "https":
		Protocol = HTTPS
		CertFile = sec.Key("CERT_FILE").String()
		KeyFile = sec.Key("KEY_FILE").String()
		if !filepath.IsAbs(CertFile) && len(CertFile) > 0 {
			CertFile = filepath.Join(CustomPath, CertFile)
		}
		if !filepath.IsAbs(KeyFile) && len(KeyFile) > 0 {
			KeyFile = filepath.Join(CustomPath, KeyFile)
		}
	case "fcgi":
		Protocol = FCGI
	case "fcgi+unix":
		Protocol = FCGIUnix
		UnixSocketPermissionRaw := sec.Key("UNIX_SOCKET_PERMISSION").MustString("666")
		UnixSocketPermissionParsed, err := strconv.ParseUint(UnixSocketPermissionRaw, 8, 32)
		if err != nil || UnixSocketPermissionParsed > 0777 {
			log.Fatal("Failed to parse unixSocketPermission: %s", UnixSocketPermissionRaw)
		}
		UnixSocketPermission = uint32(UnixSocketPermissionParsed)
	case "unix":
		Protocol = UnixSocket
		UnixSocketPermissionRaw := sec.Key("UNIX_SOCKET_PERMISSION").MustString("666")
		UnixSocketPermissionParsed, err := strconv.ParseUint(UnixSocketPermissionRaw, 8, 32)
		if err != nil || UnixSocketPermissionParsed > 0777 {
			log.Fatal("Failed to parse unixSocketPermission: %s", UnixSocketPermissionRaw)
		}
		UnixSocketPermission = uint32(UnixSocketPermissionParsed)
	}
	EnableLetsEncrypt = sec.Key("ENABLE_LETSENCRYPT").MustBool(false)
	LetsEncryptTOS = sec.Key("LETSENCRYPT_ACCEPTTOS").MustBool(false)
	if !LetsEncryptTOS && EnableLetsEncrypt {
		log.Warn("Failed to enable Let's Encrypt due to Let's Encrypt TOS not being accepted")
		EnableLetsEncrypt = false
	}
	LetsEncryptDirectory = sec.Key("LETSENCRYPT_DIRECTORY").MustString("https")
	LetsEncryptEmail = sec.Key("LETSENCRYPT_EMAIL").MustString("")
	Domain = sec.Key("DOMAIN").MustString("localhost")
	HTTPAddr = sec.Key("HTTP_ADDR").MustString("0.0.0.0")
	HTTPPort = sec.Key("HTTP_PORT").MustString("3000")
	GracefulRestartable = sec.Key("ALLOW_GRACEFUL_RESTARTS").MustBool(true)
	GracefulHammerTime = sec.Key("GRACEFUL_HAMMER_TIME").MustDuration(60 * time.Second)
	StartupTimeout = sec.Key("STARTUP_TIMEOUT").MustDuration(0 * time.Second)
	PerWriteTimeout = sec.Key("PER_WRITE_TIMEOUT").MustDuration(PerWriteTimeout)
	PerWritePerKbTimeout = sec.Key("PER_WRITE_PER_KB_TIMEOUT").MustDuration(PerWritePerKbTimeout)

	defaultAppURL := string(Protocol) + "://" + Domain
	if (Protocol == HTTP && HTTPPort != "80") || (Protocol == HTTPS && HTTPPort != "443") {
		defaultAppURL += ":" + HTTPPort
	}
	AppURL = sec.Key("ROOT_URL").MustString(defaultAppURL + "/")
	// This should be TrimRight to ensure that there is only a single '/' at the end of AppURL.
	AppURL = strings.TrimRight(AppURL, "/") + "/"

	// Check if has app suburl.
	appURL, err := url.Parse(AppURL)
	if err != nil {
		log.Fatal("Invalid ROOT_URL '%s': %s", AppURL, err)
	}
	// Suburl should start with '/' and end without '/', such as '/{subpath}'.
	// This value is empty if site does not have sub-url.
	AppSubURL = strings.TrimSuffix(appURL.Path, "/")
	StaticURLPrefix = strings.TrimSuffix(sec.Key("STATIC_URL_PREFIX").MustString(AppSubURL), "/")

	// Check if Domain differs from AppURL domain than update it to AppURL's domain
	urlHostname := appURL.Hostname()
	if urlHostname != Domain && net.ParseIP(urlHostname) == nil && urlHostname != "" {
		Domain = urlHostname
	}

	AbsoluteAssetURL = MakeAbsoluteAssetURL(AppURL, StaticURLPrefix)

	manifestBytes := MakeManifestData(AppName, AppURL, AbsoluteAssetURL)
	ManifestData = `application/json;base64,` + base64.StdEncoding.EncodeToString(manifestBytes)

	var defaultLocalURL string
	switch Protocol {
	case UnixSocket:
		defaultLocalURL = "http://unix/"
	case FCGI:
		defaultLocalURL = AppURL
	case FCGIUnix:
		defaultLocalURL = AppURL
	default:
		defaultLocalURL = string(Protocol) + "://"
		if HTTPAddr == "0.0.0.0" {
			defaultLocalURL += net.JoinHostPort("localhost", HTTPPort) + "/"
		} else {
			defaultLocalURL += net.JoinHostPort(HTTPAddr, HTTPPort) + "/"
		}
	}
	LocalURL = sec.Key("LOCAL_ROOT_URL").MustString(defaultLocalURL)
	RedirectOtherPort = sec.Key("REDIRECT_OTHER_PORT").MustBool(false)
	PortToRedirect = sec.Key("PORT_TO_REDIRECT").MustString("80")
	OfflineMode = sec.Key("OFFLINE_MODE").MustBool()
	DisableRouterLog = sec.Key("DISABLE_ROUTER_LOG").MustBool()
	if len(StaticRootPath) == 0 {
		StaticRootPath = AppWorkPath
	}
	StaticRootPath = sec.Key("STATIC_ROOT_PATH").MustString(StaticRootPath)
	StaticCacheTime = sec.Key("STATIC_CACHE_TIME").MustDuration(6 * time.Hour)
	AppDataPath = sec.Key("APP_DATA_PATH").MustString(path.Join(AppWorkPath, "data"))
	EnableGzip = sec.Key("ENABLE_GZIP").MustBool()
	EnablePprof = sec.Key("ENABLE_PPROF").MustBool(false)
	PprofDataPath = sec.Key("PPROF_DATA_PATH").MustString(path.Join(AppWorkPath, "data/tmp/pprof"))
	if !filepath.IsAbs(PprofDataPath) {
		PprofDataPath = filepath.Join(AppWorkPath, PprofDataPath)
	}

	switch sec.Key("LANDING_PAGE").MustString("home") {
	case "explore":
		LandingPageURL = LandingPageExplore
	case "organizations":
		LandingPageURL = LandingPageOrganizations
	case "login":
		LandingPageURL = LandingPageLogin
	default:
		LandingPageURL = LandingPageHome
	}

	if len(SSH.Domain) == 0 {
		SSH.Domain = Domain
	}
	SSH.RootPath = path.Join(homeDir, ".ssh")
	serverCiphers := sec.Key("SSH_SERVER_CIPHERS").Strings(",")
	if len(serverCiphers) > 0 {
		SSH.ServerCiphers = serverCiphers
	}
	serverKeyExchanges := sec.Key("SSH_SERVER_KEY_EXCHANGES").Strings(",")
	if len(serverKeyExchanges) > 0 {
		SSH.ServerKeyExchanges = serverKeyExchanges
	}
	serverMACs := sec.Key("SSH_SERVER_MACS").Strings(",")
	if len(serverMACs) > 0 {
		SSH.ServerMACs = serverMACs
	}
	SSH.KeyTestPath = os.TempDir()
	if err = Cfg.Section("server").MapTo(&SSH); err != nil {
		log.Fatal("Failed to map SSH settings: %v", err)
	}
	for i, key := range SSH.ServerHostKeys {
		if !filepath.IsAbs(key) {
			SSH.ServerHostKeys[i] = filepath.Join(AppDataPath, key)
		}
	}

	SSH.KeygenPath = sec.Key("SSH_KEYGEN_PATH").MustString("ssh-keygen")
	SSH.Port = sec.Key("SSH_PORT").MustInt(22)
	SSH.ListenPort = sec.Key("SSH_LISTEN_PORT").MustInt(SSH.Port)

	// When disable SSH, start builtin server value is ignored.
	if SSH.Disabled {
		SSH.StartBuiltinServer = false
	}

	trustedUserCaKeys := sec.Key("SSH_TRUSTED_USER_CA_KEYS").Strings(",")
	for _, caKey := range trustedUserCaKeys {
		pubKey, _, _, _, err := gossh.ParseAuthorizedKey([]byte(caKey))
		if err != nil {
			log.Fatal("Failed to parse TrustedUserCaKeys: %s %v", caKey, err)
		}

		SSH.TrustedUserCAKeysParsed = append(SSH.TrustedUserCAKeysParsed, pubKey)
	}
	if len(trustedUserCaKeys) > 0 {
		// Set the default as email,username otherwise we can leave it empty
		sec.Key("SSH_AUTHORIZED_PRINCIPALS_ALLOW").MustString("username,email")
	} else {
		sec.Key("SSH_AUTHORIZED_PRINCIPALS_ALLOW").MustString("off")
	}

	SSH.AuthorizedPrincipalsAllow, SSH.AuthorizedPrincipalsEnabled = parseAuthorizedPrincipalsAllow(sec.Key("SSH_AUTHORIZED_PRINCIPALS_ALLOW").Strings(","))

	if !SSH.Disabled && !SSH.StartBuiltinServer {
		if err := os.MkdirAll(SSH.RootPath, 0700); err != nil {
			log.Fatal("Failed to create '%s': %v", SSH.RootPath, err)
		} else if err = os.MkdirAll(SSH.KeyTestPath, 0644); err != nil {
			log.Fatal("Failed to create '%s': %v", SSH.KeyTestPath, err)
		}

		if len(trustedUserCaKeys) > 0 && SSH.AuthorizedPrincipalsEnabled {
			fname := sec.Key("SSH_TRUSTED_USER_CA_KEYS_FILENAME").MustString(filepath.Join(SSH.RootPath, "gitea-trusted-user-ca-keys.pem"))
			if err := ioutil.WriteFile(fname,
				[]byte(strings.Join(trustedUserCaKeys, "\n")), 0600); err != nil {
				log.Fatal("Failed to create '%s': %v", fname, err)
			}
		}
	}

	SSH.MinimumKeySizeCheck = sec.Key("MINIMUM_KEY_SIZE_CHECK").MustBool(SSH.MinimumKeySizeCheck)
	minimumKeySizes := Cfg.Section("ssh.minimum_key_sizes").Keys()
	for _, key := range minimumKeySizes {
		if key.MustInt() != -1 {
			SSH.MinimumKeySizes[strings.ToLower(key.Name())] = key.MustInt()
		} else {
			delete(SSH.MinimumKeySizes, strings.ToLower(key.Name()))
		}
	}

	SSH.AuthorizedKeysBackup = sec.Key("SSH_AUTHORIZED_KEYS_BACKUP").MustBool(true)
	SSH.CreateAuthorizedKeysFile = sec.Key("SSH_CREATE_AUTHORIZED_KEYS_FILE").MustBool(true)

	SSH.AuthorizedPrincipalsBackup = false
	SSH.CreateAuthorizedPrincipalsFile = false
	if SSH.AuthorizedPrincipalsEnabled {
		SSH.AuthorizedPrincipalsBackup = sec.Key("SSH_AUTHORIZED_PRINCIPALS_BACKUP").MustBool(true)
		SSH.CreateAuthorizedPrincipalsFile = sec.Key("SSH_CREATE_AUTHORIZED_PRINCIPALS_FILE").MustBool(true)
	}

	SSH.ExposeAnonymous = sec.Key("SSH_EXPOSE_ANONYMOUS").MustBool(false)
<<<<<<< HEAD
	SSH.AuthorizedKeysCommandTemplate = sec.Key("SSH_AUTHORIZED_KEYS_COMMAND_TEMPLATE").MustString(SSH.AuthorizedKeysCommandTemplate)

	SSH.AuthorizedKeysCommandTemplateTemplate = template.Must(template.New("").Parse(SSH.AuthorizedKeysCommandTemplate))
=======
	SSH.PerWriteTimeout = sec.Key("SSH_PER_WRITE_TIMEOUT").MustDuration(PerWriteTimeout)
	SSH.PerWritePerKbTimeout = sec.Key("SSH_PER_WRITE_PER_KB_TIMEOUT").MustDuration(PerWritePerKbTimeout)
>>>>>>> 440039c0

	if err = Cfg.Section("oauth2").MapTo(&OAuth2); err != nil {
		log.Fatal("Failed to OAuth2 settings: %v", err)
		return
	}

	if OAuth2.Enable {
		OAuth2.JWTSecretBytes = make([]byte, 32)
		n, err := base64.RawURLEncoding.Decode(OAuth2.JWTSecretBytes, []byte(OAuth2.JWTSecretBase64))

		if err != nil || n != 32 {
			OAuth2.JWTSecretBase64, err = generate.NewJwtSecret()
			if err != nil {
				log.Fatal("error generating JWT secret: %v", err)
				return
			}

			CreateOrAppendToCustomConf(func(cfg *ini.File) {
				cfg.Section("oauth2").Key("JWT_SECRET").SetValue(OAuth2.JWTSecretBase64)
			})
		}
	}

	sec = Cfg.Section("admin")
	Admin.DefaultEmailNotification = sec.Key("DEFAULT_EMAIL_NOTIFICATIONS").MustString("enabled")

	sec = Cfg.Section("security")
	InstallLock = sec.Key("INSTALL_LOCK").MustBool(false)
	SecretKey = sec.Key("SECRET_KEY").MustString("!#@FDEWREWR&*(")
	LogInRememberDays = sec.Key("LOGIN_REMEMBER_DAYS").MustInt(7)
	CookieUserName = sec.Key("COOKIE_USERNAME").MustString("gitea_awesome")
	CookieRememberName = sec.Key("COOKIE_REMEMBER_NAME").MustString("gitea_incredible")

	ReverseProxyAuthUser = sec.Key("REVERSE_PROXY_AUTHENTICATION_USER").MustString("X-WEBAUTH-USER")
	ReverseProxyAuthEmail = sec.Key("REVERSE_PROXY_AUTHENTICATION_EMAIL").MustString("X-WEBAUTH-EMAIL")

	ReverseProxyLimit = sec.Key("REVERSE_PROXY_LIMIT").MustInt(1)
	ReverseProxyTrustedProxies = sec.Key("REVERSE_PROXY_TRUSTED_PROXIES").Strings(",")
	if len(ReverseProxyTrustedProxies) == 0 {
		ReverseProxyTrustedProxies = []string{"127.0.0.0/8", "::1/128"}
	}

	MinPasswordLength = sec.Key("MIN_PASSWORD_LENGTH").MustInt(6)
	ImportLocalPaths = sec.Key("IMPORT_LOCAL_PATHS").MustBool(false)
	DisableGitHooks = sec.Key("DISABLE_GIT_HOOKS").MustBool(true)
	DisableWebhooks = sec.Key("DISABLE_WEBHOOKS").MustBool(false)
	OnlyAllowPushIfGiteaEnvironmentSet = sec.Key("ONLY_ALLOW_PUSH_IF_GITEA_ENVIRONMENT_SET").MustBool(true)
	PasswordHashAlgo = sec.Key("PASSWORD_HASH_ALGO").MustString("pbkdf2")
	CSRFCookieHTTPOnly = sec.Key("CSRF_COOKIE_HTTP_ONLY").MustBool(true)
	PasswordCheckPwn = sec.Key("PASSWORD_CHECK_PWN").MustBool(false)

	InternalToken = loadInternalToken(sec)

	cfgdata := sec.Key("PASSWORD_COMPLEXITY").Strings(",")
	if len(cfgdata) == 0 {
		cfgdata = []string{"off"}
	}
	PasswordComplexity = make([]string, 0, len(cfgdata))
	for _, name := range cfgdata {
		name := strings.ToLower(strings.Trim(name, `"`))
		if name != "" {
			PasswordComplexity = append(PasswordComplexity, name)
		}
	}

	newAttachmentService()
	newLFSService()

	timeFormatKey := Cfg.Section("time").Key("FORMAT").MustString("")
	if timeFormatKey != "" {
		TimeFormat = map[string]string{
			"ANSIC":       time.ANSIC,
			"UnixDate":    time.UnixDate,
			"RubyDate":    time.RubyDate,
			"RFC822":      time.RFC822,
			"RFC822Z":     time.RFC822Z,
			"RFC850":      time.RFC850,
			"RFC1123":     time.RFC1123,
			"RFC1123Z":    time.RFC1123Z,
			"RFC3339":     time.RFC3339,
			"RFC3339Nano": time.RFC3339Nano,
			"Kitchen":     time.Kitchen,
			"Stamp":       time.Stamp,
			"StampMilli":  time.StampMilli,
			"StampMicro":  time.StampMicro,
			"StampNano":   time.StampNano,
		}[timeFormatKey]
		// When the TimeFormatKey does not exist in the previous map e.g.'2006-01-02 15:04:05'
		if len(TimeFormat) == 0 {
			TimeFormat = timeFormatKey
			TestTimeFormat, _ := time.Parse(TimeFormat, TimeFormat)
			if TestTimeFormat.Format(time.RFC3339) != "2006-01-02T15:04:05Z" {
				log.Warn("Provided TimeFormat: %s does not create a fully specified date and time.", TimeFormat)
				log.Warn("In order to display dates and times correctly please check your time format has 2006, 01, 02, 15, 04 and 05")
			}
			log.Trace("Custom TimeFormat: %s", TimeFormat)
		}
	}

	zone := Cfg.Section("time").Key("DEFAULT_UI_LOCATION").String()
	if zone != "" {
		DefaultUILocation, err = time.LoadLocation(zone)
		if err != nil {
			log.Fatal("Load time zone failed: %v", err)
		} else {
			log.Info("Default UI Location is %v", zone)
		}
	}
	if DefaultUILocation == nil {
		DefaultUILocation = time.Local
	}

	RunUser = Cfg.Section("").Key("RUN_USER").MustString(user.CurrentUsername())
	RunMode = Cfg.Section("").Key("RUN_MODE").MustString("prod")
	// Does not check run user when the install lock is off.
	if InstallLock {
		currentUser, match := IsRunUserMatchCurrentUser(RunUser)
		if !match {
			log.Fatal("Expect user '%s' but current user is: %s", RunUser, currentUser)
		}
	}

	SSH.BuiltinServerUser = Cfg.Section("server").Key("BUILTIN_SSH_SERVER_USER").MustString(RunUser)

	newRepository()

	newPictureService()

	if err = Cfg.Section("ui").MapTo(&UI); err != nil {
		log.Fatal("Failed to map UI settings: %v", err)
	} else if err = Cfg.Section("markdown").MapTo(&Markdown); err != nil {
		log.Fatal("Failed to map Markdown settings: %v", err)
	} else if err = Cfg.Section("admin").MapTo(&Admin); err != nil {
		log.Fatal("Fail to map Admin settings: %v", err)
	} else if err = Cfg.Section("api").MapTo(&API); err != nil {
		log.Fatal("Failed to map API settings: %v", err)
	} else if err = Cfg.Section("metrics").MapTo(&Metrics); err != nil {
		log.Fatal("Failed to map Metrics settings: %v", err)
	}

	u := *appURL
	u.Path = path.Join(u.Path, "api", "swagger")
	API.SwaggerURL = u.String()

	newGit()

	sec = Cfg.Section("mirror")
	Mirror.MinInterval = sec.Key("MIN_INTERVAL").MustDuration(10 * time.Minute)
	Mirror.DefaultInterval = sec.Key("DEFAULT_INTERVAL").MustDuration(8 * time.Hour)
	if Mirror.MinInterval.Minutes() < 1 {
		log.Warn("Mirror.MinInterval is too low")
		Mirror.MinInterval = 1 * time.Minute
	}
	if Mirror.DefaultInterval < Mirror.MinInterval {
		log.Warn("Mirror.DefaultInterval is less than Mirror.MinInterval")
		Mirror.DefaultInterval = time.Hour * 8
	}

	Langs = Cfg.Section("i18n").Key("LANGS").Strings(",")
	if len(Langs) == 0 {
		Langs = []string{
			"en-US", "zh-CN", "zh-HK", "zh-TW", "de-DE", "fr-FR", "nl-NL", "lv-LV",
			"ru-RU", "uk-UA", "ja-JP", "es-ES", "pt-BR", "pt-PT", "pl-PL", "bg-BG",
			"it-IT", "fi-FI", "tr-TR", "cs-CZ", "sr-SP", "sv-SE", "ko-KR"}
	}
	Names = Cfg.Section("i18n").Key("NAMES").Strings(",")
	if len(Names) == 0 {
		Names = []string{"English", "简体中文", "繁體中文（香港）", "繁體中文（台灣）", "Deutsch",
			"français", "Nederlands", "latviešu", "русский", "Українська", "日本語",
			"español", "português do Brasil", "Português de Portugal", "polski", "български",
			"italiano", "suomi", "Türkçe", "čeština", "српски", "svenska", "한국어"}
	}

	ShowFooterBranding = Cfg.Section("other").Key("SHOW_FOOTER_BRANDING").MustBool(false)
	ShowFooterVersion = Cfg.Section("other").Key("SHOW_FOOTER_VERSION").MustBool(true)
	ShowFooterTemplateLoadTime = Cfg.Section("other").Key("SHOW_FOOTER_TEMPLATE_LOAD_TIME").MustBool(true)

	UI.ShowUserEmail = Cfg.Section("ui").Key("SHOW_USER_EMAIL").MustBool(true)
	UI.DefaultShowFullName = Cfg.Section("ui").Key("DEFAULT_SHOW_FULL_NAME").MustBool(false)
	UI.SearchRepoDescription = Cfg.Section("ui").Key("SEARCH_REPO_DESCRIPTION").MustBool(true)
	UI.UseServiceWorker = Cfg.Section("ui").Key("USE_SERVICE_WORKER").MustBool(true)

	HasRobotsTxt, err = util.IsFile(path.Join(CustomPath, "robots.txt"))
	if err != nil {
		log.Error("Unable to check if %s is a file. Error: %v", path.Join(CustomPath, "robots.txt"), err)
	}

	newMarkup()

	sec = Cfg.Section("U2F")
	U2F.TrustedFacets, _ = shellquote.Split(sec.Key("TRUSTED_FACETS").MustString(strings.TrimSuffix(AppURL, AppSubURL+"/")))
	U2F.AppID = sec.Key("APP_ID").MustString(strings.TrimSuffix(AppURL, "/"))

	UI.ReactionsMap = make(map[string]bool)
	for _, reaction := range UI.Reactions {
		UI.ReactionsMap[reaction] = true
	}
}

func parseAuthorizedPrincipalsAllow(values []string) ([]string, bool) {
	anything := false
	email := false
	username := false
	for _, value := range values {
		v := strings.ToLower(strings.TrimSpace(value))
		switch v {
		case "off":
			return []string{"off"}, false
		case "email":
			email = true
		case "username":
			username = true
		case "anything":
			anything = true
		}
	}
	if anything {
		return []string{"anything"}, true
	}

	authorizedPrincipalsAllow := []string{}
	if username {
		authorizedPrincipalsAllow = append(authorizedPrincipalsAllow, "username")
	}
	if email {
		authorizedPrincipalsAllow = append(authorizedPrincipalsAllow, "email")
	}

	return authorizedPrincipalsAllow, true
}

func loadInternalToken(sec *ini.Section) string {
	uri := sec.Key("INTERNAL_TOKEN_URI").String()
	if len(uri) == 0 {
		return loadOrGenerateInternalToken(sec)
	}
	tempURI, err := url.Parse(uri)
	if err != nil {
		log.Fatal("Failed to parse INTERNAL_TOKEN_URI (%s): %v", uri, err)
	}
	switch tempURI.Scheme {
	case "file":
		fp, err := os.OpenFile(tempURI.RequestURI(), os.O_RDWR, 0600)
		if err != nil {
			log.Fatal("Failed to open InternalTokenURI (%s): %v", uri, err)
		}
		defer fp.Close()

		buf, err := ioutil.ReadAll(fp)
		if err != nil {
			log.Fatal("Failed to read InternalTokenURI (%s): %v", uri, err)
		}
		// No token in the file, generate one and store it.
		if len(buf) == 0 {
			token, err := generate.NewInternalToken()
			if err != nil {
				log.Fatal("Error generate internal token: %v", err)
			}
			if _, err := io.WriteString(fp, token); err != nil {
				log.Fatal("Error writing to InternalTokenURI (%s): %v", uri, err)
			}
			return token
		}

		return strings.TrimSpace(string(buf))
	default:
		log.Fatal("Unsupported URI-Scheme %q (INTERNAL_TOKEN_URI = %q)", tempURI.Scheme, uri)
	}
	return ""
}

func loadOrGenerateInternalToken(sec *ini.Section) string {
	var err error
	token := sec.Key("INTERNAL_TOKEN").String()
	if len(token) == 0 {
		token, err = generate.NewInternalToken()
		if err != nil {
			log.Fatal("Error generate internal token: %v", err)
		}

		// Save secret
		CreateOrAppendToCustomConf(func(cfg *ini.File) {
			cfg.Section("security").Key("INTERNAL_TOKEN").SetValue(token)
		})
	}
	return token
}

// MakeAbsoluteAssetURL returns the absolute asset url prefix without a trailing slash
func MakeAbsoluteAssetURL(appURL string, staticURLPrefix string) string {
	parsedPrefix, err := url.Parse(strings.TrimSuffix(staticURLPrefix, "/"))
	if err != nil {
		log.Fatal("Unable to parse STATIC_URL_PREFIX: %v", err)
	}

	if err == nil && parsedPrefix.Hostname() == "" {
		if staticURLPrefix == "" {
			return strings.TrimSuffix(appURL, "/")
		}

		// StaticURLPrefix is just a path
		return util.URLJoin(appURL, strings.TrimSuffix(staticURLPrefix, "/"))
	}

	return strings.TrimSuffix(staticURLPrefix, "/")
}

// MakeManifestData generates web app manifest JSON
func MakeManifestData(appName string, appURL string, absoluteAssetURL string) []byte {
	type manifestIcon struct {
		Src   string `json:"src"`
		Type  string `json:"type"`
		Sizes string `json:"sizes"`
	}

	type manifestJSON struct {
		Name      string         `json:"name"`
		ShortName string         `json:"short_name"`
		StartURL  string         `json:"start_url"`
		Icons     []manifestIcon `json:"icons"`
	}

	json := jsoniter.ConfigCompatibleWithStandardLibrary
	bytes, err := json.Marshal(&manifestJSON{
		Name:      appName,
		ShortName: appName,
		StartURL:  appURL,
		Icons: []manifestIcon{
			{
				Src:   absoluteAssetURL + "/assets/img/logo.png",
				Type:  "image/png",
				Sizes: "512x512",
			},
			{
				Src:   absoluteAssetURL + "/assets/img/logo.svg",
				Type:  "image/svg+xml",
				Sizes: "512x512",
			},
		},
	})

	if err != nil {
		log.Error("unable to marshal manifest JSON. Error: %v", err)
		return make([]byte, 0)
	}

	return bytes
}

// CreateOrAppendToCustomConf creates or updates the custom config.
// Use the callback to set individual values.
func CreateOrAppendToCustomConf(callback func(cfg *ini.File)) {
	cfg := ini.Empty()
	isFile, err := util.IsFile(CustomConf)
	if err != nil {
		log.Error("Unable to check if %s is a file. Error: %v", CustomConf, err)
	}
	if isFile {
		if err := cfg.Append(CustomConf); err != nil {
			log.Error("failed to load custom conf %s: %v", CustomConf, err)
			return
		}
	}

	callback(cfg)

	if err := os.MkdirAll(filepath.Dir(CustomConf), os.ModePerm); err != nil {
		log.Fatal("failed to create '%s': %v", CustomConf, err)
		return
	}
	if err := cfg.SaveTo(CustomConf); err != nil {
		log.Fatal("error saving to custom config: %v", err)
	}
}

// NewServices initializes the services
func NewServices() {
	InitDBConfig()
	newService()
	newOAuth2Client()
	NewLogServices(false)
	newCacheService()
	newSessionService()
	newCORSService()
	newMailService()
	newRegisterMailService()
	newNotifyMailService()
	newWebhookService()
	newMigrationsService()
	newIndexerService()
	newTaskService()
	NewQueueService()
	newProject()
	newMimeTypeMap()
}<|MERGE_RESOLUTION|>--- conflicted
+++ resolved
@@ -124,7 +124,6 @@
 	AbsoluteAssetURL     string
 
 	SSH = struct {
-<<<<<<< HEAD
 		Disabled                              bool               `ini:"DISABLE_SSH"`
 		StartBuiltinServer                    bool               `ini:"START_SSH_SERVER"`
 		BuiltinServerUser                     string             `ini:"BUILTIN_SSH_SERVER_USER"`
@@ -153,6 +152,8 @@
 		TrustedUserCAKeys                     []string           `ini:"SSH_TRUSTED_USER_CA_KEYS"`
 		TrustedUserCAKeysFile                 string             `ini:"SSH_TRUSTED_USER_CA_KEYS_FILENAME"`
 		TrustedUserCAKeysParsed               []gossh.PublicKey  `ini:"-"`
+		PerWriteTimeout                       time.Duration      `ini:"SSH_PER_WRITE_TIMEOUT"`
+		PerWritePerKbTimeout                  time.Duration      `ini:"SSH_PER_WRITE_PER_KB_TIMEOUT"`
 	}{
 		Disabled:                      false,
 		StartBuiltinServer:            false,
@@ -166,50 +167,8 @@
 		MinimumKeySizes:               map[string]int{"ed25519": 256, "ed25519-sk": 256, "ecdsa": 256, "ecdsa-sk": 256, "rsa": 2048},
 		ServerHostKeys:                []string{"ssh/gitea.rsa", "ssh/gogs.rsa"},
 		AuthorizedKeysCommandTemplate: "{{.AppPath}} --config={{.CustomConf}} serv key-{{.Key.ID}}",
-=======
-		Disabled                       bool              `ini:"DISABLE_SSH"`
-		StartBuiltinServer             bool              `ini:"START_SSH_SERVER"`
-		BuiltinServerUser              string            `ini:"BUILTIN_SSH_SERVER_USER"`
-		Domain                         string            `ini:"SSH_DOMAIN"`
-		Port                           int               `ini:"SSH_PORT"`
-		ListenHost                     string            `ini:"SSH_LISTEN_HOST"`
-		ListenPort                     int               `ini:"SSH_LISTEN_PORT"`
-		RootPath                       string            `ini:"SSH_ROOT_PATH"`
-		ServerCiphers                  []string          `ini:"SSH_SERVER_CIPHERS"`
-		ServerKeyExchanges             []string          `ini:"SSH_SERVER_KEY_EXCHANGES"`
-		ServerMACs                     []string          `ini:"SSH_SERVER_MACS"`
-		ServerHostKeys                 []string          `ini:"SSH_SERVER_HOST_KEYS"`
-		KeyTestPath                    string            `ini:"SSH_KEY_TEST_PATH"`
-		KeygenPath                     string            `ini:"SSH_KEYGEN_PATH"`
-		AuthorizedKeysBackup           bool              `ini:"SSH_AUTHORIZED_KEYS_BACKUP"`
-		AuthorizedPrincipalsBackup     bool              `ini:"SSH_AUTHORIZED_PRINCIPALS_BACKUP"`
-		MinimumKeySizeCheck            bool              `ini:"-"`
-		MinimumKeySizes                map[string]int    `ini:"-"`
-		CreateAuthorizedKeysFile       bool              `ini:"SSH_CREATE_AUTHORIZED_KEYS_FILE"`
-		CreateAuthorizedPrincipalsFile bool              `ini:"SSH_CREATE_AUTHORIZED_PRINCIPALS_FILE"`
-		ExposeAnonymous                bool              `ini:"SSH_EXPOSE_ANONYMOUS"`
-		AuthorizedPrincipalsAllow      []string          `ini:"SSH_AUTHORIZED_PRINCIPALS_ALLOW"`
-		AuthorizedPrincipalsEnabled    bool              `ini:"-"`
-		TrustedUserCAKeys              []string          `ini:"SSH_TRUSTED_USER_CA_KEYS"`
-		TrustedUserCAKeysFile          string            `ini:"SSH_TRUSTED_USER_CA_KEYS_FILENAME"`
-		TrustedUserCAKeysParsed        []gossh.PublicKey `ini:"-"`
-		PerWriteTimeout                time.Duration     `ini:"SSH_PER_WRITE_TIMEOUT"`
-		PerWritePerKbTimeout           time.Duration     `ini:"SSH_PER_WRITE_PER_KB_TIMEOUT"`
-	}{
-		Disabled:             false,
-		StartBuiltinServer:   false,
-		Domain:               "",
-		Port:                 22,
-		ServerCiphers:        []string{"aes128-ctr", "aes192-ctr", "aes256-ctr", "aes128-gcm@openssh.com", "arcfour256", "arcfour128"},
-		ServerKeyExchanges:   []string{"diffie-hellman-group1-sha1", "diffie-hellman-group14-sha1", "ecdh-sha2-nistp256", "ecdh-sha2-nistp384", "ecdh-sha2-nistp521", "curve25519-sha256@libssh.org"},
-		ServerMACs:           []string{"hmac-sha2-256-etm@openssh.com", "hmac-sha2-256", "hmac-sha1", "hmac-sha1-96"},
-		KeygenPath:           "ssh-keygen",
-		MinimumKeySizeCheck:  true,
-		MinimumKeySizes:      map[string]int{"ed25519": 256, "ed25519-sk": 256, "ecdsa": 256, "ecdsa-sk": 256, "rsa": 2048},
-		ServerHostKeys:       []string{"ssh/gitea.rsa", "ssh/gogs.rsa"},
-		PerWriteTimeout:      PerWriteTimeout,
-		PerWritePerKbTimeout: PerWritePerKbTimeout,
->>>>>>> 440039c0
+		PerWriteTimeout:               PerWriteTimeout,
+		PerWritePerKbTimeout:          PerWritePerKbTimeout,
 	}
 
 	// Security settings
@@ -830,14 +789,12 @@
 	}
 
 	SSH.ExposeAnonymous = sec.Key("SSH_EXPOSE_ANONYMOUS").MustBool(false)
-<<<<<<< HEAD
 	SSH.AuthorizedKeysCommandTemplate = sec.Key("SSH_AUTHORIZED_KEYS_COMMAND_TEMPLATE").MustString(SSH.AuthorizedKeysCommandTemplate)
 
 	SSH.AuthorizedKeysCommandTemplateTemplate = template.Must(template.New("").Parse(SSH.AuthorizedKeysCommandTemplate))
-=======
+
 	SSH.PerWriteTimeout = sec.Key("SSH_PER_WRITE_TIMEOUT").MustDuration(PerWriteTimeout)
 	SSH.PerWritePerKbTimeout = sec.Key("SSH_PER_WRITE_PER_KB_TIMEOUT").MustDuration(PerWritePerKbTimeout)
->>>>>>> 440039c0
 
 	if err = Cfg.Section("oauth2").MapTo(&OAuth2); err != nil {
 		log.Fatal("Failed to OAuth2 settings: %v", err)
