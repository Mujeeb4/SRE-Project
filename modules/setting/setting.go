// Copyright 2014 The Gogs Authors. All rights reserved.
// Copyright 2017 The Gitea Authors. All rights reserved.
// Use of this source code is governed by a MIT-style
// license that can be found in the LICENSE file.

package setting

import (
	"encoding/base64"
	"net"
	"net/url"
	"os"
	"os/exec"
	"path"
	"path/filepath"
	"regexp"
	"runtime"
	"strconv"
	"strings"
	"time"

	"code.gitea.io/git"
	"code.gitea.io/gitea/modules/generate"
	"code.gitea.io/gitea/modules/log"
	_ "code.gitea.io/gitea/modules/minwinsvc" // import minwinsvc for windows services
	"code.gitea.io/gitea/modules/structs"
	"code.gitea.io/gitea/modules/user"

	"github.com/Unknwon/com"
	_ "github.com/go-macaron/cache/memcache" // memcache plugin for cache
	_ "github.com/go-macaron/cache/redis"
	_ "github.com/go-macaron/session/couchbase" // couchbase plugin for session store
	_ "github.com/go-macaron/session/memcache"  // memcache plugin for session store
	_ "github.com/go-macaron/session/mysql"     // mysql plugin for session store
	_ "github.com/go-macaron/session/nodb"      // nodb plugin for session store
	_ "github.com/go-macaron/session/postgres"  // postgres plugin for session store
	_ "github.com/go-macaron/session/redis"     // redis plugin for store session
	shellquote "github.com/kballard/go-shellquote"
	version "github.com/mcuadros/go-version"
	ini "gopkg.in/ini.v1"
	"strk.kbt.io/projects/go/libravatar"
)

// Scheme describes protocol types
type Scheme string

// enumerates all the scheme types
const (
	HTTP       Scheme = "http"
	HTTPS      Scheme = "https"
	FCGI       Scheme = "fcgi"
	UnixSocket Scheme = "unix"
)

// LandingPage describes the default page
type LandingPage string

// enumerates all the landing page types
const (
	LandingPageHome          LandingPage = "/"
	LandingPageExplore       LandingPage = "/explore"
	LandingPageOrganizations LandingPage = "/explore/organizations"
)

// MarkupParser defines the external parser configured in ini
type MarkupParser struct {
	Enabled        bool
	MarkupName     string
	Command        string
	FileExtensions []string
	IsInputFile    bool
}

// enumerates all the policy repository creating
const (
	RepoCreatingLastUserVisibility = "last"
	RepoCreatingPrivate            = "private"
	RepoCreatingPublic             = "public"
)

// enumerates all the types of captchas
const (
	ImageCaptcha = "image"
	ReCaptcha    = "recaptcha"
)

// settings
var (
	// AppVer settings
	AppVer         string
	AppBuiltWith   string
	AppName        string
	AppURL         string
	AppSubURL      string
	AppSubURLDepth int // Number of slashes
	AppPath        string
	AppDataPath    string
	AppWorkPath    string

	// Server settings
	Protocol             Scheme
	Domain               string
	HTTPAddr             string
	HTTPPort             string
	LocalURL             string
	RedirectOtherPort    bool
	PortToRedirect       string
	OfflineMode          bool
	DisableRouterLog     bool
	CertFile             string
	KeyFile              string
	StaticRootPath       string
	EnableGzip           bool
	LandingPageURL       LandingPage
	UnixSocketPermission uint32
	EnablePprof          bool
	PprofDataPath        string
	EnableLetsEncrypt    bool
	LetsEncryptTOS       bool
	LetsEncryptDirectory string
	LetsEncryptEmail     string

	SSH = struct {
		Disabled                 bool           `ini:"DISABLE_SSH"`
		StartBuiltinServer       bool           `ini:"START_SSH_SERVER"`
		BuiltinServerUser        string         `ini:"BUILTIN_SSH_SERVER_USER"`
		Domain                   string         `ini:"SSH_DOMAIN"`
		Port                     int            `ini:"SSH_PORT"`
		ListenHost               string         `ini:"SSH_LISTEN_HOST"`
		ListenPort               int            `ini:"SSH_LISTEN_PORT"`
		RootPath                 string         `ini:"SSH_ROOT_PATH"`
		ServerCiphers            []string       `ini:"SSH_SERVER_CIPHERS"`
		ServerKeyExchanges       []string       `ini:"SSH_SERVER_KEY_EXCHANGES"`
		ServerMACs               []string       `ini:"SSH_SERVER_MACS"`
		KeyTestPath              string         `ini:"SSH_KEY_TEST_PATH"`
		KeygenPath               string         `ini:"SSH_KEYGEN_PATH"`
		AuthorizedKeysBackup     bool           `ini:"SSH_AUTHORIZED_KEYS_BACKUP"`
		MinimumKeySizeCheck      bool           `ini:"-"`
		MinimumKeySizes          map[string]int `ini:"-"`
		CreateAuthorizedKeysFile bool           `ini:"SSH_CREATE_AUTHORIZED_KEYS_FILE"`
		ExposeAnonymous          bool           `ini:"SSH_EXPOSE_ANONYMOUS"`
	}{
		Disabled:           false,
		StartBuiltinServer: false,
		Domain:             "",
		Port:               22,
		ServerCiphers:      []string{"aes128-ctr", "aes192-ctr", "aes256-ctr", "aes128-gcm@openssh.com", "arcfour256", "arcfour128"},
		ServerKeyExchanges: []string{"diffie-hellman-group1-sha1", "diffie-hellman-group14-sha1", "ecdh-sha2-nistp256", "ecdh-sha2-nistp384", "ecdh-sha2-nistp521", "curve25519-sha256@libssh.org"},
		ServerMACs:         []string{"hmac-sha2-256-etm@openssh.com", "hmac-sha2-256", "hmac-sha1", "hmac-sha1-96"},
		KeygenPath:         "ssh-keygen",
	}

	LFS struct {
		StartServer     bool          `ini:"LFS_START_SERVER"`
		ContentPath     string        `ini:"LFS_CONTENT_PATH"`
		JWTSecretBase64 string        `ini:"LFS_JWT_SECRET"`
		JWTSecretBytes  []byte        `ini:"-"`
		HTTPAuthExpiry  time.Duration `ini:"LFS_HTTP_AUTH_EXPIRY"`
	}

	// Security settings
	InstallLock           bool
	SecretKey             string
	LogInRememberDays     int
	CookieUserName        string
	CookieRememberName    string
	ReverseProxyAuthUser  string
	ReverseProxyAuthEmail string
	MinPasswordLength     int
	ImportLocalPaths      bool
	DisableGitHooks       bool

	// Database settings
	UseSQLite3       bool
	UseMySQL         bool
	UseMSSQL         bool
	UsePostgreSQL    bool
	UseTiDB          bool
	LogSQL           bool
	DBConnectRetries int
	DBConnectBackoff time.Duration

	// Indexer settings
	Indexer struct {
		IssuePath          string
		RepoIndexerEnabled bool
		RepoPath           string
		UpdateQueueLength  int
		MaxIndexerFileSize int64
	}

	// Repository settings
	Repository = struct {
		AnsiCharset              string
		ForcePrivate             bool
		DefaultPrivate           string
		MaxCreationLimit         int
		MirrorQueueLength        int
		PullRequestQueueLength   int
		PreferredLicenses        []string
		DisableHTTPGit           bool
		AccessControlAllowOrigin string
		UseCompatSSHURI          bool

		// Repository editor settings
		Editor struct {
			LineWrapExtensions   []string
			PreviewableFileModes []string
		} `ini:"-"`

		// Repository upload settings
		Upload struct {
			Enabled      bool
			TempPath     string
			AllowedTypes []string `delim:"|"`
			FileMaxSize  int64
			MaxFiles     int
		} `ini:"-"`

		// Repository local settings
		Local struct {
			LocalCopyPath string
			LocalWikiPath string
		} `ini:"-"`

		// Pull request settings
		PullRequest struct {
			WorkInProgressPrefixes []string
		} `ini:"repository.pull-request"`
	}{
		AnsiCharset:              "",
		ForcePrivate:             false,
		DefaultPrivate:           RepoCreatingLastUserVisibility,
		MaxCreationLimit:         -1,
		MirrorQueueLength:        1000,
		PullRequestQueueLength:   1000,
		PreferredLicenses:        []string{"Apache License 2.0,MIT License"},
		DisableHTTPGit:           false,
		AccessControlAllowOrigin: "",
		UseCompatSSHURI:          false,

		// Repository editor settings
		Editor: struct {
			LineWrapExtensions   []string
			PreviewableFileModes []string
		}{
			LineWrapExtensions:   strings.Split(".txt,.md,.markdown,.mdown,.mkd,", ","),
			PreviewableFileModes: []string{"markdown"},
		},

		// Repository upload settings
		Upload: struct {
			Enabled      bool
			TempPath     string
			AllowedTypes []string `delim:"|"`
			FileMaxSize  int64
			MaxFiles     int
		}{
			Enabled:      true,
			TempPath:     "data/tmp/uploads",
			AllowedTypes: []string{},
			FileMaxSize:  3,
			MaxFiles:     5,
		},

		// Repository local settings
		Local: struct {
			LocalCopyPath string
			LocalWikiPath string
		}{
			LocalCopyPath: "tmp/local-repo",
			LocalWikiPath: "tmp/local-wiki",
		},

		// Pull request settings
		PullRequest: struct {
			WorkInProgressPrefixes []string
		}{
			WorkInProgressPrefixes: []string{"WIP:", "[WIP]"},
		},
	}
	RepoRootPath string
	ScriptType   = "bash"

	// UI settings
	UI = struct {
		ExplorePagingNum    int
		IssuePagingNum      int
		RepoSearchPagingNum int
		FeedMaxCommitNum    int
		GraphMaxCommitNum   int
		CodeCommentLines    int
		ReactionMaxUserNum  int
		ThemeColorMetaTag   string
		MaxDisplayFileSize  int64
		ShowUserEmail       bool
		DefaultTheme        string
		Themes              []string

		Admin struct {
			UserPagingNum   int
			RepoPagingNum   int
			NoticePagingNum int
			OrgPagingNum    int
		} `ini:"ui.admin"`
		User struct {
			RepoPagingNum int
		} `ini:"ui.user"`
		Meta struct {
			Author      string
			Description string
			Keywords    string
		} `ini:"ui.meta"`
	}{
		ExplorePagingNum:    20,
		IssuePagingNum:      10,
		RepoSearchPagingNum: 10,
		FeedMaxCommitNum:    5,
		GraphMaxCommitNum:   100,
		CodeCommentLines:    4,
		ReactionMaxUserNum:  10,
		ThemeColorMetaTag:   `#6cc644`,
		MaxDisplayFileSize:  8388608,
		DefaultTheme:        `gitea`,
		Themes:              []string{`gitea`, `arc-green`},
		Admin: struct {
			UserPagingNum   int
			RepoPagingNum   int
			NoticePagingNum int
			OrgPagingNum    int
		}{
			UserPagingNum:   50,
			RepoPagingNum:   50,
			NoticePagingNum: 25,
			OrgPagingNum:    50,
		},
		User: struct {
			RepoPagingNum int
		}{
			RepoPagingNum: 15,
		},
		Meta: struct {
			Author      string
			Description string
			Keywords    string
		}{
			Author:      "Gitea - Git with a cup of tea",
			Description: "Gitea (Git with a cup of tea) is a painless self-hosted Git service written in Go",
			Keywords:    "go,git,self-hosted,gitea",
		},
	}

	// Markdown settings
	Markdown = struct {
		EnableHardLineBreak bool
		CustomURLSchemes    []string `ini:"CUSTOM_URL_SCHEMES"`
		FileExtensions      []string
	}{
		EnableHardLineBreak: false,
		FileExtensions:      strings.Split(".md,.markdown,.mdown,.mkd", ","),
	}

	// Admin settings
	Admin struct {
		DisableRegularOrgCreation bool
	}

	// Picture settings
	AvatarUploadPath      string
	AvatarMaxWidth        int
	AvatarMaxHeight       int
	GravatarSource        string
	GravatarSourceURL     *url.URL
	DisableGravatar       bool
	EnableFederatedAvatar bool
	LibravatarService     *libravatar.Libravatar

	// Log settings
	LogLevel           string
	LogRootPath        string
	LogModes           []string
	LogConfigs         []string
	RedirectMacaronLog bool

	// Attachment settings
	AttachmentPath         string
	AttachmentAllowedTypes string
	AttachmentMaxSize      int64
	AttachmentMaxFiles     int
	AttachmentEnabled      bool

	// Time settings
	TimeFormat string

	CSRFCookieName = "_csrf"

	// Cron tasks
	Cron = struct {
		UpdateMirror struct {
			Enabled    bool
			RunAtStart bool
			Schedule   string
		} `ini:"cron.update_mirrors"`
		RepoHealthCheck struct {
			Enabled    bool
			RunAtStart bool
			Schedule   string
			Timeout    time.Duration
			Args       []string `delim:" "`
		} `ini:"cron.repo_health_check"`
		CheckRepoStats struct {
			Enabled    bool
			RunAtStart bool
			Schedule   string
		} `ini:"cron.check_repo_stats"`
		ArchiveCleanup struct {
			Enabled    bool
			RunAtStart bool
			Schedule   string
			OlderThan  time.Duration
		} `ini:"cron.archive_cleanup"`
		SyncExternalUsers struct {
			Enabled        bool
			RunAtStart     bool
			Schedule       string
			UpdateExisting bool
		} `ini:"cron.sync_external_users"`
		DeletedBranchesCleanup struct {
			Enabled    bool
			RunAtStart bool
			Schedule   string
			OlderThan  time.Duration
		} `ini:"cron.deleted_branches_cleanup"`
	}{
		UpdateMirror: struct {
			Enabled    bool
			RunAtStart bool
			Schedule   string
		}{
			Enabled:    true,
			RunAtStart: false,
			Schedule:   "@every 10m",
		},
		RepoHealthCheck: struct {
			Enabled    bool
			RunAtStart bool
			Schedule   string
			Timeout    time.Duration
			Args       []string `delim:" "`
		}{
			Enabled:    true,
			RunAtStart: false,
			Schedule:   "@every 24h",
			Timeout:    60 * time.Second,
			Args:       []string{},
		},
		CheckRepoStats: struct {
			Enabled    bool
			RunAtStart bool
			Schedule   string
		}{
			Enabled:    true,
			RunAtStart: true,
			Schedule:   "@every 24h",
		},
		ArchiveCleanup: struct {
			Enabled    bool
			RunAtStart bool
			Schedule   string
			OlderThan  time.Duration
		}{
			Enabled:    true,
			RunAtStart: true,
			Schedule:   "@every 24h",
			OlderThan:  24 * time.Hour,
		},
		SyncExternalUsers: struct {
			Enabled        bool
			RunAtStart     bool
			Schedule       string
			UpdateExisting bool
		}{
			Enabled:        true,
			RunAtStart:     false,
			Schedule:       "@every 24h",
			UpdateExisting: true,
		},
		DeletedBranchesCleanup: struct {
			Enabled    bool
			RunAtStart bool
			Schedule   string
			OlderThan  time.Duration
		}{
			Enabled:    true,
			RunAtStart: true,
			Schedule:   "@every 24h",
			OlderThan:  24 * time.Hour,
		},
	}

	// Git settings
	Git = struct {
		Version                  string `ini:"-"`
		DisableDiffHighlight     bool
		MaxGitDiffLines          int
		MaxGitDiffLineCharacters int
		MaxGitDiffFiles          int
		GCArgs                   []string `delim:" "`
		Timeout                  struct {
			Default int
			Migrate int
			Mirror  int
			Clone   int
			Pull    int
			GC      int `ini:"GC"`
		} `ini:"git.timeout"`
	}{
		DisableDiffHighlight:     false,
		MaxGitDiffLines:          1000,
		MaxGitDiffLineCharacters: 5000,
		MaxGitDiffFiles:          100,
		GCArgs:                   []string{},
		Timeout: struct {
			Default int
			Migrate int
			Mirror  int
			Clone   int
			Pull    int
			GC      int `ini:"GC"`
		}{
			Default: int(git.DefaultCommandExecutionTimeout / time.Second),
			Migrate: 600,
			Mirror:  300,
			Clone:   300,
			Pull:    300,
			GC:      60,
		},
	}

	// Mirror settings
	Mirror struct {
		DefaultInterval time.Duration
		MinInterval     time.Duration
	}

	// API settings
	API = struct {
		EnableSwagger          bool
		MaxResponseItems       int
		DefaultPagingNum       int
		DefaultGitTreesPerPage int
	}{
		EnableSwagger:          true,
		MaxResponseItems:       50,
		DefaultPagingNum:       30,
		DefaultGitTreesPerPage: 1000,
	}

	U2F = struct {
		AppID         string
		TrustedFacets []string
	}{}

	// Metrics settings
	Metrics = struct {
		Enabled bool
		Token   string
	}{
		Enabled: false,
		Token:   "",
	}

	// I18n settings
	Langs     []string
	Names     []string
	dateLangs map[string]string

	// Highlight settings are loaded in modules/template/highlight.go

	// Other settings
	ShowFooterBranding         bool
	ShowFooterVersion          bool
	ShowFooterTemplateLoadTime bool

	// Global setting objects
	Cfg               *ini.File
	CustomPath        string // Custom directory path
	CustomConf        string
	CustomPID         string
	ProdMode          bool
	RunUser           string
	IsWindows         bool
	HasRobotsTxt      bool
	InternalToken     string // internal access token
	IterateBufferSize int

	ExternalMarkupParsers []MarkupParser
	// UILocation is the location on the UI, so that we can display the time on UI.
	// Currently only show the default time.Local, it could be added to app.ini after UI is ready
	UILocation = time.Local
)

// DateLang transforms standard language locale name to corresponding value in datetime plugin.
func DateLang(lang string) string {
	name, ok := dateLangs[lang]
	if ok {
		return name
	}
	return "en"
}

// ExtractKeysFromMapString provides a slice of keys from map
func ExtractKeysFromMapString(in map[string]structs.VisibleType) (keys []string) {
	for k := range in {
		keys = append(keys, k)
	}
	return
}

func getAppPath() (string, error) {
	var appPath string
	var err error
	if IsWindows && filepath.IsAbs(os.Args[0]) {
		appPath = filepath.Clean(os.Args[0])
	} else {
		appPath, err = exec.LookPath(os.Args[0])
	}

	if err != nil {
		return "", err
	}
	appPath, err = filepath.Abs(appPath)
	if err != nil {
		return "", err
	}
	// Note: we don't use path.Dir here because it does not handle case
	//	which path starts with two "/" in Windows: "//psf/Home/..."
	return strings.Replace(appPath, "\\", "/", -1), err
}

func getWorkPath(appPath string) string {
	workPath := ""
	giteaWorkPath := os.Getenv("GITEA_WORK_DIR")

	if len(giteaWorkPath) > 0 {
		workPath = giteaWorkPath
	} else {
		i := strings.LastIndex(appPath, "/")
		if i == -1 {
			workPath = appPath
		} else {
			workPath = appPath[:i]
		}
	}
	return strings.Replace(workPath, "\\", "/", -1)
}

func init() {
	IsWindows = runtime.GOOS == "windows"
	log.NewLogger(0, "console", `{"level": 0}`)

	var err error
	if AppPath, err = getAppPath(); err != nil {
		log.Fatal(4, "Failed to get app path: %v", err)
	}
	AppWorkPath = getWorkPath(AppPath)
}

func forcePathSeparator(path string) {
	if strings.Contains(path, "\\") {
		log.Fatal(4, "Do not use '\\' or '\\\\' in paths, instead, please use '/' in all places")
	}
}

// IsRunUserMatchCurrentUser returns false if configured run user does not match
// actual user that runs the app. The first return value is the actual user name.
// This check is ignored under Windows since SSH remote login is not the main
// method to login on Windows.
func IsRunUserMatchCurrentUser(runUser string) (string, bool) {
	if IsWindows {
		return "", true
	}

	currentUser := user.CurrentUsername()
	return currentUser, runUser == currentUser
}

func createPIDFile(pidPath string) {
	currentPid := os.Getpid()
	if err := os.MkdirAll(filepath.Dir(pidPath), os.ModePerm); err != nil {
		log.Fatal(4, "Failed to create PID folder: %v", err)
	}

	file, err := os.Create(pidPath)
	if err != nil {
		log.Fatal(4, "Failed to create PID file: %v", err)
	}
	defer file.Close()
	if _, err := file.WriteString(strconv.FormatInt(int64(currentPid), 10)); err != nil {
		log.Fatal(4, "Failed to write PID information: %v", err)
	}
}

// CheckLFSVersion will check lfs version, if not satisfied, then disable it.
func CheckLFSVersion() {
	if LFS.StartServer {
		//Disable LFS client hooks if installed for the current OS user
		//Needs at least git v2.1.2

		binVersion, err := git.BinVersion()
		if err != nil {
			log.Fatal(4, "Error retrieving git version: %v", err)
		}

		if !version.Compare(binVersion, "2.1.2", ">=") {
			LFS.StartServer = false
			log.Error(4, "LFS server support needs at least Git v2.1.2")
		} else {
			git.GlobalCommandArgs = append(git.GlobalCommandArgs, "-c", "filter.lfs.required=",
				"-c", "filter.lfs.smudge=", "-c", "filter.lfs.clean=")
		}
	}
}

// NewContext initializes configuration context.
// NOTE: do not print any log except error.
func NewContext() {
	Cfg = ini.Empty()

	CustomPath = os.Getenv("GITEA_CUSTOM")
	if len(CustomPath) == 0 {
		CustomPath = path.Join(AppWorkPath, "custom")
	} else if !filepath.IsAbs(CustomPath) {
		CustomPath = path.Join(AppWorkPath, CustomPath)
	}

	if len(CustomPID) > 0 {
		createPIDFile(CustomPID)
	}

	if len(CustomConf) == 0 {
		CustomConf = path.Join(CustomPath, "conf/app.ini")
	} else if !filepath.IsAbs(CustomConf) {
		CustomConf = path.Join(CustomPath, CustomConf)
	}

	if com.IsFile(CustomConf) {
		if err := Cfg.Append(CustomConf); err != nil {
			log.Fatal(4, "Failed to load custom conf '%s': %v", CustomConf, err)
		}
	} else {
		log.Warn("Custom config '%s' not found, ignore this if you're running first time", CustomConf)
	}
	Cfg.NameMapper = ini.AllCapsUnderscore

	homeDir, err := com.HomeDir()
	if err != nil {
		log.Fatal(4, "Failed to get home directory: %v", err)
	}
	homeDir = strings.Replace(homeDir, "\\", "/", -1)

	LogLevel = getLogLevel("log", "LEVEL", "Info")
	LogRootPath = Cfg.Section("log").Key("ROOT_PATH").MustString(path.Join(AppWorkPath, "log"))
	forcePathSeparator(LogRootPath)
	RedirectMacaronLog = Cfg.Section("log").Key("REDIRECT_MACARON_LOG").MustBool(false)

	sec := Cfg.Section("server")
	AppName = Cfg.Section("").Key("APP_NAME").MustString("Gitea: Git with a cup of tea")

	Protocol = HTTP
	if sec.Key("PROTOCOL").String() == "https" {
		Protocol = HTTPS
		CertFile = sec.Key("CERT_FILE").String()
		KeyFile = sec.Key("KEY_FILE").String()
	} else if sec.Key("PROTOCOL").String() == "fcgi" {
		Protocol = FCGI
	} else if sec.Key("PROTOCOL").String() == "unix" {
		Protocol = UnixSocket
		UnixSocketPermissionRaw := sec.Key("UNIX_SOCKET_PERMISSION").MustString("666")
		UnixSocketPermissionParsed, err := strconv.ParseUint(UnixSocketPermissionRaw, 8, 32)
		if err != nil || UnixSocketPermissionParsed > 0777 {
			log.Fatal(4, "Failed to parse unixSocketPermission: %s", UnixSocketPermissionRaw)
		}
		UnixSocketPermission = uint32(UnixSocketPermissionParsed)
	}
	EnableLetsEncrypt = sec.Key("ENABLE_LETSENCRYPT").MustBool(false)
	LetsEncryptTOS = sec.Key("LETSENCRYPT_ACCEPTTOS").MustBool(false)
	if !LetsEncryptTOS && EnableLetsEncrypt {
		log.Warn("Failed to enable Let's Encrypt due to Let's Encrypt TOS not being accepted")
		EnableLetsEncrypt = false
	}
	LetsEncryptDirectory = sec.Key("LETSENCRYPT_DIRECTORY").MustString("https")
	LetsEncryptEmail = sec.Key("LETSENCRYPT_EMAIL").MustString("")
	Domain = sec.Key("DOMAIN").MustString("localhost")
	HTTPAddr = sec.Key("HTTP_ADDR").MustString("0.0.0.0")
	HTTPPort = sec.Key("HTTP_PORT").MustString("3000")

	defaultAppURL := string(Protocol) + "://" + Domain
	if (Protocol == HTTP && HTTPPort != "80") || (Protocol == HTTPS && HTTPPort != "443") {
		defaultAppURL += ":" + HTTPPort
	}
	AppURL = sec.Key("ROOT_URL").MustString(defaultAppURL)
	AppURL = strings.TrimRight(AppURL, "/") + "/"

	// Check if has app suburl.
	url, err := url.Parse(AppURL)
	if err != nil {
		log.Fatal(4, "Invalid ROOT_URL '%s': %s", AppURL, err)
	}
	// Suburl should start with '/' and end without '/', such as '/{subpath}'.
	// This value is empty if site does not have sub-url.
	AppSubURL = strings.TrimSuffix(url.Path, "/")
	AppSubURLDepth = strings.Count(AppSubURL, "/")
	// Check if Domain differs from AppURL domain than update it to AppURL's domain
	// TODO: Can be replaced with url.Hostname() when minimal GoLang version is 1.8
	urlHostname := strings.SplitN(url.Host, ":", 2)[0]
	if urlHostname != Domain && net.ParseIP(urlHostname) == nil {
		Domain = urlHostname
	}

	var defaultLocalURL string
	switch Protocol {
	case UnixSocket:
		defaultLocalURL = "http://unix/"
	case FCGI:
		defaultLocalURL = AppURL
	default:
		defaultLocalURL = string(Protocol) + "://"
		if HTTPAddr == "0.0.0.0" {
			defaultLocalURL += "localhost"
		} else {
			defaultLocalURL += HTTPAddr
		}
		defaultLocalURL += ":" + HTTPPort + "/"
	}
	LocalURL = sec.Key("LOCAL_ROOT_URL").MustString(defaultLocalURL)
	RedirectOtherPort = sec.Key("REDIRECT_OTHER_PORT").MustBool(false)
	PortToRedirect = sec.Key("PORT_TO_REDIRECT").MustString("80")
	OfflineMode = sec.Key("OFFLINE_MODE").MustBool()
	DisableRouterLog = sec.Key("DISABLE_ROUTER_LOG").MustBool()
	StaticRootPath = sec.Key("STATIC_ROOT_PATH").MustString(AppWorkPath)
	AppDataPath = sec.Key("APP_DATA_PATH").MustString(path.Join(AppWorkPath, "data"))
	EnableGzip = sec.Key("ENABLE_GZIP").MustBool()
	EnablePprof = sec.Key("ENABLE_PPROF").MustBool(false)
	PprofDataPath = sec.Key("PPROF_DATA_PATH").MustString(path.Join(AppWorkPath, "data/tmp/pprof"))
	if !filepath.IsAbs(PprofDataPath) {
		PprofDataPath = filepath.Join(AppWorkPath, PprofDataPath)
	}

	switch sec.Key("LANDING_PAGE").MustString("home") {
	case "explore":
		LandingPageURL = LandingPageExplore
	case "organizations":
		LandingPageURL = LandingPageOrganizations
	default:
		LandingPageURL = LandingPageHome
	}

	if len(SSH.Domain) == 0 {
		SSH.Domain = Domain
	}
	SSH.RootPath = path.Join(homeDir, ".ssh")
	serverCiphers := sec.Key("SSH_SERVER_CIPHERS").Strings(",")
	if len(serverCiphers) > 0 {
		SSH.ServerCiphers = serverCiphers
	}
	serverKeyExchanges := sec.Key("SSH_SERVER_KEY_EXCHANGES").Strings(",")
	if len(serverKeyExchanges) > 0 {
		SSH.ServerKeyExchanges = serverKeyExchanges
	}
	serverMACs := sec.Key("SSH_SERVER_MACS").Strings(",")
	if len(serverMACs) > 0 {
		SSH.ServerMACs = serverMACs
	}
	SSH.KeyTestPath = os.TempDir()
	if err = Cfg.Section("server").MapTo(&SSH); err != nil {
		log.Fatal(4, "Failed to map SSH settings: %v", err)
	}

	SSH.KeygenPath = sec.Key("SSH_KEYGEN_PATH").MustString("ssh-keygen")
	SSH.Port = sec.Key("SSH_PORT").MustInt(22)
	SSH.ListenPort = sec.Key("SSH_LISTEN_PORT").MustInt(SSH.Port)

	// When disable SSH, start builtin server value is ignored.
	if SSH.Disabled {
		SSH.StartBuiltinServer = false
	}

	if !SSH.Disabled && !SSH.StartBuiltinServer {
		if err := os.MkdirAll(SSH.RootPath, 0700); err != nil {
			log.Fatal(4, "Failed to create '%s': %v", SSH.RootPath, err)
		} else if err = os.MkdirAll(SSH.KeyTestPath, 0644); err != nil {
			log.Fatal(4, "Failed to create '%s': %v", SSH.KeyTestPath, err)
		}
	}

	SSH.MinimumKeySizeCheck = sec.Key("MINIMUM_KEY_SIZE_CHECK").MustBool()
	SSH.MinimumKeySizes = map[string]int{}
	minimumKeySizes := Cfg.Section("ssh.minimum_key_sizes").Keys()
	for _, key := range minimumKeySizes {
		if key.MustInt() != -1 {
			SSH.MinimumKeySizes[strings.ToLower(key.Name())] = key.MustInt()
		}
	}
	SSH.AuthorizedKeysBackup = sec.Key("SSH_AUTHORIZED_KEYS_BACKUP").MustBool(true)
	SSH.CreateAuthorizedKeysFile = sec.Key("SSH_CREATE_AUTHORIZED_KEYS_FILE").MustBool(true)
	SSH.ExposeAnonymous = sec.Key("SSH_EXPOSE_ANONYMOUS").MustBool(false)

	sec = Cfg.Section("server")
	if err = sec.MapTo(&LFS); err != nil {
		log.Fatal(4, "Failed to map LFS settings: %v", err)
	}
	LFS.ContentPath = sec.Key("LFS_CONTENT_PATH").MustString(filepath.Join(AppDataPath, "lfs"))
	if !filepath.IsAbs(LFS.ContentPath) {
		LFS.ContentPath = filepath.Join(AppWorkPath, LFS.ContentPath)
	}

	LFS.HTTPAuthExpiry = sec.Key("LFS_HTTP_AUTH_EXPIRY").MustDuration(20 * time.Minute)

	if LFS.StartServer {
		if err := os.MkdirAll(LFS.ContentPath, 0700); err != nil {
			log.Fatal(4, "Failed to create '%s': %v", LFS.ContentPath, err)
		}

		LFS.JWTSecretBytes = make([]byte, 32)
		n, err := base64.RawURLEncoding.Decode(LFS.JWTSecretBytes, []byte(LFS.JWTSecretBase64))

		if err != nil || n != 32 {
			LFS.JWTSecretBase64, err = generate.NewLfsJwtSecret()
			if err != nil {
				log.Fatal(4, "Error generating JWT Secret for custom config: %v", err)
				return
			}

			// Save secret
			cfg := ini.Empty()
			if com.IsFile(CustomConf) {
				// Keeps custom settings if there is already something.
				if err := cfg.Append(CustomConf); err != nil {
					log.Error(4, "Failed to load custom conf '%s': %v", CustomConf, err)
				}
			}

			cfg.Section("server").Key("LFS_JWT_SECRET").SetValue(LFS.JWTSecretBase64)

			if err := os.MkdirAll(filepath.Dir(CustomConf), os.ModePerm); err != nil {
				log.Fatal(4, "Failed to create '%s': %v", CustomConf, err)
			}
			if err := cfg.SaveTo(CustomConf); err != nil {
				log.Fatal(4, "Error saving generated JWT Secret to custom config: %v", err)
				return
			}
		}
	}

	sec = Cfg.Section("security")
	InstallLock = sec.Key("INSTALL_LOCK").MustBool(false)
	SecretKey = sec.Key("SECRET_KEY").MustString("!#@FDEWREWR&*(")
	LogInRememberDays = sec.Key("LOGIN_REMEMBER_DAYS").MustInt(7)
	CookieUserName = sec.Key("COOKIE_USERNAME").MustString("gitea_awesome")
	CookieRememberName = sec.Key("COOKIE_REMEMBER_NAME").MustString("gitea_incredible")
	ReverseProxyAuthUser = sec.Key("REVERSE_PROXY_AUTHENTICATION_USER").MustString("X-WEBAUTH-USER")
	ReverseProxyAuthEmail = sec.Key("REVERSE_PROXY_AUTHENTICATION_EMAIL").MustString("X-WEBAUTH-EMAIL")
	MinPasswordLength = sec.Key("MIN_PASSWORD_LENGTH").MustInt(6)
	ImportLocalPaths = sec.Key("IMPORT_LOCAL_PATHS").MustBool(false)
	DisableGitHooks = sec.Key("DISABLE_GIT_HOOKS").MustBool(false)
	InternalToken = sec.Key("INTERNAL_TOKEN").String()
	if len(InternalToken) == 0 {
		InternalToken, err = generate.NewInternalToken()
		if err != nil {
			log.Fatal(4, "Error generate internal token: %v", err)
		}

		// Save secret
		cfgSave := ini.Empty()
		if com.IsFile(CustomConf) {
			// Keeps custom settings if there is already something.
			if err := cfgSave.Append(CustomConf); err != nil {
				log.Error(4, "Failed to load custom conf '%s': %v", CustomConf, err)
			}
		}

		cfgSave.Section("security").Key("INTERNAL_TOKEN").SetValue(InternalToken)

		if err := os.MkdirAll(filepath.Dir(CustomConf), os.ModePerm); err != nil {
			log.Fatal(4, "Failed to create '%s': %v", CustomConf, err)
		}
		if err := cfgSave.SaveTo(CustomConf); err != nil {
			log.Fatal(4, "Error saving generated JWT Secret to custom config: %v", err)
		}
	}
	IterateBufferSize = Cfg.Section("database").Key("ITERATE_BUFFER_SIZE").MustInt(50)
	LogSQL = Cfg.Section("database").Key("LOG_SQL").MustBool(true)
	DBConnectRetries = Cfg.Section("database").Key("DB_RETRIES").MustInt(10)
	DBConnectBackoff = Cfg.Section("database").Key("DB_RETRY_BACKOFF").MustDuration(3 * time.Second)

	sec = Cfg.Section("attachment")
	AttachmentPath = sec.Key("PATH").MustString(path.Join(AppDataPath, "attachments"))
	if !filepath.IsAbs(AttachmentPath) {
		AttachmentPath = path.Join(AppWorkPath, AttachmentPath)
	}
	AttachmentAllowedTypes = strings.Replace(sec.Key("ALLOWED_TYPES").MustString("image/jpeg,image/png,application/zip,application/gzip"), "|", ",", -1)
	AttachmentMaxSize = sec.Key("MAX_SIZE").MustInt64(4)
	AttachmentMaxFiles = sec.Key("MAX_FILES").MustInt(5)
	AttachmentEnabled = sec.Key("ENABLED").MustBool(true)

	TimeFormatKey := Cfg.Section("time").Key("FORMAT").MustString("RFC1123")
	TimeFormat = map[string]string{
		"ANSIC":       time.ANSIC,
		"UnixDate":    time.UnixDate,
		"RubyDate":    time.RubyDate,
		"RFC822":      time.RFC822,
		"RFC822Z":     time.RFC822Z,
		"RFC850":      time.RFC850,
		"RFC1123":     time.RFC1123,
		"RFC1123Z":    time.RFC1123Z,
		"RFC3339":     time.RFC3339,
		"RFC3339Nano": time.RFC3339Nano,
		"Kitchen":     time.Kitchen,
		"Stamp":       time.Stamp,
		"StampMilli":  time.StampMilli,
		"StampMicro":  time.StampMicro,
		"StampNano":   time.StampNano,
	}[TimeFormatKey]
	// When the TimeFormatKey does not exist in the previous map e.g.'2006-01-02 15:04:05'
	if len(TimeFormat) == 0 {
		TimeFormat = TimeFormatKey
		TestTimeFormat, _ := time.Parse(TimeFormat, TimeFormat)
		if TestTimeFormat.Format(time.RFC3339) != "2006-01-02T15:04:05Z" {
			log.Fatal(4, "Can't create time properly, please check your time format has 2006, 01, 02, 15, 04 and 05")
		}
		log.Trace("Custom TimeFormat: %s", TimeFormat)
	}

	RunUser = Cfg.Section("").Key("RUN_USER").MustString(user.CurrentUsername())
	// Does not check run user when the install lock is off.
	if InstallLock {
		currentUser, match := IsRunUserMatchCurrentUser(RunUser)
		if !match {
			log.Fatal(4, "Expect user '%s' but current user is: %s", RunUser, currentUser)
		}
	}

	SSH.BuiltinServerUser = Cfg.Section("server").Key("BUILTIN_SSH_SERVER_USER").MustString(RunUser)

	// Determine and create root git repository path.
	sec = Cfg.Section("repository")
	Repository.DisableHTTPGit = sec.Key("DISABLE_HTTP_GIT").MustBool()
	Repository.UseCompatSSHURI = sec.Key("USE_COMPAT_SSH_URI").MustBool()
	Repository.MaxCreationLimit = sec.Key("MAX_CREATION_LIMIT").MustInt(-1)
	RepoRootPath = sec.Key("ROOT").MustString(path.Join(homeDir, "gitea-repositories"))
	forcePathSeparator(RepoRootPath)
	if !filepath.IsAbs(RepoRootPath) {
		RepoRootPath = filepath.Join(AppWorkPath, RepoRootPath)
	} else {
		RepoRootPath = filepath.Clean(RepoRootPath)
	}
	ScriptType = sec.Key("SCRIPT_TYPE").MustString("bash")
	if err = Cfg.Section("repository").MapTo(&Repository); err != nil {
		log.Fatal(4, "Failed to map Repository settings: %v", err)
	} else if err = Cfg.Section("repository.editor").MapTo(&Repository.Editor); err != nil {
		log.Fatal(4, "Failed to map Repository.Editor settings: %v", err)
	} else if err = Cfg.Section("repository.upload").MapTo(&Repository.Upload); err != nil {
		log.Fatal(4, "Failed to map Repository.Upload settings: %v", err)
	} else if err = Cfg.Section("repository.local").MapTo(&Repository.Local); err != nil {
		log.Fatal(4, "Failed to map Repository.Local settings: %v", err)
	} else if err = Cfg.Section("repository.pull-request").MapTo(&Repository.PullRequest); err != nil {
		log.Fatal(4, "Failed to map Repository.PullRequest settings: %v", err)
	}

	if !filepath.IsAbs(Repository.Upload.TempPath) {
		Repository.Upload.TempPath = path.Join(AppWorkPath, Repository.Upload.TempPath)
	}

	sec = Cfg.Section("picture")
	AvatarUploadPath = sec.Key("AVATAR_UPLOAD_PATH").MustString(path.Join(AppDataPath, "avatars"))
	forcePathSeparator(AvatarUploadPath)
	if !filepath.IsAbs(AvatarUploadPath) {
		AvatarUploadPath = path.Join(AppWorkPath, AvatarUploadPath)
	}
	AvatarMaxWidth = sec.Key("AVATAR_MAX_WIDTH").MustInt(4096)
	AvatarMaxHeight = sec.Key("AVATAR_MAX_HEIGHT").MustInt(3072)
	switch source := sec.Key("GRAVATAR_SOURCE").MustString("gravatar"); source {
	case "duoshuo":
		GravatarSource = "http://gravatar.duoshuo.com/avatar/"
	case "gravatar":
		GravatarSource = "https://secure.gravatar.com/avatar/"
	case "libravatar":
		GravatarSource = "https://seccdn.libravatar.org/avatar/"
	default:
		GravatarSource = source
	}
	DisableGravatar = sec.Key("DISABLE_GRAVATAR").MustBool()
	EnableFederatedAvatar = sec.Key("ENABLE_FEDERATED_AVATAR").MustBool(!InstallLock)
	if OfflineMode {
		DisableGravatar = true
		EnableFederatedAvatar = false
	}
	if DisableGravatar {
		EnableFederatedAvatar = false
	}
	if EnableFederatedAvatar || !DisableGravatar {
		GravatarSourceURL, err = url.Parse(GravatarSource)
		if err != nil {
			log.Fatal(4, "Failed to parse Gravatar URL(%s): %v",
				GravatarSource, err)
		}
	}

	if EnableFederatedAvatar {
		LibravatarService = libravatar.New()
		if GravatarSourceURL.Scheme == "https" {
			LibravatarService.SetUseHTTPS(true)
			LibravatarService.SetSecureFallbackHost(GravatarSourceURL.Host)
		} else {
			LibravatarService.SetUseHTTPS(false)
			LibravatarService.SetFallbackHost(GravatarSourceURL.Host)
		}
	}

	if err = Cfg.Section("ui").MapTo(&UI); err != nil {
		log.Fatal(4, "Failed to map UI settings: %v", err)
	} else if err = Cfg.Section("markdown").MapTo(&Markdown); err != nil {
		log.Fatal(4, "Failed to map Markdown settings: %v", err)
	} else if err = Cfg.Section("admin").MapTo(&Admin); err != nil {
		log.Fatal(4, "Fail to map Admin settings: %v", err)
	} else if err = Cfg.Section("cron").MapTo(&Cron); err != nil {
		log.Fatal(4, "Failed to map Cron settings: %v", err)
	} else if err = Cfg.Section("git").MapTo(&Git); err != nil {
		log.Fatal(4, "Failed to map Git settings: %v", err)
	} else if err = Cfg.Section("api").MapTo(&API); err != nil {
		log.Fatal(4, "Failed to map API settings: %v", err)
	} else if err = Cfg.Section("metrics").MapTo(&Metrics); err != nil {
		log.Fatal(4, "Failed to map Metrics settings: %v", err)
	}

	git.DefaultCommandExecutionTimeout = time.Duration(Git.Timeout.Default) * time.Second

	sec = Cfg.Section("mirror")
	Mirror.MinInterval = sec.Key("MIN_INTERVAL").MustDuration(10 * time.Minute)
	Mirror.DefaultInterval = sec.Key("DEFAULT_INTERVAL").MustDuration(8 * time.Hour)
	if Mirror.MinInterval.Minutes() < 1 {
		log.Warn("Mirror.MinInterval is too low")
		Mirror.MinInterval = 1 * time.Minute
	}
	if Mirror.DefaultInterval < Mirror.MinInterval {
		log.Warn("Mirror.DefaultInterval is less than Mirror.MinInterval")
		Mirror.DefaultInterval = time.Hour * 8
	}

	Langs = Cfg.Section("i18n").Key("LANGS").Strings(",")
	if len(Langs) == 0 {
		Langs = []string{
			"en-US", "zh-CN", "zh-HK", "zh-TW", "de-DE", "fr-FR", "nl-NL", "lv-LV",
			"ru-RU", "uk-UA", "ja-JP", "es-ES", "pt-BR", "pl-PL", "bg-BG", "it-IT",
			"fi-FI", "tr-TR", "cs-CZ", "sr-SP", "sv-SE", "ko-KR"}
	}
	Names = Cfg.Section("i18n").Key("NAMES").Strings(",")
	if len(Names) == 0 {
		Names = []string{"English", "简体中文", "繁體中文（香港）", "繁體中文（台灣）", "Deutsch",
			"français", "Nederlands", "latviešu", "русский", "Українська", "日本語",
			"español", "português do Brasil", "polski", "български", "italiano",
			"suomi", "Türkçe", "čeština", "српски", "svenska", "한국어"}
	}
	dateLangs = Cfg.Section("i18n.datelang").KeysHash()

	ShowFooterBranding = Cfg.Section("other").Key("SHOW_FOOTER_BRANDING").MustBool(false)
	ShowFooterVersion = Cfg.Section("other").Key("SHOW_FOOTER_VERSION").MustBool(true)
	ShowFooterTemplateLoadTime = Cfg.Section("other").Key("SHOW_FOOTER_TEMPLATE_LOAD_TIME").MustBool(true)

	UI.ShowUserEmail = Cfg.Section("ui").Key("SHOW_USER_EMAIL").MustBool(true)

	HasRobotsTxt = com.IsFile(path.Join(CustomPath, "robots.txt"))

	extensionReg := regexp.MustCompile(`\.\w`)
	for _, sec := range Cfg.Section("markup").ChildSections() {
		name := strings.TrimPrefix(sec.Name(), "markup.")
		if name == "" {
			log.Warn("name is empty, markup " + sec.Name() + "ignored")
			continue
		}

		extensions := sec.Key("FILE_EXTENSIONS").Strings(",")
		var exts = make([]string, 0, len(extensions))
		for _, extension := range extensions {
			if !extensionReg.MatchString(extension) {
				log.Warn(sec.Name() + " file extension " + extension + " is invalid. Extension ignored")
			} else {
				exts = append(exts, extension)
			}
		}

		if len(exts) == 0 {
			log.Warn(sec.Name() + " file extension is empty, markup " + name + " ignored")
			continue
		}

		command := sec.Key("RENDER_COMMAND").MustString("")
		if command == "" {
			log.Warn(" RENDER_COMMAND is empty, markup " + name + " ignored")
			continue
		}

		ExternalMarkupParsers = append(ExternalMarkupParsers, MarkupParser{
			Enabled:        sec.Key("ENABLED").MustBool(false),
			MarkupName:     name,
			FileExtensions: exts,
			Command:        command,
			IsInputFile:    sec.Key("IS_INPUT_FILE").MustBool(false),
		})
	}
	sec = Cfg.Section("U2F")
	U2F.TrustedFacets, _ = shellquote.Split(sec.Key("TRUSTED_FACETS").MustString(strings.TrimRight(AppURL, "/")))
	U2F.AppID = sec.Key("APP_ID").MustString(strings.TrimRight(AppURL, "/"))

	binVersion, err := git.BinVersion()
	if err != nil {
		log.Fatal(4, "Error retrieving git version: %v", err)
	}

	if version.Compare(binVersion, "2.9", ">=") {
		// Explicitly disable credential helper, otherwise Git credentials might leak
		git.GlobalCommandArgs = append(git.GlobalCommandArgs, "-c", "credential.helper=")
	}
}

<<<<<<< HEAD
// Service settings
var Service struct {
	DefaultOrgVisibility                    string
	DefaultOrgVisibilityMode                structs.VisibleType
	ActiveCodeLives                         int
	ResetPwdCodeLives                       int
	RegisterEmailConfirm                    bool
	EmailDomainWhitelist                    []string
	DisableRegistration                     bool
	AllowOnlyExternalRegistration           bool
	ShowRegistrationButton                  bool
	RequireSignInView                       bool
	EnableNotifyMail                        bool
	EnableReverseProxyAuth                  bool
	EnableReverseProxyAutoRegister          bool
	EnableReverseProxyEmail                 bool
	EnableCaptcha                           bool
	CaptchaType                             string
	RecaptchaSecret                         string
	RecaptchaSitekey                        string
	DefaultKeepEmailPrivate                 bool
	DefaultAllowCreateOrganization          bool
	EnableTimetracking                      bool
	DefaultEnableTimetracking               bool
	DefaultEnableDependencies               bool
	DefaultAllowOnlyContributorsToTrackTime bool
	NoReplyAddress                          string
	EnableUserHeatmap                       bool
	AutoWatchNewRepos                       bool

	// OpenID settings
	EnableOpenIDSignIn bool
	EnableOpenIDSignUp bool
	OpenIDWhitelist    []*regexp.Regexp
	OpenIDBlacklist    []*regexp.Regexp
}

func newService() {
	sec := Cfg.Section("service")
	Service.ActiveCodeLives = sec.Key("ACTIVE_CODE_LIVE_MINUTES").MustInt(180)
	Service.ResetPwdCodeLives = sec.Key("RESET_PASSWD_CODE_LIVE_MINUTES").MustInt(180)
	Service.DisableRegistration = sec.Key("DISABLE_REGISTRATION").MustBool()
	Service.AllowOnlyExternalRegistration = sec.Key("ALLOW_ONLY_EXTERNAL_REGISTRATION").MustBool()
	Service.EmailDomainWhitelist = sec.Key("EMAIL_DOMAIN_WHITELIST").Strings(",")
	Service.ShowRegistrationButton = sec.Key("SHOW_REGISTRATION_BUTTON").MustBool(!(Service.DisableRegistration || Service.AllowOnlyExternalRegistration))
	Service.RequireSignInView = sec.Key("REQUIRE_SIGNIN_VIEW").MustBool()
	Service.EnableReverseProxyAuth = sec.Key("ENABLE_REVERSE_PROXY_AUTHENTICATION").MustBool()
	Service.EnableReverseProxyAutoRegister = sec.Key("ENABLE_REVERSE_PROXY_AUTO_REGISTRATION").MustBool()
	Service.EnableReverseProxyEmail = sec.Key("ENABLE_REVERSE_PROXY_EMAIL").MustBool()
	Service.EnableCaptcha = sec.Key("ENABLE_CAPTCHA").MustBool(false)
	Service.CaptchaType = sec.Key("CAPTCHA_TYPE").MustString(ImageCaptcha)
	Service.RecaptchaSecret = sec.Key("RECAPTCHA_SECRET").MustString("")
	Service.RecaptchaSitekey = sec.Key("RECAPTCHA_SITEKEY").MustString("")
	Service.DefaultKeepEmailPrivate = sec.Key("DEFAULT_KEEP_EMAIL_PRIVATE").MustBool()
	Service.DefaultAllowCreateOrganization = sec.Key("DEFAULT_ALLOW_CREATE_ORGANIZATION").MustBool(true)
	Service.EnableTimetracking = sec.Key("ENABLE_TIMETRACKING").MustBool(true)
	if Service.EnableTimetracking {
		Service.DefaultEnableTimetracking = sec.Key("DEFAULT_ENABLE_TIMETRACKING").MustBool(true)
	}
	Service.DefaultEnableDependencies = sec.Key("DEFAULT_ENABLE_DEPENDENCIES").MustBool(true)
	Service.DefaultAllowOnlyContributorsToTrackTime = sec.Key("DEFAULT_ALLOW_ONLY_CONTRIBUTORS_TO_TRACK_TIME").MustBool(true)
	Service.NoReplyAddress = sec.Key("NO_REPLY_ADDRESS").MustString("noreply.example.org")
	Service.EnableUserHeatmap = sec.Key("ENABLE_USER_HEATMAP").MustBool(true)
	Service.DefaultOrgVisibility = sec.Key("DEFAULT_ORG_VISIBILITY").In("public", ExtractKeysFromMapString(structs.VisibilityModes))
	Service.DefaultOrgVisibilityMode = structs.VisibilityModes[Service.DefaultOrgVisibility]
	Service.AutoWatchNewRepos = sec.Key("AUTO_WATCH_NEW_REPOS").MustBool(true)

	sec = Cfg.Section("openid")
	Service.EnableOpenIDSignIn = sec.Key("ENABLE_OPENID_SIGNIN").MustBool(!InstallLock)
	Service.EnableOpenIDSignUp = sec.Key("ENABLE_OPENID_SIGNUP").MustBool(!Service.DisableRegistration && Service.EnableOpenIDSignIn)
	pats := sec.Key("WHITELISTED_URIS").Strings(" ")
	if len(pats) != 0 {
		Service.OpenIDWhitelist = make([]*regexp.Regexp, len(pats))
		for i, p := range pats {
			Service.OpenIDWhitelist[i] = regexp.MustCompilePOSIX(p)
		}
	}
	pats = sec.Key("BLACKLISTED_URIS").Strings(" ")
	if len(pats) != 0 {
		Service.OpenIDBlacklist = make([]*regexp.Regexp, len(pats))
		for i, p := range pats {
			Service.OpenIDBlacklist[i] = regexp.MustCompilePOSIX(p)
		}
	}
}

var logLevels = map[string]string{
	"Trace":    "0",
	"Debug":    "1",
	"Info":     "2",
	"Warn":     "3",
	"Error":    "4",
	"Critical": "5",
}

func getLogLevel(section string, key string, defaultValue string) string {
	validLevels := []string{"Trace", "Debug", "Info", "Warn", "Error", "Critical"}
	return Cfg.Section(section).Key(key).In(defaultValue, validLevels)
}

func newLogService() {
	log.Info("Gitea v%s%s", AppVer, AppBuiltWith)

	LogModes = strings.Split(Cfg.Section("log").Key("MODE").MustString("console"), ",")
	LogConfigs = make([]string, len(LogModes))

	useConsole := false
	for i := 0; i < len(LogModes); i++ {
		LogModes[i] = strings.TrimSpace(LogModes[i])
		if LogModes[i] == "console" {
			useConsole = true
		}
	}

	if !useConsole {
		log.DelLogger("console")
	}

	for i, mode := range LogModes {
		sec, err := Cfg.GetSection("log." + mode)
		if err != nil {
			sec, _ = Cfg.NewSection("log." + mode)
		}

		// Log level.
		levelName := getLogLevel("log."+mode, "LEVEL", LogLevel)
		level, ok := logLevels[levelName]
		if !ok {
			log.Fatal(4, "Unknown log level: %s", levelName)
		}

		// Generate log configuration.
		switch mode {
		case "console":
			LogConfigs[i] = fmt.Sprintf(`{"level":%s}`, level)
		case "file":
			logPath := sec.Key("FILE_NAME").MustString(path.Join(LogRootPath, "gitea.log"))
			if err = os.MkdirAll(path.Dir(logPath), os.ModePerm); err != nil {
				panic(err.Error())
			}

			LogConfigs[i] = fmt.Sprintf(
				`{"level":%s,"filename":"%s","rotate":%v,"maxsize":%d,"daily":%v,"maxdays":%d}`, level,
				logPath,
				sec.Key("LOG_ROTATE").MustBool(true),
				1<<uint(sec.Key("MAX_SIZE_SHIFT").MustInt(28)),
				sec.Key("DAILY_ROTATE").MustBool(true),
				sec.Key("MAX_DAYS").MustInt(7))
		case "conn":
			LogConfigs[i] = fmt.Sprintf(`{"level":%s,"reconnectOnMsg":%v,"reconnect":%v,"net":"%s","addr":"%s"}`, level,
				sec.Key("RECONNECT_ON_MSG").MustBool(),
				sec.Key("RECONNECT").MustBool(),
				sec.Key("PROTOCOL").In("tcp", []string{"tcp", "unix", "udp"}),
				sec.Key("ADDR").MustString(":7020"))
		case "smtp":
			LogConfigs[i] = fmt.Sprintf(`{"level":%s,"username":"%s","password":"%s","host":"%s","sendTos":["%s"],"subject":"%s"}`, level,
				sec.Key("USER").MustString("example@example.com"),
				sec.Key("PASSWD").MustString("******"),
				sec.Key("HOST").MustString("127.0.0.1:25"),
				strings.Replace(sec.Key("RECEIVERS").MustString("example@example.com"), ",", "\",\"", -1),
				sec.Key("SUBJECT").MustString("Diagnostic message from serve"))
		case "database":
			LogConfigs[i] = fmt.Sprintf(`{"level":%s,"driver":"%s","conn":"%s"}`, level,
				sec.Key("DRIVER").String(),
				sec.Key("CONN").String())
		}

		log.NewLogger(Cfg.Section("log").Key("BUFFER_LEN").MustInt64(10000), mode, LogConfigs[i])
		log.Info("Log Mode: %s(%s)", strings.Title(mode), levelName)
	}
}

// NewXORMLogService initializes xorm logger service
func NewXORMLogService(disableConsole bool) {
	logModes := strings.Split(Cfg.Section("log").Key("MODE").MustString("console"), ",")
	var logConfigs string
	for _, mode := range logModes {
		mode = strings.TrimSpace(mode)

		if disableConsole && mode == "console" {
			continue
		}

		sec, err := Cfg.GetSection("log." + mode)
		if err != nil {
			sec, _ = Cfg.NewSection("log." + mode)
		}

		// Log level.
		levelName := getLogLevel("log."+mode, "LEVEL", LogLevel)
		level, ok := logLevels[levelName]
		if !ok {
			log.Fatal(4, "Unknown log level: %s", levelName)
		}

		// Generate log configuration.
		switch mode {
		case "console":
			logConfigs = fmt.Sprintf(`{"level":%s}`, level)
		case "file":
			logPath := sec.Key("FILE_NAME").MustString(path.Join(LogRootPath, "xorm.log"))
			if err = os.MkdirAll(path.Dir(logPath), os.ModePerm); err != nil {
				panic(err.Error())
			}
			logPath = path.Join(filepath.Dir(logPath), "xorm.log")

			logConfigs = fmt.Sprintf(
				`{"level":%s,"filename":"%s","rotate":%v,"maxsize":%d,"daily":%v,"maxdays":%d}`, level,
				logPath,
				sec.Key("LOG_ROTATE").MustBool(true),
				1<<uint(sec.Key("MAX_SIZE_SHIFT").MustInt(28)),
				sec.Key("DAILY_ROTATE").MustBool(true),
				sec.Key("MAX_DAYS").MustInt(7))
		case "conn":
			logConfigs = fmt.Sprintf(`{"level":%s,"reconnectOnMsg":%v,"reconnect":%v,"net":"%s","addr":"%s"}`, level,
				sec.Key("RECONNECT_ON_MSG").MustBool(),
				sec.Key("RECONNECT").MustBool(),
				sec.Key("PROTOCOL").In("tcp", []string{"tcp", "unix", "udp"}),
				sec.Key("ADDR").MustString(":7020"))
		case "smtp":
			logConfigs = fmt.Sprintf(`{"level":%s,"username":"%s","password":"%s","host":"%s","sendTos":"%s","subject":"%s"}`, level,
				sec.Key("USER").MustString("example@example.com"),
				sec.Key("PASSWD").MustString("******"),
				sec.Key("HOST").MustString("127.0.0.1:25"),
				sec.Key("RECEIVERS").MustString("[]"),
				sec.Key("SUBJECT").MustString("Diagnostic message from serve"))
		case "database":
			logConfigs = fmt.Sprintf(`{"level":%s,"driver":"%s","conn":"%s"}`, level,
				sec.Key("DRIVER").String(),
				sec.Key("CONN").String())
		}

		log.NewXORMLogger(Cfg.Section("log").Key("BUFFER_LEN").MustInt64(10000), mode, logConfigs)
		if !disableConsole {
			log.Info("XORM Log Mode: %s(%s)", strings.Title(mode), levelName)
		}

		var lvl core.LogLevel
		switch levelName {
		case "Trace", "Debug":
			lvl = core.LOG_DEBUG
		case "Info":
			lvl = core.LOG_INFO
		case "Warn":
			lvl = core.LOG_WARNING
		case "Error", "Critical":
			lvl = core.LOG_ERR
		}
		log.XORMLogger.SetLevel(lvl)
	}

	if len(logConfigs) == 0 {
		log.DiscardXORMLogger()
	}
}

// Cache represents cache settings
type Cache struct {
	Adapter  string
	Interval int
	Conn     string
	TTL      time.Duration
}

var (
	// CacheService the global cache
	CacheService *Cache
)

func newCacheService() {
	sec := Cfg.Section("cache")
	CacheService = &Cache{
		Adapter: sec.Key("ADAPTER").In("memory", []string{"memory", "redis", "memcache"}),
	}
	switch CacheService.Adapter {
	case "memory":
		CacheService.Interval = sec.Key("INTERVAL").MustInt(60)
	case "redis", "memcache":
		CacheService.Conn = strings.Trim(sec.Key("HOST").String(), "\" ")
	default:
		log.Fatal(4, "Unknown cache adapter: %s", CacheService.Adapter)
	}
	CacheService.TTL = sec.Key("ITEM_TTL").MustDuration(16 * time.Hour)

	log.Info("Cache Service Enabled")
}

func newSessionService() {
	SessionConfig.Provider = Cfg.Section("session").Key("PROVIDER").In("memory",
		[]string{"memory", "file", "redis", "mysql", "postgres", "couchbase", "memcache", "nodb"})
	SessionConfig.ProviderConfig = strings.Trim(Cfg.Section("session").Key("PROVIDER_CONFIG").MustString(path.Join(AppDataPath, "sessions")), "\" ")
	if SessionConfig.Provider == "file" && !filepath.IsAbs(SessionConfig.ProviderConfig) {
		SessionConfig.ProviderConfig = path.Join(AppWorkPath, SessionConfig.ProviderConfig)
	}
	SessionConfig.CookieName = Cfg.Section("session").Key("COOKIE_NAME").MustString("i_like_gitea")
	SessionConfig.CookiePath = AppSubURL
	SessionConfig.Secure = Cfg.Section("session").Key("COOKIE_SECURE").MustBool(false)
	SessionConfig.Gclifetime = Cfg.Section("session").Key("GC_INTERVAL_TIME").MustInt64(86400)
	SessionConfig.Maxlifetime = Cfg.Section("session").Key("SESSION_LIFE_TIME").MustInt64(86400)

	log.Info("Session Service Enabled")
}

// Mailer represents mail service.
type Mailer struct {
	// Mailer
	QueueLength     int
	Name            string
	From            string
	FromName        string
	FromEmail       string
	SendAsPlainText bool
	MailerType      string

	// SMTP sender
	Host              string
	User, Passwd      string
	DisableHelo       bool
	HeloHostname      string
	SkipVerify        bool
	UseCertificate    bool
	CertFile, KeyFile string
	IsTLSEnabled      bool

	// Sendmail sender
	SendmailPath string
	SendmailArgs []string
}

var (
	// MailService the global mailer
	MailService *Mailer
)

func newMailService() {
	sec := Cfg.Section("mailer")
	// Check mailer setting.
	if !sec.Key("ENABLED").MustBool() {
		return
	}

	MailService = &Mailer{
		QueueLength:     sec.Key("SEND_BUFFER_LEN").MustInt(100),
		Name:            sec.Key("NAME").MustString(AppName),
		SendAsPlainText: sec.Key("SEND_AS_PLAIN_TEXT").MustBool(false),
		MailerType:      sec.Key("MAILER_TYPE").In("", []string{"smtp", "sendmail", "dummy"}),

		Host:           sec.Key("HOST").String(),
		User:           sec.Key("USER").String(),
		Passwd:         sec.Key("PASSWD").String(),
		DisableHelo:    sec.Key("DISABLE_HELO").MustBool(),
		HeloHostname:   sec.Key("HELO_HOSTNAME").String(),
		SkipVerify:     sec.Key("SKIP_VERIFY").MustBool(),
		UseCertificate: sec.Key("USE_CERTIFICATE").MustBool(),
		CertFile:       sec.Key("CERT_FILE").String(),
		KeyFile:        sec.Key("KEY_FILE").String(),
		IsTLSEnabled:   sec.Key("IS_TLS_ENABLED").MustBool(),

		SendmailPath: sec.Key("SENDMAIL_PATH").MustString("sendmail"),
	}
	MailService.From = sec.Key("FROM").MustString(MailService.User)

	if sec.HasKey("ENABLE_HTML_ALTERNATIVE") {
		log.Warn("ENABLE_HTML_ALTERNATIVE is deprecated, use SEND_AS_PLAIN_TEXT")
		MailService.SendAsPlainText = !sec.Key("ENABLE_HTML_ALTERNATIVE").MustBool(false)
	}

	if sec.HasKey("USE_SENDMAIL") {
		log.Warn("USE_SENDMAIL is deprecated, use MAILER_TYPE=sendmail")
		if MailService.MailerType == "" && sec.Key("USE_SENDMAIL").MustBool(false) {
			MailService.MailerType = "sendmail"
		}
	}

	parsed, err := mail.ParseAddress(MailService.From)
	if err != nil {
		log.Fatal(4, "Invalid mailer.FROM (%s): %v", MailService.From, err)
	}
	MailService.FromName = parsed.Name
	MailService.FromEmail = parsed.Address

	if MailService.MailerType == "" {
		MailService.MailerType = "smtp"
	}

	if MailService.MailerType == "sendmail" {
		MailService.SendmailArgs, err = shellquote.Split(sec.Key("SENDMAIL_ARGS").String())
		if err != nil {
			log.Error(4, "Failed to parse Sendmail args: %v", CustomConf, err)
		}
	}

	log.Info("Mail Service Enabled")
}

func newRegisterMailService() {
	if !Cfg.Section("service").Key("REGISTER_EMAIL_CONFIRM").MustBool() {
		return
	} else if MailService == nil {
		log.Warn("Register Mail Service: Mail Service is not enabled")
		return
	}
	Service.RegisterEmailConfirm = true
	log.Info("Register Mail Service Enabled")
}

func newNotifyMailService() {
	if !Cfg.Section("service").Key("ENABLE_NOTIFY_MAIL").MustBool() {
		return
	} else if MailService == nil {
		log.Warn("Notify Mail Service: Mail Service is not enabled")
		return
	}
	Service.EnableNotifyMail = true
	log.Info("Notify Mail Service Enabled")
}

func newWebhookService() {
	sec := Cfg.Section("webhook")
	Webhook.QueueLength = sec.Key("QUEUE_LENGTH").MustInt(1000)
	Webhook.DeliverTimeout = sec.Key("DELIVER_TIMEOUT").MustInt(5)
	Webhook.SkipTLSVerify = sec.Key("SKIP_TLS_VERIFY").MustBool()
	Webhook.Types = []string{"gitea", "gogs", "slack", "discord", "dingtalk"}
	Webhook.PagingNum = sec.Key("PAGING_NUM").MustInt(10)
}

=======
>>>>>>> 820e28c9
// NewServices initializes the services
func NewServices() {
	newService()
	newLogService()
	NewXORMLogService(false)
	newCacheService()
	newSessionService()
	newMailService()
	newRegisterMailService()
	newNotifyMailService()
	newWebhookService()
}<|MERGE_RESOLUTION|>--- conflicted
+++ resolved
@@ -23,7 +23,6 @@
 	"code.gitea.io/gitea/modules/generate"
 	"code.gitea.io/gitea/modules/log"
 	_ "code.gitea.io/gitea/modules/minwinsvc" // import minwinsvc for windows services
-	"code.gitea.io/gitea/modules/structs"
 	"code.gitea.io/gitea/modules/user"
 
 	"github.com/Unknwon/com"
@@ -609,14 +608,6 @@
 	return "en"
 }
 
-// ExtractKeysFromMapString provides a slice of keys from map
-func ExtractKeysFromMapString(in map[string]structs.VisibleType) (keys []string) {
-	for k := range in {
-		keys = append(keys, k)
-	}
-	return
-}
-
 func getAppPath() (string, error) {
 	var appPath string
 	var err error
@@ -1224,435 +1215,6 @@
 	}
 }
 
-<<<<<<< HEAD
-// Service settings
-var Service struct {
-	DefaultOrgVisibility                    string
-	DefaultOrgVisibilityMode                structs.VisibleType
-	ActiveCodeLives                         int
-	ResetPwdCodeLives                       int
-	RegisterEmailConfirm                    bool
-	EmailDomainWhitelist                    []string
-	DisableRegistration                     bool
-	AllowOnlyExternalRegistration           bool
-	ShowRegistrationButton                  bool
-	RequireSignInView                       bool
-	EnableNotifyMail                        bool
-	EnableReverseProxyAuth                  bool
-	EnableReverseProxyAutoRegister          bool
-	EnableReverseProxyEmail                 bool
-	EnableCaptcha                           bool
-	CaptchaType                             string
-	RecaptchaSecret                         string
-	RecaptchaSitekey                        string
-	DefaultKeepEmailPrivate                 bool
-	DefaultAllowCreateOrganization          bool
-	EnableTimetracking                      bool
-	DefaultEnableTimetracking               bool
-	DefaultEnableDependencies               bool
-	DefaultAllowOnlyContributorsToTrackTime bool
-	NoReplyAddress                          string
-	EnableUserHeatmap                       bool
-	AutoWatchNewRepos                       bool
-
-	// OpenID settings
-	EnableOpenIDSignIn bool
-	EnableOpenIDSignUp bool
-	OpenIDWhitelist    []*regexp.Regexp
-	OpenIDBlacklist    []*regexp.Regexp
-}
-
-func newService() {
-	sec := Cfg.Section("service")
-	Service.ActiveCodeLives = sec.Key("ACTIVE_CODE_LIVE_MINUTES").MustInt(180)
-	Service.ResetPwdCodeLives = sec.Key("RESET_PASSWD_CODE_LIVE_MINUTES").MustInt(180)
-	Service.DisableRegistration = sec.Key("DISABLE_REGISTRATION").MustBool()
-	Service.AllowOnlyExternalRegistration = sec.Key("ALLOW_ONLY_EXTERNAL_REGISTRATION").MustBool()
-	Service.EmailDomainWhitelist = sec.Key("EMAIL_DOMAIN_WHITELIST").Strings(",")
-	Service.ShowRegistrationButton = sec.Key("SHOW_REGISTRATION_BUTTON").MustBool(!(Service.DisableRegistration || Service.AllowOnlyExternalRegistration))
-	Service.RequireSignInView = sec.Key("REQUIRE_SIGNIN_VIEW").MustBool()
-	Service.EnableReverseProxyAuth = sec.Key("ENABLE_REVERSE_PROXY_AUTHENTICATION").MustBool()
-	Service.EnableReverseProxyAutoRegister = sec.Key("ENABLE_REVERSE_PROXY_AUTO_REGISTRATION").MustBool()
-	Service.EnableReverseProxyEmail = sec.Key("ENABLE_REVERSE_PROXY_EMAIL").MustBool()
-	Service.EnableCaptcha = sec.Key("ENABLE_CAPTCHA").MustBool(false)
-	Service.CaptchaType = sec.Key("CAPTCHA_TYPE").MustString(ImageCaptcha)
-	Service.RecaptchaSecret = sec.Key("RECAPTCHA_SECRET").MustString("")
-	Service.RecaptchaSitekey = sec.Key("RECAPTCHA_SITEKEY").MustString("")
-	Service.DefaultKeepEmailPrivate = sec.Key("DEFAULT_KEEP_EMAIL_PRIVATE").MustBool()
-	Service.DefaultAllowCreateOrganization = sec.Key("DEFAULT_ALLOW_CREATE_ORGANIZATION").MustBool(true)
-	Service.EnableTimetracking = sec.Key("ENABLE_TIMETRACKING").MustBool(true)
-	if Service.EnableTimetracking {
-		Service.DefaultEnableTimetracking = sec.Key("DEFAULT_ENABLE_TIMETRACKING").MustBool(true)
-	}
-	Service.DefaultEnableDependencies = sec.Key("DEFAULT_ENABLE_DEPENDENCIES").MustBool(true)
-	Service.DefaultAllowOnlyContributorsToTrackTime = sec.Key("DEFAULT_ALLOW_ONLY_CONTRIBUTORS_TO_TRACK_TIME").MustBool(true)
-	Service.NoReplyAddress = sec.Key("NO_REPLY_ADDRESS").MustString("noreply.example.org")
-	Service.EnableUserHeatmap = sec.Key("ENABLE_USER_HEATMAP").MustBool(true)
-	Service.DefaultOrgVisibility = sec.Key("DEFAULT_ORG_VISIBILITY").In("public", ExtractKeysFromMapString(structs.VisibilityModes))
-	Service.DefaultOrgVisibilityMode = structs.VisibilityModes[Service.DefaultOrgVisibility]
-	Service.AutoWatchNewRepos = sec.Key("AUTO_WATCH_NEW_REPOS").MustBool(true)
-
-	sec = Cfg.Section("openid")
-	Service.EnableOpenIDSignIn = sec.Key("ENABLE_OPENID_SIGNIN").MustBool(!InstallLock)
-	Service.EnableOpenIDSignUp = sec.Key("ENABLE_OPENID_SIGNUP").MustBool(!Service.DisableRegistration && Service.EnableOpenIDSignIn)
-	pats := sec.Key("WHITELISTED_URIS").Strings(" ")
-	if len(pats) != 0 {
-		Service.OpenIDWhitelist = make([]*regexp.Regexp, len(pats))
-		for i, p := range pats {
-			Service.OpenIDWhitelist[i] = regexp.MustCompilePOSIX(p)
-		}
-	}
-	pats = sec.Key("BLACKLISTED_URIS").Strings(" ")
-	if len(pats) != 0 {
-		Service.OpenIDBlacklist = make([]*regexp.Regexp, len(pats))
-		for i, p := range pats {
-			Service.OpenIDBlacklist[i] = regexp.MustCompilePOSIX(p)
-		}
-	}
-}
-
-var logLevels = map[string]string{
-	"Trace":    "0",
-	"Debug":    "1",
-	"Info":     "2",
-	"Warn":     "3",
-	"Error":    "4",
-	"Critical": "5",
-}
-
-func getLogLevel(section string, key string, defaultValue string) string {
-	validLevels := []string{"Trace", "Debug", "Info", "Warn", "Error", "Critical"}
-	return Cfg.Section(section).Key(key).In(defaultValue, validLevels)
-}
-
-func newLogService() {
-	log.Info("Gitea v%s%s", AppVer, AppBuiltWith)
-
-	LogModes = strings.Split(Cfg.Section("log").Key("MODE").MustString("console"), ",")
-	LogConfigs = make([]string, len(LogModes))
-
-	useConsole := false
-	for i := 0; i < len(LogModes); i++ {
-		LogModes[i] = strings.TrimSpace(LogModes[i])
-		if LogModes[i] == "console" {
-			useConsole = true
-		}
-	}
-
-	if !useConsole {
-		log.DelLogger("console")
-	}
-
-	for i, mode := range LogModes {
-		sec, err := Cfg.GetSection("log." + mode)
-		if err != nil {
-			sec, _ = Cfg.NewSection("log." + mode)
-		}
-
-		// Log level.
-		levelName := getLogLevel("log."+mode, "LEVEL", LogLevel)
-		level, ok := logLevels[levelName]
-		if !ok {
-			log.Fatal(4, "Unknown log level: %s", levelName)
-		}
-
-		// Generate log configuration.
-		switch mode {
-		case "console":
-			LogConfigs[i] = fmt.Sprintf(`{"level":%s}`, level)
-		case "file":
-			logPath := sec.Key("FILE_NAME").MustString(path.Join(LogRootPath, "gitea.log"))
-			if err = os.MkdirAll(path.Dir(logPath), os.ModePerm); err != nil {
-				panic(err.Error())
-			}
-
-			LogConfigs[i] = fmt.Sprintf(
-				`{"level":%s,"filename":"%s","rotate":%v,"maxsize":%d,"daily":%v,"maxdays":%d}`, level,
-				logPath,
-				sec.Key("LOG_ROTATE").MustBool(true),
-				1<<uint(sec.Key("MAX_SIZE_SHIFT").MustInt(28)),
-				sec.Key("DAILY_ROTATE").MustBool(true),
-				sec.Key("MAX_DAYS").MustInt(7))
-		case "conn":
-			LogConfigs[i] = fmt.Sprintf(`{"level":%s,"reconnectOnMsg":%v,"reconnect":%v,"net":"%s","addr":"%s"}`, level,
-				sec.Key("RECONNECT_ON_MSG").MustBool(),
-				sec.Key("RECONNECT").MustBool(),
-				sec.Key("PROTOCOL").In("tcp", []string{"tcp", "unix", "udp"}),
-				sec.Key("ADDR").MustString(":7020"))
-		case "smtp":
-			LogConfigs[i] = fmt.Sprintf(`{"level":%s,"username":"%s","password":"%s","host":"%s","sendTos":["%s"],"subject":"%s"}`, level,
-				sec.Key("USER").MustString("example@example.com"),
-				sec.Key("PASSWD").MustString("******"),
-				sec.Key("HOST").MustString("127.0.0.1:25"),
-				strings.Replace(sec.Key("RECEIVERS").MustString("example@example.com"), ",", "\",\"", -1),
-				sec.Key("SUBJECT").MustString("Diagnostic message from serve"))
-		case "database":
-			LogConfigs[i] = fmt.Sprintf(`{"level":%s,"driver":"%s","conn":"%s"}`, level,
-				sec.Key("DRIVER").String(),
-				sec.Key("CONN").String())
-		}
-
-		log.NewLogger(Cfg.Section("log").Key("BUFFER_LEN").MustInt64(10000), mode, LogConfigs[i])
-		log.Info("Log Mode: %s(%s)", strings.Title(mode), levelName)
-	}
-}
-
-// NewXORMLogService initializes xorm logger service
-func NewXORMLogService(disableConsole bool) {
-	logModes := strings.Split(Cfg.Section("log").Key("MODE").MustString("console"), ",")
-	var logConfigs string
-	for _, mode := range logModes {
-		mode = strings.TrimSpace(mode)
-
-		if disableConsole && mode == "console" {
-			continue
-		}
-
-		sec, err := Cfg.GetSection("log." + mode)
-		if err != nil {
-			sec, _ = Cfg.NewSection("log." + mode)
-		}
-
-		// Log level.
-		levelName := getLogLevel("log."+mode, "LEVEL", LogLevel)
-		level, ok := logLevels[levelName]
-		if !ok {
-			log.Fatal(4, "Unknown log level: %s", levelName)
-		}
-
-		// Generate log configuration.
-		switch mode {
-		case "console":
-			logConfigs = fmt.Sprintf(`{"level":%s}`, level)
-		case "file":
-			logPath := sec.Key("FILE_NAME").MustString(path.Join(LogRootPath, "xorm.log"))
-			if err = os.MkdirAll(path.Dir(logPath), os.ModePerm); err != nil {
-				panic(err.Error())
-			}
-			logPath = path.Join(filepath.Dir(logPath), "xorm.log")
-
-			logConfigs = fmt.Sprintf(
-				`{"level":%s,"filename":"%s","rotate":%v,"maxsize":%d,"daily":%v,"maxdays":%d}`, level,
-				logPath,
-				sec.Key("LOG_ROTATE").MustBool(true),
-				1<<uint(sec.Key("MAX_SIZE_SHIFT").MustInt(28)),
-				sec.Key("DAILY_ROTATE").MustBool(true),
-				sec.Key("MAX_DAYS").MustInt(7))
-		case "conn":
-			logConfigs = fmt.Sprintf(`{"level":%s,"reconnectOnMsg":%v,"reconnect":%v,"net":"%s","addr":"%s"}`, level,
-				sec.Key("RECONNECT_ON_MSG").MustBool(),
-				sec.Key("RECONNECT").MustBool(),
-				sec.Key("PROTOCOL").In("tcp", []string{"tcp", "unix", "udp"}),
-				sec.Key("ADDR").MustString(":7020"))
-		case "smtp":
-			logConfigs = fmt.Sprintf(`{"level":%s,"username":"%s","password":"%s","host":"%s","sendTos":"%s","subject":"%s"}`, level,
-				sec.Key("USER").MustString("example@example.com"),
-				sec.Key("PASSWD").MustString("******"),
-				sec.Key("HOST").MustString("127.0.0.1:25"),
-				sec.Key("RECEIVERS").MustString("[]"),
-				sec.Key("SUBJECT").MustString("Diagnostic message from serve"))
-		case "database":
-			logConfigs = fmt.Sprintf(`{"level":%s,"driver":"%s","conn":"%s"}`, level,
-				sec.Key("DRIVER").String(),
-				sec.Key("CONN").String())
-		}
-
-		log.NewXORMLogger(Cfg.Section("log").Key("BUFFER_LEN").MustInt64(10000), mode, logConfigs)
-		if !disableConsole {
-			log.Info("XORM Log Mode: %s(%s)", strings.Title(mode), levelName)
-		}
-
-		var lvl core.LogLevel
-		switch levelName {
-		case "Trace", "Debug":
-			lvl = core.LOG_DEBUG
-		case "Info":
-			lvl = core.LOG_INFO
-		case "Warn":
-			lvl = core.LOG_WARNING
-		case "Error", "Critical":
-			lvl = core.LOG_ERR
-		}
-		log.XORMLogger.SetLevel(lvl)
-	}
-
-	if len(logConfigs) == 0 {
-		log.DiscardXORMLogger()
-	}
-}
-
-// Cache represents cache settings
-type Cache struct {
-	Adapter  string
-	Interval int
-	Conn     string
-	TTL      time.Duration
-}
-
-var (
-	// CacheService the global cache
-	CacheService *Cache
-)
-
-func newCacheService() {
-	sec := Cfg.Section("cache")
-	CacheService = &Cache{
-		Adapter: sec.Key("ADAPTER").In("memory", []string{"memory", "redis", "memcache"}),
-	}
-	switch CacheService.Adapter {
-	case "memory":
-		CacheService.Interval = sec.Key("INTERVAL").MustInt(60)
-	case "redis", "memcache":
-		CacheService.Conn = strings.Trim(sec.Key("HOST").String(), "\" ")
-	default:
-		log.Fatal(4, "Unknown cache adapter: %s", CacheService.Adapter)
-	}
-	CacheService.TTL = sec.Key("ITEM_TTL").MustDuration(16 * time.Hour)
-
-	log.Info("Cache Service Enabled")
-}
-
-func newSessionService() {
-	SessionConfig.Provider = Cfg.Section("session").Key("PROVIDER").In("memory",
-		[]string{"memory", "file", "redis", "mysql", "postgres", "couchbase", "memcache", "nodb"})
-	SessionConfig.ProviderConfig = strings.Trim(Cfg.Section("session").Key("PROVIDER_CONFIG").MustString(path.Join(AppDataPath, "sessions")), "\" ")
-	if SessionConfig.Provider == "file" && !filepath.IsAbs(SessionConfig.ProviderConfig) {
-		SessionConfig.ProviderConfig = path.Join(AppWorkPath, SessionConfig.ProviderConfig)
-	}
-	SessionConfig.CookieName = Cfg.Section("session").Key("COOKIE_NAME").MustString("i_like_gitea")
-	SessionConfig.CookiePath = AppSubURL
-	SessionConfig.Secure = Cfg.Section("session").Key("COOKIE_SECURE").MustBool(false)
-	SessionConfig.Gclifetime = Cfg.Section("session").Key("GC_INTERVAL_TIME").MustInt64(86400)
-	SessionConfig.Maxlifetime = Cfg.Section("session").Key("SESSION_LIFE_TIME").MustInt64(86400)
-
-	log.Info("Session Service Enabled")
-}
-
-// Mailer represents mail service.
-type Mailer struct {
-	// Mailer
-	QueueLength     int
-	Name            string
-	From            string
-	FromName        string
-	FromEmail       string
-	SendAsPlainText bool
-	MailerType      string
-
-	// SMTP sender
-	Host              string
-	User, Passwd      string
-	DisableHelo       bool
-	HeloHostname      string
-	SkipVerify        bool
-	UseCertificate    bool
-	CertFile, KeyFile string
-	IsTLSEnabled      bool
-
-	// Sendmail sender
-	SendmailPath string
-	SendmailArgs []string
-}
-
-var (
-	// MailService the global mailer
-	MailService *Mailer
-)
-
-func newMailService() {
-	sec := Cfg.Section("mailer")
-	// Check mailer setting.
-	if !sec.Key("ENABLED").MustBool() {
-		return
-	}
-
-	MailService = &Mailer{
-		QueueLength:     sec.Key("SEND_BUFFER_LEN").MustInt(100),
-		Name:            sec.Key("NAME").MustString(AppName),
-		SendAsPlainText: sec.Key("SEND_AS_PLAIN_TEXT").MustBool(false),
-		MailerType:      sec.Key("MAILER_TYPE").In("", []string{"smtp", "sendmail", "dummy"}),
-
-		Host:           sec.Key("HOST").String(),
-		User:           sec.Key("USER").String(),
-		Passwd:         sec.Key("PASSWD").String(),
-		DisableHelo:    sec.Key("DISABLE_HELO").MustBool(),
-		HeloHostname:   sec.Key("HELO_HOSTNAME").String(),
-		SkipVerify:     sec.Key("SKIP_VERIFY").MustBool(),
-		UseCertificate: sec.Key("USE_CERTIFICATE").MustBool(),
-		CertFile:       sec.Key("CERT_FILE").String(),
-		KeyFile:        sec.Key("KEY_FILE").String(),
-		IsTLSEnabled:   sec.Key("IS_TLS_ENABLED").MustBool(),
-
-		SendmailPath: sec.Key("SENDMAIL_PATH").MustString("sendmail"),
-	}
-	MailService.From = sec.Key("FROM").MustString(MailService.User)
-
-	if sec.HasKey("ENABLE_HTML_ALTERNATIVE") {
-		log.Warn("ENABLE_HTML_ALTERNATIVE is deprecated, use SEND_AS_PLAIN_TEXT")
-		MailService.SendAsPlainText = !sec.Key("ENABLE_HTML_ALTERNATIVE").MustBool(false)
-	}
-
-	if sec.HasKey("USE_SENDMAIL") {
-		log.Warn("USE_SENDMAIL is deprecated, use MAILER_TYPE=sendmail")
-		if MailService.MailerType == "" && sec.Key("USE_SENDMAIL").MustBool(false) {
-			MailService.MailerType = "sendmail"
-		}
-	}
-
-	parsed, err := mail.ParseAddress(MailService.From)
-	if err != nil {
-		log.Fatal(4, "Invalid mailer.FROM (%s): %v", MailService.From, err)
-	}
-	MailService.FromName = parsed.Name
-	MailService.FromEmail = parsed.Address
-
-	if MailService.MailerType == "" {
-		MailService.MailerType = "smtp"
-	}
-
-	if MailService.MailerType == "sendmail" {
-		MailService.SendmailArgs, err = shellquote.Split(sec.Key("SENDMAIL_ARGS").String())
-		if err != nil {
-			log.Error(4, "Failed to parse Sendmail args: %v", CustomConf, err)
-		}
-	}
-
-	log.Info("Mail Service Enabled")
-}
-
-func newRegisterMailService() {
-	if !Cfg.Section("service").Key("REGISTER_EMAIL_CONFIRM").MustBool() {
-		return
-	} else if MailService == nil {
-		log.Warn("Register Mail Service: Mail Service is not enabled")
-		return
-	}
-	Service.RegisterEmailConfirm = true
-	log.Info("Register Mail Service Enabled")
-}
-
-func newNotifyMailService() {
-	if !Cfg.Section("service").Key("ENABLE_NOTIFY_MAIL").MustBool() {
-		return
-	} else if MailService == nil {
-		log.Warn("Notify Mail Service: Mail Service is not enabled")
-		return
-	}
-	Service.EnableNotifyMail = true
-	log.Info("Notify Mail Service Enabled")
-}
-
-func newWebhookService() {
-	sec := Cfg.Section("webhook")
-	Webhook.QueueLength = sec.Key("QUEUE_LENGTH").MustInt(1000)
-	Webhook.DeliverTimeout = sec.Key("DELIVER_TIMEOUT").MustInt(5)
-	Webhook.SkipTLSVerify = sec.Key("SKIP_TLS_VERIFY").MustBool()
-	Webhook.Types = []string{"gitea", "gogs", "slack", "discord", "dingtalk"}
-	Webhook.PagingNum = sec.Key("PAGING_NUM").MustInt(10)
-}
-
-=======
->>>>>>> 820e28c9
 // NewServices initializes the services
 func NewServices() {
 	newService()
