// Copyright 2014 The Gogs Authors. All rights reserved.
// Copyright 2017 The Gitea Authors. All rights reserved.
// SPDX-License-Identifier: MIT

package setting

import (
	"errors"
	"fmt"
	"os"
	"os/exec"
	"path"
	"path/filepath"
	"runtime"
	"strings"
	"time"

	"code.gitea.io/gitea/modules/auth/password/hash"
	"code.gitea.io/gitea/modules/log"
	"code.gitea.io/gitea/modules/user"
)

// settings
var (
	// AppVer is the version of the current build of Gitea. It is set in main.go from main.Version.
	AppVer string
	// AppBuiltWith represents a human-readable version go runtime build version and build tags. (See main.go formatBuiltWith().)
	AppBuiltWith string
	// AppStartTime store time gitea has started
	AppStartTime time.Time

	// AppPath represents the path to the gitea binary
	AppPath string
	// AppWorkPath is the "working directory" of Gitea. It maps to the environment variable GITEA_WORK_DIR.
	// If that is not set it is the default set here by the linker or failing that the directory of AppPath.
	//
	// AppWorkPath is used as the base path for several other paths.
	AppWorkPath string

	// Other global setting objects

	CfgProvider ConfigProvider
	CustomPath  string // Custom directory path
	CustomConf  string
	RunMode     string
	RunUser     string
	IsProd      bool
	IsWindows   bool

	// IsInTesting indicates whether the testing is running. A lot of unreliable code causes a lot of nonsense error logs during testing
	// TODO: this is only a temporary solution, we should make the test code more reliable
	IsInTesting = false
)

func getAppPath() (string, error) {
	var appPath string
	var err error
	if IsWindows && filepath.IsAbs(os.Args[0]) {
		appPath = filepath.Clean(os.Args[0])
	} else {
		appPath, err = exec.LookPath(os.Args[0])
	}

	if err != nil {
		if !errors.Is(err, exec.ErrDot) {
			return "", err
		}
		appPath, err = filepath.Abs(os.Args[0])
	}
	if err != nil {
		return "", err
	}
	appPath, err = filepath.Abs(appPath)
	if err != nil {
		return "", err
	}
	// Note: we don't use path.Dir here because it does not handle case
	//	which path starts with two "/" in Windows: "//psf/Home/..."
	return strings.ReplaceAll(appPath, "\\", "/"), err
}

func getWorkPath(appPath string) string {
	workPath := AppWorkPath

	if giteaWorkPath, ok := os.LookupEnv("GITEA_WORK_DIR"); ok {
		workPath = giteaWorkPath
	}
	if len(workPath) == 0 {
		i := strings.LastIndex(appPath, "/")
		if i == -1 {
			workPath = appPath
		} else {
			workPath = appPath[:i]
		}
	}
	workPath = strings.ReplaceAll(workPath, "\\", "/")
	if !filepath.IsAbs(workPath) {
		log.Info("Provided work path %s is not absolute - will be made absolute against the current working directory", workPath)

		absPath, err := filepath.Abs(workPath)
		if err != nil {
			log.Error("Unable to absolute %s against the current working directory %v. Will absolute against the AppPath %s", workPath, err, appPath)
			workPath = filepath.Join(appPath, workPath)
		} else {
			workPath = absPath
		}
	}
	return strings.ReplaceAll(workPath, "\\", "/")
}

func init() {
	IsWindows = runtime.GOOS == "windows"
	if AppVer == "" {
		AppVer = "dev"
	}

	// We can rely on log.CanColorStdout being set properly because modules/log/console_windows.go comes before modules/setting/setting.go lexicographically
	// By default set this logger at Info - we'll change it later, but we need to start with something.
	log.NewLogger(0, "console", "console", fmt.Sprintf(`{"level": "info", "colorize": %t, "stacktraceLevel": "none"}`, log.CanColorStdout))

	var err error
	if AppPath, err = getAppPath(); err != nil {
		log.Fatal("Failed to get app path: %v", err)
	}
	AppWorkPath = getWorkPath(AppPath)
}

func forcePathSeparator(path string) {
	if strings.Contains(path, "\\") {
		log.Fatal("Do not use '\\' or '\\\\' in paths, instead, please use '/' in all places")
	}
}

// IsRunUserMatchCurrentUser returns false if configured run user does not match
// actual user that runs the app. The first return value is the actual user name.
// This check is ignored under Windows since SSH remote login is not the main
// method to login on Windows.
func IsRunUserMatchCurrentUser(runUser string) (string, bool) {
	if IsWindows || SSH.StartBuiltinServer {
		return "", true
	}

	currentUser := user.CurrentUsername()
	return currentUser, runUser == currentUser
}

// SetCustomPathAndConf will set CustomPath and CustomConf with reference to the
// GITEA_CUSTOM environment variable and with provided overrides before stepping
// back to the default
func SetCustomPathAndConf(providedCustom, providedConf, providedWorkPath string) {
	if len(providedWorkPath) != 0 {
		AppWorkPath = filepath.ToSlash(providedWorkPath)
	}
	if giteaCustom, ok := os.LookupEnv("GITEA_CUSTOM"); ok {
		CustomPath = giteaCustom
	}
	if len(providedCustom) != 0 {
		CustomPath = providedCustom
	}
	if len(CustomPath) == 0 {
		CustomPath = path.Join(AppWorkPath, "custom")
	} else if !filepath.IsAbs(CustomPath) {
		CustomPath = path.Join(AppWorkPath, CustomPath)
	}

	if len(providedConf) != 0 {
		CustomConf = providedConf
	}
	if len(CustomConf) == 0 {
		CustomConf = path.Join(CustomPath, "conf/app.ini")
	} else if !filepath.IsAbs(CustomConf) {
		CustomConf = path.Join(CustomPath, CustomConf)
		log.Warn("Using 'custom' directory as relative origin for configuration file: '%s'", CustomConf)
	}
}

// PrepareAppDataPath creates app data directory if necessary
func PrepareAppDataPath() error {
	// FIXME: There are too many calls to MkdirAll in old code. It is incorrect.
	// For example, if someDir=/mnt/vol1/gitea-home/data, if the mount point /mnt/vol1 is not mounted when Gitea runs,
	// then gitea will make new empty directories in /mnt/vol1, all are stored in the root filesystem.
	// The correct behavior should be: creating parent directories is end users' duty. We only create sub-directories in existing parent directories.
	// For quickstart, the parent directories should be created automatically for first startup (eg: a flag or a check of INSTALL_LOCK).
	// Now we can take the first step to do correctly (using Mkdir) in other packages, and prepare the AppDataPath here, then make a refactor in future.

	st, err := os.Stat(AppDataPath)
	if os.IsNotExist(err) {
		err = os.MkdirAll(AppDataPath, os.ModePerm)
		if err != nil {
			return fmt.Errorf("unable to create the APP_DATA_PATH directory: %q, Error: %w", AppDataPath, err)
		}
		return nil
	}

	if err != nil {
		return fmt.Errorf("unable to use APP_DATA_PATH %q. Error: %w", AppDataPath, err)
	}

	if !st.IsDir() /* also works for symlink */ {
		return fmt.Errorf("the APP_DATA_PATH %q is not a directory (or symlink to a directory) and can't be used", AppDataPath)
	}

	return nil
}

// InitProviderFromExistingFile initializes config provider from an existing config file (app.ini)
func InitProviderFromExistingFile() {
	var err error
	CfgProvider, err = newConfigProviderFromFile(CustomConf, false, "")
	if err != nil {
		log.Fatal("InitProviderFromExistingFile: %v", err)
	}
}

// InitProviderAllowEmpty initializes config provider from file, it's also fine that if the config file (app.ini) doesn't exist
func InitProviderAllowEmpty() {
	var err error
	CfgProvider, err = newConfigProviderFromFile(CustomConf, true, "")
	if err != nil {
		log.Fatal("InitProviderAllowEmpty: %v", err)
	}
}

// InitProviderAndLoadCommonSettingsForTest initializes config provider and load common setttings for tests
func InitProviderAndLoadCommonSettingsForTest(extraConfigs ...string) {
<<<<<<< HEAD
	CfgProvider = newFileProviderFromConf(CustomConf, true, strings.Join(extraConfigs, "\n"))
	if err := loadCommonSettingsFrom(CfgProvider); err != nil {
		log.Fatal("%v", err)
	}
=======
	var err error
	CfgProvider, err = newConfigProviderFromFile(CustomConf, true, strings.Join(extraConfigs, "\n"))
	if err != nil {
		log.Fatal("InitProviderAndLoadCommonSettingsForTest: %v", err)
	}
	loadCommonSettingsFrom(CfgProvider)
>>>>>>> 5141bbd9
	if err := PrepareAppDataPath(); err != nil {
		log.Fatal("Can not prepare APP_DATA_PATH: %v", err)
	}
	// register the dummy hash algorithm function used in the test fixtures
	_ = hash.Register("dummy", hash.NewDummyHasher)

	PasswordHashAlgo, _ = hash.SetDefaultPasswordHashAlgorithm("dummy")
}

// LoadCommonSettings loads common configurations from a configuration provider.
func LoadCommonSettings() {
	if err := loadCommonSettingsFrom(CfgProvider); err != nil {
		log.Fatal("%v", err)
	}
}

// loadCommonSettingsFrom loads common configurations from a configuration provider.
func loadCommonSettingsFrom(cfg ConfigProvider) error {
	// WARNNING: don't change the sequence except you know what you are doing.
	loadRunModeFrom(cfg)
	loadLogFrom(cfg)
	loadServerFrom(cfg)
	loadSSHFrom(cfg)
	loadOAuth2From(cfg)
	loadSecurityFrom(cfg)
	if err := loadAttachmentFrom(cfg); err != nil {
		return err
	}
	if err := loadLFSFrom(cfg); err != nil {
		return err
	}
	loadTimeFrom(cfg)
	loadRepositoryFrom(cfg)
	if err := loadAvatarsFrom(cfg); err != nil {
		return err
	}
	if err := loadRepoAvatarFrom(cfg); err != nil {
		return err
	}
	if err := loadPackagesFrom(cfg); err != nil {
		return err
	}
	if err := loadActionsFrom(cfg); err != nil {
		return err
	}
	loadUIFrom(cfg)
	loadAdminFrom(cfg)
	loadAPIFrom(cfg)
	loadMetricsFrom(cfg)
	loadCamoFrom(cfg)
	loadI18nFrom(cfg)
	loadGitFrom(cfg)
	loadMirrorFrom(cfg)
	loadMarkupFrom(cfg)
	loadOtherFrom(cfg)
	return nil
}

func loadRunModeFrom(rootCfg ConfigProvider) {
	rootSec := rootCfg.Section("")
	RunUser = rootSec.Key("RUN_USER").MustString(user.CurrentUsername())
	// The following is a purposefully undocumented option. Please do not run Gitea as root. It will only cause future headaches.
	// Please don't use root as a bandaid to "fix" something that is broken, instead the broken thing should instead be fixed properly.
	unsafeAllowRunAsRoot := rootSec.Key("I_AM_BEING_UNSAFE_RUNNING_AS_ROOT").MustBool(false)
	RunMode = os.Getenv("GITEA_RUN_MODE")
	if RunMode == "" {
		RunMode = rootSec.Key("RUN_MODE").MustString("prod")
	}
	IsProd = strings.EqualFold(RunMode, "prod")
	// Does not check run user when the install lock is off.
	installLock := rootCfg.Section("security").Key("INSTALL_LOCK").MustBool(false)
	if installLock {
		currentUser, match := IsRunUserMatchCurrentUser(RunUser)
		if !match {
			log.Fatal("Expect user '%s' but current user is: %s", RunUser, currentUser)
		}
	}

	// check if we run as root
	if os.Getuid() == 0 {
		if !unsafeAllowRunAsRoot {
			// Special thanks to VLC which inspired the wording of this messaging.
			log.Fatal("Gitea is not supposed to be run as root. Sorry. If you need to use privileged TCP ports please instead use setcap and the `cap_net_bind_service` permission")
		}
		log.Critical("You are running Gitea using the root user, and have purposely chosen to skip built-in protections around this. You have been warned against this.")
	}
}

// LoadSettings initializes the settings for normal start up
func LoadSettings() {
	loadDBSetting(CfgProvider)
	loadServiceFrom(CfgProvider)
	loadOAuth2ClientFrom(CfgProvider)
	InitLogs(false)
	loadCacheFrom(CfgProvider)
	loadSessionFrom(CfgProvider)
	loadCorsFrom(CfgProvider)
	loadMailsFrom(CfgProvider)
	loadProxyFrom(CfgProvider)
	loadWebhookFrom(CfgProvider)
	loadMigrationsFrom(CfgProvider)
	loadIndexerFrom(CfgProvider)
	loadTaskFrom(CfgProvider)
	LoadQueueSettings()
	loadProjectFrom(CfgProvider)
	loadMimeTypeMapFrom(CfgProvider)
	loadFederationFrom(CfgProvider)
}

// LoadSettingsForInstall initializes the settings for install
func LoadSettingsForInstall() {
	loadDBSetting(CfgProvider)
	loadServiceFrom(CfgProvider)
	loadMailerFrom(CfgProvider)
}<|MERGE_RESOLUTION|>--- conflicted
+++ resolved
@@ -223,19 +223,14 @@
 
 // InitProviderAndLoadCommonSettingsForTest initializes config provider and load common setttings for tests
 func InitProviderAndLoadCommonSettingsForTest(extraConfigs ...string) {
-<<<<<<< HEAD
-	CfgProvider = newFileProviderFromConf(CustomConf, true, strings.Join(extraConfigs, "\n"))
+	var err error
+	CfgProvider, err = newConfigProviderFromFile(CustomConf, true, strings.Join(extraConfigs, "\n"))
+	if err != nil {
+		log.Fatal("InitProviderAndLoadCommonSettingsForTest: %v", err)
+	}
 	if err := loadCommonSettingsFrom(CfgProvider); err != nil {
 		log.Fatal("%v", err)
 	}
-=======
-	var err error
-	CfgProvider, err = newConfigProviderFromFile(CustomConf, true, strings.Join(extraConfigs, "\n"))
-	if err != nil {
-		log.Fatal("InitProviderAndLoadCommonSettingsForTest: %v", err)
-	}
-	loadCommonSettingsFrom(CfgProvider)
->>>>>>> 5141bbd9
 	if err := PrepareAppDataPath(); err != nil {
 		log.Fatal("Can not prepare APP_DATA_PATH: %v", err)
 	}
