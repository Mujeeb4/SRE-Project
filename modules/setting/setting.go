// Copyright 2014 The Gogs Authors. All rights reserved.
// Copyright 2017 The Gitea Authors. All rights reserved.
// SPDX-License-Identifier: MIT

package setting

import (
	"errors"
	"fmt"
	"os"
	"os/exec"
	"path"
	"path/filepath"
	"runtime"
	"strconv"
	"strings"
	"time"

	"code.gitea.io/gitea/modules/log"
	"code.gitea.io/gitea/modules/user"
	"code.gitea.io/gitea/modules/util"

	ini "gopkg.in/ini.v1"
)

// settings
var (
	// AppVer is the version of the current build of Gitea. It is set in main.go from main.Version.
	AppVer string
	// AppBuiltWith represents a human readable version go runtime build version and build tags. (See main.go formatBuiltWith().)
	AppBuiltWith string
	// AppStartTime store time gitea has started
	AppStartTime time.Time

	// AppPath represents the path to the gitea binary
	AppPath string
	// AppWorkPath is the "working directory" of Gitea. It maps to the environment variable GITEA_WORK_DIR.
	// If that is not set it is the default set here by the linker or failing that the directory of AppPath.
	//
	// AppWorkPath is used as the base path for several other paths.
	AppWorkPath string

	// Global setting objects
	CfgProvider  ConfigProvider
	CustomPath   string // Custom directory path
	CustomConf   string
	PIDFile      = "/run/gitea.pid"
	WritePIDFile bool
	RunMode      string
	RunUser      string
	IsProd       bool
	IsWindows    bool
)

func getAppPath() (string, error) {
	var appPath string
	var err error
	if IsWindows && filepath.IsAbs(os.Args[0]) {
		appPath = filepath.Clean(os.Args[0])
	} else {
		appPath, err = exec.LookPath(os.Args[0])
	}

	if err != nil {
		if !errors.Is(err, exec.ErrDot) {
			return "", err
		}
		appPath, err = filepath.Abs(os.Args[0])
	}
	if err != nil {
		return "", err
	}
	appPath, err = filepath.Abs(appPath)
	if err != nil {
		return "", err
	}
	// Note: we don't use path.Dir here because it does not handle case
	//	which path starts with two "/" in Windows: "//psf/Home/..."
	return strings.ReplaceAll(appPath, "\\", "/"), err
}

func getWorkPath(appPath string) string {
	workPath := AppWorkPath

	if giteaWorkPath, ok := os.LookupEnv("GITEA_WORK_DIR"); ok {
		workPath = giteaWorkPath
	}
	if len(workPath) == 0 {
		i := strings.LastIndex(appPath, "/")
		if i == -1 {
			workPath = appPath
		} else {
			workPath = appPath[:i]
		}
	}
	workPath = strings.ReplaceAll(workPath, "\\", "/")
	if !filepath.IsAbs(workPath) {
		log.Info("Provided work path %s is not absolute - will be made absolute against the current working directory", workPath)

		absPath, err := filepath.Abs(workPath)
		if err != nil {
			log.Error("Unable to absolute %s against the current working directory %v. Will absolute against the AppPath %s", workPath, err, appPath)
			workPath = filepath.Join(appPath, workPath)
		} else {
			workPath = absPath
		}
	}
	return strings.ReplaceAll(workPath, "\\", "/")
}

func init() {
	IsWindows = runtime.GOOS == "windows"
	// We can rely on log.CanColorStdout being set properly because modules/log/console_windows.go comes before modules/setting/setting.go lexicographically
	// By default set this logger at Info - we'll change it later but we need to start with something.
	log.NewLogger(0, "console", "console", fmt.Sprintf(`{"level": "info", "colorize": %t, "stacktraceLevel": "none"}`, log.CanColorStdout))

	var err error
	if AppPath, err = getAppPath(); err != nil {
		log.Fatal("Failed to get app path: %v", err)
	}
	AppWorkPath = getWorkPath(AppPath)
}

func forcePathSeparator(path string) {
	if strings.Contains(path, "\\") {
		log.Fatal("Do not use '\\' or '\\\\' in paths, instead, please use '/' in all places")
	}
}

// IsRunUserMatchCurrentUser returns false if configured run user does not match
// actual user that runs the app. The first return value is the actual user name.
// This check is ignored under Windows since SSH remote login is not the main
// method to login on Windows.
func IsRunUserMatchCurrentUser(runUser string) (string, bool) {
	if IsWindows || SSH.StartBuiltinServer {
		return "", true
	}

	currentUser := user.CurrentUsername()
	return currentUser, runUser == currentUser
}

func createPIDFile(pidPath string) {
	currentPid := os.Getpid()
	if err := os.MkdirAll(filepath.Dir(pidPath), os.ModePerm); err != nil {
		log.Fatal("Failed to create PID folder: %v", err)
	}

	file, err := os.Create(pidPath)
	if err != nil {
		log.Fatal("Failed to create PID file: %v", err)
	}
	defer file.Close()
	if _, err := file.WriteString(strconv.FormatInt(int64(currentPid), 10)); err != nil {
		log.Fatal("Failed to write PID information: %v", err)
	}
}

// SetCustomPathAndConf will set CustomPath and CustomConf with reference to the
// GITEA_CUSTOM environment variable and with provided overrides before stepping
// back to the default
func SetCustomPathAndConf(providedCustom, providedConf, providedWorkPath string) {
	if len(providedWorkPath) != 0 {
		AppWorkPath = filepath.ToSlash(providedWorkPath)
	}
	if giteaCustom, ok := os.LookupEnv("GITEA_CUSTOM"); ok {
		CustomPath = giteaCustom
	}
	if len(providedCustom) != 0 {
		CustomPath = providedCustom
	}
	if len(CustomPath) == 0 {
		CustomPath = path.Join(AppWorkPath, "custom")
	} else if !filepath.IsAbs(CustomPath) {
		CustomPath = path.Join(AppWorkPath, CustomPath)
	}

	if len(providedConf) != 0 {
		CustomConf = providedConf
	}
	if len(CustomConf) == 0 {
		CustomConf = path.Join(CustomPath, "conf/app.ini")
	} else if !filepath.IsAbs(CustomConf) {
		CustomConf = path.Join(CustomPath, CustomConf)
		log.Warn("Using 'custom' directory as relative origin for configuration file: '%s'", CustomConf)
	}
}

// PrepareAppDataPath creates app data directory if necessary
func PrepareAppDataPath() error {
	// FIXME: There are too many calls to MkdirAll in old code. It is incorrect.
	// For example, if someDir=/mnt/vol1/gitea-home/data, if the mount point /mnt/vol1 is not mounted when Gitea runs,
	// then gitea will make new empty directories in /mnt/vol1, all are stored in the root filesystem.
	// The correct behavior should be: creating parent directories is end users' duty. We only create sub-directories in existing parent directories.
	// For quickstart, the parent directories should be created automatically for first startup (eg: a flag or a check of INSTALL_LOCK).
	// Now we can take the first step to do correctly (using Mkdir) in other packages, and prepare the AppDataPath here, then make a refactor in future.

	st, err := os.Stat(AppDataPath)
	if os.IsNotExist(err) {
		err = os.MkdirAll(AppDataPath, os.ModePerm)
		if err != nil {
			return fmt.Errorf("unable to create the APP_DATA_PATH directory: %q, Error: %w", AppDataPath, err)
		}
		return nil
	}

	if err != nil {
		return fmt.Errorf("unable to use APP_DATA_PATH %q. Error: %w", AppDataPath, err)
	}

	if !st.IsDir() /* also works for symlink */ {
		return fmt.Errorf("the APP_DATA_PATH %q is not a directory (or symlink to a directory) and can't be used", AppDataPath)
	}
<<<<<<< HEAD
	// register the dummy hash algorithm function used in the test fixtures
	_ = hash.Register("dummy", hash.NewDummyHasher)

	PasswordHashAlgo, _ = hash.SetDefaultPasswordHashAlgorithm("dummy")
=======

	return nil
>>>>>>> 6840a8cc
}

// InitProviderFromExistingFile initializes config provider from an existing config file (app.ini)
func InitProviderFromExistingFile() {
	CfgProvider = newFileProviderFromConf(CustomConf, WritePIDFile, false, PIDFile, "")
}

// InitProviderAllowEmpty initializes config provider from file, it's also fine that if the config file (app.ini) doesn't exist
func InitProviderAllowEmpty() {
	CfgProvider = newFileProviderFromConf(CustomConf, WritePIDFile, true, PIDFile, "")
}

// InitProviderAndLoadCommonSettingsForTest initializes config provider and load common setttings for tests
func InitProviderAndLoadCommonSettingsForTest(extraConfigs ...string) {
	CfgProvider = newFileProviderFromConf(CustomConf, WritePIDFile, true, PIDFile, strings.Join(extraConfigs, "\n"))
	loadCommonSettingsFrom(CfgProvider)
	if err := PrepareAppDataPath(); err != nil {
		log.Fatal("Can not prepare APP_DATA_PATH: %v", err)
	}
}

// newFileProviderFromConf initializes configuration context.
// NOTE: do not print any log except error.
func newFileProviderFromConf(customConf string, writePIDFile, allowEmpty bool, pidFile, extraConfig string) *ini.File {
	cfg := ini.Empty()

	if writePIDFile && len(pidFile) > 0 {
		createPIDFile(pidFile)
	}

	isFile, err := util.IsFile(customConf)
	if err != nil {
		log.Error("Unable to check if %s is a file. Error: %v", customConf, err)
	}
	if isFile {
		if err := cfg.Append(customConf); err != nil {
			log.Fatal("Failed to load custom conf '%s': %v", customConf, err)
		}
	} else if !allowEmpty {
		log.Fatal("Unable to find configuration file: %q.\nEnsure you are running in the correct environment or set the correct configuration file with -c.", CustomConf)
	} // else: no config file, a config file might be created at CustomConf later (might not)

	if extraConfig != "" {
		if err = cfg.Append([]byte(extraConfig)); err != nil {
			log.Fatal("Unable to append more config: %v", err)
		}
	}

	cfg.NameMapper = ini.SnackCase
	return cfg
}

// LoadCommonSettings loads common configurations from a configuration provider.
func LoadCommonSettings() {
	loadCommonSettingsFrom(CfgProvider)
}

// loadCommonSettingsFrom loads common configurations from a configuration provider.
func loadCommonSettingsFrom(cfg ConfigProvider) {
	// WARNNING: don't change the sequence except you know what you are doing.
	loadRunModeFrom(cfg)
	loadLogFrom(cfg)
	loadServerFrom(cfg)
	loadSSHFrom(cfg)
	loadOAuth2From(cfg)
	loadSecurityFrom(cfg)
	loadAttachmentFrom(cfg)
	loadLFSFrom(cfg)
	loadTimeFrom(cfg)
	loadRepositoryFrom(cfg)
	loadPictureFrom(cfg)
	loadPackagesFrom(cfg)
	loadActionsFrom(cfg)
	loadUIFrom(cfg)
	loadAdminFrom(cfg)
	loadAPIFrom(cfg)
	loadMetricsFrom(cfg)
	loadCamoFrom(cfg)
	loadI18nFrom(cfg)
	loadGitFrom(cfg)
	loadMirrorFrom(cfg)
	loadMarkupFrom(cfg)
	loadOtherFrom(cfg)
}

func loadRunModeFrom(rootCfg ConfigProvider) {
	rootSec := rootCfg.Section("")
	RunUser = rootSec.Key("RUN_USER").MustString(user.CurrentUsername())
	// The following is a purposefully undocumented option. Please do not run Gitea as root. It will only cause future headaches.
	// Please don't use root as a bandaid to "fix" something that is broken, instead the broken thing should instead be fixed properly.
	unsafeAllowRunAsRoot := rootSec.Key("I_AM_BEING_UNSAFE_RUNNING_AS_ROOT").MustBool(false)
	RunMode = os.Getenv("GITEA_RUN_MODE")
	if RunMode == "" {
		RunMode = rootSec.Key("RUN_MODE").MustString("prod")
	}
	IsProd = strings.EqualFold(RunMode, "prod")
	// Does not check run user when the install lock is off.
	installLock := rootCfg.Section("security").Key("INSTALL_LOCK").MustBool(false)
	if installLock {
		currentUser, match := IsRunUserMatchCurrentUser(RunUser)
		if !match {
			log.Fatal("Expect user '%s' but current user is: %s", RunUser, currentUser)
		}
	}

	// check if we run as root
	if os.Getuid() == 0 {
		if !unsafeAllowRunAsRoot {
			// Special thanks to VLC which inspired the wording of this messaging.
			log.Fatal("Gitea is not supposed to be run as root. Sorry. If you need to use privileged TCP ports please instead use setcap and the `cap_net_bind_service` permission")
		}
		log.Critical("You are running Gitea using the root user, and have purposely chosen to skip built-in protections around this. You have been warned against this.")
	}
}

// CreateOrAppendToCustomConf creates or updates the custom config.
// Use the callback to set individual values.
func CreateOrAppendToCustomConf(purpose string, callback func(cfg *ini.File)) {
	if CustomConf == "" {
		log.Error("Custom config path must not be empty")
		return
	}

	cfg := ini.Empty()
	isFile, err := util.IsFile(CustomConf)
	if err != nil {
		log.Error("Unable to check if %s is a file. Error: %v", CustomConf, err)
	}
	if isFile {
		if err := cfg.Append(CustomConf); err != nil {
			log.Error("failed to load custom conf %s: %v", CustomConf, err)
			return
		}
	}

	callback(cfg)

	if err := os.MkdirAll(filepath.Dir(CustomConf), os.ModePerm); err != nil {
		log.Fatal("failed to create '%s': %v", CustomConf, err)
		return
	}
	if err := cfg.SaveTo(CustomConf); err != nil {
		log.Fatal("error saving to custom config: %v", err)
	}
	log.Info("Settings for %s saved to: %q", purpose, CustomConf)

	// Change permissions to be more restrictive
	fi, err := os.Stat(CustomConf)
	if err != nil {
		log.Error("Failed to determine current conf file permissions: %v", err)
		return
	}

	if fi.Mode().Perm() > 0o600 {
		if err = os.Chmod(CustomConf, 0o600); err != nil {
			log.Warn("Failed changing conf file permissions to -rw-------. Consider changing them manually.")
		}
	}
}

// LoadSettings initializes the settings for normal start up
func LoadSettings() {
	LoadDBSetting()
	loadServiceFrom(CfgProvider)
	loadOAuth2ClientFrom(CfgProvider)
	InitLogs(false)
	loadCacheFrom(CfgProvider)
	loadSessionFrom(CfgProvider)
	loadCorsFrom(CfgProvider)
	loadMailsFrom(CfgProvider)
	loadProxyFrom(CfgProvider)
	loadWebhookFrom(CfgProvider)
	loadMigrationsFrom(CfgProvider)
	loadIndexerFrom(CfgProvider)
	loadTaskFrom(CfgProvider)
	LoadQueueSettings()
	loadProjectFrom(CfgProvider)
	loadMimeTypeMapFrom(CfgProvider)
	loadFederationFrom(CfgProvider)
}

// LoadSettingsForInstall initializes the settings for install
func LoadSettingsForInstall() {
	LoadDBSetting()
	loadServiceFrom(CfgProvider)
	loadMailerFrom(CfgProvider)
}<|MERGE_RESOLUTION|>--- conflicted
+++ resolved
@@ -211,15 +211,8 @@
 	if !st.IsDir() /* also works for symlink */ {
 		return fmt.Errorf("the APP_DATA_PATH %q is not a directory (or symlink to a directory) and can't be used", AppDataPath)
 	}
-<<<<<<< HEAD
-	// register the dummy hash algorithm function used in the test fixtures
-	_ = hash.Register("dummy", hash.NewDummyHasher)
-
-	PasswordHashAlgo, _ = hash.SetDefaultPasswordHashAlgorithm("dummy")
-=======
 
 	return nil
->>>>>>> 6840a8cc
 }
 
 // InitProviderFromExistingFile initializes config provider from an existing config file (app.ini)
@@ -239,6 +232,10 @@
 	if err := PrepareAppDataPath(); err != nil {
 		log.Fatal("Can not prepare APP_DATA_PATH: %v", err)
 	}
+	// register the dummy hash algorithm function used in the test fixtures
+	_ = hash.Register("dummy", hash.NewDummyHasher)
+
+	PasswordHashAlgo, _ = hash.SetDefaultPasswordHashAlgorithm("dummy")
 }
 
 // newFileProviderFromConf initializes configuration context.
