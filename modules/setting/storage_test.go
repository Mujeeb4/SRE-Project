--- conflicted
+++ resolved
@@ -9,109 +9,6 @@
 	"github.com/stretchr/testify/assert"
 )
 
-<<<<<<< HEAD
-=======
-func Test_getStorageCustomType(t *testing.T) {
-	iniStr := `
-[attachment]
-STORAGE_TYPE = my_minio
-MINIO_BUCKET = gitea-attachment
-
-[storage.my_minio]
-STORAGE_TYPE = minio
-MINIO_ENDPOINT = my_minio:9000
-`
-	cfg, err := NewConfigProviderFromData(iniStr)
-	assert.NoError(t, err)
-
-	sec := cfg.Section("attachment")
-	storageType := sec.Key("STORAGE_TYPE").MustString("")
-	storage := getStorage(cfg, "attachments", storageType, sec)
-
-	assert.EqualValues(t, "minio", storage.Type)
-	assert.EqualValues(t, "my_minio:9000", storage.Section.Key("MINIO_ENDPOINT").String())
-	assert.EqualValues(t, "gitea-attachment", storage.Section.Key("MINIO_BUCKET").String())
-}
-
-func Test_getStorageNameSectionOverridesTypeSection(t *testing.T) {
-	iniStr := `
-[attachment]
-STORAGE_TYPE = minio
-
-[storage.attachments]
-MINIO_BUCKET = gitea-attachment
-
-[storage.minio]
-MINIO_BUCKET = gitea
-`
-	cfg, err := NewConfigProviderFromData(iniStr)
-	assert.NoError(t, err)
-
-	sec := cfg.Section("attachment")
-	storageType := sec.Key("STORAGE_TYPE").MustString("")
-	storage := getStorage(cfg, "attachments", storageType, sec)
-
-	assert.EqualValues(t, "minio", storage.Type)
-	assert.EqualValues(t, "gitea-attachment", storage.Section.Key("MINIO_BUCKET").String())
-}
-
-func Test_getStorageTypeSectionOverridesStorageSection(t *testing.T) {
-	iniStr := `
-[attachment]
-STORAGE_TYPE = minio
-
-[storage.minio]
-MINIO_BUCKET = gitea-minio
-
-[storage]
-MINIO_BUCKET = gitea
-`
-	cfg, err := NewConfigProviderFromData(iniStr)
-	assert.NoError(t, err)
-
-	sec := cfg.Section("attachment")
-	storageType := sec.Key("STORAGE_TYPE").MustString("")
-	storage := getStorage(cfg, "attachments", storageType, sec)
-
-	assert.EqualValues(t, "minio", storage.Type)
-	assert.EqualValues(t, "gitea-minio", storage.Section.Key("MINIO_BUCKET").String())
-}
-
-func Test_getStorageSpecificOverridesStorage(t *testing.T) {
-	iniStr := `
-[attachment]
-STORAGE_TYPE = minio
-MINIO_BUCKET = gitea-attachment
-
-[storage.attachments]
-MINIO_BUCKET = gitea
-
-[storage]
-STORAGE_TYPE = local
-`
-	cfg, err := NewConfigProviderFromData(iniStr)
-	assert.NoError(t, err)
-
-	sec := cfg.Section("attachment")
-	storageType := sec.Key("STORAGE_TYPE").MustString("")
-	storage := getStorage(cfg, "attachments", storageType, sec)
-
-	assert.EqualValues(t, "minio", storage.Type)
-	assert.EqualValues(t, "gitea-attachment", storage.Section.Key("MINIO_BUCKET").String())
-}
-
-func Test_getStorageGetDefaults(t *testing.T) {
-	cfg, err := NewConfigProviderFromData("")
-	assert.NoError(t, err)
-
-	sec := cfg.Section("attachment")
-	storageType := sec.Key("STORAGE_TYPE").MustString("")
-	storage := getStorage(cfg, "attachments", storageType, sec)
-
-	assert.EqualValues(t, "gitea", storage.Section.Key("MINIO_BUCKET").String())
-}
-
->>>>>>> 116f8e12
 func Test_getStorageMultipleName(t *testing.T) {
 	iniStr := `
 [lfs]
@@ -162,7 +59,6 @@
 	cfg, err := NewConfigProviderFromData(iniStr)
 	assert.NoError(t, err)
 
-<<<<<<< HEAD
 	assert.NoError(t, loadAttachmentFrom(cfg))
 	assert.EqualValues(t, "minio", Attachment.Storage.Type)
 	assert.EqualValues(t, "gitea", Attachment.Storage.Section.Key("MINIO_BUCKET").String())
@@ -197,26 +93,18 @@
 	assert.EqualValues(t, "minio", RepoAvatar.Storage.Type)
 	assert.EqualValues(t, "gitea", RepoAvatar.Storage.Section.Key("MINIO_BUCKET").String())
 	assert.EqualValues(t, "repo-avatars/", RepoAvatar.Storage.Section.Key("MINIO_BASE_PATH").MustString(""))
-=======
-	sec := cfg.Section("attachment")
-	storageType := sec.Key("STORAGE_TYPE").MustString("")
-	storage := getStorage(cfg, "attachments", storageType, sec)
 
-	assert.EqualValues(t, "minio", storage.Type)
-}
-
-func Test_getStorageInheritNameSectionType(t *testing.T) {
-	iniStr := `
+	iniStr = `
 [storage.attachments]
 STORAGE_TYPE = minio
 `
-	cfg, err := NewConfigProviderFromData(iniStr)
+	cfg, err = NewConfigProviderFromData(iniStr)
 	assert.NoError(t, err)
 
 	sec := cfg.Section("attachment")
 	storageType := sec.Key("STORAGE_TYPE").MustString("")
-	storage := getStorage(cfg, "attachments", storageType, sec)
+	storage, err := getStorage(cfg, "attachments", sec, storageType)
+	assert.NoError(t, err)
 
 	assert.EqualValues(t, "minio", storage.Type)
->>>>>>> 116f8e12
 }