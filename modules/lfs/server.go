// Copyright 2020 The Gitea Authors. All rights reserved.
// Use of this source code is governed by a MIT-style
// license that can be found in the LICENSE file.

package lfs

import (
	"encoding/base64"
<<<<<<< HEAD
	"encoding/json"
	"errors"
=======
>>>>>>> c8e5c79c
	"fmt"
	"io"
	"net/http"
	"path"
	"regexp"
	"strconv"
	"strings"

	"code.gitea.io/gitea/models"
	"code.gitea.io/gitea/modules/context"
	"code.gitea.io/gitea/modules/log"
	"code.gitea.io/gitea/modules/setting"
	"code.gitea.io/gitea/modules/storage"

	"github.com/dgrijalva/jwt-go"
	jsoniter "github.com/json-iterator/go"
)

const (
	metaMediaType = "application/vnd.git-lfs+json"
)

var (
	errHashMismatch = errors.New("Content hash does not match OID")
	errSizeMismatch = errors.New("Content size does not match")
)

// RequestVars contain variables from the HTTP request. Variables from routing, json body decoding, and
// some headers are stored.
type RequestVars struct {
	Oid           string
	Size          int64
	User          string
	Password      string
	Repo          string
	Authorization string
}

// BatchVars contains multiple RequestVars processed in one batch operation.
// https://github.com/git-lfs/git-lfs/blob/master/docs/api/batch.md
type BatchVars struct {
	Transfers []string       `json:"transfers,omitempty"`
	Operation string         `json:"operation"`
	Objects   []*RequestVars `json:"objects"`
}

// Claims is a JWT Token Claims
type Claims struct {
	RepoID int64
	Op     string
	UserID int64
	jwt.StandardClaims
}

// ObjectLink builds a URL linking to the object.
func (v *RequestVars) ObjectLink() string {
	return setting.AppURL + path.Join(v.User, v.Repo+".git", "info/lfs/objects", v.Oid)
}

// VerifyLink builds a URL for verifying the object.
func (v *RequestVars) VerifyLink() string {
	return setting.AppURL + path.Join(v.User, v.Repo+".git", "info/lfs/verify")
}

var oidRegExp = regexp.MustCompile(`^[A-Fa-f0-9]+$`)

func isOidValid(oid string) bool {
	return oidRegExp.MatchString(oid)
}

// ObjectOidHandler is the main request routing entry point into LFS server functions
func ObjectOidHandler(ctx *context.Context) {
	if !setting.LFS.StartServer {
		log.Debug("Attempt to access LFS server but LFS server is disabled")
		writeStatus(ctx, 404)
		return
	}

	if ctx.Req.Method == "GET" || ctx.Req.Method == "HEAD" {
		if MetaMatcher(ctx.Req) {
			getMetaHandler(ctx)
			return
		}

		getContentHandler(ctx)
		return
	} else if ctx.Req.Method == "PUT" {
		PutHandler(ctx)
		return
	}

	log.Warn("Unhandled LFS method: %s for %s/%s OID[%s]", ctx.Req.Method, ctx.Params("username"), ctx.Params("reponame"), ctx.Params("oid"))
	writeStatus(ctx, 404)
}

func getAuthenticatedRepoAndMeta(ctx *context.Context, rv *RequestVars, requireWrite bool) (*models.LFSMetaObject, *models.Repository) {
	if !isOidValid(rv.Oid) {
		log.Info("Attempt to access invalid LFS OID[%s] in %s/%s", rv.Oid, rv.User, rv.Repo)
		writeStatus(ctx, 404)
		return nil, nil
	}

	repository, err := models.GetRepositoryByOwnerAndName(rv.User, rv.Repo)
	if err != nil {
		log.Error("Unable to get repository: %s/%s Error: %v", rv.User, rv.Repo, err)
		writeStatus(ctx, 404)
		return nil, nil
	}

	if !authenticate(ctx, repository, rv.Authorization, requireWrite) {
		requireAuth(ctx)
		return nil, nil
	}

	meta, err := repository.GetLFSMetaObjectByOid(rv.Oid)
	if err != nil {
		log.Error("Unable to get LFS OID[%s] Error: %v", rv.Oid, err)
		writeStatus(ctx, 404)
		return nil, nil
	}

	return meta, repository
}

// getContentHandler gets the content from the content store
func getContentHandler(ctx *context.Context) {
	rv := unpack(ctx)

	meta, _ := getAuthenticatedRepoAndMeta(ctx, rv, false)
	if meta == nil {
		// Status already written in getAuthenticatedRepoAndMeta
		return
	}

	// Support resume download using Range header
	var fromByte, toByte int64
	toByte = meta.Size - 1
	statusCode := 200
	if rangeHdr := ctx.Req.Header.Get("Range"); rangeHdr != "" {
		regex := regexp.MustCompile(`bytes=(\d+)\-(\d*).*`)
		match := regex.FindStringSubmatch(rangeHdr)
		if len(match) > 1 {
			statusCode = 206
			fromByte, _ = strconv.ParseInt(match[1], 10, 32)

			if match[2] != "" {
				_toByte, _ := strconv.ParseInt(match[2], 10, 32)
				if _toByte >= fromByte && _toByte < toByte {
					toByte = _toByte
				}
			}

			ctx.Resp.Header().Set("Content-Range", fmt.Sprintf("bytes %d-%d/%d", fromByte, toByte, meta.Size-fromByte))
			ctx.Resp.Header().Set("Access-Control-Expose-Headers", "Content-Range")
		}
	}

	contentStore := &models.ContentStore{ObjectStorage: storage.LFS}
	content, err := contentStore.Get(meta, fromByte)
	if err != nil {
		if models.IsErrRangeNotSatisfiable(err) {
			writeStatus(ctx, http.StatusRequestedRangeNotSatisfiable)
		} else {
			// Errors are logged in contentStore.Get
			writeStatus(ctx, 404)
		}
		return
	}
	defer content.Close()

	contentLength := toByte + 1 - fromByte
	ctx.Resp.Header().Set("Content-Length", strconv.FormatInt(contentLength, 10))
	ctx.Resp.Header().Set("Content-Type", "application/octet-stream")

	filename := ctx.Params("filename")
	if len(filename) > 0 {
		decodedFilename, err := base64.RawURLEncoding.DecodeString(filename)
		if err == nil {
			ctx.Resp.Header().Set("Content-Disposition", "attachment; filename=\""+string(decodedFilename)+"\"")
			ctx.Resp.Header().Set("Access-Control-Expose-Headers", "Content-Disposition")
		}
	}

	ctx.Resp.WriteHeader(statusCode)
	if written, err := io.CopyN(ctx.Resp, content, contentLength); err != nil {
		log.Error("Error whilst copying LFS OID[%s] to the response after %d bytes. Error: %v", meta.Oid, written, err)
	}
	logRequest(ctx.Req, statusCode)
}

// getMetaHandler retrieves metadata about the object
func getMetaHandler(ctx *context.Context) {
	rv := unpack(ctx)

	meta, _ := getAuthenticatedRepoAndMeta(ctx, rv, false)
	if meta == nil {
		// Status already written in getAuthenticatedRepoAndMeta
		return
	}

	ctx.Resp.Header().Set("Content-Type", metaMediaType)

	if ctx.Req.Method == "GET" {
		json := jsoniter.ConfigCompatibleWithStandardLibrary
		enc := json.NewEncoder(ctx.Resp)
		if err := enc.Encode(Represent(rv, meta, true, false)); err != nil {
			log.Error("Failed to encode representation as json. Error: %v", err)
		}
	}

	logRequest(ctx.Req, 200)
}

// PostHandler instructs the client how to upload data
func PostHandler(ctx *context.Context) {
	if !setting.LFS.StartServer {
		log.Debug("Attempt to access LFS server but LFS server is disabled")
		writeStatus(ctx, 404)
		return
	}

	if !MetaMatcher(ctx.Req) {
		log.Info("Attempt to POST without accepting the correct media type: %s", metaMediaType)
		writeStatus(ctx, 400)
		return
	}

	rv := unpack(ctx)

	repository, err := models.GetRepositoryByOwnerAndName(rv.User, rv.Repo)
	if err != nil {
		log.Error("Unable to get repository: %s/%s Error: %v", rv.User, rv.Repo, err)
		writeStatus(ctx, 404)
		return
	}

	if !authenticate(ctx, repository, rv.Authorization, true) {
		requireAuth(ctx)
		return
	}

	if !isOidValid(rv.Oid) {
		log.Info("Invalid LFS OID[%s] attempt to POST in %s/%s", rv.Oid, rv.User, rv.Repo)
		writeStatus(ctx, 404)
		return
	}

	if setting.LFS.MaxFileSize > 0 && rv.Size > setting.LFS.MaxFileSize {
		log.Info("Denied LFS OID[%s] upload of size %d to %s/%s because of LFS_MAX_FILE_SIZE=%d", rv.Oid, rv.Size, rv.User, rv.Repo, setting.LFS.MaxFileSize)
		writeStatus(ctx, 413)
		return
	}

	meta, err := models.NewLFSMetaObject(&models.LFSMetaObject{Oid: rv.Oid, Size: rv.Size, RepositoryID: repository.ID})
	if err != nil {
		log.Error("Unable to write LFS OID[%s] size %d meta object in %v/%v to database. Error: %v", rv.Oid, rv.Size, rv.User, rv.Repo, err)
		writeStatus(ctx, 404)
		return
	}

	ctx.Resp.Header().Set("Content-Type", metaMediaType)

	sentStatus := 202
	contentStore := &models.ContentStore{ObjectStorage: storage.LFS}
	exist, err := contentStore.Exists(meta)
	if err != nil {
		log.Error("Unable to check if LFS OID[%s] exist on %s / %s. Error: %v", rv.Oid, rv.User, rv.Repo, err)
		writeStatus(ctx, 500)
		return
	}
	if meta.Existing && exist {
		sentStatus = 200
	}
	ctx.Resp.WriteHeader(sentStatus)

	json := jsoniter.ConfigCompatibleWithStandardLibrary
	enc := json.NewEncoder(ctx.Resp)
	if err := enc.Encode(Represent(rv, meta, meta.Existing, true)); err != nil {
		log.Error("Failed to encode representation as json. Error: %v", err)
	}
	logRequest(ctx.Req, sentStatus)
}

// BatchHandler provides the batch api
func BatchHandler(ctx *context.Context) {
	if !setting.LFS.StartServer {
		log.Debug("Attempt to access LFS server but LFS server is disabled")
		writeStatus(ctx, 404)
		return
	}

	if !MetaMatcher(ctx.Req) {
		log.Info("Attempt to BATCH without accepting the correct media type: %s", metaMediaType)
		writeStatus(ctx, 400)
		return
	}

	bv := unpackbatch(ctx)

	var responseObjects []*models.Representation

	// Create a response object
	for _, object := range bv.Objects {
		if !isOidValid(object.Oid) {
			log.Info("Invalid LFS OID[%s] attempt to BATCH in %s/%s", object.Oid, object.User, object.Repo)
			continue
		}

		repository, err := models.GetRepositoryByOwnerAndName(object.User, object.Repo)
		if err != nil {
			log.Error("Unable to get repository: %s/%s Error: %v", object.User, object.Repo, err)
			writeStatus(ctx, 404)
			return
		}

		requireWrite := false
		if bv.Operation == "upload" {
			requireWrite = true
		}

		if !authenticate(ctx, repository, object.Authorization, requireWrite) {
			requireAuth(ctx)
			return
		}

		contentStore := &models.ContentStore{ObjectStorage: storage.LFS}

		meta, err := repository.GetLFSMetaObjectByOid(object.Oid)
		if err == nil { // Object is found and exists
			exist, err := contentStore.Exists(meta)
			if err != nil {
				log.Error("Unable to check if LFS OID[%s] exist on %s / %s. Error: %v", object.Oid, object.User, object.Repo, err)
				writeStatus(ctx, 500)
				return
			}
			if exist {
				responseObjects = append(responseObjects, Represent(object, meta, true, false))
				continue
			}
		}

		if requireWrite && setting.LFS.MaxFileSize > 0 && object.Size > setting.LFS.MaxFileSize {
			log.Info("Denied LFS OID[%s] upload of size %d to %s/%s because of LFS_MAX_FILE_SIZE=%d", object.Oid, object.Size, object.User, object.Repo, setting.LFS.MaxFileSize)
			writeStatus(ctx, 413)
			return
		}

		// Object is not found
		meta, err = models.NewLFSMetaObject(&models.LFSMetaObject{Oid: object.Oid, Size: object.Size, RepositoryID: repository.ID})
		if err == nil {
			exist, err := contentStore.Exists(meta)
			if err != nil {
				log.Error("Unable to check if LFS OID[%s] exist on %s / %s. Error: %v", object.Oid, object.User, object.Repo, err)
				writeStatus(ctx, 500)
				return
			}
			responseObjects = append(responseObjects, Represent(object, meta, meta.Existing, !exist))
		} else {
			log.Error("Unable to write LFS OID[%s] size %d meta object in %v/%v to database. Error: %v", object.Oid, object.Size, object.User, object.Repo, err)
		}
	}

	ctx.Resp.Header().Set("Content-Type", metaMediaType)

	respobj := &models.BatchResponse{Objects: responseObjects}

	json := jsoniter.ConfigCompatibleWithStandardLibrary
	enc := json.NewEncoder(ctx.Resp)
	if err := enc.Encode(respobj); err != nil {
		log.Error("Failed to encode representation as json. Error: %v", err)
	}
	logRequest(ctx.Req, 200)
}

// PutHandler receives data from the client and puts it into the content store
func PutHandler(ctx *context.Context) {
	rv := unpack(ctx)

	meta, repository := getAuthenticatedRepoAndMeta(ctx, rv, true)
	if meta == nil {
		// Status already written in getAuthenticatedRepoAndMeta
		return
	}

	contentStore := &models.ContentStore{ObjectStorage: storage.LFS}
	defer ctx.Req.Body.Close()
	if err := contentStore.Put(meta, ctx.Req.Body); err != nil {
		// Put will log the error itself
		ctx.Resp.WriteHeader(500)
		if err == errSizeMismatch || err == errHashMismatch {
			fmt.Fprintf(ctx.Resp, `{"message":"%s"}`, err)
		} else {
			fmt.Fprintf(ctx.Resp, `{"message":"Internal Server Error"}`)
		}
		if _, err = repository.RemoveLFSMetaObjectByOid(rv.Oid); err != nil {
			log.Error("Whilst removing metaobject for LFS OID[%s] due to preceding error there was another Error: %v", rv.Oid, err)
		}
		return
	}

	logRequest(ctx.Req, 200)
}

// VerifyHandler verify oid and its size from the content store
func VerifyHandler(ctx *context.Context) {
	if !setting.LFS.StartServer {
		log.Debug("Attempt to access LFS server but LFS server is disabled")
		writeStatus(ctx, 404)
		return
	}

	if !MetaMatcher(ctx.Req) {
		log.Info("Attempt to VERIFY without accepting the correct media type: %s", metaMediaType)
		writeStatus(ctx, 400)
		return
	}

	rv := unpack(ctx)

	meta, _ := getAuthenticatedRepoAndMeta(ctx, rv, true)
	if meta == nil {
		// Status already written in getAuthenticatedRepoAndMeta
		return
	}

	contentStore := &models.ContentStore{ObjectStorage: storage.LFS}
	ok, err := contentStore.Verify(meta)
	if err != nil {
		// Error will be logged in Verify
		ctx.Resp.WriteHeader(500)
		fmt.Fprintf(ctx.Resp, `{"message":"Internal Server Error"}`)
		return
	}
	if !ok {
		writeStatus(ctx, 422)
		return
	}

	logRequest(ctx.Req, 200)
}

// Represent takes a RequestVars and Meta and turns it into a Representation suitable
// for json encoding
func Represent(rv *RequestVars, meta *models.LFSMetaObject, download, upload bool) *models.Representation {
	rep := &models.Representation{
		Oid:     meta.Oid,
		Size:    meta.Size,
		Actions: make(map[string]*models.Link),
	}

	header := make(map[string]string)

	if rv.Authorization == "" {
		//https://github.com/github/git-lfs/issues/1088
		header["Authorization"] = "Authorization: Basic dummy"
	} else {
		header["Authorization"] = rv.Authorization
	}

	if download {
		rep.Actions["download"] = &models.Link{Href: rv.ObjectLink(), Header: header}
	}

	if upload {
		rep.Actions["upload"] = &models.Link{Href: rv.ObjectLink(), Header: header}
	}

	if upload && !download {
		// Force client side verify action while gitea lacks proper server side verification
		verifyHeader := make(map[string]string)
		for k, v := range header {
			verifyHeader[k] = v
		}

		// This is only needed to workaround https://github.com/git-lfs/git-lfs/issues/3662
		verifyHeader["Accept"] = metaMediaType

		rep.Actions["verify"] = &models.Link{Href: rv.VerifyLink(), Header: verifyHeader}
	}

	return rep
}

// MetaMatcher provides a mux.MatcherFunc that only allows requests that contain
// an Accept header with the metaMediaType
func MetaMatcher(r *http.Request) bool {
	mediaParts := strings.Split(r.Header.Get("Accept"), ";")
	mt := mediaParts[0]
	return mt == metaMediaType
}

func unpack(ctx *context.Context) *RequestVars {
	r := ctx.Req
	rv := &RequestVars{
		User:          ctx.Params("username"),
		Repo:          strings.TrimSuffix(ctx.Params("reponame"), ".git"),
		Oid:           ctx.Params("oid"),
		Authorization: r.Header.Get("Authorization"),
	}

	if r.Method == "POST" { // Maybe also check if +json
		var p RequestVars
		bodyReader := r.Body
		defer bodyReader.Close()
		json := jsoniter.ConfigCompatibleWithStandardLibrary
		dec := json.NewDecoder(bodyReader)
		err := dec.Decode(&p)
		if err != nil {
			// The error is logged as a WARN here because this may represent misbehaviour rather than a true error
			log.Warn("Unable to decode POST request vars for LFS OID[%s] in %s/%s: Error: %v", rv.Oid, rv.User, rv.Repo, err)
			return rv
		}

		rv.Oid = p.Oid
		rv.Size = p.Size
	}

	return rv
}

// TODO cheap hack, unify with unpack
func unpackbatch(ctx *context.Context) *BatchVars {

	r := ctx.Req
	var bv BatchVars

	bodyReader := r.Body
	defer bodyReader.Close()
	json := jsoniter.ConfigCompatibleWithStandardLibrary
	dec := json.NewDecoder(bodyReader)
	err := dec.Decode(&bv)
	if err != nil {
		// The error is logged as a WARN here because this may represent misbehaviour rather than a true error
		log.Warn("Unable to decode BATCH request vars in %s/%s: Error: %v", ctx.Params("username"), strings.TrimSuffix(ctx.Params("reponame"), ".git"), err)
		return &bv
	}

	for i := 0; i < len(bv.Objects); i++ {
		bv.Objects[i].User = ctx.Params("username")
		bv.Objects[i].Repo = strings.TrimSuffix(ctx.Params("reponame"), ".git")
		bv.Objects[i].Authorization = r.Header.Get("Authorization")
	}

	return &bv
}

func writeStatus(ctx *context.Context, status int) {
	message := http.StatusText(status)

	mediaParts := strings.Split(ctx.Req.Header.Get("Accept"), ";")
	mt := mediaParts[0]
	if strings.HasSuffix(mt, "+json") {
		message = `{"message":"` + message + `"}`
	}

	ctx.Resp.WriteHeader(status)
	fmt.Fprint(ctx.Resp, message)
	logRequest(ctx.Req, status)
}

func logRequest(r *http.Request, status int) {
	log.Debug("LFS request - Method: %s, URL: %s, Status %d", r.Method, r.URL, status)
}

// authenticate uses the authorization string to determine whether
// or not to proceed. This server assumes an HTTP Basic auth format.
func authenticate(ctx *context.Context, repository *models.Repository, authorization string, requireWrite bool) bool {
	accessMode := models.AccessModeRead
	if requireWrite {
		accessMode = models.AccessModeWrite
	}

	// ctx.IsSigned is unnecessary here, this will be checked in perm.CanAccess
	perm, err := models.GetUserRepoPermission(repository, ctx.User)
	if err != nil {
		log.Error("Unable to GetUserRepoPermission for user %-v in repo %-v Error: %v", ctx.User, repository)
		return false
	}

	canRead := perm.CanAccess(accessMode, models.UnitTypeCode)
	if canRead {
		return true
	}

	user, repo, opStr, err := parseToken(authorization)
	if err != nil {
		// Most of these are Warn level - the true internal server errors are logged in parseToken already
		log.Warn("Authentication failure for provided token with Error: %v", err)
		return false
	}
	ctx.User = user
	if opStr == "basic" {
		perm, err = models.GetUserRepoPermission(repository, ctx.User)
		if err != nil {
			log.Error("Unable to GetUserRepoPermission for user %-v in repo %-v Error: %v", ctx.User, repository)
			return false
		}
		return perm.CanAccess(accessMode, models.UnitTypeCode)
	}
	if repository.ID == repo.ID {
		if requireWrite && opStr != "upload" {
			return false
		}
		return true
	}
	return false
}

func parseToken(authorization string) (*models.User, *models.Repository, string, error) {
	if authorization == "" {
		return nil, nil, "unknown", fmt.Errorf("No token")
	}
	if strings.HasPrefix(authorization, "Bearer ") {
		token, err := jwt.ParseWithClaims(authorization[7:], &Claims{}, func(t *jwt.Token) (interface{}, error) {
			if _, ok := t.Method.(*jwt.SigningMethodHMAC); !ok {
				return nil, fmt.Errorf("unexpected signing method: %v", t.Header["alg"])
			}
			return setting.LFS.JWTSecretBytes, nil
		})
		if err != nil {
			// The error here is WARN level because it is caused by bad authorization rather than an internal server error
			return nil, nil, "unknown", err
		}
		claims, claimsOk := token.Claims.(*Claims)
		if !token.Valid || !claimsOk {
			return nil, nil, "unknown", fmt.Errorf("Token claim invalid")
		}
		r, err := models.GetRepositoryByID(claims.RepoID)
		if err != nil {
			log.Error("Unable to GetRepositoryById[%d]: Error: %v", claims.RepoID, err)
			return nil, nil, claims.Op, err
		}
		u, err := models.GetUserByID(claims.UserID)
		if err != nil {
			log.Error("Unable to GetUserById[%d]: Error: %v", claims.UserID, err)
			return nil, r, claims.Op, err
		}
		return u, r, claims.Op, nil
	}

	if strings.HasPrefix(authorization, "Basic ") {
		c, err := base64.StdEncoding.DecodeString(strings.TrimPrefix(authorization, "Basic "))
		if err != nil {
			return nil, nil, "basic", err
		}
		cs := string(c)
		i := strings.IndexByte(cs, ':')
		if i < 0 {
			return nil, nil, "basic", fmt.Errorf("Basic auth invalid")
		}
		user, password := cs[:i], cs[i+1:]
		u, err := models.GetUserByName(user)
		if err != nil {
			log.Error("Unable to GetUserByName[%d]: Error: %v", user, err)
			return nil, nil, "basic", err
		}
		if !u.IsPasswordSet() || !u.ValidatePassword(password) {
			return nil, nil, "basic", fmt.Errorf("Basic auth failed")
		}
		return u, nil, "basic", nil
	}

	return nil, nil, "unknown", fmt.Errorf("Token not found")
}

func requireAuth(ctx *context.Context) {
	ctx.Resp.Header().Set("WWW-Authenticate", "Basic realm=gitea-lfs")
	writeStatus(ctx, 401)
}<|MERGE_RESOLUTION|>--- conflicted
+++ resolved
@@ -6,11 +6,8 @@
 
 import (
 	"encoding/base64"
-<<<<<<< HEAD
-	"encoding/json"
+
 	"errors"
-=======
->>>>>>> c8e5c79c
 	"fmt"
 	"io"
 	"net/http"
