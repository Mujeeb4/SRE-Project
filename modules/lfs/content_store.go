--- conflicted
+++ resolved
@@ -73,51 +73,28 @@
 }
 
 // Put takes a Meta object and an io.Reader and writes the content to the store.
-<<<<<<< HEAD
 func (s *ContentStore) Put(pointer Pointer, r io.Reader) error {
-	hash := sha256.New()
-	rd := io.TeeReader(r, hash)
 	p := pointer.RelativePath()
-	written, err := s.Save(p, rd)
-=======
-func (s *ContentStore) Put(meta *models.LFSMetaObject, r io.Reader) error {
-	p := meta.RelativePath()
 
 	// Wrap the provided reader with an inline hashing and size checker
-	wrappedRd := newHashingReader(meta.Size, meta.Oid, r)
+	wrappedRd := newHashingReader(pointer.Size, pointer.Oid, r)
 
 	// now pass the wrapped reader to Save - if there is a size mismatch or hash mismatch then
 	// the errors returned by the newHashingReader should percolate up to here
 	written, err := s.Save(p, wrappedRd)
->>>>>>> 40aca733
 	if err != nil {
 		log.Error("Whilst putting LFS OID[%s]: Failed to copy to tmpPath: %s Error: %v", pointer.Oid, p, err)
 		return err
 	}
 
-<<<<<<< HEAD
+	// This shouldn't happen but it is sensible to test
 	if written != pointer.Size {
-=======
-	// This shouldn't happen but it is sensible to test
-	if written != meta.Size {
->>>>>>> 40aca733
 		if err := s.Delete(p); err != nil {
 			log.Error("Cleaning the LFS OID[%s] failed: %v", pointer.Oid, err)
 		}
 		return ErrSizeMismatch
 	}
 
-<<<<<<< HEAD
-	shaStr := hex.EncodeToString(hash.Sum(nil))
-	if shaStr != pointer.Oid {
-		if err := s.Delete(p); err != nil {
-			log.Error("Cleaning the LFS OID[%s] failed: %v", pointer.Oid, err)
-		}
-		return ErrHashMismatch
-	}
-
-=======
->>>>>>> 40aca733
 	return nil
 }
 
@@ -147,12 +124,12 @@
 	return true, nil
 }
 
-<<<<<<< HEAD
 // ReadMetaObject will read a models.LFSMetaObject and return a reader
 func ReadMetaObject(pointer Pointer) (io.ReadCloser, error) {
 	contentStore := NewContentStore()
 	return contentStore.Get(pointer, 0)
-=======
+}
+
 type hashingReader struct {
 	internal     io.Reader
 	currentSize  int64
@@ -174,12 +151,12 @@
 
 	if err != nil && err == io.EOF {
 		if r.currentSize != r.expectedSize {
-			return n, errSizeMismatch
+			return n, ErrSizeMismatch
 		}
 
 		shaStr := hex.EncodeToString(r.hash.Sum(nil))
 		if shaStr != r.expectedHash {
-			return n, errHashMismatch
+			return n, ErrHashMismatch
 		}
 	}
 
@@ -193,5 +170,4 @@
 		expectedHash: expectedHash,
 		hash:         sha256.New(),
 	}
->>>>>>> 40aca733
 }