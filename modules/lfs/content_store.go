--- conflicted
+++ resolved
@@ -51,41 +51,13 @@
 }
 
 // Get takes a Meta object and retrieves the content from the store, returning
-<<<<<<< HEAD
-// it as an io.Reader. If fromByte > 0, the reader starts from that byte
-func (s *ContentStore) Get(pointer Pointer, fromByte int64) (io.ReadCloser, error) {
+// it as an io.ReadSeekCloser.
+func (s *ContentStore) Get(pointer Pointer) (storage.Object, error) {
 	f, err := s.Open(pointer.RelativePath())
-=======
-// it as an io.ReadSeekCloser.
-func (s *ContentStore) Get(meta *models.LFSMetaObject) (storage.Object, error) {
-	f, err := s.Open(meta.RelativePath())
->>>>>>> 5f184040
 	if err != nil {
 		log.Error("Whilst trying to read LFS OID[%s]: Unable to open Error: %v", pointer.Oid, err)
 		return nil, err
 	}
-<<<<<<< HEAD
-	if fromByte > 0 {
-		if fromByte >= pointer.Size {
-			err = f.Close()
-			if err != nil {
-				log.Error("Whilst trying to read LFS OID[%s]: Unable to close Error: %v", pointer.Oid, err)
-			}
-			return nil, ErrRangeNotSatisfiable{
-				FromByte: fromByte,
-			}
-		}
-		_, err = f.Seek(fromByte, io.SeekStart)
-		if err != nil {
-			log.Error("Whilst trying to read LFS OID[%s]: Unable to seek to %d Error: %v", pointer.Oid, fromByte, err)
-			errClose := f.Close()
-			if errClose != nil {
-				log.Error("Whilst trying to read LFS OID[%s]: Unable to close Error: %v", pointer.Oid, errClose)
-			}
-		}
-	}
-=======
->>>>>>> 5f184040
 	return f, err
 }
 
@@ -144,7 +116,7 @@
 // ReadMetaObject will read a models.LFSMetaObject and return a reader
 func ReadMetaObject(pointer Pointer) (io.ReadCloser, error) {
 	contentStore := NewContentStore()
-	return contentStore.Get(pointer, 0)
+	return contentStore.Get(pointer)
 }
 
 type hashingReader struct {
