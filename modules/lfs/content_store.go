--- conflicted
+++ resolved
@@ -59,30 +59,22 @@
 		return nil, err
 	}
 	if fromByte > 0 {
-<<<<<<< HEAD
 		if fromByte >= pointer.Size {
-=======
-		if fromByte >= meta.Size {
 			err = f.Close()
 			if err != nil {
-				log.Error("Whilst trying to read LFS OID[%s]: Unable to close Error: %v", meta.Oid, err)
+				log.Error("Whilst trying to read LFS OID[%s]: Unable to close Error: %v", pointer.Oid, err)
 			}
->>>>>>> e10d028b
 			return nil, ErrRangeNotSatisfiable{
 				FromByte: fromByte,
 			}
 		}
 		_, err = f.Seek(fromByte, io.SeekStart)
 		if err != nil {
-<<<<<<< HEAD
 			log.Error("Whilst trying to read LFS OID[%s]: Unable to seek to %d Error: %v", pointer.Oid, fromByte, err)
-=======
-			log.Error("Whilst trying to read LFS OID[%s]: Unable to seek to %d Error: %v", meta.Oid, fromByte, err)
 			errClose := f.Close()
 			if errClose != nil {
-				log.Error("Whilst trying to read LFS OID[%s]: Unable to close Error: %v", meta.Oid, errClose)
+				log.Error("Whilst trying to read LFS OID[%s]: Unable to close Error: %v", pointer.Oid, errClose)
 			}
->>>>>>> e10d028b
 		}
 	}
 	return f, err
@@ -97,7 +89,7 @@
 
 	// now pass the wrapped reader to Save - if there is a size mismatch or hash mismatch then
 	// the errors returned by the newHashingReader should percolate up to here
-	written, err := s.Save(p, wrappedRd, meta.Size)
+	written, err := s.Save(p, wrappedRd, pointer.Size)
 	if err != nil {
 		log.Error("Whilst putting LFS OID[%s]: Failed to copy to tmpPath: %s Error: %v", pointer.Oid, p, err)
 		return err
