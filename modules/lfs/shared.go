--- conflicted
+++ resolved
@@ -71,11 +71,6 @@
 // ErrorResponse describes the error to the client.
 type ErrorResponse struct {
 	Message          string
-<<<<<<< HEAD
-	DocumentationURL string `json:"documentation_url"`
-	RequestID        string `json:"request_id"`
-=======
 	DocumentationURL string `json:"documentation_url,omitempty"`
 	RequestID        string `json:"request_id,omitempty"`
->>>>>>> b3ef6a61
 }