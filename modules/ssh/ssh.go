--- conflicted
+++ resolved
@@ -1,9 +1,5 @@
 // Copyright 2014 The Gogs Authors. All rights reserved.
-<<<<<<< HEAD
-// Copyright 2018 The Gitea Authors. All rights reserved.
-=======
 // Copyright 2017 The Gitea Authors. All rights reserved.
->>>>>>> df30010d
 // Use of this source code is governed by a MIT-style
 // license that can be found in the LICENSE file.
 
