// Copyright 2014 The Gogs Authors. All rights reserved.
// Use of this source code is governed by a MIT-style
// license that can be found in the LICENSE file.

package avatar

import (
	"bytes"
	"fmt"
	"image"
	"image/color/palette"

<<<<<<< HEAD
	// Enable PNG support:
	_ "image/jpeg"
	_ "image/png"
	"math/rand"
	"time"
=======
	_ "image/gif"  // for processing gif images
	_ "image/jpeg" // for processing jpeg images
	_ "image/png"  // for processing png images
>>>>>>> 62a4879e

	"code.gitea.io/gitea/modules/setting"
	"code.gitea.io/gitea/modules/util"

	"github.com/issue9/identicon"
	"github.com/nfnt/resize"
	"github.com/oliamb/cutter"
)

// AvatarSize returns avatar's size
const AvatarSize = 290

// RandomImageSize generates and returns a random avatar image unique to input data
// in custom size (height and width).
func RandomImageSize(size int, data []byte) (image.Image, error) {
	randExtent := len(palette.WebSafe) - 32
	integer, err := util.RandomInt(int64(randExtent))
	if err != nil {
		return nil, fmt.Errorf("util.RandomInt: %v", err)
	}
	colorIndex := int(integer)
	backColorIndex := colorIndex - 1
	if backColorIndex < 0 {
		backColorIndex = randExtent - 1
	}

	// Define size, background, and forecolor
	imgMaker, err := identicon.New(size,
		palette.WebSafe[backColorIndex], palette.WebSafe[colorIndex:colorIndex+32]...)
	if err != nil {
		return nil, fmt.Errorf("identicon.New: %v", err)
	}
	return imgMaker.Make(data), nil
}

// RandomImage generates and returns a random avatar image unique to input data
// in default size (height and width).
func RandomImage(data []byte) (image.Image, error) {
	return RandomImageSize(AvatarSize, data)
}

// Prepare accepts a byte slice as input, validates it contains an image of an
// acceptable format, and crops and resizes it appropriately.
func Prepare(data []byte) (*image.Image, error) {
	imgCfg, _, err := image.DecodeConfig(bytes.NewReader(data))
	if err != nil {
		return nil, fmt.Errorf("DecodeConfig: %v", err)
	}
	if imgCfg.Width > setting.Avatar.MaxWidth {
		return nil, fmt.Errorf("Image width is too large: %d > %d", imgCfg.Width, setting.Avatar.MaxWidth)
	}
	if imgCfg.Height > setting.Avatar.MaxHeight {
		return nil, fmt.Errorf("Image height is too large: %d > %d", imgCfg.Height, setting.Avatar.MaxHeight)
	}

	img, _, err := image.Decode(bytes.NewReader(data))
	if err != nil {
		return nil, fmt.Errorf("Decode: %v", err)
	}

	if imgCfg.Width != imgCfg.Height {
		var newSize, ax, ay int
		if imgCfg.Width > imgCfg.Height {
			newSize = imgCfg.Height
			ax = (imgCfg.Width - imgCfg.Height) / 2
		} else {
			newSize = imgCfg.Width
			ay = (imgCfg.Height - imgCfg.Width) / 2
		}

		img, err = cutter.Crop(img, cutter.Config{
			Width:  newSize,
			Height: newSize,
			Anchor: image.Point{ax, ay},
		})
		if err != nil {
			return nil, err
		}
	}

	img = resize.Resize(AvatarSize, AvatarSize, img, resize.Bilinear)
	return &img, nil
}<|MERGE_RESOLUTION|>--- conflicted
+++ resolved
@@ -10,17 +10,9 @@
 	"image"
 	"image/color/palette"
 
-<<<<<<< HEAD
-	// Enable PNG support:
-	_ "image/jpeg"
-	_ "image/png"
-	"math/rand"
-	"time"
-=======
 	_ "image/gif"  // for processing gif images
 	_ "image/jpeg" // for processing jpeg images
 	_ "image/png"  // for processing png images
->>>>>>> 62a4879e
 
 	"code.gitea.io/gitea/modules/setting"
 	"code.gitea.io/gitea/modules/util"
