// Copyright 2017 The Gitea Authors. All rights reserved.
// Use of this source code is governed by a MIT-style
// license that can be found in the LICENSE file.

package validation

import (
	"fmt"
	"regexp"
	"strings"

	"code.gitea.io/gitea/modules/auth"
	"code.gitea.io/gitea/modules/git"

	"gitea.com/go-chi/binding"
	"github.com/gobwas/glob"
)

const (
	// ErrGitRefName is git reference name error
	ErrGitRefName = "GitRefNameError"
	// ErrGlobPattern is returned when glob pattern is invalid
	ErrGlobPattern = "GlobPattern"
	// ErrRegexPattern is returned when a regex pattern is invalid
	ErrRegexPattern = "RegexPattern"
<<<<<<< HEAD
	// ErrInvalidGroupTeamMap is returned when a group team mapping is invalid
	ErrInvalidGroupTeamMap = "InvalidGroupTeamMap"
=======

	// ErrUsername is username error
	ErrUsername = "UsernameError"
>>>>>>> 385462d3
)

// AddBindingRules adds additional binding rules
func AddBindingRules() {
	addGitRefNameBindingRule()
	addValidURLBindingRule()
	addValidSiteURLBindingRule()
	addGlobPatternRule()
	addRegexPatternRule()
	addGlobOrRegexPatternRule()
<<<<<<< HEAD
	addValidGroupTeamMapRule()
=======
	addUsernamePatternRule()
>>>>>>> 385462d3
}

func addGitRefNameBindingRule() {
	// Git refname validation rule
	binding.AddRule(&binding.Rule{
		IsMatch: func(rule string) bool {
			return strings.HasPrefix(rule, "GitRefName")
		},
		IsValid: func(errs binding.Errors, name string, val interface{}) (bool, binding.Errors) {
			str := fmt.Sprintf("%v", val)

			if !git.IsValidRefPattern(str) {
				errs.Add([]string{name}, ErrGitRefName, "GitRefName")
				return false, errs
			}
			return true, errs
		},
	})
}

func addValidURLBindingRule() {
	// URL validation rule
	binding.AddRule(&binding.Rule{
		IsMatch: func(rule string) bool {
			return strings.HasPrefix(rule, "ValidUrl")
		},
		IsValid: func(errs binding.Errors, name string, val interface{}) (bool, binding.Errors) {
			str := fmt.Sprintf("%v", val)
			if len(str) != 0 && !IsValidURL(str) {
				errs.Add([]string{name}, binding.ERR_URL, "Url")
				return false, errs
			}

			return true, errs
		},
	})
}

func addValidSiteURLBindingRule() {
	// URL validation rule
	binding.AddRule(&binding.Rule{
		IsMatch: func(rule string) bool {
			return strings.HasPrefix(rule, "ValidSiteUrl")
		},
		IsValid: func(errs binding.Errors, name string, val interface{}) (bool, binding.Errors) {
			str := fmt.Sprintf("%v", val)
			if len(str) != 0 && !IsValidSiteURL(str) {
				errs.Add([]string{name}, binding.ERR_URL, "Url")
				return false, errs
			}

			return true, errs
		},
	})
}

func addGlobPatternRule() {
	binding.AddRule(&binding.Rule{
		IsMatch: func(rule string) bool {
			return rule == "GlobPattern"
		},
		IsValid: globPatternValidator,
	})
}

func globPatternValidator(errs binding.Errors, name string, val interface{}) (bool, binding.Errors) {
	str := fmt.Sprintf("%v", val)

	if len(str) != 0 {
		if _, err := glob.Compile(str); err != nil {
			errs.Add([]string{name}, ErrGlobPattern, err.Error())
			return false, errs
		}
	}

	return true, errs
}

func addRegexPatternRule() {
	binding.AddRule(&binding.Rule{
		IsMatch: func(rule string) bool {
			return rule == "RegexPattern"
		},
		IsValid: regexPatternValidator,
	})
}

func regexPatternValidator(errs binding.Errors, name string, val interface{}) (bool, binding.Errors) {
	str := fmt.Sprintf("%v", val)

	if _, err := regexp.Compile(str); err != nil {
		errs.Add([]string{name}, ErrRegexPattern, err.Error())
		return false, errs
	}

	return true, errs
}

func addGlobOrRegexPatternRule() {
	binding.AddRule(&binding.Rule{
		IsMatch: func(rule string) bool {
			return rule == "GlobOrRegexPattern"
		},
		IsValid: func(errs binding.Errors, name string, val interface{}) (bool, binding.Errors) {
			str := strings.TrimSpace(fmt.Sprintf("%v", val))

			if len(str) >= 2 && strings.HasPrefix(str, "/") && strings.HasSuffix(str, "/") {
				return regexPatternValidator(errs, name, str[1:len(str)-1])
			}
			return globPatternValidator(errs, name, val)
		},
	})
}

<<<<<<< HEAD
func addValidGroupTeamMapRule() {
	binding.AddRule(&binding.Rule{
		IsMatch: func(rule string) bool {
			return strings.HasPrefix(rule, "ValidGroupTeamMap")
		},
		IsValid: func(errs binding.Errors, name string, val interface{}) (bool, binding.Errors) {
			_, err := auth.UnmarshalGroupTeamMapping(fmt.Sprintf("%v", val))
			if err != nil {
				errs.Add([]string{name}, ErrInvalidGroupTeamMap, err.Error())
				return false, errs
			}

=======
func addUsernamePatternRule() {
	binding.AddRule(&binding.Rule{
		IsMatch: func(rule string) bool {
			return rule == "Username"
		},
		IsValid: func(errs binding.Errors, name string, val interface{}) (bool, binding.Errors) {
			str := fmt.Sprintf("%v", val)
			if !IsValidUsername(str) {
				errs.Add([]string{name}, ErrUsername, "invalid username")
				return false, errs
			}
>>>>>>> 385462d3
			return true, errs
		},
	})
}

func portOnly(hostport string) string {
	colon := strings.IndexByte(hostport, ':')
	if colon == -1 {
		return ""
	}
	if i := strings.Index(hostport, "]:"); i != -1 {
		return hostport[i+len("]:"):]
	}
	if strings.Contains(hostport, "]") {
		return ""
	}
	return hostport[colon+len(":"):]
}

func validPort(p string) bool {
	for _, r := range []byte(p) {
		if r < '0' || r > '9' {
			return false
		}
	}
	return true
}<|MERGE_RESOLUTION|>--- conflicted
+++ resolved
@@ -23,14 +23,10 @@
 	ErrGlobPattern = "GlobPattern"
 	// ErrRegexPattern is returned when a regex pattern is invalid
 	ErrRegexPattern = "RegexPattern"
-<<<<<<< HEAD
+	// ErrUsername is username error
+	ErrUsername = "UsernameError"
 	// ErrInvalidGroupTeamMap is returned when a group team mapping is invalid
 	ErrInvalidGroupTeamMap = "InvalidGroupTeamMap"
-=======
-
-	// ErrUsername is username error
-	ErrUsername = "UsernameError"
->>>>>>> 385462d3
 )
 
 // AddBindingRules adds additional binding rules
@@ -41,11 +37,8 @@
 	addGlobPatternRule()
 	addRegexPatternRule()
 	addGlobOrRegexPatternRule()
-<<<<<<< HEAD
+	addUsernamePatternRule()
 	addValidGroupTeamMapRule()
-=======
-	addUsernamePatternRule()
->>>>>>> 385462d3
 }
 
 func addGitRefNameBindingRule() {
@@ -160,7 +153,22 @@
 	})
 }
 
-<<<<<<< HEAD
+func addUsernamePatternRule() {
+	binding.AddRule(&binding.Rule{
+		IsMatch: func(rule string) bool {
+			return rule == "Username"
+		},
+		IsValid: func(errs binding.Errors, name string, val interface{}) (bool, binding.Errors) {
+			str := fmt.Sprintf("%v", val)
+			if !IsValidUsername(str) {
+				errs.Add([]string{name}, ErrUsername, "invalid username")
+				return false, errs
+			}
+			return true, errs
+		},
+	})
+}
+
 func addValidGroupTeamMapRule() {
 	binding.AddRule(&binding.Rule{
 		IsMatch: func(rule string) bool {
@@ -173,19 +181,6 @@
 				return false, errs
 			}
 
-=======
-func addUsernamePatternRule() {
-	binding.AddRule(&binding.Rule{
-		IsMatch: func(rule string) bool {
-			return rule == "Username"
-		},
-		IsValid: func(errs binding.Errors, name string, val interface{}) (bool, binding.Errors) {
-			str := fmt.Sprintf("%v", val)
-			if !IsValidUsername(str) {
-				errs.Add([]string{name}, ErrUsername, "invalid username")
-				return false, errs
-			}
->>>>>>> 385462d3
 			return true, errs
 		},
 	})
