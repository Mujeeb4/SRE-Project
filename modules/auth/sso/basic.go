--- conflicted
+++ resolved
@@ -104,13 +104,9 @@
 	}
 
 	if u == nil {
-<<<<<<< HEAD
-		u, err = models.UserSignIn(req.Context(), uname, passwd)
-=======
 		log.Trace("Basic Authorization: Attempting SignIn for %s", uname)
 
-		u, err = models.UserSignIn(uname, passwd)
->>>>>>> a2df2654
+		u, err = models.UserSignIn(req.Context(), uname, passwd)
 		if err != nil {
 			if !models.IsErrUserNotExist(err) {
 				log.Error("UserSignIn: %v", err)
