// Copyright 2014 The Gogs Authors. All rights reserved.
// Copyright 2019 The Gitea Authors. All rights reserved.
// Use of this source code is governed by a MIT-style
// license that can be found in the LICENSE file.

package sso

import (
	"fmt"
	"net/http"
	"reflect"
	"regexp"
	"strings"

	"code.gitea.io/gitea/models"
	"code.gitea.io/gitea/modules/log"
	"code.gitea.io/gitea/modules/setting"
	"code.gitea.io/gitea/modules/web/middleware"
)

// ssoMethods contains the list of SSO authentication plugins in the order they are expected to be
// executed.
//
// The OAuth2 plugin is expected to be executed first, as it must ignore the user id stored
// in the session (if there is a user id stored in session other plugins might return the user
// object for that id).
//
// The Session plugin is expected to be executed second, in order to skip authentication
// for users that have already signed in.
var ssoMethods = []SingleSignOn{
	&OAuth2{},
<<<<<<< HEAD
	&ReverseProxy{},
	&Session{},
	&Basic{},
=======
	&Basic{},
	&Session{},
	&ReverseProxy{},
>>>>>>> 17c5c654
}

// The purpose of the following three function variables is to let the linter know that
// those functions are not dead code and are actually being used
var (
	_ = handleSignIn
)

// Methods returns the instances of all registered SSO methods
func Methods() []SingleSignOn {
	return ssoMethods
}

// Register adds the specified instance to the list of available SSO methods
func Register(method SingleSignOn) {
	ssoMethods = append(ssoMethods, method)
}

// Init should be called exactly once when the application starts to allow SSO plugins
// to allocate necessary resources
func Init() {
	for _, method := range Methods() {
		err := method.Init()
		if err != nil {
			log.Error("Could not initialize '%s' SSO method, error: %s", reflect.TypeOf(method).String(), err)
		}
	}
}

// Free should be called exactly once when the application is terminating to allow SSO plugins
// to release necessary resources
func Free() {
	for _, method := range Methods() {
		err := method.Free()
		if err != nil {
			log.Error("Could not free '%s' SSO method, error: %s", reflect.TypeOf(method).String(), err)
		}
	}
}

// SessionUser returns the user object corresponding to the "uid" session variable.
func SessionUser(sess SessionStore) *models.User {
	// Get user ID
	uid := sess.Get("uid")
	if uid == nil {
		return nil
	}
	log.Trace("Session Authorization: Found user[%d]", uid)

	id, ok := uid.(int64)
	if !ok {
		return nil
	}

	// Get user object
	user, err := models.GetUserByID(id)
	if err != nil {
		if !models.IsErrUserNotExist(err) {
			log.Error("GetUserById: %v", err)
		}
		return nil
	}

	log.Trace("Session Authorization: Logged in user %-v", user)
	return user
}

// isAttachmentDownload check if request is a file download (GET) with URL to an attachment
func isAttachmentDownload(req *http.Request) bool {
	return strings.HasPrefix(req.URL.Path, "/attachments/") && req.Method == "GET"
}

var gitPathRe = regexp.MustCompile(`^/[a-zA-Z0-9_.-]+/[a-zA-Z0-9_.-]+/(?:(?:git-(?:(?:upload)|(?:receive))-pack$)|(?:info/refs$)|(?:HEAD$)|(?:objects/))`)
var lfsPathRe = regexp.MustCompile(`^/[a-zA-Z0-9_.-]+/[a-zA-Z0-9_.-]+/info/lfs/`)

func isGitOrLFSPath(req *http.Request) bool {
	if gitPathRe.MatchString(req.URL.Path) {
		return true
	}
	if setting.LFS.StartServer {
		return lfsPathRe.MatchString(req.URL.Path)
	}
	return false
}

// handleSignIn clears existing session variables and stores new ones for the specified user object
func handleSignIn(resp http.ResponseWriter, req *http.Request, sess SessionStore, user *models.User) {
	_ = sess.Delete("openid_verified_uri")
	_ = sess.Delete("openid_signin_remember")
	_ = sess.Delete("openid_determined_email")
	_ = sess.Delete("openid_determined_username")
	_ = sess.Delete("twofaUid")
	_ = sess.Delete("twofaRemember")
	_ = sess.Delete("u2fChallenge")
	_ = sess.Delete("linkAccount")
	err := sess.Set("uid", user.ID)
	if err != nil {
		log.Error(fmt.Sprintf("Error setting session: %v", err))
	}
	err = sess.Set("uname", user.Name)
	if err != nil {
		log.Error(fmt.Sprintf("Error setting session: %v", err))
	}

	// Language setting of the user overwrites the one previously set
	// If the user does not have a locale set, we save the current one.
	if len(user.Language) == 0 {
		lc := middleware.Locale(resp, req)
		user.Language = lc.Language()
		if err := models.UpdateUserCols(user, "language"); err != nil {
			log.Error(fmt.Sprintf("Error updating user language [user: %d, locale: %s]", user.ID, user.Language))
			return
		}
	}

	middleware.SetLocaleCookie(resp, user.Language, 0)

	// Clear whatever CSRF has right now, force to generate a new one
	middleware.DeleteCSRFCookie(resp)
}<|MERGE_RESOLUTION|>--- conflicted
+++ resolved
@@ -29,15 +29,9 @@
 // for users that have already signed in.
 var ssoMethods = []SingleSignOn{
 	&OAuth2{},
-<<<<<<< HEAD
-	&ReverseProxy{},
-	&Session{},
-	&Basic{},
-=======
 	&Basic{},
 	&Session{},
 	&ReverseProxy{},
->>>>>>> 17c5c654
 }
 
 // The purpose of the following three function variables is to let the linter know that
