// Copyright 2014 The Gogs Authors. All rights reserved.
// Copyright 2019 The Gitea Authors. All rights reserved.
// Use of this source code is governed by a MIT-style
// license that can be found in the LICENSE file.

package sso

import (
	"net/http"
	"strings"

	"code.gitea.io/gitea/models"
	"code.gitea.io/gitea/modules/log"
	"code.gitea.io/gitea/modules/setting"
	"code.gitea.io/gitea/modules/web/middleware"

	gouuid "github.com/google/uuid"
)

// Ensure the struct implements the interface.
var (
	_ SingleSignOn = &ReverseProxy{}
)

// ReverseProxy implements the SingleSignOn interface, but actually relies on
// a reverse proxy for authentication of users.
// On successful authentication the proxy is expected to populate the username in the
// "setting.ReverseProxyAuthUser" header. Optionally it can also populate the email of the
// user in the "setting.ReverseProxyAuthEmail" header.
type ReverseProxy struct {
}

// getUserName extracts the username from the "setting.ReverseProxyAuthUser" header
func (r *ReverseProxy) getUserName(req *http.Request) string {
	webAuthUser := strings.TrimSpace(req.Header.Get(setting.ReverseProxyAuthUser))
	if len(webAuthUser) == 0 {
		return ""
	}
	return webAuthUser
}

// Init does nothing as the ReverseProxy implementation does not need initialization
func (r *ReverseProxy) Init() error {
	return nil
}

// Free does nothing as the ReverseProxy implementation does not have to release resources
func (r *ReverseProxy) Free() error {
	return nil
}

// IsEnabled checks if EnableReverseProxyAuth setting is true
func (r *ReverseProxy) IsEnabled() bool {
	return setting.Service.EnableReverseProxyAuth
}

// VerifyAuthData extracts the username from the "setting.ReverseProxyAuthUser" header
// of the request and returns the corresponding user object for that name.
// Verification of header data is not performed as it should have already been done by
// the revese proxy.
// If a username is available in the "setting.ReverseProxyAuthUser" header an existing
// user object is returned (populated with username or email found in header).
// Returns nil if header is empty.
func (r *ReverseProxy) VerifyAuthData(req *http.Request, w http.ResponseWriter, store DataStore, sess SessionStore) *models.User {
	username := r.getUserName(req)
	if len(username) == 0 {
		return nil
	}
	log.Trace("ReverseProxy Authorization: Found username: %s", username)

	user, err := models.GetUserByName(username)
	if err != nil {
		if !models.IsErrUserNotExist(err) || !r.isAutoRegisterAllowed() {
			log.Error("GetUserByName: %v", err)
			return nil
		}
		user = r.newUser(req)
	}

<<<<<<< HEAD
	// Make sure requests to API paths, attachment downloads, git and LFS do not create a new session
	if !middleware.IsAPIPath(req) && !isAttachmentDownload(req) && !isGitOrLFSPath(req) {
		if sess.Get("uid").(int64) != user.ID {
			handleSignIn(w, req, sess, user)
		}
	}
	log.Info("Setting IsReverseProxy")
	store.GetData()["IsReverseProxy"] = true

=======
	log.Trace("ReverseProxy Authorization: Logged in user %-v", user)
>>>>>>> a2df2654
	return user
}

// isAutoRegisterAllowed checks if EnableReverseProxyAutoRegister setting is true
func (r *ReverseProxy) isAutoRegisterAllowed() bool {
	return setting.Service.EnableReverseProxyAutoRegister
}

// newUser creates a new user object for the purpose of automatic registration
// and populates its name and email with the information present in request headers.
func (r *ReverseProxy) newUser(req *http.Request) *models.User {
	username := r.getUserName(req)
	if len(username) == 0 {
		return nil
	}

	email := gouuid.New().String() + "@localhost"
	if setting.Service.EnableReverseProxyEmail {
		webAuthEmail := req.Header.Get(setting.ReverseProxyAuthEmail)
		if len(webAuthEmail) > 0 {
			email = webAuthEmail
		}
	}

	user := &models.User{
		Name:     username,
		Email:    email,
		IsActive: true,
	}
	if err := models.CreateUser(user); err != nil {
		// FIXME: should I create a system notice?
		log.Error("CreateUser: %v", err)
		return nil
	}

	return user
}<|MERGE_RESOLUTION|>--- conflicted
+++ resolved
@@ -77,19 +77,15 @@
 		user = r.newUser(req)
 	}
 
-<<<<<<< HEAD
 	// Make sure requests to API paths, attachment downloads, git and LFS do not create a new session
 	if !middleware.IsAPIPath(req) && !isAttachmentDownload(req) && !isGitOrLFSPath(req) {
 		if sess.Get("uid").(int64) != user.ID {
 			handleSignIn(w, req, sess, user)
 		}
 	}
-	log.Info("Setting IsReverseProxy")
 	store.GetData()["IsReverseProxy"] = true
 
-=======
 	log.Trace("ReverseProxy Authorization: Logged in user %-v", user)
->>>>>>> a2df2654
 	return user
 }
 
