--- conflicted
+++ resolved
@@ -346,25 +346,26 @@
 	return validate(errs, ctx.Data, f, ctx.Locale)
 }
 
-<<<<<<< HEAD
+// NewFeishuHookForm form for creating feishu hook
+type NewFeishuHookForm struct {
+	PayloadURL string `binding:"Required;ValidUrl"`
+	WebhookForm
+}
+
+// Validate validates the fields
+func (f *NewFeishuHookForm) Validate(ctx *macaron.Context, errs binding.Errors) binding.Errors {
+	return validate(errs, ctx.Data, f, ctx.Locale)
+}
+
 // NewWorkwechatHookForm form for creating work wechat hook
 type NewWorkwechatHookForm struct {
 	PayloadURL string `binding:"Required;ValidUrl"`
 	ChatID     string `form:"chatid"`
-=======
-// NewFeishuHookForm form for creating feishu hook
-type NewFeishuHookForm struct {
-	PayloadURL string `binding:"Required;ValidUrl"`
->>>>>>> f215e015
-	WebhookForm
-}
-
-// Validate validates the fields
-<<<<<<< HEAD
+	WebhookForm
+}
+
+// Validate validates the fields
 func (f *NewWorkwechatHookForm) Validate(ctx *macaron.Context, errs binding.Errors) binding.Errors {
-=======
-func (f *NewFeishuHookForm) Validate(ctx *macaron.Context, errs binding.Errors) binding.Errors {
->>>>>>> f215e015
 	return validate(errs, ctx.Data, f, ctx.Locale)
 }
 
