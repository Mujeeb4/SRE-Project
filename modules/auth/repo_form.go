// Copyright 2014 The Gogs Authors. All rights reserved.
// Copyright 2017 The Gitea Authors. All rights reserved.
// Use of this source code is governed by a MIT-style
// license that can be found in the LICENSE file.

package auth

import (
	"net/url"
	"strings"

	"code.gitea.io/gitea/models"
	"code.gitea.io/gitea/modules/setting"
	"code.gitea.io/gitea/routers/utils"

	"gitea.com/macaron/binding"
	"gitea.com/macaron/macaron"
	"github.com/unknwon/com"
)

// _______________________________________    _________.______________________ _______________.___.
// \______   \_   _____/\______   \_____  \  /   _____/|   \__    ___/\_____  \\______   \__  |   |
//  |       _/|    __)_  |     ___//   |   \ \_____  \ |   | |    |    /   |   \|       _//   |   |
//  |    |   \|        \ |    |   /    |    \/        \|   | |    |   /    |    \    |   \\____   |
//  |____|_  /_______  / |____|   \_______  /_______  /|___| |____|   \_______  /____|_  // ______|
//         \/        \/                   \/        \/                        \/       \/ \/

// CreateRepoForm form for creating repository
type CreateRepoForm struct {
	UID         int64  `binding:"Required"`
	RepoName    string `binding:"Required;AlphaDashDot;MaxSize(100)"`
	Private     bool
	Description string `binding:"MaxSize(255)"`
	AutoInit    bool
	Gitignores  string
	IssueLabels string
	License     string
	Readme      string

	RepoTemplate int64
	GitContent   bool
	Topics       bool
	GitHooks     bool
	Webhooks     bool
	Avatar       bool
	Labels       bool
}

// Validate validates the fields
func (f *CreateRepoForm) Validate(ctx *macaron.Context, errs binding.Errors) binding.Errors {
	return validate(errs, ctx.Data, f, ctx.Locale)
}

// MigrateRepoForm form for migrating repository
type MigrateRepoForm struct {
	// required: true
	CloneAddr    string `json:"clone_addr" binding:"Required"`
	AuthUsername string `json:"auth_username"`
	AuthPassword string `json:"auth_password"`
	// required: true
	UID int64 `json:"uid" binding:"Required"`
	// required: true
	RepoName     string `json:"repo_name" binding:"Required;AlphaDashDot;MaxSize(100)"`
	Mirror       bool   `json:"mirror"`
	Private      bool   `json:"private"`
	Description  string `json:"description" binding:"MaxSize(255)"`
	Wiki         bool   `json:"wiki"`
	Milestones   bool   `json:"milestones"`
	Labels       bool   `json:"labels"`
	Issues       bool   `json:"issues"`
	PullRequests bool   `json:"pull_requests"`
	Releases     bool   `json:"releases"`
}

// Validate validates the fields
func (f *MigrateRepoForm) Validate(ctx *macaron.Context, errs binding.Errors) binding.Errors {
	return validate(errs, ctx.Data, f, ctx.Locale)
}

// ParseRemoteAddr checks if given remote address is valid,
// and returns composed URL with needed username and password.
// It also checks if given user has permission when remote address
// is actually a local path.
func (f MigrateRepoForm) ParseRemoteAddr(user *models.User) (string, error) {
	remoteAddr := strings.TrimSpace(f.CloneAddr)

	// Remote address can be HTTP/HTTPS/Git URL or local path.
	if strings.HasPrefix(remoteAddr, "http://") ||
		strings.HasPrefix(remoteAddr, "https://") ||
		strings.HasPrefix(remoteAddr, "git://") {
		u, err := url.Parse(remoteAddr)
		if err != nil {
			return "", models.ErrInvalidCloneAddr{IsURLError: true}
		}
		if len(f.AuthUsername)+len(f.AuthPassword) > 0 {
			u.User = url.UserPassword(f.AuthUsername, f.AuthPassword)
		}
		remoteAddr = u.String()
	} else if !user.CanImportLocal() {
		return "", models.ErrInvalidCloneAddr{IsPermissionDenied: true}
	} else if !com.IsDir(remoteAddr) {
		return "", models.ErrInvalidCloneAddr{IsInvalidPath: true}
	}

	return remoteAddr, nil
}

// RepoSettingForm form for changing repository settings
type RepoSettingForm struct {
	RepoName       string `binding:"Required;AlphaDashDot;MaxSize(100)"`
	Description    string `binding:"MaxSize(255)"`
	Website        string `binding:"ValidUrl;MaxSize(255)"`
	Interval       string
	MirrorAddress  string
	MirrorUsername string
	MirrorPassword string
	Private        bool
	Template       bool
	EnablePrune    bool

	// Advanced settings
	EnableWiki                       bool
	EnableExternalWiki               bool
	ExternalWikiURL                  string
	EnableIssues                     bool
	EnableExternalTracker            bool
	ExternalTrackerURL               string
	TrackerURLFormat                 string
	TrackerIssueStyle                string
	EnablePulls                      bool
	PullsIgnoreWhitespace            bool
	PullsAllowMerge                  bool
	PullsAllowRebase                 bool
	PullsAllowRebaseMerge            bool
	PullsAllowSquash                 bool
	EnableTimetracker                bool
	AllowOnlyContributorsToTrackTime bool
	EnableIssueDependencies          bool
	IsArchived                       bool

	// Admin settings
	EnableHealthCheck                     bool
	EnableCloseIssuesViaCommitInAnyBranch bool
}

// Validate validates the fields
func (f *RepoSettingForm) Validate(ctx *macaron.Context, errs binding.Errors) binding.Errors {
	return validate(errs, ctx.Data, f, ctx.Locale)
}

// __________                             .__
// \______   \____________    ____   ____ |  |__
//  |    |  _/\_  __ \__  \  /    \_/ ___\|  |  \
//  |    |   \ |  | \// __ \|   |  \  \___|   Y  \
//  |______  / |__|  (____  /___|  /\___  >___|  /
//         \/             \/     \/     \/     \/

// ProtectBranchForm form for changing protected branch settings
type ProtectBranchForm struct {
	Protected                bool
	EnablePush               string
	WhitelistUsers           string
	WhitelistTeams           string
	WhitelistDeployKeys      bool
	EnableMergeWhitelist     bool
	MergeWhitelistUsers      string
	MergeWhitelistTeams      string
	EnableStatusCheck        bool `xorm:"NOT NULL DEFAULT false"`
	StatusCheckContexts      []string
	RequiredApprovals        int64
	EnableApprovalsWhitelist bool
	ApprovalsWhitelistUsers  string
	ApprovalsWhitelistTeams  string
<<<<<<< HEAD
	DismissStaleApprovals    bool
=======
	BlockOnRejectedReviews   bool
>>>>>>> 4a768e1c
}

// Validate validates the fields
func (f *ProtectBranchForm) Validate(ctx *macaron.Context, errs binding.Errors) binding.Errors {
	return validate(errs, ctx.Data, f, ctx.Locale)
}

//  __      __      ___.   .__    .__            __
// /  \    /  \ ____\_ |__ |  |__ |  |__   ____ |  | __
// \   \/\/   // __ \| __ \|  |  \|  |  \ /  _ \|  |/ /
//  \        /\  ___/| \_\ \   Y  \   Y  (  <_> )    <
//   \__/\  /  \___  >___  /___|  /___|  /\____/|__|_ \
//        \/       \/    \/     \/     \/            \/

// WebhookForm form for changing web hook
type WebhookForm struct {
	Events       string
	Create       bool
	Delete       bool
	Fork         bool
	Issues       bool
	IssueComment bool
	Release      bool
	Push         bool
	PullRequest  bool
	Repository   bool
	Active       bool
	BranchFilter string `binding:"GlobPattern"`
}

// PushOnly if the hook will be triggered when push
func (f WebhookForm) PushOnly() bool {
	return f.Events == "push_only"
}

// SendEverything if the hook will be triggered any event
func (f WebhookForm) SendEverything() bool {
	return f.Events == "send_everything"
}

// ChooseEvents if the hook will be triggered choose events
func (f WebhookForm) ChooseEvents() bool {
	return f.Events == "choose_events"
}

// NewWebhookForm form for creating web hook
type NewWebhookForm struct {
	PayloadURL  string `binding:"Required;ValidUrl"`
	HTTPMethod  string `binding:"Required;In(POST,GET)"`
	ContentType int    `binding:"Required"`
	Secret      string
	WebhookForm
}

// Validate validates the fields
func (f *NewWebhookForm) Validate(ctx *macaron.Context, errs binding.Errors) binding.Errors {
	return validate(errs, ctx.Data, f, ctx.Locale)
}

// NewGogshookForm form for creating gogs hook
type NewGogshookForm struct {
	PayloadURL  string `binding:"Required;ValidUrl"`
	ContentType int    `binding:"Required"`
	Secret      string
	WebhookForm
}

// Validate validates the fields
func (f *NewGogshookForm) Validate(ctx *macaron.Context, errs binding.Errors) binding.Errors {
	return validate(errs, ctx.Data, f, ctx.Locale)
}

// NewSlackHookForm form for creating slack hook
type NewSlackHookForm struct {
	PayloadURL string `binding:"Required;ValidUrl"`
	Channel    string `binding:"Required"`
	Username   string
	IconURL    string
	Color      string
	WebhookForm
}

// Validate validates the fields
func (f *NewSlackHookForm) Validate(ctx *macaron.Context, errs binding.Errors) binding.Errors {
	return validate(errs, ctx.Data, f, ctx.Locale)
}

// HasInvalidChannel validates the channel name is in the right format
func (f NewSlackHookForm) HasInvalidChannel() bool {
	return !utils.IsValidSlackChannel(f.Channel)
}

// NewDiscordHookForm form for creating discord hook
type NewDiscordHookForm struct {
	PayloadURL string `binding:"Required;ValidUrl"`
	Username   string
	IconURL    string
	WebhookForm
}

// Validate validates the fields
func (f *NewDiscordHookForm) Validate(ctx *macaron.Context, errs binding.Errors) binding.Errors {
	return validate(errs, ctx.Data, f, ctx.Locale)
}

// NewDingtalkHookForm form for creating dingtalk hook
type NewDingtalkHookForm struct {
	PayloadURL string `binding:"Required;ValidUrl"`
	WebhookForm
}

// Validate validates the fields
func (f *NewDingtalkHookForm) Validate(ctx *macaron.Context, errs binding.Errors) binding.Errors {
	return validate(errs, ctx.Data, f, ctx.Locale)
}

// NewTelegramHookForm form for creating telegram hook
type NewTelegramHookForm struct {
	BotToken string `binding:"Required"`
	ChatID   string `binding:"Required"`
	WebhookForm
}

// Validate validates the fields
func (f *NewTelegramHookForm) Validate(ctx *macaron.Context, errs binding.Errors) binding.Errors {
	return validate(errs, ctx.Data, f, ctx.Locale)
}

// NewMSTeamsHookForm form for creating MS Teams hook
type NewMSTeamsHookForm struct {
	PayloadURL string `binding:"Required;ValidUrl"`
	WebhookForm
}

// Validate validates the fields
func (f *NewMSTeamsHookForm) Validate(ctx *macaron.Context, errs binding.Errors) binding.Errors {
	return validate(errs, ctx.Data, f, ctx.Locale)
}

// .___
// |   | ______ ________ __   ____
// |   |/  ___//  ___/  |  \_/ __ \
// |   |\___ \ \___ \|  |  /\  ___/
// |___/____  >____  >____/  \___  >
//          \/     \/            \/

// CreateIssueForm form for creating issue
type CreateIssueForm struct {
	Title       string `binding:"Required;MaxSize(255)"`
	LabelIDs    string `form:"label_ids"`
	AssigneeIDs string `form:"assignee_ids"`
	Ref         string `form:"ref"`
	MilestoneID int64
	AssigneeID  int64
	Content     string
	Files       []string
}

// Validate validates the fields
func (f *CreateIssueForm) Validate(ctx *macaron.Context, errs binding.Errors) binding.Errors {
	return validate(errs, ctx.Data, f, ctx.Locale)
}

// CreateCommentForm form for creating comment
type CreateCommentForm struct {
	Content string
	Status  string `binding:"OmitEmpty;In(reopen,close)"`
	Files   []string
}

// Validate validates the fields
func (f *CreateCommentForm) Validate(ctx *macaron.Context, errs binding.Errors) binding.Errors {
	return validate(errs, ctx.Data, f, ctx.Locale)
}

// ReactionForm form for adding and removing reaction
type ReactionForm struct {
	Content string `binding:"Required"`
}

// Validate validates the fields
func (f *ReactionForm) Validate(ctx *macaron.Context, errs binding.Errors) binding.Errors {
	return validate(errs, ctx.Data, f, ctx.Locale)
}

// IssueLockForm form for locking an issue
type IssueLockForm struct {
	Reason string `binding:"Required"`
}

// Validate validates the fields
func (i *IssueLockForm) Validate(ctx *macaron.Context, errs binding.Errors) binding.Errors {
	return validate(errs, ctx.Data, i, ctx.Locale)
}

// HasValidReason checks to make sure that the reason submitted in
// the form matches any of the values in the config
func (i IssueLockForm) HasValidReason() bool {
	if strings.TrimSpace(i.Reason) == "" {
		return true
	}

	for _, v := range setting.Repository.Issue.LockReasons {
		if v == i.Reason {
			return true
		}
	}

	return false
}

//    _____  .__.__                   __
//   /     \ |__|  |   ____   _______/  |_  ____   ____   ____
//  /  \ /  \|  |  | _/ __ \ /  ___/\   __\/  _ \ /    \_/ __ \
// /    Y    \  |  |_\  ___/ \___ \  |  | (  <_> )   |  \  ___/
// \____|__  /__|____/\___  >____  > |__|  \____/|___|  /\___  >
//         \/             \/     \/                   \/     \/

// CreateMilestoneForm form for creating milestone
type CreateMilestoneForm struct {
	Title    string `binding:"Required;MaxSize(50)"`
	Content  string
	Deadline string
}

// Validate validates the fields
func (f *CreateMilestoneForm) Validate(ctx *macaron.Context, errs binding.Errors) binding.Errors {
	return validate(errs, ctx.Data, f, ctx.Locale)
}

// .____          ___.          .__
// |    |   _____ \_ |__   ____ |  |
// |    |   \__  \ | __ \_/ __ \|  |
// |    |___ / __ \| \_\ \  ___/|  |__
// |_______ (____  /___  /\___  >____/
//         \/    \/    \/     \/

// CreateLabelForm form for creating label
type CreateLabelForm struct {
	ID          int64
	Title       string `binding:"Required;MaxSize(50)" locale:"repo.issues.label_title"`
	Description string `binding:"MaxSize(200)" locale:"repo.issues.label_description"`
	Color       string `binding:"Required;Size(7)" locale:"repo.issues.label_color"`
}

// Validate validates the fields
func (f *CreateLabelForm) Validate(ctx *macaron.Context, errs binding.Errors) binding.Errors {
	return validate(errs, ctx.Data, f, ctx.Locale)
}

// InitializeLabelsForm form for initializing labels
type InitializeLabelsForm struct {
	TemplateName string `binding:"Required"`
}

// Validate validates the fields
func (f *InitializeLabelsForm) Validate(ctx *macaron.Context, errs binding.Errors) binding.Errors {
	return validate(errs, ctx.Data, f, ctx.Locale)
}

// __________      .__  .__    __________                                     __
// \______   \__ __|  | |  |   \______   \ ____  ________ __   ____   _______/  |_
//  |     ___/  |  \  | |  |    |       _// __ \/ ____/  |  \_/ __ \ /  ___/\   __\
//  |    |   |  |  /  |_|  |__  |    |   \  ___< <_|  |  |  /\  ___/ \___ \  |  |
//  |____|   |____/|____/____/  |____|_  /\___  >__   |____/  \___  >____  > |__|
//                                     \/     \/   |__|           \/     \/

// MergePullRequestForm form for merging Pull Request
// swagger:model MergePullRequestOption
type MergePullRequestForm struct {
	// required: true
	// enum: merge,rebase,rebase-merge,squash
	Do                string `binding:"Required;In(merge,rebase,rebase-merge,squash)"`
	MergeTitleField   string
	MergeMessageField string
}

// Validate validates the fields
func (f *MergePullRequestForm) Validate(ctx *macaron.Context, errs binding.Errors) binding.Errors {
	return validate(errs, ctx.Data, f, ctx.Locale)
}

// CodeCommentForm form for adding code comments for PRs
type CodeCommentForm struct {
	Content        string `binding:"Required"`
	Side           string `binding:"Required;In(previous,proposed)"`
	Line           int64
	TreePath       string `form:"path" binding:"Required"`
	IsReview       bool   `form:"is_review"`
	Reply          int64  `form:"reply"`
	LatestCommitID string
}

// Validate validates the fields
func (f *CodeCommentForm) Validate(ctx *macaron.Context, errs binding.Errors) binding.Errors {
	return validate(errs, ctx.Data, f, ctx.Locale)
}

// SubmitReviewForm for submitting a finished code review
type SubmitReviewForm struct {
	Content  string
	Type     string `binding:"Required;In(approve,comment,reject)"`
	CommitID string
}

// Validate validates the fields
func (f *SubmitReviewForm) Validate(ctx *macaron.Context, errs binding.Errors) binding.Errors {
	return validate(errs, ctx.Data, f, ctx.Locale)
}

// ReviewType will return the corresponding reviewtype for type
func (f SubmitReviewForm) ReviewType() models.ReviewType {
	switch f.Type {
	case "approve":
		return models.ReviewTypeApprove
	case "comment":
		return models.ReviewTypeComment
	case "reject":
		return models.ReviewTypeReject
	default:
		return models.ReviewTypeUnknown
	}
}

// HasEmptyContent checks if the content of the review form is empty.
func (f SubmitReviewForm) HasEmptyContent() bool {
	reviewType := f.ReviewType()

	return (reviewType == models.ReviewTypeComment || reviewType == models.ReviewTypeReject) &&
		len(strings.TrimSpace(f.Content)) == 0
}

// __________       .__
// \______   \ ____ |  |   ____ _____    ______ ____
//  |       _// __ \|  | _/ __ \\__  \  /  ___// __ \
//  |    |   \  ___/|  |_\  ___/ / __ \_\___ \\  ___/
//  |____|_  /\___  >____/\___  >____  /____  >\___  >
//         \/     \/          \/     \/     \/     \/

// NewReleaseForm form for creating release
type NewReleaseForm struct {
	TagName    string `binding:"Required;GitRefName;MaxSize(255)"`
	Target     string `form:"tag_target" binding:"Required;MaxSize(255)"`
	Title      string `binding:"Required;MaxSize(255)"`
	Content    string
	Draft      string
	Prerelease bool
	Files      []string
}

// Validate validates the fields
func (f *NewReleaseForm) Validate(ctx *macaron.Context, errs binding.Errors) binding.Errors {
	return validate(errs, ctx.Data, f, ctx.Locale)
}

// EditReleaseForm form for changing release
type EditReleaseForm struct {
	Title      string `form:"title" binding:"Required;MaxSize(255)"`
	Content    string `form:"content"`
	Draft      string `form:"draft"`
	Prerelease bool   `form:"prerelease"`
	Files      []string
}

// Validate validates the fields
func (f *EditReleaseForm) Validate(ctx *macaron.Context, errs binding.Errors) binding.Errors {
	return validate(errs, ctx.Data, f, ctx.Locale)
}

//  __      __.__ __   .__
// /  \    /  \__|  | _|__|
// \   \/\/   /  |  |/ /  |
//  \        /|  |    <|  |
//   \__/\  / |__|__|_ \__|
//        \/          \/

// NewWikiForm form for creating wiki
type NewWikiForm struct {
	Title   string `binding:"Required"`
	Content string `binding:"Required"`
	Message string
}

// Validate validates the fields
// FIXME: use code generation to generate this method.
func (f *NewWikiForm) Validate(ctx *macaron.Context, errs binding.Errors) binding.Errors {
	return validate(errs, ctx.Data, f, ctx.Locale)
}

// ___________    .___.__  __
// \_   _____/  __| _/|__|/  |_
//  |    __)_  / __ | |  \   __\
//  |        \/ /_/ | |  ||  |
// /_______  /\____ | |__||__|
//         \/      \/

// EditRepoFileForm form for changing repository file
type EditRepoFileForm struct {
	TreePath      string `binding:"Required;MaxSize(500)"`
	Content       string
	CommitSummary string `binding:"MaxSize(100)"`
	CommitMessage string
	CommitChoice  string `binding:"Required;MaxSize(50)"`
	NewBranchName string `binding:"GitRefName;MaxSize(100)"`
	LastCommit    string
}

// Validate validates the fields
func (f *EditRepoFileForm) Validate(ctx *macaron.Context, errs binding.Errors) binding.Errors {
	return validate(errs, ctx.Data, f, ctx.Locale)
}

// EditPreviewDiffForm form for changing preview diff
type EditPreviewDiffForm struct {
	Content string
}

// Validate validates the fields
func (f *EditPreviewDiffForm) Validate(ctx *macaron.Context, errs binding.Errors) binding.Errors {
	return validate(errs, ctx.Data, f, ctx.Locale)
}

//  ____ ___        .__                    .___
// |    |   \______ |  |   _________     __| _/
// |    |   /\____ \|  |  /  _ \__  \   / __ |
// |    |  / |  |_> >  |_(  <_> ) __ \_/ /_/ |
// |______/  |   __/|____/\____(____  /\____ |
//           |__|                   \/      \/
//

// UploadRepoFileForm form for uploading repository file
type UploadRepoFileForm struct {
	TreePath      string `binding:"MaxSize(500)"`
	CommitSummary string `binding:"MaxSize(100)"`
	CommitMessage string
	CommitChoice  string `binding:"Required;MaxSize(50)"`
	NewBranchName string `binding:"GitRefName;MaxSize(100)"`
	Files         []string
}

// Validate validates the fields
func (f *UploadRepoFileForm) Validate(ctx *macaron.Context, errs binding.Errors) binding.Errors {
	return validate(errs, ctx.Data, f, ctx.Locale)
}

// RemoveUploadFileForm form for removing uploaded file
type RemoveUploadFileForm struct {
	File string `binding:"Required;MaxSize(50)"`
}

// Validate validates the fields
func (f *RemoveUploadFileForm) Validate(ctx *macaron.Context, errs binding.Errors) binding.Errors {
	return validate(errs, ctx.Data, f, ctx.Locale)
}

// ________         .__          __
// \______ \   ____ |  |   _____/  |_  ____
// |    |  \_/ __ \|  | _/ __ \   __\/ __ \
// |    `   \  ___/|  |_\  ___/|  | \  ___/
// /_______  /\___  >____/\___  >__|  \___  >
//         \/     \/          \/          \/

// DeleteRepoFileForm form for deleting repository file
type DeleteRepoFileForm struct {
	CommitSummary string `binding:"MaxSize(100)"`
	CommitMessage string
	CommitChoice  string `binding:"Required;MaxSize(50)"`
	NewBranchName string `binding:"GitRefName;MaxSize(100)"`
	LastCommit    string
}

// Validate validates the fields
func (f *DeleteRepoFileForm) Validate(ctx *macaron.Context, errs binding.Errors) binding.Errors {
	return validate(errs, ctx.Data, f, ctx.Locale)
}

// ___________.__                 ___________                     __
// \__    ___/|__| _____   ____   \__    ___/___________    ____ |  | __ ___________
// |    |   |  |/     \_/ __ \    |    |  \_  __ \__  \ _/ ___\|  |/ // __ \_  __ \
// |    |   |  |  Y Y  \  ___/    |    |   |  | \// __ \\  \___|    <\  ___/|  | \/
// |____|   |__|__|_|  /\___  >   |____|   |__|  (____  /\___  >__|_ \\___  >__|
// \/     \/                        \/     \/     \/    \/

// AddTimeManuallyForm form that adds spent time manually.
type AddTimeManuallyForm struct {
	Hours   int `binding:"Range(0,1000)"`
	Minutes int `binding:"Range(0,1000)"`
}

// Validate validates the fields
func (f *AddTimeManuallyForm) Validate(ctx *macaron.Context, errs binding.Errors) binding.Errors {
	return validate(errs, ctx.Data, f, ctx.Locale)
}

// SaveTopicForm form for save topics for repository
type SaveTopicForm struct {
	Topics []string `binding:"topics;Required;"`
}

// DeadlineForm hold the validation rules for deadlines
type DeadlineForm struct {
	DateString string `form:"date" binding:"Required;Size(10)"`
}

// Validate validates the fields
func (f *DeadlineForm) Validate(ctx *macaron.Context, errs binding.Errors) binding.Errors {
	return validate(errs, ctx.Data, f, ctx.Locale)
}<|MERGE_RESOLUTION|>--- conflicted
+++ resolved
@@ -171,11 +171,8 @@
 	EnableApprovalsWhitelist bool
 	ApprovalsWhitelistUsers  string
 	ApprovalsWhitelistTeams  string
-<<<<<<< HEAD
+	BlockOnRejectedReviews   bool
 	DismissStaleApprovals    bool
-=======
-	BlockOnRejectedReviews   bool
->>>>>>> 4a768e1c
 }
 
 // Validate validates the fields
