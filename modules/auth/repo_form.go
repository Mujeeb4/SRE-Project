// Copyright 2014 The Gogs Authors. All rights reserved.
// Copyright 2017 The Gitea Authors. All rights reserved.
// Use of this source code is governed by a MIT-style
// license that can be found in the LICENSE file.

package auth

import (
	"net/url"
	"strings"

	"code.gitea.io/gitea/models"
	"code.gitea.io/gitea/modules/setting"
	"code.gitea.io/gitea/routers/utils"

	"gitea.com/macaron/binding"
	"gitea.com/macaron/macaron"
	"github.com/unknwon/com"
)

// _______________________________________    _________.______________________ _______________.___.
// \______   \_   _____/\______   \_____  \  /   _____/|   \__    ___/\_____  \\______   \__  |   |
//  |       _/|    __)_  |     ___//   |   \ \_____  \ |   | |    |    /   |   \|       _//   |   |
//  |    |   \|        \ |    |   /    |    \/        \|   | |    |   /    |    \    |   \\____   |
//  |____|_  /_______  / |____|   \_______  /_______  /|___| |____|   \_______  /____|_  // ______|
//         \/        \/                   \/        \/                        \/       \/ \/

// CreateRepoForm form for creating repository
type CreateRepoForm struct {
	UID           int64  `binding:"Required"`
	RepoName      string `binding:"Required;AlphaDashDot;MaxSize(100)"`
	Private       bool
	Description   string `binding:"MaxSize(255)"`
	DefaultBranch string `binding:"GitRefName;MaxSize(100)"`
	AutoInit      bool
	Gitignores    string
	IssueLabels   string
	License       string
	Readme        string

	RepoTemplate int64
	GitContent   bool
	Topics       bool
	GitHooks     bool
	Webhooks     bool
	Avatar       bool
	Labels       bool
<<<<<<< HEAD

	AdoptPreExisting     bool
	OverwritePreExisting bool
=======
	TrustModel   string
>>>>>>> 355788db
}

// Validate validates the fields
func (f *CreateRepoForm) Validate(ctx *macaron.Context, errs binding.Errors) binding.Errors {
	return validate(errs, ctx.Data, f, ctx.Locale)
}

// MigrateRepoForm form for migrating repository
// this is used to interact with web ui
type MigrateRepoForm struct {
	// required: true
	CloneAddr    string `json:"clone_addr" binding:"Required"`
	Service      int    `json:"service"`
	AuthUsername string `json:"auth_username"`
	AuthPassword string `json:"auth_password"`
	AuthToken    string `json:"auth_token"`
	// required: true
	UID int64 `json:"uid" binding:"Required"`
	// required: true
	RepoName             string `json:"repo_name" binding:"Required;AlphaDashDot;MaxSize(100)"`
	Mirror               bool   `json:"mirror"`
	Private              bool   `json:"private"`
	Description          string `json:"description" binding:"MaxSize(255)"`
	Wiki                 bool   `json:"wiki"`
	Milestones           bool   `json:"milestones"`
	Labels               bool   `json:"labels"`
	Issues               bool   `json:"issues"`
	PullRequests         bool   `json:"pull_requests"`
	Releases             bool   `json:"releases"`
	OverwritePreExisting bool   `json:"overwrite_pre_existing"`
}

// Validate validates the fields
func (f *MigrateRepoForm) Validate(ctx *macaron.Context, errs binding.Errors) binding.Errors {
	return validate(errs, ctx.Data, f, ctx.Locale)
}

// ParseRemoteAddr checks if given remote address is valid,
// and returns composed URL with needed username and password.
// It also checks if given user has permission when remote address
// is actually a local path.
func ParseRemoteAddr(remoteAddr, authUsername, authPassword string, user *models.User) (string, error) {
	remoteAddr = strings.TrimSpace(remoteAddr)
	// Remote address can be HTTP/HTTPS/Git URL or local path.
	if strings.HasPrefix(remoteAddr, "http://") ||
		strings.HasPrefix(remoteAddr, "https://") ||
		strings.HasPrefix(remoteAddr, "git://") {
		u, err := url.Parse(remoteAddr)
		if err != nil {
			return "", models.ErrInvalidCloneAddr{IsURLError: true}
		}
		if len(authUsername)+len(authPassword) > 0 {
			u.User = url.UserPassword(authUsername, authPassword)
		}
		remoteAddr = u.String()
	} else if !user.CanImportLocal() {
		return "", models.ErrInvalidCloneAddr{IsPermissionDenied: true}
	} else if !com.IsDir(remoteAddr) {
		return "", models.ErrInvalidCloneAddr{IsInvalidPath: true}
	}

	return remoteAddr, nil
}

// RepoSettingForm form for changing repository settings
type RepoSettingForm struct {
	RepoName       string `binding:"Required;AlphaDashDot;MaxSize(100)"`
	Description    string `binding:"MaxSize(255)"`
	Website        string `binding:"ValidUrl;MaxSize(255)"`
	Interval       string
	MirrorAddress  string
	MirrorUsername string
	MirrorPassword string
	Private        bool
	Template       bool
	EnablePrune    bool

	// Advanced settings
	EnableWiki                       bool
	EnableExternalWiki               bool
	ExternalWikiURL                  string
	EnableIssues                     bool
	EnableExternalTracker            bool
	ExternalTrackerURL               string
	TrackerURLFormat                 string
	TrackerIssueStyle                string
	EnableProjects                   bool
	EnablePulls                      bool
	PullsIgnoreWhitespace            bool
	PullsAllowMerge                  bool
	PullsAllowRebase                 bool
	PullsAllowRebaseMerge            bool
	PullsAllowSquash                 bool
	EnableTimetracker                bool
	AllowOnlyContributorsToTrackTime bool
	EnableIssueDependencies          bool
	IsArchived                       bool

	// Signing Settings
	TrustModel string

	// Admin settings
	EnableHealthCheck                     bool
	EnableCloseIssuesViaCommitInAnyBranch bool
}

// Validate validates the fields
func (f *RepoSettingForm) Validate(ctx *macaron.Context, errs binding.Errors) binding.Errors {
	return validate(errs, ctx.Data, f, ctx.Locale)
}

// __________                             .__
// \______   \____________    ____   ____ |  |__
//  |    |  _/\_  __ \__  \  /    \_/ ___\|  |  \
//  |    |   \ |  | \// __ \|   |  \  \___|   Y  \
//  |______  / |__|  (____  /___|  /\___  >___|  /
//         \/             \/     \/     \/     \/

// ProtectBranchForm form for changing protected branch settings
type ProtectBranchForm struct {
	Protected                bool
	EnablePush               string
	WhitelistUsers           string
	WhitelistTeams           string
	WhitelistDeployKeys      bool
	EnableMergeWhitelist     bool
	MergeWhitelistUsers      string
	MergeWhitelistTeams      string
	EnableStatusCheck        bool `xorm:"NOT NULL DEFAULT false"`
	StatusCheckContexts      []string
	RequiredApprovals        int64
	EnableApprovalsWhitelist bool
	ApprovalsWhitelistUsers  string
	ApprovalsWhitelistTeams  string
	BlockOnRejectedReviews   bool
	BlockOnOutdatedBranch    bool
	DismissStaleApprovals    bool
	RequireSignedCommits     bool
	ProtectedFilePatterns    string
}

// Validate validates the fields
func (f *ProtectBranchForm) Validate(ctx *macaron.Context, errs binding.Errors) binding.Errors {
	return validate(errs, ctx.Data, f, ctx.Locale)
}

//  __      __      ___.   .__    .__            __
// /  \    /  \ ____\_ |__ |  |__ |  |__   ____ |  | __
// \   \/\/   // __ \| __ \|  |  \|  |  \ /  _ \|  |/ /
//  \        /\  ___/| \_\ \   Y  \   Y  (  <_> )    <
//   \__/\  /  \___  >___  /___|  /___|  /\____/|__|_ \
//        \/       \/    \/     \/     \/            \/

// WebhookForm form for changing web hook
type WebhookForm struct {
	Events               string
	Create               bool
	Delete               bool
	Fork                 bool
	Issues               bool
	IssueAssign          bool
	IssueLabel           bool
	IssueMilestone       bool
	IssueComment         bool
	Release              bool
	Push                 bool
	PullRequest          bool
	PullRequestAssign    bool
	PullRequestLabel     bool
	PullRequestMilestone bool
	PullRequestComment   bool
	PullRequestReview    bool
	PullRequestSync      bool
	Repository           bool
	Active               bool
	BranchFilter         string `binding:"GlobPattern"`
}

// PushOnly if the hook will be triggered when push
func (f WebhookForm) PushOnly() bool {
	return f.Events == "push_only"
}

// SendEverything if the hook will be triggered any event
func (f WebhookForm) SendEverything() bool {
	return f.Events == "send_everything"
}

// ChooseEvents if the hook will be triggered choose events
func (f WebhookForm) ChooseEvents() bool {
	return f.Events == "choose_events"
}

// NewWebhookForm form for creating web hook
type NewWebhookForm struct {
	PayloadURL  string `binding:"Required;ValidUrl"`
	HTTPMethod  string `binding:"Required;In(POST,GET)"`
	ContentType int    `binding:"Required"`
	Secret      string
	WebhookForm
}

// Validate validates the fields
func (f *NewWebhookForm) Validate(ctx *macaron.Context, errs binding.Errors) binding.Errors {
	return validate(errs, ctx.Data, f, ctx.Locale)
}

// NewGogshookForm form for creating gogs hook
type NewGogshookForm struct {
	PayloadURL  string `binding:"Required;ValidUrl"`
	ContentType int    `binding:"Required"`
	Secret      string
	WebhookForm
}

// Validate validates the fields
func (f *NewGogshookForm) Validate(ctx *macaron.Context, errs binding.Errors) binding.Errors {
	return validate(errs, ctx.Data, f, ctx.Locale)
}

// NewSlackHookForm form for creating slack hook
type NewSlackHookForm struct {
	PayloadURL string `binding:"Required;ValidUrl"`
	Channel    string `binding:"Required"`
	Username   string
	IconURL    string
	Color      string
	WebhookForm
}

// Validate validates the fields
func (f *NewSlackHookForm) Validate(ctx *macaron.Context, errs binding.Errors) binding.Errors {
	return validate(errs, ctx.Data, f, ctx.Locale)
}

// HasInvalidChannel validates the channel name is in the right format
func (f NewSlackHookForm) HasInvalidChannel() bool {
	return !utils.IsValidSlackChannel(f.Channel)
}

// NewDiscordHookForm form for creating discord hook
type NewDiscordHookForm struct {
	PayloadURL string `binding:"Required;ValidUrl"`
	Username   string
	IconURL    string
	WebhookForm
}

// Validate validates the fields
func (f *NewDiscordHookForm) Validate(ctx *macaron.Context, errs binding.Errors) binding.Errors {
	return validate(errs, ctx.Data, f, ctx.Locale)
}

// NewDingtalkHookForm form for creating dingtalk hook
type NewDingtalkHookForm struct {
	PayloadURL string `binding:"Required;ValidUrl"`
	WebhookForm
}

// Validate validates the fields
func (f *NewDingtalkHookForm) Validate(ctx *macaron.Context, errs binding.Errors) binding.Errors {
	return validate(errs, ctx.Data, f, ctx.Locale)
}

// NewTelegramHookForm form for creating telegram hook
type NewTelegramHookForm struct {
	BotToken string `binding:"Required"`
	ChatID   string `binding:"Required"`
	WebhookForm
}

// Validate validates the fields
func (f *NewTelegramHookForm) Validate(ctx *macaron.Context, errs binding.Errors) binding.Errors {
	return validate(errs, ctx.Data, f, ctx.Locale)
}

// NewMatrixHookForm form for creating Matrix hook
type NewMatrixHookForm struct {
	HomeserverURL string `binding:"Required;ValidUrl"`
	RoomID        string `binding:"Required"`
	AccessToken   string `binding:"Required"`
	MessageType   int
	WebhookForm
}

// Validate validates the fields
func (f *NewMatrixHookForm) Validate(ctx *macaron.Context, errs binding.Errors) binding.Errors {
	return validate(errs, ctx.Data, f, ctx.Locale)
}

// NewMSTeamsHookForm form for creating MS Teams hook
type NewMSTeamsHookForm struct {
	PayloadURL string `binding:"Required;ValidUrl"`
	WebhookForm
}

// Validate validates the fields
func (f *NewMSTeamsHookForm) Validate(ctx *macaron.Context, errs binding.Errors) binding.Errors {
	return validate(errs, ctx.Data, f, ctx.Locale)
}

// NewFeishuHookForm form for creating feishu hook
type NewFeishuHookForm struct {
	PayloadURL string `binding:"Required;ValidUrl"`
	WebhookForm
}

// Validate validates the fields
func (f *NewFeishuHookForm) Validate(ctx *macaron.Context, errs binding.Errors) binding.Errors {
	return validate(errs, ctx.Data, f, ctx.Locale)
}

// .___
// |   | ______ ________ __   ____
// |   |/  ___//  ___/  |  \_/ __ \
// |   |\___ \ \___ \|  |  /\  ___/
// |___/____  >____  >____/  \___  >
//          \/     \/            \/

// CreateIssueForm form for creating issue
type CreateIssueForm struct {
	Title       string `binding:"Required;MaxSize(255)"`
	LabelIDs    string `form:"label_ids"`
	AssigneeIDs string `form:"assignee_ids"`
	Ref         string `form:"ref"`
	MilestoneID int64
	ProjectID   int64
	AssigneeID  int64
	Content     string
	Files       []string
}

// Validate validates the fields
func (f *CreateIssueForm) Validate(ctx *macaron.Context, errs binding.Errors) binding.Errors {
	return validate(errs, ctx.Data, f, ctx.Locale)
}

// CreateCommentForm form for creating comment
type CreateCommentForm struct {
	Content string
	Status  string `binding:"OmitEmpty;In(reopen,close)"`
	Files   []string
}

// Validate validates the fields
func (f *CreateCommentForm) Validate(ctx *macaron.Context, errs binding.Errors) binding.Errors {
	return validate(errs, ctx.Data, f, ctx.Locale)
}

// ReactionForm form for adding and removing reaction
type ReactionForm struct {
	Content string `binding:"Required"`
}

// Validate validates the fields
func (f *ReactionForm) Validate(ctx *macaron.Context, errs binding.Errors) binding.Errors {
	return validate(errs, ctx.Data, f, ctx.Locale)
}

// IssueLockForm form for locking an issue
type IssueLockForm struct {
	Reason string `binding:"Required"`
}

// Validate validates the fields
func (i *IssueLockForm) Validate(ctx *macaron.Context, errs binding.Errors) binding.Errors {
	return validate(errs, ctx.Data, i, ctx.Locale)
}

// HasValidReason checks to make sure that the reason submitted in
// the form matches any of the values in the config
func (i IssueLockForm) HasValidReason() bool {
	if strings.TrimSpace(i.Reason) == "" {
		return true
	}

	for _, v := range setting.Repository.Issue.LockReasons {
		if v == i.Reason {
			return true
		}
	}

	return false
}

// __________                   __               __
// \______   \_______  ____    |__| ____   _____/  |_  ______
//  |     ___/\_  __ \/  _ \   |  |/ __ \_/ ___\   __\/  ___/
//  |    |     |  | \(  <_> )  |  \  ___/\  \___|  |  \___ \
//  |____|     |__|   \____/\__|  |\___  >\___  >__| /____  >
//                         \______|    \/     \/          \/

// CreateProjectForm form for creating a project
type CreateProjectForm struct {
	Title     string `binding:"Required;MaxSize(100)"`
	Content   string
	BoardType models.ProjectBoardType
}

// UserCreateProjectForm is a from for creating an individual or organization
// form.
type UserCreateProjectForm struct {
	Title     string `binding:"Required;MaxSize(100)"`
	Content   string
	BoardType models.ProjectBoardType
	UID       int64 `binding:"Required"`
}

// EditProjectBoardTitleForm is a form for editing the title of a project's
// board
type EditProjectBoardTitleForm struct {
	Title string `binding:"Required;MaxSize(100)"`
}

//    _____  .__.__                   __
//   /     \ |__|  |   ____   _______/  |_  ____   ____   ____
//  /  \ /  \|  |  | _/ __ \ /  ___/\   __\/  _ \ /    \_/ __ \
// /    Y    \  |  |_\  ___/ \___ \  |  | (  <_> )   |  \  ___/
// \____|__  /__|____/\___  >____  > |__|  \____/|___|  /\___  >
//         \/             \/     \/                   \/     \/

// CreateMilestoneForm form for creating milestone
type CreateMilestoneForm struct {
	Title    string `binding:"Required;MaxSize(50)"`
	Content  string
	Deadline string
}

// Validate validates the fields
func (f *CreateMilestoneForm) Validate(ctx *macaron.Context, errs binding.Errors) binding.Errors {
	return validate(errs, ctx.Data, f, ctx.Locale)
}

// .____          ___.          .__
// |    |   _____ \_ |__   ____ |  |
// |    |   \__  \ | __ \_/ __ \|  |
// |    |___ / __ \| \_\ \  ___/|  |__
// |_______ (____  /___  /\___  >____/
//         \/    \/    \/     \/

// CreateLabelForm form for creating label
type CreateLabelForm struct {
	ID          int64
	Title       string `binding:"Required;MaxSize(50)" locale:"repo.issues.label_title"`
	Description string `binding:"MaxSize(200)" locale:"repo.issues.label_description"`
	Color       string `binding:"Required;Size(7)" locale:"repo.issues.label_color"`
}

// Validate validates the fields
func (f *CreateLabelForm) Validate(ctx *macaron.Context, errs binding.Errors) binding.Errors {
	return validate(errs, ctx.Data, f, ctx.Locale)
}

// InitializeLabelsForm form for initializing labels
type InitializeLabelsForm struct {
	TemplateName string `binding:"Required"`
}

// Validate validates the fields
func (f *InitializeLabelsForm) Validate(ctx *macaron.Context, errs binding.Errors) binding.Errors {
	return validate(errs, ctx.Data, f, ctx.Locale)
}

// __________      .__  .__    __________                                     __
// \______   \__ __|  | |  |   \______   \ ____  ________ __   ____   _______/  |_
//  |     ___/  |  \  | |  |    |       _// __ \/ ____/  |  \_/ __ \ /  ___/\   __\
//  |    |   |  |  /  |_|  |__  |    |   \  ___< <_|  |  |  /\  ___/ \___ \  |  |
//  |____|   |____/|____/____/  |____|_  /\___  >__   |____/  \___  >____  > |__|
//                                     \/     \/   |__|           \/     \/

// MergePullRequestForm form for merging Pull Request
// swagger:model MergePullRequestOption
type MergePullRequestForm struct {
	// required: true
	// enum: merge,rebase,rebase-merge,squash
	Do                string `binding:"Required;In(merge,rebase,rebase-merge,squash)"`
	MergeTitleField   string
	MergeMessageField string
	ForceMerge        *bool `json:"force_merge,omitempty"`
}

// Validate validates the fields
func (f *MergePullRequestForm) Validate(ctx *macaron.Context, errs binding.Errors) binding.Errors {
	return validate(errs, ctx.Data, f, ctx.Locale)
}

// CodeCommentForm form for adding code comments for PRs
type CodeCommentForm struct {
	Content        string `binding:"Required"`
	Side           string `binding:"Required;In(previous,proposed)"`
	Line           int64
	TreePath       string `form:"path" binding:"Required"`
	IsReview       bool   `form:"is_review"`
	Reply          int64  `form:"reply"`
	LatestCommitID string
}

// Validate validates the fields
func (f *CodeCommentForm) Validate(ctx *macaron.Context, errs binding.Errors) binding.Errors {
	return validate(errs, ctx.Data, f, ctx.Locale)
}

// SubmitReviewForm for submitting a finished code review
type SubmitReviewForm struct {
	Content  string
	Type     string `binding:"Required;In(approve,comment,reject)"`
	CommitID string
}

// Validate validates the fields
func (f *SubmitReviewForm) Validate(ctx *macaron.Context, errs binding.Errors) binding.Errors {
	return validate(errs, ctx.Data, f, ctx.Locale)
}

// ReviewType will return the corresponding reviewtype for type
func (f SubmitReviewForm) ReviewType() models.ReviewType {
	switch f.Type {
	case "approve":
		return models.ReviewTypeApprove
	case "comment":
		return models.ReviewTypeComment
	case "reject":
		return models.ReviewTypeReject
	default:
		return models.ReviewTypeUnknown
	}
}

// HasEmptyContent checks if the content of the review form is empty.
func (f SubmitReviewForm) HasEmptyContent() bool {
	reviewType := f.ReviewType()

	return (reviewType == models.ReviewTypeComment || reviewType == models.ReviewTypeReject) &&
		len(strings.TrimSpace(f.Content)) == 0
}

// __________       .__
// \______   \ ____ |  |   ____ _____    ______ ____
//  |       _// __ \|  | _/ __ \\__  \  /  ___// __ \
//  |    |   \  ___/|  |_\  ___/ / __ \_\___ \\  ___/
//  |____|_  /\___  >____/\___  >____  /____  >\___  >
//         \/     \/          \/     \/     \/     \/

// NewReleaseForm form for creating release
type NewReleaseForm struct {
	TagName    string `binding:"Required;GitRefName;MaxSize(255)"`
	Target     string `form:"tag_target" binding:"Required;MaxSize(255)"`
	Title      string `binding:"Required;MaxSize(255)"`
	Content    string
	Draft      string
	Prerelease bool
	Files      []string
}

// Validate validates the fields
func (f *NewReleaseForm) Validate(ctx *macaron.Context, errs binding.Errors) binding.Errors {
	return validate(errs, ctx.Data, f, ctx.Locale)
}

// EditReleaseForm form for changing release
type EditReleaseForm struct {
	Title      string `form:"title" binding:"Required;MaxSize(255)"`
	Content    string `form:"content"`
	Draft      string `form:"draft"`
	Prerelease bool   `form:"prerelease"`
	Files      []string
}

// Validate validates the fields
func (f *EditReleaseForm) Validate(ctx *macaron.Context, errs binding.Errors) binding.Errors {
	return validate(errs, ctx.Data, f, ctx.Locale)
}

//  __      __.__ __   .__
// /  \    /  \__|  | _|__|
// \   \/\/   /  |  |/ /  |
//  \        /|  |    <|  |
//   \__/\  / |__|__|_ \__|
//        \/          \/

// NewWikiForm form for creating wiki
type NewWikiForm struct {
	Title   string `binding:"Required"`
	Content string `binding:"Required"`
	Message string
}

// Validate validates the fields
// FIXME: use code generation to generate this method.
func (f *NewWikiForm) Validate(ctx *macaron.Context, errs binding.Errors) binding.Errors {
	return validate(errs, ctx.Data, f, ctx.Locale)
}

// ___________    .___.__  __
// \_   _____/  __| _/|__|/  |_
//  |    __)_  / __ | |  \   __\
//  |        \/ /_/ | |  ||  |
// /_______  /\____ | |__||__|
//         \/      \/

// EditRepoFileForm form for changing repository file
type EditRepoFileForm struct {
	TreePath      string `binding:"Required;MaxSize(500)"`
	Content       string
	CommitSummary string `binding:"MaxSize(100)"`
	CommitMessage string
	CommitChoice  string `binding:"Required;MaxSize(50)"`
	NewBranchName string `binding:"GitRefName;MaxSize(100)"`
	LastCommit    string
}

// Validate validates the fields
func (f *EditRepoFileForm) Validate(ctx *macaron.Context, errs binding.Errors) binding.Errors {
	return validate(errs, ctx.Data, f, ctx.Locale)
}

// EditPreviewDiffForm form for changing preview diff
type EditPreviewDiffForm struct {
	Content string
}

// Validate validates the fields
func (f *EditPreviewDiffForm) Validate(ctx *macaron.Context, errs binding.Errors) binding.Errors {
	return validate(errs, ctx.Data, f, ctx.Locale)
}

//  ____ ___        .__                    .___
// |    |   \______ |  |   _________     __| _/
// |    |   /\____ \|  |  /  _ \__  \   / __ |
// |    |  / |  |_> >  |_(  <_> ) __ \_/ /_/ |
// |______/  |   __/|____/\____(____  /\____ |
//           |__|                   \/      \/
//

// UploadRepoFileForm form for uploading repository file
type UploadRepoFileForm struct {
	TreePath      string `binding:"MaxSize(500)"`
	CommitSummary string `binding:"MaxSize(100)"`
	CommitMessage string
	CommitChoice  string `binding:"Required;MaxSize(50)"`
	NewBranchName string `binding:"GitRefName;MaxSize(100)"`
	Files         []string
}

// Validate validates the fields
func (f *UploadRepoFileForm) Validate(ctx *macaron.Context, errs binding.Errors) binding.Errors {
	return validate(errs, ctx.Data, f, ctx.Locale)
}

// RemoveUploadFileForm form for removing uploaded file
type RemoveUploadFileForm struct {
	File string `binding:"Required;MaxSize(50)"`
}

// Validate validates the fields
func (f *RemoveUploadFileForm) Validate(ctx *macaron.Context, errs binding.Errors) binding.Errors {
	return validate(errs, ctx.Data, f, ctx.Locale)
}

// ________         .__          __
// \______ \   ____ |  |   _____/  |_  ____
// |    |  \_/ __ \|  | _/ __ \   __\/ __ \
// |    `   \  ___/|  |_\  ___/|  | \  ___/
// /_______  /\___  >____/\___  >__|  \___  >
//         \/     \/          \/          \/

// DeleteRepoFileForm form for deleting repository file
type DeleteRepoFileForm struct {
	CommitSummary string `binding:"MaxSize(100)"`
	CommitMessage string
	CommitChoice  string `binding:"Required;MaxSize(50)"`
	NewBranchName string `binding:"GitRefName;MaxSize(100)"`
	LastCommit    string
}

// Validate validates the fields
func (f *DeleteRepoFileForm) Validate(ctx *macaron.Context, errs binding.Errors) binding.Errors {
	return validate(errs, ctx.Data, f, ctx.Locale)
}

// ___________.__                 ___________                     __
// \__    ___/|__| _____   ____   \__    ___/___________    ____ |  | __ ___________
// |    |   |  |/     \_/ __ \    |    |  \_  __ \__  \ _/ ___\|  |/ // __ \_  __ \
// |    |   |  |  Y Y  \  ___/    |    |   |  | \// __ \\  \___|    <\  ___/|  | \/
// |____|   |__|__|_|  /\___  >   |____|   |__|  (____  /\___  >__|_ \\___  >__|
// \/     \/                        \/     \/     \/    \/

// AddTimeManuallyForm form that adds spent time manually.
type AddTimeManuallyForm struct {
	Hours   int `binding:"Range(0,1000)"`
	Minutes int `binding:"Range(0,1000)"`
}

// Validate validates the fields
func (f *AddTimeManuallyForm) Validate(ctx *macaron.Context, errs binding.Errors) binding.Errors {
	return validate(errs, ctx.Data, f, ctx.Locale)
}

// SaveTopicForm form for save topics for repository
type SaveTopicForm struct {
	Topics []string `binding:"topics;Required;"`
}

// DeadlineForm hold the validation rules for deadlines
type DeadlineForm struct {
	DateString string `form:"date" binding:"Required;Size(10)"`
}

// Validate validates the fields
func (f *DeadlineForm) Validate(ctx *macaron.Context, errs binding.Errors) binding.Errors {
	return validate(errs, ctx.Data, f, ctx.Locale)
}<|MERGE_RESOLUTION|>--- conflicted
+++ resolved
@@ -45,13 +45,11 @@
 	Webhooks     bool
 	Avatar       bool
 	Labels       bool
-<<<<<<< HEAD
+
+	TrustModel string
 
 	AdoptPreExisting     bool
 	OverwritePreExisting bool
-=======
-	TrustModel   string
->>>>>>> 355788db
 }
 
 // Validate validates the fields
