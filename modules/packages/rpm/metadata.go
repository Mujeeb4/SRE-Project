--- conflicted
+++ resolved
@@ -15,25 +15,17 @@
 )
 
 const (
-<<<<<<< HEAD
-	PropertyMetadata     = "rpm.metdata"
+	PropertyMetadata = "rpm.metadata"
 	PropertyDistribution = "rpm.distribution"
 	PropertyArchitecture = "rpm.architecture"
-	SettingKeyPrivate    = "rpm.key.private"
-	SettingKeyPublic     = "rpm.key.public"
-
-	RepositoryPackage             = "_rpm"
-	RepositoryVersion             = "_repository"
-	RepositoryDefaultDistribution = "default"
-=======
-	PropertyMetadata = "rpm.metadata"
-
+  
 	SettingKeyPrivate = "rpm.key.private"
 	SettingKeyPublic  = "rpm.key.public"
 
 	RepositoryPackage = "_rpm"
 	RepositoryVersion = "_repository"
->>>>>>> 54c28fdd
+  
+  RepositoryDefaultDistribution = "default"
 )
 
 const (
