// Copyright 2020 The Gitea Authors. All rights reserved.
// SPDX-License-Identifier: MIT

package context

import (
	"bytes"
	"context"
	"fmt"
	"html/template"
	"net/http"
	"strings"
	"time"

	"code.gitea.io/gitea/modules/log"
	"code.gitea.io/gitea/modules/setting"
)

type routerLoggerOptions struct {
	req            *http.Request
	Identity       *string
	Start          *time.Time
	ResponseWriter http.ResponseWriter
	Ctx            map[string]interface{}
	RequestID      *string
}

var signedUserNameStringPointerKey interface{} = "signedUserNameStringPointerKey"

const keyOfRequestIDInTemplate = ".RequestID"

// According to:
// TraceId: A valid trace identifier is a 16-byte array with at least one non-zero byte
// MD5 output is 16 or 32 bytes: md5-bytes is 16, md5-hex is 32
// SHA1: similar, SHA1-bytes is 20, SHA1-hex is 40.
// UUID is 128-bit, 32 hex chars, 36 ASCII chars with 4 dashes
// So, we accept a Request ID with a maximum character length of 40
const maxRequestIDByteLength = 40

func parseRequestIDFromRequestHeader(req *http.Request) string {
	requestID := "-"
	for _, key := range setting.RequestIDHeaders {
		if req.Header.Get(key) != "" {
			requestID = req.Header.Get(key)
			break
		}
	}
	if len(requestID) > maxRequestIDByteLength {
		requestID = fmt.Sprintf("%s...", requestID[:maxRequestIDByteLength])
	}
	return requestID
}

// AccessLogger returns a middleware to log access logger
func AccessLogger() func(http.Handler) http.Handler {
	logger := log.GetLogger("access")
<<<<<<< HEAD
	logTemplate, _ := template.New("log").Parse(setting.AccessLogTemplate)
	needRequestID := len(setting.RequestIDHeaders) > 0 && strings.Contains(setting.AccessLogTemplate, keyOfRequestIDInTemplate)
=======
	logTemplate, _ := template.New("log").Parse(setting.Log.AccessLogTemplate)
>>>>>>> ef11d416
	return func(next http.Handler) http.Handler {
		return http.HandlerFunc(func(w http.ResponseWriter, req *http.Request) {
			start := time.Now()
			identity := "-"
			r := req.WithContext(context.WithValue(req.Context(), signedUserNameStringPointerKey, &identity))

			var requestID string
			if needRequestID {
				requestID = parseRequestIDFromRequestHeader(req)
			}

			next.ServeHTTP(w, r)
			rw := w.(ResponseWriter)

			buf := bytes.NewBuffer([]byte{})
			err := logTemplate.Execute(buf, routerLoggerOptions{
				req:            req,
				Identity:       &identity,
				Start:          &start,
				ResponseWriter: rw,
				Ctx: map[string]interface{}{
					"RemoteAddr": req.RemoteAddr,
					"Req":        req,
				},
				RequestID: &requestID,
			})
			if err != nil {
				log.Error("Could not set up chi access logger: %v", err.Error())
			}

			err = logger.SendLog(log.INFO, "", "", 0, buf.String(), "")
			if err != nil {
				log.Error("Could not set up chi access logger: %v", err.Error())
			}
		})
	}
}<|MERGE_RESOLUTION|>--- conflicted
+++ resolved
@@ -39,7 +39,7 @@
 
 func parseRequestIDFromRequestHeader(req *http.Request) string {
 	requestID := "-"
-	for _, key := range setting.RequestIDHeaders {
+	for _, key := range setting.Log.RequestIDHeaders {
 		if req.Header.Get(key) != "" {
 			requestID = req.Header.Get(key)
 			break
@@ -54,12 +54,8 @@
 // AccessLogger returns a middleware to log access logger
 func AccessLogger() func(http.Handler) http.Handler {
 	logger := log.GetLogger("access")
-<<<<<<< HEAD
-	logTemplate, _ := template.New("log").Parse(setting.AccessLogTemplate)
-	needRequestID := len(setting.RequestIDHeaders) > 0 && strings.Contains(setting.AccessLogTemplate, keyOfRequestIDInTemplate)
-=======
+	needRequestID := len(setting.Log.RequestIDHeaders) > 0 && strings.Contains(setting.Log.AccessLogTemplate, keyOfRequestIDInTemplate)
 	logTemplate, _ := template.New("log").Parse(setting.Log.AccessLogTemplate)
->>>>>>> ef11d416
 	return func(next http.Handler) http.Handler {
 		return http.HandlerFunc(func(w http.ResponseWriter, req *http.Request) {
 			start := time.Now()
