--- conflicted
+++ resolved
@@ -303,40 +303,9 @@
 	ctx.PlainTextBytes(status, []byte(text))
 }
 
-<<<<<<< HEAD
-// UploadStream returns the request body or the first form file
-// Only form files need to get closed.
-func (ctx *Context) UploadStream() (io.ReadCloser, bool, error) {
-	contentType := strings.ToLower(ctx.Req.Header.Get("Content-Type"))
-	if strings.HasPrefix(contentType, "application/x-www-form-urlencoded") || strings.HasPrefix(contentType, "multipart/form-data") {
-		if err := ctx.Req.ParseMultipartForm(32 << 20); err != nil {
-			return nil, false, err
-		}
-		if ctx.Req.MultipartForm.File == nil {
-			return nil, false, http.ErrMissingFile
-		}
-		for _, files := range ctx.Req.MultipartForm.File {
-			if len(files) > 0 {
-				r, err := files[0].Open()
-				return r, true, err
-			}
-		}
-		return nil, false, http.ErrMissingFile
-	}
-	return ctx.Req.Body, false, nil
-}
-
-// HandleText handles HTTP status code
-func (ctx *Context) HandleText(status int, title string) {
-	if (status/100 == 4) || (status/100 == 5) {
-		log.Error("%s", title)
-	}
-	ctx.PlainText(status, []byte(title))
-=======
 // RespHeader returns the response header
 func (ctx *Context) RespHeader() http.Header {
 	return ctx.Resp.Header()
->>>>>>> af924739
 }
 
 // SetServeHeaders sets necessary content serve headers
@@ -360,29 +329,8 @@
 			modTime = v
 		}
 	}
-<<<<<<< HEAD
 	ctx.SetServeHeaders(name)
-	http.ServeContent(ctx.Resp, ctx.Req, name, modtime, r)
-}
-
-// PlainText render content as plain text
-func (ctx *Context) PlainText(status int, bs []byte) {
-	ctx.Resp.WriteHeader(status)
-	ctx.Resp.Header().Set("Content-Type", "text/plain;charset=utf-8")
-	if _, err := ctx.Resp.Write(bs); err != nil {
-		ctx.ServerError("Write bytes failed", err)
-	}
-=======
-	ctx.Resp.Header().Set("Content-Description", "File Transfer")
-	ctx.Resp.Header().Set("Content-Type", "application/octet-stream")
-	ctx.Resp.Header().Set("Content-Disposition", "attachment; filename="+name)
-	ctx.Resp.Header().Set("Content-Transfer-Encoding", "binary")
-	ctx.Resp.Header().Set("Expires", "0")
-	ctx.Resp.Header().Set("Cache-Control", "must-revalidate")
-	ctx.Resp.Header().Set("Pragma", "public")
-	ctx.Resp.Header().Set("Access-Control-Expose-Headers", "Content-Disposition")
 	http.ServeContent(ctx.Resp, ctx.Req, name, modTime, r)
->>>>>>> af924739
 }
 
 // ServeFile serves given file to response.
@@ -404,6 +352,28 @@
 	if err != nil {
 		ctx.ServerError("Download file failed", err)
 	}
+}
+
+// UploadStream returns the request body or the first form file
+// Only form files need to get closed.
+func (ctx *Context) UploadStream() (io.ReadCloser, bool, error) {
+	contentType := strings.ToLower(ctx.Req.Header.Get("Content-Type"))
+	if strings.HasPrefix(contentType, "application/x-www-form-urlencoded") || strings.HasPrefix(contentType, "multipart/form-data") {
+		if err := ctx.Req.ParseMultipartForm(32 << 20); err != nil {
+			return nil, false, err
+		}
+		if ctx.Req.MultipartForm.File == nil {
+			return nil, false, http.ErrMissingFile
+		}
+		for _, files := range ctx.Req.MultipartForm.File {
+			if len(files) > 0 {
+				r, err := files[0].Open()
+				return r, true, err
+			}
+		}
+		return nil, false, http.ErrMissingFile
+	}
+	return ctx.Req.Body, false, nil
 }
 
 // Error returned an error to web browser
