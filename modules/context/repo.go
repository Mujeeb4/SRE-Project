// Copyright 2014 The Gogs Authors. All rights reserved.
// Copyright 2017 The Gitea Authors. All rights reserved.
// Use of this source code is governed by a MIT-style
// license that can be found in the LICENSE file.

package context

import (
	"context"
	"fmt"
	"html"
	"net/http"
	"net/url"
	"path"
	"strings"

	"code.gitea.io/gitea/models"
	"code.gitea.io/gitea/models/db"
	git_model "code.gitea.io/gitea/models/git"
	issues_model "code.gitea.io/gitea/models/issues"
	access_model "code.gitea.io/gitea/models/perm/access"
	repo_model "code.gitea.io/gitea/models/repo"
	unit_model "code.gitea.io/gitea/models/unit"
	user_model "code.gitea.io/gitea/models/user"
	"code.gitea.io/gitea/modules/cache"
	"code.gitea.io/gitea/modules/git"
	code_indexer "code.gitea.io/gitea/modules/indexer/code"
	"code.gitea.io/gitea/modules/issue/template"
	"code.gitea.io/gitea/modules/log"
	repo_module "code.gitea.io/gitea/modules/repository"
	"code.gitea.io/gitea/modules/setting"
	api "code.gitea.io/gitea/modules/structs"
	"code.gitea.io/gitea/modules/util"
	asymkey_service "code.gitea.io/gitea/services/asymkey"

	"github.com/editorconfig/editorconfig-core-go/v2"
	"gopkg.in/yaml.v2"
)

// IssueTemplateDirCandidates issue templates directory
var IssueTemplateDirCandidates = []string{
	"ISSUE_TEMPLATE",
	"issue_template",
	".gitea/ISSUE_TEMPLATE",
	".gitea/issue_template",
	".github/ISSUE_TEMPLATE",
	".github/issue_template",
	".gitlab/ISSUE_TEMPLATE",
	".gitlab/issue_template",
}

var IssueConfigCanidates = []string{
	".gitea/ISSUE_TEMPLATE/config.yaml",
	".gitea/ISSUE_TEMPLATE/config.yml",
	".gitea/issue_template/config.yaml",
	".gitea/issue_template/config.yml",
	".github/ISSUE_TEMPLATE/config.yaml",
	".github/ISSUE_TEMPLATE/config.yml",
	".github/issue_template/config.yaml",
	".github/issue_template/config.yml",
}

// PullRequest contains information to make a pull request
type PullRequest struct {
	BaseRepo       *repo_model.Repository
	Allowed        bool
	SameRepo       bool
	HeadInfoSubURL string // [<user>:]<branch> url segment
}

// Repository contains information to operate a repository
type Repository struct {
	access_model.Permission
	IsWatching   bool
	IsViewBranch bool
	IsViewTag    bool
	IsViewCommit bool
	Repository   *repo_model.Repository
	Owner        *user_model.User
	Commit       *git.Commit
	Tag          *git.Tag
	GitRepo      *git.Repository
	RefName      string
	BranchName   string
	TagName      string
	TreePath     string
	CommitID     string
	RepoLink     string
	CloneLink    repo_model.CloneLink
	CommitsCount int64
	Mirror       *repo_model.Mirror

	PullRequest *PullRequest
}

// CanWriteToBranch checks if the branch is writable by the user
func (r *Repository) CanWriteToBranch(user *user_model.User, branch string) bool {
	return issues_model.CanMaintainerWriteToBranch(r.Permission, branch, user)
}

// CanEnableEditor returns true if repository is editable and user has proper access level.
func (r *Repository) CanEnableEditor(user *user_model.User) bool {
	return r.IsViewBranch && r.CanWriteToBranch(user, r.BranchName) && r.Repository.CanEnableEditor() && !r.Repository.IsArchived
}

// CanCreateBranch returns true if repository is editable and user has proper access level.
func (r *Repository) CanCreateBranch() bool {
	return r.Permission.CanWrite(unit_model.TypeCode) && r.Repository.CanCreateBranch()
}

// RepoMustNotBeArchived checks if a repo is archived
func RepoMustNotBeArchived() func(ctx *Context) {
	return func(ctx *Context) {
		if ctx.Repo.Repository.IsArchived {
			ctx.NotFound("IsArchived", fmt.Errorf(ctx.Tr("repo.archive.title")))
		}
	}
}

// CanCommitToBranchResults represents the results of CanCommitToBranch
type CanCommitToBranchResults struct {
	CanCommitToBranch bool
	EditorEnabled     bool
	UserCanPush       bool
	RequireSigned     bool
	WillSign          bool
	SigningKey        string
	WontSignReason    string
}

// CanCommitToBranch returns true if repository is editable and user has proper access level
//
// and branch is not protected for push
func (r *Repository) CanCommitToBranch(ctx context.Context, doer *user_model.User) (CanCommitToBranchResults, error) {
	protectedBranch, err := git_model.GetProtectedBranchBy(ctx, r.Repository.ID, r.BranchName)
	if err != nil {
		return CanCommitToBranchResults{}, err
	}
	userCanPush := true
	requireSigned := false
	if protectedBranch != nil {
		userCanPush = protectedBranch.CanUserPush(doer.ID)
		requireSigned = protectedBranch.RequireSignedCommits
	}

	sign, keyID, _, err := asymkey_service.SignCRUDAction(ctx, r.Repository.RepoPath(), doer, r.Repository.RepoPath(), git.BranchPrefix+r.BranchName)

	canCommit := r.CanEnableEditor(doer) && userCanPush
	if requireSigned {
		canCommit = canCommit && sign
	}
	wontSignReason := ""
	if err != nil {
		if asymkey_service.IsErrWontSign(err) {
			wontSignReason = string(err.(*asymkey_service.ErrWontSign).Reason)
			err = nil
		} else {
			wontSignReason = "error"
		}
	}

	return CanCommitToBranchResults{
		CanCommitToBranch: canCommit,
		EditorEnabled:     r.CanEnableEditor(doer),
		UserCanPush:       userCanPush,
		RequireSigned:     requireSigned,
		WillSign:          sign,
		SigningKey:        keyID,
		WontSignReason:    wontSignReason,
	}, err
}

// CanUseTimetracker returns whether or not a user can use the timetracker.
func (r *Repository) CanUseTimetracker(issue *issues_model.Issue, user *user_model.User) bool {
	// Checking for following:
	// 1. Is timetracker enabled
	// 2. Is the user a contributor, admin, poster or assignee and do the repository policies require this?
	isAssigned, _ := issues_model.IsUserAssignedToIssue(db.DefaultContext, issue, user)
	return r.Repository.IsTimetrackerEnabled() && (!r.Repository.AllowOnlyContributorsToTrackTime() ||
		r.Permission.CanWriteIssuesOrPulls(issue.IsPull) || issue.IsPoster(user.ID) || isAssigned)
}

// CanCreateIssueDependencies returns whether or not a user can create dependencies.
func (r *Repository) CanCreateIssueDependencies(user *user_model.User, isPull bool) bool {
	return r.Repository.IsDependenciesEnabled() && r.Permission.CanWriteIssuesOrPulls(isPull)
}

// GetCommitsCount returns cached commit count for current view
func (r *Repository) GetCommitsCount() (int64, error) {
	var contextName string
	if r.IsViewBranch {
		contextName = r.BranchName
	} else if r.IsViewTag {
		contextName = r.TagName
	} else {
		contextName = r.CommitID
	}
	return cache.GetInt64(r.Repository.GetCommitsCountCacheKey(contextName, r.IsViewBranch || r.IsViewTag), func() (int64, error) {
		return r.Commit.CommitsCount()
	})
}

// GetCommitGraphsCount returns cached commit count for current view
func (r *Repository) GetCommitGraphsCount(ctx context.Context, hidePRRefs bool, branches, files []string) (int64, error) {
	cacheKey := fmt.Sprintf("commits-count-%d-graph-%t-%s-%s", r.Repository.ID, hidePRRefs, branches, files)

	return cache.GetInt64(cacheKey, func() (int64, error) {
		if len(branches) == 0 {
			return git.AllCommitsCount(ctx, r.Repository.RepoPath(), hidePRRefs, files...)
		}
		return git.CommitsCountFiles(ctx, r.Repository.RepoPath(), branches, files)
	})
}

// BranchNameSubURL sub-URL for the BranchName field
func (r *Repository) BranchNameSubURL() string {
	switch {
	case r.IsViewBranch:
		return "branch/" + util.PathEscapeSegments(r.BranchName)
	case r.IsViewTag:
		return "tag/" + util.PathEscapeSegments(r.TagName)
	case r.IsViewCommit:
		return "commit/" + util.PathEscapeSegments(r.CommitID)
	}
	log.Error("Unknown view type for repo: %v", r)
	return ""
}

// FileExists returns true if a file exists in the given repo branch
func (r *Repository) FileExists(path, branch string) (bool, error) {
	if branch == "" {
		branch = r.Repository.DefaultBranch
	}
	commit, err := r.GitRepo.GetBranchCommit(branch)
	if err != nil {
		return false, err
	}
	if _, err := commit.GetTreeEntryByPath(path); err != nil {
		return false, err
	}
	return true, nil
}

// GetEditorconfig returns the .editorconfig definition if found in the
// HEAD of the default repo branch.
func (r *Repository) GetEditorconfig(optCommit ...*git.Commit) (*editorconfig.Editorconfig, error) {
	if r.GitRepo == nil {
		return nil, nil
	}
	var (
		err    error
		commit *git.Commit
	)
	if len(optCommit) != 0 {
		commit = optCommit[0]
	} else {
		commit, err = r.GitRepo.GetBranchCommit(r.Repository.DefaultBranch)
		if err != nil {
			return nil, err
		}
	}
	treeEntry, err := commit.GetTreeEntryByPath(".editorconfig")
	if err != nil {
		return nil, err
	}
	if treeEntry.Blob().Size() >= setting.UI.MaxDisplayFileSize {
		return nil, git.ErrNotExist{ID: "", RelPath: ".editorconfig"}
	}
	reader, err := treeEntry.Blob().DataAsync()
	if err != nil {
		return nil, err
	}
	defer reader.Close()
	return editorconfig.Parse(reader)
}

// RetrieveBaseRepo retrieves base repository
func RetrieveBaseRepo(ctx *Context, repo *repo_model.Repository) {
	// Non-fork repository will not return error in this method.
	if err := repo.GetBaseRepo(); err != nil {
		if repo_model.IsErrRepoNotExist(err) {
			repo.IsFork = false
			repo.ForkID = 0
			return
		}
		ctx.ServerError("GetBaseRepo", err)
		return
	} else if err = repo.BaseRepo.GetOwner(ctx); err != nil {
		ctx.ServerError("BaseRepo.GetOwner", err)
		return
	}
}

// RetrieveTemplateRepo retrieves template repository used to generate this repository
func RetrieveTemplateRepo(ctx *Context, repo *repo_model.Repository) {
	// Non-generated repository will not return error in this method.
	templateRepo, err := repo_model.GetTemplateRepo(ctx, repo)
	if err != nil {
		if repo_model.IsErrRepoNotExist(err) {
			repo.TemplateID = 0
			return
		}
		ctx.ServerError("GetTemplateRepo", err)
		return
	} else if err = templateRepo.GetOwner(ctx); err != nil {
		ctx.ServerError("TemplateRepo.GetOwner", err)
		return
	}

	perm, err := access_model.GetUserRepoPermission(ctx, templateRepo, ctx.Doer)
	if err != nil {
		ctx.ServerError("GetUserRepoPermission", err)
		return
	}

	if !perm.CanRead(unit_model.TypeCode) {
		repo.TemplateID = 0
	}
}

// ComposeGoGetImport returns go-get-import meta content.
func ComposeGoGetImport(owner, repo string) string {
	/// setting.AppUrl is guaranteed to be parse as url
	appURL, _ := url.Parse(setting.AppURL)

	return path.Join(appURL.Host, setting.AppSubURL, url.PathEscape(owner), url.PathEscape(repo))
}

// EarlyResponseForGoGetMeta responses appropriate go-get meta with status 200
// if user does not have actual access to the requested repository,
// or the owner or repository does not exist at all.
// This is particular a workaround for "go get" command which does not respect
// .netrc file.
func EarlyResponseForGoGetMeta(ctx *Context) {
	username := ctx.Params(":username")
	reponame := strings.TrimSuffix(ctx.Params(":reponame"), ".git")
	if username == "" || reponame == "" {
		ctx.PlainText(http.StatusBadRequest, "invalid repository path")
		return
	}
	goImportContent := fmt.Sprintf("%s git %s", ComposeGoGetImport(username, reponame), repo_model.ComposeHTTPSCloneURL(username, reponame))
	htmlMeta := fmt.Sprintf(`<meta name="go-import" content="%s">`, html.EscapeString(goImportContent))
	ctx.PlainText(http.StatusOK, htmlMeta)
}

// RedirectToRepo redirect to a differently-named repository
func RedirectToRepo(ctx *Context, redirectRepoID int64) {
	ownerName := ctx.Params(":username")
	previousRepoName := ctx.Params(":reponame")

	repo, err := repo_model.GetRepositoryByID(redirectRepoID)
	if err != nil {
		ctx.ServerError("GetRepositoryByID", err)
		return
	}

	redirectPath := strings.Replace(
		ctx.Req.URL.EscapedPath(),
		url.PathEscape(ownerName)+"/"+url.PathEscape(previousRepoName),
		url.PathEscape(repo.OwnerName)+"/"+url.PathEscape(repo.Name),
		1,
	)
	if ctx.Req.URL.RawQuery != "" {
		redirectPath += "?" + ctx.Req.URL.RawQuery
	}
	ctx.Redirect(path.Join(setting.AppSubURL, redirectPath), http.StatusTemporaryRedirect)
}

func repoAssignment(ctx *Context, repo *repo_model.Repository) {
	var err error
	if err = repo.GetOwner(ctx); err != nil {
		ctx.ServerError("GetOwner", err)
		return
	}

	ctx.Repo.Permission, err = access_model.GetUserRepoPermission(ctx, repo, ctx.Doer)
	if err != nil {
		ctx.ServerError("GetUserRepoPermission", err)
		return
	}

	// Check access.
	if !ctx.Repo.Permission.HasAccess() {
		if ctx.FormString("go-get") == "1" {
			EarlyResponseForGoGetMeta(ctx)
			return
		}
		ctx.NotFound("no access right", nil)
		return
	}
	ctx.Data["HasAccess"] = true
	ctx.Data["Permission"] = &ctx.Repo.Permission

	if repo.IsMirror {
		ctx.Repo.Mirror, err = repo_model.GetMirrorByRepoID(ctx, repo.ID)
		if err == nil {
			ctx.Repo.Mirror.Repo = repo
			ctx.Data["IsPullMirror"] = true
			ctx.Data["MirrorEnablePrune"] = ctx.Repo.Mirror.EnablePrune
			ctx.Data["MirrorInterval"] = ctx.Repo.Mirror.Interval
			ctx.Data["Mirror"] = ctx.Repo.Mirror
		} else if err != repo_model.ErrMirrorNotExist {
			ctx.ServerError("GetMirrorByRepoID", err)
			return
		}
	}

	pushMirrors, _, err := repo_model.GetPushMirrorsByRepoID(ctx, repo.ID, db.ListOptions{})
	if err != nil {
		ctx.ServerError("GetPushMirrorsByRepoID", err)
		return
	}

	ctx.Repo.Repository = repo
	ctx.Data["PushMirrors"] = pushMirrors
	ctx.Data["RepoName"] = ctx.Repo.Repository.Name
	ctx.Data["IsEmptyRepo"] = ctx.Repo.Repository.IsEmpty
}

// RepoIDAssignment returns a handler which assigns the repo to the context.
func RepoIDAssignment() func(ctx *Context) {
	return func(ctx *Context) {
		repoID := ctx.ParamsInt64(":repoid")

		// Get repository.
		repo, err := repo_model.GetRepositoryByID(repoID)
		if err != nil {
			if repo_model.IsErrRepoNotExist(err) {
				ctx.NotFound("GetRepositoryByID", nil)
			} else {
				ctx.ServerError("GetRepositoryByID", err)
			}
			return
		}

		repoAssignment(ctx, repo)
	}
}

// RepoAssignment returns a middleware to handle repository assignment
func RepoAssignment(ctx *Context) (cancel context.CancelFunc) {
	if _, repoAssignmentOnce := ctx.Data["repoAssignmentExecuted"]; repoAssignmentOnce {
		log.Trace("RepoAssignment was exec already, skipping second call ...")
		return
	}
	ctx.Data["repoAssignmentExecuted"] = true

	var (
		owner *user_model.User
		err   error
	)

	userName := ctx.Params(":username")
	repoName := ctx.Params(":reponame")
	repoName = strings.TrimSuffix(repoName, ".git")
	repoName = strings.TrimSuffix(repoName, ".rss")
	repoName = strings.TrimSuffix(repoName, ".atom")

	// Check if the user is the same as the repository owner
	if ctx.IsSigned && ctx.Doer.LowerName == strings.ToLower(userName) {
		owner = ctx.Doer
	} else {
		owner, err = user_model.GetUserByName(ctx, userName)
		if err != nil {
			if user_model.IsErrUserNotExist(err) {
				if ctx.FormString("go-get") == "1" {
					EarlyResponseForGoGetMeta(ctx)
					return
				}
				ctx.NotFound("GetUserByName", nil)
			} else {
				ctx.ServerError("GetUserByName", err)
			}
			return
		}
	}
	ctx.Repo.Owner = owner
	ctx.ContextUser = owner
	ctx.Data["Username"] = ctx.Repo.Owner.Name

	// redirect link to wiki
	if strings.HasSuffix(repoName, ".wiki") {
		// ctx.Req.URL.Path does not have the preceding appSubURL - any redirect must have this added
		// Now we happen to know that all of our paths are: /:username/:reponame/whatever_else
		originalRepoName := ctx.Params(":reponame")
		redirectRepoName := strings.TrimSuffix(repoName, ".wiki")
		redirectRepoName += originalRepoName[len(redirectRepoName)+5:]
		redirectPath := strings.Replace(
			ctx.Req.URL.EscapedPath(),
			url.PathEscape(userName)+"/"+url.PathEscape(originalRepoName),
			url.PathEscape(userName)+"/"+url.PathEscape(redirectRepoName)+"/wiki",
			1,
		)
		if ctx.Req.URL.RawQuery != "" {
			redirectPath += "?" + ctx.Req.URL.RawQuery
		}
		ctx.Redirect(path.Join(setting.AppSubURL, redirectPath))
		return
	}

	// Get repository.
	repo, err := repo_model.GetRepositoryByName(owner.ID, repoName)
	if err != nil {
		if repo_model.IsErrRepoNotExist(err) {
			redirectRepoID, err := repo_model.LookupRedirect(owner.ID, repoName)
			if err == nil {
				RedirectToRepo(ctx, redirectRepoID)
			} else if repo_model.IsErrRedirectNotExist(err) {
				if ctx.FormString("go-get") == "1" {
					EarlyResponseForGoGetMeta(ctx)
					return
				}
				ctx.NotFound("GetRepositoryByName", nil)
			} else {
				ctx.ServerError("LookupRepoRedirect", err)
			}
		} else {
			ctx.ServerError("GetRepositoryByName", err)
		}
		return
	}
	repo.Owner = owner

	repoAssignment(ctx, repo)
	if ctx.Written() {
		return
	}

	ctx.Repo.RepoLink = repo.Link()
	ctx.Data["RepoLink"] = ctx.Repo.RepoLink
	ctx.Data["RepoRelPath"] = ctx.Repo.Owner.Name + "/" + ctx.Repo.Repository.Name

	unit, err := ctx.Repo.Repository.GetUnit(unit_model.TypeExternalTracker)
	if err == nil {
		ctx.Data["RepoExternalIssuesLink"] = unit.ExternalTrackerConfig().ExternalTrackerURL
	}

	ctx.Data["NumTags"], err = repo_model.GetReleaseCountByRepoID(ctx.Repo.Repository.ID, repo_model.FindReleasesOptions{
		IncludeTags: true,
	})
	if err != nil {
		ctx.ServerError("GetReleaseCountByRepoID", err)
		return
	}
	ctx.Data["NumReleases"], err = repo_model.GetReleaseCountByRepoID(ctx.Repo.Repository.ID, repo_model.FindReleasesOptions{})
	if err != nil {
		ctx.ServerError("GetReleaseCountByRepoID", err)
		return
	}

	ctx.Data["Title"] = owner.Name + "/" + repo.Name
	ctx.Data["Repository"] = repo
	ctx.Data["Owner"] = ctx.Repo.Repository.Owner
	ctx.Data["IsRepositoryOwner"] = ctx.Repo.IsOwner()
	ctx.Data["IsRepositoryAdmin"] = ctx.Repo.IsAdmin()
	ctx.Data["RepoOwnerIsOrganization"] = repo.Owner.IsOrganization()
	ctx.Data["CanWriteCode"] = ctx.Repo.CanWrite(unit_model.TypeCode)
	ctx.Data["CanWriteIssues"] = ctx.Repo.CanWrite(unit_model.TypeIssues)
	ctx.Data["CanWritePulls"] = ctx.Repo.CanWrite(unit_model.TypePullRequests)

	canSignedUserFork, err := repo_module.CanUserForkRepo(ctx.Doer, ctx.Repo.Repository)
	if err != nil {
		ctx.ServerError("CanUserForkRepo", err)
		return
	}
	ctx.Data["CanSignedUserFork"] = canSignedUserFork

	userAndOrgForks, err := repo_model.GetForksByUserAndOrgs(ctx, ctx.Doer, ctx.Repo.Repository)
	if err != nil {
		ctx.ServerError("GetForksByUserAndOrgs", err)
		return
	}
	ctx.Data["UserAndOrgForks"] = userAndOrgForks

	// canSignedUserFork is true if the current user doesn't have a fork of this repo yet or
	// if he owns an org that doesn't have a fork of this repo yet
	// If multiple forks are available or if the user can fork to another account, but there is already a fork: open selection dialog
	ctx.Data["ShowForkModal"] = len(userAndOrgForks) > 1 || (canSignedUserFork && len(userAndOrgForks) > 0)

	ctx.Data["RepoCloneLink"] = repo.CloneLink()

	cloneButtonShowHTTPS := !setting.Repository.DisableHTTPGit
	cloneButtonShowSSH := !setting.SSH.Disabled && (ctx.IsSigned || setting.SSH.ExposeAnonymous)
	if !cloneButtonShowHTTPS && !cloneButtonShowSSH {
		// We have to show at least one link, so we just show the HTTPS
		cloneButtonShowHTTPS = true
	}
	ctx.Data["CloneButtonShowHTTPS"] = cloneButtonShowHTTPS
	ctx.Data["CloneButtonShowSSH"] = cloneButtonShowSSH
	ctx.Data["CloneButtonOriginLink"] = ctx.Data["RepoCloneLink"] // it may be rewritten to the WikiCloneLink by the router middleware

	ctx.Data["RepoSearchEnabled"] = setting.Indexer.RepoIndexerEnabled
	if setting.Indexer.RepoIndexerEnabled {
		ctx.Data["CodeIndexerUnavailable"] = !code_indexer.IsAvailable()
	}

	if ctx.IsSigned {
		ctx.Data["IsWatchingRepo"] = repo_model.IsWatching(ctx.Doer.ID, repo.ID)
		ctx.Data["IsStaringRepo"] = repo_model.IsStaring(ctx, ctx.Doer.ID, repo.ID)
	}

	if repo.IsFork {
		RetrieveBaseRepo(ctx, repo)
		if ctx.Written() {
			return
		}
	}

	if repo.IsGenerated() {
		RetrieveTemplateRepo(ctx, repo)
		if ctx.Written() {
			return
		}
	}

	isHomeOrSettings := ctx.Link == ctx.Repo.RepoLink || ctx.Link == ctx.Repo.RepoLink+"/settings" || strings.HasPrefix(ctx.Link, ctx.Repo.RepoLink+"/settings/")

	// Disable everything when the repo is being created
	if ctx.Repo.Repository.IsBeingCreated() || ctx.Repo.Repository.IsBroken() {
		ctx.Data["BranchName"] = ctx.Repo.Repository.DefaultBranch
		if !isHomeOrSettings {
			ctx.Redirect(ctx.Repo.RepoLink)
		}
		return
	}

	gitRepo, err := git.OpenRepository(ctx, repo_model.RepoPath(userName, repoName))
	if err != nil {
		if strings.Contains(err.Error(), "repository does not exist") || strings.Contains(err.Error(), "no such file or directory") {
			log.Error("Repository %-v has a broken repository on the file system: %s Error: %v", ctx.Repo.Repository, ctx.Repo.Repository.RepoPath(), err)
			ctx.Repo.Repository.Status = repo_model.RepositoryBroken
			ctx.Repo.Repository.IsEmpty = true
			ctx.Data["BranchName"] = ctx.Repo.Repository.DefaultBranch
			// Only allow access to base of repo or settings
			if !isHomeOrSettings {
				ctx.Redirect(ctx.Repo.RepoLink)
			}
			return
		}
		ctx.ServerError("RepoAssignment Invalid repo "+repo_model.RepoPath(userName, repoName), err)
		return
	}
	if ctx.Repo.GitRepo != nil {
		ctx.Repo.GitRepo.Close()
	}
	ctx.Repo.GitRepo = gitRepo

	// We opened it, we should close it
	cancel = func() {
		// If it's been set to nil then assume someone else has closed it.
		if ctx.Repo.GitRepo != nil {
			ctx.Repo.GitRepo.Close()
		}
	}

	// Stop at this point when the repo is empty.
	if ctx.Repo.Repository.IsEmpty {
		ctx.Data["BranchName"] = ctx.Repo.Repository.DefaultBranch
		return
	}

	tags, err := ctx.Repo.GitRepo.GetTags(0, 0)
	if err != nil {
		if strings.Contains(err.Error(), "fatal: not a git repository ") {
			log.Error("Repository %-v has a broken repository on the file system: %s Error: %v", ctx.Repo.Repository, ctx.Repo.Repository.RepoPath(), err)
			ctx.Repo.Repository.Status = repo_model.RepositoryBroken
			ctx.Repo.Repository.IsEmpty = true
			ctx.Data["BranchName"] = ctx.Repo.Repository.DefaultBranch
			// Only allow access to base of repo or settings
			if !isHomeOrSettings {
				ctx.Redirect(ctx.Repo.RepoLink)
			}
			return
		}
		ctx.ServerError("GetTags", err)
		return
	}
	ctx.Data["Tags"] = tags

	brs, _, err := ctx.Repo.GitRepo.GetBranchNames(0, 0)
	if err != nil {
		ctx.ServerError("GetBranches", err)
		return
	}
	ctx.Data["Branches"] = brs
	ctx.Data["BranchesCount"] = len(brs)

	// If not branch selected, try default one.
	// If default branch doesn't exists, fall back to some other branch.
	if len(ctx.Repo.BranchName) == 0 {
		if len(ctx.Repo.Repository.DefaultBranch) > 0 && gitRepo.IsBranchExist(ctx.Repo.Repository.DefaultBranch) {
			ctx.Repo.BranchName = ctx.Repo.Repository.DefaultBranch
		} else if len(brs) > 0 {
			ctx.Repo.BranchName = brs[0]
		}
		ctx.Repo.RefName = ctx.Repo.BranchName
	}
	ctx.Data["BranchName"] = ctx.Repo.BranchName

	// People who have push access or have forked repository can propose a new pull request.
	canPush := ctx.Repo.CanWrite(unit_model.TypeCode) ||
		(ctx.IsSigned && repo_model.HasForkedRepo(ctx.Doer.ID, ctx.Repo.Repository.ID))
	canCompare := false

	// Pull request is allowed if this is a fork repository
	// and base repository accepts pull requests.
	if repo.BaseRepo != nil && repo.BaseRepo.AllowsPulls() {
		canCompare = true
		ctx.Data["BaseRepo"] = repo.BaseRepo
		ctx.Repo.PullRequest.BaseRepo = repo.BaseRepo
		ctx.Repo.PullRequest.Allowed = canPush
		ctx.Repo.PullRequest.HeadInfoSubURL = url.PathEscape(ctx.Repo.Owner.Name) + ":" + util.PathEscapeSegments(ctx.Repo.BranchName)
	} else if repo.AllowsPulls() {
		// Or, this is repository accepts pull requests between branches.
		canCompare = true
		ctx.Data["BaseRepo"] = repo
		ctx.Repo.PullRequest.BaseRepo = repo
		ctx.Repo.PullRequest.Allowed = canPush
		ctx.Repo.PullRequest.SameRepo = true
		ctx.Repo.PullRequest.HeadInfoSubURL = util.PathEscapeSegments(ctx.Repo.BranchName)
	}
	ctx.Data["CanCompareOrPull"] = canCompare
	ctx.Data["PullRequestCtx"] = ctx.Repo.PullRequest

	if ctx.Repo.Repository.Status == repo_model.RepositoryPendingTransfer {
		repoTransfer, err := models.GetPendingRepositoryTransfer(ctx.Repo.Repository)
		if err != nil {
			ctx.ServerError("GetPendingRepositoryTransfer", err)
			return
		}

		if err := repoTransfer.LoadAttributes(); err != nil {
			ctx.ServerError("LoadRecipient", err)
			return
		}

		ctx.Data["RepoTransfer"] = repoTransfer
		if ctx.Doer != nil {
			ctx.Data["CanUserAcceptTransfer"] = repoTransfer.CanUserAcceptTransfer(ctx.Doer)
		}
	}

	if ctx.FormString("go-get") == "1" {
		ctx.Data["GoGetImport"] = ComposeGoGetImport(owner.Name, repo.Name)
		prefix := repo.HTMLURL() + "/src/branch/" + util.PathEscapeSegments(ctx.Repo.BranchName)
		ctx.Data["GoDocDirectory"] = prefix + "{/dir}"
		ctx.Data["GoDocFile"] = prefix + "{/dir}/{file}#L{line}"
	}
	return cancel
}

// RepoRefType type of repo reference
type RepoRefType int

const (
	// RepoRefLegacy unknown type, make educated guess and redirect.
	// for backward compatibility with previous URL scheme
	RepoRefLegacy RepoRefType = iota
	// RepoRefAny is for usage where educated guess is needed
	// but redirect can not be made
	RepoRefAny
	// RepoRefBranch branch
	RepoRefBranch
	// RepoRefTag tag
	RepoRefTag
	// RepoRefCommit commit
	RepoRefCommit
	// RepoRefBlob blob
	RepoRefBlob
)

// RepoRef handles repository reference names when the ref name is not
// explicitly given
func RepoRef() func(*Context) context.CancelFunc {
	// since no ref name is explicitly specified, ok to just use branch
	return RepoRefByType(RepoRefBranch)
}

// RefTypeIncludesBranches returns true if ref type can be a branch
func (rt RepoRefType) RefTypeIncludesBranches() bool {
	if rt == RepoRefLegacy || rt == RepoRefAny || rt == RepoRefBranch {
		return true
	}
	return false
}

// RefTypeIncludesTags returns true if ref type can be a tag
func (rt RepoRefType) RefTypeIncludesTags() bool {
	if rt == RepoRefLegacy || rt == RepoRefAny || rt == RepoRefTag {
		return true
	}
	return false
}

func getRefNameFromPath(ctx *Context, path string, isExist func(string) bool) string {
	refName := ""
	parts := strings.Split(path, "/")
	for i, part := range parts {
		refName = strings.TrimPrefix(refName+"/"+part, "/")
		if isExist(refName) {
			ctx.Repo.TreePath = strings.Join(parts[i+1:], "/")
			return refName
		}
	}
	return ""
}

func getRefName(ctx *Context, pathType RepoRefType) string {
	path := ctx.Params("*")
	switch pathType {
	case RepoRefLegacy, RepoRefAny:
		if refName := getRefName(ctx, RepoRefBranch); len(refName) > 0 {
			return refName
		}
		if refName := getRefName(ctx, RepoRefTag); len(refName) > 0 {
			return refName
		}
		// For legacy and API support only full commit sha
		parts := strings.Split(path, "/")
		if len(parts) > 0 && len(parts[0]) == 40 {
			ctx.Repo.TreePath = strings.Join(parts[1:], "/")
			return parts[0]
		}
		if refName := getRefName(ctx, RepoRefBlob); len(refName) > 0 {
			return refName
		}
		ctx.Repo.TreePath = path
		return ctx.Repo.Repository.DefaultBranch
	case RepoRefBranch:
		ref := getRefNameFromPath(ctx, path, ctx.Repo.GitRepo.IsBranchExist)
		if len(ref) == 0 {
			// maybe it's a renamed branch
			return getRefNameFromPath(ctx, path, func(s string) bool {
				b, exist, err := git_model.FindRenamedBranch(ctx.Repo.Repository.ID, s)
				if err != nil {
					log.Error("FindRenamedBranch", err)
					return false
				}

				if !exist {
					return false
				}

				ctx.Data["IsRenamedBranch"] = true
				ctx.Data["RenamedBranchName"] = b.To

				return true
			})
		}

		return ref
	case RepoRefTag:
		return getRefNameFromPath(ctx, path, ctx.Repo.GitRepo.IsTagExist)
	case RepoRefCommit:
		parts := strings.Split(path, "/")
		if len(parts) > 0 && len(parts[0]) >= 7 && len(parts[0]) <= 40 {
			ctx.Repo.TreePath = strings.Join(parts[1:], "/")
			return parts[0]
		}
	case RepoRefBlob:
		_, err := ctx.Repo.GitRepo.GetBlob(path)
		if err != nil {
			return ""
		}
		return path
	default:
		log.Error("Unrecognized path type: %v", path)
	}
	return ""
}

// RepoRefByType handles repository reference name for a specific type
// of repository reference
func RepoRefByType(refType RepoRefType, ignoreNotExistErr ...bool) func(*Context) context.CancelFunc {
	return func(ctx *Context) (cancel context.CancelFunc) {
		// Empty repository does not have reference information.
		if ctx.Repo.Repository.IsEmpty {
			return
		}

		var (
			refName string
			err     error
		)

		if ctx.Repo.GitRepo == nil {
			repoPath := repo_model.RepoPath(ctx.Repo.Owner.Name, ctx.Repo.Repository.Name)
			ctx.Repo.GitRepo, err = git.OpenRepository(ctx, repoPath)
			if err != nil {
				ctx.ServerError("RepoRef Invalid repo "+repoPath, err)
				return
			}
			// We opened it, we should close it
			cancel = func() {
				// If it's been set to nil then assume someone else has closed it.
				if ctx.Repo.GitRepo != nil {
					ctx.Repo.GitRepo.Close()
				}
			}
		}

		// Get default branch.
		if len(ctx.Params("*")) == 0 {
			refName = ctx.Repo.Repository.DefaultBranch
			if !ctx.Repo.GitRepo.IsBranchExist(refName) {
				brs, _, err := ctx.Repo.GitRepo.GetBranchNames(0, 0)
				if err != nil {
					ctx.ServerError("GetBranches", err)
					return
				} else if len(brs) == 0 {
					err = fmt.Errorf("No branches in non-empty repository %s",
						ctx.Repo.GitRepo.Path)
					ctx.ServerError("GetBranches", err)
					return
				}
				refName = brs[0]
			}
			ctx.Repo.RefName = refName
			ctx.Repo.BranchName = refName
			ctx.Repo.Commit, err = ctx.Repo.GitRepo.GetBranchCommit(refName)
			if err != nil {
				ctx.ServerError("GetBranchCommit", err)
				return
			}
			ctx.Repo.CommitID = ctx.Repo.Commit.ID.String()
			ctx.Repo.IsViewBranch = true

		} else {
			refName = getRefName(ctx, refType)
			ctx.Repo.RefName = refName
			isRenamedBranch, has := ctx.Data["IsRenamedBranch"].(bool)
			if isRenamedBranch && has {
				renamedBranchName := ctx.Data["RenamedBranchName"].(string)
				ctx.Flash.Info(ctx.Tr("repo.branch.renamed", refName, renamedBranchName))
				link := setting.AppSubURL + strings.Replace(ctx.Req.URL.EscapedPath(), util.PathEscapeSegments(refName), util.PathEscapeSegments(renamedBranchName), 1)
				ctx.Redirect(link)
				return
			}

			if refType.RefTypeIncludesBranches() && ctx.Repo.GitRepo.IsBranchExist(refName) {
				ctx.Repo.IsViewBranch = true
				ctx.Repo.BranchName = refName

				ctx.Repo.Commit, err = ctx.Repo.GitRepo.GetBranchCommit(refName)
				if err != nil {
					ctx.ServerError("GetBranchCommit", err)
					return
				}
				ctx.Repo.CommitID = ctx.Repo.Commit.ID.String()

			} else if refType.RefTypeIncludesTags() && ctx.Repo.GitRepo.IsTagExist(refName) {
				ctx.Repo.IsViewTag = true
				ctx.Repo.TagName = refName

				ctx.Repo.Commit, err = ctx.Repo.GitRepo.GetTagCommit(refName)
				if err != nil {
					if git.IsErrNotExist(err) {
						ctx.NotFound("GetTagCommit", err)
						return
					}
					ctx.ServerError("GetTagCommit", err)
					return
				}
				ctx.Repo.CommitID = ctx.Repo.Commit.ID.String()
			} else if len(refName) >= 7 && len(refName) <= 40 {
				ctx.Repo.IsViewCommit = true
				ctx.Repo.CommitID = refName

				ctx.Repo.Commit, err = ctx.Repo.GitRepo.GetCommit(refName)
				if err != nil {
					ctx.NotFound("GetCommit", err)
					return
				}
				// If short commit ID add canonical link header
				if len(refName) < 40 {
					ctx.RespHeader().Set("Link", fmt.Sprintf("<%s>; rel=\"canonical\"",
						util.URLJoin(setting.AppURL, strings.Replace(ctx.Req.URL.RequestURI(), util.PathEscapeSegments(refName), url.PathEscape(ctx.Repo.Commit.ID.String()), 1))))
				}
			} else {
				if len(ignoreNotExistErr) > 0 && ignoreNotExistErr[0] {
					return
				}
				ctx.NotFound("RepoRef invalid repo", fmt.Errorf("branch or tag not exist: %s", refName))
				return
			}

			if refType == RepoRefLegacy {
				// redirect from old URL scheme to new URL scheme
				prefix := strings.TrimPrefix(setting.AppSubURL+strings.ToLower(strings.TrimSuffix(ctx.Req.URL.Path, ctx.Params("*"))), strings.ToLower(ctx.Repo.RepoLink))

				ctx.Redirect(path.Join(
					ctx.Repo.RepoLink,
					util.PathEscapeSegments(prefix),
					ctx.Repo.BranchNameSubURL(),
					util.PathEscapeSegments(ctx.Repo.TreePath)))
				return
			}
		}

		ctx.Data["BranchName"] = ctx.Repo.BranchName
		ctx.Data["RefName"] = ctx.Repo.RefName
		ctx.Data["BranchNameSubURL"] = ctx.Repo.BranchNameSubURL()
		ctx.Data["TagName"] = ctx.Repo.TagName
		ctx.Data["CommitID"] = ctx.Repo.CommitID
		ctx.Data["TreePath"] = ctx.Repo.TreePath
		ctx.Data["IsViewBranch"] = ctx.Repo.IsViewBranch
		ctx.Data["IsViewTag"] = ctx.Repo.IsViewTag
		ctx.Data["IsViewCommit"] = ctx.Repo.IsViewCommit
		ctx.Data["CanCreateBranch"] = ctx.Repo.CanCreateBranch()

		ctx.Repo.CommitsCount, err = ctx.Repo.GetCommitsCount()
		if err != nil {
			ctx.ServerError("GetCommitsCount", err)
			return
		}
		ctx.Data["CommitsCount"] = ctx.Repo.CommitsCount
		ctx.Repo.GitRepo.LastCommitCache = git.NewLastCommitCache(ctx.Repo.CommitsCount, ctx.Repo.Repository.FullName(), ctx.Repo.GitRepo, cache.GetCache())

		return cancel
	}
}

// GitHookService checks if repository Git hooks service has been enabled.
func GitHookService() func(ctx *Context) {
	return func(ctx *Context) {
		if !ctx.Doer.CanEditGitHook() {
			ctx.NotFound("GitHookService", nil)
			return
		}
	}
}

// UnitTypes returns a middleware to set unit types to context variables.
func UnitTypes() func(ctx *Context) {
	return func(ctx *Context) {
		ctx.Data["UnitTypeCode"] = unit_model.TypeCode
		ctx.Data["UnitTypeIssues"] = unit_model.TypeIssues
		ctx.Data["UnitTypePullRequests"] = unit_model.TypePullRequests
		ctx.Data["UnitTypeReleases"] = unit_model.TypeReleases
		ctx.Data["UnitTypeWiki"] = unit_model.TypeWiki
		ctx.Data["UnitTypeExternalWiki"] = unit_model.TypeExternalWiki
		ctx.Data["UnitTypeExternalTracker"] = unit_model.TypeExternalTracker
		ctx.Data["UnitTypeProjects"] = unit_model.TypeProjects
		ctx.Data["UnitTypePackages"] = unit_model.TypePackages
	}
}

// IssueTemplatesFromDefaultBranch checks for valid issue templates in the repo's default branch,
func (ctx *Context) IssueTemplatesFromDefaultBranch() []*api.IssueTemplate {
	ret, _ := ctx.IssueTemplatesErrorsFromDefaultBranch()
	return ret
}

// IssueTemplatesErrorsFromDefaultBranch checks for issue templates in the repo's default branch,
// returns valid templates and the errors of invalid template files.
func (ctx *Context) IssueTemplatesErrorsFromDefaultBranch() ([]*api.IssueTemplate, map[string]error) {
	var issueTemplates []*api.IssueTemplate

	if ctx.Repo.Repository.IsEmpty {
		return issueTemplates, nil
	}

	if ctx.Repo.Commit == nil {
		var err error
		ctx.Repo.Commit, err = ctx.Repo.GitRepo.GetBranchCommit(ctx.Repo.Repository.DefaultBranch)
		if err != nil {
			return issueTemplates, nil
		}
	}

	invalidFiles := map[string]error{}
	for _, dirName := range IssueTemplateDirCandidates {
		tree, err := ctx.Repo.Commit.SubTree(dirName)
		if err != nil {
			log.Debug("get sub tree of %s: %v", dirName, err)
			continue
		}
		entries, err := tree.ListEntries()
		if err != nil {
			log.Debug("list entries in %s: %v", dirName, err)
			return issueTemplates, nil
		}
		for _, entry := range entries {
			if !template.CouldBe(entry.Name()) {
				continue
			}
			fullName := path.Join(dirName, entry.Name())
			if it, err := template.UnmarshalFromEntry(entry, dirName); err != nil {
				invalidFiles[fullName] = err
			} else {
				issueTemplates = append(issueTemplates, it)
			}
		}
	}
<<<<<<< HEAD
	return issueTemplates
}

func ExtractIssueConfigFromYaml(configContent []byte) (api.IssueConfig, error) {
	config := api.IssueConfig{
		BlankIssuesEnabled: true,
	}

	err := yaml.Unmarshal(configContent, &config)
	if err != nil {
		return api.IssueConfig{}, err
	}

	return config, nil
}

func (ctx *Context) IssueConfigFromDefaultBranch() (api.IssueConfig, error) {
	defaultIssueConfig := api.IssueConfig{
		BlankIssuesEnabled: true,
	}

	commit, err := ctx.Repo.GitRepo.GetBranchCommit(ctx.Repo.Repository.DefaultBranch)
	if err != nil {
		return defaultIssueConfig, nil
	}

	for _, configName := range IssueConfigCanidates {
		entry, err := commit.GetTreeEntryByPath(configName)
		if err != nil {
			continue
		}

		r, err := entry.Blob().DataAsync()
		if err != nil {
			log.Debug("DataAsync: %v", err)
			return defaultIssueConfig, nil
		}

		configContent, err := io.ReadAll(r)
		if err != nil {
			return defaultIssueConfig, err
		}

		issueConfig, err := ExtractIssueConfigFromYaml(configContent)
		if err != nil {
			return defaultIssueConfig, err
		}

		return issueConfig, nil
	}

	return defaultIssueConfig, nil
=======
	return issueTemplates, invalidFiles
>>>>>>> 84447df4
}<|MERGE_RESOLUTION|>--- conflicted
+++ resolved
@@ -1092,8 +1092,7 @@
 			}
 		}
 	}
-<<<<<<< HEAD
-	return issueTemplates
+	return issueTemplates, invalidFiles
 }
 
 func ExtractIssueConfigFromYaml(configContent []byte) (api.IssueConfig, error) {
@@ -1145,7 +1144,4 @@
 	}
 
 	return defaultIssueConfig, nil
-=======
-	return issueTemplates, invalidFiles
->>>>>>> 84447df4
 }