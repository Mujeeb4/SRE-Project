--- conflicted
+++ resolved
@@ -491,14 +491,9 @@
 	ctx.Data["CanWriteIssues"] = ctx.Repo.CanWrite(unit_model.TypeIssues)
 	ctx.Data["CanWritePulls"] = ctx.Repo.CanWrite(unit_model.TypePullRequests)
 
-<<<<<<< HEAD
-	canSignedUserFork, err := ctx.Repo.Repository.CanUserFork(ctx.User)
-	if err != nil {
-		ctx.ServerError("CanUserFork", err)
-=======
-	if ctx.Data["CanSignedUserFork"], err = models.CanUserForkRepo(ctx.User, ctx.Repo.Repository); err != nil {
-		ctx.ServerError("CanSignedUserFork", err)
->>>>>>> 2dae5b71
+	canSignedUserFork, err := models.CanUserForkRepo(ctx.User, ctx.Repo.Repository)
+	if err != nil {
+		ctx.ServerError("CanUserForkRepo", err)
 		return
 	}
 	ctx.Data["CanSignedUserFork"] = canSignedUserFork
