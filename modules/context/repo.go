// Copyright 2014 The Gogs Authors. All rights reserved.
// Copyright 2017 The Gitea Authors. All rights reserved.
// Use of this source code is governed by a MIT-style
// license that can be found in the LICENSE file.

package context

import (
	"context"
	"fmt"
	"io/ioutil"
	"net/url"
	"path"
	"strings"

	"code.gitea.io/gitea/models"
	"code.gitea.io/gitea/modules/cache"
	"code.gitea.io/gitea/modules/git"
	"code.gitea.io/gitea/modules/log"
	"code.gitea.io/gitea/modules/markup/markdown"
	"code.gitea.io/gitea/modules/setting"
	api "code.gitea.io/gitea/modules/structs"
	"code.gitea.io/gitea/modules/util"

	"github.com/editorconfig/editorconfig-core-go/v2"
	"github.com/unknwon/com"
)

// IssueTemplateDirCandidates issue templates directory
var IssueTemplateDirCandidates = []string{
	"ISSUE_TEMPLATE",
	"issue_template",
	".gitea/ISSUE_TEMPLATE",
	".gitea/issue_template",
	".github/ISSUE_TEMPLATE",
	".github/issue_template",
	".gitlab/ISSUE_TEMPLATE",
	".gitlab/issue_template",
}

// PullRequest contains informations to make a pull request
type PullRequest struct {
	BaseRepo *models.Repository
	Allowed  bool
	SameRepo bool
	HeadInfo string // [<user>:]<branch>
}

// Repository contains information to operate a repository
type Repository struct {
	models.Permission
	IsWatching   bool
	IsViewBranch bool
	IsViewTag    bool
	IsViewCommit bool
	Repository   *models.Repository
	Owner        *models.User
	Commit       *git.Commit
	Tag          *git.Tag
	GitRepo      *git.Repository
	BranchName   string
	TagName      string
	TreePath     string
	CommitID     string
	RepoLink     string
	CloneLink    models.CloneLink
	CommitsCount int64
	Mirror       *models.Mirror

	PullRequest *PullRequest
}

// CanEnableEditor returns true if repository is editable and user has proper access level.
func (r *Repository) CanEnableEditor() bool {
	return r.Permission.CanWrite(models.UnitTypeCode) && r.Repository.CanEnableEditor() && r.IsViewBranch && !r.Repository.IsArchived
}

// CanCreateBranch returns true if repository is editable and user has proper access level.
func (r *Repository) CanCreateBranch() bool {
	return r.Permission.CanWrite(models.UnitTypeCode) && r.Repository.CanCreateBranch()
}

// RepoMustNotBeArchived checks if a repo is archived
func RepoMustNotBeArchived() func(ctx *Context) {
	return func(ctx *Context) {
		if ctx.Repo.Repository.IsArchived {
			ctx.NotFound("IsArchived", fmt.Errorf(ctx.Tr("repo.archive.title")))
		}
	}
}

// CanCommitToBranchResults represents the results of CanCommitToBranch
type CanCommitToBranchResults struct {
	CanCommitToBranch bool
	EditorEnabled     bool
	UserCanPush       bool
	RequireSigned     bool
	WillSign          bool
	SigningKey        string
	WontSignReason    string
}

// CanCommitToBranch returns true if repository is editable and user has proper access level
//   and branch is not protected for push
func (r *Repository) CanCommitToBranch(doer *models.User) (CanCommitToBranchResults, error) {
	protectedBranch, err := models.GetProtectedBranchBy(r.Repository.ID, r.BranchName)

	if err != nil {
		return CanCommitToBranchResults{}, err
	}
	userCanPush := true
	requireSigned := false
	if protectedBranch != nil {
		userCanPush = protectedBranch.CanUserPush(doer.ID)
		requireSigned = protectedBranch.RequireSignedCommits
	}

	sign, keyID, _, err := r.Repository.SignCRUDAction(doer, r.Repository.RepoPath(), git.BranchPrefix+r.BranchName)

	canCommit := r.CanEnableEditor() && userCanPush
	if requireSigned {
		canCommit = canCommit && sign
	}
	wontSignReason := ""
	if err != nil {
		if models.IsErrWontSign(err) {
			wontSignReason = string(err.(*models.ErrWontSign).Reason)
			err = nil
		} else {
			wontSignReason = "error"
		}
	}

	return CanCommitToBranchResults{
		CanCommitToBranch: canCommit,
		EditorEnabled:     r.CanEnableEditor(),
		UserCanPush:       userCanPush,
		RequireSigned:     requireSigned,
		WillSign:          sign,
		SigningKey:        keyID,
		WontSignReason:    wontSignReason,
	}, err
}

// CanUseTimetracker returns whether or not a user can use the timetracker.
func (r *Repository) CanUseTimetracker(issue *models.Issue, user *models.User) bool {
	// Checking for following:
	// 1. Is timetracker enabled
	// 2. Is the user a contributor, admin, poster or assignee and do the repository policies require this?
	isAssigned, _ := models.IsUserAssignedToIssue(issue, user)
	return r.Repository.IsTimetrackerEnabled() && (!r.Repository.AllowOnlyContributorsToTrackTime() ||
		r.Permission.CanWriteIssuesOrPulls(issue.IsPull) || issue.IsPoster(user.ID) || isAssigned)
}

// CanCreateIssueDependencies returns whether or not a user can create dependencies.
func (r *Repository) CanCreateIssueDependencies(user *models.User, isPull bool) bool {
	return r.Repository.IsDependenciesEnabled() && r.Permission.CanWriteIssuesOrPulls(isPull)
}

// GetCommitsCount returns cached commit count for current view
func (r *Repository) GetCommitsCount() (int64, error) {
	var contextName string
	if r.IsViewBranch {
		contextName = r.BranchName
	} else if r.IsViewTag {
		contextName = r.TagName
	} else {
		contextName = r.CommitID
	}
	return cache.GetInt64(r.Repository.GetCommitsCountCacheKey(contextName, r.IsViewBranch || r.IsViewTag), func() (int64, error) {
		return r.Commit.CommitsCount()
	})
}

// GetCommitGraphsCount returns cached commit count for current view
func (r *Repository) GetCommitGraphsCount(hidePRRefs bool, branches []string, files []string) (int64, error) {
	cacheKey := fmt.Sprintf("commits-count-%d-graph-%t-%s-%s", r.Repository.ID, hidePRRefs, branches, files)

	return cache.GetInt64(cacheKey, func() (int64, error) {
		if len(branches) == 0 {
			return git.AllCommitsCount(r.Repository.RepoPath(), hidePRRefs, files...)
		}
		return git.CommitsCountFiles(r.Repository.RepoPath(), branches, files)
	})
}

// BranchNameSubURL sub-URL for the BranchName field
func (r *Repository) BranchNameSubURL() string {
	switch {
	case r.IsViewBranch:
		return "branch/" + r.BranchName
	case r.IsViewTag:
		return "tag/" + r.BranchName
	case r.IsViewCommit:
		return "commit/" + r.BranchName
	}
	log.Error("Unknown view type for repo: %v", r)
	return ""
}

// FileExists returns true if a file exists in the given repo branch
func (r *Repository) FileExists(path string, branch string) (bool, error) {
	if branch == "" {
		branch = r.Repository.DefaultBranch
	}
	commit, err := r.GitRepo.GetBranchCommit(branch)
	if err != nil {
		return false, err
	}
	if _, err := commit.GetTreeEntryByPath(path); err != nil {
		return false, err
	}
	return true, nil
}

// GetEditorconfig returns the .editorconfig definition if found in the
// HEAD of the default repo branch.
func (r *Repository) GetEditorconfig() (*editorconfig.Editorconfig, error) {
	if r.GitRepo == nil {
		return nil, nil
	}
	commit, err := r.GitRepo.GetBranchCommit(r.Repository.DefaultBranch)
	if err != nil {
		return nil, err
	}
	treeEntry, err := commit.GetTreeEntryByPath(".editorconfig")
	if err != nil {
		return nil, err
	}
	if treeEntry.Blob().Size() >= setting.UI.MaxDisplayFileSize {
		return nil, git.ErrNotExist{ID: "", RelPath: ".editorconfig"}
	}
	reader, err := treeEntry.Blob().DataAsync()
	if err != nil {
		return nil, err
	}
	defer reader.Close()
	return editorconfig.Parse(reader)
}

// RetrieveBaseRepo retrieves base repository
func RetrieveBaseRepo(ctx *Context, repo *models.Repository) {
	// Non-fork repository will not return error in this method.
	if err := repo.GetBaseRepo(); err != nil {
		if models.IsErrRepoNotExist(err) {
			repo.IsFork = false
			repo.ForkID = 0
			return
		}
		ctx.ServerError("GetBaseRepo", err)
		return
	} else if err = repo.BaseRepo.GetOwner(); err != nil {
		ctx.ServerError("BaseRepo.GetOwner", err)
		return
	}
}

// RetrieveTemplateRepo retrieves template repository used to generate this repository
func RetrieveTemplateRepo(ctx *Context, repo *models.Repository) {
	// Non-generated repository will not return error in this method.
	if err := repo.GetTemplateRepo(); err != nil {
		if models.IsErrRepoNotExist(err) {
			repo.TemplateID = 0
			return
		}
		ctx.ServerError("GetTemplateRepo", err)
		return
	} else if err = repo.TemplateRepo.GetOwner(); err != nil {
		ctx.ServerError("TemplateRepo.GetOwner", err)
		return
	}

	perm, err := models.GetUserRepoPermission(repo.TemplateRepo, ctx.User)
	if err != nil {
		ctx.ServerError("GetUserRepoPermission", err)
		return
	}

	if !perm.CanRead(models.UnitTypeCode) {
		repo.TemplateID = 0
	}
}

// ComposeGoGetImport returns go-get-import meta content.
func ComposeGoGetImport(owner, repo string) string {
	/// setting.AppUrl is guaranteed to be parse as url
	appURL, _ := url.Parse(setting.AppURL)

	return path.Join(appURL.Host, setting.AppSubURL, url.PathEscape(owner), url.PathEscape(repo))
}

// EarlyResponseForGoGetMeta responses appropriate go-get meta with status 200
// if user does not have actual access to the requested repository,
// or the owner or repository does not exist at all.
// This is particular a workaround for "go get" command which does not respect
// .netrc file.
func EarlyResponseForGoGetMeta(ctx *Context) {
	username := ctx.Params(":username")
	reponame := strings.TrimSuffix(ctx.Params(":reponame"), ".git")
	if username == "" || reponame == "" {
		ctx.PlainText(400, []byte("invalid repository path"))
		return
	}
	ctx.PlainText(200, []byte(com.Expand(`<meta name="go-import" content="{GoGetImport} git {CloneLink}">`,
		map[string]string{
			"GoGetImport": ComposeGoGetImport(username, reponame),
			"CloneLink":   models.ComposeHTTPSCloneURL(username, reponame),
		})))
}

// RedirectToRepo redirect to a differently-named repository
func RedirectToRepo(ctx *Context, redirectRepoID int64) {
	ownerName := ctx.Params(":username")
	previousRepoName := ctx.Params(":reponame")

	repo, err := models.GetRepositoryByID(redirectRepoID)
	if err != nil {
		ctx.ServerError("GetRepositoryByID", err)
		return
	}

	redirectPath := strings.Replace(
		ctx.Req.URL.Path,
		fmt.Sprintf("%s/%s", ownerName, previousRepoName),
		repo.FullName(),
		1,
	)
	if ctx.Req.URL.RawQuery != "" {
		redirectPath += "?" + ctx.Req.URL.RawQuery
	}
	ctx.Redirect(path.Join(setting.AppSubURL, redirectPath))
}

func repoAssignment(ctx *Context, repo *models.Repository) {
	var err error
	if err = repo.GetOwner(); err != nil {
		ctx.ServerError("GetOwner", err)
		return
	}

	ctx.Repo.Permission, err = models.GetUserRepoPermission(repo, ctx.User)
	if err != nil {
		ctx.ServerError("GetUserRepoPermission", err)
		return
	}

	// Check access.
	if ctx.Repo.Permission.AccessMode == models.AccessModeNone {
		if ctx.Query("go-get") == "1" {
			EarlyResponseForGoGetMeta(ctx)
			return
		}
		ctx.NotFound("no access right", nil)
		return
	}
	ctx.Data["HasAccess"] = true
	ctx.Data["Permission"] = &ctx.Repo.Permission

	if repo.IsMirror {
		var err error
		ctx.Repo.Mirror, err = models.GetMirrorByRepoID(repo.ID)
		if err != nil {
			ctx.ServerError("GetMirror", err)
			return
		}
		ctx.Data["MirrorEnablePrune"] = ctx.Repo.Mirror.EnablePrune
		ctx.Data["MirrorInterval"] = ctx.Repo.Mirror.Interval
		ctx.Data["Mirror"] = ctx.Repo.Mirror
	}

	ctx.Repo.Repository = repo
	ctx.Data["RepoName"] = ctx.Repo.Repository.Name
	ctx.Data["IsEmptyRepo"] = ctx.Repo.Repository.IsEmpty
}

// RepoIDAssignment returns a handler which assigns the repo to the context.
func RepoIDAssignment() func(ctx *Context) {
	return func(ctx *Context) {
		repoID := ctx.ParamsInt64(":repoid")

		// Get repository.
		repo, err := models.GetRepositoryByID(repoID)
		if err != nil {
			if models.IsErrRepoNotExist(err) {
				ctx.NotFound("GetRepositoryByID", nil)
			} else {
				ctx.ServerError("GetRepositoryByID", err)
			}
			return
		}

		repoAssignment(ctx, repo)
	}
}

// RepoAssignment returns a middleware to handle repository assignment
func RepoAssignment(ctx *Context) (cancel context.CancelFunc) {
	var (
		owner *models.User
		err   error
	)

	userName := ctx.Params(":username")
	repoName := ctx.Params(":reponame")
	repoName = strings.TrimSuffix(repoName, ".git")

	// Check if the user is the same as the repository owner
	if ctx.IsSigned && ctx.User.LowerName == strings.ToLower(userName) {
		owner = ctx.User
	} else {
		owner, err = models.GetUserByName(userName)
		if err != nil {
			if models.IsErrUserNotExist(err) {
				if ctx.Query("go-get") == "1" {
					EarlyResponseForGoGetMeta(ctx)
					return
				}
				ctx.NotFound("GetUserByName", nil)
			} else {
				ctx.ServerError("GetUserByName", err)
			}
			return
		}
	}
	ctx.Repo.Owner = owner
	ctx.Data["Username"] = ctx.Repo.Owner.Name

	// Get repository.
	repo, err := models.GetRepositoryByName(owner.ID, repoName)
	if err != nil {
		if models.IsErrRepoNotExist(err) {
			redirectRepoID, err := models.LookupRepoRedirect(owner.ID, repoName)
			if err == nil {
				RedirectToRepo(ctx, redirectRepoID)
			} else if models.IsErrRepoRedirectNotExist(err) {
				if ctx.Query("go-get") == "1" {
					EarlyResponseForGoGetMeta(ctx)
					return
				}
				ctx.NotFound("GetRepositoryByName", nil)
			} else {
				ctx.ServerError("LookupRepoRedirect", err)
			}
		} else {
			ctx.ServerError("GetRepositoryByName", err)
		}
		return
	}
	repo.Owner = owner

	repoAssignment(ctx, repo)
	if ctx.Written() {
		return
	}

	ctx.Repo.RepoLink = repo.Link()
	ctx.Data["RepoLink"] = ctx.Repo.RepoLink
	ctx.Data["RepoRelPath"] = ctx.Repo.Owner.Name + "/" + ctx.Repo.Repository.Name

	unit, err := ctx.Repo.Repository.GetUnit(models.UnitTypeExternalTracker)
	if err == nil {
		ctx.Data["RepoExternalIssuesLink"] = unit.ExternalTrackerConfig().ExternalTrackerURL
	}

	ctx.Data["NumTags"], err = models.GetReleaseCountByRepoID(ctx.Repo.Repository.ID, models.FindReleasesOptions{
		IncludeTags: true,
	})
	if err != nil {
		ctx.ServerError("GetReleaseCountByRepoID", err)
		return
	}
	ctx.Data["NumReleases"], err = models.GetReleaseCountByRepoID(ctx.Repo.Repository.ID, models.FindReleasesOptions{})
	if err != nil {
		ctx.ServerError("GetReleaseCountByRepoID", err)
		return
	}

	ctx.Data["Title"] = owner.Name + "/" + repo.Name
	ctx.Data["Repository"] = repo
	ctx.Data["Owner"] = ctx.Repo.Repository.Owner
	ctx.Data["IsRepositoryOwner"] = ctx.Repo.IsOwner()
	ctx.Data["IsRepositoryAdmin"] = ctx.Repo.IsAdmin()
	ctx.Data["RepoOwnerIsOrganization"] = repo.Owner.IsOrganization()
	ctx.Data["CanWriteCode"] = ctx.Repo.CanWrite(models.UnitTypeCode)
	ctx.Data["CanWriteIssues"] = ctx.Repo.CanWrite(models.UnitTypeIssues)
	ctx.Data["CanWritePulls"] = ctx.Repo.CanWrite(models.UnitTypePullRequests)

	if ctx.Data["CanSignedUserFork"], err = ctx.Repo.Repository.CanUserFork(ctx.User); err != nil {
		ctx.ServerError("CanUserFork", err)
		return
	}

	ctx.Data["DisableSSH"] = setting.SSH.Disabled
	ctx.Data["ExposeAnonSSH"] = setting.SSH.ExposeAnonymous
	ctx.Data["DisableHTTP"] = setting.Repository.DisableHTTPGit
	ctx.Data["RepoSearchEnabled"] = setting.Indexer.RepoIndexerEnabled
	ctx.Data["CloneLink"] = repo.CloneLink()
	ctx.Data["WikiCloneLink"] = repo.WikiCloneLink()

	if ctx.IsSigned {
		ctx.Data["IsWatchingRepo"] = models.IsWatching(ctx.User.ID, repo.ID)
		ctx.Data["IsStaringRepo"] = models.IsStaring(ctx.User.ID, repo.ID)
	}

	if repo.IsFork {
		RetrieveBaseRepo(ctx, repo)
		if ctx.Written() {
			return
		}
	}

	if repo.IsGenerated() {
		RetrieveTemplateRepo(ctx, repo)
		if ctx.Written() {
			return
		}
	}

	// Disable everything when the repo is being created
	if ctx.Repo.Repository.IsBeingCreated() {
		ctx.Data["BranchName"] = ctx.Repo.Repository.DefaultBranch
		return
	}

	gitRepo, err := git.OpenRepository(models.RepoPath(userName, repoName))
	if err != nil {
		ctx.ServerError("RepoAssignment Invalid repo "+models.RepoPath(userName, repoName), err)
		return
	}
	ctx.Repo.GitRepo = gitRepo

	// We opened it, we should close it
	cancel = func() {
		// If it's been set to nil then assume someone else has closed it.
		if ctx.Repo.GitRepo != nil {
			ctx.Repo.GitRepo.Close()
		}
	}

	// Stop at this point when the repo is empty.
	if ctx.Repo.Repository.IsEmpty {
		ctx.Data["BranchName"] = ctx.Repo.Repository.DefaultBranch
		return
	}

	tags, err := ctx.Repo.GitRepo.GetTags()
	if err != nil {
		ctx.ServerError("GetTags", err)
		return
	}
	ctx.Data["Tags"] = tags

	brs, _, err := ctx.Repo.GitRepo.GetBranches(0, 0)
	if err != nil {
		ctx.ServerError("GetBranches", err)
		return
	}
	ctx.Data["Branches"] = brs
	ctx.Data["BranchesCount"] = len(brs)

	ctx.Data["TagName"] = ctx.Repo.TagName

	// If not branch selected, try default one.
	// If default branch doesn't exists, fall back to some other branch.
	if len(ctx.Repo.BranchName) == 0 {
		if len(ctx.Repo.Repository.DefaultBranch) > 0 && gitRepo.IsBranchExist(ctx.Repo.Repository.DefaultBranch) {
			ctx.Repo.BranchName = ctx.Repo.Repository.DefaultBranch
		} else if len(brs) > 0 {
			ctx.Repo.BranchName = brs[0]
		}
	}
	ctx.Data["BranchName"] = ctx.Repo.BranchName
	ctx.Data["CommitID"] = ctx.Repo.CommitID

	// People who have push access or have forked repository can propose a new pull request.
	canPush := ctx.Repo.CanWrite(models.UnitTypeCode) || (ctx.IsSigned && ctx.User.HasForkedRepo(ctx.Repo.Repository.ID))
	canCompare := false

	// Pull request is allowed if this is a fork repository
	// and base repository accepts pull requests.
	if repo.BaseRepo != nil && repo.BaseRepo.AllowsPulls() {
		canCompare = true
		ctx.Data["BaseRepo"] = repo.BaseRepo
		ctx.Repo.PullRequest.BaseRepo = repo.BaseRepo
		ctx.Repo.PullRequest.Allowed = canPush
		ctx.Repo.PullRequest.HeadInfo = ctx.Repo.Owner.Name + ":" + ctx.Repo.BranchName
	} else if repo.AllowsPulls() {
		// Or, this is repository accepts pull requests between branches.
		canCompare = true
		ctx.Data["BaseRepo"] = repo
		ctx.Repo.PullRequest.BaseRepo = repo
		ctx.Repo.PullRequest.Allowed = canPush
		ctx.Repo.PullRequest.SameRepo = true
		ctx.Repo.PullRequest.HeadInfo = ctx.Repo.BranchName
	}
	ctx.Data["CanCompareOrPull"] = canCompare
	ctx.Data["PullRequestCtx"] = ctx.Repo.PullRequest

	if ctx.Repo.Repository.Status == models.RepositoryPendingTransfer {
		repoTransfer, err := models.GetPendingRepositoryTransfer(ctx.Repo.Repository)
		if err != nil {
			ctx.ServerError("GetPendingRepositoryTransfer", err)
			return
		}

		if err := repoTransfer.LoadAttributes(); err != nil {
			ctx.ServerError("LoadRecipient", err)
			return
		}

		ctx.Data["RepoTransfer"] = repoTransfer
		if ctx.User != nil {
			ctx.Data["CanUserAcceptTransfer"] = repoTransfer.CanUserAcceptTransfer(ctx.User)
		}
	}

	if ctx.Query("go-get") == "1" {
		ctx.Data["GoGetImport"] = ComposeGoGetImport(owner.Name, repo.Name)
		prefix := setting.AppURL + path.Join(owner.Name, repo.Name, "src", "branch", ctx.Repo.BranchName)
		ctx.Data["GoDocDirectory"] = prefix + "{/dir}"
		ctx.Data["GoDocFile"] = prefix + "{/dir}/{file}#L{line}"
	}
	return
}

// RepoRefType type of repo reference
type RepoRefType int

const (
	// RepoRefLegacy unknown type, make educated guess and redirect.
	// for backward compatibility with previous URL scheme
	RepoRefLegacy RepoRefType = iota
	// RepoRefAny is for usage where educated guess is needed
	// but redirect can not be made
	RepoRefAny
	// RepoRefBranch branch
	RepoRefBranch
	// RepoRefTag tag
	RepoRefTag
	// RepoRefCommit commit
	RepoRefCommit
	// RepoRefBlob blob
	RepoRefBlob
)

// RepoRef handles repository reference names when the ref name is not
// explicitly given
func RepoRef() func(*Context) context.CancelFunc {
	// since no ref name is explicitly specified, ok to just use branch
	return RepoRefByType(RepoRefBranch)
}

// RefTypeIncludesBranches returns true if ref type can be a branch
func (rt RepoRefType) RefTypeIncludesBranches() bool {
	if rt == RepoRefLegacy || rt == RepoRefAny || rt == RepoRefBranch {
		return true
	}
	return false
}

// RefTypeIncludesTags returns true if ref type can be a tag
func (rt RepoRefType) RefTypeIncludesTags() bool {
	if rt == RepoRefLegacy || rt == RepoRefAny || rt == RepoRefTag {
		return true
	}
	return false
}

func getRefNameFromPath(ctx *Context, path string, isExist func(string) bool) string {
	refName := ""
	parts := strings.Split(path, "/")
	for i, part := range parts {
		refName = strings.TrimPrefix(refName+"/"+part, "/")
		if isExist(refName) {
			ctx.Repo.TreePath = strings.Join(parts[i+1:], "/")
			return refName
		}
	}
	return ""
}

func getRefName(ctx *Context, pathType RepoRefType) string {
	path := ctx.Params("*")
	switch pathType {
	case RepoRefLegacy, RepoRefAny:
		if refName := getRefName(ctx, RepoRefBranch); len(refName) > 0 {
			return refName
		}
		if refName := getRefName(ctx, RepoRefTag); len(refName) > 0 {
			return refName
		}
		// For legacy and API support only full commit sha
		parts := strings.Split(path, "/")
		if len(parts) > 0 && len(parts[0]) == 40 {
			ctx.Repo.TreePath = strings.Join(parts[1:], "/")
			return parts[0]
		}
		if refName := getRefName(ctx, RepoRefBlob); len(refName) > 0 {
			return refName
		}
		ctx.Repo.TreePath = path
		return ctx.Repo.Repository.DefaultBranch
	case RepoRefBranch:
		return getRefNameFromPath(ctx, path, ctx.Repo.GitRepo.IsBranchExist)
	case RepoRefTag:
		return getRefNameFromPath(ctx, path, ctx.Repo.GitRepo.IsTagExist)
	case RepoRefCommit:
		parts := strings.Split(path, "/")
		if len(parts) > 0 && len(parts[0]) >= 7 && len(parts[0]) <= 40 {
			ctx.Repo.TreePath = strings.Join(parts[1:], "/")
			return parts[0]
		}
	case RepoRefBlob:
		_, err := ctx.Repo.GitRepo.GetBlob(path)
		if err != nil {
			return ""
		}
		return path
	default:
		log.Error("Unrecognized path type: %v", path)
	}
	return ""
}

// RepoRefByType handles repository reference name for a specific type
// of repository reference
<<<<<<< HEAD
func RepoRefByType(refType RepoRefType) func(*Context) context.CancelFunc {
=======
func RepoRefByType(refType RepoRefType, ignoreNotExistErr ...bool) func(*Context) context.CancelFunc {
>>>>>>> a2df2654
	return func(ctx *Context) (cancel context.CancelFunc) {
		// Empty repository does not have reference information.
		if ctx.Repo.Repository.IsEmpty {
			return
		}

		var (
			refName string
			err     error
		)

		if ctx.Repo.GitRepo == nil {
			repoPath := models.RepoPath(ctx.Repo.Owner.Name, ctx.Repo.Repository.Name)
			ctx.Repo.GitRepo, err = git.OpenRepository(repoPath)
			if err != nil {
				ctx.ServerError("RepoRef Invalid repo "+repoPath, err)
				return
			}
			// We opened it, we should close it
			cancel = func() {
				// If it's been set to nil then assume someone else has closed it.
				if ctx.Repo.GitRepo != nil {
					ctx.Repo.GitRepo.Close()
				}
			}
		}

		// Get default branch.
		if len(ctx.Params("*")) == 0 {
			refName = ctx.Repo.Repository.DefaultBranch
			ctx.Repo.BranchName = refName
			if !ctx.Repo.GitRepo.IsBranchExist(refName) {
				brs, _, err := ctx.Repo.GitRepo.GetBranches(0, 0)
				if err != nil {
					ctx.ServerError("GetBranches", err)
					return
				} else if len(brs) == 0 {
					err = fmt.Errorf("No branches in non-empty repository %s",
						ctx.Repo.GitRepo.Path)
					ctx.ServerError("GetBranches", err)
					return
				}
				refName = brs[0]
			}
			ctx.Repo.Commit, err = ctx.Repo.GitRepo.GetBranchCommit(refName)
			if err != nil {
				ctx.ServerError("GetBranchCommit", err)
				return
			}
			ctx.Repo.CommitID = ctx.Repo.Commit.ID.String()
			ctx.Repo.IsViewBranch = true

		} else {
			refName = getRefName(ctx, refType)
			ctx.Repo.BranchName = refName
			if refType.RefTypeIncludesBranches() && ctx.Repo.GitRepo.IsBranchExist(refName) {
				ctx.Repo.IsViewBranch = true

				ctx.Repo.Commit, err = ctx.Repo.GitRepo.GetBranchCommit(refName)
				if err != nil {
					ctx.ServerError("GetBranchCommit", err)
					return
				}
				ctx.Repo.CommitID = ctx.Repo.Commit.ID.String()

			} else if refType.RefTypeIncludesTags() && ctx.Repo.GitRepo.IsTagExist(refName) {
				ctx.Repo.IsViewTag = true
				ctx.Repo.Commit, err = ctx.Repo.GitRepo.GetTagCommit(refName)
				if err != nil {
					ctx.ServerError("GetTagCommit", err)
					return
				}
				ctx.Repo.CommitID = ctx.Repo.Commit.ID.String()
			} else if len(refName) >= 7 && len(refName) <= 40 {
				ctx.Repo.IsViewCommit = true
				ctx.Repo.CommitID = refName

				ctx.Repo.Commit, err = ctx.Repo.GitRepo.GetCommit(refName)
				if err != nil {
					ctx.NotFound("GetCommit", err)
					return
				}
				// If short commit ID add canonical link header
				if len(refName) < 40 {
					ctx.Header().Set("Link", fmt.Sprintf("<%s>; rel=\"canonical\"",
						util.URLJoin(setting.AppURL, strings.Replace(ctx.Req.URL.RequestURI(), refName, ctx.Repo.Commit.ID.String(), 1))))
				}
			} else {
				if len(ignoreNotExistErr) > 0 && ignoreNotExistErr[0] {
					return
				}
				ctx.NotFound("RepoRef invalid repo", fmt.Errorf("branch or tag not exist: %s", refName))
				return
			}

			if refType == RepoRefLegacy {
				// redirect from old URL scheme to new URL scheme
				ctx.Redirect(path.Join(
					setting.AppSubURL,
					strings.TrimSuffix(ctx.Req.URL.Path, ctx.Params("*")),
					ctx.Repo.BranchNameSubURL(),
					ctx.Repo.TreePath))
				return
			}
		}

		ctx.Data["BranchName"] = ctx.Repo.BranchName
		ctx.Data["BranchNameSubURL"] = ctx.Repo.BranchNameSubURL()
		ctx.Data["CommitID"] = ctx.Repo.CommitID
		ctx.Data["TreePath"] = ctx.Repo.TreePath
		ctx.Data["IsViewBranch"] = ctx.Repo.IsViewBranch
		ctx.Data["IsViewTag"] = ctx.Repo.IsViewTag
		ctx.Data["IsViewCommit"] = ctx.Repo.IsViewCommit
		ctx.Data["CanCreateBranch"] = ctx.Repo.CanCreateBranch()

		ctx.Repo.CommitsCount, err = ctx.Repo.GetCommitsCount()
		if err != nil {
			ctx.ServerError("GetCommitsCount", err)
			return
		}
		ctx.Data["CommitsCount"] = ctx.Repo.CommitsCount
		return
	}
}

// GitHookService checks if repository Git hooks service has been enabled.
func GitHookService() func(ctx *Context) {
	return func(ctx *Context) {
		if !ctx.User.CanEditGitHook() {
			ctx.NotFound("GitHookService", nil)
			return
		}
	}
}

// UnitTypes returns a middleware to set unit types to context variables.
func UnitTypes() func(ctx *Context) {
	return func(ctx *Context) {
		ctx.Data["UnitTypeCode"] = models.UnitTypeCode
		ctx.Data["UnitTypeIssues"] = models.UnitTypeIssues
		ctx.Data["UnitTypePullRequests"] = models.UnitTypePullRequests
		ctx.Data["UnitTypeReleases"] = models.UnitTypeReleases
		ctx.Data["UnitTypeWiki"] = models.UnitTypeWiki
		ctx.Data["UnitTypeExternalWiki"] = models.UnitTypeExternalWiki
		ctx.Data["UnitTypeExternalTracker"] = models.UnitTypeExternalTracker
		ctx.Data["UnitTypeProjects"] = models.UnitTypeProjects
	}
}

// IssueTemplatesFromDefaultBranch checks for issue templates in the repo's default branch
func (ctx *Context) IssueTemplatesFromDefaultBranch() []api.IssueTemplate {
	var issueTemplates []api.IssueTemplate
	if ctx.Repo.Commit == nil {
		var err error
		ctx.Repo.Commit, err = ctx.Repo.GitRepo.GetBranchCommit(ctx.Repo.Repository.DefaultBranch)
		if err != nil {
			return issueTemplates
		}
	}

	for _, dirName := range IssueTemplateDirCandidates {
		tree, err := ctx.Repo.Commit.SubTree(dirName)
		if err != nil {
			continue
		}
		entries, err := tree.ListEntries()
		if err != nil {
			return issueTemplates
		}
		for _, entry := range entries {
			if strings.HasSuffix(entry.Name(), ".md") {
				if entry.Blob().Size() >= setting.UI.MaxDisplayFileSize {
					log.Debug("Issue template is too large: %s", entry.Name())
					continue
				}
				r, err := entry.Blob().DataAsync()
				if err != nil {
					log.Debug("DataAsync: %v", err)
					continue
				}
				closed := false
				defer func() {
					if !closed {
						_ = r.Close()
					}
				}()
				data, err := ioutil.ReadAll(r)
				if err != nil {
					log.Debug("ReadAll: %v", err)
					continue
				}
				_ = r.Close()
				var it api.IssueTemplate
				content, err := markdown.ExtractMetadata(string(data), &it)
				if err != nil {
					log.Debug("ExtractMetadata: %v", err)
					continue
				}
				it.Content = content
				it.FileName = entry.Name()
				if it.Valid() {
					issueTemplates = append(issueTemplates, it)
				}
			}
		}
		if len(issueTemplates) > 0 {
			return issueTemplates
		}
	}
	return issueTemplates
}<|MERGE_RESOLUTION|>--- conflicted
+++ resolved
@@ -724,11 +724,7 @@
 
 // RepoRefByType handles repository reference name for a specific type
 // of repository reference
-<<<<<<< HEAD
-func RepoRefByType(refType RepoRefType) func(*Context) context.CancelFunc {
-=======
 func RepoRefByType(refType RepoRefType, ignoreNotExistErr ...bool) func(*Context) context.CancelFunc {
->>>>>>> a2df2654
 	return func(ctx *Context) (cancel context.CancelFunc) {
 		// Empty repository does not have reference information.
 		if ctx.Repo.Repository.IsEmpty {
