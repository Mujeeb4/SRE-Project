// Copyright 2014 The Gogs Authors. All rights reserved.
// Copyright 2017 The Gitea Authors. All rights reserved.
// SPDX-License-Identifier: MIT

package context

import (
	"context"
	"fmt"
	"html"
	"net/http"
	"net/url"
	"path"
	"strings"

	"code.gitea.io/gitea/models"
	"code.gitea.io/gitea/models/db"
	git_model "code.gitea.io/gitea/models/git"
	issues_model "code.gitea.io/gitea/models/issues"
	access_model "code.gitea.io/gitea/models/perm/access"
	repo_model "code.gitea.io/gitea/models/repo"
	unit_model "code.gitea.io/gitea/models/unit"
	user_model "code.gitea.io/gitea/models/user"
	"code.gitea.io/gitea/modules/cache"
	"code.gitea.io/gitea/modules/git"
	code_indexer "code.gitea.io/gitea/modules/indexer/code"
	"code.gitea.io/gitea/modules/issue/template"
	"code.gitea.io/gitea/modules/log"
	repo_module "code.gitea.io/gitea/modules/repository"
	"code.gitea.io/gitea/modules/setting"
	api "code.gitea.io/gitea/modules/structs"
	"code.gitea.io/gitea/modules/util"
	asymkey_service "code.gitea.io/gitea/services/asymkey"

	"github.com/editorconfig/editorconfig-core-go/v2"
)

// IssueTemplateDirCandidates issue templates directory
var IssueTemplateDirCandidates = []string{
	"ISSUE_TEMPLATE",
	"issue_template",
	".gitea/ISSUE_TEMPLATE",
	".gitea/issue_template",
	".github/ISSUE_TEMPLATE",
	".github/issue_template",
	".gitlab/ISSUE_TEMPLATE",
	".gitlab/issue_template",
}

// PullRequest contains information to make a pull request
type PullRequest struct {
	BaseRepo       *repo_model.Repository
	Allowed        bool
	SameRepo       bool
	HeadInfoSubURL string // [<user>:]<branch> url segment
}

// Repository contains information to operate a repository
type Repository struct {
	access_model.Permission
	IsWatching   bool
	IsViewBranch bool
	IsViewTag    bool
	IsViewCommit bool
	Repository   *repo_model.Repository
	Owner        *user_model.User
	Commit       *git.Commit
	Tag          *git.Tag
	GitRepo      *git.Repository
	RefName      string
	BranchName   string
	TagName      string
	TreePath     string
	CommitID     string
	RepoLink     string
	CloneLink    repo_model.CloneLink
	CommitsCount int64
	Mirror       *repo_model.Mirror

	PullRequest *PullRequest
}

// CanWriteToBranch checks if the branch is writable by the user
func (r *Repository) CanWriteToBranch(user *user_model.User, branch string) bool {
	return issues_model.CanMaintainerWriteToBranch(r.Permission, branch, user)
}

// CanEnableEditor returns true if repository is editable and user has proper access level.
func (r *Repository) CanEnableEditor(user *user_model.User) bool {
	return r.IsViewBranch && r.CanWriteToBranch(user, r.BranchName) && r.Repository.CanEnableEditor() && !r.Repository.IsArchived
}

// CanCreateBranch returns true if repository is editable and user has proper access level.
func (r *Repository) CanCreateBranch() bool {
	return r.Permission.CanWrite(unit_model.TypeCode) && r.Repository.CanCreateBranch()
}

// RepoMustNotBeArchived checks if a repo is archived
func RepoMustNotBeArchived() func(ctx *Context) {
	return func(ctx *Context) {
		if ctx.Repo.Repository.IsArchived {
			ctx.NotFound("IsArchived", fmt.Errorf(ctx.Tr("repo.archive.title")))
		}
	}
}

// CanCommitToBranchResults represents the results of CanCommitToBranch
type CanCommitToBranchResults struct {
	CanCommitToBranch bool
	EditorEnabled     bool
	UserCanPush       bool
	RequireSigned     bool
	WillSign          bool
	SigningKey        string
	WontSignReason    string
}

// CanCommitToBranch returns true if repository is editable and user has proper access level
//
// and branch is not protected for push
func (r *Repository) CanCommitToBranch(ctx context.Context, doer *user_model.User) (CanCommitToBranchResults, error) {
	protectedBranch, err := git_model.GetFirstMatchProtectedBranchRule(ctx, r.Repository.ID, r.BranchName)
	if err != nil {
		return CanCommitToBranchResults{}, err
	}
	userCanPush := true
	requireSigned := false
	if protectedBranch != nil {
<<<<<<< HEAD
		protectedBranch.Repo = r.Repository
		userCanPush = protectedBranch.CanUserPush(ctx, doer)
=======
		userCanPush = protectedBranch.CanUserPush(ctx, doer.ID)
>>>>>>> 3b804ff7
		requireSigned = protectedBranch.RequireSignedCommits
	}

	sign, keyID, _, err := asymkey_service.SignCRUDAction(ctx, r.Repository.RepoPath(), doer, r.Repository.RepoPath(), git.BranchPrefix+r.BranchName)

	canCommit := r.CanEnableEditor(doer) && userCanPush
	if requireSigned {
		canCommit = canCommit && sign
	}
	wontSignReason := ""
	if err != nil {
		if asymkey_service.IsErrWontSign(err) {
			wontSignReason = string(err.(*asymkey_service.ErrWontSign).Reason)
			err = nil
		} else {
			wontSignReason = "error"
		}
	}

	return CanCommitToBranchResults{
		CanCommitToBranch: canCommit,
		EditorEnabled:     r.CanEnableEditor(doer),
		UserCanPush:       userCanPush,
		RequireSigned:     requireSigned,
		WillSign:          sign,
		SigningKey:        keyID,
		WontSignReason:    wontSignReason,
	}, err
}

// CanUseTimetracker returns whether or not a user can use the timetracker.
func (r *Repository) CanUseTimetracker(issue *issues_model.Issue, user *user_model.User) bool {
	// Checking for following:
	// 1. Is timetracker enabled
	// 2. Is the user a contributor, admin, poster or assignee and do the repository policies require this?
	isAssigned, _ := issues_model.IsUserAssignedToIssue(db.DefaultContext, issue, user)
	return r.Repository.IsTimetrackerEnabled(db.DefaultContext) && (!r.Repository.AllowOnlyContributorsToTrackTime(db.DefaultContext) ||
		r.Permission.CanWriteIssuesOrPulls(issue.IsPull) || issue.IsPoster(user.ID) || isAssigned)
}

// CanCreateIssueDependencies returns whether or not a user can create dependencies.
func (r *Repository) CanCreateIssueDependencies(user *user_model.User, isPull bool) bool {
	return r.Repository.IsDependenciesEnabled(db.DefaultContext) && r.Permission.CanWriteIssuesOrPulls(isPull)
}

// GetCommitsCount returns cached commit count for current view
func (r *Repository) GetCommitsCount() (int64, error) {
	var contextName string
	if r.IsViewBranch {
		contextName = r.BranchName
	} else if r.IsViewTag {
		contextName = r.TagName
	} else {
		contextName = r.CommitID
	}
	return cache.GetInt64(r.Repository.GetCommitsCountCacheKey(contextName, r.IsViewBranch || r.IsViewTag), func() (int64, error) {
		return r.Commit.CommitsCount()
	})
}

// GetCommitGraphsCount returns cached commit count for current view
func (r *Repository) GetCommitGraphsCount(ctx context.Context, hidePRRefs bool, branches, files []string) (int64, error) {
	cacheKey := fmt.Sprintf("commits-count-%d-graph-%t-%s-%s", r.Repository.ID, hidePRRefs, branches, files)

	return cache.GetInt64(cacheKey, func() (int64, error) {
		if len(branches) == 0 {
			return git.AllCommitsCount(ctx, r.Repository.RepoPath(), hidePRRefs, files...)
		}
		return git.CommitsCountFiles(ctx, r.Repository.RepoPath(), branches, files)
	})
}

// BranchNameSubURL sub-URL for the BranchName field
func (r *Repository) BranchNameSubURL() string {
	switch {
	case r.IsViewBranch:
		return "branch/" + util.PathEscapeSegments(r.BranchName)
	case r.IsViewTag:
		return "tag/" + util.PathEscapeSegments(r.TagName)
	case r.IsViewCommit:
		return "commit/" + util.PathEscapeSegments(r.CommitID)
	}
	log.Error("Unknown view type for repo: %v", r)
	return ""
}

// FileExists returns true if a file exists in the given repo branch
func (r *Repository) FileExists(path, branch string) (bool, error) {
	if branch == "" {
		branch = r.Repository.DefaultBranch
	}
	commit, err := r.GitRepo.GetBranchCommit(branch)
	if err != nil {
		return false, err
	}
	if _, err := commit.GetTreeEntryByPath(path); err != nil {
		return false, err
	}
	return true, nil
}

// GetEditorconfig returns the .editorconfig definition if found in the
// HEAD of the default repo branch.
func (r *Repository) GetEditorconfig(optCommit ...*git.Commit) (*editorconfig.Editorconfig, error) {
	if r.GitRepo == nil {
		return nil, nil
	}
	var (
		err    error
		commit *git.Commit
	)
	if len(optCommit) != 0 {
		commit = optCommit[0]
	} else {
		commit, err = r.GitRepo.GetBranchCommit(r.Repository.DefaultBranch)
		if err != nil {
			return nil, err
		}
	}
	treeEntry, err := commit.GetTreeEntryByPath(".editorconfig")
	if err != nil {
		return nil, err
	}
	if treeEntry.Blob().Size() >= setting.UI.MaxDisplayFileSize {
		return nil, git.ErrNotExist{ID: "", RelPath: ".editorconfig"}
	}
	reader, err := treeEntry.Blob().DataAsync()
	if err != nil {
		return nil, err
	}
	defer reader.Close()
	return editorconfig.Parse(reader)
}

// RetrieveBaseRepo retrieves base repository
func RetrieveBaseRepo(ctx *Context, repo *repo_model.Repository) {
	// Non-fork repository will not return error in this method.
	if err := repo.GetBaseRepo(ctx); err != nil {
		if repo_model.IsErrRepoNotExist(err) {
			repo.IsFork = false
			repo.ForkID = 0
			return
		}
		ctx.ServerError("GetBaseRepo", err)
		return
	} else if err = repo.BaseRepo.GetOwner(ctx); err != nil {
		ctx.ServerError("BaseRepo.GetOwner", err)
		return
	}
}

// RetrieveTemplateRepo retrieves template repository used to generate this repository
func RetrieveTemplateRepo(ctx *Context, repo *repo_model.Repository) {
	// Non-generated repository will not return error in this method.
	templateRepo, err := repo_model.GetTemplateRepo(ctx, repo)
	if err != nil {
		if repo_model.IsErrRepoNotExist(err) {
			repo.TemplateID = 0
			return
		}
		ctx.ServerError("GetTemplateRepo", err)
		return
	} else if err = templateRepo.GetOwner(ctx); err != nil {
		ctx.ServerError("TemplateRepo.GetOwner", err)
		return
	}

	perm, err := access_model.GetUserRepoPermission(ctx, templateRepo, ctx.Doer)
	if err != nil {
		ctx.ServerError("GetUserRepoPermission", err)
		return
	}

	if !perm.CanRead(unit_model.TypeCode) {
		repo.TemplateID = 0
	}
}

// ComposeGoGetImport returns go-get-import meta content.
func ComposeGoGetImport(owner, repo string) string {
	/// setting.AppUrl is guaranteed to be parse as url
	appURL, _ := url.Parse(setting.AppURL)

	return path.Join(appURL.Host, setting.AppSubURL, url.PathEscape(owner), url.PathEscape(repo))
}

// EarlyResponseForGoGetMeta responses appropriate go-get meta with status 200
// if user does not have actual access to the requested repository,
// or the owner or repository does not exist at all.
// This is particular a workaround for "go get" command which does not respect
// .netrc file.
func EarlyResponseForGoGetMeta(ctx *Context) {
	username := ctx.Params(":username")
	reponame := strings.TrimSuffix(ctx.Params(":reponame"), ".git")
	if username == "" || reponame == "" {
		ctx.PlainText(http.StatusBadRequest, "invalid repository path")
		return
	}
	goImportContent := fmt.Sprintf("%s git %s", ComposeGoGetImport(username, reponame), repo_model.ComposeHTTPSCloneURL(username, reponame))
	htmlMeta := fmt.Sprintf(`<meta name="go-import" content="%s">`, html.EscapeString(goImportContent))
	ctx.PlainText(http.StatusOK, htmlMeta)
}

// RedirectToRepo redirect to a differently-named repository
func RedirectToRepo(ctx *Context, redirectRepoID int64) {
	ownerName := ctx.Params(":username")
	previousRepoName := ctx.Params(":reponame")

	repo, err := repo_model.GetRepositoryByID(ctx, redirectRepoID)
	if err != nil {
		ctx.ServerError("GetRepositoryByID", err)
		return
	}

	redirectPath := strings.Replace(
		ctx.Req.URL.EscapedPath(),
		url.PathEscape(ownerName)+"/"+url.PathEscape(previousRepoName),
		url.PathEscape(repo.OwnerName)+"/"+url.PathEscape(repo.Name),
		1,
	)
	if ctx.Req.URL.RawQuery != "" {
		redirectPath += "?" + ctx.Req.URL.RawQuery
	}
	ctx.Redirect(path.Join(setting.AppSubURL, redirectPath), http.StatusTemporaryRedirect)
}

func repoAssignment(ctx *Context, repo *repo_model.Repository) {
	var err error
	if err = repo.GetOwner(ctx); err != nil {
		ctx.ServerError("GetOwner", err)
		return
	}

	ctx.Repo.Permission, err = access_model.GetUserRepoPermission(ctx, repo, ctx.Doer)
	if err != nil {
		ctx.ServerError("GetUserRepoPermission", err)
		return
	}

	// Check access.
	if !ctx.Repo.Permission.HasAccess() {
		if ctx.FormString("go-get") == "1" {
			EarlyResponseForGoGetMeta(ctx)
			return
		}
		ctx.NotFound("no access right", nil)
		return
	}
	ctx.Data["HasAccess"] = true
	ctx.Data["Permission"] = &ctx.Repo.Permission

	if repo.IsMirror {
		ctx.Repo.Mirror, err = repo_model.GetMirrorByRepoID(ctx, repo.ID)
		if err == nil {
			ctx.Repo.Mirror.Repo = repo
			ctx.Data["IsPullMirror"] = true
			ctx.Data["MirrorEnablePrune"] = ctx.Repo.Mirror.EnablePrune
			ctx.Data["MirrorInterval"] = ctx.Repo.Mirror.Interval
			ctx.Data["Mirror"] = ctx.Repo.Mirror
		} else if err != repo_model.ErrMirrorNotExist {
			ctx.ServerError("GetMirrorByRepoID", err)
			return
		}
	}

	pushMirrors, _, err := repo_model.GetPushMirrorsByRepoID(ctx, repo.ID, db.ListOptions{})
	if err != nil {
		ctx.ServerError("GetPushMirrorsByRepoID", err)
		return
	}

	ctx.Repo.Repository = repo
	ctx.Data["PushMirrors"] = pushMirrors
	ctx.Data["RepoName"] = ctx.Repo.Repository.Name
	ctx.Data["IsEmptyRepo"] = ctx.Repo.Repository.IsEmpty
}

// RepoIDAssignment returns a handler which assigns the repo to the context.
func RepoIDAssignment() func(ctx *Context) {
	return func(ctx *Context) {
		repoID := ctx.ParamsInt64(":repoid")

		// Get repository.
		repo, err := repo_model.GetRepositoryByID(ctx, repoID)
		if err != nil {
			if repo_model.IsErrRepoNotExist(err) {
				ctx.NotFound("GetRepositoryByID", nil)
			} else {
				ctx.ServerError("GetRepositoryByID", err)
			}
			return
		}

		repoAssignment(ctx, repo)
	}
}

// RepoAssignment returns a middleware to handle repository assignment
func RepoAssignment(ctx *Context) (cancel context.CancelFunc) {
	if _, repoAssignmentOnce := ctx.Data["repoAssignmentExecuted"]; repoAssignmentOnce {
		log.Trace("RepoAssignment was exec already, skipping second call ...")
		return
	}
	ctx.Data["repoAssignmentExecuted"] = true

	var (
		owner *user_model.User
		err   error
	)

	userName := ctx.Params(":username")
	repoName := ctx.Params(":reponame")
	repoName = strings.TrimSuffix(repoName, ".git")
	if setting.EnableFeed {
		repoName = strings.TrimSuffix(repoName, ".rss")
		repoName = strings.TrimSuffix(repoName, ".atom")
	}

	// Check if the user is the same as the repository owner
	if ctx.IsSigned && ctx.Doer.LowerName == strings.ToLower(userName) {
		owner = ctx.Doer
	} else {
		owner, err = user_model.GetUserByName(ctx, userName)
		if err != nil {
			if user_model.IsErrUserNotExist(err) {
				// go-get does not support redirects
				// https://github.com/golang/go/issues/19760
				if ctx.FormString("go-get") == "1" {
					EarlyResponseForGoGetMeta(ctx)
					return
				}

				if redirectUserID, err := user_model.LookupUserRedirect(userName); err == nil {
					RedirectToUser(ctx, userName, redirectUserID)
				} else if user_model.IsErrUserRedirectNotExist(err) {
					ctx.NotFound("GetUserByName", nil)
				} else {
					ctx.ServerError("LookupUserRedirect", err)
				}
			} else {
				ctx.ServerError("GetUserByName", err)
			}
			return
		}
	}
	ctx.Repo.Owner = owner
	ctx.ContextUser = owner
	ctx.Data["Username"] = ctx.Repo.Owner.Name

	// redirect link to wiki
	if strings.HasSuffix(repoName, ".wiki") {
		// ctx.Req.URL.Path does not have the preceding appSubURL - any redirect must have this added
		// Now we happen to know that all of our paths are: /:username/:reponame/whatever_else
		originalRepoName := ctx.Params(":reponame")
		redirectRepoName := strings.TrimSuffix(repoName, ".wiki")
		redirectRepoName += originalRepoName[len(redirectRepoName)+5:]
		redirectPath := strings.Replace(
			ctx.Req.URL.EscapedPath(),
			url.PathEscape(userName)+"/"+url.PathEscape(originalRepoName),
			url.PathEscape(userName)+"/"+url.PathEscape(redirectRepoName)+"/wiki",
			1,
		)
		if ctx.Req.URL.RawQuery != "" {
			redirectPath += "?" + ctx.Req.URL.RawQuery
		}
		ctx.Redirect(path.Join(setting.AppSubURL, redirectPath))
		return
	}

	// Get repository.
	repo, err := repo_model.GetRepositoryByName(owner.ID, repoName)
	if err != nil {
		if repo_model.IsErrRepoNotExist(err) {
			redirectRepoID, err := repo_model.LookupRedirect(owner.ID, repoName)
			if err == nil {
				RedirectToRepo(ctx, redirectRepoID)
			} else if repo_model.IsErrRedirectNotExist(err) {
				if ctx.FormString("go-get") == "1" {
					EarlyResponseForGoGetMeta(ctx)
					return
				}
				ctx.NotFound("GetRepositoryByName", nil)
			} else {
				ctx.ServerError("LookupRepoRedirect", err)
			}
		} else {
			ctx.ServerError("GetRepositoryByName", err)
		}
		return
	}
	repo.Owner = owner

	repoAssignment(ctx, repo)
	if ctx.Written() {
		return
	}

	ctx.Repo.RepoLink = repo.Link()
	ctx.Data["RepoLink"] = ctx.Repo.RepoLink
	ctx.Data["RepoRelPath"] = ctx.Repo.Owner.Name + "/" + ctx.Repo.Repository.Name

	unit, err := ctx.Repo.Repository.GetUnit(ctx, unit_model.TypeExternalTracker)
	if err == nil {
		ctx.Data["RepoExternalIssuesLink"] = unit.ExternalTrackerConfig().ExternalTrackerURL
	}

	ctx.Data["NumTags"], err = repo_model.GetReleaseCountByRepoID(ctx, ctx.Repo.Repository.ID, repo_model.FindReleasesOptions{
		IncludeDrafts: true,
		IncludeTags:   true,
		HasSha1:       util.OptionalBoolTrue, // only draft releases which are created with existing tags
	})
	if err != nil {
		ctx.ServerError("GetReleaseCountByRepoID", err)
		return
	}
	ctx.Data["NumReleases"], err = repo_model.GetReleaseCountByRepoID(ctx, ctx.Repo.Repository.ID, repo_model.FindReleasesOptions{})
	if err != nil {
		ctx.ServerError("GetReleaseCountByRepoID", err)
		return
	}

	ctx.Data["Title"] = owner.Name + "/" + repo.Name
	ctx.Data["Repository"] = repo
	ctx.Data["Owner"] = ctx.Repo.Repository.Owner
	ctx.Data["IsRepositoryOwner"] = ctx.Repo.IsOwner()
	ctx.Data["IsRepositoryAdmin"] = ctx.Repo.IsAdmin()
	ctx.Data["RepoOwnerIsOrganization"] = repo.Owner.IsOrganization()
	ctx.Data["CanWriteCode"] = ctx.Repo.CanWrite(unit_model.TypeCode)
	ctx.Data["CanWriteIssues"] = ctx.Repo.CanWrite(unit_model.TypeIssues)
	ctx.Data["CanWritePulls"] = ctx.Repo.CanWrite(unit_model.TypePullRequests)

	canSignedUserFork, err := repo_module.CanUserForkRepo(ctx.Doer, ctx.Repo.Repository)
	if err != nil {
		ctx.ServerError("CanUserForkRepo", err)
		return
	}
	ctx.Data["CanSignedUserFork"] = canSignedUserFork

	userAndOrgForks, err := repo_model.GetForksByUserAndOrgs(ctx, ctx.Doer, ctx.Repo.Repository)
	if err != nil {
		ctx.ServerError("GetForksByUserAndOrgs", err)
		return
	}
	ctx.Data["UserAndOrgForks"] = userAndOrgForks

	// canSignedUserFork is true if the current user doesn't have a fork of this repo yet or
	// if he owns an org that doesn't have a fork of this repo yet
	// If multiple forks are available or if the user can fork to another account, but there is already a fork: open selection dialog
	ctx.Data["ShowForkModal"] = len(userAndOrgForks) > 1 || (canSignedUserFork && len(userAndOrgForks) > 0)

	ctx.Data["RepoCloneLink"] = repo.CloneLink()

	cloneButtonShowHTTPS := !setting.Repository.DisableHTTPGit
	cloneButtonShowSSH := !setting.SSH.Disabled && (ctx.IsSigned || setting.SSH.ExposeAnonymous)
	if !cloneButtonShowHTTPS && !cloneButtonShowSSH {
		// We have to show at least one link, so we just show the HTTPS
		cloneButtonShowHTTPS = true
	}
	ctx.Data["CloneButtonShowHTTPS"] = cloneButtonShowHTTPS
	ctx.Data["CloneButtonShowSSH"] = cloneButtonShowSSH
	ctx.Data["CloneButtonOriginLink"] = ctx.Data["RepoCloneLink"] // it may be rewritten to the WikiCloneLink by the router middleware

	ctx.Data["RepoSearchEnabled"] = setting.Indexer.RepoIndexerEnabled
	if setting.Indexer.RepoIndexerEnabled {
		ctx.Data["CodeIndexerUnavailable"] = !code_indexer.IsAvailable()
	}

	if ctx.IsSigned {
		ctx.Data["IsWatchingRepo"] = repo_model.IsWatching(ctx.Doer.ID, repo.ID)
		ctx.Data["IsStaringRepo"] = repo_model.IsStaring(ctx, ctx.Doer.ID, repo.ID)
	}

	if repo.IsFork {
		RetrieveBaseRepo(ctx, repo)
		if ctx.Written() {
			return
		}
	}

	if repo.IsGenerated() {
		RetrieveTemplateRepo(ctx, repo)
		if ctx.Written() {
			return
		}
	}

	isHomeOrSettings := ctx.Link == ctx.Repo.RepoLink || ctx.Link == ctx.Repo.RepoLink+"/settings" || strings.HasPrefix(ctx.Link, ctx.Repo.RepoLink+"/settings/")

	// Disable everything when the repo is being created
	if ctx.Repo.Repository.IsBeingCreated() || ctx.Repo.Repository.IsBroken() {
		ctx.Data["BranchName"] = ctx.Repo.Repository.DefaultBranch
		if !isHomeOrSettings {
			ctx.Redirect(ctx.Repo.RepoLink)
		}
		return
	}

	gitRepo, err := git.OpenRepository(ctx, repo_model.RepoPath(userName, repoName))
	if err != nil {
		if strings.Contains(err.Error(), "repository does not exist") || strings.Contains(err.Error(), "no such file or directory") {
			log.Error("Repository %-v has a broken repository on the file system: %s Error: %v", ctx.Repo.Repository, ctx.Repo.Repository.RepoPath(), err)
			ctx.Repo.Repository.Status = repo_model.RepositoryBroken
			ctx.Repo.Repository.IsEmpty = true
			ctx.Data["BranchName"] = ctx.Repo.Repository.DefaultBranch
			// Only allow access to base of repo or settings
			if !isHomeOrSettings {
				ctx.Redirect(ctx.Repo.RepoLink)
			}
			return
		}
		ctx.ServerError("RepoAssignment Invalid repo "+repo_model.RepoPath(userName, repoName), err)
		return
	}
	if ctx.Repo.GitRepo != nil {
		ctx.Repo.GitRepo.Close()
	}
	ctx.Repo.GitRepo = gitRepo

	// We opened it, we should close it
	cancel = func() {
		// If it's been set to nil then assume someone else has closed it.
		if ctx.Repo.GitRepo != nil {
			ctx.Repo.GitRepo.Close()
		}
	}

	// Stop at this point when the repo is empty.
	if ctx.Repo.Repository.IsEmpty {
		ctx.Data["BranchName"] = ctx.Repo.Repository.DefaultBranch
		return
	}

	tags, err := ctx.Repo.GitRepo.GetTags(0, 0)
	if err != nil {
		if strings.Contains(err.Error(), "fatal: not a git repository ") {
			log.Error("Repository %-v has a broken repository on the file system: %s Error: %v", ctx.Repo.Repository, ctx.Repo.Repository.RepoPath(), err)
			ctx.Repo.Repository.Status = repo_model.RepositoryBroken
			ctx.Repo.Repository.IsEmpty = true
			ctx.Data["BranchName"] = ctx.Repo.Repository.DefaultBranch
			// Only allow access to base of repo or settings
			if !isHomeOrSettings {
				ctx.Redirect(ctx.Repo.RepoLink)
			}
			return
		}
		ctx.ServerError("GetTags", err)
		return
	}
	ctx.Data["Tags"] = tags

	brs, _, err := ctx.Repo.GitRepo.GetBranchNames(0, 0)
	if err != nil {
		ctx.ServerError("GetBranches", err)
		return
	}
	ctx.Data["Branches"] = brs
	ctx.Data["BranchesCount"] = len(brs)

	// If not branch selected, try default one.
	// If default branch doesn't exists, fall back to some other branch.
	if len(ctx.Repo.BranchName) == 0 {
		if len(ctx.Repo.Repository.DefaultBranch) > 0 && gitRepo.IsBranchExist(ctx.Repo.Repository.DefaultBranch) {
			ctx.Repo.BranchName = ctx.Repo.Repository.DefaultBranch
		} else if len(brs) > 0 {
			ctx.Repo.BranchName = brs[0]
		}
		ctx.Repo.RefName = ctx.Repo.BranchName
	}
	ctx.Data["BranchName"] = ctx.Repo.BranchName

	// People who have push access or have forked repository can propose a new pull request.
	canPush := ctx.Repo.CanWrite(unit_model.TypeCode) ||
		(ctx.IsSigned && repo_model.HasForkedRepo(ctx.Doer.ID, ctx.Repo.Repository.ID))
	canCompare := false

	// Pull request is allowed if this is a fork repository
	// and base repository accepts pull requests.
	if repo.BaseRepo != nil && repo.BaseRepo.AllowsPulls() {
		canCompare = true
		ctx.Data["BaseRepo"] = repo.BaseRepo
		ctx.Repo.PullRequest.BaseRepo = repo.BaseRepo
		ctx.Repo.PullRequest.Allowed = canPush
		ctx.Repo.PullRequest.HeadInfoSubURL = url.PathEscape(ctx.Repo.Owner.Name) + ":" + util.PathEscapeSegments(ctx.Repo.BranchName)
	} else if repo.AllowsPulls() {
		// Or, this is repository accepts pull requests between branches.
		canCompare = true
		ctx.Data["BaseRepo"] = repo
		ctx.Repo.PullRequest.BaseRepo = repo
		ctx.Repo.PullRequest.Allowed = canPush
		ctx.Repo.PullRequest.SameRepo = true
		ctx.Repo.PullRequest.HeadInfoSubURL = util.PathEscapeSegments(ctx.Repo.BranchName)
	}
	ctx.Data["CanCompareOrPull"] = canCompare
	ctx.Data["PullRequestCtx"] = ctx.Repo.PullRequest

	if ctx.Repo.Repository.Status == repo_model.RepositoryPendingTransfer {
		repoTransfer, err := models.GetPendingRepositoryTransfer(ctx, ctx.Repo.Repository)
		if err != nil {
			ctx.ServerError("GetPendingRepositoryTransfer", err)
			return
		}

		if err := repoTransfer.LoadAttributes(ctx); err != nil {
			ctx.ServerError("LoadRecipient", err)
			return
		}

		ctx.Data["RepoTransfer"] = repoTransfer
		if ctx.Doer != nil {
			ctx.Data["CanUserAcceptTransfer"] = repoTransfer.CanUserAcceptTransfer(ctx.Doer)
		}
	}

	if ctx.FormString("go-get") == "1" {
		ctx.Data["GoGetImport"] = ComposeGoGetImport(owner.Name, repo.Name)
		prefix := repo.HTMLURL() + "/src/branch/" + util.PathEscapeSegments(ctx.Repo.BranchName)
		ctx.Data["GoDocDirectory"] = prefix + "{/dir}"
		ctx.Data["GoDocFile"] = prefix + "{/dir}/{file}#L{line}"
	}
	return cancel
}

// RepoRefType type of repo reference
type RepoRefType int

const (
	// RepoRefLegacy unknown type, make educated guess and redirect.
	// for backward compatibility with previous URL scheme
	RepoRefLegacy RepoRefType = iota
	// RepoRefAny is for usage where educated guess is needed
	// but redirect can not be made
	RepoRefAny
	// RepoRefBranch branch
	RepoRefBranch
	// RepoRefTag tag
	RepoRefTag
	// RepoRefCommit commit
	RepoRefCommit
	// RepoRefBlob blob
	RepoRefBlob
)

// RepoRef handles repository reference names when the ref name is not
// explicitly given
func RepoRef() func(*Context) context.CancelFunc {
	// since no ref name is explicitly specified, ok to just use branch
	return RepoRefByType(RepoRefBranch)
}

// RefTypeIncludesBranches returns true if ref type can be a branch
func (rt RepoRefType) RefTypeIncludesBranches() bool {
	if rt == RepoRefLegacy || rt == RepoRefAny || rt == RepoRefBranch {
		return true
	}
	return false
}

// RefTypeIncludesTags returns true if ref type can be a tag
func (rt RepoRefType) RefTypeIncludesTags() bool {
	if rt == RepoRefLegacy || rt == RepoRefAny || rt == RepoRefTag {
		return true
	}
	return false
}

func getRefNameFromPath(ctx *Context, path string, isExist func(string) bool) string {
	refName := ""
	parts := strings.Split(path, "/")
	for i, part := range parts {
		refName = strings.TrimPrefix(refName+"/"+part, "/")
		if isExist(refName) {
			ctx.Repo.TreePath = strings.Join(parts[i+1:], "/")
			return refName
		}
	}
	return ""
}

func getRefName(ctx *Context, pathType RepoRefType) string {
	path := ctx.Params("*")
	switch pathType {
	case RepoRefLegacy, RepoRefAny:
		if refName := getRefName(ctx, RepoRefBranch); len(refName) > 0 {
			return refName
		}
		if refName := getRefName(ctx, RepoRefTag); len(refName) > 0 {
			return refName
		}
		// For legacy and API support only full commit sha
		parts := strings.Split(path, "/")
		if len(parts) > 0 && len(parts[0]) == git.SHAFullLength {
			ctx.Repo.TreePath = strings.Join(parts[1:], "/")
			return parts[0]
		}
		if refName := getRefName(ctx, RepoRefBlob); len(refName) > 0 {
			return refName
		}
		ctx.Repo.TreePath = path
		return ctx.Repo.Repository.DefaultBranch
	case RepoRefBranch:
		ref := getRefNameFromPath(ctx, path, ctx.Repo.GitRepo.IsBranchExist)
		if len(ref) == 0 {
			// maybe it's a renamed branch
			return getRefNameFromPath(ctx, path, func(s string) bool {
				b, exist, err := git_model.FindRenamedBranch(ctx, ctx.Repo.Repository.ID, s)
				if err != nil {
					log.Error("FindRenamedBranch", err)
					return false
				}

				if !exist {
					return false
				}

				ctx.Data["IsRenamedBranch"] = true
				ctx.Data["RenamedBranchName"] = b.To

				return true
			})
		}

		return ref
	case RepoRefTag:
		return getRefNameFromPath(ctx, path, ctx.Repo.GitRepo.IsTagExist)
	case RepoRefCommit:
		parts := strings.Split(path, "/")
		if len(parts) > 0 && len(parts[0]) >= 7 && len(parts[0]) <= git.SHAFullLength {
			ctx.Repo.TreePath = strings.Join(parts[1:], "/")
			return parts[0]
		}
	case RepoRefBlob:
		_, err := ctx.Repo.GitRepo.GetBlob(path)
		if err != nil {
			return ""
		}
		return path
	default:
		log.Error("Unrecognized path type: %v", path)
	}
	return ""
}

// RepoRefByType handles repository reference name for a specific type
// of repository reference
func RepoRefByType(refType RepoRefType, ignoreNotExistErr ...bool) func(*Context) context.CancelFunc {
	return func(ctx *Context) (cancel context.CancelFunc) {
		// Empty repository does not have reference information.
		if ctx.Repo.Repository.IsEmpty {
			return
		}

		var (
			refName string
			err     error
		)

		if ctx.Repo.GitRepo == nil {
			repoPath := repo_model.RepoPath(ctx.Repo.Owner.Name, ctx.Repo.Repository.Name)
			ctx.Repo.GitRepo, err = git.OpenRepository(ctx, repoPath)
			if err != nil {
				ctx.ServerError("RepoRef Invalid repo "+repoPath, err)
				return
			}
			// We opened it, we should close it
			cancel = func() {
				// If it's been set to nil then assume someone else has closed it.
				if ctx.Repo.GitRepo != nil {
					ctx.Repo.GitRepo.Close()
				}
			}
		}

		// Get default branch.
		if len(ctx.Params("*")) == 0 {
			refName = ctx.Repo.Repository.DefaultBranch
			if !ctx.Repo.GitRepo.IsBranchExist(refName) {
				brs, _, err := ctx.Repo.GitRepo.GetBranchNames(0, 0)
				if err != nil {
					ctx.ServerError("GetBranches", err)
					return
				} else if len(brs) == 0 {
					err = fmt.Errorf("No branches in non-empty repository %s",
						ctx.Repo.GitRepo.Path)
					ctx.ServerError("GetBranches", err)
					return
				}
				refName = brs[0]
			}
			ctx.Repo.RefName = refName
			ctx.Repo.BranchName = refName
			ctx.Repo.Commit, err = ctx.Repo.GitRepo.GetBranchCommit(refName)
			if err != nil {
				ctx.ServerError("GetBranchCommit", err)
				return
			}
			ctx.Repo.CommitID = ctx.Repo.Commit.ID.String()
			ctx.Repo.IsViewBranch = true

		} else {
			refName = getRefName(ctx, refType)
			ctx.Repo.RefName = refName
			isRenamedBranch, has := ctx.Data["IsRenamedBranch"].(bool)
			if isRenamedBranch && has {
				renamedBranchName := ctx.Data["RenamedBranchName"].(string)
				ctx.Flash.Info(ctx.Tr("repo.branch.renamed", refName, renamedBranchName))
				link := setting.AppSubURL + strings.Replace(ctx.Req.URL.EscapedPath(), util.PathEscapeSegments(refName), util.PathEscapeSegments(renamedBranchName), 1)
				ctx.Redirect(link)
				return
			}

			if refType.RefTypeIncludesBranches() && ctx.Repo.GitRepo.IsBranchExist(refName) {
				ctx.Repo.IsViewBranch = true
				ctx.Repo.BranchName = refName

				ctx.Repo.Commit, err = ctx.Repo.GitRepo.GetBranchCommit(refName)
				if err != nil {
					ctx.ServerError("GetBranchCommit", err)
					return
				}
				ctx.Repo.CommitID = ctx.Repo.Commit.ID.String()

			} else if refType.RefTypeIncludesTags() && ctx.Repo.GitRepo.IsTagExist(refName) {
				ctx.Repo.IsViewTag = true
				ctx.Repo.TagName = refName

				ctx.Repo.Commit, err = ctx.Repo.GitRepo.GetTagCommit(refName)
				if err != nil {
					if git.IsErrNotExist(err) {
						ctx.NotFound("GetTagCommit", err)
						return
					}
					ctx.ServerError("GetTagCommit", err)
					return
				}
				ctx.Repo.CommitID = ctx.Repo.Commit.ID.String()
			} else if len(refName) >= 7 && len(refName) <= git.SHAFullLength {
				ctx.Repo.IsViewCommit = true
				ctx.Repo.CommitID = refName

				ctx.Repo.Commit, err = ctx.Repo.GitRepo.GetCommit(refName)
				if err != nil {
					ctx.NotFound("GetCommit", err)
					return
				}
				// If short commit ID add canonical link header
				if len(refName) < git.SHAFullLength {
					ctx.RespHeader().Set("Link", fmt.Sprintf("<%s>; rel=\"canonical\"",
						util.URLJoin(setting.AppURL, strings.Replace(ctx.Req.URL.RequestURI(), util.PathEscapeSegments(refName), url.PathEscape(ctx.Repo.Commit.ID.String()), 1))))
				}
			} else {
				if len(ignoreNotExistErr) > 0 && ignoreNotExistErr[0] {
					return
				}
				ctx.NotFound("RepoRef invalid repo", fmt.Errorf("branch or tag not exist: %s", refName))
				return
			}

			if refType == RepoRefLegacy {
				// redirect from old URL scheme to new URL scheme
				prefix := strings.TrimPrefix(setting.AppSubURL+strings.ToLower(strings.TrimSuffix(ctx.Req.URL.Path, ctx.Params("*"))), strings.ToLower(ctx.Repo.RepoLink))

				ctx.Redirect(path.Join(
					ctx.Repo.RepoLink,
					util.PathEscapeSegments(prefix),
					ctx.Repo.BranchNameSubURL(),
					util.PathEscapeSegments(ctx.Repo.TreePath)))
				return
			}
		}

		ctx.Data["BranchName"] = ctx.Repo.BranchName
		ctx.Data["RefName"] = ctx.Repo.RefName
		ctx.Data["BranchNameSubURL"] = ctx.Repo.BranchNameSubURL()
		ctx.Data["TagName"] = ctx.Repo.TagName
		ctx.Data["CommitID"] = ctx.Repo.CommitID
		ctx.Data["TreePath"] = ctx.Repo.TreePath
		ctx.Data["IsViewBranch"] = ctx.Repo.IsViewBranch
		ctx.Data["IsViewTag"] = ctx.Repo.IsViewTag
		ctx.Data["IsViewCommit"] = ctx.Repo.IsViewCommit
		ctx.Data["CanCreateBranch"] = ctx.Repo.CanCreateBranch()

		ctx.Repo.CommitsCount, err = ctx.Repo.GetCommitsCount()
		if err != nil {
			ctx.ServerError("GetCommitsCount", err)
			return
		}
		ctx.Data["CommitsCount"] = ctx.Repo.CommitsCount
		ctx.Repo.GitRepo.LastCommitCache = git.NewLastCommitCache(ctx.Repo.CommitsCount, ctx.Repo.Repository.FullName(), ctx.Repo.GitRepo, cache.GetCache())

		return cancel
	}
}

// GitHookService checks if repository Git hooks service has been enabled.
func GitHookService() func(ctx *Context) {
	return func(ctx *Context) {
		if !ctx.Doer.CanEditGitHook() {
			ctx.NotFound("GitHookService", nil)
			return
		}
	}
}

// UnitTypes returns a middleware to set unit types to context variables.
func UnitTypes() func(ctx *Context) {
	return func(ctx *Context) {
		ctx.Data["UnitTypeCode"] = unit_model.TypeCode
		ctx.Data["UnitTypeIssues"] = unit_model.TypeIssues
		ctx.Data["UnitTypePullRequests"] = unit_model.TypePullRequests
		ctx.Data["UnitTypeReleases"] = unit_model.TypeReleases
		ctx.Data["UnitTypeWiki"] = unit_model.TypeWiki
		ctx.Data["UnitTypeExternalWiki"] = unit_model.TypeExternalWiki
		ctx.Data["UnitTypeExternalTracker"] = unit_model.TypeExternalTracker
		ctx.Data["UnitTypeProjects"] = unit_model.TypeProjects
		ctx.Data["UnitTypePackages"] = unit_model.TypePackages
	}
}

// IssueTemplatesFromDefaultBranch checks for valid issue templates in the repo's default branch,
func (ctx *Context) IssueTemplatesFromDefaultBranch() []*api.IssueTemplate {
	ret, _ := ctx.IssueTemplatesErrorsFromDefaultBranch()
	return ret
}

// IssueTemplatesErrorsFromDefaultBranch checks for issue templates in the repo's default branch,
// returns valid templates and the errors of invalid template files.
func (ctx *Context) IssueTemplatesErrorsFromDefaultBranch() ([]*api.IssueTemplate, map[string]error) {
	var issueTemplates []*api.IssueTemplate

	if ctx.Repo.Repository.IsEmpty {
		return issueTemplates, nil
	}

	if ctx.Repo.Commit == nil {
		var err error
		ctx.Repo.Commit, err = ctx.Repo.GitRepo.GetBranchCommit(ctx.Repo.Repository.DefaultBranch)
		if err != nil {
			return issueTemplates, nil
		}
	}

	invalidFiles := map[string]error{}
	for _, dirName := range IssueTemplateDirCandidates {
		tree, err := ctx.Repo.Commit.SubTree(dirName)
		if err != nil {
			log.Debug("get sub tree of %s: %v", dirName, err)
			continue
		}
		entries, err := tree.ListEntries()
		if err != nil {
			log.Debug("list entries in %s: %v", dirName, err)
			return issueTemplates, nil
		}
		for _, entry := range entries {
			if !template.CouldBe(entry.Name()) {
				continue
			}
			fullName := path.Join(dirName, entry.Name())
			if it, err := template.UnmarshalFromEntry(entry, dirName); err != nil {
				invalidFiles[fullName] = err
			} else {
				if !strings.HasPrefix(it.Ref, "refs/") { // Assume that the ref intended is always a branch - for tags users should use refs/tags/<ref>
					it.Ref = git.BranchPrefix + it.Ref
				}
				issueTemplates = append(issueTemplates, it)
			}
		}
	}
	return issueTemplates, invalidFiles
}<|MERGE_RESOLUTION|>--- conflicted
+++ resolved
@@ -126,12 +126,8 @@
 	userCanPush := true
 	requireSigned := false
 	if protectedBranch != nil {
-<<<<<<< HEAD
 		protectedBranch.Repo = r.Repository
 		userCanPush = protectedBranch.CanUserPush(ctx, doer)
-=======
-		userCanPush = protectedBranch.CanUserPush(ctx, doer.ID)
->>>>>>> 3b804ff7
 		requireSigned = protectedBranch.RequireSignedCommits
 	}
 
