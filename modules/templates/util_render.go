--- conflicted
+++ resolved
@@ -202,13 +202,8 @@
 
 func RenderMarkdownToHtml(ctx context.Context, input string) template.HTML { //nolint:revive
 	output, err := markdown.RenderString(&markup.RenderContext{
-<<<<<<< HEAD
-		Ctx: ctx,
-=======
-		Ctx:       ctx,
-		URLPrefix: setting.AppSubURL,
-		Metas:     map[string]string{"mode": "document"},
->>>>>>> 5a7bacb0
+		Ctx:   ctx,
+		Metas: map[string]string{"mode": "document"},
 	}, input)
 	if err != nil {
 		log.Error("RenderString: %v", err)
