--- conflicted
+++ resolved
@@ -239,13 +239,9 @@
 		"DisableImportLocal": func() bool {
 			return !setting.ImportLocalPaths
 		},
-<<<<<<< HEAD
-=======
 		"DisableLocalUserManagement": func() bool {
 			return setting.Service.DisableLocalUserManagement
 		},
-		"TrN": TrN,
->>>>>>> fe6ae270
 		"Dict": func(values ...interface{}) (map[string]interface{}, error) {
 			if len(values)%2 != 0 {
 				return nil, errors.New("invalid dict call")
