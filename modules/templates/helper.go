// Copyright 2018 The Gitea Authors. All rights reserved.
// Copyright 2014 The Gogs Authors. All rights reserved.
// SPDX-License-Identifier: MIT

package templates

import (
	"bytes"
	"context"
	"encoding/hex"
	"errors"
	"fmt"
	"html"
	"html/template"
	"math"
	"mime"
	"net/url"
	"path/filepath"
	"reflect"
	"regexp"
	"strings"
	texttmpl "text/template"
	"time"
	"unicode"

	activities_model "code.gitea.io/gitea/models/activities"
	"code.gitea.io/gitea/models/avatars"
	issues_model "code.gitea.io/gitea/models/issues"
	"code.gitea.io/gitea/models/organization"
	repo_model "code.gitea.io/gitea/models/repo"
	system_model "code.gitea.io/gitea/models/system"
	user_model "code.gitea.io/gitea/models/user"
	"code.gitea.io/gitea/modules/base"
	"code.gitea.io/gitea/modules/emoji"
	"code.gitea.io/gitea/modules/git"
	giturl "code.gitea.io/gitea/modules/git/url"
	gitea_html "code.gitea.io/gitea/modules/html"
	"code.gitea.io/gitea/modules/json"
	"code.gitea.io/gitea/modules/log"
	"code.gitea.io/gitea/modules/markup"
	"code.gitea.io/gitea/modules/markup/markdown"
	"code.gitea.io/gitea/modules/repository"
	"code.gitea.io/gitea/modules/setting"
	"code.gitea.io/gitea/modules/svg"
	"code.gitea.io/gitea/modules/templates/eval"
	"code.gitea.io/gitea/modules/timeutil"
	"code.gitea.io/gitea/modules/util"
	"code.gitea.io/gitea/services/gitdiff"

	"github.com/editorconfig/editorconfig-core-go/v2"
)

// Used from static.go && dynamic.go
var mailSubjectSplit = regexp.MustCompile(`(?m)^-{3,}[\s]*$`)

// NewFuncMap returns functions for injecting to templates
func NewFuncMap() []template.FuncMap {
	return []template.FuncMap{map[string]interface{}{
		"AppName": func() string {
			return setting.AppName
		},
		"AppSubUrl": func() string {
			return setting.AppSubURL
		},
		"AssetUrlPrefix": func() string {
			return setting.StaticURLPrefix + "/assets"
		},
		"AppUrl": func() string {
			// The usage of AppUrl should be avoided as much as possible,
			// because the AppURL(ROOT_URL) may not match user's visiting site and the ROOT_URL in app.ini may be incorrect.
			// And it's difficult for Gitea to guess absolute URL correctly with zero configuration,
			// because Gitea doesn't know whether the scheme is HTTP or HTTPS unless the reverse proxy could tell Gitea.
			return setting.AppURL
		},
		"AppVer": func() string {
			return setting.AppVer
		},
		"AppDomain": func() string { // documented in mail-templates.md
			return setting.Domain
		},
		"AssetVersion": func() string {
			return setting.AssetVersion
		},
		"DisableGravatar": func(ctx context.Context) bool {
			return system_model.GetSettingWithCacheBool(ctx, system_model.KeyPictureDisableGravatar)
		},
		"DefaultShowFullName": func() bool {
			return setting.UI.DefaultShowFullName
		},
		"ShowFooterTemplateLoadTime": func() bool {
			return setting.ShowFooterTemplateLoadTime
		},
		"LoadTimes": func(startTime time.Time) string {
			return fmt.Sprint(time.Since(startTime).Nanoseconds()/1e6) + "ms"
		},
		"AllowedReactions": func() []string {
			return setting.UI.Reactions
		},
		"CustomEmojis": func() map[string]string {
			return setting.UI.CustomEmojisMap
		},
		"Safe":          Safe,
		"JSEscape":      JSEscape,
		"Str2html":      Str2html,
		"TimeSince":     timeutil.TimeSince,
		"TimeSinceUnix": timeutil.TimeSinceUnix,
		"FileSize":      base.FileSize,
		"LocaleNumber":  LocaleNumber,
		"EntryIcon":     base.EntryIcon,
		"MigrationIcon": MigrationIcon,
		"ActionIcon":    ActionIcon,
		"DateFmtLong": func(t time.Time) string {
			return t.Format(time.RFC1123Z)
		},
		"CountFmt":                       base.FormatNumberSI,
		"EllipsisString":                 base.EllipsisString,
		"DiffLineTypeToStr":              DiffLineTypeToStr,
		"ShortSha":                       base.ShortSha,
		"ActionContent2Commits":          ActionContent2Commits,
		"PathEscape":                     url.PathEscape,
		"PathEscapeSegments":             util.PathEscapeSegments,
		"URLJoin":                        util.URLJoin,
		"RenderCommitMessage":            RenderCommitMessage,
		"RenderCommitMessageLinkSubject": RenderCommitMessageLinkSubject,
		"RenderCommitBody":               RenderCommitBody,
		"RenderCodeBlock":                RenderCodeBlock,
		"RenderIssueTitle":               RenderIssueTitle,
		"RenderEmoji":                    RenderEmoji,
		"RenderEmojiPlain":               emoji.ReplaceAliases,
		"ReactionToEmoji":                ReactionToEmoji,
		"RenderNote":                     RenderNote,
		"RenderMarkdownToHtml": func(ctx context.Context, input string) template.HTML {
			output, err := markdown.RenderString(&markup.RenderContext{
				Ctx:       ctx,
				URLPrefix: setting.AppSubURL,
			}, input)
			if err != nil {
				log.Error("RenderString: %v", err)
			}
			return template.HTML(output)
		},
		"IsMultilineCommitMessage": IsMultilineCommitMessage,
		"ThemeColorMetaTag": func() string {
			return setting.UI.ThemeColorMetaTag
		},
		"MetaAuthor": func() string {
			return setting.UI.Meta.Author
		},
		"MetaDescription": func() string {
			return setting.UI.Meta.Description
		},
		"MetaKeywords": func() string {
			return setting.UI.Meta.Keywords
		},
		"UseServiceWorker": func() bool {
			return setting.UI.UseServiceWorker
		},
		"EnableTimetracking": func() bool {
			return setting.Service.EnableTimetracking
		},
		"FilenameIsImage": func(filename string) bool {
			mimeType := mime.TypeByExtension(filepath.Ext(filename))
			return strings.HasPrefix(mimeType, "image/")
		},
		"TabSizeClass": func(ec interface{}, filename string) string {
			var (
				value *editorconfig.Editorconfig
				ok    bool
			)
			if ec != nil {
				if value, ok = ec.(*editorconfig.Editorconfig); !ok || value == nil {
					return "tab-size-8"
				}
				def, err := value.GetDefinitionForFilename(filename)
				if err != nil {
					log.Error("tab size class: getting definition for filename: %v", err)
					return "tab-size-8"
				}
				if def.TabWidth > 0 {
					return fmt.Sprintf("tab-size-%d", def.TabWidth)
				}
			}
			return "tab-size-8"
		},
		"SubJumpablePath": func(str string) []string {
			var path []string
			index := strings.LastIndex(str, "/")
			if index != -1 && index != len(str) {
				path = append(path, str[0:index+1], str[index+1:])
			} else {
				path = append(path, str)
			}
			return path
		},
		"DiffStatsWidth": func(adds, dels int) string {
			return fmt.Sprintf("%f", float64(adds)/(float64(adds)+float64(dels))*100)
		},
		"Json": func(in interface{}) string {
			out, err := json.Marshal(in)
			if err != nil {
				return ""
			}
			return string(out)
		},
		"JsonPrettyPrint": func(in string) string {
			var out bytes.Buffer
			err := json.Indent(&out, []byte(in), "", "  ")
			if err != nil {
				return ""
			}
			return out.String()
		},
		"DisableGitHooks": func() bool {
			return setting.DisableGitHooks
		},
		"DisableWebhooks": func() bool {
			return setting.DisableWebhooks
		},
		"DisableImportLocal": func() bool {
			return !setting.ImportLocalPaths
		},
		"Dict": func(values ...interface{}) (map[string]interface{}, error) {
			if len(values)%2 != 0 {
				return nil, errors.New("invalid dict call")
			}
			dict := make(map[string]interface{}, len(values)/2)
			for i := 0; i < len(values); i += 2 {
				key, ok := values[i].(string)
				if !ok {
					return nil, errors.New("dict keys must be strings")
				}
				dict[key] = values[i+1]
			}
			return dict, nil
		},
		"Printf":   fmt.Sprintf,
		"Escape":   Escape,
		"Sec2Time": util.SecToTime,
		"ParseDeadline": func(deadline string) []string {
			return strings.Split(deadline, "|")
		},
		"DefaultTheme": func() string {
			return setting.UI.DefaultTheme
		},
		// pass key-value pairs to a partial template which receives them as a dict
		"dict": func(values ...interface{}) (map[string]interface{}, error) {
			if len(values) == 0 {
				return nil, errors.New("invalid dict call")
			}

			dict := make(map[string]interface{})
			return util.MergeInto(dict, values...)
		},
		/* like dict but merge key-value pairs into the first dict and return it */
		"mergeinto": func(root map[string]interface{}, values ...interface{}) (map[string]interface{}, error) {
			if len(values) == 0 {
				return nil, errors.New("invalid mergeinto call")
			}

			dict := make(map[string]interface{})
			for key, value := range root {
				dict[key] = value
			}

			return util.MergeInto(dict, values...)
		},
		"percentage": func(n int, values ...int) float32 {
			sum := 0
			for i := 0; i < len(values); i++ {
				sum += values[i]
			}
			return float32(n) * 100 / float32(sum)
		},
		"CommentMustAsDiff":   gitdiff.CommentMustAsDiff,
		"MirrorRemoteAddress": mirrorRemoteAddress,
		"NotificationSettings": func() map[string]interface{} {
			return map[string]interface{}{
				"MinTimeout":            int(setting.UI.Notification.MinTimeout / time.Millisecond),
				"TimeoutStep":           int(setting.UI.Notification.TimeoutStep / time.Millisecond),
				"MaxTimeout":            int(setting.UI.Notification.MaxTimeout / time.Millisecond),
				"EventSourceUpdateTime": int(setting.UI.Notification.EventSourceUpdateTime / time.Millisecond),
			}
		},
		"containGeneric": func(arr, v interface{}) bool {
			arrV := reflect.ValueOf(arr)
			if arrV.Kind() == reflect.String && reflect.ValueOf(v).Kind() == reflect.String {
				return strings.Contains(arr.(string), v.(string))
			}

			if arrV.Kind() == reflect.Slice {
				for i := 0; i < arrV.Len(); i++ {
					iV := arrV.Index(i)
					if !iV.CanInterface() {
						continue
					}
					if iV.Interface() == v {
						return true
					}
				}
			}

			return false
		},
		"contain": func(s []int64, id int64) bool {
			for i := 0; i < len(s); i++ {
				if s[i] == id {
					return true
				}
			}
			return false
		},
		"svg":            svg.RenderHTML,
		"avatar":         Avatar,
		"avatarHTML":     AvatarHTML,
		"avatarByAction": AvatarByAction,
		"avatarByEmail":  AvatarByEmail,
		"repoAvatar":     RepoAvatar,
		"SortArrow": func(normSort, revSort, urlSort string, isDefault bool) template.HTML {
			// if needed
			if len(normSort) == 0 || len(urlSort) == 0 {
				return ""
			}

			if len(urlSort) == 0 && isDefault {
				// if sort is sorted as default add arrow tho this table header
				if isDefault {
					return svg.RenderHTML("octicon-triangle-down", 16)
				}
			} else {
				// if sort arg is in url test if it correlates with column header sort arguments
				// the direction of the arrow should indicate the "current sort order", up means ASC(normal), down means DESC(rev)
				if urlSort == normSort {
					// the table is sorted with this header normal
					return svg.RenderHTML("octicon-triangle-up", 16)
				} else if urlSort == revSort {
					// the table is sorted with this header reverse
					return svg.RenderHTML("octicon-triangle-down", 16)
				}
			}
			// the table is NOT sorted with this header
			return ""
		},
		"RenderLabel": func(ctx context.Context, label *issues_model.Label) template.HTML {
			return template.HTML(RenderLabel(ctx, label))
		},
		"RenderLabels": func(ctx context.Context, labels []*issues_model.Label, repoLink string) template.HTML {
			htmlCode := `<span class="labels-list">`
			for _, label := range labels {
				// Protect against nil value in labels - shouldn't happen but would cause a panic if so
				if label == nil {
					continue
				}
				htmlCode += fmt.Sprintf("<a href='%s/issues?labels=%d'>%s</a> ",
					repoLink, label.ID, RenderLabel(ctx, label))
			}
			htmlCode += "</span>"
			return template.HTML(htmlCode)
		},
		"MermaidMaxSourceCharacters": func() int {
			return setting.MermaidMaxSourceCharacters
		},
		"Join":        strings.Join,
		"QueryEscape": url.QueryEscape,
		"DotEscape":   DotEscape,
		"Iterate": func(arg interface{}) (items []int64) {
			count, _ := util.ToInt64(arg)
			for i := int64(0); i < count; i++ {
				items = append(items, i)
			}
			return items
		},
		"HasPrefix": strings.HasPrefix,
		"CompareLink": func(baseRepo, repo *repo_model.Repository, branchName string) string {
			var curBranch string
			if repo.ID != baseRepo.ID {
				curBranch += fmt.Sprintf("%s/%s:", url.PathEscape(repo.OwnerName), url.PathEscape(repo.Name))
			}
			curBranch += util.PathEscapeSegments(branchName)

			return fmt.Sprintf("%s/compare/%s...%s",
				baseRepo.Link(),
				util.PathEscapeSegments(baseRepo.DefaultBranch),
				curBranch,
			)
		},
<<<<<<< HEAD
		"RefShortName": func(ref string) string {
			return git.RefName(ref).ShortName()
		},
		"Eval": Eval,
=======
>>>>>>> ff2f479a
	}}
}

// NewTextFuncMap returns functions for injecting to text templates
// It's a subset of those used for HTML and other templates
func NewTextFuncMap() []texttmpl.FuncMap {
	return []texttmpl.FuncMap{map[string]interface{}{
		"AppName": func() string {
			return setting.AppName
		},
		"AppSubUrl": func() string {
			return setting.AppSubURL
		},
		"AppUrl": func() string {
			return setting.AppURL
		},
		"AppVer": func() string {
			return setting.AppVer
		},
		"AppDomain": func() string { // documented in mail-templates.md
			return setting.Domain
		},
		"TimeSince":     timeutil.TimeSince,
		"TimeSinceUnix": timeutil.TimeSinceUnix,
		"DateFmtLong": func(t time.Time) string {
			return t.Format(time.RFC1123Z)
		},
		"EllipsisString": base.EllipsisString,
		"URLJoin":        util.URLJoin,
		"Dict": func(values ...interface{}) (map[string]interface{}, error) {
			if len(values)%2 != 0 {
				return nil, errors.New("invalid dict call")
			}
			dict := make(map[string]interface{}, len(values)/2)
			for i := 0; i < len(values); i += 2 {
				key, ok := values[i].(string)
				if !ok {
					return nil, errors.New("dict keys must be strings")
				}
				dict[key] = values[i+1]
			}
			return dict, nil
		},
		"Printf":   fmt.Sprintf,
		"Escape":   Escape,
		"Sec2Time": util.SecToTime,
		"ParseDeadline": func(deadline string) []string {
			return strings.Split(deadline, "|")
		},
		"dict": func(values ...interface{}) (map[string]interface{}, error) {
			if len(values) == 0 {
				return nil, errors.New("invalid dict call")
			}

			dict := make(map[string]interface{})

			for i := 0; i < len(values); i++ {
				switch key := values[i].(type) {
				case string:
					i++
					if i == len(values) {
						return nil, errors.New("specify the key for non array values")
					}
					dict[key] = values[i]
				case map[string]interface{}:
					m := values[i].(map[string]interface{})
					for i, v := range m {
						dict[i] = v
					}
				default:
					return nil, errors.New("dict values must be maps")
				}
			}
			return dict, nil
		},
		"QueryEscape": url.QueryEscape,
		"Eval":        Eval,
	}}
}

// AvatarHTML creates the HTML for an avatar
func AvatarHTML(src string, size int, class, name string) template.HTML {
	sizeStr := fmt.Sprintf(`%d`, size)

	if name == "" {
		name = "avatar"
	}

	return template.HTML(`<img class="` + class + `" src="` + src + `" title="` + html.EscapeString(name) + `" width="` + sizeStr + `" height="` + sizeStr + `"/>`)
}

// Avatar renders user avatars. args: user, size (int), class (string)
func Avatar(ctx context.Context, item interface{}, others ...interface{}) template.HTML {
	size, class := gitea_html.ParseSizeAndClass(avatars.DefaultAvatarPixelSize, avatars.DefaultAvatarClass, others...)

	switch t := item.(type) {
	case *user_model.User:
		src := t.AvatarLinkWithSize(ctx, size*setting.Avatar.RenderedSizeFactor)
		if src != "" {
			return AvatarHTML(src, size, class, t.DisplayName())
		}
	case *repo_model.Collaborator:
		src := t.AvatarLinkWithSize(ctx, size*setting.Avatar.RenderedSizeFactor)
		if src != "" {
			return AvatarHTML(src, size, class, t.DisplayName())
		}
	case *organization.Organization:
		src := t.AsUser().AvatarLinkWithSize(ctx, size*setting.Avatar.RenderedSizeFactor)
		if src != "" {
			return AvatarHTML(src, size, class, t.AsUser().DisplayName())
		}
	}

	return template.HTML("")
}

// AvatarByAction renders user avatars from action. args: action, size (int), class (string)
func AvatarByAction(ctx context.Context, action *activities_model.Action, others ...interface{}) template.HTML {
	action.LoadActUser(ctx)
	return Avatar(ctx, action.ActUser, others...)
}

// RepoAvatar renders repo avatars. args: repo, size(int), class (string)
func RepoAvatar(repo *repo_model.Repository, others ...interface{}) template.HTML {
	size, class := gitea_html.ParseSizeAndClass(avatars.DefaultAvatarPixelSize, avatars.DefaultAvatarClass, others...)

	src := repo.RelAvatarLink()
	if src != "" {
		return AvatarHTML(src, size, class, repo.FullName())
	}
	return template.HTML("")
}

// AvatarByEmail renders avatars by email address. args: email, name, size (int), class (string)
func AvatarByEmail(ctx context.Context, email, name string, others ...interface{}) template.HTML {
	size, class := gitea_html.ParseSizeAndClass(avatars.DefaultAvatarPixelSize, avatars.DefaultAvatarClass, others...)
	src := avatars.GenerateEmailAvatarFastLink(ctx, email, size*setting.Avatar.RenderedSizeFactor)

	if src != "" {
		return AvatarHTML(src, size, class, name)
	}

	return template.HTML("")
}

// Safe render raw as HTML
func Safe(raw string) template.HTML {
	return template.HTML(raw)
}

// Str2html render Markdown text to HTML
func Str2html(raw string) template.HTML {
	return template.HTML(markup.Sanitize(raw))
}

// Escape escapes a HTML string
func Escape(raw string) string {
	return html.EscapeString(raw)
}

// JSEscape escapes a JS string
func JSEscape(raw string) string {
	return template.JSEscapeString(raw)
}

// DotEscape wraps a dots in names with ZWJ [U+200D] in order to prevent autolinkers from detecting these as urls
func DotEscape(raw string) string {
	return strings.ReplaceAll(raw, ".", "\u200d.\u200d")
}

// RenderCommitMessage renders commit message with XSS-safe and special links.
func RenderCommitMessage(ctx context.Context, msg, urlPrefix string, metas map[string]string) template.HTML {
	return RenderCommitMessageLink(ctx, msg, urlPrefix, "", metas)
}

// RenderCommitMessageLink renders commit message as a XXS-safe link to the provided
// default url, handling for special links.
func RenderCommitMessageLink(ctx context.Context, msg, urlPrefix, urlDefault string, metas map[string]string) template.HTML {
	cleanMsg := template.HTMLEscapeString(msg)
	// we can safely assume that it will not return any error, since there
	// shouldn't be any special HTML.
	fullMessage, err := markup.RenderCommitMessage(&markup.RenderContext{
		Ctx:         ctx,
		URLPrefix:   urlPrefix,
		DefaultLink: urlDefault,
		Metas:       metas,
	}, cleanMsg)
	if err != nil {
		log.Error("RenderCommitMessage: %v", err)
		return ""
	}
	msgLines := strings.Split(strings.TrimSpace(fullMessage), "\n")
	if len(msgLines) == 0 {
		return template.HTML("")
	}
	return template.HTML(msgLines[0])
}

// RenderCommitMessageLinkSubject renders commit message as a XXS-safe link to
// the provided default url, handling for special links without email to links.
func RenderCommitMessageLinkSubject(ctx context.Context, msg, urlPrefix, urlDefault string, metas map[string]string) template.HTML {
	msgLine := strings.TrimLeftFunc(msg, unicode.IsSpace)
	lineEnd := strings.IndexByte(msgLine, '\n')
	if lineEnd > 0 {
		msgLine = msgLine[:lineEnd]
	}
	msgLine = strings.TrimRightFunc(msgLine, unicode.IsSpace)
	if len(msgLine) == 0 {
		return template.HTML("")
	}

	// we can safely assume that it will not return any error, since there
	// shouldn't be any special HTML.
	renderedMessage, err := markup.RenderCommitMessageSubject(&markup.RenderContext{
		Ctx:         ctx,
		URLPrefix:   urlPrefix,
		DefaultLink: urlDefault,
		Metas:       metas,
	}, template.HTMLEscapeString(msgLine))
	if err != nil {
		log.Error("RenderCommitMessageSubject: %v", err)
		return template.HTML("")
	}
	return template.HTML(renderedMessage)
}

// RenderCommitBody extracts the body of a commit message without its title.
func RenderCommitBody(ctx context.Context, msg, urlPrefix string, metas map[string]string) template.HTML {
	msgLine := strings.TrimRightFunc(msg, unicode.IsSpace)
	lineEnd := strings.IndexByte(msgLine, '\n')
	if lineEnd > 0 {
		msgLine = msgLine[lineEnd+1:]
	} else {
		return template.HTML("")
	}
	msgLine = strings.TrimLeftFunc(msgLine, unicode.IsSpace)
	if len(msgLine) == 0 {
		return template.HTML("")
	}

	renderedMessage, err := markup.RenderCommitMessage(&markup.RenderContext{
		Ctx:       ctx,
		URLPrefix: urlPrefix,
		Metas:     metas,
	}, template.HTMLEscapeString(msgLine))
	if err != nil {
		log.Error("RenderCommitMessage: %v", err)
		return ""
	}
	return template.HTML(renderedMessage)
}

// Match text that is between back ticks.
var codeMatcher = regexp.MustCompile("`([^`]+)`")

// RenderCodeBlock renders "`…`" as highlighted "<code>" block.
// Intended for issue and PR titles, these containers should have styles for "<code>" elements
func RenderCodeBlock(htmlEscapedTextToRender template.HTML) template.HTML {
	htmlWithCodeTags := codeMatcher.ReplaceAllString(string(htmlEscapedTextToRender), "<code>$1</code>") // replace with HTML <code> tags
	return template.HTML(htmlWithCodeTags)
}

// RenderIssueTitle renders issue/pull title with defined post processors
func RenderIssueTitle(ctx context.Context, text, urlPrefix string, metas map[string]string) template.HTML {
	renderedText, err := markup.RenderIssueTitle(&markup.RenderContext{
		Ctx:       ctx,
		URLPrefix: urlPrefix,
		Metas:     metas,
	}, template.HTMLEscapeString(text))
	if err != nil {
		log.Error("RenderIssueTitle: %v", err)
		return template.HTML("")
	}
	return template.HTML(renderedText)
}

// RenderLabel renders a label
func RenderLabel(ctx context.Context, label *issues_model.Label) string {
	labelScope := label.ExclusiveScope()

	textColor := "#111"
	if label.UseLightTextColor() {
		textColor = "#eee"
	}

	description := emoji.ReplaceAliases(template.HTMLEscapeString(label.Description))

	if labelScope == "" {
		// Regular label
		return fmt.Sprintf("<div class='ui label' style='color: %s !important; background-color: %s !important' title='%s'>%s</div>",
			textColor, label.Color, description, RenderEmoji(ctx, label.Name))
	}

	// Scoped label
	scopeText := RenderEmoji(ctx, labelScope)
	itemText := RenderEmoji(ctx, label.Name[len(labelScope)+1:])

	itemColor := label.Color
	scopeColor := label.Color
	if r, g, b, err := label.ColorRGB(); err == nil {
		// Make scope and item background colors slightly darker and lighter respectively.
		// More contrast needed with higher luminance, empirically tweaked.
		luminance := (0.299*r + 0.587*g + 0.114*b) / 255
		contrast := 0.01 + luminance*0.03
		// Ensure we add the same amount of contrast also near 0 and 1.
		darken := contrast + math.Max(luminance+contrast-1.0, 0.0)
		lighten := contrast + math.Max(contrast-luminance, 0.0)
		// Compute factor to keep RGB values proportional.
		darkenFactor := math.Max(luminance-darken, 0.0) / math.Max(luminance, 1.0/255.0)
		lightenFactor := math.Min(luminance+lighten, 1.0) / math.Max(luminance, 1.0/255.0)

		scopeBytes := []byte{
			uint8(math.Min(math.Round(r*darkenFactor), 255)),
			uint8(math.Min(math.Round(g*darkenFactor), 255)),
			uint8(math.Min(math.Round(b*darkenFactor), 255)),
		}
		itemBytes := []byte{
			uint8(math.Min(math.Round(r*lightenFactor), 255)),
			uint8(math.Min(math.Round(g*lightenFactor), 255)),
			uint8(math.Min(math.Round(b*lightenFactor), 255)),
		}

		itemColor = "#" + hex.EncodeToString(itemBytes)
		scopeColor = "#" + hex.EncodeToString(scopeBytes)
	}

	return fmt.Sprintf("<span class='ui label scope-parent' title='%s'>"+
		"<div class='ui label scope-left' style='color: %s !important; background-color: %s !important'>%s</div>"+
		"<div class='ui label scope-right' style='color: %s !important; background-color: %s !important''>%s</div>"+
		"</span>",
		description,
		textColor, scopeColor, scopeText,
		textColor, itemColor, itemText)
}

// RenderEmoji renders html text with emoji post processors
func RenderEmoji(ctx context.Context, text string) template.HTML {
	renderedText, err := markup.RenderEmoji(&markup.RenderContext{Ctx: ctx},
		template.HTMLEscapeString(text))
	if err != nil {
		log.Error("RenderEmoji: %v", err)
		return template.HTML("")
	}
	return template.HTML(renderedText)
}

// ReactionToEmoji renders emoji for use in reactions
func ReactionToEmoji(reaction string) template.HTML {
	val := emoji.FromCode(reaction)
	if val != nil {
		return template.HTML(val.Emoji)
	}
	val = emoji.FromAlias(reaction)
	if val != nil {
		return template.HTML(val.Emoji)
	}
	return template.HTML(fmt.Sprintf(`<img alt=":%s:" src="%s/assets/img/emoji/%s.png"></img>`, reaction, setting.StaticURLPrefix, url.PathEscape(reaction)))
}

// RenderNote renders the contents of a git-notes file as a commit message.
func RenderNote(ctx context.Context, msg, urlPrefix string, metas map[string]string) template.HTML {
	cleanMsg := template.HTMLEscapeString(msg)
	fullMessage, err := markup.RenderCommitMessage(&markup.RenderContext{
		Ctx:       ctx,
		URLPrefix: urlPrefix,
		Metas:     metas,
	}, cleanMsg)
	if err != nil {
		log.Error("RenderNote: %v", err)
		return ""
	}
	return template.HTML(fullMessage)
}

// IsMultilineCommitMessage checks to see if a commit message contains multiple lines.
func IsMultilineCommitMessage(msg string) bool {
	return strings.Count(strings.TrimSpace(msg), "\n") >= 1
}

// Actioner describes an action
type Actioner interface {
	GetOpType() activities_model.ActionType
	GetActUserName() string
	GetRepoUserName() string
	GetRepoName() string
	GetRepoPath() string
	GetRepoLink() string
	GetBranch() string
	GetContent() string
	GetCreate() time.Time
	GetIssueInfos() []string
}

// ActionIcon accepts an action operation type and returns an icon class name.
func ActionIcon(opType activities_model.ActionType) string {
	switch opType {
	case activities_model.ActionCreateRepo, activities_model.ActionTransferRepo, activities_model.ActionRenameRepo:
		return "repo"
	case activities_model.ActionCommitRepo, activities_model.ActionPushTag, activities_model.ActionDeleteTag, activities_model.ActionDeleteBranch:
		return "git-commit"
	case activities_model.ActionCreateIssue:
		return "issue-opened"
	case activities_model.ActionCreatePullRequest:
		return "git-pull-request"
	case activities_model.ActionCommentIssue, activities_model.ActionCommentPull:
		return "comment-discussion"
	case activities_model.ActionMergePullRequest, activities_model.ActionAutoMergePullRequest:
		return "git-merge"
	case activities_model.ActionCloseIssue, activities_model.ActionClosePullRequest:
		return "issue-closed"
	case activities_model.ActionReopenIssue, activities_model.ActionReopenPullRequest:
		return "issue-reopened"
	case activities_model.ActionMirrorSyncPush, activities_model.ActionMirrorSyncCreate, activities_model.ActionMirrorSyncDelete:
		return "mirror"
	case activities_model.ActionApprovePullRequest:
		return "check"
	case activities_model.ActionRejectPullRequest:
		return "diff"
	case activities_model.ActionPublishRelease:
		return "tag"
	case activities_model.ActionPullReviewDismissed:
		return "x"
	default:
		return "question"
	}
}

// ActionContent2Commits converts action content to push commits
func ActionContent2Commits(act Actioner) *repository.PushCommits {
	push := repository.NewPushCommits()

	if act == nil || act.GetContent() == "" {
		return push
	}

	if err := json.Unmarshal([]byte(act.GetContent()), push); err != nil {
		log.Error("json.Unmarshal:\n%s\nERROR: %v", act.GetContent(), err)
	}

	if push.Len == 0 {
		push.Len = len(push.Commits)
	}

	return push
}

// DiffLineTypeToStr returns diff line type name
func DiffLineTypeToStr(diffType int) string {
	switch diffType {
	case 2:
		return "add"
	case 3:
		return "del"
	case 4:
		return "tag"
	}
	return "same"
}

// MigrationIcon returns a SVG name matching the service an issue/comment was migrated from
func MigrationIcon(hostname string) string {
	switch hostname {
	case "github.com":
		return "octicon-mark-github"
	default:
		return "gitea-git"
	}
}

func buildSubjectBodyTemplate(stpl *texttmpl.Template, btpl *template.Template, name string, content []byte) {
	// Split template into subject and body
	var subjectContent []byte
	bodyContent := content
	loc := mailSubjectSplit.FindIndex(content)
	if loc != nil {
		subjectContent = content[0:loc[0]]
		bodyContent = content[loc[1]:]
	}
	if _, err := stpl.New(name).
		Parse(string(subjectContent)); err != nil {
		log.Warn("Failed to parse template [%s/subject]: %v", name, err)
	}
	if _, err := btpl.New(name).
		Parse(string(bodyContent)); err != nil {
		log.Warn("Failed to parse template [%s/body]: %v", name, err)
	}
}

type remoteAddress struct {
	Address  string
	Username string
	Password string
}

func mirrorRemoteAddress(ctx context.Context, m *repo_model.Repository, remoteName string, ignoreOriginalURL bool) remoteAddress {
	a := remoteAddress{}

	remoteURL := m.OriginalURL
	if ignoreOriginalURL || remoteURL == "" {
		var err error
		remoteURL, err = git.GetRemoteAddress(ctx, m.RepoPath(), remoteName)
		if err != nil {
			log.Error("GetRemoteURL %v", err)
			return a
		}
	}

	u, err := giturl.Parse(remoteURL)
	if err != nil {
		log.Error("giturl.Parse %v", err)
		return a
	}

	if u.Scheme != "ssh" && u.Scheme != "file" {
		if u.User != nil {
			a.Username = u.User.Username()
			a.Password, _ = u.User.Password()
		}
		u.User = nil
	}
	a.Address = u.String()

	return a
}

// LocaleNumber renders a number with a Custom Element, browser will render it with a locale number
func LocaleNumber(v interface{}) template.HTML {
	num, _ := util.ToInt64(v)
	return template.HTML(fmt.Sprintf(`<gitea-locale-number data-number="%d">%d</gitea-locale-number>`, num, num))
}

// Eval the expression and return the result, see the comment of eval.Expr for details.
// To use this helper function in templates, pass each token as a separate parameter.
//
//	{{ $int64 := Eval $var "+" 1 }}
//	{{ $float64 := Eval $var "+" 1.0 }}
//
// Golang's template supports comparable int types, so the int64 result can be used in later statements like {{if lt $int64 10}}
func Eval(tokens ...any) (any, error) {
	n, err := eval.Expr(tokens...)
	return n.Value, err
}<|MERGE_RESOLUTION|>--- conflicted
+++ resolved
@@ -383,13 +383,7 @@
 				curBranch,
 			)
 		},
-<<<<<<< HEAD
-		"RefShortName": func(ref string) string {
-			return git.RefName(ref).ShortName()
-		},
 		"Eval": Eval,
-=======
->>>>>>> ff2f479a
 	}}
 }
 
