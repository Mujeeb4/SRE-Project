--- conflicted
+++ resolved
@@ -383,55 +383,7 @@
 		"ParseDeadline": func(deadline string) []string {
 			return strings.Split(deadline, "|")
 		},
-<<<<<<< HEAD
 		"dict": dict,
-		"percentage": func(n int, values ...int) float32 {
-			sum := 0
-			for i := 0; i < len(values); i++ {
-				sum += values[i]
-			}
-			return float32(n) * 100 / float32(sum)
-		},
-		"Add": func(a ...int) int {
-			sum := 0
-			for _, val := range a {
-				sum += val
-			}
-			return sum
-		},
-		"Mul": func(a ...int) int {
-			sum := 1
-			for _, val := range a {
-				sum *= val
-			}
-			return sum
-=======
-		"dict": func(values ...interface{}) (map[string]interface{}, error) {
-			if len(values) == 0 {
-				return nil, errors.New("invalid dict call")
-			}
-
-			dict := make(map[string]interface{})
-
-			for i := 0; i < len(values); i++ {
-				switch key := values[i].(type) {
-				case string:
-					i++
-					if i == len(values) {
-						return nil, errors.New("specify the key for non array values")
-					}
-					dict[key] = values[i]
-				case map[string]interface{}:
-					m := values[i].(map[string]interface{})
-					for i, v := range m {
-						dict[i] = v
-					}
-				default:
-					return nil, errors.New("dict values must be maps")
-				}
-			}
-			return dict, nil
->>>>>>> 5b89670a
 		},
 		"QueryEscape": url.QueryEscape,
 		"Eval":        Eval,
