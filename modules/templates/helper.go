--- conflicted
+++ resolved
@@ -376,11 +376,8 @@
 		"MermaidMaxSourceCharacters": func() int {
 			return setting.MermaidMaxSourceCharacters
 		},
-<<<<<<< HEAD
-		"Join": strings.Join,
-=======
+		"Join":        strings.Join,
 		"QueryEscape": url.QueryEscape,
->>>>>>> 0fa41b6d
 	}}
 }
 
