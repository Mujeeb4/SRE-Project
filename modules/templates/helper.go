--- conflicted
+++ resolved
@@ -187,7 +187,9 @@
 		"ParseDeadline": func(deadline string) []string {
 			return strings.Split(deadline, "|")
 		},
-<<<<<<< HEAD
+		"DefaultTheme": func() string {
+			return setting.UI.DefaultTheme
+		},
 		"mul": func(first int, second int64) int64 { return second * int64(first) },
 		"dict": func(values ...interface{}) (map[string]interface{}, error) {
 			if len(values) == 0 {
@@ -217,10 +219,6 @@
 
 			}
 			return dict, nil
-=======
-		"DefaultTheme": func() string {
-			return setting.UI.DefaultTheme
->>>>>>> 1675fc43
 		},
 	}}
 }
