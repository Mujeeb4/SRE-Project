// Copyright 2014 The Gogs Authors. All rights reserved.
// SPDX-License-Identifier: MIT

package structs

import (
	"strings"
	"time"
)

// Permission represents a set of permissions
type Permission struct {
	Admin bool `json:"admin"` // Admin indicates if the user is an administrator of the repository.
	Push  bool `json:"push"`  // Push indicates if the user can push code to the repository.
	Pull  bool `json:"pull"`  // Pull indicates if the user can pull code from the repository.
}

// InternalTracker represents settings for internal tracker
// swagger:model
type InternalTracker struct {
	// Enable time tracking (Built-in issue tracker)
	EnableTimeTracker bool `json:"enable_time_tracker"`
	// Let only contributors track time (Built-in issue tracker)
	AllowOnlyContributorsToTrackTime bool `json:"allow_only_contributors_to_track_time"`
	// Enable dependencies for issues and pull requests (Built-in issue tracker)
	EnableIssueDependencies bool `json:"enable_issue_dependencies"`
}

// ExternalTracker represents settings for external tracker
// swagger:model
type ExternalTracker struct {
	// URL of external issue tracker.
	ExternalTrackerURL string `json:"external_tracker_url"`
	// External Issue Tracker URL Format. Use the placeholders {user}, {repo} and {index} for the username, repository name and issue index.
	ExternalTrackerFormat string `json:"external_tracker_format"`
	// External Issue Tracker Number Format, either `numeric`, `alphanumeric`, or `regexp`
	ExternalTrackerStyle string `json:"external_tracker_style"`
	// External Issue Tracker issue regular expression
	ExternalTrackerRegexpPattern string `json:"external_tracker_regexp_pattern"`
}

// ExternalWiki represents setting for external wiki
// swagger:model
type ExternalWiki struct {
	// URL of external wiki.
	ExternalWikiURL string `json:"external_wiki_url"`
}

// Repository represents a repository
type Repository struct {
	ID            int64       `json:"id"`
	Owner         *User       `json:"owner"`
	Name          string      `json:"name"`
	FullName      string      `json:"full_name"`
	Description   string      `json:"description"`
	Empty         bool        `json:"empty"`
	Private       bool        `json:"private"`
	Fork          bool        `json:"fork"`
	Template      bool        `json:"template"`
	Parent        *Repository `json:"parent"`
	Mirror        bool        `json:"mirror"`
	Size          int         `json:"size"`
	Language      string      `json:"language"`
	LanguagesURL  string      `json:"languages_url"`
	HTMLURL       string      `json:"html_url"`
	URL           string      `json:"url"`
	Link          string      `json:"link"`
	SSHURL        string      `json:"ssh_url"`
	CloneURL      string      `json:"clone_url"`
	OriginalURL   string      `json:"original_url"`
	Website       string      `json:"website"`
	Stars         int         `json:"stars_count"`
	Forks         int         `json:"forks_count"`
	Watchers      int         `json:"watchers_count"`
	OpenIssues    int         `json:"open_issues_count"`
	OpenPulls     int         `json:"open_pr_counter"`
	Releases      int         `json:"release_counter"`
	DefaultBranch string      `json:"default_branch"`
	Archived      bool        `json:"archived"`
	// swagger:strfmt date-time
	Created time.Time `json:"created_at"`
	// swagger:strfmt date-time
	Updated                       time.Time        `json:"updated_at"`
	ArchivedAt                    time.Time        `json:"archived_at"`
	Permissions                   *Permission      `json:"permissions,omitempty"`
	HasIssues                     bool             `json:"has_issues"`
	InternalTracker               *InternalTracker `json:"internal_tracker,omitempty"`
	ExternalTracker               *ExternalTracker `json:"external_tracker,omitempty"`
	HasWiki                       bool             `json:"has_wiki"`
	ExternalWiki                  *ExternalWiki    `json:"external_wiki,omitempty"`
	HasPullRequests               bool             `json:"has_pull_requests"`
	HasProjects                   bool             `json:"has_projects"`
	HasReleases                   bool             `json:"has_releases"`
	HasPackages                   bool             `json:"has_packages"`
	HasActions                    bool             `json:"has_actions"`
	IgnoreWhitespaceConflicts     bool             `json:"ignore_whitespace_conflicts"`
	AllowMerge                    bool             `json:"allow_merge_commits"`
	AllowRebase                   bool             `json:"allow_rebase"`
	AllowRebaseMerge              bool             `json:"allow_rebase_explicit"`
	AllowSquash                   bool             `json:"allow_squash_merge"`
	AllowFastForwardOnly          bool             `json:"allow_fast_forward_only_merge"`
	AllowRebaseUpdate             bool             `json:"allow_rebase_update"`
	DefaultDeleteBranchAfterMerge bool             `json:"default_delete_branch_after_merge"`
	DefaultMergeStyle             string           `json:"default_merge_style"`
	DefaultAllowMaintainerEdit    bool             `json:"default_allow_maintainer_edit"`
	AvatarURL                     string           `json:"avatar_url"`
	Internal                      bool             `json:"internal"`
	MirrorInterval                string           `json:"mirror_interval"`
	// ObjectFormatName of the underlying git repository
	// enum: sha1,sha256
	ObjectFormatName string `json:"object_format_name"`
	// swagger:strfmt date-time
	MirrorUpdated time.Time     `json:"mirror_updated,omitempty"`
	RepoTransfer  *RepoTransfer `json:"repo_transfer"`
}

// CreateRepoOption options when creating repository
// swagger:model
type CreateRepoOption struct {
	// Name of the repository to create
	//
	// required: true
	// unique: true
	Name string `json:"name" binding:"Required;AlphaDashDot;MaxSize(100)"`
	// Description of the repository to create
	Description string `json:"description" binding:"MaxSize(2048)"`
	// Whether the repository is private
	Private bool `json:"private"`
	// Label-Set to use
	IssueLabels string `json:"issue_labels"`
	// Whether the repository should be auto-initialized?
	AutoInit bool `json:"auto_init"`
	// Whether the repository is template
	Template bool `json:"template"`
	// Gitignores to use
	Gitignores string `json:"gitignores"`
	// License to use
	License string `json:"license"`
	// Readme of the repository to create
	Readme string `json:"readme"`
	// DefaultBranch of the repository (used when initializes and in template)
	DefaultBranch string `json:"default_branch" binding:"GitRefName;MaxSize(100)"`
	// TrustModel of the repository
	// enum: default,collaborator,committer,collaboratorcommitter
	TrustModel string `json:"trust_model"`
<<<<<<< HEAD
	// SizeLimit of the repository
	SizeLimit int64 `json:"size_limit"`
=======
	// ObjectFormatName of the underlying git repository
	// enum: sha1,sha256
	ObjectFormatName string `json:"object_format_name" binding:"MaxSize(6)"`
>>>>>>> 274c0aea
}

// EditRepoOption options when editing a repository's properties
// swagger:model
type EditRepoOption struct {
	// name of the repository
	// unique: true
	Name *string `json:"name,omitempty" binding:"OmitEmpty;AlphaDashDot;MaxSize(100);"`
	// a short description of the repository.
	Description *string `json:"description,omitempty" binding:"MaxSize(2048)"`
	// a URL with more information about the repository.
	Website *string `json:"website,omitempty" binding:"MaxSize(1024)"`
	// either `true` to make the repository private or `false` to make it public.
	// Note: you will get a 422 error if the organization restricts changing repository visibility to organization
	// owners and a non-owner tries to change the value of private.
	Private *bool `json:"private,omitempty"`
	// either `true` to make this repository a template or `false` to make it a normal repository
	Template *bool `json:"template,omitempty"`
	// either `true` to enable issues for this repository or `false` to disable them.
	HasIssues *bool `json:"has_issues,omitempty"`
	// set this structure to configure internal issue tracker
	InternalTracker *InternalTracker `json:"internal_tracker,omitempty"`
	// set this structure to use external issue tracker
	ExternalTracker *ExternalTracker `json:"external_tracker,omitempty"`
	// either `true` to enable the wiki for this repository or `false` to disable it.
	HasWiki *bool `json:"has_wiki,omitempty"`
	// set this structure to use external wiki instead of internal
	ExternalWiki *ExternalWiki `json:"external_wiki,omitempty"`
	// sets the default branch for this repository.
	DefaultBranch *string `json:"default_branch,omitempty"`
	// either `true` to allow pull requests, or `false` to prevent pull request.
	HasPullRequests *bool `json:"has_pull_requests,omitempty"`
	// either `true` to enable project unit, or `false` to disable them.
	HasProjects *bool `json:"has_projects,omitempty"`
	// either `true` to enable releases unit, or `false` to disable them.
	HasReleases *bool `json:"has_releases,omitempty"`
	// either `true` to enable packages unit, or `false` to disable them.
	HasPackages *bool `json:"has_packages,omitempty"`
	// either `true` to enable actions unit, or `false` to disable them.
	HasActions *bool `json:"has_actions,omitempty"`
	// either `true` to ignore whitespace for conflicts, or `false` to not ignore whitespace.
	IgnoreWhitespaceConflicts *bool `json:"ignore_whitespace_conflicts,omitempty"`
	// either `true` to allow merging pull requests with a merge commit, or `false` to prevent merging pull requests with merge commits.
	AllowMerge *bool `json:"allow_merge_commits,omitempty"`
	// either `true` to allow rebase-merging pull requests, or `false` to prevent rebase-merging.
	AllowRebase *bool `json:"allow_rebase,omitempty"`
	// either `true` to allow rebase with explicit merge commits (--no-ff), or `false` to prevent rebase with explicit merge commits.
	AllowRebaseMerge *bool `json:"allow_rebase_explicit,omitempty"`
	// either `true` to allow squash-merging pull requests, or `false` to prevent squash-merging.
	AllowSquash *bool `json:"allow_squash_merge,omitempty"`
	// either `true` to allow fast-forward-only merging pull requests, or `false` to prevent fast-forward-only merging.
	AllowFastForwardOnly *bool `json:"allow_fast_forward_only_merge,omitempty"`
	// either `true` to allow mark pr as merged manually, or `false` to prevent it.
	AllowManualMerge *bool `json:"allow_manual_merge,omitempty"`
	// either `true` to enable AutodetectManualMerge, or `false` to prevent it. Note: In some special cases, misjudgments can occur.
	AutodetectManualMerge *bool `json:"autodetect_manual_merge,omitempty"`
	// either `true` to allow updating pull request branch by rebase, or `false` to prevent it.
	AllowRebaseUpdate *bool `json:"allow_rebase_update,omitempty"`
	// set to `true` to delete pr branch after merge by default
	DefaultDeleteBranchAfterMerge *bool `json:"default_delete_branch_after_merge,omitempty"`
	// set to a merge style to be used by this repository: "merge", "rebase", "rebase-merge", "squash", or "fast-forward-only".
	DefaultMergeStyle *string `json:"default_merge_style,omitempty"`
	// set to `true` to allow edits from maintainers by default
	DefaultAllowMaintainerEdit *bool `json:"default_allow_maintainer_edit,omitempty"`
	// set to `true` to archive this repository.
	Archived *bool `json:"archived,omitempty"`
	// SizeLimit of the repository.
	SizeLimit *int64 `json:"size_limit,omitempty"`
	// set to a string like `8h30m0s` to set the mirror interval time
	MirrorInterval *string `json:"mirror_interval,omitempty"`
	// enable prune - remove obsolete remote-tracking references
	EnablePrune *bool `json:"enable_prune,omitempty"`
}

// GenerateRepoOption options when creating repository using a template
// swagger:model
type GenerateRepoOption struct {
	// The organization or person who will own the new repository
	//
	// required: true
	Owner string `json:"owner"`
	// Name of the repository to create
	//
	// required: true
	// unique: true
	Name string `json:"name" binding:"Required;AlphaDashDot;MaxSize(100)"`
	// Default branch of the new repository
	DefaultBranch string `json:"default_branch"`
	// Description of the repository to create
	Description string `json:"description" binding:"MaxSize(2048)"`
	// Whether the repository is private
	Private bool `json:"private"`
	// include git content of default branch in template repo
	GitContent bool `json:"git_content"`
	// include topics in template repo
	Topics bool `json:"topics"`
	// include git hooks in template repo
	GitHooks bool `json:"git_hooks"`
	// include webhooks in template repo
	Webhooks bool `json:"webhooks"`
	// include avatar of the template repo
	Avatar bool `json:"avatar"`
	// include labels in template repo
	Labels bool `json:"labels"`
	// include protected branches in template repo
	ProtectedBranch bool `json:"protected_branch"`
}

// CreateBranchRepoOption options when creating a branch in a repository
// swagger:model
type CreateBranchRepoOption struct {
	// Name of the branch to create
	//
	// required: true
	// unique: true
	BranchName string `json:"new_branch_name" binding:"Required;GitRefName;MaxSize(100)"`

	// Deprecated: true
	// Name of the old branch to create from
	//
	// unique: true
	OldBranchName string `json:"old_branch_name" binding:"GitRefName;MaxSize(100)"`

	// Name of the old branch/tag/commit to create from
	//
	// unique: true
	OldRefName string `json:"old_ref_name" binding:"GitRefName;MaxSize(100)"`
}

// TransferRepoOption options when transfer a repository's ownership
// swagger:model
type TransferRepoOption struct {
	// required: true
	NewOwner string `json:"new_owner"`
	// ID of the team or teams to add to the repository. Teams can only be added to organization-owned repositories.
	TeamIDs *[]int64 `json:"team_ids"`
}

// GitServiceType represents a git service
type GitServiceType int

// enumerate all GitServiceType
const (
	NotMigrated      GitServiceType = iota // 0 not migrated from external sites
	PlainGitService                        // 1 plain git service
	GithubService                          // 2 github.com
	GiteaService                           // 3 gitea service
	GitlabService                          // 4 gitlab service
	GogsService                            // 5 gogs service
	OneDevService                          // 6 onedev service
	GitBucketService                       // 7 gitbucket service
	CodebaseService                        // 8 codebase service
)

// Name represents the service type's name
// WARNNING: the name have to be equal to that on goth's library
func (gt GitServiceType) Name() string {
	return strings.ToLower(gt.Title())
}

// Title represents the service type's proper title
func (gt GitServiceType) Title() string {
	switch gt {
	case GithubService:
		return "GitHub"
	case GiteaService:
		return "Gitea"
	case GitlabService:
		return "GitLab"
	case GogsService:
		return "Gogs"
	case OneDevService:
		return "OneDev"
	case GitBucketService:
		return "GitBucket"
	case CodebaseService:
		return "Codebase"
	case PlainGitService:
		return "Git"
	}
	return ""
}

// MigrateRepoOptions options for migrating repository's
// this is used to interact with api v1
type MigrateRepoOptions struct {
	// required: true
	CloneAddr string `json:"clone_addr" binding:"Required"`
	// deprecated (only for backwards compatibility)
	RepoOwnerID int64 `json:"uid"`
	// Name of User or Organisation who will own Repo after migration
	RepoOwner string `json:"repo_owner"`
	// required: true
	RepoName string `json:"repo_name" binding:"Required;AlphaDashDot;MaxSize(100)"`

	// enum: git,github,gitea,gitlab,gogs,onedev,gitbucket,codebase
	Service      string `json:"service"`
	AuthUsername string `json:"auth_username"`
	AuthPassword string `json:"auth_password"`
	AuthToken    string `json:"auth_token"`

	Mirror         bool   `json:"mirror"`
	LFS            bool   `json:"lfs"`
	LFSEndpoint    string `json:"lfs_endpoint"`
	Private        bool   `json:"private"`
	Description    string `json:"description" binding:"MaxSize(2048)"`
	Wiki           bool   `json:"wiki"`
	Milestones     bool   `json:"milestones"`
	Labels         bool   `json:"labels"`
	Issues         bool   `json:"issues"`
	PullRequests   bool   `json:"pull_requests"`
	Releases       bool   `json:"releases"`
	MirrorInterval string `json:"mirror_interval"`
}

// TokenAuth represents whether a service type supports token-based auth
func (gt GitServiceType) TokenAuth() bool {
	switch gt {
	case GithubService, GiteaService, GitlabService:
		return true
	}
	return false
}

// SupportedFullGitService represents all git services supported to migrate issues/labels/prs and etc.
// TODO: add to this list after new git service added
var SupportedFullGitService = []GitServiceType{
	GithubService,
	GitlabService,
	GiteaService,
	GogsService,
	OneDevService,
	GitBucketService,
	CodebaseService,
}

// RepoTransfer represents a pending repo transfer
type RepoTransfer struct {
	Doer      *User   `json:"doer"`
	Recipient *User   `json:"recipient"`
	Teams     []*Team `json:"teams"`
}

// NewIssuePinsAllowed represents an API response that says if new Issue Pins are allowed
type NewIssuePinsAllowed struct {
	Issues       bool `json:"issues"`
	PullRequests bool `json:"pull_requests"`
}

// UpdateRepoAvatarUserOption options when updating the repo avatar
type UpdateRepoAvatarOption struct {
	// image must be base64 encoded
	Image string `json:"image" binding:"Required"`
}<|MERGE_RESOLUTION|>--- conflicted
+++ resolved
@@ -143,14 +143,11 @@
 	// TrustModel of the repository
 	// enum: default,collaborator,committer,collaboratorcommitter
 	TrustModel string `json:"trust_model"`
-<<<<<<< HEAD
-	// SizeLimit of the repository
-	SizeLimit int64 `json:"size_limit"`
-=======
 	// ObjectFormatName of the underlying git repository
 	// enum: sha1,sha256
 	ObjectFormatName string `json:"object_format_name" binding:"MaxSize(6)"`
->>>>>>> 274c0aea
+	// SizeLimit of the repository
+	SizeLimit int64 `json:"size_limit"`
 }
 
 // EditRepoOption options when editing a repository's properties
