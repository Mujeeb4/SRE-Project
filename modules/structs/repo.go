// Copyright 2014 The Gogs Authors. All rights reserved.
// Use of this source code is governed by a MIT-style
// license that can be found in the LICENSE file.

package structs

import (
	"time"
)

// Permission represents a set of permissions
type Permission struct {
	Admin bool `json:"admin"`
	Push  bool `json:"push"`
	Pull  bool `json:"pull"`
}

// Repository represents a repository
type Repository struct {
	ID            int64       `json:"id"`
	Owner         *User       `json:"owner"`
	Name          string      `json:"name"`
	FullName      string      `json:"full_name"`
	Description   string      `json:"description"`
	Empty         bool        `json:"empty"`
	Private       bool        `json:"private"`
	Fork          bool        `json:"fork"`
	Parent        *Repository `json:"parent"`
	Mirror        bool        `json:"mirror"`
	Size          int         `json:"size"`
	HTMLURL       string      `json:"html_url"`
	SSHURL        string      `json:"ssh_url"`
	CloneURL      string      `json:"clone_url"`
	Website       string      `json:"website"`
	Stars         int         `json:"stars_count"`
	Forks         int         `json:"forks_count"`
	Watchers      int         `json:"watchers_count"`
	OpenIssues    int         `json:"open_issues_count"`
	DefaultBranch string      `json:"default_branch"`
	Archived      bool        `json:"archived"`
	// swagger:strfmt date-time
	Created time.Time `json:"created_at"`
	// swagger:strfmt date-time
<<<<<<< HEAD
	Updated                   time.Time   `json:"updated_at"`
	Permissions               *Permission `json:"permissions,omitempty"`
	HasIssues                 bool        `json:"has_issues"`
	HasWiki                   bool        `json:"has_wiki"`
	AllowPullRequests         bool        `json:"allow_pull_requests"`
	IgnoreWhitespaceConflicts bool        `json:"ignore_whitespace_conflicts"`
	AllowMerge                bool        `json:"allow_merge_commits"`
	AllowRebase               bool        `json:"allow_rebase"`
	AllowRebaseMerge          bool        `json:"allow_rebase_explicit"`
	AllowSquash               bool        `json:"allow_squash_merge"`
=======
	Updated     time.Time   `json:"updated_at"`
	Permissions *Permission `json:"permissions,omitempty"`
	AvatarURL   string      `json:"avatar_url"`
>>>>>>> cdd10f14
}

// CreateRepoOption options when creating repository
// swagger:model
type CreateRepoOption struct {
	// Name of the repository to create
	//
	// required: true
	// unique: true
	Name string `json:"name" binding:"Required;AlphaDashDot;MaxSize(100)"`
	// Description of the repository to create
	Description string `json:"description" binding:"MaxSize(255)"`
	// Whether the repository is private
	Private bool `json:"private"`
	// Whether the repository should be auto-intialized?
	AutoInit bool `json:"auto_init"`
	// Gitignores to use
	Gitignores string `json:"gitignores"`
	// License to use
	License string `json:"license"`
	// Readme of the repository to create
	Readme string `json:"readme"`
}

// EditRepoOption options when editing a repository's properties
// swagger:model
type EditRepoOption struct {
	// name of the repository
	// unique: true
	Name *string `json:"name,omitempty" binding:"OmitEmpty;AlphaDashDot;MaxSize(100);"`
	// a short description of the repository.
	Description *string `json:"description,omitempty" binding:"MaxSize(255)"`
	// a URL with more information about the repository.
	Website *string `json:"website,omitempty" binding:"MaxSize(255)"`
	// either `true` to make the repository private or `false` to make it public.
	// Note: you will get a 422 error if the organization restricts changing repository visibility to organization
	// owners and a non-owner tries to change the value of private.
	Private *bool `json:"private,omitempty"`
	// either `true` to enable issues for this repository or `false` to disable them.
	HasIssues *bool `json:"has_issues,omitempty"`
	// either `true` to enable the wiki for this repository or `false` to disable it.
	HasWiki *bool `json:"has_wiki,omitempty"`
	// sets the default branch for this repository.
	DefaultBranch *string `json:"default_branch,omitempty"`
	// either `true` to allow pull requests, or `false` to prevent pull request.
	AllowPullRequests *bool `json:"allow_pull_requests,omitempty"`
	// either `true` to ignore whitespace for conflicts, or `false` to not ignore whitespace. `allow_pull_requests` must be `true`.
	IgnoreWhitespaceConflicts *bool `json:"ignore_whitespace_conflicts,omitempty"`
	// either `true` to allow merging pull requests with a merge commit, or `false` to prevent merging pull requests with merge commits. `allow_pull_requests` must be `true`.
	AllowMerge *bool `json:"allow_merge_commits,omitempty"`
	// either `true` to allow rebase-merging pull requests, or `false` to prevent rebase-merging. `allow_pull_requests` must be `true`.
	AllowRebase *bool `json:"allow_rebase,omitempty"`
	// either `true` to allow rebase with explicit merge commits (--no-ff), or `false` to prevent rebase with explicit merge commits. `allow_pull_requests` must be `true`.
	AllowRebaseMerge *bool `json:"allow_rebase_explicit,omitempty"`
	// either `true` to allow squash-merging pull requests, or `false` to prevent squash-merging. `allow_pull_requests` must be `true`.
	AllowSquash *bool `json:"allow_squash_merge,omitempty"`
	// set to `true` to archive this repository.
	Archived *bool `json:"archived,omitempty"`
}

// MigrateRepoOption options for migrating a repository from an external service
type MigrateRepoOption struct {
	// required: true
	CloneAddr    string `json:"clone_addr" binding:"Required"`
	AuthUsername string `json:"auth_username"`
	AuthPassword string `json:"auth_password"`
	// required: true
	UID int `json:"uid" binding:"Required"`
	// required: true
	RepoName    string `json:"repo_name" binding:"Required"`
	Mirror      bool   `json:"mirror"`
	Private     bool   `json:"private"`
	Description string `json:"description"`
}<|MERGE_RESOLUTION|>--- conflicted
+++ resolved
@@ -41,7 +41,6 @@
 	// swagger:strfmt date-time
 	Created time.Time `json:"created_at"`
 	// swagger:strfmt date-time
-<<<<<<< HEAD
 	Updated                   time.Time   `json:"updated_at"`
 	Permissions               *Permission `json:"permissions,omitempty"`
 	HasIssues                 bool        `json:"has_issues"`
@@ -52,11 +51,7 @@
 	AllowRebase               bool        `json:"allow_rebase"`
 	AllowRebaseMerge          bool        `json:"allow_rebase_explicit"`
 	AllowSquash               bool        `json:"allow_squash_merge"`
-=======
-	Updated     time.Time   `json:"updated_at"`
-	Permissions *Permission `json:"permissions,omitempty"`
-	AvatarURL   string      `json:"avatar_url"`
->>>>>>> cdd10f14
+	AvatarURL                 string      `json:"avatar_url"`
 }
 
 // CreateRepoOption options when creating repository
