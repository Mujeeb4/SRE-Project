// Copyright 2014 The Gogs Authors. All rights reserved.
// Copyright 2023 The Gitea Authors. All rights reserved.
// SPDX-License-Identifier: MIT

package structs

import (
	"time"

	"code.gitea.io/gitea/modules/json"
)

// User represents a user
// swagger:model
type User struct {
	// the user's id
	ID int64 `json:"id"`
	// the user's username
	UserName string `json:"login"`
	// the user's authentication sign-in name.
	// default: empty
	LoginName string `json:"login_name"`
	// the user's full name
	FullName string `json:"full_name"`
	// swagger:strfmt email
	Email string `json:"email"`
	// URL to the user's avatar
	AvatarURL string `json:"avatar_url"`
	// User locale
	Language string `json:"language"`
	// Is the user an administrator
	IsAdmin bool `json:"is_admin"`
	// swagger:strfmt date-time
	LastLogin time.Time `json:"last_login,omitempty"`
	// swagger:strfmt date-time
	Created time.Time `json:"created,omitempty"`
	// Is user restricted
	Restricted bool `json:"restricted"`
	// Is user active
	IsActive bool `json:"active"`
	// Is user login prohibited
	ProhibitLogin bool `json:"prohibit_login"`
	// the user's location
	Location string `json:"location"`
	// the user's website
	Website string `json:"website"`
	// the user's description
	Description string `json:"description"`
	// User visibility level option: public, limited, private
	Visibility string `json:"visibility"`

	// user counts
	Followers    int `json:"followers_count"`
	Following    int `json:"following_count"`
	StarredRepos int `json:"starred_repos_count"`
}

// MarshalJSON implements the json.Marshaler interface for User, adding field(s) for backward compatibility
func (u User) MarshalJSON() ([]byte, error) {
	// Re-declaring User to avoid recursion
	type shadow User
	return json.Marshal(struct {
		shadow
		CompatUserName string `json:"username"`
	}{shadow(u), u.UserName})
}

// UserSettings represents user settings
// swagger:model
type UserSettings struct {
	FullName      string `json:"full_name"`
	Website       string `json:"website"`
	Description   string `json:"description"`
	Location      string `json:"location"`
	Language      string `json:"language"`
	Theme         string `json:"theme"`
	DiffViewStyle string `json:"diff_view_style"`
	// Privacy
	HideEmail    bool `json:"hide_email"`
	HideActivity bool `json:"hide_activity"`
}

// UserSettingsOptions represents options to change user settings
// swagger:model
type UserSettingsOptions struct {
	FullName      *string `json:"full_name" binding:"MaxSize(100)"`
	Website       *string `json:"website" binding:"OmitEmpty;ValidUrl;MaxSize(255)"`
	Description   *string `json:"description" binding:"MaxSize(255)"`
	Location      *string `json:"location" binding:"MaxSize(50)"`
	Language      *string `json:"language"`
	Theme         *string `json:"theme"`
	DiffViewStyle *string `json:"diff_view_style"`
	// Privacy
	HideEmail    *bool `json:"hide_email"`
	HideActivity *bool `json:"hide_activity"`
}

// RenameUserOption options when renaming a user
type RenameUserOption struct {
	// New username for this user. This name cannot be in use yet by any other user.
	//
	// required: true
	// unique: true
	NewName string `json:"new_username" binding:"Required"`
}

// UpdateUserAvatarUserOption options when updating the user avatar
type UpdateUserAvatarOption struct {
	// image must be base64 encoded
	Image string `json:"image" binding:"Required"`
}

<<<<<<< HEAD
// StarList represents a star list
type StarList struct {
	ID              int64  `json:"id"`
	Name            string `json:"name"`
	Description     string `json:"description"`
	IsPrivate       bool   `json:"is_private"`
	RepositoryCount int64  `json:"repository_count"`
	User            *User  `json:"user"`
}

// CreateEditStarListOptions when creating or editing a star list
type CreateEditStarListOptions struct {
	Name        string `json:"name" binding:"Required"`
	Description string `json:"description"`
	IsPrivate   bool   `json:"is_private"`
}

// StarListRepoInfo represents a star list and if the repo contains this star list
type StarListRepoInfo struct {
	StarList *StarList `json:"star_list"`
	Contains bool      `json:"contains"`
=======
// Badge represents a user badge
// swagger:model
type Badge struct {
	ID          int64  `json:"id"`
	Slug        string `json:"slug"`
	Description string `json:"description"`
	ImageURL    string `json:"image_url"`
}

// UserBadge represents a user badge
// swagger:model
type UserBadge struct {
	ID      int64 `json:"id"`
	BadgeID int64 `json:"badge_id"`
	UserID  int64 `json:"user_id"`
}

// UserBadgeOption options for link between users and badges
type UserBadgeOption struct {
	// example: ["badge1","badge2"]
	BadgeSlugs []string `json:"badge_slugs" binding:"Required"`
>>>>>>> b25eec41
}<|MERGE_RESOLUTION|>--- conflicted
+++ resolved
@@ -110,7 +110,29 @@
 	Image string `json:"image" binding:"Required"`
 }
 
-<<<<<<< HEAD
+// Badge represents a user badge
+// swagger:model
+type Badge struct {
+	ID          int64  `json:"id"`
+	Slug        string `json:"slug"`
+	Description string `json:"description"`
+	ImageURL    string `json:"image_url"`
+}
+
+// UserBadge represents a user badge
+// swagger:model
+type UserBadge struct {
+	ID      int64 `json:"id"`
+	BadgeID int64 `json:"badge_id"`
+	UserID  int64 `json:"user_id"`
+}
+
+// UserBadgeOption options for link between users and badges
+type UserBadgeOption struct {
+	// example: ["badge1","badge2"]
+	BadgeSlugs []string `json:"badge_slugs" binding:"Required"`
+}
+
 // StarList represents a star list
 type StarList struct {
 	ID              int64  `json:"id"`
@@ -132,27 +154,4 @@
 type StarListRepoInfo struct {
 	StarList *StarList `json:"star_list"`
 	Contains bool      `json:"contains"`
-=======
-// Badge represents a user badge
-// swagger:model
-type Badge struct {
-	ID          int64  `json:"id"`
-	Slug        string `json:"slug"`
-	Description string `json:"description"`
-	ImageURL    string `json:"image_url"`
-}
-
-// UserBadge represents a user badge
-// swagger:model
-type UserBadge struct {
-	ID      int64 `json:"id"`
-	BadgeID int64 `json:"badge_id"`
-	UserID  int64 `json:"user_id"`
-}
-
-// UserBadgeOption options for link between users and badges
-type UserBadgeOption struct {
-	// example: ["badge1","badge2"]
-	BadgeSlugs []string `json:"badge_slugs" binding:"Required"`
->>>>>>> b25eec41
 }