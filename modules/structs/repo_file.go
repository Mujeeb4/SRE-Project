--- conflicted
+++ resolved
@@ -60,7 +60,6 @@
 	FromPath string `json:"from_path" binding:"MaxSize(500)"`
 }
 
-<<<<<<< HEAD
 // Branch returns branch name
 func (o *UpdateFileOptions) Branch() string {
 	return o.FileOptions.BranchName
@@ -69,14 +68,14 @@
 // FileOptionInterface provides a unified interface for the different file options
 type FileOptionInterface interface {
 	Branch() string
-=======
+}
+
 // ApplyDiffPatchFileOptions options for applying a diff patch
 // Note: `author` and `committer` are optional (if only one is given, it will be used for the other, otherwise the authenticated user will be used)
 type ApplyDiffPatchFileOptions struct {
 	DeleteFileOptions
 	// required: true
 	Content string `json:"content"`
->>>>>>> 5348e198
 }
 
 // FileLinksResponse contains the links for a repo's file
