--- conflicted
+++ resolved
@@ -385,26 +385,16 @@
 
 // PullRequestPayload represents a payload information of pull request event.
 type PullRequestPayload struct {
-<<<<<<< HEAD
-	Action      HookIssueAction  `json:"action"`
-	Index       int64            `json:"number"`
-	Changes     *ChangesPayload  `json:"changes,omitempty"`
-	PullRequest *PullRequest     `json:"pull_request"`
-	Commits     []*PayloadCommit `json:"commits"`
-	Repository  *Repository      `json:"repository"`
-	Sender      *User            `json:"sender"`
-	Review      *ReviewPayload   `json:"review"`
-=======
-	Action            HookIssueAction `json:"action"`
-	Index             int64           `json:"number"`
-	Changes           *ChangesPayload `json:"changes,omitempty"`
-	PullRequest       *PullRequest    `json:"pull_request"`
-	RequestedReviewer *User           `json:"requested_reviewer"`
-	Repository        *Repository     `json:"repository"`
-	Sender            *User           `json:"sender"`
-	CommitID          string          `json:"commit_id"`
-	Review            *ReviewPayload  `json:"review"`
->>>>>>> 906e253d
+	Action            HookIssueAction  `json:"action"`
+	Index             int64            `json:"number"`
+	Changes           *ChangesPayload  `json:"changes,omitempty"`
+	PullRequest       *PullRequest     `json:"pull_request"`
+	RequestedReviewer *User            `json:"requested_reviewer"`
+	Repository        *Repository      `json:"repository"`
+	Sender            *User            `json:"sender"`
+	CommitID          string           `json:"commit_id"`
+	Commits           []*PayloadCommit `json:"commits"`
+	Review            *ReviewPayload   `json:"review"`
 }
 
 // JSONPayload FIXME
