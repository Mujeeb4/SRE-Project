// Copyright 2020 The Gitea Authors. All rights reserved.
// Use of this source code is governed by a MIT-style
// license that can be found in the LICENSE file.

package structs

import (
	"time"
)

// ReviewStateType review state type
type ReviewStateType string

const (
	// ReviewStateApproved pr is approved
	ReviewStateApproved ReviewStateType = "APPROVED"
	// ReviewStatePending pr state is pending
	ReviewStatePending ReviewStateType = "PENDING"
	// ReviewStateComment is a comment review
	ReviewStateComment ReviewStateType = "COMMENT"
	// ReviewStateRequestChanges changes for pr are requested
	ReviewStateRequestChanges ReviewStateType = "REQUEST_CHANGES"
	// ReviewStateRequestReview review is requested from user
	ReviewStateRequestReview ReviewStateType = "REQUEST_REVIEW"
	// ReviewStateUnknown state of pr is unknown
	ReviewStateUnknown ReviewStateType = ""
)

// PullReview represents a pull request review
type PullReview struct {
	ID                int64           `json:"id"`
	Reviewer          *User           `json:"user"`
	ReviewerTeam      *Team           `json:"team"`
	State             ReviewStateType `json:"state"`
	Body              string          `json:"body"`
	CommitID          string          `json:"commit_id"`
	Stale             bool            `json:"stale"`
	Official          bool            `json:"official"`
	Dismissed         bool            `json:"dismissed"`
	CodeCommentsCount int             `json:"comments_count"`
	// swagger:strfmt date-time
	Submitted time.Time `json:"submitted_at"`

	HTMLURL     string `json:"html_url"`
	HTMLPullURL string `json:"pull_request_url"`
}

// PullReviewComment represents a comment on a pull request review
type PullReviewComment struct {
	ID       int64  `json:"id"`
	Body     string `json:"body"`
	Reviewer *User  `json:"user"`
	ReviewID int64  `json:"pull_request_review_id"`

	// swagger:strfmt date-time
	Created time.Time `json:"created_at"`
	// swagger:strfmt date-time
	Updated time.Time `json:"updated_at"`

	Path         string `json:"path"`
	CommitID     string `json:"commit_id"`
	OrigCommitID string `json:"original_commit_id"`
	DiffHunk     string `json:"diff_hunk"`
	LineNum      uint64 `json:"position"`
	OldLineNum   uint64 `json:"original_position"`

	HTMLURL     string `json:"html_url"`
	HTMLPullURL string `json:"pull_request_url"`
}

// CreatePullReviewOptions are options to create a pull review
type CreatePullReviewOptions struct {
	Event    ReviewStateType           `json:"event"`
	Body     string                    `json:"body"`
	CommitID string                    `json:"commit_id"`
	Comments []CreatePullReviewComment `json:"comments"`
}

// CreatePullReviewComment represent a review comment for creation api
type CreatePullReviewComment struct {
	// the tree path
	Path string `json:"path"`
	Body string `json:"body"`
	// if comment to old file line or 0
	OldLineNum int64 `json:"old_position"`
	// if comment to new file line or 0
	NewLineNum int64 `json:"new_position"`
}

// SubmitPullReviewOptions are options to submit a pending pull review
type SubmitPullReviewOptions struct {
	Event ReviewStateType `json:"event"`
	Body  string          `json:"body"`
}

<<<<<<< HEAD
// DismissPullReviewOptions are options to dismiss a pull review
type DismissPullReviewOptions struct {
	Message string `json:"message"`
=======
// PullReviewRequestOptions are options to add or remove pull review requests
type PullReviewRequestOptions struct {
	Reviewers     []string `json:"reviewers"`
	TeamReviewers []string `json:"team_reviewers"`
>>>>>>> f719e2e8
}<|MERGE_RESOLUTION|>--- conflicted
+++ resolved
@@ -93,14 +93,13 @@
 	Body  string          `json:"body"`
 }
 
-<<<<<<< HEAD
 // DismissPullReviewOptions are options to dismiss a pull review
 type DismissPullReviewOptions struct {
 	Message string `json:"message"`
-=======
+}
+
 // PullReviewRequestOptions are options to add or remove pull review requests
 type PullReviewRequestOptions struct {
 	Reviewers     []string `json:"reviewers"`
 	TeamReviewers []string `json:"team_reviewers"`
->>>>>>> f719e2e8
 }