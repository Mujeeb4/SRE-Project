--- conflicted
+++ resolved
@@ -72,12 +72,12 @@
 	Version string `json:"version"`
 }
 
-<<<<<<< HEAD
 // GitignoreTemplateInfo name and text of a gitignore template
 type GitignoreTemplateInfo struct {
 	Name   string `json:"name"`
 	Source string `json:"source"`
-=======
+}
+
 // LicensesListEntry is used for the API
 type LicensesTemplateListEntry struct {
 	Key  string `json:"key"`
@@ -92,7 +92,6 @@
 	URL            string `json:"url"`
 	Implementation string `json:"implementation"`
 	Body           string `json:"body"`
->>>>>>> 61d08f44
 }
 
 // APIError is an api error with a message
