// Copyright 2019 The Gitea Authors. All rights reserved.
// Use of this source code is governed by a MIT-style
// license that can be found in the LICENSE file.

package repository

import (
	"bytes"
	"context"
	"fmt"
	"os"
	"path/filepath"
	"strings"
	"time"

	"code.gitea.io/gitea/models"
	repo_model "code.gitea.io/gitea/models/repo"
	user_model "code.gitea.io/gitea/models/user"
	"code.gitea.io/gitea/modules/git"
	"code.gitea.io/gitea/modules/log"
	"code.gitea.io/gitea/modules/setting"
	"code.gitea.io/gitea/modules/util"
	asymkey_service "code.gitea.io/gitea/services/asymkey"

	"github.com/unknwon/com"
)

func prepareRepoCommit(ctx context.Context, repo *repo_model.Repository, tmpDir, repoPath string, opts models.CreateRepoOptions) error {
	commitTimeStr := time.Now().Format(time.RFC3339)
	authorSig := repo.Owner.NewGitSig()

	// Because this may call hooks we should pass in the environment
	env := append(os.Environ(),
		"GIT_AUTHOR_NAME="+authorSig.Name,
		"GIT_AUTHOR_EMAIL="+authorSig.Email,
		"GIT_AUTHOR_DATE="+commitTimeStr,
		"GIT_COMMITTER_NAME="+authorSig.Name,
		"GIT_COMMITTER_EMAIL="+authorSig.Email,
		"GIT_COMMITTER_DATE="+commitTimeStr,
	)

	// Clone to temporary path and do the init commit.
	if stdout, err := git.NewCommandContext(ctx, "clone", repoPath, tmpDir).
		SetDescription(fmt.Sprintf("prepareRepoCommit (git clone): %s to %s", repoPath, tmpDir)).
		RunInDirWithEnv("", env); err != nil {
		log.Error("Failed to clone from %v into %s: stdout: %s\nError: %v", repo, tmpDir, stdout, err)
		return fmt.Errorf("git clone: %v", err)
	}

	// README
	data, err := models.GetRepoInitFile("readme", opts.Readme)
	if err != nil {
		return fmt.Errorf("GetRepoInitFile[%s]: %v", opts.Readme, err)
	}

	cloneLink := repo.CloneLink()
	match := map[string]string{
		"Name":           repo.Name,
		"Description":    repo.Description,
		"CloneURL.SSH":   cloneLink.SSH,
		"CloneURL.HTTPS": cloneLink.HTTPS,
		"OwnerName":      repo.OwnerName,
	}
	if err = os.WriteFile(filepath.Join(tmpDir, "README.md"),
		[]byte(com.Expand(string(data), match)), 0644); err != nil {
		return fmt.Errorf("write README.md: %v", err)
	}

	// .gitignore
	if len(opts.Gitignores) > 0 {
		var buf bytes.Buffer
		names := strings.Split(opts.Gitignores, ",")
		for _, name := range names {
			data, err = models.GetRepoInitFile("gitignore", name)
			if err != nil {
				return fmt.Errorf("GetRepoInitFile[%s]: %v", name, err)
			}
			buf.WriteString("# ---> " + name + "\n")
			buf.Write(data)
			buf.WriteString("\n")
		}

		if buf.Len() > 0 {
			if err = os.WriteFile(filepath.Join(tmpDir, ".gitignore"), buf.Bytes(), 0644); err != nil {
				return fmt.Errorf("write .gitignore: %v", err)
			}
		}
	}

	// LICENSE
	if len(opts.License) > 0 {
		data, err = models.GetRepoInitFile("license", opts.License)
		if err != nil {
			return fmt.Errorf("GetRepoInitFile[%s]: %v", opts.License, err)
		}

		if err = os.WriteFile(filepath.Join(tmpDir, "LICENSE"), data, 0644); err != nil {
			return fmt.Errorf("write LICENSE: %v", err)
		}
	}

	return nil
}

// initRepoCommit temporarily changes with work directory.
<<<<<<< HEAD
func initRepoCommit(ctx context.Context, tmpPath string, repo *models.Repository, u *user_model.User, defaultBranch string) (err error) {
=======
func initRepoCommit(tmpPath string, repo *repo_model.Repository, u *user_model.User, defaultBranch string) (err error) {
>>>>>>> 39eb8244
	commitTimeStr := time.Now().Format(time.RFC3339)

	sig := u.NewGitSig()
	// Because this may call hooks we should pass in the environment
	env := append(os.Environ(),
		"GIT_AUTHOR_NAME="+sig.Name,
		"GIT_AUTHOR_EMAIL="+sig.Email,
		"GIT_AUTHOR_DATE="+commitTimeStr,
		"GIT_COMMITTER_DATE="+commitTimeStr,
	)
	committerName := sig.Name
	committerEmail := sig.Email

	if stdout, err := git.NewCommandContext(ctx, "add", "--all").
		SetDescription(fmt.Sprintf("initRepoCommit (git add): %s", tmpPath)).
		RunInDir(tmpPath); err != nil {
		log.Error("git add --all failed: Stdout: %s\nError: %v", stdout, err)
		return fmt.Errorf("git add --all: %v", err)
	}

	err = git.LoadGitVersion()
	if err != nil {
		return fmt.Errorf("Unable to get git version: %v", err)
	}

	args := []string{
		"commit", fmt.Sprintf("--author='%s <%s>'", sig.Name, sig.Email),
		"-m", "Initial commit",
	}

	if git.CheckGitVersionAtLeast("1.7.9") == nil {
<<<<<<< HEAD
		sign, keyID, signer, _ := models.SignInitialCommit(ctx, tmpPath, u)
=======
		sign, keyID, signer, _ := asymkey_service.SignInitialCommit(tmpPath, u)
>>>>>>> 39eb8244
		if sign {
			args = append(args, "-S"+keyID)

			if repo.GetTrustModel() == repo_model.CommitterTrustModel || repo.GetTrustModel() == repo_model.CollaboratorCommitterTrustModel {
				// need to set the committer to the KeyID owner
				committerName = signer.Name
				committerEmail = signer.Email
			}
		} else if git.CheckGitVersionAtLeast("2.0.0") == nil {
			args = append(args, "--no-gpg-sign")
		}
	}

	env = append(env,
		"GIT_COMMITTER_NAME="+committerName,
		"GIT_COMMITTER_EMAIL="+committerEmail,
	)

	if stdout, err := git.NewCommandContext(ctx, args...).
		SetDescription(fmt.Sprintf("initRepoCommit (git commit): %s", tmpPath)).
		RunInDirWithEnv(tmpPath, env); err != nil {
		log.Error("Failed to commit: %v: Stdout: %s\nError: %v", args, stdout, err)
		return fmt.Errorf("git commit: %v", err)
	}

	if len(defaultBranch) == 0 {
		defaultBranch = setting.Repository.DefaultBranch
	}

	if stdout, err := git.NewCommandContext(ctx, "push", "origin", "HEAD:"+defaultBranch).
		SetDescription(fmt.Sprintf("initRepoCommit (git push): %s", tmpPath)).
		RunInDirWithEnv(tmpPath, models.InternalPushingEnvironment(u, repo)); err != nil {
		log.Error("Failed to push back to HEAD: Stdout: %s\nError: %v", stdout, err)
		return fmt.Errorf("git push: %v", err)
	}

	return nil
}

func checkInitRepository(ctx context.Context, owner, name string) (err error) {
	// Somehow the directory could exist.
	repoPath := repo_model.RepoPath(owner, name)
	isExist, err := util.IsExist(repoPath)
	if err != nil {
		log.Error("Unable to check if %s exists. Error: %v", repoPath, err)
		return err
	}
	if isExist {
		return repo_model.ErrRepoFilesAlreadyExist{
			Uname: owner,
			Name:  name,
		}
	}

	// Init git bare new repository.
	if err = git.InitRepository(ctx, repoPath, true); err != nil {
		return fmt.Errorf("git.InitRepository: %v", err)
	} else if err = createDelegateHooks(repoPath); err != nil {
		return fmt.Errorf("createDelegateHooks: %v", err)
	}
	return nil
}

// InitRepository initializes README and .gitignore if needed.
<<<<<<< HEAD
func initRepository(ctx context.Context, repoPath string, u *user_model.User, repo *models.Repository, opts models.CreateRepoOptions) (err error) {
	if err = checkInitRepository(ctx, repo.OwnerName, repo.Name); err != nil {
=======
func initRepository(ctx context.Context, repoPath string, u *user_model.User, repo *repo_model.Repository, opts models.CreateRepoOptions) (err error) {
	if err = checkInitRepository(repo.OwnerName, repo.Name); err != nil {
>>>>>>> 39eb8244
		return err
	}

	// Initialize repository according to user's choice.
	if opts.AutoInit {
		tmpDir, err := os.MkdirTemp(os.TempDir(), "gitea-"+repo.Name)
		if err != nil {
			return fmt.Errorf("Failed to create temp dir for repository %s: %v", repo.RepoPath(), err)
		}
		defer func() {
			if err := util.RemoveAll(tmpDir); err != nil {
				log.Warn("Unable to remove temporary directory: %s: Error: %v", tmpDir, err)
			}
		}()

		if err = prepareRepoCommit(ctx, repo, tmpDir, repoPath, opts); err != nil {
			return fmt.Errorf("prepareRepoCommit: %v", err)
		}

		// Apply changes and commit.
		if err = initRepoCommit(ctx, tmpDir, repo, u, opts.DefaultBranch); err != nil {
			return fmt.Errorf("initRepoCommit: %v", err)
		}
	}

	// Re-fetch the repository from database before updating it (else it would
	// override changes that were done earlier with sql)
	if repo, err = repo_model.GetRepositoryByIDCtx(ctx, repo.ID); err != nil {
		return fmt.Errorf("getRepositoryByID: %v", err)
	}

	if !opts.AutoInit {
		repo.IsEmpty = true
	}

	repo.DefaultBranch = setting.Repository.DefaultBranch

	if len(opts.DefaultBranch) > 0 {
		repo.DefaultBranch = opts.DefaultBranch
		gitRepo, err := git.OpenRepositoryCtx(ctx, repo.RepoPath())
		if err != nil {
			return fmt.Errorf("openRepository: %v", err)
		}
		defer gitRepo.Close()
		if err = gitRepo.SetDefaultBranch(repo.DefaultBranch); err != nil {
			return fmt.Errorf("setDefaultBranch: %v", err)
		}
	}

	if err = models.UpdateRepositoryCtx(ctx, repo, false); err != nil {
		return fmt.Errorf("updateRepository: %v", err)
	}

	return nil
}<|MERGE_RESOLUTION|>--- conflicted
+++ resolved
@@ -103,11 +103,7 @@
 }
 
 // initRepoCommit temporarily changes with work directory.
-<<<<<<< HEAD
-func initRepoCommit(ctx context.Context, tmpPath string, repo *models.Repository, u *user_model.User, defaultBranch string) (err error) {
-=======
-func initRepoCommit(tmpPath string, repo *repo_model.Repository, u *user_model.User, defaultBranch string) (err error) {
->>>>>>> 39eb8244
+func initRepoCommit(ctx context.Context, tmpPath string, repo *repo_model.Repository, u *user_model.User, defaultBranch string) (err error) {
 	commitTimeStr := time.Now().Format(time.RFC3339)
 
 	sig := u.NewGitSig()
@@ -139,11 +135,7 @@
 	}
 
 	if git.CheckGitVersionAtLeast("1.7.9") == nil {
-<<<<<<< HEAD
-		sign, keyID, signer, _ := models.SignInitialCommit(ctx, tmpPath, u)
-=======
-		sign, keyID, signer, _ := asymkey_service.SignInitialCommit(tmpPath, u)
->>>>>>> 39eb8244
+		sign, keyID, signer, _ := asymkey_service.SignInitialCommit(ctx, tmpPath, u)
 		if sign {
 			args = append(args, "-S"+keyID)
 
@@ -208,13 +200,8 @@
 }
 
 // InitRepository initializes README and .gitignore if needed.
-<<<<<<< HEAD
-func initRepository(ctx context.Context, repoPath string, u *user_model.User, repo *models.Repository, opts models.CreateRepoOptions) (err error) {
+func initRepository(ctx context.Context, repoPath string, u *user_model.User, repo *repo_model.Repository, opts models.CreateRepoOptions) (err error) {
 	if err = checkInitRepository(ctx, repo.OwnerName, repo.Name); err != nil {
-=======
-func initRepository(ctx context.Context, repoPath string, u *user_model.User, repo *repo_model.Repository, opts models.CreateRepoOptions) (err error) {
-	if err = checkInitRepository(repo.OwnerName, repo.Name); err != nil {
->>>>>>> 39eb8244
 		return err
 	}
 
