--- conflicted
+++ resolved
@@ -78,15 +78,9 @@
 	types := []string{"gitignore", "license", "readme", "label"} // option file directories
 	typeFiles := make([]optionFileList, len(types))
 	for i, t := range types {
-<<<<<<< HEAD
-		files, err := options.AssetFS().ListFiles(t, true)
-		if err != nil {
-			log.Fatal("Failed to get %s files: %v", t, err)
-=======
 		var err error
 		if typeFiles[i].all, err = options.Dir(t); err != nil {
 			return fmt.Errorf("failed to list %s files: %w", t, err)
->>>>>>> 4e334813
 		}
 		sort.Strings(typeFiles[i].all)
 		customPath := filepath.Join(setting.CustomPath, "options", t)
