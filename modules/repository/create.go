// Copyright 2019 The Gitea Authors. All rights reserved.
// Use of this source code is governed by a MIT-style
// license that can be found in the LICENSE file.

package repository

import (
	"fmt"
	"strings"

	"code.gitea.io/gitea/models"
	"code.gitea.io/gitea/modules/git"
	"code.gitea.io/gitea/modules/log"
	"code.gitea.io/gitea/modules/setting"
<<<<<<< HEAD

	"github.com/unknwon/com"
=======
	"code.gitea.io/gitea/modules/util"
>>>>>>> a755e5ad
)

// CreateRepository creates a repository for the user/organization.
func CreateRepository(doer, u *models.User, opts models.CreateRepoOptions) (*models.Repository, error) {
	if !doer.IsAdmin && !u.CanCreateRepo() {
		return nil, models.ErrReachLimitOfRepo{
			Limit: u.MaxRepoCreation,
		}
	}

	repo := &models.Repository{
		OwnerID:                         u.ID,
		Owner:                           u,
		OwnerName:                       u.Name,
		Name:                            opts.Name,
		LowerName:                       strings.ToLower(opts.Name),
		Description:                     opts.Description,
		OriginalURL:                     opts.OriginalURL,
		OriginalServiceType:             opts.GitServiceType,
		IsPrivate:                       opts.IsPrivate,
		IsFsckEnabled:                   !opts.IsMirror,
		CloseIssuesViaCommitInAnyBranch: setting.Repository.DefaultCloseIssuesViaCommitsInAnyBranch,
		Status:                          opts.Status,
		IsEmpty:                         !opts.AutoInit,
	}

	overwriteOrAdopt := (!opts.IsMirror && opts.AdoptPreExisting && (doer.IsAdmin || setting.Repository.AllowAdoptionOfUnadoptedRepositories)) ||
		(opts.OverwritePreExisting && (doer.IsAdmin || setting.Repository.AllowOverwriteOfUnadoptedRepositories))

	if err := models.WithTx(func(ctx models.DBContext) error {
		if err := models.CreateRepository(ctx, doer, u, repo, overwriteOrAdopt); err != nil {
			return err
		}

		// No need for init mirror.
<<<<<<< HEAD
		if opts.IsMirror {
			return nil
		}

		shouldInit := true

		repoPath := models.RepoPath(u.Name, repo.Name)
		if com.IsExist(repoPath) {
			// repo already exists - We have two or three options.
			// 1. We fail stating that the directory exists
			// 2. We create the db repository to go with this data and adopt the git repo
			// 3. We delete it and start afresh
			//
			// Previously Gitea would just delete and start afresh - this was naughty.
			if opts.AdoptPreExisting {
				shouldInit = false
				if err := adoptRepository(ctx, repoPath, doer, repo, opts); err != nil {
					return fmt.Errorf("createDelegateHooks: %v", err)
				}
			} else if opts.OverwritePreExisting {
				log.Warn("An already existing repository was deleted at %s", repoPath)
				if err := os.RemoveAll(repoPath); err != nil {
					log.Error("Unable to remove already existing repository at %s: Error: %v", repoPath, err)
					return fmt.Errorf(
						"unable to delete repo directory %s/%s: %v", u.Name, repo.Name, err)
				}
			} else {
				log.Error("Files already exist in %s and we are not going to adopt or delete.", repoPath)
				return models.ErrRepoFilesAlreadyExist{
					Uname: u.Name,
					Name:  repo.Name,
				}
			}
		}

		if shouldInit {
			if err := initRepository(ctx, repoPath, doer, repo, opts); err != nil {
				if err2 := os.RemoveAll(repoPath); err2 != nil {
=======
		if !opts.IsMirror {
			repoPath := models.RepoPath(u.Name, repo.Name)
			if err = initRepository(ctx, repoPath, doer, repo, opts); err != nil {
				if err2 := util.RemoveAll(repoPath); err2 != nil {
>>>>>>> a755e5ad
					log.Error("initRepository: %v", err)
					return fmt.Errorf(
						"delete repo directory %s/%s failed(2): %v", u.Name, repo.Name, err2)
				}
				return fmt.Errorf("initRepository: %v", err)
			}
		}

		// Initialize Issue Labels if selected
		if len(opts.IssueLabels) > 0 {
			if err := models.InitializeLabels(ctx, repo.ID, opts.IssueLabels, false); err != nil {
				if shouldInit {
					if errDelete := models.DeleteRepository(doer, u.ID, repo.ID); errDelete != nil {
						log.Error("Rollback deleteRepository: %v", errDelete)
					}
				}
				return fmt.Errorf("InitializeLabels: %v", err)
			}
		}

		if stdout, err := git.NewCommand("update-server-info").
			SetDescription(fmt.Sprintf("CreateRepository(git update-server-info): %s", repoPath)).
			RunInDir(repoPath); err != nil {
			log.Error("CreateRepository(git update-server-info) in %v: Stdout: %s\nError: %v", repo, stdout, err)
			if shouldInit {
				if errDelete := models.DeleteRepository(doer, u.ID, repo.ID); errDelete != nil {
					log.Error("Rollback deleteRepository: %v", errDelete)
				}
			}
			return fmt.Errorf("CreateRepository(git update-server-info): %v", err)
		}
		return nil
	}); err != nil {
		return nil, err
	}

	return repo, nil
}<|MERGE_RESOLUTION|>--- conflicted
+++ resolved
@@ -12,12 +12,9 @@
 	"code.gitea.io/gitea/modules/git"
 	"code.gitea.io/gitea/modules/log"
 	"code.gitea.io/gitea/modules/setting"
-<<<<<<< HEAD
+	"code.gitea.io/gitea/modules/util"
 
 	"github.com/unknwon/com"
-=======
-	"code.gitea.io/gitea/modules/util"
->>>>>>> a755e5ad
 )
 
 // CreateRepository creates a repository for the user/organization.
@@ -53,7 +50,6 @@
 		}
 
 		// No need for init mirror.
-<<<<<<< HEAD
 		if opts.IsMirror {
 			return nil
 		}
@@ -75,7 +71,7 @@
 				}
 			} else if opts.OverwritePreExisting {
 				log.Warn("An already existing repository was deleted at %s", repoPath)
-				if err := os.RemoveAll(repoPath); err != nil {
+				if err := util.RemoveAll(repoPath); err != nil {
 					log.Error("Unable to remove already existing repository at %s: Error: %v", repoPath, err)
 					return fmt.Errorf(
 						"unable to delete repo directory %s/%s: %v", u.Name, repo.Name, err)
@@ -91,13 +87,7 @@
 
 		if shouldInit {
 			if err := initRepository(ctx, repoPath, doer, repo, opts); err != nil {
-				if err2 := os.RemoveAll(repoPath); err2 != nil {
-=======
-		if !opts.IsMirror {
-			repoPath := models.RepoPath(u.Name, repo.Name)
-			if err = initRepository(ctx, repoPath, doer, repo, opts); err != nil {
 				if err2 := util.RemoveAll(repoPath); err2 != nil {
->>>>>>> a755e5ad
 					log.Error("initRepository: %v", err)
 					return fmt.Errorf(
 						"delete repo directory %s/%s failed(2): %v", u.Name, repo.Name, err2)
