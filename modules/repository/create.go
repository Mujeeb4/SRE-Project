--- conflicted
+++ resolved
@@ -67,21 +67,12 @@
 	}
 
 	// insert units for repo
-<<<<<<< HEAD
-	default_units := unit.DefaultRepoUnits
-	if isFork {
-		default_units = unit.DefaultForkRepoUnits
-	}
-	units := make([]repo_model.RepoUnit, 0, len(default_units))
-	for _, tp := range default_units {
-=======
 	defaultUnits := unit.DefaultRepoUnits
 	if isFork {
 		defaultUnits = unit.DefaultForkRepoUnits
 	}
 	units := make([]repo_model.RepoUnit, 0, len(defaultUnits))
 	for _, tp := range defaultUnits {
->>>>>>> c07199f9
 		if tp == unit.TypeIssues {
 			units = append(units, repo_model.RepoUnit{
 				RepoID: repo.ID,
