// Copyright 2019 The Gitea Authors. All rights reserved.
// Use of this source code is governed by a MIT-style
// license that can be found in the LICENSE file.

package repository

import (
	"context"
	"fmt"
	"os"
	"path"
	"path/filepath"
	"strings"
	"time"

	"code.gitea.io/gitea/models"
	"code.gitea.io/gitea/modules/git"
	"code.gitea.io/gitea/modules/log"
	"code.gitea.io/gitea/modules/util"

	"github.com/huandu/xstrings"
)

type transformer struct {
	Name      string
	Transform func(string) string
}

type expansion struct {
	Name         string
	Value        string
	Transformers []transformer
}

var defaultTransformers = []transformer{
	{Name: "SNAKE", Transform: xstrings.ToSnakeCase},
	{Name: "KEBAB", Transform: xstrings.ToKebabCase},
	{Name: "CAMEL", Transform: func(str string) string {
		return xstrings.FirstRuneToLower(xstrings.ToCamelCase(str))
	}},
	{Name: "PASCAL", Transform: xstrings.ToCamelCase},
	{Name: "LOWER", Transform: strings.ToLower},
	{Name: "UPPER", Transform: strings.ToUpper},
	{Name: "TITLE", Transform: strings.Title},
}

func generateExpansion(src string, templateRepo, generateRepo *models.Repository) string {
	expansions := []expansion{
		{Name: "REPO_NAME", Value: generateRepo.Name, Transformers: defaultTransformers},
		{Name: "TEMPLATE_NAME", Value: templateRepo.Name, Transformers: defaultTransformers},
		{Name: "REPO_DESCRIPTION", Value: generateRepo.Description, Transformers: nil},
		{Name: "TEMPLATE_DESCRIPTION", Value: templateRepo.Description, Transformers: nil},
		{Name: "REPO_OWNER", Value: generateRepo.OwnerName, Transformers: defaultTransformers},
		{Name: "TEMPLATE_OWNER", Value: templateRepo.OwnerName, Transformers: defaultTransformers},
		{Name: "REPO_LINK", Value: generateRepo.Link(), Transformers: nil},
		{Name: "TEMPLATE_LINK", Value: templateRepo.Link(), Transformers: nil},
		{Name: "REPO_HTTPS_URL", Value: generateRepo.CloneLink().HTTPS, Transformers: nil},
		{Name: "TEMPLATE_HTTPS_URL", Value: templateRepo.CloneLink().HTTPS, Transformers: nil},
		{Name: "REPO_SSH_URL", Value: generateRepo.CloneLink().SSH, Transformers: nil},
		{Name: "TEMPLATE_SSH_URL", Value: templateRepo.CloneLink().SSH, Transformers: nil},
	}

	var expansionMap = make(map[string]string)
	for _, e := range expansions {
		expansionMap[e.Name] = e.Value
		for _, tr := range e.Transformers {
			expansionMap[fmt.Sprintf("%s_%s", e.Name, tr.Name)] = tr.Transform(e.Value)
		}
	}

	return os.Expand(src, func(key string) string {
		if expansion, ok := expansionMap[key]; ok {
			return expansion
		}
		return key
	})
}

func checkGiteaTemplate(tmpDir string) (*models.GiteaTemplate, error) {
	gtPath := filepath.Join(tmpDir, ".gitea", "template")
	if _, err := os.Stat(gtPath); os.IsNotExist(err) {
		return nil, nil
	} else if err != nil {
		return nil, err
	}

	content, err := os.ReadFile(gtPath)
	if err != nil {
		return nil, err
	}

	gt := &models.GiteaTemplate{
		Path:    gtPath,
		Content: content,
	}

	return gt, nil
}

func generateRepoCommit(repo, templateRepo, generateRepo *models.Repository, tmpDir string) error {
	commitTimeStr := time.Now().Format(time.RFC3339)
	authorSig := repo.Owner.NewGitSig()

	// Because this may call hooks we should pass in the environment
	env := append(os.Environ(),
		"GIT_AUTHOR_NAME="+authorSig.Name,
		"GIT_AUTHOR_EMAIL="+authorSig.Email,
		"GIT_AUTHOR_DATE="+commitTimeStr,
		"GIT_COMMITTER_NAME="+authorSig.Name,
		"GIT_COMMITTER_EMAIL="+authorSig.Email,
		"GIT_COMMITTER_DATE="+commitTimeStr,
	)

	// Clone to temporary path and do the init commit.
	templateRepoPath := templateRepo.RepoPath()
	if err := git.Clone(templateRepoPath, tmpDir, git.CloneRepoOptions{
		Depth:  1,
		Branch: templateRepo.DefaultBranch,
	}); err != nil {
		return fmt.Errorf("git clone: %v", err)
	}

	if err := util.RemoveAll(path.Join(tmpDir, ".git")); err != nil {
		return fmt.Errorf("remove git dir: %v", err)
	}

	// Variable expansion
	gt, err := checkGiteaTemplate(tmpDir)
	if err != nil {
		return fmt.Errorf("checkGiteaTemplate: %v", err)
	}

	if gt != nil {
		if err := util.Remove(gt.Path); err != nil {
			return fmt.Errorf("remove .giteatemplate: %v", err)
		}

		// Avoid walking tree if there are no globs
		if len(gt.Globs()) > 0 {
			tmpDirSlash := strings.TrimSuffix(filepath.ToSlash(tmpDir), "/") + "/"
			if err := filepath.Walk(tmpDirSlash, func(path string, info os.FileInfo, walkErr error) error {
				if walkErr != nil {
					return walkErr
				}

				if info.IsDir() {
					return nil
				}

				base := strings.TrimPrefix(filepath.ToSlash(path), tmpDirSlash)
				for _, g := range gt.Globs() {
					if g.Match(base) {
						content, err := os.ReadFile(path)
						if err != nil {
							return err
						}

						if err := os.WriteFile(path,
							[]byte(generateExpansion(string(content), templateRepo, generateRepo)),
							0644); err != nil {
							return err
						}
						break
					}
				}
				return nil
			}); err != nil {
				return err
			}
		}
	}

	if err := git.InitRepository(tmpDir, false); err != nil {
		return err
	}

	repoPath := repo.RepoPath()
	if stdout, err := git.NewCommand("remote", "add", "origin", repoPath).
		SetDescription(fmt.Sprintf("generateRepoCommit (git remote add): %s to %s", templateRepoPath, tmpDir)).
		RunInDirWithEnv(tmpDir, env); err != nil {
		log.Error("Unable to add %v as remote origin to temporary repo to %s: stdout %s\nError: %v", repo, tmpDir, stdout, err)
		return fmt.Errorf("git remote add: %v", err)
	}

	return initRepoCommit(tmpDir, repo, repo.Owner, templateRepo.DefaultBranch)
}

<<<<<<< HEAD
func generateGitContent(ctx context.Context, repo, templateRepo, generateRepo *models.Repository) (err error) {
	tmpDir, err := ioutil.TempDir(os.TempDir(), "gitea-"+repo.Name)
=======
func generateGitContent(ctx *db.Context, repo, templateRepo, generateRepo *models.Repository) (err error) {
	tmpDir, err := os.MkdirTemp(os.TempDir(), "gitea-"+repo.Name)
>>>>>>> f2e7d547
	if err != nil {
		return fmt.Errorf("Failed to create temp dir for repository %s: %v", repo.RepoPath(), err)
	}

	defer func() {
		if err := util.RemoveAll(tmpDir); err != nil {
			log.Error("RemoveAll: %v", err)
		}
	}()

	if err = generateRepoCommit(repo, templateRepo, generateRepo, tmpDir); err != nil {
		return fmt.Errorf("generateRepoCommit: %v", err)
	}

	// re-fetch repo
	if repo, err = models.GetRepositoryByIDCtx(ctx, repo.ID); err != nil {
		return fmt.Errorf("getRepositoryByID: %v", err)
	}

	repo.DefaultBranch = templateRepo.DefaultBranch
	gitRepo, err := git.OpenRepository(repo.RepoPath())
	if err != nil {
		return fmt.Errorf("openRepository: %v", err)
	}
	defer gitRepo.Close()
	if err = gitRepo.SetDefaultBranch(repo.DefaultBranch); err != nil {
		return fmt.Errorf("setDefaultBranch: %v", err)
	}
	if err = models.UpdateRepositoryCtx(ctx, repo, false); err != nil {
		return fmt.Errorf("updateRepository: %v", err)
	}

	return nil
}

// GenerateGitContent generates git content from a template repository
func GenerateGitContent(ctx context.Context, templateRepo, generateRepo *models.Repository) error {
	if err := generateGitContent(ctx, generateRepo, templateRepo, generateRepo); err != nil {
		return err
	}

	if err := generateRepo.UpdateSize(ctx); err != nil {
		return fmt.Errorf("failed to update size for repository: %v", err)
	}

	if err := models.CopyLFS(ctx, generateRepo, templateRepo); err != nil {
		return fmt.Errorf("failed to copy LFS: %v", err)
	}
	return nil
}

// GenerateRepository generates a repository from a template
func GenerateRepository(ctx context.Context, doer, owner *models.User, templateRepo *models.Repository, opts models.GenerateRepoOptions) (_ *models.Repository, err error) {
	generateRepo := &models.Repository{
		OwnerID:       owner.ID,
		Owner:         owner,
		OwnerName:     owner.Name,
		Name:          opts.Name,
		LowerName:     strings.ToLower(opts.Name),
		Description:   opts.Description,
		IsPrivate:     opts.Private,
		IsEmpty:       !opts.GitContent || templateRepo.IsEmpty,
		IsFsckEnabled: templateRepo.IsFsckEnabled,
		TemplateID:    templateRepo.ID,
		TrustModel:    templateRepo.TrustModel,
	}

	if err = models.CreateRepository(ctx, doer, owner, generateRepo, false); err != nil {
		return nil, err
	}

	repoPath := generateRepo.RepoPath()
	isExist, err := util.IsExist(repoPath)
	if err != nil {
		log.Error("Unable to check if %s exists. Error: %v", repoPath, err)
		return nil, err
	}
	if isExist {
		return nil, models.ErrRepoFilesAlreadyExist{
			Uname: generateRepo.OwnerName,
			Name:  generateRepo.Name,
		}
	}

	if err = checkInitRepository(owner.Name, generateRepo.Name); err != nil {
		return generateRepo, err
	}

	return generateRepo, nil
}<|MERGE_RESOLUTION|>--- conflicted
+++ resolved
@@ -185,13 +185,8 @@
 	return initRepoCommit(tmpDir, repo, repo.Owner, templateRepo.DefaultBranch)
 }
 
-<<<<<<< HEAD
 func generateGitContent(ctx context.Context, repo, templateRepo, generateRepo *models.Repository) (err error) {
-	tmpDir, err := ioutil.TempDir(os.TempDir(), "gitea-"+repo.Name)
-=======
-func generateGitContent(ctx *db.Context, repo, templateRepo, generateRepo *models.Repository) (err error) {
 	tmpDir, err := os.MkdirTemp(os.TempDir(), "gitea-"+repo.Name)
->>>>>>> f2e7d547
 	if err != nil {
 		return fmt.Errorf("Failed to create temp dir for repository %s: %v", repo.RepoPath(), err)
 	}
