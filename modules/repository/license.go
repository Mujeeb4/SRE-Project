--- conflicted
+++ resolved
@@ -28,7 +28,6 @@
 	sameLicenses map[string]string
 )
 
-<<<<<<< HEAD
 func init() {
 	err := loadSameLicenses()
 	if err != nil {
@@ -90,10 +89,7 @@
 	return nil
 }
 
-type licenseValues struct {
-=======
 type LicenseValues struct {
->>>>>>> 6967c13a
 	Owner string
 	Email string
 	Repo  string
