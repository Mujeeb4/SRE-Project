--- conflicted
+++ resolved
@@ -148,14 +148,9 @@
 
 	return &api.Commit{
 		CommitMeta: &api.CommitMeta{
-<<<<<<< HEAD
-			URL: repo.APIURL() + "/git/commits/" + url.PathEscape(commit.ID.String()),
-			SHA: commit.ID.String(),
-=======
-			URL:     repo.APIURL() + "/git/commits/" + commit.ID.String(),
+			URL:     repo.APIURL() + "/git/commits/" + url.PathEscape(commit.ID.String()),
 			SHA:     commit.ID.String(),
 			Created: commit.Committer.When,
->>>>>>> a161c2ca
 		},
 		HTMLURL: repo.HTMLURL() + "/commit/" + url.PathEscape(commit.ID.String()),
 		RepoCommit: &api.RepoCommit{
@@ -176,14 +171,9 @@
 			},
 			Message: commit.Message(),
 			Tree: &api.CommitMeta{
-<<<<<<< HEAD
-				URL: repo.APIURL() + "/git/trees/" + url.PathEscape(commit.ID.String()),
-				SHA: commit.ID.String(),
-=======
-				URL:     repo.APIURL() + "/git/trees/" + commit.ID.String(),
+				URL:     repo.APIURL() + "/git/trees/" + url.PathEscape(commit.ID.String()),
 				SHA:     commit.ID.String(),
 				Created: commit.Committer.When,
->>>>>>> a161c2ca
 			},
 		},
 		Author:    apiAuthor,
