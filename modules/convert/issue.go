// Copyright 2020 The Gitea Authors. All rights reserved.
// Use of this source code is governed by a MIT-style
// license that can be found in the LICENSE file.

package convert

import (
	"fmt"
	"strings"

	"code.gitea.io/gitea/models"
	"code.gitea.io/gitea/modules/log"
	"code.gitea.io/gitea/modules/setting"
	api "code.gitea.io/gitea/modules/structs"
)

// ToAPIIssue converts an Issue to API format
// it assumes some fields assigned with values:
// Required - Poster, Labels,
// Optional - Milestone, Assignee, PullRequest
func ToAPIIssue(issue *models.Issue) *api.Issue {
	if err := issue.LoadLabels(); err != nil {
		return &api.Issue{}
	}
	if err := issue.LoadPoster(); err != nil {
		return &api.Issue{}
	}
	if err := issue.LoadRepo(); err != nil {
		return &api.Issue{}
	}
	if err := issue.Repo.GetOwner(); err != nil {
		return &api.Issue{}
	}

	assets := make([]*api.Attachment, 0, len(issue.Attachments))
	for _, att := range issue.Attachments {
		assets = append(assets, ToAttachment(att))
	}

	apiIssue := &api.Issue{
<<<<<<< HEAD
		ID:          issue.ID,
		URL:         issue.APIURL(),
		HTMLURL:     issue.HTMLURL(),
		Index:       issue.Index,
		Poster:      ToUser(issue.Poster, nil),
		Title:       issue.Title,
		Body:        issue.Content,
		Attachments: assets,
		Ref:         issue.Ref,
		Labels:      ToLabelList(issue.Labels),
		State:       issue.State(),
		IsLocked:    issue.IsLocked,
		Comments:    issue.NumComments,
		Created:     issue.CreatedUnix.AsTime(),
		Updated:     issue.UpdatedUnix.AsTime(),
=======
		ID:       issue.ID,
		URL:      issue.APIURL(),
		HTMLURL:  issue.HTMLURL(),
		Index:    issue.Index,
		Poster:   ToUser(issue.Poster, nil),
		Title:    issue.Title,
		Body:     issue.Content,
		Ref:      issue.Ref,
		Labels:   ToLabelList(issue.Labels, issue.Repo, issue.Repo.Owner),
		State:    issue.State(),
		IsLocked: issue.IsLocked,
		Comments: issue.NumComments,
		Created:  issue.CreatedUnix.AsTime(),
		Updated:  issue.UpdatedUnix.AsTime(),
>>>>>>> 1f45b3a6
	}

	apiIssue.Repo = &api.RepositoryMeta{
		ID:       issue.Repo.ID,
		Name:     issue.Repo.Name,
		Owner:    issue.Repo.OwnerName,
		FullName: issue.Repo.FullName(),
	}

	if issue.ClosedUnix != 0 {
		apiIssue.Closed = issue.ClosedUnix.AsTimePtr()
	}

	if err := issue.LoadMilestone(); err != nil {
		return &api.Issue{}
	}
	if issue.Milestone != nil {
		apiIssue.Milestone = ToAPIMilestone(issue.Milestone)
	}

	if err := issue.LoadAssignees(); err != nil {
		return &api.Issue{}
	}
	if len(issue.Assignees) > 0 {
		for _, assignee := range issue.Assignees {
			apiIssue.Assignees = append(apiIssue.Assignees, ToUser(assignee, nil))
		}
		apiIssue.Assignee = ToUser(issue.Assignees[0], nil) // For compatibility, we're keeping the first assignee as `apiIssue.Assignee`
	}
	if issue.IsPull {
		if err := issue.LoadPullRequest(); err != nil {
			return &api.Issue{}
		}
		apiIssue.PullRequest = &api.PullRequestMeta{
			HasMerged: issue.PullRequest.HasMerged,
		}
		if issue.PullRequest.HasMerged {
			apiIssue.PullRequest.Merged = issue.PullRequest.MergedUnix.AsTimePtr()
		}
	}
	if issue.DeadlineUnix != 0 {
		apiIssue.Deadline = issue.DeadlineUnix.AsTimePtr()
	}

	return apiIssue
}

// ToAPIIssueList converts an IssueList to API format
func ToAPIIssueList(il models.IssueList) []*api.Issue {
	result := make([]*api.Issue, len(il))
	for i := range il {
		result[i] = ToAPIIssue(il[i])
	}
	return result
}

// ToTrackedTime converts TrackedTime to API format
func ToTrackedTime(t *models.TrackedTime) (apiT *api.TrackedTime) {
	apiT = &api.TrackedTime{
		ID:       t.ID,
		IssueID:  t.IssueID,
		UserID:   t.UserID,
		UserName: t.User.Name,
		Time:     t.Time,
		Created:  t.Created,
	}
	if t.Issue != nil {
		apiT.Issue = ToAPIIssue(t.Issue)
	}
	if t.User != nil {
		apiT.UserName = t.User.Name
	}
	return
}

// ToStopWatches convert Stopwatch list to api.StopWatches
func ToStopWatches(sws []*models.Stopwatch) (api.StopWatches, error) {
	result := api.StopWatches(make([]api.StopWatch, 0, len(sws)))

	issueCache := make(map[int64]*models.Issue)
	repoCache := make(map[int64]*models.Repository)
	var (
		issue *models.Issue
		repo  *models.Repository
		ok    bool
		err   error
	)

	for _, sw := range sws {
		issue, ok = issueCache[sw.IssueID]
		if !ok {
			issue, err = models.GetIssueByID(sw.IssueID)
			if err != nil {
				return nil, err
			}
		}
		repo, ok = repoCache[issue.RepoID]
		if !ok {
			repo, err = models.GetRepositoryByID(issue.RepoID)
			if err != nil {
				return nil, err
			}
		}

		result = append(result, api.StopWatch{
			Created:       sw.CreatedUnix.AsTime(),
			Seconds:       sw.Seconds(),
			Duration:      sw.Duration(),
			IssueIndex:    issue.Index,
			IssueTitle:    issue.Title,
			RepoOwnerName: repo.OwnerName,
			RepoName:      repo.Name,
		})
	}
	return result, nil
}

// ToTrackedTimeList converts TrackedTimeList to API format
func ToTrackedTimeList(tl models.TrackedTimeList) api.TrackedTimeList {
	result := make([]*api.TrackedTime, 0, len(tl))
	for _, t := range tl {
		result = append(result, ToTrackedTime(t))
	}
	return result
}

// ToLabel converts Label to API format
func ToLabel(label *models.Label, repo *models.Repository, org *models.User) *api.Label {
	result := &api.Label{
		ID:          label.ID,
		Name:        label.Name,
		Color:       strings.TrimLeft(label.Color, "#"),
		Description: label.Description,
	}

	// calculate URL
	if label.BelongsToRepo() && repo != nil {
		if repo != nil {
			result.URL = fmt.Sprintf("%s/labels/%d", repo.APIURL(), label.ID)
		} else {
			log.Error("ToLabel did not get repo to calculate url for label with id '%d'", label.ID)
		}
	} else { // BelongsToOrg
		if org != nil {
			result.URL = fmt.Sprintf("%sapi/v1/orgs/%s/labels/%d", setting.AppURL, org.Name, label.ID)
		} else {
			log.Error("ToLabel did not get org to calculate url for label with id '%d'", label.ID)
		}
	}

	return result
}

// ToLabelList converts list of Label to API format
func ToLabelList(labels []*models.Label, repo *models.Repository, org *models.User) []*api.Label {
	result := make([]*api.Label, len(labels))
	for i := range labels {
		result[i] = ToLabel(labels[i], repo, org)
	}
	return result
}

// ToAPIMilestone converts Milestone into API Format
func ToAPIMilestone(m *models.Milestone) *api.Milestone {
	apiMilestone := &api.Milestone{
		ID:           m.ID,
		State:        m.State(),
		Title:        m.Name,
		Description:  m.Content,
		OpenIssues:   m.NumOpenIssues,
		ClosedIssues: m.NumClosedIssues,
		Created:      m.CreatedUnix.AsTime(),
		Updated:      m.UpdatedUnix.AsTimePtr(),
	}
	if m.IsClosed {
		apiMilestone.Closed = m.ClosedDateUnix.AsTimePtr()
	}
	if m.DeadlineUnix.Year() < 9999 {
		apiMilestone.Deadline = m.DeadlineUnix.AsTimePtr()
	}
	return apiMilestone
}<|MERGE_RESOLUTION|>--- conflicted
+++ resolved
@@ -38,7 +38,6 @@
 	}
 
 	apiIssue := &api.Issue{
-<<<<<<< HEAD
 		ID:          issue.ID,
 		URL:         issue.APIURL(),
 		HTMLURL:     issue.HTMLURL(),
@@ -48,28 +47,12 @@
 		Body:        issue.Content,
 		Attachments: assets,
 		Ref:         issue.Ref,
-		Labels:      ToLabelList(issue.Labels),
+		Labels:      ToLabelList(issue.Labels, issue.Repo, issue.Repo.Owner),
 		State:       issue.State(),
 		IsLocked:    issue.IsLocked,
 		Comments:    issue.NumComments,
 		Created:     issue.CreatedUnix.AsTime(),
 		Updated:     issue.UpdatedUnix.AsTime(),
-=======
-		ID:       issue.ID,
-		URL:      issue.APIURL(),
-		HTMLURL:  issue.HTMLURL(),
-		Index:    issue.Index,
-		Poster:   ToUser(issue.Poster, nil),
-		Title:    issue.Title,
-		Body:     issue.Content,
-		Ref:      issue.Ref,
-		Labels:   ToLabelList(issue.Labels, issue.Repo, issue.Repo.Owner),
-		State:    issue.State(),
-		IsLocked: issue.IsLocked,
-		Comments: issue.NumComments,
-		Created:  issue.CreatedUnix.AsTime(),
-		Updated:  issue.UpdatedUnix.AsTime(),
->>>>>>> 1f45b3a6
 	}
 
 	apiIssue.Repo = &api.RepositoryMeta{
