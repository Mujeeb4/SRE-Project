// Copyright 2015 The Gogs Authors. All rights reserved.
// Copyright 2018 The Gitea Authors. All rights reserved.
// Use of this source code is governed by a MIT-style
// license that can be found in the LICENSE file.

package convert

import (
	"fmt"
	"strconv"
	"strings"
	"time"

	"code.gitea.io/gitea/models"
	asymkey_model "code.gitea.io/gitea/models/asymkey"
	"code.gitea.io/gitea/models/auth"
	"code.gitea.io/gitea/models/db"
	"code.gitea.io/gitea/models/organization"
	"code.gitea.io/gitea/models/perm"
	access_model "code.gitea.io/gitea/models/perm/access"
	repo_model "code.gitea.io/gitea/models/repo"
	"code.gitea.io/gitea/models/unit"
	user_model "code.gitea.io/gitea/models/user"
	"code.gitea.io/gitea/models/webhook"
	"code.gitea.io/gitea/modules/git"
	"code.gitea.io/gitea/modules/log"
	api "code.gitea.io/gitea/modules/structs"
	"code.gitea.io/gitea/modules/util"
	webhook_service "code.gitea.io/gitea/services/webhook"
)

// ToEmail convert models.EmailAddress to api.Email
func ToEmail(email *user_model.EmailAddress) *api.Email {
	return &api.Email{
		Email:    email.Email,
		Verified: email.IsActivated,
		Primary:  email.IsPrimary,
	}
}

// ToBranch convert a git.Commit and git.Branch to an api.Branch
func ToBranch(repo *repo_model.Repository, b *git.Branch, c *git.Commit, bp *models.ProtectedBranch, user *user_model.User, isRepoAdmin bool) (*api.Branch, error) {
	if bp == nil {
		var hasPerm bool
		var canPush bool
		var err error
		if user != nil {
			hasPerm, err = access_model.HasAccessUnit(db.DefaultContext, user, repo, unit.TypeCode, perm.AccessModeWrite)
			if err != nil {
				return nil, err
			}

			perms, err := access_model.GetUserRepoPermission(db.DefaultContext, repo, user)
			if err != nil {
				return nil, err
			}
			canPush = models.CanMaintainerWriteToBranch(perms, b.Name, user)
		}

		return &api.Branch{
			Name:                b.Name,
			Commit:              ToPayloadCommit(repo, c),
			Protected:           false,
			RequiredApprovals:   0,
			EnableStatusCheck:   false,
			StatusCheckContexts: []string{},
			UserCanPush:         canPush,
			UserCanMerge:        hasPerm,
		}, nil
	}

	branch := &api.Branch{
		Name:                b.Name,
		Commit:              ToPayloadCommit(repo, c),
		Protected:           true,
		RequiredApprovals:   bp.RequiredApprovals,
		EnableStatusCheck:   bp.EnableStatusCheck,
		StatusCheckContexts: bp.StatusCheckContexts,
	}

	if isRepoAdmin {
		branch.EffectiveBranchProtectionName = bp.BranchName
	}

	if user != nil {
		permission, err := access_model.GetUserRepoPermission(db.DefaultContext, repo, user)
		if err != nil {
			return nil, err
		}
		branch.UserCanPush = bp.CanUserPush(user.ID)
		branch.UserCanMerge = models.IsUserMergeWhitelisted(db.DefaultContext, bp, user.ID, permission)
	}

	return branch, nil
}

// ToBranchProtection convert a ProtectedBranch to api.BranchProtection
func ToBranchProtection(bp *models.ProtectedBranch) *api.BranchProtection {
	pushWhitelistUsernames, err := user_model.GetUserNamesByIDs(bp.WhitelistUserIDs)
	if err != nil {
		log.Error("GetUserNamesByIDs (WhitelistUserIDs): %v", err)
	}
	mergeWhitelistUsernames, err := user_model.GetUserNamesByIDs(bp.MergeWhitelistUserIDs)
	if err != nil {
		log.Error("GetUserNamesByIDs (MergeWhitelistUserIDs): %v", err)
	}
	approvalsWhitelistUsernames, err := user_model.GetUserNamesByIDs(bp.ApprovalsWhitelistUserIDs)
	if err != nil {
		log.Error("GetUserNamesByIDs (ApprovalsWhitelistUserIDs): %v", err)
	}
	pushWhitelistTeams, err := organization.GetTeamNamesByID(bp.WhitelistTeamIDs)
	if err != nil {
		log.Error("GetTeamNamesByID (WhitelistTeamIDs): %v", err)
	}
	mergeWhitelistTeams, err := organization.GetTeamNamesByID(bp.MergeWhitelistTeamIDs)
	if err != nil {
		log.Error("GetTeamNamesByID (MergeWhitelistTeamIDs): %v", err)
	}
	approvalsWhitelistTeams, err := organization.GetTeamNamesByID(bp.ApprovalsWhitelistTeamIDs)
	if err != nil {
		log.Error("GetTeamNamesByID (ApprovalsWhitelistTeamIDs): %v", err)
	}

	return &api.BranchProtection{
		BranchName:                    bp.BranchName,
		EnablePush:                    bp.CanPush,
		EnablePushWhitelist:           bp.EnableWhitelist,
		PushWhitelistUsernames:        pushWhitelistUsernames,
		PushWhitelistTeams:            pushWhitelistTeams,
		PushWhitelistDeployKeys:       bp.WhitelistDeployKeys,
		EnableMergeWhitelist:          bp.EnableMergeWhitelist,
		MergeWhitelistUsernames:       mergeWhitelistUsernames,
		MergeWhitelistTeams:           mergeWhitelistTeams,
		EnableStatusCheck:             bp.EnableStatusCheck,
		StatusCheckContexts:           bp.StatusCheckContexts,
		RequiredApprovals:             bp.RequiredApprovals,
		EnableApprovalsWhitelist:      bp.EnableApprovalsWhitelist,
		ApprovalsWhitelistUsernames:   approvalsWhitelistUsernames,
		ApprovalsWhitelistTeams:       approvalsWhitelistTeams,
		BlockOnRejectedReviews:        bp.BlockOnRejectedReviews,
		BlockOnOfficialReviewRequests: bp.BlockOnOfficialReviewRequests,
		BlockOnOutdatedBranch:         bp.BlockOnOutdatedBranch,
		DismissStaleApprovals:         bp.DismissStaleApprovals,
		RequireSignedCommits:          bp.RequireSignedCommits,
		ProtectedFilePatterns:         bp.ProtectedFilePatterns,
		UnprotectedFilePatterns:       bp.UnprotectedFilePatterns,
		Created:                       bp.CreatedUnix.AsTime(),
		Updated:                       bp.UpdatedUnix.AsTime(),
	}
}

// ToTag convert a git.Tag to an api.Tag
func ToTag(repo *repo_model.Repository, t *git.Tag) *api.Tag {
	return &api.Tag{
		Name:       t.Name,
		Message:    strings.TrimSpace(t.Message),
		ID:         t.ID.String(),
		Commit:     ToCommitMeta(repo, t),
		ZipballURL: util.URLJoin(repo.HTMLURL(), "archive", t.Name+".zip"),
		TarballURL: util.URLJoin(repo.HTMLURL(), "archive", t.Name+".tar.gz"),
	}
}

// ToVerification convert a git.Commit.Signature to an api.PayloadCommitVerification
func ToVerification(c *git.Commit) *api.PayloadCommitVerification {
	verif := asymkey_model.ParseCommitWithSignature(c)
	commitVerification := &api.PayloadCommitVerification{
		Verified: verif.Verified,
		Reason:   verif.Reason,
	}
	if c.Signature != nil {
		commitVerification.Signature = c.Signature.Signature
		commitVerification.Payload = c.Signature.Payload
	}
	if verif.SigningUser != nil {
		commitVerification.Signer = &api.PayloadUser{
			Name:  verif.SigningUser.Name,
			Email: verif.SigningUser.Email,
		}
	}
	return commitVerification
}

// ToPublicKey convert asymkey_model.PublicKey to api.PublicKey
func ToPublicKey(apiLink string, key *asymkey_model.PublicKey) *api.PublicKey {
	return &api.PublicKey{
		ID:          key.ID,
		Key:         key.Content,
		URL:         fmt.Sprintf("%s%d", apiLink, key.ID),
		Title:       key.Name,
		Fingerprint: key.Fingerprint,
		Created:     key.CreatedUnix.AsTime(),
	}
}

// ToGPGKey converts models.GPGKey to api.GPGKey
func ToGPGKey(key *asymkey_model.GPGKey) *api.GPGKey {
	subkeys := make([]*api.GPGKey, len(key.SubsKey))
	for id, k := range key.SubsKey {
		subkeys[id] = &api.GPGKey{
			ID:                k.ID,
			PrimaryKeyID:      k.PrimaryKeyID,
			KeyID:             k.KeyID,
			PublicKey:         k.Content,
			Created:           k.CreatedUnix.AsTime(),
			Expires:           k.ExpiredUnix.AsTime(),
			CanSign:           k.CanSign,
			CanEncryptComms:   k.CanEncryptComms,
			CanEncryptStorage: k.CanEncryptStorage,
			CanCertify:        k.CanSign,
			Verified:          k.Verified,
		}
	}
	emails := make([]*api.GPGKeyEmail, len(key.Emails))
	for i, e := range key.Emails {
		emails[i] = ToGPGKeyEmail(e)
	}
	return &api.GPGKey{
		ID:                key.ID,
		PrimaryKeyID:      key.PrimaryKeyID,
		KeyID:             key.KeyID,
		PublicKey:         key.Content,
		Created:           key.CreatedUnix.AsTime(),
		Expires:           key.ExpiredUnix.AsTime(),
		Emails:            emails,
		SubsKey:           subkeys,
		CanSign:           key.CanSign,
		CanEncryptComms:   key.CanEncryptComms,
		CanEncryptStorage: key.CanEncryptStorage,
		CanCertify:        key.CanSign,
		Verified:          key.Verified,
	}
}

// ToGPGKeyEmail convert models.EmailAddress to api.GPGKeyEmail
func ToGPGKeyEmail(email *user_model.EmailAddress) *api.GPGKeyEmail {
	return &api.GPGKeyEmail{
		Email:    email.Email,
		Verified: email.IsActivated,
	}
}

// ToHook convert models.Webhook to api.Hook
func ToHook(repoLink string, w *webhook.Webhook) *api.Hook {
	config := map[string]string{
		"url":          w.URL,
		"content_type": w.ContentType.Name(),
	}
	if w.Type == webhook.SLACK {
		s := webhook_service.GetSlackHook(w)
		config["channel"] = s.Channel
		config["username"] = s.Username
		config["icon_url"] = s.IconURL
		config["color"] = s.Color
	}

	return &api.Hook{
		ID:      w.ID,
		Type:    string(w.Type),
		URL:     fmt.Sprintf("%s/settings/hooks/%d", repoLink, w.ID),
		Active:  w.IsActive,
		Config:  config,
		Events:  w.EventsArray(),
		Updated: w.UpdatedUnix.AsTime(),
		Created: w.CreatedUnix.AsTime(),
	}
}

// ToGitHook convert git.Hook to api.GitHook
func ToGitHook(h *git.Hook) *api.GitHook {
	return &api.GitHook{
		Name:     h.Name(),
		IsActive: h.IsActive,
		Content:  h.Content,
	}
}

// ToDeployKey convert asymkey_model.DeployKey to api.DeployKey
func ToDeployKey(apiLink string, key *asymkey_model.DeployKey) *api.DeployKey {
	return &api.DeployKey{
		ID:          key.ID,
		KeyID:       key.KeyID,
		Key:         key.Content,
		Fingerprint: key.Fingerprint,
		URL:         fmt.Sprintf("%s%d", apiLink, key.ID),
		Title:       key.Name,
		Created:     key.CreatedUnix.AsTime(),
		ReadOnly:    key.Mode == perm.AccessModeRead, // All deploy keys are read-only.
	}
}

// ToOrganization convert user_model.User to api.Organization
func ToOrganization(org *organization.Organization) *api.Organization {
	return &api.Organization{
		ID:                        org.ID,
		AvatarURL:                 org.AsUser().AvatarLink(),
		UserName:                  org.Name,
		FullName:                  org.FullName,
		Description:               org.Description,
		Website:                   org.Website,
		Location:                  org.Location,
		Visibility:                org.Visibility.String(),
		RepoAdminChangeTeamAccess: org.RepoAdminChangeTeamAccess,
	}
}

<<<<<<< HEAD
// ToTeam convert models.Team to api.Team
func ToTeam(team *models.Team) (*api.Team, error) {
	teams, err := ToTeams([]*models.Team{team})
	if err != nil {
		return nil, err
	}
	return teams[0], nil
}

// ToTeams convert models.Team list to api.Team list
func ToTeams(teams []*models.Team) ([]*api.Team, error) {
	if len(teams) == 0 || teams[0] == nil {
		return nil, nil
	}

	cache := make(map[int64]*api.Organization)
	apiTeams := make([]*api.Team, len(teams))
	for i := range teams {
		apiOrg, ok := cache[teams[i].OrgID]
		if !ok {
			org, err := user_model.GetUserByID(teams[i].OrgID)
			if err != nil {
				return nil, err
			}
			apiOrg = ToOrganization(models.OrgFromUser(org))
			cache[teams[i].OrgID] = apiOrg
		}
		if err := teams[i].GetUnits(); err != nil {
			return nil, err
		}
		apiTeams[i] = &api.Team{
			ID:                      teams[i].ID,
			Name:                    teams[i].Name,
			Organization:            apiOrg,
			Description:             teams[i].Description,
			IncludesAllRepositories: teams[i].IncludesAllRepositories,
			CanCreateOrgRepo:        teams[i].CanCreateOrgRepo,
			Permission:              teams[i].Authorize.String(),
			Units:                   teams[i].GetUnitNames(),
		}
=======
// ToTeam convert organization.Team to api.Team
func ToTeam(team *organization.Team) *api.Team {
	if team == nil {
		return nil
	}

	return &api.Team{
		ID:                      team.ID,
		Name:                    team.Name,
		Description:             team.Description,
		IncludesAllRepositories: team.IncludesAllRepositories,
		CanCreateOrgRepo:        team.CanCreateOrgRepo,
		Permission:              team.AccessMode.String(),
		Units:                   team.GetUnitNames(),
		UnitsMap:                team.GetUnitsMap(),
>>>>>>> e45738e3
	}
	return apiTeams, nil
}

// ToAnnotatedTag convert git.Tag to api.AnnotatedTag
func ToAnnotatedTag(repo *repo_model.Repository, t *git.Tag, c *git.Commit) *api.AnnotatedTag {
	return &api.AnnotatedTag{
		Tag:          t.Name,
		SHA:          t.ID.String(),
		Object:       ToAnnotatedTagObject(repo, c),
		Message:      t.Message,
		URL:          util.URLJoin(repo.APIURL(), "git/tags", t.ID.String()),
		Tagger:       ToCommitUser(t.Tagger),
		Verification: ToVerification(c),
	}
}

// ToAnnotatedTagObject convert a git.Commit to an api.AnnotatedTagObject
func ToAnnotatedTagObject(repo *repo_model.Repository, commit *git.Commit) *api.AnnotatedTagObject {
	return &api.AnnotatedTagObject{
		SHA:  commit.ID.String(),
		Type: string(git.ObjectCommit),
		URL:  util.URLJoin(repo.APIURL(), "git/commits", commit.ID.String()),
	}
}

// ToTopicResponse convert from models.Topic to api.TopicResponse
func ToTopicResponse(topic *repo_model.Topic) *api.TopicResponse {
	return &api.TopicResponse{
		ID:        topic.ID,
		Name:      topic.Name,
		RepoCount: topic.RepoCount,
		Created:   topic.CreatedUnix.AsTime(),
		Updated:   topic.UpdatedUnix.AsTime(),
	}
}

// ToOAuth2Application convert from auth.OAuth2Application to api.OAuth2Application
func ToOAuth2Application(app *auth.OAuth2Application) *api.OAuth2Application {
	return &api.OAuth2Application{
		ID:           app.ID,
		Name:         app.Name,
		ClientID:     app.ClientID,
		ClientSecret: app.ClientSecret,
		RedirectURIs: app.RedirectURIs,
		Created:      app.CreatedUnix.AsTime(),
	}
}

// ToLFSLock convert a LFSLock to api.LFSLock
func ToLFSLock(l *models.LFSLock) *api.LFSLock {
	u, err := user_model.GetUserByID(l.OwnerID)
	if err != nil {
		return nil
	}
	return &api.LFSLock{
		ID:       strconv.FormatInt(l.ID, 10),
		Path:     l.Path,
		LockedAt: l.Created.Round(time.Second),
		Owner: &api.LFSLockOwner{
			Name: u.DisplayName(),
		},
	}
}<|MERGE_RESOLUTION|>--- conflicted
+++ resolved
@@ -304,10 +304,9 @@
 	}
 }
 
-<<<<<<< HEAD
 // ToTeam convert models.Team to api.Team
-func ToTeam(team *models.Team) (*api.Team, error) {
-	teams, err := ToTeams([]*models.Team{team})
+func ToTeam(team *organization.Team) (*api.Team, error) {
+	teams, err := ToTeams([]*organization.Team{team})
 	if err != nil {
 		return nil, err
 	}
@@ -315,7 +314,7 @@
 }
 
 // ToTeams convert models.Team list to api.Team list
-func ToTeams(teams []*models.Team) ([]*api.Team, error) {
+func ToTeams(teams []*organization.Team) ([]*api.Team, error) {
 	if len(teams) == 0 || teams[0] == nil {
 		return nil, nil
 	}
@@ -325,11 +324,11 @@
 	for i := range teams {
 		apiOrg, ok := cache[teams[i].OrgID]
 		if !ok {
-			org, err := user_model.GetUserByID(teams[i].OrgID)
+			org, err := organization.GetOrgByID(teams[i].OrgID)
 			if err != nil {
 				return nil, err
 			}
-			apiOrg = ToOrganization(models.OrgFromUser(org))
+			apiOrg = ToOrganization(org)
 			cache[teams[i].OrgID] = apiOrg
 		}
 		if err := teams[i].GetUnits(); err != nil {
@@ -338,30 +337,14 @@
 		apiTeams[i] = &api.Team{
 			ID:                      teams[i].ID,
 			Name:                    teams[i].Name,
-			Organization:            apiOrg,
+			Organization:            apiOrg, // todo!!!
 			Description:             teams[i].Description,
 			IncludesAllRepositories: teams[i].IncludesAllRepositories,
 			CanCreateOrgRepo:        teams[i].CanCreateOrgRepo,
-			Permission:              teams[i].Authorize.String(),
+			Permission:              teams[i].AccessMode.String(),
 			Units:                   teams[i].GetUnitNames(),
-		}
-=======
-// ToTeam convert organization.Team to api.Team
-func ToTeam(team *organization.Team) *api.Team {
-	if team == nil {
-		return nil
-	}
-
-	return &api.Team{
-		ID:                      team.ID,
-		Name:                    team.Name,
-		Description:             team.Description,
-		IncludesAllRepositories: team.IncludesAllRepositories,
-		CanCreateOrgRepo:        team.CanCreateOrgRepo,
-		Permission:              team.AccessMode.String(),
-		Units:                   team.GetUnitNames(),
-		UnitsMap:                team.GetUnitsMap(),
->>>>>>> e45738e3
+			UnitsMap:                teams[i].GetUnitsMap(),
+		}
 	}
 	return apiTeams, nil
 }
