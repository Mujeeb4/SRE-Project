// Copyright 2020 The Gitea Authors. All rights reserved.
// Use of this source code is governed by a MIT-style
// license that can be found in the LICENSE file.

package convert

import (
	"code.gitea.io/gitea/models"
	api "code.gitea.io/gitea/modules/structs"
)

// ToComment converts a models.Comment to the api.Comment format
func ToComment(c *models.Comment) *api.Comment {
	assets := make([]*api.Attachment, 0, len(c.Attachments))
	for _, att := range c.Attachments {
		assets = append(assets, ToCommentAttachment(att))
	}
	return &api.Comment{
<<<<<<< HEAD
		ID:          c.ID,
		Poster:      ToUser(c.Poster, false, false),
		HTMLURL:     c.HTMLURL(),
		IssueURL:    c.IssueURL(),
		PRURL:       c.PRURL(),
		Body:        c.Content,
		Attachments: assets,
		Created:     c.CreatedUnix.AsTime(),
		Updated:     c.UpdatedUnix.AsTime(),
	}
}

// ToCommentAttachment converts models.Attachment to api.Attachment
func ToCommentAttachment(a *models.Attachment) *api.Attachment {
	return &api.Attachment{
		ID:            a.ID,
		Name:          a.Name,
		Created:       a.CreatedUnix.AsTime(),
		DownloadCount: a.DownloadCount,
		Size:          a.Size,
		UUID:          a.UUID,
		DownloadURL:   a.DownloadURL(),
=======
		ID:       c.ID,
		Poster:   ToUser(c.Poster, nil),
		HTMLURL:  c.HTMLURL(),
		IssueURL: c.IssueURL(),
		PRURL:    c.PRURL(),
		Body:     c.Content,
		Created:  c.CreatedUnix.AsTime(),
		Updated:  c.UpdatedUnix.AsTime(),
>>>>>>> 9b1b4b54
	}
}<|MERGE_RESOLUTION|>--- conflicted
+++ resolved
@@ -16,9 +16,8 @@
 		assets = append(assets, ToCommentAttachment(att))
 	}
 	return &api.Comment{
-<<<<<<< HEAD
 		ID:          c.ID,
-		Poster:      ToUser(c.Poster, false, false),
+		Poster:      ToUser(c.Poster, nil),
 		HTMLURL:     c.HTMLURL(),
 		IssueURL:    c.IssueURL(),
 		PRURL:       c.PRURL(),
@@ -39,15 +38,5 @@
 		Size:          a.Size,
 		UUID:          a.UUID,
 		DownloadURL:   a.DownloadURL(),
-=======
-		ID:       c.ID,
-		Poster:   ToUser(c.Poster, nil),
-		HTMLURL:  c.HTMLURL(),
-		IssueURL: c.IssueURL(),
-		PRURL:    c.PRURL(),
-		Body:     c.Content,
-		Created:  c.CreatedUnix.AsTime(),
-		Updated:  c.UpdatedUnix.AsTime(),
->>>>>>> 9b1b4b54
 	}
 }