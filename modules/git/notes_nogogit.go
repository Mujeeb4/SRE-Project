--- conflicted
+++ resolved
@@ -68,13 +68,8 @@
 	if err != nil {
 		return err
 	}
-<<<<<<< HEAD
 	if len(lastCommits) > 0 {
-		note.Commit = lastCommits[0]
+		note.Commit = lastCommits[path]
 	}
-=======
-	note.Commit = lastCommits[path]
-
->>>>>>> 681e81ba
 	return nil
 }