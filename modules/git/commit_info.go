// Copyright 2017 The Gitea Authors. All rights reserved.
// Use of this source code is governed by a MIT-style
// license that can be found in the LICENSE file.

package git

import (
	"github.com/emirpasic/gods/trees/binaryheap"
	"gopkg.in/src-d/go-git.v4/plumbing"
	"gopkg.in/src-d/go-git.v4/plumbing/object"
)

// GetCommitsInfo gets information of all commits that are corresponding to these entries
func (tes Entries) GetCommitsInfo(commit *Commit, treePath string, cache LastCommitCache) ([][]interface{}, *Commit, error) {
	entryPaths := make([]string, len(tes)+1)
	// Get the commit for the treePath itself
	entryPaths[0] = ""
	for i, entry := range tes {
		entryPaths[i+1] = entry.Name()
	}

	c, err := commit.repo.gogitRepo.CommitObject(plumbing.Hash(commit.ID))
	if err != nil {
		return nil, nil, err
	}

	revs, err := getLastCommitForPaths(c, treePath, entryPaths)
	if err != nil {
		return nil, nil, err
	}

	commit.repo.gogitStorage.Close()

	commitsInfo := make([][]interface{}, len(tes))
	for i, entry := range tes {
		if rev, ok := revs[entry.Name()]; ok {
			entryCommit := convertCommit(rev)
			if entry.IsSubModule() {
				subModuleURL := ""
				if subModule, err := commit.GetSubModule(entry.Name()); err != nil {
					return nil, nil, err
				} else if subModule != nil {
					subModuleURL = subModule.URL
				}
				subModuleFile := NewSubModuleFile(entryCommit, subModuleURL, entry.ID.String())
				commitsInfo[i] = []interface{}{entry, subModuleFile}
			} else {
				commitsInfo[i] = []interface{}{entry, entryCommit}
			}
		} else {
			commitsInfo[i] = []interface{}{entry, nil}
		}
	}

<<<<<<< HEAD
// repeatedly perform targeted searches for unpopulated entries
func targetedSearch(state *getCommitsInfoState, done chan error, cache LastCommitCache) {
	for {
		entryPath := state.getTargetedEntryPath()
		if len(entryPath) == 0 {
			done <- nil
			return
		}
		if cache != nil {
			commit, err := cache.Get(state.headCommit.repo.Path, state.headCommit.ID.String(), entryPath)
			if err == nil && commit != nil {
				state.update(entryPath, commit)
				continue
			}
		}
		command := NewCommand("rev-list", "-1", state.headCommit.ID.String(), "--", entryPath)
		output, err := command.RunInDir(state.headCommit.repo.Path)
		if err != nil {
			done <- err
			return
		}
		id, err := NewIDFromString(strings.TrimSpace(output))
		if err != nil {
			done <- err
			return
		}
		commit, err := state.headCommit.repo.getCommit(id)
		if err != nil {
			done <- err
			return
		}
		state.update(entryPath, commit)
		if cache != nil {
			err = cache.Put(state.headCommit.repo.Path, state.headCommit.ID.String(), entryPath, commit)
			if err != nil {
				done <- err
				return
			}
		}
=======
	// Retrieve the commit for the treePath itself (see above). We basically
	// get it for free during the tree traversal and it's used for listing
	// pages to display information about newest commit for a given path.
	var treeCommit *Commit
	if rev, ok := revs[""]; ok {
		treeCommit = convertCommit(rev)
>>>>>>> b83114f1
	}
	return commitsInfo, treeCommit, nil
}

type commitAndPaths struct {
	commit *object.Commit
	// Paths that are still on the branch represented by commit
	paths []string
	// Set of hashes for the paths
	hashes map[string]plumbing.Hash
}

func getCommitTree(c *object.Commit, treePath string) (*object.Tree, error) {
	tree, err := c.Tree()
	if err != nil {
		return nil, err
	}

	// Optimize deep traversals by focusing only on the specific tree
	if treePath != "" {
		tree, err = tree.Tree(treePath)
		if err != nil {
			return nil, err
		}
	}

	return tree, nil
}

func getFullPath(treePath, path string) string {
	if treePath != "" {
		if path != "" {
			return treePath + "/" + path
		}
		return treePath
	}
	return path
}

func getFileHashes(c *object.Commit, treePath string, paths []string) (map[string]plumbing.Hash, error) {
	tree, err := getCommitTree(c, treePath)
	if err == object.ErrDirectoryNotFound {
		// The whole tree didn't exist, so return empty map
		return make(map[string]plumbing.Hash), nil
	}
	if err != nil {
		return nil, err
	}

	hashes := make(map[string]plumbing.Hash)
	for _, path := range paths {
		if path != "" {
			entry, err := tree.FindEntry(path)
			if err == nil {
				hashes[path] = entry.Hash
			}
		} else {
			hashes[path] = tree.Hash
		}
	}
<<<<<<< HEAD
	// it's okay to ignore the error returned by cmd.Wait(); we expect the
	// subprocess to sometimes have a non-zero exit status, since we may
	// prematurely close stdout, resulting in a broken pipe.
	defer func() {
		_ = cmd.Wait()
	}()
=======
>>>>>>> b83114f1

	return hashes, nil
}

func getLastCommitForPaths(c *object.Commit, treePath string, paths []string) (map[string]*object.Commit, error) {
	// We do a tree traversal with nodes sorted by commit time
	seen := make(map[plumbing.Hash]bool)
	heap := binaryheap.NewWith(func(a, b interface{}) int {
		if a.(*commitAndPaths).commit.Committer.When.Before(b.(*commitAndPaths).commit.Committer.When) {
			return 1
		}
		return -1
	})

	result := make(map[string]*object.Commit)
	initialHashes, err := getFileHashes(c, treePath, paths)
	if err != nil {
		return nil, err
	}

	// Start search from the root commit and with full set of paths
	heap.Push(&commitAndPaths{c, paths, initialHashes})

	for {
		cIn, ok := heap.Pop()
		if !ok {
			break
		}
		current := cIn.(*commitAndPaths)

		// Load the parent commits for the one we are currently examining
		numParents := current.commit.NumParents()
		var parents []*object.Commit
		for i := 0; i < numParents; i++ {
			parent, err := current.commit.Parent(i)
			if err != nil {
				break
			}
			parents = append(parents, parent)
		}

		// Examine the current commit and set of interesting paths
		pathUnchanged := make([]bool, len(current.paths))
		parentHashes := make([]map[string]plumbing.Hash, len(parents))
		for j, parent := range parents {
			parentHashes[j], err = getFileHashes(parent, treePath, current.paths)
			if err != nil {
				break
			}

			for i, path := range current.paths {
				if parentHashes[j][path] == current.hashes[path] {
					pathUnchanged[i] = true
				}
			}
		}

		var remainingPaths []string
		for i, path := range current.paths {
			// The results could already contain some newer change for the same path,
			// so don't override that and bail out on the file early.
			if result[path] == nil {
				if pathUnchanged[i] {
					// The path existed with the same hash in at least one parent so it could
					// not have been changed in this commit directly.
					remainingPaths = append(remainingPaths, path)
				} else {
					// There are few possible cases how can we get here:
					// - The path didn't exist in any parent, so it must have been created by
					//   this commit.
					// - The path did exist in the parent commit, but the hash of the file has
					//   changed.
					// - We are looking at a merge commit and the hash of the file doesn't
					//   match any of the hashes being merged. This is more common for directories,
					//   but it can also happen if a file is changed through conflict resolution.
					result[path] = current.commit
				}
			}
		}

		if len(remainingPaths) > 0 {
			// Add the parent nodes along with remaining paths to the heap for further
			// processing.
			for j, parent := range parents {
				if seen[parent.ID()] {
					continue
				}
				seen[parent.ID()] = true

				// Combine remainingPath with paths available on the parent branch
				// and make union of them
				var remainingPathsForParent []string
				var newRemainingPaths []string
				for _, path := range remainingPaths {
					if parentHashes[j][path] == current.hashes[path] {
						remainingPathsForParent = append(remainingPathsForParent, path)
					} else {
						newRemainingPaths = append(newRemainingPaths, path)
					}
				}

				if remainingPathsForParent != nil {
					heap.Push(&commitAndPaths{parent, remainingPathsForParent, parentHashes[j]})
				}

				if len(newRemainingPaths) == 0 {
					break
				} else {
					remainingPaths = newRemainingPaths
				}
			}
		}
	}

	return result, nil
}<|MERGE_RESOLUTION|>--- conflicted
+++ resolved
@@ -52,54 +52,12 @@
 		}
 	}
 
-<<<<<<< HEAD
-// repeatedly perform targeted searches for unpopulated entries
-func targetedSearch(state *getCommitsInfoState, done chan error, cache LastCommitCache) {
-	for {
-		entryPath := state.getTargetedEntryPath()
-		if len(entryPath) == 0 {
-			done <- nil
-			return
-		}
-		if cache != nil {
-			commit, err := cache.Get(state.headCommit.repo.Path, state.headCommit.ID.String(), entryPath)
-			if err == nil && commit != nil {
-				state.update(entryPath, commit)
-				continue
-			}
-		}
-		command := NewCommand("rev-list", "-1", state.headCommit.ID.String(), "--", entryPath)
-		output, err := command.RunInDir(state.headCommit.repo.Path)
-		if err != nil {
-			done <- err
-			return
-		}
-		id, err := NewIDFromString(strings.TrimSpace(output))
-		if err != nil {
-			done <- err
-			return
-		}
-		commit, err := state.headCommit.repo.getCommit(id)
-		if err != nil {
-			done <- err
-			return
-		}
-		state.update(entryPath, commit)
-		if cache != nil {
-			err = cache.Put(state.headCommit.repo.Path, state.headCommit.ID.String(), entryPath, commit)
-			if err != nil {
-				done <- err
-				return
-			}
-		}
-=======
 	// Retrieve the commit for the treePath itself (see above). We basically
 	// get it for free during the tree traversal and it's used for listing
 	// pages to display information about newest commit for a given path.
 	var treeCommit *Commit
 	if rev, ok := revs[""]; ok {
 		treeCommit = convertCommit(rev)
->>>>>>> b83114f1
 	}
 	return commitsInfo, treeCommit, nil
 }
@@ -160,15 +118,6 @@
 			hashes[path] = tree.Hash
 		}
 	}
-<<<<<<< HEAD
-	// it's okay to ignore the error returned by cmd.Wait(); we expect the
-	// subprocess to sometimes have a non-zero exit status, since we may
-	// prematurely close stdout, resulting in a broken pipe.
-	defer func() {
-		_ = cmd.Wait()
-	}()
-=======
->>>>>>> b83114f1
 
 	return hashes, nil
 }
