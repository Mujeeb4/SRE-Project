// Copyright 2015 The Gogs Authors. All rights reserved.
// Copyright 2018 The Gitea Authors. All rights reserved.
// Use of this source code is governed by a MIT-style
// license that can be found in the LICENSE file.

package git

import (
	"bufio"
	"bytes"
	"container/list"
	"fmt"
	"image"
	"image/color"
	_ "image/gif"  // for processing gif images
	_ "image/jpeg" // for processing jpeg images
	_ "image/png"  // for processing png images
	"io"
	"net/http"
	"strconv"
	"strings"

	"github.com/go-git/go-git/v5/plumbing/object"
)

// Commit represents a git commit.
type Commit struct {
	Branch string // Branch this commit belongs to
	Tree
	ID            SHA1 // The ID of this commit object
	Author        *Signature
	Committer     *Signature
	CommitMessage string
	Signature     *CommitGPGSignature

	Parents        []SHA1 // SHA1 strings
	submoduleCache *ObjectCache
}

// CommitGPGSignature represents a git commit signature part.
type CommitGPGSignature struct {
	Signature string
	Payload   string //TODO check if can be reconstruct from the rest of commit information to not have duplicate data
}

func convertPGPSignature(c *object.Commit) *CommitGPGSignature {
	if c.PGPSignature == "" {
		return nil
	}

	var w strings.Builder
	var err error

	if _, err = fmt.Fprintf(&w, "tree %s\n", c.TreeHash.String()); err != nil {
		return nil
	}

	for _, parent := range c.ParentHashes {
		if _, err = fmt.Fprintf(&w, "parent %s\n", parent.String()); err != nil {
			return nil
		}
	}

	if _, err = fmt.Fprint(&w, "author "); err != nil {
		return nil
	}

	if err = c.Author.Encode(&w); err != nil {
		return nil
	}

	if _, err = fmt.Fprint(&w, "\ncommitter "); err != nil {
		return nil
	}

	if err = c.Committer.Encode(&w); err != nil {
		return nil
	}

	if _, err = fmt.Fprintf(&w, "\n\n%s", c.Message); err != nil {
		return nil
	}

	return &CommitGPGSignature{
		Signature: c.PGPSignature,
		Payload:   w.String(),
	}
}

func convertCommit(c *object.Commit) *Commit {
	return &Commit{
		ID:            c.Hash,
		CommitMessage: c.Message,
		Committer:     &c.Committer,
		Author:        &c.Author,
		Signature:     convertPGPSignature(c),
		Parents:       c.ParentHashes,
	}
}

// Message returns the commit message. Same as retrieving CommitMessage directly.
func (c *Commit) Message() string {
	return c.CommitMessage
}

// Summary returns first line of commit message.
func (c *Commit) Summary() string {
	return strings.Split(strings.TrimSpace(c.CommitMessage), "\n")[0]
}

// ParentID returns oid of n-th parent (0-based index).
// It returns nil if no such parent exists.
func (c *Commit) ParentID(n int) (SHA1, error) {
	if n >= len(c.Parents) {
		return SHA1{}, ErrNotExist{"", ""}
	}
	return c.Parents[n], nil
}

// Parent returns n-th parent (0-based index) of the commit.
func (c *Commit) Parent(n int) (*Commit, error) {
	id, err := c.ParentID(n)
	if err != nil {
		return nil, err
	}
	parent, err := c.repo.getCommit(id)
	if err != nil {
		return nil, err
	}
	return parent, nil
}

// ParentCount returns number of parents of the commit.
// 0 if this is the root commit,  otherwise 1,2, etc.
func (c *Commit) ParentCount() int {
	return len(c.Parents)
}

func isImageFile(data []byte) (string, bool) {
	contentType := http.DetectContentType(data)
	if strings.Contains(contentType, "image/") {
		return contentType, true
	}
	return contentType, false
}

// IsImageFile is a file image type
func (c *Commit) IsImageFile(name string) bool {
	blob, err := c.GetBlobByPath(name)
	if err != nil {
		return false
	}

	dataRc, err := blob.DataAsync()
	if err != nil {
		return false
	}
	defer dataRc.Close()
	buf := make([]byte, 1024)
	n, _ := dataRc.Read(buf)
	buf = buf[:n]
	_, isImage := isImageFile(buf)
	return isImage
}

// ImageMetaData represents metadata of an image file
type ImageMetaData struct {
	ColorModel color.Model
	Width      int
	Height     int
	ByteSize   int64
}

// ImageInfo returns information about the dimensions of an image
func (c *Commit) ImageInfo(name string) (*ImageMetaData, error) {
	if !c.IsImageFile(name) {
		return nil, nil
	}

	blob, err := c.GetBlobByPath(name)
	if err != nil {
		return nil, err
	}
	reader, err := blob.DataAsync()
	if err != nil {
		return nil, err
	}
	defer reader.Close()
	config, _, err := image.DecodeConfig(reader)
	if err != nil {
		return nil, err
	}

	metadata := ImageMetaData{
		ColorModel: config.ColorModel,
		Width:      config.Width,
		Height:     config.Height,
		ByteSize:   blob.Size(),
	}
	return &metadata, nil
}

// GetCommitByPath return the commit of relative path object.
func (c *Commit) GetCommitByPath(relpath string) (*Commit, error) {
	return c.repo.getCommitByPathWithID(c.ID, relpath)
}

// AddChanges marks local changes to be ready for commit.
func AddChanges(repoPath string, all bool, files ...string) error {
	return AddChangesWithArgs(repoPath, GlobalCommandArgs, all, files...)
}

// AddChangesWithArgs marks local changes to be ready for commit.
func AddChangesWithArgs(repoPath string, gloablArgs []string, all bool, files ...string) error {
	cmd := NewCommandNoGlobals(append(gloablArgs, "add")...)
	if all {
		cmd.AddArguments("--all")
	}
	cmd.AddArguments("--")
	_, err := cmd.AddArguments(files...).RunInDir(repoPath)
	return err
}

// CommitChangesOptions the options when a commit created
type CommitChangesOptions struct {
	Committer *Signature
	Author    *Signature
	Message   string
}

// CommitChanges commits local changes with given committer, author and message.
// If author is nil, it will be the same as committer.
func CommitChanges(repoPath string, opts CommitChangesOptions) error {
	cargs := make([]string, len(GlobalCommandArgs))
	copy(cargs, GlobalCommandArgs)
	return CommitChangesWithArgs(repoPath, cargs, opts)
}

// CommitChangesWithArgs commits local changes with given committer, author and message.
// If author is nil, it will be the same as committer.
func CommitChangesWithArgs(repoPath string, args []string, opts CommitChangesOptions) error {
	cmd := NewCommandNoGlobals(args...)
	if opts.Committer != nil {
		cmd.AddArguments("-c", "user.name="+opts.Committer.Name, "-c", "user.email="+opts.Committer.Email)
	}
	cmd.AddArguments("commit")

	if opts.Author == nil {
		opts.Author = opts.Committer
	}
	if opts.Author != nil {
		cmd.AddArguments(fmt.Sprintf("--author='%s <%s>'", opts.Author.Name, opts.Author.Email))
	}
	cmd.AddArguments("-m", opts.Message)

	_, err := cmd.RunInDir(repoPath)
	// No stderr but exit status 1 means nothing to commit.
	if err != nil && err.Error() == "exit status 1" {
		return nil
	}
	return err
}

// AllCommitsCount returns count of all commits in repository
func AllCommitsCount(repoPath string) (int64, error) {
	stdout, err := NewCommand("rev-list", "--all", "--count").RunInDir(repoPath)
	if err != nil {
		return 0, err
	}

	return strconv.ParseInt(strings.TrimSpace(stdout), 10, 64)
}

func commitsCount(repoPath, revision, relpath string) (int64, error) {
	cmd := NewCommand("rev-list", "--count")
	cmd.AddArguments(revision)
	if len(relpath) > 0 {
		cmd.AddArguments("--", relpath)
	}

	stdout, err := cmd.RunInDir(repoPath)
	if err != nil {
		return 0, err
	}

	return strconv.ParseInt(strings.TrimSpace(stdout), 10, 64)
}

// CommitsCount returns number of total commits of until given revision.
func CommitsCount(repoPath, revision string) (int64, error) {
	return commitsCount(repoPath, revision, "")
}

// CommitsCount returns number of total commits of until current revision.
func (c *Commit) CommitsCount() (int64, error) {
	return CommitsCount(c.repo.Path, c.ID.String())
}

// CommitsByRange returns the specific page commits before current revision, every page's number default by CommitsRangeSize
func (c *Commit) CommitsByRange(page, pageSize int) (*list.List, error) {
	return c.repo.commitsByRange(c.ID, page, pageSize)
}

// CommitsBefore returns all the commits before current revision
func (c *Commit) CommitsBefore() (*list.List, error) {
	return c.repo.getCommitsBefore(c.ID)
}

// HasPreviousCommit returns true if a given commitHash is contained in commit's parents
func (c *Commit) HasPreviousCommit(commitHash SHA1) (bool, error) {
	for i := 0; i < c.ParentCount(); i++ {
		commit, err := c.Parent(i)
		if err != nil {
			return false, err
		}
		if commit.ID == commitHash {
			return true, nil
		}
		commitInParentCommit, err := commit.HasPreviousCommit(commitHash)
		if err != nil {
			return false, err
		}
		if commitInParentCommit {
			return true, nil
		}
	}
	return false, nil
}

// CommitsBeforeLimit returns num commits before current revision
func (c *Commit) CommitsBeforeLimit(num int) (*list.List, error) {
	return c.repo.getCommitsBeforeLimit(c.ID, num)
}

// CommitsBeforeUntil returns the commits between commitID to current revision
func (c *Commit) CommitsBeforeUntil(commitID string) (*list.List, error) {
	endCommit, err := c.repo.GetCommit(commitID)
	if err != nil {
		return nil, err
	}
	return c.repo.CommitsBetween(c, endCommit)
}

// SearchCommitsOptions specify the parameters for SearchCommits
type SearchCommitsOptions struct {
	Keywords            []string
	Authors, Committers []string
	After, Before       string
	All                 bool
}

// NewSearchCommitsOptions construct a SearchCommitsOption from a space-delimited search string
func NewSearchCommitsOptions(searchString string, forAllRefs bool) SearchCommitsOptions {
	var keywords, authors, committers []string
	var after, before string

	fields := strings.Fields(searchString)
	for _, k := range fields {
		switch {
		case strings.HasPrefix(k, "author:"):
			authors = append(authors, strings.TrimPrefix(k, "author:"))
		case strings.HasPrefix(k, "committer:"):
			committers = append(committers, strings.TrimPrefix(k, "committer:"))
		case strings.HasPrefix(k, "after:"):
			after = strings.TrimPrefix(k, "after:")
		case strings.HasPrefix(k, "before:"):
			before = strings.TrimPrefix(k, "before:")
		default:
			keywords = append(keywords, k)
		}
	}

	return SearchCommitsOptions{
		Keywords:   keywords,
		Authors:    authors,
		Committers: committers,
		After:      after,
		Before:     before,
		All:        forAllRefs,
	}
}

// SearchCommits returns the commits match the keyword before current revision
func (c *Commit) SearchCommits(opts SearchCommitsOptions) (*list.List, error) {
	return c.repo.searchCommits(c.ID, opts)
}

// GetFilesChangedSinceCommit get all changed file names between pastCommit to current revision
func (c *Commit) GetFilesChangedSinceCommit(pastCommit string) ([]string, error) {
	return c.repo.getFilesChanged(pastCommit, c.ID.String())
}

// FileChangedSinceCommit Returns true if the file given has changed since the the past commit
// YOU MUST ENSURE THAT pastCommit is a valid commit ID.
func (c *Commit) FileChangedSinceCommit(filename, pastCommit string) (bool, error) {
	return c.repo.FileChangedBetweenCommits(filename, pastCommit, c.ID.String())
}

// HasFile returns true if the file given exists on this commit
// This does only mean it's there - it does not mean the file was changed during the commit.
func (c *Commit) HasFile(filename string) (bool, error) {
	_, err := c.GetBlobByPath(filename)
	if err != nil {
		return false, err
	}
	return true, nil
}

// GetSubModules get all the sub modules of current revision git tree
func (c *Commit) GetSubModules() (*ObjectCache, error) {
	if c.submoduleCache != nil {
		return c.submoduleCache, nil
	}

	entry, err := c.GetTreeEntryByPath(".gitmodules")
	if err != nil {
		if _, ok := err.(ErrNotExist); ok {
			return nil, nil
		}
		return nil, err
	}

	rd, err := entry.Blob().DataAsync()
	if err != nil {
		return nil, err
	}

	defer rd.Close()
	scanner := bufio.NewScanner(rd)
	c.submoduleCache = newObjectCache()
	var ismodule bool
	var path string
	for scanner.Scan() {
		if strings.HasPrefix(scanner.Text(), "[submodule") {
			ismodule = true
			continue
		}
		if ismodule {
			fields := strings.Split(scanner.Text(), "=")
			k := strings.TrimSpace(fields[0])
			if k == "path" {
				path = strings.TrimSpace(fields[1])
			} else if k == "url" {
				c.submoduleCache.Set(path, &SubModule{path, strings.TrimSpace(fields[1])})
				ismodule = false
			}
		}
	}

	return c.submoduleCache, nil
}

// GetSubModule get the sub module according entryname
func (c *Commit) GetSubModule(entryname string) (*SubModule, error) {
	modules, err := c.GetSubModules()
	if err != nil {
		return nil, err
	}

	if modules != nil {
		module, has := modules.Get(entryname)
		if has {
			return module.(*SubModule), nil
		}
	}
	return nil, nil
}

// GetBranchName gets the closest branch name (as returned by 'git name-rev --name-only')
func (c *Commit) GetBranchName() (string, error) {
	data, err := NewCommand("name-rev", "--exclude", "refs/tags/*", "--name-only", "--no-undefined", c.ID.String()).RunInDir(c.repo.Path)
	if err != nil {
		// handle special case where git can not describe commit
		if strings.Contains(err.Error(), "cannot describe") {
			return "", nil
		}

		return "", err
	}

	// name-rev commitID output will be "master" or "master~12"
	return strings.SplitN(strings.TrimSpace(data), "~", 2)[0], nil
}

<<<<<<< HEAD
// LoadBranchName load branch name for commit
func (c *Commit) LoadBranchName() (err error) {
	if len(c.Branch) != 0 {
		return
	}

	c.Branch, err = c.GetBranchName()
	return
=======
// GetTagName gets the current tag name for given commit
func (c *Commit) GetTagName() (string, error) {
	data, err := NewCommand("describe", "--exact-match", "--tags", "--always", c.ID.String()).RunInDir(c.repo.Path)
	if err != nil {
		// handle special case where there is no tag for this commit
		if strings.Contains(err.Error(), "no tag exactly matches") {
			return "", nil
		}

		return "", err
	}

	return strings.TrimSpace(data), nil
>>>>>>> ae3cfa84
}

// CommitFileStatus represents status of files in a commit.
type CommitFileStatus struct {
	Added    []string
	Removed  []string
	Modified []string
}

// NewCommitFileStatus creates a CommitFileStatus
func NewCommitFileStatus() *CommitFileStatus {
	return &CommitFileStatus{
		[]string{}, []string{}, []string{},
	}
}

// GetCommitFileStatus returns file status of commit in given repository.
func GetCommitFileStatus(repoPath, commitID string) (*CommitFileStatus, error) {
	stdout, w := io.Pipe()
	done := make(chan struct{})
	fileStatus := NewCommitFileStatus()
	go func() {
		scanner := bufio.NewScanner(stdout)
		for scanner.Scan() {
			fields := strings.Fields(scanner.Text())
			if len(fields) < 2 {
				continue
			}

			switch fields[0][0] {
			case 'A':
				fileStatus.Added = append(fileStatus.Added, fields[1])
			case 'D':
				fileStatus.Removed = append(fileStatus.Removed, fields[1])
			case 'M':
				fileStatus.Modified = append(fileStatus.Modified, fields[1])
			}
		}
		done <- struct{}{}
	}()

	stderr := new(bytes.Buffer)
	err := NewCommand("show", "--name-status", "--pretty=format:''", commitID).RunInDirPipeline(repoPath, w, stderr)
	w.Close() // Close writer to exit parsing goroutine
	if err != nil {
		return nil, concatenateError(err, stderr.String())
	}

	<-done
	return fileStatus, nil
}

// GetFullCommitID returns full length (40) of commit ID by given short SHA in a repository.
func GetFullCommitID(repoPath, shortID string) (string, error) {
	commitID, err := NewCommand("rev-parse", shortID).RunInDir(repoPath)
	if err != nil {
		if strings.Contains(err.Error(), "exit status 128") {
			return "", ErrNotExist{shortID, ""}
		}
		return "", err
	}
	return strings.TrimSpace(commitID), nil
}

// GetRepositoryDefaultPublicGPGKey returns the default public key for this commit
func (c *Commit) GetRepositoryDefaultPublicGPGKey(forceUpdate bool) (*GPGSettings, error) {
	if c.repo == nil {
		return nil, nil
	}
	return c.repo.GetDefaultPublicGPGKey(forceUpdate)
}<|MERGE_RESOLUTION|>--- conflicted
+++ resolved
@@ -482,7 +482,6 @@
 	return strings.SplitN(strings.TrimSpace(data), "~", 2)[0], nil
 }
 
-<<<<<<< HEAD
 // LoadBranchName load branch name for commit
 func (c *Commit) LoadBranchName() (err error) {
 	if len(c.Branch) != 0 {
@@ -491,7 +490,8 @@
 
 	c.Branch, err = c.GetBranchName()
 	return
-=======
+}
+
 // GetTagName gets the current tag name for given commit
 func (c *Commit) GetTagName() (string, error) {
 	data, err := NewCommand("describe", "--exact-match", "--tags", "--always", c.ID.String()).RunInDir(c.repo.Path)
@@ -505,7 +505,6 @@
 	}
 
 	return strings.TrimSpace(data), nil
->>>>>>> ae3cfa84
 }
 
 // CommitFileStatus represents status of files in a commit.
