--- conflicted
+++ resolved
@@ -21,12 +21,8 @@
 	"os/exec"
 	"strconv"
 	"strings"
-<<<<<<< HEAD
-
-	"github.com/go-git/go-git/v5/plumbing/object"
+
 	"github.com/hashicorp/go-version"
-=======
->>>>>>> a3cc842e
 )
 
 // Commit represents a git commit.
