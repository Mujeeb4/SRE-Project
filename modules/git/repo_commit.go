--- conflicted
+++ resolved
@@ -13,11 +13,8 @@
 	"strings"
 
 	"github.com/mcuadros/go-version"
-<<<<<<< HEAD
 	"gopkg.in/src-d/go-git.v4/plumbing"
 	"gopkg.in/src-d/go-git.v4/plumbing/object"
-=======
->>>>>>> 2262811e
 )
 
 // GetRefCommitID returns the last commit ID string of given reference (branch or tag).
