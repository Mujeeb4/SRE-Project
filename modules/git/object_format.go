--- conflicted
+++ resolved
@@ -70,25 +70,4 @@
 
 func (h Sha1ObjectFormat) NewHasher() HasherInterface {
 	return &Sha1Hasher{sha1.New()}
-<<<<<<< HEAD
-=======
-}
-
-func ObjectFormatFromID(id ObjectFormatID) ObjectFormat {
-	switch id {
-	case Sha1:
-		return &Sha1ObjectFormat{}
-	}
-
-	return nil
-}
-
-func ObjectFormatFromString(hash string) (ObjectFormat, error) {
-	switch strings.ToLower(hash) {
-	case "sha1":
-		return &Sha1ObjectFormat{}, nil
-	}
-
-	return nil, fmt.Errorf("unknown hash type: %s", hash)
->>>>>>> e85db6c8
 }