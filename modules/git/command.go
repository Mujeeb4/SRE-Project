--- conflicted
+++ resolved
@@ -98,27 +98,22 @@
 	return c
 }
 
-<<<<<<< HEAD
+// isSafeArgumentValue checks if the argument is safe to be used as a value (not an option)
+func isSafeArgumentValue(s string) bool {
+	return s == "" || s[0] != '-'
+}
+
+// isValidArgumentOption checks if the argument is a valid option (starting with '-').
+// It doesn't check whether the option is supported or not
+func isValidArgumentOption(s string) bool {
+	return s != "" && s[0] == '-'
+}
+
 // SetExtraDescription sets the description for this command which be returned on
 // c.String()
 func (c *Command) SetExtraDescription(extraDesc string) *Command {
 	c.extraDesc = extraDesc
 	return c
-}
-
-// AddArguments adds new git argument(s) to the command. Each argument must be safe to be trusted.
-// User-provided arguments should be passed to AddDynamicArguments instead.
-func (c *Command) AddArguments(args ...CmdArg) *Command {
-=======
-// isSafeArgumentValue checks if the argument is safe to be used as a value (not an option)
-func isSafeArgumentValue(s string) bool {
-	return s == "" || s[0] != '-'
-}
-
-// isValidArgumentOption checks if the argument is a valid option (starting with '-').
-// It doesn't check whether the option is supported or not
-func isValidArgumentOption(s string) bool {
-	return s != "" && s[0] == '-'
 }
 
 // AddArguments adds new git arguments (option/value) to the command. It only accepts string literals, or trusted CmdArg.
@@ -126,7 +121,6 @@
 // it makes sure that user-provided arguments won't cause RCE risks.
 // User-provided arguments should be passed by other AddXxx functions
 func (c *Command) AddArguments(args ...internal.CmdArg) *Command {
->>>>>>> 50111c71
 	for _, arg := range args {
 		c.args = append(c.args, string(arg))
 	}
