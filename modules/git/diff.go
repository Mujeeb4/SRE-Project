// Copyright 2020 The Gitea Authors. All rights reserved.
// SPDX-License-Identifier: MIT

package git

import (
	"bufio"
	"bytes"
	"context"
	"fmt"
	"io"
	"os"
	"regexp"
	"strconv"
	"strings"

	"code.gitea.io/gitea/modules/log"
)

// RawDiffType type of a raw diff.
type RawDiffType string

// RawDiffType possible values.
const (
	RawDiffNormal RawDiffType = "diff"
	RawDiffPatch  RawDiffType = "patch"
)

// GetRawDiff dumps diff results of repository in given commit ID to io.Writer.
func GetRawDiff(repo *Repository, commitID string, diffType RawDiffType, writer io.Writer) error {
	return GetRepoRawDiffForFile(repo, "", commitID, diffType, "", writer)
}

// GetReverseRawDiff dumps the reverse diff results of repository in given commit ID to io.Writer.
func GetReverseRawDiff(ctx context.Context, repoPath, commitID string, writer io.Writer) error {
	stderr := new(bytes.Buffer)
	cmd := NewCommand(ctx, "show", "--pretty=format:revert %H%n", "-R").AddDynamicArguments(commitID)
	if err := cmd.Run(&RunOpts{
		Dir:    repoPath,
		Stdout: writer,
		Stderr: stderr,
	}); err != nil {
		return fmt.Errorf("Run: %w - %s", err, stderr)
	}
	return nil
}

// GetRepoRawDiffForFile dumps diff results of file in given commit ID to io.Writer according given repository
func GetRepoRawDiffForFile(repo *Repository, startCommit, endCommit string, diffType RawDiffType, file string, writer io.Writer) error {
	commit, err := repo.GetCommit(endCommit)
	if err != nil {
		return err
	}
<<<<<<< HEAD

	fileArgs := make([]string, 0)
=======
	var files []string
>>>>>>> 7fd5d388
	if len(file) > 0 {
		files = append(files, file)
	}

	cmd := NewCommand(repo.Ctx)
	switch diffType {
	case RawDiffNormal:
		if len(startCommit) != 0 {
			cmd.AddArguments("diff", "-M").AddDynamicArguments(startCommit, endCommit).AddDashesAndList(files...)
		} else if commit.ParentCount() == 0 {
			cmd.AddArguments("show").AddDynamicArguments(endCommit).AddDashesAndList(files...)
		} else {
			c, _ := commit.Parent(0)
			cmd.AddArguments("diff", "-M").AddDynamicArguments(c.ID.String(), endCommit).AddDashesAndList(files...)
		}
	case RawDiffPatch:
		if len(startCommit) != 0 {
			query := fmt.Sprintf("%s...%s", endCommit, startCommit)
			cmd.AddArguments("format-patch", "--no-signature", "--stdout", "--root").AddDynamicArguments(query).AddDashesAndList(files...)
		} else if commit.ParentCount() == 0 {
			cmd.AddArguments("format-patch", "--no-signature", "--stdout", "--root").AddDynamicArguments(endCommit).AddDashesAndList(files...)
		} else {
			c, _ := commit.Parent(0)
			query := fmt.Sprintf("%s...%s", endCommit, c.ID.String())
			cmd.AddArguments("format-patch", "--no-signature", "--stdout").AddDynamicArguments(query).AddDashesAndList(files...)
		}
	default:
		return fmt.Errorf("invalid diffType: %s", diffType)
	}

	stderr := new(bytes.Buffer)
	if err = cmd.Run(&RunOpts{
		Dir:    repo.Path,
		Stdout: writer,
		Stderr: stderr,
	}); err != nil {
		return fmt.Errorf("Run: %w - %s", err, stderr)
	}
	return nil
}

// ParseDiffHunkString parse the diffhunk content and return
func ParseDiffHunkString(diffhunk string) (leftLine, leftHunk, rightLine, righHunk int) {
	ss := strings.Split(diffhunk, "@@")
	ranges := strings.Split(ss[1][1:], " ")
	leftRange := strings.Split(ranges[0], ",")
	leftLine, _ = strconv.Atoi(leftRange[0][1:])
	if len(leftRange) > 1 {
		leftHunk, _ = strconv.Atoi(leftRange[1])
	}
	if len(ranges) > 1 {
		rightRange := strings.Split(ranges[1], ",")
		rightLine, _ = strconv.Atoi(rightRange[0])
		if len(rightRange) > 1 {
			righHunk, _ = strconv.Atoi(rightRange[1])
		}
	} else {
		log.Debug("Parse line number failed: %v", diffhunk)
		rightLine = leftLine
		righHunk = leftHunk
	}
	return leftLine, leftHunk, rightLine, righHunk
}

// Example: @@ -1,8 +1,9 @@ => [..., 1, 8, 1, 9]
var hunkRegex = regexp.MustCompile(`^@@ -(?P<beginOld>[0-9]+)(,(?P<endOld>[0-9]+))? \+(?P<beginNew>[0-9]+)(,(?P<endNew>[0-9]+))? @@`)

const cmdDiffHead = "diff --git "

func isHeader(lof string, inHunk bool) bool {
	return strings.HasPrefix(lof, cmdDiffHead) || (!inHunk && (strings.HasPrefix(lof, "---") || strings.HasPrefix(lof, "+++")))
}

// CutDiffAroundLine cuts a diff of a file in way that only the given line + numberOfLine above it will be shown
// it also recalculates hunks and adds the appropriate headers to the new diff.
// Warning: Only one-file diffs are allowed.
func CutDiffAroundLine(originalDiff io.Reader, line int64, old bool, numbersOfLine int) (string, error) {
	if line == 0 || numbersOfLine == 0 {
		// no line or num of lines => no diff
		return "", nil
	}

	scanner := bufio.NewScanner(originalDiff)
	hunk := make([]string, 0)

	// begin is the start of the hunk containing searched line
	// end is the end of the hunk ...
	// currentLine is the line number on the side of the searched line (differentiated by old)
	// otherLine is the line number on the opposite side of the searched line (differentiated by old)
	var begin, end, currentLine, otherLine int64
	var headerLines int

	inHunk := false

	for scanner.Scan() {
		lof := scanner.Text()
		// Add header to enable parsing

		if isHeader(lof, inHunk) {
			if strings.HasPrefix(lof, cmdDiffHead) {
				inHunk = false
			}
			hunk = append(hunk, lof)
			headerLines++
		}
		if currentLine > line {
			break
		}
		// Detect "hunk" with contains commented lof
		if strings.HasPrefix(lof, "@@") {
			inHunk = true
			// Already got our hunk. End of hunk detected!
			if len(hunk) > headerLines {
				break
			}
			// A map with named groups of our regex to recognize them later more easily
			submatches := hunkRegex.FindStringSubmatch(lof)
			groups := make(map[string]string)
			for i, name := range hunkRegex.SubexpNames() {
				if i != 0 && name != "" {
					groups[name] = submatches[i]
				}
			}
			if old {
				begin, _ = strconv.ParseInt(groups["beginOld"], 10, 64)
				end, _ = strconv.ParseInt(groups["endOld"], 10, 64)
				// init otherLine with begin of opposite side
				otherLine, _ = strconv.ParseInt(groups["beginNew"], 10, 64)
			} else {
				begin, _ = strconv.ParseInt(groups["beginNew"], 10, 64)
				if groups["endNew"] != "" {
					end, _ = strconv.ParseInt(groups["endNew"], 10, 64)
				} else {
					end = 0
				}
				// init otherLine with begin of opposite side
				otherLine, _ = strconv.ParseInt(groups["beginOld"], 10, 64)
			}
			end += begin // end is for real only the number of lines in hunk
			// lof is between begin and end
			if begin <= line && end >= line {
				hunk = append(hunk, lof)
				currentLine = begin
				continue
			}
		} else if len(hunk) > headerLines {
			hunk = append(hunk, lof)
			// Count lines in context
			switch lof[0] {
			case '+':
				if !old {
					currentLine++
				} else {
					otherLine++
				}
			case '-':
				if old {
					currentLine++
				} else {
					otherLine++
				}
			case '\\':
				// FIXME: handle `\ No newline at end of file`
			default:
				currentLine++
				otherLine++
			}
		}
	}
	if err := scanner.Err(); err != nil {
		return "", err
	}

	// No hunk found
	if currentLine == 0 {
		return "", nil
	}
	// headerLines + hunkLine (1) = totalNonCodeLines
	if len(hunk)-headerLines-1 <= numbersOfLine {
		// No need to cut the hunk => return existing hunk
		return strings.Join(hunk, "\n"), nil
	}
	var oldBegin, oldNumOfLines, newBegin, newNumOfLines int64
	if old {
		oldBegin = currentLine
		newBegin = otherLine
	} else {
		oldBegin = otherLine
		newBegin = currentLine
	}
	// headers + hunk header
	newHunk := make([]string, headerLines)
	// transfer existing headers
	copy(newHunk, hunk[:headerLines])
	// transfer last n lines
	newHunk = append(newHunk, hunk[len(hunk)-numbersOfLine-1:]...)
	// calculate newBegin, ... by counting lines
	for i := len(hunk) - 1; i >= len(hunk)-numbersOfLine; i-- {
		switch hunk[i][0] {
		case '+':
			newBegin--
			newNumOfLines++
		case '-':
			oldBegin--
			oldNumOfLines++
		default:
			oldBegin--
			newBegin--
			newNumOfLines++
			oldNumOfLines++
		}
	}
	// construct the new hunk header
	newHunk[headerLines] = fmt.Sprintf("@@ -%d,%d +%d,%d @@",
		oldBegin, oldNumOfLines, newBegin, newNumOfLines)
	return strings.Join(newHunk, "\n"), nil
}

// GetAffectedFiles returns the affected files between two commits
func GetAffectedFiles(repo *Repository, oldCommitID, newCommitID string, env []string) ([]string, error) {
	stdoutReader, stdoutWriter, err := os.Pipe()
	if err != nil {
		log.Error("Unable to create os.Pipe for %s", repo.Path)
		return nil, err
	}
	defer func() {
		_ = stdoutReader.Close()
		_ = stdoutWriter.Close()
	}()

	affectedFiles := make([]string, 0, 32)

	// Run `git diff --name-only` to get the names of the changed files
	err = NewCommand(repo.Ctx, "diff", "--name-only").AddDynamicArguments(oldCommitID, newCommitID).
		Run(&RunOpts{
			Env:    env,
			Dir:    repo.Path,
			Stdout: stdoutWriter,
			PipelineFunc: func(ctx context.Context, cancel context.CancelFunc) error {
				// Close the writer end of the pipe to begin processing
				_ = stdoutWriter.Close()
				defer func() {
					// Close the reader on return to terminate the git command if necessary
					_ = stdoutReader.Close()
				}()
				// Now scan the output from the command
				scanner := bufio.NewScanner(stdoutReader)
				for scanner.Scan() {
					path := strings.TrimSpace(scanner.Text())
					if len(path) == 0 {
						continue
					}
					affectedFiles = append(affectedFiles, path)
				}
				return scanner.Err()
			},
		})
	if err != nil {
		log.Error("Unable to get affected files for commits from %s to %s in %s: %v", oldCommitID, newCommitID, repo.Path, err)
	}

	return affectedFiles, err
}<|MERGE_RESOLUTION|>--- conflicted
+++ resolved
@@ -51,12 +51,7 @@
 	if err != nil {
 		return err
 	}
-<<<<<<< HEAD
-
-	fileArgs := make([]string, 0)
-=======
 	var files []string
->>>>>>> 7fd5d388
 	if len(file) > 0 {
 		files = append(files, file)
 	}
