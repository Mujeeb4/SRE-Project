// Copyright 2022 The Gitea Authors. All rights reserved.
// SPDX-License-Identifier: MIT

package actions

import (
	"bytes"
	"io"
	"strings"

	"code.gitea.io/gitea/modules/git"
	"code.gitea.io/gitea/modules/log"
	api "code.gitea.io/gitea/modules/structs"
	webhook_module "code.gitea.io/gitea/modules/webhook"

	"github.com/gobwas/glob"
	"github.com/nektos/act/pkg/jobparser"
	"github.com/nektos/act/pkg/model"
)

func ListWorkflows(commit *git.Commit) (git.Entries, error) {
	tree, err := commit.SubTree(".gitea/workflows")
	if _, ok := err.(git.ErrNotExist); ok {
		tree, err = commit.SubTree(".github/workflows")
	}
	if _, ok := err.(git.ErrNotExist); ok {
		return nil, nil
	}
	if err != nil {
		return nil, err
	}

	entries, err := tree.ListEntriesRecursiveFast()
	if err != nil {
		return nil, err
	}

	ret := make(git.Entries, 0, len(entries))
	for _, entry := range entries {
		if strings.HasSuffix(entry.Name(), ".yml") || strings.HasSuffix(entry.Name(), ".yaml") {
			ret = append(ret, entry)
		}
	}
	return ret, nil
}

func GetContentFromEntry(entry *git.TreeEntry) ([]byte, error) {
	f, err := entry.Blob().DataAsync()
	if err != nil {
		return nil, err
	}
	content, err := io.ReadAll(f)
	_ = f.Close()
	if err != nil {
		return nil, err
	}
	return content, nil
}

func GetEventsFromContent(content []byte) ([]*jobparser.Event, error) {
	workflow, err := model.ReadWorkflow(bytes.NewReader(content))
	if err != nil {
		return nil, err
	}
	events, err := jobparser.ParseRawOn(&workflow.RawOn)
	if err != nil {
		return nil, err
	}

	return events, nil
}

func DetectWorkflows(commit *git.Commit, triggedEvent webhook_module.HookEventType, payload api.Payloader) (map[string][]byte, error) {
	entries, err := ListWorkflows(commit)
	if err != nil {
		return nil, err
	}

	workflows := make(map[string][]byte, len(entries))
	for _, entry := range entries {
		content, err := GetContentFromEntry(entry)
		if err != nil {
			return nil, err
		}
		events, err := GetEventsFromContent(content)
		if err != nil {
			log.Warn("ignore invalid workflow %q: %v", entry.Name(), err)
			continue
		}
		for _, evt := range events {
			log.Trace("detect workflow %q for event %#v matching %q", entry.Name(), evt, triggedEvent)
			if detectMatched(commit, triggedEvent, payload, evt) {
				workflows[entry.Name()] = content
			}
		}
	}

	return workflows, nil
}

func detectMatched(commit *git.Commit, triggedEvent webhook_module.HookEventType, payload api.Payloader, evt *jobparser.Event) bool {
<<<<<<< HEAD
	if converFromGithubEvent(evt) != string(triggedEvent) {
=======
	if convertFromGithubEvent(evt) != triggedEvent.Event() {
>>>>>>> bcd05dca
		return false
	}

	// with no special filter parameters
	if len(evt.Acts) == 0 {
		return true
	}

	switch triggedEvent {
	case webhook_module.HookEventCreate,
		webhook_module.HookEventDelete,
		webhook_module.HookEventFork,
		webhook_module.HookEventIssueAssign,
		webhook_module.HookEventIssueLabel,
		webhook_module.HookEventIssueMilestone,
		webhook_module.HookEventPullRequestAssign,
		webhook_module.HookEventPullRequestLabel,
		webhook_module.HookEventPullRequestMilestone,
		webhook_module.HookEventPullRequestComment,
		webhook_module.HookEventPullRequestReviewApproved,
		webhook_module.HookEventPullRequestReviewRejected,
		webhook_module.HookEventPullRequestReviewComment,
		webhook_module.HookEventWiki,
		webhook_module.HookEventRepository,
		webhook_module.HookEventRelease,
		webhook_module.HookEventPackage:
		// no special filter parameters for these events, just return true if name matched
		return true

	case webhook_module.HookEventPush:
		return matchPushEvent(commit, payload.(*api.PushPayload), evt)

	case webhook_module.HookEventIssues:
		return matchIssuesEvent(commit, payload.(*api.IssuePayload), evt)

	case webhook_module.HookEventPullRequest, webhook_module.HookEventPullRequestSync:
		return matchPullRequestEvent(commit, payload.(*api.PullRequestPayload), evt)

	case webhook_module.HookEventIssueComment:
		return matchIssueCommentEvent(commit, payload.(*api.IssueCommentPayload), evt)

	default:
		log.Warn("unsupported event %q", triggedEvent.Event())
		return false
	}
}

func matchPushEvent(commit *git.Commit, pushPayload *api.PushPayload, evt *jobparser.Event) bool {
	matchTimes := 0
	// all acts conditions should be satisfied
	for cond, vals := range evt.Acts {
		switch cond {
		case "branches", "tags":
			refShortName := git.RefName(pushPayload.Ref).ShortName()
			for _, val := range vals {
				if glob.MustCompile(val, '/').Match(refShortName) {
					matchTimes++
					break
				}
			}
		case "paths":
			filesChanged, err := commit.GetFilesChangedSinceCommit(pushPayload.Before)
			if err != nil {
				log.Error("GetFilesChangedSinceCommit [commit_sha1: %s]: %v", commit.ID.String(), err)
			} else {
				for _, val := range vals {
					matched := false
					for _, file := range filesChanged {
						if glob.MustCompile(val, '/').Match(file) {
							matched = true
							break
						}
					}
					if matched {
						matchTimes++
						break
					}
				}
			}
		default:
			log.Warn("unsupported condition %q", cond)
		}
	}
	return matchTimes == len(evt.Acts)
}

func matchIssuesEvent(commit *git.Commit, issuePayload *api.IssuePayload, evt *jobparser.Event) bool {
	matchTimes := 0
	// all acts conditions should be satisfied
	for cond, vals := range evt.Acts {
		switch cond {
		case "types":
			for _, val := range vals {
				if glob.MustCompile(val, '/').Match(string(issuePayload.Action)) {
					matchTimes++
					break
				}
			}
		default:
			log.Warn("unsupported condition %q", cond)
		}
	}
	return matchTimes == len(evt.Acts)
}

func matchPullRequestEvent(commit *git.Commit, prPayload *api.PullRequestPayload, evt *jobparser.Event) bool {
	matchTimes := 0
	// all acts conditions should be satisfied
	for cond, vals := range evt.Acts {
		switch cond {
		case "types":
			action := prPayload.Action
			if prPayload.Action == api.HookIssueSynchronized {
				action = "synchronize"
			}
			log.Trace("matching pull_request %s with %v", action, vals)
			for _, val := range vals {
				if glob.MustCompile(val, '/').Match(string(action)) {
					matchTimes++
					break
				}
			}
		case "branches":
			refShortName := git.RefName(prPayload.PullRequest.Base.Ref).ShortName()
			for _, val := range vals {
				if glob.MustCompile(val, '/').Match(refShortName) {
					matchTimes++
					break
				}
			}
		case "paths":
			filesChanged, err := commit.GetFilesChangedSinceCommit(prPayload.PullRequest.Base.Ref)
			if err != nil {
				log.Error("GetFilesChangedSinceCommit [commit_sha1: %s]: %v", commit.ID.String(), err)
			} else {
				for _, val := range vals {
					matched := false
					for _, file := range filesChanged {
						if glob.MustCompile(val, '/').Match(file) {
							matched = true
							break
						}
					}
					if matched {
						matchTimes++
						break
					}
				}
			}
		default:
			log.Warn("unsupported condition %q", cond)
		}
	}
	return matchTimes == len(evt.Acts)
}

func matchIssueCommentEvent(commit *git.Commit, issueCommentPayload *api.IssueCommentPayload, evt *jobparser.Event) bool {
	matchTimes := 0
	// all acts conditions should be satisfied
	for cond, vals := range evt.Acts {
		switch cond {
		case "types":
			for _, val := range vals {
				if glob.MustCompile(val, '/').Match(string(issueCommentPayload.Action)) {
					matchTimes++
					break
				}
			}
		default:
			log.Warn("unsupported condition %q", cond)
		}
	}
	return matchTimes == len(evt.Acts)
}<|MERGE_RESOLUTION|>--- conflicted
+++ resolved
@@ -99,11 +99,7 @@
 }
 
 func detectMatched(commit *git.Commit, triggedEvent webhook_module.HookEventType, payload api.Payloader, evt *jobparser.Event) bool {
-<<<<<<< HEAD
-	if converFromGithubEvent(evt) != string(triggedEvent) {
-=======
-	if convertFromGithubEvent(evt) != triggedEvent.Event() {
->>>>>>> bcd05dca
+	if convertFromGithubEvent(evt) != string(triggedEvent) {
 		return false
 	}
 
