--- conflicted
+++ resolved
@@ -22,11 +22,6 @@
 	return filepath.Join(absoluteBase, path)
 }
 
-<<<<<<< HEAD
-
-
-=======
->>>>>>> 9e33fdf0
 // IsDir returns true if given path is a directory,
 // or returns false when it's a file or does not exist.
 func IsDir(dir string) (bool, error) {
