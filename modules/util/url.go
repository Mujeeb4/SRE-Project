--- conflicted
+++ resolved
@@ -43,10 +43,7 @@
 	if !baseURL.IsAbs() && !strings.HasPrefix(base, "/") {
 		return strings.TrimPrefix(joinedURL.String(), "/") // Removing leading '/' if needed
 	}
-<<<<<<< HEAD
 	return joinedURL.String()
-=======
-	return joinedURL
 }
 
 func SanitizeURL(s string) (string, error) {
@@ -56,5 +53,4 @@
 	}
 	u.User = nil
 	return u.String(), nil
->>>>>>> 2e6af43a
 }