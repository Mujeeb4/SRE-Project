// Copyright 2014 The Gogs Authors. All rights reserved.
// Use of this source code is governed by a MIT-style
// license that can be found in the LICENSE file.

package log

import (
	"bufio"
	"compress/gzip"
	"encoding/json"
	"errors"
	"fmt"
	"os"
	"path/filepath"
	"strings"
	"sync"
	"time"
)

// FileLogger implements LoggerProvider.
// It writes messages by lines limit, file size limit, or time frequency.
type FileLogger struct {
	BaseLogger
	mw *MuxWriter
	// The opened file
	Filename string `json:"filename"`

	// Rotate at size
	Maxsize        int `json:"maxsize"`
	maxsizeCursize int

	// Rotate daily
	Daily         bool  `json:"daily"`
	Maxdays       int64 `json:"maxdays"`
	dailyOpenDate int

	Rotate bool `json:"rotate"`

	Compress         bool `json:"compress"`
	CompressionLevel int  `json:"compressionLevel"`

	startLock sync.Mutex // Only one log can write to the file
}

// MuxWriter an *os.File writer with locker.
type MuxWriter struct {
	mu    sync.Mutex
	fd    *os.File
	owner *FileLogger
}

// Write writes to os.File.
func (mw *MuxWriter) Write(b []byte) (int, error) {
	mw.mu.Lock()
	defer mw.mu.Unlock()
	mw.owner.docheck(len(b))
	return mw.fd.Write(b)
}

// Close the internal writer
func (mw *MuxWriter) Close() error {
	return mw.fd.Close()
}

// SetFd sets os.File in writer.
func (mw *MuxWriter) SetFd(fd *os.File) {
	if mw.fd != nil {
		mw.fd.Close()
	}
	mw.fd = fd
}

// NewFileLogger create a FileLogger returning as LoggerProvider.
func NewFileLogger() LoggerProvider {
	log := &FileLogger{
		Filename:         "",
		Maxsize:          1 << 28, //256 MB
		Daily:            true,
		Maxdays:          7,
		Rotate:           true,
		Compress:         true,
		CompressionLevel: gzip.DefaultCompression,
	}
	log.Level = TRACE
	// use MuxWriter instead direct use os.File for lock write when rotate
	log.mw = new(MuxWriter)
	log.mw.owner = log

	return log
}

// Init file logger with json config.
// config like:
//	{
//	"filename":"log/gogs.log",
//	"maxsize":1<<30,
//	"daily":true,
//	"maxdays":15,
//	"rotate":true
//	}
func (log *FileLogger) Init(config string) error {
	if err := json.Unmarshal([]byte(config), log); err != nil {
		return err
	}
	if len(log.Filename) == 0 {
		return errors.New("config must have filename")
	}
	// set MuxWriter as Logger's io.Writer
	log.createLogger(log.mw)
	return log.StartLogger()
}

// StartLogger start file logger. create log file and set to locker-inside file writer.
func (log *FileLogger) StartLogger() error {
	fd, err := log.createLogFile()
	if err != nil {
		return err
	}
	log.mw.SetFd(fd)
	return log.initFd()
}

func (log *FileLogger) docheck(size int) {
	log.startLock.Lock()
	defer log.startLock.Unlock()
	if log.Rotate && ((log.Maxsize > 0 && log.maxsizeCursize >= log.Maxsize) ||
		(log.Daily && time.Now().Day() != log.dailyOpenDate)) {
		if err := log.DoRotate(); err != nil {
			fmt.Fprintf(os.Stderr, "FileLogger(%q): %s\n", log.Filename, err)
			return
		}
	}
	log.maxsizeCursize += size
}

func (log *FileLogger) createLogFile() (*os.File, error) {
	// Open the log file
	return os.OpenFile(log.Filename, os.O_WRONLY|os.O_APPEND|os.O_CREATE, 0660)
}

func (log *FileLogger) initFd() error {
	fd := log.mw.fd
	finfo, err := fd.Stat()
	if err != nil {
		return fmt.Errorf("get stat: %v", err)
	}
	log.maxsizeCursize = int(finfo.Size())
	log.dailyOpenDate = time.Now().Day()
	return nil
}

// DoRotate means it need to write file in new file.
// new file name like xx.log.2013-01-01.2
func (log *FileLogger) DoRotate() error {
	_, err := os.Lstat(log.Filename)
	if err == nil { // file exists
		// Find the next available number
		num := 1
		fname := ""
		for ; err == nil && num <= 999; num++ {
			fname = log.Filename + fmt.Sprintf(".%s.%03d", time.Now().Format("2006-01-02"), num)
			_, err = os.Lstat(fname)
			if log.Compress && err != nil {
				_, err = os.Lstat(fname + ".gz")
			}
		}
		// return error if the last file checked still existed
		if err == nil {
			return fmt.Errorf("rotate: cannot find free log number to rename %s", log.Filename)
		}

		fd := log.mw.fd
		fd.Close()

		// close fd before rename
		// Rename the file to its newfound home
		if err = os.Rename(log.Filename, fname); err != nil {
			return fmt.Errorf("Rotate: %v", err)
		}

		if log.Compress {
			go compressOldLogFile(fname, log.CompressionLevel)
		}

		// re-start logger
		if err = log.StartLogger(); err != nil {
			return fmt.Errorf("Rotate StartLogger: %v", err)
		}

		go log.deleteOldLog()
	}

	return nil
}

<<<<<<< HEAD
func (w *FileLogWriter) deleteOldLog() {
	dir := filepath.Dir(w.Filename)
	_ = filepath.Walk(dir, func(path string, info os.FileInfo, err error) (returnErr error) {
=======
func compressOldLogFile(fname string, compressionLevel int) error {
	reader, err := os.Open(fname)
	if err != nil {
		return err
	}
	defer reader.Close()
	buffer := bufio.NewReader(reader)
	fw, err := os.OpenFile(fname+".gz", os.O_WRONLY|os.O_CREATE, 0660)
	if err != nil {
		return err
	}
	defer fw.Close()
	zw, err := gzip.NewWriterLevel(fw, compressionLevel)
	if err != nil {
		return err
	}
	defer zw.Close()
	_, err = buffer.WriteTo(zw)
	if err != nil {
		zw.Close()
		fw.Close()
		os.Remove(fname + ".gz")
		return err
	}
	reader.Close()
	return os.Remove(fname)
}

func (log *FileLogger) deleteOldLog() {
	dir := filepath.Dir(log.Filename)
	filepath.Walk(dir, func(path string, info os.FileInfo, err error) (returnErr error) {
>>>>>>> 0bdd81df
		defer func() {
			if r := recover(); r != nil {
				returnErr = fmt.Errorf("Unable to delete old log '%s', error: %+v", path, r)
			}
		}()

		if !info.IsDir() && info.ModTime().Unix() < (time.Now().Unix()-60*60*24*log.Maxdays) {
			if strings.HasPrefix(filepath.Base(path), filepath.Base(log.Filename)) {

				if err := os.Remove(path); err != nil {
					returnErr = fmt.Errorf("Failed to remove %s: %v", path, err)
				}
			}
		}
		return returnErr
	})
}

<<<<<<< HEAD
// Destroy destroy file logger, close file writer.
func (w *FileLogWriter) Destroy() {
	_ = w.mw.fd.Close()
}

// Flush flush file logger.
// there are no buffering messages in file logger in memory.
// flush file means sync file from disk.
func (w *FileLogWriter) Flush() {
	_ = w.mw.fd.Sync()
=======
// Flush flush file logger.
// there are no buffering messages in file logger in memory.
// flush file means sync file from disk.
func (log *FileLogger) Flush() {
	log.mw.fd.Sync()
}

// GetName returns the default name for this implementation
func (log *FileLogger) GetName() string {
	return "file"
>>>>>>> 0bdd81df
}

func init() {
	Register("file", NewFileLogger)
}<|MERGE_RESOLUTION|>--- conflicted
+++ resolved
@@ -193,11 +193,6 @@
 	return nil
 }
 
-<<<<<<< HEAD
-func (w *FileLogWriter) deleteOldLog() {
-	dir := filepath.Dir(w.Filename)
-	_ = filepath.Walk(dir, func(path string, info os.FileInfo, err error) (returnErr error) {
-=======
 func compressOldLogFile(fname string, compressionLevel int) error {
 	reader, err := os.Open(fname)
 	if err != nil {
@@ -228,8 +223,7 @@
 
 func (log *FileLogger) deleteOldLog() {
 	dir := filepath.Dir(log.Filename)
-	filepath.Walk(dir, func(path string, info os.FileInfo, err error) (returnErr error) {
->>>>>>> 0bdd81df
+	_ = filepath.Walk(dir, func(path string, info os.FileInfo, err error) (returnErr error) {
 		defer func() {
 			if r := recover(); r != nil {
 				returnErr = fmt.Errorf("Unable to delete old log '%s', error: %+v", path, r)
@@ -248,29 +242,16 @@
 	})
 }
 
-<<<<<<< HEAD
-// Destroy destroy file logger, close file writer.
-func (w *FileLogWriter) Destroy() {
-	_ = w.mw.fd.Close()
-}
-
-// Flush flush file logger.
-// there are no buffering messages in file logger in memory.
-// flush file means sync file from disk.
-func (w *FileLogWriter) Flush() {
-	_ = w.mw.fd.Sync()
-=======
 // Flush flush file logger.
 // there are no buffering messages in file logger in memory.
 // flush file means sync file from disk.
 func (log *FileLogger) Flush() {
-	log.mw.fd.Sync()
+	_ = log.mw.fd.Sync()
 }
 
 // GetName returns the default name for this implementation
 func (log *FileLogger) GetName() string {
 	return "file"
->>>>>>> 0bdd81df
 }
 
 func init() {
