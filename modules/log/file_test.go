--- conflicted
+++ resolved
@@ -89,10 +89,6 @@
 	assert.Equal(t, expected, string(logData))
 
 	event.level = DEBUG
-<<<<<<< HEAD
-	expected += ""
-=======
->>>>>>> c02c6a14
 	fileLogger.LogEvent(&event)
 	fileLogger.Flush()
 	logData, err = ioutil.ReadFile(filename)
@@ -100,10 +96,6 @@
 	assert.Equal(t, expected, string(logData))
 
 	event.level = TRACE
-<<<<<<< HEAD
-	expected += ""
-=======
->>>>>>> c02c6a14
 	fileLogger.LogEvent(&event)
 	fileLogger.Flush()
 	logData, err = ioutil.ReadFile(filename)
