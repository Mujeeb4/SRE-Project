// Copyright 2014 The Gogs Authors. All rights reserved.
// Use of this source code is governed by a MIT-style
// license that can be found in the LICENSE file.

package markdown

import (
	"bytes"
	"strings"

	"code.gitea.io/gitea/modules/markup"
	"code.gitea.io/gitea/modules/setting"

	"github.com/russross/blackfriday"
)

<<<<<<< HEAD
// Issue name styles
const (
	IssueNameStyleNumeric      = "numeric"
	IssueNameStyleAlphanumeric = "alphanumeric"
)

// IsMarkdownFile reports whether name looks like a Markdown file
// based on its extension.
func IsMarkdownFile(name string) bool {
	extension := strings.ToLower(filepath.Ext(name))
	for _, ext := range setting.Markdown.FileExtensions {
		if strings.ToLower(ext) == extension {
			return true
		}
	}
	return false
}

var (
	// NOTE: All below regex matching do not perform any extra validation.
	// Thus a link is produced even if the user does not exist, the issue does not exist, the commit does not exist, etc.
	// While fast, this is also incorrect and lead to false positives.

	// MentionPattern matches string that mentions someone, e.g. @Unknwon
	MentionPattern = regexp.MustCompile(`(\s|^|\W)@[0-9a-zA-Z-_\.]+`)

	// IssueNumericPattern matches string that references to a numeric issue, e.g. #1287
	IssueNumericPattern = regexp.MustCompile(`( |^|\()#[0-9]+\b`)
	// IssueAlphanumericPattern matches string that references to an alphanumeric issue, e.g. ABC-1234
	IssueAlphanumericPattern = regexp.MustCompile(`( |^|\()[A-Z]{1,10}-[1-9][0-9]*\b`)
	// CrossReferenceIssueNumericPattern matches string that references a numeric issue in a different repository
	// e.g. gogits/gogs#12345
	CrossReferenceIssueNumericPattern = regexp.MustCompile(`( |^)[0-9a-zA-Z]+/[0-9a-zA-Z]+#[0-9]+\b`)

	// Sha1CurrentPattern matches string that represents a commit SHA, e.g. d8a994ef243349f321568f9e36d5c3f444b99cae
	// Although SHA1 hashes are 40 chars long, the regex matches the hash from 7 to 40 chars in length
	// so that abbreviated hash links can be used as well. This matches git and github useability.
	Sha1CurrentPattern = regexp.MustCompile(`(?:^|\s|\()([0-9a-f]{7,40})\b`)

	// ShortLinkPattern matches short but difficult to parse [[name|link|arg=test]] syntax
	ShortLinkPattern = regexp.MustCompile(`(\[\[.*?\]\]\w*)`)

	// AnySHA1Pattern allows to split url containing SHA into parts
	AnySHA1Pattern = regexp.MustCompile(`(http\S*)://(\S+)/(\S+)/(\S+)/(\S+)/([0-9a-f]{40})(?:/?([^#\s]+)?(?:#(\S+))?)?`)

	validLinksPattern = regexp.MustCompile(`^[a-z][\w-]+://`)
)

// regexp for full links to issues/pulls
var issueFullPattern *regexp.Regexp

// InitMarkdown initialize regexps for markdown parsing
func InitMarkdown() {
	getIssueFullPattern()
}

func getIssueFullPattern() *regexp.Regexp {
	if issueFullPattern == nil {
		appURL := setting.AppURL
		if len(appURL) > 0 && appURL[len(appURL)-1] != '/' {
			appURL += "/"
		}
		issueFullPattern = regexp.MustCompile(appURL +
			`\w+/\w+/(?:issues|pulls)/((?:\w{1,10}-)?[1-9][0-9]*)([\?|#]\S+.(\S+)?)?\b`)
	}
	return issueFullPattern
}

// isLink reports whether link fits valid format.
func isLink(link []byte) bool {
	return validLinksPattern.Match(link)
}

// FindAllMentions matches mention patterns in given content
// and returns a list of found user names without @ prefix.
func FindAllMentions(content string) []string {
	mentions := MentionPattern.FindAllString(content, -1)
	for i := range mentions {
		mentions[i] = mentions[i][strings.Index(mentions[i], "@")+1:] // Strip @ character
	}
	return mentions
}

=======
>>>>>>> b0f7457d
// Renderer is a extended version of underlying render object.
type Renderer struct {
	blackfriday.Renderer
	urlPrefix      string
	isWikiMarkdown bool
}

// Link defines how formal links should be processed to produce corresponding HTML elements.
func (r *Renderer) Link(out *bytes.Buffer, link []byte, title []byte, content []byte) {
	if len(link) > 0 && !markup.IsLink(link) {
		if link[0] != '#' {
			lnk := string(link)
			if r.isWikiMarkdown {
				lnk = markup.URLJoin("wiki", lnk)
			}
			mLink := markup.URLJoin(r.urlPrefix, lnk)
			link = []byte(mLink)
		}
	}

	r.Renderer.Link(out, link, title, content)
}

// List renders markdown bullet or digit lists to HTML
func (r *Renderer) List(out *bytes.Buffer, text func() bool, flags int) {
	marker := out.Len()
	if out.Len() > 0 {
		out.WriteByte('\n')
	}

	if flags&blackfriday.LIST_TYPE_DEFINITION != 0 {
		out.WriteString("<dl>")
	} else if flags&blackfriday.LIST_TYPE_ORDERED != 0 {
		out.WriteString("<ol class='ui list'>")
	} else {
		out.WriteString("<ul class='ui list'>")
	}
	if !text() {
		out.Truncate(marker)
		return
	}
	if flags&blackfriday.LIST_TYPE_DEFINITION != 0 {
		out.WriteString("</dl>\n")
	} else if flags&blackfriday.LIST_TYPE_ORDERED != 0 {
		out.WriteString("</ol>\n")
	} else {
		out.WriteString("</ul>\n")
	}
}

// ListItem defines how list items should be processed to produce corresponding HTML elements.
func (r *Renderer) ListItem(out *bytes.Buffer, text []byte, flags int) {
	// Detect procedures to draw checkboxes.
	prefix := ""
	if bytes.HasPrefix(text, []byte("<p>")) {
		prefix = "<p>"
	}
	switch {
	case bytes.HasPrefix(text, []byte(prefix+"[ ] ")):
		text = append([]byte(`<span class="ui fitted disabled checkbox"><input type="checkbox" disabled="disabled" /><label /></span>`), text[3+len(prefix):]...)
		if prefix != "" {
			text = bytes.Replace(text, []byte(prefix), []byte{}, 1)
		}
	case bytes.HasPrefix(text, []byte(prefix+"[x] ")):
		text = append([]byte(`<span class="ui checked fitted disabled checkbox"><input type="checkbox" checked="" disabled="disabled" /><label /></span>`), text[3+len(prefix):]...)
		if prefix != "" {
			text = bytes.Replace(text, []byte(prefix), []byte{}, 1)
		}
	}
	r.Renderer.ListItem(out, text, flags)
}

// Note: this section is for purpose of increase performance and
// reduce memory allocation at runtime since they are constant literals.
var (
	svgSuffix         = []byte(".svg")
	svgSuffixWithMark = []byte(".svg?")
)

// Image defines how images should be processed to produce corresponding HTML elements.
func (r *Renderer) Image(out *bytes.Buffer, link []byte, title []byte, alt []byte) {
	prefix := r.urlPrefix
	if r.isWikiMarkdown {
		prefix = markup.URLJoin(prefix, "wiki", "src")
	}
	prefix = strings.Replace(prefix, "/src/", "/raw/", 1)
	if len(link) > 0 {
		if markup.IsLink(link) {
			// External link with .svg suffix usually means CI status.
			// TODO: define a keyword to allow non-svg images render as external link.
			if bytes.HasSuffix(link, svgSuffix) || bytes.Contains(link, svgSuffixWithMark) {
				r.Renderer.Image(out, link, title, alt)
				return
			}
		} else {
			lnk := string(link)
			lnk = markup.URLJoin(prefix, lnk)
			lnk = strings.Replace(lnk, " ", "+", -1)
			link = []byte(lnk)
		}
	}

	out.WriteString(`<a href="`)
	out.Write(link)
	out.WriteString(`">`)
	r.Renderer.Image(out, link, title, alt)
	out.WriteString("</a>")
}

<<<<<<< HEAD
// cutoutVerbosePrefix cutouts URL prefix including sub-path to
// return a clean unified string of request URL path.
func cutoutVerbosePrefix(prefix string) string {
	if len(prefix) == 0 || prefix[0] != '/' {
		return prefix
	}
	count := 0
	for i := 0; i < len(prefix); i++ {
		if prefix[i] == '/' {
			count++
		}
		if count >= 3+setting.AppSubURLDepth {
			return prefix[:i]
		}
	}
	return prefix
}

// URLJoin joins url components, like path.Join, but preserving contents
func URLJoin(base string, elems ...string) string {
	u, err := url.Parse(base)
	if err != nil {
		log.Error(4, "URLJoin: Invalid base URL %s", base)
		return ""
	}
	joinArgs := make([]string, 0, len(elems)+1)
	joinArgs = append(joinArgs, u.Path)
	joinArgs = append(joinArgs, elems...)
	u.Path = path.Join(joinArgs...)
	return u.String()
}

// RenderIssueIndexPattern renders issue indexes to corresponding links.
func RenderIssueIndexPattern(rawBytes []byte, urlPrefix string, metas map[string]string) []byte {
	urlPrefix = cutoutVerbosePrefix(urlPrefix)

	pattern := IssueNumericPattern
	if metas["style"] == IssueNameStyleAlphanumeric {
		pattern = IssueAlphanumericPattern
	}

	ms := pattern.FindAll(rawBytes, -1)
	for _, m := range ms {
		if m[0] == ' ' || m[0] == '(' {
			m = m[1:] // ignore leading space or opening parentheses
		}
		var link string
		if metas == nil {
			link = fmt.Sprintf(`<a href="%s">%s</a>`, URLJoin(urlPrefix, "issues", string(m[1:])), m)
		} else {
			// Support for external issue tracker
			if metas["style"] == IssueNameStyleAlphanumeric {
				metas["index"] = string(m)
			} else {
				metas["index"] = string(m[1:])
			}
			link = fmt.Sprintf(`<a href="%s">%s</a>`, com.Expand(metas["format"], metas), m)
		}
		rawBytes = bytes.Replace(rawBytes, m, []byte(link), 1)
	}
	return rawBytes
}

// IsSameDomain checks if given url string has the same hostname as current Gitea instance
func IsSameDomain(s string) bool {
	if strings.HasPrefix(s, "/") {
		return true
	}
	if uapp, err := url.Parse(setting.AppURL); err == nil {
		if u, err := url.Parse(s); err == nil {
			return u.Host == uapp.Host
		}
		return false
	}
	return false
}

// renderFullSha1Pattern renders SHA containing URLs
func renderFullSha1Pattern(rawBytes []byte, urlPrefix string) []byte {
	ms := AnySHA1Pattern.FindAllSubmatch(rawBytes, -1)
	for _, m := range ms {
		all := m[0]
		protocol := string(m[1])
		paths := string(m[2])
		path := protocol + "://" + paths
		author := string(m[3])
		repoName := string(m[4])
		path = URLJoin(path, author, repoName)
		ltype := "src"
		itemType := m[5]
		if IsSameDomain(paths) {
			ltype = string(itemType)
		} else if string(itemType) == "commit" {
			ltype = "commit"
		}
		sha := m[6]
		var subtree string
		if len(m) > 7 && len(m[7]) > 0 {
			subtree = string(m[7])
		}
		var line []byte
		if len(m) > 8 && len(m[8]) > 0 {
			line = m[8]
		}
		urlSuffix := ""
		text := base.ShortSha(string(sha))
		if subtree != "" {
			urlSuffix = "/" + subtree
			text += urlSuffix
		}
		if line != nil {
			value := string(line)
			urlSuffix += "#"
			urlSuffix += value
			text += " ("
			text += value
			text += ")"
		}
		rawBytes = bytes.Replace(rawBytes, all, []byte(fmt.Sprintf(
			`<a href="%s">%s</a>`, URLJoin(path, ltype, string(sha))+urlSuffix, text)), -1)
	}
	return rawBytes
}

// RenderFullIssuePattern renders issues-like URLs
func RenderFullIssuePattern(rawBytes []byte) []byte {
	ms := getIssueFullPattern().FindAllSubmatch(rawBytes, -1)
	for _, m := range ms {
		all := m[0]
		id := string(m[1])
		text := "#" + id
		// TODO if m[2] is not nil, then link is to a comment,
		// and we should indicate that in the text somehow
		rawBytes = bytes.Replace(rawBytes, all, []byte(fmt.Sprintf(
			`<a href="%s">%s</a>`, string(all), text)), -1)
	}
	return rawBytes
}

func firstIndexOfByte(sl []byte, target byte) int {
	for i := 0; i < len(sl); i++ {
		if sl[i] == target {
			return i
		}
	}
	return -1
}

func lastIndexOfByte(sl []byte, target byte) int {
	for i := len(sl) - 1; i >= 0; i-- {
		if sl[i] == target {
			return i
		}
	}
	return -1
}

// RenderShortLinks processes [[syntax]]
//
// noLink flag disables making link tags when set to true
// so this function just replaces the whole [[...]] with the content text
//
// isWikiMarkdown is a flag to choose linking url prefix
func RenderShortLinks(rawBytes []byte, urlPrefix string, noLink bool, isWikiMarkdown bool) []byte {
	ms := ShortLinkPattern.FindAll(rawBytes, -1)
	for _, m := range ms {
		orig := bytes.TrimSpace(m)
		m = orig[2:]
		tailPos := lastIndexOfByte(m, ']') + 1
		tail := []byte{}
		if tailPos < len(m) {
			tail = m[tailPos:]
			m = m[:tailPos-1]
		}
		m = m[:len(m)-2]
		props := map[string]string{}

		// MediaWiki uses [[link|text]], while GitHub uses [[text|link]]
		// It makes page handling terrible, but we prefer GitHub syntax
		// And fall back to MediaWiki only when it is obvious from the look
		// Of text and link contents
		sl := bytes.Split(m, []byte("|"))
		for _, v := range sl {
			switch bytes.Count(v, []byte("=")) {

			// Piped args without = sign, these are mandatory arguments
			case 0:
				{
					sv := string(v)
					if props["name"] == "" {
						if isLink(v) {
							// If we clearly see it is a link, we save it so

							// But first we need to ensure, that if both mandatory args provided
							// look like links, we stick to GitHub syntax
							if props["link"] != "" {
								props["name"] = props["link"]
							}

							props["link"] = strings.TrimSpace(sv)
						} else {
							props["name"] = sv
						}
					} else {
						props["link"] = strings.TrimSpace(sv)
					}
				}

			// Piped args with = sign, these are optional arguments
			case 1:
				{
					sep := firstIndexOfByte(v, '=')
					key, val := string(v[:sep]), html.UnescapeString(string(v[sep+1:]))
					lastCharIndex := len(val) - 1
					if (val[0] == '"' || val[0] == '\'') && (val[lastCharIndex] == '"' || val[lastCharIndex] == '\'') {
						val = val[1:lastCharIndex]
					}
					props[key] = val
				}
			}
		}

		var name string
		var link string
		if props["link"] != "" {
			link = props["link"]
		} else if props["name"] != "" {
			link = props["name"]
		}
		if props["title"] != "" {
			name = props["title"]
		} else if props["name"] != "" {
			name = props["name"]
		} else {
			name = link
		}

		name += string(tail)
		image := false
		ext := filepath.Ext(string(link))
		if ext != "" {
			switch ext {
			case ".jpg", ".jpeg", ".png", ".tif", ".tiff", ".webp", ".gif", ".bmp", ".ico", ".svg":
				{
					image = true
				}
			}
		}
		absoluteLink := isLink([]byte(link))
		if !absoluteLink {
			link = strings.Replace(link, " ", "+", -1)
		}
		if image {
			if !absoluteLink {
				if IsSameDomain(urlPrefix) {
					urlPrefix = strings.Replace(urlPrefix, "/src/", "/raw/", 1)
				}
				if isWikiMarkdown {
					link = URLJoin("wiki", "raw", link)
				}
				link = URLJoin(urlPrefix, link)
			}
			title := props["title"]
			if title == "" {
				title = props["alt"]
			}
			if title == "" {
				title = path.Base(string(name))
			}
			alt := props["alt"]
			if alt == "" {
				alt = name
			}
			if alt != "" {
				alt = `alt="` + alt + `"`
			}
			name = fmt.Sprintf(`<img src="%s" %s title="%s" />`, link, alt, title)
		} else if !absoluteLink {
			if isWikiMarkdown {
				link = URLJoin("wiki", link)
			}
			link = URLJoin(urlPrefix, link)
		}
		if noLink {
			rawBytes = bytes.Replace(rawBytes, orig, []byte(name), -1)
		} else {
			rawBytes = bytes.Replace(rawBytes, orig,
				[]byte(fmt.Sprintf(`<a href="%s">%s</a>`, link, name)), -1)
		}
	}
	return rawBytes
}

// RenderCrossReferenceIssueIndexPattern renders issue indexes from other repositories to corresponding links.
func RenderCrossReferenceIssueIndexPattern(rawBytes []byte, urlPrefix string, metas map[string]string) []byte {
	ms := CrossReferenceIssueNumericPattern.FindAll(rawBytes, -1)
	for _, m := range ms {
		if m[0] == ' ' || m[0] == '(' {
			m = m[1:] // ignore leading space or opening parentheses
		}

		repo := string(bytes.Split(m, []byte("#"))[0])
		issue := string(bytes.Split(m, []byte("#"))[1])

		link := fmt.Sprintf(`<a href="%s">%s</a>`, URLJoin(setting.AppURL, repo, "issues", issue), m)
		rawBytes = bytes.Replace(rawBytes, m, []byte(link), 1)
	}
	return rawBytes
}

// renderSha1CurrentPattern renders SHA1 strings to corresponding links that assumes in the same repository.
func renderSha1CurrentPattern(rawBytes []byte, urlPrefix string) []byte {
	ms := Sha1CurrentPattern.FindAllSubmatch(rawBytes, -1)
	for _, m := range ms {
		hash := m[1]
		// The regex does not lie, it matches the hash pattern.
		// However, a regex cannot know if a hash actually exists or not.
		// We could assume that a SHA1 hash should probably contain alphas AND numerics
		// but that is not always the case.
		// Although unlikely, deadbeef and 1234567 are valid short forms of SHA1 hash
		// as used by git and github for linking and thus we have to do similar.
		rawBytes = bytes.Replace(rawBytes, hash, []byte(fmt.Sprintf(
			`<a href="%s">%s</a>`, URLJoin(urlPrefix, "commit", string(hash)), base.ShortSha(string(hash)))), -1)
	}
	return rawBytes
}

// RenderSpecialLink renders mentions, indexes and SHA1 strings to corresponding links.
func RenderSpecialLink(rawBytes []byte, urlPrefix string, metas map[string]string, isWikiMarkdown bool) []byte {
	ms := MentionPattern.FindAll(rawBytes, -1)
	for _, m := range ms {
		m = m[bytes.Index(m, []byte("@")):]
		rawBytes = bytes.Replace(rawBytes, m,
			[]byte(fmt.Sprintf(`<a href="%s">%s</a>`, URLJoin(setting.AppURL, string(m[1:])), m)), -1)
	}

	rawBytes = RenderFullIssuePattern(rawBytes)
	rawBytes = RenderShortLinks(rawBytes, urlPrefix, false, isWikiMarkdown)
	rawBytes = RenderIssueIndexPattern(rawBytes, urlPrefix, metas)
	rawBytes = RenderCrossReferenceIssueIndexPattern(rawBytes, urlPrefix, metas)
	rawBytes = renderFullSha1Pattern(rawBytes, urlPrefix)
	rawBytes = renderSha1CurrentPattern(rawBytes, urlPrefix)
	return rawBytes
}

=======
>>>>>>> b0f7457d
// RenderRaw renders Markdown to HTML without handling special links.
func RenderRaw(body []byte, urlPrefix string, wikiMarkdown bool) []byte {
	htmlFlags := 0
	htmlFlags |= blackfriday.HTML_SKIP_STYLE
	htmlFlags |= blackfriday.HTML_OMIT_CONTENTS
	renderer := &Renderer{
		Renderer:       blackfriday.HtmlRenderer(htmlFlags, "", ""),
		urlPrefix:      urlPrefix,
		isWikiMarkdown: wikiMarkdown,
	}

	// set up the parser
	extensions := 0
	extensions |= blackfriday.EXTENSION_NO_INTRA_EMPHASIS
	extensions |= blackfriday.EXTENSION_TABLES
	extensions |= blackfriday.EXTENSION_FENCED_CODE
	extensions |= blackfriday.EXTENSION_STRIKETHROUGH
	extensions |= blackfriday.EXTENSION_NO_EMPTY_LINE_BEFORE_BLOCK

	if setting.Markdown.EnableHardLineBreak {
		extensions |= blackfriday.EXTENSION_HARD_LINE_BREAK
	}

	body = blackfriday.Markdown(body, renderer, extensions)
	return body
}

var (
	// MarkupName describes markup's name
	MarkupName = "markdown"
)

func init() {
	markup.RegisterParser(Parser{})
}

// Parser implements markup.Parser
type Parser struct {
}

// Name implements markup.Parser
func (Parser) Name() string {
	return MarkupName
}

// Extensions implements markup.Parser
func (Parser) Extensions() []string {
	return setting.Markdown.FileExtensions
}

// Render implements markup.Parser
func (Parser) Render(rawBytes []byte, urlPrefix string, metas map[string]string, isWiki bool) []byte {
	return RenderRaw(rawBytes, urlPrefix, isWiki)
}

// Render renders Markdown to HTML with all specific handling stuff.
func Render(rawBytes []byte, urlPrefix string, metas map[string]string) []byte {
	return markup.Render("a.md", rawBytes, urlPrefix, metas)
}

// RenderString renders Markdown to HTML with special links and returns string type.
func RenderString(raw, urlPrefix string, metas map[string]string) string {
	return markup.RenderString("a.md", raw, urlPrefix, metas)
}

// RenderWiki renders markdown wiki page to HTML and return HTML string
func RenderWiki(rawBytes []byte, urlPrefix string, metas map[string]string) string {
	return markup.RenderWiki("a.md", rawBytes, urlPrefix, metas)
}

// IsMarkdownFile reports whether name looks like a Markdown file
// based on its extension.
func IsMarkdownFile(name string) bool {
	return markup.IsMarkupFile(name, MarkupName)
}<|MERGE_RESOLUTION|>--- conflicted
+++ resolved
@@ -14,92 +14,6 @@
 	"github.com/russross/blackfriday"
 )
 
-<<<<<<< HEAD
-// Issue name styles
-const (
-	IssueNameStyleNumeric      = "numeric"
-	IssueNameStyleAlphanumeric = "alphanumeric"
-)
-
-// IsMarkdownFile reports whether name looks like a Markdown file
-// based on its extension.
-func IsMarkdownFile(name string) bool {
-	extension := strings.ToLower(filepath.Ext(name))
-	for _, ext := range setting.Markdown.FileExtensions {
-		if strings.ToLower(ext) == extension {
-			return true
-		}
-	}
-	return false
-}
-
-var (
-	// NOTE: All below regex matching do not perform any extra validation.
-	// Thus a link is produced even if the user does not exist, the issue does not exist, the commit does not exist, etc.
-	// While fast, this is also incorrect and lead to false positives.
-
-	// MentionPattern matches string that mentions someone, e.g. @Unknwon
-	MentionPattern = regexp.MustCompile(`(\s|^|\W)@[0-9a-zA-Z-_\.]+`)
-
-	// IssueNumericPattern matches string that references to a numeric issue, e.g. #1287
-	IssueNumericPattern = regexp.MustCompile(`( |^|\()#[0-9]+\b`)
-	// IssueAlphanumericPattern matches string that references to an alphanumeric issue, e.g. ABC-1234
-	IssueAlphanumericPattern = regexp.MustCompile(`( |^|\()[A-Z]{1,10}-[1-9][0-9]*\b`)
-	// CrossReferenceIssueNumericPattern matches string that references a numeric issue in a different repository
-	// e.g. gogits/gogs#12345
-	CrossReferenceIssueNumericPattern = regexp.MustCompile(`( |^)[0-9a-zA-Z]+/[0-9a-zA-Z]+#[0-9]+\b`)
-
-	// Sha1CurrentPattern matches string that represents a commit SHA, e.g. d8a994ef243349f321568f9e36d5c3f444b99cae
-	// Although SHA1 hashes are 40 chars long, the regex matches the hash from 7 to 40 chars in length
-	// so that abbreviated hash links can be used as well. This matches git and github useability.
-	Sha1CurrentPattern = regexp.MustCompile(`(?:^|\s|\()([0-9a-f]{7,40})\b`)
-
-	// ShortLinkPattern matches short but difficult to parse [[name|link|arg=test]] syntax
-	ShortLinkPattern = regexp.MustCompile(`(\[\[.*?\]\]\w*)`)
-
-	// AnySHA1Pattern allows to split url containing SHA into parts
-	AnySHA1Pattern = regexp.MustCompile(`(http\S*)://(\S+)/(\S+)/(\S+)/(\S+)/([0-9a-f]{40})(?:/?([^#\s]+)?(?:#(\S+))?)?`)
-
-	validLinksPattern = regexp.MustCompile(`^[a-z][\w-]+://`)
-)
-
-// regexp for full links to issues/pulls
-var issueFullPattern *regexp.Regexp
-
-// InitMarkdown initialize regexps for markdown parsing
-func InitMarkdown() {
-	getIssueFullPattern()
-}
-
-func getIssueFullPattern() *regexp.Regexp {
-	if issueFullPattern == nil {
-		appURL := setting.AppURL
-		if len(appURL) > 0 && appURL[len(appURL)-1] != '/' {
-			appURL += "/"
-		}
-		issueFullPattern = regexp.MustCompile(appURL +
-			`\w+/\w+/(?:issues|pulls)/((?:\w{1,10}-)?[1-9][0-9]*)([\?|#]\S+.(\S+)?)?\b`)
-	}
-	return issueFullPattern
-}
-
-// isLink reports whether link fits valid format.
-func isLink(link []byte) bool {
-	return validLinksPattern.Match(link)
-}
-
-// FindAllMentions matches mention patterns in given content
-// and returns a list of found user names without @ prefix.
-func FindAllMentions(content string) []string {
-	mentions := MentionPattern.FindAllString(content, -1)
-	for i := range mentions {
-		mentions[i] = mentions[i][strings.Index(mentions[i], "@")+1:] // Strip @ character
-	}
-	return mentions
-}
-
-=======
->>>>>>> b0f7457d
 // Renderer is a extended version of underlying render object.
 type Renderer struct {
 	blackfriday.Renderer
@@ -209,354 +123,6 @@
 	out.WriteString("</a>")
 }
 
-<<<<<<< HEAD
-// cutoutVerbosePrefix cutouts URL prefix including sub-path to
-// return a clean unified string of request URL path.
-func cutoutVerbosePrefix(prefix string) string {
-	if len(prefix) == 0 || prefix[0] != '/' {
-		return prefix
-	}
-	count := 0
-	for i := 0; i < len(prefix); i++ {
-		if prefix[i] == '/' {
-			count++
-		}
-		if count >= 3+setting.AppSubURLDepth {
-			return prefix[:i]
-		}
-	}
-	return prefix
-}
-
-// URLJoin joins url components, like path.Join, but preserving contents
-func URLJoin(base string, elems ...string) string {
-	u, err := url.Parse(base)
-	if err != nil {
-		log.Error(4, "URLJoin: Invalid base URL %s", base)
-		return ""
-	}
-	joinArgs := make([]string, 0, len(elems)+1)
-	joinArgs = append(joinArgs, u.Path)
-	joinArgs = append(joinArgs, elems...)
-	u.Path = path.Join(joinArgs...)
-	return u.String()
-}
-
-// RenderIssueIndexPattern renders issue indexes to corresponding links.
-func RenderIssueIndexPattern(rawBytes []byte, urlPrefix string, metas map[string]string) []byte {
-	urlPrefix = cutoutVerbosePrefix(urlPrefix)
-
-	pattern := IssueNumericPattern
-	if metas["style"] == IssueNameStyleAlphanumeric {
-		pattern = IssueAlphanumericPattern
-	}
-
-	ms := pattern.FindAll(rawBytes, -1)
-	for _, m := range ms {
-		if m[0] == ' ' || m[0] == '(' {
-			m = m[1:] // ignore leading space or opening parentheses
-		}
-		var link string
-		if metas == nil {
-			link = fmt.Sprintf(`<a href="%s">%s</a>`, URLJoin(urlPrefix, "issues", string(m[1:])), m)
-		} else {
-			// Support for external issue tracker
-			if metas["style"] == IssueNameStyleAlphanumeric {
-				metas["index"] = string(m)
-			} else {
-				metas["index"] = string(m[1:])
-			}
-			link = fmt.Sprintf(`<a href="%s">%s</a>`, com.Expand(metas["format"], metas), m)
-		}
-		rawBytes = bytes.Replace(rawBytes, m, []byte(link), 1)
-	}
-	return rawBytes
-}
-
-// IsSameDomain checks if given url string has the same hostname as current Gitea instance
-func IsSameDomain(s string) bool {
-	if strings.HasPrefix(s, "/") {
-		return true
-	}
-	if uapp, err := url.Parse(setting.AppURL); err == nil {
-		if u, err := url.Parse(s); err == nil {
-			return u.Host == uapp.Host
-		}
-		return false
-	}
-	return false
-}
-
-// renderFullSha1Pattern renders SHA containing URLs
-func renderFullSha1Pattern(rawBytes []byte, urlPrefix string) []byte {
-	ms := AnySHA1Pattern.FindAllSubmatch(rawBytes, -1)
-	for _, m := range ms {
-		all := m[0]
-		protocol := string(m[1])
-		paths := string(m[2])
-		path := protocol + "://" + paths
-		author := string(m[3])
-		repoName := string(m[4])
-		path = URLJoin(path, author, repoName)
-		ltype := "src"
-		itemType := m[5]
-		if IsSameDomain(paths) {
-			ltype = string(itemType)
-		} else if string(itemType) == "commit" {
-			ltype = "commit"
-		}
-		sha := m[6]
-		var subtree string
-		if len(m) > 7 && len(m[7]) > 0 {
-			subtree = string(m[7])
-		}
-		var line []byte
-		if len(m) > 8 && len(m[8]) > 0 {
-			line = m[8]
-		}
-		urlSuffix := ""
-		text := base.ShortSha(string(sha))
-		if subtree != "" {
-			urlSuffix = "/" + subtree
-			text += urlSuffix
-		}
-		if line != nil {
-			value := string(line)
-			urlSuffix += "#"
-			urlSuffix += value
-			text += " ("
-			text += value
-			text += ")"
-		}
-		rawBytes = bytes.Replace(rawBytes, all, []byte(fmt.Sprintf(
-			`<a href="%s">%s</a>`, URLJoin(path, ltype, string(sha))+urlSuffix, text)), -1)
-	}
-	return rawBytes
-}
-
-// RenderFullIssuePattern renders issues-like URLs
-func RenderFullIssuePattern(rawBytes []byte) []byte {
-	ms := getIssueFullPattern().FindAllSubmatch(rawBytes, -1)
-	for _, m := range ms {
-		all := m[0]
-		id := string(m[1])
-		text := "#" + id
-		// TODO if m[2] is not nil, then link is to a comment,
-		// and we should indicate that in the text somehow
-		rawBytes = bytes.Replace(rawBytes, all, []byte(fmt.Sprintf(
-			`<a href="%s">%s</a>`, string(all), text)), -1)
-	}
-	return rawBytes
-}
-
-func firstIndexOfByte(sl []byte, target byte) int {
-	for i := 0; i < len(sl); i++ {
-		if sl[i] == target {
-			return i
-		}
-	}
-	return -1
-}
-
-func lastIndexOfByte(sl []byte, target byte) int {
-	for i := len(sl) - 1; i >= 0; i-- {
-		if sl[i] == target {
-			return i
-		}
-	}
-	return -1
-}
-
-// RenderShortLinks processes [[syntax]]
-//
-// noLink flag disables making link tags when set to true
-// so this function just replaces the whole [[...]] with the content text
-//
-// isWikiMarkdown is a flag to choose linking url prefix
-func RenderShortLinks(rawBytes []byte, urlPrefix string, noLink bool, isWikiMarkdown bool) []byte {
-	ms := ShortLinkPattern.FindAll(rawBytes, -1)
-	for _, m := range ms {
-		orig := bytes.TrimSpace(m)
-		m = orig[2:]
-		tailPos := lastIndexOfByte(m, ']') + 1
-		tail := []byte{}
-		if tailPos < len(m) {
-			tail = m[tailPos:]
-			m = m[:tailPos-1]
-		}
-		m = m[:len(m)-2]
-		props := map[string]string{}
-
-		// MediaWiki uses [[link|text]], while GitHub uses [[text|link]]
-		// It makes page handling terrible, but we prefer GitHub syntax
-		// And fall back to MediaWiki only when it is obvious from the look
-		// Of text and link contents
-		sl := bytes.Split(m, []byte("|"))
-		for _, v := range sl {
-			switch bytes.Count(v, []byte("=")) {
-
-			// Piped args without = sign, these are mandatory arguments
-			case 0:
-				{
-					sv := string(v)
-					if props["name"] == "" {
-						if isLink(v) {
-							// If we clearly see it is a link, we save it so
-
-							// But first we need to ensure, that if both mandatory args provided
-							// look like links, we stick to GitHub syntax
-							if props["link"] != "" {
-								props["name"] = props["link"]
-							}
-
-							props["link"] = strings.TrimSpace(sv)
-						} else {
-							props["name"] = sv
-						}
-					} else {
-						props["link"] = strings.TrimSpace(sv)
-					}
-				}
-
-			// Piped args with = sign, these are optional arguments
-			case 1:
-				{
-					sep := firstIndexOfByte(v, '=')
-					key, val := string(v[:sep]), html.UnescapeString(string(v[sep+1:]))
-					lastCharIndex := len(val) - 1
-					if (val[0] == '"' || val[0] == '\'') && (val[lastCharIndex] == '"' || val[lastCharIndex] == '\'') {
-						val = val[1:lastCharIndex]
-					}
-					props[key] = val
-				}
-			}
-		}
-
-		var name string
-		var link string
-		if props["link"] != "" {
-			link = props["link"]
-		} else if props["name"] != "" {
-			link = props["name"]
-		}
-		if props["title"] != "" {
-			name = props["title"]
-		} else if props["name"] != "" {
-			name = props["name"]
-		} else {
-			name = link
-		}
-
-		name += string(tail)
-		image := false
-		ext := filepath.Ext(string(link))
-		if ext != "" {
-			switch ext {
-			case ".jpg", ".jpeg", ".png", ".tif", ".tiff", ".webp", ".gif", ".bmp", ".ico", ".svg":
-				{
-					image = true
-				}
-			}
-		}
-		absoluteLink := isLink([]byte(link))
-		if !absoluteLink {
-			link = strings.Replace(link, " ", "+", -1)
-		}
-		if image {
-			if !absoluteLink {
-				if IsSameDomain(urlPrefix) {
-					urlPrefix = strings.Replace(urlPrefix, "/src/", "/raw/", 1)
-				}
-				if isWikiMarkdown {
-					link = URLJoin("wiki", "raw", link)
-				}
-				link = URLJoin(urlPrefix, link)
-			}
-			title := props["title"]
-			if title == "" {
-				title = props["alt"]
-			}
-			if title == "" {
-				title = path.Base(string(name))
-			}
-			alt := props["alt"]
-			if alt == "" {
-				alt = name
-			}
-			if alt != "" {
-				alt = `alt="` + alt + `"`
-			}
-			name = fmt.Sprintf(`<img src="%s" %s title="%s" />`, link, alt, title)
-		} else if !absoluteLink {
-			if isWikiMarkdown {
-				link = URLJoin("wiki", link)
-			}
-			link = URLJoin(urlPrefix, link)
-		}
-		if noLink {
-			rawBytes = bytes.Replace(rawBytes, orig, []byte(name), -1)
-		} else {
-			rawBytes = bytes.Replace(rawBytes, orig,
-				[]byte(fmt.Sprintf(`<a href="%s">%s</a>`, link, name)), -1)
-		}
-	}
-	return rawBytes
-}
-
-// RenderCrossReferenceIssueIndexPattern renders issue indexes from other repositories to corresponding links.
-func RenderCrossReferenceIssueIndexPattern(rawBytes []byte, urlPrefix string, metas map[string]string) []byte {
-	ms := CrossReferenceIssueNumericPattern.FindAll(rawBytes, -1)
-	for _, m := range ms {
-		if m[0] == ' ' || m[0] == '(' {
-			m = m[1:] // ignore leading space or opening parentheses
-		}
-
-		repo := string(bytes.Split(m, []byte("#"))[0])
-		issue := string(bytes.Split(m, []byte("#"))[1])
-
-		link := fmt.Sprintf(`<a href="%s">%s</a>`, URLJoin(setting.AppURL, repo, "issues", issue), m)
-		rawBytes = bytes.Replace(rawBytes, m, []byte(link), 1)
-	}
-	return rawBytes
-}
-
-// renderSha1CurrentPattern renders SHA1 strings to corresponding links that assumes in the same repository.
-func renderSha1CurrentPattern(rawBytes []byte, urlPrefix string) []byte {
-	ms := Sha1CurrentPattern.FindAllSubmatch(rawBytes, -1)
-	for _, m := range ms {
-		hash := m[1]
-		// The regex does not lie, it matches the hash pattern.
-		// However, a regex cannot know if a hash actually exists or not.
-		// We could assume that a SHA1 hash should probably contain alphas AND numerics
-		// but that is not always the case.
-		// Although unlikely, deadbeef and 1234567 are valid short forms of SHA1 hash
-		// as used by git and github for linking and thus we have to do similar.
-		rawBytes = bytes.Replace(rawBytes, hash, []byte(fmt.Sprintf(
-			`<a href="%s">%s</a>`, URLJoin(urlPrefix, "commit", string(hash)), base.ShortSha(string(hash)))), -1)
-	}
-	return rawBytes
-}
-
-// RenderSpecialLink renders mentions, indexes and SHA1 strings to corresponding links.
-func RenderSpecialLink(rawBytes []byte, urlPrefix string, metas map[string]string, isWikiMarkdown bool) []byte {
-	ms := MentionPattern.FindAll(rawBytes, -1)
-	for _, m := range ms {
-		m = m[bytes.Index(m, []byte("@")):]
-		rawBytes = bytes.Replace(rawBytes, m,
-			[]byte(fmt.Sprintf(`<a href="%s">%s</a>`, URLJoin(setting.AppURL, string(m[1:])), m)), -1)
-	}
-
-	rawBytes = RenderFullIssuePattern(rawBytes)
-	rawBytes = RenderShortLinks(rawBytes, urlPrefix, false, isWikiMarkdown)
-	rawBytes = RenderIssueIndexPattern(rawBytes, urlPrefix, metas)
-	rawBytes = RenderCrossReferenceIssueIndexPattern(rawBytes, urlPrefix, metas)
-	rawBytes = renderFullSha1Pattern(rawBytes, urlPrefix)
-	rawBytes = renderSha1CurrentPattern(rawBytes, urlPrefix)
-	return rawBytes
-}
-
-=======
->>>>>>> b0f7457d
 // RenderRaw renders Markdown to HTML without handling special links.
 func RenderRaw(body []byte, urlPrefix string, wikiMarkdown bool) []byte {
 	htmlFlags := 0
