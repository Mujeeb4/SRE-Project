// Copyright 2019 The Gitea Authors. All rights reserved.
// Use of this source code is governed by a MIT-style
// license that can be found in the LICENSE file.

package references

import (
	"bytes"
	"net/url"
	"regexp"
	"strconv"
	"strings"
	"sync"

	"code.gitea.io/gitea/modules/log"
	"code.gitea.io/gitea/modules/markup/mdstripper"
	"code.gitea.io/gitea/modules/setting"

	"github.com/yuin/goldmark/util"
)

var (
	// validNamePattern performs only the most basic validation for user or repository names
	// Repository name should contain only alphanumeric, dash ('-'), underscore ('_') and dot ('.') characters.
	validNamePattern = regexp.MustCompile(`^[a-z0-9_.-]+$`)

	// NOTE: All below regex matching do not perform any extra validation.
	// Thus a link is produced even if the linked entity does not exist.
	// While fast, this is also incorrect and lead to false positives.
	// TODO: fix invalid linking issue

	// mentionPattern matches all mentions in the form of "@user" or "@org/team"
	mentionPattern = regexp.MustCompile(`(?:\s|^|\(|\[)(@[0-9a-zA-Z-_]+|@[0-9a-zA-Z-_]+\/?[0-9a-zA-Z-_]+|@[0-9a-zA-Z-_][0-9a-zA-Z-_.]+\/?[0-9a-zA-Z-_.]+[0-9a-zA-Z-_])(?:\s|[:,;.?!]\s|[:,;.?!]?$|\)|\])`)
	// issueNumericPattern matches string that references to a numeric issue, e.g. #1287
	issueNumericPattern = regexp.MustCompile(`(?:\s|^|\(|\[|\')([#!][0-9]+)(?:\s|$|\)|\]|[:;,.?!]\s|[:;,.?!]$)`)
	// issueAlphanumericPattern matches string that references to an alphanumeric issue, e.g. ABC-1234
	issueAlphanumericPattern = regexp.MustCompile(`(?:\s|^|\(|\[)([A-Z]{1,10}-[1-9][0-9]*)(?:\s|$|\)|\]|:|\.(\s|$))`)
	// crossReferenceIssueNumericPattern matches string that references a numeric issue in a different repository
	// e.g. gogits/gogs#12345
	crossReferenceIssueNumericPattern = regexp.MustCompile(`(?:\s|^|\(|\[)([0-9a-zA-Z-_\.]+/[0-9a-zA-Z-_\.]+[#!][0-9]+)(?:\s|$|\)|\]|[:;,.?!]\s|[:;,.?!]$)`)
	// spaceTrimmedPattern let's us find the trailing space
	spaceTrimmedPattern = regexp.MustCompile(`(?:.*[0-9a-zA-Z-_])\s`)
	// timeLogPattern matches string for time tracking
	timeLogPattern = regexp.MustCompile(`(?:\s|^|\(|\[)(@([0-9]+([\.,][0-9]+)?(w|d|m|h))+)(?:\s|$|\)|\]|[:;,.?!]\s|[:;,.?!]$)`)

	issueCloseKeywordsPat, issueReopenKeywordsPat *regexp.Regexp
	issueKeywordsOnce                             sync.Once

	giteaHostInit         sync.Once
	giteaHost             string
	giteaIssuePullPattern *regexp.Regexp

	actionStrings = []string{
		"none",
		"closes",
		"reopens",
		"neutered",
	}
)

// XRefAction represents the kind of effect a cross reference has once is resolved
type XRefAction int64

const (
	// XRefActionNone means the cross-reference is simply a comment
	XRefActionNone XRefAction = iota // 0
	// XRefActionCloses means the cross-reference should close an issue if it is resolved
	XRefActionCloses // 1
	// XRefActionReopens means the cross-reference should reopen an issue if it is resolved
	XRefActionReopens // 2
	// XRefActionNeutered means the cross-reference will no longer affect the source
	XRefActionNeutered // 3
)

func (a XRefAction) String() string {
	return actionStrings[a]
}

// IssueReference contains an unverified cross-reference to a local issue or pull request
type IssueReference struct {
	Index   int64
	Owner   string
	Name    string
	Action  XRefAction
	TimeLog string
}

// RenderizableReference contains an unverified cross-reference to with rendering information
// The IsPull member means that a `!num` reference was used instead of `#num`.
// This kind of reference is used to make pulls available when an external issue tracker
// is used. Otherwise, `#` and `!` are completely interchangeable.
type RenderizableReference struct {
	Issue          string
	Owner          string
	Name           string
	IsPull         bool
	RefLocation    *RefSpan
	Action         XRefAction
	ActionLocation *RefSpan
}

type rawReference struct {
	index          int64
	owner          string
	name           string
	isPull         bool
	action         XRefAction
	issue          string
	refLocation    *RefSpan
	actionLocation *RefSpan
	timeLog        string
}

func rawToIssueReferenceList(reflist []*rawReference) []IssueReference {
	refarr := make([]IssueReference, len(reflist))
	for i, r := range reflist {
		refarr[i] = IssueReference{
			Index:   r.index,
			Owner:   r.owner,
			Name:    r.name,
			Action:  r.action,
			TimeLog: r.timeLog,
		}
	}
	return refarr
}

// RefSpan is the position where the reference was found within the parsed text
type RefSpan struct {
	Start int
	End   int
}

func makeKeywordsPat(words []string) *regexp.Regexp {
	acceptedWords := parseKeywords(words)
	if len(acceptedWords) == 0 {
		// Never match
		return nil
	}
	return regexp.MustCompile(`(?i)(?:\s|^|\(|\[)(` + strings.Join(acceptedWords, `|`) + `):? $`)
}

func parseKeywords(words []string) []string {
	acceptedWords := make([]string, 0, 5)
	wordPat := regexp.MustCompile(`^[\pL]+$`)
	for _, word := range words {
		word = strings.ToLower(strings.TrimSpace(word))
		// Accept Unicode letter class runes (a-z, á, à, ä, )
		if wordPat.MatchString(word) {
			acceptedWords = append(acceptedWords, word)
		} else {
			log.Info("Invalid keyword: %s", word)
		}
	}
	return acceptedWords
}

func newKeywords() {
	issueKeywordsOnce.Do(func() {
		// Delay initialization until after the settings module is initialized
		doNewKeywords(setting.Repository.PullRequest.CloseKeywords, setting.Repository.PullRequest.ReopenKeywords)
	})
}

func doNewKeywords(close, reopen []string) {
	issueCloseKeywordsPat = makeKeywordsPat(close)
	issueReopenKeywordsPat = makeKeywordsPat(reopen)
}

// getGiteaHostName returns a normalized string with the local host name, with no scheme or port information
func getGiteaHostName() string {
	giteaHostInit.Do(func() {
		if uapp, err := url.Parse(setting.AppURL); err == nil {
			giteaHost = strings.ToLower(uapp.Host)
			giteaIssuePullPattern = regexp.MustCompile(
				`(\s|^|\(|\[)` +
					regexp.QuoteMeta(strings.TrimSpace(setting.AppURL)) +
					`([0-9a-zA-Z-_\.]+/[0-9a-zA-Z-_\.]+)/` +
					`((?:issues)|(?:pulls))/([0-9]+)(?:\s|$|\)|\]|[:;,.?!]\s|[:;,.?!]$)`)
		} else {
			giteaHost = ""
			giteaIssuePullPattern = nil
		}
	})
	return giteaHost
}

// getGiteaIssuePullPattern
func getGiteaIssuePullPattern() *regexp.Regexp {
	getGiteaHostName()
	return giteaIssuePullPattern
}

// FindAllMentionsMarkdown matches mention patterns in given content and
// returns a list of found unvalidated user names **not including** the @ prefix.
func FindAllMentionsMarkdown(content string) []string {
	bcontent, _ := mdstripper.StripMarkdownBytes([]byte(content))
	locations := FindAllMentionsBytes(bcontent)
	mentions := make([]string, len(locations))
	for i, val := range locations {
		mentions[i] = string(bcontent[val.Start+1 : val.End])
	}
	return mentions
}

// FindAllMentionsBytes matches mention patterns in given content
// and returns a list of locations for the unvalidated user names, including the @ prefix.
func FindAllMentionsBytes(content []byte) []RefSpan {
	// Sadly we can't use FindAllSubmatchIndex because our pattern checks for starting and
	// trailing spaces (\s@mention,\s), so if we get two consecutive references, the space
	// from the second reference will be "eaten" by the first one:
	// ...\s@mention1\s@mention2\s...	--> ...`\s@mention1\s`, (not) `@mention2,\s...`
	ret := make([]RefSpan, 0, 5)
	pos := 0
	for {
		match := mentionPattern.FindSubmatchIndex(content[pos:])
		if match == nil {
			break
		}
		ret = append(ret, RefSpan{Start: match[2] + pos, End: match[3] + pos})
		notrail := spaceTrimmedPattern.FindSubmatchIndex(content[match[2]+pos : match[3]+pos])
		if notrail == nil {
			pos = match[3] + pos
		} else {
			pos = match[3] + pos + notrail[1] - notrail[3]
		}
	}
	return ret
}

// FindFirstMentionBytes matches the first mention in then given content
// and returns the location of the unvalidated user name, including the @ prefix.
func FindFirstMentionBytes(content []byte) (bool, RefSpan) {
	mention := mentionPattern.FindSubmatchIndex(content)
	if mention == nil {
		return false, RefSpan{}
	}
	return true, RefSpan{Start: mention[2], End: mention[3]}
}

// FindAllIssueReferencesMarkdown strips content from markdown markup
// and returns a list of unvalidated references found in it.
func FindAllIssueReferencesMarkdown(content string) []IssueReference {
	return rawToIssueReferenceList(findAllIssueReferencesMarkdown(content))
}

func findAllIssueReferencesMarkdown(content string) []*rawReference {
	bcontent, links := mdstripper.StripMarkdownBytes([]byte(content))
	return findAllIssueReferencesBytes(bcontent, links)
}

func convertFullHTMLReferencesToShortRefs(re *regexp.Regexp, contentBytes *[]byte) {
	// We will iterate through the content, rewrite and simplify full references.
	//
	// We want to transform something like:
	//
	// this is a https://ourgitea.com/git/owner/repo/issues/123456789, foo
	// https://ourgitea.com/git/owner/repo/pulls/123456789
	//
	// Into something like:
	//
	// this is a #123456789, foo
	// !123456789

	pos := 0
	for {
		// re looks for something like: (\s|^|\(|\[)https://ourgitea.com/git/(owner/repo)/(issues)/(123456789)(?:\s|$|\)|\]|[:;,.?!]\s|[:;,.?!]$)
		match := re.FindSubmatchIndex((*contentBytes)[pos:])
		if match == nil {
			break
		}
		// match is a bunch of indices into the content from pos onwards so
		// to simplify things let's just add pos to all of the indices in match
		for i := range match {
			match[i] += pos
		}

		// match[0]-match[1] is whole string
		// match[2]-match[3] is preamble

		// move the position to the end of the preamble
		pos = match[3]

		// match[4]-match[5] is owner/repo
		// now copy the owner/repo to end of the preamble
		endPos := pos + match[5] - match[4]
		copy((*contentBytes)[pos:endPos], (*contentBytes)[match[4]:match[5]])

		// move the current position to the end of the newly copied owner/repo
		pos = endPos

		// Now set the issue/pull marker:
		//
		// match[6]-match[7] == 'issues'
		(*contentBytes)[pos] = '#'
		if string((*contentBytes)[match[6]:match[7]]) == "pulls" {
			(*contentBytes)[pos] = '!'
		}
		pos++

		// Then add the issue/pull number
		//
		// match[8]-match[9] is the number
		endPos = pos + match[9] - match[8]
		copy((*contentBytes)[pos:endPos], (*contentBytes)[match[8]:match[9]])

		// Now copy what's left at the end of the string to the new end position
		copy((*contentBytes)[endPos:], (*contentBytes)[match[9]:])
		// now we reset the length

		// our new section has length endPos - match[3]
		// our old section has length match[9] - match[3]
		*contentBytes = (*contentBytes)[:len(*contentBytes)-match[9]+endPos]
		pos = endPos
	}
}

// FindAllIssueReferences returns a list of unvalidated references found in a string.
func FindAllIssueReferences(content string) []IssueReference {
	// Need to convert fully qualified html references to local system to #/! short codes
	contentBytes := []byte(content)
	if re := getGiteaIssuePullPattern(); re != nil {
		convertFullHTMLReferencesToShortRefs(re, &contentBytes)
	} else {
		log.Debug("No GiteaIssuePullPattern pattern")
	}
	return rawToIssueReferenceList(findAllIssueReferencesBytes(contentBytes, []string{}))
}

// FindRenderizableReferenceNumeric returns the first unvalidated reference found in a string.
func FindRenderizableReferenceNumeric(content string, prOnly bool) (bool, *RenderizableReference) {
	match := issueNumericPattern.FindStringSubmatchIndex(content)
	if match == nil {
		if match = crossReferenceIssueNumericPattern.FindStringSubmatchIndex(content); match == nil {
			return false, nil
		}
	}
	r := getCrossReference(util.StringToReadOnlyBytes(content), match[2], match[3], false, prOnly)
	if r == nil {
		return false, nil
	}

	return true, &RenderizableReference{
		Issue:          r.issue,
		Owner:          r.owner,
		Name:           r.name,
		IsPull:         r.isPull,
		RefLocation:    r.refLocation,
		Action:         r.action,
		ActionLocation: r.actionLocation,
	}
}

// FindRenderizableReferenceRegexp returns the first regexp unvalidated references found in a string.
func FindRenderizableReferenceRegexp(content string, pattern *regexp.Regexp) (bool, *RenderizableReference) {
	match := pattern.FindStringSubmatchIndex(content)
	if match == nil {
		return false, nil
	}

	action, location := findActionKeywords([]byte(content), match[2])

	return true, &RenderizableReference{
		Issue:          string(content[match[2]:match[3]]),
		RefLocation:    &RefSpan{Start: match[0], End: match[1]},
		Action:         action,
		ActionLocation: location,
		IsPull:         false,
	}
}

// FindRenderizableReferenceAlphanumeric returns the first alphanumeric unvalidated references found in a string.
func FindRenderizableReferenceAlphanumeric(content string) (bool, *RenderizableReference) {
	match := issueAlphanumericPattern.FindStringSubmatchIndex(content)
	if match == nil {
		return false, nil
	}

	action, location := findActionKeywords([]byte(content), match[2])

	return true, &RenderizableReference{
		Issue:          string(content[match[2]:match[3]]),
		RefLocation:    &RefSpan{Start: match[2], End: match[3]},
		Action:         action,
		ActionLocation: location,
		IsPull:         false,
	}
}

// FindAllIssueReferencesBytes returns a list of unvalidated references found in a byte slice.
func findAllIssueReferencesBytes(content []byte, links []string) []*rawReference {
	ret := make([]*rawReference, 0, 10)
	pos := 0

	// Sadly we can't use FindAllSubmatchIndex because our pattern checks for starting and
	// trailing spaces (\s#ref,\s), so if we get two consecutive references, the space
	// from the second reference will be "eaten" by the first one:
	// ...\s#ref1\s#ref2\s...	--> ...`\s#ref1\s`, (not) `#ref2,\s...`
	for {
		match := issueNumericPattern.FindSubmatchIndex(content[pos:])
		if match == nil {
			break
		}
		if ref := getCrossReference(content, match[2]+pos, match[3]+pos, false, false); ref != nil {
			ret = append(ret, ref)
		}
		notrail := spaceTrimmedPattern.FindSubmatchIndex(content[match[2]+pos : match[3]+pos])
		if notrail == nil {
			pos = match[3] + pos
		} else {
			pos = match[3] + pos + notrail[1] - notrail[3]
		}
	}

	pos = 0

	for {
		match := crossReferenceIssueNumericPattern.FindSubmatchIndex(content[pos:])
		if match == nil {
			break
		}
		if ref := getCrossReference(content, match[2]+pos, match[3]+pos, false, false); ref != nil {
			ret = append(ret, ref)
		}
		notrail := spaceTrimmedPattern.FindSubmatchIndex(content[match[2]+pos : match[3]+pos])
		if notrail == nil {
			pos = match[3] + pos
		} else {
			pos = match[3] + pos + notrail[1] - notrail[3]
		}
	}

	localhost := getGiteaHostName()
	for _, link := range links {
		if u, err := url.Parse(link); err == nil {
			// Note: we're not attempting to match the URL scheme (http/https)
			host := strings.ToLower(u.Host)
			if host != "" && host != localhost {
				continue
			}
			parts := strings.Split(u.EscapedPath(), "/")
			// /user/repo/issues/3
			if len(parts) != 5 || parts[0] != "" {
				continue
			}
			var sep string
			if parts[3] == "issues" {
				sep = "#"
			} else if parts[3] == "pulls" {
				sep = "!"
			} else {
				continue
			}
			// Note: closing/reopening keywords not supported with URLs
			bytes := []byte(parts[1] + "/" + parts[2] + sep + parts[4])
			if ref := getCrossReference(bytes, 0, len(bytes), true, false); ref != nil {
				ref.refLocation = nil
				ret = append(ret, ref)
			}
		}
	}

	if len(ret) == 0 {
		return ret
	}

	pos = 0

	for {
		match := timeLogPattern.FindSubmatchIndex(content[pos:])
		if match == nil {
			break
		}

		timeLogEntry := string(content[match[2]+pos+1 : match[3]+pos])

		var f *rawReference
		for _, ref := range ret {
			if ref.refLocation != nil && ref.refLocation.End < match[2]+pos && (f == nil || f.refLocation.End < ref.refLocation.End) {
				f = ref
			}
		}

		pos = match[1] + pos

		if f == nil {
			f = ret[0]
		}

		if len(f.timeLog) == 0 {
			f.timeLog = timeLogEntry
		}
	}

	return ret
}

func getCrossReference(content []byte, start, end int, fromLink, prOnly bool) *rawReference {
	sep := bytes.IndexAny(content[start:end], "#!")
	if sep < 0 {
		return nil
	}
	isPull := content[start+sep] == '!'
	if prOnly && !isPull {
		return nil
	}
	repo := string(content[start : start+sep])
	issue := string(content[start+sep+1 : end])
	index, err := strconv.ParseInt(string(issue), 10, 64)
	if err != nil {
		return nil
	}
	if repo == "" {
		if fromLink {
			// Markdown links must specify owner/repo
			return nil
		}
		action, location := findActionKeywords(content, start)
		return &rawReference{
			index:          index,
			action:         action,
			issue:          issue,
			isPull:         isPull,
			refLocation:    &RefSpan{Start: start, End: end},
			actionLocation: location,
		}
	}
	parts := strings.Split(strings.ToLower(repo), "/")
	if len(parts) != 2 {
		return nil
	}
	owner, name := parts[0], parts[1]
	if !validNamePattern.MatchString(owner) || !validNamePattern.MatchString(name) {
		return nil
	}
	action, location := findActionKeywords(content, start)
	return &rawReference{
		index:          index,
		owner:          owner,
		name:           name,
		action:         action,
		issue:          issue,
		isPull:         isPull,
		refLocation:    &RefSpan{Start: start, End: end},
		actionLocation: location,
	}
}

func findActionKeywords(content []byte, start int) (XRefAction, *RefSpan) {
	newKeywords()
	var m []int
	if issueCloseKeywordsPat != nil {
		m = issueCloseKeywordsPat.FindSubmatchIndex(content[:start])
		if m != nil {
			return XRefActionCloses, &RefSpan{Start: m[2], End: m[3]}
		}
	}
	if issueReopenKeywordsPat != nil {
		m = issueReopenKeywordsPat.FindSubmatchIndex(content[:start])
		if m != nil {
			return XRefActionReopens, &RefSpan{Start: m[2], End: m[3]}
		}
	}
	return XRefActionNone, nil
}

// IsXrefActionable returns true if the xref action is actionable (i.e. produces a result when resolved)
<<<<<<< HEAD
func IsXrefActionable(ref *RenderizableReference, extTracker bool) bool {
=======
func IsXrefActionable(ref *RenderizableReference, extTracker, alphaNum bool) bool {
>>>>>>> 4698a1ec
	if extTracker {
		// External issues cannot be automatically closed
		return false
	}
	return ref.Action == XRefActionCloses || ref.Action == XRefActionReopens
}<|MERGE_RESOLUTION|>--- conflicted
+++ resolved
@@ -565,11 +565,7 @@
 }
 
 // IsXrefActionable returns true if the xref action is actionable (i.e. produces a result when resolved)
-<<<<<<< HEAD
 func IsXrefActionable(ref *RenderizableReference, extTracker bool) bool {
-=======
-func IsXrefActionable(ref *RenderizableReference, extTracker, alphaNum bool) bool {
->>>>>>> 4698a1ec
 	if extTracker {
 		// External issues cannot be automatically closed
 		return false
