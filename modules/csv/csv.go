--- conflicted
+++ resolved
@@ -28,37 +28,19 @@
 	return rd
 }
 
-<<<<<<< HEAD
 // CreateReaderAndDetermineDelimiter tries to guess the field delimiter from the content and creates a csv.Reader.
+// Reads at most 10k bytes.
 func CreateReaderAndDetermineDelimiter(ctx *markup.RenderContext, rd io.Reader) (*stdcsv.Reader, error) {
-=======
-// CreateReaderAndGuessDelimiter tries to guess the field delimiter from the content and creates a csv.Reader.
-// Reads at most 10k bytes.
-func CreateReaderAndGuessDelimiter(rd io.Reader) (*stdcsv.Reader, error) {
->>>>>>> 02776038
 	var data = make([]byte, 1e4)
 	size, err := util.ReadAtMost(rd, data)
 	if err != nil {
 		return nil, err
 	}
 
-<<<<<<< HEAD
-	delimiter := determineDelimiter(ctx, data[:size])
-
-	var newInput io.Reader
-	if size < 1e4 {
-		newInput = bytes.NewReader(data[:size])
-	} else {
-		newInput = io.MultiReader(bytes.NewReader(data), rd)
-	}
-
-	return CreateReader(newInput, delimiter), nil
-=======
 	return CreateReader(
 		io.MultiReader(bytes.NewReader(data[:size]), rd),
-		guessDelimiter(data[:size]),
+		determineDelimiter(ctx, data[:size]),
 	), nil
->>>>>>> 02776038
 }
 
 // determineDelimiter takes a RenderContext and if it isn't nil and the Filename has an extension that specifies the delimiter,
