--- conflicted
+++ resolved
@@ -167,7 +167,6 @@
 func (*NullNotifier) NotifySyncDeleteRef(doer *models.User, repo *models.Repository, refType, refFullName string) {
 }
 
-<<<<<<< HEAD
 // NotifyAddOrgMember notify new member added into an org
 func (*NullNotifier) NotifyAddOrgMember(doer, org, member *models.User) {
 }
@@ -190,8 +189,8 @@
 
 // NotifyRemoveTeamMember notify a member be removed from a team
 func (*NullNotifier) NotifyRemoveTeamMember(doer, org, member *models.User, team *models.Team) {
-=======
+}
+
 // NotifyRepoPendingTransfer places a place holder function
 func (*NullNotifier) NotifyRepoPendingTransfer(doer, newOwner *models.User, repo *models.Repository) {
->>>>>>> a13c801b
 }