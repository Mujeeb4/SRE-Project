// Copyright 2018 The Gitea Authors. All rights reserved.
// Use of this source code is governed by a MIT-style
// license that can be found in the LICENSE file.

package ui

import (
	"code.gitea.io/gitea/models"
	"code.gitea.io/gitea/modules/log"
	"code.gitea.io/gitea/modules/notification/base"
)

type (
	notificationService struct {
		base.NullNotifier
		issueQueue chan issueNotificationOpts
		repoQueue  chan repoNotificationOpts
	}

	issueNotificationOpts struct {
		issueID              int64
		commentID            int64
		notificationAuthorID int64
	}

	repoNotificationOpts struct {
		repo                *models.Repository
		recipientID, doerID int64
	}
)

var (
	_ base.Notifier = (*notificationService)(nil)
)

// NewNotifier create a new notificationService notifier
func NewNotifier() base.Notifier {
	return &notificationService{
		issueQueue: make(chan issueNotificationOpts, 100),
		repoQueue:  make(chan repoNotificationOpts, 100),
	}
}

func (ns *notificationService) Run() {
<<<<<<< HEAD
	for {
		select {
		case opts := <-ns.issueQueue:
			if err := models.CreateOrUpdateIssueNotifications(opts.issue, opts.notificationAuthorID); err != nil {
				log.Error("Was unable to create issue notification: %v", err)
			}

		case opts := <-ns.repoQueue:
			if err := models.CreateRepoTransferNotification(opts.doerID, opts.recipientID, opts.repo); err != nil {
				log.Error("Was unable to create notification for a repo transfer: %v", err)
			}
=======
	for opts := range ns.issueQueue {
		if err := models.CreateOrUpdateIssueNotifications(opts.issueID, opts.commentID, opts.notificationAuthorID); err != nil {
			log.Error("Was unable to create issue notification: %v", err)
>>>>>>> 87e14380
		}
	}
}

func (ns *notificationService) NotifyCreateIssueComment(doer *models.User, repo *models.Repository,
	issue *models.Issue, comment *models.Comment) {
	var opts = issueNotificationOpts{
		issueID:              issue.ID,
		notificationAuthorID: doer.ID,
	}
	if comment != nil {
		opts.commentID = comment.ID
	}
	ns.issueQueue <- opts
}

func (ns *notificationService) NotifyNewIssue(issue *models.Issue) {
	ns.issueQueue <- issueNotificationOpts{
		issueID:              issue.ID,
		notificationAuthorID: issue.Poster.ID,
	}
}

func (ns *notificationService) NotifyIssueChangeStatus(doer *models.User, issue *models.Issue, actionComment *models.Comment, isClosed bool) {
	ns.issueQueue <- issueNotificationOpts{
		issueID:              issue.ID,
		notificationAuthorID: doer.ID,
	}
}

func (ns *notificationService) NotifyMergePullRequest(pr *models.PullRequest, doer *models.User) {
	ns.issueQueue <- issueNotificationOpts{
		issueID:              pr.Issue.ID,
		notificationAuthorID: doer.ID,
	}
}

func (ns *notificationService) NotifyNewPullRequest(pr *models.PullRequest) {
	ns.issueQueue <- issueNotificationOpts{
		issueID:              pr.Issue.ID,
		notificationAuthorID: pr.Issue.PosterID,
	}
}

func (ns *notificationService) NotifyPullRequestReview(pr *models.PullRequest, r *models.Review, c *models.Comment) {
	var opts = issueNotificationOpts{
		issueID:              pr.Issue.ID,
		notificationAuthorID: r.Reviewer.ID,
	}
	if c != nil {
		opts.commentID = c.ID
	}
<<<<<<< HEAD
}

func (ns *notificationService) NotifyTransferRepository(doer, user *models.User, repo *models.Repository) {
	ns.repoQueue <- repoNotificationOpts{
		repo:        repo,
		recipientID: user.ID,
		doerID:      doer.ID,
	}
=======
	ns.issueQueue <- opts
>>>>>>> 87e14380
}<|MERGE_RESOLUTION|>--- conflicted
+++ resolved
@@ -42,7 +42,6 @@
 }
 
 func (ns *notificationService) Run() {
-<<<<<<< HEAD
 	for {
 		select {
 		case opts := <-ns.issueQueue:
@@ -54,11 +53,6 @@
 			if err := models.CreateRepoTransferNotification(opts.doerID, opts.recipientID, opts.repo); err != nil {
 				log.Error("Was unable to create notification for a repo transfer: %v", err)
 			}
-=======
-	for opts := range ns.issueQueue {
-		if err := models.CreateOrUpdateIssueNotifications(opts.issueID, opts.commentID, opts.notificationAuthorID); err != nil {
-			log.Error("Was unable to create issue notification: %v", err)
->>>>>>> 87e14380
 		}
 	}
 }
@@ -111,7 +105,7 @@
 	if c != nil {
 		opts.commentID = c.ID
 	}
-<<<<<<< HEAD
+	ns.issueQueue <- opts
 }
 
 func (ns *notificationService) NotifyTransferRepository(doer, user *models.User, repo *models.Repository) {
@@ -120,7 +114,4 @@
 		recipientID: user.ID,
 		doerID:      doer.ID,
 	}
-=======
-	ns.issueQueue <- opts
->>>>>>> 87e14380
 }