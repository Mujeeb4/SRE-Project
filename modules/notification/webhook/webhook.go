--- conflicted
+++ resolved
@@ -600,19 +600,12 @@
 	}
 }
 
-<<<<<<< HEAD
+func (m *webhookNotifier) NotifyAutoMergePullRequest(ctx context.Context, doer *user_model.User, pr *issues_model.PullRequest) {
+	// just redirect to the NotifyMergePullRequest
+	m.NotifyMergePullRequest(ctx, doer, pr)
+}
+
 func (*webhookNotifier) NotifyMergePullRequest(ctx context.Context, doer *user_model.User, pr *issues_model.PullRequest) {
-=======
-func (m *webhookNotifier) NotifyAutoMergePullRequest(pr *issues_model.PullRequest, doer *user_model.User) {
-	// just redirect to the NotifyMergePullRequest
-	m.NotifyMergePullRequest(pr, doer)
-}
-
-func (*webhookNotifier) NotifyMergePullRequest(pr *issues_model.PullRequest, doer *user_model.User) {
-	ctx, _, finished := process.GetManager().AddContext(graceful.GetManager().HammerContext(), fmt.Sprintf("webhook.NotifyMergePullRequest Pull[%d] #%d in [%d]", pr.ID, pr.Index, pr.BaseRepoID))
-	defer finished()
-
->>>>>>> 4d1e2b83
 	// Reload pull request information.
 	if err := pr.LoadAttributes(ctx); err != nil {
 		log.Error("LoadAttributes: %v", err)
