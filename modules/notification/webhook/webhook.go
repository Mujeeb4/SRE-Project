--- conflicted
+++ resolved
@@ -149,14 +149,12 @@
 }
 
 func (m *webhookNotifier) NotifyIssueChangeAssignee(doer *user_model.User, issue *models.Issue, assignee *user_model.User, removed bool, comment *models.Comment) {
-<<<<<<< HEAD
 	if issue.IsPrivate {
 		return
 	}
-=======
+
 	ctx, _, finished := process.GetManager().AddContext(graceful.GetManager().HammerContext(), fmt.Sprintf("webhook.NotifyIssueChangeAssignee User: %s[%d] Issue[%d] #%d in [%d] Assignee %s[%d] removed: %t", doer.Name, doer.ID, issue.ID, issue.Index, issue.RepoID, assignee.Name, assignee.ID, removed))
 	defer finished()
->>>>>>> 814750e6
 
 	if issue.IsPull {
 		mode, _ := models.AccessLevelUnit(doer, issue.Repo, unit.TypePullRequests)
@@ -204,14 +202,12 @@
 }
 
 func (m *webhookNotifier) NotifyIssueChangeTitle(doer *user_model.User, issue *models.Issue, oldTitle string) {
-<<<<<<< HEAD
 	if issue.IsPrivate {
 		return
 	}
-=======
+
 	ctx, _, finished := process.GetManager().AddContext(graceful.GetManager().HammerContext(), fmt.Sprintf("webhook.NotifyIssueChangeTitle User: %s[%d] Issue[%d] #%d in [%d]", doer.Name, doer.ID, issue.ID, issue.Index, issue.RepoID))
 	defer finished()
->>>>>>> 814750e6
 
 	mode, _ := models.AccessLevel(issue.Poster, issue.Repo)
 	var err error
@@ -254,15 +250,12 @@
 }
 
 func (m *webhookNotifier) NotifyIssueChangeStatus(doer *user_model.User, issue *models.Issue, actionComment *models.Comment, isClosed bool) {
-<<<<<<< HEAD
 	if issue.IsPrivate {
 		return
 	}
-=======
+
 	ctx, _, finished := process.GetManager().AddContext(graceful.GetManager().HammerContext(), fmt.Sprintf("webhook.NotifyIssueChangeStatus User: %s[%d] Issue[%d] #%d in [%d]", doer.Name, doer.ID, issue.ID, issue.Index, issue.RepoID))
 	defer finished()
->>>>>>> 814750e6
-
 	mode, _ := models.AccessLevel(issue.Poster, issue.Repo)
 	var err error
 	if issue.IsPull {
