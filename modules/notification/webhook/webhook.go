--- conflicted
+++ resolved
@@ -333,17 +333,12 @@
 	}
 }
 
-<<<<<<< HEAD
-func (m *webhookNotifier) NotifyIssueChangeContent(doer *models.User, issue *models.Issue, oldContent string) {
-=======
 func (m *webhookNotifier) NotifyIssueChangeContent(doer *user_model.User, issue *models.Issue, oldContent string) {
 	ctx, _, finished := process.GetManager().AddContext(graceful.GetManager().HammerContext(), fmt.Sprintf("webhook.NotifyIssueChangeContent User: %s[%d] Issue[%d] #%d in [%d]", doer.Name, doer.ID, issue.ID, issue.Index, issue.RepoID))
 	defer finished()
 
-	mode, _ := models.AccessLevel(issue.Poster, issue.Repo)
->>>>>>> 240b3aa2
-	var err error
-	if err = issue.LoadRepo(); err != nil {
+	var err error
+	if err = issue.LoadRepo(ctx); err != nil {
 		log.Error("NotifyIssueChangeContent: coulnd't load repo", err)
 	}
 	mode, _ := models.AccessLevel(issue.Poster, issue.Repo)
