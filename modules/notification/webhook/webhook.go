// Copyright 2019 The Gitea Authors. All rights reserved.
// Use of this source code is governed by a MIT-style
// license that can be found in the LICENSE file.

package webhook

import (
	"context"

	issues_model "code.gitea.io/gitea/models/issues"
	packages_model "code.gitea.io/gitea/models/packages"
	"code.gitea.io/gitea/models/perm"
	access_model "code.gitea.io/gitea/models/perm/access"
	repo_model "code.gitea.io/gitea/models/repo"
	"code.gitea.io/gitea/models/unit"
	user_model "code.gitea.io/gitea/models/user"
	"code.gitea.io/gitea/models/webhook"
	"code.gitea.io/gitea/modules/convert"
	"code.gitea.io/gitea/modules/git"
	"code.gitea.io/gitea/modules/log"
	"code.gitea.io/gitea/modules/notification/base"
	"code.gitea.io/gitea/modules/repository"
	"code.gitea.io/gitea/modules/setting"
	api "code.gitea.io/gitea/modules/structs"
	webhook_services "code.gitea.io/gitea/services/webhook"
)

type webhookNotifier struct {
	base.NullNotifier
}

var _ base.Notifier = &webhookNotifier{}

// NewNotifier create a new webhookNotifier notifier
func NewNotifier() base.Notifier {
	return &webhookNotifier{}
}

func (m *webhookNotifier) NotifyIssueClearLabels(ctx context.Context, doer *user_model.User, issue *issues_model.Issue) {
	if err := issue.LoadPoster(ctx); err != nil {
		log.Error("LoadPoster: %v", err)
		return
	}

	if err := issue.LoadRepo(ctx); err != nil {
		log.Error("LoadRepo: %v", err)
		return
	}

	mode, _ := access_model.AccessLevel(ctx, issue.Poster, issue.Repo)
	var err error
	if issue.IsPull {
		if err = issue.LoadPullRequest(ctx); err != nil {
			log.Error("LoadPullRequest: %v", err)
			return
		}

		err = webhook_services.PrepareWebhooks(ctx, webhook_services.EventSource{Repository: issue.Repo}, webhook.HookEventPullRequestLabel, &api.PullRequestPayload{
			Action:      api.HookIssueLabelCleared,
			Index:       issue.Index,
			PullRequest: convert.ToAPIPullRequest(ctx, issue.PullRequest, nil),
			Repository:  convert.ToRepo(issue.Repo, mode),
			Sender:      convert.ToUser(doer, nil),
		})
	} else {
		err = webhook_services.PrepareWebhooks(ctx, webhook_services.EventSource{Repository: issue.Repo}, webhook.HookEventIssueLabel, &api.IssuePayload{
			Action:     api.HookIssueLabelCleared,
			Index:      issue.Index,
			Issue:      convert.ToAPIIssue(ctx, issue),
			Repository: convert.ToRepo(issue.Repo, mode),
			Sender:     convert.ToUser(doer, nil),
		})
	}
	if err != nil {
		log.Error("PrepareWebhooks [is_pull: %v]: %v", issue.IsPull, err)
	}
}

func (m *webhookNotifier) NotifyForkRepository(ctx context.Context, doer *user_model.User, oldRepo, repo *repo_model.Repository) {
	oldMode, _ := access_model.AccessLevel(ctx, doer, oldRepo)
	mode, _ := access_model.AccessLevel(ctx, doer, repo)

	// forked webhook
	if err := webhook_services.PrepareWebhooks(ctx, webhook_services.EventSource{Repository: oldRepo}, webhook.HookEventFork, &api.ForkPayload{
		Forkee: convert.ToRepo(oldRepo, oldMode),
		Repo:   convert.ToRepo(repo, mode),
		Sender: convert.ToUser(doer, nil),
	}); err != nil {
		log.Error("PrepareWebhooks [repo_id: %d]: %v", oldRepo.ID, err)
	}

	u := repo.MustOwner(ctx)

	// Add to hook queue for created repo after session commit.
	if u.IsOrganization() {
		if err := webhook_services.PrepareWebhooks(ctx, webhook_services.EventSource{Repository: repo}, webhook.HookEventRepository, &api.RepositoryPayload{
			Action:       api.HookRepoCreated,
			Repository:   convert.ToRepo(repo, perm.AccessModeOwner),
			Organization: convert.ToUser(u, nil),
			Sender:       convert.ToUser(doer, nil),
		}); err != nil {
			log.Error("PrepareWebhooks [repo_id: %d]: %v", repo.ID, err)
		}
	}
}

func (m *webhookNotifier) NotifyCreateRepository(ctx context.Context, doer, u *user_model.User, repo *repo_model.Repository) {
	// Add to hook queue for created repo after session commit.
	if err := webhook_services.PrepareWebhooks(ctx, webhook_services.EventSource{Repository: repo}, webhook.HookEventRepository, &api.RepositoryPayload{
		Action:       api.HookRepoCreated,
		Repository:   convert.ToRepo(repo, perm.AccessModeOwner),
		Organization: convert.ToUser(u, nil),
		Sender:       convert.ToUser(doer, nil),
	}); err != nil {
		log.Error("PrepareWebhooks [repo_id: %d]: %v", repo.ID, err)
	}
}

func (m *webhookNotifier) NotifyDeleteRepository(ctx context.Context, doer *user_model.User, repo *repo_model.Repository) {
	if err := webhook_services.PrepareWebhooks(ctx, webhook_services.EventSource{Repository: repo}, webhook.HookEventRepository, &api.RepositoryPayload{
		Action:       api.HookRepoDeleted,
		Repository:   convert.ToRepo(repo, perm.AccessModeOwner),
		Organization: convert.ToUser(repo.MustOwner(ctx), nil),
		Sender:       convert.ToUser(doer, nil),
	}); err != nil {
		log.Error("PrepareWebhooks [repo_id: %d]: %v", repo.ID, err)
	}
}

func (m *webhookNotifier) NotifyMigrateRepository(ctx context.Context, doer, u *user_model.User, repo *repo_model.Repository) {
	// Add to hook queue for created repo after session commit.
	if err := webhook_services.PrepareWebhooks(ctx, webhook_services.EventSource{Repository: repo}, webhook.HookEventRepository, &api.RepositoryPayload{
		Action:       api.HookRepoCreated,
		Repository:   convert.ToRepo(repo, perm.AccessModeOwner),
		Organization: convert.ToUser(u, nil),
		Sender:       convert.ToUser(doer, nil),
	}); err != nil {
		log.Error("PrepareWebhooks [repo_id: %d]: %v", repo.ID, err)
	}
}

func (m *webhookNotifier) NotifyIssueChangeAssignee(ctx context.Context, doer *user_model.User, issue *issues_model.Issue, assignee *user_model.User, removed bool, comment *issues_model.Comment) {
	if issue.IsPull {
		mode, _ := access_model.AccessLevelUnit(ctx, doer, issue.Repo, unit.TypePullRequests)

		if err := issue.LoadPullRequest(ctx); err != nil {
			log.Error("LoadPullRequest failed: %v", err)
			return
		}
		issue.PullRequest.Issue = issue
		apiPullRequest := &api.PullRequestPayload{
			Index:       issue.Index,
			PullRequest: convert.ToAPIPullRequest(ctx, issue.PullRequest, nil),
			Repository:  convert.ToRepo(issue.Repo, mode),
			Sender:      convert.ToUser(doer, nil),
		}
		if removed {
			apiPullRequest.Action = api.HookIssueUnassigned
		} else {
			apiPullRequest.Action = api.HookIssueAssigned
		}
		// Assignee comment triggers a webhook
		if err := webhook_services.PrepareWebhooks(ctx, webhook_services.EventSource{Repository: issue.Repo}, webhook.HookEventPullRequestAssign, apiPullRequest); err != nil {
			log.Error("PrepareWebhooks [is_pull: %v, remove_assignee: %v]: %v", issue.IsPull, removed, err)
			return
		}
	} else {
		mode, _ := access_model.AccessLevelUnit(ctx, doer, issue.Repo, unit.TypeIssues)
		apiIssue := &api.IssuePayload{
			Index:      issue.Index,
			Issue:      convert.ToAPIIssue(ctx, issue),
			Repository: convert.ToRepo(issue.Repo, mode),
			Sender:     convert.ToUser(doer, nil),
		}
		if removed {
			apiIssue.Action = api.HookIssueUnassigned
		} else {
			apiIssue.Action = api.HookIssueAssigned
		}
		// Assignee comment triggers a webhook
		if err := webhook_services.PrepareWebhooks(ctx, webhook_services.EventSource{Repository: issue.Repo}, webhook.HookEventIssueAssign, apiIssue); err != nil {
			log.Error("PrepareWebhooks [is_pull: %v, remove_assignee: %v]: %v", issue.IsPull, removed, err)
			return
		}
	}
}

func (m *webhookNotifier) NotifyIssueChangeTitle(ctx context.Context, doer *user_model.User, issue *issues_model.Issue, oldTitle string) {
	mode, _ := access_model.AccessLevel(ctx, issue.Poster, issue.Repo)
	var err error
	if issue.IsPull {
		if err = issue.LoadPullRequest(ctx); err != nil {
			log.Error("LoadPullRequest failed: %v", err)
			return
		}
		issue.PullRequest.Issue = issue
		err = webhook_services.PrepareWebhooks(ctx, webhook_services.EventSource{Repository: issue.Repo}, webhook.HookEventPullRequest, &api.PullRequestPayload{
			Action: api.HookIssueEdited,
			Index:  issue.Index,
			Changes: &api.ChangesPayload{
				Title: &api.ChangesFromPayload{
					From: oldTitle,
				},
			},
			PullRequest: convert.ToAPIPullRequest(ctx, issue.PullRequest, nil),
			Repository:  convert.ToRepo(issue.Repo, mode),
			Sender:      convert.ToUser(doer, nil),
		})
	} else {
		err = webhook_services.PrepareWebhooks(ctx, webhook_services.EventSource{Repository: issue.Repo}, webhook.HookEventIssues, &api.IssuePayload{
			Action: api.HookIssueEdited,
			Index:  issue.Index,
			Changes: &api.ChangesPayload{
				Title: &api.ChangesFromPayload{
					From: oldTitle,
				},
			},
			Issue:      convert.ToAPIIssue(ctx, issue),
			Repository: convert.ToRepo(issue.Repo, mode),
			Sender:     convert.ToUser(doer, nil),
		})
	}

	if err != nil {
		log.Error("PrepareWebhooks [is_pull: %v]: %v", issue.IsPull, err)
	}
}

func (m *webhookNotifier) NotifyIssueChangeStatus(ctx context.Context, doer *user_model.User, issue *issues_model.Issue, actionComment *issues_model.Comment, isClosed bool) {
	mode, _ := access_model.AccessLevel(ctx, issue.Poster, issue.Repo)
	var err error
	if issue.IsPull {
		if err = issue.LoadPullRequest(ctx); err != nil {
			log.Error("LoadPullRequest: %v", err)
			return
		}
		// Merge pull request calls issue.changeStatus so we need to handle separately.
		apiPullRequest := &api.PullRequestPayload{
			Index:       issue.Index,
			PullRequest: convert.ToAPIPullRequest(ctx, issue.PullRequest, nil),
			Repository:  convert.ToRepo(issue.Repo, mode),
			Sender:      convert.ToUser(doer, nil),
		}
		if isClosed {
			apiPullRequest.Action = api.HookIssueClosed
		} else {
			apiPullRequest.Action = api.HookIssueReOpened
		}
		err = webhook_services.PrepareWebhooks(ctx, webhook_services.EventSource{Repository: issue.Repo}, webhook.HookEventPullRequest, apiPullRequest)
	} else {
		apiIssue := &api.IssuePayload{
			Index:      issue.Index,
			Issue:      convert.ToAPIIssue(ctx, issue),
			Repository: convert.ToRepo(issue.Repo, mode),
			Sender:     convert.ToUser(doer, nil),
		}
		if isClosed {
			apiIssue.Action = api.HookIssueClosed
		} else {
			apiIssue.Action = api.HookIssueReOpened
		}
		err = webhook_services.PrepareWebhooks(ctx, webhook_services.EventSource{Repository: issue.Repo}, webhook.HookEventIssues, apiIssue)
	}
	if err != nil {
		log.Error("PrepareWebhooks [is_pull: %v, is_closed: %v]: %v", issue.IsPull, isClosed, err)
	}
}

func (m *webhookNotifier) NotifyNewIssue(ctx context.Context, issue *issues_model.Issue, mentions []*user_model.User) {
	if err := issue.LoadRepo(ctx); err != nil {
		log.Error("issue.LoadRepo: %v", err)
		return
	}
	if err := issue.LoadPoster(ctx); err != nil {
		log.Error("issue.LoadPoster: %v", err)
		return
	}

	mode, _ := access_model.AccessLevel(ctx, issue.Poster, issue.Repo)
	if err := webhook_services.PrepareWebhooks(ctx, webhook_services.EventSource{Repository: issue.Repo}, webhook.HookEventIssues, &api.IssuePayload{
		Action:     api.HookIssueOpened,
		Index:      issue.Index,
		Issue:      convert.ToAPIIssue(ctx, issue),
		Repository: convert.ToRepo(issue.Repo, mode),
		Sender:     convert.ToUser(issue.Poster, nil),
	}); err != nil {
		log.Error("PrepareWebhooks: %v", err)
	}
}

func (m *webhookNotifier) NotifyNewPullRequest(ctx context.Context, pull *issues_model.PullRequest, mentions []*user_model.User) {
	if err := pull.LoadIssue(ctx); err != nil {
		log.Error("pull.LoadIssue: %v", err)
		return
	}
	if err := pull.Issue.LoadRepo(ctx); err != nil {
		log.Error("pull.Issue.LoadRepo: %v", err)
		return
	}
	if err := pull.Issue.LoadPoster(ctx); err != nil {
		log.Error("pull.Issue.LoadPoster: %v", err)
		return
	}

	mode, _ := access_model.AccessLevel(ctx, pull.Issue.Poster, pull.Issue.Repo)
	if err := webhook_services.PrepareWebhooks(ctx, webhook_services.EventSource{Repository: pull.Issue.Repo}, webhook.HookEventPullRequest, &api.PullRequestPayload{
		Action:      api.HookIssueOpened,
		Index:       pull.Issue.Index,
		PullRequest: convert.ToAPIPullRequest(ctx, pull, nil),
		Repository:  convert.ToRepo(pull.Issue.Repo, mode),
		Sender:      convert.ToUser(pull.Issue.Poster, nil),
	}); err != nil {
		log.Error("PrepareWebhooks: %v", err)
	}
}

<<<<<<< HEAD
func (m *webhookNotifier) NotifyIssueChangeContent(doer *user_model.User, issue *issues_model.Issue, oldContent string) {
	ctx, _, finished := process.GetManager().AddContext(graceful.GetManager().HammerContext(), fmt.Sprintf("webhook.NotifyIssueChangeContent User: %s[%d] Issue[%d] #%d in [%d]", doer.Name, doer.ID, issue.ID, issue.Index, issue.RepoID))
	defer finished()

	if err := issue.LoadRepo(ctx); err != nil {
		log.Error("LoadRepo: %v", err)
		return
	}

	mode, _ := access_model.AccessLevel(issue.Poster, issue.Repo)
=======
func (m *webhookNotifier) NotifyIssueChangeContent(ctx context.Context, doer *user_model.User, issue *issues_model.Issue, oldContent string) {
	mode, _ := access_model.AccessLevel(ctx, issue.Poster, issue.Repo)
>>>>>>> 787f6c32
	var err error
	if issue.IsPull {
		issue.PullRequest.Issue = issue
		err = webhook_services.PrepareWebhooks(ctx, webhook_services.EventSource{Repository: issue.Repo}, webhook.HookEventPullRequest, &api.PullRequestPayload{
			Action: api.HookIssueEdited,
			Index:  issue.Index,
			Changes: &api.ChangesPayload{
				Body: &api.ChangesFromPayload{
					From: oldContent,
				},
			},
			PullRequest: convert.ToAPIPullRequest(ctx, issue.PullRequest, nil),
			Repository:  convert.ToRepo(issue.Repo, mode),
			Sender:      convert.ToUser(doer, nil),
		})
	} else {
		err = webhook_services.PrepareWebhooks(ctx, webhook_services.EventSource{Repository: issue.Repo}, webhook.HookEventIssues, &api.IssuePayload{
			Action: api.HookIssueEdited,
			Index:  issue.Index,
			Changes: &api.ChangesPayload{
				Body: &api.ChangesFromPayload{
					From: oldContent,
				},
			},
			Issue:      convert.ToAPIIssue(ctx, issue),
			Repository: convert.ToRepo(issue.Repo, mode),
			Sender:     convert.ToUser(doer, nil),
		})
	}
	if err != nil {
		log.Error("PrepareWebhooks [is_pull: %v]: %v", issue.IsPull, err)
	}
}

func (m *webhookNotifier) NotifyUpdateComment(ctx context.Context, doer *user_model.User, c *issues_model.Comment, oldContent string) {
	if err := c.LoadPoster(ctx); err != nil {
		log.Error("LoadPoster: %v", err)
		return
	}
	if err := c.LoadIssue(ctx); err != nil {
		log.Error("LoadIssue: %v", err)
		return
	}

	if err := c.Issue.LoadAttributes(ctx); err != nil {
		log.Error("LoadAttributes: %v", err)
		return
	}

	var eventType webhook.HookEventType
	if c.Issue.IsPull {
		eventType = webhook.HookEventPullRequestComment
	} else {
		eventType = webhook.HookEventIssueComment
	}

	mode, _ := access_model.AccessLevel(ctx, doer, c.Issue.Repo)
	if err := webhook_services.PrepareWebhooks(ctx, webhook_services.EventSource{Repository: c.Issue.Repo}, eventType, &api.IssueCommentPayload{
		Action:  api.HookIssueCommentEdited,
		Issue:   convert.ToAPIIssue(ctx, c.Issue),
		Comment: convert.ToComment(c),
		Changes: &api.ChangesPayload{
			Body: &api.ChangesFromPayload{
				From: oldContent,
			},
		},
		Repository: convert.ToRepo(c.Issue.Repo, mode),
		Sender:     convert.ToUser(doer, nil),
		IsPull:     c.Issue.IsPull,
	}); err != nil {
		log.Error("PrepareWebhooks [comment_id: %d]: %v", c.ID, err)
	}
}

func (m *webhookNotifier) NotifyCreateIssueComment(ctx context.Context, doer *user_model.User, repo *repo_model.Repository,
	issue *issues_model.Issue, comment *issues_model.Comment, mentions []*user_model.User,
) {
	var eventType webhook.HookEventType
	if issue.IsPull {
		eventType = webhook.HookEventPullRequestComment
	} else {
		eventType = webhook.HookEventIssueComment
	}

	mode, _ := access_model.AccessLevel(ctx, doer, repo)
	if err := webhook_services.PrepareWebhooks(ctx, webhook_services.EventSource{Repository: issue.Repo}, eventType, &api.IssueCommentPayload{
		Action:     api.HookIssueCommentCreated,
		Issue:      convert.ToAPIIssue(ctx, issue),
		Comment:    convert.ToComment(comment),
		Repository: convert.ToRepo(repo, mode),
		Sender:     convert.ToUser(doer, nil),
		IsPull:     issue.IsPull,
	}); err != nil {
		log.Error("PrepareWebhooks [comment_id: %d]: %v", comment.ID, err)
	}
}

func (m *webhookNotifier) NotifyDeleteComment(ctx context.Context, doer *user_model.User, comment *issues_model.Comment) {
	var err error

	if err = comment.LoadPoster(ctx); err != nil {
		log.Error("LoadPoster: %v", err)
		return
	}
	if err = comment.LoadIssue(ctx); err != nil {
		log.Error("LoadIssue: %v", err)
		return
	}

	if err = comment.Issue.LoadAttributes(ctx); err != nil {
		log.Error("LoadAttributes: %v", err)
		return
	}

	var eventType webhook.HookEventType
	if comment.Issue.IsPull {
		eventType = webhook.HookEventPullRequestComment
	} else {
		eventType = webhook.HookEventIssueComment
	}

	mode, _ := access_model.AccessLevel(ctx, doer, comment.Issue.Repo)
	if err := webhook_services.PrepareWebhooks(ctx, webhook_services.EventSource{Repository: comment.Issue.Repo}, eventType, &api.IssueCommentPayload{
		Action:     api.HookIssueCommentDeleted,
		Issue:      convert.ToAPIIssue(ctx, comment.Issue),
		Comment:    convert.ToComment(comment),
		Repository: convert.ToRepo(comment.Issue.Repo, mode),
		Sender:     convert.ToUser(doer, nil),
		IsPull:     comment.Issue.IsPull,
	}); err != nil {
		log.Error("PrepareWebhooks [comment_id: %d]: %v", comment.ID, err)
	}
}

func (m *webhookNotifier) NotifyNewWikiPage(ctx context.Context, doer *user_model.User, repo *repo_model.Repository, page, comment string) {
	// Add to hook queue for created wiki page.
	if err := webhook_services.PrepareWebhooks(ctx, webhook_services.EventSource{Repository: repo}, webhook.HookEventWiki, &api.WikiPayload{
		Action:     api.HookWikiCreated,
		Repository: convert.ToRepo(repo, perm.AccessModeOwner),
		Sender:     convert.ToUser(doer, nil),
		Page:       page,
		Comment:    comment,
	}); err != nil {
		log.Error("PrepareWebhooks [repo_id: %d]: %v", repo.ID, err)
	}
}

func (m *webhookNotifier) NotifyEditWikiPage(ctx context.Context, doer *user_model.User, repo *repo_model.Repository, page, comment string) {
	// Add to hook queue for edit wiki page.
	if err := webhook_services.PrepareWebhooks(ctx, webhook_services.EventSource{Repository: repo}, webhook.HookEventWiki, &api.WikiPayload{
		Action:     api.HookWikiEdited,
		Repository: convert.ToRepo(repo, perm.AccessModeOwner),
		Sender:     convert.ToUser(doer, nil),
		Page:       page,
		Comment:    comment,
	}); err != nil {
		log.Error("PrepareWebhooks [repo_id: %d]: %v", repo.ID, err)
	}
}

func (m *webhookNotifier) NotifyDeleteWikiPage(ctx context.Context, doer *user_model.User, repo *repo_model.Repository, page string) {
	// Add to hook queue for edit wiki page.
	if err := webhook_services.PrepareWebhooks(ctx, webhook_services.EventSource{Repository: repo}, webhook.HookEventWiki, &api.WikiPayload{
		Action:     api.HookWikiDeleted,
		Repository: convert.ToRepo(repo, perm.AccessModeOwner),
		Sender:     convert.ToUser(doer, nil),
		Page:       page,
	}); err != nil {
		log.Error("PrepareWebhooks [repo_id: %d]: %v", repo.ID, err)
	}
}

func (m *webhookNotifier) NotifyIssueChangeLabels(ctx context.Context, doer *user_model.User, issue *issues_model.Issue,
	addedLabels, removedLabels []*issues_model.Label,
) {
	var err error

	if err = issue.LoadRepo(ctx); err != nil {
		log.Error("LoadRepo: %v", err)
		return
	}

	if err = issue.LoadPoster(ctx); err != nil {
		log.Error("LoadPoster: %v", err)
		return
	}

	mode, _ := access_model.AccessLevel(ctx, issue.Poster, issue.Repo)
	if issue.IsPull {
		if err = issue.LoadPullRequest(ctx); err != nil {
			log.Error("loadPullRequest: %v", err)
			return
		}
		if err = issue.PullRequest.LoadIssue(ctx); err != nil {
			log.Error("LoadIssue: %v", err)
			return
		}
		err = webhook_services.PrepareWebhooks(ctx, webhook_services.EventSource{Repository: issue.Repo}, webhook.HookEventPullRequestLabel, &api.PullRequestPayload{
			Action:      api.HookIssueLabelUpdated,
			Index:       issue.Index,
			PullRequest: convert.ToAPIPullRequest(ctx, issue.PullRequest, nil),
			Repository:  convert.ToRepo(issue.Repo, perm.AccessModeNone),
			Sender:      convert.ToUser(doer, nil),
		})
	} else {
		err = webhook_services.PrepareWebhooks(ctx, webhook_services.EventSource{Repository: issue.Repo}, webhook.HookEventIssueLabel, &api.IssuePayload{
			Action:     api.HookIssueLabelUpdated,
			Index:      issue.Index,
			Issue:      convert.ToAPIIssue(ctx, issue),
			Repository: convert.ToRepo(issue.Repo, mode),
			Sender:     convert.ToUser(doer, nil),
		})
	}
	if err != nil {
		log.Error("PrepareWebhooks [is_pull: %v]: %v", issue.IsPull, err)
	}
}

func (m *webhookNotifier) NotifyIssueChangeMilestone(ctx context.Context, doer *user_model.User, issue *issues_model.Issue, oldMilestoneID int64) {
	var hookAction api.HookIssueAction
	var err error
	if issue.MilestoneID > 0 {
		hookAction = api.HookIssueMilestoned
	} else {
		hookAction = api.HookIssueDemilestoned
	}

	if err = issue.LoadAttributes(ctx); err != nil {
		log.Error("issue.LoadAttributes failed: %v", err)
		return
	}

	mode, _ := access_model.AccessLevel(ctx, doer, issue.Repo)
	if issue.IsPull {
		err = issue.PullRequest.LoadIssue(ctx)
		if err != nil {
			log.Error("LoadIssue: %v", err)
			return
		}
		err = webhook_services.PrepareWebhooks(ctx, webhook_services.EventSource{Repository: issue.Repo}, webhook.HookEventPullRequestMilestone, &api.PullRequestPayload{
			Action:      hookAction,
			Index:       issue.Index,
			PullRequest: convert.ToAPIPullRequest(ctx, issue.PullRequest, nil),
			Repository:  convert.ToRepo(issue.Repo, mode),
			Sender:      convert.ToUser(doer, nil),
		})
	} else {
		err = webhook_services.PrepareWebhooks(ctx, webhook_services.EventSource{Repository: issue.Repo}, webhook.HookEventIssueMilestone, &api.IssuePayload{
			Action:     hookAction,
			Index:      issue.Index,
			Issue:      convert.ToAPIIssue(ctx, issue),
			Repository: convert.ToRepo(issue.Repo, mode),
			Sender:     convert.ToUser(doer, nil),
		})
	}
	if err != nil {
		log.Error("PrepareWebhooks [is_pull: %v]: %v", issue.IsPull, err)
	}
}

func (m *webhookNotifier) NotifyPushCommits(ctx context.Context, pusher *user_model.User, repo *repo_model.Repository, opts *repository.PushUpdateOptions, commits *repository.PushCommits) {
	apiPusher := convert.ToUser(pusher, nil)
	apiCommits, apiHeadCommit, err := commits.ToAPIPayloadCommits(ctx, repo.RepoPath(), repo.HTMLURL())
	if err != nil {
		log.Error("commits.ToAPIPayloadCommits failed: %v", err)
		return
	}

	if err := webhook_services.PrepareWebhooks(ctx, webhook_services.EventSource{Repository: repo}, webhook.HookEventPush, &api.PushPayload{
		Ref:          opts.RefFullName,
		Before:       opts.OldCommitID,
		After:        opts.NewCommitID,
		CompareURL:   setting.AppURL + commits.CompareURL,
		Commits:      apiCommits,
		TotalCommits: commits.Len,
		HeadCommit:   apiHeadCommit,
		Repo:         convert.ToRepo(repo, perm.AccessModeOwner),
		Pusher:       apiPusher,
		Sender:       apiPusher,
	}); err != nil {
		log.Error("PrepareWebhooks: %v", err)
	}
}

func (m *webhookNotifier) NotifyAutoMergePullRequest(ctx context.Context, doer *user_model.User, pr *issues_model.PullRequest) {
	// just redirect to the NotifyMergePullRequest
	m.NotifyMergePullRequest(ctx, doer, pr)
}

func (*webhookNotifier) NotifyMergePullRequest(ctx context.Context, doer *user_model.User, pr *issues_model.PullRequest) {
	// Reload pull request information.
	if err := pr.LoadAttributes(ctx); err != nil {
		log.Error("LoadAttributes: %v", err)
		return
	}

	if err := pr.LoadIssue(ctx); err != nil {
		log.Error("LoadIssue: %v", err)
		return
	}

	if err := pr.Issue.LoadRepo(ctx); err != nil {
		log.Error("pr.Issue.LoadRepo: %v", err)
		return
	}

	mode, err := access_model.AccessLevel(ctx, doer, pr.Issue.Repo)
	if err != nil {
		log.Error("models.AccessLevel: %v", err)
		return
	}

	// Merge pull request calls issue.changeStatus so we need to handle separately.
	apiPullRequest := &api.PullRequestPayload{
		Index:       pr.Issue.Index,
		PullRequest: convert.ToAPIPullRequest(ctx, pr, nil),
		Repository:  convert.ToRepo(pr.Issue.Repo, mode),
		Sender:      convert.ToUser(doer, nil),
		Action:      api.HookIssueClosed,
	}

	if err := webhook_services.PrepareWebhooks(ctx, webhook_services.EventSource{Repository: pr.Issue.Repo}, webhook.HookEventPullRequest, apiPullRequest); err != nil {
		log.Error("PrepareWebhooks: %v", err)
	}
}

func (m *webhookNotifier) NotifyPullRequestChangeTargetBranch(ctx context.Context, doer *user_model.User, pr *issues_model.PullRequest, oldBranch string) {
	if err := pr.LoadIssue(ctx); err != nil {
		log.Error("LoadIssue: %v", err)
		return
	}

	issue := pr.Issue

	mode, _ := access_model.AccessLevel(ctx, issue.Poster, issue.Repo)
	if err := webhook_services.PrepareWebhooks(ctx, webhook_services.EventSource{Repository: issue.Repo}, webhook.HookEventPullRequest, &api.PullRequestPayload{
		Action: api.HookIssueEdited,
		Index:  issue.Index,
		Changes: &api.ChangesPayload{
			Ref: &api.ChangesFromPayload{
				From: oldBranch,
			},
		},
		PullRequest: convert.ToAPIPullRequest(ctx, pr, nil),
		Repository:  convert.ToRepo(issue.Repo, mode),
		Sender:      convert.ToUser(doer, nil),
	}); err != nil {
		log.Error("PrepareWebhooks [pr: %d]: %v", pr.ID, err)
	}
}

func (m *webhookNotifier) NotifyPullRequestReview(ctx context.Context, pr *issues_model.PullRequest, review *issues_model.Review, comment *issues_model.Comment, mentions []*user_model.User) {
	var reviewHookType webhook.HookEventType

	switch review.Type {
	case issues_model.ReviewTypeApprove:
		reviewHookType = webhook.HookEventPullRequestReviewApproved
	case issues_model.ReviewTypeComment:
		reviewHookType = webhook.HookEventPullRequestComment
	case issues_model.ReviewTypeReject:
		reviewHookType = webhook.HookEventPullRequestReviewRejected
	default:
		// unsupported review webhook type here
		log.Error("Unsupported review webhook type")
		return
	}

	if err := pr.LoadIssue(ctx); err != nil {
		log.Error("LoadIssue: %v", err)
		return
	}

	mode, err := access_model.AccessLevel(ctx, review.Issue.Poster, review.Issue.Repo)
	if err != nil {
		log.Error("models.AccessLevel: %v", err)
		return
	}
	if err := webhook_services.PrepareWebhooks(ctx, webhook_services.EventSource{Repository: review.Issue.Repo}, reviewHookType, &api.PullRequestPayload{
		Action:      api.HookIssueReviewed,
		Index:       review.Issue.Index,
		PullRequest: convert.ToAPIPullRequest(ctx, pr, nil),
		Repository:  convert.ToRepo(review.Issue.Repo, mode),
		Sender:      convert.ToUser(review.Reviewer, nil),
		Review: &api.ReviewPayload{
			Type:    string(reviewHookType),
			Content: review.Content,
		},
	}); err != nil {
		log.Error("PrepareWebhooks: %v", err)
	}
}

func (m *webhookNotifier) NotifyCreateRef(ctx context.Context, pusher *user_model.User, repo *repo_model.Repository, refType, refFullName, refID string) {
	apiPusher := convert.ToUser(pusher, nil)
	apiRepo := convert.ToRepo(repo, perm.AccessModeNone)
	refName := git.RefEndName(refFullName)

	if err := webhook_services.PrepareWebhooks(ctx, webhook_services.EventSource{Repository: repo}, webhook.HookEventCreate, &api.CreatePayload{
		Ref:     refName,
		Sha:     refID,
		RefType: refType,
		Repo:    apiRepo,
		Sender:  apiPusher,
	}); err != nil {
		log.Error("PrepareWebhooks: %v", err)
	}
}

func (m *webhookNotifier) NotifyPullRequestSynchronized(ctx context.Context, doer *user_model.User, pr *issues_model.PullRequest) {
	if err := pr.LoadIssue(ctx); err != nil {
		log.Error("LoadIssue: %v", err)
		return
	}
	if err := pr.Issue.LoadAttributes(ctx); err != nil {
		log.Error("LoadAttributes: %v", err)
		return
	}

	if err := webhook_services.PrepareWebhooks(ctx, webhook_services.EventSource{Repository: pr.Issue.Repo}, webhook.HookEventPullRequestSync, &api.PullRequestPayload{
		Action:      api.HookIssueSynchronized,
		Index:       pr.Issue.Index,
		PullRequest: convert.ToAPIPullRequest(ctx, pr, nil),
		Repository:  convert.ToRepo(pr.Issue.Repo, perm.AccessModeNone),
		Sender:      convert.ToUser(doer, nil),
	}); err != nil {
		log.Error("PrepareWebhooks [pull_id: %v]: %v", pr.ID, err)
	}
}

func (m *webhookNotifier) NotifyDeleteRef(ctx context.Context, pusher *user_model.User, repo *repo_model.Repository, refType, refFullName string) {
	apiPusher := convert.ToUser(pusher, nil)
	apiRepo := convert.ToRepo(repo, perm.AccessModeNone)
	refName := git.RefEndName(refFullName)

	if err := webhook_services.PrepareWebhooks(ctx, webhook_services.EventSource{Repository: repo}, webhook.HookEventDelete, &api.DeletePayload{
		Ref:        refName,
		RefType:    refType,
		PusherType: api.PusherTypeUser,
		Repo:       apiRepo,
		Sender:     apiPusher,
	}); err != nil {
		log.Error("PrepareWebhooks.(delete %s): %v", refType, err)
	}
}

func sendReleaseHook(ctx context.Context, doer *user_model.User, rel *repo_model.Release, action api.HookReleaseAction) {
	if err := rel.LoadAttributes(ctx); err != nil {
		log.Error("LoadAttributes: %v", err)
		return
	}

	mode, _ := access_model.AccessLevel(ctx, doer, rel.Repo)
	if err := webhook_services.PrepareWebhooks(ctx, webhook_services.EventSource{Repository: rel.Repo}, webhook.HookEventRelease, &api.ReleasePayload{
		Action:     action,
		Release:    convert.ToRelease(rel),
		Repository: convert.ToRepo(rel.Repo, mode),
		Sender:     convert.ToUser(doer, nil),
	}); err != nil {
		log.Error("PrepareWebhooks: %v", err)
	}
}

func (m *webhookNotifier) NotifyNewRelease(ctx context.Context, rel *repo_model.Release) {
	sendReleaseHook(ctx, rel.Publisher, rel, api.HookReleasePublished)
}

func (m *webhookNotifier) NotifyUpdateRelease(ctx context.Context, doer *user_model.User, rel *repo_model.Release) {
	sendReleaseHook(ctx, doer, rel, api.HookReleaseUpdated)
}

func (m *webhookNotifier) NotifyDeleteRelease(ctx context.Context, doer *user_model.User, rel *repo_model.Release) {
	sendReleaseHook(ctx, doer, rel, api.HookReleaseDeleted)
}

func (m *webhookNotifier) NotifySyncPushCommits(ctx context.Context, pusher *user_model.User, repo *repo_model.Repository, opts *repository.PushUpdateOptions, commits *repository.PushCommits) {
	apiPusher := convert.ToUser(pusher, nil)
	apiCommits, apiHeadCommit, err := commits.ToAPIPayloadCommits(ctx, repo.RepoPath(), repo.HTMLURL())
	if err != nil {
		log.Error("commits.ToAPIPayloadCommits failed: %v", err)
		return
	}

	if err := webhook_services.PrepareWebhooks(ctx, webhook_services.EventSource{Repository: repo}, webhook.HookEventPush, &api.PushPayload{
		Ref:          opts.RefFullName,
		Before:       opts.OldCommitID,
		After:        opts.NewCommitID,
		CompareURL:   setting.AppURL + commits.CompareURL,
		Commits:      apiCommits,
		TotalCommits: commits.Len,
		HeadCommit:   apiHeadCommit,
		Repo:         convert.ToRepo(repo, perm.AccessModeOwner),
		Pusher:       apiPusher,
		Sender:       apiPusher,
	}); err != nil {
		log.Error("PrepareWebhooks: %v", err)
	}
}

func (m *webhookNotifier) NotifySyncCreateRef(ctx context.Context, pusher *user_model.User, repo *repo_model.Repository, refType, refFullName, refID string) {
	m.NotifyCreateRef(ctx, pusher, repo, refType, refFullName, refID)
}

func (m *webhookNotifier) NotifySyncDeleteRef(ctx context.Context, pusher *user_model.User, repo *repo_model.Repository, refType, refFullName string) {
	m.NotifyDeleteRef(ctx, pusher, repo, refType, refFullName)
}

func (m *webhookNotifier) NotifyPackageCreate(ctx context.Context, doer *user_model.User, pd *packages_model.PackageDescriptor) {
	notifyPackage(ctx, doer, pd, api.HookPackageCreated)
}

func (m *webhookNotifier) NotifyPackageDelete(ctx context.Context, doer *user_model.User, pd *packages_model.PackageDescriptor) {
	notifyPackage(ctx, doer, pd, api.HookPackageDeleted)
}

func notifyPackage(ctx context.Context, sender *user_model.User, pd *packages_model.PackageDescriptor, action api.HookPackageAction) {
	source := webhook_services.EventSource{
		Repository: pd.Repository,
		Owner:      pd.Owner,
	}

	apiPackage, err := convert.ToPackage(ctx, pd, sender)
	if err != nil {
		log.Error("Error converting package: %v", err)
		return
	}

	if err := webhook_services.PrepareWebhooks(ctx, source, webhook.HookEventPackage, &api.PackagePayload{
		Action:  action,
		Package: apiPackage,
		Sender:  convert.ToUser(sender, nil),
	}); err != nil {
		log.Error("PrepareWebhooks: %v", err)
	}
}<|MERGE_RESOLUTION|>--- conflicted
+++ resolved
@@ -314,21 +314,13 @@
 	}
 }
 
-<<<<<<< HEAD
-func (m *webhookNotifier) NotifyIssueChangeContent(doer *user_model.User, issue *issues_model.Issue, oldContent string) {
-	ctx, _, finished := process.GetManager().AddContext(graceful.GetManager().HammerContext(), fmt.Sprintf("webhook.NotifyIssueChangeContent User: %s[%d] Issue[%d] #%d in [%d]", doer.Name, doer.ID, issue.ID, issue.Index, issue.RepoID))
-	defer finished()
-
+func (m *webhookNotifier) NotifyIssueChangeContent(ctx context.Context, doer *user_model.User, issue *issues_model.Issue, oldContent string) {
 	if err := issue.LoadRepo(ctx); err != nil {
 		log.Error("LoadRepo: %v", err)
 		return
 	}
 
-	mode, _ := access_model.AccessLevel(issue.Poster, issue.Repo)
-=======
-func (m *webhookNotifier) NotifyIssueChangeContent(ctx context.Context, doer *user_model.User, issue *issues_model.Issue, oldContent string) {
 	mode, _ := access_model.AccessLevel(ctx, issue.Poster, issue.Repo)
->>>>>>> 787f6c32
 	var err error
 	if issue.IsPull {
 		issue.PullRequest.Issue = issue
