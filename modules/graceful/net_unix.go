--- conflicted
+++ resolved
@@ -61,8 +61,6 @@
 				log.Warn("Unable to Unset the NOTIFY_SOCKET environment variable: %v", savedErr)
 				return
 			}
-
-<<<<<<< HEAD
 			// FIXME: We don't handle WATCHDOG_PID
 			timeoutStr := os.Getenv(watchdogTimeoutEnv)
 			if timeoutStr != "" {
@@ -71,17 +69,6 @@
 					log.Warn("Unable to Unset the WATCHDOG_USEC environment variable: %v", savedErr)
 					return
 				}
-=======
-		numFDs := os.Getenv(listenFDs)
-		if numFDs == "" {
-			return
-		}
-		n, err := strconv.Atoi(numFDs)
-		if err != nil {
-			savedErr = fmt.Errorf("%s is not a number: %s. Err: %w", listenFDs, numFDs, err)
-			return
-		}
->>>>>>> 8430f738
 
 				s, err := strconv.ParseInt(timeoutStr, 10, 64)
 				if err != nil {
@@ -100,47 +87,43 @@
 			log.Trace("No Systemd Notify Socket provided")
 		}
 
-		if numFDs := os.Getenv(listenFDsEnv); numFDs != "" {
-			n, err := strconv.Atoi(numFDs)
-			if err != nil {
-				savedErr = fmt.Errorf("%s is not a number: %s. Err: %v", listenFDsEnv, numFDs, err)
-				return
-			}
-
-			fdsToUnlinkStr := strings.Split(os.Getenv(unlinkFDsEnv), ",")
-			providedListenersToUnlink = make([]bool, n)
-			for _, fdStr := range fdsToUnlinkStr {
-				i, err := strconv.Atoi(fdStr)
-				if err != nil || i < 0 || i >= n {
-					continue
+		numFDs := os.Getenv(listenFDsEnv)
+		if numFDs == "" {
+			return
+		}
+		n, err := strconv.Atoi(numFDs)
+		if err != nil {
+			savedErr = fmt.Errorf("%s is not a number: %s. Err: %w", listenFDsEnv, numFDs, err)
+			return
+		}
+
+		fdsToUnlinkStr := strings.Split(os.Getenv(unlinkFDsEnv), ",")
+		providedListenersToUnlink = make([]bool, n)
+		for _, fdStr := range fdsToUnlinkStr {
+			i, err := strconv.Atoi(fdStr)
+			if err != nil || i < 0 || i >= n {
+				continue
+			}
+			providedListenersToUnlink[i] = true
+		}
+
+		for i := startFD; i < n+startFD; i++ {
+			file := os.NewFile(uintptr(i), fmt.Sprintf("listener_FD%d", i))
+
+			l, err := net.FileListener(file)
+			if err == nil {
+				// Close the inherited file if it's a listener
+				if err = file.Close(); err != nil {
+					savedErr = fmt.Errorf("error closing provided socket fd %d: %w", i, err)
+					return
 				}
-				providedListenersToUnlink[i] = true
-			}
-
-<<<<<<< HEAD
-			for i := startFD; i < n+startFD; i++ {
-				file := os.NewFile(uintptr(i), fmt.Sprintf("listener_FD%d", i))
-
-				l, err := net.FileListener(file)
-				if err == nil {
-					// Close the inherited file if it's a listener
-					if err = file.Close(); err != nil {
-						savedErr = fmt.Errorf("error closing provided socket fd %d: %s", i, err)
-						return
-					}
-					providedListeners = append(providedListeners, l)
-					continue
-				}
-
-				// If needed we can handle packetconns here.
-				savedErr = fmt.Errorf("Error getting provided socket fd %d: %v", i, err)
-				return
-			}
-=======
+				providedListeners = append(providedListeners, l)
+				continue
+			}
+
 			// If needed we can handle packetconns here.
 			savedErr = fmt.Errorf("Error getting provided socket fd %d: %w", i, err)
 			return
->>>>>>> 8430f738
 		}
 	})
 	return savedErr
