--- conflicted
+++ resolved
@@ -191,8 +191,6 @@
 	for _, callback := range callbacks {
 		callback()
 	}
-<<<<<<< HEAD
-
 }
 
 func TestPersistableChannelQueue_Pause(t *testing.T) {
@@ -481,6 +479,4 @@
 		callback()
 	}
 
-=======
->>>>>>> 108f1aab
 }