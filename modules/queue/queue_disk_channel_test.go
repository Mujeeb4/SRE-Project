// Copyright 2019 The Gitea Authors. All rights reserved.
// Use of this source code is governed by a MIT-style
// license that can be found in the LICENSE file.

package queue

import (
	"io/ioutil"
	"sync"
	"testing"
	"time"

	"code.gitea.io/gitea/modules/log"
	"code.gitea.io/gitea/modules/util"
	"github.com/stretchr/testify/assert"
)

func TestPersistableChannelQueue(t *testing.T) {
	handleChan := make(chan *testData)
<<<<<<< HEAD
	handle := func(data ...Data) []Data {
		assert.True(t, len(data) == 2)
=======
	handle := func(data ...Data) {
>>>>>>> 28f6f7bb
		for _, datum := range data {
			testDatum := datum.(*testData)
			handleChan <- testDatum
		}
		return nil
	}

	lock := sync.Mutex{}
	queueShutdown := []func(){}
	queueTerminate := []func(){}

	tmpDir, err := ioutil.TempDir("", "persistable-channel-queue-test-data")
	assert.NoError(t, err)
	defer util.RemoveAll(tmpDir)

	queue, err := NewPersistableChannelQueue(handle, PersistableChannelQueueConfiguration{
		DataDir:      tmpDir,
		BatchLength:  2,
		QueueLength:  20,
		Workers:      1,
		BoostWorkers: 0,
		MaxWorkers:   10,
		Name:         "first",
	}, &testData{})
	assert.NoError(t, err)

	go queue.Run(func(shutdown func()) {
		lock.Lock()
		defer lock.Unlock()
		queueShutdown = append(queueShutdown, shutdown)
	}, func(terminate func()) {
		lock.Lock()
		defer lock.Unlock()
		queueTerminate = append(queueTerminate, terminate)
	})

	test1 := testData{"A", 1}
	test2 := testData{"B", 2}

	err = queue.Push(&test1)
	assert.NoError(t, err)
	go func() {
		err := queue.Push(&test2)
		assert.NoError(t, err)
	}()

	result1 := <-handleChan
	assert.Equal(t, test1.TestString, result1.TestString)
	assert.Equal(t, test1.TestInt, result1.TestInt)

	result2 := <-handleChan
	assert.Equal(t, test2.TestString, result2.TestString)
	assert.Equal(t, test2.TestInt, result2.TestInt)

	// test1 is a testData not a *testData so will be rejected
	err = queue.Push(test1)
	assert.Error(t, err)

	// Now shutdown the queue
	lock.Lock()
	callbacks := make([]func(), len(queueShutdown))
	copy(callbacks, queueShutdown)
	lock.Unlock()
	for _, callback := range callbacks {
		callback()
	}

	// Wait til it is closed
	<-queue.(*PersistableChannelQueue).closed

	err = queue.Push(&test1)
	assert.NoError(t, err)
	err = queue.Push(&test2)
	assert.NoError(t, err)
	select {
	case <-handleChan:
		assert.Fail(t, "Handler processing should have stopped")
	default:
	}

	// terminate the queue
	lock.Lock()
	callbacks = make([]func(), len(queueTerminate))
	copy(callbacks, queueTerminate)
	lock.Unlock()
	for _, callback := range callbacks {
		callback()
	}

	select {
	case <-handleChan:
		assert.Fail(t, "Handler processing should have stopped")
	default:
	}

	// Reopen queue
	queue, err = NewPersistableChannelQueue(handle, PersistableChannelQueueConfiguration{
		DataDir:      tmpDir,
		BatchLength:  2,
		QueueLength:  20,
		Workers:      1,
		BoostWorkers: 0,
		MaxWorkers:   10,
		Name:         "second",
	}, &testData{})
	assert.NoError(t, err)

	go queue.Run(func(shutdown func()) {
		lock.Lock()
		defer lock.Unlock()
		queueShutdown = append(queueShutdown, shutdown)
	}, func(terminate func()) {
		lock.Lock()
		defer lock.Unlock()
		queueTerminate = append(queueTerminate, terminate)
	})

	result3 := <-handleChan
	assert.Equal(t, test1.TestString, result3.TestString)
	assert.Equal(t, test1.TestInt, result3.TestInt)

	result4 := <-handleChan
	assert.Equal(t, test2.TestString, result4.TestString)
	assert.Equal(t, test2.TestInt, result4.TestInt)

	lock.Lock()
	callbacks = make([]func(), len(queueShutdown))
	copy(callbacks, queueShutdown)
	lock.Unlock()
	for _, callback := range callbacks {
		callback()
	}
	lock.Lock()
	callbacks = make([]func(), len(queueTerminate))
	copy(callbacks, queueTerminate)
	lock.Unlock()
	for _, callback := range callbacks {
		callback()
	}

}

func TestPersistableChannelQueue_Pause(t *testing.T) {
	lock := sync.Mutex{}
	var queue Queue
	var err error
	pushBack := false

	handleChan := make(chan *testData)
	handle := func(data ...Data) []Data {
		lock.Lock()
		if pushBack {
			if pausable, ok := queue.(Pausable); ok {
				log.Info("pausing")
				pausable.Pause()
			}
			pushBack = false
			lock.Unlock()
			return data
		}
		lock.Unlock()

		for _, datum := range data {
			testDatum := datum.(*testData)
			handleChan <- testDatum
		}
		return nil
	}

	queueShutdown := []func(){}
	queueTerminate := []func(){}

	tmpDir, err := ioutil.TempDir("", "persistable-channel-queue-pause-test-data")
	assert.NoError(t, err)
	defer util.RemoveAll(tmpDir)

	queue, err = NewPersistableChannelQueue(handle, PersistableChannelQueueConfiguration{
		DataDir:      tmpDir,
		BatchLength:  2,
		QueueLength:  20,
		Workers:      1,
		BoostWorkers: 0,
		MaxWorkers:   10,
		Name:         "first",
	}, &testData{})
	assert.NoError(t, err)

	go queue.Run(func(shutdown func()) {
		queueShutdown = append(queueShutdown, shutdown)
	}, func(terminate func()) {
		queueTerminate = append(queueTerminate, terminate)
	})

	test1 := testData{"A", 1}
	test2 := testData{"B", 2}

	err = queue.Push(&test1)
	assert.NoError(t, err)

	pausable, ok := queue.(Pausable)
	if !assert.True(t, ok) {
		return
	}
	result1 := <-handleChan
	assert.Equal(t, test1.TestString, result1.TestString)
	assert.Equal(t, test1.TestInt, result1.TestInt)

	pausable.Pause()
	paused, resumed := pausable.IsPausedIsResumed()

	select {
	case <-paused:
	case <-resumed:
		assert.Fail(t, "Queue should not be resumed")
		return
	default:
		assert.Fail(t, "Queue is not paused")
		return
	}

	queue.Push(&test2)

	var result2 *testData
	select {
	case result2 = <-handleChan:
		assert.Fail(t, "handler chan should be empty")
	case <-time.After(100 * time.Millisecond):
	}

	assert.Nil(t, result2)

	pausable.Resume()

	select {
	case <-resumed:
	default:
		assert.Fail(t, "Queue should be resumed")
	}

	select {
	case result2 = <-handleChan:
	case <-time.After(500 * time.Millisecond):
		assert.Fail(t, "handler chan should contain test2")
	}

	assert.Equal(t, test2.TestString, result2.TestString)
	assert.Equal(t, test2.TestInt, result2.TestInt)

	lock.Lock()
	pushBack = true
	lock.Unlock()

	paused, resumed = pausable.IsPausedIsResumed()

	select {
	case <-paused:
		assert.Fail(t, "Queue should not be paused")
		return
	case <-resumed:
	default:
		assert.Fail(t, "Queue is not resumed")
		return
	}

	queue.Push(&test1)

	select {
	case <-paused:
	case <-handleChan:
		assert.Fail(t, "handler chan should not contain test1")
		return
	case <-time.After(500 * time.Millisecond):
		assert.Fail(t, "queue should be paused")
		return
	}

	paused, resumed = pausable.IsPausedIsResumed()

	select {
	case <-paused:
	case <-resumed:
		assert.Fail(t, "Queue should not be resumed")
		return
	default:
		assert.Fail(t, "Queue is not paused")
		return
	}

	pausable.Resume()

	select {
	case <-resumed:
	default:
		assert.Fail(t, "Queue should be resumed")
	}

	select {
	case result1 = <-handleChan:
	case <-time.After(500 * time.Millisecond):
		assert.Fail(t, "handler chan should contain test1")
	}
	assert.Equal(t, test1.TestString, result1.TestString)
	assert.Equal(t, test1.TestInt, result1.TestInt)

	// Now shutdown the queue
	for _, callback := range queueShutdown {
		callback()
	}

	// Wait til it is closed
	<-queue.(*PersistableChannelQueue).closed

	err = queue.Push(&test1)
	assert.NoError(t, err)
	err = queue.Push(&test2)
	assert.NoError(t, err)
	select {
	case <-handleChan:
		assert.Fail(t, "Handler processing should have stopped")
	default:
	}

	// terminate the queue
	for _, callback := range queueTerminate {
		callback()
	}

	select {
	case <-handleChan:
		assert.Fail(t, "Handler processing should have stopped")
	default:
	}

	lock.Lock()
	pushBack = true
	lock.Unlock()

	// Reopen queue
	queue, err = NewPersistableChannelQueue(handle, PersistableChannelQueueConfiguration{
		DataDir:      tmpDir,
		BatchLength:  1,
		QueueLength:  20,
		Workers:      1,
		BoostWorkers: 0,
		MaxWorkers:   10,
		Name:         "second",
	}, &testData{})
	assert.NoError(t, err)
	pausable, ok = queue.(Pausable)
	if !assert.True(t, ok) {
		return
	}

	paused, _ = pausable.IsPausedIsResumed()

	go queue.Run(func(shutdown func()) {
		queueShutdown = append(queueShutdown, shutdown)
	}, func(terminate func()) {
		queueTerminate = append(queueTerminate, terminate)
	})

	select {
	case <-handleChan:
		assert.Fail(t, "Handler processing should have stopped")
	case <-paused:
	}

	paused, resumed = pausable.IsPausedIsResumed()

	select {
	case <-paused:
	case <-resumed:
		assert.Fail(t, "Queue should not be resumed")
		return
	default:
		assert.Fail(t, "Queue is not paused")
		return
	}

	select {
	case <-handleChan:
		assert.Fail(t, "Handler processing should have stopped")
	default:
	}

	pausable.Resume()

	result3 := <-handleChan
	result4 := <-handleChan
	if result4.TestString == test1.TestString {
		result3, result4 = result4, result3
	}
	assert.Equal(t, test1.TestString, result3.TestString)
	assert.Equal(t, test1.TestInt, result3.TestInt)

	assert.Equal(t, test2.TestString, result4.TestString)
	assert.Equal(t, test2.TestInt, result4.TestInt)
	for _, callback := range queueShutdown {
		callback()
	}
	for _, callback := range queueTerminate {
		callback()
	}

}<|MERGE_RESOLUTION|>--- conflicted
+++ resolved
@@ -17,12 +17,7 @@
 
 func TestPersistableChannelQueue(t *testing.T) {
 	handleChan := make(chan *testData)
-<<<<<<< HEAD
 	handle := func(data ...Data) []Data {
-		assert.True(t, len(data) == 2)
-=======
-	handle := func(data ...Data) {
->>>>>>> 28f6f7bb
 		for _, datum := range data {
 			testDatum := datum.(*testData)
 			handleChan <- testDatum
