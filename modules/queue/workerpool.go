--- conflicted
+++ resolved
@@ -305,18 +305,6 @@
 				p.cond.Broadcast()
 				cancel()
 			}
-<<<<<<< HEAD
-			if p.hasNoWorkerScaling() {
-				select {
-				case <-p.baseCtx.Done():
-					// Don't warn if the baseCtx is shutdown
-				default:
-					log.Warn(
-						"Queue: %d is configured to be non-scaling and has no workers - this configuration is likely incorrect.\n"+
-							"The queue will be paused to prevent data-loss with the assumption that you will add workers and unpause as required.", p.qid)
-				}
-				p.pause()
-=======
 			select {
 			case <-p.baseCtx.Done():
 				// Don't warn or check for ongoing work if the baseCtx is shutdown
@@ -334,7 +322,6 @@
 					// p.lock will be unlocked by zeroBoost
 					return
 				}
->>>>>>> 2f766082
 			}
 			p.lock.Unlock()
 		}()
