// Copyright 2019 The Gitea Authors. All rights reserved.
// Use of this source code is governed by a MIT-style
// license that can be found in the LICENSE file.

package queue

import (
	"context"
	"sync"
	"sync/atomic"
	"time"

	"code.gitea.io/gitea/modules/log"
	"code.gitea.io/gitea/modules/util"
)

// WorkerPool represent a dynamically growable worker pool for a
// provided handler function. They have an internal channel which
// they use to detect if there is a block and will grow and shrink in
// response to demand as per configuration.
type WorkerPool struct {
	lock               sync.Mutex
	baseCtx            context.Context
	baseCtxCancel      context.CancelFunc
	paused             chan struct{}
	resumed            chan struct{}
	cond               *sync.Cond
	qid                int64
	maxNumberOfWorkers int
	numberOfWorkers    int
	batchLength        int
	handle             HandlerFunc
	dataChan           chan Data
	blockTimeout       time.Duration
	boostTimeout       time.Duration
	boostWorkers       int
	numInQueue         int64
}

var _ Flushable = &WorkerPool{}
var _ ManagedPool = &WorkerPool{}

// WorkerPoolConfiguration is the basic configuration for a WorkerPool
type WorkerPoolConfiguration struct {
	QueueLength  int
	BatchLength  int
	BlockTimeout time.Duration
	BoostTimeout time.Duration
	BoostWorkers int
	MaxWorkers   int
}

// NewWorkerPool creates a new worker pool
func NewWorkerPool(handle HandlerFunc, config WorkerPoolConfiguration) *WorkerPool {
	ctx, cancel := context.WithCancel(context.Background())

	dataChan := make(chan Data, config.QueueLength)
	resumed := make(chan struct{})
	close(resumed)
	pool := &WorkerPool{
		baseCtx:            ctx,
		baseCtxCancel:      cancel,
		batchLength:        config.BatchLength,
		dataChan:           dataChan,
		resumed:            resumed,
		paused:             make(chan struct{}),
		handle:             handle,
		blockTimeout:       config.BlockTimeout,
		boostTimeout:       config.BoostTimeout,
		boostWorkers:       config.BoostWorkers,
		maxNumberOfWorkers: config.MaxWorkers,
	}

	return pool
}

// Push pushes the data to the internal channel
func (p *WorkerPool) Push(data Data) {
	atomic.AddInt64(&p.numInQueue, 1)
	p.lock.Lock()
	select {
	case <-p.paused:
		p.lock.Unlock()
		p.dataChan <- data
		return
	default:
	}

	if p.blockTimeout > 0 && p.boostTimeout > 0 && (p.numberOfWorkers <= p.maxNumberOfWorkers || p.maxNumberOfWorkers < 0) {
		if p.numberOfWorkers == 0 {
			p.zeroBoost()
		} else {
			p.lock.Unlock()
		}
		p.pushBoost(data)
	} else {
		p.lock.Unlock()
		p.dataChan <- data
	}
}

func (p *WorkerPool) zeroBoost() {
	ctx, cancel := context.WithTimeout(p.baseCtx, p.boostTimeout)
	mq := GetManager().GetManagedQueue(p.qid)
	boost := p.boostWorkers
	if (boost+p.numberOfWorkers) > p.maxNumberOfWorkers && p.maxNumberOfWorkers >= 0 {
		boost = p.maxNumberOfWorkers - p.numberOfWorkers
	}
	if mq != nil {
		log.Warn("WorkerPool: %d (for %s) has zero workers - adding %d temporary workers for %s", p.qid, mq.Name, boost, p.boostTimeout)

		start := time.Now()
		pid := mq.RegisterWorkers(boost, start, true, start.Add(p.boostTimeout), cancel, false)
		cancel = func() {
			mq.RemoveWorkers(pid)
		}
	} else {
		log.Warn("WorkerPool: %d has zero workers - adding %d temporary workers for %s", p.qid, p.boostWorkers, p.boostTimeout)
	}
	p.lock.Unlock()
	p.addWorkers(ctx, cancel, boost)
}

func (p *WorkerPool) pushBoost(data Data) {
	select {
	case p.dataChan <- data:
	default:
		p.lock.Lock()
		if p.blockTimeout <= 0 {
			p.lock.Unlock()
			p.dataChan <- data
			return
		}
		ourTimeout := p.blockTimeout
		timer := time.NewTimer(p.blockTimeout)
		p.lock.Unlock()
		select {
		case p.dataChan <- data:
			util.StopTimer(timer)
		case <-timer.C:
			p.lock.Lock()
			if p.blockTimeout > ourTimeout || (p.numberOfWorkers > p.maxNumberOfWorkers && p.maxNumberOfWorkers >= 0) {
				p.lock.Unlock()
				p.dataChan <- data
				return
			}
			p.blockTimeout *= 2
			boostCtx, boostCtxCancel := context.WithCancel(p.baseCtx)
			mq := GetManager().GetManagedQueue(p.qid)
			boost := p.boostWorkers
			if (boost+p.numberOfWorkers) > p.maxNumberOfWorkers && p.maxNumberOfWorkers >= 0 {
				boost = p.maxNumberOfWorkers - p.numberOfWorkers
			}
			if mq != nil {
				log.Warn("WorkerPool: %d (for %s) Channel blocked for %v - adding %d temporary workers for %s, block timeout now %v", p.qid, mq.Name, ourTimeout, boost, p.boostTimeout, p.blockTimeout)

				start := time.Now()
				pid := mq.RegisterWorkers(boost, start, true, start.Add(p.boostTimeout), boostCtxCancel, false)
				go func() {
					<-boostCtx.Done()
					mq.RemoveWorkers(pid)
					boostCtxCancel()
				}()
			} else {
				log.Warn("WorkerPool: %d Channel blocked for %v - adding %d temporary workers for %s, block timeout now %v", p.qid, ourTimeout, p.boostWorkers, p.boostTimeout, p.blockTimeout)
			}
			go func() {
				<-time.After(p.boostTimeout)
				boostCtxCancel()
				p.lock.Lock()
				p.blockTimeout /= 2
				p.lock.Unlock()
			}()
			p.lock.Unlock()
			p.addWorkers(boostCtx, boostCtxCancel, boost)
			p.dataChan <- data
		}
	}
}

// NumberOfWorkers returns the number of current workers in the pool
func (p *WorkerPool) NumberOfWorkers() int {
	p.lock.Lock()
	defer p.lock.Unlock()
	return p.numberOfWorkers
}

// MaxNumberOfWorkers returns the maximum number of workers automatically added to the pool
func (p *WorkerPool) MaxNumberOfWorkers() int {
	p.lock.Lock()
	defer p.lock.Unlock()
	return p.maxNumberOfWorkers
}

// BoostWorkers returns the number of workers for a boost
func (p *WorkerPool) BoostWorkers() int {
	p.lock.Lock()
	defer p.lock.Unlock()
	return p.boostWorkers
}

// BoostTimeout returns the timeout of the next boost
func (p *WorkerPool) BoostTimeout() time.Duration {
	p.lock.Lock()
	defer p.lock.Unlock()
	return p.boostTimeout
}

// BlockTimeout returns the timeout til the next boost
func (p *WorkerPool) BlockTimeout() time.Duration {
	p.lock.Lock()
	defer p.lock.Unlock()
	return p.blockTimeout
}

// SetPoolSettings sets the setable boost values
func (p *WorkerPool) SetPoolSettings(maxNumberOfWorkers, boostWorkers int, timeout time.Duration) {
	p.lock.Lock()
	defer p.lock.Unlock()
	p.maxNumberOfWorkers = maxNumberOfWorkers
	p.boostWorkers = boostWorkers
	p.boostTimeout = timeout
}

// SetMaxNumberOfWorkers sets the maximum number of workers automatically added to the pool
// Changing this number will not change the number of current workers but will change the limit
// for future additions
func (p *WorkerPool) SetMaxNumberOfWorkers(newMax int) {
	p.lock.Lock()
	defer p.lock.Unlock()
	p.maxNumberOfWorkers = newMax
}

func (p *WorkerPool) commonRegisterWorkers(number int, timeout time.Duration, isFlusher bool) (context.Context, context.CancelFunc) {
	var ctx context.Context
	var cancel context.CancelFunc
	start := time.Now()
	end := start
	hasTimeout := false
	if timeout > 0 {
		ctx, cancel = context.WithTimeout(p.baseCtx, timeout)
		end = start.Add(timeout)
		hasTimeout = true
	} else {
		ctx, cancel = context.WithCancel(p.baseCtx)
	}

	mq := GetManager().GetManagedQueue(p.qid)
	if mq != nil {
		pid := mq.RegisterWorkers(number, start, hasTimeout, end, cancel, isFlusher)
		log.Trace("WorkerPool: %d (for %s) adding %d workers with group id: %d", p.qid, mq.Name, number, pid)
		return ctx, func() {
			mq.RemoveWorkers(pid)
		}
	}
	log.Trace("WorkerPool: %d adding %d workers (no group id)", p.qid, number)

	return ctx, cancel
}

// AddWorkers adds workers to the pool - this allows the number of workers to go above the limit
func (p *WorkerPool) AddWorkers(number int, timeout time.Duration) context.CancelFunc {
	ctx, cancel := p.commonRegisterWorkers(number, timeout, false)
	p.addWorkers(ctx, cancel, number)
	return cancel
}

// addWorkers adds workers to the pool
func (p *WorkerPool) addWorkers(ctx context.Context, cancel context.CancelFunc, number int) {
	for i := 0; i < number; i++ {
		p.lock.Lock()
		if p.cond == nil {
			p.cond = sync.NewCond(&p.lock)
		}
		p.numberOfWorkers++
		p.lock.Unlock()
		go func() {
			p.doWork(ctx)

			p.lock.Lock()
			p.numberOfWorkers--
			if p.numberOfWorkers == 0 {
				p.cond.Broadcast()
				cancel()
			} else if p.numberOfWorkers < 0 {
				// numberOfWorkers can't go negative but...
				log.Warn("Number of Workers < 0 for QID %d - this shouldn't happen", p.qid)
				p.numberOfWorkers = 0
				p.cond.Broadcast()
				cancel()
			}
			p.lock.Unlock()
		}()
	}
}

// Wait for WorkerPool to finish
func (p *WorkerPool) Wait() {
	p.lock.Lock()
	defer p.lock.Unlock()
	if p.cond == nil {
		p.cond = sync.NewCond(&p.lock)
	}
	if p.numberOfWorkers <= 0 {
		return
	}
	p.cond.Wait()
}

// IsPaused returns if the pool is paused
func (p *WorkerPool) IsPaused() bool {
	p.lock.Lock()
	defer p.lock.Unlock()
	select {
	case <-p.paused:
		return true
	default:
		return false
	}
}

// IsPausedIsResumed returns if the pool is paused and a channel that is closed when it is resumed
func (p *WorkerPool) IsPausedIsResumed() (<-chan struct{}, <-chan struct{}) {
	p.lock.Lock()
	defer p.lock.Unlock()
	return p.paused, p.resumed
}

// Pause pauses the WorkerPool
func (p *WorkerPool) Pause() {
	p.lock.Lock()
	defer p.lock.Unlock()
	select {
	case <-p.paused:
	default:
		p.resumed = make(chan struct{})
		close(p.paused)
	}
}

// Resume resumes the WorkerPool
func (p *WorkerPool) Resume() {
	p.lock.Lock()
	defer p.lock.Unlock()
	select {
	case <-p.resumed:
	default:
		p.paused = make(chan struct{})
		close(p.resumed)
	}
}

// CleanUp will drain the remaining contents of the channel
// This should be called after AddWorkers context is closed
func (p *WorkerPool) CleanUp(ctx context.Context) {
	log.Trace("WorkerPool: %d CleanUp", p.qid)
	close(p.dataChan)
	for data := range p.dataChan {
		if unhandled := p.handle(data); unhandled != nil {
			if unhandled != nil {
				log.Error("Unhandled Data in clean-up of queue %d", p.qid)
			}
		}

		atomic.AddInt64(&p.numInQueue, -1)
		select {
		case <-ctx.Done():
			log.Warn("WorkerPool: %d Cleanup context closed before finishing clean-up", p.qid)
			return
		default:
		}
	}
	log.Trace("WorkerPool: %d CleanUp Done", p.qid)
}

// Flush flushes the channel with a timeout - the Flush worker will be registered as a flush worker with the manager
func (p *WorkerPool) Flush(timeout time.Duration) error {
	ctx, cancel := p.commonRegisterWorkers(1, timeout, true)
	defer cancel()
	return p.FlushWithContext(ctx)
}

// IsEmpty returns if true if the worker queue is empty
func (p *WorkerPool) IsEmpty() bool {
	return atomic.LoadInt64(&p.numInQueue) == 0
}

// FlushWithContext is very similar to CleanUp but it will return as soon as the dataChan is empty
// NB: The worker will not be registered with the manager.
func (p *WorkerPool) FlushWithContext(ctx context.Context) error {
	log.Trace("WorkerPool: %d Flush", p.qid)
	for {
		select {
		case data := <-p.dataChan:
			if unhandled := p.handle(data); unhandled != nil {
				log.Error("Unhandled Data whilst flushing queue %d", p.qid)
			}
			atomic.AddInt64(&p.numInQueue, -1)
		case <-p.baseCtx.Done():
			return p.baseCtx.Err()
		case <-ctx.Done():
			return ctx.Err()
		default:
			return nil
		}
	}
}

func (p *WorkerPool) doWork(ctx context.Context) {
	delay := time.Millisecond * 300
<<<<<<< HEAD

	timer := time.NewTimer(0)
	if !timer.Stop() {
		select {
		case <-timer.C:
		default:
		}
	}

	var data = make([]Data, 0, p.batchLength)
	paused, _ := p.IsPausedIsResumed()
=======
	data := make([]Data, 0, p.batchLength)
>>>>>>> 108f1aab
	for {
		select {
		case <-paused:
			log.Trace("Worker for Queue %d Pausing", p.qid)
			if len(data) > 0 {
				log.Trace("Handling: %d data, %v", len(data), data)
				if unhandled := p.handle(data...); unhandled != nil {
					log.Error("Unhandled Data in queue %d", p.qid)
				}
				atomic.AddInt64(&p.numInQueue, -1*int64(len(data)))
			}
			_, resumed := p.IsPausedIsResumed()
			select {
			case <-resumed:
				paused, _ = p.IsPausedIsResumed()
				log.Trace("Worker for Queue %d Resuming", p.qid)
				if !timer.Stop() {
					select {
					case <-timer.C:
					default:
					}
				}
			case <-ctx.Done():
				log.Trace("Worker shutting down")
				return
			}
		default:
		}
		select {
		case <-paused:
			// go back around
		case <-ctx.Done():
			if len(data) > 0 {
				log.Trace("Handling: %d data, %v", len(data), data)
				if unhandled := p.handle(data...); unhandled != nil {
					log.Error("Unhandled Data in queue %d", p.qid)
				}
				atomic.AddInt64(&p.numInQueue, -1*int64(len(data)))
			}
			log.Trace("Worker shutting down")
			return
		case datum, ok := <-p.dataChan:
			if !ok {
				// the dataChan has been closed - we should finish up:
				if len(data) > 0 {
					log.Trace("Handling: %d data, %v", len(data), data)
					if unhandled := p.handle(data...); unhandled != nil {
						log.Error("Unhandled Data in queue %d", p.qid)
					}
					atomic.AddInt64(&p.numInQueue, -1*int64(len(data)))
				}
				log.Trace("Worker shutting down")
				return
			}
			data = append(data, datum)
			if !timer.Stop() {
				select {
				case <-timer.C:
				default:
				}
			}
			if len(data) >= p.batchLength {
				log.Trace("Handling: %d data, %v", len(data), data)
				if unhandled := p.handle(data...); unhandled != nil {
					log.Error("Unhandled Data in queue %d", p.qid)
				}
				atomic.AddInt64(&p.numInQueue, -1*int64(len(data)))
				data = make([]Data, 0, p.batchLength)
			} else {
				timer.Reset(delay)
			}
		case <-timer.C:
			delay = time.Millisecond * 100
			if len(data) > 0 {
				log.Trace("Handling: %d data, %v", len(data), data)
				if unhandled := p.handle(data...); unhandled != nil {
					log.Error("Unhandled Data in queue %d", p.qid)
				}
				atomic.AddInt64(&p.numInQueue, -1*int64(len(data)))
				data = make([]Data, 0, p.batchLength)
			}
		}
	}
}<|MERGE_RESOLUTION|>--- conflicted
+++ resolved
@@ -408,8 +408,8 @@
 
 func (p *WorkerPool) doWork(ctx context.Context) {
 	delay := time.Millisecond * 300
-<<<<<<< HEAD
-
+
+	// Create a common timer - we will use this elsewhere
 	timer := time.NewTimer(0)
 	if !timer.Stop() {
 		select {
@@ -418,11 +418,8 @@
 		}
 	}
 
-	var data = make([]Data, 0, p.batchLength)
 	paused, _ := p.IsPausedIsResumed()
-=======
 	data := make([]Data, 0, p.batchLength)
->>>>>>> 108f1aab
 	for {
 		select {
 		case <-paused:
