--- conflicted
+++ resolved
@@ -159,11 +159,7 @@
 		teamToCreate.Permission, teamToCreate.Units, nil)
 	checkTeamBean(t, apiTeam.ID, teamToCreate.Name, teamToCreate.Description, teamToCreate.IncludesAllRepositories,
 		teamToCreate.Permission, teamToCreate.Units, nil)
-<<<<<<< HEAD
-	//teamID := apiTeam.ID
-=======
 	// teamID := apiTeam.ID
->>>>>>> 23ee2b58
 
 	// Now we need to add the restricted user to the team
 	req = NewRequest(t, "PUT",
