--- conflicted
+++ resolved
@@ -608,7 +608,6 @@
 	}
 }
 
-<<<<<<< HEAD
 func doAutoPRMerge(baseCtx *APITestContext, dstPath string) func(t *testing.T) {
 	return func(t *testing.T) {
 		defer PrintCurrentTest(t)()
@@ -699,8 +698,9 @@
 		pr, err = doAPIGetPullRequest(ctx, baseCtx.Username, baseCtx.Reponame, pr.Index)(t)
 		assert.NoError(t, err)
 		assert.Equal(t, true, pr.HasMerged)
-
-=======
+	}
+}
+
 func doCreateAgitFlowPull(dstPath string, ctx *APITestContext, baseBranch, headBranch string) func(t *testing.T) {
 	return func(t *testing.T) {
 		defer PrintCurrentTest(t)()
@@ -856,7 +856,6 @@
 			assert.Equal(t, commit, prMsg.Head.Sha)
 		})
 		t.Run("Merge", doAPIMergePullRequest(*ctx, ctx.Username, ctx.Reponame, pr1.Index))
->>>>>>> f48dce31
 		t.Run("CheckoutMasterAgain", doGitCheckoutBranch(dstPath, "master"))
 	}
 }