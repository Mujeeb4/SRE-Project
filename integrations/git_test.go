// Copyright 2017 The Gitea Authors. All rights reserved.
// Use of this source code is governed by a MIT-style
// license that can be found in the LICENSE file.

package integrations

import (
	"fmt"
	"io/ioutil"
	"math/rand"
	"net/http"
	"net/url"
	"path"
	"path/filepath"
	"strconv"
	"testing"
	"time"

	"code.gitea.io/gitea/models"
	"code.gitea.io/gitea/modules/git"
	"code.gitea.io/gitea/modules/lfs"
	"code.gitea.io/gitea/modules/setting"
	api "code.gitea.io/gitea/modules/structs"
	"code.gitea.io/gitea/modules/util"

	"github.com/stretchr/testify/assert"
)

const (
	littleSize = 1024              //1ko
	bigSize    = 128 * 1024 * 1024 //128Mo
)

func TestGit(t *testing.T) {
	onGiteaRun(t, testGit)
}

func testGit(t *testing.T, u *url.URL) {
	username := "user2"
	baseAPITestContext := NewAPITestContext(t, username, "repo1")

	u.Path = baseAPITestContext.GitPath()

	forkedUserCtx := NewAPITestContext(t, "user4", "repo1")

	t.Run("HTTP", func(t *testing.T) {
		defer PrintCurrentTest(t)()
		ensureAnonymousClone(t, u)
		httpContext := baseAPITestContext
		httpContext.Reponame = "repo-tmp-17"
		forkedUserCtx.Reponame = httpContext.Reponame

		dstPath, err := ioutil.TempDir("", httpContext.Reponame)
		assert.NoError(t, err)
		defer util.RemoveAll(dstPath)

		t.Run("CreateRepoInDifferentUser", doAPICreateRepository(forkedUserCtx, false))
		t.Run("AddUserAsCollaborator", doAPIAddCollaborator(forkedUserCtx, httpContext.Username, models.AccessModeRead))

		t.Run("ForkFromDifferentUser", doAPIForkRepository(httpContext, forkedUserCtx.Username))

		u.Path = httpContext.GitPath()
		u.User = url.UserPassword(username, userPassword)

		t.Run("Clone", doGitClone(dstPath, u))

		little, big := standardCommitAndPushTest(t, dstPath)
		littleLFS, bigLFS := lfsCommitAndPushTest(t, dstPath)
		rawTest(t, &httpContext, little, big, littleLFS, bigLFS)
		mediaTest(t, &httpContext, little, big, littleLFS, bigLFS)

		t.Run("BranchProtectMerge", doBranchProtectPRMerge(&httpContext, dstPath))
		t.Run("CreatePRAndSetManuallyMerged", doCreatePRAndSetManuallyMerged(httpContext, httpContext, dstPath, "master", "test-manually-merge"))
		t.Run("MergeFork", func(t *testing.T) {
			defer PrintCurrentTest(t)()
			t.Run("CreatePRAndMerge", doMergeFork(httpContext, forkedUserCtx, "master", httpContext.Username+":master"))
			rawTest(t, &forkedUserCtx, little, big, littleLFS, bigLFS)
			mediaTest(t, &forkedUserCtx, little, big, littleLFS, bigLFS)
		})

		t.Run("PushCreate", doPushCreate(httpContext, u))
	})
	t.Run("SSH", func(t *testing.T) {
		defer PrintCurrentTest(t)()
		sshContext := baseAPITestContext
		sshContext.Reponame = "repo-tmp-18"
		keyname := "my-testing-key"
		forkedUserCtx.Reponame = sshContext.Reponame
		t.Run("CreateRepoInDifferentUser", doAPICreateRepository(forkedUserCtx, false))
		t.Run("AddUserAsCollaborator", doAPIAddCollaborator(forkedUserCtx, sshContext.Username, models.AccessModeRead))
		t.Run("ForkFromDifferentUser", doAPIForkRepository(sshContext, forkedUserCtx.Username))

		//Setup key the user ssh key
		withKeyFile(t, keyname, func(keyFile string) {
			t.Run("CreateUserKey", doAPICreateUserKey(sshContext, "test-key", keyFile))

			//Setup remote link
			//TODO: get url from api
			sshURL := createSSHUrl(sshContext.GitPath(), u)

			//Setup clone folder
			dstPath, err := ioutil.TempDir("", sshContext.Reponame)
			assert.NoError(t, err)
			defer util.RemoveAll(dstPath)

			t.Run("Clone", doGitClone(dstPath, sshURL))

			little, big := standardCommitAndPushTest(t, dstPath)
			littleLFS, bigLFS := lfsCommitAndPushTest(t, dstPath)
			rawTest(t, &sshContext, little, big, littleLFS, bigLFS)
			mediaTest(t, &sshContext, little, big, littleLFS, bigLFS)

			t.Run("BranchProtectMerge", doBranchProtectPRMerge(&sshContext, dstPath))
			t.Run("MergeFork", func(t *testing.T) {
				defer PrintCurrentTest(t)()
				t.Run("CreatePRAndMerge", doMergeFork(sshContext, forkedUserCtx, "master", sshContext.Username+":master"))
				rawTest(t, &forkedUserCtx, little, big, littleLFS, bigLFS)
				mediaTest(t, &forkedUserCtx, little, big, littleLFS, bigLFS)
			})

			t.Run("PushCreate", doPushCreate(sshContext, sshURL))
		})
	})
}

func ensureAnonymousClone(t *testing.T, u *url.URL) {
	dstLocalPath, err := ioutil.TempDir("", "repo1")
	assert.NoError(t, err)
	defer util.RemoveAll(dstLocalPath)
	t.Run("CloneAnonymous", doGitClone(dstLocalPath, u))

}

func standardCommitAndPushTest(t *testing.T, dstPath string) (little, big string) {
	t.Run("Standard", func(t *testing.T) {
		defer PrintCurrentTest(t)()
		little, big = commitAndPushTest(t, dstPath, "data-file-")
	})
	return
}

func lfsCommitAndPushTest(t *testing.T, dstPath string) (littleLFS, bigLFS string) {
	t.Run("LFS", func(t *testing.T) {
		defer PrintCurrentTest(t)()
		setting.CheckLFSVersion()
		if !setting.LFS.StartServer {
			t.Skip()
			return
		}
		prefix := "lfs-data-file-"
		_, err := git.NewCommand("lfs").AddArguments("install").RunInDir(dstPath)
		assert.NoError(t, err)
		_, err = git.NewCommand("lfs").AddArguments("track", prefix+"*").RunInDir(dstPath)
		assert.NoError(t, err)
		err = git.AddChanges(dstPath, false, ".gitattributes")
		assert.NoError(t, err)

		err = git.CommitChangesWithArgs(dstPath, allowLFSFilters(), git.CommitChangesOptions{
			Committer: &git.Signature{
				Email: "user2@example.com",
				Name:  "User Two",
				When:  time.Now(),
			},
			Author: &git.Signature{
				Email: "user2@example.com",
				Name:  "User Two",
				When:  time.Now(),
			},
			Message: fmt.Sprintf("Testing commit @ %v", time.Now()),
		})
		assert.NoError(t, err)

		littleLFS, bigLFS = commitAndPushTest(t, dstPath, prefix)

		t.Run("Locks", func(t *testing.T) {
			defer PrintCurrentTest(t)()
			lockTest(t, dstPath)
		})
	})
	return
}

func commitAndPushTest(t *testing.T, dstPath, prefix string) (little, big string) {
	t.Run("PushCommit", func(t *testing.T) {
		defer PrintCurrentTest(t)()
		t.Run("Little", func(t *testing.T) {
			defer PrintCurrentTest(t)()
			little = doCommitAndPush(t, littleSize, dstPath, prefix)
		})
		t.Run("Big", func(t *testing.T) {
			if testing.Short() {
				t.Skip("Skipping test in short mode.")
				return
			}
			defer PrintCurrentTest(t)()
			big = doCommitAndPush(t, bigSize, dstPath, prefix)
		})
	})
	return
}

func rawTest(t *testing.T, ctx *APITestContext, little, big, littleLFS, bigLFS string) {
	t.Run("Raw", func(t *testing.T) {
		defer PrintCurrentTest(t)()
		username := ctx.Username
		reponame := ctx.Reponame

		session := loginUser(t, username)

		// Request raw paths
		req := NewRequest(t, "GET", path.Join("/", username, reponame, "/raw/branch/master/", little))
		resp := session.MakeRequest(t, req, http.StatusOK)
		assert.Equal(t, littleSize, resp.Body.Len())

		setting.CheckLFSVersion()
		if setting.LFS.StartServer {
			req = NewRequest(t, "GET", path.Join("/", username, reponame, "/raw/branch/master/", littleLFS))
			resp = session.MakeRequest(t, req, http.StatusOK)
			assert.NotEqual(t, littleSize, resp.Body.Len())
<<<<<<< HEAD
			assert.Contains(t, resp.Body.String(), lfs.MetaFileIdentifier)
=======
			assert.LessOrEqual(t, resp.Body.Len(), 1024)
			if resp.Body.Len() != littleSize && resp.Body.Len() <= 1024 {
				assert.Contains(t, resp.Body.String(), models.LFSMetaFileIdentifier)
			}
>>>>>>> 1ae9b2a8
		}

		if !testing.Short() {
			req = NewRequest(t, "GET", path.Join("/", username, reponame, "/raw/branch/master/", big))
			resp = session.MakeRequest(t, req, http.StatusOK)
			assert.Equal(t, bigSize, resp.Body.Len())

			if setting.LFS.StartServer {
				req = NewRequest(t, "GET", path.Join("/", username, reponame, "/raw/branch/master/", bigLFS))
				resp = session.MakeRequest(t, req, http.StatusOK)
				assert.NotEqual(t, bigSize, resp.Body.Len())
<<<<<<< HEAD
				assert.Contains(t, resp.Body.String(), lfs.MetaFileIdentifier)
=======
				if resp.Body.Len() != bigSize && resp.Body.Len() <= 1024 {
					assert.Contains(t, resp.Body.String(), models.LFSMetaFileIdentifier)
				}
>>>>>>> 1ae9b2a8
			}
		}
	})
}

func mediaTest(t *testing.T, ctx *APITestContext, little, big, littleLFS, bigLFS string) {
	t.Run("Media", func(t *testing.T) {
		defer PrintCurrentTest(t)()

		username := ctx.Username
		reponame := ctx.Reponame

		session := loginUser(t, username)

		// Request media paths
		req := NewRequest(t, "GET", path.Join("/", username, reponame, "/media/branch/master/", little))
		resp := session.MakeRequestNilResponseRecorder(t, req, http.StatusOK)
		assert.Equal(t, littleSize, resp.Length)

		setting.CheckLFSVersion()
		if setting.LFS.StartServer {
			req = NewRequest(t, "GET", path.Join("/", username, reponame, "/media/branch/master/", littleLFS))
			resp = session.MakeRequestNilResponseRecorder(t, req, http.StatusOK)
			assert.Equal(t, littleSize, resp.Length)
		}

		if !testing.Short() {
			req = NewRequest(t, "GET", path.Join("/", username, reponame, "/media/branch/master/", big))
			resp = session.MakeRequestNilResponseRecorder(t, req, http.StatusOK)
			assert.Equal(t, bigSize, resp.Length)

			if setting.LFS.StartServer {
				req = NewRequest(t, "GET", path.Join("/", username, reponame, "/media/branch/master/", bigLFS))
				resp = session.MakeRequestNilResponseRecorder(t, req, http.StatusOK)
				assert.Equal(t, bigSize, resp.Length)
			}
		}
	})
}

func lockTest(t *testing.T, repoPath string) {
	lockFileTest(t, "README.md", repoPath)
}

func lockFileTest(t *testing.T, filename, repoPath string) {
	_, err := git.NewCommand("lfs").AddArguments("locks").RunInDir(repoPath)
	assert.NoError(t, err)
	_, err = git.NewCommand("lfs").AddArguments("lock", filename).RunInDir(repoPath)
	assert.NoError(t, err)
	_, err = git.NewCommand("lfs").AddArguments("locks").RunInDir(repoPath)
	assert.NoError(t, err)
	_, err = git.NewCommand("lfs").AddArguments("unlock", filename).RunInDir(repoPath)
	assert.NoError(t, err)
}

func doCommitAndPush(t *testing.T, size int, repoPath, prefix string) string {
	name, err := generateCommitWithNewData(size, repoPath, "user2@example.com", "User Two", prefix)
	assert.NoError(t, err)
	_, err = git.NewCommand("push", "origin", "master").RunInDir(repoPath) //Push
	assert.NoError(t, err)
	return name
}

func generateCommitWithNewData(size int, repoPath, email, fullName, prefix string) (string, error) {
	//Generate random file
	bufSize := 4 * 1024
	if bufSize > size {
		bufSize = size
	}

	buffer := make([]byte, bufSize)

	tmpFile, err := ioutil.TempFile(repoPath, prefix)
	if err != nil {
		return "", err
	}
	defer tmpFile.Close()
	written := 0
	for written < size {
		n := size - written
		if n > bufSize {
			n = bufSize
		}
		_, err := rand.Read(buffer[:n])
		if err != nil {
			return "", err
		}
		n, err = tmpFile.Write(buffer[:n])
		if err != nil {
			return "", err
		}
		written += n
	}
	if err != nil {
		return "", err
	}

	//Commit
	// Now here we should explicitly allow lfs filters to run
	globalArgs := allowLFSFilters()
	err = git.AddChangesWithArgs(repoPath, globalArgs, false, filepath.Base(tmpFile.Name()))
	if err != nil {
		return "", err
	}
	err = git.CommitChangesWithArgs(repoPath, globalArgs, git.CommitChangesOptions{
		Committer: &git.Signature{
			Email: email,
			Name:  fullName,
			When:  time.Now(),
		},
		Author: &git.Signature{
			Email: email,
			Name:  fullName,
			When:  time.Now(),
		},
		Message: fmt.Sprintf("Testing commit @ %v", time.Now()),
	})
	return filepath.Base(tmpFile.Name()), err
}

func doBranchProtectPRMerge(baseCtx *APITestContext, dstPath string) func(t *testing.T) {
	return func(t *testing.T) {
		defer PrintCurrentTest(t)()
		t.Run("CreateBranchProtected", doGitCreateBranch(dstPath, "protected"))
		t.Run("PushProtectedBranch", doGitPushTestRepository(dstPath, "origin", "protected"))

		ctx := NewAPITestContext(t, baseCtx.Username, baseCtx.Reponame)
		t.Run("ProtectProtectedBranchNoWhitelist", doProtectBranch(ctx, "protected", ""))
		t.Run("GenerateCommit", func(t *testing.T) {
			_, err := generateCommitWithNewData(littleSize, dstPath, "user2@example.com", "User Two", "branch-data-file-")
			assert.NoError(t, err)
		})
		t.Run("FailToPushToProtectedBranch", doGitPushTestRepositoryFail(dstPath, "origin", "protected"))
		t.Run("PushToUnprotectedBranch", doGitPushTestRepository(dstPath, "origin", "protected:unprotected"))
		var pr api.PullRequest
		var err error
		t.Run("CreatePullRequest", func(t *testing.T) {
			pr, err = doAPICreatePullRequest(ctx, baseCtx.Username, baseCtx.Reponame, "protected", "unprotected")(t)
			assert.NoError(t, err)
		})
		t.Run("GenerateCommit", func(t *testing.T) {
			_, err := generateCommitWithNewData(littleSize, dstPath, "user2@example.com", "User Two", "branch-data-file-")
			assert.NoError(t, err)
		})
		t.Run("PushToUnprotectedBranch", doGitPushTestRepository(dstPath, "origin", "protected:unprotected-2"))
		var pr2 api.PullRequest
		t.Run("CreatePullRequest", func(t *testing.T) {
			pr2, err = doAPICreatePullRequest(ctx, baseCtx.Username, baseCtx.Reponame, "unprotected", "unprotected-2")(t)
			assert.NoError(t, err)
		})
		t.Run("MergePR2", doAPIMergePullRequest(ctx, baseCtx.Username, baseCtx.Reponame, pr2.Index))
		t.Run("MergePR", doAPIMergePullRequest(ctx, baseCtx.Username, baseCtx.Reponame, pr.Index))
		t.Run("PullProtected", doGitPull(dstPath, "origin", "protected"))
		t.Run("ProtectProtectedBranchWhitelist", doProtectBranch(ctx, "protected", baseCtx.Username))

		t.Run("CheckoutMaster", doGitCheckoutBranch(dstPath, "master"))
		t.Run("CreateBranchForced", doGitCreateBranch(dstPath, "toforce"))
		t.Run("GenerateCommit", func(t *testing.T) {
			_, err := generateCommitWithNewData(littleSize, dstPath, "user2@example.com", "User Two", "branch-data-file-")
			assert.NoError(t, err)
		})
		t.Run("FailToForcePushToProtectedBranch", doGitPushTestRepositoryFail(dstPath, "-f", "origin", "toforce:protected"))
		t.Run("MergeProtectedToToforce", doGitMerge(dstPath, "protected"))
		t.Run("PushToProtectedBranch", doGitPushTestRepository(dstPath, "origin", "toforce:protected"))
		t.Run("CheckoutMasterAgain", doGitCheckoutBranch(dstPath, "master"))
	}
}

func doProtectBranch(ctx APITestContext, branch string, userToWhitelist string) func(t *testing.T) {
	// We are going to just use the owner to set the protection.
	return func(t *testing.T) {
		csrf := GetCSRF(t, ctx.Session, fmt.Sprintf("/%s/%s/settings/branches", url.PathEscape(ctx.Username), url.PathEscape(ctx.Reponame)))

		if userToWhitelist == "" {
			// Change branch to protected
			req := NewRequestWithValues(t, "POST", fmt.Sprintf("/%s/%s/settings/branches/%s", url.PathEscape(ctx.Username), url.PathEscape(ctx.Reponame), url.PathEscape(branch)), map[string]string{
				"_csrf":     csrf,
				"protected": "on",
			})
			ctx.Session.MakeRequest(t, req, http.StatusFound)
		} else {
			user, err := models.GetUserByName(userToWhitelist)
			assert.NoError(t, err)
			// Change branch to protected
			req := NewRequestWithValues(t, "POST", fmt.Sprintf("/%s/%s/settings/branches/%s", url.PathEscape(ctx.Username), url.PathEscape(ctx.Reponame), url.PathEscape(branch)), map[string]string{
				"_csrf":            csrf,
				"protected":        "on",
				"enable_push":      "whitelist",
				"enable_whitelist": "on",
				"whitelist_users":  strconv.FormatInt(user.ID, 10),
			})
			ctx.Session.MakeRequest(t, req, http.StatusFound)
		}
		// Check if master branch has been locked successfully
		flashCookie := ctx.Session.GetCookie("macaron_flash")
		assert.NotNil(t, flashCookie)
		assert.EqualValues(t, "success%3DBranch%2Bprotection%2Bfor%2Bbranch%2B%2527"+url.QueryEscape(branch)+"%2527%2Bhas%2Bbeen%2Bupdated.", flashCookie.Value)
	}
}

func doMergeFork(ctx, baseCtx APITestContext, baseBranch, headBranch string) func(t *testing.T) {
	return func(t *testing.T) {
		defer PrintCurrentTest(t)()
		var pr api.PullRequest
		var err error

		// Create a test pullrequest
		t.Run("CreatePullRequest", func(t *testing.T) {
			pr, err = doAPICreatePullRequest(ctx, baseCtx.Username, baseCtx.Reponame, baseBranch, headBranch)(t)
			assert.NoError(t, err)
		})

		// Ensure the PR page works
		t.Run("EnsureCanSeePull", doEnsureCanSeePull(baseCtx, pr))

		// Then get the diff string
		var diffStr string
		t.Run("GetDiff", func(t *testing.T) {
			req := NewRequest(t, "GET", fmt.Sprintf("/%s/%s/pulls/%d.diff", url.PathEscape(baseCtx.Username), url.PathEscape(baseCtx.Reponame), pr.Index))
			resp := ctx.Session.MakeRequest(t, req, http.StatusOK)
			diffStr = resp.Body.String()
		})

		// Now: Merge the PR & make sure that doesn't break the PR page or change its diff
		t.Run("MergePR", doAPIMergePullRequest(baseCtx, baseCtx.Username, baseCtx.Reponame, pr.Index))
		t.Run("EnsureCanSeePull", doEnsureCanSeePull(baseCtx, pr))
		t.Run("EnsureDiffNoChange", doEnsureDiffNoChange(baseCtx, pr, diffStr))

		// Then: Delete the head branch & make sure that doesn't break the PR page or change its diff
		t.Run("DeleteHeadBranch", doBranchDelete(baseCtx, baseCtx.Username, baseCtx.Reponame, headBranch))
		t.Run("EnsureCanSeePull", doEnsureCanSeePull(baseCtx, pr))
		t.Run("EnsureDiffNoChange", doEnsureDiffNoChange(baseCtx, pr, diffStr))

		// Delete the head repository & make sure that doesn't break the PR page or change its diff
		t.Run("DeleteHeadRepository", doAPIDeleteRepository(ctx))
		t.Run("EnsureCanSeePull", doEnsureCanSeePull(baseCtx, pr))
		t.Run("EnsureDiffNoChange", doEnsureDiffNoChange(baseCtx, pr, diffStr))
	}
}

func doCreatePRAndSetManuallyMerged(ctx, baseCtx APITestContext, dstPath, baseBranch, headBranch string) func(t *testing.T) {
	return func(t *testing.T) {
		defer PrintCurrentTest(t)()
		var (
			pr           api.PullRequest
			err          error
			lastCommitID string
		)

		trueBool := true
		falseBool := false

		t.Run("AllowSetManuallyMergedAndSwitchOffAutodetectManualMerge", doAPIEditRepository(baseCtx, &api.EditRepoOption{
			HasPullRequests:       &trueBool,
			AllowManualMerge:      &trueBool,
			AutodetectManualMerge: &falseBool,
		}))

		t.Run("CreateHeadBranch", doGitCreateBranch(dstPath, headBranch))
		t.Run("PushToHeadBranch", doGitPushTestRepository(dstPath, "origin", headBranch))
		t.Run("CreateEmptyPullRequest", func(t *testing.T) {
			pr, err = doAPICreatePullRequest(ctx, baseCtx.Username, baseCtx.Reponame, baseBranch, headBranch)(t)
			assert.NoError(t, err)
		})
		lastCommitID = pr.Base.Sha
		t.Run("ManuallyMergePR", doAPIManuallyMergePullRequest(ctx, baseCtx.Username, baseCtx.Reponame, lastCommitID, pr.Index))
	}
}

func doEnsureCanSeePull(ctx APITestContext, pr api.PullRequest) func(t *testing.T) {
	return func(t *testing.T) {
		req := NewRequest(t, "GET", fmt.Sprintf("/%s/%s/pulls/%d", url.PathEscape(ctx.Username), url.PathEscape(ctx.Reponame), pr.Index))
		ctx.Session.MakeRequest(t, req, http.StatusOK)
		req = NewRequest(t, "GET", fmt.Sprintf("/%s/%s/pulls/%d/files", url.PathEscape(ctx.Username), url.PathEscape(ctx.Reponame), pr.Index))
		ctx.Session.MakeRequest(t, req, http.StatusOK)
		req = NewRequest(t, "GET", fmt.Sprintf("/%s/%s/pulls/%d/commits", url.PathEscape(ctx.Username), url.PathEscape(ctx.Reponame), pr.Index))
		ctx.Session.MakeRequest(t, req, http.StatusOK)
	}
}

func doEnsureDiffNoChange(ctx APITestContext, pr api.PullRequest, diffStr string) func(t *testing.T) {
	return func(t *testing.T) {
		req := NewRequest(t, "GET", fmt.Sprintf("/%s/%s/pulls/%d.diff", url.PathEscape(ctx.Username), url.PathEscape(ctx.Reponame), pr.Index))
		resp := ctx.Session.MakeRequest(t, req, http.StatusOK)
		assert.Equal(t, diffStr, resp.Body.String())
	}
}

func doPushCreate(ctx APITestContext, u *url.URL) func(t *testing.T) {
	return func(t *testing.T) {
		defer PrintCurrentTest(t)()

		// create a context for a currently non-existent repository
		ctx.Reponame = fmt.Sprintf("repo-tmp-push-create-%s", u.Scheme)
		u.Path = ctx.GitPath()

		// Create a temporary directory
		tmpDir, err := ioutil.TempDir("", ctx.Reponame)
		assert.NoError(t, err)
		defer util.RemoveAll(tmpDir)

		// Now create local repository to push as our test and set its origin
		t.Run("InitTestRepository", doGitInitTestRepository(tmpDir))
		t.Run("AddRemote", doGitAddRemote(tmpDir, "origin", u))

		// Disable "Push To Create" and attempt to push
		setting.Repository.EnablePushCreateUser = false
		t.Run("FailToPushAndCreateTestRepository", doGitPushTestRepositoryFail(tmpDir, "origin", "master"))

		// Enable "Push To Create"
		setting.Repository.EnablePushCreateUser = true

		// Assert that cloning from a non-existent repository does not create it and that it definitely wasn't create above
		t.Run("FailToCloneFromNonExistentRepository", doGitCloneFail(u))

		// Then "Push To Create"x
		t.Run("SuccessfullyPushAndCreateTestRepository", doGitPushTestRepository(tmpDir, "origin", "master"))

		// Finally, fetch repo from database and ensure the correct repository has been created
		repo, err := models.GetRepositoryByOwnerAndName(ctx.Username, ctx.Reponame)
		assert.NoError(t, err)
		assert.False(t, repo.IsEmpty)
		assert.True(t, repo.IsPrivate)

		// Now add a remote that is invalid to "Push To Create"
		invalidCtx := ctx
		invalidCtx.Reponame = fmt.Sprintf("invalid/repo-tmp-push-create-%s", u.Scheme)
		u.Path = invalidCtx.GitPath()
		t.Run("AddInvalidRemote", doGitAddRemote(tmpDir, "invalid", u))

		// Fail to "Push To Create" the invalid
		t.Run("FailToPushAndCreateInvalidTestRepository", doGitPushTestRepositoryFail(tmpDir, "invalid", "master"))
	}
}

func doBranchDelete(ctx APITestContext, owner, repo, branch string) func(*testing.T) {
	return func(t *testing.T) {
		csrf := GetCSRF(t, ctx.Session, fmt.Sprintf("/%s/%s/branches", url.PathEscape(owner), url.PathEscape(repo)))

		req := NewRequestWithValues(t, "POST", fmt.Sprintf("/%s/%s/branches/delete?name=%s", url.PathEscape(owner), url.PathEscape(repo), url.QueryEscape(branch)), map[string]string{
			"_csrf": csrf,
		})
		ctx.Session.MakeRequest(t, req, http.StatusOK)
	}
}<|MERGE_RESOLUTION|>--- conflicted
+++ resolved
@@ -217,14 +217,10 @@
 			req = NewRequest(t, "GET", path.Join("/", username, reponame, "/raw/branch/master/", littleLFS))
 			resp = session.MakeRequest(t, req, http.StatusOK)
 			assert.NotEqual(t, littleSize, resp.Body.Len())
-<<<<<<< HEAD
-			assert.Contains(t, resp.Body.String(), lfs.MetaFileIdentifier)
-=======
 			assert.LessOrEqual(t, resp.Body.Len(), 1024)
 			if resp.Body.Len() != littleSize && resp.Body.Len() <= 1024 {
-				assert.Contains(t, resp.Body.String(), models.LFSMetaFileIdentifier)
+				assert.Contains(t, resp.Body.String(), lfs.MetaFileIdentifier)
 			}
->>>>>>> 1ae9b2a8
 		}
 
 		if !testing.Short() {
@@ -236,13 +232,9 @@
 				req = NewRequest(t, "GET", path.Join("/", username, reponame, "/raw/branch/master/", bigLFS))
 				resp = session.MakeRequest(t, req, http.StatusOK)
 				assert.NotEqual(t, bigSize, resp.Body.Len())
-<<<<<<< HEAD
-				assert.Contains(t, resp.Body.String(), lfs.MetaFileIdentifier)
-=======
 				if resp.Body.Len() != bigSize && resp.Body.Len() <= 1024 {
-					assert.Contains(t, resp.Body.String(), models.LFSMetaFileIdentifier)
+					assert.Contains(t, resp.Body.String(), lfs.MetaFileIdentifier)
 				}
->>>>>>> 1ae9b2a8
 			}
 		}
 	})
