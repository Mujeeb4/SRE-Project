--- conflicted
+++ resolved
@@ -34,57 +34,8 @@
 			"content":       "Content",
 			"commit_choice": "direct",
 		})
-		resp = session.MakeRequest(t, req, http.StatusFound)
+		session.MakeRequest(t, req, http.StatusFound)
 	})
-<<<<<<< HEAD
-	session.MakeRequest(t, req, http.StatusFound)
-}
-
-func TestCreateFileOnProtectedBranch(t *testing.T) {
-	prepareTestEnv(t)
-
-	session := loginUser(t, "user2")
-
-	csrf := GetCSRF(t, session, "/user2/repo1/settings/branches")
-	// Change master branch to protected
-	req := NewRequestWithValues(t, "POST", "/user2/repo1/settings/branches/master", map[string]string{
-		"_csrf":     csrf,
-		"protected": "on",
-	})
-	session.MakeRequest(t, req, http.StatusFound)
-	// Check if master branch has been locked successfully
-	flashCookie := session.GetCookie("macaron_flash")
-	assert.NotNil(t, flashCookie)
-	assert.EqualValues(t, "success%3DBranch%2Bprotection%2Bfor%2Bbranch%2B%2527master%2527%2Bhas%2Bbeen%2Bupdated.", flashCookie.Value)
-
-	// Request editor page
-	req = NewRequest(t, "GET", "/user2/repo1/_new/master/")
-	resp := session.MakeRequest(t, req, http.StatusOK)
-
-	doc := NewHTMLParser(t, resp.Body)
-	lastCommit := doc.GetInputValueByName("last_commit")
-	assert.NotEmpty(t, lastCommit)
-
-	// Save new file to master branch
-	req = NewRequestWithValues(t, "POST", "/user2/repo1/_new/master/", map[string]string{
-		"_csrf":         doc.GetCSRF(),
-		"last_commit":   lastCommit,
-		"tree_path":     "test.txt",
-		"content":       "Content",
-		"commit_choice": "direct",
-	})
-
-	resp = session.MakeRequest(t, req, http.StatusOK)
-	// Check body for error message
-	assert.Contains(t, resp.Body.String(), "Cannot commit to protected branch &#39;master&#39;.")
-
-	// remove the protected branch
-	csrf = GetCSRF(t, session, "/user2/repo1/settings/branches")
-	// Change master branch to protected
-	req = NewRequestWithValues(t, "POST", "/user2/repo1/settings/branches/master", map[string]string{
-		"_csrf":     csrf,
-		"protected": "off",
-=======
 }
 
 func TestCreateFileOnProtectedBranch(t *testing.T) {
@@ -97,7 +48,7 @@
 			"_csrf":     csrf,
 			"protected": "on",
 		})
-		resp := session.MakeRequest(t, req, http.StatusFound)
+		session.MakeRequest(t, req, http.StatusFound)
 		// Check if master branch has been locked successfully
 		flashCookie := session.GetCookie("macaron_flash")
 		assert.NotNil(t, flashCookie)
@@ -105,7 +56,7 @@
 
 		// Request editor page
 		req = NewRequest(t, "GET", "/user2/repo1/_new/master/")
-		resp = session.MakeRequest(t, req, http.StatusOK)
+		resp := session.MakeRequest(t, req, http.StatusOK)
 
 		doc := NewHTMLParser(t, resp.Body)
 		lastCommit := doc.GetInputValueByName("last_commit")
@@ -136,7 +87,6 @@
 		flashCookie = session.GetCookie("macaron_flash")
 		assert.NotNil(t, flashCookie)
 		assert.EqualValues(t, "success%3DBranch%2Bprotection%2Bfor%2Bbranch%2B%2527master%2527%2Bhas%2Bbeen%2Bdisabled.", flashCookie.Value)
->>>>>>> ce8de353
 	})
 }
 
