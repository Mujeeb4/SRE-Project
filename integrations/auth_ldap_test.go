// Copyright 2018 The Gitea Authors. All rights reserved.
// Use of this source code is governed by a MIT-style
// license that can be found in the LICENSE file.

package integrations

import (
	"context"
	"net/http"
	"os"
	"strings"
	"testing"

	"code.gitea.io/gitea/models"

	"github.com/stretchr/testify/assert"
	"github.com/unknwon/i18n"
)

type ldapUser struct {
	UserName    string
	Password    string
	FullName    string
	Email       string
	OtherEmails []string
	IsAdmin     bool
	SSHKeys     []string
}

var gitLDAPUsers = []ldapUser{
	{
		UserName:    "professor",
		Password:    "professor",
		FullName:    "Hubert Farnsworth",
		Email:       "professor@planetexpress.com",
		OtherEmails: []string{"hubert@planetexpress.com"},
		IsAdmin:     true,
	},
	{
		UserName: "hermes",
		Password: "hermes",
		FullName: "Hermes Conrad",
		Email:    "hermes@planetexpress.com",
		SSHKeys: []string{
			"SHA256:qLY06smKfHoW/92yXySpnxFR10QFrLdRjf/GNPvwcW8",
			"SHA256:QlVTuM5OssDatqidn2ffY+Lc4YA5Fs78U+0KOHI51jQ",
			"SHA256:DXdeUKYOJCSSmClZuwrb60hUq7367j4fA+udNC3FdRI",
		},
		IsAdmin: true,
	},
	{
		UserName: "fry",
		Password: "fry",
		FullName: "Philip Fry",
		Email:    "fry@planetexpress.com",
	},
	{
		UserName: "leela",
		Password: "leela",
		FullName: "Leela Turanga",
		Email:    "leela@planetexpress.com",
	},
	{
		UserName: "bender",
		Password: "bender",
		FullName: "Bender Rodríguez",
		Email:    "bender@planetexpress.com",
	},
}

var otherLDAPUsers = []ldapUser{
	{
		UserName: "zoidberg",
		Password: "zoidberg",
		FullName: "John Zoidberg",
		Email:    "zoidberg@planetexpress.com",
	},
	{
		UserName: "amy",
		Password: "amy",
		FullName: "Amy Kroker",
		Email:    "amy@planetexpress.com",
	},
}

func skipLDAPTests() bool {
	return os.Getenv("TEST_LDAP") != "1"
}

func getLDAPServerHost() string {
	host := os.Getenv("TEST_LDAP_HOST")
	if len(host) == 0 {
		host = "ldap"
	}
	return host
}

func addAuthSourceLDAP(t *testing.T, sshKeyAttribute string) {
	session := loginUser(t, "user1")
	csrf := GetCSRF(t, session, "/admin/auths/new")
	req := NewRequestWithValues(t, "POST", "/admin/auths/new", map[string]string{
		"_csrf":                    csrf,
		"type":                     "2",
		"name":                     "ldap",
		"host":                     getLDAPServerHost(),
		"port":                     "389",
		"bind_dn":                  "uid=gitea,ou=service,dc=planetexpress,dc=com",
		"bind_password":            "password",
		"user_base":                "ou=people,dc=planetexpress,dc=com",
		"filter":                   "(&(objectClass=inetOrgPerson)(memberOf=cn=git,ou=people,dc=planetexpress,dc=com)(uid=%s))",
		"admin_filter":             "(memberOf=cn=admin_staff,ou=people,dc=planetexpress,dc=com)",
		"attribute_username":       "uid",
		"attribute_name":           "givenName",
		"attribute_surname":        "sn",
		"attribute_mail":           "mail",
		"attribute_ssh_public_key": sshKeyAttribute,
		"is_sync_enabled":          "on",
		"is_active":                "on",
	})
	session.MakeRequest(t, req, http.StatusFound)
}

<<<<<<< HEAD
func addAuthSourceLDAPWithGroupsUsingDN(t *testing.T) {
	session := loginUser(t, "user1")
	csrf := GetCSRF(t, session, "/admin/auths/new")
	req := NewRequestWithValues(t, "POST", "/admin/auths/new", map[string]string{
		"_csrf":                   csrf,
		"type":                    "2",
		"name":                    "ldap",
		"host":                    getLDAPServerHost(),
		"port":                    "389",
		"bind_dn":                 "uid=gitea,ou=service,dc=planetexpress,dc=com",
		"bind_password":           "password",
		"user_base":               "ou=people,dc=planetexpress,dc=com",
		"filter":                  "(&(objectClass=inetOrgPerson)(uid=%s))",
		"group_search_base":       "ou=people,dc=planetexpress,dc=com",
		"group_search_filter":     "(&(objectClass=groupOfNames)(member=%s))",
		"user_attribute_in_group": "",
		"member_group_filter":     "(cn=git)",
		"admin_group_filter":      "(cn=admin_staff)",
		"attribute_username":      "uid",
		"attribute_name":          "givenName",
		"attribute_surname":       "sn",
		"attribute_mail":          "mail",
		"is_active":               "on",
	})
	session.MakeRequest(t, req, http.StatusFound)
}
=======
func TestLDAPUserSignin(t *testing.T) {
	if skipLDAPTests() {
		t.Skip()
		return
	}
	defer prepareTestEnv(t)()
	addAuthSourceLDAP(t, "")
>>>>>>> 06419658

func addAuthSourceLDAPWithGroupsUsingCN(t *testing.T) {
	session := loginUser(t, "user1")
	csrf := GetCSRF(t, session, "/admin/auths/new")
	req := NewRequestWithValues(t, "POST", "/admin/auths/new", map[string]string{
		"_csrf":                   csrf,
		"type":                    "2",
		"name":                    "ldap",
		"host":                    getLDAPServerHost(),
		"port":                    "389",
		"bind_dn":                 "uid=gitea,ou=service,dc=planetexpress,dc=com",
		"bind_password":           "password",
		"user_base":               "ou=people,dc=planetexpress,dc=com",
		"filter":                  "(&(objectClass=inetOrgPerson)(uid=%s))",
		"group_search_base":       "ou=people,dc=planetexpress,dc=com",
		"group_search_filter":     "(&(objectClass=groupOfNames)(member=cn=%s,ou=people,dc=planetexpress,dc=com))",
		"user_attribute_in_group": "cn",
		"member_group_filter":     "(cn=git)",
		"admin_group_filter":      "(cn=admin_staff)",
		"attribute_username":      "uid",
		"attribute_name":          "givenName",
		"attribute_surname":       "sn",
		"attribute_mail":          "mail",
		"is_active":               "on",
	})
	session.MakeRequest(t, req, http.StatusFound)
}

func testSingleLDAPSignin(t *testing.T, u *ldapUser) {
	session := loginUserWithPassword(t, u.UserName, u.Password)
	req := NewRequest(t, "GET", "/user/settings")
	resp := session.MakeRequest(t, req, http.StatusOK)

	htmlDoc := NewHTMLParser(t, resp.Body)

	assert.Equal(t, u.UserName, htmlDoc.GetInputValueByName("name"))
	assert.Equal(t, u.FullName, htmlDoc.GetInputValueByName("full_name"))
	assert.Equal(t, u.Email, htmlDoc.GetInputValueByName("email"))

	reqAdmin := NewRequest(t, "GET", "/admin")
	if u.IsAdmin {
		adminResp := session.MakeRequest(t, reqAdmin, http.StatusOK)
		assert.Equal(t, http.StatusOK, adminResp.Code)
	} else {
		adminResp := session.MakeRequest(t, reqAdmin, http.StatusForbidden)
		assert.Equal(t, http.StatusForbidden, adminResp.Code)
	}
}

func TestLDAPUserSignin(t *testing.T) {
	if skipLDAPTests() {
		t.Skip()
		return
	}
	prepareTestEnv(t)
	addAuthSourceLDAP(t, "")

	testSingleLDAPSignin(t, &gitLDAPUsers[0])
}

func TestLDAPUserSigninWithGroupsUsingDN(t *testing.T) {
	if skipLDAPTests() {
		t.Skip()
		return
	}
	prepareTestEnv(t)
	addAuthSourceLDAPWithGroupsUsingDN(t)

	for _, u := range gitLDAPUsers {
		testSingleLDAPSignin(t, &u)
	}
}

func TestLDAPUserSigninWithGroupsUsingCN(t *testing.T) {
	if skipLDAPTests() {
		t.Skip()
		return
	}
	prepareTestEnv(t)
	addAuthSourceLDAPWithGroupsUsingCN(t)

	for _, u := range gitLDAPUsers {
		testSingleLDAPSignin(t, &u)
	}
}

func TestLDAPUserSync(t *testing.T) {
	if skipLDAPTests() {
		t.Skip()
		return
	}
	defer prepareTestEnv(t)()
	addAuthSourceLDAP(t, "")
	models.SyncExternalUsers(context.Background())

	session := loginUser(t, "user1")
	// Check if users exists
	for _, u := range gitLDAPUsers {
		req := NewRequest(t, "GET", "/admin/users?q="+u.UserName)
		resp := session.MakeRequest(t, req, http.StatusOK)

		htmlDoc := NewHTMLParser(t, resp.Body)

		tr := htmlDoc.doc.Find("table.table tbody tr")
		if !assert.True(t, tr.Length() == 1) {
			continue
		}
		tds := tr.Find("td")
		if !assert.True(t, tds.Length() > 0) {
			continue
		}
		assert.Equal(t, u.UserName, strings.TrimSpace(tds.Find("td:nth-child(2) a").Text()))
		assert.Equal(t, u.Email, strings.TrimSpace(tds.Find("td:nth-child(3) span").Text()))
		if u.IsAdmin {
			assert.True(t, tds.Find("td:nth-child(5) i").HasClass("fa-check-square-o"))
		} else {
			assert.True(t, tds.Find("td:nth-child(5) i").HasClass("fa-square-o"))
		}
	}

	// Check if no users exist
	for _, u := range otherLDAPUsers {
		req := NewRequest(t, "GET", "/admin/users?q="+u.UserName)
		resp := session.MakeRequest(t, req, http.StatusOK)

		htmlDoc := NewHTMLParser(t, resp.Body)

		tr := htmlDoc.doc.Find("table.table tbody tr")
		assert.True(t, tr.Length() == 0)
	}
}

func TestLDAPUserSigninFailed(t *testing.T) {
	if skipLDAPTests() {
		t.Skip()
		return
	}
	defer prepareTestEnv(t)()
	addAuthSourceLDAP(t, "")

	u := otherLDAPUsers[0]

	testLoginFailed(t, u.UserName, u.Password, i18n.Tr("en", "form.username_password_incorrect"))
}

func TestLDAPUserSigninFailedWithGroupsUsignDN(t *testing.T) {
	if skipLDAPTests() {
		t.Skip()
		return
	}
	prepareTestEnv(t)
	addAuthSourceLDAPWithGroupsUsingDN(t)

	for _, u := range otherLDAPUsers {
		testLoginFailed(t, u.UserName, u.Password, i18n.Tr("en", "form.username_password_incorrect"))
	}
}

func TestLDAPUserSigninFailedWithGroupsUsignCN(t *testing.T) {
	if skipLDAPTests() {
		t.Skip()
		return
	}
	prepareTestEnv(t)
	addAuthSourceLDAPWithGroupsUsingCN(t)

	for _, u := range otherLDAPUsers {
		testLoginFailed(t, u.UserName, u.Password, i18n.Tr("en", "form.username_password_incorrect"))
	}
}

func TestLDAPUserSSHKeySync(t *testing.T) {
	if skipLDAPTests() {
		t.Skip()
		return
	}
	defer prepareTestEnv(t)()
	addAuthSourceLDAP(t, "sshPublicKey")

	models.SyncExternalUsers(context.Background())

	// Check if users has SSH keys synced
	for _, u := range gitLDAPUsers {
		if len(u.SSHKeys) == 0 {
			continue
		}
		session := loginUserWithPassword(t, u.UserName, u.Password)

		req := NewRequest(t, "GET", "/user/settings/keys")
		resp := session.MakeRequest(t, req, http.StatusOK)

		htmlDoc := NewHTMLParser(t, resp.Body)

		divs := htmlDoc.doc.Find(".key.list .print.meta")

		syncedKeys := make([]string, divs.Length())
		for i := 0; i < divs.Length(); i++ {
			syncedKeys[i] = strings.TrimSpace(divs.Eq(i).Text())
		}

		assert.ElementsMatch(t, u.SSHKeys, syncedKeys)
	}
}<|MERGE_RESOLUTION|>--- conflicted
+++ resolved
@@ -120,7 +120,6 @@
 	session.MakeRequest(t, req, http.StatusFound)
 }
 
-<<<<<<< HEAD
 func addAuthSourceLDAPWithGroupsUsingDN(t *testing.T) {
 	session := loginUser(t, "user1")
 	csrf := GetCSRF(t, session, "/admin/auths/new")
@@ -147,15 +146,6 @@
 	})
 	session.MakeRequest(t, req, http.StatusFound)
 }
-=======
-func TestLDAPUserSignin(t *testing.T) {
-	if skipLDAPTests() {
-		t.Skip()
-		return
-	}
-	defer prepareTestEnv(t)()
-	addAuthSourceLDAP(t, "")
->>>>>>> 06419658
 
 func addAuthSourceLDAPWithGroupsUsingCN(t *testing.T) {
 	session := loginUser(t, "user1")
@@ -210,7 +200,7 @@
 		t.Skip()
 		return
 	}
-	prepareTestEnv(t)
+	defer prepareTestEnv(t)
 	addAuthSourceLDAP(t, "")
 
 	testSingleLDAPSignin(t, &gitLDAPUsers[0])
