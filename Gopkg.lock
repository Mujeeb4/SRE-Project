--- conflicted
+++ resolved
@@ -3,17 +3,6 @@
 
 [[projects]]
   branch = "master"
-<<<<<<< HEAD
-  name = "code.gitea.io/git"
-  packages = ["."]
-  revision = "6ef79e80b3b06ca13a1f3a7b940903ebc73b44cb"
-
-[[projects]]
-  branch = "master"
-  name = "code.gitea.io/sdk"
-  packages = ["gitea"]
-  revision = "021567c9c12fe289b8980c34e81e6684434dd082"
-=======
   digest = "1:ab875622908a804a327a95a1701002b150806a3c5406df51ec231eac16d3a1ca"
   name = "code.gitea.io/git"
   packages = ["."]
@@ -27,7 +16,6 @@
   packages = ["gitea"]
   pruneopts = "NUT"
   revision = "140e9fcba7583e1c6f22eb57676bb00794ef14a8"
->>>>>>> 3b364029
 
 [[projects]]
   name = "github.com/PuerkitoBio/goquery"
@@ -78,8 +66,6 @@
   revision = "349dd0209470eabd9514242c688c403c0926d266"
 
 [[projects]]
-<<<<<<< HEAD
-=======
   branch = "master"
   digest = "1:707ebe952a8b3d00b343c01536c79c73771d100f63ec6babeaed5c79e2b8a8dd"
   name = "github.com/beorn7/perks"
@@ -89,7 +75,6 @@
 
 [[projects]]
   digest = "1:c10f35be6200b09e26da267ca80f837315093ecaba27e7a223071380efb9dd32"
->>>>>>> 3b364029
   name = "github.com/blevesearch/bleve"
   packages = [
     ".",
@@ -133,12 +118,8 @@
     "search/scorer",
     "search/searcher"
   ]
-<<<<<<< HEAD
-  revision = "ff210fbc6d348ad67aa5754eaea11a463fcddafd"
-=======
   pruneopts = "NUT"
   revision = "c74e08f039e56cef576e4336382b2a2d12d9e026"
->>>>>>> 3b364029
 
 [[projects]]
   branch = "master"
@@ -214,8 +195,6 @@
   revision = "57eb5e1fc594ad4b0b1dbea7b286d299e0cb43c2"
 
 [[projects]]
-<<<<<<< HEAD
-=======
   digest = "1:b498b36dbb2b306d1c5205ee5236c9e60352be8f9eea9bf08186723a9f75b4f3"
   name = "github.com/emirpasic/gods"
   packages = [
@@ -232,7 +211,6 @@
 
 [[projects]]
   digest = "1:8603f74d35c93b37c615a02ba297be2cf2efc9ff6f1ff2b458a903990b568e48"
->>>>>>> 3b364029
   name = "github.com/ethantkoenig/rupture"
   packages = ["."]
   revision = "0a76f03a811abcca2e6357329b673e9bb8ef9643"
@@ -320,22 +298,15 @@
   revision = "d8a0b8677191f4380287cfebd08e462217bac7ad"
 
 [[projects]]
-<<<<<<< HEAD
-=======
   branch = "master"
   digest = "1:8fea5718d84af17762195beb6fe92a0d6c1048452a1dbc464d227f12e0cff0cc"
->>>>>>> 3b364029
   name = "github.com/go-macaron/session"
   packages = [
     ".",
     "redis"
   ]
-<<<<<<< HEAD
-  revision = "66031fcb37a0fff002a1f028eb0b3a815c78306b"
-=======
   pruneopts = "NUT"
   revision = "330e4e4d8beb7b00111ac34539561f46f94c4458"
->>>>>>> 3b364029
 
 [[projects]]
 
@@ -346,17 +317,6 @@
   revision = "a77f45a7ce909c0ff14b28279fa1a2b674acb70f"
 
 [[projects]]
-<<<<<<< HEAD
-  name = "github.com/go-sql-driver/mysql"
-  packages = ["."]
-  revision = "d523deb1b23d913de5bdada721a6071e71283618"
-
-[[projects]]
-  name = "github.com/go-xorm/builder"
-  packages = ["."]
-  revision = "dc8bf48f58fab2b4da338ffd25191905fd741b8f"
-  version = "v0.3.0"
-=======
   digest = "1:dce58f88343bd78f4d32dd9601aab4fa5d9994fd2cafa185c51bbd858851cdf9"
   name = "github.com/go-sql-driver/mysql"
   packages = ["."]
@@ -370,7 +330,6 @@
   pruneopts = "NUT"
   revision = "03eb88feccce3e477c318ce7f6f1b386544ab20b"
   version = "v0.3.3"
->>>>>>> 3b364029
 
 [[projects]]
   name = "github.com/go-xorm/core"
@@ -379,17 +338,11 @@
   version = "v0.6.0"
 
 [[projects]]
-<<<<<<< HEAD
-  name = "github.com/go-xorm/xorm"
-  packages = ["."]
-  revision = "ad69f7d8f0861a29438154bb0a20b60501298480"
-=======
   digest = "1:f3015325cb2a17a6ff838358574921a343a0295059b7eb5bec07187131befc0b"
   name = "github.com/go-xorm/xorm"
   packages = ["."]
   pruneopts = "NUT"
   revision = "a6300f2a45e05a8f75f00a1d6188049fe7851915"
->>>>>>> 3b364029
 
 [[projects]]
   branch = "master"
@@ -403,18 +356,12 @@
   revision = "7f3990acf1833faa5ebd0e86f0a4c72a4b5eba3c"
 
 [[projects]]
-<<<<<<< HEAD
-  name = "github.com/golang/protobuf"
-  packages = ["proto"]
-  revision = "99511271042a09d1e01baea8781caa5210fec66e"
-=======
   digest = "1:97df918963298c287643883209a2c3f642e6593379f97ab400c2a2e219ab647d"
   name = "github.com/golang/protobuf"
   packages = ["proto"]
   pruneopts = "NUT"
   revision = "aa810b61a9c79d51363740d207bb46cf8e620ed5"
   version = "v1.2.0"
->>>>>>> 3b364029
 
 [[projects]]
   name = "github.com/golang/snappy"
@@ -455,8 +402,6 @@
   revision = "8fb95d837f7d6db1913fecfd7bcc5333e6499596"
 
 [[projects]]
-<<<<<<< HEAD
-=======
   branch = "master"
   digest = "1:62fe3a7ea2050ecbd753a71889026f83d73329337ada66325cbafd5dea5f713d"
   name = "github.com/jbenet/go-context"
@@ -466,14 +411,11 @@
 
 [[projects]]
   digest = "1:6342cf70eaae592f7b8e2552037f2a9d4d16fa321c6e36f09c3bc450add2de19"
->>>>>>> 3b364029
   name = "github.com/kballard/go-shellquote"
   packages = ["."]
   revision = "cd60e84ee657ff3dc51de0b4f55dd299a3e136f2"
 
 [[projects]]
-<<<<<<< HEAD
-=======
   digest = "1:29e44e9481a689be0093a0033299b95741d394a97b28e0273c21afe697873a22"
   name = "github.com/kevinburke/ssh_config"
   packages = ["."]
@@ -483,7 +425,6 @@
 
 [[projects]]
   digest = "1:b32126992771fddadf6a778fe7ab29150665ed78f31ce4eb550a9db3bc0e650c"
->>>>>>> 3b364029
   name = "github.com/keybase/go-crypto"
   packages = [
     "brainpool",
@@ -568,11 +509,6 @@
   version = "v1.49.0"
 
 [[projects]]
-<<<<<<< HEAD
-  name = "github.com/mattn/go-sqlite3"
-  packages = ["."]
-  revision = "acfa60124032040b9f5a9406f5a772ee16fe845e"
-=======
   digest = "1:c9724c929d27a14475a45b17a267dbc60671c0bc2c5c05ed21f011f7b5bc9fb5"
   name = "github.com/mattn/go-sqlite3"
   packages = ["."]
@@ -586,7 +522,6 @@
   pruneopts = "NUT"
   revision = "c12348ce28de40eed0136aa2b644d0ee0650e56c"
   version = "v1.0.1"
->>>>>>> 3b364029
 
 [[projects]]
   branch = "master"
@@ -600,8 +535,6 @@
   revision = "f77f16ffc87a6a58814e64ae72d55f9c41374e6d"
 
 [[projects]]
-<<<<<<< HEAD
-=======
   digest = "1:a4df73029d2c42fabcb6b41e327d2f87e685284ec03edf76921c267d9cfc9c23"
   name = "github.com/mitchellh/go-homedir"
   packages = ["."]
@@ -611,7 +544,6 @@
 
 [[projects]]
   digest = "1:c7dc71a7e144df03332152d730f9c5ae22cf1cfd55454cb001ba8ffcb78aa7f0"
->>>>>>> 3b364029
   name = "github.com/mrjones/oauth"
   packages = ["."]
   revision = "3f67d9c274355678b2f9844b08d643e2f9213340"
@@ -633,8 +565,6 @@
   revision = "891127d8d1b52734debe1b3c3d7e747502b6c366"
 
 [[projects]]
-<<<<<<< HEAD
-=======
   digest = "1:cf254277d898b713195cc6b4a3fac8bf738b9f1121625df27843b52b267eec6c"
   name = "github.com/pelletier/go-buffruneio"
   packages = ["."]
@@ -644,7 +574,6 @@
 
 [[projects]]
   digest = "1:44c66ad69563dbe3f8e76d7d6cad21a03626e53f1875b5ab163ded419e01ca7a"
->>>>>>> 3b364029
   name = "github.com/philhofer/fwd"
   packages = ["."]
   revision = "bb6d471dc95d4fe11e432687f8b70ff496cf3136"
@@ -780,8 +709,6 @@
   revision = "8ce1146b8621c95164efd9c8b1124cfa9b8afb4e"
 
 [[projects]]
-<<<<<<< HEAD
-=======
   digest = "1:3148cb3478c26a92b4c1a18abb9428234b281e278af6267840721a24b6cbc6a3"
   name = "github.com/xanzy/ssh-agent"
   packages = ["."]
@@ -791,16 +718,12 @@
 
 [[projects]]
   digest = "1:27d050258a4b19ca3b7a1bf26f4a04c5c66bbf0670b346ee509ebb0ad82257a6"
->>>>>>> 3b364029
   name = "github.com/yohcop/openid-go"
   packages = ["."]
   revision = "2c050d2dae5345c417db301f11fda6fbf5ad0f0a"
 
 [[projects]]
-<<<<<<< HEAD
-=======
   digest = "1:c3d6b9e2cf3936ba9927da2e8858651aad69890b9dd3349f1316b4003b25d7a3"
->>>>>>> 3b364029
   name = "golang.org/x/crypto"
   packages = [
     "acme",
@@ -819,22 +742,15 @@
     "openpgp/s2k",
     "pbkdf2",
     "poly1305",
-<<<<<<< HEAD
-    "ssh"
-=======
     "ssh",
     "ssh/agent",
     "ssh/knownhosts",
->>>>>>> 3b364029
   ]
   revision = "12dd70caea0268ac0d6c2707d0611ef601e7c64e"
 
 [[projects]]
-<<<<<<< HEAD
-=======
   branch = "master"
   digest = "1:d0a0bdd2b64d981aa4e6a1ade90431d042cd7fa31b584e33d45e62cbfec43380"
->>>>>>> 3b364029
   name = "golang.org/x/net"
   packages = [
     "context",
@@ -843,29 +759,19 @@
     "html/atom",
     "html/charset"
   ]
-<<<<<<< HEAD
-  revision = "f2499483f923065a842d38eb4c7f1927e6fc6e6d"
-
-[[projects]]
-=======
   pruneopts = "NUT"
   revision = "9b4f9f5ad5197c79fd623a3638e70d8b26cef344"
 
 [[projects]]
   branch = "master"
   digest = "1:274a6321a5a9f185eeb3fab5d7d8397e0e9f57737490d749f562c7e205ffbc2e"
->>>>>>> 3b364029
   name = "golang.org/x/oauth2"
   packages = [
     ".",
     "internal"
   ]
-<<<<<<< HEAD
-  revision = "c10ba270aa0bf8b8c1c986e103859c67a9103061"
-=======
   pruneopts = "NUT"
   revision = "c453e0c757598fd055e170a3a359263c91e13153"
->>>>>>> 3b364029
 
 [[projects]]
   name = "golang.org/x/sync"
@@ -873,23 +779,16 @@
   revision = "5a06fca2c336a4b2b2fcb45702e8c47621b2aa2c"
 
 [[projects]]
-<<<<<<< HEAD
-=======
   branch = "master"
   digest = "1:030ca7763285f6cdec5684d7417faa2810d10a508b0220b1487cc876b5c00c35"
->>>>>>> 3b364029
   name = "golang.org/x/sys"
   packages = [
     "unix",
     "windows",
     "windows/svc"
   ]
-<<<<<<< HEAD
-  revision = "a646d33e2ee3172a661fc09bca23bb4889a41bc8"
-=======
   pruneopts = "NUT"
   revision = "2772b66316d2c587efeb188dcd5ebc6987656e84"
->>>>>>> 3b364029
 
 [[projects]]
   name = "golang.org/x/text"
@@ -954,19 +853,12 @@
   version = "v1.31.1"
 
 [[projects]]
-<<<<<<< HEAD
-  name = "gopkg.in/ldap.v2"
-  packages = ["."]
-  revision = "d0a5ced67b4dc310b9158d63a2c6f9c5ec13f105"
-  version = "v2.4.1"
-=======
   digest = "1:7e1c00b9959544fa1ccca7cf0407a5b29ac6d5201059c4fac6f599cb99bfd24d"
   name = "gopkg.in/ldap.v2"
   packages = ["."]
   pruneopts = "NUT"
   revision = "bb7a9ca6e4fbc2129e3db588a34bc970ffe811a9"
   version = "v2.5.1"
->>>>>>> 3b364029
 
 [[projects]]
   name = "gopkg.in/macaron.v1"
@@ -981,9 +873,6 @@
   version = "v2.3.2"
 
 [[projects]]
-<<<<<<< HEAD
-
-=======
   digest = "1:1cf1388ec8c73b7ecc711d9f279ab631ea0a6964d1ccc32809a6be90c33fa2a0"
   name = "gopkg.in/src-d/go-billy.v4"
   packages = [
@@ -1047,7 +936,6 @@
   version = "v4.8.0"
 
 [[projects]]
->>>>>>> 3b364029
   digest = "1:9c541fc507676a69ea8aaed1af53278a5241d26ce0f192c993fec2ac5b78f795"
   name = "gopkg.in/testfixtures.v2"
   packages = ["."]
@@ -1056,8 +944,6 @@
   version = "v2.5.0"
 
 [[projects]]
-<<<<<<< HEAD
-=======
   digest = "1:b233ad4ec87ac916e7bf5e678e98a2cb9e8b52f6de6ad3e11834fc7a71b8e3bf"
   name = "gopkg.in/warnings.v0"
   packages = ["."]
@@ -1067,7 +953,6 @@
 
 [[projects]]
   digest = "1:ad6f94355d292690137613735965bd3688844880fdab90eccf66321910344942"
->>>>>>> 3b364029
   name = "gopkg.in/yaml.v2"
   packages = ["."]
   revision = "a5b47d31c556af34a302ce5d659e6fea44d90de0"
@@ -1080,9 +965,6 @@
 [solve-meta]
   analyzer-name = "dep"
   analyzer-version = 1
-<<<<<<< HEAD
-  inputs-digest = "630dc9899a6e4c41863a8fa5c00b2017bc5bca748e3fad813bf8c3b8602a0d9f"
-=======
   input-imports = [
     "code.gitea.io/git",
     "code.gitea.io/sdk/gitea",
@@ -1180,6 +1062,5 @@
     "gopkg.in/testfixtures.v2",
     "strk.kbt.io/projects/go/libravatar",
   ]
->>>>>>> 3b364029
   solver-name = "gps-cdcl"
   solver-version = 1