--- conflicted
+++ resolved
@@ -11,19 +11,11 @@
 
 [[projects]]
   branch = "master"
-<<<<<<< HEAD
-  digest = "1:1f2a28288136935083846bb2e5b616e4e59f81f5dbf61468aefcd4a48f2bc2fa"
-  name = "code.gitea.io/sdk"
-  packages = ["gitea"]
-  pruneopts = "NUT"
-  revision = "380b28413e04e805b53a1e911887b927db6be390"
-=======
   digest = "1:bf4f822f636b99ac7d4f8fa5210a7439bacaf8d1f15d5783956bdd5dd2069bdc"
   name = "code.gitea.io/sdk"
   packages = ["gitea"]
   pruneopts = "NUT"
   revision = "11c860c8e49a23be26e6d6c6a039a46ad2ae1d27"
->>>>>>> d4e62787
 
 [[projects]]
   digest = "1:3fcef06a1a6561955c94af6c7757a6fa37605eb653f0d06ab960e5bb80092195"
