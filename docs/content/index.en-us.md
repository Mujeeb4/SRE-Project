--- conflicted
+++ resolved
@@ -25,248 +25,6 @@
 
 ## Features
 
-<<<<<<< HEAD
-- User Dashboard
-  - Context switcher (organization or current user)
-  - Activity timeline
-    - Commits
-    - Issues
-    - Pull requests
-    - Repository creation
-  - Searchable repository list
-  - List of organizations
-  - A list of mirror repositories
-- Issues dashboard
-  - Context switcher (organization or current user)
-  - Filter by
-    - Open
-    - Closed
-    - Your repositories
-    - Assigned issues
-    - Your issues
-    - Repository
-  - Sort by
-    - Oldest
-    - Last updated
-    - Number of comments
-- Pull request dashboard
-  - Same as issue dashboard
-- Repository types
-  - Mirror
-  - Normal
-  - Migrated
-- Notifications (email and web)
-  - Read
-  - Unread
-  - Pin
-- Explore page
-  - Users
-  - Repos
-  - Organizations
-  - Search
-- Custom templates
-- Override public files (logo, css, etc)
-- CSRF and XSS protection
-- HTTPS support
-- Set allowed upload sizes and types
-- Logging
-- Configuration
-  - Databases
-    - MySQL (>=5.7)
-    - PostgreSQL (>=10)
-    - SQLite3
-    - MSSQL (>=2008R2 SP3)
-    - TiDB (MySQL protocol)
-  - Configuration file
-    - [app.ini](https://github.com/go-gitea/gitea/blob/main/custom/conf/app.example.ini)
-  - Admin panel
-    - Statistics
-    - Actions
-      - Delete inactive accounts
-      - Delete cached repository archives
-      - Delete repositories records which are missing their files
-      - Run garbage collection on repositories
-      - Rewrite SSH keys
-      - Resync hooks
-      - Recreate repositories which are missing
-    - Server status
-      - Uptime
-      - Memory
-      - Current # of goroutines
-      - And more
-    - User management
-      - Search
-      - Sort
-      - Last login
-      - Authentication source
-      - Maximum repositories
-      - Disable account
-      - Admin permissions
-      - Permission to create Git Hooks
-      - Permission to create organizations
-      - Permission to import repositories
-    - Organization management
-      - Members
-      - Teams
-      - Avatar
-      - Hooks
-    - Repository management
-      - See all repository information and manage repositories
-      - Set per repository global size limit, disable/enable the repository limit (runtime only), permanent should be done via Configuration file
-    - Authentication sources
-      - OAuth
-      - PAM
-      - LDAP
-      - SMTP
-    - Configuration viewer
-      - Everything in config file
-    - System notices
-      - When something unexpected happens
-    - Monitoring
-      - Current processes
-      - Cron jobs
-        - Update mirrors
-        - Repository health check
-        - Check repository statistics
-        - Clean up old archives
-  - Environment variables
-  - Command line options
-- Multi-language support ([21 languages](https://github.com/go-gitea/gitea/tree/main/options/locale))
-- [Mermaid](https://mermaidjs.github.io/) diagrams in Markdown
-- Math syntax in Markdown
-- Mail service
-  - Notifications
-  - Registration confirmation
-  - Password reset
-- Reverse proxy support
-  - Includes subpaths
-- Users
-  - Profile
-    - Name
-    - Username
-    - Email
-    - Website
-    - Join date
-    - Followers and following
-    - Organizations
-    - Repositories
-    - Activity
-    - Starred repositories
-  - Settings
-    - Same as profile and more below
-    - Keep email private
-    - Avatar
-      - Gravatar
-      - Libravatar
-      - Custom
-    - Password
-    - Multiple email addresses
-    - SSH Keys
-    - Connected applications
-    - Two factor authentication
-    - Linked OAuth2 sources
-    - Delete account
-- Repositories
-  - Clone with SSH/HTTP/HTTPS
-  - Git LFS
-  - Watch, Star, Fork
-  - View watchers, stars, and forks
-  - Size limit (excl. LFS)
-  - Code
-    - Branch browser
-    - Web based file upload and creation
-    - Clone urls
-    - Download
-      - ZIP
-      - TAR.GZ
-    - Web based editor
-      - Markdown editor
-      - Plain text editor
-        - Syntax highlighting
-      - Diff preview
-      - Preview
-      - Choose where to commit to
-    - View file history
-    - Delete file
-    - View raw
-  - Issues
-    - Issue templates
-    - Milestones
-    - Labels
-    - Assign issues
-    - Track time
-    - Reactions
-    - Filter
-      - Open
-      - Closed
-      - Assigned person
-      - Created by you
-      - Mentioning you
-    - Sort
-      - Oldest
-      - Last updated
-      - Number of comments
-    - Search
-    - Comments
-    - Attachments
-  - Pull requests
-    - Same features as issues
-  - Commits
-    - Commit graph
-    - Commits by branch
-    - Search
-    - Search in all branches
-    - View diff
-    - View SHA
-    - View author
-    - Browse files in commit
-  - Releases
-    - Attachments
-    - Title
-    - Content
-    - Delete
-    - Mark as pre-release
-    - Choose branch
-  - Wiki
-    - Import
-    - Markdown editor
-  - Settings
-    - Options
-      - Name
-      - Description
-      - Private/Public
-      - Website
-      - Wiki
-        - Enabled/disabled
-        - Internal/external
-      - Issues
-        - Enabled/disabled
-        - Internal/external
-        - External supports url rewriting for better integration
-      - Enable/disable pull requests
-      - Transfer repository
-      - Delete wiki
-      - Delete repository
-    - Collaboration
-      - Read/write/admin
-    - Branches
-      - Default branch
-      - Branch protection
-    - Webhooks
-    - Git Hooks
-    - Deploy keys
-- Package Registries
-  - Composer
-  - Conan
-  - Container
-  - Generic
-  - Helm
-  - Maven
-  - NPM
-  - Nuget
-  - PyPI
-  - RubyGems
-=======
 - Code Hosting: Gitea supports creating and managing repositories, browsing commit history and code files, reviewing and merging code submissions, managing collaborators, handling branches, and more. It also supports many common Git features such as tags, Cherry-pick, hooks, integrated collaboration tools, and more.
 
 - Lightweight and Fast: One of Gitea's design goals is to be lightweight and fast in response. Unlike some large code hosting platforms, it remains lean, performing well in terms of speed, and is suitable for resource-limited server environments. Due to its lightweight design, Gitea has relatively low resource consumption and performs well in resource-constrained environments.
@@ -288,7 +46,6 @@
 - Multilingual Support: Gitea provides interfaces in multiple languages, catering to users globally and promoting internationalization and localization.
 
 Additional Features: For more detailed information, please refer to: https://docs.gitea.com/installation/comparison#general-features
->>>>>>> e8b99099
 
 ## System Requirements
 
