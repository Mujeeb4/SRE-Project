--- conflicted
+++ resolved
@@ -19,15 +19,11 @@
 
 Database instance can be on same machine as Gitea (local database setup), or on different machine (remote database).
 
-<<<<<<< HEAD
 Note: All steps below requires that the database engine of your choice is installed on your system. For remote database setup, install the server application on database instance and client program on your Gitea server. The client program is used to test connection to the database from Gitea server, while Gitea itself use database driver provided by Go to accomplish the same thing. In addition, make sure you use same engine version for both server and client for some engine features to work. For security reason, protect `root` (MySQL) or `postgres` (PostgreSQL) database superuser with secure password.  The steps assumes that you run Linux for both database and Gitea servers.
-=======
-Note: All steps below requires that the database engine of your choice is installed on your system. For remote database setup, install the server part on database instance and client part on your Gitea server. In addition, make sure you use same engine version for both server and client for some engine features to work. For security reason, protect `root` (MySQL) or `postgres` (PostgreSQL) database superuser with secure password. The steps assumes that you run Linux for both database and Gitea servers.
 
 **Table of Contents**
 
 {{< toc >}}
->>>>>>> 50a2dd52
 
 ## MySQL
 
