---
date: "2016-12-01T16:00:00+02:00"
title: "从源代码安装"
slug: "install-from-source"
weight: 10
toc: true
draft: false
menu:
  sidebar:
    parent: "installation"
    name: "从源代码安装"
    weight: 30
    identifier: "install-from-source"
---

# 从源代码安装

首先你需要安装Golang，关于Golang的安装，参见官方文档 [install instructions](https://golang.org/doc/install)。

## 下载

你需要获取Gitea的源码，最方便的方式是使用 go 命令。执行以下命令：

```
go get -d -u code.gitea.io/gitea
cd $GOPATH/src/code.gitea.io/gitea
```

然后你可以选择编译和安装的版本，当前你有多个选择。如果你想编译 `master` 版本，你可以直接跳到 [编译](#build) 部分，这是我们的开发分支，虽然也很稳定但不建议您在正式产品中使用。

如果你想编译最新稳定分支，你可以执行以下命令签出源码：

```
git branch -a
git checkout v{{< version >}}
```

最后，你也可以直接使用标签版本如 `v{{< version >}}`。你可以执行以下命令列出可用的版本并选择某个版本签出：

```
git tag -l
git checkout v{{< version >}}
```

## 编译

要从源代码进行编译，以下依赖程序必须事先安装好：

<<<<<<< HEAD
- `go` 1.12 或以上版本, 详见 [here](https://golang.org/dl/)
=======
- `go` {{< min-go-version >}} 或以上版本, 详见 [here](https://golang.org/dl/)
>>>>>>> be544e8e
- `node` 10.0.0 或以上版本，并且安装 `npm`, 详见 [here](https://nodejs.org/en/download/)
- `make`, 详见 <a href='{{< relref "make.zh-cn.md" >}}'>这里</a>

各种可用的 [make 任务](https://github.com/go-gitea/gitea/blob/master/Makefile)
可以用来使编译过程更方便。

按照您的编译需求，以下 tags 可以使用：

* `bindata`: 这个编译选项将会把运行Gitea所需的所有外部资源都打包到可执行文件中，这样部署将非常简单因为除了可执行程序将不再需要任何其他文件。
* `sqlite sqlite_unlock_notify`: 这个编译选项将启用SQLite3数据库的支持，建议只在少数人使用时使用这个模式。
* `pam`: 这个编译选项将会启用 PAM (Linux Pluggable Authentication Modules) 认证，如果你使用这一认证模式的话需要开启这个选项。

使用 bindata 可以打包资源文件到二进制可以使开发和测试更容易，你可以根据自己的需求决定是否打包资源文件。
要包含资源文件，请使用 `bindata` tag：

```bash
TAGS="bindata" make build
```

默认的发布版本中的编译选项是： `TAGS="bindata sqlite sqlite_unlock_notify"`。以下为推荐的编译方式：

```bash
TAGS="bindata sqlite sqlite_unlock_notify" make build
```

## 测试

在执行了以上步骤之后，你将会获得 `gitea` 的二进制文件，在你复制到部署的机器之前可以先测试一下。在命令行执行完后，你可以 `Ctrl + C` 关掉程序。

```
./gitea web
```

## 需要帮助?

如果从本页中没有找到你需要的内容，请访问 [帮助页面]({{< relref "seek-help.zh-cn.md" >}})<|MERGE_RESOLUTION|>--- conflicted
+++ resolved
@@ -46,11 +46,7 @@
 
 要从源代码进行编译，以下依赖程序必须事先安装好：
 
-<<<<<<< HEAD
-- `go` 1.12 或以上版本, 详见 [here](https://golang.org/dl/)
-=======
 - `go` {{< min-go-version >}} 或以上版本, 详见 [here](https://golang.org/dl/)
->>>>>>> be544e8e
 - `node` 10.0.0 或以上版本，并且安装 `npm`, 详见 [here](https://nodejs.org/en/download/)
 - `make`, 详见 <a href='{{< relref "make.zh-cn.md" >}}'>这里</a>
 
