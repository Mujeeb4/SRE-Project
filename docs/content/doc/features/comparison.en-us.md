--- conflicted
+++ resolved
@@ -33,7 +33,6 @@
 
 ## General Features
 
-<<<<<<< HEAD
 | Feature                                          | Gitea                                               | Gogs | GitHub EE | GitLab CE | GitLab EE | BitBucket | RhodeCode CE |
 | ------------------------------------------------ | --------------------------------------------------- | ---- | --------- | --------- | --------- | --------- | ------------ |
 | Open source and free                             | ✓                                                   | ✓    | ✘         | ✓         | ✘         | ✘         | ✓            |
@@ -60,30 +59,8 @@
 | Built-in CI/CD                                   | [✘](https://github.com/go-gitea/gitea/issues/13539) | ✘    | ✓         | ✓         | ✓         | ✘         | ✘            |
 | Subgroups: groups within groups                  | [✘](https://github.com/go-gitea/gitea/issues/1872)  | ✘    | ✘         | ✓         | ✓         | ✘         | ✓            |
 | Interaction with other instances                 | [/](https://github.com/go-gitea/gitea/issues/18240) | ✘    | ✘         | ✘         | ✘         | ✘         | ✘            |
-=======
-| Feature                             | Gitea                                              | Gogs | GitHub EE | GitLab CE | GitLab EE | BitBucket      | RhodeCode CE |
-| ----------------------------------- | ---------------------------------------------------| ---- | --------- | --------- | --------- | -------------- | ------------ |
-| Open source and free                | ✓                                                  | ✓    | ✘         | ✓         | ✘         | ✘              | ✓            |
-| Low resource usage (RAM/CPU)        | ✓                                                  | ✓    | ✘         | ✘         | ✘         | ✘              | ✘            |
-| Multiple database support           | ✓                                                  | ✓    | ✘         | ⁄         | ⁄         | ✓              | ✓            |
-| Multiple OS support                 | ✓                                                  | ✓    | ✘         | ✘         | ✘         | ✘              | ✓            |
-| Easy upgrade process                | ✓                                                  | ✓    | ✘         | ✓         | ✓         | ✘              | ✓            |
-| Markdown support                    | ✓                                                  | ✓    | ✓         | ✓         | ✓         | ✓              | ✓            |
-| Orgmode support                     | ✓                                                  | ✘    | ✓         | ✘         | ✘         | ✘              | ?            |
-| CSV support                         | ✓                                                  | ✘    | ✓         | ✘         | ✘         | ✓              | ?            |
-| Third-party render tool support     | ✓                                                  | ✘    | ✘         | ✘         | ✘         | ✓              | ?            |
-| Static Git-powered pages            | [✘](https://github.com/go-gitea/gitea/issues/302)  | ✘    | ✓         | ✓         | ✓         | ✘              | ✘            |
-| Integrated Git-powered wiki         | ✓                                                  | ✓    | ✓         | ✓         | ✓         | ✓ (cloud only) | ✘            |
-| Deploy Tokens                       | ✓                                                  | ✓    | ✓         | ✓         | ✓         | ✓              | ✓            |
-| Repository Tokens with write rights | ✓                                                  | ✘    | ✓         | ✓         | ✓         | ✓              | ✓            |
-| Built-in Package/Container Registry | ✓                                                  | ✘    | ✓         | ✓         | ✓         | ✘              | ✘            |
-| External git mirroring              | ✓                                                  | ✓    | ✘         | ✘         | ✓         | ✓              | ✓            |
-| WebAuthn (2FA)                      | ✓                                                  | ✘    | ✓         | ✓         | ✓         | ✓              | ?            |
-| Built-in CI/CD                      | ✘                                                  | ✘    | ✓         | ✓         | ✓         | ✘              | ✘            |
-| Subgroups: groups within groups     | [✘](https://github.com/go-gitea/gitea/issues/1872) | ✘    | ✘         | ✓         | ✓         | ✘              | ✓            |
-| Mermaid diagrams in Markdown        | ✓                                                  | ✘    | ✓         | ✓         | ✓         | ✘              | ✘            |
-| Math syntax in Markdown             | ✓                                                  | ✘    | ✓         | ✓         | ✓         | ✘              | ✘            |
->>>>>>> 11ac14cf
+| Mermaid diagrams in Markdown                     | ✓                                                   | ✘    | ✓         | ✓         | ✓         | ✘         | ✘            |
+| Math syntax in Markdown                          | ✓                                                   | ✘    | ✓         | ✓         | ✓         | ✘         | ✘            |
 
 ## Code management
 
