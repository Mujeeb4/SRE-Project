--- conflicted
+++ resolved
@@ -484,11 +484,7 @@
 - `DATADIR`: **queues/common**: Base DataDir for storing level queues. `DATADIR` for individual queues can be set in `queue.name` sections. Relative paths will be made absolute against `%(APP_DATA_PATH)s`.
 - `LENGTH`: **100**: Maximal queue size before channel queues block
 - `BATCH_LENGTH`: **20**: Batch data before passing to the handler
-<<<<<<< HEAD
 - `CONN_STR`: **redis://127.0.0.1:6379/0**: Connection string for the redis queue type. For `redis-cluster` use `redis+cluster://127.0.0.1:6379/0`. Options can be set using query params. Similarly LevelDB options can also be set using: **leveldb://relative/path?option=value** or **leveldb:///absolute/path?option=value**, and will override `DATADIR`
-=======
-- `CONN_STR`: **redis://127.0.0.1:6379/0**: Connection string for the redis queue type. Options can be set using query params. Similarly, LevelDB options can also be set using: **leveldb://relative/path?option=value** or **leveldb:///absolute/path?option=value**, and will override `DATADIR`
->>>>>>> 6d2c63f6
 - `QUEUE_NAME`: **_queue**: The suffix for default redis and disk queue name. Individual queues will default to **`name`**`QUEUE_NAME` but can be overridden in the specific `queue.name` section.
 - `SET_NAME`: **_unique**: The suffix that will be added to the default redis and disk queue `set` name for unique queues. Individual queues will default to **`name`**`QUEUE_NAME`_`SET_NAME`_ but can be overridden in the specific `queue.name` section.
 - `MAX_WORKERS`: **10**: Maximum number of worker go-routines for the queue.
