---
date: "2016-12-26T16:00:00+02:00"
title: "Config Cheat Sheet"
slug: "config-cheat-sheet"
weight: 30
toc: false
draft: false
aliases:
  - /en-us/config-cheat-sheet
menu:
  sidebar:
    parent: "administration"
    name: "Config Cheat Sheet"
    weight: 30
    identifier: "config-cheat-sheet"
---

# Configuration Cheat Sheet

This is a cheat sheet for the Gitea configuration file. It contains most of the settings
that can be configured as well as their default values.

Any changes to the Gitea configuration file should be made in `custom/conf/app.ini`
or any corresponding location. When installing from a distribution, this will
typically be found at `/etc/gitea/conf/app.ini`.

The defaults provided here are best-effort (not built automatically). They are
accurately recorded in [app.example.ini](https://github.com/go-gitea/gitea/blob/main/custom/conf/app.example.ini)
(s/main/\<tag|release\>). Any string in the format `%(X)s` is a feature powered
by [ini](https://github.com/go-ini/ini/#recursive-values), for reading values recursively.

In the default values below, a value in the form `$XYZ` refers to an environment variable. (However, see `environment-to-ini`.) Values in the form  _`XxYyZz`_ refer to values listed as part of the default configuration. These notation forms will not work in your own `app.ini` file and are only listed here as documentation.

Values containing `#` or `;` must be quoted using `` ` `` or `"""`.

**Note:** A full restart is required for Gitea configuration changes to take effect.

{{< toc >}}

## Default Configuration (non-`app.ini` configuration)

These values are environment-dependent but form the basis of a lot of values. They will be
reported as part of the default configuration when running `gitea --help` or on start-up. The order they are emitted there is slightly different but we will list them here in the order they are set-up.

- _`AppPath`_: This is the absolute path of the running gitea binary.
- _`AppWorkPath`_: This refers to "working path" of the `gitea` binary. It is determined by using the first set thing in the following hierarchy:
  - The `--work-path` flag passed to the binary
  - The environment variable `$GITEA_WORK_DIR`
  - A built-in value set at build time (see building from source)
  - Otherwise it defaults to the directory of the _`AppPath`_
  - If any of the above are relative paths then they are made absolute against
the directory of the _`AppPath`_
- _`CustomPath`_: This is the base directory for custom templates and other options.
It is determined by using the first set thing in the following hierarchy:
  - The `--custom-path` flag passed to the binary
  - The environment variable `$GITEA_CUSTOM`
  - A built-in value set at build time (see building from source)
  - Otherwise it defaults to _`AppWorkPath`_`/custom`
  - If any of the above are relative paths then they are made absolute against the
the directory of the _`AppWorkPath`_
- _`CustomConf`_: This is the path to the `app.ini` file.
  - The `--config` flag passed to the binary
  - A built-in value set at build time (see building from source)
  - Otherwise it defaults to _`CustomPath`_`/conf/app.ini`
  - If any of the above are relative paths then they are made absolute against the
the directory of the _`CustomPath`_

In addition there is _`StaticRootPath`_ which can be set as a built-in at build time, but will otherwise default to _`AppWorkPath`_

## Overall (`DEFAULT`)

- `APP_NAME`: **Gitea: Git with a cup of tea**: Application name, used in the page title.
- `RUN_USER`: **_current OS username_/`$USER`/`$USERNAME` e.g. git**: The user Gitea will run as.
   This should be a dedicated system (non-user) account. Setting this incorrectly will cause Gitea
   to not start.
- `RUN_MODE`: **prod**: Application run mode, affects performance and debugging. Either "dev", "prod" or "test".

## Repository (`repository`)

- `ROOT`: **%(APP_DATA_PATH)s/gitea-repositories**: Root path for storing all repository data.
   A relative path is interpreted as **_`AppWorkPath`_/%(ROOT)s**.
- `SCRIPT_TYPE`: **bash**: The script type this server supports. Usually this is `bash`,
   but some users report that only `sh` is available.
- `DETECTED_CHARSETS_ORDER`: **UTF-8, UTF-16BE, UTF-16LE, UTF-32BE, UTF-32LE, ISO-8859, windows-1252, ISO-8859, windows-1250, ISO-8859, ISO-8859, ISO-8859, windows-1253, ISO-8859, windows-1255, ISO-8859, windows-1251, windows-1256, KOI8-R, ISO-8859, windows-1254, Shift_JIS, GB18030, EUC-JP, EUC-KR, Big5, ISO-2022, ISO-2022, ISO-2022, IBM424_rtl, IBM424_ltr, IBM420_rtl, IBM420_ltr**: Tie-break order of detected charsets - if the detected charsets have equal confidence, charsets earlier in the list will be chosen in preference to those later. Adding `defaults` will place the unnamed charsets at that point.
- `ANSI_CHARSET`: **\<empty\>**: Default ANSI charset to override non-UTF-8 charsets to.
- `FORCE_PRIVATE`: **false**: Force every new repository to be private.
- `DEFAULT_PRIVATE`: **last**: Default private when creating a new repository.
   \[last, private, public\]
- `DEFAULT_PUSH_CREATE_PRIVATE`: **true**: Default private when creating a new repository with push-to-create.
- `MAX_CREATION_LIMIT`: **-1**: Global maximum creation limit of repositories per user,
   `-1` means no limit.
- `PREFERRED_LICENSES`: **Apache License 2.0,MIT License**: Preferred Licenses to place at
   the top of the list. Name must match file name in options/license or custom/options/license.
- `DISABLE_HTTP_GIT`: **false**: Disable the ability to interact with repositories over the
   HTTP protocol.
- `USE_COMPAT_SSH_URI`: **false**: Force ssh:// clone url instead of scp-style uri when
   default SSH port is used.
- `GO_GET_CLONE_URL_PROTOCOL`: **https**: Value for the "go get" request returns the repository url as https or ssh
   default is https.
- `ACCESS_CONTROL_ALLOW_ORIGIN`: **\<empty\>**: Value for Access-Control-Allow-Origin header,
   default is not to present. **WARNING**: This maybe harmful to you website if you do not
   give it a right value.
- `DEFAULT_CLOSE_ISSUES_VIA_COMMITS_IN_ANY_BRANCH`:  **false**: Close an issue if a commit on a non default branch marks it as closed.
- `ENABLE_PUSH_CREATE_USER`:  **false**: Allow users to push local repositories to Gitea and have them automatically created for a user.
- `ENABLE_PUSH_CREATE_ORG`:  **false**: Allow users to push local repositories to Gitea and have them automatically created for an org.
- `DISABLED_REPO_UNITS`: **_empty_**: Comma separated list of globally disabled repo units. Allowed values: \[repo.issues, repo.ext_issues, repo.pulls, repo.wiki, repo.ext_wiki, repo.projects, repo.packages, repo.actions\]
- `DEFAULT_REPO_UNITS`: **repo.code,repo.releases,repo.issues,repo.pulls,repo.wiki,repo.projects,repo.packages**: Comma separated list of default new repo units. Allowed values: \[repo.code, repo.releases, repo.issues, repo.pulls, repo.wiki, repo.projects, repo.packages, repo.actions\]. Note: Code and Releases can currently not be deactivated. If you specify default repo units you should still list them for future compatibility. External wiki and issue tracker can't be enabled by default as it requires additional settings. Disabled repo units will not be added to new repositories regardless if it is in the default list.
- `DEFAULT_FORK_REPO_UNITS`: **repo.code,repo.pulls**: Comma separated list of default forked repo units. The set of allowed values and rules is the same as `DEFAULT_REPO_UNITS`.
- `PREFIX_ARCHIVE_FILES`: **true**: Prefix archive files by placing them in a directory named after the repository.
- `DISABLE_MIGRATIONS`: **false**: Disable migrating feature.
- `DISABLE_STARS`: **false**: Disable stars feature.
- `DEFAULT_BRANCH`: **main**: Default branch name of all repositories.
- `ALLOW_ADOPTION_OF_UNADOPTED_REPOSITORIES`: **false**: Allow non-admin users to adopt unadopted repositories
- `ALLOW_DELETION_OF_UNADOPTED_REPOSITORIES`: **false**: Allow non-admin users to delete unadopted repositories
- `DISABLE_DOWNLOAD_SOURCE_ARCHIVES`: **false**: Don't allow download source archive files from UI
- `ALLOW_FORK_WITHOUT_MAXIMUM_LIMIT`: **true**: Allow fork repositories without maximum number limit

### Repository - Editor (`repository.editor`)

- `LINE_WRAP_EXTENSIONS`: **.txt,.md,.markdown,.mdown,.mkd,.livemd,**: List of file extensions for which lines should be wrapped in the Monaco editor. Separate extensions with a comma. To line wrap files without an extension, just put a comma
- `PREVIEWABLE_FILE_MODES`: **markdown**: Valid file modes that have a preview API associated with them, such as `api/v1/markdown`. Separate the values by commas. The preview tab in edit mode won't be displayed if the file extension doesn't match.

### Repository - Pull Request (`repository.pull-request`)

- `WORK_IN_PROGRESS_PREFIXES`: **WIP:,\[WIP\]**: List of prefixes used in Pull Request
 title to mark them as Work In Progress. These are matched in a case-insensitive manner.
- `CLOSE_KEYWORDS`: **close**, **closes**, **closed**, **fix**, **fixes**, **fixed**, **resolve**, **resolves**, **resolved**: List of
 keywords used in Pull Request comments to automatically close a related issue
- `REOPEN_KEYWORDS`: **reopen**, **reopens**, **reopened**: List of keywords used in Pull Request comments to automatically reopen
 a related issue
- `DEFAULT_MERGE_STYLE`: **merge**: Set default merge style for repository creating, valid options: `merge`, `rebase`, `rebase-merge`, `squash`
- `DEFAULT_MERGE_MESSAGE_COMMITS_LIMIT`: **50**: In the default merge message for squash commits include at most this many commits. Set to `-1` to include all commits
- `DEFAULT_MERGE_MESSAGE_SIZE`: **5120**: In the default merge message for squash commits limit the size of the commit messages. Set to `-1` to have no limit. Only used if `POPULATE_SQUASH_COMMENT_WITH_COMMIT_MESSAGES` is `true`.
- `DEFAULT_MERGE_MESSAGE_ALL_AUTHORS`: **false**: In the default merge message for squash commits walk all commits to include all authors in the Co-authored-by otherwise just use those in the limited list
- `DEFAULT_MERGE_MESSAGE_MAX_APPROVERS`: **10**: In default merge messages limit the number of approvers listed as `Reviewed-by:`. Set to `-1` to include all.
- `DEFAULT_MERGE_MESSAGE_OFFICIAL_APPROVERS_ONLY`: **true**: In default merge messages only include approvers who are officially allowed to review.
- `POPULATE_SQUASH_COMMENT_WITH_COMMIT_MESSAGES`: **false**: In default squash-merge messages include the commit message of all commits comprising the pull request.
- `ADD_CO_COMMITTER_TRAILERS`: **true**: Add co-authored-by and co-committed-by trailers to merge commit messages if committer does not match author.
- `TEST_CONFLICTING_PATCHES_WITH_GIT_APPLY`: **false**: PR patches are tested using a three-way merge method to discover if there are conflicts. If this setting is set to **true**, conflicting patches will be retested using `git apply` - This was the previous behaviour in 1.18 (and earlier) but is somewhat inefficient. Please report if you find that this setting is required.

### Repository - Issue (`repository.issue`)

- `LOCK_REASONS`: **Too heated,Off-topic,Resolved,Spam**: A list of reasons why a Pull Request or Issue can be locked

### Repository - Upload (`repository.upload`)

- `ENABLED`: **true**: Whether repository file uploads are enabled
- `TEMP_PATH`: **data/tmp/uploads**: Path for uploads (content gets deleted on Gitea restart)
- `ALLOWED_TYPES`: **\<empty\>**: Comma-separated list of allowed file extensions (`.zip`), mime types (`text/plain`) or wildcard type (`image/*`, `audio/*`, `video/*`). Empty value or `*/*` allows all types.
- `FILE_MAX_SIZE`: **3**: Max size of each file in megabytes.
- `MAX_FILES`: **5**: Max number of files per upload

### Repository - Release (`repository.release`)

- `ALLOWED_TYPES`: **\<empty\>**: Comma-separated list of allowed file extensions (`.zip`), mime types (`text/plain`) or wildcard type (`image/*`, `audio/*`, `video/*`). Empty value or `*/*` allows all types.
- `DEFAULT_PAGING_NUM`: **10**: The default paging number of releases user interface
- For settings related to file attachments on releases, see the `attachment` section.

### Repository - Signing (`repository.signing`)

- `SIGNING_KEY`: **default**: \[none, KEYID, default \]: Key to sign with.
- `SIGNING_NAME` &amp; `SIGNING_EMAIL`: if a KEYID is provided as the `SIGNING_KEY`, use these as the Name and Email address of the signer. These should match publicized name and email address for the key.
- `INITIAL_COMMIT`: **always**: \[never, pubkey, twofa, always\]: Sign initial commit.
  - `never`: Never sign
  - `pubkey`: Only sign if the user has a public key
  - `twofa`: Only sign if the user is logged in with twofa
  - `always`: Always sign
  - Options other than `never` and `always` can be combined as a comma separated list.
- `DEFAULT_TRUST_MODEL`: **collaborator**: \[collaborator, committer, collaboratorcommitter\]: The default trust model used for verifying commits.
  - `collaborator`: Trust signatures signed by keys of collaborators.
  - `committer`: Trust signatures that match committers (This matches GitHub and will force Gitea signed commits to have Gitea as the committer).
  - `collaboratorcommitter`: Trust signatures signed by keys of collaborators which match the committer.
- `WIKI`: **never**: \[never, pubkey, twofa, always, parentsigned\]: Sign commits to wiki.
- `CRUD_ACTIONS`: **pubkey, twofa, parentsigned**: \[never, pubkey, twofa, parentsigned, always\]: Sign CRUD actions.
  - Options as above, with the addition of:
  - `parentsigned`: Only sign if the parent commit is signed.
- `MERGES`: **pubkey, twofa, basesigned, commitssigned**: \[never, pubkey, twofa, approved, basesigned, commitssigned, always\]: Sign merges.
  - `approved`: Only sign approved merges to a protected branch.
  - `basesigned`: Only sign if the parent commit in the base repo is signed.
  - `headsigned`: Only sign if the head commit in the head branch is signed.
  - `commitssigned`: Only sign if all the commits in the head branch to the merge point are signed.

## Repository - Local (`repository.local`)

- `LOCAL_COPY_PATH`: **tmp/local-repo**: Path for temporary local repository copies. Defaults to `tmp/local-repo` (content gets deleted on Gitea restart)

## Repository -  MIME type mapping (`repository.mimetype_mapping`)

Configuration for set the expected MIME type based on file extensions of downloadable files. Configuration presents in key-value pairs and file extensions starts with leading `.`.

The following configuration set `Content-Type: application/vnd.android.package-archive` header when downloading files with `.apk` file extension.

```ini
.apk=application/vnd.android.package-archive
```

## CORS (`cors`)

- `ENABLED`: **false**: enable cors headers (disabled by default)
- `SCHEME`: **http**: scheme of allowed requests
- `ALLOW_DOMAIN`: **\***: list of requesting domains that are allowed
- `ALLOW_SUBDOMAIN`: **false**: allow subdomains of headers listed above to request
- `METHODS`: **GET,HEAD,POST,PUT,PATCH,DELETE,OPTIONS**: list of methods allowed to request
- `MAX_AGE`: **10m**: max time to cache response
- `ALLOW_CREDENTIALS`: **false**: allow request with credentials
- `HEADERS`: **Content-Type,User-Agent**: additional headers that are permitted in requests
- `X_FRAME_OPTIONS`: **SAMEORIGIN**: Set the `X-Frame-Options` header value.

## UI (`ui`)

- `EXPLORE_PAGING_NUM`: **20**: Number of repositories that are shown in one explore page.
- `ISSUE_PAGING_NUM`: **20**: Number of issues that are shown in one page (for all pages that list issues, milestones, projects).
- `MEMBERS_PAGING_NUM`: **20**: Number of members that are shown in organization members.
- `FEED_MAX_COMMIT_NUM`: **5**: Number of maximum commits shown in one activity feed.
- `FEED_PAGING_NUM`: **20**: Number of items that are displayed in home feed.
- `SITEMAP_PAGING_NUM`: **20**: Number of items that are displayed in a single subsitemap.
- `GRAPH_MAX_COMMIT_NUM`: **100**: Number of maximum commits shown in the commit graph.
- `CODE_COMMENT_LINES`: **4**: Number of line of codes shown for a code comment.
- `DEFAULT_THEME`: **auto**: \[auto, gitea, arc-green\]: Set the default theme for the Gitea install.
- `SHOW_USER_EMAIL`: **true**: Whether the email of the user should be shown in the Explore Users page.
- `THEMES`:  **auto,gitea,arc-green**: All available themes. Allow users select personalized themes.
  regardless of the value of `DEFAULT_THEME`.
- `THEME_COLOR_META_TAG`: **\<empty\>**: Value of `theme-color` meta tag, used by some mobile browers for chrome and out-of-viewport areas. Default is unset which uses body color.
- `MAX_DISPLAY_FILE_SIZE`: **8388608**: Max size of files to be displayed (default is 8MiB)
- `REACTIONS`: All available reactions users can choose on issues/prs and comments
    Values can be emoji alias (:smile:) or a unicode emoji.
    For custom reactions, add a tightly cropped square image to public/img/emoji/reaction_name.png
- `CUSTOM_EMOJIS`: **gitea, codeberg, gitlab, git, github, gogs**: Additional Emojis not defined in the utf8 standard.
    By default, we support Gitea (:gitea:), to add more copy them to public/img/emoji/emoji_name.png and
    add it to this config.
- `DEFAULT_SHOW_FULL_NAME`: **false**: Whether the full name of the users should be shown where possible. If the full name isn't set, the username will be used.
- `SEARCH_REPO_DESCRIPTION`: **true**: Whether to search within description at repository search on explore page.
- `USE_SERVICE_WORKER`: **false**: Whether to enable a Service Worker to cache frontend assets.
- `ONLY_SHOW_RELEVANT_REPOS`: **false** Whether to only show relevant repos on the explore page when no keyword is specified and default sorting is used.
    A repo is considered irrelevant if it's a fork or if it has no metadata (no description, no icon, no topic).

### UI - Admin (`ui.admin`)

- `USER_PAGING_NUM`: **50**: Number of users that are shown in one page.
- `REPO_PAGING_NUM`: **50**: Number of repos that are shown in one page.
- `NOTICE_PAGING_NUM`: **25**: Number of notices that are shown in one page.
- `ORG_PAGING_NUM`: **50**: Number of organizations that are shown in one page.

### UI - User (`ui.user`)

- `REPO_PAGING_NUM`: **15**: Number of repos that are shown in one page.

### UI - Metadata (`ui.meta`)

- `AUTHOR`: **Gitea - Git with a cup of tea**: Author meta tag of the homepage.
- `DESCRIPTION`: **Gitea (Git with a cup of tea) is a painless self-hosted Git service written in Go**: Description meta tag of the homepage.
- `KEYWORDS`: **go,git,self-hosted,gitea**: Keywords meta tag of the homepage.

### UI - Notification (`ui.notification`)

- `MIN_TIMEOUT`: **10s**: These options control how often notification endpoint is polled to update the notification count. On page load the notification count will be checked after `MIN_TIMEOUT`. The timeout will increase to `MAX_TIMEOUT` by `TIMEOUT_STEP` if the notification count is unchanged. Set MIN_TIMEOUT to -1 to turn off.
- `MAX_TIMEOUT`: **60s**.
- `TIMEOUT_STEP`: **10s**.
- `EVENT_SOURCE_UPDATE_TIME`: **10s**: This setting determines how often the database is queried to update notification counts. If the browser client supports `EventSource` and `SharedWorker`, a `SharedWorker` will be used in preference to polling notification endpoint. Set to **-1** to disable the `EventSource`.

### UI - SVG Images (`ui.svg`)

- `ENABLE_RENDER`: **true**: Whether to render SVG files as images.  If SVG rendering is disabled, SVG files are displayed as text and cannot be embedded in markdown files as images.

### UI - CSV Files (`ui.csv`)

- `MAX_FILE_SIZE`: **524288** (512kb): Maximum allowed file size in bytes to render CSV files as table. (Set to 0 for no limit).

## Markdown (`markdown`)

- `ENABLE_HARD_LINE_BREAK_IN_COMMENTS`: **true**: Render soft line breaks as hard line breaks in comments, which
  means a single newline character between paragraphs will cause a line break and adding
  trailing whitespace to paragraphs is not necessary to force a line break.
- `ENABLE_HARD_LINE_BREAK_IN_DOCUMENTS`: **false**: Render soft line breaks as hard line breaks in documents, which
  means a single newline character between paragraphs will cause a line break and adding
  trailing whitespace to paragraphs is not necessary to force a line break.
- `CUSTOM_URL_SCHEMES`: Use a comma separated list (ftp,git,svn) to indicate additional
  URL hyperlinks to be rendered in Markdown. URLs beginning in http and https are
  always displayed
- `FILE_EXTENSIONS`: **.md,.markdown,.mdown,.mkd,.livemd**: List of file extensions that should be rendered/edited as Markdown. Separate the extensions with a comma. To render files without any extension as markdown, just put a comma.
- `ENABLE_MATH`: **true**: Enables detection of `\(...\)`, `\[...\]`, `$...$` and `$$...$$` blocks as math blocks.

## Server (`server`)

- `APP_DATA_PATH`: **_`AppWorkPath`_/data**: This is the default root path for storing data.
- `PROTOCOL`: **http**: \[http, https, fcgi, http+unix, fcgi+unix\]
- `USE_PROXY_PROTOCOL`: **false**: Expect PROXY protocol headers on connections
- `PROXY_PROTOCOL_TLS_BRIDGING`: **false**: When protocol is https, expect PROXY protocol headers after TLS negotiation.
- `PROXY_PROTOCOL_HEADER_TIMEOUT`: **5s**: Timeout to wait for PROXY protocol header (set to 0 to have no timeout)
- `PROXY_PROTOCOL_ACCEPT_UNKNOWN`: **false**: Accept PROXY protocol headers with Unknown type.
- `DOMAIN`: **localhost**: Domain name of this server.
- `ROOT_URL`: **%(PROTOCOL)s://%(DOMAIN)s:%(HTTP\_PORT)s/**:
   Overwrite the automatically generated public URL.
   This is useful if the internal and the external URL don't match (e.g. in Docker).
- `STATIC_URL_PREFIX`: **\<empty\>**:
   Overwrite this option to request static resources from a different URL.
   This includes CSS files, images, JS files and web fonts.
   Avatar images are dynamic resources and still served by Gitea.
   The option can be just a different path, as in `/static`, or another domain, as in `https://cdn.example.com`.
   Requests are then made as `%(ROOT_URL)s/static/assets/css/index.css` or `https://cdn.example.com/assets/css/index.css` respectively.
   The static files are located in the `public/` directory of the Gitea source repository.
   You can proxy the STATIC_URL_PREFIX requests to Gitea server to serve the static
   assets, or copy the manually built Gitea assets from `$GITEA_BUILD/public` to
   the assets location, eg: `/var/www/assets`, make sure `$STATIC_URL_PREFIX/assets/css/index.css`
   points to `/var/www/assets/css/index.css`.

- `HTTP_ADDR`: **0.0.0.0**: HTTP listen address.
  - If `PROTOCOL` is set to `fcgi`, Gitea will listen for FastCGI requests on TCP socket
     defined by `HTTP_ADDR` and `HTTP_PORT` configuration settings.
  - If `PROTOCOL` is set to `http+unix` or `fcgi+unix`, this should be the name of the Unix socket file to use. Relative paths will be made absolute against the _`AppWorkPath`_.
- `HTTP_PORT`: **3000**: HTTP listen port.
  - If `PROTOCOL` is set to `fcgi`, Gitea will listen for FastCGI requests on TCP socket
     defined by `HTTP_ADDR` and `HTTP_PORT` configuration settings.
- `UNIX_SOCKET_PERMISSION`: **666**: Permissions for the Unix socket.
- `LOCAL_ROOT_URL`: **%(PROTOCOL)s://%(HTTP_ADDR)s:%(HTTP_PORT)s/**: Local
   (DMZ) URL for Gitea workers (such as SSH update) accessing web service. In
   most cases you do not need to change the default value. Alter it only if
   your SSH server node is not the same as HTTP node. Do not set this variable
   if `PROTOCOL` is set to `http+unix`.
- `LOCAL_USE_PROXY_PROTOCOL`: **%(USE_PROXY_PROTOCOL)s**: When making local connections pass the PROXY protocol header.
   This should be set to false if the local connection will go through the proxy.
- `PER_WRITE_TIMEOUT`: **30s**: Timeout for any write to the connection. (Set to -1 to
   disable all timeouts.)
- `PER_WRITE_PER_KB_TIMEOUT`: **10s**: Timeout per Kb written to connections.

- `DISABLE_SSH`: **false**: Disable SSH feature when it's not available.
- `START_SSH_SERVER`: **false**: When enabled, use the built-in SSH server.
- `SSH_SERVER_USE_PROXY_PROTOCOL`: **false**: Expect PROXY protocol header on connections to the built-in SSH Server.
- `BUILTIN_SSH_SERVER_USER`: **%(RUN_USER)s**: Username to use for the built-in SSH Server.
- `SSH_USER`: **%(BUILTIN_SSH_SERVER_USER)s**: SSH username displayed in clone URLs. This is only for people who configure the SSH server themselves; in most cases, you want to leave this blank and modify the `BUILTIN_SSH_SERVER_USER`.
- `SSH_DOMAIN`: **%(DOMAIN)s**: Domain name of this server, used for displayed clone URL.
- `SSH_PORT`: **22**: SSH port displayed in clone URL.
- `SSH_LISTEN_HOST`: **0.0.0.0**: Listen address for the built-in SSH server.
- `SSH_LISTEN_PORT`: **%(SSH\_PORT)s**: Port for the built-in SSH server.
- `SSH_ROOT_PATH`: **~/.ssh**: Root path of SSH directory.
- `SSH_CREATE_AUTHORIZED_KEYS_FILE`: **true**: Gitea will create a authorized_keys file by default when it is not using the internal ssh server. If you intend to use the AuthorizedKeysCommand functionality then you should turn this off.
- `SSH_AUTHORIZED_KEYS_BACKUP`: **true**: Enable SSH Authorized Key Backup when rewriting all keys, default is true.
- `SSH_TRUSTED_USER_CA_KEYS`: **\<empty\>**: Specifies the public keys of certificate authorities that are trusted to sign user certificates for authentication. Multiple keys should be comma separated. E.g.`ssh-<algorithm> <key>` or `ssh-<algorithm> <key1>, ssh-<algorithm> <key2>`. For more information see `TrustedUserCAKeys` in the sshd config man pages. When empty no file will be created and `SSH_AUTHORIZED_PRINCIPALS_ALLOW` will default to `off`.
- `SSH_TRUSTED_USER_CA_KEYS_FILENAME`: **`RUN_USER`/.ssh/gitea-trusted-user-ca-keys.pem**: Absolute path of the `TrustedUserCaKeys` file Gitea will manage. If you're running your own ssh server and you want to use the Gitea managed file you'll also need to modify your sshd_config to point to this file. The official docker image will automatically work without further configuration.
- `SSH_AUTHORIZED_PRINCIPALS_ALLOW`: **off** or **username, email**: \[off, username, email, anything\]: Specify the principals values that users are allowed to use as principal. When set to `anything` no checks are done on the principal string. When set to `off` authorized principal are not allowed to be set.
- `SSH_CREATE_AUTHORIZED_PRINCIPALS_FILE`: **false/true**: Gitea will create a authorized_principals file by default when it is not using the internal ssh server and `SSH_AUTHORIZED_PRINCIPALS_ALLOW` is not `off`.
- `SSH_AUTHORIZED_PRINCIPALS_BACKUP`: **false/true**: Enable SSH Authorized Principals Backup when rewriting all keys, default is true if `SSH_AUTHORIZED_PRINCIPALS_ALLOW` is not `off`.
- `SSH_AUTHORIZED_KEYS_COMMAND_TEMPLATE`: **{{.AppPath}} --config={{.CustomConf}} serv key-{{.Key.ID}}**: Set the template for the command to passed on authorized keys. Possible keys are: AppPath, AppWorkPath, CustomConf, CustomPath, Key - where Key is a `models/asymkey.PublicKey` and the others are strings which are shellquoted.
- `SSH_SERVER_CIPHERS`: **chacha20-poly1305@openssh.com, aes128-ctr, aes192-ctr, aes256-ctr, aes128-gcm@openssh.com, aes256-gcm@openssh.com**: For the built-in SSH server, choose the ciphers to support for SSH connections, for system SSH this setting has no effect.
- `SSH_SERVER_KEY_EXCHANGES`: **curve25519-sha256, ecdh-sha2-nistp256, ecdh-sha2-nistp384, ecdh-sha2-nistp521, diffie-hellman-group14-sha256, diffie-hellman-group14-sha1**: For the built-in SSH server, choose the key exchange algorithms to support for SSH connections, for system SSH this setting has no effect.
- `SSH_SERVER_MACS`: **hmac-sha2-256-etm@openssh.com, hmac-sha2-256, hmac-sha1**: For the built-in SSH server, choose the MACs to support for SSH connections, for system SSH this setting has no effect
- `SSH_SERVER_HOST_KEYS`: **ssh/gitea.rsa, ssh/gogs.rsa**: For the built-in SSH server, choose the keypairs to offer as the host key. The private key should be at `SSH_SERVER_HOST_KEY` and the public `SSH_SERVER_HOST_KEY.pub`. Relative paths are made absolute relative to the `APP_DATA_PATH`. If no key exists a 4096 bit RSA key will be created for you.
- `SSH_KEY_TEST_PATH`: **/tmp**: Directory to create temporary files in when testing public keys using ssh-keygen, default is the system temporary directory.
- `SSH_KEYGEN_PATH`: **\<empty\>**: Use `ssh-keygen` to parse public SSH keys. The value is passed to the shell. By default, Gitea does the parsing itself.
- `SSH_EXPOSE_ANONYMOUS`: **false**: Enable exposure of SSH clone URL to anonymous visitors, default is false.
- `SSH_PER_WRITE_TIMEOUT`: **30s**: Timeout for any write to the SSH connections. (Set to
  -1 to disable all timeouts.)
- `SSH_PER_WRITE_PER_KB_TIMEOUT`: **10s**: Timeout per Kb written to SSH connections.
- `MINIMUM_KEY_SIZE_CHECK`: **true**: Indicate whether to check minimum key size with corresponding type.

- `OFFLINE_MODE`: **false**: Disables use of CDN for static files and Gravatar for profile pictures.
- `CERT_FILE`: **https/cert.pem**: Cert file path used for HTTPS. When chaining, the server certificate must come first, then intermediate CA certificates (if any). This is ignored if `ENABLE_ACME=true`. Paths are relative to `CUSTOM_PATH`.
- `KEY_FILE`: **https/key.pem**: Key file path used for HTTPS. This is ignored if `ENABLE_ACME=true`. Paths are relative to `CUSTOM_PATH`.
- `STATIC_ROOT_PATH`: **_`StaticRootPath`_**: Upper level of template and static files path.
- `APP_DATA_PATH`: **data** (**/data/gitea** on docker): Default path for application data. Relative paths will be made absolute against _`AppWorkPath`_.
- `STATIC_CACHE_TIME`: **6h**: Web browser cache time for static resources on `custom/`, `public/` and all uploaded avatars. Note that this cache is disabled when `RUN_MODE` is "dev".
- `ENABLE_GZIP`: **false**: Enable gzip compression for runtime-generated content, static resources excluded.
- `ENABLE_PPROF`: **false**: Application profiling (memory and cpu). For "web" command it listens on `localhost:6060`. For "serv" command it dumps to disk at `PPROF_DATA_PATH` as `(cpuprofile|memprofile)_<username>_<temporary id>`
- `PPROF_DATA_PATH`: **_`AppWorkPath`_/data/tmp/pprof**: `PPROF_DATA_PATH`, use an absolute path when you start Gitea as service
- `LANDING_PAGE`: **home**: Landing page for unauthenticated users \[home, explore, organizations, login, **custom**\]. Where custom would instead be any URL such as "/org/repo" or even `https://anotherwebsite.com`
- `LFS_START_SERVER`: **false**: Enables Git LFS support.
- `LFS_CONTENT_PATH`: **%(APP_DATA_PATH)s/lfs**: Default LFS content path. (if it is on local storage.) **DEPRECATED** use settings in `[lfs]`.
- `LFS_JWT_SECRET`: **\<empty\>**: LFS authentication secret, change this a unique string.
- `LFS_HTTP_AUTH_EXPIRY`: **24h**: LFS authentication validity period in time.Duration, pushes taking longer than this may fail.
- `LFS_MAX_FILE_SIZE`: **0**: Maximum allowed LFS file size in bytes (Set to 0 for no limit).
- `LFS_LOCKS_PAGING_NUM`: **50**: Maximum number of LFS Locks returned per page.

- `REDIRECT_OTHER_PORT`: **false**: If true and `PROTOCOL` is https, allows redirecting http requests on `PORT_TO_REDIRECT` to the https port Gitea listens on.
- `REDIRECTOR_USE_PROXY_PROTOCOL`: **%(USE_PROXY_PROTOCOL)s**: expect PROXY protocol header on connections to https redirector.
- `PORT_TO_REDIRECT`: **80**: Port for the http redirection service to listen on. Used when `REDIRECT_OTHER_PORT` is true.
- `SSL_MIN_VERSION`: **TLSv1.2**: Set the minimum version of ssl support.
- `SSL_MAX_VERSION`: **\<empty\>**: Set the maximum version of ssl support.
- `SSL_CURVE_PREFERENCES`: **X25519,P256**: Set the preferred curves,
- `SSL_CIPHER_SUITES`: **ecdhe_ecdsa_with_aes_256_gcm_sha384,ecdhe_rsa_with_aes_256_gcm_sha384,ecdhe_ecdsa_with_aes_128_gcm_sha256,ecdhe_rsa_with_aes_128_gcm_sha256,ecdhe_ecdsa_with_chacha20_poly1305,ecdhe_rsa_with_chacha20_poly1305**: Set the preferred cipher suites.
  - If there is no hardware support for AES suites, by default the ChaCha suites will be preferred over the AES suites.
  - supported suites as of Go 1.18 are:
    - TLS 1.0 - 1.2 cipher suites
      - "rsa_with_rc4_128_sha"
      - "rsa_with_3des_ede_cbc_sha"
      - "rsa_with_aes_128_cbc_sha"
      - "rsa_with_aes_256_cbc_sha"
      - "rsa_with_aes_128_cbc_sha256"
      - "rsa_with_aes_128_gcm_sha256"
      - "rsa_with_aes_256_gcm_sha384"
      - "ecdhe_ecdsa_with_rc4_128_sha"
      - "ecdhe_ecdsa_with_aes_128_cbc_sha"
      - "ecdhe_ecdsa_with_aes_256_cbc_sha"
      - "ecdhe_rsa_with_rc4_128_sha"
      - "ecdhe_rsa_with_3des_ede_cbc_sha"
      - "ecdhe_rsa_with_aes_128_cbc_sha"
      - "ecdhe_rsa_with_aes_256_cbc_sha"
      - "ecdhe_ecdsa_with_aes_128_cbc_sha256"
      - "ecdhe_rsa_with_aes_128_cbc_sha256"
      - "ecdhe_rsa_with_aes_128_gcm_sha256"
      - "ecdhe_ecdsa_with_aes_128_gcm_sha256"
      - "ecdhe_rsa_with_aes_256_gcm_sha384"
      - "ecdhe_ecdsa_with_aes_256_gcm_sha384"
      - "ecdhe_rsa_with_chacha20_poly1305_sha256"
      - "ecdhe_ecdsa_with_chacha20_poly1305_sha256"
    - TLS 1.3 cipher suites
      - "aes_128_gcm_sha256"
      - "aes_256_gcm_sha384"
      - "chacha20_poly1305_sha256"
    - Aliased names
      - "ecdhe_rsa_with_chacha20_poly1305" is an alias for "ecdhe_rsa_with_chacha20_poly1305_sha256"
      - "ecdhe_ecdsa_with_chacha20_poly1305" is alias for "ecdhe_ecdsa_with_chacha20_poly1305_sha256"
- `ENABLE_ACME`: **false**: Flag to enable automatic certificate management via an ACME capable Certificate Authority (CA) server (default: Lets Encrypt). If enabled, `CERT_FILE` and `KEY_FILE` are ignored, and the CA must resolve `DOMAIN` to this gitea server. Ensure that DNS records are set and either port `80` or port `443` are accessible by the CA server (the public internet by default), and redirected to the appropriate ports `PORT_TO_REDIRECT` or `HTTP_PORT` respectively.
- `ACME_URL`: **\<empty\>**: The CA's ACME directory URL, e.g. for a self-hosted [smallstep CA server](https://github.com/smallstep/certificates), it can look like `https://ca.example.com/acme/acme/directory`. If left empty, it defaults to using Let's Encerypt's production CA (check `LETSENCRYPT_ACCEPTTOS` as well).
- `ACME_ACCEPTTOS`: **false**: This is an explicit check that you accept the terms of service of the ACME provider. The default is Lets Encrypt [terms of service](https://letsencrypt.org/documents/LE-SA-v1.2-November-15-2017.pdf).
- `ACME_DIRECTORY`: **https**: Directory that the certificate manager will use to cache information such as certs and private keys.
- `ACME_EMAIL`: **\<empty\>**: Email used for the ACME registration. Usually it is to notify about problems with issued certificates.
- `ACME_CA_ROOT`: **\<empty\>**: The CA's root certificate. If left empty, it defaults to using the system's trust chain.
- `ALLOW_GRACEFUL_RESTARTS`: **true**: Perform a graceful restart on SIGHUP
- `GRACEFUL_HAMMER_TIME`: **60s**: After a restart the parent process will stop accepting new connections and will allow requests to finish before stopping. Shutdown will be forced if it takes longer than this time.
- `STARTUP_TIMEOUT`: **0**: Shutsdown the server if startup takes longer than the provided time. On Windows setting this sends a waithint to the SVC host to tell the SVC host startup may take some time. Please note startup is determined by the opening of the listeners - HTTP/HTTPS/SSH. Indexers may take longer to startup and can have their own timeouts.

## Database (`database`)

- `DB_TYPE`: **mysql**: The database type in use \[mysql, postgres, mssql, sqlite3\].
- `HOST`: **127.0.0.1:3306**: Database host address and port or absolute path for unix socket \[mysql, postgres\] (ex: /var/run/mysqld/mysqld.sock).
- `NAME`: **gitea**: Database name.
- `USER`: **root**: Database username.
- `PASSWD`: **\<empty\>**: Database user password. Use \`your password\` or """your password""" for quoting if you use special characters in the password.
- `SCHEMA`: **\<empty\>**: For PostgreSQL only, schema to use if different from "public". The schema must exist beforehand,
  the user must have creation privileges on it, and the user search path must be set to the look into the schema first
  (e.g. `ALTER USER user SET SEARCH_PATH = schema_name,"$user",public;`).
- `SSL_MODE`: **disable**: SSL/TLS encryption mode for connecting to the database. This option is only applied for PostgreSQL and MySQL.
  - Valid values for MySQL:
    - `true`: Enable TLS with verification of the database server certificate against its root certificate. When selecting this option make sure that the root certificate required to validate the database server certificate (e.g. the CA certificate) is on the system certificate store of both the database and Gitea servers. See your system documentation for instructions on how to add a CA certificate to the certificate store.
    - `false`: Disable TLS.
    - `disable`: Alias for `false`, for compatibility with PostgreSQL.
    - `skip-verify`: Enable TLS without database server certificate verification. Use this option if you have self-signed or invalid certificate on the database server.
    - `prefer`: Enable TLS with fallback to non-TLS connection.
  - Valid values for PostgreSQL:
    - `disable`: Disable TLS.
    - `require`: Enable TLS without any verifications.
    - `verify-ca`: Enable TLS with verification of the database server certificate against its root certificate.
    - `verify-full`: Enable TLS and verify the database server name matches the given certificate in either the `Common Name` or `Subject Alternative Name` fields.
- `SQLITE_TIMEOUT`: **500**: Query timeout for SQLite3 only.
- `SQLITE_JOURNAL_MODE`: **""**: Change journal mode for SQlite3. Can be used to enable [WAL mode](https://www.sqlite.org/wal.html) when high load causes write congestion. See [SQlite3 docs](https://www.sqlite.org/pragma.html#pragma_journal_mode) for possible values. Defaults to the default for the database file, often DELETE.
- `ITERATE_BUFFER_SIZE`: **50**: Internal buffer size for iterating.
- `CHARSET`: **utf8mb4**: For MySQL only, either "utf8" or "utf8mb4". NOTICE: for "utf8mb4" you must use MySQL InnoDB > 5.6. Gitea is unable to check this.
- `PATH`: **data/gitea.db**: For SQLite3 only, the database file path.
- `LOG_SQL`: **true**: Log the executed SQL.
- `DB_RETRIES`: **10**: How many ORM init / DB connect attempts allowed.
- `DB_RETRY_BACKOFF`: **3s**: time.Duration to wait before trying another ORM init / DB connect attempt, if failure occurred.
- `MAX_OPEN_CONNS` **0**: Database maximum open connections - default is 0, meaning there is no limit.
- `MAX_IDLE_CONNS` **2**: Max idle database connections on connection pool, default is 2 - this will be capped to `MAX_OPEN_CONNS`.
- `CONN_MAX_LIFETIME` **0 or 3s**: Sets the maximum amount of time a DB connection may be reused - default is 0, meaning there is no limit (except on MySQL where it is 3s - see #6804 & #7071).
- `AUTO_MIGRATION` **true**: Whether execute database models migrations automatically.

Please see #8540 & #8273 for further discussion of the appropriate values for `MAX_OPEN_CONNS`, `MAX_IDLE_CONNS` & `CONN_MAX_LIFETIME` and their
relation to port exhaustion.

## Indexer (`indexer`)

- `ISSUE_INDEXER_TYPE`: **bleve**: Issue indexer type, currently supported: `bleve`, `db`, `elasticsearch` or `meilisearch`.
- `ISSUE_INDEXER_CONN_STR`: ****: Issue indexer connection string, available when ISSUE_INDEXER_TYPE is elasticsearch, or meilisearch. i.e. http://elastic:changeme@localhost:9200
- `ISSUE_INDEXER_NAME`: **gitea_issues**: Issue indexer name, available when ISSUE_INDEXER_TYPE is elasticsearch
- `ISSUE_INDEXER_PATH`: **indexers/issues.bleve**: Index file used for issue search; available when ISSUE_INDEXER_TYPE is bleve and elasticsearch. Relative paths will be made absolute against _`AppWorkPath`_.

- `REPO_INDEXER_ENABLED`: **false**: Enables code search (uses a lot of disk space, about 6 times more than the repository size).
- `REPO_INDEXER_TYPE`: **bleve**: Code search engine type, could be `bleve` or `elasticsearch`.
- `REPO_INDEXER_PATH`: **indexers/repos.bleve**: Index file used for code search.
- `REPO_INDEXER_CONN_STR`: ****: Code indexer connection string, available when `REPO_INDEXER_TYPE` is elasticsearch. i.e. http://elastic:changeme@localhost:9200
- `REPO_INDEXER_NAME`: **gitea_codes**: Code indexer name, available when `REPO_INDEXER_TYPE` is elasticsearch

- `REPO_INDEXER_INCLUDE`: **empty**: A comma separated list of glob patterns (see https://github.com/gobwas/glob) to **include** in the index. Use `**.txt` to match any files with .txt extension. An empty list means include all files.
- `REPO_INDEXER_EXCLUDE`: **empty**: A comma separated list of glob patterns (see https://github.com/gobwas/glob) to **exclude** from the index. Files that match this list will not be indexed, even if they match in `REPO_INDEXER_INCLUDE`.
- `REPO_INDEXER_EXCLUDE_VENDORED`: **true**: Exclude vendored files from index.
- `MAX_FILE_SIZE`: **1048576**: Maximum size in bytes of files to be indexed.
- `STARTUP_TIMEOUT`: **30s**: If the indexer takes longer than this timeout to start - fail. (This timeout will be added to the hammer time above for child processes - as bleve will not start until the previous parent is shutdown.) Set to -1 to never timeout.

## Queue (`queue` and `queue.*`)

Configuration at `[queue]` will set defaults for queues with overrides for individual queues at `[queue.*]`. (However see below.)

- `TYPE`: **level**: General queue type, currently support: `level` (uses a LevelDB internally), `channel`, `redis`, `dummy`. Invalid types are treated as `level`.
- `DATADIR`: **queues/common**: Base DataDir for storing level queues. `DATADIR` for individual queues can be set in `queue.name` sections. Relative paths will be made absolute against `%(APP_DATA_PATH)s`.
- `LENGTH`: **100**: Maximal queue size before channel queues block
- `BATCH_LENGTH`: **20**: Batch data before passing to the handler
- `CONN_STR`: **redis://127.0.0.1:6379/0**: Connection string for the redis queue type. Options can be set using query params. Similarly, LevelDB options can also be set using: **leveldb://relative/path?option=value** or **leveldb:///absolute/path?option=value**, and will override `DATADIR`
- `QUEUE_NAME`: **_queue**: The suffix for default redis and disk queue name. Individual queues will default to **`name`**`QUEUE_NAME` but can be overridden in the specific `queue.name` section.
- `SET_NAME`: **_unique**: The suffix that will be added to the default redis and disk queue `set` name for unique queues. Individual queues will default to **`name`**`QUEUE_NAME`_`SET_NAME`_ but can be overridden in the specific `queue.name` section.
- `MAX_WORKERS`: **10**: Maximum number of worker go-routines for the queue.

Gitea creates the following non-unique queues:

- `code_indexer`
- `issue_indexer`
- `notification-service`
- `task`
- `mail`
- `push_update`

And the following unique queues:

- `repo_stats_update`
- `repo-archive`
- `mirror`
- `pr_patch_checker`

## Admin (`admin`)

- `DEFAULT_EMAIL_NOTIFICATIONS`: **enabled**: Default configuration for email notifications for users (user configurable). Options: enabled, onmention, disabled
- `DISABLE_REGULAR_ORG_CREATION`: **false**: Disallow regular (non-admin) users from creating organizations.

## Security (`security`)

- `INSTALL_LOCK`: **false**: Controls access to the installation page. When set to "true", the installation page is not accessible.
- `SECRET_KEY`: **\<random at every install\>**: Global secret key. This key is VERY IMPORTANT, if you lost it, the data encrypted by it (like 2FA secret) can't be decrypted anymore.
- `SECRET_KEY_URI`: **<empty>**: Instead of defining SECRET_KEY, this option can be used to use the key stored in a file (example value: `file:/etc/gitea/secret_key`). It shouldn't be lost like SECRET_KEY.
- `LOGIN_REMEMBER_DAYS`: **7**: Cookie lifetime, in days.
- `COOKIE_USERNAME`: **gitea\_awesome**: Name of the cookie used to store the current username.
- `COOKIE_REMEMBER_NAME`: **gitea\_incredible**: Name of cookie used to store authentication
   information.
- `REVERSE_PROXY_AUTHENTICATION_USER`: **X-WEBAUTH-USER**: Header name for reverse proxy
   authentication.
- `REVERSE_PROXY_AUTHENTICATION_EMAIL`: **X-WEBAUTH-EMAIL**: Header name for reverse proxy
   authentication provided email.
- `REVERSE_PROXY_AUTHENTICATION_FULL_NAME`: **X-WEBAUTH-FULLNAME**: Header name for reverse proxy
   authentication provided full name.
- `REVERSE_PROXY_LIMIT`: **1**: Interpret X-Forwarded-For header or the X-Real-IP header and set this as the remote IP for the request.
   Number of trusted proxy count. Set to zero to not use these headers.
- `REVERSE_PROXY_TRUSTED_PROXIES`: **127.0.0.0/8,::1/128**: List of IP addresses and networks separated by comma of trusted proxy servers. Use `*` to trust all.
- `DISABLE_GIT_HOOKS`: **true**: Set to `false` to enable users with Git Hook privilege to create custom Git Hooks.
   WARNING: Custom Git Hooks can be used to perform arbitrary code execution on the host operating system.
   This enables the users to access and modify this config file and the Gitea database and interrupt the Gitea service.
   By modifying the Gitea database, users can gain Gitea administrator privileges.
   It also enables them to access other resources available to the user on the operating system that is running the
   Gitea instance and perform arbitrary actions in the name of the Gitea OS user.
   This maybe harmful to you website or your operating system.
   Setting this to true does not change existing hooks in git repos; adjust it before if necessary.
- `DISABLE_WEBHOOKS`: **false**: Set to `true` to disable webhooks feature.
- `ONLY_ALLOW_PUSH_IF_GITEA_ENVIRONMENT_SET`: **true**: Set to `false` to allow local users to push to gitea-repositories without setting up the Gitea environment. This is not recommended and if you want local users to push to Gitea repositories you should set the environment appropriately.
- `IMPORT_LOCAL_PATHS`: **false**: Set to `false` to prevent all users (including admin) from importing local path on server.
- `INTERNAL_TOKEN`: **\<random at every install if no uri set\>**: Secret used to validate communication within Gitea binary.
- `INTERNAL_TOKEN_URI`: **<empty>**: Instead of defining INTERNAL_TOKEN in the configuration, this configuration option can be used to give Gitea a path to a file that contains the internal token (example value: `file:/etc/gitea/internal_token`)
- `PASSWORD_HASH_ALGO`: **pbkdf2**: The hash algorithm to use \[argon2, pbkdf2, pbkdf2_v1, pbkdf2_hi, scrypt, bcrypt\], argon2 and scrypt will spend significant amounts of memory.
  - Note: The default parameters for `pbkdf2` hashing have changed - the previous settings are available as `pbkdf2_v1` but are not recommended.
  - The hash functions may be tuned by using `$` after the algorithm:
    - `argon2$<time>$<memory>$<threads>$<key-length>`
    - `bcrypt$<cost>`
    - `pbkdf2$<iterations>$<key-length>`
    - `scrypt$<n>$<r>$<p>$<key-length>`
  - The defaults are:
    - `argon2`:    `argon2$2$65536$8$50`
    - `bcrypt`:    `bcrypt$10`
    - `pbkdf2`:    `pbkdf2$50000$50`
    - `pbkdf2_v1`: `pbkdf2$10000$50`
    - `pbkdf2_v2`: `pbkdf2$50000$50`
    - `pbkdf2_hi`: `pbkdf2$320000$50`
    - `scrypt`:    `scrypt$65536$16$2$50`
  - Adjusting the algorithm parameters using this functionality is done at your own risk.
- `CSRF_COOKIE_HTTP_ONLY`: **true**: Set false to allow JavaScript to read CSRF cookie.
- `MIN_PASSWORD_LENGTH`: **6**: Minimum password length for new users.
- `PASSWORD_COMPLEXITY`: **off**: Comma separated list of character classes required to pass minimum complexity. If left empty or no valid values are specified, checking is disabled (off):
  - lower - use one or more lower latin characters
  - upper - use one or more upper latin characters
  - digit - use one or more digits
  - spec - use one or more special characters as ``!"#$%&'()*+,-./:;<=>?@[\\]^_`{|}~``
  - off - do not check password complexity
- `PASSWORD_CHECK_PWN`: **false**: Check [HaveIBeenPwned](https://haveibeenpwned.com/Passwords) to see if a password has been exposed.
- `SUCCESSFUL_TOKENS_CACHE_SIZE`: **20**: Cache successful token hashes. API tokens are stored in the DB as pbkdf2 hashes however, this means that there is a potentially significant hashing load when there are multiple API operations. This cache will store the successfully hashed tokens in a LRU cache as a balance between performance and security.

## Camo (`camo`)

- `ENABLED`: **false**: Enable media proxy, we support images only at the moment.
- `SERVER_URL`: **<empty>**: URL of camo server, it **is required** if camo is enabled.
- `HMAC_KEY`: **<empty>**: Provide the HMAC key for encoding URLs, it **is required** if camo is enabled.
- `ALLWAYS`: **false**: Set to true to use camo for both HTTP and HTTPS content, otherwise only non-HTTPS URLs are proxied

## OpenID (`openid`)

- `ENABLE_OPENID_SIGNIN`: **false**: Allow authentication in via OpenID.
- `ENABLE_OPENID_SIGNUP`: **! DISABLE\_REGISTRATION**: Allow registering via OpenID.
- `WHITELISTED_URIS`: **\<empty\>**: If non-empty, list of POSIX regex patterns matching
   OpenID URI's to permit.
- `BLACKLISTED_URIS`: **\<empty\>**: If non-empty, list of POSIX regex patterns matching
   OpenID URI's to block.

## OAuth2 Client (`oauth2_client`)

- `REGISTER_EMAIL_CONFIRM`: _[service]_ **REGISTER\_EMAIL\_CONFIRM**: Set this to enable or disable email confirmation of OAuth2 auto-registration. (Overwrites the REGISTER\_EMAIL\_CONFIRM setting of the `[service]` section)
- `OPENID_CONNECT_SCOPES`: **\<empty\>**: List of additional openid connect scopes. (`openid` is implicitly added)
- `ENABLE_AUTO_REGISTRATION`: **false**: Automatically create user accounts for new oauth2 users.
- `USERNAME`: **nickname**: The source of the username for new oauth2 accounts:
  - userid - use the userid / sub attribute
  - nickname - use the nickname attribute
  - email - use the username part of the email attribute
- `UPDATE_AVATAR`: **false**: Update avatar if available from oauth2 provider. Update will be performed on each login.
- `ACCOUNT_LINKING`: **login**: How to handle if an account / email already exists:
  - disabled - show an error
  - login - show an account linking login
  - auto - automatically link with the account (Please be aware that this will grant access to an existing account just because the same username or email is provided. You must make sure that this does not cause issues with your authentication providers.)

## Service (`service`)

- `ACTIVE_CODE_LIVE_MINUTES`: **180**: Time limit (min) to confirm account/email registration.
- `RESET_PASSWD_CODE_LIVE_MINUTES`: **180**: Time limit (min) to confirm forgot password reset
   process.
- `REGISTER_EMAIL_CONFIRM`: **false**: Enable this to ask for mail confirmation of registration.
   Requires `Mailer` to be enabled.
- `REGISTER_MANUAL_CONFIRM`: **false**: Enable this to manually confirm new registrations.
   Requires `REGISTER_EMAIL_CONFIRM` to be disabled.
- `DISABLE_REGISTRATION`: **false**: Disable registration, after which only admin can create
   accounts for users.
- `REQUIRE_EXTERNAL_REGISTRATION_PASSWORD`: **false**: Enable this to force externally created
   accounts (via GitHub, OpenID Connect, etc) to create a password. Warning: enabling this will
   decrease security, so you should only enable it if you know what you're doing.
- `REQUIRE_SIGNIN_VIEW`: **false**: Enable this to force users to log in to view any page or to use API.
- `ENABLE_NOTIFY_MAIL`: **false**: Enable this to send e-mail to watchers of a repository when
   something happens, like creating issues. Requires `Mailer` to be enabled.
- `ENABLE_BASIC_AUTHENTICATION`: **true**: Disable this to disallow authenticaton using HTTP
   BASIC and the user's password. Please note if you disable this you will not be able to access the
   tokens API endpoints using a password. Further, this only disables BASIC authentication using the
   password - not tokens or OAuth Basic.
- `ENABLE_REVERSE_PROXY_AUTHENTICATION`: **false**: Enable this to allow reverse proxy authentication.
- `ENABLE_REVERSE_PROXY_AUTO_REGISTRATION`: **false**: Enable this to allow auto-registration
   for reverse authentication.
- `ENABLE_REVERSE_PROXY_EMAIL`: **false**: Enable this to allow to auto-registration with a
   provided email rather than a generated email.
- `ENABLE_REVERSE_PROXY_FULL_NAME`: **false**: Enable this to allow to auto-registration with a
   provided full name for the user.
- `ENABLE_CAPTCHA`: **false**: Enable this to use captcha validation for registration.
- `REQUIRE_CAPTCHA_FOR_LOGIN`: **false**: Enable this to require captcha validation for login. You also must enable `ENABLE_CAPTCHA`.
- `REQUIRE_EXTERNAL_REGISTRATION_CAPTCHA`: **false**: Enable this to force captcha validation
   even for External Accounts (i.e. GitHub, OpenID Connect, etc). You also must enable `ENABLE_CAPTCHA`.
- `CAPTCHA_TYPE`: **image**: \[image, recaptcha, hcaptcha, mcaptcha, cfturnstile\]
- `RECAPTCHA_SECRET`: **""**: Go to https://www.google.com/recaptcha/admin to get a secret for recaptcha.
- `RECAPTCHA_SITEKEY`: **""**: Go to https://www.google.com/recaptcha/admin to get a sitekey for recaptcha.
- `RECAPTCHA_URL`: **https://www.google.com/recaptcha/**: Set the recaptcha url - allows the use of recaptcha net.
- `HCAPTCHA_SECRET`: **""**: Sign up at https://www.hcaptcha.com/ to get a secret for hcaptcha.
- `HCAPTCHA_SITEKEY`: **""**: Sign up at https://www.hcaptcha.com/ to get a sitekey for hcaptcha.
- `MCAPTCHA_SECRET`: **""**: Go to your mCaptcha instance to get a secret for mCaptcha.
- `MCAPTCHA_SITEKEY`: **""**: Go to your mCaptcha instance to get a sitekey for mCaptcha.
- `MCAPTCHA_URL` **https://demo.mcaptcha.org/**: Set the mCaptcha URL.
- `CF_TURNSTILE_SECRET` **""**: Go to https://dash.cloudflare.com/?to=/:account/turnstile to get a secret for cloudflare turnstile.
- `CF_TURNSTILE_SITEKEY` **""**: Go to https://dash.cloudflare.com/?to=/:account/turnstile to get a sitekey for cloudflare turnstile.
- `DEFAULT_KEEP_EMAIL_PRIVATE`: **false**: By default set users to keep their email address private.
- `DEFAULT_ALLOW_CREATE_ORGANIZATION`: **true**: Allow new users to create organizations by default.
- `DEFAULT_USER_IS_RESTRICTED`: **false**: Give new users restricted permissions by default
- `DEFAULT_ENABLE_DEPENDENCIES`: **true**: Enable this to have dependencies enabled by default.
- `ALLOW_CROSS_REPOSITORY_DEPENDENCIES` : **true** Enable this to allow dependencies on issues from any repository where the user is granted access.
- `ENABLE_USER_HEATMAP`: **true**: Enable this to display the heatmap on users profiles.
- `ENABLE_TIMETRACKING`: **true**: Enable Timetracking feature.
- `DEFAULT_ENABLE_TIMETRACKING`: **true**: Allow repositories to use timetracking by default.
- `DEFAULT_ALLOW_ONLY_CONTRIBUTORS_TO_TRACK_TIME`: **true**: Only allow users with write permissions to track time.
- `EMAIL_DOMAIN_WHITELIST`: **\<empty\>**: If non-empty, list of domain names that can only be used to register
  on this instance.
- `EMAIL_DOMAIN_BLOCKLIST`: **\<empty\>**: If non-empty, list of domain names that cannot be used to register on this instance
- `SHOW_REGISTRATION_BUTTON`: **! DISABLE\_REGISTRATION**: Show Registration Button
- `SHOW_MILESTONES_DASHBOARD_PAGE`: **true** Enable this to show the milestones dashboard page - a view of all the user's milestones
- `AUTO_WATCH_NEW_REPOS`: **true**: Enable this to let all organisation users watch new repos when they are created
- `AUTO_WATCH_ON_CHANGES`: **false**: Enable this to make users watch a repository after their first commit to it
- `DEFAULT_USER_VISIBILITY`: **public**: Set default visibility mode for users, either "public", "limited" or "private".
- `ALLOWED_USER_VISIBILITY_MODES`: **public,limited,private**: Set which visibility modes a user can have
- `DEFAULT_ORG_VISIBILITY`: **public**: Set default visibility mode for organisations, either "public", "limited" or "private".
- `DEFAULT_ORG_MEMBER_VISIBLE`: **false** True will make the membership of the users visible when added to the organisation.
- `ALLOW_ONLY_INTERNAL_REGISTRATION`: **false** Set to true to force registration only via Gitea.
- `ALLOW_ONLY_EXTERNAL_REGISTRATION`: **false** Set to true to force registration only using third-party services.
- `NO_REPLY_ADDRESS`: **noreply.DOMAIN** Value for the domain part of the user's email address in the Git log if user has set KeepEmailPrivate to true. DOMAIN resolves to the value in server.DOMAIN.
  The user's email will be replaced with a concatenation of the user name in lower case, "@" and NO_REPLY_ADDRESS.
- `USER_DELETE_WITH_COMMENTS_MAX_TIME`: **0** Minimum amount of time a user must exist before comments are kept when the user is deleted.
- `VALID_SITE_URL_SCHEMES`: **http, https**: Valid site url schemes for user profiles

### Service - Explore (`service.explore`)

- `REQUIRE_SIGNIN_VIEW`: **false**: Only allow signed in users to view the explore pages.
- `DISABLE_USERS_PAGE`: **false**: Disable the users explore page.

## SSH Minimum Key Sizes (`ssh.minimum_key_sizes`)

Define allowed algorithms and their minimum key length (use -1 to disable a type):

- `ED25519`: **256**
- `ECDSA`: **256**
- `RSA`: **2047**: We set 2047 here because an otherwise valid 2048 RSA key can be reported as 2047 length.
- `DSA`: **-1**: DSA is now disabled by default. Set to **1024** to re-enable but ensure you may need to reconfigure your SSHD provider

## Webhook (`webhook`)

- `QUEUE_LENGTH`: **1000**: Hook task queue length. Use caution when editing this value.
- `DELIVER_TIMEOUT`: **5**: Delivery timeout (sec) for shooting webhooks.
- `ALLOWED_HOST_LIST`: **external**: Webhook can only call allowed hosts for security reasons. Comma separated list.
  - Built-in networks:
    - `loopback`: 127.0.0.0/8 for IPv4 and ::1/128 for IPv6, localhost is included.
    - `private`: RFC 1918 (10.0.0.0/8, 172.16.0.0/12, 192.168.0.0/16) and RFC 4193 (FC00::/7). Also called LAN/Intranet.
    - `external`: A valid non-private unicast IP, you can access all hosts on public internet.
    - `*`: All hosts are allowed.
  - CIDR list: `1.2.3.0/8` for IPv4 and `2001:db8::/32` for IPv6
  - Wildcard hosts: `*.mydomain.com`, `192.168.100.*`
- `SKIP_TLS_VERIFY`: **false**: Allow insecure certification.
- `PAGING_NUM`: **10**: Number of webhook history events that are shown in one page.
- `PROXY_URL`: **\<empty\>**: Proxy server URL, support http://, https//, socks://, blank will follow environment http_proxy/https_proxy. If not given, will use global proxy setting.
- `PROXY_HOSTS`: **\<empty\>`**: Comma separated list of host names requiring proxy. Glob patterns (*) are accepted; use ** to match all hosts. If not given, will use global proxy setting.

## Mailer (`mailer`)

⚠️ This section is for Gitea 1.18 and later. If you are using Gitea 1.17 or older,
please refer to
[Gitea 1.17 app.ini example](https://github.com/go-gitea/gitea/blob/release/v1.17/custom/conf/app.example.ini)
and
[Gitea 1.17 configuration document](https://github.com/go-gitea/gitea/blob/release/v1.17/docs/content/doc/advanced/config-cheat-sheet.en-us.md)

- `ENABLED`: **false**: Enable to use a mail service.
- `PROTOCOL`: **\<empty\>**: Mail server protocol. One of "smtp", "smtps", "smtp+starttls", "smtp+unix", "sendmail", "dummy". _Before 1.18, this was inferred from a combination of `MAILER_TYPE` and `IS_TLS_ENABLED`._
  - SMTP family, if your provider does not explicitly say which protocol it uses but does provide a port, you can set SMTP_PORT instead and this will be inferred.
  - **sendmail** Use the operating system's `sendmail` command instead of SMTP. This is common on Linux systems.
  - **dummy** Send email messages to the log as a testing phase.
  - Note that enabling sendmail will ignore all other `mailer` settings except `ENABLED`, `FROM`, `SUBJECT_PREFIX` and `SENDMAIL_PATH`.
  - Enabling dummy will ignore all settings except `ENABLED`, `SUBJECT_PREFIX` and `FROM`.
- `SMTP_ADDR`: **\<empty\>**: Mail server address. e.g. smtp.gmail.com. For smtp+unix, this should be a path to a unix socket instead. _Before 1.18, this was combined with `SMTP_PORT` under the name `HOST`._
- `SMTP_PORT`: **\<empty\>**: Mail server port. If no protocol is specified, it will be inferred by this setting. Common ports are listed below. _Before 1.18, this was combined with `SMTP_ADDR` under the name `HOST`._
  - 25:  insecure SMTP
  - 465: SMTP Secure
  - 587: StartTLS
- `USE_CLIENT_CERT`: **false**: Use client certificate for TLS/SSL.
- `CLIENT_CERT_FILE`: **custom/mailer/cert.pem**: Client certificate file.
- `CLIENT_KEY_FILE`: **custom/mailer/key.pem**: Client key file.
- `FORCE_TRUST_SERVER_CERT`: **false**: If set to `true`, completely ignores server certificate validation errors. This option is unsafe. Consider adding the certificate to the system trust store instead.
- `USER`: **\<empty\>**: Username of mailing user (usually the sender's e-mail address).
- `PASSWD`: **\<empty\>**: Password of mailing user.  Use \`your password\` for quoting if you use special characters in the password.
  - Please note: authentication is only supported when the SMTP server communication is encrypted with TLS (this can be via `STARTTLS`) or SMTP host is localhost. See [Email Setup]({{< relref "doc/administration/email-setup.en-us.md" >}}) for more information.
- `ENABLE_HELO`: **true**: Enable HELO operation.
- `HELO_HOSTNAME`: **(retrieved from system)**: HELO hostname.
- `FROM`: **\<empty\>**: Mail from address, RFC 5322. This can be just an email address, or the "Name" \<email@example.com\> format.
- `ENVELOPE_FROM`: **\<empty\>**: Address set as the From address on the SMTP mail envelope. Set to `<>` to send an empty address.
- `SUBJECT_PREFIX`: **\<empty\>**: Prefix to be placed before e-mail subject lines.
- `SENDMAIL_PATH`: **sendmail**: The location of sendmail on the operating system (can be command or full path).
- `SENDMAIL_ARGS`: **\<empty\>**: Specify any extra sendmail arguments. (NOTE: you should be aware that email addresses can look like options - if your `sendmail` command takes options you must set the option terminator `--`)
- `SENDMAIL_TIMEOUT`: **5m**: default timeout for sending email through sendmail
- `SENDMAIL_CONVERT_CRLF`: **true**: Most versions of sendmail prefer LF line endings rather than CRLF line endings. Set this to false if your version of sendmail requires CRLF line endings.
- `SEND_BUFFER_LEN`: **100**: Buffer length of mailing queue. **DEPRECATED** use `LENGTH` in `[queue.mailer]`
- `SEND_AS_PLAIN_TEXT`: **false**: Send mails only in plain text, without HTML alternative.

## Incoming Email (`email.incoming`)

- `ENABLED`: **false**: Enable handling of incoming emails.
- `REPLY_TO_ADDRESS`: **\<empty\>**: The email address including the `%{token}` placeholder that will be replaced per user/action. Example: `incoming+%{token}@example.com`. The placeholder must appear in the user part of the address (before the `@`).
- `HOST`: **\<empty\>**: IMAP server host.
- `PORT`: **\<empty\>**: IMAP server port.
- `USERNAME`: **\<empty\>**: Username of the receiving account.
- `PASSWORD`: **\<empty\>**: Password of the receiving account.
- `USE_TLS`: **false**: Whether the IMAP server uses TLS.
- `SKIP_TLS_VERIFY`: **false**: If set to `true`, completely ignores server certificate validation errors. This option is unsafe.
- `MAILBOX`: **INBOX**: The mailbox name where incoming mail will end up.
- `DELETE_HANDLED_MESSAGE`: **true**: Whether handled messages should be deleted from the mailbox.
- `MAXIMUM_MESSAGE_SIZE`: **10485760**: Maximum size of a message to handle. Bigger messages are ignored. Set to 0 to allow every size.

## Cache (`cache`)

- `ENABLED`: **true**: Enable the cache.
- `ADAPTER`: **memory**: Cache engine adapter, either `memory`, `redis`, `twoqueue` or `memcache`. (`twoqueue` represents a size limited LRU cache.)
- `INTERVAL`: **60**: Garbage Collection interval (sec), for memory and twoqueue cache only.
- `HOST`: **\<empty\>**: Connection string for `redis` and `memcache`. For `twoqueue` sets configuration for the queue.
  - Redis: `redis://:macaron@127.0.0.1:6379/0?pool_size=100&idle_timeout=180s`
  - Memcache: `127.0.0.1:9090;127.0.0.1:9091`
  - TwoQueue LRU cache: `{"size":50000,"recent_ratio":0.25,"ghost_ratio":0.5}` or `50000` representing the maximum number of objects stored in the cache.
- `ITEM_TTL`: **16h**: Time to keep items in cache if not used, Setting it to -1 disables caching.

## Cache - LastCommitCache settings (`cache.last_commit`)

- `ENABLED`: **true**: Enable the cache.
- `ITEM_TTL`: **8760h**: Time to keep items in cache if not used, Setting it to -1 disables caching.
- `COMMITS_COUNT`: **1000**: Only enable the cache when repository's commits count great than.

## Session (`session`)

- `PROVIDER`: **memory**: Session engine provider \[memory, file, redis, db, mysql, couchbase, memcache, postgres\]. Setting `db` will reuse the configuration in `[database]`
- `PROVIDER_CONFIG`: **data/sessions**: For file, the root path; for db, empty (database config will be used); for others, the connection string. Relative paths will be made absolute against _`AppWorkPath`_.
- `COOKIE_SECURE`: **false**: Enable this to force using HTTPS for all session access.
- `COOKIE_NAME`: **i\_like\_gitea**: The name of the cookie used for the session ID.
- `GC_INTERVAL_TIME`: **86400**: GC interval in seconds.
- `SESSION_LIFE_TIME`: **86400**: Session life time in seconds, default is 86400 (1 day)
- `DOMAIN`: **\<empty\>**: Sets the cookie Domain
- `SAME_SITE`: **lax** \[strict, lax, none\]: Set the SameSite setting for the cookie.

## Picture (`picture`)

- `GRAVATAR_SOURCE`: **gravatar**: Can be `gravatar`, `duoshuo` or anything like
   `http://cn.gravatar.com/avatar/`.
- `DISABLE_GRAVATAR`: **false**: Enable this to use local avatars only. **DEPRECATED [v1.18+]** moved to database. Use admin panel to configure.
- `ENABLE_FEDERATED_AVATAR`: **false**: Enable support for federated avatars (see
   [http://www.libravatar.org](http://www.libravatar.org)). **DEPRECATED [v1.18+]** moved to database. Use admin panel to configure.

- `AVATAR_STORAGE_TYPE`: **default**: Storage type defined in `[storage.xxx]`. Default is `default` which will read `[storage]` if no section `[storage]` will be a type `local`.
- `AVATAR_UPLOAD_PATH`: **data/avatars**: Path to store user avatar image files.
- `AVATAR_MAX_WIDTH`: **4096**: Maximum avatar image width in pixels.
- `AVATAR_MAX_HEIGHT`: **3072**: Maximum avatar image height in pixels.
- `AVATAR_MAX_FILE_SIZE`: **1048576** (1Mb): Maximum avatar image file size in bytes.
- `AVATAR_RENDERED_SIZE_FACTOR`: **3**: The multiplication factor for rendered avatar images. Larger values result in finer rendering on HiDPI devices.

- `REPOSITORY_AVATAR_STORAGE_TYPE`: **default**: Storage type defined in `[storage.xxx]`. Default is `default` which will read `[storage]` if no section `[storage]` will be a type `local`.
- `REPOSITORY_AVATAR_UPLOAD_PATH`: **data/repo-avatars**: Path to store repository avatar image files.
- `REPOSITORY_AVATAR_FALLBACK`: **none**: How Gitea deals with missing repository avatars
  - none = no avatar will be displayed
  - random = random avatar will be generated
  - image = default image will be used (which is set in `REPOSITORY_AVATAR_FALLBACK_IMAGE`)
- `REPOSITORY_AVATAR_FALLBACK_IMAGE`: **/img/repo_default.png**: Image used as default repository avatar (if `REPOSITORY_AVATAR_FALLBACK` is set to image and none was uploaded)

## Project (`project`)

Default templates for project boards:

- `PROJECT_BOARD_BASIC_KANBAN_TYPE`: **To Do, In Progress, Done**
- `PROJECT_BOARD_BUG_TRIAGE_TYPE`: **Needs Triage, High Priority, Low Priority, Closed**

## Issue and pull request attachments (`attachment`)

- `ENABLED`: **true**: Whether issue and pull request attachments are enabled.
- `ALLOWED_TYPES`: **.csv,.docx,.fodg,.fodp,.fods,.fodt,.gif,.gz,.jpeg,.jpg,.log,.md,.mov,.mp4,.odf,.odg,.odp,.ods,.odt,.patch,.pdf,.png,.pptx,.svg,.tgz,.txt,.webm,.xls,.xlsx,.zip**: Comma-separated list of allowed file extensions (`.zip`), mime types (`text/plain`) or wildcard type (`image/*`, `audio/*`, `video/*`). Empty value or `*/*` allows all types.
- `MAX_SIZE`: **4**: Maximum size (MB).
- `MAX_FILES`: **5**: Maximum number of attachments that can be uploaded at once.
- `STORAGE_TYPE`: **local**: Storage type for attachments, `local` for local disk or `minio` for s3 compatible object storage service, default is `local` or other name defined with `[storage.xxx]`
- `SERVE_DIRECT`: **false**: Allows the storage driver to redirect to authenticated URLs to serve files directly. Currently, only Minio/S3 is supported via signed URLs, local does nothing.
- `PATH`: **data/attachments**: Path to store attachments only available when STORAGE_TYPE is `local`
- `MINIO_ENDPOINT`: **localhost:9000**: Minio endpoint to connect only available when STORAGE_TYPE is `minio`
- `MINIO_ACCESS_KEY_ID`: Minio accessKeyID to connect only available when STORAGE_TYPE is `minio`
- `MINIO_SECRET_ACCESS_KEY`: Minio secretAccessKey to connect only available when STORAGE_TYPE is `minio`
- `MINIO_BUCKET`: **gitea**: Minio bucket to store the attachments only available when STORAGE_TYPE is `minio`
- `MINIO_LOCATION`: **us-east-1**: Minio location to create bucket only available when STORAGE_TYPE is `minio`
- `MINIO_BASE_PATH`: **attachments/**: Minio base path on the bucket only available when STORAGE_TYPE is `minio`
- `MINIO_USE_SSL`: **false**: Minio enabled ssl only available when STORAGE_TYPE is `minio`
- `MINIO_INSECURE_SKIP_VERIFY`: **false**: Minio skip SSL verification available when STORAGE_TYPE is `minio`
- `MINIO_CHECKSUM_ALGORITHM`: **default**: Minio checksum algorithm: `default` (for MinIO or AWS S3) or `md5` (for Cloudflare or Backblaze)

## Log (`log`)

- `ROOT_PATH`: **\<empty\>**: Root path for log files.
- `MODE`: **console**: Logging mode. For multiple modes, use a comma to separate values. You can configure each mode in per mode log subsections `\[log.modename\]`. By default the file mode will log to `$ROOT_PATH/gitea.log`.
- `LEVEL`: **Info**: General log level. \[Trace, Debug, Info, Warn, Error, Critical, Fatal, None\]
- `STACKTRACE_LEVEL`: **None**: Default log level at which to log create stack traces. \[Trace, Debug, Info, Warn, Error, Critical, Fatal, None\]
- `ENABLE_SSH_LOG`: **false**: save ssh log to log file
- `ENABLE_XORM_LOG`: **true**: Set whether to perform XORM logging. Please note SQL statement logging can be disabled by setting `LOG_SQL` to false in the `[database]` section.

### Router Log (`log`)

- `DISABLE_ROUTER_LOG`: **false**: Mute printing of the router log.
- `ROUTER`: **console**: The mode or name of the log the router should log to. (If you set this to `,` it will log to default Gitea logger.)
  NB: You must have `DISABLE_ROUTER_LOG` set to `false` for this option to take effect. Configure each mode in per mode log subsections `\[log.modename.router\]`.

### Access Log (`log`)

- `ENABLE_ACCESS_LOG`: **false**: Creates an access.log in NCSA common log format, or as per the following template
- `ACCESS`: **file**: Logging mode for the access logger, use a comma to separate values. Configure each mode in per mode log subsections `\[log.modename.access\]`. By default the file mode will log to `$ROOT_PATH/access.log`. (If you set this to `,` it will log to the default Gitea logger.)
- `ACCESS_LOG_TEMPLATE`: **`{{.Ctx.RemoteHost}} - {{.Identity}} {{.Start.Format "[02/Jan/2006:15:04:05 -0700]" }} "{{.Ctx.Req.Method}} {{.Ctx.Req.URL.RequestURI}} {{.Ctx.Req.Proto}}" {{.ResponseWriter.Status}} {{.ResponseWriter.Size}} "{{.Ctx.Req.Referer}}" "{{.Ctx.Req.UserAgent}}"`**: Sets the template used to create the access log.
  - The following variables are available:
  - `Ctx`: the `context.Context` of the request.
  - `Identity`: the SignedUserName or `"-"` if not logged in.
  - `Start`: the start time of the request.
  - `ResponseWriter`: the responseWriter from the request.
  - `RequestID`: the value matching REQUEST_ID_HEADERS（default: `-`, if not matched）.
  - You must be very careful to ensure that this template does not throw errors or panics as this template runs outside of the panic/recovery script.
- `REQUEST_ID_HEADERS`: **\<empty\>**: You can configure multiple values that are splited by comma here. It will match in the order of configuration, and the first match will be finally printed in the access log.
  - e.g.
  - In the Request Header:        X-Request-ID: **test-id-123**
  - Configuration in app.ini:     REQUEST_ID_HEADERS = X-Request-ID
  - Print in log:                 127.0.0.1:58384 - - [14/Feb/2023:16:33:51 +0800]  "**test-id-123**" ...

### Log subsections (`log.name`, `log.name.*`)

- `LEVEL`: **log.LEVEL**: Sets the log-level of this sublogger. Defaults to the `LEVEL` set in the global `[log]` section.
- `STACKTRACE_LEVEL`: **log.STACKTRACE_LEVEL**: Sets the log level at which to log stack traces.
- `MODE`: **name**: Sets the mode of this sublogger - Defaults to the provided subsection name. This allows you to have two different file loggers at different levels.
- `EXPRESSION`: **""**: A regular expression to match either the function name, file or message. Defaults to empty. Only log messages that match the expression will be saved in the logger.
- `FLAGS`: **stdflags**: A comma separated string representing the log flags. Defaults to `stdflags` which represents the prefix: `2009/01/23 01:23:23 ...a/b/c/d.go:23:runtime.Caller() [I]: message`. `none` means don't prefix log lines. See `modules/log/flags.go` for more information.
- `PREFIX`: **""**: An additional prefix for every log line in this logger. Defaults to empty.
- `COLORIZE`: **false**: Whether to colorize the log lines

### Console log mode (`log.console`, `log.console.*`, or `MODE=console`)

- For the console logger `COLORIZE` will default to `true` if not on windows or the terminal is determined to be able to color.
- `STDERR`: **false**: Use Stderr instead of Stdout.

### File log mode (`log.file`, `log.file.*` or `MODE=file`)

- `FILE_NAME`: Set the file name for this logger. Defaults as described above. If relative will be relative to the `ROOT_PATH`
- `LOG_ROTATE`: **true**: Rotate the log files.
- `MAX_SIZE_SHIFT`: **28**: Maximum size shift of a single file, 28 represents 256Mb.
- `DAILY_ROTATE`: **true**: Rotate logs daily.
- `MAX_DAYS`: **7**: Delete the log file after n days
- `COMPRESS`: **true**: Compress old log files by default with gzip
- `COMPRESSION_LEVEL`: **-1**: Compression level

### Conn log mode (`log.conn`, `log.conn.*` or `MODE=conn`)

- `RECONNECT_ON_MSG`: **false**: Reconnect host for every single message.
- `RECONNECT`: **false**: Try to reconnect when connection is lost.
- `PROTOCOL`: **tcp**: Set the protocol, either "tcp", "unix" or "udp".
- `ADDR`: **:7020**: Sets the address to connect to.

### SMTP log mode (`log.smtp`, `log.smtp.*` or `MODE=smtp`)

- `USER`: User email address to send from.
- `PASSWD`: Password for the smtp server.
- `HOST`: **127.0.0.1:25**: The SMTP host to connect to.
- `RECEIVERS`: Email addresses to send to.
- `SUBJECT`: **Diagnostic message from Gitea**

## Cron (`cron`)

- `ENABLED`: **false**: Enable to run all cron tasks periodically with default settings.
- `RUN_AT_START`: **false**: Run cron tasks at application start-up.
- `NOTICE_ON_SUCCESS`: **false**: Set to true to switch on success notices.

- `SCHEDULE` accept formats
  - Full crontab specs, e.g. `* * * * * ?`
  - Descriptors, e.g. `@midnight`, `@every 1h30m` ...
  - See more: [cron documentation](https://pkg.go.dev/github.com/gogs/cron@v0.0.0-20171120032916-9f6c956d3e14)

### Basic cron tasks - enabled by default

#### Cron - Cleanup old repository archives (`cron.archive_cleanup`)

- `ENABLED`: **true**: Enable service.
- `RUN_AT_START`: **true**: Run tasks at start up time (if ENABLED).
- `SCHEDULE`: **@midnight**: Cron syntax for scheduling repository archive cleanup, e.g. `@every 1h`.
- `OLDER_THAN`: **24h**: Archives created more than `OLDER_THAN` ago are subject to deletion, e.g. `12h`.

#### Cron - Update Mirrors (`cron.update_mirrors`)

- `SCHEDULE`: **@every 10m**: Cron syntax for scheduling update mirrors, e.g. `@every 3h`.
- `PULL_LIMIT`: **50**: Limit the number of mirrors added to the queue to this number (negative values mean no limit, 0 will result in no mirrors being queued effectively disabling pull mirror updating).
- `PUSH_LIMIT`: **50**: Limit the number of mirrors added to the queue to this number (negative values mean no limit, 0 will result in no mirrors being queued effectively disabling push mirror updating).

#### Cron - Repository Health Check (`cron.repo_health_check`)

- `SCHEDULE`: **@midnight**: Cron syntax for scheduling repository health check.
- `TIMEOUT`: **60s**: Time duration syntax for health check execution timeout.
- `ARGS`: **\<empty\>**: Arguments for command `git fsck`, e.g. `--unreachable --tags`. See more on http://git-scm.com/docs/git-fsck

#### Cron - Repository Statistics Check (`cron.check_repo_stats`)

- `RUN_AT_START`: **true**: Run repository statistics check at start time.
- `SCHEDULE`: **@midnight**: Cron syntax for scheduling repository statistics check.

#### Cron - Cleanup hook_task Table (`cron.cleanup_hook_task_table`)

- `ENABLED`: **true**: Enable cleanup hook_task job.
- `RUN_AT_START`: **false**: Run cleanup hook_task at start time (if ENABLED).
- `SCHEDULE`: **@midnight**: Cron syntax for cleaning hook_task table.
- `CLEANUP_TYPE` **OlderThan** OlderThan or PerWebhook Method to cleanup hook_task, either by age (i.e. how long ago hook_task record was delivered) or by the number to keep per webhook (i.e. keep most recent x deliveries per webhook).
- `OLDER_THAN`: **168h**: If CLEANUP_TYPE is set to OlderThan, then any delivered hook_task records older than this expression will be deleted.
- `NUMBER_TO_KEEP`: **10**: If CLEANUP_TYPE is set to PerWebhook, this is number of hook_task records to keep for a webhook (i.e. keep the most recent x deliveries).

#### Cron - Cleanup expired packages (`cron.cleanup_packages`)

- `ENABLED`: **true**: Enable cleanup expired packages job.
- `RUN_AT_START`: **true**: Run job at start time (if ENABLED).
- `NOTICE_ON_SUCCESS`: **false**: Notify every time this job runs.
- `SCHEDULE`: **@midnight**: Cron syntax for the job.
- `OLDER_THAN`: **24h**: Unreferenced package data created more than OLDER_THAN ago is subject to deletion.

#### Cron - Update Migration Poster ID (`cron.update_migration_poster_id`)

- `SCHEDULE`: **@midnight** : Interval as a duration between each synchronization, it will always attempt synchronization when the instance starts.

#### Cron - Sync External Users (`cron.sync_external_users`)

- `SCHEDULE`: **@midnight** : Interval as a duration between each synchronization, it will always attempt synchronization when the instance starts.
- `UPDATE_EXISTING`: **true**: Create new users, update existing user data and disable users that are not in external source anymore (default) or only create new users if UPDATE_EXISTING is set to false.

### Extended cron tasks (not enabled by default)

#### Cron - Garbage collect all repositories (`cron.git_gc_repos`)

- `ENABLED`: **false**: Enable service.
- `RUN_AT_START`: **false**: Run tasks at start up time (if ENABLED).
- `SCHEDULE`: **@every 72h**: Cron syntax for scheduling repository archive cleanup, e.g. `@every 1h`.
- `TIMEOUT`: **60s**: Time duration syntax for garbage collection execution timeout.
- `NOTICE_ON_SUCCESS`: **false**: Set to true to switch on success notices.
- `ARGS`: **\<empty\>**: Arguments for command `git gc`, e.g. `--aggressive --auto`. The default value is same with [git] -> GC_ARGS

#### Cron - Update the '.ssh/authorized_keys' file with Gitea SSH keys (`cron.resync_all_sshkeys`)

- `ENABLED`: **false**: Enable service.
- `RUN_AT_START`: **false**: Run tasks at start up time (if ENABLED).
- `NOTICE_ON_SUCCESS`: **false**: Set to true to switch on success notices.
- `SCHEDULE`: **@every 72h**: Cron syntax for scheduling repository archive cleanup, e.g. `@every 1h`.

#### Cron - Resynchronize pre-receive, update and post-receive hooks of all repositories (`cron.resync_all_hooks`)

- `ENABLED`: **false**: Enable service.
- `RUN_AT_START`: **false**: Run tasks at start up time (if ENABLED).
- `NOTICE_ON_SUCCESS`: **false**: Set to true to switch on success notices.
- `SCHEDULE`: **@every 72h**: Cron syntax for scheduling repository archive cleanup, e.g. `@every 1h`.

#### Cron - Reinitialize all missing Git repositories for which records exist (`cron.reinit_missing_repos`)

- `ENABLED`: **false**: Enable service.
- `RUN_AT_START`: **false**: Run tasks at start up time (if ENABLED).
- `NOTICE_ON_SUCCESS`: **false**: Set to true to switch on success notices.
- `SCHEDULE`: **@every 72h**: Cron syntax for scheduling repository archive cleanup, e.g. `@every 1h`.

#### Cron - Delete all repositories missing their Git files (`cron.delete_missing_repos`)

- `ENABLED`: **false**: Enable service.
- `RUN_AT_START`: **false**: Run tasks at start up time (if ENABLED).
- `NOTICE_ON_SUCCESS`: **false**: Set to true to switch on success notices.
- `SCHEDULE`: **@every 72h**: Cron syntax for scheduling repository archive cleanup, e.g. `@every 1h`.

#### Cron -  Delete generated repository avatars (`cron.delete_generated_repository_avatars`)

- `ENABLED`: **false**: Enable service.
- `RUN_AT_START`: **false**: Run tasks at start up time (if ENABLED).
- `NOTICE_ON_SUCCESS`: **false**: Set to true to switch on success notices.
- `SCHEDULE`: **@every 72h**: Cron syntax for scheduling repository archive cleanup, e.g. `@every 1h`.

#### Cron -  Delete all old actions from database (`cron.delete_old_actions`)

- `ENABLED`: **false**: Enable service.
- `RUN_AT_START`: **false**: Run tasks at start up time (if ENABLED).
- `NOTICE_ON_SUCCESS`: **false**: Set to true to switch on success notices.
- `SCHEDULE`: **@every 168h**: Cron syntax to set how often to check.
- `OLDER_THAN`: **@every 8760h**: any action older than this expression will be deleted from database, suggest using `8760h` (1 year) because that's the max length of heatmap.

#### Cron -  Check for new Gitea versions (`cron.update_checker`)

- `ENABLED`: **true**: Enable service.
- `RUN_AT_START`: **false**: Run tasks at start up time (if ENABLED).
- `ENABLE_SUCCESS_NOTICE`: **true**: Set to false to switch off success notices.
- `SCHEDULE`: **@every 168h**: Cron syntax for scheduling a work, e.g. `@every 168h`.
- `HTTP_ENDPOINT`: **https://dl.gitea.io/gitea/version.json**: the endpoint that Gitea will check for newer versions

#### Cron -  Delete all old system notices from database (`cron.delete_old_system_notices`)

- `ENABLED`: **false**: Enable service.
- `RUN_AT_START`: **false**: Run tasks at start up time (if ENABLED).
- `NO_SUCCESS_NOTICE`: **false**: Set to true to switch off success notices.
- `SCHEDULE`: **@every 168h**: Cron syntax to set how often to check.
- `OLDER_THAN`: **@every 8760h**: any system notice older than this expression will be deleted from database.

#### Cron -  Garbage collect LFS pointers in repositories (`cron.gc_lfs`)

- `ENABLED`: **false**: Enable service.
- `RUN_AT_START`: **false**: Run tasks at start up time (if ENABLED).
- `SCHEDULE`: **@every 24h**: Cron syntax to set how often to check.
- `OLDER_THAN`: **168h**: Only attempt to garbage collect LFSMetaObjects older than this (default 7 days)
- `LAST_UPDATED_MORE_THAN_AGO`: **72h**: Only attempt to garbage collect LFSMetaObjects that have not been attempted to be garbage collected for this long (default 3 days)
- `NUMBER_TO_CHECK_PER_REPO`: **100**: Minimum number of stale LFSMetaObjects to check per repo. Set to `0` to always check all.
- `PROPORTION_TO_CHECK_PER_REPO`: **0.6**: Check at least this proportion of LFSMetaObjects per repo. (This may cause all stale LFSMetaObjects to be checked.)

## Git (`git`)

- `PATH`: **""**: The path of Git executable. If empty, Gitea searches through the PATH environment.
- `HOME_PATH`: **%(APP_DATA_PATH)s/home**: The HOME directory for Git.
   This directory will be used to contain the `.gitconfig` and possible `.gnupg` directories that Gitea's git calls will use. If you can confirm Gitea is the only application running in this environment, you can set it to the normal home directory for Gitea user.
- `DISABLE_DIFF_HIGHLIGHT`: **false**: Disables highlight of added and removed changes.
- `MAX_GIT_DIFF_LINES`: **1000**: Max number of lines allowed of a single file in diff view.
- `MAX_GIT_DIFF_LINE_CHARACTERS`: **5000**: Max character count per line highlighted in diff view.
- `MAX_GIT_DIFF_FILES`: **100**: Max number of files shown in diff view.
- `COMMITS_RANGE_SIZE`: **50**: Set the default commits range size
- `BRANCHES_RANGE_SIZE`: **20**: Set the default branches range size
- `GC_ARGS`: **\<empty\>**: Arguments for command `git gc`, e.g. `--aggressive --auto`. See more on http://git-scm.com/docs/git-gc/
- `ENABLE_AUTO_GIT_WIRE_PROTOCOL`: **true**: If use Git wire protocol version 2 when Git version >= 2.18, default is true, set to false when you always want Git wire protocol version 1.
  To enable this for Git over SSH when using a OpenSSH server, add `AcceptEnv GIT_PROTOCOL` to your sshd_config file.
- `PULL_REQUEST_PUSH_MESSAGE`: **true**: Respond to pushes to a non-default branch with a URL for creating a Pull Request (if the repository has them enabled)
- `VERBOSE_PUSH`: **true**: Print status information about pushes as they are being processed.
- `VERBOSE_PUSH_DELAY`: **5s**: Only print verbose information if push takes longer than this delay.
- `LARGE_OBJECT_THRESHOLD`: **1048576**: (Go-Git only), don't cache objects greater than this in memory. (Set to 0 to disable.)
- `DISABLE_CORE_PROTECT_NTFS`: **false** Set to true to forcibly set `core.protectNTFS` to false.
- `DISABLE_PARTIAL_CLONE`: **false** Disable the usage of using partial clones for git.

## Git - Reflog settings (`git.reflog`)

- `ENABLED`: **true** Set to true to enable Git to write changes to reflogs in each repo.
- `EXPIRATION`: **90** Reflog entry lifetime, in days. Entries are removed opportunistically by Git.

## Git - Timeout settings (`git.timeout`)

- `DEFAULT`: **360**: Git operations default timeout seconds.
- `MIGRATE`: **600**: Migrate external repositories timeout seconds.
- `MIRROR`: **300**: Mirror external repositories timeout seconds.
- `CLONE`: **300**: Git clone from internal repositories timeout seconds.
- `PULL`: **300**: Git pull from internal repositories timeout seconds.
- `GC`: **60**: Git repository GC timeout seconds.

## Metrics (`metrics`)

- `ENABLED`: **false**: Enables /metrics endpoint for prometheus.
- `ENABLED_ISSUE_BY_LABEL`: **false**: Enable issue by label metrics with format `gitea_issues_by_label{label="bug"} 2`.
- `ENABLED_ISSUE_BY_REPOSITORY`: **false**: Enable issue by repository metrics with format `gitea_issues_by_repository{repository="org/repo"} 5`.
- `TOKEN`: **\<empty\>**: You need to specify the token, if you want to include in the authorization the metrics . The same token need to be used in prometheus parameters `bearer_token` or `bearer_token_file`.

## API (`api`)

- `ENABLE_SWAGGER`: **true**: Enables the API documentation endpoints (`/api/swagger`, `/api/v1/swagger`, …). True or false.
- `MAX_RESPONSE_ITEMS`: **50**: Max number of items in a page.
- `DEFAULT_PAGING_NUM`: **30**: Default paging number of API.
- `DEFAULT_GIT_TREES_PER_PAGE`: **1000**: Default and maximum number of items per page for Git trees API.
- `DEFAULT_MAX_BLOB_SIZE`: **10485760** (10MiB): Default max size of a blob that can be returned by the blobs API.

## OAuth2 (`oauth2`)

- `ENABLE`: **true**: Enables OAuth2 provider.
- `ACCESS_TOKEN_EXPIRATION_TIME`: **3600**: Lifetime of an OAuth2 access token in seconds
- `REFRESH_TOKEN_EXPIRATION_TIME`: **730**: Lifetime of an OAuth2 refresh token in hours
- `INVALIDATE_REFRESH_TOKENS`: **false**: Check if refresh token has already been used
- `JWT_SIGNING_ALGORITHM`: **RS256**: Algorithm used to sign OAuth2 tokens. Valid values: \[`HS256`, `HS384`, `HS512`, `RS256`, `RS384`, `RS512`, `ES256`, `ES384`, `ES512`\]
- `JWT_SECRET`: **\<empty\>**: OAuth2 authentication secret for access and refresh tokens, change this to a unique string. This setting is only needed if `JWT_SIGNING_ALGORITHM` is set to `HS256`, `HS384` or `HS512`.
- `JWT_SIGNING_PRIVATE_KEY_FILE`: **jwt/private.pem**: Private key file path used to sign OAuth2 tokens. The path is relative to `APP_DATA_PATH`. This setting is only needed if `JWT_SIGNING_ALGORITHM` is set to `RS256`, `RS384`, `RS512`, `ES256`, `ES384` or `ES512`. The file must contain a RSA or ECDSA private key in the PKCS8 format. If no key exists a 4096 bit key will be created for you.
- `MAX_TOKEN_LENGTH`: **32767**: Maximum length of token/cookie to accept from OAuth2 provider

## i18n (`i18n`)

- `LANGS`: **en-US,zh-CN,zh-HK,zh-TW,de-DE,fr-FR,nl-NL,lv-LV,ru-RU,uk-UA,ja-JP,es-ES,pt-BR,pt-PT,pl-PL,bg-BG,it-IT,fi-FI,tr-TR,cs-CZ,sv-SE,ko-KR,el-GR,fa-IR,hu-HU,id-ID,ml-IN**:
     List of locales shown in language selector. The first locale will be used as the default if user browser's language doesn't match any locale in the list.
- `NAMES`: **English,简体中文,繁體中文（香港）,繁體中文（台灣）,Deutsch,Français,Nederlands,Latviešu,Русский,Українська,日本語,Español,Português do Brasil,Português de Portugal,Polski,Български,Italiano,Suomi,Türkçe,Čeština,Српски,Svenska,한국어,Ελληνικά,فارسی,Magyar nyelv,Bahasa Indonesia,മലയാളം**: Visible names corresponding to the locales

## Markup (`markup`)

- `MERMAID_MAX_SOURCE_CHARACTERS`: **5000**: Set the maximum size of a Mermaid source. (Set to -1 to disable)

Gitea can support Markup using external tools. The example below will add a markup named `asciidoc`.

```ini
[markup.asciidoc]
ENABLED = true
NEED_POSTPROCESS = true
FILE_EXTENSIONS = .adoc,.asciidoc
RENDER_COMMAND = "asciidoc --out-file=- -"
IS_INPUT_FILE = false
```

- ENABLED: **false** Enable markup support; set to **true** to enable this renderer.
- NEED\_POSTPROCESS: **true** set to **true** to replace links / sha1 and etc.
- FILE\_EXTENSIONS: **\<empty\>** List of file extensions that should be rendered by an external
   command. Multiple extensions needs a comma as splitter.
- RENDER\_COMMAND: External command to render all matching extensions.
- IS\_INPUT\_FILE: **false** Input is not a standard input but a file param followed `RENDER_COMMAND`.
- RENDER_CONTENT_MODE: **sanitized** How the content will be rendered.
  - sanitized: Sanitize the content and render it inside current page, default to only allow a few HTML tags and attributes. Customized sanitizer rules can be defined in `[markup.sanitizer.*]`.
  - no-sanitizer: Disable the sanitizer and render the content inside current page. It's **insecure** and may lead to XSS attack if the content contains malicious code.
  - iframe: Render the content in a separate standalone page and embed it into current page by iframe. The iframe is in sandbox mode with same-origin disabled, and the JS code are safely isolated from parent page.

Two special environment variables are passed to the render command:

- `GITEA_PREFIX_SRC`, which contains the current URL prefix in the `src` path tree. To be used as prefix for links.
- `GITEA_PREFIX_RAW`, which contains the current URL prefix in the `raw` path tree. To be used as prefix for image paths.

If `RENDER_CONTENT_MODE` is `sanitized`, Gitea supports customizing the sanitization policy for rendered HTML. The example below will support KaTeX output from pandoc.

```ini
[markup.sanitizer.TeX]
; Pandoc renders TeX segments as <span>s with the "math" class, optionally
; with "inline" or "display" classes depending on context.
ELEMENT = span
ALLOW_ATTR = class
REGEXP = ^\s*((math(\s+|$)|inline(\s+|$)|display(\s+|$)))+
ALLOW_DATA_URI_IMAGES = true
```

- `ELEMENT`: The element this policy applies to. Must be non-empty.
- `ALLOW_ATTR`: The attribute this policy allows. Must be non-empty.
- `REGEXP`: A regex to match the contents of the attribute against. Must be present but may be empty for unconditional whitelisting of this attribute.
- `ALLOW_DATA_URI_IMAGES`: **false** Allow data uri images (`<img src="data:image/png;base64,..."/>`).

Multiple sanitisation rules can be defined by adding unique subsections, e.g. `[markup.sanitizer.TeX-2]`.
To apply a sanitisation rules only for a specify external renderer they must use the renderer name, e.g. `[markup.sanitizer.asciidoc.rule-1]`.
If the rule is defined above the renderer ini section or the name does not match a renderer it is applied to every renderer.

## Highlight Mappings (`highlight.mapping`)

- `file_extension e.g. .toml`: **language e.g. ini**. File extension to language mapping overrides.

- Gitea will highlight files using the `linguist-language` or `gitlab-language` attribute from the `.gitattributes` file
if available. If this is not set or the language is unavailable, the file extension will be looked up
in this mapping or the filetype using heuristics.

## Time (`time`)

- `DEFAULT_UI_LOCATION`: Default location of time on the UI, so that we can display correct user's time on UI. i.e. Asia/Shanghai

## Task (`task`)

Task queue configuration has been moved to `queue.task`. However, the below configuration values are kept for backwards compatibility:

- `QUEUE_TYPE`: **channel**: Task queue type, could be `channel` or `redis`.
- `QUEUE_LENGTH`: **1000**: Task queue length, available only when `QUEUE_TYPE` is `channel`.
- `QUEUE_CONN_STR`: **redis://127.0.0.1:6379/0**: Task queue connection string, available only when `QUEUE_TYPE` is `redis`. If redis needs a password, use `redis://123@127.0.0.1:6379/0`.

## Migrations (`migrations`)

- `MAX_ATTEMPTS`: **3**: Max attempts per http/https request on migrations.
- `RETRY_BACKOFF`: **3**: Backoff time per http/https request retry (seconds)
- `ALLOWED_DOMAINS`: **\<empty\>**: Domains allowlist for migrating repositories, default is blank. It means everything will be allowed. Multiple domains could be separated by commas. Wildcard is supported: `github.com, *.github.com`.
- `BLOCKED_DOMAINS`: **\<empty\>**: Domains blocklist for migrating repositories, default is blank. Multiple domains could be separated by commas. When `ALLOWED_DOMAINS` is not blank, this option has a higher priority to deny domains. Wildcard is supported.
- `ALLOW_LOCALNETWORKS`: **false**: Allow private addresses defined by RFC 1918, RFC 1122, RFC 4632 and RFC 4291. If a domain is allowed by `ALLOWED_DOMAINS`, this option will be ignored.
- `SKIP_TLS_VERIFY`: **false**: Allow skip tls verify

## Federation (`federation`)

- `ENABLED`: **false**: Enable/Disable federation capabilities
- `SHARE_USER_STATISTICS`: **true**: Enable/Disable user statistics for nodeinfo if federation is enabled
- `MAX_SIZE`: **4**: Maximum federation request and response size (MB)

 WARNING: Changing the settings below can break federation.

- `ALGORITHMS`: **rsa-sha256, rsa-sha512, ed25519**: HTTP signature algorithms
- `DIGEST_ALGORITHM`: **SHA-256**: HTTP signature digest algorithm
- `GET_HEADERS`: **(request-target), Date**: GET headers for federation requests
- `POST_HEADERS`: **(request-target), Date, Digest**: POST headers for federation requests

## Packages (`packages`)

- `ENABLED`: **true**: Enable/Disable package registry capabilities
- `CHUNKED_UPLOAD_PATH`: **tmp/package-upload**: Path for chunked uploads. Defaults to `APP_DATA_PATH` + `tmp/package-upload`
- `LIMIT_TOTAL_OWNER_COUNT`: **-1**: Maximum count of package versions a single owner can have (`-1` means no limits)
- `LIMIT_TOTAL_OWNER_SIZE`: **-1**: Maximum size of packages a single owner can use (`-1` means no limits, format `1000`, `1 MB`, `1 GiB`)
- `LIMIT_SIZE_ALPINE`: **-1**: Maximum size of an Alpine upload (`-1` means no limits, format `1000`, `1 MB`, `1 GiB`)
- `LIMIT_SIZE_CARGO`: **-1**: Maximum size of a Cargo upload (`-1` means no limits, format `1000`, `1 MB`, `1 GiB`)
- `LIMIT_SIZE_CHEF`: **-1**: Maximum size of a Chef upload (`-1` means no limits, format `1000`, `1 MB`, `1 GiB`)
- `LIMIT_SIZE_COMPOSER`: **-1**: Maximum size of a Composer upload (`-1` means no limits, format `1000`, `1 MB`, `1 GiB`)
- `LIMIT_SIZE_CONAN`: **-1**: Maximum size of a Conan upload (`-1` means no limits, format `1000`, `1 MB`, `1 GiB`)
- `LIMIT_SIZE_CONDA`: **-1**: Maximum size of a Conda upload (`-1` means no limits, format `1000`, `1 MB`, `1 GiB`)
- `LIMIT_SIZE_CONTAINER`: **-1**: Maximum size of a Container upload (`-1` means no limits, format `1000`, `1 MB`, `1 GiB`)
<<<<<<< HEAD
- `LIMIT_SIZE_CRAN`: **-1**: Maximum size of a CRAN upload (`-1` means no limits, format `1000`, `1 MB`, `1 GiB`)
=======
- `LIMIT_SIZE_DEBIAN`: **-1**: Maximum size of a Debian upload (`-1` means no limits, format `1000`, `1 MB`, `1 GiB`)
>>>>>>> 9173e079
- `LIMIT_SIZE_GENERIC`: **-1**: Maximum size of a Generic upload (`-1` means no limits, format `1000`, `1 MB`, `1 GiB`)
- `LIMIT_SIZE_HELM`: **-1**: Maximum size of a Helm upload (`-1` means no limits, format `1000`, `1 MB`, `1 GiB`)
- `LIMIT_SIZE_MAVEN`: **-1**: Maximum size of a Maven upload (`-1` means no limits, format `1000`, `1 MB`, `1 GiB`)
- `LIMIT_SIZE_NPM`: **-1**: Maximum size of a npm upload (`-1` means no limits, format `1000`, `1 MB`, `1 GiB`)
- `LIMIT_SIZE_NUGET`: **-1**: Maximum size of a NuGet upload (`-1` means no limits, format `1000`, `1 MB`, `1 GiB`)
- `LIMIT_SIZE_PUB`: **-1**: Maximum size of a Pub upload (`-1` means no limits, format `1000`, `1 MB`, `1 GiB`)
- `LIMIT_SIZE_PYPI`: **-1**: Maximum size of a PyPI upload (`-1` means no limits, format `1000`, `1 MB`, `1 GiB`)
- `LIMIT_SIZE_RPM`: **-1**: Maximum size of a RPM upload (`-1` means no limits, format `1000`, `1 MB`, `1 GiB`)
- `LIMIT_SIZE_RUBYGEMS`: **-1**: Maximum size of a RubyGems upload (`-1` means no limits, format `1000`, `1 MB`, `1 GiB`)
- `LIMIT_SIZE_SWIFT`: **-1**: Maximum size of a Swift upload (`-1` means no limits, format `1000`, `1 MB`, `1 GiB`)
- `LIMIT_SIZE_VAGRANT`: **-1**: Maximum size of a Vagrant upload (`-1` means no limits, format `1000`, `1 MB`, `1 GiB`)

## Mirror (`mirror`)

- `ENABLED`: **true**: Enables the mirror functionality. Set to **false** to disable all mirrors. Pre-existing mirrors remain valid but won't be updated; may be converted to regular repo.
- `DISABLE_NEW_PULL`: **false**: Disable the creation of **new** pull mirrors. Pre-existing mirrors remain valid. Will be ignored if `mirror.ENABLED` is `false`.
- `DISABLE_NEW_PUSH`: **false**: Disable the creation of **new** push mirrors. Pre-existing mirrors remain valid. Will be ignored if `mirror.ENABLED` is `false`.
- `DEFAULT_INTERVAL`: **8h**: Default interval between each check
- `MIN_INTERVAL`: **10m**: Minimum interval for checking. (Must be >1m).

## LFS (`lfs`)

Storage configuration for lfs data. It will be derived from default `[storage]` or
`[storage.xxx]` when set `STORAGE_TYPE` to `xxx`. When derived, the default of `PATH`
is `data/lfs` and the default of `MINIO_BASE_PATH` is `lfs/`.

- `STORAGE_TYPE`: **local**: Storage type for lfs, `local` for local disk or `minio` for s3 compatible object storage service or other name defined with `[storage.xxx]`
- `SERVE_DIRECT`: **false**: Allows the storage driver to redirect to authenticated URLs to serve files directly. Currently, only Minio/S3 is supported via signed URLs, local does nothing.
- `PATH`: **./data/lfs**: Where to store LFS files, only available when `STORAGE_TYPE` is `local`. If not set it fall back to deprecated LFS_CONTENT_PATH value in [server] section.
- `MINIO_ENDPOINT`: **localhost:9000**: Minio endpoint to connect only available when `STORAGE_TYPE` is `minio`
- `MINIO_ACCESS_KEY_ID`: Minio accessKeyID to connect only available when `STORAGE_TYPE` is `minio`
- `MINIO_SECRET_ACCESS_KEY`: Minio secretAccessKey to connect only available when `STORAGE_TYPE is` `minio`
- `MINIO_BUCKET`: **gitea**: Minio bucket to store the lfs only available when `STORAGE_TYPE` is `minio`
- `MINIO_LOCATION`: **us-east-1**: Minio location to create bucket only available when `STORAGE_TYPE` is `minio`
- `MINIO_BASE_PATH`: **lfs/**: Minio base path on the bucket only available when `STORAGE_TYPE` is `minio`
- `MINIO_USE_SSL`: **false**: Minio enabled ssl only available when `STORAGE_TYPE` is `minio`
- `MINIO_INSECURE_SKIP_VERIFY`: **false**: Minio skip SSL verification available when STORAGE_TYPE is `minio`

## Storage (`storage`)

Default storage configuration for attachments, lfs, avatars and etc.

- `SERVE_DIRECT`: **false**: Allows the storage driver to redirect to authenticated URLs to serve files directly. Currently, only Minio/S3 is supported via signed URLs, local does nothing.
- `MINIO_ENDPOINT`: **localhost:9000**: Minio endpoint to connect only available when `STORAGE_TYPE` is `minio`
- `MINIO_ACCESS_KEY_ID`: Minio accessKeyID to connect only available when `STORAGE_TYPE` is `minio`
- `MINIO_SECRET_ACCESS_KEY`: Minio secretAccessKey to connect only available when `STORAGE_TYPE is` `minio`
- `MINIO_BUCKET`: **gitea**: Minio bucket to store the data only available when `STORAGE_TYPE` is `minio`
- `MINIO_LOCATION`: **us-east-1**: Minio location to create bucket only available when `STORAGE_TYPE` is `minio`
- `MINIO_USE_SSL`: **false**: Minio enabled ssl only available when `STORAGE_TYPE` is `minio`
- `MINIO_INSECURE_SKIP_VERIFY`: **false**: Minio skip SSL verification available when STORAGE_TYPE is `minio`

And you can also define a customize storage like below:

```ini
[storage.my_minio]
STORAGE_TYPE = minio
; Minio endpoint to connect only available when STORAGE_TYPE is `minio`
MINIO_ENDPOINT = localhost:9000
; Minio accessKeyID to connect only available when STORAGE_TYPE is `minio`
MINIO_ACCESS_KEY_ID =
; Minio secretAccessKey to connect only available when STORAGE_TYPE is `minio`
MINIO_SECRET_ACCESS_KEY =
; Minio bucket to store the attachments only available when STORAGE_TYPE is `minio`
MINIO_BUCKET = gitea
; Minio location to create bucket only available when STORAGE_TYPE is `minio`
MINIO_LOCATION = us-east-1
; Minio enabled ssl only available when STORAGE_TYPE is `minio`
MINIO_USE_SSL = false
; Minio skip SSL verification available when STORAGE_TYPE is `minio`
MINIO_INSECURE_SKIP_VERIFY = false
```

And used by `[attachment]`, `[lfs]` and etc. as `STORAGE_TYPE`.

## Repository Archive Storage (`storage.repo-archive`)

Configuration for repository archive storage. It will inherit from default `[storage]` or
`[storage.xxx]` when set `STORAGE_TYPE` to `xxx`. The default of `PATH`
is `data/repo-archive` and the default of `MINIO_BASE_PATH` is `repo-archive/`.

- `STORAGE_TYPE`: **local**: Storage type for repo archive, `local` for local disk or `minio` for s3 compatible object storage service or other name defined with `[storage.xxx]`
- `SERVE_DIRECT`: **false**: Allows the storage driver to redirect to authenticated URLs to serve files directly. Currently, only Minio/S3 is supported via signed URLs, local does nothing.
- `PATH`: **./data/repo-archive**: Where to store archive files, only available when `STORAGE_TYPE` is `local`.
- `MINIO_ENDPOINT`: **localhost:9000**: Minio endpoint to connect only available when `STORAGE_TYPE` is `minio`
- `MINIO_ACCESS_KEY_ID`: Minio accessKeyID to connect only available when `STORAGE_TYPE` is `minio`
- `MINIO_SECRET_ACCESS_KEY`: Minio secretAccessKey to connect only available when `STORAGE_TYPE is` `minio`
- `MINIO_BUCKET`: **gitea**: Minio bucket to store the lfs only available when `STORAGE_TYPE` is `minio`
- `MINIO_LOCATION`: **us-east-1**: Minio location to create bucket only available when `STORAGE_TYPE` is `minio`
- `MINIO_BASE_PATH`: **repo-archive/**: Minio base path on the bucket only available when `STORAGE_TYPE` is `minio`
- `MINIO_USE_SSL`: **false**: Minio enabled ssl only available when `STORAGE_TYPE` is `minio`
- `MINIO_INSECURE_SKIP_VERIFY`: **false**: Minio skip SSL verification available when STORAGE_TYPE is `minio`

## Proxy (`proxy`)

- `PROXY_ENABLED`: **false**: Enable the proxy if true, all requests to external via HTTP will be affected, if false, no proxy will be used even environment http_proxy/https_proxy
- `PROXY_URL`: **\<empty\>**: Proxy server URL, support http://, https//, socks://, blank will follow environment http_proxy/https_proxy
- `PROXY_HOSTS`: **\<empty\>**: Comma separated list of host names requiring proxy. Glob patterns (*) are accepted; use ** to match all hosts.

i.e.

```ini
PROXY_ENABLED = true
PROXY_URL = socks://127.0.0.1:1080
PROXY_HOSTS = *.github.com
```

## Actions (`actions`)

- `ENABLED`: **false**: Enable/Disable actions capabilities
- `DEFAULT_ACTIONS_URL`: **https://gitea.com**: Default address to get action plugins, e.g. the default value means downloading from "<https://gitea.com/actions/checkout>" for "uses: actions/checkout@v3"

`DEFAULT_ACTIONS_URL` indicates where should we find the relative path action plugin. i.e. when use an action in a workflow file like

```yaml
name: versions
on:
  push:
    branches:
      - main
      - releases/*
jobs:
  build:
    runs-on: ubuntu-latest
    steps:
      - uses: actions/checkout@v3
```

Now we need to know how to get actions/checkout, this configuration is the default git server to get it. That means we will get the repository via git clone ${DEFAULT_ACTIONS_URL}/actions/checkout and fetch tag v3.

To help people who don't want to mirror these actions in their git instances, the default value is https://gitea.com
To help people run actions totally in their network, they can change the value and copy all necessary action repositories into their git server.

Of course we should support the form in future PRs like

```yaml
steps:
  - uses: gitea.com/actions/checkout@v3
```

although Github don't support this form.

## Other (`other`)

- `SHOW_FOOTER_VERSION`: **true**: Show Gitea and Go version information in the footer.
- `SHOW_FOOTER_TEMPLATE_LOAD_TIME`: **true**: Show time of template execution in the footer.
- `ENABLE_SITEMAP`: **true**: Generate sitemap.
- `ENABLE_FEED`: **true**: Enable/Disable RSS/Atom feed.<|MERGE_RESOLUTION|>--- conflicted
+++ resolved
@@ -1220,11 +1220,8 @@
 - `LIMIT_SIZE_CONAN`: **-1**: Maximum size of a Conan upload (`-1` means no limits, format `1000`, `1 MB`, `1 GiB`)
 - `LIMIT_SIZE_CONDA`: **-1**: Maximum size of a Conda upload (`-1` means no limits, format `1000`, `1 MB`, `1 GiB`)
 - `LIMIT_SIZE_CONTAINER`: **-1**: Maximum size of a Container upload (`-1` means no limits, format `1000`, `1 MB`, `1 GiB`)
-<<<<<<< HEAD
 - `LIMIT_SIZE_CRAN`: **-1**: Maximum size of a CRAN upload (`-1` means no limits, format `1000`, `1 MB`, `1 GiB`)
-=======
 - `LIMIT_SIZE_DEBIAN`: **-1**: Maximum size of a Debian upload (`-1` means no limits, format `1000`, `1 MB`, `1 GiB`)
->>>>>>> 9173e079
 - `LIMIT_SIZE_GENERIC`: **-1**: Maximum size of a Generic upload (`-1` means no limits, format `1000`, `1 MB`, `1 GiB`)
 - `LIMIT_SIZE_HELM`: **-1**: Maximum size of a Helm upload (`-1` means no limits, format `1000`, `1 MB`, `1 GiB`)
 - `LIMIT_SIZE_MAVEN`: **-1**: Maximum size of a Maven upload (`-1` means no limits, format `1000`, `1 MB`, `1 GiB`)
