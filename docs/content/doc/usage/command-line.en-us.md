--- conflicted
+++ resolved
@@ -281,7 +281,14 @@
 NB: opensshd requires the gitea program to be owned by root and not
 writable by group or others. The program must be specified by an absolute
 path.
-<<<<<<< HEAD
+NB: Gitea must be running for this command to succeed.
+
+#### migrate
+Migrates the database. This command can be used to run other commands before starting the server for the first time.  
+This command is idempotent.
+
+#### convert
+Converts an existing MySQL database from utf8 to utf8mb4.
 
 #### environment-to-ini
 
@@ -315,14 +322,4 @@
 
 
 - Options:
-    - `--out name`, `-o name`: Name of the adjusted ini file to be created. Optional. (default: The gitea conf file will be changed in place).
-=======
-NB: Gitea must be running for this command to succeed.
-
-#### migrate
-Migrates the database. This command can be used to run other commands before starting the server for the first time.  
-This command is idempotent.
-
-#### convert
-Converts an existing MySQL database from utf8 to utf8mb4.
->>>>>>> 071e7c4f
+    - `--out name`, `-o name`: Name of the adjusted ini file to be created. Optional. (default: The gitea conf file will be changed in place).