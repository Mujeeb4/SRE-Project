--- conflicted
+++ resolved
@@ -100,15 +100,9 @@
 **Since 1.17**, Gitea runs git in its own home directory `[git].HOME_PATH` (default to `%(APP_DATA_PATH)/home`)
 and uses its own config `{[git].HOME_PATH}/.gitconfig`.
 If you have your own customized git config for Gitea, you should set these configs in system git config (aka `/etc/gitconfig`)
-<<<<<<< HEAD
-or the Gitea internal git config `{[repository].ROOT}/.gitconfig`. 
-Related home files for git command (like `.gnupg`) should also be put in Gitea's git home directory `[repository].ROOT`.
-If you like to keep the `.gnupg` directory outside of `{[repository].ROOT}/`, consider setting the `$GNUPGHOME` environment variable to your preferred location.
-=======
-or the Gitea internal git config `{[git].HOME_PATH}/.gitconfig`. 
-Related home files for git command (like `.gnupg`) should also be put in Gitea's git home directory `[git].HOME_PATH`. 
->>>>>>> 496b8e39
-
+or the Gitea internal git config `{[git].HOME_PATH}/.gitconfig`.
+Related home files for git command (like `.gnupg`) should also be put in Gitea's git home directory `[git].HOME_PATH`.
+If you like to keep the `.gnupg` directory outside of `{[git].HOME_PATH}/`, consider setting the `$GNUPGHOME` environment variable to your preferred location.
 
 ### `INITIAL_COMMIT`
 
