---
date: "2016-12-01T16:00:00+02:00"
title: "Hacking on Gitea"
slug: "hacking-on-gitea"
weight: 10
toc: false
draft: false
menu:
  sidebar:
    parent: "advanced"
    name: "Hacking on Gitea"
    weight: 10
    identifier: "hacking-on-gitea"
---

# Hacking on Gitea

## Installing go and setting the GOPATH

You should [install go](https://golang.org/doc/install) and set up your go
environment correctly. In particular, it is recommended to set the `$GOPATH`
environment variable and to add the go bin directory or directories
`${GOPATH//://bin:}/bin` to the `$PATH`. See the Go wiki entry for
[GOPATH](https://github.com/golang/go/wiki/GOPATH).

Next, [install Node.js with npm](https://nodejs.org/en/download/) which is
required to build the JavaScript and CSS files. The minimum supported Node.js
version is 10 and the latest LTS version is recommended.

You will also need make.
<a href='{{< relref "doc/advanced/make.en-us.md" >}}'>(See here how to get Make)</a>

**Note**: When executing make tasks that require external tools, like
`make misspell-check`, Gitea will automatically download and build these as
necessary. To be able to use these you must have the `"$GOPATH"/bin` directory
on the executable path. If you don't add the go bin directory to the
executable path you will have to manage this yourself.

<<<<<<< HEAD
**Note 2**: Go version 1.12 or higher is required; however, it is important
=======
**Note 2**: Go version {{< min-go-version >}} or higher is required; however, it is important
>>>>>>> be544e8e
to note that our continuous integration will check that the formatting of the
source code is not changed by `gofmt` using `make fmt-check`. Unfortunately,
the results of `gofmt` can differ by the version of `go`. It is therefore
recommended to install the version of Go that our continuous integration is
running. As of last update, it should be Go version {{< go-version >}}.

## Downloading and cloning the Gitea source code

The recommended method of obtaining the source code is by using `git clone`.

```bash
git clone https://github.com/go-gitea/gitea
```

(Since the advent of go modules, it is no longer necessary to build go projects
from within the `$GOPATH`, hence the `go get` approach is no longer recommended.)

## Forking Gitea

Download the master Gitea source code as above. Then, fork the 
[Gitea repository](https://github.com/go-gitea/gitea) on GitHub,
and either switch the git remote origin for your fork or add your fork as another remote:

```bash
# Rename original Gitea origin to upstream
git remote rename origin upstream
git remote add origin "git@github.com:$GITHUB_USERNAME/gitea.git"
git fetch --all --prune
```

or:

```bash
# Add new remote for our fork
git remote add "$FORK_NAME" "git@github.com:$GITHUB_USERNAME/gitea.git"
git fetch --all --prune
```

To be able to create pull requests, the forked repository should be added as a remote
to the Gitea sources. Otherwise, changes can't be pushed.

## Building Gitea (Basic)

Take a look at our
<a href='{{< relref "doc/installation/from-source.en-us.md" >}}'>instructions</a>
for <a href='{{< relref "doc/installation/from-source.en-us.md" >}}'>building
from source</a>.

The simplest recommended way to build from source is:

```bash
TAGS="bindata sqlite sqlite_unlock_notify" make build
```

However, there are a number of additional make tasks you should be aware of.
These are documented below but you can look at our
[`Makefile`](https://github.com/go-gitea/gitea/blob/master/Makefile) for more,
and look at our
[`.drone.yml`](https://github.com/go-gitea/gitea/blob/master/.drone.yml) to see
how our continuous integration works.

### Formatting, code analysis and spell check

Our continuous integration will reject PRs that are not properly formatted, fail
code analysis or spell check.

You should format your code with `go fmt` using:

```bash
make fmt
```

and can test whether your changes would match the results with:

```bash
make fmt-check # which runs make fmt internally
```

**Note**: The results of `go fmt` are dependent on the version of `go` present.
You should run the same version of go that is on the continuous integration
server as mentioned above. `make fmt-check` will only check if your `go` would
format differently - this may be different from the CI server version.

You should run revive, vet and spell-check on the code with:

```bash
make revive vet misspell-check
```

### Working on JS and CSS

Edit files in `web_src` and run the linter and build the files in `public`:

```bash
make webpack
```

Note: When working on frontend code, it is advisable to set `USE_SERVICE_WORKER` to `false` in `app.ini` which will prevent undesirable caching of frontend assets.

### Building Images

To build the images, ImageMagick, `inkscape` and `zopflipng` binaries must be available in
your `PATH` to run `make generate-images`.

### Updating the API

When creating new API routes or modifying existing API routes, you **MUST**
update and/or create [Swagger](https://swagger.io/docs/specification/2-0/what-is-swagger/)
documentation for these using [go-swagger](https://goswagger.io/) comments.
The structure of these comments is described in the [specification](https://goswagger.io/use/spec.html#annotation-syntax).
If you want more information about the Swagger structure, you can look at the
[Swagger 2.0 Documentation](https://swagger.io/docs/specification/2-0/basic-structure/)
or compare with a previous PR adding a new API endpoint, e.g. [PR #5483](https://github.com/go-gitea/gitea/pull/5843/files#diff-2e0a7b644cf31e1c8ef7d76b444fe3aaR20)

You should be careful not to break the API for downstream users which depend
on a stable API. In general, this means additions are acceptable, but deletions
or fundamental changes to the API will be rejected.

Once you have created or changed an API endpoint, please regenerate the Swagger
documentation using:

```bash
make generate-swagger
```

You should validate your generated Swagger file and spell-check it with:

```bash
make swagger-validate misspell-check
```

You should commit the changed swagger JSON file. The continous integration
server will check that this has been done using:

```bash
make swagger-check
```

**Note**: Please note you should use the Swagger 2.0 documentation, not the
OpenAPI 3 documentation.

### Creating new configuration options

When creating new configuration options, it is not enough to add them to the
`modules/setting` files. You should add information to `custom/conf/app.ini`
and to the
<a href='{{< relref "doc/advanced/config-cheat-sheet.en-us.md" >}}'>configuration cheat sheet</a>
found in `docs/content/doc/advanced/config-cheat-sheet.en-us.md`

### Changing the logo

When changing the Gitea logo SVG, you will need to run and commit the results
of:

```bash
make generate-images
```

This will create the necessary Gitea favicon and others.

### Database Migrations

If you make breaking changes to any of the database persisted structs in the
`models/` directory, you will need to make a new migration. These can be found
in `models/migrations/`. You can ensure that your migrations work for the main
database types using:

```bash
make test-sqlite-migration # with sqlite switched for the appropriate database
```

## Testing

There are two types of test run by Gitea: Unit tests and Integration Tests.

```bash
TAGS="bindata sqlite sqlite_unlock_notify" make test # Runs the unit tests
```

Unit tests will not and cannot completely test Gitea alone. Therefore, we
have written integration tests; however, these are database dependent.

```bash
TAGS="bindata sqlite sqlite_unlock_notify" make build test-sqlite
```

will run the integration tests in an sqlite environment. Integration tests
require  `git lfs` to be installed. Other database tests are available but
may need adjustment to the local environment.

Look at
[`integrations/README.md`](https://github.com/go-gitea/gitea/blob/master/integrations/README.md)
for more information and how to run a single test.

Our continuous integration will test the code passes its unit tests and that
all supported databases will pass integration test in a Docker environment.
Migration from several recent versions of Gitea will also be tested.

Please submit your PR with additional tests and integration tests as
appropriate.

## Documentation for the website

Documentation for the website is found in `docs/`. If you change this you
can test your changes to ensure that they pass continuous integration using:

```bash
# from the docs directory within Gitea
make trans-copy clean build
```

You will require a copy of [Hugo](https://gohugo.io/) to run this task. Please
note: this may generate a number of untracked git objects, which will need to
be cleaned up.

## Visual Studio Code

A `launch.json` and `tasks.json` are provided within `contrib/ide/vscode` for
Visual Studio Code. Look at
[`contrib/ide/README.md`](https://github.com/go-gitea/gitea/blob/master/contrib/ide/README.md)
for more information.

## Submitting PRs

Once you're happy with your changes, push them up and open a pull request. It
is recommended that you allow Gitea Managers and Owners to modify your PR
branches as we will need to update it to master before merging and/or may be
able to help fix issues directly.

Any PR requires two approvals from the Gitea maintainers and needs to pass the
continous integration. Take a look at our
[`CONTRIBUTING.md`](https://github.com/go-gitea/gitea/blob/master/CONTRIBUTING.md)
document.

If you need more help pop on to [Discord](https://discord.gg/gitea) #Develop
and chat there.

That's it! You are ready to hack on Gitea.<|MERGE_RESOLUTION|>--- conflicted
+++ resolved
@@ -36,11 +36,7 @@
 on the executable path. If you don't add the go bin directory to the
 executable path you will have to manage this yourself.
 
-<<<<<<< HEAD
-**Note 2**: Go version 1.12 or higher is required; however, it is important
-=======
 **Note 2**: Go version {{< min-go-version >}} or higher is required; however, it is important
->>>>>>> be544e8e
 to note that our continuous integration will check that the formatting of the
 source code is not changed by `gofmt` using `make fmt-check`. Unfortunately,
 the results of `gofmt` can differ by the version of `go`. It is therefore
