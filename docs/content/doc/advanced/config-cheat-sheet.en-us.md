--- conflicted
+++ resolved
@@ -1339,11 +1339,6 @@
 PROXY_HOSTS = *.github.com
 ```
 
-<<<<<<< HEAD
-## User (`user`)
-
-- `USER_SETTING_DISABLED_MODULES`:**** Disabled modules from user settings, could be a copmosite of `password`, `deletion`, `security`, `applications`, `gpg keys`, `organizations` with a comma.
-=======
 ## Actions (`actions`)
 
 - `ENABLED`: **false**: Enable/Disable actions capabilities
@@ -1378,7 +1373,10 @@
 ```
 
 although Github don't support this form.
->>>>>>> 84a29931
+
+## User (`user`)
+
+- `USER_SETTING_DISABLED_MODULES`:**** Disabled modules from user settings, could be a copmosite of `password`, `deletion`, `security`, `applications`, `gpg keys`, `organizations` with a comma.
 
 ## Other (`other`)
 
