--- conflicted
+++ resolved
@@ -357,17 +357,10 @@
 - `ISSUE_INDEXER_NAME`: **gitea_issues**: Issue indexer name, available when ISSUE_INDEXER_TYPE is elasticsearch
 - `ISSUE_INDEXER_PATH`: **indexers/issues.bleve**: Index file used for issue search; available when ISSUE_INDEXER_TYPE is bleve and elasticsearch.
 - The next 4 configuration values are deprecated and should be set in `queue.issue_indexer` however are kept for backwards compatibility:
-<<<<<<< HEAD
-- `ISSUE_INDEXER_QUEUE_TYPE`: **levelqueue**: Issue indexer queue, currently supports:`channel`, `levelqueue`, `redis`.
-- `ISSUE_INDEXER_QUEUE_DIR`: **queues/common**: When `ISSUE_INDEXER_QUEUE_TYPE` is `levelqueue`, this will be the path where the queue will be saved. (Previously this was `indexers/issues.queue`.)
-- `ISSUE_INDEXER_QUEUE_CONN_STR`: **addrs=127.0.0.1:6379 db=0**: When `ISSUE_INDEXER_QUEUE_TYPE` is `redis`, this will store the redis connection string. When `ISSUE_INDEXER_QUEUE_TYPE` is `levelqueue`, this is a directory or additional options of the form `leveldb://path/to/db?option=value&....`, and overrides `ISSUE_INDEXER_QUEUE_DIR`.
-- `ISSUE_INDEXER_QUEUE_BATCH_NUMBER`: **20**: Batch queue number.
-=======
 - `ISSUE_INDEXER_QUEUE_TYPE`: **levelqueue**: Issue indexer queue, currently supports:`channel`, `levelqueue`, `redis`. **DEPRECATED** use settings in `[queue.issue_indexer]`.
 - `ISSUE_INDEXER_QUEUE_DIR`: **queues/common**: When `ISSUE_INDEXER_QUEUE_TYPE` is `levelqueue`, this will be the path where the queue will be saved. **DEPRECATED** use settings in `[queue.issue_indexer]`.
 - `ISSUE_INDEXER_QUEUE_CONN_STR`: **addrs=127.0.0.1:6379 db=0**: When `ISSUE_INDEXER_QUEUE_TYPE` is `redis`, this will store the redis connection string. When `ISSUE_INDEXER_QUEUE_TYPE` is `levelqueue`, this is a directory or additional options of the form `leveldb://path/to/db?option=value&....`, and overrides `ISSUE_INDEXER_QUEUE_DIR`. **DEPRECATED** use settings in `[queue.issue_indexer]`.
 - `ISSUE_INDEXER_QUEUE_BATCH_NUMBER`: **20**: Batch queue number. **DEPRECATED** use settings in `[queue.issue_indexer]`.
->>>>>>> f7cd3946
 
 - `REPO_INDEXER_ENABLED`: **false**: Enables code search (uses a lot of disk space, about 6 times more than the repository size).
 - `REPO_INDEXER_TYPE`: **bleve**: Code search engine type, could be `bleve` or `elasticsearch`.
